<?php
/*
** Zabbix
** Copyright (C) 2001-2020 Zabbix SIA
**
** This program is free software; you can redistribute it and/or modify
** it under the terms of the GNU General Public License as published by
** the Free Software Foundation; either version 2 of the License, or
** (at your option) any later version.
**
** This program is distributed in the hope that it will be useful,
** but WITHOUT ANY WARRANTY; without even the implied warranty of
** MERCHANTABILITY or FITNESS FOR A PARTICULAR PURPOSE.  See the
** GNU General Public License for more details.
**
** You should have received a copy of the GNU General Public License
** along with this program; if not, write to the Free Software
** Foundation, Inc., 51 Franklin Street, Fifth Floor, Boston, MA  02110-1301, USA.
**/


/**
 * @var CView $this
 */
?>

<?php if (!$data['readonly']): ?>
	<script type="text/x-jquery-tmpl" id="macro-row-tmpl-inherited">
		<?= (new CRow([
				(new CCol([
					(new CTextAreaFlexible('macros[#{rowNum}][macro]', '', ['add_post_js' => false]))
						->addClass('macro')
						->setWidth(ZBX_TEXTAREA_MACRO_WIDTH)
						->setAttribute('placeholder', '{$MACRO}'),
					new CInput('hidden', 'macros[#{rowNum}][inherited_type]', ZBX_PROPERTY_OWN)
				]))->addClass(ZBX_STYLE_TEXTAREA_FLEXIBLE_PARENT),
				(new CCol(
					(new CDiv([
						(new CTextAreaFlexible('macros[#{rowNum}][value]', '', ['add_post_js' => false]))
							->setAttribute('placeholder', _('value')),
						new CButtonDropdown(
							'macros[#{rowNum}][type]',
							ZBX_MACRO_TYPE_TEXT,
							[
								'title' => json_encode(_('Change type')),
								'active_class' => ZBX_STYLE_ICON_TEXT,
								'items' => [
									[
										'value' => ZBX_MACRO_TYPE_TEXT,
										'label' => _('Text'),
										'class' => ZBX_STYLE_ICON_TEXT
									],
									[
										'value' => ZBX_MACRO_TYPE_SECRET,
										'label' => _('Secret text'),
										'class' => ZBX_STYLE_ICON_SECRET_TEXT
									]
								]
							]
						)
					]))
						->addClass(ZBX_STYLE_INPUT_GROUP)
						->setWidth(ZBX_TEXTAREA_MACRO_VALUE_WIDTH)
				))->addClass(ZBX_STYLE_TEXTAREA_FLEXIBLE_PARENT),
				(new CCol(
					(new CButton('macros[#{rowNum}][remove]', _('Remove')))
						->addClass(ZBX_STYLE_BTN_LINK)
						->addClass('element-table-remove')
				))->addClass(ZBX_STYLE_NOWRAP),
				[
					new CCol(
						(new CDiv())
							->addClass(ZBX_STYLE_OVERFLOW_ELLIPSIS)
							->setWidth(ZBX_TEXTAREA_MACRO_VALUE_WIDTH)
					),
					new CCol(),
					new CCol(
						(new CDiv())
							->addClass(ZBX_STYLE_OVERFLOW_ELLIPSIS)
							->setWidth(ZBX_TEXTAREA_MACRO_VALUE_WIDTH)
					)
				]
			]))
				->addClass('form_row')
				->toString().
			(new CRow([
				(new CCol(
					(new CTextAreaFlexible('macros[#{rowNum}][description]', '', ['add_post_js' => false]))
						->setMaxlength(DB::getFieldLength('globalmacro', 'description'))
						->setWidth(ZBX_TEXTAREA_STANDARD_WIDTH)
						->setAttribute('placeholder', _('description'))
				))->addClass(ZBX_STYLE_TEXTAREA_FLEXIBLE_PARENT)->setColSpan(8),
			]))
				->addClass('form_row')
				->toString()
		?>
	</script>
	<script type="text/x-jquery-tmpl" id="macro-row-tmpl">
		<?= (new CRow([
				(new CCol([
					(new CTextAreaFlexible('macros[#{rowNum}][macro]', '', ['add_post_js' => false]))
						->addClass('macro')
						->setWidth(ZBX_TEXTAREA_MACRO_WIDTH)
						->setAttribute('placeholder', '{$MACRO}')
				]))->addClass(ZBX_STYLE_TEXTAREA_FLEXIBLE_PARENT),
				(new CCol(
					(new CDiv([
						(new CTextAreaFlexible('macros[#{rowNum}][value]', '', ['add_post_js' => false]))
							->setAttribute('placeholder', _('value')),
						new CButtonDropdown(
							'macros[#{rowNum}][type]',
							ZBX_MACRO_TYPE_TEXT,
							[
								'title' => json_encode(_('Change type')),
								'active_class' => ZBX_STYLE_ICON_TEXT,
								'items' => [
									[
										'value' => ZBX_MACRO_TYPE_TEXT,
										'label' => _('Text'),
										'class' => ZBX_STYLE_ICON_TEXT
									],
									[
										'value' => ZBX_MACRO_TYPE_SECRET,
										'label' => _('Secret text'),
										'class' => ZBX_STYLE_ICON_SECRET_TEXT
									]
								]
							]
						)
					]))
						->addClass(ZBX_STYLE_INPUT_GROUP)
						->setWidth(ZBX_TEXTAREA_MACRO_VALUE_WIDTH)
				))->addClass(ZBX_STYLE_TEXTAREA_FLEXIBLE_PARENT),
				(new CCol(
					(new CTextAreaFlexible('macros[#{rowNum}][description]', '', ['add_post_js' => false]))
						->setMaxlength(DB::getFieldLength('globalmacro', 'description'))
						->setWidth(ZBX_TEXTAREA_MACRO_VALUE_WIDTH)
						->setAttribute('placeholder', _('description'))
				))->addClass(ZBX_STYLE_TEXTAREA_FLEXIBLE_PARENT),
				(new CCol(
					(new CButton('macros[#{rowNum}][remove]', _('Remove')))
						->addClass(ZBX_STYLE_BTN_LINK)
						->addClass('element-table-remove')
				))->addClass(ZBX_STYLE_NOWRAP)
			]))
				->addClass('form_row')
				->toString()
		?>
	</script>
	<script type="text/javascript">
		function initMacroFields($parent) {
			jQuery('.<?= ZBX_STYLE_TEXTAREA_FLEXIBLE ?>', $parent).not('.initialized-field').each(function() {
				var $obj = jQuery(this);

				$obj.addClass('initialized-field');

				if ($obj.hasClass('macro')) {
					$obj.on('change keydown', function(e) {
						if (e.type === 'change' || e.which === 13) {
							macroToUpperCase(this);
							$obj.textareaFlexible();
						}
					});
				}

				$obj.textareaFlexible();
			});
		}

		function initMacroTable($parent, show_inherited_macros) {
			$parent
				.dynamicRows({
					remove_next_sibling: show_inherited_macros,
					template: show_inherited_macros ? '#macro-row-tmpl-inherited' : '#macro-row-tmpl'
				})
				.on('click', 'button.element-table-add', function() {
					initMacroFields($parent);
				})
				.on('click', 'button.element-table-change', function() {
					const macro_num = jQuery(this).attr('id').split('_')[1];

					if (jQuery('#macros_' + macro_num + '_inherited_type').val() & <?= ZBX_PROPERTY_OWN ?>) {
						const macro_type = jQuery('#macros_' + macro_num + '_inherited_macro_type').val();

						jQuery('#macros_' + macro_num + '_inherited_type')
							.val(jQuery('#macros_' + macro_num + '_inherited_type').val() & (~<?= ZBX_PROPERTY_OWN ?>));

						jQuery('#macros_' + macro_num + '_description')
							.prop('readonly', true)
							.val(jQuery('#macros_' + macro_num + '_inherited_description').val())
							.trigger('input');

						jQuery('#macros_' + macro_num + '_type_btn')
							.buttonDropdown('change', jQuery('#macros_' + macro_num + '_type_btn'), {value: macro_type,
								class: (macro_type == <?= ZBX_MACRO_TYPE_SECRET ?>)
									? '<?= ZBX_STYLE_ICON_SECRET_TEXT ?>'
									: '<?= ZBX_STYLE_ICON_TEXT ?>'
							});
						jQuery('#macros_' + macro_num + '_type_btn')
							.prop('disabled', true)
							.attr({'aria-haspopup': false});

						jQuery('#macros_' + macro_num + '_value')
							.prop('readonly', true)
							.val(jQuery('#macros_' + macro_num + '_inherited_value').val())
							.trigger('input');
<<<<<<< HEAD

						if (macro_type == <?= ZBX_MACRO_TYPE_SECRET ?>) {
							jQuery('#macros_' + macro_num + '_value').prop('disabled', true);
						}

						jQuery('#macros_' + macro_num + '_value_btn')
							.prop('disabled', true)
							.show();
						jQuery('#macros_' + macro_num + '_value')
							.closest('.input-group')
							.find('.btn-undo')
							.hide();

						jQuery('#macros_' + macro_num + '_change').text(<?= CJs::encodeJson(_x('Change', 'verb')) ?>);
=======
						jQuery('#macros_' + macroNum + '_change')
							.text(<?= json_encode(_x('Change', 'verb')) ?>);
>>>>>>> 63eb5347
					}
					else {
						jQuery('#macros_' + macro_num + '_inherited_type')
							.val(jQuery('#macros_' + macro_num + '_inherited_type').val() | <?= ZBX_PROPERTY_OWN ?>);
						jQuery('#macros_' + macro_num + '_value')
							.prop('readonly', false)
							.focus();
<<<<<<< HEAD
						jQuery('#macros_' + macro_num + '_value_btn').prop('disabled', false);
						jQuery('#macros_' + macro_num + '_description').prop('readonly', false);
						jQuery('#macros_' + macro_num + '_type_btn')
							.prop('disabled', false)
							.attr({'aria-haspopup': 'true'});
						jQuery('#macros_' + macro_num + '_change').text(<?= CJs::encodeJson(_('Remove')) ?>);
					}
				})
				.on('focus blur', '.input-secret input, .input-group .textarea-flexible', function() {
					jQuery(this)
						.closest('.input-group')
						.find('.btn-undo')
						.toggleClass('is-focused');
				})
				.on('click', '.btn-undo', function() {
					var $this = jQuery(this),
						$container = jQuery(this).closest('.input-group'),
						$input_container = jQuery('.input-secret, .textarea-flexible', $container),
						$input = jQuery('.input-secret input[type=password], .textarea-flexible', $container);

					$input_container.replaceWith(
						jQuery('<div>')
							.addClass('input-secret')
							.append(jQuery('<input>').attr({
								id: $input.attr('id'),
								name: $input.attr('name'),
								type: 'password',
								value: '<?= ZBX_MACRO_SECRET_MASK ?>',
								placeholder: $input.attr('placeholder'),
								maxlength: $input.attr('maxlength'),
								disabled: true
							}))
							.append(jQuery('<button>').attr({
								type: 'button',
								id: $input.attr('name').replace(/\[/g, '_').replace(/\]/g, '') + '_btn',
								class: '<?= CInputSecret::ZBX_STYLE_BTN_CHANGE ?>'
							}).text(<?= json_encode(_('Set new value')) ?>))
							.inputSecret()
					);

					jQuery('.btn-dropdown-container button', $container)
						.addClass(['btn-alt', 'btn-dropdown-toggle', 'icon-secret'].join(' '));

					$this.hide();
				})
				.on('change', '.dropdown-value', function() {
					var $this = jQuery(this),
						value_type = $this.val(),
						$container = jQuery(this).closest('.input-group'),
						$input_container = jQuery('.input-secret', $container),
						$textarea = jQuery('.textarea-flexible', $container);

					if ((value_type == <?= ZBX_MACRO_TYPE_TEXT ?> && $textarea.length)
							|| (value_type == <?= ZBX_MACRO_TYPE_SECRET ?> && $input_container.length)) {
						return false;
					}

					if (value_type == <?= ZBX_MACRO_TYPE_TEXT ?>) {
						var $input = jQuery('input[type=password]', $input_container);

						if (!$input_container.data('is-activated')) {
							jQuery('.btn-undo', $container).show();
							$input_container.data('is-activated', true);
						}

						$input_container.replaceWith(
							jQuery('<textarea>')
								.addClass('textarea-flexible')
								.attr({
									id: $input.attr('id'),
									name: $input.attr('name'),
									placeholder: $input.attr('placeholder'),
									maxlength: $input.attr('maxlength')
								})
								.text($input.val())
								.textareaFlexible()
						);
					}
					else {
						$textarea.replaceWith(
							jQuery('<div>')
								.addClass('input-secret')
								.append(
									jQuery('<input>').attr({
										id: $textarea.attr('id'),
										name: $textarea.attr('name'),
										type: 'password',
										value: $textarea.val(),
										placeholder: $textarea.attr('placeholder'),
										maxlength: $textarea.attr('maxlength')
									}),
									jQuery('<button>')
										.attr({id: $textarea.attr('id') + '_btn', type: 'button'})
										.prop('disabled', true)
										.hide()
										.addClass('<?= CInputSecret::ZBX_STYLE_BTN_CHANGE ?>')
										.text(<?= json_encode(_('Set new value')) ?>)
								)
								.inputSecret()
						);
=======
						jQuery('#macros_' + macroNum + '_description')
							.prop('readonly', false);
						jQuery('#macros_' + macroNum + '_change')
							.text(<?= json_encode(_('Remove')) ?>);
>>>>>>> 63eb5347
					}
				});

			initMacroFields($parent);
		}

		function macroToUpperCase(element) {
			var macro = jQuery(element).val(),
				end = macro.indexOf(':');

			if (end == -1) {
				jQuery(element).val(macro.toUpperCase());
			}
			else {
				var macro_part = macro.substr(0, end),
					context_part = macro.substr(end, macro.length);

				jQuery(element).val(macro_part.toUpperCase() + context_part);
			}
		}
	</script>
<?php endif ?>

<script type="text/javascript">
	/**
	 * Collects IDs selected in "Add templates" multiselect.
	 *
	 * @param {jQuery} $ms  jQuery object of multiselect.
	 *
	 * @returns {Array|getAddTemplates.templateids}
	 */
	function getAddTemplates($ms) {
		var templateids = [];

		// Readonly forms don't have multiselect.
		if ($ms.length) {
			// Collect IDs from Multiselect.
			$ms.multiSelect('getData').forEach(function(template) {
				templateids.push(template.id);
			});
		}

		return templateids;
	}

	/**
	 * Get macros from Macros tab form.
	 *
	 * @param {jQuery} $form  jQuery object for host edit form.
	 *
	 * @returns {Array}        List of all host macros in the form.
	 */
	function getMacros($form) {
		var $macros = $form.find('input[name^="macros"], textarea[name^="macros"]'),
			macros = {};

		// Find the correct macro inputs and prepare to submit them via AJAX. matches[1] - index, matches[2] field name.
		$macros.each(function() {
			var $this = jQuery(this),
				matches = $this.attr('name').match(/macros\[(\d+)\]\[(\w+)\]/);

			if (!macros.hasOwnProperty(matches[1])) {
				macros[matches[1]] = new Object();
			}

			macros[matches[1]][matches[2]] = $this.val();
		});

		return macros;
	}

	jQuery(function($) {
		var $container = $('#macros_container .table-forms-td-right'),
			$ms = $('#add_templates_'),
			$show_inherited_macros = $('input[name="show_inherited_macros"]'),
			$form = $show_inherited_macros.closest('form'),
			linked_templates = <?= json_encode($data['macros_tab']['linked_templates']) ?>,
			add_templates = <?= json_encode($data['macros_tab']['add_templates']) ?>,
			macros_initialized = false;

		$('#tabs').on('tabscreate tabsactivate', function(event, ui) {
			var panel = (event.type === 'tabscreate') ? ui.panel : ui.newPanel;

			if (panel.attr('id') === 'macroTab') {
				// Please note that macro initialization must take place once and only when the tab is visible.

				if (event.type === 'tabsactivate') {
					var add_templates_tmp = getAddTemplates($ms);

					if (add_templates.xor(add_templates_tmp).length > 0) {
						add_templates = add_templates_tmp;
						$show_inherited_macros.trigger('change');
						macros_initialized = true;
					}
				}

				if (macros_initialized) {
					return;
				}

				// Initialize macros.
				<?php if ($data['readonly']): ?>
					$('.<?= ZBX_STYLE_TEXTAREA_FLEXIBLE ?>', '#tbl_macros').textareaFlexible();
				<?php else: ?>
					initMacroTable($('#tbl_macros'), $show_inherited_macros.val() == 1);
				<?php endif ?>

				macros_initialized = true;
			}
		});

		$show_inherited_macros.on('change', function() {
			if (!$(this).is(':checked')) {
				return;
			}

			var url = new Curl('zabbix.php'),
				macros = getMacros($form),
				show_inherited_macros = $(this).val() == 1;

			url.setArgument('action', 'hostmacros.list');

			$container
				.empty()
				.append($('<span>', {class: 'is-loading'}));

			$.ajax(url.getUrl(), {
				data: {
					macros: macros,
					show_inherited_macros: show_inherited_macros ? 1 : 0,
					templateids: linked_templates.concat(add_templates),
					readonly: <?= (int) $data['readonly'] ?>
				},
				dataType: 'json',
				method: 'POST'
			})
				.done(function(response) {
					if (typeof response === 'object' && 'errors' in response) {
						$container.append(response.errors);
					}
					else {
						if (typeof response.messages !== 'undefined') {
							$container.append(response.messages);
						}

						$container.append(response.body);

						// Initialize macros.
						<?php if ($data['readonly']): ?>
							$('.<?= ZBX_STYLE_TEXTAREA_FLEXIBLE ?>', '#tbl_macros').textareaFlexible();
						<?php else: ?>
							initMacroTable($('#tbl_macros'), show_inherited_macros);
						<?php endif ?>

						// Display debug after loaded content if it is enabled for user.
						if (typeof response.debug !== 'undefined') {
							$container.append(response.debug);

							// Override margin for inline usage.
							$('.debug-output', $container).css('margin', '10px 0');
						}
					}
				})
				.always(function() {
					$('.is-loading', $container).remove();
				});
		});
	});
</script><|MERGE_RESOLUTION|>--- conflicted
+++ resolved
@@ -204,7 +204,6 @@
 							.prop('readonly', true)
 							.val(jQuery('#macros_' + macro_num + '_inherited_value').val())
 							.trigger('input');
-<<<<<<< HEAD
 
 						if (macro_type == <?= ZBX_MACRO_TYPE_SECRET ?>) {
 							jQuery('#macros_' + macro_num + '_value').prop('disabled', true);
@@ -218,11 +217,7 @@
 							.find('.btn-undo')
 							.hide();
 
-						jQuery('#macros_' + macro_num + '_change').text(<?= CJs::encodeJson(_x('Change', 'verb')) ?>);
-=======
-						jQuery('#macros_' + macroNum + '_change')
-							.text(<?= json_encode(_x('Change', 'verb')) ?>);
->>>>>>> 63eb5347
+						jQuery('#macros_' + macro_num + '_change').text(<?= json_encode(_x('Change', 'verb')) ?>);
 					}
 					else {
 						jQuery('#macros_' + macro_num + '_inherited_type')
@@ -230,13 +225,12 @@
 						jQuery('#macros_' + macro_num + '_value')
 							.prop('readonly', false)
 							.focus();
-<<<<<<< HEAD
 						jQuery('#macros_' + macro_num + '_value_btn').prop('disabled', false);
 						jQuery('#macros_' + macro_num + '_description').prop('readonly', false);
 						jQuery('#macros_' + macro_num + '_type_btn')
 							.prop('disabled', false)
 							.attr({'aria-haspopup': 'true'});
-						jQuery('#macros_' + macro_num + '_change').text(<?= CJs::encodeJson(_('Remove')) ?>);
+						jQuery('#macros_' + macro_num + '_change').text(<?= json_encode(_('Remove')) ?>);
 					}
 				})
 				.on('focus blur', '.input-secret input, .input-group .textarea-flexible', function() {
@@ -331,12 +325,6 @@
 								)
 								.inputSecret()
 						);
-=======
-						jQuery('#macros_' + macroNum + '_description')
-							.prop('readonly', false);
-						jQuery('#macros_' + macroNum + '_change')
-							.text(<?= json_encode(_('Remove')) ?>);
->>>>>>> 63eb5347
 					}
 				});
 
