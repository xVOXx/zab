<?php
/*
** Zabbix
** Copyright (C) 2001-2018 Zabbix SIA
**
** This program is free software; you can redistribute it and/or modify
** it under the terms of the GNU General Public License as published by
** the Free Software Foundation; either version 2 of the License, or
** (at your option) any later version.
**
** This program is distributed in the hope that it will be useful,
** but WITHOUT ANY WARRANTY; without even the implied warranty of
** MERCHANTABILITY or FITNESS FOR A PARTICULAR PURPOSE. See the
** GNU General Public License for more details.
**
** You should have received a copy of the GNU General Public License
** along with this program; if not, write to the Free Software
** Foundation, Inc., 51 Franklin Street, Fifth Floor, Boston, MA  02110-1301, USA.
**/


$widget = (new CWidget())
	->setTitle(_('Screens'))
	->addItem((new CList())
		->setAttribute('role', 'navigation')
		->setAttribute('aria-label', _('Breadcrumbs'))
		->addClass(ZBX_STYLE_OBJECT_GROUP)
		->addItem([
			(new CSpan())->addItem(new CLink(_('All screens'), 'screenconf.php')),
			'/',
			(new CSpan())
				->addClass(ZBX_STYLE_SELECTED)
				->addItem(
					new CLink($data['screen']['name'], (new CUrl('screens.php'))
						->setArgument('elementid', $data['screen']['screenid'])
						->setArgument('fullscreen', $data['fullscreen'] ? '1' : null)
				))
	]))
	->addItem((new CFilter('web.screens.filter.state'))->addNavigator());

<<<<<<< HEAD
$controls = (new CList())->addItem(
	(new CComboBox('config', 'screens.php', 'redirect(this.options[this.selectedIndex].value);', [
		'screens.php' => _('Screens'),
		'slides.php' => _('Slide shows')
	]))->removeId()
=======
$controls = (new CList())
	->addItem(
		new CComboBox('config', 'screens.php', 'redirect(this.options[this.selectedIndex].value);', [
			'screens.php' => _('Screens'),
			'slides.php' => _('Slide shows')
		])
>>>>>>> e0100161
);

if (check_dynamic_items($data['screen']['screenid'], 0)) {
	$pageFilter = new CPageFilter([
		'groups' => [
			'monitored_hosts' => true,
			'with_items' => true
		],
		'hosts' => [
			'monitored_hosts' => true,
			'with_items' => true,
			'DDFirstLabel' => _('not selected')
		],
		'hostid' => getRequest('hostid'),
		'groupid' => getRequest('groupid')
	]);
	$_REQUEST['groupid'] = $pageFilter->groupid;
	$_REQUEST['hostid'] = $pageFilter->hostid;

	$controls
		->addItem([
			new CLabel(_('Group'), 'groupid'),
			(new CDiv())->addClass(ZBX_STYLE_FORM_INPUT_MARGIN),
			$pageFilter->getGroupsCB()
		])
		->addItem([
			new CLabel(_('Host'), 'hostid'),
			(new CDiv())->addClass(ZBX_STYLE_FORM_INPUT_MARGIN),
			$pageFilter->getHostsCB()
		]);
}

$controls
	->addItem($data['screen']['editable']
		? (new CButton('edit', _('Edit screen')))
			->onClick('redirect("screenedit.php?screenid='.$data['screen']['screenid'].'", "get", "", false, false)')
		: null
	)
	->addItem(get_icon('favourite', [
			'fav' => 'web.favorite.screenids',
			'elname' => 'screenid',
			'elid' => $data['screen']['screenid']
		]
	))
	->addItem(get_icon('fullscreen', ['fullscreen' => $data['fullscreen']]));

$widget->setControls((new CTag('nav', true, (new CList())
	->addItem((new CForm('get'))
		->setName('headerForm')
		->addVar('fullscreen', $data['fullscreen'] ? '1' : null)
		->addItem($controls)
	)))
		->setAttribute('aria-label', _('Content controls'))
);

// Append screens to widget.
$screenBuilder = new CScreenBuilder([
	'screenid' => $data['screen']['screenid'],
	'mode' => SCREEN_MODE_PREVIEW,
	'profileIdx' => 'web.screens',
	'profileIdx2' => $data['screen']['screenid'],
	'groupid' => getRequest('groupid'),
	'hostid' => getRequest('hostid'),
	'period' => $data['period'],
	'stime' => $data['stime'],
	'isNow' => $data['isNow'],
	'updateProfile' => ($data['period'] !== null || $data['stime'] !== null || $data['isNow'] !== null)
]);
$widget->addItem(
	(new CDiv($screenBuilder->show()))->addClass(ZBX_STYLE_TABLE_FORMS_CONTAINER)
);

CScreenBuilder::insertScreenStandardJs([
	'timeline' => $screenBuilder->timeline,
	'profileIdx' => $screenBuilder->profileIdx,
	'profileIdx2' => $screenBuilder->profileIdx2
]);

return $widget;<|MERGE_RESOLUTION|>--- conflicted
+++ resolved
@@ -38,20 +38,12 @@
 	]))
 	->addItem((new CFilter('web.screens.filter.state'))->addNavigator());
 
-<<<<<<< HEAD
-$controls = (new CList())->addItem(
-	(new CComboBox('config', 'screens.php', 'redirect(this.options[this.selectedIndex].value);', [
-		'screens.php' => _('Screens'),
-		'slides.php' => _('Slide shows')
-	]))->removeId()
-=======
 $controls = (new CList())
 	->addItem(
-		new CComboBox('config', 'screens.php', 'redirect(this.options[this.selectedIndex].value);', [
+		(new CComboBox('config', 'screens.php', 'redirect(this.options[this.selectedIndex].value);', [
 			'screens.php' => _('Screens'),
 			'slides.php' => _('Slide shows')
-		])
->>>>>>> e0100161
+		]))->removeId()
 );
 
 if (check_dynamic_items($data['screen']['screenid'], 0)) {
