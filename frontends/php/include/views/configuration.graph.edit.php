<?php
/*
** Zabbix
** Copyright (C) 2001-2017 Zabbix SIA
**
** This program is free software; you can redistribute it and/or modify
** it under the terms of the GNU General Public License as published by
** the Free Software Foundation; either version 2 of the License, or
** (at your option) any later version.
**
** This program is distributed in the hope that it will be useful,
** but WITHOUT ANY WARRANTY; without even the implied warranty of
** MERCHANTABILITY or FITNESS FOR A PARTICULAR PURPOSE. See the
** GNU General Public License for more details.
**
** You should have received a copy of the GNU General Public License
** along with this program; if not, write to the Free Software
** Foundation, Inc., 51 Franklin Street, Fifth Floor, Boston, MA  02110-1301, USA.
**/


$widget = new CWidget();

if ($data['parent_discoveryid'] === null) {
	$widget->setTitle(_('Graphs'))->addItem(get_header_host_table('graphs', $data['hostid']));
}
else {
	$widget->setTitle(_('Graph prototypes'))
		->addItem(get_header_host_table('graphs', $data['hostid'], $data['parent_discoveryid']));
}

// Create form.
$graphForm = (new CForm())
	->setName('graphForm')
	->addVar('form', $this->data['form'])
	->addVar('hostid', $this->data['hostid'])
	->addVar('ymin_itemid', $this->data['ymin_itemid'])
	->addVar('ymax_itemid', $this->data['ymax_itemid']);

if ($data['parent_discoveryid'] !== null) {
	$graphForm->addVar('parent_discoveryid', $data['parent_discoveryid']);
}

if ($data['graphid'] != 0) {
	$graphForm->addVar('graphid', $data['graphid']);
}

// Create form list.
$graphFormList = new CFormList('graphFormList');

$is_templated = (bool) $this->data['templates'];
if ($is_templated) {
	$graphFormList->addRow(_('Parent graphs'), $data['templates']);
}

$discovered_graph = false;
if (array_key_exists('flags', $data) && $data['flags'] == ZBX_FLAG_DISCOVERY_CREATED) {
	$discovered_graph = true;
}

$readonly = false;
if ($is_templated || $discovered_graph) {
	$readonly = true;
}

if ($discovered_graph) {
	$graphFormList->addRow(_('Discovered by'), new CLink($data['discoveryRule']['name'],
		'graphs.php?parent_discoveryid='.$data['discoveryRule']['itemid']
	));
}

$graphFormList
	->addRow(
		(new CLabel(_('Name'), 'name'))->setAsteriskMark(),
		(new CTextBox('name', $this->data['name'], $readonly))
			->setWidth(ZBX_TEXTAREA_STANDARD_WIDTH)
			->setAriaRequired()
			->setAttribute('autofocus', 'autofocus')
	)
	->addRow((new CLabel(_('Width'), 'width'))->setAsteriskMark(),
		(new CNumericBox('width', $this->data['width'], 5, $readonly))
			->setWidth(ZBX_TEXTAREA_NUMERIC_STANDARD_WIDTH)
			->setAriaRequired()
	)
	->addRow((new CLabel(_('Height'), 'height'))->setAsteriskMark(),
		(new CNumericBox('height', $this->data['height'], 5, $readonly))
			->setWidth(ZBX_TEXTAREA_NUMERIC_STANDARD_WIDTH)
			->setAriaRequired()
	)
	->addRow((new CLabel(_('Graph type'), 'graphtype'))->setAsteriskMark(),
		(new CComboBox('graphtype', $this->data['graphtype'], 'submit()', graphType()))
			->setEnabled(!$readonly)
			->setAriaRequired()
	)
	->addRow(_('Show legend'),
		(new CCheckBox('show_legend'))
			->setChecked($this->data['show_legend'] == 1)
			->setEnabled(!$readonly)
	);

// Append graph types to form list.
if ($this->data['graphtype'] == GRAPH_TYPE_NORMAL || $this->data['graphtype'] == GRAPH_TYPE_STACKED) {
	$graphFormList->addRow(_('Show working time'),
		(new CCheckBox('show_work_period'))
			->setChecked($this->data['show_work_period'] == 1)
			->setEnabled(!$readonly)
	);
	$graphFormList->addRow(_('Show triggers'),
		(new CCheckbox('show_triggers'))
			->setchecked($this->data['show_triggers'] == 1)
			->setEnabled(!$readonly)
	);

	if ($this->data['graphtype'] == GRAPH_TYPE_NORMAL) {
		// Percent left.
		$percentLeftTextBox = (new CTextBox('percent_left', $this->data['percent_left'], $readonly, 7))
			->setWidth(ZBX_TEXTAREA_TINY_WIDTH);
		$percentLeftCheckbox = (new CCheckBox('visible[percent_left]'))
			->setChecked(true)
			->onClick('javascript: showHideVisible("percent_left");')
			->setEnabled(!$readonly);

		if(isset($this->data['visible']) && isset($this->data['visible']['percent_left'])) {
			$percentLeftCheckbox->setChecked(true);
		}
		elseif ($this->data['percent_left'] == 0) {
			$percentLeftTextBox->addStyle('visibility: hidden;');
			$percentLeftCheckbox->setChecked(false);
		}

		$graphFormList->addRow(_('Percentile line (left)'), [$percentLeftCheckbox, SPACE, $percentLeftTextBox]);

		// Percent right.
		$percentRightTextBox = (new CTextBox('percent_right', $this->data['percent_right'], $readonly, 7))
			->setWidth(ZBX_TEXTAREA_TINY_WIDTH);
		$percentRightCheckbox = (new CCheckBox('visible[percent_right]'))
			->setChecked(true)
			->onClick('javascript: showHideVisible("percent_right");')
			->setEnabled(!$readonly);

		if(isset($this->data['visible']) && isset($this->data['visible']['percent_right'])) {
			$percentRightCheckbox->setChecked(true);
		}
		elseif ($this->data['percent_right'] == 0) {
			$percentRightTextBox->addStyle('visibility: hidden;');
			$percentRightCheckbox->setChecked(false);
		}

		$graphFormList->addRow(_('Percentile line (right)'), [$percentRightCheckbox, SPACE, $percentRightTextBox]);
	}

	$yaxisMinData = [(new CComboBox('ymin_type', $this->data['ymin_type'], null, [
		GRAPH_YAXIS_TYPE_CALCULATED => _('Calculated'),
		GRAPH_YAXIS_TYPE_FIXED => _('Fixed'),
		GRAPH_YAXIS_TYPE_ITEM_VALUE => _('Item')
	]))->setEnabled(!$readonly)];

	if ($this->data['ymin_type'] == GRAPH_YAXIS_TYPE_FIXED) {
		$yaxisMinData[] = (new CDiv())->addClass(ZBX_STYLE_FORM_INPUT_MARGIN);
		$yaxisMinData[] = (new CTextBox('yaxismin', $this->data['yaxismin'], $readonly))
			->setWidth(ZBX_TEXTAREA_TINY_WIDTH);
	}
	elseif ($this->data['ymin_type'] == GRAPH_YAXIS_TYPE_ITEM_VALUE) {
		$graphForm->addVar('yaxismin', $this->data['yaxismin']);

		$ymin_name = '';
		if (!empty($this->data['ymin_itemid'])) {
			$min_host = get_host_by_itemid($this->data['ymin_itemid']);

			$minItems = CMacrosResolverHelper::resolveItemNames([get_item_by_itemid($this->data['ymin_itemid'])]);
			$minItem = reset($minItems);

			$ymin_name = $min_host['name'].NAME_DELIMITER.$minItem['name_expanded'];
		}

		$yaxisMinData[] = (new CDiv())->addClass(ZBX_STYLE_FORM_INPUT_MARGIN);
		$yaxisMinData[] = (new CTextBox('ymin_name', $ymin_name, $readonly))
			->setWidth(ZBX_TEXTAREA_STANDARD_WIDTH)
			->setAriaRequired();
		$yaxisMinData[] = (new CDiv())->addClass(ZBX_STYLE_FORM_INPUT_MARGIN);

		// Select item button.
		$yaxisMinData[] = (new CButton('yaxis_min', _('Select')))
			->addClass(ZBX_STYLE_BTN_GREY)
			->onClick('return PopUp("popup.generic",jQuery.extend('.
				CJs::encodeJson([
					'srctbl' => 'items',
					'srcfld1' => 'itemid',
					'srcfld2' => 'name',
					'dstfrm' => $graphForm->getName(),
					'dstfld1' => 'ymin_itemid',
					'dstfld2' => 'ymin_name',
					'numeric' => '1',
					'writeonly' => '1'
				]).
					',getOnlyHostParam()));'
			)
			->setEnabled(!$readonly);

		// Select item prototype button.
		if ($data['parent_discoveryid'] !== null) {
			$yaxisMinData[] = (new CDiv())->addClass(ZBX_STYLE_FORM_INPUT_MARGIN);
			$yaxisMinData[] = (new CButton('yaxis_min_prototype', _('Select prototype')))
				->addClass(ZBX_STYLE_BTN_GREY)
				->onClick('return PopUp("popup.generic",'.
					CJs::encodeJson([
						'srctbl' => 'item_prototypes',
						'srcfld1' => 'itemid',
						'srcfld2' => 'name',
						'dstfrm' => $graphForm->getName(),
						'dstfld1' => 'ymin_itemid',
						'dstfld2' => 'ymin_name',
						'parent_discoveryid' => $data['parent_discoveryid'],
						'numeric' => '1'
					]).');'
				);
		}
	}
	else {
		$graphForm->addVar('yaxismin', $this->data['yaxismin']);
	}

	$yaxismin_label = new CLabel(_('Y axis MIN value'));
	if ($this->data['ymin_type'] == GRAPH_YAXIS_TYPE_ITEM_VALUE) {
		$yaxismin_label->setAsteriskMark();
	}

	$graphFormList->addRow($yaxismin_label, $yaxisMinData);

	$yaxisMaxData = [(new CComboBox('ymax_type', $this->data['ymax_type'], null, [
		GRAPH_YAXIS_TYPE_CALCULATED => _('Calculated'),
		GRAPH_YAXIS_TYPE_FIXED => _('Fixed'),
		GRAPH_YAXIS_TYPE_ITEM_VALUE => _('Item')
	]))->setEnabled(!$readonly)];

	if ($this->data['ymax_type'] == GRAPH_YAXIS_TYPE_FIXED) {
		$yaxisMaxData[] = (new CDiv())->addClass(ZBX_STYLE_FORM_INPUT_MARGIN);
		$yaxisMaxData[] = (new CTextBox('yaxismax', $this->data['yaxismax'], $readonly))
			->setWidth(ZBX_TEXTAREA_TINY_WIDTH);
	}
	elseif ($this->data['ymax_type'] == GRAPH_YAXIS_TYPE_ITEM_VALUE) {
		$graphForm->addVar('yaxismax', $this->data['yaxismax']);

		$ymax_name = '';
		if (!empty($this->data['ymax_itemid'])) {
			$max_host = get_host_by_itemid($this->data['ymax_itemid']);

			$maxItems = CMacrosResolverHelper::resolveItemNames([get_item_by_itemid($this->data['ymax_itemid'])]);
			$maxItem = reset($maxItems);

			$ymax_name = $max_host['name'].NAME_DELIMITER.$maxItem['name_expanded'];
		}

		$yaxisMaxData[] = (new CDiv())->addClass(ZBX_STYLE_FORM_INPUT_MARGIN);
		$yaxisMaxData[] = (new CTextBox('ymax_name', $ymax_name, $readonly))
			->setWidth(ZBX_TEXTAREA_STANDARD_WIDTH)
			->setAriaRequired();
		$yaxisMaxData[] = (new CDiv())->addClass(ZBX_STYLE_FORM_INPUT_MARGIN);

		// Select item button.
		$yaxisMaxData[] = (new CButton('yaxis_max', _('Select')))
			->addClass(ZBX_STYLE_BTN_GREY)
			->onClick('return PopUp("popup.generic",jQuery.extend('.
				CJs::encodeJson([
					'srctbl' => 'items',
					'srcfld1' => 'itemid',
					'srcfld2' => 'name',
					'dstfrm' => $graphForm->getName(),
					'dstfld1' => 'ymax_itemid',
					'dstfld2' => 'ymax_name',
					'numeric' => '1',
					'writeonly' => '1'
				]).
					',getOnlyHostParam()));'
			)
			->setEnabled(!$readonly);

		// Select item prototype button.
		if ($data['parent_discoveryid'] !== null) {
			$yaxisMaxData[] = (new CDiv())->addClass(ZBX_STYLE_FORM_INPUT_MARGIN);
			$yaxisMaxData[] = (new CButton('yaxis_max_prototype', _('Select prototype')))
				->addClass(ZBX_STYLE_BTN_GREY)
				->onClick('return PopUp("popup.generic",'.
					CJs::encodeJson([
						'srctbl' => 'item_prototypes',
						'srcfld1' => 'itemid',
						'srcfld2' => 'name',
						'dstfrm' => $graphForm->getName(),
						'dstfld1' => 'ymax_itemid',
						'dstfld2' => 'ymax_name',
						'parent_discoveryid' => $data['parent_discoveryid'],
						'numeric' => '1'
					]).');'
				);
		}
	}
	else {
		$graphForm->addVar('yaxismax', $this->data['yaxismax']);
	}

	$yaxismax_label = new CLabel(_('Y axis MAX value'));
	if ($this->data['ymax_type'] == GRAPH_YAXIS_TYPE_ITEM_VALUE) {
		$yaxismax_label->setAsteriskMark();
	}

	$graphFormList->addRow($yaxismax_label, $yaxisMaxData);
}
else {
	$graphFormList->addRow(_('3D view'),
		(new CCheckBox('show_3d'))
			->setChecked($this->data['show_3d'] == 1)
			->setEnabled(!$readonly)
	);
}

// Append items to form list.
$items_table = (new CTable())
	->setId('itemsTable')
	->setHeader([
		(new CColHeader())->setWidth(15),
		(new CColHeader())->setWidth(15),
		(new CColHeader(_('Name')))->setWidth(($this->data['graphtype'] == GRAPH_TYPE_NORMAL) ? 280 : 360),
		($this->data['graphtype'] == GRAPH_TYPE_PIE || $this->data['graphtype'] == GRAPH_TYPE_EXPLODED)
			? (new CColHeader(_('Type')))->setWidth(80)
			: null,
		(new CColHeader(_('Function')))->setWidth(80),
		($this->data['graphtype'] == GRAPH_TYPE_NORMAL)
			? (new CColHeader(_('Draw style')))
				->addClass(ZBX_STYLE_NOWRAP)
				->setWidth(80)
			: null,
		($this->data['graphtype'] == GRAPH_TYPE_NORMAL || $this->data['graphtype'] == GRAPH_TYPE_STACKED)
			? (new CColHeader(_('Y axis side')))
				->addClass(ZBX_STYLE_NOWRAP)
				->setWidth(80)
			: null,
		(new CColHeader(_('Colour')))->setWidth(100),
		$readonly ? null : (new CColHeader(_('Action')))->setWidth(50)
	]);

<<<<<<< HEAD
$items_table->addRow(
=======
$popup_options_add = [
	'srctbl' => 'items',
	'srcfld1' => 'itemid',
	'srcfld2' => 'name',
	'dstfrm' => $graphForm->getName(),
	'numeric' => '1',
	'writeonly' => '1',
	'multiselect' => '1'
];
if ($data['normal_only']) {
	$popup_options_add['normal_only'] = '1';
}
if ($data['groupid'] && $data['hostid']) {
	$popup_options_add['groupid'] = $data['groupid'];
	$popup_options_add['hostid'] = $data['hostid'];
}

$popup_options_add_prototype = [
	'srctbl' => 'item_prototypes',
	'srcfld1' => 'itemid',
	'srcfld2' => 'name',
	'dstfrm' => $graphForm->getName(),
	'numeric' => '1',
	'writeonly' => '1',
	'multiselect' => '1',
	'graphtype' => $data['graphtype']
];
if ($data['normal_only']) {
	$popup_options_add_prototype['normal_only'] = '1';
}
if ($data['parent_discoveryid']) {
	$popup_options_add_prototype['parent_discoveryid'] = $data['parent_discoveryid'];
}

$itemsTable->addRow(
>>>>>>> c0f0e73a
	(new CRow(
		$readonly
			? null
			: (new CCol(
				new CHorList([
					(new CButton('add_item', _('Add')))
						->onClick('return PopUp("popup.generic",jQuery.extend('.
							CJs::encodeJson($popup_options_add).',getOnlyHostParam()));'
						)
						->addClass(ZBX_STYLE_BTN_LINK),
					$data['parent_discoveryid']
						? (new CButton('add_protoitem', _('Add prototype')))
							->onClick('return PopUp("popup.generic",'.
								CJs::encodeJson($popup_options_add_prototype).');'
							)
							->addClass(ZBX_STYLE_BTN_LINK)
						: null
				])
			))->setColSpan(8)
	))->setId('itemButtonsRow')
);

foreach ($this->data['items'] as $n => $item) {
	$name = $item['host'].NAME_DELIMITER.$item['name_expanded'];

	if (zbx_empty($item['drawtype'])) {
		$item['drawtype'] = 0;
	}

	if (zbx_empty($item['yaxisside'])) {
		$item['yaxisside'] = 0;
	}

	insert_js('loadItem('.$n.', '.CJs::encodeJson($item['gitemid']).', '.$this->data['graphid'].', '.$item['itemid'].', '.
		CJs::encodeJson($name).', '.$item['type'].', '.$item['calc_fnc'].', '.$item['drawtype'].', '.
		$item['yaxisside'].', \''.$item['color'].'\', '.$item['flags'].');',
		true
	);
}

$graphFormList->addRow(
	(new CLabel(_('Items'), $items_table->getId()))->setAsteriskMark(),
	(new CDiv($items_table))->addClass(ZBX_STYLE_TABLE_FORMS_SEPARATOR)
);

// Append tabs to form.
$graphTab = new CTabView();
if (!$data['form_refresh']) {
	$graphTab->setSelected(0);
}
$graphTab->addTab('graphTab', ($data['parent_discoveryid'] === null) ? _('Graph') : _('Graph prototype'),
	$graphFormList
);

/*
 * Preview tab
 */
$graphPreviewTable = (new CTable())
	->addStyle('width: 100%;')
	->addRow(
		(new CRow(
			(new CDiv())->setId('previewChar')
		))->addClass(ZBX_STYLE_CENTER)
	);
$graphTab->addTab('previewTab', _('Preview'), $graphPreviewTable);

// Append buttons to form.
if ($data['graphid'] != 0) {
	$updateButton = new CSubmit('update', _('Update'));
	$deleteButton = new CButtonDelete(
		($data['parent_discoveryid'] === null) ? _('Delete graph?') : _('Delete graph prototype?'),
		url_params(['graphid', 'parent_discoveryid', 'hostid'])
	);

	if ($readonly) {
		$updateButton->setEnabled(false);
	}

	if ($is_templated) {
		$deleteButton->setEnabled(false);
	}

	$graphTab->setFooter(makeFormFooter(
		$updateButton, [
			new CSubmit('clone', _('Clone')),
			$deleteButton,
			new CButtonCancel(url_param('parent_discoveryid').url_param('hostid', $this->data['hostid']))
		]
	));
}
else {
	$graphTab->setFooter(makeFormFooter(
		new CSubmit('add', _('Add')),
		[new CButtonCancel(url_param('parent_discoveryid').url_param('hostid', $this->data['hostid']))]
	));
}

// Insert js (depended from some variables inside the file).
insert_show_color_picker_javascript();
require_once dirname(__FILE__).'/js/configuration.graph.edit.js.php';

$graphForm->addItem($graphTab);

// Append form to widget.
$widget->addItem($graphForm);

return $widget;<|MERGE_RESOLUTION|>--- conflicted
+++ resolved
@@ -338,9 +338,6 @@
 		$readonly ? null : (new CColHeader(_('Action')))->setWidth(50)
 	]);
 
-<<<<<<< HEAD
-$items_table->addRow(
-=======
 $popup_options_add = [
 	'srctbl' => 'items',
 	'srcfld1' => 'itemid',
@@ -375,8 +372,7 @@
 	$popup_options_add_prototype['parent_discoveryid'] = $data['parent_discoveryid'];
 }
 
-$itemsTable->addRow(
->>>>>>> c0f0e73a
+$items_table->addRow(
 	(new CRow(
 		$readonly
 			? null
