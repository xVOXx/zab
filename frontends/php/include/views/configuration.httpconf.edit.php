--- conflicted
+++ resolved
@@ -297,15 +297,10 @@
 		);
 	}
 
-<<<<<<< HEAD
 	if ($this->data['host']['status'] == HOST_STATUS_MONITORED
 			|| $this->data['host']['status'] == HOST_STATUS_NOT_MONITORED) {
 
-		$buttonDelHistory = new CButtonQMessage(
-=======
-	if (!$this->data['is_template']) {
 		$buttons[] = new CButtonQMessage(
->>>>>>> 43c930a1
 			'del_history',
 			_('Clear history and trends'),
 			_('History clearing can take a long time. Continue?')
