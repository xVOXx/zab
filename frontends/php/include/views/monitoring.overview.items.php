<?php
/*
** Zabbix
** Copyright (C) 2001-2018 Zabbix SIA
**
** This program is free software; you can redistribute it and/or modify
** it under the terms of the GNU General Public License as published by
** the Free Software Foundation; either version 2 of the License, or
** (at your option) any later version.
**
** This program is distributed in the hope that it will be useful,
** but WITHOUT ANY WARRANTY; without even the implied warranty of
** MERCHANTABILITY or FITNESS FOR A PARTICULAR PURPOSE. See the
** GNU General Public License for more details.
**
** You should have received a copy of the GNU General Public License
** along with this program; if not, write to the Free Software
** Foundation, Inc., 51 Franklin Street, Fifth Floor, Boston, MA  02110-1301, USA.
**/


// hint table
$help_hint = (new CList())
	->addClass(ZBX_STYLE_NOTIF_BODY)
	->addStyle('min-width: '.ZBX_OVERVIEW_HELP_MIN_WIDTH.'px');
for ($severity = TRIGGER_SEVERITY_NOT_CLASSIFIED; $severity < TRIGGER_SEVERITY_COUNT; $severity++) {
	$help_hint->addItem([
		(new CDiv())
			->addClass(ZBX_STYLE_NOTIF_INDIC)
			->addClass(getSeverityStyle($severity)),
		new CTag('h4', true, getSeverityName($severity, $data['config'])),
		(new CTag('p', true, _('PROBLEM')))->addClass(ZBX_STYLE_GREY)
	]);
}

// header right
$web_layout_mode = CView::getLayoutMode();

$widget = (new CWidget())
	->setTitle(_('Overview'))
	->setWebLayoutMode($web_layout_mode)
	->setControls((new CList([
		(new CForm('get'))
			->cleanItems()
			->setAttribute('aria-label', _('Main filter'))
			->addItem((new CList())
				->addItem([
					new CLabel(_('Group'), 'groupid'),
					(new CDiv())->addClass(ZBX_STYLE_FORM_INPUT_MARGIN),
					$this->data['pageFilter']->getGroupsCB()
				])
				->addItem([
					new CLabel(_('Type'), 'type'),
					(new CDiv())->addClass(ZBX_STYLE_FORM_INPUT_MARGIN),
					new CComboBox('type', $this->data['type'], 'submit()', [
						SHOW_TRIGGERS => _('Triggers'),
						SHOW_DATA => _('Data')
					])
				])
				->addItem([
					new CLabel(_('Hosts location'), 'view_style'),
					(new CDiv())->addClass(ZBX_STYLE_FORM_INPUT_MARGIN),
					new CComboBox('view_style', $this->data['view_style'], 'submit()', [
						STYLE_TOP => _('Top'),
						STYLE_LEFT => _('Left')
					])
				])
		),
		(new CTag('nav', true, (new CList())
			->addItem(get_icon('fullscreen'))
			->addItem(get_icon('overviewhelp')->setHint($help_hint))
		))
			->setAttribute('aria-label', _('Content controls'))
	])));

<<<<<<< HEAD
// filter
$filter = (new CFilter())
	->setProfile($data['profileIdx'])
	->setActiveTab($data['active_tab'])
	->addVar('fullscreen', $data['fullscreen'] ? '1' : null)
	->addFilterTab(_('Filter'), [
		(new CFormList())
			->addRow(_('Application'), [
=======
if (in_array($web_layout_mode, [ZBX_LAYOUT_NORMAL, ZBX_LAYOUT_FULLSCREEN])) {
	// filter
	$widget->addItem((new CFilter())
		->setProfile($data['profileIdx'])
		->setActiveTab($data['active_tab'])
		->addFilterTab(_('Filter'), [
			(new CFormList())->addRow(_('Application'), [
>>>>>>> 52bf72e3
				(new CTextBox('application', $data['filter']['application']))
					->setWidth(ZBX_TEXTAREA_FILTER_STANDARD_WIDTH)
					->setAttribute('autofocus', 'autofocus'),
				(new CDiv())->addClass(ZBX_STYLE_FORM_INPUT_MARGIN),
				(new CButton('application_name', _('Select')))
					->addClass(ZBX_STYLE_BTN_GREY)
					->onClick('return PopUp("popup.generic",'.
						CJs::encodeJson([
							'srctbl' => 'applications',
							'srcfld1' => 'name',
							'dstfrm' => 'zbx_filter',
							'dstfld1' => 'application',
							'real_hosts' => '1',
							'with_applications' => '1'
						]).', null, this);'
					)
			])
<<<<<<< HEAD
			->addRow(_('Show suppressed problems'),
				(new CCheckBox('show_suppressed'))->setChecked(
					$data['filter']['show_suppressed'] == ZBX_PROBLEM_SUPPRESSED_TRUE
				)
			)
	]);
=======
		])
	);
>>>>>>> 52bf72e3

}

// data table
if ($data['pageFilter']->groupsSelected) {
	$groupids = ($data['pageFilter']->groupids !== null) ? $data['pageFilter']->groupids : [];
<<<<<<< HEAD
	$table = getItemsDataOverview($groupids, $data['filter']['application'], $data['view_style'], $data['fullscreen'],
		$data['filter']['show_suppressed']
	);
=======
	$table = getItemsDataOverview($groupids, $data['filter']['application'], $data['view_style']);
>>>>>>> 52bf72e3
}
else {
	$table = new CTableInfo();
}

$widget->addItem($table);

return $widget;<|MERGE_RESOLUTION|>--- conflicted
+++ resolved
@@ -73,65 +73,46 @@
 			->setAttribute('aria-label', _('Content controls'))
 	])));
 
-<<<<<<< HEAD
-// filter
-$filter = (new CFilter())
-	->setProfile($data['profileIdx'])
-	->setActiveTab($data['active_tab'])
-	->addVar('fullscreen', $data['fullscreen'] ? '1' : null)
-	->addFilterTab(_('Filter'), [
-		(new CFormList())
-			->addRow(_('Application'), [
-=======
 if (in_array($web_layout_mode, [ZBX_LAYOUT_NORMAL, ZBX_LAYOUT_FULLSCREEN])) {
 	// filter
 	$widget->addItem((new CFilter())
 		->setProfile($data['profileIdx'])
 		->setActiveTab($data['active_tab'])
 		->addFilterTab(_('Filter'), [
-			(new CFormList())->addRow(_('Application'), [
->>>>>>> 52bf72e3
-				(new CTextBox('application', $data['filter']['application']))
-					->setWidth(ZBX_TEXTAREA_FILTER_STANDARD_WIDTH)
-					->setAttribute('autofocus', 'autofocus'),
-				(new CDiv())->addClass(ZBX_STYLE_FORM_INPUT_MARGIN),
-				(new CButton('application_name', _('Select')))
-					->addClass(ZBX_STYLE_BTN_GREY)
-					->onClick('return PopUp("popup.generic",'.
-						CJs::encodeJson([
-							'srctbl' => 'applications',
-							'srcfld1' => 'name',
-							'dstfrm' => 'zbx_filter',
-							'dstfld1' => 'application',
-							'real_hosts' => '1',
-							'with_applications' => '1'
-						]).', null, this);'
+			(new CFormList())
+				->addRow(_('Application'), [
+					(new CTextBox('application', $data['filter']['application']))
+						->setWidth(ZBX_TEXTAREA_FILTER_STANDARD_WIDTH)
+						->setAttribute('autofocus', 'autofocus'),
+					(new CDiv())->addClass(ZBX_STYLE_FORM_INPUT_MARGIN),
+					(new CButton('application_name', _('Select')))
+						->addClass(ZBX_STYLE_BTN_GREY)
+						->onClick('return PopUp("popup.generic",'.
+							CJs::encodeJson([
+								'srctbl' => 'applications',
+								'srcfld1' => 'name',
+								'dstfrm' => 'zbx_filter',
+								'dstfld1' => 'application',
+								'real_hosts' => '1',
+								'with_applications' => '1'
+							]).', null, this);'
+						)
+				])
+				->addRow(_('Show suppressed problems'),
+					(new CCheckBox('show_suppressed'))->setChecked(
+						$data['filter']['show_suppressed'] == ZBX_PROBLEM_SUPPRESSED_TRUE
 					)
-			])
-<<<<<<< HEAD
-			->addRow(_('Show suppressed problems'),
-				(new CCheckBox('show_suppressed'))->setChecked(
-					$data['filter']['show_suppressed'] == ZBX_PROBLEM_SUPPRESSED_TRUE
 				)
-			)
-	]);
-=======
 		])
 	);
->>>>>>> 52bf72e3
-
 }
 
 // data table
 if ($data['pageFilter']->groupsSelected) {
 	$groupids = ($data['pageFilter']->groupids !== null) ? $data['pageFilter']->groupids : [];
-<<<<<<< HEAD
-	$table = getItemsDataOverview($groupids, $data['filter']['application'], $data['view_style'], $data['fullscreen'],
+	$table = getItemsDataOverview($groupids, $data['filter']['application'], $data['view_style'],
 		$data['filter']['show_suppressed']
 	);
-=======
-	$table = getItemsDataOverview($groupids, $data['filter']['application'], $data['view_style']);
->>>>>>> 52bf72e3
 }
 else {
 	$table = new CTableInfo();
