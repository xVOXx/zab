<?php
/*
** Zabbix
** Copyright (C) 2001-2015 Zabbix SIA
**
** This program is free software; you can redistribute it and/or modify
** it under the terms of the GNU General Public License as published by
** the Free Software Foundation; either version 2 of the License, or
** (at your option) any later version.
**
** This program is distributed in the hope that it will be useful,
** but WITHOUT ANY WARRANTY; without even the implied warranty of
** MERCHANTABILITY or FITNESS FOR A PARTICULAR PURPOSE. See the
** GNU General Public License for more details.
**
** You should have received a copy of the GNU General Public License
** along with this program; if not, write to the Free Software
** Foundation, Inc., 51 Franklin Street, Fifth Floor, Boston, MA  02110-1301, USA.
**/


require_once dirname(__FILE__).'/js/configuration.triggers.edit.js.php';

$triggersWidget = new CWidget();

// append host summary to widget header
if (!empty($data['hostid'])) {
	$triggersWidget->addItem(get_header_host_table('triggers', $data['hostid']));
}

<<<<<<< HEAD
$triggersWidget->addPageHeader(_('CONFIGURATION OF TRIGGERS'));
=======
if (!empty($this->data['parent_discoveryid'])) {
	$triggersWidget->setTitle(_('Trigger prototypes'));
}
else {
	$triggersWidget->setTitle(_('Triggers'));
}
>>>>>>> f9f4e835

// create form
$triggersForm = new CForm();
$triggersForm->setName('triggersForm');
$triggersForm->addVar('hostid', $data['hostid']);
$triggersForm->addVar('action', $data['action']);

foreach ($data['g_triggerid'] as $triggerid) {
	$triggersForm->addVar('g_triggerid['.$triggerid.']', $triggerid);
}

// create form list
$triggersFormList = new CFormList('triggersFormList');

// append severity to form list
$severityDiv = new CSeverity(array(
	'id' => 'priority_div',
	'name' => 'priority',
	'value' => $data['priority']
));

$triggersFormList->addRow(
	array(_('Severity'), SPACE,
		new CVisibilityBox('visible[priority]', isset($data['visible']['priority']), 'priority_div', _('Original')),
	),
	$severityDiv
);

// append dependencies to form list
$dependenciesTable = new CTable(_('No dependencies defined.'), 'formElementTable');
$dependenciesTable->setAttribute('style', 'min-width: 500px;');
$dependenciesTable->setAttribute('id', 'dependenciesTable');
$dependenciesTable->setHeader(array(
	_('Name'),
	_('Action')
));

foreach ($data['dependencies'] as $dependency) {
	$triggersForm->addVar('dependencies[]', $dependency['triggerid'], 'dependencies_'.$dependency['triggerid']);

<<<<<<< HEAD
	$depTriggerDescription = CHtml::encode(
		implode(', ', zbx_objectValues($dependency['hosts'], 'name')).NAME_DELIMITER.$dependency['description']
=======
	$dependenciesDiv = new CDiv(
		array(
			$dependenciesTable,
			new CButton('btn1', _('Add'),
				'return PopUp("popup.php?'.
					'dstfrm=massupdate'.
					'&dstact=add_dependency'.
					'&reference=deptrigger'.
					'&dstfld1=new_dependency'.
					'&srctbl=triggers'.
					'&objname=triggers'.
					'&srcfld1=triggerid'.
					'&multiselect=1'.
					'&with_triggers=1");',
				'link_menu'
			)
		),
		'objectgroup inlineblock border_dotted ui-corner-all'
	);
	$dependenciesDiv->setAttribute('id', 'dependencies_div');

	$triggersFormList->addRow(
		array(
			_('Replace dependencies'),
			SPACE,
			new CVisibilityBox(
				'visible[dependencies]',
				isset($this->data['visible']['dependencies']),
				'dependencies_div',
				_('Original')
			)
		),
		$dependenciesDiv
>>>>>>> f9f4e835
	);

	if ($dependency['flags'] == ZBX_FLAG_DISCOVERY_NORMAL) {
		$description = new CLink($depTriggerDescription,
			'triggers.php?form=update&triggerid='.$dependency['triggerid']
		);
		$description->setAttribute('target', '_blank');
	}
	else {
		$description = $depTriggerDescription;
	}

	$row = new CRow(array($description, new CButton('remove', _('Remove'),
		'javascript: removeDependency(\''.$dependency['triggerid'].'\');',
		'link_menu'
	)));

	$row->setAttribute('id', 'dependency_'.$dependency['triggerid']);
	$dependenciesTable->addRow($row);
}

$dependenciesDiv = new CDiv(
	array(
		$dependenciesTable,
		new CButton('btn1', _('Add'),
			'return PopUp("popup.php?dstfrm=massupdate&dstact=add_dependency&reference=deptrigger'.
				'&dstfld1=new_dependency&srctbl=triggers&objname=triggers&srcfld1=triggerid&multiselect=1'.
				'&with_triggers=1&noempty=1", 1000, 700);',
			'link_menu'
		)
	),
	'objectgroup inlineblock border_dotted ui-corner-all'
);
$dependenciesDiv->setAttribute('id', 'dependencies_div');

$triggersFormList->addRow(
	array(_('Replace dependencies'), SPACE,
		new CVisibilityBox('visible[dependencies]', isset($data['visible']['dependencies']), 'dependencies_div',
			_('Original')
		)
	),
	$dependenciesDiv
);

// append tabs to form
$triggersTab = new CTabView();
$triggersTab->addTab('triggersTab', _('Mass update'), $triggersFormList);

// append buttons to form
$triggersTab->setFooter(makeFormFooter(
	new CSubmit('massupdate', _('Update')),
	array(new CButtonCancel(url_param('hostid')))
));

$triggersForm->addItem($triggersTab);
$triggersWidget->addItem($triggersForm);

return $triggersWidget;<|MERGE_RESOLUTION|>--- conflicted
+++ resolved
@@ -28,16 +28,7 @@
 	$triggersWidget->addItem(get_header_host_table('triggers', $data['hostid']));
 }
 
-<<<<<<< HEAD
-$triggersWidget->addPageHeader(_('CONFIGURATION OF TRIGGERS'));
-=======
-if (!empty($this->data['parent_discoveryid'])) {
-	$triggersWidget->setTitle(_('Trigger prototypes'));
-}
-else {
-	$triggersWidget->setTitle(_('Triggers'));
-}
->>>>>>> f9f4e835
+$triggersWidget->setTitle(_('Triggers'));
 
 // create form
 $triggersForm = new CForm();
@@ -78,44 +69,8 @@
 foreach ($data['dependencies'] as $dependency) {
 	$triggersForm->addVar('dependencies[]', $dependency['triggerid'], 'dependencies_'.$dependency['triggerid']);
 
-<<<<<<< HEAD
 	$depTriggerDescription = CHtml::encode(
 		implode(', ', zbx_objectValues($dependency['hosts'], 'name')).NAME_DELIMITER.$dependency['description']
-=======
-	$dependenciesDiv = new CDiv(
-		array(
-			$dependenciesTable,
-			new CButton('btn1', _('Add'),
-				'return PopUp("popup.php?'.
-					'dstfrm=massupdate'.
-					'&dstact=add_dependency'.
-					'&reference=deptrigger'.
-					'&dstfld1=new_dependency'.
-					'&srctbl=triggers'.
-					'&objname=triggers'.
-					'&srcfld1=triggerid'.
-					'&multiselect=1'.
-					'&with_triggers=1");',
-				'link_menu'
-			)
-		),
-		'objectgroup inlineblock border_dotted ui-corner-all'
-	);
-	$dependenciesDiv->setAttribute('id', 'dependencies_div');
-
-	$triggersFormList->addRow(
-		array(
-			_('Replace dependencies'),
-			SPACE,
-			new CVisibilityBox(
-				'visible[dependencies]',
-				isset($this->data['visible']['dependencies']),
-				'dependencies_div',
-				_('Original')
-			)
-		),
-		$dependenciesDiv
->>>>>>> f9f4e835
 	);
 
 	if ($dependency['flags'] == ZBX_FLAG_DISCOVERY_NORMAL) {
@@ -143,7 +98,7 @@
 		new CButton('btn1', _('Add'),
 			'return PopUp("popup.php?dstfrm=massupdate&dstact=add_dependency&reference=deptrigger'.
 				'&dstfld1=new_dependency&srctbl=triggers&objname=triggers&srcfld1=triggerid&multiselect=1'.
-				'&with_triggers=1&noempty=1", 1000, 700);',
+				'&with_triggers=1&noempty=1");',
 			'link_menu'
 		)
 	),
@@ -160,7 +115,6 @@
 	$dependenciesDiv
 );
 
-// append tabs to form
 $triggersTab = new CTabView();
 $triggersTab->addTab('triggersTab', _('Mass update'), $triggersFormList);
 
@@ -170,6 +124,7 @@
 	array(new CButtonCancel(url_param('hostid')))
 ));
 
+// append tabs to form
 $triggersForm->addItem($triggersTab);
 $triggersWidget->addItem($triggersForm);
 
