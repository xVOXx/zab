<?php
/*
** ZABBIX
** Copyright (C) 2001-2010 SIA Zabbix
**
** This program is free software; you can redistribute it and/or modify
** it under the terms of the GNU General Public License as published by
** the Free Software Foundation; either version 2 of the License, or
** (at your option) any later version.
**
** This program is distributed in the hope that it will be useful,
** but WITHOUT ANY WARRANTY; without even the implied warranty of
** MERCHANTABILITY or FITNESS FOR A PARTICULAR PURPOSE.  See the
** GNU General Public License for more details.
**
** You should have received a copy of the GNU General Public License
** along with this program; if not, write to the Free Software
** Foundation, Inc., 675 Mass Ave, Cambridge, MA 02139, USA.
**/
?>
<?php
require_once('include/graphs.inc.php');
require_once('include/screens.inc.php');
require_once('include/maps.inc.php');
require_once('include/users.inc.php');
require_once('include/requirements.inc.php');


// Author: Aly
function make_favorite_graphs(){
	$table = new CTableInfo();

	$graphids = array();
	$itemids = array();

	$fav_graphs = get_favorites('web.favorite.graphids');
	foreach($fav_graphs as $key => $favorite){
		if('itemid' == $favorite['source']){
			$itemids[$favorite['value']] = $favorite['value'];
		}
		else{
			$graphids[$favorite['value']] = $favorite['value'];
		}
	}

	$options = array(
			'graphids' => $graphids,
			'selectHosts' => API_OUTPUT_EXTEND,
			'output' => API_OUTPUT_EXTEND,
		);
	$graphs = CGraph::get($options);
	$graphs = zbx_toHash($graphs, 'graphid');

	$options = array(
			'itemids' => $itemids,
			'selectHosts' => API_OUTPUT_EXTEND,
			'output' => API_OUTPUT_EXTEND,
			'webitems' => 1,
		);
	$items = CItem::get($options);
	$items = zbx_toHash($items, 'itemid');

	foreach($fav_graphs as $key => $favorite){
		$sourceid = $favorite['value'];

		if('itemid' == $favorite['source']){
			if(!isset($items[$sourceid])) continue;

			$item = $items[$sourceid];
			$host = reset($item['hosts']);

			$item['description'] = item_description($item);

			$link = new CLink(get_node_name_by_elid($sourceid, null, ': ').$host['host'].':'.$item['description'],'history.php?action=showgraph&itemid='.$sourceid);
			$link->setTarget('blank');

			$capt = new CSpan($link);
			$capt->setAttribute('style','line-height: 14px; vertical-align: middle;');

			$icon = new CLink(new CImg('images/general/chart.png','chart',18,18,'borderless'),'history.php?action=showgraph&itemid='.$sourceid.'&fullscreen=1');
			$icon->setTarget('blank');
		}
		else{
			if(!isset($graphs[$sourceid])) continue;

			$graph = $graphs[$sourceid];
			$ghost = reset($graph['hosts']);

			$link = new CLink(get_node_name_by_elid($sourceid, null, ': ').$ghost['host'].':'.$graph['name'],'charts.php?graphid='.$sourceid);
			$link->setTarget('blank');

			$capt = new CSpan($link);
			$capt->setAttribute('style','line-height: 14px; vertical-align: middle;');

			$icon = new CLink(new CImg('images/general/chart.png','chart',18,18,'borderless'),'charts.php?graphid='.$sourceid.'&fullscreen=1');
			$icon->setTarget('blank');
		}

		$table->addRow(new CCol(array(
			$icon,
			SPACE,
			$capt)
		));
	}
	$td = new CCol(array(new CLink(S_GRAPHS.' &raquo;','charts.php','highlight')));
	$td->setAttribute('style','text-align: right;');

	$table->setFooter($td);

return $table;
}

// Author: Aly
function make_favorite_screens(){
	$table = new CTableInfo();

	$fav_screens = get_favorites('web.favorite.screenids');

	$screenids = array();
	foreach($fav_screens as $key => $favorite){
		if('screenid' == $favorite['source']){
			$screenids[$favorite['value']] = $favorite['value'];
		}
	}

	$options = array(
		'screenids' => $screenids,
		'output' => API_OUTPUT_EXTEND,
	);
	$screens = CScreen::get($options);
	$screens = zbx_toHash($screens, 'screenid');

	foreach($fav_screens as $key => $favorite){
		$source = $favorite['source'];
		$sourceid = $favorite['value'];

		if('slideshowid' == $source){
			if(!slideshow_accessible($sourceid, PERM_READ_ONLY)) continue;
			if(!$slide = get_slideshow_by_slideshowid($sourceid)) continue;

			$link = new CLink(get_node_name_by_elid($sourceid, null, ': ').$slide['name'],'slides.php?elementid='.$sourceid);
			$link->setTarget('blank');

			$capt = new CSpan($link);
			$capt->setAttribute('style','line-height: 14px; vertical-align: middle;');

			$icon = new CLink(new CImg('images/general/chart.png','screen',18,18,'borderless'),'slides.php?elementid='.$sourceid.'&fullscreen=1');
			$icon->setTarget('blank');
		}
		else{
			if(!isset($screens[$sourceid])) continue;
			$screen = $screens[$sourceid];

			$link = new CLink(get_node_name_by_elid($sourceid, null, ': ').$screen['name'],'screens.php?elementid='.$sourceid);
			$link->setTarget('blank');

			$capt = new CSpan($link);
			$capt->setAttribute('style','line-height: 14px; vertical-align: middle;');

			$icon = new CLink(new CImg('images/general/chart.png','screen',18,18,'borderless'),'screens.php?elementid='.$sourceid.'&fullscreen=1');
			$icon->setTarget('blank');
		}

		$table->addRow(new CCol(array(
			$icon,
			SPACE,
			$capt)
		));
	}

	$td = new CCol(array(new CLink(S_SCREENS.' &raquo;','screens.php','highlight')));
	$td->setAttribute('style','text-align: right;');

	$table->setFooter($td);

return $table;
}

// Author: Aly
function make_favorite_maps(){
	$table = new CTableInfo();

	$fav_sysmaps = get_favorites('web.favorite.sysmapids');

	$sysmapids = array();
	foreach($fav_sysmaps as $key => $favorite){
		$sysmapids[$favorite['value']] = $favorite['value'];
	}

	$options = array(
			'sysmapids' => $sysmapids,
			'output' => API_OUTPUT_EXTEND,
		);
	$sysmaps = CMap::get($options);

	foreach($sysmaps as $snum => $sysmap){
		$sysmapid = $sysmap['sysmapid'];

		$link = new CLink(get_node_name_by_elid($sysmapid, null, ': ').$sysmap['name'],'maps.php?sysmapid='.$sysmapid);
		$link->setTarget('blank');

		$capt = new CSpan($link);
		$capt->setAttribute('style','line-height: 14px; vertical-align: middle;');

		$icon = new CLink(new CImg('images/general/chart.png','map',18,18,'borderless'),'maps.php?sysmapid='.$sysmapid.'&fullscreen=1');
		$icon->setTarget('blank');

		$table->addRow(new CCol(array(
			$icon,
			SPACE,
			$capt)
		));
	}

	$td = new CCol(array(new CLink(S_MAPS.' &raquo;','maps.php','highlight')));
	$td->setAttribute('style','text-align: right;');

	$table->setFooter($td);

return $table;
}

// Author: Aly
function make_system_status($filter){
	$config = select_config();

	$table = new CTableInfo();
	$table->setHeader(array(
		is_show_all_nodes() ? S_NODE : null,
		S_HOST_GROUP,
		is_null($filter['severity'])||isset($filter['severity'][TRIGGER_SEVERITY_DISASTER])?S_DISASTER:null,
		is_null($filter['severity'])||isset($filter['severity'][TRIGGER_SEVERITY_HIGH])?S_HIGH:null,
		is_null($filter['severity'])||isset($filter['severity'][TRIGGER_SEVERITY_AVERAGE])?S_AVERAGE:null,
		is_null($filter['severity'])||isset($filter['severity'][TRIGGER_SEVERITY_WARNING])?S_WARNING:null,
		is_null($filter['severity'])||isset($filter['severity'][TRIGGER_SEVERITY_INFORMATION])?S_INFORMATION:null,
		is_null($filter['severity'])||isset($filter['severity'][TRIGGER_SEVERITY_NOT_CLASSIFIED])?S_NOT_CLASSIFIED:null
	));

// SELECT HOST GROUPS {{{
	$options = array(
		'nodeids' => get_current_nodeid(),
		'monitored_hosts' => 1,
		'groupids' => $filter['groupids'],
		'output' => API_OUTPUT_EXTEND,
	);
	$groups = CHostGroup::get($options);
	$groups = zbx_toHash($groups, 'groupid');
	order_result($groups, 'name');

	$groupids = array();
	foreach($groups as $gnum => $group){
		$groupids[] = $group['groupid'];
		$group['tab_priority'] = array();
		$group['tab_priority'][TRIGGER_SEVERITY_DISASTER] = array('count' => 0, 'triggers' => array(), 'count_unack' => 0, 'triggers_unack' => array());
		$group['tab_priority'][TRIGGER_SEVERITY_HIGH] = array('count' => 0, 'triggers' => array(), 'count_unack' => 0, 'triggers_unack' => array());
		$group['tab_priority'][TRIGGER_SEVERITY_AVERAGE] = array('count' => 0, 'triggers' => array(), 'count_unack' => 0, 'triggers_unack' => array());
		$group['tab_priority'][TRIGGER_SEVERITY_WARNING] = array('count' => 0, 'triggers' => array(), 'count_unack' => 0, 'triggers_unack' => array());
		$group['tab_priority'][TRIGGER_SEVERITY_INFORMATION] = array('count' => 0, 'triggers' => array(), 'count_unack' => 0, 'triggers_unack' => array());
		$group['tab_priority'][TRIGGER_SEVERITY_NOT_CLASSIFIED] = array('count' => 0, 'triggers' => array(), 'count_unack' => 0, 'triggers_unack' => array());
		$groups[$group['groupid']] = $group;
	}
// }}} SELECT HOST GROUPS


// SELECT TRIGGERS {{{
	$options = array(
		'nodeids' => get_current_nodeid(),
		'groupids' => $groupids,
		'monitored' => 1,
		'maintenance' => $filter['maintenance'],
		'expandData' => 1,
		'skipDependent' => 1,
		'expandDescription' => 1,
		'filter' => array(
			'priority' => $filter['severity'],
			'value' => TRIGGER_VALUE_TRUE
		),
		'output' => API_OUTPUT_EXTEND,
	);
	if($filter['extAck'] == EXTACK_OPTION_UNACK) $options['withLastEventUnacknowledged'] = 1;
	$triggers = CTrigger::get($options);
	order_result($triggers, 'lastchange', ZBX_SORT_DOWN);

	foreach($triggers as $tnum => $trigger){
		$options = array(
			'nodeids' => get_current_nodeid(),
			'triggerids' => $trigger['triggerid'],
			'object' => EVENT_SOURCE_TRIGGERS,
			'value' => TRIGGER_VALUE_TRUE,
			'output' => API_OUTPUT_EXTEND,
			'nopermissions' => 1,
			'limit' => 1,
			'sortfield' => 'clock',
			'sortorder' => ZBX_SORT_DOWN
		);
		$events = CEvent::get($options);
		if(empty($events)){
			$trigger['event'] = array(
				'value_changed' => 0,
				'value' => $trigger['value'],
				'acknowledged' => 1,
				'clock' => $trigger['lastchange'],
			);
		}
		else{
			$trigger['event'] = reset($events);
		}

		foreach($trigger['groups'] as $group){
			if($groups[$group['groupid']]['tab_priority'][$trigger['priority']]['count'] < 30){
				$groups[$group['groupid']]['tab_priority'][$trigger['priority']]['triggers'][] = $trigger;
			}
			if(($groups[$group['groupid']]['tab_priority'][$trigger['priority']]['count_unack'] < 30) && !$trigger['event']['acknowledged']){
				$groups[$group['groupid']]['tab_priority'][$trigger['priority']]['triggers_unack'][] = $trigger;
			}

			$groups[$group['groupid']]['tab_priority'][$trigger['priority']]['count']++;
			if(!$trigger['event']['acknowledged']){
				$groups[$group['groupid']]['tab_priority'][$trigger['priority']]['count_unack']++;
			}
		}
	}
	unset($triggers);
	order_result($groups, 'name');
// }}} SELECT TRIGGERS


	foreach($groups as $gnum => $group){
		$group_row = new CRow();
		if(is_show_all_nodes())
			$group_row->addItem(get_node_name_by_elid($group['groupid']));

		$name = new CLink($group['name'], 'tr_status.php?groupid='.$group['groupid'].'&show_triggers='.TRIGGERS_OPTION_ONLYTRUE);
		$group_row->addItem($name);

		foreach($group['tab_priority'] as $severity => $data){
			if(!is_null($filter['severity']) && !isset($filter['severity'][$severity])) continue;

			if($data['count'] && in_array($filter['extAck'], array(EXTACK_OPTION_ALL, EXTACK_OPTION_BOTH))){
				$table_inf = new CTableInfo();
				$table_inf->setAttribute('style', 'width: 400px;');
				$table_inf->setHeader(array(
					is_show_all_nodes() ? S_NODE : null,
					S_HOST,
					S_ISSUE,
					S_AGE,
					S_INFO,
					($config['event_ack_enable']) ? S_ACK : NULL,
					S_ACTIONS
				));

				foreach($data['triggers'] as $tnum => $trigger){
					$event = $trigger['event'];
					$ack = getEventAckState($event);

					if(isset($event['eventid'])) $actions = get_event_actions_status($event['eventid']);
					else $actions = S_NO_DATA_SMALL;

// Unknown triggers
					$unknown = SPACE;
					if($trigger['value_flags'] == TRIGGER_VALUE_FLAG_UNKNOWN){
						$unknown = new CDiv(SPACE,'iconunknown');
						$unknown->setHint($trigger['error'], '', 'on');
					}
//----
	
					$table_inf->addRow(array(
						get_node_name_by_elid($trigger['triggerid']),
						$trigger['host'],
						new CCol($trigger['description'], get_severity_style($trigger['priority'])),
						zbx_date2age($event['clock']),
						$unknown,
						($config['event_ack_enable']) ? (new CCol($ack, 'center')) : NULL,
						$actions
					));
				}
			}

			if($data['count_unack'] && in_array($filter['extAck'], array(EXTACK_OPTION_UNACK, EXTACK_OPTION_BOTH))){
				$table_inf_unack = new CTableInfo();
				$table_inf_unack->setAttribute('style', 'width: 400px;');
				$table_inf_unack->setHeader(array(
					is_show_all_nodes() ? S_NODE : null,
					S_HOST,
					S_ISSUE,
					S_AGE,
					S_INFO,
					($config['event_ack_enable']) ? S_ACK : NULL,
					S_ACTIONS
				));

				foreach($data['triggers_unack'] as $tnum => $trigger){
					$event = $trigger['event'];
					$ack = getEventAckState($event);

					if(isset($event['eventid'])) $actions = get_event_actions_status($event['eventid']);
					else $actions = S_NO_DATA_SMALL;

// Unknown triggers
					$unknown = SPACE;
					if($trigger['value_flags'] == TRIGGER_VALUE_FLAG_UNKNOWN){
						$unknown = new CDiv(SPACE,'iconunknown');
						$unknown->setHint($trigger['error'], '', 'on');
					}
//----

					$table_inf_unack->addRow(array(
						get_node_name_by_elid($trigger['triggerid']),
						$trigger['host'],
						new CCol($trigger['description'], get_severity_style($trigger['priority'])),
						zbx_date2age($event['clock']),
						$unknown,
						($config['event_ack_enable']) ? (new CCol($ack, 'center')) : NULL,
						$actions
					));
				}
			}


			switch($filter['extAck']){
				case EXTACK_OPTION_ALL:
					$trigger_count = new CSpan($data['count'], 'pointer');
					if($data['count'])
						$trigger_count->setHint($table_inf);

					$group_row->addItem(new CCol($trigger_count, get_severity_style($severity, $data['count'])));
				break;
				case EXTACK_OPTION_UNACK:
					$trigger_count = $data['count_unack'];
					if($trigger_count){
						$trigger_count = new CSpan($data['count_unack'], 'pointer red bold');
						$trigger_count->setHint($table_inf_unack);
					}
					$group_row->addItem(new CCol($trigger_count, get_severity_style($severity, $data['count_unack'])));
				break;
				case EXTACK_OPTION_BOTH:
					if($data['count_unack']){
						$unack_count = new CSpan($data['count_unack'], 'bold red pointer');
						$unack_count->setHint($table_inf_unack);
						$unack_count = new CSpan(array($unack_count, SPACE.S_OF.SPACE));
					}
					else{
						$unack_count = null;
					}

					$trigger_count = new CSpan($data['count'], 'pointer');
					if($data['count'])
						$trigger_count->setHint($table_inf);

					$group_row->addItem(new CCol(array($unack_count, $trigger_count), get_severity_style($severity, $data['count'])));
				break;
			}
		}

		$table->addRow($group_row);
	}

	$table->setFooter(new CCol(S_UPDATED.': '.zbx_date2str(S_BLOCKS_SYSTEM_SUMMARY_TIME_FORMAT)));

	return $table;
}

function make_hoststat_summary($filter){
	$table = new CTableInfo();
	$table->setHeader(array(
		is_show_all_nodes() ? S_NODE : null,
		S_HOST_GROUP,
		S_WITHOUT_PROBLEMS,
		S_WITH_PROBLEMS,
		S_TOTAL
	));

// SELECT HOST GROUPS {{{
	$options = array(
		'nodeids' => get_current_nodeid(),
		'groupids' => $filter['groupids'],
		'monitored_hosts' => 1,
		'output' => API_OUTPUT_EXTEND
	);
	$groups = CHostGroup::get($options);
	$groups = zbx_toHash($groups, 'groupid');
	order_result($groups, 'name');
// }}} SELECT HOST GROUPS

// SELECT HOSTS {{{
	$options = array(
		'nodeids' => get_current_nodeid(),
		'groupids' => zbx_objectValues($groups, 'groupid'),
		'monitored_hosts' => 1,
		'filter' => array('maintenance_status' => $filter['maintenance']),
		'output' => array('hostid', 'host')
	);
	$hosts = CHost::get($options);
	$hosts = zbx_toHash($hosts, 'hostid');
// }}} SELECT HOSTS

// SELECT TRIGGERS {{{
	$options = array(
		'nodeids' => get_current_nodeid(),
		'monitored' => 1,
		'maintenance' => $filter['maintenance'],
		'expandData' => 1,
		'filter' => array(
			'priority' => $filter['severity'],
			'value' => TRIGGER_VALUE_TRUE
		),
		'output' => API_OUTPUT_EXTEND,
	);
	$triggers = CTrigger::get($options);

	if($filter['extAck']){
		$options = array(
			'nodeids' => get_current_nodeid(),
			'monitored' => 1,
			'maintenance' => $filter['maintenance'],
			'withLastEventUnacknowledged' => 1,
			'selectHosts' => API_OUTPUT_REFER,
			'filter' => array(
				'priority' => $filter['severity'],
				'value' => TRIGGER_VALUE_TRUE
			),
			'output' => API_OUTPUT_REFER,
		);
		$triggers_unack = CTrigger::get($options);
		$triggers_unack = zbx_toHash($triggers_unack, 'triggerid');

		foreach($triggers_unack as $tunack){
			foreach($tunack['hosts'] as $unack_host){
				$hosts_with_unack_triggers[$unack_host['hostid']] = $unack_host['hostid'];
			}
		}
	}
// }}} SELECT TRIGGERS

	$hosts_data = array();
	$problematic_host_list = array();
	$lastUnack_host_list = array();
	$highest_severity = array();
	$highest_severity2 = array();

	foreach($triggers as $tnum => $trigger){
		foreach($trigger['hosts'] as $thnum => $trigger_host){
			if(!isset($hosts[$trigger_host['hostid']])) continue;
			else $host = $hosts[$trigger_host['hostid']];

			if($filter['extAck'] && isset($hosts_with_unack_triggers[$host['hostid']])){
				if(!isset($lastUnack_host_list[$host['hostid']])){
					$lastUnack_host_list[$host['hostid']] = array();
					$lastUnack_host_list[$host['hostid']]['host'] = $host['host'];
					$lastUnack_host_list[$host['hostid']]['hostid'] = $host['hostid'];
					$lastUnack_host_list[$host['hostid']]['severities'] = array();
					$lastUnack_host_list[$host['hostid']]['severities'][TRIGGER_SEVERITY_DISASTER] = 0;
					$lastUnack_host_list[$host['hostid']]['severities'][TRIGGER_SEVERITY_HIGH] = 0;
					$lastUnack_host_list[$host['hostid']]['severities'][TRIGGER_SEVERITY_AVERAGE] = 0;
					$lastUnack_host_list[$host['hostid']]['severities'][TRIGGER_SEVERITY_WARNING] = 0;
					$lastUnack_host_list[$host['hostid']]['severities'][TRIGGER_SEVERITY_INFORMATION] = 0;
					$lastUnack_host_list[$host['hostid']]['severities'][TRIGGER_SEVERITY_NOT_CLASSIFIED] = 0;
				}
				if(isset($triggers_unack[$trigger['triggerid']])){
					$lastUnack_host_list[$host['hostid']]['severities'][$trigger['priority']]++;
				}

				foreach($host['groups'] as $gnum => $group){
					if(!isset($highest_severity2[$group['groupid']]))
						$highest_severity2[$group['groupid']] = 0;

					if($trigger['priority'] > $highest_severity2[$group['groupid']]){
						$highest_severity2[$group['groupid']] = $trigger['priority'];
					}

					if(!isset($hosts_data[$group['groupid']])){
						$hosts_data[$group['groupid']] = array(
							'problematic' => 0,
							'ok' => 0,
							'lastUnack' => 0,
							'hostids_all' => array(),
							'hostids_unack' => array(),
						);
					}

					if(!isset($hosts_data[$group['groupid']]['hostids_unack'][$host['hostid']])){
						$hosts_data[$group['groupid']]['hostids_unack'][$host['hostid']] = $host['hostid'];
						$hosts_data[$group['groupid']]['lastUnack']++;
					}
				}
			}

			if(!isset($problematic_host_list[$host['hostid']])){
				$problematic_host_list[$host['hostid']] = array();
				$problematic_host_list[$host['hostid']]['host'] = $host['host'];
				$problematic_host_list[$host['hostid']]['hostid'] = $host['hostid'];
				$problematic_host_list[$host['hostid']]['severities'] = array();
				$problematic_host_list[$host['hostid']]['severities'][TRIGGER_SEVERITY_DISASTER] = 0;
				$problematic_host_list[$host['hostid']]['severities'][TRIGGER_SEVERITY_HIGH] = 0;
				$problematic_host_list[$host['hostid']]['severities'][TRIGGER_SEVERITY_AVERAGE] = 0;
				$problematic_host_list[$host['hostid']]['severities'][TRIGGER_SEVERITY_WARNING] = 0;
				$problematic_host_list[$host['hostid']]['severities'][TRIGGER_SEVERITY_INFORMATION] = 0;
				$problematic_host_list[$host['hostid']]['severities'][TRIGGER_SEVERITY_NOT_CLASSIFIED] = 0;
			}
			$problematic_host_list[$host['hostid']]['severities'][$trigger['priority']]++;

			foreach($host['groups'] as $gnum => $group){
				if(!isset($highest_severity[$group['groupid']]))
					$highest_severity[$group['groupid']] = 0;

				if($trigger['priority'] > $highest_severity[$group['groupid']]){
					$highest_severity[$group['groupid']] = $trigger['priority'];
				}

				if(!isset($hosts_data[$group['groupid']])){
					$hosts_data[$group['groupid']] = array(
						'problematic' => 0,
						'ok' => 0,
						'lastUnack' => 0,
						'hostids_all' => array(),
						'hostids_unack' => array(),
					);
				}

				if(!isset($hosts_data[$group['groupid']]['hostids_all'][$host['hostid']])){
					$hosts_data[$group['groupid']]['hostids_all'][$host['hostid']] = $host['hostid'];
					$hosts_data[$group['groupid']]['problematic']++;
				}
			}
		}
	}

	foreach($hosts as $hnum => $host){
		foreach($host['groups'] as $gnum => $group){
			if(!isset($groups[$group['groupid']]['hosts']))
				$groups[$group['groupid']]['hosts'] = array();

			$groups[$group['groupid']]['hosts'][$host['hostid']] = array('hostid'=> $host['hostid']);

			if(!isset($highest_severity[$group['groupid']]))
				$highest_severity[$group['groupid']] = 0;

			if(!isset($hosts_data[$group['groupid']]))
				$hosts_data[$group['groupid']] = array('problematic' => 0, 'ok' => 0, 'lastUnack' => 0);

			if(!isset($problematic_host_list[$host['hostid']]))
				$hosts_data[$group['groupid']]['ok']++;
		}
	}

	foreach($groups as $gnum => $group){
		if(!isset($hosts_data[$group['groupid']])) continue;

		$group_row = new CRow();
		if(is_show_all_nodes())
			$group_row->addItem(get_node_name_by_elid($group['groupid']));

		$name = new CLink($group['name'], 'tr_status.php?groupid='.$group['groupid'].'&hostid=0&show_triggers='.TRIGGERS_OPTION_ONLYTRUE);
		$group_row->addItem($name);

		$group_row->addItem(new CCol($hosts_data[$group['groupid']]['ok'], 'normal'));

		if($filter['extAck']){
			if($hosts_data[$group['groupid']]['lastUnack']){
				$table_inf = new CTableInfo();
				$table_inf->setAttribute('style', 'width: 400px;');
				$table_inf->setHeader(array(
					S_HOST,
					is_null($filter['severity'])||isset($filter['severity'][TRIGGER_SEVERITY_DISASTER])?S_DISASTER:null,
					is_null($filter['severity'])||isset($filter['severity'][TRIGGER_SEVERITY_HIGH])?S_HIGH:null,
					is_null($filter['severity'])||isset($filter['severity'][TRIGGER_SEVERITY_AVERAGE])?S_AVERAGE:null,
					is_null($filter['severity'])||isset($filter['severity'][TRIGGER_SEVERITY_WARNING])?S_WARNING:null,
					is_null($filter['severity'])||isset($filter['severity'][TRIGGER_SEVERITY_INFORMATION])?S_INFORMATION:null,
					is_null($filter['severity'])||isset($filter['severity'][TRIGGER_SEVERITY_NOT_CLASSIFIED])?S_NOT_CLASSIFIED:null
				));

				$popup_rows = 0;

				foreach($group['hosts'] as $hnum => $host){
					$hostid = $host['hostid'];
					if(!isset($lastUnack_host_list[$hostid])) continue;

					if($popup_rows >= ZBX_WIDGET_ROWS) break;
					$popup_rows++;

					$host_data = $lastUnack_host_list[$hostid];

					$r = new CRow();
					$r->addItem(new CLink($host_data['host'], 'tr_status.php?groupid='.$group['groupid'].'&hostid='.$hostid.'&show_triggers='.TRIGGERS_OPTION_ONLYTRUE));

					foreach($lastUnack_host_list[$host['hostid']]['severities'] as $severity => $trigger_count){
						if(!is_null($filter['severity'])&&!isset($filter['severity'][$severity])) continue;

						$r->addItem(new CCol($trigger_count, get_severity_style($severity, $trigger_count)));
					}
					$table_inf->addRow($r);
				}

				$lastUnack_count = new CSpan($hosts_data[$group['groupid']]['lastUnack'], 'pointer red bold');
				$lastUnack_count->setHint($table_inf);
			}
			else{
				$lastUnack_count = 0;
			}
		}

// if hostgroup contains problematic hosts, hint should be built
		if($hosts_data[$group['groupid']]['problematic']){
			$table_inf = new CTableInfo();
			$table_inf->setAttribute('style', 'width: 400px;');
			$table_inf->setHeader(array(
				S_HOST,
				is_null($filter['severity'])||isset($filter['severity'][TRIGGER_SEVERITY_DISASTER])?S_DISASTER:null,
				is_null($filter['severity'])||isset($filter['severity'][TRIGGER_SEVERITY_HIGH])?S_HIGH:null,
				is_null($filter['severity'])||isset($filter['severity'][TRIGGER_SEVERITY_AVERAGE])?S_AVERAGE:null,
				is_null($filter['severity'])||isset($filter['severity'][TRIGGER_SEVERITY_WARNING])?S_WARNING:null,
				is_null($filter['severity'])||isset($filter['severity'][TRIGGER_SEVERITY_INFORMATION])?S_INFORMATION:null,
				is_null($filter['severity'])||isset($filter['severity'][TRIGGER_SEVERITY_NOT_CLASSIFIED])?S_NOT_CLASSIFIED:null
			));

			$popup_rows = 0;

			foreach($group['hosts'] as $hnum => $host){
				$hostid = $host['hostid'];
				if(!isset($problematic_host_list[$hostid])) continue;

				if($popup_rows >= ZBX_WIDGET_ROWS) break;
				$popup_rows++;

				$host_data = $problematic_host_list[$hostid];

				$r = new CRow();
				$r->addItem(new CLink($host_data['host'], 'tr_status.php?groupid='.$group['groupid'].'&hostid='.$hostid.'&show_triggers='.TRIGGERS_OPTION_ONLYTRUE));

				foreach($problematic_host_list[$host['hostid']]['severities'] as $severity => $trigger_count){
					if(!is_null($filter['severity'])&&!isset($filter['severity'][$severity])) continue;

					$r->addItem(new CCol($trigger_count, get_severity_style($severity, $trigger_count)));
				}
				$table_inf->addRow($r);
			}

			$problematic_count = new CSpan($hosts_data[$group['groupid']]['problematic'], 'pointer');
			$problematic_count->setHint($table_inf);
		}
		else{
			$problematic_count = 0;
		}

		switch($filter['extAck']){
			case EXTACK_OPTION_ALL:
		        $group_row->addItem(new CCol(
					$problematic_count,
					get_severity_style($highest_severity[$group['groupid']], $hosts_data[$group['groupid']]['problematic']))
				);
		        $group_row->addItem($hosts_data[$group['groupid']]['problematic'] + $hosts_data[$group['groupid']]['ok']);
		        break;
			case EXTACK_OPTION_UNACK:
				$group_row->addItem(new CCol(
					$lastUnack_count,
					get_severity_style((isset($highest_severity2[$group['groupid']]) ? $highest_severity2[$group['groupid']] : 0),
						$hosts_data[$group['groupid']]['lastUnack']))
				);
				$group_row->addItem($hosts_data[$group['groupid']]['lastUnack'] + $hosts_data[$group['groupid']]['ok']);
				break;
			case EXTACK_OPTION_BOTH:
				$unackspan = $lastUnack_count ? new CSpan(array($lastUnack_count, SPACE.S_OF.SPACE)) : null;
				$group_row->addItem(new CCol(array(
					$unackspan, $problematic_count),
					get_severity_style($highest_severity[$group['groupid']], $hosts_data[$group['groupid']]['problematic']))
				);
				$group_row->addItem($hosts_data[$group['groupid']]['problematic'] + $hosts_data[$group['groupid']]['ok']);
				break;
		}

		$table->addRow($group_row);
	}

	$table->setFooter(new CCol(S_UPDATED.': '.zbx_date2str(S_BLOCKS_HOSTSTAT_SUMMARY_TIME_FORMAT)));

	return $table;
}

// Author: Aly
function make_status_of_zbx(){
	global $USER_DETAILS, $ZBX_SERVER, $ZBX_SERVER_PORT;

	$table = new CTableInfo();
	$table->setHeader(array(
		S_PARAMETER,
		S_VALUE,
		S_DETAILS
	));

	show_messages(); //because in function get_status(); function clear_messages() is called when fsockopen() fails.
	$status = get_status();

	$table->addRow(array(
		S_ZABBIX_SERVER_IS_RUNNING,
		new CSpan($status['zabbix_server'], ($status['zabbix_server'] == S_YES ? 'off' : 'on')),
		isset($ZBX_SERVER, $ZBX_SERVER_PORT) ? $ZBX_SERVER.':'.$ZBX_SERVER_PORT : S_ZABBIX_SERVER_IP_OR_PORT_IS_NOT_SET
	));
	$title = new CSpan(S_NUMBER_OF_HOSTS);
	$title->setAttribute('title', 'asdad');
	$table->addRow(array(S_NUMBER_OF_HOSTS ,$status['hosts_count'],
		array(
			new CSpan($status['hosts_count_monitored'],'off'),' / ',
			new CSpan($status['hosts_count_not_monitored'],'on'),' / ',
			new CSpan($status['hosts_count_template'],'unknown')
		)
	));
	$title = new CSpan(S_NUMBER_OF_ITEMS);
	$title->setAttribute('title', S_NUMBER_OF_ITEMS_TOOLTIP);
	$table->addRow(array($title, $status['items_count'],
		array(
			new CSpan($status['items_count_monitored'],'off'),' / ',
			new CSpan($status['items_count_disabled'],'on'),' / ',
			new CSpan($status['items_count_not_supported'],'unknown')
		)
	));
	$title = new CSpan(S_NUMBER_OF_TRIGGERS);
	$title->setAttribute('title', S_NUMBER_OF_TRIGGERS_TOOLTIP);
	$table->addRow(array($title,$status['triggers_count'],
		array(
			$status['triggers_count_enabled'],' / ',
			$status['triggers_count_disabled'].SPACE.SPACE.'[',
			new CSpan($status['triggers_count_on'],'on'),' / ',
			new CSpan($status['triggers_count_unknown'],'unknown'),' / ',
			new CSpan($status['triggers_count_off'],'off'),']'
		)
	));

/*
	$table->addRow(array(S_NUMBER_OF_EVENTS,$status['events_count'],' - '));
	$table->addRow(array(S_NUMBER_OF_ALERTS,$status['alerts_count'],' - '));
//*/

	$table->addRow(array(S_NUMBER_OF_USERS, $status['users_count'], new CSpan($status['users_online'],'green')));
	$table->addRow(array(S_REQUIRED_SERVER_PERFORMANCE_NVPS, $status['qps_total'],' - '));


// CHECK REQUIREMENTS {{{
	if($USER_DETAILS['type'] == USER_TYPE_SUPER_ADMIN){
		$reqs = check_php_requirements();
		foreach($reqs as $req){
			if($req['result'] == false){
				$table->addRow(array(
					new CSpan($req['name'], 'red'),
					new CSpan($req['current'], 'red'),
					new CSpan($req['error'], 'red')
				));
			}
		}
	}
// }}}CHECK REQUIREMENTS


	$table->setFooter(new CCol(S_UPDATED.': '.zbx_date2str(S_BLOCKS_ZBX_STATUS_TIME_FORMAT)));

return $table;
}


// author Aly
function make_latest_issues($filter = array()){
	$config = select_config();

	$limit = isset($filter['limit']) ? $filter['limit'] : 20;
	$options = array(
		'groupids' => $filter['groupids'],
		'monitored' => 1,
		'maintenance' => $filter['maintenance'],
		'skipDependent' => 1,
		'filter' => array(
			'priority' => $filter['severity'],
			'value' => TRIGGER_VALUE_TRUE,
		),
		'select_groups' => API_OUTPUT_EXTEND,
<<<<<<< HEAD
		'selectHosts' => API_OUTPUT_EXTEND,
=======
		'select_hosts' => array('hostid', 'host', 'maintenance_status', 'maintenanceid'),
>>>>>>> f2ed0a97
		'output' => API_OUTPUT_EXTEND,
		'sortfield' => 'lastchange',
		'sortorder' => ZBX_SORT_DOWN,
		'limit' => $limit
	);

	if(isset($filter['hostids'])) $options['hostids'] = $filter['hostids'];
	$triggers = CTrigger::get($options);

// GATHER HOSTS FOR SELECTED TRIGGERS {{{
	$triggers_hosts = array();
	foreach($triggers as $tnum => $trigger){
// if trigger is lost(broken expression) we skip it
		if(empty($trigger['hosts'])){
			unset($triggers[$tnum]);
			continue;
		}

		$triggers_hosts = array_merge($triggers_hosts, $trigger['hosts']);
	}

	$triggers_hosts = zbx_toHash($triggers_hosts, 'hostid');
	$triggers_hostids = array_keys($triggers_hosts);
// }}} GATHER HOSTS FOR SELECTED TRIGGERS

	$scripts_by_hosts = CScript::getScriptsByHosts($triggers_hostids);

	$table  = new CTableInfo();
	$table->setHeader(array(
		is_show_all_nodes() ? S_NODE : null,
		S_HOST,
		S_ISSUE,
		S_LAST_CHANGE,
		S_AGE,
		S_INFO,
		($config['event_ack_enable'])? S_ACK : NULL,
		S_ACTIONS
	));

	$thosts_cache = array();
	foreach($triggers as $tnum => $trigger){
// Check for dependencies
		$group = reset($trigger['groups']);
		$host = reset($trigger['hosts']);

		$trigger['hostid'] = $host['hostid'];
		$trigger['host'] = $host['host'];

		$host = null;
		$menus = '';

		$host_nodeid = id2nodeid($trigger['hostid']);
		foreach($scripts_by_hosts[$trigger['hostid']] as $id => $script){
			$script_nodeid = id2nodeid($script['scriptid']);
			if( (bccomp($host_nodeid ,$script_nodeid ) == 0))
				$menus.= "[".zbx_jsvalue($script['name']).",\"javascript: openWinCentered('scripts_exec.php?execute=1&hostid=".$trigger['hostid']."&scriptid=".$script['scriptid']."','".S_TOOLS."',760,540,'titlebar=no, resizable=yes, scrollbars=yes, dialog=no');\", null,{'outer' : ['pum_o_item'],'inner' : ['pum_i_item']}],";
		}

		if(!empty($scripts_by_hosts[$trigger['hostid']])){
			$menus = "['".S_TOOLS."',null,null,{'outer' : ['pum_oheader'],'inner' : ['pum_iheader']}],".$menus;
		}

		if(isset($thosts_cache[$trigger['hostid']])){
			$hprofile = $thosts_cache[$trigger['hostid']];
		}
		else{
			$hprofile = CHost::get(array(
				'hostids' => $trigger['hostid'],
				'output' => API_OUTPUT_SHORTEN,
				'select_profile' => API_OUTPUT_EXTEND,
			));
			$hprofile = reset($hprofile);
			$thosts_cache[$hprofile['hostid']] = $hprofile;
		}

		$menus.= "['".S_LINKS."',null,null,{'outer' : ['pum_oheader'],'inner' : ['pum_iheader']}],";
		$menus.= "['".S_LATEST_DATA."',\"javascript: redirect('latest.php?groupid=".$group['groupid'].'&hostid='.$trigger['hostid']."')\", null,{'outer' : ['pum_o_item'],'inner' : ['pum_i_item']}],";
		if(!empty($hprofile['profile']))
			$menus.= "['".S_PROFILE."',\"javascript: redirect('hostprofiles.php?hostid=".$trigger['hostid']."&prof_type=0')\", null,{'outer' : ['pum_o_item'],'inner' : ['pum_i_item']}],";
		if(!empty($hprofile['profile_ext']))
			$menus.= "['".S_EXTENDED_PROFILE."',\"javascript: redirect('hostprofiles.php?hostid=".$trigger['hostid']."&prof_type=1')\", null,{'outer' : ['pum_o_item'],'inner' : ['pum_i_item']}],";

		$menus = rtrim($menus,',');
		$menus = 'show_popup_menu(event,['.$menus.'],180);';

		$host = new CSpan($trigger['host'], 'link_menu pointer');
		$host->setAttribute('onclick', 'javascript: '.$menus);
		//$host = new CSpan($trigger['host'],'link_menu pointer');
		//$host->setAttribute('onclick','javascript: '.$menus);

// Maintenance {{{

		$trigger_host = $triggers_hosts[$trigger['hostid']];

		$text = null;
		$style = 'link_menu';
		if($trigger_host['maintenance_status']){
			$style.= ' orange';

			$options = array(
				'maintenanceids' => $trigger_host['maintenanceid'],
				'output' => API_OUTPUT_EXTEND
			);
			$maintenances = CMaintenance::get($options);
			$maintenance = reset($maintenances);

			$text = $maintenance['name'];
			$text.=' ['.($trigger_host['maintenance_type'] ? S_NO_DATA_MAINTENANCE : S_NORMAL_MAINTENANCE).']';
		}

		$host = new CSpan($trigger['host'], $style.' pointer');
		$host->setAttribute('onclick','javascript: '.$menus);
		if(!is_null($text)) $host->setHint($text, '', '', false);
// }}} Maintenance

// Unknown triggers
		$unknown = SPACE;
		if($trigger['value_flags'] == TRIGGER_VALUE_FLAG_UNKNOWN){
			$unknown = new CDiv(SPACE,'iconunknown');
			$unknown->setHint($trigger['error'], '', 'on');
		}
//----
		$options = array(
			'output' => API_OUTPUT_EXTEND,
			'select_acknowledges' => API_OUTPUT_COUNT,
			'triggerids' => $trigger['triggerid'],
			'filter' => array(
				'object' => EVENT_OBJECT_TRIGGER,
				'value' => TRIGGER_VALUE_TRUE,
			),
			'sortfield' => 'object',
			'sortorder' => ZBX_SORT_DOWN,
			'limit' => 1
		);
		$events = CEvent::get($options);
		if($event = reset($events)){
			$ack = getEventAckState($event);

			$description = expand_trigger_description_by_data(zbx_array_merge($trigger, array('clock'=>$event['clock'], 'ns'=>$event['ns'])),ZBX_FLAG_EVENT);

//actions
			$actions = get_event_actions_stat_hints($event['eventid']);

			$clock = new CLink(
					zbx_date2str(S_BLOCKS_LATEST_ISSUES_DATE_FORMAT,$event['clock']),
					'events.php?triggerid='.$trigger['triggerid'].'&source=0&show_unknown=1&nav_time='.$event['clock']
					);

			if($trigger['url'])
				$description = new CLink($description, $trigger['url'], null, null, true);
			else
				$description = new CSpan($description,'pointer');

			$description = new CCol($description,get_severity_style($trigger['priority']));
			$description->setHint(make_popup_eventlist($event['eventid'], $trigger['type'], $trigger['triggerid']), '', '', false);
		
			$table->addRow(array(
				get_node_name_by_elid($trigger['triggerid']),
				$host,
				$description,
				$clock,
				zbx_date2age($event['clock']),
				$unknown,
				$ack,
				$actions
			));
		}
		unset($trigger,$description,$actions);
	}

	$table->setFooter(new CCol(S_UPDATED.': '.zbx_date2str(S_BLOCKS_LATEST_ISSUES_TIME_FORMAT)));

return $table;
}

// author Aly
function make_webmon_overview($filter){
	$options = array(
		'groupids' => $filter['groupids'],
		'monitored_hosts' => 1,
		'filter' => array('maintenance_status' => $filter['maintenance'])
	);

	$available_hosts = CHost::get($options);
	$available_hosts = zbx_objectValues($available_hosts,'hostid');

	$table  = new CTableInfo();
	$table->setHeader(array(
		is_show_all_nodes() ? S_NODE : null,
		S_HOST_GROUP,
		S_OK,
		S_FAILED,
		S_IN_PROGRESS,
		S_UNKNOWN
		));

	$options = array(
		'monitored_hosts' => 1,
		'with_monitored_httptests' => 1,
		'output' => API_OUTPUT_EXTEND
	);
	$groups = CHostGroup::get($options);
	foreach($groups as $gnum => $group){
		$showGroup = false;
		$apps['ok'] = 0;
		$apps['failed'] = 0;
		$apps[HTTPTEST_STATE_BUSY] = 0;
		$apps[HTTPTEST_STATE_UNKNOWN] = 0;

		$sql = 'SELECT DISTINCT ht.name, ht.httptestid, ht.curstate, ht.lastfailedstep '.
				' FROM httptest ht, applications a, hosts_groups hg, groups g '.
				' WHERE g.groupid='.$group['groupid'].
					' AND '.DBcondition('hg.hostid',$available_hosts).
					' AND hg.groupid=g.groupid '.
					' AND a.hostid=hg.hostid '.
					' AND ht.applicationid=a.applicationid '.
					' AND ht.status='.HTTPTEST_STATUS_ACTIVE;
		$db_httptests = DBselect($sql);
		while($httptest_data = DBfetch($db_httptests)){
			$showGroup = true;
			if( HTTPTEST_STATE_BUSY == $httptest_data['curstate'] ){
				$apps[HTTPTEST_STATE_BUSY]++;
			}
			else if( HTTPTEST_STATE_IDLE == $httptest_data['curstate'] ){
				if($httptest_data['lastfailedstep'] > 0){
					$apps['failed']++;
				}
				else{
					$apps['ok']++;
				}
			}
			else{
				$apps[HTTPTEST_STATE_UNKNOWN]++;
			}
		}

		if(!$showGroup) continue;

		$table->addRow(array(
			is_show_all_nodes() ? get_node_name_by_elid($group['groupid']) : null,
			$group['name'],
			new CSpan($apps['ok'],'off'),
			new CSpan($apps['failed'],$apps['failed']? 'on':'off'),
			new CSpan($apps[HTTPTEST_STATE_BUSY],$apps[HTTPTEST_STATE_BUSY]? 'orange':'off'),
			new CSpan($apps[HTTPTEST_STATE_UNKNOWN],'unknown')
		));
	}
	$table->setFooter(new CCol(S_UPDATED.': '.zbx_date2str(S_BLOCKS_WEBMON_TIME_FORMAT)));
return $table;
}

// Author: Aly
function make_discovery_status(){

	$options = array(
		'filter' => array('status' => DHOST_STATUS_ACTIVE),
		'selectDHosts' => API_OUTPUT_EXTEND,
		'output' => API_OUTPUT_EXTEND
	);
	$drules = CDRule::get($options);
	order_result($drules, 'name');

	foreach($drules as $drnum => $drule){
		$drules[$drnum]['up'] = 0;
		$drules[$drnum]['down'] = 0;

		foreach($drule['dhosts'] as  $dhnum => $dhost){
			if(DRULE_STATUS_DISABLED == $dhost['status']){
				$drules[$drnum]['down']++;		}
			else{
				$drules[$drnum]['up']++;
			}
		}
	}

	$header = array(
		is_show_all_nodes() ? new CCol(S_NODE, 'center') : null,
		new CCol(S_DISCOVERY_RULE, 'center'),
		new CCol(S_UP),
		new CCol(S_DOWN)
		);

	$table  = new CTableInfo();
	$table->setHeader($header,'header');

	foreach($drules as $drnum => $drule){
		$table->addRow(array(
			get_node_name_by_elid($drule['druleid']),
			new CLink(get_node_name_by_elid($drule['druleid'], null, ': ').$drule['name'],'discovery.php?druleid='.$drule['druleid']),
			new CSpan($drule['up'],'green'),
			new CSpan($drule['down'],($drule['down'] > 0)? 'red':'green')
		));
	}
	$table->setFooter(new CCol(S_UPDATED.': '.zbx_date2str(S_BLOCKS_DISCOVERY_STATUS_TIME_FORMAT)));

return 	$table;
}

function make_graph_menu(&$menu,&$submenu){

	$menu['menu_graphs'][] = array(
				S_FAVOURITE_GRAPHS,
				null,
				null,
				array('outer'=> array('pum_oheader'), 'inner'=>array('pum_iheader'))
		);

	$menu['menu_graphs'][] = array(
				S_ADD.SPACE.S_GRAPH,
				'javascript: '.
				"PopUp('popup.php?srctbl=graphs".
					'&srcfld1=graphid'.
					'&reference=graphid'.
					'&real_hosts=1'.
					"&multiselect=1',800,450);".
				"void(0);",
				null,
				array('outer' => 'pum_o_submenu', 'inner'=>array('pum_i_submenu'))
		);
	$menu['menu_graphs'][] = array(
				S_ADD.SPACE.S_SIMPLE_GRAPH,
				'javascript: '.
				"PopUp('popup.php?srctbl=simple_graph".
					'&srcfld1=itemid'.
					'&real_hosts=1'.
					'&reference=itemid'.
					"&multiselect=1',800,450);".
				"void(0);",
				null,
				array('outer' => 'pum_o_submenu', 'inner'=>array('pum_i_submenu'))
		);
	$menu['menu_graphs'][] = array(
				S_REMOVE,
				null,
				null,
				array('outer' => 'pum_o_submenu', 'inner'=>array('pum_i_submenu'))
		);
	$submenu['menu_graphs'] = make_graph_submenu();
}

function make_graph_submenu(){
	$graphids = array();
	$itemids = array();

	$fav_graphs = get_favorites('web.favorite.graphids');
	foreach($fav_graphs as $key => $favorite){
		if('itemid' == $favorite['source']){
			$itemids[$favorite['value']] = $favorite['value'];
		}
		else{
			$graphids[$favorite['value']] = $favorite['value'];
		}
	}

	$options = array(
			'graphids' => $graphids,
			'selectHosts' => array('hostid', 'host'),
			'output' => API_OUTPUT_EXTEND
		);
	$graphs = CGraph::get($options);
	$graphs = zbx_toHash($graphs, 'graphid');

	$options = array(
			'itemids' => $itemids,
			'selectHosts' => array('hostid', 'host'),
			'output' => API_OUTPUT_EXTEND,
			'webitems' => 1,
		);
	$items = CItem::get($options);
	$items = zbx_toHash($items, 'itemid');

	$favGraphs = array();

	foreach($fav_graphs as $key => $favorite){
		$source = $favorite['source'];
		$sourceid = $favorite['value'];

		if('itemid' == $source){
			if(!isset($items[$sourceid])) continue;
			$item_added = true;

			$item = $items[$sourceid];
			$host = reset($item['hosts']);

			$item['description'] = item_description($item);

			$favGraphs[] = array(
							'name'	=>	$host['host'].':'.$item['description'],
							'favobj'=>	'itemid',
							'favid'	=>	$sourceid,
							'action'=>	'remove'
						);
		}
		else{
			if(!isset($graphs[$sourceid])) continue;
			$graph_added = true;

			$graph = $graphs[$sourceid];
			$ghost = reset($graph['hosts']);

			$favGraphs[] = array(
							'name'	=>	$ghost['host'].':'.$graph['name'],
							'favobj'=>	'graphid',
							'favid'	=>	$sourceid,
							'action'=>	'remove'
						);
		}
	}

	if(isset($graph_added)){
			$favGraphs[] = array(
			'name'	=>	S_REMOVE.SPACE.S_ALL_S.SPACE.S_GRAPHS,
			'favobj'=>	'graphid',
			'favid'	=>	0,
			'action'=>	'remove'
		);
	}

	if(isset($item_added)){
		$favGraphs[] = array(
			'name'	=>	S_REMOVE.SPACE.S_ALL_S.SPACE.S_SIMPLE_GRAPHS,
			'favobj'=>	'itemid',
			'favid'	=>	0,
			'action'=>	'remove'
		);
	}

return $favGraphs;
}

function make_sysmap_menu(&$menu,&$submenu){

	$menu['menu_sysmaps'][] = array(S_FAVOURITE_MAPS, null, null, array('outer'=> array('pum_oheader'), 'inner'=>array('pum_iheader')));
	$menu['menu_sysmaps'][] = array(
				S_ADD.SPACE.S_MAP,
				'javascript: '.
				"PopUp('popup.php?srctbl=sysmaps".
					'&srcfld1=sysmapid'.
					'&reference=sysmapid'.
					"&multiselect=1',800,450);".
				"void(0);",
				null,
				array('outer' => 'pum_o_submenu', 'inner'=>array('pum_i_submenu')
		));
	$menu['menu_sysmaps'][] = array(S_REMOVE, null, null, array('outer' => 'pum_o_submenu', 'inner'=>array('pum_i_submenu')));
	$submenu['menu_sysmaps'] = make_sysmap_submenu();
}

function make_sysmap_submenu(){
	$fav_sysmaps = get_favorites('web.favorite.sysmapids');

	$favMaps = array();
	$sysmapids = array();
	foreach($fav_sysmaps as $key => $favorite){
		$sysmapids[$favorite['value']] = $favorite['value'];
	}

	$options = array(
			'sysmapids' => $sysmapids,
			'output' => API_OUTPUT_EXTEND,
		);
	$sysmaps = CMap::get($options);

	foreach($sysmaps as $snum => $sysmap){
		$favMaps[] = array(
				'name'	=>	$sysmap['name'],
				'favobj'=>	'sysmapid',
				'favid'	=>	$sysmap['sysmapid'],
				'action'=>	'remove'
			);
	}

	if(!empty($favMaps)){
		$favMaps[] = array(
				'name'	=>	S_REMOVE.SPACE.S_ALL_S.SPACE.S_MAPS,
				'favobj'=>	'sysmapid',
				'favid'	=>	0,
				'action'=>	'remove'
			);
	}

return $favMaps;
}

function make_screen_menu(&$menu,&$submenu){

	$menu['menu_screens'][] = array(S_FAVOURITE_SCREENS, null, null, array('outer'=> array('pum_oheader'), 'inner'=>array('pum_iheader')));
	$menu['menu_screens'][] = array(
				S_ADD.SPACE.S_SCREEN,
				'javascript: '.
				"PopUp('popup.php?srctbl=screens".
					'&srcfld1=screenid'.
					'&reference=screenid'.
					"&multiselect=1',800,450);".
				"void(0);",
				null,
				array('outer' => 'pum_o_submenu', 'inner'=>array('pum_i_submenu')
		));
	$menu['menu_screens'][] = array(
				S_ADD.SPACE.S_SLIDESHOW,
				'javascript: '.
				"PopUp('popup.php?srctbl=slides".
					'&srcfld1=slideshowid'.
					'&reference=slideshowid'.
					"&multiselect=1',800,450);".
				"void(0);",
				null,
				array('outer' => 'pum_o_submenu', 'inner'=>array('pum_i_submenu')
		));
	$menu['menu_screens'][] = array(S_REMOVE, null, null, array('outer' => 'pum_o_submenu', 'inner'=>array('pum_i_submenu')));
	$submenu['menu_screens'] = make_screen_submenu();
}

function make_screen_submenu(){
	$fav_screens = get_favorites('web.favorite.screenids');

	$screenids = array();
	foreach($fav_screens as $key => $favorite){
		if('screenid' == $favorite['source']){
			$screenids[$favorite['value']] = $favorite['value'];
		}
	}

	$options = array(
		'screenids' => $screenids,
		'output' => API_OUTPUT_EXTEND,
	);
	$screens = CScreen::get($options);
	$screens = zbx_toHash($screens, 'screenid');

	$favScreens = array();
	foreach($fav_screens as $key => $favorite){
		$source = $favorite['source'];
		$sourceid = $favorite['value'];

		if('slideshowid' == $source){
			if(!slideshow_accessible($sourceid, PERM_READ_ONLY)) continue;
			if(!$slide = get_slideshow_by_slideshowid($sourceid)) continue;

			$slide_added = true;

			$favScreens[] = array(
				'name'	=>	$slide['name'],
				'favobj'=>	'slideshowid',
				'favid'	=>	$slide['slideshowid'],
				'action'=>	'remove'
			);

		}
		else{
			if(!isset($screens[$sourceid])) continue;
			$screen = $screens[$sourceid];

			$screen_added = true;

			$favScreens[] = array(
				'name'	=>	$screen['name'],
				'favobj'=>	'screenid',
				'favid'	=>	$screen['screenid'],
				'action'=>	'remove'
			);
		}
	}


	if(isset($screen_added)){
		$favScreens[] = array(
			'name'	=>	S_REMOVE.SPACE.S_ALL_S.SPACE.S_SCREENS,
			'favobj'=>	'screenid',
			'favid'	=>	0,
			'action'=>	'remove'
		);
	}

	if(isset($slide_added)){
		$favScreens[] = array(
			'name'	=>	S_REMOVE.SPACE.S_ALL_S.SPACE.S_SLIDES,
			'favobj'=>	'slideshowid',
			'favid'	=>	0,
			'action'=>	'remove'
		);
	}

return $favScreens;
}

?><|MERGE_RESOLUTION|>--- conflicted
+++ resolved
@@ -871,11 +871,7 @@
 			'value' => TRIGGER_VALUE_TRUE,
 		),
 		'select_groups' => API_OUTPUT_EXTEND,
-<<<<<<< HEAD
-		'selectHosts' => API_OUTPUT_EXTEND,
-=======
-		'select_hosts' => array('hostid', 'host', 'maintenance_status', 'maintenanceid'),
->>>>>>> f2ed0a97
+		'selectHosts' => array('hostid', 'host', 'maintenance_status', 'maintenanceid'),
 		'output' => API_OUTPUT_EXTEND,
 		'sortfield' => 'lastchange',
 		'sortorder' => ZBX_SORT_DOWN,
