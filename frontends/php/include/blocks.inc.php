<?php
/*
** Zabbix
** Copyright (C) 2001-2014 Zabbix SIA
**
** This program is free software; you can redistribute it and/or modify
** it under the terms of the GNU General Public License as published by
** the Free Software Foundation; either version 2 of the License, or
** (at your option) any later version.
**
** This program is distributed in the hope that it will be useful,
** but WITHOUT ANY WARRANTY; without even the implied warranty of
** MERCHANTABILITY or FITNESS FOR A PARTICULAR PURPOSE. See the
** GNU General Public License for more details.
**
** You should have received a copy of the GNU General Public License
** along with this program; if not, write to the Free Software
** Foundation, Inc., 51 Franklin Street, Fifth Floor, Boston, MA  02110-1301, USA.
**/


require_once dirname(__FILE__).'/graphs.inc.php';
require_once dirname(__FILE__).'/screens.inc.php';
require_once dirname(__FILE__).'/maps.inc.php';
require_once dirname(__FILE__).'/users.inc.php';

/**
 * Get favourite graphs and simple graph data.
 *
 * @return array['graphs']
 * @return array['simpleGraphs']
 */
function getFavouriteGraphsData() {
	$graphs = $simpeGraphs = array();

	$favourites = CFavorite::get('web.favorite.graphids');

	if ($favourites) {
		$graphIds = $itemIds = $dbGraphs = $dbItems = array();

		foreach ($favourites as $favourite) {
			if ($favourite['source'] === 'itemid') {
				$itemIds[$favourite['value']] = $favourite['value'];
			}
			else {
				$graphIds[$favourite['value']] = $favourite['value'];
			}
		}

		if ($graphIds) {
			$dbGraphs = API::Graph()->get(array(
				'output' => array('graphid', 'name'),
				'selectHosts' => array('hostid', 'name'),
				'expandName' => true,
				'graphids' => $graphIds,
				'preservekeys' => true
			));
		}

		if ($itemIds) {
			$dbItems = API::Item()->get(array(
				'output' => array('itemid', 'hostid', 'name', 'key_'),
				'selectHosts' => array('hostid', 'name'),
				'itemids' => $itemIds,
				'webitems' => true,
				'preservekeys' => true
			));

			$dbItems = CMacrosResolverHelper::resolveItemNames($dbItems);
		}

		foreach ($favourites as $favourite) {
			$sourceId = $favourite['value'];

			if ($favourite['source'] === 'itemid') {
				if (isset($dbItems[$sourceId])) {
					$dbItem = $dbItems[$sourceId];
					$dbHost = reset($dbItem['hosts']);

					$simpeGraphs[] = array(
						'id' => $sourceId,
						'label' => $dbHost['name'].NAME_DELIMITER.$dbItem['name_expanded']
					);
				}
			}
			else {
				if (isset($dbGraphs[$sourceId])) {
					$dbGraph = $dbGraphs[$sourceId];
					$dbHost = reset($dbGraph['hosts']);

					$graphs[] = array(
						'id' => $sourceId,
						'label' => $dbHost['name'].NAME_DELIMITER.$dbGraph['name']
					);
				}
			}
		}
	}

	return array(
		'graphs' => $graphs,
		'simpleGraphs' => $simpeGraphs
	);
}

/**
 * Get favourite graphs and simple graph.
 *
 * @return CList
 */
function getFavouriteGraphs() {
	$data = getFavouriteGraphsData();

	$favourites = new CList(null, 'favorites', _('No graphs added.'));

	if ($data['graphs']) {
		foreach ($data['graphs'] as $graph) {
			$favourites->addItem(new CLink($graph['label'], 'charts.php?graphid='.$graph['id']), 'nowrap');
		}
	}

	if ($data['simpleGraphs']) {
		foreach ($data['simpleGraphs'] as $item) {
			$favourites->addItem(new CLink($item['label'], 'history.php?action=showgraph&itemid='.$item['id']), 'nowrap');
		}
	}

	return $favourites;
}

/**
 * Get favourite maps data.
 *
 * @return array
 */
function getFavouriteMapsData() {
	$maps = array();

	$favourites = CFavorite::get('web.favorite.sysmapids');

	if ($favourites) {
		$mapIds = array();

		foreach ($favourites as $favourite) {
			$mapIds[$favourite['value']] = $favourite['value'];
		}

		$dbMaps = API::Map()->get(array(
			'output' => array('sysmapid', 'name'),
			'sysmapids' => $mapIds
		));

		foreach ($dbMaps as $dbMap) {
			$maps[] = array(
				'id' => $dbMap['sysmapid'],
				'label' => $dbMap['name']
			);
		}
	}

	return $maps;
}

/**
 * Get favourite maps.
 *
 * @return CList
 */
function getFavouriteMaps() {
	$data = getFavouriteMapsData();

	$favourites = new CList(null, 'favorites', _('No maps added.'));

	if ($data) {
		foreach ($data as $map) {
			$favourites->addItem(new CLink($map['label'], 'maps.php?sysmapid='.$map['id']), 'nowrap');
		}
	}

	return $favourites;
}

/**
 * Get favourite screens and slide shows data.
 *
 * @return array['screens']
 * @return array['slideshows']
 */
function getFavouriteScreensData() {
	$screens = $slideshows = array();

	$favourites = CFavorite::get('web.favorite.screenids');

	if ($favourites) {
		$screenIds = $slideshowIds = array();

		foreach ($favourites as $favourite) {
			if ($favourite['source'] === 'screenid') {
				$screenIds[$favourite['value']] = $favourite['value'];
			}
		}

		$dbScreens = API::Screen()->get(array(
			'output' => array('screenid', 'name'),
			'screenids' => $screenIds,
			'preservekeys' => true
		));

		foreach ($favourites as $favourite) {
			$sourceId = $favourite['value'];

			if ($favourite['source'] === 'slideshowid') {
				if (slideshow_accessible($sourceId, PERM_READ)) {
					$dbSlideshow = get_slideshow_by_slideshowid($sourceId);

					if ($dbSlideshow) {
						$slideshows[] = array(
							'id' => $dbSlideshow['slideshowid'],
							'label' => $dbSlideshow['name']
						);
					}
				}
			}
			else {
				if (isset($dbScreens[$sourceId])) {
					$dbScreen = $dbScreens[$sourceId];

					$screens[] = array(
						'id' => $dbScreen['screenid'],
						'label' => $dbScreen['name']
					);
				}
			}
		}
	}

	return array(
		'screens' => $screens,
		'slideshows' => $slideshows
	);
}

/**
 * Get favourite screens and slide shows.
 *
 * @return CList
 */
function getFavouriteScreens() {
	$data = getFavouriteScreensData();

	$favourites = new CList(null, 'favorites', _('No screens added.'));

	if ($data['screens']) {
		foreach ($data['screens'] as $screen) {
			$favourites->addItem(new CLink($screen['label'], 'screens.php?elementid='.$screen['id']), 'nowrap');
		}
	}

	if ($data['slideshows']) {
		foreach ($data['slideshows'] as $slideshow) {
			$favourites->addItem(new CLink($slideshow['label'], 'slides.php?elementid='.$slideshow['id']), 'nowrap');
		}
	}

	return $favourites;
}

function make_system_status($filter) {
	$ackParams = array();
	if (!empty($filter['screenid'])) {
		$ackParams['screenid'] = $filter['screenid'];
	}

	$table = new CTableInfo(_('No host groups found.'));
	$table->setHeader(array(
		_('Host group'),
		(is_null($filter['severity']) || isset($filter['severity'][TRIGGER_SEVERITY_DISASTER])) ? getSeverityCaption(TRIGGER_SEVERITY_DISASTER) : null,
		(is_null($filter['severity']) || isset($filter['severity'][TRIGGER_SEVERITY_HIGH])) ? getSeverityCaption(TRIGGER_SEVERITY_HIGH) : null,
		(is_null($filter['severity']) || isset($filter['severity'][TRIGGER_SEVERITY_AVERAGE])) ? getSeverityCaption(TRIGGER_SEVERITY_AVERAGE) : null,
		(is_null($filter['severity']) || isset($filter['severity'][TRIGGER_SEVERITY_WARNING])) ? getSeverityCaption(TRIGGER_SEVERITY_WARNING) : null,
		(is_null($filter['severity']) || isset($filter['severity'][TRIGGER_SEVERITY_INFORMATION])) ? getSeverityCaption(TRIGGER_SEVERITY_INFORMATION) : null,
		(is_null($filter['severity']) || isset($filter['severity'][TRIGGER_SEVERITY_NOT_CLASSIFIED])) ? getSeverityCaption(TRIGGER_SEVERITY_NOT_CLASSIFIED) : null
	));

	// get host groups
	$groups = API::HostGroup()->get(array(
		'groupids' => $filter['groupids'],
		'hostids' => isset($filter['hostids']) ? $filter['hostids'] : null,
		'monitored_hosts' => true,
		'output' => array('groupid', 'name'),
		'preservekeys' => true
	));

	CArrayHelper::sort($groups, array(
		array('field' => 'name', 'order' => ZBX_SORT_UP)
	));

	$groupIds = array();
	foreach ($groups as $group) {
		$groupIds[$group['groupid']] = $group['groupid'];

		$group['tab_priority'] = array(
			TRIGGER_SEVERITY_DISASTER => array('count' => 0, 'triggers' => array(), 'count_unack' => 0, 'triggers_unack' => array()),
			TRIGGER_SEVERITY_HIGH => array('count' => 0, 'triggers' => array(), 'count_unack' => 0, 'triggers_unack' => array()),
			TRIGGER_SEVERITY_AVERAGE => array('count' => 0, 'triggers' => array(), 'count_unack' => 0, 'triggers_unack' => array()),
			TRIGGER_SEVERITY_WARNING => array('count' => 0, 'triggers' => array(), 'count_unack' => 0, 'triggers_unack' => array()),
			TRIGGER_SEVERITY_INFORMATION => array('count' => 0, 'triggers' => array(), 'count_unack' => 0, 'triggers_unack' => array()),
			TRIGGER_SEVERITY_NOT_CLASSIFIED => array('count' => 0, 'triggers' => array(), 'count_unack' => 0, 'triggers_unack' => array())
		);
		$groups[$group['groupid']] = $group;
	}

	// get triggers
	$triggers = API::Trigger()->get(array(
		'groupids' => $groupIds,
		'hostids' => isset($filter['hostids']) ? $filter['hostids'] : null,
		'monitored' => true,
		'maintenance' => $filter['maintenance'],
		'skipDependent' => true,
		'withLastEventUnacknowledged' => ($filter['extAck'] == EXTACK_OPTION_UNACK) ? true : null,
		'selectLastEvent' => API_OUTPUT_EXTEND,
		'expandDescription' => true,
		'filter' => array(
			'priority' => $filter['severity'],
			'value' => TRIGGER_VALUE_TRUE
		),
		'sortfield' => 'lastchange',
		'sortorder' => ZBX_SORT_DOWN,
		'output' =>  API_OUTPUT_EXTEND,
		'selectHosts' => array('name'),
		'selectGroups' => array('groupid'),
		'preservekeys' => true
	));

	// get acknowledges
	$eventIds = array();
	foreach ($triggers as $tnum => $trigger) {
		if (!empty($trigger['lastEvent'])) {
			$eventIds[$trigger['lastEvent']['eventid']] = $trigger['lastEvent']['eventid'];
		}

		$triggers[$tnum]['event'] = $trigger['lastEvent'];
		unset($triggers[$tnum]['lastEvent']);
	}
	if ($eventIds) {
		$eventAcknowledges = API::Event()->get(array(
			'output' => array('eventid'),
			'eventids' => $eventIds,
			'select_acknowledges' => API_OUTPUT_EXTEND,
			'preservekeys' => true
		));
	}

	// actions
	$actions = getEventActionsStatus($eventIds);

	// triggers
	foreach ($triggers as $trigger) {
		// event
		if (empty($trigger['event'])) {
			$trigger['event'] = array(
				'acknowledged' => false,
				'clock' => $trigger['lastchange'],
				'value' => $trigger['value']
			);
		}
		else {
			$trigger['event']['acknowledges'] = isset($eventAcknowledges[$trigger['event']['eventid']])
				? $eventAcknowledges[$trigger['event']['eventid']]['acknowledges']
				: 0;
		}

		// groups
		foreach ($trigger['groups'] as $group) {
			if (!isset($groups[$group['groupid']])) {
				continue;
			}
			if (in_array($filter['extAck'], array(EXTACK_OPTION_ALL, EXTACK_OPTION_BOTH))) {
				$groups[$group['groupid']]['tab_priority'][$trigger['priority']]['count']++;

				if ($groups[$group['groupid']]['tab_priority'][$trigger['priority']]['count'] < 30) {
					$groups[$group['groupid']]['tab_priority'][$trigger['priority']]['triggers'][] = $trigger;
				}
			}

			if (in_array($filter['extAck'], array(EXTACK_OPTION_UNACK, EXTACK_OPTION_BOTH))
					&& isset($trigger['event']) && !$trigger['event']['acknowledged']) {
				$groups[$group['groupid']]['tab_priority'][$trigger['priority']]['count_unack']++;

				if ($groups[$group['groupid']]['tab_priority'][$trigger['priority']]['count_unack'] < 30) {
					$groups[$group['groupid']]['tab_priority'][$trigger['priority']]['triggers_unack'][] = $trigger;
				}
			}
		}
	}
	unset($triggers);

	foreach ($groups as $group) {
		$groupRow = new CRow();

<<<<<<< HEAD
		$name = new CLink($group['name'],
			'tr_status.php?groupid='.$group['groupid'].'&hostid=0&show_triggers='.TRIGGERS_OPTION_RECENT_PROBLEM
=======
		if (is_show_all_nodes()) {
			$groupRow->addItem($group['nodename']);
		}

		$name = new CLink($group['name'], 'tr_status.php?filter_set=1&groupid='.$group['groupid'].'&hostid=0'.
			'&show_triggers='.TRIGGERS_OPTION_RECENT_PROBLEM
>>>>>>> bde78863
		);

		$groupRow->addItem($name);

		foreach ($group['tab_priority'] as $severity => $data) {
			if (!is_null($filter['severity']) && !isset($filter['severity'][$severity])) {
				continue;
			}

			$allTriggersNum = $data['count'];
			if ($allTriggersNum) {
				$allTriggersNum = new CSpan($allTriggersNum, 'pointer');
				$allTriggersNum->setHint(makeTriggersPopup($data['triggers'], $ackParams, $actions));
			}

			$unackTriggersNum = $data['count_unack'];
			if ($unackTriggersNum) {
				$unackTriggersNum = new CSpan($unackTriggersNum, 'pointer red bold');
				$unackTriggersNum->setHint(makeTriggersPopup($data['triggers_unack'], $ackParams, $actions));
			}

			switch ($filter['extAck']) {
				case EXTACK_OPTION_ALL:
					$groupRow->addItem(getSeverityCell($severity, $allTriggersNum, !$allTriggersNum));
					break;

				case EXTACK_OPTION_UNACK:
					$groupRow->addItem(getSeverityCell($severity, $unackTriggersNum, !$unackTriggersNum));
					break;

				case EXTACK_OPTION_BOTH:
					if ($unackTriggersNum) {
						$span = new CSpan(SPACE._('of').SPACE);
						$unackTriggersNum = new CSpan($unackTriggersNum);
					}
					else {
						$span = null;
						$unackTriggersNum = null;
					}

					$groupRow->addItem(getSeverityCell($severity, array($unackTriggersNum, $span, $allTriggersNum), !$allTriggersNum));
					break;
			}
		}

		$table->addRow($groupRow);
	}

	$script = new CJSScript(get_js(
		'jQuery("#'.WIDGET_SYSTEM_STATUS.'_footer").html("'._s('Updated: %s', zbx_date2str(_('H:i:s'))).'");'
	));

	return new CDiv(array($table, $script));
}

function make_hoststat_summary($filter) {
	$table = new CTableInfo(_('No host groups found.'));
	$table->setHeader(array(
		_('Host group'),
		_('Without problems'),
		_('With problems'),
		_('Total')
	));

	// get host groups
	$groups = API::HostGroup()->get(array(
		'groupids' => $filter['groupids'],
		'monitored_hosts' => 1,
		'output' => array('groupid', 'name')
	));
	$groups = zbx_toHash($groups, 'groupid');

	CArrayHelper::sort($groups, array(
		array('field' => 'name', 'order' => ZBX_SORT_UP)
	));

	// get hosts
	$hosts = API::Host()->get(array(
		'groupids' => zbx_objectValues($groups, 'groupid'),
		'hostids' => !empty($filter['hostids']) ? $filter['hostids'] : null,
		'monitored_hosts' => true,
		'filter' => array('maintenance_status' => $filter['maintenance']),
		'output' => array('hostid', 'name'),
		'selectGroups' => array('groupid')
	));
	$hosts = zbx_toHash($hosts, 'hostid');
	CArrayHelper::sort($hosts, array('name'));

	// get triggers
	$triggers = API::Trigger()->get(array(
		'monitored' => true,
		'maintenance' => $filter['maintenance'],
		'expandData' => true,
		'filter' => array(
			'priority' => $filter['severity'],
			'value' => TRIGGER_VALUE_TRUE
		),
		'output' => array('triggerid', 'priority'),
		'selectHosts' => array('hostid')
	));

	if ($filter['extAck']) {
		$triggers_unack = API::Trigger()->get(array(
			'monitored' => true,
			'maintenance' => $filter['maintenance'],
			'withLastEventUnacknowledged' => true,
			'selectHosts' => array('hostid'),
			'filter' => array(
				'priority' => $filter['severity'],
				'value' => TRIGGER_VALUE_TRUE
			),
			'output' => array('triggerid')
		));
		$triggers_unack = zbx_toHash($triggers_unack, 'triggerid');
		foreach ($triggers_unack as $tunack) {
			foreach ($tunack['hosts'] as $unack_host) {
				$hosts_with_unack_triggers[$unack_host['hostid']] = $unack_host['hostid'];
			}
		}
	}

	$hosts_data = array();
	$problematic_host_list = array();
	$lastUnack_host_list = array();
	$highest_severity = array();
	$highest_severity2 = array();

	foreach ($triggers as $trigger) {
		foreach ($trigger['hosts'] as $trigger_host) {
			if (!isset($hosts[$trigger_host['hostid']])) {
				continue;
			}
			else {
				$host = $hosts[$trigger_host['hostid']];
			}

			if ($filter['extAck'] && isset($hosts_with_unack_triggers[$host['hostid']])) {
				if (!isset($lastUnack_host_list[$host['hostid']])) {
					$lastUnack_host_list[$host['hostid']] = array();
					$lastUnack_host_list[$host['hostid']]['host'] = $host['name'];
					$lastUnack_host_list[$host['hostid']]['hostid'] = $host['hostid'];
					$lastUnack_host_list[$host['hostid']]['severities'] = array();
					$lastUnack_host_list[$host['hostid']]['severities'][TRIGGER_SEVERITY_DISASTER] = 0;
					$lastUnack_host_list[$host['hostid']]['severities'][TRIGGER_SEVERITY_HIGH] = 0;
					$lastUnack_host_list[$host['hostid']]['severities'][TRIGGER_SEVERITY_AVERAGE] = 0;
					$lastUnack_host_list[$host['hostid']]['severities'][TRIGGER_SEVERITY_WARNING] = 0;
					$lastUnack_host_list[$host['hostid']]['severities'][TRIGGER_SEVERITY_INFORMATION] = 0;
					$lastUnack_host_list[$host['hostid']]['severities'][TRIGGER_SEVERITY_NOT_CLASSIFIED] = 0;
				}
				if (isset($triggers_unack[$trigger['triggerid']])) {
					$lastUnack_host_list[$host['hostid']]['severities'][$trigger['priority']]++;
				}

				foreach ($host['groups'] as $gnum => $group) {
					if (!isset($highest_severity2[$group['groupid']])) {
						$highest_severity2[$group['groupid']] = 0;
					}

					if ($trigger['priority'] > $highest_severity2[$group['groupid']]) {
						$highest_severity2[$group['groupid']] = $trigger['priority'];
					}

					if (!isset($hosts_data[$group['groupid']])) {
						$hosts_data[$group['groupid']] = array(
							'problematic' => 0,
							'ok' => 0,
							'lastUnack' => 0,
							'hostids_all' => array(),
							'hostids_unack' => array()
						);
					}

					if (!isset($hosts_data[$group['groupid']]['hostids_unack'][$host['hostid']])) {
						$hosts_data[$group['groupid']]['hostids_unack'][$host['hostid']] = $host['hostid'];
						$hosts_data[$group['groupid']]['lastUnack']++;
					}
				}
			}

			if (!isset($problematic_host_list[$host['hostid']])) {
				$problematic_host_list[$host['hostid']] = array();
				$problematic_host_list[$host['hostid']]['host'] = $host['name'];
				$problematic_host_list[$host['hostid']]['hostid'] = $host['hostid'];
				$problematic_host_list[$host['hostid']]['severities'] = array();
				$problematic_host_list[$host['hostid']]['severities'][TRIGGER_SEVERITY_DISASTER] = 0;
				$problematic_host_list[$host['hostid']]['severities'][TRIGGER_SEVERITY_HIGH] = 0;
				$problematic_host_list[$host['hostid']]['severities'][TRIGGER_SEVERITY_AVERAGE] = 0;
				$problematic_host_list[$host['hostid']]['severities'][TRIGGER_SEVERITY_WARNING] = 0;
				$problematic_host_list[$host['hostid']]['severities'][TRIGGER_SEVERITY_INFORMATION] = 0;
				$problematic_host_list[$host['hostid']]['severities'][TRIGGER_SEVERITY_NOT_CLASSIFIED] = 0;
			}
			$problematic_host_list[$host['hostid']]['severities'][$trigger['priority']]++;

			foreach ($host['groups'] as $gnum => $group) {
				if (!isset($highest_severity[$group['groupid']])) {
					$highest_severity[$group['groupid']] = 0;
				}

				if ($trigger['priority'] > $highest_severity[$group['groupid']]) {
					$highest_severity[$group['groupid']] = $trigger['priority'];
				}

				if (!isset($hosts_data[$group['groupid']])) {
					$hosts_data[$group['groupid']] = array(
						'problematic' => 0,
						'ok' => 0,
						'lastUnack' => 0,
						'hostids_all' => array(),
						'hostids_unack' => array()
					);
				}

				if (!isset($hosts_data[$group['groupid']]['hostids_all'][$host['hostid']])) {
					$hosts_data[$group['groupid']]['hostids_all'][$host['hostid']] = $host['hostid'];
					$hosts_data[$group['groupid']]['problematic']++;
				}
			}
		}
	}

	foreach ($hosts as $host) {
		foreach ($host['groups'] as $group) {
			if (!isset($groups[$group['groupid']])) {
				continue;
			}

			if (!isset($groups[$group['groupid']]['hosts'])) {
				$groups[$group['groupid']]['hosts'] = array();
			}
			$groups[$group['groupid']]['hosts'][$host['hostid']] = array('hostid' => $host['hostid']);

			if (!isset($highest_severity[$group['groupid']])) {
				$highest_severity[$group['groupid']] = 0;
			}

			if (!isset($hosts_data[$group['groupid']])) {
				$hosts_data[$group['groupid']] = array('problematic' => 0, 'ok' => 0, 'lastUnack' => 0);
			}

			if (!isset($problematic_host_list[$host['hostid']])) {
				$hosts_data[$group['groupid']]['ok']++;
			}
		}
	}

	foreach ($groups as $group) {
		if (!isset($hosts_data[$group['groupid']])) {
			continue;
		}

		$group_row = new CRow();

		$name = new CLink($group['name'], 'tr_status.php?filter_set=1&groupid='.$group['groupid'].'&hostid=0'.
			'&show_triggers='.TRIGGERS_OPTION_RECENT_PROBLEM
		);
		$group_row->addItem($name);
		$group_row->addItem(new CCol($hosts_data[$group['groupid']]['ok'], 'normal'));

		if ($filter['extAck']) {
			if ($hosts_data[$group['groupid']]['lastUnack']) {
				$table_inf = new CTableInfo();
				$table_inf->setAttribute('style', 'width: 400px;');
				$table_inf->setHeader(array(
					_('Host'),
					is_null($filter['severity']) || isset($filter['severity'][TRIGGER_SEVERITY_DISASTER]) ? getSeverityCaption(TRIGGER_SEVERITY_DISASTER) : null,
					is_null($filter['severity']) || isset($filter['severity'][TRIGGER_SEVERITY_HIGH]) ? getSeverityCaption(TRIGGER_SEVERITY_HIGH) : null,
					is_null($filter['severity']) || isset($filter['severity'][TRIGGER_SEVERITY_AVERAGE]) ? getSeverityCaption(TRIGGER_SEVERITY_AVERAGE) : null,
					is_null($filter['severity']) || isset($filter['severity'][TRIGGER_SEVERITY_WARNING]) ? getSeverityCaption(TRIGGER_SEVERITY_WARNING) : null,
					is_null($filter['severity']) || isset($filter['severity'][TRIGGER_SEVERITY_INFORMATION]) ? getSeverityCaption(TRIGGER_SEVERITY_INFORMATION) : null,
					is_null($filter['severity']) || isset($filter['severity'][TRIGGER_SEVERITY_NOT_CLASSIFIED]) ? getSeverityCaption(TRIGGER_SEVERITY_NOT_CLASSIFIED) : null
				));
				$popup_rows = 0;

				foreach ($group['hosts'] as $host) {
					$hostid = $host['hostid'];
					if (!isset($lastUnack_host_list[$hostid])) {
						continue;
					}

					if ($popup_rows >= ZBX_WIDGET_ROWS) {
						break;
					}
					$popup_rows++;

					$host_data = $lastUnack_host_list[$hostid];

					$r = new CRow();
					$r->addItem(new CLink($host_data['host'], 'tr_status.php?filter_set=1&groupid='.$group['groupid'].
						'&hostid='.$hostid.'&show_triggers='.TRIGGERS_OPTION_RECENT_PROBLEM
					));

					foreach ($lastUnack_host_list[$host['hostid']]['severities'] as $severity => $trigger_count) {
						if (!is_null($filter['severity']) && !isset($filter['severity'][$severity])) {
							continue;
						}
						$r->addItem(new CCol($trigger_count, getSeverityStyle($severity, $trigger_count)));
					}
					$table_inf->addRow($r);
				}
				$lastUnack_count = new CSpan($hosts_data[$group['groupid']]['lastUnack'], 'pointer red bold');
				$lastUnack_count->setHint($table_inf);
			}
			else {
				$lastUnack_count = 0;
			}
		}

		// if hostgroup contains problematic hosts, hint should be built
		if ($hosts_data[$group['groupid']]['problematic']) {
			$table_inf = new CTableInfo();
			$table_inf->setAttribute('style', 'width: 400px;');
			$table_inf->setHeader(array(
				_('Host'),
				is_null($filter['severity']) || isset($filter['severity'][TRIGGER_SEVERITY_DISASTER]) ? getSeverityCaption(TRIGGER_SEVERITY_DISASTER) : null,
				is_null($filter['severity']) || isset($filter['severity'][TRIGGER_SEVERITY_HIGH]) ? getSeverityCaption(TRIGGER_SEVERITY_HIGH) : null,
				is_null($filter['severity']) || isset($filter['severity'][TRIGGER_SEVERITY_AVERAGE]) ? getSeverityCaption(TRIGGER_SEVERITY_AVERAGE) : null,
				is_null($filter['severity']) || isset($filter['severity'][TRIGGER_SEVERITY_WARNING]) ? getSeverityCaption(TRIGGER_SEVERITY_WARNING) : null,
				is_null($filter['severity']) || isset($filter['severity'][TRIGGER_SEVERITY_INFORMATION]) ? getSeverityCaption(TRIGGER_SEVERITY_INFORMATION) : null,
				is_null($filter['severity']) || isset($filter['severity'][TRIGGER_SEVERITY_NOT_CLASSIFIED]) ? getSeverityCaption(TRIGGER_SEVERITY_NOT_CLASSIFIED) : null
			));
			$popup_rows = 0;

			foreach ($group['hosts'] as $host) {
				$hostid = $host['hostid'];
				if (!isset($problematic_host_list[$hostid])) {
					continue;
				}
				if ($popup_rows >= ZBX_WIDGET_ROWS) {
					break;
				}
				$popup_rows++;

				$host_data = $problematic_host_list[$hostid];

				$r = new CRow();
				$r->addItem(new CLink($host_data['host'], 'tr_status.php?filter_set=1&groupid='.$group['groupid'].
					'&hostid='.$hostid.'&show_triggers='.TRIGGERS_OPTION_RECENT_PROBLEM
				));

				foreach ($problematic_host_list[$host['hostid']]['severities'] as $severity => $trigger_count) {
					if (!is_null($filter['severity'])&&!isset($filter['severity'][$severity])) {
						continue;
					}
					$r->addItem(new CCol($trigger_count, getSeverityStyle($severity, $trigger_count)));
				}
				$table_inf->addRow($r);
			}
			$problematic_count = new CSpan($hosts_data[$group['groupid']]['problematic'], 'pointer');
			$problematic_count->setHint($table_inf);
		}
		else {
			$problematic_count = 0;
		}

		switch ($filter['extAck']) {
			case EXTACK_OPTION_ALL:
				$group_row->addItem(new CCol(
					$problematic_count,
					getSeverityStyle($highest_severity[$group['groupid']], $hosts_data[$group['groupid']]['problematic']))
				);
				$group_row->addItem($hosts_data[$group['groupid']]['problematic'] + $hosts_data[$group['groupid']]['ok']);
				break;
			case EXTACK_OPTION_UNACK:
				$group_row->addItem(new CCol(
					$lastUnack_count,
					getSeverityStyle((isset($highest_severity2[$group['groupid']]) ? $highest_severity2[$group['groupid']] : 0),
						$hosts_data[$group['groupid']]['lastUnack']))
				);
				$group_row->addItem($hosts_data[$group['groupid']]['lastUnack'] + $hosts_data[$group['groupid']]['ok']);
				break;
			case EXTACK_OPTION_BOTH:
				$unackspan = $lastUnack_count ? new CSpan(array($lastUnack_count, SPACE._('of').SPACE)) : null;
				$group_row->addItem(new CCol(array(
					$unackspan, $problematic_count),
					getSeverityStyle($highest_severity[$group['groupid']], $hosts_data[$group['groupid']]['problematic']))
				);
				$group_row->addItem($hosts_data[$group['groupid']]['problematic'] + $hosts_data[$group['groupid']]['ok']);
				break;
		}

		$table->addRow($group_row);
	}

	$script = new CJSScript(get_js(
		'jQuery("#'.WIDGET_HOST_STATUS.'_footer").html("'._s('Updated: %s', zbx_date2str(_('H:i:s'))).'");'
	));

	return new CDiv(array($table, $script));
}

function make_status_of_zbx() {
	global $ZBX_SERVER, $ZBX_SERVER_PORT;

	$table = new CTableInfo();
	$table->setHeader(array(
		_('Parameter'),
		_('Value'),
		_('Details')
	));

	show_messages(); // because in function get_status(); function clear_messages() is called when fsockopen() fails.
	$status = get_status();

	$table->addRow(array(
		_('Zabbix server is running'),
		new CSpan($status['zabbix_server'], ($status['zabbix_server'] == _('Yes') ? 'off' : 'on')),
		isset($ZBX_SERVER, $ZBX_SERVER_PORT) ? $ZBX_SERVER.':'.$ZBX_SERVER_PORT : _('Zabbix server IP or port is not set!')
	));
	$title = new CSpan(_('Number of hosts (monitored/not monitored/templates)'));
	$title->setAttribute('title', 'asdad');
	$table->addRow(array(_('Number of hosts (monitored/not monitored/templates)'), $status['hosts_count'],
		array(
			new CSpan($status['hosts_count_monitored'], 'off'), ' / ',
			new CSpan($status['hosts_count_not_monitored'], 'on'), ' / ',
			new CSpan($status['hosts_count_template'], 'unknown')
		)
	));
	$title = new CSpan(_('Number of items (monitored/disabled/not supported)'));
	$title->setAttribute('title', _('Only items assigned to enabled hosts are counted'));
	$table->addRow(array($title, $status['items_count'],
		array(
			new CSpan($status['items_count_monitored'], 'off'), ' / ',
			new CSpan($status['items_count_disabled'], 'on'), ' / ',
			new CSpan($status['items_count_not_supported'], 'unknown')
		)
	));
	$title = new CSpan(_('Number of triggers (enabled/disabled [problem/ok])'));
	$title->setAttribute('title', _('Only triggers assigned to enabled hosts and depending on enabled items are counted'));
	$table->addRow(array($title, $status['triggers_count'],
		array(
			$status['triggers_count_enabled'], ' / ',
			$status['triggers_count_disabled'], ' [',
			new CSpan($status['triggers_count_on'], 'on'), ' / ',
			new CSpan($status['triggers_count_off'], 'off'), ']'
		)
	));
	$table->addRow(array(_('Number of users (online)'), $status['users_count'], new CSpan($status['users_online'], 'green')));
	$table->addRow(array(_('Required server performance, new values per second'), $status['qps_total'], ' - '));

	// check requirements
	if (CWebUser::$data['type'] == USER_TYPE_SUPER_ADMIN) {
		$frontendSetup = new FrontendSetup();
		$reqs = $frontendSetup->checkRequirements();
		foreach ($reqs as $req) {
			if ($req['result'] != FrontendSetup::CHECK_OK) {
				$class = ($req['result'] == FrontendSetup::CHECK_WARNING) ? 'notice' : 'fail';
				$table->addRow(array(
					new CSpan($req['name'], $class),
					new CSpan($req['current'], $class),
					new CSpan($req['error'], $class)
				));
			}
		}
	}

	$script = new CJSScript(get_js(
		'jQuery("#'.WIDGET_ZABBIX_STATUS.'_footer").html("'._s('Updated: %s', zbx_date2str(_('H:i:s'))).'");'
	));

	return new CDiv(array($table, $script));
}

/**
 * Create DIV with latest problem triggers.
 *
 * If no sortfield and sortorder are defined, the sort indicater in the column name will not be displayed.
 *
 * @param array  $filter['screenid']
 * @param array  $filter['groupids']
 * @param array  $filter['hostids']
 * @param array  $filter['maintenance']
 * @param int    $filter['extAck']
 * @param int    $filter['severity']
 * @param int    $filter['limit']
 * @param string $filter['sortfield']
 * @param string $filter['sortorder']
 * @param string $filter['backUrl']
 *
 * @return CDiv
 */
function make_latest_issues(array $filter = array()) {
	// hide the sort indicator if no sortfield and sortorder are given
	$showSortIndicator = isset($filter['sortfield']) || isset($filter['sortorder']);

	if (isset($filter['sortfield']) && $filter['sortfield'] !== 'lastchange') {
		$sortField = array($filter['sortfield'], 'lastchange');
		$sortOrder = array($filter['sortorder'], ZBX_SORT_DOWN);
	}
	else {
		$sortField = array('lastchange');
		$sortOrder = array(ZBX_SORT_DOWN);
	}

	$options = array(
		'groupids' => $filter['groupids'],
		'hostids' => isset($filter['hostids']) ? $filter['hostids'] : null,
		'monitored' => true,
		'maintenance' => $filter['maintenance'],
		'filter' => array(
			'priority' => $filter['severity'],
			'value' => TRIGGER_VALUE_TRUE
		)
	);

	$triggers = API::Trigger()->get(array_merge($options, array(
		'withLastEventUnacknowledged' => (isset($filter['extAck']) && $filter['extAck'] == EXTACK_OPTION_UNACK)
			? true
			: null,
		'skipDependent' => true,
		'output' => array('triggerid', 'state', 'error', 'url', 'expression', 'description', 'priority', 'lastchange'),
		'selectHosts' => array('hostid', 'name'),
		'selectLastEvent' => array('eventid', 'acknowledged', 'objectid', 'clock', 'ns'),
		'sortfield' => $sortField,
		'sortorder' => $sortOrder,
		'limit' => isset($filter['limit']) ? $filter['limit'] : DEFAULT_LATEST_ISSUES_CNT
	)));

	// don't use withLastEventUnacknowledged and skipDependent because of performance issues
	$triggersTotalCount = API::Trigger()->get(array_merge($options, array(
		'countOutput' => true
	)));

	// get acknowledges
	$eventIds = array();
	foreach ($triggers as $trigger) {
		if ($trigger['lastEvent']) {
			$eventIds[] = $trigger['lastEvent']['eventid'];
		}
	}
	if ($eventIds) {
		$eventAcknowledges = API::Event()->get(array(
			'output' => array('eventid'),
			'eventids' => $eventIds,
			'select_acknowledges' => API_OUTPUT_EXTEND,
			'preservekeys' => true
		));
	}

	foreach ($triggers as $tnum => $trigger) {
		// if trigger is lost (broken expression) we skip it
		if (empty($trigger['hosts'])) {
			unset($triggers[$tnum]);
			continue;
		}

		$host = reset($trigger['hosts']);
		$trigger['hostid'] = $host['hostid'];
		$trigger['hostname'] = $host['name'];

		if ($trigger['lastEvent']) {
			$trigger['lastEvent']['acknowledges'] = isset($eventAcknowledges[$trigger['lastEvent']['eventid']])
				? $eventAcknowledges[$trigger['lastEvent']['eventid']]['acknowledges']
				: null;
		}

		$triggers[$tnum] = $trigger;
	}

	$hostIds = zbx_objectValues($triggers, 'hostid');

	// get hosts
	$hosts = API::Host()->get(array(
		'hostids' => $hostIds,
		'output' => array('hostid', 'name', 'status', 'maintenance_status', 'maintenance_type', 'maintenanceid'),
		'selectGraphs' => API_OUTPUT_COUNT,
		'selectScreens' => API_OUTPUT_COUNT,
		'preservekeys' => true
	));

	// actions
	$actions = getEventActionsStatHints($eventIds);

	// ack params
	$ackParams = isset($filter['screenid']) ? array('screenid' => $filter['screenid']) : array();

	$config = select_config();

	// indicator of sort field
	if ($showSortIndicator) {
		$sortDiv = new CDiv(SPACE, ($filter['sortorder'] === ZBX_SORT_DOWN) ? 'icon_sortdown default_cursor' : 'icon_sortup default_cursor');
		$sortDiv->addStyle('float: left');
		$hostHeaderDiv = new CDiv(array(_('Host'), SPACE));
		$hostHeaderDiv->addStyle('float: left');
		$issueHeaderDiv = new CDiv(array(_('Issue'), SPACE));
		$issueHeaderDiv->addStyle('float: left');
		$lastChangeHeaderDiv = new CDiv(array(_('Time'), SPACE));
		$lastChangeHeaderDiv->addStyle('float: left');
	}

	$table = new CTableInfo(_('No events found.'));
	$table->setHeader(array(
		($showSortIndicator && ($filter['sortfield'] === 'hostname')) ? array($hostHeaderDiv, $sortDiv) : _('Host'),
		($showSortIndicator && ($filter['sortfield'] === 'priority')) ? array($issueHeaderDiv, $sortDiv) : _('Issue'),
		($showSortIndicator && ($filter['sortfield'] === 'lastchange')) ? array($lastChangeHeaderDiv, $sortDiv) : _('Last change'),
		_('Age'),
		_('Info'),
		$config['event_ack_enable'] ? _('Ack') : null,
		_('Actions')
	));

	$scripts = API::Script()->getScriptsByHosts($hostIds);

	// triggers
	foreach ($triggers as $trigger) {
		$host = $hosts[$trigger['hostid']];

		$hostName = new CSpan($host['name'], 'link_menu');
		$hostName->setMenuPopup(CMenuPopupHelper::getHost($host, $scripts[$host['hostid']]));

		// add maintenance icon with hint if host is in maintenance
		$maintenanceIcon = null;

		if ($host['maintenance_status']) {
			$maintenanceIcon = new CDiv(null, 'icon-maintenance-abs');

			// get maintenance
			$maintenances = API::Maintenance()->get(array(
				'maintenanceids' => $host['maintenanceid'],
				'output' => API_OUTPUT_EXTEND,
				'limit' => 1
			));
			if ($maintenance = reset($maintenances)) {
				$hint = $maintenance['name'].' ['.($host['maintenance_type']
					? _('Maintenance without data collection')
					: _('Maintenance with data collection')).']';

				if (isset($maintenance['description'])) {
					// double quotes mandatory
					$hint .= "\n".$maintenance['description'];
				}

				$maintenanceIcon->setHint($hint);
				$maintenanceIcon->addClass('pointer');
			}

			$hostName->addClass('left-to-icon-maintenance-abs');
		}

		$hostDiv = new CDiv(array($hostName, $maintenanceIcon), 'maintenance-abs-cont');

		// unknown triggers
		$unknown = SPACE;
		if ($trigger['state'] == TRIGGER_STATE_UNKNOWN) {
			$unknown = new CDiv(SPACE, 'status_icon iconunknown');
			$unknown->setHint($trigger['error'], '', 'on');
		}

		// trigger has events
		if ($trigger['lastEvent']) {
			// description
			$description = CMacrosResolverHelper::resolveEventDescription(zbx_array_merge($trigger, array(
				'clock' => $trigger['lastEvent']['clock'],
				'ns' => $trigger['lastEvent']['ns']
			)));

			// ack
			$ack = getEventAckState($trigger['lastEvent'], empty($filter['backUrl']) ? true : $filter['backUrl'],
				true, $ackParams
			);
		}
		// trigger has no events
		else {
			// description
			$description = CMacrosResolverHelper::resolveEventDescription(zbx_array_merge($trigger, array(
				'clock' => $trigger['lastchange'],
				'ns' => '999999999'
			)));

			// ack
			$ack = new CSpan(_('No events'), 'unknown');
		}

		// description
		if (!zbx_empty($trigger['url'])) {
			$description = new CLink($description, resolveTriggerUrl($trigger), null, null, true);
		}
		else {
			$description = new CSpan($description, 'pointer');
		}
		$description = new CCol($description, getSeverityStyle($trigger['priority']));
		if ($trigger['lastEvent']) {
			$description->setHint(
				make_popup_eventlist($trigger['triggerid'], $trigger['lastEvent']['eventid']),
				'', '', false
			);
		}

		// clock
		$clock = new CLink(zbx_date2str(_('d M Y H:i:s'), $trigger['lastchange']),
			'events.php?filter_set=1&triggerid='.$trigger['triggerid'].'&source='.EVENT_SOURCE_TRIGGERS.
				'&show_unknown=1&hostid='.$trigger['hostid'].'&stime='.date(TIMESTAMP_FORMAT, $trigger['lastchange']).
				'&period='.ZBX_PERIOD_DEFAULT
		);

		// actions
		$actionHint = ($trigger['lastEvent'] && isset($actions[$trigger['lastEvent']['eventid']]))
			? $actions[$trigger['lastEvent']['eventid']]
			: SPACE;

		$table->addRow(array(
			$hostDiv,
			$description,
			$clock,
			zbx_date2age($trigger['lastchange']),
			$unknown,
			$ack,
			$actionHint
		));
	}

	// initialize blinking
	zbx_add_post_js('jqBlink.blink();');

	$script = new CJSScript(get_js(
		'jQuery("#'.WIDGET_LAST_ISSUES.'_footer").html("'._s('Updated: %s', zbx_date2str(_('H:i:s'))).'");'
	));

	$infoDiv = new CDiv(_n('%1$d of %2$d issue is shown', '%1$d of %2$d issues are shown', count($triggers), $triggersTotalCount));
	$infoDiv->addStyle('text-align: right; padding-right: 3px;');

	return new CDiv(array($table, $infoDiv, $script));
}

/**
 * Create and return a DIV with web monitoring overview.
 *
 * @param array $filter
 * @param array $filter['groupids']
 * @param bool  $filter['maintenance']
 *
 * @return CDiv
 */
function make_webmon_overview($filter) {
	$groups = API::HostGroup()->get(array(
		'groupids' => $filter['groupids'],
		'hostids' => isset($filter['hostids']) ? $filter['hostids'] : null,
		'monitored_hosts' => true,
		'with_monitored_httptests' => true,
		'output' => array('groupid', 'name'),
		'preservekeys' => true
	));

	CArrayHelper::sort($groups, array(
		array('field' => 'name', 'order' => ZBX_SORT_UP)
	));

	$groupIds = array_keys($groups);

	$availableHosts = API::Host()->get(array(
		'groupids' => $groupIds,
		'hostids' => isset($filter['hostids']) ? $filter['hostids'] : null,
		'monitored_hosts' => true,
		'filter' => array('maintenance_status' => $filter['maintenance']),
		'output' => array('hostid'),
		'preservekeys' => true
	));
	$availableHostIds = array_keys($availableHosts);

	$table = new CTableInfo(_('No web scenarios found.'));
	$table->setHeader(array(
		_('Host group'),
		_('Ok'),
		_('Failed'),
		_('Unknown')
	));

	$data = array();

	// fetch links between HTTP tests and host groups
	$result = DbFetchArray(DBselect(
		'SELECT DISTINCT ht.httptestid,hg.groupid'.
		' FROM httptest ht,hosts_groups hg'.
		' WHERE ht.hostid=hg.hostid'.
			' AND '.dbConditionInt('hg.hostid', $availableHostIds).
			' AND '.dbConditionInt('hg.groupid', $groupIds)
	));

	// fetch HTTP test execution data
	$httpTestData = Manager::HttpTest()->getLastData(zbx_objectValues($result, 'httptestid'));

	foreach ($result as $row) {
		if (isset($httpTestData[$row['httptestid']]) && $httpTestData[$row['httptestid']]['lastfailedstep'] !== null) {
			if ($httpTestData[$row['httptestid']]['lastfailedstep'] != 0) {
				$data[$row['groupid']]['failed'] = isset($data[$row['groupid']]['failed'])
					? ++$data[$row['groupid']]['failed']
					: 1;
			}
			else {
				$data[$row['groupid']]['ok'] = isset($data[$row['groupid']]['ok'])
					? ++$data[$row['groupid']]['ok']
					: 1;
			}
		}
		else {
			$data[$row['groupid']]['unknown'] = isset($data[$row['groupid']]['unknown'])
				? ++$data[$row['groupid']]['unknown']
				: 1;
		}
	}

	foreach ($groups as $group) {
		if (!empty($data[$group['groupid']])) {
			$table->addRow(array(
				$group['name'],
				new CSpan(empty($data[$group['groupid']]['ok']) ? 0 : $data[$group['groupid']]['ok'], 'off'),
				new CSpan(
					empty($data[$group['groupid']]['failed']) ? 0 : $data[$group['groupid']]['failed'],
					empty($data[$group['groupid']]['failed']) ? 'off' : 'on'
				),
				new CSpan(empty($data[$group['groupid']]['unknown']) ? 0 : $data[$group['groupid']]['unknown'], 'unknown')
			));
		}
	}

	$script = new CJSScript(get_js(
		'jQuery("#'.WIDGET_WEB_OVERVIEW.'_footer").html("'._s('Updated: %s', zbx_date2str(_('H:i:s'))).'");'
	));

	return new CDiv(array($table, $script));
}

function make_discovery_status() {
	$options = array(
		'filter' => array('status' => DHOST_STATUS_ACTIVE),
		'selectDHosts' => array('druleid', 'dhostid', 'status'),
		'output' => API_OUTPUT_EXTEND
	);
	$drules = API::DRule()->get($options);

	CArrayHelper::sort($drules, array(
		array('field' => 'name', 'order' => ZBX_SORT_UP)
	));

	foreach ($drules as $drnum => $drule) {
		$drules[$drnum]['up'] = 0;
		$drules[$drnum]['down'] = 0;

		foreach ($drule['dhosts'] as $dhost){
			if (DRULE_STATUS_DISABLED == $dhost['status']) {
				$drules[$drnum]['down']++;
			}
			else {
				$drules[$drnum]['up']++;
			}
		}
	}

	$header = array(
		new CCol(_('Discovery rule'), 'center'),
		new CCol(_x('Up', 'discovery results in dashboard')),
		new CCol(_x('Down', 'discovery results in dashboard'))
	);

	$table = new CTableInfo();
	$table->setHeader($header,'header');

	foreach ($drules as $drule) {
		$table->addRow(array(
			new CLink($drule['name'], 'discovery.php?druleid='.$drule['druleid']),
			new CSpan($drule['up'], 'green'),
			new CSpan($drule['down'], ($drule['down'] > 0) ? 'red' : 'green')
		));
	}

	$script = new CJSScript(get_js(
		'jQuery("#'.WIDGET_DISCOVERY_STATUS.'_footer").html("'._s('Updated: %s', zbx_date2str(_('H:i:s'))).'");'
	));

	return new CDiv(array($table, $script));
}

/**
 * Generate table for dashboard triggers popup.
 *
 * @see make_system_status
 *
 * @param array $triggers
 * @param array $ackParams
 * @param array $actions
 *
 * @return CTableInfo
 */
function makeTriggersPopup(array $triggers, array $ackParams, array $actions) {
	$config = select_config();

	$popupTable = new CTableInfo();
	$popupTable->setAttribute('style', 'width: 400px;');
	$popupTable->setHeader(array(
		_('Host'),
		_('Issue'),
		_('Age'),
		_('Info'),
		$config['event_ack_enable'] ? _('Ack') : null,
		_('Actions')
	));

	CArrayHelper::sort($triggers, array(array('field' => 'lastchange', 'order' => ZBX_SORT_DOWN)));

	foreach ($triggers as $trigger) {
		// unknown triggers
		$unknown = SPACE;
		if ($trigger['state'] == TRIGGER_STATE_UNKNOWN) {
			$unknown = new CDiv(SPACE, 'status_icon iconunknown');
			$unknown->setHint($trigger['error'], '', 'on');
		}

		// ack
		if ($config['event_ack_enable']) {
			$ack = isset($trigger['event']['eventid'])
				? getEventAckState($trigger['event'], true, true, $ackParams)
				: _('No events');
		}
		else {
			$ack = null;
		}

		// action
		$action = (isset($trigger['event']['eventid']) && isset($actions[$trigger['event']['eventid']]))
			? $actions[$trigger['event']['eventid']]
			: _('-');

		$popupTable->addRow(array(
			$trigger['hosts'][0]['name'],
			getSeverityCell($trigger['priority'], $trigger['description']),
			zbx_date2age($trigger['lastchange']),
			$unknown,
			$ack,
			$action
		));
	}

	return $popupTable;
}<|MERGE_RESOLUTION|>--- conflicted
+++ resolved
@@ -398,17 +398,8 @@
 	foreach ($groups as $group) {
 		$groupRow = new CRow();
 
-<<<<<<< HEAD
-		$name = new CLink($group['name'],
-			'tr_status.php?groupid='.$group['groupid'].'&hostid=0&show_triggers='.TRIGGERS_OPTION_RECENT_PROBLEM
-=======
-		if (is_show_all_nodes()) {
-			$groupRow->addItem($group['nodename']);
-		}
-
 		$name = new CLink($group['name'], 'tr_status.php?filter_set=1&groupid='.$group['groupid'].'&hostid=0'.
 			'&show_triggers='.TRIGGERS_OPTION_RECENT_PROBLEM
->>>>>>> bde78863
 		);
 
 		$groupRow->addItem($name);
