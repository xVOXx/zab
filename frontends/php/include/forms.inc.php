<?php
/*
** Zabbix
** Copyright (C) 2001-2019 Zabbix SIA
**
** This program is free software; you can redistribute it and/or modify
** it under the terms of the GNU General Public License as published by
** the Free Software Foundation; either version 2 of the License, or
** (at your option) any later version.
**
** This program is distributed in the hope that it will be useful,
** but WITHOUT ANY WARRANTY; without even the implied warranty of
** MERCHANTABILITY or FITNESS FOR A PARTICULAR PURPOSE. See the
** GNU General Public License for more details.
**
** You should have received a copy of the GNU General Public License
** along with this program; if not, write to the Free Software
** Foundation, Inc., 51 Franklin Street, Fifth Floor, Boston, MA  02110-1301, USA.
**/


/**
 * Build user edit form data.
 *
 * @param string $userId			user ID
 * @param array	 $config			array of configuration parameters returned in $data['config'] parameter
 *									to later use when configuring user medias
 * @param bool	 $isProfile			true if current user viewing his own profile
 *
 * @return array
 */
function getUserFormData($userId, array $config, $isProfile = false) {
	$data = [
		'is_profile' => $isProfile,
		'config' => [
			'severity_name_0' => $config['severity_name_0'],
			'severity_name_1' => $config['severity_name_1'],
			'severity_name_2' => $config['severity_name_2'],
			'severity_name_3' => $config['severity_name_3'],
			'severity_name_4' => $config['severity_name_4'],
			'severity_name_5' => $config['severity_name_5']
		]
	];

	if ($userId != 0 && (!hasRequest('form_refresh') || hasRequest('register'))) {
		$users = API::User()->get([
			'output' => ['alias', 'name', 'surname', 'url', 'autologin', 'autologout', 'lang', 'theme', 'refresh',
				'rows_per_page', 'type'
			],
			'selectMedias' => ['mediatypeid', 'period', 'sendto', 'severity', 'active'],
			'userids' => $userId
		]);
		$user = reset($users);

		$data['alias']				= $user['alias'];
		$data['name']				= $user['name'];
		$data['surname']			= $user['surname'];
		$data['password1']			= null;
		$data['password2']			= null;
		$data['url']				= $user['url'];
		$data['autologin']			= $user['autologin'];
		$data['autologout']			= $user['autologout'];
		$data['autologout_visible']	= (bool) timeUnitToSeconds($data['autologout']);
		$data['lang']				= $user['lang'];
		$data['theme']				= $user['theme'];
		$data['refresh']			= $user['refresh'];
		$data['rows_per_page']		= $user['rows_per_page'];
		$data['user_type']			= $user['type'];
		$data['messages'] 			= getMessageSettings();
		$data['change_password']	= 0;

		$userGroups = API::UserGroup()->get([
			'output' => ['usrgrpid'],
			'userids' => $userId
		]);
		$userGroup = zbx_objectValues($userGroups, 'usrgrpid');
		$data['user_groups']	= zbx_toHash($userGroup);

		$data['user_medias'] = $user['medias'];
	}
	else {
		$data['alias']				= getRequest('alias', '');
		$data['name']				= getRequest('name', '');
		$data['surname']			= getRequest('surname', '');
		$data['password1']			= getRequest('password1', '');
		$data['password2']			= getRequest('password2', '');
		$data['url']				= getRequest('url', '');
		$data['autologin']			= getRequest('autologin', 0);
		$data['autologout']			= getRequest('autologout', DB::getDefault('users', 'autologout'));
		$data['autologout_visible']	= hasRequest('autologout_visible');
		$data['lang']				= getRequest('lang', 'en_gb');
		$data['theme']				= getRequest('theme', THEME_DEFAULT);
		$data['refresh']			= getRequest('refresh', DB::getDefault('users', 'refresh'));
		$data['rows_per_page']		= getRequest('rows_per_page', 50);
		$data['user_type']			= getRequest('user_type', USER_TYPE_ZABBIX_USER);
		$data['user_groups']		= getRequest('user_groups', []);
		$data['change_password']	= getRequest('change_password', 0);
		$data['user_medias']		= getRequest('user_medias', []);

		// set messages
		$data['messages'] = getRequest('messages', []);
		if (!isset($data['messages']['enabled'])) {
			$data['messages']['enabled'] = 0;
		}
		if (!isset($data['messages']['sounds.recovery'])) {
			$data['messages']['sounds.recovery'] = 'alarm_ok.wav';
		}
		if (!isset($data['messages']['triggers.recovery'])) {
			$data['messages']['triggers.recovery'] = 0;
		}
		if (!isset($data['messages']['triggers.severities'])) {
			$data['messages']['triggers.severities'] = [];
		}
		$data['messages'] = array_merge(getMessageSettings(), $data['messages']);
	}

	// set autologout
	if ($data['autologin']) {
		$data['autologout'] = '0';
	}

	// set media types
	if (!empty($data['user_medias'])) {
		$mediaTypeDescriptions = [];
		$dbMediaTypes = DBselect(
			'SELECT mt.mediatypeid,mt.type,mt.description FROM media_type mt WHERE '.
				dbConditionInt('mt.mediatypeid', zbx_objectValues($data['user_medias'], 'mediatypeid'))
		);
		while ($dbMediaType = DBfetch($dbMediaTypes)) {
			$mediaTypeDescriptions[$dbMediaType['mediatypeid']]['description'] = $dbMediaType['description'];
			$mediaTypeDescriptions[$dbMediaType['mediatypeid']]['mediatype'] = $dbMediaType['type'];
		}

		foreach ($data['user_medias'] as &$media) {
			$media['description'] = $mediaTypeDescriptions[$media['mediatypeid']]['description'];
			$media['mediatype'] = $mediaTypeDescriptions[$media['mediatypeid']]['mediatype'];
			$media['send_to_sort_field'] = is_array($media['sendto'])
				? implode(', ', $media['sendto'])
				: $media['sendto'];
		}
		unset($media);

		CArrayHelper::sort($data['user_medias'], ['description', 'send_to_sort_field']);

		foreach ($data['user_medias'] as &$media) {
			unset($media['send_to_sort_field']);
		}
		unset($media);
	}

	// set user rights
	if (!$data['is_profile']) {
		$data['groups'] = API::UserGroup()->get([
			'output' => ['usrgrpid', 'name'],
			'usrgrpids' => $data['user_groups']
		]);
		order_result($data['groups'], 'name');

		if ($data['user_type'] == USER_TYPE_SUPER_ADMIN) {
			$data['groups_rights'] = [
				'0' => [
					'permission' => PERM_READ_WRITE,
					'name' => '',
					'grouped' => '1'
				]
			];
		}
		else {
			$data['groups_rights'] = collapseHostGroupRights(getHostGroupsRights($data['user_groups']));
		}
	}

	return $data;
}

function prepareSubfilterOutput($label, $data, $subfilter, $subfilterName) {
	CArrayHelper::sort($data, ['value', 'name']);

	$output = [new CTag('h3', true, $label)];

	foreach ($data as $id => $element) {
		$element['name'] = CHtml::encode($element['name']);

		// is activated
		if (str_in_array($id, $subfilter)) {
			$output[] = (new CSpan([
				(new CLinkAction($element['name']))
					->onClick(CHtml::encode(
						'javascript: create_var("zbx_filter", "subfilter_set", "1", false);'.
						'create_var("zbx_filter", '.CJs::encodeJson($subfilterName.'['.$id.']').', null, true);'
					)),
				' ',
				new CSup($element['count'])
			]))
				->addClass(ZBX_STYLE_NOWRAP)
				->addClass(ZBX_STYLE_SUBFILTER)
				->addClass(ZBX_STYLE_SUBFILTER_ENABLED);
		}
		// isn't activated
		else {
			// subfilter has 0 items
			if ($element['count'] == 0) {
				$output[] = (new CSpan([
					(new CSpan($element['name']))->addClass(ZBX_STYLE_GREY),
					' ',
					new CSup($element['count'])
				]))->addClass(ZBX_STYLE_SUBFILTER);
			}
			else {
				$link = (new CLinkAction($element['name']))
					->onClick(CHtml::encode(
						'javascript: create_var("zbx_filter", "subfilter_set", "1", false);'.
						'create_var("zbx_filter", '.
							CJs::encodeJson($subfilterName.'['.$id.']').', '.
							CJs::encodeJson($id).', '.
							'true'.
						');'
					));

				$output[] = (new CSpan([
					$link,
					' ',
					new CSup(($subfilter ? '+' : '').$element['count'])
				]))
					->addClass(ZBX_STYLE_NOWRAP)
					->addClass(ZBX_STYLE_SUBFILTER);
			}
		}
	}

	return $output;
}

function getItemFilterForm(&$items) {
	$filter_groupId				= $_REQUEST['filter_groupid'];
	$filter_hostId				= $_REQUEST['filter_hostid'];
	$filter_application			= $_REQUEST['filter_application'];
	$filter_name				= $_REQUEST['filter_name'];
	$filter_type				= $_REQUEST['filter_type'];
	$filter_key					= $_REQUEST['filter_key'];
	$filter_snmp_community		= $_REQUEST['filter_snmp_community'];
	$filter_snmpv3_securityname	= $_REQUEST['filter_snmpv3_securityname'];
	$filter_snmp_oid			= $_REQUEST['filter_snmp_oid'];
	$filter_port				= $_REQUEST['filter_port'];
	$filter_value_type			= $_REQUEST['filter_value_type'];
	$filter_delay				= $_REQUEST['filter_delay'];
	$filter_history				= $_REQUEST['filter_history'];
	$filter_trends				= $_REQUEST['filter_trends'];
	$filter_status				= $_REQUEST['filter_status'];
	$filter_state				= $_REQUEST['filter_state'];
	$filter_templated_items		= $_REQUEST['filter_templated_items'];
	$filter_with_triggers		= $_REQUEST['filter_with_triggers'];
	$filter_discovery           = $_REQUEST['filter_discovery'];
	$subfilter_hosts			= $_REQUEST['subfilter_hosts'];
	$subfilter_apps				= $_REQUEST['subfilter_apps'];
	$subfilter_types			= $_REQUEST['subfilter_types'];
	$subfilter_value_types		= $_REQUEST['subfilter_value_types'];
	$subfilter_status			= $_REQUEST['subfilter_status'];
	$subfilter_state			= $_REQUEST['subfilter_state'];
	$subfilter_templated_items	= $_REQUEST['subfilter_templated_items'];
	$subfilter_with_triggers	= $_REQUEST['subfilter_with_triggers'];
	$subfilter_discovery        = $_REQUEST['subfilter_discovery'];
	$subfilter_history			= $_REQUEST['subfilter_history'];
	$subfilter_trends			= $_REQUEST['subfilter_trends'];
	$subfilter_interval			= $_REQUEST['subfilter_interval'];

	$filter = (new CFilter(new CUrl('items.php')))
		->setProfile('web.items.filter')
		->setActiveTab(CProfile::get('web.items.filter.active', 1))
		->addVar('subfilter_hosts', $subfilter_hosts)
		->addVar('subfilter_apps', $subfilter_apps)
		->addVar('subfilter_types', $subfilter_types)
		->addVar('subfilter_value_types', $subfilter_value_types)
		->addVar('subfilter_status', $subfilter_status)
		->addVar('subfilter_state', $subfilter_state)
		->addVar('subfilter_templated_items', $subfilter_templated_items)
		->addVar('subfilter_with_triggers', $subfilter_with_triggers)
		->addVar('subfilter_discovery', $subfilter_discovery)
		->addVar('subfilter_history', $subfilter_history)
		->addVar('subfilter_trends', $subfilter_trends)
		->addVar('subfilter_interval', $subfilter_interval);

	$filterColumn1 = new CFormList();
	$filterColumn2 = new CFormList();
	$filterColumn3 = new CFormList();
	$filterColumn4 = new CFormList();

	// type select
	$fTypeVisibility = [];
	$cmbType = new CComboBox('filter_type', $filter_type, null, [-1 => _('all')]);
	zbx_subarray_push($fTypeVisibility, -1, 'filter_delay_row');

	$item_types = item_type2str();
	unset($item_types[ITEM_TYPE_HTTPTEST]); // httptest items are only for internal zabbix logic

	$cmbType->addItems($item_types);

	foreach ($item_types as $type => $name) {
		if ($type != ITEM_TYPE_TRAPPER && $type != ITEM_TYPE_SNMPTRAP) {
			zbx_subarray_push($fTypeVisibility, $type, 'filter_delay_row');
		}

		switch ($type) {
			case ITEM_TYPE_SNMPV1:
			case ITEM_TYPE_SNMPV2C:
				zbx_subarray_push($fTypeVisibility, $type, 'filter_snmp_community_row');
				zbx_subarray_push($fTypeVisibility, $type, 'filter_snmp_oid_row');
				zbx_subarray_push($fTypeVisibility, $type, 'filter_port_row');
				break;

			case ITEM_TYPE_SNMPV3:
				zbx_subarray_push($fTypeVisibility, $type, 'filter_snmpv3_securityname_row');
				zbx_subarray_push($fTypeVisibility, $type, 'filter_snmp_oid_row');
				zbx_subarray_push($fTypeVisibility, $type, 'filter_port_row');
				break;
		}
	}

	zbx_add_post_js("var filterTypeSwitcher = new CViewSwitcher('filter_type', 'change', ".zbx_jsvalue($fTypeVisibility, true).');');

	// row 1
	$group_filter = !empty($filter_groupId)
		? CArrayHelper::renameObjectsKeys(API::HostGroup()->get([
			'output' => ['groupid', 'name'],
			'groupids' => $filter_groupId
		]), ['groupid' => 'id'])
		: [];

	$filterColumn1->addRow((new CLabel(_('Host group'), 'filter_groupid_ms')),
		(new CMultiSelect([
			'name' => 'filter_groupid',
			'object_name' => 'hostGroup',
			'multiple' => false,
			'data' => $group_filter,
			'popup' => [
				'parameters' => [
					'srctbl' => 'host_groups',
					'srcfld1' => 'groupid',
					'dstfrm' => $filter->getName(),
					'dstfld1' => 'filter_groupid',
					'editable' => true
				]
			]
		]))->setWidth(ZBX_TEXTAREA_FILTER_SMALL_WIDTH)
	);

	$filterColumn2->addRow(_('Type'), $cmbType);
	$filterColumn3->addRow(_('Type of information'),
		new CComboBox('filter_value_type', $filter_value_type, null, [
			-1 => _('all'),
			ITEM_VALUE_TYPE_UINT64 => _('Numeric (unsigned)'),
			ITEM_VALUE_TYPE_FLOAT => _('Numeric (float)'),
			ITEM_VALUE_TYPE_STR => _('Character'),
			ITEM_VALUE_TYPE_LOG => _('Log'),
			ITEM_VALUE_TYPE_TEXT => _('Text')
		])
	);;
	$filterColumn4->addRow(_('State'),
		new CComboBox('filter_state', $filter_state, null, [
			-1 => _('all'),
			ITEM_STATE_NORMAL => itemState(ITEM_STATE_NORMAL),
			ITEM_STATE_NOTSUPPORTED => itemState(ITEM_STATE_NOTSUPPORTED)
		])
	);

	// row 2
	$host_filter = !empty($filter_hostId)
		? CArrayHelper::renameObjectsKeys(API::Host()->get([
			'output' => ['hostid', 'name'],
			'hostids' => $filter_hostId,
			'templated_hosts' => true
		]), ['hostid' => 'id'])
		: [];

	$filterColumn1->addRow((new CLabel(_('Host'), 'filter_hostid_ms')),
		(new CMultiSelect([
			'name' => 'filter_hostid',
			'object_name' => 'hosts',
			'multiple' => false,
			'data' => $host_filter,
			'popup' => [
				'parameters' => [
					'srctbl' => 'host_templates',
					'srcfld1' => 'hostid',
					'dstfrm' => $filter->getName(),
					'dstfld1' => 'filter_hostid',
					'editable' => true,
					'templated_hosts' => true
				]
			]
		]))->setWidth(ZBX_TEXTAREA_FILTER_SMALL_WIDTH)
	);

	$filterColumn2->addRow(_('Update interval'),
		(new CTextBox('filter_delay', $filter_delay))->setWidth(ZBX_TEXTAREA_FILTER_SMALL_WIDTH),
		'filter_delay_row'
	);
	$filterColumn4->addRow(_('Status'),
		new CComboBox('filter_status', $filter_status, null, [
			-1 => _('all'),
			ITEM_STATUS_ACTIVE => item_status2str(ITEM_STATUS_ACTIVE),
			ITEM_STATUS_DISABLED => item_status2str(ITEM_STATUS_DISABLED)
		])
	);

	// row 3
	$filterColumn1->addRow(_('Application'),
		[
			(new CTextBox('filter_application', $filter_application))->setWidth(ZBX_TEXTAREA_FILTER_SMALL_WIDTH),
			(new CDiv())->addClass(ZBX_STYLE_FORM_INPUT_MARGIN),
			(new CButton(null, _('Select')))
				->addClass(ZBX_STYLE_BTN_GREY)
				->onClick('return PopUp("popup.generic",jQuery.extend('.
					CJs::encodeJson([
						'srctbl' => 'applications',
						'srcfld1' => 'name',
						'dstfrm' => $filter->getName(),
						'dstfld1' => 'filter_application',
						'with_applications' => '1'
					]).
					',(jQuery("input[name=\'filter_hostid\']").length > 0)'.
						' ? {hostid: jQuery("input[name=\'filter_hostid\']").val()}'.
						' : {}'.
					'), null, this);'
				)
		]
	);
	$filterColumn2->addRow(_('SNMP community'),
		(new CTextBox('filter_snmp_community', $filter_snmp_community))->setWidth(ZBX_TEXTAREA_FILTER_SMALL_WIDTH),
		'filter_snmp_community_row'
	);
	$filterColumn2->addRow(_('Security name'),
		(new CTextBox('filter_snmpv3_securityname', $filter_snmpv3_securityname))
			->setWidth(ZBX_TEXTAREA_FILTER_SMALL_WIDTH),
		'filter_snmpv3_securityname_row'
	);

	$filterColumn3->addRow(_('History'),
		(new CTextBox('filter_history', $filter_history))->setWidth(ZBX_TEXTAREA_FILTER_SMALL_WIDTH)
	);
	$filterColumn4->addRow(_('Triggers'),
		new CComboBox('filter_with_triggers', $filter_with_triggers, null, [
			-1 => _('all'),
			1 => _('With triggers'),
			0 => _('Without triggers')
		])
	);

	// row 4
	$filterColumn1->addRow(_('Name'),
		(new CTextBox('filter_name', $filter_name))->setWidth(ZBX_TEXTAREA_FILTER_SMALL_WIDTH)
	);
	$filterColumn2->addRow(_('SNMP OID'),
		(new CTextBox('filter_snmp_oid', $filter_snmp_oid, '', 255))->setWidth(ZBX_TEXTAREA_FILTER_SMALL_WIDTH),
		'filter_snmp_oid_row'
	);
	$filterColumn3->addRow(_('Trends'),
		(new CTextBox('filter_trends', $filter_trends))->setWidth(ZBX_TEXTAREA_FILTER_SMALL_WIDTH)
	);
	$filterColumn4->addRow(_('Template'),
		new CComboBox('filter_templated_items', $filter_templated_items, null, [
			-1 => _('all'),
			1 => _('Templated items'),
			0 => _('Not Templated items'),
		])
	);

	// row 5
	$filterColumn1->addRow(_('Key'),
		(new CTextBox('filter_key', $filter_key))->setWidth(ZBX_TEXTAREA_FILTER_SMALL_WIDTH)
	);
	$filterColumn2->addRow(_('Port'),
		(new CNumericBox('filter_port', $filter_port, 5, false, true))->setWidth(ZBX_TEXTAREA_NUMERIC_STANDARD_WIDTH),
		'filter_port_row'
	);
	$filterColumn4->addRow(_('Discovery'),
		new CComboBox('filter_discovery', $filter_discovery, null, [
			-1 => _('all'),
			ZBX_FLAG_DISCOVERY_CREATED => _('Discovered items'),
			ZBX_FLAG_DISCOVERY_NORMAL => _('Regular items')
		])
	);

	// subfilters
	$table_subfilter = (new CTableInfo())
		->addRow([
			new CTag('h4', true, [
				_('Subfilter'), SPACE, (new CSpan(_('affects only filtered data')))->addClass(ZBX_STYLE_GREY)
			])
		]);

	// array contains subfilters and number of items in each
	$item_params = [
		'hosts' => [],
		'applications' => [],
		'types' => [],
		'value_types' => [],
		'status' => [],
		'state' => [],
		'templated_items' => [],
		'with_triggers' => [],
		'discovery' => [],
		'history' => [],
		'trends' => [],
		'interval' => []
	];

	$update_interval_parser = new CUpdateIntervalParser(['usermacros' => true]);
	$simple_interval_parser = new CSimpleIntervalParser();

	// generate array with values for subfilters of selected items
	foreach ($items as $item) {
		// hosts
		if (zbx_empty($filter_hostId)) {
			$host = reset($item['hosts']);

			if (!isset($item_params['hosts'][$host['hostid']])) {
				$item_params['hosts'][$host['hostid']] = ['name' => $host['name'], 'count' => 0];
			}
			$show_item = true;
			foreach ($item['subfilters'] as $name => $value) {
				if ($name == 'subfilter_hosts') {
					continue;
				}
				$show_item &= $value;
			}
			if ($show_item) {
				$host = reset($item['hosts']);
				$item_params['hosts'][$host['hostid']]['count']++;
			}
		}

		// applications
		if (!empty($item['applications'])) {
			foreach ($item['applications'] as $application) {
				if (!isset($item_params['applications'][$application['name']])) {
					$item_params['applications'][$application['name']] = ['name' => $application['name'], 'count' => 0];
				}
			}
		}
		$show_item = true;
		foreach ($item['subfilters'] as $name => $value) {
			if ($name == 'subfilter_apps') {
				continue;
			}
			$show_item &= $value;
		}
		$sel_app = false;
		if ($show_item) {
			// if any of item applications are selected
			foreach ($item['applications'] as $app) {
				if (str_in_array($app['name'], $subfilter_apps)) {
					$sel_app = true;
					break;
				}
			}
			foreach ($item['applications'] as $app) {
				if (str_in_array($app['name'], $subfilter_apps) || !$sel_app) {
					$item_params['applications'][$app['name']]['count']++;
				}
			}
		}

		// types
		if ($filter_type == -1) {
			if (!isset($item_params['types'][$item['type']])) {
				$item_params['types'][$item['type']] = ['name' => item_type2str($item['type']), 'count' => 0];
			}
			$show_item = true;
			foreach ($item['subfilters'] as $name => $value) {
				if ($name == 'subfilter_types') {
					continue;
				}
				$show_item &= $value;
			}
			if ($show_item) {
				$item_params['types'][$item['type']]['count']++;
			}
		}

		// value types
		if ($filter_value_type == -1) {
			if (!isset($item_params['value_types'][$item['value_type']])) {
				$item_params['value_types'][$item['value_type']] = [
					'name' => itemValueTypeString($item['value_type']),
					'count' => 0
				];
			}

			$show_item = true;
			foreach ($item['subfilters'] as $name => $value) {
				if ($name == 'subfilter_value_types') {
					continue;
				}
				$show_item &= $value;
			}
			if ($show_item) {
				$item_params['value_types'][$item['value_type']]['count']++;
			}
		}

		// status
		if ($filter_status == -1) {
			if (!isset($item_params['status'][$item['status']])) {
				$item_params['status'][$item['status']] = [
					'name' => item_status2str($item['status']),
					'count' => 0
				];
			}
			$show_item = true;
			foreach ($item['subfilters'] as $name => $value) {
				if ($name == 'subfilter_status') {
					continue;
				}
				$show_item &= $value;
			}
			if ($show_item) {
				$item_params['status'][$item['status']]['count']++;
			}
		}

		// state
		if ($filter_state == -1) {
			if (!isset($item_params['state'][$item['state']])) {
				$item_params['state'][$item['state']] = [
					'name' => itemState($item['state']),
					'count' => 0
				];
			}
			$show_item = true;
			foreach ($item['subfilters'] as $name => $value) {
				if ($name == 'subfilter_state') {
					continue;
				}
				$show_item &= $value;
			}
			if ($show_item) {
				$item_params['state'][$item['state']]['count']++;
			}
		}

		// template
		if ($filter_templated_items == -1) {
			if ($item['templateid'] == 0 && !isset($item_params['templated_items'][0])) {
				$item_params['templated_items'][0] = ['name' => _('Not Templated items'), 'count' => 0];
			}
			elseif ($item['templateid'] > 0 && !isset($item_params['templated_items'][1])) {
				$item_params['templated_items'][1] = ['name' => _('Templated items'), 'count' => 0];
			}
			$show_item = true;
			foreach ($item['subfilters'] as $name => $value) {
				if ($name == 'subfilter_templated_items') {
					continue;
				}
				$show_item &= $value;
			}
			if ($show_item) {
				if ($item['templateid'] == 0) {
					$item_params['templated_items'][0]['count']++;
				}
				else {
					$item_params['templated_items'][1]['count']++;
				}
			}
		}

		// with triggers
		if ($filter_with_triggers == -1) {
			if (count($item['triggers']) == 0 && !isset($item_params['with_triggers'][0])) {
				$item_params['with_triggers'][0] = ['name' => _('Without triggers'), 'count' => 0];
			}
			elseif (count($item['triggers']) > 0 && !isset($item_params['with_triggers'][1])) {
				$item_params['with_triggers'][1] = ['name' => _('With triggers'), 'count' => 0];
			}
			$show_item = true;
			foreach ($item['subfilters'] as $name => $value) {
				if ($name == 'subfilter_with_triggers') {
					continue;
				}
				$show_item &= $value;
			}
			if ($show_item) {
				if (count($item['triggers']) == 0) {
					$item_params['with_triggers'][0]['count']++;
				}
				else {
					$item_params['with_triggers'][1]['count']++;
				}
			}
		}

		// discovery
		if ($filter_discovery == -1) {
			if ($item['flags'] == ZBX_FLAG_DISCOVERY_NORMAL && !isset($item_params['discovery'][0])) {
				$item_params['discovery'][0] = ['name' => _('Regular'), 'count' => 0];
			}
			elseif ($item['flags'] == ZBX_FLAG_DISCOVERY_CREATED && !isset($item_params['discovery'][1])) {
				$item_params['discovery'][1] = ['name' => _('Discovered'), 'count' => 0];
			}
			$show_item = true;
			foreach ($item['subfilters'] as $name => $value) {
				if ($name == 'subfilter_discovery') {
					continue;
				}
				$show_item &= $value;
			}
			if ($show_item) {
				if ($item['flags'] == ZBX_FLAG_DISCOVERY_NORMAL) {
					$item_params['discovery'][0]['count']++;
				}
				else {
					$item_params['discovery'][1]['count']++;
				}
			}
		}

		// trends
		if ($filter_trends === ''
				&& !in_array($item['value_type'], [ITEM_VALUE_TYPE_STR, ITEM_VALUE_TYPE_LOG, ITEM_VALUE_TYPE_TEXT])) {
			$trends = $item['trends'];
			$value = $trends;

			if ($simple_interval_parser->parse($trends) == CParser::PARSE_SUCCESS) {
				$value = timeUnitToSeconds($trends);
				$trends = convertUnitsS($value);
			}

			if (!array_key_exists($trends, $item_params['trends'])) {
				$item_params['trends'][$trends] = [
					'name' => $trends,
					'count' => 0,
					'value' => $value
				];
			}

			$show_item = true;

			foreach ($item['subfilters'] as $name => $value) {
				if ($name === 'subfilter_trends') {
					continue;
				}
				$show_item &= $value;
			}

			if ($show_item) {
				$item_params['trends'][$trends]['count']++;
			}
		}

		// history
		if ($filter_history === '') {
			$history = $item['history'];
			$value = $history;

			if ($simple_interval_parser->parse($history) == CParser::PARSE_SUCCESS) {
				$value = timeUnitToSeconds($history);
				$history = convertUnitsS($value);
			}

			if (!array_key_exists($history, $item_params['history'])) {
				$item_params['history'][$history] = [
					'name' => $history,
					'count' => 0,
					'value' => $value
				];
			}

			$show_item = true;

			foreach ($item['subfilters'] as $name => $value) {
				if ($name === 'subfilter_history') {
					continue;
				}
				$show_item &= $value;
			}

			if ($show_item) {
				$item_params['history'][$history]['count']++;
			}
		}

		// interval
		if ($filter_delay === '' && $filter_type != ITEM_TYPE_TRAPPER && $item['type'] != ITEM_TYPE_TRAPPER
				&& $item['type'] != ITEM_TYPE_SNMPTRAP && $item['type'] != ITEM_TYPE_DEPENDENT) {
			// Use temporary variable for delay, because the original will be used for sorting later.
			$delay = $item['delay'];
			$value = $delay;

			if ($update_interval_parser->parse($delay) == CParser::PARSE_SUCCESS) {
				$delay = $update_interval_parser->getDelay();

				// "value" is delay represented in seconds and it is used for sorting the subfilter.
				if ($delay[0] !== '{') {
					$value = timeUnitToSeconds($delay);
					$delay = convertUnitsS($value);
				}
				else {
					$value = $delay;
				}
			}

			if (!array_key_exists($delay, $item_params['interval'])) {
				$item_params['interval'][$delay] = [
					'name' => $delay,
					'count' => 0,
					'value' => $value
				];
			}

			$show_item = true;

			foreach ($item['subfilters'] as $name => $value) {
				if ($name === 'subfilter_interval') {
					continue;
				}
				$show_item &= $value;
			}

			if ($show_item) {
				$item_params['interval'][$delay]['count']++;
			}
		}
	}

	// output
	if (zbx_empty($filter_hostId) && count($item_params['hosts']) > 1) {
		$hosts_output = prepareSubfilterOutput(_('Hosts'), $item_params['hosts'], $subfilter_hosts, 'subfilter_hosts');
		$table_subfilter->addRow($hosts_output);
	}

	if (!empty($item_params['applications']) && count($item_params['applications']) > 1) {
		$application_output = prepareSubfilterOutput(_('Applications'), $item_params['applications'], $subfilter_apps, 'subfilter_apps');
		$table_subfilter->addRow([$application_output]);
	}

	if ($filter_type == -1 && count($item_params['types']) > 1) {
		$type_output = prepareSubfilterOutput(_('Types'), $item_params['types'], $subfilter_types, 'subfilter_types');
		$table_subfilter->addRow([$type_output]);
	}

	if ($filter_value_type == -1 && count($item_params['value_types']) > 1) {
		$value_types_output = prepareSubfilterOutput(_('Type of information'), $item_params['value_types'], $subfilter_value_types, 'subfilter_value_types');
		$table_subfilter->addRow([$value_types_output]);
	}

	if ($filter_status == -1 && count($item_params['status']) > 1) {
		$status_output = prepareSubfilterOutput(_('Status'), $item_params['status'], $subfilter_status, 'subfilter_status');
		$table_subfilter->addRow([$status_output]);
	}

	if ($filter_state == -1 && count($item_params['state']) > 1) {
		$state_output = prepareSubfilterOutput(_('State'), $item_params['state'], $subfilter_state, 'subfilter_state');
		$table_subfilter->addRow([$state_output]);
	}

	if ($filter_templated_items == -1 && count($item_params['templated_items']) > 1) {
		$templated_items_output = prepareSubfilterOutput(_('Template'), $item_params['templated_items'], $subfilter_templated_items, 'subfilter_templated_items');
		$table_subfilter->addRow([$templated_items_output]);
	}

	if ($filter_with_triggers == -1 && count($item_params['with_triggers']) > 1) {
		$with_triggers_output = prepareSubfilterOutput(_('With triggers'), $item_params['with_triggers'], $subfilter_with_triggers, 'subfilter_with_triggers');
		$table_subfilter->addRow([$with_triggers_output]);
	}

	if ($filter_discovery == -1 && count($item_params['discovery']) > 1) {
		$discovery_output = prepareSubfilterOutput(_('Discovery'), $item_params['discovery'], $subfilter_discovery, 'subfilter_discovery');
		$table_subfilter->addRow([$discovery_output]);
	}

	if (zbx_empty($filter_history) && count($item_params['history']) > 1) {
		$history_output = prepareSubfilterOutput(_('History'), $item_params['history'], $subfilter_history, 'subfilter_history');
		$table_subfilter->addRow([$history_output]);
	}

	if (zbx_empty($filter_trends) && (count($item_params['trends']) > 1)) {
		$trends_output = prepareSubfilterOutput(_('Trends'), $item_params['trends'], $subfilter_trends, 'subfilter_trends');
		$table_subfilter->addRow([$trends_output]);
	}

	if (zbx_empty($filter_delay) && $filter_type != ITEM_TYPE_TRAPPER && count($item_params['interval']) > 1) {
		$interval_output = prepareSubfilterOutput(_('Interval'), $item_params['interval'], $subfilter_interval, 'subfilter_interval');
		$table_subfilter->addRow([$interval_output]);
	}

	$filter->addFilterTab(_('Filter'), [$filterColumn1, $filterColumn2, $filterColumn3, $filterColumn4],
		$table_subfilter
	);

	return $filter;
}

/**
 * Prepare ITEM_TYPE_HTTPAGENT type item data for create or update API calls.
 * - Converts 'query_fields' from array of keys and array of values to array of hash maps for every field.
 * - Converts 'headers' from array of keys and array of values to hash map.
 * - For request method HEAD set retrieve mode to retrieve only headers.
 *
 * @param array $item                       Array of form fields data for ITEM_TYPE_HTTPAGENT item.
 * @param int   $item['request_method']     Request method type.
 * @param array $item['query_fields']       Array of 'name' and 'value' arrays for URL query fields.
 * @param array $item['headers']            Array of 'name' and 'value' arrays for headers.
 *
 * @return array
 */
function prepareItemHttpAgentFormData(array $item) {
	if ($item['request_method'] == HTTPCHECK_REQUEST_HEAD) {
		$item['retrieve_mode'] = HTTPTEST_STEP_RETRIEVE_MODE_HEADERS;
	}

	if ($item['query_fields']) {
		$query_fields = [];

		foreach ($item['query_fields']['name'] as $index => $key) {
			$value = $item['query_fields']['value'][$index];

			if ($key !== '' || $value !== '') {
				$query_fields[] = [$key => $value];
			}
		}
		$item['query_fields'] = $query_fields;
	}

	if ($item['headers']) {
		$headers = [];

		foreach ($item['headers']['name'] as $index => $key) {
			$value = $item['headers']['value'][$index];

			if ($key !== '' || $value !== '') {
				$headers[$key] = $value;
			}
		}

		$item['headers'] = $headers;
	}

	return $item;
}

/**
 * Get data for item edit page.
 *
 * @param array	$item							Item, item prototype, LLD rule or LLD item to take the data from.
 * @param bool $options['is_discovery_rule']
 *
 * @return array
 */
function getItemFormData(array $item = [], array $options = []) {
	$data = [
		'form' => getRequest('form'),
		'form_refresh' => getRequest('form_refresh'),
		'is_discovery_rule' => !empty($options['is_discovery_rule']),
		'parent_discoveryid' => getRequest('parent_discoveryid', 0),
		'itemid' => getRequest('itemid'),
		'limited' => false,
		'interfaceid' => getRequest('interfaceid', 0),
		'name' => getRequest('name', ''),
		'description' => getRequest('description', ''),
		'key' => getRequest('key', ''),
		'master_itemid' => getRequest('master_itemid', 0),
		'hostname' => getRequest('hostname'),
		'delay' => getRequest('delay', ZBX_ITEM_DELAY_DEFAULT),
		'history' => getRequest('history', DB::getDefault('items', 'history')),
		'status' => getRequest('status', isset($_REQUEST['form_refresh']) ? 1 : 0),
		'type' => getRequest('type', 0),
		'snmp_community' => getRequest('snmp_community', 'public'),
		'snmp_oid' => getRequest('snmp_oid', ''),
		'port' => getRequest('port', ''),
		'value_type' => getRequest('value_type', ITEM_VALUE_TYPE_UINT64),
		'trapper_hosts' => getRequest('trapper_hosts', ''),
		'units' => getRequest('units', ''),
		'valuemapid' => getRequest('valuemapid', 0),
		'params' => getRequest('params', ''),
		'trends' => getRequest('trends', DB::getDefault('items', 'trends')),
		'new_application' => getRequest('new_application', ''),
		'applications' => getRequest('applications', []),
		'delay_flex' => getRequest('delay_flex', []),
		'snmpv3_contextname' => getRequest('snmpv3_contextname', ''),
		'snmpv3_securityname' => getRequest('snmpv3_securityname', ''),
		'snmpv3_securitylevel' => getRequest('snmpv3_securitylevel', 0),
		'snmpv3_authprotocol' => getRequest('snmpv3_authprotocol', ITEM_AUTHPROTOCOL_MD5),
		'snmpv3_authpassphrase' => getRequest('snmpv3_authpassphrase', ''),
		'snmpv3_privprotocol' => getRequest('snmpv3_privprotocol', ITEM_PRIVPROTOCOL_DES),
		'snmpv3_privpassphrase' => getRequest('snmpv3_privpassphrase', ''),
		'ipmi_sensor' => getRequest('ipmi_sensor', ''),
		'authtype' => getRequest('authtype', 0),
		'username' => getRequest('username', ''),
		'password' => getRequest('password', ''),
		'publickey' => getRequest('publickey', ''),
		'privatekey' => getRequest('privatekey', ''),
		'logtimefmt' => getRequest('logtimefmt', ''),
		'valuemaps' => null,
		'possibleHostInventories' => null,
		'alreadyPopulated' => null,
		'initial_item_type' => null,
		'templates' => [],
		'jmx_endpoint' => getRequest('jmx_endpoint', ZBX_DEFAULT_JMX_ENDPOINT),
		'timeout' => getRequest('timeout', DB::getDefault('items', 'timeout')),
		'url' => getRequest('url'),
		'query_fields' => getRequest('query_fields', []),
		'posts' => getRequest('posts'),
		'status_codes' => getRequest('status_codes', DB::getDefault('items', 'status_codes')),
		'follow_redirects' => (int) getRequest('follow_redirects'),
		'post_type' => getRequest('post_type', DB::getDefault('items', 'post_type')),
		'http_proxy' => getRequest('http_proxy'),
		'headers' => getRequest('headers', []),
		'retrieve_mode' => getRequest('retrieve_mode', DB::getDefault('items', 'retrieve_mode')),
		'request_method' => getRequest('request_method', DB::getDefault('items', 'request_method')),
		'output_format' => getRequest('output_format', DB::getDefault('items', 'output_format')),
		'allow_traps' => getRequest('allow_traps', DB::getDefault('items', 'allow_traps')),
		'ssl_cert_file' => getRequest('ssl_cert_file'),
		'ssl_key_file' => getRequest('ssl_key_file'),
		'ssl_key_password' => getRequest('ssl_key_password'),
		'verify_peer' => getRequest('verify_peer', DB::getDefault('items', 'verify_peer')),
		'verify_host' => getRequest('verify_host', DB::getDefault('items', 'verify_host')),
		'http_authtype' => getRequest('http_authtype', HTTPTEST_AUTH_NONE),
		'http_username' => getRequest('http_username', ''),
		'http_password' => getRequest('http_password', ''),
		'preprocessing' => getRequest('preprocessing', []),
		'preprocessing_script_maxlength' => DB::getFieldLength('item_preproc', 'params')
	];

	if ($data['type'] == ITEM_TYPE_HTTPAGENT) {
		foreach (['query_fields', 'headers'] as $property) {
			$values = [];

			if (is_array($data[$property]) && array_key_exists('name', $data[$property])
					&& array_key_exists('value', $data[$property])) {
				foreach ($data[$property]['name'] as $index => $key) {
					if (array_key_exists($index, $data[$property]['value'])) {
						$values[] = [$key => $data[$property]['value'][$index]];
					}
				}
			}
			$data[$property] = $values;
		}
	}
	else {
		$data['headers'] = [];
		$data['query_fields'] = [];
	}

	// Dependent item initialization by master_itemid.
	if (array_key_exists('master_item', $item)) {
		$expanded = CMacrosResolverHelper::resolveItemNames([$item['master_item']]);
		$master_item = reset($expanded);
		$data['master_itemid'] = $master_item['itemid'];
		$data['master_itemname'] = $master_item['name_expanded'];
		// Do not initialize item data if only master_item array was passed.
		unset($item['master_item']);
	}

	// hostid
	if ($data['parent_discoveryid'] != 0) {
		$discoveryRule = API::DiscoveryRule()->get([
			'output' => ['hostid'],
			'itemids' => $data['parent_discoveryid'],
			'editable' => true
		]);
		$discoveryRule = reset($discoveryRule);
		$data['hostid'] = $discoveryRule['hostid'];

		$data['new_application_prototype'] = getRequest('new_application_prototype', '');
		$data['application_prototypes'] = getRequest('application_prototypes', []);
	}
	else {
		$data['hostid'] = getRequest('hostid', 0);
	}

	foreach ($data['preprocessing'] as &$step) {
		$step += [
			'error_handler' => ZBX_PREPROC_FAIL_DEFAULT,
			'error_handler_params' => ''
		];
	}
	unset($step);

	// types, http items only for internal processes
	$data['types'] = item_type2str();
	unset($data['types'][ITEM_TYPE_HTTPTEST]);
	if (!empty($options['is_discovery_rule'])) {
		unset($data['types'][ITEM_TYPE_AGGREGATE],
			$data['types'][ITEM_TYPE_CALCULATED],
			$data['types'][ITEM_TYPE_SNMPTRAP],
			$data['types'][ITEM_TYPE_DEPENDENT]
		);
	}

	// item
	if (array_key_exists('itemid', $item)) {
		$data['item'] = $item;
		$data['hostid'] = !empty($data['hostid']) ? $data['hostid'] : $data['item']['hostid'];
		$data['limited'] = ($data['item']['templateid'] != 0);

		// discovery rule
		if ($data['is_discovery_rule']) {
			$flag = ZBX_FLAG_DISCOVERY_RULE;
		}
		// item prototype
		elseif ($data['parent_discoveryid'] != 0) {
			$flag = ZBX_FLAG_DISCOVERY_PROTOTYPE;
		}
		// plain item
		else {
			$flag = ZBX_FLAG_DISCOVERY_NORMAL;
		}

		$data['templates'] = makeItemTemplatesHtml($item['itemid'], getItemParentTemplates([$item], $flag), $flag);
	}

	// caption
	if (!empty($data['is_discovery_rule'])) {
		$data['caption'] = _('Discovery rule');
	}
	else {
		$data['caption'] = ($data['parent_discoveryid'] != 0) ? _('Item prototype') : _('Item');
	}

	// hostname
	if (empty($data['is_discovery_rule']) && empty($data['hostname'])) {
		if (!empty($data['hostid'])) {
			$hostInfo = API::Host()->get([
				'hostids' => $data['hostid'],
				'output' => ['name'],
				'templated_hosts' => true
			]);
			$hostInfo = reset($hostInfo);
			$data['hostname'] = $hostInfo['name'];
		}
		else {
			$data['hostname'] = _('not selected');
		}
	}

	// fill data from item
	if (!hasRequest('form_refresh') && ($item || $data['limited'])) {
		$data['name'] = $data['item']['name'];
		$data['description'] = $data['item']['description'];
		$data['key'] = $data['item']['key_'];
		$data['interfaceid'] = $data['item']['interfaceid'];
		$data['type'] = $data['item']['type'];
		if ($data['item']['snmp_community'] !== '') {
			$data['snmp_community'] = $data['item']['snmp_community'];
		}
		$data['snmp_oid'] = $data['item']['snmp_oid'];
		$data['port'] = $data['item']['port'];
		$data['value_type'] = $data['item']['value_type'];
		$data['trapper_hosts'] = $data['item']['trapper_hosts'];
		$data['units'] = $data['item']['units'];
		$data['valuemapid'] = $data['item']['valuemapid'];
		$data['hostid'] = $data['item']['hostid'];
		$data['params'] = $data['item']['params'];
		$data['snmpv3_contextname'] = $data['item']['snmpv3_contextname'];
		$data['snmpv3_securityname'] = $data['item']['snmpv3_securityname'];
		$data['snmpv3_securitylevel'] = $data['item']['snmpv3_securitylevel'];
		$data['snmpv3_authprotocol'] = $data['item']['snmpv3_authprotocol'];
		$data['snmpv3_authpassphrase'] = $data['item']['snmpv3_authpassphrase'];
		$data['snmpv3_privprotocol'] = $data['item']['snmpv3_privprotocol'];
		$data['snmpv3_privpassphrase'] = $data['item']['snmpv3_privpassphrase'];
		$data['ipmi_sensor'] = $data['item']['ipmi_sensor'];
		$data['authtype'] = $data['item']['authtype'];
		$data['username'] = $data['item']['username'];
		$data['password'] = $data['item']['password'];
		$data['publickey'] = $data['item']['publickey'];
		$data['privatekey'] = $data['item']['privatekey'];
		$data['logtimefmt'] = $data['item']['logtimefmt'];
		$data['jmx_endpoint'] = $data['item']['jmx_endpoint'];
		$data['new_application'] = getRequest('new_application', '');
		// ITEM_TYPE_HTTPAGENT
		$data['timeout'] = $data['item']['timeout'];
		$data['url'] = $data['item']['url'];
		$data['query_fields'] = $data['item']['query_fields'];
		$data['posts'] = $data['item']['posts'];
		$data['status_codes'] = $data['item']['status_codes'];
		$data['follow_redirects'] = $data['item']['follow_redirects'];
		$data['post_type'] = $data['item']['post_type'];
		$data['http_proxy'] = $data['item']['http_proxy'];
		$data['headers'] = $data['item']['headers'];
		$data['retrieve_mode'] = $data['item']['retrieve_mode'];
		$data['request_method'] = $data['item']['request_method'];
		$data['allow_traps'] = $data['item']['allow_traps'];
		$data['ssl_cert_file'] = $data['item']['ssl_cert_file'];
		$data['ssl_key_file'] = $data['item']['ssl_key_file'];
		$data['ssl_key_password'] = $data['item']['ssl_key_password'];
		$data['verify_peer'] = $data['item']['verify_peer'];
		$data['verify_host'] = $data['item']['verify_host'];
		$data['http_authtype'] = $data['item']['authtype'];
		$data['http_username'] = $data['item']['username'];
		$data['http_password'] = $data['item']['password'];

		if ($data['type'] == ITEM_TYPE_HTTPAGENT) {
			// Convert hash to array where every item is hash for single key value pair as it is used by view.
			$headers = [];

			foreach ($data['headers'] as $key => $value) {
				$headers[] = [$key => $value];
			}

			$data['headers'] = $headers;
		}

		$data['preprocessing'] = $data['item']['preprocessing'];

		if (!$data['is_discovery_rule']) {
			$data['output_format'] = $data['item']['output_format'];
		}

		if ($data['parent_discoveryid'] != 0) {
			$data['new_application_prototype'] = getRequest('new_application_prototype', '');
		}

		if (!$data['limited'] || !isset($_REQUEST['form_refresh'])) {
			$data['delay'] = $data['item']['delay'];

			$update_interval_parser = new CUpdateIntervalParser([
				'usermacros' => true,
				'lldmacros' => ($data['parent_discoveryid'] != 0)
			]);

			if ($update_interval_parser->parse($data['delay']) == CParser::PARSE_SUCCESS) {
				$data['delay'] = $update_interval_parser->getDelay();

				if ($data['delay'][0] !== '{') {
					$delay = timeUnitToSeconds($data['delay']);

					if ($delay == 0 && ($data['type'] == ITEM_TYPE_TRAPPER || $data['type'] == ITEM_TYPE_SNMPTRAP
							|| $data['type'] == ITEM_TYPE_DEPENDENT)) {
						$data['delay'] = ZBX_ITEM_DELAY_DEFAULT;
					}
				}

				foreach ($update_interval_parser->getIntervals() as $interval) {
					if ($interval['type'] == ITEM_DELAY_FLEXIBLE) {
						$data['delay_flex'][] = [
							'delay' => $interval['update_interval'],
							'period' => $interval['time_period'],
							'type' => ITEM_DELAY_FLEXIBLE
						];
					}
					else {
						$data['delay_flex'][] = [
							'schedule' => $interval['interval'],
							'type' => ITEM_DELAY_SCHEDULING
						];
					}
				}
			}
			else {
				$data['delay'] = ZBX_ITEM_DELAY_DEFAULT;
			}

			$data['history'] = $data['item']['history'];
			$data['status'] = $data['item']['status'];
			$data['trends'] = $data['item']['trends'];

			$data['applications'] = array_unique(zbx_array_merge($data['applications'], get_applications_by_itemid($data['itemid'])));

			if ($data['parent_discoveryid'] != 0) {
				/*
				 * Get a list of application prototypes assigned to item prototype. Don't select distinct names,
				 * since database can be accidentally created case insensitive.
				 */
				$application_prototypes = DBfetchArray(DBselect(
					'SELECT ap.name'.
					' FROM application_prototype ap,item_application_prototype iap'.
					' WHERE ap.application_prototypeid=iap.application_prototypeid'.
						' AND ap.itemid='.zbx_dbstr($data['parent_discoveryid']).
						' AND iap.itemid='.zbx_dbstr($data['itemid'])
				));

				// Merge form submitted data with data existing in DB to find diff and correctly display ListBox.
				$data['application_prototypes'] = array_unique(
					zbx_array_merge($data['application_prototypes'], zbx_objectValues($application_prototypes, 'name'))
				);
			}
		}
	}

	if (!$data['delay_flex']) {
		$data['delay_flex'][] = ['delay' => '', 'period' => '', 'type' => ITEM_DELAY_FLEXIBLE];
	}

	// applications
	if (count($data['applications']) == 0) {
		array_push($data['applications'], 0);
	}
	$data['db_applications'] = DBfetchArray(DBselect(
		'SELECT DISTINCT a.applicationid,a.name'.
		' FROM applications a'.
		' WHERE a.hostid='.zbx_dbstr($data['hostid']).
			(($data['parent_discoveryid'] != 0) ? ' AND a.flags='.ZBX_FLAG_DISCOVERY_NORMAL : '')
	));
	order_result($data['db_applications'], 'name');

	if ($data['parent_discoveryid'] != 0) {
		// Make the application prototype list no appearing empty, but filling it with "-None-" as first element.
		if (count($data['application_prototypes']) == 0) {
			$data['application_prototypes'][] = 0;
		}

		// Get a list of application prototypes by discovery rule.
		$data['db_application_prototypes'] = DBfetchArray(DBselect(
			'SELECT ap.application_prototypeid,ap.name'.
			' FROM application_prototype ap'.
			' WHERE ap.itemid='.zbx_dbstr($data['parent_discoveryid'])
		));
		order_result($data['db_application_prototypes'], 'name');
	}

	// interfaces
	$data['interfaces'] = API::HostInterface()->get([
		'hostids' => $data['hostid'],
		'output' => API_OUTPUT_EXTEND
	]);

	if ($data['limited'] || (array_key_exists('item', $data) && $data['parent_discoveryid'] == 0
			&& $data['item']['flags'] == ZBX_FLAG_DISCOVERY_CREATED)) {
		if ($data['valuemapid'] != 0) {
			$valuemaps = API::ValueMap()->get([
				'output' => ['name'],
				'valuemapids' => [$data['valuemapid']]
			]);

			if ($valuemaps) {
				$data['valuemaps'] = $valuemaps[0]['name'];
			}
		}
	}
	else {
		$data['valuemaps'] = API::ValueMap()->get([
			'output' => ['valemapid', 'name']
		]);

		CArrayHelper::sort($data['valuemaps'], ['name']);
	}

	// possible host inventories
	if ($data['parent_discoveryid'] == 0) {
		$data['possibleHostInventories'] = getHostInventories();

		// get already populated fields by other items
		$data['alreadyPopulated'] = API::item()->get([
			'output' => ['inventory_link'],
			'filter' => ['hostid' => $data['hostid']],
			'nopermissions' => true
		]);
		$data['alreadyPopulated'] = zbx_toHash($data['alreadyPopulated'], 'inventory_link');
	}

	// unset snmpv3 fields
	if ($data['type'] != ITEM_TYPE_SNMPV3) {
		$data['snmpv3_contextname'] = '';
		$data['snmpv3_securityname'] = '';
		$data['snmpv3_securitylevel'] = ITEM_SNMPV3_SECURITYLEVEL_NOAUTHNOPRIV;
		$data['snmpv3_authprotocol'] = ITEM_AUTHPROTOCOL_MD5;
		$data['snmpv3_authpassphrase'] = '';
		$data['snmpv3_privprotocol'] = ITEM_PRIVPROTOCOL_DES;
		$data['snmpv3_privpassphrase'] = '';
	}

	// unset ssh auth fields
	if ($data['type'] != ITEM_TYPE_SSH) {
		$data['authtype'] = ITEM_AUTHTYPE_PASSWORD;
		$data['publickey'] = '';
		$data['privatekey'] = '';
	}

	if ($data['type'] != ITEM_TYPE_DEPENDENT) {
		$data['master_itemid'] = 0;
	}

	return $data;
}

/**
 * Get list of item pre-processing data and return a prepared HTML object.
 *
 * @param CForm  $form                                     Form object to where add pre-processing list.
 * @param array  $preprocessing                            Array of item pre-processing steps.
 * @param string $preprocessing[]['type']                  Pre-processing step type.
 * @param array  $preprocessing[]['params']                Additional parameters used by pre-processing.
 * @param string $preprocessing[]['error_handler']         Action type used in case of pre-processing step failure.
 * @param string $preprocessing[]['error_handler_params']  Error handler parameters.
 * @param bool   $readonly                                 True if fields should be read only.
 * @param array  $types                                    Supported pre-processing types.
 *
 * @return CList
 */
function getItemPreprocessing(CForm $form, array $preprocessing, $readonly, array $types) {
	$script_maxlength = DB::getFieldLength('item_preproc', 'params');
	$preprocessing_list = (new CList())
		->setId('preprocessing')
		->addClass('preprocessing-list')
		->addClass('list-numbered')
		->addItem(
			(new CListItem(
				(new CDiv([
					(new CDiv(_('Name')))->addClass(ZBX_STYLE_COLUMN_35),
					(new CDiv(_('Parameters')))->addClass(ZBX_STYLE_COLUMN_20),
					(new CDiv())->addClass(ZBX_STYLE_COLUMN_20),
					(new CDiv(_('Custom on fail')))
						->addClass(ZBX_STYLE_COLUMN_15)
						->addClass(ZBX_STYLE_COLUMN_CENTER),
					(new CDiv(_('Action')))->addClass(ZBX_STYLE_COLUMN_10)
				]))->addClass(ZBX_STYLE_COLUMNS)
			))
				->addClass('preprocessing-list-head')
				->addStyle(!$preprocessing ? 'display: none;' : null)
		);

	$sortable = (count($preprocessing) > 1 && !$readonly);

	$i = 0;

	foreach ($preprocessing as $step) {
		// Create a combo box with preprocessing types.
		if ($readonly) {
			$preproc_types_cbbox = (new CTextBox('preprocessing['.$i.'][type_name]',
				get_preprocessing_types($step['type'], false, $types))
			)->setReadonly(true);

			$form->addVar('preprocessing['.$i.'][type]', $step['type']);
		}
		else {
			$preproc_types_cbbox = new CComboBox('preprocessing['.$i.'][type]', $step['type']);

			foreach (get_preprocessing_types(null, true, $types) as $group) {
				$cb_group = new COptGroup($group['label']);

				foreach ($group['types'] as $type => $label) {
					$cb_group->addItem(new CComboItem($type, $label, ($type == $step['type'])));
				}

				$preproc_types_cbbox->addItem($cb_group);
			}
		}

		// Depending on preprocessing type, display corresponding params field and placeholders.
		$params = [];

		// Create a primary param text box, so it can be hidden if necessary.
		$step_param_0 = array_key_exists('params', $step) ? $step['params'][0] : '';
		$params[] = (new CTextBox('preprocessing['.$i.'][params][0]', $step_param_0))
			->setTitle($step_param_0)
			->setReadonly($readonly);

		// Create a secondary param text box, so it can be hidden if necessary.
		$step_param_1 = (array_key_exists('params', $step) && array_key_exists(1, $step['params']))
				? $step['params'][1]
				: '';
		$params[] = (new CTextBox('preprocessing['.$i.'][params][1]', $step_param_1))
			->setTitle($step_param_1)
			->setReadonly($readonly);

		// Add corresponding placeholders and show or hide text boxes.
		switch ($step['type']) {
			case ZBX_PREPROC_MULTIPLIER:
				$params[0]->setAttribute('placeholder', _('number'));
				$params[1]->addStyle('display: none;');
				break;

			case ZBX_PREPROC_RTRIM:
			case ZBX_PREPROC_LTRIM:
			case ZBX_PREPROC_TRIM:
				$params[0]->setAttribute('placeholder', _('list of characters'));
				$params[1]->addStyle('display: none;');
				break;

			case ZBX_PREPROC_XPATH:
			case ZBX_PREPROC_ERROR_FIELD_XML:
				$params[0]->setAttribute('placeholder', _('XPath'));
				$params[1]->addStyle('display: none;');
				break;

			case ZBX_PREPROC_JSONPATH:
			case ZBX_PREPROC_ERROR_FIELD_JSON:
				$params[0]->setAttribute('placeholder', _('$.path.to.node'));
				$params[1]->addStyle('display: none;');
				break;

			case ZBX_PREPROC_REGSUB:
			case ZBX_PREPROC_ERROR_FIELD_REGEX:
				$params[0]->setAttribute('placeholder', _('pattern'));
				$params[1]->setAttribute('placeholder', _('output'));
				break;

			case ZBX_PREPROC_BOOL2DEC:
			case ZBX_PREPROC_OCT2DEC:
			case ZBX_PREPROC_HEX2DEC:
			case ZBX_PREPROC_DELTA_VALUE:
			case ZBX_PREPROC_DELTA_SPEED:
			case ZBX_PREPROC_THROTTLE_VALUE:
				$params[0]->addStyle('display: none;');
				$params[1]->addStyle('display: none;');
				break;

			case ZBX_PREPROC_VALIDATE_RANGE:
				$params[0]->setAttribute('placeholder', _('min'));
				$params[1]->setAttribute('placeholder', _('max'));
				break;

			case ZBX_PREPROC_VALIDATE_REGEX:
			case ZBX_PREPROC_VALIDATE_NOT_REGEX:
				$params[0]->setAttribute('placeholder', _('pattern'));
				$params[1]->addStyle('display: none;');
				break;

			case ZBX_PREPROC_THROTTLE_TIMED_VALUE:
				$params[0]->setAttribute('placeholder', _('seconds'));
				$params[1]->addStyle('display: none;');
				break;

<<<<<<< HEAD
			case ZBX_PREPROC_PROMETHEUS_PATTERN:
				$params[0]->setAttribute('placeholder', PROMETHEUS_PATTERN);
				$params[1]->setAttribute('placeholder', PROMETHEUS_OUTPUT);
				break;

			case ZBX_PREPROC_PROMETHEUS_TO_JSON:
				$params[0]->setAttribute('placeholder', PROMETHEUS_PATTERN);
=======
			case ZBX_PREPROC_SCRIPT:
				$params[0]
					->removeId()
					->setAttribute('value', explode("\n", trim($step_param_0))[0])
					->setAttribute('placeholder', _('script'))
					->setAttribute('maxlength', $script_maxlength)
					->setAttribute('title', _('Click to view or edit code'))
					->addClass('open-modal-code-editor');
				if (!$readonly) {
					$params[0]->addClass('editable');
				}
>>>>>>> fa6765ea
				$params[1]->addStyle('display: none;');
				break;
		}

		// Create checkbox "Custom on fail" and enable or disable depending on preprocessing type.
		$on_fail = new CCheckBox('preprocessing['.$i.'][on_fail]');

		switch ($step['type']) {
			case ZBX_PREPROC_RTRIM:
			case ZBX_PREPROC_LTRIM:
			case ZBX_PREPROC_TRIM:
			case ZBX_PREPROC_ERROR_FIELD_JSON:
			case ZBX_PREPROC_ERROR_FIELD_XML:
			case ZBX_PREPROC_ERROR_FIELD_REGEX:
			case ZBX_PREPROC_THROTTLE_VALUE:
			case ZBX_PREPROC_THROTTLE_TIMED_VALUE:
			case ZBX_PREPROC_SCRIPT:
				$on_fail->setEnabled(false);
				break;

			default:
				$on_fail->setEnabled(!$readonly);

				if ($step['error_handler'] != ZBX_PREPROC_FAIL_DEFAULT) {
					$on_fail->setChecked(true);
				}
				break;
		}

		$error_handler = (new CRadioButtonList('preprocessing['.$i.'][error_handler]',
			($step['error_handler'] == ZBX_PREPROC_FAIL_DEFAULT)
				? ZBX_PREPROC_FAIL_DISCARD_VALUE
				: (int) $step['error_handler']
		))
			->addValue(_('Discard value'), ZBX_PREPROC_FAIL_DISCARD_VALUE)
			->addValue(_('Set value to'), ZBX_PREPROC_FAIL_SET_VALUE)
			->addValue(_('Set error to'), ZBX_PREPROC_FAIL_SET_ERROR)
			->setModern(true);

		$error_handler_params = (new CTextBox('preprocessing['.$i.'][error_handler_params]',
			$step['error_handler_params'])
		)->setTitle($step['error_handler_params']);

		if ($step['error_handler'] == ZBX_PREPROC_FAIL_DEFAULT) {
			$error_handler->setEnabled(false);
		}

		if ($step['error_handler'] == ZBX_PREPROC_FAIL_DEFAULT
				|| $step['error_handler'] == ZBX_PREPROC_FAIL_DISCARD_VALUE) {
			$error_handler_params
				->setEnabled(false)
				->addStyle('display: none;');
		}

		$on_fail_options = (new CDiv([
			(new CDiv([
				new CDiv(new CLabel(_('Custom on fail'))),
				new CDiv($error_handler->setReadonly($readonly)),
				new CDiv($error_handler_params->setReadonly($readonly))
			]))
				->addClass(ZBX_STYLE_COLUMN_75)
				->addClass(ZBX_STYLE_COLUMN_MIDDLE)
		]))
			->addClass(ZBX_STYLE_COLUMNS)
			->addClass('on-fail-options');

		if ($step['error_handler'] == ZBX_PREPROC_FAIL_DEFAULT) {
			$on_fail_options->addStyle('display: none;');
		}

		$preprocessing_list->addItem(
			(new CListItem([
				(new CDiv([
					(new CDiv())
						->addClass(ZBX_STYLE_DRAG_ICON)
						->addClass(!$sortable ? ZBX_STYLE_DISABLED : null),
					(new CDiv($preproc_types_cbbox))
						->addClass(ZBX_STYLE_COLUMN_35)
						->addClass('list-numbered-item'),
					(new CDiv([
						$params[0],
						($step['type'] == ZBX_PREPROC_SCRIPT)
							? new CInput('hidden', $params[0]->getName(), trim(implode($step['params'])))
							: null
					]))->addClass(ZBX_STYLE_COLUMN_20),
					(new CDiv($params[1]))->addClass(ZBX_STYLE_COLUMN_20),
					(new CDiv($on_fail))
						->addClass(ZBX_STYLE_COLUMN_15)
						->addClass(ZBX_STYLE_COLUMN_MIDDLE)
						->addClass(ZBX_STYLE_COLUMN_CENTER),
					(new CDiv((new CButton('preprocessing['.$i.'][remove]', _('Remove')))
						->addClass(ZBX_STYLE_BTN_LINK)
						->addClass('element-table-remove')
						->setEnabled(!$readonly)
						->removeId()
					))
						->addClass(ZBX_STYLE_COLUMN_10)
						->addClass(ZBX_STYLE_COLUMN_MIDDLE),
				]))
					->addClass(ZBX_STYLE_COLUMNS)
					->addClass('preprocessing-step'),
				$on_fail_options
			]))
				->addClass('preprocessing-list-item')
				->addClass('sortable')
		);

		$i++;
	}

	$preprocessing_list->addItem(
		(new CListItem(new CDiv(
			(new CButton('param_add', _('Add')))
				->addClass(ZBX_STYLE_BTN_LINK)
				->addClass('element-table-add')
				->setEnabled(!$readonly)
		)))->addClass('preprocessing-list-foot')
	);

	return $preprocessing_list;
}

function getCopyElementsFormData($elementsField, $title = null) {
	$data = [
		'title' => $title,
		'elements_field' => $elementsField,
		'elements' => getRequest($elementsField, []),
		'copy_type' => getRequest('copy_type', COPY_TYPE_TO_HOST_GROUP),
		'copy_groupid' => getRequest('copy_groupid', 0),
		'copy_targetid' => getRequest('copy_targetid', []),
		'hostid' => getRequest('hostid', 0),
		'groups' => [],
		'hosts' => [],
		'templates' => []
	];

	// validate elements
	if (empty($data['elements']) || !is_array($data['elements'])) {
		error(_('Incorrect list of items.'));

		return null;
	}

	if ($data['copy_type'] == COPY_TYPE_TO_HOST_GROUP) {
		// get groups
		$data['groups'] = API::HostGroup()->get([
			'output' => ['groupid', 'name']
		]);
		order_result($data['groups'], 'name');
	}
	else {
		// hosts or templates
		$params = ['output' => ['name', 'groupid']];

		if ($data['copy_type'] == COPY_TYPE_TO_HOST) {
			$params['real_hosts'] = true;
		}
		else {
			$params['templated_hosts'] = true;
		}

		$data['groups'] = API::HostGroup()->get($params);
		order_result($data['groups'], 'name');

		$groupIds = zbx_objectValues($data['groups'], 'groupid');

		if (!in_array($data['copy_groupid'], $groupIds) || $data['copy_groupid'] == 0) {
			$data['copy_groupid'] = reset($groupIds);
		}

		if ($data['copy_type'] == COPY_TYPE_TO_TEMPLATE) {
			$data['templates'] = API::Template()->get([
				'output' => ['name', 'templateid'],
				'groupids' => $data['copy_groupid']
			]);
			order_result($data['templates'], 'name');
		}
		elseif ($data['copy_type'] == COPY_TYPE_TO_HOST) {
			$data['hosts'] = API::Host()->get([
				'output' => ['name', 'hostid'],
				'groupids' => $data['copy_groupid']
			]);
			order_result($data['hosts'], 'name');
		}
	}

	return $data;
}

function getTriggerMassupdateFormData() {
	$data = [
		'visible' => getRequest('visible', []),
		'dependencies' => getRequest('dependencies', []),
		'tags' => getRequest('tags', []),
		'manual_close' => getRequest('manual_close', ZBX_TRIGGER_MANUAL_CLOSE_NOT_ALLOWED),
		'massupdate' => getRequest('massupdate', 1),
		'parent_discoveryid' => getRequest('parent_discoveryid'),
		'g_triggerid' => getRequest('g_triggerid', []),
		'priority' => getRequest('priority', 0),
		'config' => select_config(),
		'hostid' => getRequest('hostid', 0)
	];

	if ($data['dependencies']) {
		$dependencyTriggers = API::Trigger()->get([
			'output' => ['triggerid', 'description', 'flags'],
			'selectHosts' => ['hostid', 'name'],
			'triggerids' => $data['dependencies'],
			'preservekeys' => true
		]);

		if ($data['parent_discoveryid']) {
			$dependencyTriggerPrototypes = API::TriggerPrototype()->get([
				'output' => ['triggerid', 'description', 'flags'],
				'selectHosts' => ['hostid', 'name'],
				'triggerids' => $data['dependencies'],
				'preservekeys' => true
			]);
			$data['dependencies'] = $dependencyTriggers + $dependencyTriggerPrototypes;
		}
		else {
			$data['dependencies'] = $dependencyTriggers;
		}
	}

	foreach ($data['dependencies'] as &$dependency) {
		order_result($dependency['hosts'], 'name', ZBX_SORT_UP);
	}
	unset($dependency);

	order_result($data['dependencies'], 'description', ZBX_SORT_UP);

	if (!$data['tags']) {
		$data['tags'][] = ['tag' => '', 'value' => ''];
	}

	return $data;
}

/**
 * Generate data for the trigger configuration form.
 *
 * @param array       $data                                     Trigger data array.
 * @param string      $data['form']                             Form action.
 * @param string      $data['form_refresh']                     Form refresh.
 * @param null|string $data['parent_discoveryid']               Parent discovery ID.
 * @param array       $data['dependencies']                     Trigger dependencies.
 * @param array       $data['db_dependencies']                  DB trigger dependencies.
 * @param string      $data['triggerid']                        Trigger ID.
 * @param string      $data['expression']                       Trigger expression.
 * @param string      $data['recovery_expression']              Trigger recovery expression.
 * @param string      $data['expr_temp']                        Trigger temporary expression.
 * @param string      $data['recovery_expr_temp']               Trigger temporary recovery expression.
 * @param string      $data['recovery_mode']                    Trigger recovery mode.
 * @param string      $data['description']                      Trigger description.
 * @param int         $data['type']                             Trigger problem event generation mode.
 * @param string      $data['priority']                         Trigger severity.
 * @param int         $data['status']                           Trigger status.
 * @param string      $data['comments']                         Trigger description.
 * @param string      $data['url']                              Trigger URL.
 * @param string      $data['expression_constructor']           Trigger expression constructor mode.
 * @param string      $data['recovery_expression_constructor']  Trigger recovery expression constructor mode.
 * @param bool        $data['limited']                          Templated trigger.
 * @param array       $data['templates']                        Trigger templates.
 * @param string      $data['hostid']                           Host ID.
 * @param string      $data['expression_action']                Trigger expression action.
 * @param string      $data['recovery_expression_action']       Trigger recovery expression action.
 *
 * @return array
 */
function getTriggerFormData(array $data) {
	if ($data['triggerid'] !== null) {
		// Get trigger.
		$options = [
			'output' => API_OUTPUT_EXTEND,
			'selectHosts' => ['hostid'],
			'triggerids' => $data['triggerid']
		];

		if (!hasRequest('form_refresh')) {
			$options['selectTags'] = ['tag', 'value'];
		}

		if ($data['show_inherited_tags']) {
			$options['selectItems'] = ['itemid', 'templateid', 'flags'];
		}

		if ($data['parent_discoveryid'] === null) {
			$options['selectDiscoveryRule'] = ['itemid', 'name', 'templateid'];
			$triggers = API::Trigger()->get($options);
			$flag = ZBX_FLAG_DISCOVERY_NORMAL;
		}
		else {
			$triggers = API::TriggerPrototype()->get($options);
			$flag = ZBX_FLAG_DISCOVERY_PROTOTYPE;
		}

		$triggers = CMacrosResolverHelper::resolveTriggerExpressions($triggers,
			['sources' => ['expression', 'recovery_expression']]
		);

		$trigger = reset($triggers);

		if (!hasRequest('form_refresh')) {
			$data['tags'] = $trigger['tags'];
		}

		// Get templates.
		$data['templates'] = makeTriggerTemplatesHtml($trigger['triggerid'],
			getTriggerParentTemplates([$trigger], $flag), $flag
		);

		if ($data['show_inherited_tags']) {
			if ($data['parent_discoveryid'] === null) {
				if ($trigger['discoveryRule']) {
					$item_parent_templates = getItemParentTemplates([$trigger['discoveryRule']],
						ZBX_FLAG_DISCOVERY_RULE
					)['templates'];
				}
				else {
					$item_parent_templates = getItemParentTemplates($trigger['items'],
						ZBX_FLAG_DISCOVERY_NORMAL
					)['templates'];
				}
			}
			else {
				$items = [];
				$item_prototypes = [];

				foreach ($trigger['items'] as $item) {
					if ($item['flags'] == ZBX_FLAG_DISCOVERY_NORMAL) {
						$items[] = $item;
					}
					else {
						$item_prototypes[] = $item;
					}
				}

				$item_parent_templates = getItemParentTemplates($items, ZBX_FLAG_DISCOVERY_NORMAL)['templates']
					+ getItemParentTemplates($item_prototypes, ZBX_FLAG_DISCOVERY_PROTOTYPE)['templates'];
			}
			unset($item_parent_templates[0]);

			$db_templates = $item_parent_templates
				? API::Template()->get([
					'output' => ['templateid'],
					'selectTags' => ['tag', 'value'],
					'templateids' => array_keys($item_parent_templates),
					'preservekeys' => true
				])
				: [];

			$inherited_tags = [];

			foreach ($item_parent_templates as $templateid => $template) {
				if (array_key_exists($templateid, $db_templates)) {
					foreach ($db_templates[$templateid]['tags'] as $tag) {
						if (!array_key_exists($tag['tag'].':'.$tag['value'], $inherited_tags)) {
							$inherited_tags[$tag['tag'].':'.$tag['value']] = $tag + [
								'parent_templates' => [$templateid => $template],
								'type' => ZBX_PROPERTY_INHERITED
							];
						}
						else {
							$inherited_tags[$tag['tag'].':'.$tag['value']]['parent_templates'] += [
								$templateid => $template
							];
						}
					}
				}
			}

			foreach ($data['tags'] as $tag) {
				if (!array_key_exists($tag['tag'].':'.$tag['value'], $inherited_tags)) {
					$inherited_tags[$tag['tag'].':'.$tag['value']] = $tag + ['type' => ZBX_PROPERTY_OWN];
				}
				else {
					$inherited_tags[$tag['tag'].':'.$tag['value']]['type'] = ZBX_PROPERTY_BOTH;
				}
			}

			$data['tags'] = array_values($inherited_tags);
		}

		$data['limited'] = ($trigger['templateid'] != 0);

		// select first host from triggers if gived not match
		$hosts = $trigger['hosts'];
		if (count($hosts) > 0 && !in_array(['hostid' => $data['hostid']], $hosts)) {
			$host = reset($hosts);
			$data['hostid'] = $host['hostid'];
		}
	}

	// tags
	if (!$data['tags']) {
		$data['tags'][] = ['tag' => '', 'value' => ''];
	}
	else {
		CArrayHelper::sort($data['tags'], ['tag', 'value']);
	}

	if ($data['hostid'] && (!array_key_exists('groupid', $data) || !$data['groupid'])) {
		$db_hostgroups = API::HostGroup()->get([
			'output' => ['groupid'],
			'hostids' => $data['hostid'],
			'templateids' => $data['hostid']
		]);

		if ($db_hostgroups) {
			$data['groupid'] = $db_hostgroups[0]['groupid'];
		}
	}

	if ((!empty($data['triggerid']) && !isset($_REQUEST['form_refresh'])) || $data['limited']) {
		$data['expression'] = $trigger['expression'];
		$data['recovery_expression'] = $trigger['recovery_expression'];

		if (!$data['limited'] || !isset($_REQUEST['form_refresh'])) {
			$data['description'] = $trigger['description'];
			$data['type'] = $trigger['type'];
			$data['recovery_mode'] = $trigger['recovery_mode'];
			$data['correlation_mode'] = $trigger['correlation_mode'];
			$data['correlation_tag'] = $trigger['correlation_tag'];
			$data['manual_close'] = $trigger['manual_close'];
			$data['priority'] = $trigger['priority'];
			$data['status'] = $trigger['status'];
			$data['comments'] = $trigger['comments'];
			$data['url'] = $trigger['url'];

			$db_triggers = DBselect(
				'SELECT t.triggerid,t.description'.
				' FROM triggers t,trigger_depends d'.
				' WHERE t.triggerid=d.triggerid_up'.
					' AND d.triggerid_down='.zbx_dbstr($data['triggerid'])
			);
			while ($db_trigger = DBfetch($db_triggers)) {
				if (uint_in_array($db_trigger['triggerid'], $data['dependencies'])) {
					continue;
				}
				array_push($data['dependencies'], $db_trigger['triggerid']);
			}
		}
	}

	$readonly = false;
	if ($data['triggerid'] !== null) {
		$data['flags'] = $trigger['flags'];

		if ($data['parent_discoveryid'] === null) {
			$data['discoveryRule'] = $trigger['discoveryRule'];
		}

		if ($trigger['flags'] == ZBX_FLAG_DISCOVERY_CREATED || $data['limited']) {
			$readonly = true;
		}
	}

	// Trigger expression constructor.
	if ($data['expression_constructor'] == IM_TREE) {
		$analyze = analyzeExpression($data['expression'], TRIGGER_EXPRESSION);
		if ($analyze !== false) {
			list($data['expression_formula'], $data['expression_tree']) = $analyze;
			if ($data['expression_action'] !== '' && $data['expression_tree'] !== null) {
				$new_expr = remakeExpression($data['expression'], $_REQUEST['expr_target_single'],
					$data['expression_action'], $data['expr_temp']
				);
				if ($new_expr !== false) {
					$data['expression'] = $new_expr;
					$analyze = analyzeExpression($data['expression'], TRIGGER_EXPRESSION);
					if ($analyze !== false) {
						list($data['expression_formula'], $data['expression_tree']) = $analyze;
					}
					else {
						show_messages(false, '', _('Expression syntax error.'));
					}
					$data['expr_temp'] = '';
				}
				else {
					show_messages(false, '', _('Expression syntax error.'));
				}
			}
			$data['expression_field_name'] = 'expr_temp';
			$data['expression_field_value'] = $data['expr_temp'];
			$data['expression_field_readonly'] = true;
		}
		else {
			show_messages(false, '', _('Expression syntax error.'));
			$data['expression_field_name'] = 'expression';
			$data['expression_field_value'] = $data['expression'];
			$data['expression_field_readonly'] = $readonly;
			$data['expression_constructor'] = IM_ESTABLISHED;
		}
	}
	elseif ($data['expression_constructor'] != IM_TREE) {
		$data['expression_field_name'] = 'expression';
		$data['expression_field_value'] = $data['expression'];
		$data['expression_field_readonly'] = $readonly;
	}

	// Trigger recovery expression constructor.
	if ($data['recovery_expression_constructor'] == IM_TREE) {
		$analyze = analyzeExpression($data['recovery_expression'], TRIGGER_RECOVERY_EXPRESSION);
		if ($analyze !== false) {
			list($data['recovery_expression_formula'], $data['recovery_expression_tree']) = $analyze;
			if ($data['recovery_expression_action'] !== '' && $data['recovery_expression_tree'] !== null) {
				$new_expr = remakeExpression($data['recovery_expression'], $_REQUEST['recovery_expr_target_single'],
					$data['recovery_expression_action'], $data['recovery_expr_temp']
				);

				if ($new_expr !== false) {
					$data['recovery_expression'] = $new_expr;
					$analyze = analyzeExpression($data['recovery_expression'], TRIGGER_RECOVERY_EXPRESSION);
					if ($analyze !== false) {
						list($data['recovery_expression_formula'], $data['recovery_expression_tree']) = $analyze;
					}
					else {
						show_messages(false, '', _('Recovery expression syntax error.'));
					}
					$data['recovery_expr_temp'] = '';
				}
				else {
					show_messages(false, '', _('Recovery expression syntax error.'));
				}
			}
			$data['recovery_expression_field_name'] = 'recovery_expr_temp';
			$data['recovery_expression_field_value'] = $data['recovery_expr_temp'];
			$data['recovery_expression_field_readonly'] = true;
		}
		else {
			show_messages(false, '', _('Recovery expression syntax error.'));
			$data['recovery_expression_field_name'] = 'recovery_expression';
			$data['recovery_expression_field_value'] = $data['recovery_expression'];
			$data['recovery_expression_field_readonly'] = $readonly;
			$data['recovery_expression_constructor'] = IM_ESTABLISHED;
		}
	}
	elseif ($data['recovery_expression_constructor'] != IM_TREE) {
		$data['recovery_expression_field_name'] = 'recovery_expression';
		$data['recovery_expression_field_value'] = $data['recovery_expression'];
		$data['recovery_expression_field_readonly'] = $readonly;
	}

	if ($data['dependencies']) {
		$dependencyTriggers = API::Trigger()->get([
			'output' => ['triggerid', 'description', 'flags'],
			'selectHosts' => ['hostid', 'name'],
			'triggerids' => $data['dependencies'],
			'preservekeys' => true
		]);

		if ($data['parent_discoveryid']) {
			$dependencyTriggerPrototypes = API::TriggerPrototype()->get([
				'output' => ['triggerid', 'description', 'flags'],
				'selectHosts' => ['hostid', 'name'],
				'triggerids' => $data['dependencies'],
				'preservekeys' => true
			]);

			$data['db_dependencies'] = $dependencyTriggers + $dependencyTriggerPrototypes;
		}
		else {
			$data['db_dependencies'] = $dependencyTriggers;
		}
	}

	foreach ($data['db_dependencies'] as &$dependency) {
		order_result($dependency['hosts'], 'name', ZBX_SORT_UP);
	}
	unset($dependency);

	order_result($data['db_dependencies'], 'description');

	return $data;
}

/**
 * Get "Maintenance period" form.
 *
 * @param array        $data                  Current maintenance period data.
 * @param string|array $data[new_timeperiod]  Data of new time period in array or string type indicator that form has
 *                                            been opened with default data.
 *
 * @return CFormList
 */
function getTimeperiodForm(array $data) {
	$form = new CFormList();

	$new_timeperiod = $data['new_timeperiod'];

	if (is_array($new_timeperiod)) {
		if (isset($new_timeperiod['id'])) {
			$form->addItem(new CVar('new_timeperiod[id]', $new_timeperiod['id']));
		}
		if (isset($new_timeperiod['timeperiodid'])) {
			$form->addItem(new CVar('new_timeperiod[timeperiodid]', $new_timeperiod['timeperiodid']));
		}
	}
	if (!is_array($new_timeperiod)) {
		$new_timeperiod = [];
		$new_timeperiod['timeperiod_type'] = TIMEPERIOD_TYPE_ONETIME;
	}
	if (!isset($new_timeperiod['every'])) {
		$new_timeperiod['every'] = 1;
	}
	if (!isset($new_timeperiod['day'])) {
		$new_timeperiod['day'] = 1;
	}
	if (!isset($new_timeperiod['hour'])) {
		$new_timeperiod['hour'] = 12;
	}
	if (!isset($new_timeperiod['minute'])) {
		$new_timeperiod['minute'] = 0;
	}
	if (!isset($new_timeperiod['period_days'])) {
		$new_timeperiod['period_days'] = 0;
	}
	if (!isset($new_timeperiod['period_hours'])) {
		$new_timeperiod['period_hours'] = 1;
	}
	if (!isset($new_timeperiod['period_minutes'])) {
		$new_timeperiod['period_minutes'] = 0;
	}
	if (!isset($new_timeperiod['month_date_type'])) {
		$new_timeperiod['month_date_type'] = !(bool)$new_timeperiod['day'];
	}

	// start time
	if (isset($new_timeperiod['start_time'])) {
		$new_timeperiod['hour'] = floor($new_timeperiod['start_time'] / SEC_PER_HOUR);
		$new_timeperiod['minute'] = floor(($new_timeperiod['start_time'] - ($new_timeperiod['hour'] * SEC_PER_HOUR)) / SEC_PER_MIN);
	}

	// period
	if (isset($new_timeperiod['period'])) {
		$new_timeperiod['period_days'] = floor($new_timeperiod['period'] / SEC_PER_DAY);
		$new_timeperiod['period_hours'] = floor(($new_timeperiod['period'] - ($new_timeperiod['period_days'] * SEC_PER_DAY)) / SEC_PER_HOUR);
		$new_timeperiod['period_minutes'] = floor(($new_timeperiod['period'] - $new_timeperiod['period_days'] * SEC_PER_DAY - $new_timeperiod['period_hours'] * SEC_PER_HOUR) / SEC_PER_MIN);
	}

	// daysofweek
	$dayofweek = '';
	$dayofweek .= !isset($new_timeperiod['dayofweek_mo']) ? '0' : '1';
	$dayofweek .= !isset($new_timeperiod['dayofweek_tu']) ? '0' : '1';
	$dayofweek .= !isset($new_timeperiod['dayofweek_we']) ? '0' : '1';
	$dayofweek .= !isset($new_timeperiod['dayofweek_th']) ? '0' : '1';
	$dayofweek .= !isset($new_timeperiod['dayofweek_fr']) ? '0' : '1';
	$dayofweek .= !isset($new_timeperiod['dayofweek_sa']) ? '0' : '1';
	$dayofweek .= !isset($new_timeperiod['dayofweek_su']) ? '0' : '1';
	if (isset($new_timeperiod['dayofweek'])) {
		$dayofweek = zbx_num2bitstr($new_timeperiod['dayofweek'], true);
	}

	$new_timeperiod['dayofweek_mo'] = $dayofweek[0];
	$new_timeperiod['dayofweek_tu'] = $dayofweek[1];
	$new_timeperiod['dayofweek_we'] = $dayofweek[2];
	$new_timeperiod['dayofweek_th'] = $dayofweek[3];
	$new_timeperiod['dayofweek_fr'] = $dayofweek[4];
	$new_timeperiod['dayofweek_sa'] = $dayofweek[5];
	$new_timeperiod['dayofweek_su'] = $dayofweek[6];

	// months
	$month = '';
	$month .= !isset($new_timeperiod['month_jan']) ? '0' : '1';
	$month .= !isset($new_timeperiod['month_feb']) ? '0' : '1';
	$month .= !isset($new_timeperiod['month_mar']) ? '0' : '1';
	$month .= !isset($new_timeperiod['month_apr']) ? '0' : '1';
	$month .= !isset($new_timeperiod['month_may']) ? '0' : '1';
	$month .= !isset($new_timeperiod['month_jun']) ? '0' : '1';
	$month .= !isset($new_timeperiod['month_jul']) ? '0' : '1';
	$month .= !isset($new_timeperiod['month_aug']) ? '0' : '1';
	$month .= !isset($new_timeperiod['month_sep']) ? '0' : '1';
	$month .= !isset($new_timeperiod['month_oct']) ? '0' : '1';
	$month .= !isset($new_timeperiod['month_nov']) ? '0' : '1';
	$month .= !isset($new_timeperiod['month_dec']) ? '0' : '1';
	if (isset($new_timeperiod['month'])) {
		$month = zbx_num2bitstr($new_timeperiod['month'], true);
	}

	$new_timeperiod['month_jan'] = $month[0];
	$new_timeperiod['month_feb'] = $month[1];
	$new_timeperiod['month_mar'] = $month[2];
	$new_timeperiod['month_apr'] = $month[3];
	$new_timeperiod['month_may'] = $month[4];
	$new_timeperiod['month_jun'] = $month[5];
	$new_timeperiod['month_jul'] = $month[6];
	$new_timeperiod['month_aug'] = $month[7];
	$new_timeperiod['month_sep'] = $month[8];
	$new_timeperiod['month_oct'] = $month[9];
	$new_timeperiod['month_nov'] = $month[10];
	$new_timeperiod['month_dec'] = $month[11];

	$bit_dayofweek = strrev($dayofweek);
	$bit_month = strrev($month);

	$form->addRow(
		(new Clabel(_('Period type'), 'new_timeperiod[timeperiod_type]')),
		(new CComboBox('new_timeperiod[timeperiod_type]', $new_timeperiod['timeperiod_type'], 'submit()', [
			TIMEPERIOD_TYPE_ONETIME => _('One time only'),
			TIMEPERIOD_TYPE_DAILY	=> _('Daily'),
			TIMEPERIOD_TYPE_WEEKLY	=> _('Weekly'),
			TIMEPERIOD_TYPE_MONTHLY	=> _('Monthly')
		]))
	);

	if ($new_timeperiod['timeperiod_type'] == TIMEPERIOD_TYPE_DAILY) {
		$form
			->addItem(new CVar('new_timeperiod[dayofweek]', bindec($bit_dayofweek)))
			->addItem(new CVar('new_timeperiod[month]', bindec($bit_month)))
			->addItem(new CVar('new_timeperiod[day]', $new_timeperiod['day']))
			->addItem(new CVar('new_timeperiod[start_date]', $new_timeperiod['start_date']))
			->addItem(new CVar('new_timeperiod[month_date_type]', $new_timeperiod['month_date_type']))
			->addRow(
				(new CLabel(_('Every day(s)'), 'new_timeperiod[every]'))->setAsteriskMark(),
				(new CNumericBox('new_timeperiod[every]', $new_timeperiod['every'], 3))
					->setWidth(ZBX_TEXTAREA_NUMERIC_STANDARD_WIDTH)
					->setAriaRequired()
			);
	}
	elseif ($new_timeperiod['timeperiod_type'] == TIMEPERIOD_TYPE_WEEKLY) {
		$form
			->addItem(new CVar('new_timeperiod[month]', bindec($bit_month)))
			->addItem(new CVar('new_timeperiod[day]', $new_timeperiod['day']))
			->addItem(new CVar('new_timeperiod[start_date]', $new_timeperiod['start_date']))
			->addItem(new CVar('new_timeperiod[month_date_type]', $new_timeperiod['month_date_type']))
			->addRow(
				(new CLabel(_('Every week(s)'), 'new_timeperiod[every]'))->setAsteriskMark(),
				(new CNumericBox('new_timeperiod[every]', $new_timeperiod['every'], 2))
					->setWidth(ZBX_TEXTAREA_NUMERIC_STANDARD_WIDTH)
					->setAriaRequired()
			)
			->addRow(
				(new CLabel(_('Day of week'), 'new_timeperiod_dayofweek'))->setAsteriskMark(),
				(new CTable())
					->addRow(
						(new CCheckBox('new_timeperiod[dayofweek_mo]'))
							->setLabel(_('Monday'))
							->setChecked($dayofweek[0] == 1)
					)
					->addRow(
						(new CCheckBox('new_timeperiod[dayofweek_tu]'))
							->setLabel(_('Tuesday'))
							->setChecked($dayofweek[1] == 1)
					)
					->addRow(
						(new CCheckBox('new_timeperiod[dayofweek_we]'))
							->setLabel(_('Wednesday'))
							->setChecked($dayofweek[2] == 1)
					)
					->addRow(
						(new CCheckBox('new_timeperiod[dayofweek_th]'))
							->setLabel(_('Thursday'))
							->setChecked($dayofweek[3] == 1)
					)
					->addRow(
						(new CCheckBox('new_timeperiod[dayofweek_fr]'))
							->setLabel(_('Friday'))
							->setChecked($dayofweek[4] == 1)
					)
					->addRow(
						(new CCheckBox('new_timeperiod[dayofweek_sa]'))
							->setLabel(_('Saturday'))
							->setChecked($dayofweek[5] == 1)
					)
					->addRow(
						(new CCheckBox('new_timeperiod[dayofweek_su]'))
							->setLabel(_('Sunday'))
							->setChecked($dayofweek[6] == 1)
					)
					->setId('new_timeperiod_dayofweek')
			);
	}
	elseif ($new_timeperiod['timeperiod_type'] == TIMEPERIOD_TYPE_MONTHLY) {
		$form
			->addItem(new CVar('new_timeperiod[start_date]', $new_timeperiod['start_date']))
			->addRow(
				(new CLabel(_('Month'), 'new_timeperiod_month'))->setAsteriskMark(),
				(new CTable())
					->addRow([
						(new CCheckBox('new_timeperiod[month_jan]'))
							->setLabel(_('January'))
							->setChecked($month[0] == 1),
						(new CCheckBox('new_timeperiod[month_jul]'))
							->setLabel(_('July'))
							->setChecked($month[6] == 1)
					])
					->addRow([
						(new CCheckBox('new_timeperiod[month_feb]'))
							->setLabel(_('February'))
							->setChecked($month[1] == 1),
						(new CCheckBox('new_timeperiod[month_aug]'))
							->setLabel(_('August'))
							->setChecked($month[7] == 1)
					])
					->addRow([
						(new CCheckBox('new_timeperiod[month_mar]'))
							->setLabel(_('March'))
							->setChecked($month[2] == 1),
						(new CCheckBox('new_timeperiod[month_sep]'))
							->setLabel(_('September'))
							->setChecked($month[8] == 1)
					])
					->addRow([
						(new CCheckBox('new_timeperiod[month_apr]'))
							->setLabel(_('April'))
							->setChecked($month[3] == 1),
						(new CCheckBox('new_timeperiod[month_oct]'))
							->setLabel(_('October'))
							->setChecked($month[9] == 1)
					])
					->addRow([
						(new CCheckBox('new_timeperiod[month_may]'))
							->setLabel(_('May'))
							->setChecked($month[4] == 1),
						(new CCheckBox('new_timeperiod[month_nov]'))
							->setLabel(_('November'))
							->setChecked($month[10] == 1)
					])
					->addRow([
						(new CCheckBox('new_timeperiod[month_jun]'))
							->setLabel(_('June'))
							->setChecked($month[5] == 1),
						(new CCheckBox('new_timeperiod[month_dec]'))
							->setLabel(_('December'))
							->setChecked($month[11] == 1)
					])
					->setId('new_timeperiod_month')
			)
			->addRow(_('Date'),
				(new CRadioButtonList('new_timeperiod[month_date_type]', (int) $new_timeperiod['month_date_type']))
					->addValue(_('Day of month'), 0, null, 'submit()')
					->addValue(_('Day of week'), 1, null, 'submit()')
					->setModern(true)
			);

		if ($new_timeperiod['month_date_type'] > 0) {
			$form
				->addItem(new CVar('new_timeperiod[day]', $new_timeperiod['day']))
				->addRow(
					(new CLabel(_('Day of week'), 'new_timeperiod_dayofweek'))->setAsteriskMark(),
					(new CTable())
						->addRow((new CCol(new CComboBox('new_timeperiod[every]', $new_timeperiod['every'], null, [
								1 => _('first'),
								2 => _x('second', 'adjective'),
								3 => _('third'),
								4 => _('fourth'),
								5 => _('last')
							])))
						)
						->addRow(
							(new CCheckBox('new_timeperiod[dayofweek_mo]'))
								->setLabel(_('Monday'))
								->setChecked($dayofweek[0] == 1)
						)
						->addRow(
							(new CCheckBox('new_timeperiod[dayofweek_tu]'))
								->setLabel(_('Tuesday'))
								->setChecked($dayofweek[1] == 1)
						)
						->addRow(
							(new CCheckBox('new_timeperiod[dayofweek_we]'))
								->setLabel(_('Wednesday'))
								->setChecked($dayofweek[2] == 1)
						)
						->addRow(
							(new CCheckBox('new_timeperiod[dayofweek_th]'))
								->setLabel(_('Thursday'))
								->setChecked($dayofweek[3] == 1)
						)
						->addRow(
							(new CCheckBox('new_timeperiod[dayofweek_fr]'))
								->setLabel(_('Friday'))
								->setChecked($dayofweek[4] == 1)
						)
						->addRow(
							(new CCheckBox('new_timeperiod[dayofweek_sa]'))
								->setLabel(_('Saturday'))
								->setChecked($dayofweek[5] == 1)
						)
						->addRow(
							(new CCheckBox('new_timeperiod[dayofweek_su]'))
								->setLabel(_('Sunday'))
								->setChecked($dayofweek[6] == 1)
						)
						->setId('new_timeperiod_dayofweek')
				);
		}
		else {
			$form
				->addItem(new CVar('new_timeperiod[dayofweek]', bindec($bit_dayofweek)))
				->addRow(
					(new CLabel(_('Day of month'), 'new_timeperiod[day]'))->setAsteriskMark(),
					(new CNumericBox('new_timeperiod[day]', $new_timeperiod['day'], 2))
						->setWidth(ZBX_TEXTAREA_NUMERIC_STANDARD_WIDTH)
						->setAriaRequired()
				);
		}
	}
	else {
		$form
			->addItem(new CVar('new_timeperiod[every]', $new_timeperiod['every'], 'new_timeperiod_every_tmp'))
			->addItem(new CVar('new_timeperiod[month]', bindec($bit_month), 'new_timeperiod_month_tmp'))
			->addItem(new CVar('new_timeperiod[day]', $new_timeperiod['day'], 'new_timeperiod_day_tmp'))
			->addItem(new CVar('new_timeperiod[hour]', $new_timeperiod['hour'], 'new_timeperiod_hour_tmp'))
			->addItem(new CVar('new_timeperiod[minute]', $new_timeperiod['minute'], 'new_timeperiod_minute_tmp'))
			->addItem(new CVar('new_timeperiod[month_date_type]', $new_timeperiod['month_date_type']))
			->addItem(new CVar('new_timeperiod[dayofweek]', bindec($bit_dayofweek)));

		$new_timeperiod['start_date'] = ($data['new_timeperiod_start_date'] === null)
			? date(ZBX_DATE_TIME, time())
			: $data['new_timeperiod_start_date'];

		$form->addRow(
			(new CLabel(_('Date'), 'new_timeperiod_start_date'))->setAsteriskMark(),
			(new CDateSelector('new_timeperiod_start_date', $new_timeperiod['start_date']))
				->setDateFormat(ZBX_DATE_TIME)
				->setPlaceholder(_('YYYY-MM-DD hh:mm'))
				->setAriaRequired()
		);
	}

	if ($new_timeperiod['timeperiod_type'] != TIMEPERIOD_TYPE_ONETIME) {
		$form->addRow(_('At (hour:minute)'), [
			(new CNumericBox('new_timeperiod[hour]', $new_timeperiod['hour'], 2))
				->setWidth(ZBX_TEXTAREA_NUMERIC_STANDARD_WIDTH),
			(new CDiv())->addClass(ZBX_STYLE_FORM_INPUT_MARGIN),
			':',
			(new CDiv())->addClass(ZBX_STYLE_FORM_INPUT_MARGIN),
			(new CNumericBox('new_timeperiod[minute]', $new_timeperiod['minute'], 2))
				->setWidth(ZBX_TEXTAREA_NUMERIC_STANDARD_WIDTH)
		]);
	}

	$perHours = new CComboBox('new_timeperiod[period_hours]', $new_timeperiod['period_hours'], null, range(0, 23));
	$perMinutes = new CComboBox('new_timeperiod[period_minutes]', $new_timeperiod['period_minutes'], null, range(0, 59));
	$form->addRow(
		(new CLabel(_('Maintenance period length'), 'new_timeperiod'))->setAsteriskMark(),
		(new CDiv([
			(new CNumericBox('new_timeperiod[period_days]', $new_timeperiod['period_days'], 3))
				->setWidth(ZBX_TEXTAREA_NUMERIC_STANDARD_WIDTH),
			_('Days').SPACE.SPACE,
			$perHours,
			_('Hours').SPACE.SPACE,
			$perMinutes,
			_('Minutes')
		]))->setId('new_timeperiod')
	);

	return $form;
}

/**
 * Renders tag table row.
 *
 * @param int|string $index
 * @param string     $tag       (optional)
 * @param string     $value     (optional)
 * @param bool       $readonly  (optional)
 *
 * @return CRow
 */
function renderTagTableRow($index, $tag = '', $value = '', $readonly = false) {
	return (new CRow([
		(new CTextBox('tags['.$index.'][tag]', $tag, $readonly))
			->setWidth(ZBX_TEXTAREA_TAG_WIDTH)
			->setAttribute('placeholder', _('tag')),
		(new CTextBox('tags['.$index.'][value]', $value, $readonly))
			->setWidth(ZBX_TEXTAREA_TAG_WIDTH)
			->setAttribute('placeholder', _('value')),
		new CCol(
			(new CButton('tags['.$index.'][remove]', _('Remove')))
				->addClass(ZBX_STYLE_BTN_LINK)
				->addClass('element-table-remove')
				->setEnabled(!$readonly)
		)
	]))->addClass('form_row');
}

/**
 * Renders tag table.
 *
 * @param array  $tags
 * @param array  $tags[]['tag']
 * @param array  $tags[]['value']
 * @param bool   $readonly         (optional)
 *
 * @return CTable
 */
function renderTagTable(array $tags, $readonly = false) {
	$table = new CTable();

	foreach ($tags as $index => $tag) {
		$table->addRow(renderTagTableRow($index, $tag['tag'], $tag['value'], $readonly));
	}

	return $table->setFooter(new CCol(
		(new CButton('tag_add', _('Add')))
			->addClass(ZBX_STYLE_BTN_LINK)
			->addClass('element-table-add')
			->setEnabled(!$readonly)
	));
}<|MERGE_RESOLUTION|>--- conflicted
+++ resolved
@@ -1511,15 +1511,6 @@
 				$params[1]->addStyle('display: none;');
 				break;
 
-<<<<<<< HEAD
-			case ZBX_PREPROC_PROMETHEUS_PATTERN:
-				$params[0]->setAttribute('placeholder', PROMETHEUS_PATTERN);
-				$params[1]->setAttribute('placeholder', PROMETHEUS_OUTPUT);
-				break;
-
-			case ZBX_PREPROC_PROMETHEUS_TO_JSON:
-				$params[0]->setAttribute('placeholder', PROMETHEUS_PATTERN);
-=======
 			case ZBX_PREPROC_SCRIPT:
 				$params[0]
 					->removeId()
@@ -1531,7 +1522,16 @@
 				if (!$readonly) {
 					$params[0]->addClass('editable');
 				}
->>>>>>> fa6765ea
+				$params[1]->addStyle('display: none;');
+				break;
+
+			case ZBX_PREPROC_PROMETHEUS_PATTERN:
+				$params[0]->setAttribute('placeholder', PROMETHEUS_PATTERN);
+				$params[1]->setAttribute('placeholder', PROMETHEUS_OUTPUT);
+				break;
+
+			case ZBX_PREPROC_PROMETHEUS_TO_JSON:
+				$params[0]->setAttribute('placeholder', PROMETHEUS_PATTERN);
 				$params[1]->addStyle('display: none;');
 				break;
 		}
