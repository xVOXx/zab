--- conflicted
+++ resolved
@@ -2871,12 +2871,7 @@
 	}
 
 	function insert_graph_form(){
-<<<<<<< HEAD
-
 		$frmGraph = new CFormTable(S_GRAPH);
-=======
-		$frmGraph = new CFormTable(S_GRAPH, null, 'post');
->>>>>>> 50a5df04
 		$frmGraph->setName('frm_graph');
 
 		$parent_discoveryid = get_request('parent_discoveryid');
@@ -2887,16 +2882,10 @@
 			$frmGraph->addVar('graphid', $_REQUEST['graphid']);
 
 			$options = array(
-<<<<<<< HEAD
 				'graphids' => $_REQUEST['graphid'],
 				'filter' => array('flags' => null),
 				'output' => API_OUTPUT_EXTEND,
 			);
-=======
-						'graphids' => $_REQUEST['graphid'],
-						'output' => API_OUTPUT_EXTEND
-					);
->>>>>>> 50a5df04
 			$graphs = CGraph::get($options);
 			$graph = reset($graphs);
 
