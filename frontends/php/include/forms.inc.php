<?php
/*
** ZABBIX
** Copyright (C) 2000-2010 SIA Zabbix
**
** This program is free software; you can redistribute it and/or modify
** it under the terms of the GNU General Public License as published by
** the Free Software Foundation; either version 2 of the License, or
** (at your option) any later version.
**
** This program is distributed in the hope that it will be useful,
** but WITHOUT ANY WARRANTY; without even the implied warranty of
** MERCHANTABILITY or FITNESS FOR A PARTICULAR PURPOSE.  See the
** GNU General Public License for more details.
**
** You should have received a copy of the GNU General Public License
** along with this program; if not, write to the Free Software
** Foundation, Inc., 675 Mass Ave, Cambridge, MA 02139, USA.
**/
?>
<?php
// TODO !!! Correct the help links !!! TODO
	require_once('include/users.inc.php');

	function insert_slideshow_form(){
		$form = new CFormTable(S_SLIDESHOW, null, 'post');
		$form->setHelp('config_advanced.php');

		if(isset($_REQUEST['slideshowid'])){
			$form->addVar('slideshowid', $_REQUEST['slideshowid']);
		}

		$name		= get_request('name', '');
		$delay		= get_request('delay', 5);
		$steps		= get_request('steps', array());

		$new_step	= get_request('new_step', null);

		if((isset($_REQUEST['slideshowid']) && !isset($_REQUEST['form_refresh']))){
			$slideshow_data = DBfetch(DBselect('SELECT * FROM slideshows WHERE slideshowid='.$_REQUEST['slideshowid']));

			$name		= $slideshow_data['name'];
			$delay		= $slideshow_data['delay'];
			$steps		= array();
			$db_steps = DBselect('SELECT * FROM slides WHERE slideshowid='.$_REQUEST['slideshowid'].' order by step');

			while($step_data = DBfetch($db_steps)){
				$steps[$step_data['step']] = array(
						'screenid' => $step_data['screenid'],
						'delay' => $step_data['delay']
					);
			}
		}

		$form->addRow(S_NAME, new CTextBox('name', $name, 40));

		$delayBox = new CComboBox('delay', $delay);
		$delayBox->addItem(10,'10');
		$delayBox->addItem(30,'30');
		$delayBox->addItem(60,'60');
		$delayBox->addItem(120,'120');
		$delayBox->addItem(600,'600');
		$delayBox->addItem(900,'900');

		$form->addRow(S_UPDATE_INTERVAL_IN_SEC, $delayBox);

		$tblSteps = new CTableInfo(S_NO_SLIDES_DEFINED);
		$tblSteps->setHeader(array(S_SCREEN, S_DELAY, S_SORT));
		if(count($steps) > 0){
			ksort($steps);
			$first = min(array_keys($steps));
			$last = max(array_keys($steps));
		}

		foreach($steps as $sid => $s){
			if( !isset($s['screenid']) ) $s['screenid'] = 0;

			if(isset($s['delay']) && $s['delay'] > 0 )
				$s['delay'] = bold($s['delay']);
			else
				$s['delay'] = $delay;

			$up = null;
			if($sid != $first){
				$up = new CSpan(S_UP,'link');
				$up->onClick("return create_var('".$form->getName()."','move_up',".$sid.", true);");
			}

			$down = null;
			if($sid != $last){
				$down = new CSpan(S_DOWN,'link');
				$down->onClick("return create_var('".$form->getName()."','move_down',".$sid.", true);");
			}

			$screen_data = get_screen_by_screenid($s['screenid']);
			$name = new CSpan($screen_data['name'],'link');
			$name->onClick("return create_var('".$form->getName()."','edit_step',".$sid.", true);");

			$tblSteps->addRow(array(
				array(new CCheckBox('sel_step[]',null,null,$sid), $name),
				$s['delay'],
				array($up, isset($up) && isset($down) ? SPACE : null, $down)
				));
		}
		$form->addVar('steps', $steps);

		$form->addRow(S_SLIDES, array(
			$tblSteps,
			!isset($new_step) ? new CButton('add_step_bttn',S_ADD,
				"return create_var('".$form->getName()."','add_step',1, true);") : null,
			(count($steps) > 0) ? new CButton('del_sel_step',S_DELETE_SELECTED) : null
			));

		if(isset($new_step)){
			if( !isset($new_step['screenid']) )	$new_step['screenid'] = 0;
			if( !isset($new_step['delay']) )	$new_step['delay'] = 0;

			if( isset($new_step['sid']) )
				$form->addVar('new_step[sid]',$new_step['sid']);

			$form->addVar('new_step[screenid]',$new_step['screenid']);

			$screen_data = get_screen_by_screenid($new_step['screenid']);

			$form->addRow(S_NEW_SLIDE, array(
					S_DELAY,
					new CNumericBox('new_step[delay]', $new_step['delay'], 5), BR(),
					new CTextBox('screen_name', $screen_data['name'], 40, 'yes'),
					new CButton('select_screen',S_SELECT,
						'return PopUp("popup.php?dstfrm='.$form->getName().'&srctbl=screens'.
						'&dstfld1=screen_name&srcfld1=name'.
						'&dstfld2=new_step%5Bscreenid%5D&srcfld2=screenid");'),
					BR(),
					new CButton('add_step', isset($new_step['sid']) ? S_SAVE : S_ADD),
					new CButton('cancel_step', S_CANCEL)

				),
				isset($new_step['sid']) ? 'edit' : 'new');
		}

		$form->addItemToBottomRow(new CButton("save",S_SAVE));
		if(isset($_REQUEST['slideshowid'])){
			$form->addItemToBottomRow(SPACE);
			$form->addItemToBottomRow(new CButton('clone',S_CLONE));
			$form->addItemToBottomRow(SPACE);
			$form->addItemToBottomRow(new CButtonDelete(S_DELETE_SLIDESHOW_Q,
				url_param('form').url_param('slideshowid').url_param('config')));
		}
		$form->addItemToBottomRow(SPACE);
		$form->addItemToBottomRow(new CButtonCancel());

		return $form;
	}

	function insert_drule_form(){

		$frm_title = S_DISCOVERY_RULE;

		if(isset($_REQUEST['druleid'])){
			if($rule_data = DBfetch(DBselect('SELECT * FROM drules WHERE druleid='.$_REQUEST['druleid'])))
				$frm_title = S_DISCOVERY_RULE.' "'.$rule_data['name'].'"';
		}

		$form = new CFormTable($frm_title, null, 'post');
		$form->setHelp("web.discovery.rule.php");

		if(isset($_REQUEST['druleid'])){
			$form->addVar('druleid', $_REQUEST['druleid']);
		}

		$uniqueness_criteria = -1;

		if(isset($_REQUEST['druleid']) && $rule_data && (!isset($_REQUEST["form_refresh"]) || isset($_REQUEST["register"]))){
			$proxy_hostid	= $rule_data['proxy_hostid'];
			$name		= $rule_data['name'];
			$iprange	= $rule_data['iprange'];
			$delay		= $rule_data['delay'];
			$status		= $rule_data['status'];

			//TODO init checks
			$dchecks = array();
			$db_checks = DBselect('SELECT dcheckid,type,ports,key_,snmp_community,snmpv3_securityname,'.
						'snmpv3_securitylevel,snmpv3_authpassphrase,snmpv3_privpassphrase,uniq'.
						' FROM dchecks'.
						' WHERE druleid='.$_REQUEST['druleid']);
			while($check_data = DBfetch($db_checks)){
				$count = array_push($dchecks, array('dcheckid' => $check_data['dcheckid'], 'type' => $check_data['type'],
						'ports' => $check_data['ports'], 'key' => $check_data['key_'],
						'snmp_community' => $check_data['snmp_community'],
						'snmpv3_securityname' => $check_data['snmpv3_securityname'],
						'snmpv3_securitylevel' => $check_data['snmpv3_securitylevel'],
						'snmpv3_authpassphrase' => $check_data['snmpv3_authpassphrase'],
						'snmpv3_privpassphrase' => $check_data['snmpv3_privpassphrase']));
				if($check_data['uniq'])
					$uniqueness_criteria = $count - 1;
			}
			$dchecks_deleted = get_request('dchecks_deleted',array());
		}
		else{
			$proxy_hostid	= get_request("proxy_hostid",0);
			$name		= get_request('name','');
			$iprange	= get_request('iprange','192.168.0.1-255');
			$delay		= get_request('delay',3600);
			$status		= get_request('status',DRULE_STATUS_ACTIVE);

			$dchecks	= get_request('dchecks',array());
			$dchecks_deleted = get_request('dchecks_deleted',array());
		}

		$new_check_type	= get_request('new_check_type', SVC_HTTP);
		$new_check_ports= get_request('new_check_ports', '80');
		$new_check_key= get_request('new_check_key', '');
		$new_check_snmp_community= get_request('new_check_snmp_community', '');
		$new_check_snmpv3_securitylevel = get_request('new_check_snmpv3_securitylevel', ITEM_SNMPV3_SECURITYLEVEL_NOAUTHNOPRIV);
		$new_check_snmpv3_securityname = get_request('new_check_snmpv3_securityname', '');
		$new_check_snmpv3_authpassphrase = get_request('new_check_snmpv3_authpassphrase', '');
		$new_check_snmpv3_privpassphrase = get_request('new_check_snmpv3_privpassphrase', '');

		$form->addRow(S_NAME, new CTextBox('name', $name, 40));
//Proxy
		$cmbProxy = new CComboBox("proxy_hostid", $proxy_hostid);

		$cmbProxy->addItem(0, S_NO_PROXY);

		$sql = 'SELECT hostid,host '.
				' FROM hosts'.
				' WHERE status IN ('.HOST_STATUS_PROXY_ACTIVE.','.HOST_STATUS_PROXY_PASSIVE.') '.
					' AND '.DBin_node('hostid').
				' ORDER BY host';
		$db_proxies = DBselect($sql);
		while($db_proxy = DBfetch($db_proxies))
			$cmbProxy->addItem($db_proxy['hostid'], $db_proxy['host']);

		$form->addRow(S_DISCOVERY_BY_PROXY,$cmbProxy);
//----------
		$form->addRow(S_IP_RANGE, new CTextBox('iprange', $iprange, 27));
		$form->addRow(S_DELAY.' (seconds)', new CNumericBox('delay', $delay, 8));

		$form->addVar('dchecks', $dchecks);
		$form->addVar('dchecks_deleted', $dchecks_deleted);

		$cmbUniquenessCriteria = new CComboBox('uniqueness_criteria', $uniqueness_criteria);
		$cmbUniquenessCriteria->addItem(-1, S_IP_ADDRESS);
		foreach($dchecks as $id => $data){
			$str = discovery_check2str($data['type'], $data['snmp_community'], $data['key'], $data['ports']);
			$dchecks[$id] = array(
				new CCheckBox('selected_checks[]',null,null,$id),
				$str,
				BR()
			);
			if(in_array($data['type'], array(SVC_AGENT, SVC_SNMPv1, SVC_SNMPv2, SVC_SNMPv3)))
				$cmbUniquenessCriteria->addItem($id, $str);
		}

		if(count($dchecks)){
			$dchecks[] = new CButton('delete_ckecks', S_DELETE_SELECTED);
			$form->addRow(S_CHECKS, $dchecks);
		}

		$cmbChkType = new CComboBox('new_check_type',$new_check_type,
			"if(add_variable(this, 'type_changed', 1)) submit()"
			);
		foreach(array(SVC_SSH, SVC_LDAP, SVC_SMTP, SVC_FTP, SVC_HTTP, SVC_POP, SVC_NNTP, SVC_IMAP, SVC_TCP, SVC_AGENT, SVC_SNMPv1, SVC_SNMPv2, SVC_SNMPv3, SVC_ICMPPING) as $type_int)
			$cmbChkType->addItem($type_int, discovery_check_type2str($type_int));

		if(isset($_REQUEST['type_changed'])){
			$new_check_ports = svc_default_port($new_check_type);
		}


		$external_param = new CTable();

		if($new_check_type != SVC_ICMPPING){
			$external_param->addRow(array(S_PORTS_SMALL, new CTextBox('new_check_ports', $new_check_ports, 20)));
		}
		switch($new_check_type){
			case SVC_SNMPv1:
			case SVC_SNMPv2:
				$external_param->addRow(array(S_SNMP_COMMUNITY, new CTextBox('new_check_snmp_community', $new_check_snmp_community)));
				$external_param->addRow(array(S_SNMP_OID, new CTextBox('new_check_key', $new_check_key)));

				$form->addVar('new_check_snmpv3_securitylevel', ITEM_SNMPV3_SECURITYLEVEL_NOAUTHNOPRIV);
				$form->addVar('new_check_snmpv3_securityname', '');
				$form->addVar('new_check_snmpv3_authpassphrase', '');
				$form->addVar('new_check_snmpv3_privpassphrase', '');
			break;
			case SVC_SNMPv3:
				$form->addVar('new_check_snmp_community', '');

				$external_param->addRow(array(S_SNMP_OID, new CTextBox('new_check_key', $new_check_key)));
				$external_param->addRow(array(S_SNMPV3_SECURITY_NAME, new CTextBox('new_check_snmpv3_securityname', $new_check_snmpv3_securityname)));

				$cmbSecLevel = new CComboBox('new_check_snmpv3_securitylevel', $new_check_snmpv3_securitylevel);
				$cmbSecLevel->addItem(ITEM_SNMPV3_SECURITYLEVEL_NOAUTHNOPRIV,'noAuthNoPriv');
				$cmbSecLevel->addItem(ITEM_SNMPV3_SECURITYLEVEL_AUTHNOPRIV,'authNoPriv');
				$cmbSecLevel->addItem(ITEM_SNMPV3_SECURITYLEVEL_AUTHPRIV,'authPriv');

				$external_param->addRow(array(S_SNMPV3_SECURITY_LEVEL, $cmbSecLevel));
				$external_param->addRow(array(S_SNMPV3_AUTH_PASSPHRASE, new CTextBox('new_check_snmpv3_authpassphrase', $new_check_snmpv3_authpassphrase)));
				$external_param->addRow(array(S_SNMPV3_PRIV_PASSPHRASE, new CTextBox('new_check_snmpv3_privpassphrase', $new_check_snmpv3_privpassphrase), BR()));
			break;
			case SVC_AGENT:
				$form->addVar('new_check_snmp_community', '');
				$form->addVar('new_check_snmpv3_securitylevel', ITEM_SNMPV3_SECURITYLEVEL_NOAUTHNOPRIV);
				$form->addVar('new_check_snmpv3_securityname', '');
				$form->addVar('new_check_snmpv3_authpassphrase', '');
				$form->addVar('new_check_snmpv3_privpassphrase', '');
				$external_param->addRow(array(S_KEY, new CTextBox('new_check_key', $new_check_key), BR()));
			break;
			case SVC_ICMPPING:
				$form->addVar('new_check_ports', '0');
			default:
				$form->addVar('new_check_snmp_community', '');
				$form->addVar('new_check_key', '');
				$form->addVar('new_check_snmpv3_securitylevel', ITEM_SNMPV3_SECURITYLEVEL_NOAUTHNOPRIV);
				$form->addVar('new_check_snmpv3_securityname', '');
				$form->addVar('new_check_snmpv3_authpassphrase', '');
				$form->addVar('new_check_snmpv3_privpassphrase', '');
		}



		if($external_param->getNumRows() == 0) $external_param = null;
		$form->addRow(S_NEW_CHECK, array(
			$cmbChkType, SPACE,
			new CButton('add_check', S_ADD),
			$external_param
		),'new');

		$form->addRow(S_DEVICE_UNIQUENESS_CRITERIA, $cmbUniquenessCriteria);

		$cmbStatus = new CComboBox("status", $status);
		foreach(array(DRULE_STATUS_ACTIVE, DRULE_STATUS_DISABLED) as $st)
			$cmbStatus->addItem($st, discovery_status2str($st));
		$form->addRow(S_STATUS,$cmbStatus);

		$form->addItemToBottomRow(new CButton("save",S_SAVE));
		if(isset($_REQUEST["druleid"])){
			$form->addItemToBottomRow(SPACE);
			$form->addItemToBottomRow(new CButton("clone",S_CLONE));
			$form->addItemToBottomRow(SPACE);
			$form->addItemToBottomRow(new CButtonDelete(S_DELETE_RULE_Q,
				url_param("form").url_param("druleid")));
		}
		$form->addItemToBottomRow(SPACE);
		$form->addItemToBottomRow(new CButtonCancel());

		return $form;
	}

	function insert_httpstep_form(){
		$form = new CFormTable(S_STEP_OF_SCENARIO, null, 'post');
		$form->setHelp("web.webmon.httpconf.php");

		$form->addVar('dstfrm', get_request('dstfrm', null));
		$form->addVar('stepid', get_request('stepid', null));
		$form->addVar('list_name', get_request('list_name', null));

		$stepid = get_request('stepid', null);
		$name = get_request('name', '');
		$url = get_request('url', '');
		$posts = get_request('posts', '');
		$timeout = get_request('timeout', 15);
		$required = get_request('required', '');
		$status_codes = get_request('status_codes', '');

		$form->addRow(S_NAME, new CTextBox('name', $name, 50));
		$form->addRow(S_URL, new CTextBox('url', $url, 80));
		$form->addRow(S_POST, new CTextArea('posts', $posts, 50, 10));
		$form->addRow(S_TIMEOUT, new CNumericBox('timeout', $timeout, 5));
		$form->addRow(S_REQUIRED, new CTextBox('required', $required, 80));
		$form->addRow(S_STATUS_CODES, new CTextBox('status_codes', $status_codes, 80));

		$form->addItemToBottomRow(new CButton("save", isset($stepid) ? S_SAVE : S_ADD));

		$form->addItemToBottomRow(new CButtonCancel(null,'close_window();'));

		$form->show();
	}

// Insert form for User
	function getUserForm($userid, $profile=0){
		global $ZBX_LOCALES;
		global $USER_DETAILS;

		$config = select_config();

		$frm_title = S_USER;
		if(isset($userid)){
/*			if(bccomp($userid,$USER_DETAILS['userid'])==0) $profile = 1;*/
			$options = array(
					'userids' => $userid,
					'output' => API_OUTPUT_EXTEND
				);
			if($profile) $options['nodeids'] = id2nodeid($userid);

			$users = CUser::get($options);
			$user = reset($users);

			$frm_title = S_USER.' "'.$user['alias'].'"';
		}

		if(isset($userid) && (!isset($_REQUEST['form_refresh']) || isset($_REQUEST['register']))){
			$alias		= $user['alias'];
			$name		= $user['name'];
			$surname	= $user['surname'];
			$password	= null;
			$password1	= null;
			$password2	= null;
			$url		= $user['url'];
			$autologin	= $user['autologin'];
			$autologout	= $user['autologout'];
			$lang		= $user['lang'];
			$theme		= $user['theme'];
			$refresh	= $user['refresh'];
			$rows_per_page	= $user['rows_per_page'];
			$user_type	= $user['type'];

			if($autologout > 0) $_REQUEST['autologout'] = $autologout;

			$user_groups	= array();
			$user_medias	= array();

			$options = array(
				'userids' => $userid,
				'output' => API_OUTPUT_SHORTEN
			);
			$user_groups = CUserGroup::get($options);
			$user_groups = zbx_objectValues($user_groups, 'usrgrpid');
			$user_groups = zbx_toHash($user_groups);

			$db_medias = DBselect('SELECT m.* FROM media m WHERE m.userid='.$userid);
			while($db_media = DBfetch($db_medias)){
				$user_medias[] = array(
					'mediaid' => $db_media['mediaid'],
					'mediatypeid' => $db_media['mediatypeid'],
					'period' => $db_media['period'],
					'sendto' => $db_media['sendto'],
					'severity' => $db_media['severity'],
					'active' => $db_media['active']
				);
			}

			$messages = getMessageSettings();
		}
		else{
			$alias		= get_request('alias','');
			$name		= get_request('name','');
			$surname	= get_request('surname','');
			$password	= null;
			$password1	= get_request('password1', '');
			$password2	= get_request('password2', '');
			$url		= get_request('url','');

			$autologin	= get_request('autologin',0);
			$autologout	= get_request('autologout',90);

			$lang		= get_request('lang','en_gb');
			$theme		= get_request('theme','default.css');
			$refresh	= get_request('refresh',30);
			$rows_per_page	= get_request('rows_per_page',50);

			$user_type		= get_request('user_type',USER_TYPE_ZABBIX_USER);;
			$user_groups		= get_request('user_groups',array());
			$change_password	= get_request('change_password', null);
			$user_medias		= get_request('user_medias', array());


			$messages = get_request('messages', array());

			if(!isset($messages['enabled'])) $messages['enabled'] = 0;
			if(!isset($messages['sounds.recovery'])) $messages['sounds.recovery'] = 0;
			if(!isset($messages['triggers.recovery'])) $messages['triggers.recovery'] = 0;
			if(!isset($messages['triggers.severities'])) $messages['triggers.severities'] = array();

			$pMsgs = getMessageSettings();
			$messages = array_merge($pMsgs, $messages);

		}

		if($autologin || !isset($_REQUEST['autologout'])) $autologout = 0;
		else if(isset($_REQUEST['autologout']) && ($autologout < 90)) $autologout = 90;

		$perm_details	= get_request('perm_details',0);

		$media_types = array();
		$media_type_ids = array();
		foreach($user_medias as $one_media) $media_type_ids[$one_media['mediatypeid']] = 1;

		if(count($media_type_ids) > 0){
			$sql = 'SELECT mt.mediatypeid, mt.description '.
				' FROM media_type mt '.
				' WHERE mt.mediatypeid IN ('.implode(',',array_keys($media_type_ids)).')';
			$db_media_types = DBselect($sql);
			while($db_media_type = DBfetch($db_media_types)){
				$media_types[$db_media_type['mediatypeid']] = $db_media_type['description'];
			}
		}

		$frmUser = new CFormTable($frm_title);
		$frmUser->setName('user_form');
		$frmUser->setHelp('web.users.php');
		$frmUser->addVar('config',get_request('config',0));

		if(isset($userid))	$frmUser->addVar('userid',$userid);

		if($profile==0){
			$frmUser->addRow(S_ALIAS,	new CTextBox('alias',$alias,40));
			$frmUser->addRow(S_NAME,	new CTextBox('name',$name,40));
			$frmUser->addRow(S_SURNAME,	new CTextBox('surname',$surname,40));
		}

		$auth_type = isset($userid) ? get_user_system_auth($userid) : $config['authentication_type'];

		if(ZBX_AUTH_INTERNAL == $auth_type){
			if(!isset($userid) || isset($change_password)){
				$frmUser->addRow(S_PASSWORD,	new CPassBox('password1',$password1,20));
				$frmUser->addRow(S_PASSWORD_ONCE_AGAIN,	new CPassBox('password2',$password2,20));
				if(isset($change_password))
					$frmUser->addVar('change_password', $change_password);
			}
			else{
				$passwd_but = new CButton('change_password', S_CHANGE_PASSWORD);
				if($alias == ZBX_GUEST_USER){
					$passwd_but->setAttribute('disabled','disabled');
				}
				$frmUser->addRow(S_PASSWORD, $passwd_but);
			}
		}

		if($profile==0){
			$frmUser->addVar('user_groups',$user_groups);

			if(isset($userid) && (bccomp($USER_DETAILS['userid'], $userid)==0)){
				$frmUser->addVar('user_type',$user_type);
			}
			else{
				$cmbUserType = new CComboBox('user_type', $user_type, $perm_details ? 'submit();' : null);
				$cmbUserType->addItem(USER_TYPE_ZABBIX_USER,	user_type2str(USER_TYPE_ZABBIX_USER));
				$cmbUserType->addItem(USER_TYPE_ZABBIX_ADMIN,	user_type2str(USER_TYPE_ZABBIX_ADMIN));
				$cmbUserType->addItem(USER_TYPE_SUPER_ADMIN,	user_type2str(USER_TYPE_SUPER_ADMIN));
				$frmUser->addRow(S_USER_TYPE, $cmbUserType);
			}

			$lstGroups = new CListBox('user_groups_to_del[]', null, 10);
			$lstGroups->attributes['style'] = 'width: 320px';

			$options = array(
				'usrgrpids' => $user_groups,
				'output' => API_OUTPUT_EXTEND
			);
			$groups = CUserGroup::get($options);
			order_result($groups, 'name');
			foreach($groups as $num => $group){
				$lstGroups->addItem($group['usrgrpid'], $group['name']);
			}

			$frmUser->addRow(S_GROUPS,
				array(
					$lstGroups,
					BR(),
					new CButton('add_group',S_ADD,
						'return PopUp("popup_usrgrp.php?dstfrm='.$frmUser->getName().
						'&list_name=user_groups_to_del[]&var_name=user_groups",450, 450);'),
					SPACE,
					(count($user_groups) > 0)?new CButton('del_user_group',S_DELETE_SELECTED):null
				));
		}



		$cmbLang = new CComboBox('lang',$lang);
		foreach($ZBX_LOCALES as $loc_id => $loc_name){
			$cmbLang->addItem($loc_id,$loc_name);
		}

		$frmUser->addRow(S_LANGUAGE, $cmbLang);

		$cmbTheme = new CComboBox('theme',$theme);
			$cmbTheme->addItem(ZBX_DEFAULT_CSS,S_SYSTEM_DEFAULT);
			$cmbTheme->addItem('css_ob.css',S_ORIGINAL_BLUE);
			$cmbTheme->addItem('css_bb.css',S_BLACK_AND_BLUE);
			$cmbTheme->addItem('css_od.css',S_DARK_ORANGE);

		$frmUser->addRow(S_THEME, $cmbTheme);

		$script = "javascript:
			var autologout_visible = document.getElementById('autologout_visible');
			var autologout = document.getElementById('autologout');
			if(this.checked){
				if(autologout_visible.checked){
					autologout_visible.checked = false;
					autologout_visible.onclick();
				}
				autologout_visible.disabled = true;
			}
			else{
				autologout_visible.disabled = false;
			}";
		$chkbx_autologin = new CCheckBox("autologin", $autologin, $script, 1);

		$chkbx_autologin->setAttribute('autocomplete','off');
		$frmUser->addRow(S_AUTO_LOGIN,	$chkbx_autologin);

		$script = "javascript: var autologout = document.getElementById('autologout');
					if(this.checked) autologout.disabled = false;
					else autologout.disabled = true;";
		$autologoutCheckBox = new CCheckBox('autologout_visible', ($autologout == 0) ? 'no' : 'yes', $script);

		$autologoutTextBox = new CNumericBox("autologout", ($autologout == 0) ? '90' : $autologout, 4);
// if autologout is disabled
		if($autologout == 0) {
			$autologoutTextBox->setAttribute('disabled','disabled');
		}

		if($autologin != 0) {
			$autologoutCheckBox->setAttribute('disabled','disabled');
		}

		$frmUser->addRow(S_AUTO_LOGOUT, array($autologoutCheckBox, $autologoutTextBox));
		$frmUser->addRow(S_SCREEN_REFRESH,	new CNumericBox('refresh',$refresh,4));

		$frmUser->addRow(S_ROWS_PER_PAGE,	new CNumericBox('rows_per_page',$rows_per_page,6));
		$frmUser->addRow(S_URL_AFTER_LOGIN,	new CTextBox("url",$url,50));

//view Media Settings for users above "User" +++
		if(uint_in_array($USER_DETAILS['type'], array(USER_TYPE_ZABBIX_ADMIN, USER_TYPE_SUPER_ADMIN))) {
			$frmUser->addVar('user_medias', $user_medias);

			$media_table = new CTableInfo(S_NO_MEDIA_DEFINED);
			foreach($user_medias as $id => $one_media){
				if(!isset($one_media['active']) || $one_media['active']==0){
					$status = new CLink(S_ENABLED,'#','enabled');
					$status->onClick('return create_var("'.$frmUser->getName().'","disable_media",'.$id.', true);');
				}
				else{
					$status = new CLink(S_DISABLED,'#','disabled');
					$status->onClick('return create_var("'.$frmUser->getName().'","enable_media",'.$id.', true);');
				}

				$media_url = '?dstfrm='.$frmUser->getName().
								'&media='.$id.
								'&mediatypeid='.$one_media['mediatypeid'].
								'&sendto='.urlencode($one_media['sendto']).
								'&period='.$one_media['period'].
								'&severity='.$one_media['severity'].
								'&active='.$one_media['active'];

				$media_table->addRow(array(
					new CCheckBox('user_medias_to_del['.$id.']',null,null,$id),
					new CSpan($media_types[$one_media['mediatypeid']], 'nowrap'),
					new CSpan($one_media['sendto'], 'nowrap'),
					new CSpan($one_media['period'], 'nowrap'),
					media_severity2str($one_media['severity']),
					$status,
					new CButton('edit_media',S_EDIT,'javascript: return PopUp("popup_media.php'.$media_url.'",550,400);'))
				);
			}

			$frmUser->addRow(
				S_MEDIA,
				array($media_table,
					new CButton('add_media',S_ADD,'javascript: return PopUp("popup_media.php?dstfrm='.$frmUser->getName().'",550,400);'),
					SPACE,
					(count($user_medias) > 0) ? new CButton('del_user_media',S_DELETE_SELECTED) : null
				));
		}


		if(0 == $profile){
			$frmUser->addVar('perm_details', $perm_details);

			$link = new CSpan($perm_details?S_HIDE:S_SHOW ,'link');
			$link->onClick("return create_var('".$frmUser->getName()."','perm_details',".($perm_details ? 0 : 1).", true);");
			$resources_list = array(
				S_RIGHTS_OF_RESOURCES,
				SPACE.'(',$link,')'
				);
			$frmUser->addSpanRow($resources_list,'right_header');

			if($perm_details){
				$group_ids = array_values($user_groups);
				if(count($group_ids) == 0) $group_ids = array(-1);
				$db_rights = DBselect('SELECT * FROM rights r WHERE '.DBcondition('r.groupid',$group_ids));

				$tmp_perm = array();
				while($db_right = DBfetch($db_rights)){
					if(isset($tmp_perm[$db_right['id']])){
						$tmp_perm[$db_right['id']] = min($tmp_perm[$db_right['id']],$db_right['permission']);
					}
					else{
						$tmp_perm[$db_right['id']] = $db_right['permission'];
					}
				}

				$user_rights = array();
				foreach($tmp_perm as $id => $perm){
					array_push($user_rights, array(
						'id'		=> $id,
						'permission'	=> $perm
						));
				}
//SDI($user_rights);
//SDI($user_type);
				$frmUser->addSpanRow(get_rights_of_elements_table($user_rights, $user_type));
			}
		}

		if($profile){
			$msgVisibility = array('1' => array(
					'messages[timeout]',
					'messages[sounds.repeat]',
					'messages[sounds.recovery]',
					'messages[triggers.recovery]',
					'timeout_row',
					'repeat_row',
					'triggers_row',
				)
			);

			$frmUser->addRow(S_GUI_MESSAGING, new CCheckBox('messages[enabled]', $messages['enabled'], null, 1));

			$newRow = $frmUser->addRow(S_MESSAGE_TIMEOUT.SPACE.'('.S_SECONDS_SMALL.')', new CNumericBox("messages[timeout]", $messages['timeout'], 5));
			$newRow->setAttribute('id', 'timeout_row');

			$repeatSound = new CComboBox('messages[sounds.repeat]', $messages['sounds.repeat'], 'javascript: if(IE) submit();');
			$repeatSound->setAttribute('id', 'messages[sounds.repeat]');
			$repeatSound->addItem(1, S_ONCE);
			$repeatSound->addItem(10, '10 '.S_SECONDS);
			$repeatSound->addItem(-1, S_MESSAGE_TIMEOUT);

			$newRow = $frmUser->addRow(S_PLAY_SOUND, $repeatSound);
			$newRow->setAttribute('id', 'repeat_row');

// trigger sounds
			$severities = array(
				TRIGGER_SEVERITY_NOT_CLASSIFIED,
				TRIGGER_SEVERITY_INFORMATION,
				TRIGGER_SEVERITY_WARNING,
				TRIGGER_SEVERITY_AVERAGE,
				TRIGGER_SEVERITY_HIGH,
				TRIGGER_SEVERITY_DISASTER
			);

			$zbxSounds = getSounds();
			$triggers = new CTable('', 'invisible');

			$soundList = new CComboBox('messages[sounds.recovery]', $messages['sounds.recovery']);
			foreach($zbxSounds as $filename => $file) $soundList->addItem($file, $filename);

			$resolved = array(
				new CCheckBox('messages[triggers.recovery]', $messages['triggers.recovery'], null, 1),
				S_RECOVERY,
				$soundList,
				new CButton('start', S_PLAY, "javascript: testUserSound('messages[sounds.recovery]');", false),
				new CButton('stop', S_STOP, 'javascript: AudioList.stopAll();', false)
			);

			$triggers->addRow($resolved);

			foreach($severities as $snum => $severity){
				$soundList = new CComboBox('messages[sounds.'.$severity.']', $messages['sounds.'.$severity]);
				foreach($zbxSounds as $filename => $file) $soundList->addItem($file, $filename);

				$triggers->addRow(array(
					new CCheckBox('messages[triggers.severities]['.$severity.']', isset($messages['triggers.severities'][$severity]), null, 1),
					getSeverityCaption($severity),
					$soundList,
					new CButton('start', S_PLAY, "javascript: testUserSound('messages[sounds.".$severity."]');", false),
					new CButton('stop', S_STOP, 'javascript: AudioList.stopAll();', false)
				));


				zbx_subarray_push($msgVisibility, 1, 'messages[triggers.severities]['.$severity.']');
				zbx_subarray_push($msgVisibility, 1, 'messages[sounds.'.$severity.']');
			}

			$newRow = $frmUser->addRow(S_TRIGGER_SEVERITY, $triggers);
			$newRow->setAttribute('id', 'triggers_row');

			zbx_add_post_js("var userMessageSwitcher = new CViewSwitcher('messages[enabled]', ['click', 'change'], ".zbx_jsvalue($msgVisibility, true).");");
 		}

		$frmUser->addItemToBottomRow(new CButton('save',S_SAVE));
		if(isset($userid) && ($profile == 0)){
			$frmUser->addItemToBottomRow(SPACE);
			$delete_b = new CButtonDelete(S_DELETE_SELECTED_USER_Q,url_param("form").url_param("config").url_param("userid"));
			if(bccomp($USER_DETAILS['userid'],$userid) == 0){
				$delete_b->setAttribute('disabled','disabled');
			}

			$frmUser->addItemToBottomRow($delete_b);
		}
		$frmUser->addItemToBottomRow(SPACE);
		$frmUser->addItemToBottomRow(new CButtonCancel(url_param("config")));

	return $frmUser;
	}

// Insert form for User Groups
	function insert_usergroups_form(){
		$frm_title = S_USER_GROUP;

		if(isset($_REQUEST['usrgrpid'])){
			$usrgrp		= CUserGroup::get(array('usrgrpids' => $_REQUEST['usrgrpid'],  'extendoutput' => 1));
			$usrgrp = reset($usrgrp);

			$frm_title	= S_USER_GROUP.' "'.$usrgrp['name'].'"';
		}

		if(isset($_REQUEST['usrgrpid']) && !isset($_REQUEST['form_refresh'])){
			$name	= $usrgrp['name'];

			$users_status = $usrgrp['users_status'];
			$gui_access = $usrgrp['gui_access'];
			$api_access = $usrgrp['api_access'];
			$debug_mode = $usrgrp['debug_mode'];

			$group_users = array();
			$sql = 'SELECT DISTINCT u.userid '.
						' FROM users u,users_groups ug '.
						' WHERE u.userid=ug.userid '.
							' AND ug.usrgrpid='.$_REQUEST['usrgrpid'];

			$db_users=DBselect($sql);

			while($db_user=DBfetch($db_users))
				$group_users[$db_user['userid']] = $db_user['userid'];

			$group_rights = array();
			$sql = 'SELECT r.*, n.name as node_name, g.name as name '.
					' FROM groups g '.
						' LEFT JOIN rights r on r.id=g.groupid '.
						' LEFT JOIN nodes n on n.nodeid='.DBid2nodeid('g.groupid').
					' WHERE r.groupid='.$_REQUEST['usrgrpid'];

			$db_rights = DBselect($sql);
			while($db_right = DBfetch($db_rights)){
				if(isset($db_right['node_name']))
					$db_right['name'] = $db_right['node_name'].':'.$db_right['name'];

				$group_rights[$db_right['id']] = array(
					'permission'	=> $db_right['permission'],
					'name'		=> $db_right['name'],
					'id'		=> $db_right['id']
				);
			}
		}
		else{
			$name			= get_request('gname','');
			$users_status	= get_request('users_status',GROUP_STATUS_ENABLED);
			$gui_access	= get_request('gui_access',GROUP_GUI_ACCESS_SYSTEM);
			$api_access	= get_request('api_access',GROUP_API_ACCESS_DISABLED);
			$debug_mode	= get_request('debug_mode',GROUP_DEBUG_MODE_DISABLED);
			$group_users	= get_request('group_users',array());
			$group_rights	= get_request('group_rights',array());
		}
		$perm_details = get_request('perm_details', 0);

		order_result($group_rights, 'name');

		$frmUserG = new CFormTable($frm_title,'usergrps.php');
		$frmUserG->setHelp('web.users.groups.php');

		if(isset($_REQUEST['usrgrpid'])){
			$frmUserG->addVar('usrgrpid',$_REQUEST['usrgrpid']);
		}

		$grName = new CTextBox('gname',$name,49);
		$grName->attributes['style'] = 'width: 280px';
		$frmUserG->addRow(S_GROUP_NAME,$grName);

		$frmUserG->addVar('group_rights', $group_rights);

/////////////////

// create table header +

	$selusrgrp = get_request('selusrgrp', 0);
	$cmbGroups = new CComboBox('selusrgrp', $selusrgrp, 'submit()');
	$cmbGroups->addItem(0,S_ALL_S);

	$sql = 'SELECT usrgrpid, name FROM usrgrp WHERE '.DBin_node('usrgrpid').' ORDER BY name';
	$result=DBselect($sql);
	while($row=DBfetch($result)){
		$cmbGroups->addItem($row['usrgrpid'], $row['name']);
	}
// -

// create user twinbox +
	$user_tb = new CTweenBox($frmUserG, 'group_users', $group_users, 10);

	$sql_from = '';
	$sql_where = '';
	if($selusrgrp > 0) {
		$sql_from = ', users_groups g ';
		$sql_where = ' AND u.userid=g.userid AND g.usrgrpid='.$selusrgrp;
	}
	$sql = 'SELECT DISTINCT u.userid, u.alias '.
			' FROM users u '.$sql_from.
			' WHERE '.DBcondition('u.userid', $group_users).
			' OR ('.DBin_node('u.userid').
				$sql_where.
			' ) ORDER BY u.alias';
	$result=DBselect($sql);
	while($row=DBfetch($result)){
		$user_tb->addItem($row['userid'], $row['alias']);
	}

	$frmUserG->addRow(S_USERS, $user_tb->get(S_IN.SPACE.S_GROUP,array(S_OTHER.SPACE.S_GROUPS.SPACE.'|'.SPACE, $cmbGroups)));
// -

/////////////////
/*
		$lstUsers = new CListBox('group_users_to_del[]');
		$lstUsers->attributes['style'] = 'width: 280px';

		foreach($group_users as $userid => $alias){
			$lstUsers->addItem($userid,	$alias);
		}

		$frmUserG->addRow(S_USERS,
			array(
				$lstUsers,
				BR(),
				new CButton('add_user',S_ADD,
					"return PopUp('popup_users.php?dstfrm=".$frmUserG->getName().
					"&list_name=group_users_to_del[]&var_name=group_users',600,300);"),
				(count($group_users) > 0) ? new CButton('del_group_user',S_DELETE_SELECTED) : null
			));
*/
/////////////////

		$granted = true;
		if(isset($_REQUEST['usrgrpid'])){
			$granted = granted2update_group($_REQUEST['usrgrpid']);
		}

		if($granted){
			$cmbGUI = new CComboBox('gui_access',$gui_access);
			$cmbGUI->addItem(GROUP_GUI_ACCESS_SYSTEM,user_auth_type2str(GROUP_GUI_ACCESS_SYSTEM));
			$cmbGUI->addItem(GROUP_GUI_ACCESS_INTERNAL,user_auth_type2str(GROUP_GUI_ACCESS_INTERNAL));
			$cmbGUI->addItem(GROUP_GUI_ACCESS_DISABLED,user_auth_type2str(GROUP_GUI_ACCESS_DISABLED));
			$frmUserG->addRow(S_GUI_ACCESS, $cmbGUI);

			$cmbStat = new CComboBox('users_status',$users_status);
			$cmbStat->addItem(GROUP_STATUS_ENABLED,S_ENABLED);
			$cmbStat->addItem(GROUP_STATUS_DISABLED,S_DISABLED);

			$frmUserG->addRow(S_USERS_STATUS, $cmbStat);

		}
		else{
			$frmUserG->addVar('gui_access',$gui_access);
			$frmUserG->addRow(S_GUI_ACCESS, new CSpan(user_auth_type2str($gui_access),'green'));

			$frmUserG->addVar('users_status',GROUP_STATUS_ENABLED);
			$frmUserG->addRow(S_USERS_STATUS, new CSpan(S_ENABLED,'green'));
		}

		$cmbAPI = new CComboBox('api_access', $api_access);
		$cmbAPI->addItem(GROUP_API_ACCESS_ENABLED, S_ENABLED);
		$cmbAPI->addItem(GROUP_API_ACCESS_DISABLED, S_DISABLED);
		$frmUserG->addRow(S_API_ACCESS, $cmbAPI);

		$cmbDebug = new CComboBox('debug_mode', $debug_mode);
		$cmbDebug->addItem(GROUP_DEBUG_MODE_ENABLED, S_ENABLED);
		$cmbDebug->addItem(GROUP_DEBUG_MODE_DISABLED, S_DISABLED);
		$frmUserG->addRow(S_DEBUG_MODE, $cmbDebug);


		$table_Rights = new CTable(S_NO_RIGHTS_DEFINED,'right_table');

		$lstWrite = new CListBox('right_to_del[read_write][]'	,null	,20);
		$lstRead  = new CListBox('right_to_del[read_only][]'	,null	,20);
		$lstDeny  = new CListBox('right_to_del[deny][]'			,null	,20);

		foreach($group_rights as $id => $element_data){
			if($element_data['permission'] == PERM_DENY)			$lstDeny->addItem($id, $element_data['name']);
			else if($element_data['permission'] == PERM_READ_ONLY)	$lstRead->addItem($id, $element_data['name']);
			else if($element_data['permission'] == PERM_READ_WRITE)	$lstWrite->addItem($id, $element_data['name']);
		}

		$table_Rights->setHeader(array(S_READ_WRITE, S_READ_ONLY, S_DENY),'header');
		$table_Rights->addRow(array(new CCol($lstWrite,'read_write'), new CCol($lstRead,'read_only'), new CCol($lstDeny,'deny')));
		$table_Rights->addRow(array(
			array(new CButton('add_read_write',S_ADD,
					"return PopUp('popup_right.php?dstfrm=".$frmUserG->getName().
					"&permission=".PERM_READ_WRITE."',450,450);"),
				new CButton('del_read_write',S_DELETE_SELECTED)),
			array(	new CButton('add_read_only',S_ADD,
					"return PopUp('popup_right.php?dstfrm=".$frmUserG->getName().
					"&permission=".PERM_READ_ONLY."',450,450);"),
				new CButton('del_read_only',S_DELETE_SELECTED)),
			array(new CButton('add_deny',S_ADD,
					"return PopUp('popup_right.php?dstfrm=".$frmUserG->getName().
					"&permission=".PERM_DENY."',450,450);"),
				new CButton('del_deny',S_DELETE_SELECTED))
			));

		$frmUserG->addRow(S_RIGHTS,$table_Rights);

		$frmUserG->addVar('perm_details', $perm_details);

		$link = new CSpan($perm_details?S_HIDE:S_SHOW,'link');
		$link->onClick("return create_var('".$frmUserG->getName()."','perm_details',".($perm_details ? 0 : 1).", true);");
		$resources_list = array(
			S_RIGHTS_OF_RESOURCES,
			SPACE.'(',$link,')'
			);
		$frmUserG->addSpanRow($resources_list,'right_header');

		if($perm_details){
			$frmUserG->addSpanRow(get_rights_of_elements_table($group_rights));
		}

		$frmUserG->addItemToBottomRow(new CButton('save',S_SAVE));
		if(isset($_REQUEST['usrgrpid'])){
			$frmUserG->addItemToBottomRow(SPACE);
			$frmUserG->addItemToBottomRow(new CButtonDelete('Delete selected group?',
				url_param('form').url_param('usrgrpid')));
		}
		$frmUserG->addItemToBottomRow(SPACE);
		$frmUserG->addItemToBottomRow(new CButtonCancel());

		return($frmUserG);
	}

	function get_rights_of_elements_table($rights=array(),$user_type=USER_TYPE_ZABBIX_USER){
		global $ZBX_LOCALNODEID;

		$table = new CTable('S_NO_ACCESSIBLE_RESOURCES', 'right_table');
		$table->setHeader(array(SPACE, S_READ_WRITE, S_READ_ONLY, S_DENY),'header');

		if(ZBX_DISTRIBUTED){
			$lst['node']['label']		= S_NODES;
			$lst['node']['read_write']	= new CListBox('nodes_write',null	,10);
			$lst['node']['read_only']	= new CListBox('nodes_read'	,null	,10);
			$lst['node']['deny']		= new CListBox('nodes_deny'	,null	,10);

			$nodes = get_accessible_nodes_by_rights($rights, $user_type, PERM_DENY, PERM_RES_DATA_ARRAY);
			foreach($nodes as $node){
				switch($node['permission']){
					case PERM_READ_ONLY:	$list_name='read_only';		break;
					case PERM_READ_WRITE:	$list_name='read_write';	break;
					default:		$list_name='deny';		break;
				}
				$lst['node'][$list_name]->addItem($node['nodeid'],$node['name']);
			}
			unset($nodes);
		}

		$lst['group']['label']		= S_HOST_GROUPS;
		$lst['group']['read_write']	= new CListBox('groups_write'	,null	,15);
		$lst['group']['read_only']	= new CListBox('groups_read'	,null	,15);
		$lst['group']['deny']		= new CListBox('groups_deny'	,null	,15);

		$groups = get_accessible_groups_by_rights($rights, $user_type, PERM_DENY, PERM_RES_DATA_ARRAY, get_current_nodeid(true));

		foreach($groups as $group){
			switch($group['permission']){
				case PERM_READ_ONLY:
					$list_name='read_only';
					break;
				case PERM_READ_WRITE:
					$list_name='read_write';
					break;
				default:
					$list_name='deny';
			}
			$lst['group'][$list_name]->addItem($group['groupid'],(!empty($group['node_name'])?$group['node_name'].':':$group['node_name']).$group['name']);
		}
		unset($groups);

		$lst['host']['label']		= S_HOSTS;
		$lst['host']['read_write']	= new CListBox('hosts_write'	,null	,15);
		$lst['host']['read_only']	= new CListBox('hosts_read'	,null	,15);
		$lst['host']['deny']		= new CListBox('hosts_deny'	,null	,15);

		$hosts = get_accessible_hosts_by_rights($rights, $user_type, PERM_DENY, PERM_RES_DATA_ARRAY, get_current_nodeid(true));

		foreach($hosts as $host){
			switch($host['permission']){
				case PERM_READ_ONLY:	$list_name='read_only';		break;
				case PERM_READ_WRITE:	$list_name='read_write';	break;
				default:		$list_name='deny';		break;
			}
			$lst['host'][$list_name]->addItem($host['hostid'], (!empty($host['node_name'])?$host['node_name'].':':$host['node_name']).$host['host']);
		}
		unset($hosts);

		foreach($lst as $name => $lists){
			$row = new CRow();
			foreach($lists as $class => $list_obj){
				$row->addItem(new CCol($list_obj, $class));
			}
			$table->addRow($row);
		}
		unset($lst);

		return $table;
	}

/* ITEMS FILTER functions { --->>> */
	function prepare_subfilter_output($data, $subfilter, $subfilter_name){

		$output = array();
		order_result($data, 'name');
		foreach($data as $id => $elem){

// subfilter is activated
			if(str_in_array($id, $subfilter)){
				$span = new CSpan($elem['name'].' ('.$elem['count'].')', 'subfilter_enabled');
				$script = "javascript: create_var('zbx_filter', '".$subfilter_name.'['.$id."]', null, true);";
				$span->onClick($script);
				$output[] = $span;
			}
// subfilter isn't activated
			else{
				$script = "javascript: create_var('zbx_filter', '".$subfilter_name.'['.$id."]', '$id', true);";

// subfilter has 0 items
				if($elem['count'] == 0){
					$span = new CSpan($elem['name'].' ('.$elem['count'].')', 'subfilter_inactive');
					$span->onClick($script);
					$output[] = $span;
				}
				else{
					// this level has no active subfilters
					if(empty($subfilter)){
						$nspan = new CSpan(' ('.$elem['count'].')', 'subfilter_active');
					}
					else{
						$nspan = new CSpan(' (+'.$elem['count'].')', 'subfilter_active');
					}
					$span = new CSpan($elem['name'], 'subfilter_disabled');
					$span->onClick($script);

					$output[] = $span;
					$output[] = $nspan;
				}
			}
			$output[] = ' , ';
		}
		array_pop($output);

		return $output;
	}

	function get_item_filter_form(&$items){

		$filter_group			= $_REQUEST['filter_group'];
		$filter_host			= $_REQUEST['filter_host'];
		$filter_application		= $_REQUEST['filter_application'];
		$filter_description		= $_REQUEST['filter_description'];
		$filter_type			= $_REQUEST['filter_type'];
		$filter_key			= $_REQUEST['filter_key'];
		$filter_snmp_community		= $_REQUEST['filter_snmp_community'];
		$filter_snmpv3_securityname	= $_REQUEST['filter_snmpv3_securityname'];
		$filter_snmp_oid		= $_REQUEST['filter_snmp_oid'];
		$filter_snmp_port		= $_REQUEST['filter_snmp_port'];
		$filter_value_type		= $_REQUEST['filter_value_type'];
		$filter_data_type		= $_REQUEST['filter_data_type'];
		$filter_delay			= $_REQUEST['filter_delay'];
		$filter_history			= $_REQUEST['filter_history'];
		$filter_trends			= $_REQUEST['filter_trends'];
		$filter_status			= $_REQUEST['filter_status'];
		$filter_templated_items		= $_REQUEST['filter_templated_items'];
		$filter_with_triggers		= $_REQUEST['filter_with_triggers'];
// subfilter
		$subfilter_hosts		= $_REQUEST['subfilter_hosts'];
		$subfilter_apps			= $_REQUEST['subfilter_apps'];
		$subfilter_types		= $_REQUEST['subfilter_types'];
		$subfilter_value_types		= $_REQUEST['subfilter_value_types'];
		$subfilter_status		= $_REQUEST['subfilter_status'];
		$subfilter_templated_items	= $_REQUEST['subfilter_templated_items'];
		$subfilter_with_triggers	= $_REQUEST['subfilter_with_triggers'];
		$subfilter_history		= $_REQUEST['subfilter_history'];
		$subfilter_trends		= $_REQUEST['subfilter_trends'];
		$subfilter_interval		= $_REQUEST['subfilter_interval'];

		$form = new CForm();
		$form->setAttribute('name','zbx_filter');
		$form->setAttribute('id','zbx_filter');
		$form->setMethod('get');
		$form->addVar('filter_hostid',get_request('filter_hostid',get_request('hostid')));

		$form->addVar('subfilter_hosts',		$subfilter_hosts);
		$form->addVar('subfilter_apps',			$subfilter_apps);
		$form->addVar('subfilter_types',		$subfilter_types);
		$form->addVar('subfilter_value_types',		$subfilter_value_types);
		$form->addVar('subfilter_status',		$subfilter_status);
		$form->addVar('subfilter_templated_items',	$subfilter_templated_items);
		$form->addVar('subfilter_with_triggers',	$subfilter_with_triggers);
		$form->addVar('subfilter_history',		$subfilter_history);
		$form->addVar('subfilter_trends',		$subfilter_trends);
		$form->addVar('subfilter_interval',		$subfilter_interval);

// FORM FOR FILTER DISPLAY {
		$table = new CTable('', 'itemfilter');
		$table->setCellPadding(0);
		$table->setCellSpacing(0);

// 1st col
		$col_table1 = new CTable();
		$col_table1->setClass('filter');
		$col_table1->addRow(array(bold(S_HOST_GROUP.': '),
				array(new CTextBox('filter_group', $filter_group, 20),
					new CButton('btn_group', S_SELECT, 'return PopUp("popup.php?dstfrm='.$form->getName().
						'&dstfld1=filter_group&srctbl=host_group&srcfld1=name",450,450);', 'G'))
		));
		$col_table1->addRow(array(bold(S_HOST.': '),
				array(new CTextBox('filter_host', $filter_host, 20),
					new CButton('btn_host', S_SELECT, 'return PopUp("popup.php?dstfrm='.$form->getName().
						'&dstfld1=filter_host&srctbl=hosts_and_templates&srcfld1=host",450,450);', 'H'))
		));
		$col_table1->addRow(array(bold(S_APPLICATION.': '),
				array(new CTextBox('filter_application', $filter_application, 20),
					new CButton('btn_app', S_SELECT, 'return PopUp("popup.php?dstfrm='.$form->getName().
						'&dstfld1=filter_application&srctbl=applications&srcfld1=name",400,300,"application");', 'A'))
		));
		$col_table1->addRow(array(array(bold(S_DESCRIPTION),SPACE.S_LIKE_SMALL.': '),
			new CTextBox("filter_description", $filter_description, 30)));
		$col_table1->addRow(array(array(bold(S_KEY),SPACE.S_LIKE_SMALL.': '),
			new CTextBox("filter_key", $filter_key, 30)));

// 2nd col
		$col_table2 = new CTable();
		$col_table2->setClass('filter');
		$fTypeVisibility = array();

//first row
		$cmbType = new CComboBox("filter_type", $filter_type); //"javascript: create_var('zbx_filter', 'filter_set', '1', true); ");
		$cmbType->setAttribute('id', 'filter_type');
		$cmbType->addItem(-1, S_ALL_SMALL);
		foreach(array('filter_delay_label','filter_delay') as $vItem){
			zbx_subarray_push($fTypeVisibility, -1, $vItem);
		}

		$itemTypes = array(
			ITEM_TYPE_ZABBIX,
			ITEM_TYPE_ZABBIX_ACTIVE,
			ITEM_TYPE_SIMPLE,
			ITEM_TYPE_SNMPV1,
			ITEM_TYPE_SNMPV2C,
			ITEM_TYPE_SNMPV3,
			ITEM_TYPE_TRAPPER,
			ITEM_TYPE_INTERNAL,
			ITEM_TYPE_AGGREGATE,
			//ITEM_TYPE_HTTPTEST,
			ITEM_TYPE_EXTERNAL,
			ITEM_TYPE_DB_MONITOR,
			ITEM_TYPE_IPMI,
			ITEM_TYPE_SSH,
			ITEM_TYPE_TELNET,
			ITEM_TYPE_CALCULATED);

		foreach($itemTypes as $it){

			$cmbType->addItem($it, item_type2str($it));

			if(!uint_in_array($it, array(ITEM_TYPE_TRAPPER, ITEM_TYPE_HTTPTEST))){
				foreach(array('filter_delay_label','filter_delay') as $vItem)
					zbx_subarray_push($fTypeVisibility, $it, $vItem);

				unset($vItem);
			}

			if(uint_in_array($it, array(ITEM_TYPE_SNMPV1,ITEM_TYPE_SNMPV2C))){
				$snmp_types = array(
					'filter_snmp_community_label', 'filter_snmp_community',
					'filter_snmp_oid_label', 'filter_snmp_oid',
					'filter_snmp_port_label', 'filter_snmp_port'
				);

				foreach($snmp_types as $vItem){
					zbx_subarray_push($fTypeVisibility, $it, $vItem);
				}
			}

			if($it == ITEM_TYPE_SNMPV3){
				foreach(array(
					'filter_snmpv3_securityname_label', 'filter_snmpv3_securityname',
					'filter_snmp_oid_label', 'filter_snmp_oid',
					'filter_snmp_port_label', 'filter_snmp_port'
				) as $vItem)
				zbx_subarray_push($fTypeVisibility, $it, $vItem);
				unset($vItem);
			}
		}

		zbx_add_post_js("var filterTypeSwitcher = new CViewSwitcher('filter_type', 'change', ".zbx_jsvalue($fTypeVisibility, true).");");
		$col21 = new CCol(bold(S_TYPE.': '));
		$col21->setAttribute('style', 'width: 170px');

		$col_table2->addRow(array($col21, $cmbType));
	//second row
		$label221 = new CSpan(bold(S_UPDATE_INTERVAL_IN_SEC.': '));
		$label221->setAttribute('id', 'filter_delay_label');

		$field221 = new CNumericBox('filter_delay', $filter_delay, 5, null, true);
		$field221->setEnabled('no');

		$col_table2->addRow(array(array($label221, SPACE), array($field221, SPACE)));
	//third row
		$label231 = new CSpan(array(bold(S_SNMP_COMMUNITY), SPACE.S_LIKE_SMALL.': '));
		$label231->setAttribute('id', 'filter_snmp_community_label');

		$field231 = new CTextBox('filter_snmp_community', $filter_snmp_community, 40);
		$field231->setEnabled('no');

		$label232 = new CSpan(array(bold(S_SNMPV3_SECURITY_NAME), SPACE.S_LIKE_SMALL.': '));
		$label232->setAttribute('id', 'filter_snmpv3_securityname_label');

		$field232 = new CTextBox('filter_snmpv3_securityname', $filter_snmpv3_securityname, 40);
		$field232->setEnabled('no');

		$col_table2->addRow(array(array($label231, $label232, SPACE), array($field231, $field232, SPACE)));
	//fourth row
		$label241 = new CSpan(array(bold(S_SNMP_OID), SPACE.S_LIKE_SMALL.': '));
		$label241->setAttribute('id', 'filter_snmp_oid_label');

		$field241 = new CTextBox('filter_snmp_oid', $filter_snmp_oid, 40);
		$field241->setEnabled('no');

		$col_table2->addRow(array(array($label241, SPACE), array($field241, SPACE)));
	//fifth row
		$label251 = new CSpan(array(bold(S_SNMP_PORT), SPACE.S_LIKE_SMALL.': '));
		$label251->setAttribute('id', 'filter_snmp_port_label');

		$field251 = new CNumericBox('filter_snmp_port', $filter_snmp_port, 5 ,null, true);
		$field251->setEnabled('no');

		$col_table2->addRow(array(array($label251, SPACE), array($field251, SPACE)));
// 3rd col
		$col_table3 = new CTable();
		$col_table3->setClass('filter');
		$fVTypeVisibility = array();

		$cmbValType = new CComboBox('filter_value_type', $filter_value_type); //, "javascript: create_var('zbx_filter', 'filter_set', '1', true);");
		$cmbValType->addItem(-1, S_ALL_SMALL);
		$cmbValType->addItem(ITEM_VALUE_TYPE_UINT64, S_NUMERIC_UNSIGNED);
		$cmbValType->addItem(ITEM_VALUE_TYPE_FLOAT, S_NUMERIC_FLOAT);
		$cmbValType->addItem(ITEM_VALUE_TYPE_STR, S_CHARACTER);
		$cmbValType->addItem(ITEM_VALUE_TYPE_LOG, S_LOG);
		$cmbValType->addItem(ITEM_VALUE_TYPE_TEXT, S_TEXT);

		foreach(array('filter_data_type_label','filter_data_type') as $vItem)
			zbx_subarray_push($fVTypeVisibility, ITEM_VALUE_TYPE_UINT64, $vItem);

		$col_table3->addRow(array(bold(S_TYPE_OF_INFORMATION.': '), $cmbValType));

		zbx_add_post_js("var filterValueTypeSwitcher = new CViewSwitcher('filter_value_type', 'change', ".zbx_jsvalue($fVTypeVisibility, true).");");
//second row
		$label321 = new CSpan(bold(S_DATA_TYPE.': '));
		$label321->setAttribute('id', 'filter_data_type_label');

		$field321 = new CComboBox('filter_data_type', $filter_data_type);//, 'submit()');
		$field321->addItem(-1, S_ALL_SMALL);
		$field321->addItem(ITEM_DATA_TYPE_DECIMAL, item_data_type2str(ITEM_DATA_TYPE_DECIMAL));
		$field321->addItem(ITEM_DATA_TYPE_OCTAL, item_data_type2str(ITEM_DATA_TYPE_OCTAL));
		$field321->addItem(ITEM_DATA_TYPE_HEXADECIMAL, item_data_type2str(ITEM_DATA_TYPE_HEXADECIMAL));
		$field321->setEnabled('no');

		$col_table3->addRow(array(array($label321, SPACE), array($field321, SPACE)));

		$col_table3->addRow(array(bold(S_KEEP_HISTORY_IN_DAYS.': '), new CNumericBox('filter_history',$filter_history,8,null,true)));

		$col_table3->addRow(array(bold(S_KEEP_TRENDS_IN_DAYS.': '), new CNumericBox('filter_trends',$filter_trends,8,null,true)));
// 4th col
		$col_table4 = new CTable();
		$col_table4->setClass('filter');

		$cmbStatus = new CComboBox('filter_status',$filter_status);
		$cmbStatus->addItem(-1,S_ALL_SMALL);
		foreach(array(ITEM_STATUS_ACTIVE,ITEM_STATUS_DISABLED,ITEM_STATUS_NOTSUPPORTED) as $st)
			$cmbStatus->addItem($st,item_status2str($st));

		$cmbBelongs = new CComboBox('filter_templated_items', $filter_templated_items);
		$cmbBelongs->addItem(-1, S_ALL_SMALL);
		$cmbBelongs->addItem(1, S_TEMPLATED_ITEMS);
		$cmbBelongs->addItem(0, S_NOT_TEMPLATED_ITEMS);

		$cmbWithTriggers = new CComboBox('filter_with_triggers', $filter_with_triggers);
		$cmbWithTriggers->addItem(-1, S_ALL_SMALL);
		$cmbWithTriggers->addItem(1, S_WITH_TRIGGERS);
		$cmbWithTriggers->addItem(0, S_WITHOUT_TRIGGERS);

		$col_table4->addRow(array(bold(S_STATUS.': '), $cmbStatus));
		$col_table4->addRow(array(bold(S_TRIGGERS.': '), $cmbWithTriggers));
		$col_table4->addRow(array(bold(S_TEMPLATE.': '), $cmbBelongs));

//adding all cols tables to main table
		$col1 = new CCol($col_table1, 'top');
		$col1->setAttribute('style', 'width: 280px');
		$col2 = new CCol($col_table2, 'top');
		$col2->setAttribute('style', 'width: 410px');
		$col3 = new CCol($col_table3, 'top');
		$col3->setAttribute('style', 'width: 160px');
		$col4 = new CCol($col_table4, 'top');

		$table->addRow(array($col1, $col2, $col3, $col4));

		$reset = new CSpan( S_RESET,'biglink');
		$reset->onClick("javascript: clearAllForm('zbx_filter');");
		$filter = new CSpan(S_FILTER,'biglink');
		$filter->onClick("javascript: create_var('zbx_filter', 'filter_set', '1', true);");

		$div_buttons = new CDiv(array($filter, SPACE, SPACE, SPACE, $reset));
		$div_buttons->setAttribute('style', 'padding: 4px 0;');
		$footer = new CCol($div_buttons, 'center');
		$footer->setColSpan(4);

		$table->addRow($footer);
		$form->addItem($table);

// } FORM FOR FILTER DISPLAY

// SUBFILTERS {
		$h = new CDiv(S_SUBFILTER.SPACE.'['.S_AFFECTS_ONLY_FILTERED_DATA_SMALL.']');
		$h->setClass('thin_header');
		$form->addItem($h);
		$table_subfilter = new Ctable();
		$table_subfilter->setClass('filter');

// array contains subfilters and number of items in each
		$item_params = array(
			'hosts' => array(),
			'applications' => array(),
			'types' => array(),
			'value_types' => array(),
			'status' => array(),
			'templated_items' => array(),
			'with_triggers' => array(),
			'history' => array(),
			'trends' => array(),
			'interval' => array()
		);

// generate array with values for subfilters of selected items
		foreach($items as $num => $item){
			if(zbx_empty($filter_host)){
// hosts
				$host = reset($item['hosts']);

				if(!isset($item_params['hosts'][$host['hostid']]))
					$item_params['hosts'][$host['hostid']] = array('name' => $host['host'], 'count' => 0);

				$show_item = true;
				foreach($item['subfilters'] as $name => $value){
					if($name == 'subfilter_hosts') continue;
					$show_item &= $value;
				}
				if($show_item){
					$host = reset($item['hosts']);
					$item_params['hosts'][$host['hostid']]['count']++;
				}
			}

// applications
			foreach($item['applications'] as $appid => $app){
				if(!isset($item_params['applications'][$app['name']])){
					$item_params['applications'][$app['name']] = array('name' => $app['name'], 'count' => 0);
				}
			}
			$show_item = true;
			foreach($item['subfilters'] as $name => $value){
				if($name == 'subfilter_apps') continue;
				$show_item &= $value;
			}
			$sel_app = false;
			if($show_item){
// if any of item applications are selected
				foreach($item['applications'] as $app){
					if(str_in_array($app['name'], $subfilter_apps)){
						$sel_app = true;
						break;
					}
				}

				foreach($item['applications'] as $app){
					if(str_in_array($app['name'], $subfilter_apps) || !$sel_app){
						$item_params['applications'][$app['name']]['count']++;
					}
				}
			}

// types
			if($filter_type == -1){
				if(!isset($item_params['types'][$item['type']])){
					$item_params['types'][$item['type']] = array('name' => item_type2str($item['type']), 'count' => 0);
				}
				$show_item = true;
				foreach($item['subfilters'] as $name => $value){
					if($name == 'subfilter_types') continue;
					$show_item &= $value;
				}
				if($show_item){
					$item_params['types'][$item['type']]['count']++;
				}
			}

// value types
			if($filter_value_type == -1){
				if(!isset($item_params['value_types'][$item['value_type']])){
					$item_params['value_types'][$item['value_type']] = array('name' => item_value_type2str($item['value_type']), 'count' => 0);
				}
				$show_item = true;
				foreach($item['subfilters'] as $name => $value){
					if($name == 'subfilter_value_types') continue;
					$show_item &= $value;
				}
				if($show_item){
					$item_params['value_types'][$item['value_type']]['count']++;
				}
			}

// status
			if($filter_status == -1){
				if(!isset($item_params['status'][$item['status']])){
					$item_params['status'][$item['status']] = array('name' => item_status2str($item['status']), 'count' => 0);
				}
				$show_item = true;
				foreach($item['subfilters'] as $name => $value){
					if($name == 'subfilter_status') continue;
					$show_item &= $value;
				}
				if($show_item){
					$item_params['status'][$item['status']]['count']++;
				}
			}

// template
			if($filter_templated_items == -1){
				if(($item['templateid'] == 0) && !isset($item_params['templated_items'][0])){
					$item_params['templated_items'][0] = array('name' => S_NOT_TEMPLATED_ITEMS, 'count' => 0);
				}
				else if(($item['templateid'] > 0) && !isset($item_params['templated_items'][1])){
					$item_params['templated_items'][1] = array('name' => S_TEMPLATED_ITEMS, 'count' => 0);
				}
				$show_item = true;
				foreach($item['subfilters'] as $name => $value){
					if($name == 'subfilter_templated_items') continue;
					$show_item &= $value;
				}
				if($show_item){
					if($item['templateid'] == 0){
						$item_params['templated_items'][0]['count']++;
					}
					else{
						$item_params['templated_items'][1]['count']++;
					}
				}
			}

// with triggers
			if($filter_with_triggers == -1){
				if((count($item['triggers']) == 0) && !isset($item_params['with_triggers'][0])){
					$item_params['with_triggers'][0] = array('name' => S_WITHOUT_TRIGGERS, 'count' => 0);
				}
				else if((count($item['triggers']) > 0) && !isset($item_params['with_triggers'][1])){
					$item_params['with_triggers'][1] = array('name' => S_WITH_TRIGGERS, 'count' => 0);
				}
				$show_item = true;
				foreach($item['subfilters'] as $name => $value){
					if($name == 'subfilter_with_triggers') continue;
					$show_item &= $value;
				}
				if($show_item){
					if(count($item['triggers']) == 0){
						$item_params['with_triggers'][0]['count']++;
					}
					else{
						$item_params['with_triggers'][1]['count']++;
					}
				}
			}

// trends
			if(zbx_empty($filter_trends)){
				if(!isset($item_params['trends'][$item['trends']])){
					$item_params['trends'][$item['trends']] = array('name' => $item['trends'], 'count' => 0);
				}
				$show_item = true;
				foreach($item['subfilters'] as $name => $value){
					if($name == 'subfilter_trends') continue;
					$show_item &= $value;
				}
				if($show_item){
					$item_params['trends'][$item['trends']]['count']++;
				}
			}

// history
			if(zbx_empty($filter_history)){
				if(!isset($item_params['history'][$item['history']])){
					$item_params['history'][$item['history']] = array('name' => $item['history'], 'count' => 0);
				}
				$show_item = true;
				foreach($item['subfilters'] as $name => $value){
					if($name == 'subfilter_history') continue;
					$show_item &= $value;
				}
				if($show_item){
					$item_params['history'][$item['history']]['count']++;
				}
			}

// interval
			if(zbx_empty($filter_delay) && ($filter_type != ITEM_TYPE_TRAPPER)){
				if(!isset($item_params['interval'][$item['delay']])){
					$item_params['interval'][$item['delay']] = array('name' => $item['delay'], 'count' => 0);
				}
				$show_item = true;
				foreach($item['subfilters'] as $name => $value){
					if($name == 'subfilter_interval') continue;
					$show_item &= $value;
				}
				if($show_item){
					$item_params['interval'][$item['delay']]['count']++;
				}
			}
		}

// output
		if(zbx_empty($filter_host) && (count($item_params['hosts']) > 1)){
			$hosts_output = prepare_subfilter_output($item_params['hosts'], $subfilter_hosts, 'subfilter_hosts');
			$table_subfilter->addRow(array(S_HOSTS, $hosts_output));
		}

		if(!empty($item_params['applications']) && (count($item_params['applications']) > 1)){
			$application_output = prepare_subfilter_output($item_params['applications'], $subfilter_apps, 'subfilter_apps');
			$table_subfilter->addRow(array(S_APPLICATIONS, $application_output));
		}

		if(($filter_type == -1) && (count($item_params['types']) > 1)){
			$type_output = prepare_subfilter_output($item_params['types'], $subfilter_types, 'subfilter_types');
			$table_subfilter->addRow(array(S_TYPES, $type_output));
		}

		if(($filter_value_type == -1) && (count($item_params['value_types']) > 1)){
			$value_types_output = prepare_subfilter_output($item_params['value_types'], $subfilter_value_types, 'subfilter_value_types');
			$table_subfilter->addRow(array(S_TYPE_OF_INFORMATION, $value_types_output));
		}

		if(($filter_status == -1) && (count($item_params['status']) > 1)){
			$status_output = prepare_subfilter_output($item_params['status'], $subfilter_status, 'subfilter_status');
			$table_subfilter->addRow(array(S_STATUS, $status_output));
		}

		if(($filter_templated_items == -1) && (count($item_params['templated_items']) > 1)){
			$templated_items_output = prepare_subfilter_output($item_params['templated_items'], $subfilter_templated_items, 'subfilter_templated_items');
			$table_subfilter->addRow(array(S_TEMPLATE, $templated_items_output));
		}

		if(($filter_with_triggers == -1) && (count($item_params['with_triggers']) > 1)){
			$with_triggers_output = prepare_subfilter_output($item_params['with_triggers'], $subfilter_with_triggers, 'subfilter_with_triggers');
			$table_subfilter->addRow(array(S_WITH_TRIGGERS, $with_triggers_output));
		}

		if(zbx_empty($filter_history) && (count($item_params['history']) > 1)){
			$history_output = prepare_subfilter_output($item_params['history'], $subfilter_history, 'subfilter_history');
			$table_subfilter->addRow(array(S_HISTORY, $history_output));
		}

		if(zbx_empty($filter_trends) && (count($item_params['trends']) > 1)){
			$trends_output = prepare_subfilter_output($item_params['trends'], $subfilter_trends, 'subfilter_trends');
			$table_subfilter->addRow(array(S_TRENDS, $trends_output));
		}

		if(zbx_empty($filter_delay) && ($filter_type != ITEM_TYPE_TRAPPER) && (count($item_params['interval']) > 1)){
			$interval_output = prepare_subfilter_output($item_params['interval'], $subfilter_interval, 'subfilter_interval');
			$table_subfilter->addRow(array(S_INTERVAL, $interval_output));
		}
//} SUBFILTERS

		$form->addItem($table_subfilter);

	return $form;
	}

// Insert form for Item information
	function insert_item_form(){
		global $USER_DETAILS;

		$frmItem = new CFormTable(S_ITEM, 'items.php', 'post');
		$frmItem->setAttribute('style','visibility: hidden;');
		$frmItem->setHelp('web.items.item.php');

		$hostid			= get_request('form_hostid',		0);

		$description		= get_request('description',		'');
		$key			= get_request('key',			'');
		$host			= get_request('host',			null);
		$delay			= get_request('delay',			30);
		$history		= get_request('history',		90);
		$status			= get_request('status',			0);
		$type			= get_request('type',			0);
		$snmp_community		= get_request('snmp_community',		'public');
		$snmp_oid		= get_request('snmp_oid',		'interfaces.ifTable.ifEntry.ifInOctets.1');
		$snmp_port		= get_request('snmp_port',		161);
		$value_type		= get_request('value_type',		ITEM_VALUE_TYPE_UINT64);
		$data_type		= get_request('data_type',		ITEM_DATA_TYPE_DECIMAL);
		$trapper_hosts		= get_request('trapper_hosts',		'');
		$units			= get_request('units',			'');
		$valuemapid		= get_request('valuemapid',		0);
		$params			= get_request('params',			'');
		$multiplier		= get_request('multiplier',		0);
		$delta			= get_request('delta',			0);
		$trends			= get_request('trends',			365);
		$new_application	= get_request('new_application',	'');
		$applications		= get_request('applications',		array());
		$delay_flex		= get_request('delay_flex',		array());

		$snmpv3_securityname	= get_request('snmpv3_securityname',	'');
		$snmpv3_securitylevel	= get_request('snmpv3_securitylevel',	0);
		$snmpv3_authpassphrase	= get_request('snmpv3_authpassphrase',	'');
		$snmpv3_privpassphrase	= get_request('snmpv3_privpassphrase',	'');
		$ipmi_sensor		= get_request('ipmi_sensor',		'');
		$authtype		= get_request('authtype',		0);
		$username		= get_request('username',		'');
		$password		= get_request('password',		'');
		$publickey		= get_request('publickey',		'');
		$privatekey		= get_request('privatekey',		'');

		$formula		= get_request('formula',		'1');
		$logtimefmt		= get_request('logtimefmt',		'');

		$add_groupid		= get_request('add_groupid', 		get_request('groupid', 0));

		$limited		= null;
		$types = array(
				ITEM_TYPE_ZABBIX,
				ITEM_TYPE_ZABBIX_ACTIVE,
				ITEM_TYPE_SIMPLE,
				ITEM_TYPE_SNMPV1,
				ITEM_TYPE_SNMPV2C,
				ITEM_TYPE_SNMPV3,
				ITEM_TYPE_INTERNAL,
				ITEM_TYPE_TRAPPER,
				ITEM_TYPE_AGGREGATE,
				ITEM_TYPE_EXTERNAL,
				ITEM_TYPE_DB_MONITOR,
				ITEM_TYPE_IPMI,
				ITEM_TYPE_SSH,
				ITEM_TYPE_TELNET,
				ITEM_TYPE_CALCULATED);

/*		switch ($type) {
		case ITEM_TYPE_DB_MONITOR:
			if (zbx_empty($key) || $key == 'ssh.run[<unique short description>,<ip>,<port>,<encoding>]' ||
					$key == 'telnet.run[<unique short description>,<ip>,<port>,<encoding>]')
				$key = 'db.odbc.select[<unique short description>]';
			if (zbx_empty($params))
				$params = "DSN=<database source name>\nuser=<user name>\npassword=<password>\nsql=<query>";
			break;
		case ITEM_TYPE_SSH:
			if (zbx_empty($key) || $key == 'db.odbc.select[<unique short description>]' ||
					$key == 'telnet.run[<unique short description>,<ip>,<port>,<encoding>]')
				$key = 'ssh.run[<unique short description>,<ip>,<port>,<encoding>]';
			if (0 == strncmp($params, "DSN=<database source name>", 26))
				$params = '';
			break;
		case ITEM_TYPE_TELNET:
			if (zbx_empty($key) || $key == 'db.odbc.select[<unique short description>]' ||
					$key == 'ssh.run[<unique short description>,<ip>,<port>,<encoding>]')
				$key = 'telnet.run[<unique short description>,<ip>,<port>,<encoding>]';
			if (0 == strncmp($params, "DSN=<database source name>", 26))
				$params = '';
			break;
		default:
			if ($key == 'db.odbc.select[<unique short description>]' ||
					$key == 'ssh.run[<unique short description>,<ip>,<port>,<encoding>]' ||
					$key == 'telnet.run[<unique short description>,<ip>,<port>,<encoding>]')
				$key = '';
			if (0 == strncmp($params, "DSN=<database source name>", 26))
				$params = '';
			break;
		}*/

		if(isset($_REQUEST['itemid'])){
			$frmItem->addVar('itemid', $_REQUEST['itemid']);

			$options = array(
				'itemids' => $_REQUEST['itemid'],
				'output' => API_OUTPUT_EXTEND
			);
			$item_data = CItem::get($options);
			$item_data = reset($item_data);

			$hostid	= ($hostid > 0) ? $hostid : $item_data['hostid'];
			$limited = (($item_data['templateid'] == 0)  && ($item_data['type'] != ITEM_TYPE_HTTPTEST)) ? null : 'yes';
			$item_data['snmp_port'] = $item_data['snmp_port'] == '0' ? 161 : $item_data['snmp_port'];
		}

		if(is_null($host)){
			if($hostid > 0){
				$options = array(
					'hostids' => $hostid,
					'output' => API_OUTPUT_EXTEND,
					'templated_hosts' => 1
				);
				$host_info = CHost::get($options);
				$host_info = reset($host_info);
				$host = $host_info['host'];
			} else
				$host = S_NOT_SELECTED_SMALL;
		}

		if((isset($_REQUEST['itemid']) && !isset($_REQUEST['form_refresh'])) || isset($limited)){
			$description		= $item_data['description'];
			$key			= $item_data['key_'];
//			$host			= $item_data['host'];
			$type			= $item_data['type'];
			$snmp_community		= $item_data['snmp_community'];
			$snmp_oid		= $item_data['snmp_oid'];
			$snmp_port		= $item_data['snmp_port'];
			$value_type		= $item_data['value_type'];
			$data_type		= $item_data['data_type'];
			$trapper_hosts		= $item_data['trapper_hosts'];
			$units			= $item_data['units'];
			$valuemapid		= $item_data['valuemapid'];
			$multiplier		= $item_data['multiplier'];
			$hostid			= $item_data['hostid'];
			$params			= $item_data['params'];

			$snmpv3_securityname	= $item_data['snmpv3_securityname'];
			$snmpv3_securitylevel	= $item_data['snmpv3_securitylevel'];
			$snmpv3_authpassphrase	= $item_data['snmpv3_authpassphrase'];
			$snmpv3_privpassphrase	= $item_data['snmpv3_privpassphrase'];

			$ipmi_sensor		= $item_data['ipmi_sensor'];

			$authtype		= $item_data['authtype'];
			$username		= $item_data['username'];
			$password		= $item_data['password'];
			$publickey		= $item_data['publickey'];
			$privatekey		= $item_data['privatekey'];

			$formula		= $item_data['formula'];
			$logtimefmt		= $item_data['logtimefmt'];

			$new_application	= get_request('new_application',	'');

			if(!isset($limited) || !isset($_REQUEST['form_refresh'])){
				$delay		= $item_data['delay'];
				$history	= $item_data['history'];
				$status		= $item_data['status'];
				$delta		= $item_data['delta'];
				$trends		= $item_data['trends'];
				$db_delay_flex	= $item_data['delay_flex'];

				if(isset($db_delay_flex)){
					$arr_of_dellays = explode(';',$db_delay_flex);
					foreach($arr_of_dellays as $one_db_delay){
						$arr_of_delay = explode('/',$one_db_delay);
						if(!isset($arr_of_delay[0]) || !isset($arr_of_delay[1])) continue;

						array_push($delay_flex, array('delay'=> $arr_of_delay[0], 'period'=> $arr_of_delay[1]));
					}
				}

				$applications = array_unique(zbx_array_merge($applications, get_applications_by_itemid($_REQUEST['itemid'])));
			}
		}

		$valueTypeVisibility = array();
		$authTypeVisibility = array();
		$typeVisibility = array();
		$delay_flex_el = array();

		//if($type != ITEM_TYPE_TRAPPER){
			$i = 0;
			foreach($delay_flex as $val){
				if(!isset($val['delay']) && !isset($val['period'])) continue;

				array_push($delay_flex_el,
					array(
						new CCheckBox('rem_delay_flex['.$i.']', 'no', null,$i),
						$val['delay'],
						' sec at ',
						$val['period']),
					BR());
				$frmItem->addVar('delay_flex['.$i.'][delay]', $val['delay']);
				$frmItem->addVar('delay_flex['.$i.'][period]', $val['period']);
				foreach($types as $it) {
					if($it == ITEM_TYPE_TRAPPER || $it == ITEM_TYPE_ZABBIX_ACTIVE) continue;
					zbx_subarray_push($typeVisibility, $it, 'delay_flex['.$i.'][delay]');
					zbx_subarray_push($typeVisibility, $it, 'delay_flex['.$i.'][period]');
					zbx_subarray_push($typeVisibility, $it, 'rem_delay_flex['.$i.']');
				}
				$i++;
				if($i >= 7) break;	/* limit count of intervals
							 * 7 intervals by 30 symbols = 210 characters
							 * db storage field is 256
							 */
			}
		//}

		array_push($delay_flex_el, count($delay_flex_el)==0 ? S_NO_FLEXIBLE_INTERVALS : new CButton('del_delay_flex',S_DELETE_SELECTED));

		if(count($applications)==0) array_push($applications, 0);

		if(isset($_REQUEST['itemid'])){
			$caption = array();
			$itmid = $_REQUEST['itemid'];
			do{
				$sql = 'SELECT i.itemid, i.templateid, h.host'.
						' FROM items i, hosts h'.
						' WHERE i.itemid='.$itmid.
							' AND h.hostid=i.hostid';
				$itm = DBfetch(DBselect($sql));
				if($itm){
					if($_REQUEST['itemid'] == $itmid){
						$caption[] = SPACE;
						$caption[] = $itm['host'];
					}
					else{
						$caption[] = ' : ';
						$caption[] = new CLink($itm['host'], 'items.php?form=update&itemid='.$itm['itemid'], 'highlight underline');
					}

					$itmid = $itm['templateid'];
				}
				else break;
			}while($itmid != 0);

			$caption[] = S_ITEM.' "';
			$caption = array_reverse($caption);
			$caption[] = ': ';
			$caption[] = $item_data['description'];
			$caption[] = '"';
			$frmItem->setTitle($caption);
		}
		else
			$frmItem->setTitle(S_ITEM." $host : $description");

		$frmItem->addVar('form_hostid', $hostid);
		$frmItem->addRow(S_HOST,array(
			new CTextBox('host',$host,32,true),
			new CButton('btn_host', S_SELECT,
				"return PopUp('popup.php?dstfrm=".$frmItem->getName().
				"&dstfld1=host&dstfld2=form_hostid&srctbl=hosts_and_templates&srcfld1=host&srcfld2=hostid',450,450);",
				'H')
			));

		$frmItem->addRow(S_DESCRIPTION, new CTextBox('description',$description,40, $limited));

		if(isset($limited)){
			$frmItem->addRow(S_TYPE,  new CTextBox('typename', item_type2str($type), 40, 'yes'));
			$frmItem->addVar('type', $type);
		}
		else{
			$cmbType = new CComboBox('type',$type);
			foreach($types as $it) $cmbType->addItem($it,item_type2str($it));
			$frmItem->addRow(S_TYPE, $cmbType);
		}

		$row = new CRow(array(new CCol(S_SNMP_OID,'form_row_l'), new CCol(new CTextBox('snmp_oid',$snmp_oid,40,$limited), 'form_row_r')));
		$row->setAttribute('id', 'row_snmp_oid');
		$frmItem->addRow($row);
		zbx_subarray_push($typeVisibility, ITEM_TYPE_SNMPV1, 'snmp_oid');
		zbx_subarray_push($typeVisibility, ITEM_TYPE_SNMPV2C, 'snmp_oid');
		zbx_subarray_push($typeVisibility, ITEM_TYPE_SNMPV3, 'snmp_oid');
		zbx_subarray_push($typeVisibility, ITEM_TYPE_SNMPV1, 'row_snmp_oid');
		zbx_subarray_push($typeVisibility, ITEM_TYPE_SNMPV2C, 'row_snmp_oid');
		zbx_subarray_push($typeVisibility, ITEM_TYPE_SNMPV3, 'row_snmp_oid');

		$row = new CRow(array(new CCol(S_SNMP_COMMUNITY,'form_row_l'), new CCol(new CTextBox('snmp_community',$snmp_community,16), 'form_row_r')));
		$row->setAttribute('id', 'row_snmp_community');
		$frmItem->addRow($row);
		zbx_subarray_push($typeVisibility, ITEM_TYPE_SNMPV1, 'snmp_community');
		zbx_subarray_push($typeVisibility, ITEM_TYPE_SNMPV2C, 'snmp_community');
		zbx_subarray_push($typeVisibility, ITEM_TYPE_SNMPV1, 'row_snmp_community');
		zbx_subarray_push($typeVisibility, ITEM_TYPE_SNMPV2C, 'row_snmp_community');

		$row = new CRow(array(new CCol(S_SNMPV3_SECURITY_NAME,'form_row_l'), new CCol(new CTextBox('snmpv3_securityname',$snmpv3_securityname,64), 'form_row_r')));
		$row->setAttribute('id', 'row_snmpv3_securityname');
		$frmItem->addRow($row);
		zbx_subarray_push($typeVisibility, ITEM_TYPE_SNMPV3, 'snmpv3_securityname');
		zbx_subarray_push($typeVisibility, ITEM_TYPE_SNMPV3, 'row_snmpv3_securityname');

		$cmbSecLevel = new CComboBox('snmpv3_securitylevel', $snmpv3_securitylevel);
		$cmbSecLevel->addItem(ITEM_SNMPV3_SECURITYLEVEL_NOAUTHNOPRIV,'noAuthPriv');
		$cmbSecLevel->addItem(ITEM_SNMPV3_SECURITYLEVEL_AUTHNOPRIV,'authNoPriv');
		$cmbSecLevel->addItem(ITEM_SNMPV3_SECURITYLEVEL_AUTHPRIV,'authPriv');

		$row = new CRow(array(new CCol(S_SNMPV3_SECURITY_LEVEL,'form_row_l'), new CCol($cmbSecLevel, 'form_row_r')));
		$row->setAttribute('id', 'row_snmpv3_securitylevel');
		$frmItem->addRow($row);
		zbx_subarray_push($typeVisibility, ITEM_TYPE_SNMPV3, 'snmpv3_securitylevel');
		zbx_subarray_push($typeVisibility, ITEM_TYPE_SNMPV3, 'row_snmpv3_securitylevel');

		$row = new CRow(array(new CCol(S_SNMPV3_AUTH_PASSPHRASE,'form_row_l'), new CCol(new CTextBox('snmpv3_authpassphrase',$snmpv3_authpassphrase,64), 'form_row_r')));
		$row->setAttribute('id', 'row_snmpv3_authpassphrase');
		$frmItem->addRow($row);
		zbx_subarray_push($typeVisibility, ITEM_TYPE_SNMPV3, 'snmpv3_authpassphrase');
		zbx_subarray_push($typeVisibility, ITEM_TYPE_SNMPV3, 'row_snmpv3_authpassphrase');

		$row = new CRow(array(new CCol(S_SNMPV3_PRIV_PASSPHRASE,'form_row_l'), new CCol(new CTextBox('snmpv3_privpassphrase',$snmpv3_privpassphrase,64), 'form_row_r')));
		$row->setAttribute('id', 'row_snmpv3_privpassphrase');
		$frmItem->addRow($row);
		zbx_subarray_push($typeVisibility, ITEM_TYPE_SNMPV3, 'snmpv3_privpassphrase');
		zbx_subarray_push($typeVisibility, ITEM_TYPE_SNMPV3, 'row_snmpv3_privpassphrase');

		$row = new CRow(array(new CCol(S_SNMP_PORT,'form_row_l'), new CCol(new CNumericBox('snmp_port',$snmp_port,5), 'form_row_r')));
		$row->setAttribute('id', 'row_snmp_port');
		$frmItem->addRow($row);
		zbx_subarray_push($typeVisibility, ITEM_TYPE_SNMPV1, 'snmp_port');
		zbx_subarray_push($typeVisibility, ITEM_TYPE_SNMPV2C, 'snmp_port');
		zbx_subarray_push($typeVisibility, ITEM_TYPE_SNMPV3, 'snmp_port');
		zbx_subarray_push($typeVisibility, ITEM_TYPE_SNMPV1, 'row_snmp_port');
		zbx_subarray_push($typeVisibility, ITEM_TYPE_SNMPV2C, 'row_snmp_port');
		zbx_subarray_push($typeVisibility, ITEM_TYPE_SNMPV3, 'row_snmp_port');


		$row = new CRow(array(new CCol(S_IPMI_SENSOR,'form_row_l'), new CCol(new CTextBox('ipmi_sensor', $ipmi_sensor, 64, $limited),'form_row_r')));
		$row->setAttribute('id', 'row_ipmi_sensor');
		$frmItem->addRow($row);
		zbx_subarray_push($typeVisibility, ITEM_TYPE_IPMI, 'ipmi_sensor');
		zbx_subarray_push($typeVisibility, ITEM_TYPE_IPMI, 'row_ipmi_sensor');

		if(isset($limited))
			$btnSelect = null;
		else
			$btnSelect = new CButton('btn1',S_SELECT,
				"return PopUp('popup.php?dstfrm=".$frmItem->getName().
				"&dstfld1=key&srctbl=help_items&srcfld1=key_&itemtype=".$type."');",
				'T');

		$frmItem->addRow(S_KEY, array(new CTextBox('key',$key,40,$limited), $btnSelect));
		foreach($types as $it) {
			switch($it) {
				case ITEM_TYPE_DB_MONITOR:
					zbx_subarray_push($typeVisibility, $it, array('id'=>'key','defaultValue'=> 'db.odbc.select[<unique short description>]'));
				break;
				case ITEM_TYPE_SSH:
					zbx_subarray_push($typeVisibility, $it, array('id'=>'key','defaultValue'=> 'ssh.run[<unique short description>,<ip>,<port>,<encoding>]'));
				break;
				case ITEM_TYPE_TELNET:
					zbx_subarray_push($typeVisibility, $it, array('id'=>'key', 'defaultValue'=> 'telnet.run[<unique short description>,<ip>,<port>,<encoding>]'));
				break;
				default:
					zbx_subarray_push($typeVisibility, $it, 'key');
			}
		}

/*
ITEM_TYPE_DB_MONITOR $key = 'db.odbc.select[<unique short description>]'; $params = "DSN=<database source name>\nuser=<user name>\npassword=<password>\nsql=<query>";
ITEM_TYPE_SSH $key = 'ssh.run[<unique short description>,<ip>,<port>,<encoding>]'; $params = '';
ITEM_TYPE_TELNET $key = 'telnet.run[<unique short description>,<ip>,<port>,<encoding>]'; $params = '';
ITEM_TYPE_CALCULATED $key = ''; $params = '';
//*/

		$cmbAuthType = new CComboBox('authtype', $authtype);
		$cmbAuthType->addItem(ITEM_AUTHTYPE_PASSWORD,S_PASSWORD);
		$cmbAuthType->addItem(ITEM_AUTHTYPE_PUBLICKEY,S_PUBLIC_KEY);

		$row = new CRow(array(new CCol(S_AUTHENTICATION_METHOD,'form_row_l'), new CCol($cmbAuthType,'form_row_r')));
		$row->setAttribute('id', 'row_authtype');
		$frmItem->addRow($row);
		zbx_subarray_push($typeVisibility, ITEM_TYPE_SSH, 'authtype');
		zbx_subarray_push($typeVisibility, ITEM_TYPE_SSH, 'row_authtype');

		$row = new CRow(array(new CCol(S_USER_NAME,'form_row_l'), new CCol(new CTextBox('username',$username,16),'form_row_r')));
		$row->setAttribute('id', 'row_username');
		$frmItem->addRow($row);
		zbx_subarray_push($typeVisibility, ITEM_TYPE_SSH, 'username');
		zbx_subarray_push($typeVisibility, ITEM_TYPE_SSH, 'row_username');
		zbx_subarray_push($typeVisibility, ITEM_TYPE_TELNET, 'username');
		zbx_subarray_push($typeVisibility, ITEM_TYPE_TELNET, 'row_username');

		$row = new CRow(array(new CCol(S_PUBLIC_KEY_FILE,'form_row_l'), new CCol(new CTextBox('publickey',$publickey,16),'form_row_r')));
		$row->setAttribute('id', 'row_publickey');
		$frmItem->addRow($row);
		zbx_subarray_push($authTypeVisibility, ITEM_AUTHTYPE_PUBLICKEY, 'publickey');
		zbx_subarray_push($authTypeVisibility, ITEM_AUTHTYPE_PUBLICKEY, 'row_publickey');

		$row = new CRow(array(new CCol(S_PRIVATE_KEY_FILE,'form_row_l'), new CCol(new CTextBox('privatekey',$privatekey,16),'form_row_r')));
		$row->setAttribute('id', 'row_privatekey');
		$frmItem->addRow($row);
		zbx_subarray_push($authTypeVisibility, ITEM_AUTHTYPE_PUBLICKEY, 'privatekey');
		zbx_subarray_push($authTypeVisibility, ITEM_AUTHTYPE_PUBLICKEY, 'row_privatekey');

		$row = new CRow(array(new CCol(S_PASSWORD,'form_row_l'), new CCol(new CTextBox('password',$password,16),'form_row_r')));
		$row->setAttribute('id', 'row_password');
		$frmItem->addRow($row);
		zbx_subarray_push($typeVisibility, ITEM_TYPE_SSH, 'password');
		zbx_subarray_push($typeVisibility, ITEM_TYPE_SSH, 'row_password');
		zbx_subarray_push($typeVisibility, ITEM_TYPE_TELNET, 'password');
		zbx_subarray_push($typeVisibility, ITEM_TYPE_TELNET, 'row_password');

		$spanEC = new CSpan(S_EXECUTED_SCRIPT);
		$spanEC->setAttribute('id', 'label_executed_script');
		zbx_subarray_push($typeVisibility, ITEM_TYPE_SSH, 'label_executed_script');
		zbx_subarray_push($typeVisibility, ITEM_TYPE_TELNET, 'label_executed_script');

		$spanP = new CSpan(S_PARAMS);
		$spanP->setAttribute('id', 'label_params');
		zbx_subarray_push($typeVisibility, ITEM_TYPE_DB_MONITOR, 'label_params');

		$spanF = new CSpan(S_FORMULA);
		$spanF->setAttribute('id', 'label_formula');
		zbx_subarray_push($typeVisibility, ITEM_TYPE_CALCULATED, 'label_formula');


		$params_script = new CTextArea('params', $params, 60, 4);
		$params_script->setAttribute('id', 'params_script');
		$params_dbmonitor = new CTextArea('params', $params, 60, 4);
		$params_dbmonitor->setAttribute('id', 'params_dbmonitor');
		$params_calculted = new CTextArea('params', $params, 60, 4);
		$params_calculted->setAttribute('id', 'params_calculted');

		$row = new CRow(array(
			new CCol(array($spanEC, $spanP, $spanF),'form_row_l'),
			new CCol(array($params_script, $params_dbmonitor, $params_calculted),'form_row_r')
		));
		$row->setAttribute('id', 'row_params');
		$frmItem->addRow($row);
		zbx_subarray_push($typeVisibility, ITEM_TYPE_SSH, 'params_script');
		zbx_subarray_push($typeVisibility, ITEM_TYPE_SSH, 'row_params');
		zbx_subarray_push($typeVisibility, ITEM_TYPE_TELNET, 'params_script');
		zbx_subarray_push($typeVisibility, ITEM_TYPE_TELNET, 'row_params');
		zbx_subarray_push($typeVisibility, ITEM_TYPE_DB_MONITOR, 'params_dbmonitor');
		zbx_subarray_push($typeVisibility, ITEM_TYPE_DB_MONITOR, 'row_params');
		zbx_subarray_push($typeVisibility, ITEM_TYPE_CALCULATED, 'params_calculted');
		zbx_subarray_push($typeVisibility, ITEM_TYPE_CALCULATED, 'row_params');

/*
ITEM_TYPE_DB_MONITOR $key = 'db.odbc.select[<unique short description>]'; $params = "DSN=<database source name>\nuser=<user name>\npassword=<password>\nsql=<query>";
ITEM_TYPE_SSH $key = 'ssh.run[<unique short description>,<ip>,<port>,<encoding>]'; $params = '';
ITEM_TYPE_TELNET $key = 'telnet.run[<unique short description>,<ip>,<port>,<encoding>]'; $params = '';
ITEM_TYPE_CALCULATED $key = ''; $params = '';
//*/


		if(isset($limited)){
			$frmItem->addVar('value_type', $value_type);
			$cmbValType = new CTextBox('value_type_name', item_value_type2str($value_type), 40, 'yes');
		}
		else {
			$cmbValType = new CComboBox('value_type',$value_type);
			$cmbValType->addItem(ITEM_VALUE_TYPE_UINT64,	S_NUMERIC_UNSIGNED);
			$cmbValType->addItem(ITEM_VALUE_TYPE_FLOAT,	S_NUMERIC_FLOAT);
			$cmbValType->addItem(ITEM_VALUE_TYPE_STR, 	S_CHARACTER);
			$cmbValType->addItem(ITEM_VALUE_TYPE_LOG, 	S_LOG);
			$cmbValType->addItem(ITEM_VALUE_TYPE_TEXT,	S_TEXT);
		}

		$frmItem->addRow(S_TYPE_OF_INFORMATION,$cmbValType);

		if(isset($limited)) {
			$frmItem->addVar('data_type', $data_type);
			$cmbDataType = new CTextBox('data_type_name', item_data_type2str($data_type), 20, 'yes');
		}
		else {
			$cmbDataType = new CComboBox('data_type', $data_type);
			$cmbDataType->addItem(ITEM_DATA_TYPE_DECIMAL,		item_data_type2str(ITEM_DATA_TYPE_DECIMAL));
			$cmbDataType->addItem(ITEM_DATA_TYPE_OCTAL,		item_data_type2str(ITEM_DATA_TYPE_OCTAL));
			$cmbDataType->addItem(ITEM_DATA_TYPE_HEXADECIMAL, 	item_data_type2str(ITEM_DATA_TYPE_HEXADECIMAL));
		}

		$row = new CRow(array(new CCol(S_DATA_TYPE,'form_row_l'), new CCol($cmbDataType,'form_row_r')));
		$row->setAttribute('id', 'row_data_type');
		$frmItem->addRow($row);
		zbx_subarray_push($valueTypeVisibility, ITEM_VALUE_TYPE_UINT64, 'data_type');
		zbx_subarray_push($valueTypeVisibility, ITEM_VALUE_TYPE_UINT64, 'row_data_type');

		$row = new CRow(array(new CCol(S_UNITS,'form_row_l'), new CCol(new CTextBox('units',$units,40, $limited),'form_row_r')));
		$row->setAttribute('id', 'row_units');
		$frmItem->addRow($row);
		zbx_subarray_push($valueTypeVisibility, ITEM_VALUE_TYPE_FLOAT, 'units');
		zbx_subarray_push($valueTypeVisibility, ITEM_VALUE_TYPE_FLOAT, 'row_units');
		zbx_subarray_push($valueTypeVisibility, ITEM_VALUE_TYPE_UINT64, 'units');
		zbx_subarray_push($valueTypeVisibility, ITEM_VALUE_TYPE_UINT64, 'row_units');

		$mltpbox = Array();
		if(isset($limited)){
			$frmItem->addVar('multiplier', $multiplier);

			$mcb = new CCheckBox('multiplier', $multiplier == 1 ? 'yes':'no');
			$mcb->setAttribute('disabled', 'disabled');
			$mltpbox[] = $mcb;
			if($multiplier){
				$mltpbox[] = SPACE;
				$ctb = new CTextBox('formula', $formula, 10, 1);
				$ctb->setAttribute('style', 'text-align: right;');
				$mltpbox[] = $ctb;
			}
			else{
				$frmItem->addVar('formula', $formula);
			}
		}
		else{
			$mltpbox[] = new CCheckBox('multiplier',$multiplier == 1 ? 'yes':'no', 'var editbx = document.getElementById(\'formula\'); if(editbx) editbx.disabled = !this.checked;', 1);
			$mltpbox[] = SPACE;
			$ctb = new CTextBox('formula', $formula, 10);
			$ctb->setAttribute('style', 'text-align: right;');
			$mltpbox[] = $ctb;
		}


		$row = new CRow(array(new CCol(S_USE_CUSTOM_MULTIPLIER,'form_row_l'), new CCol($mltpbox,'form_row_r')));
		$row->setAttribute('id', 'row_multiplier');
		$frmItem->addRow($row);
		zbx_subarray_push($valueTypeVisibility, ITEM_VALUE_TYPE_FLOAT, 'multiplier');
		zbx_subarray_push($valueTypeVisibility, ITEM_VALUE_TYPE_FLOAT, 'row_multiplier');
		zbx_subarray_push($valueTypeVisibility, ITEM_VALUE_TYPE_UINT64, 'multiplier');
		zbx_subarray_push($valueTypeVisibility, ITEM_VALUE_TYPE_UINT64, 'row_multiplier');


		$row = new CRow(array(new CCol(S_UPDATE_INTERVAL_IN_SEC,'form_row_l'), new CCol(new CNumericBox('delay',$delay,5),'form_row_r')));
		$row->setAttribute('id', 'row_delay');
		$frmItem->addRow($row);
		foreach($types as $it) {
			if($it == ITEM_TYPE_TRAPPER) continue;
			zbx_subarray_push($typeVisibility, $it, 'delay');
			zbx_subarray_push($typeVisibility, $it, 'row_delay');
		}

		$row = new CRow(array(new CCol(S_FLEXIBLE_INTERVALS,'form_row_l'), new CCol($delay_flex_el,'form_row_r')));
		$row->setAttribute('id', 'row_flex_intervals');
		$frmItem->addRow($row);

		$row = new CRow(array(new CCol(S_NEW_FLEXIBLE_INTERVAL,'form_row_l'), new CCol(
					array(
						S_DELAY, SPACE,
						new CNumericBox('new_delay_flex[delay]','50',5),
						S_PERIOD, SPACE,
						new CTextBox('new_delay_flex[period]','1-7,00:00-23:59',27), BR(),
						new CButton('add_delay_flex',S_ADD)
					),'form_row_r')), 'new');
		$row->setAttribute('id', 'row_new_delay_flex');
		$frmItem->addRow($row);

		foreach($types as $it) {
			if($it == ITEM_TYPE_TRAPPER || $it == ITEM_TYPE_ZABBIX_ACTIVE) continue;
			zbx_subarray_push($typeVisibility, $it, 'row_flex_intervals');
			zbx_subarray_push($typeVisibility, $it, 'row_new_delay_flex');
			zbx_subarray_push($typeVisibility, $it, 'new_delay_flex[delay]');
			zbx_subarray_push($typeVisibility, $it, 'new_delay_flex[period]');
			zbx_subarray_push($typeVisibility, $it, 'add_delay_flex');
		}

		$frmItem->addRow(S_KEEP_HISTORY_IN_DAYS, array(
			new CNumericBox('history',$history,8),
			(!isset($_REQUEST['itemid'])) ? null :
				new CButtonQMessage('del_history',S_CLEAR_HISTORY,S_HISTORY_CLEARING_CAN_TAKE_A_LONG_TIME_CONTINUE_Q)
			));

		$row = new CRow(array(new CCol(S_KEEP_TRENDS_IN_DAYS,'form_row_l'), new CCol(new CNumericBox('trends',$trends,8),'form_row_r')));
		$row->setAttribute('id', 'row_trends');
		$frmItem->addRow($row);
		zbx_subarray_push($valueTypeVisibility, ITEM_VALUE_TYPE_FLOAT, 'trends');
		zbx_subarray_push($valueTypeVisibility, ITEM_VALUE_TYPE_FLOAT, 'row_trends');
		zbx_subarray_push($valueTypeVisibility, ITEM_VALUE_TYPE_UINT64, 'trends');
		zbx_subarray_push($valueTypeVisibility, ITEM_VALUE_TYPE_UINT64, 'row_trends');

		$cmbStatus = new CComboBox('status',$status);
		foreach(array(ITEM_STATUS_ACTIVE,ITEM_STATUS_DISABLED,ITEM_STATUS_NOTSUPPORTED) as $st)
			$cmbStatus->addItem($st, item_status2str($st));
		$frmItem->addRow(S_STATUS, $cmbStatus);

		$row = new CRow(array(new CCol(S_LOG_TIME_FORMAT,'form_row_l'), new CCol(new CTextBox('logtimefmt',$logtimefmt,16,$limited),'form_row_r')));
		$row->setAttribute('id', 'row_logtimefmt');
		$frmItem->addRow($row);
		zbx_subarray_push($valueTypeVisibility, ITEM_VALUE_TYPE_LOG, 'logtimefmt');
		zbx_subarray_push($valueTypeVisibility, ITEM_VALUE_TYPE_LOG, 'row_logtimefmt');

		$cmbDelta= new CComboBox('delta',$delta);
		$cmbDelta->addItem(0,S_AS_IS);
		$cmbDelta->addItem(1,S_DELTA_SPEED_PER_SECOND);
		$cmbDelta->addItem(2,S_DELTA_SIMPLE_CHANGE);

		$row = new CRow(array(new CCol(S_STORE_VALUE,'form_row_l'), new CCol($cmbDelta,'form_row_r')));
		$row->setAttribute('id', 'row_delta');
		$frmItem->addRow($row);
		zbx_subarray_push($valueTypeVisibility, ITEM_VALUE_TYPE_FLOAT, 'delta');
		zbx_subarray_push($valueTypeVisibility, ITEM_VALUE_TYPE_FLOAT, 'row_delta');
		zbx_subarray_push($valueTypeVisibility, ITEM_VALUE_TYPE_UINT64, 'delta');
		zbx_subarray_push($valueTypeVisibility, ITEM_VALUE_TYPE_UINT64, 'row_delta');

		if(isset($limited)){
			$frmItem->addVar('valuemapid', $valuemapid);
			$map_name = S_AS_IS;
			if($map_data = DBfetch(DBselect('SELECT name FROM valuemaps WHERE valuemapid='.$valuemapid))){
				$map_name = $map_data['name'];
			}
			$cmbMap = new CTextBox('valuemap_name', $map_name, 20, 'yes');
		}
		else {
			$cmbMap = new CComboBox('valuemapid',$valuemapid);
			$cmbMap->addItem(0,S_AS_IS);
			$db_valuemaps = DBselect('SELECT * FROM valuemaps WHERE '.DBin_node('valuemapid'));
			while($db_valuemap = DBfetch($db_valuemaps))
				$cmbMap->addItem(
					$db_valuemap['valuemapid'],
					get_node_name_by_elid($db_valuemap['valuemapid'], null, ': ').$db_valuemap['name']
					);
		}

		$link = new CLink(S_SHOW_VALUE_MAPPINGS,'config.php?config=6');
		$link->setAttribute('target','_blank');

		$row = new CRow(array(new CCol(S_SHOW_VALUE), new CCol(array($cmbMap, SPACE, $link))));
		$row->setAttribute('id', 'row_valuemap');
		$frmItem->addRow($row);
		zbx_subarray_push($valueTypeVisibility, ITEM_VALUE_TYPE_FLOAT, 'valuemapid');
		zbx_subarray_push($valueTypeVisibility, ITEM_VALUE_TYPE_FLOAT, 'row_valuemap');
		zbx_subarray_push($valueTypeVisibility, ITEM_VALUE_TYPE_FLOAT, 'valuemap_name');
		zbx_subarray_push($valueTypeVisibility, ITEM_VALUE_TYPE_UINT64, 'valuemapid');
		zbx_subarray_push($valueTypeVisibility, ITEM_VALUE_TYPE_UINT64, 'row_valuemap');
		zbx_subarray_push($valueTypeVisibility, ITEM_VALUE_TYPE_UINT64, 'valuemap_name');

		$row = new CRow(array(new CCol(S_ALLOWED_HOSTS,'form_row_l'), new CCol(new CTextBox('trapper_hosts',$trapper_hosts,40),'form_row_r')));
		$row->setAttribute('id', 'row_trapper_hosts');
		$frmItem->addRow($row);
		zbx_subarray_push($typeVisibility, ITEM_TYPE_TRAPPER, 'trapper_hosts');
		zbx_subarray_push($typeVisibility, ITEM_TYPE_TRAPPER, 'row_trapper_hosts');


		$new_app = new CTextBox('new_application',$new_application,40);
		$frmItem->addRow(S_NEW_APPLICATION,$new_app,'new');

		$cmbApps = new CListBox('applications[]',$applications,6);
		$cmbApps->addItem(0,'-'.S_NONE.'-');

		$sql = 'SELECT DISTINCT applicationid,name '.
				' FROM applications '.
				' WHERE hostid='.$hostid.
				' ORDER BY name';
		$db_applications = DBselect($sql);
		while($db_app = DBfetch($db_applications)){
			$cmbApps->addItem($db_app['applicationid'],$db_app['name']);
		}
		$frmItem->addRow(S_APPLICATIONS,$cmbApps);

		$frmRow = array(new CButton('save',S_SAVE));
		if(isset($_REQUEST['itemid'])){
			array_push($frmRow,
				SPACE,
				new CButton('clone',S_CLONE));

			if(!isset($limited)){
				array_push($frmRow,
					SPACE,
					new CButtonDelete(S_DELETE_SELECTED_ITEM_Q,
						url_param('form').url_param('groupid').url_param('itemid'))
				);
			}
		}
		array_push($frmRow,
			SPACE,
			new CButtonCancel(url_param('groupid')));

		$frmItem->addSpanRow($frmRow,'form_row_last');

// GROUP OPERATIONS
		$cmbGroups = new CComboBox('add_groupid',$add_groupid);
		$groups = CHostGroup::get(array(
			'editable' => 1,
			'output' => API_OUTPUT_EXTEND,
		));
		order_result($groups, 'name');
		foreach($groups as $group){
			$cmbGroups->addItem($group['groupid'], get_node_name_by_elid($group['groupid'], null, ': ').$group['name']);
		}
		$frmItem->addRow(S_GROUP,$cmbGroups);

		$cmbAction = new CComboBox('action');
		$cmbAction->addItem('add to group',S_ADD_TO_GROUP);
		if(isset($_REQUEST['itemid'])){
			$cmbAction->addItem('update in group',S_UPDATE_IN_GROUP);
			$cmbAction->addItem('delete FROM group',S_DELETE_FROM_GROUP);
		}
		$frmItem->addItemToBottomRow(array($cmbAction, SPACE, new CButton('register',S_DO)));

		$json = new CJSON();

		zbx_add_post_js("var valueTypeSwitcher = new CViewSwitcher('value_type', 'change', ".zbx_jsvalue($valueTypeVisibility, true).");");
		zbx_add_post_js("var authTypeSwitcher = new CViewSwitcher('authtype', 'change', ".zbx_jsvalue($authTypeVisibility, true).");");
		zbx_add_post_js("var typeSwitcher = new CViewSwitcher('type', 'change', ".zbx_jsvalue($typeVisibility, true).(isset($_REQUEST['itemid'])? ', true': '').');');
		zbx_add_post_js("var multpStat = document.getElementById('multiplier'); if(multpStat && multpStat.onclick) multpStat.onclick();");
		zbx_add_post_js("var mnFrmTbl = document.getElementById('web.items.item.php'); if(mnFrmTbl) mnFrmTbl.style.visibility = 'visible';");

		return $frmItem;
	}

	function insert_mass_update_item_form($elements_array_name){
		global $USER_DETAILS;

		$frmItem = new CFormTable(S_ITEM,null,'post');
		$frmItem->setHelp('web.items.item.php');
		$frmItem->setTitle(S_MASS_UPDATE);

		$frmItem->addVar('massupdate',1);

		$frmItem->addVar('group_itemid',get_request('group_itemid',array()));
		$frmItem->addVar('config',get_request('config',0));

		$description	= get_request('description'	,'');
		$key		= get_request('key'		,'');
		$host		= get_request('host',		null);
		$delay		= get_request('delay'		,30);
		$history	= get_request('history'		,90);
		$status		= get_request('status'		,0);
		$type		= get_request('type'		,0);
		$snmp_community	= get_request('snmp_community'	,'public');
		$snmp_oid	= get_request('snmp_oid'	,'interfaces.ifTable.ifEntry.ifInOctets.1');
		$snmp_port	= get_request('snmp_port'	,161);
		$value_type	= get_request('value_type'	,ITEM_VALUE_TYPE_UINT64);
		$data_type	= get_request('data_type'	,ITEM_DATA_TYPE_DECIMAL);
		$trapper_hosts	= get_request('trapper_hosts'	,'');
		$units		= get_request('units'		,'');
		$valuemapid	= get_request('valuemapid'	,0);
		$delta		= get_request('delta'		,0);
		$trends		= get_request('trends'		,365);
		$applications	= get_request('applications'	,array());
		$delay_flex	= get_request('delay_flex'	,array());

		$snmpv3_securityname	= get_request('snmpv3_securityname'	,'');
		$snmpv3_securitylevel	= get_request('snmpv3_securitylevel'	,0);
		$snmpv3_authpassphrase	= get_request('snmpv3_authpassphrase'	,'');
		$snmpv3_privpassphrase	= get_request('snmpv3_privpassphrase'	,'');

		$formula	= get_request('formula'		,'1');
		$logtimefmt	= get_request('logtimefmt'	,'');

		$add_groupid	= get_request('add_groupid'	,get_request('groupid',0));

		$delay_flex_el = array();

		$i = 0;
		foreach($delay_flex as $val){
			if(!isset($val['delay']) && !isset($val['period'])) continue;

			array_push($delay_flex_el,
				array(
					new CCheckBox('rem_delay_flex[]', 'no', null,$i),
						$val['delay'],
						' sec at ',
						$val['period']
				),
				BR());
			$frmItem->addVar("delay_flex[".$i."][delay]", $val['delay']);
			$frmItem->addVar("delay_flex[".$i."][period]", $val['period']);
			$i++;
			if($i >= 7) break; /* limit count of  intervals
					    * 7 intervals by 30 symbols = 210 characters
					    * db storage field is 256
					    */
		}

		if(count($delay_flex_el)==0)
			array_push($delay_flex_el, S_NO_FLEXIBLE_INTERVALS);
		else
			array_push($delay_flex_el, new CButton('del_delay_flex',S_DELETE_SELECTED));

		if(count($applications)==0)  array_push($applications,0);

		$cmbType = new CComboBox('type',$type);
		foreach(array(ITEM_TYPE_ZABBIX,ITEM_TYPE_ZABBIX_ACTIVE,ITEM_TYPE_SIMPLE,ITEM_TYPE_SNMPV1,
			ITEM_TYPE_SNMPV2C,ITEM_TYPE_SNMPV3,ITEM_TYPE_TRAPPER,ITEM_TYPE_INTERNAL,
			ITEM_TYPE_AGGREGATE,ITEM_TYPE_AGGREGATE,ITEM_TYPE_EXTERNAL,ITEM_TYPE_DB_MONITOR) as $it)
				$cmbType->addItem($it, item_type2str($it));

		$frmItem->addRow(array( new CVisibilityBox('type_visible', get_request('type_visible'), 'type', S_ORIGINAL),
			S_TYPE), $cmbType);

		$frmItem->addRow(array( new CVisibilityBox('community_visible', get_request('community_visible'), 'snmp_community', S_ORIGINAL),
			S_SNMP_COMMUNITY), new CTextBox('snmp_community',$snmp_community,16));

		$frmItem->addRow(array( new CVisibilityBox('securityname_visible', get_request('securityname_visible'), 'snmpv3_securityname',
			S_ORIGINAL), S_SNMPV3_SECURITY_NAME), new CTextBox('snmpv3_securityname',$snmpv3_securityname,64));

		$cmbSecLevel = new CComboBox('snmpv3_securitylevel',$snmpv3_securitylevel);
		$cmbSecLevel->addItem(ITEM_SNMPV3_SECURITYLEVEL_NOAUTHNOPRIV,"noAuthNoPriv");
		$cmbSecLevel->addItem(ITEM_SNMPV3_SECURITYLEVEL_AUTHNOPRIV,"authNoPriv");
		$cmbSecLevel->addItem(ITEM_SNMPV3_SECURITYLEVEL_AUTHPRIV,"authPriv");
		$frmItem->addRow(array( new CVisibilityBox('securitylevel_visible',  get_request('securitylevel_visible'), 'snmpv3_securitylevel',
			S_ORIGINAL), S_SNMPV3_SECURITY_LEVEL), $cmbSecLevel);
		$frmItem->addRow(array( new CVisibilityBox('authpassphrase_visible', get_request('authpassphrase_visible'),
			'snmpv3_authpassphrase', S_ORIGINAL), S_SNMPV3_AUTH_PASSPHRASE),
			new CTextBox('snmpv3_authpassphrase',$snmpv3_authpassphrase,64));

		$frmItem->addRow(array( new CVisibilityBox('privpassphras_visible', get_request('privpassphras_visible'), 'snmpv3_privpassphrase',
			S_ORIGINAL), S_SNMPV3_PRIV_PASSPHRASE), new CTextBox('snmpv3_privpassphrase',$snmpv3_privpassphrase,64));

		$frmItem->addRow(array( new CVisibilityBox('port_visible', get_request('port_visible'), 'snmp_port', S_ORIGINAL), S_SNMP_PORT),
			new CNumericBox('snmp_port',$snmp_port,5));

		$cmbValType = new CComboBox('value_type',$value_type);
		$cmbValType->addItem(ITEM_VALUE_TYPE_UINT64,	S_NUMERIC_UNSIGNED);		$cmbValType->addItem(ITEM_VALUE_TYPE_FLOAT,	S_NUMERIC_FLOAT);		$cmbValType->addItem(ITEM_VALUE_TYPE_STR, 	S_CHARACTER);		$cmbValType->addItem(ITEM_VALUE_TYPE_LOG, 	S_LOG);		$cmbValType->addItem(ITEM_VALUE_TYPE_TEXT,	S_TEXT);		$frmItem->addRow(array( new CVisibilityBox('value_type_visible', get_request('value_type_visible'), 'value_type', S_ORIGINAL),			S_TYPE_OF_INFORMATION), $cmbValType);

		$cmbDataType = new CComboBox('data_type',$data_type);
		$cmbDataType->addItem(ITEM_DATA_TYPE_DECIMAL,		item_data_type2str(ITEM_DATA_TYPE_DECIMAL));
		$cmbDataType->addItem(ITEM_DATA_TYPE_OCTAL,		item_data_type2str(ITEM_DATA_TYPE_OCTAL));
		$cmbDataType->addItem(ITEM_DATA_TYPE_HEXADECIMAL, 	item_data_type2str(ITEM_DATA_TYPE_HEXADECIMAL));
		$frmItem->addRow(array( new CVisibilityBox('data_type_visible', get_request('data_type_visible'), 'data_type', S_ORIGINAL),
			S_DATA_TYPE), $cmbDataType);

		$frmItem->addRow(array( new CVisibilityBox('units_visible', get_request('units_visible'), 'units', S_ORIGINAL), S_UNITS),
			new CTextBox('units',$units,40));

		$frmItem->addRow(array( new CVisibilityBox('formula_visible', get_request('formula_visible'), 'formula', S_ORIGINAL),
			S_CUSTOM_MULTIPLIER.' (0 - '.S_DISABLED.')'), new CTextBox('formula',$formula,40));

		$frmItem->addRow(array( new CVisibilityBox('delay_visible', get_request('delay_visible'), 'delay', S_ORIGINAL),
			S_UPDATE_INTERVAL_IN_SEC), new CNumericBox('delay',$delay,5));

		$delay_flex_el = new CSpan($delay_flex_el);
		$delay_flex_el->setAttribute('id', 'delay_flex_list');

		$frmItem->addRow(array(
						new CVisibilityBox('delay_flex_visible',
								get_request('delay_flex_visible'),
								array('delay_flex_list', 'new_delay_flex_el'),
								S_ORIGINAL),
						S_FLEXIBLE_INTERVALS), $delay_flex_el);

		$new_delay_flex_el = new CSpan(array(
										S_DELAY, SPACE,
										new CNumericBox("new_delay_flex[delay]","50",5),
										S_PERIOD, SPACE,
										new CTextBox("new_delay_flex[period]","1-7,00:00-23:59",27), BR(),
										new CButton("add_delay_flex",S_ADD)
									));
		$new_delay_flex_el->setAttribute('id', 'new_delay_flex_el');

		$frmItem->addRow(S_NEW_FLEXIBLE_INTERVAL, $new_delay_flex_el, 'new');

		$frmItem->addRow(array( new CVisibilityBox('history_visible', get_request('history_visible'), 'history', S_ORIGINAL),
			S_KEEP_HISTORY_IN_DAYS), new CNumericBox('history',$history,8));
		$frmItem->addRow(array( new CVisibilityBox('trends_visible', get_request('trends_visible'), 'trends', S_ORIGINAL),
			S_KEEP_TRENDS_IN_DAYS), new CNumericBox('trends',$trends,8));

		$cmbStatus = new CComboBox('status',$status);
		foreach(array(ITEM_STATUS_ACTIVE,ITEM_STATUS_DISABLED,ITEM_STATUS_NOTSUPPORTED) as $st)
			$cmbStatus->addItem($st,item_status2str($st));
		$frmItem->addRow(array( new CVisibilityBox('status_visible', get_request('status_visible'), 'status', S_ORIGINAL), S_STATUS),
			$cmbStatus);

		$frmItem->addRow(array( new CVisibilityBox('logtimefmt_visible', get_request('logtimefmt_visible'), 'logtimefmt', S_ORIGINAL),
			S_LOG_TIME_FORMAT), new CTextBox("logtimefmt",$logtimefmt,16));

		$cmbDelta= new CComboBox('delta',$delta);
		$cmbDelta->addItem(0,S_AS_IS);
		$cmbDelta->addItem(1,S_DELTA_SPEED_PER_SECOND);
		$cmbDelta->addItem(2,S_DELTA_SIMPLE_CHANGE);
		$frmItem->addRow(array( new CVisibilityBox('delta_visible', get_request('delta_visible'), 'delta', S_ORIGINAL),
			S_STORE_VALUE),$cmbDelta);

		$cmbMap = new CComboBox('valuemapid',$valuemapid);
		$cmbMap->addItem(0,S_AS_IS);
		$db_valuemaps = DBselect('SELECT * FROM valuemaps WHERE '.DBin_node('valuemapid'));
		while($db_valuemap = DBfetch($db_valuemaps))
			$cmbMap->addItem(
					$db_valuemap["valuemapid"],
					get_node_name_by_elid($db_valuemap["valuemapid"], null, ': ').$db_valuemap["name"]
					);

		$link = new CLink(S_SHOW_VALUE_MAPPINGS,'config.php?config=6');
		$link->setAttribute('target','_blank');

		$frmItem->addRow(array( new CVisibilityBox('valuemapid_visible', get_request('valuemapid_visible'), 'valuemapid', S_ORIGINAL),
			S_SHOW_VALUE), array($cmbMap, SPACE, $link));

		$frmItem->addRow(array( new CVisibilityBox('trapper_hosts_visible', get_request('trapper_hosts_visible'), 'trapper_hosts',
			S_ORIGINAL), S_ALLOWED_HOSTS), new CTextBox('trapper_hosts',$trapper_hosts,40));

		$cmbApps = new CListBox('applications[]',$applications,6);
		$cmbApps->addItem(0,'-'.S_NONE.'-');

		if(isset($_REQUEST['hostid'])){
			$sql = 'SELECT applicationid,name '.
				' FROM applications '.
				' WHERE hostid='.$_REQUEST['hostid'].
				' ORDER BY name';
			$db_applications = DBselect($sql);
			while($db_app = DBfetch($db_applications)){
				$cmbApps->addItem($db_app["applicationid"],$db_app["name"]);
			}
		}
		$frmItem->addRow(array( new CVisibilityBox('applications_visible', get_request('applications_visible'), 'applications[]',
			S_ORIGINAL), S_APPLICATIONS),$cmbApps);

		$frmItem->addItemToBottomRow(array(new CButton("update",S_UPDATE),
			SPACE, new CButtonCancel(url_param('groupid').url_param("hostid").url_param("config"))));

	return $frmItem;
	}

	function insert_copy_elements_to_forms($elements_array_name){

		$copy_type = get_request('copy_type', 0);
		$copy_mode = get_request('copy_mode', 0);
		$filter_groupid = get_request('filter_groupid', 0);
		$group_itemid = get_request($elements_array_name, array());
		$copy_targetid = get_request('copy_targetid', array());

		if(!is_array($group_itemid) || (is_array($group_itemid) && count($group_itemid) < 1)){
			error(S_INCORRECT_LIST_OF_ITEMS);
			return;
		}

		$frmCopy = new CFormTable(count($group_itemid).' '.S_X_ELEMENTS_COPY_TO_DOT_DOT_DOT,null,'post',null,'go');
		$frmCopy->setHelp('web.items.copyto.php');
		$frmCopy->addVar($elements_array_name, $group_itemid);

		$cmbCopyType = new CComboBox('copy_type',$copy_type,'submit()');
		$cmbCopyType->addItem(0,S_HOSTS);
		$cmbCopyType->addItem(1,S_HOST_GROUPS);
		$frmCopy->addRow(S_TARGET_TYPE, $cmbCopyType);

		$target_list = array();

		$groups = CHostGroup::get(array('extendoutput'=>1, 'order'=>'name'));
		order_result($groups, 'name');

		if(0 == $copy_type){
			$cmbGroup = new CComboBox('filter_groupid',$filter_groupid,'submit()');

			foreach($groups as $gnum => $group){
				if(empty($filter_groupid)) $filter_groupid = $group['groupid'];
				$cmbGroup->addItem($group['groupid'],$group['name']);
			}

			$frmCopy->addRow('Group', $cmbGroup);

			$options = array(
				'extendoutput'=>1,
				'groupids' => $filter_groupid,
				'templated_hosts' => 1
			);
			$hosts = CHost::get($options);
			order_result($hosts, 'host');

			foreach($hosts as $num => $host){
				$hostid = $host['hostid'];

				array_push($target_list,array(
					new CCheckBox('copy_targetid['.$hostid.']',
						uint_in_array($hostid, $copy_targetid),
						null,
						$hostid),
					SPACE,
					$host['host'],
					BR()
				));
			}
		}
		else{
			foreach($groups as $groupid => $group){
				array_push($target_list,array(
					new CCheckBox('copy_targetid['.$group['groupid'].']',
						uint_in_array($group['groupid'], $copy_targetid),
						null,
						$group['groupid']),
					SPACE,
					$group['name'],
					BR()
					));
			}
		}

		$frmCopy->addRow(S_TARGET, $target_list);

		$cmbCopyMode = new CComboBox('copy_mode',$copy_mode);
		$cmbCopyMode->addItem(0, S_UPDATE_EXISTING_NON_LINKED_ITEMS);
		$cmbCopyMode->addItem(1, S_SKIP_EXISTING_ITEMS);
		$cmbCopyMode->setEnabled(false);
		$frmCopy->addRow(S_MODE, $cmbCopyMode);

		$frmCopy->addItemToBottomRow(new CButton("copy",S_COPY));
		$frmCopy->addItemToBottomRow(array(SPACE,
			new CButtonCancel(url_param('groupid').url_param("hostid").url_param("config"))));

	return $frmCopy;
	}

// TRIGGERS
	function insert_mass_update_trigger_form(){//$elements_array_name){
		$visible = get_request('visible',array());
		$priority = get_request('priority',	'');
		$dependencies = get_request('dependencies',array());

		$original_templates = array();

		asort($dependencies);

		$frmMTrig = new CFormTable(S_TRIGGERS_MASSUPDATE, 'triggers.php');
		$frmMTrig->addVar('massupdate',get_request('massupdate',1));
		$frmMTrig->addVar('go',get_request('go','massupdate'));
		$frmMTrig->setAttribute('id', 'massupdate');
		$frmMTrig->setName('trig_form');

		$triggers = $_REQUEST['g_triggerid'];
		foreach($triggers as $id => $triggerid){
			$frmMTrig->addVar('g_triggerid['.$triggerid.']',$triggerid);
		}

		$cmbPrior = new CComboBox("priority",$priority);
		$cmbPrior->addItems(get_severity_description());

		$frmMTrig->addRow(array(
			new CVisibilityBox('visible[priority]', isset($visible['priority']), 'priority', S_ORIGINAL), S_SEVERITY),
			$cmbPrior
		);

/* dependencies */
		$dep_el = array();
		foreach($dependencies as $val){
			array_push($dep_el,
				array(
					new CCheckBox("rem_dependence[]", 'no', null, strval($val)),
					expand_trigger_description($val)
				),
				BR());
			$frmMTrig->addVar("dependencies[]",strval($val));
		}

		if(count($dep_el)==0)
			$dep_el[] = S_NO_DEPENDENCES_DEFINED;
		else
			$dep_el[] = new CButton('del_dependence',S_DELETE_SELECTED);

//		$frmMTrig->addRow(S_THE_TRIGGER_DEPENDS_ON,$dep_el);
/* end dependencies */
/* new dependency */
		//$frmMTrig->addVar('new_dependence','0');

		$btnSelect = new CButton('btn1', S_ADD,
				"return PopUp('popup.php?dstfrm=massupdate&dstact=add_dependence&reference=deptrigger".
				"&dstfld1=new_dependence[]&srctbl=triggers&objname=triggers&srcfld1=triggerid&multiselect=1".
				"',1000,700);",
				'T');

		array_push($dep_el, array(br(),$btnSelect));

		$dep_div = new CDiv($dep_el);
		$dep_div->setAttribute('id','dependency_box');

		$frmMTrig->addRow(array(new CVisibilityBox('visible[dependencies]', isset($visible['dependencies']), 'dependency_box', S_ORIGINAL),S_TRIGGER_DEPENDENCIES),
							$dep_div
						);
/* end new dependency */

		$frmMTrig->addItemToBottomRow(new CButton('mass_save',S_SAVE));
		$frmMTrig->addItemToBottomRow(SPACE);
		$frmMTrig->addItemToBottomRow(new CButtonCancel(url_param('groupid')));

		$script = "function addPopupValues(list){
						if(!isset('object', list)) return false;

						if(list.object == 'deptrigger'){
							for(var i=0; i < list.values.length; i++){
								create_var('".$frmMTrig->getName()."', 'new_dependence['+i+']', list.values[i], false);
							}

							create_var('".$frmMTrig->getName()."','add_dependence', 1, true);
						}
					}";
		insert_js($script);

	return $frmMTrig;
	}

// Insert form for Trigger
	function insert_trigger_form(){
		$frmTrig = new CFormTable(S_TRIGGER,'triggers.php');
		$frmTrig->setHelp('config_triggers.php');

//		if(isset($_REQUEST['hostid'])){
//			$frmTrig->addVar('hostid',$_REQUEST['hostid']);
//		}

		$dep_el=array();
		$dependencies = get_request('dependencies',array());

		$limited = null;

		if(isset($_REQUEST['triggerid'])){
			$frmTrig->addVar('triggerid', $_REQUEST['triggerid']);

			$trigger = get_trigger_by_triggerid($_REQUEST['triggerid']);

			$caption = array();
			$trigid = $_REQUEST['triggerid'];
			do{
				$sql = 'SELECT t.triggerid, t.templateid, h.host'.
						' FROM triggers t, functions f, items i, hosts h'.
						' WHERE t.triggerid='.$trigid.
							' AND h.hostid=i.hostid'.
							' AND i.itemid=f.itemid'.
							' AND f.triggerid=t.triggerid';
				$trig = DBfetch(DBselect($sql));

				if($_REQUEST['triggerid'] != $trigid){
					$caption[] = ' : ';
					$caption[] = new CLink($trig['host'], 'triggers.php?form=update&triggerid='.$trig['triggerid'], 'highlight underline');
				}

				$trigid = $trig['templateid'];
			}while($trigid != 0);

			$caption[] = S_TRIGGER.' "';
			$caption = array_reverse($caption);
			$caption[] = htmlspecialchars($trigger['description']);
			$caption[] = '"';
			$frmTrig->setTitle($caption);

			$limited = $trigger['templateid'] ? 'yes' : null;
		}

		$expression		= get_request('expression',	'');
		$description		= get_request('description',	'');
		$type 			= get_request('type',		0);
		$priority		= get_request('priority',	0);
		$status			= get_request('status',		0);
		$comments		= get_request('comments',	'');
		$url			= get_request('url',		'');

		$expr_temp		= get_request('expr_temp',	'');
		$input_method		= get_request('input_method',	IM_ESTABLISHED);

		if((isset($_REQUEST['triggerid']) && !isset($_REQUEST['form_refresh']))  || isset($limited)){
			$description	= $trigger['description'];
			$expression	= explode_exp($trigger['expression'],0);

			if(!isset($limited) || !isset($_REQUEST['form_refresh'])){
				$type = $trigger['type'];
				$priority	= $trigger['priority'];
				$status		= $trigger['status'];
				$comments	= $trigger['comments'];
				$url		= $trigger['url'];

				$trigs=DBselect('SELECT t.triggerid,t.description,t.expression '.
							' FROM triggers t,trigger_depends d '.
							' WHERE t.triggerid=d.triggerid_up '.
								' AND d.triggerid_down='.$_REQUEST['triggerid']);

				while($trig=DBfetch($trigs)){
					if(uint_in_array($trig['triggerid'],$dependencies))	continue;
					array_push($dependencies,$trig['triggerid']);
				}
			}
		}

		$frmTrig->addRow(S_NAME, new CTextBox('description',$description,90, $limited));

		if($input_method == IM_TREE){
			$alz = analyze_expression($expression);

			if($alz !== false){
				list($outline, $eHTMLTree) = $alz;
				if(isset($_REQUEST['expr_action']) && $eHTMLTree != null){

					$new_expr = remake_expression($expression, $_REQUEST['expr_target_single'], $_REQUEST['expr_action'], $expr_temp);
					if($new_expr !== false){
						$expression = $new_expr;
						$alz = analyze_expression($expression);

						if($alz !== false) list($outline, $eHTMLTree) = $alz;
						else show_messages(false, '', S_EXPRESSION_SYNTAX_ERROR);

						$expr_temp = '';
					}
					else{
						show_messages(false, '', S_EXPRESSION_SYNTAX_ERROR);
					}
				}

				$tree = array();
				//create_node_list($node, $tree);

				$frmTrig->addVar('expression', $expression);
				$exprfname = 'expr_temp';
				$exprtxt = new CTextBox($exprfname, $expr_temp, 65, 'yes');
				$macrobtn = new CButton('insert_macro', S_INSERT_MACRO, 'return call_ins_macro_menu(event);');
				$exprparam = "this.form.elements['$exprfname'].value";
			}
			else{
				show_messages(false, '', S_EXPRESSION_SYNTAX_ERROR);
				$input_method = IM_ESTABLISHED;
				//$input_method = IM_FORCED;
			}
		}

		if($input_method != IM_TREE){
			$exprfname = 'expression';
			$exprtxt = new CTextBox($exprfname,$expression,75,$limited);
			$exprparam = "getSelectedText(this.form.elements['$exprfname'])";
		}

		$row = array($exprtxt,
					 new CButton('insert',$input_method == IM_TREE ? S_EDIT : S_SELECT,
								 "return PopUp('popup_trexpr.php?dstfrm=".$frmTrig->getName().
								 "&dstfld1=${exprfname}&srctbl=expression".
								 "&srcfld1=expression&expression=' + escape($exprparam),1000,700);"));

		if(isset($macrobtn)) array_push($row, $macrobtn);
		if($input_method == IM_TREE){
			array_push($row, BR());
			if(empty($outline)){
				array_push($row, new CButton('add_expression', S_ADD, ""));
			}
			else{
				array_push($row, new CButton('and_expression', S_AND_BIG, ""));
				array_push($row, new CButton('or_expression', S_OR_BIG, ""));
				array_push($row, new CButton('replace_expression', S_REPLACE, ""));
			}
		}
		$frmTrig->addVar('input_method', $input_method);
		$frmTrig->addVar('toggle_input_method', '');
		$exprtitle = array(S_EXPRESSION);

		if($input_method != IM_FORCED){
			$btn_im = new CSpan(S_TOGGLE_INPUT_METHOD,'link');
			$btn_im->setAttribute('onclick','javascript: '.
								"document.getElementById('toggle_input_method').value=1;".
								"document.getElementById('input_method').value=".(($input_method==IM_TREE)?IM_ESTABLISHED:IM_TREE).';'.
								"document.forms['".$frmTrig->getName()."'].submit();");

			$exprtitle[] = array(SPACE, '(', $btn_im, ')');
		}

		$frmTrig->addRow($exprtitle, $row);

		if($input_method == IM_TREE){
			$exp_table = new CTable();
			$exp_table->setClass('tableinfo');
			$exp_table->setAttribute('id','exp_list');
			$exp_table->setOddRowClass('even_row');
			$exp_table->setEvenRowClass('even_row');

			$exp_table->setHeader(array(S_TARGET, S_EXPRESSION, S_EXPRESSION_PART_ERROR, S_DELETE));

			$allowedTesting = true;
			if($eHTMLTree != null){
				foreach($eHTMLTree as $i => $e){
					$tgt_chk = new CCheckbox('expr_target_single', ($i==0) ? 'yes':'no', 'check_target(this);', $e['id']);
					$del_url = new CSpan(S_DELETE,'link');

					$del_url->setAttribute('onclick', 'javascript: if(confirm("'.S_DELETE_EXPRESSION_Q.'")) {'.
									' delete_expression(\''.$e['id'] .'\');'.
									' document.forms["config_triggers.php"].submit(); '.
								'}');

					if(!isset($e['expression']['levelErrors'])) {
						$errorImg = new CImg('images/general/ok_icon.png', 'expression_no_errors');
						$errorImg->setHint(S_EXPRESSION_PART_NO_ERROR, '', '', false);
					}else{
						$allowedTesting = false;
						$errorImg = new CImg('images/general/error_icon.png', 'expression_errors');

						$errorTexts = Array();
						if(is_array($e['expression']['levelErrors'])) {
							foreach($e['expression']['levelErrors'] as $expVal => $errTxt) {
								if(count($errorTexts) > 0) array_push($errorTexts, BR());
								array_push($errorTexts, $expVal, ':', $errTxt);
							}
						}

						$errorImg->setHint($errorTexts, '', 'left', false);
					}

					$errorCell = new CCol($errorImg, 'center');
					$row = new CRow(array($tgt_chk, $e['list'], $errorCell, $del_url));
					$exp_table->addRow($row);
				}
			}
			else{
				$allowedTesting = false;
				$outline = '';
			}

			$frmTrig->addVar('remove_expression', '');

			$btn_test = new CButton('test_expression', S_TEST,
									"openWinCentered(".
									"'tr_testexpr.php?expression=' + encodeURIComponent(this.form.elements['expression'].value)".
									",'ExpressionTest'".
									",850,400".
									",'titlebar=no, resizable=yes, scrollbars=yes');".
									"return false;");
			if(!isset($allowedTesting) || !$allowedTesting) $btn_test->setAttribute('disabled', 'disabled');
			if (empty($outline)) $btn_test->setAttribute('disabled', 'yes');
			//SDI($outline);
			$frmTrig->addRow(SPACE, array($outline,
										  BR(),BR(),
										  $exp_table,
										  $btn_test));
		}

// dependencies
		foreach($dependencies as $val){
			array_push($dep_el,
				array(
					new CCheckBox('rem_dependence['.$val.']', 'no', null, strval($val)),
					expand_trigger_description($val)
				),
				BR());
			$frmTrig->addVar('dependencies[]',strval($val));
		}

		if(count($dep_el)==0)
			array_push($dep_el,  S_NO_DEPENDENCES_DEFINED);
		else
			array_push($dep_el, new CButton('del_dependence',S_DELETE_SELECTED));
		$frmTrig->addRow(S_THE_TRIGGER_DEPENDS_ON,$dep_el);
	/* end dependencies */

	/* new dependency */
//		$frmTrig->addVar('new_dependence','0');

//		$txtCondVal = new CTextBox('trigger','',75,'yes');

		$btnSelect = new CButton('btn1',S_ADD,
				"return PopUp('popup.php?srctbl=triggers".
							'&srcfld1=triggerid'.
							'&reference=deptrigger'.
							'&multiselect=1'.
						"',1000,700);",'T');


		$frmTrig->addRow(S_NEW_DEPENDENCY, $btnSelect, 'new');
// end new dependency

		$type_select = new CComboBox('type');
		$type_select->additem(TRIGGER_MULT_EVENT_DISABLED,S_NORMAL,(($type == TRIGGER_MULT_EVENT_ENABLED)? 'no':'yes'));
		$type_select->additem(TRIGGER_MULT_EVENT_ENABLED,S_NORMAL.SPACE.'+'.SPACE.S_MULTIPLE_PROBLEM_EVENTS,(($type == TRIGGER_MULT_EVENT_ENABLED)? 'yes':'no'));

		$frmTrig->addRow(S_EVENT_GENERATION,$type_select);

		$cmbPrior = new CComboBox('priority',$priority);
		for($i = 0; $i <= 5; $i++){
			$cmbPrior->addItem($i,get_severity_description($i));
		}
		$frmTrig->addRow(S_SEVERITY,$cmbPrior);

		$frmTrig->addRow(S_COMMENTS,new CTextArea("comments",$comments,90,7));
		$frmTrig->addRow(S_URL,new CTextBox("url",$url,90));
		$frmTrig->addRow(S_DISABLED,new CCheckBox("status",$status));

		$frmTrig->addItemToBottomRow(new CButton("save",S_SAVE));
		if(isset($_REQUEST["triggerid"])){
			$frmTrig->addItemToBottomRow(SPACE);
			$frmTrig->addItemToBottomRow(new CButton("clone",S_CLONE));
			$frmTrig->addItemToBottomRow(SPACE);
			if( !$limited ){
				$frmTrig->addItemToBottomRow(new CButtonDelete(S_DELETE_TRIGGER_Q,
					url_param("form").url_param('groupid').url_param("hostid").
					url_param("triggerid")));
			}
		}
		$frmTrig->addItemToBottomRow(SPACE);
		$frmTrig->addItemToBottomRow(new CButtonCancel(url_param('groupid').url_param("hostid")));

		$jsmenu = new CPUMenu(null,170);
		$jsmenu->InsertJavaScript();

		$script = "function addPopupValues(list){
						if(!isset('object', list)) return false;

						if(list.object == 'deptrigger'){
							for(var i=0; i < list.values.length; i++){
								create_var('".$frmTrig->getName()."', 'new_dependence['+i+']', list.values[i], false);
							}

							create_var('".$frmTrig->getName()."','add_dependence', 1, true);
						}
					}";
		insert_js($script);

	return $frmTrig;
	}

	function insert_trigger_comment_form($triggerid){

		$trigger = DBfetch(DBselect('SELECT t.*, h.* '.
			' FROM triggers t, functions f, items i, hosts h '.
			' WHERE t.triggerid='.$triggerid.
				' AND f.triggerid=t.triggerid '.
				' AND f.itemid=i.itemid '.
				' AND i.hostid=h.hostid '));

		$frmComent = new CFormTable(S_COMMENTS." for ".$trigger['host']." : \"".expand_trigger_description_by_data($trigger).'"');
		$frmComent->setHelp("web.tr_comments.comments.php");
		$frmComent->addVar("triggerid",$triggerid);
		$frmComent->addRow(S_COMMENTS,new CTextArea("comments",$trigger["comments"],100,25));
		$frmComent->addItemToBottomRow(new CButton("save",S_SAVE));
		$frmComent->addItemToBottomRow(new CButtonCancel('&triggerid='.$triggerid));

		$frmComent->show();
	}

	function insert_graph_form(){

		$frmGraph = new CFormTable(S_GRAPH, null, 'post');
		$frmGraph->setName('frm_graph');
		//$frmGraph->setHelp("web.graphs.graph.php");

		$items = get_request('items', array());

		if(isset($_REQUEST['graphid'])){
			$frmGraph->addVar('graphid', $_REQUEST['graphid']);

			$options = array(
						'graphids' => $_REQUEST['graphid'],
						'extendoutput' => 1
					);
			$graphs = CGraph::get($options);
			$row = reset($graphs);

			$frmGraph->setTitle(S_GRAPH.' "'.$row['name'].'"');
		}

		if(isset($_REQUEST['graphid']) && !isset($_REQUEST['form_refresh'])){
			$name = $row['name'];
			$width = $row['width'];
			$height = $row['height'];
			$ymin_type = $row['ymin_type'];
			$ymax_type = $row['ymax_type'];
			$yaxismin = $row['yaxismin'];
			$yaxismax = $row['yaxismax'];
			$ymin_itemid = $row['ymin_itemid'];
			$ymax_itemid = $row['ymax_itemid'];
			$showworkperiod = $row['show_work_period'];
			$showtriggers = $row['show_triggers'];
			$graphtype = $row['graphtype'];
			$legend = $row['show_legend'];
			$graph3d = $row['show_3d'];
			$percent_left = $row['percent_left'];
			$percent_right = $row['percent_right'];

			$options = array(
						'graphids' => $_REQUEST['graphid'],
						'sortfield' => 'sortorder',
						'extendoutput' => 1
					);

			$items = CGraphItem::get($options);
		}
		else{
			$name = get_request('name', '');
			$graphtype = get_request('graphtype', GRAPH_TYPE_NORMAL);

			if(($graphtype == GRAPH_TYPE_PIE) || ($graphtype == GRAPH_TYPE_EXPLODED)){
				$width = get_request('width', 400);
				$height = get_request('height', 300);
			}
			else{
				$width = get_request('width', 900);
				$height = get_request('height', 200);

			}
			$ymin_type = get_request('ymin_type', GRAPH_YAXIS_TYPE_CALCULATED);
			$ymax_type = get_request('ymax_type', GRAPH_YAXIS_TYPE_CALCULATED);
			$yaxismin = get_request('yaxismin', 0.00);
			$yaxismax = get_request('yaxismax', 100.00);
			$ymin_itemid = get_request('ymin_itemid', 0);
			$ymax_itemid	= get_request('ymax_itemid', 0);
			$showworkperiod = get_request('showworkperiod', 0);
			$showtriggers	= get_request('showtriggers', 0);
			$legend = get_request('legend' ,0);
			$graph3d	= get_request('graph3d', 0);
			$visible = get_request('visible');
			$percent_left  = 0;
			$percent_right = 0;

			if(isset($visible['percent_left'])) $percent_left = get_request('percent_left', 0);
			if(isset($visible['percent_right'])) $percent_right = get_request('percent_right', 0);
		}

/* reinit $_REQUEST */
		$_REQUEST['items']		= $items;
		$_REQUEST['name']		= $name;
		$_REQUEST['width']		= $width;
		$_REQUEST['height']		= $height;

		$_REQUEST['ymin_type']		= $ymin_type;
		$_REQUEST['ymax_type']		= $ymax_type;

		$_REQUEST['yaxismin']		= $yaxismin;
		$_REQUEST['yaxismax']		= $yaxismax;

		$_REQUEST['ymin_itemid']	= $ymin_itemid;
		$_REQUEST['ymax_itemid']	= $ymax_itemid;

		$_REQUEST['showworkperiod']	= $showworkperiod;
		$_REQUEST['showtriggers']	= $showtriggers;
		$_REQUEST['graphtype']		= $graphtype;
		$_REQUEST['legend']		= $legend;
		$_REQUEST['graph3d']		= $graph3d;
		$_REQUEST['percent_left']	= $percent_left;
		$_REQUEST['percent_right']	= $percent_right;
/********************/

		if($graphtype != GRAPH_TYPE_NORMAL){
			foreach($items as $gid => $gitem){
				if($gitem['type'] == GRAPH_ITEM_AGGREGATED)
					unset($items[$gid]);
			}
		}

		$items = array_values($items);
		$icount = count($items);
		for($i=0; $i < $icount-1;){
// check if we deletd an item
			$next = $i+1;
			while(!isset($items[$next]) && ($next < ($icount-1))) $next++;

			if(isset($items[$next]) && ($items[$i]['sortorder'] == $items[$next]['sortorder']))
				for($j=$next; $j < $icount; $j++)
					if($items[$j-1]['sortorder'] >= $items[$j]['sortorder']) $items[$j]['sortorder']++;

			$i = $next;
		}

		asort_by_key($items, 'sortorder');

		$items = array_values($items);

		$group_gid = get_request('group_gid', array());

		$frmGraph->addVar('ymin_itemid', $ymin_itemid);
		$frmGraph->addVar('ymax_itemid', $ymax_itemid);

		$frmGraph->addRow(S_NAME, new CTextBox('name', $name, 32));

		$frmGraph->addRow(S_WIDTH, new CNumericBox('width', $width, 5));
		$frmGraph->addRow(S_HEIGHT, new CNumericBox('height', $height, 5));

		$cmbGType = new CComboBox('graphtype', $graphtype, 'graphs.submit(this)');
		$cmbGType->addItem(GRAPH_TYPE_NORMAL, S_NORMAL);
		$cmbGType->addItem(GRAPH_TYPE_STACKED, S_STACKED);
		$cmbGType->addItem(GRAPH_TYPE_PIE, S_PIE);
		$cmbGType->addItem(GRAPH_TYPE_EXPLODED, S_EXPLODED);

		zbx_add_post_js('graphs.graphtype = '.$graphtype.";\n");

		$frmGraph->addRow(S_GRAPH_TYPE, $cmbGType);


// items beforehead, to get only_hostid for miny maxy items
		$only_hostid = null;
		$monitored_hosts = null;

		if(count($items)){
			$frmGraph->addVar('items', $items);

			$keys = array_keys($items);
			$first = reset($keys);
			$last = end($keys);

			$items_table = new CTableInfo();
			foreach($items as $gid => $gitem){
				//if($graphtype == GRAPH_TYPE_STACKED && $gitem['type'] == GRAPH_ITEM_AGGREGATED) continue;
				$host = get_host_by_itemid($gitem['itemid']);
				$item = get_item_by_itemid($gitem['itemid']);

				if($host['status'] == HOST_STATUS_TEMPLATE)
					$only_hostid = $host['hostid'];
				else
					$monitored_hosts = 1;

				if($gitem['type'] == GRAPH_ITEM_AGGREGATED)
					$color = '-';
				else
					$color = new CColorCell(null,$gitem['color']);


				if($gid == $first){
					$do_up = null;
				}
				else{
					$do_up = new CSpan(S_UP,'link');
					$do_up->onClick("return create_var('".$frmGraph->getName()."','move_up',".$gid.", true);");
				}

				if($gid == $last){
					$do_down = null;
				}
				else{
					$do_down = new CSpan(S_DOWN,'link');
					$do_down->onClick("return create_var('".$frmGraph->getName()."','move_down',".$gid.", true);");
				}

				$description = new CSpan($host['host'].': '.item_description($item),'link');
				$description->onClick(
					'return PopUp("popup_gitem.php?list_name=items&dstfrm='.$frmGraph->getName().
					url_param($only_hostid, false, 'only_hostid').
					url_param($monitored_hosts, false, 'monitored_hosts').
					url_param($graphtype, false, 'graphtype').
					url_param($gitem, false).
					url_param($gid,false,'gid').
					url_param(get_request('graphid',0),false,'graphid').
					'",550,400,"graph_item_form");'
				);

				if(($graphtype == GRAPH_TYPE_PIE) || ($graphtype == GRAPH_TYPE_EXPLODED)){
					$items_table->addRow(array(
							new CCheckBox('group_gid['.$gid.']',isset($group_gid[$gid])),
							$description,
							graph_item_calc_fnc2str($gitem["calc_fnc"],$gitem["type"]),
							graph_item_type2str($gitem['type'],$gitem["periods_cnt"]),
							$color,
							array( $do_up, SPACE."|".SPACE, $do_down )
						));
				}
				else{
					$items_table->addRow(array(
							new CCheckBox('group_gid['.$gid.']',isset($group_gid[$gid])),
//							$gitem['sortorder'],
							$description,
							graph_item_calc_fnc2str($gitem["calc_fnc"],$gitem["type"]),
							graph_item_type2str($gitem['type'],$gitem["periods_cnt"]),
							($gitem['yaxisside']==GRAPH_YAXIS_SIDE_LEFT)?S_LEFT:S_RIGHT,
							graph_item_drawtype2str($gitem["drawtype"],$gitem["type"]),
							$color,
							array( $do_up, ((!is_null($do_up) && !is_null($do_down)) ? SPACE."|".SPACE : ''), $do_down )
						));
				}
			}
			$dedlete_button = new CButton('delete_item', S_DELETE_SELECTED);
		}
		else{
			$items_table = $dedlete_button = null;
		}

//		$frmGraph->addRow(S_SHOW_LEGEND, new CCheckBox('legend',$legend, null, 1));

		if(($graphtype == GRAPH_TYPE_NORMAL) || ($graphtype == GRAPH_TYPE_STACKED)){
			$frmGraph->addRow(S_SHOW_WORKING_TIME,new CCheckBox('showworkperiod',$showworkperiod,null,1));
			$frmGraph->addRow(S_SHOW_TRIGGERS,new CCheckBox('showtriggers',$showtriggers,null,1));


			if($graphtype == GRAPH_TYPE_NORMAL){
				$percent_left = sprintf('%2.2f',$percent_left);
				$percent_right = sprintf('%2.2f',$percent_right);

				$pr_left_input = new CTextBox('percent_left',$percent_left,'5');
				$pr_left_chkbx = new CCheckBox('visible[percent_left]',1,"javascript: ShowHide('percent_left');",1);
				if($percent_left == 0){
					$pr_left_input->setAttribute('style','display: none;');
					$pr_left_chkbx->setChecked(0);
				}

				$pr_right_input = new CTextBox('percent_right',$percent_right,'5');
				$pr_right_chkbx = new CCheckBox('visible[percent_right]',1,"javascript: ShowHide('percent_right');",1);
				if($percent_right == 0){
					$pr_right_input->setAttribute('style','display: none;');
					$pr_right_chkbx->setChecked(0);
				}

				$frmGraph->addRow(S_PERCENTILE_LINE.' ('.S_LEFT.')',array($pr_left_chkbx,$pr_left_input));

				$frmGraph->addRow(S_PERCENTILE_LINE.' ('.S_RIGHT.')',array($pr_right_chkbx,$pr_right_input));
			}

			$yaxis_min = array();

			$cmbYType = new CComboBox('ymin_type',$ymin_type,'javascript: submit();');
			$cmbYType->addItem(GRAPH_YAXIS_TYPE_CALCULATED,S_CALCULATED);
			$cmbYType->addItem(GRAPH_YAXIS_TYPE_FIXED,S_FIXED);
			$cmbYType->addItem(GRAPH_YAXIS_TYPE_ITEM_VALUE,S_ITEM);

			$yaxis_min[] = $cmbYType;

			if($ymin_type == GRAPH_YAXIS_TYPE_FIXED){
				$yaxis_min[] = new CTextBox("yaxismin",$yaxismin,9);
			}
			else if($ymin_type == GRAPH_YAXIS_TYPE_ITEM_VALUE){
				$frmGraph->addVar('yaxismin',$yaxismin);

				$ymin_name = '';
				if($ymin_itemid > 0){
					$min_host = get_host_by_itemid($ymin_itemid);
					$min_item = get_item_by_itemid($ymin_itemid);
					$ymin_name = $min_host['host'].':'.item_description($min_item);
				}

				if(count($items)){
					$yaxis_min[] = new CTextBox("ymin_name",$ymin_name,80,'yes');
					$yaxis_min[] = new CButton('yaxis_min',S_SELECT,'javascript: '.
													"return PopUp('popup.php?dstfrm=".$frmGraph->getName().
													url_param($only_hostid, false, 'only_hostid').
													url_param($monitored_hosts, false, 'monitored_hosts').
														"&dstfld1=ymin_itemid".
														"&dstfld2=ymin_name".
														"&srctbl=items".
														"&srcfld1=itemid".
														"&srcfld2=description',0,0,'zbx_popup_item');");
				}
				else{
					$yaxis_min[] = SPACE.S_ADD_GRAPH_ITEMS;
				}
			}
			else{
				$frmGraph->addVar('yaxismin', $yaxismin);
			}

			$frmGraph->addRow(S_YAXIS_MIN_VALUE, $yaxis_min);

			$yaxis_max = array();

			$cmbYType = new CComboBox("ymax_type",$ymax_type,"submit()");
			$cmbYType->addItem(GRAPH_YAXIS_TYPE_CALCULATED,S_CALCULATED);
			$cmbYType->addItem(GRAPH_YAXIS_TYPE_FIXED,S_FIXED);
			$cmbYType->addItem(GRAPH_YAXIS_TYPE_ITEM_VALUE,S_ITEM);

			$yaxis_max[] = $cmbYType;

			if($ymax_type == GRAPH_YAXIS_TYPE_FIXED){
				$yaxis_max[] = new CTextBox('yaxismax',$yaxismax,9);
			}
			else if($ymax_type == GRAPH_YAXIS_TYPE_ITEM_VALUE){
				$frmGraph->addVar('yaxismax',$yaxismax);

				$ymax_name = '';
				if($ymax_itemid > 0){
					$max_host = get_host_by_itemid($ymax_itemid);
					$max_item = get_item_by_itemid($ymax_itemid);
					$ymax_name = $max_host['host'].':'.item_description($max_item);
				}

				if(count($items)){
					$yaxis_max[] = new CTextBox("ymax_name",$ymax_name,80,'yes');
					$yaxis_max[] = new CButton('yaxis_max',S_SELECT,'javascript: '.
													"return PopUp('popup.php?dstfrm=".$frmGraph->getName().
													url_param($only_hostid, false, 'only_hostid').
													url_param($monitored_hosts, false, 'monitored_hosts').
														"&dstfld1=ymax_itemid".
														"&dstfld2=ymax_name".
														"&srctbl=items".
														"&srcfld1=itemid".
														"&srcfld2=description',0,0,'zbx_popup_item');");
				}
				else{
					$yaxis_max[] = SPACE.S_ADD_GRAPH_ITEMS;
				}
			}
			else{
				$frmGraph->addVar('yaxismax',$yaxismax);
			}

			$frmGraph->addRow(S_YAXIS_MAX_VALUE, $yaxis_max);
		}
		else{
			$frmGraph->addRow(S_SHOW_LEGEND, new CCheckBox('legend',$legend, null, 1));
			$frmGraph->addRow(S_3D_VIEW,new CCheckBox('graph3d',$graph3d,null,1));
		}

		$frmGraph->addRow(S_ITEMS,
				array(
					$items_table,
					new CButton('add_item',S_ADD,
						"return PopUp('popup_gitem.php?dstfrm=".$frmGraph->getName().
						url_param($only_hostid, false, 'only_hostid').
						url_param($monitored_hosts, false, 'monitored_hosts').
						url_param($graphtype, false, 'graphtype').
						"',550,400,'graph_item_form');"),
					$dedlete_button
				));
		unset($items_table, $dedlete_button);

		$preView = new CButton('preview',S_PREVIEW);
		//$preView->setAttribute('style', 'float: left;');

		$frmGraph->addItemToBottomRow($preView);
		$frmGraph->addItemToBottomRow(SPACE);
		$frmGraph->addItemToBottomRow(new CButton('save',S_SAVE));
		if(isset($_REQUEST['graphid'])){
			$frmGraph->addItemToBottomRow(SPACE);
			$frmGraph->addItemToBottomRow(new CButton('clone',S_CLONE));
			$frmGraph->addItemToBottomRow(SPACE);
			$frmGraph->addItemToBottomRow(new CButtonDelete(S_DELETE_GRAPH_Q,url_param('graphid').
				url_param('groupid').url_param('hostid')));
		}
		$frmGraph->addItemToBottomRow(SPACE);
		$frmGraph->addItemToBottomRow(new CButtonCancel(url_param('groupid').url_param('hostid')));

		$frmGraph->show();
	}


	function get_timeperiod_form(){
		$tblPeriod = new CTableInfo();

		/* init new_timeperiod variable */
		$new_timeperiod = get_request('new_timeperiod', array());

		$new = is_array($new_timeperiod);

		if(is_array($new_timeperiod) && isset($new_timeperiod['id'])){
			$tblPeriod->addItem(new Cvar('new_timeperiod[id]',$new_timeperiod['id']));
		}

		if(!is_array($new_timeperiod)){
			$new_timeperiod = array();
			$new_timeperiod['timeperiod_type'] = TIMEPERIOD_TYPE_ONETIME;
		}

		if(!isset($new_timeperiod['every']))		$new_timeperiod['every']		= 1;
		if(!isset($new_timeperiod['day']))			$new_timeperiod['day']			= 1;
		if(!isset($new_timeperiod['hour']))			$new_timeperiod['hour']			= 12;
		if(!isset($new_timeperiod['minute']))		$new_timeperiod['minute']		= 0;
		if(!isset($new_timeperiod['start_date']))	$new_timeperiod['start_date']		= 0;

		if(!isset($new_timeperiod['period_days']))		$new_timeperiod['period_days']		= 0;
		if(!isset($new_timeperiod['period_hours']))		$new_timeperiod['period_hours']		= 1;
		if(!isset($new_timeperiod['period_minutes']))	$new_timeperiod['period_minutes']	= 0;

		if(!isset($new_timeperiod['month_date_type']))	$new_timeperiod['month_date_type'] = !(bool)$new_timeperiod['day'];

// START TIME
		if(isset($new_timeperiod['start_time'])){
			$new_timeperiod['hour'] = floor($new_timeperiod['start_time'] / 3600);
			$new_timeperiod['minute'] = floor(($new_timeperiod['start_time'] - ($new_timeperiod['hour'] * 3600)) / 60);
		}
//--

// PERIOD
		if(isset($new_timeperiod['period'])){
			$new_timeperiod['period_days'] = floor($new_timeperiod['period'] / 86400);
			$new_timeperiod['period_hours'] = floor(($new_timeperiod['period'] - ($new_timeperiod['period_days'] * 86400)) / 3600);
			$new_timeperiod['period_minutes'] = floor(($new_timeperiod['period'] - $new_timeperiod['period_days'] * 86400 -
					$new_timeperiod['period_hours'] * 3600) / 60);
		}
//--

// DAYSOFWEEK
		$dayofweek = '';
		$dayofweek .= (!isset($new_timeperiod['dayofweek_mo']))? '0':'1';
		$dayofweek .= (!isset($new_timeperiod['dayofweek_tu']))? '0':'1';
		$dayofweek .= (!isset($new_timeperiod['dayofweek_we']))? '0':'1';
		$dayofweek .= (!isset($new_timeperiod['dayofweek_th']))? '0':'1';
		$dayofweek .= (!isset($new_timeperiod['dayofweek_fr']))? '0':'1';
		$dayofweek .= (!isset($new_timeperiod['dayofweek_sa']))? '0':'1';
		$dayofweek .= (!isset($new_timeperiod['dayofweek_su']))? '0':'1';

		if(isset($new_timeperiod['dayofweek'])){
			$dayofweek = zbx_num2bitstr($new_timeperiod['dayofweek'],true);
		}

		$new_timeperiod['dayofweek_mo'] = $dayofweek[0];
		$new_timeperiod['dayofweek_tu'] = $dayofweek[1];
		$new_timeperiod['dayofweek_we'] = $dayofweek[2];
		$new_timeperiod['dayofweek_th'] = $dayofweek[3];
		$new_timeperiod['dayofweek_fr'] = $dayofweek[4];
		$new_timeperiod['dayofweek_sa'] = $dayofweek[5];
		$new_timeperiod['dayofweek_su'] = $dayofweek[6];
//--

// MONTHS
		$month = '';
		$month .= (!isset($new_timeperiod['month_jan']))? '0':'1';
		$month .= (!isset($new_timeperiod['month_feb']))? '0':'1';
		$month .= (!isset($new_timeperiod['month_mar']))? '0':'1';
		$month .= (!isset($new_timeperiod['month_apr']))? '0':'1';
		$month .= (!isset($new_timeperiod['month_may']))? '0':'1';
		$month .= (!isset($new_timeperiod['month_jun']))? '0':'1';
		$month .= (!isset($new_timeperiod['month_jul']))? '0':'1';
		$month .= (!isset($new_timeperiod['month_aug']))? '0':'1';
		$month .= (!isset($new_timeperiod['month_sep']))? '0':'1';
		$month .= (!isset($new_timeperiod['month_oct']))? '0':'1';
		$month .= (!isset($new_timeperiod['month_nov']))? '0':'1';
		$month .= (!isset($new_timeperiod['month_dec']))? '0':'1';

		if(isset($new_timeperiod['month'])){
			$month = zbx_num2bitstr($new_timeperiod['month'],true);
		}

		$new_timeperiod['month_jan'] = $month[0];
		$new_timeperiod['month_feb'] = $month[1];
		$new_timeperiod['month_mar'] = $month[2];
		$new_timeperiod['month_apr'] = $month[3];
		$new_timeperiod['month_may'] = $month[4];
		$new_timeperiod['month_jun'] = $month[5];
		$new_timeperiod['month_jul'] = $month[6];
		$new_timeperiod['month_aug'] = $month[7];
		$new_timeperiod['month_sep'] = $month[8];
		$new_timeperiod['month_oct'] = $month[9];
		$new_timeperiod['month_nov'] = $month[10];
		$new_timeperiod['month_dec'] = $month[11];

//--

		$bit_dayofweek = zbx_str_revert($dayofweek);
		$bit_month = zbx_str_revert($month);

		$cmbType = new CComboBox('new_timeperiod[timeperiod_type]', $new_timeperiod['timeperiod_type'],'submit()');
			$cmbType->addItem(TIMEPERIOD_TYPE_ONETIME,	S_ONE_TIME_ONLY);
			$cmbType->addItem(TIMEPERIOD_TYPE_DAILY,	S_DAILY);
			$cmbType->addItem(TIMEPERIOD_TYPE_WEEKLY,	S_WEEKLY);
			$cmbType->addItem(TIMEPERIOD_TYPE_MONTHLY,	S_MONTHLY);

		$tblPeriod->addRow(array(S_PERIOD_TYPE, $cmbType));

		if($new_timeperiod['timeperiod_type'] == TIMEPERIOD_TYPE_DAILY){
			$tblPeriod->addItem(new Cvar('new_timeperiod[dayofweek]',bindec($bit_dayofweek)));
			$tblPeriod->addItem(new Cvar('new_timeperiod[month]',bindec($bit_month)));

			$tblPeriod->addItem(new Cvar('new_timeperiod[day]',$new_timeperiod['day']));
			$tblPeriod->addItem(new Cvar('new_timeperiod[start_date]',$new_timeperiod['start_date']));
			$tblPeriod->addItem(new Cvar('new_timeperiod[month_date_type]',$new_timeperiod['month_date_type']));

			$tblPeriod->addRow(array(S_EVERY_DAY_S,		new CNumericBox('new_timeperiod[every]', $new_timeperiod['every'], 3)));
		}
		else if($new_timeperiod['timeperiod_type'] == TIMEPERIOD_TYPE_WEEKLY){
			$tblPeriod->addItem(new Cvar('new_timeperiod[month]',bindec($bit_month)));
			$tblPeriod->addItem(new Cvar('new_timeperiod[day]',$new_timeperiod['day']));
			$tblPeriod->addItem(new Cvar('new_timeperiod[start_date]',$new_timeperiod['start_date']));
			$tblPeriod->addItem(new Cvar('new_timeperiod[month_date_type]',$new_timeperiod['month_date_type']));

			$tblPeriod->addRow(array(S_EVERY_WEEK_S,	new CNumericBox('new_timeperiod[every]', $new_timeperiod['every'], 2)));

			$tabDays = new CTable();
			$tabDays->addRow(array(new CCheckBox('new_timeperiod[dayofweek_mo]',$dayofweek[0],null,1), S_MONDAY));
			$tabDays->addRow(array(new CCheckBox('new_timeperiod[dayofweek_tu]',$dayofweek[1],null,1), S_TUESDAY));
			$tabDays->addRow(array(new CCheckBox('new_timeperiod[dayofweek_we]',$dayofweek[2],null,1), S_WEDNESDAY));
			$tabDays->addRow(array(new CCheckBox('new_timeperiod[dayofweek_th]',$dayofweek[3],null,1), S_THURSDAY));
			$tabDays->addRow(array(new CCheckBox('new_timeperiod[dayofweek_fr]',$dayofweek[4],null,1), S_FRIDAY));
			$tabDays->addRow(array(new CCheckBox('new_timeperiod[dayofweek_sa]',$dayofweek[5],null,1), S_SATURDAY));
			$tabDays->addRow(array(new CCheckBox('new_timeperiod[dayofweek_su]',$dayofweek[6],null,1), S_SUNDAY));

			$tblPeriod->addRow(array(S_DAY_OF_WEEK,$tabDays));

		}
		else if($new_timeperiod['timeperiod_type'] == TIMEPERIOD_TYPE_MONTHLY){
			$tblPeriod->addItem(new Cvar('new_timeperiod[start_date]',$new_timeperiod['start_date']));

			$tabMonths = new CTable();
			$tabMonths->addRow(array(
								new CCheckBox('new_timeperiod[month_jan]',$month[0],null,1), S_JANUARY,
								SPACE,SPACE,
								new CCheckBox('new_timeperiod[month_jul]',$month[6],null,1), S_JULY
								 ));

			$tabMonths->addRow(array(
								new CCheckBox('new_timeperiod[month_feb]',$month[1],null,1), S_FEBRUARY,
								SPACE,SPACE,
								new CCheckBox('new_timeperiod[month_aug]',$month[7],null,1), S_AUGUST
								 ));

			$tabMonths->addRow(array(
								new CCheckBox('new_timeperiod[month_mar]',$month[2],null,1), S_MARCH,
								SPACE,SPACE,
								new CCheckBox('new_timeperiod[month_sep]',$month[8],null,1), S_SEPTEMBER
								 ));

			$tabMonths->addRow(array(
								new CCheckBox('new_timeperiod[month_apr]',$month[3],null,1), S_APRIL,
								SPACE,SPACE,
								new CCheckBox('new_timeperiod[month_oct]',$month[9],null,1), S_OCTOBER
								 ));

			$tabMonths->addRow(array(
								new CCheckBox('new_timeperiod[month_may]',$month[4],null,1), S_MAY,
								SPACE,SPACE,
								new CCheckBox('new_timeperiod[month_nov]',$month[10],null,1), S_NOVEMBER
								 ));

			$tabMonths->addRow(array(
								new CCheckBox('new_timeperiod[month_jun]',$month[5],null,1), S_JUNE,
								SPACE,SPACE,
								new CCheckBox('new_timeperiod[month_dec]',$month[11],null,1), S_DECEMBER
								 ));

			$tblPeriod->addRow(array(S_MONTH,	$tabMonths));

			$radioDaily = new CTag('input');
			$radioDaily->setAttribute('type','radio');
			$radioDaily->setAttribute('name','new_timeperiod[month_date_type]');
			$radioDaily->setAttribute('value','0');
			$radioDaily->setAttribute('onclick','submit()');

			$radioDaily2 = new CTag('input');
			$radioDaily2->setAttribute('type','radio');
			$radioDaily2->setAttribute('name','new_timeperiod[month_date_type]');
			$radioDaily2->setAttribute('value','1');
			$radioDaily2->setAttribute('onclick','submit()');

			if($new_timeperiod['month_date_type']){
				$radioDaily2->setAttribute('checked','checked');
			}
			else{
				$radioDaily->setAttribute('checked','checked');
			}

			$tblPeriod->addRow(array(S_DATE, array($radioDaily, S_DAY, SPACE, SPACE, $radioDaily2, S_DAY_OF_WEEK)));

			if($new_timeperiod['month_date_type'] > 0){
				$tblPeriod->addItem(new Cvar('new_timeperiod[day]',$new_timeperiod['day']));

				$cmbCount = new CComboBox('new_timeperiod[every]', $new_timeperiod['every']);
					$cmbCount->addItem(1, S_FIRST);
					$cmbCount->addItem(2, S_SECOND);
					$cmbCount->addItem(3, S_THIRD);
					$cmbCount->addItem(4, S_FOURTH);
					$cmbCount->addItem(5, S_LAST);

				$td = new CCol($cmbCount);
				$td->setColSpan(2);

				$tabDays = new CTable();
				$tabDays->addRow($td);
				$tabDays->addRow(array(new CCheckBox('new_timeperiod[dayofweek_mo]',$dayofweek[0],null,1), S_MONDAY));
				$tabDays->addRow(array(new CCheckBox('new_timeperiod[dayofweek_tu]',$dayofweek[1],null,1), S_TUESDAY));
				$tabDays->addRow(array(new CCheckBox('new_timeperiod[dayofweek_we]',$dayofweek[2],null,1), S_WEDNESDAY));
				$tabDays->addRow(array(new CCheckBox('new_timeperiod[dayofweek_th]',$dayofweek[3],null,1), S_THURSDAY));
				$tabDays->addRow(array(new CCheckBox('new_timeperiod[dayofweek_fr]',$dayofweek[4],null,1), S_FRIDAY));
				$tabDays->addRow(array(new CCheckBox('new_timeperiod[dayofweek_sa]',$dayofweek[5],null,1), S_SATURDAY));
				$tabDays->addRow(array(new CCheckBox('new_timeperiod[dayofweek_su]',$dayofweek[6],null,1), S_SUNDAY));


				$tblPeriod->addRow(array(S_DAY_OF_WEEK,$tabDays));
			}
			else{
				$tblPeriod->addItem(new Cvar('new_timeperiod[dayofweek]',bindec($bit_dayofweek)));

				$tblPeriod->addRow(array(S_DAY_OF_MONTH, new CNumericBox('new_timeperiod[day]', $new_timeperiod['day'], 2)));
			}
		}
		else{
			$tblPeriod->addItem(new Cvar('new_timeperiod[every]',$new_timeperiod['every']));
			$tblPeriod->addItem(new Cvar('new_timeperiod[dayofweek]',bindec($bit_dayofweek)));
			$tblPeriod->addItem(new Cvar('new_timeperiod[month]',bindec($bit_month)));
			$tblPeriod->addItem(new Cvar('new_timeperiod[day]',$new_timeperiod['day']));
			$tblPeriod->addItem(new Cvar('new_timeperiod[hour]',$new_timeperiod['hour']));
			$tblPeriod->addItem(new Cvar('new_timeperiod[minute]',$new_timeperiod['minute']));
			$tblPeriod->addItem(new Cvar('new_timeperiod[month_date_type]',$new_timeperiod['month_date_type']));

/***********************************************************/
			$tblPeriod->addItem(new Cvar('new_timeperiod[start_date]',$new_timeperiod['start_date']));

			$clndr_icon = new CImg('images/general/bar/cal.gif','calendar', 16, 12, 'pointer');

			$clndr_icon->addAction('onclick','javascript: '.
												'var pos = getPosition(this); '.
												'pos.top+=10; '.
												'pos.left+=16; '.
												"CLNDR['new_timeperiod_date'].clndr.clndrshow(pos.top,pos.left);");

			$filtertimetab = new CTable(null,'calendar');
			$filtertimetab->setAttribute('width','10%');

			$filtertimetab->setCellPadding(0);
			$filtertimetab->setCellSpacing(0);

			$start_date = zbxDateToTime($new_timeperiod['start_date']);
			$filtertimetab->addRow(array(
					new CNumericBox('new_timeperiod_day',(($start_date>0)?date('d',$start_date):''),2),
					'/',
					new CNumericBox('new_timeperiod_month',(($start_date>0)?date('m',$start_date):''),2),
					'/',
					new CNumericBox('new_timeperiod_year',(($start_date>0)?date('Y',$start_date):''),4),
					SPACE,
					new CNumericBox('new_timeperiod_hour',(($start_date>0)?date('H',$start_date):''),2),
					':',
					new CNumericBox('new_timeperiod_minute',(($start_date>0)?date('i',$start_date):''),2),
					$clndr_icon
					));

			zbx_add_post_js('create_calendar(null,'.
							'["new_timeperiod_day","new_timeperiod_month","new_timeperiod_year","new_timeperiod_hour","new_timeperiod_minute"],'.
							'"new_timeperiod_date",'.
							'"new_timeperiod[start_date]");');

			$clndr_icon->addAction('onclick','javascript: '.
												'var pos = getPosition(this); '.
												'pos.top+=10; '.
												'pos.left+=16; '.
												"CLNDR['mntc_active_till'].clndr.clndrshow(pos.top,pos.left);");

			$tblPeriod->addRow(array(S_DATE,$filtertimetab));

//-------
		}

		if($new_timeperiod['timeperiod_type'] != TIMEPERIOD_TYPE_ONETIME){
			$tabTime = new CTable(null,'calendar');
			$tabTime->addRow(array(new CNumericBox('new_timeperiod[hour]', $new_timeperiod['hour'], 2),':',new CNumericBox('new_timeperiod[minute]', $new_timeperiod['minute'], 2)));

			$tblPeriod->addRow(array(S_AT.SPACE.'('.S_HOUR.':'.S_MINUTE.')', $tabTime));
		}


		$perHours = new CComboBox('new_timeperiod[period_hours]',$new_timeperiod['period_hours']);
		for($i=0; $i < 25; $i++){
			$perHours->addItem($i,$i.SPACE);
		}
		$perMinutes = new CComboBox('new_timeperiod[period_minutes]',$new_timeperiod['period_minutes']);
		for($i=0; $i < 60; $i++){
			$perMinutes->addItem($i,$i.SPACE);
		}
		$tblPeriod->addRow(array(
							S_MAINTENANCE_PERIOD_LENGTH,
							array(
								new CNumericBox('new_timeperiod[period_days]',$new_timeperiod['period_days'],3),
								S_DAYS.SPACE.SPACE,
								$perHours,
								SPACE.S_HOURS,
								$perMinutes,
								SPACE.S_MINUTES
							)));
//			$tabPeriod = new CTable();
//			$tabPeriod->addRow(S_DAYS)
//			$tblPeriod->addRow(array(S_AT.SPACE.'('.S_HOUR.':'.S_MINUTE.')', $tabTime));

		$td = new CCol(array(
			new CButton('add_timeperiod', $new ? S_SAVE : S_ADD),
			SPACE,
			new CButton('cancel_new_timeperiod',S_CANCEL)
			));

		$td->setAttribute('colspan','3');
		$td->setAttribute('style','text-align: right;');

		$tblPeriod->setFooter($td);

	return $tblPeriod;
	}

	function import_screen_form($rules){

		$form = new CFormTable(S_IMPORT, null, 'post', 'multipart/form-data');
		$form->addRow(S_IMPORT_FILE, new CFile('import_file'));

		$table = new CTable();
		$table->setHeader(array(S_ELEMENT, S_UPDATE.SPACE.S_EXISTING, S_ADD.SPACE.S_MISSING), 'bold');

		$titles = array('screens' => S_SCREEN);

		foreach($titles as $key => $title){
			$cbExist = new CCheckBox('rules['.$key.'][exist]', isset($rules[$key]['exist']));

			if($key == 'template')
				$cbMissed = null;
			else
				$cbMissed = new CCheckBox('rules['.$key.'][missed]', isset($rules[$key]['missed']));

			$table->addRow(array($title, $cbExist, $cbMissed));
		}

		$form->addRow(S_RULES, $table);

		$form->addItemToBottomRow(new CButton('import', S_IMPORT));
		return $form;
	}

	function insert_screen_form(){

		$frm_title = S_SCREEN;
		if(isset($_REQUEST['screenid'])){
			$result=DBselect('SELECT screenid,name,hsize,vsize '.
						' FROM screens g '.
						' WHERE screenid='.$_REQUEST['screenid']);
			$row=DBfetch($result);
			$frm_title = S_SCREEN.' "'.$row['name'].'"';
		}
		if(isset($_REQUEST['screenid']) && !isset($_REQUEST['form_refresh'])){
			$name=$row['name'];
			$hsize=$row['hsize'];
			$vsize=$row['vsize'];
		}
		else{
			$name=get_request('name','');
			$hsize=get_request('hsize',1);
			$vsize=get_request('bsize',1);
		}

		$frmScr = new CFormTable($frm_title,'screenconf.php');
		$frmScr->setHelp('web.screenconf.screen.php');

		$frmScr->addVar('config', 0);

		if(isset($_REQUEST['screenid'])){
			$frmScr->addVar('screenid',$_REQUEST['screenid']);
		}
		$frmScr->addRow(S_NAME, new CTextBox('name',$name,32));
		$frmScr->addRow(S_COLUMNS, new CNumericBox('hsize',$hsize,3));
		$frmScr->addRow(S_ROWS, new CNumericBox('vsize',$vsize,3));

		$frmScr->addItemToBottomRow(new CButton('save',S_SAVE));
		if(isset($_REQUEST['screenid'])){
			/* $frmScr->addItemToBottomRow(SPACE);
			$frmScr->addItemToBottomRow(new CButton('clone',S_CLONE)); !!! TODO */
			$frmScr->addItemToBottomRow(SPACE);
			$frmScr->addItemToBottomRow(new CButtonDelete(S_DELETE_SCREEN_Q,
				url_param('form').url_param('screenid')));
		}
		$frmScr->addItemToBottomRow(SPACE);
		$frmScr->addItemToBottomRow(new CButtonCancel());

		return $frmScr;
	}

// HOSTS
	function insert_mass_update_host_form(){//$elements_array_name){
		global $USER_DETAILS;

		$visible = get_request('visible', array());

		$groups = get_request('groups', array());

		$newgroup = get_request('newgroup', '');

		$host 		= get_request('host',	'');
		$port 		= get_request('port',	CProfile::get('HOST_PORT',10050));
		$status		= get_request('status',	HOST_STATUS_MONITORED);
		$useip		= get_request('useip',	1);
		$dns		= get_request('dns',	'');
		$ip			= get_request('ip',	'0.0.0.0');
		$proxy_hostid	= get_request('proxy_hostid','');

		$useipmi	= get_request('useipmi', 'no');
		$ipmi_ip	= get_request('ipmi_ip', '');
		$ipmi_port	= get_request('ipmi_port', 623);
		$ipmi_authtype	= get_request('ipmi_authtype', -1);
		$ipmi_privilege	= get_request('ipmi_privilege', 2);
		$ipmi_username	= get_request('ipmi_username', '');
		$ipmi_password	= get_request('ipmi_password', '');


		$useprofile	= get_request('useprofile', 'no');
		$host_profile = get_request('host_profile', array());
		$profile_fields = array(
			'devicetype' => S_DEVICE_TYPE,
			'name' => S_NAME,
			'os' => S_OS,
			'serialno' => S_SERIALNO,
			'tag' => S_TAG,
			'macaddress' => S_MACADDRESS,
			'hardware' => S_HARDWARE,
			'software' => S_SOFTWARE,
			'contact' => S_CONTACT,
			'location' => S_LOCATION,
			'notes' => S_NOTES
		);
		foreach($profile_fields as $field => $caption){
			if(!isset($host_profile[$field])) $host_profile[$field] = '';
		}

// BEGIN: HOSTS PROFILE EXTENDED Section
		$useprofile_ext = get_request('useprofile_ext','no');
		$ext_host_profiles = get_request('ext_host_profiles', array());

		$ext_profiles_fields = array(
			'device_alias'=>S_DEVICE_ALIAS,
			'device_type'=>S_DEVICE_TYPE,
			'device_chassis'=>S_DEVICE_CHASSIS,
			'device_os'=>S_DEVICE_OS,
			'device_os_short'=>S_DEVICE_OS_SHORT,
			'device_hw_arch'=>S_DEVICE_HW_ARCH,
			'device_serial'=>S_DEVICE_SERIAL,
			'device_model'=>S_DEVICE_MODEL,
			'device_tag'=>S_DEVICE_TAG,
			'device_vendor'=>S_DEVICE_VENDOR,
			'device_contract'=>S_DEVICE_CONTRACT,
			'device_who'=>S_DEVICE_WHO,
			'device_status'=>S_DEVICE_STATUS,
			'device_app_01'=>S_DEVICE_APP_01,
			'device_app_02'=>S_DEVICE_APP_02,
			'device_app_03'=>S_DEVICE_APP_03,
			'device_app_04'=>S_DEVICE_APP_04,
			'device_app_05'=>S_DEVICE_APP_05,
			'device_url_1'=>S_DEVICE_URL_1,
			'device_url_2'=>S_DEVICE_URL_2,
			'device_url_3'=>S_DEVICE_URL_3,
			'device_networks'=>S_DEVICE_NETWORKS,
			'device_notes'=>S_DEVICE_NOTES,
			'device_hardware'=>S_DEVICE_HARDWARE,
			'device_software'=>S_DEVICE_SOFTWARE,
			'ip_subnet_mask'=>S_IP_SUBNET_MASK,
			'ip_router'=>S_IP_ROUTER,
			'ip_macaddress'=>S_IP_MACADDRESS,
			'oob_ip'=>S_OOB_IP,
			'oob_subnet_mask'=>S_OOB_SUBNET_MASK,
			'oob_router'=>S_OOB_ROUTER,
			'date_hw_buy'=>S_DATE_HW_BUY,
			'date_hw_install'=>S_DATE_HW_INSTALL,
			'date_hw_expiry'=>S_DATE_HW_EXPIRY,
			'date_hw_decomm'=>S_DATE_HW_DECOMM,
			'site_street_1'=>S_SITE_STREET_1,
			'site_street_2'=>S_SITE_STREET_2,
			'site_street_3'=>S_SITE_STREET_3,
			'site_city'=>S_SITE_CITY,
			'site_state'=>S_SITE_STATE,
			'site_country'=>S_SITE_COUNTRY,
			'site_zip'=>S_SITE_ZIP,
			'site_rack'=>S_SITE_RACK,
			'site_notes'=>S_SITE_NOTES,
			'poc_1_name'=>S_POC_1_NAME,
			'poc_1_email'=>S_POC_1_EMAIL,
			'poc_1_phone_1'=>S_POC_1_PHONE_1,
			'poc_1_phone_2'=>S_POC_1_PHONE_2,
			'poc_1_cell'=>S_POC_1_CELL,
			'poc_1_screen'=>S_POC_1_SCREEN,
			'poc_1_notes'=>S_POC_1_NOTES,
			'poc_2_name'=>S_POC_2_NAME,
			'poc_2_email'=>S_POC_2_EMAIL,
			'poc_2_phone_1'=>S_POC_2_PHONE_1,
			'poc_2_phone_2'=>S_POC_2_PHONE_2,
			'poc_2_cell'=>S_POC_2_CELL,
			'poc_2_screen'=>S_POC_2_SCREEN,
			'poc_2_notes'=>S_POC_2_NOTES
		);

		foreach($ext_profiles_fields as $field => $caption){
			if(!isset($ext_host_profiles[$field])) $ext_host_profiles[$field] = '';
		}

// END:   HOSTS PROFILE EXTENDED Section

		$templates	= get_request('templates',array());
		natsort($templates);

		$frm_title	= S_HOST.SPACE.S_MASS_UPDATE;

		$frmHost = new CFormTable($frm_title,'hosts.php');
		$frmHost->setHelp('web.hosts.host.php');
		$frmHost->addVar('go', 'massupdate');

		$hosts = $_REQUEST['hosts'];
		foreach($hosts as $id => $hostid){
			$frmHost->addVar('hosts['.$hostid.']',$hostid);
		}

//		$frmItem->addRow(array( new CVisibilityBox('visible[type]', isset($visible['type']), 'type', S_ORIGINAL),S_TYPE), $cmbType);

		$frmHost->addRow(S_NAME,S_ORIGINAL);

		$grp_tb = new CTweenBox($frmHost,'groups',$groups,6);
		$options = array(
			'output' => API_OUTPUT_EXTEND,
			'editable' => 1,
		);
		$all_groups = CHostGroup::get($options);
		order_result($all_groups, 'name');
		foreach($all_groups as $grp){
			$grp_tb->addItem($grp['groupid'], $grp['name']);
		}

		$frmHost->addRow(array(new CVisibilityBox('visible[groups]', isset($visible['groups']), $grp_tb->getName(), S_ORIGINAL),S_GROUPS),
						$grp_tb->get(S_IN.SPACE.S_GROUPS,S_OTHER.SPACE.S_GROUPS)
					);

		$frmHost->addRow(array(new CVisibilityBox('visible[newgroup]', isset($visible['newgroup']), 'newgroup', S_ORIGINAL),S_NEW_GROUP),
						new CTextBox('newgroup',$newgroup),
						'new'
					);

// onchange does not work on some browsers: MacOS, KDE browser
		$frmHost->addRow(array(new CVisibilityBox('visible[dns]', isset($visible['dns']), 'dns', S_ORIGINAL),S_DNS_NAME),
						new CTextBox('dns',$dns,'40')
					);

		$frmHost->addRow(array(new CVisibilityBox('visible[ip]', isset($visible['ip']), 'ip', S_ORIGINAL),S_IP_ADDRESS),
						new CTextBox('ip',$ip,defined('ZBX_HAVE_IPV6')?39:15)
					);

		$cmbConnectBy = new CComboBox('useip', $useip);
		$cmbConnectBy->addItem(0, S_DNS_NAME);
		$cmbConnectBy->addItem(1, S_IP_ADDRESS);

		$frmHost->addRow(array(new CVisibilityBox('visible[useip]', isset($visible['useip']), 'useip', S_ORIGINAL),S_CONNECT_TO),
						$cmbConnectBy
					);

		$frmHost->addRow(array(new CVisibilityBox('visible[port]', isset($visible['port']), 'port', S_ORIGINAL),S_AGENT_PORT),						new CNumericBox('port',$port,5)
					);

//Proxy
		$cmbProxy = new CComboBox('proxy_hostid', $proxy_hostid);

		$cmbProxy->addItem(0, S_NO_PROXY);

		$sql = 'SELECT hostid,host '.
				' FROM hosts '.
				' WHERE status IN ('.HOST_STATUS_PROXY_ACTIVE.','.HOST_STATUS_PROXY_PASSIVE.') '.
					' AND '.DBin_node('hostid').
				' ORDER BY host';
		$db_proxies = DBselect($sql);
		while ($db_proxy = DBfetch($db_proxies))
			$cmbProxy->addItem($db_proxy['hostid'], $db_proxy['host']);

		$frmHost->addRow(array(
						new CVisibilityBox('visible[proxy_hostid]', isset($visible['proxy_hostid']), 'proxy_hostid', S_ORIGINAL),
						S_MONITORED_BY_PROXY),
						$cmbProxy
					);
//----------

		$cmbStatus = new CComboBox('status',$status);
		$cmbStatus->addItem(HOST_STATUS_MONITORED,	S_MONITORED);
		$cmbStatus->addItem(HOST_STATUS_NOT_MONITORED,	S_NOT_MONITORED);

		$frmHost->addRow(array(new CVisibilityBox('visible[status]', isset($visible['status']), 'status', S_ORIGINAL),S_STATUS), $cmbStatus);

// LINK TEMPLATES {{{
		$template_table = new CTable();
		$template_table->setAttribute('name','template_table');
		$template_table->setAttribute('id','template_table');

		$template_table->setCellPadding(0);
		$template_table->setCellSpacing(0);

		foreach($templates as $id => $temp_name){
			$frmHost->addVar('templates['.$id.']',$temp_name);
			$template_table->addRow(array(
				new CCheckBox('templates_rem['.$id.']', 'no', null, $id),
				$temp_name,
			));
		}

		$template_table->addRow(array(
			new CButton('add_template', S_ADD, "return PopUp('popup.php?dstfrm=".$frmHost->getName().
				"&dstfld1=new_template&srctbl=templates&srcfld1=hostid&srcfld2=host".
				url_param($templates,false,'existed_templates')."',450,450)"),
			new CButton('unlink', S_REMOVE)
		));

		$vbox = new CVisibilityBox('visible[template_table]', isset($visible['template_table']), 'template_table', S_ORIGINAL);
		$vbox->setAttribute('id', 'cb_tpladd');
		if(isset($visible['template_table_r'])) $vbox->setAttribute('disabled', 'disabled');
		$action = $vbox->getAttribute('onclick');
		$action .= 'if($("cb_tplrplc").disabled) $("cb_tplrplc").enable(); else $("cb_tplrplc").disable();';
		$vbox->setAttribute('onclick', $action);

		$frmHost->addRow(array($vbox, S_LINK_ADDITIONAL_TEMPLATES), $template_table, 'T');
// }}} LINK TEMPLATES


// RELINK TEMPLATES {{{
		$template_table_r = new CTable();
		$template_table_r->setAttribute('name','template_table_r');
		$template_table_r->setAttribute('id','template_table_r');

		$template_table_r->setCellPadding(0);
		$template_table_r->setCellSpacing(0);

		foreach($templates as $id => $temp_name){
			$frmHost->addVar('templates['.$id.']',$temp_name);
			$template_table_r->addRow(array(
				new CCheckBox('templates_rem['.$id.']', 'no', null, $id),
				$temp_name,
			));
		}

		$template_table_r->addRow(array(
			new CButton('add_template', S_ADD, "return PopUp('popup.php?dstfrm=".$frmHost->getName().
				"&dstfld1=new_template&srctbl=templates&srcfld1=hostid&srcfld2=host".
				url_param($templates,false,'existed_templates')."',450,450)"),
			new CButton('unlink', S_REMOVE)
		));

		$vbox = new CVisibilityBox('visible[template_table_r]', isset($visible['template_table_r']), 'template_table_r', S_ORIGINAL);
		$vbox->setAttribute('id', 'cb_tplrplc');
		if(isset($visible['template_table'])) $vbox->setAttribute('disabled', 'disabled');
		$action = $vbox->getAttribute('onclick');
		$action .= <<<JAVASCRIPT
if($("cb_tpladd").disabled){
	$("cb_tpladd").enable();
}
else{
	$("cb_tpladd").disable();
}
$("clrcbdiv").toggle();
JAVASCRIPT;
		$vbox->setAttribute('onclick', $action);

		$clear_cb = new CCheckBox('mass_clear_tpls', get_request('mass_clear_tpls', false));
		$div = new CDiv(array($clear_cb, S_CLEAR_WHEN_UNLINKING));
		$div->setAttribute('id', 'clrcbdiv');
		$div->addStyle('margin-left: 20px;');
		if(!isset($visible['template_table_r'])) $div->addStyle('display: none;');

		$frmHost->addRow(array($vbox, S_RELINK_TEMPLATES, $div), $template_table_r, 'T');
// }}} RELINK TEMPLATES


		$frmHost->addRow(array(
			new CVisibilityBox('visible[useipmi]', isset($visible['useipmi']), 'useipmi', S_ORIGINAL), S_USEIPMI),
			new CCheckBox('useipmi', $useipmi, 'submit()')
		);

		if($useipmi == 'yes'){
			$frmHost->addRow(array(
				new CVisibilityBox('visible[ipmi_ip]', isset($visible['ipmi_ip']), 'ipmi_ip', S_ORIGINAL), S_IPMI_IP_ADDRESS),
				new CTextBox('ipmi_ip', $ipmi_ip, defined('ZBX_HAVE_IPV6') ? 39 : 15)
			);

			$frmHost->addRow(array(
				new CVisibilityBox('visible[ipmi_port]', isset($visible['ipmi_port']), 'ipmi_port', S_ORIGINAL), S_IPMI_PORT),
				new CNumericBox('ipmi_port', $ipmi_port, 15)
			);

			$cmbIPMIAuthtype = new CComboBox('ipmi_authtype', $ipmi_authtype);
			$cmbIPMIAuthtype->addItem(IPMI_AUTHTYPE_DEFAULT,	S_AUTHTYPE_DEFAULT);
			$cmbIPMIAuthtype->addItem(IPMI_AUTHTYPE_NONE,		S_AUTHTYPE_NONE);
			$cmbIPMIAuthtype->addItem(IPMI_AUTHTYPE_MD2,		S_AUTHTYPE_MD2);
			$cmbIPMIAuthtype->addItem(IPMI_AUTHTYPE_MD5,		S_AUTHTYPE_MD5);
			$cmbIPMIAuthtype->addItem(IPMI_AUTHTYPE_STRAIGHT,	S_AUTHTYPE_STRAIGHT);
			$cmbIPMIAuthtype->addItem(IPMI_AUTHTYPE_OEM,		S_AUTHTYPE_OEM);
			$cmbIPMIAuthtype->addItem(IPMI_AUTHTYPE_RMCP_PLUS,	S_AUTHTYPE_RMCP_PLUS);
			$frmHost->addRow(array(
				new CVisibilityBox('visible[ipmi_authtype]', isset($visible['ipmi_authtype']), 'ipmi_authtype', S_ORIGINAL), S_IPMI_AUTHTYPE),
				$cmbIPMIAuthtype
			);

			$cmbIPMIPrivilege = new CComboBox('ipmi_privilege', $ipmi_privilege);
			$cmbIPMIPrivilege->addItem(IPMI_PRIVILEGE_CALLBACK,	S_PRIVILEGE_CALLBACK);
			$cmbIPMIPrivilege->addItem(IPMI_PRIVILEGE_USER,		S_PRIVILEGE_USER);
			$cmbIPMIPrivilege->addItem(IPMI_PRIVILEGE_OPERATOR,	S_PRIVILEGE_OPERATOR);
			$cmbIPMIPrivilege->addItem(IPMI_PRIVILEGE_ADMIN,	S_PRIVILEGE_ADMIN);
			$cmbIPMIPrivilege->addItem(IPMI_PRIVILEGE_OEM,		S_PRIVILEGE_OEM);
			$frmHost->addRow(array(
				new CVisibilityBox('visible[ipmi_privilege]', isset($visible['ipmi_privilege']), 'ipmi_privilege', S_ORIGINAL), S_IPMI_PRIVILEGE),
				$cmbIPMIPrivilege
			);

			$frmHost->addRow(array(
				new CVisibilityBox('visible[ipmi_username]', isset($visible['ipmi_username']), 'ipmi_username', S_ORIGINAL), S_IPMI_USERNAME),
				new CTextBox('ipmi_username', $ipmi_username, 16)
			);

			$frmHost->addRow(array(
				new CVisibilityBox('visible[ipmi_password]', isset($visible['ipmi_password']), 'ipmi_password', S_ORIGINAL), S_IPMI_PASSWORD),
				new CTextBox('ipmi_password', $ipmi_password, 20)
			);
		}

		$frmHost->addRow(array(
					new CVisibilityBox('visible[useprofile]', isset($visible['useprofile']), 'useprofile', S_ORIGINAL),S_USE_PROFILE),
					new CCheckBox('useprofile',$useprofile,'submit()')
				);

// BEGIN: HOSTS PROFILE EXTENDED Section
		$frmHost->addRow(array(
			new CVisibilityBox('visible[useprofile_ext]', isset($visible['useprofile_ext']), 'useprofile_ext', S_ORIGINAL),S_USE_EXTENDED_PROFILE),
			new CCheckBox('useprofile_ext',$useprofile_ext,'submit()')
		);
// END:   HOSTS PROFILE EXTENDED Section

		if($useprofile==='yes'){
			if($useprofile === 'yes'){
				foreach($profile_fields as $field => $caption){
					$frmHost->addRow(array(
						new CVisibilityBox('visible['.$field.']', isset($visible[$field]), 'host_profile['.$field.']', S_ORIGINAL), $caption),
						new CTextBox('host_profile['.$field.']',$host_profile[$field],80)
					);
				}
			}
			else{
				foreach($profile_fields as $field => $caption){
					$frmHost->addVar('host_profile['.$field.']', $host_profile[$field]);
				}
			}
		}

// BEGIN: HOSTS PROFILE EXTENDED Section
		if($useprofile_ext=='yes'){
			foreach($ext_profiles_fields as $prof_field => $caption){
				$frmHost->addRow(array(
					new CVisibilityBox('visible['.$prof_field.']', isset($visible[$prof_field]), 'ext_host_profiles['.$prof_field.']', S_ORIGINAL),$caption),
					new CTextBox('ext_host_profiles['.$prof_field.']',$ext_host_profiles[$prof_field],80)
				);
			}
		}
		else{
			foreach($ext_profiles_fields as $prof_field => $caption){
				$frmHost->addVar('ext_host_profiles['.$prof_field.']',	$ext_host_profiles[$prof_field]);
			}
		}
// END:   HOSTS PROFILE EXTENDED Section

		$frmHost->addItemToBottomRow(new CButton('masssave',S_SAVE));
		$frmHost->addItemToBottomRow(SPACE);
		$frmHost->addItemToBottomRow(new CButtonCancel(url_param('config').url_param('groupid')));

		return $frmHost;
	}

// Host import form
	function import_host_form($template=false){
		$form = new CFormTable(S_IMPORT, null, 'post', 'multipart/form-data');
		$form->addRow(S_IMPORT_FILE, new CFile('import_file'));

		$table = new CTable();
		$table->setHeader(array(S_ELEMENT, S_UPDATE.SPACE.S_EXISTING, S_ADD.SPACE.S_MISSING), 'bold');

		$titles = array('host' => $template?S_TEMPLATE:S_HOST, 'template' => S_TEMPLATE_LINKAGE, 'item' => S_ITEM, 'trigger' => S_TRIGGER, 'graph' => S_GRAPH);
		foreach($titles as $key => $title){
			$cbExist = new CCheckBox('rules['.$key.'][exist]', true);

			if($key == 'template')
				$cbMissed = null;
			else
				$cbMissed = new CCheckBox('rules['.$key.'][missed]', true);

			$table->addRow(array($title, $cbExist, $cbMissed));
		}

		$form->addRow(S_RULES, $table);

		$form->addItemToBottomRow(new CButton('import', S_IMPORT));

	return $form;
	}

// Host form
	function insert_host_form(){
		global $USER_DETAILS;

		$host_groups = get_request('groups', array());
		if(isset($_REQUEST['groupid']) && ($_REQUEST['groupid']>0) && empty($host_groups)){
			array_push($host_groups, $_REQUEST['groupid']);
		}

		$newgroup	= get_request('newgroup','');

		$host 		= get_request('host',	'');
		$port 		= get_request('port',	CProfile::get('HOST_PORT',10050));
		$status		= get_request('status',	HOST_STATUS_MONITORED);
		$useip		= get_request('useip',	1);
		$dns		= get_request('dns',	'');
		$ip		= get_request('ip',	'0.0.0.0');
		$proxy_hostid	= get_request('proxy_hostid','');

		$useipmi	= get_request('useipmi','no');
		$ipmi_ip	= get_request('ipmi_ip','');
		$ipmi_port	= get_request('ipmi_port',623);
		$ipmi_authtype	= get_request('ipmi_authtype',-1);
		$ipmi_privilege	= get_request('ipmi_privilege',2);
		$ipmi_username	= get_request('ipmi_username','');
		$ipmi_password	= get_request('ipmi_password','');

		$useprofile = get_request('useprofile','no');

		$devicetype	= get_request('devicetype','');
		$name		= get_request('name','');
		$os			= get_request('os','');
		$serialno	= get_request('serialno','');
		$tag		= get_request('tag','');
		$macaddress	= get_request('macaddress','');
		$hardware	= get_request('hardware','');
		$software	= get_request('software','');
		$contact	= get_request('contact','');
		$location	= get_request('location','');
		$notes		= get_request('notes','');

		$_REQUEST['hostid'] = get_request('hostid', 0);
// BEGIN: HOSTS PROFILE EXTENDED Section
		$useprofile_ext		= get_request('useprofile_ext','no');
		$ext_host_profiles	= get_request('ext_host_profiles',array());
// END:   HOSTS PROFILE EXTENDED Section

		$templates		= get_request('templates',array());
		$clear_templates	= get_request('clear_templates',array());

		$frm_title = S_HOST;
		if($_REQUEST['hostid']>0){
			$db_host = get_host_by_hostid($_REQUEST['hostid']);
			$frm_title	.= SPACE.' ['.$db_host['host'].']';

			$original_templates = get_templates_by_hostid($_REQUEST['hostid']);
		}
		else{
			$original_templates = array();
		}

		if(($_REQUEST['hostid']>0) && !isset($_REQUEST['form_refresh'])){
			$proxy_hostid		= $db_host['proxy_hostid'];
			$host			= $db_host['host'];
			$port			= $db_host['port'];
			$status			= $db_host['status'];
			$useip			= $db_host['useip'];
			$useipmi		= $db_host['useipmi'] ? 'yes' : 'no';
			$ip			= $db_host['ip'];
			$dns			= $db_host['dns'];
			$ipmi_ip		= $db_host['ipmi_ip'];

			$ipmi_port		= $db_host['ipmi_port'];
			$ipmi_authtype		= $db_host['ipmi_authtype'];
			$ipmi_privilege		= $db_host['ipmi_privilege'];
			$ipmi_username		= $db_host['ipmi_username'];
			$ipmi_password		= $db_host['ipmi_password'];

// add groups
			$options = array('hostids' => $_REQUEST['hostid']);
			$host_groups = CHostGroup::get($options);
			$host_groups = zbx_objectValues($host_groups, 'groupid');

// read profile
			$db_profiles = DBselect('SELECT * FROM hosts_profiles WHERE hostid='.$_REQUEST['hostid']);

			$useprofile = 'no';
			$db_profile = DBfetch($db_profiles);
			if($db_profile){
				$useprofile = 'yes';

				$devicetype	= $db_profile['devicetype'];
				$name		= $db_profile['name'];
				$os		= $db_profile['os'];
				$serialno	= $db_profile['serialno'];
				$tag		= $db_profile['tag'];
				$macaddress	= $db_profile['macaddress'];
				$hardware	= $db_profile['hardware'];
				$software	= $db_profile['software'];
				$contact	= $db_profile['contact'];
				$location	= $db_profile['location'];
				$notes		= $db_profile['notes'];
			}

// BEGIN: HOSTS PROFILE EXTENDED Section
			$useprofile_ext = 'no';

			$db_profiles_alt = DBselect('SELECT * FROM hosts_profiles_ext WHERE hostid='.$_REQUEST['hostid']);
			if($ext_host_profiles = DBfetch($db_profiles_alt)){
				$useprofile_ext = 'yes';
			}
			else{
				$ext_host_profiles = array();
			}
// END:   HOSTS PROFILE EXTENDED Section

			$templates = $original_templates;
		}

		$ext_profiles_fields = array(
				'device_alias'=>S_DEVICE_ALIAS,
				'device_type'=>S_DEVICE_TYPE,
				'device_chassis'=>S_DEVICE_CHASSIS,
				'device_os'=>S_DEVICE_OS,
				'device_os_short'=>S_DEVICE_OS_SHORT,
				'device_hw_arch'=>S_DEVICE_HW_ARCH,
				'device_serial'=>S_DEVICE_SERIAL,
				'device_model'=>S_DEVICE_MODEL,
				'device_tag'=>S_DEVICE_TAG,
				'device_vendor'=>S_DEVICE_VENDOR,
				'device_contract'=>S_DEVICE_CONTRACT,
				'device_who'=>S_DEVICE_WHO,
				'device_status'=>S_DEVICE_STATUS,
				'device_app_01'=>S_DEVICE_APP_01,
				'device_app_02'=>S_DEVICE_APP_02,
				'device_app_03'=>S_DEVICE_APP_03,
				'device_app_04'=>S_DEVICE_APP_04,
				'device_app_05'=>S_DEVICE_APP_05,
				'device_url_1'=>S_DEVICE_URL_1,
				'device_url_2'=>S_DEVICE_URL_2,
				'device_url_3'=>S_DEVICE_URL_3,
				'device_networks'=>S_DEVICE_NETWORKS,
				'device_notes'=>S_DEVICE_NOTES,
				'device_hardware'=>S_DEVICE_HARDWARE,
				'device_software'=>S_DEVICE_SOFTWARE,
				'ip_subnet_mask'=>S_IP_SUBNET_MASK,
				'ip_router'=>S_IP_ROUTER,
				'ip_macaddress'=>S_IP_MACADDRESS,
				'oob_ip'=>S_OOB_IP,
				'oob_subnet_mask'=>S_OOB_SUBNET_MASK,
				'oob_router'=>S_OOB_ROUTER,
				'date_hw_buy'=>S_DATE_HW_BUY,
				'date_hw_install'=>S_DATE_HW_INSTALL,
				'date_hw_expiry'=>S_DATE_HW_EXPIRY,
				'date_hw_decomm'=>S_DATE_HW_DECOMM,
				'site_street_1'=>S_SITE_STREET_1,
				'site_street_2'=>S_SITE_STREET_2,
				'site_street_3'=>S_SITE_STREET_3,
				'site_city'=>S_SITE_CITY,
				'site_state'=>S_SITE_STATE,
				'site_country'=>S_SITE_COUNTRY,
				'site_zip'=>S_SITE_ZIP,
				'site_rack'=>S_SITE_RACK,
				'site_notes'=>S_SITE_NOTES,
				'poc_1_name'=>S_POC_1_NAME,
				'poc_1_email'=>S_POC_1_EMAIL,
				'poc_1_phone_1'=>S_POC_1_PHONE_1,
				'poc_1_phone_2'=>S_POC_1_PHONE_2,
				'poc_1_cell'=>S_POC_1_CELL,
				'poc_1_screen'=>S_POC_1_SCREEN,
				'poc_1_notes'=>S_POC_1_NOTES,
				'poc_2_name'=>S_POC_2_NAME,
				'poc_2_email'=>S_POC_2_EMAIL,
				'poc_2_phone_1'=>S_POC_2_PHONE_1,
				'poc_2_phone_2'=>S_POC_2_PHONE_2,
				'poc_2_cell'=>S_POC_2_CELL,
				'poc_2_screen'=>S_POC_2_SCREEN,
				'poc_2_notes'=>S_POC_2_NOTES
			);


		foreach($ext_profiles_fields as $field => $caption){
			if(!isset($ext_host_profiles[$field])) $ext_host_profiles[$field] = '';
		}

		$clear_templates = array_intersect($clear_templates, array_keys($original_templates));
		$clear_templates = array_diff($clear_templates,array_keys($templates));
		natcasesort($templates);

		$frmHost = new CForm('hosts.php', 'post');
		$frmHost->setName('web.hosts.host.php.');
//		$frmHost->setHelp('web.hosts.host.php');
//		$frmHost->addVar('config',get_request('config',0));
		$frmHost->addVar('form', get_request('form', 1));
		$from_rfr = get_request('form_refresh',0);
		$frmHost->addVar('form_refresh', $from_rfr+1);
		$frmHost->addVar('clear_templates', $clear_templates);

// HOST WIDGET {
		$host_tbl = new CTable('', 'tablestripped');
		$host_tbl->setOddRowClass('form_odd_row');
		$host_tbl->setEvenRowClass('form_even_row');

		if($_REQUEST['hostid']>0) $frmHost->addVar('hostid', $_REQUEST['hostid']);
		if($_REQUEST['groupid']>0) $frmHost->addVar('groupid', $_REQUEST['groupid']);

		$host_tbl->addRow(array(S_NAME, new CTextBox('host',$host,54)));

		$grp_tb = new CTweenBox($frmHost, 'groups', $host_groups, 10);

		$all_groups = CHostGroup::get(array('editable' => 1, 'extendoutput' => 1));
		order_result($all_groups, 'name');
		foreach($all_groups as $group){
			$grp_tb->addItem($group['groupid'], $group['name']);
		}

		$host_tbl->addRow(array(S_GROUPS,$grp_tb->get(S_IN_GROUPS, S_OTHER_GROUPS)));

		$host_tbl->addRow(array(S_NEW_GROUP, new CTextBox('newgroup',$newgroup)));

// onchange does not work on some browsers: MacOS, KDE browser
		$host_tbl->addRow(array(S_DNS_NAME,new CTextBox('dns',$dns,'40')));
		if(defined('ZBX_HAVE_IPV6')){
			$host_tbl->addRow(array(S_IP_ADDRESS,new CTextBox('ip',$ip,'39')));
		}
		else{
			$host_tbl->addRow(array(S_IP_ADDRESS,new CTextBox('ip',$ip,'15')));
		}

		$cmbConnectBy = new CComboBox('useip', $useip);
		$cmbConnectBy->addItem(0, S_DNS_NAME);
		$cmbConnectBy->addItem(1, S_IP_ADDRESS);
		$host_tbl->addRow(array(S_CONNECT_TO,$cmbConnectBy));

		$host_tbl->addRow(array(S_AGENT_PORT,new CNumericBox('port',$port,5)));

//Proxy
		$cmbProxy = new CComboBox('proxy_hostid', $proxy_hostid);

		$cmbProxy->addItem(0, S_NO_PROXY);
		$options = array('extendoutput' => 1);
		$db_proxies = CProxy::get($options);
		order_result($db_proxies, 'host');

		foreach($db_proxies as $proxy){
			$cmbProxy->addItem($proxy['proxyid'], $proxy['host']);
		}

		$host_tbl->addRow(array(S_MONITORED_BY_PROXY, $cmbProxy));
//----------

		$cmbStatus = new CComboBox('status',$status);
		$cmbStatus->addItem(HOST_STATUS_MONITORED,	S_MONITORED);
		$cmbStatus->addItem(HOST_STATUS_NOT_MONITORED,	S_NOT_MONITORED);
		$host_tbl->addRow(array(S_STATUS,$cmbStatus));

		$host_tbl->addRow(array(S_USEIPMI, new CCheckBox('useipmi', $useipmi, 'submit()')));

		if($useipmi == 'yes'){
			$host_tbl->addRow(array(S_IPMI_IP_ADDRESS, new CTextBox('ipmi_ip', $ipmi_ip, defined('ZBX_HAVE_IPV6') ? 39 : 15)));
			$host_tbl->addRow(array(S_IPMI_PORT, new CNumericBox('ipmi_port', $ipmi_port, 5)));

			$cmbIPMIAuthtype = new CComboBox('ipmi_authtype', $ipmi_authtype);
			$cmbIPMIAuthtype->addItem(IPMI_AUTHTYPE_DEFAULT,	S_AUTHTYPE_DEFAULT);
			$cmbIPMIAuthtype->addItem(IPMI_AUTHTYPE_NONE,		S_AUTHTYPE_NONE);
			$cmbIPMIAuthtype->addItem(IPMI_AUTHTYPE_MD2,		S_AUTHTYPE_MD2);
			$cmbIPMIAuthtype->addItem(IPMI_AUTHTYPE_MD5,		S_AUTHTYPE_MD5);
			$cmbIPMIAuthtype->addItem(IPMI_AUTHTYPE_STRAIGHT,	S_AUTHTYPE_STRAIGHT);
			$cmbIPMIAuthtype->addItem(IPMI_AUTHTYPE_OEM,		S_AUTHTYPE_OEM);
			$cmbIPMIAuthtype->addItem(IPMI_AUTHTYPE_RMCP_PLUS,	S_AUTHTYPE_RMCP_PLUS);
			$host_tbl->addRow(array(S_IPMI_AUTHTYPE, $cmbIPMIAuthtype));

			$cmbIPMIPrivilege = new CComboBox('ipmi_privilege', $ipmi_privilege);
			$cmbIPMIPrivilege->addItem(IPMI_PRIVILEGE_CALLBACK,	S_PRIVILEGE_CALLBACK);
			$cmbIPMIPrivilege->addItem(IPMI_PRIVILEGE_USER,		S_PRIVILEGE_USER);
			$cmbIPMIPrivilege->addItem(IPMI_PRIVILEGE_OPERATOR,	S_PRIVILEGE_OPERATOR);
			$cmbIPMIPrivilege->addItem(IPMI_PRIVILEGE_ADMIN,	S_PRIVILEGE_ADMIN);
			$cmbIPMIPrivilege->addItem(IPMI_PRIVILEGE_OEM,		S_PRIVILEGE_OEM);
			$host_tbl->addRow(array(S_IPMI_PRIVILEGE, $cmbIPMIPrivilege));

			$host_tbl->addRow(array(S_IPMI_USERNAME, new CTextBox('ipmi_username', $ipmi_username, 16)));
			$host_tbl->addRow(array(S_IPMI_PASSWORD, new CTextBox('ipmi_password', $ipmi_password, 20)));
		}
		else{
			$frmHost->addVar('ipmi_ip', $ipmi_ip);
			$frmHost->addVar('ipmi_port', $ipmi_port);
			$frmHost->addVar('ipmi_authtype', $ipmi_authtype);
			$frmHost->addVar('ipmi_privilege', $ipmi_privilege);
			$frmHost->addVar('ipmi_username', $ipmi_username);
			$frmHost->addVar('ipmi_password', $ipmi_password);
		}

		if($_REQUEST['form'] == 'full_clone'){
// Host items
			$options = array(
				'inherited' => 0,
				'hostids' => $_REQUEST['hostid'],
				'output' => API_OUTPUT_EXTEND,
				'webitems' => 1,
			);
			$host_items = CItem::get($options);

			if(!empty($host_items)){
				$items_lbx = new CListBox('items', null, 8);
				$items_lbx->setAttribute('disabled', 'disabled');

				order_result($host_items, 'description');
				foreach($host_items as $hitem){
					$items_lbx->addItem($hitem['itemid'], item_description($hitem));
				}
				$host_tbl->addRow(array(S_ITEMS, $items_lbx));
			}

// Host triggers
			$options = array(
				'inherited' => 0,
				'hostids' => $_REQUEST['hostid'],
				'output' => API_OUTPUT_EXTEND,
				'expandDescription' => true,
			);
			$host_triggers = CTrigger::get($options);

			if(!empty($host_triggers)){
				$trig_lbx = new CListBox('triggers' ,null, 8);
				$trig_lbx->setAttribute('disabled', 'disabled');

				order_result($host_triggers, 'description');
				foreach($host_triggers as $htrigger){
					$trig_lbx->addItem($htrigger['triggerid'], $htrigger['description']);
				}
				$host_tbl->addRow(array(S_TRIGGERS, $trig_lbx));
			}
// Host graphs
			$options = array(
				'inherited' => 0,
				'hostids' => $_REQUEST['hostid'],
				'select_hosts' => API_OUTPUT_REFER,
				'output' => API_OUTPUT_EXTEND,
			);
			$host_graphs = CGraph::get($options);

			if(!empty($host_graphs)){
				$graphs_lbx = new CListBox('graphs', null, 8);
				$graphs_lbx->setAttribute('disabled', 'disabled');

				order_result($host_graphs, 'name');
				foreach($host_graphs as $hgraph){
					if(count($hgraph['hosts']) > 1) continue;
					$graphs_lbx->addItem($hgraph['graphid'], $hgraph['name']);
				}

				if($graphs_lbx->ItemsCount() > 1)
					$host_tbl->addRow(array(S_GRAPHS, $graphs_lbx));
			}
		}

		$host_footer = array();
		$host_footer[] = new CButton('save', S_SAVE);
		if(($_REQUEST['hostid']>0) && ($_REQUEST['form'] != 'full_clone')){
			array_push($host_footer, SPACE, new CButton('clone', S_CLONE), SPACE, new CButton('full_clone', S_FULL_CLONE), SPACE,
				new CButtonDelete(S_DELETE_SELECTED_HOST_Q, url_param('form').url_param('hostid').url_param('groupid')));
		}
		array_push($host_footer, SPACE, new CButtonCancel(url_param('groupid')));

		$host_footer = new CCol($host_footer);
		$host_footer->setColSpan(2);
		$host_tbl->setFooter($host_footer);

		$host_wdgt = new CWidget();
		$host_wdgt->setClass('header');
		$host_wdgt->addHeader($frm_title);
		$host_wdgt->addItem($host_tbl);
// } HOST WIDGET

// TEMPLATES{
		$template_tbl = new CTableInfo(S_NO_TEMPLATES_LINKED, 'tablestripped');
		$template_tbl->setOddRowClass('form_odd_row');
		$template_tbl->setEvenRowClass('form_even_row');

		foreach($templates as $id => $temp_name){
			$frmHost->addVar('templates['.$id.']', $temp_name);
			$template_tbl->addRow(new CCol(array(
				new CCheckBox('templates_rem['.$id.']', 'no', null, $id),
				$temp_name))
			);
		}

		$footer = new CCol(array(
			new CButton('add_template', S_ADD,
				"return PopUp('popup.php?dstfrm=".$frmHost->getName().
				"&dstfld1=new_template&srctbl=templates&srcfld1=hostid&srcfld2=host".
				url_param($templates,false,'existed_templates')."',450,450)",
				'T'),
			SPACE,
			new CButton('unlink', S_UNLINK),
			SPACE,
			new CButton('unlink_and_clear', S_UNLINK_AND_CLEAR)
		));
		//$footer->setColSpan(2);

		$template_tbl->setFooter($footer);

		$template_wdgt = new CWidget();
		$template_wdgt->setClass('header');
		$template_wdgt->addHeader(S_LINKED_TEMPLATES);
		$template_wdgt->addItem($template_tbl);

// } TEMPLATES


// MACROS WIDGET {
		$macros_wdgt = get_macros_widget($_REQUEST['hostid']);
// } MACROS WIDGET


// PROFILE WIDGET {
		$profile_tbl = new CTable('', 'tablestripped');
		$profile_tbl->setOddRowClass('form_odd_row');
		$profile_tbl->setEvenRowClass('form_even_row');

		$profile_tbl->addRow(array(S_USE_PROFILE,new CCheckBox('useprofile',$useprofile,'submit()')));

		if($useprofile == 'yes'){
			$profile_tbl->addRow(array(S_DEVICE_TYPE,new CTextBox('devicetype',$devicetype,61)));
			$profile_tbl->addRow(array(S_NAME,new CTextBox('name',$name,61)));
			$profile_tbl->addRow(array(S_OS,new CTextBox('os',$os,61)));
			$profile_tbl->addRow(array(S_SERIALNO,new CTextBox('serialno',$serialno,61)));
			$profile_tbl->addRow(array(S_TAG,new CTextBox('tag',$tag,61)));
			$profile_tbl->addRow(array(S_MACADDRESS,new CTextBox('macaddress',$macaddress,61)));
			$profile_tbl->addRow(array(S_HARDWARE,new CTextArea('hardware',$hardware,60,4)));
			$profile_tbl->addRow(array(S_SOFTWARE,new CTextArea('software',$software,60,4)));
			$profile_tbl->addRow(array(S_CONTACT,new CTextArea('contact',$contact,60,4)));
			$profile_tbl->addRow(array(S_LOCATION,new CTextArea('location',$location,60,4)));
			$profile_tbl->addRow(array(S_NOTES,new CTextArea('notes',$notes,60,4)));
		}
		else{
			$frmHost->addVar('devicetype', $devicetype);
			$frmHost->addVar('name',$name);
			$frmHost->addVar('os',$os);
			$frmHost->addVar('serialno',$serialno);
			$frmHost->addVar('tag',	$tag);
			$frmHost->addVar('macaddress',$macaddress);
			$frmHost->addVar('hardware',$hardware);
			$frmHost->addVar('software',$software);
			$frmHost->addVar('contact',$contact);
			$frmHost->addVar('location',$location);
			$frmHost->addVar('notes',$notes);
		}

		$profile_wdgt = new CWidget();
		$profile_wdgt->setClass('header');
		$profile_wdgt->addHeader(S_PROFILE);
		$profile_wdgt->addItem($profile_tbl);
// } PROFILE WIDGET

// EXT PROFILE WIDGET {
		$ext_profile_tbl = new CTable('', 'tablestripped');
		$ext_profile_tbl->setOddRowClass('form_odd_row');
		$ext_profile_tbl->setEvenRowClass('form_even_row');
		$ext_profile_tbl->addRow(array(S_USE_EXTENDED_PROFILE,new CCheckBox('useprofile_ext',$useprofile_ext,'submit()','yes')));

		foreach($ext_profiles_fields as $prof_field => $caption){
			if($useprofile_ext == 'yes'){
				$ext_profile_tbl->addRow(array($caption,new CTextBox('ext_host_profiles['.$prof_field.']',$ext_host_profiles[$prof_field],40)));
			}
			else{
				$frmHost->addVar('ext_host_profiles['.$prof_field.']',	$ext_host_profiles[$prof_field]);
			}
		}

		$ext_profile_wdgt = new CWidget();
		$ext_profile_wdgt->setClass('header');
		$ext_profile_wdgt->addHeader(S_EXTENDED_HOST_PROFILE);
		$ext_profile_wdgt->addItem($ext_profile_tbl);
// } EXT PROFILE WIDGET

		$left_table = new CTable();
		$left_table->setCellPadding(4);
		$left_table->setCellSpacing(4);
		$left_table->addRow($host_wdgt);

		$right_table = new CTable();
		$right_table->setCellPadding(4);
		$right_table->setCellSpacing(4);
		$right_table->addRow($template_wdgt);
		$right_table->addRow($macros_wdgt);
		$right_table->addRow($profile_wdgt);
		$right_table->addRow($ext_profile_wdgt);


		$td_l = new CCol($left_table);
		$td_l->setAttribute('valign','top');
		$td_r = new CCol($right_table);
		$td_r->setAttribute('valign','top');

		$outer_table = new CTable();
		$outer_table->addRow(array($td_l, $td_r));

		$frmHost->addItem($outer_table);
		return $frmHost;
	}

// Insert host profile ReadOnly form
	function insert_host_profile_form(){

		$frmHostP = new CFormTable(S_HOST_PROFILE);

		$table_titles = array(
			'devicetype' => S_DEVICE_TYPE, 'name' => S_NAME, 'os' => S_OS, 'serialno' => S_SERIALNO,
			'tag' => S_TAG, 'macaddress' => S_MACADDRESS, 'hardware' => S_HARDWARE, 'software' => S_SOFTWARE,
			'contact' => S_CONTACT, 'location' => S_LOCATION, 'notes' => S_NOTES
		);

		$sql_fields = implode(', ', array_keys($table_titles)); //generate string of fields to get from DB

		$sql = 'SELECT '.$sql_fields.' FROM hosts_profiles WHERE hostid='.$_REQUEST['hostid'];
		$result = DBselect($sql);

		if($row = DBfetch($result)) {
			foreach($row as $key => $value) {
				if(!zbx_empty($value)){
					$frmHostP->addRow($table_titles[$key], new CSpan(zbx_str2links($value)));
				}
			}
		}
		else{
			$frmHostP->addSpanRow(S_PROFILE_FOR_THIS_HOST_IS_MISSING,"form_row_c");
		}
		$frmHostP->addItemToBottomRow(new CButtonCancel(url_param('groupid').url_param('prof_type')));

		return $frmHostP;
	}

// BEGIN: HOSTS PROFILE EXTENDED Section
	function insert_host_profile_ext_form(){

		$frmHostPA = new CFormTable(S_EXTENDED_HOST_PROFILE);

		$table_titles = array(
				'device_alias' => S_DEVICE_ALIAS, 'device_type' => S_DEVICE_TYPE, 'device_chassis' => S_DEVICE_CHASSIS, 'device_os' => S_DEVICE_OS,
				'device_os_short' => S_DEVICE_OS_SHORT, 'device_hw_arch' => S_DEVICE_HW_ARCH, 'device_serial' => S_DEVICE_SERIAL,
				'device_model' => S_DEVICE_MODEL, 'device_tag' => S_DEVICE_TAG, 'device_vendor' => S_DEVICE_VENDOR, 'device_contract' => S_DEVICE_CONTRACT,
				'device_who' => S_DEVICE_WHO, 'device_status' => S_DEVICE_STATUS, 'device_app_01' => S_DEVICE_APP_01, 'device_app_02' => S_DEVICE_APP_02,
				'device_app_03' => S_DEVICE_APP_03, 'device_app_04' => S_DEVICE_APP_04, 'device_app_05' => S_DEVICE_APP_05, 'device_url_1' => S_DEVICE_URL_1,
				'device_url_2' => S_DEVICE_URL_2, 'device_url_3' => S_DEVICE_URL_3, 'device_networks' => S_DEVICE_NETWORKS, 'device_notes' => S_DEVICE_NOTES,
				'device_hardware' => S_DEVICE_HARDWARE, 'device_software' => S_DEVICE_SOFTWARE, 'ip_subnet_mask' => S_IP_SUBNET_MASK, 'ip_router' => S_IP_ROUTER,
				'ip_macaddress' => S_IP_MACADDRESS, 'oob_ip' => S_OOB_IP, 'oob_subnet_mask' => S_OOB_SUBNET_MASK, 'oob_router' => S_OOB_ROUTER,
				'date_hw_buy' => S_DATE_HW_BUY, 'date_hw_install' => S_DATE_HW_INSTALL, 'date_hw_expiry' => S_DATE_HW_EXPIRY, 'date_hw_decomm' => S_DATE_HW_DECOMM,
				'site_street_1' => S_SITE_STREET_1, 'site_street_2' => S_SITE_STREET_2, 'site_street_3' => S_SITE_STREET_3, 'site_city' => S_SITE_CITY,
				'site_state' => S_SITE_STATE, 'site_country' => S_SITE_COUNTRY, 'site_zip' => S_SITE_ZIP, 'site_rack' => S_SITE_RACK,
				'site_notes' => S_SITE_NOTES, 'poc_1_name' => S_POC_1_NAME, 'poc_1_email' => S_POC_1_EMAIL, 'poc_1_phone_1' => S_POC_1_PHONE_1,
				'poc_1_phone_2' => S_POC_1_PHONE_2, 'poc_1_cell' => S_POC_1_CELL, 'poc_1_notes' => S_POC_1_NOTES, 'poc_2_name' => S_POC_2_NAME,
				'poc_2_email' => S_POC_2_EMAIL, 'poc_2_phone_1' => S_POC_2_PHONE_1, 'poc_2_phone_2' => S_POC_2_PHONE_2, 'poc_2_cell' => S_POC_2_CELL,
				'poc_2_screen' => S_POC_2_SCREEN, 'poc_2_notes' => S_POC_2_NOTES);

		$sql_fields = implode(', ', array_keys($table_titles)); //generate string of fields to get from DB
		$result = DBselect('SELECT '.$sql_fields.' FROM hosts_profiles_ext WHERE hostid='.$_REQUEST['hostid']);

		if($row = DBfetch($result)) {
			foreach($row as $key => $value) {
				if(!zbx_empty($value)) {
					$frmHostPA->addRow($table_titles[$key], new CSpan(zbx_str2links($value)));
				}
			}
		}
		else{
			$frmHostPA->addSpanRow('Extended Profile for this host is missing','form_row_c');
		}
		$frmHostPA->addItemToBottomRow(new CButtonCancel(url_param('groupid').url_param('prof_type')));
	return $frmHostPA;
	}
// END:   HOSTS PROFILE EXTENDED Section

	function import_map_form($rules){
		global $USER_DETAILS;

		$form = new CFormTable(S_IMPORT, null, 'post', 'multipart/form-data');
		$form->addRow(S_IMPORT_FILE, new CFile('import_file'));

		$table = new CTable();
		$table->setHeader(array(S_ELEMENT, S_UPDATE.SPACE.S_EXISTING, S_ADD.SPACE.S_MISSING), 'bold');

		$titles = array('maps' => S_MAP);
		if($USER_DETAILS['type'] == USER_TYPE_SUPER_ADMIN){
			$titles += array('icons' => S_ICON, 'background' => S_BACKGROUND);
		}

		foreach($titles as $key => $title){
			$cbExist = new CCheckBox('rules['.$key.'][exist]', isset($rules[$key]['exist']));

			if($key != 'maps')
				$cbExist->setAttribute('onclick', 'javascript: if(this.checked) return confirm(\'Images for all maps will be updated\')');

			$cbMissed = new CCheckBox('rules['.$key.'][missed]', isset($rules[$key]['missed']));

			$table->addRow(array($title, $cbExist, $cbMissed));
		}

		$form->addRow(S_RULES, $table);

		$form->addItemToBottomRow(new CButton('import', S_IMPORT));
		return $form;
	}

<<<<<<< HEAD
	function insert_command_result_form($scriptid,$hostid){
		$result = execute_script($scriptid,$hostid);

		$sql = 'SELECT name '.
				' FROM scripts '.
				' WHERE scriptid='.$scriptid;
		$script_info = DBfetch(DBselect($sql));

		$frmResult = new CFormTable($script_info['name'].': '.script_make_command($scriptid,$hostid));
		$message = $result['value'];
		if($result['response'] == 'failed'){
			error($message);
			$message = '';
		}

		$frmResult->addRow(S_RESULT,new CTextArea('message',$message,100,25,'yes'));
		$frmResult->addItemToBottomRow(new CButton('close',S_CLOSE,'window.close();'));
		$frmResult->show();
=======
	function insert_map_form(){
		$frm_title = 'New system map';

		if(isset($_REQUEST['sysmapid'])){
			$options = array(
				'sysmapids' => $_REQUEST['sysmapid'],
				'output' => API_OUTPUT_EXTEND
			);
			$sysmaps = CMap::get($options);
			$row = reset($sysmaps);
			$frm_title = 'System map: "'.$row['name'].'"';
		}

		if(isset($_REQUEST['sysmapid']) && !isset($_REQUEST['form_refresh'])){
			$name		= $row['name'];
			$width		= $row['width'];
			$height		= $row['height'];
			$backgroundid	= $row['backgroundid'];
			$label_type	= $row['label_type'];
			$label_location	= $row['label_location'];
			$highlight =	$row['highlight'];
			$markelements = $row['markelements'];
			$expandproblem = $row['expandproblem'];
			$show_unack = $row['show_unack'];
		}
		else{
			$name		= get_request('name','');
			$width		= get_request('width',800);
			$height		= get_request('height',600);
			$backgroundid	= get_request('backgroundid',0);
			$label_type	= get_request('label_type',0);
			$label_location	= get_request('label_location',0);
			$highlight = get_request('highlight',0);
			$markelements = get_request('markelements',0);
			$expandproblem = get_request('expandproblem',0);
			$show_unack = get_request('show_unack', 0);
		}

		$frmMap = new CFormTable($frm_title,'sysmaps.php');
		$frmMap->setHelp('web.sysmaps.map.php');

		if(isset($_REQUEST['sysmapid']))
			$frmMap->addVar('sysmapid',$_REQUEST['sysmapid']);

		$frmMap->addRow(S_NAME,new CTextBox('name',$name,32));
		$frmMap->addRow(S_WIDTH,new CNumericBox('width',$width,5));
		$frmMap->addRow(S_HEIGHT,new CNumericBox('height',$height,5));

		$cmbImg = new CComboBox('backgroundid',$backgroundid);
		$cmbImg->addItem(0,S_NO_IMAGE.'...');

		$result=DBselect('SELECT * FROM images WHERE imagetype=2 AND '.DBin_node('imageid').' order by name');
		while($row=DBfetch($result)){
			$cmbImg->addItem(
				$row['imageid'],
				get_node_name_by_elid($row['imageid'], null, ': ').$row['name']
			);
		}

		$frmMap->addRow(S_BACKGROUND_IMAGE,$cmbImg);
		$frmMap->addRow(S_ICON_HIGHLIGHTING, new CCheckBox('highlight',$highlight,null,1));
		$frmMap->addRow(S_MARK_ELEMENTS_ON_TRIGGER_STATUS_CHANGE, new CCheckBox('markelements',$markelements,null,1));
		$frmMap->addRow(S_EXPAND_SINGLE_PROBLEM, new CCheckBox('expandproblem',$expandproblem,null,1));


		$cmbLabel = new CComboBox('label_type',$label_type);
		$cmbLabel->addItem(0,S_LABEL);
		$cmbLabel->addItem(1,S_IP_ADDRESS);
		$cmbLabel->addItem(2,S_ELEMENT_NAME);
		$cmbLabel->addItem(3,S_STATUS_ONLY);
		$cmbLabel->addItem(4,S_NOTHING);
		$frmMap->addRow(S_ICON_LABEL_TYPE,$cmbLabel);

		$cmbLocation = new CComboBox('label_location',$label_location);

		$cmbLocation->addItem(0,S_BOTTOM);
		$cmbLocation->addItem(1,S_LEFT);
		$cmbLocation->addItem(2,S_RIGHT);
		$cmbLocation->addItem(3,S_TOP);
		$frmMap->addRow(S_ICON_LABEL_LOCATION,$cmbLocation);

		$config = select_config();
		$cb = new CComboBox('show_unack', $show_unack);
		$cb->addItems(array(
			EXTACK_OPTION_ALL => S_O_ALL,
			EXTACK_OPTION_BOTH => S_O_SEPARATED,
			EXTACK_OPTION_UNACK => S_O_UNACKNOWLEDGED_ONLY,
		));
		$cb->setEnabled($config['event_ack_enable']);
		if(!$config['event_ack_enable']){
			$cb->setAttribute('title', S_EVENT_ACKNOWLEDGING_DISABLED);
		}
		$frmMap->addRow(S_PROBLEM_DISPLAY, $cb);

		$frmMap->addItemToBottomRow(new CButton('save',S_SAVE));

		if(isset($_REQUEST['sysmapid'])){
			$frmMap->addItemToBottomRow(SPACE);
			$frmMap->addItemToBottomRow(new CButtonDelete(S_DELETE_SYSTEM_MAP_Q,
					url_param('form').url_param('sysmapid')));
		}

		$frmMap->addItemToBottomRow(SPACE);
		$frmMap->addItemToBottomRow(new CButtonCancel());

		return $frmMap;
>>>>>>> 5b7cb0b6
	}

	function get_regexp_form(){
		$frm_title = S_REGULAR_EXPRESSION;

		if(isset($_REQUEST['regexpid']) && !isset($_REQUEST["form_refresh"])){
			$sql = 'SELECT re.* '.
				' FROM regexps re '.
				' WHERE '.DBin_node('re.regexpid').
					' AND re.regexpid='.$_REQUEST['regexpid'];
			$regexp = DBfetch(DBSelect($sql));

			$frm_title .= ' ['.$regexp['name'].']';

			$rename			= $regexp['name'];
			$test_string	= $regexp['test_string'];

			$expressions = array();
			$sql = 'SELECT e.* '.
					' FROM expressions e '.
					' WHERE '.DBin_node('e.expressionid').
						' AND e.regexpid='.$regexp['regexpid'].
					' ORDER BY e.expression_type';

			$db_exps = DBselect($sql);
			while($exp = DBfetch($db_exps)){
				$expressions[] = $exp;
			}
		}
		else{
			$rename			= get_request('rename','');
			$test_string	= get_request('test_string','');

			$expressions 	= get_request('expressions',array());
		}

		$tblRE = new CTable('','formtable nowrap');

		$tblRE->addRow(array(S_NAME, new CTextBox('rename', $rename, 60)));
		$tblRE->addRow(array(S_TEST_STRING, new CTextArea('test_string', $test_string, 66, 5)));

		$tabExp = new CTableInfo();

		$td1 = new CCol(S_EXPRESSION);
		$td2 = new CCol(S_EXPECTED_RESULT);
		$td3 = new CCol(S_RESULT);

		$tabExp->setHeader(array($td1,$td2,$td3));

		$final_result = !empty($test_string);

		foreach($expressions as $id => $expression){

			$results = array();
			$paterns = array($expression['expression']);

			if(!empty($test_string)){
				if($expression['expression_type'] == EXPRESSION_TYPE_ANY_INCLUDED){
					$paterns = explode($expression['exp_delimiter'],$expression['expression']);
				}

				if(uint_in_array($expression['expression_type'], array(EXPRESSION_TYPE_TRUE,EXPRESSION_TYPE_FALSE))){
					if($expression['case_sensitive'])
//						$results[$id] = ereg($paterns[0],$test_string);
						$results[$id] = preg_match('/'.$paterns[0].'/',$test_string);
					else
//						$results[$id] = eregi($paterns[0],$test_string);
						$results[$id] = preg_match('/'.$paterns[0].'/i',$test_string);

					if($expression['expression_type'] == EXPRESSION_TYPE_TRUE)
						$final_result &= $results[$id];
					else
						$final_result &= !$results[$id];
				}
				else{
					$results[$id] = true;

					$tmp_result = false;
					if($expression['case_sensitive']){
						foreach($paterns as $pid => $patern){
							$tmp_result |= (zbx_strstr($test_string,$patern) !== false);
						}
					}
					else{
						foreach($paterns as $pid => $patern){
							$tmp_result |= (zbx_stristr($test_string,$patern) !== false);
						}
					}

					if(uint_in_array($expression['expression_type'], array(EXPRESSION_TYPE_INCLUDED, EXPRESSION_TYPE_ANY_INCLUDED)))
						$results[$id] &= $tmp_result;
					else if($expression['expression_type'] == EXPRESSION_TYPE_NOT_INCLUDED){
						$results[$id] &= !$tmp_result;
					}
					$final_result &= $results[$id];
				}
			}

			if(isset($results[$id]) && $results[$id])
				$exp_res = new CSpan(S_TRUE_BIG,'green bold');
			else
				$exp_res = new CSpan(S_FALSE_BIG,'red bold');

			$expec_result = expression_type2str($expression['expression_type']);
			if(EXPRESSION_TYPE_ANY_INCLUDED == $expression['expression_type'])
				$expec_result.=' ('.S_DELIMITER."='".$expression['exp_delimiter']."')";

			$tabExp->addRow(array(
						$expression['expression'],
						$expec_result,
						$exp_res
					));
		}

		$td = new CCol(S_COMBINED_RESULT,'bold');
		$td->setColSpan(2);

		if($final_result)
			$final_result = new CSpan(S_TRUE_BIG,'green bold');
		else
			$final_result = new CSpan(S_FALSE_BIG,'red bold');

		$tabExp->addRow(array(
					$td,
					$final_result
				));

		$tblRE->addRow(array(S_RESULT,$tabExp));

		$tblFoot = new CTableInfo(null);

		$td = new CCol(array(new CButton('save',S_SAVE)));
		$td->setColSpan(2);
		$td->addStyle('text-align: right;');

		$td->addItem(SPACE);
		$td->addItem(new CButton('test',S_TEST));

		if(isset($_REQUEST['regexpid'])){
			$td->addItem(SPACE);
			$td->addItem(new CButton('clone',S_CLONE));

			$td->addItem(SPACE);
			$td->addItem(new CButtonDelete(S_DELETE_REGULAR_EXPRESSION_Q,url_param('form').url_param('config').url_param('regexpid')));
		}

		$td->addItem(SPACE);
		$td->addItem(new CButtonCancel(url_param("regexpid")));

		$tblFoot->setFooter($td);

	return array($tblRE,$tblFoot);
	}

	function get_expressions_tab(){

		if(isset($_REQUEST['regexpid']) && !isset($_REQUEST["form_refresh"])){
			$expressions = array();
			$sql = 'SELECT e.* '.
					' FROM expressions e '.
					' WHERE '.DBin_node('e.expressionid').
						' AND e.regexpid='.$_REQUEST['regexpid'].
					' ORDER BY e.expression_type';

			$db_exps = DBselect($sql);
			while($exp = DBfetch($db_exps)){
				$expressions[] = $exp;
			}
		}
		else{
			$expressions 	= get_request('expressions',array());
		}

		$tblExp = new CTableInfo();
		$tblExp->setHeader(array(
				new CCheckBox('all_expressions',null,'checkAll("Regular expression","all_expressions","g_expressionid");'),
				S_EXPRESSION,
				S_EXPECTED_RESULT,
				S_CASE_SENSITIVE,
				S_EDIT
			));

//		zbx_rksort($timeperiods);
		foreach($expressions as $id => $expression){

			$exp_result = expression_type2str($expression['expression_type']);
			if(EXPRESSION_TYPE_ANY_INCLUDED == $expression['expression_type'])
				$exp_result.=' ('.S_DELIMITER."='".$expression['exp_delimiter']."')";

			$tblExp->addRow(array(
				new CCheckBox('g_expressionid[]', 'no', null, $id),
				$expression['expression'],
				$exp_result,
				$expression['case_sensitive']?S_YES:S_NO,
				new CButton('edit_expressionid['.$id.']',S_EDIT)
				));


			$tblExp->addItem(new Cvar('expressions['.$id.'][expression]',		$expression['expression']));
			$tblExp->addItem(new Cvar('expressions['.$id.'][expression_type]',	$expression['expression_type']));
			$tblExp->addItem(new Cvar('expressions['.$id.'][case_sensitive]',	$expression['case_sensitive']));
			$tblExp->addItem(new Cvar('expressions['.$id.'][exp_delimiter]',	$expression['exp_delimiter']));
		}

		$buttons = array();
		if(!isset($_REQUEST['new_expression'])){
			$buttons[] = new CButton('new_expression',S_NEW);
			$buttons[] = new CButton('delete_expression',S_DELETE);
		}

		$td = new CCol($buttons);
		$td->setAttribute('colspan','5');
		$td->setAttribute('style','text-align: right;');


		$tblExp->setFooter($td);

	return $tblExp;
	}

	function get_expression_form(){
		$tblExp = new CTable();

		/* init new_timeperiod variable */
		$new_expression = get_request('new_expression', array());

		if(is_array($new_expression) && isset($new_expression['id'])){
			$tblExp->addItem(new Cvar('new_expression[id]',$new_expression['id']));
		}

		if(!is_array($new_expression)){
			$new_expression = array();
		}

		if(!isset($new_expression['expression']))			$new_expression['expression']		= '';
		if(!isset($new_expression['expression_type']))		$new_expression['expression_type']	= EXPRESSION_TYPE_INCLUDED;
		if(!isset($new_expression['case_sensitive']))		$new_expression['case_sensitive']	= 0;
		if(!isset($new_expression['exp_delimiter']))		$new_expression['exp_delimiter']	= ',';

		$tblExp->addRow(array(S_EXPRESSION, new CTextBox('new_expression[expression]',$new_expression['expression'],60)));

		$cmbType = new CComboBox('new_expression[expression_type]',$new_expression['expression_type'],'javascript: submit();');
		$cmbType->addItem(EXPRESSION_TYPE_INCLUDED,expression_type2str(EXPRESSION_TYPE_INCLUDED));
		$cmbType->addItem(EXPRESSION_TYPE_ANY_INCLUDED,expression_type2str(EXPRESSION_TYPE_ANY_INCLUDED));
		$cmbType->addItem(EXPRESSION_TYPE_NOT_INCLUDED,expression_type2str(EXPRESSION_TYPE_NOT_INCLUDED));
		$cmbType->addItem(EXPRESSION_TYPE_TRUE,expression_type2str(EXPRESSION_TYPE_TRUE));
		$cmbType->addItem(EXPRESSION_TYPE_FALSE,expression_type2str(EXPRESSION_TYPE_FALSE));

		$tblExp->addRow(array(S_EXPRESSION_TYPE,$cmbType));

		if(EXPRESSION_TYPE_ANY_INCLUDED == $new_expression['expression_type']){
			$cmbDelimiter = new CComboBox('new_expression[exp_delimiter]',$new_expression['exp_delimiter']);
			$cmbDelimiter->addItem(',',',');
			$cmbDelimiter->addItem('.','.');
			$cmbDelimiter->addItem('/','/');

			$tblExp->addRow(array(S_DELIMITER,$cmbDelimiter));
		}
		else{
			$tblExp->addItem(new Cvar('new_expression[exp_delimiter]',$new_expression['exp_delimiter']));
		}

		$chkbCase = new CCheckBox('new_expression[case_sensitive]', $new_expression['case_sensitive'],null,1);

		$tblExp->addRow(array(S_CASE_SENSITIVE,$chkbCase));

		$tblExpFooter = new CTableInfo($tblExp);

		$oper_buttons = array();

		$oper_buttons[] = new CButton('add_expression',isset($new_expression['id'])?S_SAVE:S_ADD);
		$oper_buttons[] = new CButton('cancel_new_expression',S_CANCEL);

		$td = new CCol($oper_buttons);
		$td->setAttribute('colspan',2);
		$td->setAttribute('style','text-align: right;');

		$tblExpFooter->setFooter($td);
// end of condition list preparation
	return $tblExpFooter;
	}

/**
* returns Ctable object with host header
*
* {@source}
* @access public
* @static
* @version 1
*
* @param string $hostid
* @param array $elemnts [items, triggers, graphs, applications]
* @return object
*/
	function get_header_host_table($hostid, $elements){
		$header_host_opt = array(
			'hostids' => $hostid,
			'extendoutput' => 1,
			'templated_hosts' => 1,
		);
		if(str_in_array('items', $elements))
			$header_host_opt['select_items'] = 1;
		if(str_in_array('triggers', $elements))
			$header_host_opt['select_triggers'] = 1;
		if(str_in_array('graphs', $elements))
			$header_host_opt['select_graphs'] = 1;
		if(str_in_array('applications', $elements))
			$header_host_opt['select_applications'] = 1;

		$header_host = CHost::get($header_host_opt);
		$header_host = array_pop($header_host);


		$description = array();
		if($header_host['proxy_hostid']){
			$proxy = get_host_by_hostid($header_host['proxy_hostid']);
			$description[] = $proxy['host'].':';
		}
		$description[] = $header_host['host'];

		if(str_in_array('items', $elements)){
			$items = array(new CLink(S_ITEMS, 'items.php?hostid='.$header_host['hostid']),
				' ('.count($header_host['items']).')');
		}
		if(str_in_array('triggers', $elements)){
			$triggers = array(new CLink(S_TRIGGERS, 'triggers.php?hostid='.$header_host['hostid']),
				' ('.count($header_host['triggers']).')');
		}
		if(str_in_array('graphs', $elements)){
			$graphs = array(new CLink(S_GRAPHS, 'graphs.php?hostid='.$header_host['hostid']),
				' ('.count($header_host['graphs']).')');
		}
		if(str_in_array('applications', $elements)){
			$applications = array(new CLink(S_APPLICATIONS, 'applications.php?hostid='.$header_host['hostid']),
				' ('.count($header_host['applications']).')');
		}

		$tbl_header_host = new CTable();
		if($header_host['status'] == HOST_STATUS_TEMPLATE){

			$tbl_header_host->addRow(array(
				new CLink(bold(S_TEMPLATE_LIST), 'templates.php?templateid='.$header_host['hostid'].url_param('groupid')),
				(str_in_array('applications', $elements) ? $applications : null),
				(str_in_array('items', $elements) ? $items : null),
				(str_in_array('triggers', $elements) ? $triggers : null),
				(str_in_array('graphs', $elements) ? $graphs : null),
				array(bold(S_TEMPLATE.': '), $description)
			));
		}
		else{
			$dns = empty($header_host['dns']) ? '-' : $header_host['dns'];
			$ip = empty($header_host['ip']) ? '-' : $header_host['ip'];
			$port = empty($header_host['port']) ? '-' : $header_host['port'];
			if(1 == $header_host['useip'])
				$ip = bold($ip);
			else
				$dns = bold($dns);

			switch($header_host['status']){
				case HOST_STATUS_MONITORED:
					$status=new CSpan(S_MONITORED, 'off');
					break;
				case HOST_STATUS_NOT_MONITORED:
					$status=new CSpan(S_NOT_MONITORED, 'off');
					break;
				default:
					$status=S_UNKNOWN;
			}

			if($header_host['available'] == HOST_AVAILABLE_TRUE)
				$available=new CSpan(S_AVAILABLE,'off');
			else if($header_host['available'] == HOST_AVAILABLE_FALSE)
				$available=new CSpan(S_NOT_AVAILABLE,'on');
			else if($header_host['available'] == HOST_AVAILABLE_UNKNOWN)
				$available=new CSpan(S_UNKNOWN,'unknown');

			$tbl_header_host->addRow(array(
				new CLink(bold(S_HOST_LIST), 'hosts.php?hostid='.$header_host['hostid'].url_param('groupid')),
				(str_in_array('applications', $elements) ? $applications : null),
				(str_in_array('items', $elements) ? $items : null),
				(str_in_array('triggers', $elements) ? $triggers : null),
				(str_in_array('graphs', $elements) ? $graphs : null),
				array(bold(S_HOST.': '),$description),
				array(bold(S_DNS.': '), $dns),
				array(bold(S_IP.': '), $ip),
				array(bold(S_PORT.': '), $port),
				array(bold(S_STATUS.': '), $status),
				array(bold(S_AVAILABILITY.': '), $available)
			));
		}
		$tbl_header_host->setClass('infobox');

		return $tbl_header_host;
	}

	function get_macros_widget($hostid = null){

		if(isset($_REQUEST['form_refresh'])){
			$macros = get_request('macros', array());
		}
		else if($hostid > 0){
			$macros = CUserMacro::get(array('output' => API_OUTPUT_EXTEND, 'hostids' => $hostid));
			order_result($macros, 'macro');
		}
		else if($hostid === null){
			$macros = CUserMacro::get(array('output' => API_OUTPUT_EXTEND, 'globalmacro' => 1));
			order_result($macros, 'macro');
		}
		else{
			$macros = array();
		}

		if(empty($macros)){
			$macros = array(0 => array('macro' => '', 'value' => ''));
		}

		$macros_tbl = new CTable(SPACE, 'formElementTable');
		$macros_tbl->setAttribute('id', 'tbl_macros');
		$macros_tbl->addRow(array(SPACE, S_MACRO, SPACE, S_VALUE));

		insert_js('
			function addMacroRow(){
				if(typeof(addMacroRow.macro_count) == "undefined"){
					addMacroRow.macro_count = '.count($macros).';
				}

				var tr = document.createElement("tr");
				tr.className = (addMacroRow.macro_count % 2) ? "form_even_row" : "form_odd_row";

				var td1 = document.createElement("td");
				tr.appendChild(td1);

				var cb = document.createElement("input");
				cb.setAttribute("type", "checkbox");
				cb.className = "checkbox";
				td1.appendChild(cb);
				td1.appendChild(document.createTextNode(" "));

				var td2 = document.createElement("td");
				tr.appendChild(td2);

				var text1 = document.createElement("input");
				text1.setAttribute("type", "text");
				text1.setAttribute("name", "macros["+addMacroRow.macro_count+"][macro]");
				text1.className = "biginput";
				text1.setAttribute("size",30);
				text1.setAttribute("placeholder","{$MACRO}");
				td2.appendChild(text1);
				td2.appendChild(document.createTextNode(" "));

				var td3 = document.createElement("td");
				tr.appendChild(td3);

				var span = document.createElement("span");
				span.innerHTML = "&rArr;";
				span.setAttribute("style", "vertical-align:top;");
				td3.appendChild(span);

				var td4 = document.createElement("td");
				tr.appendChild(td4);

				var text2 = document.createElement("input");
				text2.setAttribute("type", "text");
				text2.setAttribute("placeholder","<'.S_VALUE.'>");
				text2.setAttribute("name","macros["+addMacroRow.macro_count+"][value]");
				text2.className = "biginput";
				text2.setAttribute("size",40);
				td4.appendChild(text2);

				var sd = $("row_new_macro").insert({before : tr});
				addMacroRow.macro_count++;
			}
		');

		$macros = array_values($macros);
		foreach($macros as $macroid => $macro){
			$text1 = new CTextBox('macros['.$macroid.'][macro]', $macro['macro'], 30);
			$text1->setAttribute('placeholder', '{$MACRO}');
			$text2 = new CTextBox('macros['.$macroid.'][value]', $macro['value'], 40);
			$text2->setAttribute('placeholder', '<'.S_VALUE.'>');
			$span = new CSpan(RARR);
			$span->addStyle('vertical-align:top;');

			$macros_tbl->addRow(array(new CCheckBox(), $text1, $span, $text2));
		}


		$script = '$$("#tbl_macros input:checked").each(function(obj){ $(obj.parentNode.parentNode).remove(); });';
		$delete_btn = new CButton('macros_del', S_DELETE_SELECTED, $script);
		$delete_btn->setType('button');

		$add_button = new CButton('macro_add', S_ADD, 'javascript: addMacroRow()');
		$add_button->setType('button');

		$buttonRow = new CRow();
		$buttonRow->setAttribute('id', 'row_new_macro');

		$col = new CCol(array($add_button, SPACE, $delete_btn));
		$col->setAttribute('colspan', 4);
		$buttonRow->addItem($col);
		$macros_tbl->addRow($buttonRow);

		$footer = null;
		if($hostid === null){
			$footer = array(new CButton('save', S_SAVE));
		}

		return new CFormElement(S_MACROS, $macros_tbl, $footer);

	}

?><|MERGE_RESOLUTION|>--- conflicted
+++ resolved
@@ -4913,135 +4913,6 @@
 		return $form;
 	}
 
-<<<<<<< HEAD
-	function insert_command_result_form($scriptid,$hostid){
-		$result = execute_script($scriptid,$hostid);
-
-		$sql = 'SELECT name '.
-				' FROM scripts '.
-				' WHERE scriptid='.$scriptid;
-		$script_info = DBfetch(DBselect($sql));
-
-		$frmResult = new CFormTable($script_info['name'].': '.script_make_command($scriptid,$hostid));
-		$message = $result['value'];
-		if($result['response'] == 'failed'){
-			error($message);
-			$message = '';
-		}
-
-		$frmResult->addRow(S_RESULT,new CTextArea('message',$message,100,25,'yes'));
-		$frmResult->addItemToBottomRow(new CButton('close',S_CLOSE,'window.close();'));
-		$frmResult->show();
-=======
-	function insert_map_form(){
-		$frm_title = 'New system map';
-
-		if(isset($_REQUEST['sysmapid'])){
-			$options = array(
-				'sysmapids' => $_REQUEST['sysmapid'],
-				'output' => API_OUTPUT_EXTEND
-			);
-			$sysmaps = CMap::get($options);
-			$row = reset($sysmaps);
-			$frm_title = 'System map: "'.$row['name'].'"';
-		}
-
-		if(isset($_REQUEST['sysmapid']) && !isset($_REQUEST['form_refresh'])){
-			$name		= $row['name'];
-			$width		= $row['width'];
-			$height		= $row['height'];
-			$backgroundid	= $row['backgroundid'];
-			$label_type	= $row['label_type'];
-			$label_location	= $row['label_location'];
-			$highlight =	$row['highlight'];
-			$markelements = $row['markelements'];
-			$expandproblem = $row['expandproblem'];
-			$show_unack = $row['show_unack'];
-		}
-		else{
-			$name		= get_request('name','');
-			$width		= get_request('width',800);
-			$height		= get_request('height',600);
-			$backgroundid	= get_request('backgroundid',0);
-			$label_type	= get_request('label_type',0);
-			$label_location	= get_request('label_location',0);
-			$highlight = get_request('highlight',0);
-			$markelements = get_request('markelements',0);
-			$expandproblem = get_request('expandproblem',0);
-			$show_unack = get_request('show_unack', 0);
-		}
-
-		$frmMap = new CFormTable($frm_title,'sysmaps.php');
-		$frmMap->setHelp('web.sysmaps.map.php');
-
-		if(isset($_REQUEST['sysmapid']))
-			$frmMap->addVar('sysmapid',$_REQUEST['sysmapid']);
-
-		$frmMap->addRow(S_NAME,new CTextBox('name',$name,32));
-		$frmMap->addRow(S_WIDTH,new CNumericBox('width',$width,5));
-		$frmMap->addRow(S_HEIGHT,new CNumericBox('height',$height,5));
-
-		$cmbImg = new CComboBox('backgroundid',$backgroundid);
-		$cmbImg->addItem(0,S_NO_IMAGE.'...');
-
-		$result=DBselect('SELECT * FROM images WHERE imagetype=2 AND '.DBin_node('imageid').' order by name');
-		while($row=DBfetch($result)){
-			$cmbImg->addItem(
-				$row['imageid'],
-				get_node_name_by_elid($row['imageid'], null, ': ').$row['name']
-			);
-		}
-
-		$frmMap->addRow(S_BACKGROUND_IMAGE,$cmbImg);
-		$frmMap->addRow(S_ICON_HIGHLIGHTING, new CCheckBox('highlight',$highlight,null,1));
-		$frmMap->addRow(S_MARK_ELEMENTS_ON_TRIGGER_STATUS_CHANGE, new CCheckBox('markelements',$markelements,null,1));
-		$frmMap->addRow(S_EXPAND_SINGLE_PROBLEM, new CCheckBox('expandproblem',$expandproblem,null,1));
-
-
-		$cmbLabel = new CComboBox('label_type',$label_type);
-		$cmbLabel->addItem(0,S_LABEL);
-		$cmbLabel->addItem(1,S_IP_ADDRESS);
-		$cmbLabel->addItem(2,S_ELEMENT_NAME);
-		$cmbLabel->addItem(3,S_STATUS_ONLY);
-		$cmbLabel->addItem(4,S_NOTHING);
-		$frmMap->addRow(S_ICON_LABEL_TYPE,$cmbLabel);
-
-		$cmbLocation = new CComboBox('label_location',$label_location);
-
-		$cmbLocation->addItem(0,S_BOTTOM);
-		$cmbLocation->addItem(1,S_LEFT);
-		$cmbLocation->addItem(2,S_RIGHT);
-		$cmbLocation->addItem(3,S_TOP);
-		$frmMap->addRow(S_ICON_LABEL_LOCATION,$cmbLocation);
-
-		$config = select_config();
-		$cb = new CComboBox('show_unack', $show_unack);
-		$cb->addItems(array(
-			EXTACK_OPTION_ALL => S_O_ALL,
-			EXTACK_OPTION_BOTH => S_O_SEPARATED,
-			EXTACK_OPTION_UNACK => S_O_UNACKNOWLEDGED_ONLY,
-		));
-		$cb->setEnabled($config['event_ack_enable']);
-		if(!$config['event_ack_enable']){
-			$cb->setAttribute('title', S_EVENT_ACKNOWLEDGING_DISABLED);
-		}
-		$frmMap->addRow(S_PROBLEM_DISPLAY, $cb);
-
-		$frmMap->addItemToBottomRow(new CButton('save',S_SAVE));
-
-		if(isset($_REQUEST['sysmapid'])){
-			$frmMap->addItemToBottomRow(SPACE);
-			$frmMap->addItemToBottomRow(new CButtonDelete(S_DELETE_SYSTEM_MAP_Q,
-					url_param('form').url_param('sysmapid')));
-		}
-
-		$frmMap->addItemToBottomRow(SPACE);
-		$frmMap->addItemToBottomRow(new CButtonCancel());
-
-		return $frmMap;
->>>>>>> 5b7cb0b6
-	}
-
 	function get_regexp_form(){
 		$frm_title = S_REGULAR_EXPRESSION;
 
