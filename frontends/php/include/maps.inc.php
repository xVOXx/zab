<?php
/*
** ZABBIX
** Copyright (C) 2000-2011 SIA Zabbix
**
** This program is free software; you can redistribute it and/or modify
** it under the terms of the GNU General Public License as published by
** the Free Software Foundation; either version 2 of the License, or
** (at your option) any later version.
**
** This program is distributed in the hope that it will be useful,
** but WITHOUT ANY WARRANTY; without even the implied warranty of
** MERCHANTABILITY or FITNESS FOR A PARTICULAR PURPOSE.  See the
** GNU General Public License for more details.
**
** You should have received a copy of the GNU General Public License
** along with this program; if not, write to the Free Software
** Foundation, Inc., 675 Mass Ave, Cambridge, MA 02139, USA.
**/
?>
<?php
/*
 * Function: map_link_drawtypes
 *
 * Description:
 *     Return available drawing types for links
 *
 * Author:
 *     Eugene Grigorjev
 *
 */
	function map_link_drawtypes(){
		return array(
				MAP_LINK_DRAWTYPE_LINE,
				MAP_LINK_DRAWTYPE_BOLD_LINE,
				(function_exists('imagesetstyle') ? MAP_LINK_DRAWTYPE_DOT : null),
				MAP_LINK_DRAWTYPE_DASHED_LINE
			    );
	}

	function sysmap_element_types($type=null){
		$types = array(
			SYSMAP_ELEMENT_TYPE_HOST => S_HOST,
			SYSMAP_ELEMENT_TYPE_HOST_GROUP => S_HOST_GROUP,
			SYSMAP_ELEMENT_TYPE_TRIGGER => S_TRIGGER,
			SYSMAP_ELEMENT_TYPE_MAP => S_MAP,
			SYSMAP_ELEMENT_TYPE_IMAGE => S_IMAGE,
		);

		if(is_null($type)){
			natsort($types);
			return $types;
		}
		else if(isset($types[$type]))
			return $types[$type];
		else
			return S_UNKNOWN;
	}
/*
 * Function: map_link_drawtype2str
 *
 * Description:
 *     Represent integer value of links drawing type into the string
 *
 * Author:
 *     Eugene Grigorjev
 *
 */
	function map_link_drawtype2str($drawtype){
		switch($drawtype){
			case MAP_LINK_DRAWTYPE_LINE:		$drawtype = S_LINE;			break;
			case MAP_LINK_DRAWTYPE_BOLD_LINE:	$drawtype = S_BOLD_LINE;	break;
			case MAP_LINK_DRAWTYPE_DOT:			$drawtype = S_DOT;			break;
			case MAP_LINK_DRAWTYPE_DASHED_LINE:	$drawtype = S_DASHED_LINE;	break;
			default: $drawtype = S_UNKNOWN;		break;
		}
	return $drawtype;
	}

	function get_sysmap_by_sysmapid($sysmapid){
		$row = DBfetch(DBselect('SELECT * FROM sysmaps WHERE sysmapid='.$sysmapid));
		if($row){
			return	$row;
		}
		error(S_NO_SYSTEM_MAP_WITH.' sysmapid=['.$sysmapid.']');
		return false;
	}

// LINKS
	function add_link($link){
		$link_db_fields = array(
			'sysmapid' => null,
			'label' => '',
			'selementid1' => null,
			'selementid2' => null,
			'drawtype' => 2,
			'color' => 3
		);

		if(!check_db_fields($link_db_fields, $link)){
			$errors[] = array('errno' => ZBX_API_ERROR_PARAMETERS, 'error' => 'Wrong fields for link');
			return false;
		}

		$linkid=get_dbid("sysmaps_links","linkid");

		$result=TRUE;
		foreach($link['linktriggers'] as $id => $linktrigger){
			if(empty($linktrigger['triggerid'])) continue;
			$result&=add_link_trigger($linkid,$linktrigger['triggerid'],$linktrigger['drawtype'],$linktrigger['color']);
		}

		if(!$result){
			return $result;
		}

		$result&=DBexecute('INSERT INTO sysmaps_links '.
			' (linkid,sysmapid,label,selementid1,selementid2,drawtype,color) '.
			' VALUES ('.$linkid.','.$link['sysmapid'].','.zbx_dbstr($link['label']).','.
						$link['selementid1'].','.$link['selementid2'].','.
						$link['drawtype'].','.zbx_dbstr($link['color']).')');

		if(!$result)
			return $result;

	return $linkid;
	}

	function update_link($link){
		$link_db_fields = array(
			'sysmapid' => null,
			'linkid' => null,
			'label' => '',
			'selementid1' => null,
			'selementid2' => null,
			'drawtype' => 2,
			'color' => 3
		);

		if(!check_db_fields($link_db_fields, $link)){
			$result = false;
			$errors[] = array('errno' => ZBX_API_ERROR_PARAMETERS, 'error' => 'Wrong fields for link');
			break;
		}

		$result = delete_all_link_triggers($link['linkid']);

		foreach($link['linktriggers'] as $id => $linktrigger){
			if(empty($linktrigger['triggerid'])) continue;
			$result&=add_link_trigger($link['linkid'],$linktrigger['triggerid'],$linktrigger['drawtype'],$linktrigger['color']);
		}

		if(!$result){
			return $result;
		}

		$result&=DBexecute('UPDATE sysmaps_links SET '.
							' sysmapid='.$link['sysmapid'].', '.
							' label='.zbx_dbstr($link['label']).', '.
							' selementid1='.$link['selementid1'].', '.
							' selementid2='.$link['selementid2'].', '.
							' drawtype='.$link['drawtype'].', '.
							' color='.zbx_dbstr($link['color']).
						' WHERE linkid='.$link['linkid']);
	return	$result;
	}

	function delete_link($linkids){
		zbx_value2array($linkids);

		$result = delete_all_link_triggers($linkids);
		$result&= (bool) DBexecute('DELETE FROM sysmaps_links WHERE '.DBcondition('linkid',$linkids));

	return $result;
	}

	function add_link_trigger($linkid,$triggerid,$drawtype,$color){
		$linktriggerid=get_dbid("sysmaps_link_triggers","linktriggerid");
		$sql = 'INSERT INTO sysmaps_link_triggers (linktriggerid,linkid,triggerid,drawtype,color) '.
					" VALUES ($linktriggerid,$linkid,$triggerid,$drawtype,".zbx_dbstr($color).')';
	return DBexecute($sql);
	}

	function delete_all_link_triggers($linkids){
		zbx_value2array($linkids);

		$result = (bool) DBexecute('DELETE FROM sysmaps_link_triggers WHERE '.DBcondition('linkid',$linkids));
	return $result;
	}

/*
 * Function: check_circle_elements_link
 *
 * Description:
 *     Check for circular map creation
 *
 * Author:
 *     Eugene Grigorjev
 *
 */
	function check_circle_elements_link($sysmapid,$elementid,$elementtype){
		if($elementtype!=SYSMAP_ELEMENT_TYPE_MAP)	return false;

		if(bccomp($sysmapid ,$elementid)==0)	return TRUE;

		$db_elements = DBselect('SELECT elementid, elementtype '.
						' FROM sysmaps_elements '.
						' WHERE sysmapid='.$elementid);

		while($element = DBfetch($db_elements)){
			if(check_circle_elements_link($sysmapid,$element["elementid"],$element["elementtype"]))
				return TRUE;
		}
		return false;
	}


	/******************************************************************************
	 *                                                                            *
	 * Purpose: Delete Element FROM sysmap definition                             *
	 *                                                                            *
	 * Comments: !!! Don't forget sync code with C !!!                            *
	 *                                                                            *
	 ******************************************************************************/
	function delete_sysmaps_element($selementids){
		zbx_value2array($selementids);
		if(empty($selementids)) return true;

		$result = true;
		$linkids = array();

		$sql = 'SELECT linkid '.
				' FROM sysmaps_links '.
				' WHERE '.DBcondition('selementid1',$selementids).
					' OR '.DBcondition('selementid2',$selementids);
		$res=DBselect($sql);
		while($rows = DBfetch($res)){
			$linkids[] = $rows['linkid'];
		}

		if(!empty($linkids)) $result &= delete_link($linkids);

		if(!$result) return	$result;

	return	DBexecute('DELETE FROM sysmaps_elements WHERE '.DBcondition('selementid',$selementids));
	}

	/******************************************************************************
	 *                                                                            *
	 * Comments: !!! Don't forget sync code with C !!!                            *
	 *                                                                            *
	 ******************************************************************************/
	function delete_sysmaps_elements_with_hostid($hostids){
		zbx_value2array($hostids);
		if(empty($hostids)) return true;

		$db_elements = DBselect('SELECT selementid '.
					' FROM sysmaps_elements '.
					' WHERE '.DBcondition('elementid',$hostids).
						' AND elementtype='.SYSMAP_ELEMENT_TYPE_HOST);

		$selementids = array();
		while($db_element = DBfetch($db_elements)){
			$selementids[$db_element['selementid']] = $db_element['selementid'];
		}
		delete_sysmaps_element($selementids);

	return TRUE;
	}

/******************************************************************************
 *                                                                            *
 * Comments: !!! Don't forget sync code with C !!!                            *
 *                                                                            *
 ******************************************************************************/
	function delete_sysmaps_elements_with_triggerid($triggerids){
		zbx_value2array($triggerids);
		if(empty($triggerids)) return true;

		$db_elements = DBselect('SELECT selementid '.
					' FROM sysmaps_elements '.
					' WHERE '.DBcondition('elementid',$triggerids).
						' AND elementtype='.SYSMAP_ELEMENT_TYPE_TRIGGER);
		$selementids = array();
		while($db_element = DBfetch($db_elements)){
			$selementids[$db_element['selementid']] = $db_element['selementid'];
		}
		delete_sysmaps_element($selementids);
	return TRUE;
	}

	function delete_sysmaps_elements_with_groupid($groupids){
		zbx_value2array($groupids);
		if(empty($groupids)) return true;

		$db_elements = DBselect('SELECT selementid '.
						' FROM sysmaps_elements '.
						' WHERE '.DBcondition('elementid',$groupids).
							' AND elementtype='.SYSMAP_ELEMENT_TYPE_HOST_GROUP);
		$selementids = array();
		while($db_element = DBfetch($db_elements)){
			$selementids[$db_element['selementid']] = $db_element['selementid'];
		}
		delete_sysmaps_element($selementids);

	return TRUE;
	}

	function getActionMapBySysmap($sysmap){
		$action_map = new CAreaMap('links'.$sysmap['sysmapid']);

		$hostids = array();
		foreach($sysmap['selements'] as $snum => $selement){
			if($selement['elementtype'] == SYSMAP_ELEMENT_TYPE_HOST)
				$hostids[$selement['elementid']] = $selement['elementid'];
		}

		$scripts_by_hosts = API::Script()->getScriptsByHosts($hostids);

		$options = array(
			'nodeids' => get_current_nodeid(true),
			'hostids' => $hostids,
			'output' => API_OUTPUT_EXTEND,
			'nopermissions' => 1
		);
		$hosts = API::Host()->get($options);
		$hosts = zbx_toHash($hosts, 'hostid');

// Draws elements
		$map_info = getSelementsInfo($sysmap);
//SDII($map_info);

		foreach($sysmap['selements'] as $snum => $db_element){
			$links_menus = '';
			$menus = '';

			if($db_element['elementtype'] == SYSMAP_ELEMENT_TYPE_HOST){
				$host = $hosts[$db_element['elementid']];
				if($host['status'] == HOST_STATUS_MONITORED){
					$host_nodeid = id2nodeid($db_element['elementid']);
					$tools_menus = '';
					foreach($scripts_by_hosts[$db_element['elementid']] as $id => $script){
						$script_nodeid = id2nodeid($script['scriptid']);

						if((bccomp($host_nodeid ,$script_nodeid ) == 0)){
							$str_tmp = zbx_jsvalue('javascript: executeScript('.$db_element['elementid'].', '.
									$script['scriptid'].', '.
									zbx_jsvalue($script['confirmation']).')'
							);

							$tools_menus.= "[".zbx_jsvalue($script['name']).", ".$str_tmp.", null,{'outer' : ['pum_o_item'],'inner' : ['pum_i_item']}],";
						}
					}

					if(!empty($tools_menus)){
						$menus .= "['".S_TOOLS."',null,null,{'outer' : ['pum_oheader'],'inner' : ['pum_iheader']}],";
						$menus .= $tools_menus;
					}
					$links_menus .= "['".S_STATUS_OF_TRIGGERS."',\"javascript: redirect('tr_status.php?hostid=".$db_element['elementid']."');\", null,{'outer' : ['pum_o_item'],'inner' : ['pum_i_item']}],";
				}
			}
			else if($db_element['elementtype'] == SYSMAP_ELEMENT_TYPE_MAP){
				$links_menus .= "['".S_SUBMAP."',\"javascript: redirect('maps.php?sysmapid=".$db_element['elementid']."');\", null,{'outer' : ['pum_o_item'],'inner' : ['pum_i_item']}],";
			}
			else if($db_element['elementtype'] == SYSMAP_ELEMENT_TYPE_TRIGGER){
				$links_menus.= "['".S_STATUS_OF_TRIGGERS."',\"javascript: redirect('events.php?source=0&triggerid=".$db_element['elementid']."&nav_time=".(time()-7*86400)."');\", null,{'outer' : ['pum_o_item'],'inner' : ['pum_i_item']}],";
			}
			else if($db_element['elementtype'] == SYSMAP_ELEMENT_TYPE_HOST_GROUP){
				$links_menus.= "['".S_STATUS_OF_TRIGGERS."',\"javascript: redirect('events.php?source=0&groupid=".$db_element['elementid']."');\", null,{'outer' : ['pum_o_item'],'inner' : ['pum_i_item']}],";
			}

			if(!empty($links_menus)){
				$menus .= "['".S_GO_TO."',null,null,{'outer' : ['pum_oheader'],'inner' : ['pum_iheader']}],";
				$menus .= $links_menus;
			}

			if(!empty($db_element['urls'])){
				order_result($db_element['urls'], 'name');
				$menus .= "['".S_LINKS."',null,null,{'outer' : ['pum_oheader'],'inner' : ['pum_iheader']}],";
				foreach($db_element['urls'] as $url){
					$menus.= "[".zbx_jsvalue($url['name']).",".zbx_jsvalue($url['url']).", 'nosid'],";
				}
			}

			$menus = trim($menus,',');
			$menus = 'show_popup_menu(event,['.$menus.'],180); cancelEvent(event);';

			$back = get_png_by_selement($db_element, $map_info[$db_element['selementid']]);
			if(!$back) continue;
			$r_area = new CArea(
				array(
					$db_element['x'],
					$db_element['y'],
					$db_element['x'] + imagesx($back),
					$db_element['y'] + imagesy($back)),
				'', '', 'rect'
			);

			if(!empty($menus))
				$r_area->addAction('onclick', 'javascript: '.$menus);

			$action_map->addItem($r_area);
		}

		$jsmenu = new CPUMenu(null,170);
		$jsmenu->InsertJavaScript();

	return $action_map;
	}

	function get_icon_center_by_selement($element, $info=null){

		$x = $element['x'];
		$y = $element['y'];

		$image = get_png_by_selement($element, $info);
		if($image){
			$x += imagesx($image) / 2;
			$y += imagesy($image) / 2;
		}

	return array($x, $y);
	}

	function MyDrawLine($image,$x1,$y1,$x2,$y2,$color,$drawtype){
		if($drawtype == MAP_LINK_DRAWTYPE_BOLD_LINE){
			imageline($image,$x1,$y1,$x2,$y2,$color);
			if(abs($x1-$x2) < abs($y1-$y2)){
				$x1++;
				$x2++;
			}
			else{
				$y1++;
				$y2++;
			}

			imageline($image,$x1,$y1,$x2,$y2,$color);
		}
		else if($drawtype == MAP_LINK_DRAWTYPE_DASHED_LINE){
			if(function_exists('imagesetstyle')){
/* Use imagesetstyle+imageline instead of bugged ImageDashedLine */
				$style = array(
					$color, $color, $color, $color,
					IMG_COLOR_TRANSPARENT, IMG_COLOR_TRANSPARENT, IMG_COLOR_TRANSPARENT, IMG_COLOR_TRANSPARENT
					);

				imagesetstyle($image, $style);
				imageline($image,$x1,$y1,$x2,$y2,IMG_COLOR_STYLED);
			}
			else{
				ImageDashedLine($image,$x1,$y1,$x2,$y2,$color);
			}
		}
		else if($drawtype == MAP_LINK_DRAWTYPE_DOT && function_exists('imagesetstyle')){
			$style = array($color,IMG_COLOR_TRANSPARENT, IMG_COLOR_TRANSPARENT, IMG_COLOR_TRANSPARENT);
			imagesetstyle($image, $style);
			imageline($image,$x1,$y1,$x2,$y2,IMG_COLOR_STYLED);
		}
		else{
			imageline($image,$x1,$y1,$x2,$y2,$color);
		}
	}

	function get_png_by_selement($selement, $info){

		switch($info['icon_type']){
			case SYSMAP_ELEMENT_ICON_ON:
				$info['iconid'] = $selement['iconid_on'];
				break;
			case SYSMAP_ELEMENT_ICON_MAINTENANCE:
				$info['iconid'] = $selement['iconid_maintenance'];
				break;
			case SYSMAP_ELEMENT_ICON_DISABLED:
				$info['iconid'] = $selement['iconid_disabled'];
				break;
			case SYSMAP_ELEMENT_ICON_OFF:
			default:
// element image
				$info['iconid'] = $selement['iconid_off'];
				break;
		}

// Process for default icons
		if($info['iconid'] == 0) $info['iconid'] = $selement['iconid_off'];
//------

		$image = get_image_by_imageid($info['iconid']);

		if(!$image){
			return get_default_image(true);
		}

	return imagecreatefromstring($image['image']);
	}

	function get_selement_iconid($selement, $info=null){
		if($selement['selementid'] > 0){
			if(is_null($info)){
// get sysmap
				$options = array(
					'sysmapids' => $selement['sysmapid'],
					'output' => API_OUTPUT_EXTEND
				);
				$sysmaps = API::Map()->get($options);
				$sysmap = reset($sysmaps);
				$sysmap['selements'] = array($selement);

				$map_info = getSelementsInfo($sysmap);
				$info = reset($map_info);
//-----
			}
//SDI($info);

			switch($info['icon_type']){
				case SYSMAP_ELEMENT_ICON_OFF:
					$info['iconid'] = $selement['iconid_off'];
					break;
				case SYSMAP_ELEMENT_ICON_ON:
					$info['iconid'] = $selement['iconid_on'];
					break;
				case SYSMAP_ELEMENT_ICON_MAINTENANCE:
					$info['iconid'] = $selement['iconid_maintenance'];
					break;
			}

// Process for default icons
			if($info['iconid'] == 0) $info['iconid'] = $selement['iconid_off'];
//------
		}
		else{
			$info['iconid'] = $selement['iconid_off'];
		}

	return $info['iconid'];
	}

	function get_selement_icons(){
// ICONS
		$el_form_menu = array();
		$el_form_menu['icons'] = array();

		$result = DBselect('SELECT * FROM images WHERE imagetype=1 AND '.DBin_node('imageid').' ORDER BY name');
		while($row=DBfetch($result)){
			$row['name'] = get_node_name_by_elid($row['imageid']).$row['name'];
			$el_form_menu['icons'][$row['imageid']] = $row['name'];
		}

		$menu = 'var zbxSelementIcons = '.zbx_jsvalue($el_form_menu, true).';';

	return $menu;
	}

	function convertColor($im,$color){

		$RGB = array(
			hexdec('0x'.substr($color, 0,2)),
			hexdec('0x'.substr($color, 2,2)),
			hexdec('0x'.substr($color, 4,2))
			);


	return imagecolorallocate($im,$RGB[0],$RGB[1],$RGB[2]);
	}

	function expandMapLabels(&$map){
		foreach($map['selements'] as $snum => $selement){
			$map['selements'][$snum]['label_expanded'] = expand_map_element_label_by_data($selement);
		}

		foreach($map['links'] as $lnum => $link){
			$map['links'][$lnum]['label_expanded'] = expand_map_element_label_by_data(null, $link);
		}
	}
/*
 * Function: expand_map_element_label_by_data
 *
 * Description:
 *     substitute simple macros {HOSTNAME}, {HOST.CONN}, {HOST.DNS}, {IPADDRESS} and
 *     functions {hostname:key.min/max/avg/last(...)}
 *     in data string with real values
 *
 * Author:
 *     Aleksander Vladishev
 *
 */
	function expand_map_element_label_by_data($db_element, $link = null){
		$label = !is_null($db_element) ? $db_element['label'] : $link['label'];

		if(!is_null($db_element)){
			switch($db_element['elementtype']){
				case SYSMAP_ELEMENT_TYPE_HOST:
				case SYSMAP_ELEMENT_TYPE_TRIGGER:
					while(zbx_strstr($label, '{HOSTNAME}') ||
							zbx_strstr($label, '{HOST.DNS}') ||
							zbx_strstr($label, '{IPADDRESS}') ||
							zbx_strstr($label, '{HOST.CONN}'))
					{
						if($db_element['elementtype'] == SYSMAP_ELEMENT_TYPE_HOST){
							$sql = 'SELECT hi.*, h.host '.
									' FROM interface hi,hosts h '.
									' WHERE hi.hostid=h.hostid '.
										' AND hi.hostid='.$db_element['elementid'];
						}
						else if($db_element['elementtype'] == SYSMAP_ELEMENT_TYPE_TRIGGER)
							$sql =	'SELECT hi.*, h.host '.
								' FROM interface hi,items i,functions f,hosts h '.
								' WHERE h.hostid=hi.hostid '.
									' AND hi.hostid=i.hostid '.
									' AND i.itemid=f.itemid '.
									' AND f.triggerid='.$db_element['elementid'];
						else{
	// Should never be here
						}

						$db_hosts = DBselect($sql);

						if($db_host = DBfetch($db_hosts)){
							if(zbx_strstr($label, '{HOSTNAME}')){
								$label = str_replace('{HOSTNAME}', $db_host['host'], $label);
							}

							if(zbx_strstr($label, '{HOST.DNS}')){
								$label = str_replace('{HOST.DNS}', $db_host['dns'], $label);
							}

							if(zbx_strstr($label, '{IPADDRESS}')){
								$label = str_replace('{IPADDRESS}', $db_host['ip'], $label);
							}

							if(zbx_strstr($label, '{HOST.CONN}')){
								$label = str_replace('{HOST.CONN}', $db_host['useip'] ? $db_host['ip'] : $db_host['dns'], $label);
							}
						}
					}
				break;
			}

			switch($db_element['elementtype']){
				case SYSMAP_ELEMENT_TYPE_HOST:
				case SYSMAP_ELEMENT_TYPE_MAP:
				case SYSMAP_ELEMENT_TYPE_TRIGGER:
				case SYSMAP_ELEMENT_TYPE_HOST_GROUP:
					while(zbx_strstr($label, '{TRIGGERS.UNACK}')){
						$label = str_replace('{TRIGGERS.UNACK}', get_triggers_unacknowledged($db_element), $label);
					}
					while(zbx_strstr($label, '{TRIGGERS.PROBLEM.UNACK}')){
						$label = str_replace('{TRIGGERS.PROBLEM.UNACK}', get_triggers_unacknowledged($db_element, true), $label);
					}
					while(zbx_strstr($label, '{TRIGGER.EVENTS.UNACK}')){
						$label = str_replace('{TRIGGER.EVENTS.UNACK}', get_events_unacknowledged($db_element), $label);
					}
					while(zbx_strstr($label, '{TRIGGER.EVENTS.PROBLEM.UNACK}')){
						$label = str_replace('{TRIGGER.EVENTS.PROBLEM.UNACK}', get_events_unacknowledged($db_element, null, TRIGGER_VALUE_TRUE), $label);
					}
					while(zbx_strstr($label, '{TRIGGER.PROBLEM.EVENTS.PROBLEM.UNACK}')){
						$label = str_replace('{TRIGGER.PROBLEM.EVENTS.PROBLEM.UNACK}', get_events_unacknowledged($db_element, TRIGGER_VALUE_TRUE, TRIGGER_VALUE_TRUE), $label);
					}
					while(zbx_strstr($label, '{TRIGGERS.ACK}')){
						$label = str_replace('{TRIGGERS.ACK}', get_triggers_unacknowledged($db_element, null, true), $label);
					}
					while(zbx_strstr($label, '{TRIGGERS.PROBLEM.ACK}')){
						$label = str_replace('{TRIGGERS.PROBLEM.ACK}', get_triggers_unacknowledged($db_element, true, true), $label);
					}
					while(zbx_strstr($label, '{TRIGGER.EVENTS.ACK}')){
						$label = str_replace('{TRIGGER.EVENTS.ACK}', get_events_unacknowledged($db_element, null, null, true), $label);
					}
					while(zbx_strstr($label, '{TRIGGER.EVENTS.PROBLEM.ACK}')){
						$label = str_replace('{TRIGGER.EVENTS.PROBLEM.ACK}', get_events_unacknowledged($db_element, null, TRIGGER_VALUE_TRUE, true), $label);
					}
					while(zbx_strstr($label, '{TRIGGER.PROBLEM.EVENTS.PROBLEM.ACK}')){
						$label = str_replace('{TRIGGER.PROBLEM.EVENTS.PROBLEM.ACK}', get_events_unacknowledged($db_element, TRIGGER_VALUE_TRUE, TRIGGER_VALUE_TRUE, true), $label);
					}
					break;
			}
		}

		$pattern="/{(?P<host>.[^}]*):(?P<key>.[^}]*)\.(?P<func>.[^}]*)\((?P<param>.[^}]*)\)*}/u";
		preg_match_all($pattern, $label, $matches);
		foreach($matches[0] as $num => $expr){
			$host = $matches['host'][$num];
			$key = $matches['key'][$num];
			$function = $matches['func'][$num];
			$parameter = $matches['param'][$num];

			$db_items = API::Item()->get(array(
				'filter' => array(
					'host' => $host,
					'key_' => $key,
					'flags' => array(ZBX_FLAG_DISCOVERY_NORMAL, ZBX_FLAG_DISCOVERY_CREATED),
				),
				'output' => API_OUTPUT_EXTEND
			));
			$db_item = reset($db_items);

			if(!$db_item){
				$label = str_replace($expr, '???', $label);
				continue;
			}

			switch($db_item['value_type']){
				case ITEM_VALUE_TYPE_FLOAT:
					$history_table = 'history';
					$order_field = 'clock';
					break;
				case ITEM_VALUE_TYPE_UINT64:
					$history_table = 'history_uint';
					$order_field = 'clock';
					break;
				case ITEM_VALUE_TYPE_TEXT:
					$history_table = 'history_text';
					$order_field = 'id';
					break;
				case ITEM_VALUE_TYPE_LOG:
					$history_table = 'history_log';
					$order_field = 'id';
					break;
				default:
// ITEM_VALUE_TYPE_STR
					$history_table = 'history_str';
					$order_field = 'clock';
			}

			if(0 == strcmp($function, 'last')){
				$sql = 'SELECT value '.
						' FROM '.$history_table.
						' WHERE itemid='.$db_item['itemid'].
						' ORDER BY '.$order_field.' DESC';

				$result = DBselect($sql, 1);
				if(NULL == ($row = DBfetch($result)))
					$label = str_replace($expr, '('.S_NO_DATA_SMALL.')', $label);
				else{
					switch($db_item['value_type']){
						case ITEM_VALUE_TYPE_FLOAT:
						case ITEM_VALUE_TYPE_UINT64:
							$value = convert_units($row['value'], $db_item['units']);
							break;
						default:
							$value = $row['value'];
					}

					$label = str_replace($expr, $value, $label);
				}
			}
			else if((0 == strcmp($function, 'min')) || (0 == strcmp($function, 'max')) || (0 == strcmp($function, 'avg'))){

				if($db_item['value_type'] != ITEM_VALUE_TYPE_FLOAT && $db_item['value_type'] != ITEM_VALUE_TYPE_UINT64){
					$label = str_replace($expr, '???', $label);
					continue;
				}

				$now = time(NULL) - $parameter;
				$sql = 'SELECT '.$function.'(value) as value '.
						' FROM '.$history_table.
						' WHERE clock>'.$now.
							' AND itemid='.$db_item['itemid'];

				$result = DBselect($sql);
				if(NULL == ($row = DBfetch($result)) || is_null($row['value']))
					$label = str_replace($expr, '('.S_NO_DATA_SMALL.')', $label);
				else
					$label = str_replace($expr, convert_units($row['value'], $db_item['units']), $label);
			}
			else{
				$label = str_replace($expr, '???', $label);
				continue;
			}
		}

	return $label;
	}

	function get_map_elements($db_element, &$elements){
		switch($db_element['elementtype']){
			case SYSMAP_ELEMENT_TYPE_HOST_GROUP:
				$elements['hosts_groups'][] = $db_element['elementid'];
				break;
			case SYSMAP_ELEMENT_TYPE_HOST:
				$elements['hosts'][] = $db_element['elementid'];
				break;
			case SYSMAP_ELEMENT_TYPE_TRIGGER:
				$elements['triggers'][] = $db_element['elementid'];
				break;
			case SYSMAP_ELEMENT_TYPE_MAP:
				$sql = 'SELECT DISTINCT elementtype,elementid'.
						' FROM sysmaps_elements'.
						' WHERE sysmapid='.$db_element['elementid'];
				$db_mapselements = DBselect($sql);
				while($db_mapelement = DBfetch($db_mapselements)){
					get_map_elements($db_mapelement, $elements);
				}
				break;
		}
	}

	function add_elementNames(&$selements){
		$hostids = array();
		$triggerids = array();
		$mapids = array();
		$hostgroupids = array();

		foreach($selements as $snum => $selement){
			switch($selement['elementtype']){
				case SYSMAP_ELEMENT_TYPE_HOST:
					$hostids[] = $selement['elementid'];
					break;
				case SYSMAP_ELEMENT_TYPE_MAP:
					$mapids[] = $selement['elementid'];
					break;
				case SYSMAP_ELEMENT_TYPE_TRIGGER:
					$triggerids[] = $selement['elementid'];
					break;
				case SYSMAP_ELEMENT_TYPE_HOST_GROUP:
					$hostgroupids[] = $selement['elementid'];
					break;
				case SYSMAP_ELEMENT_TYPE_IMAGE:
				default:
					break;
			}
		}


		$hosts = API::Host()->get(array('hostids'=>$hostids, 'output'=>API_OUTPUT_EXTEND, 'nopermissions'=>1, 'nodeids' => get_current_nodeid(true)));
		$hosts = zbx_toHash($hosts, 'hostid');

		$maps = API::Map()->get(array('mapids'=>$mapids, 'output'=>API_OUTPUT_EXTEND, 'nopermissions'=>1, 'nodeids' => get_current_nodeid(true)));
		$maps = zbx_toHash($maps, 'sysmapid');

		$triggers = API::Trigger()->get(array('triggerids'=>$triggerids, 'output'=>API_OUTPUT_EXTEND, 'nopermissions'=>1, 'nodeids' => get_current_nodeid(true)));
		$triggers = zbx_toHash($triggers, 'triggerid');

		$hostgroups = API::HostGroup()->get(array('hostgroupids'=>$hostgroupids, 'output'=>API_OUTPUT_EXTEND, 'nopermissions'=>1, 'nodeids' => get_current_nodeid(true)));
		$hostgroups = zbx_toHash($hostgroups, 'groupid');

		foreach($selements as $snum => $selement){
			switch($selement['elementtype']){
				case SYSMAP_ELEMENT_TYPE_HOST:
					$selements[$snum]['elementName'] = $hosts[$selement['elementid']]['host'];
					break;
				case SYSMAP_ELEMENT_TYPE_MAP:
					$selements[$snum]['elementName'] = $maps[$selement['elementid']]['name'];
					break;
				case SYSMAP_ELEMENT_TYPE_TRIGGER:
					$selements[$snum]['elementName'] = expand_trigger_description_by_data($triggers[$selement['elementid']]);
					break;
				case SYSMAP_ELEMENT_TYPE_HOST_GROUP:
					$selements[$snum]['elementName'] = $hostgroups[$selement['elementid']]['name'];
					break;
				case SYSMAP_ELEMENT_TYPE_IMAGE:
				default:
					$selements[$snum]['elementName'] = 'image';
			}
		}
	}

//------------------------------------

 	function getTriggersInfo($selement, $i){
		global $colors;

		$info = array(
			'latelyChanged' => $i['latelyChanged'],
			'ack' => $i['ack'],
			'priority' => $i['priority'],
		);

		if($i['problem']){
			$info['iconid'] = $selement['iconid_on'];
			$info['icon_type'] = SYSMAP_ELEMENT_ICON_ON;
			$info['info'] = array();
			$info['info']['unack'] = array(
				'msg' => S_PROBLEM_BIG,
				'color' => ($i['priority'] > 3) ? $colors['Red'] : $colors['Dark Red']
			);
		}
		else if($i['trigger_disabled']){
			$info['iconid'] = $selement['iconid_disabled'];
			$info['icon_type'] = SYSMAP_ELEMENT_ICON_DISABLED;
			$info['info'] = array(
				'status' => array(
					'msg' => S_DISABLED_BIG,
					'color' => $colors['Dark Red']
				)
			);
		}
		else{
			$info['iconid'] = $selement['iconid_off'];
			$info['icon_type'] = SYSMAP_ELEMENT_ICON_OFF;
			$info['info'] = array(
				'unknown' => array(
					'msg' => S_OK_BIG,
					'color' => $colors['Dark Green'],
				)
			);
		}

		return $info;
	}

 	function getHostsInfo($selement, $i, $show_unack){
		global $colors;

		$info = array(
			'latelyChanged' => $i['latelyChanged'],
			'ack' => $i['ack'],
			'priority' => $i['priority'],
			'info' => array(),
		);
		$has_problem = false;

		if($i['problem']){
			$info['iconid'] = $selement['iconid_on'];
			$info['icon_type'] = SYSMAP_ELEMENT_ICON_ON;

			if(in_array($show_unack, array(EXTACK_OPTION_ALL, EXTACK_OPTION_BOTH))){
				if($i['problem'] > 1)
					$msg = $i['problem'].' '.S_PROBLEMS;
				else if(isset($i['problem_title']))
					$msg = $i['problem_title'];
				else
					$msg = '1 '.S_PROBLEM;

				$info['info']['problem'] = array(
					'msg' => $msg,
					'color' => ($i['priority'] > 3) ? $colors['Red'] : $colors['Dark Red']
				);
			}

			if(in_array($show_unack, array(EXTACK_OPTION_UNACK, EXTACK_OPTION_BOTH)) && $i['problem_unack']){
				$info['info']['unack'] = array(
					'msg' => $i['problem_unack'] . ' '.S_UNACKNOWLEDGED,
					'color' => $colors['Dark Red']
				);
			}

			if($i['unknown']){
				$info['info']['unknown'] = array(
					'msg' => $i['unknown'] . ' ' . S_UNKNOWN,
					'color' => $colors['Gray']
				);
			}
			$has_problem = true;
		}

		if($i['maintenance']){
			$info['iconid'] = $selement['iconid_maintenance'];
			$info['icon_type'] = SYSMAP_ELEMENT_ICON_MAINTENANCE;
			$info['info']['maintenance'] = array(
				'msg' => S_MAINTENANCE_BIG . ' ('.$i['maintenance_title'] . ')',
				'color' => $colors['Orange'],
			);
		}
		else if($i['disabled']){
			$info['iconid'] = $selement['iconid_disabled'];
			$info['icon_type'] = SYSMAP_ELEMENT_ICON_DISABLED;
			$info['info']['status'] = array(
				'msg' => S_DISABLED_BIG,
				'color' => $colors['Dark Red']
			);
		}
		else if(!$has_problem){
			$info['iconid'] = $selement['iconid_off'];
			$info['icon_type'] = SYSMAP_ELEMENT_ICON_OFF;
			$info['info']['unknown'] = array(
				'msg' => S_OK_BIG,
				'color' => $colors['Dark Green'],
			);
		}

		return $info;
	}

 	function getHostGroupsInfo($selement, $i, $show_unack){
		global $colors;

		$info = array(
			'latelyChanged' => $i['latelyChanged'],
			'ack' => $i['ack'],
			'priority' => $i['priority'],
			'info' => array(),
		);
		$has_problem = false;
		$has_status = false;

		if($i['problem']){
			$info['iconid'] = $selement['iconid_on'];
			$info['icon_type'] = SYSMAP_ELEMENT_ICON_ON;

			if(in_array($show_unack, array(EXTACK_OPTION_ALL, EXTACK_OPTION_BOTH))){
				if($i['problem'] > 1)
					$msg = $i['problem'].' '.S_PROBLEMS;
				else if(isset($i['problem_title']))
					$msg = $i['problem_title'];
				else
					$msg = '1 '.S_PROBLEM;

				$info['info']['problem'] = array(
					'msg' => $msg,
					'color' => ($i['priority'] > 3) ? $colors['Red'] : $colors['Dark Red']
				);
			}

			if(in_array($show_unack, array(EXTACK_OPTION_UNACK, EXTACK_OPTION_BOTH)) && $i['problem_unack']){
				$info['info']['unack'] = array(
					'msg' => $i['problem_unack'] . ' '.S_UNACKNOWLEDGED,
					'color' => $colors['Dark Red']
				);
			}

			if($i['unknown']){
				$info['info']['unknown'] = array(
					'msg' => $i['unknown'] . ' ' . S_UNKNOWN,
					'color' => $colors['Gray']
				);
			}
			$has_problem = true;
		}

		if($i['maintenance']){
			if(!$has_problem){
				$info['iconid'] = $selement['iconid_maintenance'];
				$info['icon_type'] = SYSMAP_ELEMENT_ICON_MAINTENANCE;
			}
			$info['info']['maintenance'] = array(
				'msg' => $i['maintenance'] . ' ' .S_MAINTENANCE,
				'color' => $colors['Orange'],
			);
			$has_status = true;
		}
		else if($i['disabled']){
			if(!$has_problem){
				$info['icon_type'] = SYSMAP_ELEMENT_ICON_DISABLED;
				$info['iconid'] = $selement['iconid_disabled'];
			}
			$info['info']['disabled'] = array(
				'msg' => S_DISABLED_BIG,
				'color' => $colors['Dark Red']
			);
			$has_status = true;
		}

		if(!$has_status && !$has_problem){
			$info['icon_type'] = SYSMAP_ELEMENT_ICON_OFF;
			$info['iconid'] = $selement['iconid_off'];
			$info['info']['unknown'] = array(
				'msg' => S_OK_BIG,
				'color' => $colors['Dark Green'],
			);
		}
		return $info;
	}

 	function getMapsInfo($selement, $i, $show_unack){
		global $colors;

		$info = array(
			'latelyChanged' => $i['latelyChanged'],
			'ack' => $i['ack'],
			'priority' => $i['priority'],
			'info' => array(),
		);

		$has_problem = false;
		$has_status = false;

		if($i['problem']){
			$info['iconid'] = $selement['iconid_on'];
			$info['icon_type'] = SYSMAP_ELEMENT_ICON_ON;
			if(in_array($show_unack, array(EXTACK_OPTION_ALL, EXTACK_OPTION_BOTH))){
				if($i['problem'] > 1)
					$msg = $i['problem'].' '.S_PROBLEMS;
				else if(isset($i['problem_title']))
					$msg = $i['problem_title'];
				else
					$msg = '1 '.S_PROBLEM;

				$info['info']['problem'] = array(
					'msg' => $msg,
					'color' => ($i['priority'] > 3) ? $colors['Red'] : $colors['Dark Red']
				);
			}

			if(in_array($show_unack, array(EXTACK_OPTION_UNACK, EXTACK_OPTION_BOTH)) && $i['problem_unack']){
				$info['info']['unack'] = array(
					'msg' => $i['problem_unack'] . ' '.S_UNACKNOWLEDGED,
					'color' => $colors['Dark Red']
				);
			}

			if($i['unknown']){
				$info['info']['unknown'] = array(
					'msg' => $i['unknown'] . ' ' . S_UNKNOWN,
					'color' => $colors['Gray']
				);
			}
			$has_problem = true;
		}

		if($i['maintenance']){
			if(!$has_problem){
				$info['iconid'] = $selement['iconid_maintenance'];
				$info['icon_type'] = SYSMAP_ELEMENT_ICON_MAINTENANCE;
			}
			$info['info']['maintenance'] = array(
				'msg' => $i['maintenance'] . ' ' .S_MAINTENANCE,
				'color' => $colors['Orange'],
			);
			$has_status = true;
		}
		else if($i['disabled']){
			if(!$has_problem){
				$info['icon_type'] = SYSMAP_ELEMENT_ICON_DISABLED;
				$info['iconid'] = $selement['iconid_disabled'];
			}
			$info['info']['disabled'] = array(
				'msg' => S_DISABLED_BIG,
				'color' => $colors['Dark Red']
			);
			$has_status = true;
		}

		if(!$has_status && !$has_problem){
			$info['icon_type'] = SYSMAP_ELEMENT_ICON_OFF;
			$info['iconid'] = $selement['iconid_off'];
			$info['info']['unknown'] = array(
				'msg' => S_OK_BIG,
				'color' => $colors['Dark Green'],
			);
		}

		return $info;
	}

	function getImagesInfo($selement){
		$info = array(
			'iconid' => $selement['iconid_off'],
			'icon_type' => SYSMAP_ELEMENT_ICON_OFF,
			'name' => S_IMAGE,
			'latelyChanged' => false,
		);

		return $info;
	}

	function getSelementsInfo($sysmap){
		$config = select_config();
		$show_unack = $config['event_ack_enable'] ? $sysmap['show_unack'] : EXTACK_OPTION_ALL;

		$triggers_map = array();
		$triggers_map_submaps = array();
		$hostgroups_map = array();
		$hosts_map = array();

		$selements = zbx_toHash($sysmap['selements'], 'selementid');
		foreach($selements as $selementid => $selement){
			$selements[$selementid]['hosts'] = array();
			$selements[$selementid]['triggers'] = array();

			switch($selement['elementtype']){
				case SYSMAP_ELEMENT_TYPE_MAP:
					$mapids = array($selement['elementid']);

					while(!empty($mapids)){
						$options = array(
							'sysmapids' => $mapids,
							'output' => API_OUTPUT_EXTEND,
							'select_selements' => API_OUTPUT_EXTEND,
							'nopermissions' => 1,
							'nodeids' => get_current_nodeid(true)
						);
						$maps = API::Map()->get($options);

						$mapids = array();
						foreach($maps as $map){
							foreach($map['selements'] as $sel){
								switch($sel['elementtype']){
									case SYSMAP_ELEMENT_TYPE_MAP:
										$mapids[] = $sel['elementid'];
									break;
									case SYSMAP_ELEMENT_TYPE_HOST_GROUP:
										$hostgroups_map[$sel['elementid']][$selementid] = $selementid;
									break;
									case SYSMAP_ELEMENT_TYPE_HOST:
										$hosts_map[$sel['elementid']][$selementid] = $selementid;
									break;
									case SYSMAP_ELEMENT_TYPE_TRIGGER:
										$triggers_map_submaps[$sel['elementid']][$selementid] = $selementid;
									break;
								}
							}
						}
					}
				break;
				case SYSMAP_ELEMENT_TYPE_HOST_GROUP:
					$hostgroups_map[$selement['elementid']][$selement['selementid']] = $selement['selementid'];
				break;
				case SYSMAP_ELEMENT_TYPE_HOST:
					$hosts_map[$selement['elementid']][$selement['selementid']] = $selement['selementid'];
				break;
				case SYSMAP_ELEMENT_TYPE_TRIGGER:
					$triggers_map[$selement['elementid']][$selement['selementid']] = $selement['selementid'];
				break;
			}
		}


// get hosts data {{{
		$all_hosts = array();
		if(!empty($hosts_map)){
			$options = array(
				'hostids' => array_keys($hosts_map),
				'output' => API_OUTPUT_EXTEND,
				'nopermissions' => 1,
				'nodeids' => get_current_nodeid(true),
			);
			$hosts = API::Host()->get($options);
			$all_hosts = array_merge($all_hosts, $hosts);
			foreach($hosts as $host){
				foreach($hosts_map[$host['hostid']] as $belongs_to_sel){
					$selements[$belongs_to_sel]['hosts'][$host['hostid']] = $host['hostid'];
				}
			}
		}

		if(!empty($hostgroups_map)){
			$options = array(
				'groupids' => array_keys($hostgroups_map),
				'output' => API_OUTPUT_EXTEND,
				'nopermissions' => 1,
				'nodeids' => get_current_nodeid(true),
			);
			$hosts = API::Host()->get($options);
			$all_hosts = array_merge($all_hosts, $hosts);
			foreach($hosts as $host){
				foreach($host['groups'] as $group){
					foreach($hostgroups_map[$group['groupid']] as $belongs_to_sel){
						$selements[$belongs_to_sel]['hosts'][$host['hostid']] = $host['hostid'];

// add hosts to hosts_map for trigger selection;
						if(!isset($hosts_map[$host['hostid']])) $hosts_map[$host['hostid']] = array();
						$hosts_map[$host['hostid']][$belongs_to_sel] = $belongs_to_sel;
					}
				}
			}
		}
		$all_hosts = zbx_toHash($all_hosts, 'hostid');

		$monitored_hostids = array();
		foreach($all_hosts as $hostid => $host){
			if(($host['status'] == HOST_STATUS_MONITORED))
				$monitored_hostids[$hostid] = $hostid;
		}
// }}}


// get triggers data {{{
		$all_triggers = array();
// triggers from current map, select all

		if(!empty($triggers_map)){
			$options = array(
				'nodeids' => get_current_nodeid(true),
				'triggerids' => array_keys($triggers_map),
				'filter' => array(
					'value_flags' => null
				),
				'output' => API_OUTPUT_EXTEND,
				'nopermissions' => 1
			);
			$triggers = API::Trigger()->get($options);
			$all_triggers = array_merge($all_triggers, $triggers);

			foreach($triggers as $trigger){
				foreach($triggers_map[$trigger['triggerid']] as $belongs_to_sel){
					$selements[$belongs_to_sel]['triggers'][$trigger['triggerid']] = $trigger['triggerid'];
				}
			}
		}

// triggers from submaps, skip dependent
		if(!empty($triggers_map_submaps)){
			$options = array(
				'nodeids' => get_current_nodeid(true),
				'triggerids' => array_keys($triggers_map_submaps),
				'filter' => array(
//					'value' => TRIGGER_VALUE_TRUE,
					'value_flags' => null
				),
				'skipDependent' => 1,
				'output' => API_OUTPUT_EXTEND,
				'nopermissions' => 1,
			);
			$triggers = API::Trigger()->get($options);
			$all_triggers = array_merge($all_triggers, $triggers);
			foreach($triggers as $trigger){
				foreach($triggers_map_submaps[$trigger['triggerid']] as $belongs_to_sel){
					$selements[$belongs_to_sel]['triggers'][$trigger['triggerid']] = $trigger['triggerid'];
				}
			}
		}


// triggers from all hosts/hostgroups, skip dependent
		if(!empty($monitored_hostids)){
			$options = array(
				'hostids' => $monitored_hostids,
				'output' => API_OUTPUT_EXTEND,
				'nopermissions' => 1,
				'filter' => array(
//					'value' => TRIGGER_VALUE_TRUE,
					'value_flags' => null,
				),
				'nodeids' => get_current_nodeid(true),
				'active' => true,
				'skipDependent' => 1,
			);
			$triggers = API::Trigger()->get($options);

			$all_triggers = array_merge($all_triggers, $triggers);
			foreach($triggers as $trigger){
				foreach($trigger['hosts'] as $host){
					foreach($hosts_map[$host['hostid']] as $belongs_to_sel){
						$selements[$belongs_to_sel]['triggers'][$trigger['triggerid']] = $trigger['triggerid'];
					}
				}
			}
		}
		$all_triggers = zbx_toHash($all_triggers, 'triggerid');

		$options = array(
			'triggerids' => array_keys($all_triggers),
			'withLastEventUnacknowledged' => true,
			'output' => API_OUTPUT_SHORTEN,
			'nodeids' => get_current_nodeid(true),
			'nopermissions' => 1,
			'active' => 1,
			'filter' => array(
				'value' => TRIGGER_VALUE_TRUE,
				'value_flags' => null
			),
		);
		$unack_triggerids = API::Trigger()->get($options);
		$unack_triggerids = zbx_toHash($unack_triggerids, 'triggerid');
// }}}


		$info = array();
		foreach($selements as $selementid => $selement){
			$i = array(
				'disabled' => 0,
				'maintenance' => 0,
				'problem' => 0,
				'problem_unack' => 0,
				'unknown' => 0,
				'priority' => 0,
				'trigger_disabled' => 0,
				'latelyChanged' => false,
				'ack' => true,
			);

			foreach($selement['hosts'] as $hostid){
				$host = $all_hosts[$hostid];
				$last_hostid = $hostid;

				if($host['status'] == HOST_STATUS_NOT_MONITORED)
					$i['disabled']++;
				else if($host['maintenance_status'] == HOST_MAINTENANCE_STATUS_ON)
					$i['maintenance']++;
			}

			foreach($selement['triggers'] as $triggerid){
				$trigger = $all_triggers[$triggerid];

				if($trigger['status'] == TRIGGER_STATUS_DISABLED){
					$i['trigger_disabled']++;
				}
				else{
					if($trigger['value'] == TRIGGER_VALUE_TRUE){
						$i['problem']++;
						$last_problemid = $triggerid;
						if($i['priority'] < $trigger['priority'])
							$i['priority'] = $trigger['priority'];
					}

					if(isset($unack_triggerids[$triggerid]))
						$i['problem_unack']++;

					$i['latelyChanged'] |= ((time() - $trigger['lastchange']) < TRIGGER_BLINK_PERIOD);
				}
			}

			$i['ack'] = (bool) !($i['problem_unack']);

			if($sysmap['expandproblem'] && ($i['problem'] == 1)){
				$i['problem_title'] = expand_trigger_description_by_data($all_triggers[$last_problemid]);
			}

			if(($selement['elementtype'] == SYSMAP_ELEMENT_TYPE_HOST) && ($i['maintenance'] == 1)){
				$mnt = get_maintenance_by_maintenanceid($all_hosts[$last_hostid]['maintenanceid']);
				$i['maintenance_title'] = $mnt['name'];
			}

			switch($selement['elementtype']){
				case SYSMAP_ELEMENT_TYPE_MAP:
					$info[$selementid] = getMapsInfo($selement, $i, $show_unack);
				break;
				case SYSMAP_ELEMENT_TYPE_HOST_GROUP:
					$info[$selementid] = getHostGroupsInfo($selement, $i, $show_unack);
				break;
				case SYSMAP_ELEMENT_TYPE_HOST:
					$info[$selementid] = getHostsInfo($selement, $i, $show_unack);
				break;
				case SYSMAP_ELEMENT_TYPE_TRIGGER:
					$info[$selementid] = getTriggersInfo($selement, $i);
				break;
				case SYSMAP_ELEMENT_TYPE_IMAGE:
					$info[$selementid] = getImagesInfo($selement);
				break;
			}
		}

// get names if is needed
		if($sysmap['label_type'] == MAP_LABEL_TYPE_NAME){
			$elems = separateMapElements($sysmap);
			if(!empty($elems['sysmaps'])){
				$maps = API::Map()->get(array(
					'sysmapids' => zbx_objectValues($elems['sysmaps'], 'elementid'),
					'nopermissions' => 1,
					'output' => API_OUTPUT_EXTEND,
				));
				$maps = zbx_toHash($maps, 'sysmapid');
				foreach($elems['sysmaps'] as $elem){
					$info[$elem['selementid']]['name'] = $maps[$elem['elementid']]['name'];
				}
			}
			if(!empty($elems['hostgroups'])){
				$hostgroups = API::HostGroup()->get(array(
					'groupids' => zbx_objectValues($elems['hostgroups'], 'elementid'),
					'nopermissions' => 1,
					'output' => API_OUTPUT_EXTEND,
				));
				$hostgroups = zbx_toHash($hostgroups, 'groupid');
				foreach($elems['hostgroups'] as $elem){
					$info[$elem['selementid']]['name'] = $hostgroups[$elem['elementid']]['name'];
				}
			}

			if(!empty($elems['triggers'])){
				foreach($elems['triggers'] as $elem){
					$info[$elem['selementid']]['name'] = expand_trigger_description_by_data($all_triggers[$elem['elementid']]);
				}
			}
			if(!empty($elems['hosts'])){
				foreach($elems['hosts'] as $elem){
					$info[$elem['selementid']]['name'] = $all_hosts[$elem['elementid']]['host'];;
				}
			}
		}

		return $info;
	}

	function separateMapElements($sysmap){
		$elements = array(
			'sysmaps' => array(),
			'hostgroups' => array(),
			'hosts' => array(),
			'triggers' => array(),
			'images' => array()
		);

		foreach($sysmap['selements'] as $snum => $selement){
			switch($selement['elementtype']){
				case SYSMAP_ELEMENT_TYPE_MAP:
					$elements['sysmaps'][$selement['selementid']] = $selement;
				break;
				case SYSMAP_ELEMENT_TYPE_HOST_GROUP:
					$elements['hostgroups'][$selement['selementid']] = $selement;
				break;
				case SYSMAP_ELEMENT_TYPE_HOST:
					$elements['hosts'][$selement['selementid']] = $selement;
				break;
				case SYSMAP_ELEMENT_TYPE_TRIGGER:
					$elements['triggers'][$selement['selementid']] = $selement;
				break;
				case SYSMAP_ELEMENT_TYPE_IMAGE:
				default:
					$elements['images'][$selement['selementid']] = $selement;
			}
		}

	return $elements;
	}

	function prepareMapExport(&$exportMaps){

		$sysmaps = array();
		$hostgroups = array();
		$hosts = array();
		$triggers = array();
		$images = array();

		foreach($exportMaps as $mnum => $sysmap){
			$selements = separateMapElements($sysmap);

			$sysmaps += zbx_objectValues($selements['sysmaps'], 'elementid');
			$hostgroups += zbx_objectValues($selements['hostgroups'], 'elementid');
			$hosts += zbx_objectValues($selements['hosts'], 'elementid');
			$triggers += zbx_objectValues($selements['triggers'], 'elementid');
			$images += zbx_objectValues($selements['images'], 'elementid');

			foreach($sysmap['selements'] as $snum => $selement){
				if($selement['iconid_off'] > 0) $images[$selement['iconid_off']] = $selement['iconid_off'];
				if($selement['iconid_on'] > 0) $images[$selement['iconid_on']] = $selement['iconid_on'];
				if($selement['iconid_disabled'] > 0) $images[$selement['iconid_disabled']] = $selement['iconid_disabled'];
				if($selement['iconid_maintenance'] > 0) $images[$selement['iconid_maintenance']] = $selement['iconid_maintenance'];
			}

			$images[$sysmap['backgroundid']] = $sysmap['backgroundid'];

			foreach($sysmap['links'] as $lnum => $link){
				foreach($link['linktriggers'] as $ltnum => $linktrigger){
					array_push($triggers, $linktrigger['triggerid']);
				}
			}
		}

		$sysmaps = sysmapIdents($sysmaps);
		$hostgroups = hostgroupIdents($hostgroups);
		$hosts = hostIdents($hosts);
		$triggers = triggerIdents($triggers);
		$images = imageIdents($images);

		try{
			foreach($exportMaps as $mnum => &$sysmap){
				unset($sysmap['sysmapid']);
				foreach($sysmap['urls'] as $unum => $url){
					unset($sysmap['urls'][$unum]['sysmapurlid']);
				}

				$sysmap['backgroundid'] = ($sysmap['backgroundid'] > 0)?$images[$sysmap['backgroundid']]:'';

				foreach($sysmap['selements'] as $snum => &$selement){
					unset($selement['sysmapid']);

					foreach($selement['urls'] as $unum => $url){
						unset($selement['urls'][$unum]['sysmapelementurlid']);
						unset($selement['urls'][$unum]['selementid']);
					}
					switch($selement['elementtype']){
						case SYSMAP_ELEMENT_TYPE_MAP:
							$selement['elementid'] = $sysmaps[$selement['elementid']];
						break;
						case SYSMAP_ELEMENT_TYPE_HOST_GROUP:
							$selement['elementid'] = $hostgroups[$selement['elementid']];
						break;
						case SYSMAP_ELEMENT_TYPE_HOST:
							$selement['elementid'] = $hosts[$selement['elementid']];
						break;
						case SYSMAP_ELEMENT_TYPE_TRIGGER:
							$selement['elementid'] = $triggers[$selement['elementid']];
						break;
						case SYSMAP_ELEMENT_TYPE_IMAGE:
						default:
							$selement['elementid'] = $images[$selement['elementid']];
					}

					$selement['iconid_off'] = ($selement['iconid_off'] > 0)?$images[$selement['iconid_off']]:'';
					$selement['iconid_on'] = ($selement['iconid_on'] > 0)?$images[$selement['iconid_on']]:'';
					$selement['iconid_disabled'] = ($selement['iconid_disabled'] > 0)?$images[$selement['iconid_disabled']]:'';
					$selement['iconid_maintenance'] = ($selement['iconid_maintenance'] > 0)?$images[$selement['iconid_maintenance']]:'';
				}
				unset($selement);

				foreach($sysmap['links'] as $lnum => &$link){
					unset($link['sysmapid']);
					unset($link['linkid']);
					foreach($link['linktriggers'] as $ltnum => &$linktrigger){
						unset($linktrigger['linktriggerid']);
						unset($linktrigger['linkid']);
						$linktrigger['triggerid'] = $triggers[$linktrigger['triggerid']];
					}
				}
				unset($linktrigger);
				unset($link);
			}
			unset($sysmap);
		}
		catch(Exception $e){
			throw new Exception($e->getMessage());
		}
//SDII($exportMaps);
	}

	function prepareImageExport($images){
		$formatted = array();

		foreach($images as $inum => $image){
			$formatted[] = array(
				'name' => $image['name'],
				'imagetype' => $image['imagetype'],
				'encodedImage' => $image['image'],
			);
		}
		return $formatted;
	}

	function drawMapConnectors(&$im, &$map, &$map_info){

		$links = $map['links'];
		$selements = $map['selements'];

		foreach($links as $lnum => $link){
			if(empty($link)) continue;

			$selement = $selements[$link['selementid1']];
			list($x1, $y1) = get_icon_center_by_selement($selement, $map_info[$link['selementid1']]);

			$selement = $selements[$link['selementid2']];
			list($x2, $y2) = get_icon_center_by_selement($selement, $map_info[$link['selementid2']]);

			$drawtype = $link['drawtype'];
			$color = convertColor($im,$link['color']);

			$linktriggers = $link['linktriggers'];
			order_result($linktriggers, 'triggerid');

			if(!empty($linktriggers)){
				$max_severity=0;

				$triggers = array();
				foreach($linktriggers as $lt_num => $link_trigger){
					if($link_trigger['triggerid'] == 0) continue;
					$id = $link_trigger['linktriggerid'];

					$triggers[$id] = zbx_array_merge($link_trigger,get_trigger_by_triggerid($link_trigger['triggerid']));
					if(($triggers[$id]['status'] == TRIGGER_STATUS_ENABLED) && ($triggers[$id]['value'] == TRIGGER_VALUE_TRUE)){
						if($triggers[$id]['priority'] >= $max_severity){
							$drawtype = $triggers[$id]['drawtype'];
							$color = convertColor($im,$triggers[$id]['color']);
							$max_severity = $triggers[$id]['priority'];
						}
					}
				}
			}

			MyDrawLine($im,$x1,$y1,$x2,$y2,$color,$drawtype);
		}
	}

	function drawMapSelements(&$im, &$map, &$map_info){
		$selements = $map['selements'];

		foreach($selements as $selementid => $selement){
			if(empty($selement)) continue;

			$el_info = $map_info[$selementid];
			$img = get_png_by_selement($selement, $el_info);

			$iconX = imagesx($img);
			$iconY = imagesy($img);

			imagecopy($im,$img,$selement['x'],$selement['y'],0,0,$iconX,$iconY);
		}
	}

	function drawMapHighligts(&$im, &$map, &$map_info){
		$selements = $map['selements'];

		foreach($selements as $selementid => $selement){
			if(empty($selement)) continue;

			$el_info = $map_info[$selementid];
			$img = get_png_by_selement($selement, $el_info);

			$iconX = imagesx($img);
			$iconY = imagesy($img);

			if(($map['highlight']%2) == SYSMAP_HIGHLIGHT_ON){
				$hl_color = null;
				$st_color = null;

				if($el_info['icon_type'] == SYSMAP_ELEMENT_ICON_ON){
					switch($el_info['priority']){
						case TRIGGER_SEVERITY_DISASTER: 	$hl_color = hex2rgb('FF0000'); break;
						case TRIGGER_SEVERITY_HIGH:  		$hl_color = hex2rgb('FF8888'); break;
						case TRIGGER_SEVERITY_AVERAGE:  	$hl_color = hex2rgb('DDAAAA'); break;
						case TRIGGER_SEVERITY_WARNING:  	$hl_color = hex2rgb('EFEFCC'); break;
						case TRIGGER_SEVERITY_INFORMATION:  $hl_color = hex2rgb('CCE2CC'); break;
						case TRIGGER_SEVERITY_NOT_CLASSIFIED: $hl_color = hex2rgb('C0E0C0'); break;
						default:
					}
				}

				if($el_info['icon_type'] == SYSMAP_ELEMENT_ICON_MAINTENANCE) $st_color = hex2rgb('FF9933');
				if($el_info['icon_type'] == SYSMAP_ELEMENT_ICON_DISABLED) $st_color = hex2rgb('EEEEEE');

				$mainProblems = array(
					SYSMAP_ELEMENT_TYPE_HOST_GROUP => 1,
					SYSMAP_ELEMENT_TYPE_MAP => 1
				);

				if(isset($mainProblems[$selement['elementtype']])){
					if(!is_null($hl_color)) $st_color = null;
				}
				else if(!is_null($st_color)){
					$hl_color = null;
				}

				if(!is_null($st_color)){
					$r = $st_color[0];
					$g = $st_color[1];
					$b = $st_color[2];

					imagefilledrectangle($im,
							$selement['x'] - 2,
							$selement['y'] - 2,
							$selement['x'] + $iconX + 2,
							$selement['y'] + $iconY + 2,
							imagecolorallocatealpha($im,$r,$g,$b, 0)
						);
// shadow
					imagerectangle($im,
							$selement['x'] - 2 - 1,
							$selement['y'] - 2 - 1,
							$selement['x'] + $iconX + 2 + 1,
							$selement['y'] + $iconY + 2 + 1,
							imagecolorallocate($im,120,120,120)
						);

					imagerectangle($im,
							$selement['x'] - 2 - 2,
							$selement['y'] - 2 - 2,
							$selement['x'] + $iconX + 2 + 2,
							$selement['y'] + $iconY + 2 + 2,
							imagecolorallocate($im,220,220,220)
						);
				}

				if(!is_null($hl_color)){
					$r = $hl_color[0];
					$g = $hl_color[1];
					$b = $hl_color[2];

					imagefilledellipse($im,
							$selement['x'] + ($iconX / 2),
							$selement['y'] + ($iconY / 2),
							$iconX+20,
							$iconX+20,
							imagecolorallocatealpha($im,$r,$g,$b, 0)
						);

					imageellipse($im,
							$selement['x'] + ($iconX / 2),
							$selement['y'] + ($iconY / 2),
							$iconX+20+1,
							$iconX+20+1,
							imagecolorallocate($im,120,120,120)
					);

					$config = select_config();
					if(isset($el_info['ack']) && $el_info['ack'] && $config['event_ack_enable']){
						imagesetthickness($im, 5);
						imagearc($im,
							$selement['x'] + ($iconX / 2),
							$selement['y'] + ($iconY / 2),
							$iconX+20-3,
							$iconX+20-3,
							0,
							359,
							imagecolorallocate($im,50,150,50)
						);
						imagesetthickness($im, 1);
					}
				}
			}
		}
	}


	function drawMapSelemetsMarks(&$im, &$map, &$map_info){
		global $colors;

		$selements = $map['selements'];

		foreach($selements as $selementid => $selement){
			if(empty($selement)) continue;

			$el_info = $map_info[$selementid];
			if(!$el_info['latelyChanged']) continue;

			$img = get_png_by_selement($selement, $el_info);

			$iconX = imagesx($img);
			$iconY = imagesy($img);

			$hl_color = null;
			$st_color = null;
			if(!isset($_REQUEST['noselements']) && (($map['highlight']%2) == SYSMAP_HIGHLIGHT_ON)){
				if($el_info['icon_type'] == SYSMAP_ELEMENT_ICON_ON) $hl_color = true;

				if($el_info['icon_type'] == SYSMAP_ELEMENT_ICON_MAINTENANCE) $st_color = true;
				if($el_info['icon_type'] == SYSMAP_ELEMENT_ICON_DISABLED) $st_color = true;
			}

			$mainProblems = array(
				SYSMAP_ELEMENT_TYPE_HOST_GROUP => 1,
				SYSMAP_ELEMENT_TYPE_MAP => 1
			);

			if(isset($mainProblems[$selement['elementtype']])) if(!is_null($hl_color)) $st_color = null;
			else if(!is_null($st_color)) $hl_color = null;

			$markSize = $iconX/2;//sqrt(pow($iconX/2,2) + pow($iconX/2,2));
			if($hl_color) $markSize += 12;
			else if($st_color) $markSize += 8;
			else $markSize += 3;


			$marks = 'tlbr';
			if($map['label_type'] != MAP_LABEL_TYPE_NOTHING){
				$label_location = $selement['label_location'];
				if(is_null($label_location) || ($label_location < 0)) $label_location = $map['label_location'];

				switch($label_location){
					case MAP_LABEL_LOC_TOP: $marks = 'lbr'; break;
					case MAP_LABEL_LOC_LEFT: $marks = 'tbr'; break;
					case MAP_LABEL_LOC_RIGHT: $marks = 'tlb'; break;
					case MAP_LABEL_LOC_BOTTOM:
					default: $marks = 'tlr';
				}
			}

			imageVerticalMarks($im, $selement['x']+($iconX/2), $selement['y']+($iconY/2), $markSize, $colors['Red'], $marks);
//*/
		}
	}
	function drawMapLinkLabels(&$im, &$map, &$map_info){
		global $colors;

		$links = $map['links'];
		$selements = $map['selements'];

		foreach($links as $lnum => $link){
			if(empty($link)) continue;
			if(empty($link['label'])) continue;

			$selement = $selements[$link['selementid1']];
			list($x1, $y1) = get_icon_center_by_selement($selement, $map_info[$link['selementid1']]);

			$selement = $selements[$link['selementid2']];
			list($x2, $y2) = get_icon_center_by_selement($selement, $map_info[$link['selementid2']]);

			$drawtype = $link['drawtype'];
			$color = convertColor($im,$link['color']);

			$linktriggers = $link['linktriggers'];
			order_result($linktriggers, 'triggerid');

			if(!empty($linktriggers)){
				$max_severity=0;

				$triggers = array();
				foreach($linktriggers as $lt_num => $link_trigger){
					if($link_trigger['triggerid'] == 0) continue;
					$id = $link_trigger['linktriggerid'];

					$triggers[$id] = zbx_array_merge($link_trigger, get_trigger_by_triggerid($link_trigger['triggerid']));
					if(($triggers[$id]['status'] == TRIGGER_STATUS_ENABLED) && ($triggers[$id]['value'] == TRIGGER_VALUE_TRUE)){
						if($triggers[$id]['priority'] >= $max_severity){
							$drawtype = $triggers[$id]['drawtype'];
							$color = convertColor($im,$triggers[$id]['color']);
							$max_severity = $triggers[$id]['priority'];
						}
					}
				}
			}

			$label = $link['label'];

			$label = str_replace("\r", '', $label);
			$strings = explode("\n", $label);

			$box_width = 0;
			$box_height = 0;

			foreach($strings as $snum => $str)
				$strings[$snum] = expand_map_element_label_by_data(null, array('label'=>$str));

			foreach($strings as $snum => $str){
				$dims = imageTextSize(8,0,$str);

				$box_width = ($box_width > $dims['width'])?$box_width:$dims['width'];
				$box_height+= $dims['height']+2;
			}

			$boxX_left = round(($x1 + $x2) / 2 - ($box_width/2) - 6);
			$boxX_right = round(($x1 + $x2) / 2 + ($box_width/2) + 6);

			$boxY_top = round(($y1 + $y2) / 2 - ($box_height/2) - 4);
			$boxY_bottom = round(($y1 + $y2) / 2 + ($box_height/2) + 2);

			switch($drawtype){
				case MAP_LINK_DRAWTYPE_DASHED_LINE:
				case MAP_LINK_DRAWTYPE_DOT:
					dashedrectangle($im, $boxX_left, $boxY_top, $boxX_right, $boxY_bottom, $color);
					break;
				case MAP_LINK_DRAWTYPE_BOLD_LINE:
					imagerectangle($im, $boxX_left-1, $boxY_top-1, $boxX_right+1, $boxY_bottom+1, $color);
				case MAP_LINK_DRAWTYPE_LINE:
				default:
					imagerectangle($im, $boxX_left, $boxY_top, $boxX_right, $boxY_bottom, $color);
			}

			imagefilledrectangle($im, $boxX_left+1, $boxY_top+1, $boxX_right-1, $boxY_bottom-1, $colors['White']);


			$increasey = 4;
			foreach($strings as $snum => $str){
				$dims = imageTextSize(8,0,$str);

				$labelx = ($x1 + $x2) / 2 - ($dims['width']/2);
				$labely = $boxY_top + $increasey;

				imagetext($im, 8, 0, $labelx, $labely+$dims['height'], $colors['Black'], $str);

				$increasey += $dims['height']+2;
			}
		}
	}

	function drawMapLabels(&$im, &$map, &$map_info){
		global $colors;

		if(($map['label_type'] == MAP_LABEL_TYPE_NOTHING) && ($map['label_format'] == SYSMAP_LABEL_ADVANCED_OFF))
			return;

		$selements = $map['selements'];
		$all_strings = '';
		$label_lines = array();
		$status_lines = array();

		foreach($selements as $selementid => $selement){
			$selements[$selementid]['label_type'] = $map['label_type'];

			if($map['label_format'] == SYSMAP_LABEL_ADVANCED_OFF) continue;

			switch($selement['elementtype']){
				case SYSMAP_ELEMENT_TYPE_HOST_GROUP:
					$selements[$selementid]['label_type'] = $map['label_type_hostgroup'];
					if($map['label_type_hostgroup'] == MAP_LABEL_TYPE_CUSTOM)
						$selements[$selementid]['label'] = $map['label_string_hostgroup'];
					break;
				case SYSMAP_ELEMENT_TYPE_HOST:
					$selements[$selementid]['label_type'] = $map['label_type_host'];
					if($map['label_type_host'] == MAP_LABEL_TYPE_CUSTOM)
						$selements[$selementid]['label'] = $map['label_string_host'];
					break;
				case SYSMAP_ELEMENT_TYPE_TRIGGER:
					$selements[$selementid]['label_type'] = $map['label_type_trigger'];
					if($map['label_type_trigger'] == MAP_LABEL_TYPE_CUSTOM)
						$selements[$selementid]['label'] = $map['label_string_trigger'];
					break;
				case SYSMAP_ELEMENT_TYPE_MAP:
					$selements[$selementid]['label_type'] = $map['label_type_map'];
					if($map['label_type_map'] == MAP_LABEL_TYPE_CUSTOM)
						$selements[$selementid]['label'] = $map['label_string_map'];
					break;
				case SYSMAP_ELEMENT_TYPE_IMAGE:
					$selements[$selementid]['label_type'] = $map['label_type_image'];
					if($map['label_type_image'] == MAP_LABEL_TYPE_CUSTOM)
						$selements[$selementid]['label'] = $map['label_string_image'];
					break;
			}
		}

		foreach($selements as $selementid => $selement){
			if(!isset($label_lines[$selementid])) $label_lines[$selementid] = array();
			if(!isset($status_lines[$selementid])) $status_lines[$selementid] = array();

			$msg = expand_map_element_label_by_data($selement);
			$all_strings .= $msg;
			$msgs = explode("\n", $msg);
			foreach($msgs as $msg){
				$label_lines[$selementid][] = array('msg' => $msg);
			}

			$el_info = $map_info[$selementid];

			$el_msgs = array('problem', 'unack', 'maintenance', 'unknown', 'ok', 'status');
			foreach($el_msgs as $key => $caption){
				if(!isset($el_info['info'][$caption]) || zbx_empty($el_info['info'][$caption]['msg'])) continue;

				$status_lines[$selementid][] = array(
					'msg' => $el_info['info'][$caption]['msg'],
					'color' => $el_info['info'][$caption]['color']
				);

				$all_strings .= $el_info['info'][$caption]['msg'];
			}
		}

		$allLabelsSize = imageTextSize(8, 0, str_replace("\r", '', str_replace("\n", '', $all_strings)));
		$labelFontHeight = $allLabelsSize['height'];
		$labelFontBaseline = $allLabelsSize['baseline'];


<<<<<<< HEAD
			if(!empty($elementsHostids)){
				$mapHosts = API::Host()->get(array(
					'hostids' => $elementsHostids,
					'output' => API_OUTPUT_SHORTEN,
					'selectInterfaces' => API_OUTPUT_EXTEND,
				));
				$mapHosts = zbx_toHash($mapHosts, 'hostid');
			}
=======
		$elementsHostids = array();
		foreach($selements as $selementid => $selement){
			if($selement['label_type'] != MAP_LABEL_TYPE_IP) continue;

			if($selement['elementtype'] == SYSMAP_ELEMENT_TYPE_HOST)
				$elementsHostids[] = $selement['elementid'];
>>>>>>> bf6c2cfd
		}

		if(!empty($elementsHostids)){
			$mapHosts = CHost::get(array(
				'hostids' => $elementsHostids,
				'output' => API_OUTPUT_SHORTEN,
				'selectInterfaces' => API_OUTPUT_EXTEND,
			));
			$mapHosts = zbx_toHash($mapHosts, 'hostid');
		}

// DRAW
		foreach($selements as $selementid => $selement){
			if(empty($selement) || (($selement['label_type'] == MAP_LABEL_TYPE_NOTHING))) continue;

			$el_info = $map_info[$selementid];

			$hl_color = null;
			$st_color = null;
			if(!isset($_REQUEST['noselements']) && (($map['highlight']%2) == SYSMAP_HIGHLIGHT_ON)){
				if($el_info['icon_type'] == SYSMAP_ELEMENT_ICON_ON) $hl_color = true;

				if($el_info['icon_type'] == SYSMAP_ELEMENT_ICON_MAINTENANCE) $st_color = true;
				if($el_info['icon_type'] == SYSMAP_ELEMENT_ICON_DISABLED) $st_color = true;
			}

			if(in_array($selement['elementtype'], array(SYSMAP_ELEMENT_TYPE_HOST_GROUP, SYSMAP_ELEMENT_TYPE_MAP)) && !is_null($hl_color))
				$st_color = null;
			else if(!is_null($st_color))
				$hl_color = null;


			$label_location = (is_null($selement['label_location']) || ($selement['label_location'] < 0))
					? $map['label_location'] : $selement['label_location'];

			$label = array();
			if(($selement['label_type'] == MAP_LABEL_TYPE_IP) && ($selement['elementtype'] == SYSMAP_ELEMENT_TYPE_HOST)){
				$interface = reset($mapHosts[$selement['elementid']]['interfaces']);

				$label[] = array('msg' => $interface['ip']);
				$label = array_merge($label, $status_lines[$selementid]);
			}
			else if($selement['label_type'] == MAP_LABEL_TYPE_STATUS){
				$label = $status_lines[$selementid];
			}
			else if($selement['label_type'] == MAP_LABEL_TYPE_NAME){
				$label[] = array('msg' => $el_info['name']);
				$label = array_merge($label, $status_lines[$selementid]);
			}
			else{
				$label = array_merge($label_lines[$selementid], $status_lines[$selementid]);
			}
			if(empty($label)) continue;

			$w = 0;
			foreach($label as $str){
				$dims = imageTextSize(8, 0, $str['msg']);
				$w = max($w, $dims['width']);
			}
			$h = count($label) * $labelFontHeight;

			$x = $selement['x'];
			$y = $selement['y'];
			$img = get_png_by_selement($selement, $el_info);
			$iconX = imagesx($img);
			$iconY = imagesy($img);

			if(!is_null($hl_color)) $icon_hl = 14;
			else if(!is_null($st_color)) $icon_hl = 6;
			else $icon_hl = 2;

			switch($label_location){
				case MAP_LABEL_LOC_TOP:
					$y_rec = $y - $icon_hl - $h - 6;
					$x_rec = $x + $iconX/2 - $w/2;
					break;
				case MAP_LABEL_LOC_LEFT:
					$y_rec = $y - $h/2 + $iconY/2;
					$x_rec = $x - $icon_hl - $w;
					break;
				case MAP_LABEL_LOC_RIGHT:
					$y_rec = $y - $h/2 + $iconY/2;
					$x_rec = $x + $iconX + $icon_hl;
					break;
				case MAP_LABEL_LOC_BOTTOM:
				default:
					$y_rec = $y + $iconY + $icon_hl;
					$x_rec = $x + $iconX/2 - $w/2;
			}
//		$y_rec += 30;
//		imagerectangle($im, $x_rec-2-1, $y_rec-3, $x_rec+$w+2+1, $y_rec+($oc*4)+$h+3, $label_color);
//		imagefilledrectangle($im, $x_rec-2, $y_rec-2, $x_rec+$w+2, $y_rec+($oc*4)+$h-2, $colors['White']);

			$increasey = 12;
			foreach($label as $line){
				if(zbx_empty($line['msg'])) continue;

				$str = str_replace("\r", '', $line['msg']);
				$color = isset($line['color']) ? $line['color'] : $colors['Black'];

				$dims = imageTextSize(8, 0, $str);
//				$dims['height'] = $labelFontHeight;
				//$str .= ' - '.$labelFontHeight.' - '.$dims['height'];
				//$str = $dims['width'].'x'.$dims['height'];

				if($label_location == MAP_LABEL_LOC_TOP || $label_location == MAP_LABEL_LOC_BOTTOM){
					$x_label = $x + ceil($iconX/2) - ceil($dims['width']/2);
				}
				else if($label_location == MAP_LABEL_LOC_LEFT)
					$x_label = $x_rec + $w - $dims['width'];
				else
					$x_label = $x_rec;

				imagefilledrectangle(
					$im,
					$x_label-1, $y_rec+$increasey-$labelFontHeight+$labelFontBaseline,
					$x_label+$dims['width']+1, $y_rec+$increasey+$labelFontBaseline,
					$colors['White']
				);
				imagetext($im, 8, 0, $x_label, $y_rec+$increasey, $color, $str);

				$increasey += $labelFontHeight+1;
			}
		}
	}
?><|MERGE_RESOLUTION|>--- conflicted
+++ resolved
@@ -2005,27 +2005,16 @@
 		$labelFontBaseline = $allLabelsSize['baseline'];
 
 
-<<<<<<< HEAD
-			if(!empty($elementsHostids)){
-				$mapHosts = API::Host()->get(array(
-					'hostids' => $elementsHostids,
-					'output' => API_OUTPUT_SHORTEN,
-					'selectInterfaces' => API_OUTPUT_EXTEND,
-				));
-				$mapHosts = zbx_toHash($mapHosts, 'hostid');
-			}
-=======
 		$elementsHostids = array();
 		foreach($selements as $selementid => $selement){
 			if($selement['label_type'] != MAP_LABEL_TYPE_IP) continue;
 
 			if($selement['elementtype'] == SYSMAP_ELEMENT_TYPE_HOST)
 				$elementsHostids[] = $selement['elementid'];
->>>>>>> bf6c2cfd
 		}
 
 		if(!empty($elementsHostids)){
-			$mapHosts = CHost::get(array(
+			$mapHosts = API::Host()->get(array(
 				'hostids' => $elementsHostids,
 				'output' => API_OUTPUT_SHORTEN,
 				'selectInterfaces' => API_OUTPUT_EXTEND,
