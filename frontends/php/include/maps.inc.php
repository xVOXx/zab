--- conflicted
+++ resolved
@@ -625,11 +625,10 @@
 			'preservekeys' => true,
 		));
 
-<<<<<<< HEAD
 	foreach($selements as $snum => $selement){
 		switch($selement['elementtype']){
 			case SYSMAP_ELEMENT_TYPE_HOST:
-				$selements[$snum]['elementName'] = $hosts[$selement['elementid']]['name'];
+					$selements[$snum]['elementName'] = $hosts[$selement['elementid']]['name'];
 				break;
 			case SYSMAP_ELEMENT_TYPE_MAP:
 				$selements[$snum]['elementName'] = $maps[$selement['elementid']]['name'];
@@ -643,26 +642,6 @@
 			case SYSMAP_ELEMENT_TYPE_IMAGE:
 				$selements[$snum]['elementName'] = $images[$selement['iconid_off']]['name'];
 				break;
-=======
-		foreach($selements as $snum => $selement){
-			switch($selement['elementtype']){
-				case SYSMAP_ELEMENT_TYPE_HOST:
-					$selements[$snum]['elementName'] = $hosts[$selement['elementid']]['name'];
-					break;
-				case SYSMAP_ELEMENT_TYPE_MAP:
-					$selements[$snum]['elementName'] = $maps[$selement['elementid']]['name'];
-					break;
-				case SYSMAP_ELEMENT_TYPE_TRIGGER:
-					$selements[$snum]['elementName'] = expand_trigger_description_by_data($triggers[$selement['elementid']]);
-					break;
-				case SYSMAP_ELEMENT_TYPE_HOST_GROUP:
-					$selements[$snum]['elementName'] = $hostgroups[$selement['elementid']]['name'];
-					break;
-				case SYSMAP_ELEMENT_TYPE_IMAGE:
-				default:
-					$selements[$snum]['elementName'] = 'image';
-			}
->>>>>>> 1b4c6683
 		}
 	}
 }
