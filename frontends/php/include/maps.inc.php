--- conflicted
+++ resolved
@@ -65,16 +65,11 @@
  * Get actions (data for popup menu) for map elements.
  *
  * @param array $sysmap
-<<<<<<< HEAD
- * @param array $options                  Options used to retrieve actions.
- * @param int   $options['severity_min']  Minimal severity used.
-=======
  * @param array $sysmap['selements']
  * @param int   $sysmap['show_suppressed']  Whether suppressed problems are shown.
  * @param array $options                    Options used to retrieve actions.
  * @param int   $options['severity_min']    Minimal severity used.
  * @param int   $options['fullscreen']      Fullscreen flag.
->>>>>>> 32e0ca23
  *
  * @return array
  */
@@ -234,11 +229,7 @@
 
 		order_result($elem['urls'], 'name');
 
-<<<<<<< HEAD
-		$map = CMenuPopupHelper::getMap($hostId, $scripts, $gotos, $elem['urls']);
-=======
-		$map = CMenuPopupHelper::getMap($hostid, $scripts, $gotos, $elem['urls'], $fullscreen);
->>>>>>> 32e0ca23
+		$map = CMenuPopupHelper::getMap($hostid, $scripts, $gotos, $elem['urls']);
 		if ($map == ['type' => 'map']) {
 			$map = null;
 		}
