<?php
/*
** Zabbix
** Copyright (C) 2000-2011 Zabbix SIA
**
** This program is free software; you can redistribute it and/or modify
** it under the terms of the GNU General Public License as published by
** the Free Software Foundation; either version 2 of the License, or
** (at your option) any later version.
**
** This program is distributed in the hope that it will be useful,
** but WITHOUT ANY WARRANTY; without even the implied warranty of
** MERCHANTABILITY or FITNESS FOR A PARTICULAR PURPOSE.  See the
** GNU General Public License for more details.
**
** You should have received a copy of the GNU General Public License
** along with this program; if not, write to the Free Software
** Foundation, Inc., 51 Franklin Street, Fifth Floor, Boston, MA  02110-1301, USA.
**/
?>
<?php

function screenIdents($screenids) {
	$idents = array();

	$screens = API::Screen()->get(array(
		'screenids' => $screenids,
		'output' => API_OUTPUT_EXTEND,
		'nodeids' => get_current_nodeid(true)
	));
	foreach ($screens as $screen) {
		$idents[$screen['screenid']] = array(
			'name' => $screen['name']
		);
	}
	return $idents;
}

function sysmapIdents($sysmapids) {
	$idents = array();

	$sysmaps = API::Map()->get(array(
		'sysmapids' => $sysmapids,
		'output' => API_OUTPUT_EXTEND,
<<<<<<< HEAD
		'nodeids'=> get_current_nodeid(true)
	);

	$sysmaps = API::Map()->get($options);
	foreach($sysmaps as $sysmap){
=======
		'nodeids' => get_current_nodeid(true)
	));
	foreach ($sysmaps as $sysmap) {
>>>>>>> 6130c899
		$idents[$sysmap['sysmapid']] = array(
			'name' => $sysmap['name']
		);
	}
<<<<<<< HEAD

=======
>>>>>>> 6130c899
	return $idents;
}

function hostgroupIdents($groupids) {
	$idents = array();

	$groups = API::HostGroup()->get(array(
		'groupids' => $groupids,
		'output' => API_OUTPUT_EXTEND,
<<<<<<< HEAD
		'nodeids'=> get_current_nodeid(true)
	);

	$groups = API::HostGroup()->get($options);
	foreach($groups as $group){
=======
		'nodeids' => get_current_nodeid(true)
	));
	foreach ($groups as $group) {
>>>>>>> 6130c899
		$idents[$group['groupid']] = array(
			'name' => $group['name']
		);
	}
<<<<<<< HEAD

=======
>>>>>>> 6130c899
	return $idents;
}

function hostIdents($hostids) {
	$idents = array();

	$hosts = API::Host()->get(array(
		'hostids' => $hostids,
		'output' => API_OUTPUT_EXTEND,
<<<<<<< HEAD
		'nodeids'=> get_current_nodeid(true)
	);

	$hosts = API::Host()->get($options);
	foreach($hosts as $host){
=======
		'nodeids' => get_current_nodeid(true)
	));
	foreach ($hosts as $host) {
>>>>>>> 6130c899
		$idents[$host['hostid']] = array(
			'host' => $host['host']
		);
	}
<<<<<<< HEAD

=======
>>>>>>> 6130c899
	return $idents;
}

function itemIdents($itemids){
	$idents = array();

	$items = API::Item()->get(array(
		'itemids' => $itemids,
		'output' => API_OUTPUT_EXTEND,
		'selectHosts' => array('hostid', 'host'),
<<<<<<< HEAD
		'nodeids'=> get_current_nodeid(true),
		'webitems' => 1,
	);

	$items = API::Item()->get($options);
	foreach($items as $item){
=======
		'nodeids' => get_current_nodeid(true),
		'webitems' => true
	));
	foreach ($items as $item) {
>>>>>>> 6130c899
		$host = reset($item['hosts']);

		$idents[$item['itemid']] = array(
			'host' => $host['host'],
			'key' => $item['key_']
		);
	}
<<<<<<< HEAD

=======
>>>>>>> 6130c899
	return $idents;
}

function triggerIdents($triggerids) {
	$idents = array();

	$triggers = API::Trigger()->get(array(
		'triggerids' => $triggerids,
		'output' => API_OUTPUT_EXTEND,
<<<<<<< HEAD
		'nodeids'=> get_current_nodeid(true)
	);

	$triggers = API::Trigger()->get($options);
	foreach($triggers as $trigger){
=======
		'nodeids' => get_current_nodeid(true)
	));
	foreach ($triggers as $trigger) {
		$host = reset($trigger['hosts']);

>>>>>>> 6130c899
		$idents[$trigger['triggerid']] = array(
			'description' => $trigger['description'],
			'expression' => explode_exp($trigger['expression'])
		);
	}
<<<<<<< HEAD

=======
>>>>>>> 6130c899
	return $idents;
}

function graphIdents($graphids) {
	$idents = array();

	$graphs = API::Graph()->get(array(
		'graphids' => $graphids,
		'selectHosts' => array('hostid', 'host'),
		'output' => API_OUTPUT_EXTEND,
<<<<<<< HEAD
		'nodeids'=> get_current_nodeid(true)
	);

	$graphs = API::Graph()->get($options);
	foreach($graphs as $graph){
=======
		'nodeids' => get_current_nodeid(true)
	));
	foreach ($graphs as $graph) {
>>>>>>> 6130c899
		$host = reset($graph['hosts']);

		$idents[$graph['graphid']] = array(
			'host' => $host['host'],
			'name' => $graph['name']
		);
	}
<<<<<<< HEAD

=======
>>>>>>> 6130c899
	return $idents;
}

function imageIdents($imageids) {
	$idents = array();

	$images = API::Image()->get(array(
		'imageids' => $imageids,
		'output' => API_OUTPUT_EXTEND,
<<<<<<< HEAD
		'nodeids'=> get_current_nodeid(true)
	);

	$images = API::Image()->get($options);
	foreach($images as $image){
=======
		'nodeids' => get_current_nodeid(true)
	));
	foreach ($images as $image) {
>>>>>>> 6130c899
		$idents[$image['imageid']] = array(
			'name' => $image['name']
		);
	}
<<<<<<< HEAD

=======
>>>>>>> 6130c899
	return $idents;
}

function getImageByIdent($ident) {
	zbx_value2array($ident);

	if (!isset($ident['name'])) {
		return 0;
	}

	static $images;
	if (is_null($images)) {
		$images = array();

		$dbImages = API::Image()->get(array(
			'output' => API_OUTPUT_EXTEND,
			'nodeids' => get_current_nodeid(true)
		));
		foreach ($dbImages as $image) {
			if (!isset($images[$image['name']])) {
				$images[$image['name']] = array();
			}

			$nodeName = get_node_name_by_elid($image['imageid'], true);

			if (!is_null($nodeName)) {
				$images[$image['name']][$nodeName] = $image;
			}
			else {
				$images[$image['name']][] = $image;
			}
		}
	}

	$ident['name'] = trim($ident['name'], ' ');
	if (!isset($images[$ident['name']])) {
		return 0;
	}

	$searchedImages = $images[$ident['name']];

	if (!isset($ident['node'])) {
		return reset($searchedImages);
	}
	elseif (isset($searchedImages[$ident['node']])) {
		return $searchedImages[$ident['node']];
	}
	else {
		return 0;
	}
}
?><|MERGE_RESOLUTION|>--- conflicted
+++ resolved
@@ -42,25 +42,13 @@
 	$sysmaps = API::Map()->get(array(
 		'sysmapids' => $sysmapids,
 		'output' => API_OUTPUT_EXTEND,
-<<<<<<< HEAD
-		'nodeids'=> get_current_nodeid(true)
-	);
-
-	$sysmaps = API::Map()->get($options);
-	foreach($sysmaps as $sysmap){
-=======
 		'nodeids' => get_current_nodeid(true)
 	));
 	foreach ($sysmaps as $sysmap) {
->>>>>>> 6130c899
 		$idents[$sysmap['sysmapid']] = array(
 			'name' => $sysmap['name']
 		);
 	}
-<<<<<<< HEAD
-
-=======
->>>>>>> 6130c899
 	return $idents;
 }
 
@@ -70,25 +58,13 @@
 	$groups = API::HostGroup()->get(array(
 		'groupids' => $groupids,
 		'output' => API_OUTPUT_EXTEND,
-<<<<<<< HEAD
-		'nodeids'=> get_current_nodeid(true)
-	);
-
-	$groups = API::HostGroup()->get($options);
-	foreach($groups as $group){
-=======
 		'nodeids' => get_current_nodeid(true)
 	));
 	foreach ($groups as $group) {
->>>>>>> 6130c899
 		$idents[$group['groupid']] = array(
 			'name' => $group['name']
 		);
 	}
-<<<<<<< HEAD
-
-=======
->>>>>>> 6130c899
 	return $idents;
 }
 
@@ -98,25 +74,13 @@
 	$hosts = API::Host()->get(array(
 		'hostids' => $hostids,
 		'output' => API_OUTPUT_EXTEND,
-<<<<<<< HEAD
-		'nodeids'=> get_current_nodeid(true)
-	);
-
-	$hosts = API::Host()->get($options);
-	foreach($hosts as $host){
-=======
 		'nodeids' => get_current_nodeid(true)
 	));
 	foreach ($hosts as $host) {
->>>>>>> 6130c899
 		$idents[$host['hostid']] = array(
 			'host' => $host['host']
 		);
 	}
-<<<<<<< HEAD
-
-=======
->>>>>>> 6130c899
 	return $idents;
 }
 
@@ -127,19 +91,10 @@
 		'itemids' => $itemids,
 		'output' => API_OUTPUT_EXTEND,
 		'selectHosts' => array('hostid', 'host'),
-<<<<<<< HEAD
-		'nodeids'=> get_current_nodeid(true),
-		'webitems' => 1,
-	);
-
-	$items = API::Item()->get($options);
-	foreach($items as $item){
-=======
 		'nodeids' => get_current_nodeid(true),
 		'webitems' => true
 	));
 	foreach ($items as $item) {
->>>>>>> 6130c899
 		$host = reset($item['hosts']);
 
 		$idents[$item['itemid']] = array(
@@ -147,10 +102,6 @@
 			'key' => $item['key_']
 		);
 	}
-<<<<<<< HEAD
-
-=======
->>>>>>> 6130c899
 	return $idents;
 }
 
@@ -160,28 +111,16 @@
 	$triggers = API::Trigger()->get(array(
 		'triggerids' => $triggerids,
 		'output' => API_OUTPUT_EXTEND,
-<<<<<<< HEAD
-		'nodeids'=> get_current_nodeid(true)
-	);
-
-	$triggers = API::Trigger()->get($options);
-	foreach($triggers as $trigger){
-=======
 		'nodeids' => get_current_nodeid(true)
 	));
 	foreach ($triggers as $trigger) {
 		$host = reset($trigger['hosts']);
 
->>>>>>> 6130c899
 		$idents[$trigger['triggerid']] = array(
 			'description' => $trigger['description'],
 			'expression' => explode_exp($trigger['expression'])
 		);
 	}
-<<<<<<< HEAD
-
-=======
->>>>>>> 6130c899
 	return $idents;
 }
 
@@ -192,17 +131,9 @@
 		'graphids' => $graphids,
 		'selectHosts' => array('hostid', 'host'),
 		'output' => API_OUTPUT_EXTEND,
-<<<<<<< HEAD
-		'nodeids'=> get_current_nodeid(true)
-	);
-
-	$graphs = API::Graph()->get($options);
-	foreach($graphs as $graph){
-=======
 		'nodeids' => get_current_nodeid(true)
 	));
 	foreach ($graphs as $graph) {
->>>>>>> 6130c899
 		$host = reset($graph['hosts']);
 
 		$idents[$graph['graphid']] = array(
@@ -210,10 +141,6 @@
 			'name' => $graph['name']
 		);
 	}
-<<<<<<< HEAD
-
-=======
->>>>>>> 6130c899
 	return $idents;
 }
 
@@ -223,25 +150,13 @@
 	$images = API::Image()->get(array(
 		'imageids' => $imageids,
 		'output' => API_OUTPUT_EXTEND,
-<<<<<<< HEAD
-		'nodeids'=> get_current_nodeid(true)
-	);
-
-	$images = API::Image()->get($options);
-	foreach($images as $image){
-=======
 		'nodeids' => get_current_nodeid(true)
 	));
 	foreach ($images as $image) {
->>>>>>> 6130c899
 		$idents[$image['imageid']] = array(
 			'name' => $image['name']
 		);
 	}
-<<<<<<< HEAD
-
-=======
->>>>>>> 6130c899
 	return $idents;
 }
 
