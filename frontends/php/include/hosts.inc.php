--- conflicted
+++ resolved
@@ -27,365 +27,7 @@
 	return $result;
 	}
 
-<<<<<<< HEAD
-=======
-/*
- * Function: check_circle_host_link
- *
- * Description:
- *     Check for circular templates linkage
- *
- * Author:
- *     Eugene Grigorjev (eugene.grigorjev@zabbix.com)
- *
- * Comments:
- *
- *     NOTE: templates = array(id => name, id2 => name2, ...)
- *
- */
-	function check_circle_host_link($hostid, $templates){
-		if(count($templates) == 0)	return false;
-		if(isset($templates[$hostid]))	return true;
-		foreach($templates as $id => $name)
-			if(check_circle_host_link($hostid, get_templates_by_hostid($id)))
-				return true;
-
-		return false;
-	}
-
-/*
- * Function: unlink_template
- *
- * Description:
- *     Unlink elements from host by template
- *
- * Author:
- *     Eugene Grigorjev (eugene.grigorjev@zabbix.com)
- *
- * Comments: !!! Don't forget sync code with C !!!
- *
- */
-	function unlink_template($hostid, $templateids, $unlink_mode = true){
-		zbx_value2array($templateids);
-
-		$result = delete_template_elements($hostid, $templateids, $unlink_mode);
-		$result&= DBexecute('DELETE FROM hosts_templates WHERE hostid='.$hostid.' AND '.DBcondition('templateid',$templateids));
-	return $result;
-	}
-
-/*
- * Function: delete_template_elements
- *
- * Description:
- *     Delete all elements from host by template
- *
- * Author:
- *     Eugene Grigorjev (eugene.grigorjev@zabbix.com)
- *
- * Comments: !!! Don't forget sync code with C !!!
- *
- */
-	function delete_template_elements($hostid, $templateids = null, $unlink_mode = false){
-		zbx_value2array($templateids);
-
-		delete_template_graphs($hostid, $templateids, $unlink_mode);
-		delete_template_triggers($hostid, $templateids, $unlink_mode);
-		delete_template_items($hostid, $templateids, $unlink_mode);
-		delete_template_applications($hostid, $templateids, $unlink_mode);
-	return true;
-	}
-
-/*
- * Function: copy_template_elements
- *
- * Description:
- *     Copy all elements from template to host
- *
- * Author:
- *     Eugene Grigorjev (eugene.grigorjev@zabbix.com)
- *
- * Comments: !!! Don't forget sync code with C !!!
- *
- */
-	function copy_template_elements($hostid, $templateid = null, $copy_mode = false){
-		$result = true;
-		copy_template_applications($hostid, $templateid, $copy_mode);
-		copy_template_items($hostid, $templateid, $copy_mode);
-		copy_template_triggers($hostid, $templateid, $copy_mode);
-		// razvilka $copy
-		if($copy_mode){
-			copy_template_graphs($hostid, $templateid, $copy_mode);
-		}
-		else{
-			$result = CGraph::syncTemplates(array('hostids' => $hostid, 'templateids' => $templateid));
-		}
-		return $result;
-	}
-
-/*
- * Function: sync_host_with_templates
- *
- * Description:
- *     Synchronize template elements with host
- *
- * Author:
- *     Eugene Grigorjev (eugene.grigorjev@zabbix.com)
- *
- * Comments: !!! Don't forget sync code with C !!!
- *
- */
-	function sync_host_with_templates($hostid, $templateid = null){
-		delete_template_elements($hostid, $templateid);
-		$res = copy_template_elements($hostid, $templateid);
-		return $res;
-	}
-
-/*
- * Function: delete_host
- *
- * Description:
- *     Delete host with all elements and relations
- *
- * Author:
- *     Eugene Grigorjev (eugene.grigorjev@zabbix.com)
- *
- * Comments: !!! Don't forget sync code with C !!!
- *
- */
-	function delete_host($hostids, $unlink_mode = false){
-		zbx_value2array($hostids);
-		if(empty($hostids)) return true;
-
-		$ret = false;
-// unlink child hosts
-		$db_childs = get_hosts_by_templateid($hostids);
-		while($db_child = DBfetch($db_childs)){
-			unlink_template($db_child['hostid'], $hostids, $unlink_mode);
-		}
-
-// delete web tests
-		$del_httptests = array();
-		$db_httptests = get_httptests_by_hostid($hostids);
-		while($db_httptest = DBfetch($db_httptests)){
-			$del_httptests[$db_httptest['httptestid']] = $db_httptest['httptestid'];
-		}
-		if(!empty($del_httptests)){
-			delete_httptest($del_httptests);
-		}
-
-// delete items -> triggers -> graphs
-		$del_items = array();
-		$db_items = get_items_by_hostid($hostids);
-		while($db_item = DBfetch($db_items)){
-			$del_items[$db_item['itemid']] = $db_item['itemid'];
-		}
-
-		delete_item($del_items);
-
-// delete screen items
-		DBexecute('DELETE FROM screens_items WHERE '.DBcondition('resourceid',$hostids)).' AND resourcetype='.SCREEN_RESOURCE_HOST_TRIGGERS;
-
-// delete host from maps
-		delete_sysmaps_elements_with_hostid($hostids);
-
-// delete host from maintenances
-		DBexecute('DELETE FROM maintenances_hosts WHERE '.DBcondition('hostid',$hostids));
-
-// delete host from group
-		DBexecute('DELETE FROM hosts_groups WHERE '.DBcondition('hostid',$hostids));
-
-// delete host from template linkages
-		DBexecute('DELETE FROM hosts_templates WHERE '.DBcondition('hostid',$hostids));
-
-// disable actions
-		$actionids = array();
-
-// conditions
-		$sql = 'SELECT DISTINCT actionid '.
-				' FROM conditions '.
-				' WHERE conditiontype='.CONDITION_TYPE_HOST.
-					' AND '.DBcondition('value',$hostids, false, true);		// FIXED[POSIBLE value type violation]!!!
-		$db_actions = DBselect($sql);
-		while($db_action = DBfetch($db_actions)){
-			$actionids[$db_action['actionid']] = $db_action['actionid'];
-		}
-
-		DBexecute('UPDATE actions '.
-					' SET status='.ACTION_STATUS_DISABLED.
-					' WHERE '.DBcondition('actionid',$actionids));
-// operations
-		$sql = 'SELECT DISTINCT o.actionid '.
-				' FROM operations o '.
-				' WHERE o.operationtype IN ('.OPERATION_TYPE_GROUP_ADD.','.OPERATION_TYPE_GROUP_REMOVE.') '.
-					' AND '.DBcondition('o.objectid',$hostids);
-		$db_actions = DBselect($sql);
-		while($db_action = DBfetch($db_actions)){
-			$actionids[$db_action['actionid']] = $db_action['actionid'];
-		}
-
-		if(!empty($actionids)){
-			DBexecute('UPDATE actions '.
-					' SET status='.ACTION_STATUS_DISABLED.
-					' WHERE '.DBcondition('actionid',$actionids));
-		}
-
-
-// delete action conditions
-		DBexecute('DELETE FROM conditions '.
-					' WHERE conditiontype='.CONDITION_TYPE_HOST.
-						' AND '.DBcondition('value',$hostids, false, true));	// FIXED[POSIBLE value type violation]!!!
-
-
-// delete action operations
-		DBexecute('DELETE FROM operations '.
-					' WHERE operationtype IN ('.OPERATION_TYPE_TEMPLATE_ADD.','.OPERATION_TYPE_TEMPLATE_REMOVE.') '.
-						' AND '.DBcondition('objectid',$hostids));
-
-
-// delete host profile
-		delete_host_profile($hostids);
-		delete_host_profile_ext($hostids);
-		$applicationids = array();
-		$query = 'SELECT a.applicationid'.
-				' FROM applications a'.
-				' WHERE	'.DBcondition('a.hostid', $hostids);
-		$db_applications = DBselect($query);
-		while($app = DBfetch($db_applications)){
-			$applicationids[] = $app['applicationid'];
-		}
-		$result = delete_application($applicationids);
-		if(!$result) return false;
-
-
-// delete host
-		foreach($hostids as $id){	/* The section should be improved */
-			$host_old = get_host_by_hostid($id);
-			$result = DBexecute('DELETE FROM hosts WHERE hostid='.$id);
-			if($result){
-				if($host_old['status'] == HOST_STATUS_TEMPLATE){
-					info(S_TEMPLATE.SPACE.$host_old['host'].SPACE.S_HOST_HAS_BEEN_DELETED_MSG_PART2);
-					add_audit_ext(AUDIT_ACTION_DELETE, AUDIT_RESOURCE_TEMPLATE, $id, $host_old['host'], 'hosts', NULL, NULL);
-				}
-				else{
-					info(S_HOST_HAS_BEEN_DELETED_MSG_PART1.SPACE.$host_old['host'].SPACE.S_HOST_HAS_BEEN_DELETED_MSG_PART2);
-					add_audit_ext(AUDIT_ACTION_DELETE, AUDIT_RESOURCE_HOST, $id, $host_old['host'], 'hosts', NULL, NULL);
-				}
-			}
-			else
-				break;
-		}
-
-		return $result;
-	}
-
-	function delete_host_group($groupids){
-		zbx_value2array($groupids);
-		if(empty($groupids)) return true;
-
-		$dlt_groupids = getDeletableHostGroups($groupids);
-		if(count($groupids) != count($dlt_groupids)){
-			foreach($groupids as $num => $groupid){
-				if(!isset($dlt_groupids[$groupid])){
-					$group = get_hostgroup_by_groupid($groupid);
-					if($group['internal'] == ZBX_INTERNAL_GROUP)
-						error(S_GROUP.SPACE.'"'.$group['name'].'"'.SPACE.S_INTERNAL_AND_CANNOT_DELETED_SMALL);
-					else
-						error(S_GROUP.SPACE.'"'.$group['name'].'"'.SPACE.S_CANNOT_DELETED_INNER_HOSTS_CANNOT_UNLINKED_SMALL);
-				}
-			}
-			return false;
-		}
-
-// check if hostgroup used in scripts
-		$error = false;
-		$sql = 'SELECT s.name AS script_name, g.name AS group_name '.
-				' FROM scripts s, groups g'.
-				' WHERE '.
-					' g.groupid = s.groupid '.
-					' AND '.DBcondition('s.groupid', $groupids);
-		$res = DBselect($sql);
-		while($group = DBfetch($res)){
-			$error = true;
-			//GETTEXT: User gets this error message when tries to delete host group that is used in some script
-			error(sprintf(_('Host group "%1$s" can not be deleted, because it is used in script "%2$s".'), $group['group_name'], $group['script_name']));
-		}
-		if($error) return false;
-
-// delete screens items
-		$resources = array(
-			SCREEN_RESOURCE_HOSTGROUP_TRIGGERS,
-			SCREEN_RESOURCE_HOSTS_INFO,
-			SCREEN_RESOURCE_TRIGGERS_INFO,
-			SCREEN_RESOURCE_TRIGGERS_OVERVIEW,
-			SCREEN_RESOURCE_DATA_OVERVIEW
-		);
-		$sql = 'DELETE FROM screens_items '.
-				' WHERE '.DBcondition('resourceid',$groupids).
-					' AND '.DBcondition('resourcetype',$resources);
-		DBexecute($sql);
-
-// delete sysmap element
-		if(!delete_sysmaps_elements_with_groupid($groupids))
-			return false;
-
-// delete host from maintenances
-		DBexecute('DELETE FROM maintenances_groups WHERE '.DBcondition('groupid',$groupids));
-
-// disable actions
-		$actionids = array();
-
-// conditions
-		$sql = 'SELECT DISTINCT c.actionid '.
-				' FROM conditions c '.
-				' WHERE c.conditiontype='.CONDITION_TYPE_HOST_GROUP.
-					' AND '.DBcondition('c.value',$groupids, false, true);
-		$db_actions = DBselect($sql);
-		while($db_action = DBfetch($db_actions)){
-			$actionids[$db_action['actionid']] = $db_action['actionid'];
-		}
-
-// operations
-		$sql = 'SELECT DISTINCT o.actionid '.
-				' FROM operations o '.
-				' WHERE o.operationtype IN ('.OPERATION_TYPE_GROUP_ADD.','.OPERATION_TYPE_GROUP_REMOVE.') '.
-					' AND '.DBcondition('o.objectid',$groupids);
-		$db_actions = DBselect($sql);
-		while($db_action = DBfetch($db_actions)){
-			$actionids[$db_action['actionid']] = $db_action['actionid'];
-		}
-
-		if(!empty($actionids)){
-			DBexecute('UPDATE actions '.
-					' SET status='.ACTION_STATUS_DISABLED.
-					' WHERE '.DBcondition('actionid',$actionids));
-		}
-
-
-// delete action conditions
-		DBexecute('DELETE FROM conditions'.
-					' WHERE conditiontype='.CONDITION_TYPE_HOST_GROUP.
-						' AND '.DBcondition('value',$groupids, false, true));
-
-// delete action operations
-		DBexecute('DELETE FROM operations '.
-					' WHERE operationtype IN ('.OPERATION_TYPE_GROUP_ADD.','.OPERATION_TYPE_GROUP_REMOVE.') '.
-						' AND '.DBcondition('objectid',$groupids));
-
-
-		DBexecute('DELETE FROM hosts_groups WHERE '.DBcondition('groupid',$groupids));
-
-		foreach ($groupids as $id) {	/* The section should be improved */
-			$hostgroup_old = get_hostgroup_by_groupid($id);
-			$result = DBexecute('DELETE FROM groups WHERE groupid='.$id);
-			if ($result)
-				add_audit_ext(AUDIT_ACTION_DELETE, AUDIT_RESOURCE_HOST_GROUP, $id, $hostgroup_old['name'], 'groups', NULL, NULL);
-			else
-				break;
-		}
-
-		return $result;
-	}
->>>>>>> c482a571
+
 
 	function get_hostgroup_by_groupid($groupid){
 		$result=DBselect("select * from groups where groupid=".$groupid);
