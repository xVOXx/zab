<?php

/**
 * Convert PHP variable to string version of JavaScript style
 * @author Eugene Grigorjev
 * @param mixed $value
 * @param bool $asObject return string containing javascript object
 * @param bool $addQuotes whether quotes should be added at the beginning and at the end of string
 * @return string
 */
function zbx_jsvalue($value, $asObject=false, $addQuotes=true){
	if(!is_array($value)) {
<<<<<<< HEAD
		if(is_object($value)) return unpack_object($value);
		if(is_string($value)) return '"'.str_replace('\'','\\\'',			/*  '	=> \'	*/
							str_replace("\n", '\n', 		/*  LF	=> \n	*/
								str_replace('"', '\"', 	/*  "	=> \" */
									str_replace("\\", "\\\\", 	/*  \	=> \\	*/
										str_replace("\r", '', 	/*  CR	=> remove */
										($value)))))).'"';
		if(is_null($value)) return 'null';
	return strval($value);
=======
		if(is_object($value)){
			return unpack_object($value);
		}
		elseif(is_string($value)){
			$escaped = str_replace("\r", '', $value); // removing caret returns
			$escaped = str_replace("\\", "\\\\", $escaped); // escaping slashes: \ => \\
			$escaped = str_replace('"', '\"', $escaped); // escaping quotes: " => \"
			$escaped = str_replace("\n", '\n', $escaped); // changing LF to '\n' string
			$escaped = str_replace('\'', '\\\'', $escaped); // escaping single quotes: ' => \'
			if($addQuotes){
				$escaped = "'".$escaped."'";
			}
			return $escaped;
		}
		elseif(is_null($value)){
			return 'null';
		}
		else{
			return strval($value);
		}
	}
	elseif(count($value) == 0){
		return $asObject ? '{}' : '[]';
>>>>>>> e839e38c
	}

	foreach($value as $id => $v){
<<<<<<< HEAD
		if((!isset($is_object) && is_string($id)) || $object) $is_object = true;
		$value[$id] = (isset($is_object) ? '"'.str_replace('\'','\\\'', $id).'" : ' : '').zbx_jsvalue($v, $object);
=======
		if((!isset($is_object) && is_string($id)) || $asObject) $is_object = true;
		$value[$id] = (isset($is_object) ? '\''.str_replace('\'','\\\'', $id).'\' : ' : '').zbx_jsvalue($v, $asObject, $addQuotes);
>>>>>>> e839e38c
	}

	if(isset($is_object)){
		return '{'.implode(',',$value).'}';
	}
	else{
		return '['.implode(',',$value).']';
	}
}

function encodeValues(&$value, $encodeTwice=true){
	if(is_string($value)){
		$value = htmlentities($value, ENT_COMPAT, 'UTF-8');

		if($encodeTwice){
			$value = htmlentities($value, ENT_COMPAT, 'UTF-8');
		}
	}
	else if(is_array(($value))){
		foreach($value as $key => $elem){
			encodeValues($value[$key]);
		}
	}
	else if(is_object(($value))){
		foreach($value->items as $key => $item){
			encodeValues($value->items[$key], false);
		}
	}
}

/* function:
 *     zbx_add_post_js
 *
 * description:
 *	add JavaScript for calling after page loading.
 *
 * author: Eugene Grigorjev
 */
function zbx_add_post_js($script){
	global $ZBX_PAGE_POST_JS;

	$ZBX_PAGE_POST_JS[] = $script;
}

function zbx_addJSLocale($to_translate){
	global $JS_TRANSLATE;

	zbx_value2array($to_translate);
	if(empty($JS_TRANSLATE)) $JS_TRANSLATE = array();

	foreach($to_translate as $tnum => $string){
		if(defined($string)) $JS_TRANSLATE[$string] = constant($string);
		else $JS_TRANSLATE[$string] = 'UNTRANSLATED['.$string.']';
	}
}

function inseret_javascript_for_editable_combobox(){
	if(defined('EDITABLE_COMBOBOX_SCRIPT_INSERTTED')) return;
	define('EDITABLE_COMBOBOX_SCRIPT_INSERTTED', 1);

	$js = 'function CEditableComboBoxInit(obj){
		var opt = obj.options;

		if(obj.value) obj.oldValue = obj.value;

		for (var i = 0; i < opt.length; i++)
			if (-1 == opt.item(i).value)
				return;

		opt = document.createElement("option");
		opt.value = -1;
		opt.text = "('.S_OTHER_SMALL.' ...)";

		if(!obj.options.add)
			obj.insertBefore(opt, obj.options.item(0));
		else
			obj.options.add(opt, 0);

		return;
	}

	function CEditableComboBoxOnChange(obj,size){
		if(-1 != obj.value){
			obj.oldValue = obj.value;
		}
		else{
			var new_obj = document.createElement("input");
			new_obj.type = "text";
			new_obj.name = obj.name;
			if(size && size > 0){
				new_obj.size = size;
			}
			new_obj.className = obj.className;
			if(obj.oldValue) new_obj.value = obj.oldValue;
			obj.parentNode.replaceChild(new_obj, obj);
			new_obj.focus();
			new_obj.select();
		}
	}';

	insert_js($js);
}

function insert_show_color_picker_javascript(){
	global $SHOW_COLOR_PICKER_SCRIPT_ISERTTED;

	if($SHOW_COLOR_PICKER_SCRIPT_ISERTTED) return;
	$SHOW_COLOR_PICKER_SCRIPT_ISERTTED = true;

	$table = new CTable();

// gray colors
	$row = array();
	foreach(array('0','1','2','3','4','5','6','7','8','9','A','B','C','D','E','F') as $c){
		$color = $c.$c.$c.$c.$c.$c;
		$row[] = new CColorCell(null, $color, 'set_color("'.$color.'");');
	}
	$table->addRow($row);

// other colors
	$colors = array(
		array('r' => 0, 'g' => 0, 'b' => 1),
		array('r' => 0, 'g' => 1, 'b' => 0),
		array('r' => 1, 'g' => 0, 'b' => 0),
		array('r' => 0, 'g' => 1, 'b' => 1),
		array('r' => 1, 'g' => 0, 'b' => 1),
		array('r' => 1, 'g' => 1, 'b' => 0)
	);

	$brigs  = array(
		array(0 => '0', 1 => '3'),
		array(0 => '0', 1 => '4'),
		array(0 => '0', 1 => '5'),
		array(0 => '0', 1 => '6'),
		array(0 => '0', 1 => '7'),
		array(0 => '0', 1 => '8'),
		array(0 => '0', 1 => '9'),
		array(0 => '0', 1 => 'A'),
		array(0 => '0', 1 => 'B'),
		array(0 => '0', 1 => 'C'),
		array(0 => '0', 1 => 'D'),
		array(0 => '0', 1 => 'E'),
		array(0 => '3', 1 => 'F'),
		array(0 => '6', 1 => 'F'),
		array(0 => '9', 1 => 'F'),
		array(0 => 'C', 1 => 'F')
		);

	foreach($colors as $c){
		$row = array();
		foreach($brigs as $br){
			$r = $br[$c['r']];
			$g = $br[$c['g']];
			$b = $br[$c['b']];

			$color = $r.$r.$g.$g.$b.$b;
			$row[] = new CColorCell(null, $color, 'set_color("'.$color.'");');
		}
		$table->addRow($row);
	}

	$cancel = new CSpan(S_CANCEL, 'link');
	$cancel->setAttribute('onclick', 'javascript:hide_color_picker();');

	$script = 'var color_picker = null;
				var curr_lbl = null;
				var curr_txt = null;'."\n";

	$tmp = array($table, $cancel);
	$script.= "var color_table = ".zbx_jsvalue(unpack_object($tmp))."\n";
	insert_js($script);

	zbx_add_post_js('create_color_picker();');
}

function insert_javascript_for_tweenbox(){
	global $page;
	if(defined('SHOW_TWINBOX_SCRIPT_INSERTTED') || (PAGE_TYPE_HTML != $page['type'])) return;
	define('SHOW_TWINBOX_SCRIPT_INSERTTED', 1);

	$js = '
		function moveListBoxSelectedItem(formname,objname,from,to,action){
			var result = true

			from = $(from);
			to = $(to);

			var j = 0;
			var i = 0;
			while(i<from.options.length){

				if((from.options[i].selected == true) && from.options[i].disabled != true) {
					//	from.options[i].selected = false;

					var temp = from.options[i].cloneNode(true);

					if(action.toLowerCase() == "add"){
						result &= create_var(formname, objname+"["+from.options[i].value+"]", from.options[i].value, false);
					}
					else if(action.toLowerCase() == "rmv"){
						result &= remove_element(objname+"_"+from.options[i].value,"input");
					}

					while(true){
						if(to.options.length == 0){
							$(to).insert(from.options[i]);
							break;
						}

						if(from.options[i].innerHTML.toLowerCase() < to.options[j].innerHTML.toLowerCase()){
							$(to.options[j]).insert({before:from.options[i]});
							break;
						}

						if((typeof(to.options[j+1]) == "undefined") || is_null(to.options[j+1])){  // is_null 4 IE =)
							$(to.options[j]).insert({after:from.options[i]});
							break;
						}

						j++;
					}

					continue;
				}
				i++;
			}

		return result;
		}';

	insert_js($js);
	zbx_add_post_js('if(IE7 ) $$("select option[disabled]").each(function(e){e.setStyle({color: "gray"});});');
}

function insert_javascript_for_visibilitybox(){
	if(defined('CVISIBILITYBOX_JAVASCRIPT_INSERTED')) return;
	define('CVISIBILITYBOX_JAVASCRIPT_INSERTED', 1);

	$js = 'function visibility_status_changeds(value, obj_name, replace_to){
			var obj = document.getElementsByName(obj_name);

			if(obj.length <= 0){
				obj = new Array(document.getElementById(obj_name));
			}

			if((obj.length <= 0) || is_null(obj[0])) throw "'.S_CANNOT_FIND_OBJECTS_WITH_NAME.' [" + obj_name +"]";

			for(i = obj.length-1; i>=0; i--){
				if(replace_to && replace_to != ""){
					if(obj[i].originalObject){
						var old_obj = obj[i].originalObject;
						old_obj.originalObject = obj[i];
						obj[i].parentNode.replaceChild(old_obj, obj[i]);
					}
					else if(!value){
						try{
							var new_obj = document.createElement("a");
							new_obj.setAttribute("name",obj[i].name);
							new_obj.setAttribute("id",obj[i].id);
						}
						catch(e){
							throw "'.S_CANNOT_CREATE_NEW_ELEMENT.'";
						}

						new_obj.style.textDecoration = "none";
						new_obj.innerHTML = replace_to;
						new_obj.originalObject = obj[i];
						obj[i].parentNode.replaceChild(new_obj, obj[i]);
					}
					else{
						throw "Missing originalObject for restoring";
					}
				}
				else{
					value = value?"visible":"hidden";
					obj[i].style.visibility = value;
				}
			}
		}';

	insert_js($js);
}

function play_sound($filename){
	insert_js('	if(IE){
			document.writeln(\'<bgsound src="'.$filename.'" loop="0" />\');
		}
		else{
			document.writeln(\'<embed src="'.$filename.'" autostart="true" width="0" height="0" loop="0" />\');
			document.writeln(\'<noembed><bgsound src="'.$filename.'" loop="0" /></noembed>\');
		}');
}


function setFocus($frm_name, $fld_name){
	insert_js('document.forms["'.$frm_name.'"].elements["'.$fld_name.'"].focus();');
}

function alert($msg){
	insert_js('alert("'.$msg.'");');
}

function insert_js_function($fnct_name){
	switch($fnct_name){
		case 'add_item_variable':
			insert_js('function add_item_variable(s_formname,x_value){
				if(add_variable(null, "itemid["+x_value+"]", x_value, s_formname, window.opener.document)){
					var o_form;

					if( !(o_form = window.opener.document.forms[s_formname]) )
						throw "Missing form with name ["+s_formname+"].";

					var element = o_form.elements["itemid"];
					if(element) element.name = "itemid["+element.value+"]";

					o_form.submit();
				}

				close_window();
					return true;
			}');
			break;
		case 'add_media':
			insert_js('function add_media(formname,media,mediatypeid,sendto,period,active,severity){
				var form = window.opener.document.forms[formname];
				var media_name = (media > -1)?"user_medias["+media+"]":"new_media";

				if(!form){
					close_window();
				return false;
				}

				window.opener.create_var(form,media_name+"[mediatypeid]",mediatypeid);
				window.opener.create_var(form,media_name+"[sendto]",sendto);
				window.opener.create_var(form,media_name+"[period]",period);
				window.opener.create_var(form,media_name+"[active]",active);
				window.opener.create_var(form,media_name+"[severity]",severity);

				form.submit();
				close_window();
			return true;
			}');
			break;
		case 'add_graph_item':
			insert_js('function add_graph_item(formname,itemid,color,drawtype,sortorder,yaxisside,calc_fnc,type,periods_cnt){
					var form = window.opener.document.forms[formname];

					if(!form){
						close_window();
					return false;
					}

					window.opener.create_var(form,"new_graph_item[itemid]",itemid);
					window.opener.create_var(form,"new_graph_item[color]",color);
					window.opener.create_var(form,"new_graph_item[drawtype]",drawtype);
					window.opener.create_var(form,"new_graph_item[sortorder]",sortorder);
					window.opener.create_var(form,"new_graph_item[yaxisside]",yaxisside);
					window.opener.create_var(form,"new_graph_item[calc_fnc]",calc_fnc);
					window.opener.create_var(form,"new_graph_item[type]",type);
					window.opener.create_var(form,"new_graph_item[periods_cnt]",periods_cnt);

					form.submit();
					close_window();
					return true;
				}');
			break;
		case 'update_graph_item':
			insert_js('function update_graph_item(formname,list_name,gid,itemid,color,drawtype,sortorder,yaxisside,calc_fnc,type,periods_cnt){
				var form = window.opener.document.forms[formname];

				if(!form){
					close_window();
				return false;
				}

				window.opener.create_var(form,list_name + "[" + gid + "][itemid]",itemid);
				window.opener.create_var(form,list_name + "[" + gid + "][color]",color);
				window.opener.create_var(form,list_name + "[" + gid + "][drawtype]",drawtype);
				window.opener.create_var(form,list_name + "[" + gid + "][sortorder]",sortorder);
				window.opener.create_var(form,list_name + "[" + gid + "][yaxisside]",yaxisside);
				window.opener.create_var(form,list_name + "[" + gid + "][calc_fnc]",calc_fnc);
				window.opener.create_var(form,list_name + "[" + gid + "][type]",type);
				window.opener.create_var(form,list_name + "[" + gid + "][periods_cnt]",periods_cnt);

				form.submit();
				close_window();
				return true;
			}');
			break;
		case 'add_bitem':
			insert_js('function add_bitem(formname,caption,itemid,color,calc_fnc,axisside){
					var form = window.opener.document.forms[formname];

					if(!form){
						close_window();
					return false;
					}

					window.opener.create_var(form,"new_graph_item[caption]",caption);
					window.opener.create_var(form,"new_graph_item[itemid]",itemid);
					window.opener.create_var(form,"new_graph_item[color]",color);
					window.opener.create_var(form,"new_graph_item[calc_fnc]",calc_fnc);
					window.opener.create_var(form,"new_graph_item[axisside]",axisside);
					form.submit();
					close_window();
					return true;
				}');
			break;
		case 'update_bitem':
			insert_js('function update_bitem(formname,list_name,gid,caption,itemid,color,calc_fnc,axisside){
				var form = window.opener.document.forms[formname];

				if(!form){
					close_window();
				return false;
				}

				window.opener.create_var(form,list_name + "[" + gid + "][caption]",caption);
				window.opener.create_var(form,list_name + "[" + gid + "][itemid]",itemid);
				window.opener.create_var(form,list_name + "[" + gid + "][color]",color);
				window.opener.create_var(form,list_name + "[" + gid + "][calc_fnc]",calc_fnc);
				window.opener.create_var(form,list_name + "[" + gid + "][axisside]",axisside);

				form.submit();
				close_window();
				return true;
			}');
			break;
		case 'add_period':
			insert_js('function add_period(formname,caption,since,till,color){
					var form = window.opener.document.forms[formname];

					if(!form){
						close_window();
					return false;
					}

					window.opener.create_var(form,"new_period[caption]",caption);
					window.opener.create_var(form,"new_period[report_timesince]",since);
					window.opener.create_var(form,"new_period[report_timetill]",till);
					window.opener.create_var(form,"new_period[color]",color);

					form.submit();
					close_window();
					return true;
				}');
			break;
		case 'update_period':
			insert_js('function update_period(pid, formname,caption,since,till,color){
				var form = window.opener.document.forms[formname];

				if(!form){
					close_window();
				return false;
				}

				window.opener.create_var(form,"periods["+pid+"][caption]",caption);
				window.opener.create_var(form,"periods["+pid+"][report_timesince]",since);
				window.opener.create_var(form,"periods["+pid+"][report_timetill]",till);
				window.opener.create_var(form,"periods["+pid+"][color]",color);

				form.submit();
				close_window();
				return true;
			}');
		break;
		case 'addSelectedValues':
			insert_js('
				function addSelectedValues(form, object){
					form = $(form);
					if(is_null(form)) return close_window();

					var parent = window.opener;
					if(!parent) return close_window();

					var items = { object: object, values: [] };

					var chkBoxes = form.getInputs("checkbox");
					for(var i=0; i < chkBoxes.length; i++){
						if(chkBoxes[i].checked && (chkBoxes[i].name.indexOf("all_") < 0)){
							var value = {};
							if(isset(chkBoxes[i].value, popupReference))
								value = popupReference[chkBoxes[i].value];
							else
								value[object] = chkBoxes[i].value;

							items["values"].push(value);
						}
					}

					parent.addPopupValues(items);
					close_window();
				}');
		break;
		case 'addValue':
			insert_js('
				function addValue(object, singleValue) {
					var parent = window.opener;
					if(!parent) return close_window();

					var value = {};
					if(isset(singleValue, popupReference))
						value = popupReference[singleValue];
					else
						value[object] = singleValue;

					var items = { object: object, values: new Array(value) };

					parent.addPopupValues(items);
					close_window();
				}');
		break;
		case 'addValues':
			insert_js('
				function addValues(frame, values, submitParent) {
					var parentDocument = window.opener.document;
					if(!parentDocument) return close_window();

					var parentDocumentForm = $(parentDocument.body).select("form[name="+frame+"]");
					var submitParent = submitParent || false;

					var frmStorage = null;
					for(var key in values){
						if(is_null(values[key])) continue;

						if(parentDocumentForm.length > 0)
							frmStorage = jQuery(parentDocumentForm[0]).find("#"+key).get(0);

						if(typeof(frmStorage) == "undefined" || is_null(frmStorage))
							frmStorage = parentDocument.getElementById(key);

						frmStorage.value = values[key];
					}

					if(!is_null(frmStorage) && submitParent){
						frmStorage.form.submit();
					}

					close_window();
				}');
		break;
		case 'check_all':
			insert_js('
				function check_all(objname, value) {
					$(objname).getInputs("checkbox").each(function(e){ e.checked = value });
				}');
		break;
		case 'removeSelectedItems':
			insert_js('function removeSelectedItems(formobject, name){
					formobject = $(formobject);

					if(is_null(formobject)) return false;

					for(var i=0; i < formobject.options.length; i++){
						if(!isset(i, formobject.options)) continue;

						if(formobject.options[i].selected){
							var obj = $(name+"_"+formobject.options[i].value);

							if(!is_null(obj)) obj.remove();
						}
					}
				}
			');
		break;
		default:
			insert_js('throw("JS function not found ['.$fnct_name.']");');
			break;
	}
};

function insert_js($script){
	print(get_js($script));
}

function get_js($script){
	return('<script type="text/javascript">// <![CDATA['."\n".$script."\n".'// ]]></script>');
}
?><|MERGE_RESOLUTION|>--- conflicted
+++ resolved
@@ -10,17 +10,6 @@
  */
 function zbx_jsvalue($value, $asObject=false, $addQuotes=true){
 	if(!is_array($value)) {
-<<<<<<< HEAD
-		if(is_object($value)) return unpack_object($value);
-		if(is_string($value)) return '"'.str_replace('\'','\\\'',			/*  '	=> \'	*/
-							str_replace("\n", '\n', 		/*  LF	=> \n	*/
-								str_replace('"', '\"', 	/*  "	=> \" */
-									str_replace("\\", "\\\\", 	/*  \	=> \\	*/
-										str_replace("\r", '', 	/*  CR	=> remove */
-										($value)))))).'"';
-		if(is_null($value)) return 'null';
-	return strval($value);
-=======
 		if(is_object($value)){
 			return unpack_object($value);
 		}
@@ -39,22 +28,16 @@
 			return 'null';
 		}
 		else{
-			return strval($value);
-		}
+	return strval($value);
+	}
 	}
 	elseif(count($value) == 0){
 		return $asObject ? '{}' : '[]';
->>>>>>> e839e38c
 	}
 
 	foreach($value as $id => $v){
-<<<<<<< HEAD
-		if((!isset($is_object) && is_string($id)) || $object) $is_object = true;
-		$value[$id] = (isset($is_object) ? '"'.str_replace('\'','\\\'', $id).'" : ' : '').zbx_jsvalue($v, $object);
-=======
 		if((!isset($is_object) && is_string($id)) || $asObject) $is_object = true;
 		$value[$id] = (isset($is_object) ? '\''.str_replace('\'','\\\'', $id).'\' : ' : '').zbx_jsvalue($v, $asObject, $addQuotes);
->>>>>>> e839e38c
 	}
 
 	if(isset($is_object)){
@@ -62,7 +45,7 @@
 	}
 	else{
 		return '['.implode(',',$value).']';
-	}
+}
 }
 
 function encodeValues(&$value, $encodeTwice=true){
