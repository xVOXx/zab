<?php
/*
** Zabbix
** Copyright (C) 2001-2020 Zabbix SIA
**
** This program is free software; you can redistribute it and/or modify
** it under the terms of the GNU General Public License as published by
** the Free Software Foundation; either version 2 of the License, or
** (at your option) any later version.
**
** This program is distributed in the hope that it will be useful,
** but WITHOUT ANY WARRANTY; without even the implied warranty of
** MERCHANTABILITY or FITNESS FOR A PARTICULAR PURPOSE. See the
** GNU General Public License for more details.
**
** You should have received a copy of the GNU General Public License
** along with this program; if not, write to the Free Software
** Foundation, Inc., 51 Franklin Street, Fifth Floor, Boston, MA  02110-1301, USA.
**/


/**
 * Validate import data from Zabbix 5.0.x.
 */
class C50XmlValidator {

	private $PREPROCESSING_STEP_TYPE = [
		CXmlConstantValue::MULTIPLIER => CXmlConstantName::MULTIPLIER,
		CXmlConstantValue::RTRIM => CXmlConstantName::RTRIM,
		CXmlConstantValue::LTRIM => CXmlConstantName::LTRIM,
		CXmlConstantValue::TRIM => CXmlConstantName::TRIM,
		CXmlConstantValue::REGEX => CXmlConstantName::REGEX,
		CXmlConstantValue::BOOL_TO_DECIMAL => CXmlConstantName::BOOL_TO_DECIMAL,
		CXmlConstantValue::OCTAL_TO_DECIMAL => CXmlConstantName::OCTAL_TO_DECIMAL,
		CXmlConstantValue::HEX_TO_DECIMAL => CXmlConstantName::HEX_TO_DECIMAL,
		CXmlConstantValue::SIMPLE_CHANGE => CXmlConstantName::SIMPLE_CHANGE,
		CXmlConstantValue::CHANGE_PER_SECOND => CXmlConstantName::CHANGE_PER_SECOND,
		CXmlConstantValue::XMLPATH => CXmlConstantName::XMLPATH,
		CXmlConstantValue::JSONPATH => CXmlConstantName::JSONPATH,
		CXmlConstantValue::IN_RANGE => CXmlConstantName::IN_RANGE,
		CXmlConstantValue::MATCHES_REGEX => CXmlConstantName::MATCHES_REGEX,
		CXmlConstantValue::NOT_MATCHES_REGEX => CXmlConstantName::NOT_MATCHES_REGEX,
		CXmlConstantValue::CHECK_JSON_ERROR => CXmlConstantName::CHECK_JSON_ERROR,
		CXmlConstantValue::CHECK_XML_ERROR => CXmlConstantName::CHECK_XML_ERROR,
		CXmlConstantValue::CHECK_REGEX_ERROR => CXmlConstantName::CHECK_REGEX_ERROR,
		CXmlConstantValue::DISCARD_UNCHANGED => CXmlConstantName::DISCARD_UNCHANGED,
		CXmlConstantValue::DISCARD_UNCHANGED_HEARTBEAT => CXmlConstantName::DISCARD_UNCHANGED_HEARTBEAT,
		CXmlConstantValue::JAVASCRIPT => CXmlConstantName::JAVASCRIPT,
		CXmlConstantValue::PROMETHEUS_PATTERN => CXmlConstantName::PROMETHEUS_PATTERN,
		CXmlConstantValue::PROMETHEUS_TO_JSON => CXmlConstantName::PROMETHEUS_TO_JSON,
		CXmlConstantValue::CSV_TO_JSON => CXmlConstantName::CSV_TO_JSON
	];

	private $PREPROCESSING_STEP_TYPE_DRULE = [
		CXmlConstantValue::REGEX => CXmlConstantName::REGEX,
		CXmlConstantValue::XMLPATH => CXmlConstantName::XMLPATH,
		CXmlConstantValue::JSONPATH => CXmlConstantName::JSONPATH,
		CXmlConstantValue::NOT_MATCHES_REGEX => CXmlConstantName::NOT_MATCHES_REGEX,
		CXmlConstantValue::CHECK_JSON_ERROR => CXmlConstantName::CHECK_JSON_ERROR,
		CXmlConstantValue::CHECK_XML_ERROR => CXmlConstantName::CHECK_XML_ERROR,
		CXmlConstantValue::DISCARD_UNCHANGED_HEARTBEAT => CXmlConstantName::DISCARD_UNCHANGED_HEARTBEAT,
		CXmlConstantValue::JAVASCRIPT => CXmlConstantName::JAVASCRIPT,
		CXmlConstantValue::PROMETHEUS_TO_JSON => CXmlConstantName::PROMETHEUS_TO_JSON,
		CXmlConstantValue::CSV_TO_JSON => CXmlConstantName::CSV_TO_JSON
	];

	private $GRAPH_GRAPH_ITEM_CALC_FNC = [
		CXmlConstantValue::MIN => CXmlConstantName::MIN,
		CXmlConstantValue::AVG => CXmlConstantName::AVG,
		CXmlConstantValue::MAX => CXmlConstantName::MAX,
		CXmlConstantValue::ALL => CXmlConstantName::ALL,
		CXmlConstantValue::LAST => CXmlConstantName::LAST
	];

	private $GRAPH_GRAPH_ITEM_DRAWTYPE = [
		CXmlConstantValue::SINGLE_LINE => CXmlConstantName::SINGLE_LINE,
		CXmlConstantValue::FILLED_REGION => CXmlConstantName::FILLED_REGION,
		CXmlConstantValue::BOLD_LINE => CXmlConstantName::BOLD_LINE,
		CXmlConstantValue::DOTTED_LINE => CXmlConstantName::DOTTED_LINE,
		CXmlConstantValue::DASHED_LINE => CXmlConstantName::DASHED_LINE,
		CXmlConstantValue::GRADIENT_LINE => CXmlConstantName::GRADIENT_LINE
	];

	private $GRAPH_TYPE = [
		CXmlConstantValue::NORMAL => CXmlConstantName::NORMAL,
		CXmlConstantValue::STACKED => CXmlConstantName::STACKED,
		CXmlConstantValue::PIE => CXmlConstantName::PIE,
		CXmlConstantValue::EXPLODED => CXmlConstantName::EXPLODED
	];

	private $GRAPH_Y_TYPE = [
		CXmlConstantValue::CALCULATED => CXmlConstantName::CALCULATED,
		CXmlConstantValue::FIXED => CXmlConstantName::FIXED,
		CXmlConstantValue::ITEM => CXmlConstantName::ITEM
	];

	private $GRAPH_GRAPH_ITEM_YAXISSIDE = [
		CXmlConstantValue::LEFT => CXmlConstantName::LEFT,
		CXmlConstantValue::RIGHT => CXmlConstantName::RIGHT
	];

	private $GRAPH_GRAPH_ITEM_TYPE = [
		CXmlConstantValue::SIMPLE => CXmlConstantName::SIMPLE,
		CXmlConstantValue::GRAPH_SUM => CXmlConstantName::GRAPH_SUM
	];

	private $ITEM_INVENTORY_LINK = [
		CXmlConstantValue::NONE => CXmlConstantName::NONE,
		CXmlConstantValue::ALIAS => CXmlConstantName::ALIAS,
		CXmlConstantValue::ASSET_TAG => CXmlConstantName::ASSET_TAG,
		CXmlConstantValue::CHASSIS => CXmlConstantName::CHASSIS,
		CXmlConstantValue::CONTACT => CXmlConstantName::CONTACT,
		CXmlConstantValue::CONTRACT_NUMBER => CXmlConstantName::CONTRACT_NUMBER,
		CXmlConstantValue::DATE_HW_DECOMM => CXmlConstantName::DATE_HW_DECOMM,
		CXmlConstantValue::DATE_HW_EXPIRY => CXmlConstantName::DATE_HW_EXPIRY,
		CXmlConstantValue::DATE_HW_INSTALL => CXmlConstantName::DATE_HW_INSTALL,
		CXmlConstantValue::DATE_HW_PURCHASE => CXmlConstantName::DATE_HW_PURCHASE,
		CXmlConstantValue::DEPLOYMENT_STATUS => CXmlConstantName::DEPLOYMENT_STATUS,
		CXmlConstantValue::HARDWARE => CXmlConstantName::HARDWARE,
		CXmlConstantValue::HARDWARE_FULL => CXmlConstantName::HARDWARE_FULL,
		CXmlConstantValue::HOST_NETMASK => CXmlConstantName::HOST_NETMASK,
		CXmlConstantValue::HOST_NETWORKS => CXmlConstantName::HOST_NETWORKS,
		CXmlConstantValue::HOST_ROUTER => CXmlConstantName::HOST_ROUTER,
		CXmlConstantValue::HW_ARCH => CXmlConstantName::HW_ARCH,
		CXmlConstantValue::INSTALLER_NAME => CXmlConstantName::INSTALLER_NAME,
		CXmlConstantValue::LOCATION => CXmlConstantName::LOCATION,
		CXmlConstantValue::LOCATION_LAT => CXmlConstantName::LOCATION_LAT,
		CXmlConstantValue::LOCATION_LON => CXmlConstantName::LOCATION_LON,
		CXmlConstantValue::MACADDRESS_A => CXmlConstantName::MACADDRESS_A,
		CXmlConstantValue::MACADDRESS_B => CXmlConstantName::MACADDRESS_B,
		CXmlConstantValue::MODEL => CXmlConstantName::MODEL,
		CXmlConstantValue::NAME => CXmlConstantName::NAME,
		CXmlConstantValue::NOTES => CXmlConstantName::NOTES,
		CXmlConstantValue::OOB_IP => CXmlConstantName::OOB_IP,
		CXmlConstantValue::OOB_NETMASK => CXmlConstantName::OOB_NETMASK,
		CXmlConstantValue::OOB_ROUTER => CXmlConstantName::OOB_ROUTER,
		CXmlConstantValue::OS => CXmlConstantName::OS,
		CXmlConstantValue::OS_FULL => CXmlConstantName::OS_FULL,
		CXmlConstantValue::OS_SHORT => CXmlConstantName::OS_SHORT,
		CXmlConstantValue::POC_1_CELL => CXmlConstantName::POC_1_CELL,
		CXmlConstantValue::POC_1_EMAIL => CXmlConstantName::POC_1_EMAIL,
		CXmlConstantValue::POC_1_NAME => CXmlConstantName::POC_1_NAME,
		CXmlConstantValue::POC_1_NOTES => CXmlConstantName::POC_1_NOTES,
		CXmlConstantValue::POC_1_PHONE_A => CXmlConstantName::POC_1_PHONE_A,
		CXmlConstantValue::POC_1_PHONE_B => CXmlConstantName::POC_1_PHONE_B,
		CXmlConstantValue::POC_1_SCREEN => CXmlConstantName::POC_1_SCREEN,
		CXmlConstantValue::POC_2_CELL => CXmlConstantName::POC_2_CELL,
		CXmlConstantValue::POC_2_EMAIL => CXmlConstantName::POC_2_EMAIL,
		CXmlConstantValue::POC_2_NAME => CXmlConstantName::POC_2_NAME,
		CXmlConstantValue::POC_2_NOTES => CXmlConstantName::POC_2_NOTES,
		CXmlConstantValue::POC_2_PHONE_A => CXmlConstantName::POC_2_PHONE_A,
		CXmlConstantValue::POC_2_PHONE_B => CXmlConstantName::POC_2_PHONE_B,
		CXmlConstantValue::POC_2_SCREEN => CXmlConstantName::POC_2_SCREEN,
		CXmlConstantValue::SERIALNO_A => CXmlConstantName::SERIALNO_A,
		CXmlConstantValue::SERIALNO_B => CXmlConstantName::SERIALNO_B,
		CXmlConstantValue::SITE_ADDRESS_A => CXmlConstantName::SITE_ADDRESS_A,
		CXmlConstantValue::SITE_ADDRESS_B => CXmlConstantName::SITE_ADDRESS_B,
		CXmlConstantValue::SITE_ADDRESS_C => CXmlConstantName::SITE_ADDRESS_C,
		CXmlConstantValue::SITE_CITY => CXmlConstantName::SITE_CITY,
		CXmlConstantValue::SITE_COUNTRY => CXmlConstantName::SITE_COUNTRY,
		CXmlConstantValue::SITE_NOTES => CXmlConstantName::SITE_NOTES,
		CXmlConstantValue::SITE_RACK => CXmlConstantName::SITE_RACK,
		CXmlConstantValue::SITE_STATE => CXmlConstantName::SITE_STATE,
		CXmlConstantValue::SITE_ZIP => CXmlConstantName::SITE_ZIP,
		CXmlConstantValue::SOFTWARE => CXmlConstantName::SOFTWARE,
		CXmlConstantValue::SOFTWARE_APP_A => CXmlConstantName::SOFTWARE_APP_A,
		CXmlConstantValue::SOFTWARE_APP_B => CXmlConstantName::SOFTWARE_APP_B,
		CXmlConstantValue::SOFTWARE_APP_C => CXmlConstantName::SOFTWARE_APP_C,
		CXmlConstantValue::SOFTWARE_APP_D => CXmlConstantName::SOFTWARE_APP_D,
		CXmlConstantValue::SOFTWARE_APP_E => CXmlConstantName::SOFTWARE_APP_E,
		CXmlConstantValue::SOFTWARE_FULL => CXmlConstantName::SOFTWARE_FULL,
		CXmlConstantValue::TAG => CXmlConstantName::TAG,
		CXmlConstantValue::TYPE => CXmlConstantName::TYPE,
		CXmlConstantValue::TYPE_FULL => CXmlConstantName::TYPE_FULL,
		CXmlConstantValue::URL_A => CXmlConstantName::URL_A,
		CXmlConstantValue::URL_B => CXmlConstantName::URL_B,
		CXmlConstantValue::URL_C => CXmlConstantName::URL_C,
		CXmlConstantValue::VENDOR => CXmlConstantName::VENDOR
	];

	private $ITEM_POST_TYPE = [
		CXmlConstantValue::RAW => CXmlConstantName::RAW,
		CXmlConstantValue::JSON => CXmlConstantName::JSON,
		CXmlConstantValue::XML => CXmlConstantName::XML
	];

	private $ITEM_PREPROCESSING_ERROR_HANDLER = [
		CXmlConstantValue::ORIGINAL_ERROR => CXmlConstantName::ORIGINAL_ERROR,
		CXmlConstantValue::DISCARD_VALUE => CXmlConstantName::DISCARD_VALUE,
		CXmlConstantValue::CUSTOM_VALUE => CXmlConstantName::CUSTOM_VALUE,
		CXmlConstantValue::CUSTOM_ERROR => CXmlConstantName::CUSTOM_ERROR
	];

	private $ITEM_REQUEST_METHOD = [
		CXmlConstantValue::GET => CXmlConstantName::GET,
		CXmlConstantValue::POST => CXmlConstantName::POST,
		CXmlConstantValue::PUT => CXmlConstantName::PUT,
		CXmlConstantValue::HEAD => CXmlConstantName::HEAD
	];

	private $ITEM_RETRIEVE_MODE = [
		CXmlConstantValue::BODY => CXmlConstantName::BODY,
		CXmlConstantValue::HEADERS => CXmlConstantName::HEADERS,
		CXmlConstantValue::BOTH => CXmlConstantName::BOTH
	];

	private $ITEM_SNMPV3_SECURITYLEVEL = [
		CXmlConstantValue::NOAUTHNOPRIV => CXmlConstantName::NOAUTHNOPRIV,
		CXmlConstantValue::AUTHNOPRIV => CXmlConstantName::AUTHNOPRIV,
		CXmlConstantValue::AUTHPRIV => CXmlConstantName::AUTHPRIV
	];

	private $ITEM_TYPE = [
		CXmlConstantValue::ITEM_TYPE_ZABBIX_PASSIVE => CXmlConstantName::ZABBIX_PASSIVE,
		CXmlConstantValue::ITEM_TYPE_TRAP => CXmlConstantName::TRAP,
		CXmlConstantValue::ITEM_TYPE_SIMPLE => CXmlConstantName::SIMPLE,
		CXmlConstantValue::ITEM_TYPE_INTERNAL => CXmlConstantName::INTERNAL,
		CXmlConstantValue::ITEM_TYPE_ZABBIX_ACTIVE => CXmlConstantName::ZABBIX_ACTIVE,
		CXmlConstantValue::ITEM_TYPE_AGGREGATE => CXmlConstantName::AGGREGATE,
		CXmlConstantValue::ITEM_TYPE_EXTERNAL => CXmlConstantName::EXTERNAL,
		CXmlConstantValue::ITEM_TYPE_ODBC => CXmlConstantName::ODBC,
		CXmlConstantValue::ITEM_TYPE_IPMI => CXmlConstantName::IPMI,
		CXmlConstantValue::ITEM_TYPE_SSH => CXmlConstantName::SSH,
		CXmlConstantValue::ITEM_TYPE_TELNET => CXmlConstantName::TELNET,
		CXmlConstantValue::ITEM_TYPE_CALCULATED => CXmlConstantName::CALCULATED,
		CXmlConstantValue::ITEM_TYPE_JMX => CXmlConstantName::JMX,
		CXmlConstantValue::ITEM_TYPE_SNMP_TRAP => CXmlConstantName::SNMP_TRAP,
		CXmlConstantValue::ITEM_TYPE_DEPENDENT => CXmlConstantName::DEPENDENT,
		CXmlConstantValue::ITEM_TYPE_HTTP_AGENT => CXmlConstantName::HTTP_AGENT,
		CXmlConstantValue::ITEM_TYPE_SNMP => CXmlConstantName::SNMP_AGENT
	];

	private $ITEM_TYPE_DRULE = [
		CXmlConstantValue::ITEM_TYPE_ZABBIX_PASSIVE => CXmlConstantName::ZABBIX_PASSIVE,
		CXmlConstantValue::ITEM_TYPE_TRAP => CXmlConstantName::TRAP,
		CXmlConstantValue::ITEM_TYPE_SIMPLE => CXmlConstantName::SIMPLE,
		CXmlConstantValue::ITEM_TYPE_INTERNAL => CXmlConstantName::INTERNAL,
		CXmlConstantValue::ITEM_TYPE_ZABBIX_ACTIVE => CXmlConstantName::ZABBIX_ACTIVE,
		CXmlConstantValue::ITEM_TYPE_EXTERNAL => CXmlConstantName::EXTERNAL,
		CXmlConstantValue::ITEM_TYPE_ODBC => CXmlConstantName::ODBC,
		CXmlConstantValue::ITEM_TYPE_IPMI => CXmlConstantName::IPMI,
		CXmlConstantValue::ITEM_TYPE_SSH => CXmlConstantName::SSH,
		CXmlConstantValue::ITEM_TYPE_TELNET => CXmlConstantName::TELNET,
		CXmlConstantValue::ITEM_TYPE_JMX => CXmlConstantName::JMX,
		CXmlConstantValue::ITEM_TYPE_DEPENDENT => CXmlConstantName::DEPENDENT,
		CXmlConstantValue::ITEM_TYPE_HTTP_AGENT => CXmlConstantName::HTTP_AGENT,
		CXmlConstantValue::ITEM_TYPE_SNMP => CXmlConstantName::SNMP_AGENT
	];

	private $ITEM_VALUE_TYPE = [
		CXmlConstantValue::FLOAT => CXmlConstantName::FLOAT,
		CXmlConstantValue::CHAR => CXmlConstantName::CHAR,
		CXmlConstantValue::LOG => CXmlConstantName::LOG,
		CXmlConstantValue::UNSIGNED => CXmlConstantName::UNSIGNED,
		CXmlConstantValue::TEXT => CXmlConstantName::TEXT
	];

	private $TRIGGER_PRIORITY = [
		CXmlConstantValue::NOT_CLASSIFIED => CXmlConstantName::NOT_CLASSIFIED,
		CXmlConstantValue::INFO => CXmlConstantName::INFO,
		CXmlConstantValue::WARNING => CXmlConstantName::WARNING,
		CXmlConstantValue::AVERAGE => CXmlConstantName::AVERAGE,
		CXmlConstantValue::HIGH => CXmlConstantName::HIGH,
		CXmlConstantValue::DISASTER => CXmlConstantName::DISASTER
	];

	private $TRIGGER_RECOVERY_MODE = [
		CXmlConstantValue::TRIGGER_EXPRESSION => CXmlConstantName::EXPRESSION,
		CXmlConstantValue::TRIGGER_RECOVERY_EXPRESSION => CXmlConstantName::RECOVERY_EXPRESSION,
		CXmlConstantValue::TRIGGER_NONE => CXmlConstantName::NONE
	];

	private $MEDIA_TYPE = [
		CXmlConstantValue::MEDIA_TYPE_EMAIL => CXmlConstantName::EMAIL,
		CXmlConstantValue::MEDIA_TYPE_SCRIPT => CXmlConstantName::SCRIPT,
		CXmlConstantValue::MEDIA_TYPE_SMS => CXmlConstantName::SMS,
		CXmlConstantValue::MEDIA_TYPE_WEBHOOK => CXmlConstantName::WEBHOOK
	];

	private $SMTP_AUTHENTICATION = [
		CXmlConstantValue::SMTP_AUTHENTICATION_NONE => CXmlConstantName::SMTP_AUTHENTICATION_NONE,
		CXmlConstantValue::SMTP_AUTHENTICATION_PASSWORD => CXmlConstantName::SMTP_AUTHENTICATION_PASSWORD
	];

	private $EVENT_SOURCE = [
		CXmlConstantValue::EVENT_SOURCE_TRIGGERS => CXmlConstantName::TRIGGERS,
		CXmlConstantValue::EVENT_SOURCE_DISCOVERY => CXmlConstantName::DISCOVERY,
		CXmlConstantValue::EVENT_SOURCE_AUTOREGISTRATION => CXmlConstantName::AUTOREGISTRATION,
		CXmlConstantValue::EVENT_SOURCE_INTERNAL => CXmlConstantName::INTERNAL
	];

	private $OPERATION_MODE = [
		CXmlConstantValue::OPERATION_MODE_PROBLEM => CXmlConstantName::PROBLEM,
		CXmlConstantValue::OPERATION_MODE_RECOVERY => CXmlConstantName::RECOVERY,
		CXmlConstantValue::OPERATION_MODE_UPDATE => CXmlConstantName::UPDATE
	];

	/**
	 * Format of import source.
	 *
	 * @var string
	 */
	private $format;

	/**
	 * @param string $format  Format of import source.
	 */
	public function __construct($format) {
		$this->format = $format;
	}

	/**
	 * Get validation rules schema.
	 *
	 * @return array
	 */
	public function getSchema() {
		return ['type' => XML_ARRAY, 'rules' => [
			'version' =>				['type' => XML_STRING | XML_REQUIRED],
			'date' =>					['type' => XML_STRING, 'ex_validate' => [$this, 'validateDateTime']],
			'groups' =>					['type' => XML_INDEXED_ARRAY, 'prefix' => 'group', 'rules' => [
				'group' =>					['type' => XML_ARRAY, 'rules' => [
					'name' =>					['type' => XML_STRING | XML_REQUIRED]
				]]
			]],
			'hosts' =>					['type' => XML_INDEXED_ARRAY, 'prefix' => 'host', 'rules' => [
				'host' =>					['type' => XML_ARRAY, 'rules' => [
					'host' =>					['type' => XML_STRING | XML_REQUIRED],
					'name' =>					['type' => XML_STRING, 'default' => ''],
					'description' =>			['type' => XML_STRING, 'default' => ''],
					'proxy' =>					['type' => XML_ARRAY, 'rules' => [
						'name' =>					['type' => XML_STRING | XML_REQUIRED]
					]],
					'status' =>					['type' => XML_STRING, 'default' => CXmlConstantValue::ENABLED, 'in' => [CXmlConstantValue::ENABLED => CXmlConstantName::ENABLED, CXmlConstantValue::DISABLED => CXmlConstantName::DISABLED]],
					'ipmi_authtype' =>			['type' => XML_STRING, 'default' => CXmlConstantValue::XML_DEFAULT, 'in' => [CXmlConstantValue::XML_DEFAULT => CXmlConstantName::XML_DEFAULT, CXmlConstantValue::NONE => CXmlConstantName::NONE, CXmlConstantValue::MD2 => CXmlConstantName::MD2, CXmlConstantValue::MD5 => CXmlConstantName::MD5, CXmlConstantValue::STRAIGHT => CXmlConstantName::STRAIGHT, CXmlConstantValue::OEM => CXmlConstantName::OEM, CXmlConstantValue::RMCP_PLUS => CXmlConstantName::RMCP_PLUS]],
					'ipmi_privilege' =>			['type' => XML_STRING, 'default' => CXmlConstantValue::USER, 'in' => [CXmlConstantValue::CALLBACK => CXmlConstantName::CALLBACK, CXmlConstantValue::USER => CXmlConstantName::USER, CXmlConstantValue::OPERATOR => CXmlConstantName::OPERATOR, CXmlConstantValue::ADMIN => CXmlConstantName::ADMIN, CXmlConstantValue::OEM => CXmlConstantName::OEM]],
					'ipmi_username' =>			['type' => XML_STRING, 'default' => ''],
					'ipmi_password' =>			['type' => XML_STRING, 'default' => ''],
					'tls_connect' =>			['type' => XML_STRING, 'default' => CXmlConstantValue::NO_ENCRYPTION, 'in' => [CXmlConstantValue::NO_ENCRYPTION => CXmlConstantName::NO_ENCRYPTION, CXmlConstantValue::TLS_PSK => CXmlConstantName::TLS_PSK, CXmlConstantValue::TLS_CERTIFICATE => CXmlConstantName::TLS_CERTIFICATE]],
					'tls_accept' =>				['type' => XML_INDEXED_ARRAY, 'prefix' => 'option', 'default' => CXmlConstantValue::NO_ENCRYPTION, 'export' => [$this, 'hostTlsAcceptExport'], 'rules' => [
						'option' => ['type' => XML_STRING, 'in' => [CXmlConstantValue::NO_ENCRYPTION => CXmlConstantName::NO_ENCRYPTION, CXmlConstantValue::TLS_PSK => CXmlConstantName::TLS_PSK, CXmlConstantValue::TLS_CERTIFICATE => CXmlConstantName::TLS_CERTIFICATE]]
					]],
					'tls_issuer' =>				['type' => XML_STRING, 'default' => ''],
					'tls_subject' =>			['type' => XML_STRING, 'default' => ''],
					'tls_psk_identity' =>		['type' => XML_STRING, 'default' => ''],
					'tls_psk' =>				['type' => XML_STRING, 'default' => ''],
					'templates' =>				['type' => XML_INDEXED_ARRAY, 'prefix' => 'template', 'rules' => [
						'template' =>				['type' => XML_ARRAY, 'rules' => [
							'name' =>					['type' => XML_STRING | XML_REQUIRED]
						]]
					]],
					'groups' =>					['type' => XML_INDEXED_ARRAY | XML_REQUIRED, 'prefix' => 'group', 'rules' => [
						'group' =>					['type' => XML_ARRAY, 'rules' => [
							'name' =>					['type' => XML_STRING | XML_REQUIRED]
						]]
					]],
					'interfaces' =>				['type' => XML_INDEXED_ARRAY, 'prefix' => 'interface', 'rules' => [
						'interface' =>				['type' => XML_ARRAY, 'rules' => [
							'default' =>				['type' => XML_STRING, 'default' => CXmlConstantValue::YES, 'in' => [CXmlConstantValue::NO => CXmlConstantName::NO, CXmlConstantValue::YES => CXmlConstantName::YES]],
							'type' =>					['type' => XML_STRING, 'default' => CXmlConstantValue::ZABBIX, 'in' => [CXmlConstantValue::ZABBIX => CXmlConstantName::ZABBIX, CXmlConstantValue::SNMP => CXmlConstantName::SNMP, CXmlConstantValue::IPMI => CXmlConstantName::IPMI, CXmlConstantValue::JMX => CXmlConstantName::JMX]],
							'useip' =>					['type' => XML_STRING, 'default' => CXmlConstantValue::YES, 'in' => [CXmlConstantValue::NO => CXmlConstantName::NO, CXmlConstantValue::YES => CXmlConstantName::YES]],
							'ip' =>						['type' => XML_STRING, 'default' => '127.0.0.1'],
							'dns' =>					['type' => XML_STRING, 'default' => ''],
							'port' =>					['type' => XML_STRING, 'default' => '10050'],
							'details' =>				['type' => XML_ARRAY, 'rules' => [
								'version' =>				['type' => XML_STRING, 'default' => CXmlConstantValue::SNMP_V2, 'in' => [CXmlConstantValue::SNMP_V1 => CXmlConstantName::SNMPV1, CXmlConstantValue::SNMP_V2 => CXmlConstantName::SNMPV2, CXmlConstantValue::SNMP_V3 => CXmlConstantName::SNMPV3,]],
								'community' =>				['type' => XML_STRING, 'default' => ''],
								'contextname' =>			['type' => XML_STRING, 'default' => ''],
								'securityname' =>			['type' => XML_STRING, 'default' => ''],
								'securitylevel' =>			['type' => XML_STRING, 'default' => CXmlConstantValue::NOAUTHNOPRIV, 'in' => $this->ITEM_SNMPV3_SECURITYLEVEL],
								'authprotocol' =>			['type' => XML_STRING, 'default' => CXmlConstantValue::SNMPV3_MD5, 'in' => [CXmlConstantValue::SNMPV3_MD5 => CXmlConstantName::MD5, CXmlConstantValue::SNMPV3_SHA => CXmlConstantName::SHA]],
								'authpassphrase' =>			['type' => XML_STRING, 'default' => ''],
								'privprotocol' =>			['type' => XML_STRING, 'default' => CXmlConstantValue::DES, 'in' => [CXmlConstantValue::DES => CXmlConstantName::DES, CXmlConstantValue::AES => CXmlConstantName::AES]],
								'privpassphrase' =>			['type' => XML_STRING, 'default' => ''],
								'bulk' =>					['type' => XML_STRING, 'default' => CXmlConstantValue::YES, 'in' => [CXmlConstantValue::NO => CXmlConstantName::NO, CXmlConstantValue::YES => CXmlConstantName::YES]]
							]],
							'interface_ref' =>			['type' => XML_STRING | XML_REQUIRED]
						]]
					]],
					'applications' =>			['type' => XML_INDEXED_ARRAY, 'prefix' => 'application', 'rules' => [
						'application' =>			['type' => XML_ARRAY, 'rules' => [
							'name' =>					['type' => XML_STRING | XML_REQUIRED]
						]]
					]],
					'items' =>					['type' => XML_INDEXED_ARRAY, 'prefix' => 'item', 'rules' => [
						'item' =>					['type' => XML_ARRAY, 'rules' => [
							'name' =>					['type' => XML_STRING | XML_REQUIRED],
							'type' =>					['type' => XML_STRING, 'default' => CXmlConstantValue::ITEM_TYPE_ZABBIX_PASSIVE, 'in' => $this->ITEM_TYPE],
							'snmp_oid' =>				['type' => XML_STRING, 'default' => ''],
							'key' =>					['type' => XML_STRING | XML_REQUIRED],
							'delay' =>					['type' => XML_STRING, 'default' => '1m'],
							'history' =>				['type' => XML_STRING, 'default' => '90d'],
							'trends' =>					['type' => XML_STRING, 'default' => '365d'],
							'status' =>					['type' => XML_STRING, 'default' => CXmlConstantValue::ENABLED, 'in' => [CXmlConstantValue::ENABLED => CXmlConstantName::ENABLED, CXmlConstantValue::DISABLED => CXmlConstantName::DISABLED]],
							'value_type' =>				['type' => XML_STRING, 'default' => CXmlConstantValue::UNSIGNED, 'in' => $this->ITEM_VALUE_TYPE],
							'allowed_hosts' =>			['type' => XML_STRING, 'default' => ''],
							'units' =>					['type' => XML_STRING, 'default' => ''],
							'params' =>					['type' => XML_STRING, 'default' => ''],
							'ipmi_sensor' =>			['type' => XML_STRING, 'default' => ''],
							'authtype' =>				['type' => XML_STRING, 'default' => CXmlConstantValue::NONE, 'ex_validate' => [$this, 'validateAuthType'], 'ex_rules' => [$this, 'getAuthTypeExtendedRules'], 'export' => [$this, 'itemAuthtypeExport']],
							'username' =>				['type' => XML_STRING, 'default' => ''],
							'password' =>				['type' => XML_STRING, 'default' => ''],
							'publickey' =>				['type' => XML_STRING, 'default' => ''],
							'privatekey' =>				['type' => XML_STRING, 'default' => ''],
							'description' =>			['type' => XML_STRING, 'default' => ''],
							'inventory_link' =>			['type' => XML_STRING, 'default' => CXmlConstantValue::NONE, 'in' => $this->ITEM_INVENTORY_LINK],
							'applications' =>			['type' => XML_INDEXED_ARRAY, 'prefix' => 'application', 'rules' => [
								'application' =>			['type' => XML_ARRAY, 'rules' => [
									'name' =>					['type' => XML_STRING | XML_REQUIRED]
								]]
							]],
							'valuemap' =>				['type' => XML_ARRAY, 'rules' => [
								'name' =>					['type' => XML_STRING | XML_REQUIRED]
							]],
							'logtimefmt' =>				['type' => XML_STRING, 'default' => ''],
							'preprocessing' =>			['type' => XML_INDEXED_ARRAY, 'prefix' => 'step', 'rules' => [
								'step' =>					['type' => XML_ARRAY, 'rules' => [
									'type' =>					['type' => XML_STRING | XML_REQUIRED, 'in' => $this->PREPROCESSING_STEP_TYPE],
									'params' =>					['type' => XML_STRING | XML_REQUIRED],
									'error_handler' =>			['type' => XML_STRING, 'default' => CXmlConstantValue::ORIGINAL_ERROR, 'in' => $this->ITEM_PREPROCESSING_ERROR_HANDLER],
									'error_handler_params' =>	['type' => XML_STRING, 'default' => '']
								]]
							]],
							'interface_ref' =>			['type' => XML_STRING],
							'jmx_endpoint' =>			['type' => XML_STRING, 'default' => ''],
							'master_item' =>			['type' => XML_ARRAY, 'ex_validate' => [$this, 'validateMasterItem'], 'rules' => [
								'key' =>					['type' => XML_STRING | XML_REQUIRED]
							]],
							'timeout' =>				['type' => XML_STRING, 'default' => '3s'],
							'url' =>					['type' => XML_STRING, 'default' => ''],
							'query_fields' =>			['type' => XML_INDEXED_ARRAY, 'prefix' => 'query_field', 'rules' => [
								'query_field' =>			['type' => XML_ARRAY, 'rules' => [
									'name' =>					['type' => XML_STRING | XML_REQUIRED],
									'value' =>					['type' => XML_STRING, 'default' => '']
								]]
							]],
							'posts' =>					['type' => XML_STRING, 'default' => ''],
							'status_codes' =>			['type' => XML_STRING, 'default' => '200'],
							'follow_redirects' =>		['type' => XML_STRING, 'default' => CXmlConstantValue::YES, 'in' => [CXmlConstantValue::NO => CXmlConstantName::NO, CXmlConstantValue::YES => CXmlConstantName::YES]],
							'post_type' =>				['type' => XML_STRING, 'default' => CXmlConstantValue::RAW, 'in' => $this->ITEM_POST_TYPE],
							'http_proxy' =>				['type' => XML_STRING, 'default' => ''],
							'headers' =>				['type' => XML_INDEXED_ARRAY, 'prefix' => 'header', 'rules' => [
								'header' =>					['type' => XML_ARRAY, 'rules' => [
									'name' =>					['type' => XML_STRING | XML_REQUIRED],
									'value' =>					['type' => XML_STRING | XML_REQUIRED]
								]]
							]],
							'retrieve_mode' =>			['type' => XML_STRING, 'default' => CXmlConstantValue::BODY, 'in' => $this->ITEM_RETRIEVE_MODE],
							'request_method' =>			['type' => XML_STRING, 'default' => CXmlConstantValue::GET, 'in' => $this->ITEM_REQUEST_METHOD],
							'output_format' =>			['type' => XML_STRING, 'default' => CXmlConstantValue::OUTPUT_FORMAT_RAW, 'in' => [CXmlConstantValue::OUTPUT_FORMAT_RAW => CXmlConstantName::RAW, CXmlConstantValue::OUTPUT_FORMAT_JSON => CXmlConstantName::JSON]],
							'allow_traps' =>			['type' => XML_STRING, 'default' => CXmlConstantValue::NO, 'in' => [CXmlConstantValue::NO => CXmlConstantName::NO, CXmlConstantValue::YES => CXmlConstantName::YES]],
							'ssl_cert_file' =>			['type' => XML_STRING, 'default' => ''],
							'ssl_key_file' =>			['type' => XML_STRING, 'default' => ''],
							'ssl_key_password' =>		['type' => XML_STRING, 'default' => ''],
							'verify_peer' =>			['type' => XML_STRING, 'default' => CXmlConstantValue::NO, 'in' => [CXmlConstantValue::NO => CXmlConstantName::NO, CXmlConstantValue::YES => CXmlConstantName::YES]],
							'verify_host' =>			['type' => XML_STRING, 'default' => CXmlConstantValue::NO, 'in' => [CXmlConstantValue::NO => CXmlConstantName::NO, CXmlConstantValue::YES => CXmlConstantName::YES]],
							'triggers' =>				['type' => XML_INDEXED_ARRAY, 'prefix' => 'trigger', 'rules' => [
								'trigger' =>				['type' => XML_ARRAY, 'rules' => [
									'expression' =>				['type' => XML_STRING | XML_REQUIRED],
									'recovery_mode' =>			['type' => XML_STRING, 'default' => CXmlConstantValue::TRIGGER_EXPRESSION, 'in' => $this->TRIGGER_RECOVERY_MODE],
									'recovery_expression' =>	['type' => XML_STRING, 'default' => ''],
									'correlation_mode' =>		['type' => XML_STRING, 'default' => CXmlConstantValue::TRIGGER_DISABLED, 'in' => [CXmlConstantValue::TRIGGER_DISABLED => CXmlConstantName::DISABLED, CXmlConstantValue::TRIGGER_TAG_VALUE => CXmlConstantName::TAG_VALUE]],
									'correlation_tag' =>		['type' => XML_STRING, 'default' => ''],
									'name' =>					['type' => XML_STRING | XML_REQUIRED],
									'opdata' =>					['type' => XML_STRING, 'default' => ''],
									'url' =>					['type' => XML_STRING, 'default' => ''],
									'status' =>					['type' => XML_STRING, 'default' => CXmlConstantValue::ENABLED, 'in' => [CXmlConstantValue::ENABLED => CXmlConstantName::ENABLED, CXmlConstantValue::DISABLED => CXmlConstantName::DISABLED]],
									'priority' =>				['type' => XML_STRING, 'default' => CXmlConstantValue::NOT_CLASSIFIED, 'in' => $this->TRIGGER_PRIORITY],
									'description' =>			['type' => XML_STRING, 'default' => ''],
									'type' =>					['type' => XML_STRING, 'default' => CXmlConstantValue::SINGLE, 'in' => [CXmlConstantValue::SINGLE => CXmlConstantName::SINGLE, CXmlConstantValue::MULTIPLE => CXmlConstantName::MULTIPLE]],
									'manual_close' =>			['type' => XML_STRING, 'default' => CXmlConstantValue::NO, 'in' => [CXmlConstantValue::NO => CXmlConstantName::NO, CXmlConstantValue::YES => CXmlConstantName::YES]],
									'dependencies' =>			['type' => XML_INDEXED_ARRAY, 'prefix' => 'dependency', 'rules' => [
										'dependency' =>				['type' => XML_ARRAY, 'rules' => [
											'name' =>					['type' => XML_STRING | XML_REQUIRED],
											'expression' =>				['type' => XML_STRING | XML_REQUIRED],
											'recovery_expression' =>	['type' => XML_STRING, 'default' => '']
										]]
									]],
									'tags' =>					['type' => XML_INDEXED_ARRAY, 'prefix' => 'tag', 'rules' => [
										'tag' =>					['type' => XML_ARRAY, 'rules' => [
											'tag' =>					['type' => XML_STRING | XML_REQUIRED],
											'value' =>					['type' => XML_STRING, 'default' => '']
										]]
									]]
								]]
							]]
						]]
					]],
					'discovery_rules' =>		['type' => XML_INDEXED_ARRAY, 'prefix' => 'discovery_rule', 'rules' => [
						'discovery_rule' =>			['type' => XML_ARRAY, 'rules' => [
							'name' =>					['type' => XML_STRING | XML_REQUIRED],
							'type' =>					['type' => XML_STRING, 'default' => CXmlConstantValue::ITEM_TYPE_ZABBIX_PASSIVE, 'in' => $this->ITEM_TYPE_DRULE],
							'snmp_oid' =>				['type' => XML_STRING, 'default' => ''],
							'key' =>					['type' => XML_STRING | XML_REQUIRED],
							'delay' =>					['type' => XML_STRING, 'default' => '1m'],
							'status' =>					['type' => XML_STRING, 'default' => CXmlConstantValue::ENABLED, 'in' => [CXmlConstantValue::ENABLED => CXmlConstantName::ENABLED, CXmlConstantValue::DISABLED => CXmlConstantName::DISABLED]],
							'allowed_hosts' =>			['type' => XML_STRING, 'default' => ''],
							'params' =>					['type' => XML_STRING, 'default' => ''],
							'ipmi_sensor' =>			['type' => XML_STRING, 'default' => ''],
							'authtype' =>				['type' => XML_STRING, 'default' => CXmlConstantValue::NONE, 'ex_validate' => [$this, 'validateAuthType'], 'ex_rules' => [$this, 'getAuthTypeExtendedRules'], 'export' => [$this, 'itemAuthtypeExport']],
							'username' =>				['type' => XML_STRING, 'default' => ''],
							'password' =>				['type' => XML_STRING, 'default' => ''],
							'publickey' =>				['type' => XML_STRING, 'default' => ''],
							'privatekey' =>				['type' => XML_STRING, 'default' => ''],
							'filter' =>					['type' => XML_ARRAY, 'import' => [$this, 'itemFilterImport'], 'rules' => [
								'evaltype' =>				['type' => XML_STRING, 'default' => CXmlConstantValue::AND_OR, 'in' => [CXmlConstantValue::AND_OR => CXmlConstantName::AND_OR, CXmlConstantValue::XML_AND => CXmlConstantName::XML_AND, CXmlConstantValue::XML_OR => CXmlConstantName::XML_OR, CXmlConstantValue::FORMULA => CXmlConstantName::FORMULA]],
								'formula' =>				['type' => XML_STRING, 'default' => ''],
								'conditions' =>				['type' => XML_INDEXED_ARRAY, 'prefix' => 'condition', 'rules' => [
									'condition' =>				['type' => XML_ARRAY, 'rules' => [
										'macro' =>					['type' => XML_STRING | XML_REQUIRED],
										'value' =>					['type' => XML_STRING, 'default' => ''],
										'operator' =>				['type' => XML_STRING, 'default' => CXmlConstantValue::CONDITION_MATCHES_REGEX, 'in' => [CXmlConstantValue::CONDITION_MATCHES_REGEX => CXmlConstantName::MATCHES_REGEX, CXmlConstantValue::CONDITION_NOT_MATCHES_REGEX => CXmlConstantName::NOT_MATCHES_REGEX]],
										'formulaid' =>				['type' => XML_STRING | XML_REQUIRED]
									]]
								]]
							]],
							'lifetime' =>				['type' => XML_STRING, 'default' => '30d'],
							'description' =>			['type' => XML_STRING, 'default' => ''],
							'interface_ref' =>			['type' => XML_STRING],
							'item_prototypes' =>		['type' => XML_INDEXED_ARRAY, 'prefix' => 'item_prototype', 'rules' => [
								'item_prototype' =>			['type' => XML_ARRAY, 'rules' => [
									'name' =>					['type' => XML_STRING | XML_REQUIRED],
									'type' =>					['type' => XML_STRING, 'default' => CXmlConstantValue::ITEM_TYPE_ZABBIX_PASSIVE, 'in' => $this->ITEM_TYPE],
									'snmp_oid' =>				['type' => XML_STRING, 'default' => ''],
									'key' =>					['type' => XML_STRING | XML_REQUIRED],
									'delay' =>					['type' => XML_STRING, 'default' => '1m'],
									'history' =>				['type' => XML_STRING, 'default' => '90d'],
									'trends' =>					['type' => XML_STRING, 'default' => '365d'],
									'status' =>					['type' => XML_STRING, 'default' => CXmlConstantValue::ENABLED, 'in' => [CXmlConstantValue::ENABLED => CXmlConstantName::ENABLED, CXmlConstantValue::DISABLED => CXmlConstantName::DISABLED]],
									'value_type' =>				['type' => XML_STRING, 'default' => CXmlConstantValue::UNSIGNED, 'in' => $this->ITEM_VALUE_TYPE],
									'allowed_hosts' =>			['type' => XML_STRING, 'default' => ''],
									'units' =>					['type' => XML_STRING, 'default' => ''],
									'params' =>					['type' => XML_STRING, 'default' => ''],
									'ipmi_sensor' =>			['type' => XML_STRING, 'default' => ''],
									'authtype' =>				['type' => XML_STRING, 'default' => CXmlConstantValue::NONE, 'ex_validate' => [$this, 'validateAuthType'], 'ex_rules' => [$this, 'getAuthTypeExtendedRules'], 'export' => [$this, 'itemAuthtypeExport']],
									'username' =>				['type' => XML_STRING, 'default' => ''],
									'password' =>				['type' => XML_STRING, 'default' => ''],
									'publickey' =>				['type' => XML_STRING, 'default' => ''],
									'privatekey' =>				['type' => XML_STRING, 'default' => ''],
									'description' =>			['type' => XML_STRING, 'default' => ''],
									'inventory_link' =>			['type' => XML_STRING, 'default' => CXmlConstantValue::NONE, 'in' => $this->ITEM_INVENTORY_LINK],
									'applications' =>			['type' => XML_INDEXED_ARRAY, 'prefix' => 'application', 'rules' => [
										'application' =>			['type' => XML_ARRAY, 'rules' => [
											'name' =>					['type' => XML_STRING | XML_REQUIRED]
										]]
									]],
									'application_prototypes' =>	['type' => XML_INDEXED_ARRAY, 'prefix' => 'application_prototype', 'rules' => [
										'application_prototype' =>	['type' => XML_ARRAY, 'rules' => [
											'name' =>					['type' => XML_STRING | XML_REQUIRED]
										]]
									]],
									'valuemap' =>				['type' => XML_ARRAY, 'rules' => [
										'name' =>					['type' => XML_STRING | XML_REQUIRED]
									]],
									'logtimefmt' =>				['type' => XML_STRING, 'default' => ''],
									'preprocessing' =>			['type' => XML_INDEXED_ARRAY, 'prefix' => 'step', 'rules' => [
										'step' =>					['type' => XML_ARRAY, 'rules' => [
											'type' =>					['type' => XML_STRING | XML_REQUIRED, 'in' => $this->PREPROCESSING_STEP_TYPE],
											'params' =>					['type' => XML_STRING | XML_REQUIRED],
											'error_handler' =>			['type' => XML_STRING, 'default' => CXmlConstantValue::ORIGINAL_ERROR, 'in' => $this->ITEM_PREPROCESSING_ERROR_HANDLER],
											'error_handler_params' =>	['type' => XML_STRING, 'default' => '']
										]]
									]],
									'interface_ref' =>			['type' => XML_STRING],
									'jmx_endpoint' =>			['type' => XML_STRING, 'default' => ''],
									'master_item' =>			['type' => XML_ARRAY, 'ex_validate' => [$this, 'validateMasterItem'],  'rules' => [
										'key' =>					['type' => XML_STRING | XML_REQUIRED]
									]],
									'timeout' =>				['type' => XML_STRING, 'default' => '3s'],
									'url' =>					['type' => XML_STRING, 'default' => ''],
									'query_fields' =>			['type' => XML_INDEXED_ARRAY, 'prefix' => 'query_field', 'rules' => [
										'query_field' =>			['type' => XML_ARRAY, 'rules' => [
											'name' =>					['type' => XML_STRING | XML_REQUIRED],
											'value' =>					['type' => XML_STRING, 'default' => '']
										]]
									]],
									'posts' =>					['type' => XML_STRING, 'default' => ''],
									'status_codes' =>			['type' => XML_STRING, 'default' => '200'],
									'follow_redirects' =>		['type' => XML_STRING, 'default' => CXmlConstantValue::YES, 'in' => [CXmlConstantValue::NO => CXmlConstantName::NO, CXmlConstantValue::YES => CXmlConstantName::YES]],
									'post_type' =>				['type' => XML_STRING, 'default' => CXmlConstantValue::RAW, 'in' => $this->ITEM_POST_TYPE],
									'http_proxy' =>				['type' => XML_STRING, 'default' => ''],
									'headers' =>				['type' => XML_INDEXED_ARRAY, 'prefix' => 'header', 'rules' => [
										'header' =>					['type' => XML_ARRAY, 'rules' => [
											'name' =>					['type' => XML_STRING | XML_REQUIRED],
											'value' =>					['type' => XML_STRING | XML_REQUIRED]
										]]
									]],
									'retrieve_mode' =>			['type' => XML_STRING, 'default' => CXmlConstantValue::BODY, 'in' => $this->ITEM_RETRIEVE_MODE],
									'request_method' =>			['type' => XML_STRING, 'default' => CXmlConstantValue::GET, 'in' => $this->ITEM_REQUEST_METHOD],
									'output_format' =>			['type' => XML_STRING, 'default' => CXmlConstantValue::OUTPUT_FORMAT_RAW, 'in' => [CXmlConstantValue::OUTPUT_FORMAT_RAW => CXmlConstantName::RAW, CXmlConstantValue::OUTPUT_FORMAT_JSON => CXmlConstantName::JSON]],
									'allow_traps' =>			['type' => XML_STRING, 'default' => CXmlConstantValue::NO, 'in' => [CXmlConstantValue::NO => CXmlConstantName::NO, CXmlConstantValue::YES => CXmlConstantName::YES]],
									'ssl_cert_file' =>			['type' => XML_STRING, 'default' => ''],
									'ssl_key_file' =>			['type' => XML_STRING, 'default' => ''],
									'ssl_key_password' =>		['type' => XML_STRING, 'default' => ''],
									'verify_peer' =>			['type' => XML_STRING, 'default' => CXmlConstantValue::NO, 'in' => [CXmlConstantValue::NO => CXmlConstantName::NO, CXmlConstantValue::YES => CXmlConstantName::YES]],
									'verify_host' =>			['type' => XML_STRING, 'default' => CXmlConstantValue::NO, 'in' => [CXmlConstantValue::NO => CXmlConstantName::NO, CXmlConstantValue::YES => CXmlConstantName::YES]],
									'trigger_prototypes' =>		['type' => XML_INDEXED_ARRAY, 'prefix' => 'trigger_prototype', 'rules' => [
										'trigger_prototype' =>		['type' => XML_ARRAY, 'rules' => [
											'expression' =>				['type' => XML_STRING | XML_REQUIRED],
											'recovery_mode' =>			['type' => XML_STRING, 'default' => CXmlConstantValue::TRIGGER_EXPRESSION, 'in' => $this->TRIGGER_RECOVERY_MODE],
											'recovery_expression' =>	['type' => XML_STRING, 'default' => ''],
											'correlation_mode' =>		['type' => XML_STRING, 'default' => CXmlConstantValue::TRIGGER_DISABLED, 'in' => [CXmlConstantValue::TRIGGER_DISABLED => CXmlConstantName::DISABLED, CXmlConstantValue::TRIGGER_TAG_VALUE => CXmlConstantName::TAG_VALUE]],
											'correlation_tag' =>		['type' => XML_STRING, 'default' => ''],
											'name' =>					['type' => XML_STRING | XML_REQUIRED],
											'opdata' =>					['type' => XML_STRING, 'default' => ''],
											'url' =>					['type' => XML_STRING, 'default' => ''],
											'status' =>					['type' => XML_STRING, 'default' => CXmlConstantValue::ENABLED, 'in' => [CXmlConstantValue::ENABLED => CXmlConstantName::ENABLED, CXmlConstantValue::DISABLED => CXmlConstantName::DISABLED]],
											'priority' =>				['type' => XML_STRING, 'default' => CXmlConstantValue::NOT_CLASSIFIED, 'in' => $this->TRIGGER_PRIORITY],
											'description' =>			['type' => XML_STRING, 'default' => ''],
											'type' =>					['type' => XML_STRING, 'default' => CXmlConstantValue::SINGLE, 'in' => [CXmlConstantValue::SINGLE => CXmlConstantName::SINGLE, CXmlConstantValue::MULTIPLE => CXmlConstantName::MULTIPLE]],
											'manual_close' =>			['type' => XML_STRING, 'default' => CXmlConstantValue::NO, 'in' => [CXmlConstantValue::NO => CXmlConstantName::NO, CXmlConstantValue::YES => CXmlConstantName::YES]],
											'dependencies' =>			['type' => XML_INDEXED_ARRAY, 'prefix' => 'dependency', 'rules' => [
												'dependency' =>				['type' => XML_ARRAY, 'rules' => [
													'name' =>					['type' => XML_STRING | XML_REQUIRED],
													'expression' =>				['type' => XML_STRING | XML_REQUIRED],
													'recovery_expression' =>	['type' => XML_STRING, 'default' => '']
												]]
											]],
											'tags' =>					['type' => XML_INDEXED_ARRAY, 'prefix' => 'tag', 'rules' => [
												'tag' =>					['type' => XML_ARRAY, 'rules' => [
													'tag' =>					['type' => XML_STRING | XML_REQUIRED],
													'value' =>					['type' => XML_STRING, 'default' => '']
												]]
											]]
										]]
									]]
								]]
							]],
							'trigger_prototypes' =>		['type' => XML_INDEXED_ARRAY, 'prefix' => 'trigger_prototype', 'rules' => [
								'trigger_prototype' =>		['type' => XML_ARRAY, 'rules' => [
									'expression' =>				['type' => XML_STRING | XML_REQUIRED],
									'recovery_mode' =>			['type' => XML_STRING, 'default' => CXmlConstantValue::TRIGGER_EXPRESSION, 'in' => $this->TRIGGER_RECOVERY_MODE],
									'recovery_expression' =>	['type' => XML_STRING, 'default' => ''],
									'correlation_mode' =>		['type' => XML_STRING, 'default' => CXmlConstantValue::TRIGGER_DISABLED, 'in' => [CXmlConstantValue::TRIGGER_DISABLED => CXmlConstantName::DISABLED, CXmlConstantValue::TRIGGER_TAG_VALUE => CXmlConstantName::TAG_VALUE]],
									'correlation_tag' =>		['type' => XML_STRING, 'default' => ''],
									'name' =>					['type' => XML_STRING | XML_REQUIRED],
									'opdata' =>					['type' => XML_STRING, 'default' => ''],
									'url' =>					['type' => XML_STRING, 'default' => ''],
									'status' =>					['type' => XML_STRING, 'default' => CXmlConstantValue::ENABLED, 'in' => [CXmlConstantValue::ENABLED => CXmlConstantName::ENABLED, CXmlConstantValue::DISABLED => CXmlConstantName::DISABLED]],
									'priority' =>				['type' => XML_STRING, 'default' => CXmlConstantValue::NOT_CLASSIFIED, 'in' => $this->TRIGGER_PRIORITY],
									'description' =>			['type' => XML_STRING, 'default' => ''],
									'type' =>					['type' => XML_STRING, 'default' => CXmlConstantValue::SINGLE, 'in' => [CXmlConstantValue::SINGLE => CXmlConstantName::SINGLE, CXmlConstantValue::MULTIPLE => CXmlConstantName::MULTIPLE]],
									'manual_close' =>			['type' => XML_STRING, 'default' => CXmlConstantValue::NO, 'in' => [CXmlConstantValue::NO => CXmlConstantName::NO, CXmlConstantValue::YES => CXmlConstantName::YES]],
									'dependencies' =>			['type' => XML_INDEXED_ARRAY, 'prefix' => 'dependency', 'rules' => [
										'dependency' =>				['type' => XML_ARRAY, 'rules' => [
											'name' =>					['type' => XML_STRING | XML_REQUIRED],
											'expression' =>				['type' => XML_STRING | XML_REQUIRED],
											'recovery_expression' =>	['type' => XML_STRING, 'default' => '']
										]]
									]],
									'tags' =>					['type' => XML_INDEXED_ARRAY, 'prefix' => 'tag', 'rules' => [
										'tag' =>					['type' => XML_ARRAY, 'rules' => [
											'tag' =>					['type' => XML_STRING | XML_REQUIRED],
											'value' =>					['type' => XML_STRING, 'default' => '']
										]]
									]]
								]]
							]],
							'graph_prototypes' =>		['type' => XML_INDEXED_ARRAY, 'prefix' => 'graph_prototype', 'rules' => [
								'graph_prototype' =>		['type' => XML_ARRAY, 'rules' => [
									'name' =>					['type' => XML_STRING | XML_REQUIRED],
									'width' =>					['type' => XML_STRING, 'default' => '900'],
									'height' =>					['type' => XML_STRING, 'default' => '200'],
									'yaxismin' =>				['type' => XML_STRING, 'default' => '0'],
									'yaxismax' =>				['type' => XML_STRING, 'default' => '100'],
									'show_work_period' =>		['type' => XML_STRING, 'default' => CXmlConstantValue::YES, 'in' => [CXmlConstantValue::NO => CXmlConstantName::NO, CXmlConstantValue::YES => CXmlConstantName::YES]],
									'show_triggers' =>			['type' => XML_STRING, 'default' => CXmlConstantValue::YES, 'in' => [CXmlConstantValue::NO => CXmlConstantName::NO, CXmlConstantValue::YES => CXmlConstantName::YES]],
									'type' =>					['type' => XML_STRING, 'default' => CXmlConstantValue::NORMAL, 'in' => $this->GRAPH_TYPE],
									'show_legend' =>			['type' => XML_STRING, 'default' => CXmlConstantValue::YES, 'in' => [CXmlConstantValue::NO => CXmlConstantName::NO, CXmlConstantValue::YES => CXmlConstantName::YES]],
									'show_3d' =>				['type' => XML_STRING, 'default' => CXmlConstantValue::NO, 'in' => [CXmlConstantValue::NO => CXmlConstantName::NO, CXmlConstantValue::YES => CXmlConstantName::YES]],
									'percent_left' =>			['type' => XML_STRING, 'default' => '0'],
									'percent_right' =>			['type' => XML_STRING, 'default' => '0'],
									// The tag 'ymin_type_1' should be validated before the 'ymin_item_1' because it is used in 'ex_validate' method.
									'ymin_type_1' =>			['type' => XML_STRING, 'default' => CXmlConstantValue::CALCULATED, 'in' => $this->GRAPH_Y_TYPE],
									'ymin_item_1' =>			['type' => 0, 'default' => '0', 'preprocessor' => [$this, 'transformZero2Array'], 'ex_validate' => [$this, 'validateYMinItem'], 'export' => [$this, 'graphMinItemExport']],
									// The tag 'ymax_type_1' should be validated before the 'ymax_item_1' because it is used in 'ex_validate' method.
									'ymax_type_1' =>			['type' => XML_STRING, 'default' => CXmlConstantValue::CALCULATED, 'in' => $this->GRAPH_Y_TYPE],
									'ymax_item_1' =>			['type' => 0, 'default' => '0', 'preprocessor' => [$this, 'transformZero2Array'], 'ex_validate' => [$this, 'validateYMaxItem'], 'export' => [$this, 'graphMaxItemExport']],
									'graph_items' =>			['type' => XML_INDEXED_ARRAY | XML_REQUIRED, 'prefix' => 'graph_item', 'ex_validate' => [$this, 'validateGraphItems'], 'rules' => [
										'graph_item' =>				['type' => XML_ARRAY, 'rules' => [
											'sortorder' =>				['type' => XML_STRING, 'default' => '0'],
											'drawtype' =>				['type' => XML_STRING, 'default' => CXmlConstantValue::SINGLE_LINE, 'in' => $this->GRAPH_GRAPH_ITEM_DRAWTYPE],
											'color' =>					['type' => XML_STRING, 'default' => '009600'],
											'yaxisside' =>				['type' => XML_STRING, 'default' => CXmlConstantValue::LEFT, 'in' => $this->GRAPH_GRAPH_ITEM_YAXISSIDE],
											'calc_fnc' =>				['type' => XML_STRING, 'default' => CXmlConstantValue::AVG, 'in' => $this->GRAPH_GRAPH_ITEM_CALC_FNC],
											'type' =>					['type' => XML_STRING, 'default' => CXmlConstantValue::SIMPLE, 'in' => $this->GRAPH_GRAPH_ITEM_TYPE],
											'item' =>					['type' => XML_ARRAY | XML_REQUIRED, 'rules' => [
												'host' =>					['type' => XML_STRING | XML_REQUIRED],
												'key' =>					['type' => XML_STRING | XML_REQUIRED]
											]]
										]]
									]]
								]]
							]],
							'host_prototypes' =>		['type' => XML_INDEXED_ARRAY, 'prefix' => 'host_prototype', 'rules' => [
								'host_prototype' =>			['type' => XML_ARRAY, 'rules' => [
									'host' =>					['type' => XML_STRING | XML_REQUIRED],
									'name' =>					['type' => XML_STRING, 'default' => ''],
									'status' =>					['type' => XML_STRING, 'default' => CXmlConstantValue::ENABLED, 'in' => [CXmlConstantValue::ENABLED => CXmlConstantName::ENABLED, CXmlConstantValue::DISABLED => CXmlConstantName::DISABLED]],
									'inventory_mode' =>			['type' => XML_STRING, 'default' => CXmlConstantValue::INV_MODE_MANUAL, 'in' => [CXmlConstantValue::INV_MODE_DISABLED => CXmlConstantName::DISABLED, CXmlConstantValue::INV_MODE_MANUAL => CXmlConstantName::MANUAL, CXmlConstantValue::INV_MODE_AUTOMATIC => CXmlConstantName::AUTOMATIC]],
									'group_links' =>			['type' => XML_INDEXED_ARRAY, 'prefix' => 'group_link', 'rules' => [
										'group_link' =>				['type' => XML_ARRAY, 'rules' => [
											'group' =>					['type' => XML_ARRAY | XML_REQUIRED, 'rules' => [
												'name' =>					['type' => XML_STRING | XML_REQUIRED]
											]]
										]]
									]],
									'group_prototypes' =>		['type' => XML_INDEXED_ARRAY, 'prefix' => 'group_prototype', 'rules' => [
										'group_prototype' =>		['type' => XML_ARRAY, 'rules' => [
											'name' =>					['type' => XML_STRING | XML_REQUIRED]
										]]
									]],
									'templates' =>				['type' => XML_INDEXED_ARRAY, 'prefix' => 'template', 'rules' => [
										'template' =>				['type' => XML_ARRAY, 'rules' => [
											'name' =>					['type' => XML_STRING | XML_REQUIRED]
										]]
									]]
								]]
							]],
							'jmx_endpoint' =>			['type' => XML_STRING, 'default' => ''],
							'master_item' =>			['type' => XML_ARRAY, 'ex_validate' => [$this, 'validateMasterItem'], 'rules' => [
								'key' =>					['type' => XML_STRING | XML_REQUIRED]
							]],
							'timeout' =>				['type' => XML_STRING, 'default' => '3s'],
							'url' =>					['type' => XML_STRING, 'default' => ''],
							'query_fields' =>			['type' => XML_INDEXED_ARRAY, 'prefix' => 'query_field', 'rules' => [
								'query_field' =>			['type' => XML_ARRAY, 'rules' => [
									'name' =>					['type' => XML_STRING | XML_REQUIRED],
									'value' =>					['type' => XML_STRING, 'default' => '']
								]]
							]],
							'posts' =>					['type' => XML_STRING, 'default' => ''],
							'status_codes' =>			['type' => XML_STRING, 'default' => '200'],
							'follow_redirects' =>		['type' => XML_STRING, 'default' => CXmlConstantValue::YES, 'in' => [CXmlConstantValue::NO => CXmlConstantName::NO, CXmlConstantValue::YES => CXmlConstantName::YES]],
							'post_type' =>				['type' => XML_STRING, 'default' => CXmlConstantValue::RAW, 'in' => $this->ITEM_POST_TYPE],
							'http_proxy' =>				['type' => XML_STRING, 'default' => ''],
							'headers' =>				['type' => XML_INDEXED_ARRAY, 'prefix' => 'header', 'rules' => [
								'header' =>					['type' => XML_ARRAY, 'rules' => [
									'name' =>					['type' => XML_STRING | XML_REQUIRED],
									'value' =>					['type' => XML_STRING | XML_REQUIRED]
								]]
							]],
							'retrieve_mode' =>			['type' => XML_STRING, 'default' => CXmlConstantValue::BODY, 'in' => $this->ITEM_RETRIEVE_MODE],
							'request_method' =>			['type' => XML_STRING, 'default' => CXmlConstantValue::GET, 'in' => $this->ITEM_REQUEST_METHOD],
							'allow_traps' =>			['type' => XML_STRING, 'default' => CXmlConstantValue::NO, 'in' => [CXmlConstantValue::NO => CXmlConstantName::NO, CXmlConstantValue::YES => CXmlConstantName::YES]],
							'ssl_cert_file' =>			['type' => XML_STRING, 'default' => ''],
							'ssl_key_file' =>			['type' => XML_STRING, 'default' => ''],
							'ssl_key_password' =>		['type' => XML_STRING, 'default' => ''],
							'verify_peer' =>			['type' => XML_STRING, 'default' => CXmlConstantValue::NO, 'in' => [CXmlConstantValue::NO => CXmlConstantName::NO, CXmlConstantValue::YES => CXmlConstantName::YES]],
							'verify_host' =>			['type' => XML_STRING, 'default' => CXmlConstantValue::NO, 'in' => [CXmlConstantValue::NO => CXmlConstantName::NO, CXmlConstantValue::YES => CXmlConstantName::YES]],
							'lld_macro_paths' =>		['type' => XML_INDEXED_ARRAY, 'prefix' => 'lld_macro_path', 'rules' => [
								'lld_macro_path' =>			['type' => XML_ARRAY, 'rules' => [
									'lld_macro' =>				['type' => XML_STRING | XML_REQUIRED],
									'path' =>					['type' => XML_STRING | XML_REQUIRED]
								]]
							]],
							'preprocessing' =>			['type' => XML_INDEXED_ARRAY, 'prefix' => 'step', 'rules' => [
								'step' =>					['type' => XML_ARRAY, 'rules' => [
									'type' =>					['type' => XML_STRING | XML_REQUIRED, 'in' => $this->PREPROCESSING_STEP_TYPE_DRULE],
									'params' =>					['type' => XML_STRING | XML_REQUIRED],
									'error_handler' =>			['type' => XML_STRING, 'default' => CXmlConstantValue::ORIGINAL_ERROR, 'in' => $this->ITEM_PREPROCESSING_ERROR_HANDLER],
									'error_handler_params' =>	['type' => XML_STRING, 'default' => '']
								]]
							]]
						]]
					]],
					'httptests' =>				['type' => XML_INDEXED_ARRAY, 'prefix' => 'httptest', 'rules' => [
						'httptest' =>				['type' => XML_ARRAY, 'rules' => [
							'name' =>					['type' => XML_STRING | XML_REQUIRED],
							'application' =>			['type' => XML_ARRAY, 'rules' => [
								'name' =>					['type' => XML_STRING | XML_REQUIRED]
							]],
							'delay' =>					['type' => XML_STRING, 'default' => '1m'],
							'attempts' =>				['type' => XML_STRING, 'default' => '1'],
							'agent' =>					['type' => XML_STRING, 'default' => 'Zabbix'],
							'http_proxy' =>				['type' => XML_STRING, 'default' => ''],
							'variables' =>				['type' => XML_INDEXED_ARRAY, 'prefix' => 'variable', 'rules' => [
								'variable' =>				['type' => XML_ARRAY, 'rules' => [
									'name' =>					['type' => XML_STRING | XML_REQUIRED],
									'value' =>					['type' => XML_STRING | XML_REQUIRED]
								]]
							]],
							'headers' =>				['type' => XML_INDEXED_ARRAY, 'prefix' => 'header', 'rules' => [
								'header' =>					['type' => XML_ARRAY, 'rules' => [
									'name' =>					['type' => XML_STRING | XML_REQUIRED],
									'value' =>					['type' => XML_STRING | XML_REQUIRED]
								]]
							]],
							'status' =>					['type' => XML_STRING, 'default' => CXmlConstantValue::ENABLED, 'in' => [CXmlConstantValue::ENABLED => CXmlConstantName::ENABLED, CXmlConstantValue::DISABLED => CXmlConstantName::DISABLED]],
							'authentication' =>			['type' => XML_STRING, 'default' => CXmlConstantValue::NONE, 'in' => [CXmlConstantValue::NONE => CXmlConstantName::NONE, CXmlConstantValue::BASIC => CXmlConstantName::BASIC, CXmlConstantValue::NTLM => CXmlConstantName::NTLM]],
							'http_user' =>				['type' => XML_STRING, 'default' => ''],
							'http_password' =>			['type' => XML_STRING, 'default' => ''],
							'verify_peer' =>			['type' => XML_STRING, 'default' => CXmlConstantValue::NO, 'in' => [CXmlConstantValue::NO => CXmlConstantName::NO, CXmlConstantValue::YES => CXmlConstantName::YES]],
							'verify_host' =>			['type' => XML_STRING, 'default' => CXmlConstantValue::NO, 'in' => [CXmlConstantValue::NO => CXmlConstantName::NO, CXmlConstantValue::YES => CXmlConstantName::YES]],
							'ssl_cert_file' =>			['type' => XML_STRING, 'default' => ''],
							'ssl_key_file' =>			['type' => XML_STRING, 'default' => ''],
							'ssl_key_password' =>		['type' => XML_STRING, 'default' => ''],
							'steps' =>					['type' => XML_INDEXED_ARRAY | XML_REQUIRED, 'prefix' => 'step', 'rules' => [
								'step' =>					['type' => XML_ARRAY, 'rules' => [
									'name' =>					['type' => XML_STRING | XML_REQUIRED],
									'url' =>					['type' => XML_STRING | XML_REQUIRED],
									'query_fields' =>			['type' => XML_INDEXED_ARRAY, 'prefix' => 'query_field', 'rules' => [
										'query_field' =>			['type' => XML_ARRAY, 'rules' => [
											'name' =>					['type' => XML_STRING | XML_REQUIRED],
											'value' =>					['type' => XML_STRING, 'default' => '']
										]]
									]],
									'posts' =>					['type' => 0, 'ex_validate' => [$this, 'validateHttpPosts']],
									'variables' =>				['type' => XML_INDEXED_ARRAY, 'prefix' => 'variable', 'rules' => [
										'variable' =>				['type' => XML_ARRAY, 'rules' => [
											'name' =>					['type' => XML_STRING | XML_REQUIRED],
											'value' =>					['type' => XML_STRING | XML_REQUIRED]
										]]
									]],
									'headers' =>				['type' => XML_INDEXED_ARRAY, 'prefix' => 'header', 'rules' => [
										'header' =>					['type' => XML_ARRAY, 'rules' => [
											'name' =>					['type' => XML_STRING | XML_REQUIRED],
											'value' =>					['type' => XML_STRING | XML_REQUIRED]
										]]
									]],
									'follow_redirects' =>		['type' => XML_STRING, 'default' => CXmlConstantValue::YES, 'in' => [CXmlConstantValue::NO => CXmlConstantName::NO, CXmlConstantValue::YES => CXmlConstantName::YES]],
									'retrieve_mode' =>			['type' => XML_STRING, 'default' => CXmlConstantValue::BODY, 'in' => $this->ITEM_RETRIEVE_MODE],
									'timeout' =>				['type' => XML_STRING, 'default' => '15s'],
									'required' =>				['type' => XML_STRING, 'default' => ''],
									'status_codes' =>			['type' => XML_STRING, 'default' => '']
								]]
							]]
						]]
					]],
					'tags' =>					['type' => XML_INDEXED_ARRAY, 'prefix' => 'tag', 'rules' => [
						'tag' =>					['type' => XML_ARRAY, 'rules' => [
							'tag' =>					['type' => XML_STRING | XML_REQUIRED],
							'value' =>					['type' => XML_STRING, 'default' => '']
						]]
					]],
					'macros' =>					['type' => XML_INDEXED_ARRAY, 'prefix' => 'macro', 'rules' => [
						'macro' =>					['type' => XML_ARRAY, 'rules' => [
							'macro' =>					['type' => XML_STRING | XML_REQUIRED],
							'value' =>					['type' => XML_STRING, 'default' => ''],
							'description' =>			['type' => XML_STRING, 'default' => '']
						]]
					]],
					'inventory' =>				['type' => XML_ARRAY, 'rules' => [
						'type' =>					['type' => XML_STRING, 'default' => ''],
						'type_full' =>				['type' => XML_STRING, 'default' => ''],
						'name' =>					['type' => XML_STRING, 'default' => ''],
						'alias' =>					['type' => XML_STRING, 'default' => ''],
						'os' =>						['type' => XML_STRING, 'default' => ''],
						'os_full' =>				['type' => XML_STRING, 'default' => ''],
						'os_short' =>				['type' => XML_STRING, 'default' => ''],
						'serialno_a' =>				['type' => XML_STRING, 'default' => ''],
						'serialno_b' =>				['type' => XML_STRING, 'default' => ''],
						'tag' =>					['type' => XML_STRING, 'default' => ''],
						'asset_tag' =>				['type' => XML_STRING, 'default' => ''],
						'macaddress_a' =>			['type' => XML_STRING, 'default' => ''],
						'macaddress_b' =>			['type' => XML_STRING, 'default' => ''],
						'hardware' =>				['type' => XML_STRING, 'default' => ''],
						'hardware_full' =>			['type' => XML_STRING, 'default' => ''],
						'software' =>				['type' => XML_STRING, 'default' => ''],
						'software_full' =>			['type' => XML_STRING, 'default' => ''],
						'software_app_a' =>			['type' => XML_STRING, 'default' => ''],
						'software_app_b' =>			['type' => XML_STRING, 'default' => ''],
						'software_app_c' =>			['type' => XML_STRING, 'default' => ''],
						'software_app_d' =>			['type' => XML_STRING, 'default' => ''],
						'software_app_e' =>			['type' => XML_STRING, 'default' => ''],
						'contact' =>				['type' => XML_STRING, 'default' => ''],
						'location' =>				['type' => XML_STRING, 'default' => ''],
						'location_lat' =>			['type' => XML_STRING, 'default' => ''],
						'location_lon' =>			['type' => XML_STRING, 'default' => ''],
						'notes' =>					['type' => XML_STRING, 'default' => ''],
						'chassis' =>				['type' => XML_STRING, 'default' => ''],
						'model' =>					['type' => XML_STRING, 'default' => ''],
						'hw_arch' =>				['type' => XML_STRING, 'default' => ''],
						'vendor' =>					['type' => XML_STRING, 'default' => ''],
						'contract_number' =>		['type' => XML_STRING, 'default' => ''],
						'installer_name' =>			['type' => XML_STRING, 'default' => ''],
						'deployment_status' =>		['type' => XML_STRING, 'default' => ''],
						'url_a' =>					['type' => XML_STRING, 'default' => ''],
						'url_b' =>					['type' => XML_STRING, 'default' => ''],
						'url_c' =>					['type' => XML_STRING, 'default' => ''],
						'host_networks' =>			['type' => XML_STRING, 'default' => ''],
						'host_netmask' =>			['type' => XML_STRING, 'default' => ''],
						'host_router' =>			['type' => XML_STRING, 'default' => ''],
						'oob_ip' =>					['type' => XML_STRING, 'default' => ''],
						'oob_netmask' =>			['type' => XML_STRING, 'default' => ''],
						'oob_router' =>				['type' => XML_STRING, 'default' => ''],
						'date_hw_purchase' =>		['type' => XML_STRING, 'default' => ''],
						'date_hw_install' =>		['type' => XML_STRING, 'default' => ''],
						'date_hw_expiry' =>			['type' => XML_STRING, 'default' => ''],
						'date_hw_decomm' =>			['type' => XML_STRING, 'default' => ''],
						'site_address_a' =>			['type' => XML_STRING, 'default' => ''],
						'site_address_b' =>			['type' => XML_STRING, 'default' => ''],
						'site_address_c' =>			['type' => XML_STRING, 'default' => ''],
						'site_city' =>				['type' => XML_STRING, 'default' => ''],
						'site_state' =>				['type' => XML_STRING, 'default' => ''],
						'site_country' =>			['type' => XML_STRING, 'default' => ''],
						'site_zip' =>				['type' => XML_STRING, 'default' => ''],
						'site_rack' =>				['type' => XML_STRING, 'default' => ''],
						'site_notes' =>				['type' => XML_STRING, 'default' => ''],
						'poc_1_name' =>				['type' => XML_STRING, 'default' => ''],
						'poc_1_email' =>			['type' => XML_STRING, 'default' => ''],
						'poc_1_phone_a' =>			['type' => XML_STRING, 'default' => ''],
						'poc_1_phone_b' =>			['type' => XML_STRING, 'default' => ''],
						'poc_1_cell' =>				['type' => XML_STRING, 'default' => ''],
						'poc_1_screen' =>			['type' => XML_STRING, 'default' => ''],
						'poc_1_notes' =>			['type' => XML_STRING, 'default' => ''],
						'poc_2_name' =>				['type' => XML_STRING, 'default' => ''],
						'poc_2_email' =>			['type' => XML_STRING, 'default' => ''],
						'poc_2_phone_a' =>			['type' => XML_STRING, 'default' => ''],
						'poc_2_phone_b' =>			['type' => XML_STRING, 'default' => ''],
						'poc_2_cell' =>				['type' => XML_STRING, 'default' => ''],
						'poc_2_screen' =>			['type' => XML_STRING, 'default' => ''],
						'poc_2_notes' =>			['type' => XML_STRING, 'default' => '']
					]],
					'inventory_mode' =>			['type' => XML_STRING, 'default' => CXmlConstantValue::INV_MODE_MANUAL, 'in' => [CXmlConstantValue::INV_MODE_DISABLED => CXmlConstantName::DISABLED, CXmlConstantValue::INV_MODE_MANUAL => CXmlConstantName::MANUAL, CXmlConstantValue::INV_MODE_AUTOMATIC => CXmlConstantName::AUTOMATIC]]
				]]
			]],
			'templates' =>				['type' => XML_INDEXED_ARRAY, 'prefix' => 'template', 'rules' => [
				'template' =>				['type' => XML_ARRAY, 'rules' => [
					'template' =>				['type' => XML_STRING | XML_REQUIRED],
					'name' =>					['type' => XML_STRING, 'default' => ''],
					'description' =>			['type' => XML_STRING, 'default' => ''],
					'templates' =>				['type' => XML_INDEXED_ARRAY, 'prefix' => 'template', 'rules' => [
						'template' =>				['type' => XML_ARRAY, 'rules' => [
							'name' =>					['type' => XML_STRING | XML_REQUIRED]
						]]
					]],
					'groups' =>					['type' => XML_INDEXED_ARRAY | XML_REQUIRED, 'prefix' => 'group', 'rules' => [
						'group' =>					['type' => XML_ARRAY, 'rules' => [
							'name' =>					['type' => XML_STRING | XML_REQUIRED]
						]]
					]],
					'applications' =>			['type' => XML_INDEXED_ARRAY, 'prefix' => 'application', 'rules' => [
						'application' =>			['type' => XML_ARRAY, 'rules' => [
							'name' =>					['type' => XML_STRING | XML_REQUIRED]
						]]
					]],
					'items' =>					['type' => XML_INDEXED_ARRAY, 'prefix' => 'item', 'rules' => [
						'item' =>					['type' => XML_ARRAY, 'rules' => [
							'name' =>					['type' => XML_STRING | XML_REQUIRED],
							'type' =>					['type' => XML_STRING, 'default' => CXmlConstantValue::ITEM_TYPE_ZABBIX_PASSIVE, 'in' => $this->ITEM_TYPE],
							'snmp_oid' =>				['type' => XML_STRING, 'default' => ''],
							'key' =>					['type' => XML_STRING | XML_REQUIRED],
							'delay' =>					['type' => XML_STRING, 'default' => '1m'],
							'history' =>				['type' => XML_STRING, 'default' => '90d'],
							'trends' =>					['type' => XML_STRING, 'default' => '365d'],
							'status' =>					['type' => XML_STRING, 'default' => CXmlConstantValue::ENABLED, 'in' => [CXmlConstantValue::ENABLED => CXmlConstantName::ENABLED, CXmlConstantValue::DISABLED => CXmlConstantName::DISABLED]],
							'value_type' =>				['type' => XML_STRING, 'default' => CXmlConstantValue::UNSIGNED, 'in' => $this->ITEM_VALUE_TYPE],
							'allowed_hosts' =>			['type' => XML_STRING, 'default' => ''],
							'units' =>					['type' => XML_STRING, 'default' => ''],
							'params' =>					['type' => XML_STRING, 'default' => ''],
							'ipmi_sensor' =>			['type' => XML_STRING, 'default' => ''],
							'authtype' =>				['type' => XML_STRING, 'default' => CXmlConstantValue::NONE, 'ex_validate' => [$this, 'validateAuthType'], 'ex_rules' => [$this, 'getAuthTypeExtendedRules'], 'export' => [$this, 'itemAuthtypeExport']],
							'username' =>				['type' => XML_STRING, 'default' => ''],
							'password' =>				['type' => XML_STRING, 'default' => ''],
							'publickey' =>				['type' => XML_STRING, 'default' => ''],
							'privatekey' =>				['type' => XML_STRING, 'default' => ''],
							'description' =>			['type' => XML_STRING, 'default' => ''],
							'inventory_link' =>			['type' => XML_STRING, 'default' => CXmlConstantValue::NONE, 'in' => $this->ITEM_INVENTORY_LINK],
							'applications' =>			['type' => XML_INDEXED_ARRAY, 'prefix' => 'application', 'rules' => [
								'application' =>			['type' => XML_ARRAY, 'rules' => [
									'name' =>					['type' => XML_STRING | XML_REQUIRED]
								]]
							]],
							'valuemap' =>				['type' => XML_ARRAY, 'rules' => [
								'name' =>					['type' => XML_STRING | XML_REQUIRED]
							]],
							'logtimefmt' =>				['type' => XML_STRING, 'default' => ''],
							'preprocessing' =>			['type' => XML_INDEXED_ARRAY, 'prefix' => 'step', 'rules' => [
								'step' =>					['type' => XML_ARRAY, 'rules' => [
									'type' =>					['type' => XML_STRING | XML_REQUIRED, 'in' => $this->PREPROCESSING_STEP_TYPE],
									'params' =>					['type' => XML_STRING | XML_REQUIRED],
									'error_handler' =>			['type' => XML_STRING, 'default' => CXmlConstantValue::ORIGINAL_ERROR, 'in' => $this->ITEM_PREPROCESSING_ERROR_HANDLER],
									'error_handler_params' =>	['type' => XML_STRING, 'default' => '']
								]]
							]],
							'jmx_endpoint' =>			['type' => XML_STRING, 'default' => ''],
							'master_item' =>			['type' => XML_ARRAY, 'ex_validate' => [$this, 'validateMasterItem'], 'rules' => [
								'key' =>					['type' => XML_STRING | XML_REQUIRED]
							]],
							'timeout' =>				['type' => XML_STRING, 'default' => '3s'],
							'url' =>					['type' => XML_STRING, 'default' => ''],
							'query_fields' =>			['type' => XML_INDEXED_ARRAY, 'prefix' => 'query_field', 'rules' => [
								'query_field' =>			['type' => XML_ARRAY, 'rules' => [
									'name' =>					['type' => XML_STRING | XML_REQUIRED],
									'value' =>					['type' => XML_STRING, 'default' => '']
								]]
							]],
							'posts' =>					['type' => XML_STRING, 'default' => ''],
							'status_codes' =>			['type' => XML_STRING, 'default' => '200'],
							'follow_redirects' =>		['type' => XML_STRING, 'default' => CXmlConstantValue::YES, 'in' => [CXmlConstantValue::NO => CXmlConstantName::NO, CXmlConstantValue::YES => CXmlConstantName::YES]],
							'post_type' =>				['type' => XML_STRING, 'default' => CXmlConstantValue::RAW, 'in' => $this->ITEM_POST_TYPE],
							'http_proxy' =>				['type' => XML_STRING, 'default' => ''],
							'headers' =>				['type' => XML_INDEXED_ARRAY, 'prefix' => 'header', 'rules' => [
								'header' =>					['type' => XML_ARRAY, 'rules' => [
									'name' =>					['type' => XML_STRING | XML_REQUIRED],
									'value' =>					['type' => XML_STRING | XML_REQUIRED]
								]]
							]],
							'retrieve_mode' =>			['type' => XML_STRING, 'default' => CXmlConstantValue::BODY, 'in' => $this->ITEM_RETRIEVE_MODE],
							'request_method' =>			['type' => XML_STRING, 'default' => CXmlConstantValue::GET, 'in' => $this->ITEM_REQUEST_METHOD],
							'output_format' =>			['type' => XML_STRING, 'default' => CXmlConstantValue::OUTPUT_FORMAT_RAW, 'in' => [CXmlConstantValue::OUTPUT_FORMAT_RAW => CXmlConstantName::RAW, CXmlConstantValue::OUTPUT_FORMAT_JSON => CXmlConstantName::JSON]],
							'allow_traps' =>			['type' => XML_STRING, 'default' => CXmlConstantValue::NO, 'in' => [CXmlConstantValue::NO => CXmlConstantName::NO, CXmlConstantValue::YES => CXmlConstantName::YES]],
							'ssl_cert_file' =>			['type' => XML_STRING, 'default' => ''],
							'ssl_key_file' =>			['type' => XML_STRING, 'default' => ''],
							'ssl_key_password' =>		['type' => XML_STRING, 'default' => ''],
							'verify_peer' =>			['type' => XML_STRING, 'default' => CXmlConstantValue::NO, 'in' => [CXmlConstantValue::NO => CXmlConstantName::NO, CXmlConstantValue::YES => CXmlConstantName::YES]],
							'verify_host' =>			['type' => XML_STRING, 'default' => CXmlConstantValue::NO, 'in' => [CXmlConstantValue::NO => CXmlConstantName::NO, CXmlConstantValue::YES => CXmlConstantName::YES]],
							'triggers' =>				['type' => XML_INDEXED_ARRAY, 'prefix' => 'trigger', 'rules' => [
								'trigger' =>				['type' => XML_ARRAY, 'rules' => [
									'expression' =>				['type' => XML_STRING | XML_REQUIRED],
									'recovery_mode' =>			['type' => XML_STRING, 'default' => CXmlConstantValue::TRIGGER_EXPRESSION, 'in' => $this->TRIGGER_RECOVERY_MODE],
									'recovery_expression' =>	['type' => XML_STRING, 'default' => ''],
									'correlation_mode' =>		['type' => XML_STRING, 'default' => CXmlConstantValue::TRIGGER_DISABLED, 'in' => [CXmlConstantValue::TRIGGER_DISABLED => CXmlConstantName::DISABLED, CXmlConstantValue::TRIGGER_TAG_VALUE => CXmlConstantName::TAG_VALUE]],
									'correlation_tag' =>		['type' => XML_STRING, 'default' => ''],
									'name' =>					['type' => XML_STRING | XML_REQUIRED],
									'opdata' =>					['type' => XML_STRING, 'default' => ''],
									'url' =>					['type' => XML_STRING, 'default' => ''],
									'status' =>					['type' => XML_STRING, 'default' => CXmlConstantValue::ENABLED, 'in' => [CXmlConstantValue::ENABLED => CXmlConstantName::ENABLED, CXmlConstantValue::DISABLED => CXmlConstantName::DISABLED]],
									'priority' =>				['type' => XML_STRING, 'default' => CXmlConstantValue::NOT_CLASSIFIED, 'in' => $this->TRIGGER_PRIORITY],
									'description' =>			['type' => XML_STRING, 'default' => ''],
									'type' =>					['type' => XML_STRING, 'default' => CXmlConstantValue::SINGLE, 'in' => [CXmlConstantValue::SINGLE => CXmlConstantName::SINGLE, CXmlConstantValue::MULTIPLE => CXmlConstantName::MULTIPLE]],
									'manual_close' =>			['type' => XML_STRING, 'default' => CXmlConstantValue::NO, 'in' => [CXmlConstantValue::NO => CXmlConstantName::NO, CXmlConstantValue::YES => CXmlConstantName::YES]],
									'dependencies' =>			['type' => XML_INDEXED_ARRAY, 'prefix' => 'dependency', 'rules' => [
										'dependency' =>				['type' => XML_ARRAY, 'rules' => [
											'name' =>					['type' => XML_STRING | XML_REQUIRED],
											'expression' =>				['type' => XML_STRING | XML_REQUIRED],
											'recovery_expression' =>	['type' => XML_STRING, 'default' => '']
										]]
									]],
									'tags' =>					['type' => XML_INDEXED_ARRAY, 'prefix' => 'tag', 'rules' => [
										'tag' =>					['type' => XML_ARRAY, 'rules' => [
											'tag' =>					['type' => XML_STRING | XML_REQUIRED],
											'value' =>					['type' => XML_STRING, 'default' => '']
										]]
									]]
								]]
							]]
						]]
					]],
					'discovery_rules' =>		['type' => XML_INDEXED_ARRAY, 'prefix' => 'discovery_rule', 'rules' => [
						'discovery_rule' =>			['type' => XML_ARRAY, 'rules' => [
							'name' =>					['type' => XML_STRING | XML_REQUIRED],
							'type' =>					['type' => XML_STRING, 'default' => CXmlConstantValue::ITEM_TYPE_ZABBIX_PASSIVE, 'in' => $this->ITEM_TYPE_DRULE],
							'snmp_oid' =>				['type' => XML_STRING, 'default' => ''],
							'key' =>					['type' => XML_STRING | XML_REQUIRED],
							'delay' =>					['type' => XML_STRING, 'default' => '1m'],
							'status' =>					['type' => XML_STRING, 'default' => CXmlConstantValue::ENABLED, 'in' => [CXmlConstantValue::ENABLED => CXmlConstantName::ENABLED, CXmlConstantValue::DISABLED => CXmlConstantName::DISABLED]],
							'allowed_hosts' =>			['type' => XML_STRING, 'default' => ''],
							'params' =>					['type' => XML_STRING, 'default' => ''],
							'ipmi_sensor' =>			['type' => XML_STRING, 'default' => ''],
							'authtype' =>				['type' => XML_STRING, 'default' => CXmlConstantValue::NONE, 'ex_validate' => [$this, 'validateAuthType'], 'ex_rules' => [$this, 'getAuthTypeExtendedRules'], 'export' => [$this, 'itemAuthtypeExport']],
							'username' =>				['type' => XML_STRING, 'default' => ''],
							'password' =>				['type' => XML_STRING, 'default' => ''],
							'publickey' =>				['type' => XML_STRING, 'default' => ''],
							'privatekey' =>				['type' => XML_STRING, 'default' => ''],
							'filter' =>					['type' => XML_ARRAY, 'import' => [$this, 'itemFilterImport'], 'rules' => [
								'evaltype' =>				['type' => XML_STRING, 'default' => CXmlConstantValue::AND_OR, 'in' => [CXmlConstantValue::AND_OR => CXmlConstantName::AND_OR, CXmlConstantValue::XML_AND => CXmlConstantName::XML_AND, CXmlConstantValue::XML_OR => CXmlConstantName::XML_OR, CXmlConstantValue::FORMULA => CXmlConstantName::FORMULA]],
								'formula' =>				['type' => XML_STRING, 'default' => ''],
								'conditions' =>				['type' => XML_INDEXED_ARRAY, 'prefix' => 'condition', 'rules' => [
									'condition' =>				['type' => XML_ARRAY, 'rules' => [
										'macro' =>					['type' => XML_STRING | XML_REQUIRED],
										'value' =>					['type' => XML_STRING, 'default' => ''],
										'operator' =>				['type' => XML_STRING, 'default' => CXmlConstantValue::CONDITION_MATCHES_REGEX, 'in' => [CXmlConstantValue::CONDITION_MATCHES_REGEX => CXmlConstantName::MATCHES_REGEX, CXmlConstantValue::CONDITION_NOT_MATCHES_REGEX => CXmlConstantName::NOT_MATCHES_REGEX]],
										'formulaid' =>				['type' => XML_STRING | XML_REQUIRED]
									]]
								]]
							]],
							'lifetime' =>				['type' => XML_STRING, 'default' => '30d'],
							'description' =>			['type' => XML_STRING, 'default' => ''],
							'item_prototypes' =>		['type' => XML_INDEXED_ARRAY, 'prefix' => 'item_prototype', 'rules' => [
								'item_prototype' =>			['type' => XML_ARRAY, 'rules' => [
									'name' =>					['type' => XML_STRING | XML_REQUIRED],
									'type' =>					['type' => XML_STRING, 'default' => CXmlConstantValue::ITEM_TYPE_ZABBIX_PASSIVE, 'in' => $this->ITEM_TYPE],
									'snmp_oid' =>				['type' => XML_STRING, 'default' => ''],
									'key' =>					['type' => XML_STRING | XML_REQUIRED],
									'delay' =>					['type' => XML_STRING, 'default' => '1m'],
									'history' =>				['type' => XML_STRING, 'default' => '90d'],
									'trends' =>					['type' => XML_STRING, 'default' => '365d'],
									'status' =>					['type' => XML_STRING, 'default' => CXmlConstantValue::ENABLED, 'in' => [CXmlConstantValue::ENABLED => CXmlConstantName::ENABLED, CXmlConstantValue::DISABLED => CXmlConstantName::DISABLED]],
									'value_type' =>				['type' => XML_STRING, 'default' => CXmlConstantValue::UNSIGNED, 'in' => $this->ITEM_VALUE_TYPE],
									'allowed_hosts' =>			['type' => XML_STRING, 'default' => ''],
									'units' =>					['type' => XML_STRING, 'default' => ''],
									'params' =>					['type' => XML_STRING, 'default' => ''],
									'ipmi_sensor' =>			['type' => XML_STRING, 'default' => ''],
									'authtype' =>				['type' => XML_STRING, 'default' => CXmlConstantValue::NONE, 'ex_validate' => [$this, 'validateAuthType'], 'ex_rules' => [$this, 'getAuthTypeExtendedRules'], 'export' => [$this, 'itemAuthtypeExport']],
									'username' =>				['type' => XML_STRING, 'default' => ''],
									'password' =>				['type' => XML_STRING, 'default' => ''],
									'publickey' =>				['type' => XML_STRING, 'default' => ''],
									'privatekey' =>				['type' => XML_STRING, 'default' => ''],
									'description' =>			['type' => XML_STRING, 'default' => ''],
									'inventory_link' =>			['type' => XML_STRING, 'default' => CXmlConstantValue::NONE, 'in' => $this->ITEM_INVENTORY_LINK],
									'applications' =>			['type' => XML_INDEXED_ARRAY, 'prefix' => 'application', 'rules' => [
										'application' =>			['type' => XML_ARRAY, 'rules' => [
											'name' =>					['type' => XML_STRING | XML_REQUIRED]
										]]
									]],
									'application_prototypes' =>	['type' => XML_INDEXED_ARRAY, 'prefix' => 'application_prototype', 'rules' => [
										'application_prototype' =>	['type' => XML_ARRAY, 'rules' => [
											'name' =>					['type' => XML_STRING | XML_REQUIRED]
										]]
									]],
									'valuemap' =>				['type' => XML_ARRAY, 'rules' => [
										'name' =>					['type' => XML_STRING | XML_REQUIRED]
									]],
									'logtimefmt' =>				['type' => XML_STRING, 'default' => ''],
									'preprocessing' =>			['type' => XML_INDEXED_ARRAY, 'prefix' => 'step', 'rules' => [
										'step' =>					['type' => XML_ARRAY, 'rules' => [
											'type' =>					['type' => XML_STRING | XML_REQUIRED, 'in' => $this->PREPROCESSING_STEP_TYPE],
											'params' =>					['type' => XML_STRING | XML_REQUIRED],
											'error_handler' =>			['type' => XML_STRING, 'default' => CXmlConstantValue::ORIGINAL_ERROR, 'in' => $this->ITEM_PREPROCESSING_ERROR_HANDLER],
											'error_handler_params' =>	['type' => XML_STRING, 'default' => '']
										]]
									]],
									'jmx_endpoint' =>			['type' => XML_STRING, 'default' => ''],
									'master_item' =>			['type' => XML_ARRAY, 'ex_validate' => [$this, 'validateMasterItem'],  'rules' => [
										'key' =>					['type' => XML_STRING | XML_REQUIRED]
									]],
									'timeout' =>				['type' => XML_STRING, 'default' => '3s'],
									'url' =>					['type' => XML_STRING, 'default' => ''],
									'query_fields' =>			['type' => XML_INDEXED_ARRAY, 'prefix' => 'query_field', 'rules' => [
										'query_field' =>			['type' => XML_ARRAY, 'rules' => [
											'name' =>					['type' => XML_STRING | XML_REQUIRED],
											'value' =>					['type' => XML_STRING, 'default' => '']
										]]
									]],
									'posts' =>					['type' => XML_STRING, 'default' => ''],
									'status_codes' =>			['type' => XML_STRING, 'default' => '200'],
									'follow_redirects' =>		['type' => XML_STRING, 'default' => CXmlConstantValue::YES, 'in' => [CXmlConstantValue::NO => CXmlConstantName::NO, CXmlConstantValue::YES => CXmlConstantName::YES]],
									'post_type' =>				['type' => XML_STRING, 'default' => CXmlConstantValue::RAW, 'in' => $this->ITEM_POST_TYPE],
									'http_proxy' =>				['type' => XML_STRING, 'default' => ''],
									'headers' =>				['type' => XML_INDEXED_ARRAY, 'prefix' => 'header', 'rules' => [
										'header' =>					['type' => XML_ARRAY, 'rules' => [
											'name' =>					['type' => XML_STRING | XML_REQUIRED],
											'value' =>					['type' => XML_STRING | XML_REQUIRED]
										]]
									]],
									'retrieve_mode' =>			['type' => XML_STRING, 'default' => CXmlConstantValue::BODY, 'in' => $this->ITEM_RETRIEVE_MODE],
									'request_method' =>			['type' => XML_STRING, 'default' => CXmlConstantValue::GET, 'in' => $this->ITEM_REQUEST_METHOD],
									'output_format' =>			['type' => XML_STRING, 'default' => CXmlConstantValue::OUTPUT_FORMAT_RAW, 'in' => [CXmlConstantValue::OUTPUT_FORMAT_RAW => CXmlConstantName::RAW, CXmlConstantValue::OUTPUT_FORMAT_JSON => CXmlConstantName::JSON]],
									'allow_traps' =>			['type' => XML_STRING, 'default' => CXmlConstantValue::NO, 'in' => [CXmlConstantValue::NO => CXmlConstantName::NO, CXmlConstantValue::YES => CXmlConstantName::YES]],
									'ssl_cert_file' =>			['type' => XML_STRING, 'default' => ''],
									'ssl_key_file' =>			['type' => XML_STRING, 'default' => ''],
									'ssl_key_password' =>		['type' => XML_STRING, 'default' => ''],
									'verify_peer' =>			['type' => XML_STRING, 'default' => CXmlConstantValue::NO, 'in' => [CXmlConstantValue::NO => CXmlConstantName::NO, CXmlConstantValue::YES => CXmlConstantName::YES]],
									'verify_host' =>			['type' => XML_STRING, 'default' => CXmlConstantValue::NO, 'in' => [CXmlConstantValue::NO => CXmlConstantName::NO, CXmlConstantValue::YES => CXmlConstantName::YES]],
									'trigger_prototypes' =>		['type' => XML_INDEXED_ARRAY, 'prefix' => 'trigger_prototype', 'rules' => [
										'trigger_prototype' =>		['type' => XML_ARRAY, 'rules' => [
											'expression' =>				['type' => XML_STRING | XML_REQUIRED],
											'recovery_mode' =>			['type' => XML_STRING, 'default' => CXmlConstantValue::TRIGGER_EXPRESSION, 'in' => $this->TRIGGER_RECOVERY_MODE],
											'recovery_expression' =>	['type' => XML_STRING, 'default' => ''],
											'correlation_mode' =>		['type' => XML_STRING, 'default' => CXmlConstantValue::TRIGGER_DISABLED, 'in' => [CXmlConstantValue::TRIGGER_DISABLED => CXmlConstantName::DISABLED, CXmlConstantValue::TRIGGER_TAG_VALUE => CXmlConstantName::TAG_VALUE]],
											'correlation_tag' =>		['type' => XML_STRING, 'default' => ''],
											'name' =>					['type' => XML_STRING | XML_REQUIRED],
											'opdata' =>					['type' => XML_STRING, 'default' => ''],
											'url' =>					['type' => XML_STRING, 'default' => ''],
											'status' =>					['type' => XML_STRING, 'default' => CXmlConstantValue::ENABLED, 'in' => [CXmlConstantValue::ENABLED => CXmlConstantName::ENABLED, CXmlConstantValue::DISABLED => CXmlConstantName::DISABLED]],
											'priority' =>				['type' => XML_STRING, 'default' => CXmlConstantValue::NOT_CLASSIFIED, 'in' => $this->TRIGGER_PRIORITY],
											'description' =>			['type' => XML_STRING, 'default' => ''],
											'type' =>					['type' => XML_STRING, 'default' => CXmlConstantValue::SINGLE, 'in' => [CXmlConstantValue::SINGLE => CXmlConstantName::SINGLE, CXmlConstantValue::MULTIPLE => CXmlConstantName::MULTIPLE]],
											'manual_close' =>			['type' => XML_STRING, 'default' => CXmlConstantValue::NO, 'in' => [CXmlConstantValue::NO => CXmlConstantName::NO, CXmlConstantValue::YES => CXmlConstantName::YES]],
											'dependencies' =>			['type' => XML_INDEXED_ARRAY, 'prefix' => 'dependency', 'rules' => [
												'dependency' =>				['type' => XML_ARRAY, 'rules' => [
													'name' =>					['type' => XML_STRING | XML_REQUIRED],
													'expression' =>				['type' => XML_STRING | XML_REQUIRED],
													'recovery_expression' =>	['type' => XML_STRING, 'default' => '']
												]]
											]],
											'tags' =>					['type' => XML_INDEXED_ARRAY, 'prefix' => 'tag', 'rules' => [
												'tag' =>					['type' => XML_ARRAY, 'rules' => [
													'tag' =>					['type' => XML_STRING | XML_REQUIRED],
													'value' =>					['type' => XML_STRING, 'default' => '']
												]]
											]]
										]]
									]]
								]]
							]],
							'trigger_prototypes' =>		['type' => XML_INDEXED_ARRAY, 'prefix' => 'trigger_prototype', 'rules' => [
								'trigger_prototype' =>		['type' => XML_ARRAY, 'rules' => [
									'expression' =>				['type' => XML_STRING | XML_REQUIRED],
									'recovery_mode' =>			['type' => XML_STRING, 'default' => CXmlConstantValue::TRIGGER_EXPRESSION, 'in' => $this->TRIGGER_RECOVERY_MODE],
									'recovery_expression' =>	['type' => XML_STRING, 'default' => ''],
									'correlation_mode' =>		['type' => XML_STRING, 'default' => CXmlConstantValue::TRIGGER_DISABLED, 'in' => [CXmlConstantValue::TRIGGER_DISABLED => CXmlConstantName::DISABLED, CXmlConstantValue::TRIGGER_TAG_VALUE => CXmlConstantName::TAG_VALUE]],
									'correlation_tag' =>		['type' => XML_STRING, 'default' => ''],
									'name' =>					['type' => XML_STRING | XML_REQUIRED],
									'opdata' =>					['type' => XML_STRING, 'default' => ''],
									'url' =>					['type' => XML_STRING, 'default' => ''],
									'status' =>					['type' => XML_STRING, 'default' => CXmlConstantValue::ENABLED, 'in' => [CXmlConstantValue::ENABLED => CXmlConstantName::ENABLED, CXmlConstantValue::DISABLED => CXmlConstantName::DISABLED]],
									'priority' =>				['type' => XML_STRING, 'default' => CXmlConstantValue::NOT_CLASSIFIED, 'in' => $this->TRIGGER_PRIORITY],
									'description' =>			['type' => XML_STRING, 'default' => ''],
									'type' =>					['type' => XML_STRING, 'default' => CXmlConstantValue::SINGLE, 'in' => [CXmlConstantValue::SINGLE => CXmlConstantName::SINGLE, CXmlConstantValue::MULTIPLE => CXmlConstantName::MULTIPLE]],
									'manual_close' =>			['type' => XML_STRING, 'default' => CXmlConstantValue::NO, 'in' => [CXmlConstantValue::NO => CXmlConstantName::NO, CXmlConstantValue::YES => CXmlConstantName::YES]],
									'dependencies' =>			['type' => XML_INDEXED_ARRAY, 'prefix' => 'dependency', 'rules' => [
										'dependency' =>				['type' => XML_ARRAY, 'rules' => [
											'name' =>					['type' => XML_STRING | XML_REQUIRED],
											'expression' =>				['type' => XML_STRING | XML_REQUIRED],
											'recovery_expression' =>	['type' => XML_STRING, 'default' => '']
										]]
									]],
									'tags' =>					['type' => XML_INDEXED_ARRAY, 'prefix' => 'tag', 'rules' => [
										'tag' =>					['type' => XML_ARRAY, 'rules' => [
											'tag' =>					['type' => XML_STRING | XML_REQUIRED],
											'value' =>					['type' => XML_STRING, 'default' => '']
										]]
									]]
								]]
							]],
							'graph_prototypes' =>		['type' => XML_INDEXED_ARRAY, 'prefix' => 'graph_prototype', 'rules' => [
								'graph_prototype' =>		['type' => XML_ARRAY, 'rules' => [
									'name' =>					['type' => XML_STRING | XML_REQUIRED],
									'width' =>					['type' => XML_STRING, 'default' => '900'],
									'height' =>					['type' => XML_STRING, 'default' => '200'],
									'yaxismin' =>				['type' => XML_STRING, 'default' => '0'],
									'yaxismax' =>				['type' => XML_STRING, 'default' => '100'],
									'show_work_period' =>		['type' => XML_STRING, 'default' => CXmlConstantValue::YES, 'in' => [CXmlConstantValue::NO => CXmlConstantName::NO, CXmlConstantValue::YES => CXmlConstantName::YES]],
									'show_triggers' =>			['type' => XML_STRING, 'default' => CXmlConstantValue::YES, 'in' => [CXmlConstantValue::NO => CXmlConstantName::NO, CXmlConstantValue::YES => CXmlConstantName::YES]],
									'type' =>					['type' => XML_STRING, 'default' => CXmlConstantValue::NORMAL, 'in' => $this->GRAPH_TYPE],
									'show_legend' =>			['type' => XML_STRING, 'default' => CXmlConstantValue::YES, 'in' => [CXmlConstantValue::NO => CXmlConstantName::NO, CXmlConstantValue::YES => CXmlConstantName::YES]],
									'show_3d' =>				['type' => XML_STRING, 'default' => CXmlConstantValue::NO, 'in' => [CXmlConstantValue::NO => CXmlConstantName::NO, CXmlConstantValue::YES => CXmlConstantName::YES]],
									'percent_left' =>			['type' => XML_STRING, 'default' => '0'],
									'percent_right' =>			['type' => XML_STRING, 'default' => '0'],
									// The tag 'ymin_type_1' should be validated before the 'ymin_item_1' because it is used in 'ex_validate' method.
									'ymin_type_1' =>			['type' => XML_STRING, 'default' => CXmlConstantValue::CALCULATED, 'in' => $this->GRAPH_Y_TYPE],
									'ymin_item_1' =>			['type' => 0, 'default' => '0', 'preprocessor' => [$this, 'transformZero2Array'], 'ex_validate' => [$this, 'validateYMinItem'], 'export' => [$this, 'graphMinItemExport']],
									// The tag 'ymax_type_1' should be validated before the 'ymax_item_1' because it is used in 'ex_validate' method.
									'ymax_type_1' =>			['type' => XML_STRING, 'default' => CXmlConstantValue::CALCULATED, 'in' => $this->GRAPH_Y_TYPE],
									'ymax_item_1' =>			['type' => 0, 'default' => '0', 'preprocessor' => [$this, 'transformZero2Array'], 'ex_validate' => [$this, 'validateYMaxItem'], 'export' => [$this, 'graphMaxItemExport']],
									'graph_items' =>			['type' => XML_INDEXED_ARRAY | XML_REQUIRED, 'prefix' => 'graph_item', 'ex_validate' => [$this, 'validateGraphItems'], 'rules' => [
										'graph_item' =>				['type' => XML_ARRAY, 'rules' => [
											'sortorder' =>				['type' => XML_STRING, 'default' => '0'],
											'drawtype' =>				['type' => XML_STRING, 'default' => CXmlConstantValue::SINGLE_LINE, 'in' => $this->GRAPH_GRAPH_ITEM_DRAWTYPE],
											'color' =>					['type' => XML_STRING, 'default' => '009600'],
											'yaxisside' =>				['type' => XML_STRING, 'default' => CXmlConstantValue::LEFT, 'in' => $this->GRAPH_GRAPH_ITEM_YAXISSIDE],
											'calc_fnc' =>				['type' => XML_STRING, 'default' => CXmlConstantValue::AVG, 'in' => $this->GRAPH_GRAPH_ITEM_CALC_FNC],
											'type' =>					['type' => XML_STRING, 'default' => CXmlConstantValue::SIMPLE, 'in' => $this->GRAPH_GRAPH_ITEM_TYPE],
											'item' =>					['type' => XML_ARRAY | XML_REQUIRED, 'rules' => [
												'host' =>					['type' => XML_STRING | XML_REQUIRED],
												'key' =>					['type' => XML_STRING | XML_REQUIRED]
											]]
										]]
									]]
								]]
							]],
							'host_prototypes' =>		['type' => XML_INDEXED_ARRAY, 'prefix' => 'host_prototype', 'rules' => [
								'host_prototype' =>			['type' => XML_ARRAY, 'rules' => [
									'host' =>					['type' => XML_STRING | XML_REQUIRED],
									'name' =>					['type' => XML_STRING, 'default' => ''],
									'status' =>					['type' => XML_STRING, 'default' => CXmlConstantValue::ENABLED, 'in' => [CXmlConstantValue::ENABLED => CXmlConstantName::ENABLED, CXmlConstantValue::DISABLED => CXmlConstantName::DISABLED]],
									'group_links' =>			['type' => XML_INDEXED_ARRAY, 'prefix' => 'group_link', 'rules' => [
										'group_link' =>				['type' => XML_ARRAY, 'rules' => [
											'group' =>					['type' => XML_ARRAY | XML_REQUIRED, 'rules' => [
												'name' =>					['type' => XML_STRING | XML_REQUIRED]
											]]
										]]
									]],
									'group_prototypes' =>		['type' => XML_INDEXED_ARRAY, 'prefix' => 'group_prototype', 'rules' => [
										'group_prototype' =>		['type' => XML_ARRAY, 'rules' => [
											'name' =>					['type' => XML_STRING | XML_REQUIRED]
										]]
									]],
									'templates' =>				['type' => XML_INDEXED_ARRAY, 'prefix' => 'template', 'rules' => [
										'template' =>				['type' => XML_ARRAY, 'rules' => [
											'name' =>					['type' => XML_STRING | XML_REQUIRED]
										]]
									]]
								]]
							]],
							'jmx_endpoint' =>			['type' => XML_STRING, 'default' => ''],
							'master_item' =>			['type' => XML_ARRAY, 'ex_validate' => [$this, 'validateMasterItem'], 'rules' => [
								'key' =>					['type' => XML_STRING | XML_REQUIRED]
							]],
							'timeout' =>				['type' => XML_STRING, 'default' => '3s'],
							'url' =>					['type' => XML_STRING, 'default' => ''],
							'query_fields' =>			['type' => XML_INDEXED_ARRAY, 'prefix' => 'query_field', 'rules' => [
								'query_field' =>			['type' => XML_ARRAY, 'rules' => [
									'name' =>					['type' => XML_STRING | XML_REQUIRED],
									'value' =>					['type' => XML_STRING, 'default' => '']
								]]
							]],
							'posts' =>					['type' => XML_STRING, 'default' => ''],
							'status_codes' =>			['type' => XML_STRING, 'default' => '200'],
							'follow_redirects' =>		['type' => XML_STRING, 'default' => CXmlConstantValue::YES, 'in' => [CXmlConstantValue::NO => CXmlConstantName::NO, CXmlConstantValue::YES => CXmlConstantName::YES]],
							'post_type' =>				['type' => XML_STRING, 'default' => CXmlConstantValue::RAW, 'in' => $this->ITEM_POST_TYPE],
							'http_proxy' =>				['type' => XML_STRING, 'default' => ''],
							'headers' =>				['type' => XML_INDEXED_ARRAY, 'prefix' => 'header', 'rules' => [
								'header' =>					['type' => XML_ARRAY, 'rules' => [
									'name' =>					['type' => XML_STRING | XML_REQUIRED],
									'value' =>					['type' => XML_STRING | XML_REQUIRED]
								]]
							]],
							'retrieve_mode' =>			['type' => XML_STRING, 'default' => CXmlConstantValue::BODY, 'in' => $this->ITEM_RETRIEVE_MODE],
							'request_method' =>			['type' => XML_STRING, 'default' => CXmlConstantValue::GET, 'in' => $this->ITEM_REQUEST_METHOD],
							'allow_traps' =>			['type' => XML_STRING, 'default' => CXmlConstantValue::NO, 'in' => [CXmlConstantValue::NO => CXmlConstantName::NO, CXmlConstantValue::YES => CXmlConstantName::YES]],
							'ssl_cert_file' =>			['type' => XML_STRING, 'default' => ''],
							'ssl_key_file' =>			['type' => XML_STRING, 'default' => ''],
							'ssl_key_password' =>		['type' => XML_STRING, 'default' => ''],
							'verify_peer' =>			['type' => XML_STRING, 'default' => CXmlConstantValue::NO, 'in' => [CXmlConstantValue::NO => CXmlConstantName::NO, CXmlConstantValue::YES => CXmlConstantName::YES]],
							'verify_host' =>			['type' => XML_STRING, 'default' => CXmlConstantValue::NO, 'in' => [CXmlConstantValue::NO => CXmlConstantName::NO, CXmlConstantValue::YES => CXmlConstantName::YES]],
							'lld_macro_paths' =>		['type' => XML_INDEXED_ARRAY, 'prefix' => 'lld_macro_path', 'rules' => [
								'lld_macro_path' =>			['type' => XML_ARRAY, 'rules' => [
									'lld_macro' =>				['type' => XML_STRING | XML_REQUIRED],
									'path' =>					['type' => XML_STRING | XML_REQUIRED]
								]]
							]],
							'preprocessing' =>			['type' => XML_INDEXED_ARRAY, 'prefix' => 'step', 'rules' => [
								'step' =>					['type' => XML_ARRAY, 'rules' => [
									'type' =>					['type' => XML_STRING | XML_REQUIRED, 'in' => $this->PREPROCESSING_STEP_TYPE_DRULE],
									'params' =>					['type' => XML_STRING | XML_REQUIRED],
									'error_handler' =>			['type' => XML_STRING, 'default' => CXmlConstantValue::ORIGINAL_ERROR, 'in' => $this->ITEM_PREPROCESSING_ERROR_HANDLER],
									'error_handler_params' =>	['type' => XML_STRING, 'default' => '']
								]]
							]]
						]]
					]],
					'httptests' =>				['type' => XML_INDEXED_ARRAY, 'prefix' => 'httptest', 'rules' => [
						'httptest' =>				['type' => XML_ARRAY, 'rules' => [
							'name' =>					['type' => XML_STRING | XML_REQUIRED],
							'application' =>			['type' => XML_ARRAY, 'rules' => [
								'name' =>					['type' => XML_STRING | XML_REQUIRED]
							]],
							'delay' =>					['type' => XML_STRING, 'default' => '1m'],
							'attempts' =>				['type' => XML_STRING, 'default' => '1'],
							'agent' =>					['type' => XML_STRING, 'default' => 'Zabbix'],
							'http_proxy' =>				['type' => XML_STRING, 'default' => ''],
							'variables' =>				['type' => XML_INDEXED_ARRAY, 'prefix' => 'variable', 'rules' => [
								'variable' =>				['type' => XML_ARRAY, 'rules' => [
									'name' =>					['type' => XML_STRING | XML_REQUIRED],
									'value' =>					['type' => XML_STRING | XML_REQUIRED]
								]]
							]],
							'headers' =>				['type' => XML_INDEXED_ARRAY, 'prefix' => 'header', 'rules' => [
								'header' =>					['type' => XML_ARRAY, 'rules' => [
									'name' =>					['type' => XML_STRING | XML_REQUIRED],
									'value' =>					['type' => XML_STRING | XML_REQUIRED]
								]]
							]],
							'status' =>					['type' => XML_STRING, 'default' => CXmlConstantValue::ENABLED, 'in' => [CXmlConstantValue::ENABLED => CXmlConstantName::ENABLED, CXmlConstantValue::DISABLED => CXmlConstantName::DISABLED]],
							'authentication' =>			['type' => XML_STRING, 'default' => CXmlConstantValue::NONE, 'in' => [CXmlConstantValue::NONE => CXmlConstantName::NONE, CXmlConstantValue::BASIC => CXmlConstantName::BASIC, CXmlConstantValue::NTLM => CXmlConstantName::NTLM]],
							'http_user' =>				['type' => XML_STRING, 'default' => ''],
							'http_password' =>			['type' => XML_STRING, 'default' => ''],
							'verify_peer' =>			['type' => XML_STRING, 'default' => CXmlConstantValue::NO, 'in' => [CXmlConstantValue::NO => CXmlConstantName::NO, CXmlConstantValue::YES => CXmlConstantName::YES]],
							'verify_host' =>			['type' => XML_STRING, 'default' => CXmlConstantValue::NO, 'in' => [CXmlConstantValue::NO => CXmlConstantName::NO, CXmlConstantValue::YES => CXmlConstantName::YES]],
							'ssl_cert_file' =>			['type' => XML_STRING, 'default' => ''],
							'ssl_key_file' =>			['type' => XML_STRING, 'default' => ''],
							'ssl_key_password' =>		['type' => XML_STRING, 'default' => ''],
							'steps' =>					['type' => XML_INDEXED_ARRAY | XML_REQUIRED, 'prefix' => 'step', 'rules' => [
								'step' =>					['type' => XML_ARRAY, 'rules' => [
									'name' =>					['type' => XML_STRING | XML_REQUIRED],
									'url' =>					['type' => XML_STRING | XML_REQUIRED],
									'query_fields' =>			['type' => XML_INDEXED_ARRAY, 'prefix' => 'query_field', 'rules' => [
										'query_field' =>			['type' => XML_ARRAY, 'rules' => [
											'name' =>					['type' => XML_STRING | XML_REQUIRED],
											'value' =>					['type' => XML_STRING, 'default' => '']
										]]
									]],
									'posts' =>					['type' => 0, 'ex_validate' => [$this, 'validateHttpPosts']],
									'variables' =>				['type' => XML_INDEXED_ARRAY, 'prefix' => 'variable', 'rules' => [
										'variable' =>				['type' => XML_ARRAY, 'rules' => [
											'name' =>					['type' => XML_STRING | XML_REQUIRED],
											'value' =>					['type' => XML_STRING | XML_REQUIRED]
										]]
									]],
									'headers' =>				['type' => XML_INDEXED_ARRAY, 'prefix' => 'header', 'rules' => [
										'header' =>					['type' => XML_ARRAY, 'rules' => [
											'name' =>					['type' => XML_STRING | XML_REQUIRED],
											'value' =>					['type' => XML_STRING | XML_REQUIRED]
										]]
									]],
									'follow_redirects' =>		['type' => XML_STRING, 'default' => CXmlConstantValue::YES, 'in' => [CXmlConstantValue::NO => CXmlConstantName::NO, CXmlConstantValue::YES => CXmlConstantName::YES]],
									'retrieve_mode' =>			['type' => XML_STRING, 'default' => CXmlConstantValue::BODY, 'in' => $this->ITEM_RETRIEVE_MODE],
									'timeout' =>				['type' => XML_STRING, 'default' => '15s'],
									'required' =>				['type' => XML_STRING, 'default' => ''],
									'status_codes' =>			['type' => XML_STRING, 'default' => '']
								]]
							]]
						]]
					]],
					'tags' =>					['type' => XML_INDEXED_ARRAY, 'prefix' => 'tag', 'rules' => [
						'tag' =>					['type' => XML_ARRAY, 'rules' => [
							'tag' =>					['type' => XML_STRING | XML_REQUIRED],
							'value' =>					['type' => XML_STRING, 'default' => '']
						]]
					]],
					'macros' =>					['type' => XML_INDEXED_ARRAY, 'prefix' => 'macro', 'rules' => [
						'macro' =>					['type' => XML_ARRAY, 'rules' => [
							'macro' =>					['type' => XML_STRING | XML_REQUIRED],
							'value' =>					['type' => XML_STRING, 'default' => ''],
							'description' =>			['type' => XML_STRING, 'default' => '']
						]]
					]],
					'screens' =>				['type' => XML_INDEXED_ARRAY, 'prefix' => 'screen', 'rules' => [
						'screen' =>					['type' => XML_ARRAY, 'rules' => [
							'name' =>					['type' => XML_STRING | XML_REQUIRED],
							'hsize' =>					['type' => XML_STRING | XML_REQUIRED],
							'vsize' =>					['type' => XML_STRING | XML_REQUIRED],
							'screen_items' =>			['type' => XML_INDEXED_ARRAY, 'prefix' => 'screen_item', 'rules' => [
								'screen_item' =>			['type' => XML_ARRAY, 'rules' => [
									// The tag 'resourcetype' should be validated before the 'resource' because it is used in 'ex_validate' method.
									'resourcetype' =>			['type' => XML_STRING | XML_REQUIRED],
									// The tag 'style' should be validated before the 'resource' because it is used in 'ex_validate' method.
									'style' =>					['type' => XML_STRING | XML_REQUIRED],
									'resource' =>				['type' => XML_REQUIRED, 'preprocessor' => [$this, 'transformZero2Array'], 'ex_validate' => [$this, 'validateScreenItemResource']],
									'width' =>					['type' => XML_STRING | XML_REQUIRED],
									'height' =>					['type' => XML_STRING | XML_REQUIRED],
									'x' =>						['type' => XML_STRING | XML_REQUIRED],
									'y' =>						['type' => XML_STRING | XML_REQUIRED],
									'colspan' =>				['type' => XML_STRING | XML_REQUIRED],
									'rowspan' =>				['type' => XML_STRING | XML_REQUIRED],
									'elements' =>				['type' => XML_STRING | XML_REQUIRED],
									'valign' =>					['type' => XML_STRING | XML_REQUIRED],
									'halign' =>					['type' => XML_STRING | XML_REQUIRED],
									'dynamic' =>				['type' => XML_STRING | XML_REQUIRED],
									'sort_triggers' =>			['type' => XML_STRING | XML_REQUIRED],
									'url' =>					['type' => XML_STRING | XML_REQUIRED],
									'application' =>			['type' => XML_STRING | XML_REQUIRED],
									'max_columns' =>			['type' => XML_STRING | XML_REQUIRED]
								]]
							]]
						]]
					]],
					'inventory_mode' =>			['type' => XML_STRING, 'default' => CXmlConstantValue::INV_MODE_MANUAL, 'in' => [CXmlConstantValue::INV_MODE_DISABLED => CXmlConstantName::DISABLED, CXmlConstantValue::INV_MODE_MANUAL => CXmlConstantName::MANUAL, CXmlConstantValue::INV_MODE_AUTOMATIC => CXmlConstantName::AUTOMATIC]]
				]]
			]],
			'triggers' =>				['type' => XML_INDEXED_ARRAY, 'prefix' => 'trigger', 'rules' => [
				'trigger' =>				['type' => XML_ARRAY, 'rules' => [
					'expression' =>				['type' => XML_STRING | XML_REQUIRED],
					'recovery_mode' =>			['type' => XML_STRING, 'default' => CXmlConstantValue::TRIGGER_EXPRESSION, 'in' => $this->TRIGGER_RECOVERY_MODE],
					'recovery_expression' =>	['type' => XML_STRING, 'default' => ''],
					'correlation_mode' =>		['type' => XML_STRING, 'default' => CXmlConstantValue::TRIGGER_DISABLED, 'in' => [CXmlConstantValue::TRIGGER_DISABLED => CXmlConstantName::DISABLED, CXmlConstantValue::TRIGGER_TAG_VALUE => CXmlConstantName::TAG_VALUE]],
					'correlation_tag' =>		['type' => XML_STRING, 'default' => ''],
					'name' =>					['type' => XML_STRING | XML_REQUIRED],
					'opdata' =>					['type' => XML_STRING, 'default' => ''],
					'url' =>					['type' => XML_STRING, 'default' => ''],
					'status' =>					['type' => XML_STRING, 'default' => CXmlConstantValue::ENABLED, 'in' => [CXmlConstantValue::ENABLED => CXmlConstantName::ENABLED, CXmlConstantValue::DISABLED => CXmlConstantName::DISABLED]],
					'priority' =>				['type' => XML_STRING, 'default' => CXmlConstantValue::NOT_CLASSIFIED, 'in' => $this->TRIGGER_PRIORITY],
					'description' =>			['type' => XML_STRING, 'default' => ''],
					'type' =>					['type' => XML_STRING, 'default' => CXmlConstantValue::SINGLE, 'in' => [CXmlConstantValue::SINGLE => CXmlConstantName::SINGLE, CXmlConstantValue::MULTIPLE => CXmlConstantName::MULTIPLE]],
					'manual_close' =>			['type' => XML_STRING, 'default' => CXmlConstantValue::NO, 'in' => [CXmlConstantValue::NO => CXmlConstantName::NO, CXmlConstantValue::YES => CXmlConstantName::YES]],
					'dependencies' =>			['type' => XML_INDEXED_ARRAY, 'prefix' => 'dependency', 'rules' => [
						'dependency' =>				['type' => XML_ARRAY, 'rules' => [
							'name' =>					['type' => XML_STRING | XML_REQUIRED],
							'expression' =>				['type' => XML_STRING | XML_REQUIRED],
							'recovery_expression' =>	['type' => XML_STRING, 'default' => '']
						]]
					]],
					'tags' =>					['type' => XML_INDEXED_ARRAY, 'prefix' => 'tag', 'rules' => [
						'tag' =>					['type' => XML_ARRAY, 'rules' => [
							'tag' =>					['type' => XML_STRING | XML_REQUIRED],
							'value' =>					['type' => XML_STRING, 'default' => '']
						]]
					]]
				]]
			]],
			'graphs' =>					['type' => XML_INDEXED_ARRAY, 'prefix' => 'graph', 'rules' => [
				'graph' =>					['type' => XML_ARRAY, 'rules' => [
					'name' =>					['type' => XML_STRING | XML_REQUIRED],
					'width' =>					['type' => XML_STRING, 'default' => '900'],
					'height' =>					['type' => XML_STRING, 'default' => '200'],
					'yaxismin' =>				['type' => XML_STRING, 'default' => '0'],
					'yaxismax' =>				['type' => XML_STRING, 'default' => '100'],
					'show_work_period' =>		['type' => XML_STRING, 'default' => CXmlConstantValue::YES, 'in' => [CXmlConstantValue::NO => CXmlConstantName::NO, CXmlConstantValue::YES => CXmlConstantName::YES]],
					'show_triggers' =>			['type' => XML_STRING, 'default' => CXmlConstantValue::YES, 'in' => [CXmlConstantValue::NO => CXmlConstantName::NO, CXmlConstantValue::YES => CXmlConstantName::YES]],
					'type' =>					['type' => XML_STRING, 'default' => CXmlConstantValue::NORMAL, 'in' => $this->GRAPH_TYPE],
					'show_legend' =>			['type' => XML_STRING, 'default' => CXmlConstantValue::YES, 'in' => [CXmlConstantValue::NO => CXmlConstantName::NO, CXmlConstantValue::YES => CXmlConstantName::YES]],
					'show_3d' =>				['type' => XML_STRING, 'default' => CXmlConstantValue::NO, 'in' => [CXmlConstantValue::NO => CXmlConstantName::NO, CXmlConstantValue::YES => CXmlConstantName::YES]],
					'percent_left' =>			['type' => XML_STRING, 'default' => '0'],
					'percent_right' =>			['type' => XML_STRING, 'default' => '0'],
					// The tag 'ymin_type_1' should be validated before the 'ymin_item_1' because it is used in 'ex_validate' method.
					'ymin_type_1' =>			['type' => XML_STRING, 'default' => CXmlConstantValue::CALCULATED, 'in' => $this->GRAPH_Y_TYPE],
					'ymin_item_1' =>			['type' => 0, 'default' => '0', 'preprocessor' => [$this, 'transformZero2Array'], 'ex_validate' => [$this, 'validateYMinItem'], 'export' => [$this, 'graphMinItemExport']],
					// The tag 'ymax_type_1' should be validated before the 'ymax_item_1' because it is used in 'ex_validate' method.
					'ymax_type_1' =>			['type' => XML_STRING, 'default' => CXmlConstantValue::CALCULATED, 'in' => $this->GRAPH_Y_TYPE],
					'ymax_item_1' =>			['type' => 0, 'default' => '0', 'preprocessor' => [$this, 'transformZero2Array'], 'ex_validate' => [$this, 'validateYMaxItem'], 'export' => [$this, 'graphMaxItemExport']],
					'graph_items' =>			['type' => XML_INDEXED_ARRAY | XML_REQUIRED, 'prefix' => 'graph_item', 'ex_validate' => [$this, 'validateGraphItems'], 'rules' => [
						'graph_item' =>				['type' => XML_ARRAY, 'rules' => [
							'sortorder' =>				['type' => XML_STRING, 'default' => '0'],
							'drawtype' =>				['type' => XML_STRING, 'default' => CXmlConstantValue::SINGLE_LINE, 'in' => $this->GRAPH_GRAPH_ITEM_DRAWTYPE],
							'color' =>					['type' => XML_STRING, 'default' => '009600'],
							'yaxisside' =>				['type' => XML_STRING, 'default' => CXmlConstantValue::LEFT, 'in' => $this->GRAPH_GRAPH_ITEM_YAXISSIDE],
							'calc_fnc' =>				['type' => XML_STRING, 'default' => CXmlConstantValue::AVG, 'in' => $this->GRAPH_GRAPH_ITEM_CALC_FNC],
							'type' =>					['type' => XML_STRING, 'default' => CXmlConstantValue::SIMPLE, 'in' => $this->GRAPH_GRAPH_ITEM_TYPE],
							'item' =>					['type' => XML_ARRAY | XML_REQUIRED, 'rules' => [
								'host' =>					['type' => XML_STRING | XML_REQUIRED],
								'key' =>					['type' => XML_STRING | XML_REQUIRED]
							]]
						]]
					]]
				]]
			]],
			'screens' =>				['type' => XML_INDEXED_ARRAY, 'prefix' => 'screen', 'rules' => [
				'screen' =>					['type' => XML_ARRAY, 'rules' => [
					'name' =>					['type' => XML_STRING | XML_REQUIRED],
					'hsize' =>					['type' => XML_STRING | XML_REQUIRED],
					'vsize' =>					['type' => XML_STRING | XML_REQUIRED],
					'screen_items' =>			['type' => XML_INDEXED_ARRAY, 'prefix' => 'screen_item', 'rules' => [
						'screen_item' =>			['type' => XML_ARRAY, 'rules' => [
							// The tag 'resourcetype' should be validated before the 'resource' because it is used in 'ex_validate' method.
							'resourcetype' =>			['type' => XML_STRING | XML_REQUIRED],
							// The tag 'style' should be validated before the 'resource' because it is used in 'ex_validate' method.
							'style' =>					['type' => XML_STRING | XML_REQUIRED],
							'resource' =>				['type' => XML_REQUIRED, 'preprocessor' => [$this, 'transformZero2Array'], 'ex_validate' => [$this, 'validateScreenItemResource']],
							'width' =>					['type' => XML_STRING | XML_REQUIRED],
							'height' =>					['type' => XML_STRING | XML_REQUIRED],
							'x' =>						['type' => XML_STRING | XML_REQUIRED],
							'y' =>						['type' => XML_STRING | XML_REQUIRED],
							'colspan' =>				['type' => XML_STRING | XML_REQUIRED],
							'rowspan' =>				['type' => XML_STRING | XML_REQUIRED],
							'elements' =>				['type' => XML_STRING | XML_REQUIRED],
							'valign' =>					['type' => XML_STRING | XML_REQUIRED],
							'halign' =>					['type' => XML_STRING | XML_REQUIRED],
							'dynamic' =>				['type' => XML_STRING | XML_REQUIRED],
							'sort_triggers' =>			['type' => XML_STRING | XML_REQUIRED],
							'url' =>					['type' => XML_STRING | XML_REQUIRED],
							'application' =>			['type' => XML_STRING | XML_REQUIRED],
							'max_columns' =>			['type' => XML_STRING | XML_REQUIRED]
						]]
					]]
				]]
			]],
			'images' =>					['type' => XML_INDEXED_ARRAY, 'prefix' => 'image', 'rules' => [
				'image' =>					['type' => XML_ARRAY, 'rules' => [
					'name' =>					['type' => XML_STRING | XML_REQUIRED],
					'imagetype' =>				['type' => XML_STRING | XML_REQUIRED],
					'encodedImage' =>			['type' => XML_STRING | XML_REQUIRED]
				]]
			]],
			'maps' =>					['type' => XML_INDEXED_ARRAY, 'prefix' => 'map', 'rules' => [
				'map' =>					['type' => XML_ARRAY, 'rules' => [
					'name' =>					['type' => XML_STRING | XML_REQUIRED],
					'width' =>					['type' => XML_STRING | XML_REQUIRED],
					'height' =>					['type' => XML_STRING | XML_REQUIRED],
					'label_type' =>				['type' => XML_STRING | XML_REQUIRED],
					'label_location' =>			['type' => XML_STRING | XML_REQUIRED],
					'highlight' =>				['type' => XML_STRING | XML_REQUIRED],
					'expandproblem' =>			['type' => XML_STRING | XML_REQUIRED],
					'markelements' =>			['type' => XML_STRING | XML_REQUIRED],
					'show_unack' =>				['type' => XML_STRING | XML_REQUIRED],
					'severity_min' =>			['type' => XML_STRING | XML_REQUIRED],
					'show_suppressed' =>		['type' => XML_STRING | XML_REQUIRED],
					'grid_size' =>				['type' => XML_STRING | XML_REQUIRED],
					'grid_show' =>				['type' => XML_STRING | XML_REQUIRED],
					'grid_align' =>				['type' => XML_STRING | XML_REQUIRED],
					'label_format' =>			['type' => XML_STRING | XML_REQUIRED],
					'label_type_host' =>		['type' => XML_STRING | XML_REQUIRED],
					'label_type_hostgroup' =>	['type' => XML_STRING | XML_REQUIRED],
					'label_type_trigger' =>		['type' => XML_STRING | XML_REQUIRED],
					'label_type_map' =>			['type' => XML_STRING | XML_REQUIRED],
					'label_type_image' =>		['type' => XML_STRING | XML_REQUIRED],
					'label_string_host' =>		['type' => XML_STRING | XML_REQUIRED],
					'label_string_hostgroup' =>	['type' => XML_STRING | XML_REQUIRED],
					'label_string_trigger' =>	['type' => XML_STRING | XML_REQUIRED],
					'label_string_map' =>		['type' => XML_STRING | XML_REQUIRED],
					'label_string_image' =>		['type' => XML_STRING | XML_REQUIRED],
					'expand_macros' =>			['type' => XML_STRING | XML_REQUIRED],
					'background' =>				['type' => XML_ARRAY | XML_REQUIRED, 'rules' => [
						'name' =>					['type' => XML_STRING]
					]],
					'iconmap' =>				['type' => XML_ARRAY | XML_REQUIRED, 'rules' => [
						'name' =>					['type' => XML_STRING]
					]],
					'urls' =>					['type' => XML_INDEXED_ARRAY | XML_REQUIRED, 'prefix' => 'url', 'rules' => [
						'url' =>					['type' => XML_ARRAY, 'rules' => [
							'name' =>					['type' => XML_STRING | XML_REQUIRED],
							'url' =>					['type' => XML_STRING | XML_REQUIRED],
							'elementtype' =>			['type' => XML_STRING | XML_REQUIRED]
						]]
					]],
					'selements' =>				['type' => XML_INDEXED_ARRAY | XML_REQUIRED, 'prefix' => 'selement', 'rules' => [
						'selement' =>				['type' => XML_ARRAY, 'rules' => [
							// The tag 'elementtype' should be validated before the 'elements' because it is used in 'ex_required' and 'ex_validate' methods.
							'elementtype' =>			['type' => XML_STRING | XML_REQUIRED],
							'elements' =>				['type' => 0, 'ex_required' => [$this, 'requiredMapElement'], 'ex_validate' => [$this, 'validateMapElements'], 'ex_rules' => [$this, 'getMapElementsExtendedRules']],
							'label' =>					['type' => XML_STRING | XML_REQUIRED],
							'label_location' =>			['type' => XML_STRING | XML_REQUIRED],
							'x' =>						['type' => XML_STRING | XML_REQUIRED],
							'y' =>						['type' => XML_STRING | XML_REQUIRED],
							'elementsubtype' =>			['type' => XML_STRING | XML_REQUIRED],
							'areatype' =>				['type' => XML_STRING | XML_REQUIRED],
							'width' =>					['type' => XML_STRING | XML_REQUIRED],
							'height' =>					['type' => XML_STRING | XML_REQUIRED],
							'viewtype' =>				['type' => XML_STRING | XML_REQUIRED],
							'use_iconmap' =>			['type' => XML_STRING | XML_REQUIRED],
							'selementid' =>				['type' => XML_STRING | XML_REQUIRED],
							'icon_off' =>				['type' => XML_ARRAY | XML_REQUIRED, 'rules' => [
								'name' =>					['type' => XML_STRING | XML_REQUIRED]
							]],
							'icon_on' =>				['type' => XML_ARRAY | XML_REQUIRED, 'rules' => [
								'name' =>					['type' => XML_STRING]
							]],
							'icon_disabled' =>			['type' => XML_ARRAY | XML_REQUIRED, 'rules' => [
								'name' =>					['type' => XML_STRING]
							]],
							'icon_maintenance' =>		['type' => XML_ARRAY | XML_REQUIRED, 'rules' => [
								'name' =>					['type' => XML_STRING]
							]],
							'application' =>			['type' => XML_STRING | XML_REQUIRED],
							'urls' =>					['type' => XML_INDEXED_ARRAY | XML_REQUIRED, 'prefix' => 'url', 'rules' => [
								'url' =>					['type' => XML_ARRAY, 'rules' => [
									'name' =>					['type' => XML_STRING | XML_REQUIRED],
									'url' =>					['type' => XML_STRING | XML_REQUIRED]
								]]
							]]
						]]
					]],
					'shapes' =>				['type' => XML_INDEXED_ARRAY | XML_REQUIRED, 'prefix' => 'shape', 'rules' => [
						'shape' =>				['type' => XML_ARRAY, 'rules' => [
							'type' =>				['type' => XML_STRING | XML_REQUIRED],
							'x' =>					['type' => XML_STRING | XML_REQUIRED],
							'y' =>					['type' => XML_STRING | XML_REQUIRED],
							'width' =>				['type' => XML_STRING | XML_REQUIRED],
							'height' =>				['type' => XML_STRING | XML_REQUIRED],
							'text' =>				['type' => XML_STRING | XML_REQUIRED],
							'font' =>				['type' => XML_STRING | XML_REQUIRED],
							'font_size' =>			['type' => XML_STRING | XML_REQUIRED],
							'font_color' =>			['type' => XML_STRING | XML_REQUIRED],
							'text_halign' =>		['type' => XML_STRING | XML_REQUIRED],
							'text_valign' =>		['type' => XML_STRING | XML_REQUIRED],
							'border_type' =>		['type' => XML_STRING | XML_REQUIRED],
							'border_width' =>		['type' => XML_STRING | XML_REQUIRED],
							'border_color' =>		['type' => XML_STRING | XML_REQUIRED],
							'background_color' =>	['type' => XML_STRING | XML_REQUIRED],
							'zindex' =>				['type' => XML_STRING | XML_REQUIRED]
						]]
					]],
					'lines' =>				['type' => XML_INDEXED_ARRAY | XML_REQUIRED, 'prefix' => 'line', 'rules' => [
						'line' =>				['type' => XML_ARRAY, 'rules' => [
							'x1' =>					['type' => XML_STRING | XML_REQUIRED],
							'y1' =>					['type' => XML_STRING | XML_REQUIRED],
							'x2' =>					['type' => XML_STRING | XML_REQUIRED],
							'y2' =>					['type' => XML_STRING | XML_REQUIRED],
							'line_type' =>			['type' => XML_STRING | XML_REQUIRED],
							'line_width' =>			['type' => XML_STRING | XML_REQUIRED],
							'line_color' =>			['type' => XML_STRING | XML_REQUIRED],
							'zindex' =>				['type' => XML_STRING | XML_REQUIRED]
						]]
					]],
					'links' =>					['type' => XML_INDEXED_ARRAY | XML_REQUIRED, 'prefix' => 'link', 'rules' => [
						'link' =>					['type' => XML_ARRAY, 'rules' => [
							'drawtype' =>				['type' => XML_STRING | XML_REQUIRED],
							'color' =>					['type' => XML_STRING | XML_REQUIRED],
							'label' =>					['type' => XML_STRING | XML_REQUIRED],
							'selementid1' =>			['type' => XML_STRING | XML_REQUIRED],
							'selementid2' =>			['type' => XML_STRING | XML_REQUIRED],
							'linktriggers' =>			['type' => XML_INDEXED_ARRAY | XML_REQUIRED, 'prefix' => 'linktrigger', 'rules' => [
								'linktrigger' =>			['type' => XML_ARRAY, 'rules' => [
									'drawtype' =>				['type' => XML_STRING | XML_REQUIRED],
									'color' =>					['type' => XML_STRING | XML_REQUIRED],
									'trigger' =>				['type' => XML_ARRAY | XML_REQUIRED, 'rules' => [
										'description' =>			['type' => XML_STRING | XML_REQUIRED],
										'expression' =>				['type' => XML_STRING | XML_REQUIRED],
										'recovery_expression' =>	['type' => XML_STRING | XML_REQUIRED]
									]]
								]]
							]]
						]]
					]]
				]]
			]],
			'media_types' =>			['type' => XML_INDEXED_ARRAY, 'prefix' => 'media_type', 'rules' => [
				'media_type' =>				['type' => XML_ARRAY, 'rules' => [
					'name' =>					['type' => XML_STRING | XML_REQUIRED],
					'type' =>					['type' => XML_STRING | XML_REQUIRED, 'in' => $this->MEDIA_TYPE],
					'smtp_server' =>			['type' => XML_STRING, 'default' => ''],
					'smtp_port' =>				['type' => XML_STRING, 'default' => '25'],
					'smtp_helo' =>				['type' => XML_STRING, 'default' => ''],
					'smtp_email' =>				['type' => XML_STRING, 'default' => ''],
					'smtp_security' =>			['type' => XML_STRING, 'default' => CXmlConstantValue::NONE, 'in' => [CXmlConstantValue::NONE => CXmlConstantName::NONE, CXmlConstantValue::STARTTLS => CXmlConstantName::STARTTLS, CXmlConstantValue::SSL_OR_TLS => CXmlConstantName::SSL_OR_TLS]],
					'smtp_verify_host' =>		['type' => XML_STRING, 'default' => CXmlConstantValue::NO, 'in' => [CXmlConstantValue::NO => CXmlConstantName::NO, CXmlConstantValue::YES => CXmlConstantName::YES]],
					'smtp_verify_peer' =>		['type' => XML_STRING, 'default' => CXmlConstantValue::NO, 'in' => [CXmlConstantValue::NO => CXmlConstantName::NO, CXmlConstantValue::YES => CXmlConstantName::YES]],
					'smtp_authentication' =>	['type' => XML_STRING, 'default' => CXmlConstantValue::SMTP_AUTHENTICATION_NONE, 'in' => $this->SMTP_AUTHENTICATION],
					'username' =>				['type' => XML_STRING, 'default' => ''],
					'password' =>				['type' => XML_STRING, 'default' => ''],
					'content_type' =>			['type' => XML_STRING, 'default' => CXmlConstantValue::CONTENT_TYPE_HTML, 'in' => [CXmlConstantValue::CONTENT_TYPE_TEXT => CXmlConstantName::CONTENT_TYPE_TEXT, CXmlConstantValue::CONTENT_TYPE_HTML => CXmlConstantName::CONTENT_TYPE_HTML]],
					'script_name' =>			['type' => XML_STRING, 'default' => ''],
					'parameters' =>				['type' => 0, 'default' => '', 'ex_validate' => [$this, 'validateMediaTypeParameters'], 'ex_rules' => [$this, 'getMediaTypeParametersExtendedRules'], 'export' => [$this, 'mediaTypeParametersExport']],
					'gsm_modem' =>				['type' => XML_STRING, 'default' => ''],
					'status' =>					['type' => XML_STRING, 'default' => CXmlConstantValue::ENABLED, 'in' => [CXmlConstantValue::ENABLED => CXmlConstantName::ENABLED, CXmlConstantValue::DISABLED => CXmlConstantName::DISABLED]],
					'max_sessions' =>			['type' => XML_STRING, 'default' => '1'],
					'attempts' =>				['type' => XML_STRING, 'default' => '3'],
					'attempt_interval' =>		['type' => XML_STRING, 'default' => '10s'],
					'script' => 				['type' => XML_STRING, 'default' => ''],
					'timeout' => 				['type' => XML_STRING, 'default' => '30s'],
					'process_tags' => 			['type' => XML_STRING, 'default' => CXmlConstantValue::NO, 'in' => [CXmlConstantValue::NO => CXmlConstantName::NO, CXmlConstantValue::YES => CXmlConstantName::YES]],
					'show_event_menu' => 		['type' => XML_STRING, 'default' => CXmlConstantValue::NO, 'in' => [CXmlConstantValue::NO => CXmlConstantName::NO, CXmlConstantValue::YES => CXmlConstantName::YES]],
					'event_menu_url' => 		['type' => XML_STRING, 'default' => ''],
					'event_menu_name' => 		['type' => XML_STRING, 'default' => ''],
					'description' => 			['type' => XML_STRING, 'default' => ''],
					'message_templates' =>		['type' => XML_INDEXED_ARRAY, 'prefix' => 'message_template', 'rules' => [
						'message_template' =>		['type' => XML_ARRAY, 'rules' => [
							'event_source' =>			['type' => XML_STRING | XML_REQUIRED, 'in' => $this->EVENT_SOURCE],
							'operation_mode' =>			['type' => XML_STRING | XML_REQUIRED, 'in' => $this->OPERATION_MODE],
							'subject' =>				['type' => XML_STRING, 'default' => ''],
							'message' =>				['type' => XML_STRING, 'default' => '']
						]]
					]]
				]]
			]],
			'value_maps' =>				['type' => XML_INDEXED_ARRAY, 'prefix' => 'value_map', 'rules' => [
				'value_map' =>				['type' => XML_ARRAY, 'rules' => [
					'name' =>					['type' => XML_STRING | XML_REQUIRED],
					'mappings' =>				['type' => XML_INDEXED_ARRAY, 'prefix' => 'mapping', 'rules' => [
						'mapping' =>				['type' => XML_ARRAY, 'rules' => [
							'value' =>					['type' => XML_STRING, 'default' => ''],
							'newvalue' =>				['type' => XML_STRING, 'default' => '']
						]]
					]]
				]]
			]]
		]];
	}

	/**
	 * Base validation function.
	 *
	 * @param array  $data  Import data.
	 * @param string $path  XML path (for error reporting).
	 *
	 * @throws Exception if $data does not correspond to validation rules.
	 *
	 * @return array  Validator does some manipulations for the incoming data. For example, converts empty tags to an
	 *                array, if desired. Converted array is returned.
	 */
	public function validate(array $data, $path) {
		$rules = $this->getSchema();

		return (new CXmlValidatorGeneral($rules, $this->format))->validate($data, $path);
	}

	/**
	 * Validate date and time format.
	 *
	 * @param string $data         Import data.
	 * @param array  $parent_data  Data's parent array.
	 * @param string $path         XML path (for error reporting).
	 *
	 * @throws Exception if the date or time is invalid.
	 *
	 * @return string
	 */
	public function validateDateTime($data, array $parent_data = null, $path) {
		if (!preg_match('/^20[0-9]{2}-(0[1-9]|1[0-2])-(0[1-9]|[1-2][0-9]|3[01])T(2[0-3]|[01][0-9]):[0-5][0-9]:[0-5][0-9]Z$/', $data)) {
			throw new Exception(_s('Invalid tag "%1$s": %2$s.', $path, _s('"%1$s" is expected', _x('YYYY-MM-DDThh:mm:ssZ', 'XML date and time format'))));
		}

		return $data;
	}

	/**
	 * Checking the map element for requirement.
	 *
	 * @param array $parent_data  Data's parent array.
	 *
	 * @throws Exception if the check is failed.
	 *
	 * @return bool
	 */
	public function requiredMapElement(array $parent_data = null) {
		if (zbx_is_int($parent_data['elementtype'])) {
			switch ($parent_data['elementtype']) {
				case SYSMAP_ELEMENT_TYPE_HOST:
				case SYSMAP_ELEMENT_TYPE_MAP:
				case SYSMAP_ELEMENT_TYPE_TRIGGER:
				case SYSMAP_ELEMENT_TYPE_HOST_GROUP:
					return true;
			}
		}

		return false;
	}

	/**
	 * Validate map elements.
	 *
	 * @param array|string $data         Import data.
	 * @param array        $parent_data  Data's parent array.
	 * @param string       $path         XML path.
	 *
	 * @throws Exception if the map elements are invalid.
	 *
	 * @return array|string
	 */
	public function validateMapElements($data, array $parent_data = null, $path) {
		$rules = $this->getMapElementsExtendedRules($parent_data);

		return (new CXmlValidatorGeneral($rules, $this->format))->validate($data, $path);
	}

	/**
	 * Validate "screen_item/resource" tag.
	 *
	 * @param array|string $data         Import data.
	 * @param array        $parent_data  Data's parent array.
	 * @param string       $path         XML path.
	 *
	 * @throws Exception if the map element is invalid.
	 *
	 * @return array|string
	 */
	public function validateScreenItemResource($data, array $parent_data = null, $path) {
		if (zbx_is_int($parent_data['resourcetype'])) {
			switch ($parent_data['resourcetype']) {
				case SCREEN_RESOURCE_GRAPH:
				case SCREEN_RESOURCE_LLD_GRAPH:
					$rules = ['type' => XML_ARRAY, 'rules' => [
						'name' =>			['type' => XML_STRING | XML_REQUIRED],
						'host' =>			['type' => XML_STRING | XML_REQUIRED]
					]];
					break;

				case SCREEN_RESOURCE_CLOCK:
					if ($parent_data['style'] != TIME_TYPE_HOST) {
						return $data;
					}
					// break; is not missing here

				case SCREEN_RESOURCE_SIMPLE_GRAPH:
				case SCREEN_RESOURCE_LLD_SIMPLE_GRAPH:
				case SCREEN_RESOURCE_PLAIN_TEXT:
					$rules = ['type' => XML_ARRAY, 'rules' => [
						'key' =>			['type' => XML_STRING | XML_REQUIRED],
						'host' =>			['type' => XML_STRING | XML_REQUIRED]
					]];
					break;

				case SCREEN_RESOURCE_MAP:
				case SCREEN_RESOURCE_TRIGGER_OVERVIEW:
				case SCREEN_RESOURCE_DATA_OVERVIEW:
					$rules = ['type' => XML_ARRAY, 'rules' => [
						'name' =>			['type' => XML_STRING | XML_REQUIRED]
					]];
					break;

				case SCREEN_RESOURCE_HOSTGROUP_TRIGGERS:
					$rules = ['type' => XML_ARRAY, 'rules' => [
						'name' =>			['type' => XML_STRING]
					]];
					break;

				case SCREEN_RESOURCE_HOST_TRIGGERS:
					$rules = ['type' => XML_ARRAY, 'rules' => [
						'host' =>			['type' => XML_STRING]
					]];
					break;

				default:
					return $data;
			}

			$data = (new CXmlValidatorGeneral($rules, $this->format))->validate($data, $path);
		}

		return $data;
	}

	/**
	 * Validate "ymin_item_1" tag.
	 *
	 * @param string $data         Import data.
	 * @param array  $parent_data  Data's parent array.
	 * @param string $path         XML path.
	 *
	 * @throws Exception if the element is invalid.
	 *
	 * @return array
	 */
	public function validateYMinItem($data, array $parent_data = null, $path) {
		if (array_key_exists('ymin_type_1', $parent_data)) {
			if (($parent_data['ymin_type_1'] == GRAPH_YAXIS_TYPE_ITEM_VALUE || $parent_data['ymin_type_1'] == CXmlConstantName::ITEM)) {
				$rules = ['type' => XML_ARRAY, 'rules' => [
					'host' =>	['type' => XML_STRING | XML_REQUIRED],
					'key' =>	['type' => XML_STRING | XML_REQUIRED]
				]];
			}
			else {
				$rules = ['type' => XML_ARRAY, 'rules' => []];
			}
		}
		else {
			$rules = ['type' => XML_ARRAY, 'rules' => []];
		}

		return (new CXmlValidatorGeneral($rules, $this->format))->validate($data, $path);
	}

	/**
	 * Validate "ymax_item_1" tag.
	 *
	 * @param string $data         Import data.
	 * @param array  $parent_data  Data's parent array.
	 * @param string $path         XML path.
	 *
	 * @throws Exception if the element is invalid.
	 *
	 * @return array
	 */
	public function validateYMaxItem($data, array $parent_data = null, $path) {
		if (array_key_exists('ymax_type_1', $parent_data)) {
			if (($parent_data['ymax_type_1'] == GRAPH_YAXIS_TYPE_ITEM_VALUE || $parent_data['ymax_type_1'] == CXmlConstantName::ITEM)) {
				$rules = ['type' => XML_ARRAY, 'rules' => [
					'host' =>	['type' => XML_STRING | XML_REQUIRED],
					'key' =>	['type' => XML_STRING | XML_REQUIRED]
				]];
			}
			else {
				$rules = ['type' => XML_ARRAY, 'rules' => []];
			}
		}
		else {
			$rules = ['type' => XML_ARRAY, 'rules' => []];
		}

		return (new CXmlValidatorGeneral($rules, $this->format))->validate($data, $path);
	}

	/**
	 * Validate media type "parameters" tag.
	 *
	 * @param string $data         Import data.
	 * @param array  $parent_data  Data's parent array.
	 * @param string $path         XML path.
	 *
	 * @throws Exception if the element is invalid.
	 *
	 * @return array
	 */
	public function validateMediaTypeParameters($data, array $parent_data, $path) {
		$rules = $this->getMediaTypeParametersExtendedRules($parent_data);

		return (new CXmlValidatorGeneral($rules, $this->format))->validate($data, $path);
	}

	/**
	 * Transforms tags containing zero into an empty array.
	 *
	 * @param mixed $value
	 *
	 * @return mixed  Converted value.
	 */
	public function transformZero2Array($value) {
		return ($value === '0') ? [] : $value;
	}

	/**
	 * Validate "posts" tag of http test step.
	 *
	 * @param array|string $data         Import data.
	 * @param array        $parent_data  Data's parent array.
	 * @param string       $path         XML path.
	 *
	 * @throws Exception if the element is invalid.
	 *
	 * @return array
	 */
	public function validateHttpPosts($data, array $parent_data = null, $path) {
		if (is_array($data)) {
			// Posts can be an HTTP pair array.
			$rules = ['type' => XML_INDEXED_ARRAY, 'prefix' => 'post_field', 'rules' => [
				'post_field' =>	['type' => XML_ARRAY, 'rules' => [
					'name' =>		['type' => XML_STRING | XML_REQUIRED],
					'value' =>		['type' => XML_STRING | XML_REQUIRED]
				]]
			]];
		}
		else {
			// Posts can be string.
			$rules = ['type' => XML_STRING, 'default' => ''];
		}

		return (new CXmlValidatorGeneral($rules, $this->format))->validate($data, $path);
	}

	/**
	 * Validate master item.
	 *
	 * @param string $data         Import data.
	 * @param array  $parent_data  Data's parent array.
	 * @param string $path         XML path.
	 *
	 * @throws Exception if the element is invalid.
	 *
	 * @return array
	 */
	public function validateMasterItem($data, array $parent_data = null, $path) {
		$prefix = substr(strrchr($path, '/'), 1);
		$rules = ['type' => XML_ARRAY | XML_REQUIRED, 'prefix' => $prefix, 'rules' => ['key' => ['type' => XML_STRING]]];

		if ($parent_data['type'] == ITEM_TYPE_DEPENDENT) {
			$rules['rules']['key']['type'] |= XML_REQUIRED;
		}

		return (new CXmlValidatorGeneral($rules, $this->format))->validate($data, $path);
	}

	/**
	 * Validate authtype.
	 *
	 * @param string $data         Import data.
	 * @param array  $parent_data  Data's parent array.
	 * @param string $path         XML path.
	 *
	 * @throws Exception if the element is invalid.
	 *
	 * @return array
	 */
	public function validateAuthType($data, array $parent_data = null, $path) {
		$rules = $this->getAuthTypeExtendedRules($parent_data);

		return (new CXmlValidatorGeneral($rules, $this->format))->validate($data, $path);
	}

	/**
	 * Validate graph_items tag.
	 *
	 * @param array  $data         Import data.
	 * @param array  $parent_data  Data's parent array.
	 * @param string $path         XML path.
	 *
	 * @throws Exception if the element is invalid.
	 *
	 * @return array
	 */
	public function validateGraphItems(array $data, array $parent_data = null, $path) {
		if (!$data) {
			throw new Exception(_s('Invalid tag "%1$s": %2$s.', $path, _s('the tag "%1$s" is missing', 'graph_item')));
		}

		return $data;
	}

	/**
	 * Get extended validation rules.
	 *
	 * @param array $data  Import data.
	 *
	 * @return array
	 */
	public function getAuthTypeExtendedRules(array $data) {
		if (array_key_exists('type', $data)) {
			if ($data['type'] == CXmlConstantValue::ITEM_TYPE_SSH || $data['type'] == CXmlConstantName::SSH) {
				return ['type' => XML_STRING, 'default' => CXmlConstantValue::PASSWORD, 'in' => [CXmlConstantValue::PASSWORD => CXmlConstantName::PASSWORD, CXmlConstantValue::PUBLIC_KEY => CXmlConstantName::PUBLIC_KEY]];
			}
		}

		return ['type' => XML_STRING, 'default' => CXmlConstantValue::NONE, 'in' => [CXmlConstantValue::NONE => CXmlConstantName::NONE, CXmlConstantValue::BASIC => CXmlConstantName::BASIC, CXmlConstantValue::NTLM => CXmlConstantName::NTLM, CXmlConstantValue::KERBEROS => CXmlConstantName::KERBEROS]];
	}

	/**
	 * Get extended validation rules for map elements.
	 *
	 * @param array $data  Import data.
	 *
	 * @return array
	 */
	public function getMapElementsExtendedRules(array $data) {
		if (array_key_exists('elementtype', $data)) {
			switch ($data['elementtype']) {
				case SYSMAP_ELEMENT_TYPE_HOST:
					return ['type' => XML_INDEXED_ARRAY, 'prefix' => 'element', 'rules' => [
						'element' => ['type' => XML_ARRAY, 'rules' => [
							'host' =>					['type' => XML_STRING | XML_REQUIRED]
						]]
					]];
					// no break;

				case SYSMAP_ELEMENT_TYPE_MAP:
				case SYSMAP_ELEMENT_TYPE_HOST_GROUP:
					return ['type' => XML_INDEXED_ARRAY, 'prefix' => 'element', 'rules' => [
						'element' => ['type' => XML_ARRAY, 'rules' => [
							'name' =>					['type' => XML_STRING | XML_REQUIRED]
						]]
					]];
					// no break;

				case SYSMAP_ELEMENT_TYPE_TRIGGER:
					return ['type' => XML_INDEXED_ARRAY, 'prefix' => 'element', 'rules' => [
						'element' => ['type' => XML_ARRAY, 'rules' => [
							'description' =>			['type' => XML_STRING | XML_REQUIRED],
							'expression' =>				['type' => XML_STRING | XML_REQUIRED],
							'recovery_expression' =>	['type' => XML_STRING | XML_REQUIRED]
						]]
					]];
					// no break;

				case SYSMAP_ELEMENT_TYPE_IMAGE:
					return ['type' => XML_ARRAY, 'rules' => []];
					// no break;
			}
		}

		return ['type' => XML_ARRAY, 'rules' => []];
	}

	/**
	 * Get extended validation rules for media type "parameters" tag.
	 *
	 * @param array $data  Import data.
	 *
	 * @return array
	 */
	public function getMediaTypeParametersExtendedRules(array $data) {
		switch ($data['type']) {
			case CXmlConstantName::SCRIPT:
			case CXmlConstantValue::MEDIA_TYPE_SCRIPT:
				return ['type' => XML_STRING, 'default' => '', 'preprocessor' => [$this, 'scriptParameterPreprocessor'], 'export' => [$this, 'scriptParameterExport']];

			case CXmlConstantName::WEBHOOK:
			case CXmlConstantValue::MEDIA_TYPE_WEBHOOK:
				return ['type' => XML_INDEXED_ARRAY, 'prefix' => 'parameter', 'rules' => [
					'parameter' => ['type' => XML_ARRAY, 'rules' => [
						'name' => ['type' => XML_STRING | XML_REQUIRED],
						'value' => ['type' => XML_STRING, 'default' => '']
					]]
				]];

			default:
				return ['type' => XML_STRING, 'default' => ''];
		}
	}

	/**
	 * Export check for ymax_item_1 if ymax_type_1 === ITEM.
	 *
	 * @param array $data  Export data.
	 *
	 * @throws Exception if the element is invalid.
	 *
	 * @return array
	 */
	public function graphMaxItemExport(array $data) {
		if ($data['ymax_type_1'] == CXmlConstantValue::ITEM
				&& array_key_exists('ymax_item_1', $data)
				&& (!array_key_exists('host', $data['ymax_item_1'])
					|| !array_key_exists('key', $data['ymax_item_1']))) {
			throw new Exception(_s('Invalid tag "%1$s": %2$s.', 'ymax_item_1', _('an array is expected')));
		}

		return $data['ymax_item_1'];
	}

	/**
	 * Export check for ymin_item_1 if ymin_type_1 === ITEM.
	 *
	 * @param array $data  Export data.
	 *
	 * @throws Exception if the element is invalid.
	 *
	 * @return array
	 */
	public function graphMinItemExport(array $data) {
		if ($data['ymin_type_1'] == CXmlConstantValue::ITEM
				&& array_key_exists('ymin_item_1', $data)
				&& (!array_key_exists('host', $data['ymin_item_1'])
					|| !array_key_exists('key', $data['ymin_item_1']))) {
			throw new Exception(_s('Invalid tag "%1$s": %2$s.', 'ymin_item_1', _('an array is expected')));
		}

		return $data['ymin_item_1'];
	}

	/**
	 * Export check for authtype tag.
	 *
	 * @param array $data  Export data.
	 *
	 * @throws Exception if the element is invalid.
	 *
	 * @return string Tag constant.
	 */
	public function itemAuthtypeExport(array $data) {
		if ($data['type'] != CXmlConstantValue::ITEM_TYPE_HTTP_AGENT
				&& $data['type'] != CXmlConstantValue::ITEM_TYPE_SSH) {
			return CXmlConstantName::NONE;
		}

		$rules = $this->getAuthTypeExtendedRules($data);

		if (!array_key_exists($data['authtype'], $rules['in'])) {
			throw new Exception(_s('Invalid tag "%1$s": %2$s.',
				'authtype', _s('unexpected constant value "%1$s"', $data['type'])
			));
		}

		return $rules['in'][$data['authtype']];
	}

	/**
	 * Export transformation for tls_accept tag.
	 *
	 * @param array $data  Export data.
	 *
	 * @throws Exception if the element is invalid.
	 *
	 * @return array
	 */
	public function hostTlsAcceptExport(array $data) {
		$consts = [
<<<<<<< HEAD
			CXmlConstantValue::NO_ENCRYPTION => CXmlConstantName::NO_ENCRYPTION,
			CXmlConstantValue::TLS_PSK=> CXmlConstantName::TLS_PSK,
			3 => [CXmlConstantName::NO_ENCRYPTION, CXmlConstantName::TLS_PSK],
			CXmlConstantValue::TLS_CERTIFICATE => CXmlConstantName::TLS_CERTIFICATE,
			5 => [CXmlConstantName::NO_ENCRYPTION, CXmlConstantName::TLS_CERTIFICATE],
			6 => [CXmlConstantName::TLS_PSK, CXmlConstantName::TLS_CERTIFICATE],
			7 => [CXmlConstantName::NO_ENCRYPTION, CXmlConstantName::TLS_PSK, CXmlConstantName::TLS_CERTIFICATE],
=======
			CXmlConstantValue::NO_ENCRYPTION => [CXmlConstantName::NO_ENCRYPTION],
			CXmlConstantValue::TLS_PSK=> [CXmlConstantName::TLS_PSK],
			CXmlConstantValue::NO_ENCRYPTION | CXmlConstantValue::TLS_PSK => [
				CXmlConstantName::NO_ENCRYPTION,
				CXmlConstantName::TLS_PSK
			],
			CXmlConstantValue::TLS_CERTIFICATE => [CXmlConstantName::TLS_CERTIFICATE],
			CXmlConstantValue::NO_ENCRYPTION | CXmlConstantValue::TLS_CERTIFICATE => [
				CXmlConstantName::NO_ENCRYPTION,
				CXmlConstantName::TLS_CERTIFICATE
			],
			CXmlConstantValue::TLS_PSK | CXmlConstantValue::TLS_CERTIFICATE => [
				CXmlConstantName::TLS_PSK,
				CXmlConstantName::TLS_CERTIFICATE
			],
			CXmlConstantValue::NO_ENCRYPTION | CXmlConstantValue::TLS_PSK | CXmlConstantValue::TLS_CERTIFICATE => [
				CXmlConstantName::NO_ENCRYPTION,
				CXmlConstantName::TLS_PSK,
				CXmlConstantName::TLS_CERTIFICATE
			]
>>>>>>> bd908ea5
		];

		if (!array_key_exists($data['tls_accept'], $consts)) {
			throw new Exception(_s('Invalid tag "%1$s": %2$s.',
				'tls_accept', _s('unexpected constant "%1$s"', $data['tls_accept'])
			));
		}

		return is_array($consts[$data['tls_accept']]) ? $consts[$data['tls_accept']] : [$consts[$data['tls_accept']]];
	}

	/**
	 * Export transformation for media type "parameters" tag.
	 *
	 * @param array $data  Export data.
	 *
	 * @throws Exception if the element is invalid.
	 *
	 * @return array
	 */
	public function mediaTypeParametersExport(array $data) {
		switch ($data['type']) {
			case CXmlConstantValue::MEDIA_TYPE_SCRIPT:
				return $this->scriptParameterExport($data);

			case CXmlConstantValue::MEDIA_TYPE_WEBHOOK:
				return $data['parameters'];

			default:
				return [];
		}
	}

	/**
	 * Import check for filter tag.
	 * API validation throws an error when filter tag is an empty array.
	 *
	 * @param array $data  Import data.
	 *
	 * @return array
	 */
	public function itemFilterImport(array $data) {
		if (!array_key_exists('filter', $data)) {
			return [
				'conditions' => '',
				'evaltype' => CXmlConstantName::AND_OR,
				'formula' => ''
			];
		}

		return $data['filter'];
	}

	/**
	 * Converts script parameters to a string.
	 *
	 * @param array|string $data  Import data.
	 *
	 * @throws Exception if input is invalid.
	 *
	 * @return string
	 */
	public function scriptParameterPreprocessor($data) {
		if (is_string($data) && $data !== '') {
			throw new Exception(_s('Invalid tag "%1$s": %2$s.', 'parameters', _('an array is expected')));
		}

		return is_array($data) ? implode("\n", $data)."\n" : '';
	}

	/**
	 * Converts script parameters to an array.
	 *
	 * @param array  $data               Export data.
	 * @param string $data['parameters]  Script parameters.
	 *
	 * @return array
	 */
	public function scriptParameterExport(array $data) {
		return explode("\n", substr($data['parameters'], 0, -1));
	}
}<|MERGE_RESOLUTION|>--- conflicted
+++ resolved
@@ -2195,15 +2195,6 @@
 	 */
 	public function hostTlsAcceptExport(array $data) {
 		$consts = [
-<<<<<<< HEAD
-			CXmlConstantValue::NO_ENCRYPTION => CXmlConstantName::NO_ENCRYPTION,
-			CXmlConstantValue::TLS_PSK=> CXmlConstantName::TLS_PSK,
-			3 => [CXmlConstantName::NO_ENCRYPTION, CXmlConstantName::TLS_PSK],
-			CXmlConstantValue::TLS_CERTIFICATE => CXmlConstantName::TLS_CERTIFICATE,
-			5 => [CXmlConstantName::NO_ENCRYPTION, CXmlConstantName::TLS_CERTIFICATE],
-			6 => [CXmlConstantName::TLS_PSK, CXmlConstantName::TLS_CERTIFICATE],
-			7 => [CXmlConstantName::NO_ENCRYPTION, CXmlConstantName::TLS_PSK, CXmlConstantName::TLS_CERTIFICATE],
-=======
 			CXmlConstantValue::NO_ENCRYPTION => [CXmlConstantName::NO_ENCRYPTION],
 			CXmlConstantValue::TLS_PSK=> [CXmlConstantName::TLS_PSK],
 			CXmlConstantValue::NO_ENCRYPTION | CXmlConstantValue::TLS_PSK => [
@@ -2224,7 +2215,6 @@
 				CXmlConstantName::TLS_PSK,
 				CXmlConstantName::TLS_CERTIFICATE
 			]
->>>>>>> bd908ea5
 		];
 
 		if (!array_key_exists($data['tls_accept'], $consts)) {
@@ -2233,7 +2223,7 @@
 			));
 		}
 
-		return is_array($consts[$data['tls_accept']]) ? $consts[$data['tls_accept']] : [$consts[$data['tls_accept']]];
+		return $consts[$data['tls_accept']];
 	}
 
 	/**
