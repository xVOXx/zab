--- conflicted
+++ resolved
@@ -184,23 +184,9 @@
 		$dbHostMainInterfaceIds = array();
 
 		foreach ($dbInterfaces as $dbInterface) {
-<<<<<<< HEAD
-			foreach ($hosts as $hnum => $host) {
-				if (!empty($host['interfaces']) && idcmp($host['hostid'], $dbInterface['hostid'])) {
-					foreach ($host['interfaces'] as $inum => $interface) {
-						if ($dbInterface['ip'] == $interface['ip']
-								&& $dbInterface['dns'] == $interface['dns']
-								&& $dbInterface['useip'] == $interface['useip']
-								&& $dbInterface['port'] == $interface['port']
-								&& $dbInterface['type'] == $interface['type']
 								&& $dbInterface['main'] == $interface['main']
 								&& ((isset($interface['bulk']) && $dbInterface['bulk'] == $interface['bulk'])
 									|| !isset($interface['bulk']))) {
-							$hosts[$hnum]['interfaces'][$inum]['interfaceid'] = $dbInterface['interfaceid'];
-							break;
-						}
-					}
-=======
 			$dbHostId = $dbInterface['hostid'];
 
 			$dbHostInterfaces[$dbHostId][] = $dbInterface;
@@ -235,7 +221,6 @@
 
 					$xmlHostInterface['interfaceid'] = $dbHostInterfaceId;
 					$reusedInterfaceIds[$dbHostInterfaceId] = true;
->>>>>>> 0f5b151b
 				}
 			}
 			unset($xmlHostInterface);
