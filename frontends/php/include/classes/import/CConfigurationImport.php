--- conflicted
+++ resolved
@@ -1515,12 +1515,8 @@
 			'hostids' => $processedHostIds,
 			'preservekeys' => true,
 			'nopermissions' => true,
-<<<<<<< HEAD
 			'inherited' => false,
 			'filter' => ['flags' => ZBX_FLAG_DISCOVERY_NORMAL]
-=======
-			'inherited' => false
->>>>>>> d4560bb4
 		]);
 
 		$applicationsToDelete = array_diff_key($dbApplicationIds, $applicationIdsXML);
