--- conflicted
+++ resolved
@@ -248,14 +248,6 @@
 				foreach ($discoveryRule['trigger_prototypes'] as $trigger) {
 					$triggersRefs[$trigger['description']][$trigger['expression']][$trigger['recovery_expression']] =
 						true;
-<<<<<<< HEAD
-=======
-
-					// add found hosts and items to references from parsed trigger expressions
-					foreach ($trigger['parsedExpressions'] as $expression) {
-						$hostsRefs[$expression['host']] = $expression['host'];
-						$itemsRefs[$expression['host']][$expression['item']] = $expression['item'];
-					}
 
 					if (array_key_exists('dependencies', $trigger)) {
 						foreach ($trigger['dependencies'] as $dependency) {
@@ -266,7 +258,6 @@
 							$triggersRefs[$name][$expression][$recovery_expression] = true;
 						}
 					}
->>>>>>> a5aa4a4f
 				}
 
 				foreach ($discoveryRule['graph_prototypes'] as $graph) {
