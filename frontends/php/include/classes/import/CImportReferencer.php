<?php
/*
** Zabbix
** Copyright (C) 2001-2015 Zabbix SIA
**
** This program is free software; you can redistribute it and/or modify
** it under the terms of the GNU General Public License as published by
** the Free Software Foundation; either version 2 of the License, or
** (at your option) any later version.
**
** This program is distributed in the hope that it will be useful,
** but WITHOUT ANY WARRANTY; without even the implied warranty of
** MERCHANTABILITY or FITNESS FOR A PARTICULAR PURPOSE. See the
** GNU General Public License for more details.
**
** You should have received a copy of the GNU General Public License
** along with this program; if not, write to the Free Software
** Foundation, Inc., 51 Franklin Street, Fifth Floor, Boston, MA  02110-1301, USA.
**/


/**
 * Class that handles associations for zabbix elements unique fields and their database ids.
 * The purpose is to gather all elements that need ids from database and resolve them with one query.
 */
class CImportReferencer {

	/**
	 * @var array with references to interfaceid (hostid -> reference_name -> interfaceid)
	 */
	public $interfacesCache = [];
	protected $groups = [];
	protected $templates = [];
	protected $hosts = [];
	protected $applications = [];
	protected $items = [];
	protected $valueMaps = [];
	protected $triggers = [];
	protected $graphs = [];
	protected $iconMaps = [];
	protected $maps = [];
	protected $screens = [];
	protected $templateScreens = [];
	protected $macros = [];
	protected $proxies = [];
	protected $hostPrototypes = [];
	protected $groupsRefs;
	protected $templatesRefs;
	protected $hostsRefs;
	protected $applicationsRefs;
	protected $itemsRefs;
	protected $valueMapsRefs;
	protected $triggersRefs;
	protected $graphsRefs;
	protected $iconMapsRefs;
	protected $mapsRefs;
	protected $screensRefs;
	protected $templateScreensRefs;
	protected $macrosRefs;
	protected $proxiesRefs;
	protected $hostPrototypesRefs;


	/**
	 * Get group id by name.
	 *
	 * @param string $name
	 *
	 * @return string|bool
	 */
	public function resolveGroup($name) {
		if ($this->groupsRefs === null) {
			$this->selectGroups();
		}

		return isset($this->groupsRefs[$name]) ? $this->groupsRefs[$name] : false;
	}

	/**
	 * Get host id by host.
	 *
	 * @param string $host
	 *
	 * @return string|bool
	 */
	public function resolveHost($host) {
		if ($this->hostsRefs === null) {
			$this->selectHosts();
		}

		return isset($this->hostsRefs[$host]) ? $this->hostsRefs[$host] : false;
	}

	/**
	 * Get template id by host.
	 *
	 * @param string $host
	 *
	 * @return string|bool
	 */
	public function resolveTemplate($host) {
		if ($this->templatesRefs === null) {
			$this->selectTemplates();
		}

		return isset($this->templatesRefs[$host]) ? $this->templatesRefs[$host] : false;
	}

	/**
	 * Get host or template id by host.
	 *
	 * @param string $host
	 *
	 * @return string|bool
	 */
	public function resolveHostOrTemplate($host) {
		if ($this->templatesRefs === null) {
			$this->selectTemplates();
		}
		if ($this->hostsRefs === null) {
			$this->selectHosts();
		}

		if (isset($this->templatesRefs[$host])) {
			return $this->templatesRefs[$host];
		}
		elseif (isset($this->hostsRefs[$host])) {
			return $this->hostsRefs[$host];
		}
		else {
			return false;
		}
	}

	/**
	 * Get application id by host id and application name.
	 *
	 * @param string $hostid
	 * @param string $name
	 *
	 * @return string|bool
	 */
	public function resolveApplication($hostid, $name) {
		if ($this->applicationsRefs === null) {
			$this->selectApplications();
		}

		return isset($this->applicationsRefs[$hostid][$name]) ? $this->applicationsRefs[$hostid][$name] : false;
	}

	/**
	 * Get item id by host id and item key_.
	 *
	 * @param string $hostid
	 * @param string $key
	 *
	 * @return string|bool
	 */
	public function resolveItem($hostid, $key) {
		if ($this->itemsRefs === null) {
			$this->selectItems();
		}

		return isset($this->itemsRefs[$hostid][$key]) ? $this->itemsRefs[$hostid][$key] : false;
	}

	/**
	 * Get value map id by vale map name.
	 *
	 * @param string $name
	 *
	 * @return string|bool
	 */
	public function resolveValueMap($name) {
		if ($this->valueMapsRefs === null) {
			$this->selectValueMaps();
		}

		return isset($this->valueMapsRefs[$name]) ? $this->valueMapsRefs[$name] : false;
	}

	/**
	 * Get trigger ID by trigger name and expression.
	 *
	 * @param string $name
	 * @param string $expression
	 *
	 * @return string|bool
	 */
	public function resolveTrigger($name, $expression) {
		if ($this->triggersRefs === null) {
			$this->selectTriggers();
		}

		return isset($this->triggersRefs[$name][$expression]) ? $this->triggersRefs[$name][$expression] : false;
	}

	/**
	 * Get graph ID by host ID and graph name.
	 *
	 * @param string $hostId
	 * @param string $name
	 *
	 * @return string|bool
	 */
	public function resolveGraph($hostId, $name) {
		if ($this->graphsRefs === null) {
			$this->selectGraphs();
		}

		return isset($this->graphsRefs[$hostId][$name]) ? $this->graphsRefs[$hostId][$name] : false;
	}

	/**
	 * Get icon map id by name.
	 *
	 * @param string $name
	 *
	 * @return string|bool
	 */
	public function resolveIconMap($name) {
		if ($this->iconMapsRefs === null) {
			$this->selectIconMaps();
		}

		return isset($this->iconMapsRefs[$name]) ? $this->iconMapsRefs[$name] : false;
	}

	/**
	 * Get map id by name.
	 *
	 * @param string $name
	 *
	 * @return string|bool
	 */
	public function resolveMap($name) {
		if ($this->mapsRefs === null) {
			$this->selectMaps();
		}

		return isset($this->mapsRefs[$name]) ? $this->mapsRefs[$name] : false;
	}

	/**
	 * Get screen id by name.
	 *
	 * @param string $name
	 *
	 * @return string|bool
	 */
	public function resolveScreen($name) {
		if ($this->screensRefs === null) {
			$this->selectScreens();
		}

		return isset($this->screensRefs[$name]) ? $this->screensRefs[$name] : false;
	}

	/**
	 * Get templated screen ID by template ID and screen name.
	 *
	 * @param string $templateId
	 * @param string $screenName
	 *
	 * @return string|bool
	 */
	public function resolveTemplateScreen($templateId, $screenName) {
		if ($this->templateScreensRefs === null) {
			$this->selectTemplateScreens();
		}

		return isset($this->templateScreensRefs[$templateId][$screenName])
			? $this->templateScreensRefs[$templateId][$screenName]
			: false;
	}

	/**
	 * Get macro ID by host ID and macro name.
	 *
	 * @param string $hostid
	 * @param string $name
	 *
	 * @return string|bool
	 */
	public function resolveMacro($hostid, $name) {
		if ($this->macrosRefs === null) {
			$this->selectMacros();
		}

		return isset($this->macrosRefs[$hostid][$name]) ? $this->macrosRefs[$hostid][$name] : false;
	}

	/**
	 * Get proxy id by name.
	 *
	 * @param string $name
	 *
	 * @return string|bool
	 */
	public function resolveProxy($name) {
		if ($this->proxiesRefs === null) {
			$this->selectProxyes();
		}

		return isset($this->proxiesRefs[$name]) ? $this->proxiesRefs[$name] : false;
	}

	/**
	 * Get proxy id by name.
	 *
	 * @param string $hostId
	 * @param string $discoveryRuleId
	 * @param string $hostPrototype
	 *
	 * @return string|bool
	 */
	public function resolveHostPrototype($hostId, $discoveryRuleId, $hostPrototype) {
		if ($this->hostPrototypesRefs === null) {
			$this->selectHostPrototypes();
		}

		if (isset($this->hostPrototypesRefs[$hostId][$discoveryRuleId][$hostPrototype])) {
			return $this->hostPrototypesRefs[$hostId][$discoveryRuleId][$hostPrototype];
		}
		else {
			return false;
		}
	}

	/**
	 * Add group names that need association with a database group id.
	 *
	 * @param array $groups
	 */
	public function addGroups(array $groups) {
		$this->groups = array_unique(array_merge($this->groups, $groups));
	}

	/**
	 * Add group name association with group id.
	 *
	 * @param string $name
	 * @param string $id
	 */
	public function addGroupRef($name, $id) {
		$this->groupsRefs[$name] = $id;
	}

	/**
	 * Add templates names that need association with a database template id.
	 *
	 * @param array $templates
	 */
	public function addTemplates(array $templates) {
		$this->templates = array_unique(array_merge($this->templates, $templates));
	}

	/**
	 * Add template name association with template id.
	 *
	 * @param string $name
	 * @param string $id
	 */
	public function addTemplateRef($name, $id) {
		$this->templatesRefs[$name] = $id;
	}

	/**
	 * Add hosts names that need association with a database host id.
	 *
	 * @param array $hosts
	 */
	public function addHosts(array $hosts) {
		$this->hosts = array_unique(array_merge($this->hosts, $hosts));
	}

	/**
	 * Add host name association with host id.
	 *
	 * @param string $host
	 * @param string $id
	 */
	public function addHostRef($host, $id) {
		$this->hostsRefs[$host] = $id;
	}

	/**
	 * Add application names that need association with a database application id.
	 * Input array has format:
	 * array('hostname1' => array('appname1', 'appname2'), 'hostname2' => array('appname1'), ...)
	 *
	 * @param array $applications
	 */
	public function addApplications(array $applications) {
		foreach ($applications as $host => $apps) {
			if (!isset($this->applications[$host])) {
				$this->applications[$host] = [];
			}
			$this->applications[$host] = array_unique(array_merge($this->applications[$host], $apps));
		}
	}

	/**
	 * Add item keys that need association with a database item id.
	 * Input array has format:
	 * array('hostname1' => array('itemkey1', 'itemkey2'), 'hostname2' => array('itemkey1'), ...)
	 *
	 * @param array $items
	 */
	public function addItems(array $items) {
		foreach ($items as $host => $keys) {
			if (!isset($this->items[$host])) {
				$this->items[$host] = [];
			}
			$this->items[$host] = array_unique(array_merge($this->items[$host], $keys));
		}
	}

	/**
	 * Add item key association with item id.
	 *
	 * @param string $hostId
	 * @param string $key
	 * @param string $itemId
	 */
	public function addItemRef($hostId, $key, $itemId) {
		$this->itemsRefs[$hostId][$key] = $itemId;
	}

	/**
	 * Add value map names that need association with a database value map id.
	 *
	 * @param array $valueMaps
	 */
	public function addValueMaps(array $valueMaps) {
		$this->valueMaps = array_unique(array_merge($this->valueMaps, $valueMaps));
	}

	/**
	 * Add trigger names/expressions that need association with a database trigger id.
	 * Input array has format:
	 * array('triggername1' => array('expr1', 'expr2'), 'triggername2' => array('expr1'), ...)
	 *
	 * @param array $triggers
	 */
	public function addTriggers(array $triggers) {
		foreach ($triggers as $name => $expressions) {
			if (!isset($this->triggers[$name])) {
				$this->triggers[$name] = [];
			}
			$this->triggers[$name] = array_unique(array_merge($this->triggers[$name], $expressions));
		}
	}

	/**
	 * Add graph names that need association with a database graph ID.
	 * Input array has format:
	 * array('hostname1' => array('graphname1', 'graphname2'), 'hostname2' => array('graphname1'), ...)
	 *
	 * @param array $graphs
	 */
	public function addGraphs(array $graphs) {
		foreach ($graphs as $host => $hostGraphs) {
			if (!isset($this->graphs[$host])) {
				$this->graphs[$host] = [];
			}
			$this->graphs[$host] = array_unique(array_merge($this->graphs[$host], $hostGraphs));
		}
	}

	/**
	 * Add trigger name/expression association with trigger id.
	 *
	 * @param string $name
	 * @param string $expression
	 * @param string $triggerId
	 */
	public function addTriggerRef($name, $expression, $triggerId) {
		$this->triggersRefs[$name][$expression] = $triggerId;
	}

	/**
	 * Add icon map names that need association with a database icon map id.
	 *
	 * @param array $iconMaps
	 */
	public function addIconMaps(array $iconMaps) {
		$this->iconMaps = array_unique(array_merge($this->iconMaps, $iconMaps));
	}

	/**
	 * Add map names that need association with a database map id.
	 *
	 * @param array $maps
	 */
	public function addMaps(array $maps) {
		$this->maps = array_unique(array_merge($this->maps, $maps));
	}

	/**
	 * Add map name association with map id.
	 *
	 * @param string $name
	 * @param string $mapId
	 */
	public function addMapRef($name, $mapId) {
		$this->mapsRefs[$name] = $mapId;
	}

	/**
	 * Add screens names that need association with a database screen id.
	 *
	 * @param array $screens
	 */
	public function addScreens(array $screens) {
		$this->screens = array_unique(array_merge($this->screens, $screens));
	}

	/**
	 * Add templated screen names that need association with a database screen id.
	 *
	 * @param array $screens
	 */
	public function addTemplateScreens(array $screens) {
		$this->templateScreens = array_unique(array_merge($this->templateScreens, $screens));
	}

	/**
	 * Add screen name association with screen id.
	 *
	 * @param string $name
	 * @param string $screenId
	 */
	public function addScreenRef($name, $screenId) {
		$this->screensRefs[$name] = $screenId;
	}

	/**
	 * Add template screen name association with template screen ID.
	 *
	 * @param string $screenName
	 * @param string $templateScreenId
	 */
	public function addTemplateScreenRef($screenName, $templateScreenId) {
		$this->templateScreensRefs[$screenName] = $templateScreenId;
	}

	/**
	 * Add macros names that need association with a database macro id.
	 *
	 * @param array $macros
	 */
	public function addMacros(array $macros) {
		foreach ($macros as $host => $ms) {
			if (!isset($this->macros[$host])) {
				$this->macros[$host] = [];
			}
			$this->macros[$host] = array_unique(array_merge($this->macros[$host], $ms));
		}
	}

	/**
	 * Add macro name association with macro id.
	 *
	 * @param string $hostId
	 * @param string $macro
	 * @param string $macroId
	 */
	public function addMacroRef($hostId, $macro, $macroId) {
		$this->macrosRefs[$hostId][$macro] = $macroId;
	}

	/**
	 * Add proxy names that need association with a database proxy id.
	 *
	 * @param array $proxies
	 */
	public function addProxies(array $proxies) {
		$this->proxies = array_unique(array_merge($this->proxies, $proxies));
	}

	/**
	 * Add proxy name association with proxy id.
	 *
	 * @param string $name
	 * @param string $proxyId
	 */
	public function addProxyRef($name, $proxyId) {
		$this->proxiesRefs[$name] = $proxyId;
	}

	/**
	 * Add host prototypes that need association with a database host prototype id.
	 *
	 * @param array $hostPrototypes
	 */
	public function addHostPrototypes(array $hostPrototypes) {
		foreach ($hostPrototypes as $host => $discoveryRule) {
			if (!isset($this->hostPrototypes[$host])) {
				$this->hostPrototypes[$host] = [];
			}
			foreach ($discoveryRule as $discoveryRuleKey => $hostPrototypes) {
				if (!isset($this->hostPrototypes[$host][$discoveryRuleKey])) {
					$this->hostPrototypes[$host][$discoveryRuleKey] = [];
				}
				$this->hostPrototypes[$host][$discoveryRuleKey] = array_unique(
					array_merge($this->hostPrototypes[$host][$discoveryRuleKey], $hostPrototypes)
				);
			}
		}
	}

	/**
	 * Select group ids for previously added group names.
	 */
	protected function selectGroups() {
		if (!empty($this->groups)) {
			$this->groupsRefs = [];
			$dbGroups = API::HostGroup()->get([
				'filter' => ['name' => $this->groups],
				'output' => ['groupid', 'name'],
				'preservekeys' => true,
				'editable' => true
			]);
			foreach ($dbGroups as $group) {
				$this->groupsRefs[$group['name']] = $group['groupid'];
			}

			$this->groups = [];
		}
	}

	/**
	 * Select template ids for previously added template names.
	 */
	protected function selectTemplates() {
		if (!empty($this->templates)) {
			$this->templatesRefs = [];
			$dbTemplates = API::Template()->get([
				'output' => ['host', 'templateid'],
				'preservekeys' => true,
				'editable' => true,
				'filter' => ['host' => $this->templates]
			]);
			foreach ($dbTemplates as $template) {
				$this->templatesRefs[$template['host']] = $template['templateid'];
			}

			$this->templates = [];
		}
	}

	/**
	 * Select host ids for previously added host names.
	 */
	protected function selectHosts() {
		if (!empty($this->hosts)) {
			$this->hostsRefs = [];
			// fetch only normal hosts, discovered hosts must not be imported
			$dbHosts = API::Host()->get([
				'filter' => ['host' => $this->hosts],
				'output' => ['hostid', 'host'],
				'preservekeys' => true,
				'templated_hosts' => true,
				'editable' => true
			]);
			foreach ($dbHosts as $host) {
				$this->hostsRefs[$host['host']] = $host['hostid'];
			}

			$this->hosts = [];
		}
	}

	/**
	 * Select application ids for previously added application names.
	 */
	protected function selectApplications() {
		if (!empty($this->applications)) {
			$this->applicationsRefs = [];
			$sqlWhere = [];
<<<<<<< HEAD

=======
>>>>>>> d4560bb4
			foreach ($this->applications as $host => $applications) {
				$hostId = $this->resolveHostOrTemplate($host);
				if ($hostId) {
					$sqlWhere[] = '(a.hostid='.zbx_dbstr($hostId).' AND '.
						dbConditionString('a.name', $applications).')';
				}
			}

			if ($sqlWhere) {
				$dbApplications = DBselect(
					'SELECT a.applicationid,a.hostid,a.name'.
					' FROM applications a'.
					' WHERE '.implode(' OR ', $sqlWhere).
						' AND a.flags='.ZBX_FLAG_DISCOVERY_NORMAL
				);
				while ($dbApplication = DBfetch($dbApplications)) {
					$this->applicationsRefs[$dbApplication['hostid']][$dbApplication['name']] = $dbApplication['applicationid'];
				}
			}
		}
	}

	/**
	 * Unset application refs to make referencer select them from db again.
	 */
	public function refreshApplications() {
		$this->applicationsRefs = null;
	}

	/**
	 * Select item ids for previously added item keys.
	 */
	protected function selectItems() {
		if (!empty($this->items)) {
			$this->itemsRefs = [];

			$sqlWhere = [];
			foreach ($this->items as $host => $keys) {
				$hostId = $this->resolveHostOrTemplate($host);
				if ($hostId) {
					$sqlWhere[] = '(i.hostid='.zbx_dbstr($hostId).' AND '.dbConditionString('i.key_', $keys).')';
				}
			}

			if ($sqlWhere) {
				$dbItems = DBselect('SELECT i.itemid,i.hostid,i.key_ FROM items i WHERE '.implode(' OR ', $sqlWhere));
				while ($dbItem = DBfetch($dbItems)) {
					$this->itemsRefs[$dbItem['hostid']][$dbItem['key_']] = $dbItem['itemid'];
				}
			}
		}
	}

	/**
	 * Unset item refs to make referencer select them from db again.
	 */
	public function refreshItems() {
		$this->itemsRefs = null;
	}

	/**
	 * Select value map ids for previously added value map names.
	 */
	protected function selectValueMaps() {
		if (!empty($this->valueMaps)) {
			$this->valueMapsRefs = [];

			$dbitems = DBselect('SELECT v.name,v.valuemapid FROM valuemaps v WHERE '.dbConditionString('v.name', $this->valueMaps));
			while ($dbItem = DBfetch($dbitems)) {
				$this->valueMapsRefs[$dbItem['name']] = $dbItem['valuemapid'];
			}

			$this->valueMaps = [];
		}
	}

	/**
	 * Select trigger ids for previously added trigger names/expressions.
	 */
	protected function selectTriggers() {
		if (!empty($this->triggers)) {
			$this->triggersRefs = [];

			$dbTriggers = API::Trigger()->get([
				'output' => ['triggerid', 'expression', 'description'],
				'filter' => [
					'description' => array_keys($this->triggers),
					'flags' => [
						ZBX_FLAG_DISCOVERY_NORMAL,
						ZBX_FLAG_DISCOVERY_PROTOTYPE,
						ZBX_FLAG_DISCOVERY_CREATED
					]
				],
				'editable' => true
			]);

			foreach ($dbTriggers as $dbTrigger) {
				$dbTriggerExpression = explode_exp($dbTrigger['expression']);
				if (isset($this->triggers[$dbTrigger['description']][$dbTriggerExpression])) {
					$this->triggersRefs[$dbTrigger['description']][$dbTriggerExpression] = $dbTrigger['triggerid'];
				}
			}
		}
	}

	/**
	 * Select graph IDs for previously added graph names.
	 */
	protected function selectGraphs() {
		if ($this->graphs) {
			$this->graphsRefs = [];

			$graphNames = [];

			foreach ($this->graphs as $graphs) {
				foreach ($graphs as $graph) {
					$graphNames[$graph] = $graph;
				}
			}

			$dbGraphs = API::Graph()->get([
				'output' => ['graphid', 'name'],
				'selectHosts' => ['hostid'],
				'filter' => [
					'name' => $graphNames,
					'flags' => null
				],
				'editable' => true
			]);

			foreach ($dbGraphs as $dbGraph) {
				foreach ($dbGraph['hosts'] as $host) {
					$this->graphsRefs[$host['hostid']][$dbGraph['name']] = $dbGraph['graphid'];
				}
			}
		}
	}

	/**
	 * Unset trigger refs to make referencer select them from db again.
	 */
	public function refreshTriggers() {
		$this->triggersRefs = null;
	}

	/**
	 * Unset graph refs to make referencer select them from DB again.
	 */
	public function refreshGraphs() {
		$this->graphsRefs = null;
	}

	/**
	 * Select icon map ids for previously added icon maps names.
	 */
	protected function selectIconMaps() {
		if (!empty($this->iconMaps)) {
			$this->iconMapsRefs = [];
			$dbIconMaps = API::IconMap()->get([
				'filter' => ['name' => $this->iconMaps],
				'output' => ['iconmapid', 'name'],
				'preservekeys' => true,
			]);
			foreach ($dbIconMaps as $iconMap) {
				$this->iconMapsRefs[$iconMap['name']] = $iconMap['iconmapid'];
			}

			$this->iconMaps = [];
		}
	}

	/**
	 * Select map ids for previously added maps names.
	 */
	protected function selectMaps() {
		if (!empty($this->maps)) {
			$this->mapsRefs = [];
			$dbMaps = API::Map()->get([
				'filter' => ['name' => $this->maps],
				'output' => ['sysmapid', 'name'],
				'preservekeys' => true,
			]);
			foreach ($dbMaps as $dbMap) {
				$this->mapsRefs[$dbMap['name']] = $dbMap['sysmapid'];
			}

			$this->maps = [];
		}
	}

	/**
	 * Select screen ids for previously added screen names.
	 */
	protected function selectScreens() {
		if (!empty($this->screens)) {
			$this->screensRefs = [];

			$dbScreens = DBselect('SELECT s.screenid,s.name FROM screens s WHERE'.
					' s.templateid IS NULL '.
					' AND '.dbConditionString('s.name', $this->screens));
			while ($dbScreen = DBfetch($dbScreens)) {
				$this->screensRefs[$dbScreen['name']] = $dbScreen['screenid'];
			}

			$this->screens = [];
		}
	}

	/**
	 * Select template screen IDs for previously added screen names and template IDs.
	 */
	protected function selectTemplateScreens() {
		if ($this->templateScreens) {
			$this->templateScreensRefs = [];

			$dbScreens = DBselect(
				'SELECT s.screenid, s.name, s.templateid'.
				' FROM screens s'.
				' WHERE s.templateid IS NOT NULL '.
					' AND '.dbConditionString('s.name', $this->templateScreens)
			);

			while ($dbScreen = DBfetch($dbScreens)) {
				$this->templateScreensRefs[$dbScreen['templateid']][$dbScreen['name']] = $dbScreen['screenid'];
			}

			$this->templateScreens = [];
		}
	}

	/**
	 * Select macro ids for previously added macro names.
	 */
	protected function selectMacros() {
		if (!empty($this->macros)) {
			$this->macrosRefs = [];
			$sqlWhere = [];
			foreach ($this->macros as $host => $macros) {
				$hostId = $this->resolveHostOrTemplate($host);
				if ($hostId) {
					$sqlWhere[] = '(hm.hostid='.zbx_dbstr($hostId).' AND '.dbConditionString('hm.macro', $macros).')';
				}
			}

			if ($sqlWhere) {
				$dbMacros = DBselect('SELECT hm.hostmacroid,hm.hostid,hm.macro FROM hostmacro hm WHERE '.implode(' OR ', $sqlWhere));
				while ($dbMacro = DBfetch($dbMacros)) {
					$this->macrosRefs[$dbMacro['hostid']][$dbMacro['macro']] = $dbMacro['hostmacroid'];
				}
			}

			$this->macros = [];
		}
	}

	/**
	 * Select proxy ids for previously added proxy names.
	 */
	protected function selectProxyes() {
		if (!empty($this->proxies)) {
			$this->proxiesRefs = [];
			$dbProxy = API::Proxy()->get([
				'filter' => ['host' => $this->proxies],
				'output' => ['hostid', 'host'],
				'preservekeys' => true,
				'editable' => true
			]);
			foreach ($dbProxy as $proxy) {
				$this->proxiesRefs[$proxy['host']] = $proxy['proxyid'];
			}

			$this->proxies = [];
		}
	}

	/**
	 * Select host prototype ids for previously added host prototypes names.
	 */
	protected function selectHostPrototypes() {
		if (!empty($this->hostPrototypes)) {
			$this->hostPrototypesRefs = [];
			$sqlWhere = [];
			foreach ($this->hostPrototypes as $host => $discoveryRule) {
				$hostId = $this->resolveHostOrTemplate($host);

				foreach ($discoveryRule as $discoveryRuleKey => $hostPrototypes) {
					$discoveryRuleId = $this->resolveItem($hostId, $discoveryRuleKey);
					if ($hostId) {
						$sqlWhere[] = '(hd.parent_itemid='.zbx_dbstr($discoveryRuleId).' AND '.dbConditionString('h.host', $hostPrototypes).')';
					}
				}
			}

			if ($sqlWhere) {
				$query = DBselect(
					'SELECT h.host,h.hostid,hd.parent_itemid,i.hostid AS parent_hostid '.
					' FROM hosts h,host_discovery hd,items i'.
					' WHERE h.hostid=hd.hostid'.
						' AND hd.parent_itemid=i.itemid'.
						' AND '.implode(' OR ', $sqlWhere)
				);
				while ($data = DBfetch($query)) {
					$this->hostPrototypesRefs[$data['parent_hostid']][$data['parent_itemid']][$data['host']] = $data['hostid'];
				}
			}
		}
	}
}<|MERGE_RESOLUTION|>--- conflicted
+++ resolved
@@ -679,10 +679,7 @@
 		if (!empty($this->applications)) {
 			$this->applicationsRefs = [];
 			$sqlWhere = [];
-<<<<<<< HEAD
-
-=======
->>>>>>> d4560bb4
+
 			foreach ($this->applications as $host => $applications) {
 				$hostId = $this->resolveHostOrTemplate($host);
 				if ($hostId) {
