<?php
/*
** Zabbix
** Copyright (C) 2001-2019 Zabbix SIA
**
** This program is free software; you can redistribute it and/or modify
** it under the terms of the GNU General Public License as published by
** the Free Software Foundation; either version 2 of the License, or
** (at your option) any later version.
**
** This program is distributed in the hope that it will be useful,
** but WITHOUT ANY WARRANTY; without even the implied warranty of
** MERCHANTABILITY or FITNESS FOR A PARTICULAR PURPOSE. See the
** GNU General Public License for more details.
**
** You should have received a copy of the GNU General Public License
** along with this program; if not, write to the Free Software
** Foundation, Inc., 51 Franklin Street, Fifth Floor, Boston, MA  02110-1301, USA.
**/


/**
 * Converter for converting import data from 4.2 to 4.4.
 */
class C42ImportConverter extends CConverter {

	public function convert($data) {
		$data['zabbix_export']['version'] = '4.4';

<<<<<<< HEAD
		if (array_key_exists('hosts', $data['zabbix_export'])) {
			$data['zabbix_export']['hosts'] = $this->convertInventoryMode($data['zabbix_export']['hosts']);
		}

		if (array_key_exists('host_prototypes', $data['zabbix_export'])) {
			$data['zabbix_export']['host_prototypes'] = $this->convertInventoryMode($data['zabbix_export']['host_prototypes']);
		}

		return $data;
	}

	protected function convertInventoryMode(array $data)
	{
		foreach ($data as &$host) {
			if (array_key_exists('inventory', $host) && array_key_exists('inventory_mode', $host['inventory'])) {
				$host['inventory_mode'] = $host['inventory']['inventory_mode'];
				unset($host['inventory']);
			}
=======
		if (array_key_exists('screens', $data['zabbix_export'])) {
			$data['zabbix_export']['screens'] = $this->convertScreens($data['zabbix_export']['screens']);
>>>>>>> e89cef41
		}

		return $data;
	}

	/**
	 * Convert screens.
	 *
	 * @param array $screens
	 *
	 * @return array
	 */
	protected function convertScreens(array $screens) {
		foreach ($screens as &$screen) {
			if (array_key_exists('screen_items', $screen)) {
				$screen['screen_items'] = $this->convertScreenItems($screen['screen_items']);
			}
		}
		unset($screen);

		return $screens;
	}

	/**
	 * Convert screen items.
	 *
	 * @param array $screen_items
	 *
	 * @return array
	 */
	protected function convertScreenItems(array $screen_items) {
		foreach ($screen_items as $index => $screen_item) {
			if ($screen_item['resourcetype'] == SCREEN_RESOURCE_SCREEN) {
				unset($screen_items[$index]);
			}
		}

		return $screen_items;
	}
}<|MERGE_RESOLUTION|>--- conflicted
+++ resolved
@@ -27,13 +27,16 @@
 	public function convert($data) {
 		$data['zabbix_export']['version'] = '4.4';
 
-<<<<<<< HEAD
 		if (array_key_exists('hosts', $data['zabbix_export'])) {
 			$data['zabbix_export']['hosts'] = $this->convertInventoryMode($data['zabbix_export']['hosts']);
 		}
 
 		if (array_key_exists('host_prototypes', $data['zabbix_export'])) {
 			$data['zabbix_export']['host_prototypes'] = $this->convertInventoryMode($data['zabbix_export']['host_prototypes']);
+		}
+
+		if (array_key_exists('screens', $data['zabbix_export'])) {
+			$data['zabbix_export']['screens'] = $this->convertScreens($data['zabbix_export']['screens']);
 		}
 
 		return $data;
@@ -46,10 +49,6 @@
 				$host['inventory_mode'] = $host['inventory']['inventory_mode'];
 				unset($host['inventory']);
 			}
-=======
-		if (array_key_exists('screens', $data['zabbix_export'])) {
-			$data['zabbix_export']['screens'] = $this->convertScreens($data['zabbix_export']['screens']);
->>>>>>> e89cef41
 		}
 
 		return $data;
