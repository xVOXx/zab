--- conflicted
+++ resolved
@@ -70,7 +70,6 @@
 	 * @return array
 	 */
 	protected function convertTlsAccept(array $hosts) {
-<<<<<<< HEAD
 		$const = [
 			CXmlConstantValue::NO_ENCRYPTION => [CXmlConstantValue::NO_ENCRYPTION],
 			CXmlConstantValue::TLS_PSK => [CXmlConstantValue::TLS_PSK],
@@ -79,36 +78,13 @@
 			5 => [CXmlConstantValue::NO_ENCRYPTION, CXmlConstantValue::TLS_CERTIFICATE],
 			6 => [CXmlConstantValue::TLS_PSK, CXmlConstantValue::TLS_CERTIFICATE],
 			7 => [CXmlConstantValue::NO_ENCRYPTION, CXmlConstantValue::TLS_PSK, CXmlConstantValue::TLS_CERTIFICATE]
-=======
-		$consts = [
-			CXmlConstantValue::NO_ENCRYPTION => [CXmlConstantName::NO_ENCRYPTION],
-			CXmlConstantValue::TLS_PSK => [CXmlConstantName::TLS_PSK],
-			CXmlConstantValue::NO_ENCRYPTION | CXmlConstantValue::TLS_PSK => [
-				CXmlConstantName::NO_ENCRYPTION,
-				CXmlConstantName::TLS_PSK
-			],
-			CXmlConstantValue::TLS_CERTIFICATE => [CXmlConstantName::TLS_CERTIFICATE],
-			CXmlConstantValue::NO_ENCRYPTION | CXmlConstantValue::TLS_CERTIFICATE => [
-				CXmlConstantName::NO_ENCRYPTION,
-				CXmlConstantName::TLS_CERTIFICATE
-			],
-			CXmlConstantValue::TLS_PSK | CXmlConstantValue::TLS_CERTIFICATE => [
-				CXmlConstantName::TLS_PSK,
-				CXmlConstantName::TLS_CERTIFICATE
-			],
-			CXmlConstantValue::NO_ENCRYPTION | CXmlConstantValue::TLS_PSK | CXmlConstantValue::TLS_CERTIFICATE => [
-				CXmlConstantName::NO_ENCRYPTION,
-				CXmlConstantName::TLS_PSK,
-				CXmlConstantName::TLS_CERTIFICATE
-			]
->>>>>>> 93e786c2
 		];
 
 		foreach ($hosts as &$host) {
 			if (array_key_exists('tls_accept', $host)) {
 				$host['tls_accept'] = ($host['tls_accept'] === '')
-					? $consts[CXmlConstantValue::NO_ENCRYPTION]
-					: $consts[$host['tls_accept']];
+					? $const[CXmlConstantValue::NO_ENCRYPTION]
+					: $const[$host['tls_accept']];
 			}
 		}
 		unset($host);
