--- conflicted
+++ resolved
@@ -221,17 +221,18 @@
 			: $this->validation_rules;
 		$validation_rules += $this->ex_validation_rules;
 		$value = ($this->value === null) ? $this->default : $this->value;
-		$label = ($this->label === null) ? $this->name : $this->label;
-		$name = ($this->full_name === null) ? $label : $this->full_name;
-
-<<<<<<< HEAD
+
+		if ($this->full_name !== null) {
+			$label = $this->full_name;
+		}
+		else {
+			$label = ($this->label === null) ? $this->name : $this->label;
+		}
+
 		if (CApiInputValidator::validate($validation_rules, $value, $label, $error)) {
 			$this->setValue($value);
 		}
 		else {
-=======
-		if (!CApiInputValidator::validate($validation_rules, $value, $name, $error)) {
->>>>>>> dcfade8c
 			$this->setValue($this->default);
 			$errors[] = $error;
 		}
