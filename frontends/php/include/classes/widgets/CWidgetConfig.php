--- conflicted
+++ resolved
@@ -39,40 +39,8 @@
 			WIDGET_FAVOURITE_MAPS		=> _('Favourite maps'),
 			WIDGET_FAVOURITE_SCREENS	=> _('Favourite screens'),
 			WIDGET_CLOCK				=> _('Clock'),
-<<<<<<< HEAD
 			WIDGET_SYSMAP				=> _('Map'),
-			WIDGET_URL					=> _('URL'),
-		];
-
-		$this->rfRates = [
-			WIDGET_SYSTEM_STATUS		=> SEC_PER_MIN,
-			WIDGET_ZABBIX_STATUS		=> 15 * SEC_PER_MIN,
-			WIDGET_LAST_ISSUES			=> SEC_PER_MIN,
-			WIDGET_WEB_OVERVIEW			=> SEC_PER_MIN,
-			WIDGET_DISCOVERY_STATUS		=> SEC_PER_MIN,
-			WIDGET_HOST_STATUS			=> SEC_PER_MIN,
-			WIDGET_FAVOURITE_GRAPHS		=> 15 * SEC_PER_MIN,
-			WIDGET_FAVOURITE_MAPS		=> 15 * SEC_PER_MIN,
-			WIDGET_FAVOURITE_SCREENS	=> 15 * SEC_PER_MIN,
-			WIDGET_CLOCK				=> 15 * SEC_PER_MIN,
-			WIDGET_SYSMAP				=> 15 * SEC_PER_MIN,
-			WIDGET_URL					=> 0,
-		];
-
-		$this->apiFieldKeys = [
-			ZBX_WIDGET_FIELD_TYPE_INT32				=> 'value_int',
-			ZBX_WIDGET_FIELD_TYPE_STR				=> 'value_str',
-			ZBX_WIDGET_FIELD_TYPE_GROUP				=> 'value_groupid',
-			ZBX_WIDGET_FIELD_TYPE_HOST				=> 'value_hostid',
-			ZBX_WIDGET_FIELD_TYPE_ITEM				=> 'value_itemid',
-			ZBX_WIDGET_FIELD_TYPE_ITEM_PROTOTYPE	=> 'value_itemid',
-			ZBX_WIDGET_FIELD_TYPE_GRAPH				=> 'value_graphid',
-			ZBX_WIDGET_FIELD_TYPE_GRAPH_PROTOTYPE	=> 'value_graphid',
-			ZBX_WIDGET_FIELD_TYPE_MAP				=> 'value_sysmapid',
-			ZBX_WIDGET_FIELD_TYPE_DASHBOARD			=> 'value_dashboardid'
-=======
 			WIDGET_URL					=> _('URL')
->>>>>>> 646ac091
 		];
 	}
 
@@ -99,6 +67,7 @@
 			case WIDGET_FAVOURITE_MAPS:
 			case WIDGET_FAVOURITE_SCREENS:
 			case WIDGET_CLOCK:
+			case WIDGET_SYSMAP:
 				return 15 * SEC_PER_MIN;
 
 			case WIDGET_URL:
@@ -163,14 +132,10 @@
 	public static function getForm($data) {
 		switch ($data['type']) {
 			case WIDGET_CLOCK:
-<<<<<<< HEAD
-				return (new CClockWidgetForm($data, $known_widget_types));
-			case WIDGET_SYSMAP:
-				return (new CSysmapWidgetForm($data, $known_widget_types));
-=======
 				return new CClockWidgetForm($data);
 
->>>>>>> 646ac091
+			case WIDGET_SYSMAP:
+				return (new CSysmapWidgetForm($data));
 			case WIDGET_URL:
 				return new CUrlWidgetForm($data);
 
