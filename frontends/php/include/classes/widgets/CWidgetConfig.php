--- conflicted
+++ resolved
@@ -68,17 +68,12 @@
 			WIDGET_FAVOURITE_MAPS		=> ['width' => 2, 'height' => 3],
 			WIDGET_FAVOURITE_SCREENS	=> ['width' => 2, 'height' => 3],
 			WIDGET_CLOCK				=> ['width' => 3, 'height' => 3],
-<<<<<<< HEAD
 			WIDGET_SYSMAP				=> ['width' => 9, 'height' => 5],
 			WIDGET_NAVIGATION_TREE		=> ['width' => 3, 'height' => 5],
-			WIDGET_URL					=> ['width' => 7, 'height' => 9],
-			WIDGET_ACTION_LOG			=> ['width' => 8, 'height' => 5]
-=======
 			WIDGET_URL					=> ['width' => 6, 'height' => 5],
 			WIDGET_ACTION_LOG			=> ['width' => 6, 'height' => 5],
 			WIDGET_DATA_OVERVIEW		=> ['width' => 6, 'height' => 5],
 			WIDGET_TRIG_OVERVIEW		=> ['width' => 6, 'height' => 5]
->>>>>>> bbd963e2
 		];
 	}
 
@@ -197,12 +192,16 @@
 		switch ($type) {
 			case WIDGET_CLOCK:
 				return new CClockWidgetForm($data);
+
 			case WIDGET_NAVIGATION_TREE:
 				return (new CNavigationWidgetForm($data));
+
 			case WIDGET_SYSMAP:
 				return (new CSysmapWidgetForm($data));
+
 			case WIDGET_URL:
 				return new CUrlWidgetForm($data);
+
 			case WIDGET_ACTION_LOG:
 				return new CActionLogWidgetForm($data);
 
