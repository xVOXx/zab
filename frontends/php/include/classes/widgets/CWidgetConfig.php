--- conflicted
+++ resolved
@@ -20,10 +20,7 @@
 
 
 class CWidgetConfig {
-<<<<<<< HEAD
-=======
-
->>>>>>> 9d0bb146
+
 	/**
 	 * Return list of all widget types with names.
 	 *
@@ -143,7 +140,6 @@
 	}
 
 	/**
-<<<<<<< HEAD
 	 * Does this widget type use timeline
 	 *
 	 * @param type $type  WIDGET_ constant
@@ -160,51 +156,6 @@
 	}
 
 	/**
-	 * Returns key, where value is stored for given field type.
-	 *
-	 * @static
-	 *
-	 * @param int $field_type  ZBX_WIDGET_FIELD_TYPE_ constant
-	 *
-	 * @return string  field key, where to save the value
-	 */
-	public static function getApiFieldKey($field_type){
-		switch ($field_type) {
-			case ZBX_WIDGET_FIELD_TYPE_INT32:
-				return 'value_int';
-
-			case ZBX_WIDGET_FIELD_TYPE_STR:
-				return 'value_str';
-
-			case ZBX_WIDGET_FIELD_TYPE_GROUP:
-				return 'value_groupid';
-
-			case ZBX_WIDGET_FIELD_TYPE_HOST:
-				return 'value_hostid';
-
-			case ZBX_WIDGET_FIELD_TYPE_ITEM:
-				return 'value_itemid';
-
-			case ZBX_WIDGET_FIELD_TYPE_ITEM_PROTOTYPE:
-				return 'value_itemid';
-
-			case ZBX_WIDGET_FIELD_TYPE_GRAPH:
-				return 'value_graphid';
-
-			case ZBX_WIDGET_FIELD_TYPE_GRAPH_PROTOTYPE:
-				return 'value_graphid';
-
-			case ZBX_WIDGET_FIELD_TYPE_MAP:
-				return 'value_sysmapid';
-
-			case ZBX_WIDGET_FIELD_TYPE_DASHBOARD:
-				return 'value_dashboardid';
-		}
-	}
-
-	/**
-=======
->>>>>>> 9d0bb146
 	 * Return Form object for widget with provided data.
 	 *
 	 * @static
@@ -238,13 +189,11 @@
 			case WIDGET_TRIG_OVERVIEW:
 				return new CTrigOverviewWidgetForm($data);
 
-<<<<<<< HEAD
 			case WIDGET_GRAPH:
 				return new CGraphWidgetForm($data);
-=======
+
 			case WIDGET_PROBLEMS:
 				return new CProblemsWidgetForm($data);
->>>>>>> 9d0bb146
 
 			default:
 				// TODO VM: delete this case after all widget forms will be created
