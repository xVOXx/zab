<?php
/*
** Zabbix
** Copyright (C) 2001-2017 Zabbix SIA
**
** This program is free software; you can redistribute it and/or modify
** it under the terms of the GNU General Public License as published by
** the Free Software Foundation; either version 2 of the License, or
** (at your option) any later version.
**
** This program is distributed in the hope that it will be useful,
** but WITHOUT ANY WARRANTY; without even the implied warranty of
** MERCHANTABILITY or FITNESS FOR A PARTICULAR PURPOSE. See the
** GNU General Public License for more details.
**
** You should have received a copy of the GNU General Public License
** along with this program; if not, write to the Free Software
** Foundation, Inc., 51 Franklin Street, Fifth Floor, Boston, MA  02110-1301, USA.
**/

class CWidgetConfig
{
	/**
	 * Return list of all widget types with names.
	 *
	 * @static
	 *
	 * @return array
	 */
	public static function getKnownWidgetTypes() {
		return [
			WIDGET_SYSTEM_STATUS		=> _('System status'),
			WIDGET_ZABBIX_STATUS		=> _('Status of Zabbix'),
			WIDGET_LAST_ISSUES			=> _n('Last %1$d issue', 'Last %1$d issues', DEFAULT_LATEST_ISSUES_CNT),
			WIDGET_WEB_OVERVIEW			=> _('Web monitoring'),
			WIDGET_DISCOVERY_STATUS		=> _('Discovery status'),
			WIDGET_HOST_STATUS			=> _('Host status'),
			WIDGET_FAVOURITE_GRAPHS		=> _('Favourite graphs'),
			WIDGET_FAVOURITE_MAPS		=> _('Favourite maps'),
			WIDGET_FAVOURITE_SCREENS	=> _('Favourite screens'),
			WIDGET_CLOCK				=> _('Clock'),
			WIDGET_URL					=> _('URL'),
			WIDGET_ACTION_LOG			=> _('Action log')
		];
	}

	/**
	 * Get default widget dimensions.
	 *
	 * @return array
	 */
	private static function getDefaultDimensions()
	{
		return [
			WIDGET_SYSTEM_STATUS		=> ['width' => 6, 'height' => 4],
			WIDGET_ZABBIX_STATUS		=> ['width' => 6, 'height' => 5],
			WIDGET_LAST_ISSUES			=> ['width' => 6, 'height' => 6],
			WIDGET_WEB_OVERVIEW			=> ['width' => 3, 'height' => 3],
			WIDGET_DISCOVERY_STATUS		=> ['width' => 3, 'height' => 3],
			WIDGET_HOST_STATUS			=> ['width' => 6, 'height' => 4],
			WIDGET_FAVOURITE_GRAPHS		=> ['width' => 2, 'height' => 3],
			WIDGET_FAVOURITE_MAPS		=> ['width' => 2, 'height' => 3],
			WIDGET_FAVOURITE_SCREENS	=> ['width' => 2, 'height' => 3],
			WIDGET_CLOCK				=> ['width' => 3, 'height' => 3],
<<<<<<< HEAD
			WIDGET_URL					=> ['width' => 7, 'height' => 9],
			WIDGET_ACTION_LOG			=> ['width' => 8, 'height' => 5]
=======
			WIDGET_URL					=> ['width' => 7, 'height' => 9]
>>>>>>> a9d397f0
		];
	}

	/**
	 * Return default values for new widgets
	 *
	 * @return array
	 */
	public static function getDefaults() {
		$ret = [];
		$dimensions = self::getDefaultDimensions();

		foreach (self::getKnownWidgetTypes() as $type => $name) {
			$ret[$type] = [
				'header' => $name,
				'rf_rate' => self::getDefaultRfRate($type),
				'size' => $dimensions[$type]
			];
		}

		return $ret;
	}

	/**
	 * Return default refresh rate for widget type.
	 *
	 * @static
	 *
	 * @param int $type  WIDGET_ constant
	 *
	 * @return int  default refresh rate, "0" for no refresh
	 */
	public static function getDefaultRfRate($type) {
		switch ($type) {
			case WIDGET_SYSTEM_STATUS:
			case WIDGET_LAST_ISSUES:
			case WIDGET_WEB_OVERVIEW:
			case WIDGET_DISCOVERY_STATUS:
			case WIDGET_HOST_STATUS:
			case WIDGET_ACTION_LOG:
				return SEC_PER_MIN;

			case WIDGET_ZABBIX_STATUS:
			case WIDGET_FAVOURITE_GRAPHS:
			case WIDGET_FAVOURITE_MAPS:
			case WIDGET_FAVOURITE_SCREENS:
			case WIDGET_CLOCK:
				return 15 * SEC_PER_MIN;

			case WIDGET_URL:
				return 0;
		}
	}

	/**
	 * Returns key, where value is stored for given field type.
	 *
	 * @static
	 *
	 * @param int $field_type  ZBX_WIDGET_FIELD_TYPE_ constant
	 *
	 * @return string  field key, where to save the value
	 */
	public static function getApiFieldKey($field_type){
		switch ($field_type) {
			case ZBX_WIDGET_FIELD_TYPE_INT32:
				return 'value_int';

			case ZBX_WIDGET_FIELD_TYPE_STR:
				return 'value_str';

			case ZBX_WIDGET_FIELD_TYPE_GROUP:
				return 'value_groupid';

			case ZBX_WIDGET_FIELD_TYPE_HOST:
				return 'value_hostid';

			case ZBX_WIDGET_FIELD_TYPE_ITEM:
				return 'value_itemid';

			case ZBX_WIDGET_FIELD_TYPE_ITEM_PROTOTYPE:
				return 'value_itemid';

			case ZBX_WIDGET_FIELD_TYPE_GRAPH:
				return 'value_graphid';

			case ZBX_WIDGET_FIELD_TYPE_GRAPH_PROTOTYPE:
				return 'value_graphid';

			case ZBX_WIDGET_FIELD_TYPE_MAP:
				return 'value_sysmapid';

			case ZBX_WIDGET_FIELD_TYPE_DASHBOARD:
				return 'value_dashboardid';
		}
	}

	/**
	 * Return Form object for widget with provided data.
	 *
	 * @static
	 *
	 * @param string $type          widget type - 'WIDGET_' constant
	 * @param array  $data          array with all widget's fields
	 * @param string $data[<name>]  (optional)
	 *
	 * @return CWidgetForm
	 */
	public static function getForm($type, $data) {
		switch ($type) {
			case WIDGET_CLOCK:
				return new CClockWidgetForm($data);

			case WIDGET_URL:
				return new CUrlWidgetForm($data);

			case WIDGET_ACTION_LOG:
				return new CActionLogWidgetForm($data);
			default:
				// TODO VM: delete this case after all widget forms will be created
				return new CWidgetForm($data);
		}
	}
}<|MERGE_RESOLUTION|>--- conflicted
+++ resolved
@@ -62,12 +62,8 @@
 			WIDGET_FAVOURITE_MAPS		=> ['width' => 2, 'height' => 3],
 			WIDGET_FAVOURITE_SCREENS	=> ['width' => 2, 'height' => 3],
 			WIDGET_CLOCK				=> ['width' => 3, 'height' => 3],
-<<<<<<< HEAD
-			WIDGET_URL					=> ['width' => 7, 'height' => 9],
+			WIDGET_URL					=> ['width' => 7, 'height' => 9]
 			WIDGET_ACTION_LOG			=> ['width' => 8, 'height' => 5]
-=======
-			WIDGET_URL					=> ['width' => 7, 'height' => 9]
->>>>>>> a9d397f0
 		];
 	}
 
