--- conflicted
+++ resolved
@@ -155,21 +155,12 @@
 				[
 					'key' => 'sensor[device,sensor,<mode>]',
 					'description' => _('Hardware sensor reading. Returns float')
-<<<<<<< HEAD
-				),
-				array(
+				],
+				[
 					'key' => 'service.info[service,<param>]',
 					'description' => _('Information about a service. Returns integer with param as state, startup; string with param as displayname, path, user; text with param as description')
-				),
-				array(
-=======
-				],
-				[
-					'key' => 'service_state[service]',
-					'description' => _('State of a service. Returns 0 - running; 1 - paused; 2 - start pending; 3 - pause pending; 4 - continue pending; 5 - stop pending; 6 - stopped; 7 - unknown; 255 - no such service')
-				],
-				[
->>>>>>> 1edff37a
+				],
+				[
 					'key' => 'services[<type>,<state>,<exclude>]',
 					'description' => _('Listing of services. Returns 0 - if empty; text - list of services separated by a newline')
 				],
@@ -442,21 +433,12 @@
 				[
 					'key' => 'sensor[device,sensor,<mode>]',
 					'description' => _('Hardware sensor reading. Returns float')
-<<<<<<< HEAD
-				),
-				array(
+				],
+				[
 					'key' => 'service.info[service,<param>]',
 					'description' => _('Information about a service. Returns integer with param as state, startup; string with param as displayname, path, user; text with param as description')
-				),
-				array(
-=======
-				],
-				[
-					'key' => 'service_state[service]',
-					'description' => _('State of a service. Returns 0 - running; 1 - paused; 2 - start pending; 3 - pause pending; 4 - continue pending; 5 - stop pending; 6 - stopped; 7 - unknown; 255 - no such service')
-				],
-				[
->>>>>>> 1edff37a
+				],
+				[
 					'key' => 'services[<type>,<state>,<exclude>]',
 					'description' => _('Listing of services. Returns 0 - if empty; text - list of services separated by a newline')
 				],
