<?php
/*
** Zabbix
** Copyright (C) 2001-2013 Zabbix SIA
**
** This program is free software; you can redistribute it and/or modify
** it under the terms of the GNU General Public License as published by
** the Free Software Foundation; either version 2 of the License, or
** (at your option) any later version.
**
** This program is distributed in the hope that it will be useful,
** but WITHOUT ANY WARRANTY; without even the implied warranty of
** MERCHANTABILITY or FITNESS FOR A PARTICULAR PURPOSE. See the
** GNU General Public License for more details.
**
** You should have received a copy of the GNU General Public License
** along with this program; if not, write to the Free Software
** Foundation, Inc., 51 Franklin Street, Fifth Floor, Boston, MA  02110-1301, USA.
**/


class CTabView extends CDiv {

	protected $id = 'tabs';
	protected $tabs = array();
	protected $headers = array();
	protected $selectedTab = null;
	protected $rememberTab = false;

	public function __construct($data = array()) {
		if (isset($data['id'])) {
			$this->id = $data['id'];
		}
		if (isset($data['remember'])) {
			$this->setRemember($data['remember']);
		}
		if (isset($data['selected'])) {
			$this->setSelected($data['selected']);
		}
		parent::__construct();
		$this->attr('id', zbx_formatDomId($this->id));
<<<<<<< HEAD
		$this->attr('class', 'tabs');
=======
		$this->attr('class', 'hidden');
>>>>>>> 9e237176
	}

	public function setRemember($remember) {
		$this->rememberTab = $remember;
	}

	public function setSelected($selected) {
		$this->selectedTab = $selected;
	}

	public function addTab($id, $header, $body) {
		$this->headers[$id] = $header;
		$this->tabs[$id] = new CDiv($body);
		$this->tabs[$id]->attr('id', zbx_formatDomId($id));
	}

	public function toString($destroy = true) {
		if (count($this->tabs) == 1) {
			$this->setAttribute('class', 'ui-tabs ui-widget ui-widget-content ui-corner-all widget');

			$header = reset($this->headers);
			$header = new CDiv($header);
			$header->addClass('ui-corner-all ui-widget-header header');
			$header->setAttribute('id', 'tab_'.key($this->headers));
			$this->addItem($header);

			$tab = reset($this->tabs);
			$tab->addClass('ui-tabs ui-tabs-panel ui-widget ui-widget-content ui-corner-all widget');
			$this->addItem($tab);
		}
		else {
			$headersList = new CList();
			foreach ($this->headers as $id => $header) {
				$tabLink = new CLink($header, '#'.$id, null, null, false);
				$tabLink->setAttribute('id', 'tab_'.$id);
				$headersList->addItem($tabLink);
			}
			$this->addItem($headersList);
			$this->addItem($this->tabs);

			$options = array();
			if (!is_null($this->selectedTab)) {
				$options['selected'] = $this->selectedTab;
			}
			if ($this->rememberTab) {
				$options['cookie'] = array();
			}
			zbx_add_post_js('jQuery("#'.$this->id.'").tabs('.zbx_jsvalue($options, true).').css("visibility", "visible");');
		}
		return parent::toString($destroy);
	}
}<|MERGE_RESOLUTION|>--- conflicted
+++ resolved
@@ -39,11 +39,7 @@
 		}
 		parent::__construct();
 		$this->attr('id', zbx_formatDomId($this->id));
-<<<<<<< HEAD
 		$this->attr('class', 'tabs');
-=======
-		$this->attr('class', 'hidden');
->>>>>>> 9e237176
 	}
 
 	public function setRemember($remember) {
@@ -62,7 +58,7 @@
 
 	public function toString($destroy = true) {
 		if (count($this->tabs) == 1) {
-			$this->setAttribute('class', 'ui-tabs ui-widget ui-widget-content ui-corner-all widget');
+			$this->setAttribute('class', 'min-width ui-tabs ui-widget ui-widget-content ui-corner-all widget');
 
 			$header = reset($this->headers);
 			$header = new CDiv($header);
