--- conflicted
+++ resolved
@@ -600,12 +600,7 @@
 			}
 		}
 
-<<<<<<< HEAD
 		$applicationids = zbx_objectValues($httpTests, 'applicationid');
-=======
-		if (!empty($appIds)) {
-			$appHostIds = [];
->>>>>>> d4560bb4
 
 		if ($applicationids) {
 			$applications = API::getApiService()->select('applications', [
