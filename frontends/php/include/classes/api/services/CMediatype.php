<?php
/*
** Zabbix
** Copyright (C) 2001-2019 Zabbix SIA
**
** This program is free software; you can redistribute it and/or modify
** it under the terms of the GNU General Public License as published by
** the Free Software Foundation; either version 2 of the License, or
** (at your option) any later version.
**
** This program is distributed in the hope that it will be useful,
** but WITHOUT ANY WARRANTY; without even the implied warranty of
** MERCHANTABILITY or FITNESS FOR A PARTICULAR PURPOSE. See the
** GNU General Public License for more details.
**
** You should have received a copy of the GNU General Public License
** along with this program; if not, write to the Free Software
** Foundation, Inc., 51 Franklin Street, Fifth Floor, Boston, MA  02110-1301, USA.
**/


/**
 * Class containing methods for operations media types.
 */
class CMediatype extends CApiService {

	protected $tableName = 'media_type';
	protected $tableAlias = 'mt';
	protected $sortColumns = ['mediatypeid'];

	/**
	 * Get Media types data
	 *
	 * @param array $options
	 * @param array $options['mediatypeids'] filter by Mediatype IDs
	 * @param boolean $options['type'] filter by Mediatype type [ USER_TYPE_ZABBIX_USER: 1, USER_TYPE_ZABBIX_ADMIN: 2, USER_TYPE_SUPER_ADMIN: 3 ]
	 * @param boolean $options['output'] output only Mediatype IDs if not set.
	 * @param boolean $options['count'] output only count of objects in result. ( result returned in property 'rowscount' )
	 * @param string $options['pattern'] filter by Host name containing only give pattern
	 * @param int $options['limit'] output will be limited to given number
	 * @param string $options['sortfield'] output will be sorted by given property [ 'mediatypeid', 'alias' ]
	 * @param string $options['sortorder'] output will be sorted in given order [ 'ASC', 'DESC' ]
	 * @return array
	 */
	public function get($options = []) {
		$result = [];

		$sqlParts = [
			'select'	=> ['media_type' => 'mt.mediatypeid'],
			'from'		=> ['media_type' => 'media_type mt'],
			'where'		=> [],
			'group'		=> [],
			'order'		=> [],
			'limit'		=> null
		];

		$defOptions = [
			'mediatypeids'				=> null,
			'mediaids'					=> null,
			'userids'					=> null,
			'editable'					=> false,
			// filter
			'filter'					=> null,
			'search'					=> null,
			'searchByAny'				=> null,
			'startSearch'				=> false,
			'excludeSearch'				=> false,
			'searchWildcardsEnabled'	=> null,
			// output
			'output'					=> API_OUTPUT_EXTEND,
			'selectUsers'				=> null,
			'countOutput'				=> false,
			'groupCount'				=> false,
			'preservekeys'				=> false,
			'sortfield'					=> '',
			'sortorder'					=> '',
			'limit'						=> null
		];
		$options = zbx_array_merge($defOptions, $options);

		// permission check
		if (self::$userData['type'] == USER_TYPE_SUPER_ADMIN) {
		}
		elseif (!$options['editable'] && self::$userData['type'] == USER_TYPE_ZABBIX_ADMIN) {
		}
		elseif ($options['editable'] || self::$userData['type'] != USER_TYPE_SUPER_ADMIN) {
			return [];
		}

		// mediatypeids
		if (!is_null($options['mediatypeids'])) {
			zbx_value2array($options['mediatypeids']);
			$sqlParts['where'][] = dbConditionInt('mt.mediatypeid', $options['mediatypeids']);
		}

		// mediaids
		if (!is_null($options['mediaids'])) {
			zbx_value2array($options['mediaids']);

			$sqlParts['from']['media'] = 'media m';
			$sqlParts['where'][] = dbConditionInt('m.mediaid', $options['mediaids']);
			$sqlParts['where']['mmt'] = 'm.mediatypeid=mt.mediatypeid';
		}

		// userids
		if (!is_null($options['userids'])) {
			zbx_value2array($options['userids']);

			$sqlParts['from']['media'] = 'media m';
			$sqlParts['where'][] = dbConditionInt('m.userid', $options['userids']);
			$sqlParts['where']['mmt'] = 'm.mediatypeid=mt.mediatypeid';
		}

		// filter
		if (is_array($options['filter'])) {
			$this->dbFilter('media_type mt', $options, $sqlParts);
		}

		// search
		if (is_array($options['search'])) {
			zbx_db_search('media_type mt', $options, $sqlParts);
		}

		// limit
		if (zbx_ctype_digit($options['limit']) && $options['limit']) {
			$sqlParts['limit'] = $options['limit'];
		}

		$sqlParts = $this->applyQueryOutputOptions($this->tableName(), $this->tableAlias(), $options, $sqlParts);
		$sqlParts = $this->applyQuerySortOptions($this->tableName(), $this->tableAlias(), $options, $sqlParts);
		$res = DBselect($this->createSelectQueryFromParts($sqlParts), $sqlParts['limit']);
		while ($mediatype = DBfetch($res)) {
			if ($options['countOutput']) {
				if ($options['groupCount']) {
					$result[] = $mediatype;
				}
				else {
					$result = $mediatype['rowscount'];
				}
			}
			else {
				$result[$mediatype['mediatypeid']] = $mediatype;
			}
		}

		if ($options['countOutput']) {
			return $result;
		}

		if ($result) {
			$result = $this->addRelatedObjects($options, $result);
		}

		// removing keys (hash -> array)
		if (!$options['preservekeys']) {
			$result = zbx_cleanHashes($result);
		}
		return $result;
	}

	/**
	 * Validates the input parameters for the create() method.
	 *
	 * @param array $mediatypes
	 *
	 * @throws APIException if the input is invalid.
	 */
	protected function validateCreate(array $mediatypes) {
		if (self::$userData['type'] != USER_TYPE_SUPER_ADMIN) {
			self::exception(ZBX_API_ERROR_PERMISSIONS, _('Only Super Admins can create media types.'));
		}

		if (!$mediatypes) {
			self::exception(ZBX_API_ERROR_PARAMETERS, _('Empty input parameter.'));
		}

		$required_fields = ['type', 'name'];

		foreach ($mediatypes as $mediatype) {
			if (!is_array($mediatype)) {
				self::exception(ZBX_API_ERROR_PARAMETERS, _('Incorrect arguments passed to function.'));
			}

			// Check required parameters.
			$missing_keys = array_diff($required_fields, array_keys($mediatype));

			if ($missing_keys) {
				self::exception(ZBX_API_ERROR_PARAMETERS,
					_s('Media type is missing parameters: %1$s', implode(', ', $missing_keys))
				);
			}
			else {
				foreach ($required_fields as $field) {
					if ($mediatype[$field] === '' || $mediatype[$field] === null) {
						self::exception(ZBX_API_ERROR_PARAMETERS,
							_s('Field "%1$s" is missing a value for media type "%2$s".', $field, $mediatype['name'])
						);
					}
				}
			}
		}

		// Check for duplicate names.
		$duplicate_name = CArrayHelper::findDuplicate($mediatypes, 'name');
		if ($duplicate_name) {
			self::exception(ZBX_API_ERROR_PARAMETERS, _s('Media type "%1$s" already exists.', $duplicate_name['name']));
		}

		$simple_interval_parser = new CSimpleIntervalParser();

		$mediatype_rules = $this->getValidationRules();

		foreach ($mediatypes as $mediatype) {
			// Check if media type already exists.
			$db_mediatype = API::getApiService()->select('media_type', [
				'output' => ['name'],
				'filter' => ['name' => $mediatype['name']],
				'limit' => 1
			]);

			if ($db_mediatype) {
				self::exception(ZBX_API_ERROR_PARAMETERS, _s('Media type "%1$s" already exists.', $mediatype['name']));
			}

			// Check additional fields and values depeding on type.
			$this->checkRequiredFieldsByType($mediatype);

			$validation_rules = array_key_exists($mediatype['type'], $mediatype_rules)
				? $mediatype_rules[$mediatype['type']]
				: [];
			$validated_data = array_intersect_key($mediatype, $validation_rules);

			switch ($mediatype['type']) {
				case MEDIA_TYPE_EMAIL:
					if (array_key_exists('smtp_authentication', $mediatype)) {
						$smtp_authentication_validator = new CLimitedSetValidator([
							'values' => [SMTP_AUTHENTICATION_NONE, SMTP_AUTHENTICATION_NORMAL]
						]);

						if (!$smtp_authentication_validator->validate($mediatype['smtp_authentication'])) {
							self::exception(ZBX_API_ERROR_PARAMETERS, _s(
								'Incorrect value "%1$s" in field "%2$s" for media type "%3$s".',
								$mediatype['smtp_authentication'],
								'smtp_authentication',
								$mediatype['name']
							));
						}
					}

					// Validate optional 'smtp_port' field.
					if (array_key_exists('smtp_port', $mediatype) && !validatePortNumber($mediatype['smtp_port'])) {
						self::exception(ZBX_API_ERROR_PARAMETERS, _s(
							'Incorrect value "%1$s" in field "%2$s" for media type "%3$s".',
							$mediatype['smtp_port'],
							'smtp_port',
							$mediatype['name']
						));
					}

					// Validate optional field 'smtp_security'.
					if (array_key_exists('smtp_security', $mediatype)) {
						$smtp_security_validator = new CLimitedSetValidator([
							'values' => [
								SMTP_CONNECTION_SECURITY_NONE,
								SMTP_CONNECTION_SECURITY_STARTTLS,
								SMTP_CONNECTION_SECURITY_SSL_TLS
							]
						]);

						if (!$smtp_security_validator->validate($mediatype['smtp_security'])) {
							self::exception(ZBX_API_ERROR_PARAMETERS, _s(
								'Incorrect value "%1$s" in field "%2$s" for media type "%3$s".',
								$mediatype['smtp_security'],
								'smtp_security',
								$mediatype['name']
							));
						}
					}

					// Validate optional field 'smtp_verify_peer'.
					if (array_key_exists('smtp_verify_peer', $mediatype)) {
						$smtp_verify_peer_validator = new CLimitedSetValidator([
							'values' => [0, 1]
						]);

						if (!$smtp_verify_peer_validator->validate($mediatype['smtp_verify_peer'])) {
							self::exception(ZBX_API_ERROR_PARAMETERS, _s(
								'Incorrect value "%1$s" in field "%2$s" for media type "%3$s".',
								$mediatype['smtp_verify_peer'],
								'smtp_verify_peer',
								$mediatype['name']
							));
						}
					}

					// Validate optional field 'smtp_verify_host'.
					if (array_key_exists('smtp_verify_host', $mediatype)) {
						$smtp_verify_host_validator = new CLimitedSetValidator([
							'values' => [0, 1]
						]);

						if (!$smtp_verify_host_validator->validate($mediatype['smtp_verify_host'])) {
							self::exception(ZBX_API_ERROR_PARAMETERS, _s(
								'Incorrect value "%1$s" in field "%2$s" for media type "%3$s".',
								$mediatype['smtp_verify_host'],
								'smtp_verify_host',
								$mediatype['name']
							));
						}
					}

					// Validate optional field 'content_type'.
					if (array_key_exists('content_type', $mediatype)) {
						$content_type_validator = new CLimitedSetValidator([
							'values' => [
								SMTP_MESSAGE_FORMAT_PLAIN_TEXT,
								SMTP_MESSAGE_FORMAT_HTML
							]
						]);

						if (!$content_type_validator->validate($mediatype['content_type'])) {
							self::exception(ZBX_API_ERROR_PARAMETERS, _s(
								'Incorrect value "%1$s" in field "%2$s" for media type "%3$s".',
								$mediatype['content_type'],
								'content_type',
								$mediatype['name']
							));
						}
					}
					break;

				case MEDIA_TYPE_EXEC:
					if (array_key_exists('exec_params', $mediatype) && $mediatype['exec_params'] !== '') {
						$pos = strrpos($mediatype['exec_params'], "\n");

						if ($pos === false || strlen($mediatype['exec_params']) != $pos + 1) {
							self::exception(ZBX_API_ERROR_PARAMETERS, _s(
								'Script parameters "%1$s" are missing the last new line feed for media type "%2$s".',
								$mediatype['exec_params'],
								$mediatype['name']
							));
						}
					}
					break;

				case MEDIA_TYPE_WEBHOOK:
					if (array_key_exists('timeout', $validated_data)) {
						$seconds = timeUnitToSeconds($validated_data['timeout']);

						if ($seconds < 1 || $seconds > 60) {
							self::exception(ZBX_API_ERROR_PARAMETERS, _s(
								'Incorrect value "%1$s" for "%2$s" field: must be between %3$s and %4$s.',
								$validated_data['timeout'], 'timeout', '1s', '60s'
							));
						}
					}

					if (array_key_exists('receive_tags', $validated_data)
							&& $validated_data['receive_tags'] == MEDIA_TYPE_TAGS_DISABLED) {
						unset($validation_rules['url'], $validation_rules['url_name']);
					}

					$params = [];

					foreach ($validated_data['params'] as $index => $param) {
						if (array_key_exists($param['name'], $params)) {
							self::exception(ZBX_API_ERROR_PARAMETERS,
								_s('Invalid parameter "%1$s": %2$s.', '/params/'.$index.'/name',
									_s('value "%1$s" already exists', $param['name'])
							));
						}

						$params[$param['name']] = true;
					}
					break;
			}

			if ($validation_rules && !CApiInputValidator::validate([
					'type' => API_OBJECT,
					'fields' => $validation_rules], $validated_data, '', $error)) {
				self::exception(ZBX_API_ERROR_PARAMETERS, $error);
			}

			// Validate optional 'status' field.
			if (array_key_exists('status', $mediatype)) {
				$status_validator = new CLimitedSetValidator([
					'values' => [MEDIA_TYPE_STATUS_ACTIVE, MEDIA_TYPE_STATUS_DISABLED]
				]);

				if (!$status_validator->validate($mediatype['status'])) {
					self::exception(ZBX_API_ERROR_PARAMETERS, _s(
						'Incorrect value "%1$s" in field "%2$s" for media type "%3$s".',
						$mediatype['status'],
						'status',
						$mediatype['name']
					));
				}
			}

			// Validate optional 'maxsessions' field.
			if (array_key_exists('maxsessions', $mediatype)) {
				if ($mediatype['maxsessions'] === '') {
					self::exception(ZBX_API_ERROR_PARAMETERS, _s('Incorrect value for field "%1$s": %2$s.',
						'maxsessions', _('cannot be empty')
					));
				}

				$min = ($mediatype['type'] == MEDIA_TYPE_SMS) ? 1 : 0;
				$max = ($mediatype['type'] == MEDIA_TYPE_SMS) ? 1 : 100;

				if (!ctype_digit((string) $mediatype['maxsessions']) || $mediatype['maxsessions'] > $max
						|| $mediatype['maxsessions'] < $min) {
					self::exception(ZBX_API_ERROR_PARAMETERS, _s('Incorrect value for field "%1$s": %2$s.',
						'maxsessions', _s('must be between "%1$s" and "%2$s"', $min, $max)
					));
				}
			}

			// Validate optional 'maxattempts' field.
			if (array_key_exists('maxattempts', $mediatype)) {
				if ($mediatype['maxattempts'] === '') {
					self::exception(ZBX_API_ERROR_PARAMETERS, _s('Incorrect value for field "%1$s": %2$s.',
						'maxattempts', _('cannot be empty')
					));
				}

				if (!ctype_digit((string) $mediatype['maxattempts']) || $mediatype['maxattempts'] > 10
						|| $mediatype['maxattempts'] < 1) {
					self::exception(ZBX_API_ERROR_PARAMETERS, _s('Incorrect value for field "%1$s": %2$s.',
						'maxattempts', _s('must be between "%1$s" and "%2$s"', 1, 10)
					));
				}
			}

			// Validate optional 'attempt_interval' field.
			if (array_key_exists('attempt_interval', $mediatype)) {
				if ($mediatype['attempt_interval'] === '') {
					self::exception(ZBX_API_ERROR_PARAMETERS, _s('Incorrect value for field "%1$s": %2$s.',
						'attempt_interval', _('cannot be empty')
					));
				}

				if ($simple_interval_parser->parse($mediatype['attempt_interval']) == CParser::PARSE_SUCCESS) {
					$attempt_interval = timeUnitToSeconds($mediatype['attempt_interval']);

					if ($attempt_interval < 0 || $attempt_interval > 60) {
						self::exception(ZBX_API_ERROR_PARAMETERS, _s('Incorrect value for field "%1$s": %2$s.',
							'attempt_interval', _s('must be between "%1$s" and "%2$s"', 0, 60)
						));
					}
				}
				else {
					self::exception(ZBX_API_ERROR_PARAMETERS, _s('Incorrect value for field "%1$s": %2$s.',
						'attempt_interval', _s('must be between "%1$s" and "%2$s"', 0, 60)
					));
				}
			}
		}
	}

	/**
	 * Validates the input parameters for the update() method.
	 *
	 * @param array $mediatypes
	 *
	 * @throws APIException if the input is invalid.
	 */
	protected function validateUpdate(array $mediatypes) {
		if (self::$userData['type'] != USER_TYPE_SUPER_ADMIN) {
			self::exception(ZBX_API_ERROR_PERMISSIONS, _('Only Super Admins can edit media types.'));
		}

		if (!$mediatypes) {
			self::exception(ZBX_API_ERROR_PARAMETERS, _('Empty input parameter.'));
		}

		// Validate given IDs.
		$this->checkObjectIds($mediatypes, 'mediatypeid',
			_('No "%1$s" given for media type.'),
			_('Empty media type ID.'),
			_('Incorrect media type ID.')
		);

		$mediatypeids = zbx_objectValues($mediatypes, 'mediatypeid');

		// Check value map names.
		$db_mediatypes = API::getApiService()->select('media_type', [
			'output' => ['mediatypeid', 'type', 'name', 'exec_path', 'status', 'smtp_port', 'smtp_verify_peer',
				'smtp_verify_host', 'smtp_authentication', 'maxsessions', 'maxattempts', 'attempt_interval',
				'content_type', 'description', 'webhook', 'timeout', 'receive_tags', 'url', 'url_name'
			],
			'mediatypeids' => $mediatypeids,
			'preservekeys' => true
		]);

		$check_names = [];
		$simple_interval_parser = new CSimpleIntervalParser();

		foreach ($mediatypes as $mediatype) {
			// Check if this media type exists.
			if (!array_key_exists($mediatype['mediatypeid'], $db_mediatypes)) {
				self::exception(ZBX_API_ERROR_PERMISSIONS,
					_('No permissions to referred object or it does not exist!')
				);
			}

			// Validate "name" field.
			if (array_key_exists('name', $mediatype)) {
				if (is_array($mediatype['name'])) {
					self::exception(ZBX_API_ERROR_PARAMETERS, _('Incorrect arguments passed to function.'));
				}
				elseif ($mediatype['name'] === '' || $mediatype['name'] === null || $mediatype['name'] === false) {
					self::exception(ZBX_API_ERROR_PARAMETERS,
						_s('Incorrect value for field "%1$s": %2$s.', 'name', _('cannot be empty'))
					);
				}

				$check_names[$mediatype['name']] = true;
			}
		}

		if ($check_names) {
			$db_mediatype_names = API::getApiService()->select('media_type', [
				'output' => ['mediatypeid', 'name'],
				'filter' => ['name' => array_keys($check_names)]
			]);
			$db_mediatype_names = zbx_toHash($db_mediatype_names, 'name');

			foreach ($mediatypes as $mediatype) {
				if (array_key_exists('name', $mediatype)
						&& array_key_exists($mediatype['name'], $db_mediatype_names)
						&& !idcmp($db_mediatype_names[$mediatype['name']]['mediatypeid'], $mediatype['mediatypeid'])) {
					self::exception(ZBX_API_ERROR_PARAMETERS,
						_s('Media type "%1$s" already exists.', $mediatype['name'])
					);
				}
			}
		}

		// Populate "name" field, if not set. Type field should not be populated at this point.
		$mediatypes = $this->extendFromObjects(zbx_toHash($mediatypes, 'mediatypeid'), $db_mediatypes, ['name']);

		$duplicate_name = CArrayHelper::findDuplicate($mediatypes, 'name');
		if ($duplicate_name) {
			self::exception(ZBX_API_ERROR_PARAMETERS,
				_s('Media type "%1$s" already exists.', $duplicate_name['name'])
			);
		}

		$mediatype_rules = $this->getValidationRules();

		foreach ($mediatypes as $mediatype) {
			$db_mediatype = $db_mediatypes[$mediatype['mediatypeid']];

			// Recheck mandatory fields if type changed.
			if (array_key_exists('type', $mediatype) && $db_mediatype['type'] != $mediatype['type']) {
				$this->checkRequiredFieldsByType($mediatype);
			}
			else {
				$optional_fields_by_type = [
					MEDIA_TYPE_EMAIL => ['smtp_server', 'smtp_helo', 'smtp_email'],
					MEDIA_TYPE_EXEC => ['exec_path'],
<<<<<<< HEAD
					MEDIA_TYPE_SMS => ['gsm_modem'],
					MEDIA_TYPE_JABBER => ['username', 'passwd'],
					MEDIA_TYPE_WEBHOOK => [],
					MEDIA_TYPE_EZ_TEXTING => ['exec_path', 'username', 'passwd']
=======
					MEDIA_TYPE_SMS => ['gsm_modem']
>>>>>>> 9f9f4258
				];

				foreach ($optional_fields_by_type[$db_mediatype['type']] as $field) {
					if (array_key_exists($field, $mediatype)
							&& ($mediatype[$field] === '' || $mediatype[$field] === null)) {
						self::exception(ZBX_API_ERROR_PARAMETERS, _s(
							'Field "%1$s" is missing a value for media type "%2$s".',
							$field,
							$mediatype['name']
						));
					}
				}

				// Populate "type" field from DB, since it is not set and is required for further validation.
				$mediatype['type'] = $db_mediatype['type'];
			}

			$validation_rules = array_key_exists($mediatype['type'], $mediatype_rules)
				? $mediatype_rules[$mediatype['type']]
				: [];
			$validated_data = array_intersect_key($mediatype, $validation_rules);

			switch ($mediatype['type']) {
				case MEDIA_TYPE_EMAIL:
					if (array_key_exists('smtp_authentication', $mediatype)) {
						$smtp_authentication_validator = new CLimitedSetValidator([
							'values' => [SMTP_AUTHENTICATION_NONE, SMTP_AUTHENTICATION_NORMAL]
						]);

						if (!$smtp_authentication_validator->validate($mediatype['smtp_authentication'])) {
							self::exception(ZBX_API_ERROR_PARAMETERS, _s(
								'Incorrect value "%1$s" in field "%2$s" for media type "%3$s".',
								$mediatype['smtp_authentication'],
								'smtp_authentication',
								$mediatype['name']
							));
						}
					}

					// Validate optional 'smtp_port' field.
					if (array_key_exists('smtp_port', $mediatype)
							&& $db_mediatype['smtp_port'] != $mediatype['smtp_port']
							&& !validatePortNumber($mediatype['smtp_port'])) {
						self::exception(ZBX_API_ERROR_PARAMETERS, _s(
							'Incorrect value "%1$s" in field "%2$s" for media type "%3$s".',
							$mediatype['smtp_port'],
							'smtp_port',
							$mediatype['name']
						));
					}

					// Validate optional field 'smtp_security'.
					if (array_key_exists('smtp_security', $mediatype)) {
						$smtp_security_validator = new CLimitedSetValidator([
							'values' => [
								SMTP_CONNECTION_SECURITY_NONE,
								SMTP_CONNECTION_SECURITY_STARTTLS,
								SMTP_CONNECTION_SECURITY_SSL_TLS
							]
						]);

						if (!$smtp_security_validator->validate($mediatype['smtp_security'])) {
							self::exception(ZBX_API_ERROR_PARAMETERS, _s(
								'Incorrect value "%1$s" in field "%2$s" for media type "%3$s".',
								$mediatype['smtp_security'],
								'smtp_security',
								$mediatype['name']
							));
						}
					}

					// Validate optional field 'smtp_verify_peer'.
					if (array_key_exists('smtp_verify_peer', $mediatype)
							&& $db_mediatype['smtp_verify_peer'] != $mediatype['smtp_verify_peer']) {
						$smtp_verify_peer_validator = new CLimitedSetValidator([
							'values' => [0, 1]
						]);

						if (!$smtp_verify_peer_validator->validate($mediatype['smtp_verify_peer'])) {
							self::exception(ZBX_API_ERROR_PARAMETERS, _s(
								'Incorrect value "%1$s" in field "%2$s" for media type "%3$s".',
								$mediatype['smtp_verify_peer'],
								'smtp_verify_peer',
								$mediatype['name']
							));
						}
					}

					// Validate optional field 'smtp_verify_host'.
					if (array_key_exists('smtp_verify_host', $mediatype)
							&& $db_mediatype['smtp_verify_host'] != $mediatype['smtp_verify_host']) {
						$smtp_verify_host_validator = new CLimitedSetValidator([
							'values' => [0, 1]
						]);

						if (!$smtp_verify_host_validator->validate($mediatype['smtp_verify_host'])) {
							self::exception(ZBX_API_ERROR_PARAMETERS, _s(
								'Incorrect value "%1$s" in field "%2$s" for media type "%3$s".',
								$mediatype['smtp_verify_host'],
								'smtp_verify_host',
								$mediatype['name']
							));
						}
					}

					// Validate optional field 'content_type'.
					if (array_key_exists('content_type', $mediatype)
							&& $db_mediatype['content_type'] != $mediatype['content_type']) {
						$content_type_validator = new CLimitedSetValidator([
							'values' => [
								SMTP_MESSAGE_FORMAT_PLAIN_TEXT,
								SMTP_MESSAGE_FORMAT_HTML
							]
						]);

						if (!$content_type_validator->validate($mediatype['content_type'])) {
							self::exception(ZBX_API_ERROR_PARAMETERS, _s(
								'Incorrect value "%1$s" in field "%2$s" for media type "%3$s".',
								$mediatype['content_type'],
								'content_type',
								$mediatype['name']
							));
						}
					}
					break;

				case MEDIA_TYPE_EXEC:
					if (array_key_exists('exec_params', $mediatype) && $mediatype['exec_params'] !== '') {
						$pos = strrpos($mediatype['exec_params'], "\n");

						if ($pos === false || strlen($mediatype['exec_params']) != $pos + 1) {
							self::exception(ZBX_API_ERROR_PARAMETERS, _s(
								'Script parameters "%1$s" are missing the last new line feed for media type "%2$s".',
								$mediatype['exec_params'],
								$mediatype['name']
							));
						}
					}
					break;

				case MEDIA_TYPE_WEBHOOK:
					$validated_data += [
						'webhook' => $db_mediatype['webhook'],
						'timeout' => $db_mediatype['timeout'],
						'receive_tags' => $db_mediatype['receive_tags'],
						'params' => []
					];

					$seconds = timeUnitToSeconds($validated_data['timeout']);

					if ($seconds < 1 || $seconds > 60) {
						self::exception(ZBX_API_ERROR_PARAMETERS, _s(
							'Incorrect value "%1$s" for "%2$s" field: must be between %3$s and %4$s.',
							$validated_data['timeout'], 'timeout', '1s', '60s'
						));
					}

					if ($validated_data['receive_tags'] == MEDIA_TYPE_TAGS_DISABLED) {
						unset($validation_rules['url'], $validation_rules['url_name']);
					}

					$params = [];

					foreach ($validated_data['params'] as $index => $param) {
						if (array_key_exists($param['name'], $params)) {
							self::exception(ZBX_API_ERROR_PARAMETERS,
								_s('Invalid parameter "%1$s": %2$s.', '/params/'.$index.'/name',
									_s('value "%1$s" already exists', $param['name'])
							));
						}

						$params[$param['name']] = true;
					}
					break;
			}

			if ($validation_rules && !CApiInputValidator::validate([
					'type' => API_OBJECT,
					'fields' => $validation_rules], $validated_data, '', $error)) {
				self::exception(ZBX_API_ERROR_PARAMETERS, $error);
			}

			// Validate optional 'status' field and only when status is changed.
			if (array_key_exists('status', $mediatype) && $db_mediatype['status'] != $mediatype['status']) {
				$status_validator = new CLimitedSetValidator([
					'values' => [MEDIA_TYPE_STATUS_ACTIVE, MEDIA_TYPE_STATUS_DISABLED]
				]);

				if (!$status_validator->validate($mediatype['status'])) {
					self::exception(ZBX_API_ERROR_PARAMETERS, _s(
						'Incorrect value "%1$s" in field "%2$s" for media type "%3$s".',
						$mediatype['status'],
						'status',
						$mediatype['name']
					));
				}
			}

			// Validate optional 'maxsessions' field.
			if (array_key_exists('maxsessions', $mediatype)
					&& $db_mediatype['maxsessions'] != $mediatype['maxsessions']) {
				if ($mediatype['maxsessions'] === '') {
					self::exception(ZBX_API_ERROR_PARAMETERS, _s('Incorrect value for field "%1$s": %2$s.',
						'maxsessions', _('cannot be empty')
					));
				}

				$min = ($mediatype['type'] == MEDIA_TYPE_SMS) ? 1 : 0;
				$max = ($mediatype['type'] == MEDIA_TYPE_SMS) ? 1 : 100;

				if (!ctype_digit((string) $mediatype['maxsessions']) || $mediatype['maxsessions'] > $max
						|| $mediatype['maxsessions'] < $min) {
					self::exception(ZBX_API_ERROR_PARAMETERS, _s('Incorrect value for field "%1$s": %2$s.',
						'maxsessions', _s('must be between "%1$s" and "%2$s"', $min, $max)
					));
				}
			}
			elseif ($mediatype['type'] == MEDIA_TYPE_SMS && $mediatype['type'] != $db_mediatype['type']
						&& $db_mediatype['maxsessions'] != 1) {
				self::exception(ZBX_API_ERROR_PARAMETERS, _s('Incorrect value for field "%1$s": %2$s.',
					'maxsessions', _s('must be between "%1$s" and "%2$s"', 1, 1)
				));
			}

			// Validate optional 'maxattempts' field.
			if (array_key_exists('maxattempts', $mediatype)
					&& $db_mediatype['maxattempts'] != $mediatype['maxattempts']) {
				if ($mediatype['maxattempts'] === '') {
					self::exception(ZBX_API_ERROR_PARAMETERS, _s('Incorrect value for field "%1$s": %2$s.',
						'maxattempts', _('cannot be empty')
					));
				}

				if (!ctype_digit((string) $mediatype['maxattempts']) || $mediatype['maxattempts'] > 10
						|| $mediatype['maxattempts'] < 1) {
					self::exception(ZBX_API_ERROR_PARAMETERS, _s('Incorrect value for field "%1$s": %2$s.',
						'maxattempts', _s('must be between "%1$s" and "%2$s"', 1, 10)
					));
				}
			}

			// Validate optional 'attempt_interval' field.
			if (array_key_exists('attempt_interval', $mediatype)
					&& $db_mediatype['attempt_interval'] != $mediatype['attempt_interval']) {
				if ($mediatype['attempt_interval'] === '') {
					self::exception(ZBX_API_ERROR_PARAMETERS, _s('Incorrect value for field "%1$s": %2$s.',
						'attempt_interval', _('cannot be empty')
					));
				}

				if ($simple_interval_parser->parse($mediatype['attempt_interval']) == CParser::PARSE_SUCCESS) {
					$attempt_interval = timeUnitToSeconds($mediatype['attempt_interval']);

					if ($attempt_interval < 0 || $attempt_interval > 60) {
						self::exception(ZBX_API_ERROR_PARAMETERS, _s('Incorrect value for field "%1$s": %2$s.',
							'attempt_interval', _s('must be between "%1$s" and "%2$s"', 0, 60)
						));
					}
				}
				else {
					self::exception(ZBX_API_ERROR_PARAMETERS, _s('Incorrect value for field "%1$s": %2$s.',
						'attempt_interval', _s('must be between "%1$s" and "%2$s"', 0, 60)
					));
				}
			}
		}
	}

	/**
	 * Add Media types.
	 *
	 * @param array		$mediatypes							multidimensional array with media types data
	 * @param int		$mediatypes['type']					type
	 * @param string	$mediatypes['name']
	 * @param string	$mediatypes['smtp_server']			SMTP server
	 * @param int		$mediatypes['smtp_port']			SMTP port
	 * @param string	$mediatypes['smtp_helo']			SMTP hello
	 * @param string	$mediatypes['smtp_email']			SMTP email
	 * @param int		$mediatypes['smtp_security']		SMTP connection security
	 * @param int		$mediatypes['smtp_verify_peer']		SMTP verify peer
	 * @param int		$mediatypes['smtp_verify_host']		SMTP verify host
	 * @param int		$mediatypes['smtp_authentication']	SMTP authentication
	 * @param int		$mediatypes['content_type']			Message format
	 * @param string	$mediatypes['exec_path']			script name/message text limit
	 * @param string	$mediatypes['exec_params']			script parameters
	 * @param string	$mediatypes['gsm_modem']			GSM modem
	 * @param string	$mediatypes['username']				username
	 * @param string	$mediatypes['passwd']				password
	 * @param int		$mediatypes['status']				media type status
	 * @param int		$mediatypes['maxsessions']			Limit of simultaneously processed alerts.
	 * @param int		$mediatypes['maxattempts']			Maximum attempts to deliver alert successfully.
	 * @param string	$mediatypes['attempt_interval']		Interval between alert delivery attempts.
	 * @param string    $mediatypes['description']          Media type description.
	 * @param string    $mediatypes['webhook']              Webhook javascript body.
	 * @param string    $mediatypes['timeout']              Webhook javascript HTTP request timeout.
	 * @param string    $mediatypes['receive_tags']         Webhook HTTP response should be parsed as tags.
	 * @param string    $mediatypes['url']                  Webhook additional info in frontend, supports received tags.
	 * @param string    $mediatypes['url_name']	            Webhook 'url' visual name.
	 *
	 * @return array
	 */
	public function create($mediatypes) {
		$mediatypes = zbx_toArray($mediatypes);

		$this->validateCreate($mediatypes);

		$mediatypeids = DB::insert('media_type', $mediatypes);
		$webhook_params = [];

		foreach ($mediatypes as $i => &$mediatype) {
			$mediatypeid = $mediatypeids[$i];
			$mediatype['mediatypeid'] = $mediatypeid;

			if ($mediatype['type'] == MEDIA_TYPE_WEBHOOK && array_key_exists('params', $mediatype)
					&& is_array($mediatype['params'])) {
				foreach ($mediatype['params'] as $param) {
					$webhook_params[] = compact('mediatypeid') + $param;
				}
			}
		}
		unset($mediatype);

		if ($webhook_params) {
			DB::insertBatch('media_type_param', $webhook_params);
		}

		$this->addAuditBulk(AUDIT_ACTION_ADD, AUDIT_RESOURCE_MEDIA_TYPE, $mediatypes);

		return ['mediatypeids' => $mediatypeids];
	}

	/**
	 * Update Media types.
	 *
	 * @param array		$mediatypes							multidimensional array with media types data
	 * @param int		$mediatypes['mediatypeid']			id
	 * @param int		$mediatypes['type']					type
	 * @param string	$mediatypes['name']
	 * @param string	$mediatypes['smtp_server']			SMTP server
	 * @param int		$mediatypes['smtp_port']			SMTP port
	 * @param string	$mediatypes['smtp_helo']			SMTP hello
	 * @param string	$mediatypes['smtp_email']			SMTP email
	 * @param int		$mediatypes['smtp_security']		SMTP connection security
	 * @param int		$mediatypes['smtp_verify_peer']		SMTP verify peer
	 * @param int		$mediatypes['smtp_verify_host']		SMTP verify host
	 * @param int		$mediatypes['smtp_authentication']	SMTP authentication
	 * @param int		$mediatypes['content_type']			Message format
	 * @param string	$mediatypes['exec_path']			script name/message text limit
	 * @param string	$mediatypes['exec_params']			script parameters
	 * @param string	$mediatypes['gsm_modem']			GSM modem
	 * @param string	$mediatypes['username']				username
	 * @param string	$mediatypes['passwd']				password
	 * @param int		$mediatypes['status']				media type status
	 * @param int		$mediatypes['maxsessions']			Limit of simultaneously processed alerts.
	 * @param int		$mediatypes['maxattempts']			Maximum attempts to deliver alert successfully.
	 * @param string	$mediatypes['attempt_interval']		Interval between alert delivery attempts.
	 * @param string    $mediatypes['description']          Media type description.
	 * @param string    $mediatypes['webhook']              Webhook javascript body.
	 * @param string    $mediatypes['timeout']              Webhook javascript HTTP request timeout.
	 * @param string    $mediatypes['receive_tags']         Webhook HTTP response should be parsed as tags.
	 * @param string    $mediatypes['url']                  Webhook additional info in frontend, supports received tags.
	 * @param string    $mediatypes['url_name']	            Webhook 'url' visual name.
	 *
	 * @return array
	 */
	public function update($mediatypes) {
		$mediatypes = zbx_toArray($mediatypes);

		$this->validateUpdate($mediatypes);

		$update = [];
		$webhooks_params = [];
		$defaults = DB::getDefaults('media_type');
		$db_mediatypes = DB::select('media_type', [
			'output' => ['mediatypeid', 'type', 'description', 'smtp_server', 'smtp_helo', 'smtp_email', 'exec_path',
				'gsm_modem', 'username', 'passwd', 'status', 'smtp_port', 'smtp_security', 'smtp_verify_peer',
				'smtp_verify_host', 'smtp_authentication', 'exec_params', 'maxsessions', 'maxattempts',
				'attempt_interval', 'content_type', 'webhook', 'timeout', 'receive_tags', 'url', 'url_name'
			],
			'filter' => ['mediatypeid' => zbx_objectValues($mediatypes, 'mediatypeid')],
			'preservekeys' => true
		]);

		foreach ($mediatypes as $mediatype) {
			$mediatypeid = $mediatype['mediatypeid'];
			$type = array_key_exists('type', $mediatype) ? $mediatype['type'] : $db_mediatypes[$mediatypeid]['type'];
			unset($mediatype['mediatypeid']);

			if ($type == MEDIA_TYPE_WEBHOOK) {
				if ($type != $db_mediatypes[$mediatypeid]['type']) {
					$mediatype = [
						'webhook' => $defaults['webhook'],
						'timeout' => $defaults['timeout'],
						'receive_tags' => $defaults['receive_tags'],
						'params' => []
					] + $mediatype;
				}

				if (array_key_exists('receive_tags', $mediatype)
						&& $mediatype['receive_tags'] == MEDIA_TYPE_TAGS_DISABLED) {
					$mediatype = [
						'url' => $defaults['url'],
						'url_name' => $defaults['url_name'],
					] + $mediatype;
				}

				if (array_key_exists('params', $mediatype)) {
					$params = [];

					foreach ($mediatype['params'] as $param) {
						$params[$param['name']] = $param['value'];
					};

					$webhooks_params[$mediatypeid] = $params;
					unset($mediatype['params']);
				}
			}

			if (!empty($mediatype)) {
				$update[] = [
					'values' => $mediatype,
					'where' => ['mediatypeid' => $mediatypeid]
				];
			}
		}

		DB::update('media_type', $update);
		$mediatypeids = zbx_objectValues($mediatypes, 'mediatypeid');

		if ($webhooks_params) {
			$ins_webhook_params = [];
			$del_webhook_params = [];
			$upd_webhook_params = [];
			$db_webhooks_params = DB::select('media_type_param', [
				'output' => ['mediatype_paramid', 'mediatypeid', 'name', 'value'],
				'filter' => ['mediatypeid' => array_keys($webhooks_params)]
			]);

			foreach ($db_webhooks_params as $param) {
				$mediatypeid = $param['mediatypeid'];

				if (!array_key_exists($mediatypeid, $webhooks_params)) {
					$del_webhook_params[] = $param['mediatype_paramid'];
				}
				elseif (!array_key_exists($param['name'], $webhooks_params[$mediatypeid])) {
					$del_webhook_params[] = $param['mediatype_paramid'];
				}
				elseif ($webhooks_params[$mediatypeid][$param['name']] !== $param['value']) {
					$upd_webhook_params[] = [
						'values' => ['value' => $webhooks_params[$mediatypeid][$param['name']]],
						'where' => ['mediatype_paramid' => $param['mediatype_paramid']]
					];
					unset($webhooks_params[$mediatypeid][$param['name']]);
				}
				else {
					unset($webhooks_params[$mediatypeid][$param['name']]);
				}
			}

			$webhooks_params = array_filter($webhooks_params);

			foreach ($webhooks_params as $mediatypeid => $params) {
				foreach ($params as $name => $value) {
					$ins_webhook_params[] = compact('mediatypeid', 'name', 'value');
				}
			}

			if ($del_webhook_params) {
				DB::delete('media_type_param', ['mediatype_paramid' => array_keys(array_flip($del_webhook_params))]);
			}

			if ($upd_webhook_params) {
				DB::update('media_type_param', $upd_webhook_params);
			}

			if ($ins_webhook_params) {
				DB::insert('media_type_param', $ins_webhook_params);
			}
		}

		$this->addAuditBulk(AUDIT_ACTION_UPDATE, AUDIT_RESOURCE_MEDIA_TYPE, $mediatypes, $db_mediatypes);

		return ['mediatypeids' => $mediatypeids];
	}

	/**
	 * Delete Media types.
	 *
	 * @param array $mediatypeids
	 *
	 * @return array
	 */
	public function delete(array $mediatypeids) {
		if (self::$userData['type'] != USER_TYPE_SUPER_ADMIN) {
			self::exception(ZBX_API_ERROR_PERMISSIONS, _('Only Super Admins can delete media types.'));
		}

		$actions = API::Action()->get([
			'mediatypeids' => $mediatypeids,
			'output' => API_OUTPUT_EXTEND,
			'preservekeys' => true
		]);
		if (!empty($actions)) {
			$action = reset($actions);
			self::exception(ZBX_API_ERROR_PARAMETERS, _s('Media types used by action "%s".', $action['name']));
		}

		$db_mediatypes = DB::select('media_type', [
			'output' => ['mediatypeid', 'description'],
			'filter' => ['mediatypeid' => $mediatypeids],
			'preservekeys' => true
		]);

		DB::delete('media_type', ['mediatypeid' => $mediatypeids]);
		$this->addAuditBulk(AUDIT_ACTION_DELETE, AUDIT_RESOURCE_MEDIA_TYPE, $db_mediatypes);

		return ['mediatypeids' => $mediatypeids];
	}

	/**
	 * Check required fields by type. Values for fields must not be empty.
	 *
	 * @param array		$mediatype							An array of media type data.
	 * @param string	$mediatype['name']					Name of the media type.
	 * @param string	$mediatype['type']					E-mail, Script and SMS.
	 *
	 * @throws APIException if the input is invalid.
	 */
	protected function checkRequiredFieldsByType(array $mediatype) {
		$type_validator = new CLimitedSetValidator([
			'values' => array_keys(media_type2str())
		]);

		if (!$type_validator->validate($mediatype['type'])) {
			self::exception(ZBX_API_ERROR_PARAMETERS, _s(
				'Incorrect value "%1$s" in field "%2$s" for media type "%3$s".',
				$mediatype['type'],
				'type',
				$mediatype['name']
			));
		}

		$required_fields_by_type = [
			MEDIA_TYPE_EMAIL => ['smtp_server', 'smtp_helo', 'smtp_email'],
			MEDIA_TYPE_EXEC => ['exec_path'],
<<<<<<< HEAD
			MEDIA_TYPE_SMS => ['gsm_modem'],
			MEDIA_TYPE_JABBER => ['username', 'passwd'],
			MEDIA_TYPE_WEBHOOK => [],
			MEDIA_TYPE_EZ_TEXTING => ['exec_path', 'username', 'passwd']
=======
			MEDIA_TYPE_SMS => ['gsm_modem']
>>>>>>> 9f9f4258
		];

		foreach ($required_fields_by_type[$mediatype['type']] as $field) {
			// Check if fields set on Create method. For update method they are checked when type is changed.
			if (!array_key_exists($field, $mediatype)) {
				self::exception(ZBX_API_ERROR_PARAMETERS,
					_s('Field "%1$s" is required for media type "%2$s".', $field, $mediatype['name'])
				);
			}
			elseif (array_key_exists($field, $mediatype)
					&& ($mediatype[$field] === '' || $mediatype[$field] === null)) {
				self::exception(ZBX_API_ERROR_PARAMETERS,
					_s('Field "%1$s" is missing a value for media type "%2$s".', $field, $mediatype['name'])
				);
			}
		}
	}

	protected function addRelatedObjects(array $options, array $result) {
		$result = parent::addRelatedObjects($options, $result);

		// adding users
		if ($options['selectUsers'] !== null && $options['selectUsers'] != API_OUTPUT_COUNT) {
			$relationMap = $this->createRelationMap($result, 'mediatypeid', 'userid', 'media');
			$users = API::User()->get([
				'output' => $options['selectUsers'],
				'userids' => $relationMap->getRelatedIds(),
				'preservekeys' => true
			]);
			$result = $relationMap->mapMany($result, $users, 'users');
		}

		if ($this->outputIsRequested('params', $options['output'])) {
			foreach ($result as &$mediatype) {
				$mediatype['params'] = [];
			}
			unset($mediatype);

			$mediatype_params = DB::select('media_type_param', [
				'output' => ['mediatypeid', 'name', 'value'],
				'filter' => ['mediatypeid' => array_keys($result)]
			]);

			foreach ($mediatype_params as $param) {
				$result[$param['mediatypeid']]['params'][] = [
					'name' => $param['name'],
					'value' => $param['value']
				];
			}
		}

		return $result;
	}

	/**
	 * Get media type validation rules.
	 *
	 * @return array
	 */
	protected function getValidationRules() {
		return [
			MEDIA_TYPE_WEBHOOK => [
				'webhook' => [
					'type' => API_STRING_UTF8,
					'flags' => API_REQUIRED | API_NOT_EMPTY,
					'length' => DB::getFieldLength('media_type', 'webhook')
				],
				'timeout' => [
					'type' => API_TIME_UNIT,
					'length' => DB::getFieldLength('media_type', 'timeout')
				],
				'receive_tags' => [
					'type' => API_INT32,
					'in' => implode(',', [MEDIA_TYPE_TAGS_DISABLED, MEDIA_TYPE_TAGS_ENABLED])
				],
				'url' => [
					// Should be checked as string because it can contain maros tags.
					'type' => API_STRING_UTF8,
					'flags' => API_NOT_EMPTY,
					'length' => DB::getFieldLength('media_type', 'url')
				],
				'url_name' => [
					'type' => API_STRING_UTF8,
					'flags' => API_NOT_EMPTY,
					'length' => DB::getFieldLength('media_type', 'url_name')
				],
				'params' => [
					'type' => API_OBJECTS,
					'fields' => [
						'name' => [
							'type' => API_STRING_UTF8,
							'flags' => API_NOT_EMPTY,
							'length' => DB::getFieldLength('media_type_param', 'name')
						],
						'value' => [
							'type' => API_STRING_UTF8,
							'length' => DB::getFieldLength('media_type_param', 'value')
						]
					]
				]
			]
		];
	}
}<|MERGE_RESOLUTION|>--- conflicted
+++ resolved
@@ -487,7 +487,7 @@
 		$db_mediatypes = API::getApiService()->select('media_type', [
 			'output' => ['mediatypeid', 'type', 'name', 'exec_path', 'status', 'smtp_port', 'smtp_verify_peer',
 				'smtp_verify_host', 'smtp_authentication', 'maxsessions', 'maxattempts', 'attempt_interval',
-				'content_type', 'description', 'webhook', 'timeout', 'receive_tags', 'url', 'url_name'
+				'content_type', 'webhook', 'timeout', 'receive_tags', 'url', 'url_name'
 			],
 			'mediatypeids' => $mediatypeids,
 			'preservekeys' => true
@@ -560,14 +560,8 @@
 				$optional_fields_by_type = [
 					MEDIA_TYPE_EMAIL => ['smtp_server', 'smtp_helo', 'smtp_email'],
 					MEDIA_TYPE_EXEC => ['exec_path'],
-<<<<<<< HEAD
-					MEDIA_TYPE_SMS => ['gsm_modem'],
-					MEDIA_TYPE_JABBER => ['username', 'passwd'],
 					MEDIA_TYPE_WEBHOOK => [],
-					MEDIA_TYPE_EZ_TEXTING => ['exec_path', 'username', 'passwd']
-=======
 					MEDIA_TYPE_SMS => ['gsm_modem']
->>>>>>> 9f9f4258
 				];
 
 				foreach ($optional_fields_by_type[$db_mediatype['type']] as $field) {
@@ -860,7 +854,6 @@
 	 * @param int		$mediatypes['maxsessions']			Limit of simultaneously processed alerts.
 	 * @param int		$mediatypes['maxattempts']			Maximum attempts to deliver alert successfully.
 	 * @param string	$mediatypes['attempt_interval']		Interval between alert delivery attempts.
-	 * @param string    $mediatypes['description']          Media type description.
 	 * @param string    $mediatypes['webhook']              Webhook javascript body.
 	 * @param string    $mediatypes['timeout']              Webhook javascript HTTP request timeout.
 	 * @param string    $mediatypes['receive_tags']         Webhook HTTP response should be parsed as tags.
@@ -924,7 +917,6 @@
 	 * @param int		$mediatypes['maxsessions']			Limit of simultaneously processed alerts.
 	 * @param int		$mediatypes['maxattempts']			Maximum attempts to deliver alert successfully.
 	 * @param string	$mediatypes['attempt_interval']		Interval between alert delivery attempts.
-	 * @param string    $mediatypes['description']          Media type description.
 	 * @param string    $mediatypes['webhook']              Webhook javascript body.
 	 * @param string    $mediatypes['timeout']              Webhook javascript HTTP request timeout.
 	 * @param string    $mediatypes['receive_tags']         Webhook HTTP response should be parsed as tags.
@@ -942,7 +934,7 @@
 		$webhooks_params = [];
 		$defaults = DB::getDefaults('media_type');
 		$db_mediatypes = DB::select('media_type', [
-			'output' => ['mediatypeid', 'type', 'description', 'smtp_server', 'smtp_helo', 'smtp_email', 'exec_path',
+			'output' => ['mediatypeid', 'type', 'name', 'smtp_server', 'smtp_helo', 'smtp_email', 'exec_path',
 				'gsm_modem', 'username', 'passwd', 'status', 'smtp_port', 'smtp_security', 'smtp_verify_peer',
 				'smtp_verify_host', 'smtp_authentication', 'exec_params', 'maxsessions', 'maxattempts',
 				'attempt_interval', 'content_type', 'webhook', 'timeout', 'receive_tags', 'url', 'url_name'
@@ -1076,7 +1068,7 @@
 		}
 
 		$db_mediatypes = DB::select('media_type', [
-			'output' => ['mediatypeid', 'description'],
+			'output' => ['mediatypeid', 'name'],
 			'filter' => ['mediatypeid' => $mediatypeids],
 			'preservekeys' => true
 		]);
@@ -1113,14 +1105,8 @@
 		$required_fields_by_type = [
 			MEDIA_TYPE_EMAIL => ['smtp_server', 'smtp_helo', 'smtp_email'],
 			MEDIA_TYPE_EXEC => ['exec_path'],
-<<<<<<< HEAD
-			MEDIA_TYPE_SMS => ['gsm_modem'],
-			MEDIA_TYPE_JABBER => ['username', 'passwd'],
 			MEDIA_TYPE_WEBHOOK => [],
-			MEDIA_TYPE_EZ_TEXTING => ['exec_path', 'username', 'passwd']
-=======
 			MEDIA_TYPE_SMS => ['gsm_modem']
->>>>>>> 9f9f4258
 		];
 
 		foreach ($required_fields_by_type[$mediatype['type']] as $field) {
