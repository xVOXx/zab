<?php
/*
** Zabbix
** Copyright (C) 2001-2015 Zabbix SIA
**
** This program is free software; you can redistribute it and/or modify
** it under the terms of the GNU General Public License as published by
** the Free Software Foundation; either version 2 of the License, or
** (at your option) any later version.
**
** This program is distributed in the hope that it will be useful,
** but WITHOUT ANY WARRANTY; without even the implied warranty of
** MERCHANTABILITY or FITNESS FOR A PARTICULAR PURPOSE. See the
** GNU General Public License for more details.
**
** You should have received a copy of the GNU General Public License
** along with this program; if not, write to the Free Software
** Foundation, Inc., 51 Franklin Street, Fifth Floor, Boston, MA  02110-1301, USA.
**/


/**
 * Class containing methods for operations media types.
 *
 * @package API
 */
class CMediatype extends CApiService {

	protected $tableName = 'media_type';
	protected $tableAlias = 'mt';
	protected $sortColumns = ['mediatypeid'];

	/**
	 * Get Media types data
	 *
	 * @param array $options
	 * @param array $options['mediatypeids'] filter by Mediatype IDs
	 * @param boolean $options['type'] filter by Mediatype type [ USER_TYPE_ZABBIX_USER: 1, USER_TYPE_ZABBIX_ADMIN: 2, USER_TYPE_SUPER_ADMIN: 3 ]
	 * @param boolean $options['output'] output only Mediatype IDs if not set.
	 * @param boolean $options['count'] output only count of objects in result. ( result returned in property 'rowscount' )
	 * @param string $options['pattern'] filter by Host name containing only give pattern
	 * @param int $options['limit'] output will be limited to given number
	 * @param string $options['sortfield'] output will be sorted by given property [ 'mediatypeid', 'alias' ]
	 * @param string $options['sortorder'] output will be sorted in given order [ 'ASC', 'DESC' ]
	 * @return array
	 */
	public function get($options = []) {
		$result = [];
		$userType = self::$userData['type'];

		$sqlParts = [
			'select'	=> ['media_type' => 'mt.mediatypeid'],
			'from'		=> ['media_type' => 'media_type mt'],
			'where'		=> [],
			'group'		=> [],
			'order'		=> [],
			'limit'		=> null
		];

		$defOptions = [
			'mediatypeids'				=> null,
			'mediaids'					=> null,
			'userids'					=> null,
			'editable'					=> null,
			// filter
			'filter'					=> null,
			'search'					=> null,
			'searchByAny'				=> null,
			'startSearch'				=> null,
			'excludeSearch'				=> null,
			'searchWildcardsEnabled'	=> null,
			// output
			'output'					=> API_OUTPUT_EXTEND,
			'selectUsers'				=> null,
			'countOutput'				=> null,
			'groupCount'				=> null,
			'preservekeys'				=> null,
			'sortfield'					=> '',
			'sortorder'					=> '',
			'limit'						=> null
		];
		$options = zbx_array_merge($defOptions, $options);

		// permission check
		if (USER_TYPE_SUPER_ADMIN == $userType) {
		}
		elseif (is_null($options['editable']) && self::$userData['type'] == USER_TYPE_ZABBIX_ADMIN) {
		}
		elseif (!is_null($options['editable']) || self::$userData['type'] != USER_TYPE_SUPER_ADMIN) {
			return [];
		}

		// mediatypeids
		if (!is_null($options['mediatypeids'])) {
			zbx_value2array($options['mediatypeids']);
			$sqlParts['where'][] = dbConditionInt('mt.mediatypeid', $options['mediatypeids']);
		}

		// mediaids
		if (!is_null($options['mediaids'])) {
			zbx_value2array($options['mediaids']);

			$sqlParts['from']['media'] = 'media m';
			$sqlParts['where'][] = dbConditionInt('m.mediaid', $options['mediaids']);
			$sqlParts['where']['mmt'] = 'm.mediatypeid=mt.mediatypeid';
		}

		// userids
		if (!is_null($options['userids'])) {
			zbx_value2array($options['userids']);

			$sqlParts['from']['media'] = 'media m';
			$sqlParts['where'][] = dbConditionInt('m.userid', $options['userids']);
			$sqlParts['where']['mmt'] = 'm.mediatypeid=mt.mediatypeid';
		}

		// filter
		if (is_array($options['filter'])) {
			$this->dbFilter('media_type mt', $options, $sqlParts);
		}

		// search
		if (is_array($options['search'])) {
			zbx_db_search('media_type mt', $options, $sqlParts);
		}

		// limit
		if (zbx_ctype_digit($options['limit']) && $options['limit']) {
			$sqlParts['limit'] = $options['limit'];
		}

		$sqlParts = $this->applyQueryOutputOptions($this->tableName(), $this->tableAlias(), $options, $sqlParts);
		$sqlParts = $this->applyQuerySortOptions($this->tableName(), $this->tableAlias(), $options, $sqlParts);
		$res = DBselect($this->createSelectQueryFromParts($sqlParts), $sqlParts['limit']);
		while ($mediatype = DBfetch($res)) {
			if (!is_null($options['countOutput'])) {
				if (!is_null($options['groupCount'])) {
					$result[] = $mediatype;
				}
				else {
					$result = $mediatype['rowscount'];
				}
			}
			else {
				$result[$mediatype['mediatypeid']] = $mediatype;
			}
		}

		if (!is_null($options['countOutput'])) {
			return $result;
		}

		if ($result) {
			$result = $this->addRelatedObjects($options, $result);
		}

		// removing keys (hash -> array)
		if (is_null($options['preservekeys'])) {
			$result = zbx_cleanHashes($result);
		}
		return $result;
	}

	/**
	 * Check input.
	 *
	 * @param array  $mediatypes
	 * @param string $method
	 */
	protected function checkInput(array $mediatypes, $method) {
		$create = ($method === 'create');
		$update = ($method === 'update');

		if ($create) {
			if (USER_TYPE_SUPER_ADMIN != self::$userData['type']) {
				self::exception(ZBX_API_ERROR_PERMISSIONS, _('Only Super Admins can create media types.'));
			}

			$mediatype_db_fields = ['type' => null, 'description' => null];
		}
		else {
			if (USER_TYPE_SUPER_ADMIN != self::$userData['type']) {
				self::exception(ZBX_API_ERROR_PERMISSIONS, _('Only Super Admins can edit media types.'));
			}

			$mediatype_db_fields = ['mediatypeid' => null];
		}

		foreach ($mediatypes as $mediatype) {
			if (!check_db_fields($mediatype_db_fields, $mediatype)) {
				self::exception(ZBX_API_ERROR_PARAMETERS, _('Wrong fields for media type.'));
			}

			if ($create) {
				$mediatype_exist = $this->get([
					'filter' => ['description' => $mediatype['description']],
					'output' => ['description']
				]);

				$mediatype_description = $mediatype['description'];
			}
			else {
				if (isset($mediatype['description'])) {
					$existMediatypes = $this->get([
						'filter' => ['description' => $mediatype['description']],
						'preservekeys' => true,
						'output' => ['mediatypeid']
					]);
					$existMediatype = reset($existMediatypes);

					$mediatype_exist = ($existMediatype
							&& bccomp($existMediatype['mediatypeid'], $mediatype['mediatypeid']) != 0);
					$mediatype_description = $mediatype['description'];
				}
			}

			if ($mediatype_exist) {
				self::exception(ZBX_API_ERROR_PARAMETERS, _s('Media type "%s" already exists.',
					$mediatype_description
				));
			}

			if((in_array($mediatype['type'], [MEDIA_TYPE_JABBER, MEDIA_TYPE_EZ_TEXTING])
						|| ($mediatype['type'] == MEDIA_TYPE_EMAIL
						&& $mediatype['smtp_authentication'] == SMTP_AUTHENTICATION_NORMAL))
					&& (!isset($mediatype['passwd']) || $mediatype['passwd'] === '')) {
				self::exception(ZBX_API_ERROR_PARAMETERS, _('Password required for media type.'));
			}

			if ($mediatype['type'] == MEDIA_TYPE_EMAIL && isset($mediatype['smtp_port'])
					&& !validatePortNumber($mediatype['smtp_port'])) {
				self::exception(ZBX_API_ERROR_PARAMETERS, _s('Incorrect media type port "%s" provided.',
					$mediatype['port']
				));
			}
		}
	}

	/**
	 * Add Media types
	 *
	 * @param array $mediatypes
	 * @param int $mediatypes['type']
	 * @param string $mediatypes['description']
	 * @param string $mediatypes['smtp_server']
	 * @param int $mediatypes['smtp_port']
	 * @param string $mediatypes['smtp_helo']
	 * @param string $mediatypes['smtp_email']
	 * @param int $mediatypes['smtp_security']
	 * @param int $mediatypes['smtp_verify_peer']
	 * @param int $mediatypes['smtp_verify_host']
	 * @param int $mediatypes['smtp_authentication']
	 * @param string $mediatypes['exec_path']
	 * @param string $mediatypes['gsm_modem']
	 * @param string $mediatypes['username']
	 * @param string $mediatypes['passwd']
	 * @param int $mediatypes['status']
	 * @return array|boolean
	 */
	public function create($mediatypes) {
		$mediatypes = zbx_toArray($mediatypes);

<<<<<<< HEAD
		$this->checkInput($mediatypes, __FUNCTION__);
=======
		foreach ($mediatypes as $mediatype) {
			$mediatypeDbFields = [
				'type' => null,
				'description' => null
			];
			if (!check_db_fields($mediatypeDbFields, $mediatype)) {
				self::exception(ZBX_API_ERROR_PARAMETERS, _('Wrong fields for media type.'));
			}

			if (in_array($mediatype['type'], [MEDIA_TYPE_JABBER, MEDIA_TYPE_EZ_TEXTING])
					&& (!isset($mediatype['passwd']) || empty($mediatype['passwd']))) {
				self::exception(ZBX_API_ERROR_PARAMETERS, _('Password required for media type.'));
			}

			$mediatypeExist = $this->get([
				'filter' => ['description' => $mediatype['description']],
				'output' => API_OUTPUT_EXTEND
			]);
			if (!empty($mediatypeExist)) {
				self::exception(ZBX_API_ERROR_PARAMETERS, _s('Media type "%s" already exists.', $mediatypeExist[0]['description']));
			}
		}
>>>>>>> d78673f3

		$mediatypeids = DB::insert('media_type', $mediatypes);

		return ['mediatypeids' => $mediatypeids];
	}

	/**
	 * Update Media types
	 *
	 * @param array $mediatypes
	 * @param int $mediatypes['type']
	 * @param string $mediatypes['description']
	 * @param string $mediatypes['smtp_server']
	 * @param int $mediatypes['smtp_port']
	 * @param string $mediatypes['smtp_helo']
	 * @param string $mediatypes['smtp_email']
	 * @param int $mediatypes['smtp_security']
	 * @param int $mediatypes['smtp_verify_peer']
	 * @param int $mediatypes['smtp_verify_host']
	 * @param int $mediatypes['smtp_authentication']
	 * @param string $mediatypes['exec_path']
	 * @param string $mediatypes['gsm_modem']
	 * @param string $mediatypes['username']
	 * @param string $mediatypes['passwd']
	 * @param int $mediatypes['status']
	 * @return array
	 */
	public function update($mediatypes) {
		$mediatypes = zbx_toArray($mediatypes);

<<<<<<< HEAD
		$this->checkInput($mediatypes, __FUNCTION__);

		$update = array();
		foreach ($mediatypes as $mediatype) {
=======
		$update = [];
		foreach ($mediatypes as $mediatype) {
			$mediatypeDbFields = [
				'mediatypeid' => null
			];
			if (!check_db_fields($mediatypeDbFields, $mediatype)) {
				self::exception(ZBX_API_ERROR_PARAMETERS, _('Wrong fields for media type.'));
			}

			if (isset($mediatype['description'])) {
				$options = [
					'filter' => ['description' => $mediatype['description']],
					'preservekeys' => true,
					'output' => ['mediatypeid']
				];
				$existMediatypes = $this->get($options);
				$existMediatype = reset($existMediatypes);

				if ($existMediatype && bccomp($existMediatype['mediatypeid'], $mediatype['mediatypeid']) != 0) {
					self::exception(ZBX_API_ERROR_PARAMETERS, _s('Media type "%s" already exists.', $mediatype['description']));
				}
			}

			if (array_key_exists('passwd', $mediatype) && empty($mediatype['passwd'])) {
				self::exception(ZBX_API_ERROR_PARAMETERS, _('Password required for media type.'));
			}

			if (array_key_exists('type', $mediatype) && !in_array($mediatype['type'], [MEDIA_TYPE_JABBER, MEDIA_TYPE_EZ_TEXTING])) {
				$mediatype['passwd'] = '';
			}

>>>>>>> d78673f3
			$mediatypeid = $mediatype['mediatypeid'];
			unset($mediatype['mediatypeid']);

			if (!empty($mediatype)) {
				$update[] = [
					'values' => $mediatype,
					'where' => ['mediatypeid' => $mediatypeid]
				];
			}
		}

		DB::update('media_type', $update);
		$mediatypeids = zbx_objectValues($mediatypes, 'mediatypeid');

		return ['mediatypeids' => $mediatypeids];
	}

	/**
	 * Delete Media types.
	 *
	 * @param array $mediatypeids
	 *
	 * @return array
	 */
	public function delete(array $mediatypeids) {
		if (self::$userData['type'] != USER_TYPE_SUPER_ADMIN) {
			self::exception(ZBX_API_ERROR_PERMISSIONS, _('Only Super Admins can delete media types.'));
		}

		$actions = API::Action()->get([
			'mediatypeids' => $mediatypeids,
			'output' => API_OUTPUT_EXTEND,
			'preservekeys' => true
		]);
		if (!empty($actions)) {
			$action = reset($actions);
			self::exception(ZBX_API_ERROR_PARAMETERS, _s('Media types used by action "%s".', $action['name']));
		}

		DB::delete('media_type', ['mediatypeid' => $mediatypeids]);

		return ['mediatypeids' => $mediatypeids];
	}

	protected function addRelatedObjects(array $options, array $result) {
		$result = parent::addRelatedObjects($options, $result);

		// adding users
		if ($options['selectUsers'] !== null && $options['selectUsers'] != API_OUTPUT_COUNT) {
			$relationMap = $this->createRelationMap($result, 'mediatypeid', 'userid', 'media');
			$users = API::User()->get([
				'output' => $options['selectUsers'],
				'userids' => $relationMap->getRelatedIds(),
				'preservekeys' => true
			]);
			$result = $relationMap->mapMany($result, $users, 'users');
		}

		return $result;
	}
}<|MERGE_RESOLUTION|>--- conflicted
+++ resolved
@@ -260,32 +260,7 @@
 	public function create($mediatypes) {
 		$mediatypes = zbx_toArray($mediatypes);
 
-<<<<<<< HEAD
 		$this->checkInput($mediatypes, __FUNCTION__);
-=======
-		foreach ($mediatypes as $mediatype) {
-			$mediatypeDbFields = [
-				'type' => null,
-				'description' => null
-			];
-			if (!check_db_fields($mediatypeDbFields, $mediatype)) {
-				self::exception(ZBX_API_ERROR_PARAMETERS, _('Wrong fields for media type.'));
-			}
-
-			if (in_array($mediatype['type'], [MEDIA_TYPE_JABBER, MEDIA_TYPE_EZ_TEXTING])
-					&& (!isset($mediatype['passwd']) || empty($mediatype['passwd']))) {
-				self::exception(ZBX_API_ERROR_PARAMETERS, _('Password required for media type.'));
-			}
-
-			$mediatypeExist = $this->get([
-				'filter' => ['description' => $mediatype['description']],
-				'output' => API_OUTPUT_EXTEND
-			]);
-			if (!empty($mediatypeExist)) {
-				self::exception(ZBX_API_ERROR_PARAMETERS, _s('Media type "%s" already exists.', $mediatypeExist[0]['description']));
-			}
-		}
->>>>>>> d78673f3
 
 		$mediatypeids = DB::insert('media_type', $mediatypes);
 
@@ -316,44 +291,10 @@
 	public function update($mediatypes) {
 		$mediatypes = zbx_toArray($mediatypes);
 
-<<<<<<< HEAD
 		$this->checkInput($mediatypes, __FUNCTION__);
 
-		$update = array();
-		foreach ($mediatypes as $mediatype) {
-=======
 		$update = [];
 		foreach ($mediatypes as $mediatype) {
-			$mediatypeDbFields = [
-				'mediatypeid' => null
-			];
-			if (!check_db_fields($mediatypeDbFields, $mediatype)) {
-				self::exception(ZBX_API_ERROR_PARAMETERS, _('Wrong fields for media type.'));
-			}
-
-			if (isset($mediatype['description'])) {
-				$options = [
-					'filter' => ['description' => $mediatype['description']],
-					'preservekeys' => true,
-					'output' => ['mediatypeid']
-				];
-				$existMediatypes = $this->get($options);
-				$existMediatype = reset($existMediatypes);
-
-				if ($existMediatype && bccomp($existMediatype['mediatypeid'], $mediatype['mediatypeid']) != 0) {
-					self::exception(ZBX_API_ERROR_PARAMETERS, _s('Media type "%s" already exists.', $mediatype['description']));
-				}
-			}
-
-			if (array_key_exists('passwd', $mediatype) && empty($mediatype['passwd'])) {
-				self::exception(ZBX_API_ERROR_PARAMETERS, _('Password required for media type.'));
-			}
-
-			if (array_key_exists('type', $mediatype) && !in_array($mediatype['type'], [MEDIA_TYPE_JABBER, MEDIA_TYPE_EZ_TEXTING])) {
-				$mediatype['passwd'] = '';
-			}
-
->>>>>>> d78673f3
 			$mediatypeid = $mediatype['mediatypeid'];
 			unset($mediatype['mediatypeid']);
 
