--- conflicted
+++ resolved
@@ -172,16 +172,10 @@
 				$parameters = $options['popup']['parameters'];
 
 				$valid_fields = ['srctbl', 'srcfld1', 'srcfld2', 'dstfrm', 'dstfld1', 'real_hosts', 'monitored_hosts',
-<<<<<<< HEAD
 					'with_monitored_triggers', 'noempty', 'editable', 'templated_hosts', 'hostid', 'parent_discoveryid',
 					'webitems', 'normal_only', 'numeric', 'with_simple_graph_items', 'with_triggers', 'value_types',
-					'excludeids', 'disableids'
+					'excludeids', 'disableids', 'enrich_parent_groups'
 				];
-=======
-					'with_monitored_triggers', 'noempty', 'editable', 'templated_hosts', 'hostid', 'webitems',
-					'normal_only', 'numeric', 'with_simple_graph_items', 'with_triggers', 'value_types', 'excludeids',
-					'disableids', 'enrich_parent_groups'];
->>>>>>> 7322a0df
 
 				foreach ($parameters as $field => $value) {
 					if (!in_array($field, $valid_fields)) {
@@ -284,8 +278,8 @@
 				if (array_key_exists('enrich_parent_groups', $parameters) && $parameters['enrich_parent_groups']) {
 					$popup_parameters['enrich_parent_groups'] = '1';
 					$autocomplete_parameters['enrich_parent_groups'] = '1';
-				}
-			}
+			}
+		}
 		}
 
 		$mapped_options['popup']['parameters'] = $popup_parameters;
