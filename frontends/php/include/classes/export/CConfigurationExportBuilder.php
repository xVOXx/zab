--- conflicted
+++ resolved
@@ -455,31 +455,16 @@
 		CArrayHelper::sort($triggers, ['description', 'expression']);
 
 		foreach ($triggers as $trigger) {
-<<<<<<< HEAD
-			$tr = [
-=======
-			$result[] = [
->>>>>>> c7c21ac2
+			$result[] = [
 				'expression' => $trigger['expression'],
 				'name' => $trigger['description'],
 				'url' => $trigger['url'],
 				'status' => $trigger['status'],
 				'priority' => $trigger['priority'],
 				'description' => $trigger['comments'],
-<<<<<<< HEAD
-				'type' => $trigger['type']
-			];
-
-			if (isset($trigger['dependencies'])) {
-				$tr['dependencies'] = $this->formatDependencies($trigger['dependencies']);
-			}
-
-			$result[] = $tr;
-=======
 				'type' => $trigger['type'],
 				'dependencies' => $this->formatDependencies($trigger['dependencies'])
 			];
->>>>>>> c7c21ac2
 		}
 
 		return $result;
@@ -673,11 +658,8 @@
 	 */
 	protected function formatDependencies(array $dependencies) {
 		$result = [];
-<<<<<<< HEAD
-=======
 
 		CArrayHelper::sort($dependencies, ['description', 'expression']);
->>>>>>> c7c21ac2
 
 		foreach ($dependencies as $dependency) {
 			$result[] = [
