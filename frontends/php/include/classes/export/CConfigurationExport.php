--- conflicted
+++ resolved
@@ -574,12 +574,8 @@
 			'discoveryids' => zbx_objectValues($items, 'itemid'),
 			'output' => ['expression', 'description', 'url', 'status', 'priority', 'comments', 'type'],
 			'selectDiscoveryRule' => API_OUTPUT_EXTEND,
-<<<<<<< HEAD
+			'selectDependencies' => ['description', 'expression'],
 			'selectItems' => ['flags', 'type'],
-=======
-			'selectDependencies' => ['description', 'expression'],
-			'selectItems' => array('flags', 'type'),
->>>>>>> c7c21ac2
 			'inherited' => false,
 			'preservekeys' => true
 		]);
@@ -761,17 +757,10 @@
 
 		$triggers = API::Trigger()->get([
 			'hostids' => $hostIds,
-<<<<<<< HEAD
-			'output' => API_OUTPUT_EXTEND,
+			'output' => ['expression', 'description', 'url', 'status', 'priority', 'comments', 'type'],
 			'filter' => ['flags' => [ZBX_FLAG_DISCOVERY_NORMAL]],
-			'selectDependencies' => API_OUTPUT_EXTEND,
+			'selectDependencies' => ['description', 'expression'],
 			'selectItems' => ['flags', 'type'],
-=======
-			'output' => ['expression', 'description', 'url', 'status', 'priority', 'comments', 'type'],
-			'filter' => array('flags' => array(ZBX_FLAG_DISCOVERY_NORMAL)),
-			'selectDependencies' => ['description', 'expression'],
-			'selectItems' => array('flags', 'type'),
->>>>>>> c7c21ac2
 			'inherited' => false,
 			'preservekeys' => true
 		]);
