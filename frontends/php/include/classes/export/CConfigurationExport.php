<?php
/*
** Zabbix
** Copyright (C) 2001-2017 Zabbix SIA
**
** This program is free software; you can redistribute it and/or modify
** it under the terms of the GNU General Public License as published by
** the Free Software Foundation; either version 2 of the License, or
** (at your option) any later version.
**
** This program is distributed in the hope that it will be useful,
** but WITHOUT ANY WARRANTY; without even the implied warranty of
** MERCHANTABILITY or FITNESS FOR A PARTICULAR PURPOSE. See the
** GNU General Public License for more details.
**
** You should have received a copy of the GNU General Public License
** along with this program; if not, write to the Free Software
** Foundation, Inc., 51 Franklin Street, Fifth Floor, Boston, MA  02110-1301, USA.
**/


class CConfigurationExport {

	/**
	 * @var CExportWriter
	 */
	protected $writer;

	/**
	 * @var CConfigurationExportBuilder
	 */
	protected $builder;

	/**
	 * Array with data that must be exported.
	 *
	 * @var array
	 */
	protected $data;

	/**
	 * Array with data fields that must be exported.
	 *
	 * @var array
	 */
	protected $dataFields;

	/**
	 * Constructor.
	 *
	 * @param array $options ids of elements that should be exported.
	 */
	public function __construct(array $options) {
		$this->options = [
			'hosts' => [],
			'templates' => [],
			'groups' => [],
			'screens' => [],
			'images' => [],
			'maps' => [],
			'valueMaps' => []
		];

		$this->options = array_merge($this->options, $options);

		$this->data = [
			'groups' => [],
			'templates' => [],
			'hosts' => [],
			'triggers' => [],
			'triggerPrototypes' => [],
			'graphs' => [],
			'graphPrototypes' => [],
			'screens' => [],
			'images' => [],
			'maps' => [],
			'valueMaps' => []
		];

		$this->dataFields = [
			'item' => ['hostid', 'type', 'snmp_community', 'snmp_oid', 'name', 'key_', 'delay', 'history', 'trends',
				'status', 'value_type', 'trapper_hosts', 'units', 'snmpv3_contextname', 'snmpv3_securityname',
				'snmpv3_securitylevel', 'snmpv3_authprotocol', 'snmpv3_authpassphrase', 'snmpv3_privprotocol',
<<<<<<< HEAD
				'snmpv3_privpassphrase', 'valuemapid', 'delay_flex', 'params', 'ipmi_sensor', 'authtype', 'username',
				'password', 'publickey', 'privatekey', 'interfaceid', 'port', 'description', 'inventory_link', 'flags',
				'logtimefmt', 'jmx_endpoint'
=======
				'snmpv3_privpassphrase', 'valuemapid', 'params', 'ipmi_sensor', 'authtype', 'username', 'password',
				'publickey', 'privatekey', 'interfaceid', 'port', 'description', 'inventory_link', 'flags', 'logtimefmt'
>>>>>>> eec77e54
			],
			'drule' => ['itemid', 'hostid', 'type', 'snmp_community', 'snmp_oid', 'name', 'key_', 'delay', 'history',
				'trends', 'status', 'value_type', 'trapper_hosts', 'units', 'snmpv3_contextname', 'snmpv3_securityname',
				'snmpv3_securitylevel', 'snmpv3_authprotocol', 'snmpv3_authpassphrase', 'snmpv3_privprotocol',
<<<<<<< HEAD
				'snmpv3_privpassphrase', 'formula', 'valuemapid', 'delay_flex', 'params', 'ipmi_sensor', 'authtype',
				'username', 'password', 'publickey', 'privatekey', 'interfaceid', 'port', 'description',
				'inventory_link', 'flags', 'filter', 'lifetime', 'jmx_endpoint'
=======
				'snmpv3_privpassphrase', 'formula', 'valuemapid', 'params', 'ipmi_sensor', 'authtype', 'username',
				'password', 'publickey', 'privatekey', 'interfaceid', 'port', 'description', 'inventory_link', 'flags',
				'filter', 'lifetime'
>>>>>>> eec77e54
			],
			'item_prototype' => ['hostid', 'type', 'snmp_community', 'snmp_oid', 'name', 'key_', 'delay', 'history',
				'trends', 'status', 'value_type', 'trapper_hosts', 'units', 'snmpv3_contextname', 'snmpv3_securityname',
				'snmpv3_securitylevel', 'snmpv3_authprotocol', 'snmpv3_authpassphrase', 'snmpv3_privprotocol',
<<<<<<< HEAD
				'snmpv3_privpassphrase', 'valuemapid', 'delay_flex', 'params', 'ipmi_sensor', 'authtype', 'username',
				'password', 'publickey', 'privatekey', 'interfaceid', 'port', 'description', 'inventory_link', 'flags',
				'logtimefmt', 'jmx_endpoint'
=======
				'snmpv3_privpassphrase', 'valuemapid', 'params', 'ipmi_sensor', 'authtype', 'username', 'password',
				'publickey', 'privatekey', 'interfaceid', 'port', 'description', 'inventory_link', 'flags', 'logtimefmt'
>>>>>>> eec77e54
			]
		];
	}

	/**
	 * Setter for $writer property.
	 *
	 * @param CExportWriter $writer
	 */
	public function setWriter(CExportWriter $writer) {
		$this->writer = $writer;
	}

	/**
	 * Setter for builder property.
	 *
	 * @param CConfigurationExportBuilder $builder
	 */
	public function setBuilder(CConfigurationExportBuilder $builder) {
		$this->builder = $builder;
	}

	/**
	 * Export elements whose ids were passed to constructor.
	 * The resulting export format depends on the export writer that was set,
	 * the export structure depends on the builder that was set.
	 *
	 * @return string
	 */
	public function export() {
		$this->gatherData();

		if ($this->data['groups']) {
			$this->builder->buildGroups($this->data['groups']);
		}

		if ($this->data['templates']) {
			$this->builder->buildTemplates($this->data['templates']);
		}

		if ($this->data['hosts']) {
			$this->builder->buildHosts($this->data['hosts']);
		}

		if ($this->data['triggers']) {
			$this->builder->buildTriggers($this->data['triggers']);
		}

		if ($this->data['graphs']) {
			$this->builder->buildGraphs($this->data['graphs']);
		}

		if ($this->data['screens']) {
			$this->builder->buildScreens($this->data['screens']);
		}

		if ($this->data['images']) {
			$this->builder->buildImages($this->data['images']);
		}

		if ($this->data['maps']) {
			$this->builder->buildMaps($this->data['maps']);
		}

		if ($this->data['valueMaps']) {
			$this->builder->buildValueMaps($this->data['valueMaps']);
		}

		return $this->writer->write($this->builder->getExport());
	}

	/**
	 * Gathers data required for export from database depends on $options passed to constructor.
	 */
	protected function gatherData() {
		$options = $this->filterOptions($this->options);

		if ($options['groups']) {
			$this->gatherGroups($options['groups']);
		}

		// Gather value maps before items if possible.
		if ($options['valueMaps']) {
			$this->gatherValueMaps($options['valueMaps']);
		}

		if ($options['templates']) {
			$this->gatherTemplates($options['templates']);
		}

		if ($options['hosts']) {
			$this->gatherHosts($options['hosts']);
		}

		if ($options['templates'] || $options['hosts']) {
			$this->gatherGraphs($options['hosts'], $options['templates']);
			$this->gatherTriggers($options['hosts'], $options['templates']);
		}

		if ($options['screens']) {
			$this->gatherScreens($options['screens']);
		}

		if ($options['maps']) {
			$this->gatherMaps($options['maps']);
		}
	}

	/**
	 * Excludes objects that cannot be exported.
	 *
	 * @param array $options
	 *
	 * @return array
	 */
	protected function filterOptions(array $options) {
		if ($options['hosts']) {
			// exclude discovered hosts
			$hosts = API::Host()->get([
				'output' => ['hostid'],
				'hostids' => $options['hosts'],
				'filter' => ['flags' => ZBX_FLAG_DISCOVERY_NORMAL]
			]);

			$options['hosts'] = zbx_objectValues($hosts, 'hostid');
		}

		return $options;
	}

	/**
	 * Get groups for export from database.
	 *
	 * @param array $groupIds
	 */
	protected function gatherGroups(array $groupIds) {
		$this->data['groups'] = API::HostGroup()->get([
			'output' => ['name'],
			'groupids' => $groupIds,
			'preservekeys' => true
		]);
	}

	/**
	 * Get templates for export from database.
	 *
	 * @param array $templateIds
	 */
	protected function gatherTemplates(array $templateIds) {
		$templates = API::Template()->get([
			'templateids' => $templateIds,
			'output' => ['host', 'name', 'description'],
			'selectMacros' => API_OUTPUT_EXTEND,
			'selectGroups' => ['groupid', 'name'],
			'selectParentTemplates' => API_OUTPUT_EXTEND,
			'preservekeys' => true
		]);

		foreach ($templates as &$template) {
			// merge host groups with all groups
			$this->data['groups'] += zbx_toHash($template['groups'], 'groupid');

			$template['screens'] = [];
			$template['applications'] = [];
			$template['discoveryRules'] = [];
			$template['items'] = [];
			$template['httptests'] = [];
		}
		unset($template);

		if ($templates) {
			$templates = $this->gatherTemplateScreens($templates);
			$templates = $this->gatherApplications($templates);
			$templates = $this->gatherItems($templates);
			$templates = $this->gatherDiscoveryRules($templates);
			$templates = $this->gatherHttpTests($templates);
		}

		$this->data['templates'] = $templates;
	}

	/**
	 * Get Hosts for export from database.
	 *
	 * @param array $hostIds
	 */
	protected function gatherHosts(array $hostIds) {
		$hosts = API::Host()->get([
			'output' => [
				'proxy_hostid', 'host', 'status', 'ipmi_authtype', 'ipmi_privilege', 'ipmi_username', 'ipmi_password',
				'name', 'description', 'tls_connect', 'tls_accept', 'tls_issuer', 'tls_subject', 'tls_psk_identity',
				'tls_psk'
			],
			'selectInterfaces' => ['interfaceid', 'main', 'type', 'useip', 'ip', 'dns', 'port', 'bulk'],
			'selectInventory' => true,
			'selectMacros' => API_OUTPUT_EXTEND,
			'selectGroups' => ['groupid', 'name'],
			'selectParentTemplates' => API_OUTPUT_EXTEND,
			'hostids' => $hostIds,
			'preservekeys' => true
		]);

		foreach ($hosts as &$host) {
			// merge host groups with all groups
			$this->data['groups'] += zbx_toHash($host['groups'], 'groupid');

			$host['applications'] = [];
			$host['discoveryRules'] = [];
			$host['items'] = [];
			$host['httptests'] = [];
		}
		unset($host);

		if ($hosts) {
			$hosts = $this->gatherProxies($hosts);
			$hosts = $this->gatherApplications($hosts);
			$hosts = $this->gatherItems($hosts);
			$hosts = $this->gatherDiscoveryRules($hosts);
			$hosts = $this->gatherHttpTests($hosts);
		}

		$this->data['hosts'] = $hosts;
	}

	/**
	 * Get template screens from database.
	 *
	 * @param array $templates
	 *
	 * @return array
	 */
	protected function gatherTemplateScreens(array $templates) {
		$screens = API::TemplateScreen()->get([
			'output' => API_OUTPUT_EXTEND,
			'selectScreenItems' => API_OUTPUT_EXTEND,
			'templateids' => array_keys($templates),
			'noInheritance' => true,
			'preservekeys' => true
		]);

		$this->prepareScreenExport($screens);

		foreach ($screens as $screen) {
			$templates[$screen['templateid']]['screens'][] = $screen;
		}

		return $templates;
	}

	/**
	 * Get proxies from database.
	 *
	 * @param array $hosts
	 *
	 * @return array
	 */
	protected function gatherProxies(array $hosts) {
		$proxy_hostids = [];
		$db_proxies = [];

		foreach ($hosts as $host) {
			if ($host['proxy_hostid'] != 0) {
				$proxy_hostids[$host['proxy_hostid']] = true;
			}
		}

		if ($proxy_hostids) {
			$db_proxies = DBfetchArray(DBselect(
				'SELECT h.hostid,h.host'.
				' FROM hosts h'.
				' WHERE '.dbConditionInt('h.hostid', array_keys($proxy_hostids))
			));
			$db_proxies = zbx_toHash($db_proxies, 'hostid');
		}

		foreach ($hosts as &$host) {
			$host['proxy'] = ($host['proxy_hostid'] != 0 && array_key_exists($host['proxy_hostid'], $db_proxies))
				? ['name' => $db_proxies[$host['proxy_hostid']]['host']]
				: [];
		}
		unset($host);

		return $hosts;
	}

	/**
	 * Get host applications from database.
	 *
	 * @param array $hosts
	 *
	 * @return array
	 */
	protected function gatherApplications(array $hosts) {
		$applications = API::Application()->get([
			'output' => ['hostid', 'name'],
			'hostids' => array_keys($hosts),
			'filter' => ['flags' => ZBX_FLAG_DISCOVERY_NORMAL],
			'inherited' => false,
			'preservekeys' => true
		]);

		foreach ($applications as $application) {
			$hosts[$application['hostid']]['applications'][] = ['name' => $application['name']];
		}

		return $hosts;
	}

	/**
	 * Get hosts items from database.
	 *
	 * @param array $hosts
	 *
	 * @return array
	 */
	protected function gatherItems(array $hosts) {
		$items = API::Item()->get([
			'output' => $this->dataFields['item'],
			'selectApplications' => ['name', 'flags'],
			'selectPreprocessing' => ['type', 'params'],
			'hostids' => array_keys($hosts),
			'inherited' => false,
			'filter' => ['flags' => ZBX_FLAG_DISCOVERY_NORMAL],
			'preservekeys' => true
		]);

		$items = $this->prepareItems($items);

		foreach ($items as $item) {
			$hosts[$item['hostid']]['items'][] = $item;
		}

		return $hosts;
	}

	/**
	 * Get items related objects data from database. and set 'valueMaps' data.
	 *
	 * @param array $items
	 *
	 * @return array
	 */
	protected function prepareItems(array $items) {
		$valuemapids = [];

		foreach ($items as $idx => $item) {
			// Remove items linked to discovered applications.
			foreach ($item['applications'] as $application) {
				if ($application['flags'] == ZBX_FLAG_DISCOVERY_CREATED) {
					unset($items[$idx]);
					continue 2;
				}
			}

			$valuemapids[$item['valuemapid']] = true;
		}

		// Value map IDs that are zeroes, should be skipped.
		unset($valuemapids[0]);

		if ($this->data['valueMaps']) {
			/*
			 * If there is an option "valueMaps", some value maps may already been selected. Copy the result and remove
			 * value map IDs that should not be selected again.
			 */

			foreach ($this->data['valueMaps'] as $valuemapid => $valuemap) {
				if (array_key_exists($valuemapid, $valuemapids)) {
					unset($valuemapids[$valuemapid]);
				}
			}
		}

		if ($valuemapids) {
			$this->data['valueMaps'] += API::ValueMap()->get([
				'output' => ['valuemapid', 'name'],
				'selectMappings' => ['value', 'newvalue'],
				'valuemapids' => array_keys($valuemapids),
				'preservekeys' => true
			]);
		}

		foreach ($items as $idx => &$item) {
			$item['valuemap'] = [];

			if ($item['valuemapid'] != 0) {
				$item['valuemap'] = ['name' => $this->data['valueMaps'][$item['valuemapid']]['name']];
			}
		}
		unset($item);

		return $items;
	}

	/**
	 * Get hosts discovery rules from database.
	 *
	 * @param array $hosts
	 *
	 * @return array
	 */
	protected function gatherDiscoveryRules(array $hosts) {
		$discovery_rules = API::DiscoveryRule()->get([
			'output' => $this->dataFields['drule'],
			'selectFilter' => ['evaltype', 'formula', 'conditions'],
			'hostids' => array_keys($hosts),
			'inherited' => false,
			'preservekeys' => true
		]);

		$discovery_rules = $this->prepareDiscoveryRules($discovery_rules);

		foreach ($discovery_rules as $discovery_rule) {
			$hosts[$discovery_rule['hostid']]['discoveryRules'][] = $discovery_rule;
		}

		return $hosts;
	}

	/**
	 * Get discovery rules related objects from database.
	 *
	 * @param array $items
	 *
	 * @return array
	 */
	protected function prepareDiscoveryRules(array $items) {
		foreach ($items as &$item) {
			$item['itemPrototypes'] = [];
			$item['graphPrototypes'] = [];
			$item['triggerPrototypes'] = [];
			$item['hostPrototypes'] = [];

			// unset unnecessary condition fields
			foreach ($item['filter']['conditions'] as &$condition) {
				unset($condition['item_conditionid'], $condition['itemid']);
			}
			unset($condition);
		}
		unset($item);

		// gather item prototypes
		$prototypes = API::ItemPrototype()->get([
			'output' => $this->dataFields['item_prototype'],
			'selectApplications' => ['name'],
			'selectApplicationPrototypes' => ['name'],
			'selectDiscoveryRule' => ['itemid'],
			'selectPreprocessing' => ['type', 'params'],
			'discoveryids' => zbx_objectValues($items, 'itemid'),
			'inherited' => false,
			'preservekeys' => true
		]);

		$valuemapids = [];

		foreach ($prototypes as $prototype) {
			$valuemapids[$prototype['valuemapid']] = true;
		}

		// Value map IDs that are zeroes, should be skipped.
		unset($valuemapids[0]);

		if ($this->data['valueMaps']) {
			/*
			 * If there is an option "valueMaps", some value maps may already been selected. Copy the result and remove
			 * value map IDs that should not be selected again.
			 */

			foreach ($this->data['valueMaps'] as $valuemapid => $valuemap) {
				if (array_key_exists($valuemapid, $valuemapids)) {
					unset($valuemapids[$valuemapid]);
				}
			}
		}

		if ($valuemapids) {
			$this->data['valueMaps'] += API::ValueMap()->get([
				'output' => ['valuemapid', 'name'],
				'selectMappings' => ['value', 'newvalue'],
				'valuemapids' => array_keys($valuemapids),
				'preservekeys' => true
			]);
		}

		foreach ($prototypes as $prototype) {
			$prototype['valuemap'] = [];

			if ($prototype['valuemapid'] != 0) {
				$prototype['valuemap']['name'] = $this->data['valueMaps'][$prototype['valuemapid']]['name'];
			}

			$items[$prototype['discoveryRule']['itemid']]['itemPrototypes'][] = $prototype;
		}

		// gather graph prototypes
		$graphs = API::GraphPrototype()->get([
			'discoveryids' => zbx_objectValues($items, 'itemid'),
			'selectDiscoveryRule' => API_OUTPUT_EXTEND,
			'selectGraphItems' => API_OUTPUT_EXTEND,
			'output' => API_OUTPUT_EXTEND,
			'inherited' => false,
			'preservekeys' => true
		]);

		$graphs = $this->prepareGraphs($graphs);

		foreach ($graphs as $graph) {
			$items[$graph['discoveryRule']['itemid']]['graphPrototypes'][] = $graph;
		}

		// gather trigger prototypes
		$triggers = API::TriggerPrototype()->get([
			'output' => ['expression', 'description', 'url', 'status', 'priority', 'comments', 'type', 'recovery_mode',
				'recovery_expression', 'correlation_mode', 'correlation_tag', 'manual_close'
			],
			'selectDiscoveryRule' => API_OUTPUT_EXTEND,
			'selectDependencies' => ['expression', 'description', 'recovery_expression'],
			'selectItems' => ['itemid', 'flags', 'type'],
			'selectTags' => ['tag', 'value'],
			'discoveryids' => zbx_objectValues($items, 'itemid'),
			'inherited' => false,
			'preservekeys' => true
		]);

		$triggers = $this->prepareTriggers($triggers);

		foreach ($triggers as $trigger) {
			$items[$trigger['discoveryRule']['itemid']]['triggerPrototypes'][] = $trigger;
		}

		// gather host prototypes
		$hostPrototypes = API::HostPrototype()->get([
			'discoveryids' => zbx_objectValues($items, 'itemid'),
			'output' => API_OUTPUT_EXTEND,
			'selectGroupLinks' => API_OUTPUT_EXTEND,
			'selectGroupPrototypes' => API_OUTPUT_EXTEND,
			'selectDiscoveryRule' => API_OUTPUT_EXTEND,
			'selectTemplates' => API_OUTPUT_EXTEND,
			'inherited' => false,
			'preservekeys' => true
		]);

		// replace group prototype group IDs with references
		$groupIds = [];

		foreach ($hostPrototypes as $hostPrototype) {
			foreach ($hostPrototype['groupLinks'] as $groupLink) {
				$groupIds[$groupLink['groupid']] = true;
			}
		}

		$groups = $this->getGroupsReferences(array_keys($groupIds));

		// export the groups used in group prototypes
		$this->data['groups'] += $groups;

		foreach ($hostPrototypes as $hostPrototype) {
			foreach ($hostPrototype['groupLinks'] as &$groupLink) {
				$groupLink['groupid'] = $groups[$groupLink['groupid']];
			}
			unset($groupLink);

			$items[$hostPrototype['discoveryRule']['itemid']]['hostPrototypes'][] = $hostPrototype;
		}

		return $items;
	}

	/**
	 * Get web scenarios from database.
	 *
	 * @param array $hosts
	 *
	 * @return array
	 */
	protected function gatherHttpTests(array $hosts) {
		$httptests = API::HttpTest()->get([
			'output' => ['name', 'hostid', 'applicationid', 'delay', 'retries', 'agent', 'http_proxy', 'variables',
				'headers', 'status', 'authentication', 'http_user', 'http_password', 'verify_peer', 'verify_host',
				'ssl_cert_file', 'ssl_key_file', 'ssl_key_password'
			],
			'selectSteps' => ['no', 'name', 'url', 'query_fields', 'posts', 'variables', 'headers', 'follow_redirects',
				'retrieve_mode', 'timeout', 'required', 'status_codes'
			],
			'hostids' => array_keys($hosts),
			'inherited' => false,
			'preservekeys' => true
		]);

		$httptests = $this->gatherHttpTestApplications($httptests);

		foreach ($httptests as $httptest) {
			$hosts[$httptest['hostid']]['httptests'][] = $httptest;
		}

		return $hosts;
	}

	/**
	 * Get web scenario applications from database.
	 *
	 * @param array $httptests
	 *
	 * @return array
	 */
	protected function gatherHttpTestApplications(array $httptests) {
		$applicationids = [];
		$db_applications = [];

		foreach ($httptests as $httptest) {
			if ($httptest['applicationid'] != 0) {
				$applicationids[$httptest['applicationid']] = true;
			}
		}

		if ($applicationids) {
			$db_applications = API::Application()->get([
				'output' => ['name'],
				'applicationids' => array_keys($applicationids),
				'inherited' => false,
				'preservekeys' => true
			]);
		}

		foreach ($httptests as &$httptest) {
			$httptest['application'] =
				($httptest['applicationid'] != 0 && array_key_exists($httptest['applicationid'], $db_applications))
					? ['name' => $db_applications[$httptest['applicationid']]['name']]
					: null;
			unset($httptest['applicationid']);
		}
		unset($httptest);

		return $httptests;
	}

	/**
	 * Get graphs for export from database.
	 *
	 * @param array $hostIds
	 * @param array $templateIds
	 */
	protected function gatherGraphs(array $hostIds, array $templateIds) {
		$hostIds = array_merge($hostIds, $templateIds);

		$graphs = API::Graph()->get([
			'hostids' => $hostIds,
			'filter' => ['flags' => ZBX_FLAG_DISCOVERY_NORMAL],
			'selectGraphItems' => API_OUTPUT_EXTEND,
			'inherited' => false,
			'output' => API_OUTPUT_EXTEND,
			'preservekeys' => true
		]);

		$this->data['graphs'] = $this->prepareGraphs($graphs);
	}

	/**
	 * Unset graphs that have LLD created items or items containing LLD applications
	 * and replace graph itemids with array of host and key.
	 *
	 * @param array $graphs
	 *
	 * @return array
	 */
	protected function prepareGraphs(array $graphs) {
		$graphItemIds = [];

		foreach ($graphs as $graph) {
			foreach ($graph['gitems'] as $gItem) {
				$graphItemIds[$gItem['itemid']] = $gItem['itemid'];
			}

			if ($graph['ymin_itemid']) {
				$graphItemIds[$graph['ymin_itemid']] = $graph['ymin_itemid'];
			}
			if ($graph['ymax_itemid']) {
				$graphItemIds[$graph['ymax_itemid']] = $graph['ymax_itemid'];
			}
		}

		$graphItems = API::Item()->get([
			'output' => ['itemid', 'key_', 'flags', 'type'],
			'selectHosts' => ['host'],
			'selectApplications' => ['flags'],
			'itemids' => $graphItemIds,
			'webitems' => true,
			'preservekeys' => true,
			'filter' => ['flags' => null]
		]);

		foreach ($graphs as $gnum => $graph) {
			if ($graph['ymin_itemid'] && isset($graphItems[$graph['ymin_itemid']])) {
				$axisItem = $graphItems[$graph['ymin_itemid']];

				if ($axisItem['flags'] == ZBX_FLAG_DISCOVERY_CREATED) {
					unset($graphs[$gnum]);
					continue;
				}

				// Remove graphs with items that are linked to discovered applications.
				foreach ($axisItem['applications'] as $application) {
					if ($application['flags'] == ZBX_FLAG_DISCOVERY_CREATED) {
						unset($graphs[$gnum]);
						continue 2;
					}
				}

				$axisItemHost = reset($axisItem['hosts']);

				$graphs[$gnum]['ymin_itemid'] = [
					'host' => $axisItemHost['host'],
					'key' => $axisItem['key_']
				];
			}

			if ($graph['ymax_itemid'] && isset($graphItems[$graph['ymax_itemid']])) {
				$axisItem = $graphItems[$graph['ymax_itemid']];

				if ($axisItem['flags'] == ZBX_FLAG_DISCOVERY_CREATED) {
					unset($graphs[$gnum]);
					continue;
				}

				// Remove graphs with items that are linked to discovered applications.
				foreach ($axisItem['applications'] as $application) {
					if ($application['flags'] == ZBX_FLAG_DISCOVERY_CREATED) {
						unset($graphs[$gnum]);
						continue 2;
					}
				}

				$axisItemHost = reset($axisItem['hosts']);

				$graphs[$gnum]['ymax_itemid'] = [
					'host' => $axisItemHost['host'],
					'key' => $axisItem['key_']
				];
			}

			foreach ($graph['gitems'] as $ginum => $gItem) {
				$item = $graphItems[$gItem['itemid']];

				if ($item['flags'] == ZBX_FLAG_DISCOVERY_CREATED) {
					unset($graphs[$gnum]);
					continue 2;
				}

				// Remove graphs with items that are linked to discovered applications.
				foreach ($item['applications'] as $application) {
					if ($application['flags'] == ZBX_FLAG_DISCOVERY_CREATED) {
						unset($graphs[$gnum]);
						continue 3;
					}
				}

				$itemHost = reset($item['hosts']);

				$graphs[$gnum]['gitems'][$ginum]['itemid'] = [
					'host' => $itemHost['host'],
					'key' => $item['key_']
				];
			}
		}

		return $graphs;
	}

	/**
	 * Get triggers for export from database.
	 *
	 * @param array $hostIds
	 * @param array $templateIds
	 */
	protected function gatherTriggers(array $hostIds, array $templateIds) {
		$hostIds = array_merge($hostIds, $templateIds);

		$triggers = API::Trigger()->get([
			'output' => ['expression', 'description', 'url', 'status', 'priority', 'comments', 'type', 'recovery_mode',
				'recovery_expression', 'correlation_mode', 'correlation_tag', 'manual_close'
			],
			'selectDependencies' => ['expression', 'description', 'recovery_expression'],
			'selectItems' => ['itemid', 'flags', 'type'],
			'selectTags' => ['tag', 'value'],
			'hostids' => $hostIds,
			'filter' => ['flags' => ZBX_FLAG_DISCOVERY_NORMAL],
			'inherited' => false,
			'preservekeys' => true
		]);

		$this->data['triggers'] = $this->prepareTriggers($triggers);
	}

	/**
	 * Prepare trigger expressions and unset triggers containing items with LLD applications.
	 *
	 * @param array $triggers
	 *
	 * @return array
	 */
	protected function prepareTriggers(array $triggers) {
		$itemids = [];

		foreach ($triggers as $trigger) {
			$itemids = array_merge($itemids, zbx_objectValues($trigger['items'], 'itemid'));
		}

		$items = API::Item()->get([
			'output' => ['itemid'],
			'selectApplications' => ['flags'],
			'itemids' => $itemids,
			'preservekeys' => true
		]);

		foreach ($triggers as $idx => &$trigger) {
			foreach ($trigger['items'] as $item) {
				if ($item['flags'] == ZBX_FLAG_DISCOVERY_CREATED) {
					unset($triggers[$idx]);
					continue 2;
				}

				/*
				 * Function processes both triggers and trigger prototypes. Triggers can have items that belong to
				 * discovered applications. Those triggers are removed. Trigger prototypes can have item prototypes that
				 * also belong to applications, but those applications are regular applications. No discovered ones.
				 */
				if (array_key_exists($item['itemid'], $items)) {
					foreach ($items[$item['itemid']]['applications'] as $application) {
						if ($application['flags'] == ZBX_FLAG_DISCOVERY_CREATED) {
							unset($triggers[$idx]);
							continue 3;
						}
					}
				}
			}

			$trigger['dependencies'] = CMacrosResolverHelper::resolveTriggerExpressions($trigger['dependencies'],
				['sources' => ['expression', 'recovery_expression']]
			);
		}
		unset($trigger);

		$triggers = CMacrosResolverHelper::resolveTriggerExpressions($triggers,
			['sources' => ['expression', 'recovery_expression']]
		);

		return $triggers;
	}

	/**
	 * Get maps for export from database.
	 *
	 * @param array $mapIds
	 */
	protected function gatherMaps(array $mapIds) {
		$sysmaps = API::Map()->get([
			'sysmapids' => $mapIds,
			'selectShapes' => ['type', 'x', 'y', 'width', 'height', 'text', 'font', 'font_size', 'font_color',
				'text_halign', 'text_valign', 'border_type', 'border_width', 'border_color', 'background_color',
				'zindex'
			],
			'selectLines' => ['x1', 'x2', 'y1', 'y2', 'line_type', 'line_width', 'line_color', 'zindex'],
			'selectSelements' => API_OUTPUT_EXTEND,
			'selectLinks' => API_OUTPUT_EXTEND,
			'selectIconMap' => API_OUTPUT_EXTEND,
			'selectUrls' => API_OUTPUT_EXTEND,
			'output' => API_OUTPUT_EXTEND,
			'preservekeys' => true
		]);

		$this->prepareMapExport($sysmaps);

		$this->data['maps'] = $sysmaps;

		$images = API::Image()->get([
			'output' => ['imageid', 'name', 'imagetype'],
			'sysmapids' => zbx_objectValues($sysmaps, 'sysmapid'),
			'select_image' => true,
			'preservekeys' => true
		]);

		foreach ($images as &$image) {
			$image = [
				'name' => $image['name'],
				'imagetype' => $image['imagetype'],
				'encodedImage' => $image['image'],
			];
		}
		unset($image);

		$this->data['images'] = $images;
	}

	/**
	 * Get screens for export from database.
	 *
	 * @param array $screenIds
	 */
	protected function gatherScreens(array $screenIds) {
		$screens = API::Screen()->get([
			'screenids' => $screenIds,
			'selectScreenItems' => API_OUTPUT_EXTEND,
			'output' => API_OUTPUT_EXTEND
		]);

		$this->prepareScreenExport($screens);
		$this->data['screens'] = $screens;
	}

	/**
	 * Get value maps for export builder from database.
	 *
	 * @param array $valuemapids
	 *
	 * return array
	 */
	protected function gatherValueMaps(array $valuemapids) {
		$this->data['valueMaps'] = API::ValueMap()->get([
			'output' => ['valuemapid', 'name'],
			'selectMappings' => ['value', 'newvalue'],
			'valuemapids' => $valuemapids,
			'preservekeys' => true
		]);
	}

	/**
	 * Change screen elements real database resource id to unique field references.
	 *
	 * @param array $exportScreens
	 */
	protected function prepareScreenExport(array &$exportScreens) {
		$screenIds = [];
		$sysmapIds = [];
		$groupIds = [];
		$hostIds = [];
		$graphIds = [];
		$itemIds = [];

		// gather element ids that must be substituted
		foreach ($exportScreens as $screen) {
			foreach ($screen['screenitems'] as $screenItem) {
				if ($screenItem['resourceid'] != 0) {
					switch ($screenItem['resourcetype']) {
						case SCREEN_RESOURCE_HOST_INFO:
						case SCREEN_RESOURCE_TRIGGER_INFO:
						case SCREEN_RESOURCE_TRIGGER_OVERVIEW:
						case SCREEN_RESOURCE_DATA_OVERVIEW:
						case SCREEN_RESOURCE_HOSTGROUP_TRIGGERS:
							$groupIds[$screenItem['resourceid']] = $screenItem['resourceid'];
							break;

						case SCREEN_RESOURCE_HOST_TRIGGERS:
							$hostIds[$screenItem['resourceid']] = $screenItem['resourceid'];
							break;

						case SCREEN_RESOURCE_GRAPH:
						case SCREEN_RESOURCE_LLD_GRAPH:
							$graphIds[$screenItem['resourceid']] = $screenItem['resourceid'];
							break;

						case SCREEN_RESOURCE_SIMPLE_GRAPH:
						case SCREEN_RESOURCE_LLD_SIMPLE_GRAPH:
						case SCREEN_RESOURCE_PLAIN_TEXT:
							$itemIds[$screenItem['resourceid']] = $screenItem['resourceid'];
							break;

						case SCREEN_RESOURCE_MAP:
							$sysmapIds[$screenItem['resourceid']] = $screenItem['resourceid'];
							break;

						case SCREEN_RESOURCE_SCREEN:
							$screenIds[$screenItem['resourceid']] = $screenItem['resourceid'];
							break;

						case SCREEN_RESOURCE_CLOCK:
							if ($screenItem['style'] == TIME_TYPE_HOST) {
								$itemIds[$screenItem['resourceid']] = $screenItem['resourceid'];
							}
							break;
					}
				}
			}
		}

		$screens = $this->getScreensReferences($screenIds);
		$sysmaps = $this->getMapsReferences($sysmapIds);
		$groups = $this->getGroupsReferences($groupIds);
		$hosts = $this->getHostsReferences($hostIds);
		$graphs = $this->getGraphsReferences($graphIds);
		$items = $this->getItemsReferences($itemIds);

		foreach ($exportScreens as &$screen) {
			unset($screen['screenid']);

			foreach ($screen['screenitems'] as &$screenItem) {
				if ($screenItem['resourceid'] != 0) {
					switch ($screenItem['resourcetype']) {
						case SCREEN_RESOURCE_HOST_INFO:
						case SCREEN_RESOURCE_TRIGGER_INFO:
						case SCREEN_RESOURCE_TRIGGER_OVERVIEW:
						case SCREEN_RESOURCE_DATA_OVERVIEW:
						case SCREEN_RESOURCE_HOSTGROUP_TRIGGERS:
							$screenItem['resourceid'] = $groups[$screenItem['resourceid']];
							break;

						case SCREEN_RESOURCE_HOST_TRIGGERS:
							$screenItem['resourceid'] = $hosts[$screenItem['resourceid']];
							break;

						case SCREEN_RESOURCE_GRAPH:
						case SCREEN_RESOURCE_LLD_GRAPH:
							$screenItem['resourceid'] = $graphs[$screenItem['resourceid']];
							break;

						case SCREEN_RESOURCE_SIMPLE_GRAPH:
						case SCREEN_RESOURCE_LLD_SIMPLE_GRAPH:
						case SCREEN_RESOURCE_PLAIN_TEXT:
							$screenItem['resourceid'] = $items[$screenItem['resourceid']];
							break;

						case SCREEN_RESOURCE_MAP:
							$screenItem['resourceid'] = $sysmaps[$screenItem['resourceid']];
							break;

						case SCREEN_RESOURCE_SCREEN:
							$screenItem['resourceid'] = $screens[$screenItem['resourceid']];
							break;

						case SCREEN_RESOURCE_CLOCK:
							if ($screenItem['style'] == TIME_TYPE_HOST) {
								$screenItem['resourceid'] = $items[$screenItem['resourceid']];
							}
							break;
					}
				}
			}
			unset($screenItem);
		}
		unset($screen);
	}

	/**
	 * Change map elements real database selement id and icons ids to unique field references.
	 *
	 * @param array $exportMaps
	 */
	protected function prepareMapExport(array &$exportMaps) {
		$sysmapIds = $groupIds = $hostIds = $triggerIds = $imageIds = [];

		// gather element ids that must be substituted
		foreach ($exportMaps as $sysmap) {
			foreach ($sysmap['selements'] as $selement) {
				switch ($selement['elementtype']) {
					case SYSMAP_ELEMENT_TYPE_MAP:
						$sysmapIds[$selement['elements'][0]['sysmapid']] = $selement['elements'][0]['sysmapid'];
						break;

					case SYSMAP_ELEMENT_TYPE_HOST_GROUP:
						$groupIds[$selement['elements'][0]['groupid']] = $selement['elements'][0]['groupid'];
						break;

					case SYSMAP_ELEMENT_TYPE_HOST:
						$hostIds[$selement['elements'][0]['hostid']] = $selement['elements'][0]['hostid'];
						break;

					case SYSMAP_ELEMENT_TYPE_TRIGGER:
						foreach ($selement['elements'] as $element) {
							$triggerIds[$element['triggerid']] = $element['triggerid'];
						}
						break;
				}

				if ($selement['iconid_off'] > 0) {
					$imageIds[$selement['iconid_off']] = $selement['iconid_off'];
				}
				if ($selement['iconid_on'] > 0) {
					$imageIds[$selement['iconid_on']] = $selement['iconid_on'];
				}
				if ($selement['iconid_disabled'] > 0) {
					$imageIds[$selement['iconid_disabled']] = $selement['iconid_disabled'];
				}
				if ($selement['iconid_maintenance'] > 0) {
					$imageIds[$selement['iconid_maintenance']] = $selement['iconid_maintenance'];
				}
			}

			if ($sysmap['backgroundid'] > 0) {
				$imageIds[$sysmap['backgroundid']] = $sysmap['backgroundid'];
			}

			foreach ($sysmap['links'] as $link) {
				foreach ($link['linktriggers'] as $linktrigger) {
					$triggerIds[$linktrigger['triggerid']] = $linktrigger['triggerid'];
				}
			}
		}

		$sysmaps = $this->getMapsReferences($sysmapIds);
		$groups = $this->getGroupsReferences($groupIds);
		$hosts = $this->getHostsReferences($hostIds);
		$triggers = $this->getTriggersReferences($triggerIds);
		$images = $this->getImagesReferences($imageIds);

		foreach ($exportMaps as &$sysmap) {
			if (!empty($sysmap['iconmap'])) {
				$sysmap['iconmap'] = ['name' => $sysmap['iconmap']['name']];
			}

			foreach ($sysmap['urls'] as $unum => $url) {
				unset($sysmap['urls'][$unum]['sysmapurlid']);
			}

			$sysmap['backgroundid'] = ($sysmap['backgroundid'] > 0) ? $images[$sysmap['backgroundid']] : [];

			foreach ($sysmap['selements'] as &$selement) {
				switch ($selement['elementtype']) {
					case SYSMAP_ELEMENT_TYPE_MAP:
						$selement['elements'] = [$sysmaps[$selement['elements'][0]['sysmapid']]];
						break;
					case SYSMAP_ELEMENT_TYPE_HOST_GROUP:
						$selement['elements'] = [$groups[$selement['elements'][0]['groupid']]];
						break;
					case SYSMAP_ELEMENT_TYPE_HOST:
						$selement['elements'] = [$hosts[$selement['elements'][0]['hostid']]];
						break;
					case SYSMAP_ELEMENT_TYPE_TRIGGER:
						foreach ($selement['elements'] as &$element) {
							$element = $triggers[$element['triggerid']];
						}
						unset($element);
						break;
				}

				$selement['iconid_off'] = $selement['iconid_off'] > 0 ? $images[$selement['iconid_off']] : '';
				$selement['iconid_on'] = $selement['iconid_on'] > 0 ? $images[$selement['iconid_on']] : '';
				$selement['iconid_disabled'] = $selement['iconid_disabled'] > 0 ? $images[$selement['iconid_disabled']] : '';
				$selement['iconid_maintenance'] = $selement['iconid_maintenance'] > 0 ? $images[$selement['iconid_maintenance']] : '';
			}
			unset($selement);

			foreach ($sysmap['links'] as &$link) {
				foreach ($link['linktriggers'] as &$linktrigger) {
					$linktrigger['triggerid'] = $triggers[$linktrigger['triggerid']];
				}
				unset($linktrigger);
			}
			unset($link);
		}
		unset($sysmap);
	}

	/**
	 * Get groups references by group ids.
	 *
	 * @param array $groupIds
	 *
	 * @return array
	 */
	protected function getGroupsReferences(array $groupIds) {
		$groups = API::HostGroup()->get([
			'groupids' => $groupIds,
			'output' => ['name'],
			'preservekeys' => true
		]);

		foreach ($groups as &$group) {
			$group = ['name' => $group['name']];
		}
		unset($group);

		return $groups;
	}

	/**
	 * Get hosts references by host ids.
	 *
	 * @param array $hostIds
	 *
	 * @return array
	 */
	protected function getHostsReferences(array $hostIds) {
		$ids = [];

		$hosts = API::Host()->get([
			'hostids' => $hostIds,
			'output' => ['host'],
			'preservekeys' => true
		]);

		foreach ($hosts as $id => $host) {
			$ids[$id] = ['host' => $host['host']];
		}

		return $ids;
	}

	/**
	 * Get screens references by screen ids.
	 *
	 * @param array $screenIds
	 *
	 * @return array
	 */
	protected function getScreensReferences(array $screenIds) {
		$ids = [];

		$screens = API::Screen()->get([
			'screenids' => $screenIds,
			'output' => API_OUTPUT_EXTEND,
			'preservekeys' => true
		]);

		foreach ($screens as $id => $screen) {
			$ids[$id] = ['name' => $screen['name']];
		}

		return $ids;
	}

	/**
	 * Get maps references by map ids.
	 *
	 * @param array $mapIds
	 *
	 * @return array
	 */
	protected function getMapsReferences(array $mapIds) {
		$ids = [];

		$maps = API::Map()->get([
			'sysmapids' => $mapIds,
			'output' => ['name'],
			'preservekeys' => true
		]);

		foreach ($maps as $id => $map) {
			$ids[$id] = ['name' => $map['name']];
		}

		return $ids;
	}

	/**
	 * Get graphs references by graph ids.
	 *
	 * @param array $graphIds
	 *
	 * @return array
	 */
	protected function getGraphsReferences(array $graphIds) {
		$ids = [];

		$graphs = API::Graph()->get([
			'graphids' => $graphIds,
			'selectHosts' => ['host'],
			'output' => ['name'],
			'preservekeys' => true,
			'filter' => ['flags' => null]
		]);

		foreach ($graphs as $id => $graph) {
			$host = reset($graph['hosts']);

			$ids[$id] = [
				'name' => $graph['name'],
				'host' => $host['host']
			];
		}

		return $ids;
	}

	/**
	 * Get items references by item ids.
	 *
	 * @param array $itemIds
	 *
	 * @return array
	 */
	protected function getItemsReferences(array $itemIds) {
		$ids = [];

		$items = API::Item()->get([
			'itemids' => $itemIds,
			'output' => ['key_'],
			'selectHosts' => ['host'],
			'webitems' => true,
			'preservekeys' => true,
			'filter' => ['flags' => null]
		]);

		foreach ($items as $id => $item) {
			$host = reset($item['hosts']);

			$ids[$id] = [
				'key' => $item['key_'],
				'host' => $host['host']
			];
		}

		return $ids;
	}

	/**
	 * Get triggers references by trigger ids.
	 *
	 * @param array $triggerIds
	 *
	 * @return array
	 */
	protected function getTriggersReferences(array $triggerIds) {
		$ids = [];

		$triggers = API::Trigger()->get([
			'output' => ['expression', 'description', 'recovery_expression'],
			'triggerids' => $triggerIds,
			'preservekeys' => true
		]);

		$triggers = CMacrosResolverHelper::resolveTriggerExpressions($triggers,
			['sources' => ['expression', 'recovery_expression']]
		);

		foreach ($triggers as $id => $trigger) {
			$ids[$id] = [
				'description' => $trigger['description'],
				'expression' => $trigger['expression'],
				'recovery_expression' => $trigger['recovery_expression']
			];
		}

		return $ids;
	}

	/**
	 * Get images references by image ids.
	 *
	 * @param array $imageIds
	 *
	 * @return array
	 */
	protected function getImagesReferences(array $imageIds) {
		$ids = [];

		$images = API::Image()->get([
			'output' => ['imageid', 'name'],
			'imageids' => $imageIds,
			'preservekeys' => true
		]);

		foreach ($images as $id => $image) {
			$ids[$id] = ['name' => $image['name']];
		}

		return $ids;
	}
}<|MERGE_RESOLUTION|>--- conflicted
+++ resolved
@@ -81,39 +81,23 @@
 			'item' => ['hostid', 'type', 'snmp_community', 'snmp_oid', 'name', 'key_', 'delay', 'history', 'trends',
 				'status', 'value_type', 'trapper_hosts', 'units', 'snmpv3_contextname', 'snmpv3_securityname',
 				'snmpv3_securitylevel', 'snmpv3_authprotocol', 'snmpv3_authpassphrase', 'snmpv3_privprotocol',
-<<<<<<< HEAD
-				'snmpv3_privpassphrase', 'valuemapid', 'delay_flex', 'params', 'ipmi_sensor', 'authtype', 'username',
-				'password', 'publickey', 'privatekey', 'interfaceid', 'port', 'description', 'inventory_link', 'flags',
+				'snmpv3_privpassphrase', 'valuemapid', 'params', 'ipmi_sensor', 'authtype', 'username', 'password',
+				'publickey', 'privatekey', 'interfaceid', 'port', 'description', 'inventory_link', 'flags',
 				'logtimefmt', 'jmx_endpoint'
-=======
-				'snmpv3_privpassphrase', 'valuemapid', 'params', 'ipmi_sensor', 'authtype', 'username', 'password',
-				'publickey', 'privatekey', 'interfaceid', 'port', 'description', 'inventory_link', 'flags', 'logtimefmt'
->>>>>>> eec77e54
 			],
 			'drule' => ['itemid', 'hostid', 'type', 'snmp_community', 'snmp_oid', 'name', 'key_', 'delay', 'history',
 				'trends', 'status', 'value_type', 'trapper_hosts', 'units', 'snmpv3_contextname', 'snmpv3_securityname',
 				'snmpv3_securitylevel', 'snmpv3_authprotocol', 'snmpv3_authpassphrase', 'snmpv3_privprotocol',
-<<<<<<< HEAD
-				'snmpv3_privpassphrase', 'formula', 'valuemapid', 'delay_flex', 'params', 'ipmi_sensor', 'authtype',
-				'username', 'password', 'publickey', 'privatekey', 'interfaceid', 'port', 'description',
-				'inventory_link', 'flags', 'filter', 'lifetime', 'jmx_endpoint'
-=======
 				'snmpv3_privpassphrase', 'formula', 'valuemapid', 'params', 'ipmi_sensor', 'authtype', 'username',
 				'password', 'publickey', 'privatekey', 'interfaceid', 'port', 'description', 'inventory_link', 'flags',
-				'filter', 'lifetime'
->>>>>>> eec77e54
+				'filter', 'lifetime', 'jmx_endpoint'
 			],
 			'item_prototype' => ['hostid', 'type', 'snmp_community', 'snmp_oid', 'name', 'key_', 'delay', 'history',
 				'trends', 'status', 'value_type', 'trapper_hosts', 'units', 'snmpv3_contextname', 'snmpv3_securityname',
 				'snmpv3_securitylevel', 'snmpv3_authprotocol', 'snmpv3_authpassphrase', 'snmpv3_privprotocol',
-<<<<<<< HEAD
-				'snmpv3_privpassphrase', 'valuemapid', 'delay_flex', 'params', 'ipmi_sensor', 'authtype', 'username',
-				'password', 'publickey', 'privatekey', 'interfaceid', 'port', 'description', 'inventory_link', 'flags',
+				'snmpv3_privpassphrase', 'valuemapid', 'params', 'ipmi_sensor', 'authtype', 'username', 'password',
+				'publickey', 'privatekey', 'interfaceid', 'port', 'description', 'inventory_link', 'flags',
 				'logtimefmt', 'jmx_endpoint'
-=======
-				'snmpv3_privpassphrase', 'valuemapid', 'params', 'ipmi_sensor', 'authtype', 'username', 'password',
-				'publickey', 'privatekey', 'interfaceid', 'port', 'description', 'inventory_link', 'flags', 'logtimefmt'
->>>>>>> eec77e54
 			]
 		];
 	}
