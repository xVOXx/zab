<?php
/*
** Zabbix
** Copyright (C) 2000-2011 Zabbix SIA
**
** This program is free software; you can redistribute it and/or modify
** it under the terms of the GNU General Public License as published by
** the Free Software Foundation; either version 2 of the License, or
** (at your option) any later version.
**
** This program is distributed in the hope that it will be useful,
** but WITHOUT ANY WARRANTY; without even the implied warranty of
** MERCHANTABILITY or FITNESS FOR A PARTICULAR PURPOSE.  See the
** GNU General Public License for more details.
**
** You should have received a copy of the GNU General Public License
** along with this program; if not, write to the Free Software
** Foundation, Inc., 51 Franklin Street, Fifth Floor, Boston, MA  02110-1301, USA.
**/
?>
<?php

class CChart extends CGraphDraw {

	public function __construct($type = GRAPH_TYPE_NORMAL) {
		parent::__construct($type);
		$this->yaxismin = null;
		$this->yaxismax = null;
		$this->triggers = array();
		$this->ymin_type = GRAPH_YAXIS_TYPE_CALCULATED;
		$this->ymax_type = GRAPH_YAXIS_TYPE_CALCULATED;
		$this->yaxisright = 0;
		$this->yaxisleft = 0;
		$this->skipLeftScale = 0; // in case if left axis should be drawn but doesn't contain any data
		$this->skipRightScale = 0; // in case if right axis should be drawn but doesn't contain any data
		$this->ymin_itemid = 0;
		$this->ymax_itemid = 0;
		$this->legendOffsetY = 90;
		$this->percentile = array(
			'left' => array(
				'percent' => 0, // draw percentage line
				'value' => 0 // calculated percentage value left y axis
			),
			'right' => array(
				'percent' => 0, // draw percentage line
				'value' => 0 // calculated percentage value right y axis
			)
		);
		$this->m_showWorkPeriod = 1;
		$this->m_showTriggers = 1;
		$this->zero = array();
		$this->graphOrientation = array(
			GRAPH_YAXIS_SIDE_LEFT => '',
			GRAPH_YAXIS_SIDE_RIGHT => ''
		);
		$this->grid = array(); // vertical & horizontal grids params
		$this->gridLinesCount = array(); // How many grids to draw
		$this->gridStep = array(); // grid step
		$this->gridPixels = 25; // optimal grid size
		$this->gridPixelsVert = 40;
	}

	/********************************************************************************************************/
	// PRE CONFIG:	ADD / SET / APPLY
	/********************************************************************************************************/
	public function updateShifts() {
		if ($this->yaxisleft == 1 && $this->yaxisright == 1) {
			$this->shiftXleft = 85;
			$this->shiftXright = 85;
		}
		elseif ($this->yaxisleft == 1) {
			$this->shiftXleft = 85;
			$this->shiftXright = 30;
		}
		elseif ($this->yaxisright == 1) {
			$this->shiftXleft = 30;
			$this->shiftXright = 85;
		}
	}

	public function getShifts() {
		$shifts = array();
		$shifts['shiftXleft'] = $this->shiftXleft;
		$shifts['shiftXright'] = $this->shiftXright;
		$shifts['shiftY'] = $this->shiftY;
		$shifts['height'] = $this->sizeY;
		$shifts['width'] = $this->sizeX;
		return $shifts;
	}

	public function showWorkPeriod($value) {
		$this->m_showWorkPeriod = ($value == 1) ? 1 : 0;
	}

	public function showTriggers($value) {
		$this->m_showTriggers = ($value == 1) ? 1 : 0;
	}

	public function addItem($itemid, $axis = GRAPH_YAXIS_SIDE_DEFAULT, $calc_fnc = CALC_FNC_AVG, $color = null, $drawtype = null, $type = null) {
		if ($this->type == GRAPH_TYPE_STACKED) {
			$drawtype = GRAPH_ITEM_DRAWTYPE_FILLED_REGION;
		}

		$item = get_item_by_itemid($itemid);
		$this->items[$this->num] = $item;
		$this->items[$this->num]['name'] = itemName($item);
		$this->items[$this->num]['delay'] = getItemDelay($item['delay'], $item['delay_flex']);

		if (strpos($item['units'], ',') !== false) {
			list($this->items[$this->num]['units'], $this->items[$this->num]['unitsLong']) = explode(',', $item['units']);
		}
		else {
			$this->items[$this->num]['unitsLong'] = '';
		}

		$host = get_host_by_hostid($item['hostid']);

		$this->items[$this->num]['hostname'] = $host['name'];
		$this->items[$this->num]['color'] = is_null($color) ? 'Dark Green' : $color;
		$this->items[$this->num]['drawtype'] = is_null($drawtype) ? GRAPH_ITEM_DRAWTYPE_LINE : $drawtype;
		$this->items[$this->num]['axisside'] = is_null($axis) ? GRAPH_YAXIS_SIDE_DEFAULT : $axis;
		$this->items[$this->num]['calc_fnc'] = is_null($calc_fnc) ? CALC_FNC_AVG : $calc_fnc;
		$this->items[$this->num]['calc_type'] = is_null($type) ? GRAPH_ITEM_SIMPLE : $type;

		if ($this->items[$this->num]['axisside'] == GRAPH_YAXIS_SIDE_LEFT) {
			$this->yaxisleft = 1;
		}

		if ($this->items[$this->num]['axisside'] == GRAPH_YAXIS_SIDE_RIGHT) {
			$this->yaxisright = 1;
		}
		$this->num++;
	}

	public function setGraphOrientation($value, $axisside) {
		if ($value < 0) {
			$this->graphOrientation[$axisside] = '-';
		}
		elseif (zbx_empty($this->graphOrientation[$axisside]) && $value > 0) {
			$this->graphOrientation[$axisside] = '+';
		}
		return $this->graphOrientation[$axisside];
	}

	public function setYMinAxisType($yaxistype) {
		$this->ymin_type = $yaxistype;
	}

	public function setYMaxAxisType($yaxistype) {
		$this->ymax_type = $yaxistype;
	}

	public function setYAxisMin($yaxismin) {
		$this->yaxismin = $yaxismin;
	}

	public function setYAxisMax($yaxismax) {
		$this->yaxismax = $yaxismax;
	}

	public function setYMinItemId($itemid) {
		$this->ymin_itemid = $itemid;
	}

	public function setYMaxItemId($itemid) {
		$this->ymax_itemid = $itemid;
	}

	public function setLeftPercentage($percentile) {
		$this->percentile['left']['percent'] = $percentile;
	}

	public function setRightPercentage($percentile) {
		$this->percentile['right']['percent'] = $percentile;
	}

	protected function selectData() {
		$this->data = array();
		$now = time(null);

		if (!isset($this->stime)) {
			$this->stime = $now - $this->period;
		}

		$this->diffTZ = (date('Z', $this->stime) - date('Z', $this->stime + $this->period));
		$this->from_time = $this->stime; // + timeZone offset
		$this->to_time = $this->stime + $this->period; // + timeZone offset

		$p = $this->to_time - $this->from_time; // graph size in time
		$z = $p - $this->from_time % $p; // graphsize - mod(from_time,p) for Oracle...
		$x = $this->sizeX; // graph size in px

		$this->itemsHost = null;
		for ($i = 0; $i < $this->num; $i++) {
			$real_item = get_item_by_itemid($this->items[$i]['itemid']);
			if (is_null($this->itemsHost)) {
				$this->itemsHost = $real_item['hostid'];
			}
			elseif ($this->itemsHost != $real_item['hostid']) {
				$this->itemsHost = false;
			}

			if (!isset($this->axis_valuetype[$this->items[$i]['axisside']])) {
				$this->axis_valuetype[$this->items[$i]['axisside']] = $real_item['value_type'];
			}
			elseif ($this->axis_valuetype[$this->items[$i]['axisside']] != $real_item['value_type']) {
				$this->axis_valuetype[$this->items[$i]['axisside']] = ITEM_VALUE_TYPE_FLOAT;
			}

			$type = $this->items[$i]['calc_type'];
			$from_time = $this->from_time;
			$to_time = $this->to_time;
			$calc_field = 'round('.$x.'*'.zbx_sql_mod(zbx_dbcast_2bigint('clock').'+'.$z, $p).'/('.$p.'),0)'; // required for 'group by' support of Oracle

			$sql_arr = array();

			if (ZBX_HISTORY_DATA_UPKEEP > -1) {
				$real_item['history'] = ZBX_HISTORY_DATA_UPKEEP;
			}

			if (($real_item['history'] * SEC_PER_DAY) > (time() - ($this->from_time + $this->period / 2)) // should pick data from history or trends
					&& ($this->period / $this->sizeX) <= (ZBX_MAX_TREND_DIFF / ZBX_GRAPH_MAX_SKIP_CELL)) { // is reasonable to take data from history?
				$this->dataFrom = 'history';
				array_push($sql_arr,
					'SELECT itemid,'.$calc_field.' AS i,'.
						'COUNT(*) AS count,AVG(value) AS avg,MIN(value) as min,'.
						'MAX(value) AS max,MAX(clock) AS clock'.
					' FROM history '.
					' WHERE itemid='.$this->items[$i]['itemid'].
						' AND clock>='.$from_time.
						' AND clock<='.$to_time.
					' GROUP BY itemid,'.$calc_field
					,
					'SELECT itemid,'.$calc_field.' AS i,'.
						'COUNT(*) AS count,AVG(value) AS avg,MIN(value) AS min,'.
						'MAX(value) AS max,MAX(clock) AS clock'.
					' FROM history_uint '.
					' WHERE itemid='.$this->items[$i]['itemid'].
						' AND clock>='.$from_time.
						' AND clock<='.$to_time.
					' GROUP BY itemid,'.$calc_field
				);
			}
			else {
				$this->dataFrom = 'trends';
				array_push($sql_arr,
					'SELECT itemid,'.$calc_field.' AS i,'.
						'SUM(num) AS count,AVG(value_avg) AS avg,MIN(value_min) AS min,'.
						'MAX(value_max) AS max,MAX(clock) AS clock'.
					' FROM trends'.
					' WHERE itemid='.$this->items[$i]['itemid'].
						' AND clock>='.$from_time.
						' AND clock<='.$to_time.
					' GROUP BY itemid,'.$calc_field
					,
					'SELECT itemid,'.$calc_field.' AS i,'.
						'SUM(num) AS count,AVG(value_avg) AS avg,MIN(value_min) AS min,'.
						'MAX(value_max) AS max,MAX(clock) AS clock'.
					' FROM trends_uint '.
					' WHERE itemid='.$this->items[$i]['itemid'].
						' AND clock>='.$from_time.
						' AND clock<='.$to_time.
					' GROUP BY itemid,'.$calc_field
				);

				$this->items[$i]['delay'] = max($this->items[$i]['delay'], SEC_PER_HOUR);
			}

			if (!isset($this->data[$this->items[$i]['itemid']])) {
				$this->data[$this->items[$i]['itemid']] = array();
			}

			if (!isset($this->data[$this->items[$i]['itemid']][$type])) {
				$this->data[$this->items[$i]['itemid']][$type] = array();
			}

			$curr_data = &$this->data[$this->items[$i]['itemid']][$type];

			$curr_data['count'] = null;
			$curr_data['min'] = null;
			$curr_data['max'] = null;
			$curr_data['avg'] = null;
			$curr_data['clock'] = null;

			foreach ($sql_arr as $sql) {
				$result = DBselect($sql);
				while ($row = DBfetch($result)) {
					$idx = $row['i'] - 1;
					if ($idx < 0) {
						continue;
					}

					/* --------------------------------------------------
						We are taking graph on 1px more than we need,
						and here we are skiping first px, because of MOD (in SELECT),
						it combines prelast point (it would be last point if not that 1px in begining)
						and first point, but we still losing prelast point :(
						but now we've got the first point.
					--------------------------------------------------*/
					$curr_data['count'][$idx] = $row['count'];
					$curr_data['min'][$idx] = $row['min'];
					$curr_data['max'][$idx] = $row['max'];
					$curr_data['avg'][$idx] = $row['avg'];
					$curr_data['clock'][$idx] = $row['clock'];
					$curr_data['shift_min'][$idx] = 0;
					$curr_data['shift_max'][$idx] = 0;
					$curr_data['shift_avg'][$idx] = 0;
				}

				$loc_min = is_array($curr_data['min']) ? min($curr_data['min']) : null;
				$this->setGraphOrientation($loc_min, $this->items[$i]['axisside']);
				unset($row);
			}
			$curr_data['avg_orig'] = zbx_avg($curr_data['avg']);

			// calculate missed points
			$first_idx = 0;

			/*
				first_idx - last existing point
				ci - current index
				cj - count of missed in one go
				dx - offset to first value (count to last existing point)
			*/
			for ($ci = 0, $cj = 0; $ci < $this->sizeX; $ci++) {
				if (!isset($curr_data['count'][$ci]) || ($curr_data['count'][$ci] == 0)) {
					$curr_data['count'][$ci] = 0;
					$curr_data['shift_min'][$ci] = 0;
					$curr_data['shift_max'][$ci] = 0;
					$curr_data['shift_avg'][$ci] = 0;
					$cj++;
					continue;
				}

				if ($cj == 0) {
					continue;
				}

				$dx = $cj + 1;
				$first_idx = $ci - $dx;

				if ($first_idx < 0) {
					$first_idx = $ci; // if no data from start of graph get current data as first data
				}

				for(; $cj > 0; $cj--) {
					if ($dx < ($this->sizeX / 20) && $this->type == GRAPH_TYPE_STACKED) {
						$curr_data['count'][$ci - ($dx - $cj)] = 1;
					}

					foreach (array('clock', 'min', 'max', 'avg') as $var_name) {
						$var = &$curr_data[$var_name];

						if ($first_idx == $ci && $var_name == 'clock') {
							$var[$ci - ($dx - $cj)] = $var[$first_idx] - (($p / $this->sizeX) * ($dx - $cj));
							continue;
						}

						$dy = $var[$ci] - $var[$first_idx];
						$var[$ci - ($dx - $cj)] = bcadd($var[$first_idx] , bcdiv(($cj * $dy) , $dx));
					}
				}
			}

			if ($cj > 0 && $ci > $cj) {
				$dx = $cj + 1;
				$first_idx = $ci - $dx;

				for(;$cj > 0; $cj--) {
					foreach (array('clock', 'min', 'max', 'avg') as $var_name) {
						$var = &$curr_data[$var_name];

						if ($var_name == 'clock') {
							$var[$first_idx + ($dx - $cj)] = $var[$first_idx] + (($p / $this->sizeX) * ($dx - $cj));
							continue;
						}
						$var[$first_idx + ($dx - $cj)] = $var[$first_idx];
					}
				}
			}
			// end of missed points calculation
		}

		// calculte shift for stacked graphs
		if ($this->type == GRAPH_TYPE_STACKED) {
			for ($i = 1; $i < $this->num; $i++) {
				$curr_data = &$this->data[$this->items[$i]['itemid']][$this->items[$i]['calc_type']];

				if (!isset($curr_data)) {
					continue;
				}

				for ($j = $i - 1; $j >= 0; $j--) {
					if ($this->items[$j]['axisside'] != $this->items[$i]['axisside']) {
						continue;
					}

					$prev_data = &$this->data[$this->items[$j]['itemid']][$this->items[$j]['calc_type']];

					if (!isset($prev_data)) {
						continue;
					}

					for ($ci = 0; $ci < $this->sizeX; $ci++) {
						foreach (array('min', 'max', 'avg') as $var_name) {
							$shift_var_name = 'shift_'.$var_name;
							$curr_shift = &$curr_data[$shift_var_name];
							$curr_var = &$curr_data[$var_name];
							$prev_shift = &$prev_data[$shift_var_name];
							$prev_var = &$prev_data[$var_name];
							$curr_shift[$ci] = $prev_var[$ci] + $prev_shift[$ci];
						}
					}
					break;
				}
			}
		}
		// end calculation of stacked graphs
	}

	/********************************************************************************************************/
	// CALCULATIONS
	/********************************************************************************************************/
	protected function calcTriggers() {
		$this->triggers = array();
		if ($this->m_showTriggers != 1) {
			return;
		}

		$max = 3;
		$cnt = 0;

		foreach ($this->items as $inum => $item) {
			$db_triggers = DBselect(
				'SELECT DISTINCT h.host,tr.description,tr.triggerid,tr.expression,tr.priority,tr.value'.
				' FROM triggers tr,functions f,items i,hosts h'.
				' WHERE tr.triggerid=f.triggerid'.
					" AND f.function IN ('last','min','avg','max')".
					' AND tr.status='.TRIGGER_STATUS_ENABLED.
					' AND i.itemid=f.itemid'.
					' AND h.hostid=i.hostid'.
					' AND f.itemid='.$item['itemid'].
				' ORDER BY tr.priority'
			);
			while (($trigger = DBfetch($db_triggers)) && $cnt < $max) {
				$db_fnc_cnt = DBselect('SELECT COUNT(*) AS cnt FROM functions f WHERE f.triggerid='.$trigger['triggerid']);
				$fnc_cnt = DBfetch($db_fnc_cnt);

				if ($fnc_cnt['cnt'] != 1) {
					continue;
				}

				$trigger = API::UserMacro()->resolveTrigger($trigger);
				if (!preg_match('/\{([0-9]{1,})\}([\<\>\=]{1})([0-9\.]{1,})([K|M|G]{0,1})/i', $trigger['expression'], $arr)) {
					continue;
				}

				$val = $arr[3];
				if (strcasecmp($arr[4],'K') == 0) {
					$val *= 1024;
				}
				elseif (strcasecmp($arr[4], 'M') == 0) {
					$val *= 1048576; //1024*1024;
				}
				elseif (strcasecmp($arr[4], 'G') == 0) {
					$val *= 1073741824; //1024*1024*1024;
				}

				$minY = $this->m_minY[$this->items[$inum]['axisside']];
				$maxY = $this->m_maxY[$this->items[$inum]['axisside']];

				array_push($this->triggers, array(
					'skipdraw' => ($val <= $minY || $val >= $maxY),
					'y' => $this->sizeY - (($val - $minY) / ($maxY - $minY)) * $this->sizeY + $this->shiftY,
					'color' => getSeverityColor($trigger['priority']),
					'description' => _('Trigger').': '.expand_trigger_description_by_data($trigger),
					'constant' => '['.$arr[2].' '.$arr[3].$arr[4].']'
				));
				++$cnt;
			}
		}
	}

	// calculates percentages for left & right Y axis
	protected function calcPercentile() {
		if ($this->type != GRAPH_TYPE_NORMAL) {
			return ;
		}

		$values = array(
			'left' => array(),
			'right'=> array()
		);

		$maxX = $this->sizeX;

		// for each metric
		for ($item = 0; $item < $this->num; $item++) {
			$data = &$this->data[$this->items[$item]['itemid']][$this->items[$item]['calc_type']];

			if (!isset($data)) {
				continue;
			}

			// for each X
			for ($i = 0; $i < $maxX; $i++) { // new point
				if ($data['count'][$i] == 0 && $i != ($maxX - 1)) {
					continue;
				}

				$min = $data['min'][$i];
				$max = $data['max'][$i];
				$avg = $data['avg'][$i];

				switch ($this->items[$item]['calc_fnc']) {
					case CALC_FNC_MAX:
						$value = $max;
						break;
					case CALC_FNC_MIN:
						$value = $min;
						break;
					case CALC_FNC_ALL:
					case CALC_FNC_AVG:
					default:
						$value = $avg;
				}

				if ($this->items[$item]['axisside'] == GRAPH_YAXIS_SIDE_LEFT) {
					$values['left'][] = $value;
				}
				else {
					$values['right'][] = $value;
				}
			}
		}

		foreach ($this->percentile as $side => $percentile) {
			if ($percentile['percent'] > 0 && !empty($values[$side])) {
				sort($values[$side]);
				$percent = (int) ((count($values[$side]) * $percentile['percent'] / 100) + 0.5);
				$this->percentile[$side]['value'] = $values[$side][$percent];
				unset($values[$side]);
			}
		}
	}

	// calculation of minimum Y axis
	protected function calculateMinY($side) {
		if ($this->ymin_type == GRAPH_YAXIS_TYPE_FIXED) {
			return $this->yaxismin;
		}
		if ($this->ymin_type == GRAPH_YAXIS_TYPE_ITEM_VALUE) {
			$item = get_item_by_itemid($this->ymin_itemid);
			if ($item && isset($item['lastvalue']) && !is_null($item['lastvalue'])) {
				return $item['lastvalue'];
			}
		}

		$minY = null;
		for ($i = 0; $i < $this->num; $i++) {
			if ($this->items[$i]['axisside'] != $side) {
				continue;
			}

			if (!isset($this->data[$this->items[$i]['itemid']][GRAPH_ITEM_SIMPLE])) {
				continue;
			}

			$data = &$this->data[$this->items[$i]['itemid']][GRAPH_ITEM_SIMPLE];

			if (!isset($data)) {
				continue;
			}

			$calc_fnc = $this->items[$i]['calc_fnc'];

			switch ($calc_fnc) {
				case CALC_FNC_ALL:
				case CALC_FNC_MIN:
					$val = $data['min'];
					$shift_val = $data['shift_min'];
					break;
				case CALC_FNC_MAX:
					$val = $data['max'];
					$shift_val = $data['shift_max'];
					break;
				case CALC_FNC_AVG:
				default:
					$val = $data['avg'];
					$shift_val = $data['shift_avg'];
			}

			if (!isset($val)) {
				continue;
			}

			if ($this->type == GRAPH_TYPE_STACKED) {
				$min_val_shift = min(count($val), count($shift_val));
				for ($ci = 0; $ci < $min_val_shift; $ci++) {
					if ($shift_val[$ci] < 0) {
						$val[$ci] += bcadd($shift_val[$ci], $val[$ci]);
					}
				}
			}

			if (!isset($minY)) {
				if (isset($val) && count($val) > 0) {
					$minY = min($val);
				}
			}
			else {
				$minY = min($minY, min($val));
			}
		}
		return $minY;
	}

	// calculation of maximum Y of a side (left/right)
	protected function calculateMaxY($side) {
		if ($this->ymax_type == GRAPH_YAXIS_TYPE_FIXED) {
			return $this->yaxismax;
		}
		if ($this->ymax_type == GRAPH_YAXIS_TYPE_ITEM_VALUE) {
			$item = get_item_by_itemid($this->ymax_itemid);
			if ($item && isset($item['lastvalue']) && !is_null($item['lastvalue'])) {
				 return $item['lastvalue'];
			}
		}

		$maxY = null;
		for ($i = 0; $i < $this->num; $i++) {
			if ($this->items[$i]['axisside'] != $side) {
				continue;
			}

			if (!isset($this->data[$this->items[$i]['itemid']][GRAPH_ITEM_SIMPLE])) {
				continue;
			}

			$data = &$this->data[$this->items[$i]['itemid']][GRAPH_ITEM_SIMPLE];

			if (!isset($data)) {
				continue;
			}

			$calc_fnc = $this->items[$i]['calc_fnc'];

			switch ($calc_fnc) {
				case CALC_FNC_ALL:
				case CALC_FNC_MAX:
					$val = $data['max'];
					$shift_val = $data['shift_max'];
					break;
				case CALC_FNC_MIN:
					$val = $data['min'];
					$shift_val = $data['shift_min'];
					break;
				case CALC_FNC_AVG:
				default:
					$val = $data['avg'];
					$shift_val = $data['shift_avg'];
			}

			if (!isset($val)) {
				continue;
			}

			for ($ci = 0; $ci < min(count($val), count($shift_val)); $ci++) {
				if ($data['count'][$ci] == 0) {
					continue;
				}

				$val[$ci] = bcadd($shift_val[$ci], $val[$ci]);
			}

			if (!isset($maxY)) {
				if (isset($val) && count($val) > 0) {
					$maxY = max($val);
				}
			}
			else {
				$maxY = max($maxY, max($val));
			}
		}
		return $maxY;
	}

	protected function calcZero() {
		$sides = array(GRAPH_YAXIS_SIDE_LEFT, GRAPH_YAXIS_SIDE_RIGHT);

		foreach ($sides as $num => $side) {
			$this->unit2px[$side] = ($this->m_maxY[$side] - $this->m_minY[$side]) / $this->sizeY;
			if ($this->unit2px[$side] == 0) {
				$this->unit2px[$side] = 1;
			}

			if ($this->m_minY[$side] > 0) {
				$this->zero[$side] = $this->sizeY + $this->shiftY;
				$this->oxy[$side] = min($this->m_minY[$side], $this->m_maxY[$side]);
			}
			elseif ($this->m_maxY[$side] < 0) {
				$this->zero[$side] = $this->shiftY;
				$this->oxy[$side] = max($this->m_minY[$side], $this->m_maxY[$side]);
			}
			else {
				$this->zero[$side] = $this->sizeY + $this->shiftY - (int) abs($this->m_minY[$side] / $this->unit2px[$side]);
				$this->oxy[$side] = 0;
			}
		}
	}

	protected function calcMinMaxInterval() {
		// init intervals
		$intervals = array();
		foreach (array(1, 2, 3, 4) as $num) {
			$dec = pow(0.1, $num);
			foreach (array(1, 2, 5) as $int) {
				$intervals[] = bcmul($int, $dec);
			}
		}

		foreach (array(0, 1, 2, 3, 4, 5, 6, 7, 8, 9, 10, 11, 12, 13, 14, 15, 16, 17, 18) as $num) {
			$dec = bcpow(10, $num);
			foreach (array(1, 2, 5) as $int) {
				$intervals[] = bcmul($int, $dec);
			}
		}

		$sides = array(GRAPH_YAXIS_SIDE_LEFT, GRAPH_YAXIS_SIDE_RIGHT);
		foreach ($sides as $snum => $side) {
			if (!isset($this->axis_valuetype[$side])) {
				continue;
			}

			if ($this->type == GRAPH_TYPE_STACKED) {
				$this->m_minY[$side] = min($this->m_minY[$side], 0);
				continue;
			}

			if ($this->ymax_type == GRAPH_YAXIS_TYPE_FIXED) {
				$this->m_maxY[$side] = $this->yaxismax;
				$this->m_minY[$side] = 0;
			}

			if ($this->ymin_type == GRAPH_YAXIS_TYPE_FIXED) {
				$this->m_minY[$side] = $this->yaxismin;

				if (($this->ymax_type == GRAPH_YAXIS_TYPE_CALCULATED) && bccomp($this->m_maxY[$side], $this->m_minY[$side]) == -1) {
					$this->m_maxY[$side] = bcmul($this->m_minY[$side], 1.2);
				}
			}
		}

		// sides
		$side = GRAPH_YAXIS_SIDE_LEFT;
		$other_side = GRAPH_YAXIS_SIDE_RIGHT;
		if (!isset($this->axis_valuetype[GRAPH_YAXIS_SIDE_LEFT])) {
			$side = GRAPH_YAXIS_SIDE_RIGHT;
			$other_side = GRAPH_YAXIS_SIDE_LEFT;
		}

		$tmp_minY = array();
		$tmp_maxY = array();
		$tmp_minY[GRAPH_YAXIS_SIDE_LEFT] = $this->m_minY[GRAPH_YAXIS_SIDE_LEFT];
		$tmp_minY[GRAPH_YAXIS_SIDE_RIGHT] = $this->m_minY[GRAPH_YAXIS_SIDE_RIGHT];
		$tmp_maxY[GRAPH_YAXIS_SIDE_LEFT] = $this->m_maxY[GRAPH_YAXIS_SIDE_LEFT];
		$tmp_maxY[GRAPH_YAXIS_SIDE_RIGHT] = $this->m_maxY[GRAPH_YAXIS_SIDE_RIGHT];

		// calc interval
		$columnInterval = bcdiv(bcmul($this->gridPixelsVert, (bcsub($this->m_maxY[$side], $this->m_minY[$side]))), $this->sizeY);

		$dist = bcmul(5, bcpow(10, 18));

		$interval = 0;
		foreach ($intervals as $int) {
			// we must get a positive number
			if (bccomp($int, $columnInterval) == -1) {
				$t = bcsub($columnInterval, $int);
			}
			else {
				$t = bcsub($int, $columnInterval);
			}

			if (bccomp($t, $dist) == -1) {
				$dist = $t;
				$interval = $int;
			}
		}

		$columnInterval = bcdiv(bcmul($this->gridPixelsVert, bcsub($this->m_maxY[$other_side], $this->m_minY[$other_side])), $this->sizeY);

		$dist = bcmul(5, bcpow(10, 18));

		$interval_other_side = 0;
		foreach ($intervals as $int) {
			// we must get a positive number
			if (bccomp($int, $columnInterval) == -1) {
				$t = bcsub($columnInterval, $int);
			}
			else {
				$t = bcsub($int, $columnInterval);
			}

			if (bccomp($t,$dist) == -1) {
				$dist = $t;
				$interval_other_side = $int;
			}
		}

		// correcting MIN & MAX
		$this->m_minY[$side] = bcmul(bcfloor(bcdiv($this->m_minY[$side], $interval)), $interval);
		$this->m_maxY[$side] = bcmul(bcceil(bcdiv($this->m_maxY[$side], $interval)), $interval);
		$this->m_minY[$other_side] = bcmul(bcfloor(bcdiv($this->m_minY[$other_side], $interval_other_side)), $interval_other_side);
		$this->m_maxY[$other_side] = bcmul(bcceil(bcdiv($this->m_maxY[$other_side], $interval_other_side)), $interval_other_side);

		$this->gridLinesCount[$side] = bcceil(bcdiv(bcsub($this->m_maxY[$side], $this->m_minY[$side]), $interval));

		// we add 1 interval so max Y wouldn't be at the top
		if (bccomp($this->m_maxY[$side], $tmp_maxY[$side], 2) == 0) {
			$this->gridLinesCount[$side]++;
		}

		$this->m_maxY[$side] = bcadd($this->m_minY[$side], bcmul($interval, $this->gridLinesCount[$side]));
		$this->gridStep[$side] = $interval;

		if (isset($this->axis_valuetype[$other_side])) {
			$dist = bcsub($this->m_maxY[$other_side], $this->m_minY[$other_side]);
			$interval = 1;

			foreach ($intervals as $int) {
				if (bccomp($dist, bcmul($this->gridLinesCount[$side], $int)) == -1) {
					$interval = $int;
					break;
				}
			}

			// correcting MIN & MAX
			$this->m_minY[$other_side] = bcmul(bcfloor(bcdiv($this->m_minY[$other_side], $interval)), $interval);
			$this->m_maxY[$other_side] = bcmul(bcceil(bcdiv($this->m_maxY[$other_side], $interval)), $interval);

			// if we lowered min more than highed max - need additional recalculating
			if (bccomp($tmp_maxY[$other_side], $this->m_maxY[$other_side]) == 1 || bccomp($tmp_minY[$other_side], $this->m_minY[$other_side]) == -1) {
				$dist = bcsub($this->m_maxY[$other_side], $this->m_minY[$other_side]);
				$interval = 0;
				foreach ($intervals as $int) {
					if (bccomp($dist, bcmul($this->gridLinesCount[$side], $int)) == -1) {
						$interval = $int;
						break;
					}
				}

				// recorrecting MIN & MAX
				$this->m_minY[$other_side] = bcmul(bcfloor(bcdiv($this->m_minY[$other_side], $interval)), $interval);
				$this->m_maxY[$other_side] = bcmul(bcceil(bcdiv($this->m_maxY[$other_side], $interval)), $interval);
			}

			$this->gridLinesCount[$other_side] = $this->gridLinesCount[$side];
			$this->m_maxY[$other_side] = bcadd($this->m_minY[$other_side], bcmul($interval, $this->gridLinesCount[$other_side]));
			$this->gridStep[$other_side] = $interval;
		}

		$sides = array(GRAPH_YAXIS_SIDE_LEFT, GRAPH_YAXIS_SIDE_RIGHT);
		foreach ($sides as $graphSide) {
			if (!isset($this->axis_valuetype[$graphSide])) {
				continue;
			}

			if ($this->type == GRAPH_TYPE_STACKED) {
				$this->m_minY[$graphSide] = bccomp($tmp_minY[GRAPH_YAXIS_SIDE_LEFT], 0) == -1 ? $tmp_minY[GRAPH_YAXIS_SIDE_LEFT] : 0;
			}

			if ($this->ymax_type == GRAPH_YAXIS_TYPE_FIXED) {
				$this->m_maxY[$graphSide] = $this->yaxismax;
				$this->m_minY[$graphSide] = 0;
			}
			elseif ($this->ymax_type == GRAPH_YAXIS_TYPE_ITEM_VALUE) {
				$this->m_maxY[$graphSide] = $tmp_maxY[$graphSide];
			}

			if ($this->ymin_type == GRAPH_YAXIS_TYPE_FIXED) {
				$this->m_minY[$graphSide] = $this->yaxismin;
			}
			elseif ($this->ymin_type == GRAPH_YAXIS_TYPE_ITEM_VALUE) {
				$this->m_minY[$graphSide] = $tmp_minY[$graphSide];
			}
		}

		// division by zero
		$diff_val = bcsub($this->m_maxY[$side], $this->m_minY[$side]);
		if (bccomp($diff_val, 0) == 0) {
			$diff_val = 1;
		}
		$this->gridStepX[$side] = bcdiv(bcmul($this->gridStep[$side], $this->sizeY), $diff_val);

		if (isset($this->axis_valuetype[$other_side])) {
			$diff_val = bcsub($this->m_maxY[$other_side], $this->m_minY[$other_side]);
			if (bccomp($diff_val, 0) == 0) {
				$diff_val = 1;
			}
			$this->gridStepX[$other_side] = bcdiv(bcmul($this->gridStep[$other_side], $this->sizeY), $diff_val);
		}
	}

	private function calcTimeInterval() {
		$this->grid['horizontal'] = array('sub' => array(), 'main' => array());

		// align to the closest human time interval
		$raw_time_interval = ($this->gridPixels*$this->period)/$this->sizeX;
		$intervals = array(
			array('main' => 3600, 'sub' => 60),			// 1 minute
			array('main' => 3600, 'sub' => 120),		// 5 minutes
			array('main' => 3600, 'sub' => 300),		// 5 minutes
			array('main' => 3600, 'sub' => 900),		// 15 minutes
			array('main' => 3600, 'sub' => 1800),		// 30 minutes
			array('main' => 86400, 'sub' => 3600),		// 1 hour
			array('main' => 86400, 'sub' => 10800),		// 3 hours
			array('main' => 86400, 'sub' => 21600),		// 6 hours
			array('main' => 86400, 'sub' => 43200),		// 12 hours
			array('main' => 604800, 'sub' => 86400),	// 1 day
			array('main' => 1209600, 'sub' => 604800),	// 1 week
			array('main' => 2419200, 'sub' => 1209600),	// 2 weeks
			array('main' => 4838400, 'sub' => 2419200),	// 4 weeks
			array('main' => 9676800, 'sub' => 4838400),	// 8 weeks
			array('main' => 19353600, 'sub' => 9676800)	// 16 weeks
		);

		$dist = 19353600; //def week;
		$sub_interval = 0;
		$main_interval = 0;

		foreach ($intervals as $int) {
			$t = abs($int['sub'] - $raw_time_interval);

			if ($t < $dist) {
				$dist = $t;
				$sub_interval = $int['sub'];
				$main_interval = $int['main'];
			}
		}

		// sub
		$intervalX = ($sub_interval * $this->sizeX) / $this->period;

		if ($sub_interval > SEC_PER_DAY) {
			$offset = (7 - date('w', $this->from_time)) * SEC_PER_DAY;
			$offset += $this->diffTZ;

			$next = $this->from_time + $offset;

			$offset = mktime(0, 0, 0, date('m', $next), date('d', $next), date('Y', $next)) - $this->from_time;
			$offsetX = $offset * ($this->sizeX / $this->period);
		}
		else {
			$offset = $sub_interval - (($this->from_time + date('Z', $this->from_time)) % $sub_interval);
			$offsetX = ($offset * $this->sizeX) / $this->period;
		}

		$vline_count = floor(($this->period-$offset) / $sub_interval);

		$start_i = 0;
		if ($offsetX < 12) {
			$start_i++;
		}

		while (($this->sizeX - ($offsetX + ($vline_count*$intervalX))) < 12) {
			$vline_count--;
		}

		$sub = &$this->grid['horizontal']['sub'];
		$sub['interval'] = $sub_interval;
		$sub['linecount'] = $vline_count;
		$sub['intervalx'] = $intervalX;
		$sub['offset'] = $offset;
		$sub['offsetx'] = $offsetX;
		$sub['start'] = $start_i;

		// main
		$intervalX = ($main_interval * $this->sizeX) / $this->period;

		if ($main_interval > SEC_PER_DAY) {
			$offset = (7 - date('w', $this->from_time)) * SEC_PER_DAY;
			$offset += $this->diffTZ;
			$next = $this->from_time + $offset;

			$offset = mktime(0, 0, 0, date('m', $next), date('d', $next), date('Y', $next)) - $this->from_time;
			$offsetX = $offset * ($this->sizeX / $this->period);
		}
		else {
			$offset = $main_interval - (($this->from_time + (date('Z', $this->from_time))) % $main_interval);
			$offset += $this->diffTZ;
			$offsetX = $offset * ($this->sizeX / $this->period);
		}

		$vline_count = floor(($this->period-$offset) / $main_interval);

		$start_i = 0;
		if ($offsetX < 12) {
			$start_i++;
		}

		while (($this->sizeX - ($offsetX + ($vline_count*$intervalX))) < 12) {
			$vline_count--;
		}

		$main = &$this->grid['horizontal']['main'];
		$main['interval'] = $main_interval;
		$main['linecount'] = $vline_count;
		$main['intervalx'] = $intervalX;
		$main['offset'] = $offset;
		$main['offsetx'] = $offsetX;
		$main['start'] = $start_i;
	}

	/********************************************************************************************************/
	// DRAW ELEMENTS
	/********************************************************************************************************/
	public function drawXYAxisScale() {
		dashedRectangle(
			$this->im,
			$this->shiftXleft + $this->shiftXCaption - 1,
			$this->shiftY - 1,
			$this->sizeX + $this->shiftXleft + $this->shiftXCaption,
			$this->sizeY + $this->shiftY + 1,
			$this->getColor($this->graphtheme['gridcolor'], 0)
		);

		if ($this->yaxisleft) {
			imageline(
				$this->im,
				$this->shiftXleft + $this->shiftXCaption - 1,
				$this->shiftY - 5,
				$this->shiftXleft + $this->shiftXCaption - 1,
				$this->sizeY + $this->shiftY + 4,
				$this->getColor($this->graphtheme['gridbordercolor'], 0)
			);

			imagefilledpolygon(
				$this->im,
				array(
					$this->shiftXleft + $this->shiftXCaption - 4, $this->shiftY - 5,
					$this->shiftXleft + $this->shiftXCaption + 2, $this->shiftY - 5,
					$this->shiftXleft + $this->shiftXCaption - 1, $this->shiftY - 10,
				),
				3,
				$this->getColor('White')
			);

			imagepolygon(
				$this->im,
				array(
					$this->shiftXleft + $this->shiftXCaption - 4, $this->shiftY - 5,
					$this->shiftXleft + $this->shiftXCaption + 2, $this->shiftY - 5,
					$this->shiftXleft + $this->shiftXCaption - 1, $this->shiftY - 10,
				),
				3,
				$this->getColor($this->graphtheme['gridbordercolor'], 0)
			);
		}

		if ($this->yaxisright) {
			$color = $this->getColor($this->graphtheme['gridbordercolor'], 0);

			imageline(
				$this->im,
				$this->sizeX + $this->shiftXleft + $this->shiftXCaption,
				$this->shiftY - 5,
				$this->sizeX + $this->shiftXleft + $this->shiftXCaption,
				$this->sizeY + $this->shiftY + 4,
				$color
			);

			imagefilledpolygon(
				$this->im,
				array(
					$this->sizeX + $this->shiftXleft + $this->shiftXCaption - 3, $this->shiftY - 5,
					$this->sizeX + $this->shiftXleft + $this->shiftXCaption + 3, $this->shiftY - 5,
					$this->sizeX + $this->shiftXleft + $this->shiftXCaption, $this->shiftY - 10,
				),
				3,
				$this->getColor('White')
			);

			imagepolygon(
				$this->im,
				array(
					$this->sizeX + $this->shiftXleft + $this->shiftXCaption - 3, $this->shiftY - 5,
					$this->sizeX + $this->shiftXleft + $this->shiftXCaption + 3, $this->shiftY - 5,
					$this->sizeX + $this->shiftXleft + $this->shiftXCaption, $this->shiftY - 10,
				),
				3,
				$color
			);
		}

		imageline(
			$this->im,
			$this->shiftXleft + $this->shiftXCaption - 4,
			$this->sizeY + $this->shiftY + 1,
			$this->sizeX + $this->shiftXleft + $this->shiftXCaption + 5,
			$this->sizeY + $this->shiftY + 1,
			$this->getColor($this->graphtheme['gridbordercolor'], 0)
		);

		imagefilledpolygon(
			$this->im,
			array(
				$this->sizeX + $this->shiftXleft + $this->shiftXCaption + 5, $this->sizeY + $this->shiftY - 2,
				$this->sizeX + $this->shiftXleft + $this->shiftXCaption + 5, $this->sizeY + $this->shiftY + 4,
				$this->sizeX + $this->shiftXleft + $this->shiftXCaption + 10, $this->sizeY + $this->shiftY + 1
			),
			3,
			$this->getColor('White')
		);

		imagepolygon(
			$this->im,
			array(
				$this->sizeX + $this->shiftXleft + $this->shiftXCaption + 5, $this->sizeY + $this->shiftY - 2,
				$this->sizeX + $this->shiftXleft + $this->shiftXCaption + 5, $this->sizeY + $this->shiftY + 4,
				$this->sizeX + $this->shiftXleft + $this->shiftXCaption + 10, $this->sizeY + $this->shiftY + 1
			),
			3,
			$this->getColor($this->graphtheme['gridbordercolor'], 0)
		);
	}

	/**
	 * Draws Y scale grid.
	 */
	private function drawVerticalGrid() {
		$hline_count = round($this->sizeY / $this->gridPixels);

		$yAxis = ($this->yaxisleft) ? GRAPH_YAXIS_SIDE_LEFT : GRAPH_YAXIS_SIDE_RIGHT;

		$tmp_hlines = $this->gridLinesCount[$yAxis];
		$stepX = $this->gridStepX[$yAxis];

		if ($tmp_hlines < $hline_count) {
			$hline_count = $tmp_hlines * 2;
			$stepX = $stepX / 2;
		}
		else {
			$hline_count = $tmp_hlines;
		}

		for ($i = 1; $i < $hline_count; $i++) {
			$yOffset = $stepX * $i - $this->getYStepMarkerPosOffset($yAxis, $i);
			if ($yOffset >= $this->sizeY || $yOffset <= 0) {
				continue;
			}

			$y = $this->sizeY - $yOffset + $this->shiftY;

			dashedLine(
				$this->im,
				$this->shiftXleft,
				$y,
				$this->sizeX + $this->shiftXleft,
				$y,
				$this->getColor($this->graphtheme['maingridcolor'], 0)
			);
		}
	}

	private function drawTimeGrid() {
		$this->calcTimeInterval();
		$this->drawSubTimeGrid();
	}

	private function drawSubTimeGrid() {
		$main_interval = $this->grid['horizontal']['main']['interval'];
		$main_intervalX = $this->grid['horizontal']['main']['intervalx'];
		$main_offset = $this->grid['horizontal']['main']['offset'];

		$sub = &$this->grid['horizontal']['sub'];
		$interval = $sub['interval'];
		$vline_count = $sub['linecount'];
		$intervalX = $sub['intervalx'];

		$offset = $sub['offset'];
		$offsetX = $sub['offsetx'];
		$start_i = $sub['start'];

		if ($interval == $main_interval) {
			return;
		}

		$test_dims = imageTextSize(7, 90, 'WWW');
		for ($i = $start_i; $i <= $vline_count; $i++) {
			$new_time = $this->from_time + $i * $interval + $offset;
			$new_pos = $i * $intervalX + $offsetX;

			// dayLightSave
			if ($interval > SEC_PER_HOUR) {
				$tz = date('Z', $this->from_time) - date('Z', $new_time);
				$new_time += $tz;
			}

			// main interval checks
			if ($interval < SEC_PER_HOUR && date('i', $new_time) == 0) {
				$this->drawMainPeriod($new_time, $new_pos);
				continue;
			}

			if ($interval >= SEC_PER_HOUR && $interval < SEC_PER_DAY && date('H', $new_time) == '00') {
				$this->drawMainPeriod($new_time, $new_pos);
				continue;
			}

			if ($interval == SEC_PER_DAY && date('N', $new_time) == 7) {
				$this->drawMainPeriod($new_time, $new_pos);
				continue;
			}

			if ($interval > SEC_PER_DAY && ($i * $interval % $main_interval + $offset) == $main_offset) {
				$this->drawMainPeriod($new_time, $new_pos);
				continue;
			}

			dashedLine(
				$this->im,
				$this->shiftXleft + $new_pos,
				$this->shiftY,
				$this->shiftXleft + $new_pos,
				$this->sizeY + $this->shiftY,
				$this->getColor($this->graphtheme['gridcolor'], 0)
			);

			if ($main_intervalX < floor(($main_interval / $interval) * $intervalX)) {
				continue;
			}
			elseif ($main_intervalX < (ceil($main_interval / $interval + 1) * $test_dims['width'])) {
				continue;
			}

			if ($interval == SEC_PER_DAY) {
				$date_format = _('D');
			}
			elseif ($interval > SEC_PER_DAY) {
				$date_format = _('d.m');
			}
			elseif ($interval < SEC_PER_DAY) {
				$date_format = _('H:i');
			}

			$str = zbx_date2str($date_format, $new_time);
			$dims = imageTextSize(7, 90, $str);

			imageText(
				$this->im,
				7,
				90,
				$this->shiftXleft + $new_pos+round($dims['width'] / 2),
				$this->sizeY + $this->shiftY + $dims['height'] + 6,
				$this->getColor($this->graphtheme['textcolor'], 0),
				$str
			);
		}

		// first && last
		// start
		$str = zbx_date2str(_('d.m H:i'), $this->stime);
		$dims = imageTextSize(8, 90, $str);
		imageText(
			$this->im,
			8,
			90,
			$this->shiftXleft + round($dims['width'] / 2),
			$this->sizeY + $this->shiftY + $dims['height'] + 6,
			$this->getColor($this->graphtheme['highlightcolor'], 0),
			$str
		);

		// end
		$endtime = $this->to_time;

		$str = zbx_date2str(_('d.m H:i'), $endtime);
		$dims = imageTextSize(8, 90, $str);
		imageText(
			$this->im,
			8,
			90,
			$this->sizeX + $this->shiftXleft + round($dims['width'] / 2),
			$this->sizeY + $this->shiftY + $dims['height'] + 6,
			$this->getColor($this->graphtheme['highlightcolor'], 0),
			$str
		);
	}

	private function drawMainPeriod($new_time, $new_pos) {
		if (date('H',$new_time) == 0) {
			if (date('Hi', $new_time) == 0) {
				$date_format = _('d.m');
			}
			else {
				$date_format = _('d.m H:i');
			}

			$color = $this->graphtheme['highlightcolor'];
		}
		else {
			$date_format = _('H:i');
			$color = $this->graphtheme['highlightcolor'];
		}

		$str = zbx_date2str($date_format, $new_time);
		$dims = imageTextSize(8, 90, $str);

		imageText(
			$this->im,
			8,
			90,
			$this->shiftXleft + $new_pos + round($dims['width'] / 2),
			$this->sizeY + $this->shiftY + $dims['height'] + 6,
			$this->getColor($color, 0),
			$str
		);

		dashedLine(
			$this->im,
			$this->shiftXleft + $new_pos,
			$this->shiftY,
			$this->shiftXleft + $new_pos,
			$this->sizeY + $this->shiftY,
			$this->getColor($this->graphtheme['maingridcolor'], 0)
		);
	}

	private function drawLeftSide() {
		if ($this->yaxisleft == 0 || $this->skipLeftScale == 1) {
			return;
		}

		$minY = $this->m_minY[GRAPH_YAXIS_SIDE_LEFT];
		$maxY = $this->m_maxY[GRAPH_YAXIS_SIDE_LEFT];

		$units = null;
		$unitsLong = null;
		for ($item = 0; $item < $this->num; $item++) {
			if ($this->items[$item]['axisside'] == GRAPH_YAXIS_SIDE_LEFT) {
				if (is_null($units)) {
					$units = $this->items[$item]['units'];
				}
				elseif ($this->items[$item]['units'] != $units) {
					$units = false;
				}
			}
		}

		if (is_null($units) || $units === false) {
			$units = '';
		}
		else {
			for ($item = 0; $item < $this->num; $item++) {
				if ($this->items[$item]['axisside'] == GRAPH_YAXIS_SIDE_LEFT && !empty($this->items[$item]['unitsLong'])) {
					$unitsLong = $this->items[$item]['unitsLong'];
					break;
				}
			}
		}

		if (!empty($unitsLong)) {
			$dims = imageTextSize(9, 90, $unitsLong);

			$tmpY = $this->sizeY / 2 + $this->shiftY+$dims['height'] / 2;
			if ($tmpY < $dims['height']) {
				$tmpY = $dims['height'] + 6;
			}

			imageText(
				$this->im,
				9,
				90,
				$dims['width'] + 8,
				$tmpY,
				$this->getColor($this->graphtheme['textcolor'], 0),
				$unitsLong
			);
		}

		$step = $this->gridStep[GRAPH_YAXIS_SIDE_LEFT];
		$hstr_count = $this->gridLinesCount[GRAPH_YAXIS_SIDE_LEFT];

		for ($i = 0; $i <= $hstr_count; $i++) {
			// division by zero
			$hstr_count = ($hstr_count == 0) ? 1 : $hstr_count;

			// using bc library, incase of large numbers
			$val = bcadd(bcmul($i, $step), $minY);
			$val = bcsub($val, $this->getYStepMarkerValueOffset(GRAPH_YAXIS_SIDE_LEFT, $i));
			if (bccomp(bcadd($val, bcdiv($step,2)), $maxY) == 1) {
				continue;
			}
			$str = convert_units($val, $units, ITEM_CONVERT_NO_UNITS);

			$dims = imageTextSize(8, 0, $str);

<<<<<<< HEAD
			// marker Y coordinate
			$posY = $this->getYStepMarkerPosY(GRAPH_YAXIS_SIDE_LEFT, $i);

			// only draw the marker if it doesn't overlay the previous one
			if (($posY + $dims['height']) < $this->getYStepMarkerPosY(GRAPH_YAXIS_SIDE_LEFT, $i - 1)) {
				imageText(
					$this->im,
					8,
					0,
					$this->shiftXleft - $dims['width'] - 6,
					$posY,
					$this->getColor($this->graphtheme['textcolor'], 0),
					$str
				);
			}
=======
			imageText(
				$this->im,
				8,
				0,
				$this->shiftXleft - $dims['width'] - 9,
				$this->sizeY - $this->gridStepX[GRAPH_YAXIS_SIDE_LEFT] * $i + $this->shiftY + 4,
				$this->getColor($this->graphtheme['textcolor'], 0),
				$str
			);
>>>>>>> 5bc4fce1
		}

		$str = convert_units($maxY, $units, ITEM_CONVERT_NO_UNITS);
		$dims = imageTextSize(8, 0, $str);
		imageText(
			$this->im,
			8,
			0,
			$this->shiftXleft - $dims['width'] - 9,
			$this->shiftY  + 4,
			$this->getColor($this->graphtheme['textcolor'], 0),
			$str
		);

		if ($this->zero[GRAPH_YAXIS_SIDE_LEFT] != ($this->sizeY + $this->shiftY) && $this->zero[GRAPH_YAXIS_SIDE_LEFT] != $this->shiftY) {
			imageline(
				$this->im,
				$this->shiftXleft,
				$this->zero[GRAPH_YAXIS_SIDE_LEFT],
				$this->shiftXleft + $this->sizeX,
				$this->zero[GRAPH_YAXIS_SIDE_LEFT],
				$this->getColor(GRAPH_ZERO_LINE_COLOR_LEFT)
			);
		}
	}

	private function drawRightSide() {
		if ($this->yaxisright == 0 || $this->skipRightScale == 1) {
			return;
		}

		$minY = $this->m_minY[GRAPH_YAXIS_SIDE_RIGHT];
		$maxY = $this->m_maxY[GRAPH_YAXIS_SIDE_RIGHT];

		$units = null;
		$unitsLong = null;
		for ($item = 0; $item < $this->num; $item++) {
			if ($this->items[$item]['axisside'] == GRAPH_YAXIS_SIDE_RIGHT) {
				if (is_null($units)) {
					$units = $this->items[$item]['units'];
				}
				elseif ($this->items[$item]['units'] != $units) {
					$units = false;
				}
			}
		}

		if (is_null($units) || $units === false) {
			$units = '';
		}
		else {
			for ($item = 0; $item < $this->num; $item++) {
				if ($this->items[$item]['axisside'] == GRAPH_YAXIS_SIDE_RIGHT && !empty($this->items[$item]['unitsLong'])) {
					$unitsLong = $this->items[$item]['unitsLong'];
					break;
				}
			}
		}

		if (!empty($unitsLong)) {
			$dims = imageTextSize(9, 90, $unitsLong);

			$tmpY = $this->sizeY / 2 + $this->shiftY + $dims['height'] / 2;
			if ($tmpY < $dims['height']) {
				$tmpY = $dims['height'] + 6;
			}

			imageText(
				$this->im,
				9,
				90,
				$this->fullSizeX - $dims['width'],
				$tmpY,
				$this->getColor($this->graphtheme['textcolor'], 0),
				$unitsLong
			);
		}

		$step = $this->gridStep[GRAPH_YAXIS_SIDE_RIGHT];
		$hstr_count = $this->gridLinesCount[GRAPH_YAXIS_SIDE_RIGHT];
		for ($i = 0; $i <= $hstr_count; $i++) {
			if ($hstr_count == 0) {
				continue;
			}

			// using bc module in case of large numbers
			$val = bcadd(bcmul($i, $step), $minY);
			$val = bcsub($val, $this->getYStepMarkerValueOffset(GRAPH_YAXIS_SIDE_RIGHT, $i));
			if (bccomp(bcadd($val, bcdiv($step, 2)), $maxY) == 1) {
				continue;
			}

			$str = convert_units($val, $units, ITEM_CONVERT_NO_UNITS);

			// marker Y coordinate
			$dims = imageTextSize(8, 0, $str);
			$posY = $this->getYStepMarkerPosY(GRAPH_YAXIS_SIDE_RIGHT, $i);

			// only draw the marker if it doesn't overlay the previous one
			if (($posY + $dims['height']) <= $this->getYStepMarkerPosY(GRAPH_YAXIS_SIDE_RIGHT, $i - 1)) {
				imageText(
					$this->im,
					8,
					0,
					$this->sizeX + $this->shiftXleft + 12,
					$posY,
					$this->getColor($this->graphtheme['textcolor'], 0),
					$str
				);
			}
		}

		$str = convert_units($maxY, $units, ITEM_CONVERT_NO_UNITS);
		imageText(
			$this->im,
			8,
			0,
			$this->sizeX + $this->shiftXleft + 12,
			$this->shiftY + 4,
			$this->getColor($this->graphtheme['textcolor'], 0),
			$str
		);

		if ($this->zero[GRAPH_YAXIS_SIDE_RIGHT] != $this->sizeY + $this->shiftY
				&& $this->zero[GRAPH_YAXIS_SIDE_RIGHT] != $this->shiftY) {
			imageline(
				$this->im,
				$this->shiftXleft,
				$this->zero[GRAPH_YAXIS_SIDE_RIGHT],
				$this->shiftXleft + $this->sizeX,
				$this->zero[GRAPH_YAXIS_SIDE_RIGHT],
				$this->getColor(GRAPH_ZERO_LINE_COLOR_RIGHT)
			);
		}
	}

	/**
	 * Calculates the Y coordinate of the Y scale marker value label.
	 *
	 * @param $yAxis
	 * @param $stepNumber
	 *
	 * @return float|int
	 */
	protected function getYStepMarkerPosY($yAxis, $stepNumber) {
		$posY = $this->sizeY - $this->gridStepX[$yAxis] * $stepNumber + $this->shiftY + 4;
		$posY += $this->getYStepMarkerPosOffset($yAxis, $stepNumber);

		return $posY;
	}

	/**
	 * Calculates and returns the offset of the value caused by using a fixed min Y scale value, e.g., will
	 * transform markers like 0.3, 1.3, 2.3 into 0.3, 1.0, 2.0.
	 *
	 * @param $yAxis
	 * @param $stepNumber
	 *
	 * @return int|string
	 */
	protected function getYStepMarkerValueOffset($yAxis, $stepNumber) {
		$step = $this->gridStep[$yAxis];
		$minY = $this->m_minY[$yAxis];

		$offset = 0;
		if ($stepNumber > 0 && $minY) {
			$offset = ($minY > $step) ? bcfmod($minY, $step) : $minY;
		}

		return $offset;
	}

	/**
	 * Calculates and returns the position of the Y scale markers caused by the use of a fixed min Y scale value.
	 *
	 * @param $yAxis
	 * @param $stepNumber
	 *
	 * @return float
	 */
	protected function getYStepMarkerPosOffset($yAxis, $stepNumber) {
		$offset = bcdiv($this->gridStepX[$yAxis], $this->gridStep[$yAxis]);
		$offset = bcmul($offset, $this->getYStepMarkerValueOffset($yAxis, $stepNumber));

		return $offset;
	}

	protected function drawWorkPeriod() {
		imagefilledrectangle($this->im,
			$this->shiftXleft + 1,
			$this->shiftY,
			$this->sizeX + $this->shiftXleft-2, // -2 border
			$this->sizeY + $this->shiftY,
			$this->getColor($this->graphtheme['graphcolor'], 0)
		);

		if ($this->m_showWorkPeriod != 1) {
			return;
		}
		if ($this->period > 8035200) { // 31*24*3600*3 (3*month*3)
			return;
		}

		$db_work_period = DBselect('SELECT c.work_period FROM config c');
		$work_period = DBfetch($db_work_period);
		if (!$work_period) {
			return;
		}

		$periods = parse_period($work_period['work_period']);
		if (!$periods) {
			return;
		}

		imagefilledrectangle(
			$this->im,
			$this->shiftXleft + 1,
			$this->shiftY,
			$this->sizeX + $this->shiftXleft - 2, // -2 border
			$this->sizeY + $this->shiftY,
			$this->getColor($this->graphtheme['nonworktimecolor'], 0)
		);

		$now = time();
		if (isset($this->stime)) {
			$this->from_time = $this->stime;
			$this->to_time = $this->stime + $this->period;
		}
		else {
			$this->to_time = $now - SEC_PER_HOUR * $this->from;
			$this->from_time = $this->to_time - $this->period;
		}

		$from = $this->from_time;
		$max_time = $this->to_time;

		$start = find_period_start($periods, $from);
		$end = -1;
		while ($start < $max_time && $start > 0) {
			$end = find_period_end($periods, $start, $max_time);

			$x1 = round((($start - $from) * $this->sizeX) / $this->period) + $this->shiftXleft;
			$x2 = ceil((($end - $from) * $this->sizeX) / $this->period) + $this->shiftXleft;

			// draw rectangle
			imagefilledrectangle(
				$this->im,
				$x1,
				$this->shiftY,
				$x2-2, // -2 border
				$this->sizeY + $this->shiftY,
				$this->getColor($this->graphtheme['graphcolor'], 0)
			);

			$start = find_period_start($periods, $end);
		}
	}

	protected function drawPercentile() {
		if ($this->type != GRAPH_TYPE_NORMAL) {
			return ;
		}

		foreach ($this->percentile as $side => $percentile) {
			if ($percentile['percent'] > 0 && $percentile['value']) {
				if ($side == 'left') {
					$minY = $this->m_minY[GRAPH_YAXIS_SIDE_LEFT];
					$maxY = $this->m_maxY[GRAPH_YAXIS_SIDE_LEFT];

					$color = $this->graphtheme['leftpercentilecolor'];
				}
				else {
					$minY = $this->m_minY[GRAPH_YAXIS_SIDE_RIGHT];
					$maxY = $this->m_maxY[GRAPH_YAXIS_SIDE_RIGHT];

					$color = $this->graphtheme['rightpercentilecolor'];
				}

				$y = $this->sizeY - (($percentile['value'] - $minY) / ($maxY - $minY)) * $this->sizeY + $this->shiftY;
				imageline(
					$this->im,
					$this->shiftXleft,
					$y,
					$this->sizeX + $this->shiftXleft,
					$y,
					$this->getColor($color)
				);
			}
		}
	}

	protected function drawTriggers() {
		if ($this->m_showTriggers != 1) {
			return;
		}

		$opposite = hex2rgb(GRAPH_TRIGGER_LINE_OPPOSITE_COLOR);
		$oppColor = imagecolorallocate($this->im, $opposite[0], $opposite[1], $opposite[2]);
		foreach ($this->triggers as $tnum => $trigger) {
			if ($trigger['skipdraw']) {
				continue;
			}

			$triggerColor = $this->getColor($trigger['color']);
			$lineStyle = array($triggerColor, $triggerColor, $triggerColor, $triggerColor, $triggerColor, $oppColor, $oppColor, $oppColor);

			dashedLine(
				$this->im,
				$this->shiftXleft,
				$trigger['y'],
				$this->sizeX + $this->shiftXleft,
				$trigger['y'],
				$lineStyle
			);

			dashedLine(
				$this->im,
				$this->shiftXleft,
				$trigger['y'] + 1,
				$this->sizeX + $this->shiftXleft,
				$trigger['y'] + 1,
				$lineStyle
			);
		}
	}

	protected function drawLegend() {
		$leftXShift = 20;
		$units = array('left' => 0, 'right' => 0);

		$legend = new CImageTextTable($this->im, $leftXShift + 10, $this->sizeY + $this->shiftY + $this->legendOffsetY);
		$legend->color = $this->getColor($this->graphtheme['textcolor'], 0);
		$legend->rowheight = 14;
		$legend->fontsize = 9;

		$row = array(
			array('text' => ''),
			array('text' => ''),
			array('text' => _('last'), 'align' => 1, 'fontsize' => 9),
			array('text' => _('min'), 'align' => 1, 'fontsize' => 9),
			array('text' => _('avg'), 'align' => 1, 'fontsize' => 9),
			array('text' => _('max'), 'align' => 1, 'fontsize' => 9)
		);

		$legend->addRow($row);
		$colNum = $legend->getNumRows();

		$i = ($this->type == GRAPH_TYPE_STACKED) ? $this->num - 1 : 0;
		while ($i >= 0 && $i < $this->num) {
			$color = $this->getColor($this->items[$i]['color'], GRAPH_STACKED_ALFA);
			switch ($this->items[$i]['calc_fnc']) {
				case CALC_FNC_MIN:
					$fnc_name = _('min');
					break;
				case CALC_FNC_MAX:
					$fnc_name = _('max');
					break;
				case CALC_FNC_ALL:
					$fnc_name = _('all');
					break;
				case CALC_FNC_AVG:
				default:
					$fnc_name = _('avg');
			}

			$data = &$this->data[$this->items[$i]['itemid']][$this->items[$i]['calc_type']];

			if ($this->itemsHost) {
				$item_caption = $this->items[$i]['name'];
			}
			else {
				$item_caption = $this->items[$i]['hostname'].': '.$this->items[$i]['name'];
			}

			if (isset($data) && isset($data['min'])) {
				if ($this->items[$i]['axisside'] == GRAPH_YAXIS_SIDE_LEFT) {
					$units['left'] = $this->items[$i]['units'];
				}
				else {
					$units['right'] = $this->items[$i]['units'];
				}

				$legend->addCell($colNum, array('text' => $item_caption));
				$legend->addCell($colNum, array('text' => '['.$fnc_name.']'));
				$legend->addCell($colNum, array('text' => convert_units($this->getLastValue($i), $this->items[$i]['units'], ITEM_CONVERT_NO_UNITS), 'align' => 2));
				$legend->addCell($colNum, array('text' => convert_units(min($data['min']), $this->items[$i]['units'], ITEM_CONVERT_NO_UNITS), 'align' => 2));
				$legend->addCell($colNum, array('text' => convert_units($data['avg_orig'], $this->items[$i]['units'], ITEM_CONVERT_NO_UNITS), 'align' => 2));
				$legend->addCell($colNum, array('text' => convert_units(max($data['max']), $this->items[$i]['units'], ITEM_CONVERT_NO_UNITS), 'align' => 2));
			}
			else {
				$legend->addCell($colNum, array('text' => $item_caption));
				$legend->addCell($colNum, array('text' => '[ '._('no data').' ]'));
			}

			imagefilledrectangle(
				$this->im,
				$leftXShift - 5,
				$this->sizeY + $this->shiftY + 14 * $colNum + $this->legendOffsetY - 10,
				$leftXShift + 5,
				$this->sizeY + $this->shiftY + 14 * $colNum + $this->legendOffsetY,
				$color
			);

			imagerectangle(
				$this->im,
				$leftXShift - 5,
				$this->sizeY + $this->shiftY + 14 * $colNum + $this->legendOffsetY - 10,
				$leftXShift + 5,
				$this->sizeY + $this->shiftY + 14 * $colNum + $this->legendOffsetY,
				$this->getColor('Black')
			);

			$colNum++;

			if ($this->type == GRAPH_TYPE_STACKED) {
				$i--;
			}
			else {
				$i++;
			}
		}
		$legend->draw();

		// if graph is small, we are not drawing percent line and trigger legends
		if ($this->sizeY < ZBX_GRAPH_LEGEND_HEIGHT) {
			return true;
		}

		$legend = new CImageTextTable(
			$this->im,
			$leftXShift + 10,
			$this->sizeY + $this->shiftY + 14 * $colNum + $this->legendOffsetY
		);
		$legend->color = $this->getColor($this->graphtheme['textcolor'], 0);
		$legend->rowheight = 14;
		$legend->fontsize = 9;

		// draw percentile
		if ($this->type == GRAPH_TYPE_NORMAL) {
			foreach ($this->percentile as $side => $percentile) {
				if ($percentile['percent'] > 0 && $percentile['value']) {
					$percentile['percent'] = (float) $percentile['percent'];
					$legend->addCell($colNum, array(
						'text' => $percentile['percent'].'th percentile: '.convert_units($percentile['value'], $units[$side]).' ('.$side.')',
						ITEM_CONVERT_NO_UNITS
					));
					if ($side == 'left') {
						$color = $this->graphtheme['leftpercentilecolor'];
					}
					else {
						$color = $this->graphtheme['rightpercentilecolor'];
					}

					imagefilledpolygon(
						$this->im,
						array(
							$leftXShift + 5, $this->sizeY + $this->shiftY + 14 * $colNum + $this->legendOffsetY,
							$leftXShift - 5, $this->sizeY + $this->shiftY + 14 * $colNum + $this->legendOffsetY,
							$leftXShift, $this->sizeY + $this->shiftY + 14 * $colNum + $this->legendOffsetY - 10
						),
						3,
						$this->getColor($color)
					);

					imagepolygon(
						$this->im,
						array(
							$leftXShift + 5, $this->sizeY + $this->shiftY + 14 * $colNum + $this->legendOffsetY,
							$leftXShift - 5, $this->sizeY + $this->shiftY + 14 * $colNum + $this->legendOffsetY,
							$leftXShift, $this->sizeY + $this->shiftY + 14 * $colNum + $this->legendOffsetY - 10
						),
						3,
						$this->getColor('Black No Alpha')
					);
					$colNum++;
				}
			}
		}

		$legend->draw();

		$legend = new CImageTextTable(
			$this->im,
			$leftXShift + 10,
			$this->sizeY + $this->shiftY + 14 * $colNum + $this->legendOffsetY + 5
		);
		$legend->color = $this->getColor($this->graphtheme['textcolor'], 0);
		$legend->rowheight = 14;
		$legend->fontsize = 9;

		// draw triggers
		foreach ($this->triggers as $trigger) {
			imagefilledellipse(
				$this->im,
				$leftXShift,
				$this->sizeY + $this->shiftY + 14 * $colNum + $this->legendOffsetY,
				10,
				10,
				$this->getColor($trigger['color'])
			);

			imageellipse(
				$this->im,
				$leftXShift,
				$this->sizeY + $this->shiftY + 14 * $colNum + $this->legendOffsetY,
				10,
				10,
				$this->getColor('Black No Alpha')
			);

			$legend->addRow(array(
				array('text' => $trigger['description']),
				array('text' => $trigger['constant'])
			));
			$colNum++;
		}

		$legend->draw();
	}

	protected function limitToBounds(&$value1, &$value2, $min, $max, $drawtype) {
		// fixes graph out of bounds problem
		if ((($value1 > ($max + $min)) && ($value2 > ($max + $min))) || ($value1 < $min && $value2 < $min)) {
			if (!in_array($drawtype, array(GRAPH_ITEM_DRAWTYPE_FILLED_REGION, GRAPH_ITEM_DRAWTYPE_GRADIENT_LINE))) {
				return false;
			}
		}

		$y_first = $value1 > ($max + $min) || $value1 < $min;
		$y_second = $value2 > ($max + $min) || $value2 < $min;

		if ($y_first) {
			$value1 = ($value1 > ($max + $min)) ? $max + $min : $min;
		}

		if ($y_second) {
			$value2 = ($value2 > ($max + $min)) ? $max + $min : $min;
		}

		return true;
	}

	protected function drawElement(&$data, $from, $to, $minX, $maxX, $minY, $maxY, $drawtype, $max_color, $avg_color, $min_color, $minmax_color, $calc_fnc, $axisside) {
		if (!isset($data['max'][$from]) || !isset($data['max'][$to])) {
			return;
		}

		$oxy = $this->oxy[$axisside];
		$zero = $this->zero[$axisside];
		$unit2px = $this->unit2px[$axisside];

		$shift_min_from = $shift_min_to = 0;
		$shift_max_from = $shift_max_to = 0;
		$shift_avg_from = $shift_avg_to = 0;

		if (isset($data['shift_min'][$from])) {
			$shift_min_from = $data['shift_min'][$from];
		}
		if (isset($data['shift_min'][$to])) {
			$shift_min_to = $data['shift_min'][$to];
		}

		if (isset($data['shift_max'][$from])) {
			$shift_max_from = $data['shift_max'][$from];
		}
		if (isset($data['shift_max'][$to])) {
			$shift_max_to = $data['shift_max'][$to];
		}

		if (isset($data['shift_avg'][$from])) {
			$shift_avg_from = $data['shift_avg'][$from];
		}
		if (isset($data['shift_avg'][$to])) {
			$shift_avg_to = $data['shift_avg'][$to];
		}

		$min_from = $data['min'][$from] + $shift_min_from;
		$min_to = $data['min'][$to] + $shift_min_to;

		$max_from = $data['max'][$from] + $shift_max_from;
		$max_to = $data['max'][$to] + $shift_max_to;

		$avg_from = $data['avg'][$from] + $shift_avg_from;
		$avg_to = $data['avg'][$to] + $shift_avg_to;

		$x1 = $from + $this->shiftXleft - 1;
		$x2 = $to + $this->shiftXleft;

		$y1min = $zero - ($min_from - $oxy) / $unit2px;
		$y2min = $zero - ($min_to - $oxy) / $unit2px;

		$y1max = $zero - ($max_from - $oxy) / $unit2px;
		$y2max = $zero - ($max_to - $oxy) / $unit2px;

		$y1avg = $zero - ($avg_from - $oxy) / $unit2px;
		$y2avg = $zero - ($avg_to - $oxy) / $unit2px;

		switch ($calc_fnc) {
			case CALC_FNC_MAX:
				$y1 = $y1max;
				$y2 = $y2max;
				$shift_from = $shift_max_from;
				$shift_to = $shift_max_to;
				break;
			case CALC_FNC_MIN:
				$y1 = $y1min;
				$y2 = $y2min;
				$shift_from = $shift_min_from;
				$shift_to = $shift_min_to;
				break;
			case CALC_FNC_ALL:
				// max
				$y1x = (($y1max > ($this->sizeY + $this->shiftY)) || $y1max < $this->shiftY);
				$y2x = (($y2max > ($this->sizeY + $this->shiftY)) || $y2max < $this->shiftY);

				if ($y1x) {
					$y1max = ($y1max > ($this->sizeY + $this->shiftY)) ? $this->sizeY + $this->shiftY : $this->shiftY;
				}
				if ($y2x) {
					$y2max = ($y2max > ($this->sizeY + $this->shiftY)) ? $this->sizeY + $this->shiftY : $this->shiftY;
				}

				// min
				$y1n = (($y1min > ($this->sizeY + $this->shiftY)) || $y1min < $this->shiftY);
				$y2n = (($y2min > ($this->sizeY + $this->shiftY)) || $y2min < $this->shiftY);

				if ($y1n) {
					$y1min = ($y1min > ($this->sizeY + $this->shiftY)) ? $this->sizeY + $this->shiftY : $this->shiftY;
				}
				if ($y2n) {
					$y2min = ($y2min > ($this->sizeY + $this->shiftY)) ? $this->sizeY + $this->shiftY : $this->shiftY;
				}

				$a[0] = $x1;
				$a[1] = $y1max;
				$a[2] = $x1;
				$a[3] = $y1min;
				$a[4] = $x2;
				$a[5] = $y2min;
				$a[6] = $x2;
				$a[7] = $y2max;

			// don't use break, avg must be drawed in this statement
			case CALC_FNC_AVG:

			// don't use break, avg must be drawed in this statement
			default:
				$y1 = $y1avg;
				$y2 = $y2avg;
				$shift_from = $shift_avg_from ;
				$shift_to = $shift_avg_to;
		}

		$shift_from -= ($shift_from != 0) ? $oxy : 0;
		$shift_to -= ($shift_to != 0) ? $oxy : 0;

		$y1_shift = $zero - $shift_from / $unit2px;
		$y2_shift = $zero - $shift_to / $unit2px;

		if (!$this->limitToBounds($y1, $y2, $this->shiftY, $this->sizeY, $drawtype)) {
			return true;
		}
		if (!$this->limitToBounds($y1_shift, $y2_shift, $this->shiftY, $this->sizeY, $drawtype)) {
			return true;
		}

		// draw main line
		switch ($drawtype) {
			case GRAPH_ITEM_DRAWTYPE_BOLD_LINE:
				if ($calc_fnc == CALC_FNC_ALL) {
					imagefilledpolygon($this->im, $a, 4, $minmax_color);
					if (!$y1x || !$y2x) {
						imageline($this->im, $x1 + 1, $y1max, $x2 + 1, $y2max, $max_color);
						imageline($this->im, $x1, $y1max, $x2, $y2max, $max_color);
					}

					if (!$y1n || !$y2n) {
						imageline($this->im, $x1 - 1, $y1min, $x2 - 1, $y2min, $min_color);
						imageline($this->im, $x1, $y1min, $x2, $y2min, $min_color);
					}
				}

				imageline($this->im, $x1, $y1 + 1, $x2, $y2 + 1, $avg_color);
				imageline($this->im, $x1, $y1, $x2, $y2, $avg_color);
				break;
			case GRAPH_ITEM_DRAWTYPE_LINE:
				if ($calc_fnc == CALC_FNC_ALL) {
					imagefilledpolygon($this->im, $a, 4, $minmax_color);
					if (!$y1x || !$y2x) {
						imageline($this->im, $x1, $y1max, $x2, $y2max, $max_color);
					}
					if (!$y1n || !$y2n) {
						imageline($this->im, $x1, $y1min, $x2, $y2min, $min_color);
					}
				}

				imageline($this->im, $x1, $y1, $x2, $y2, $avg_color);
				break;
			case GRAPH_ITEM_DRAWTYPE_FILLED_REGION:
				$a[0] = $x1;
				$a[1] = $y1;
				$a[2] = $x1;
				$a[3] = $y1_shift;
				$a[4] = $x2;
				$a[5] = $y2_shift;
				$a[6] = $x2;
				$a[7] = $y2;

				imagefilledpolygon($this->im, $a, 4, $avg_color);
				break;
			case GRAPH_ITEM_DRAWTYPE_DOT:
				imagefilledrectangle($this->im, $x1 - 1, $y1 - 1, $x1, $y1, $avg_color);
				break;
			case GRAPH_ITEM_DRAWTYPE_BOLD_DOT:
				imagefilledrectangle($this->im, $x2 - 1, $y2 - 1, $x2 + 1, $y2 + 1, $avg_color);
				break;
			case GRAPH_ITEM_DRAWTYPE_DASHED_LINE:
				if (function_exists('imagesetstyle')) {
					// use imagesetstyle+imageline instead of bugged imagedashedline
					$style = array($avg_color, $avg_color, IMG_COLOR_TRANSPARENT, IMG_COLOR_TRANSPARENT);
					imagesetstyle($this->im, $style);
					imageline($this->im, $x1, $y1, $x2, $y2, IMG_COLOR_STYLED);
				}
				else {
					imagedashedline($this->im, $x1, $y1, $x2, $y2, $avg_color);
				}
				break;
			case GRAPH_ITEM_DRAWTYPE_GRADIENT_LINE:
				imageLine($this->im, $x1, $y1, $x2, $y2, $avg_color); // draw the initial line
				imageLine($this->im, $x1, $y1 - 1, $x2, $y2 - 1, $avg_color);

				$bitmask = 255;
				$blue = $avg_color & $bitmask;

				// $blue_diff = 255 - $blue;
				$bitmask = $bitmask << 8;
				$green = ($avg_color & $bitmask) >> 8;

				// $green_diff = 255 - $green;
				$bitmask = $bitmask << 8;
				$red = ($avg_color & $bitmask) >> 16;
				// $red_diff = 255 - $red;

				// note: though gradients on the chart looks ok, the formula used is completely incorrect
				// if you plan to fix something here, it would be better to start from scratch
				$maxAlpha = 110;
				$startAlpha = 50;
				$alphaRatio = $maxAlpha / ($this->sizeY - $startAlpha);

				$diffX = $x1 - $x2;
				for ($i = 0; $i <= $diffX; $i++) {
					$Yincr = ($diffX > 0) ? (abs($y2 - $y1) / $diffX) : 0;

					$gy = ($y1 > $y2) ? ($y2 + $Yincr * $i) : ($y2 - $Yincr * $i);
					$steps = $this->sizeY + $this->shiftY - $gy + 1;

					for ($j = 0; $j < $steps; $j++) {
						if (($gy + $j) < ($this->shiftY + $startAlpha)) {
							$alpha = 0;
						}
						else {
							$alpha = 127 - abs(127 - ($alphaRatio * ($gy + $j - $this->shiftY - $startAlpha)));
						}

						$color = imagecolorexactalpha($this->im, $red, $green, $blue, $alpha);
						imagesetpixel($this->im, $x2 + $i, $gy + $j, $color);
					}
				}
			break;
		}
	}

	public function draw() {
		$start_time = microtime(true);

		set_image_header();

		$this->selectData();

		$this->m_minY[GRAPH_YAXIS_SIDE_LEFT] = $this->calculateMinY(GRAPH_YAXIS_SIDE_LEFT);
		$this->m_minY[GRAPH_YAXIS_SIDE_RIGHT] = $this->calculateMinY(GRAPH_YAXIS_SIDE_RIGHT);
		$this->m_maxY[GRAPH_YAXIS_SIDE_LEFT] = $this->calculateMaxY(GRAPH_YAXIS_SIDE_LEFT);
		$this->m_maxY[GRAPH_YAXIS_SIDE_RIGHT] = $this->calculateMaxY(GRAPH_YAXIS_SIDE_RIGHT);

		if ($this->m_minY[GRAPH_YAXIS_SIDE_LEFT] == $this->m_maxY[GRAPH_YAXIS_SIDE_LEFT]) {
			if ($this->graphOrientation[GRAPH_YAXIS_SIDE_LEFT] == '-') {
				$this->m_maxY[GRAPH_YAXIS_SIDE_LEFT] = 0;
			}
			elseif ($this->m_minY[GRAPH_YAXIS_SIDE_LEFT] == 0) {
				$this->m_maxY[GRAPH_YAXIS_SIDE_LEFT] = 1;
			}
			else {
				$this->m_minY[GRAPH_YAXIS_SIDE_LEFT] = 0;
			}
		}
		elseif ($this->m_minY[GRAPH_YAXIS_SIDE_LEFT] > $this->m_maxY[GRAPH_YAXIS_SIDE_LEFT]) {
			if ($this->graphOrientation[GRAPH_YAXIS_SIDE_LEFT] == '-') {
				$this->m_minY[GRAPH_YAXIS_SIDE_LEFT] = 0.2 * $this->m_maxY[GRAPH_YAXIS_SIDE_LEFT];
			}
			else {
				$this->m_minY[GRAPH_YAXIS_SIDE_LEFT] = 0;
			}
		}

		if ($this->m_minY[GRAPH_YAXIS_SIDE_RIGHT] == $this->m_maxY[GRAPH_YAXIS_SIDE_RIGHT]) {
			if ($this->graphOrientation[GRAPH_YAXIS_SIDE_RIGHT] == '-') {
				$this->m_maxY[GRAPH_YAXIS_SIDE_RIGHT] = 0;
			}
			elseif ($this->m_minY[GRAPH_YAXIS_SIDE_RIGHT] == 0) {
				$this->m_maxY[GRAPH_YAXIS_SIDE_RIGHT] = 1;
			}
			else {
				$this->m_minY[GRAPH_YAXIS_SIDE_RIGHT] = 0;
			}
		}
		elseif ($this->m_minY[GRAPH_YAXIS_SIDE_RIGHT] > $this->m_maxY[GRAPH_YAXIS_SIDE_RIGHT]) {
			if ($this->graphOrientation[GRAPH_YAXIS_SIDE_RIGHT] == '-') {
				$this->m_minY[GRAPH_YAXIS_SIDE_RIGHT] = 0.2 * $this->m_maxY[GRAPH_YAXIS_SIDE_RIGHT];
			}
			else {
				$this->m_minY[GRAPH_YAXIS_SIDE_RIGHT] = 0;
			}
		}

		$this->calcMinMaxInterval();
		$this->updateShifts();
		$this->calcTriggers();
		$this->calcZero();
		$this->calcPercentile();

		$this->fullSizeX = $this->sizeX + $this->shiftXleft + $this->shiftXright + 1;
		$this->fullSizeY = $this->sizeY + $this->shiftY + $this->legendOffsetY;

		if ($this->drawLegend) {
			$this->fullSizeY += 14 * ($this->num + 1 + (($this->sizeY < 120) ? 0 : count($this->triggers))) + 8;
		}

		// if graph height is big enough, we reserve space for percent line legend
		if ($this->sizeY >= ZBX_GRAPH_LEGEND_HEIGHT) {
			foreach ($this->percentile as $percentile) {
				if ($percentile['percent'] > 0 && $percentile['value']) {
					$this->fullSizeY += 14;
				}
			}
		}

		if (function_exists('imagecolorexactalpha') && function_exists('imagecreatetruecolor') && @imagecreatetruecolor(1, 1)) {
			$this->im = imagecreatetruecolor($this->fullSizeX, $this->fullSizeY);
		}
		else {
			$this->im = imagecreate($this->fullSizeX, $this->fullSizeY);
		}

		$this->initColors();
		$this->drawRectangle();
		$this->drawHeader();
		$this->drawWorkPeriod();
		$this->drawTimeGrid();
		$this->drawVerticalGrid();
		$this->drawXYAxisScale($this->graphtheme['gridbordercolor']);

		$maxX = $this->sizeX;

		// for each metric
		for ($item = 0; $item < $this->num; $item++) {
			$minY = $this->m_minY[$this->items[$item]['axisside']];
			$maxY = $this->m_maxY[$this->items[$item]['axisside']];

			$data = &$this->data[$this->items[$item]['itemid']][$this->items[$item]['calc_type']];

			if (!isset($data)) {
				continue;
			}

			if ($this->type == GRAPH_TYPE_STACKED) {
				$drawtype = $this->items[$item]['drawtype'];
				$max_color = $this->getColor('ValueMax', GRAPH_STACKED_ALFA);
				$avg_color = $this->getColor($this->items[$item]['color'], GRAPH_STACKED_ALFA);
				$min_color = $this->getColor('ValueMin', GRAPH_STACKED_ALFA);
				$minmax_color = $this->getColor('ValueMinMax', GRAPH_STACKED_ALFA);

				$calc_fnc = $this->items[$item]['calc_fnc'];
			}
			else {
				$drawtype = $this->items[$item]['drawtype'];
				$max_color = $this->getColor('ValueMax', GRAPH_STACKED_ALFA);
				$avg_color = $this->getColor($this->items[$item]['color'], GRAPH_STACKED_ALFA);
				$min_color = $this->getColor('ValueMin', GRAPH_STACKED_ALFA);
				$minmax_color = $this->getColor('ValueMinMax', GRAPH_STACKED_ALFA);

				$calc_fnc = $this->items[$item]['calc_fnc'];
			}

			// for each X
			$draw = true;
			$prevDraw = true;
			for ($i = 1, $j = 0; $i < $maxX; $i++) { // new point
				if ($data['count'][$i] == 0 && $i != ($maxX - 1)) {
					continue;
				}

				$diff = abs($data['clock'][$i] - $data['clock'][$j]);
				$cell = ($this->to_time - $this->from_time) / $this->sizeX;
				$delay = $this->items[$item]['delay'];

				if ($cell > $delay) {
					$draw = (boolean) ($diff < (ZBX_GRAPH_MAX_SKIP_CELL * $cell));
				}
				else {
					$draw = (boolean) ($diff < (ZBX_GRAPH_MAX_SKIP_DELAY * $delay));
				}

				if ($this->items[$item]['type'] == ITEM_TYPE_TRAPPER) {
					$draw = true;
				}

				if (!$draw && !$prevDraw) {
					$draw = true;
					$valueDrawType = GRAPH_ITEM_DRAWTYPE_BOLD_DOT;
				}
				else {
					$valueDrawType = $drawtype;
					$prevDraw = $draw;
				}

				if ($draw) {
					$this->drawElement(
						$data,
						$i,
						$j,
						0,
						$this->sizeX,
						$minY,
						$maxY,
						$valueDrawType,
						$max_color,
						$avg_color,
						$min_color,
						$minmax_color,
						$calc_fnc,
						$this->items[$item]['axisside']
					);
				}

				$j = $i;
			}
		}

		$this->drawLeftSide();
		$this->drawRightSide();

		if ($this->drawLegend) {
			$this->drawTriggers();
			$this->drawPercentile();
			$this->drawLegend();
		}

		$this->drawLogo();

		$str = sprintf('%0.2f', microtime(true) - $start_time);
		$str = _s('Data from %1$s. Generated in %2$s sec.', $this->dataFrom, $str);
		$strSize = imageTextSize(6, 0, $str);
		imageText($this->im, 6, 0, $this->fullSizeX - $strSize['width'] - 5, $this->fullSizeY - 5, $this->getColor('Gray'), $str);

		unset($this->items, $this->data);

		imageOut($this->im);
	}
}
?><|MERGE_RESOLUTION|>--- conflicted
+++ resolved
@@ -1395,7 +1395,6 @@
 
 			$dims = imageTextSize(8, 0, $str);
 
-<<<<<<< HEAD
 			// marker Y coordinate
 			$posY = $this->getYStepMarkerPosY(GRAPH_YAXIS_SIDE_LEFT, $i);
 
@@ -1405,23 +1404,12 @@
 					$this->im,
 					8,
 					0,
-					$this->shiftXleft - $dims['width'] - 6,
+					$this->shiftXleft - $dims['width'] - 9,
 					$posY,
 					$this->getColor($this->graphtheme['textcolor'], 0),
 					$str
 				);
 			}
-=======
-			imageText(
-				$this->im,
-				8,
-				0,
-				$this->shiftXleft - $dims['width'] - 9,
-				$this->sizeY - $this->gridStepX[GRAPH_YAXIS_SIDE_LEFT] * $i + $this->shiftY + 4,
-				$this->getColor($this->graphtheme['textcolor'], 0),
-				$str
-			);
->>>>>>> 5bc4fce1
 		}
 
 		$str = convert_units($maxY, $units, ITEM_CONVERT_NO_UNITS);
