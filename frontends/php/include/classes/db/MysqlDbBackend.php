--- conflicted
+++ resolved
@@ -40,7 +40,69 @@
 	}
 
 	/**
-<<<<<<< HEAD
+	 * Check database and table fields encoding.
+	 *
+	 * @return bool
+	 */
+	public function checkEncoding() {
+		global $DB;
+
+		return $this->checkDatabaseEncoding($DB) && $this->checkTablesEncoding($DB);
+	}
+
+	/**
+	 * Check database schema encoding. On error will set warning message.
+	 *
+	 * @param array $DB  Array of database settings, same as global $DB.
+	 *
+	 * @return bool
+	 */
+	protected function checkDatabaseEncoding(array $DB) {
+		$row = DBfetch(DBselect('SELECT default_character_set_name db_charset FROM information_schema.schemata'.
+			' WHERE schema_name='.zbx_dbstr($DB['DATABASE'])
+		));
+
+		if ($row && strtoupper($row['db_charset']) != ZBX_DB_DEFAULT_CHARSET) {
+			$this->setWarning(_s('Incorrect default charset for Zabbix database: %1$s.',
+				_s('"%1$s" instead "%2$s"', $row['db_charset'], ZBX_DB_DEFAULT_CHARSET)
+			));
+			return false;
+		}
+
+		return true;
+	}
+
+	/**
+	 * Check tables schema encoding. On error will set warning message.
+	 *
+	 * @param array $DB  Array of database settings, same as global $DB.
+	 *
+	 * @return bool
+	 */
+	protected function checkTablesEncoding(array $DB) {
+		$tables = DBfetchColumn(DBSelect('SELECT table_name FROM information_schema.columns'.
+			' WHERE table_schema='.zbx_dbstr($DB['DATABASE']).
+				' AND '.dbConditionString('table_name', array_keys(DB::getSchema())).
+				' AND '.dbConditionString('data_type', ['text', 'varchar', 'longtext']).
+				' AND ('.
+					' UPPER(character_set_name)!='.zbx_dbstr(ZBX_DB_DEFAULT_CHARSET).
+					' OR collation_name!='.zbx_dbstr(ZBX_DB_MYSQL_DEFAULT_COLLATION).
+				')'
+		), 'table_name');
+
+		if ($tables) {
+			$tables = array_unique($tables);
+			$this->setWarning(_n('Unsupported charset or collation for table: %1$s.',
+				'Unsupported charset or collation for tables: %1$s.',
+				implode(', ', $tables), implode(', ', $tables), count($tables)
+			));
+			return false;
+		}
+
+		return true;
+	}
+
+	/**
 	 * Check is current connection contain requested cipher list.
 	 *
 	 * @return bool
@@ -107,67 +169,5 @@
 	 */
 	public function init() {
 		DBexecute('SET NAMES utf8');
-=======
-	 * Check database and table fields encoding.
-	 *
-	 * @return bool
-	 */
-	public function checkEncoding() {
-		global $DB;
-
-		return $this->checkDatabaseEncoding($DB) && $this->checkTablesEncoding($DB);
-	}
-
-	/**
-	 * Check database schema encoding. On error will set warning message.
-	 *
-	 * @param array $DB  Array of database settings, same as global $DB.
-	 *
-	 * @return bool
-	 */
-	protected function checkDatabaseEncoding(array $DB) {
-		$row = DBfetch(DBselect('SELECT default_character_set_name db_charset FROM information_schema.schemata'.
-			' WHERE schema_name='.zbx_dbstr($DB['DATABASE'])
-		));
-
-		if ($row && strtoupper($row['db_charset']) != ZBX_DB_DEFAULT_CHARSET) {
-			$this->setWarning(_s('Incorrect default charset for Zabbix database: %1$s.',
-				_s('"%1$s" instead "%2$s"', $row['db_charset'], ZBX_DB_DEFAULT_CHARSET)
-			));
-			return false;
-		}
-
-		return true;
-	}
-
-	/**
-	 * Check tables schema encoding. On error will set warning message.
-	 *
-	 * @param array $DB  Array of database settings, same as global $DB.
-	 *
-	 * @return bool
-	 */
-	protected function checkTablesEncoding(array $DB) {
-		$tables = DBfetchColumn(DBSelect('SELECT table_name FROM information_schema.columns'.
-			' WHERE table_schema='.zbx_dbstr($DB['DATABASE']).
-				' AND '.dbConditionString('table_name', array_keys(DB::getSchema())).
-				' AND '.dbConditionString('data_type', ['text', 'varchar', 'longtext']).
-				' AND ('.
-					' UPPER(character_set_name)!='.zbx_dbstr(ZBX_DB_DEFAULT_CHARSET).
-					' OR collation_name!='.zbx_dbstr(ZBX_DB_MYSQL_DEFAULT_COLLATION).
-				')'
-		), 'table_name');
-
-		if ($tables) {
-			$tables = array_unique($tables);
-			$this->setWarning(_n('Unsupported charset or collation for table: %1$s.',
-				'Unsupported charset or collation for tables: %1$s.',
-				implode(', ', $tables), implode(', ', $tables), count($tables)
-			));
-			return false;
-		}
-
-		return true;
->>>>>>> 6d4bf52f
 	}
 }