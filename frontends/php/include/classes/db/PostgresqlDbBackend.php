--- conflicted
+++ resolved
@@ -135,23 +135,6 @@
 	}
 
 	/**
-<<<<<<< HEAD
-	 * Check if tables have compressed data.
-	 *
-	 * @static
-	 *
-	 * @param array $tables  Tables list.
-	 *
-	 * @return bool
-	 */
-	public static function isCompressed(array $tables) :bool {
-		$result = DBfetch(DBselect('SELECT coalesce(sum(number_compressed_chunks),0) chunks'.
-			' FROM timescaledb_information.compressed_hypertable_stats'.
-			' WHERE number_compressed_chunks != 0 AND '.dbConditionString('hypertable_name::text', $tables)
-		));
-
-		return (bool) $result['chunks'];
-=======
 	 * Check is current connection contain requested cipher list.
 	 *
 	 * @return bool
@@ -234,6 +217,23 @@
 		}
 
 		return true;
->>>>>>> 46047694
+	}
+
+	/**
+	 * Check if tables have compressed data.
+	 *
+	 * @static
+	 *
+	 * @param array $tables  Tables list.
+	 *
+	 * @return bool
+	 */
+	public static function isCompressed(array $tables) :bool {
+		$result = DBfetch(DBselect('SELECT coalesce(sum(number_compressed_chunks),0) chunks'.
+			' FROM timescaledb_information.compressed_hypertable_stats'.
+			' WHERE number_compressed_chunks != 0 AND '.dbConditionString('hypertable_name::text', $tables)
+		));
+
+		return (bool) $result['chunks'];
 	}
 }