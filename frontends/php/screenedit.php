<?php
/*
** ZABBIX
** Copyright (C) 2000-2010 SIA Zabbix
**
** This program is free software; you can redistribute it and/or modify
** it under the terms of the GNU General Public License as published by
** the Free Software Foundation; either version 2 of the License, or
** (at your option) any later version.
**
** This program is distributed in the hope that it will be useful,
** but WITHOUT ANY WARRANTY; without even the implied warranty of
** MERCHANTABILITY or FITNESS FOR A PARTICULAR PURPOSE.  See the
** GNU General Public License for more details.
**
** You should have received a copy of the GNU General Public License
** along with this program; if not, write to the Free Software
** Foundation, Inc., 675 Mass Ave, Cambridge, MA 02139, USA.
**/
?>
<?php
	require_once('include/config.inc.php');
	require_once('include/screens.inc.php');
	require_once('include/forms.inc.php');
	require_once('include/blocks.inc.php');

	$page['title'] = 'S_CONFIGURATION_OF_SCREENS';
	$page['file'] = 'screenedit.php';
	$page['hist_arg'] = array('screenid');
	$page['scripts'] = array('effects.js','dragdrop.js','class.cscreen.js','class.calendar.js','gtlc.js');

include_once('include/page_header.php');

?>
<?php
//		VAR			TYPE	OPTIONAL FLAGS	VALIDATION	EXCEPTION
	$fields=array(
		'screenid'=>	array(T_ZBX_INT, O_MAND, P_SYS,	DB_ID,		null),

		'screenitemid'=>	array(T_ZBX_INT, O_OPT,	 P_SYS,	DB_ID,			'(isset({form})&&({form}=="update"))&&(!isset({x})||!isset({y}))'),
		'resourcetype'=>	array(T_ZBX_INT, O_OPT,  null,  BETWEEN(0,16),	'isset({save})'),
		'caption'=>		array(T_ZBX_STR, O_OPT,  null,  null,	null),
		'resourceid'=>	array(T_ZBX_INT, O_OPT,  null,  DB_ID, 	'isset({save})'),
		'width'=>		array(T_ZBX_INT, O_OPT,  null,  BETWEEN(0,65535),	null),
		'height'=>		array(T_ZBX_INT, O_OPT,  null,  BETWEEN(0,65535),	null),
		'colspan'=>		array(T_ZBX_INT, O_OPT,  null,  BETWEEN(0,100),		null),
		'rowspan'=>		array(T_ZBX_INT, O_OPT,  null,  BETWEEN(0,100),		null),
		'elements'=>	array(T_ZBX_INT, O_OPT,  null,  BETWEEN(1,65535),	null),
		'valign'=>		array(T_ZBX_INT, O_OPT,  null,	BETWEEN(VALIGN_MIDDLE,VALIGN_BOTTOM),		null),
		'halign'=>		array(T_ZBX_INT, O_OPT,  null,	BETWEEN(HALIGN_CENTER,HALIGN_RIGHT),		null),
		'style'=>		array(T_ZBX_INT, O_OPT,  null,  BETWEEN(0,2),	'isset({save})'),
		'url'=>			array(T_ZBX_STR, O_OPT,  null,  null,			'isset({save})'),
		'dynamic'=>		array(T_ZBX_INT, O_OPT,  null,  null,			null),
		'x'=>			array(T_ZBX_INT, O_OPT,  null,  BETWEEN(1,100),		'isset({save})&&(isset({form})&&({form}!="update"))'),
		'y'=>			array(T_ZBX_INT, O_OPT,  null,  BETWEEN(1,100),		'isset({save})&&(isset({form})&&({form}!="update"))'),

// STATUS OF TRIGGER
		'tr_groupid'=>	array(T_ZBX_INT, O_OPT, P_SYS,	DB_ID,		null),
		'tr_hostid'=>	array(T_ZBX_INT, O_OPT, P_SYS,	DB_ID,		null),

		'save'=>		array(T_ZBX_STR, O_OPT, P_SYS|P_ACT,	null,	null),
		'delete'=>		array(T_ZBX_STR, O_OPT, P_SYS|P_ACT,	null,	null),
		'cancel'=>		array(T_ZBX_STR, O_OPT, P_SYS,	null,	null),
		'form'=>		array(T_ZBX_STR, O_OPT, P_SYS,	null,	null),
		'form_refresh'=>	array(T_ZBX_INT, O_OPT,	null,	null,	null),

		'add_row'=>		array(T_ZBX_INT, O_OPT,  null,  BETWEEN(0,100),		null),
		'add_col'=>		array(T_ZBX_INT, O_OPT,  null,  BETWEEN(0,100),		null),
		'rmv_row'=>		array(T_ZBX_INT, O_OPT,  null,  BETWEEN(0,100),		null),
		'rmv_col'=>		array(T_ZBX_INT, O_OPT,  null,  BETWEEN(0,100),		null),

		'sw_pos'=>		array(T_ZBX_INT, O_OPT,  null,  BETWEEN(0,100),		null),
	);

	check_fields($fields);
	$_REQUEST['dynmic'] = get_request('dynamic',SCREEN_SIMPLE_ITEM);
?>
<?php
	show_table_header(S_CONFIGURATION_OF_SCREEN_BIG);

<<<<<<< HEAD
	if(isset($_REQUEST['screenid'])){
//		if(!screen_accessible($_REQUEST['screenid'], PERM_READ_WRITE)) access_deny();
		$options = array(
			'screenids' => $_REQUEST['screenid'],
			'editable' => 1,
			'extendoutput' => 1,
		);

		$screens = CScreen::get($options);
		if(empty($screens)) access_deny();

		$screen = reset($screens);
		echo SBR;
		
		if(isset($_REQUEST['save'])){
			if(!isset($_REQUEST['elements'])) $_REQUEST['elements'] = 0;

			try{
				DBstart();
			
				if(isset($_REQUEST['screenitemid'])){
					$msg_ok = S_ITEM_UPDATED;
					$msg_err = S_CANNOT_UPDATE_ITEM;
				}
				else{
					$msg_ok = S_ITEM_ADDED;
					$msg_err = S_CANNOT_ADD_ITEM;
				}

				$resources = array(SCREEN_RESOURCE_GRAPH, SCREEN_RESOURCE_SIMPLE_GRAPH, SCREEN_RESOURCE_PLAIN_TEXT, SCREEN_RESOURCE_MAP,
					SCREEN_RESOURCE_SCREEN, SCREEN_RESOURCE_TRIGGERS_OVERVIEW, SCREEN_RESOURCE_DATA_OVERVIEW, SCREEN_RESOURCE_CLOCK);
				if(str_in_array($_REQUEST['resourcetype'], $resources) && ($_REQUEST['resourceid'] == 0)){
					if(SCREEN_RESOURCE_CLOCK == $_REQUEST['resourcetype']){
						if(TIME_TYPE_HOST == $_REQUEST['style']) throw new Exception('Incorrect resource');
					}
					else{		
						throw new Exception('Incorrect resource');
					}
				}

				if(isset($_REQUEST['screenitemid'])){
					$result = update_screen_item($_REQUEST['screenitemid'],
						$_REQUEST['resourcetype'],$_REQUEST['resourceid'],$_REQUEST['width'],
						$_REQUEST['height'],$_REQUEST['colspan'],$_REQUEST['rowspan'],
						$_REQUEST['elements'],$_REQUEST['valign'],
						$_REQUEST['halign'],$_REQUEST['style'],$_REQUEST['url'],$_REQUEST['dynmic']);
					
					if(!$result) throw new Exception();
				}
				else{
					$result=add_screen_item(
						$_REQUEST['resourcetype'],$_REQUEST['screenid'],
						$_REQUEST['x'],$_REQUEST['y'],$_REQUEST['resourceid'],
						$_REQUEST['width'],$_REQUEST['height'],$_REQUEST['colspan'],
						$_REQUEST['rowspan'],$_REQUEST['elements'],$_REQUEST['valign'],
						$_REQUEST['halign'],$_REQUEST['style'],$_REQUEST['url'],$_REQUEST['dynmic']);

					if(!$result) throw new Exception();
				}
				
				DBend(true);

				add_audit(AUDIT_ACTION_UPDATE,AUDIT_RESOURCE_SCREEN,' Name ['.$screen['name'].'] cell changed '.
					(isset($_REQUEST['screenitemid']) ? '['.$_REQUEST['screenitemid'].']' :	'['.$_REQUEST['x'].','.$_REQUEST['y'].']'));
					unset($_REQUEST['form']);
				
				show_messages(true, $msg_ok, $msg_err);
=======
	$options = array(
		'screenids' => $_REQUEST['screenid'],
		'editable' => 1,
		'output' => API_OUTPUT_EXTEND
	);
	$screens = CScreen::get($options);
	if(empty($screens)) access_deny();

	$screen = reset($screens);
	
	if(isset($_REQUEST['save'])){
		if(!isset($_REQUEST['elements'])) $_REQUEST['elements'] = 0;

		try{
			DBstart();

			if(isset($_REQUEST['screenitemid'])){
				$msg_ok = S_ITEM_UPDATED;
				$msg_err = S_CANNOT_UPDATE_ITEM;
>>>>>>> 013b1d63
			}
			else{
				$msg_ok = S_ITEM_ADDED;
				$msg_err = S_CANNOT_ADD_ITEM;
			}

			$resources = array(SCREEN_RESOURCE_GRAPH, SCREEN_RESOURCE_SIMPLE_GRAPH, SCREEN_RESOURCE_PLAIN_TEXT, SCREEN_RESOURCE_MAP,
				SCREEN_RESOURCE_SCREEN, SCREEN_RESOURCE_TRIGGERS_OVERVIEW, SCREEN_RESOURCE_DATA_OVERVIEW);
			if(str_in_array($_REQUEST['resourcetype'], $resources) && ($_REQUEST['resourceid'] == 0)){
				throw new Exception('Incorrect resource');
			}

			if(isset($_REQUEST['screenitemid'])){
				$result = update_screen_item($_REQUEST['screenitemid'],
					$_REQUEST['resourcetype'],$_REQUEST['resourceid'],$_REQUEST['width'],
					$_REQUEST['height'],$_REQUEST['colspan'],$_REQUEST['rowspan'],
					$_REQUEST['elements'],$_REQUEST['valign'],
					$_REQUEST['halign'],$_REQUEST['style'],$_REQUEST['url'],$_REQUEST['dynmic']);

				if(!$result) throw new Exception();
			}
			else{
				$result = add_screen_item(
					$_REQUEST['resourcetype'],$_REQUEST['screenid'],
					$_REQUEST['x'],$_REQUEST['y'],$_REQUEST['resourceid'],
					$_REQUEST['width'],$_REQUEST['height'],$_REQUEST['colspan'],
					$_REQUEST['rowspan'],$_REQUEST['elements'],$_REQUEST['valign'],
					$_REQUEST['halign'],$_REQUEST['style'],$_REQUEST['url'],$_REQUEST['dynmic']);

				if(!$result) throw new Exception();
			}

			DBend(true);

			add_audit(AUDIT_ACTION_UPDATE,AUDIT_RESOURCE_SCREEN,' Name ['.$screen['name'].'] cell changed '.
				(isset($_REQUEST['screenitemid']) ? '['.$_REQUEST['screenitemid'].']' :	'['.$_REQUEST['x'].','.$_REQUEST['y'].']'));
				unset($_REQUEST['form']);

			show_messages(true, $msg_ok, $msg_err);
		}
		catch(Exception $e){
			DBend(false);
			error($e->getMessage());
			show_messages(false, $msg_ok, $msg_err);
		}
	}
	else if(isset($_REQUEST['delete'])){
		DBstart();
		$result=delete_screen_item($_REQUEST['screenitemid']);
		$result = DBend($result);

		show_messages($result, S_ITEM_DELETED, S_CANNOT_DELETE_ITEM);
		if($result){
			add_audit(AUDIT_ACTION_UPDATE, AUDIT_RESOURCE_SCREEN,' Name ['.$screen['name'].'] Item deleted');
		}
		unset($_REQUEST['x']);
	}
	else if(isset($_REQUEST['add_row'])){
		$add_row = get_request('add_row',0);
		DBexecute('UPDATE screens SET vsize=(vsize+1) WHERE screenid='.$screen['screenid']);
		if($screen['vsize'] > $add_row){
			DBexecute('UPDATE screens_items SET y=(y+1) WHERE screenid='.$screen['screenid'].' AND y>='.$add_row);
		}
		add_audit(AUDIT_ACTION_UPDATE, AUDIT_RESOURCE_SCREEN,' Name ['.$screen['name'].'] Row added');
	}
	else if(isset($_REQUEST['add_col'])){
		$add_col = get_request('add_col',0);
		DBexecute('UPDATE screens SET hsize=(hsize+1) WHERE screenid='.$screen['screenid']);
		if($screen['hsize'] > $add_col){
			DBexecute('UPDATE screens_items SET x=(x+1) WHERE screenid='.$screen['screenid'].' AND x>='.$add_col);
		}
		add_audit(AUDIT_ACTION_UPDATE, AUDIT_RESOURCE_SCREEN,' Name ['.$screen['name'].'] Column added');
	}
	else if(isset($_REQUEST['rmv_row'])){
		$rmv_row = get_request('rmv_row',0);
		if($screen['vsize'] > 1){
			DBexecute('UPDATE screens SET vsize=(vsize-1) WHERE screenid='.$screen['screenid']);
			DBexecute('DELETE FROM screens_items WHERE screenid='.$screen['screenid'].' AND y='.$rmv_row);
			DBexecute('UPDATE screens_items SET y=(y-1) WHERE screenid='.$screen['screenid'].' AND y>'.$rmv_row);
         add_audit(AUDIT_ACTION_UPDATE, AUDIT_RESOURCE_SCREEN,' Name ['.$screen['name'].'] Row deleted');
		} else {
			error(S_SCREEN_SHOULD_CONTAIN_ONE_ROW_AND_COLUMN);
			show_messages(false, '', S_CANNOT_REMOVE_ROW_OR_COLUMN);
      }
	}
	else if(isset($_REQUEST['rmv_col'])){
		$rmv_col = get_request('rmv_col',0);
		if($screen['hsize'] > 1){
			DBexecute('UPDATE screens SET hsize=(hsize-1) WHERE screenid='.$screen['screenid']);
			DBexecute('DELETE FROM screens_items WHERE screenid='.$screen['screenid'].' AND x='.$rmv_col);
			DBexecute('UPDATE screens_items SET x=(x-1) WHERE screenid='.$screen['screenid'].' AND x>'.$rmv_col);
         add_audit(AUDIT_ACTION_UPDATE, AUDIT_RESOURCE_SCREEN,' Name ['.$screen['name'].'] Column deleted');
		} else {
			error(S_SCREEN_SHOULD_CONTAIN_ONE_ROW_AND_COLUMN);
			show_messages(false, '', S_CANNOT_REMOVE_ROW_OR_COLUMN);
      }
	}
	else if(isset($_REQUEST['sw_pos'])){
		$sw_pos = get_request('sw_pos', array());
		if(count($sw_pos) > 3){
			$sql = 'SELECT screenitemid '.
					' FROM screens_items '.
					' WHERE y='.$sw_pos[0].
						' AND x='.$sw_pos[1].
						' AND screenid='.$screen['screenid'];
			if($screen_item = DBfetch(DBselect($sql))){
				DBexecute('UPDATE screens_items '.
							' SET y='.$sw_pos[2].',x='.$sw_pos[3].
							' WHERE y='.$sw_pos[0].
								' AND x='.$sw_pos[1].
								' AND screenid='.$screen['screenid']);

				DBexecute('UPDATE screens_items '.
							' SET y='.$sw_pos[0].',x='.$sw_pos[1].
							' WHERE y='.$sw_pos[2].
								' AND x='.$sw_pos[3].
								' AND screenid='.$screen['screenid'].
								' AND screenitemid<>'.$screen_item['screenitemid']);
			}
			else{
				$sql = 'SELECT screenitemid '.
						' FROM screens_items '.
						' WHERE y='.$sw_pos[2].
							' AND x='.$sw_pos[3].
							' AND screenid='.$screen['screenid'];
				if($screen_item = DBfetch(DBselect($sql))){
					DBexecute('UPDATE screens_items '.
								' SET y='.$sw_pos[0].',x='.$sw_pos[1].
								' WHERE y='.$sw_pos[2].
									' AND x='.$sw_pos[3].
									' AND screenid='.$screen['screenid']);

					DBexecute('UPDATE screens_items '.
								' SET y='.$sw_pos[2].',x='.$sw_pos[3].
								' WHERE y='.$sw_pos[0].
									' AND x='.$sw_pos[1].
									' AND screenid='.$screen['screenid'].
									' AND screenitemid<>'.$screen_item['screenitemid']);
				}
			}
			add_audit(AUDIT_ACTION_UPDATE, AUDIT_RESOURCE_SCREEN,' Name ['.$screen['name'].'] Items switched');
		}
	}

	if($_REQUEST['screenid'] > 0){
		$table = get_screen($_REQUEST['screenid'], 1);
		$table->show();
		zbx_add_post_js('init_screen("'.$_REQUEST['screenid'].'","iframe","'.$_REQUEST['screenid'].'");');
		zbx_add_post_js('timeControl.processObjects();');
	}


include_once('include/page_footer.php');
?><|MERGE_RESOLUTION|>--- conflicted
+++ resolved
@@ -78,75 +78,6 @@
 <?php
 	show_table_header(S_CONFIGURATION_OF_SCREEN_BIG);
 
-<<<<<<< HEAD
-	if(isset($_REQUEST['screenid'])){
-//		if(!screen_accessible($_REQUEST['screenid'], PERM_READ_WRITE)) access_deny();
-		$options = array(
-			'screenids' => $_REQUEST['screenid'],
-			'editable' => 1,
-			'extendoutput' => 1,
-		);
-
-		$screens = CScreen::get($options);
-		if(empty($screens)) access_deny();
-
-		$screen = reset($screens);
-		echo SBR;
-		
-		if(isset($_REQUEST['save'])){
-			if(!isset($_REQUEST['elements'])) $_REQUEST['elements'] = 0;
-
-			try{
-				DBstart();
-			
-				if(isset($_REQUEST['screenitemid'])){
-					$msg_ok = S_ITEM_UPDATED;
-					$msg_err = S_CANNOT_UPDATE_ITEM;
-				}
-				else{
-					$msg_ok = S_ITEM_ADDED;
-					$msg_err = S_CANNOT_ADD_ITEM;
-				}
-
-				$resources = array(SCREEN_RESOURCE_GRAPH, SCREEN_RESOURCE_SIMPLE_GRAPH, SCREEN_RESOURCE_PLAIN_TEXT, SCREEN_RESOURCE_MAP,
-					SCREEN_RESOURCE_SCREEN, SCREEN_RESOURCE_TRIGGERS_OVERVIEW, SCREEN_RESOURCE_DATA_OVERVIEW, SCREEN_RESOURCE_CLOCK);
-				if(str_in_array($_REQUEST['resourcetype'], $resources) && ($_REQUEST['resourceid'] == 0)){
-					if(SCREEN_RESOURCE_CLOCK == $_REQUEST['resourcetype']){
-						if(TIME_TYPE_HOST == $_REQUEST['style']) throw new Exception('Incorrect resource');
-					}
-					else{		
-						throw new Exception('Incorrect resource');
-					}
-				}
-
-				if(isset($_REQUEST['screenitemid'])){
-					$result = update_screen_item($_REQUEST['screenitemid'],
-						$_REQUEST['resourcetype'],$_REQUEST['resourceid'],$_REQUEST['width'],
-						$_REQUEST['height'],$_REQUEST['colspan'],$_REQUEST['rowspan'],
-						$_REQUEST['elements'],$_REQUEST['valign'],
-						$_REQUEST['halign'],$_REQUEST['style'],$_REQUEST['url'],$_REQUEST['dynmic']);
-					
-					if(!$result) throw new Exception();
-				}
-				else{
-					$result=add_screen_item(
-						$_REQUEST['resourcetype'],$_REQUEST['screenid'],
-						$_REQUEST['x'],$_REQUEST['y'],$_REQUEST['resourceid'],
-						$_REQUEST['width'],$_REQUEST['height'],$_REQUEST['colspan'],
-						$_REQUEST['rowspan'],$_REQUEST['elements'],$_REQUEST['valign'],
-						$_REQUEST['halign'],$_REQUEST['style'],$_REQUEST['url'],$_REQUEST['dynmic']);
-
-					if(!$result) throw new Exception();
-				}
-				
-				DBend(true);
-
-				add_audit(AUDIT_ACTION_UPDATE,AUDIT_RESOURCE_SCREEN,' Name ['.$screen['name'].'] cell changed '.
-					(isset($_REQUEST['screenitemid']) ? '['.$_REQUEST['screenitemid'].']' :	'['.$_REQUEST['x'].','.$_REQUEST['y'].']'));
-					unset($_REQUEST['form']);
-				
-				show_messages(true, $msg_ok, $msg_err);
-=======
 	$options = array(
 		'screenids' => $_REQUEST['screenid'],
 		'editable' => 1,
@@ -166,13 +97,11 @@
 			if(isset($_REQUEST['screenitemid'])){
 				$msg_ok = S_ITEM_UPDATED;
 				$msg_err = S_CANNOT_UPDATE_ITEM;
->>>>>>> 013b1d63
 			}
 			else{
 				$msg_ok = S_ITEM_ADDED;
 				$msg_err = S_CANNOT_ADD_ITEM;
 			}
-
 			$resources = array(SCREEN_RESOURCE_GRAPH, SCREEN_RESOURCE_SIMPLE_GRAPH, SCREEN_RESOURCE_PLAIN_TEXT, SCREEN_RESOURCE_MAP,
 				SCREEN_RESOURCE_SCREEN, SCREEN_RESOURCE_TRIGGERS_OVERVIEW, SCREEN_RESOURCE_DATA_OVERVIEW);
 			if(str_in_array($_REQUEST['resourcetype'], $resources) && ($_REQUEST['resourceid'] == 0)){
