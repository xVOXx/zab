--- conflicted
+++ resolved
@@ -1019,13 +1019,8 @@
 			'triggerids' => $itemTriggerIds,
 			'expandDescription' => true,
 			'output' => API_OUTPUT_EXTEND,
-<<<<<<< HEAD
-			'selectHosts' => array('hostid','host','status'),
+			'selectHosts' => array('hostid','name','host'),
 			'selectFunctions' => API_OUTPUT_EXTEND,
-=======
-			'selectHosts' => array('hostid','name','host'),
-			'select_functions' => API_OUTPUT_EXTEND,
->>>>>>> 916b2983
 			'selectItems' => API_OUTPUT_EXTEND,
 			'preservekeys' => true
 		));
