--- conflicted
+++ resolved
@@ -33,288 +33,166 @@
 $paramsFieldName = getParamFieldNameByType(getRequest('type', 0));
 
 // VAR	TYPE	OPTIONAL	FLAGS	VALIDATION	EXCEPTION
-<<<<<<< HEAD
-$fields = array(
-	'parent_discoveryid' =>				array(T_ZBX_INT, O_MAND, P_SYS,	DB_ID,		null),
-	'itemid' =>							array(T_ZBX_INT, O_OPT, P_SYS,	DB_ID,
-		'(isset({form}) && ({form} == "update"))'
-	),
-	'interfaceid' =>					array(T_ZBX_INT, O_OPT, P_SYS,	DB_ID,		null, _('Interface')),
-	'name' =>							array(T_ZBX_STR, O_OPT, null,	NOT_EMPTY,	'isset({add}) || isset({update})',
+$fields = [
+	'parent_discoveryid' =>			[T_ZBX_INT, O_MAND, P_SYS,	DB_ID,		null],
+	'itemid' =>						[T_ZBX_INT, O_OPT, P_SYS,	DB_ID,		'(isset({form}) && ({form} == "update"))'],
+	'interfaceid' =>				[T_ZBX_INT, O_OPT, P_SYS,	DB_ID,		null, _('Interface')],
+	'name' =>						[T_ZBX_STR, O_OPT, null,	NOT_EMPTY,	'isset({add}) || isset({update})',
 		_('Name')
-	),
-	'description' =>					array(T_ZBX_STR, O_OPT, null,	null,		'isset({add}) || isset({update})'),
-	'key' =>							array(T_ZBX_STR, O_OPT, null,	NOT_EMPTY,	'isset({add}) || isset({update})',
+	],
+	'description' =>				[T_ZBX_STR, O_OPT, null,	null,		'isset({add}) || isset({update})'],
+	'key' =>						[T_ZBX_STR, O_OPT, null,	NOT_EMPTY,	'isset({add}) || isset({update})',
 		_('Key')
-	),
-	'delay' =>							array(T_ZBX_INT, O_OPT, null,	BETWEEN(0, SEC_PER_DAY),
-		'(isset({add}) || isset({update})) && (isset({type}) && ({type} != '.ITEM_TYPE_TRAPPER.' && '.
-			'{type} != '.ITEM_TYPE_SNMPTRAP.'))',
+	],
+	'delay' =>						[T_ZBX_INT, O_OPT, null,	BETWEEN(0, SEC_PER_DAY),
+		'(isset({add}) || isset({update}))'.
+			' && (isset({type}) && ({type} != '.ITEM_TYPE_TRAPPER.' && {type} != '.ITEM_TYPE_SNMPTRAP.'))',
 		_('Update interval (in sec)')
-	),
-	'new_delay_flex' =>					array(T_ZBX_STR, O_OPT, null, NOT_EMPTY,
+	],
+	'new_delay_flex' =>				[T_ZBX_STR, O_OPT, null, NOT_EMPTY,
 		'isset({add_delay_flex}) && (isset({type}) && ({type} != 2))',
 		_('New flexible interval')
-	),
-	'delay_flex' =>						array(T_ZBX_STR, O_OPT, null,	'',			null),
-	'status' =>							array(T_ZBX_INT, O_OPT, null,	IN(ITEM_STATUS_ACTIVE), null),
-	'type' =>							array(T_ZBX_INT, O_OPT, null,
-		IN(array(-1, ITEM_TYPE_ZABBIX, ITEM_TYPE_SNMPV1, ITEM_TYPE_TRAPPER, ITEM_TYPE_SIMPLE, ITEM_TYPE_SNMPV2C,
-			ITEM_TYPE_INTERNAL, ITEM_TYPE_SNMPV3, ITEM_TYPE_ZABBIX_ACTIVE, ITEM_TYPE_AGGREGATE, ITEM_TYPE_EXTERNAL,
-			ITEM_TYPE_DB_MONITOR, ITEM_TYPE_IPMI, ITEM_TYPE_SSH, ITEM_TYPE_TELNET, ITEM_TYPE_JMX, ITEM_TYPE_CALCULATED,
-			ITEM_TYPE_SNMPTRAP
-		)),
-		'isset({add}) || isset({update})'
-	),
-	'value_type' =>						array(T_ZBX_INT, O_OPT, null,	IN('0,1,2,3,4'),
-		'isset({add}) || isset({update})'
-	),
-	'data_type' =>						array(T_ZBX_INT, O_OPT, null,
-		IN(ITEM_DATA_TYPE_DECIMAL.','.ITEM_DATA_TYPE_OCTAL.','.ITEM_DATA_TYPE_HEXADECIMAL.','.ITEM_DATA_TYPE_BOOLEAN),
-		'(isset({add}) || isset({update})) && (isset({value_type}) && ({value_type} == '.ITEM_VALUE_TYPE_UINT64.'))'
-	),
-	'valuemapid' =>						array(T_ZBX_INT, O_OPT, null,	DB_ID,
-		'(isset({add}) || isset({update})) && isset({value_type}) && '.
-			IN(ITEM_VALUE_TYPE_FLOAT.','.ITEM_VALUE_TYPE_UINT64, 'value_type')
-	),
-	'authtype' =>						array(T_ZBX_INT, O_OPT, null,
-		IN(ITEM_AUTHTYPE_PASSWORD.','.ITEM_AUTHTYPE_PUBLICKEY),
-		'(isset({add}) || isset({update})) && isset({type}) && ({type} == '.ITEM_TYPE_SSH.')'
-	),
-	'username' =>						array(T_ZBX_STR, O_OPT, null,	NOT_EMPTY,
-		'(isset({add}) || isset({update})) && isset({type}) && '.
-			IN(ITEM_TYPE_SSH.','.ITEM_TYPE_TELNET, 'type'),
-		_('User name')
-	),
-	'password' =>						array(T_ZBX_STR, O_OPT, null,	null,
-		'(isset({add}) || isset({update})) && isset({type}) && '.IN(ITEM_TYPE_SSH.','.ITEM_TYPE_TELNET, 'type')
-	),
-	'publickey' =>						array(T_ZBX_STR, O_OPT, null,	null,
-		'(isset({add}) || isset({update})) && isset({type}) && ({type}) == '.ITEM_TYPE_SSH.' && '.
-			'({authtype}) == '.ITEM_AUTHTYPE_PUBLICKEY
-	),
-	'privatekey' =>						array(T_ZBX_STR, O_OPT, null,	null,
-		'(isset({add}) || isset({update})) && isset({type}) && ({type}) == '.ITEM_TYPE_SSH.' && '.
-			'({authtype}) == '.ITEM_AUTHTYPE_PUBLICKEY
-	),
-	$paramsFieldName =>					array(T_ZBX_STR, O_OPT, null,	NOT_EMPTY,
-		'(isset({add}) || isset({update})) && isset({type}) && '.
-			IN(ITEM_TYPE_SSH.','.ITEM_TYPE_DB_MONITOR.','.ITEM_TYPE_TELNET.','.ITEM_TYPE_CALCULATED,'type'),
-		getParamFieldLabelByType(getRequest('type', 0))
-	),
-	'snmp_community' =>					array(T_ZBX_STR, O_OPT, null,	NOT_EMPTY,
-		'(isset({add}) || isset({update})) && isset({type}) && '.
-			IN(ITEM_TYPE_SNMPV1.','.ITEM_TYPE_SNMPV2C,'type'),
-		_('SNMP community')
-	),
-	'snmp_oid' =>						array(T_ZBX_STR, O_OPT, null,	NOT_EMPTY,
-		'(isset({add}) || isset({update})) && isset({type}) && '.
-			IN(ITEM_TYPE_SNMPV1.','.ITEM_TYPE_SNMPV2C.','.ITEM_TYPE_SNMPV3,'type'),
-		_('SNMP OID')
-	),
-	'port' =>							array(T_ZBX_STR, O_OPT, null,	BETWEEN(0, 65535),
-		'(isset({add}) || isset({update})) && isset({type}) && '.
-			IN(ITEM_TYPE_SNMPV1.','.ITEM_TYPE_SNMPV2C.','.ITEM_TYPE_SNMPV3,'type'),
-		_('Port')
-	),
-	'snmpv3_securitylevel' =>			array(T_ZBX_INT, O_OPT, null,	IN('0,1,2'),
-		'(isset({add}) || isset({update})) && (isset({type}) && ({type} == '.ITEM_TYPE_SNMPV3.'))'
-	),
-	'snmpv3_contextname' =>			array(T_ZBX_STR, O_OPT, null,	null,
-		'(isset({add}) || isset({update})) && (isset({type}) && ({type} == '.ITEM_TYPE_SNMPV3.'))'
-	),
-	'snmpv3_securityname' =>		array(T_ZBX_STR, O_OPT, null,	null,
-		'(isset({add}) || isset({update})) && (isset({type}) && ({type} == '.ITEM_TYPE_SNMPV3.'))'
-	),
-	'snmpv3_authprotocol' =>		array(T_ZBX_INT, O_OPT, null, IN(ITEM_AUTHPROTOCOL_MD5.','.ITEM_AUTHPROTOCOL_SHA),
-		'(isset({add}) || isset({update})) && (isset({type}) && ({type} == '.ITEM_TYPE_SNMPV3.') && '.
-			'({snmpv3_securitylevel} == '.ITEM_SNMPV3_SECURITYLEVEL_AUTHPRIV.' || '.
-			'{snmpv3_securitylevel} == '.ITEM_SNMPV3_SECURITYLEVEL_AUTHNOPRIV.'))'
-	),
-	'snmpv3_authpassphrase' =>		array(T_ZBX_STR, O_OPT, null,	null,
-		'(isset({add}) || isset({update})) && (isset({type}) && ({type} == '.ITEM_TYPE_SNMPV3.') && '.
-			'({snmpv3_securitylevel} == '.ITEM_SNMPV3_SECURITYLEVEL_AUTHPRIV.' || '.
-			'{snmpv3_securitylevel} == '.ITEM_SNMPV3_SECURITYLEVEL_AUTHNOPRIV.'))'
-	),
-	'snmpv3_privprotocol' =>		array(T_ZBX_INT, O_OPT, null,	IN(ITEM_PRIVPROTOCOL_DES.','.ITEM_PRIVPROTOCOL_AES),
-		'(isset({add}) || isset({update})) && (isset({type}) && ({type} == '.ITEM_TYPE_SNMPV3.') && '.
-			'({snmpv3_securitylevel} == '.ITEM_SNMPV3_SECURITYLEVEL_AUTHPRIV.'))'
-	),
-	'snmpv3_privpassphrase' =>		array(T_ZBX_STR, O_OPT, null,	null,
-		'(isset({add}) || isset({update})) && (isset({type}) && ({type} == '.ITEM_TYPE_SNMPV3.') && '.
-			'({snmpv3_securitylevel} == '.ITEM_SNMPV3_SECURITYLEVEL_AUTHPRIV.'))'
-	),
-	'ipmi_sensor' =>				array(T_ZBX_STR, O_OPT, P_NO_TRIM,	NOT_EMPTY,
-		'(isset({add}) || isset({update})) && (isset({type}) && ({type} == '.ITEM_TYPE_IPMI.'))',
-			_('IPMI sensor')
-	),
-	'trapper_hosts' =>				array(T_ZBX_STR, O_OPT, null,	null,
-		'(isset({add}) || isset({update})) && isset({type}) && ({type} == 2)'
-	),
-	'units' =>						array(T_ZBX_STR, O_OPT, null,	null,
-		'(isset({add}) || isset({update})) && isset({value_type}) && '.
-			IN('0,3','value_type').'(isset({data_type}) && ({data_type} != '.ITEM_DATA_TYPE_BOOLEAN.'))'
-	),
-	'multiplier' =>					array(T_ZBX_INT, O_OPT, null,	null,		null),
-	'delta' =>						array(T_ZBX_INT, O_OPT, null,	IN('0,1,2'),
-		'(isset({add}) || isset({update})) && isset({value_type}) && '.
-			IN('0,3','value_type').'(isset({data_type}) && ({data_type} != '.ITEM_DATA_TYPE_BOOLEAN.'))'
-	),
-	'formula' =>					array(T_ZBX_DBL_STR, O_OPT, null,
-		'({value_type} == 0 && {} != 0) || ({value_type} == 3 && {} > 0)',
-		'(isset({add}) || isset({update})) && isset({multiplier}) && {multiplier} == 1',
-		_('Custom multiplier')
-	),
-	'logtimefmt' =>					array(T_ZBX_STR, O_OPT, null,	null,
-		'(isset({add}) || isset({update})) && (isset({value_type}) && ({value_type} == 2))'
-	),
-	'group_itemid' =>				array(T_ZBX_INT, O_OPT, null,	DB_ID,		null),
-	'new_application' =>			array(T_ZBX_STR, O_OPT, null,	null,		'isset({add}) || isset({update})'),
-	'applications' =>				array(T_ZBX_INT, O_OPT, null,	DB_ID,		null),
-	'new_application_prototype' =>	array(T_ZBX_STR, O_OPT, null,	null,
-		'isset({parent_discoveryid}) && (isset({add}) || isset({update}))'
-	),
-	'application_prototypes' =>		array(T_ZBX_STR, O_OPT, null,	null,		null),
-	'history' =>					array(T_ZBX_INT, O_OPT, null,	BETWEEN(0, 65535),
-		'isset({add}) || isset({update})',
-		_('History storage period')
-	),
-	'trends' =>						array(T_ZBX_INT, O_OPT, null,	BETWEEN(0, 65535),
-		'(isset({add}) || isset({update})) && isset({value_type}) && '.
-			IN(ITEM_VALUE_TYPE_FLOAT.','.ITEM_VALUE_TYPE_UINT64, 'value_type'),
-		_('Trend storage period')
-	),
-	'add_delay_flex' =>				array(T_ZBX_STR, O_OPT, P_SYS|P_ACT, null,	null),
-	// actions
-	'action' =>						array(T_ZBX_STR, O_OPT, P_SYS|P_ACT,
-		IN('"itemprototype.massdelete","itemprototype.massdisable","itemprototype.massenable"'), null
-	),
-	'add' =>						array(T_ZBX_STR, O_OPT, P_SYS|P_ACT, null,	null),
-	'update' =>						array(T_ZBX_STR, O_OPT, P_SYS|P_ACT, null,	null),
-	'clone' =>						array(T_ZBX_STR, O_OPT, P_SYS|P_ACT, null,	null),
-	'delete' =>						array(T_ZBX_STR, O_OPT, P_SYS|P_ACT, null,	null),
-	'cancel' =>						array(T_ZBX_STR, O_OPT, P_SYS,	null,		null),
-	'form' =>						array(T_ZBX_STR, O_OPT, P_SYS,	null,		null),
-	'form_refresh' =>				array(T_ZBX_INT, O_OPT, null,	null,		null),
-	// filter
-	'filter_set' =>					array(T_ZBX_STR, O_OPT, P_SYS,	null,		null),
-	// sort and sortorder
-	'sort' =>						array(T_ZBX_STR, O_OPT, P_SYS,
-		IN('"delay","history","key_","name","status","trends","type"'), null
-	),
-	'sortorder' =>					array(T_ZBX_STR, O_OPT, P_SYS, IN('"'.ZBX_SORT_DOWN.'","'.ZBX_SORT_UP.'"'),	null)
-);
-=======
-$fields = [
-	'parent_discoveryid' =>		[T_ZBX_INT, O_MAND, P_SYS,	DB_ID,		null],
-	'itemid' =>					[T_ZBX_INT, O_OPT, P_SYS,	DB_ID,		'(isset({form}) && ({form} == "update"))'],
-	'interfaceid' =>			[T_ZBX_INT, O_OPT, P_SYS,	DB_ID,		null, _('Interface')],
-	'name' =>					[T_ZBX_STR, O_OPT, null,	NOT_EMPTY,	'isset({add}) || isset({update})', _('Name')],
-	'description' =>			[T_ZBX_STR, O_OPT, null,	null,		'isset({add}) || isset({update})'],
-	'key' =>					[T_ZBX_STR, O_OPT, null,	NOT_EMPTY,	'isset({add}) || isset({update})', _('Key')],
-	'delay' =>					[T_ZBX_INT, O_OPT, null,	BETWEEN(0, SEC_PER_DAY),
-		'(isset({add}) || isset({update})) && (isset({type}) && ({type} != '.ITEM_TYPE_TRAPPER.' && {type} != '.ITEM_TYPE_SNMPTRAP.'))',
-		_('Update interval (in sec)')],
-	'new_delay_flex' =>			[T_ZBX_STR, O_OPT, null, NOT_EMPTY, 'isset({add_delay_flex}) && (isset({type}) && ({type} != 2))',
-		_('New flexible interval')],
-	'delay_flex' =>				[T_ZBX_STR, O_OPT, null,	'',			null],
-	'status' =>					[T_ZBX_INT, O_OPT, null,	IN(ITEM_STATUS_ACTIVE), null],
-	'type' =>					[T_ZBX_INT, O_OPT, null,
+	],
+	'delay_flex' =>					[T_ZBX_STR, O_OPT, null,	'',			null],
+	'status' =>						[T_ZBX_INT, O_OPT, null,	IN(ITEM_STATUS_ACTIVE), null],
+	'type' =>						[T_ZBX_INT, O_OPT, null,
 		IN([-1, ITEM_TYPE_ZABBIX, ITEM_TYPE_SNMPV1, ITEM_TYPE_TRAPPER, ITEM_TYPE_SIMPLE, ITEM_TYPE_SNMPV2C,
 			ITEM_TYPE_INTERNAL, ITEM_TYPE_SNMPV3, ITEM_TYPE_ZABBIX_ACTIVE, ITEM_TYPE_AGGREGATE, ITEM_TYPE_EXTERNAL,
 			ITEM_TYPE_DB_MONITOR, ITEM_TYPE_IPMI, ITEM_TYPE_SSH, ITEM_TYPE_TELNET, ITEM_TYPE_JMX, ITEM_TYPE_CALCULATED,
-			ITEM_TYPE_SNMPTRAP]),'isset({add}) || isset({update})'],
-	'value_type' =>				[T_ZBX_INT, O_OPT, null,	IN('0,1,2,3,4'), 'isset({add}) || isset({update})'],
-	'data_type' =>				[T_ZBX_INT, O_OPT, null,	IN(ITEM_DATA_TYPE_DECIMAL.','.ITEM_DATA_TYPE_OCTAL.','.
-		ITEM_DATA_TYPE_HEXADECIMAL.','.ITEM_DATA_TYPE_BOOLEAN), '(isset({add}) || isset({update})) && (isset({value_type}) && ({value_type} == '.
-		ITEM_VALUE_TYPE_UINT64.'))'],
-	'valuemapid' =>				[T_ZBX_INT, O_OPT, null,	DB_ID,		'(isset({add}) || isset({update})) && isset({value_type}) && '.
-		IN(ITEM_VALUE_TYPE_FLOAT.','.ITEM_VALUE_TYPE_UINT64, 'value_type')],
-	'authtype' =>				[T_ZBX_INT, O_OPT, null,	IN(ITEM_AUTHTYPE_PASSWORD.','.ITEM_AUTHTYPE_PUBLICKEY),
-		'(isset({add}) || isset({update})) && isset({type}) && ({type} == '.ITEM_TYPE_SSH.')'],
-	'username' =>				[T_ZBX_STR, O_OPT, null,	NOT_EMPTY,
-		'(isset({add}) || isset({update})) && isset({type}) && '.IN(ITEM_TYPE_SSH.','.ITEM_TYPE_TELNET, 'type'), _('User name')],
-	'password' =>				[T_ZBX_STR, O_OPT, null,	null,
-		'(isset({add}) || isset({update})) && isset({type}) && '.IN(ITEM_TYPE_SSH.','.ITEM_TYPE_TELNET, 'type')],
-	'publickey' =>				[T_ZBX_STR, O_OPT, null,	null,		'(isset({add}) || isset({update})) && isset({type}) && ({type}) =='.
-		ITEM_TYPE_SSH.' && ({authtype}) == '.ITEM_AUTHTYPE_PUBLICKEY],
-	'privatekey' =>				[T_ZBX_STR, O_OPT, null,	null,		'(isset({add}) || isset({update})) && isset({type}) && ({type}) == '.
-		ITEM_TYPE_SSH.' && ({authtype}) == '.ITEM_AUTHTYPE_PUBLICKEY],
-	$paramsFieldName =>			[T_ZBX_STR, O_OPT, null,	NOT_EMPTY,	'(isset({add}) || isset({update})) && isset({type}) && '.IN(
-		ITEM_TYPE_SSH.','.ITEM_TYPE_DB_MONITOR.','.ITEM_TYPE_TELNET.','.ITEM_TYPE_CALCULATED,'type'), getParamFieldLabelByType(getRequest('type', 0))],
-	'snmp_community' =>			[T_ZBX_STR, O_OPT, null,	NOT_EMPTY,
-		'(isset({add}) || isset({update})) && isset({type}) && '.IN(ITEM_TYPE_SNMPV1.','.ITEM_TYPE_SNMPV2C,'type'), _('SNMP community')],
-	'snmp_oid' =>				[T_ZBX_STR, O_OPT, null,	NOT_EMPTY,
-		'(isset({add}) || isset({update})) && isset({type}) && '.IN(ITEM_TYPE_SNMPV1.','.ITEM_TYPE_SNMPV2C.','.ITEM_TYPE_SNMPV3,'type'),
-		_('SNMP OID')],
-	'port' =>					[T_ZBX_STR, O_OPT, null,	BETWEEN(0, 65535),
-		'(isset({add}) || isset({update})) && isset({type}) && '.IN(ITEM_TYPE_SNMPV1.','.ITEM_TYPE_SNMPV2C.','.ITEM_TYPE_SNMPV3,'type'),
-		_('Port')],
-	'snmpv3_securitylevel' =>	[T_ZBX_INT, O_OPT, null,	IN('0,1,2'),
-		'(isset({add}) || isset({update})) && (isset({type}) && ({type} == '.ITEM_TYPE_SNMPV3.'))'],
-	'snmpv3_contextname' =>	[T_ZBX_STR, O_OPT, null,	null,
-		'(isset({add}) || isset({update})) && (isset({type}) && ({type} == '.ITEM_TYPE_SNMPV3.'))'],
-	'snmpv3_securityname' =>	[T_ZBX_STR, O_OPT, null,	null,
-		'(isset({add}) || isset({update})) && (isset({type}) && ({type} == '.ITEM_TYPE_SNMPV3.'))'],
-	'snmpv3_authprotocol' =>	[T_ZBX_INT, O_OPT, null,	IN(ITEM_AUTHPROTOCOL_MD5.','.ITEM_AUTHPROTOCOL_SHA),
-		'(isset({add}) || isset({update})) && (isset({type}) && ({type} == '.ITEM_TYPE_SNMPV3.') && ({snmpv3_securitylevel} == '.
-		ITEM_SNMPV3_SECURITYLEVEL_AUTHPRIV.'||{snmpv3_securitylevel}=='.ITEM_SNMPV3_SECURITYLEVEL_AUTHNOPRIV.'))'],
-	'snmpv3_authpassphrase' =>	[T_ZBX_STR, O_OPT, null,	null,
-		'(isset({add}) || isset({update})) && (isset({type}) && ({type} == '.ITEM_TYPE_SNMPV3.') && ({snmpv3_securitylevel} == '.
-		ITEM_SNMPV3_SECURITYLEVEL_AUTHPRIV.' || {snmpv3_securitylevel} == '.ITEM_SNMPV3_SECURITYLEVEL_AUTHNOPRIV.'))'],
-	'snmpv3_privprotocol' =>	[T_ZBX_INT, O_OPT, null,	IN(ITEM_PRIVPROTOCOL_DES.','.ITEM_PRIVPROTOCOL_AES),
-		'(isset({add}) || isset({update})) && (isset({type}) && ({type} == '.ITEM_TYPE_SNMPV3.') && ({snmpv3_securitylevel} == '.ITEM_SNMPV3_SECURITYLEVEL_AUTHPRIV.'))'],
-	'snmpv3_privpassphrase' =>	[T_ZBX_STR, O_OPT, null,	null,
-		'(isset({add}) || isset({update})) && (isset({type}) && ({type} == '.ITEM_TYPE_SNMPV3.') && ({snmpv3_securitylevel} == '.ITEM_SNMPV3_SECURITYLEVEL_AUTHPRIV.'))'],
-	'ipmi_sensor' =>			[T_ZBX_STR, O_OPT, P_NO_TRIM,	NOT_EMPTY,
-		'(isset({add}) || isset({update})) && (isset({type}) && ({type} == '.ITEM_TYPE_IPMI.'))', _('IPMI sensor')],
-	'trapper_hosts' =>			[T_ZBX_STR, O_OPT, null,	null,		'(isset({add}) || isset({update})) && isset({type}) && ({type} == 2)'],
-	'units' =>					[T_ZBX_STR, O_OPT, null,	null,
-		'(isset({add}) || isset({update})) && isset({value_type}) && '.IN('0,3','value_type').'(isset({data_type}) && ({data_type} != '.ITEM_DATA_TYPE_BOOLEAN.'))'],
-	'multiplier' =>				[T_ZBX_INT, O_OPT, null,	null,		null],
-	'delta' =>					[T_ZBX_INT, O_OPT, null,	IN('0,1,2'),
-		'(isset({add}) || isset({update})) && isset({value_type}) && '.IN('0,3','value_type').'(isset({data_type}) && ({data_type} != '.ITEM_DATA_TYPE_BOOLEAN.'))'],
-	'formula' =>				[T_ZBX_DBL_STR, O_OPT, null,
+			ITEM_TYPE_SNMPTRAP]
+		),
+		'isset({add}) || isset({update})'
+	],
+	'value_type' =>					[T_ZBX_INT, O_OPT, null,	IN('0,1,2,3,4'), 'isset({add}) || isset({update})'],
+	'data_type' =>					[T_ZBX_INT, O_OPT, null,
+		IN(ITEM_DATA_TYPE_DECIMAL.','.ITEM_DATA_TYPE_OCTAL.','.ITEM_DATA_TYPE_HEXADECIMAL.','.ITEM_DATA_TYPE_BOOLEAN),
+		'(isset({add}) || isset({update})) && (isset({value_type}) && ({value_type} == '.ITEM_VALUE_TYPE_UINT64.'))'
+	],
+	'valuemapid' =>					[T_ZBX_INT, O_OPT, null,	DB_ID,
+		'(isset({add}) || isset({update})) && isset({value_type})'.
+			' && '.IN(ITEM_VALUE_TYPE_FLOAT.','.ITEM_VALUE_TYPE_UINT64, 'value_type')
+	],
+	'authtype' =>					[T_ZBX_INT, O_OPT, null,	IN(ITEM_AUTHTYPE_PASSWORD.','.ITEM_AUTHTYPE_PUBLICKEY),
+		'(isset({add}) || isset({update})) && isset({type}) && ({type} == '.ITEM_TYPE_SSH.')'
+	],
+	'username' =>					[T_ZBX_STR, O_OPT, null,	NOT_EMPTY,
+		'(isset({add}) || isset({update})) && isset({type}) && '.IN(ITEM_TYPE_SSH.','.ITEM_TYPE_TELNET, 'type'),
+		_('User name')
+	],
+	'password' =>					[T_ZBX_STR, O_OPT, null,	null,
+		'(isset({add}) || isset({update})) && isset({type}) && '.IN(ITEM_TYPE_SSH.','.ITEM_TYPE_TELNET, 'type')
+	],
+	'publickey' =>					[T_ZBX_STR, O_OPT, null,	null,
+		'(isset({add}) || isset({update})) && isset({type})'.
+			' && ({type}) == '.ITEM_TYPE_SSH.' && ({authtype}) == '.ITEM_AUTHTYPE_PUBLICKEY
+	],
+	'privatekey' =>					[T_ZBX_STR, O_OPT, null,	null,
+		'(isset({add}) || isset({update})) && isset({type})'.
+			' && ({type}) == '.ITEM_TYPE_SSH.' && ({authtype}) == '.ITEM_AUTHTYPE_PUBLICKEY
+	],
+	$paramsFieldName =>				[T_ZBX_STR, O_OPT, null,	NOT_EMPTY,
+		'(isset({add}) || isset({update})) && isset({type})'.
+			' && '.IN(ITEM_TYPE_SSH.','.ITEM_TYPE_DB_MONITOR.','.ITEM_TYPE_TELNET.','.ITEM_TYPE_CALCULATED, 'type'),
+		getParamFieldLabelByType(getRequest('type', 0))
+	],
+	'snmp_community' =>				[T_ZBX_STR, O_OPT, null,	NOT_EMPTY,
+		'(isset({add}) || isset({update})) && isset({type}) && '.IN(ITEM_TYPE_SNMPV1.','.ITEM_TYPE_SNMPV2C, 'type'),
+		_('SNMP community')
+	],
+	'snmp_oid' =>					[T_ZBX_STR, O_OPT, null,	NOT_EMPTY,
+		'(isset({add}) || isset({update})) && isset({type})'.
+			' && '.IN(ITEM_TYPE_SNMPV1.','.ITEM_TYPE_SNMPV2C.','.ITEM_TYPE_SNMPV3, 'type'),
+		_('SNMP OID')
+	],
+	'port' =>						[T_ZBX_STR, O_OPT, null,	BETWEEN(0, 65535),
+		'(isset({add}) || isset({update})) && isset({type})'.
+			' && '.IN(ITEM_TYPE_SNMPV1.','.ITEM_TYPE_SNMPV2C.','.ITEM_TYPE_SNMPV3, 'type'),
+		_('Port')
+	],
+	'snmpv3_securitylevel' =>		[T_ZBX_INT, O_OPT, null,	IN('0,1,2'),
+		'(isset({add}) || isset({update})) && (isset({type}) && ({type} == '.ITEM_TYPE_SNMPV3.'))'
+	],
+	'snmpv3_contextname' =>		[T_ZBX_STR, O_OPT, null,	null,
+		'(isset({add}) || isset({update})) && (isset({type}) && ({type} == '.ITEM_TYPE_SNMPV3.'))'
+	],
+	'snmpv3_securityname' =>		[T_ZBX_STR, O_OPT, null,	null,
+		'(isset({add}) || isset({update})) && (isset({type}) && ({type} == '.ITEM_TYPE_SNMPV3.'))'
+	],
+	'snmpv3_authprotocol' =>		[T_ZBX_INT, O_OPT, null,	IN(ITEM_AUTHPROTOCOL_MD5.','.ITEM_AUTHPROTOCOL_SHA),
+		'(isset({add}) || isset({update})) && (isset({type})'.
+			' && ({type} == '.ITEM_TYPE_SNMPV3.') && ({snmpv3_securitylevel} == '.ITEM_SNMPV3_SECURITYLEVEL_AUTHPRIV.
+			' || {snmpv3_securitylevel} == '.ITEM_SNMPV3_SECURITYLEVEL_AUTHNOPRIV.'))'
+	],
+	'snmpv3_authpassphrase' =>		[T_ZBX_STR, O_OPT, null,	null,
+		'(isset({add}) || isset({update})) && (isset({type})'.
+			' && ({type} == '.ITEM_TYPE_SNMPV3.') && ({snmpv3_securitylevel} == '.ITEM_SNMPV3_SECURITYLEVEL_AUTHPRIV.
+			' || {snmpv3_securitylevel} == '.ITEM_SNMPV3_SECURITYLEVEL_AUTHNOPRIV.'))'
+	],
+	'snmpv3_privprotocol' =>		[T_ZBX_INT, O_OPT, null,	IN(ITEM_PRIVPROTOCOL_DES.','.ITEM_PRIVPROTOCOL_AES),
+		'(isset({add}) || isset({update})) && (isset({type}) && ({type} == '.ITEM_TYPE_SNMPV3.')'.
+			' && ({snmpv3_securitylevel} == '.ITEM_SNMPV3_SECURITYLEVEL_AUTHPRIV.'))'
+	],
+	'snmpv3_privpassphrase' =>		[T_ZBX_STR, O_OPT, null,	null,
+		'(isset({add}) || isset({update})) && (isset({type}) && ({type} == '.ITEM_TYPE_SNMPV3.')'.
+			' && ({snmpv3_securitylevel} == '.ITEM_SNMPV3_SECURITYLEVEL_AUTHPRIV.'))'
+	],
+	'ipmi_sensor' =>				[T_ZBX_STR, O_OPT, P_NO_TRIM,	NOT_EMPTY,
+		'(isset({add}) || isset({update})) && (isset({type}) && ({type} == '.ITEM_TYPE_IPMI.'))', _('IPMI sensor')
+	],
+	'trapper_hosts' =>				[T_ZBX_STR, O_OPT, null,	null,
+		'(isset({add}) || isset({update})) && isset({type}) && ({type} == 2)'
+	],
+	'units' =>						[T_ZBX_STR, O_OPT, null,	null,
+		'(isset({add}) || isset({update})) && isset({value_type})'.
+			' && '.IN('0,3', 'value_type').' (isset({data_type}) && ({data_type} != '.ITEM_DATA_TYPE_BOOLEAN.'))'
+	],
+	'multiplier' =>					[T_ZBX_INT, O_OPT, null,	null,		null],
+	'delta' =>						[T_ZBX_INT, O_OPT, null,	IN('0,1,2'),
+		'(isset({add}) || isset({update})) && isset({value_type})'.
+			' && '.IN('0,3', 'value_type').' (isset({data_type}) && ({data_type} != '.ITEM_DATA_TYPE_BOOLEAN.'))'
+	],
+	'formula' =>					[T_ZBX_DBL_STR, O_OPT, null,
 		'({value_type} == 0 && {} != 0) || ({value_type} == 3 && {} > 0)',
 		'(isset({add}) || isset({update})) && isset({multiplier}) && {multiplier} == 1', _('Custom multiplier')
 	],
-	'logtimefmt' =>				[T_ZBX_STR, O_OPT, null,	null,
-		'(isset({add}) || isset({update})) && (isset({value_type}) && ({value_type} == 2))'],
-	'group_itemid' =>			[T_ZBX_INT, O_OPT, null,	DB_ID,		null],
-	'new_application' =>		[T_ZBX_STR, O_OPT, null,	null,		'isset({add}) || isset({update})'],
-	'applications' =>			[T_ZBX_INT, O_OPT, null,	DB_ID,		null],
-	'history' =>				[T_ZBX_INT, O_OPT, null,	BETWEEN(0, 65535), 'isset({add}) || isset({update})',
+	'logtimefmt' =>					[T_ZBX_STR, O_OPT, null,	null,
+		'(isset({add}) || isset({update})) && (isset({value_type}) && ({value_type} == 2))'
+	],
+	'group_itemid' =>				[T_ZBX_INT, O_OPT, null,	DB_ID,		null],
+	'new_application' =>			[T_ZBX_STR, O_OPT, null,	null,		'isset({add}) || isset({update})'],
+	'applications' =>				[T_ZBX_INT, O_OPT, null,	DB_ID,		null],
+	'new_application_prototype' =>	[T_ZBX_STR, O_OPT, null,	null,
+		'isset({parent_discoveryid}) && (isset({add}) || isset({update}))'
+	],
+	'application_prototypes' =>		[T_ZBX_STR, O_OPT, null,	null,		null],
+	'history' =>					[T_ZBX_INT, O_OPT, null,	BETWEEN(0, 65535), 'isset({add}) || isset({update})',
 		_('History storage period')
 	],
-	'trends' =>					[T_ZBX_INT, O_OPT, null,	BETWEEN(0, 65535),
-		'(isset({add}) || isset({update})) && isset({value_type}) && '.IN(ITEM_VALUE_TYPE_FLOAT.','.ITEM_VALUE_TYPE_UINT64, 'value_type'),
+	'trends' =>						[T_ZBX_INT, O_OPT, null,	BETWEEN(0, 65535),
+		'(isset({add}) || isset({update})) && isset({value_type})'.
+			' && '.IN(ITEM_VALUE_TYPE_FLOAT.','.ITEM_VALUE_TYPE_UINT64, 'value_type'),
 		_('Trend storage period')
 	],
-	'add_delay_flex' =>			[T_ZBX_STR, O_OPT, P_SYS|P_ACT, null,	null],
+	'add_delay_flex' =>				[T_ZBX_STR, O_OPT, P_SYS|P_ACT, null,	null],
 	// actions
-	'action' =>					[T_ZBX_STR, O_OPT, P_SYS|P_ACT,
-									IN('"itemprototype.massdelete","itemprototype.massdisable",'.
-										'"itemprototype.massenable"'
-									),
-									null
-								],
-	'add' =>					[T_ZBX_STR, O_OPT, P_SYS|P_ACT, null,	null],
-	'update' =>					[T_ZBX_STR, O_OPT, P_SYS|P_ACT, null,	null],
-	'clone' =>					[T_ZBX_STR, O_OPT, P_SYS|P_ACT, null,	null],
-	'delete' =>					[T_ZBX_STR, O_OPT, P_SYS|P_ACT, null,	null],
-	'cancel' =>					[T_ZBX_STR, O_OPT, P_SYS,	null,		null],
-	'form' =>					[T_ZBX_STR, O_OPT, P_SYS,	null,		null],
-	'form_refresh' =>			[T_ZBX_INT, O_OPT, null,	null,		null],
+	'action' =>						[T_ZBX_STR, O_OPT, P_SYS|P_ACT,
+		IN('"itemprototype.massdelete","itemprototype.massdisable","itemprototype.massenable"'), null
+	],
+	'add' =>						[T_ZBX_STR, O_OPT, P_SYS|P_ACT, null,	null],
+	'update' =>						[T_ZBX_STR, O_OPT, P_SYS|P_ACT, null,	null],
+	'clone' =>						[T_ZBX_STR, O_OPT, P_SYS|P_ACT, null,	null],
+	'delete' =>						[T_ZBX_STR, O_OPT, P_SYS|P_ACT, null,	null],
+	'cancel' =>						[T_ZBX_STR, O_OPT, P_SYS,	null,		null],
+	'form' =>						[T_ZBX_STR, O_OPT, P_SYS,	null,		null],
+	'form_refresh' =>				[T_ZBX_INT, O_OPT, null,	null,		null],
 	// filter
-	'filter_set' =>				[T_ZBX_STR, O_OPT, P_SYS,	null,		null],
+	'filter_set' =>					[T_ZBX_STR, O_OPT, P_SYS,	null,		null],
 	// sort and sortorder
-	'sort' =>					[T_ZBX_STR, O_OPT, P_SYS,
-									IN('"delay","history","key_","name","status","trends","type"'),
-									null
-								],
-	'sortorder' =>				[T_ZBX_STR, O_OPT, P_SYS, IN('"'.ZBX_SORT_DOWN.'","'.ZBX_SORT_UP.'"'),	null]
+	'sort' =>						[T_ZBX_STR, O_OPT, P_SYS,
+		IN('"delay","history","key_","name","status","trends","type"'), null
+	],
+	'sortorder' =>					[T_ZBX_STR, O_OPT, P_SYS, IN('"'.ZBX_SORT_DOWN.'","'.ZBX_SORT_UP.'"'),	null]
 ];
->>>>>>> d4560bb4
 check_fields($fields);
 
 $_REQUEST['params'] = getRequest($paramsFieldName, '');
@@ -394,8 +272,7 @@
 		}
 	}
 
-<<<<<<< HEAD
-	$application_prototypes = getRequest('application_prototypes', array());
+	$application_prototypes = getRequest('application_prototypes', []);
 	$application_prototype = reset($application_prototypes);
 
 	if ($application_prototype === '0') {
@@ -404,20 +281,17 @@
 
 	if ($application_prototypes) {
 		foreach ($application_prototypes as &$application_prototype) {
-			$application_prototype = array('name' => $application_prototype);
+			$application_prototype = ['name' => $application_prototype];
 		}
 		unset($application_prototype);
 	}
 
 	$new_application_prototype = getRequest('new_application_prototype', '');
 	if ($new_application_prototype !== '') {
-		$application_prototypes[] = array('name' => $new_application_prototype);
-	}
-
-	$item = array(
-=======
+		$application_prototypes[] = ['name' => $new_application_prototype];
+	}
+
 	$item = [
->>>>>>> d4560bb4
 		'name'			=> getRequest('name'),
 		'description'	=> getRequest('description'),
 		'key_'			=> getRequest('key'),
@@ -456,14 +330,9 @@
 		'data_type'		=> getRequest('data_type'),
 		'ruleid'		=> getRequest('parent_discoveryid'),
 		'delay_flex'	=> $db_delay_flex,
-<<<<<<< HEAD
 		'applications'	=> $applications,
 		'applicationPrototypes' => $application_prototypes
-	);
-=======
-		'applications'	=> $applications
 	];
->>>>>>> d4560bb4
 
 	if (hasRequest('update')) {
 		$itemId = getRequest('itemid');
