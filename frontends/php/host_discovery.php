--- conflicted
+++ resolved
@@ -126,11 +126,7 @@
 	$item = API::DiscoveryRule()->get(array(
 		'itemids' => $_REQUEST['itemid'],
 		'output' => API_OUTPUT_EXTEND,
-<<<<<<< HEAD
-		'selectHosts' => API_OUTPUT_EXTEND,
-=======
-		'selectHosts' => array('status'),
->>>>>>> 8b04e731
+		'selectHosts' => array('status', 'flags'),
 		'editable' => true
 	));
 	$item = reset($item);
@@ -138,16 +134,12 @@
 		access_deny();
 	}
 	$_REQUEST['hostid'] = $item['hostid'];
-<<<<<<< HEAD
 	$host = reset($item['hosts']);
-=======
-	$hosts = $item['hosts'];
->>>>>>> 8b04e731
 }
 else {
 	$hosts = API::Host()->get(array(
 		'hostids' => $_REQUEST['hostid'],
-		'output' => array('status'),
+		'output' => array('status', 'flags'),
 		'templated_hosts' => true,
 		'editable' => true
 	));
@@ -336,7 +328,6 @@
 	));
 
 	// determine, show or not column of errors
-	$host = reset($hosts);
 	$data['showErrorColumn'] = ($host['status'] != HOST_STATUS_TEMPLATE);
 
 	if (!empty($data['discoveries'])) {
