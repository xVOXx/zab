--- conflicted
+++ resolved
@@ -614,13 +614,8 @@
 		}
 
 		$frmItem->addRow(S_FILTER, array(
-<<<<<<< HEAD
-			_('Macro'), SPACE, new CTextBox('item_filter_macro',$item_filter_macro,20),
-			S_REGEXP, SPACE, new CTextBox('item_filter_value',$item_filter_value,40)
-=======
 			_('Macro'), SPACE, new CTextBox('item_filter_macro', $item_filter_macro, 20),
 			S_REGEXP, SPACE, new CTextBox('item_filter_value', $item_filter_value, 40)
->>>>>>> 7c93ba63
 		), null);
 
 		// Update interval (in sec)
@@ -794,13 +789,8 @@
 
 // GO{
 		$goBox = new CComboBox('go');
-<<<<<<< HEAD
-		$goOption = new CComboItem('activate', _('Activate selected'));
+		$goOption = new CComboItem('activate', _('Enable selected'));
 		$goOption->setAttribute('confirm', _('Enable selected items?'));
-=======
-		$goOption = new CComboItem('activate', _('Enable selected'));
-		$goOption->setAttribute('confirm',S_ENABLE_SELECTED_ITEMS_Q);
->>>>>>> 7c93ba63
 		$goBox->addItem($goOption);
 
 		$goOption = new CComboItem('disable', _('Disable selected'));
