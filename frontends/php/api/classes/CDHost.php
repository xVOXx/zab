<?php
/*
** Zabbix
** Copyright (C) 2001-2013 Zabbix SIA
**
** This program is free software; you can redistribute it and/or modify
** it under the terms of the GNU General Public License as published by
** the Free Software Foundation; either version 2 of the License, or
** (at your option) any later version.
**
** This program is distributed in the hope that it will be useful,
** but WITHOUT ANY WARRANTY; without even the implied warranty of
** MERCHANTABILITY or FITNESS FOR A PARTICULAR PURPOSE. See the
** GNU General Public License for more details.
**
** You should have received a copy of the GNU General Public License
** along with this program; if not, write to the Free Software
** Foundation, Inc., 51 Franklin Street, Fifth Floor, Boston, MA  02110-1301, USA.
**/


/**
 * Class containing methods for operations with discovery hosts.
 *
 * @package API
 */
class CDHost extends CZBXAPI {

	protected $tableName = 'dhosts';
	protected $tableAlias = 'dh';
	protected $sortColumns = array('dhostid', 'druleid');

<<<<<<< HEAD
/**
 * Get Host data
 *
 * @param _array $options
 * @param array $options['nodeids'] Node IDs
 * @param array $options['groupids'] HostGroup IDs
 * @param boolean $options['monitored_hosts'] only monitored Hosts
 * @param boolean $options['templated_hosts'] include templates in result
 * @param boolean $options['with_items'] only with items
 * @param boolean $options['with_triggers'] only with triggers
 * @param boolean $options['with_httptests'] only with http tests
 * @param boolean $options['with_graphs'] only with graphs
 * @param boolean $options['editable'] only with read-write permission. Ignored for SuperAdmins
 * @param boolean $options['selectTemplates'] select Templates
 * @param boolean $options['selectItems'] select Items
 * @param boolean $options['selectTriggers'] select Triggers
 * @param boolean $options['selectGraphs'] select Graphs
 * @param int $options['count'] count Hosts, returned column name is rowscount
 * @param string $options['pattern'] search hosts by pattern in Host name
 * @param string $options['extendPattern'] search hosts by pattern in Host name, ip and DNS
 * @param int $options['limit'] limit selection
 * @param string $options['sortfield'] field to sort by
 * @param string $options['sortorder'] sort order
 * @return array|boolean Host data as array or false if error
 */
=======
	/**
	 * Get host data.
	 *
	 * @param array  $options
	 * @param array  $options['nodeids']				Node IDs
	 * @param array  $options['groupids']				HostGroup IDs
	 * @param bool   $options['monitored_hosts']		only monitored Hosts
	 * @param bool   $options['templated_hosts']		include templates in result
	 * @param bool   $options['with_items']				only with items
	 * @param bool   $options['with_historical_items']	only with historical items
	 * @param bool   $options['with_triggers']			only with triggers
	 * @param bool   $options['with_httptests']			only with http tests
	 * @param bool   $options['with_graphs']			only with graphs
	 * @param bool   $options['editable']				only with read-write permission. Ignored for SuperAdmins
	 * @param bool   $options['selectTemplates']		select Templates
	 * @param bool   $options['selectItems']			select Items
	 * @param bool   $options['selectTriggers']			select Triggers
	 * @param bool   $options['selectGraphs']			select Graphs
	 * @param int    $options['count']					count Hosts, returned column name is rowscount
	 * @param string $options['pattern']				search hosts by pattern in Host name
	 * @param string $options['extendPattern']			search hosts by pattern in Host name, ip and DNS
	 * @param int    $options['limit']					limit selection
	 * @param string $options['sortfield']				field to sort by
	 * @param string $options['sortorder']				sort order
	 *
	 * @return array									Host data as array or false if error
	 */
>>>>>>> 17c6efd8
	public function get($options = array()) {
		$result = array();
		$nodeCheck = false;
		$userType = self::$userData['type'];

		$sqlParts = array(
			'select'	=> array('dhosts' => 'dh.dhostid'),
			'from'		=> array('dhosts' => 'dhosts dh'),
			'where'		=> array(),
			'group'		=> array(),
			'order'		=> array(),
			'limit'		=> null
		);

		$defOptions = array(
			'nodeids'					=> null,
			'druleids'					=> null,
			'dhostids'					=> null,
			'dserviceids'				=> null,
			'editable'					=> null,
			'nopermissions'				=> null,
			// filter
			'filter'					=> null,
			'search'					=> null,
			'searchByAny'				=> null,
			'startSearch'				=> null,
			'excludeSearch'				=> null,
			'searchWildcardsEnabled'	=> null,
			// output
			'output'					=> API_OUTPUT_REFER,
			'selectDRules'				=> null,
			'selectDServices'			=> null,
			'countOutput'				=> null,
			'groupCount'				=> null,
			'preservekeys'				=> null,
			'sortfield'					=> '',
			'sortorder'					=> '',
			'limit'						=> null,
			'limitSelects'				=> null
		);
		$options = zbx_array_merge($defOptions, $options);

// editable + PERMISSION CHECK
		if (USER_TYPE_SUPER_ADMIN == $userType) {
		}
		elseif (is_null($options['editable']) && (self::$userData['type'] == USER_TYPE_ZABBIX_ADMIN)) {
		}
		elseif (!is_null($options['editable']) && (self::$userData['type']!=USER_TYPE_SUPER_ADMIN)) {
			return array();
		}

// nodeids
		$nodeids = !is_null($options['nodeids']) ? $options['nodeids'] : get_current_nodeid();

// dhostids
		if (!is_null($options['dhostids'])) {
			zbx_value2array($options['dhostids']);
			$sqlParts['where']['dhostid'] = dbConditionInt('dh.dhostid', $options['dhostids']);

			if (!$nodeCheck) {
				$nodeCheck = true;
				$sqlParts['where'] = sqlPartDbNode($sqlParts['where'], 'dh.dhostid', $nodeids);
			}
		}

// druleids
		if (!is_null($options['druleids'])) {
			zbx_value2array($options['druleids']);

			$sqlParts['select']['druleid'] = 'dh.druleid';
			$sqlParts['where']['druleid'] = dbConditionInt('dh.druleid', $options['druleids']);

			if (!is_null($options['groupCount'])) {
				$sqlParts['group']['druleid'] = 'dh.druleid';
			}

			if (!$nodeCheck) {
				$nodeCheck = true;
				$sqlParts['where'] = sqlPartDbNode($sqlParts['where'], 'dh.druleid', $nodeids);
			}
		}

// dserviceids
		if (!is_null($options['dserviceids'])) {
			zbx_value2array($options['dserviceids']);

			$sqlParts['select']['dserviceids'] = 'ds.dserviceid';
			$sqlParts['from']['dservices'] = 'dservices ds';
			$sqlParts['where'][] = dbConditionInt('ds.dserviceid', $options['dserviceids']);
			$sqlParts['where']['dhds'] = 'dh.dhostid=ds.dhostid';

			if (!is_null($options['groupCount'])) {
				$sqlParts['group']['dserviceids'] = 'ds.dserviceid';
			}

			if (!$nodeCheck) {
				$nodeCheck = true;
				$sqlParts['where'] = sqlPartDbNode($sqlParts['where'], 'ds.dserviceid', $nodeids);
			}
		}

		// node check !!!!
		// should be last, after all ****IDS checks
		if (!$nodeCheck) {
			$sqlParts['where'] = sqlPartDbNode($sqlParts['where'], 'dh.dhostid', $nodeids);
		}

// filter
		if (is_array($options['filter'])) {
			$this->dbFilter('dhosts dh', $options, $sqlParts);
		}

// search
		if (is_array($options['search'])) {
			zbx_db_search('dhosts dh', $options, $sqlParts);
		}

// limit
		if (zbx_ctype_digit($options['limit']) && $options['limit']) {
			$sqlParts['limit'] = $options['limit'];
		}
//-------

		$sqlParts = $this->applyQueryOutputOptions($this->tableName(), $this->tableAlias(), $options, $sqlParts);
		$sqlParts = $this->applyQuerySortOptions($this->tableName(), $this->tableAlias(), $options, $sqlParts);
		$sqlParts = $this->applyQueryNodeOptions($this->tableName(), $this->tableAlias(), $options, $sqlParts);
		$res = DBselect($this->createSelectQueryFromParts($sqlParts), $sqlParts['limit']);
		while ($dhost = DBfetch($res)) {
			if (!is_null($options['countOutput'])) {
				if (!is_null($options['groupCount']))
					$result[] = $dhost;
				else
					$result = $dhost['rowscount'];
			}
			else{
				if (!isset($result[$dhost['dhostid']])) {
					$result[$dhost['dhostid']]= array();
				}

				$result[$dhost['dhostid']] += $dhost;
			}
		}

		if (!is_null($options['countOutput'])) {
			return $result;
		}

		if ($result) {
			$result = $this->addRelatedObjects($options, $result);
			$result = $this->unsetExtraFields($result, array('druleid'), $options['output']);
		}

// removing keys (hash -> array)
		if (is_null($options['preservekeys'])) {
			$result = zbx_cleanHashes($result);
		}

	return $result;
	}

	public function exists($object) {
		$keyFields = array(array('dhostid'));

		$options = array(
			'filter' => zbx_array_mintersect($keyFields, $object),
			'output' => array('dhostid'),
			'nopermissions' => 1,
			'limit' => 1
		);
		if (isset($object['node']))
			$options['nodeids'] = getNodeIdByNodeName($object['node']);
		elseif (isset($object['nodeids']))
			$options['nodeids'] = $object['nodeids'];

		$objs = $this->get($options);

	return !empty($objs);
	}

/**
 * Add Host
 *
 * @param _array $dhosts multidimensional array with Hosts data
 */
	public function create($dhosts) {

	}

/**
 * Update DHost
 *
 * @param _array $dhosts multidimensional array with Hosts data
 */
	public function update($dhosts) {

	}

/**
 * Delete Discovered Host
 *
 * @param array $dhosts
 * @param array $dhosts[0, ...]['hostid'] Host ID to delete
 * @return array|boolean
 */
	public function delete($dhostids) {

	}

	protected function applyQueryOutputOptions($tableName, $tableAlias, array $options, array $sqlParts) {
		$sqlParts = parent::applyQueryOutputOptions($tableName, $tableAlias, $options, $sqlParts);

		if ($options['countOutput'] === null) {
			if ($options['selectDRules'] !== null) {
				$sqlParts = $this->addQuerySelect('dh.druleid', $sqlParts);
			}
		}

		return $sqlParts;
	}

	protected function addRelatedObjects(array $options, array $result) {
		$result = parent::addRelatedObjects($options, $result);

		$dhostIds = array_keys($result);

		// select_drules
		if ($options['selectDRules'] !== null && $options['selectDRules'] != API_OUTPUT_COUNT) {
			$relationMap = $this->createRelationMap($result, 'dhostid', 'druleid');
			$drules = API::DRule()->get(array(
				'output' => $options['selectDRules'],
				'nodeids' => $options['nodeids'],
				'druleids' => $relationMap->getRelatedIds(),
				'preservekeys' => true
			));

			if (!is_null($options['limitSelects'])) {
				order_result($drules, 'name');
			}

			$result = $relationMap->mapMany($result, $drules, 'drules', $options['limitSelects']);
		}

		// selectDServices
		if (!is_null($options['selectDServices'])) {
			if ($options['selectDServices'] != API_OUTPUT_COUNT) {
				$dservices = API::DService()->get(array(
					'output' => $this->outputExtend('dservices', array('dserviceid', 'dhostid'), $options['selectDServices']),
					'nodeids' => $options['nodeids'],
					'dhostids' => $dhostIds,
					'preservekeys' => true
				));
				$relationMap = $this->createRelationMap($dservices, 'dhostid', 'dserviceid');

				$dservices = $this->unsetExtraFields($dservices, array('dserviceid', 'dhostid'), $options['selectDServices']);
				if (!is_null($options['limitSelects'])) {
					order_result($dservices, 'name');
				}
				$result = $relationMap->mapMany($result, $dservices, 'dservices', $options['limitSelects']);
			}
			else {
				$dservices = API::DService()->get(array(
					'output' => $options['selectDServices'],
					'nodeids' => $options['nodeids'],
					'dhostids' => $dhostIds,
					'countOutput' => true,
					'groupCount' => true
				));
				$dservices = zbx_toHash($dservices, 'dhostid');
				foreach ($result as $dhostid => $dhost) {
					if (isset($dservices[$dhostid]))
						$result[$dhostid]['dservices'] = $dservices[$dhostid]['rowscount'];
					else
						$result[$dhostid]['dservices'] = 0;
				}
			}
		}

		return $result;
	}
}<|MERGE_RESOLUTION|>--- conflicted
+++ resolved
@@ -30,33 +30,6 @@
 	protected $tableAlias = 'dh';
 	protected $sortColumns = array('dhostid', 'druleid');
 
-<<<<<<< HEAD
-/**
- * Get Host data
- *
- * @param _array $options
- * @param array $options['nodeids'] Node IDs
- * @param array $options['groupids'] HostGroup IDs
- * @param boolean $options['monitored_hosts'] only monitored Hosts
- * @param boolean $options['templated_hosts'] include templates in result
- * @param boolean $options['with_items'] only with items
- * @param boolean $options['with_triggers'] only with triggers
- * @param boolean $options['with_httptests'] only with http tests
- * @param boolean $options['with_graphs'] only with graphs
- * @param boolean $options['editable'] only with read-write permission. Ignored for SuperAdmins
- * @param boolean $options['selectTemplates'] select Templates
- * @param boolean $options['selectItems'] select Items
- * @param boolean $options['selectTriggers'] select Triggers
- * @param boolean $options['selectGraphs'] select Graphs
- * @param int $options['count'] count Hosts, returned column name is rowscount
- * @param string $options['pattern'] search hosts by pattern in Host name
- * @param string $options['extendPattern'] search hosts by pattern in Host name, ip and DNS
- * @param int $options['limit'] limit selection
- * @param string $options['sortfield'] field to sort by
- * @param string $options['sortorder'] sort order
- * @return array|boolean Host data as array or false if error
- */
-=======
 	/**
 	 * Get host data.
 	 *
@@ -84,7 +57,6 @@
 	 *
 	 * @return array									Host data as array or false if error
 	 */
->>>>>>> 17c6efd8
 	public function get($options = array()) {
 		$result = array();
 		$nodeCheck = false;
