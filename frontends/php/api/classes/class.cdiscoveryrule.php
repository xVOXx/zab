--- conflicted
+++ resolved
@@ -889,16 +889,6 @@
 					unset($item['interfaceid']);
 				}
 				elseif (isset($item['type']) && $item['type'] != $exItem['type']) {
-<<<<<<< HEAD
-					if ($type = $this->itemTypeInterface($item['type'])) {
-						if (!isset($interfaceids[$type])) {
-							self::exception(ZBX_API_ERROR_PARAMETERS, _s('Cannot find host interface on host "%1$s" for discovery rule key "%2$s".', $host['host'], $item['key_']));
-						}
-
-						$item['interfaceid'] = $interfaceids[$type];
-					}
-					else {
-=======
 					$type = $this->itemTypeInterface($item['type']);
 
 					if ($type == INTERFACE_TYPE_ANY) {
@@ -910,7 +900,6 @@
 						}
 					}
 					elseif ($type === false) {
->>>>>>> 4fc5b5ac
 						$item['interfaceid'] = 0;
 					}
 					else {
