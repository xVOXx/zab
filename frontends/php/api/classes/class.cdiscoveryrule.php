<?php
/*
** Zabbix
** Copyright (C) 2000-2011 Zabbix SIA
**
** This program is free software; you can redistribute it and/or modify
** it under the terms of the GNU General Public License as published by
** the Free Software Foundation; either version 2 of the License, or
** (at your option) any later version.
**
** This program is distributed in the hope that it will be useful,
** but WITHOUT ANY WARRANTY; without even the implied warranty of
** MERCHANTABILITY or FITNESS FOR A PARTICULAR PURPOSE.  See the
** GNU General Public License for more details.
**
** You should have received a copy of the GNU General Public License
** along with this program; if not, write to the Free Software
** Foundation, Inc., 51 Franklin Street, Fifth Floor, Boston, MA  02110-1301, USA.
**/
?>
<?php
/**
 * @package API
 */

class CDiscoveryRule extends CItemGeneral {

	const MIN_LIFETIME = 0;
	const MAX_LIFETIME = 3650;

	protected $tableName = 'items';
	protected $tableAlias = 'i';


	public function __construct(){
		parent::__construct();
	}


/**
 * Get DiscoveryRule data
 */
	public function get($options = array()) {
		$result = array();
		$user_type = self::$userData['type'];
		$userid = self::$userData['userid'];

		// allowed columns for sorting
		$sort_columns = array('itemid', 'name', 'key_', 'delay', 'type', 'status');

		// allowed output options for [ select_* ] params
		$subselects_allowed_outputs = array(API_OUTPUT_REFER, API_OUTPUT_EXTEND, API_OUTPUT_CUSTOM);

		$sql_parts = array(
			'select'	=> array('items' => 'i.itemid'),
			'from'		=> array('items' => 'items i'),
			'where'		=> array('i.flags='.ZBX_FLAG_DISCOVERY),
			'group'		=> array(),
			'order'		=> array(),
			'limit'		=> null
		);

		$def_options = array(
			'nodeids'					=> null,
			'groupids'					=> null,
			'templateids'				=> null,
			'hostids'					=> null,
			'itemids'					=> null,
			'inherited'					=> null,
			'templated'					=> null,
			'monitored'					=> null,
			'editable'					=> null,
			'nopermissions'				=> null,
			// filter
			'filter'					=> null,
			'search'					=> null,
			'searchByAny'				=> null,
			'startSearch'				=> null,
			'excludeSearch'				=> null,
			'searchWildcardsEnabled'	=> null,
			// output
			'output'					=> API_OUTPUT_REFER,
			'selectHosts'				=> null,
			'selectTriggers'			=> null,
			'selectGraphs'				=> null,
			'selectPrototypes'			=> null,
			'countOutput'				=> null,
			'groupCount'				=> null,
			'preservekeys'				=> null,
			'sortfield'					=> '',
			'sortorder'					=> '',
			'limit'						=> null,
			'limitSelects'				=> null
		);
		$options = zbx_array_merge($def_options, $options);

		if (is_array($options['output'])) {
			unset($sql_parts['select']['items']);

			$dbTable = DB::getSchema('items');
			$sql_parts['select']['itemid'] = 'i.itemid';
			foreach ($options['output'] as $field) {
				if (isset($dbTable['fields'][$field])) {
					$sql_parts['select'][$field] = 'i.'.$field;
				}
			}
			$options['output'] = API_OUTPUT_CUSTOM;
		}

// editable + PERMISSION CHECK
		if((USER_TYPE_SUPER_ADMIN == $user_type) || $options['nopermissions']){
		}
		else{
			$permission = $options['editable']?PERM_READ_WRITE:PERM_READ_ONLY;

			$sql_parts['from']['hosts_groups'] = 'hosts_groups hg';
			$sql_parts['from']['rights'] = 'rights r';
			$sql_parts['from']['users_groups'] = 'users_groups ug';
			$sql_parts['where'][] = 'hg.hostid=i.hostid';
			$sql_parts['where'][] = 'r.id=hg.groupid ';
			$sql_parts['where'][] = 'r.groupid=ug.usrgrpid';
			$sql_parts['where'][] = 'ug.userid='.$userid;
			$sql_parts['where'][] = 'r.permission>='.$permission;
			$sql_parts['where'][] = 'NOT EXISTS( '.
								' SELECT hgg.groupid '.
								' FROM hosts_groups hgg, rights rr, users_groups gg '.
								' WHERE hgg.hostid=hg.hostid '.
									' AND rr.id=hgg.groupid '.
									' AND rr.groupid=gg.usrgrpid '.
									' AND gg.userid='.$userid.
									' AND rr.permission<'.$permission.')';
		}

// nodeids
		$nodeids = !is_null($options['nodeids']) ? $options['nodeids'] : get_current_nodeid();

// templateids
		if(!is_null($options['templateids'])){
			zbx_value2array($options['templateids']);

			if(!is_null($options['hostids'])){
				zbx_value2array($options['hostids']);
				$options['hostids'] = array_merge($options['hostids'], $options['templateids']);
			}
			else{
				$options['hostids'] = $options['templateids'];
			}
		}

// hostids
		if(!is_null($options['hostids'])){
			zbx_value2array($options['hostids']);

			if($options['output'] != API_OUTPUT_EXTEND){
				$sql_parts['select']['hostid'] = 'i.hostid';
			}

			$sql_parts['where']['hostid'] = DBcondition('i.hostid', $options['hostids']);

			if(!is_null($options['groupCount'])){
				$sql_parts['group']['i'] = 'i.hostid';
			}
		}

// itemids
		if(!is_null($options['itemids'])){
			zbx_value2array($options['itemids']);

			$sql_parts['where']['itemid'] = DBcondition('i.itemid', $options['itemids']);
		}

// inherited
		if(!is_null($options['inherited'])){
			if($options['inherited'])
				$sql_parts['where'][] = 'i.templateid IS NOT NULL';
			else
				$sql_parts['where'][] = 'i.templateid IS NULL';
		}

// templated
		if(!is_null($options['templated'])){
			$sql_parts['from']['hosts'] = 'hosts h';
			$sql_parts['where']['hi'] = 'h.hostid=i.hostid';

			if($options['templated'])
				$sql_parts['where'][] = 'h.status='.HOST_STATUS_TEMPLATE;
			else
				$sql_parts['where'][] = 'h.status<>'.HOST_STATUS_TEMPLATE;
		}

// monitored
		if(!is_null($options['monitored'])){
			$sql_parts['from']['hosts'] = 'hosts h';
			$sql_parts['where']['hi'] = 'h.hostid=i.hostid';

			if($options['monitored']){
				$sql_parts['where'][] = 'h.status='.HOST_STATUS_MONITORED;
				$sql_parts['where'][] = 'i.status='.ITEM_STATUS_ACTIVE;
			}
			else{
				$sql_parts['where'][] = '(h.status<>'.HOST_STATUS_MONITORED.' OR i.status<>'.ITEM_STATUS_ACTIVE.')';
			}
		}


// search
		if(is_array($options['search'])){
			zbx_db_search('items i', $options, $sql_parts);
		}

// --- FILTER ---
		if(is_array($options['filter'])){
			zbx_db_filter('items i', $options, $sql_parts);

			if(isset($options['filter']['host'])){
				zbx_value2array($options['filter']['host']);

				$sql_parts['from']['hosts'] = 'hosts h';
				$sql_parts['where']['hi'] = 'h.hostid=i.hostid';
				$sql_parts['where']['h'] = DBcondition('h.host', $options['filter']['host']);
			}
		}

// output
		if($options['output'] == API_OUTPUT_EXTEND){
			$sql_parts['select']['items'] = 'i.*';
		}

// countOutput
		if(!is_null($options['countOutput'])){
			$options['sortfield'] = '';
			$sql_parts['select'] = array('count(DISTINCT i.itemid) as rowscount');

//groupCount
			if(!is_null($options['groupCount'])){
				foreach($sql_parts['group'] as $key => $fields){
					$sql_parts['select'][$key] = $fields;
				}
			}
		}

		// sorting
		zbx_db_sorting($sql_parts, $options, $sort_columns, 'i');

// limit
		if(zbx_ctype_digit($options['limit']) && $options['limit']){
			$sql_parts['limit'] = $options['limit'];
		}
//----------

		$itemids = array();

		$sql_parts['select'] = array_unique($sql_parts['select']);
		$sql_parts['from'] = array_unique($sql_parts['from']);
		$sql_parts['where'] = array_unique($sql_parts['where']);
		$sql_parts['group'] = array_unique($sql_parts['group']);
		$sql_parts['order'] = array_unique($sql_parts['order']);

		$sql_select = '';
		$sql_from = '';
		$sql_where = '';
		$sql_group = '';
		$sql_order = '';
		if(!empty($sql_parts['select']))	$sql_select.= implode(',',$sql_parts['select']);
		if(!empty($sql_parts['from']))		$sql_from.= implode(',',$sql_parts['from']);
		if(!empty($sql_parts['where']))		$sql_where.= ' AND '.implode(' AND ',$sql_parts['where']);
		if(!empty($sql_parts['group']))		$sql_where.= ' GROUP BY '.implode(',',$sql_parts['group']);
		if(!empty($sql_parts['order']))		$sql_order.= ' ORDER BY '.implode(',',$sql_parts['order']);
		$sql_limit = $sql_parts['limit'];

		$sql = 'SELECT '.zbx_db_distinct($sql_parts).' '.$sql_select.
				' FROM '.$sql_from.
				' WHERE '.DBin_node('i.itemid', $nodeids).
					$sql_where.
				$sql_group.
				$sql_order;
//SDI($sql);
		$res = DBselect($sql, $sql_limit);
		while($item = DBfetch($res)){
			if(!is_null($options['countOutput'])){
				if(!is_null($options['groupCount']))
					$result[] = $item;
				else
					$result = $item['rowscount'];
			}
			else{
				$itemids[$item['itemid']] = $item['itemid'];

				if($options['output'] == API_OUTPUT_SHORTEN){
					$result[$item['itemid']] = array('itemid' => $item['itemid']);
				}
				else{
					if(!isset($result[$item['itemid']]))
						$result[$item['itemid']]= array();

					if(!is_null($options['selectHosts']) && !isset($result[$item['itemid']]['hosts'])){
						$result[$item['itemid']]['hosts'] = array();
					}
					if(!is_null($options['selectTriggers']) && !isset($result[$item['itemid']]['triggers'])){
						$result[$item['itemid']]['triggers'] = array();
					}
					if(!is_null($options['selectGraphs']) && !isset($result[$item['itemid']]['graphs'])){
						$result[$item['itemid']]['graphs'] = array();
					}
					if(!is_null($options['selectPrototypes']) && !isset($result[$item['itemid']]['prototypes'])){
						$result[$item['itemid']]['prototypes'] = array();
					}

// hostids
					if(isset($item['hostid']) && is_null($options['selectHosts'])){
						if(!isset($result[$item['itemid']]['hosts'])) $result[$item['itemid']]['hosts'] = array();

						$result[$item['itemid']]['hosts'][] = array('hostid' => $item['hostid']);
					}

					$result[$item['itemid']] += $item;
				}
			}
		}

COpt::memoryPick();
		if(!is_null($options['countOutput'])){
			return $result;
		}

// Adding Objects
// Adding hosts
		if(!is_null($options['selectHosts'])){
			if(is_array($options['selectHosts']) || str_in_array($options['selectHosts'], $subselects_allowed_outputs)){
				$obj_params = array(
					'nodeids' => $nodeids,
					'itemids' => $itemids,
					'templated_hosts' => 1,
					'output' => $options['selectHosts'],
					'nopermissions' => 1,
					'preservekeys' => 1
				);
				$hosts = API::Host()->get($obj_params);

				foreach($hosts as $hostid => $host){
					$hitems = $host['items'];
					unset($host['items']);
					foreach($hitems as $inum => $item){
						$result[$item['itemid']]['hosts'][] = $host;
					}
				}

				$templates = API::Template()->get($obj_params);
				foreach($templates as $templateid => $template){
					$titems = $template['items'];
					unset($template['items']);
					foreach($titems as $inum => $item){
						$result[$item['itemid']]['hosts'][] = $template;
					}
				}
			}
		}

// Adding triggers
		if(!is_null($options['selectTriggers'])){
			$obj_params = array(
				'nodeids' => $nodeids,
				'discoveryids' => $itemids,
				'preservekeys' => 1,
				'filter' => array('flags' => ZBX_FLAG_DISCOVERY_CHILD),
			);

			if(in_array($options['selectTriggers'], $subselects_allowed_outputs)){
				$obj_params['output'] = $options['selectTriggers'];
				$triggers = API::Trigger()->get($obj_params);

				if(!is_null($options['limitSelects'])) order_result($triggers, 'name');
				foreach($triggers as $triggerid => $trigger){
					unset($triggers[$triggerid]['items']);
					$count = array();
					foreach($trigger['items'] as $item){
						if(!is_null($options['limitSelects'])){
							if(!isset($count[$item['itemid']])) $count[$item['itemid']] = 0;
							$count[$item['itemid']]++;

							if($count[$item['itemid']] > $options['limitSelects']) continue;
						}

						$result[$item['itemid']]['triggers'][] = &$triggers[$triggerid];
					}
				}
			}
			else if(API_OUTPUT_COUNT == $options['selectTriggers']){
				$obj_params['countOutput'] = 1;
				$obj_params['groupCount'] = 1;

				$triggers = API::Trigger()->get($obj_params);

				$triggers = zbx_toHash($triggers, 'parent_itemid');
				foreach($result as $itemid => $item){
					if(isset($triggers[$itemid]))
						$result[$itemid]['triggers'] = $triggers[$itemid]['rowscount'];
					else
						$result[$itemid]['triggers'] = 0;
				}
			}
		}

// Adding graphs
		if(!is_null($options['selectGraphs'])){
			$obj_params = array(
				'nodeids' => $nodeids,
				'discoveryids' => $itemids,
				'preservekeys' => 1,
				'filter' => array('flags' => ZBX_FLAG_DISCOVERY_CHILD),
			);

			if(in_array($options['selectGraphs'], $subselects_allowed_outputs)){
				$obj_params['output'] = $options['selectGraphs'];
				$graphs = API::Graph()->get($obj_params);

				if(!is_null($options['limitSelects'])) order_result($graphs, 'name');
				foreach($graphs as $graphid => $graph){
					unset($graphs[$graphid]['discoveries']);
					$count = array();
					foreach($graph['discoveries'] as $item){
						if(!is_null($options['limitSelects'])){
							if(!isset($count[$item['itemid']])) $count[$item['itemid']] = 0;
							$count[$item['itemid']]++;

							if($count[$item['itemid']] > $options['limitSelects']) continue;
						}

						$result[$item['itemid']]['graphs'][] = &$graphs[$graphid];
					}
				}
			}
			else if(API_OUTPUT_COUNT == $options['selectGraphs']){
				$obj_params['countOutput'] = 1;
				$obj_params['groupCount'] = 1;

				$graphs = API::Graph()->get($obj_params);

				$graphs = zbx_toHash($graphs, 'parent_itemid');
				foreach($result as $itemid => $item){
					if(isset($graphs[$itemid]))
						$result[$itemid]['graphs'] = $graphs[$itemid]['rowscount'];
					else
						$result[$itemid]['graphs'] = 0;
				}
			}
		}

// Adding prototypes
		if(!is_null($options['selectPrototypes'])){
			$obj_params = array(
				'nodeids' => $nodeids,
				'discoveryids' => $itemids,
				'nopermissions' => 1,
				'preservekeys' => 1,
				'selectDiscoveryRule' => API_OUTPUT_EXTEND
			);

			if(is_array($options['selectPrototypes']) || str_in_array($options['selectPrototypes'], $subselects_allowed_outputs)){
				$obj_params['output'] = $options['selectPrototypes'];
				$prototypes = API::Item()->get($obj_params);

				if(!is_null($options['limitSelects'])) order_result($prototypes, 'name');

				$count = array();
				foreach ($prototypes as $itemid => $prototype) {

					$discoveryId = $prototype['discoveryRule']['itemid'];
					if (!isset($count[$discoveryId])) $count[$discoveryId] = 0;
					$count[$discoveryId]++;

					if ($options['limitSelects'] && $options['limitSelects'] > $count[$discoveryId]) {
						continue;
					}

					unset($prototype['discoveryRule']);
					$result[$discoveryId]['prototypes'][] = $prototype;
				}
			}
			else if(API_OUTPUT_COUNT == $options['selectPrototypes']){
				$obj_params['countOutput'] = 1;
				$obj_params['groupCount'] = 1;

				$prototypes = API::Item()->get($obj_params);

				$prototypes = zbx_toHash($prototypes, 'parent_itemid');
				foreach($result as $itemid => $item){
					if(isset($prototypes[$itemid]))
						$result[$itemid]['prototypes'] = $prototypes[$itemid]['rowscount'];
					else
						$result[$itemid]['prototypes'] = 0;
				}
			}
		}

		if(is_null($options['preservekeys'])){
			$result = zbx_cleanHashes($result);
		}

		return $result;
	}


	public function exists($object){
		$options = array(
			'filter' => array('key_' => $object['key_']),
			'output' => API_OUTPUT_SHORTEN,
			'nopermissions' => 1,
			'limit' => 1
		);

		if(isset($object['hostid'])) $options['hostids'] = $object['hostid'];
		if(isset($object['host'])) $options['filter']['host'] = $object['host'];

		if(isset($object['node']))
			$options['nodeids'] = getNodeIdByNodeName($object['node']);
		else if(isset($object['nodeids']))
			$options['nodeids'] = $object['nodeids'];

		$objs = $this->get($options);

		return !empty($objs);
	}


/**
 * Add DiscoveryRule
 *
 * @param array $items
 * @return array|boolean
 */
	public function create($items){
		$items = zbx_toArray($items);

		$this->checkInput($items);

		$this->createReal($items);

		$this->inherit($items);

<<<<<<< HEAD
// TODO: REMOVE info
		$itemHosts = $this->get(array(
			'itemids' => $itemids,
			'output' => array('key_'),
			'selectHosts' => array('name'),
			'nopermissions' => true
		));
		foreach($itemHosts as $item){
			$host = reset($item['hosts']);
			info(S_DISCOVERY_RULE.' ['.$host['name'].':'.$item['key_'].'] '.S_CREATED_SMALL);
		}
	}

	protected function updateReal($items){
		$items = zbx_toArray($items);

		$data = array();
		foreach($items as $inum => $item){
			$itemsExists = API::Item()->get(array(
				'output' => API_OUTPUT_SHORTEN,
				'filter' => array(
					'hostid' => $item['hostid'],
					'key_' => $item['key_']
				),
				'nopermissions' => 1
			));
			foreach($itemsExists as $inum => $itemExists){
				if(bccomp($itemExists['itemid'], $item['itemid']) != 0){
					self::exception(ZBX_API_ERROR_PARAMETERS, 'Host with item [ '.$item['key_'].' ] already exists');
				}
			}

			$data[] = array('values' => $item, 'where'=> array('itemid'=>$item['itemid']));
		}
		$result = DB::update('items', $data);
		if(!$result) self::exception(ZBX_API_ERROR_PARAMETERS, 'DBerror');

		$itemids = array();
		$itemApplications = array();
		foreach($items as $key => $item){
			$itemids[] = $item['itemid'];

			if(!isset($item['applications'])) continue;
			foreach($item['applications'] as $anum => $appid){
				$itemApplications[] = array(
					'applicationid' => $appid,
					'itemid' => $item['itemid']
				);
			}
		}

		if(!empty($itemids)){
			DB::delete('items_applications', array('itemid'=>$itemids));
			DB::insert('items_applications', $itemApplications);
		}

// TODO: REMOVE info
		$itemHosts = $this->get(array(
			'itemids' => $itemids,
			'output' => array('key_'),
			'selectHosts' => array('name'),
			'nopermissions' => true
		));
		foreach($itemHosts as $item){
			$host = reset($item['hosts']);
			info(S_DISCOVERY_RULE.' ['.$host['name'].':'.$item['key_'].'] '.S_UPDATED_SMALL);
		}

	}
=======
		return array('itemids' => zbx_objectValues($items, 'itemid'));
	}

>>>>>>> d8c24147

/**
 * Update DiscoveryRule
 *
 * @param array $items
 * @return boolean
 */
	public function update($items){
		$items = zbx_toArray($items);

		$this->checkInput($items, true);

		$this->updateReal($items);

		$this->inherit($items);

		return array('itemids' => zbx_objectValues($items, 'itemid'));
	}


	/**
	 * Delete DiscoveryRules
	 *
	 * @param array $ruleids
	 * @return
	 */
	public function delete($ruleids, $nopermissions = false) {
		if (empty($ruleids)) {
			self::exception(ZBX_API_ERROR_PARAMETERS, _('Empty input parameter.'));
		}

		$ruleids = zbx_toHash($ruleids);

		$options = array(
			'output' => API_OUTPUT_EXTEND,
			'itemids' => $ruleids,
			'editable' => true,
			'preservekeys' => true,
		);
		$del_rules = $this->get($options);

		// TODO: remove $nopermissions hack
		if (!$nopermissions) {
			foreach ($ruleids as $ruleid) {
				if (!isset($del_rules[$ruleid])) {
					self::exception(ZBX_API_ERROR_PERMISSIONS, S_NO_PERMISSIONS);
				}
				if ($del_rules[$ruleid]['templateid'] != 0) {
					self::exception(ZBX_API_ERROR_PARAMETERS, _s('Cannot delete templated items'));
				}
			}
		}

		// get child discovery rules
		$parent_itemids = $ruleids;
		$child_ruleids = array();
		do {
			$db_items = DBselect('SELECT itemid FROM items WHERE '.DBcondition('templateid', $parent_itemids));
			$parent_itemids = array();
			while ($db_item = DBfetch($db_items)) {
				$parent_itemids[$db_item['itemid']] = $db_item['itemid'];
				$child_ruleids[$db_item['itemid']] = $db_item['itemid'];
			}
		} while (!empty($parent_itemids));

		$options = array(
			'output' => API_OUTPUT_EXTEND,
			'itemids' => $child_ruleids,
			'nopermissions' => true,
			'preservekeys' => true
		);
		$del_rules_childs = $this->get($options);

		$del_rules = array_merge($del_rules, $del_rules_childs);
		$ruleids = array_merge($ruleids, $child_ruleids);

		$iprototypeids = array();
		$sql = 'SELECT i.itemid'.
				' FROM item_discovery id, items i'.
				' WHERE i.itemid=id.itemid'.
					' AND '.DBcondition('parent_itemid', $ruleids);
		$db_items = DBselect($sql);
		while ($item = DBfetch($db_items)) {
			$iprototypeids[$item['itemid']] = $item['itemid'];
		}
		if (!empty($iprototypeids)) {
			if (!API::Itemprototype()->delete($iprototypeids, true)) {
				self::exception(ZBX_API_ERROR_PARAMETERS, _('Cannot delete discovery rule'));
			}
		}

		DB::delete('items', array('itemid' => $ruleids));

		// housekeeper
		$item_data_tables = array(
			'trends',
			'trends_uint',
			'history_text',
			'history_log',
			'history_uint',
			'history_str',
			'history',
		);
		$insert = array();
		foreach ($ruleids as $id => $ruleid) {
			foreach ($item_data_tables as $table) {
				$insert[] = array(
					'tablename' => $table,
					'field' => 'itemid',
					'value' => $ruleid
				);
			}
		}
		DB::insert('housekeeper', $insert);

		// TODO: remove info from API
		foreach ($del_rules as $item) {
			info(_s('Discovery rule [%1$s:%2$s] deleted.', $item['name'], $item['key_']));
		}

		return array('ruleids' => $ruleids);
	}


	/**
	 * Copies the given discovery rules to the specified hosts.
	 *
	 * @throws APIException if no discovery rule IDs or host IDs are given or
	 * the user doesn't have the necessary permissions.
	 *
	 * @param array $data
	 * @param array $data['discoveryruleids'] An array of item ids to be cloned
	 * @param array $data['hostids']          An array of host ids were the items should be cloned to
	 */
	public function copy(array $data) {
		// validate data
		if (!isset($data['discoveryids']) || !$data['discoveryids']) {
			self::exception(ZBX_API_ERROR_PARAMETERS, _('No discovery rule IDs given.'));
		}
		if (!isset($data['hostids']) || !$data['hostids']) {
			self::exception(ZBX_API_ERROR_PARAMETERS, _('No host IDs given.'));
		}

		// check if all hosts exist and are writable
		if (!API::Host()->isWritable($data['hostids'])) {
			self::exception(ZBX_API_ERROR_PERMISSIONS, S_NO_PERMISSION);
		}

		// check if the given discovery rules exist
		if (!$this->isReadable($data['discoveryids'])) {
			self::exception(ZBX_API_ERROR_PERMISSIONS, S_NO_PERMISSION);
		}

		// copy
		foreach ($data['discoveryids'] as $discoveryid) {
			foreach ($data['hostids'] as $hostid) {
				$this->copyDiscoveryRule($discoveryid, $hostid);
			}
		}

		return true;
	}


	public function syncTemplates($data){
		$data['templateids'] = zbx_toArray($data['templateids']);
		$data['hostids'] = zbx_toArray($data['hostids']);

		if(!API::Host()->isWritable($data['hostids'])){
			self::exception(ZBX_API_ERROR_PERMISSIONS, S_NO_PERMISSION);
		}
		if(!API::Template()->isReadable($data['templateids'])){
			self::exception(ZBX_API_ERROR_PERMISSIONS, S_NO_PERMISSION);
		}

		$selectFields = array();
		foreach($this->fieldRules as $key => $rules){
			if(!isset($rules['system']) && !isset($rules['host'])){
				$selectFields[] = $key;
			}
		}

		$options = array(
			'hostids' => $data['templateids'],
			'preservekeys' => true,
			'output' => $selectFields,
		);
		$items = $this->get($options);

		$this->inherit($items, $data['hostids']);

		return true;
	}


	/**
	 * Returns true if the given discovery rules exists and are available for
	 * reading.
	 *
	 * @param array     $ids  An array if item IDs
	 * @return boolean
	 */
	public function isReadable($ids) {
		if (!is_array($ids)) {
			return false;
		}
		elseif (empty($ids)) {
			return true;
		}

<<<<<<< HEAD
		$chdHosts = API::Host()->get(array(
			'templateids' => zbx_objectValues($items, 'hostid'),
			'hostids' => $hostids,
			'output' => array('hostid', 'name', 'status'),
			'selectInterfaces' => API_OUTPUT_EXTEND,
			'preservekeys' => true,
			'nopermissions' => true,
			'templated_hosts' => true
=======
		$ids = array_unique($ids);

		$count = $this->get(array(
			'nodeids' => get_current_nodeid(true),
			'itemids' => $ids,
			'output' => API_OUTPUT_SHORTEN,
			'countOutput' => true
>>>>>>> d8c24147
		));

		return (count($ids) == $count);
	}


	/**
	 * Returns true if the given discovery rules exists and are available for
	 * writing.
	 *
	 * @param array     $ids  An array if item IDs
	 * @return boolean
	 */
	public function isWritable($ids) {
		if (!is_array($ids)) {
			return false;
		}
		elseif (empty($ids)) {
			return true;
		}

		$ids = array_unique($ids);

		$count = $this->get(array(
			'nodeids' => get_current_nodeid(true),
			'itemids' => $ids,
			'output' => API_OUTPUT_SHORTEN,
			'editable' => true,
			'countOutput' => true
		));

		return (count($ids) == $count);
	}


	/**
	 * Copies all of the triggers from the source discovery to the target discovery rule.
	 *
	 * @throws APIException if trigger saving fails
	 *
	 * @param array $srcDiscovery    The source discovery rule to copy from
	 * @param array $dstDiscovery    The target discovery rule to copy to
	 * @param array $srcHost         The host the source discovery belongs to
	 * @param array $dstHost         The host the target discovery belongs to
	 *
	 * @return array
	 */
	protected function copyDiscoveryTriggers(array $srcDiscovery, array $dstDiscovery, array $srcHost, array $dstHost) {
		$srcTriggers = API::TriggerPrototype()->get(array(
			'discoveryids' => $srcDiscovery['itemid'],
			'output' => API_OUTPUT_EXTEND,
			'selectHosts' => API_OUTPUT_EXTEND,
			'selectItems' => API_OUTPUT_EXTEND,
			'selectDiscoveryRule' => API_OUTPUT_EXTEND,
			'selectFunctions' => API_OUTPUT_EXTEND,
		));

		if (!$srcTriggers) {
			return array();
		}

		$itemKeys = array();
		foreach ($srcTriggers as $trigger) {
			foreach ($trigger['items'] as $item) {
				$itemKeys[] = $item['key_'];
			}
		}
		array_unique($itemKeys);

		// fetch newly created items
		$items = API::Item()->get(array(
			'hostids' => $dstDiscovery['hostid'],
			'filter' => array(
				'key_' => $itemKeys
			),
			'output' => API_OUTPUT_EXTEND,
		));
		$dstItems = array();
		foreach ($items as $item) {
			$dstItems[$item['key_']] = $item;
		}

		// save new triggers
		$dstTriggers = $srcTriggers;
		foreach ($dstTriggers as &$trigger) {
			unset($trigger['triggerid']);

			// update expression
			$trigger['expression'] = explode_exp($trigger['expression'], false, false, $srcHost['host'], $dstHost['host']);

		}

		$rs = API::TriggerPrototype()->create($dstTriggers);
		if (!$rs) {
			self::exception(ZBX_API_ERROR_PARAMETERS, _('Cannot clone trigger prototypes.'));
		}

		return $rs;
	}


	protected function createReal(&$items){
		foreach($items as $key => $item){
			$itemsExists = API::Item()->get(array(
				'output' => API_OUTPUT_SHORTEN,
				'filter' => array(
					'hostid' => $item['hostid'],
					'key_' => $item['key_']
				),
				'nopermissions' => 1
			));
			foreach($itemsExists as $inum => $itemExists){
				self::exception(ZBX_API_ERROR_PARAMETERS, 'Host with item ['.$item['key_'].'] already exists');
			}
		}

		$itemids = DB::insert('items', $items);

		$itemApplications = array();
		foreach($items as $key => $item){
			$items[$key]['itemid'] = $itemids[$key];

			if(!isset($item['applications'])) continue;

			foreach($item['applications'] as $anum => $appid){
				if($appid == 0) continue;

				$itemApplications[] = array(
					'applicationid' => $appid,
					'itemid' => $items[$key]['itemid']
				);
			}
		}

		if(!empty($itemApplications)){
			DB::insert('items_applications', $itemApplications);
		}

		// TODO: REMOVE info
		$itemHosts = $this->get(array(
			'itemids' => $itemids,
			'output' => array('key_'),
			'selectHosts' => array('host'),
			'nopermissions' => 1
		));
		foreach($itemHosts as $item){
			$host = reset($item['hosts']);
			info(S_DISCOVERY_RULE.' ['.$host['host'].':'.$item['key_'].'] '.S_CREATED_SMALL);
		}
	}


	protected function updateReal($items){
		$items = zbx_toArray($items);

		$data = array();
		foreach($items as $inum => $item){
			$itemsExists = API::Item()->get(array(
				'output' => API_OUTPUT_SHORTEN,
				'filter' => array(
					'hostid' => $item['hostid'],
					'key_' => $item['key_']
				),
				'nopermissions' => 1
			));
			foreach($itemsExists as $inum => $itemExists){
				if(bccomp($itemExists['itemid'], $item['itemid']) != 0){
					self::exception(ZBX_API_ERROR_PARAMETERS, 'Host with item [ '.$item['key_'].' ] already exists');
				}
			}

			$data[] = array('values' => $item, 'where'=> array('itemid'=>$item['itemid']));
		}
		$result = DB::update('items', $data);
		if(!$result) self::exception(ZBX_API_ERROR_PARAMETERS, 'DBerror');

		$itemids = array();
		$itemApplications = array();
		foreach($items as $key => $item){
			$itemids[] = $item['itemid'];

			if(!isset($item['applications'])) continue;
			foreach($item['applications'] as $anum => $appid){
				$itemApplications[] = array(
					'applicationid' => $appid,
					'itemid' => $item['itemid']
				);
			}
		}

		if(!empty($itemids)){
			DB::delete('items_applications', array('itemid'=>$itemids));
			DB::insert('items_applications', $itemApplications);
		}

		// TODO: REMOVE info
		$itemHosts = $this->get(array(
			'itemids' => $itemids,
			'output' => array('key_'),
			'selectHosts' => array('host'),
			'nopermissions' => 1,
		));
		foreach($itemHosts as $item){
			$host = reset($item['hosts']);
			info(S_DISCOVERY_RULE.' ['.$host['host'].':'.$item['key_'].'] '.S_UPDATED_SMALL);
		}

	}


	/**
	 * Check item data and set missing default values.
	 *
	 * @throws APIException
	 *
	 * @param array $items passed by reference
	 * @param bool  $update
	 *
	 * @return void
	 */
	protected function checkInput(array &$items, $update = false) {
		foreach ($items as &$item) {
			$item['flags'] = ZBX_FLAG_DISCOVERY;
			$item['value_type'] = ITEM_VALUE_TYPE_TEXT;
		}

		parent::checkInput($items, $update);
	}


	protected function checkSpecificFields(array $item) {
		if (isset($item['lifetime']) && !$this->validateLifetime($item['lifetime'])) {
			self::exception(ZBX_API_ERROR_PARAMETERS,
				_s('Discovery rule "%1$s:%2$s" has incorrect lifetime: "%3$s". (min: %4$d, max: %5$d, user macro allowed)',
					$item['name'], $item['key_'], $item['lifetime'], self::MIN_LIFETIME, self::MAX_LIFETIME)
			);
		}
	}


	/**
	 * Inherit discovery rules to child hosts/templates.
	 * @param array $items
	 * @param null|array $hostids array of hostids which discovery rules should be inherited to
	 * @return bool
	 */
	protected function inherit(array $items, $hostids=null) {
		if (empty($items)) {
			return true;
		}

		$chdHosts = API::Host()->get(array(
			'templateids' => zbx_objectValues($items, 'hostid'),
			'hostids' => $hostids,
			'output' => array('hostid', 'host', 'status'),
			'selectInterfaces' => API_OUTPUT_EXTEND,
			'preservekeys' => true,
			'nopermissions' => true,
			'templated_hosts' => true
		));
		if (empty($chdHosts)) {
			return true;
		}

		$insertItems = array();
		$updateItems = array();
		$inheritedItems = array();
		foreach ($chdHosts as $hostid => $host) {

			$templateids = zbx_toHash($host['templates'], 'templateid');

// skip items not from parent templates of current host
			$parentItems = array();
			foreach ($items as $itemid => $item) {
				if (isset($templateids[$item['hostid']])) {
					$parentItems[$itemid] = $item;
				}
			}

// check existing items to decide insert or update
			$exItems = $this->get(array(
				'output' => array('itemid', 'key_', 'type', 'flags', 'templateid'),
				'hostids' => $hostid,
				'filter' => array('flags' => null),
				'preservekeys' => true,
				'nopermissions' => true
			));
			$exItemsKeys = zbx_toHash($exItems, 'key_');
			$exItemsTpl = zbx_toHash($exItems, 'templateid');

			foreach ($parentItems as $item) {
				$exItem = null;

// update by tempalteid
				if (isset($exItemsTpl[$item['itemid']])) {
					$exItem = $exItemsTpl[$item['itemid']];
				}

// update by key
				if (isset($exItemsKeys[$item['key_']])) {
					$exItem = $exItemsKeys[$item['key_']];

					if ($exItem['flags'] != ZBX_FLAG_DISCOVERY) {
						$this->errorInheritFlags($exItem['flags'], $exItem['key_'], $host['name']);
					}
					elseif ($exItem['templateid'] > 0 && bccomp($exItem['templateid'], $item['itemid']) != 0) {
						self::exception(ZBX_API_ERROR_PARAMETERS, _s('Discovery rule "%1$s:%2$s" already exists, inherited from another template.', $host['name'], $item['key_']));
					}
				}

				if ($host['status'] == HOST_STATUS_TEMPLATE || !isset($item['type'])) {
					unset($item['interfaceid']);
				}
				elseif (isset($item['type']) && $item['type'] != $exItem['type']) {
					// find a matching interface
					$interface = self::findInterfaceForItem($item, $host['interfaces']);
					if ($interface) {
						$item['interfaceid'] = $interface['interfaceid'];
					}
					// no matching interface found, throw an error
					elseif($interface !== false) {
						self::exception(ZBX_API_ERROR_PARAMETERS, _s('Cannot find host interface on host "%1$s" for item key "%2$s".', $host['name'], $item['key_']));
					}
				}

// coping item
				$newItem = $item;
				$newItem['hostid'] = $host['hostid'];
				$newItem['templateid'] = $item['itemid'];

// setting item application
				if (isset($item['applications'])) {
					$newItem['applications'] = get_same_applications_for_host($item['applications'], $host['hostid']);
				}
//--

				if ($exItem) {
					$newItem['itemid'] = $exItem['itemid'];
					$inheritedItems[] = $newItem;

					$updateItems[] = $newItem;
				}
				else {
					$inheritedItems[] = $newItem;
					$newItem['flags'] = ZBX_FLAG_DISCOVERY;
					$insertItems[] = $newItem;
				}
			}
		}

		$this->createReal($insertItems);
		$this->updateReal($updateItems);

		$this->inherit($inheritedItems);
	}


	/**
	 * Copies the given discovery rule to the specified host.
	 *
	 * @throws APIException if the discovery rule interfaces could not be mapped
	 * to the new host interfaces.
	 *
	 * @param type $discoveryid  The ID of the discovery rule to be copied
	 * @param type $hostid       Destination host id
	 */
	protected function copyDiscoveryRule($discoveryid, $hostid) {
		// fetch discovery to clone
		$srcDiscovery = $this->get(array(
			'itemids' => $discoveryid,
			'output' => API_OUTPUT_EXTEND,
		));
		$srcDiscovery = $srcDiscovery[0];

		// fetch source and destination hosts
		$hosts = API::Host()->get(array(
			'hostids' => array($srcDiscovery['hostid'], $hostid),
			'output' => API_OUTPUT_EXTEND,
			'selectInterfaces' => API_OUTPUT_EXTEND,
			'templated_hosts' => true,
			'preservekeys' => true
		));
		$srcHost = $hosts[$srcDiscovery['hostid']];
		$dstHost = $hosts[$hostid];

		$dstDiscovery = $srcDiscovery;
		$dstDiscovery['hostid'] = $hostid;

		// if this is a plain host, map discovery interfaces
		if ($srcHost['status'] != HOST_STATUS_TEMPLATE) {
			// find a matching interface
			$interface = self::findInterfaceForItem($dstDiscovery, $dstHost['interfaces']);
			if ($interface) {
				$dstDiscovery['interfaceid'] = $interface['interfaceid'];
			}
			// no matching interface found, throw an error
			elseif($interface !== false) {
				self::exception(ZBX_API_ERROR_PARAMETERS, _s('Cannot find host interface on host "%1$s" for item key "%2$s".', $dstHost['name'], $dstDiscovery['key_']));
			}
		}

		// save new discovery
		$newDiscovery = $this->create(array($dstDiscovery));
		$dstDiscovery['itemid'] = $newDiscovery['itemids'][0];

		// copy prototypes
		$newPrototypes = $this->copyDiscoveryPrototypes($srcDiscovery, $dstDiscovery, $dstHost);

		// if there were prototypes defined, clone everything else
		if ($newPrototypes) {
			// fetch new prototypes
			$newPrototypes = API::ItemPrototype()->get(array(
				'itemids' => $newPrototypes['itemids'],
				'output' => API_OUTPUT_EXTEND,
			));
			$dstDiscovery['prototypes'] = $newPrototypes;

			// copy graphs
			$this->copyDiscoveryGraphs($srcDiscovery, $dstDiscovery);

			// copy triggers
			$this->copyDiscoveryTriggers($srcDiscovery, $dstDiscovery, $srcHost, $dstHost);
		}


		return true;
	}


	/**
	 * Copies all of the item prototypes from the source discovery to the target
	 * discovery rule.
	 *
	 * @throws APIException if prototype saving fails
	 *
	 * @param array $srcDiscovery   The source discovery rule to copy from
	 * @param array $dstDiscovery   The target discovery rule to copy to
	 * @param array $dstHost        The target host to copy the deiscovery rule to
	 *
	 * @return array
	 */
	protected function copyDiscoveryPrototypes(array $srcDiscovery, array $dstDiscovery, array $dstHost) {
		$prototypes = API::ItemPrototype()->get(array(
			'discoveryids' => $srcDiscovery['itemid'],
			'output' => API_OUTPUT_EXTEND,
		));

		$rs = array();
		if ($prototypes) {
			foreach ($prototypes as $key => $prototype) {
				$prototype['ruleid'] = $dstDiscovery['itemid'];
				$prototype['hostid'] = $dstDiscovery['hostid'];

				// map prototype interfaces
				if ($dstHost['status'] != HOST_STATUS_TEMPLATE) {
					// find a matching interface
					$interface = self::findInterfaceForItem($prototype, $dstHost['interfaces']);
					if ($interface) {
						$prototype['interfaceid'] = $interface['interfaceid'];
					}
					// no matching interface found, throw an error
					elseif ($interface !== false) {
						self::exception(ZBX_API_ERROR_PARAMETERS, _s('Cannot find host interface on host "%1$s" for item key "%2$s".', $dstHost['name'], $prototype['key_']));
					}
				}

				$prototypes[$key] = $prototype;
			}

			$rs = API::ItemPrototype()->create($prototypes);
			if (!$rs) {
				self::exception(ZBX_API_ERROR_PARAMETERS, _('Cannot clone item prototypes.'));
			}

		}

		return $rs;
	}


	/**
	 * Copies all of the graphs from the source discovery to the target discovery rule.
	 *
	 * @throws APIException if graph saving fails
	 *
	 * @param array $srcDiscovery    The source discovery rule to copy from
	 * @param array $dstDiscovery    The target discovery rule to copy to
	 *
	 * @return array
	 */
	protected function copyDiscoveryGraphs(array $srcDiscovery, array $dstDiscovery) {

		// fetch source graphs
		$srcGraphs = API::GraphPrototype()->get(array(
			'discoveryids' => $srcDiscovery['itemid'],
			'output' => API_OUTPUT_EXTEND,
			'selectGraphItems' => API_OUTPUT_EXTEND,
			'selectHosts' => API_OUTPUT_REFER
		));

		if (!$srcGraphs) {
			return array();
		}


		$srcItemIds = array();
		$itemKeys = array();
		foreach ($srcGraphs as $key => $graph) {

			// skip graphs with items from multiple hosts
			if (count($graph['hosts']) > 1) {
				unset($srcGraphs[$key]);
				continue;
			}

			// skip graphs with http items
			if (httpItemExists($graph['gitems'])) {
				unset($srcGraphs[$key]);
				continue;
			}

			foreach ($graph['gitems'] as $item) {
				$srcItemIds[] = $item['itemid'];
			}
		}

		// fetch source items
		$items = API::Item()->get(array(
			'itemids' => $srcItemIds,
			'output' => API_OUTPUT_EXTEND,
		));
		$srcItems = array();
		$itemKeys = array();
		foreach ($items as $item) {
			$srcItems[$item['itemid']] = $item;

			$itemKeys[] = $item['key_'];
		}
		$itemKeys = array_unique($itemKeys);

		// fetch newly cloned items
		$items = array_merge($dstDiscovery['prototypes'], API::Item()->get(array(
			'hostids' => $dstDiscovery['hostid'],
			'filter' => array(
				'key_' => $itemKeys
			),
			'output' => API_OUTPUT_EXTEND
		)));
		$dstItems = array();
		foreach ($items as $item) {
			$dstItems[$item['key_']] = $item;
		}

		$dstGraphs = $srcGraphs;
		foreach ($dstGraphs as &$graph) {
			unset($graph['graphid']);

			foreach ($graph['gitems'] as $key => &$gitem) {

				// replace the old item with the new one with the same key
				$item = $srcItems[$gitem['itemid']];
				$gitem['itemid'] = $dstItems[$item['key_']]['itemid'];

				unset($gitem['gitemid']);
				unset($gitem['graphid']);
			}
		}

		// save graphs
		$rs = API::Graph()->create($dstGraphs);
		if (!$rs) {
			self::exception(ZBX_API_ERROR_PARAMETERS, _('Cannot clone graph prototypes.'));
		}

		return $rs;
	}


	private function validateLifetime($lifetime) {
		return (validateNumber($lifetime, self::MIN_LIFETIME, self::MAX_LIFETIME) || validateUserMacro($lifetime));
	}

}
?><|MERGE_RESOLUTION|>--- conflicted
+++ resolved
@@ -538,81 +538,9 @@
 
 		$this->inherit($items);
 
-<<<<<<< HEAD
-// TODO: REMOVE info
-		$itemHosts = $this->get(array(
-			'itemids' => $itemids,
-			'output' => array('key_'),
-			'selectHosts' => array('name'),
-			'nopermissions' => true
-		));
-		foreach($itemHosts as $item){
-			$host = reset($item['hosts']);
-			info(S_DISCOVERY_RULE.' ['.$host['name'].':'.$item['key_'].'] '.S_CREATED_SMALL);
-		}
-	}
-
-	protected function updateReal($items){
-		$items = zbx_toArray($items);
-
-		$data = array();
-		foreach($items as $inum => $item){
-			$itemsExists = API::Item()->get(array(
-				'output' => API_OUTPUT_SHORTEN,
-				'filter' => array(
-					'hostid' => $item['hostid'],
-					'key_' => $item['key_']
-				),
-				'nopermissions' => 1
-			));
-			foreach($itemsExists as $inum => $itemExists){
-				if(bccomp($itemExists['itemid'], $item['itemid']) != 0){
-					self::exception(ZBX_API_ERROR_PARAMETERS, 'Host with item [ '.$item['key_'].' ] already exists');
-				}
-			}
-
-			$data[] = array('values' => $item, 'where'=> array('itemid'=>$item['itemid']));
-		}
-		$result = DB::update('items', $data);
-		if(!$result) self::exception(ZBX_API_ERROR_PARAMETERS, 'DBerror');
-
-		$itemids = array();
-		$itemApplications = array();
-		foreach($items as $key => $item){
-			$itemids[] = $item['itemid'];
-
-			if(!isset($item['applications'])) continue;
-			foreach($item['applications'] as $anum => $appid){
-				$itemApplications[] = array(
-					'applicationid' => $appid,
-					'itemid' => $item['itemid']
-				);
-			}
-		}
-
-		if(!empty($itemids)){
-			DB::delete('items_applications', array('itemid'=>$itemids));
-			DB::insert('items_applications', $itemApplications);
-		}
-
-// TODO: REMOVE info
-		$itemHosts = $this->get(array(
-			'itemids' => $itemids,
-			'output' => array('key_'),
-			'selectHosts' => array('name'),
-			'nopermissions' => true
-		));
-		foreach($itemHosts as $item){
-			$host = reset($item['hosts']);
-			info(S_DISCOVERY_RULE.' ['.$host['name'].':'.$item['key_'].'] '.S_UPDATED_SMALL);
-		}
-
-	}
-=======
 		return array('itemids' => zbx_objectValues($items, 'itemid'));
 	}
 
->>>>>>> d8c24147
 
 /**
  * Update DiscoveryRule
@@ -823,16 +751,6 @@
 			return true;
 		}
 
-<<<<<<< HEAD
-		$chdHosts = API::Host()->get(array(
-			'templateids' => zbx_objectValues($items, 'hostid'),
-			'hostids' => $hostids,
-			'output' => array('hostid', 'name', 'status'),
-			'selectInterfaces' => API_OUTPUT_EXTEND,
-			'preservekeys' => true,
-			'nopermissions' => true,
-			'templated_hosts' => true
-=======
 		$ids = array_unique($ids);
 
 		$count = $this->get(array(
@@ -840,7 +758,6 @@
 			'itemids' => $ids,
 			'output' => API_OUTPUT_SHORTEN,
 			'countOutput' => true
->>>>>>> d8c24147
 		));
 
 		return (count($ids) == $count);
@@ -1095,7 +1012,7 @@
 		$chdHosts = API::Host()->get(array(
 			'templateids' => zbx_objectValues($items, 'hostid'),
 			'hostids' => $hostids,
-			'output' => array('hostid', 'host', 'status'),
+			'output' => array('hostid', 'name', 'status'),
 			'selectInterfaces' => API_OUTPUT_EXTEND,
 			'preservekeys' => true,
 			'nopermissions' => true,
