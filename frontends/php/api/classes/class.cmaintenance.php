--- conflicted
+++ resolved
@@ -600,7 +600,6 @@
 				self::exception(ZBX_API_ERROR_PERMISSIONS, S_NO_PERMISSION);
 			}
 
-<<<<<<< HEAD
 // checking whether a maintenance with this name already exists
 // first, getting all maintenances with the same name as this
 			$received_maintenaces = API::Maintenance()->get(array(
@@ -608,25 +607,9 @@
 			));
 // now going though a result, to find records with different id, then our object
 			foreach($received_maintenaces as $r_maintenace){
-				if ($r_maintenace['maintenanceid'] != $maintenance['maintenanceid']) {
+				if(bccomp($r_maintenace['maintenanceid'],$maintenance['maintenanceid']) != 0){
 //error! Maintenance with this name already exists
 					self::exception(ZBX_API_ERROR_PARAMETERS, S_MAINTENANCE.' [ '.$maintenance['name'].' ] '.S_ALREADY_EXISTS_SMALL);
-=======
-				// checking whether a maintenance with this name already exists
-				// first, getting all maintenances with the same name as this
-				$options = array(
-					'filter' => array(
-									'name'=>$maintenance['name']
-								)
-				);
-				$received_maintenaces = API::Maintenance()->get($options);
-				// now going though a result, to find records with different id, then our object
-				foreach($received_maintenaces as $r_maintenace){
-					if(bccomp($r_maintenace['maintenanceid'],$maintenance['maintenanceid']) != 0){
-						//error! Maintenance with this name already exists
-						self::exception(ZBX_API_ERROR_PARAMETERS, S_MAINTENANCE.' [ '.$maintenance['name'].' ] '.S_ALREADY_EXISTS_SMALL);
-					}
->>>>>>> 08d57ba4
 				}
 			}
 
