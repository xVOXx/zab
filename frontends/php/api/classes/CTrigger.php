<?php
/*
** Zabbix
** Copyright (C) 2000-2011 Zabbix SIA
**
** This program is free software; you can redistribute it and/or modify
** it under the terms of the GNU General Public License as published by
** the Free Software Foundation; either version 2 of the License, or
** (at your option) any later version.
**
** This program is distributed in the hope that it will be useful,
** but WITHOUT ANY WARRANTY; without even the implied warranty of
** MERCHANTABILITY or FITNESS FOR A PARTICULAR PURPOSE.  See the
** GNU General Public License for more details.
**
** You should have received a copy of the GNU General Public License
** along with this program; if not, write to the Free Software
** Foundation, Inc., 51 Franklin Street, Fifth Floor, Boston, MA  02110-1301, USA.
**/


/**
 * File containing CTrigger class for API.
 *
 * @package API
 */
class CTrigger extends CTriggerGeneral {

	protected $tableName = 'triggers';
	protected $tableAlias = 't';

	/**
	 * Get Triggers data
	 *
	 * @param array $options
	 * @param array $options['itemids']
	 * @param array $options['hostids']
	 * @param array $options['groupids']
	 * @param array $options['triggerids']
	 * @param array $options['applicationids']
	 * @param array $options['status']
	 * @param array $options['editable']
	 * @param array $options['count']
	 * @param array $options['pattern']
	 * @param array $options['limit']
	 * @param array $options['order']
	 *
	 * @return array|int item data as array or false if error
	 */
	public function get(array $options = array()) {
		$result = array();
		$userType = self::$userData['type'];
		$userid = self::$userData['userid'];

		// allowed columns for sorting
		$sortColumns = array('triggerid', 'description', 'status', 'priority', 'lastchange', 'hostname');

		$sqlParts = array(
			'select'	=> array('triggers' => 't.triggerid'),
			'from'		=> array('t' => 'triggers t'),
			'where'		=> array(),
			'group'		=> array(),
			'order'		=> array(),
			'limit'		=> null
		);

		$defOptions = array(
			'nodeids'						=> null,
			'groupids'						=> null,
			'templateids'					=> null,
			'hostids'						=> null,
			'triggerids'					=> null,
			'itemids'						=> null,
			'applicationids'				=> null,
			'functions'						=> null,
			'inherited'						=> null,
			'templated'						=> null,
			'monitored'						=> null,
			'active'						=> null,
			'maintenance'					=> null,
			'withUnacknowledgedEvents'		=> null,
			'withAcknowledgedEvents'		=> null,
			'withLastEventUnacknowledged'	=> null,
			'skipDependent'					=> null,
			'nopermissions'					=> null,
			'editable'						=> null,
			// timing
			'lastChangeSince'				=> null,
			'lastChangeTill'				=> null,
			// filter
			'group'							=> null,
			'host'							=> null,
			'only_true'						=> null,
			'min_severity'					=> null,
			'filter'						=> null,
			'search'						=> null,
			'searchByAny'					=> null,
			'startSearch'					=> null,
			'excludeSearch'					=> null,
			'searchWildcardsEnabled'		=> null,
			// output
			'expandData'					=> null,
			'expandDescription'				=> null,
			'expandExpression'				=> null,
			'output'						=> API_OUTPUT_REFER,
			'selectGroups'					=> null,
			'selectHosts'					=> null,
			'selectItems'					=> null,
			'selectFunctions'				=> null,
			'selectDependencies'			=> null,
			'selectDiscoveryRule'			=> null,
			'countOutput'					=> null,
			'groupCount'					=> null,
			'preservekeys'					=> null,
			'sortfield'						=> '',
			'sortorder'						=> '',
			'limit'							=> null,
			'limitSelects'					=> null
		);
		$options = zbx_array_merge($defOptions, $options);

		// editable + PERMISSION CHECK
		if ($userType != USER_TYPE_SUPER_ADMIN && !$options['nopermissions']) {
			$permission = $options['editable'] ? PERM_READ_WRITE : PERM_READ;

			$userGroups = getUserGroupsByUserId($userid);

			$sqlParts['where'][] = 'EXISTS ('.
					'SELECT NULL'.
					' FROM functions f,items i,hosts_groups hgg'.
						' JOIN rights r'.
							' ON r.id=hgg.groupid'.
								' AND '.dbConditionInt('r.groupid', $userGroups).
					' WHERE t.triggerid=f.triggerid'.
						' AND f.itemid=i.itemid'.
						' AND i.hostid=hgg.hostid'.
					' GROUP BY f.triggerid'.
					' HAVING MIN(r.permission)>'.PERM_DENY.
						' AND MAX(r.permission)>='.$permission.
					')';
		}

		// groupids
		if (!is_null($options['groupids'])) {
			zbx_value2array($options['groupids']);

			$sqlParts['select']['groupid'] = 'hg.groupid';
			$sqlParts['from']['functions'] = 'functions f';
			$sqlParts['from']['items'] = 'items i';
			$sqlParts['from']['hosts_groups'] = 'hosts_groups hg';
			$sqlParts['where']['hgi'] = 'hg.hostid=i.hostid';
			$sqlParts['where']['ft'] = 'f.triggerid=t.triggerid';
			$sqlParts['where']['fi'] = 'f.itemid=i.itemid';
			$sqlParts['where']['groupid'] = dbConditionInt('hg.groupid', $options['groupids']);

			if (!is_null($options['groupCount'])) {
				$sqlParts['group']['hg'] = 'hg.groupid';
			}
		}

		// templateids
		if (!is_null($options['templateids'])) {
			zbx_value2array($options['templateids']);

			if (!is_null($options['hostids'])) {
				zbx_value2array($options['hostids']);
				$options['hostids'] = array_merge($options['hostids'], $options['templateids']);
			}
			else {
				$options['hostids'] = $options['templateids'];
			}
		}

		// hostids
		if (!is_null($options['hostids'])) {
			zbx_value2array($options['hostids']);

			$sqlParts['select']['hostid'] = 'i.hostid';
			$sqlParts['from']['functions'] = 'functions f';
			$sqlParts['from']['items'] = 'items i';
			$sqlParts['where']['hostid'] = dbConditionInt('i.hostid', $options['hostids']);
			$sqlParts['where']['ft'] = 'f.triggerid=t.triggerid';
			$sqlParts['where']['fi'] = 'f.itemid=i.itemid';

			if (!is_null($options['groupCount'])) {
				$sqlParts['group']['i'] = 'i.hostid';
			}
		}

		// triggerids
		if (!is_null($options['triggerids'])) {
			zbx_value2array($options['triggerids']);

			$sqlParts['where']['triggerid'] = dbConditionInt('t.triggerid', $options['triggerids']);
		}

		// itemids
		if (!is_null($options['itemids'])) {
			zbx_value2array($options['itemids']);

			$sqlParts['select']['itemid'] = 'f.itemid';
			$sqlParts['from']['functions'] = 'functions f';
			$sqlParts['where']['itemid'] = dbConditionInt('f.itemid', $options['itemids']);
			$sqlParts['where']['ft'] = 'f.triggerid=t.triggerid';

			if (!is_null($options['groupCount'])) {
				$sqlParts['group']['f'] = 'f.itemid';
			}
		}

		// applicationids
		if (!is_null($options['applicationids'])) {
			zbx_value2array($options['applicationids']);

			$sqlParts['select']['applicationid'] = 'ia.applicationid';
			$sqlParts['from']['functions'] = 'functions f';
			$sqlParts['from']['items_applications'] = 'items_applications ia';
			$sqlParts['where']['a'] = dbConditionInt('ia.applicationid', $options['applicationids']);
			$sqlParts['where']['ft'] = 'f.triggerid=t.triggerid';
			$sqlParts['where']['fi'] = 'f.itemid=ia.itemid';
		}

		// functions
		if (!is_null($options['functions'])) {
			zbx_value2array($options['functions']);

			$sqlParts['from']['functions'] = 'functions f';
			$sqlParts['where']['ft'] = 'f.triggerid=t.triggerid';
			$sqlParts['where'][] = dbConditionString('f.function', $options['functions']);
		}

		// monitored
		if (!is_null($options['monitored'])) {
			$sqlParts['where']['monitored'] = 'NOT EXISTS ('.
					'SELECT NULL'.
					' FROM functions f,items i,hosts h'.
					' WHERE t.triggerid=f.triggerid'.
						' AND f.itemid=i.itemid'.
						' AND i.hostid=h.hostid'.
						' AND ('.
							'i.status<>'.ITEM_STATUS_ACTIVE.
							' OR h.status<>'.HOST_STATUS_MONITORED.
						')'.
					')';
			$sqlParts['where']['status'] = 't.status='.TRIGGER_STATUS_ENABLED;
		}

		// active
		if (!is_null($options['active'])) {
			$sqlParts['where']['active'] = 'NOT EXISTS ('.
					'SELECT NULL'.
					' FROM functions f,items i,hosts h'.
					' WHERE t.triggerid=f.triggerid'.
						' AND f.itemid=i.itemid'.
						' AND i.hostid=h.hostid'.
						' AND h.status<>'.HOST_STATUS_MONITORED.
					')';
			$sqlParts['where']['status'] = 't.status='.TRIGGER_STATUS_ENABLED;
		}

		// maintenance
		if (!is_null($options['maintenance'])) {
			$sqlParts['where'][] = ($options['maintenance'] == 0 ? 'NOT ' : '').
					'EXISTS ('.
						'SELECT NULL'.
						' FROM functions f,items i,hosts h'.
						' WHERE t.triggerid=f.triggerid'.
							' AND f.itemid=i.itemid'.
							' AND i.hostid=h.hostid'.
							' AND h.maintenance_status='.HOST_MAINTENANCE_STATUS_ON.
					')';
			$sqlParts['where'][] = 't.status='.TRIGGER_STATUS_ENABLED;
		}

		// lastChangeSince
		if (!is_null($options['lastChangeSince'])) {
			$sqlParts['where']['lastchangesince'] = 't.lastchange>'.$options['lastChangeSince'];
		}

		// lastChangeTill
		if (!is_null($options['lastChangeTill'])) {
			$sqlParts['where']['lastchangetill'] = 't.lastchange<'.$options['lastChangeTill'];
		}

		// withUnacknowledgedEvents
		if (!is_null($options['withUnacknowledgedEvents'])) {
			$sqlParts['where']['unack'] = 'EXISTS ('.
					'SELECT NULL'.
					' FROM events e'.
					' WHERE t.triggerid=e.objectid'.
						' AND e.object='.EVENT_OBJECT_TRIGGER.
						' AND e.value_changed='.TRIGGER_VALUE_CHANGED_YES.
						' AND e.value='.TRIGGER_VALUE_TRUE.
						' AND e.acknowledged='.EVENT_NOT_ACKNOWLEDGED.
					')';
		}
		// withAcknowledgedEvents
		if (!is_null($options['withAcknowledgedEvents'])) {
			$sqlParts['where']['ack'] = 'NOT EXISTS ('.
					'SELECT NULL'.
					' FROM events e'.
					' WHERE e.objectid=t.triggerid'.
						' AND e.object='.EVENT_OBJECT_TRIGGER.
						' AND e.value_changed='.TRIGGER_VALUE_CHANGED_YES.
						' AND e.value='.TRIGGER_VALUE_TRUE.
						' AND e.acknowledged='.EVENT_NOT_ACKNOWLEDGED.
					')';
		}

		// templated
		if (!is_null($options['templated'])) {
			$sqlParts['from']['functions'] = 'functions f';
			$sqlParts['from']['items'] = 'items i';
			$sqlParts['from']['hosts'] = 'hosts h';
			$sqlParts['where']['ft'] = 'f.triggerid=t.triggerid';
			$sqlParts['where']['fi'] = 'f.itemid=i.itemid';
			$sqlParts['where']['hi'] = 'h.hostid=i.hostid';

			if ($options['templated']) {
				$sqlParts['where'][] = 'h.status='.HOST_STATUS_TEMPLATE;
			}
			else {
				$sqlParts['where'][] = 'h.status<>'.HOST_STATUS_TEMPLATE;
			}
		}

		// inherited
		if (!is_null($options['inherited'])) {
			if ($options['inherited']) {
				$sqlParts['where'][] = 't.templateid IS NOT NULL';
			}
			else {
				$sqlParts['where'][] = 't.templateid IS NULL';
			}
		}

		// search
		if (is_array($options['search'])) {
			zbx_db_search('triggers t', $options, $sqlParts);
		}

		// filter
		if (is_null($options['filter'])) {
			$options['filter'] = array();
		}

		if (is_array($options['filter'])) {
			if (!array_key_exists('flags', $options['filter'])) {
				$options['filter']['flags'] = array(
					ZBX_FLAG_DISCOVERY_NORMAL,
					ZBX_FLAG_DISCOVERY_CREATED
				);
			}

			zbx_db_filter('triggers t', $options, $sqlParts);

			if (isset($options['filter']['host']) && !is_null($options['filter']['host'])) {
				zbx_value2array($options['filter']['host']);

				$sqlParts['from']['functions'] = 'functions f';
				$sqlParts['from']['items'] = 'items i';
				$sqlParts['where']['ft'] = 'f.triggerid=t.triggerid';
				$sqlParts['where']['fi'] = 'f.itemid=i.itemid';
				$sqlParts['from']['hosts'] = 'hosts h';
				$sqlParts['where']['hi'] = 'h.hostid=i.hostid';
				$sqlParts['where']['host'] = dbConditionString('h.host', $options['filter']['host']);
			}

			if (isset($options['filter']['hostid']) && !is_null($options['filter']['hostid'])) {
				zbx_value2array($options['filter']['hostid']);

				$sqlParts['from']['functions'] = 'functions f';
				$sqlParts['from']['items'] = 'items i';
				$sqlParts['where']['ft'] = 'f.triggerid=t.triggerid';
				$sqlParts['where']['fi'] = 'f.itemid=i.itemid';
				$sqlParts['where']['hostid'] = dbConditionInt('i.hostid', $options['filter']['hostid']);
			}
		}

		// group
		if (!is_null($options['group'])) {
			$sqlParts['select']['name'] = 'g.name';
			$sqlParts['from']['functions'] = 'functions f';
			$sqlParts['from']['items'] = 'items i';
			$sqlParts['from']['hosts_groups'] = 'hosts_groups hg';
			$sqlParts['from']['groups'] = 'groups g';
			$sqlParts['where']['ft'] = 'f.triggerid=t.triggerid';
			$sqlParts['where']['fi'] = 'f.itemid=i.itemid';
			$sqlParts['where']['hgi'] = 'hg.hostid=i.hostid';
			$sqlParts['where']['ghg'] = 'g.groupid = hg.groupid';
			$sqlParts['where']['group'] = ' g.name='.zbx_dbstr($options['group']);
		}

		// host
		if (!is_null($options['host'])) {
			$sqlParts['select']['host'] = 'h.host';
			$sqlParts['from']['functions'] = 'functions f';
			$sqlParts['from']['items'] = 'items i';
			$sqlParts['from']['hosts'] = 'hosts h';
			$sqlParts['where']['i'] = dbConditionInt('i.hostid', $options['hostids']);
			$sqlParts['where']['ft'] = 'f.triggerid=t.triggerid';
			$sqlParts['where']['fi'] = 'f.itemid=i.itemid';
			$sqlParts['where']['hi'] = 'h.hostid=i.hostid';
			$sqlParts['where']['host'] = ' h.host='.zbx_dbstr($options['host']);
		}

		// only_true
		if (!is_null($options['only_true'])) {
			$config = select_config();
			$sqlParts['where']['ot'] = '((t.value='.TRIGGER_VALUE_TRUE.')'.
					' OR '.
					'((t.value='.TRIGGER_VALUE_FALSE.') AND (t.lastchange>'.(time() - $config['ok_period']).')))';
		}

		// min_severity
		if (!is_null($options['min_severity'])) {
			$sqlParts['where'][] = 't.priority>='.$options['min_severity'];
		}

		// sorting
		if (!zbx_empty($options['sortfield'])) {
			if (!is_array($options['sortfield'])) {
				$options['sortfield'] = array($options['sortfield']);
			}

			foreach ($options['sortfield'] as $i => $sortfield) {
				// validate sortfield
				if (!str_in_array($sortfield, $sortColumns)) {
					throw new APIException(ZBX_API_ERROR_INTERNAL, _s('Sorting by field "%s" not allowed.', $sortfield));
				}

				// add sort field to order
				$sortorder = '';
				if (is_array($options['sortorder'])) {
					if (!empty($options['sortorder'][$i])) {
						$sortorder = $options['sortorder'][$i] == ZBX_SORT_DOWN ? ZBX_SORT_DOWN : '';
					}
				}
				else {
					$sortorder = $options['sortorder'] == ZBX_SORT_DOWN ? ZBX_SORT_DOWN : '';
				}

				// we will be using lastchange for ordering in any case
				if (!str_in_array('t.lastchange', $sqlParts['select']) && !str_in_array('t.*', $sqlParts['select'])) {
					$sqlParts['select']['lastchange'] = 't.lastchange';
				}

				switch ($sortfield) {
					case 'hostname':
						// the only way to sort by host name is to get it like this:
						// triggers -> functions -> items -> hosts
						$sqlParts['select']['hostname'] = 'h.name';
						$sqlParts['from']['functions'] = 'functions f';
						$sqlParts['from']['items'] = 'items i';
						$sqlParts['from']['hosts'] = 'hosts h';
						$sqlParts['where'][] = 't.triggerid = f.triggerid';
						$sqlParts['where'][] = 'f.itemid = i.itemid';
						$sqlParts['where'][] = 'i.hostid = h.hostid';
						$sqlParts['order'][] = 'h.name '.$sortorder;
						break;
					case 'lastchange':
						$sqlParts['order'][] = $sortfield.' '.$sortorder;
						break;
					default:
						// if lastchange is not used for ordering, it should be the second order criteria
						$sqlParts['order'][] = 't.'.$sortfield.' '.$sortorder;
						break;
				}

				// add sort field to select if distinct is used
				if (count($sqlParts['from']) > 1) {
					if (!str_in_array('t.'.$sortfield, $sqlParts['select']) && !str_in_array('t.*', $sqlParts['select'])) {
						$sqlParts['select'][$sortfield] = 't.'.$sortfield;
					}
				}
			}
			if (!empty($sqlParts['order'])) {
				$sqlParts['order'][] = 't.lastchange DESC';
			}
		}

		// limit
		$postLimit = false;
		if (zbx_ctype_digit($options['limit']) && $options['limit']) {
			// to make limit work correctly with truncating filters (skipDependent, withLastEventUnacknowledged)
			// do select without limit, truncate result and then slice excess data
			if (!is_null($options['skipDependent']) || !is_null($options['withLastEventUnacknowledged'])) {
				$postLimit = $options['limit'];
				$sqlParts['limit'] = null;
			}
			else {
				$sqlParts['limit'] = $options['limit'];
			}
		}

		$triggerids = array();

		$sqlParts = $this->applyQueryOutputOptions($this->tableName(), $this->tableAlias(), $options, $sqlParts);
		$sqlParts = $this->applyQueryNodeOptions($this->tableName(), $this->tableAlias(), $options, $sqlParts);
		$dbRes = DBselect($this->createSelectQueryFromParts($sqlParts), $sqlParts['limit']);
		while ($trigger = DBfetch($dbRes)) {
			if (!is_null($options['countOutput'])) {
				if (!is_null($options['groupCount'])) {
					$result[] = $trigger;
				}
				else {
					$result = $trigger['rowscount'];
				}
			}
			else {
				$triggerids[$trigger['triggerid']] = $trigger['triggerid'];

				if (!isset($result[$trigger['triggerid']])) {
					$result[$trigger['triggerid']] = array();
				}

				// groups
				if (isset($trigger['groupid']) && is_null($options['selectGroups'])) {
					if (!isset($result[$trigger['triggerid']]['groups'])) {
						$result[$trigger['triggerid']]['groups'] = array();
					}

					$result[$trigger['triggerid']]['groups'][] = array('groupid' => $trigger['groupid']);
					unset($trigger['groupid']);
				}

				// hostids
				if (isset($trigger['hostid']) && is_null($options['selectHosts'])) {
					if (!isset($result[$trigger['triggerid']]['hosts'])) {
						$result[$trigger['triggerid']]['hosts'] = array();
					}

					$result[$trigger['triggerid']]['hosts'][] = array('hostid' => $trigger['hostid']);

					if (is_null($options['expandData'])) {
						unset($trigger['hostid']);
					}
				}
				// itemids
				if (isset($trigger['itemid']) && is_null($options['selectItems'])) {
					if (!isset($result[$trigger['triggerid']]['items'])) {
						$result[$trigger['triggerid']]['items'] = array();
					}

					$result[$trigger['triggerid']]['items'][] = array('itemid' => $trigger['itemid']);
					unset($trigger['itemid']);
				}

				$result[$trigger['triggerid']] += $trigger;
			}
		}

		if (!is_null($options['countOutput'])) {
			return $result;
		}

		// skipDependent
		if (!is_null($options['skipDependent'])) {
			$tids = $triggerids;
			$map = array();

			do {
				$dbResult = DBselect(
					'SELECT d.triggerid_down,d.triggerid_up,t.value'.
					' FROM trigger_depends d,triggers t'.
					' WHERE '.dbConditionInt('d.triggerid_down', $tids).
						' AND d.triggerid_up=t.triggerid'
				);
				$tids = array();
				while ($row = DBfetch($dbResult)) {
					if (TRIGGER_VALUE_TRUE == $row['value']) {
						if (isset($map[$row['triggerid_down']])) {
							foreach ($map[$row['triggerid_down']] as $triggerid => $state) {
								unset($result[$triggerid]);
								unset($triggerids[$triggerid]);
							}
						}
						else {
							unset($result[$row['triggerid_down']]);
							unset($triggerids[$row['triggerid_down']]);
						}
					}
					else {
						if (isset($map[$row['triggerid_down']])) {
							if (!isset($map[$row['triggerid_up']])) {
								$map[$row['triggerid_up']] = array();
							}

							$map[$row['triggerid_up']] += $map[$row['triggerid_down']];
						}
						else {
							if (!isset($map[$row['triggerid_up']])) {
								$map[$row['triggerid_up']] = array();
							}

							$map[$row['triggerid_up']][$row['triggerid_down']] = 1;
						}
						$tids[] = $row['triggerid_up'];
					}
				}
			} while (!empty($tids));
		}

		// withLastEventUnacknowledged
		if (!is_null($options['withLastEventUnacknowledged'])) {
			$eventids = array();
			$eventsDb = DBselect(
				'SELECT MAX(e.eventid) AS eventid,e.objectid'.
				' FROM events e'.
				' WHERE e.object='.EVENT_OBJECT_TRIGGER.
					' AND '.dbConditionInt('e.objectid', $triggerids).
					' AND '.dbConditionInt('e.value', array(TRIGGER_VALUE_TRUE)).
					' AND e.value_changed='.TRIGGER_VALUE_CHANGED_YES.
				' GROUP BY e.objectid'
			);
			while ($event = DBfetch($eventsDb)) {
				$eventids[] = $event['eventid'];
			}

			$correctTriggerids = array();
			$triggersDb = DBselect(
				'SELECT e.objectid'.
				' FROM events e '.
				' WHERE '.dbConditionInt('e.eventid', $eventids).
					' AND e.acknowledged=0'
			);
			while ($trigger = DBfetch($triggersDb)) {
				$correctTriggerids[$trigger['objectid']] = $trigger['objectid'];
			}
			foreach ($result as $triggerid => $trigger) {
				if (!isset($correctTriggerids[$triggerid])) {
					unset($result[$triggerid]);
					unset($triggerids[$triggerid]);
				}
			}
		}

		// limit selected triggers after result set is truncated by previous filters (skipDependent, withLastEventUnacknowledged)
		if ($postLimit) {
			$result = array_slice($result, 0, $postLimit, true);
		}

<<<<<<< HEAD
		if ($result) {
			$result = $this->addRelatedObjects($options, $result);
=======
		/*
		 * Adding objects
		 */
		// adding trigger dependencies
		if (!is_null($options['selectDependencies']) && str_in_array($options['selectDependencies'], $subselectsAllowedOutputs)) {
			$deps = array();
			$depids = array();

			$dbDeps = DBselect(
				'SELECT td.triggerid_up,td.triggerid_down'.
				' FROM trigger_depends td'.
				' WHERE '.dbConditionInt('td.triggerid_down', $triggerids)
			);
			while ($dbDep = DBfetch($dbDeps)) {
				if (!isset($deps[$dbDep['triggerid_down']])) {
					$deps[$dbDep['triggerid_down']] = array();
				}
				$deps[$dbDep['triggerid_down']][$dbDep['triggerid_up']] = $dbDep['triggerid_up'];
				$depids[] = $dbDep['triggerid_up'];
			}

			$objParams = array(
				'triggerids' => $depids,
				'output' => $options['selectDependencies'],
				'expandData' => true,
				'preservekeys' => true
			);
			$allowed = $this->get($objParams); // allowed triggerids
			foreach ($deps as $triggerid => $deptriggers) {
				foreach ($deptriggers as $deptriggerid) {
					if (isset($allowed[$deptriggerid])) {
						$result[$triggerid]['dependencies'][] = $allowed[$deptriggerid];
					}
				}
			}
		}

		// adding groups
		if (!is_null($options['selectGroups']) && str_in_array($options['selectGroups'], $subselectsAllowedOutputs)) {
			$objParams = array(
				'nodeids' => $options['nodeids'],
				'output' => $options['selectGroups'],
				'triggerids' => $triggerids,
				'preservekeys' => true
			);
			$groups = API::HostGroup()->get($objParams);
			foreach ($groups as $groupid => $group) {
				$gtriggers = $group['triggers'];
				unset($group['triggers']);

				foreach ($gtriggers as $trigger) {
					$result[$trigger['triggerid']]['groups'][] = $group;
				}
			}
		}

		// adding hosts
		if (!is_null($options['selectHosts'])) {
			$objParams = array(
				'nodeids' => $options['nodeids'],
				'triggerids' => $triggerids,
				'templated_hosts' => true,
				'nopermissions' => true,
				'preservekeys' => true
			);

			if (is_array($options['selectHosts']) || str_in_array($options['selectHosts'], $subselectsAllowedOutputs)) {
				$objParams['output'] = $options['selectHosts'];
				$hosts = API::Host()->get($objParams);

				if (!is_null($options['limitSelects'])) {
					order_result($hosts, 'host');
				}
				foreach ($hosts as $hostid => $host) {
					unset($hosts[$hostid]['triggers']);

					$count = array();
					foreach ($host['triggers'] as $trigger) {
						if (!is_null($options['limitSelects'])) {
							if (!isset($count[$trigger['triggerid']])) {
								$count[$trigger['triggerid']] = 0;
							}
							$count[$trigger['triggerid']]++;

							if ($count[$trigger['triggerid']] > $options['limitSelects']) {
								continue;
							}
						}
						$result[$trigger['triggerid']]['hosts'][] = &$hosts[$hostid];
					}
				}
			}
			else {
				if (API_OUTPUT_COUNT == $options['selectHosts']) {
					$objParams['countOutput'] = 1;
					$objParams['groupCount'] = 1;

					$hosts = API::Host()->get($objParams);
					$hosts = zbx_toHash($hosts, 'hostid');
					foreach ($result as $triggerid => $trigger) {
						if (isset($hosts[$triggerid])) {
							$result[$triggerid]['hosts'] = $hosts[$triggerid]['rowscount'];
						}
						else {
							$result[$triggerid]['hosts'] = 0;
						}
					}
				}
			}
		}

		// adding functions
		if (!is_null($options['selectFunctions']) && str_in_array($options['selectFunctions'], $subselectsAllowedOutputs)) {
			if ($options['selectFunctions'] == API_OUTPUT_EXTEND) {
				$sqlSelect = 'f.*';
			}
			else {
				$sqlSelect = 'f.functionid,f.triggerid';
			}

			$res = DBselect(
				'SELECT '.$sqlSelect.
				' FROM functions f'.
				' WHERE '.dbConditionInt('f.triggerid', $triggerids)
			);
			while ($function = DBfetch($res)) {
				$triggerid = $function['triggerid'];
				unset($function['triggerid']);

				$result[$triggerid]['functions'][] = $function;
			}
		}

		// adding items
		if (!is_null($options['selectItems']) && (is_array($options['selectItems']) || str_in_array($options['selectItems'], $subselectsAllowedOutputs))) {
			$objParams = array(
				'nodeids' => $options['nodeids'],
				'output' => $options['selectItems'],
				'triggerids' => $triggerids,
				'webitems' => true,
				'nopermissions' => true,
				'preservekeys' => true
			);
			$items = API::Item()->get($objParams);
			foreach ($items as $item) {
				$itriggers = $item['triggers'];
				unset($item['triggers']);

				foreach ($itriggers as $trigger) {
					$result[$trigger['triggerid']]['items'][] = $item;
				}
			}
		}

		// adding discoveryrule
		if (!is_null($options['selectDiscoveryRule'])) {
			$ruleids = $ruleMap = array();

			$dbRules = DBselect(
				'SELECT id.parent_itemid,td.triggerid'.
				' FROM trigger_discovery td,item_discovery id,functions f'.
				' WHERE '.dbConditionInt('td.triggerid', $triggerids).
					' AND td.parent_triggerid=f.triggerid'.
					' AND f.itemid=id.itemid'
			);
			while ($rule = DBfetch($dbRules)) {
				$ruleids[$rule['parent_itemid']] = $rule['parent_itemid'];
				$ruleMap[$rule['triggerid']] = $rule['parent_itemid'];
			}

			$objParams = array(
				'nodeids' => $options['nodeids'],
				'itemids' => $ruleids,
				'nopermissions' => true,
				'preservekeys' => true,
			);

			if (is_array($options['selectDiscoveryRule']) || str_in_array($options['selectDiscoveryRule'], $subselectsAllowedOutputs)) {
				$objParams['output'] = $options['selectDiscoveryRule'];
				$discoveryRules = API::DiscoveryRule()->get($objParams);

				foreach ($result as $triggerid => $trigger) {
					if (isset($ruleMap[$triggerid]) && isset($discoveryRules[$ruleMap[$triggerid]])) {
						$result[$triggerid]['discoveryRule'] = $discoveryRules[$ruleMap[$triggerid]];
					}
				}
			}
>>>>>>> 042a665a
		}

		// expandDescription
		if (!is_null($options['expandDescription']) && $result && array_key_exists('description', reset($result))) {
			$result = CTriggerHelper::batchExpandDescription($result);

			// unset the expression if it's not requested
			$result = $this->unsetExtraFields($result, 'expression', $options['output']);
		}

		// expand expression
		if ($options['expandExpression'] !== null) {
			foreach ($result as &$trigger) {
				if (isset($trigger['expression'])) {
					$trigger['expression'] = explode_exp($trigger['expression'], false, true);
				}
			}
			unset($trigger);
		}

		// removing keys (hash -> array)
		if (is_null($options['preservekeys'])) {
			$result = zbx_cleanHashes($result);
		}
		return $result;
	}

	/**
	 * Get triggerid by host.host and trigger.expression.
	 *
	 * @param array $triggerData multidimensional array with trigger objects
	 * @param array $triggerData[0,...]['expression']
	 * @param array $triggerData[0,...]['host']
	 * @param array $triggerData[0,...]['hostid'] OPTIONAL
	 * @param array $triggerData[0,...]['description'] OPTIONAL
	 *
	 * @return array|int
	 */
	public function getObjects(array $triggerData) {
		$options = array(
			'filter' => $triggerData,
			'output' => API_OUTPUT_EXTEND
		);

		if (isset($triggerData['node'])) {
			$options['nodeids'] = getNodeIdByNodeName($triggerData['node']);
		}
		else {
			if (isset($triggerData['nodeids'])) {
				$options['nodeids'] = $triggerData['nodeids'];
			}
		}

		// expression is checked later
		unset($options['filter']['expression']);
		$result = $this->get($options);
		if (isset($triggerData['expression'])) {
			foreach ($result as $tnum => $trigger) {
				$tmpExp = explode_exp($trigger['expression']);

				if (strcmp(trim($tmpExp, ' '), trim($triggerData['expression'], ' ')) != 0) {
					unset($result[$tnum]);
				}
			}
		}
		return $result;
	}

	/**
	 * @param $object
	 *
	 * @return bool
	 */
	public function exists(array $object) {
		$keyFields = array(
			array(
				'hostid',
				'host'
			),
			'description'
		);

		$result = false;

		if (!isset($object['hostid']) && !isset($object['host'])) {
			$expressionData = new CTriggerExpression();
			if (!$expressionData->parse($object['expression'])) {
				return false;
			}
			$expressionHosts = $expressionData->getHosts();
			$object['host'] = reset($expressionHosts);
		}

		$options = array(
			'filter' => array_merge(zbx_array_mintersect($keyFields, $object), array('flags' => null)),
			'output' => API_OUTPUT_EXTEND,
			'nopermissions' => true
		);

		if (isset($object['node'])) {
			$options['nodeids'] = getNodeIdByNodeName($object['node']);
		}
		elseif (isset($object['nodeids'])) {
			$options['nodeids'] = $object['nodeids'];
		}

		$triggers = $this->get($options);
		foreach ($triggers as $trigger) {
			$tmpExp = explode_exp($trigger['expression']);
			if (strcmp($tmpExp, $object['expression']) == 0) {
				$result = true;
				break;
			}
		}
		return $result;
	}

	/**
	 * @param $triggers
	 * @param $method
	 */
	public function checkInput(array &$triggers, $method) {
		$create = ($method == 'create');
		$update = ($method == 'update');
		$delete = ($method == 'delete');

		// permissions
		if ($update || $delete) {
			$triggerDbFields = array('triggerid' => null);
			$dbTriggers = $this->get(array(
				'triggerids' => zbx_objectValues($triggers, 'triggerid'),
				'output' => API_OUTPUT_EXTEND,
				'editable' => true,
				'preservekeys' => true,
				'selectDependencies' => API_OUTPUT_REFER
			));
		}
		else {
			$triggerDbFields = array(
				'description' => null,
				'expression' => null,
				'error' => 'Trigger just added. No status update so far.',
				'value' => TRIGGER_VALUE_FALSE,
				'value_flags' => TRIGGER_VALUE_FLAG_UNKNOWN
			);
		}

		if ($update){
			$triggers = $this->extendObjects($this->tableName(), $triggers, array('description'));
		}

		foreach ($triggers as $tnum => &$trigger) {
			$currentTrigger = $triggers[$tnum];

			if (($update || $delete) && !isset($dbTriggers[$trigger['triggerid']])) {
				self::exception(ZBX_API_ERROR_PARAMETERS, _('No permissions to referred object or it does not exist!'));
			}

			// check for "templateid", because it is not allowed
			if (array_key_exists('templateid', $trigger)) {
				if ($update) {
					$error = _s('Cannot update "templateid" for trigger "%1$s".', $trigger['description']);
				}
				else {
					$error = _s('Cannot set "templateid" for trigger "%1$s".', $trigger['description']);
				}
				self::exception(ZBX_API_ERROR_PARAMETERS, $error);
			}

			if (!check_db_fields($triggerDbFields, $trigger)) {
				self::exception(ZBX_API_ERROR_PARAMETERS, _('Incorrect fields for trigger.'));
			}

			if ($update) {
				$dbTrigger = $dbTriggers[$trigger['triggerid']];
			}
			elseif ($delete) {
				if ($dbTriggers[$trigger['triggerid']]['templateid'] != 0) {
					self::exception(ZBX_API_ERROR_PARAMETERS,
						_s('Cannot delete templated trigger "%1$s:%2$s".', $dbTriggers[$trigger['triggerid']]['description'],
							explode_exp($dbTriggers[$trigger['triggerid']]['expression']))
					);
				}
				continue;
			}

			$expressionChanged = true;
			if ($update) {
				if (isset($trigger['expression'])) {
					$expressionFull = explode_exp($dbTrigger['expression']);
					if (strcmp($trigger['expression'], $expressionFull) == 0) {
						$expressionChanged = false;
					}
				}
				if (isset($trigger['description']) && strcmp($trigger['description'], $dbTrigger['description']) == 0) {
					unset($trigger['description']);
				}
				if (isset($trigger['priority']) && $trigger['priority'] == $dbTrigger['priority']) {
					unset($trigger['priority']);
				}
				if (isset($trigger['type']) && $trigger['type'] == $dbTrigger['type']) {
					unset($trigger['type']);
				}
				if (isset($trigger['comments']) && strcmp($trigger['comments'], $dbTrigger['comments']) == 0) {
					unset($trigger['comments']);
				}
				if (isset($trigger['url']) && strcmp($trigger['url'], $dbTrigger['url']) == 0) {
					unset($trigger['url']);
				}
				if (isset($trigger['status']) && $trigger['status'] == $dbTrigger['status']) {
					unset($trigger['status']);
				}
				if (isset($trigger['dependencies'])) {
					$dbTrigger['dependencies'] = zbx_objectValues($dbTrigger['dependencies'], 'triggerid');
					if (array_equal($dbTrigger['dependencies'], $trigger['dependencies'])) {
						unset($trigger['dependencies']);
					}
				}
			}

			// if some of the properties are unchanged, no need to update them in DB
			// validating trigger expression
			if (isset($trigger['expression']) && $expressionChanged) {
				// expression permissions
				$expressionData = new CTriggerExpression(array('lldmacros' => false));
				if (!$expressionData->parse($trigger['expression'])) {
					self::exception(ZBX_API_ERROR_PARAMETERS, $expressionData->error);
				}

				if (!isset($expressionData->expressions[0])) {
					self::exception(ZBX_API_ERROR_PARAMETERS,
							_('Trigger expression must contain at least one host:key reference.'));
				}

				$expressionHosts = $expressionData->getHosts();

				$hosts = API::Host()->get(array(
					'filter' => array('host' => $expressionHosts),
					'editable' => true,
					'output' => array(
						'hostid',
						'host',
						'status'
					),
					'templated_hosts' => true,
					'preservekeys' => true
				));
				$hosts = zbx_toHash($hosts, 'host');
				$hostsStatusFlags = 0x0;
				foreach ($expressionHosts as $host) {
					if (!isset($hosts[$host])) {
						self::exception(ZBX_API_ERROR_PARAMETERS, _s('Incorrect trigger expression. Host "%s" does not exist or you have no access to this host.', $host));
					}

					// find out if both templates and hosts are referenced in expression
					$hostsStatusFlags |= ($hosts[$host]['status'] == HOST_STATUS_TEMPLATE) ? 0x1 : 0x2;
					if ($hostsStatusFlags == 0x3) {
						self::exception(ZBX_API_ERROR_PARAMETERS, _('Incorrect trigger expression. Trigger expression elements should not belong to a template and a host simultaneously.'));
					}
				}

				foreach ($expressionData->expressions as $exprPart) {
					$sql = 'SELECT i.itemid,i.value_type'.
							' FROM items i,hosts h'.
							' WHERE i.key_='.zbx_dbstr($exprPart['item']).
								' AND '.dbConditionInt('i.flags', array(ZBX_FLAG_DISCOVERY_NORMAL, ZBX_FLAG_DISCOVERY_CREATED)).
								' AND h.host='.zbx_dbstr($exprPart['host']).
								' AND h.hostid=i.hostid'.
								' AND '.DBin_node('i.itemid');
					if (!DBfetch(DBselect($sql))) {
						self::exception(ZBX_API_ERROR_PARAMETERS,
							_s('Incorrect item key "%1$s" provided for trigger expression on "%2$s".', $exprPart['item'], $exprPart['host']));
					}
				}
			}

			// check existing
			$this->checkIfExistsOnHost($currentTrigger);
		}
		unset($trigger);
	}

	/**
	 * Add triggers
	 *
	 * Trigger params: expression, description, type, priority, status, comments, url, templateid
	 *
	 * @param array $triggers
	 *
	 * @return boolean
	 */
	public function create(array $triggers) {
		$triggers = zbx_toArray($triggers);

		$this->checkInput($triggers, __FUNCTION__);
		$this->createReal($triggers);

		foreach ($triggers as $trigger) {
			$this->inherit($trigger);
		}

		// clear all dependencies on inherited triggers
		$this->deleteDependencies($triggers);

		// add new dependencies
		foreach ($triggers as $trigger) {
			if (!empty($trigger['dependencies'])) {
				$newDeps = array();
				foreach ($trigger['dependencies'] as $depTrigger) {
					$newDeps[] = array(
						'triggerid' => $trigger['triggerid'],
						'dependsOnTriggerid' => $depTrigger['triggerid']
					);
				}
				$this->addDependencies($newDeps);
			}
		}
		return array('triggerids' => zbx_objectValues($triggers, 'triggerid'));
	}

	/**
	 * Update triggers.
	 *
	 * If a trigger expression is passed in any of the triggers, it must be in it's exploded form.
	 *
	 * @param array $triggers
	 *
	 * @return boolean
	 */
	public function update(array $triggers) {
		$triggers = zbx_toArray($triggers);
		$triggerids = zbx_objectValues($triggers, 'triggerid');

		$this->checkInput($triggers, __FUNCTION__);
		$this->updateReal($triggers);

		foreach ($triggers as $trigger) {
			$this->inherit($trigger);

			// replace dependencies
			if (isset($trigger['dependencies'])) {
				$this->deleteDependencies($trigger);

				if ($trigger['dependencies']) {
					$newDeps = array();
					foreach ($trigger['dependencies'] as $depTrigger) {
						$newDeps[] = array(
							'triggerid' => $trigger['triggerid'],
							'dependsOnTriggerid' => $depTrigger['triggerid']
						);
					}
					$this->addDependencies($newDeps);
				}
			}
		}
		return array('triggerids' => $triggerids);
	}

	/**
	 * Delete triggers
	 *
	 * @param array $triggerids array with trigger ids
	 *
	 * @return array
	 */
	public function delete($triggerids, $nopermissions = false) {
		$triggerids = zbx_toArray($triggerids);
		$triggers = zbx_toObject($triggerids, 'triggerid');
		$delTriggerIds = $triggerids;

		if (empty($triggerids)) {
			self::exception(ZBX_API_ERROR_PARAMETERS, _('Empty input parameter.'));
		}

		// TODO: remove $nopermissions hack
		if (!$nopermissions) {
			$this->checkInput($triggers, __FUNCTION__);
		}

		// get child triggers
		$parentTriggerids = $triggerids;
		do {
			$dbItems = DBselect('SELECT triggerid FROM triggers WHERE '.dbConditionInt('templateid', $parentTriggerids));
			$parentTriggerids = array();
			while ($dbTrigger = DBfetch($dbItems)) {
				$parentTriggerids[] = $dbTrigger['triggerid'];
				$triggerids[] = $dbTrigger['triggerid'];
			}
		} while (!empty($parentTriggerids));

		// select all triggers which are deleted (including children)
		$delTriggers = $this->get(array(
			'triggerids' => $triggerids,
			'output' => array('triggerid', 'description', 'expression'),
			'nopermissions' => true,
			'selectHosts' => array('name')
		));
		// TODO: REMOVE info
		foreach ($delTriggers as $trigger) {
			info(_s('Deleted: Trigger "%1$s" on "%2$s".', $trigger['description'],
					implode(', ', zbx_objectValues($trigger['hosts'], 'name'))));
			add_audit_ext(AUDIT_ACTION_DELETE, AUDIT_RESOURCE_TRIGGER, $trigger['triggerid'],
					$trigger['description'], null, null, null);
		}

		// execute delete
		$this->deleteByPks($triggerids);

		return array('triggerids' => $delTriggerIds);
	}


	protected function deleteByPks(array $pks) {

		// others idx should be deleted as well if they arise at some point
		DB::delete('profiles', array(
			'idx' => 'web.events.filter.triggerid',
			'value_id' => $pks
		));

		DB::delete('events', array(
			'objectid' => $pks,
			'object' => EVENT_OBJECT_TRIGGER
		));

		DB::delete('sysmaps_elements', array(
			'elementid' => $pks,
			'elementtype' => SYSMAP_ELEMENT_TYPE_TRIGGER
		));

		// disable actions
		$actionids = array();
		$dbActions = DBselect(
			'SELECT DISTINCT actionid'.
			' FROM conditions'.
			' WHERE conditiontype='.CONDITION_TYPE_TRIGGER.
				' AND '.dbConditionString('value', $pks)
		);
		while ($dbAction = DBfetch($dbActions)) {
			$actionids[$dbAction['actionid']] = $dbAction['actionid'];
		}

		DBexecute('UPDATE actions SET status='.ACTION_STATUS_DISABLED.' WHERE '.dbConditionInt('actionid', $actionids));

		// delete action conditions
		DB::delete('conditions', array(
			'conditiontype' => CONDITION_TYPE_TRIGGER,
			'value' => $pks
		));

		// update linked services
		foreach ($pks as $triggerId) {
			update_services($triggerId, SERVICE_STATUS_OK);
		}

		parent::deleteByPks($pks);
	}

	/**
	 * Validates the input for the addDependencies() method.
	 *
	 * @throws APIException if the given dependencies are invalid
	 *
	 * @param array $triggersData
	 */
	protected function validateAddDependencies(array $triggersData) {
		if (!$triggersData) {
			self::exception(ZBX_API_ERROR_PARAMETERS, _('Empty input parameter.'));
		}

		$depTtriggerIds = array();
		$triggers = array();
		foreach ($triggersData as $dep) {
			$triggerId = $dep['triggerid'];

			if (!isset($triggers[$dep['triggerid']])) {
				$triggers[$triggerId] = array(
					'triggerid' => $triggerId,
					'dependencies' => array(),
				);
			}
			$triggers[$triggerId]['dependencies'][] = $dep['dependsOnTriggerid'];
			$depTtriggerIds[$dep['dependsOnTriggerid']] = $dep['dependsOnTriggerid'];
		}

		if (!$this->isReadable($depTtriggerIds)) {
			self::exception(ZBX_API_ERROR_PERMISSIONS, _('No permissions to referred object or it does not exist!'));
		};

		$this->checkDependencies($triggers);
		$this->checkDependencyParents($triggers);
		$this->checkDependencyDuplicates($triggers);
	}

	/**
	 * Add the given dependencies and inherit them on all child triggers.
	 *
	 * @param array $triggersData   an array of trigger dependency pairs, each pair in the form of
	 *                              array('triggerid' => 1, 'dependsOnTriggerid' => 2)
	 *
	 * @return array
	 */
	public function addDependencies(array $triggersData) {
		$triggersData = zbx_toArray($triggersData);

		$triggerIds = array();
		foreach ($triggersData as $dep) {
			$triggerIds[$dep['triggerid']] = $dep['triggerid'];
		}
		if (!$this->isWritable($triggerIds)) {
			self::exception(ZBX_API_ERROR_PERMISSIONS, _('No permissions to referred object or it does not exist!'));
		};

		$this->validateAddDependencies($triggersData);


		foreach ($triggersData as $dep) {
			$triggerId = $dep['triggerid'];
			$depTriggerId = $dep['dependsOnTriggerid'];

			DB::insert('trigger_depends', array(array(
				'triggerid_down' => $triggerId,
				'triggerid_up' => $depTriggerId
			)));

			// propagate the dependencies to the child triggers
			$childTriggers = API::getApi()->select($this->tableName(), array(
				'output' => array('triggerid'),
				'filter' => array(
					'templateid' => $triggerId
				)
			));
			if ($childTriggers) {
				foreach ($childTriggers as $childTrigger) {
					$childHostsQuery = get_hosts_by_triggerid($childTrigger['triggerid']);
					while ($childHost = DBfetch($childHostsQuery)) {
						$newDep = array($childTrigger['triggerid'] => $depTriggerId);
						$newDep = replace_template_dependencies($newDep, $childHost['hostid']);

						$this->addDependencies(array(array(
							'triggerid' => $childTrigger['triggerid'],
							'dependsOnTriggerid' => $newDep[$childTrigger['triggerid']]
						)));
					}
				}
			}
		}
		return array('triggerids' => $triggerIds);
	}

	/**
	 * Validates the input for the deleteDependencies() method.
	 *
	 * @throws APIException if the given input is invalid
	 *
	 * @param array $triggers
	 */
	protected function validateDeleteDependencies(array $triggers) {
		if (!$triggers) {
			self::exception(ZBX_API_ERROR_PARAMETERS, _('Empty input parameter.'));
		}
	}

	/**
	 * Deletes all trigger dependencies from the given triggers and their children.
	 *
	 * @param array $triggers   an array of triggers with the 'triggerid' field defined
	 *
	 * @return boolean
	 */
	public function deleteDependencies(array $triggers) {
		$triggers = zbx_toArray($triggers);

		$this->validateDeleteDependencies($triggers);

		$triggerids = zbx_objectValues($triggers, 'triggerid');

		try {
			// delete the dependencies from the child triggers
			$childTriggers = API::getApi()->select($this->tableName(), array(
				'output' => array('triggerid'),
				'filter' => array(
					'templateid' => $triggerids
				)
			));
			if ($childTriggers) {
				$this->deleteDependencies($childTriggers);
			}

			DB::delete('trigger_depends', array(
				'triggerid_down' => $triggerids
			));
		}
		catch (APIException $e) {
			self::exception(ZBX_API_ERROR_PARAMETERS, _('Cannot delete dependency'));
		}
		return array('triggerids' => $triggerids);
	}

	/**
	 * @param $triggers
	 */
	protected function createReal(array &$triggers) {
		$triggers = zbx_toArray($triggers);

		// insert triggers without expression
		$triggersCopy = $triggers;
		for ($i = 0, $size = count($triggersCopy); $i < $size; $i++) {
			unset($triggersCopy[$i]['expression']);
		}
		$triggerIds = DB::insert('triggers', $triggersCopy);
		unset($triggersCopy);

		$allHosts = array();
		$allowedHosts = array();
		$triggersAndHosts = array();
		$triggerExpression = array();
		foreach ($triggers as $tnum => $trigger) {
			$triggerId = $triggers[$tnum]['triggerid'] = $triggerIds[$tnum];
			$hosts = array();

			try {
				$expression = implode_exp($trigger['expression'], $triggerId, $hosts);
			}
			catch (Exception $e) {
				self::exception(ZBX_API_ERROR_PARAMETERS,
						_s('Cannot implode expression "%s".', $trigger['expression']).' '.$e->getMessage());
			}

			$this->validateItems($trigger);

			foreach ($hosts as $host) {
				$allHosts[] = $host;
			}

			$triggersAndHosts[$triggerId] = $hosts;
			$triggerExpression[$triggerId] = $expression;
		}

		$allHosts = array_unique($allHosts);
		$dbHostsStatuses = DBselect(
			'SELECT h.host,h.status'.
			' FROM hosts h'.
			' WHERE '.dbConditionString('h.host', $allHosts)
		);
		while ($allowedHostsData = DBfetch($dbHostsStatuses)) {
			if ($allowedHostsData['status'] != HOST_STATUS_TEMPLATE) {
				$allowedHosts[] = $allowedHostsData['host'];
			}
		}

		// update triggers expression
		foreach ($triggers as $tnum => $trigger) {
			$triggerId = $triggers[$tnum]['triggerid'] = $triggerIds[$tnum];

			$statusHost = true;
			foreach ($triggersAndHosts[$triggerId] as $host) {
				if (!in_array($host, $allowedHosts)) {
					$statusHost = false;
					break;
				}
			}

			// host trigger
			if ($statusHost) {
				addUnknownEvent($triggerId);

				DB::update('triggers', array(
					'values' => array(
						'expression' => $triggerExpression[$triggerId],
						'error' => 'Trigger just added. No status update so far.',
						'value_flags' => TRIGGER_VALUE_FLAG_UNKNOWN
					),
					'where' => array('triggerid' => $triggerId)
				));
			}
			// template trigger
			else {
				DB::update('triggers', array(
					'values' => array('expression' => $triggerExpression[$triggerId]),
					'where' => array('triggerid' => $triggerId)
				));
			}

			info(_s('Created: Trigger "%1$s" on "%2$s".', $trigger['description'], implode(', ', $triggersAndHosts[$triggerId])));
			add_audit_ext(AUDIT_ACTION_ADD, AUDIT_RESOURCE_TRIGGER, $triggerId,
					$trigger['description'], null, null, null);
		}
	}

	/**
	 * @param $triggers
	 */
	protected function updateReal(array $triggers) {
		$triggers = zbx_toArray($triggers);
		$infos = array();

		$dbTriggers = $this->get(array(
			'triggerids' => zbx_objectValues($triggers, 'triggerid'),
			'output' => API_OUTPUT_EXTEND,
			'selectHosts' => array('name'),
			'selectDependencies' => API_OUTPUT_REFER,
			'preservekeys' => true,
			'nopermissions' => true
		));

		$descriptionChanged = $expressionChanged = false;
		foreach ($triggers as &$trigger) {
			$dbTrigger = $dbTriggers[$trigger['triggerid']];
			$hosts = zbx_objectValues($dbTrigger['hosts'], 'name');

			if (isset($trigger['description']) && strcmp($dbTrigger['description'], $trigger['description']) != 0) {
				$descriptionChanged = true;
			}
			else {
				$trigger['description'] = $dbTrigger['description'];
			}

			$oldExpression = explode_exp($dbTrigger['expression']);
			if (isset($trigger['expression']) && strcmp($oldExpression, $trigger['expression']) != 0) {
				$this->validateItems($trigger);

				$expressionChanged = true;
				$expressionFull = $trigger['expression'];
				$trigger['error'] = 'Trigger expression updated. No status update so far.';
			}

			if ($expressionChanged) {
				// check the expression
				$expressionData = new CTriggerExpression();
				if (!$expressionData->parse($expressionFull)) {
					self::exception(ZBX_API_ERROR_PARAMETERS, $expressionData->error);
				}

				// remove triggers if expression is changed in a way that trigger will not appear in current host
				$oldExpressionData = new CTriggerExpression();
				$oldExpressionData->parse($oldExpression);
				// chech if at least one template has stayed in expression, this means that child trigger will stay in host
				$oldTemplates = $oldExpressionData->getHosts();
				$newTemplates = zbx_toHash($expressionData->getHosts());
				$proceed = true;
				foreach ($oldTemplates as $oldTemplate) {
					if (isset($newTemplates[$oldTemplate])) {
						$proceed = false;
						break;
					}
				}
				// proceed if there is possibility that child triggers should be deleted
				if ($proceed) {
					$sql = 'SELECT t.triggerid'.
							' FROM triggers t'.
							' WHERE t.templateid='.zbx_dbstr($trigger['triggerid']);
					$cTrigCursor = DBselect($sql);
					$cTrigIds = array();
					while ($cTrig = DBfetch($cTrigCursor)) {
						// get templates linked to templated trigger host
						$templateNames = DBfetchArrayAssoc(DBselect('SELECT h.name'.
							' FROM hosts h, hosts_templates ht, items i, functions f'.
							' WHERE h.hostid = ht.templateid AND ht.hostid = i.hostid AND i.itemid = f.itemid AND'.
							' f.triggerid='.zbx_dbstr($cTrig['triggerid'])), 'name');

						// if we have at least one template linked to trigger host inside trigger expression,
						// then we don't delete this trigger
						$expressionHosts = $expressionData->getHosts();
						foreach ($expressionHosts as $templateName) {
							if (isset($templateNames[$templateName])) {
								continue 2;
							}
						}
						$cTrigIds[] = $cTrig['triggerid'];
					}
					$this->deleteByPks($cTrigIds);
				}

				// if the trigger contains templates, delete any events that may exist
				if ($this->expressionHasTemplates($expressionData)) {
					DB::delete('events', array(
						'object' => EVENT_OBJECT_TRIGGER,
						'objectid' => $trigger['triggerid']
					));
				}

				DB::delete('functions', array('triggerid' => $trigger['triggerid']));

				try {
					$trigger['expression'] = implode_exp($expressionFull, $trigger['triggerid'], $hosts);
				}
				catch (Exception $e) {
					self::exception(ZBX_API_ERROR_PARAMETERS,
							_s('Cannot implode expression "%s".', $expressionFull).' '.$e->getMessage());
				}

				if (isset($trigger['status']) && ($trigger['status'] != TRIGGER_STATUS_ENABLED)) {
					if ($trigger['value_flags'] == TRIGGER_VALUE_FLAG_NORMAL) {
						addUnknownEvent($trigger['triggerid']);

						$trigger['value_flags'] = TRIGGER_VALUE_FLAG_UNKNOWN;
					}
				}

				// if the expression has changed, we must revalidate the existing dependencies
				if (!isset($trigger['dependencies'])) {
					$trigger['dependencies'] = zbx_objectValues($dbTrigger['dependencies'], 'triggerid');
				}
			}

			$triggerUpdate = $trigger;
			if (!$descriptionChanged) {
				unset($triggerUpdate['description']);
			}
			if (!$expressionChanged) {
				unset($triggerUpdate['expression']);
			}

			DB::update('triggers', array(
				'values' => $triggerUpdate,
				'where' => array('triggerid' => $trigger['triggerid'])
			));

			// update service status
			if (isset($trigger['priority']) && $trigger['priority'] != $dbTrigger['priority']) {
				$serviceStatus = ($dbTrigger['value'] == TRIGGER_VALUE_TRUE) ? $trigger['priority'] : 0;
				update_services($trigger['triggerid'], $serviceStatus);
			}

			// restore the full expression to properly validate dependencies
			$trigger['expression'] = $expressionChanged ? explode_exp($trigger['expression']) : $oldExpression;

			$infos[] = _s('Updated: Trigger "%1$s" on "%2$s".', $trigger['description'], implode(', ', $hosts));
			add_audit_ext(AUDIT_ACTION_UPDATE, AUDIT_RESOURCE_TRIGGER, $dbTrigger['triggerid'],
					$dbTrigger['description'], null, $dbTrigger, $triggerUpdate);
		}
		unset($trigger);

		foreach ($infos as $info) {
			info($info);
		}
	}

	/**
	 * @param $data
	 *
	 * @return bool
	 */
	public function syncTemplates(array $data) {
		$data['templateids'] = zbx_toArray($data['templateids']);
		$data['hostids'] = zbx_toArray($data['hostids']);

		if (!API::Host()->isWritable($data['hostids'])) {
			self::exception(ZBX_API_ERROR_PERMISSIONS, _('No permissions to referred object or it does not exist!'));
		}
		if (!API::Template()->isWritable($data['templateids'])) {
			self::exception(ZBX_API_ERROR_PERMISSIONS, _('No permissions to referred object or it does not exist!'));
		}

		$triggers = $this->get(array(
			'hostids' => $data['templateids'],
			'preservekeys' => true,
			'output' => API_OUTPUT_EXTEND,
		));

		foreach ($triggers as $trigger) {
			$trigger['expression'] = explode_exp($trigger['expression']);
			$this->inherit($trigger, $data['hostids']);
		}

		return true;
	}

	/**
	 * Synchronizes the templated trigger dependencies on the given hosts inherited from the given
	 * templates.
	 * Update dependencies, do it after all triggers that can be dependent were created/updated on
	 * all child hosts/templates. Starting from highest level template triggers select triggers from
	 * one level lower, then for each lower trigger look if it's parent has dependencies, if so
	 * find this dependency trigger child on dependent trigger host and add new dependency.
	 *
	 * @param array $data
	 *
	 * @return void
	 */
	public function syncTemplateDependencies(array $data) {
		$templateIds = zbx_toArray($data['templateids']);
		$hostIds = zbx_toArray($data['hostids']);

		$parentTriggers = $this->get(array(
			'hostids' => $templateIds,
			'preservekeys' => true,
			'output' => array('triggerid'),
			'selectDependencies' => API_OUTPUT_REFER
		));

		if ($parentTriggers) {
			$childTriggers = $this->get(array(
				'hostids' => ($hostIds) ? $hostIds : null,
				'filter' => array('templateid' => array_keys($parentTriggers)),
				'nopermissions' => true,
				'preservekeys' => true,
				'output' => array('triggerid', 'templateid'),
				'selectDependencies' => API_OUTPUT_REFER,
				'selectHosts' => array('hostid')
			));

			if ($childTriggers) {
				$newDependencies = array();
				foreach ($childTriggers as $childTrigger) {
					$parentDependencies = $parentTriggers[$childTrigger['templateid']]['dependencies'];
					if ($parentDependencies) {
						$dependencies = array();
						foreach ($parentDependencies as $depTrigger) {
							$dependencies[] = $depTrigger['triggerid'];
						}
						$host = reset($childTrigger['hosts']);
						$dependencies = replace_template_dependencies($dependencies, $host['hostid']);
						foreach ($dependencies as $triggerId => $depTriggerId) {
							$newDependencies[] = array(
								'triggerid' => $childTrigger['triggerid'],
								'dependsOnTriggerid' => $depTriggerId
							);
						}
					}
				}
				$this->deleteDependencies($childTriggers);

				if ($newDependencies) {
					$this->addDependencies($newDependencies);
				}
			}
		}
	}

	/**
	 * Validates the dependencies of the given triggers.
	 *
	 * @param array $triggers list of triggers and corresponding dependencies
	 * @param int $triggers[]['triggerid'] trigger id
	 * @param array $triggers[]['dependencies'] list of trigger ids on which depends given trigger
	 *
	 * @trows APIException if any of the dependencies is invalid
	 */
	protected function checkDependencies(array $triggers) {
		foreach ($triggers as $trigger) {
			if (empty($trigger['dependencies'])) {
				continue;
			}

			// trigger templates
			$triggerTemplates = API::Template()->get(array(
				'output' => array('status', 'hostid'),
				'triggerids' => $trigger['triggerid'],
				'nopermissions' => true
			));

			// forbid dependencies from hosts to templates
			if (!$triggerTemplates) {
				$triggerDependencyTemplates = API::Template()->get(array(
					'triggerids' => $trigger['dependencies'],
					'output' => array('templateid'),
					'nopermissions' => true,
					'limit' => 1
				));
				if ($triggerDependencyTemplates) {
					self::exception(ZBX_API_ERROR_PARAMETERS, _('Cannot add dependency from a host to a template.'));
				}
			}

			// the trigger can't depend on itself
			if (in_array($trigger['triggerid'], $trigger['dependencies'])) {
				self::exception(ZBX_API_ERROR_PARAMETERS, _('Cannot create dependency on trigger itself.'));
			}

			// check circular dependency
			$downTriggerIds = array($trigger['triggerid']);
			do {
				// triggerid_down depends on triggerid_up
				$res = DBselect(
					'SELECT td.triggerid_up'.
					' FROM trigger_depends td'.
					' WHERE '.dbConditionInt('td.triggerid_down', $downTriggerIds)
				);

				// combine db dependencies with thouse to be added
				$upTriggersIds = array();
				while ($row = DBfetch($res)) {
					$upTriggersIds[] = $row['triggerid_up'];
				}
				foreach ($downTriggerIds as $id) {
					if (isset($triggers[$id]) && isset($triggers[$id]['dependencies'])) {
						$upTriggersIds = array_merge($upTriggersIds, $triggers[$id]['dependencies']);
					}
				}

				// if found trigger id in dependant triggerids, then there is dependency loop
				$downTriggerIds = array();
				foreach ($upTriggersIds as $id) {
					if (bccomp($id, $trigger['triggerid']) == 0) {
						self::exception(ZBX_API_ERROR_PARAMETERS, _('Cannot create circular dependencies.'));
					}
					$downTriggerIds[] = $id;
				}
			} while (!empty($downTriggerIds));

			// fetch all templates that are used in dependencies
			$triggerDependencyTemplates = API::Template()->get(array(
				'triggerids' => $trigger['dependencies'],
				'output' => array('templateid'),
				'nopermissions' => true,
			));
			$depTemplateIds = zbx_toHash(zbx_objectValues($triggerDependencyTemplates, 'templateid'));

			// run the check only if a templated trigger has dependencies on other templates
			$triggerTemplateIds = zbx_toHash(zbx_objectValues($triggerTemplates, 'hostid'));
			$tdiff = array_diff($depTemplateIds, $triggerTemplateIds);
			if (!empty($triggerTemplateIds) && !empty($depTemplateIds) && !empty($tdiff)) {
				$affectedTemplateIds = zbx_array_merge($triggerTemplateIds, $depTemplateIds);

				// create a list of all hosts, that are children of the affected templates
				$dbLowlvltpl = DBselect(
					'SELECT DISTINCT ht.templateid,ht.hostid,h.host'.
					' FROM hosts_templates ht,hosts h'.
					' WHERE h.hostid=ht.hostid'.
						' AND '.dbConditionInt('ht.templateid', $affectedTemplateIds)
				);
				$map = array();
				while ($lowlvltpl = DBfetch($dbLowlvltpl)) {
					if (!isset($map[$lowlvltpl['hostid']])) {
						$map[$lowlvltpl['hostid']] = array();
					}
					$map[$lowlvltpl['hostid']][$lowlvltpl['templateid']] = $lowlvltpl['host'];
				}

				// check that if some host is linked to the template, that the trigger belongs to,
				// the host must also be linked to all of the templates, that trigger dependencies point to
				foreach ($map as $templates) {
					foreach ($triggerTemplateIds as $triggerTemplateId) {
						// is the host linked to one of the trigger templates?
						if (isset($templates[$triggerTemplateId])) {
							// then make sure all of the dependency templates are also linked
							foreach ($depTemplateIds as $depTemplateId) {
								if (!isset($templates[$depTemplateId])) {
									self::exception(ZBX_API_ERROR_PARAMETERS,
										_s('Not all templates are linked to "%s".', reset($templates))
									);
								}
							}
							break;
						}
					}
				}
			}
		}
	}

	/**
	 * Check that none of the triggers have dependencies on their children. Checks only one level of inheritance, but
	 * since is is called on each inheritance step, also works for multiple inheritance levels.
	 *
	 * @throws APIException     if at least one trigger is dependant on it's child
	 *
	 * @param array $triggers
	 */
	protected function checkDependencyParents(array $triggers) {
		// fetch all templated dependency trigger parents
		$depTriggerIds = array();
		foreach ($triggers as $trigger) {
			foreach ($trigger['dependencies'] as $depTriggerId) {
				$depTriggerIds[$depTriggerId] = $depTriggerId;
			}
		}
		$parentDepTriggers = DBfetchArray(DBSelect(
			'SELECT templateid,triggerid'.
			' FROM triggers'.
			' WHERE templateid>0'.
				' AND '.dbConditionInt('triggerid', $depTriggerIds)
		));
		if ($parentDepTriggers) {
			$parentDepTriggers = zbx_toHash($parentDepTriggers, 'triggerid');
			foreach ($triggers as $trigger) {
				foreach ($trigger['dependencies'] as $depTriggerId) {
					// check if the current trigger is the parent of the dependency trigger
					if (isset($parentDepTriggers[$depTriggerId])
							&& $parentDepTriggers[$depTriggerId]['templateid'] == $trigger['triggerid']) {

						self::exception(ZBX_API_ERROR_PARAMETERS,
							_s('Trigger cannot be dependant on a trigger, that is inherited from it.')
						);
					}
				}
			}
		}
	}

	/**
	 * Checks if the given dependencies contain duplicates.
	 *
	 * @throws APIException if the given dependencies contain duplicates
	 *
	 * @param array $triggers
	 */
	protected function checkDependencyDuplicates(array $triggers) {
		// check duplicates in array
		$uniqueTriggers = array();
		$duplicateTriggerId = null;
		foreach ($triggers as $trigger) {
			foreach ($trigger['dependencies'] as $dep) {
				if (isset($uniqueTriggers[$trigger['triggerid']][$dep])) {
					$duplicateTriggerId = $trigger['triggerid'];
					break 2;
				}
				else {
					$uniqueTriggers[$trigger['triggerid']][$dep] = 1;
				}
			}
		}

		if ($duplicateTriggerId === null) {
			// check if dependency already exists in DB
			foreach ($triggers as $trigger) {
				$dbUpTriggers = DBselect(
					'SELECT td.triggerid_up'.
					' FROM trigger_depends td'.
					' WHERE '.dbConditionInt('td.triggerid_up', $trigger['dependencies']).
					' AND td.triggerid_down='.zbx_dbstr($trigger['triggerid'])
				, 1);
				if (DBfetch($dbUpTriggers)) {
					$duplicateTriggerId = $trigger['triggerid'];
					break;
				}
			}
		}

		if ($duplicateTriggerId) {
			$dplTrigger = DBfetch(DBselect(
				'SELECT t.description'.
				' FROM triggers t'.
				' WHERE t.triggerid='.zbx_dbstr($duplicateTriggerId)
			));
			self::exception(ZBX_API_ERROR_PARAMETERS,
				_s('Duplicate dependencies in trigger "%1$s".', $dplTrigger['description'])
			);
		}
	}

	/**
	 * Check if all templates trigger belongs to are linked to same hosts.
	 *
	 * @throws APIException
	 *
	 * @param $trigger
	 *
	 * @return bool
	 */
	protected function validateItems(array $trigger) {
		$expressionData = new CTriggerExpression();
		$expressionData->parse($trigger['expression']);

		$templatesData = API::Template()->get(array(
			'output' => API_OUTPUT_REFER,
			'selectHosts' => API_OUTPUT_REFER,
			'selectTemplates' => API_OUTPUT_REFER,
			'filter' => array('host' => $expressionData->getHosts()),
			'nopermissions' => true,
			'preservekeys' => true
		));
		$firstTemplate = array_pop($templatesData);
		if ($firstTemplate) {
			$compareLinks = array_merge(
				zbx_objectValues($firstTemplate['hosts'], 'hostid'),
				zbx_objectValues($firstTemplate['templates'], 'templateid')
			);

			foreach ($templatesData as $data) {
				$linkedTo = array_merge(
					zbx_objectValues($data['hosts'], 'hostid'),
					zbx_objectValues($data['templates'], 'templateid')
				);

				if (array_diff($compareLinks, $linkedTo) || array_diff($linkedTo, $compareLinks)) {
					self::exception(
						ZBX_API_ERROR_PARAMETERS,
						_s('Trigger "%s" belongs to templates with different linkages.', $trigger['description'])
					);
				}
			}
		}
		return true;
	}

	/**
	 * @param $ids
	 *
	 * @return bool
	 */
	public function isReadable(array $ids) {
		if (empty($ids)) {
			return true;
		}
		$ids = array_unique($ids);

		$count = $this->get(array(
			'nodeids' => get_current_nodeid(true),
			'triggerids' => $ids,
			'countOutput' => true
		));
		return count($ids) == $count;
	}

	/**
	 * @param $ids
	 *
	 * @return bool
	 */
	public function isWritable(array $ids) {
		if (empty($ids)) {
			return true;
		}
		$ids = array_unique($ids);

		$count = $this->get(array(
			'nodeids' => get_current_nodeid(true),
			'triggerids' => $ids,
			'editable' => true,
			'countOutput' => true
		));
		return count($ids) == $count;
	}

	/**
	 * Returns true if the given expression contains templates.
	 *
	 * @param CTriggerExpression $exp
	 *
	 * @return bool
	 */
	protected function expressionHasTemplates(CTriggerExpression $expressionData) {
		$hosts = API::Host()->get(array(
			'output' => array('status'),
			'filter' => array('name' => $expressionData->getHosts()),
			'templated_hosts' => true
		));

		foreach ($hosts as $host) {
			if ($host['status'] == HOST_STATUS_TEMPLATE) {
				return true;
			}
		}

		return false;
	}

	protected function applyQueryOutputOptions($tableName, $tableAlias, array $options, array $sqlParts) {
		$sqlParts = parent::applyQueryOutputOptions($tableName, $tableAlias, $options, $sqlParts);

		if (!$options['countOutput'] !== null) {
			// expandData
			if (!is_null($options['expandData'])) {
				$sqlParts['select']['hostname'] = 'h.name AS hostname';
				$sqlParts['select']['host'] = 'h.host';
				$sqlParts['select']['hostid'] = 'h.hostid';
				$sqlParts['from']['functions'] = 'functions f';
				$sqlParts['from']['items'] = 'items i';
				$sqlParts['from']['hosts'] = 'hosts h';
				$sqlParts['where']['ft'] = 'f.triggerid=t.triggerid';
				$sqlParts['where']['fi'] = 'f.itemid=i.itemid';
				$sqlParts['where']['hi'] = 'h.hostid=i.hostid';
			}

			if ($options['expandDescription'] !== null) {
				$sqlParts = $this->addQuerySelect($this->fieldId('expression'), $sqlParts);
			}
		}

		return $sqlParts;
	}

	protected function addRelatedObjects(array $options, array $result) {
		$result = parent::addRelatedObjects($options, $result);

		$triggerids = array_keys($result);

		// adding trigger dependencies
		if ($options['selectDependencies'] !== null && $options['selectDependencies'] != API_OUTPUT_COUNT) {
			$res = DBselect(
				'SELECT td.triggerid_up,td.triggerid_down'.
					' FROM trigger_depends td'.
					' WHERE '.DBcondition('td.triggerid_down', $triggerids)
			);
			$relationMap = new CRelationMap();
			while ($relation = DBfetch($res)) {
				$relationMap->addRelation($relation['triggerid_down'], $relation['triggerid_up']);
			}

			$dependencies = $this->get(array(
				'triggerids' => $relationMap->getRelatedIds(),
				'output' => $options['selectDependencies'],
				'expandData' => true,
				'preservekeys' => true
			));
			$result = $relationMap->mapMany($result, $dependencies, 'dependencies');
		}

		// adding items
		if ($options['selectItems'] !== null && $options['selectItems'] != API_OUTPUT_COUNT) {
			$relationMap = $this->createRelationMap($result, 'triggerid', 'itemid', 'functions');
			$items = API::Item()->get(array(
				'nodeids' => $options['nodeids'],
				'output' => $options['selectItems'],
				'itemids' => $relationMap->getRelatedIds(),
				'webitems' => true,
				'nopermissions' => true,
				'preservekeys' => true
			));
			$result = $relationMap->mapMany($result, $items, 'items');
		}

		// adding discoveryrule
		if ($options['selectDiscoveryRule'] !== null && $options['selectDiscoveryRule'] != API_OUTPUT_COUNT) {
			$dbRules = DBselect(
				'SELECT id.parent_itemid,td.triggerid'.
					' FROM trigger_discovery td,item_discovery id,functions f'.
					' WHERE '.DBcondition('td.triggerid', $triggerids).
					' AND td.parent_triggerid=f.triggerid'.
					' AND f.itemid=id.itemid'
			);
			$relationMap = new CRelationMap();
			while ($rule = DBfetch($dbRules)) {
				$relationMap->addRelation($rule['triggerid'], $rule['parent_itemid']);
			}

			$discoveryRules = API::DiscoveryRule()->get(array(
				'output' => $options['selectDiscoveryRule'],
				'nodeids' => $options['nodeids'],
				'itemids' => $relationMap->getRelatedIds(),
				'nopermissions' => true,
				'preservekeys' => true,
			));
			$result = $relationMap->mapOne($result, $discoveryRules, 'discoveryRule');
		}

		return $result;
	}
}<|MERGE_RESOLUTION|>--- conflicted
+++ resolved
@@ -640,198 +640,8 @@
 			$result = array_slice($result, 0, $postLimit, true);
 		}
 
-<<<<<<< HEAD
 		if ($result) {
 			$result = $this->addRelatedObjects($options, $result);
-=======
-		/*
-		 * Adding objects
-		 */
-		// adding trigger dependencies
-		if (!is_null($options['selectDependencies']) && str_in_array($options['selectDependencies'], $subselectsAllowedOutputs)) {
-			$deps = array();
-			$depids = array();
-
-			$dbDeps = DBselect(
-				'SELECT td.triggerid_up,td.triggerid_down'.
-				' FROM trigger_depends td'.
-				' WHERE '.dbConditionInt('td.triggerid_down', $triggerids)
-			);
-			while ($dbDep = DBfetch($dbDeps)) {
-				if (!isset($deps[$dbDep['triggerid_down']])) {
-					$deps[$dbDep['triggerid_down']] = array();
-				}
-				$deps[$dbDep['triggerid_down']][$dbDep['triggerid_up']] = $dbDep['triggerid_up'];
-				$depids[] = $dbDep['triggerid_up'];
-			}
-
-			$objParams = array(
-				'triggerids' => $depids,
-				'output' => $options['selectDependencies'],
-				'expandData' => true,
-				'preservekeys' => true
-			);
-			$allowed = $this->get($objParams); // allowed triggerids
-			foreach ($deps as $triggerid => $deptriggers) {
-				foreach ($deptriggers as $deptriggerid) {
-					if (isset($allowed[$deptriggerid])) {
-						$result[$triggerid]['dependencies'][] = $allowed[$deptriggerid];
-					}
-				}
-			}
-		}
-
-		// adding groups
-		if (!is_null($options['selectGroups']) && str_in_array($options['selectGroups'], $subselectsAllowedOutputs)) {
-			$objParams = array(
-				'nodeids' => $options['nodeids'],
-				'output' => $options['selectGroups'],
-				'triggerids' => $triggerids,
-				'preservekeys' => true
-			);
-			$groups = API::HostGroup()->get($objParams);
-			foreach ($groups as $groupid => $group) {
-				$gtriggers = $group['triggers'];
-				unset($group['triggers']);
-
-				foreach ($gtriggers as $trigger) {
-					$result[$trigger['triggerid']]['groups'][] = $group;
-				}
-			}
-		}
-
-		// adding hosts
-		if (!is_null($options['selectHosts'])) {
-			$objParams = array(
-				'nodeids' => $options['nodeids'],
-				'triggerids' => $triggerids,
-				'templated_hosts' => true,
-				'nopermissions' => true,
-				'preservekeys' => true
-			);
-
-			if (is_array($options['selectHosts']) || str_in_array($options['selectHosts'], $subselectsAllowedOutputs)) {
-				$objParams['output'] = $options['selectHosts'];
-				$hosts = API::Host()->get($objParams);
-
-				if (!is_null($options['limitSelects'])) {
-					order_result($hosts, 'host');
-				}
-				foreach ($hosts as $hostid => $host) {
-					unset($hosts[$hostid]['triggers']);
-
-					$count = array();
-					foreach ($host['triggers'] as $trigger) {
-						if (!is_null($options['limitSelects'])) {
-							if (!isset($count[$trigger['triggerid']])) {
-								$count[$trigger['triggerid']] = 0;
-							}
-							$count[$trigger['triggerid']]++;
-
-							if ($count[$trigger['triggerid']] > $options['limitSelects']) {
-								continue;
-							}
-						}
-						$result[$trigger['triggerid']]['hosts'][] = &$hosts[$hostid];
-					}
-				}
-			}
-			else {
-				if (API_OUTPUT_COUNT == $options['selectHosts']) {
-					$objParams['countOutput'] = 1;
-					$objParams['groupCount'] = 1;
-
-					$hosts = API::Host()->get($objParams);
-					$hosts = zbx_toHash($hosts, 'hostid');
-					foreach ($result as $triggerid => $trigger) {
-						if (isset($hosts[$triggerid])) {
-							$result[$triggerid]['hosts'] = $hosts[$triggerid]['rowscount'];
-						}
-						else {
-							$result[$triggerid]['hosts'] = 0;
-						}
-					}
-				}
-			}
-		}
-
-		// adding functions
-		if (!is_null($options['selectFunctions']) && str_in_array($options['selectFunctions'], $subselectsAllowedOutputs)) {
-			if ($options['selectFunctions'] == API_OUTPUT_EXTEND) {
-				$sqlSelect = 'f.*';
-			}
-			else {
-				$sqlSelect = 'f.functionid,f.triggerid';
-			}
-
-			$res = DBselect(
-				'SELECT '.$sqlSelect.
-				' FROM functions f'.
-				' WHERE '.dbConditionInt('f.triggerid', $triggerids)
-			);
-			while ($function = DBfetch($res)) {
-				$triggerid = $function['triggerid'];
-				unset($function['triggerid']);
-
-				$result[$triggerid]['functions'][] = $function;
-			}
-		}
-
-		// adding items
-		if (!is_null($options['selectItems']) && (is_array($options['selectItems']) || str_in_array($options['selectItems'], $subselectsAllowedOutputs))) {
-			$objParams = array(
-				'nodeids' => $options['nodeids'],
-				'output' => $options['selectItems'],
-				'triggerids' => $triggerids,
-				'webitems' => true,
-				'nopermissions' => true,
-				'preservekeys' => true
-			);
-			$items = API::Item()->get($objParams);
-			foreach ($items as $item) {
-				$itriggers = $item['triggers'];
-				unset($item['triggers']);
-
-				foreach ($itriggers as $trigger) {
-					$result[$trigger['triggerid']]['items'][] = $item;
-				}
-			}
-		}
-
-		// adding discoveryrule
-		if (!is_null($options['selectDiscoveryRule'])) {
-			$ruleids = $ruleMap = array();
-
-			$dbRules = DBselect(
-				'SELECT id.parent_itemid,td.triggerid'.
-				' FROM trigger_discovery td,item_discovery id,functions f'.
-				' WHERE '.dbConditionInt('td.triggerid', $triggerids).
-					' AND td.parent_triggerid=f.triggerid'.
-					' AND f.itemid=id.itemid'
-			);
-			while ($rule = DBfetch($dbRules)) {
-				$ruleids[$rule['parent_itemid']] = $rule['parent_itemid'];
-				$ruleMap[$rule['triggerid']] = $rule['parent_itemid'];
-			}
-
-			$objParams = array(
-				'nodeids' => $options['nodeids'],
-				'itemids' => $ruleids,
-				'nopermissions' => true,
-				'preservekeys' => true,
-			);
-
-			if (is_array($options['selectDiscoveryRule']) || str_in_array($options['selectDiscoveryRule'], $subselectsAllowedOutputs)) {
-				$objParams['output'] = $options['selectDiscoveryRule'];
-				$discoveryRules = API::DiscoveryRule()->get($objParams);
-
-				foreach ($result as $triggerid => $trigger) {
-					if (isset($ruleMap[$triggerid]) && isset($discoveryRules[$ruleMap[$triggerid]])) {
-						$result[$triggerid]['discoveryRule'] = $discoveryRules[$ruleMap[$triggerid]];
-					}
-				}
-			}
->>>>>>> 042a665a
 		}
 
 		// expandDescription
@@ -2117,7 +1927,7 @@
 			$res = DBselect(
 				'SELECT td.triggerid_up,td.triggerid_down'.
 					' FROM trigger_depends td'.
-					' WHERE '.DBcondition('td.triggerid_down', $triggerids)
+					' WHERE '.dbConditionInt('td.triggerid_down', $triggerids)
 			);
 			$relationMap = new CRelationMap();
 			while ($relation = DBfetch($res)) {
@@ -2152,7 +1962,7 @@
 			$dbRules = DBselect(
 				'SELECT id.parent_itemid,td.triggerid'.
 					' FROM trigger_discovery td,item_discovery id,functions f'.
-					' WHERE '.DBcondition('td.triggerid', $triggerids).
+					' WHERE '.dbConditionInt('td.triggerid', $triggerids).
 					' AND td.parent_triggerid=f.triggerid'.
 					' AND f.itemid=id.itemid'
 			);
