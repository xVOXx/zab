--- conflicted
+++ resolved
@@ -284,15 +284,8 @@
 
 		// adding objects
 		// adding items
-<<<<<<< HEAD
 		if ($options['selectItems'] !== null && $options['selectItems'] != API_OUTPUT_COUNT) {
 			$items = API::Item()->get(array(
-=======
-		if (!is_null($options['selectItems'])
-			&& (is_array($options['selectItems']) || str_in_array($options['selectItems'], $subselectsAllowedOutputs))) {
-
-			$objParams = array(
->>>>>>> a8e03c3b
 				'output' => $options['selectItems'],
 				'itemids' => $relationMap->getRelatedIds('items'),
 				'filter' => array('flags' => array(ZBX_FLAG_DISCOVERY_NORMAL, ZBX_FLAG_DISCOVERY_CREATED)),
@@ -629,8 +622,14 @@
 	protected function applyQueryOutputOptions($tableName, $tableAlias, array $options, array $sqlParts) {
 		$sqlParts = parent::applyQueryOutputOptions($tableName, $tableAlias, $options, $sqlParts);
 
-<<<<<<< HEAD
 		if ($options['countOutput'] === null) {
+			// expandData
+			if (!is_null($options['expandData'])) {
+				$sqlParts['select']['host'] = 'h.host';
+				$sqlParts['from']['hosts'] = 'hosts h';
+				$sqlParts['where']['ah'] = 'a.hostid=h.hostid';
+			}
+
 			if ($options['selectHosts'] !== null) {
 				$sqlParts = $this->addQuerySelect('a.hostid', $sqlParts);
 			}
@@ -639,20 +638,10 @@
 				$sqlParts = $this->addQueryLeftJoin('items_applications ia', 'a.applicationid', 'ia.applicationid', $sqlParts);
 				$sqlParts = $this->addQuerySelect('ia.itemid', $sqlParts);
 			}
-=======
-		// expandData
-		if (!is_null($options['expandData'])) {
-			$sqlParts['select']['host'] = 'h.host';
-			$sqlParts['from']['hosts'] = 'hosts h';
-			$sqlParts['where']['ah'] = 'a.hostid=h.hostid';
->>>>>>> a8e03c3b
 		}
 
 		return $sqlParts;
 	}
-<<<<<<< HEAD
-
-
-=======
->>>>>>> a8e03c3b
+
+
 }