--- conflicted
+++ resolved
@@ -777,7 +777,6 @@
 		}
 
 		// selectTimeperiods
-<<<<<<< HEAD
 		if ($options['selectTimeperiods'] !== null && $options['selectTimeperiods'] != API_OUTPUT_COUNT) {
 			$relationMap = $this->createRelationMap($result, 'maintenanceid', 'timeperiodid', 'maintenances_windows');
 			$timeperiods = API::getApi()->select('timeperiods', array(
@@ -786,29 +785,6 @@
 				'preservekeys' => true
 			));
 			$result = $relationMap->mapMany($result, $timeperiods, 'timeperiods');
-=======
-		if ($options['selectTimeperiods'] !== null) {
-			foreach ($result as &$maintenance) {
-				$maintenance['timeperiods'] = array();
-			}
-			unset($maintenance);
-
-			// create the SELECT part of the query
-			$sqlParts = $this->applyQueryOutputOptions('timeperiods', 'tp', array(
-				'output' => $options['selectTimeperiods']
-			), array('select' => array('tp.timeperiodid')));
-			$query = DBSelect(
-				'SELECT '.implode($sqlParts['select'], ',').',mw.maintenanceid'.
-				' FROM timeperiods tp,maintenances_windows mw'.
-				' WHERE '.dbConditionInt('mw.maintenanceid', $maintenanceIds).
-					' AND tp.timeperiodid=mw.timeperiodid'
-			);
-			while ($tp = DBfetch($query)) {
-				$refId = $tp['maintenanceid'];
-				$tp = $this->unsetExtraFields($tp, $options['selectTimeperiods']);
-				$result[$refId]['timeperiods'][] = $tp;
-			}
->>>>>>> 042a665a
 		}
 
 		return $result;
