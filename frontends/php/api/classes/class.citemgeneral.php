--- conflicted
+++ resolved
@@ -188,13 +188,6 @@
 				}
 			}
 
-<<<<<<< HEAD
-			$itemInterfaceType = self::itemTypeInterface($fullItem['type']);
-			if ($itemInterfaceType !== false && $dbHosts[$item['hostid']]['status'] != HOST_STATUS_TEMPLATE
-				&& isset($item['interfaceid']) && $item['interfaceid']
-			) {
-				if (!isset($interfaces[$fullItem['interfaceid']]) || bccomp($interfaces[$fullItem['interfaceid']]['hostid'], $fullItem['hostid']) != 0) {
-=======
 			if ($fullItem['type'] == ITEM_TYPE_ZABBIX_ACTIVE) {
 				$item['delay_flex'] = '';
 			}
@@ -215,7 +208,6 @@
 					&& isset($item['interfaceid']) && $item['interfaceid']) {
 				if (!isset($interfaces[$fullItem['interfaceid']])
 						|| bccomp($interfaces[$fullItem['interfaceid']]['hostid'], $fullItem['hostid']) != 0) {
->>>>>>> 32c42a15
 					self::exception(ZBX_API_ERROR_PARAMETERS, _('Item uses host interface from non-parent host.'));
 				}
 				if ($itemInterfaceType !== INTERFACE_TYPE_ANY
