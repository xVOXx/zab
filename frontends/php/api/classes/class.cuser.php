<?php
/*
** ZABBIX
** Copyright (C) 2000-2011 SIA Zabbix
**
** This program is free software; you can redistribute it and/or modify
** it under the terms of the GNU General Public License as published by
** the Free Software Foundation; either version 2 of the License, or
** (at your option) any later version.
**
** This program is distributed in the hope that it will be useful,
** but WITHOUT ANY WARRANTY; without even the implied warranty of
** MERCHANTABILITY or FITNESS FOR A PARTICULAR PURPOSE.  See the
** GNU General Public License for more details.
**
** You should have received a copy of the GNU General Public License
** along with this program; if not, write to the Free Software
** Foundation, Inc., 675 Mass Ave, Cambridge, MA 02139, USA.
**/
?>
<?php
/**
 * File containing CUser class for API.
 * @package API
 */
/**
 * Class containing methods for operations with Users
 */
class CUser extends CZBXAPI{
/**
 * Get Users data
 *
 * @param array $options
 * @param array $options['nodeids'] filter by Node IDs
 * @param array $options['usrgrpids'] filter by UserGroup IDs
 * @param array $options['userids'] filter by User IDs
 * @param boolean $options['type'] filter by User type [ USER_TYPE_ZABBIX_USER: 1, USER_TYPE_ZABBIX_ADMIN: 2, USER_TYPE_SUPER_ADMIN: 3 ]
 * @param boolean $options['select_usrgrps'] extend with UserGroups data for each User
 * @param boolean $options['get_access'] extend with access data for each User
 * @param boolean $options['count'] output only count of objects in result. ( result returned in property 'rowscount' )
 * @param string $options['pattern'] filter by Host name containing only give pattern
 * @param int $options['limit'] output will be limited to given number
 * @param string $options['sortfield'] output will be sorted by given property [ 'userid', 'alias' ]
 * @param string $options['sortorder'] output will be sorted in given order [ 'ASC', 'DESC' ]
 * @return array
 */
	public function get($options=array()){
		$result = array();
		$user_type = self::$userData['type'];
		$userid = self::$userData['userid'];

		$sort_columns = array('userid', 'alias'); // allowed columns for sorting
		$subselects_allowed_outputs = array(API_OUTPUT_REFER, API_OUTPUT_EXTEND); // allowed output options for [ select_* ] params

		$sql_parts = array(
			'select' => array('users' => 'u.userid'),
			'from' => array('users' => 'users u'),
			'where' => array(),
			'order' => array(),
			'limit' => null);

		$def_options = array(
			'nodeids'					=> null,
			'usrgrpids'					=> null,
			'userids'					=> null,
			'mediaids'					=> null,
			'mediatypeids'				=> null,

// filter
			'filter'					=> null,
			'search'					=> null,
			'searchByAny'			=> null,
			'startSearch'				=> null,
			'excludeSearch'				=> null,

// OutPut
			'output'					=> API_OUTPUT_REFER,
			'editable'					=> null,
			'select_usrgrps'			=> null,
			'select_medias'				=> null,
			'select_mediatypes'			=> null,
			'get_access'				=> null,
			'countOutput'				=> null,
			'preservekeys'				=> null,

			'sortfield'					=> '',
			'sortorder'					=> '',
			'limit'						=> null
		);

		$options = zbx_array_merge($def_options, $options);

		if(is_array($options['output'])){
			unset($sql_parts['select']['users']);

			$dbTable = DB::getSchema('users');
			$sql_parts['select']['userid'] = ' u.userid';
			foreach($options['output'] as $key => $field){
				if(isset($dbTable['fields'][$field]))
					$sql_parts['select'][$field] = ' u.'.$field;
			}

			$options['output'] = API_OUTPUT_CUSTOM;
		}

// PERMISSION CHECK
		if(USER_TYPE_SUPER_ADMIN == $user_type){

		}
		else if(is_null($options['editable']) && (self::$userData['type'] == USER_TYPE_ZABBIX_ADMIN)){
			$sql_parts['from']['users_groups'] = 'users_groups ug';
			$sql_parts['where']['uug'] = 'u.userid=ug.userid';
			$sql_parts['where'][] = 'ug.usrgrpid IN ('.
				' SELECT uug.usrgrpid'.
				' FROM users_groups uug'.
				' WHERE uug.userid='.self::$userData['userid'].
				' )';
		}
		else if(!is_null($options['editable']) || (self::$userData['type']!=USER_TYPE_SUPER_ADMIN)){
			$options['userids'] = self::$userData['userid'];
		}

// nodeids
		$nodeids = !is_null($options['nodeids']) ? $options['nodeids'] : get_current_nodeid();

// userids
		if(!is_null($options['userids'])){
			zbx_value2array($options['userids']);
			$sql_parts['where'][] = DBcondition('u.userid', $options['userids']);
		}

// usrgrpids
		if(!is_null($options['usrgrpids'])){
			zbx_value2array($options['usrgrpids']);
			if($options['output'] != API_OUTPUT_SHORTEN){
				$sql_parts['select']['usrgrpid'] = 'ug.usrgrpid';
			}
			$sql_parts['from']['users_groups'] = 'users_groups ug';
			$sql_parts['where'][] = DBcondition('ug.usrgrpid', $options['usrgrpids']);
			$sql_parts['where']['uug'] = 'u.userid=ug.userid';
		}

// mediaids
		if(!is_null($options['mediaids'])){
			zbx_value2array($options['mediaids']);
			if($options['output'] != API_OUTPUT_SHORTEN){
				$sql_parts['select']['mediaid'] = 'm.mediaid';
			}
			$sql_parts['from']['media'] = 'media m';
			$sql_parts['where'][] = DBcondition('m.mediaid', $options['mediaids']);
			$sql_parts['where']['mu'] = 'm.userid=u.userid';
		}

// mediatypeids
		if(!is_null($options['mediatypeids'])){
			zbx_value2array($options['mediatypeids']);
			if($options['output'] != API_OUTPUT_SHORTEN){
				$sql_parts['select']['mediatypeid'] = 'm.mediatypeid';
			}
			$sql_parts['from']['media'] = 'media m';
			$sql_parts['where'][] = DBcondition('m.mediatypeid', $options['mediatypeids']);
			$sql_parts['where']['mu'] = 'm.userid=u.userid';
		}

// output
		if($options['output'] == API_OUTPUT_EXTEND){
			$sql_parts['select']['users'] = 'u.*';
		}

// countOutput
		if(!is_null($options['countOutput'])){
			$options['sortfield'] = '';

			$sql_parts['select'] = array('count(DISTINCT u.userid) as rowscount');
		}

// filter
		if(is_array($options['filter'])){
			if($options['filter']['passwd']){
				self::exception(ZBX_API_ERROR_PARAMETERS, _('It is not possible to filter by user password'));
			}
			zbx_db_filter('users u', $options, $sql_parts);
		}

// search
		if(is_array($options['search'])){
			if($options['search']['passwd']){
				self::exception(ZBX_API_ERROR_PARAMETERS, _('It is not possible to search by user password'));
			}
			zbx_db_search('users u', $options, $sql_parts);
		}

// order
// restrict not allowed columns for sorting
		$options['sortfield'] = str_in_array($options['sortfield'], $sort_columns) ? $options['sortfield'] : '';
		if(!zbx_empty($options['sortfield'])){
			$sortorder = ($options['sortorder'] == ZBX_SORT_DOWN)?ZBX_SORT_DOWN:ZBX_SORT_UP;

			$sql_parts['order'][] = 'u.'.$options['sortfield'].' '.$sortorder;

			if(!str_in_array('u.'.$options['sortfield'], $sql_parts['select']) && !str_in_array('u.*', $sql_parts['select'])){
				$sql_parts['select'][] = 'u.'.$options['sortfield'];
			}
		}

// limit
		if(zbx_ctype_digit($options['limit']) && $options['limit']){
			$sql_parts['limit'] = $options['limit'];
		}
//-------
		$userids = array();

		$sql_parts['select'] = array_unique($sql_parts['select']);
		$sql_parts['from'] = array_unique($sql_parts['from']);
		$sql_parts['where'] = array_unique($sql_parts['where']);
		$sql_parts['order'] = array_unique($sql_parts['order']);

		$sql_select = '';
		$sql_from = '';
		$sql_where = '';
		$sql_order = '';
		if(!empty($sql_parts['select']))	$sql_select.= implode(',',$sql_parts['select']);
		if(!empty($sql_parts['from']))		$sql_from.= implode(',',$sql_parts['from']);
		if(!empty($sql_parts['where']))		$sql_where.= ' AND '.implode(' AND ',$sql_parts['where']);
		if(!empty($sql_parts['order']))		$sql_order.= ' ORDER BY '.implode(',',$sql_parts['order']);
		$sql_limit = $sql_parts['limit'];

		$sql = 'SELECT '.zbx_db_distinct($sql_parts).' '.$sql_select.'
				FROM '.$sql_from.'
				WHERE '.DBin_node('u.userid', $nodeids).
				$sql_where.
				$sql_order;
//SDI($sql);
		$res = DBselect($sql, $sql_limit);
		while($user = DBfetch($res)){
			unset($user['passwd']);
			if(!is_null($options['countOutput'])){
				$result = $user['rowscount'];
			}
			else{
				$userids[$user['userid']] = $user['userid'];

				if($options['output'] == API_OUTPUT_SHORTEN){
					$result[$user['userid']] = array('userid' => $user['userid']);
				}
				else{
					if(!isset($result[$user['userid']])) $result[$user['userid']]= array();

					if($options['select_usrgrps'] && !isset($result[$user['userid']]['usrgrps'])){
						$result[$user['userid']]['usrgrps'] = array();
					}

// usrgrpids
					if(isset($user['usrgrpid']) && is_null($options['select_usrgrps'])){
						if(!isset($result[$user['userid']]['usrgrps']))
							$result[$user['userid']]['usrgrps'] = array();

						$result[$user['userid']]['usrgrps'][] = array('usrgrpid' => $user['usrgrpid']);
						unset($user['usrgrpid']);
					}

// mediaids
					if(isset($user['mediaid']) && is_null($options['select_medias'])){
						if(!isset($result[$user['userid']]['medias']))
							$result[$user['userid']]['medias'] = array();

						$result[$user['userid']]['medias'][] = array('mediaid' => $user['mediaid']);
						unset($user['mediaid']);
					}

// mediatypeids
					if(isset($user['mediatypeid']) && is_null($options['select_mediatypes'])){
						if(!isset($result[$user['userid']]['mediatypes']))
							$result[$user['userid']]['mediatypes'] = array();

						$result[$user['userid']]['mediatypes'][] = array('mediatypeid' => $user['mediatypeid']);
						unset($user['mediatypeid']);
					}
					$result[$user['userid']] += $user;
				}
			}
		}

Copt::memoryPick();
		if(!is_null($options['countOutput'])){
			return $result;
		}

// Adding Objects
		if(!is_null($options['get_access'])){
			foreach($result as $userid => $user){
				$result[$userid] += array('gui_access' => 0, 'debug_mode' => 0, 'users_status' => 0);
			}

			$sql = 'SELECT ug.userid,  MAX(g.gui_access) as gui_access,
						MAX(g.debug_mode) as debug_mode, MAX(g.users_status) as users_status'.
					' FROM usrgrp g, users_groups ug '.
					' WHERE '.DBcondition('ug.userid', $userids).
						' AND g.usrgrpid=ug.usrgrpid '.
					' GROUP BY ug.userid';
			$access = DBselect($sql);
			while($useracc = DBfetch($access)){
				$result[$useracc['userid']] = zbx_array_merge($result[$useracc['userid']], $useracc);
			}
		}

// Adding usergroups
		if(!is_null($options['select_usrgrps']) && str_in_array($options['select_usrgrps'], $subselects_allowed_outputs)){
			$obj_params = array(
				'output' => $options['select_usrgrps'],
				'userids' => $userids,
				'preservekeys' => 1
			);
			$usrgrps = API::UserGroup()->get($obj_params);
			foreach($usrgrps as $usrgrpid => $usrgrp){
				$uusers = $usrgrp['users'];
				unset($usrgrp['users']);
				foreach($uusers as $num => $user){
					$result[$user['userid']]['usrgrps'][] = $usrgrp;
				}
			}
		}

// TODO:
// Adding medias
		if(!is_null($options['select_medias']) && str_in_array($options['select_medias'], $subselects_allowed_outputs)){
		}
// Adding mediatypes
		if(!is_null($options['select_mediatypes']) && str_in_array($options['select_mediatypes'], $subselects_allowed_outputs)){
		}

// removing keys (hash -> array)
		if(is_null($options['preservekeys'])){
			$result = zbx_cleanHashes($result);
		}

	return $result;
	}

/**
 * Add Users
 *
 * @param array $users multidimensional array with Users data
 * @param string $users['name']
 * @param string $users['surname']
 * @param array $users['alias']
 * @param string $users['passwd']
 * @param string $users['url']
 * @param int $users['autologin']
 * @param int $users['autologout']
 * @param string $users['lang']
 * @param string $users['theme']
 * @param int $users['refresh']
 * @param int $users['rows_per_page']
 * @param int $users['type']
 * @param array $users['user_medias']
 * @param string $users['user_medias']['mediatypeid']
 * @param string $users['user_medias']['address']
 * @param int $users['user_medias']['severity']
 * @param int $users['user_medias']['active']
 * @param string $users['user_medias']['period']
 * @return array|boolean
 */
	public function create($users){


			if(USER_TYPE_SUPER_ADMIN != self::$userData['type']){
				self::exception(ZBX_API_ERROR_PERMISSIONS, S_NO_PERMISSIONS);
			}

			$users = zbx_toArray($users);
			$userids = array();

			foreach($users as $unum => $user){

				$user_db_fields = array(
					'name' => 'ZABBIX',
					'surname' => 'USER',
					'alias' => null,
					'passwd' => 'zabbix',
					'url' => '',
					'autologin' => 0,
					'autologout' => 900,
					'lang' => 'en_gb',
					'theme' => 'default.css',
					'refresh' => 30,
					'rows_per_page' => 50,
					'type' => USER_TYPE_ZABBIX_USER,
					'user_medias' => array(),
				);
				if(!check_db_fields($user_db_fields, $user)){
					self::exception(ZBX_API_ERROR_PARAMETERS, S_CUSER_ERROR_WRONG_FIELD_FOR_USER);
				}

				$user_exist = $this->get(array('filter' => array('alias' => $user['alias'])));
				if(!empty($user_exist)){
					self::exception(ZBX_API_ERROR_PARAMETERS, S_CUSER_ERROR_USER_EXISTS_FIRST_PART);
				}

				$userid = get_dbid('users', 'userid');
				$sql = 'INSERT INTO users (userid, name, surname, alias, passwd, url, autologin, autologout, lang, theme,
					refresh, rows_per_page, type) '.
					' VALUES ('.
						$userid.','.
						zbx_dbstr($user['name']).','.
						zbx_dbstr($user['surname']).','.
						zbx_dbstr($user['alias']).','.
						zbx_dbstr(md5($user['passwd'])).','.
						zbx_dbstr($user['url']).','.
						$user['autologin'].','.
						$user['autologout'].','.
						zbx_dbstr($user['lang']).','.
						zbx_dbstr($user['theme']).','.
						$user['refresh'].','.
						$user['rows_per_page'].','.
						$user['type'].
					')';
				if(!DBexecute($sql))
					self::exception(ZBX_API_ERROR_PARAMETERS, 'DBerror');

				$usrgrps = zbx_objectValues($user['usrgrps'], 'usrgrpid');
				foreach($usrgrps as $groupid){
					$users_groups_id = get_dbid("users_groups","id");
					$sql = 'INSERT INTO users_groups (id,usrgrpid,userid)'.
						'values('.$users_groups_id.','.$groupid.','.$userid.')';
					if(!DBexecute($sql))
						self::exception(ZBX_API_ERROR_PARAMETERS, 'DBerror');
				}

				foreach($user['user_medias'] as $media_data){
					$mediaid = get_dbid('media', 'mediaid');
					$sql = 'INSERT INTO media (mediaid,userid,mediatypeid,sendto,active,severity,period)'.
						' VALUES ('.$mediaid.','.$userid.','.$media_data['mediatypeid'].','.
						zbx_dbstr($media_data['sendto']).','.$media_data['active'].','.$media_data['severity'].','.
						zbx_dbstr($media_data['period']).')';
					if(!DBexecute($sql))
						self::exception(ZBX_API_ERROR_PARAMETERS, 'DBerror');
				}

				$userids[] = $userid;
			}

			return array('userids' => $userids);
	}

/**
 * Update Users
 *
 * @param array $users multidimensional array with Users data
 * @param string $users['userid']
 * @param string $users['name']
 * @param string $users['surname']
 * @param array $users['alias']
 * @param string $users['passwd']
 * @param string $users['url']
 * @param int $users['autologin']
 * @param int $users['autologout']
 * @param string $users['lang']
 * @param string $users['theme']
 * @param int $users['refresh']
 * @param int $users['rows_per_page']
 * @param int $users['type']
 * @param array $users['user_medias']
 * @param string $users['user_medias']['mediatypeid']
 * @param string $users['user_medias']['address']
 * @param int $users['user_medias']['severity']
 * @param int $users['user_medias']['active']
 * @param string $users['user_medias']['period']
 * @return boolean
 */
	public function update($users){

		$self = false;

			if(USER_TYPE_SUPER_ADMIN != self::$userData['type']){
				self::exception(ZBX_API_ERROR_PERMISSIONS, S_CUSER_ERROR_ONLY_SUPER_ADMIN_CAN_UPDATE_USERS);
			}

			$users = zbx_toArray($users);

			$options = array(
				'userids' => zbx_objectValues($users, 'userid'),
			'output' => API_OUTPUT_EXTEND,
				'preservekeys' => 1
			);
			$upd_users = $this->get($options);
			foreach($users as $gnum => $user){
				//add_audit(AUDIT_ACTION_DELETE, AUDIT_RESOURCE_USER, 'User ['.$user['alias'].']');
			}

			if(bccomp(self::$userData['userid'], $user['userid']) == 0){
				$self = true;
			}

			foreach($users as $unum => $user){
				$user_db_fields = $upd_users[$user['userid']];

	// check if we change guest user
				if(($user_db_fields['alias'] == ZBX_GUEST_USER) && isset($user['alias']) && ($user['alias'] != ZBX_GUEST_USER)){
					self::exception(ZBX_API_ERROR_PARAMETERS, S_CUSER_ERROR_CANT_RENAME_GUEST_USER);
				}


	// unset if not changed passwd
				if(isset($user['passwd']) && !is_null($user['passwd'])){
					$user['passwd'] = md5($user['passwd']);
					$user_db_fields['passwd'] = '';
				}
				else{
					unset($user['passwd']);
				}
	//---------

				if(!check_db_fields($user_db_fields, $user)){
					self::exception(ZBX_API_ERROR_PARAMETERS, S_CUSER_ERROR_WRONG_FIELD_FOR_USER);
				}

	// copy from frontend {
				$sql = 'SELECT userid '.
						' FROM users '.
						' WHERE alias='.zbx_dbstr($user['alias']).
							' AND '.DBin_node('userid', id2nodeid($user['userid']));
				$db_user = DBfetch(DBselect($sql));
				if($db_user && ($db_user['userid'] != $user['userid'])){
					self::exception(ZBX_API_ERROR_PARAMETERS, S_CUSER_ERROR_USER_EXISTS_FIRST_PART.' '.$user['alias'].' '.S_CUSER_ERROR_USER_EXISTS_SECOND_PART);
				}

				$result = DB::update('users', array(array('values'=>$user,'where'=>array('userid='.$user['userid']))));
				if(!$result)
					self::exception(ZBX_API_ERROR_PARAMETERS, 'DBerror');

				// if(isset($user['usrgrps']) && !is_null($user['usrgrps'])){
					// $user_groups = API::HostGroup()->get(array('userids' => $user['userid']));
					// $user_groupids = zbx_objectValues($user_groups, 'usrgrpid');
					// $new_groupids = zbx_objectValues($user['usrgrps'], 'usrgrpid');

					// $groups_to_add = array_diff($new_groupids, $user_groupids);

					// if(!empty($groups_to_add)){
						// $result &= $this->massAdd(array('users' => $user, 'usrgrps' => $groups_to_add));
					// }

					// $groups_to_del = array_diff($user_groupids, $new_groupids);
					// if(!empty($groups_to_del)){
						// $result &= $this->massRemove(array('users' => $user, 'usrgrps' => $groups_to_del));
					// }
				// }



				if(isset($user['usrgrps']) && !is_null($user['usrgrps'])){

					// list with group id's where user must be after update
					$user_must_be_in_groups = zbx_objectValues($user['usrgrps'], 'usrgrpid');

					// deleting all relations with groups, but not touching those, where user still must be after update
					$sql = 'DELETE FROM users_groups WHERE userid='.$user['userid'].' AND '.DBcondition('usrgrpid', $user_must_be_in_groups, true);  // true - NOT IN
					DBexecute($sql);

					// getting the list of groups user is currently in
					$db_groups_user_is_in = DBSelect('SELECT usrgrpid FROM users_groups WHERE userid='.$user['userid']);
					$groups_user_is_in = array();
					while($grp = DBfetch($db_groups_user_is_in)){
						$groups_user_is_in[] = $grp['usrgrpid'];
					}

					$options = array(
						'usrgrpids' => $user_must_be_in_groups,
						'output' => API_OUTPUT_EXTEND,
						'preservekeys' => 1
					);
					$usrgrps = API::UserGroup()->get($options);

					foreach($usrgrps as $groupid => $group){
						if(($group['gui_access'] == GROUP_GUI_ACCESS_DISABLED) && $self){
							self::exception(ZBX_API_ERROR_PARAMETERS, S_CUSER_ERROR_USER_UNABLE_RESTRICT_SELF_GUI_ACCESS_PART1);
						}

						if(($group['users_status'] == GROUP_STATUS_DISABLED) && $self){
							self::exception(ZBX_API_ERROR_PARAMETERS, S_CUSER_ERROR_USER_CANT_DISABLE_SELF_PART1);
						}

						// if user is not already in a given group
						if (!in_array($groupid, $groups_user_is_in)){
							$users_groups_id = get_dbid('users_groups', 'id');
							$sql = 'INSERT INTO users_groups (id, usrgrpid, userid)'.
									' VALUES ('.$users_groups_id.','.$groupid.','.$user['userid'].')';
							if(!DBexecute($sql))
								self::exception(ZBX_API_ERROR_PARAMETERS, 'DBerror');
						}
					}
				}
	/*
				if($result && !is_null($user['user_medias'])){
					$result = DBexecute('DELETE FROM media WHERE userid='.$userid);
					foreach($user['user_medias'] as $media_data){
						if(!$result) break;
						$mediaid = get_dbid('media', 'mediaid');
						$result = DBexecute('INSERT INTO media (mediaid, userid, mediatypeid, sendto, active, severity, period)'.
							' VALUES ('.$mediaid.','.$userid.','.$media_data['mediatypeid'].','.
								zbx_dbstr($media_data['sendto']).','.$media_data['active'].','.$media_data['severity'].','.
								zbx_dbstr($media_data['period']).')');
					}
				}
	//*/
			}

			return array('userids' => $user['userid']);
	}

	public function updateProfile($user){


			$options = array(
<<<<<<< HEAD
				'nodeids' => id2nodeid($USER_DETAILS['userid']),
				'userids' => $USER_DETAILS['userid'],
				'output' => API_OUTPUT_EXTEND,
=======
				'nodeids' => id2nodeid(self::$userData['userid']),
				'userids' => self::$userData['userid'],
			'output' => API_OUTPUT_EXTEND,
>>>>>>> 802ff7bd
				'preservekeys' => 1
			);
			$upd_users = $this->get($options);
			$upd_user = reset($upd_users);

			$user_db_fields = $upd_user;

// unset if not changed passwd
			if(isset($user['passwd']) && !is_null($user['passwd'])){
				$user['passwd'] = md5($user['passwd']);
				$user_db_fields['passwd'] = '';
			}
			else{
				unset($user['passwd']);
			}
//---------

			if(!check_db_fields($user_db_fields, $user)){
				self::exception(ZBX_API_ERROR_PARAMETERS, S_CUSER_ERROR_WRONG_FIELD_FOR_USER);
			}

			$result = DB::update('users', array(array('values'=>$user,'where'=>array('userid='.$user['userid']))));
			if(!$result)
				self::exception(ZBX_API_ERROR_PARAMETERS, 'DBerror');

			return $user;
	}
/**
 * Delete Users
 *
 * @param array $users
 * @param array $users[0,...]['userids']
 * @return boolean
 */
	public function delete($users){


		$users = zbx_toArray($users);
		$userids = zbx_objectValues($users, 'userid');

			if(USER_TYPE_SUPER_ADMIN != self::$userData['type']){
				self::exception(ZBX_API_ERROR_PERMISSIONS, S_CUSER_ERROR_ONLY_SUPER_ADMIN_CAN_DELETE_USERS);
			}

			$options = array(
				'userids' => $userids,
				'output' => API_OUTPUT_EXTEND,
				'preservekeys' => 1
			);
			$del_users = $this->get($options);
			foreach($del_users as $gnum => $user){
				if(bccomp(self::$userData['userid'], $user['userid']) == 0){
					self::exception(ZBX_API_ERROR_PARAMETERS, S_USER_CANNOT_DELETE_ITSELF);
				}

				if($del_users[$user['userid']]['alias'] == ZBX_GUEST_USER){
					self::exception(ZBX_API_ERROR_PARAMETERS, _s('Can not delete %1$s internal user " %2$s ", try disabling that user.', S_ZABBIX, ZBX_GUEST_USER));
				}
			}

// delete action operation msg
			$operationids = array();
			$sql = 'SELECT DISTINCT om.operationid '.
					' FROM opmessage_usr om '.
					' WHERE '.DBcondition('om.userid', $userids);
			$dbOperations = DBselect($sql);
			while($dbOperation = DBfetch($dbOperations))
				$operationids[$dbOperation['operationid']] = $dbOperation['operationid'];

			DB::delete('opmessage_usr', array('userid'=>$userids));

// delete empty operations
			$delOperationids = array();
			$sql = 'SELECT DISTINCT o.operationid '.
					' FROM operations o '.
					' WHERE '.DBcondition('o.operationid', $operationids).
						' AND NOT EXISTS(SELECT om.opmessage_usrid FROM opmessage_usr om WHERE om.operationid=o.operationid)';
			$dbOperations = DBselect($sql);
			while($dbOperation = DBfetch($dbOperations))
				$delOperationids[$dbOperation['operationid']] = $dbOperation['operationid'];

			DB::delete('operations', array('operationid'=>$delOperationids));
			DB::delete('media', array('userid'=>$userids));
			DB::delete('profiles', array('userid'=>$userids));
			DB::delete('users_groups', array('userid'=>$userids));
			DB::delete('users', array('userid'=>$userids));

			return array('userids' => $userids);
	}

/**
 * Add Medias for User
 *
 * @param array $media_data
 * @param string $media_data['userid']
 * @param string $media_data['medias']['mediatypeid']
 * @param string $media_data['medias']['address']
 * @param int $media_data['medias']['severity']
 * @param int $media_data['medias']['active']
 * @param string $media_data['medias']['period']
 * @return boolean
 */
	public function addMedia($media_data){


			$medias = zbx_toArray($media_data['medias']);
			$users = zbx_toArray($media_data['users']);
			$mediaids = array();

		$userids = array();

			if(self::$userData['type'] < USER_TYPE_ZABBIX_ADMIN){
				self::exception(ZBX_API_ERROR_PARAMETERS, S_CUSER_ERROR_ONLY_ADMIN_CAN_ADD_USER_MEDIAS);
			}

			foreach($users as $unum => $user){
			$userids[] = $user['userid'];

				foreach($medias as $mnum => $media){
					if(!validate_period($media['period'])){
						self::exception(ZBX_API_ERROR_PARAMETERS, S_CUSER_ERROR_INCORRECT_TIME_PERIOD);
					}

					$mediaid = get_dbid('media','mediaid');

					$sql='INSERT INTO media (mediaid,userid,mediatypeid,sendto,active,severity,period) '.
							' VALUES ('.$mediaid.','.$user['userid'].','.$media['mediatypeid'].','.
										zbx_dbstr($media['sendto']).','.$media['active'].','.$media['severity'].','.
										zbx_dbstr($media['period']).')';
					if(!DBexecute($sql))
						self::exception(ZBX_API_ERROR_PARAMETERS, 'DBerror');
					$mediaids[] = $mediaid;
				}
			}

			return array('mediaids' => $mediaids);
	}

/**
 * Delete User Medias
 *
 * @param array $mediaids
 * @return boolean
 */
	public function deleteMedia($mediaids){


			$mediaids = zbx_toArray($mediaids);

			if(self::$userData['type'] < USER_TYPE_ZABBIX_ADMIN){
				self::exception(ZBX_API_ERROR_PARAMETERS, S_CUSER_ERROR_ONLY_ADMIN_CAN_REMOVE_USER_MEDIAS);
			}

			$sql = 'DELETE FROM media WHERE '.DBcondition('mediaid', $mediaids);
			if(!DBexecute($sql))
				self::exception(ZBX_API_ERROR_PARAMETERS, 'DBerror');

			return array('mediaids'=>$mediaids);
	}

/**
 * Update Medias for User
 *
 * @param array $media_data
 * @param array $media_data['users']
 * @param array $media_data['users']['userid']
 * @param array $media_data['medias']
 * @param string $media_data['medias']['mediatypeid']
 * @param string $media_data['medias']['sendto']
 * @param int $media_data['medias']['severity']
 * @param int $media_data['medias']['active']
 * @param string $media_data['medias']['period']
 * @return boolean
 */
	public function updateMedia($media_data){



		$new_medias = zbx_toArray($media_data['medias']);
		$users = zbx_toArray($media_data['users']);

			if(self::$userData['type'] < USER_TYPE_ZABBIX_ADMIN){
				self::exception(ZBX_API_ERROR_PERMISSIONS, S_CUSER_ERROR_ONLY_ADMIN_CAN_CHANGE_USER_MEDIAS);
			}

			$upd_medias = array();
			$del_medias = array();

			$userids = zbx_objectValues($users, 'userid');
			$sql = 'SELECT m.mediaid '.
					' FROM media m '.
					' WHERE '.DBcondition('userid', $userids);
			$result = DBselect($sql);
			while($media = DBfetch($result)){
				$del_medias[$media['mediaid']] = $media;
			}

			foreach($new_medias as $mnum => $media){
				if(!isset($media['mediaid'])) continue;

				if(isset($del_medias[$media['mediaid']])){
					$upd_medias[$media['mediaid']] = $new_medias[$mnum];
				}

				unset($new_medias[$mnum]);
				unset($del_medias[$media['mediaid']]);
			}

// DELETE
			if(!empty($del_medias)){
				$mediaids = zbx_objectValues($del_medias, 'mediaid');
				$result = $this->deleteMedia($mediaids);
				if(!$result){
					self::exception(ZBX_API_ERROR_PARAMETERS, S_CUSER_ERROR_CANT_DELETE_USER_MEDIAS);
				}
			}

// UPDATE
			foreach($upd_medias as $mnum => $media){
				if(!validate_period($media['period'])){
					self::exception(ZBX_API_ERROR_PARAMETERS, S_CUSER_ERROR_WRONG_PERIOD_PART1.' '.$media['period'].' '.S_CUSER_ERROR_WRONG_PERIOD_PART2);
				}

				$sql = 'UPDATE media '.
						' SET mediatypeid='.$media['mediatypeid'].','.
							' sendto='.zbx_dbstr($media['sendto']).','.
							' active='.$media['active'].','.
							' severity='.$media['severity'].','.
							' period='.zbx_dbstr($media['period']).
						' WHERE mediaid='.$media['mediaid'];
				$result = DBexecute($sql);
				if(!$result){
					self::exception(ZBX_API_ERROR_PARAMETERS, S_CUSER_ERROR_CANT_UPDATE_USER_MEDIAS);
				}
			}

// CREATE
			if(!empty($new_medias)){
				$result = $this->addMedia(array('users' => $users, 'medias' => $new_medias));
				if(!$result){
					self::exception(ZBX_API_ERROR_PARAMETERS, S_CUSER_ERROR_CANT_INSERT_USER_MEDIAS);
				}
			}

			return array('userids'=>$userids);
	}

// ******************************************************************************
//  LOGIN Methods
// ******************************************************************************

	public function ldapLogin($user){
		$cnf = isset($user['cnf']) ? $user['cnf'] : null;

		if(is_null($cnf)){
			$config = select_config();
			foreach($config as $id => $value){
				if(zbx_strpos($id, 'ldap_') !== false){
					$cnf[str_replace('ldap_', '', $id)] = $config[$id];
				}
			}
		}

		if(!function_exists('ldap_connect')){
			self::exception(ZBX_API_ERROR_PARAMETERS, _('Probably php-ldap module is missing'));
		}

		$ldap = new CLdap($cnf);
		$ldap->connect();

		if($ldap->checkPass($user['user'], $user['password']))
			return true;
		else
			self::exception(ZBX_API_ERROR_PARAMETERS, _('Login name or password is incorrect'));
	}

	private function dbLogin($user){
		$sql = 'SELECT u.userid '.
				' FROM users u'.
				' WHERE u.alias='.zbx_dbstr($user['user']).
					' AND u.passwd='.zbx_dbstr(md5($user['password']));
		$login = DBfetch(DBselect($sql));

		if($login)
			return true;
		else
			self::exception(ZBX_API_ERROR_PARAMETERS, _('Login name or password is incorrect'));
	}

	public function logout($sessionid){
		global $ZBX_LOCALNODEID;

		$sql = 'SELECT s.* '.
			' FROM sessions s '.
			' WHERE s.sessionid='.zbx_dbstr($sessionid).
				' AND s.status='.ZBX_SESSION_ACTIVE.
				' AND '.DBin_node('s.userid', $ZBX_LOCALNODEID);

		$session = DBfetch(DBselect($sql));
		if(!$session) self::exception(ZBX_API_ERROR_PARAMETERS, _('Cannot logout.'));

		DBexecute('DELETE FROM sessions WHERE status='.ZBX_SESSION_PASSIVE.' AND userid='.zbx_dbstr($session['userid']));
		DBexecute('UPDATE sessions SET status='.ZBX_SESSION_PASSIVE.' WHERE sessionid='.zbx_dbstr($sessionid));

	return true;
	}

/**
 * Login user
 *
 * @param array $user
 * @param array $user['user'] User alias
 * @param array $user['password'] User password
 * @return string session ID
 */
	public function login($user){
		global $ZBX_LOCALNODEID;

		$name = $user['user'];
		$password = md5($user['password']);

		$sql = 'SELECT u.userid, u.attempt_failed, u.attempt_clock, u.attempt_ip'.
				' FROM users u '.
				' WHERE u.alias='.zbx_dbstr($name);
					' AND '.DBin_node('u.userid', $ZBX_LOCALNODEID);

		$userInfo = DBfetch(DBselect($sql));
		if(!$userInfo)
			self::exception(ZBX_API_ERROR_PARAMETERS, _('Login name or password is incorrect'));

		self::$userData['userid'] = $userInfo['userid'];

<<<<<<< HEAD
		if($login){
			if($login['attempt_failed'] >= ZBX_LOGIN_ATTEMPTS){
				if((time() - $login['attempt_clock']) < ZBX_LOGIN_BLOCK){
					$_REQUEST['message'] = _s('Account is blocked for %s seconds', (ZBX_LOGIN_BLOCK - (time() - $login['attempt_clock'])));
					return false;
				}
				else{
					DBexecute('UPDATE users SET attempt_clock='.time().' WHERE alias='.zbx_dbstr($name));
				}
			}
=======
// check if user is blocked
		if($userInfo['attempt_failed'] >= ZBX_LOGIN_ATTEMPTS){
			if((time() - $userInfo['attempt_clock']) < ZBX_LOGIN_BLOCK)
				self::exception(ZBX_API_ERROR_PARAMETERS, _s('Account is blocked for %s seconds', (ZBX_LOGIN_BLOCK - (time() - $userInfo['attempt_clock']))));
>>>>>>> 802ff7bd

			DBexecute('UPDATE users SET attempt_clock='.time().' WHERE alias='.zbx_dbstr($name));
		}

// check system permissions
		if(!check_perm2system($userInfo['userid']))
			self::exception(ZBX_API_ERROR_PARAMETERS, _('No permissions for system access.'));


		$sql = 'SELECT MAX(g.gui_access) as gui_access '.
			' FROM usrgrp g, users_groups ug '.
			' WHERE ug.userid='.$userInfo['userid'].
				' AND g.usrgrpid=ug.usrgrpid ';
		$db_access = DBfetch(DBselect($sql));
		if(!zbx_empty($db_access['gui_access']))
			$guiAccess = $db_access['gui_access'];
		else
			$guiAccess = GROUP_GUI_ACCESS_SYSTEM;

		switch($guiAccess){
			case GROUP_GUI_ACCESS_INTERNAL:
				$auth_type = ZBX_AUTH_INTERNAL;
				break;
			case GROUP_GUI_ACCESS_DISABLED:
			case GROUP_GUI_ACCESS_SYSTEM:
				$config = select_config();
				$auth_type = $config['authentication_type'];
				break;
		}

		try{
			switch($auth_type){
				case ZBX_AUTH_LDAP:
					$this->ldapLogin($user);
					break;
				case ZBX_AUTH_INTERNAL:
					$this->dbLogin($user);
					break;
				case ZBX_AUTH_HTTP:
			}
		}
		catch(APIException $e){
			$ip = (isset($_SERVER['HTTP_X_FORWARDED_FOR']) && !empty($_SERVER['HTTP_X_FORWARDED_FOR']))
					? $_SERVER['HTTP_X_FORWARDED_FOR']
					: $_SERVER['REMOTE_ADDR'];
			$userInfo['attempt_failed']++;

			$sql = 'UPDATE users '.
					' SET attempt_failed='.$userInfo['attempt_failed'].','.
						' attempt_clock='.time().','.
						' attempt_ip='.zbx_dbstr($ip).
					' WHERE userid='.$userInfo['userid'];
			DBexecute($sql);

			add_audit(AUDIT_ACTION_LOGIN, AUDIT_RESOURCE_USER, _s('Login failed [%s]', $name));
			self::exception(ZBX_API_ERROR_PARAMETERS, $e->getMessage());
		}

// start session
		$sessionid = md5(time().$password.$name.rand(0,10000000));
		DBexecute('INSERT INTO sessions (sessionid,userid,lastaccess,status) VALUES ('.zbx_dbstr($sessionid).','.$userInfo['userid'].','.time().','.ZBX_SESSION_ACTIVE.')');
// --

		add_audit(AUDIT_ACTION_LOGIN, AUDIT_RESOURCE_USER, _s('Correct login [%s]', $name));


		$userData = $this->_getUserData($userInfo['userid']);
		$userData['sessionid'] = $sessionid;
		$userData['gui_access'] = $guiAccess;

		if($userInfo['attempt_failed'])
			DBexecute('UPDATE users SET attempt_failed=0 WHERE userid='.$userInfo['userid']);

<<<<<<< HEAD
			$USER_DETAILS = $user;
			$login = $sessionid;
		}
		else{
			$user = NULL;

			$_REQUEST['message'] = _('Login name or password is incorrect');
			add_audit(AUDIT_ACTION_LOGIN,AUDIT_RESOURCE_USER,'Login failed ['.$name.']');

			if($attempt){
				$ip = (isset($_SERVER['HTTP_X_FORWARDED_FOR']) && !empty($_SERVER['HTTP_X_FORWARDED_FOR']))?$_SERVER['HTTP_X_FORWARDED_FOR']:$_SERVER['REMOTE_ADDR'];
				$attempt['attempt_failed']++;
				$sql = 'UPDATE users '.
						' SET attempt_failed='.$attempt['attempt_failed'].','.
							' attempt_clock='.time().','.
							' attempt_ip='.zbx_dbstr($ip).
						' WHERE userid='.$attempt['userid'];
				DBexecute($sql);
			}
		}
=======
		self::$userData = $userData;
>>>>>>> 802ff7bd

	return isset($user['userData']) ? $userData : $userData['sessionid'];
	}

/**
 * Check if session ID is authenticated
 *
 * @param array $sessionid Session ID
 */
	public function checkAuthentication($sessionid){
		global $ZBX_LOCALNODEID;

		$sql = 'SELECT u.userid, u.autologout'.
				' FROM sessions s, users u'.
				' WHERE s.sessionid='.zbx_dbstr($sessionid).
					' AND s.status='.ZBX_SESSION_ACTIVE.
					' AND s.userid=u.userid'.
					' AND ((s.lastaccess+u.autologout>'.time().') OR (u.autologout=0))'.
					' AND '.DBin_node('u.userid', $ZBX_LOCALNODEID);
		$userInfo = DBfetch(DBselect($sql));

		if(!$userInfo)
			self::exception(ZBX_API_ERROR_PARAMETERS, _('Session terminated, re-login, please.'));

		if(!check_perm2system($userInfo['userid']))
			self::exception(ZBX_API_ERROR_PARAMETERS, _('No permissions for system access.'));


		DBexecute('UPDATE sessions SET lastaccess='.time().' WHERE sessionid='.zbx_dbstr($sessionid));

		if($userInfo['autologout'] > 0){
			DBexecute('DELETE FROM sessions WHERE userid='.$userInfo['userid'].' AND status='.ZBX_SESSION_ACTIVE.' AND lastaccess<'.(time() - $userInfo['autologout']));
		}


		$sql = 'SELECT MAX(g.gui_access) as gui_access '.
			' FROM usrgrp g, users_groups ug '.
			' WHERE ug.userid='.$userInfo['userid'].
				' AND g.usrgrpid=ug.usrgrpid ';
		$db_access = DBfetch(DBselect($sql));
		if(!zbx_empty($db_access['gui_access'])){
			$guiAccess = $db_access['gui_access'];
		}
		else{
			$guiAccess = GROUP_GUI_ACCESS_SYSTEM;
		}

		$userData = $this->_getUserData($userInfo['userid']);
		$userData['sessionid'] = $sessionid;
		$userData['gui_access'] = $guiAccess;

		self::$userData = $userData;

		return $userData;
	}

	private function _getUserData($userid){
		global $ZBX_LOCALNODEID;
		global $ZBX_NODES;

		$sql = 'SELECT u.userid, u.alias, u.name, u.surname, u.url, u.autologin, u.autologout, u.lang, u.refresh, u.type,'.
				' u.theme, u.attempt_failed, u.attempt_ip, u.attempt_clock, u.rows_per_page'.
				' FROM users u'.
				' WHERE u.userid='.$userid;
		$userData = DBfetch(DBselect($sql));


		$sql = 'SELECT ug.userid '.
			' FROM usrgrp g, users_groups ug '.
			' WHERE ug.userid = '.$userid.
				' AND g.usrgrpid = ug.usrgrpid '.
				' AND g.debug_mode = '.GROUP_DEBUG_MODE_ENABLED;
		$userData['debug_mode'] = (bool) DBfetch(DBselect($sql));


		$userData['userip'] = (isset($_SERVER['HTTP_X_FORWARDED_FOR']) && !empty($_SERVER['HTTP_X_FORWARDED_FOR']))
					? $_SERVER['HTTP_X_FORWARDED_FOR']
					: $_SERVER['REMOTE_ADDR'];


		if(isset($ZBX_NODES[$ZBX_LOCALNODEID])){
			$userData['node'] = $ZBX_NODES[$ZBX_LOCALNODEID];
		}
		else{
			$userData['node'] = array();
			$userData['node']['name'] = '- unknown -';
			$userData['node']['nodeid'] = $ZBX_LOCALNODEID;
		}

	return $userData;
	}

	public function isReadable($ids){
		if(!is_array($ids)) return false;
		if(empty($ids)) return true;

		$ids = array_unique($ids);

		$count = $this->get(array(
			'nodeids' => get_current_nodeid(true),
			'userids' => $ids,
			'output' => API_OUTPUT_SHORTEN,
			'countOutput' => true
		));

		return (count($ids) == $count);
	}

	public function isWritable($ids){
		if(!is_array($ids)) return false;
		if(empty($ids)) return true;

		$ids = array_unique($ids);

		$count = $this->get(array(
			'nodeids' => get_current_nodeid(true),
			'userids' => $ids,
			'output' => API_OUTPUT_SHORTEN,
			'editable' => true,
			'countOutput' => true
		));

		return (count($ids) == $count);
	}
}

?><|MERGE_RESOLUTION|>--- conflicted
+++ resolved
@@ -612,15 +612,9 @@
 
 
 			$options = array(
-<<<<<<< HEAD
-				'nodeids' => id2nodeid($USER_DETAILS['userid']),
-				'userids' => $USER_DETAILS['userid'],
-				'output' => API_OUTPUT_EXTEND,
-=======
 				'nodeids' => id2nodeid(self::$userData['userid']),
 				'userids' => self::$userData['userid'],
-			'output' => API_OUTPUT_EXTEND,
->>>>>>> 802ff7bd
+				'output' => API_OUTPUT_EXTEND,
 				'preservekeys' => 1
 			);
 			$upd_users = $this->get($options);
@@ -953,23 +947,10 @@
 
 		self::$userData['userid'] = $userInfo['userid'];
 
-<<<<<<< HEAD
-		if($login){
-			if($login['attempt_failed'] >= ZBX_LOGIN_ATTEMPTS){
-				if((time() - $login['attempt_clock']) < ZBX_LOGIN_BLOCK){
-					$_REQUEST['message'] = _s('Account is blocked for %s seconds', (ZBX_LOGIN_BLOCK - (time() - $login['attempt_clock'])));
-					return false;
-				}
-				else{
-					DBexecute('UPDATE users SET attempt_clock='.time().' WHERE alias='.zbx_dbstr($name));
-				}
-			}
-=======
 // check if user is blocked
 		if($userInfo['attempt_failed'] >= ZBX_LOGIN_ATTEMPTS){
 			if((time() - $userInfo['attempt_clock']) < ZBX_LOGIN_BLOCK)
 				self::exception(ZBX_API_ERROR_PARAMETERS, _s('Account is blocked for %s seconds', (ZBX_LOGIN_BLOCK - (time() - $userInfo['attempt_clock']))));
->>>>>>> 802ff7bd
 
 			DBexecute('UPDATE users SET attempt_clock='.time().' WHERE alias='.zbx_dbstr($name));
 		}
@@ -1043,30 +1024,7 @@
 		if($userInfo['attempt_failed'])
 			DBexecute('UPDATE users SET attempt_failed=0 WHERE userid='.$userInfo['userid']);
 
-<<<<<<< HEAD
-			$USER_DETAILS = $user;
-			$login = $sessionid;
-		}
-		else{
-			$user = NULL;
-
-			$_REQUEST['message'] = _('Login name or password is incorrect');
-			add_audit(AUDIT_ACTION_LOGIN,AUDIT_RESOURCE_USER,'Login failed ['.$name.']');
-
-			if($attempt){
-				$ip = (isset($_SERVER['HTTP_X_FORWARDED_FOR']) && !empty($_SERVER['HTTP_X_FORWARDED_FOR']))?$_SERVER['HTTP_X_FORWARDED_FOR']:$_SERVER['REMOTE_ADDR'];
-				$attempt['attempt_failed']++;
-				$sql = 'UPDATE users '.
-						' SET attempt_failed='.$attempt['attempt_failed'].','.
-							' attempt_clock='.time().','.
-							' attempt_ip='.zbx_dbstr($ip).
-						' WHERE userid='.$attempt['userid'];
-				DBexecute($sql);
-			}
-		}
-=======
 		self::$userData = $userData;
->>>>>>> 802ff7bd
 
 	return isset($user['userData']) ? $userData : $userData['sessionid'];
 	}
