--- conflicted
+++ resolved
@@ -942,10 +942,7 @@
 			$item['flags'] = ZBX_FLAG_DISCOVERY;
 			$item['value_type'] = ITEM_VALUE_TYPE_TEXT;
 		}
-<<<<<<< HEAD
-=======
 		unset($item);
->>>>>>> 3117722f
 
 		parent::checkInput($items, $update);
 	}
