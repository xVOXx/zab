<?php
/*
** Zabbix
** Copyright (C) 2000-2011 Zabbix SIA
**
** This program is free software; you can redistribute it and/or modify
** it under the terms of the GNU General Public License as published by
** the Free Software Foundation; either version 2 of the License, or
** (at your option) any later version.
**
** This program is distributed in the hope that it will be useful,
** but WITHOUT ANY WARRANTY; without even the implied warranty of
** MERCHANTABILITY or FITNESS FOR A PARTICULAR PURPOSE.  See the
** GNU General Public License for more details.
**
** You should have received a copy of the GNU General Public License
** along with this program; if not, write to the Free Software
** Foundation, Inc., 51 Franklin Street, Fifth Floor, Boston, MA  02110-1301, USA.
**/

/**
 * Class containing methods for operations with Maps
 */
class CMap extends CMapElement {

	protected $tableName = 'sysmaps';

	protected $tableAlias = 's';

	/**
	 * Get Map data
	 *
	 * @param array $options
	 * @param array $options['nodeids'] Node IDs
	 * @param array $options['groupids'] HostGroup IDs
	 * @param array $options['hostids'] Host IDs
	 * @param boolean $options['monitored_hosts'] only monitored Hosts
	 * @param boolean $options['templated_hosts'] include templates in result
	 * @param boolean $options['with_items'] only with items
	 * @param boolean $options['with_monitored_items'] only with monitored items
	 * @param boolean $options['with_historical_items'] only with historical items
	 * @param boolean $options['with_triggers'] only with triggers
	 * @param boolean $options['with_monitored_triggers'] only with monitored triggers
	 * @param boolean $options['with_httptests'] only with http tests
	 * @param boolean $options['with_monitored_httptests'] only with monitored http tests
	 * @param boolean $options['with_graphs'] only with graphs
	 * @param boolean $options['editable'] only with read-write permission. Ignored for SuperAdmins
	 * @param int $options['count'] count Hosts, returned column name is rowscount
	 * @param string $options['pattern'] search hosts by pattern in host names
	 * @param int $options['limit'] limit selection
	 * @param string $options['sortorder']
	 * @param string $options['sortfield']
	 * @return array|boolean Host data as array or false if error
	 */
	public function get($options = array()) {
		$result = array();
		$userType = self::$userData['type'];

		// allowed columns for sorting
		$sortColumns = array('name', 'width', 'height');

		$sqlParts = array(
			'select'	=> array('sysmaps' => 's.sysmapid'),
			'from'		=> array('sysmaps' => 'sysmaps s'),
			'where'		=> array(),
			'order'		=> array(),
			'limit'		=> null
		);

		$defOptions = array(
			'nodeids'					=> null,
			'sysmapids'					=> null,
			'editable'					=> null,
			'nopermissions'				=> null,
			// filter
			'filter'					=> null,
			'search'					=> null,
			'searchByAny'				=> null,
			'startSearch'				=> null,
			'excludeSearch'				=> null,
			'searchWildcardsEnabled'	=> null,
			// output
			'output'					=> API_OUTPUT_REFER,
			'selectSelements'			=> null,
			'selectLinks'				=> null,
			'selectIconMap'				=> null,
			'selectUrls'				=> null,
			'countOutput'				=> null,
			'expandUrls' 				=> null,
			'preservekeys'				=> null,
			'sortfield'					=> '',
			'sortorder'					=> '',
			'limit'						=> null
		);
		$options = zbx_array_merge($defOptions, $options);

		// sysmapids
		if (!is_null($options['sysmapids'])) {
			zbx_value2array($options['sysmapids']);
			$sqlParts['where']['sysmapid'] = dbConditionInt('s.sysmapid', $options['sysmapids']);
		}

		// search
		if (!is_null($options['search'])) {
			zbx_db_search('sysmaps s', $options, $sqlParts);
		}

		// filter
		if (!is_null($options['filter'])) {
			zbx_db_filter('sysmaps s', $options, $sqlParts);
		}

		// sorting
		zbx_db_sorting($sqlParts, $options, $sortColumns, 's');

		// limit
		if (zbx_ctype_digit($options['limit']) && $options['limit']) {
			$sqlParts['limit'] = $options['limit'];
		}

		$sysmapids = array();

		$sqlParts = $this->applyQueryOutputOptions($this->tableName(), $this->tableAlias(), $options, $sqlParts);
		$sqlParts = $this->applyQueryNodeOptions($this->tableName(), $this->tableAlias(), $options, $sqlParts);
		$res = DBselect($this->createSelectQueryFromParts($sqlParts), $sqlParts['limit']);
		while ($sysmap = DBfetch($res)) {
			if ($options['countOutput']) {
				$result = $sysmap['rowscount'];
			}
			else {
				$sysmapids[$sysmap['sysmapid']] = $sysmap['sysmapid'];

				if (!isset($result[$sysmap['sysmapid']])) {
					$result[$sysmap['sysmapid']] = array();
				}

				// originally we intended not to pass those parameters if advanced labels are off, but they might be useful
				// leaving this block commented
				// if (isset($sysmap['label_format']) && ($sysmap['label_format'] == SYSMAP_LABEL_ADVANCED_OFF)) {
				// 	unset($sysmap['label_string_hostgroup'], $sysmap['label_string_host'], $sysmap['label_string_trigger'], $sysmap['label_string_map'], $sysmap['label_string_image']);
				// }

				$result[$sysmap['sysmapid']] += $sysmap;
			}
		}

		if ($userType != USER_TYPE_SUPER_ADMIN && !$options['nopermissions']) {
			if (!empty($result)) {
				$linkTriggers = array();
				$dbLinkTriggers = DBselect(
					'SELECT slt.triggerid,sl.sysmapid'.
<<<<<<< HEAD
						' FROM sysmaps_link_triggers slt,sysmaps_links sl'.
						' WHERE '.DBcondition('sl.sysmapid', $sysmapids).
=======
					' FROM sysmaps_link_triggers slt,sysmaps_links sl'.
					' WHERE '.dbConditionInt('sl.sysmapid', $sysmapids).
>>>>>>> 042a665a
						' AND sl.linkid=slt.linkid'
				);
				while ($linkTrigger = DBfetch($dbLinkTriggers)) {
					$linkTriggers[$linkTrigger['sysmapid']] = $linkTrigger['triggerid'];
				}

				if (!empty($linkTriggers)) {
					$trigOptions = array(
						'triggerids' => $linkTriggers,
						'editable' => $options['editable'],
						'output' => array('triggerid'),
						'preservekeys' => true
					);
					$allTriggers = API::Trigger()->get($trigOptions);
					foreach ($linkTriggers as $id => $triggerid) {
						if (!isset($allTriggers[$triggerid])) {
							unset($result[$id], $sysmapids[$id]);
						}
					}
				}

				$hostsToCheck = array();
				$mapsToCheck = array();
				$triggersToCheck = array();
				$hostGroupsToCheck = array();

				$selements = array();
				$dbSelements = DBselect('SELECT se.* FROM sysmaps_elements se WHERE '.dbConditionInt('se.sysmapid', $sysmapids));
				while ($selement = DBfetch($dbSelements)) {
					$selements[$selement['selementid']] = $selement;

					switch ($selement['elementtype']) {
						case SYSMAP_ELEMENT_TYPE_HOST:
							$hostsToCheck[$selement['elementid']] = $selement['elementid'];
							break;
						case SYSMAP_ELEMENT_TYPE_MAP:
							$mapsToCheck[$selement['elementid']] = $selement['elementid'];
							break;
						case SYSMAP_ELEMENT_TYPE_TRIGGER:
							$triggersToCheck[$selement['elementid']] = $selement['elementid'];
							break;
						case SYSMAP_ELEMENT_TYPE_HOST_GROUP:
							$hostGroupsToCheck[$selement['elementid']] = $selement['elementid'];
							break;
					}
				}

				$nodeids = get_current_nodeid(true);

				if (!empty($hostsToCheck)) {
					$hostOptions = array(
						'hostids' => $hostsToCheck,
						'nodeids' => $nodeids,
						'editable' => $options['editable'],
						'preservekeys' => true,
						'output' => array('hostid')
					);
					$allowedHosts = API::Host()->get($hostOptions);

					foreach ($hostsToCheck as $elementid) {
						if (!isset($allowedHosts[$elementid])) {
							foreach ($selements as $selementid => $selement) {
								if ($selement['elementtype'] == SYSMAP_ELEMENT_TYPE_HOST && bccomp($selement['elementid'], $elementid) == 0) {
									unset($result[$selement['sysmapid']], $selements[$selementid]);
								}
							}
						}
					}
				}

				if (!empty($mapsToCheck)) {
					$mapOptions = array(
						'sysmapids' => $mapsToCheck,
						'nodeids' => $nodeids,
						'editable' => $options['editable'],
						'preservekeys' => true,
						'output' => array('sysmapid')
					);
					$allowedMaps = $this->get($mapOptions);

					foreach ($mapsToCheck as $elementid) {
						if (!isset($allowedMaps[$elementid])) {
							foreach ($selements as $selementid => $selement) {
								if ($selement['elementtype'] == SYSMAP_ELEMENT_TYPE_MAP && bccomp($selement['elementid'], $elementid) == 0) {
									unset($result[$selement['sysmapid']], $selements[$selementid]);
								}
							}
						}
					}
				}

				if (!empty($triggersToCheck)) {
					$triggeridOptions = array(
						'triggerids' => $triggersToCheck,
						'nodeids' => $nodeids,
						'editable' => $options['editable'],
						'preservekeys' => true,
						'output' => array('triggerid')
					);
					$allowedTriggers = API::Trigger()->get($triggeridOptions);

					foreach ($triggersToCheck as $elementid) {
						if (!isset($allowedTriggers[$elementid])) {
							foreach ($selements as $selementid => $selement) {
								if ($selement['elementtype'] == SYSMAP_ELEMENT_TYPE_TRIGGER && bccomp($selement['elementid'], $elementid) == 0) {
									unset($result[$selement['sysmapid']], $selements[$selementid]);
								}
							}
						}
					}
				}

				if (!empty($hostGroupsToCheck)) {
					$hostgroupOptions = array(
						'groupids' => $hostGroupsToCheck,
						'nodeids' => $nodeids,
						'editable' => $options['editable'],
						'preservekeys' => true,
						'output' => array('groupid')
					);
					$allowedHostGroups = API::HostGroup()->get($hostgroupOptions);

					foreach ($hostGroupsToCheck as $elementid) {
						if (!isset($allowedHostGroups[$elementid])) {
							foreach ($selements as $selementid => $selement) {
								if ($selement['elementtype'] == SYSMAP_ELEMENT_TYPE_HOST_GROUP && bccomp($selement['elementid'], $elementid) == 0) {
									unset($result[$selement['sysmapid']], $selements[$selementid]);
								}
							}
						}
					}
				}
			}
		}

		if (!is_null($options['countOutput'])) {
			return $result;
		}

<<<<<<< HEAD
		if ($result) {
			$result = $this->addRelatedObjects($options, $result);
=======
		// adding elements
		if (!is_null($options['selectSelements']) && str_in_array($options['selectSelements'], $subselectsAllowedOutputs)) {
			$sysmapids = zbx_objectValues($result, 'sysmapid');
			$selements = array();

			$dbSelements = DBselect(
				'SELECT se.*'.
				' FROM sysmaps_elements se'.
				' WHERE '.dbConditionInt('se.sysmapid', $sysmapids)
			);
			while ($selement = DBfetch($dbSelements)) {
				$selement['urls'] = array();
				$selements[$selement['selementid']] = $selement;
			}

			if (!is_null($options['expandUrls'])) {
				$dbMapUrls = DBselect(
					'SELECT sysmapurlid, sysmapid, name, url, elementtype'.
					' FROM sysmap_url'.
					' WHERE '.dbConditionInt('sysmapid', $sysmapids)
				);
				while ($mapUrl = DBfetch($dbMapUrls)) {
					foreach ($selements as $snum => $selement) {
						if (bccomp($selement['sysmapid'], $mapUrl['sysmapid']) == 0 &&
							(
								(
									$selement['elementtype'] == $mapUrl['elementtype'] &&
									$selement['elementsubtype'] == SYSMAP_ELEMENT_SUBTYPE_HOST_GROUP
								) ||
								(
									$selement['elementsubtype'] == SYSMAP_ELEMENT_SUBTYPE_HOST_GROUP_ELEMENTS &&
									$mapUrl['elementtype'] == SYSMAP_ELEMENT_TYPE_HOST
								)
							)
						) {
							$selements[$snum]['urls'][$mapUrl['sysmapurlid']] = $this->expandUrlMacro($mapUrl, $selement);
						}
					}
				}
			}

			$dbSelementUrls = DBselect(
				'SELECT seu.sysmapelementurlid,seu.selementid,seu.name,seu.url'.
				' FROM sysmap_element_url seu'.
				' WHERE '.dbConditionInt('seu.selementid', array_keys($selements))
			);
			while ($selementUrl = DBfetch($dbSelementUrls)) {
				if (is_null($options['expandUrls'])) {
					$selements[$selementUrl['selementid']]['urls'][$selementUrl['sysmapelementurlid']] = $selementUrl;
				}
				else {
					$selements[$selementUrl['selementid']]['urls'][$selementUrl['sysmapelementurlid']] = $this->expandUrlMacro($selementUrl, $selements[$selementUrl['selementid']]);
				}
			}

			foreach ($selements as $selement) {
				if (!isset($result[$selement['sysmapid']]['selements'])) {
					$result[$selement['sysmapid']]['selements'] = array();
				}
				$result[$selement['sysmapid']]['selements'][] = $selement;
			}
		}

		// adding icon maps
		if (!is_null($options['selectIconMap']) && str_in_array($options['selectIconMap'], $subselectsAllowedOutputs)) {
			$iconMaps = API::IconMap()->get(array(
				'sysmapids' => $sysmapids,
				'output' => $options['selectIconMap'],
				'selectMappings' => API_OUTPUT_EXTEND,
				'preservekeys' => true,
				'nopermissions' => true
			));
			foreach ($iconMaps as $iconMap) {
				$isysmaps = $iconMap['sysmaps'];
				unset($iconMap['sysmaps']);

				foreach ($isysmaps as $sysmap) {
					$result[$sysmap['sysmapid']]['iconmap'] = $iconMap;
				}
			}
		}

		// adding links
		if (!is_null($options['selectLinks']) && str_in_array($options['selectLinks'], $subselectsAllowedOutputs)) {
			$linkids = array();
			$mapLinks = array();

			$dbLinks = DBselect('SELECT sl.* FROM sysmaps_links sl WHERE '.dbConditionInt('sl.sysmapid', $sysmapids));
			while ($link = DBfetch($dbLinks)) {
				$link['linktriggers'] = array();
				$mapLinks[$link['linkid']] = $link;
				$linkids[$link['linkid']] = $link['linkid'];
			}

			$dbLinkTriggers = DBselect('SELECT DISTINCT slt.* FROM sysmaps_link_triggers slt WHERE '.dbConditionInt('slt.linkid', $linkids));
			while ($linkTrigger = DBfetch($dbLinkTriggers)) {
				$mapLinks[$linkTrigger['linkid']]['linktriggers'][$linkTrigger['linktriggerid']] = $linkTrigger;
			}

			foreach ($mapLinks as $link) {
				if (!isset($result[$link['sysmapid']]['links'])) {
					$result[$link['sysmapid']]['links'] = array();
				}
				$result[$link['sysmapid']]['links'][] = $link;
			}
		}

		// adding urls
		$dbUrls = DBselect('SELECT su.* FROM sysmap_url su WHERE '.dbConditionInt('su.sysmapid', $sysmapids));
		while ($url = DBfetch($dbUrls)) {
			$sysmapid = $url['sysmapid'];
			unset($url['sysmapid']);
			$result[$sysmapid]['urls'][] = $url;
>>>>>>> 042a665a
		}

		// removing keys (hash -> array)
		if (is_null($options['preservekeys'])) {
			$result = zbx_cleanHashes($result);
		}

		return $result;
	}

	/**
	 * Get Sysmap IDs by Sysmap params
	 *
	 * @param array $sysmap_data
	 * @param array $sysmap_data['name']
	 * @param array $sysmap_data['sysmapid']
	 * @return string sysmapid
	 */
	public function getObjects($sysmapData) {
		$options = array(
			'filter' => $sysmapData,
			'output' => API_OUTPUT_EXTEND
		);

		if (isset($sysmapData['node']))
			$options['nodeids'] = getNodeIdByNodeName($sysmapData['node']);
		elseif (isset($sysmapData['nodeids']))
			$options['nodeids'] = $sysmapData['nodeids'];

		$result = $this->get($options);

		return $result;
	}

	public function exists($object) {
		$keyFields = array(array('sysmapid', 'name'));

		$options = array(
			'filter' => zbx_array_mintersect($keyFields, $object),
			'output' => array('sysmapid'),
			'nopermissions' => 1,
			'limit' => 1
		);
		if (isset($object['node']))
			$options['nodeids'] = getNodeIdByNodeName($object['node']);
		elseif (isset($object['nodeids']))
			$options['nodeids'] = $object['nodeids'];

		$objs = $this->get($options);

		return !empty($objs);
	}

	public function checkInput(&$maps, $method) {
		$create = ($method == 'create');
		$update = ($method == 'update');
		$delete = ($method == 'delete');

// permissions
		if ($update || $delete) {
			$mapDbFields = array('sysmapid' => null);
			$dbMaps = $this->get(array(
				'sysmapids' => zbx_objectValues($maps, 'sysmapid'),
				'output' => API_OUTPUT_EXTEND,
				'editable' => true,
				'preservekeys' => true,
				'selectLinks' => API_OUTPUT_EXTEND,
				'selectSelements' => API_OUTPUT_EXTEND,
				'selectUrls' => API_OUTPUT_EXTEND
			));
		}
		else {
			$mapDbFields = array(
				'name' => null,
				'width' => null,
				'height' => null,
				'urls' => array(),
				'selements' => array(),
				'links' => array()
			);
		}

		$mapNames = array();
		foreach ($maps as &$map) {
			if (!check_db_fields($mapDbFields, $map)) {
				self::exception(ZBX_API_ERROR_PARAMETERS, _s('Incorrect fields for sysmap'));
			}

			if ($update || $delete) {
				if (!isset($dbMaps[$map['sysmapid']]))
					self::exception(ZBX_API_ERROR_PARAMETERS, _('No permissions to referred object or it does not exist!'));

				$dbMap = array_merge($dbMaps[$map['sysmapid']], $map);
			}
			else {
				$dbMap = $map;
			}

			if (isset($map['name'])) {
				if (isset($mapNames[$map['name']]))
					self::exception(ZBX_API_ERROR_PARAMETERS, _s('Duplicate map name for map "%s".', $dbMap['name']));
				else
					$mapNames[$map['name']] = $update ? $map['sysmapid'] : 1;
			}

			if (isset($map['width']) && (($map['width'] > 65535) || ($map['width'] < 1)))
				self::exception(ZBX_API_ERROR_PARAMETERS, _s('Incorrect map width value for map "%s".', $dbMap['name']));

			if (isset($map['height']) && (($map['height'] > 65535) || ($map['height'] < 1)))
				self::exception(ZBX_API_ERROR_PARAMETERS, _s('Incorrect map height value for map "%s".', $dbMap['name']));

			// labels
			$mapLabels = array('label_type' => array('typeName' => _('icon')));
			if ($dbMap['label_format'] == SYSMAP_LABEL_ADVANCED_ON) {
				$mapLabels['label_type_hostgroup'] = array('string' => 'label_string_hostgroup', 'typeName' => _('host group'));
				$mapLabels['label_type_host'] = array('string' => 'label_string_host', 'typeName' => _('host'));
				$mapLabels['label_type_trigger'] = array('string' => 'label_string_trigger', 'typeName' => _('trigger'));
				$mapLabels['label_type_map'] = array('string' => 'label_string_map', 'typeName' => _('map'));
				$mapLabels['label_type_image'] = array('string' => 'label_string_image', 'typeName' => _('image'));
			}

			foreach ($mapLabels as $labelName => $labelData) {
				if (!isset($map[$labelName])) continue;

				if (sysmapElementLabel($map[$labelName]) === false)
					self::exception(ZBX_API_ERROR_PARAMETERS, _s('Incorrect %1$s label type value for map "%2$s".', $labelData['typeName'], $dbMap['name']));

				if (MAP_LABEL_TYPE_CUSTOM == $map[$labelName]) {
					if (!isset($labelData['string']))
						self::exception(ZBX_API_ERROR_PARAMETERS, _s('Incorrect %1$s label type value for map "%2$s".', $labelData['typeName'], $dbMap['name']));

					if (!isset($map[$labelData['string']]) || zbx_empty($map[$labelData['string']]))
						self::exception(ZBX_API_ERROR_PARAMETERS, _s('Custom label for map "%2$s" elements of type "%1$s" may not be empty.', $labelData['typeName'], $dbMap['name']));
				}

				if (($labelName == 'label_type_image') && (MAP_LABEL_TYPE_STATUS == $map[$labelName]))
					self::exception(ZBX_API_ERROR_PARAMETERS, _s('Incorrect %1$s label type value for map "%2$s".', $labelData['typeName'], $dbMap['name']));

				if ($labelName == 'label_type' || $labelName == 'label_type_host') continue;

				if (MAP_LABEL_TYPE_IP == $map[$labelName])
					self::exception(ZBX_API_ERROR_PARAMETERS, _s('Incorrect %1$s label type value for map "%2$s".', $labelData['typeName'], $dbMap['name']));
			}
//---

// GRID OPTIONS
			// validating grid options
			$possibleGridSizes = array(20, 40, 50, 75, 100);
			if ($update || $create) {
				// grid size
				if (isset($map['grid_size']) && !in_array($map['grid_size'], $possibleGridSizes)) {
					self::exception(ZBX_API_ERROR_PARAMETERS, _s('Value "%1$s" is invalid for parameter "grid_show". Choices are: "%2$s"', $map['grid_size'], implode('", "', $possibleGridSizes)));
				}
				// grid auto align
				if (isset($map['grid_align']) && $map['grid_align'] != SYSMAP_GRID_ALIGN_ON &&  $map['grid_align'] != SYSMAP_GRID_ALIGN_OFF) {
					self::exception(ZBX_API_ERROR_PARAMETERS, _s('Value "%1$s" is invalid for parameter "grid_align". Choices are: "%2$s" and "%3$s"', $map['grid_align'], SYSMAP_GRID_ALIGN_ON, SYSMAP_GRID_ALIGN_OFF));
				}
				// grid show
				if (isset($map['grid_show']) && $map['grid_show'] != SYSMAP_GRID_SHOW_ON &&  $map['grid_show'] != SYSMAP_GRID_SHOW_OFF) {
					self::exception(ZBX_API_ERROR_PARAMETERS, _s('Value "%1$s" is invalid for parameter "grid_show". Choices are: "%2$s" and "%3$s"', $map['grid_show'], SYSMAP_GRID_SHOW_ON, SYSMAP_GRID_SHOW_OFF));
				}
			}

// URLS
			if (isset($map['urls']) && !empty($map['urls'])) {
				$urlNames = zbx_toHash($map['urls'], 'name');
				foreach ($map['urls'] as $url) {
					if ($url['name'] === '' || $url['url'] === '')
						self::exception(ZBX_API_ERROR_PARAMETERS, _s('Link should have both "name" and "url" fields for map "%s".', $dbMap['name']));

					if (!isset($urlNames[$url['name']]))
						self::exception(ZBX_API_ERROR_PARAMETERS, _s('Link name should be unique for map "%s".', $dbMap['name']));
					unset($urlNames[$url['name']]);
				}
			}

// Map selement links
			if (!empty($map['links'])) {
				$mapSelements = zbx_toHash($map['selements'], 'selementid');

				foreach ($map['links'] as $link) {
					if (!isset($mapSelements[$link['selementid1']]))
						self::exception(ZBX_API_ERROR_PARAMETERS, _s('Link selementid1 field is pointing to a nonexistent map selement ID "%1$s" for map "%2$s".', $link['selementid1'], $dbMap['name']));

					if (!isset($mapSelements[$link['selementid2']]))
						self::exception(ZBX_API_ERROR_PARAMETERS, _s('Link selementid2 field is pointing to a nonexistent map selement ID "%1$s" for map "%2$s".', $link['selementid2'], $dbMap['name']));
				}
			}
		}
		unset($map);

// Exists
		if (($create || $update) && !empty($mapNames)) {
			$options = array(
				'filter' => array('name' => array_keys($mapNames)),
				'output' => array('sysmapid', 'name'),
				'nopermissions' => true
			);
			$existDbMaps = $this->get($options);
			foreach ($existDbMaps as $dbMap) {
				if ($create || (bccomp($mapNames[$dbMap['name']], $dbMap['sysmapid']) != 0))
					self::exception(ZBX_API_ERROR_PARAMETERS, _s('Map with name "%s" already exists', $dbMap['name']));
			}
		}
//--

		return ($update || $delete) ? $dbMaps : true;
	}

	/**
	 * Add Map
	 *
	 * @param array $maps
	 * @param string $maps['name']
	 * @param array $maps['width']
	 * @param int $maps['height']
	 * @param string $maps['backgroundid']
	 * @param string $maps['highlight']
	 * @param array $maps['label_type']
	 * @param int $maps['label_location']
	 * @param int $maps['grid_size'] size of a one grid cell. 100 refers to 100x100 and so on.
	 * @param int $maps['grid_show'] does grid need to be shown. Constants: SYSMAP_GRID_SHOW_ON / SYSMAP_GRID_SHOW_OFF
	 * @param int $maps['grid_align'] does elements need to be aligned to the grid. Constants: SYSMAP_GRID_ALIGN_ON / SYSMAP_GRID_ALIGN_OFF
	 * @return boolean | array
	 */
	public function create($maps) {
		$maps = zbx_toArray($maps);

		$this->checkInput($maps, __FUNCTION__);

		$sysmapids = DB::insert('sysmaps', $maps);

		$newUrls = array();
		$newSelements = array();
		$newLinks = array();

		foreach ($sysmapids as $mnum => $sysmapid) {
			foreach ($maps[$mnum]['urls'] as $url) {
				$url['sysmapid'] = $sysmapid;
				$newUrls[] = $url;
			}

			foreach ($maps[$mnum]['selements'] as $snum => $selement)
				$maps[$mnum]['selements'][$snum]['sysmapid'] = $sysmapid;

			$newSelements = array_merge($newSelements, $maps[$mnum]['selements']);

			foreach ($maps[$mnum]['links'] as $lnum => $link)
				$maps[$mnum]['links'][$lnum]['sysmapid'] = $sysmapid;

			$newLinks = array_merge($newLinks, $maps[$mnum]['links']);
		}

		DB::insert('sysmap_url', $newUrls);

		if (!empty($newSelements)) {
			$selementids = $this->createSelements($newSelements);

			if (!empty($newLinks)) {
// Links
				$mapVirtSelements = array();
				foreach ($selementids['selementids'] as $snum => $selementid)
					$mapVirtSelements[$newSelements[$snum]['selementid']] = $selementid;

				foreach ($newLinks as $lnum => $link) {
					$newLinks[$lnum]['selementid1'] = $mapVirtSelements[$link['selementid1']];
					$newLinks[$lnum]['selementid2'] = $mapVirtSelements[$link['selementid2']];
				}
				unset($mapVirtSelements);

				$linkids = $this->createLinks($newLinks);

// linkTriggers
				$newLinkTriggers = array();
				foreach ($linkids['linkids'] as $lnum => $linkid) {
					if (!isset($newLinks[$lnum]['linktriggers'])) continue;

					foreach ($newLinks[$lnum]['linktriggers'] as $linktrigger) {
						$linktrigger['linkid'] = $linkid;
						$newLinkTriggers[] = $linktrigger;
					}
				}

				if (!empty($newLinkTriggers))
					$this->createLinkTriggers($newLinkTriggers);
			}
		}

		return array('sysmapids' => $sysmapids);
	}

	/**
	 * Update Map
	 *
	 * @param array $maps multidimensional array with Hosts data
	 * @param string $maps['sysmapid']
	 * @param string $maps['name']
	 * @param array $maps['width']
	 * @param int $maps['height']
	 * @param string $maps['backgroundid']
	 * @param array $maps['label_type']
	 * @param int $maps['label_location']
	 * @param int $maps['grid_size'] size of a one grid cell. 100 refers to 100x100 and so on.
	 * @param int $maps['grid_show'] does grid need to be shown. Constants: SYSMAP_GRID_SHOW_ON / SYSMAP_GRID_SHOW_OFF
	 * @param int $maps['grid_align'] does elements need to be aligned to the grid. Constants: SYSMAP_GRID_ALIGN_ON / SYSMAP_GRID_ALIGN_OFF
	 * @return boolean
	 */
	public function update($maps) {
		$maps = zbx_toArray($maps);
		$sysmapids = zbx_objectValues($maps, 'sysmapid');

		$dbMaps = $this->checkInput($maps, __FUNCTION__);

		$updateMaps = array();
		$urlidsToDelete = $urlsToUpdate = $urlsToAdd = array();
		$selementsToDelete = $selementsToUpdate = $selementsToAdd = array();
		$linksToDelete = $linksToUpdate = $linksToAdd = array();

		foreach ($maps as $map) {
			$updateMaps[] = array(
				'values' => $map,
				'where' => array('sysmapid' => $map['sysmapid']),
			);

			$dbMap = $dbMaps[$map['sysmapid']];

			// URLS
			if (isset($map['urls'])) {
				$urlDiff = zbx_array_diff($map['urls'], $dbMap['urls'], 'name');

				foreach ($urlDiff['both'] as $updUrl) {
					$urlsToUpdate[] = array(
						'values' => $updUrl,
						'where' => array('name' => $updUrl['name'], 'sysmapid' => $map['sysmapid'])
					);
				}

				foreach ($urlDiff['first'] as $newUrl) {
					$newUrl['sysmapid'] = $map['sysmapid'];
					$urlsToAdd[] = $newUrl;
				}

				$urlidsToDelete = array_merge($urlidsToDelete, zbx_objectValues($urlDiff['second'], 'sysmapurlid'));
			}

			// Elements
			if (isset($map['selements'])) {
				$selementDiff = zbx_array_diff($map['selements'], $dbMap['selements'], 'selementid');
				// We need sysmapid for add operations
				foreach ($selementDiff['first'] as $newSelement) {
					$newSelement['sysmapid'] = $map['sysmapid'];
					$selementsToAdd[] = $newSelement;
				}

				$selementsToUpdate = array_merge($selementsToUpdate, $selementDiff['both']);
				$selementsToDelete = array_merge($selementsToDelete, $selementDiff['second']);
			}

			// Links
			if (isset($map['links'])) {
				$linkDiff = zbx_array_diff($map['links'], $dbMap['links'], 'linkid');
				// We need sysmapid for add operations
				foreach ($linkDiff['first'] as $newLink) {
					$newLink['sysmapid'] = $map['sysmapid'];
					$linksToAdd[] = $newLink;
				}

				$linksToUpdate = array_merge($linksToUpdate, $linkDiff['both']);
				$linksToDelete = array_merge($linksToDelete, $linkDiff['second']);
			}
		}

		DB::update('sysmaps', $updateMaps);

		// Urls
		DB::insert('sysmap_url', $urlsToAdd);
		DB::update('sysmap_url', $urlsToUpdate);

		if (!empty($urlidsToDelete))
			DB::delete('sysmap_url', array('sysmapurlid' => $urlidsToDelete));

		// Selements
		$newSelementids = array('selementids' => array());
		if (!empty($selementsToAdd))
			$newSelementids = $this->createSelements($selementsToAdd);

		if (!empty($selementsToUpdate))
			$this->updateSelements($selementsToUpdate);

		if (!empty($selementsToDelete))
			$this->deleteSelements($selementsToDelete);

		// Links
		if (!empty($linksToAdd) || !empty($linksToUpdate)) {
			$mapVirtSelements = array();
			foreach ($newSelementids['selementids'] as $snum => $selementid) {
				$mapVirtSelements[$selementsToAdd[$snum]['selementid']] = $selementid;
			}

			foreach ($selementsToUpdate as $selement) {
				$mapVirtSelements[$selement['selementid']] = $selement['selementid'];
			}

			foreach ($linksToAdd as $lnum => $link) {
				$linksToAdd[$lnum]['selementid1'] = $mapVirtSelements[$link['selementid1']];
				$linksToAdd[$lnum]['selementid2'] = $mapVirtSelements[$link['selementid2']];
			}

			foreach ($linksToUpdate as $lnum => $link) {
				$linksToUpdate[$lnum]['selementid1'] = $mapVirtSelements[$link['selementid1']];
				$linksToUpdate[$lnum]['selementid2'] = $mapVirtSelements[$link['selementid2']];
			}

			unset($mapVirtSelements);
		}

		$newLinkids = $updLinkids = array('linkids' => array());
		if (!empty($linksToAdd)) {
			$newLinkids = $this->createLinks($linksToAdd);
		}

		if (!empty($linksToUpdate)) {
			$updLinkids = $this->updateLinks($linksToUpdate);
		}

		if (!empty($linksToDelete)) {
			$this->deleteLinks($linksToDelete);
		}

		// linkTriggers
		$linkTriggersToDelete = $linkTriggersToUpdate = $linkTriggersToAdd = array();
		foreach ($newLinkids['linkids'] as $lnum => $linkid) {
			if (!isset($linksToAdd[$lnum]['linktriggers'])) continue;

			foreach ($linksToAdd[$lnum]['linktriggers'] as $linktrigger) {
				$linktrigger['linkid'] = $linkid;
				$linkTriggersToAdd[] = $linktrigger;
			}
		}

		$dbLinks = array();

		$linkTriggerResource = DBselect('SELECT * FROM sysmaps_link_triggers WHERE '.dbConditionInt('linkid', $updLinkids['linkids']));
		while ($dbLinkTrigger = DBfetch($linkTriggerResource))
			zbx_subarray_push($dbLinks, $dbLinkTrigger['linkid'], $dbLinkTrigger);

		foreach ($updLinkids['linkids'] as $lnum => $linkid) {
			if (!isset($linksToUpdate[$lnum]['linktriggers'])) continue;

			$dbLinkTriggers = isset($dbLinks[$linkid]) ? $dbLinks[$linkid] : array();
			$dbLinkTriggersDiff = zbx_array_diff($linksToUpdate[$lnum]['linktriggers'], $dbLinkTriggers, 'linktriggerid');

			foreach ($dbLinkTriggersDiff['first'] as $newLinkTrigger) {
				$newLinkTrigger['linkid'] = $linkid;
				$linkTriggersToAdd[] = $newLinkTrigger;
			}

			$linkTriggersToUpdate = array_merge($linkTriggersToUpdate, $dbLinkTriggersDiff['both']);
			$linkTriggersToDelete = array_merge($linkTriggersToDelete, $dbLinkTriggersDiff['second']);
		}

		if (!empty($linkTriggersToDelete))
			$this->deleteLinkTriggers($linkTriggersToDelete);

		if (!empty($linkTriggersToAdd))
			$this->createLinkTriggers($linkTriggersToAdd);

		if (!empty($linkTriggersToUpdate))
			$this->updateLinkTriggers($linkTriggersToUpdate);

		return array('sysmapids' => $sysmapids);
	}


	/**
	 * Delete Map
	 *
	 * @param array $sysmaps
	 * @param array $sysmaps['sysmapid']
	 * @return boolean
	 */
	public function delete($sysmapids) {

		$maps = zbx_toObject($sysmapids, 'sysmapid');
		$this->checkInput($maps, __FUNCTION__);

		// delete maps from selements of other maps
		DB::delete('sysmaps_elements', array(
			'elementid' => $sysmapids,
			'elementtype' => SYSMAP_ELEMENT_TYPE_MAP
		));

		DB::delete('screens_items', array(
			'resourceid' => $sysmapids,
			'resourcetype' => SCREEN_RESOURCE_MAP
		));

		DB::delete('profiles', array(
			'idx' => 'web.maps.sysmapid',
			'value_id' => $sysmapids
		));
		//----
		DB::delete('sysmaps', array('sysmapid' => $sysmapids));

		return array('sysmapids' => $sysmapids);
	}

	private function expandUrlMacro($url, $selement) {

		switch ($selement['elementtype']) {
			case SYSMAP_ELEMENT_TYPE_HOST_GROUP: $macro = '{HOSTGROUP.ID}' ; break;
			case SYSMAP_ELEMENT_TYPE_TRIGGER: $macro = '{TRIGGER.ID}' ; break;
			case SYSMAP_ELEMENT_TYPE_MAP: $macro = '{MAP.ID}' ; break;
			case SYSMAP_ELEMENT_TYPE_HOST: $macro = '{HOST.ID}' ; break;
			default: $macro = false;
		}

		if ($macro)
			$url['url'] = str_replace($macro, $selement['elementid'], $url['url']);
		return $url;
	}

	public function isReadable(array $ids) {
		if (empty($ids)) {
			return true;
		}

		$ids = array_unique($ids);

		$count = $this->get(array(
			'nodeids' => get_current_nodeid(true),
			'sysmapids' => $ids,
			'countOutput' => true
		));

		return (count($ids) == $count);
	}

	public function isWritable(array $ids) {
		if (empty($ids)) {
			return true;
		}

		$ids = array_unique($ids);

		$count = $this->get(array(
			'nodeids' => get_current_nodeid(true),
			'sysmapids' => $ids,
			'editable' => true,
			'countOutput' => true
		));

		return (count($ids) == $count);
	}

	protected function applyQueryNodeOptions($tableName, $tableAlias, array $options, array $sqlParts) {
		// only apply the node option if no specific ids are given
		if ($options['sysmapids'] === null) {
			$sqlParts = parent::applyQueryNodeOptions($tableName, $tableAlias, $options, $sqlParts);
		}

		return $sqlParts;
	}

	protected function addRelatedObjects(array $options, array $result) {
		$result = parent::addRelatedObjects($options, $result);

		$sysmapIds = array_keys($result);

		// adding elements
		if ($options['selectSelements'] !== null && $options['selectSelements'] != API_OUTPUT_COUNT) {
			$selements = API::getApi()->select('sysmaps_elements', array(
				'output' => $this->outputExtend('sysmaps_elements', array('selementid', 'sysmapid'), $options['selectSelements']),
				'filter' => array('sysmapid' => $sysmapIds),
				'preservekeys' => true
			));
			$relationMap = $this->createRelationMap($selements, 'sysmapid', 'selementid');

			// add selement URLs
			if ($this->outputIsRequested('urls', $options['selectSelements'])) {
				foreach ($selements as &$selement) {
					$selement['urls'] = array();
				}
				unset($selement);

				if (!is_null($options['expandUrls'])) {
					$dbMapUrls = DBselect(
						'SELECT sysmapurlid, sysmapid, name, url, elementtype'.
							' FROM sysmap_url'.
							' WHERE '.DBcondition('sysmapid', $sysmapIds)
					);
					while ($mapUrl = DBfetch($dbMapUrls)) {
						foreach ($selements as $snum => $selement) {
							if (bccomp($selement['sysmapid'], $mapUrl['sysmapid']) == 0 &&
								(
									(
										$selement['elementtype'] == $mapUrl['elementtype'] &&
											$selement['elementsubtype'] == SYSMAP_ELEMENT_SUBTYPE_HOST_GROUP
									) ||
										(
											$selement['elementsubtype'] == SYSMAP_ELEMENT_SUBTYPE_HOST_GROUP_ELEMENTS &&
												$mapUrl['elementtype'] == SYSMAP_ELEMENT_TYPE_HOST
										)
								)
							) {
								$selements[$snum]['urls'][$mapUrl['sysmapurlid']] = $this->expandUrlMacro($mapUrl, $selement);
							}
						}
					}
				}

				$dbSelementUrls = DBselect(
					'SELECT seu.sysmapelementurlid,seu.selementid,seu.name,seu.url'.
						' FROM sysmap_element_url seu'.
						' WHERE '.DBcondition('seu.selementid', array_keys($selements))
				);
				while ($selementUrl = DBfetch($dbSelementUrls)) {
					if (is_null($options['expandUrls'])) {
						$selements[$selementUrl['selementid']]['urls'][$selementUrl['sysmapelementurlid']] = $selementUrl;
					}
					else {
						$selements[$selementUrl['selementid']]['urls'][$selementUrl['sysmapelementurlid']] = $this->expandUrlMacro($selementUrl, $selements[$selementUrl['selementid']]);
					}
				}
			}

			$selements = $this->unsetExtraFields($selements, array('sysmapid', 'selementid'), $options['selectSelements']);
			$result = $relationMap->mapMany($result, $selements, 'selements');
		}

		// adding icon maps
		if ($options['selectIconMap'] !== null && $options['selectIconMap'] != API_OUTPUT_COUNT) {
			$iconMaps = API::IconMap()->get(array(
				'output' => $this->outputExtend('icon_map', array('sysmapid', 'iconmapid'), $options['selectIconMap']),
				'sysmapids' => $sysmapIds,
				'preservekeys' => true,
				'nopermissions' => true
			));
			$relationMap = $this->createRelationMap($iconMaps, 'sysmapid', 'iconmapid');

			$iconMaps = $this->unsetExtraFields($iconMaps, array('sysmapid', 'iconmapid'), $options['selectIconMap']);
			$result = $relationMap->mapOne($result, $iconMaps, 'iconmap');
		}

		// adding links
		if ($options['selectLinks'] !== null && $options['selectLinks'] != API_OUTPUT_COUNT) {
			$links = API::getApi()->select('sysmaps_links', array(
				'output' => $this->outputExtend('sysmaps_links', array('sysmapid', 'linkid'), $options['selectLinks']),
				'filter' => array('sysmapid' => $sysmapIds),
				'preservekeys' => true
			));
			$relationMap = $this->createRelationMap($links, 'sysmapid', 'linkid');

			// add link triggers
			if ($this->outputIsRequested('linktriggers', $options['selectLinks'])) {
				$linkTriggers = DBFetchArrayAssoc(DBselect(
					'SELECT DISTINCT slt.* '.
						' FROM sysmaps_link_triggers slt '.
						' WHERE '.DBcondition('slt.linkid', $relationMap->getRelatedIds())
				), 'linktriggerid');
				$linkTriggerRelationMap = $this->createRelationMap($linkTriggers, 'linkid', 'linktriggerid');
				$links = $linkTriggerRelationMap->mapMany($links, $linkTriggers, 'linktriggers');
			}

			$links = $this->unsetExtraFields($links, array('sysmapid', 'linkid'), $options['selectLinks']);
			$result = $relationMap->mapMany($result, $links, 'links');
		}

		// adding urls
		if ($options['selectUrls'] !== null && $options['selectUrls'] != API_OUTPUT_COUNT) {
			$links = API::getApi()->select('sysmap_url', array(
				'output' => $this->outputExtend('sysmap_url', array('sysmapid', 'sysmapurlid'), $options['selectUrls']),
				'filter' => array('sysmapid' => $sysmapIds),
				'preservekeys' => true
			));
			$relationMap = $this->createRelationMap($links, 'sysmapid', 'sysmapurlid');

			$links = $this->unsetExtraFields($links, array('sysmapid', 'sysmapurlid'), $options['selectUrls']);
			$result = $relationMap->mapMany($result, $links, 'urls');
		}

		return $result;
	}
}<|MERGE_RESOLUTION|>--- conflicted
+++ resolved
@@ -149,13 +149,8 @@
 				$linkTriggers = array();
 				$dbLinkTriggers = DBselect(
 					'SELECT slt.triggerid,sl.sysmapid'.
-<<<<<<< HEAD
 						' FROM sysmaps_link_triggers slt,sysmaps_links sl'.
-						' WHERE '.DBcondition('sl.sysmapid', $sysmapids).
-=======
-					' FROM sysmaps_link_triggers slt,sysmaps_links sl'.
-					' WHERE '.dbConditionInt('sl.sysmapid', $sysmapids).
->>>>>>> 042a665a
+						' WHERE '.dbConditionInt('sl.sysmapid', $sysmapids).
 						' AND sl.linkid=slt.linkid'
 				);
 				while ($linkTrigger = DBfetch($dbLinkTriggers)) {
@@ -295,124 +290,8 @@
 			return $result;
 		}
 
-<<<<<<< HEAD
 		if ($result) {
 			$result = $this->addRelatedObjects($options, $result);
-=======
-		// adding elements
-		if (!is_null($options['selectSelements']) && str_in_array($options['selectSelements'], $subselectsAllowedOutputs)) {
-			$sysmapids = zbx_objectValues($result, 'sysmapid');
-			$selements = array();
-
-			$dbSelements = DBselect(
-				'SELECT se.*'.
-				' FROM sysmaps_elements se'.
-				' WHERE '.dbConditionInt('se.sysmapid', $sysmapids)
-			);
-			while ($selement = DBfetch($dbSelements)) {
-				$selement['urls'] = array();
-				$selements[$selement['selementid']] = $selement;
-			}
-
-			if (!is_null($options['expandUrls'])) {
-				$dbMapUrls = DBselect(
-					'SELECT sysmapurlid, sysmapid, name, url, elementtype'.
-					' FROM sysmap_url'.
-					' WHERE '.dbConditionInt('sysmapid', $sysmapids)
-				);
-				while ($mapUrl = DBfetch($dbMapUrls)) {
-					foreach ($selements as $snum => $selement) {
-						if (bccomp($selement['sysmapid'], $mapUrl['sysmapid']) == 0 &&
-							(
-								(
-									$selement['elementtype'] == $mapUrl['elementtype'] &&
-									$selement['elementsubtype'] == SYSMAP_ELEMENT_SUBTYPE_HOST_GROUP
-								) ||
-								(
-									$selement['elementsubtype'] == SYSMAP_ELEMENT_SUBTYPE_HOST_GROUP_ELEMENTS &&
-									$mapUrl['elementtype'] == SYSMAP_ELEMENT_TYPE_HOST
-								)
-							)
-						) {
-							$selements[$snum]['urls'][$mapUrl['sysmapurlid']] = $this->expandUrlMacro($mapUrl, $selement);
-						}
-					}
-				}
-			}
-
-			$dbSelementUrls = DBselect(
-				'SELECT seu.sysmapelementurlid,seu.selementid,seu.name,seu.url'.
-				' FROM sysmap_element_url seu'.
-				' WHERE '.dbConditionInt('seu.selementid', array_keys($selements))
-			);
-			while ($selementUrl = DBfetch($dbSelementUrls)) {
-				if (is_null($options['expandUrls'])) {
-					$selements[$selementUrl['selementid']]['urls'][$selementUrl['sysmapelementurlid']] = $selementUrl;
-				}
-				else {
-					$selements[$selementUrl['selementid']]['urls'][$selementUrl['sysmapelementurlid']] = $this->expandUrlMacro($selementUrl, $selements[$selementUrl['selementid']]);
-				}
-			}
-
-			foreach ($selements as $selement) {
-				if (!isset($result[$selement['sysmapid']]['selements'])) {
-					$result[$selement['sysmapid']]['selements'] = array();
-				}
-				$result[$selement['sysmapid']]['selements'][] = $selement;
-			}
-		}
-
-		// adding icon maps
-		if (!is_null($options['selectIconMap']) && str_in_array($options['selectIconMap'], $subselectsAllowedOutputs)) {
-			$iconMaps = API::IconMap()->get(array(
-				'sysmapids' => $sysmapids,
-				'output' => $options['selectIconMap'],
-				'selectMappings' => API_OUTPUT_EXTEND,
-				'preservekeys' => true,
-				'nopermissions' => true
-			));
-			foreach ($iconMaps as $iconMap) {
-				$isysmaps = $iconMap['sysmaps'];
-				unset($iconMap['sysmaps']);
-
-				foreach ($isysmaps as $sysmap) {
-					$result[$sysmap['sysmapid']]['iconmap'] = $iconMap;
-				}
-			}
-		}
-
-		// adding links
-		if (!is_null($options['selectLinks']) && str_in_array($options['selectLinks'], $subselectsAllowedOutputs)) {
-			$linkids = array();
-			$mapLinks = array();
-
-			$dbLinks = DBselect('SELECT sl.* FROM sysmaps_links sl WHERE '.dbConditionInt('sl.sysmapid', $sysmapids));
-			while ($link = DBfetch($dbLinks)) {
-				$link['linktriggers'] = array();
-				$mapLinks[$link['linkid']] = $link;
-				$linkids[$link['linkid']] = $link['linkid'];
-			}
-
-			$dbLinkTriggers = DBselect('SELECT DISTINCT slt.* FROM sysmaps_link_triggers slt WHERE '.dbConditionInt('slt.linkid', $linkids));
-			while ($linkTrigger = DBfetch($dbLinkTriggers)) {
-				$mapLinks[$linkTrigger['linkid']]['linktriggers'][$linkTrigger['linktriggerid']] = $linkTrigger;
-			}
-
-			foreach ($mapLinks as $link) {
-				if (!isset($result[$link['sysmapid']]['links'])) {
-					$result[$link['sysmapid']]['links'] = array();
-				}
-				$result[$link['sysmapid']]['links'][] = $link;
-			}
-		}
-
-		// adding urls
-		$dbUrls = DBselect('SELECT su.* FROM sysmap_url su WHERE '.dbConditionInt('su.sysmapid', $sysmapids));
-		while ($url = DBfetch($dbUrls)) {
-			$sysmapid = $url['sysmapid'];
-			unset($url['sysmapid']);
-			$result[$sysmapid]['urls'][] = $url;
->>>>>>> 042a665a
 		}
 
 		// removing keys (hash -> array)
@@ -1002,7 +881,7 @@
 					$dbMapUrls = DBselect(
 						'SELECT sysmapurlid, sysmapid, name, url, elementtype'.
 							' FROM sysmap_url'.
-							' WHERE '.DBcondition('sysmapid', $sysmapIds)
+							' WHERE '.dbConditionInt('sysmapid', $sysmapIds)
 					);
 					while ($mapUrl = DBfetch($dbMapUrls)) {
 						foreach ($selements as $snum => $selement) {
@@ -1027,7 +906,7 @@
 				$dbSelementUrls = DBselect(
 					'SELECT seu.sysmapelementurlid,seu.selementid,seu.name,seu.url'.
 						' FROM sysmap_element_url seu'.
-						' WHERE '.DBcondition('seu.selementid', array_keys($selements))
+						' WHERE '.dbConditionInt('seu.selementid', array_keys($selements))
 				);
 				while ($selementUrl = DBfetch($dbSelementUrls)) {
 					if (is_null($options['expandUrls'])) {
@@ -1071,7 +950,7 @@
 				$linkTriggers = DBFetchArrayAssoc(DBselect(
 					'SELECT DISTINCT slt.* '.
 						' FROM sysmaps_link_triggers slt '.
-						' WHERE '.DBcondition('slt.linkid', $relationMap->getRelatedIds())
+						' WHERE '.dbConditionInt('slt.linkid', $relationMap->getRelatedIds())
 				), 'linktriggerid');
 				$linkTriggerRelationMap = $this->createRelationMap($linkTriggers, 'linkid', 'linktriggerid');
 				$links = $linkTriggerRelationMap->mapMany($links, $linkTriggers, 'linktriggers');
