<?php
/*
** Zabbix
** Copyright (C) 2000-2011 Zabbix SIA
**
** This program is free software; you can redistribute it and/or modify
** it under the terms of the GNU General Public License as published by
** the Free Software Foundation; either version 2 of the License, or
** (at your option) any later version.
**
** This program is distributed in the hope that it will be useful,
** but WITHOUT ANY WARRANTY; without even the implied warranty of
** MERCHANTABILITY or FITNESS FOR A PARTICULAR PURPOSE.  See the
** GNU General Public License for more details.
**
** You should have received a copy of the GNU General Public License
** along with this program; if not, write to the Free Software
** Foundation, Inc., 51 Franklin Street, Fifth Floor, Boston, MA  02110-1301, USA.
**/
?>
<?php
/**
 * File containing CTrigger class for API.
 *
 * @package API
 */
class CTrigger extends CZBXAPI {
	protected $tableName = 'triggers';
	protected $tableAlias = 't';

	/**
	 * Get Triggers data
	 *
	 * @param array $options
	 * @param array $options['itemids']
	 * @param array $options['hostids']
	 * @param array $options['groupids']
	 * @param array $options['triggerids']
	 * @param array $options['applicationids']
	 * @param array $options['status']
	 * @param array $options['editable']
	 * @param array $options['count']
	 * @param array $options['pattern']
	 * @param array $options['limit']
	 * @param array $options['order']
	 *
	 * @return array|int item data as array or false if error
	 */
	public function get(array $options = array()) {
		$result = array();
		$userType = self::$userData['type'];
		$userid = self::$userData['userid'];

		// allowed columns for sorting
		$sortColumns = array('triggerid', 'description', 'status', 'priority', 'lastchange', 'hostname');

		// allowed output options for [ select_* ] params
		$subselectsAllowedOutputs = array(API_OUTPUT_REFER, API_OUTPUT_EXTEND);

		$fieldsToUnset = array();

		$sqlParts = array(
			'select'	=> array('triggers' => 't.triggerid'),
			'from'		=> array('t' => 'triggers t'),
			'where'		=> array(),
			'group'		=> array(),
			'order'		=> array(),
			'limit'		=> null
		);

		$defOptions = array(
			'nodeids'						=> null,
			'groupids'						=> null,
			'templateids'					=> null,
			'hostids'						=> null,
			'triggerids'					=> null,
			'itemids'						=> null,
			'applicationids'				=> null,
			'discoveryids'					=> null,
			'functions'						=> null,
			'inherited'						=> null,
			'templated'						=> null,
			'monitored'						=> null,
			'active'						=> null,
			'maintenance'					=> null,
			'withUnacknowledgedEvents'		=> null,
			'withAcknowledgedEvents'		=> null,
			'withLastEventUnacknowledged'	=> null,
			'skipDependent'					=> null,
			'nopermissions'					=> null,
			'editable'						=> null,
			// timing
			'lastChangeSince'				=> null,
			'lastChangeTill'				=> null,
			// filter
			'group'							=> null,
			'host'							=> null,
			'only_true'						=> null,
			'min_severity'					=> null,
			'filter'						=> null,
			'search'						=> null,
			'searchByAny'					=> null,
			'startSearch'					=> null,
			'excludeSearch'					=> null,
			'searchWildcardsEnabled'		=> null,
			// output
			'expandData'					=> null,
			'expandDescription'				=> null,
			'output'						=> API_OUTPUT_REFER,
			'selectGroups'					=> null,
			'selectHosts'					=> null,
			'selectItems'					=> null,
			'selectFunctions'				=> null,
			'selectDependencies'			=> null,
			'selectDiscoveryRule'			=> null,
			'countOutput'					=> null,
			'groupCount'					=> null,
			'preservekeys'					=> null,
			'sortfield'						=> '',
			'sortorder'						=> '',
			'limit'							=> null,
			'limitSelects'					=> null
		);
		$options = zbx_array_merge($defOptions, $options);

		if (is_array($options['output'])) {
			unset($sqlParts['select']['triggers']);

			$dbTable = DB::getSchema('triggers');
			$sqlParts['select']['triggerid'] = ' t.triggerid';
			foreach ($options['output'] as $field) {
				if (isset($dbTable['fields'][$field])) {
					$sqlParts['select'][$field] = 't.'.$field;
				}
			}

			if (!is_null($options['expandDescription'])) {
				if (!str_in_array('description', $options['output'])) {
					$options['expandDescription'] = null;
				}
				else {
					if (!str_in_array('expression', $options['output'])) {
						$sqlParts['select']['expression'] = ' t.expression';
						$fieldsToUnset[] = 'expression';
					}
				}
			}

			$options['output'] = API_OUTPUT_CUSTOM;
		}

		// editable + PERMISSION CHECK
		if (USER_TYPE_SUPER_ADMIN == $userType || $options['nopermissions']) {
		}
		else {
			$permission = $options['editable'] ? PERM_READ_WRITE : PERM_READ_ONLY;

			$sqlParts['from']['functions'] = 'functions f';
			$sqlParts['from']['items'] = 'items i';
			$sqlParts['from']['hosts_groups'] = 'hosts_groups hg';
			$sqlParts['from']['rights'] = 'rights r';
			$sqlParts['from']['users_groups'] = 'users_groups ug';
			$sqlParts['where']['ft'] = 'f.triggerid=t.triggerid';
			$sqlParts['where']['fi'] = 'f.itemid=i.itemid';
			$sqlParts['where']['hgi'] = 'hg.hostid=i.hostid';
			$sqlParts['where'][] = 'r.id=hg.groupid';
			$sqlParts['where'][] = 'r.groupid=ug.usrgrpid';
			$sqlParts['where'][] = 'ug.userid='.$userid;
			$sqlParts['where'][] = 'r.permission>='.$permission;
			$sqlParts['where'][] = 'NOT EXISTS ('.
										' SELECT ff.triggerid'.
										' FROM functions ff,items ii'.
										' WHERE ff.triggerid=t.triggerid'.
											' AND ff.itemid=ii.itemid'.
											' AND EXISTS ('.
												' SELECT hgg.groupid'.
												' FROM hosts_groups hgg,rights rr,users_groups gg'.
												' WHERE hgg.hostid=ii.hostid'.
													' AND rr.id=hgg.groupid'.
													' AND rr.groupid=gg.usrgrpid'.
													' AND gg.userid='.$userid.
													' AND rr.permission<'.$permission.'))';
		}

		// nodeids
		$nodeids = !is_null($options['nodeids']) ? $options['nodeids'] : get_current_nodeid();

		// groupids
		if (!is_null($options['groupids'])) {
			zbx_value2array($options['groupids']);

			if ($options['output'] != API_OUTPUT_SHORTEN) {
				$sqlParts['select']['groupid'] = 'hg.groupid';
			}
			$sqlParts['from']['functions'] = 'functions f';
			$sqlParts['from']['items'] = 'items i';
			$sqlParts['from']['hosts_groups'] = 'hosts_groups hg';
			$sqlParts['where']['hgi'] = 'hg.hostid=i.hostid';
			$sqlParts['where']['ft'] = 'f.triggerid=t.triggerid';
			$sqlParts['where']['fi'] = 'f.itemid=i.itemid';
			$sqlParts['where']['groupid'] = DBcondition('hg.groupid', $options['groupids']);

			if (!is_null($options['groupCount'])) {
				$sqlParts['group']['hg'] = 'hg.groupid';
			}
		}

		// templateids
		if (!is_null($options['templateids'])) {
			zbx_value2array($options['templateids']);

			if (!is_null($options['hostids'])) {
				zbx_value2array($options['hostids']);
				$options['hostids'] = array_merge($options['hostids'], $options['templateids']);
			}
			else {
				$options['hostids'] = $options['templateids'];
			}
		}

		// hostids
		if (!is_null($options['hostids'])) {
			zbx_value2array($options['hostids']);

			if ($options['output'] != API_OUTPUT_SHORTEN) {
				$sqlParts['select']['hostid'] = 'i.hostid';
			}
			$sqlParts['from']['functions'] = 'functions f';
			$sqlParts['from']['items'] = 'items i';
			$sqlParts['where']['hostid'] = DBcondition('i.hostid', $options['hostids']);
			$sqlParts['where']['ft'] = 'f.triggerid=t.triggerid';
			$sqlParts['where']['fi'] = 'f.itemid=i.itemid';

			if (!is_null($options['groupCount'])) {
				$sqlParts['group']['i'] = 'i.hostid';
			}
		}

		// triggerids
		if (!is_null($options['triggerids'])) {
			zbx_value2array($options['triggerids']);

			$sqlParts['where']['triggerid'] = DBcondition('t.triggerid', $options['triggerids']);
		}

		// itemids
		if (!is_null($options['itemids'])) {
			zbx_value2array($options['itemids']);

			if ($options['output'] != API_OUTPUT_SHORTEN) {
				$sqlParts['select']['itemid'] = 'f.itemid';
			}
			$sqlParts['from']['functions'] = 'functions f';
			$sqlParts['where']['itemid'] = DBcondition('f.itemid', $options['itemids']);
			$sqlParts['where']['ft'] = 'f.triggerid=t.triggerid';

			if (!is_null($options['groupCount'])) {
				$sqlParts['group']['f'] = 'f.itemid';
			}
		}

		// applicationids
		if (!is_null($options['applicationids'])) {
			zbx_value2array($options['applicationids']);

			if ($options['output'] != API_OUTPUT_SHORTEN) {
				$sqlParts['select']['applicationid'] = 'a.applicationid';
			}
			$sqlParts['from']['functions'] = 'functions f';
			$sqlParts['from']['items'] = 'items i';
			$sqlParts['from']['applications'] = 'applications a';
			$sqlParts['where']['a'] = DBcondition('a.applicationid', $options['applicationids']);
			$sqlParts['where']['ia'] = 'i.hostid=a.hostid';
			$sqlParts['where']['ft'] = 'f.triggerid=t.triggerid';
			$sqlParts['where']['fi'] = 'f.itemid=i.itemid';
		}

		// discoveryids
		if (!is_null($options['discoveryids'])) {
			zbx_value2array($options['discoveryids']);

			if ($options['output'] != API_OUTPUT_SHORTEN) {
				$sqlParts['select']['itemid'] = 'id.parent_itemid';
			}
			$sqlParts['from']['functions'] = 'functions f';
			$sqlParts['from']['item_discovery'] = 'item_discovery id';
			$sqlParts['where']['fid'] = 'f.itemid=id.itemid';
			$sqlParts['where']['ft'] = 'f.triggerid=t.triggerid';
			$sqlParts['where'][] = DBcondition('id.parent_itemid', $options['discoveryids']);

			if (!is_null($options['groupCount'])) {
				$sqlParts['group']['id'] = 'id.parent_itemid';
			}
		}

		// functions
		if (!is_null($options['functions'])) {
			zbx_value2array($options['functions']);

			$sqlParts['from']['functions'] = 'functions f';
			$sqlParts['where']['ft'] = 'f.triggerid=t.triggerid';
			$sqlParts['where'][] = DBcondition('f.function', $options['functions']);
		}

		// monitored
		if (!is_null($options['monitored'])) {
			$sqlParts['where']['monitored'] = ''.
				' NOT EXISTS ('.
					' SELECT ff.functionid'.
					' FROM functions ff'.
					' WHERE ff.triggerid=t.triggerid'.
						' AND EXISTS ('.
							' SELECT ii.itemid'.
							' FROM items ii,hosts hh'.
							' WHERE ff.itemid=ii.itemid'.
								' AND hh.hostid=ii.hostid'.
								' AND ('.
									' ii.status<>'.ITEM_STATUS_ACTIVE.
									' OR hh.status<>'.HOST_STATUS_MONITORED.
								' )'.
						' )'.
				' )';
			$sqlParts['where']['status'] = 't.status='.TRIGGER_STATUS_ENABLED;
		}

		// active
		if (!is_null($options['active'])) {
			$sqlParts['where']['active'] = ''.
				' NOT EXISTS ('.
					' SELECT ff.functionid'.
					' FROM functions ff'.
					' WHERE ff.triggerid=t.triggerid'.
						' AND EXISTS ('.
							' SELECT ii.itemid'.
							' FROM items ii,hosts hh'.
							' WHERE ff.itemid=ii.itemid'.
								' AND hh.hostid=ii.hostid'.
								' AND  hh.status<>'.HOST_STATUS_MONITORED.
						' )'.
				' )';
			$sqlParts['where']['status'] = 't.status='.TRIGGER_STATUS_ENABLED;
		}

		// maintenance
		if (!is_null($options['maintenance'])) {
			$sqlParts['where'][] = ($options['maintenance'] == 0 ? ' NOT ' : '').
				' EXISTS ('.
					' SELECT ff.functionid'.
					' FROM functions ff'.
					' WHERE ff.triggerid=t.triggerid'.
						' AND EXISTS ('.
							' SELECT ii.itemid'.
							' FROM items ii,hosts hh'.
							' WHERE ff.itemid=ii.itemid'.
								' AND hh.hostid=ii.hostid'.
								' AND hh.maintenance_status=1'.
						' )'.
				' )';
			$sqlParts['where'][] = 't.status='.TRIGGER_STATUS_ENABLED;
		}

		// lastChangeSince
		if (!is_null($options['lastChangeSince'])) {
			$sqlParts['where']['lastchangesince'] = 't.lastchange>'.$options['lastChangeSince'];
		}

		// lastChangeTill
		if (!is_null($options['lastChangeTill'])) {
			$sqlParts['where']['lastchangetill'] = 't.lastchange<'.$options['lastChangeTill'];
		}

		// withUnacknowledgedEvents
		if (!is_null($options['withUnacknowledgedEvents'])) {
			$sqlParts['where']['unack'] = ' EXISTS ('.
				' SELECT e.eventid'.
				' FROM events e'.
				' WHERE e.objectid=t.triggerid'.
					' AND e.object='.EVENT_OBJECT_TRIGGER.
					' AND e.value_changed='.TRIGGER_VALUE_CHANGED_YES.
					' AND e.value='.TRIGGER_VALUE_TRUE.
					' AND e.acknowledged=0)';
		}
		// withAcknowledgedEvents
		if (!is_null($options['withAcknowledgedEvents'])) {
			$sqlParts['where']['ack'] = 'NOT EXISTS ('.
				' SELECT e.eventid'.
				' FROM events e'.
				' WHERE e.objectid=t.triggerid'.
					' AND e.object='.EVENT_OBJECT_TRIGGER.
					' AND e.value_changed='.TRIGGER_VALUE_CHANGED_YES.
					' AND e.value='.TRIGGER_VALUE_TRUE.
					' AND e.acknowledged=0)';
		}

		// templated
		if (!is_null($options['templated'])) {
			$sqlParts['from']['functions'] = 'functions f';
			$sqlParts['from']['items'] = 'items i';
			$sqlParts['from']['hosts'] = 'hosts h';
			$sqlParts['where']['ft'] = 'f.triggerid=t.triggerid';
			$sqlParts['where']['fi'] = 'f.itemid=i.itemid';
			$sqlParts['where']['hi'] = 'h.hostid=i.hostid';

			if ($options['templated']) {
				$sqlParts['where'][] = 'h.status='.HOST_STATUS_TEMPLATE;
			}
			else {
				$sqlParts['where'][] = 'h.status<>'.HOST_STATUS_TEMPLATE;
			}
		}

		// inherited
		if (!is_null($options['inherited'])) {
			if ($options['inherited']) {
				$sqlParts['where'][] = 't.templateid IS NOT NULL';
			}
			else {
				$sqlParts['where'][] = 't.templateid IS NULL';
			}
		}

		// search
		if (is_array($options['search'])) {
			zbx_db_search('triggers t', $options, $sqlParts);
		}

		// filter
		if (is_null($options['filter'])) {
			$options['filter'] = array();
		}

		if (is_array($options['filter'])) {
			if (!array_key_exists('flags', $options['filter'])) {
				$options['filter']['flags'] = array(
					ZBX_FLAG_DISCOVERY_NORMAL,
					ZBX_FLAG_DISCOVERY_CREATED
				);
			}

			zbx_db_filter('triggers t', $options, $sqlParts);

			if (isset($options['filter']['host']) && !is_null($options['filter']['host'])) {
				zbx_value2array($options['filter']['host']);

				$sqlParts['from']['functions'] = 'functions f';
				$sqlParts['from']['items'] = 'items i';
				$sqlParts['where']['ft'] = 'f.triggerid=t.triggerid';
				$sqlParts['where']['fi'] = 'f.itemid=i.itemid';
				$sqlParts['from']['hosts'] = 'hosts h';
				$sqlParts['where']['hi'] = 'h.hostid=i.hostid';
				$sqlParts['where']['host'] = DBcondition('h.host', $options['filter']['host']);
			}

			if (isset($options['filter']['hostid']) && !is_null($options['filter']['hostid'])) {
				zbx_value2array($options['filter']['hostid']);

				$sqlParts['from']['functions'] = 'functions f';
				$sqlParts['from']['items'] = 'items i';
				$sqlParts['where']['ft'] = 'f.triggerid=t.triggerid';
				$sqlParts['where']['fi'] = 'f.itemid=i.itemid';
				$sqlParts['where']['hostid'] = DBcondition('i.hostid', $options['filter']['hostid']);
			}
		}

		// group
		if (!is_null($options['group'])) {
			if ($options['output'] != API_OUTPUT_SHORTEN) {
				$sqlParts['select']['name'] = 'g.name';
			}
			$sqlParts['from']['functions'] = 'functions f';
			$sqlParts['from']['items'] = 'items i';
			$sqlParts['from']['hosts_groups'] = 'hosts_groups hg';
			$sqlParts['from']['groups'] = 'groups g';
			$sqlParts['where']['ft'] = 'f.triggerid=t.triggerid';
			$sqlParts['where']['fi'] = 'f.itemid=i.itemid';
			$sqlParts['where']['hgi'] = 'hg.hostid=i.hostid';
			$sqlParts['where']['ghg'] = 'g.groupid = hg.groupid';
			$sqlParts['where']['group'] = ' UPPER(g.name)='.zbx_dbstr(zbx_strtoupper($options['group']));
		}

		// host
		if (!is_null($options['host'])) {
			if ($options['output'] != API_OUTPUT_SHORTEN) {
				$sqlParts['select']['host'] = 'h.host';
			}
			$sqlParts['from']['functions'] = 'functions f';
			$sqlParts['from']['items'] = 'items i';
			$sqlParts['from']['hosts'] = 'hosts h';
			$sqlParts['where']['i'] = DBcondition('i.hostid', $options['hostids']);
			$sqlParts['where']['ft'] = 'f.triggerid=t.triggerid';
			$sqlParts['where']['fi'] = 'f.itemid=i.itemid';
			$sqlParts['where']['hi'] = 'h.hostid=i.hostid';
			$sqlParts['where']['host'] = ' UPPER(h.host)='.zbx_dbstr(zbx_strtoupper($options['host']));
		}

		// only_true
		if (!is_null($options['only_true'])) {
			$config = select_config();
			$sqlParts['where']['ot'] = '((t.value='.TRIGGER_VALUE_TRUE.')'.
					' OR '.
					'((t.value='.TRIGGER_VALUE_FALSE.') AND (t.lastchange>'.(time() - $config['ok_period']).')))';
		}

		// min_severity
		if (!is_null($options['min_severity'])) {
			$sqlParts['where'][] = 't.priority>='.$options['min_severity'];
		}

		// output
		if ($options['output'] == API_OUTPUT_EXTEND) {
			$sqlParts['select']['triggers'] = 't.*';
		}

		// expandData
		if (!is_null($options['expandData'])) {
			$sqlParts['select']['hostname'] = 'h.name AS hostname';
			$sqlParts['select']['host'] = 'h.host';
			$sqlParts['select']['hostid'] = 'h.hostid';
			$sqlParts['from']['functions'] = 'functions f';
			$sqlParts['from']['items'] = 'items i';
			$sqlParts['from']['hosts'] = 'hosts h';
			$sqlParts['where']['ft'] = 'f.triggerid=t.triggerid';
			$sqlParts['where']['fi'] = 'f.itemid=i.itemid';
			$sqlParts['where']['hi'] = 'h.hostid=i.hostid';
		}

		// countOutput
		if (!is_null($options['countOutput'])) {
			$options['sortfield'] = '';
			$sqlParts['select'] = array('COUNT(DISTINCT t.triggerid) as rowscount');

			// groupCount
			if (!is_null($options['groupCount'])) {
				foreach ($sqlParts['group'] as $key => $fields) {
					$sqlParts['select'][$key] = $fields;
				}
			}
		}

		// sorting
		if (!zbx_empty($options['sortfield'])) {
			if (!is_array($options['sortfield'])) {
				$options['sortfield'] = array($options['sortfield']);
			}

			foreach ($options['sortfield'] as $i => $sortfield) {
				// validate sortfield
				if (!str_in_array($sortfield, $sortColumns)) {
					throw new APIException(ZBX_API_ERROR_INTERNAL, _s('Sorting by field "%s" not allowed.', $sortfield));
				}

				// add sort field to order
				$sortorder = '';
				if (is_array($options['sortorder'])) {
					if (!empty($options['sortorder'][$i])) {
						$sortorder = $options['sortorder'][$i] == ZBX_SORT_DOWN ? ZBX_SORT_DOWN : '';
					}
				}
				else {
					$sortorder = $options['sortorder'] == ZBX_SORT_DOWN ? ZBX_SORT_DOWN : '';
				}

				// we will be using lastchange for ordering in any case
				if (!str_in_array('t.lastchange', $sqlParts['select']) && !str_in_array('t.*', $sqlParts['select'])) {
					$sqlParts['select']['lastchange'] = 't.lastchange';
				}

				switch ($sortfield) {
					case 'hostname':
						// the only way to sort by host name is to get it like this:
						// triggers -> functions -> items -> hosts
						$sqlParts['select']['hostname'] = 'h.name';
						$sqlParts['from']['functions'] = 'functions f';
						$sqlParts['from']['items'] = 'items i';
						$sqlParts['from']['hosts'] = 'hosts h';
						$sqlParts['where'][] = 't.triggerid = f.triggerid';
						$sqlParts['where'][] = 'f.itemid = i.itemid';
						$sqlParts['where'][] = 'i.hostid = h.hostid';
						$sqlParts['order'][] = 'h.name '.$sortorder;
						break;
					case 'lastchange':
						$sqlParts['order'][] = $sortfield.' '.$sortorder;
						break;
					default:
						// if lastchange is not used for ordering, it should be the second order criteria
						$sqlParts['order'][] = 't.'.$sortfield.' '.$sortorder;
						break;
				}

				// add sort field to select if distinct is used
				if (count($sqlParts['from']) > 1) {
					if (!str_in_array('t.'.$sortfield, $sqlParts['select']) && !str_in_array('t.*', $sqlParts['select'])) {
						$sqlParts['select'][$sortfield] = 't.'.$sortfield;
					}
				}
			}
			if (!empty($sqlParts['order'])) {
				$sqlParts['order'][] = 't.lastchange DESC';
			}
		}

		// limit
		$postLimit = false;
		if (zbx_ctype_digit($options['limit']) && $options['limit']) {
			// to make limit work correctly with truncating filters (skipDependent, withLastEventUnacknowledged)
			// do select without limit, truncate result and then slice excess data
			if (!is_null($options['skipDependent']) || !is_null($options['withLastEventUnacknowledged'])) {
				$postLimit = $options['limit'];
				$sqlParts['limit'] = null;
			}
			else {
				$sqlParts['limit'] = $options['limit'];
			}
		}

		$triggerids = array();

		$sqlParts['select'] = array_unique($sqlParts['select']);
		$sqlParts['from'] = array_unique($sqlParts['from']);
		$sqlParts['where'] = array_unique($sqlParts['where']);
		$sqlParts['group'] = array_unique($sqlParts['group']);
		$sqlParts['order'] = array_unique($sqlParts['order']);

		$sqlSelect = '';
		$sqlFrom = '';
		$sqlWhere = '';
		$sqlGroup = '';
		$sqlOrder = '';
		if (!empty($sqlParts['select'])) {
			$sqlSelect .= implode(',', $sqlParts['select']);
		}
		if (!empty($sqlParts['from'])) {
			$sqlFrom .= implode(',', $sqlParts['from']);
		}
		if (!empty($sqlParts['where'])) {
			$sqlWhere .= ' AND '.implode(' AND ', $sqlParts['where']);
		}
		if (!empty($sqlParts['group'])) {
			$sqlWhere .= ' GROUP BY '.implode(',', $sqlParts['group']);
		}
		if (!empty($sqlParts['order'])) {
			$sqlOrder .= ' ORDER BY '.implode(',', $sqlParts['order']);
		}
		$sqlLimit = $sqlParts['limit'];

		$sql = 'SELECT '.zbx_db_distinct($sqlParts).' '.$sqlSelect.
				' FROM '.$sqlFrom.
				' WHERE '.DBin_node('t.triggerid', $nodeids).
					$sqlWhere.
					$sqlGroup.
					$sqlOrder;
		$dbRes = DBselect($sql, $sqlLimit);
		while ($trigger = DBfetch($dbRes)) {
			if (!is_null($options['countOutput'])) {
				if (!is_null($options['groupCount'])) {
					$result[] = $trigger;
				}
				else {
					$result = $trigger['rowscount'];
				}
			}
			else {
				$triggerids[$trigger['triggerid']] = $trigger['triggerid'];

				if ($options['output'] == API_OUTPUT_SHORTEN) {
					$result[$trigger['triggerid']] = array('triggerid' => $trigger['triggerid']);
				}
				else {
					if (!isset($result[$trigger['triggerid']])) {
						$result[$trigger['triggerid']] = array();
					}
					if (!is_null($options['selectHosts']) && !isset($result[$trigger['triggerid']]['hosts'])) {
						$result[$trigger['triggerid']]['hosts'] = array();
					}
					if (!is_null($options['selectItems']) && !isset($result[$trigger['triggerid']]['items'])) {
						$result[$trigger['triggerid']]['items'] = array();
					}
					if (!is_null($options['selectFunctions']) && !isset($result[$trigger['triggerid']]['functions'])) {
						$result[$trigger['triggerid']]['functions'] = array();
					}
					if (!is_null($options['selectDependencies']) && !isset($result[$trigger['triggerid']]['dependencies'])) {
						$result[$trigger['triggerid']]['dependencies'] = array();
					}
					if (!is_null($options['selectDiscoveryRule']) && !isset($result[$trigger['triggerid']]['discoveryRule'])) {
						$result[$trigger['triggerid']]['discoveryRule'] = array();
					}

					// groups
					if (isset($trigger['groupid']) && is_null($options['selectGroups'])) {
						if (!isset($result[$trigger['triggerid']]['groups'])) {
							$result[$trigger['triggerid']]['groups'] = array();
						}

						$result[$trigger['triggerid']]['groups'][] = array('groupid' => $trigger['groupid']);
						unset($trigger['groupid']);
					}

					// hostids
					if (isset($trigger['hostid']) && is_null($options['selectHosts'])) {
						if (!isset($result[$trigger['triggerid']]['hosts'])) {
							$result[$trigger['triggerid']]['hosts'] = array();
						}

						$result[$trigger['triggerid']]['hosts'][] = array('hostid' => $trigger['hostid']);

						if (is_null($options['expandData'])) {
							unset($trigger['hostid']);
						}
					}
					// itemids
					if (isset($trigger['itemid']) && is_null($options['selectItems'])) {
						if (!isset($result[$trigger['triggerid']]['items'])) {
							$result[$trigger['triggerid']]['items'] = array();
						}

						$result[$trigger['triggerid']]['items'][] = array('itemid' => $trigger['itemid']);
						unset($trigger['itemid']);
					}

					$result[$trigger['triggerid']] += $trigger;
				}
			}
		}

		if (!is_null($options['countOutput'])) {
			return $result;
		}

		// skipDependent
		if (!is_null($options['skipDependent'])) {
			$tids = $triggerids;
			$map = array();

			do {
				$dbResult = DBselect(
					'SELECT d.triggerid_down,d.triggerid_up,t.value'.
					' FROM trigger_depends d,triggers t'.
					' WHERE '.DBcondition('d.triggerid_down', $tids).
						' AND d.triggerid_up=t.triggerid'
				);
				$tids = array();
				while ($row = DBfetch($dbResult)) {
					if (TRIGGER_VALUE_TRUE == $row['value']) {
						if (isset($map[$row['triggerid_down']])) {
							foreach ($map[$row['triggerid_down']] as $triggerid => $state) {
								unset($result[$triggerid]);
								unset($triggerids[$triggerid]);
							}
						}
						else {
							unset($result[$row['triggerid_down']]);
							unset($triggerids[$row['triggerid_down']]);
						}
					}
					else {
						if (isset($map[$row['triggerid_down']])) {
							if (!isset($map[$row['triggerid_up']])) {
								$map[$row['triggerid_up']] = array();
							}

							$map[$row['triggerid_up']] += $map[$row['triggerid_down']];
						}
						else {
							if (!isset($map[$row['triggerid_up']])) {
								$map[$row['triggerid_up']] = array();
							}

							$map[$row['triggerid_up']][$row['triggerid_down']] = 1;
						}
						$tids[] = $row['triggerid_up'];
					}
				}
			} while (!empty($tids));
		}

		// withLastEventUnacknowledged
		if (!is_null($options['withLastEventUnacknowledged'])) {
			$eventids = array();
			$eventsDb = DBselect(
				'SELECT MAX(e.eventid) AS eventid,e.objectid'.
				' FROM events e'.
				' WHERE e.object='.EVENT_OBJECT_TRIGGER.
					' AND '.DBcondition('e.objectid', $triggerids).
					' AND '.DBcondition('e.value', array(TRIGGER_VALUE_TRUE)).
					' AND e.value_changed='.TRIGGER_VALUE_CHANGED_YES.
				' GROUP BY e.objectid'
			);
			while ($event = DBfetch($eventsDb)) {
				$eventids[] = $event['eventid'];
			}

			$correctTriggerids = array();
			$triggersDb = DBselect(
				'SELECT e.objectid'.
				' FROM events e '.
				' WHERE '.DBcondition('e.eventid', $eventids).
					' AND e.acknowledged=0'
			);
			while ($trigger = DBfetch($triggersDb)) {
				$correctTriggerids[$trigger['objectid']] = $trigger['objectid'];
			}
			foreach ($result as $triggerid => $trigger) {
				if (!isset($correctTriggerids[$triggerid])) {
					unset($result[$triggerid]);
					unset($triggerids[$triggerid]);
				}
			}
		}

		// limit selected triggers after result set is truncated by previous filters (skipDependent, withLastEventUnacknowledged)
		if ($postLimit) {
			$result = array_slice($result, 0, $postLimit, true);
			$triggerids = array_slice($triggerids, 0, $postLimit, true);
		}

		/*
		 * Adding objects
		 */
		// adding trigger dependencies
		if (!is_null($options['selectDependencies']) && str_in_array($options['selectDependencies'], $subselectsAllowedOutputs)) {
			$deps = array();
			$depids = array();

			$dbDeps = DBselect(
				'SELECT td.triggerid_up,td.triggerid_down'.
				' FROM trigger_depends td'.
				' WHERE '.DBcondition('td.triggerid_down', $triggerids)
			);
			while ($dbDep = DBfetch($dbDeps)) {
				if (!isset($deps[$dbDep['triggerid_down']])) {
					$deps[$dbDep['triggerid_down']] = array();
				}
				$deps[$dbDep['triggerid_down']][$dbDep['triggerid_up']] = $dbDep['triggerid_up'];
				$depids[] = $dbDep['triggerid_up'];
			}

			$objParams = array(
				'triggerids' => $depids,
				'output' => $options['selectDependencies'],
				'expandData' => true,
				'preservekeys' => true
			);
			$allowed = $this->get($objParams); // allowed triggerids
			foreach ($deps as $triggerid => $deptriggers) {
				foreach ($deptriggers as $deptriggerid) {
					if (isset($allowed[$deptriggerid])) {
						$result[$triggerid]['dependencies'][] = $allowed[$deptriggerid];
					}
				}
			}
		}

		// adding groups
		if (!is_null($options['selectGroups']) && str_in_array($options['selectGroups'], $subselectsAllowedOutputs)) {
			$objParams = array(
				'nodeids' => $nodeids,
				'output' => $options['selectGroups'],
				'triggerids' => $triggerids,
				'preservekeys' => true
			);
			$groups = API::HostGroup()->get($objParams);
			foreach ($groups as $groupid => $group) {
				$gtriggers = $group['triggers'];
				unset($group['triggers']);

				foreach ($gtriggers as $trigger) {
					$result[$trigger['triggerid']]['groups'][] = $group;
				}
			}
		}

		// adding hosts
		if (!is_null($options['selectHosts'])) {
			$objParams = array(
				'nodeids' => $nodeids,
				'triggerids' => $triggerids,
				'templated_hosts' => true,
				'nopermissions' => true,
				'preservekeys' => true
			);

			if (is_array($options['selectHosts']) || str_in_array($options['selectHosts'], $subselectsAllowedOutputs)) {
				$objParams['output'] = $options['selectHosts'];
				$hosts = API::Host()->get($objParams);

				if (!is_null($options['limitSelects'])) {
					order_result($hosts, 'host');
				}
				foreach ($hosts as $hostid => $host) {
					unset($hosts[$hostid]['triggers']);

					$count = array();
					foreach ($host['triggers'] as $trigger) {
						if (!is_null($options['limitSelects'])) {
							if (!isset($count[$trigger['triggerid']])) {
								$count[$trigger['triggerid']] = 0;
							}
							$count[$trigger['triggerid']]++;

							if ($count[$trigger['triggerid']] > $options['limitSelects']) {
								continue;
							}
						}
						$result[$trigger['triggerid']]['hosts'][] = &$hosts[$hostid];
					}
				}
			}
			else {
				if (API_OUTPUT_COUNT == $options['selectHosts']) {
					$objParams['countOutput'] = 1;
					$objParams['groupCount'] = 1;

					$hosts = API::Host()->get($objParams);
					$hosts = zbx_toHash($hosts, 'hostid');
					foreach ($result as $triggerid => $trigger) {
						if (isset($hosts[$triggerid])) {
							$result[$triggerid]['hosts'] = $hosts[$triggerid]['rowscount'];
						}
						else {
							$result[$triggerid]['hosts'] = 0;
						}
					}
				}
			}
		}

		// adding functions
		if (!is_null($options['selectFunctions']) && str_in_array($options['selectFunctions'], $subselectsAllowedOutputs)) {
			if ($options['selectFunctions'] == API_OUTPUT_EXTEND) {
				$sqlSelect = 'f.*';
			}
			else {
				$sqlSelect = 'f.functionid,f.triggerid';
			}

			$res = DBselect(
				'SELECT '.$sqlSelect.
				' FROM functions f'.
				' WHERE '.DBcondition('f.triggerid', $triggerids)
			);
			while ($function = DBfetch($res)) {
				$triggerid = $function['triggerid'];
				unset($function['triggerid']);

				$result[$triggerid]['functions'][] = $function;
			}
		}

		// adding items
		if (!is_null($options['selectItems']) && str_in_array($options['selectItems'], $subselectsAllowedOutputs)) {
			$objParams = array(
				'nodeids' => $nodeids,
				'output' => $options['selectItems'],
				'triggerids' => $triggerids,
				'webitems' => true,
				'nopermissions' => true,
				'preservekeys' => true
			);
			$items = API::Item()->get($objParams);
			foreach ($items as $item) {
				$itriggers = $item['triggers'];
				unset($item['triggers']);

				foreach ($itriggers as $trigger) {
					$result[$trigger['triggerid']]['items'][] = $item;
				}
			}
		}

		// adding discoveryrule
		if (!is_null($options['selectDiscoveryRule'])) {
			$ruleids = $ruleMap = array();

			$dbRules = DBselect(
				'SELECT id.parent_itemid,td.triggerid'.
				' FROM trigger_discovery td,item_discovery id,functions f'.
				' WHERE '.DBcondition('td.triggerid', $triggerids).
					' AND td.parent_triggerid=f.triggerid'.
					' AND f.itemid=id.itemid'
			);
			while ($rule = DBfetch($dbRules)) {
				$ruleids[$rule['parent_itemid']] = $rule['parent_itemid'];
				$ruleMap[$rule['triggerid']] = $rule['parent_itemid'];
			}

			$objParams = array(
				'nodeids' => $nodeids,
				'itemids' => $ruleids,
				'nopermissions' => true,
				'preservekeys' => true,
			);

			if (is_array($options['selectDiscoveryRule']) || str_in_array($options['selectDiscoveryRule'], $subselectsAllowedOutputs)) {
				$objParams['output'] = $options['selectDiscoveryRule'];
				$discoveryRules = API::Item()->get($objParams);

				foreach ($result as $triggerid => $trigger) {
					if (isset($ruleMap[$triggerid]) && isset($discoveryRules[$ruleMap[$triggerid]])) {
						$result[$triggerid]['discoveryRule'] = $discoveryRules[$ruleMap[$triggerid]];
					}
				}
			}
		}

		// expandDescription
		if (!is_null($options['expandDescription'])) {
			// compare values
			foreach ($result as $tnum => $trigger) {
				preg_match_all('/\$([1-9])/u', $trigger['description'], $numbers);
				preg_match_all('~{[0-9]+}[+\-\*/<>=#]?[\(]*(?P<val>[+\-0-9]+)[\)]*~u', $trigger['expression'], $matches);

				foreach ($numbers[1] as $i) {
					$rep = isset($matches['val'][$i - 1]) ? $matches['val'][$i - 1] : '';
					$result[$tnum]['description'] = str_replace('$'.($i), $rep, $result[$tnum]['description']);
				}
			}

			$functionids = array();
			$triggersToExpandHosts = array();
			$triggersToExpandItems = array();
			$triggersToExpandItems2 = array();

			foreach ($result as $tnum => $trigger) {
				preg_match_all('/{HOST\.NAME([1-9]?)}/u', $trigger['description'], $hnums);
				if (!empty($hnums[1])) {
					preg_match_all('/{([0-9]+)}/u', $trigger['expression'], $funcs);
					$funcs = $funcs[1];

					foreach ($hnums[1] as $fnum) {
						$fnum = $fnum ? $fnum : 1;
						if (isset($funcs[$fnum - 1])) {
							$functionid = $funcs[$fnum - 1];
							$functionids[$functionid] = $functionid;
							$triggersToExpandHosts[$trigger['triggerid']][$functionid] = $fnum;
						}
					}
				}

				preg_match_all('/{HOSTNAME([1-9]?)}/u', $trigger['description'], $hnums);
				if (!empty($hnums[1])) {
					preg_match_all('/{([0-9]+)}/u', $trigger['expression'], $funcs);
					$funcs = $funcs[1];

					foreach ($hnums[1] as $fnum) {
						$fnum = $fnum ? $fnum : 1;
						if (isset($funcs[$fnum - 1])) {
							$functionid = $funcs[$fnum - 1];
							$functionids[$functionid] = $functionid;
							$triggersToExpandHosts[$trigger['triggerid']][$functionid] = $fnum;
						}
					}
				}

				preg_match_all('/{HOST\.HOST([1-9]?)}/u', $trigger['description'], $hnums);
				if (!empty($hnums[1])) {
					preg_match_all('/{([0-9]+)}/u', $trigger['expression'], $funcs);
					$funcs = $funcs[1];

					foreach ($hnums[1] as $fnum) {
						$fnum = $fnum ? $fnum : 1;
						if (isset($funcs[$fnum - 1])) {
							$functionid = $funcs[$fnum - 1];
							$functionids[$functionid] = $functionid;
							$triggersToExpandHosts[$trigger['triggerid']][$functionid] = $fnum;
						}
					}
				}

				preg_match_all('/{ITEM\.LASTVALUE([1-9]?)}/u', $trigger['description'], $inums);
				if (!empty($inums[1])) {
					preg_match_all('/{([0-9]+)}/u', $trigger['expression'], $funcs);
					$funcs = $funcs[1];

					foreach ($inums[1] as $fnum) {
						$fnum = $fnum ? $fnum : 1;
						if (isset($funcs[$fnum - 1])) {
							$functionid = $funcs[$fnum - 1];
							$functionids[$functionid] = $functionid;
							$triggersToExpandItems[$trigger['triggerid']][$functionid] = $fnum;
						}
					}
				}

				preg_match_all('/{ITEM\.VALUE([1-9]?)}/u', $trigger['description'], $inums);
				if (!empty($inums[1])) {
					preg_match_all('/{([0-9]+)}/u', $trigger['expression'], $funcs);
					$funcs = $funcs[1];

					foreach ($inums[1] as $fnum) {
						$fnum = $fnum ? $fnum : 1;
						if (isset($funcs[$fnum - 1])) {
							$functionid = $funcs[$fnum - 1];
							$functionids[$functionid] = $functionid;
							$triggersToExpandItems2[$trigger['triggerid']][$functionid] = $fnum;
						}
					}
				}
			}

			if (!empty($functionids)) {
				$dbFuncs = DBselect(
					'SELECT DISTINCT f.triggerid,f.functionid,h.host,h.name,i.lastvalue'.
					' FROM functions f,items i,hosts h'.
					' WHERE f.itemid=i.itemid'.
						' AND i.hostid=h.hostid'.
						' AND h.status<>'.HOST_STATUS_TEMPLATE.
						' AND '.DBcondition('f.functionid', $functionids)
				);
				while ($func = DBfetch($dbFuncs)) {
					if (isset($triggersToExpandHosts[$func['triggerid']][$func['functionid']])) {
						$fnum = $triggersToExpandHosts[$func['triggerid']][$func['functionid']];
						if ($fnum == 1) {
							$result[$func['triggerid']]['description'] = str_replace('{HOSTNAME}', $func['host'], $result[$func['triggerid']]['description']);
							$result[$func['triggerid']]['description'] = str_replace('{HOST.NAME}', $func['name'], $result[$func['triggerid']]['description']);
							$result[$func['triggerid']]['description'] = str_replace('{HOST.HOST}', $func['host'], $result[$func['triggerid']]['description']);
						}
						$result[$func['triggerid']]['description'] = str_replace('{HOSTNAME'.$fnum.'}', $func['host'], $result[$func['triggerid']]['description']);
						$result[$func['triggerid']]['description'] = str_replace('{HOST.NAME'.$fnum.'}', $func['name'], $result[$func['triggerid']]['description']);
						$result[$func['triggerid']]['description'] = str_replace('{HOST.HOST'.$fnum.'}', $func['host'], $result[$func['triggerid']]['description']);
					}

					if (isset($triggersToExpandItems[$func['triggerid']][$func['functionid']])) {
						$fnum = $triggersToExpandItems[$func['triggerid']][$func['functionid']];
						if ($fnum == 1) {
							$result[$func['triggerid']]['description'] = str_replace('{ITEM.LASTVALUE}', $func['lastvalue'], $result[$func['triggerid']]['description']);
						}
						$result[$func['triggerid']]['description'] = str_replace('{ITEM.LASTVALUE'.$fnum.'}', $func['lastvalue'], $result[$func['triggerid']]['description']);
					}

					if (isset($triggersToExpandItems2[$func['triggerid']][$func['functionid']])) {
						$fnum = $triggersToExpandItems2[$func['triggerid']][$func['functionid']];
						if ($fnum == 1) {
							$result[$func['triggerid']]['description'] = str_replace('{ITEM.VALUE}', $func['lastvalue'], $result[$func['triggerid']]['description']);
						}
						$result[$func['triggerid']]['description'] = str_replace('{ITEM.VALUE'.$fnum.'}', $func['lastvalue'], $result[$func['triggerid']]['description']);
					}
				}
			}

			foreach ($result as $tnum => $trigger) {
				if ($res = preg_match_all('/'.ZBX_PREG_EXPRESSION_USER_MACROS.'/', $trigger['description'], $arr)) {
					$macros = API::UserMacro()->getMacros(array(
						'macros' => $arr[1],
						'triggerid' => $trigger['triggerid']
					));

					$search = array_keys($macros);
					$values = array_values($macros);

					$result[$tnum]['description'] = str_replace($search, $values, $trigger['description']);
				}
			}
		}

		if (!empty($fieldsToUnset)) {
			foreach ($result as $tnum => $trigger) {
				foreach ($fieldsToUnset as $fieldToUnset) {
					unset($result[$tnum][$fieldToUnset]);
				}
			}
		}

		// removing keys (hash -> array)
		if (is_null($options['preservekeys'])) {
			$result = zbx_cleanHashes($result);
		}
		return $result;
	}

	/**
	 * Get triggerid by host.host and trigger.expression.
	 *
	 * @param array $triggerData multidimensional array with trigger objects
	 * @param array $triggerData[0,...]['expression']
	 * @param array $triggerData[0,...]['host']
	 * @param array $triggerData[0,...]['hostid'] OPTIONAL
	 * @param array $triggerData[0,...]['description'] OPTIONAL
	 *
	 * @return array|int
	 */
	public function getObjects(array $triggerData) {
		$options = array(
			'filter' => $triggerData,
			'output' => API_OUTPUT_EXTEND
		);

		if (isset($triggerData['node'])) {
			$options['nodeids'] = getNodeIdByNodeName($triggerData['node']);
		}
		else {
			if (isset($triggerData['nodeids'])) {
				$options['nodeids'] = $triggerData['nodeids'];
			}
		}

		// expression is checked later
		unset($options['filter']['expression']);
		$result = $this->get($options);
		if (isset($triggerData['expression'])) {
			foreach ($result as $tnum => $trigger) {
				$tmpExp = explode_exp($trigger['expression']);

				if (strcmp(trim($tmpExp, ' '), trim($triggerData['expression'], ' ')) != 0) {
					unset($result[$tnum]);
				}
			}
		}
		return $result;
	}

	/**
	 * @param $object
	 *
	 * @return bool
	 */
	public function exists(array $object) {
		$keyFields = array(
			array(
				'hostid',
				'host'
			),
			'description'
		);

		$result = false;

		if (!isset($object['hostid']) && !isset($object['host'])) {
			$expr = new CTriggerExpression($object);
			if (!empty($expr->errors) || empty($expr->data['hosts'])) {
				return false;
			}
			$object['host'] = reset($expr->data['hosts']);
		}

		$options = array(
			'filter' => array_merge(zbx_array_mintersect($keyFields, $object), array('flags' => null)),
			'output' => API_OUTPUT_EXTEND,
			'nopermissions' => true
		);

		if (isset($object['node'])) {
			$options['nodeids'] = getNodeIdByNodeName($object['node']);
		}
		elseif (isset($object['nodeids'])) {
			$options['nodeids'] = $object['nodeids'];
		}

		$triggers = $this->get($options);
		foreach ($triggers as $trigger) {
			$tmpExp = explode_exp($trigger['expression']);
			if (strcmp($tmpExp, $object['expression']) == 0) {
				$result = true;
				break;
			}
		}
		return $result;
	}

	/**
	 * @param $triggers
	 * @param $method
	 */
	public function checkInput(array &$triggers, $method) {
		$create = ($method == 'create');
		$update = ($method == 'update');
		$delete = ($method == 'delete');

		// permissions
		if ($update || $delete) {
			$triggerDbFields = array('triggerid' => null);
			$dbTriggers = $this->get(array(
				'triggerids' => zbx_objectValues($triggers, 'triggerid'),
				'output' => API_OUTPUT_EXTEND,
				'editable' => true,
				'preservekeys' => true,
				'selectDependencies' => API_OUTPUT_REFER
			));
		}
		else {
			$triggerDbFields = array(
				'description' => null,
				'expression' => null,
				'error' => 'Trigger just added. No status update so far.',
				'value' => TRIGGER_VALUE_FALSE,
				'value_flags' => TRIGGER_VALUE_FLAG_UNKNOWN
			);
		}

		foreach ($triggers as $tnum => &$trigger) {
			$currentTrigger = $triggers[$tnum];

			if (!check_db_fields($triggerDbFields, $trigger)) {
				self::exception(ZBX_API_ERROR_PARAMETERS, _s('Incorrect fields for trigger.'));
			}

			if (($update || $delete) && !isset($dbTriggers[$trigger['triggerid']])) {
				self::exception(ZBX_API_ERROR_PARAMETERS, _('No permissions to referred object or it does not exist!'));
			}

			if ($update) {
				$dbTrigger = $dbTriggers[$trigger['triggerid']];
				$currentTrigger['description'] = $dbTrigger['description'];
			}
			elseif ($delete) {
				if ($dbTriggers[$trigger['triggerid']]['templateid'] != 0) {
					self::exception(ZBX_API_ERROR_PARAMETERS,
						_s('Cannot delete templated trigger "%1$s:%2$s".', $dbTriggers[$trigger['triggerid']]['description'],
							explode_exp($dbTriggers[$trigger['triggerid']]['expression']))
					);
				}
				continue;
			}

			$expressionChanged = true;
			if ($update) {
				if (isset($trigger['expression'])) {
					$expressionFull = explode_exp($dbTrigger['expression']);
					if (strcmp($trigger['expression'], $expressionFull) == 0) {
						$expressionChanged = false;
					}
				}
				if (isset($trigger['description']) && strcmp($trigger['description'], $dbTrigger['description']) == 0) {
					unset($trigger['description']);
				}
				if (isset($trigger['priority']) && $trigger['priority'] == $dbTrigger['priority']) {
					unset($trigger['priority']);
				}
				if (isset($trigger['type']) && $trigger['type'] == $dbTrigger['type']) {
					unset($trigger['type']);
				}
				if (isset($trigger['comments']) && strcmp($trigger['comments'], $dbTrigger['comments']) == 0) {
					unset($trigger['comments']);
				}
				if (isset($trigger['url']) && strcmp($trigger['url'], $dbTrigger['url']) == 0) {
					unset($trigger['url']);
				}
				if (isset($trigger['status']) && $trigger['status'] == $dbTrigger['status']) {
					unset($trigger['status']);
				}
				if (isset($trigger['dependencies'])) {
					$dbTrigger['dependencies'] = zbx_objectValues($dbTrigger['dependencies'], 'triggerid');
					if (array_equal($dbTrigger['dependencies'], $trigger['dependencies'])) {
						unset($trigger['dependencies']);
					}
				}
			}

			// if some of the properties are unchanged, no need to update them in DB
			// validating trigger expression
			if (isset($trigger['expression']) && $expressionChanged) {
				// expression permissions
				$expressionData = new CTriggerExpression($trigger);
				if (!empty($expressionData->errors)) {
					self::exception(ZBX_API_ERROR_PARAMETERS, implode(' ', $expressionData->errors));
				}

				$hosts = API::Host()->get(array(
					'filter' => array('host' => $expressionData->data['hosts']),
					'editable' => true,
					'output' => array(
						'hostid',
						'host',
						'status'
					),
					'templated_hosts' => true,
					'preservekeys' => true
				));
				$hosts = zbx_toHash($hosts, 'host');
				$hostsStatusFlags = 0x0;
				foreach ($expressionData->data['hosts'] as $host) {
					if (!isset($hosts[$host])) {
						self::exception(ZBX_API_ERROR_PARAMETERS, _s('Incorrect trigger expression. Host "%s" does not exist or you have no access to this host.', $host));
					}

					// find out if both templates and hosts are referenced in expression
					$hostsStatusFlags |= ($hosts[$host]['status'] == HOST_STATUS_TEMPLATE) ? 0x1 : 0x2;
					if ($hostsStatusFlags == 0x3) {
						self::exception(ZBX_API_ERROR_PARAMETERS, _('Incorrect trigger expression. Trigger expression elements should not belong to a template and a host simultaneously.'));
					}
				}

				foreach ($expressionData->expressions as $exprPart) {
					if (zbx_empty($exprPart['item'])) {
						continue;
					}

					$sql = 'SELECT i.itemid,i.value_type'.
							' FROM items i,hosts h'.
							' WHERE i.key_='.zbx_dbstr($exprPart['item']).
								' AND'.DBcondition('i.flags', array(ZBX_FLAG_DISCOVERY_NORMAL, ZBX_FLAG_DISCOVERY_CREATED)).
								' AND h.host='.zbx_dbstr($exprPart['host']).
								' AND h.hostid=i.hostid'.
								' AND '.DBin_node('i.itemid');
					if (!DBfetch(DBselect($sql))) {
						self::exception(ZBX_API_ERROR_PARAMETERS,
							_s('Incorrect item key "%1$s" provided for trigger expression on "%2$s".', $exprPart['item'], $exprPart['host']));
					}
				}
			}

			// check existing
			if ($create) {
				$existTrigger = API::Trigger()->exists(array(
					'description' => $trigger['description'],
					'expression' => $trigger['expression']
				));

				if ($existTrigger) {
					self::exception(ZBX_API_ERROR_PARAMETERS, _s('Trigger "%1$s:%2$s" already exists.', $trigger['description'], $trigger['expression']));
				}
			}
		}
		unset($trigger);
	}

	/**
	 * Add triggers
	 *
	 * Trigger params: expression, description, type, priority, status, comments, url, templateid
	 *
	 * @param array $triggers
	 *
	 * @return boolean
	 */
	public function create(array $triggers) {
		$triggers = zbx_toArray($triggers);

		$this->checkInput($triggers, __FUNCTION__);
		$this->createReal($triggers);

		foreach ($triggers as $trigger) {
			$this->inherit($trigger);
		}
		return array('triggerids' => zbx_objectValues($triggers, 'triggerid'));
	}

	/**
	 * Update triggers
	 *
	 * @param array $triggers
	 *
	 * @return boolean
	 */
	public function update(array $triggers) {
		$triggers = zbx_toArray($triggers);
		$triggerids = zbx_objectValues($triggers, 'triggerid');

		$this->checkInput($triggers, __FUNCTION__);
		$this->updateReal($triggers);

		$dbTriggers = $this->get(array(
			'triggerids' => zbx_objectValues($triggers, 'triggerid'),
			'output' => API_OUTPUT_EXTEND,
			'preservekeys' => true,
			'nopermissions' => true
		));
		foreach ($triggers as $trigger) {
			// pass the full trigger so the children can inherit all of the data
			$dbTrigger = $dbTriggers[$trigger['triggerid']];
			if (isset($trigger['expression'])) {
				$dbTrigger['expression'] = $trigger['expression'];
			}

			$this->inherit($dbTrigger);
		}
		return array('triggerids' => $triggerids);
	}

	/**
	 * Delete triggers
	 *
	 * @param array $triggerids array with trigger ids
	 *
	 * @return array
	 */
	public function delete($triggerids, $nopermissions = false) {
		$triggerids = zbx_toArray($triggerids);
		$triggers = zbx_toObject($triggerids, 'triggerid');

		if (empty($triggerids)) {
			self::exception(ZBX_API_ERROR_PARAMETERS, _('Empty input parameter.'));
		}

		// TODO: remove $nopermissions hack
		if (!$nopermissions) {
			$this->checkInput($triggers, __FUNCTION__);
		}

		// get child triggers
		$parentTriggerids = $triggerids;
		do {
<<<<<<< HEAD
			$db_items = DBselect('SELECT triggerid FROM triggers WHERE '.DBcondition('templateid', $parent_triggerids));
			$parent_triggerids = array();
			while ($db_trigger = DBfetch($db_items)) {
				$parent_triggerids[] = $db_trigger['triggerid'];
				$triggerids[] = $db_trigger['triggerid'];
=======
			$dbItems = DBselect('SELECT triggerid FROM triggers WHERE '.DBcondition('templateid', $parentTriggerids));
			$parentTriggerids = array();
			while ($dbTrigger = DBfetch($dbItems)) {
				$parentTriggerids[] = $dbTrigger['triggerid'];
				$triggerids[$dbTrigger['triggerid']] = $dbTrigger['triggerid'];
>>>>>>> a86603e2
			}
		} while (!empty($parentTriggerids));

		// select all triggers which are deleted (including children)
		$del_triggers = $this->get(array(
			'triggerids' => $triggerids,
			'output' => array('triggerid', 'description', 'expression'),
			'nopermissions' => true,
			'selectHosts' => array('name')
<<<<<<< HEAD
		));
		// TODO: REMOVE info
		foreach ($del_triggers as $trigger) {
			info(_s('Deleted: Trigger "%1$s" on "%2$s".', $trigger['description'],
					implode(', ', zbx_objectValues($trigger['hosts'], 'name'))));
			add_audit_ext(AUDIT_ACTION_DELETE, AUDIT_RESOURCE_TRIGGER, $trigger['triggerid'],
					$trigger['description'], null, null, null);
		}
=======
		);
		$delTriggers = $this->get($options);
>>>>>>> a86603e2

		// execute delete
		$this->deleteByPks($triggerids);

		return array('triggerids' => $triggerids);
	}


	protected function deleteByPks(array $pks) {
		DB::delete('events', array(
			'objectid' => $pks,
			'object' => EVENT_OBJECT_TRIGGER
		));

		DB::delete('sysmaps_elements', array(
			'elementid' => $pks,
			'elementtype' => SYSMAP_ELEMENT_TYPE_TRIGGER
		));

		// disable actions
		$actionids = array();
<<<<<<< HEAD
		$db_actions = DBselect(
			'SELECT DISTINCT actionid'.
			' FROM conditions'.
=======
		$dbActions = DBselect(
			'SELECT DISTINCT actionid '.
			' FROM conditions '.
>>>>>>> a86603e2
			' WHERE conditiontype='.CONDITION_TYPE_TRIGGER.
				' AND '.DBcondition('value', $pks, false, true)
		);
		while ($dbAction = DBfetch($dbActions)) {
			$actionids[$dbAction['actionid']] = $dbAction['actionid'];
		}
		DBexecute('UPDATE actions SET status='.ACTION_STATUS_DISABLED.' WHERE '.DBcondition('actionid', $actionids));

		// delete action conditions
		DB::delete('conditions', array(
			'conditiontype' => CONDITION_TYPE_TRIGGER,
			'value' => $pks
		));

<<<<<<< HEAD
		parent::deleteByPks($pks);
=======
		// TODO: REMOVE info
		foreach ($delTriggers as $trigger) {
			info(_s('Deleted: Trigger "%1$s" on "%2$s".', $trigger['description'],
					implode(', ', zbx_objectValues($trigger['hosts'], 'name'))));
			add_audit_ext(AUDIT_ACTION_DELETE, AUDIT_RESOURCE_TRIGGER, $trigger['triggerid'],
					$trigger['description'].':'.$trigger['expression'], null, null, null);
		}

		DB::delete('triggers', array('triggerid' => $triggerids));
>>>>>>> a86603e2

		update_services_status_all();
	}


	/**
	 * Add dependency for trigger
	 *
	 * @param array $triggersData
	 * @param array $triggersData['triggerid]
	 * @param array $triggersData['dependsOnTriggerid']
	 *
	 * @return boolean
	 */
	public function addDependencies(array $triggersData) {
		$triggersData = zbx_toArray($triggersData);
		$triggerids = array();

		foreach ($triggersData as $dep) {
			$triggerids[$dep['triggerid']] = $dep['triggerid'];

			$result = (bool) insert_dependency($dep['triggerid'], $dep['dependsOnTriggerid']);
			if (!$result) {
				self::exception(ZBX_API_ERROR_PARAMETERS, 'Cannot create dependency');
			}
		}
		return array('triggerids' => $triggerids);
	}

	/**
	 * Delete trigger dependencies
	 *
	 * @param array $triggersData
	 *
	 * @return boolean
	 */
	public function deleteDependencies(array $triggersData) {
		$triggersData = zbx_toArray($triggersData);

		$triggerids = array();
		foreach ($triggersData as $num => $trigger) {
			$triggerids[] = $trigger['triggerid'];
		}

		$result = delete_dependencies_by_triggerid($triggerids);
		if (!$result) {
			self::exception(ZBX_API_ERROR_PARAMETERS, 'Cannot delete dependency');
		}
		return array('triggerids' => zbx_objectValues($triggersData, 'triggerid'));
	}

	/**
	 * @param $triggers
	 */
	protected function createReal(array &$triggers) {
		$triggers = zbx_toArray($triggers);

		// insert triggers without expression
		$triggersCopy = $triggers;
		for ($i = 0, $size = count($triggersCopy); $i < $size; $i++) {
			unset($triggersCopy[$i]['expression']);
		}
		$triggerids = DB::insert('triggers', $triggersCopy);
		unset($triggersCopy);

		// update triggers expression
		foreach ($triggers as $tnum => $trigger) {
			$triggerid = $triggers[$tnum]['triggerid'] = $triggerids[$tnum];

			addEvent($triggerid, TRIGGER_VALUE_UNKNOWN);

			$hosts = array();
			$expression = implode_exp($trigger['expression'], $triggerid, $hosts);
			if (is_null($expression)) {
				self::exception(ZBX_API_ERROR_PARAMETERS, _s('Cannot implode expression "%s".', $trigger['expression']));
			}

			$this->validateItems($trigger);

			DB::update('triggers', array(
				'values' => array('expression' => $expression),
				'where' => array('triggerid' => $triggerid)
			));

			info(_s('Created: Trigger "%1$s" on "%2$s".', $trigger['description'], implode(', ', $hosts)));
			add_audit_ext(AUDIT_ACTION_ADD, AUDIT_RESOURCE_TRIGGER, $triggerid,
					$trigger['description'], null, null, null);
		}

		$this->validateDependencies($triggers);

		foreach ($triggers as $trigger) {
			if (isset($trigger['dependencies'])) {
				foreach ($trigger['dependencies'] as $triggeridUp) {
					DB::insert('trigger_depends', array(
						array(
							'triggerid_down' => $trigger['triggerid'],
							'triggerid_up' => $triggeridUp
						)
					));
				}
			}
		}
	}

	/**
	 * @param $triggers
	 */
	protected function updateReal(array $triggers) {
		$triggers = zbx_toArray($triggers);
		$infos = array();

		$dbTriggers = $this->get(array(
			'triggerids' => zbx_objectValues($triggers, 'triggerid'),
			'output' => API_OUTPUT_EXTEND,
			'selectHosts' => array('name'),
			'selectDependencies' => API_OUTPUT_REFER,
			'preservekeys' => true,
			'nopermissions' => true
		));

		$descriptionChanged = $expressionChanged = false;
		foreach ($triggers as &$trigger) {
			$dbTrigger = $dbTriggers[$trigger['triggerid']];
			$hosts = zbx_objectValues($dbTrigger['hosts'], 'name');

			if (isset($trigger['description']) && strcmp($dbTrigger['description'], $trigger['description']) != 0) {
				$descriptionChanged = true;
			}
			else {
				$trigger['description'] = $dbTrigger['description'];
			}

			$expressionFull = explode_exp($dbTrigger['expression']);
			if (isset($trigger['expression']) && strcmp($expressionFull, $trigger['expression']) != 0) {
				$this->validateItems($trigger);

				$expressionChanged = true;
				$expressionFull = $trigger['expression'];
				$trigger['error'] = 'Trigger expression updated. No status update so far.';
			}

			if ($descriptionChanged || $expressionChanged) {
				$expressionData = new CTriggerExpression(array('expression' => $expressionFull));

				if (!empty($expressionData->errors)) {
					self::exception(ZBX_API_ERROR_PARAMETERS, reset($expressionData->errors));
				}

				$host = reset($expressionData->data['hosts']);

				$options = array(
					'filter' => array(
						'description' => $trigger['description'],
						'host' => $host
					),
					'output' => API_OUTPUT_EXTEND,
					'editable' => true,
					'nopermissions' => true
				);
				$triggersExist = API::Trigger()->get($options);

				$triggerExist = false;
				foreach ($triggersExist as $tr) {
					$tmpExp = explode_exp($tr['expression']);
					if (strcmp($tmpExp, $expressionFull) == 0) {
						$triggerExist = $tr;
						break;
					}
				}
				if ($triggerExist && bccomp($triggerExist['triggerid'], $trigger['triggerid']) != 0) {
					self::exception(ZBX_API_ERROR_PARAMETERS, _s('Trigger "%s" already exists.', $trigger['description']));
				}
			}

			if ($expressionChanged) {
				delete_function_by_triggerid($trigger['triggerid']);

				$trigger['expression'] = implode_exp($expressionFull, $trigger['triggerid'], $hosts);
				if (is_null($trigger['expression'])) {
					self::exception(ZBX_API_ERROR_PARAMETERS, _s('Cannot implode expression "%s".', $expressionFull));
				}

				if (isset($trigger['status']) && ($trigger['status'] != TRIGGER_STATUS_ENABLED)) {
					if ($trigger['value_flags'] == TRIGGER_VALUE_FLAG_NORMAL) {
						addEvent($trigger['triggerid'], TRIGGER_VALUE_UNKNOWN);

						$trigger['value_flags'] = TRIGGER_VALUE_FLAG_UNKNOWN;
					}
				}

				// if the expression has changed, we must revalidate the existing dependencies
				if (!isset($trigger['dependencies'])) {
					$trigger['dependencies'] = zbx_objectValues($dbTrigger['dependencies'], 'triggerid');
				}
			}

			$triggerUpdate = $trigger;
			if (!$descriptionChanged) {
				unset($triggerUpdate['description']);
			}
			if (!$expressionChanged) {
				unset($triggerUpdate['expression']);
			}

			DB::update('triggers', array(
				'values' => $triggerUpdate,
				'where' => array('triggerid' => $trigger['triggerid'])
			));

			// restore the full expression to properly validate dependencies
			$trigger['expression'] = $expressionChanged ? explode_exp($trigger['expression']) : $expressionFull;

			$infos[] = _s('Updated: Trigger "%1$s" on "%2$s".', $trigger['description'], implode(', ', $hosts));
			add_audit_ext(AUDIT_ACTION_UPDATE, AUDIT_RESOURCE_TRIGGER, $dbTrigger['triggerid'],
					$dbTrigger['description'], null, $dbTrigger, $trigger_update);
		}
		unset($trigger);

		foreach ($triggers as $trigger) {
			if (isset($trigger['dependencies'])) {
				DB::delete('trigger_depends', array('triggerid_down' => $trigger['triggerid']));

				foreach ($trigger['dependencies'] as $triggeridUp) {
					DB::insert('trigger_depends', array(
						array(
							'triggerid_down' => $trigger['triggerid'],
							'triggerid_up' => $triggeridUp
						)
					));
				}
			}
		}

		$this->validateDependencies($triggers);

		foreach ($infos as $info) {
			info($info);
		}
	}

	/**
	 * @param $trigger
	 * @param null $hostids
	 *
	 * @return bool
	 */
	protected function inherit(array $trigger, $hostids = null) {
		$triggerTemplates = API::Template()->get(array(
			'triggerids' => $trigger['triggerid'],
			'output' => API_OUTPUT_EXTEND,
			'nopermissions' => true
		));

		// fetch the existing child triggers
		$templatedTriggers = $this->get(array(
			'output' => array('triggerid', 'description'),
			'filter' => array(
				'templateid' => $trigger['triggerid']
			),
			'selectHosts' => array('name'),
			'preservekeys' => true
		));

		if (empty($triggerTemplates)) {
			// no templates found, delete any child triggers, that may exist
			if ($templatedTriggers) {
				foreach ($templatedTriggers as $trigger) {
					info(_s('Deleted: Trigger "%1$s" on "%2$s".', $trigger['description'],
						implode(', ', zbx_objectValues($trigger['hosts'], 'name'))));
				}
				$this->deleteByPks(zbx_objectValues($templatedTriggers, 'triggerid'));
			}

			return true;
		}

		if (!isset($trigger['expression']) || !isset($trigger['description'])) {
			$options = array(
				'triggerids' => $trigger['triggerid'],
				'output' => API_OUTPUT_EXTEND,
				'preservekeys' => true,
				'nopermissions' => true
			);
			$dbTrigger = $this->get($options);
			$dbTrigger = reset($dbTrigger);

			if (!isset($trigger['description'])) {
				$trigger['description'] = $dbTrigger['description'];
			}
			if (!isset($trigger['expression'])) {
				$trigger['expression'] = explode_exp($dbTrigger['expression']);
			}
		}


		$chdHosts = API::Host()->get(array(
			'templateids' => zbx_objectValues($triggerTemplates, 'templateid'),
			'output' => array(
				'hostid',
				'host'
			),
			'preservekeys' => true,
			'hostids' => $hostids,
			'nopermissions' => true,
			'templated_hosts' => true
		));
<<<<<<< HEAD

		foreach ($chd_hosts as $chd_host) {
=======
		foreach ($chdHosts as $chdHost) {
>>>>>>> a86603e2
			$newTrigger = $trigger;
			$newTrigger['templateid'] = $trigger['triggerid'];

			if (isset($trigger['dependencies'])) {
				$deps = zbx_objectValues($trigger['dependencies'], 'triggerid');
				$newTrigger['dependencies'] = replace_template_dependencies($deps, $chdHost['hostid']);
			}
			$expressionData = new CTriggerExpression($trigger);

			// replace template separately in each expression, only in beginning (host part)
			foreach ($expressionData->expressions as $expr) {
				$newExpr = '';
				foreach ($triggerTemplates as $triggerTemplate) {
					$pos = strpos($expr['expression'], '{'.$triggerTemplate['host'].':');
					if ($pos === 0) {
						$newExpr = substr_replace($expr['expression'], '{'.$chdHost['host'].':', 0, strlen('{'.$triggerTemplate['host'].':'));
						break;
					}
				}
				if (!empty($newExpr)) {
					$newTrigger['expression'] = str_replace($expr['expression'], $newExpr, $newTrigger['expression']);
				}
			}

			// check if templated trigger exists
			$childTriggers = $this->get(array(
				'filter' => array('templateid' => $newTrigger['triggerid']),
				'output' => API_OUTPUT_EXTEND,
				'preservekeys' => 1,
				'hostids' => $chdHost['hostid']
			));

			if ($childTrigger = reset($childTriggers)) {
				$childTrigger['expression'] = explode_exp($childTrigger['expression']);

				if (strcmp($childTrigger['expression'], $newTrigger['expression']) != 0
						|| strcmp($childTrigger['description'], $newTrigger['description']) != 0) {
					$exists = $this->exists(array(
						'description' => $newTrigger['description'],
						'expression' => $newTrigger['expression'],
						'hostids' => $chdHost['hostid']
					));
					if ($exists) {
						self::exception(ZBX_API_ERROR_PARAMETERS,
							_s('Trigger "%1$s" already exists on "%2$s".', $newTrigger['description'], $chdHost['host']));
					}
				}
				elseif ($childTrigger['flags'] != ZBX_FLAG_DISCOVERY_NORMAL) {
					self::exception(ZBX_API_ERROR_PARAMETERS, _s('Trigger with same name but other type exists'));
				}

				$newTrigger['triggerid'] = $childTrigger['triggerid'];
				$this->updateReal($newTrigger);
			}
			else {
				$options = array(
					'filter' => array(
						'description' => $newTrigger['description'],
						'flags' => null
					),
					'output' => API_OUTPUT_EXTEND,
					'preservekeys' => 1,
					'nopermissions' => 1,
					'hostids' => $chdHost['hostid']
				);
				$childTriggers = $this->get($options);

				$childTrigger = false;
				foreach ($childTriggers as $tr) {
					$tmpExp = explode_exp($tr['expression']);
					if (strcmp($tmpExp, $newTrigger['expression']) == 0) {
						$childTrigger = $tr;
						break;
					}
				}

				if ($childTrigger) {
					if ($childTrigger['templateid'] != 0) {
						self::exception(ZBX_API_ERROR_PARAMETERS,
							_s('Trigger "%1$s" already exists on "%2$s".', $childTrigger['description'], $chdHost['host']));
					}
					elseif ($childTrigger['flags'] != $newTrigger['flags']) {
						self::exception(ZBX_API_ERROR_PARAMETERS, _s('Trigger with same name but other type exists'));
					}

					$newTrigger['triggerid'] = $childTrigger['triggerid'];
					$this->updateReal($newTrigger);
				}
				else {
					$this->createReal($newTrigger);
					$newTrigger = reset($newTrigger);
				}
			}
			$this->inherit($newTrigger);

			unset($templatedTriggers[$newTrigger['triggerid']]);
		}

		// delete remaining child triggers
		if ($templatedTriggers) {
			foreach ($templatedTriggers as $trigger) {
				info(_s('Deleted: Trigger "%1$s" on "%2$s".', $trigger['description'],
					implode(', ', zbx_objectValues($trigger['hosts'], 'name'))));
			}
			$this->deleteByPks(zbx_objectValues($templatedTriggers, 'triggerid'));
		}

		return true;
	}

	/**
	 * @param $data
	 *
	 * @return bool
	 */
	public function syncTemplates(array $data) {
		$data['templateids'] = zbx_toArray($data['templateids']);
		$data['hostids'] = zbx_toArray($data['hostids']);

		$allowedHosts = API::Host()->get(array(
			'hostids' => $data['hostids'],
			'editable' => true,
			'preservekeys' => true,
			'templated_hosts' => true,
			'output' => API_OUTPUT_SHORTEN
		));
		foreach ($data['hostids'] as $hostid) {
			if (!isset($allowedHosts[$hostid])) {
				self::exception(ZBX_API_ERROR_PERMISSIONS, _('No permissions to referred object or it does not exist!'));
			}
		}

		$allowedTemplates = API::Template()->get(array(
			'templateids' => $data['templateids'],
			'preservekeys' => true,
			'editable' => true,
			'output' => API_OUTPUT_SHORTEN
		));
		foreach ($data['templateids'] as $templateid) {
			if (!isset($allowedTemplates[$templateid])) {
				self::exception(ZBX_API_ERROR_PERMISSIONS, _('No permissions to referred object or it does not exist!'));
			}
		}

		$triggers = $this->get(array(
			'hostids' => $data['templateids'],
			'preservekeys' => true,
			'output' => API_OUTPUT_EXTEND,
		));

		foreach ($triggers as $trigger) {
			$trigger['expression'] = explode_exp($trigger['expression']);
			$this->inherit($trigger, $data['hostids']);
		}

		// Update dependencies, do it after all triggers that can be dependent were created/updated on all child hosts/templates.
		// Starting from highest level template triggers select triggers from one level lower, then for each lower trigger
		// look if it's parent has dependencies, if so find this dependency trigger child on dependent trigger host and add new dependency.
		$parentTriggers = $this->get(array(
			'hostids' => $data['templateids'],
			'preservekeys' => true,
			'output' => array(
				'triggerid',
				'templateid'
			),
			'selectDependencies' => API_OUTPUT_REFER
		));

		while (!empty($parentTriggers)) {
			$childTriggers = $this->get(array(
				'filter' => array('templateid' => array_keys($parentTriggers)),
				'nopermissions' => true,
				'preservekeys' => true,
				'output' => array(
					'triggerid',
					'templateid'
				),
				'selectDependencies' => API_OUTPUT_REFER,
				'selectHosts' => array('host')
			));
			foreach ($childTriggers as $childTrigger) {
				if (!empty($parentTriggers[$childTrigger['templateid']]['dependencies'])) {
					$deps = zbx_objectValues($parentTriggers[$childTrigger['templateid']]['dependencies'], 'triggerid');
					$host = reset($childTrigger['hosts']);
					$newDeps = replace_template_dependencies($deps, $host['hostid']);

					DB::delete('trigger_depends', array('triggerid_down' => $childTrigger['triggerid']));
					foreach ($newDeps as $triggeridUp) {
						DB::insert('trigger_depends', array(
							array(
								'triggerid_down' => $childTrigger['triggerid'],
								'triggerid_up' => $triggeridUp
							)
						));
					}
				}
			}
			$parentTriggers = $childTriggers;
		}
		return true;
	}

	/**
	 * Validates the dependencies of the given triggers.
	 *
	 * @param array $triggers
	 *
	 * @trows APIException if any of the dependencies is invalid
	 */
	protected function validateDependencies(array $triggers) {
		foreach ($triggers as $trigger) {
			if (!isset($trigger['dependencies']) || empty($trigger['dependencies'])) {
				continue;
			}

			// forbid dependencies from hosts to templates
			if (!$this->isTemplatedTrigger($trigger)) {
				$templates = API::Template()->get(array(
					'triggerids' => $trigger['dependencies'],
					'output' => array('status'),
					'nopermissions' => true,
					'limit' => 1
				));
				if ($templates) {
					self::exception(ZBX_API_ERROR_PARAMETERS, _s('Cannot add dependency from a host to a template.'));
				}
			}

			// check circular dependency
			$triggeridDown = $trigger['dependencies'];
			do {
				$dbUpTriggers = DBselect(
					'SELECT td.triggerid_up'.
					' FROM trigger_depends td'.
					' WHERE'.DBcondition('td.triggerid_down', $triggeridDown)
				);
<<<<<<< HEAD
				$up_triggerids = array();
				while ($up_trigger = DBfetch($db_up_triggers)) {
					if (bccomp($up_trigger['triggerid_up'], $trigger['triggerid']) == 0) {
						self::exception(ZBX_API_ERROR_PARAMETERS, _('Incorrect dependency'));
=======
				$upTriggerids = array();
				while ($upTrigger = DBfetch($dbUpTriggers)) {
					if (bccomp($upTrigger['triggerid_up'], $trigger['triggerid']) == 0) {
						self::exception(ZBX_API_ERROR_PARAMETERS, S_INCORRECT_DEPENDENCY);
>>>>>>> a86603e2
					}
					$upTriggerids[] = $upTrigger['triggerid_up'];
				}
				$triggeridDown = $upTriggerids;

			} while (!empty($upTriggerids));

			if (isset($trigger['expression'])) {
				$expr = new CTriggerExpression($trigger);
				$hosts = $expr->data['hosts'];
			}
			else {
				$hosts = array();
			}

			$templates = API::Template()->get(array(
				'output' => array(
					'hostid',
					'host'
				),
				'filter' => array('host' => $hosts),
				'nopermissions' => true,
				'preservekeys' => true
			));
			$templateids = array_keys($templates);
			$templateids = zbx_toHash($templateids);

			$delTemplateids = array();
			$dbDepHosts = get_hosts_by_triggerid($trigger['dependencies']);
			while ($dephost = DBfetch($dbDepHosts)) {
				if ($dephost['status'] == HOST_STATUS_TEMPLATE) {
					$templates[$dephost['hostid']] = $dephost;
					$delTemplateids[$dephost['hostid']] = $dephost['hostid'];
				}
			}

			$tdiff = array_diff($delTemplateids, $templateids);
			if (!empty($templateids) && !empty($delTemplateids) && !empty($tdiff)) {
				$tpls = zbx_array_merge($templateids, $delTemplateids);

				$dbLowlvltpl = DBselect(
					'SELECT DISTINCT ht.templateid,ht.hostid,h.host'.
					' FROM hosts_templates ht,hosts h'.
					' WHERE h.hostid=ht.hostid'.
						' AND'.DBcondition('ht.templateid', $tpls)
				);
				$map = array();
				while ($lowlvltpl = DBfetch($dbLowlvltpl)) {
					if (!isset($map[$lowlvltpl['hostid']])) {
						$map[$lowlvltpl['hostid']] = array();
					}
					$map[$lowlvltpl['hostid']][$lowlvltpl['templateid']] = $lowlvltpl['host'];
				}

				foreach ($map as $templates) {
					$setWithDep = false;

					foreach ($templateids as $tplid) {
						if (isset($templates[$tplid])) {
							$setWithDep = true;
							break;
						}
					}
					foreach ($delTemplateids as $delTplId) {
						if (!isset($templates[$delTplId]) && $setWithDep) {
							self::exception(ZBX_API_ERROR_PARAMETERS, _s('Not all templates are linked to host "%s".', reset($templates)));
						}
					}
				}
			}
		}
	}

	/**
	 * Check if all templates trigger belongs to are linked to same hosts.
	 *
	 * @throws APIException
	 *
	 * @param $trigger
	 *
	 * @return bool
	 */
	protected function validateItems(array $trigger) {
		$trigExpr = new CTriggerExpression(array('expression' => $trigger['expression']));

		$hosts = array();
		foreach ($trigExpr->expressions as $exprPart) {
			if (!zbx_empty($exprPart['host'])) {
				$hosts[] = $exprPart['host'];
			}
		}

		$templatesData = API::Template()->get(array(
			'output' => API_OUTPUT_REFER,
			'selectHosts' => API_OUTPUT_REFER,
			'selectTemplates' => API_OUTPUT_REFER,
			'filter' => array('host' => $hosts),
			'nopermissions' => true,
			'preservekeys' => true
		));
		$firstTemplate = array_pop($templatesData);
		if ($firstTemplate) {
			$compareLinks = array_merge(
				zbx_objectValues($firstTemplate['hosts'], 'hostid'),
				zbx_objectValues($firstTemplate['templates'], 'templateid')
			);

			foreach ($templatesData as $data) {
				$linkedTo = array_merge(
					zbx_objectValues($data['hosts'], 'hostid'),
					zbx_objectValues($data['templates'], 'templateid')
				);

				if (array_diff($compareLinks, $linkedTo) || array_diff($linkedTo, $compareLinks)) {
					self::exception(
						ZBX_API_ERROR_PARAMETERS,
						_s('Trigger "%s" belongs to templates with different linkages.', $trigger['description'])
					);
				}
			}
		}
		return true;
	}

	/**
	 * @param $ids
	 *
	 * @return bool
	 */
	public function isReadable(array $ids) {
		if (empty($ids)) {
			return true;
		}
		$ids = array_unique($ids);

		$count = $this->get(array(
			'nodeids' => get_current_nodeid(true),
			'triggerids' => $ids,
			'output' => API_OUTPUT_SHORTEN,
			'countOutput' => true
		));
		return count($ids) == $count;
	}

	/**
	 * @param $ids
	 *
	 * @return bool
	 */
	public function isWritable(array $ids) {
		if (empty($ids)) {
			return true;
		}
		$ids = array_unique($ids);

		$count = $this->get(array(
			'nodeids' => get_current_nodeid(true),
			'triggerids' => $ids,
			'output' => API_OUTPUT_SHORTEN,
			'editable' => true,
			'countOutput' => true
		));
		return count($ids) == $count;
	}


	/**
	 * Returns true if the trigger belongs to a template.
	 *
	 * @param array $trigger
	 *
	 * @return boolean
	 */
	public function isTemplatedTrigger(array $trigger) {
		$expressionData = new CTriggerExpression($trigger);
		if (!empty($expressionData->errors)) {
			self::exception(ZBX_API_ERROR_PARAMETERS, implode(' ', $expressionData->errors));
		}

		$hosts = $this->select('hosts', array(
			'output' => 'status',
			'filter' => array(
				'host' => $expressionData->data['hosts'],
				'status' => HOST_STATUS_TEMPLATE
			),
			'limit' => 1
		));

		return ($hosts);
	}
}
?><|MERGE_RESOLUTION|>--- conflicted
+++ resolved
@@ -1489,41 +1489,28 @@
 		// get child triggers
 		$parentTriggerids = $triggerids;
 		do {
-<<<<<<< HEAD
-			$db_items = DBselect('SELECT triggerid FROM triggers WHERE '.DBcondition('templateid', $parent_triggerids));
-			$parent_triggerids = array();
+			$db_items = DBselect('SELECT triggerid FROM triggers WHERE '.DBcondition('templateid', $parentTriggerids));
+			$parentTriggerids = array();
 			while ($db_trigger = DBfetch($db_items)) {
-				$parent_triggerids[] = $db_trigger['triggerid'];
+				$parentTriggerids[] = $db_trigger['triggerid'];
 				$triggerids[] = $db_trigger['triggerid'];
-=======
-			$dbItems = DBselect('SELECT triggerid FROM triggers WHERE '.DBcondition('templateid', $parentTriggerids));
-			$parentTriggerids = array();
-			while ($dbTrigger = DBfetch($dbItems)) {
-				$parentTriggerids[] = $dbTrigger['triggerid'];
-				$triggerids[$dbTrigger['triggerid']] = $dbTrigger['triggerid'];
->>>>>>> a86603e2
 			}
 		} while (!empty($parentTriggerids));
 
 		// select all triggers which are deleted (including children)
-		$del_triggers = $this->get(array(
+		$delTriggers = $this->get(array(
 			'triggerids' => $triggerids,
 			'output' => array('triggerid', 'description', 'expression'),
 			'nopermissions' => true,
 			'selectHosts' => array('name')
-<<<<<<< HEAD
 		));
 		// TODO: REMOVE info
-		foreach ($del_triggers as $trigger) {
+		foreach ($delTriggers as $trigger) {
 			info(_s('Deleted: Trigger "%1$s" on "%2$s".', $trigger['description'],
-					implode(', ', zbx_objectValues($trigger['hosts'], 'name'))));
+				implode(', ', zbx_objectValues($trigger['hosts'], 'name'))));
 			add_audit_ext(AUDIT_ACTION_DELETE, AUDIT_RESOURCE_TRIGGER, $trigger['triggerid'],
-					$trigger['description'], null, null, null);
-		}
-=======
-		);
-		$delTriggers = $this->get($options);
->>>>>>> a86603e2
+				$trigger['description'], null, null, null);
+		}
 
 		// execute delete
 		$this->deleteByPks($triggerids);
@@ -1545,16 +1532,10 @@
 
 		// disable actions
 		$actionids = array();
-<<<<<<< HEAD
-		$db_actions = DBselect(
+		$dbActions = DBselect(
 			'SELECT DISTINCT actionid'.
-			' FROM conditions'.
-=======
-		$dbActions = DBselect(
-			'SELECT DISTINCT actionid '.
-			' FROM conditions '.
->>>>>>> a86603e2
-			' WHERE conditiontype='.CONDITION_TYPE_TRIGGER.
+				' FROM conditions'.
+				' WHERE conditiontype='.CONDITION_TYPE_TRIGGER.
 				' AND '.DBcondition('value', $pks, false, true)
 		);
 		while ($dbAction = DBfetch($dbActions)) {
@@ -1568,19 +1549,7 @@
 			'value' => $pks
 		));
 
-<<<<<<< HEAD
 		parent::deleteByPks($pks);
-=======
-		// TODO: REMOVE info
-		foreach ($delTriggers as $trigger) {
-			info(_s('Deleted: Trigger "%1$s" on "%2$s".', $trigger['description'],
-					implode(', ', zbx_objectValues($trigger['hosts'], 'name'))));
-			add_audit_ext(AUDIT_ACTION_DELETE, AUDIT_RESOURCE_TRIGGER, $trigger['triggerid'],
-					$trigger['description'].':'.$trigger['expression'], null, null, null);
-		}
-
-		DB::delete('triggers', array('triggerid' => $triggerids));
->>>>>>> a86603e2
 
 		update_services_status_all();
 	}
@@ -1796,7 +1765,7 @@
 
 			$infos[] = _s('Updated: Trigger "%1$s" on "%2$s".', $trigger['description'], implode(', ', $hosts));
 			add_audit_ext(AUDIT_ACTION_UPDATE, AUDIT_RESOURCE_TRIGGER, $dbTrigger['triggerid'],
-					$dbTrigger['description'], null, $dbTrigger, $trigger_update);
+					$dbTrigger['description'], null, $dbTrigger, $triggerUpdate);
 		}
 		unset($trigger);
 
@@ -1888,12 +1857,7 @@
 			'nopermissions' => true,
 			'templated_hosts' => true
 		));
-<<<<<<< HEAD
-
-		foreach ($chd_hosts as $chd_host) {
-=======
 		foreach ($chdHosts as $chdHost) {
->>>>>>> a86603e2
 			$newTrigger = $trigger;
 			$newTrigger['templateid'] = $trigger['triggerid'];
 
@@ -2130,17 +2094,10 @@
 					' FROM trigger_depends td'.
 					' WHERE'.DBcondition('td.triggerid_down', $triggeridDown)
 				);
-<<<<<<< HEAD
-				$up_triggerids = array();
-				while ($up_trigger = DBfetch($db_up_triggers)) {
-					if (bccomp($up_trigger['triggerid_up'], $trigger['triggerid']) == 0) {
-						self::exception(ZBX_API_ERROR_PARAMETERS, _('Incorrect dependency'));
-=======
 				$upTriggerids = array();
 				while ($upTrigger = DBfetch($dbUpTriggers)) {
 					if (bccomp($upTrigger['triggerid_up'], $trigger['triggerid']) == 0) {
 						self::exception(ZBX_API_ERROR_PARAMETERS, S_INCORRECT_DEPENDENCY);
->>>>>>> a86603e2
 					}
 					$upTriggerids[] = $upTrigger['triggerid_up'];
 				}
