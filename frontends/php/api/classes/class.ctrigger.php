--- conflicted
+++ resolved
@@ -1503,14 +1503,9 @@
 				delete_function_by_triggerid($trigger['triggerid']);
 
 				$trigger['expression'] = implode_exp($expression_full, $trigger['triggerid']);
-<<<<<<< HEAD
-				if(is_null($trigger['expression']))
-					self::exception(ZBX_API_ERROR_PARAMETERS, _s('Incorrect trigger "%s" expression.',$trigger['description']));
-=======
 				if(is_null($trigger['expression'])){
 					self::exception(ZBX_API_ERROR_PARAMETERS, _s('Cannot implode expression "%s".', $expression_full));
 				}
->>>>>>> d06818cf
 
 				if(isset($trigger['status']) && ($trigger['status'] != TRIGGER_STATUS_ENABLED)){
 					if($trigger['value_flags'] == TRIGGER_VALUE_FLAG_NORMAL){
