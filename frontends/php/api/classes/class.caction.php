<?php
/*
** Zabbix
** Copyright (C) 2000-2011 Zabbix SIA
**
** This program is free software; you can redistribute it and/or modify
** it under the terms of the GNU General Public License as published by
** the Free Software Foundation; either version 2 of the License, or
** (at your option) any later version.
**
** This program is distributed in the hope that it will be useful,
** but WITHOUT ANY WARRANTY; without even the implied warranty of
** MERCHANTABILITY or FITNESS FOR A PARTICULAR PURPOSE.  See the
** GNU General Public License for more details.
**
** You should have received a copy of the GNU General Public License
** along with this program; if not, write to the Free Software
** Foundation, Inc., 675 Mass Ave, Cambridge, MA 02139, USA.
**/
?>
<?php
/**
 * @package API
 */

class CAction extends CZBXAPI{

/**
 * Get Actions data
 *
 * @param _array $options
 * @param array $options['itemids']
 * @param array $options['hostids']
 * @param array $options['groupids']
 * @param array $options['actionids']
 * @param array $options['applicationids']
 * @param array $options['status']
 * @param array $options['editable']
 * @param array $options['extendoutput']
 * @param array $options['count']
 * @param array $options['pattern']
 * @param array $options['limit']
 * @param array $options['order']
 * @return array|int item data as array or false if error
 */
	public function get($options=array()){

		$result = array();
		$user_type = self::$userData['type'];
		$userid = self::$userData['userid'];

		$sort_columns = array('actionid','name'); // allowed columns for sorting
		$subselects_allowed_outputs = array(API_OUTPUT_REFER, API_OUTPUT_EXTEND); // allowed output options for [ select_* ] params

		$sql_parts = array(
			'select' => array('actions' => 'a.actionid'),
			'from' => array('actions' => 'actions a'),
			'where' => array(),
			'order' => array(),
			'limit' => null,
		);

		$def_options = array(
			'nodeids'				=> null,
			'groupids'				=> null,
			'hostids'				=> null,
			'actionids'				=> null,
			'triggerids'			=> null,
			'mediatypeids'			=> null,
			'usrgrpids'				=> null,
			'userids'				=> null,
			'scriptids'				=> null,
			'nopermissions'			=> null,
			'editable'				=> null,
// filter
			'filter'				=> null,
			'search'				=> null,
			'searchByAny'			=> null,
			'startSearch'			=> null,
			'excludeSearch'			=> null,

// OutPut
			'output'				=> API_OUTPUT_REFER,
			'selectConditions'		=> null,
			'selectOperations'		=> null,
			'countOutput'			=> null,
			'preservekeys'			=> null,

			'sortfield'				=> '',
			'sortorder'				=> '',
			'limit'					=> null
		);

		$options = zbx_array_merge($def_options, $options);

		if(is_array($options['output'])){
			unset($sql_parts['select']['actions']);

			$dbTable = DB::getSchema('actions');
			$sql_parts['select']['actionid'] = 'a.actionid';
			foreach($options['output'] as $field){
				if(isset($dbTable['fields'][$field]))
					$sql_parts['select'][$field] = 'a.'.$field;
			}

			$options['output'] = API_OUTPUT_CUSTOM;
		}

// editable + PERMISSION CHECK
		if((USER_TYPE_SUPER_ADMIN == $user_type) || !is_null($options['nopermissions'])){
		}
		else{
// conditions are checked here by sql, operations after, by api queries
			$permission = $options['editable']?PERM_READ_WRITE:PERM_READ_ONLY;

// condition hostgroup
			$sql_parts['where'][] =
				' NOT EXISTS('.
					' SELECT cc.conditionid'.
					' FROM conditions cc'.
					' WHERE cc.conditiontype='.CONDITION_TYPE_HOST_GROUP.
						' AND cc.actionid=a.actionid'.
						' AND ('.
							' NOT EXISTS('.
								' SELECT rr.id'.
								' FROM rights rr, users_groups ug'.
								' WHERE rr.id='.zbx_dbcast_2bigint('cc.value').
									' AND rr.groupid=ug.usrgrpid'.
									' AND ug.userid='.$userid.
									' AND rr.permission>='.$permission.
							' )'.
							' OR EXISTS('.
								' SELECT rr.id'.
								' FROM rights rr, users_groups ugg'.
								' WHERE rr.id='.zbx_dbcast_2bigint('cc.value').
									' AND rr.groupid=ugg.usrgrpid'.
									' AND ugg.userid='.$userid.
									' AND rr.permission<'.$permission.
							' )'.
						' )'.
				' )';

// condition host or template
			$sql_parts['where'][] =
				' NOT EXISTS('.
					' SELECT cc.conditionid'.
					' FROM conditions cc'.
					' WHERE (cc.conditiontype='.CONDITION_TYPE_HOST.' OR cc.conditiontype='.CONDITION_TYPE_HOST_TEMPLATE.')'.
						' AND cc.actionid=a.actionid'.
						' AND ('.
							' NOT EXISTS('.
								' SELECT hgg.hostid'.
								' FROM hosts_groups hgg, rights r,users_groups ug'.
								' WHERE hgg.hostid='.zbx_dbcast_2bigint('cc.value').
									' AND r.id=hgg.groupid'.
									' AND ug.userid='.$userid.
									' AND r.permission>='.$permission.
									' AND r.groupid=ug.usrgrpid)'.
							' OR EXISTS('.
								' SELECT hgg.hostid'.
									' FROM hosts_groups hgg, rights rr, users_groups gg'.
									' WHERE hgg.hostid='.zbx_dbcast_2bigint('cc.value').
										' AND rr.id=hgg.groupid'.
										' AND rr.groupid=gg.usrgrpid'.
										' AND gg.userid='.$userid.
										' AND rr.permission<'.$permission.')'.
							' )'.
				' )';

// condition trigger
			$sql_parts['where'][] =
				' NOT EXISTS('.
					' SELECT cc.conditionid '.
					' FROM conditions cc '.
					' WHERE cc.conditiontype='.CONDITION_TYPE_TRIGGER.
						' AND cc.actionid=a.actionid'.
						' AND ('.
							' NOT EXISTS('.
								' SELECT f.triggerid'.
								' FROM functions f, items i,hosts_groups hg, rights r, users_groups ug'.
								' WHERE ug.userid='.$userid.
									' AND r.groupid=ug.usrgrpid'.
									' AND r.permission>='.$permission.
									' AND hg.groupid=r.id'.
									' AND i.hostid=hg.hostid'.
									' AND f.itemid=i.itemid'.
									' AND f.triggerid='.zbx_dbcast_2bigint('cc.value').')'.
							' OR EXISTS('.
								' SELECT ff.functionid'.
								' FROM functions ff, items ii'.
								' WHERE ff.triggerid='.zbx_dbcast_2bigint('cc.value').
									' AND ii.itemid=ff.itemid'.
									' AND EXISTS('.
										' SELECT hgg.groupid'.
										' FROM hosts_groups hgg, rights rr, users_groups ugg'.
										' WHERE hgg.hostid=ii.hostid'.
											' AND rr.id=hgg.groupid'.
											' AND rr.groupid=ugg.usrgrpid'.
											' AND ugg.userid='.$userid.
											' AND rr.permission<'.$permission.'))'.
					  ' )'.
				' )';
		}

// nodeids
		$nodeids = !is_null($options['nodeids']) ? $options['nodeids'] : get_current_nodeid();

// actionids
		if(!is_null($options['actionids'])){
			zbx_value2array($options['actionids']);

			if($options['output'] != API_OUTPUT_SHORTEN){
				$sql_parts['select']['actionid'] = 'a.actionid';
			}

			$sql_parts['where'][] = DBcondition('a.actionid', $options['actionids']);
		}

// groupids
		if(!is_null($options['groupids'])){
			zbx_value2array($options['groupids']);

			if($options['output'] != API_OUTPUT_SHORTEN){
				$sql_parts['select']['groupids'] = 'c.value';
			}

			$sql_parts['from']['conditions'] = 'conditions c';

			$sql_parts['where'][] = DBcondition('c.value', $options['groupids']);
			$sql_parts['where']['c'] = 'c.conditiontype='.CONDITION_TYPE_HOST_GROUP;
			$sql_parts['where']['ac'] = 'a.actionid=c.actionid';
		}

// hostids
		if(!is_null($options['hostids'])){
			zbx_value2array($options['hostids']);

			if($options['output'] != API_OUTPUT_SHORTEN){
				$sql_parts['select']['hostids'] = 'c.value';
			}

			$sql_parts['from']['conditions'] = 'conditions c';

			$sql_parts['where'][] = DBcondition('c.value', $options['hostids']);
			$sql_parts['where']['c'] = 'c.conditiontype='.CONDITION_TYPE_HOST;
			$sql_parts['where']['ac'] = 'a.actionid=c.actionid';
		}

// triggerids
		if(!is_null($options['triggerids'])){
			zbx_value2array($options['triggerids']);

			if($options['output'] != API_OUTPUT_SHORTEN){
				$sql_parts['select']['triggerids'] = 'c.value';
			}

			$sql_parts['from']['conditions'] = 'conditions c';

			$sql_parts['where'][] = DBcondition('c.value', $options['triggerids']);
			$sql_parts['where']['c'] = 'c.conditiontype='.CONDITION_TYPE_TRIGGER;
			$sql_parts['where']['ac'] = 'a.actionid=c.actionid';
		}

// mediatypeids
		if(!is_null($options['mediatypeids'])){
			zbx_value2array($options['mediatypeids']);

// if($options['output'] != API_OUTPUT_SHORTEN && $options['output'] != API_OUTPUT_CUSTOM){
			if($options['output'] != API_OUTPUT_SHORTEN){
				$sql_parts['select']['mediatypeid'] = 'om.mediatypeid';
			}

			$sql_parts['from']['opmessage'] = 'opmessage om';
			$sql_parts['from']['operations'] = 'operations o';

			$sql_parts['where'][] = DBcondition('om.mediatypeid', $options['mediatypeids']);
			$sql_parts['where']['ao'] = 'a.actionid=o.actionid';
			$sql_parts['where']['oom'] = 'o.operationid=om.operationid';
		}

// Operation messages
// usrgrpids
		if(!is_null($options['usrgrpids'])){
			zbx_value2array($options['usrgrpids']);

			if($options['output'] != API_OUTPUT_SHORTEN){
				$sql_parts['select']['usrgrpid'] = 'omg.usrgrpid';
			}

			$sql_parts['from']['opmessage_grp'] = 'opmessage_grp omg';
			$sql_parts['from']['operations'] = 'operations o';

			$sql_parts['where'][] = DBcondition('omg.usrgrpid', $options['usrgrpids']);
			$sql_parts['where']['ao'] = 'a.actionid=o.actionid';
			$sql_parts['where']['oomg'] = 'o.operationid=omg.operationid';
		}

// userids
		if(!is_null($options['userids'])){
			zbx_value2array($options['userids']);

			if($options['output'] != API_OUTPUT_SHORTEN){
				$sql_parts['select']['userid'] = 'omu.userid';
		}

			$sql_parts['from']['opmessage_usr'] = 'opmessage_usr omu';
			$sql_parts['from']['operations'] = 'operations o';

			$sql_parts['where'][] = DBcondition('omu.userid', $options['userids']);
			$sql_parts['where']['ao'] = 'a.actionid=o.actionid';
			$sql_parts['where']['oomu'] = 'o.operationid=omu.operationid';
		}

// Operation commands
// scriptids
		if(!is_null($options['scriptids'])){
			zbx_value2array($options['scriptids']);

			if($options['output'] != API_OUTPUT_SHORTEN){
				$sql_parts['select']['scriptid'] = 'oc.scriptid';
			}

			$sql_parts['from']['opmessage_usr'] = 'opcommand oc';
			$sql_parts['from']['operations'] = 'operations o';

			$sql_parts['where'][] = '('.DBcondition('oc.scriptid', $options['scriptids']).' AND oc.type='.ZBX_SCRIPT_TYPE_GLOBAL_SCRIPT.')' ;
			$sql_parts['where']['ao'] = 'a.actionid=o.actionid';
			$sql_parts['where']['ooc'] = 'o.operationid=oc.operationid';
		}

// filter
		if(is_array($options['filter'])){
			zbx_db_filter('actions a', $options, $sql_parts);
		}

// search
		if(is_array($options['search'])){
			zbx_db_search('actions a', $options, $sql_parts);
		}

// output
		if($options['output'] == API_OUTPUT_EXTEND){
			$sql_parts['select']['actions'] = 'a.*';
		}

// countOutput
		if(!is_null($options['countOutput'])){
			$options['sortfield'] = '';

			$sql_parts['select'] = array('COUNT(DISTINCT a.actionid) as rowscount');
		}

// order
// restrict not allowed columns for sorting
		$options['sortfield'] = str_in_array($options['sortfield'], $sort_columns) ? $options['sortfield'] : '';
		if(!zbx_empty($options['sortfield'])){
			$sortorder = ($options['sortorder'] == ZBX_SORT_DOWN)?ZBX_SORT_DOWN:ZBX_SORT_UP;

			$sql_parts['order'][] = 'a.'.$options['sortfield'].' '.$sortorder;

			if(!str_in_array('a.'.$options['sortfield'], $sql_parts['select']) && !str_in_array('a.*', $sql_parts['select'])){
				$sql_parts['select'][] = 'a.'.$options['sortfield'];
			}
		}

// limit
		if(zbx_ctype_digit($options['limit']) && $options['limit']){
			$sql_parts['limit'] = $options['limit'];
		}
//---------------

		$actionids = array();

		$sql_parts['select'] = array_unique($sql_parts['select']);
		$sql_parts['from'] = array_unique($sql_parts['from']);
		$sql_parts['where'] = array_unique($sql_parts['where']);
		$sql_parts['order'] = array_unique($sql_parts['order']);

		$sql_select = '';
		$sql_from = '';
		$sql_where = '';
		$sql_order = '';
		if(!empty($sql_parts['select']))	$sql_select.= implode(',',$sql_parts['select']);
		if(!empty($sql_parts['from']))		$sql_from.= implode(',',$sql_parts['from']);
		if(!empty($sql_parts['where']))		$sql_where.= ' AND '.implode(' AND ',$sql_parts['where']);
		if(!empty($sql_parts['order']))		$sql_order.= ' ORDER BY '.implode(',',$sql_parts['order']);
		$sql_limit = $sql_parts['limit'];

		$sql = 'SELECT '.$sql_select.
				' FROM '.$sql_from.
				' WHERE '.DBin_node('a.actionid', $nodeids).
					$sql_where.
				$sql_order;
//SDI($sql);
		$db_res = DBselect($sql, $sql_limit);
		while($action = DBfetch($db_res)){

			if($options['countOutput']){
				$result = $action['rowscount'];
			}
			else{
				$actionids[$action['actionid']] = $action['actionid'];

				if($options['output'] == API_OUTPUT_SHORTEN){
					$result[$action['actionid']] = array('actionid' => $action['actionid']);
				}
				else{
					if(!isset($result[$action['actionid']])) $result[$action['actionid']]= array();

					if(!is_null($options['selectConditions']) && !isset($result[$action['actionid']]['conditions'])){
						$result[$action['actionid']]['conditions'] = array();
					}

					if(!is_null($options['selectOperations']) && !isset($result[$action['actionid']]['operations'])){
						$result[$action['actionid']]['operations'] = array();
					}

					$result[$action['actionid']] += $action;
				}
			}
		}

		if((USER_TYPE_SUPER_ADMIN == $user_type) || !is_null($options['nopermissions'])){
		}
		else{
// check hosts, templates
			$hosts = $hostids = array();
			$sql = 'SELECT o.actionid, och.hostid'.
					' FROM operations o, opcommand_hst och'.
					' WHERE o.operationid=och.operationid'.
						' AND och.hostid<>0'.
						' AND '.DBcondition('o.actionid', $actionids);
			$db_hosts = DBselect($sql);
			while($host = DBfetch($db_hosts)){
				if(!isset($hosts[$host['hostid']])) $hosts[$host['hostid']] = array();
				$hosts[$host['hostid']][$host['actionid']] = $host['actionid'];
				$hostids[$host['hostid']] = $host['hostid'];
			}

			$sql = 'SELECT o.actionid, ot.templateid'.
					' FROM operations o, optemplate ot'.
					' WHERE o.operationid=ot.operationid'.
						' AND '.DBcondition('o.actionid', $actionids);
			$db_templates = DBselect($sql);
			while($template = DBfetch($db_templates)){
				if(!isset($hosts[$template['templateid']])) $hosts[$template['templateid']] = array();
				$hosts[$template['templateid']][$template['actionid']] = $template['actionid'];
				$hostids[$template['templateid']] = $template['templateid'];
			}

			$allowedHosts = API::Host()->get(array(
				'hostids' => $hostids,
				'output' => API_OUTPUT_SHORTEN,
				'editable' => $options['editable'],
				'templated_hosts' => true,
				'preservekeys' => true,
			));
			foreach($hostids as $hostid){
				if(isset($allowedHosts[$hostid])) continue;

				foreach($hosts[$hostid] as $actionid)
						unset($result[$actionid], $actionids[$actionid]);
					}
			unset($allowedHosts);


// check hostgroups
			$groups = $groupids = array();
			$sql = 'SELECT o.actionid, ocg.groupid'.
					' FROM operations o, opcommand_grp ocg'.
					' WHERE o.operationid=ocg.operationid'.
						' AND '.DBcondition('o.actionid', $actionids);
			$db_groups = DBselect($sql);
			while($group = DBfetch($db_groups)){
				if(!isset($groups[$group['groupid']])) $groups[$group['groupid']] = array();
				$groups[$group['groupid']][$group['actionid']] = $group['actionid'];
				$groupids[$group['groupid']] = $group['groupid'];
			}

			$sql = 'SELECT o.actionid, og.groupid'.
					' FROM operations o, opgroup og'.
					' WHERE o.operationid=og.operationid'.
						' AND '.DBcondition('o.actionid', $actionids);
			$db_groups = DBselect($sql);
			while($group = DBfetch($db_groups)){
				if(!isset($groups[$group['groupid']])) $groups[$group['groupid']] = array();
				$groups[$group['groupid']][$group['actionid']] = $group['actionid'];
				$groupids[$group['groupid']] = $group['groupid'];
			}

			$allowedGroups = API::HostGroup()->get(array(
				'groupids' => $groupids,
				'output' => API_OUTPUT_SHORTEN,
				'editable' => $options['editable'],
				'preservekeys' => true,
			));
			foreach($groupids as $groupid){
				if(isset($allowedGroups[$groupid])) continue;

				foreach($groups[$groupid] as $actionid)
						unset($result[$actionid], $actionids[$actionid]);
					}
			unset($allowedGroups);

// check scripts
			$scripts = $scriptids = array();
			$sql = 'SELECT o.actionid, oc.scriptid'.
					' FROM operations o, opcommand oc'.
					' WHERE o.operationid=oc.operationid'.
						' AND '.DBcondition('o.actionid', $actionids).
						' AND oc.type='.ZBX_SCRIPT_TYPE_GLOBAL_SCRIPT;
			$db_scripts = DBselect($sql);
			while($script = DBfetch($db_scripts)){
				if(!isset($scripts[$script['scriptid']])) $scripts[$script['scriptid']] = array();
				$scripts[$script['scriptid']][$script['actionid']] = $script['actionid'];
				$scriptids[$script['scriptid']] = $script['scriptid'];
				}

			$allowedScripts = API::Script()->get(array(
				'scriptids' => $scriptids,
				'output' => API_OUTPUT_SHORTEN,
				'preservekeys' => true
			));
			foreach($scriptids as $scriptid){
				if(isset($allowedScripts[$scriptid])) continue;

				foreach($scripts[$scriptid] as $actionid)
					unset($result[$actionid], $actionids[$actionid]);
			}
			unset($allowedScripts);

// check users
			$users = $userids = array();
			$sql = 'SELECT o.actionid, omu.userid'.
					' FROM operations o, opmessage_usr omu'.
					' WHERE o.operationid=omu.operationid'.
						' AND '.DBcondition('o.actionid', $actionids);
			$db_users = DBselect($sql);
			while($user = DBfetch($db_users)){
				if(!isset($users[$user['userid']])) $users[$user['userid']] = array();
				$users[$user['userid']][$user['actionid']] = $user['actionid'];
				$userids[$user['userid']] = $user['userid'];
			}

			$allowed_users = API::User()->get(array(
				'userids' => $userids,
				'output' => API_OUTPUT_SHORTEN,
				'preservekeys' => true,
			));
			foreach($userids as $userid){
				if(isset($allowed_users[$userid])) continue;

				foreach($users[$userid] as $actionid)
						unset($result[$actionid], $actionids[$actionid]);
					}

// check usergroups
			$usrgrps = $usrgrpids = array();
			$sql = 'SELECT o.actionid, omg.usrgrpid'.
					' FROM operations o, opmessage_grp omg'.
					' WHERE o.operationid=omg.operationid'.
						' AND '.DBcondition('o.actionid', $actionids);
			$db_usergroups = DBselect($sql);
			while($usrgrp = DBfetch($db_usergroups)){
				if(!isset($usrgrps[$usrgrp['usrgrpid']])) $usrgrps[$usrgrp['usrgrpid']] = array();
				$usrgrps[$usrgrp['usrgrpid']][$usrgrp['actionid']] = $usrgrp['actionid'];
				$usrgrpids[$usrgrp['usrgrpid']] = $usrgrp['usrgrpid'];
			}

			$allowed_usrgrps = API::UserGroup()->get(array(
				'usrgrpids' => $usrgrpids,
				'output' => API_OUTPUT_SHORTEN,
				'preservekeys' => true,
			));

			foreach($usrgrpids as $usrgrpid){
				if(isset($allowed_usrgrps[$usrgrpid])) continue;

				foreach($usrgrps[$usrgrpid] as $actionid)
						unset($result[$actionid], $actionids[$actionid]);
					}
				}

COpt::memoryPick();
		if(!is_null($options['countOutput'])){
			return $result;
		}

// Adding Objects
// Adding Conditions
		if(!is_null($options['selectConditions']) && str_in_array($options['selectConditions'], $subselects_allowed_outputs)){
			$sql = 'SELECT c.* FROM conditions c WHERE '.DBcondition('c.actionid', $actionids);
			$res = DBselect($sql);
			while($condition = DBfetch($res)){
				$result[$condition['actionid']]['conditions'][$condition['conditionid']] = $condition;
			}
		}

// Adding Operations
		if(!is_null($options['selectOperations']) && str_in_array($options['selectOperations'], $subselects_allowed_outputs)){
			$operations = array();
			$operationids = array();
			$sql = 'SELECT o.* '.
					' FROM operations o '.
					' WHERE '.DBcondition('o.actionid', $actionids);
			$res = DBselect($sql);
			while($operation = DBfetch($res)){
				$operation['opconditions'] = array();

				$operations[$operation['operationid']] = $operation;
				$operationids[$operation['operationid']] = $operation['operationid'];
			}

			$sql = 'SELECT op.* FROM opconditions op WHERE '.DBcondition('op.operationid', $operationids);
			$res = DBselect($sql);
			while($opcondition = DBfetch($res)){
				if(!isset($operations[$opcondition['operationid']]['opconditions']))
					$operations[$opcondition['operationid']]['opconditions'] = array();
				$operations[$opcondition['operationid']]['opconditions'][] = $opcondition;
			}


			$opmessage = $opcommand = $opgroup = $optemplate = array();
			foreach($operations as $operationid => $operation){
				switch($operation['operationtype']){
					case OPERATION_TYPE_MESSAGE:
						$opmessage[] = $operationid;
						break;
					case OPERATION_TYPE_COMMAND:
						$opcommand[] = $operationid;
						break;
					case OPERATION_TYPE_GROUP_ADD:
					case OPERATION_TYPE_GROUP_REMOVE:
						$opgroup[] = $operationid;
						break;
					case OPERATION_TYPE_TEMPLATE_ADD:
					case OPERATION_TYPE_TEMPLATE_REMOVE:
						$optemplate[] = $operationid;
						break;
					case OPERATION_TYPE_HOST_ADD:
					case OPERATION_TYPE_HOST_REMOVE:
					case OPERATION_TYPE_HOST_ENABLE:
					case OPERATION_TYPE_HOST_DISABLE:
				}
			}

// get OPERATION_TYPE_MESSAGE data
			if(!empty($opmessage)){
				$sql = 'SELECT operationid, default_msg, subject, message, mediatypeid '.
						' FROM opmessage '.
						' WHERE '.DBcondition('operationid', $opmessage);
				$db_opmessages = DBselect($sql);
				while($db_opmessage = DBfetch($db_opmessages)){
					$operations[$db_opmessage['operationid']]['opmessage_grp'] = array();
					$operations[$db_opmessage['operationid']]['opmessage_usr'] = array();
					$operations[$db_opmessage['operationid']]['opmessage'] = $db_opmessage;
				}

				$sql = 'SELECT operationid, usrgrpid '.
						' FROM opmessage_grp '.
						' WHERE '.DBcondition('operationid', $opmessage);
				$db_opmessage_grp = DBselect($sql);
				while($opmessage_grp = DBfetch($db_opmessage_grp)){
					$operations[$opmessage_grp['operationid']]['opmessage_grp'][] = $opmessage_grp;
				}

				$sql = 'SELECT operationid, userid '.
						' FROM opmessage_usr '.
						' WHERE '.DBcondition('operationid', $opmessage);
				$db_opmessage_usr = DBselect($sql);
				while($opmessage_usr = DBfetch($db_opmessage_usr)){
					$operations[$opmessage_usr['operationid']]['opmessage_usr'][] = $opmessage_usr;
				}
			}

// get OPERATION_TYPE_COMMAND data
			if(!empty($opcommand)){
				$sql = 'SELECT * '.
						' FROM opcommand '.
						' WHERE '.DBcondition('operationid', $opcommand);
				$db_opcommands = DBselect($sql);
				while($db_opcommand = DBfetch($db_opcommands)){
					$operations[$db_opcommand['operationid']]['opcommand_grp'] = array();
					$operations[$db_opcommand['operationid']]['opcommand_hst'] = array();
					$operations[$db_opcommand['operationid']]['opcommand'] = $db_opcommand;
				}

				$sql = 'SELECT opcommand_hstid, operationid, hostid '.
						' FROM opcommand_hst '.
						' WHERE '.DBcondition('operationid', $opcommand);
				$db_opcommand_hst = DBselect($sql);
				while($opcommand_hst = DBfetch($db_opcommand_hst))
					$operations[$opcommand_hst['operationid']]['opcommand_hst'][] = $opcommand_hst;

				$sql = 'SELECT opcommand_grpid, operationid, groupid '.
						' FROM opcommand_grp'.
						' WHERE '.DBcondition('operationid', $opcommand);
				$db_opcommand_grp = DBselect($sql);
				while($opcommand_grp = DBfetch($db_opcommand_grp))
					$operations[$opcommand_grp['operationid']]['opcommand_grp'][] = $opcommand_grp;


				}

// get OPERATION_TYPE_GROUP_ADD, OPERATION_TYPE_GROUP_REMOVE data
			if(!empty($opgroup)){
				$sql = 'SELECT operationid, groupid'.
						' FROM opgroup'.
						' WHERE '.DBcondition('operationid', $opgroup);
				$db_opgroup = DBselect($sql);
				while($opgroup = DBfetch($db_opgroup)){
					if(!isset($operations[$opgroup['operationid']]['opgroup']))
						$operations[$opgroup['operationid']]['opgroup'] = array();
					$operations[$opgroup['operationid']]['opgroup'][] = $opgroup;
				}
			}

// get OPERATION_TYPE_TEMPLATE_ADD, OPERATION_TYPE_TEMPLATE_REMOVE data
			if(!empty($optemplate)){
				$sql = 'SELECT operationid, templateid'.
						' FROM optemplate'.
						' WHERE '.DBcondition('operationid', $optemplate);
				$db_optemplate = DBselect($sql);
				while($optemplate = DBfetch($db_optemplate)){
					if(!isset($operations[$optemplate['operationid']]['optemplate']))
						$operations[$optemplate['operationid']]['optemplate'] = array();
					$operations[$optemplate['operationid']]['optemplate'][] = $optemplate;
				}
			}


			foreach($operations as $operation){
				$result[$operation['actionid']]['operations'][$operation['operationid']] = $operation;
			}
		}

COpt::memoryPick();
// removing keys (hash -> array)
		if(is_null($options['preservekeys'])){
			$result = zbx_cleanHashes($result);
		}

	return $result;
	}

	public function exists($object){
		$keyFields = array(array('actionid', 'name'));

		$options = array(
			'filter' => zbx_array_mintersect($keyFields, $object),
			'output' => API_OUTPUT_SHORTEN,
			'nopermissions' => 1,
			'limit' => 1
		);

		if(isset($object['node']))
			$options['nodeids'] = getNodeIdByNodeName($object['node']);
		else if(isset($object['nodeids']))
			$options['nodeids'] = $object['nodeids'];

		$objs = $this->get($options);

		return !empty($objs);
	}
/**
 * Add actions
 *
 * @param _array $actions multidimensional array with actions data
 * @param array $actions[0,...]['expression']
 * @param array $actions[0,...]['description']
 * @param array $actions[0,...]['type'] OPTIONAL
 * @param array $actions[0,...]['priority'] OPTIONAL
 * @param array $actions[0,...]['status'] OPTIONAL
 * @param array $actions[0,...]['comments'] OPTIONAL
 * @param array $actions[0,...]['url'] OPTIONAL
 * @return boolean
 */
	public function create($actions){
		$actions = zbx_toArray($actions);

// Check fields
			$action_db_fields = array(
				'name' => null,
				'eventsource' => null,
				'evaltype' => null,
			);
			$duplicates = array();
			foreach($actions as $action){
				if(!check_db_fields($action_db_fields, $action))
					self::exception(ZBX_API_ERROR_PARAMETERS, _s('Incorrect parameter is used for action "%s".', $action['name']));

				if(isset($action['esc_period']) && ($action['esc_period'] < 60) && (EVENT_SOURCE_TRIGGERS == $action['eventsource']))
					self::exception(ZBX_API_ERROR_PARAMETERS, _s('Action "%s" has incorrect value for "esc_period" (minimum 60 seconds).', $action['name']));

				if(isset($duplicates[$action['name']]))
					self::exception(ZBX_API_ERROR_PARAMETERS, _s('Action "%s" already exists.', $action['name']));
				else
					$duplicates[$action['name']] = $action['name'];
			}

			$options = array(
				'filter' => array('name' => $duplicates),
				'output' => API_OUTPUT_EXTEND,
				'editable' => 1,
				'nopermissions' => 1
			);
			$dbActions = $this->get($options);
			foreach($dbActions as $dbAction){
				self::exception(ZBX_API_ERROR_PARAMETERS, _s('Action "%s" already exists.', $dbAction['name']));
			}
//------

			$actionids = DB::insert('actions', $actions);

			$conditions = $operations = array();
			foreach($actions as $anum => $action){
				if(isset($action['conditions']) && !empty($action['conditions'])){
					foreach($action['conditions'] as $condition){
						$condition['actionid'] = $actionids[$anum];
						$conditions[] = $condition;
					}
				}

				if(!isset($action['operations']) || empty($action['operations'])){
					self::exception(ZBX_API_ERROR_PARAMETERS, _s('Incorrect parameter used for action "%s".', $action['name']));
				}
				else{
					foreach($action['operations'] as $operation){
						$operation['actionid'] = $actionids[$anum];
						$operations[] = $operation;
					}
				}
			}

			$this->validateConditions($conditions);
			$this->addConditions($conditions);

			$this->validateOperations($operations);
			$this->addOperations($operations);

			return array('actionids' => $actionids);
	}

/**
 * Update actions
 *
 * @param _array $actions multidimensional array with actions data
 * @param array $actions[0,...]['actionid']
 * @param array $actions[0,...]['expression']
 * @param array $actions[0,...]['description']
 * @param array $actions[0,...]['type'] OPTIONAL
 * @param array $actions[0,...]['priority'] OPTIONAL
 * @param array $actions[0,...]['status'] OPTIONAL
 * @param array $actions[0,...]['comments'] OPTIONAL
 * @param array $actions[0,...]['url'] OPTIONAL
 * @return boolean
 */
	public function update($actions){
//sdii($actions);
		$actions = zbx_toArray($actions);
		$actionids = zbx_objectValues($actions, 'actionid');
		$update = array();


		$options = array(
			'actionids' => $actionids,
			'editable' => true,
			'output' => API_OUTPUT_EXTEND,
			'preservekeys' => true,
			'selectOperations' => API_OUTPUT_EXTEND,
			'selectConditions' => API_OUTPUT_EXTEND,
		);
		$updActions = $this->get($options);
			foreach($actions as $action){
			if(isset($action['actionid']) && !isset($updActions[$action['actionid']])){
				self::exception(ZBX_API_ERROR_PERMISSIONS, S_NO_PERMISSIONS);
			}
		}

// Check fields
		$duplicates = array();
			foreach($actions as $action){
<<<<<<< HEAD
			if(!check_db_fields(array('actionid' => null), $action)){
				self::exception(ZBX_API_ERROR_PARAMETERS, _s('Incorrect parameters are used for action update method "%s"',$action['name']));
			}
=======
				if(!check_db_fields(array('actionid' => null), $action)){
					self::exception(ZBX_API_ERROR_PARAMETERS, _s('Incorrect parameters are used for action update method "%s".',$action['name']));
				}
>>>>>>> 9375e944

// check if user change esc_period or eventsource
			if(isset($action['esc_period']) || isset($action['eventsource'])){
				$eventsource = isset($action['eventsource']) ? $action['eventsource']: $updActions[$action['actionid']]['eventsource'];
				$esc_period = isset($action['esc_period']) ? $action['esc_period']: $updActions[$action['actionid']]['esc_period'];

				if(($esc_period < 60) && (EVENT_SOURCE_TRIGGERS == $eventsource))
					self::exception(ZBX_API_ERROR_PARAMETERS, _s('Action "%s" has incorrect value for "esc_period" (minimum 60 seconds).', $action['name']));
			}
//--
			if(!isset($action['name'])) continue;

			if(isset($duplicates[$action['name']]))
				self::exception(ZBX_API_ERROR_PARAMETERS, _s('Action "%s" already exists.', $action['name']));
			else
				$duplicates[$action['name']] = $action['name'];
		}
//------

		$operationsCreate = $operationsUpdate = $operationidsDelete = array();
		$conditionsCreate = $conditionsUpdate = $conditionidsDelete = array();
			foreach($actions as $action){
// Existance
			$options = array(
				'filter' => array( 'name' => $action['name'] ),
				'output' => API_OUTPUT_SHORTEN,
				'editable' => 1,
				'nopermissions' => true,
				'preservekeys' => true,
			);
			$action_exists = $this->get($options);
			if(($action_exist = reset($action_exists)) && (bccomp($action_exist['actionid'],$action['actionid']) != 0)){
				self::exception(ZBX_API_ERROR_PARAMETERS, _s('Action "%s" already exists.', $action['name']));
			}
//----

			if(isset($action['conditions'])){
				$conditionsDb = isset($updActions[$action['actionid']]['conditions'])
						? $updActions[$action['actionid']]['conditions']
						: array();

				$this->validateConditions($action['conditions']);

				foreach($action['conditions'] as $condition){
					$condition['actionid'] = $action['actionid'];

					if(!isset($condition['conditionid'])){
						$conditionsCreate[] = $condition;
					}
					else if(isset($conditionsDb[$condition['conditionid']])){
						$conditionsUpdate[] = $condition;
						unset($conditionsDb[$condition['conditionid']]);
					}
					else{
						self::exception(ZBX_API_ERROR_PARAMETERS, _('Incorrect action conditionid'));
					}
				}

				$conditionidsDelete = array_merge($conditionidsDelete, array_keys($conditionsDb));
			}

			if(isset($action['operations']) && empty($action['operations'])){
				self::exception(ZBX_API_ERROR_PARAMETERS, _s('Action "%s" no operations defined.', $action['name']));
			}
			else if(isset($action['operations'])){
				$this->validateOperations($action['operations']);

				$operations_db = $updActions[$action['actionid']]['operations'];
				foreach($action['operations'] as $operation){
					$operation['actionid'] = $action['actionid'];

					if(!isset($operation['operationid'])){
						$operationsCreate[] = $operation;
					}
					else if(isset($operations_db[$operation['operationid']])){
						$operationsUpdate[] = $operation;
						unset($operations_db[$operation['operationid']]);
					}
					else{
						self::exception(ZBX_API_ERROR_PARAMETERS, _('Incorrect action operationid'));
					}
				}
				$operationidsDelete = array_merge($operationidsDelete, array_keys($operations_db));
			}

			$actionid = $action['actionid'];
			unset($action['actionid']);
			if(!empty($action)){
				$update[] = array(
					'values' => $action,
					'where' => array('actionid' => $actionid),
				);
			}
		}

		DB::update('actions', $update);

		$this->addConditions($conditionsCreate);
		$this->updateConditions($conditionsUpdate);
		if(!empty($conditionidsDelete))
			$this->deleteConditions($conditionidsDelete);

		$this->addOperations($operationsCreate);
		$this->updateOperations($operationsUpdate, $updActions);
		if(!empty($operationidsDelete))
			$this->deleteOperations($operationidsDelete);


		return array('actionids' => $actionids);
	}


	protected function addConditions($conditions){
		foreach($conditions as $condition){
			$condition_db_fields = array(
				'actionid' => null,
				'conditiontype' => null
			);
			if(!check_db_fields($condition_db_fields, $condition)){
				self::exception(ZBX_API_ERROR_PARAMETERS, _('Incorrect parameters for condition.'));
			}
		}

		DB::insert('conditions', $conditions);
	}

	protected function updateConditions($conditions){
		$update = array();
		foreach($conditions as $condition){
			$conditionid = $condition['conditionid'];
			unset($condition['conditionid']);
			$update = array(
				'values' => $condition,
				'where' => array('conditionid'=>$conditionid)
			);
		}
		DB::update('conditions', $update);
	}

	protected function deleteConditions($conditionids){
		DB::delete('conditions', array('conditionid' => $conditionids));
	}


	protected function addOperations($operations){
		foreach($operations as $operation){
			$operationDbFields = array(
				'actionid' => null,
				'operationtype' => null,
			);
			if(!check_db_fields($operationDbFields, $operation)){
				self::exception(ZBX_API_ERROR_PARAMETERS, _('Incorrect parameter used for Operations'));
			}
		}

		$operationids = DB::insert('operations', $operations);

		$opmessage = $opcommand = $opmessage_grp = $opmessage_usr = $opcommand_hst = $opcommand_grp = $opgroup = $optemplate = array();
		$opcondition_inserts = array();
		foreach($operations as $onum => $operation){
			$operationid = $operationids[$onum];

			switch($operation['operationtype']){
				case OPERATION_TYPE_MESSAGE:
					if(isset($operation['opmessage']) && !empty($operation['opmessage'])){
						$operation['opmessage']['operationid'] = $operationid;
						$opmessage[] = $operation['opmessage'];
					}

					if(isset($operation['opmessage_usr'])){
						foreach($operation['opmessage_usr'] as $user){
							$opmessage_usr[] = array(
								'operationid' => $operationid,
								'userid' => $user['userid']
							);
						}
					}

					if(isset($operation['opmessage_grp'])){
						foreach($operation['opmessage_grp'] as $usrgrp){
							$opmessage_grp[] = array(
								'operationid' => $operationid,
								'usrgrpid' => $usrgrp['usrgrpid']
							);
						}
					}

					break;
				case OPERATION_TYPE_COMMAND:
					if(isset($operation['opcommand']) && !empty($operation['opcommand'])){
						$operation['opcommand']['operationid'] = $operationid;
						$opcommand[] = $operation['opcommand'];
					}

					if(isset($operation['opcommand_hst'])){
						foreach($operation['opcommand_hst'] as $hst){
							$opcommand_hst[] = array(
								'operationid' => $operationid,
								'hostid' => $hst['hostid'],
							);
						}
					}

					if(isset($operation['opcommand_grp'])){
						foreach($operation['opcommand_grp'] as $grp){
							$opcommand_grp[] = array(
								'operationid' => $operationid,
								'groupid' => $grp['groupid'],
							);
						}
					}

					break;
				case OPERATION_TYPE_GROUP_ADD:
				case OPERATION_TYPE_GROUP_REMOVE:
					foreach($operation['opgroup'] as $grp){
						$opgroup[] = array(
							'operationid' => $operationid,
							'groupid' => $grp['groupid'],
						);
					}
					break;
				case OPERATION_TYPE_TEMPLATE_ADD:
				case OPERATION_TYPE_TEMPLATE_REMOVE:
					foreach($operation['optemplate'] as $tpl){
						$optemplate[] = array(
							'operationid' => $operationid,
							'templateid' => $tpl['templateid'],
						);
					}
					break;
				case OPERATION_TYPE_HOST_ADD:
				case OPERATION_TYPE_HOST_REMOVE:
				case OPERATION_TYPE_HOST_ENABLE:
				case OPERATION_TYPE_HOST_DISABLE:
			}

			if(isset($operation['opconditions'])){
				foreach($operation['opconditions'] as $opcondition){
					$opcondition['operationid'] = $operationid;
					$opcondition_inserts[] = $opcondition;
				}
			}
		}

		DB::insert('opconditions', $opcondition_inserts);

		DB::insert('opmessage', $opmessage, false);
		DB::insert('opcommand', $opcommand, false);

		DB::insert('opmessage_grp', $opmessage_grp);
		DB::insert('opmessage_usr', $opmessage_usr);
		DB::insert('opcommand_hst', $opcommand_hst);
		DB::insert('opcommand_grp', $opcommand_grp);
		DB::insert('opgroup', $opgroup);
		DB::insert('optemplate', $optemplate);

		return true;
	}

	protected function updateOperations($operations, $actionsDb){
		$operationsUpdate = array();
//sdii($operations);
// messages
		$opmessageCreate = array();
		$opmessageUpdate = array();
		$opmessageDeleteByOpId = array();

		$opmessage_grpCreate = array();
		$opmessage_usrCreate = array();
		$opmessage_grpDeleteByOpId = array();
		$opmessage_usrDeleteByOpId = array();

// commands
		$opcommandCreate = array();
		$opcommandUpdate = array();
		$opcommandDeleteByOpId = array();

		$opcommand_grpCreate = array();
		$opcommand_hstCreate = array();

		$opcommand_grpDeleteByOpId = array();
		$opcommand_hstDeleteByOpId = array();

// groups
		$opgroupCreate = array();
		$opgroupDeleteByOpId = array();

// templates
		$optemplateCreate = array();
		$optemplateDeleteByOpId = array();

		$opconditionsCreate = array();

		foreach($operations as $operation){
			$operationDb = $actionsDb[$operation['actionid']]['operations'][$operation['operationid']];

			$type_changed = false;
			if(isset($operation['operationtype']) && ($operation['operationtype'] != $operationDb['operationtype'])){
				$type_changed = true;

				switch($operationDb['operationtype']){
					case OPERATION_TYPE_MESSAGE:
						$opmessageDeleteByOpId[] = $operationDb['operationid'];
						$opmessage_grpDeleteByOpId[] = $operationDb['operationid'];
						$opmessage_usrDeleteByOpId[] = $operationDb['operationid'];
						break;
					case OPERATION_TYPE_COMMAND:
						$opcommandDeleteByOpId[] = $operationDb['operationid'];
						$opcommand_hstDeleteByOpId[] = $operationDb['operationid'];
						$opcommand_grpDeleteByOpId[] = $operationDb['operationid'];
						break;
					case OPERATION_TYPE_GROUP_ADD:
						if($operation['operationtype'] == OPERATION_TYPE_GROUP_REMOVE) break;
					case OPERATION_TYPE_GROUP_REMOVE:
						if($operation['operationtype'] == OPERATION_TYPE_GROUP_ADD) break;
						$opgroupDeleteByOpId[] = $operationDb['operationid'];
						break;
					case OPERATION_TYPE_TEMPLATE_ADD:
						if($operation['operationtype'] == OPERATION_TYPE_TEMPLATE_REMOVE) break;
					case OPERATION_TYPE_TEMPLATE_REMOVE:
						if($operation['operationtype'] == OPERATION_TYPE_TEMPLATE_ADD) break;
						$optemplateDeleteByOpId[] = $operationDb['operationid'];
						break;
				}
			}


			if(!isset($operation['operationtype']))
				$operation['operationtype'] = $operationDb['operationtype'];

			switch($operation['operationtype']){
				case OPERATION_TYPE_MESSAGE:
					if(!isset($operation['opmessage_grp']))
						$operation['opmessage_grp'] = array();
					else
						zbx_array_push($operation['opmessage_grp'], array('operationid' => $operation['operationid']));

					if(!isset($operation['opmessage_usr']))
						$operation['opmessage_usr'] = array();
					else
						zbx_array_push($operation['opmessage_usr'], array('operationid' => $operation['operationid']));

					if(!isset($operationDb['opmessage_usr']))
						$operationDb['opmessage_usr'] = array();
					if(!isset($operationDb['opmessage_grp']))
						$operationDb['opmessage_grp'] = array();


					if($type_changed){
						$operation['opmessage']['operationid'] = $operation['operationid'];
						$opmessageCreate[] = $operation['opmessage'];

						$opmessage_grpCreate = array_merge($opmessage_grpCreate, $operation['opmessage_grp']);
						$opmessage_usrCreate = array_merge($opmessage_usrCreate, $operation['opmessage_usr']);
					}
					else{
						$opmessageUpdate[] = array(
							'values' => $operation['opmessage'],
							'where' => array('operationid'=>$operation['operationid']),
						);

						$diff = zbx_array_diff($operation['opmessage_grp'], $operationDb['opmessage_grp'], 'usrgrpid');
						$opmessage_grpCreate = array_merge($opmessage_grpCreate, $diff['first']);

						foreach($diff['second'] as $omgrp){
							DB::delete('opmessage_grp', array(
								'usrgrpid' => $omgrp['usrgrpid'],
								'operationid' => $operation['operationid'],
							));
						}


						$diff = zbx_array_diff($operation['opmessage_usr'], $operationDb['opmessage_usr'], 'userid');
						$opmessage_usrCreate = array_merge($opmessage_usrCreate, $diff['first']);
						foreach($diff['second'] as $omusr){
							DB::delete('opmessage_usr', array(
								'userid' => $omusr['userid'],
								'operationid' => $operation['operationid'],
							));
						}
					}
					break;
				case OPERATION_TYPE_COMMAND:
					if(!isset($operation['opcommand_grp']))
						$operation['opcommand_grp'] = array();
					else
						zbx_array_push($operation['opcommand_grp'], array('operationid' => $operation['operationid']));

					if(!isset($operation['opcommand_hst']))
						$operation['opcommand_hst'] = array();
					else
						zbx_array_push($operation['opcommand_hst'], array('operationid' => $operation['operationid']));

					if(!isset($operationDb['opcommand_grp']))
						$operationDb['opcommand_grp'] = array();
					if(!isset($operationDb['opcommand_hst']))
						$operationDb['opcommand_hst'] = array();

					if($type_changed){
						$operation['opcommand']['operationid'] = $operation['operationid'];
						$opcommandCreate[] = $operation['opcommand'];

						$opcommand_grpCreate = array_merge($opcommand_grpCreate, $operation['opcommand_grp']);
						$opcommand_hstCreate = array_merge($opcommand_hstCreate, $operation['opcommand_hst']);
					}
					else{
						$opcommandUpdate[] = array(
							'values' => $operation['opcommand'],
							'where' => array('operationid' => $operation['operationid']),
							);

						$diff = zbx_array_diff($operation['opcommand_grp'], $operationDb['opcommand_grp'], 'groupid');
						$opcommand_grpCreate = array_merge($opcommand_grpCreate, $diff['first']);

						foreach($diff['second'] as $omgrp){
							DB::delete('opcommand_grp', array(
								'groupid' => $omgrp['groupid'],
								'operationid' => $operation['operationid'],
							));
						}

						$diff = zbx_array_diff($operation['opcommand_hst'], $operationDb['opcommand_hst'], 'hostid');
						$opcommand_hstCreate = array_merge($opcommand_hstCreate, $diff['first']);
						foreach($diff['second'] as $omhst){
							DB::delete('opcommand_hst', array(
								'hostid' => $omhst['hostid'],
								'operationid' => $operation['operationid'],
							));
					}
					}
					break;
				case OPERATION_TYPE_GROUP_ADD:
				case OPERATION_TYPE_GROUP_REMOVE:
					if(!isset($operation['opgroup'])) $operation['opgroup'] = array();
					else zbx_array_push($operation['opgroup'], array('operationid' => $operation['operationid']));

					if(!isset($operationDb['opgroup'])) $operationDb['opgroup'] = array();

					$diff = zbx_array_diff($operation['opgroup'], $operationDb['opgroup'], 'groupid');
					$opgroupCreate = array_merge($opgroupCreate, $diff['first']);
					foreach($diff['second'] as $ogrp){
						DB::delete('opgroup', array(
							'groupid' => $ogrp['groupid'],
							'operationid' => $operation['operationid'],
						));
					}
					break;
				case OPERATION_TYPE_TEMPLATE_ADD:
				case OPERATION_TYPE_TEMPLATE_REMOVE:
					if(!isset($operation['optemplate'])) $operation['optemplate'] = array();
					else zbx_array_push($operation['optemplate'], array('operationid' => $operation['operationid']));

					if(!isset($operationDb['optemplate'])) $operationDb['optemplate'] = array();

					$diff = zbx_array_diff($operation['optemplate'], $operationDb['optemplate'], 'templateid');
					$optemplateCreate = array_merge($optemplateCreate, $diff['first']);

					foreach($diff['second'] as $otpl){
						DB::delete('optemplate', array(
							'templateid' => $otpl['templateid'],
							'operationid' => $operation['operationid'],
						));
					}
					break;
			}


			if(!isset($operation['opconditions']))
				$operation['opconditions'] = array();
			else
				zbx_array_push($operation['opconditions'], array('operationid' => $operation['operationid']));

			$this->validateOperationConditions($operation['opconditions']);

			$diff = zbx_array_diff($operation['opconditions'], $operationDb['opconditions'], 'opconditionid');
			$opconditionsCreate = array_merge($opconditionsCreate, $diff['first']);

			$opconditionsidDelete = zbx_objectValues($diff['second'], 'opconditionid');
			if(!empty($opconditionsidDelete))
				DB::delete('opconditions', array('opconditionid' => $opconditionsidDelete));


			$operationid = $operation['operationid'];
			unset($operation['operationid']);
			if(!empty($operation)){
				$operationsUpdate[] = array(
					'values' => $operation,
					'where' => array('operationid'=>$operationid),
				);
			}
		}

		DB::update('operations', $operationsUpdate);

		if(!empty($opmessageDeleteByOpId))
			DB::delete('opmessage', array('operationid' => $opmessageDeleteByOpId));
		if(!empty($opcommandDeleteByOpId))
			DB::delete('opcommand', array('operationid' => $opcommandDeleteByOpId));
		if(!empty($opmessage_grpDeleteByOpId))
			DB::delete('opmessage_grp', array('operationid' => $opmessage_grpDeleteByOpId));
		if(!empty($opmessage_usrDeleteByOpId))
			DB::delete('opmessage_usr', array('operationid' => $opmessage_usrDeleteByOpId));
		if(!empty($opcommand_hstDeleteByOpId))
			DB::delete('opcommand_hst', array('operationid' => $opcommand_hstDeleteByOpId));
		if(!empty($opcommand_grpDeleteByOpId))
			DB::delete('opcommand_grp', array('operationid' => $opcommand_grpDeleteByOpId));
		if(!empty($opcommand_grpDeleteByOpId))
			DB::delete('opcommand_grp', array('opcommand_grpid' => $opcommand_grpDeleteByOpId));
		if(!empty($opcommand_hstDeleteByOpId))
			DB::delete('opcommand_hst', array('opcommand_hstid' => $opcommand_hstDeleteByOpId));
		if(!empty($opgroupDeleteByOpId))
			DB::delete('opgroup', array('operationid' => $opgroupDeleteByOpId));
		if(!empty($optemplateDeleteByOpId))
			DB::delete('optemplate', array('operationid' => $optemplateDeleteByOpId));

		DB::insert('opmessage', $opmessageCreate, false);
		DB::insert('opcommand', $opcommandCreate, false);

		DB::insert('opmessage_grp', $opmessage_grpCreate);
		DB::insert('opmessage_usr', $opmessage_usrCreate);
		DB::insert('opcommand_grp', $opcommand_grpCreate);
		DB::insert('opcommand_hst', $opcommand_hstCreate);

		DB::insert('opgroup', $opgroupCreate);
		DB::insert('optemplate', $optemplateCreate);

		DB::update('opmessage', $opmessageUpdate);
		DB::update('opcommand', $opcommandUpdate);


		DB::insert('opconditions', $opconditionsCreate);
	}

	protected function deleteOperations($operationids){
		DB::delete('operations', array('operationid' => $operationids));
	}


	public function delete($actionids){
		$actionids = zbx_toArray($actionids);
		if(empty($actionids))
			self::exception(ZBX_API_ERROR_PARAMETERS, _('Empty input parameter'));

			$options = array(
				'actionids' => $actionids,
			'editable' => true,
				'output' => API_OUTPUT_SHORTEN,
				'preservekeys' => true
			);
			$delActions = $this->get($options);
			foreach($actionids as $actionid){
			if(isset($delActions[$actionid])) continue;

					self::exception(ZBX_API_ERROR_PERMISSIONS, S_NO_PERMISSION);
				}

			DB::delete('actions', array('actionid'=>$actionids));
			DB::delete('alerts', array('actionid'=>$actionids));

			return array('actionids' => $actionids);
	}

	public function validateOperations($operations){
		$operations = zbx_toArray($operations);

		foreach($operations as $operation){

			if((isset($operation['esc_step_from']) || isset($operation['esc_step_to']))
					&& !isset($operation['esc_step_from'], $operation['esc_step_to'])
			){
				self::exception(ZBX_API_ERROR_PARAMETERS, _('esc_step_from and esc_step_to must be set together.'));
			}

			if(isset($operation['esc_step_from'], $operation['esc_step_to'])){
				if(($operation['esc_step_from'] < 1) || ($operation['esc_step_to'] < 0)){
					self::exception(ZBX_API_ERROR_PARAMETERS, _('Incorrect action operation escalation step values.'));
				}

				if(($operation['esc_step_from'] > $operation['esc_step_to']) && ($operation['esc_step_to'] != 0)){
					self::exception(ZBX_API_ERROR_PARAMETERS, _('Incorrect action operation escalation step values.'));
				}
			}

			if(isset($operation['esc_period'])){
				if(isset($operation['esc_period']) && (($operation['esc_period'] != 0) && ($operation['esc_period'] < 60))){
					self::exception(ZBX_API_ERROR_PARAMETERS, _('Incorrect action operation escalation period.'));
				}
			}

			$hostIdsAll = $hostGroupIdsAll = $userIdsAll = $userGroupIdsAll = array();
			switch($operation['operationtype']){
				case OPERATION_TYPE_MESSAGE:
					$userids = isset($operation['opmessage_usr'])
							? zbx_objectValues($operation['opmessage_usr'], 'userid')
							: array();
					$usergroupids = isset($operation['opmessage_grp'])
							? zbx_objectValues($operation['opmessage_grp'], 'usrgrpid')
							: array();

					if(empty($userids) && empty($usergroupids))
						self::exception(ZBX_API_ERROR_PARAMETERS, _('No recipients for action operation message.'));

					$userIdsAll = array_merge($userIdsAll, $userids);
					$userGroupIdsAll = array_merge($userGroupIdsAll, $usergroupids);
					break;
				case OPERATION_TYPE_COMMAND:
					if(!isset($operation['opcommand']['type']))
						self::exception(ZBX_API_ERROR_PARAMETERS, _('No command type specified for action operation.'));

					if((!isset($operation['opcommand']['command']) || zbx_empty(trim($operation['opcommand']['command']))) &&
						($operation['opcommand']['type'] != ZBX_SCRIPT_TYPE_GLOBAL_SCRIPT)
					){
						self::exception(ZBX_API_ERROR_PARAMETERS, _s('No command specified for action operation.'));
					}

					switch($operation['opcommand']['type']){
						case ZBX_SCRIPT_TYPE_IPMI:
							break;
						case ZBX_SCRIPT_TYPE_CUSTOM_SCRIPT:
							if(!isset($operation['opcommand']['execute_on']))
								self::exception(ZBX_API_ERROR_PARAMETERS, _s('No execution target specified for action operation command "%s".',$operation['opcommand']['command']));

							break;
						case ZBX_SCRIPT_TYPE_SSH:
							if(!isset($operation['opcommand']['authtype']) || zbx_empty($operation['opcommand']['authtype']))
								self::exception(ZBX_API_ERROR_PARAMETERS, _s('No authentication type specified for action operation command "%s".',$operation['opcommand']['command']));

							if(!isset($operation['opcommand']['username']) || zbx_empty($operation['opcommand']['username']))
								self::exception(ZBX_API_ERROR_PARAMETERS, _s('No authentication user name specified for action operation command "%s".',$operation['opcommand']['command']));

							if($operation['opcommand']['authtype'] == ITEM_AUTHTYPE_PUBLICKEY){
								if(!isset($operation['opcommand']['publickey']) || zbx_empty($operation['opcommand']['publickey']))
									self::exception(ZBX_API_ERROR_PARAMETERS, _s('No public key file specified for action operation command "%s".',$operation['opcommand']['command']));

								if(!isset($operation['opcommand']['privatekey']) || zbx_empty($operation['opcommand']['privatekey']))
									self::exception(ZBX_API_ERROR_PARAMETERS, _s('No private key file specified for action operation command "%s".',$operation['opcommand']['command']));
							}

							break;
						case ZBX_SCRIPT_TYPE_TELNET:
							if(!isset($operation['opcommand']['username']) || zbx_empty($operation['opcommand']['username']))
								self::exception(ZBX_API_ERROR_PARAMETERS, _s('No authentication user name specified for action operation command "%s".',$operation['opcommand']['command']));

							break;
						case ZBX_SCRIPT_TYPE_GLOBAL_SCRIPT:
							if(!isset($operation['opcommand']['scriptid']) || zbx_empty($operation['opcommand']['scriptid']))
								self::exception(ZBX_API_ERROR_PARAMETERS, _('No script specified for action operation command.'));

							$scripts = API::Script()->get(array(
								'output' => array('scriptid','name'),
								'scriptids' => $operation['opcommand']['scriptid'],
								'preservekeys' => true
							));

							if(!isset($scripts[$operation['opcommand']['scriptid']]))
								self::exception(ZBX_API_ERROR_PARAMETERS, _('Specified script does not exist or you do not have rights on it for action operation command.'));
							break;
						default:
							self::exception(ZBX_API_ERROR_PARAMETERS, _('Incorrect action operation command type.'));
					}

					if(isset($operation['opcommand']['port']) && !zbx_empty($operation['opcommand']['port'])){
						if(zbx_ctype_digit($operation['opcommand']['port'])){
							if($operation['opcommand']['port'] > 65535 || $operation['opcommand']['port'] < 1)
								self::exception(ZBX_API_ERROR_PARAMETERS, _s('Incorrect action operation port "%s".', $operation['opcommand']['port']));
						}
						else if(!preg_match('/^'.ZBX_PREG_EXPRESSION_USER_MACROS.'$/', $operation['opcommand']['port'])){
							self::exception(ZBX_API_ERROR_PARAMETERS, _s('Incorrect action operation port "%s".', $operation['opcommand']['port']));
						}
					}

					$groupids = array();
					if(isset($operation['opcommand_grp'])){
						$groupids = zbx_objectValues($operation['opcommand_grp'], 'groupid');
					}

					$hostids = array();
					$without_current = true;
					if(isset($operation['opcommand_hst'])){
						foreach($operation['opcommand_hst'] as $hstCommand){
							if($hstCommand['hostid'] == 0)
								$without_current = false;
							else
								$hostids[$hstCommand['hostid']] = $hstCommand['hostid'];
						}
					}

					if(empty($groupids) && empty($hostids) && $without_current){
						if($operation['opcommand']['type'] == ZBX_SCRIPT_TYPE_GLOBAL_SCRIPT)
							self::exception(ZBX_API_ERROR_PARAMETERS, _s('You did not specify targets for action operation global script "%s".', $scripts[$operation['opcommand']['scriptid']]['name']));
						else
							self::exception(ZBX_API_ERROR_PARAMETERS, _s('You did not specify targets for action operation command "%s".',$operation['opcommand']['command']));
					}

					$hostIdsAll = array_merge($hostIdsAll, $hostids);
					$hostGroupIdsAll = array_merge($hostGroupIdsAll, $groupids);
					break;
				case OPERATION_TYPE_GROUP_ADD:
				case OPERATION_TYPE_GROUP_REMOVE:
					$groupids = isset($operation['opgroup'])
							? zbx_objectValues($operation['opgroup'], 'groupid')
							: array();

					if(empty($groupids))
						self::exception(ZBX_API_ERROR_PARAMETERS, _('Operation has no group to operate.'));

					$hostGroupIdsAll = array_merge($hostGroupIdsAll, $groupids);
					break;
				case OPERATION_TYPE_TEMPLATE_ADD:
				case OPERATION_TYPE_TEMPLATE_REMOVE:
					$templateids = isset($operation['optemplate'])
							? zbx_objectValues($operation['optemplate'], 'templateid')
							: array();

					if(empty($templateids))
						self::exception(ZBX_API_ERROR_PARAMETERS, _('Operation has no template to operate.'));

					$hostIdsAll = array_merge($hostIdsAll, $templateids);
					break;
				case OPERATION_TYPE_HOST_ADD:
				case OPERATION_TYPE_HOST_REMOVE:
				case OPERATION_TYPE_HOST_ENABLE:
				case OPERATION_TYPE_HOST_DISABLE:
					break;
				default:
					self::exception(ZBX_API_ERROR_PARAMETERS, _('Incorrect action operation type.'));
			}
		}

		if(!API::HostGroup()->isWritable($hostGroupIdsAll))
			self::exception(ZBX_API_ERROR_PARAMETERS, _('Incorrect action operation group. Host group does not exist or you have no access to this host group.'));
		if(!API::Host()->isWritable($hostIdsAll))
			self::exception(ZBX_API_ERROR_PARAMETERS, _('Incorrect action operation host. Host does not exist or you have no access to this host.'));
		if(!API::User()->isReadable($userIdsAll))
			self::exception(ZBX_API_ERROR_PARAMETERS, _('Incorrect action operation user. User does not exist or you have no access to this user.'));
		if(!API::UserGroup()->isReadable($userGroupIdsAll))
			self::exception(ZBX_API_ERROR_PARAMETERS, _('Incorrect action operation user group. User group does not exist or you have no access to this user group.'));

		return true;
	}

	public function validateConditions($conditions){
		$conditions = zbx_toArray($conditions);

		$hostGroupIdsAll = array();
		$templateIdsAll = array();
		$triggerIdsAll = array();
		$hostIdsAll = array();

		$discoveryCheckTypes = discovery_check_type2str();
		$discoveryObjectStatuses = discovery_object_status2str();

		foreach($conditions as $condition){
			switch($condition['conditiontype']){
				case CONDITION_TYPE_HOST_GROUP:
					$hostGroupIdsAll[$condition['value']] = $condition['value'];
					break;
				case CONDITION_TYPE_HOST_TEMPLATE:
					$templateIdsAll[$condition['value']] = $condition['value'];
					break;
				case CONDITION_TYPE_TRIGGER:
					$triggerIdsAll[$condition['value']] = $condition['value'];
					break;
				case CONDITION_TYPE_HOST:
					$hostIdsAll[$condition['value']] = $condition['value'];
					break;
				case CONDITION_TYPE_TIME_PERIOD:
					if(!validate_period($condition['value'])){
						self::exception(ZBX_API_ERROR_PARAMETERS, _s('Incorrect action condition period "%s".', $condition['value']));
					}
					break;
				case CONDITION_TYPE_DHOST_IP:
					if(!validate_ip_range($condition['value']) ){
						self::exception(ZBX_API_ERROR_PARAMETERS, _s('Incorrect action condition ip "%s".', $condition['value']));
					}
					break;
				case CONDITION_TYPE_DSERVICE_TYPE:
					if(!isset($discoveryCheckTypes[$condition['value']])){
						self::exception(ZBX_API_ERROR_PARAMETERS, _('Incorrect action condition discovery check.'));
					}
					break;
				case CONDITION_TYPE_DSERVICE_PORT:
					if(!validate_port_list($condition['value'])){
						self::exception(ZBX_API_ERROR_PARAMETERS, _s('Incorrect action condition port "%s".', $condition['value']));
					}
					break;
				case CONDITION_TYPE_DSTATUS:
					if(!isset($discoveryObjectStatuses[$condition['value']])){
						self::exception(ZBX_API_ERROR_PARAMETERS, _('Incorrect action condition discovery status.'));
					}
					break;
				case CONDITION_TYPE_TRIGGER_NAME:
				case CONDITION_TYPE_TRIGGER_VALUE:
				case CONDITION_TYPE_TRIGGER_SEVERITY:
				case CONDITION_TYPE_MAINTENANCE:
				case CONDITION_TYPE_NODE:
				case CONDITION_TYPE_DRULE:
				case CONDITION_TYPE_DCHECK:
				case CONDITION_TYPE_DOBJECT:
				case CONDITION_TYPE_PROXY:
				case CONDITION_TYPE_DUPTIME:
				case CONDITION_TYPE_DVALUE:
				case CONDITION_TYPE_APPLICATION:
				case CONDITION_TYPE_HOST_NAME:
					break;
				default:
					self::exception(ZBX_API_ERROR_PARAMETERS, _('Incorrect action condition type'));
			}
		}

		if(!API::HostGroup()->isWritable($hostGroupIdsAll))
			self::exception(ZBX_API_ERROR_PARAMETERS, _('Incorrect action condition host group. Host group does not exist or you have no access to this host group.'));
		if(!API::Host()->isWritable($hostIdsAll))
			self::exception(ZBX_API_ERROR_PARAMETERS, _('Incorrect action condition host. Host does not exist or you have no access to this host.'));
		if(!API::Template()->isWritable($templateIdsAll))
			self::exception(ZBX_API_ERROR_PARAMETERS, _('Incorrect action condition template. Template does not exist or you have no access to this template.'));
		if(!API::Trigger()->isWritable($triggerIdsAll))
			self::exception(ZBX_API_ERROR_PARAMETERS, _('Incorrect action condition trigger. Trigger does not exist or you have no access to this trigger.'));

		return true;
	}

	public function validateOperationConditions($conditions){
		$conditions = zbx_toArray($conditions);

		$ackStatuses = array(
			EVENT_ACKNOWLEDGED => 1,
			EVENT_NOT_ACKNOWLEDGED => 1
		);

		foreach($conditions as $condition){
			switch($condition['conditiontype']){
				case CONDITION_TYPE_EVENT_ACKNOWLEDGED:
					if(!isset($ackStatuses[$condition['value']])){
						self::exception(ZBX_API_ERROR_PARAMETERS, _('Incorrect action operation condition acknowledge type.'));
					}
					break;
				default:
					self::exception(ZBX_API_ERROR_PARAMETERS, _('Incorrect action operation condition type'));
			}
		}

		return true;
	}

}
?><|MERGE_RESOLUTION|>--- conflicted
+++ resolved
@@ -880,15 +880,9 @@
 // Check fields
 		$duplicates = array();
 			foreach($actions as $action){
-<<<<<<< HEAD
 			if(!check_db_fields(array('actionid' => null), $action)){
-				self::exception(ZBX_API_ERROR_PARAMETERS, _s('Incorrect parameters are used for action update method "%s"',$action['name']));
-			}
-=======
-				if(!check_db_fields(array('actionid' => null), $action)){
-					self::exception(ZBX_API_ERROR_PARAMETERS, _s('Incorrect parameters are used for action update method "%s".',$action['name']));
-				}
->>>>>>> 9375e944
+				self::exception(ZBX_API_ERROR_PARAMETERS, _s('Incorrect parameters are used for action update method "%s".',$action['name']));
+			}
 
 // check if user change esc_period or eventsource
 			if(isset($action['esc_period']) || isset($action['eventsource'])){
