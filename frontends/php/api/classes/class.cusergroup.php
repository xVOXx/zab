--- conflicted
+++ resolved
@@ -306,11 +306,7 @@
 		}
 
 		if(!empty($usrgrpids))
-<<<<<<< HEAD
-			$result = $this->get(array('usrgrpids'=>$usrgrpids, 'extendoutput'=>1));
-=======
-			$result = self::get(array('usrgrpids'=>$usrgrpids, 'output' => API_OUTPUT_EXTEND));
->>>>>>> 488ab79c
+			$result = $this->get(array('usrgrpids'=>$usrgrpids, 'output' => API_OUTPUT_EXTEND));
 
 	return $result;
 	}
