--- conflicted
+++ resolved
@@ -444,11 +444,7 @@
 					if(!is_null($options['select_applications']) && !isset($result[$template['templateid']]['applications'])){
 						$template['applications'] = array();
 					}
-<<<<<<< HEAD
 					if(!is_null($options['select_macros']) && !isset($result[$template['templateid']]['macros'])){
-=======
-					if(!is_null($options['select_macros']) && !isset($result[$template['hostid']]['macros'])){
->>>>>>> 24bab05a
 						$template['macros'] = array();
 					}
 					if(!is_null($options['select_screens']) && !isset($result[$template['templateid']]['screens'])){
