<?php
/*
** ZABBIX
** Copyright (C) 2000-2009 SIA Zabbix
**
** This program is free software; you can redistribute it and/or modify
** it under the terms of the GNU General Public License as published by
** the Free Software Foundation; either version 2 of the License, or
** (at your option) any later version.
**
** This program is distributed in the hope that it will be useful,
** but WITHOUT ANY WARRANTY; without even the implied warranty of
** MERCHANTABILITY or FITNESS FOR A PARTICULAR PURPOSE.  See the
** GNU General Public License for more details.
**
** You should have received a copy of the GNU General Public License
** along with this program; if not, write to the Free Software
** Foundation, Inc., 675 Mass Ave, Cambridge, MA 02139, USA.
**/
?>
<?php
/**
 * File containing CTemplate class for API.
 * @package API
 */
/**
 * Class containing methods for operations with Templates
 *
 */
class CTemplate extends CZBXAPI{
/**
 * Get Template data
 *
 * {@source}
 * @access public
 * @static
 * @since 1.8
 * @version 1
 *
 * @static
 * @param array $options
 * @return array|boolean Template data as array or false if error
 */
	public static function get($options = array()) {
		global $USER_DETAILS;

		$result = array();
		$user_type = $USER_DETAILS['type'];
		$userid = $USER_DETAILS['userid'];

		$sort_columns = array('hostid', 'host'); // allowed columns for sorting

		$sql_parts = array(
			'select' => array('templates' => 'h.hostid'),
			'from' => array('hosts h'),
			'where' => array('h.status='.HOST_STATUS_TEMPLATE),
			'order' => array(),
			'limit' => null);

		$def_options = array(
			'nodeids'					=> null,
			'groupids'					=> null,
			'templateids'				=> null,
			'hostids'					=> null,
			'graphids'					=> null,
			'itemids'					=> null,
			'with_items'				=> null,
			'with_triggers'				=> null,
			'with_graphs'				=> null,
			'editable' 					=> null,
			'nopermissions'				=> null,
// filter
			'pattern'					=> '',

// OutPut
			'extendoutput'				=> null,
			'select_groups'				=> null,
			'select_hosts'				=> null,
			'select_templates'			=> null,
			'select_items'				=> null,
			'select_triggers'			=> null,
			'select_graphs'				=> null,
			'select_applications'		=> null,
			'select_macros'				=> null,
			'count'						=> null,
			'preservekeys'				=> null,

			'sortfield'					=> '',
			'sortorder'					=> '',
			'limit'						=> null
		);

		$options = zbx_array_merge($def_options, $options);

// editable + PERMISSION CHECK
		if(defined('ZBX_API_REQUEST')){
			$options['nopermissions'] = false;
		}

		if((USER_TYPE_SUPER_ADMIN == $user_type) || $options['nopermissions']){
		}
		else{
			$permission = $options['editable']?PERM_READ_WRITE:PERM_READ_ONLY;

			$sql_parts['from']['hg'] = 'hosts_groups hg';
			$sql_parts['from']['r'] = 'rights r';
			$sql_parts['from']['ug'] = 'users_groups ug';
			$sql_parts['where'][] = 'hg.hostid=h.hostid';
			$sql_parts['where'][] = 'r.id=hg.groupid ';
			$sql_parts['where'][] = 'r.groupid=ug.usrgrpid';
			$sql_parts['where'][] = 'ug.userid='.$userid;
			$sql_parts['where'][] = 'r.permission>='.$permission;
			$sql_parts['where'][] = 'NOT EXISTS( '.
								' SELECT hgg.groupid '.
								' FROM hosts_groups hgg, rights rr, users_groups gg '.
								' WHERE hgg.hostid=hg.hostid '.
									' AND rr.id=hgg.groupid '.
									' AND rr.groupid=gg.usrgrpid '.
									' AND gg.userid='.$userid.
									' AND rr.permission<'.$permission.')';
		}

// nodeids
		$nodeids = $options['nodeids'] ? $options['nodeids'] : get_current_nodeid(false);

// groupids
		if(!is_null($options['groupids'])){
			zbx_value2array($options['groupids']);

			$sql_parts['from']['hg'] = 'hosts_groups hg';
			$sql_parts['where'][] = DBcondition('hg.groupid', $options['groupids']);
			$sql_parts['where']['hgh'] = 'hg.hostid=h.hostid';
		}

// templateids
		if(!is_null($options['templateids'])){
			zbx_value2array($options['templateids']);

			$sql_parts['where'][] = DBcondition('h.hostid', $options['templateids']);
		}

// hostids
		if(!is_null($options['hostids'])){
			zbx_value2array($options['hostids']);

			if($options['extendoutput']){
				$sql_parts['select']['linked_hostid'] = 'ht.hostid as linked_hostid';
			}

			$sql_parts['from']['ht'] = 'hosts_templates ht';
			$sql_parts['where'][] = DBcondition('ht.hostid', $options['hostids']);
			$sql_parts['where']['hht'] = 'h.hostid=ht.templateid';
		}

// itemids
		if(!is_null($options['itemids'])){
			zbx_value2array($options['itemids']);

			if(!is_null($options['extendoutput'])){
				$sql_parts['select']['itemid'] = 'i.itemid';
			}

			$sql_parts['from']['i'] = 'items i';
			$sql_parts['where'][] = DBcondition('i.itemid', $options['itemids']);
			$sql_parts['where']['hi'] = 'h.hostid=i.hostid';
		}

// graphids
		if(!is_null($options['graphids'])){
			zbx_value2array($options['graphids']);

			if(!is_null($options['extendoutput'])){
				$sql_parts['select']['graphid'] = 'gi.graphid';
			}

			$sql_parts['from']['gi'] = 'graphs_items gi';
			$sql_parts['from']['i'] = 'items i';
			$sql_parts['where'][] = DBcondition('gi.graphid', $options['graphids']);
			$sql_parts['where']['igi'] = 'i.itemid=gi.itemid';
			$sql_parts['where']['hi'] = 'h.hostid=i.hostid';
		}

// with_items
		if(!is_null($options['with_items'])){
			$sql_parts['where'][] = 'EXISTS (SELECT i.hostid FROM items i WHERE h.hostid=i.hostid )';
		}

// with_triggers
		if(!is_null($options['with_triggers'])){
			$sql_parts['where'][] = 'EXISTS(
					SELECT i.itemid
					FROM items i, functions f, triggers t
					WHERE i.hostid=h.hostid
						AND i.itemid=f.itemid
						AND f.triggerid=t.triggerid)';
		}

// with_graphs
		if(!is_null($options['with_graphs'])){
			$sql_parts['where'][] = 'EXISTS(
					SELECT DISTINCT i.itemid
					FROM items i, graphs_items gi
					WHERE i.hostid=h.hostid
						AND i.itemid=gi.itemid)';
		}

// extendoutput
		if(!is_null($options['extendoutput'])){
			$sql_parts['select']['templates'] = 'h.*';
		}

// count
		if(!is_null($options['count'])){
			$options['sortfield'] = '';

			$sql_parts['select']['templates'] = 'count(h.hostid) as rowscount';
		}

// pattern
		if(!zbx_empty($options['pattern'])){
			$sql_parts['where'][] = ' UPPER(h.host) LIKE '.zbx_dbstr('%'.strtoupper($options['pattern']).'%');
		}

// order
// restrict not allowed columns for sorting
		$options['sortfield'] = str_in_array($options['sortfield'], $sort_columns) ? $options['sortfield'] : '';
		if(!zbx_empty($options['sortfield'])){
			$sortorder = ($options['sortorder'] == ZBX_SORT_DOWN)?ZBX_SORT_DOWN:ZBX_SORT_UP;

			$sql_parts['order'][] = 'h.'.$options['sortfield'].' '.$sortorder;

			if(!str_in_array('h.'.$options['sortfield'], $sql_parts['select']) && !str_in_array('h.*', $sql_parts['select'])){
				$sql_parts['select'][] = 'h.'.$options['sortfield'];
		}
		}

// limit
		if(zbx_ctype_digit($options['limit']) && $options['limit']){
			$sql_parts['limit'] = $options['limit'];
		}
//-------------

		$templateids = array();

		$sql_parts['select'] = array_unique($sql_parts['select']);
		$sql_parts['from'] = array_unique($sql_parts['from']);
		$sql_parts['where'] = array_unique($sql_parts['where']);
		$sql_parts['order'] = array_unique($sql_parts['order']);

		$sql_select = '';
		$sql_from = '';
		$sql_where = '';
		$sql_order = '';
		if(!empty($sql_parts['select']))	$sql_select.= implode(',', $sql_parts['select']);
		if(!empty($sql_parts['from']))		$sql_from.= implode(',', $sql_parts['from']);
		if(!empty($sql_parts['where']))		$sql_where.= ' AND '.implode(' AND ', $sql_parts['where']);
		if(!empty($sql_parts['order']))		$sql_order.= ' ORDER BY '.implode(',', $sql_parts['order']);
		$sql_limit = $sql_parts['limit'];

		$sql = 'SELECT '.$sql_select.'
				FROM '.$sql_from.'
				WHERE '.DBin_node('h.hostid', $nodeids).
					$sql_where.
				$sql_order;
		$res = DBselect($sql, $sql_limit);

		while($template = DBfetch($res)){
			if($options['count'])
				$result = $template;
			else{
				$template['templateid'] = $template['hostid'];
				$templateids[$template['templateid']] = $template['templateid'];

				if(is_null($options['extendoutput'])){
					$result[$template['templateid']] = array('templateid' => $template['templateid']);
				}
				else{
					if(!isset($result[$template['templateid']])) $result[$template['templateid']]= array();

					if($options['select_groups'] && !isset($result[$template['templateid']]['groups'])){
						$template['groups'] = array();
					}

					if($options['select_templates'] && !isset($result[$template['templateid']]['templates'])){
						$template['templates'] = array();
					}

					if($options['select_hosts'] && !isset($result[$template['templateid']]['hosts'])){
						$template['hosts'] = array();
					}

					if($options['select_items'] && !isset($result[$template['templateid']]['items'])){
						$template['items'] = array();
					}

					if($options['select_triggers'] && !isset($result[$template['templateid']]['triggers'])){
						$template['triggers'] = array();
					}

					if($options['select_graphs'] && !isset($result[$template['templateid']]['graphs'])){
						$template['graphs'] = array();
					}
					if($options['select_applications'] && !isset($result[$template['templateid']]['applications'])){
						$template['applications'] = array();
					}
					if($options['select_macros'] && !isset($result[$host['hostid']]['macros'])){
						$template['macros'] = array();
					}

// groupids
					if(isset($template['groupid'])){
						if(!isset($result[$template['templateid']]['groups']))
							$result[$template['templateid']]['groups'] = array();

						$result[$template['templateid']]['groups'][$template['groupid']] = array('groupid' => $template['groupid']);
						unset($template['groupid']);
					}

// hostids
					if(isset($template['linked_hostid'])){
						if(!isset($result[$template['templateid']]['hosts']))
							$result[$template['templateid']]['hosts'] = array();

						$result[$template['templateid']]['hosts'][$template['linked_hostid']] = array('hostid' => $template['linked_hostid']);
						unset($template['linked_hostid']);
					}

// itemids
					if(isset($template['itemid'])){
						if(!isset($result[$template['templateid']]['items']))
							$result[$template['templateid']]['items'] = array();

						$result[$template['templateid']]['items'][$template['itemid']] = array('itemid' => $template['itemid']);
						unset($template['itemid']);
					}

// graphids
					if(isset($template['graphid'])){
						if(!isset($result[$template['templateid']]['graphs'])) $result[$template['templateid']]['graphs'] = array();

						$result[$template['templateid']]['graphs'][$template['graphid']] = array('graphid' => $template['graphid']);
						unset($template['graphid']);
					}

					$result[$template['templateid']] += $template;
				}
			}

		}

		if(is_null($options['extendoutput']) || !is_null($options['count'])){
			if(is_null($options['preservekeys'])) $result = zbx_cleanHashes($result);
			return $result;
		}

// Adding Objects
// Adding Groups
		if($options['select_groups']){
			$obj_params = array('extendoutput' => 1, 'hostids' => $templateids, 'preservekeys' => 1);
			$groups = CHostgroup::get($obj_params);
			foreach($groups as $groupid => $group){
				foreach($group['hosts'] as $hnum => $templateid){
					$result[$templateid]['groups'][$groupid] = $group;
				}
			}
		}

// Adding Templates
		if($options['select_templates']){
			$obj_params = array('extendoutput' => 1, 'hostids' => $templateids, 'preservekeys' => 1);
			$templates = self::get($obj_params);
			foreach($templates as $templateid => $template){
				foreach($template['hosts'] as $hnum => $host){
					$result[$host['hostid']]['templates'][$templateid] = $template;
				}
			}
		}

// Adding Hosts
		if($options['select_hosts']){
			$obj_params = array('extendoutput' => 1, 'templateids' => $templateids, 'templated_hosts' => 1, 'preservekeys' => 1);
			$hosts = CHost::get($obj_params);
			foreach($hosts as $hostid => $host){
				foreach($host['templates'] as $tnum => $template){
					$result[$template['templateid']]['hosts'][$hostid] = $host;
				}
			}
		}

// Adding Items
		if($options['select_items']){
			$obj_params = array('extendoutput' => 1, 'hostids' => $templateids, 'nopermissions' => 1, 'preservekeys' => 1);
			$items = CItem::get($obj_params);
			foreach($items as $itemid => $item){
				foreach($item['hosts'] as $hnum => $host){
					$result[$host['hostid']]['items'][$itemid] = $item;
				}
			}
		}

// Adding triggers
		if($options['select_triggers']){
			$obj_params = array('extendoutput' => 1, 'hostids' => $templateids, 'preservekeys' => 1);
			$triggers = CTrigger::get($obj_params);
			foreach($triggers as $triggerid => $trigger){
				foreach($trigger['hosts'] as $hnum => $host){
					$result[$host['hostid']]['triggers'][$triggerid] = $trigger;
				}
			}
		}

// Adding graphs
		if($options['select_graphs']){
			$obj_params = array('extendoutput' => 1, 'hostids' => $templateids, 'preservekeys' => 1);
			$graphs = CGraph::get($obj_params);
			foreach($graphs as $graphid => $graph){
				foreach($graph['hosts'] as $hnum => $host){
					$result[$host['hostid']]['graphs'][$graphid] = $graph;
				}
			}
		}

// Adding applications
		if($options['select_applications']){
			$obj_params = array('extendoutput' => 1, 'hostids' => $templateids, 'preservekeys' => 1);
			$applications = Capplication::get($obj_params);
			foreach($applications as $applicationid => $application){
				foreach($application['hosts'] as $hnum => $host){
					$result[$host['hostid']]['applications'][$applicationid] = $application;
				}
			}
		}

// Adding macros
		if($options['select_macros']){
			$obj_params = array('extendoutput' => 1, 'hostids' => $hostids, 'preservekeys' => 1);
			$macros = CUserMacro::get($obj_params);
			foreach($macros as $macroid => $macro){
				foreach($macro['hosts'] as $hnum => $host){
					$result[$host['hostid']]['macros'][$macroid] = $macro;
				}
			}
		}

// removing keys (hash -> array)
		if(is_null($options['preservekeys'])){
//			$result = zbx_cleanHashes($result);
		}

	return $result;
	}

/**
 * Get Template ID by Template name
 *
 * {@source}
 * @access public
 * @static
 * @since 1.8
 * @version 1
 *
 * @param array $template_data
 * @param array $template_data['host']
 * @return string templateid
 */
	public static function getObjects($template_data){
		$result = array();
		$templateid = array();

		$sql = 'SELECT hostid '.
				' FROM hosts '.
				' WHERE host='.zbx_dbstr($template_data['template']).
					' AND status='.HOST_STATUS_TEMPLATE.
					' AND '.DBin_node('hostid', false);
		$res = DBselect($sql);
		while($template = DBfetch($res)){
			$templateids[$template['hostid']] = $template['hostid'];
		}

		if(!empty($templateids))
			$result = self::get(array('templateids'=>$templateids, 'extendoutput'=>1));

	return $result;
	}

/**
 * Add Template
 *
 * {@source}
 * @access public
 * @static
 * @since 1.8
 * @version 1
 *
 * @param _array $templates multidimensional array with templates data
 * @param string $templates['host']
 * @param string $templates['port']
 * @param string $templates['status']
 * @param string $templates['useip']
 * @param string $templates['dns']
 * @param string $templates['ip']
 * @param string $templates['proxy_hostid']
 * @param string $templates['useipmi']
 * @param string $templates['ipmi_ip']
 * @param string $templates['ipmi_port']
 * @param string $templates['ipmi_authtype']
 * @param string $templates['ipmi_privilege']
 * @param string $templates['ipmi_username']
 * @param string $templates['ipmi_password']
 * @return boolean
 */
	public static function create($templates){
		$errors = array();
		$templates = zbx_toArray($templates);
		$templateids = array();
		$tpls = null;
		$newgroup = '';
		$status = HOST_STATUS_TEMPLATE;

		$result = false;

		foreach($templates as $tnum => $template){
			if(empty($template['groups'])){
				self::setError(__METHOD__, ZBX_API_ERROR_PARAMETERS, 'No groups for template [ '.$template['host'].' ]');
				return false;
			}

			$templates[$tnum]['groups'] = zbx_toArray($templates[$tnum]['groups']);

			foreach($templates[$tnum]['groups'] as $gnum => $group){
				$groupids[$group['groupid']] = $group['groupid'];
			}
		}

		$upd_groups = CHostGroup::get(array(
			'groupids' => $groupids,
			'editable' => 1,
			'preservekeys' => 1));
		foreach($groupids as $gnum => $groupid){
			if(!isset($upd_groups[$groupid])){
				self::setError(__METHOD__, ZBX_API_ERROR_PERMISSIONS, 'You do not have enough rights for operation');
				return false;
			}
		}

		self::BeginTransaction(__METHOD__);
		foreach($templates as $tnum => $template){
			$template['groupids'] = zbx_objectValues($template['groups'], 'groupid');

			$host_db_fields = array(
				'host' => null,
				'port' => 0,
				'status' => 0,
				'useip' => 0,
				'dns' => '',
				'ip' => '0.0.0.0',
				'proxy_hostid' => 0,
				'useipmi' => 0,
				'ipmi_ip' => '',
				'ipmi_port' => 623,
				'ipmi_authtype' => 0,
				'ipmi_privilege' => 0,
				'ipmi_username' => '',
				'ipmi_password' => '',
				'groupids' => array(),
				'templates' => array(),
			);

			if(!check_db_fields($host_db_fields, $template)){
				$result = false;
				break;
			}
 
			$result = add_host($template['host'], $template['port'], $status, $template['useip'], $template['dns'], $template['ip'],
				$template['proxy_hostid'], null, $template['useipmi'], $template['ipmi_ip'], $template['ipmi_port'], $template['ipmi_authtype'],
				$template['ipmi_privilege'], $template['ipmi_username'], $template['ipmi_password'], $newgroup, $template['groupids']);

			if(!$result) break;

			$templateids[] = $result;
			
// TODO			
			$template['hostid'] = $result;
			$options['hosts'] = $template;
			if(isset($template['templates']) && !is_null($template['templates']))
				$options['templates'] = $template['templates'];

			self::massAdd($options);
			
		}
		$result = self::EndTransaction($result, __METHOD__);

		if($result){
			$new_templates = self::get(array('templateids'=>$templateids, 'extendoutput'=>1, 'nopermissions'=>1));
			return $new_templates;
		}
		else{
			self::setMethodErrors(__METHOD__, $errors);
			return false;
		}
	}

/**
 * Update Template
 *
 * {@source}
 * @access public
 * @static
 * @since 1.8
 * @version 1
 *
 * @param array $templates multidimensional array with templates data
 * @return boolean
 */
	public static function update($templates){

		$errors = array();
		$result = true;
		$templates = zbx_toArray($templates);
		$templateids = zbx_objectValues($templates, 'templateid');

		$upd_templates = self::get(array(
			'templateids' => $templateids, 
			'editable' => 1, 
			'extendoutput' => 1, 
			'preservekeys' => 1
		));
		foreach($templates as $tnum => $template){
// PERMISSIONS {{{
			if(!isset($upd_templates[$template['templateid']])){
				self::setError(__METHOD__, ZBX_API_ERROR_PERMISSIONS, S_NO_PERMISSION);
				return false;
			}
// }}} PERMISSIONS

// CHECK IF HOSTS HAVE AT LEAST 1 GROUP {{{
			if(isset($template['groups']) && empty($template['groups'])){
				self::setError(__METHOD__, ZBX_API_ERROR_PARAMETERS, 'No groups for template [ '.$template['host'].' ]');
				return false;
			}
			$templates[$tnum]['groups'] = zbx_toArray($templates[$tnum]['groups']);			
// }}} CHECK IF HOSTS HAVE AT LEAST 1 GROUP

// CHECK CIRCULAR LINKS {{{
			if(!self::checkCircularLink($template['templateid'], zbx_objectValues($template['templates'], 'templateid'))){
				self::setError(__METHOD__, ZBX_API_ERROR_PARAMETERS, 'Circular link can not be created');
				return false;
			}
// }}} CHECK CIRCULAR LINKS
		}

		
		// if(!check_templates_trigger_dependencies($templateids)){
			// self::setError(__METHOD__, ZBX_API_ERROR_PARAMETERS, 'Wrong template trigger dependencies');
			// return false;
		// }
		

		self::BeginTransaction(__METHOD__);
		foreach($templates as $tnum => $template){

			if(!check_db_fields($upd_templates[$template['templateid']], $template)){
				$result = false;
				$errors[] = array('errno' => ZBX_API_ERROR_PARAMETERS, 'error' => 'Wrong fields for host [ '.$template['host'].' ]');
				break;
			}

			$template_exists = self::getObjects(array('template' => $template['host']));
			$template_exists = reset($template_exists);
			if(!empty($template_exists) && ($template_exists['hostid'] != $template_exists['hostid'])){
				$result = false;
				$errors[] = array('errno' => ZBX_API_ERROR_PARAMETERS, 'error' => 'Template [ '.$template['host'].' ] already exists');
				break;
			}
			if(!preg_match('/^'.ZBX_PREG_HOST_FORMAT.'$/i', $template['host'])){
				$result = false;
				$errors[] = array('errno' => ZBX_API_ERROR_PARAMETERS, 'error' => 'Incorrect characters used for Hostname [ '.$template['host'].' ]');
				break;
			}

<<<<<<< HEAD
			if(isset($template['templates']) && !is_null($template['templates'])){
				if(!check_templates_trigger_dependencies(zbx_toHash($template['templates'], 'templateid'))){
					$result = false;
					$errors[] = array('errno' => ZBX_API_ERROR_PARAMETERS, 'error' => 'Wrong template trigger dependencies');
					break;
				}
				
				if(check_circle_host_link($template['templateid'], $template['templates'])){
					$result = false;
					$errors[] = array('errno' => ZBX_API_ERROR_PARAMETERS, 'error' => 'Circular link can not be created');
					break;
				}
			}

=======
>>>>>>> 4d039fdb
			$sql = 'UPDATE hosts SET host='.zbx_dbstr($template['host']).
				' WHERE hostid='.$template['hostid'];
			$result = DBexecute($sql);

		
			if(isset($template['groups']) && !is_null($template['groups'])){
				$host_groups = CHostGroup::get(array('hostids' => $template['hostid']));
				$host_groupids = zbx_objectValues($host_groups, 'groupid');
				$new_groupids = zbx_objectValues($template['groups'], 'groupid');
				
				$groups_to_add = array_diff($new_groupids, $host_groupids);
				if(!empty($groups_to_add)){
					$result &= self::massAdd(array('templates' => $template, 'groups' => $groups_to_add));
				}
				
				$groups_to_del = array_diff($host_groupids, $new_groupids);
				if(!empty($groups_to_del)){
					$result &= self::massRemove(array('templates' => $template, 'groups' => $groups_to_del));
				}
			}
			
			$template['templates_clear'] = isset($template['templates_clear']) ? $template['templates_clear'] : array();
			if(isset($template['templates_clear']) && !is_null($template['templates_clear'])){
				foreach($template['templates_clear'] as $tpl){
					$result = unlink_template($template['hostid'], $tpl['templateid'], false);
				}
			}
			
			if(isset($template['templates']) && !is_null($template['templates'])){
			
				$host_templates = CTemplate::get(array('hostids' => $template['hostid'], 'nopermissions' => 1));
				$host_templateids = zbx_objectValues($host_templates, 'templateid');
				$new_templateids = zbx_objectValues($template['templates'], 'templateid');
				
				$templates_to_add = array_diff($new_templateids, $host_templateids);
				if(!empty($templates_to_add)){
					$result &= CTemplate::massAdd(array('hosts' => $template, 'templates' => $templates_to_add));
				}
				
				$templates_to_del = array_diff($host_templateids, $new_templateids);
				$templates_to_del = array_diff($templates_to_del, $template['templates_clear']);
				
				if(!empty($templates_to_del)){
					$result &= CTemplate::massRemove(array('hosts' => $template, 'templates' => $templates_to_del));
				}	
			}
			
			if(!$result) break;
		}

		$result = self::EndTransaction($result, __METHOD__);

		if($result){
			$upd_templates = self::get(array('templateids'=>$templateids, 'extendoutput'=>1, 'nopermissions'=>1));
			return $upd_templates;
		}
		else{
			self::setMethodErrors(__METHOD__, $errors);
			return false;
		}
	}

	private static function checkCircularLink($id, $templateids){
		if(empty($templateids)) return true;

		foreach($templateids as $tpid){
			if(bccomp($tpid, $id) == 0) return false;
		}
		
		$sql = 'SELECT templateid FROM hosts_templates WHERE hostid='.$id;
		$tpls_db = DBselect($sql);
		while($tpl = DBfetch($tpls_db)){
			$templateids[] = $tpl['templateid'];		
		}
		
		$first_lvl_templateids = array_unique($templateids);
		$next_templateids = $first_lvl_templateids;
		$templateids = array();

		do{
			$sql = 'SELECT templateid FROM hosts_templates WHERE '.DBcondition('hostid', $next_templateids);
			$tpls_db = DBselect($sql);

			$next_templateids = array();
			while($tpl = DBfetch($tpls_db)){
				$next_templateids[] = $tpl['templateid'];		
			}
			$templateids = array_merge($templateids, $next_templateids);
		}while(!empty($next_templateids));
	
		$first_lvl_templateids[] = $id;
		if(array_intersect($first_lvl_templateids, $templateids)){
			return false;
		}
		// $sql = 'SELECT hostid FROM hosts_templates WHERE '.DBcondition('hostid', $templateids).' AND '.DBcondition('templateid', $templateids);
		// if(DBfetch(DBselect($sql))){
			// return false;
		// }
		
		return true;
	}
	
	
/**
 * Delete Template
 *
 * {@source}
 * @access public
 * @static
 * @since 1.8
 * @version 1
 *
 * @param array $templateids
 * @param array $templateids['templateids']
 * @return boolean
 */
	public static function delete($templates){
		$templates = zbx_toArray($templates);
		$templateids = array();

		$del_templates = self::get(array('templateids'=>zbx_objectValues($templates, 'templateid'),
											'editable'=>1,
											'extendoutput'=>1,
											'preservekeys'=>1));
		foreach($templates as $gnum => $template){
			if(!isset($del_templates[$template['templateid']])){
				self::setError(__METHOD__, ZBX_API_ERROR_PERMISSIONS, S_NO_PERMISSION);
				return false;
			}
			$templateids[] = $template['templateid'];
			//add_audit(AUDIT_ACTION_DELETE, AUDIT_RESOURCE_HOST, 'Template ['.$template['host'].']');
		}

		if(!empty($templateids)){
			$result = delete_host($templateids, false);
		}
		else{
			self::setError(__METHOD__, ZBX_API_ERROR_PARAMETERS, 'Empty input parameter [ templateids ]');
			$result = false;
		}

		if($result){
			return zbx_cleanHashes($del_templates);
		}
		else{
			self::setError(__METHOD__);
			return false;
		}
	}

/**
 * Link Template to Hosts
 *
 * {@source}
 * @access public
 * @static
 * @since 1.8
 * @version 1
 *
 * @param array $data
 * @param string $data['templates']
 * @param string $data['hosts']
 * @param string $data['groups']
 * @param string $data['templates_link']
 * @return boolean
 */
	public static function massAdd($data){
		$result = true;
		$errors = array();
	
		$templates = isset($data['templates']) ? zbx_toArray($data['templates']) : null;
		$templateids = is_null($templates) ? array() : zbx_objectValues($templates, 'templateid');
		
		self::BeginTransaction(__METHOD__);
		
		if(isset($data['groups'])){
			$options = array('groups' => $data['groups'], 'templates' => $templates);
			$result = CHostGroup::massAdd($options);
		}
		
		if(isset($data['hosts'])){
			$hostids = zbx_objectValues($data['hosts'], 'hostid');
			
			$linked = array();
			$sql = 'SELECT hostid, templateid FROM hosts_templates WHERE '.DBcondition('hostid', $hostids).
				' AND '.DBcondition('templateid', $templateids);
			$linked_db = DBselect($sql);
			while($pair = DBfetch($linked_db)){
				$linked[$pair['hostid']] = array($pair['templateid'] => $pair['templateid']);
			}
		
		
			foreach($hostids as $hostid){
				if(!self::checkCircularLink($hostid, $templateids)){
					$result = false;
					$errors[] = array('errno' => ZBX_API_ERROR_PARAMETERS, 'error' => 'Circular link can not be created');					
					break;
				}
			}
			
			
			if($result){
				foreach($hostids as $hostid){
					foreach($templateids as $tnum => $templateid){
						if(isset($linked[$hostid]) && isset($linked[$hostid][$templateid])) continue;
						$hosttemplateid = get_dbid('hosts_templates', 'hosttemplateid');
						if(!$result = DBexecute('INSERT INTO hosts_templates VALUES ('.$hosttemplateid.','.$hostid.','.$templateid.')')){
							$errors[] = array('errno' => ZBX_API_ERROR_PARAMETERS, 'error' => 'Insert error');
							break;
						}
					}
				}
			}

			if($result){
				foreach($hostids as $hostid){
					foreach($templateids as $tnum => $templateid){
						if(isset($linked[$hostid]) && isset($linked[$hostid][$templateid])) continue;
						
						sync_host_with_templates($hostid, $templateid);
					}
				}
			}
		}
		
		if(isset($data['templates_link'])){
			$templates_linkids = zbx_objectValues($data['templates_link'], 'templateid');
			
			$linked = array();
			$sql = 'SELECT hostid, templateid FROM hosts_templates WHERE '.DBcondition('hostid', $templates_linkids).
				' AND '.DBcondition('templateid', $templateids);
			$linked_db = DBselect($sql);
			while($pair = DBfetch($linked_db)){
				$linked[$pair['hostid']] = array($pair['templateid'] => $pair['templateid']);
			}
		
		
			foreach($templates_linkids as $templates_linkid){
				foreach($templateids as $tnum => $templateid){
					if(isset($linked[$templates_linkid]) && isset($linked[$templates_linkid][$templateid])) continue;
					$hosttemplateid = get_dbid('hosts_templates', 'hosttemplateid');
					if(!$result = DBexecute('INSERT INTO hosts_templates VALUES ('.$hosttemplateid.','.$templates_linkid.','.$templateid.')')){
						$errors[] = array('errno' => ZBX_API_ERROR_PARAMETERS, 'error' => 'Insert error');
						break;
					}
				}
			}

			if($result){
				foreach($templates_linkids as $templates_linkid){
					foreach($templateids as $tnum => $templateid){
						if(isset($linked[$templates_linkid]) && isset($linked[$templates_linkid][$templateid])) continue;
						
						sync_host_with_templates($templateid, $templates_linkid);
					}
				}
			}
			
		}
		
		$result = self::EndTransaction($result, __METHOD__);
		
		if($result)
			return true;
		else{
			self::setMethodErrors(__METHOD__, $errors);
			return false;
		}
	}
	
	/**
 * remove Hosts to HostGroups. All Hosts are added to all HostGroups.
 *
 * {@source}
 * @access public
 * @static
 * @since 1.8
 * @version 1
 *
 * @param array $data
 * @param array $data['templates']
 * @param array $data['groups']
 * @param array $data['hosts']
 * @return boolean
 */
	public static function massRemove($data){
		$errors = array();
		$result = true;
		
		$templates = isset($data['templates']) ? zbx_toArray($data['templates']) : null;
		$templateids = is_null($templates) ? array() : zbx_objectValues($templates, 'templateid');
		
		if(isset($data['groups'])){
			$options = array('groups' => $data['groups'], 'templates' => $templates);
			$result = CHostGroup::massRemove($options);
		}
		
		if(isset($data['hosts'])){
			$hostids = zbx_objectValues($data['hosts'], 'hostid');
			foreach($hostids as $hostid){	
				foreach($templateids as $templateid){
					unlink_template($hostid, $templateid, true);
				}
			}
		}

		
		if($result){
			return $result;
		}
		else{
			self::setMethodErrors(__METHOD__, $errors);
			return false;
		}
	}

	
/**
 * Link Template to Hosts
 *
 * {@source}
 * @access public
 * @static
 * @since 1.8
 * @version 1
 *
 * @param array $data
 * @param string $data['templateid']
 * @param array $data['hostids']
 * @return boolean
 */
	public static function linkHosts($data){
		$result = false;
		$error = '';

		$templateid = $data['templateid'];
		$hostids = $data['hostids'];
		self::BeginTransaction(__METHOD__);

		foreach($hostids as $hostid){
			$hosttemplateid = get_dbid('hosts_templates', 'hosttemplateid');
			if(!$result = DBexecute('INSERT INTO hosts_templates VALUES ('.$hosttemplateid.','.$hostid.','.$templateid.')')){
				$error = 'DBexecute';
				break;
			}
		}

		if($result) {
			foreach($hostids as $hostid){
				$result = sync_host_with_templates($hostid, $templateid);
				if(!$result) {
					$error = 'sync_host_with_templates';
					break;
				}
			}
		}
		$result = self::EndTransaction($result, __METHOD__);

		if($result)
			return true;
		else{
			self::$error[] = array('error' => ZBX_API_ERROR_INTERNAL, 'data' => $error);
			return false;
		}
	}

/**
 * Unlink Hosts from Templates
 *
 * {@source}
 * @access public
 * @static
 * @since 1.8
 * @version 1
 *
 * @param _array $data
 * @param string $data['templateid']
 * @param array $data['hostids']
 * @param boolean $data['clean']
 * @return boolean
 */
	public static function unlinkHosts($data){
		$templateid = $data['templateid'];
		$hostids = $data['hostids'];
		$clean = isset($data['clean']);

		foreach($hostids as $hostid) {
			$result = delete_template_elements($hostid, array($templateid), $clean);
		}
		$result&= DBexecute('DELETE FROM hosts_templates WHERE templateid='.$templateid.' AND '.DBcondition('hostid',$hostids));

		if($result)
			return true;
		else{
			self::$error[] = array('error' => ZBX_API_ERROR_INTERNAL, 'data' => $error);
			return false;
		}
	}

/**
 * Link Host to Templates
 *
 * {@source}
 * @access public
 * @static
 * @since 1.8
 * @version 1
 *
 * @param array $data
 * @param string $data['hosts']
 * @param array $data['templats']
 * @return boolean
 */
	public static function linkTemplates($data){
		$result = true;
		$errors = array();

		$hosts = zbx_toArray($data['hosts']);
		$hostids = zbx_objectValues($hosts, 'hostid');

		$templates = zbx_toArray($data['templates']);
		$templateids = zbx_objectValues($templates, 'templateid');

		self::BeginTransaction(__METHOD__);

		$sql = 'SELECT hostid, templateid FROM hosts_templates WHERE '.DBcondition('hostid', $hostids).' AND '.DBcondition('templateid', $templateids);
		$linked_db = DBselect($sql);
		$linked = array();
		while($pair = DBfetch($linked_db)){
			$linked[$pair['templateid']] = array($pair['hostid'] => $pair['hostid']);
		}

		foreach($templates as $tnum => $template){
			$templateid = $template['templateid'];

			$hosttemplateid = get_dbid('hosts_templates', 'hosttemplateid');
			foreach($hosts as $hnum => $host){

				if(isset($linked[$templateid]) && isset($linked[$templateid][$host['hostid']])) continue;

				if(!$result = DBexecute('INSERT INTO hosts_templates VALUES ('.$hosttemplateid.','.$host['hostid'].','.$templateid.')'))
				$result = false;
				break;
			}
			if(!$result) break;
		}

		if($result){
			foreach($templates as $tnum => $template){
				foreach($hosts as $hnum => $host){
//					$result = sync_host_with_templates($hostid, $templateid);
					sync_host_with_templates($host['hostid'], $template['templateid']);
				}
//				if(!$result) break;
			}
		}

		$result = self::EndTransaction($result, __METHOD__);

		if($result){
			return true;
		}
		else{
			self::setMethodErrors(__METHOD__, $errors);
			return false;
		}
	}

/**
 * Unlink Templates from Host
 *
 * {@source}
 * @access public
 * @static
 * @since 1.8
 * @version 1
 *
 * @param string $data
 * @param string $data['templates']
 * @param array $data['hosts']
 * @param boolean $data['clean'] whether to wipe all info from template elements.
 * @return boolean
 */
	public static function unlinkTemplates($data){
		$errors = array();

		$templateids = zbx_objectValues($data['templates'], 'templateid');
		$hostids = zbx_objectValues($data['hosts'], 'hostid');
		$clean = isset($data['clean']) ? $data['clean'] : false;;

		self::BeginTransaction(__METHOD__);

		$sql = 'DELETE FROM hosts_templates WHERE '.DBcondition('hostid', $hostids).' AND '.DBcondition('templateid', $templateids);
		$result = DBexecute($sql);

		if($result){
			foreach($hostids as $hostid){
				$result = delete_template_elements($hostid, $templateids, $clean);
				if(!$result) break;
			}
		}

		$result = self::EndTransaction($result, __METHOD__);

		if($result)
			return true;
		else{
			self::setMethodErrors(__METHOD__, $errors);
			return false;
		}
	}

}
?><|MERGE_RESOLUTION|>--- conflicted
+++ resolved
@@ -678,7 +678,6 @@
 				break;
 			}
 
-<<<<<<< HEAD
 			if(isset($template['templates']) && !is_null($template['templates'])){
 				if(!check_templates_trigger_dependencies(zbx_toHash($template['templates'], 'templateid'))){
 					$result = false;
@@ -693,8 +692,6 @@
 				}
 			}
 
-=======
->>>>>>> 4d039fdb
 			$sql = 'UPDATE hosts SET host='.zbx_dbstr($template['host']).
 				' WHERE hostid='.$template['hostid'];
 			$result = DBexecute($sql);
@@ -898,15 +895,15 @@
 			
 			if($result){
 				foreach($hostids as $hostid){
-					foreach($templateids as $tnum => $templateid){
-						if(isset($linked[$hostid]) && isset($linked[$hostid][$templateid])) continue;
-						$hosttemplateid = get_dbid('hosts_templates', 'hosttemplateid');
-						if(!$result = DBexecute('INSERT INTO hosts_templates VALUES ('.$hosttemplateid.','.$hostid.','.$templateid.')')){
-							$errors[] = array('errno' => ZBX_API_ERROR_PARAMETERS, 'error' => 'Insert error');
-							break;
-						}
-					}
-				}
+				foreach($templateids as $tnum => $templateid){
+					if(isset($linked[$hostid]) && isset($linked[$hostid][$templateid])) continue;
+					$hosttemplateid = get_dbid('hosts_templates', 'hosttemplateid');
+					if(!$result = DBexecute('INSERT INTO hosts_templates VALUES ('.$hosttemplateid.','.$hostid.','.$templateid.')')){
+						$errors[] = array('errno' => ZBX_API_ERROR_PARAMETERS, 'error' => 'Insert error');
+						break;
+					}
+				}
+			}
 			}
 
 			if($result){
