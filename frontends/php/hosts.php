<?php
/*
** Zabbix
** Copyright (C) 2001-2015 Zabbix SIA
**
** This program is free software; you can redistribute it and/or modify
** it under the terms of the GNU General Public License as published by
** the Free Software Foundation; either version 2 of the License, or
** (at your option) any later version.
**
** This program is distributed in the hope that it will be useful,
** but WITHOUT ANY WARRANTY; without even the implied warranty of
** MERCHANTABILITY or FITNESS FOR A PARTICULAR PURPOSE. See the
** GNU General Public License for more details.
**
** You should have received a copy of the GNU General Public License
** along with this program; if not, write to the Free Software
** Foundation, Inc., 51 Franklin Street, Fifth Floor, Boston, MA  02110-1301, USA.
**/


require_once dirname(__FILE__).'/include/config.inc.php';
require_once dirname(__FILE__).'/include/forms.inc.php';

if (hasRequest('action') && getRequest('action') == 'host.export' && hasRequest('hosts')) {
	$page['file'] = 'zbx_export_hosts.xml';
	$page['type'] = detect_page_type(PAGE_TYPE_XML);

	$exportData = true;
}
else {
	$page['title'] = _('Configuration of hosts');
	$page['file'] = 'hosts.php';
	$page['type'] = detect_page_type(PAGE_TYPE_HTML);
	$page['scripts'] = array('multiselect.js');

	$exportData = false;
}

require_once dirname(__FILE__).'/include/page_header.php';

// VAR	TYPE	OPTIONAL	FLAGS	VALIDATION	EXCEPTION
$fields = array(
	'hosts' =>			array(T_ZBX_INT, O_OPT, P_SYS,			DB_ID,		null),
	'groups' =>			array(T_ZBX_INT, O_OPT, P_SYS,			DB_ID,		null),
	'new_groups' =>		array(T_ZBX_STR, O_OPT, P_SYS,			null,		null),
	'hostids' =>		array(T_ZBX_INT, O_OPT, P_SYS,			DB_ID,		null),
	'groupids' =>		array(T_ZBX_INT, O_OPT, P_SYS,			DB_ID,		null),
	'applications' =>	array(T_ZBX_INT, O_OPT, P_SYS,			DB_ID,		null),
	'groupid' =>		array(T_ZBX_INT, O_OPT, P_SYS,			DB_ID,		null),
	'hostid' =>			array(T_ZBX_INT, O_OPT, P_SYS,			DB_ID,		'isset({form}) && {form} == "update"'),
	'host' =>			array(T_ZBX_STR, O_OPT, null,			NOT_EMPTY,	'isset({add}) || isset({update})', _('Host name')),
	'visiblename' =>	array(T_ZBX_STR, O_OPT, null,			null,		'isset({add}) || isset({update})'),
	'description' =>	array(T_ZBX_STR, O_OPT, null,			null,		null),
	'proxy_hostid' =>	array(T_ZBX_INT, O_OPT, P_SYS,		    DB_ID,		null),
	'status' =>			array(T_ZBX_INT, O_OPT, null,			IN(array(HOST_STATUS_MONITORED, HOST_STATUS_NOT_MONITORED)), null),
	'newgroup' =>		array(T_ZBX_STR, O_OPT, null,			null,		null),
	'interfaces' =>		array(T_ZBX_STR, O_OPT, null,			NOT_EMPTY,	'isset({add}) || isset({update})', _('Agent or SNMP or JMX or IPMI interface')),
	'mainInterfaces' =>	array(T_ZBX_INT, O_OPT, null,			DB_ID,		null),
	'templates' =>		array(T_ZBX_INT, O_OPT, null,			DB_ID,		null),
	'add_template' =>	array(T_ZBX_STR, O_OPT, null,			null,		null),
	'add_templates' => array(T_ZBX_INT, O_OPT, null,			DB_ID,		null),
	'templates_rem' =>	array(T_ZBX_STR, O_OPT, P_SYS|P_ACT,	null,		null),
	'clear_templates' => array(T_ZBX_INT, O_OPT, null,			DB_ID,		null),
	'ipmi_authtype' =>	array(T_ZBX_INT, O_OPT, null,			BETWEEN(-1, 6), null),
	'ipmi_privilege' =>	array(T_ZBX_INT, O_OPT, null,			BETWEEN(0, 5), null),
	'ipmi_username' =>	array(T_ZBX_STR, O_OPT, null,			null,		null),
	'ipmi_password' =>	array(T_ZBX_STR, O_OPT, null,			null,		null),
	'mass_replace_tpls' => array(T_ZBX_STR, O_OPT, null,		null,		null),
	'mass_clear_tpls' => array(T_ZBX_STR, O_OPT, null,			null,		null),
	'inventory_mode' => array(T_ZBX_INT, O_OPT, null,
		IN(HOST_INVENTORY_DISABLED.','.HOST_INVENTORY_MANUAL.','.HOST_INVENTORY_AUTOMATIC), null),
	'host_inventory' =>	array(T_ZBX_STR, O_OPT, P_UNSET_EMPTY,	null,		null),
	'macros_rem' =>		array(T_ZBX_STR, O_OPT, P_SYS|P_ACT,	null,		null),
	'macros' =>			array(T_ZBX_STR, O_OPT, P_SYS,			null,		null),
	'macro_new' =>		array(T_ZBX_STR, O_OPT, P_SYS|P_ACT,	null,		'isset({macro_add})'),
	'value_new' =>		array(T_ZBX_STR, O_OPT, P_SYS|P_ACT,	null,		'isset({macro_add})'),
	'macro_add' =>		array(T_ZBX_STR, O_OPT, P_SYS|P_ACT,	null,		null),
	'visible' =>		array(T_ZBX_STR, O_OPT, null,			null,		null),
	// actions
	'action' =>			array(T_ZBX_STR, O_OPT, P_SYS|P_ACT,
							IN('"host.export","host.massdelete","host.massdisable","host.massenable","host.massupdate"'.
								',"host.massupdateform"'
							),
							null
						),
	'add_to_group' =>	array(T_ZBX_INT, O_OPT, P_SYS|P_ACT,	DB_ID,		null),
	'delete_from_group' => array(T_ZBX_INT, O_OPT, P_SYS|P_ACT,	DB_ID,		null),
	'unlink' =>			array(T_ZBX_STR, O_OPT, P_SYS|P_ACT,	null,		null),
	'unlink_and_clear' => array(T_ZBX_STR, O_OPT, P_SYS|P_ACT,	null,		null),
	'add' =>			array(T_ZBX_STR, O_OPT, P_SYS|P_ACT,	null,		null),
	'update' =>			array(T_ZBX_STR, O_OPT, P_SYS|P_ACT,	null,		null),
	'masssave' =>		array(T_ZBX_STR, O_OPT, P_SYS|P_ACT,	null,		null),
	'clone' =>			array(T_ZBX_STR, O_OPT, P_SYS|P_ACT,	null,		null),
	'full_clone' =>		array(T_ZBX_STR, O_OPT, P_SYS|P_ACT,	null,		null),
	'delete' =>			array(T_ZBX_STR, O_OPT, P_SYS|P_ACT,	null,		null),
	'cancel' =>			array(T_ZBX_STR, O_OPT, P_SYS,		null,			null),
	'form' =>			array(T_ZBX_STR, O_OPT, P_SYS,		null,			null),
	'form_refresh' =>	array(T_ZBX_INT, O_OPT, null,		null,			null),
	// filter
	'filter_set' =>		array(T_ZBX_STR, O_OPT, P_SYS,		null,			null),
	'filter_rst' =>		array(T_ZBX_STR, O_OPT, P_SYS,		null,			null),
	'filter_host' =>	array(T_ZBX_STR, O_OPT, null,		null,			null),
	'filter_ip' =>		array(T_ZBX_STR, O_OPT, null,		null,			null),
	'filter_dns' =>		array(T_ZBX_STR, O_OPT, null,		null,			null),
	'filter_port' =>	array(T_ZBX_STR, O_OPT, null,		null,			null),
	// ajax
	'filterState' =>	array(T_ZBX_INT, O_OPT, P_ACT,		null,			null),
	// sort and sortorder
	'sort' =>			array(T_ZBX_STR, O_OPT, P_SYS, IN('"name","status"'),						null),
	'sortorder' =>		array(T_ZBX_STR, O_OPT, P_SYS, IN('"'.ZBX_SORT_DOWN.'","'.ZBX_SORT_UP.'"'),	null)
);
check_fields($fields);

/*
 * Permissions
 */
if (getRequest('groupid') && !API::HostGroup()->isWritable(array($_REQUEST['groupid']))) {
	access_deny();
}
if (getRequest('hostid') && !API::Host()->isWritable(array($_REQUEST['hostid']))) {
	access_deny();
}

/*
 * Ajax
 */
if (hasRequest('filterState')) {
	CProfile::update('web.hosts.filter.state', getRequest('filterState'), PROFILE_TYPE_INT);
}
if ($page['type'] == PAGE_TYPE_JS || $page['type'] == PAGE_TYPE_HTML_BLOCK) {
	require_once dirname(__FILE__).'/include/page_footer.php';
	exit;
}

$hostIds = getRequest('hosts', array());

/*
 * Export
 */
if ($exportData) {
	$export = new CConfigurationExport(array('hosts' => $hostIds));
	$export->setBuilder(new CConfigurationExportBuilder());
	$export->setWriter(CExportWriterFactory::getWriter(CExportWriterFactory::XML));
	$exportData = $export->export();

	if (hasErrorMesssages()) {
		show_messages();
	}
	else {
		print($exportData);
	}

	exit;
}

/*
 * Filter
 */
if (hasRequest('filter_set')) {
	CProfile::update('web.hosts.filter_ip', getRequest('filter_ip', ''), PROFILE_TYPE_STR);
	CProfile::update('web.hosts.filter_dns', getRequest('filter_dns', ''), PROFILE_TYPE_STR);
	CProfile::update('web.hosts.filter_host', getRequest('filter_host', ''), PROFILE_TYPE_STR);
	CProfile::update('web.hosts.filter_port', getRequest('filter_port', ''), PROFILE_TYPE_STR);
}
elseif (hasRequest('filter_rst')) {
	DBStart();
	CProfile::delete('web.hosts.filter_ip');
	CProfile::delete('web.hosts.filter_dns');
	CProfile::delete('web.hosts.filter_host');
	CProfile::delete('web.hosts.filter_port');
	DBend();
}

$filter['ip'] = CProfile::get('web.hosts.filter_ip', '');
$filter['dns'] = CProfile::get('web.hosts.filter_dns', '');
$filter['host'] = CProfile::get('web.hosts.filter_host', '');
$filter['port'] = CProfile::get('web.hosts.filter_port', '');

/*
 * Actions
 */
if (isset($_REQUEST['add_template']) && isset($_REQUEST['add_templates'])) {
	$_REQUEST['templates'] = getRequest('templates', array());
	$_REQUEST['templates'] = array_merge($_REQUEST['templates'], $_REQUEST['add_templates']);
}
if (isset($_REQUEST['unlink']) || isset($_REQUEST['unlink_and_clear'])) {
	$_REQUEST['clear_templates'] = getRequest('clear_templates', array());

	$unlinkTemplates = array();

	if (isset($_REQUEST['unlink'])) {
		// templates_rem for old style removal in massupdate form
		if (isset($_REQUEST['templates_rem'])) {
			$unlinkTemplates = array_keys($_REQUEST['templates_rem']);
		}
		elseif (is_array($_REQUEST['unlink'])) {
			$unlinkTemplates = array_keys($_REQUEST['unlink']);
		}
	}
	else {
		$unlinkTemplates = array_keys($_REQUEST['unlink_and_clear']);

		$_REQUEST['clear_templates'] = array_merge($_REQUEST['clear_templates'], $unlinkTemplates);
	}

	foreach ($unlinkTemplates as $templateId) {
		unset($_REQUEST['templates'][array_search($templateId, $_REQUEST['templates'])]);
	}
}
elseif (isset($_REQUEST['clone']) && isset($_REQUEST['hostid'])) {
	$_REQUEST['form'] = 'clone';
}
elseif (isset($_REQUEST['full_clone']) && isset($_REQUEST['hostid'])) {
	$_REQUEST['form'] = 'full_clone';
}
elseif (hasRequest('action') && getRequest('action') == 'host.massupdate' && hasRequest('masssave')) {
	$hostIds = getRequest('hosts', array());
	$visible = getRequest('visible', array());
	$_REQUEST['proxy_hostid'] = getRequest('proxy_hostid', 0);
	$_REQUEST['templates'] = getRequest('templates', array());

	try {
		DBstart();

		// filter only normal hosts, ignore discovered
		$hosts = API::Host()->get(array(
			'output' => array('hostid'),
			'hostids' => $hostIds,
			'filter' => array('flags' => ZBX_FLAG_DISCOVERY_NORMAL)
		));
		$hosts = array('hosts' => $hosts);

		$properties = array(
			'proxy_hostid', 'ipmi_authtype', 'ipmi_privilege', 'ipmi_username', 'ipmi_password', 'description'
		);

		$newValues = array();
		foreach ($properties as $property) {
			if (isset($visible[$property])) {
				$newValues[$property] = $_REQUEST[$property];
			}
		}

		if (isset($visible['status'])) {
			$newValues['status'] = getRequest('status', HOST_STATUS_NOT_MONITORED);
		}

		if (isset($visible['inventory_mode'])) {
			$newValues['inventory_mode'] = getRequest('inventory_mode', HOST_INVENTORY_DISABLED);
			$newValues['inventory'] = ($newValues['inventory_mode'] == HOST_INVENTORY_DISABLED)
				? array() : getRequest('host_inventory', array());
		}

		$templateIds = array();
		if (isset($visible['templates'])) {
			$templateIds = $_REQUEST['templates'];
		}

		// add new or existing host groups
		$newHostGroupIds = array();
		if (isset($visible['new_groups']) && !empty($_REQUEST['new_groups'])) {
			if (CWebUser::getType() == USER_TYPE_SUPER_ADMIN) {
				foreach ($_REQUEST['new_groups'] as $newGroup) {
					if (is_array($newGroup) && isset($newGroup['new'])) {
						$newGroups[] = array('name' => $newGroup['new']);
					}
					else {
						$newHostGroupIds[] = $newGroup;
					}
				}

				if (isset($newGroups)) {
					if (!$createdGroups = API::HostGroup()->create($newGroups)) {
						throw new Exception();
					}

					$newHostGroupIds = $newHostGroupIds
						? array_merge($newHostGroupIds, $createdGroups['groupids'])
						: $createdGroups['groupids'];
				}
			}
			else {
				$newHostGroupIds = getRequest('new_groups');
			}
		}

		if (isset($visible['groups'])) {
			if (isset($_REQUEST['groups'])) {
				$replaceHostGroupsIds = $newHostGroupIds
					? array_unique(array_merge(getRequest('groups'), $newHostGroupIds))
					: $_REQUEST['groups'];
			}
			elseif ($newHostGroupIds) {
				$replaceHostGroupsIds = $newHostGroupIds;
			}

			if (isset($replaceHostGroupsIds)) {
				$hosts['groups'] = API::HostGroup()->get(array(
					'groupids' => $replaceHostGroupsIds,
					'editable' => true,
					'output' => array('groupid')
				));
			}
			else {
				$hosts['groups'] = array();
			}
		}
		elseif ($newHostGroupIds) {
			$newHostGroups = API::HostGroup()->get(array(
				'groupids' => $newHostGroupIds,
				'editable' => true,
				'output' => array('groupid')
			));
		}

		if (isset($_REQUEST['mass_replace_tpls'])) {
			if (isset($_REQUEST['mass_clear_tpls'])) {
				$hostTemplates = API::Template()->get(array(
					'output' => array('templateid'),
					'hostids' => $hostIds
				));

				$hostTemplateIds = zbx_objectValues($hostTemplates, 'templateid');
				$templatesToDelete = array_diff($hostTemplateIds, $templateIds);

				$hosts['templates_clear'] = zbx_toObject($templatesToDelete, 'templateid');
			}

			$hosts['templates'] = $templateIds;
		}

		$result = API::Host()->massUpdate(array_merge($hosts, $newValues));
		if ($result === false) {
			throw new Exception();
		}

		$add = array();
		if ($templateIds && isset($visible['templates'])) {
			$add['templates'] = $templateIds;
		}

		// add new host groups
		if ($newHostGroupIds && (!isset($visible['groups']) || !isset($replaceHostGroups))) {
			$add['groups'] = zbx_toObject($newHostGroupIds, 'groupid');
		}

		if ($add) {
			$add['hosts'] = $hosts['hosts'];

			$result = API::Host()->massAdd($add);

			if ($result === false) {
				throw new Exception();
			}
		}

		DBend(true);

		uncheckTableRows();
		show_message(_('Hosts updated'));

		unset($_REQUEST['massupdate'], $_REQUEST['form'], $_REQUEST['hosts']);
	}
	catch (Exception $e) {
		DBend(false);
		show_error_message(_('Cannot update hosts'));
	}
}
elseif (hasRequest('add') || hasRequest('update')) {
	try {
		DBstart();

		$hostId = getRequest('hostid');

		if ($hostId && getRequest('form') !== 'full_clone') {
			$create = false;

			$msgOk = _('Host updated');
			$msgFail = _('Cannot update host');

			$dbHost = API::Host()->get(array(
				'output' => API_OUTPUT_EXTEND,
				'hostids' => $hostId,
				'editable' => true
			));
			$dbHost = reset($dbHost);
		}
		else {
			$create = true;

			$msgOk = _('Host added');
			$msgFail = _('Cannot add host');
		}

		// host data
		if (!$create && $dbHost['flags'] == ZBX_FLAG_DISCOVERY_CREATED) {
			$host = array(
				'hostid' => $hostId,
				'status' => getRequest('status', HOST_STATUS_NOT_MONITORED),
				'description' => getRequest('description', ''),
				'inventory' => (getRequest('inventory_mode') == HOST_INVENTORY_DISABLED)
					? array()
					: getRequest('host_inventory', array())
			);
		}
		else {
			// templates
			$templates = array();

			foreach (getRequest('templates', array()) as $templateId) {
				$templates[] = array('templateid' => $templateId);
			}

			// interfaces
			$interfaces = getRequest('interfaces', array());

			foreach ($interfaces as $key => $interface) {
				if (zbx_empty($interface['ip']) && zbx_empty($interface['dns'])) {
					unset($interface[$key]);
					continue;
				}

				if ($interface['type'] == INTERFACE_TYPE_SNMP && !isset($interface['bulk'])) {
					$interfaces[$key]['bulk'] = SNMP_BULK_DISABLED;
				}
				else {
					$interfaces[$key]['bulk'] = SNMP_BULK_ENABLED;
				}

				if ($interface['isNew']) {
					unset($interfaces[$key]['interfaceid']);
				}

				unset($interfaces[$key]['isNew']);
				$interfaces[$key]['main'] = 0;
			}

			$interfaceTypes = array(INTERFACE_TYPE_AGENT, INTERFACE_TYPE_SNMP, INTERFACE_TYPE_JMX, INTERFACE_TYPE_IPMI);

			foreach ($interfaceTypes as $interfaceType) {
				if (isset($_REQUEST['mainInterfaces'][$interfaceType])) {
					$interfaces[$_REQUEST['mainInterfaces'][$interfaceType]]['main'] = INTERFACE_PRIMARY;
				}
			}

			// macros
			$macros = getRequest('macros', array());

			foreach ($macros as $key => $macro) {
				if (!isset($macro['hostmacroid']) && zbx_empty($macro['macro']) && zbx_empty($macro['value'])) {
					unset($macros[$key]);
				}
				else {
					// transform macros to uppercase {$aaa} => {$AAA}
					$macros[$key]['macro'] = mb_strtoupper($macro['macro']);
				}
			}

			// new group
			$groups = getRequest('groups', array());
			$newGroup = getRequest('newgroup');

			if (!zbx_empty($newGroup)) {
				$newGroup = API::HostGroup()->create(array('name' => $newGroup));

				if (!$newGroup) {
					throw new Exception();
				}

				$groups[] = reset($newGroup['groupids']);
			}

			$groups = zbx_toObject($groups, 'groupid');

			// host data
			$host = array(
				'host' => getRequest('host'),
				'name' => getRequest('visiblename'),
				'status' => getRequest('status', HOST_STATUS_NOT_MONITORED),
				'description' => getRequest('description'),
				'proxy_hostid' => getRequest('proxy_hostid', 0),
				'ipmi_authtype' => getRequest('ipmi_authtype'),
				'ipmi_privilege' => getRequest('ipmi_privilege'),
				'ipmi_username' => getRequest('ipmi_username'),
				'ipmi_password' => getRequest('ipmi_password'),
				'groups' => $groups,
				'templates' => $templates,
				'interfaces' => $interfaces,
				'macros' => $macros,
				'inventory_mode' => getRequest('inventory_mode'),
				'inventory' => (getRequest('inventory_mode') == HOST_INVENTORY_DISABLED)
					? array()
					: getRequest('host_inventory', array())
			);

			if (!$create) {
				$host['templates_clear'] = zbx_toObject(getRequest('clear_templates', array()), 'templateid');
			}
		}

		if ($create) {
			$hostIds = API::Host()->create($host);

			if ($hostIds) {
				$hostId = reset($hostIds['hostids']);
			}
			else {
				throw new Exception();
			}

			add_audit_ext(AUDIT_ACTION_ADD, AUDIT_RESOURCE_HOST, $hostId, $host['host'], null, null, null);
		}
		else {
			$host['hostid'] = $hostId;

			if (!API::Host()->update($host)) {
				throw new Exception();
			}

			$dbHostNew = API::Host()->get(array(
				'output' => API_OUTPUT_EXTEND,
				'hostids' => $hostId,
				'editable' => true
			));
			$dbHostNew = reset($dbHostNew);

			add_audit_ext(AUDIT_ACTION_UPDATE, AUDIT_RESOURCE_HOST, $dbHostNew['hostid'], $dbHostNew['host'], 'hosts',
				$dbHost, $dbHostNew);
		}

		// full clone
		if (getRequest('form') === 'full_clone') {
			$srcHostId = getRequest('hostid');

			// copy applications
			if (!copyApplications($srcHostId, $hostId)) {
				throw new Exception();
			}

			// copy items
			if (!copyItems($srcHostId, $hostId)) {
				throw new Exception();
			}

			// copy web scenarios
			if (!copyHttpTests($srcHostId, $hostId)) {
				throw new Exception();
			}

			// copy triggers
			$dbTriggers = API::Trigger()->get(array(
				'output' => array('triggerid'),
				'hostids' => $srcHostId,
				'inherited' => false
			));

			if ($dbTriggers) {
				if (!copyTriggersToHosts(zbx_objectValues($dbTriggers, 'triggerid'), $hostId, $srcHostId)) {
					throw new Exception();
				}
			}

			// copy discovery rules
			$dbDiscoveryRules = API::DiscoveryRule()->get(array(
				'output' => array('itemid'),
				'hostids' => $srcHostId,
				'inherited' => false
			));

			if ($dbDiscoveryRules) {
				$copyDiscoveryRules = API::DiscoveryRule()->copy(array(
					'discoveryids' => zbx_objectValues($dbDiscoveryRules, 'itemid'),
					'hostids' => array($hostId)
				));

				if (!$copyDiscoveryRules) {
					throw new Exception();
				}
			}

			// copy graphs
			$dbGraphs = API::Graph()->get(array(
				'output' => API_OUTPUT_EXTEND,
				'selectHosts' => array('hostid'),
				'selectItems' => array('type'),
				'hostids' => $srcHostId,
				'filter' => array('flags' => ZBX_FLAG_DISCOVERY_NORMAL),
				'inherited' => false
			));

			foreach ($dbGraphs as $dbGraph) {
				if (count($dbGraph['hosts']) > 1) {
					continue;
				}

				if (httpItemExists($dbGraph['items'])) {
					continue;
				}

				if (!copyGraphToHost($dbGraph['graphid'], $hostId)) {
					throw new Exception();
				}
			}
		}

		$result = DBend(true);

		if ($result) {
			uncheckTableRows();
		}
		show_messages($result, $msgOk, $msgFail);

		unset($_REQUEST['form'], $_REQUEST['hostid']);
	}
	catch (Exception $e) {
		DBend(false);
		show_messages(false, $msgOk, $msgFail);
	}
}
elseif (hasRequest('delete') && hasRequest('hostid')) {
	DBstart();

	$result = API::Host()->delete(array(getRequest('hostid')));
	$result = DBend($result);

	if ($result) {
		unset($_REQUEST['form'], $_REQUEST['hostid']);
		uncheckTableRows();
	}
	show_messages($result, _('Host deleted'), _('Cannot delete host'));

	unset($_REQUEST['delete']);
}
elseif (hasRequest('action') && getRequest('action') == 'host.massdelete' && hasRequest('hosts')) {
	DBstart();

	$result = API::Host()->delete(getRequest('hosts'));
	$result = DBend($result);

	if ($result) {
		uncheckTableRows();
	}
	show_messages($result, _('Host deleted'), _('Cannot delete host'));
}
elseif (hasRequest('action') && str_in_array(getRequest('action'), array('host.massenable', 'host.massdisable')) && hasRequest('hosts')) {
	$enable =(getRequest('action') == 'host.massenable');
	$status = $enable ? TRIGGER_STATUS_ENABLED : TRIGGER_STATUS_DISABLED;

	$actHosts = API::Host()->get(array(
		'hostids' => getRequest('hosts'),
		'editable' => true,
		'templated_hosts' => true,
		'output' => array('hostid')
	));
	$actHosts = zbx_objectValues($actHosts, 'hostid');

	if ($actHosts) {
		DBstart();

		$result = updateHostStatus($actHosts, $status);
		$result = DBend($result);

		if ($result) {
			uncheckTableRows();
		}

		$updated = count($actHosts);

		$messageSuccess = $enable
			? _n('Host enabled', 'Hosts enabled', $updated)
			: _n('Host disabled', 'Hosts disabled', $updated);
		$messageFailed = $enable
			? _n('Cannot enable host', 'Cannot enable hosts', $updated)
			: _n('Cannot disable host', 'Cannot disable hosts', $updated);

		show_messages($result, $messageSuccess, $messageFailed);
	}
}

/*
 * Display
 */
<<<<<<< HEAD
$hostsWidget = new CWidget();
$hostsWidget->setTitle(_('Hosts'));

=======
>>>>>>> d2ae046f
$pageFilter = new CPageFilter(array(
	'groups' => array(
		'real_hosts' => true,
		'editable' => true
	),
	'groupid' => getRequest('groupid')
));

$_REQUEST['groupid'] = $pageFilter->groupid;
$_REQUEST['hostid'] = getRequest('hostid', 0);

<<<<<<< HEAD
if (hasRequest('action') && getRequest('action') == 'host.massupdateform' && hasRequest('hosts')) {
=======
if (hasRequest('action') && getRequest('action') === 'host.massupdateform' && hasRequest('hosts')) {
>>>>>>> d2ae046f
	$data = array(
		'hosts' => getRequest('hosts'),
		'visible' => getRequest('visible', array()),
		'mass_replace_tpls' => getRequest('mass_replace_tpls'),
		'mass_clear_tpls' => getRequest('mass_clear_tpls'),
		'groups' => getRequest('groups', array()),
		'newgroup' => getRequest('newgroup', ''),
		'status' => getRequest('status', HOST_STATUS_MONITORED),
		'description' => getRequest('description'),
		'proxy_hostid' => getRequest('proxy_hostid', ''),
		'ipmi_authtype' => getRequest('ipmi_authtype', IPMI_AUTHTYPE_DEFAULT),
		'ipmi_privilege' => getRequest('ipmi_privilege', IPMI_PRIVILEGE_USER),
		'ipmi_username' => getRequest('ipmi_username', ''),
		'ipmi_password' => getRequest('ipmi_password', ''),
		'inventory_mode' => getRequest('inventory_mode', HOST_INVENTORY_DISABLED),
		'host_inventory' => getRequest('host_inventory', array()),
		'templates' => getRequest('templates', array()),
		'inventories' => zbx_toHash(getHostInventories(), 'db_field')
	);

	// sort templates
	natsort($data['templates']);

	// get groups
	$data['all_groups'] = API::HostGroup()->get(array(
		'output' => API_OUTPUT_EXTEND,
		'editable' => true
	));
	order_result($data['all_groups'], 'name');

	// get proxies
	$data['proxies'] = DBfetchArray(DBselect(
		'SELECT h.hostid,h.host'.
		' FROM hosts h'.
		' WHERE h.status IN ('.HOST_STATUS_PROXY_ACTIVE.','.HOST_STATUS_PROXY_PASSIVE.')'
	));
	order_result($data['proxies'], 'host');

	// get templates data
	$data['linkedTemplates'] = null;
	if (!empty($data['templates'])) {
		$getLinkedTemplates = API::Template()->get(array(
			'templateids' => $data['templates'],
			'output' => array('templateid', 'name')
		));

		foreach ($getLinkedTemplates as $getLinkedTemplate) {
			$data['linkedTemplates'][] = array(
				'id' => $getLinkedTemplate['templateid'],
				'name' => $getLinkedTemplate['name']
			);
		}
	}

	$hostView = new CView('configuration.host.massupdate', $data);
}
<<<<<<< HEAD
elseif (isset($_REQUEST['form'])) {
	$data = array();
	if ($hostId = getRequest('hostid', 0)) {
		$hostsWidget->addItem(get_header_host_table('', $_REQUEST['hostid']));
=======
elseif (hasRequest('form')) {
	$data = array(
		'form' => getRequest('form'),
		'hostId' => getRequest('hostid', 0),
		'groupId' => getRequest('groupid', 0)
	);
>>>>>>> d2ae046f

	if ($data['hostId']) {
		$dbHosts = API::Host()->get(array(
			'hostids' => $data['hostId'],
			'selectGroups' => API_OUTPUT_EXTEND,
			'selectParentTemplates' => array('templateid', 'name'),
			'selectMacros' => API_OUTPUT_EXTEND,
			'selectInventory' => true,
			'selectDiscoveryRule' => array('name', 'itemid'),
			'output' => API_OUTPUT_EXTEND
		));
		$dbHost = reset($dbHosts);

		$dbHost['interfaces'] = API::HostInterface()->get(array(
			'hostids' => $data['hostId'],
			'output' => API_OUTPUT_EXTEND,
			'selectItems' => array('type'),
			'sortfield' => 'interfaceid',
			'preservekeys' => true
		));

		$data['dbHost'] = $dbHost;
	}

	$hostView = new CView('configuration.host.edit', $data);
}
else {
	$sortField = getRequest('sort', CProfile::get('web.'.$page['file'].'.sort', 'name'));
	$sortOrder = getRequest('sortorder', CProfile::get('web.'.$page['file'].'.sortorder', ZBX_SORT_UP));

	CProfile::update('web.'.$page['file'].'.sort', $sortField, PROFILE_TYPE_STR);
	CProfile::update('web.'.$page['file'].'.sortorder', $sortOrder, PROFILE_TYPE_STR);

<<<<<<< HEAD
	$config = select_config();

	$frmForm = new CForm('get');
	$frmForm->cleanItems();

	$controls = new CList();
	$controls->addItem(array(_('Group').SPACE, $pageFilter->getGroupsCB()));
	$controls->addItem(new CSubmit('form', _('Create host')));
	$controls->addItem(new CButton('form', _('Import'), 'redirect("conf.import.php?rules_preset=host")'));

	$frmForm->addItem($controls);

	$hostsWidget->setControls($frmForm);

	$hostsWidget->setRootClass('host-list');

	// filter
	$filterTable = new CTable('', 'filter filter-center');
	$filterTable->addRow(array(
		array(array(bold(_('Name')), ' '._('like').' '), new CTextBox('filter_host', $filter['host'], 20)),
		array(array(bold(_('DNS')), ' '._('like').' '), new CTextBox('filter_dns', $filter['dns'], 20)),
		array(array(bold(_('IP')), ' '._('like').' '), new CTextBox('filter_ip', $filter['ip'], 20)),
		array(bold(_('Port')), ' ', new CTextBox('filter_port', $filter['port'], 20))
	));

	$filterButton = new CSubmit('filter_set', _('Filter'), 'chkbxRange.clearSelectedOnFilterChange();',
		'jqueryinput shadow'
	);
	$filterButton->main();

	$resetButton = new CSubmit('filter_rst', _('Reset'), 'chkbxRange.clearSelectedOnFilterChange();',
		'jqueryinput shadow'
	);

	$divButtons = new CDiv(array($filterButton, SPACE, $resetButton));
	$divButtons->setAttribute('style', 'padding: 4px 0;');

	$filterTable->addRow(new CCol($divButtons, 'controls', 4));

	$filterForm = new CForm('get');
	$filterForm->setAttribute('name', 'zbx_filter');
	$filterForm->setAttribute('id', 'zbx_filter');
	$filterForm->addItem($filterTable);

	$hostsWidget->addFlicker($filterForm, CProfile::get('web.hosts.filter.state', 0));

	// table hosts
	$form = new CForm();
	$form->setName('hosts');

	$table = new CTableInfo(_('No hosts found.'));
	$table->setHeader(array(
		new CCheckBox('all_hosts', null, "checkAll('".$form->getName()."', 'all_hosts', 'hosts');"),
		make_sorting_header(_('Name'), 'name', $sortField, $sortOrder),
		_('Applications'),
		_('Items'),
		_('Triggers'),
		_('Graphs'),
		_('Discovery'),
		_('Web'),
		_('Interface'),
		_('Templates'),
		make_sorting_header(_('Status'), 'status', $sortField, $sortOrder),
		_('Availability')
	));

=======
>>>>>>> d2ae046f
	// get Hosts
	$hosts = array();
	if ($pageFilter->groupsSelected) {
		$hosts = API::Host()->get(array(
			'output' => array('hostid', 'name', 'status'),
			'groupids' => ($pageFilter->groupid > 0) ? $pageFilter->groupid : null,
			'editable' => true,
			'sortfield' => $sortField,
			'sortorder' => $sortOrder,
			'limit' => $config['search_limit'] + 1,
			'search' => array(
				'name' => ($filter['host'] === '') ? null : $filter['host'],
				'ip' => ($filter['ip'] === '') ? null : $filter['ip'],
				'dns' => ($filter['dns'] === '') ? null : $filter['dns']
			),
			'filter' => array(
				'port' => ($filter['port'] === '') ? null : $filter['port']
			)
		));
	}
	order_result($hosts, $sortField, $sortOrder);

	$pagingLine = getPagingLine($hosts);

	$hosts = API::Host()->get(array(
		'hostids' => zbx_objectValues($hosts, 'hostid'),
		'output' => API_OUTPUT_EXTEND,
		'selectParentTemplates' => array('hostid', 'name'),
		'selectInterfaces' => API_OUTPUT_EXTEND,
		'selectItems' => API_OUTPUT_COUNT,
		'selectDiscoveries' => API_OUTPUT_COUNT,
		'selectTriggers' => API_OUTPUT_COUNT,
		'selectGraphs' => API_OUTPUT_COUNT,
		'selectApplications' => API_OUTPUT_COUNT,
		'selectHttpTests' => API_OUTPUT_COUNT,
		'selectDiscoveryRule' => array('itemid', 'name'),
		'selectHostDiscovery' => array('ts_delete')
	));
	order_result($hosts, $sortField, $sortOrder);

	// selecting linked templates to templates linked to hosts
	$templateIds = array();
	foreach ($hosts as $host) {
		$templateIds = array_merge($templateIds, zbx_objectValues($host['parentTemplates'], 'templateid'));
	}
	$templateIds = array_unique($templateIds);

	$templates = API::Template()->get(array(
		'output' => array('templateid', 'name'),
		'templateids' => $templateIds,
		'selectParentTemplates' => array('hostid', 'name'),
		'preservekeys' => true
	));

	// get proxy host IDs that that are not 0
	$proxyHostIds = array();
	foreach ($hosts as $host) {
		if ($host['proxy_hostid']) {
			$proxyHostIds[$host['proxy_hostid']] = $host['proxy_hostid'];
		}
	}
	$proxies = array();
	if ($proxyHostIds) {
		$proxies = API::Proxy()->get(array(
			'proxyids' => $proxyHostIds,
			'output' => array('host'),
			'preservekeys' => true
		));
	}

<<<<<<< HEAD
	foreach ($hosts as $host) {
		$interface = reset($host['interfaces']);

		$applications = array(new CLink(_('Applications'), 'applications.php?groupid='.$_REQUEST['groupid'].'&hostid='.$host['hostid']),
			CViewHelper::showNum($host['applications']));
		$items = array(new CLink(_('Items'), 'items.php?filter_set=1&hostid='.$host['hostid']),
			CViewHelper::showNum($host['items']));
		$triggers = array(new CLink(_('Triggers'), 'triggers.php?groupid='.$_REQUEST['groupid'].'&hostid='.$host['hostid']),
			CViewHelper::showNum($host['triggers']));
		$graphs = array(new CLink(_('Graphs'), 'graphs.php?groupid='.$_REQUEST['groupid'].'&hostid='.$host['hostid']),
			CViewHelper::showNum($host['graphs']));
		$discoveries = array(new CLink(_('Discovery'), 'host_discovery.php?&hostid='.$host['hostid']),
			CViewHelper::showNum($host['discoveries']));
		$httpTests = array(new CLink(_('Web'), 'httpconf.php?&hostid='.$host['hostid']),
			CViewHelper::showNum($host['httpTests']));

		$description = array();

		if (isset($proxies[$host['proxy_hostid']])) {
			$description[] = $proxies[$host['proxy_hostid']]['host'].NAME_DELIMITER;
		}
		if ($host['discoveryRule']) {
			$description[] = new CLink($host['discoveryRule']['name'], 'host_prototypes.php?parent_discoveryid='.$host['discoveryRule']['itemid'], 'parent-discovery');
			$description[] = NAME_DELIMITER;
		}

		$description[] = new CLink(CHtml::encode($host['name']), 'hosts.php?form=update&hostid='.$host['hostid'].url_param('groupid'));

		$hostInterface = ($interface['useip'] == INTERFACE_USE_IP) ? $interface['ip'] : $interface['dns'];
		$hostInterface .= empty($interface['port']) ? '' : NAME_DELIMITER.$interface['port'];

		$statusScript = null;

		if ($host['status'] == HOST_STATUS_MONITORED) {
			if ($host['maintenance_status'] == HOST_MAINTENANCE_STATUS_ON) {
				$statusCaption = _('In maintenance');
				$statusClass = 'orange';
			}
			else {
				$statusCaption = _('Enabled');
				$statusClass = 'green';
			}

			$statusScript = 'return Confirm('.zbx_jsvalue(_('Disable host?')).');';
			$statusUrl = 'hosts.php?hosts[]='.$host['hostid'].'&action=host.massdisable'.url_param('groupid');
		}
		else {
			$statusCaption = _('Disabled');
			$statusUrl = 'hosts.php?hosts[]='.$host['hostid'].'&action=host.massenable'.url_param('groupid');
			$statusScript = 'return Confirm('.zbx_jsvalue(_('Enable host?')).');';
			$statusClass = 'red';
		}

		$status = new CLink($statusCaption, $statusUrl, $statusClass, $statusScript);

		if (empty($host['parentTemplates'])) {
			$hostTemplates = '-';
		}
		else {
			order_result($host['parentTemplates'], 'name');

			$hostTemplates = array();
			$i = 0;

			foreach ($host['parentTemplates'] as $template) {
				$i++;

				if ($i > $config['max_in_table']) {
					$hostTemplates[] = ' &hellip;';

					break;
				}

				$caption = array(new CLink(
					CHtml::encode($template['name']),
					'templates.php?form=update&templateid='.$template['templateid'],
					'unknown'
				));

				if (!empty($templates[$template['templateid']]['parentTemplates'])) {
					order_result($templates[$template['templateid']]['parentTemplates'], 'name');

					$caption[] = ' (';
					foreach ($templates[$template['templateid']]['parentTemplates'] as $tpl) {
						$caption[] = new CLink(CHtml::encode($tpl['name']),'templates.php?form=update&templateid='.$tpl['templateid'], 'unknown');
						$caption[] = ', ';
					}
					array_pop($caption);

					$caption[] = ')';
				}

				if ($hostTemplates) {
					$hostTemplates[] = ', ';
				}

				$hostTemplates[] = $caption;
			}
		}

		$table->addRow(array(
			new CCheckBox('hosts['.$host['hostid'].']', null, null, $host['hostid']),
			$description,
			$applications,
			$items,
			$triggers,
			$graphs,
			$discoveries,
			$httpTests,
			$hostInterface,
			new CCol($hostTemplates, 'wraptext'),
			$status,
			getAvailabilityTable($host)
		));
	}

	$goBox = new CComboBox('action');

	$goBox->addItem('host.export', _('Export selected'));

	$goBox->addItem('host.massupdateform', _('Mass update'));
	$goOption = new CComboItem('host.massenable', _('Enable selected'));
	$goOption->setAttribute('confirm', _('Enable selected hosts?'));
	$goBox->addItem($goOption);

	$goOption = new CComboItem('host.massdisable', _('Disable selected'));
	$goOption->setAttribute('confirm', _('Disable selected hosts?'));
	$goBox->addItem($goOption);

	$goOption = new CComboItem('host.massdelete', _('Delete selected'));
	$goOption->setAttribute('confirm', _('Delete selected hosts?'));
	$goBox->addItem($goOption);

	$goButton = new CSubmit('goButton', _('Go').' (0)');
	$goButton->setAttribute('id', 'goButton');

	zbx_add_post_js('chkbxRange.pageGoName = "hosts";');

	$form->addItem(array($table, $paging, get_table_header(array($goBox, $goButton))));
	$hostsWidget->addItem($form);
=======
	$data = array(
		'pageFilter' => $pageFilter,
		'hosts' => $hosts,
		'paging' => $pagingLine,
		'filter' => $filter,
		'sortField' => $sortField,
		'sortOrder' => $sortOrder,
		'groupId' => $pageFilter->groupid,
		'config' => $config,
		'templates' => $templates,
		'proxies' => $proxies
	);

	$hostView = new CView('configuration.host.list', $data);
>>>>>>> d2ae046f
}

$hostView->render();
$hostView->show();

require_once dirname(__FILE__).'/include/page_footer.php';<|MERGE_RESOLUTION|>--- conflicted
+++ resolved
@@ -681,12 +681,6 @@
 /*
  * Display
  */
-<<<<<<< HEAD
-$hostsWidget = new CWidget();
-$hostsWidget->setTitle(_('Hosts'));
-
-=======
->>>>>>> d2ae046f
 $pageFilter = new CPageFilter(array(
 	'groups' => array(
 		'real_hosts' => true,
@@ -698,11 +692,7 @@
 $_REQUEST['groupid'] = $pageFilter->groupid;
 $_REQUEST['hostid'] = getRequest('hostid', 0);
 
-<<<<<<< HEAD
-if (hasRequest('action') && getRequest('action') == 'host.massupdateform' && hasRequest('hosts')) {
-=======
 if (hasRequest('action') && getRequest('action') === 'host.massupdateform' && hasRequest('hosts')) {
->>>>>>> d2ae046f
 	$data = array(
 		'hosts' => getRequest('hosts'),
 		'visible' => getRequest('visible', array()),
@@ -759,19 +749,12 @@
 
 	$hostView = new CView('configuration.host.massupdate', $data);
 }
-<<<<<<< HEAD
-elseif (isset($_REQUEST['form'])) {
-	$data = array();
-	if ($hostId = getRequest('hostid', 0)) {
-		$hostsWidget->addItem(get_header_host_table('', $_REQUEST['hostid']));
-=======
 elseif (hasRequest('form')) {
 	$data = array(
 		'form' => getRequest('form'),
 		'hostId' => getRequest('hostid', 0),
 		'groupId' => getRequest('groupid', 0)
 	);
->>>>>>> d2ae046f
 
 	if ($data['hostId']) {
 		$dbHosts = API::Host()->get(array(
@@ -805,75 +788,6 @@
 	CProfile::update('web.'.$page['file'].'.sort', $sortField, PROFILE_TYPE_STR);
 	CProfile::update('web.'.$page['file'].'.sortorder', $sortOrder, PROFILE_TYPE_STR);
 
-<<<<<<< HEAD
-	$config = select_config();
-
-	$frmForm = new CForm('get');
-	$frmForm->cleanItems();
-
-	$controls = new CList();
-	$controls->addItem(array(_('Group').SPACE, $pageFilter->getGroupsCB()));
-	$controls->addItem(new CSubmit('form', _('Create host')));
-	$controls->addItem(new CButton('form', _('Import'), 'redirect("conf.import.php?rules_preset=host")'));
-
-	$frmForm->addItem($controls);
-
-	$hostsWidget->setControls($frmForm);
-
-	$hostsWidget->setRootClass('host-list');
-
-	// filter
-	$filterTable = new CTable('', 'filter filter-center');
-	$filterTable->addRow(array(
-		array(array(bold(_('Name')), ' '._('like').' '), new CTextBox('filter_host', $filter['host'], 20)),
-		array(array(bold(_('DNS')), ' '._('like').' '), new CTextBox('filter_dns', $filter['dns'], 20)),
-		array(array(bold(_('IP')), ' '._('like').' '), new CTextBox('filter_ip', $filter['ip'], 20)),
-		array(bold(_('Port')), ' ', new CTextBox('filter_port', $filter['port'], 20))
-	));
-
-	$filterButton = new CSubmit('filter_set', _('Filter'), 'chkbxRange.clearSelectedOnFilterChange();',
-		'jqueryinput shadow'
-	);
-	$filterButton->main();
-
-	$resetButton = new CSubmit('filter_rst', _('Reset'), 'chkbxRange.clearSelectedOnFilterChange();',
-		'jqueryinput shadow'
-	);
-
-	$divButtons = new CDiv(array($filterButton, SPACE, $resetButton));
-	$divButtons->setAttribute('style', 'padding: 4px 0;');
-
-	$filterTable->addRow(new CCol($divButtons, 'controls', 4));
-
-	$filterForm = new CForm('get');
-	$filterForm->setAttribute('name', 'zbx_filter');
-	$filterForm->setAttribute('id', 'zbx_filter');
-	$filterForm->addItem($filterTable);
-
-	$hostsWidget->addFlicker($filterForm, CProfile::get('web.hosts.filter.state', 0));
-
-	// table hosts
-	$form = new CForm();
-	$form->setName('hosts');
-
-	$table = new CTableInfo(_('No hosts found.'));
-	$table->setHeader(array(
-		new CCheckBox('all_hosts', null, "checkAll('".$form->getName()."', 'all_hosts', 'hosts');"),
-		make_sorting_header(_('Name'), 'name', $sortField, $sortOrder),
-		_('Applications'),
-		_('Items'),
-		_('Triggers'),
-		_('Graphs'),
-		_('Discovery'),
-		_('Web'),
-		_('Interface'),
-		_('Templates'),
-		make_sorting_header(_('Status'), 'status', $sortField, $sortOrder),
-		_('Availability')
-	));
-
-=======
->>>>>>> d2ae046f
 	// get Hosts
 	$hosts = array();
 	if ($pageFilter->groupsSelected) {
@@ -944,148 +858,6 @@
 		));
 	}
 
-<<<<<<< HEAD
-	foreach ($hosts as $host) {
-		$interface = reset($host['interfaces']);
-
-		$applications = array(new CLink(_('Applications'), 'applications.php?groupid='.$_REQUEST['groupid'].'&hostid='.$host['hostid']),
-			CViewHelper::showNum($host['applications']));
-		$items = array(new CLink(_('Items'), 'items.php?filter_set=1&hostid='.$host['hostid']),
-			CViewHelper::showNum($host['items']));
-		$triggers = array(new CLink(_('Triggers'), 'triggers.php?groupid='.$_REQUEST['groupid'].'&hostid='.$host['hostid']),
-			CViewHelper::showNum($host['triggers']));
-		$graphs = array(new CLink(_('Graphs'), 'graphs.php?groupid='.$_REQUEST['groupid'].'&hostid='.$host['hostid']),
-			CViewHelper::showNum($host['graphs']));
-		$discoveries = array(new CLink(_('Discovery'), 'host_discovery.php?&hostid='.$host['hostid']),
-			CViewHelper::showNum($host['discoveries']));
-		$httpTests = array(new CLink(_('Web'), 'httpconf.php?&hostid='.$host['hostid']),
-			CViewHelper::showNum($host['httpTests']));
-
-		$description = array();
-
-		if (isset($proxies[$host['proxy_hostid']])) {
-			$description[] = $proxies[$host['proxy_hostid']]['host'].NAME_DELIMITER;
-		}
-		if ($host['discoveryRule']) {
-			$description[] = new CLink($host['discoveryRule']['name'], 'host_prototypes.php?parent_discoveryid='.$host['discoveryRule']['itemid'], 'parent-discovery');
-			$description[] = NAME_DELIMITER;
-		}
-
-		$description[] = new CLink(CHtml::encode($host['name']), 'hosts.php?form=update&hostid='.$host['hostid'].url_param('groupid'));
-
-		$hostInterface = ($interface['useip'] == INTERFACE_USE_IP) ? $interface['ip'] : $interface['dns'];
-		$hostInterface .= empty($interface['port']) ? '' : NAME_DELIMITER.$interface['port'];
-
-		$statusScript = null;
-
-		if ($host['status'] == HOST_STATUS_MONITORED) {
-			if ($host['maintenance_status'] == HOST_MAINTENANCE_STATUS_ON) {
-				$statusCaption = _('In maintenance');
-				$statusClass = 'orange';
-			}
-			else {
-				$statusCaption = _('Enabled');
-				$statusClass = 'green';
-			}
-
-			$statusScript = 'return Confirm('.zbx_jsvalue(_('Disable host?')).');';
-			$statusUrl = 'hosts.php?hosts[]='.$host['hostid'].'&action=host.massdisable'.url_param('groupid');
-		}
-		else {
-			$statusCaption = _('Disabled');
-			$statusUrl = 'hosts.php?hosts[]='.$host['hostid'].'&action=host.massenable'.url_param('groupid');
-			$statusScript = 'return Confirm('.zbx_jsvalue(_('Enable host?')).');';
-			$statusClass = 'red';
-		}
-
-		$status = new CLink($statusCaption, $statusUrl, $statusClass, $statusScript);
-
-		if (empty($host['parentTemplates'])) {
-			$hostTemplates = '-';
-		}
-		else {
-			order_result($host['parentTemplates'], 'name');
-
-			$hostTemplates = array();
-			$i = 0;
-
-			foreach ($host['parentTemplates'] as $template) {
-				$i++;
-
-				if ($i > $config['max_in_table']) {
-					$hostTemplates[] = ' &hellip;';
-
-					break;
-				}
-
-				$caption = array(new CLink(
-					CHtml::encode($template['name']),
-					'templates.php?form=update&templateid='.$template['templateid'],
-					'unknown'
-				));
-
-				if (!empty($templates[$template['templateid']]['parentTemplates'])) {
-					order_result($templates[$template['templateid']]['parentTemplates'], 'name');
-
-					$caption[] = ' (';
-					foreach ($templates[$template['templateid']]['parentTemplates'] as $tpl) {
-						$caption[] = new CLink(CHtml::encode($tpl['name']),'templates.php?form=update&templateid='.$tpl['templateid'], 'unknown');
-						$caption[] = ', ';
-					}
-					array_pop($caption);
-
-					$caption[] = ')';
-				}
-
-				if ($hostTemplates) {
-					$hostTemplates[] = ', ';
-				}
-
-				$hostTemplates[] = $caption;
-			}
-		}
-
-		$table->addRow(array(
-			new CCheckBox('hosts['.$host['hostid'].']', null, null, $host['hostid']),
-			$description,
-			$applications,
-			$items,
-			$triggers,
-			$graphs,
-			$discoveries,
-			$httpTests,
-			$hostInterface,
-			new CCol($hostTemplates, 'wraptext'),
-			$status,
-			getAvailabilityTable($host)
-		));
-	}
-
-	$goBox = new CComboBox('action');
-
-	$goBox->addItem('host.export', _('Export selected'));
-
-	$goBox->addItem('host.massupdateform', _('Mass update'));
-	$goOption = new CComboItem('host.massenable', _('Enable selected'));
-	$goOption->setAttribute('confirm', _('Enable selected hosts?'));
-	$goBox->addItem($goOption);
-
-	$goOption = new CComboItem('host.massdisable', _('Disable selected'));
-	$goOption->setAttribute('confirm', _('Disable selected hosts?'));
-	$goBox->addItem($goOption);
-
-	$goOption = new CComboItem('host.massdelete', _('Delete selected'));
-	$goOption->setAttribute('confirm', _('Delete selected hosts?'));
-	$goBox->addItem($goOption);
-
-	$goButton = new CSubmit('goButton', _('Go').' (0)');
-	$goButton->setAttribute('id', 'goButton');
-
-	zbx_add_post_js('chkbxRange.pageGoName = "hosts";');
-
-	$form->addItem(array($table, $paging, get_table_header(array($goBox, $goButton))));
-	$hostsWidget->addItem($form);
-=======
 	$data = array(
 		'pageFilter' => $pageFilter,
 		'hosts' => $hosts,
@@ -1100,7 +872,6 @@
 	);
 
 	$hostView = new CView('configuration.host.list', $data);
->>>>>>> d2ae046f
 }
 
 $hostView->render();
