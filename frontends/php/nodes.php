--- conflicted
+++ resolved
@@ -66,14 +66,8 @@
 		if(isset($_REQUEST['nodeid'])){
 			$audit_action = AUDIT_ACTION_UPDATE;
 			DBstart();
-<<<<<<< HEAD
-			$result = update_node($_REQUEST['nodeid'], $_REQUEST['new_nodeid'],
+			$result = update_node($_REQUEST['nodeid'],
 				$_REQUEST['name'], $_REQUEST['ip'], $_REQUEST['port']);
-=======
-			$result = update_node($_REQUEST['nodeid'],
-				$_REQUEST['name'], $_REQUEST['timezone'], $_REQUEST['ip'], $_REQUEST['port'],
-				$_REQUEST['slave_history'], $_REQUEST['slave_trends']);
->>>>>>> 03d90b67
 			$result = DBend($result);
 			$nodeid = $_REQUEST['nodeid'];
 			show_messages($result, S_NODE_UPDATED, S_CANNOT_UPDATE_NODE);
