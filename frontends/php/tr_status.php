<?php
/*
** Zabbix
** Copyright (C) 2001-2014 Zabbix SIA
**
** This program is free software; you can redistribute it and/or modify
** it under the terms of the GNU General Public License as published by
** the Free Software Foundation; either version 2 of the License, or
** (at your option) any later version.
**
** This program is distributed in the hope that it will be useful,
** but WITHOUT ANY WARRANTY; without even the implied warranty of
** MERCHANTABILITY or FITNESS FOR A PARTICULAR PURPOSE. See the
** GNU General Public License for more details.
**
** You should have received a copy of the GNU General Public License
** along with this program; if not, write to the Free Software
** Foundation, Inc., 51 Franklin Street, Fifth Floor, Boston, MA  02110-1301, USA.
**/


require_once dirname(__FILE__).'/include/config.inc.php';

$page['file'] = 'tr_status.php';
$page['title'] = _('Status of triggers');
$page['hist_arg'] = array('groupid', 'hostid');
$page['scripts'] = array('class.cswitcher.js');
$page['type'] = detect_page_type(PAGE_TYPE_HTML);

if ($page['type'] == PAGE_TYPE_HTML) {
	define('ZBX_PAGE_DO_REFRESH', 1);
}

require_once dirname(__FILE__).'/include/page_header.php';

// VAR	TYPE	OPTIONAL	FLAGS	VALIDATION	EXCEPTION
$fields = array(
	'groupid' =>			array(T_ZBX_INT, O_OPT, P_SYS,	DB_ID,		null),
	'hostid' =>				array(T_ZBX_INT, O_OPT, P_SYS,	DB_ID,		null),
	'fullscreen' =>			array(T_ZBX_INT, O_OPT, P_SYS,	IN('0,1'),	null),
	'btnSelect' =>			array(T_ZBX_STR, O_OPT, null,	null,		null),
	// filter
	'filter_rst' =>			array(T_ZBX_STR, O_OPT, P_SYS,	null,		null),
	'filter_set' =>			array(T_ZBX_STR, O_OPT, P_SYS,	null,		null),
	'show_triggers' =>		array(T_ZBX_INT, O_OPT, null,	null,		null),
	'show_events' =>		array(T_ZBX_INT, O_OPT, P_SYS,	null,		null),
	'ack_status' =>			array(T_ZBX_INT, O_OPT, P_SYS,	null,		null),
	'show_severity' =>		array(T_ZBX_INT, O_OPT, P_SYS,	null,		null),
	'show_details' =>		array(T_ZBX_INT, O_OPT, null,	null,		null),
	'show_maintenance' =>	array(T_ZBX_INT, O_OPT, null,	null,		null),
	'status_change_days' =>	array(T_ZBX_INT, O_OPT, null,	BETWEEN(1, DAY_IN_YEAR * 2), null),
	'status_change' =>		array(T_ZBX_INT, O_OPT, null,	null,		null),
	'txt_select' =>			array(T_ZBX_STR, O_OPT, null,	null,		null),
	'application' =>		array(T_ZBX_STR, O_OPT, null,	null,		null),
	'inventory' =>			array(T_ZBX_STR, O_OPT, null,	null,		null),
	// ajax
	'filterState' =>		array(T_ZBX_INT, O_OPT, P_ACT,	null,		null)
);
check_fields($fields);

/*
 * Permissions
 */
if (getRequest('groupid') && !API::HostGroup()->isReadable(array(getRequest('groupid')))) {
	access_deny();
}
if (getRequest('hostid') && !API::Host()->isReadable(array(getRequest('hostid')))) {
	access_deny();
}

/*
 * Ajax
 */
if (hasRequest('filterState')) {
	CProfile::update('web.tr_status.filter.state', getRequest('filterState'), PROFILE_TYPE_INT);
}

if ($page['type'] == PAGE_TYPE_JS || $page['type'] == PAGE_TYPE_HTML_BLOCK) {
	require_once dirname(__FILE__).'/include/page_footer.php';
	exit;
}

/*
 * Filter
 */
$config = select_config();

$pageFilter = new CPageFilter(array(
	'groups' => array(
		'monitored_hosts' => true,
		'with_monitored_triggers' => true
	),
	'hosts' => array(
		'monitored_hosts' => true,
		'with_monitored_triggers' => true
	),
	'hostid' => getRequest('hostid', null),
	'groupid' => getRequest('groupid', null)
));
$_REQUEST['groupid'] = $pageFilter->groupid;
$_REQUEST['hostid'] = $pageFilter->hostid;

// filter set
if (hasRequest('filter_set')) {
	CProfile::update('web.tr_status.filter.show_details', getRequest('show_details', 0), PROFILE_TYPE_INT);
	CProfile::update('web.tr_status.filter.show_maintenance', getRequest('show_maintenance', 0), PROFILE_TYPE_INT);
	CProfile::update('web.tr_status.filter.show_severity',
		getRequest('show_severity', TRIGGER_SEVERITY_NOT_CLASSIFIED), PROFILE_TYPE_INT
	);
	CProfile::update('web.tr_status.filter.txt_select', getRequest('txt_select', ''), PROFILE_TYPE_STR);
	CProfile::update('web.tr_status.filter.status_change', getRequest('status_change', 0), PROFILE_TYPE_INT);
	CProfile::update('web.tr_status.filter.status_change_days', getRequest('status_change_days', 14),
		PROFILE_TYPE_INT
	);
	CProfile::update('web.tr_status.filter.application', getRequest('application'), PROFILE_TYPE_STR);

	// show triggers
	// when this filter is set to "All" it must not be remembered in the profiles because it may render the
	// whole page inaccessible on large installations.
	if (getRequest('show_triggers') != TRIGGERS_OPTION_ALL) {
		CProfile::update('web.tr_status.filter.show_triggers', getRequest('show_triggers'), PROFILE_TYPE_INT);
	}

	// show events
	$showEvents = getRequest('show_events', EVENTS_OPTION_NOEVENT);

	if (hasRequest('show_events')) {
		if ($config['event_ack_enable'] == EVENT_ACK_DISABLED) {
			if (!str_in_array($showEvents, array(EVENTS_OPTION_NOEVENT, EVENTS_OPTION_ALL))) {
				$showEvents = EVENTS_OPTION_NOEVENT;
			}
		}

		CProfile::update('web.tr_status.filter.show_events', $showEvents, PROFILE_TYPE_INT);
	}

	// ack status
	$ackStatus = getRequest('ack_status', ZBX_ACK_STS_ANY);

	if (hasRequest('ack_status')) {
		if ($config['event_ack_enable'] == EVENT_ACK_DISABLED) {
			$ackStatus = ZBX_ACK_STS_ANY;
		}

		CProfile::update('web.tr_status.filter.ack_status', $ackStatus, PROFILE_TYPE_INT);
	}

	// update host inventory filter
	$i = 0;
	foreach (getRequest('inventory', array()) as $field) {
		if ($field['value'] === '') {
			continue;
		}

		CProfile::update('web.tr_status.filter.inventory.field', $field['field'], PROFILE_TYPE_STR, $i);
		CProfile::update('web.tr_status.filter.inventory.value', $field['value'], PROFILE_TYPE_STR, $i);

		$i++;
	}

	// delete remaining old values
	$idx2 = array();
	while (CProfile::get('web.tr_status.filter.inventory.field', null, $i) !== null) {
		$idx2[] = $i;

		$i++;
	}

	CProfile::delete('web.tr_status.filter.inventory.field', $idx2);
	CProfile::delete('web.tr_status.filter.inventory.value', $idx2);
}
elseif (hasRequest('filter_rst')) {
	DBStart();
	CProfile::delete('web.tr_status.filter.show_triggers');
	CProfile::delete('web.tr_status.filter.show_details');
	CProfile::delete('web.tr_status.filter.show_maintenance');
	CProfile::delete('web.tr_status.filter.show_events');
	CProfile::delete('web.tr_status.filter.ack_status');
	CProfile::delete('web.tr_status.filter.show_severity');
	CProfile::delete('web.tr_status.filter.txt_select');
	CProfile::delete('web.tr_status.filter.status_change');
	CProfile::delete('web.tr_status.filter.status_change_days');
	CProfile::delete('web.tr_status.filter.application');
	CProfile::deleteIdx('web.tr_status.filter.inventory.field');
	CProfile::deleteIdx('web.tr_status.filter.inventory.value');
	DBend();
}

if (hasRequest('filter_set') && getRequest('show_triggers') == TRIGGERS_OPTION_ALL) {
	$showTriggers = TRIGGERS_OPTION_ALL;
}
else {
	$showTriggers = CProfile::get('web.tr_status.filter.show_triggers', TRIGGERS_OPTION_RECENT_PROBLEM);
}
$showDetails = CProfile::get('web.tr_status.filter.show_details', 0);
$showMaintenance = CProfile::get('web.tr_status.filter.show_maintenance', 1);
$showSeverity = CProfile::get('web.tr_status.filter.show_severity', TRIGGER_SEVERITY_NOT_CLASSIFIED);
$txtSelect = CProfile::get('web.tr_status.filter.txt_select', '');
$showChange = CProfile::get('web.tr_status.filter.status_change', 0);
$statusChangeBydays = CProfile::get('web.tr_status.filter.status_change_days', 14);
$ackStatus = ($config['event_ack_enable'] == EVENT_ACK_DISABLED)
	? ZBX_ACK_STS_ANY : CProfile::get('web.tr_status.filter.ack_status', ZBX_ACK_STS_ANY);
$showEvents = CProfile::get('web.tr_status.filter.show_events', EVENTS_OPTION_NOEVENT);

// check event acknowledges
if ($config['event_ack_enable'] == EVENT_ACK_DISABLED && $showEvents == EVENTS_OPTION_NOT_ACK) {
	$showEvents = EVENTS_OPTION_NOEVENT;
}

// fetch filter from profiles
$filter = array(
	'application' => CProfile::get('web.tr_status.filter.application', ''),
	'inventory' => array()
);
$i = 0;
while (CProfile::get('web.tr_status.filter.inventory.field', null, $i) !== null) {
	$filter['inventory'][] = array(
		'field' => CProfile::get('web.tr_status.filter.inventory.field', null, $i),
		'value' => CProfile::get('web.tr_status.filter.inventory.value', null, $i)
	);

	$i++;
}

/*
 * Page sorting
 */
validate_sort_and_sortorder('lastchange', ZBX_SORT_DOWN);

/*
 * Display
 */
<<<<<<< HEAD
$showTriggers = $_REQUEST['show_triggers'];
$showEvents = $_REQUEST['show_events'];
$showSeverity = $_REQUEST['show_severity'];
$ackStatus = $_REQUEST['ack_status'];
=======
$displayNodes = (is_show_all_nodes() && $pageFilter->groupid == 0 && $pageFilter->hostid == 0);
>>>>>>> bde78863

$triggerWidget = new CWidget(null, 'trigger-mon');

$rightForm = new CForm('get');
$rightForm->addItem(array(_('Group').SPACE, $pageFilter->getGroupsCB()));
$rightForm->addItem(array(SPACE._('Host').SPACE, $pageFilter->getHostsCB()));
$rightForm->addVar('fullscreen', $_REQUEST['fullscreen']);

$triggerWidget->addPageHeader(
	_('STATUS OF TRIGGERS').SPACE.'['.zbx_date2str(_('d M Y H:i:s')).']',
	get_icon('fullscreen', array('fullscreen' => $_REQUEST['fullscreen']))
);
$triggerWidget->addHeader(_('Triggers'), $rightForm);
$triggerWidget->addHeaderRowNumber();

/*
 * Filter
 */
$filterForm = new CFormTable(null, null, 'get');
$filterForm->setAttribute('name', 'zbx_filter');
$filterForm->setAttribute('id', 'zbx_filter');
$filterForm->addVar('fullscreen', $_REQUEST['fullscreen']);
$filterForm->addVar('groupid', $_REQUEST['groupid']);
$filterForm->addVar('hostid', $_REQUEST['hostid']);

$statusComboBox = new CComboBox('show_triggers', $showTriggers);
$statusComboBox->addItem(TRIGGERS_OPTION_ALL, _('Any'));
$statusComboBox->additem(TRIGGERS_OPTION_RECENT_PROBLEM, _('Recent problem'));
$statusComboBox->additem(TRIGGERS_OPTION_IN_PROBLEM, _('Problem'));
$filterForm->addRow(_('Triggers status'), $statusComboBox);

if ($config['event_ack_enable']) {
	$ackStatusComboBox = new CComboBox('ack_status', $ackStatus);
	$ackStatusComboBox->addItem(ZBX_ACK_STS_ANY, _('Any'));
	$ackStatusComboBox->additem(ZBX_ACK_STS_WITH_UNACK, _('With unacknowledged events'));
	$ackStatusComboBox->additem(ZBX_ACK_STS_WITH_LAST_UNACK, _('With last event unacknowledged'));
	$filterForm->addRow(_('Acknowledge status'), $ackStatusComboBox);
}

$eventsComboBox = new CComboBox('show_events', $showEvents);
$eventsComboBox->addItem(EVENTS_OPTION_NOEVENT, _('Hide all'));
$eventsComboBox->addItem(EVENTS_OPTION_ALL, _('Show all').' ('.$config['event_expire'].' '.(($config['event_expire'] > 1) ? _('Days') : _('Day')).')');
if ($config['event_ack_enable']) {
	$eventsComboBox->addItem(EVENTS_OPTION_NOT_ACK, _('Show unacknowledged').' ('.$config['event_expire'].' '.(($config['event_expire'] > 1) ? _('Days') : _('Day')).')');
}
$filterForm->addRow(_('Events'), $eventsComboBox);

$severityComboBox = new CComboBox('show_severity', $showSeverity);
$severityComboBox->addItems(array(
	TRIGGER_SEVERITY_NOT_CLASSIFIED => getSeverityCaption(TRIGGER_SEVERITY_NOT_CLASSIFIED),
	TRIGGER_SEVERITY_INFORMATION => getSeverityCaption(TRIGGER_SEVERITY_INFORMATION),
	TRIGGER_SEVERITY_WARNING => getSeverityCaption(TRIGGER_SEVERITY_WARNING),
	TRIGGER_SEVERITY_AVERAGE => getSeverityCaption(TRIGGER_SEVERITY_AVERAGE),
	TRIGGER_SEVERITY_HIGH => getSeverityCaption(TRIGGER_SEVERITY_HIGH),
	TRIGGER_SEVERITY_DISASTER => getSeverityCaption(TRIGGER_SEVERITY_DISASTER)
));
$filterForm->addRow(_('Minimum trigger severity'), $severityComboBox);

$statusChangeDays = new CNumericBox('status_change_days', $statusChangeBydays, 3, false, false, false);
if (!$showChange) {
	$statusChangeDays->setAttribute('disabled', 'disabled');
}
$statusChangeDays->addStyle('vertical-align: middle;');

$statusChangeCheckBox = new CCheckBox('status_change', $showChange, 'javascript: this.checked ? $("status_change_days").enable() : $("status_change_days").disable()', 1);
$statusChangeCheckBox->addStyle('vertical-align: middle;');

$daysSpan = new CSpan(_('days'));
$daysSpan->addStyle('vertical-align: middle;');
$filterForm->addRow(_('Age less than'), array($statusChangeCheckBox, $statusChangeDays, SPACE, $daysSpan));
$filterForm->addRow(_('Show details'), new CCheckBox('show_details', $showDetails, null, 1));
$filterForm->addRow(_('Filter by name'), new CTextBox('txt_select', $txtSelect, 40));
$filterForm->addRow(_('Filter by application'), array(
	new CTextBox('application', $filter['application'], 40),
	new CButton('application_name', _('Select'),
		'return PopUp("popup.php?srctbl=applications&srcfld1=name&real_hosts=1&dstfld1=application&with_applications=1'.
			'&dstfrm='.$filterForm->getName().'");',
		'filter-button'
	)
));

// inventory filter
$inventoryFilters = $filter['inventory'];
if (!$inventoryFilters) {
	$inventoryFilters = array(
		array('field' => '', 'value' => '')
	);
}
$inventoryFields = array();
foreach (getHostInventories() as $inventory) {
	$inventoryFields[$inventory['db_field']] = $inventory['title'];
}

$inventoryFilterTable = new CTable();
$inventoryFilterTable->setAttribute('id', 'inventory-filter');
$i = 0;
foreach ($inventoryFilters as $field) {
	$inventoryFilterTable->addRow(array(
		new CComboBox('inventory['.$i.'][field]', $field['field'], null, $inventoryFields),
		new CTextBox('inventory['.$i.'][value]', $field['value'], 20),
		new CButton('inventory['.$i.'][remove]', _('Remove'), null, 'link_menu element-table-remove')
	), 'form_row');

	$i++;
}
$inventoryFilterTable->addRow(
	new CCol(new CButton('inventory_add', _('Add'), null, 'link_menu element-table-add'), null, 3)
);
$filterForm->addRow(_('Filter by host inventory'), $inventoryFilterTable);

// maintenance filter
$filterForm->addRow(_('Show hosts in maintenance'), new CCheckBox('show_maintenance', $showMaintenance, null, 1));

$filterForm->addItemToBottomRow(new CSubmit('filter_set', _('Filter'), 'chkbxRange.clearSelectedOnFilterChange();'));
$filterForm->addItemToBottomRow(new CSubmit('filter_rst', _('Reset'), 'chkbxRange.clearSelectedOnFilterChange();'));

$triggerWidget->addFlicker($filterForm, CProfile::get('web.tr_status.filter.state', 0));

/*
 * Form
 */
if ($_REQUEST['fullscreen']) {
	$triggerInfo = new CTriggersInfo($_REQUEST['groupid'], $_REQUEST['hostid']);
	$triggerInfo->hideHeader();
	$triggerInfo->show();
}

$triggerForm = new CForm('get', 'acknow.php');
$triggerForm->setName('tr_status');
$triggerForm->addVar('backurl', $page['file']);

/*
 * Table
 */
$showEventColumn = ($config['event_ack_enable'] && $showEvents != EVENTS_OPTION_NOEVENT);

$switcherName = 'trigger_switchers';

$headerCheckBox = ($showEventColumn)
	? new CCheckBox('all_events', false, "checkAll('".$triggerForm->GetName()."', 'all_events', 'events');")
	: new CCheckBox('all_triggers', false, "checkAll('".$triggerForm->GetName()."', 'all_triggers', 'triggers');");

if ($showEvents != EVENTS_OPTION_NOEVENT) {
	$showHideAllDiv = new CDiv(SPACE, 'filterclosed');
	$showHideAllDiv->setAttribute('id', $switcherName);
}
else {
	$showHideAllDiv = null;
}

$triggerTable = new CTableInfo(_('No triggers found.'));
$triggerTable->setHeader(array(
	$showHideAllDiv,
	$config['event_ack_enable'] ? $headerCheckBox : null,
	make_sorting_header(_('Severity'), 'priority'),
	_('Status'),
	_('Info'),
	make_sorting_header(_('Last change'), 'lastchange'),
	_('Age'),
	$showEventColumn ? _('Duration') : null,
	$config['event_ack_enable'] ? _('Acknowledged') : null,
	_('Host'),
	make_sorting_header(_('Name'), 'description'),
	_('Comments')
));

// get triggers
$sortfield = getPageSortField('description');
$sortorder = getPageSortOrder();
$options = array(
	'output' => array('triggerid', $sortfield),
	'output' => array('triggerid', $sortfield),
	'monitored' => true,
	'skipDependent' => true,
	'sortfield' => $sortfield,
	'sortorder' => $sortorder,
	'limit' => $config['search_limit'] + 1
);

if ($pageFilter->hostsSelected) {
	if ($pageFilter->hostid > 0) {
		$options['hostids'] = $pageFilter->hostid;
	}
	elseif ($pageFilter->groupid > 0) {
		$options['groupids'] = $pageFilter->groupid;
	}
}
else {
	$options['hostids'] = array();
}

// inventory filter
if ($filter['inventory']) {
	$inventoryFilter = array();
	foreach ($filter['inventory'] as $field) {
		$inventoryFilter[$field['field']][] = $field['value'];
	}

	$hosts = API::Host()->get(array(
		'output' => array('hostid'),
		'hostids' => isset($options['hostids']) ? $options['hostids'] : null,
		'searchInventory' => $inventoryFilter
	));
	$options['hostids'] = zbx_objectValues($hosts, 'hostid');
}

// application filter
if ($filter['application'] !== '') {
	$applications = API::Application()->get(array(
		'output' => array('applicationid'),
		'hostids' => isset($options['hostids']) ? $options['hostids'] : null,
		'search' => array('name' => $filter['application'])
	));
	$options['applicationids'] = zbx_objectValues($applications, 'applicationid');
}

if (!zbx_empty($txtSelect)) {
	$options['search'] = array('description' => $txtSelect);
}
if ($showTriggers == TRIGGERS_OPTION_RECENT_PROBLEM) {
	$options['only_true'] = 1;
}
elseif ($showTriggers == TRIGGERS_OPTION_IN_PROBLEM) {
	$options['filter'] = array('value' => TRIGGER_VALUE_TRUE);
}
if ($ackStatus == ZBX_ACK_STS_WITH_UNACK) {
	$options['withUnacknowledgedEvents'] = 1;
}
if ($ackStatus == ZBX_ACK_STS_WITH_LAST_UNACK) {
	$options['withLastEventUnacknowledged'] = 1;
}
if ($showSeverity > TRIGGER_SEVERITY_NOT_CLASSIFIED) {
	$options['min_severity'] = $showSeverity;
}
if ($showChange) {
	$options['lastChangeSince'] = time() - $statusChangeBydays * SEC_PER_DAY;
}
if (!$showMaintenance) {
	$options['maintenance'] = false;
}
$triggers = API::Trigger()->get($options);

order_result($triggers, $sortfield, $sortorder);
$paging = getPagingLine($triggers);


$triggers = API::Trigger()->get(array(
	'triggerids' => zbx_objectValues($triggers, 'triggerid'),
	'output' => API_OUTPUT_EXTEND,
	'selectHosts' => array('hostid', 'name', 'maintenance_status', 'maintenance_type', 'maintenanceid', 'description'),
	'selectItems' => array('itemid', 'hostid', 'key_', 'name', 'value_type'),
	'selectDependencies' => API_OUTPUT_EXTEND,
	'selectLastEvent' => true,
	'expandDescription' => true,
	'preservekeys' => true
));

order_result($triggers, $sortfield, $sortorder);

// sort trigger hosts by name
foreach ($triggers as &$trigger) {
	if (count($trigger['hosts']) > 1) {
		order_result($trigger['hosts'], 'name', ZBX_SORT_UP);
	}
}
unset($trigger);

$triggerIds = zbx_objectValues($triggers, 'triggerid');

// get editable triggers
$triggerEditable = API::Trigger()->get(array(
	'triggerids' => $triggerIds,
	'output' => array('triggerid'),
	'editable' => true,
	'preservekeys' => true
));

// get events
if ($config['event_ack_enable']) {
	// get all unacknowledged events, if trigger has unacknowledged even => it has events
	$eventCounts = API::Event()->get(array(
		'source' => EVENT_SOURCE_TRIGGERS,
		'object' => EVENT_OBJECT_TRIGGER,
		'countOutput' => true,
		'groupCount' => true,
		'objectids' => $triggerIds,
		'filter' => array(
			'acknowledged' => 0,
			'value' => TRIGGER_VALUE_TRUE
		)
	));
	foreach ($eventCounts as $eventCount) {
		$triggers[$eventCount['objectid']]['hasEvents'] = true;
		$triggers[$eventCount['objectid']]['event_count'] = $eventCount['rowscount'];
	}

	// gather ids of triggers which don't have unack. events
	$triggerIdsWithoutUnackEvents = array();
	foreach ($triggers as $tnum => $trigger) {
		if (!isset($trigger['hasEvents'])) {
			$triggerIdsWithoutUnackEvents[] = $trigger['triggerid'];
		}
		if (!isset($trigger['event_count'])) {
			$triggers[$tnum]['event_count'] = 0;
		}
	}
	if (!empty($triggerIdsWithoutUnackEvents)) {
		// for triggers without unack. events we try to select any event
		$allEventCounts = API::Event()->get(array(
			'source' => EVENT_SOURCE_TRIGGERS,
			'object' => EVENT_OBJECT_TRIGGER,
			'countOutput' => true,
			'groupCount' => true,
			'objectids' => $triggerIdsWithoutUnackEvents
		));
		$allEventCounts = zbx_toHash($allEventCounts, 'objectid');

		foreach ($triggers as $tnum => $trigger) {
			if (!isset($trigger['hasEvents'])) {
				$triggers[$tnum]['hasEvents'] = isset($allEventCounts[$trigger['triggerid']]);
			}
		}
	}
}

if ($showEvents != EVENTS_OPTION_NOEVENT) {
	$options = array(
		'source' => EVENT_SOURCE_TRIGGERS,
		'object' => EVENT_OBJECT_TRIGGER,
		'objectids' => zbx_objectValues($triggers, 'triggerid'),
		'output' => API_OUTPUT_EXTEND,
		'select_acknowledges' => API_OUTPUT_COUNT,
		'time_from' => time() - $config['event_expire'] * SEC_PER_DAY,
		'time_till' => time(),
		'sortfield' => array('clock', 'eventid'),
		'sortorder' => ZBX_SORT_DOWN
	);

	switch ($showEvents) {
		case EVENTS_OPTION_ALL:
			break;
		case EVENTS_OPTION_NOT_ACK:
			$options['acknowledged'] = false;
			$options['value'] = TRIGGER_VALUE_TRUE;
			break;
	}
	$events = API::Event()->get($options);

	foreach ($events as $event) {
		$triggers[$event['objectid']]['events'][] = $event;
	}
}

// get host ids
$hostIds = array();
foreach ($triggers as $tnum => $trigger) {
	foreach ($trigger['hosts'] as $host) {
		$hostIds[$host['hostid']] = $host['hostid'];
	}
}

// get hosts
$hosts = API::Host()->get(array(
	'output' => array('hostid'),
	'hostids' => $hostIds,
	'preservekeys' => true,
	'selectGraphs' => API_OUTPUT_COUNT,
	'selectScreens' => API_OUTPUT_COUNT
));

// get host scripts
$scriptsByHosts = API::Script()->getScriptsByHosts($hostIds);

// get trigger dependencies
$dbTriggerDependencies = DBselect(
	'SELECT triggerid_down,triggerid_up'.
	' FROM trigger_depends'.
	' WHERE '.dbConditionInt('triggerid_up', $triggerIds)
);
$triggerIdsDown = array();
while ($row = DBfetch($dbTriggerDependencies)) {
	$triggerIdsDown[$row['triggerid_up']][] = intval($row['triggerid_down']);
}

foreach ($triggers as $trigger) {
	$usedHosts = array();
	foreach ($trigger['hosts'] as $host) {
		$usedHosts[$host['hostid']] = $host['name'];
	}
	$usedHostCount = count($usedHosts);

	$triggerItems = array();

	$trigger['items'] = CMacrosResolverHelper::resolveItemNames($trigger['items']);

	foreach ($trigger['items'] as $item) {
		$triggerItems[] = array(
			'name' => ($usedHostCount > 1) ? $usedHosts[$item['hostid']].NAME_DELIMITER.$item['name_expanded'] : $item['name_expanded'],
			'params' => array(
				'itemid' => $item['itemid'],
				'action' => in_array($item['value_type'], array(ITEM_VALUE_TYPE_FLOAT, ITEM_VALUE_TYPE_UINT64))
					? 'showgraph' : 'showvalues'
			)
		);
	}

	$description = new CSpan($trigger['description'], 'link_menu');
	$description->setMenuPopup(CMenuPopupHelper::getTrigger($trigger, $triggerItems));

	if ($showDetails) {
		$description = array($description, BR(), explode_exp($trigger['expression'], true, true));
	}

	if (!empty($trigger['dependencies'])) {
		$dependenciesTable = new CTableInfo();
		$dependenciesTable->setAttribute('style', 'width: 200px;');
		$dependenciesTable->addRow(bold(_('Depends on').NAME_DELIMITER));

		foreach ($trigger['dependencies'] as $dependency) {
			$dependenciesTable->addRow(' - '.CMacrosResolverHelper::resolveTriggerNameById($dependency['triggerid']));
		}

		$img = new Cimg('images/general/arrow_down2.png', 'DEP_UP');
		$img->setAttribute('style', 'vertical-align: middle; border: 0px;');
		$img->setHint($dependenciesTable);

		$description = array($img, SPACE, $description);
	}

	$dependency = false;
	$dependenciesTable = new CTableInfo();
	$dependenciesTable->setAttribute('style', 'width: 200px;');
	$dependenciesTable->addRow(bold(_('Dependent').NAME_DELIMITER));
	if (!empty($triggerIdsDown[$trigger['triggerid']])) {
		$depTriggers = CMacrosResolverHelper::resolveTriggerNameByIds($triggerIdsDown[$trigger['triggerid']]);

		foreach ($depTriggers as $depTrigger) {
			$dependenciesTable->addRow(SPACE.'-'.SPACE.$depTrigger['description']);
			$dependency = true;
		}
	}

	if ($dependency) {
		$img = new Cimg('images/general/arrow_up2.png', 'DEP_UP');
		$img->setAttribute('style', 'vertical-align: middle; border: 0px;');
		$img->setHint($dependenciesTable);

		$description = array($img, SPACE, $description);
	}
	unset($img, $dependenciesTable, $dependency);

	$triggerDescription = new CSpan($description, 'pointer');

	// host js menu
	$hostList = array();
	foreach ($trigger['hosts'] as $triggerHost) {
		// fetch scripts for the host js menu
		$scripts = array();
		if (isset($scriptsByHosts[$triggerHost['hostid']])) {
			foreach ($scriptsByHosts[$triggerHost['hostid']] as $script) {
				$scripts[] = $script;
			}
		}

		$hostName = new CSpan($triggerHost['name'], 'link_menu');
		$hostName->setMenuPopup(CMenuPopupHelper::getHost($hosts[$triggerHost['hostid']], $scripts));

		$hostDiv = new CDiv($hostName);

		// add maintenance icon with hint if host is in maintenance
		if ($triggerHost['maintenance_status']) {
			$maintenanceIcon = new CDiv(null, 'icon-maintenance-inline');

			$maintenances = API::Maintenance()->get(array(
				'maintenanceids' => $triggerHost['maintenanceid'],
				'output' => API_OUTPUT_EXTEND,
				'limit' => 1
			));

			if ($maintenance = reset($maintenances)) {
				$hint = $maintenance['name'].' ['.($triggerHost['maintenance_type']
					? _('Maintenance without data collection')
					: _('Maintenance with data collection')).']';

				if (isset($maintenance['description'])) {
					// double quotes mandatory
					$hint .= "\n".$maintenance['description'];
				}

				$maintenanceIcon->setHint($hint);
				$maintenanceIcon->addClass('pointer');
			}

			$hostDiv->addItem($maintenanceIcon);
		}

		// add comma after hosts, except last
		if (next($trigger['hosts'])) {
			$hostDiv->addItem(','.SPACE);
		}

		$hostList[] = $hostDiv;
	}

	// host
	$hostColumn = new CCol($hostList);
	$hostColumn->addStyle('white-space: normal;');

	// status
	$statusSpan = new CSpan(trigger_value2str($trigger['value']));

	// add colors and blinking to span depending on configuration and trigger parameters
	addTriggerValueStyle(
		$statusSpan,
		$trigger['value'],
		$trigger['lastchange'],
		$config['event_ack_enable'] ? ($trigger['event_count'] == 0) : false
	);

	$lastChangeDate = zbx_date2str(_('d M Y H:i:s'), $trigger['lastchange']);
	$lastChange = empty($trigger['lastchange'])
		? $lastChangeDate
		: new CLink($lastChangeDate,
			'events.php?filter_set=1&triggerid='.$trigger['triggerid'].'&source='.EVENT_SOURCE_TRIGGERS.
				'&stime='.date(TIMESTAMP_FORMAT, $trigger['lastchange']).'&period='.ZBX_PERIOD_DEFAULT
		);

	// acknowledge
	if ($config['event_ack_enable']) {
		if ($trigger['hasEvents']) {
			if ($trigger['event_count']) {
				$ackColumn = new CCol(array(
					new CLink(
						_('Acknowledge'),
						'acknow.php?'.
							'triggers[]='.$trigger['triggerid'].
							'&backurl='.$page['file'],
						'on'
					), ' ('.$trigger['event_count'].')'
				));
			}
			else {
				$ackColumn = new CCol(
					new CLink(
						_('Acknowledged'),
						'acknow.php?'.
							'eventid='.$trigger['lastEvent']['eventid'].
							'&triggerid='.$trigger['lastEvent']['objectid'].
							'&backurl='.$page['file'],
						'off'
				));
			}
		}
		else {
			$ackColumn = new CCol(_('No events'), 'unknown');
		}
	}
	else {
		$ackColumn = null;
	}

	// open or close
	if ($showEvents != EVENTS_OPTION_NOEVENT && !empty($trigger['events'])) {
		$openOrCloseDiv = new CDiv(SPACE, 'filterclosed');
		$openOrCloseDiv->setAttribute('data-switcherid', $trigger['triggerid']);
	}
	elseif ($showEvents == EVENTS_OPTION_NOEVENT) {
		$openOrCloseDiv = null;
	}
	else {
		$openOrCloseDiv = SPACE;
	}

	// severity
	$severityColumn = getSeverityCell($trigger['priority'], null, !$trigger['value']);
	if ($showEventColumn) {
		$severityColumn->setColSpan(2);
	}

	// unknown triggers
	$unknown = SPACE;
	if ($trigger['state'] == TRIGGER_STATE_UNKNOWN) {
		$unknown = new CDiv(SPACE, 'status_icon iconunknown');
		$unknown->setHint($trigger['error'], '', 'on');
	}

	// comments
	if (isset($triggerEditable[$trigger['triggerid']])) {
		$comments = new CLink(zbx_empty($trigger['comments']) ? _('Add') : _('Show'), 'tr_comments.php?triggerid='.$trigger['triggerid']);
	}
	else {
		$comments = zbx_empty($trigger['comments'])
			? new CSpan('-')
			: new CLink(_('Show'), 'tr_comments.php?triggerid='.$trigger['triggerid']);
	}

	$triggerTable->addRow(array(
		$openOrCloseDiv,
		$config['event_ack_enable'] ?
			($showEventColumn ? null : new CCheckBox('triggers['.$trigger['triggerid'].']', 'no', null, $trigger['triggerid'])) : null,
		$severityColumn,
		$statusSpan,
		$unknown,
		$lastChange,
		empty($trigger['lastchange']) ? '-' : zbx_date2age($trigger['lastchange']),
		$showEventColumn ? SPACE : null,
		$ackColumn,
		$hostColumn,
		$triggerDescription,
		$comments
	), 'even_row');

	if ($showEvents != EVENTS_OPTION_NOEVENT && !empty($trigger['events'])) {
		$i = 1;
		foreach ($trigger['events'] as $enum => $event) {
			$i++;

			$eventStatusSpan = new CSpan(trigger_value2str($event['value']));

			// add colors and blinking to span depending on configuration and trigger parameters
			addTriggerValueStyle(
				$eventStatusSpan,
				$event['value'],
				$event['clock'],
				$event['acknowledged']
			);

			$statusSpan = new CCol($eventStatusSpan);
			$statusSpan->setColSpan(2);

			$ack = getEventAckState($event, true);

			$ackCheckBox = ($event['acknowledged'] == 0 && $event['value'] == TRIGGER_VALUE_TRUE)
				? new CCheckBox('events['.$event['eventid'].']', 'no', null, $event['eventid'])
				: SPACE;

			$clock = new CLink(zbx_date2str(_('d M Y H:i:s'), $event['clock']),
				'tr_events.php?triggerid='.$trigger['triggerid'].'&eventid='.$event['eventid']);

			$nextClock = isset($trigger['events'][$enum - 1]) ? $trigger['events'][$enum - 1]['clock'] : time();

			$emptyColumn = new CCol(SPACE);
			$emptyColumn->setColSpan(3);
			$ackCheckBoxColumn = new CCol($ackCheckBox);
			$ackCheckBoxColumn->setColSpan(2);

			$row = new CRow(array(
				SPACE,
				$config['event_ack_enable'] ? $ackCheckBoxColumn : null,
				$statusSpan,
				$clock,
				zbx_date2age($event['clock']),
				zbx_date2age($nextClock, $event['clock']),
				($config['event_ack_enable']) ? $ack : null,
				$emptyColumn
			), 'odd_row');
			$row->setAttribute('data-parentid', $trigger['triggerid']);
			$row->addStyle('display: none;');
			$triggerTable->addRow($row);

			if ($i > $config['event_show_max']) {
				break;
			}
		}
	}
}

/*
 * Go buttons
 */
$footer = null;
if ($config['event_ack_enable']) {
	$goComboBox = new CComboBox('go');
	$goComboBox->addItem('bulkacknowledge', _('Bulk acknowledge'));

	$goButton = new CSubmit('goButton', _('Go').' (0)');
	$goButton->setAttribute('id', 'goButton');

	$showEventColumn
		? zbx_add_post_js('chkbxRange.pageGoName = "events";')
		: zbx_add_post_js('chkbxRange.pageGoName = "triggers";');

	$footer = get_table_header(array($goComboBox, $goButton));
}

$triggerForm->addItem(array($paging, $triggerTable, $paging, $footer));
$triggerWidget->addItem($triggerForm);
$triggerWidget->show();

zbx_add_post_js('jqBlink.blink();');
zbx_add_post_js('var switcher = new CSwitcher(\''.$switcherName.'\');');

require_once dirname(__FILE__).'/include/views/js/monitoring.triggers.js.php';

require_once dirname(__FILE__).'/include/page_footer.php';<|MERGE_RESOLUTION|>--- conflicted
+++ resolved
@@ -230,15 +230,6 @@
 /*
  * Display
  */
-<<<<<<< HEAD
-$showTriggers = $_REQUEST['show_triggers'];
-$showEvents = $_REQUEST['show_events'];
-$showSeverity = $_REQUEST['show_severity'];
-$ackStatus = $_REQUEST['ack_status'];
-=======
-$displayNodes = (is_show_all_nodes() && $pageFilter->groupid == 0 && $pageFilter->hostid == 0);
->>>>>>> bde78863
-
 $triggerWidget = new CWidget(null, 'trigger-mon');
 
 $rightForm = new CForm('get');
