<?php
/*
** Zabbix
** Copyright (C) 2000-2011 Zabbix SIA
**
** This program is free software; you can redistribute it and/or modify
** it under the terms of the GNU General Public License as published by
** the Free Software Foundation; either version 2 of the License, or
** (at your option) any later version.
**
** This program is distributed in the hope that it will be useful,
** but WITHOUT ANY WARRANTY; without even the implied warranty of
** MERCHANTABILITY or FITNESS FOR A PARTICULAR PURPOSE.  See the
** GNU General Public License for more details.
**
** You should have received a copy of the GNU General Public License
** along with this program; if not, write to the Free Software
** Foundation, Inc., 51 Franklin Street, Fifth Floor, Boston, MA  02110-1301, USA.
**/
?>
<?php
	require_once dirname(__FILE__).'/include/config.inc.php';
	require_once dirname(__FILE__).'/include/hosts.inc.php';
	require_once dirname(__FILE__).'/include/httptest.inc.php';
	require_once dirname(__FILE__).'/include/forms.inc.php';

	$page['title'] = 'S_DETAILS_OF_SCENARIO';
	$page['file'] = 'httpdetails.php';
	$page['hist_arg'] = array('httptestid');
	$page['scripts'] = array('class.calendar.js','gtlc.js');

	$page['type'] = detect_page_type(PAGE_TYPE_HTML);

	define('ZBX_PAGE_DO_REFRESH', 1);

	require_once dirname(__FILE__).'/include/page_header.php';
?>
<?php

//		VAR			TYPE	OPTIONAL FLAGS	VALIDATION	EXCEPTION
	$fields=array(
		'period'=>	array(T_ZBX_INT, O_OPT,	 null,	null, null),
		'stime'=>	array(T_ZBX_STR, O_OPT,	 null,	null, null),
		'reset'=>	array(T_ZBX_STR, O_OPT, P_SYS|P_ACT,	null,	null),
		'httptestid'=>	array(T_ZBX_INT, O_MAND,	null,	DB_ID,		'isset({favobj})'),

		'fullscreen'=>	array(T_ZBX_INT, O_OPT,	P_SYS,	IN('0,1'),		NULL),
//ajax
		'favobj'=>		array(T_ZBX_STR, O_OPT, P_ACT,	NULL,			NULL),
		'favref'=>		array(T_ZBX_STR, O_OPT, P_ACT,  NOT_EMPTY,		null),
		'favid'=>		array(T_ZBX_INT, O_OPT, P_ACT,  null,			null),
		'favstate'=>	array(T_ZBX_INT, O_OPT, P_ACT,  NOT_EMPTY,		NULL),
	);

	if(!check_fields($fields)) exit();
?>
<?php
	if(isset($_REQUEST['favobj'])){
		if('filter' == $_REQUEST['favobj']){
			CProfile::update('web.httpdetails.filter.state',$_REQUEST['favstate'], PROFILE_TYPE_INT);
		}
		if('timeline' == $_REQUEST['favobj']){
			if(isset($_REQUEST['favid']) && isset($_REQUEST['period'])){
				navigation_bar_calc('web.httptest', $_REQUEST['favid'], true);
			}
		}
		// saving fixed/dynamic setting to profile
		if('timelinefixedperiod' == $_REQUEST['favobj']){
			if(isset($_REQUEST['favid'])){
				CProfile::update('web.httptest.timelinefixed', $_REQUEST['favid'], PROFILE_TYPE_INT);
			}
		}
	}

	if((PAGE_TYPE_JS == $page['type']) || (PAGE_TYPE_HTML_BLOCK == $page['type'])){
		require_once dirname(__FILE__).'/include/page_footer.php';
		exit();
	}
?>
<?php
	$httptest_data = API::WebCheck()->get(array(
		'httptestids' => $_REQUEST['httptestid'],
		'output' => API_OUTPUT_EXTEND,
		'preservekeys' => true
	));
	$httptest_data = reset($httptest_data);
	if (!$httptest_data) {
		access_deny();
	}

	$httptest_data['lastfailedstep'] = 0;
	$httptest_data['error'] = '';

	$result = DBselect(
			'SELECT hti.httptestid,hti.type,i.lastvalue,i.lastclock'.
			' FROM httptestitem hti,items i'.
			' WHERE hti.itemid=i.itemid'.
				' AND hti.type IN ('.HTTPSTEP_ITEM_TYPE_LASTSTEP.','.HTTPSTEP_ITEM_TYPE_LASTERROR.')'.
				' AND i.lastclock IS NOT NULL'.
				' AND hti.httptestid='.$httptest_data['httptestid']
	);
	while ($row = DBfetch($result)) {
		if ($row['type'] == HTTPSTEP_ITEM_TYPE_LASTSTEP) {
			$httptest_data['lastcheck'] = $row['lastclock'];
			$httptest_data['lastfailedstep'] = $row['lastvalue'];
		}
		else {
			$httptest_data['error'] = $row['lastvalue'];
		}
	}

	navigation_bar_calc('web.httptest', $_REQUEST['httptestid'], true);
?>
<?php
	$details_wdgt = new CWidget();

// Header
	$fs_icon = get_icon('fullscreen', array('fullscreen' => $_REQUEST['fullscreen']));
	$rst_icon = get_icon('reset', array('id' => $_REQUEST['httptestid']));

	$lastcheck = null;
	if (isset($httptest_data['lastcheck'])) {
		$lastcheck = ' ['.zbx_date2str(_('d M Y H:i:s'), $httptest_data['lastcheck']).']';
	}

	$details_wdgt->addPageHeader(
		array(S_DETAILS_OF_SCENARIO_BIG.SPACE, bold($httptest_data['name']), $lastcheck),
		array($rst_icon, $fs_icon)
	);
//-------------

// TABLE
	$table = new CTableInfo();
	$table->setHeader(array(S_STEP, S_SPEED, S_RESPONSE_TIME, S_RESPONSE_CODE, S_STATUS));

	$sql = 'SELECT * FROM httpstep WHERE httptestid='.$httptest_data['httptestid'].' ORDER BY no';
	$db_httpsteps = DBselect($sql);

	$totalTime = array(
		'lastvalue' => 0,
		'value_type' => null,
		'valuemapid' => null,
		'units' => null
	);

	while($httpstep_data = DBfetch($db_httpsteps)){
		$status['msg'] = _('OK');
		$status['style'] = 'enabled';

		if (!isset($httptest_data['lastcheck'])) {
			$status['msg'] = _('Never executed');
			$status['style'] = 'unknown';
		}
		elseif ($httptest_data['lastfailedstep'] != 0) {
			if ($httptest_data['lastfailedstep'] == $httpstep_data['no']) {
				$status['msg'] = S_FAIL.' - '.S_ERROR.': '.$httptest_data['error'];
				$status['style'] = 'disabled';
			}
<<<<<<< HEAD
			elseif ($httptest_data['lastfailedstep'] < $httpstep_data['no']) {
				$status['msg'] = S_UNKNOWN;
=======
			else if($httptest_data['curstep'] < ($httpstep_data['no'])){
				$status['msg'] = _('Unknown');
>>>>>>> 0a6d327a
				$status['style'] = 'unknown';
				$status['skip'] = true;
			}
		}
<<<<<<< HEAD
=======
		else if( HTTPTEST_STATE_IDLE == $httptest_data['curstate'] ){
			if($httptest_data['lastfailedstep'] != 0){
				if($httptest_data['lastfailedstep'] == ($httpstep_data['no'])){
					$status['msg'] = S_FAIL.' - '.S_ERROR.': '.$httptest_data['error'];
					$status['style'] = 'disabled';
					//$status['skip'] = true;
				}
				else if($httptest_data['lastfailedstep'] < ($httpstep_data['no'])){
					$status['msg'] = _('Unknown');
					$status['style'] = 'unknown';
					$status['skip'] = true;
				}
			}
		}
		else{
			$status['msg'] = _('Unknown');
			$status['style'] = 'unknown';
			$status['skip'] = true;
		}
>>>>>>> 0a6d327a

		$itemids = array();
		$sql = 'SELECT i.lastvalue, i.lastclock, i.value_type, i.valuemapid, i.units, i.itemid, hi.type as httpitem_type '.
				' FROM items i, httpstepitem hi '.
				' WHERE hi.itemid=i.itemid '.
					' AND hi.httpstepid='.$httpstep_data['httpstepid'];
		$db_items = DBselect($sql);
		while($item_data = DBfetch($db_items)){
			if(isset($status['skip'])) $item_data['lastvalue'] = null;

			$httpstep_data['item_data'][$item_data['httpitem_type']] = $item_data;

			if($item_data['httpitem_type'] == HTTPSTEP_ITEM_TYPE_TIME){
				$totalTime['lastvalue'] += $item_data['lastvalue'];
				$totalTime['lastclock'] = $item_data['lastclock'];
				$totalTime['value_type'] = $item_data['value_type'];
				$totalTime['valuemapid'] = $item_data['valuemapid'];
				$totalTime['units'] = $item_data['units'];
			}

			$itemids[] = $item_data['itemid'];
		}

		$speed = format_lastvalue($httpstep_data['item_data'][HTTPSTEP_ITEM_TYPE_IN]);
		$resp = format_lastvalue($httpstep_data['item_data'][HTTPSTEP_ITEM_TYPE_RSPCODE]);

		$respTime = $httpstep_data['item_data'][HTTPSTEP_ITEM_TYPE_TIME]['lastvalue'];
		$respItemTime = format_lastvalue($httpstep_data['item_data'][HTTPSTEP_ITEM_TYPE_TIME]);

		$table->addRow(array(
			$httpstep_data['name'],
			$speed,
			($respTime == 0 ? '-' : $respItemTime),
			$resp,
			new CSpan($status['msg'], $status['style'])
		));
	}

<<<<<<< HEAD
	if (!isset($httptest_data['lastcheck'])) {
		$status['msg'] = _('Never executed');;
=======
	$status['msg'] = _('OK');
	$status['style'] = 'enabled';

	if( HTTPTEST_STATE_BUSY == $httptest_data['curstate'] ){
		$status['msg'] = _('In progress');
		$status['style'] = 'unknown';
	}
	else if ( HTTPTEST_STATE_UNKNOWN == $httptest_data['curstate'] ){
		$status['msg'] = _('Unknown');
>>>>>>> 0a6d327a
		$status['style'] = 'unknown';
	}
	elseif ($httptest_data['lastfailedstep'] != 0) {
		$status['msg'] = S_FAIL.' - '.S_ERROR.': '.$httptest_data['error'];
		$status['style'] = 'disabled';
	}
	else {
		$status['msg'] = _('OK');
		$status['style'] = 'enabled';
	}

	$table->addRow(array(
		bold(S_TOTAL_BIG),
		SPACE,
		bold(format_lastvalue($totalTime)),
		SPACE,
		new CSpan($status['msg'], $status['style'].' bold')
	));

	$details_wdgt->addItem($table);
	$details_wdgt->show();

	echo SBR;

	$graphsWidget = new CWidget();

	$scroll_div = new CDiv();
	$scroll_div->setAttribute('id','scrollbar_cntr');
	$graphsWidget->addFlicker($scroll_div, CProfile::get('web.httpdetails.filter.state', 0));
	$graphsWidget->addItem(SPACE);

	$graphTable = new CTableInfo();
	$graphTable->setAttribute('id','graph');

	$graph_cont = new CCol();
	$graph_cont->setAttribute('id', 'graph_1');
	$graphTable->addRow(array(bold(S_SPEED), $graph_cont));

	$graph_cont = new CCol();
	$graph_cont->setAttribute('id', 'graph_2');
	$graphTable->addRow(array(bold(S_RESPONSE_TIME), $graph_cont));

	$graphsWidget->addItem($graphTable);

// NAV BAR
	$timeline = array(
		'period' => get_request('period',ZBX_PERIOD_DEFAULT),
		'starttime' => date('YmdHis', get_min_itemclock_by_itemid($itemids))
	);

	if(isset($_REQUEST['stime'])){
		$timeline['usertime'] = date('YmdHis', zbxDateToTime($_REQUEST['stime']) + $timeline['period']);
	}

	$graphDims = getGraphDims();
	$graphDims['shiftYtop'] += 1;
	$graphDims['width'] = -120;
	$graphDims['graphHeight'] = 150;

	$src = 'chart3.php?'.url_param('period').
		url_param($httptest_data['name'], false,'name').
		url_param(150, false, 'height').
		url_param(get_request('stime',0), false,'stime').
		url_param(HTTPSTEP_ITEM_TYPE_IN, false, 'http_item_type').
		url_param($httptest_data['httptestid'], false, 'httptestid').
		url_param(GRAPH_TYPE_STACKED, false, 'graphtype');

	$dom_graph_id = 'graph_in';
	$objData = array(
		'id' => $_REQUEST['httptestid'],
		'domid' => $dom_graph_id,
		'containerid' => 'graph_1',
		'src' => $src,
		'objDims' => $graphDims,
		'loadSBox' => 1,
		'loadImage' => 1,
		'loadScroll' => 0,
		'dynamic' => 1,
		'mainObject' => 1,
		'periodFixed' => CProfile::get('web.httptest.timelinefixed', 1),
		'sliderMaximumTimePeriod' => ZBX_MAX_PERIOD
	);
	zbx_add_post_js('timeControl.addObject("'.$dom_graph_id.'",'.zbx_jsvalue($timeline).','.zbx_jsvalue($objData).');');


	$src ='chart3.php?'.url_param('period').url_param('from').
		url_param($httptest_data['name'], false,'name').
		url_param(150, false, 'height').
		url_param(get_request('stime',0), false,'stime').
		url_param(HTTPSTEP_ITEM_TYPE_TIME, false, 'http_item_type').
		url_param($httptest_data['httptestid'], false, 'httptestid').
		url_param(GRAPH_TYPE_STACKED, false, 'graphtype');

	$dom_graph_id = 'graph_time';
	$objData = array(
		'id' => $_REQUEST['httptestid'],
		'domid' => $dom_graph_id,
		'containerid' => 'graph_2',
		'src' => $src,
		'objDims' => $graphDims,
		'loadSBox' => 1,
		'loadImage' => 1,
		'loadScroll' => 0,
		'dynamic' => 1,
		'mainObject' => 1,
		'periodFixed' => CProfile::get('web.httptest.timelinefixed', 1),
		'sliderMaximumTimePeriod' => ZBX_MAX_PERIOD
	);
	zbx_add_post_js('timeControl.addObject("'.$dom_graph_id.'",'.zbx_jsvalue($timeline).','.zbx_jsvalue($objData).');');
//-------------

	$dom_graph_id = 'none';
	$objData = array(
		'id' => $_REQUEST['httptestid'],
		'domid' => $dom_graph_id,
		'loadSBox' => 0,
		'loadImage' => 0,
		'loadScroll' => 1,
		'scrollWidthByImage' => 0,
		'dynamic' => 1,
		'mainObject' => 1,
		'periodFixed' => CProfile::get('web.httptest.timelinefixed', 1),
		'sliderMaximumTimePeriod' => ZBX_MAX_PERIOD
	);

	zbx_add_post_js('timeControl.addObject("'.$dom_graph_id.'",'.zbx_jsvalue($timeline).','.zbx_jsvalue($objData).');');
	zbx_add_post_js('timeControl.processObjects();');

	$graphsWidget->show();

?>
<?php
require_once dirname(__FILE__).'/include/page_footer.php';
?><|MERGE_RESOLUTION|>--- conflicted
+++ resolved
@@ -156,39 +156,12 @@
 				$status['msg'] = S_FAIL.' - '.S_ERROR.': '.$httptest_data['error'];
 				$status['style'] = 'disabled';
 			}
-<<<<<<< HEAD
 			elseif ($httptest_data['lastfailedstep'] < $httpstep_data['no']) {
-				$status['msg'] = S_UNKNOWN;
-=======
-			else if($httptest_data['curstep'] < ($httpstep_data['no'])){
 				$status['msg'] = _('Unknown');
->>>>>>> 0a6d327a
 				$status['style'] = 'unknown';
 				$status['skip'] = true;
 			}
 		}
-<<<<<<< HEAD
-=======
-		else if( HTTPTEST_STATE_IDLE == $httptest_data['curstate'] ){
-			if($httptest_data['lastfailedstep'] != 0){
-				if($httptest_data['lastfailedstep'] == ($httpstep_data['no'])){
-					$status['msg'] = S_FAIL.' - '.S_ERROR.': '.$httptest_data['error'];
-					$status['style'] = 'disabled';
-					//$status['skip'] = true;
-				}
-				else if($httptest_data['lastfailedstep'] < ($httpstep_data['no'])){
-					$status['msg'] = _('Unknown');
-					$status['style'] = 'unknown';
-					$status['skip'] = true;
-				}
-			}
-		}
-		else{
-			$status['msg'] = _('Unknown');
-			$status['style'] = 'unknown';
-			$status['skip'] = true;
-		}
->>>>>>> 0a6d327a
 
 		$itemids = array();
 		$sql = 'SELECT i.lastvalue, i.lastclock, i.value_type, i.valuemapid, i.units, i.itemid, hi.type as httpitem_type '.
@@ -227,20 +200,8 @@
 		));
 	}
 
-<<<<<<< HEAD
 	if (!isset($httptest_data['lastcheck'])) {
 		$status['msg'] = _('Never executed');;
-=======
-	$status['msg'] = _('OK');
-	$status['style'] = 'enabled';
-
-	if( HTTPTEST_STATE_BUSY == $httptest_data['curstate'] ){
-		$status['msg'] = _('In progress');
-		$status['style'] = 'unknown';
-	}
-	else if ( HTTPTEST_STATE_UNKNOWN == $httptest_data['curstate'] ){
-		$status['msg'] = _('Unknown');
->>>>>>> 0a6d327a
 		$status['style'] = 'unknown';
 	}
 	elseif ($httptest_data['lastfailedstep'] != 0) {
