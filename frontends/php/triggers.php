<?php
/*
** Zabbix
** Copyright (C) 2001-2015 Zabbix SIA
**
** This program is free software; you can redistribute it and/or modify
** it under the terms of the GNU General Public License as published by
** the Free Software Foundation; either version 2 of the License, or
** (at your option) any later version.
**
** This program is distributed in the hope that it will be useful,
** but WITHOUT ANY WARRANTY; without even the implied warranty of
** MERCHANTABILITY or FITNESS FOR A PARTICULAR PURPOSE. See the
** GNU General Public License for more details.
**
** You should have received a copy of the GNU General Public License
** along with this program; if not, write to the Free Software
** Foundation, Inc., 51 Franklin Street, Fifth Floor, Boston, MA 02110-1301, USA.
**/


require_once dirname(__FILE__).'/include/config.inc.php';
require_once dirname(__FILE__).'/include/hosts.inc.php';
require_once dirname(__FILE__).'/include/triggers.inc.php';
require_once dirname(__FILE__).'/include/forms.inc.php';

$page['title'] = _('Configuration of triggers');
$page['file'] = 'triggers.php';
$page['hist_arg'] = array('hostid', 'groupid');

require_once dirname(__FILE__).'/include/page_header.php';

// VAR	TYPE	OPTIONAL	FLAGS	VALIDATION	EXCEPTION
$fields = array(
	'groupid' =>			array(T_ZBX_INT, O_OPT, P_SYS,	DB_ID,		null),
	'hostid' =>				array(T_ZBX_INT, O_OPT, P_SYS,	DB_ID,		null),
	'triggerid' =>			array(T_ZBX_INT, O_OPT, P_SYS,	DB_ID,		'(isset({form}) && ({form} == "update"))'),
	'copy_type' =>			array(T_ZBX_INT, O_OPT, P_SYS,	IN(array(COPY_TYPE_TO_HOST, COPY_TYPE_TO_TEMPLATE, COPY_TYPE_TO_HOST_GROUP)), 'isset({copy})'),
	'copy_mode' =>			array(T_ZBX_INT, O_OPT, P_SYS,	IN('0'),	null),
	'type' =>				array(T_ZBX_INT, O_OPT, null,	IN('0,1'),	null),
	'description' =>		array(T_ZBX_STR, O_OPT, null,	NOT_EMPTY,	'isset({add}) || isset({update})', _('Name')),
	'expression' =>			array(T_ZBX_STR, O_OPT, null,	NOT_EMPTY,	'isset({add}) || isset({update})', _('Expression')),
	'priority' =>			array(T_ZBX_INT, O_OPT, null,	IN('0,1,2,3,4,5'), 'isset({add}) || isset({update})'),
	'comments' =>			array(T_ZBX_STR, O_OPT, null,	null,		'isset({add}) || isset({update})'),
	'url' =>				array(T_ZBX_STR, O_OPT, null,	null,		'isset({add}) || isset({update})'),
	'status' =>				array(T_ZBX_STR, O_OPT, null,	null,		null),
	'input_method' =>		array(T_ZBX_INT, O_OPT, null,	NOT_EMPTY,	'isset({toggle_input_method})'),
	'expr_temp' =>			array(T_ZBX_STR, O_OPT, null,	NOT_EMPTY,	'(isset({add_expression}) || isset({and_expression}) || isset({or_expression}) || isset({replace_expression}))', _('Expression')),
	'expr_target_single' => array(T_ZBX_STR, O_OPT, null,	NOT_EMPTY,	'(isset({and_expression}) || isset({or_expression}) || isset({replace_expression}))'),
	'dependencies' =>		array(T_ZBX_INT, O_OPT, null,	DB_ID,		null),
	'new_dependency' =>		array(T_ZBX_INT, O_OPT, null,	DB_ID.'{}>0', 'isset({add_dependency})'),
	'g_triggerid' =>		array(T_ZBX_INT, O_OPT, null,	DB_ID,		null),
	'copy_targetid' =>		array(T_ZBX_INT, O_OPT, null,	DB_ID,		null),
	'copy_groupid' =>		array(T_ZBX_INT, O_OPT, P_SYS,	DB_ID,		'isset({copy}) && (isset({copy_type}) && {copy_type} == 0)'),
	'showdisabled' =>		array(T_ZBX_INT, O_OPT, P_SYS,	IN('0,1'),	null),
	'visible' =>			array(T_ZBX_STR, O_OPT, null,	null,		null),
	// actions
	'action' =>				array(T_ZBX_STR, O_OPT, P_SYS|P_ACT,
								IN('"trigger.masscopyto","trigger.massdelete","trigger.massdisable",'.
									'"trigger.massenable","trigger.massupdate","trigger.massupdateform"'
								),
								null
							),
	'toggle_input_method' =>array(T_ZBX_STR, O_OPT, P_SYS|P_ACT, null,	null),
	'add_expression' =>		array(T_ZBX_STR, O_OPT, P_SYS|P_ACT, null,	null),
	'and_expression' =>		array(T_ZBX_STR, O_OPT, P_SYS|P_ACT, null,	null),
	'or_expression' =>		array(T_ZBX_STR, O_OPT, P_SYS|P_ACT, null,	null),
	'replace_expression' =>	array(T_ZBX_STR, O_OPT, P_SYS|P_ACT, null,	null),
	'remove_expression' =>	array(T_ZBX_STR, O_OPT, P_SYS|P_ACT, null,	null),
	'test_expression' =>	array(T_ZBX_STR, O_OPT, P_SYS|P_ACT, null,	null),
	'add_dependency' =>		array(T_ZBX_STR, O_OPT, P_SYS|P_ACT, null,	null),
	'group_enable' =>		array(T_ZBX_STR, O_OPT, P_SYS|P_ACT, null,	null),
	'group_disable' =>		array(T_ZBX_STR, O_OPT, P_SYS|P_ACT, null,	null),
	'group_delete' =>		array(T_ZBX_STR, O_OPT, P_SYS|P_ACT, null,	null),
	'copy' =>				array(T_ZBX_STR, O_OPT, P_SYS|P_ACT, null,	null),
	'clone' =>				array(T_ZBX_STR, O_OPT, P_SYS|P_ACT, null,	null),
	'add' =>				array(T_ZBX_STR, O_OPT, P_SYS|P_ACT, null,	null),
	'update' =>				array(T_ZBX_STR, O_OPT, P_SYS|P_ACT, null,	null),
	'massupdate' =>			array(T_ZBX_STR, O_OPT, P_SYS|P_ACT, null,	null),
	'delete' =>				array(T_ZBX_STR, O_OPT, P_SYS|P_ACT, null,	null),
	'cancel' =>				array(T_ZBX_STR, O_OPT, P_SYS,	null,		null),
	'form' =>				array(T_ZBX_STR, O_OPT, P_SYS,	null,		null),
	'form_refresh' =>		array(T_ZBX_INT, O_OPT, null,	null,		null),
	// sort and sortorder
	'sort' =>				array(T_ZBX_STR, O_OPT, P_SYS, IN('"description","priority","status"'),		null),
	'sortorder' =>			array(T_ZBX_STR, O_OPT, P_SYS, IN('"'.ZBX_SORT_DOWN.'","'.ZBX_SORT_UP.'"'),	null)
);
$_REQUEST['showdisabled'] = getRequest('showdisabled', CProfile::get('web.triggers.showdisabled', 1));

check_fields($fields);

$_REQUEST['status'] = isset($_REQUEST['status']) ? TRIGGER_STATUS_ENABLED : TRIGGER_STATUS_DISABLED;
$_REQUEST['type'] = isset($_REQUEST['type']) ? TRIGGER_MULT_EVENT_ENABLED : TRIGGER_MULT_EVENT_DISABLED;

<<<<<<< HEAD
// validate permissions
$triggerId = getRequest('triggerid');
if ($triggerId) {
	$trigger = (bool) API::Trigger()->get(array(
		'output' => array(),
		'triggerids' => $triggerId,
		'filter' => array('flags' => ZBX_FLAG_DISCOVERY_NORMAL),
		'editable' => true
	));
=======
// Validate permissions to single trigger.
$triggerId = getRequest('triggerid');

if ($triggerId !== null) {
	$trigger = API::Trigger()->get(array(
		'output' => array('triggerid'),
		'triggerids' => array($triggerId),
		'filter' => array('flags' => ZBX_FLAG_DISCOVERY_NORMAL),
		'editable' => true
	));

>>>>>>> 2e3a09e0
	if (!$trigger) {
		access_deny();
	}
}

// Validate permissions to a group of triggers for mass enable/disable actions.
$triggerIds = getRequest('g_triggerid', array());
$triggerIds = zbx_toArray($triggerIds);

if ($triggerIds && !API::Trigger()->isWritable($triggerIds)) {
	access_deny();
}

// Validate permissions to group.
$groupId = getRequest('groupid');
if ($groupId && !API::HostGroup()->isWritable(array($groupId))) {
	access_deny();
}

// Validate permissions to host.
$hostId = getRequest('hostid');
if ($hostId && !API::Host()->isWritable(array($hostId))) {
	access_deny();
}

/*
 * Actions
 */
$exprAction = null;
if (isset($_REQUEST['add_expression'])) {
	$_REQUEST['expression'] = $_REQUEST['expr_temp'];
	$_REQUEST['expr_temp'] = '';
}
elseif (isset($_REQUEST['and_expression'])) {
	$exprAction = 'and';
}
elseif (isset($_REQUEST['or_expression'])) {
	$exprAction = 'or';
}
elseif (isset($_REQUEST['replace_expression'])) {
	$exprAction = 'r';
}
elseif (getRequest('remove_expression')) {
	$exprAction = 'R';
	$_REQUEST['expr_target_single'] = $_REQUEST['remove_expression'];
}
elseif (isset($_REQUEST['clone']) && isset($_REQUEST['triggerid'])) {
	unset($_REQUEST['triggerid']);
	$_REQUEST['form'] = 'clone';
}
elseif (hasRequest('add') || hasRequest('update')) {
	$trigger = array(
		'expression' => getRequest('expression'),
		'description' => getRequest('description'),
		'priority' => getRequest('priority'),
		'status' => getRequest('status'),
		'type' => getRequest('type'),
		'comments' => getRequest('comments'),
		'url' => getRequest('url'),
		'dependencies' => zbx_toObject(getRequest('dependencies', array()), 'triggerid')
	);

	if (hasRequest('update')) {
		// update only changed fields
		$oldTrigger = API::Trigger()->get(array(
			'triggerids' => getRequest('triggerid'),
			'output' => API_OUTPUT_EXTEND,
			'selectDependencies' => array('triggerid')
		));
		if (!$oldTrigger) {
			access_deny();
		}

		$oldTrigger = reset($oldTrigger);
		$oldTrigger['dependencies'] = zbx_toHash(zbx_objectValues($oldTrigger['dependencies'], 'triggerid'));

		$newDependencies = $trigger['dependencies'];
		$oldDependencies = $oldTrigger['dependencies'];
		unset($trigger['dependencies']);
		unset($oldTrigger['dependencies']);

		$triggerToUpdate = array_diff_assoc($trigger, $oldTrigger);
		$triggerToUpdate['triggerid'] = getRequest('triggerid');

		// dependencies
		$updateDepencencies = false;
		if (count($newDependencies) != count($oldDependencies)) {
			$updateDepencencies = true;
		}
		else {
			foreach ($newDependencies as $dependency) {
				if (!isset($oldDependencies[$dependency['triggerid']])) {
					$updateDepencencies = true;
				}
			}
		}
		if ($updateDepencencies) {
			$triggerToUpdate['dependencies'] = $newDependencies;
		}
		$result = API::Trigger()->update($triggerToUpdate);
		show_messages($result, _('Trigger updated'), _('Cannot update trigger'));
	}
	else {
		$result = API::Trigger()->create($trigger);
		show_messages($result, _('Trigger added'), _('Cannot add trigger'));
	}

	if ($result) {
		unset($_REQUEST['form']);
		uncheckTableRows(getRequest('hostid'));
	}
}
elseif (isset($_REQUEST['delete']) && isset($_REQUEST['triggerid'])) {
	DBstart();

	$result = API::Trigger()->delete(array(getRequest('triggerid')));
	$result = DBend($result);

	if ($result) {
		unset($_REQUEST['form'], $_REQUEST['triggerid']);
		uncheckTableRows(getRequest('hostid'));
	}
	show_messages($result, _('Trigger deleted'), _('Cannot delete trigger'));
}
elseif (isset($_REQUEST['add_dependency']) && isset($_REQUEST['new_dependency'])) {
	if (!isset($_REQUEST['dependencies'])) {
		$_REQUEST['dependencies'] = array();
	}
	foreach ($_REQUEST['new_dependency'] as $triggerid) {
		if (!uint_in_array($triggerid, $_REQUEST['dependencies'])) {
			array_push($_REQUEST['dependencies'], $triggerid);
		}
	}
}
elseif (hasRequest('action') && getRequest('action') == 'trigger.massupdate' && hasRequest('massupdate') && hasRequest('g_triggerid')) {
	$visible = getRequest('visible', array());

	// update triggers
	$triggersToUpdate = array();
	foreach (getRequest('g_triggerid') as $triggerid) {
		$trigger = array('triggerid' => $triggerid);

		if (isset($visible['priority'])) {
			$trigger['priority'] = getRequest('priority');
		}
		if (isset($visible['dependencies'])) {
			$trigger['dependencies'] = zbx_toObject(getRequest('dependencies', array()), 'triggerid');
		}

		$triggersToUpdate[] = $trigger;
	}

	DBstart();

	$result = API::Trigger()->update($triggersToUpdate);
	$result = DBend($result);

	if ($result) {
		unset($_REQUEST['form'], $_REQUEST['g_triggerid']);
		uncheckTableRows(getRequest('hostid'));
	}
	show_messages($result, _('Trigger updated'), _('Cannot update trigger'));
}
elseif (hasRequest('action') && str_in_array(getRequest('action'), array('trigger.massenable', 'trigger.massdisable')) && hasRequest('g_triggerid')) {
	$enable = (getRequest('action') == 'trigger.massenable');
	$status = $enable ? TRIGGER_STATUS_ENABLED : TRIGGER_STATUS_DISABLED;
	$update = array();

	// get requested triggers with permission check
	$dbTriggers = API::Trigger()->get(array(
		'output' => array('triggerid', 'status'),
		'triggerids' => getRequest('g_triggerid'),
		'editable' => true
	));

	if ($dbTriggers) {
		foreach ($dbTriggers as $dbTrigger) {
			$update[] = array(
				'triggerid' => $dbTrigger['triggerid'],
				'status' => $status
			);
		}

		$result = API::Trigger()->update($update);
	}
	else {
		$result = true;
	}

	$updated = count($update);
	$messageSuccess = $enable
		? _n('Trigger enabled', 'Triggers enabled', $updated)
		: _n('Trigger disabled', 'Triggers disabled', $updated);
	$messageFailed = $enable
		? _n('Cannot enable trigger', 'Cannot enable triggers', $updated)
		: _n('Cannot disable trigger', 'Cannot disable triggers', $updated);

	if ($result) {
		uncheckTableRows(getRequest('hostid'));
		unset($_REQUEST['g_triggerid']);
	}
	show_messages($result, $messageSuccess, $messageFailed);
}
elseif (hasRequest('action') && getRequest('action') == 'trigger.masscopyto' && hasRequest('copy') && hasRequest('g_triggerid')) {
	if (hasRequest('copy_targetid') && getRequest('copy_targetid') > 0 && hasRequest('copy_type')) {
		// hosts or templates
		if (getRequest('copy_type') == COPY_TYPE_TO_HOST || getRequest('copy_type') == COPY_TYPE_TO_TEMPLATE) {
			$hosts_ids = getRequest('copy_targetid');
		}
		// host groups
		else {
			$hosts_ids = array();
			$group_ids = getRequest('copy_targetid');

			$db_hosts = DBselect(
				'SELECT DISTINCT h.hostid'.
				' FROM hosts h,hosts_groups hg'.
				' WHERE h.hostid=hg.hostid'.
					' AND '.dbConditionInt('hg.groupid', $group_ids)
			);
			while ($db_host = DBfetch($db_hosts)) {
				$hosts_ids[] = $db_host['hostid'];
			}
		}

		DBstart();

		$result = copyTriggersToHosts(getRequest('g_triggerid'), $hosts_ids, getRequest('hostid'));
		$result = DBend($result);

		if ($result) {
			uncheckTableRows(getRequest('hostid'));
			unset($_REQUEST['g_triggerid']);
		}
		show_messages($result, _('Trigger added'), _('Cannot add trigger'));
	}
	else {
		show_error_message(_('No target selected'));
	}
}
elseif (hasRequest('action') && getRequest('action') == 'trigger.massdelete' && hasRequest('g_triggerid')) {
	$result = API::Trigger()->delete(getRequest('g_triggerid'));

	if ($result) {
		uncheckTableRows(getRequest('hostid'));
	}
	show_messages($result, _('Triggers deleted'), _('Cannot delete triggers'));
}

/*
 * Display
 */
if (hasRequest('action') && getRequest('action') == 'trigger.massupdateform' && hasRequest('g_triggerid')) {
	$data = getTriggerMassupdateFormData();
	$data['action'] = 'trigger.massupdate';
	$triggersView = new CView('configuration.triggers.massupdate', $data);
	$triggersView->render();
	$triggersView->show();
}
elseif (isset($_REQUEST['form'])) {
	$triggersView = new CView('configuration.triggers.edit', getTriggerFormData($exprAction));
	$triggersView->render();
	$triggersView->show();
}
elseif (hasRequest('action') && getRequest('action') == 'trigger.masscopyto' && hasRequest('g_triggerid')) {
	$data = getCopyElementsFormData('g_triggerid', _('CONFIGURATION OF TRIGGERS'));
	$data['action'] = 'trigger.masscopyto';
	$triggersView = new CView('configuration.copy.elements', $data);
	$triggersView->render();
	$triggersView->show();
}
else {
	$sortField = getRequest('sort', CProfile::get('web.'.$page['file'].'.sort', 'description'));
	$sortOrder = getRequest('sortorder', CProfile::get('web.'.$page['file'].'.sortorder', ZBX_SORT_UP));

	CProfile::update('web.'.$page['file'].'.sort', $sortField, PROFILE_TYPE_STR);
	CProfile::update('web.'.$page['file'].'.sortorder', $sortOrder, PROFILE_TYPE_STR);

	$config = select_config();

	$data = array(
		'showdisabled' => getRequest('showdisabled', 1),
		'triggers' => array(),
		'sort' => $sortField,
		'sortorder' => $sortOrder,
		'config' => $config
	);

	CProfile::update('web.triggers.showdisabled', $data['showdisabled'], PROFILE_TYPE_INT);

	$data['pageFilter'] = new CPageFilter(array(
		'groups' => array('with_hosts_and_templates' => true, 'editable' => true),
		'hosts' => array('templated_hosts' => true, 'editable' => true),
		'triggers' => array('editable' => true),
		'groupid' => getRequest('groupid'),
		'hostid' => getRequest('hostid')
	));
	$data['groupid'] = $data['pageFilter']->groupid;
	$data['hostid'] = $data['pageFilter']->hostid;

	// get triggers
	if ($data['pageFilter']->hostsSelected) {
		$options = array(
			'editable' => true,
			'output' => array('triggerid'),
			'sortfield' => $sortField,
			'limit' => $config['search_limit'] + 1
		);
		if (empty($data['showdisabled'])) {
			$options['filter']['status'] = TRIGGER_STATUS_ENABLED;
		}
		if ($data['pageFilter']->hostid > 0) {
			$options['hostids'] = $data['pageFilter']->hostid;
		}
		elseif ($data['pageFilter']->groupid > 0) {
			$options['groupids'] = $data['pageFilter']->groupid;
		}
		$data['triggers'] = API::Trigger()->get($options);
	}

	$_REQUEST['hostid'] = getRequest('hostid', $data['pageFilter']->hostid);

	// paging
	$data['paging'] = getPagingLine($data['triggers']);

	$data['triggers'] = API::Trigger()->get(array(
		'triggerids' => zbx_objectValues($data['triggers'], 'triggerid'),
		'output' => API_OUTPUT_EXTEND,
		'selectHosts' => API_OUTPUT_EXTEND,
		'selectItems' => array('itemid', 'hostid', 'key_', 'type', 'flags', 'status'),
		'selectFunctions' => API_OUTPUT_EXTEND,
		'selectDependencies' => array('triggerid', 'description'),
		'selectDiscoveryRule' => API_OUTPUT_EXTEND
	));

	if ($sortField === 'status') {
		orderTriggersByStatus($data['triggers'], $sortOrder);
	}
	else {
		order_result($data['triggers'], $sortField, $sortOrder);
	}

	$dependencyIds = array();
	foreach ($data['triggers'] as $trigger) {
		foreach ($trigger['dependencies'] as $depTrigger) {
			$dependencyIds[$depTrigger['triggerid']] = $depTrigger['triggerid'];
		}
	}

	$dependencyTriggers = array();
	if ($dependencyIds) {
		$dependencyTriggers = API::Trigger()->get(array(
			'triggerids' => $dependencyIds,
			'output' => array('triggerid', 'flags', 'description', 'status'),
			'selectHosts' => array('hostid', 'name'),
			'preservekeys' => true
		));

		// sort dependencies
		foreach ($data['triggers'] as &$trigger) {
			if (count($trigger['dependencies']) > 1) {
				order_result($trigger['dependencies'], 'description', ZBX_SORT_UP);
			}
		}
		unset($trigger);

		// sort dependency trigger hosts
		foreach ($dependencyTriggers as &$trigger) {
			if (count($dependencyTriggers[$trigger['triggerid']]['hosts']) > 1) {
				order_result($dependencyTriggers[$trigger['triggerid']]['hosts'], 'name', ZBX_SORT_UP);
			}
		}
		unset($trigger);
	}

	$data['dependencyTriggers'] = $dependencyTriggers;

	// get real hosts
	$data['realHosts'] = getParentHostsByTriggers($data['triggers']);

	// do not show 'Info' column, if it is a template
	if ($data['hostid']) {
		$data['showInfoColumn'] = (bool) API::Host()->get(array(
			'output' => array(),
			'hostids' => $data['hostid']
		));
	}
	else {
		$data['showInfoColumn'] = true;
	}

	// render view
	$triggersView = new CView('configuration.triggers.list', $data);
	$triggersView->render();
	$triggersView->show();
}

require_once dirname(__FILE__).'/include/page_footer.php';<|MERGE_RESOLUTION|>--- conflicted
+++ resolved
@@ -92,17 +92,6 @@
 $_REQUEST['status'] = isset($_REQUEST['status']) ? TRIGGER_STATUS_ENABLED : TRIGGER_STATUS_DISABLED;
 $_REQUEST['type'] = isset($_REQUEST['type']) ? TRIGGER_MULT_EVENT_ENABLED : TRIGGER_MULT_EVENT_DISABLED;
 
-<<<<<<< HEAD
-// validate permissions
-$triggerId = getRequest('triggerid');
-if ($triggerId) {
-	$trigger = (bool) API::Trigger()->get(array(
-		'output' => array(),
-		'triggerids' => $triggerId,
-		'filter' => array('flags' => ZBX_FLAG_DISCOVERY_NORMAL),
-		'editable' => true
-	));
-=======
 // Validate permissions to single trigger.
 $triggerId = getRequest('triggerid');
 
@@ -114,7 +103,6 @@
 		'editable' => true
 	));
 
->>>>>>> 2e3a09e0
 	if (!$trigger) {
 		access_deny();
 	}
