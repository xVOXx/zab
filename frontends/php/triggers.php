<?php
/*
** ZABBIX
** Copyright (C) 2000-2009 SIA Zabbix
**
** This program is free software; you can redistribute it and/or modify
** it under the terms of the GNU General Public License as published by
** the Free Software Foundation; either version 2 of the License, or
** (at your option) any later version.
**
** This program is distributed in the hope that it will be useful,
** but WITHOUT ANY WARRANTY; without even the implied warranty of
** MERCHANTABILITY or FITNESS FOR A PARTICULAR PURPOSE.  See the
** GNU General Public License for more details.
**
** You should have received a copy of the GNU General Public License
** along with this program; if not, write to the Free Software
** Foundation, Inc., 675 Mass Ave, Cambridge, MA 02139, USA.
**/
?>
<?php
require_once('include/config.inc.php');
require_once('include/hosts.inc.php');
require_once('include/triggers.inc.php');
require_once('include/forms.inc.php');

$page['title'] = 'S_CONFIGURATION_OF_TRIGGERS';
$page['file'] = 'triggers.php';
$page['hist_arg'] = array('hostid','groupid');

include_once('include/page_header.php');

?>
<?php
//		VAR			TYPE	OPTIONAL FLAGS	VALIDATION	EXCEPTION
	$fields=array(
		'groupid'=>			array(T_ZBX_INT, O_OPT,	 P_SYS,	DB_ID, null),
		'hostid'=>			array(T_ZBX_INT, O_OPT,  P_SYS,	DB_ID, null),

		'triggerid'=>		array(T_ZBX_INT, O_OPT,  P_SYS,	DB_ID,'(isset({form})&&({form}=="update"))'),

		'copy_type'	=>		array(T_ZBX_INT, O_OPT,	 P_SYS,	IN('0,1'),'isset({copy})'),
		'copy_mode'	=>		array(T_ZBX_INT, O_OPT,	 P_SYS,	IN('0'),NULL),

		'type'=>			array(T_ZBX_INT, O_OPT,  NULL, 		IN('0,1'),	'isset({save})'),
		'description'=>		array(T_ZBX_STR, O_OPT,  NULL,	NOT_EMPTY,'isset({save})'),
		'expression'=>		array(T_ZBX_STR, O_OPT,  NULL,	NOT_EMPTY,'isset({save})'),
		'priority'=>		array(T_ZBX_INT, O_OPT,  NULL,  IN('0,1,2,3,4,5'),'isset({save})'),
		'comments'=>		array(T_ZBX_STR, O_OPT,  NULL,	NULL,'isset({save})'),
		'url'=>				array(T_ZBX_STR, O_OPT,  NULL,	NULL,'isset({save})'),
		'status'=>			array(T_ZBX_STR, O_OPT,  NULL,	NULL, NULL),

        'input_method'=>	array(T_ZBX_INT, O_OPT,  NULL,  NOT_EMPTY,'isset({toggle_input_method})'),
        'expr_temp'=>		array(T_ZBX_STR, O_OPT,  NULL,  NOT_EMPTY,'(isset({add_expression})||isset({and_expression})||isset({or_expression})||isset({replace_expression}))'),
        'expr_target_single'=>		array(T_ZBX_STR, O_OPT,  NULL,  NOT_EMPTY,'(isset({and_expression})||isset({or_expression})||isset({replace_expression}))'),

		'dependencies'=>	array(T_ZBX_INT, O_OPT,  NULL,	DB_ID, NULL),
		'new_dependence'=>	array(T_ZBX_INT, O_OPT,  NULL,	DB_ID.'{}>0','isset({add_dependence})'),
		'rem_dependence'=>	array(T_ZBX_INT, O_OPT,  NULL,	DB_ID, NULL),

		'g_triggerid'=>		array(T_ZBX_INT, O_OPT,  NULL,	DB_ID, NULL),
		'copy_targetid'=>	array(T_ZBX_INT, O_OPT,	NULL,	DB_ID, NULL),
		'filter_groupid'=>	array(T_ZBX_INT, O_OPT, P_SYS,	DB_ID, 'isset({copy})&&(isset({copy_type})&&({copy_type}==0))'),

		'showdisabled'=>	array(T_ZBX_INT, O_OPT, P_SYS, IN('0,1'),	NULL),

// mass update
		'massupdate'=>		array(T_ZBX_STR, O_OPT, P_SYS,	NULL,	NULL),
		'visible'=>			array(T_ZBX_STR, O_OPT,	null, 	null,	null),

// Actions
		'go'=>					array(T_ZBX_STR, O_OPT, P_SYS|P_ACT, NULL, NULL),

// form
        'toggle_input_method'=>	array(T_ZBX_STR, O_OPT, P_SYS|P_ACT,    NULL,   NULL),
        'add_expression'=> 		array(T_ZBX_STR, O_OPT, P_SYS|P_ACT,    NULL,   NULL),
        'and_expression'=>		array(T_ZBX_STR, O_OPT, P_SYS|P_ACT,    NULL,   NULL),
        'or_expression'=>		array(T_ZBX_STR, O_OPT, P_SYS|P_ACT,    NULL,   NULL),
        'replace_expression'=>	array(T_ZBX_STR, O_OPT, P_SYS|P_ACT,    NULL,   NULL),
        'remove_expression'=>	array(T_ZBX_STR, O_OPT, P_SYS|P_ACT,    NULL,   NULL),
        'test_expression'=>		array(T_ZBX_STR, O_OPT, P_SYS|P_ACT,    NULL,   NULL),

		'add_dependence'=>	array(T_ZBX_STR, O_OPT, P_SYS|P_ACT,	NULL,	NULL),
		'del_dependence'=>	array(T_ZBX_STR, O_OPT, P_SYS|P_ACT,	NULL,	NULL),
		'group_enable'=>	array(T_ZBX_STR, O_OPT, P_SYS|P_ACT,	NULL,	NULL),
		'group_disable'=>	array(T_ZBX_STR, O_OPT, P_SYS|P_ACT,	NULL,	NULL),
		'group_delete'=>	array(T_ZBX_STR, O_OPT, P_SYS|P_ACT,	NULL,	NULL),
		'copy'=>			array(T_ZBX_STR, O_OPT, P_SYS|P_ACT,	NULL,	NULL),
		'clone'=>			array(T_ZBX_STR, O_OPT, P_SYS|P_ACT,	NULL,	NULL),
		'save'=>			array(T_ZBX_STR, O_OPT, P_SYS|P_ACT,	NULL,	NULL),
		'mass_save'=>		array(T_ZBX_STR, O_OPT, P_SYS|P_ACT,	NULL,	NULL),
		'delete'=>			array(T_ZBX_STR, O_OPT, P_SYS|P_ACT,	NULL,	NULL),
		'cancel'=>			array(T_ZBX_STR, O_OPT, P_SYS,	NULL,	NULL),

// other
		'form'=>			array(T_ZBX_STR, O_OPT, P_SYS,	NULL,	NULL),
		'form_refresh'=>	array(T_ZBX_INT, O_OPT,	NULL,	NULL,	NULL)
	);

	$_REQUEST['showdisabled'] = get_request('showdisabled', CProfile::get('web.triggers.showdisabled', 0));

	check_fields($fields);
	validate_sort_and_sortorder('description',ZBX_SORT_UP);

	$_REQUEST['go'] = get_request('go','none');

// PERMISSIONS
	if(get_request('triggerid', false)){
		$options = array(
			'triggerids' => $_REQUEST['triggerid'],
			'editable' => 1,
		);
		$triggers = CTrigger::get($options);
		if(empty($triggers)) access_deny();
	}
	else if(get_request('hostid', 0) > 0){
		$options = array(
			'hostids' => $_REQUEST['hostid'],
			'extendoutput' => 1,
			'templated_hosts' => 1,
			'editable' => 1
		);
		$hosts = CHost::get($options);
		if(empty($hosts)) access_deny();
	}
?>
<?php

	$showdisabled = get_request('showdisabled', 0);
	CProfile::update('web.triggers.showdisabled',$showdisabled,PROFILE_TYPE_INT);

// EXPRESSION ACTIONS
	if(isset($_REQUEST['add_expression'])){
		$_REQUEST['expression'] = $_REQUEST['expr_temp'];
		$_REQUEST['expr_temp'] = '';
	}
	else if(isset($_REQUEST['and_expression'])){
		$_REQUEST['expr_action'] = '&';
	}
	else if(isset($_REQUEST['or_expression'])){
		$_REQUEST['expr_action'] = '|';
	}
	else if(isset($_REQUEST['replace_expression'])){
		$_REQUEST['expr_action'] = 'r';
	}
	else if(isset($_REQUEST['remove_expression']) && zbx_strlen($_REQUEST['remove_expression'])){
		$_REQUEST['expr_action'] = 'R';
		$_REQUEST['expr_target_single'] = $_REQUEST['remove_expression'];
	}
/* FORM ACTIONS */
	else if(isset($_REQUEST['clone']) && isset($_REQUEST['triggerid'])){
		unset($_REQUEST['triggerid']);
		$_REQUEST['form'] = 'clone';
	}
	else if(isset($_REQUEST['save'])){
		show_messages();

		if(!check_right_on_trigger_by_expression(PERM_READ_WRITE, $_REQUEST['expression']))
			access_deny();

		$status = isset($_REQUEST['status'])?TRIGGER_STATUS_DISABLED:TRIGGER_STATUS_ENABLED;

		$type = $_REQUEST['type'];

		$deps = get_request('dependencies',array());

		if(isset($_REQUEST['triggerid'])){
			$triggerData = get_trigger_by_triggerid($_REQUEST['triggerid']);
			if($triggerData['templateid']){
				$_REQUEST['description'] = $triggerData['description'];
				$_REQUEST['expression'] = explode_exp($triggerData['expression'],0);
			}

			DBstart();

			$result = update_trigger($_REQUEST['triggerid'],
				$_REQUEST['expression'],$_REQUEST['description'],$type,
				$_REQUEST['priority'],$status,$_REQUEST['comments'],$_REQUEST['url'],
				$deps, $triggerData['templateid']);
			$result = DBend($result);

			$triggerid = $_REQUEST['triggerid'];

			show_messages($result, S_TRIGGER_UPDATED, S_CANNOT_UPDATE_TRIGGER);
		}
		else{
			DBstart();
			$triggerid = add_trigger($_REQUEST['expression'],$_REQUEST['description'],$type,
				$_REQUEST['priority'],$status,$_REQUEST['comments'],$_REQUEST['url'],
				$deps);
			$result = DBend($triggerid);
			show_messages($result, S_TRIGGER_ADDED, S_CANNOT_ADD_TRIGGER);
			if($result) $_REQUEST['triggerid'] = $triggerid;
		}
		if($result)
			unset($_REQUEST['form']);
	}
	else if(isset($_REQUEST['delete'])&&isset($_REQUEST['triggerid'])){
		$result = false;

		$options = array(
<<<<<<< HEAD
			'triggerids' => $_REQUEST['triggerid'],
			'extendoutput'=>1,
			'editable'=>1,
			'select_hosts' => API_OUTPUT_EXTEND,
		);
		$triggers = CTrigger::get($options);

		if($trigger_data = reset($triggers)){
			$host = reset($trigger_data['hosts']);
=======
			'triggerids'=> $_REQUEST['triggerid'],
			'editable'=> 1,
			'select_hosts'=> API_OUTPUT_EXTEND,
			'output'=> API_OUTPUT_EXTEND,
		);
		$triggers = CTrigger::get($options);
		
		if($triggerData = reset($triggers)){
			$host = reset($triggerData['hosts']);

>>>>>>> 24bab05a
			DBstart();
			$result = CTrigger::delete($triggerData['triggerid']);
			$result = DBend($result);
			if($result){
				add_audit_ext(AUDIT_ACTION_DELETE, AUDIT_RESOURCE_TRIGGER, $_REQUEST['triggerid'], $host['host'].':'.$triggerData['description'], NULL, NULL, NULL);
			}
		}

		show_messages($result, S_TRIGGER_DELETED, S_CANNOT_DELETE_TRIGGER);

		if($result){
			unset($_REQUEST['form']);
			unset($_REQUEST['triggerid']);
		}
	}
// DEPENDENCE ACTIONS
	else if(isset($_REQUEST['add_dependence']) && isset($_REQUEST['new_dependence'])){
		if(!isset($_REQUEST['dependencies']))
			$_REQUEST['dependencies'] = array();

			foreach($_REQUEST['new_dependence'] as $triggerid) {
			if(!uint_in_array($triggerid, $_REQUEST['dependencies']))
				array_push($_REQUEST['dependencies'], $triggerid);
		}
	}
	else if(isset($_REQUEST['del_dependence'])&&isset($_REQUEST['rem_dependence'])){
		if(isset($_REQUEST['dependencies'])){
			foreach($_REQUEST['dependencies'] as $key => $val){
				if(!uint_in_array($val, $_REQUEST['rem_dependence']))	continue;
				unset($_REQUEST['dependencies'][$key]);
			}
		}
	}
// ------- GO ---------
	else if(($_REQUEST['go'] == 'massupdate') && isset($_REQUEST['mass_save']) && isset($_REQUEST['g_triggerid'])){
		show_messages();

		$result = false;

		$visible = get_request('visible',array());
		$_REQUEST['dependencies'] = get_request('dependencies',array());

		$options = array(
			'triggerids' => $_REQUEST['g_triggerid'],
			'select_dependencies' => 1,
			'output' => API_OUTPUT_EXTEND,
			'editable' => 1
		);
		$triggers = CTrigger::get($options);

		DBstart();
		foreach($triggers as $tnum => $db_trig){
			foreach($db_trig as $key => $value){
				if(isset($visible[$key])){
					$db_trig[$key] = $_REQUEST[$key];
				}
			}

			$result = update_trigger($db_trig['triggerid'],
				null,null,null,
				$db_trig['priority'],null,null,null,
				$db_trig['dependencies'],null);

			if(!$result) break;
		}
		$result = DBend($result);

		show_messages($result, S_TRIGGER_UPDATED, S_CANNOT_UPDATE_TRIGGER);
		if($result){
			unset($_REQUEST['massupdate']);
			unset($_REQUEST['form']);
			$url = new CUrl();
			$path = $url->getPath();
			insert_js('cookie.eraseArray("'.$path.'")');
		}

		$go_result = $result;
	}
	else if(str_in_array($_REQUEST['go'], array('activate', 'disable')) && isset($_REQUEST['g_triggerid'])){

		$options = array(
			'triggerids' => $_REQUEST['g_triggerid'],
			'editable' => 1,
			'output' => API_OUTPUT_EXTEND,
			'select_hosts' => API_OUTPUT_EXTEND
		);

		$triggers = CTrigger::get($options);
		$triggerids = zbx_objectValues($triggers, 'triggerid');

		if(($_REQUEST['go'] == 'activate')){
			$status = TRIGGER_STATUS_ENABLED;
			$status_old = array('status'=>0);
			$status_new = array('status'=>1);
		}
		else {
			$status = TRIGGER_STATUS_DISABLED;
			$status_old = array('status'=>1);
			$status_new = array('status'=>0);
		}

		DBstart();
		$go_result = update_trigger_status($triggerids, $status);

		if($go_result){
			foreach($triggers as $tnum => $trigger){
				$serv_status = (isset($_REQUEST['group_enable']))?get_service_status_of_trigger($trigger['triggerid']):0;

				update_services($trigger['triggerid'], $serv_status); // updating status to all services by the dependency

				$host = reset($trigger['hosts']);
				add_audit_ext(AUDIT_ACTION_UPDATE,
								AUDIT_RESOURCE_TRIGGER,
								$trigger['triggerid'],
								$host['host'].':'.$trigger['description'],
								'triggers',
								$status_old,
								$status_new);
			}
		}

		$go_result = DBend($go_result);
		show_messages($go_result, S_STATUS_UPDATED, S_CANNOT_UPDATE_STATUS);
	}
	else if(($_REQUEST['go'] == 'copy_to') && isset($_REQUEST['copy']) && isset($_REQUEST['g_triggerid'])){
		if(isset($_REQUEST['copy_targetid']) && ($_REQUEST['copy_targetid'] > 0) && isset($_REQUEST['copy_type'])){
			if(0 == $_REQUEST['copy_type']){ /* hosts */
				$hosts_ids = $_REQUEST['copy_targetid'];
			}
			else{
// groups
				$hosts_ids = array();
				$group_ids = $_REQUEST['copy_targetid'];

				$sql = 'SELECT DISTINCT h.hostid '.
					' FROM hosts h, hosts_groups hg'.
					' WHERE h.hostid=hg.hostid '.
						' AND '.DBcondition('hg.groupid',$group_ids);
				$db_hosts = DBselect($sql);
				while($db_host = DBfetch($db_hosts)){
					array_push($hosts_ids, $db_host['hostid']);
				}
			}

			$go_result = false;
			$new_triggerids = array();

			DBstart();
			foreach($hosts_ids as $num => $host_id){
				foreach($_REQUEST['g_triggerid'] as $tnum => $trigger_id){
					$newtrigid = copy_trigger_to_host($trigger_id, $host_id, true);

					$new_triggerids[$trigger_id] = $newtrigid;
					$go_result |= (bool) $newtrigid;
				}

//				replace_triggers_depenedencies($new_triggerids);
			}

			$go_result = DBend($go_result);
			$_REQUEST['go'] = 'none2';
		}
		else{
			error('No target selection.');
		}
		show_messages($go_result, S_TRIGGER_ADDED, S_CANNOT_ADD_TRIGGER);
	}
	else if(($_REQUEST['go'] == 'delete') && isset($_REQUEST['g_triggerid'])){
		DBstart();

<<<<<<< HEAD
		$options = array(
			'extendoutput'=>1,
			'editable'=>1,
=======
		$triggerids = array();
		$options = array(
			'triggerids' => $_REQUEST['g_triggerid'],
			'editable'=>1, 
>>>>>>> 24bab05a
			'select_hosts' => API_OUTPUT_EXTEND,
			'output'=>API_OUTPUT_EXTEND,
			'expandDescription' => 1
		);
		$triggers = CTrigger::get($options);

		foreach($triggers as $tnum => $trigger){
			if($trigger['templateid'] != 0){
				unset($triggers[$tnum]);
				error(S_CANNOT_DELETE_TRIGGER.' [ '.$trigger['description'].' ] ('.S_TEMPLATED_TRIGGER.')');
				continue;
			}

			$triggerids[] = $trigger['triggerid'];
			$host = reset($trigger['hosts']);

			add_audit_ext(AUDIT_ACTION_DELETE, AUDIT_RESOURCE_TRIGGER, $trigger['triggerid'], $host['host'].':'.$trigger['description'], NULL, NULL, NULL);
		}

		$go_result = !empty($triggerids);
		if($go_result) $go_result = CTrigger::delete($triggerids);

		$go_result = DBend($go_result);
		show_messages($go_result, S_TRIGGERS_DELETED, S_CANNOT_DELETE_TRIGGERS);
	}

	if(($_REQUEST['go'] != 'none') && isset($go_result) && $go_result){
		$url = new CUrl();
		$path = $url->getPath();
		insert_js('cookie.eraseArray("'.$path.'")');
		$_REQUEST['go'] = 'none';
	}

?>
<?php

	$options = array(
		'groups' => array('not_proxy_hosts' => 1, 'editable' => 1),
		'hosts' => array('templated_hosts' => 1, 'editable' => 1),
		'triggers' => array('editable' => 1),
		'groupid' => get_request('groupid', null),
		'hostid' => get_request('hostid', null),
		'triggerid' => get_request('triggerid', null),
	);
	$pageFilter = new CPageFilter($options);
	$_REQUEST['groupid'] = $pageFilter->groupid;
	$_REQUEST['hostid'] = $pageFilter->hostid;

	if($pageFilter->triggerid > 0){
		$_REQUEST['triggerid'] = $pageFilter->triggerid;
	}

?>
<?php
	$triggers_wdgt = new CWidget();

	$form = new CForm(null, 'get');

// Config
	if(!isset($_REQUEST['form'])){
		$form->addItem(new CButton('form', S_CREATE_TRIGGER));
	}

	$triggers_wdgt->addPageHeader(S_CONFIGURATION_OF_TRIGGERS_BIG, $form);
?>
<?php
	if(($_REQUEST['go'] == 'massupdate') && isset($_REQUEST['g_triggerid'])){
		$triggers_wdgt->addItem(insert_mass_update_trigger_form());
	}
	else if(isset($_REQUEST['form'])){
		$triggers_wdgt->addItem(insert_trigger_form());
	}
	else if(($_REQUEST['go'] == 'copy_to') && isset($_REQUEST['g_triggerid'])){
		$triggers_wdgt->addItem(insert_copy_elements_to_forms('g_triggerid'));
	}
	else{
/* TABLE */

// Triggers Header
		$r_form = new CForm(null, 'get');

		$r_form->addItem(array(S_GROUP.SPACE,$pageFilter->getGroupsCB()));
		$r_form->addItem(array(SPACE.S_HOST.SPACE,$pageFilter->getHostsCB()));

		$numrows = new CDiv();
		$numrows->setAttribute('name','numrows');

		$tr_link = new CLink($showdisabled?S_HIDE_DISABLED_TRIGGERS : S_SHOW_DISABLED_TRIGGERS,'triggers.php?showdisabled='.($showdisabled?0:1));

		$triggers_wdgt->addHeader(S_TRIGGERS_BIG, $r_form);
		$triggers_wdgt->addHeader($numrows, array('[ ',$tr_link,' ]'));
// ----------------

		$form = new CForm('triggers.php', 'post');
		$table = new CTableInfo(S_NO_TRIGGERS_DEFINED);

// Header Host
		if($_REQUEST['hostid'] > 0){
			$tbl_header_host = get_header_host_table($_REQUEST['hostid'],'triggers');
			$triggers_wdgt->addItem($tbl_header_host);
		}

		$form->setName('triggers');
		$form->addVar('hostid', $_REQUEST['hostid']);

		$table->setHeader(array(
			new CCheckBox('all_triggers',NULL,"checkAll('".$form->getName()."','all_triggers','g_triggerid');"),
			make_sorting_header(S_SEVERITY,'priority'),
			make_sorting_header(S_STATUS,'status'),
			($_REQUEST['hostid'] > 0)?NULL:S_HOST,
			make_sorting_header(S_NAME,'description'),
			S_EXPRESSION,
			S_ERROR
		));
// get Triggers
		$triggers = array();

		$sortfield = getPageSortField('description');
		$sortorder = getPageSortOrder();

		if($pageFilter->hostsSelected){
			$options = array(
				'editable' => 1,
				'output' => API_OUTPUT_SHORTEN,
				'filter' => array(),
				'sortfield' => $sortfield,
				'sortorder' => $sortorder,
				'limit' => ($config['search_limit']+1)
			);

			if($showdisabled == 0) $options['filter']['status'] = TRIGGER_STATUS_ENABLED;

			if($pageFilter->hostid > 0) $options['hostids'] = $pageFilter->hostid;
			else if($pageFilter->groupid > 0) $options['groupids'] = $pageFilter->groupid;


			$triggers = CTrigger::get($options);
		}

// sorting && paging
		order_result($triggers, $sortfield, $sortorder);
		$paging = getPagingLine($triggers);
//---

		$options = array(
			'triggerids' => zbx_objectValues($triggers, 'triggerid'),
			'output' => API_OUTPUT_EXTEND,
			'select_hosts' => API_OUTPUT_EXTEND,
			'select_items' => API_OUTPUT_EXTEND,
			'select_functions' => API_OUTPUT_EXTEND,
			'select_dependencies' => API_OUTPUT_EXTEND,
		);

		$triggers = CTrigger::get($options);
		order_result($triggers, $sortfield, $sortorder);

		$realHosts = getParentHostsByTriggers($triggers);

		foreach($triggers as $tnum => $trigger){
			$triggerid = $trigger['triggerid'];

			$trigger['hosts'] = zbx_toHash($trigger['hosts'], 'hostid');
			$trigger['items'] = zbx_toHash($trigger['items'], 'itemid');
			$trigger['functions'] = zbx_toHash($trigger['functions'], 'functionid');

			$description = array();
			if($trigger['templateid'] > 0){
				if(!isset($realHosts[$triggerid])){
					$description[] = new CSpan('HOST','unknown');
					$description[] = ':';
				}
				else{
					$real_hosts = $realHosts[$triggerid];
					$real_host = reset($real_hosts);
					$description[] = new CLink($real_host['host'], 'triggers.php?&hostid='.$real_host['hostid'], 'unknown');
					$description[] = ':';
				}
			}

			$description[] = new CLink($trigger['description'], 'triggers.php?form=update&triggerid='.$triggerid);

//add dependencies {
			$deps = $trigger['dependencies'];
			if(count($deps) > 0){
				$description[] = array(BR(), bold(S_DEPENDS_ON.' : '));
				foreach($deps as $dnum => $dep_trigger) {
					$description[] = BR();

					$hosts = get_hosts_by_triggerid($dep_trigger['triggerid']);
					while($host = DBfetch($hosts)){
						$description[] = $host['host'];
						$description[] = ', ';
					}

					array_pop($description);
					$description[] = ' : ';
					$description[] = expand_trigger_description_by_data($dep_trigger);
				}
			}
// } add dependencies

			if($trigger['value'] != TRIGGER_VALUE_UNKNOWN) $trigger['error'] = '';

			$templated = false;
			foreach($trigger['hosts'] as $hostid => $host){
				$templated |= (HOST_STATUS_TEMPLATE == $host['status']);
			}

			if(!zbx_empty($trigger['error']) && !$templated){
				$error = new CDiv(SPACE,'iconerror');
				$error->setHint($trigger['error'], '', 'on');
			}
			else{
				$error = new CDiv(SPACE,'iconok');
			}

			switch($trigger['priority']){
				case 0: $priority = S_NOT_CLASSIFIED; break;
				case 1: $priority = new CCol(S_INFORMATION, 'information'); break;
				case 2: $priority = new CCol(S_WARNING, 'warning'); break;
				case 3: $priority = new CCol(S_AVERAGE, 'average'); break;
				case 4: $priority = new CCol(S_HIGH, 'high'); break;
				case 5: $priority = new CCol(S_DISASTER, 'disaster'); break;
				default: $priority = $trigger['priority'];
			}

			$status_link = 'triggers.php?go='.(($trigger['status'] == TRIGGER_STATUS_DISABLED) ? 'activate' : 'disable').
				'&g_triggerid%5B%5D='.$triggerid;

			if($trigger['status'] == TRIGGER_STATUS_DISABLED){
				$status = new CLink(S_DISABLED, $status_link, 'disabled');
			}
			else if($trigger['status'] == TRIGGER_STATUS_ENABLED){
				$status = new CLink(S_ENABLED, $status_link, 'enabled');
			}

			$hosts = null;
			if($_REQUEST['hostid'] == 0){
				$hosts = array();
				foreach($trigger['hosts'] as $hostid => $host){
					if(!empty($hosts)) $hosts[] = ', ';
					$hosts[] = $host['host'];
				}
			}

			$table->addRow(array(
				new CCheckBox('g_triggerid['.$triggerid.']', NULL, NULL, $triggerid),
				$priority,
				$status,
				$hosts,
				$description,
				triggerExpression($trigger,1),
//				explode_exp($trigger['expression'], 1),
				$error
			));

			$triggers[$tnum] = $trigger;
		}

//----- GO ------
		$goBox = new CComboBox('go');
		$goOption = new CComboItem('activate',S_ACTIVATE_SELECTED);
		$goOption->setAttribute('confirm',S_ENABLE_SELECTED_TRIGGERS_Q);
		$goBox->addItem($goOption);

		$goOption = new CComboItem('disable',S_DISABLE_SELECTED);
		$goOption->setAttribute('confirm',S_DISABLE_SELECTED_TRIGGERS_Q);
		$goBox->addItem($goOption);

		$goOption = new CComboItem('massupdate',S_MASS_UPDATE);
		//$goOption->setAttribute('confirm',S_MASS_UPDATE_SELECTED_TRIGGERS_Q);
		$goBox->addItem($goOption);

		$goOption = new CComboItem('copy_to',S_COPY_SELECTED_TO);
		//$goOption->setAttribute('confirm',S_COPY_SELECTED_TRIGGERS_Q);
		$goBox->addItem($goOption);

		$goOption = new CComboItem('delete',S_DELETE_SELECTED);
		$goOption->setAttribute('confirm',S_DELETE_SELECTED_TRIGGERS_Q);
		$goBox->addItem($goOption);

// goButton name is necessary!!!
		$goButton = new CButton('goButton',S_GO);
		$goButton->setAttribute('id','goButton');

		zbx_add_post_js('chkbxRange.pageGoName = "g_triggerid";');

		$footer = get_table_header(array($goBox, $goButton));

		$table = array($paging,$table,$paging,$footer);

		$form->addItem($table);
		$triggers_wdgt->addItem($form);
	}

	$triggers_wdgt->show();
?>
<?php

include_once('include/page_footer.php');

?><|MERGE_RESOLUTION|>--- conflicted
+++ resolved
@@ -199,28 +199,16 @@
 		$result = false;
 
 		$options = array(
-<<<<<<< HEAD
-			'triggerids' => $_REQUEST['triggerid'],
-			'extendoutput'=>1,
-			'editable'=>1,
-			'select_hosts' => API_OUTPUT_EXTEND,
-		);
-		$triggers = CTrigger::get($options);
-
-		if($trigger_data = reset($triggers)){
-			$host = reset($trigger_data['hosts']);
-=======
 			'triggerids'=> $_REQUEST['triggerid'],
 			'editable'=> 1,
 			'select_hosts'=> API_OUTPUT_EXTEND,
 			'output'=> API_OUTPUT_EXTEND,
 		);
 		$triggers = CTrigger::get($options);
-		
+
 		if($triggerData = reset($triggers)){
 			$host = reset($triggerData['hosts']);
 
->>>>>>> 24bab05a
 			DBstart();
 			$result = CTrigger::delete($triggerData['triggerid']);
 			$result = DBend($result);
@@ -391,16 +379,10 @@
 	else if(($_REQUEST['go'] == 'delete') && isset($_REQUEST['g_triggerid'])){
 		DBstart();
 
-<<<<<<< HEAD
-		$options = array(
-			'extendoutput'=>1,
-			'editable'=>1,
-=======
 		$triggerids = array();
 		$options = array(
 			'triggerids' => $_REQUEST['g_triggerid'],
 			'editable'=>1, 
->>>>>>> 24bab05a
 			'select_hosts' => API_OUTPUT_EXTEND,
 			'output'=>API_OUTPUT_EXTEND,
 			'expandDescription' => 1
