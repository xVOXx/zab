<?php
/*
** Zabbix
** Copyright (C) 2000-2011 Zabbix SIA
**
** This program is free software; you can redistribute it and/or modify
** it under the terms of the GNU General Public License as published by
** the Free Software Foundation; either version 2 of the License, or
** (at your option) any later version.
**
** This program is distributed in the hope that it will be useful,
** but WITHOUT ANY WARRANTY; without even the implied warranty of
** MERCHANTABILITY or FITNESS FOR A PARTICULAR PURPOSE.  See the
** GNU General Public License for more details.
**
** You should have received a copy of the GNU General Public License
** along with this program; if not, write to the Free Software
** Foundation, Inc., 675 Mass Ave, Cambridge, MA 02139, USA.
**/
?>
<?php
require_once('include/config.inc.php');
require_once('include/hosts.inc.php');

$page['title'] = 'S_HOST_GROUPS';
$page['file'] = 'hostgroups.php';
$page['hist_arg'] = array();

include_once('include/page_header.php');
?>
<?php
//		VAR			TYPE	OPTIONAL FLAGS	VALIDATION	EXCEPTION
	$fields=array(
		'hosts'=>				array(T_ZBX_INT, O_OPT,	P_SYS,		DB_ID, 	NULL),
		'groups'=>				array(T_ZBX_INT, O_OPT,	P_SYS,		DB_ID, 	NULL),
		'hostids'=>				array(T_ZBX_INT, O_OPT,	P_SYS,		DB_ID, 	NULL),
		'groupids'=>			array(T_ZBX_INT, O_OPT,	P_SYS,		DB_ID, 	NULL),
/* group */
		'groupid'=>				array(T_ZBX_INT, O_OPT,	P_SYS,		DB_ID,		'(isset({form})&&({form}=="update"))'),
		'gname'=>				array(T_ZBX_STR, O_OPT,	NULL,		NOT_EMPTY,	'isset({save})'),
		'twb_groupid'=> 		array(T_ZBX_INT, O_OPT,	P_SYS,			DB_ID,		NULL),
/* actions */
		'go'=>					array(T_ZBX_STR, O_OPT, P_SYS|P_ACT,	NULL,	NULL),
// form
		'save'=>				array(T_ZBX_STR, O_OPT, P_SYS|P_ACT,	NULL,	NULL),
		'clone'=>				array(T_ZBX_STR, O_OPT, P_SYS|P_ACT,	NULL,	NULL),
		'delete'=>				array(T_ZBX_STR, O_OPT, P_SYS|P_ACT,	NULL,	NULL),
		'cancel'=>				array(T_ZBX_STR, O_OPT, P_SYS,			NULL,	NULL),
/* other */
		'form'=>				array(T_ZBX_STR, O_OPT, P_SYS,			NULL,	NULL),
		'form_refresh'=>		array(T_ZBX_STR, O_OPT, NULL,			NULL,	NULL)
	);
	check_fields($fields);
	validate_sort_and_sortorder('name', ZBX_SORT_UP);

	$_REQUEST['go'] = get_request('go','none');

// PERMISSIONS
	if(get_request('groupid', 0) > 0){
		$groupids = available_groups($_REQUEST['groupid'], 1);
		if(empty($groupids)) access_deny();
	}
?>
<?php
/*** <--- ACTIONS ---> ***/
	if(isset($_REQUEST['clone']) && isset($_REQUEST['groupid'])){
		unset($_REQUEST['groupid']);
		$_REQUEST['form'] = 'clone';
	}
	else if(isset($_REQUEST['save'])){

		$objects = get_request('hosts', array());

		$hosts = API::Host()->get(array(
			'hostids' => $objects,
			'output' => API_OUTPUT_SHORTEN
		));

		$templates = API::Template()->get(array(
			'templateids' => $objects,
			'output' => API_OUTPUT_SHORTEN
		));

		if(isset($_REQUEST['groupid'])){
			DBstart();
			$old_group = API::HostGroup()->get(array(
				'groupids' => $_REQUEST['groupid'],
				'output' => API_OUTPUT_EXTEND
			));
			$old_group = reset($old_group);

			$result = API::HostGroup()->update(array(
				'groupid' => $_REQUEST['groupid'],
				'name' => $_REQUEST['gname']
			));

			if($result){
				$options = array(
					'groupids' => $result['groupids'],
					'output' => API_OUTPUT_EXTEND
				);
				$groups = API::HostGroup()->get($options);

				$data = array(
					'hosts' => $hosts,
					'templates' => $templates,
					'groups' => $groups
				);
				$result = API::HostGroup()->massUpdate($data);
			}
			$result = DBend($result);
			if($result){
				$group = reset($groups);
				add_audit_ext(AUDIT_ACTION_UPDATE, AUDIT_RESOURCE_HOST_GROUP, $group['groupid'], $group['name'], 'groups', array('name' => $old_group['name']), array('name' => $group['name']));
			}

			$msg_ok = S_GROUP_UPDATED;
			$msg_fail = S_CANNOT_UPDATE_GROUP;
		}
		else{
			if(!count(get_accessible_nodes_by_user($USER_DETAILS,PERM_READ_WRITE,PERM_RES_IDS_ARRAY)))
				access_deny();

			DBstart();
			$result = API::HostGroup()->create(array('name' => $_REQUEST['gname']));
			if($result){
				$options = array(
					'groupids' => $result['groupids'],
					'output' => API_OUTPUT_EXTEND
				);
				$groups = API::HostGroup()->get($options);

				$data = array(
					'hosts' => $hosts,
					'templates' => $templates,
					'groups' => $groups
				);
				$result = API::HostGroup()->massAdd($data);

				if($result){
					$group = reset($groups);
					add_audit_ext(AUDIT_ACTION_ADD, AUDIT_RESOURCE_HOST_GROUP, $group['groupid'], $group['name'], null, null, null);
				}
			}

			$result = DBend($result);

			$msg_ok		= S_GROUP_ADDED;
			$msg_fail	= S_CANNOT_ADD_GROUP;
		}

		show_messages($result, $msg_ok, $msg_fail);
		if($result){
			unset($_REQUEST['form']);
		}
		unset($_REQUEST['save']);
	}
	else if(isset($_REQUEST['delete']) && isset($_REQUEST['groupid'])){
		DBstart();
		$result = API::HostGroup()->delete($_REQUEST['groupid']);
		$result = DBend($result);

		show_messages($result, S_GROUP_DELETED, S_CANNOT_DELETE_GROUP);

		if($result){
			unset($_REQUEST['form']);
		}
		unset($_REQUEST['delete']);
	}
// --------- GO  ----------
	else if($_REQUEST['go'] == 'delete'){
		$groups = get_request('groups', array());
		$go_result = API::HostGroup()->delete($groups);

		show_messages($go_result, S_GROUP_DELETED, S_CANNOT_DELETE_GROUP);
	}
	else if(str_in_array($_REQUEST['go'], array('activate', 'disable'))){

		$status = ($_REQUEST['go'] == 'activate') ? HOST_STATUS_MONITORED : HOST_STATUS_NOT_MONITORED;
		$groups = get_request('groups', array());
		if(!empty($groups)){
			DBstart();
			$hosts = API::Host()->get(array(
				'groupids' => $groups,
				'editable' => 1,
				'output' => API_OUTPUT_EXTEND
			));

			if(empty($hosts)){
				$go_result = true;
			}
			else{
				$go_result = API::Host()->massUpdate(array('hosts' => $hosts, 'status' => $status));
				if($go_result){
					foreach($hosts as $host){
						add_audit_ext(AUDIT_ACTION_UPDATE, AUDIT_RESOURCE_HOST,
							$host['hostid'],
							$host['host'],
							'hosts',
							array('status' => $host['status']),
							array('status' => $status));
					}
				}
			}

			$go_result = DBend($go_result);
			show_messages($go_result, S_HOST_STATUS_UPDATED, S_CANNOT_UPDATE_HOST);
		}
	}

	if(($_REQUEST['go'] != 'none') && isset($go_result) && $go_result){
		$url = new CUrl();
		$path = $url->getPath();
		insert_js('cookie.eraseArray("'.$path.'")');
	}


	if(isset($_REQUEST['form'])){
		$frmForm = null;
	}
	else{
		$frmForm = new CForm();
		$frmForm->addItem(new CSubmit('form', S_CREATE_GROUP));
	}

	$groups_wdgt = new CWidget();
	$groups_wdgt->addPageHeader(S_CONFIGURATION_OF_GROUPS, $frmForm);

	if(isset($_REQUEST['form'])){
		$groupid = get_request('groupid', 0);
		$hosts = get_request('hosts', array());

		$group_name = get_request('gname', '');
		$frm_title = S_HOST_GROUP;
		if($groupid > 0){
			$group = get_hostgroup_by_groupid($groupid);
			$frm_title .= ' ['.$group['name'].']';

// if first time select all hosts for group from db
			if(!isset($_REQUEST['form_refresh'])){
				$group_name = $group['name'];

				$params = array(
					'groupids' => $groupid,
					'templated_hosts' => 1,
					'output' => API_OUTPUT_SHORTEN
				);
				$hosts = API::Host()->get($params);
				$hosts = zbx_objectValues($hosts, 'hostid');
				$hosts = zbx_toHash($hosts, 'hostid');
			}
		}

		$frmHostG = new CFormTable($frm_title, 'hostgroups.php');
		$frmHostG->setName('hg_form');

		if($groupid > 0){
			$frmHostG->addVar('groupid', $groupid);
		}

		$frmHostG->addRow(S_GROUP_NAME, new CTextBox('gname', $group_name, 48));

// select all possible groups
		$params = array(
			'not_proxy_host' => 1,
			'sortfield' => 'name',
			'editable' => 1,
			'output' => API_OUTPUT_EXTEND);
		$db_groups = API::HostGroup()->get($params);
		$twb_groupid = get_request('twb_groupid', -1);
		if($twb_groupid == -1){
			$gr = reset($db_groups);
			$twb_groupid = $gr['groupid'];
		}

		//creating <select> with list of host groups
		$cmbGroups = new CComboBox('twb_groupid', $twb_groupid, 'submit()');

		/**
		 * Adding option 'All' to combobox list
		 * @see ZBX-1425
		 * @author Konstantin Buravcov
		 */
		$cmbGroups->addItem('0', S_O_ALL);

		foreach($db_groups as $row){
			$cmbGroups->addItem($row['groupid'], $row['name']);
		}

		$cmbHosts = new CTweenBox($frmHostG, 'hosts', $hosts, 25);

		//if $twb_groupid is '0', we need to get all hosts, if not, hosts from given group
		if ($twb_groupid == 0) {
			//get all hosts from all groups
			$params = array(
				'templated_hosts' => 1,
				'sortfield' => 'name',
				'editable' => 1,
				'output' => API_OUTPUT_EXTEND
			);

		}
		else {
			// get hosts from selected twb_groupid combo
			$params = array(
				'groupids' => $twb_groupid,
				'templated_hosts' => 1,
				'sortfield' => 'name',
				'editable' => 1,
				'output' => API_OUTPUT_EXTEND
			);
		}

		$db_hosts = API::Host()->get($params);

		foreach($db_hosts as $num => $db_host){
// add all except selected hosts
			if(!isset($hosts[$db_host['hostid']]))
				$cmbHosts->addItem($db_host['hostid'], $db_host['name']);
		}

// select selected hosts and add them
		$params = array(
			'hostids' => $hosts,
			'templated_hosts' => 1,
			'sortfield' => 'host',
			'output' => API_OUTPUT_EXTEND
		);
		$r_hosts = API::Host()->get($params);

		$params = array(
			'hostids' => $hosts,
			'templated_hosts' =>1,
			'editable' => 1,
			'output' => API_OUTPUT_SHORTEN
		);

		$rw_hosts = API::Host()->get($params);
		$rw_hosts = zbx_toHash($rw_hosts, 'hostid');
		foreach($r_hosts as $num => $host){
			if(isset($rw_hosts[$host['hostid']]))
				$cmbHosts->addItem($host['hostid'], $host['host']);
			else
				$cmbHosts->addItem($host['hostid'], $host['host'], true, false);
		}

		$frmHostG->addRow(S_HOSTS, $cmbHosts->Get(S_HOSTS.SPACE.S_IN,array(S_OTHER.SPACE.S_HOSTS.SPACE.'|'.SPACE.S_GROUP.SPACE, $cmbGroups)));

		$frmHostG->addItemToBottomRow(new CSubmit('save', S_SAVE));
		if($groupid > 0){
			$dltButton = new CButtonDelete(S_DELETE_SELECTED_GROUP, url_param('form').url_param('groupid'));
			$dlt_groups = getDeletableHostGroups($_REQUEST['groupid']);
			if(empty($dlt_groups)) $dltButton->setAttribute('disabled', 'disabled');

			$frmHostG->addItemToBottomRow(array(new CSubmit('clone',S_CLONE), $dltButton));
		}
		$frmHostG->addItemToBottomRow(new CButtonCancel());
		$groups_wdgt->addItem($frmHostG);
	}
	else{
		$numrows = new CDiv();
		$numrows->setAttribute('name','numrows');

		$groups_wdgt->addHeader(S_HOST_GROUPS_BIG);
		$groups_wdgt->addHeader($numrows);

// Host Groups table
		$form = new CForm();
		$form->setName('form_groups');

		$table = new CTableInfo(S_NO_HOST_GROUPS_DEFINED);
		$table->setHeader(array(
			new CCheckBox('all_groups', NULL, "checkAll('".$form->getName()."','all_groups','groups');"),
			make_sorting_header(S_NAME, 'name'),
			' # ',
			S_MEMBERS
		));

		$sortfield = getPageSortField('name');
		$sortorder =  getPageSortOrder();
		$options = array(
			'editable' => 1,
			'output' => API_OUTPUT_EXTEND,
			'sortfield' => $sortfield,
			'sortorder' => $sortorder,
			'limit' => ($config['search_limit']+1)
		);
		$groups = API::HostGroup()->get($options);

		order_result($groups, $sortfield, $sortorder);
		$paging = getPagingLine($groups);
//-----

// COUNT hosts, templates
		$options = array(
			'groupids' => zbx_objectValues($groups, 'groupid'),
			'selectHosts' => API_OUTPUT_COUNT,
			'selectTemplates' => API_OUTPUT_COUNT,
			'nopermissions' => 1
		);
		$groupCounts = API::HostGroup()->get($options);
		$groupCounts = zbx_toHash($groupCounts, 'groupid');
//-----

// Data
		$options = array(
			'groupids' => zbx_objectValues($groups, 'groupid'),
<<<<<<< HEAD
			'selectHosts' => array('hostid','host','status'),
			'selectTemplates' => array('hostid','host','status'),
=======
			'selectHosts' => array('hostid','name','status'),
			'select_templates' => array('hostid','name','status'),
>>>>>>> 916b2983
			'output' => API_OUTPUT_EXTEND,
			'nopermissions' => 1,
			'limitSelects' => $config['max_in_table']+1
		);

// sorting && paging
		$groups = API::HostGroup()->get($options);
		order_result($groups, $sortfield, $sortorder);
//---------

		foreach($groups as $num => $group){
			$tpl_count = 0;
			$host_count = 0;
			$hosts_output = array();
			$i = 0;

			foreach($group['templates'] as $hnum => $template){
				$i++;
				if($i > $config['max_in_table']){
					$hosts_output[] = '...';
					$hosts_output[] = '//empty for array_pop';
					break;
				}

				$url = 'templates.php?form=update&templateid='.$template['hostid'].'&groupid='.$group['groupid'];
				$hosts_output[] = new CLink($template['name'], $url, 'unknown');
				$hosts_output[] = ', ';
			}
			if(!empty($hosts_output)){
				array_pop($hosts_output);
				$hosts_output[] = BR();
				$hosts_output[] = BR();
			}

			foreach($group['hosts'] as $hnum => $host){
				$i++;
				if($i > $config['max_in_table']){
					$hosts_output[] = '...';
					$hosts_output[] = '//empty for array_pop';
					break;
				}

				switch($host['status']){
					case HOST_STATUS_NOT_MONITORED:
						$style = 'on';
						$url = 'hosts.php?form=update&hostid='.$host['hostid'].'&groupid='.$group['groupid'];
					break;
					default:
						$style = null;
						$url = 'hosts.php?form=update&hostid='.$host['hostid'].'&groupid='.$group['groupid'];
					break;
				}
				$hosts_output[] = new CLink($host['name'], $url, $style);
				$hosts_output[] = ', ';

			}
			array_pop($hosts_output);

			$hostCount = $groupCounts[$group['groupid']]['hosts'];
			$templateCount = $groupCounts[$group['groupid']]['templates'];

			$table->addRow(array(
				new CCheckBox('groups['.$group['groupid'].']', NULL, NULL, $group['groupid']),
				new CLink($group['name'], 'hostgroups.php?form=update&groupid='.$group['groupid']),
				array(
					array(new CLink(S_TEMPLATES, 'templates.php?groupid='.$group['groupid'], 'unknown'), ' ('.$templateCount.')'),
					BR(),
					array(new CLink(S_HOSTS, 'hosts.php?groupid='.$group['groupid']),' ('.$hostCount.')'),
				),
				new CCol((empty($hosts_output) ? '-' : $hosts_output), 'wraptext')
			));
		}

//----- GO ------
		$goBox = new CComboBox('go');
		$goOption = new CComboItem('activate',S_ACTIVATE_SELECTED_HOSTS);
		$goOption->setAttribute('confirm',S_ENABLE_SELECTED_HOST_GROUPS);
		$goBox->addItem($goOption);

		$goOption = new CComboItem('disable',S_DISABLE_SELECTED_HOSTS);
		$goOption->setAttribute('confirm',S_DISABLE_SELECTED_HOST_GROUPS);
		$goBox->addItem($goOption);

		$goOption = new CComboItem('delete',S_DELETE_SELECTED_GROUPS);
		$goOption->setAttribute('confirm',S_DELETE_SELECTED_HOST_GROUPS);
		$goBox->addItem($goOption);

// goButton name is necessary!!!
		$goButton = new CSubmit('goButton',S_GO);
		$goButton->setAttribute('id','goButton');

		zbx_add_post_js('chkbxRange.pageGoName = "groups";');

		$footer = get_table_header(array($goBox, $goButton));
//----

// PAGING FOOTER
		$table = array($paging, $table, $paging, $footer);
//---------

		$form->addItem($table);

		$groups_wdgt->addItem($form);
	}
	$groups_wdgt->show();

include_once('include/page_footer.php');
?><|MERGE_RESOLUTION|>--- conflicted
+++ resolved
@@ -405,13 +405,8 @@
 // Data
 		$options = array(
 			'groupids' => zbx_objectValues($groups, 'groupid'),
-<<<<<<< HEAD
-			'selectHosts' => array('hostid','host','status'),
-			'selectTemplates' => array('hostid','host','status'),
-=======
 			'selectHosts' => array('hostid','name','status'),
-			'select_templates' => array('hostid','name','status'),
->>>>>>> 916b2983
+			'selectTemplates' => array('hostid','name','status'),
 			'output' => API_OUTPUT_EXTEND,
 			'nopermissions' => 1,
 			'limitSelects' => $config['max_in_table']+1
