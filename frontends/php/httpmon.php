--- conflicted
+++ resolved
@@ -252,20 +252,15 @@
 		array_push($name, new CLink($httptest_data['name'],'httpdetails.php?httptestid='.$httptest_data['httptestid']));
 
 		if (isset($httptest_data['lastcheck'])) {
-			$lastcheck = zbx_date2str(S_DATE_FORMAT_YMDHMS, $httptest_data['lastcheck']);
+			$lastcheck = zbx_date2str(_('d M Y H:i:s'), $httptest_data['lastcheck']);
 		}
 		else {
 			$lastcheck = new CCol(_('Never'));
 		}
 
-<<<<<<< HEAD
 		if (!isset($httptest_data['lastcheck'])) {
 			$status['msg'] = _('Unknown');
 			$status['style'] = 'unknown';
-=======
-			$status['msg'] = _('In progress');
-			$status['style'] = 'orange';
->>>>>>> 5fd44046
 		}
 		elseif ($httptest_data['lastfailedstep'] != 0) {
 			$step_data = get_httpstep_by_no($httptest_data['httptestid'], $httptest_data['lastfailedstep']);
