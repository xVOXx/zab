<?php
/*
** Zabbix
** Copyright (C) 2001-2015 Zabbix SIA
**
** This program is free software; you can redistribute it and/or modify
** it under the terms of the GNU General Public License as published by
** the Free Software Foundation; either version 2 of the License, or
** (at your option) any later version.
**
** This program is distributed in the hope that it will be useful,
** but WITHOUT ANY WARRANTY; without even the implied warranty of
** MERCHANTABILITY or FITNESS FOR A PARTICULAR PURPOSE. See the
** GNU General Public License for more details.
**
** You should have received a copy of the GNU General Public License
** along with this program; if not, write to the Free Software
** Foundation, Inc., 51 Franklin Street, Fifth Floor, Boston, MA  02110-1301, USA.
**/


require_once dirname(__FILE__).'/include/config.inc.php';
require_once dirname(__FILE__).'/include/hosts.inc.php';
require_once dirname(__FILE__).'/include/forms.inc.php';

$page['title'] = _('Configuration of applications');
$page['file'] = 'applications.php';

require_once dirname(__FILE__).'/include/page_header.php';

// VAR	TYPE	OPTIONAL	FLAGS	VALIDATION	EXCEPTION
$fields = [
	'applications' =>		[T_ZBX_INT, O_OPT, P_SYS,	DB_ID,			null],
	'hostid' =>				[T_ZBX_INT, O_OPT, P_SYS,	DB_ID.NOT_ZERO, 'isset({form}) && !isset({applicationid})'],
	'groupid' =>			[T_ZBX_INT, O_OPT, P_SYS,	DB_ID,			null],
	'applicationid' =>		[T_ZBX_INT, O_OPT, P_SYS,	DB_ID,			'isset({form}) && {form} == "update"'],
	'appname' =>			[T_ZBX_STR, O_OPT, null,	NOT_EMPTY,		'isset({add}) || isset({update})', _('Name')],
	// actions
	'action' =>				[T_ZBX_STR, O_OPT, P_SYS|P_ACT,
								IN('"application.massdelete","application.massdisable","application.massenable"'),
								null
							],
	'add' =>				[T_ZBX_STR, O_OPT, P_SYS|P_ACT,	null,	null],
	'update' =>				[T_ZBX_STR, O_OPT, P_SYS|P_ACT,	null,	null],
	'clone' =>				[T_ZBX_STR, O_OPT, P_SYS|P_ACT,	null,	null],
	'delete' =>				[T_ZBX_STR, O_OPT, P_SYS|P_ACT,	null,	null],
	'form' =>				[T_ZBX_STR, O_OPT, P_SYS,			null,	null],
	'form_refresh' =>		[T_ZBX_INT, O_OPT, null,			null,	null],
	// sort and sortorder
	'sort' =>				[T_ZBX_STR, O_OPT, P_SYS, IN('"name"'),								null],
	'sortorder' =>			[T_ZBX_STR, O_OPT, P_SYS, IN('"'.ZBX_SORT_DOWN.'","'.ZBX_SORT_UP.'"'),	null]
];
check_fields($fields);

/*
 * Permissions
 */
if (isset($_REQUEST['applicationid'])) {
	$dbApplication = API::Application()->get([
		'applicationids' => [$_REQUEST['applicationid']],
		'output' => ['name', 'hostid']
	]);
	if (!$dbApplication) {
		access_deny();
	}
}
if (hasRequest('action')) {
	if (!hasRequest('applications') || !is_array(getRequest('applications'))) {
		access_deny();
	}
	else {
		$dbApplications = API::Application()->get([
			'applicationids' => getRequest('applications'),
			'countOutput' => true
		]);
		if ($dbApplications != count(getRequest('applications'))) {
			access_deny();
		}
	}
}
if (getRequest('groupid') && !API::HostGroup()->isWritable([$_REQUEST['groupid']])) {
	access_deny();
}
if (getRequest('hostid') && !API::Host()->isWritable([$_REQUEST['hostid']])) {
	access_deny();
}

$pageFilter = new CPageFilter([
	'groups' => ['editable' => true, 'with_hosts_and_templates' => true],
	'hosts' => ['editable' => true, 'templated_hosts' => true],
	'hostid' => getRequest('hostid'),
	'groupid' => getRequest('groupid')
]);

/*
 * Actions
 */
if (hasRequest('add') || hasRequest('update')) {
	DBstart();

	$application = [
		'name' => $_REQUEST['appname'],
		'hostid' => $_REQUEST['hostid']
	];

	if (isset($_REQUEST['applicationid'])) {
		$application['applicationid'] = $_REQUEST['applicationid'];
		$dbApplications = API::Application()->update($application);

		$messageSuccess = _('Application updated');
		$messageFailed = _('Cannot update application');
		$auditAction = AUDIT_ACTION_UPDATE;
	}
	else {
		$dbApplications = API::Application()->create($application);

		$messageSuccess = _('Application added');
		$messageFailed = _('Cannot add application');
		$auditAction = AUDIT_ACTION_ADD;
	}

	if ($dbApplications) {
		$applicationId = reset($dbApplications['applicationids']);

		add_audit($auditAction, AUDIT_RESOURCE_APPLICATION,
			_('Application').' ['.$_REQUEST['appname'].'] ['.$applicationId.']'
		);
		unset($_REQUEST['form']);
	}

	$result = DBend($dbApplications);

	if ($result) {
		uncheckTableRows(getRequest('hostid'));
	}
	show_messages($result, $messageSuccess, $messageFailed);
}
elseif (isset($_REQUEST['clone']) && isset($_REQUEST['applicationid'])) {
	unset($_REQUEST['applicationid']);
	$_REQUEST['form'] = 'clone';
}
elseif (isset($_REQUEST['delete'])) {
	if (isset($_REQUEST['applicationid'])) {
		$result = false;

		DBstart();

		if ($app = get_application_by_applicationid($_REQUEST['applicationid'])) {
			$host = get_host_by_hostid($app['hostid']);

			$result = API::Application()->delete([getRequest('applicationid')]);
		}

		if ($result) {
			add_audit(AUDIT_ACTION_DELETE, AUDIT_RESOURCE_APPLICATION,
				'Application ['.$app['name'].'] from host ['.$host['host'].']'
			);
		}

		unset($_REQUEST['form'], $_REQUEST['applicationid']);

		$result = DBend($result);

		if ($result) {
			uncheckTableRows(getRequest('hostid'));
		}
		show_messages($result, _('Application deleted'), _('Cannot delete application'));
	}
}
elseif (hasRequest('action') && getRequest('action') == 'application.massdelete' && hasRequest('applications')) {
	$result = true;
	$applications = getRequest('applications');
	$deleted = 0;

	DBstart();

	$dbApplications = DBselect(
		'SELECT a.applicationid,a.name,a.hostid'.
		' FROM applications a'.
		' WHERE '.dbConditionInt('a.applicationid', $applications)
	);

	while ($dbApplication = DBfetch($dbApplications)) {
		if (!isset($applications[$dbApplication['applicationid']])) {
			continue;
		}

		$result &= (bool) API::Application()->delete([$dbApplication['applicationid']]);

		if ($result) {
			$host = get_host_by_hostid($dbApplication['hostid']);

			add_audit(AUDIT_ACTION_DELETE, AUDIT_RESOURCE_APPLICATION,
				'Application ['.$dbApplication['name'].'] from host ['.$host['host'].']'
			);
		}

		$deleted++;
	}

	$result = DBend($result);

	if ($result) {
		uncheckTableRows(getRequest('hostid'));
	}
	show_messages($result,
		_n('Application deleted', 'Applications deleted', $deleted),
		_n('Cannot delete application', 'Cannot delete applications', $deleted)
	);
}
elseif (hasRequest('applications')
		&& str_in_array(getRequest('action'), ['application.massenable', 'application.massdisable'])) {
	$enableApplicationItems = (getRequest('action') === 'application.massenable');

	$applications = API::Application()->get([
		'output' => [],
		'applicationids' => getRequest('applications', []),
		'selectItems' => ['itemid'],
		'hostids' => ($pageFilter->hostid > 0) ? $pageFilter->hostid : null
	]);

	$actionSuccessful = true;
	$updatedItemCount = 0;

	DBstart();

	foreach ($applications as $application) {
		foreach($application['items'] as $item) {
			$actionSuccessful &= $enableApplicationItems
				? activate_item($item['itemid'])
				: disable_item($item['itemid']);

			$updatedItemCount++;
		}
	}

	$actionSuccessful = DBend($actionSuccessful);

	if ($actionSuccessful) {
		uncheckTableRows($pageFilter->hostid);
	}

	$messageSuccess = $enableApplicationItems
		? _n('Item enabled', 'Items enabled', $updatedItemCount)
		: _n('Item disabled', 'Items disabled', $updatedItemCount);
	$messageFailed = $enableApplicationItems
		? _n('Cannot enable item', 'Cannot enable items', $updatedItemCount)
		: _n('Cannot disable item', 'Cannot disable items', $updatedItemCount);

	show_messages($actionSuccessful, $messageSuccess, $messageFailed);
}

/*
 * Display
 */
if (isset($_REQUEST['form'])) {
	$data = [
		'applicationid' => getRequest('applicationid'),
		'form' => getRequest('form'),
		'form_refresh' => getRequest('form_refresh', 0)
	];

	if (isset($data['applicationid']) && !isset($_REQUEST['form_refresh'])) {
		$dbApplication = reset($dbApplication);

		$data['appname'] = $dbApplication['name'];
		$data['hostid'] = $dbApplication['hostid'];

	}
	else {
		$data['appname'] = getRequest('appname', '');
		$data['hostid'] = getRequest('hostid');
	}

	// render view
	$applicationView = new CView('configuration.application.edit', $data);
	$applicationView->render();
	$applicationView->show();
}
else {
	$sortField = getRequest('sort', CProfile::get('web.'.$page['file'].'.sort', 'name'));
	$sortOrder = getRequest('sortorder', CProfile::get('web.'.$page['file'].'.sortorder', ZBX_SORT_UP));

	CProfile::update('web.'.$page['file'].'.sort', $sortField, PROFILE_TYPE_STR);
	CProfile::update('web.'.$page['file'].'.sortorder', $sortOrder, PROFILE_TYPE_STR);

	$pageFilter = new CPageFilter([
		'groups' => ['editable' => true, 'with_hosts_and_templates' => true],
		'hosts' => ['editable' => true, 'templated_hosts' => true],
		'hostid' => getRequest('hostid'),
		'groupid' => getRequest('groupid')
	]);

	$data = [
		'pageFilter' => $pageFilter,
		'sort' => $sortField,
		'sortorder' => $sortOrder,
		'hostid' => $pageFilter->hostid,
<<<<<<< HEAD
		'groupid' => $pageFilter->groupid,
		'showInfoColumn' => false
=======
		'groupid' => $pageFilter->groupid
>>>>>>> d4560bb4
	];

	if ($pageFilter->hostsSelected) {
		$config = select_config();

		// get application ids
		$applications = API::Application()->get([
<<<<<<< HEAD
			'output' => ['applicationid'],
			'hostids' => ($pageFilter->hostid > 0) ? $pageFilter->hostid : null,
			'groupids' => ($pageFilter->groupid > 0) ? $pageFilter->groupid : null,
=======
			'hostids' => ($pageFilter->hostid > 0) ? $pageFilter->hostid : null,
			'groupids' => ($pageFilter->groupid > 0) ? $pageFilter->groupid : null,
			'output' => ['applicationid'],
>>>>>>> d4560bb4
			'editable' => true,
			'sortfield' => $sortField,
			'limit' => $config['search_limit'] + 1
		]);
		$applicationIds = zbx_objectValues($applications, 'applicationid');

		// get applications
		$data['applications'] = API::Application()->get([
<<<<<<< HEAD
			'output' => ['applicationid', 'hostid', 'name', 'flags', 'templateids'],
			'selectItems' => ['itemid'],
			'selectHost' => ['hostid', 'name'],
			'selectDiscoveryRule' => ['itemid', 'name'],
			'selectApplicationDiscovery' => ['ts_delete'],
			'applicationids' => $applicationIds,
=======
			'applicationids' => $applicationIds,
			'output' => API_OUTPUT_EXTEND,
			'selectItems' => ['itemid'],
			'selectHost' => ['hostid', 'name']
>>>>>>> d4560bb4
		]);

		order_result($data['applications'], $sortField, $sortOrder);

		// fetch template application source parents
		$applicationSourceParentIds = getApplicationSourceParentIds($applicationIds);
		$parentAppIds = [];

		foreach ($applicationSourceParentIds as $applicationParentIds) {
			foreach ($applicationParentIds as $parentId) {
				$parentAppIds[$parentId] = $parentId;
			}
		}

		if ($parentAppIds) {
			$parentTemplates = DBfetchArrayAssoc(DBselect(
				'SELECT a.applicationid,h.hostid,h.name'.
				' FROM applications a,hosts h'.
				' WHERE a.hostid=h.hostid'.
					' AND '.dbConditionInt('a.applicationid', $parentAppIds)
			), 'applicationid');

			foreach ($data['applications'] as &$application) {
				if ($application['templateids'] && isset($applicationSourceParentIds[$application['applicationid']])) {
					foreach ($applicationSourceParentIds[$application['applicationid']] as $parentAppId) {
						$application['sourceTemplates'][] = $parentTemplates[$parentAppId];
					}
				}
			}
		}

		/*
		 * Calculate the 'ts_delete' which will display the of warning icon and hint telling when application will be
		 * deleted. Also we need only 'ts_delete' for view, so get rid of the multidimensional array inside
		 * 'applicationDiscovery' property.
		 */
		foreach ($data['applications'] as &$application) {
			if ($application['applicationDiscovery']) {
				if (count($application['applicationDiscovery']) > 1) {
					$ts_delete = zbx_objectValues($application['applicationDiscovery'], 'ts_delete');

					if (min($ts_delete) == 0) {
						// One rule stops discovering application, but other rule continues to discover it.
						unset($application['applicationDiscovery']);
						$application['applicationDiscovery']['ts_delete'] = 0;
					}
					else {
						// Both rules stop discovering application. Find maximum clock.
						unset($application['applicationDiscovery']);
						$application['applicationDiscovery'] = max($ts_delete);
					}
				}
				else {
					// Application is discovered by one rule.
					$ts_delete = $application['applicationDiscovery'][0]['ts_delete'];
					unset($application['applicationDiscovery']);
					$application['applicationDiscovery']['ts_delete'] = $ts_delete;
				}
			}
		}

		// Info column is show when all hosts are selected or current host is not a template.
		if ($pageFilter->hostid > 0) {
			$host = API::Host()->get([
				'output' => ['status'],
				'hostids' => [$pageFilter->hostid]
			]);
			reset($host);

			if ($host && $host['status'] != HOST_STATUS_TEMPLATE) {
				$data['showInfoColumn'] = true;
			}
		}
		else {
			$data['showInfoColumn'] = true;
		}
	}
	else {
		$data['applications'] = [];
	}

	// get paging
	$data['paging'] = getPagingLine($data['applications'], $sortOrder);

	// render view
	$applicationView = new CView('configuration.application.list', $data);
	$applicationView->render();
	$applicationView->show();
}

require_once dirname(__FILE__).'/include/page_footer.php';<|MERGE_RESOLUTION|>--- conflicted
+++ resolved
@@ -296,12 +296,8 @@
 		'sort' => $sortField,
 		'sortorder' => $sortOrder,
 		'hostid' => $pageFilter->hostid,
-<<<<<<< HEAD
 		'groupid' => $pageFilter->groupid,
 		'showInfoColumn' => false
-=======
-		'groupid' => $pageFilter->groupid
->>>>>>> d4560bb4
 	];
 
 	if ($pageFilter->hostsSelected) {
@@ -309,15 +305,9 @@
 
 		// get application ids
 		$applications = API::Application()->get([
-<<<<<<< HEAD
 			'output' => ['applicationid'],
 			'hostids' => ($pageFilter->hostid > 0) ? $pageFilter->hostid : null,
 			'groupids' => ($pageFilter->groupid > 0) ? $pageFilter->groupid : null,
-=======
-			'hostids' => ($pageFilter->hostid > 0) ? $pageFilter->hostid : null,
-			'groupids' => ($pageFilter->groupid > 0) ? $pageFilter->groupid : null,
-			'output' => ['applicationid'],
->>>>>>> d4560bb4
 			'editable' => true,
 			'sortfield' => $sortField,
 			'limit' => $config['search_limit'] + 1
@@ -326,19 +316,12 @@
 
 		// get applications
 		$data['applications'] = API::Application()->get([
-<<<<<<< HEAD
 			'output' => ['applicationid', 'hostid', 'name', 'flags', 'templateids'],
 			'selectItems' => ['itemid'],
 			'selectHost' => ['hostid', 'name'],
 			'selectDiscoveryRule' => ['itemid', 'name'],
 			'selectApplicationDiscovery' => ['ts_delete'],
-			'applicationids' => $applicationIds,
-=======
-			'applicationids' => $applicationIds,
-			'output' => API_OUTPUT_EXTEND,
-			'selectItems' => ['itemid'],
-			'selectHost' => ['hostid', 'name']
->>>>>>> d4560bb4
+			'applicationids' => $applicationIds
 		]);
 
 		order_result($data['applications'], $sortField, $sortOrder);
