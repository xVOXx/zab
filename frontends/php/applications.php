<?php
/*
** Zabbix
** Copyright (C) 2001-2015 Zabbix SIA
**
** This program is free software; you can redistribute it and/or modify
** it under the terms of the GNU General Public License as published by
** the Free Software Foundation; either version 2 of the License, or
** (at your option) any later version.
**
** This program is distributed in the hope that it will be useful,
** but WITHOUT ANY WARRANTY; without even the implied warranty of
** MERCHANTABILITY or FITNESS FOR A PARTICULAR PURPOSE. See the
** GNU General Public License for more details.
**
** You should have received a copy of the GNU General Public License
** along with this program; if not, write to the Free Software
** Foundation, Inc., 51 Franklin Street, Fifth Floor, Boston, MA  02110-1301, USA.
**/


require_once dirname(__FILE__).'/include/config.inc.php';
require_once dirname(__FILE__).'/include/hosts.inc.php';
require_once dirname(__FILE__).'/include/forms.inc.php';

$page['title'] = _('Configuration of applications');
$page['file'] = 'applications.php';

require_once dirname(__FILE__).'/include/page_header.php';

// VAR	TYPE	OPTIONAL	FLAGS	VALIDATION	EXCEPTION
$fields = [
	'applications' =>		[T_ZBX_INT, O_OPT, P_SYS,	DB_ID,			null],
	'hostid' =>				[T_ZBX_INT, O_OPT, P_SYS,	DB_ID.NOT_ZERO, 'isset({form}) && !isset({applicationid})'],
	'groupid' =>			[T_ZBX_INT, O_OPT, P_SYS,	DB_ID,			null],
	'applicationid' =>		[T_ZBX_INT, O_OPT, P_SYS,	DB_ID,			'isset({form}) && {form} == "update"'],
	'appname' =>			[T_ZBX_STR, O_OPT, null,	NOT_EMPTY,		'isset({add}) || isset({update})', _('Name')],
	// actions
	'action' =>				[T_ZBX_STR, O_OPT, P_SYS|P_ACT,
								IN('"application.massdelete","application.massdisable","application.massenable"'),
								null
							],
	'add' =>				[T_ZBX_STR, O_OPT, P_SYS|P_ACT,	null,	null],
	'update' =>				[T_ZBX_STR, O_OPT, P_SYS|P_ACT,	null,	null],
	'clone' =>				[T_ZBX_STR, O_OPT, P_SYS|P_ACT,	null,	null],
	'delete' =>				[T_ZBX_STR, O_OPT, P_SYS|P_ACT,	null,	null],
	'form' =>				[T_ZBX_STR, O_OPT, P_SYS,			null,	null],
	'form_refresh' =>		[T_ZBX_INT, O_OPT, null,			null,	null],
	// sort and sortorder
	'sort' =>				[T_ZBX_STR, O_OPT, P_SYS, IN('"name"'),								null],
	'sortorder' =>			[T_ZBX_STR, O_OPT, P_SYS, IN('"'.ZBX_SORT_DOWN.'","'.ZBX_SORT_UP.'"'),	null]
];
check_fields($fields);

/*
 * Permissions
 */
if (isset($_REQUEST['applicationid'])) {
	$dbApplication = API::Application()->get([
		'applicationids' => [$_REQUEST['applicationid']],
		'output' => ['name', 'hostid']
	]);
	if (!$dbApplication) {
		access_deny();
	}
}
if (hasRequest('action')) {
	if (!hasRequest('applications') || !is_array(getRequest('applications'))) {
		access_deny();
	}
	else {
		$dbApplications = API::Application()->get([
			'applicationids' => getRequest('applications'),
			'countOutput' => true
		]);
		if ($dbApplications != count(getRequest('applications'))) {
			access_deny();
		}
	}
}
if (getRequest('groupid') && !API::HostGroup()->isWritable([$_REQUEST['groupid']])) {
	access_deny();
}
if (getRequest('hostid') && !API::Host()->isWritable([$_REQUEST['hostid']])) {
	access_deny();
}

$pageFilter = new CPageFilter([
	'groups' => ['editable' => true, 'with_hosts_and_templates' => true],
	'hosts' => ['editable' => true, 'templated_hosts' => true],
	'hostid' => getRequest('hostid'),
	'groupid' => getRequest('groupid')
]);

/*
 * Actions
 */
if (hasRequest('add') || hasRequest('update')) {
	DBstart();

	$application = [
		'name' => $_REQUEST['appname'],
		'hostid' => $_REQUEST['hostid']
	];

	if (isset($_REQUEST['applicationid'])) {
		$application['applicationid'] = $_REQUEST['applicationid'];
		$dbApplications = API::Application()->update($application);

		$messageSuccess = _('Application updated');
		$messageFailed = _('Cannot update application');
		$auditAction = AUDIT_ACTION_UPDATE;
	}
	else {
		$dbApplications = API::Application()->create($application);

		$messageSuccess = _('Application added');
		$messageFailed = _('Cannot add application');
		$auditAction = AUDIT_ACTION_ADD;
	}

	if ($dbApplications) {
		$applicationId = reset($dbApplications['applicationids']);

		add_audit($auditAction, AUDIT_RESOURCE_APPLICATION,
			_('Application').' ['.$_REQUEST['appname'].'] ['.$applicationId.']'
		);
		unset($_REQUEST['form']);
	}

	$result = DBend($dbApplications);

	if ($result) {
		uncheckTableRows(getRequest('hostid'));
	}
	show_messages($result, $messageSuccess, $messageFailed);
}
elseif (isset($_REQUEST['clone']) && isset($_REQUEST['applicationid'])) {
	unset($_REQUEST['applicationid']);
	$_REQUEST['form'] = 'clone';
}
elseif (isset($_REQUEST['delete'])) {
	if (isset($_REQUEST['applicationid'])) {
		$result = false;

		DBstart();

		if ($app = get_application_by_applicationid($_REQUEST['applicationid'])) {
			$host = get_host_by_hostid($app['hostid']);

			$result = API::Application()->delete([getRequest('applicationid')]);
		}

		if ($result) {
			add_audit(AUDIT_ACTION_DELETE, AUDIT_RESOURCE_APPLICATION,
				'Application ['.$app['name'].'] from host ['.$host['host'].']'
			);
		}

		unset($_REQUEST['form'], $_REQUEST['applicationid']);

		$result = DBend($result);

		if ($result) {
			uncheckTableRows(getRequest('hostid'));
		}
		show_messages($result, _('Application deleted'), _('Cannot delete application'));
	}
}
elseif (hasRequest('action') && getRequest('action') == 'application.massdelete' && hasRequest('applications')) {
	$result = true;
	$applications = getRequest('applications');
	$deleted = 0;

	DBstart();

	$dbApplications = DBselect(
		'SELECT a.applicationid,a.name,a.hostid'.
		' FROM applications a'.
		' WHERE '.dbConditionInt('a.applicationid', $applications)
	);

	while ($dbApplication = DBfetch($dbApplications)) {
		if (!isset($applications[$dbApplication['applicationid']])) {
			continue;
		}

		$result &= (bool) API::Application()->delete([$dbApplication['applicationid']]);

		if ($result) {
			$host = get_host_by_hostid($dbApplication['hostid']);

			add_audit(AUDIT_ACTION_DELETE, AUDIT_RESOURCE_APPLICATION,
				'Application ['.$dbApplication['name'].'] from host ['.$host['host'].']'
			);
		}

		$deleted++;
	}

	$result = DBend($result);

	if ($result) {
		uncheckTableRows(getRequest('hostid'));
	}
	show_messages($result,
		_n('Application deleted', 'Applications deleted', $deleted),
		_n('Cannot delete application', 'Cannot delete applications', $deleted)
	);
}
elseif (hasRequest('applications')
		&& str_in_array(getRequest('action'), ['application.massenable', 'application.massdisable'])) {
	$enableApplicationItems = (getRequest('action') === 'application.massenable');

	$applications = API::Application()->get([
		'output' => [],
		'applicationids' => getRequest('applications', []),
		'selectItems' => ['itemid'],
		'hostids' => ($pageFilter->hostid > 0) ? $pageFilter->hostid : null
	]);

	$actionSuccessful = true;
	$updatedItemCount = 0;

	DBstart();

	foreach ($applications as $application) {
		foreach($application['items'] as $item) {
			$actionSuccessful &= $enableApplicationItems
				? activate_item($item['itemid'])
				: disable_item($item['itemid']);

			$updatedItemCount++;
		}
	}

	$actionSuccessful = DBend($actionSuccessful);

	if ($actionSuccessful) {
		uncheckTableRows($pageFilter->hostid);
	}

	$messageSuccess = $enableApplicationItems
		? _n('Item enabled', 'Items enabled', $updatedItemCount)
		: _n('Item disabled', 'Items disabled', $updatedItemCount);
	$messageFailed = $enableApplicationItems
		? _n('Cannot enable item', 'Cannot enable items', $updatedItemCount)
		: _n('Cannot disable item', 'Cannot disable items', $updatedItemCount);

	show_messages($actionSuccessful, $messageSuccess, $messageFailed);
}

/*
 * Display
 */
if (isset($_REQUEST['form'])) {
	$data = [
		'applicationid' => getRequest('applicationid'),
		'form' => getRequest('form'),
		'form_refresh' => getRequest('form_refresh', 0)
	];

	if (isset($data['applicationid']) && !isset($_REQUEST['form_refresh'])) {
		$dbApplication = reset($dbApplication);

		$data['appname'] = $dbApplication['name'];
		$data['hostid'] = $dbApplication['hostid'];

	}
	else {
		$data['appname'] = getRequest('appname', '');
		$data['hostid'] = getRequest('hostid');
	}

	// render view
	$applicationView = new CView('configuration.application.edit', $data);
	$applicationView->render();
	$applicationView->show();
}
else {
	$sortField = getRequest('sort', CProfile::get('web.'.$page['file'].'.sort', 'name'));
	$sortOrder = getRequest('sortorder', CProfile::get('web.'.$page['file'].'.sortorder', ZBX_SORT_UP));

	CProfile::update('web.'.$page['file'].'.sort', $sortField, PROFILE_TYPE_STR);
	CProfile::update('web.'.$page['file'].'.sortorder', $sortOrder, PROFILE_TYPE_STR);

	$pageFilter = new CPageFilter([
		'groups' => ['editable' => true, 'with_hosts_and_templates' => true],
		'hosts' => ['editable' => true, 'templated_hosts' => true],
		'hostid' => getRequest('hostid'),
		'groupid' => getRequest('groupid')
	]);

	$data = [
		'pageFilter' => $pageFilter,
		'sort' => $sortField,
		'sortorder' => $sortOrder,
		'hostid' => $pageFilter->hostid,
		'groupid' => $pageFilter->groupid,
		'showInfoColumn' => false
	];

	if ($pageFilter->hostsSelected) {
		$config = select_config();

		// get application ids
		$applications = API::Application()->get([
			'output' => ['applicationid'],
			'hostids' => ($pageFilter->hostid > 0) ? $pageFilter->hostid : null,
			'groupids' => ($pageFilter->groupid > 0) ? $pageFilter->groupid : null,
			'editable' => true,
			'sortfield' => $sortField,
			'limit' => $config['search_limit'] + 1
		]);
		$applicationids = zbx_objectValues($applications, 'applicationid');

		// get applications
		$data['applications'] = API::Application()->get([
<<<<<<< HEAD
			'output' => ['applicationid', 'hostid', 'name', 'flags', 'templateids'],
			'selectItems' => ['itemid'],
			'selectHost' => ['hostid', 'name'],
			'selectDiscoveryRule' => ['itemid', 'name'],
			'selectApplicationDiscovery' => ['ts_delete'],
			'applicationids' => $applicationIds
=======
			'output' => API_OUTPUT_EXTEND,
			'selectHost' => ['hostid', 'name'],
			'selectItems' => ['itemid'],
			'applicationids' => $applicationids
>>>>>>> 1edff37a
		]);

		order_result($data['applications'], $sortField, $sortOrder);

		// fetch template application source parents
		$applicationSourceParentIds = getApplicationSourceParentIds($applicationids);
		$parentAppIds = [];

		foreach ($applicationSourceParentIds as $applicationParentIds) {
			foreach ($applicationParentIds as $parentId) {
				$parentAppIds[$parentId] = $parentId;
			}
		}

		if ($parentAppIds) {
			$parentTemplates = DBfetchArrayAssoc(DBselect(
				'SELECT a.applicationid,h.hostid,h.name'.
				' FROM applications a,hosts h'.
				' WHERE a.hostid=h.hostid'.
					' AND '.dbConditionInt('a.applicationid', $parentAppIds)
			), 'applicationid');

			foreach ($data['applications'] as &$application) {
				if ($application['templateids'] && isset($applicationSourceParentIds[$application['applicationid']])) {
					foreach ($applicationSourceParentIds[$application['applicationid']] as $parentAppId) {
						$application['sourceTemplates'][] = $parentTemplates[$parentAppId];
					}
				}
			}
		}

		/*
		 * Calculate the 'ts_delete' which will display the of warning icon and hint telling when application will be
		 * deleted. Also we need only 'ts_delete' for view, so get rid of the multidimensional array inside
		 * 'applicationDiscovery' property.
		 */
		foreach ($data['applications'] as &$application) {
			if ($application['applicationDiscovery']) {
				if (count($application['applicationDiscovery']) > 1) {
					$ts_delete = zbx_objectValues($application['applicationDiscovery'], 'ts_delete');

					if (min($ts_delete) == 0) {
						// One rule stops discovering application, but other rule continues to discover it.
						unset($application['applicationDiscovery']);
						$application['applicationDiscovery']['ts_delete'] = 0;
					}
					else {
						// Both rules stop discovering application. Find maximum clock.
						unset($application['applicationDiscovery']);
						$application['applicationDiscovery'] = max($ts_delete);
					}
				}
				else {
					// Application is discovered by one rule.
					$ts_delete = $application['applicationDiscovery'][0]['ts_delete'];
					unset($application['applicationDiscovery']);
					$application['applicationDiscovery']['ts_delete'] = $ts_delete;
				}
			}
		}

		// Info column is show when all hosts are selected or current host is not a template.
		if ($pageFilter->hostid > 0) {
			$host = API::Host()->get([
				'output' => ['status'],
				'hostids' => [$pageFilter->hostid]
			]);
			reset($host);

			if ($host && $host['status'] != HOST_STATUS_TEMPLATE) {
				$data['showInfoColumn'] = true;
			}
		}
		else {
			$data['showInfoColumn'] = true;
		}
	}
	else {
		$data['applications'] = [];
	}

	// get paging
	$data['paging'] = getPagingLine($data['applications'], $sortOrder);

	// render view
	$applicationView = new CView('configuration.application.list', $data);
	$applicationView->render();
	$applicationView->show();
}

require_once dirname(__FILE__).'/include/page_footer.php';<|MERGE_RESOLUTION|>--- conflicted
+++ resolved
@@ -316,19 +316,13 @@
 
 		// get applications
 		$data['applications'] = API::Application()->get([
-<<<<<<< HEAD
 			'output' => ['applicationid', 'hostid', 'name', 'flags', 'templateids'],
+			'selectHost' => ['hostid', 'name'],
 			'selectItems' => ['itemid'],
 			'selectHost' => ['hostid', 'name'],
 			'selectDiscoveryRule' => ['itemid', 'name'],
 			'selectApplicationDiscovery' => ['ts_delete'],
-			'applicationids' => $applicationIds
-=======
-			'output' => API_OUTPUT_EXTEND,
-			'selectHost' => ['hostid', 'name'],
-			'selectItems' => ['itemid'],
 			'applicationids' => $applicationids
->>>>>>> 1edff37a
 		]);
 
 		order_result($data['applications'], $sortField, $sortOrder);
