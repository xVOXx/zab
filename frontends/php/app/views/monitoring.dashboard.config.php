<?php
/*
** Zabbix
** Copyright (C) 2001-2017 Zabbix SIA
**
** This program is free software; you can redistribute it and/or modify
** it under the terms of the GNU General Public License as published by
** the Free Software Foundation; either version 2 of the License, or
** (at your option) any later version.
**
** This program is distributed in the hope that it will be useful,
** but WITHOUT ANY WARRANTY; without even the implied warranty of
** MERCHANTABILITY or FITNESS FOR A PARTICULAR PURPOSE. See the
** GNU General Public License for more details.
**
** You should have received a copy of the GNU General Public License
** along with this program; if not, write to the Free Software
** Foundation, Inc., 51 Franklin Street, Fifth Floor, Boston, MA 02110-1301, USA.
**/


$form = (new CForm('post'))
	->cleanItems()
	->setId('widget_dialogue_form')
	->setName('widget_dialogue_form');

$form_list = (new CFormList());

// Common fields
$form_list->addRow(_('Type'),
	(new CComboBox('type', $data['dialogue']['type'], 'updateWidgetConfigDialogue()',
		CWidgetConfig::getKnownWidgetTypes()))
);

$form_list->addRow(_('Name'),
	(new CTextBox('name', $data['dialogue']['name']))->setWidth(ZBX_TEXTAREA_STANDARD_WIDTH)
		->setAttribute('placeholder', _('default'))
);

<<<<<<< HEAD
		/* CWidgetFieldReference */
		elseif ($field instanceof CWidgetFieldReference) {
			$form->addVar($field->getName(), $field->getValue());

			if (!$field->getValue()) {
				$javascript = $field->getJavascript('#'.$form->getAttribute('id'));
				$form->addItem(new CJsScript(get_js($javascript, true)));
			}
		}

		/* CWidgetFieldHidden */
		elseif ($field instanceof CWidgetFieldHidden) {
			$form->addVar($field->getName(), $field->getValue());
		}

		/* RadioButtonList */
		elseif ($field instanceof CWidgetRadioButtonList) {
			$radioButtonsList = (new CRadioButtonList($field->getName(), $field->getValue()));
			$radioButtonsList->setModern($field->getModern());

			foreach ($field->getValues() as $value) {
				$radioButtonsList->addValue($value['name'], $value['value'], null, $field->getAction());
			}

			$formList->addRow(_('Source type'), $radioButtonsList);
		}

		/* CWidgetFieldSelectResource */
		elseif ($field instanceof CWidgetFieldSelectResource) {
			$form->addVar($field->getName(), $field->getValue());
			$formList->addRow($field->getLabel(), [
				(new CTextBox($field->getCaptionName(), $field->caption, true))->setWidth(ZBX_TEXTAREA_MEDIUM_WIDTH),
				(new CDiv())->addClass(ZBX_STYLE_FORM_INPUT_MARGIN),
				(new CButton('select', _('Select')))
					->addClass(ZBX_STYLE_BTN_GREY)
					->onClick('javascript: return PopUp("'.$field->getPopupUrl().'&dstfrm='.$form->getAttribute('id').'");')
			]);
		}

		/* CWidgetFieldFilterWidgetComboBox */
		elseif ($field instanceof CWidgetFieldFilterWidgetComboBox) {
			$formList->addRow(
				$field->getLabel(),
				(new CComboBox($field->getName(), [], $field->getAction(), []))
			);

			$form->addItem(new CJsScript(get_js($field->getJavascript(), true)));
		}

		/* ItemId */
		elseif ($field instanceof CWidgetFieldItemId) {
			$form->addVar($field->getName(), $field->getValue(true)); // needed for popup script

			$selectButton = (new CButton('select', _('Select')))
					->addClass(ZBX_STYLE_BTN_GREY)
					->onClick("javascript: return PopUp('popup.php?dstfrm=".$form->getName().'&dstfld1='.$field->getName().
						"&dstfld2=".$field->getCaptionName()."&srctbl=items&srcfld1=itemid&srcfld2=name&real_hosts=1');");
			$cell = (new CDiv([
				(new CTextBox($field->getCaptionName(), $field->getCaption(true), true))->setWidth(ZBX_TEXTAREA_STANDARD_WIDTH),
				(new CDiv())->addClass(ZBX_STYLE_FORM_INPUT_MARGIN),
				$selectButton
			]))->addStyle('display: flex;'); // TODO VM: move style to scss
			$formList->addRow($field->getLabel(), $cell);
		}
=======
// Widget specific fields
foreach ($data['dialogue']['form']->getFields() as $field) {
	if ($field instanceof CWidgetFieldComboBox) {
		$form_list->addRow($field->getLabel(),
			(new CComboBox($field->getName(), $field->getValue(true), $field->getAction(), $field->getValues()))
		);
	}
	elseif ($field instanceof CWidgetFieldTextBox) {
		$form_list->addRow($field->getLabel(),
			(new CTextBox($field->getName(), $field->getValue(true)))->setWidth(ZBX_TEXTAREA_STANDARD_WIDTH)
		);
	}
	elseif ($field instanceof CWidgetFieldCheckbox) {
		$form_list->addRow($field->getLabel(),
			(new CCheckBox($field->getName()))->setChecked($field->getValue(true) == 1)
		);
>>>>>>> 9b674851
	}
	elseif ($field instanceof CWidgetFieldItem) {
		$caption = array_key_exists($field->getValue(true), $data['captions']['items'])
			? $data['captions']['items'][$field->getValue(true)]
			: '';
		// needed for popup script
		$form->addVar($field->getName(), ($field->getValue(true) !== null) ? $field->getValue(true) : '');

		$select_button = (new CButton('select', _('Select')))
				->addClass(ZBX_STYLE_BTN_GREY)
				->onClick("javascript: return PopUp('popup.php?dstfrm=".$form->getName().'&dstfld1='.$field->getName().
					"&dstfld2=".$field->getName()."_caption&srctbl=items&srcfld1=itemid&srcfld2=name&real_hosts=1');");

		$form_list->addRow($field->getLabel(), [
			(new CTextBox($field->getName().'_caption', $caption, true))
				->setWidth(ZBX_TEXTAREA_STANDARD_WIDTH),
			(new CDiv())->addClass(ZBX_STYLE_FORM_INPUT_MARGIN),
			$select_button
		]);
	}
}

$form->addItem($form_list);

$output = [
	'body' => $form->toString()
];

if (($messages = getMessages()) !== null) {
	$output['messages'] = $messages->toString();
}

if ($data['user']['debug_mode'] == GROUP_DEBUG_MODE_ENABLED) {
	CProfiler::getInstance()->stop();
	$output['debug'] = CProfiler::getInstance()->make()->toString();
}

echo (new CJson())->encode($output);<|MERGE_RESOLUTION|>--- conflicted
+++ resolved
@@ -37,73 +37,8 @@
 		->setAttribute('placeholder', _('default'))
 );
 
-<<<<<<< HEAD
-		/* CWidgetFieldReference */
-		elseif ($field instanceof CWidgetFieldReference) {
-			$form->addVar($field->getName(), $field->getValue());
+// Widget specific fields
 
-			if (!$field->getValue()) {
-				$javascript = $field->getJavascript('#'.$form->getAttribute('id'));
-				$form->addItem(new CJsScript(get_js($javascript, true)));
-			}
-		}
-
-		/* CWidgetFieldHidden */
-		elseif ($field instanceof CWidgetFieldHidden) {
-			$form->addVar($field->getName(), $field->getValue());
-		}
-
-		/* RadioButtonList */
-		elseif ($field instanceof CWidgetRadioButtonList) {
-			$radioButtonsList = (new CRadioButtonList($field->getName(), $field->getValue()));
-			$radioButtonsList->setModern($field->getModern());
-
-			foreach ($field->getValues() as $value) {
-				$radioButtonsList->addValue($value['name'], $value['value'], null, $field->getAction());
-			}
-
-			$formList->addRow(_('Source type'), $radioButtonsList);
-		}
-
-		/* CWidgetFieldSelectResource */
-		elseif ($field instanceof CWidgetFieldSelectResource) {
-			$form->addVar($field->getName(), $field->getValue());
-			$formList->addRow($field->getLabel(), [
-				(new CTextBox($field->getCaptionName(), $field->caption, true))->setWidth(ZBX_TEXTAREA_MEDIUM_WIDTH),
-				(new CDiv())->addClass(ZBX_STYLE_FORM_INPUT_MARGIN),
-				(new CButton('select', _('Select')))
-					->addClass(ZBX_STYLE_BTN_GREY)
-					->onClick('javascript: return PopUp("'.$field->getPopupUrl().'&dstfrm='.$form->getAttribute('id').'");')
-			]);
-		}
-
-		/* CWidgetFieldFilterWidgetComboBox */
-		elseif ($field instanceof CWidgetFieldFilterWidgetComboBox) {
-			$formList->addRow(
-				$field->getLabel(),
-				(new CComboBox($field->getName(), [], $field->getAction(), []))
-			);
-
-			$form->addItem(new CJsScript(get_js($field->getJavascript(), true)));
-		}
-
-		/* ItemId */
-		elseif ($field instanceof CWidgetFieldItemId) {
-			$form->addVar($field->getName(), $field->getValue(true)); // needed for popup script
-
-			$selectButton = (new CButton('select', _('Select')))
-					->addClass(ZBX_STYLE_BTN_GREY)
-					->onClick("javascript: return PopUp('popup.php?dstfrm=".$form->getName().'&dstfld1='.$field->getName().
-						"&dstfld2=".$field->getCaptionName()."&srctbl=items&srcfld1=itemid&srcfld2=name&real_hosts=1');");
-			$cell = (new CDiv([
-				(new CTextBox($field->getCaptionName(), $field->getCaption(true), true))->setWidth(ZBX_TEXTAREA_STANDARD_WIDTH),
-				(new CDiv())->addClass(ZBX_STYLE_FORM_INPUT_MARGIN),
-				$selectButton
-			]))->addStyle('display: flex;'); // TODO VM: move style to scss
-			$formList->addRow($field->getLabel(), $cell);
-		}
-=======
-// Widget specific fields
 foreach ($data['dialogue']['form']->getFields() as $field) {
 	if ($field instanceof CWidgetFieldComboBox) {
 		$form_list->addRow($field->getLabel(),
@@ -119,7 +54,45 @@
 		$form_list->addRow($field->getLabel(),
 			(new CCheckBox($field->getName()))->setChecked($field->getValue(true) == 1)
 		);
->>>>>>> 9b674851
+	}
+	elseif ($field instanceof CWidgetFieldReference) {
+		$form->addVar($field->getName(), $field->getValue()?:'');
+
+		if (!$field->getValue()) {
+			$javascript = $field->getJavascript('#'.$form->getAttribute('id'));
+			$form->addItem(new CJsScript(get_js($javascript, true)));
+		}
+	}
+	elseif ($field instanceof CWidgetFieldHidden) {
+		$form->addVar($field->getName(), $field->getValue());
+	}
+	elseif ($field instanceof CWidgetRadioButtonList) {
+		$radioButtonsList = (new CRadioButtonList($field->getName(), $field->getValue()));
+		$radioButtonsList->setModern($field->getModern());
+
+		foreach ($field->getValues() as $value) {
+			$radioButtonsList->addValue($value['name'], $value['value'], null, $field->getAction());
+		}
+
+		$form_list->addRow(_('Source type'), $radioButtonsList);
+	}
+	elseif ($field instanceof CWidgetFieldSelectResource) {
+		$form->addVar($field->getName(), $field->getValue());
+		$form_list->addRow($field->getLabel(), [
+			(new CTextBox($field->getCaptionName(), $field->caption, true))->setWidth(ZBX_TEXTAREA_MEDIUM_WIDTH),
+			(new CDiv())->addClass(ZBX_STYLE_FORM_INPUT_MARGIN),
+			(new CButton('select', _('Select')))
+				->addClass(ZBX_STYLE_BTN_GREY)
+				->onClick('javascript: return PopUp("'.$field->getPopupUrl().'&dstfrm='.$form->getAttribute('id').'");')
+		]);
+	}
+	elseif ($field instanceof CWidgetFieldFilterWidgetComboBox) {
+		$form_list->addRow(
+			$field->getLabel(),
+			(new CComboBox($field->getName(), [], $field->getAction(), []))
+		);
+
+		$form->addItem(new CJsScript(get_js($field->getJavascript(), true)));
 	}
 	elseif ($field instanceof CWidgetFieldItem) {
 		$caption = array_key_exists($field->getValue(true), $data['captions']['items'])
