--- conflicted
+++ resolved
@@ -38,9 +38,9 @@
 		(new CTextBox('sendto_emails['.$i.']', $email))
 			->setAriaRequired()
 			->setWidth(ZBX_TEXTAREA_STANDARD_WIDTH),
-		(new CButton('sendto_emails['.$i.'][remove]', _('Remove')))
-			->addClass(ZBX_STYLE_BTN_LINK)
-			->addClass('element-table-remove')
+			(new CButton('sendto_emails['.$i.'][remove]', _('Remove')))
+				->addClass(ZBX_STYLE_BTN_LINK)
+				->addClass('element-table-remove')
 	], 'form_row');
 }
 
@@ -62,7 +62,8 @@
 	)
 	->addRow(
 		(new CLabel(_('Send to'), 'mediatype_email_send_to'))->setAsteriskMark(),
-		$email_send_to_table, 'mediatype_email_send_to'
+		$email_send_to_table,
+		'mediatype_email_send_to'
 	)
 	->addRow((new CLabel(_('When active'), 'period'))->setAsteriskMark(),
 		(new CTextBox('period', $options['period'], false, 1024))
@@ -75,47 +76,30 @@
 	);
 
 $form = (new CForm())
-		->setName('media_form')
-		->addVar('action', 'popup.media')
-		->addVar('add', '1')
-		->addVar('media', $options['media'])
-		->addVar('type', $options['type'])
-		->addVar('dstfrm', $options['dstfrm'])
-		->addItem(
-			(new CTabView())->addTab('mediaTab', _('Media'), $media_form)
-		)
-		->setId('media_form');
-
-<<<<<<< HEAD
-$form->addItem(
-	(new CTag('script'))
-		->addItem((new CRow([
-			(new CCol((new CTextBox('sendto_emails[#{rowNum}]', ''))->setWidth(ZBX_TEXTAREA_STANDARD_WIDTH))),
-			(new CCol((new CButton('sendto_emails[#{rowNum}][remove]', _('Remove')))
-				->addClass(ZBX_STYLE_BTN_LINK)
-				->addClass('element-table-remove')
-			)),
-		]))
-			->addClass('form_row'))
-		->setAttribute('type', 'text/x-jquery-tmpl')
-		->setAttribute('id', 'email_send_to_table_row')
+	->setName('media_form')
+	->addVar('action', 'popup.media')
+	->addVar('add', '1')
+	->addVar('media', $options['media'])
+	->addVar('type', $options['type'])
+	->addVar('dstfrm', $options['dstfrm'])
+	->setId('media_form')
+	->addItem((new CTabView())->addTab('mediaTab', _('Media'), $media_form))
+	->addItem(
+		(new CTag('script'))
+			->addItem((new CRow([
+				(new CCol((new CTextBox('sendto_emails[#{rowNum}]', ''))
+					->setAriaRequired()
+					->setWidth(ZBX_TEXTAREA_STANDARD_WIDTH)
+				)),
+				(new CCol((new CButton('sendto_emails[#{rowNum}][remove]', _('Remove')))
+					->addClass(ZBX_STYLE_BTN_LINK)
+					->addClass('element-table-remove')
+				)),
+			]))
+				->addClass('form_row'))
+				->setAttribute('type', 'text/x-jquery-tmpl')
+				->setAttribute('id', 'email_send_to_table_row')
 );
-=======
-$body_html .= (new CTag('script'))
-	->addItem((new CRow([
-		(new CCol((new CTextBox('sendto_emails[#{rowNum}]', ''))
-			->setAriaRequired()
-			->setWidth(ZBX_TEXTAREA_STANDARD_WIDTH))),
-		(new CCol((new CButton('sendto_emails[#{rowNum}][remove]', _('Remove')))
-			->addClass(ZBX_STYLE_BTN_LINK)
-			->addClass('element-table-remove')
-		)),
-	]))
-		->addClass('form_row'))
-	->setAttribute('type', 'text/x-jquery-tmpl')
-	->setAttribute('id', 'email_send_to_table_row')
-	->toString();
->>>>>>> 3346434d
 
 $output = [
 	'header' => $data['title'],
