--- conflicted
+++ resolved
@@ -51,19 +51,12 @@
 				jQuery('#webhook_response_type', $form).text(ret.response.type);
 			}
 
-<<<<<<< HEAD
 			overlay.unsetLoading();
-=======
->>>>>>> fa8d7072
 			$form_fields.prop('disabled', false);
 		},
 		error: function(request, status, error) {
 			if (request.status == 200) {
-<<<<<<< HEAD
 				overlay.unsetLoading();
-=======
-				$submit_btn.prop('disabled', false).removeClass('is-loading');
->>>>>>> fa8d7072
 				$form_fields.prop('disabled', false);
 				alert(error);
 			}
