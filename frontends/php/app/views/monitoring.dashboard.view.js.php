--- conflicted
+++ resolved
@@ -72,7 +72,7 @@
 
 	// Add new widget
 	var dashbrd_add_widget = function() {
-		// TODO VM: implement adding widget functionality
+		jQuery('.dashbrd-grid-widget-container').dashboardGrid('addNewWidget');
 	};
 
 	jQuery(document).ready(function($) {
@@ -132,37 +132,6 @@
 			$('.dashbrd-grid-widget-container').dashboardGrid('setModeEditDashboard');
 		});
 
-<<<<<<< HEAD
-		// Change dashboard settings
-		var dashbrd_config = function() {
-			// Update buttons on existing widgets to view mode
-			$('.dashbrd-grid-widget-container').dashboardGrid('saveDashboardChanges');
-		};
-
-		// Save changes and cancel editing dashboard
-		var dashbrd_save_changes = function() {
-			// Update buttons on existing widgets to view mode
-			$('.dashbrd-grid-widget-container').dashboardGrid('saveDashboardChanges');
-			// dashboardButtonsSetView() will be called in case of success of ajax in function 'saveDashboardChanges'
-		};
-
-		// Cancel editing dashboard
-		var dashbrd_cancel = function(e) {
-			e.preventDefault(); // To prevent going by href link
-
-			// Update buttons on existing widgets to view mode
-			$('.dashbrd-grid-widget-container').dashboardGrid('cancelEditDashboard');
-
-			var form = $(this).closest('form');
-			$('.dashbrd-edit', form).remove();
-			$('#dashbrd-edit', form).closest('li').show();
-		};
-
-		// Add new widget
-		var dashbrd_add_widget = function() {
-			$('.dashbrd-grid-widget-container').dashboardGrid('addNewWidget');
-		};
-=======
 		var	form = jQuery('form[name="dashboard_sharing_form"]');
 
 		// overwrite submit action to AJAX call
@@ -190,7 +159,6 @@
 				}
 			});
 		});
->>>>>>> 26fa34d3
 	});
 
 	// fill the form with actual data
