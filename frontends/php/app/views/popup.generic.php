--- conflicted
+++ resolved
@@ -360,12 +360,8 @@
 
 	case 'help_items':
 		foreach ($data['table_records'] as $item) {
-<<<<<<< HEAD
 			$action = get_window_opener($options['dstfld1'], $item[$options['srcfld1']]);
-=======
-			$action = get_window_opener($options['dstfrm'], $options['dstfld1'], $item[$options['srcfld1']]);
 			$action .= 'updateItemTestBtn();';
->>>>>>> e003c358
 			$action .= $options['srcfld2']
 				? get_window_opener($options['dstfld2'], $item[$options['srcfld2']])
 				: '';
