--- conflicted
+++ resolved
@@ -361,9 +361,7 @@
 			],
 			'user' => [
 				'debug_mode' => $this->getDebugMode()
-<<<<<<< HEAD
 			],
-			'name' => $name,
 			'problematic_host_list' => $problematic_host_list,
 			'lastUnack_host_list' => $lastUnack_host_list,
 			'highest_severity2' => $highest_severity2,
@@ -371,9 +369,6 @@
 			'hosts_data' => $hosts_data,
 			'groups' => $groups,
 			'hosts' => $hosts
-=======
-			]
->>>>>>> 1f4c5e9f
 		]));
 	}
 }