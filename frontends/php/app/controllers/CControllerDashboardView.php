--- conflicted
+++ resolved
@@ -134,35 +134,12 @@
 
 		foreach ($widgets as $widget) {
 			$widgetid = (int) $widget['widgetid'];
-<<<<<<< HEAD
-			$default_rf_rate = $this->widget_config->getDefaultRfRate($widget['type']);
-
-			$grid_widgets[$widgetid]['widgetid'] = $widgetid;
-			$grid_widgets[$widgetid]['type'] = $widget['type'];
-			$grid_widgets[$widgetid]['header'] = (strlen($widget['name']) != 0) ? $widget['name'] : $widget_names[$widget['type']];
-			$grid_widgets[$widgetid]['triggerrs'] = $this->widget_config->getTriggers($widget['type']);
-			// TODO VM: widget headers are not affeced by name from database, because it is rewritten by specific widget's API call
-			$grid_widgets[$widgetid]['pos'] = [];
-			$grid_widgets[$widgetid]['pos']['row'] = (int) $widget['row'];
-			$grid_widgets[$widgetid]['pos']['col'] = (int) $widget['col'];
-			$grid_widgets[$widgetid]['pos']['height'] = (int) $widget['height'];
-			$grid_widgets[$widgetid]['pos']['width'] = (int) $widget['width'];
-			$grid_widgets[$widgetid]['rf_rate'] = (int) CProfile::get('web.dashbrd.widget.'.$widgetid.'.rf_rate', $default_rf_rate);
-			// TODO VM: (?) update refresh rate to take into account dashboard id
-			//			(1) Adding dashboard ID will limit reusage of dashboard.grid.js for pages without dashboard ID's
-			//			(2) Each widget has unique ID across all dashboards, so it will still work
-			//			(3) Leaving identification only be widget ID, it will be harder to manage, when deleating dashboards.
-
-			// 'type' always should be in fields array
-			$widget['fields'] = $this->convertWidgetFields($widget['fields']);
-			$widget['fields']['type'] = $widget['type'];
-			$grid_widgets[$widgetid]['fields'] = $widget['fields'];
-=======
 			$default_rf_rate = CWidgetConfig::getDefaultRfRate($widget['type']);
 
 			$grid_widgets[$widgetid] = [
 				'widgetid' => $widgetid,
 				'type' => $widget['type'],
+				'triggerrs' => CWidgetConfig::getTriggers($widget['type']),
 				'header' => ($widget['name'] !== '') ? $widget['name'] : $widget_names[$widget['type']],
 				// TODO VM: widget headers are not affeced by name from database, because it is rewritten by specific widget's API call
 				'pos' => [
@@ -179,7 +156,6 @@
 				// 'type' always should be in fields array
 				'fields' => ['type' => $widget['type']] + $this->convertWidgetFields($widget['fields'])
 			];
->>>>>>> ed874496
 		}
 
 		return $grid_widgets;
