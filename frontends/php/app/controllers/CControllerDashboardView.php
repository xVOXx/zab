--- conflicted
+++ resolved
@@ -84,13 +84,8 @@
 			'dashboard' => $this->dashboard,
 			'fullscreen' => $this->getInput('fullscreen', '0'),
 			'filter_enabled' => CProfile::get('web.dashconf.filter.enable', 0),
-<<<<<<< HEAD
-			'grid_widgets' => $this->getWidgets($dashboard['widgets']),
+			'grid_widgets' => $this->getWidgets($this->dashboard['widgets']),
 			'widget_defaults' => CWidgetConfig::getDefaults(),
-=======
-			'grid_widgets' => $this->getWidgets($this->dashboard['widgets']),
-			'widgetDefaults' => CWidgetConfig::getDefaults(),
->>>>>>> 85484a6a
 			'pageFilter' => $pageFilter,
 			'dynamic' => [
 				'has_dynamic_widgets' => $this->hasDynamicWidgets($this->dashboard['widgets']),
