<?php
/*
** Zabbix
** Copyright (C) 2001-2017 Zabbix SIA
**
** This program is free software; you can redistribute it and/or modify
** it under the terms of the GNU General Public License as published by
** the Free Software Foundation; either version 2 of the License, or
** (at your option) any later version.
**
** This program is distributed in the hope that it will be useful,
** but WITHOUT ANY WARRANTY; without even the implied warranty of
** MERCHANTABILITY or FITNESS FOR A PARTICULAR PURPOSE. See the
** GNU General Public License for more details.
**
** You should have received a copy of the GNU General Public License
** along with this program; if not, write to the Free Software
** Foundation, Inc., 51 Franklin Street, Fifth Floor, Boston, MA  02110-1301, USA.
**/

require_once dirname(__FILE__).'/../../include/blocks.inc.php';

<<<<<<< HEAD
class CControllerWidgetSysmapView extends CControllerWidget {
=======
class CControllerWidgetSysmapView extends CController {
	private $form;
	private $error;
>>>>>>> 37f447bb

	public function __construct() {
		parent::__construct();

		$this->setType(WIDGET_SYSMAP);
		$this->setValidationRules([
			'name' =>			'string',
			'uniqueid' =>		'required|string',
			'edit_mode' =>		'in 0,1',
			'initial_load' =>	'in 0,1',
			'fullscreen' =>		'in 0,1',
			'fields' =>			'array',
			'storage' =>		'array'
<<<<<<< HEAD
		]);
=======
		];

		$ret = $this->validateInput($fields);
		if ($ret) {
			/*
			 * @var array  $fields
			 * @var string $fields['reference']                (optional)
			 * @var int    $fields['source_type']              (optional)
			 * @var string $fields['filter_widget_reference']  (optional)
			 * @var string $fields['sysmapid']                 (optional)
			 * @var array  $storage
			 * @var string $storage['current_sysmapid']
			 * @var string $storage['previous_maps']
			 */
			$this->form = CWidgetConfig::getForm(WIDGET_SYSMAP, $this->getInput('fields', []));

			if ($errors = $this->form->validate()) {
				$this->error = _('Widget is incorrectly configured or requested map does not exist.');
			}
		}

		return true;
	}

	protected function checkPermissions() {
		return ($this->getUserType() >= USER_TYPE_ZABBIX_USER);
>>>>>>> 37f447bb
	}

	protected function doAction() {
		$fields = $this->getForm()->getFieldsData();
		$storage = $this->getInput('storage', []);
		$uniqueid = $this->getInput('uniqueid');
		$edit_mode = $this->getInput('edit_mode', 0);
		$initial_load = $this->getInput('initial_load', 1);
		$sysmap_data = null;
		$previous_map = null;
		$sysmapid = null;

		if (!$this->error) {
			// Get previous map.
			if (array_key_exists('previous_maps', $storage)) {
				$previous_map = array_filter(explode(',', $storage['previous_maps']), 'is_numeric');

				if ($previous_map) {
					$previous_map = API::Map()->get([
						'sysmapids' => [array_pop($previous_map)],
						'output' => ['sysmapid', 'name']
					]);

					$previous_map = reset($previous_map);
				}
			}

			// Get requested map.
			$options = [
				'fullscreen' => $this->getInput('fullscreen', 0)
			];

			$sysmapid = array_key_exists('current_sysmapid', $storage) ? $storage['current_sysmapid']
				: (array_key_exists('sysmapid', $fields) ? $fields['sysmapid'] : null);
			$sysmap_data = CMapHelper::get(($sysmapid === null ? [] : [$sysmapid]), $options);

			if ($sysmapid === null) {
				$this->error = _('No map selected.');
			}
			elseif ($sysmap_data['id'] < 0) {
				$this->error = _('No permissions to selected map or it does not exist.');
			}

			// Rewrite actions to force Submaps be opened in same widget, instead of separate window.
			foreach ($sysmap_data['elements'] as &$element) {
				if ($edit_mode) {
					$element['actions'] = json_encode(null);
				}
				else {
					$actions = json_decode($element['actions'], true);
					if ($actions && array_key_exists('gotos', $actions) && array_key_exists('submap', $actions['gotos'])) {
						$actions['navigatetos']['submap'] = $actions['gotos']['submap'];
						$actions['navigatetos']['submap']['widget_uniqueid'] = $uniqueid;
						unset($actions['gotos']['submap']);
					}

					$element['actions'] = json_encode($actions);
				}
			}
			unset($element);
		}

		// Pass variables to view.
		$this->setResponse(new CControllerResponseData([
<<<<<<< HEAD
			'name' => $this->getInput('name', $this->getDefaultHeader()),
			'sysmap_data' => $sysmap_data,
=======
			'name' => $this->getInput('name', CWidgetConfig::getKnownWidgetTypes()[WIDGET_SYSMAP]),
			'sysmap_data' => $sysmap_data ?: [],
>>>>>>> 37f447bb
			'widget_settings' => [
				'current_sysmapid' => $sysmapid,
				'filter_widget_reference' => array_key_exists('filter_widget_reference', $fields)
					? $fields['filter_widget_reference']
					: null,
				'source_type' => $fields['source_type'],
				'previous_map' => $previous_map,
				'initial_load' => $initial_load,
				'uniqueid' => $uniqueid,
				'error' => $this->error
			],
			'user' => [
				'debug_mode' => $this->getDebugMode()
			]
		]));
	}
}<|MERGE_RESOLUTION|>--- conflicted
+++ resolved
@@ -20,13 +20,7 @@
 
 require_once dirname(__FILE__).'/../../include/blocks.inc.php';
 
-<<<<<<< HEAD
 class CControllerWidgetSysmapView extends CControllerWidget {
-=======
-class CControllerWidgetSysmapView extends CController {
-	private $form;
-	private $error;
->>>>>>> 37f447bb
 
 	public function __construct() {
 		parent::__construct();
@@ -40,36 +34,7 @@
 			'fullscreen' =>		'in 0,1',
 			'fields' =>			'array',
 			'storage' =>		'array'
-<<<<<<< HEAD
 		]);
-=======
-		];
-
-		$ret = $this->validateInput($fields);
-		if ($ret) {
-			/*
-			 * @var array  $fields
-			 * @var string $fields['reference']                (optional)
-			 * @var int    $fields['source_type']              (optional)
-			 * @var string $fields['filter_widget_reference']  (optional)
-			 * @var string $fields['sysmapid']                 (optional)
-			 * @var array  $storage
-			 * @var string $storage['current_sysmapid']
-			 * @var string $storage['previous_maps']
-			 */
-			$this->form = CWidgetConfig::getForm(WIDGET_SYSMAP, $this->getInput('fields', []));
-
-			if ($errors = $this->form->validate()) {
-				$this->error = _('Widget is incorrectly configured or requested map does not exist.');
-			}
-		}
-
-		return true;
-	}
-
-	protected function checkPermissions() {
-		return ($this->getUserType() >= USER_TYPE_ZABBIX_USER);
->>>>>>> 37f447bb
 	}
 
 	protected function doAction() {
@@ -81,66 +46,61 @@
 		$sysmap_data = null;
 		$previous_map = null;
 		$sysmapid = null;
+		$error = null;
 
-		if (!$this->error) {
-			// Get previous map.
-			if (array_key_exists('previous_maps', $storage)) {
-				$previous_map = array_filter(explode(',', $storage['previous_maps']), 'is_numeric');
+		// Get previous map.
+		if (array_key_exists('previous_maps', $storage)) {
+			$previous_map = array_filter(explode(',', $storage['previous_maps']), 'is_numeric');
 
-				if ($previous_map) {
-					$previous_map = API::Map()->get([
-						'sysmapids' => [array_pop($previous_map)],
-						'output' => ['sysmapid', 'name']
-					]);
+			if ($previous_map) {
+				$previous_map = API::Map()->get([
+					'sysmapids' => [array_pop($previous_map)],
+					'output' => ['sysmapid', 'name']
+				]);
 
-					$previous_map = reset($previous_map);
+				$previous_map = reset($previous_map);
+			}
+		}
+
+		// Get requested map.
+		$options = [
+			'fullscreen' => $this->getInput('fullscreen', 0)
+		];
+
+		$sysmapid = array_key_exists('current_sysmapid', $storage)
+			? $storage['current_sysmapid']
+			: (array_key_exists('sysmapid', $fields) ? $fields['sysmapid'] : null);
+		$sysmap_data = CMapHelper::get(($sysmapid === null ? [] : [$sysmapid]), $options);
+
+		if ($sysmapid === null) {
+			$error = _('No map selected.');
+		}
+		elseif ($sysmap_data['id'] < 0) {
+			$error = _('No permissions to selected map or it does not exist.');
+		}
+
+		// Rewrite actions to force Submaps be opened in same widget, instead of separate window.
+		foreach ($sysmap_data['elements'] as &$element) {
+			if ($edit_mode) {
+				$element['actions'] = json_encode(null);
+			}
+			else {
+				$actions = json_decode($element['actions'], true);
+				if ($actions && array_key_exists('gotos', $actions) && array_key_exists('submap', $actions['gotos'])) {
+					$actions['navigatetos']['submap'] = $actions['gotos']['submap'];
+					$actions['navigatetos']['submap']['widget_uniqueid'] = $uniqueid;
+					unset($actions['gotos']['submap']);
 				}
+
+				$element['actions'] = json_encode($actions);
 			}
-
-			// Get requested map.
-			$options = [
-				'fullscreen' => $this->getInput('fullscreen', 0)
-			];
-
-			$sysmapid = array_key_exists('current_sysmapid', $storage) ? $storage['current_sysmapid']
-				: (array_key_exists('sysmapid', $fields) ? $fields['sysmapid'] : null);
-			$sysmap_data = CMapHelper::get(($sysmapid === null ? [] : [$sysmapid]), $options);
-
-			if ($sysmapid === null) {
-				$this->error = _('No map selected.');
-			}
-			elseif ($sysmap_data['id'] < 0) {
-				$this->error = _('No permissions to selected map or it does not exist.');
-			}
-
-			// Rewrite actions to force Submaps be opened in same widget, instead of separate window.
-			foreach ($sysmap_data['elements'] as &$element) {
-				if ($edit_mode) {
-					$element['actions'] = json_encode(null);
-				}
-				else {
-					$actions = json_decode($element['actions'], true);
-					if ($actions && array_key_exists('gotos', $actions) && array_key_exists('submap', $actions['gotos'])) {
-						$actions['navigatetos']['submap'] = $actions['gotos']['submap'];
-						$actions['navigatetos']['submap']['widget_uniqueid'] = $uniqueid;
-						unset($actions['gotos']['submap']);
-					}
-
-					$element['actions'] = json_encode($actions);
-				}
-			}
-			unset($element);
 		}
+		unset($element);
 
 		// Pass variables to view.
 		$this->setResponse(new CControllerResponseData([
-<<<<<<< HEAD
 			'name' => $this->getInput('name', $this->getDefaultHeader()),
-			'sysmap_data' => $sysmap_data,
-=======
-			'name' => $this->getInput('name', CWidgetConfig::getKnownWidgetTypes()[WIDGET_SYSMAP]),
 			'sysmap_data' => $sysmap_data ?: [],
->>>>>>> 37f447bb
 			'widget_settings' => [
 				'current_sysmapid' => $sysmapid,
 				'filter_widget_reference' => array_key_exists('filter_widget_reference', $fields)
@@ -150,7 +110,7 @@
 				'previous_map' => $previous_map,
 				'initial_load' => $initial_load,
 				'uniqueid' => $uniqueid,
-				'error' => $this->error
+				'error' => $error
 			],
 			'user' => [
 				'debug_mode' => $this->getDebugMode()
