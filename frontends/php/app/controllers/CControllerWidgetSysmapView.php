--- conflicted
+++ resolved
@@ -29,21 +29,13 @@
 
 	protected function checkInput() {
 		$fields = [
-<<<<<<< HEAD
-			'name'			=>	'string',
-			'uniqueid'		=>	'required|string',
-			'edit_mode'		=>	'in 0,1',
-			'initial_load'	=>	'in 0,1',
-			'fullscreen'	=>	'in 0,1',
-			'fields'		=>	'array',
-			'storage'		=>	'array'
-=======
-			'name' =>		'string',
-			'uniqueid' =>	'required',
-			'fullscreen' =>	'in 0,1',
-			'fields' =>		'array',
-			'storage' =>	'array' // TODO VM: implement for previous_maps
->>>>>>> 6d02e0f7
+			'name' =>			'string',
+			'uniqueid' =>		'required|string',
+			'edit_mode' =>		'in 0,1',
+			'initial_load' =>	'in 0,1',
+			'fullscreen' =>		'in 0,1',
+			'fields' =>			'array',
+			'storage' =>		'array'
 		];
 
 		$ret = $this->validateInput($fields);
@@ -143,10 +135,6 @@
 		// Pass variables to view.
 		$this->setResponse(new CControllerResponseData([
 			'name' => $this->getInput('name', CWidgetConfig::getKnownWidgetTypes()[WIDGET_SYSMAP]),
-<<<<<<< HEAD
-			'user' => [
-				'debug_mode' => $this->getDebugMode()
-			],
 			'sysmap_data' => $sysmap_data,
 			'widget_settings' => [
 				'current_sysmapid' => $sysmapid,
@@ -158,14 +146,9 @@
 				'initial_load' => $initial_load,
 				'uniqueid' => $uniqueid,
 				'error' => $error
-=======
-			'previous_maps' => array_key_exists('previous_maps', $storage) ? $storage['previous_maps'] : '',
-			'fullscreen' => getRequest('fullscreen', 0),
-			'uniqueid' => getRequest('uniqueid'),
-			'fields' => $fields,
+			],
 			'user' => [
 				'debug_mode' => $this->getDebugMode()
->>>>>>> 6d02e0f7
 			]
 		]));
 	}
