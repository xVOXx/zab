<?php
/*
** Zabbix
** Copyright (C) 2001-2017 Zabbix SIA
**
** This program is free software; you can redistribute it and/or modify
** it under the terms of the GNU General Public License as published by
** the Free Software Foundation; either version 2 of the License, or
** (at your option) any later version.
**
** This program is distributed in the hope that it will be useful,
** but WITHOUT ANY WARRANTY; without even the implied warranty of
** MERCHANTABILITY or FITNESS FOR A PARTICULAR PURPOSE. See the
** GNU General Public License for more details.
**
** You should have received a copy of the GNU General Public License
** along with this program; if not, write to the Free Software
** Foundation, Inc., 51 Franklin Street, Fifth Floor, Boston, MA  02110-1301, USA.
**/


<<<<<<< HEAD
require_once dirname(__FILE__).'/../../include/hostgroups.inc.php';

class CControllerWidgetTrigOverView extends CController
{
=======
class CControllerWidgetTrigOverView extends CController {

	private $form;

>>>>>>> 6d02e0f7
	protected function init() {
		$this->disableSIDValidation();
	}

	protected function checkInput() {
		$fields = [
			'name' =>	'string',
			'fields' =>	'array'
		];

		$ret = $this->validateInput($fields);

		if ($ret) {
			/*
			 * @var array  $fields
			 * @var array  $fields['groupids']     (optional)
			 * @var string $fields['application']  (optional)
			 * @var int    $fields['style']        (optional) in (STYLE_LEFT,STYLE_TOP)
			 */
			$this->form = CWidgetConfig::getForm(WIDGET_TRIG_OVERVIEW, $this->getInput('fields', []));

			if ($errors = $this->form->validate()) {
				$ret = false;
			}
		}

		if (!$ret) {
			// TODO VM: prepare propper response for case of incorrect fields
			$this->setResponse(new CControllerResponseData(['main_block' => CJs::encodeJson('')]));
		}

		return $ret;
	}

	protected function checkPermissions() {
		return ($this->getUserType() >= USER_TYPE_ZABBIX_USER);
	}

	protected function doAction() {
<<<<<<< HEAD
		$fields = $this->getInput('fields');
		$groupids = array_key_exists('groupids', $fields) ? getSubGroups((array) $fields['groupids']) : null;
		$application = array_key_exists('application', $fields) ? $fields['application'] : '';
=======
		$fields = $this->form->getFieldsData();
>>>>>>> 6d02e0f7

		$data = [
			'name' => $this->getInput('name', CWidgetConfig::getKnownWidgetTypes()[WIDGET_TRIG_OVERVIEW]),
			'style' => $fields['style'],
			'user' => [
				'debug_mode' => $this->getDebugMode()
			]
		];

		list($data['hosts'], $data['triggers']) =
			getTriggersOverviewData($fields['groupids'], $fields['application'], $fields['style']);

		$this->setResponse(new CControllerResponseData($data));
	}
}<|MERGE_RESOLUTION|>--- conflicted
+++ resolved
@@ -19,17 +19,12 @@
 **/
 
 
-<<<<<<< HEAD
 require_once dirname(__FILE__).'/../../include/hostgroups.inc.php';
 
-class CControllerWidgetTrigOverView extends CController
-{
-=======
 class CControllerWidgetTrigOverView extends CController {
 
 	private $form;
 
->>>>>>> 6d02e0f7
 	protected function init() {
 		$this->disableSIDValidation();
 	}
@@ -69,13 +64,7 @@
 	}
 
 	protected function doAction() {
-<<<<<<< HEAD
-		$fields = $this->getInput('fields');
-		$groupids = array_key_exists('groupids', $fields) ? getSubGroups((array) $fields['groupids']) : null;
-		$application = array_key_exists('application', $fields) ? $fields['application'] : '';
-=======
 		$fields = $this->form->getFieldsData();
->>>>>>> 6d02e0f7
 
 		$data = [
 			'name' => $this->getInput('name', CWidgetConfig::getKnownWidgetTypes()[WIDGET_TRIG_OVERVIEW]),
@@ -86,7 +75,7 @@
 		];
 
 		list($data['hosts'], $data['triggers']) =
-			getTriggersOverviewData($fields['groupids'], $fields['application'], $fields['style']);
+			getTriggersOverviewData(getSubGroups($fields['groupids']), $fields['application'], $fields['style']);
 
 		$this->setResponse(new CControllerResponseData($data));
 	}
