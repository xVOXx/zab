--- conflicted
+++ resolved
@@ -64,57 +64,6 @@
 			}
 		}
 
-<<<<<<< HEAD
-		$formList->addVar('linked_map_id', $sysmap_id);
-		$formList->addRow(_('Linked map'), [
-			(new CTextBox('caption', $sysmap_caption, true))
-				->setAttribute('onChange',
-					'javascript: if(jQuery("#'.$form->getName().' input[type=text]:first").val() === ""){'.
-						'jQuery("#widget_dialogue_form input[type=text]:first").val(this.value);}')
-				->setWidth(ZBX_TEXTAREA_MEDIUM_WIDTH),
-			(new CDiv())->addClass(ZBX_STYLE_FORM_INPUT_MARGIN),
-			(new CButton('select', _('Select')))
-				->addClass(ZBX_STYLE_BTN_GREY)
-				->onClick('return PopUp("popup.generic",'.
-					json_encode([
-						'srctbl' => 'sysmaps',
-						'srcfld1' => 'sysmapid',
-						'srcfld2' => 'name',
-						'dstfrm' => $form->getName(),
-						'dstfld1' => 'linked_map_id',
-						'dstfld2' => 'caption'
-					]).', null, this);'
-				)
-		]);
-
-		if ($depth >= WIDGET_NAVIGATION_TREE_MAX_DEPTH) {
-			$formList->addRow(null, _('Cannot add submaps. Max depth reached.'));
-		}
-		else {
-			$formList->addRow(null, [
-				new CCheckBox('add_submaps', 1),
-				new CLabel(_('Add submaps'), 'add_submaps')
-			]);
-		}
-
-		$form->addItem($formList);
-
-		// prepare output
-		$output = [
-			'body' => $form->toString()
-		];
-
-		if (($messages = getMessages()) !== null) {
-			$output['messages'] = $messages->toString();
-		}
-
-		if (CWebUser::getDebugMode() == GROUP_DEBUG_MODE_ENABLED) {
-			CProfiler::getInstance()->stop();
-			$output['debug'] = CProfiler::getInstance()->make()->toString();
-		}
-
-		echo json_encode($output);
-=======
 		$this->setResponse(new CControllerResponseData([
 			'name' => $this->getInput('name'),
 			'sysmap' => $sysmap,
@@ -123,6 +72,5 @@
 				'debug_mode' => $this->getDebugMode()
 			]
 		]));
->>>>>>> 800f386d
 	}
 }