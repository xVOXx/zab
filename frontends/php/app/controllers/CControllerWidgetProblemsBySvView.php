<?php
/*
** Zabbix
** Copyright (C) 2001-2019 Zabbix SIA
**
** This program is free software; you can redistribute it and/or modify
** it under the terms of the GNU General Public License as published by
** the Free Software Foundation; either version 2 of the License, or
** (at your option) any later version.
**
** This program is distributed in the hope that it will be useful,
** but WITHOUT ANY WARRANTY; without even the implied warranty of
** MERCHANTABILITY or FITNESS FOR A PARTICULAR PURPOSE. See the
** GNU General Public License for more details.
**
** You should have received a copy of the GNU General Public License
** along with this program; if not, write to the Free Software
** Foundation, Inc., 51 Franklin Street, Fifth Floor, Boston, MA  02110-1301, USA.
**/


require_once dirname(__FILE__).'/../../include/blocks.inc.php';

class CControllerWidgetProblemsBySvView extends CControllerWidget {

	public function __construct() {
		parent::__construct();

		$this->setType(WIDGET_PROBLEMS_BY_SV);
		$this->setValidationRules([
			'name' => 'string',
			'fields' => 'json'
		]);
	}

	protected function doAction() {
		$fields = $this->getForm()->getFieldsData();

		$config = select_config();

		$filter = [
			'groupids' => getSubGroups($fields['groupids']),
			'exclude_groupids' => getSubGroups($fields['exclude_groupids']),
			'hostids' => $fields['hostids'],
			'problem' => $fields['problem'],
			'severities' => $fields['severities'],
			'show_type' => $fields['show_type'],
			'layout' => $fields['layout'],
			'show_suppressed' => $fields['show_suppressed'],
			'hide_empty_groups' => $fields['hide_empty_groups'],
			'show_latest_values' => $fields['show_latest_values'],
			'ext_ack' => $fields['ext_ack'],
<<<<<<< HEAD
			'show_timeline' => $fields['show_timeline'],
			'show_opdata' => $fields['show_opdata']
=======
			'show_timeline' => $fields['show_timeline']
		];

		$data = getSystemStatusData($filter);

		$severity_names = [
			'severity_name_0' => $config['severity_name_0'],
			'severity_name_1' => $config['severity_name_1'],
			'severity_name_2' => $config['severity_name_2'],
			'severity_name_3' => $config['severity_name_3'],
			'severity_name_4' => $config['severity_name_4'],
			'severity_name_5' => $config['severity_name_5']
>>>>>>> cb7c484f
		];

		if ($filter['show_type'] == WIDGET_PROBLEMS_BY_SV_SHOW_TOTALS) {
			$data['groups'] = getSystemStatusTotals($data, $severity_names);
		}

		$this->setResponse(new CControllerResponseData([
			'name' => $this->getInput('name', $this->getDefaultHeader()),
			'data' => $data,
			'severity_names' => $severity_names,
			'filter' => $filter,
			'user' => [
				'debug_mode' => $this->getDebugMode()
			]
		]));
	}
}<|MERGE_RESOLUTION|>--- conflicted
+++ resolved
@@ -48,12 +48,8 @@
 			'layout' => $fields['layout'],
 			'show_suppressed' => $fields['show_suppressed'],
 			'hide_empty_groups' => $fields['hide_empty_groups'],
-			'show_latest_values' => $fields['show_latest_values'],
+			'show_opdata' => $fields['show_opdata'],
 			'ext_ack' => $fields['ext_ack'],
-<<<<<<< HEAD
-			'show_timeline' => $fields['show_timeline'],
-			'show_opdata' => $fields['show_opdata']
-=======
 			'show_timeline' => $fields['show_timeline']
 		];
 
@@ -66,7 +62,6 @@
 			'severity_name_3' => $config['severity_name_3'],
 			'severity_name_4' => $config['severity_name_4'],
 			'severity_name_5' => $config['severity_name_5']
->>>>>>> cb7c484f
 		];
 
 		if ($filter['show_type'] == WIDGET_PROBLEMS_BY_SV_SHOW_TOTALS) {
