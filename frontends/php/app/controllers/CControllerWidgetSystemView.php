--- conflicted
+++ resolved
@@ -24,71 +24,22 @@
 
 class CControllerWidgetSystemView extends CControllerWidget {
 
-<<<<<<< HEAD
 	public function __construct() {
 		parent::__construct();
 
 		$this->setType(WIDGET_SYSTEM_STATUS);
 		$this->setValidationRules([
-			'name' =>	'string'
-		]);
-=======
-	private $form;
-
-	protected function init() {
-		$this->disableSIDValidation();
-	}
-
-	protected function checkInput() {
-		$fields = [
 			'name' =>		'string',
 			'fullscreen' =>	'in 0,1',
 			'fields' =>		'array'
-		];
-
-		$ret = $this->validateInput($fields);
-
-		if ($ret) {
-			/*
-			 * @var array        $fields
-			 * @var array|string $fields['groupids']           (optional)
-			 * @var array|string $fields['exclude_groupids']   (optional)
-			 * @var array|string $fields['hostids']            (optional)
-			 * @var string       $fields['problem']            (optional)
-			 * @var array        $fields['severities']         (optional)
-			 * @var int          $fields['maintenance']        (optional)
-			 * @var int          $fields['hide_empty_groups']  (optional)
-			 * @var int          $fields['ext_ack']            (optional)
-			 */
-			$this->form = CWidgetConfig::getForm(WIDGET_SYSTEM_STATUS, $this->getInput('fields', []));
-
-			if ($errors = $this->form->validate()) {
-				$ret = false;
-			}
-		}
-
-		if (!$ret) {
-			// TODO VM: prepare propper response for case of incorrect fields
-			$this->setResponse(new CControllerResponseData(['main_block' => CJs::encodeJson('')]));
-		}
-
-		return $ret;
-	}
-
-	protected function checkPermissions() {
-		return ($this->getUserType() >= USER_TYPE_ZABBIX_USER);
->>>>>>> 108d40ad
+		]);
 	}
 
 	protected function doAction() {
-		$fields = $this->form->getFieldsData();
+		$fields = $this->getForm()->getFieldsData();
 
 		$this->setResponse(new CControllerResponseData([
-<<<<<<< HEAD
 			'name' => $this->getInput('name', $this->getDefaultHeader()),
-			'filter' => $filter,
-=======
-			'name' => $this->getInput('name', CWidgetConfig::getKnownWidgetTypes()[WIDGET_SYSTEM_STATUS]),
 			'filter' => [
 				'groupids' => getSubGroups($fields['groupids']),
 				'hostids' => $fields['hostids'],
@@ -100,7 +51,6 @@
 				'ext_ack' => $fields['ext_ack']
 			],
 			'fullscreen' => $this->getInput('fullscreen', 0),
->>>>>>> 108d40ad
 			'user' => [
 				'debug_mode' => $this->getDebugMode()
 			]
