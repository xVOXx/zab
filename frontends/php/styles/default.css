/*
** Zabbix
** Copyright (C) 2001-2014 Zabbix SIA
**
** This program is free software; you can redistribute it and/or modify
** it under the terms of the GNU General Public License as published by
** the Free Software Foundation; either version 2 of the License, or
** (at your option) any later version.
**
** This program is distributed in the hope that it will be useful,
** but WITHOUT ANY WARRANTY; without even the implied warranty of
** MERCHANTABILITY or FITNESS FOR A PARTICULAR PURPOSE. See the
** GNU General Public License for more details.
**
** You should have received a copy of the GNU General Public License
** along with this program; if not, write to the Free Software
** Foundation, Inc., 51 Franklin Street, Fifth Floor, Boston, MA 02110-1301, USA.
**/

/* media */
@media print {
	.printless { visibility: hidden; display: none; }
	.printonly { display: block; visibility: visible; }
}
@media screen {
	.printless { visibility: visible; display: block; }
	.printonly { visibility: hidden; display: none; }
}

body {
	margin: 1px; padding: 0; background-color: #EBEFF2; color: #2F2F2F; line-height: 1.8em;
	font-family: verdana, arial, helvetica, sans-serif; font-size: 10px;
}
iframe { border: 0; }
ul { margin-left: 0; padding-left: 1em; }
ul li.linear { float: left; list-style-type: none; margin-right: 2px; }

.hidden { display: none; }
.pre { white-space: pre; }
.pre-wrap { white-space: pre-wrap; }
.break-lines { word-break: break-all; }
.placeholder { color: #aaa; }
.maxwidth { width: 100%; }
.paddingless { padding: 0; }
.marginless { margin: 0; }
.padding_standard { padding: 5px; }
.border_dotted { border: 1px dotted #6C80B9; }
.footer { padding-left: 1.6em; }
.inlineblock { display: inline-block; }
.thin_header {
	width: 100%; color: #FFFFFF; border: 0 #000000 solid; text-align: center;
	background: #5c9ccc url(themes/originalblue/images/bg_h-hard_55.png) 50% 50% repeat-x;
}
.divider { color: #558; font-weight: normal; }
.vert { width: 1px; }
.rarr { font-size: 16px; }
.nowrap { white-space: nowrap; word-spacing: 0; }
.delimiter { font-weight: bold; color: #000; }
div.pointer, img.pointer, span.pointer { cursor: pointer; }

.move { cursor: move; }

/* font */
.bold { font-weight: bold; }
.italic { font-style: italic; }
.fixedfont { font-family: monospace; }

/* table */
table { border-spacing: 0; }
td, tr { color: inherit; text-decoration: none; padding: 0; }
.cell { padding: 1px 3px; white-space: nowrap; text-align: left; border: 0; height: 20px; }
table.cell tr td { padding: 1px; white-space: nowrap; text-align: left; }

/* align */
.floatleft { float: left; }
.floatright { float: right; }
.top { vertical-align: top; }
.middle { vertical-align: middle; }
.bottom { vertical-align: bottom; }
.center { text-align: center; }
.left { text-align: left; }
.right { text-align: right; }
.vertical-middle { width: 100%; display: table-cell; vertical-align: middle; *position: absolute; *top: 50%; }

/* image */
.img { border: 1px black; }
img.top { vertical-align: text-top; }
img.bottom { vertical-align: text-bottom; }

/* header */
.header { height: 18px; line-height: 18px; font-size: 1.1em; font-weight: bold; margin-bottom: 2px; }
.header .header_l { padding-left: 5px; }
.header .header_r { padding: 1px 5px 1px 0; }
.header a { color: #FFFFFF; }

/* link */
a { text-decoration: underline; color: #3C3089; }
a:hover { color: #6C80B9; }
a img { border: 0; }
a.highlight { font-weight: bold; }
a.highlight:link { color: #ffffff; text-decoration: none; }
a.highlight:visited { color: #ffffff; text-decoration: none; }
a.highlight:hover { color: #ffcc00 !important; }
a.small_font:link { color: #000000; text-decoration: none; }
a.small_font:visited { color: #000000; text-decoration: none; }
a.small_font:hover { color: #000000; text-decoration: underline; }
a.small_font:active { color: #000000; text-decoration: underline; }
a.header_sort:link { color: #222; text-decoration: none; }
a.header_sort:visited { color: #222; text-decoration: none; }
a.header_sort:hover { color: #222; text-decoration: underline; }
a.header_sort:active { color: #222; text-decoration: underline; }
a.history:link { color: #448; text-decoration: none; }
a.history:visited { color: #448; text-decoration: none; }
a.history:hover { color: #448; text-decoration: underline; }
a.history:active { color: #448; text-decoration: underline; }
a.image:link { text-decoration: none; }
a.image:visited { text-decoration: none; }
a.image:hover { text-decoration: none; }
a.image:active { text-decoration: none; }
a.underline:link { text-decoration: underline; }
a.underline:visited { text-decoration: underline; }
a.underline:hover { text-decoration: underline; }
a.underline:active { text-decoration: underline; }
a.weight_normal { font-weight: normal; }

.link { cursor: pointer; color: #3C3089; text-decoration: underline; }
.link:hover { color: #6C80B9; text-decoration: underline; }
.darklink { color: #3C3089; cursor: pointer; text-decoration: underline; }
.darklink:hover { color: #6C80B9; text-decoration: underline; }
.blacklink { color: #1A1A1A; cursor: pointer; text-decoration: underline; }
.blacklink:hover { color: #3A3A3A; }
.whitelink { color: #F3F3F3; cursor: pointer; text-decoration: underline; }
.whitelink:hover { color: #DADADA; }
.underline { text-decoration: underline; }
.underline:link { text-decoration: underline; }
.underline:visited { text-decoration: underline; }
.underline:hover { text-decoration: underline; }

.parent-discovery, a.parent-discovery, a.parent-discovery:hover	{ color: #999900; }

/* buttons */
.button { height: auto; line-height: normal; cursor: pointer; }
.button:disabled { cursor: default; }

.button-plain { margin: 1px 2px 1px 1px; background: #f0f0f0 url('../images/gradients/button.gif') repeat-x top left; }

.ui-button { padding: 0 4px; height: 23px; }
.radioset .ui-button { height: 18px; padding: 0; }

.link_menu {
	border: 0; border-bottom-width: 1px; border-bottom-style: dotted; background: none;
	text-decoration: none; padding: 1px 1px 0 1px; margin: 0; cursor: pointer;
}
span.link_menu { height: 16px; }
.link_menu[disabled], .link_menu[disabled]:hover { cursor: default; border: 0; }

/* form */
fieldset { margin: 0 0 2px 0; padding: 2px; border: 1px solid gray; }
fieldset legend { margin: 0.2em 0.5em; }
form { margin: 0; }
.input, .button {
	font-size: 10px; font-family: Verdana, arial, helvetica, sans-serif;
}
.input, .button-form { margin: 0 2px 0 0; height: 12px; }
.button-form { height: 20px; }
.input option { color: #000000; }
.select {
	margin: 0 2px 0 0; height: 14px; line-height: 14px; max-width: 314px;
	-moz-box-sizing: content-box; -webkit-box-sizing: content-box; box-sizing: content-box;
}
select[multiple="multiple"], select.openView { height: auto; }
input[type="file"] { height: auto; }
.text, .multiselect { padding-left: 2px; padding-right: 2px }
input.macro { text-transform: uppercase; }
textarea.textarea_standard,
textarea.textarea_big { height: auto; }

.radio { margin: 2px 2px 2px 0; vertical-align: top; }
.checkbox { padding: 0; }
.formrow .listInfoLabel { vertical-align: middle; display: table-cell; height: 100%; }
.formrow .listInfoText { margin-left: 1%; }
.listInfo { width: 100%; display: table; }
.textarea_standard { width: 312px; }
.textarea_big { width: 524px; }
<<<<<<< HEAD
.button { border: 1px solid #808080; vertical-align: top; margin: 1px 2px 1px 1px; background: #F0F0F0 url('../images/gradients/button.gif') repeat-x top left; }
.button:hover { border-color: black; cursor: pointer; }

/* button displayed as link */
.link_menu {
	height: 16px; border: 0; border-bottom: 1px dotted #3C3089; background: none; color: #3C3089;
	text-decoration: none; padding: 1px 1px 0 1px; margin: 0; cursor: pointer;
}
.link_menu:hover { color: #6C80B9; border-bottom-color: #6C80B9; }
.link_menu[disabled] { color: #ddd; cursor: default; border: 0; background-color: white; }
.link_menu[disabled]:hover { border: 0; }
.link_menu_with_right_margin { margin-right: 10px; }
=======
.input.radio { border: 0; height: auto; }
.checkbox { height: auto; }
>>>>>>> 51c42d09

/* transparent - must be after input! */
.transparent { border: 0; background-color: transparent; }
.transparent:focus { outline-width: 0; }

/* widget */
.widget { min-width: 230px }
.widget .header { padding: 3px; }
.widget .header .menu_icon { float: right; margin-right: 2px; }
.widget .footer { color: white; line-height: 12px; height: 12px; padding: 4px 4px; margin-top: 2px; }

/* object group */
.objectgroup { padding: 4px; }
.objectgroup.top { margin: 2px 0; }
.objectgroup.footer { margin-top: 2px; }

/* formlist */
ul.formlist { list-style-type: none; margin: 0; padding: 0; display: table; width: 100%; }
ul.formlist li { padding: 2px; height: 100%; vertical-align: middle; display: table-row; }
ul.formlist li .dt { padding: 4px 0 2px; display: table-cell; white-space: nowrap; vertical-align: top; width: 20%; }
ul.formlist li .dd { padding: 2px 0; vertical-align: top; }
ul.formlist .formrow .dd .checkbox { vertical-align: middle; }
ul.formlist .formrow .dd { margin-left: 10px; }
ul.formlist .formrow .text-field { margin-top: 2px; display: inline-block; height: 14px; }
ul.formlist .hidden { display: none; }
ul.formlist .text, ul.formlist textarea, ul.formlist .password {
	padding-top: 3px; padding-bottom: 3px;
}
ul.formlist .text, ul.formlist textarea, ul.formlist .password, ul.formlist .multiselect {
	padding-left: 3px; padding-right: 3px;
}
ul.formlist select { padding: 2px; }

/* formlist buttons */
div.footer { padding: 4px 1.8em; }
div.footer .formtable { display: table; width: 100%; }
div.footer .formrow { display: table-row; }
div.footer .formrow .dt { width: 20%; display: table-cell; }
div.footer .formrow .dd { margin-left: 10px; }
div.footer .ui-button { margin: 1px; }

/* object list */
ul.objectlist { padding: 0; list-style: none; margin: 0;}
ul.objectlist li { display: inline-block; margin: 2px 10px 2px 5px; white-space: nowrap; font-size: 1.1em; }
ul.objectlist li.selected { font-weight: bold; font-size: 1.2em; }
ul.objectlist li a { color: #000000; font-weight: normal; }

/* favorites */
ul.favorites { padding-left: 5px; margin: 8px 4px 8px 0; }
ul.favorites li { padding-left: 25px; margin: 9px 0; list-style: none; background: url("../images/general/chart.png") no-repeat left top; }
ul.favorites li.empty { color: #999; background: none; }

/* frontend messages */
ul.messages { overflow: auto; vertical-align: top; background-color: #FFFFFF; margin: 1px; text-align: left; }
ul.messages li { font-size: 1.1em; line-height: 18px; }
ul.messages li.info { color: #000000; list-style: url("../images/general/warning2.png") inside; }
ul.messages li.error {
	color: #D40000; list-style: url("../images/general/error3.png") inside; white-space: pre-wrap; word-break: normal;
}

/* column */
.column { margin: 5px 0 5px 5px; min-width: 240px; padding-bottom: 100px; }
.column .widget, #search_wdgt .widget { padding: 2px; margin-bottom: 5px; overflow: hidden; }

/* drag & drop */
.draggable { cursor: move; }
.ui-draggable-dragging { opacity: 0.6; -ms-filter:"progid:DXImageTransform.Microsoft.Alpha(Opacity=60)"; }
.dragHelpText { display: none; }

/* subfilter buttons */
span.subfilter_enabled { color: #00AA00; cursor: pointer; text-decoration: none; border-bottom: 1px dashed; }
span.subfilter_enabled:hover { color: #44CC44; }
span.subfilter_disabled { color: maroon; cursor: pointer; text-decoration: none; border-bottom: 1px dashed; }
span.subfilter_disabled:hover { color: #CC4444; }
span.subfilter_inactive { color: #777777; }
span.subfilter_inactive:hover { color: #999999; }
span.subfilter_active { color: teal; }

/* requirements table */
span.info { font-weight: bold; font-size: 11px; }

/* saverities */
div.disaster { width: 100%; height: 100%; padding-left: 2px; margin-right: 5px; }
div.high { width: 100%; height: 100%; padding-left: 2px; margin-right: 5px; }
div.average { width: 100%; height: 100%; padding-left: 2px; margin-right: 5px; }
div.warning { width: 100%; height: 100%; padding-left: 2px; margin-right: 5px; }
.disaster, .high, .average, .warning, .information, .not_classified, .normal { color: #222; }

/* pmasters */
div.onajaxload { position: absolute; background-color: #000000; filter: alpha(opacity=05); opacity: .05; cursor: wait; z-index: 50; }

/* form element */
.formElementTable tr td { vertical-align: top; padding-left: 5px; padding-right: 5px; height: 24px; }
.formWideTable { min-width: 600px; }

/* tween box table */
.tweenBoxTable tr td { padding: 0; vertical-align: middle; height: 24px; }
.tweenBoxTable .button, .old-filter .tweenBoxTable .button {
	height: auto; margin: 5px 5px 0 5px; padding: 5px; width: 29px;
}

/* page header */
table.page_header { padding-right: 0; padding-left: 0; background-color: #FFF; border: 0; vertical-align: middle; }
table.page_header tr td.page_header_l { padding: 0; }
table.page_header tr td.page_header_m { width: 100%; font-size: 1.2em; text-align: center; }
table.page_header tr td.page_header_r { text-align: right; white-space: nowrap; }
table.page_header tr td.page_header_r a { margin: 0 5px; }

/* page footer */
table.page_footer { margin-top: 20px; padding: 3px; }
table.page_footer .footer_sign { padding-right: 5px; padding-left: 5px; }

/* row indents */
table .indent_top td { padding-top: 2px; }
table .indent_bottom td { padding-bottom: 2px; }
table .indent_both td { padding-top: 2px; padding-bottom: 2px; }

/* form table */
table.formtable { background-color: #EEEEEE; color: #000000; border: 1px solid #AAAAAA; width: 50%; margin: auto; white-space: nowrap; }
table.formtable tr td { border: 0; padding: 0 5px; height: 24px; word-spacing: 0; text-align: left; text-decoration: none; }
table.formtable tr.new { background-color: #E0F0E0; }
table.formtable tr.edit { background-color: #F0F0E0; }
table.formtable tr.form_odd_row { background-color: #D8D8D8; }
table.formtable tr.form_even_row { background-color: #DFDFDF; }
table.formtable tr td.form_row_first {
	background: #5c9ccc url(themes/originalblue/images/bg_h-hard_55.png) 50% 50% repeat-x;
	color: #FFFFFF; font-size: 11px; font-weight: bold;
}
table.formtable tr td.form_row_last {
	color: #FFFFFF; text-align: right;
	background: #5c9ccc url(themes/originalblue/images/bg_h-hard_55.png) 50% 50% repeat-x;
}
table.formtable tr td.form_row_l { width: 30%; }
table.formtable tr td.form_row_c { text-align: center; }
table.formtable tr td.form_row_r table.calendar tr td { padding-left: 1px; padding-right: 1px; }
table.formlongtable { width: 99%; }

/* form row */
td.form_row_l_simple { border-color: #AAAAAA; text-align: left; white-space: nowrap; word-spacing: 0; width: 50%; }
td.form_row_r_simple { border-color: #AAAAAA; text-align: left; }

/* chart table */
table.chart { width: 100%; background-color: #DDDDDD; text-align: center; }

/* table info */
table.tableinfo { empty-cells: show; width: 100%; border-spacing: 2px; }
table.tableinfo > tbody > tr > td {
	padding: 1px 3px; white-space: nowrap; font-weight: normal; text-align: left;
	border: 0; height: 22px;
	-moz-border-radius: 2px; -webkit-border-radius: 2px; border-radius: 2px;
}
table.tableinfo tr.header td { white-space: nowrap; font-weight: bold; border: 0; }
table.tableinfo tr.header td.hover_grey {
	white-space: nowrap; word-spacing: 0; font-weight: bold; border-width: 0; cursor: pointer;
}
table.tableinfo tr.vertical_header td {
	padding: 5px 0 5px 0px; margin: 0; white-space: nowrap; word-spacing: 0; font-weight: bold; width: 20px; text-align: center;
}
table.tableinfo tr.vertical_header td.left { padding-left: 5px; text-align: left; }
table.tableinfo tr.vertical_header td.hover_grey:hover { cursor: pointer; }
table.tableinfo tr.vertical_header td.vertical_rotation {
	white-space: nowrap; align: center; font-family: arial; font-size: 11px;
}
table.tableinfo tr.vertical_header td.vertical_rotation .vertical_rotation_inner {
	transform: rotate(270deg); white-space: nowrap;
	-moz-transform: rotate(270deg); -webkit-transform: rotate(270deg); -o-transform: rotate(270deg); -ms-transform: rotate(180deg);
}
table.tableinfo tr.footer td { vertical-align: middle; padding-right: 5px; padding-left: 5px; }
table.tableinfo > tbody > tr > td:first-child { width: 1px; }
table.tableinfo tr td.wraptext { white-space: normal; }
table.tableinfo tr td.message { text-align: center; }
table.tableinfo tr td.pre { white-space: pre; }
table.tableinfo tr > td.center { vertical-align: middle; text-align: center; }
table.tableinfo caption {
	background: #5c9ccc url(themes/originalblue/images/bg_h-hard_55.png) 50% 50% repeat-x;
	color: #FFFFFF; font-size: 11px; font-weight: bold; height: 22px; text-align: left; padding: 0 5px; line-height: 22px;
}

/* flicker */
table.flicker { background: #5c9ccc url(themes/originalblue/images/bg_h-hard_55.png) 50% 50% repeat-x; border: 0; }
table.flicker tr td.flicker_c { height: 16px; padding-left: 4px; padding-right: 4px; line-height: 12px; }
table.flicker tr td.flicker_l { text-align: left; height: 16px; padding-left: 4px; line-height: 12px; }
table.flicker tr td.flicker_r {text-align: right; height: 16px; padding-right: 4px; line-height: 12px; }
table.flicker a { color: #0BF; }
td.flicker_c { cursor: pointer; }

/* acknowledgements */
table.ack_msgs { width: 70%; background-color: #EEEEEE; padding: 0; border: 0 solid; }
table.ack_msgs tr.title {
	height: 14px; vertical-align: middle; color: #FFFFFF;
	background: #5c9ccc url(themes/originalblue/images/bg_h-hard_55.png) 50% 50% repeat-x;
}
table.ack_msgs tr td.user { padding-left: 10px; padding-right: 10px; text-align: left; }
table.ack_msgs tr td.time { padding-left: 10px; padding-right: 10px; text-align: center; width: 150px; }
table.ack_msgs tr.msg { height: 25px; background-color: #F8F8F8; }
table.ack_msgs tr.msg td { padding: 5px; text-align: left; vertical-align: top; border: 1px dotted black; }

/* table for right displaying */
table.right_table { border-width: 0; margin: 0; padding: 0; }
table.right_table tr.header td { font-weight: bold; text-align: left; }
table.right_table td { margin: 0; padding: 0; text-align: left; white-space: nowrap; word-spacing: 0; }
table.right_table select { width: 250px; }
table.right_table.calculated select { background: #EBEFF2; }
table.right_table .read_write option { color: #008800; }
table.right_table .read_only option { color: #CC8800; }
table.right_table .deny option { color: #CC0000; }

/* graph */
table.graph { width: 100%; text-align: center; }

/* menu */
table.menu { height: 2.8em; }
table.menu tr { background: #AAAAAA url('../images/gradients/menu_not_active.gif') repeat-x top left; }
table.menu td { padding: 2px 5px 2px 5px; font-weight: bold; border: 1px solid #aaaaaa; margin: 0; cursor: pointer; }
table.menu tr td.active { background: #5c9ccc url(themes/originalblue/images/bg_h-hard_55.png) 50% 50% repeat-x; border-color: #4c8cbc; }

/* sub menu */
table.sub_menu {height: 1.8em; }
table.sub_menu tr td { padding-left: 5px; padding-top: 0; padding-bottom: 0; height: 2.2em; }
table.sub_menu tr td span.active a.highlight { color: #ffcc00; }

/* warning */
table.warningTable {
	margin: 30px auto; width: 500px; border: 5px solid #CC3333; background-color: #FFFFFF;
	-webkit-border-radius: 5px; -moz-border-radius: 5px; border-radius: 5px; color: #2F2F2F;
}
table.warningTable td { padding: 10px; line-height: 20px; }
table.warningTable tr.header { height: 24px; color: #FFFFFF; font-weight: bold; background-color: #CC3333; }
table.warningTable tr.header td { padding: 0 2px 4px 10px; }
table.warningTable tr.footer td { padding: 0; text-align: right; }
table.warningTable tr.footer .buttons { margin: 0 10px 5px; padding-top: 5px; border-top: 1px dotted #1F1F1F; }
table.warningTable tr.content { vertical-align: text-top; font-size: 10px; }
table.warningTable tr.content.center { text-align: center; }
table.warningTable .button {
	background: #fff; border: 1px solid #aca899;
	margin: 0 2px 0 0; height: 20px; padding-top: 2px; padding-bottom: 2px;
}
table.warningTable .button:hover { border-color: #6e8ab4; }

/* history */
table.history { color: #448; margin: 0 0 0 2px; }
table.history td.caption { width: 48px; font-weight: bold; }

/* message */
table.msgok { width: 100%; border: 1px #44CC44 solid; }
table.msgok tr td {color: #333; text-align: center; }
table.msgok tr td.clr {width: 60px; background-color: #44CC44; font-weight: bold; }
table.msgok tr td.msg_main {height: 26px; font-size: 1.1em; }
table.msgok tr td.msg {background-color: #BBFFBB; }
table.msgerr { width: 100%; border: 1px #CC4444 solid; table-layout: fixed; }
table.msgerr tr td { color: #333; text-align: center; }
table.msgerr tr td.clr { width: 60px; background-color: #CC4444; font-weight: bold; }
table.msgerr tr td.msg_main { height: 26px; font-size: 1.1em; }
table.msgerr tr td.msg { background-color: #FFBBBB; }
table.msgerr tr td.msg ul.messages { padding-right: 1em; }
table.msgerr tr td.msg ul.messages li { word-wrap: break-word; }

/* requirements */
table.requirements { text-align: left; border-spacing: 1px; }
table.requirements tr td.header { font-weight: bold; }
table.requirements tr td { white-space: nowrap; padding-left: 5px; padding-right: 15px; background-color: #FFFFFF; }
table.requirements input { width: 150px; }
table.requirements input#port { width: 50px; }
table.requirements select { width: 152px; }

/* filter */
table.filter { width: 100%; border-collapse: collapse; }
table.filter tr td {
	line-height: 20px; height: 26px; vertical-align: middle; border-left: 0 !important; padding: 0 2px 0 6px;
}
table.filter tr td.label { border-right: 0 !important; text-align: right; }
table.filter tr td.controls { text-align: center; }
table.filter tr td.controls .ui-button { margin: 1px; }
table.filter .text { height: 16px; }
table.filter .button-form { height: 20px; vertical-align: bottom; /* required to align buttons with input in IE8 */ }
table.filter .select { -moz-box-sizing: content-box; -webkit-box-sizing: content-box; box-sizing: content-box; height: 18px; vertical-align: top; margin-bottom: 1px; }
table.filter .host-inventories .select,
table.filter .host-inventories .text { vertical-align: middle; }
table.filter tr.item-list-row { height: 26px; }
table.filter-center tr td { text-align: center; }
table.filter .ui-button { margin-right: 3px; }

table.filter.sub-filter tr td { text-align: left; }
table.filter.sub-filter tr td:first-child { width: 8%; }

/* old-style filter */
.old-filter .form_row_l { text-align: right; }
.old-filter #inventory-filter td { padding-left: 0; padding-right: 3px; }
.old-filter .button-form { height: 16px; }
.old-filter .input, .old-filter .button-form { vertical-align: middle; }

/* invisible */
table.invisible { border: 0; margin: 0; padding: 0; }
table.invisible tr > td { border: 0; margin: 0; padding: 0; }

/* paging */
table.paging { width: 100%; padding: 2px; }
table.paging tr td { border: 0 black solid; width: 100%; font-size: 1.1em; line-height: 18px; text-align: center; vertical-align: middle; }

/* header wide */
table.header_wide { width: 100%; color: #222222; border: 1px #3377AA solid; text-align: center; vertical-align: middle; background-color: #FFFFFF; margin-top: 2px; }
table.header_wide tr.first td.header_l { font-size: 1.3em; font-weight: bold; text-align: left; height: 24px; padding-left: 5px; color: #224488; }
table.header_wide tr.first td.header_r { background: none; text-align: right; height: 24px; padding-right: 5px; border-width: 0; }
table.header_wide tr.next td.header_l { background: none; text-align: left; height: 20px; padding-left: 5px; border-width: 0; }
table.header_wide tr.next td.header_r { background: none; text-align: right; height: 20px; padding-right: 5px; border-width: 0; }

/* suggest */
div.suggest { position: absolute; border: 1px #AAA solid; border-top: 0; width: 164px; z-index: 100; display: none;
	-webkit-box-shadow: 0 4px 5px rgba(0, 0, 0, 0.15); -moz-box-shadow: 0 4px 5px rgba(0, 0, 0, 0.15);
	box-shadow: 0 4px 5px rgba(0, 0, 0, 0.15);
}
table.suggest { width: 100%; margin: 0; border-spacing: 0; background-color: #FEFEFE; }
table.suggest tr { background-color: #FEFEFE; }
table.suggest tr.highlight { background-color: #7A9FC1; color: #FFF; }
table.suggest tr td { text-align: left; padding-left: 4px; line-height: 2.2em; font-size: 1.1em; cursor: pointer; }

/* flash clock */
.flashclock {
	top: 0; left: 50%; margin-left: -50px; width: 100px; height: 100px; z-index: 10; position: absolute;
	background: url('../images/general/transparent.png') repeat scroll center top transparent;
}

/* preloader */
.preloader { width: 80px; height: 12px; display: inline-block; }

/* colorpicker */
.colorpickerLabel { border: 1px solid black; display: inline; width: 10px; height: 10px; }
#color_picker {
	top: 0; z-index: 100; position: absolute; background-color: white;
	padding: 2px; line-height: 15px; border: 1px solid black;
}
#color_picker table tr td { margin: 0; padding: 2px; }
#color_picker a { text-decoration: none; padding: 0; margin: 0; }

/* flickerfreescreen */
.flickerfreescreen .shadow { background-color: #000000; }

/* multiselect */
.multiselect-wrapper { position: relative; width: 380px; }
.multiselect { margin: 0 2px 0 0; width: 312px; position: relative; float: left;
	background: #ffffff; border: 1px solid #AAAAAA;
}
.multiselect.active {
	-webkit-box-shadow: 0 0 5px rgba(0, 0, 0, 0.3); -moz-box-shadow: 0 0 5px rgba(0, 0, 0, 0.3); box-shadow: 0 0 5px rgba(0, 0, 0, 0.3);
	border: 1px solid #5897FB;
}
.multiselect-button { width: 50px; height: 20px; float: left; }
.multiselect input[type="text"] {
	margin: 0 0 0 4px; top: 0; left: 0; min-height: 14px; position: absolute; z-index: 10;
	background: none; border: none; outline: none;
}

/* IE10+ "clear field" X button removing */
.multiselect input[type="text"]::-ms-clear {
	display: none;
}

.multiselect .selected ul {
	margin: 0; min-height: 18px; white-space: normal; padding: 0;
}
.multiselect .selected ul li {
	margin: 1px 1px 0 0; padding: 1px 0 1px 0; min-height: 12px; line-height: 12px; vertical-align: top; display: inline-block;
	background: #E8E8E8; list-style: none outside none; border: 1px solid #AAAAAA;
	background-image: -webkit-gradient(linear, 0 0, 0 100%, color-stop(20%, #F4F4F4), color-stop(50%, #F0F0F0), color-stop(52%, #E8E8E8), color-stop(100%, #EEE));
	background-image: -webkit-linear-gradient(top, #F4F4F4 20%, #F0F0F0 50%, #E8E8E8 52%, #EEE 100%);
	background-image: -moz-linear-gradient(top, #F4F4F4 20%, #F0F0F0 50%, #E8E8E8 52%, #EEE 100%);
	background-image: -o-linear-gradient(top, #F4F4F4 20%, #F0F0F0 50%, #E8E8E8 52%, #EEE 100%);
	background-image: linear-gradient(#F4F4F4 20%, #F0F0F0 50%, #E8E8E8 52%, #EEE 100%);
	border-radius: 3px; -webkit-border-radius: 3px; -moz-border-radius: 3px;
}
.multiselect .selected ul li { position: relative; }
.multiselect .selected ul li.pressed { background: #D4D4D4; }
.multiselect .selected ul li span.text { padding: 0 4px; text-align: justify; white-space: nowrap; }
.multiselect .selected ul li span.arrow {
	padding: 0 -12px 0 12px; cursor: pointer; position: absolute; z-index: 11; width: 12px; height: 12px; right: 0px;
	background: url("../images/general/multiselect.png") no-repeat -12px 1px;
}
.multiselect .selected ul li span.arrow:hover { background-position: -12px -19px; }
.multiselect .available {
	top: 0; left: -1px; min-height: 24px; position: absolute; z-index: 12; display: none;
	background: #FFFFFF; border: 1px solid #AAAAAA; border-top: none;
	-webkit-box-shadow: 0 4px 5px rgba(0, 0, 0, 0.15); -moz-box-shadow: 0 4px 5px rgba(0, 0, 0, 0.15);
	box-shadow: 0 4px 5px rgba(0, 0, 0, 0.15); width: 100%;
}
.multiselect .available .prefix { color: #838383; }
.multiselect .available .matched { font-weight: bold; }
.multiselect .available .label-empty-result { padding: 4px 0 0 4px; }
.multiselect .available .label-more-matches-found { padding: 4px 0 3px 4px; font-weight: bold; }
.multiselect .available ul {
	margin: 0; padding: 0; max-height: 300px; overflow-x: hidden; overflow-y: auto; -webkit-overflow-scrolling: touch;
}
.multiselect .available ul li { padding: 3px 2px 3px 4px; list-style: none outside none; display: list-item; cursor: pointer; }
.multiselect .available ul li.hover { background: #7A9FC1; color: #FFFFFF; }
.multiselect .available ul li.hover .prefix { color: #F1F1F1; }

/* menu popup */
.menuPopup {
	width: 170px; border: 1px solid #7E9AB4; text-align: left; position: absolute; z-index: 1000; display: none; white-space: pre-wrap;
	-webkit-box-shadow: 0 1px 10px 0 rgba(0, 0, 0, 0.2); box-shadow: 0 1px 10px 0 rgba(0, 0, 0, 0.2);
}
.menuPopup .title { padding: 2px 2px 2px 6px; background: #5c9ccc url(themes/originalblue/images/bg_h-hard_55.png) 50% 50% repeat-x; }
.menuPopup .title .text { color: #ffffff; font-weight: bold; width: 100%; white-space: nowrap; overflow: hidden; text-overflow: ellipsis; }
.menuPopup .ui-menu { width: 165px; }
.menuPopup .ui-menu ul.ui-corner-all { border-radius: 0; }
.menuPopup .ui-menu li.ui-menu-item.selected a { font-weight: bold; }
.menuPopup .ui-menu li.ui-menu-item.selected a:hover { font-weight: bold; }

.printless { display: none; border: 1px #333 dotted; padding-left: 10px; cursor: pointer; font-weight: bold; color: #000000; background-color: #FFFFFF; }
.printless:hover { text-decoration: underline; }

/* tabs */
.tabs { visibility: hidden; }

/* modal window */
.ui-widget-overlay { z-index: 1000; }
.ui-dialog { z-index: 1001; opacity: 1; min-width: 170px; }

/* trigger expression */
.trigger-expression, table.tableinfo .trigger-expression { white-space: pre-wrap; }

/* server name */
.server-name { padding-right: 5px; }<|MERGE_RESOLUTION|>--- conflicted
+++ resolved
@@ -151,6 +151,8 @@
 	border: 0; border-bottom-width: 1px; border-bottom-style: dotted; background: none;
 	text-decoration: none; padding: 1px 1px 0 1px; margin: 0; cursor: pointer;
 }
+.link_menu_with_right_margin { margin-right: 10px; }
+
 span.link_menu { height: 16px; }
 .link_menu[disabled], .link_menu[disabled]:hover { cursor: default; border: 0; }
 
@@ -182,23 +184,8 @@
 .listInfo { width: 100%; display: table; }
 .textarea_standard { width: 312px; }
 .textarea_big { width: 524px; }
-<<<<<<< HEAD
-.button { border: 1px solid #808080; vertical-align: top; margin: 1px 2px 1px 1px; background: #F0F0F0 url('../images/gradients/button.gif') repeat-x top left; }
-.button:hover { border-color: black; cursor: pointer; }
-
-/* button displayed as link */
-.link_menu {
-	height: 16px; border: 0; border-bottom: 1px dotted #3C3089; background: none; color: #3C3089;
-	text-decoration: none; padding: 1px 1px 0 1px; margin: 0; cursor: pointer;
-}
-.link_menu:hover { color: #6C80B9; border-bottom-color: #6C80B9; }
-.link_menu[disabled] { color: #ddd; cursor: default; border: 0; background-color: white; }
-.link_menu[disabled]:hover { border: 0; }
-.link_menu_with_right_margin { margin-right: 10px; }
-=======
 .input.radio { border: 0; height: auto; }
 .checkbox { height: auto; }
->>>>>>> 51c42d09
 
 /* transparent - must be after input! */
 .transparent { border: 0; background-color: transparent; }
