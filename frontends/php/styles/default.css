--- conflicted
+++ resolved
@@ -557,10 +557,8 @@
 .multiselect .available ul li.hover { background: #7A9FC1; color: #FFFFFF; }
 .multiselect .available ul li.hover .prefix { color: #F1F1F1; }
 
-<<<<<<< HEAD
 .printless { display: none; border: 1px #333 dotted; padding-left: 10px; cursor: pointer; font-weight: bold; color: #000000; background-color: #FFFFFF; }
 .printless:hover { text-decoration: underline; }
-=======
+
 /* tabs */
-.tabs { visibility: hidden; }
->>>>>>> 1317653e
+.tabs { visibility: hidden; }