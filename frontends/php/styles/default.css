--- conflicted
+++ resolved
@@ -232,16 +232,12 @@
 span.footer_sign { padding-right: 5px; padding-left: 5px; }
 span.divider { color: #558; font-weight: normal; }
 
-<<<<<<< HEAD
 /* icon mapping */
 
 #iconMapTable .sortable { height: 30px; }
 #iconMapTable .sortable .preview { vertical-align: middle; }
 
-/********** <SUBFILTER BUTTONS> ************/
-=======
 /* subfilter buttons */
->>>>>>> 6e9ac19f
 span.subfilter_enabled { color: #00AA00; cursor: pointer; text-decoration: none; border-bottom: 1px dashed; }
 span.subfilter_enabled:hover { color:#44CC44; }
 span.subfilter_disabled { color:maroon; cursor: pointer; text-decoration: none; border-bottom: 1px dashed; }
