/*
 * jQuery UI CSS Framework 1.8.7
 *
 * Copyright 2010, AUTHORS.txt (http://jqueryui.com/about)
 * Dual licensed under the MIT or GPL Version 2 licenses.
 * http://jquery.org/license
 *
 * http://docs.jquery.com/UI/Theming/API
 */

/* Layout helpers
----------------------------------*/
.originalblue .ui-helper-hidden { display: none; }
.originalblue .ui-helper-hidden-accessible { position: absolute !important; clip: rect(1px 1px 1px 1px); }
.originalblue .ui-helper-reset { margin: 0; padding: 0; border: 0; outline: 0; line-height: 1.3; text-decoration: none; font-size: 100%; list-style: none; }
.originalblue .ui-helper-clearfix:after { content: "."; display: block; height: 0; clear: both; visibility: hidden; }
.originalblue .ui-helper-clearfix { display: inline-block; }

/* required comment for clearfix to work in Opera */
* html .ui-helper-clearfix { height: 1%; }
.originalblue .ui-helper-clearfix { display: block; }

/* end clearfix */
.originalblue .ui-helper-zfix { width: 100%; height: 100%; top: 0; left: 0; position: absolute; opacity: 0; filter:Alpha(Opacity=0); }

/* Interaction Cues
----------------------------------*/
.originalblue .ui-state-disabled { cursor: default !important; }

/* Icons
----------------------------------*/

/* states and images */
.originalblue .ui-icon { display: block; text-indent: -99999px; overflow: hidden; background-repeat: no-repeat; }

/* Misc visuals
----------------------------------*/

/* Overlays */
.originalblue .ui-widget-overlay { position: fixed; top: 0; left: 0; width: 100%; height: 100%; }

/*
 * jQuery UI CSS Framework 1.8.7
 *
 * Copyright 2010, AUTHORS.txt (http://jqueryui.com/about)
 * Dual licensed under the MIT or GPL Version 2 licenses.
 * http://jquery.org/license
 *
 * http://docs.jquery.com/UI/Theming/API
 *
 * To view and modify this theme, visit http://jqueryui.com/themeroller/?ffDefault=Verdana,Arial,sans-serif&fwDefault=bold&fsDefault=1em&cornerRadius=2px&bgColorHeader=779dc0&bgTextureHeader=04_highlight_hard.png&bgImgOpacityHeader=55&borderColorHeader=7e9ab4&fcHeader=ffffff&iconColorHeader=ffffff&bgColorContent=ffffff&bgTextureContent=01_flat.png&bgImgOpacityContent=100&borderColorContent=7e9ab4&fcContent=000000&iconColorContent=5481ab&bgColorDefault=f5f8fa&bgTextureDefault=04_highlight_hard.png&bgImgOpacityDefault=85&borderColorDefault=9db2cd&fcDefault=5481ab&iconColorDefault=5481ab&bgColorHover=dae6f1&bgTextureHover=04_highlight_hard.png&bgImgOpacityHover=75&borderColorHover=7e9ab4&fcHover=456582&iconColorHover=456582&bgColorActive=dae6f1&bgTextureActive=06_inset_hard.png&bgImgOpacityActive=100&borderColorActive=7e9ab4&fcActive=456582&iconColorActive=456582&bgColorHighlight=fffce3&bgTextureHighlight=01_flat.png&bgImgOpacityHighlight=100&borderColorHighlight=dd9b60&fcHighlight=4a4a4a&iconColorHighlight=469bdd&bgColorError=fef1ec&bgTextureError=01_flat.png&bgImgOpacityError=100&borderColorError=d40000&fcError=d40000&iconColorError=d40000&bgColorOverlay=c9c9c9&bgTextureOverlay=01_flat.png&bgImgOpacityOverlay=0&opacityOverlay=30&bgColorShadow=999999&bgTextureShadow=01_flat.png&bgImgOpacityShadow=0&opacityShadow=30&thicknessShadow=5px&offsetTopShadow=-5px&offsetLeftShadow=-5px&cornerRadiusShadow=5px
 */

/* Component containers
----------------------------------*/
.originalblue .ui-widget { font-family: Verdana,Arial,sans-serif; font-size: 1em; }
.originalblue .ui-widget .ui-widget { font-size: 1em; }
.originalblue .ui-widget input, .originalblue .ui-widget select, .originalblue .ui-widget textarea, .originalblue .ui-widget button { font-family: Verdana,Arial,sans-serif; font-size: 1em; }
.originalblue .ui-widget-content { border: 1px solid #7e9ab4; background: #ffffff url(images/bg_flat_100_ffffff.png) 50% 50% repeat-x; color: #000000; }
.originalblue .ui-widget-content a { color: #3C3089; }
.originalblue .ui-widget-header { border: 1px solid #7e9ab4; background: #779dc0 url(images/bg_h-hard_55.png) 50% 50% repeat-x; color: #ffffff; font-weight: bold; }
.originalblue .ui-widget-header a { color: #ffffff; }

/* Interaction states
----------------------------------*/
.originalblue .ui-state-default, .originalblue .ui-widget-content .ui-state-default, .originalblue .ui-widget-header .ui-state-default { border: 1px solid #9db2cd; background: #f5f8fa url(images/bg_h-hard_85.png) 50% 50% repeat-x; font-weight: bold; color: #5481ab; }
.originalblue .ui-state-default a, .originalblue .ui-state-default a:link, .originalblue .ui-state-default a:visited { color: #5481ab; text-decoration: none; }
.originalblue .ui-state-hover, .originalblue .ui-widget-content .ui-state-hover, .originalblue .ui-widget-header .ui-state-hover, .originalblue .ui-state-focus, .originalblue .ui-widget-content .ui-state-focus, .originalblue .ui-widget-header .ui-state-focus { border: 1px solid #7e9ab4; background: #dae6f1 url(images/bg_h-hard_75.png) 50% 50% repeat-x; font-weight: bold; color: #456582; }
.originalblue .ui-state-hover a, .originalblue .ui-state-hover a:hover { color: #456582; text-decoration: none; }
.originalblue .ui-state-active, .originalblue .ui-widget-content .ui-state-active, .originalblue .ui-widget-header .ui-state-active { border: 1px solid #7e9ab4; background: #dae6f1 url(images/bg_i-hard_100.png) 50% 50% repeat-x; font-weight: bold; color: #456582; }
.originalblue .ui-state-active a, .originalblue .ui-state-active a:link, .originalblue .ui-state-active a:visited { color: #456582; text-decoration: none; }
.originalblue .ui-widget :active { outline: none; }

/* Interaction Cues
----------------------------------*/
.originalblue .ui-state-highlight, .originalblue .ui-widget-content .ui-state-highlight, .originalblue .ui-widget-header .ui-state-highlight  {border: 1px solid #dd9b60; background: #fffce3 url(images/bg_flat_100_fffce3.png) 50% 50% repeat-x; color: #4a4a4a; }
.originalblue .ui-state-highlight a, .originalblue .ui-widget-content .ui-state-highlight a,.ui-widget-header .ui-state-highlight a { color: #4a4a4a; }
.originalblue .ui-state-error, .originalblue .ui-widget-content .ui-state-error, .originalblue .ui-widget-header .ui-state-error {border: 1px solid #d40000; background: #fef1ec url(images/bg_flat_100_fef1ec.png) 50% 50% repeat-x; color: #d40000; }
.originalblue .ui-state-error a, .originalblue .ui-widget-content .ui-state-error a, .originalblue .ui-widget-header .ui-state-error a { color: #d40000; }
.originalblue .ui-state-error-text, .originalblue .ui-widget-content .ui-state-error-text, .originalblue .ui-widget-header .ui-state-error-text { color: #d40000; }
.originalblue .ui-priority-primary, .originalblue .ui-widget-content .ui-priority-primary, .originalblue .ui-widget-header .ui-priority-primary { font-weight: bold; }
.originalblue .ui-priority-secondary, .originalblue .ui-widget-content .ui-priority-secondary,  .ui-widget-header .ui-priority-secondary { opacity: .7; filter: Alpha(Opacity=70); font-weight: normal; }
.originalblue .ui-state-disabled, .originalblue .ui-widget-content .ui-state-disabled, .originalblue .ui-widget-header .ui-state-disabled { color: #A8BFD4; background: #FAFBFC; border-color: #CED8E6; }

/* Icons
----------------------------------*/

/* states and images */
.originalblue .ui-icon { width: 16px; height: 16px; background-image: url(images/icons_5481ab.png); }
.originalblue .ui-widget-content .ui-icon { background-image: url(images/icons_5481ab.png); }
.originalblue .ui-widget-header .ui-icon { background-image: url(images/icons_ffffff.png); }
.originalblue .ui-state-default .ui-icon { background-image: url(images/icons_5481ab.png); }
.originalblue .ui-state-hover .ui-icon, .originalblue .ui-state-focus .ui-icon { background-image: url(images/icons_456582.png); }
.originalblue .ui-state-active .ui-icon { background-image: url(images/icons_456582.png); }
.originalblue .ui-state-highlight .ui-icon { background-image: url(images/icons_469bdd.png); }
.originalblue .ui-state-error .ui-icon, .originalblue .ui-state-error-text .ui-icon { background-image: url(images/icons_d40000.png); }

/* positioning */
.originalblue .ui-icon-carat-1-n { background-position: 0 0; }
.originalblue .ui-icon-carat-1-ne { background-position: -16px 0; }
.originalblue .ui-icon-carat-1-e { background-position: -32px 0; }
.originalblue .ui-icon-carat-1-se { background-position: -48px 0; }
.originalblue .ui-icon-carat-1-s { background-position: -64px 0; }
.originalblue .ui-icon-carat-1-sw { background-position: -80px 0; }
.originalblue .ui-icon-carat-1-w { background-position: -96px 0; }
.originalblue .ui-icon-carat-1-nw { background-position: -112px 0; }
.originalblue .ui-icon-carat-2-n-s { background-position: -128px 0; }
.originalblue .ui-icon-carat-2-e-w { background-position: -144px 0; }
.originalblue .ui-icon-triangle-1-n { background-position: 0 -16px; }
.originalblue .ui-icon-triangle-1-ne { background-position: -16px -16px; }
.originalblue .ui-icon-triangle-1-e { background-position: -32px -16px; }
.originalblue .ui-icon-triangle-1-se { background-position: -48px -16px; }
.originalblue .ui-icon-triangle-1-s { background-position: -64px -16px; }
.originalblue .ui-icon-triangle-1-sw { background-position: -80px -16px; }
.originalblue .ui-icon-triangle-1-w { background-position: -96px -16px; }
.originalblue .ui-icon-triangle-1-nw { background-position: -112px -16px; }
.originalblue .ui-icon-triangle-2-n-s { background-position: -128px -16px; }
.originalblue .ui-icon-triangle-2-e-w { background-position: -144px -16px; }
.originalblue .ui-icon-arrow-1-n { background-position: 0 -32px; }
.originalblue .ui-icon-arrow-1-ne { background-position: -16px -32px; }
.originalblue .ui-icon-arrow-1-e { background-position: -32px -32px; }
.originalblue .ui-icon-arrow-1-se { background-position: -48px -32px; }
.originalblue .ui-icon-arrow-1-s { background-position: -64px -32px; }
.originalblue .ui-icon-arrow-1-sw { background-position: -80px -32px; }
.originalblue .ui-icon-arrow-1-w { background-position: -96px -32px; }
.originalblue .ui-icon-arrow-1-nw { background-position: -112px -32px; }
.originalblue .ui-icon-arrow-2-n-s { background-position: -128px -32px; }
.originalblue .ui-icon-arrow-2-ne-sw { background-position: -144px -32px; }
.originalblue .ui-icon-arrow-2-e-w { background-position: -160px -32px; }
.originalblue .ui-icon-arrow-2-se-nw { background-position: -176px -32px; }
.originalblue .ui-icon-arrowstop-1-n { background-position: -192px -32px; }
.originalblue .ui-icon-arrowstop-1-e { background-position: -208px -32px; }
.originalblue .ui-icon-arrowstop-1-s { background-position: -224px -32px; }
.originalblue .ui-icon-arrowstop-1-w { background-position: -240px -32px; }
.originalblue .ui-icon-arrowthick-1-n { background-position: 0 -48px; }
.originalblue .ui-icon-arrowthick-1-ne { background-position: -16px -48px; }
.originalblue .ui-icon-arrowthick-1-e { background-position: -32px -48px; }
.originalblue .ui-icon-arrowthick-1-se { background-position: -48px -48px; }
.originalblue .ui-icon-arrowthick-1-s { background-position: -64px -48px; }
.originalblue .ui-icon-arrowthick-1-sw { background-position: -80px -48px; }
.originalblue .ui-icon-arrowthick-1-w { background-position: -96px -48px; }
.originalblue .ui-icon-arrowthick-1-nw { background-position: -112px -48px; }
.originalblue .ui-icon-arrowthick-2-n-s { background-position: -128px -48px; }
.originalblue .ui-icon-arrowthick-2-ne-sw { background-position: -144px -48px; }
.originalblue .ui-icon-arrowthick-2-e-w { background-position: -160px -48px; }
.originalblue .ui-icon-arrowthick-2-se-nw { background-position: -176px -48px; }
.originalblue .ui-icon-arrowthickstop-1-n { background-position: -192px -48px; }
.originalblue .ui-icon-arrowthickstop-1-e { background-position: -208px -48px; }
.originalblue .ui-icon-arrowthickstop-1-s { background-position: -224px -48px; }
.originalblue .ui-icon-arrowthickstop-1-w { background-position: -240px -48px; }
.originalblue .ui-icon-arrowreturnthick-1-w { background-position: 0 -64px; }
.originalblue .ui-icon-arrowreturnthick-1-n { background-position: -16px -64px; }
.originalblue .ui-icon-arrowreturnthick-1-e { background-position: -32px -64px; }
.originalblue .ui-icon-arrowreturnthick-1-s { background-position: -48px -64px; }
.originalblue .ui-icon-arrowreturn-1-w { background-position: -64px -64px; }
.originalblue .ui-icon-arrowreturn-1-n { background-position: -80px -64px; }
.originalblue .ui-icon-arrowreturn-1-e { background-position: -96px -64px; }
.originalblue .ui-icon-arrowreturn-1-s { background-position: -112px -64px; }
.originalblue .ui-icon-arrowrefresh-1-w { background-position: -128px -64px; }
.originalblue .ui-icon-arrowrefresh-1-n { background-position: -144px -64px; }
.originalblue .ui-icon-arrowrefresh-1-e { background-position: -160px -64px; }
.originalblue .ui-icon-arrowrefresh-1-s { background-position: -176px -64px; }
.originalblue .ui-icon-arrow-4 { background-position: 0 -80px; }
.originalblue .ui-icon-arrow-4-diag { background-position: -16px -80px; }
.originalblue .ui-icon-extlink { background-position: -32px -80px; }
.originalblue .ui-icon-newwin { background-position: -48px -80px; }
.originalblue .ui-icon-refresh { background-position: -64px -80px; }
.originalblue .ui-icon-shuffle { background-position: -80px -80px; }
.originalblue .ui-icon-transfer-e-w { background-position: -96px -80px; }
.originalblue .ui-icon-transferthick-e-w { background-position: -112px -80px; }
.originalblue .ui-icon-folder-collapsed { background-position: 0 -96px; }
.originalblue .ui-icon-folder-open { background-position: -16px -96px; }
.originalblue .ui-icon-document { background-position: -32px -96px; }
.originalblue .ui-icon-document-b { background-position: -48px -96px; }
.originalblue .ui-icon-note { background-position: -64px -96px; }
.originalblue .ui-icon-mail-closed { background-position: -80px -96px; }
.originalblue .ui-icon-mail-open { background-position: -96px -96px; }
.originalblue .ui-icon-suitcase { background-position: -112px -96px; }
.originalblue .ui-icon-comment { background-position: -128px -96px; }
.originalblue .ui-icon-person { background-position: -144px -96px; }
.originalblue .ui-icon-print { background-position: -160px -96px; }
.originalblue .ui-icon-trash { background-position: -176px -96px; }
.originalblue .ui-icon-locked { background-position: -192px -96px; }
.originalblue .ui-icon-unlocked { background-position: -208px -96px; }
.originalblue .ui-icon-bookmark { background-position: -224px -96px; }
.originalblue .ui-icon-tag { background-position: -240px -96px; }
.originalblue .ui-icon-home { background-position: 0 -112px; }
.originalblue .ui-icon-flag { background-position: -16px -112px; }
.originalblue .ui-icon-calendar { background-position: -32px -112px; }
.originalblue .ui-icon-cart { background-position: -48px -112px; }
.originalblue .ui-icon-pencil { background-position: -64px -112px; }
.originalblue .ui-icon-clock { background-position: -80px -112px; }
.originalblue .ui-icon-disk { background-position: -96px -112px; }
.originalblue .ui-icon-calculator { background-position: -112px -112px; }
.originalblue .ui-icon-zoomin { background-position: -128px -112px; }
.originalblue .ui-icon-zoomout { background-position: -144px -112px; }
.originalblue .ui-icon-search { background-position: -160px -112px; }
.originalblue .ui-icon-wrench { background-position: -176px -112px; }
.originalblue .ui-icon-gear { background-position: -192px -112px; }
.originalblue .ui-icon-heart { background-position: -208px -112px; }
.originalblue .ui-icon-star { background-position: -224px -112px; }
.originalblue .ui-icon-link { background-position: -240px -112px; }
.originalblue .ui-icon-cancel { background-position: 0 -128px; }
.originalblue .ui-icon-plus { background-position: -16px -128px; }
.originalblue .ui-icon-plusthick { background-position: -32px -128px; }
.originalblue .ui-icon-minus { background-position: -48px -128px; }
.originalblue .ui-icon-minusthick { background-position: -64px -128px; }
.originalblue .ui-icon-close { background-position: -80px -128px; }
.originalblue .ui-icon-closethick { background-position: -96px -128px; }
.originalblue .ui-icon-key { background-position: -112px -128px; }
.originalblue .ui-icon-lightbulb { background-position: -128px -128px; }
.originalblue .ui-icon-scissors { background-position: -144px -128px; }
.originalblue .ui-icon-clipboard { background-position: -160px -128px; }
.originalblue .ui-icon-copy { background-position: -176px -128px; }
.originalblue .ui-icon-contact { background-position: -192px -128px; }
.originalblue .ui-icon-image { background-position: -208px -128px; }
.originalblue .ui-icon-video { background-position: -224px -128px; }
.originalblue .ui-icon-script { background-position: -240px -128px; }
.originalblue .ui-icon-alert { background-position: 0 -144px; }
.originalblue .ui-icon-info { background-position: -16px -144px; }
.originalblue .ui-icon-notice { background-position: -32px -144px; }
.originalblue .ui-icon-help { background-position: -48px -144px; }
.originalblue .ui-icon-check { background-position: -64px -144px; }
.originalblue .ui-icon-bullet { background-position: -80px -144px; }
.originalblue .ui-icon-radio-off { background-position: -96px -144px; }
.originalblue .ui-icon-radio-on { background-position: -112px -144px; }
.originalblue .ui-icon-pin-w { background-position: -128px -144px; }
.originalblue .ui-icon-pin-s { background-position: -144px -144px; }
.originalblue .ui-icon-play { background-position: 0 -160px; }
.originalblue .ui-icon-pause { background-position: -16px -160px; }
.originalblue .ui-icon-seek-next { background-position: -32px -160px; }
.originalblue .ui-icon-seek-prev { background-position: -48px -160px; }
.originalblue .ui-icon-seek-end { background-position: -64px -160px; }
.originalblue .ui-icon-seek-start { background-position: -80px -160px; }

/* ui-icon-seek-first is deprecated, use ui-icon-seek-start instead */
.originalblue .ui-icon-seek-first { background-position: -80px -160px; }
.originalblue .ui-icon-stop { background-position: -96px -160px; }
.originalblue .ui-icon-eject { background-position: -112px -160px; }
.originalblue .ui-icon-volume-off { background-position: -128px -160px; }
.originalblue .ui-icon-volume-on { background-position: -144px -160px; }
.originalblue .ui-icon-power { background-position: 0 -176px; }
.originalblue .ui-icon-signal-diag { background-position: -16px -176px; }
.originalblue .ui-icon-signal { background-position: -32px -176px; }
.originalblue .ui-icon-battery-0 { background-position: -48px -176px; }
.originalblue .ui-icon-battery-1 { background-position: -64px -176px; }
.originalblue .ui-icon-battery-2 { background-position: -80px -176px; }
.originalblue .ui-icon-battery-3 { background-position: -96px -176px; }
.originalblue .ui-icon-circle-plus { background-position: 0 -192px; }
.originalblue .ui-icon-circle-minus { background-position: -16px -192px; }
.originalblue .ui-icon-circle-close { background-position: -32px -192px; }
.originalblue .ui-icon-circle-triangle-e { background-position: -48px -192px; }
.originalblue .ui-icon-circle-triangle-s { background-position: -64px -192px; }
.originalblue .ui-icon-circle-triangle-w { background-position: -80px -192px; }
.originalblue .ui-icon-circle-triangle-n { background-position: -96px -192px; }
.originalblue .ui-icon-circle-arrow-e { background-position: -112px -192px; }
.originalblue .ui-icon-circle-arrow-s { background-position: -128px -192px; }
.originalblue .ui-icon-circle-arrow-w { background-position: -144px -192px; }
.originalblue .ui-icon-circle-arrow-n { background-position: -160px -192px; }
.originalblue .ui-icon-circle-zoomin { background-position: -176px -192px; }
.originalblue .ui-icon-circle-zoomout { background-position: -192px -192px; }
.originalblue .ui-icon-circle-check { background-position: -208px -192px; }
.originalblue .ui-icon-circlesmall-plus { background-position: 0 -208px; }
.originalblue .ui-icon-circlesmall-minus { background-position: -16px -208px; }
.originalblue .ui-icon-circlesmall-close { background-position: -32px -208px; }
.originalblue .ui-icon-squaresmall-plus { background-position: -48px -208px; }
.originalblue .ui-icon-squaresmall-minus { background-position: -64px -208px; }
.originalblue .ui-icon-squaresmall-close { background-position: -80px -208px; }
.originalblue .ui-icon-grip-dotted-vertical { background-position: 0 -224px; }
.originalblue .ui-icon-grip-dotted-horizontal { background-position: -16px -224px; }
.originalblue .ui-icon-grip-solid-vertical { background-position: -32px -224px; }
.originalblue .ui-icon-grip-solid-horizontal { background-position: -48px -224px; }
.originalblue .ui-icon-gripsmall-diagonal-se { background-position: -64px -224px; }
.originalblue .ui-icon-grip-diagonal-se { background-position: -80px -224px; }

/* Misc visuals
----------------------------------*/

/* Corner radius */
.originalblue .ui-corner-tl { -moz-border-radius-topleft: 2px; -webkit-border-top-left-radius: 2px; border-top-left-radius: 2px; }
.originalblue .ui-corner-tr { -moz-border-radius-topright: 2px; -webkit-border-top-right-radius: 2px; border-top-right-radius: 2px; }
.originalblue .ui-corner-bl { -moz-border-radius-bottomleft: 2px; -webkit-border-bottom-left-radius: 2px; border-bottom-left-radius: 2px; }
.originalblue .ui-corner-br { -moz-border-radius-bottomright: 2px; -webkit-border-bottom-right-radius: 2px; border-bottom-right-radius: 2px; }
.originalblue .ui-corner-top { -moz-border-radius-topleft: 2px; -webkit-border-top-left-radius: 2px; border-top-left-radius: 2px; -moz-border-radius-topright: 2px; -webkit-border-top-right-radius: 2px; border-top-right-radius: 2px; }
.originalblue .ui-corner-bottom { -moz-border-radius-bottomleft: 2px; -webkit-border-bottom-left-radius: 2px; border-bottom-left-radius: 2px; -moz-border-radius-bottomright: 2px; -webkit-border-bottom-right-radius: 2px; border-bottom-right-radius: 2px; }
.originalblue .ui-corner-right {  -moz-border-radius-topright: 2px; -webkit-border-top-right-radius: 2px; border-top-right-radius: 2px; -moz-border-radius-bottomright: 2px; -webkit-border-bottom-right-radius: 2px; border-bottom-right-radius: 2px; }
.originalblue .ui-corner-left { -moz-border-radius-topleft: 2px; -webkit-border-top-left-radius: 2px; border-top-left-radius: 2px; -moz-border-radius-bottomleft: 2px; -webkit-border-bottom-left-radius: 2px; border-bottom-left-radius: 2px; }
.originalblue .ui-corner-all { -moz-border-radius: 2px; -webkit-border-radius: 2px; border-radius: 2px; }

/* Overlays */
.originalblue .ui-widget-overlay { background: #c9c9c9 url(images/bg_flat_0_c9c9c9.png) 50% 50% repeat; opacity: .30; filter: Alpha(Opacity=30); }
.originalblue .ui-widget-shadow { margin: -5px 0 0 -5px; padding: 5px; background: #999999 url(images/bg_flat_0_999999.png) 50% 50% repeat-x; opacity: .30; filter: Alpha(Opacity=30); -moz-border-radius: 5px; -webkit-border-radius: 5px; border-radius: 5px; }

/*
 * jQuery UI Resizable 1.8.7
 *
 * Copyright 2010, AUTHORS.txt (http://jqueryui.com/about)
 * Dual licensed under the MIT or GPL Version 2 licenses.
 * http://jquery.org/license
 *
 * http://docs.jquery.com/UI/Resizable#theming
 */
.originalblue .ui-resizable { position: relative; }
.originalblue .ui-resizable-handle { position: absolute; font-size: 0.1px;z-index: 99999; display: block; }
.originalblue .ui-resizable-disabled .ui-resizable-handle, .originalblue .ui-resizable-autohide .ui-resizable-handle { display: none; }
.originalblue .ui-resizable-n { cursor: n-resize; height: 7px; width: 100%; top: -5px; left: 0; }
.originalblue .ui-resizable-s { cursor: s-resize; height: 7px; width: 100%; bottom: -5px; left: 0; }
.originalblue .ui-resizable-e { cursor: e-resize; width: 7px; right: -5px; top: 0; height: 100%; }
.originalblue .ui-resizable-w { cursor: w-resize; width: 7px; left: -5px; top: 0; height: 100%; }
.originalblue .ui-resizable-se { cursor: se-resize; width: 12px; height: 12px; right: 1px; bottom: 1px; }
.originalblue .ui-resizable-sw { cursor: sw-resize; width: 9px; height: 9px; left: -5px; bottom: -5px; }
.originalblue .ui-resizable-nw { cursor: nw-resize; width: 9px; height: 9px; left: -5px; top: -5px; }
.originalblue .ui-resizable-ne { cursor: ne-resize; width: 9px; height: 9px; right: -5px; top: -5px; }

/*
 * jQuery UI Selectable 1.8.7
 *
 * Copyright 2010, AUTHORS.txt (http://jqueryui.com/about)
 * Dual licensed under the MIT or GPL Version 2 licenses.
 * http://jquery.org/license
 *
 * http://docs.jquery.com/UI/Selectable#theming
 */
.originalblue .ui-selectable-helper { position: absolute; z-index: 100; border:1px dotted black; }

/*
 * jQuery UI Accordion 1.8.7
 *
 * Copyright 2010, AUTHORS.txt (http://jqueryui.com/about)
 * Dual licensed under the MIT or GPL Version 2 licenses.
 * http://jquery.org/license
 *
 * http://docs.jquery.com/UI/Accordion#theming
 */
.originalblue .ui-accordion { width: 100%; }
.originalblue .ui-accordion .ui-accordion-header { cursor: pointer; position: relative; margin-top: 1px; zoom: 1; }
.originalblue .ui-accordion .ui-accordion-li-fix { display: inline; }
.originalblue .ui-accordion .ui-accordion-header-active { border-bottom: 0 !important; }
.originalblue .ui-accordion .ui-accordion-header a { display: block; font-size: 1em; padding: .5em .5em .5em .7em; }
.originalblue .ui-accordion-icons .ui-accordion-header a { padding-left: 2.2em; }
.originalblue .ui-accordion .ui-accordion-header .ui-icon { position: absolute; left: .5em; top: 50%; margin-top: -8px; }
.originalblue .ui-accordion .ui-accordion-content { padding: 1em 2.2em; border-top: 0; margin-top: -2px; position: relative; top: 1px; margin-bottom: 2px; overflow: auto; display: none; zoom: 1; }
.originalblue .ui-accordion .ui-accordion-content-active { display: block; }

/*
 * jQuery UI Autocomplete 1.8.7
 *
 * Copyright 2010, AUTHORS.txt (http://jqueryui.com/about)
 * Dual licensed under the MIT or GPL Version 2 licenses.
 * http://jquery.org/license
 *
 * http://docs.jquery.com/UI/Autocomplete#theming
 */
.originalblue .ui-autocomplete { position: absolute; cursor: default; }

/* workarounds */
* html .ui-autocomplete { width: 1px; } /* without this, the menu expands to 100% in IE6 */

/*
 * jQuery UI Menu 1.8.7
 *
 * Copyright 2010, AUTHORS.txt (http://jqueryui.com/about)
 * Dual licensed under the MIT or GPL Version 2 licenses.
 * http://jquery.org/license
 *
 * http://docs.jquery.com/UI/Menu#theming
 */
.originalblue .ui-menu { list-style: none; padding: 2px; margin: 0; display: block; outline: none; }
.originalblue .ui-menu .ui-menu { margin-top: -3px; position: absolute; }
.originalblue .ui-menu .ui-menu-item { margin: 0; padding: 0; width: 100%; }
.originalblue .ui-menu .ui-menu-divider { margin: 5px -2px 5px -2px; height: 0; font-size: 0; line-height: 0; border-width: 1px 0 0 0; }
.originalblue .ui-menu .ui-menu-item a { text-decoration: none; display: block; padding: 2px .4em; line-height: 1.5; min-height: 0; font-weight: normal; cursor: pointer; }
.originalblue .ui-menu .ui-menu-item a[aria-haspopup="true"] { cursor: default; }
.originalblue .ui-menu .ui-menu-item a.ui-state-focus,
.originalblue .ui-menu .ui-menu-item a.ui-state-active { font-weight: normal; margin: -1px; background: #DAE6F1 url(images/bg_i-hard_100.png) 50% 50% repeat-x; }
.originalblue .ui-menu .ui-state-disabled { font-weight: normal; margin: .4em 0 .2em; line-height: 1.5; }
.originalblue .ui-menu .ui-state-disabled a { cursor: default; }
.originalblue .ui-menu-icons { position: relative; }
.originalblue .ui-menu-icons .ui-menu-item a { position: relative; padding-left: 2em; }
.originalblue .ui-menu .ui-icon { position: absolute; top: .2em; left: .2em; }
.originalblue .ui-menu .ui-menu-icon { position: static; float: right; }

/*
 * jQuery UI Button 1.8.7
 *
 * Copyright 2010, AUTHORS.txt (http://jqueryui.com/about)
 * Dual licensed under the MIT or GPL Version 2 licenses.
 * http://jquery.org/license
 *
 * http://docs.jquery.com/UI/Button#theming
 */
.originalblue .ui-button { display: inline-block; position: relative; margin-right: .1em; text-decoration: none !important; cursor: pointer; text-align: center; zoom: 1; overflow: visible; } /* the overflow property removes extra width in IE */
.originalblue .ui-button-icon-only { width: 2.2em; } /* to make room for the icon, a width needs to be set here */
button.ui-button-icon-only { width: 2.4em; } /* button elements seem to need a little more width */
.originalblue .ui-button-icons-only { width: 3.4em; }
button.ui-button-icons-only { width: 3.7em; }

/*button text element */
.originalblue .ui-button .ui-button-text { display: block; line-height: 1.0; }
.originalblue .ui-button-text-only .ui-button-text { padding: .4em 1em; }
.originalblue .ui-button-icon-only .ui-button-text, .originalblue .ui-button-icons-only .ui-button-text { padding: .4em; text-indent: -9999999px; }
.originalblue .ui-button-text-icon-primary .ui-button-text, .originalblue .ui-button-text-icons .ui-button-text { padding: .4em 1em .4em 2.1em; }
.originalblue .ui-button-text-icon-secondary .ui-button-text, .originalblue .ui-button-text-icons .ui-button-text { padding: .4em 2.1em .4em 1em; }
.originalblue .ui-button-text-icons .ui-button-text { padding-left: 2.1em; padding-right: 2.1em; }

/* no icon support for input elements, provide padding by default */
input.ui-button { padding: .3em 1em; }

/*button icon element(s) */
.originalblue .ui-button-icon-only .ui-icon, .originalblue .ui-button-text-icon-primary .ui-icon, .originalblue .ui-button-text-icon-secondary .ui-icon, .originalblue .ui-button-text-icons .ui-icon, .originalblue .ui-button-icons-only .ui-icon { position: absolute; top: 50%; margin-top: -8px; }
.originalblue .ui-button-icon-only .ui-icon { left: 50%; margin-left: -8px; }
.originalblue .ui-button-text-icon-primary .ui-button-icon-primary, .originalblue .ui-button-text-icons .ui-button-icon-primary, .originalblue .ui-button-icons-only .ui-button-icon-primary { left: .5em; }
.originalblue .ui-button-text-icon-secondary .ui-button-icon-secondary, .originalblue .ui-button-text-icons .ui-button-icon-secondary, .originalblue .ui-button-icons-only .ui-button-icon-secondary { right: .5em; }
.originalblue .ui-button-text-icons .ui-button-icon-secondary, .originalblue .ui-button-icons-only .ui-button-icon-secondary { right: .5em; }

/*button sets*/
.originalblue .ui-buttonset .ui-button { margin-left: 0; margin-right: 0; }

/* workarounds */
button.ui-button::-moz-focus-inner { border: 0; padding: 0; }

/*
 * jQuery UI Dialog 1.8.7
 *
 * Copyright 2010, AUTHORS.txt (http://jqueryui.com/about)
 * Dual licensed under the MIT or GPL Version 2 licenses.
 * http://jquery.org/license
 *
 * http://docs.jquery.com/UI/Dialog#theming
 */
.originalblue .ui-dialog { position: absolute; top: 0; left: 0; padding: .2em; outline: 0; }
.originalblue .ui-dialog .ui-dialog-titlebar { padding: .4em 1em; position: relative; }
.originalblue .ui-dialog .ui-dialog-title { float: left; margin: .1em 0; white-space: nowrap; width: 90%; overflow: hidden; text-overflow: ellipsis; }
.originalblue .ui-dialog .ui-dialog-titlebar-close { position: absolute; right: .3em; top: 50%; width: 21px; margin: -10px 0 0 0; padding: 1px; height: 20px; }
.originalblue .ui-dialog .ui-dialog-content { position: relative; border: 0; padding: .5em 1em; background: none; overflow: auto; }
.originalblue .ui-dialog .ui-dialog-buttonpane { text-align: left; border-width: 1px 0 0 0; background-image: none; margin-top: .5em; padding: .3em 1em .5em .4em; }
.originalblue .ui-dialog .ui-dialog-buttonpane .ui-dialog-buttonset { float: right; }
.originalblue .ui-dialog .ui-dialog-buttonpane button { margin: .5em .4em .5em 0; cursor: pointer; }
.originalblue .ui-dialog .ui-resizable-se { width: 12px; height: 12px; right: -5px; bottom: -5px; background-position: 16px 16px; }
.originalblue .ui-draggable .ui-dialog-titlebar { cursor: move; }
.originalblue .ui-sortable-placeholder { border: 1px dotted #2f2f2f; }

/*
 * jQuery UI Slider 1.8.7
 *
 * Copyright 2010, AUTHORS.txt (http://jqueryui.com/about)
 * Dual licensed under the MIT or GPL Version 2 licenses.
 * http://jquery.org/license
 *
 * http://docs.jquery.com/UI/Slider#theming
 */
.originalblue .ui-slider { position: relative; text-align: left; }
.originalblue .ui-slider .ui-slider-handle { position: absolute; z-index: 2; width: 1.2em; height: 1.2em; cursor: default; }
.originalblue .ui-slider .ui-slider-range { position: absolute; z-index: 1; font-size: .7em; display: block; border: 0; background-position: 0 0; }

.originalblue .ui-slider-horizontal { height: .8em; }
.originalblue .ui-slider-horizontal .ui-slider-handle { top: -.3em; margin-left: -.6em; }
.originalblue .ui-slider-horizontal .ui-slider-range { top: 0; height: 100%; }
.originalblue .ui-slider-horizontal .ui-slider-range-min { left: 0; }
.originalblue .ui-slider-horizontal .ui-slider-range-max { right: 0; }

.originalblue .ui-slider-vertical { width: .8em; height: 100px; }
.originalblue .ui-slider-vertical .ui-slider-handle { left: -.3em; margin-left: 0; margin-bottom: -.6em; }
.originalblue .ui-slider-vertical .ui-slider-range { left: 0; width: 100%; }
.originalblue .ui-slider-vertical .ui-slider-range-min { bottom: 0; }
.originalblue .ui-slider-vertical .ui-slider-range-max { top: 0; }

/*
 * jQuery UI Tabs 1.8.7
 *
 * Copyright 2010, AUTHORS.txt (http://jqueryui.com/about)
 * Dual licensed under the MIT or GPL Version 2 licenses.
 * http://jquery.org/license
 *
 * http://docs.jquery.com/UI/Tabs#theming
 */
.originalblue .ui-tabs { position: relative; padding: .2em; zoom: 1; } /* position: relative prevents IE scroll bug (element with position: relative inside container with overflow: auto appear as "fixed") */
.originalblue .ui-tabs .ui-tabs-nav { margin: 0; padding: .2em .2em 0; }
.originalblue .ui-tabs .ui-tabs-nav li { list-style: none; float: left; position: relative; top: 1px; margin: 0 .2em 1px 0; border-bottom: 0 !important; padding: 0; white-space: nowrap; }
.originalblue .ui-tabs .ui-tabs-nav li a { float: left; padding: .5em 1em; text-decoration: none; }
.originalblue .ui-tabs .ui-tabs-nav li.ui-tabs-selected { margin-bottom: 0; padding-bottom: 1px; }
.originalblue .ui-tabs .ui-tabs-nav li.ui-tabs-selected a, .originalblue .ui-tabs .ui-tabs-nav li.ui-state-disabled a, .originalblue .ui-tabs .ui-tabs-nav li.ui-state-processing a { cursor: text; }
.originalblue .ui-tabs .ui-tabs-nav li a, .originalblue .ui-tabs.ui-tabs-collapsible .ui-tabs-nav li.ui-tabs-selected a { cursor: pointer; } /* first selector in group seems obsolete, but required to overcome bug in Opera applying cursor: text overall if defined elsewhere... */
.originalblue .ui-tabs .ui-tabs-panel { display: block; border-width: 0; padding: 1em 1.4em; background: none; }
.originalblue .ui-tabs .ui-tabs-hide { display: none !important; }
<<<<<<< HEAD
.originalblue .ui-tabs .ui-tabs-nav li.ui-state-disabled a { color: #A8BFD4; }
=======

>>>>>>> 7b1ec51b
/*
 * jQuery UI Datepicker 1.8.7
 *
 * Copyright 2010, AUTHORS.txt (http://jqueryui.com/about)
 * Dual licensed under the MIT or GPL Version 2 licenses.
 * http://jquery.org/license
 *
 * http://docs.jquery.com/UI/Datepicker#theming
 */
.originalblue .ui-datepicker { width: 17em; padding: .2em .2em 0; display: none; }
.originalblue .ui-datepicker .ui-datepicker-header { position: relative; padding: .2em 0; }
.originalblue .ui-datepicker .ui-datepicker-prev, .originalblue .ui-datepicker .ui-datepicker-next { position: absolute; top: 2px; width: 1.8em; height: 1.8em; }
.originalblue .ui-datepicker .ui-datepicker-prev-hover, .originalblue .ui-datepicker .ui-datepicker-next-hover { top: 1px; }
.originalblue .ui-datepicker .ui-datepicker-prev { left: 2px; }
.originalblue .ui-datepicker .ui-datepicker-next { right: 2px; }
.originalblue .ui-datepicker .ui-datepicker-prev-hover { left: 1px; }
.originalblue .ui-datepicker .ui-datepicker-next-hover { right: 1px; }
.originalblue .ui-datepicker .ui-datepicker-prev span, .originalblue .ui-datepicker .ui-datepicker-next span { display: block; position: absolute; left: 50%; margin-left: -8px; top: 50%; margin-top: -8px; }
.originalblue .ui-datepicker .ui-datepicker-title { margin: 0 2.3em; line-height: 1.8em; text-align: center; }
.originalblue .ui-datepicker .ui-datepicker-title select { font-size: 1em; margin: 1px 0; }
.originalblue .ui-datepicker select.ui-datepicker-month-year {width: 100%;}
.originalblue .ui-datepicker select.ui-datepicker-month,
.originalblue .ui-datepicker select.ui-datepicker-year { width: 49%;}
.originalblue .ui-datepicker table {width: 100%; font-size: .9em; border-collapse: collapse; margin:0 0 .4em; }
.originalblue .ui-datepicker th { padding: .7em .3em; text-align: center; font-weight: bold; border: 0; }
.originalblue .ui-datepicker td { border: 0; padding: 1px; }
.originalblue .ui-datepicker td span, .originalblue .ui-datepicker td a { display: block; padding: .2em; text-align: right; text-decoration: none; }
.originalblue .ui-datepicker .ui-datepicker-buttonpane { background-image: none; margin: .7em 0 0 0; padding:0 .2em; border-left: 0; border-right: 0; border-bottom: 0; }
.originalblue .ui-datepicker .ui-datepicker-buttonpane button { float: right; margin: .5em .2em .4em; cursor: pointer; padding: .2em .6em .3em .6em; width: auto; overflow: visible; }
.originalblue .ui-datepicker .ui-datepicker-buttonpane button.ui-datepicker-current { float: left; }

/* with multiple calendars */
.originalblue .ui-datepicker.ui-datepicker-multi { width: auto; }
.originalblue .ui-datepicker-multi .ui-datepicker-group { float: left; }
.originalblue .ui-datepicker-multi .ui-datepicker-group table { width: 95%; margin: 0 auto .4em; }
.originalblue .ui-datepicker-multi-2 .ui-datepicker-group { width: 50%; }
.originalblue .ui-datepicker-multi-3 .ui-datepicker-group { width: 33.3%; }
.originalblue .ui-datepicker-multi-4 .ui-datepicker-group { width: 25%; }
.originalblue .ui-datepicker-multi .ui-datepicker-group-last .ui-datepicker-header { border-left-width: 0; }
.originalblue .ui-datepicker-multi .ui-datepicker-group-middle .ui-datepicker-header { border-left-width: 0; }
.originalblue .ui-datepicker-multi .ui-datepicker-buttonpane { clear: left; }
.originalblue .ui-datepicker-row-break { clear: both; width: 100%; }

/* RTL support */
.originalblue .ui-datepicker-rtl { direction: rtl; }
.originalblue .ui-datepicker-rtl .ui-datepicker-prev { right: 2px; left: auto; }
.originalblue .ui-datepicker-rtl .ui-datepicker-next { left: 2px; right: auto; }
.originalblue .ui-datepicker-rtl .ui-datepicker-prev:hover { right: 1px; left: auto; }
.originalblue .ui-datepicker-rtl .ui-datepicker-next:hover { left: 1px; right: auto; }
.originalblue .ui-datepicker-rtl .ui-datepicker-buttonpane { clear: right; }
.originalblue .ui-datepicker-rtl .ui-datepicker-buttonpane button { float: left; }
.originalblue .ui-datepicker-rtl .ui-datepicker-buttonpane button.ui-datepicker-current { float: right; }
.originalblue .ui-datepicker-rtl .ui-datepicker-group { float: right; }
.originalblue .ui-datepicker-rtl .ui-datepicker-group-last .ui-datepicker-header { border-right-width: 0; border-left-width: 1px; }
.originalblue .ui-datepicker-rtl .ui-datepicker-group-middle .ui-datepicker-header { border-right-width: 0; border-left-width: 1px; }

/* IE6 IFRAME FIX (taken from datepicker 1.5.3 */
.originalblue .ui-datepicker-cover {
    display: none; /*sorry for IE5*/
    display/**/: block; /*sorry for IE5*/
    position: absolute; /*must have*/
    z-index: -1; /*must have*/
    filter: mask(); /*must have*/
    top: -4px; /*must have*/
    left: -4px; /*must have*/
    width: 200px; /*must have*/
    height: 200px; /*must have*/
}

/*
 * jQuery UI Progressbar 1.8.7
 *
 * Copyright 2010, AUTHORS.txt (http://jqueryui.com/about)
 * Dual licensed under the MIT or GPL Version 2 licenses.
 * http://jquery.org/license
 *
 * http://docs.jquery.com/UI/Progressbar#theming
 */
.originalblue .ui-progressbar { height:2em; text-align: left; }
.originalblue .ui-progressbar .ui-progressbar-value { margin: -1px; height: 100%; }

/* Make checked checkboxes/radiobuttons have black label text */
.originalblue .ui-button.ui-state-active .ui-button-text { color: #000000; }
.originalblue .ui-button.ui-state-active.ui-state-disabled .ui-button-text { color: #777; }<|MERGE_RESOLUTION|>--- conflicted
+++ resolved
@@ -483,11 +483,7 @@
 .originalblue .ui-tabs .ui-tabs-nav li a, .originalblue .ui-tabs.ui-tabs-collapsible .ui-tabs-nav li.ui-tabs-selected a { cursor: pointer; } /* first selector in group seems obsolete, but required to overcome bug in Opera applying cursor: text overall if defined elsewhere... */
 .originalblue .ui-tabs .ui-tabs-panel { display: block; border-width: 0; padding: 1em 1.4em; background: none; }
 .originalblue .ui-tabs .ui-tabs-hide { display: none !important; }
-<<<<<<< HEAD
 .originalblue .ui-tabs .ui-tabs-nav li.ui-state-disabled a { color: #A8BFD4; }
-=======
-
->>>>>>> 7b1ec51b
 /*
  * jQuery UI Datepicker 1.8.7
  *
