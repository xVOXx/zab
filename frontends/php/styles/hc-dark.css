--- conflicted
+++ resolved
@@ -472,8 +472,8 @@
     white-space: nowrap; }
     .filter-breadcrumb > li:first-child > span {
       display: inline-block;
-      line-height: 14px;
-      padding: 3px 7px; }
+      line-height: 1;
+      padding: 4px 7px; }
       .filter-breadcrumb > li:first-child > span a {
         display: inline-block;
         max-width: 200px;
@@ -644,15 +644,12 @@
     border-bottom: none; }
   .list-table tbody tr.hover-nobg {
     background-color: #000; }
-  .list-table tbody th,
   .list-table td {
     padding: 6px 5px;
     position: relative;
     border-bottom: 1px solid #333;
     line-height: 18px;
     vertical-align: top; }
-  .list-table tbody th {
-    text-align: inherit; }
   .list-table .vertical_rotation_inner {
     white-space: nowrap;
     -webkit-transform: rotate(270deg);
@@ -4268,7 +4265,6 @@
 .icon-actions-number-red::before {
   background-position: -524px -245px; }
 
-<<<<<<< HEAD
 [type=range] {
   cursor: pointer;
   -webkit-appearance: none;
@@ -4365,10 +4361,9 @@
   padding: 10px 0px; }
   .graph-widget-config-tabs > .tabs-nav {
     padding-left: calc(15% + 20px); }
-=======
+
 .inline-sr-only {
   font-size: 0; }
->>>>>>> 4252c42a
 
 .icon-maint {
   margin: 0 18px 0 0; }
