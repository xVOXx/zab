.status-na-bg, .status-info-bg, .status-warning-bg, .status-average-bg, .status-high-bg, .status-disaster-bg {
  border-color: rgba(0, 0, 0, 0.2) !important;
  background-color: #ddd !important;
  color: #000 !important; }

html, body, div, span, applet, object, iframe, h1, h2, h3, h4, h5, h6, p, blockquote, pre, a, abbr, acronym, address, big, cite, code, del, dfn, em, img, ins, kbd, q, s, samp, small, strike, strong, sub, sup, tt, var,
b,
strong, u, i, center, dl, dt, dd, ol, ul, li, fieldset, form, label, legend, table, caption, tbody, tfoot, .table-forms .tfoot-buttons, thead, tr, th, td, article, main, aside, canvas, details, embed, figure, figcaption, footer, header, hgroup, menu, nav, output, ruby, section, summary,
time, mark, audio, video {
  margin: 0;
  padding: 0;
  border: 0;
  font-size: 100%;
  font: inherit;
  vertical-align: baseline; }

article, main, aside, details, figcaption, figure, footer, header, hgroup, menu, nav, section {
  display: block; }

body {
  line-height: 1; }

ol, ul {
  list-style: none; }

blockquote, q {
  quotes: none; }

blockquote:before, blockquote:after, q:before, q:after {
  content: '';
  content: none; }

table {
  border-collapse: collapse;
  border-spacing: 0; }

html {
  position: relative;
  min-height: 100%; }

body {
  font-family: Arial, Tahoma, Verdana, sans-serif;
  font-size: 75%;
  line-height: 1.4em;
  color: #fff;
  background-color: #111;
  margin-bottom: 60px;
  min-width: 950px; }

a:link {
  color: #f8f8f8;
  text-decoration: none;
  -webkit-transition: color 0.2s ease-out;
  -moz-transition: color 0.2s ease-out;
  transition: color 0.2s ease-out; }
a:visited {
  color: #f8f8f8;
  text-decoration: none; }
a:hover {
  outline: 0;
  color: #fff;
  border-bottom: 1px solid rgba(255, 255, 255, 0.5); }
a:focus {
  color: #fff;
  outline: none;
  border-bottom: 2px solid rgba(255, 255, 255, 0.5); }
a:active {
  outline: 0;
  color: #f8f8f8;
  border-bottom: 1px solid rgba(248, 248, 248, 0.5); }
a img {
  border: none;
  vertical-align: top; }

svg a {
  fill: #f8f8f8;
  cursor: pointer; }
  svg a:visited {
    fill: #f8f8f8; }
  svg a:hover, svg a:focus {
    fill: #fff;
    text-decoration: underline; }
  svg a:active {
    fill: #f8f8f8;
    text-decoration: underline; }

.link-action {
  border-bottom: 1px dotted;
  cursor: pointer;
  color: #fff; }
  .link-action:hover {
    color: #fff;
    border-bottom: 1px solid rgba(255, 255, 255, 0.35); }
  .link-action:focus {
    outline: none;
    border-bottom: 2px solid rgba(255, 255, 255, 0.35); }

.link-action:visited, .link-action:hover, .link-action:active {
  border-bottom: 1px dotted;
  text-decoration: none; }

.link-alt {
  text-decoration: none;
  cursor: pointer; }
  .link-alt:link {
    border-bottom: 1px solid rgba(129, 129, 129, 0.35); }
  .link-alt:visited {
    border-bottom: 1px solid rgba(129, 129, 129, 0.35); }
  .link-alt:hover {
    color: #fff;
    border-bottom: 1px solid rgba(255, 255, 255, 0.5); }
  .link-alt:focus {
    color: #fff;
    outline: none;
    border-bottom: 2px solid rgba(255, 255, 255, 0.35); }
  .link-alt:active {
    color: #f8f8f8;
    border-bottom: 1px solid rgba(248, 248, 248, 0.5); }

h1 {
  font-size: 1.75em;
  line-height: 1.2em; }

h2 {
  font-size: 1.5em;
  line-height: 1.2em; }

h3 {
  font-size: 0.917em;
  text-transform: uppercase;
  color: #cacaca;
  letter-spacing: 0.0688em;
  text-rendering: optimizeLegibility; }

h4 {
  font-size: 1.167em;
  color: #fff;
  line-height: 1.2em; }

sup {
  font-size: 0.917em;
  color: #cacaca; }

b, strong {
  font-weight: bold; }

em {
  font-style: italic; }

ol {
  list-style: decimal;
  list-style-position: inside; }
  ol li {
    padding: 0 0 0.7em 0; }

p {
  margin: 0 0 0.7em 0; }

pre {
  font-family: "Courier New", Courier, monospace;
  font-size: 1em; }

pre, pre a, pre td, pre span {
  white-space: pre-wrap;
  word-wrap: break-word; }

.top-nav-container {
  background-color: #000;
  height: 45px;
  line-height: 45px;
  padding: 0 10px;
  position: relative; }

.top-nav a:active, .top-nav a:hover, .top-nav a:link, .top-nav a:visited,
.top-subnav a:active,
.top-subnav a:hover,
.top-subnav a:link,
.top-subnav a:visited,
.header-logo:active,
.header-logo:hover,
.header-logo:link,
.header-logo:visited {
  border: none; }

.top-nav {
  font-size: 1.167em;
  background-color: #000;
  display: inline-block; }
  .top-nav li {
    display: block;
    float: left; }
    .top-nav li.selected {
      position: relative; }
      .top-nav li.selected::after {
        content: '';
        position: absolute;
        bottom: -1px;
        left: 0;
        right: 0;
        margin: 0 auto;
        width: 0;
        height: 0;
        font-size: 0;
        line-height: 0;
        border-left: 9px solid transparent;
        border-right: 9px solid transparent;
        border-bottom: 9px solid #e0e0e0; }
      .top-nav li.selected a, .top-nav li.selected a:hover {
        color: white; }
  .top-nav a {
    padding: 15px 10px;
    color: rgba(255, 255, 255, 0.8);
    text-decoration: none;
    cursor: pointer;
    outline: 0; }
    .top-nav a:link {
      color: rgba(255, 255, 255, 0.8); }
    .top-nav a:visited {
      color: rgba(255, 255, 255, 0.8); }
    .top-nav a:hover {
      color: white; }
    .top-nav a:focus {
      color: white;
      background-color: #222 !important; }
    .top-nav a:active {
      color: white; }

ul.top-nav-icons {
  position: absolute;
  top: 0;
  right: 10px; }
  ul.top-nav-icons li {
    display: block;
    float: left;
    padding: 0 0 0 10px; }
    ul.top-nav-icons li .search-suggest {
      min-width: 186px; }
      ul.top-nav-icons li .search-suggest li {
        float: none;
        padding: 0.4em 5px; }
        ul.top-nav-icons li .search-suggest li a {
          opacity: inherit;
          width: inherit; }
  ul.top-nav-icons a {
    display: block;
    width: 24px;
    height: 45px;
    line-height: 45px;
    color: white;
    font-size: 0.917em;
    text-decoration: none;
    outline: 0;
    opacity: 0.75;
    filter: alpha(opacity=75);
    -webkit-transition: opacity 0.2s ease-out;
    -moz-transition: opacity 0.2s ease-out;
    transition: opacity 0.2s ease-out; }
    ul.top-nav-icons a:hover {
      opacity: 1;
      filter: alpha(opacity=100); }
    ul.top-nav-icons a:focus {
      background-color: #222 !important;
      opacity: 1;
      filter: alpha(opacity=100); }
  ul.top-nav-icons .top-nav-help {
    background: url(../img/icon-sprite.svg) no-repeat -6px -32px; }
  ul.top-nav-icons .top-nav-profile {
    background: url(../img/icon-sprite.svg) no-repeat -6px -104px; }
  ul.top-nav-icons .top-nav-signout {
    background: url(../img/icon-sprite.svg) no-repeat -6px -140px; }
  ul.top-nav-icons .top-nav-zbbshare {
    background: url(../img/icon-sprite.svg) no-repeat -9px -68px;
    width: auto;
    padding: 0 6px 0 17px;
    -webkit-transform-style: preserve-3d; }
  ul.top-nav-icons .top-nav-support {
    background: url(../img/icon-sprite.svg) no-repeat -245px 4px;
    width: auto;
    padding: 0 6px 0 17px; }
  ul.top-nav-icons form {
    position: relative; }
  ul.top-nav-icons input {
    background-color: black;
    border: 1px solid black;
    width: 198px;
    margin: 6px 3px 0 0;
    color: #fff;
    padding: 4px 24px 4px 5px;
    opacity: 1;
    filter: alpha(opacity=100);
    transition: width 0.5s;
    -webkit-transition: width 0.5s; }
    @media (max-width: 1050px) {
      ul.top-nav-icons input {
        width: 130px; } }
    ul.top-nav-icons input:focus {
      background-color: #383838;
      border: 1px solid #666;
      opacity: 1;
      filter: alpha(opacity=100); }
    ul.top-nav-icons input:focus + .btn-search {
      opacity: 1;
      filter: alpha(opacity=100); }

.top-subnav-container {
  background-color: #e0e0e0;
  height: 30px;
  line-height: 30px;
  padding: 0 10px;
  position: relative; }

.top-subnav {
  background-color: #e0e0e0;
  position: absolute;
  left: 0; }
  .top-subnav li {
    display: block;
    float: left;
    padding: 0 10px; }
    .top-subnav li:last-child {
      -webkit-box-shadow: 25px 0 10px -10px #e0e0e0;
      -moz-box-shadow: 25px 0 10px -10px #e0e0e0;
      box-shadow: 25px 0 10px -10px #e0e0e0; }

.top-subnav a {
  padding: 8px 0; }
  .top-subnav a:link {
    color: rgba(0, 0, 0, 0.8); }
  .top-subnav a:visited {
    color: rgba(0, 0, 0, 0.8); }
  .top-subnav a:hover {
    color: black; }
  .top-subnav a:active {
    color: black; }
  .top-subnav a:focus {
    border-bottom: 4px solid rgba(34, 34, 34, 0.5) !important;
    color: black;
    outline: none;
    padding-bottom: 4px; }
  .top-subnav a.selected {
    border-bottom: 4px solid white;
    color: black;
    padding-bottom: 4px; }

.arrow-up {
  border: none;
  border-left: 4px solid transparent;
  border-right: 4px solid transparent;
  border-bottom: 6px solid #fff; }

.arrow-down {
  border: none;
  border-left: 4px solid transparent;
  border-right: 4px solid transparent;
  border-top: 6px solid #fff; }

.arrow-left {
  border-bottom: 4px solid transparent;
  border-top: 4px solid transparent;
  border-right: 6px solid #fff; }

.arrow-right {
  border-bottom: 4px solid transparent;
  border-top: 4px solid transparent;
  border-left: 6px solid #fff; }

.arrow-up, .arrow-down, .arrow-left, .arrow-right {
  width: 0;
  height: 0;
  font-size: 0;
  line-height: 0;
  display: inline-block;
  -webkit-transform: scale(0.9999);
  -moz-transform: scale(0.9999);
  -ms-transform: scale(0.9999);
  transform: scale(0.9999); }

.header-title {
  position: relative;
  width: 100%;
  padding: 0 0 6px 0;
  margin: 0 0 10px 0;
  text-align: right;
  border-bottom: 1px solid #444; }
  .header-title .cell:first-child {
    max-width: calc(100vw - 370px); }
  .header-title h1 {
    text-align: left;
    white-space: nowrap;
    text-overflow: ellipsis;
    overflow: hidden; }
  .header-title form {
    display: flex;
    justify-content: flex-end; }
  .header-title ul li {
    display: inline-block;
    vertical-align: top;
    position: relative;
    padding: 0 0 0 10px; }
  .header-title ul ul li:first-child {
    padding-left: 0; }
  .header-title .dashbrd-edit {
    position: relative;
    display: inline-block;
    background-color: #000;
    -webkit-box-shadow: 0 0 0 4px #000;
    -moz-box-shadow: 0 0 0 4px #000;
    box-shadow: 0 0 0 4px #000; }
    .header-title .dashbrd-edit::after {
      content: "";
      position: absolute;
      min-height: 24px;
      z-index: -1;
      top: -5px;
      right: -5px;
      bottom: -5px;
      left: -5px;
      border: 1px solid #444; }
    .header-title .dashbrd-edit ul li {
      vertical-align: middle; }
      .header-title .dashbrd-edit ul li:first-child {
        padding: 0; }
      .header-title .dashbrd-edit ul li .btn-dashbrd-conf {
        vertical-align: middle; }

article, main {
  padding: 10px 10px 0 10px; }

.object-group {
  min-height: 24px;
  line-height: 24px;
  margin-bottom: 5px; }
  .object-group li {
    float: left;
    margin-right: 5px; }
    .object-group li span {
      display: inline-block;
      padding: 0 7px; }
    .object-group li .status-container, .object-group li .rel-container {
      margin: 0 5px 0 0; }
      .object-group li .status-container span, .object-group li .rel-container span {
        padding: 2px 3px 1px 3px; }
    .object-group li .rel-container {
      margin: 0; }
  .object-group .selected {
    background-color: #000;
    -webkit-box-shadow: inset 0 0 0 1px #444;
    -moz-box-shadow: inset 0 0 0 1px #444;
    box-shadow: inset 0 0 0 1px #444;
    -webkit-border-radius: 2px;
    -moz-border-radius: 2px;
    border-radius: 2px; }
  .object-group .arrow-right {
    border-left-color: #fff; }

.hor-list li {
  display: inline-block;
  margin: 0 6px 0 0; }
  .hor-list li:last-child {
    margin: 0; }
.hor-list .object-group {
  margin: 0; }

.filter-breadcrumb {
  display: inline-block;
  max-width: calc(100% - 100px);
  position: relative;
  top: 0;
  z-index: 3; }
  .filter-breadcrumb > li:first-child {
    float: left;
    max-width: 256px;
    overflow: hidden;
    text-overflow: ellipsis;
    white-space: nowrap; }
  .filter-breadcrumb + .filter-space {
    margin-top: -33px; }

footer {
  position: absolute;
  bottom: 0;
  width: 100%;
  height: 30px;
  text-align: center;
  color: #cacaca; }

output {
  display: block; }

.logo {
  float: left;
  display: block;
  width: 95px;
  height: 25px;
  background: url(../img/icon-sprite.svg) no-repeat 0 -903px; }

.header-logo {
  float: left;
  display: block;
  margin: 10px 10px 0 0; }
  .header-logo:focus {
    -webkit-box-shadow: 0 0 0 2px rgba(255, 255, 255, 0.35);
    -moz-box-shadow: 0 0 0 2px rgba(255, 255, 255, 0.35);
    box-shadow: 0 0 0 2px rgba(255, 255, 255, 0.35); }

.list-table {
  width: 100%;
  background-color: #000;
  border-collapse: separate;
  border: 1px solid #444; }
  .list-table.compact-view tr.flh-na-bg:not(.row-selected):not(:hover) td .icon-action-command,
  .list-table.compact-view tr.flh-na-bg:not(.row-selected):not(:hover) td .icon-action-close,
  .list-table.compact-view tr.flh-na-bg:not(.row-selected):not(:hover) td .icon-action-msg,
  .list-table.compact-view tr.flh-na-bg:not(.row-selected):not(:hover) td .icon-action-msgs,
  .list-table.compact-view tr.flh-na-bg:not(.row-selected):not(:hover) td .icon-action-severity-up,
  .list-table.compact-view tr.flh-na-bg:not(.row-selected):not(:hover) td .icon-action-severity-down,
  .list-table.compact-view tr.flh-na-bg:not(.row-selected):not(:hover) td .icon-action-severity-changed,
  .list-table.compact-view tr.flh-na-bg:not(.row-selected):not(:hover) td .icon-action-message,
  .list-table.compact-view tr.flh-na-bg:not(.row-selected):not(:hover) td .icon-action-ack,
  .list-table.compact-view tr.flh-na-bg:not(.row-selected):not(:hover) td .icon-problem-generated,
  .list-table.compact-view tr.flh-na-bg:not(.row-selected):not(:hover) td .icon-problem-recovery,
  .list-table.compact-view tr.flh-na-bg:not(.row-selected):not(:hover) td .icon-actions-number-gray,
  .list-table.compact-view tr.flh-na-bg:not(.row-selected):not(:hover) td .icon-actions-number-yellow,
  .list-table.compact-view tr.flh-na-bg:not(.row-selected):not(:hover) td .icon-actions-number-red, .list-table.compact-view tr.flh-info-bg:not(.row-selected):not(:hover) td .icon-action-command,
  .list-table.compact-view tr.flh-info-bg:not(.row-selected):not(:hover) td .icon-action-close,
  .list-table.compact-view tr.flh-info-bg:not(.row-selected):not(:hover) td .icon-action-msg,
  .list-table.compact-view tr.flh-info-bg:not(.row-selected):not(:hover) td .icon-action-msgs,
  .list-table.compact-view tr.flh-info-bg:not(.row-selected):not(:hover) td .icon-action-severity-up,
  .list-table.compact-view tr.flh-info-bg:not(.row-selected):not(:hover) td .icon-action-severity-down,
  .list-table.compact-view tr.flh-info-bg:not(.row-selected):not(:hover) td .icon-action-severity-changed,
  .list-table.compact-view tr.flh-info-bg:not(.row-selected):not(:hover) td .icon-action-message,
  .list-table.compact-view tr.flh-info-bg:not(.row-selected):not(:hover) td .icon-action-ack,
  .list-table.compact-view tr.flh-info-bg:not(.row-selected):not(:hover) td .icon-problem-generated,
  .list-table.compact-view tr.flh-info-bg:not(.row-selected):not(:hover) td .icon-problem-recovery,
  .list-table.compact-view tr.flh-info-bg:not(.row-selected):not(:hover) td .icon-actions-number-gray,
  .list-table.compact-view tr.flh-info-bg:not(.row-selected):not(:hover) td .icon-actions-number-yellow,
  .list-table.compact-view tr.flh-info-bg:not(.row-selected):not(:hover) td .icon-actions-number-red, .list-table.compact-view tr.flh-warning-bg:not(.row-selected):not(:hover) td .icon-action-command,
  .list-table.compact-view tr.flh-warning-bg:not(.row-selected):not(:hover) td .icon-action-close,
  .list-table.compact-view tr.flh-warning-bg:not(.row-selected):not(:hover) td .icon-action-msg,
  .list-table.compact-view tr.flh-warning-bg:not(.row-selected):not(:hover) td .icon-action-msgs,
  .list-table.compact-view tr.flh-warning-bg:not(.row-selected):not(:hover) td .icon-action-severity-up,
  .list-table.compact-view tr.flh-warning-bg:not(.row-selected):not(:hover) td .icon-action-severity-down,
  .list-table.compact-view tr.flh-warning-bg:not(.row-selected):not(:hover) td .icon-action-severity-changed,
  .list-table.compact-view tr.flh-warning-bg:not(.row-selected):not(:hover) td .icon-action-message,
  .list-table.compact-view tr.flh-warning-bg:not(.row-selected):not(:hover) td .icon-action-ack,
  .list-table.compact-view tr.flh-warning-bg:not(.row-selected):not(:hover) td .icon-problem-generated,
  .list-table.compact-view tr.flh-warning-bg:not(.row-selected):not(:hover) td .icon-problem-recovery,
  .list-table.compact-view tr.flh-warning-bg:not(.row-selected):not(:hover) td .icon-actions-number-gray,
  .list-table.compact-view tr.flh-warning-bg:not(.row-selected):not(:hover) td .icon-actions-number-yellow,
  .list-table.compact-view tr.flh-warning-bg:not(.row-selected):not(:hover) td .icon-actions-number-red, .list-table.compact-view tr.flh-average-bg:not(.row-selected):not(:hover) td .icon-action-command,
  .list-table.compact-view tr.flh-average-bg:not(.row-selected):not(:hover) td .icon-action-close,
  .list-table.compact-view tr.flh-average-bg:not(.row-selected):not(:hover) td .icon-action-msg,
  .list-table.compact-view tr.flh-average-bg:not(.row-selected):not(:hover) td .icon-action-msgs,
  .list-table.compact-view tr.flh-average-bg:not(.row-selected):not(:hover) td .icon-action-severity-up,
  .list-table.compact-view tr.flh-average-bg:not(.row-selected):not(:hover) td .icon-action-severity-down,
  .list-table.compact-view tr.flh-average-bg:not(.row-selected):not(:hover) td .icon-action-severity-changed,
  .list-table.compact-view tr.flh-average-bg:not(.row-selected):not(:hover) td .icon-action-message,
  .list-table.compact-view tr.flh-average-bg:not(.row-selected):not(:hover) td .icon-action-ack,
  .list-table.compact-view tr.flh-average-bg:not(.row-selected):not(:hover) td .icon-problem-generated,
  .list-table.compact-view tr.flh-average-bg:not(.row-selected):not(:hover) td .icon-problem-recovery,
  .list-table.compact-view tr.flh-average-bg:not(.row-selected):not(:hover) td .icon-actions-number-gray,
  .list-table.compact-view tr.flh-average-bg:not(.row-selected):not(:hover) td .icon-actions-number-yellow,
  .list-table.compact-view tr.flh-average-bg:not(.row-selected):not(:hover) td .icon-actions-number-red, .list-table.compact-view tr.flh-high-bg:not(.row-selected):not(:hover) td .icon-action-command,
  .list-table.compact-view tr.flh-high-bg:not(.row-selected):not(:hover) td .icon-action-close,
  .list-table.compact-view tr.flh-high-bg:not(.row-selected):not(:hover) td .icon-action-msg,
  .list-table.compact-view tr.flh-high-bg:not(.row-selected):not(:hover) td .icon-action-msgs,
  .list-table.compact-view tr.flh-high-bg:not(.row-selected):not(:hover) td .icon-action-severity-up,
  .list-table.compact-view tr.flh-high-bg:not(.row-selected):not(:hover) td .icon-action-severity-down,
  .list-table.compact-view tr.flh-high-bg:not(.row-selected):not(:hover) td .icon-action-severity-changed,
  .list-table.compact-view tr.flh-high-bg:not(.row-selected):not(:hover) td .icon-action-message,
  .list-table.compact-view tr.flh-high-bg:not(.row-selected):not(:hover) td .icon-action-ack,
  .list-table.compact-view tr.flh-high-bg:not(.row-selected):not(:hover) td .icon-problem-generated,
  .list-table.compact-view tr.flh-high-bg:not(.row-selected):not(:hover) td .icon-problem-recovery,
  .list-table.compact-view tr.flh-high-bg:not(.row-selected):not(:hover) td .icon-actions-number-gray,
  .list-table.compact-view tr.flh-high-bg:not(.row-selected):not(:hover) td .icon-actions-number-yellow,
  .list-table.compact-view tr.flh-high-bg:not(.row-selected):not(:hover) td .icon-actions-number-red, .list-table.compact-view tr.flh-disaster-bg:not(.row-selected):not(:hover) td .icon-action-command,
  .list-table.compact-view tr.flh-disaster-bg:not(.row-selected):not(:hover) td .icon-action-close,
  .list-table.compact-view tr.flh-disaster-bg:not(.row-selected):not(:hover) td .icon-action-msg,
  .list-table.compact-view tr.flh-disaster-bg:not(.row-selected):not(:hover) td .icon-action-msgs,
  .list-table.compact-view tr.flh-disaster-bg:not(.row-selected):not(:hover) td .icon-action-severity-up,
  .list-table.compact-view tr.flh-disaster-bg:not(.row-selected):not(:hover) td .icon-action-severity-down,
  .list-table.compact-view tr.flh-disaster-bg:not(.row-selected):not(:hover) td .icon-action-severity-changed,
  .list-table.compact-view tr.flh-disaster-bg:not(.row-selected):not(:hover) td .icon-action-message,
  .list-table.compact-view tr.flh-disaster-bg:not(.row-selected):not(:hover) td .icon-action-ack,
  .list-table.compact-view tr.flh-disaster-bg:not(.row-selected):not(:hover) td .icon-problem-generated,
  .list-table.compact-view tr.flh-disaster-bg:not(.row-selected):not(:hover) td .icon-problem-recovery,
  .list-table.compact-view tr.flh-disaster-bg:not(.row-selected):not(:hover) td .icon-actions-number-gray,
  .list-table.compact-view tr.flh-disaster-bg:not(.row-selected):not(:hover) td .icon-actions-number-yellow,
  .list-table.compact-view tr.flh-disaster-bg:not(.row-selected):not(:hover) td .icon-actions-number-red {
    -webkit-border-radius: 2px;
    -moz-border-radius: 2px;
    border-radius: 2px;
    background-color: #000; }
    .list-table.compact-view tr.flh-na-bg:not(.row-selected):not(:hover) td .icon-action-command:only-of-type, .list-table.compact-view tr.flh-na-bg:not(.row-selected):not(:hover) td .icon-action-command:last-of-type,
    .list-table.compact-view tr.flh-na-bg:not(.row-selected):not(:hover) td .icon-action-close:only-of-type,
    .list-table.compact-view tr.flh-na-bg:not(.row-selected):not(:hover) td .icon-action-close:last-of-type,
    .list-table.compact-view tr.flh-na-bg:not(.row-selected):not(:hover) td .icon-action-msg:only-of-type,
    .list-table.compact-view tr.flh-na-bg:not(.row-selected):not(:hover) td .icon-action-msg:last-of-type,
    .list-table.compact-view tr.flh-na-bg:not(.row-selected):not(:hover) td .icon-action-msgs:only-of-type,
    .list-table.compact-view tr.flh-na-bg:not(.row-selected):not(:hover) td .icon-action-msgs:last-of-type,
    .list-table.compact-view tr.flh-na-bg:not(.row-selected):not(:hover) td .icon-action-severity-up:only-of-type,
    .list-table.compact-view tr.flh-na-bg:not(.row-selected):not(:hover) td .icon-action-severity-up:last-of-type,
    .list-table.compact-view tr.flh-na-bg:not(.row-selected):not(:hover) td .icon-action-severity-down:only-of-type,
    .list-table.compact-view tr.flh-na-bg:not(.row-selected):not(:hover) td .icon-action-severity-down:last-of-type,
    .list-table.compact-view tr.flh-na-bg:not(.row-selected):not(:hover) td .icon-action-severity-changed:only-of-type,
    .list-table.compact-view tr.flh-na-bg:not(.row-selected):not(:hover) td .icon-action-severity-changed:last-of-type,
    .list-table.compact-view tr.flh-na-bg:not(.row-selected):not(:hover) td .icon-action-message:only-of-type,
    .list-table.compact-view tr.flh-na-bg:not(.row-selected):not(:hover) td .icon-action-message:last-of-type,
    .list-table.compact-view tr.flh-na-bg:not(.row-selected):not(:hover) td .icon-action-ack:only-of-type,
    .list-table.compact-view tr.flh-na-bg:not(.row-selected):not(:hover) td .icon-action-ack:last-of-type,
    .list-table.compact-view tr.flh-na-bg:not(.row-selected):not(:hover) td .icon-problem-generated:only-of-type,
    .list-table.compact-view tr.flh-na-bg:not(.row-selected):not(:hover) td .icon-problem-generated:last-of-type,
    .list-table.compact-view tr.flh-na-bg:not(.row-selected):not(:hover) td .icon-problem-recovery:only-of-type,
    .list-table.compact-view tr.flh-na-bg:not(.row-selected):not(:hover) td .icon-problem-recovery:last-of-type,
    .list-table.compact-view tr.flh-na-bg:not(.row-selected):not(:hover) td .icon-actions-number-gray:only-of-type,
    .list-table.compact-view tr.flh-na-bg:not(.row-selected):not(:hover) td .icon-actions-number-gray:last-of-type,
    .list-table.compact-view tr.flh-na-bg:not(.row-selected):not(:hover) td .icon-actions-number-yellow:only-of-type,
    .list-table.compact-view tr.flh-na-bg:not(.row-selected):not(:hover) td .icon-actions-number-yellow:last-of-type,
    .list-table.compact-view tr.flh-na-bg:not(.row-selected):not(:hover) td .icon-actions-number-red:only-of-type,
    .list-table.compact-view tr.flh-na-bg:not(.row-selected):not(:hover) td .icon-actions-number-red:last-of-type, .list-table.compact-view tr.flh-info-bg:not(.row-selected):not(:hover) td .icon-action-command:only-of-type, .list-table.compact-view tr.flh-info-bg:not(.row-selected):not(:hover) td .icon-action-command:last-of-type,
    .list-table.compact-view tr.flh-info-bg:not(.row-selected):not(:hover) td .icon-action-close:only-of-type,
    .list-table.compact-view tr.flh-info-bg:not(.row-selected):not(:hover) td .icon-action-close:last-of-type,
    .list-table.compact-view tr.flh-info-bg:not(.row-selected):not(:hover) td .icon-action-msg:only-of-type,
    .list-table.compact-view tr.flh-info-bg:not(.row-selected):not(:hover) td .icon-action-msg:last-of-type,
    .list-table.compact-view tr.flh-info-bg:not(.row-selected):not(:hover) td .icon-action-msgs:only-of-type,
    .list-table.compact-view tr.flh-info-bg:not(.row-selected):not(:hover) td .icon-action-msgs:last-of-type,
    .list-table.compact-view tr.flh-info-bg:not(.row-selected):not(:hover) td .icon-action-severity-up:only-of-type,
    .list-table.compact-view tr.flh-info-bg:not(.row-selected):not(:hover) td .icon-action-severity-up:last-of-type,
    .list-table.compact-view tr.flh-info-bg:not(.row-selected):not(:hover) td .icon-action-severity-down:only-of-type,
    .list-table.compact-view tr.flh-info-bg:not(.row-selected):not(:hover) td .icon-action-severity-down:last-of-type,
    .list-table.compact-view tr.flh-info-bg:not(.row-selected):not(:hover) td .icon-action-severity-changed:only-of-type,
    .list-table.compact-view tr.flh-info-bg:not(.row-selected):not(:hover) td .icon-action-severity-changed:last-of-type,
    .list-table.compact-view tr.flh-info-bg:not(.row-selected):not(:hover) td .icon-action-message:only-of-type,
    .list-table.compact-view tr.flh-info-bg:not(.row-selected):not(:hover) td .icon-action-message:last-of-type,
    .list-table.compact-view tr.flh-info-bg:not(.row-selected):not(:hover) td .icon-action-ack:only-of-type,
    .list-table.compact-view tr.flh-info-bg:not(.row-selected):not(:hover) td .icon-action-ack:last-of-type,
    .list-table.compact-view tr.flh-info-bg:not(.row-selected):not(:hover) td .icon-problem-generated:only-of-type,
    .list-table.compact-view tr.flh-info-bg:not(.row-selected):not(:hover) td .icon-problem-generated:last-of-type,
    .list-table.compact-view tr.flh-info-bg:not(.row-selected):not(:hover) td .icon-problem-recovery:only-of-type,
    .list-table.compact-view tr.flh-info-bg:not(.row-selected):not(:hover) td .icon-problem-recovery:last-of-type,
    .list-table.compact-view tr.flh-info-bg:not(.row-selected):not(:hover) td .icon-actions-number-gray:only-of-type,
    .list-table.compact-view tr.flh-info-bg:not(.row-selected):not(:hover) td .icon-actions-number-gray:last-of-type,
    .list-table.compact-view tr.flh-info-bg:not(.row-selected):not(:hover) td .icon-actions-number-yellow:only-of-type,
    .list-table.compact-view tr.flh-info-bg:not(.row-selected):not(:hover) td .icon-actions-number-yellow:last-of-type,
    .list-table.compact-view tr.flh-info-bg:not(.row-selected):not(:hover) td .icon-actions-number-red:only-of-type,
    .list-table.compact-view tr.flh-info-bg:not(.row-selected):not(:hover) td .icon-actions-number-red:last-of-type, .list-table.compact-view tr.flh-warning-bg:not(.row-selected):not(:hover) td .icon-action-command:only-of-type, .list-table.compact-view tr.flh-warning-bg:not(.row-selected):not(:hover) td .icon-action-command:last-of-type,
    .list-table.compact-view tr.flh-warning-bg:not(.row-selected):not(:hover) td .icon-action-close:only-of-type,
    .list-table.compact-view tr.flh-warning-bg:not(.row-selected):not(:hover) td .icon-action-close:last-of-type,
    .list-table.compact-view tr.flh-warning-bg:not(.row-selected):not(:hover) td .icon-action-msg:only-of-type,
    .list-table.compact-view tr.flh-warning-bg:not(.row-selected):not(:hover) td .icon-action-msg:last-of-type,
    .list-table.compact-view tr.flh-warning-bg:not(.row-selected):not(:hover) td .icon-action-msgs:only-of-type,
    .list-table.compact-view tr.flh-warning-bg:not(.row-selected):not(:hover) td .icon-action-msgs:last-of-type,
    .list-table.compact-view tr.flh-warning-bg:not(.row-selected):not(:hover) td .icon-action-severity-up:only-of-type,
    .list-table.compact-view tr.flh-warning-bg:not(.row-selected):not(:hover) td .icon-action-severity-up:last-of-type,
    .list-table.compact-view tr.flh-warning-bg:not(.row-selected):not(:hover) td .icon-action-severity-down:only-of-type,
    .list-table.compact-view tr.flh-warning-bg:not(.row-selected):not(:hover) td .icon-action-severity-down:last-of-type,
    .list-table.compact-view tr.flh-warning-bg:not(.row-selected):not(:hover) td .icon-action-severity-changed:only-of-type,
    .list-table.compact-view tr.flh-warning-bg:not(.row-selected):not(:hover) td .icon-action-severity-changed:last-of-type,
    .list-table.compact-view tr.flh-warning-bg:not(.row-selected):not(:hover) td .icon-action-message:only-of-type,
    .list-table.compact-view tr.flh-warning-bg:not(.row-selected):not(:hover) td .icon-action-message:last-of-type,
    .list-table.compact-view tr.flh-warning-bg:not(.row-selected):not(:hover) td .icon-action-ack:only-of-type,
    .list-table.compact-view tr.flh-warning-bg:not(.row-selected):not(:hover) td .icon-action-ack:last-of-type,
    .list-table.compact-view tr.flh-warning-bg:not(.row-selected):not(:hover) td .icon-problem-generated:only-of-type,
    .list-table.compact-view tr.flh-warning-bg:not(.row-selected):not(:hover) td .icon-problem-generated:last-of-type,
    .list-table.compact-view tr.flh-warning-bg:not(.row-selected):not(:hover) td .icon-problem-recovery:only-of-type,
    .list-table.compact-view tr.flh-warning-bg:not(.row-selected):not(:hover) td .icon-problem-recovery:last-of-type,
    .list-table.compact-view tr.flh-warning-bg:not(.row-selected):not(:hover) td .icon-actions-number-gray:only-of-type,
    .list-table.compact-view tr.flh-warning-bg:not(.row-selected):not(:hover) td .icon-actions-number-gray:last-of-type,
    .list-table.compact-view tr.flh-warning-bg:not(.row-selected):not(:hover) td .icon-actions-number-yellow:only-of-type,
    .list-table.compact-view tr.flh-warning-bg:not(.row-selected):not(:hover) td .icon-actions-number-yellow:last-of-type,
    .list-table.compact-view tr.flh-warning-bg:not(.row-selected):not(:hover) td .icon-actions-number-red:only-of-type,
    .list-table.compact-view tr.flh-warning-bg:not(.row-selected):not(:hover) td .icon-actions-number-red:last-of-type, .list-table.compact-view tr.flh-average-bg:not(.row-selected):not(:hover) td .icon-action-command:only-of-type, .list-table.compact-view tr.flh-average-bg:not(.row-selected):not(:hover) td .icon-action-command:last-of-type,
    .list-table.compact-view tr.flh-average-bg:not(.row-selected):not(:hover) td .icon-action-close:only-of-type,
    .list-table.compact-view tr.flh-average-bg:not(.row-selected):not(:hover) td .icon-action-close:last-of-type,
    .list-table.compact-view tr.flh-average-bg:not(.row-selected):not(:hover) td .icon-action-msg:only-of-type,
    .list-table.compact-view tr.flh-average-bg:not(.row-selected):not(:hover) td .icon-action-msg:last-of-type,
    .list-table.compact-view tr.flh-average-bg:not(.row-selected):not(:hover) td .icon-action-msgs:only-of-type,
    .list-table.compact-view tr.flh-average-bg:not(.row-selected):not(:hover) td .icon-action-msgs:last-of-type,
    .list-table.compact-view tr.flh-average-bg:not(.row-selected):not(:hover) td .icon-action-severity-up:only-of-type,
    .list-table.compact-view tr.flh-average-bg:not(.row-selected):not(:hover) td .icon-action-severity-up:last-of-type,
    .list-table.compact-view tr.flh-average-bg:not(.row-selected):not(:hover) td .icon-action-severity-down:only-of-type,
    .list-table.compact-view tr.flh-average-bg:not(.row-selected):not(:hover) td .icon-action-severity-down:last-of-type,
    .list-table.compact-view tr.flh-average-bg:not(.row-selected):not(:hover) td .icon-action-severity-changed:only-of-type,
    .list-table.compact-view tr.flh-average-bg:not(.row-selected):not(:hover) td .icon-action-severity-changed:last-of-type,
    .list-table.compact-view tr.flh-average-bg:not(.row-selected):not(:hover) td .icon-action-message:only-of-type,
    .list-table.compact-view tr.flh-average-bg:not(.row-selected):not(:hover) td .icon-action-message:last-of-type,
    .list-table.compact-view tr.flh-average-bg:not(.row-selected):not(:hover) td .icon-action-ack:only-of-type,
    .list-table.compact-view tr.flh-average-bg:not(.row-selected):not(:hover) td .icon-action-ack:last-of-type,
    .list-table.compact-view tr.flh-average-bg:not(.row-selected):not(:hover) td .icon-problem-generated:only-of-type,
    .list-table.compact-view tr.flh-average-bg:not(.row-selected):not(:hover) td .icon-problem-generated:last-of-type,
    .list-table.compact-view tr.flh-average-bg:not(.row-selected):not(:hover) td .icon-problem-recovery:only-of-type,
    .list-table.compact-view tr.flh-average-bg:not(.row-selected):not(:hover) td .icon-problem-recovery:last-of-type,
    .list-table.compact-view tr.flh-average-bg:not(.row-selected):not(:hover) td .icon-actions-number-gray:only-of-type,
    .list-table.compact-view tr.flh-average-bg:not(.row-selected):not(:hover) td .icon-actions-number-gray:last-of-type,
    .list-table.compact-view tr.flh-average-bg:not(.row-selected):not(:hover) td .icon-actions-number-yellow:only-of-type,
    .list-table.compact-view tr.flh-average-bg:not(.row-selected):not(:hover) td .icon-actions-number-yellow:last-of-type,
    .list-table.compact-view tr.flh-average-bg:not(.row-selected):not(:hover) td .icon-actions-number-red:only-of-type,
    .list-table.compact-view tr.flh-average-bg:not(.row-selected):not(:hover) td .icon-actions-number-red:last-of-type, .list-table.compact-view tr.flh-high-bg:not(.row-selected):not(:hover) td .icon-action-command:only-of-type, .list-table.compact-view tr.flh-high-bg:not(.row-selected):not(:hover) td .icon-action-command:last-of-type,
    .list-table.compact-view tr.flh-high-bg:not(.row-selected):not(:hover) td .icon-action-close:only-of-type,
    .list-table.compact-view tr.flh-high-bg:not(.row-selected):not(:hover) td .icon-action-close:last-of-type,
    .list-table.compact-view tr.flh-high-bg:not(.row-selected):not(:hover) td .icon-action-msg:only-of-type,
    .list-table.compact-view tr.flh-high-bg:not(.row-selected):not(:hover) td .icon-action-msg:last-of-type,
    .list-table.compact-view tr.flh-high-bg:not(.row-selected):not(:hover) td .icon-action-msgs:only-of-type,
    .list-table.compact-view tr.flh-high-bg:not(.row-selected):not(:hover) td .icon-action-msgs:last-of-type,
    .list-table.compact-view tr.flh-high-bg:not(.row-selected):not(:hover) td .icon-action-severity-up:only-of-type,
    .list-table.compact-view tr.flh-high-bg:not(.row-selected):not(:hover) td .icon-action-severity-up:last-of-type,
    .list-table.compact-view tr.flh-high-bg:not(.row-selected):not(:hover) td .icon-action-severity-down:only-of-type,
    .list-table.compact-view tr.flh-high-bg:not(.row-selected):not(:hover) td .icon-action-severity-down:last-of-type,
    .list-table.compact-view tr.flh-high-bg:not(.row-selected):not(:hover) td .icon-action-severity-changed:only-of-type,
    .list-table.compact-view tr.flh-high-bg:not(.row-selected):not(:hover) td .icon-action-severity-changed:last-of-type,
    .list-table.compact-view tr.flh-high-bg:not(.row-selected):not(:hover) td .icon-action-message:only-of-type,
    .list-table.compact-view tr.flh-high-bg:not(.row-selected):not(:hover) td .icon-action-message:last-of-type,
    .list-table.compact-view tr.flh-high-bg:not(.row-selected):not(:hover) td .icon-action-ack:only-of-type,
    .list-table.compact-view tr.flh-high-bg:not(.row-selected):not(:hover) td .icon-action-ack:last-of-type,
    .list-table.compact-view tr.flh-high-bg:not(.row-selected):not(:hover) td .icon-problem-generated:only-of-type,
    .list-table.compact-view tr.flh-high-bg:not(.row-selected):not(:hover) td .icon-problem-generated:last-of-type,
    .list-table.compact-view tr.flh-high-bg:not(.row-selected):not(:hover) td .icon-problem-recovery:only-of-type,
    .list-table.compact-view tr.flh-high-bg:not(.row-selected):not(:hover) td .icon-problem-recovery:last-of-type,
    .list-table.compact-view tr.flh-high-bg:not(.row-selected):not(:hover) td .icon-actions-number-gray:only-of-type,
    .list-table.compact-view tr.flh-high-bg:not(.row-selected):not(:hover) td .icon-actions-number-gray:last-of-type,
    .list-table.compact-view tr.flh-high-bg:not(.row-selected):not(:hover) td .icon-actions-number-yellow:only-of-type,
    .list-table.compact-view tr.flh-high-bg:not(.row-selected):not(:hover) td .icon-actions-number-yellow:last-of-type,
    .list-table.compact-view tr.flh-high-bg:not(.row-selected):not(:hover) td .icon-actions-number-red:only-of-type,
    .list-table.compact-view tr.flh-high-bg:not(.row-selected):not(:hover) td .icon-actions-number-red:last-of-type, .list-table.compact-view tr.flh-disaster-bg:not(.row-selected):not(:hover) td .icon-action-command:only-of-type, .list-table.compact-view tr.flh-disaster-bg:not(.row-selected):not(:hover) td .icon-action-command:last-of-type,
    .list-table.compact-view tr.flh-disaster-bg:not(.row-selected):not(:hover) td .icon-action-close:only-of-type,
    .list-table.compact-view tr.flh-disaster-bg:not(.row-selected):not(:hover) td .icon-action-close:last-of-type,
    .list-table.compact-view tr.flh-disaster-bg:not(.row-selected):not(:hover) td .icon-action-msg:only-of-type,
    .list-table.compact-view tr.flh-disaster-bg:not(.row-selected):not(:hover) td .icon-action-msg:last-of-type,
    .list-table.compact-view tr.flh-disaster-bg:not(.row-selected):not(:hover) td .icon-action-msgs:only-of-type,
    .list-table.compact-view tr.flh-disaster-bg:not(.row-selected):not(:hover) td .icon-action-msgs:last-of-type,
    .list-table.compact-view tr.flh-disaster-bg:not(.row-selected):not(:hover) td .icon-action-severity-up:only-of-type,
    .list-table.compact-view tr.flh-disaster-bg:not(.row-selected):not(:hover) td .icon-action-severity-up:last-of-type,
    .list-table.compact-view tr.flh-disaster-bg:not(.row-selected):not(:hover) td .icon-action-severity-down:only-of-type,
    .list-table.compact-view tr.flh-disaster-bg:not(.row-selected):not(:hover) td .icon-action-severity-down:last-of-type,
    .list-table.compact-view tr.flh-disaster-bg:not(.row-selected):not(:hover) td .icon-action-severity-changed:only-of-type,
    .list-table.compact-view tr.flh-disaster-bg:not(.row-selected):not(:hover) td .icon-action-severity-changed:last-of-type,
    .list-table.compact-view tr.flh-disaster-bg:not(.row-selected):not(:hover) td .icon-action-message:only-of-type,
    .list-table.compact-view tr.flh-disaster-bg:not(.row-selected):not(:hover) td .icon-action-message:last-of-type,
    .list-table.compact-view tr.flh-disaster-bg:not(.row-selected):not(:hover) td .icon-action-ack:only-of-type,
    .list-table.compact-view tr.flh-disaster-bg:not(.row-selected):not(:hover) td .icon-action-ack:last-of-type,
    .list-table.compact-view tr.flh-disaster-bg:not(.row-selected):not(:hover) td .icon-problem-generated:only-of-type,
    .list-table.compact-view tr.flh-disaster-bg:not(.row-selected):not(:hover) td .icon-problem-generated:last-of-type,
    .list-table.compact-view tr.flh-disaster-bg:not(.row-selected):not(:hover) td .icon-problem-recovery:only-of-type,
    .list-table.compact-view tr.flh-disaster-bg:not(.row-selected):not(:hover) td .icon-problem-recovery:last-of-type,
    .list-table.compact-view tr.flh-disaster-bg:not(.row-selected):not(:hover) td .icon-actions-number-gray:only-of-type,
    .list-table.compact-view tr.flh-disaster-bg:not(.row-selected):not(:hover) td .icon-actions-number-gray:last-of-type,
    .list-table.compact-view tr.flh-disaster-bg:not(.row-selected):not(:hover) td .icon-actions-number-yellow:only-of-type,
    .list-table.compact-view tr.flh-disaster-bg:not(.row-selected):not(:hover) td .icon-actions-number-yellow:last-of-type,
    .list-table.compact-view tr.flh-disaster-bg:not(.row-selected):not(:hover) td .icon-actions-number-red:only-of-type,
    .list-table.compact-view tr.flh-disaster-bg:not(.row-selected):not(:hover) td .icon-actions-number-red:last-of-type {
      margin: 0; }
  .list-table.compact-view .link-action {
    color: #fff; }
    .list-table.compact-view .link-action.red {
      color: #ff5050; }
    .list-table.compact-view .link-action.orange {
      color: #ff7800; }
    .list-table.compact-view .link-action.yellow {
      color: #ffa20d; }
    .list-table.compact-view .link-action.green {
      color: #23d545; }
    .list-table.compact-view .link-action:hover {
      color: #fff; }
    .list-table.compact-view .link-action:focus {
      color: #fff; }
  .list-table.compact-view td {
    padding-top: 2px;
    padding-bottom: 2px;
    border-bottom: none;
    box-shadow: inset 0 -1px 0 0 rgba(255, 255, 255, 0.1);
    color: #fff; }
    .list-table.compact-view td .tag {
      max-width: 40px;
      margin: -2px 3px 0 0;
      padding: 2px 3px; }
      @media screen and (min-width: 1200px) {
        .list-table.compact-view td .tag {
          max-width: 71px; } }
      @media screen and (min-width: 1400px) {
        .list-table.compact-view td .tag {
          max-width: 102px; } }
      @media screen and (min-width: 1600px) {
        .list-table.compact-view td .tag {
          max-width: 133px; } }
    .list-table.compact-view td .rel-container {
      display: inline; }
    .list-table.compact-view td .icon-wzrd-action {
      margin: 2px 0 0 2px;
      height: 12px;
      min-height: 12px;
      background: transparent url(../img/icon-sprite.svg) no-repeat -6px -624px; }
  .list-table thead th {
    color: #cacaca;
    height: 100%;
    overflow: hidden;
    white-space: nowrap;
    padding: 6px 5px;
    vertical-align: bottom;
    border-bottom: 2px solid #262626;
    text-align: left; }
    .list-table thead th.column-tags-1 {
      width: 75px; }
    .list-table thead th.column-tags-2 {
      width: 124px; }
    .list-table thead th.column-tags-3 {
      width: 173px; }
    @media screen and (min-width: 1200px) {
      .list-table thead th.column-tags-1 {
        width: 106px; }
      .list-table thead th.column-tags-2 {
        width: 186px; }
      .list-table thead th.column-tags-3 {
        width: 266px; } }
    @media screen and (min-width: 1400px) {
      .list-table thead th.column-tags-1 {
        width: 137px; }
      .list-table thead th.column-tags-2 {
        width: 248px; }
      .list-table thead th.column-tags-3 {
        width: 359px; } }
    @media screen and (min-width: 1600px) {
      .list-table thead th.column-tags-1 {
        width: 168px; }
      .list-table thead th.column-tags-2 {
        width: 310px; }
      .list-table thead th.column-tags-3 {
        width: 452px; } }
    .list-table thead th .arrow-up {
      margin: 0 0 0 3px;
      border-bottom-color: #cacaca; }
    .list-table thead th .arrow-right {
      margin: 0 0 0 3px;
      border-left-color: #cacaca; }
    .list-table thead th .arrow-down {
      margin: 0 0 0 3px;
      border-top-color: #cacaca; }
    .list-table thead th .treeview span {
      margin: 0; }
    .list-table thead th a {
      display: block;
      position: relative;
      margin: -1em;
      padding: 1em;
      border: none;
      -webkit-transition: background-color 0.2s ease-out;
      -moz-transition: background-color 0.2s ease-out;
      transition: background-color 0.2s ease-out; }
      .list-table thead th a:hover {
        text-decoration: none;
        background-color: #222; }
      .list-table thead th a:focus {
        text-decoration: none;
        background-color: #222; }
      .list-table thead th a:active {
        text-decoration: none;
        background-color: #222; }
  .list-table tbody tr:hover {
    background-color: #222; }
    .list-table tbody tr:hover .timeline-axis {
      background-color: #000; }
    .list-table tbody tr:hover .timeline-date {
      background-color: #000; }
    .list-table tbody tr:hover .timeline-td {
      background-color: #000 !important; }
  .list-table tbody tr.row-selected .timeline-axis {
    background-color: #000; }
  .list-table tbody tr.row-selected .timeline-date {
    background-color: #000; }
  .list-table tbody tr.row-selected .timeline-td {
    background-color: #000; }
  .list-table tbody tr:last-child td {
    border-bottom: none; }
  .list-table tbody tr.hover-nobg {
    background-color: #000; }
  .list-table td {
    padding: 6px 5px;
    position: relative;
    border-bottom: 1px solid #333; }
  .list-table .vertical_rotation_inner {
    white-space: nowrap;
    -webkit-transform: rotate(270deg);
    -moz-transform: rotate(270deg);
    -ms-transform: rotate(270deg);
    transform: rotate(270deg); }

.table-paging {
  text-align: center;
  background-color: #000;
  margin-top: -1px;
  padding: 4px 5px;
  overflow: hidden;
  position: relative;
  border: 1px solid #444;
  border-top-color: #333; }
  .table-paging a:focus .arrow-right {
    border-left-color: #fff; }
  .table-paging a:focus .arrow-left {
    border-right-color: #fff; }

.paging-btn-container {
  min-height: 24px;
  position: relative; }

.table-stats {
  color: #cacaca;
  display: inline-block;
  padding: 4px 0;
  position: absolute;
  right: 5px; }

.radio-switch {
  cursor: default;
  background-color: #383838; }

.table-paging a, .radio-switch {
  display: inline-block;
  margin-left: -1px;
  padding: 3px 11px;
  background-color: #383838;
  border: 1px solid #666 !important;
  text-decoration: none;
  color: #fff;
  outline: 0;
  -webkit-transition: background-color 0.2s ease-out;
  -moz-transition: background-color 0.2s ease-out;
  transition: background-color 0.2s ease-out; }
  .table-paging a:hover, .radio-switch:hover {
    color: #fff;
    background-color: #414141; }
  .table-paging a:focus, .radio-switch:focus {
    color: #333;
    background-color: lightgray;
    border-color: lightgray;
    z-index: 10;
    position: relative; }
  .table-paging a:active, .radio-switch:active {
    color: #fff;
    background-color: #414141;
    z-index: 10;
    position: relative; }
  .table-paging a:first-of-type, .radio-switch:first-of-type {
    -webkit-border-radius: 2px 0 0 2px;
    -moz-border-radius: 2px 0 0 2px;
    border-radius: 2px 0 0 2px; }
  .table-paging a:last-of-type, .radio-switch:last-of-type {
    -webkit-border-radius: 0 2px 2px 0;
    -moz-border-radius: 0 2px 2px 0;
    border-radius: 0 2px 2px 0; }
  .table-paging a.paging-selected, .paging-selected.radio-switch {
    color: #fff;
    background-color: #ddd;
    position: relative;
    z-index: 1; }
    .table-paging a.paging-selected:hover, .paging-selected.radio-switch:hover {
      background-color: lightgray; }
    .table-paging a.paging-selected:focus, .paging-selected.radio-switch:focus {
      color: #333;
      background-color: lightgray;
      border-color: lightgray;
      position: relative; }
    .table-paging a.paging-selected:active, .paging-selected.radio-switch:active {
      background-color: lightgray;
      position: relative; }

.treeview-plus {
  font-size: 1.167em;
  font-weight: bold;
  display: inline-block;
  background-color: #000;
  border: 1px solid #666;
  cursor: pointer;
  width: 12px;
  height: 12px;
  line-height: 12px;
  text-align: center;
  -webkit-border-radius: 2px;
  -moz-border-radius: 2px;
  border-radius: 2px; }
  .treeview-plus:link {
    color: #fff; }
  .treeview-plus:visited {
    color: #fff; }
  .treeview-plus:hover {
    color: #fff;
    background-color: #222;
    border-bottom-color: #666; }
  .treeview-plus:focus {
    color: #fff;
    background-color: #222;
    border-color: #bbb; }
  .treeview-plus:active {
    color: #fff;
    background-color: #222;
    border-color: #666; }

.treeview {
  display: inline-block;
  width: 14px;
  height: 16px;
  min-height: auto;
  line-height: 16px;
  padding: 0;
  margin: 0 2px 0 0;
  cursor: auto;
  text-align: center;
  border: none;
  background-color: transparent; }
  .treeview .arrow-right {
    border-left-color: #cacaca; }
  .treeview .arrow-down {
    margin: 0 0 2px 0;
    border-top-color: #cacaca; }
  .treeview:hover, .treeview:focus {
    background-color: transparent; }
    .treeview:hover .arrow-right, .treeview:focus .arrow-right {
      border-left-color: #f8f8f8; }
    .treeview:hover .arrow-down, .treeview:focus .arrow-down {
      border-top-color: #f8f8f8; }

.table {
  display: table; }

.row {
  display: table-row; }

.cell {
  display: table-cell;
  vertical-align: top; }
  .cell:last-child .dashbrd-widget {
    margin: 0 0 10px 0; }

.adm-img {
  width: 75%;
  text-align: center;
  margin: 0 auto; }
  .adm-img .cell {
    vertical-align: bottom;
    padding: 20px 0 20px 0; }

.cell-width {
  width: 8px; }

.nowrap {
  white-space: nowrap; }

.overflow-table {
  overflow-x: auto;
  position: relative; }

.timeline-date {
  text-align: right;
  white-space: nowrap;
  border-bottom-color: transparent !important; }

.timeline-axis {
  padding: 6px .04em !important;
  border-right: 2px solid white; }
  .timeline-axis::before {
    content: '';
    position: absolute;
    bottom: -1px;
    right: -2px;
    height: 100%;
    width: 2px;
    background-color: white; }

.timeline-dot::after {
  top: 11px;
  border: 2px solid #000;
  background-color: #e0e0e0;
  -webkit-border-radius: 100%;
  -moz-border-radius: 100%;
  border-radius: 100%; }

.timeline-dot-big::after {
  top: 10px;
  border: 2px solid #e0e0e0;
  background-color: #000;
  -webkit-border-radius: 100%;
  -moz-border-radius: 100%;
  border-radius: 100%; }

.timeline-td {
  padding: 6px .25em !important; }

.timeline-th {
  padding: 6px .25em !important; }

.timeline-dot::after, .timeline-dot-big::after {
  content: '';
  position: absolute;
  z-index: 100;
  display: block;
  width: 4px;
  height: 4px;
  right: -5px;
  -webkit-border-radius: 100%;
  -moz-border-radius: 100%;
  border-radius: 100%; }

.timeline-axis, .timeline-td {
  position: relative;
  border-bottom-color: #000 !important; }

.filter-btn-container {
  position: relative;
  text-align: right; }

.filter-container {
  background-color: #000;
  border: 1px solid #444;
  margin: 0 0 10px 0;
  padding: 10px 0;
  position: relative; }
  .filter-container .table {
    border-bottom: 1px solid #333; }
  .filter-container .filter-forms {
    padding: 0 10px; }
    .filter-container .filter-forms .btn-grey {
      vertical-align: baseline; }
  .filter-container .list-table {
    margin-bottom: -10px;
    border: none; }
    .filter-container .list-table thead th {
      color: initial;
      padding: 8px 5px 5px 5px;
      border-bottom-width: 1px; }

.subfilter,
.subfilter-enabled {
  display: inline-block;
  height: 18px;
  position: relative; }

.subfilter {
  margin-right: 10px; }

.subfilter-enabled {
  background-color: #ddd;
  color: #fff;
  padding: 0 4px;
  -webkit-border-radius: 2px;
  -moz-border-radius: 2px;
  border-radius: 2px; }
  .subfilter-enabled .link-action {
    color: #fff;
    text-decoration: none; }
    .subfilter-enabled .link-action:focus {
      color: #fff;
      border-bottom: 2px solid rgba(255, 255, 255, 0.7); }
    .subfilter-enabled .link-action:hover {
      color: #fff;
      border-bottom: 1px solid rgba(255, 255, 255, 0.7); }
  .subfilter-enabled sup {
    color: white; }

.filter-forms {
  margin: 0 auto;
  text-align: center;
  white-space: nowrap;
  background-color: #000; }
  .filter-forms .cell {
    text-align: left;
    padding: 0 20px 5px 20px; }
    .filter-forms .cell:first-child {
      padding-left: 0; }
    .filter-forms .cell:last-child {
      padding-right: 0;
      border-right: none; }
    .filter-forms .cell button {
      margin: 0; }
  .filter-forms button {
    margin: 10px 5px 0 5px; }
  .filter-forms select {
    vertical-align: top; }
  .filter-forms .table-forms .table-forms-td-right td {
    padding: 0 5px 5px 0;
    vertical-align: middle; }

.multiselect-wrapper {
  position: relative;
  vertical-align: top;
  display: inline-block;
  white-space: nowrap; }

.multiselect {
  position: relative;
  margin-right: 3px;
  min-height: 24px;
  white-space: normal; }
  .multiselect.active {
    border-color: #bbb; }
  .multiselect input[type="text"] {
    border: none;
    background: none;
    box-sizing: border-box;
    width: 100%;
    padding-bottom: 2px;
    min-height: 20px; }
  .multiselect.search-disabled input[type="text"] {
    position: absolute;
    top: 0;
    left: 0;
    width: 0;
    padding: 0;
    margin: 0; }
  .multiselect .multiselect-list {
    padding-left: 2px;
    padding-bottom: 2px; }
    .multiselect .multiselect-list li {
      display: inline-block;
      margin: 2px 14px 0 0;
      white-space: nowrap; }
      .multiselect .multiselect-list li .subfilter-enabled {
        padding: 0 9px 0 4px;
        line-height: 18px; }
      .multiselect .multiselect-list li.selected .subfilter-enabled {
        background-color: #f7f7f7; }
      .multiselect .multiselect-list li.selected .subfilter-disable-btn {
        background-color: #f7f7f7;
        opacity: 1;
        filter: alpha(opacity=100); }
        .multiselect .multiselect-list li.selected .subfilter-disable-btn:active {
          background-color: #f7f7f7;
          opacity: 1;
          filter: alpha(opacity=100); }

.multiselect-button, .multiselect {
  display: inline-block;
  vertical-align: top; }

.multiselect-suggest, .multiselect-matches {
  padding: 0 5px;
  white-space: normal;
  color: #cacaca;
  background-color: #383838; }
  .multiselect-suggest li, .multiselect-matches li {
    display: block;
    height: inherit;
    line-height: normal;
    color: #fff;
    padding: 0.4em 5px;
    margin: 0 -5px;
    cursor: pointer;
    overflow: hidden;
    text-overflow: ellipsis;
    -webkit-transition: background-color 0.2s ease-out;
    -moz-transition: background-color 0.2s ease-out;
    transition: background-color 0.2s ease-out; }
    .multiselect-suggest li.suggest-hover, .multiselect-matches li.suggest-hover {
      background-color: #454545; }

.multiselect-matches {
  padding: 0.4em 5px;
  color: #fff;
  font-weight: bold; }

.available {
  position: absolute;
  z-index: 1000;
  margin-top: 1px;
  border: 1px solid #666;
  border-top: none;
  max-height: 400px;
  overflow-y: auto;
  -webkit-box-shadow: 0 6px 10px 0 rgba(0, 0, 0, 0.5);
  -moz-box-shadow: 0 6px 10px 0 rgba(0, 0, 0, 0.5);
  box-shadow: 0 6px 10px 0 rgba(0, 0, 0, 0.5); }

.suggest-found {
  font-weight: bold;
  color: #ffa20d; }

.table-forms-container, .browser-warning-container {
  margin: 0 0 10px 0;
  background-color: #000;
  border: 1px solid #444;
  padding: 10px;
  text-align: left; }
  .table-forms-container > .ui-tabs-nav, .browser-warning-container > .ui-tabs-nav {
    margin: -10px -10px 10px -10px; }

.form-btns button {
  margin: 10px 6px 5px 6px; }

.table-forms {
  display: table;
  width: 100%;
  color: #fff; }
  .table-forms li {
    display: table-row; }
  .table-forms .multiselect-suggest li, .table-forms .multiselect-matches li {
    display: block; }
  .table-forms th {
    color: #cacaca;
    padding: 0 5px 0 0;
    text-align: left; }
    .table-forms th:last-child {
      padding: 0; }
  .table-forms tfoot .table-forms-td-right, .table-forms .tfoot-buttons .table-forms-td-right {
    padding-top: 5px; }
  .table-forms tfoot button, .table-forms .tfoot-buttons button {
    margin: 0 10px 0 0; }
  .table-forms .table-forms-td-left {
    display: table-cell;
    padding: 5px 0;
    text-align: right;
    vertical-align: top;
    width: 15%;
    white-space: nowrap; }
    .table-forms .table-forms-td-left label {
      display: block;
      height: 24px;
      line-height: 24px; }
  .table-forms .table-forms-td-right {
    display: table-cell;
    padding: 5px 0 5px 10px;
    vertical-align: middle;
    width: 85%; }
    .table-forms .table-forms-td-right.has-before {
      padding-top: 0px; }
    .table-forms .table-forms-td-right td {
      padding: 5px 5px 5px 0;
      position: relative; }
      .table-forms .table-forms-td-right td.td-drag-icon {
        padding: 0 11px 0 0;
        vertical-align: middle; }
      .table-forms .table-forms-td-right td .drag-icon {
        position: absolute;
        top: 5px;
        margin-right: 5px; }
      .table-forms .table-forms-td-right td.center {
        text-align: center;
        vertical-align: middle; }
        .table-forms .table-forms-td-right td.center .btn-grey {
          margin: 3px 0; }
  .table-forms .table-forms-td-right {
    position: relative; }
  .table-forms h4 {
    margin-bottom: -5px; }
  .table-forms .hor-list li {
    display: inline-block; }

.table-forms-separator {
  display: inline-block;
  padding: 5px;
  position: relative;
  border: 1px solid #333;
  -webkit-box-sizing: border-box;
  -moz-box-sizing: border-box;
  box-sizing: border-box; }

.margin-top {
  display: block;
  margin: 4px 0 0 0; }

.form-new-group {
  border: 5px solid #44e763;
  padding: 4px 0;
  margin-left: -5px;
  -webkit-border-radius: 2px;
  -moz-border-radius: 2px;
  border-radius: 2px; }

.list-check-radio li, .list-hor-check-radio li {
  display: block;
  padding: .3em 0; }
.list-check-radio label, .list-hor-check-radio label {
  padding: 0 0 0 18px;
  display: inline-block;
  text-indent: -18px;
  max-width: 600px; }
  .list-check-radio label input[type="checkbox"], .list-hor-check-radio label input[type="checkbox"] {
    left: -3px;
    margin: 0; }
  .list-check-radio label input[type="radio"], .list-hor-check-radio label input[type="radio"] {
    left: -3px;
    margin: 0; }

.list-hor-check-radio li {
  display: inline-block;
  margin-right: 15px;
  padding: .3em 0 0 0; }
  .list-hor-check-radio li:last-child {
    margin-right: 0; }

.radio-segmented {
  white-space: nowrap; }
  .radio-segmented li {
    position: relative;
    display: inline-block;
    margin: 0 -1px 0 0; }
    .radio-segmented li:first-child {
      -webkit-border-radius: 3px 0 0 3px;
      -moz-border-radius: 3px 0 0 3px;
      border-radius: 3px 0 0 3px; }
      .radio-segmented li:first-child label {
        -webkit-border-radius: 2px 0 0 2px;
        -moz-border-radius: 2px 0 0 2px;
        border-radius: 2px 0 0 2px; }
    .radio-segmented li:last-child {
      -webkit-border-radius: 0 3px 3px 0;
      -moz-border-radius: 0 3px 3px 0;
      border-radius: 0 3px 3px 0; }
      .radio-segmented li:last-child label {
        -webkit-border-radius: 0 2px 2px 0;
        -moz-border-radius: 0 2px 2px 0;
        border-radius: 0 2px 2px 0; }
    .radio-segmented li:only-child {
      -webkit-border-radius: 3px;
      -moz-border-radius: 3px;
      border-radius: 3px; }
      .radio-segmented li:only-child label {
        -webkit-border-radius: 2px;
        -moz-border-radius: 2px;
        border-radius: 2px; }
  .radio-segmented label {
    padding: 4px 11px;
    border: 1px solid #666;
    -webkit-transition: background-color 0.2s ease-out;
    -moz-transition: background-color 0.2s ease-out;
    transition: background-color 0.2s ease-out;
    line-height: 1.2em;
    display: inline-block; }
  .radio-segmented input[type="radio"] {
    position: absolute !important;
    top: auto !important;
    width: 1px !important;
    height: 1px !important;
    opacity: 0;
    filter: alpha(opacity=0); }
    .radio-segmented input[type="radio"] + label {
      color: #fff;
      border-color: #666;
      background-color: #383838; }
      .radio-segmented input[type="radio"] + label:hover {
        background-color: #414141; }
      .radio-segmented input[type="radio"] + label:active {
        border-color: #666;
        background-color: #414141; }
    .radio-segmented input[type="radio"]:focus + label {
      border-color: #bbb;
      background-color: #414141;
      position: relative;
      z-index: 2; }
    .radio-segmented input[type="radio"]:checked + label {
      color: #000 !important;
      border-color: #ddd;
      background-color: #ddd;
      position: relative;
      z-index: 1; }
    .radio-segmented input[type="radio"]:checked:focus + label {
      color: #333;
      background-color: lightgray;
      border-color: lightgray;
      position: relative;
      z-index: 2; }
    .radio-segmented input[type="radio"]:checked[disabled] + label {
      background-color: white !important;
      -webkit-transition: none;
      -moz-transition: none;
      transition: none; }
    .radio-segmented input[type="radio"][disabled] + label {
      -webkit-transition: none;
      -moz-transition: none;
      transition: none; }

label.form-label-asterisk:before {
  color: #ff5050;
  display: inline-block;
  content: '*';
  margin-right: 0.3em; }

label input[type="checkbox"] {
  margin-right: 3px; }
label input[type="radio"] {
  margin-right: 3px; }

input {
  font-family: Arial, Tahoma, Verdana, sans-serif;
  font-size: 1em; }
  input[type="file"] {
    padding: 1px; }
  input[readonly] {
    color: #fff !important; }

textarea {
  font-family: Arial, Tahoma, Verdana, sans-serif;
  font-size: 1em;
  padding: 4px 5px;
  margin: 0;
  overflow: auto; }
  textarea[readonly] {
    color: #fff !important; }

select {
  font-family: Arial, Tahoma, Verdana, sans-serif;
  font-size: 1em;
  height: 24px;
  padding: 3px 3px 3px 0;
  background-color: #383838; }
  select option {
    color: #fff; }
  select[multiple] {
    padding: 4px 5px;
    width: 300px;
    height: 150px; }
    select[multiple] option {
      padding: 0; }
  select[readonly] {
    color: #fff !important; }

.form-input-margin {
  display: inline-block;
  margin: 0 3px 0 0; }

.checkbox-radio {
  position: absolute !important;
  top: auto !important;
  width: 16px !important;
  height: 16px !important;
  z-index: 1;
  opacity: 0;
  filter: alpha(opacity=0); }
  .checkbox-radio[type="checkbox"] + label span {
    -webkit-border-radius: 2px;
    -moz-border-radius: 2px;
    border-radius: 2px; }
  .checkbox-radio[type="checkbox"]:checked + label span::after {
    content: '';
    position: absolute;
    display: block;
    width: 7px;
    height: 4px;
    top: 6px;
    left: 7px;
    border-left: 2px solid #e0e0e0;
    border-bottom: 2px solid #e0e0e0;
    -webkit-transform: translate(-50%, -50%) rotate(-45deg);
    -moz-transform: translate(-50%, -50%) rotate(-45deg);
    -ms-transform: translate(-50%, -50%) rotate(-45deg);
    transform: translate(-50%, -50%) rotate(-45deg); }
  .checkbox-radio[type="checkbox"]:checked[disabled] + label span::after {
    border-color: #666 !important; }
  .checkbox-radio[type="radio"] + label span {
    -webkit-border-radius: 50%;
    -moz-border-radius: 50%;
    border-radius: 50%; }
  .checkbox-radio[type="radio"]:checked + label span::after {
    content: '';
    position: absolute;
    display: block;
    width: 8px;
    height: 8px;
    top: 3px;
    left: 3px;
    background-color: #e0e0e0;
    -webkit-border-radius: 50%;
    -moz-border-radius: 50%;
    border-radius: 50%; }
  .checkbox-radio[type="radio"]:checked[disabled] + label span::after {
    background-color: #666 !important; }
  .checkbox-radio + label span {
    position: relative;
    display: inline-block;
    width: 14px;
    height: 14px;
    margin: -4px 4px 0 0;
    bottom: -3px;
    border: 1px solid #666;
    background-color: #383838; }
    .checkbox-radio + label span:active {
      border-color: #666; }
  .checkbox-radio:focus + label span {
    border-color: #bbb; }
  .checkbox-radio:checked:focus + label span {
    border-color: #bbb; }
  .checkbox-radio:checked[disabled] + label span {
    -webkit-transition: none;
    -moz-transition: none;
    transition: none; }
    .checkbox-radio:checked[disabled] + label span::after {
      border-color: #666 !important; }
  .checkbox-radio[disabled] + label span {
    -webkit-transition: none;
    -moz-transition: none;
    transition: none; }

input[type="checkbox"], input[type="radio"] {
  margin: 0;
  padding: 0;
  border: 0;
  vertical-align: middle;
  position: relative;
  top: -1px;
  overflow: hidden;
  width: 13px;
  height: 13px;
  background: none; }

input[type="text"], input[type="password"], input[type="search"], input[type="number"], input[type="email"], input[type="time"] {
  margin: 0;
  padding: 0 5px;
  min-height: 24px; }

.multiselect, input[type="text"], input[type="password"], input[type="search"], input[type="number"], input[type="email"], input[type="time"], input[type="file"], textarea, select {
  border: 1px solid #666;
  color: #fff;
  background-color: #383838;
  outline: 0;
  -webkit-box-sizing: border-box;
  -moz-box-sizing: border-box;
  box-sizing: border-box;
  -webkit-transition: border-color 0.2s ease-out;
  -moz-transition: border-color 0.2s ease-out;
  transition: border-color 0.2s ease-out; }
  .multiselect:focus, input[type="text"]:focus, input[type="password"]:focus, input[type="search"]:focus, input[type="number"]:focus, input[type="email"]:focus, input[type="time"]:focus, input[type="file"]:focus, textarea:focus, select:focus {
    border-color: #bbb; }

button::-moz-focus-inner {
  padding: 0;
  border: 0;
  vertical-align: middle; }

button {
  font-family: Arial, Tahoma, Verdana, sans-serif;
  font-size: 1em;
  color: #333;
  background-color: #e0e0e0;
  border: 1px solid #e0e0e0;
  margin: 0;
  padding: 0 11px;
  min-height: 24px;
  cursor: pointer;
  outline: 0;
  -webkit-border-radius: 2px;
  -moz-border-radius: 2px;
  border-radius: 2px;
  -webkit-transition: border-color, background-color 0.2s ease-out;
  -moz-transition: border-color, background-color 0.2s ease-out;
  transition: border-color, background-color 0.2s ease-out; }
  button:hover {
    color: #333;
    background-color: lightgray;
    border-color: lightgray; }
  button:focus {
    -webkit-box-shadow: 0 0 0 2px rgba(255, 255, 255, 0.35);
    -moz-box-shadow: 0 0 0 2px rgba(255, 255, 255, 0.35);
    box-shadow: 0 0 0 2px rgba(255, 255, 255, 0.35);
    color: #333;
    background-color: lightgray;
    border-color: lightgray; }
  button:active {
    color: #333;
    background-color: lightgray;
    border-color: lightgray; }

.btn-alt {
  color: #fff;
  background-color: transparent; }
  .btn-alt .plus-icon {
    background-color: #fff;
    margin-right: 8px; }
    .btn-alt .plus-icon::after {
      background-color: #fff; }
  .btn-alt:hover {
    color: #333;
    background-color: lightgray;
    border-color: lightgray; }
    .btn-alt:hover .plus-icon {
      background-color: #333; }
      .btn-alt:hover .plus-icon::after {
        background-color: #333; }
  .btn-alt:focus {
    color: #333;
    background-color: lightgray;
    border-color: lightgray; }
    .btn-alt:focus .plus-icon {
      background-color: #333; }
      .btn-alt:focus .plus-icon::after {
        background-color: #333; }
  .btn-alt:active {
    color: #333;
    background-color: lightgray;
    border-color: lightgray; }
    .btn-alt:active .plus-icon {
      background-color: #333; }
      .btn-alt:active .plus-icon::after {
        background-color: #333; }

.btn-grey {
  color: #f2f2f2;
  background-color: #383838;
  border-color: #666;
  vertical-align: top; }
  .btn-grey:hover {
    color: #f2f2f2;
    background-color: #414141;
    border-color: #666; }
  .btn-grey:focus {
    color: #f2f2f2;
    background-color: #414141;
    border-color: #bbb; }
  .btn-grey:active {
    color: #f2f2f2;
    background-color: #414141;
    border-color: #bbb; }

.btn-link, .btn-link:hover, .btn-link:focus, .btn-link:active {
  position: relative;
  background-color: transparent;
  border: none;
  color: #f8f8f8;
  font-size: inherit;
  border-bottom: 1px dotted #f8f8f8;
  padding: 0;
  min-height: inherit;
  -webkit-border-radius: 0;
  -moz-border-radius: 0;
  border-radius: 0; }
  .btn-link:focus {
    outline: none;
    margin-bottom: -2px !important;
    border-bottom: 2px solid rgba(255, 255, 255, 0.5);
    -webkit-box-shadow: 0 0 0 0px !important;
    -moz-box-shadow: 0 0 0 0px !important;
    box-shadow: 0 0 0 0px !important; }
  .btn-link[disabled] {
    background-color: transparent; }
    .btn-link[disabled]:hover {
      background-color: transparent; }

.btn-search {
  background: url(../img/icon-sprite.svg) no-repeat -5px -7px;
  position: absolute;
  border: none;
  top: 11px;
  right: 4px;
  width: 24px;
  min-height: 22px;
  height: 22px;
  padding: 0;
  opacity: 0.75;
  filter: alpha(opacity=75);
  -webkit-transition: opacity 0.2s ease-out;
  -moz-transition: opacity 0.2s ease-out;
  transition: opacity 0.2s ease-out; }
  .btn-search[disabled] {
    background-color: transparent; }
    .btn-search[disabled]:hover {
      background-color: transparent;
      opacity: 0.75;
      filter: alpha(opacity=75); }

.btn-conf {
  background: #e0e0e0 url(../img/icon-sprite.svg) no-repeat -7px -187px; }

.btn-kiosk {
  background: #e0e0e0 url(../img/icon-sprite.svg) no-repeat -79px -259px; }

.btn-max {
  background: #e0e0e0 url(../img/icon-sprite.svg) no-repeat -7px -223px; }

.btn-min {
  background: #e0e0e0 url(../img/icon-sprite.svg) no-repeat -7px -259px; }

.btn-add-fav {
  background: #e0e0e0 url(../img/icon-sprite.svg) no-repeat -7px -295px; }

.btn-remove-fav {
  background: #e0e0e0 url(../img/icon-sprite.svg) no-repeat -7px -329px; }

.btn-action {
  background: #e0e0e0 url(../img/icon-sprite.svg) no-repeat -7px -367px; }

.btn-info {
  background: #e0e0e0 url(../img/icon-sprite.svg) no-repeat -7px -403px; }

.btn-widget-action {
  background: url(../img/icon-sprite.svg) no-repeat -6px -618px; }

.btn-widget-collapse {
  background: url(../img/icon-sprite.svg) no-repeat -6px -654px; }

.btn-widget-expand {
  background: url(../img/icon-sprite.svg) no-repeat -6px -689px; }

.btn-widget-edit {
  background: url(../img/icon-sprite.svg) no-repeat -42px -619px; }

.btn-widget-delete {
  background: url(../img/icon-sprite.svg) no-repeat -42px -582px; }

.btn-alarm-on {
  background: url(../img/icon-sprite.svg) no-repeat -6px -546px; }

.btn-alarm-off {
  background: url(../img/icon-sprite.svg) no-repeat -6px -582px; }

.btn-sound-on {
  background: url(../img/icon-sprite.svg) no-repeat -6px -474px; }

.btn-sound-off {
  background: url(../img/icon-sprite.svg) no-repeat -6px -510px; }

.ui-tabs-nav .btn-time,
.ui-tabs-nav .filter-trigger {
  -webkit-border-radius: 2px;
  -moz-border-radius: 2px;
  border-radius: 2px;
  color: #333;
  background-color: #e0e0e0;
  border: 1px solid #e0e0e0;
  position: relative;
  margin: 0 0 0 6px;
  min-height: 24px;
  vertical-align: bottom; }
  .ui-tabs-nav .btn-time:after,
  .ui-tabs-nav .filter-trigger:after {
    content: "";
    position: absolute; }
  .ui-tabs-nav .btn-time:focus, .ui-tabs-nav .btn-time:hover,
  .ui-tabs-nav .filter-trigger:focus,
  .ui-tabs-nav .filter-trigger:hover {
    color: #333;
    background-color: lightgray;
    border-color: lightgray; }
.ui-tabs-nav .btn-time {
  padding: 0 34px 0 10px; }
  .ui-tabs-nav .btn-time:after {
    margin: 0 5px;
    right: 0;
    top: 0;
    height: 24px;
    width: 24px;
    background: url(../img/icon-sprite.svg) no-repeat -87px -583px; }
.ui-tabs-nav .filter-trigger {
  padding: 0 34px 0 10px; }
  .ui-tabs-nav .filter-trigger:after {
    margin: 0 5px;
    right: 0;
    top: 0;
    height: 24px;
    width: 24px;
    background: url(../img/icon-sprite.svg) no-repeat -87px -547px; }
.ui-tabs-nav .ui-state-focus .btn-time,
.ui-tabs-nav .ui-state-focus .filter-trigger {
  -webkit-box-shadow: 0 0 0 2px rgba(255, 255, 255, 0.35);
  -moz-box-shadow: 0 0 0 2px rgba(255, 255, 255, 0.35);
  box-shadow: 0 0 0 2px rgba(255, 255, 255, 0.35);
  color: #333;
  background-color: lightgray;
  border-color: lightgray; }
.ui-tabs-nav .ui-tabs-active .btn-time,
.ui-tabs-nav .ui-tabs-active .filter-trigger {
  color: #fff;
  background-color: #000;
  border: 1px solid #444;
  border-bottom: none;
  margin: 0 0 0 6px;
  padding: 0 34px 7px 10px;
  -webkit-border-radius: 2px 2px 0 0;
  -moz-border-radius: 2px 2px 0 0;
  border-radius: 2px 2px 0 0; }
.ui-tabs-nav .ui-tabs-active .btn-time:after {
  background-position: -246px -583px; }
.ui-tabs-nav .ui-tabs-active .filter-trigger:after {
  background-position: -246px -547px; }
.ui-tabs-nav .ui-state-hover.ui-tabs-active .btn-time,
.ui-tabs-nav .ui-state-hover.ui-tabs-active .filter-trigger {
  background-color: #454545; }
.ui-tabs-nav .ui-state-focus.ui-tabs-active .btn-time,
.ui-tabs-nav .ui-state-focus.ui-tabs-active .filter-trigger {
  -webkit-box-shadow: 0 0 0 2px rgba(255, 255, 255, 0.35);
  -moz-box-shadow: 0 0 0 2px rgba(255, 255, 255, 0.35);
  box-shadow: 0 0 0 2px rgba(255, 255, 255, 0.35); }

.filter-space {
  box-sizing: border-box; }
  .filter-space li a.ui-tabs-anchor {
    vertical-align: top; }
  .filter-space ul.ui-tabs-nav li:focus {
    outline: none; }
  .filter-space .filter-btn-container {
    height: 29px;
    z-index: 2; }
  .filter-space .ui-tabs-nav {
    height: 29px;
    border-bottom: none; }
    .filter-space .ui-tabs-nav a {
      display: inline-block;
      box-sizing: border-box;
      line-height: 22px;
      margin-bottom: 5px;
      text-align: center; }

.btn-time-left,
.btn-time-right {
  background: url(../img/icon-sprite.svg) no-repeat;
  content: "";
  border: none;
  height: 24px;
  width: 24px;
  vertical-align: top; }
  .btn-time-left:focus, .btn-time-left:hover,
  .btn-time-right:focus,
  .btn-time-right:hover {
    border: 1px solid #444;
    color: #333;
    background-color: lightgray;
    border-color: lightgray; }
  .btn-time-left:disabled,
  .btn-time-right:disabled {
    border: none;
    opacity: 0.4; }

.btn-time-right {
  background-position: -83px -623px; }
  .btn-time-right:focus, .btn-time-right:hover {
    background-position: -396px -624px; }
  .btn-time-right:disabled {
    background-position: -83px -623px; }

.btn-time-left {
  background-position: -85px -657px; }
  .btn-time-left:focus, .btn-time-left:hover {
    background-position: -398px -658px; }
  .btn-time-left:disabled {
    background-position: -85px -657px; }

.btn-time-out {
  background: none;
  border: 1px solid transparent;
  color: #fff;
  height: 24px;
  margin: 0 5px;
  vertical-align: top; }
  .btn-time-out:disabled {
    background: transparent !important;
    border-color: transparent !important;
    opacity: 0.8; }

.time-quick {
  font-size: 12px;
  line-height: 20px; }
  .time-quick li:last-of-type a {
    margin-bottom: 0; }
  .time-quick li a {
    display: inline-block;
    padding: 2px 10px;
    margin-bottom: 2px;
    margin-left: -10px;
    border-bottom: 0; }
    .time-quick li a:hover, .time-quick li a:focus, .time-quick li a.selected {
      -webkit-border-radius: 2px;
      -moz-border-radius: 2px;
      border-radius: 2px;
      border-bottom: 0; }
    .time-quick li a:hover {
      background: #454545;
      -webkit-transition: background-color 0.2s ease-out;
      -moz-transition: background-color 0.2s ease-out;
      transition: background-color 0.2s ease-out; }
    .time-quick li a:focus {
      -webkit-box-shadow: 0 0 0 2px rgba(255, 255, 255, 0.35);
      -moz-box-shadow: 0 0 0 2px rgba(255, 255, 255, 0.35);
      box-shadow: 0 0 0 2px rgba(255, 255, 255, 0.35); }
    .time-quick li a.selected {
      background: #ddd;
      color: #000 !important;
      -webkit-transition: background-color 0.2s ease-out;
      -moz-transition: background-color 0.2s ease-out;
      transition: background-color 0.2s ease-out; }

.time-selection-container {
  display: flex;
  justify-content: flex-end; }
  .time-selection-container .time-input {
    border-right: 1px solid #444;
    padding: 0 30px 0 10px;
    text-align: right;
    white-space: nowrap; }
    .time-selection-container .time-input .time-input-error {
      margin: -8px 29px 0 0; }
    .time-selection-container .time-input ul {
      padding: 0 0 10px 0; }
    .time-selection-container .time-input li {
      display: inline-block;
      vertical-align: baseline;
      padding: 0 0 0 10px; }
      .time-selection-container .time-input li .icon-cal {
        position: relative;
        vertical-align: middle;
        margin-left: -5px; }
  .time-selection-container .time-quick-range {
    text-align: right;
    white-space: nowrap;
    margin: 0 0 0 20px; }
    .time-selection-container .time-quick-range .cell {
      display: inline-flex;
      vertical-align: top;
      text-align: left;
      margin: 0 10px 0 10px; }
    .time-selection-container .time-quick-range .time-quick-selected {
      display: inline-block;
      padding: 2px 10px;
      margin-left: -10px;
      color: #fff;
      background-color: #ddd;
      border-bottom: 0; }

.btn-dashbrd-conf {
  background: url(../img/icon-sprite.svg) no-repeat -42px -619px; }

.btn-dashbrd-normal {
  -webkit-box-shadow: 1px 1px 2px rgba(0, 0, 0, 0.5);
  -moz-box-shadow: 1px 1px 2px rgba(0, 0, 0, 0.5);
  box-shadow: 1px 1px 2px rgba(0, 0, 0, 0.5);
  opacity: 1;
  filter: alpha(opacity=100);
  position: fixed;
  right: 45px;
  top: 5px;
  z-index: 1010;
  -webkit-transition: opacity 1s;
  -moz-transition: opacity 1s;
  transition: opacity 1s; }
  .btn-dashbrd-normal.hidden {
    opacity: 0;
    filter: alpha(opacity=0); }

.btn-widget-action, .btn-widget-collapse, .btn-widget-expand, .btn-widget-edit, .btn-widget-delete, .btn-alarm-on, .btn-alarm-off, .btn-sound-on, .btn-sound-off {
  width: 24px;
  height: 24px;
  margin: 2px 2px 0 0; }

.btn-dashbrd-conf {
  width: 24px;
  height: 24px; }

.btn-widget-action, .btn-widget-collapse, .btn-widget-expand, .btn-widget-edit, .btn-widget-delete, .btn-alarm-on, .btn-alarm-off, .btn-sound-on, .btn-sound-off, .btn-dashbrd-conf {
  border: none;
  min-height: 0;
  padding: 0;
  -webkit-transform-style: preserve-3d;
  opacity: 0.5;
  filter: alpha(opacity=50);
  -webkit-transition: opacity 0.2s ease-out;
  -moz-transition: opacity 0.2s ease-out;
  transition: opacity 0.2s ease-out; }

.btn-conf, .btn-kiosk, .btn-max, .btn-min, .btn-add-fav, .btn-remove-fav, .btn-action, .btn-info, .icon-help, .icon-cal, .icon-wzrd-action, .drag-icon {
  width: 24px;
  height: auto;
  padding: 0; }

button[disabled], button[disabled]:hover, button[disabled]:active {
  color: #7d7d7d;
  background-color: transparent;
  border-color: #7d7d7d;
  cursor: default; }

.radio-segmented input[type="radio"][disabled] + label, input[disabled], input[readonly], textarea[disabled], textarea[readonly], select option[disabled], select[disabled], select[readonly], .checkbox-radio[disabled] + label span {
  color: #7d7d7d;
  background-color: #000 !important;
  border-color: #5a5a5a; }

.disabled {
  cursor: default !important;
  background-color: transparent !important;
  opacity: 0.35;
  filter: alpha(opacity=35); }
  .disabled .subfilter-enabled {
    color: #848484; }
  .disabled .subfilter-disable-btn {
    cursor: default;
    color: #9d9d9d;
    background-color: #ddd; }
    .disabled .subfilter-disable-btn:hover {
      color: #848484; }
    .disabled .subfilter-disable-btn:focus {
      color: #848484; }
    .disabled .subfilter-disable-btn:active {
      color: #848484; }

.inaccessible .subfilter-enabled {
  color: #bfbfbf; }

.btn-search:hover, .btn-search:active, .btn-search:focus {
  background-color: transparent;
  opacity: 1;
  filter: alpha(opacity=100); }

.btn-widget-action:hover, .btn-widget-collapse:hover, .btn-widget-expand:hover, .btn-widget-edit:hover, .btn-widget-delete:hover, .btn-alarm-on:hover, .btn-alarm-off:hover, .btn-sound-on:hover, .btn-sound-off:hover, .btn-dashbrd-conf:hover, .btn-widget-action:focus, .btn-widget-collapse:focus, .btn-widget-expand:focus, .btn-widget-edit:focus, .btn-widget-delete:focus, .btn-alarm-on:focus, .btn-alarm-off:focus, .btn-sound-on:focus, .btn-sound-off:focus, .btn-dashbrd-conf:focus, .btn-widget-action:active, .btn-widget-collapse:active, .btn-widget-expand:active, .btn-widget-edit:active, .btn-widget-delete:active, .btn-alarm-on:active, .btn-alarm-off:active, .btn-sound-on:active, .btn-sound-off:active, .btn-dashbrd-conf:active {
  background-color: transparent;
  opacity: 1;
  filter: alpha(opacity=100); }

.action-buttons {
  margin: 10px 0 0 0;
  color: #cacaca; }
  .action-buttons button {
    margin: 0 10px 10px 0; }

.selected-item-count {
  display: inline-block;
  margin: 0 14px 0 0; }

.ui-tabs-nav {
  height: 30px;
  line-height: 30px;
  border-bottom: 1px solid #333; }
  .ui-tabs-nav li {
    display: inline-block; }
    .ui-tabs-nav li a {
      border: none;
      padding: 8px 10px;
      -webkit-transition: background-color 0.2s ease-out;
      -moz-transition: background-color 0.2s ease-out;
      transition: background-color 0.2s ease-out; }
      .ui-tabs-nav li a:hover {
        background-color: #222; }
      .ui-tabs-nav li a:focus {
        background-color: #222; }
      .ui-tabs-nav li a:active {
        background-color: #222; }
    .ui-tabs-nav li.ui-tabs-active:first-child {
      border-left: 0; }
    .ui-tabs-nav li.ui-tabs-active a {
      padding: 8px 10px 6px 10px;
      background-color: transparent;
      color: #fff;
      text-decoration: none;
      cursor: default;
      border-bottom: 3px solid #fff; }
    .ui-tabs-nav li.ui-state-disabled a {
      cursor: default;
      color: #7d7d7d;
      background-color: transparent;
      border: none; }

.icon-maint {
  margin: 0 18px 0 0; }
  .icon-maint::before {
    background: url(../img/icon-sprite.svg) no-repeat -46px -802px; }

.icon-depend-up {
  margin: 0 18px 0 0; }
  .icon-depend-up::before {
    background: url(../img/icon-sprite.svg) no-repeat -49px -730px; }

.icon-depend-down {
  margin: 0 18px 0 0; }
  .icon-depend-down::before {
    background: url(../img/icon-sprite.svg) no-repeat -49px -766px; }

.icon-ackn {
  margin: 0 18px 0 0; }
  .icon-ackn::before {
    background: url(../img/icon-sprite.svg) no-repeat -45px -693px; }

.icon-help {
  background: transparent url(../img/icon-sprite.svg) no-repeat -6px -726px; }

.icon-cal {
  background: transparent url(../img/icon-sprite.svg) no-repeat -42px -834px; }

.icon-wzrd-action {
  background: transparent url(../img/icon-sprite.svg) no-repeat -6px -617px;
  margin-top: -16px; }

.icon-help, .icon-cal, .icon-wzrd-action {
  border: none;
  position: absolute;
  cursor: pointer;
  opacity: 0.75;
  filter: alpha(opacity=75);
  -webkit-transition: opacity 0.2s ease-out;
  -moz-transition: opacity 0.2s ease-out;
  transition: opacity 0.2s ease-out; }
  .icon-help:hover, .icon-cal:hover, .icon-wzrd-action:hover {
    opacity: 1;
    filter: alpha(opacity=100);
    background-color: transparent; }
  .icon-help:focus, .icon-cal:focus, .icon-wzrd-action:focus {
    opacity: 1;
    filter: alpha(opacity=100);
    background-color: transparent; }
  .icon-help:active, .icon-cal:active, .icon-wzrd-action:active {
    opacity: 1;
    filter: alpha(opacity=100);
    background-color: transparent; }

.icon-maint::before, .icon-depend-up::before, .icon-depend-down::before, .icon-ackn::before {
  display: inline-block;
  width: 18px;
  height: 18px;
  position: absolute;
  content: ''; }

.drag-icon {
  margin-left: -9px;
  height: 24px;
  background: url(../img/icon-sprite.svg) no-repeat -6px -762px; }

.icon-info {
  position: relative;
  width: 8px;
  height: 11px;
  cursor: pointer;
  margin: -12px 0 -4px 0; }
  .icon-info::before {
    content: '';
    display: inline-block;
    position: absolute;
    top: 0;
    left: 0;
    width: 14px;
    height: 14px;
    background: url(../img/icon-sprite.svg) no-repeat -47px -659px; }

.setup-container {
  background-color: #000;
  width: 766px;
  height: 420px;
  margin: 0 auto;
  margin-top: 5%;
  padding: 42px;
  vertical-align: top;
  position: relative;
  border: 1px solid #444; }
  .setup-container h1 {
    border: none;
    margin: 3px 0 11px 0;
    padding: 0; }
  .setup-container .signin-logo {
    margin: 0 0 37px 0; }

.setup-left {
  float: left;
  width: 198px;
  padding-right: 10px; }
  .setup-left ul {
    margin: -4px 0 0 -42px; }
    .setup-left ul li {
      padding: 4px 0 4px 42px; }
      .setup-left ul li.setup-left-current {
        border-left: 3px solid #fff;
        color: #cacaca;
        padding-left: 39px; }

.setup-right {
  width: auto;
  margin-left: 198px; }

.setup-right-body {
  padding-right: 5px;
  max-height: 345px;
  overflow-y: auto; }
  .setup-right-body .list-table {
    border: none; }
  .setup-right-body .table-forms-td-left {
    text-align: left;
    width: auto; }
  .setup-right-body .table-forms-td-right {
    width: 100%; }
  .setup-right-body h1 {
    margin: 25% 0 0.4em 0; }

.setup-title {
  color: #cacaca;
  height: 345px;
  display: table-cell;
  vertical-align: middle;
  font-size: 7em;
  line-height: 0.75em; }
  .setup-title span {
    display: block;
    font-size: 0.25em; }

.setup-footer {
  position: absolute;
  bottom: 32px;
  width: 766px;
  text-align: right; }
  .setup-footer div {
    float: right; }
  .setup-footer button {
    margin: 0 0 0 10px; }
    .setup-footer button.float-left {
      margin: 0;
      float: left; }

.signin-container {
  background-color: #000;
  width: 280px;
  margin: 0 auto;
  margin-top: 5%;
  padding: 42px 42px 39px 42px;
  border: 1px solid #444; }
  .signin-container h1 {
    border: none;
    margin: 0 0 17px 0;
    padding: 0; }
  .signin-container ul li {
    padding: 16px 0 0 0;
    font-size: 1.167em; }
    .signin-container ul li.sign-in-txt {
      text-align: center; }
  .signin-container label {
    display: inline-block;
    margin: 0 0 2px 0; }
  .signin-container button {
    font-size: 1em;
    margin: 7px 0;
    min-height: 35px;
    line-height: 35px;
    width: 100%; }

.signin-logo {
  margin: 0 auto;
  margin-bottom: 21px;
  width: 114px;
  height: 30px;
  background: url(../img/icon-sprite.svg) no-repeat 0 -864px; }

.signin-links {
  width: 100%;
  text-align: center;
  color: #cacaca;
  margin: 11px 0 0 0; }

.signin-container input[type="text"], .signin-container input[type="password"] {
  padding: 9px 5px;
  width: 100%; }

.dashbrd-grid-widget-container {
  position: relative;
  margin: -.25rem; }

.dashbrd-grid-widget-placeholder {
  border-color: #020202 !important;
  background-color: #020202 !important;
  position: absolute;
  z-index: 999; }

.dashbrd-grid-empty-placeholder {
  display: flex;
  flex-direction: column;
  justify-content: center;
  background-color: #000;
  border: 1px solid #444;
  position: absolute;
  left: 0;
  top: 0;
  width: calc(100% / 6 - .65rem);
  height: 200px;
  margin: .25rem; }
  .dashbrd-grid-empty-placeholder h1 {
    padding: 10px;
    text-align: center; }

.dashbrd-grid-widget-mask {
  position: absolute;
  width: 100%;
  height: 100%;
  background: transparent;
  z-index: 80;
  display: none; }

.dashbrd-grid-widget-draggable {
  border-color: #666 !important;
  border-bottom-color: #636363 !important;
  -webkit-box-shadow: 0 4px 20px 0 rgba(0, 0, 0, 0.5);
  -moz-box-shadow: 0 4px 20px 0 rgba(0, 0, 0, 0.5);
  box-shadow: 0 4px 20px 0 rgba(0, 0, 0, 0.5);
  z-index: 1000; }

.dashbrd-grid-widget-content {
  flex: 1;
  overflow-y: auto; }
  .dashbrd-grid-widget-content .list-table {
    border: none; }
    .dashbrd-grid-widget-content .list-table tbody tr:last-child td {
      border-bottom: 1px solid #333; }
  .dashbrd-grid-widget-content .debug-output {
    margin: 10px 10px 0 10px;
    max-height: 300px;
    border-color: #333; }
  .dashbrd-grid-widget-content .msg-good, .dashbrd-grid-widget-content .msg-bad {
    margin: 0 10px; }

.dashbrd-grid-widget {
  display: flex;
  position: absolute; }

.dashbrd-grid-widget-padding {
  display: flex;
  flex-grow: 1;
  flex-direction: column;
  min-width: 8.33333%;
  margin: .25rem;
  background-color: #000;
  border: 1px solid #444; }

.dashbrd-grid-widget-head {
  position: relative;
  padding: 8px 65px 8px 10px;
  min-height: 17px; }
  .dashbrd-grid-widget-head h4 {
    color: #ebebeb;
    font-weight: bold; }
  .dashbrd-grid-widget-head ul {
    position: absolute;
    top: 0;
    right: 0; }
    .dashbrd-grid-widget-head ul li {
      display: block;
      float: left;
      padding: 0; }
      .dashbrd-grid-widget-head ul li select {
        margin: 4px 0; }

.dashbrd-grid-widget-foot {
  text-align: right;
  color: #cacaca;
  padding: 8px 8px 6px 8px; }
  .dashbrd-grid-widget-foot ul {
    display: flex;
    justify-content: flex-end; }
    .dashbrd-grid-widget-foot ul li {
      padding: 0 0 0 13px; }

@-webkit-keyframes zoom-in-out {
  0% {
    transform: scale(1); }
  50% {
    transform: scale(1.05); }
  100% {
    transform: scale(1); } }
@-moz-keyframes zoom-in-out {
  0% {
    transform: scale(1); }
  50% {
    transform: scale(1.05); }
  100% {
    transform: scale(1); } }
@-o-keyframes zoom-in-out {
  0% {
    transform: scale(1); }
  50% {
    transform: scale(1.05); }
  100% {
    transform: scale(1); } }
@keyframes zoom-in-out {
  0% {
    transform: scale(1); }
  50% {
    transform: scale(1.05); }
  100% {
    transform: scale(1); } }
@keyframes zoom-in-out {
  0% {
    transform: scale(1); }
  50% {
    transform: scale(1.05); }
  100% {
    transform: scale(1); } }
.new-widget {
  -webkit-animation: zoom-in-out .2s linear;
  -moz-animation: zoom-in-out .2s linear;
  -ms-animation: zoom-in-out .2s linear;
  -o-animation: zoom-in-out .2s linear;
  animation: zoom-in-out .2s linear; }

.ui-resizable-border-n {
  border-top: 1px solid #bbb;
  height: 5px;
  margin: 0 .25rem;
  flex: 1; }

.ui-resizable-border-e {
  border-right: 1px solid #bbb;
  width: 5px;
  margin: .25rem 0;
  flex: 1; }

.ui-resizable-border-s {
  border-bottom: 1px solid #bbb;
  height: 5px;
  margin: 0 .25rem;
  flex: 1; }

.ui-resizable-border-w {
  border-left: 1px solid #bbb;
  width: 5px;
  margin: .25rem 0;
  flex: 1; }

.ui-resizable-n {
  cursor: ns-resize;
  height: 5px;
  width: 100%;
  top: 4px;
  left: 0; }
  .ui-resizable-n .ui-resize-dot {
    left: 0;
    right: 0;
    margin: auto;
    bottom: 0; }

.ui-resizable-ne {
  cursor: nesw-resize;
  right: 0;
  top: 0; }

.ui-resizable-nw {
  cursor: nwse-resize;
  left: 0;
  top: 0; }

.ui-resizable-e {
  cursor: ew-resize;
  width: 5px;
  right: 4px;
  top: 0;
  height: 100%; }
  .ui-resizable-e .ui-resize-dot {
    left: 0;
    top: 50%;
    -webkit-transform: translateY(-50%);
    -moz-transform: translateY(-50%);
    -ms-transform: translateY(-50%);
    transform: translateY(-50%); }

.ui-resizable-s {
  cursor: ns-resize;
  height: 5px;
  width: 100%;
  bottom: 5px;
  left: 0; }
  .ui-resizable-s .ui-resize-dot {
    left: 0;
    right: 0;
    margin: auto;
    bottom: -5px; }

.ui-resizable-se {
  cursor: nwse-resize;
  right: 0;
  bottom: 0; }

.ui-resizable-sw {
  cursor: nesw-resize;
  left: 0;
  bottom: 0; }

.ui-resizable-w {
  cursor: ew-resize;
  width: 5px;
  left: 4px;
  top: 0;
  height: 100%; }
  .ui-resizable-w .ui-resize-dot {
    right: 0;
    top: 50%;
    -webkit-transform: translateY(-50%);
    -moz-transform: translateY(-50%);
    -ms-transform: translateY(-50%);
    transform: translateY(-50%); }

.ui-inner-handles .ui-resizable-n {
  top: 0; }
.ui-inner-handles .ui-resizable-ne {
  top: -4px;
  right: -4px; }
.ui-inner-handles .ui-resizable-nw {
  top: -4px;
  left: -4px; }
.ui-inner-handles .ui-resizable-e {
  right: 0; }
.ui-inner-handles .ui-resizable-s {
  bottom: 0; }
.ui-inner-handles .ui-resizable-se {
  bottom: -4px;
  right: -4px; }
.ui-inner-handles .ui-resizable-sw {
  bottom: -4px;
  left: -4px; }
.ui-inner-handles .ui-resizable-w {
  left: 0; }

.ui-resize-dot, .ui-resizable-ne, .ui-resizable-nw, .ui-resizable-se, .ui-resizable-sw {
  z-index: 90;
  width: 7px;
  height: 7px;
  position: absolute;
  background-color: #000;
  border: 1px solid #bbb;
  -webkit-border-radius: 100%;
  -moz-border-radius: 100%;
  border-radius: 100%; }

.ui-resizable-n, .ui-resizable-e, .ui-resizable-s, .ui-resizable-w {
  z-index: 90;
  position: absolute;
  display: flex; }

.dashbrd-widget-placeholder {
  border-color: #020202 !important;
  background-color: #020202 !important; }

.dashbrd-widget-draggable {
  border-color: #666 !important;
  border-bottom-color: #636363 !important;
  -webkit-box-shadow: 0 4px 20px 0 rgba(0, 0, 0, 0.5);
  -moz-box-shadow: 0 4px 20px 0 rgba(0, 0, 0, 0.5);
  box-shadow: 0 4px 20px 0 rgba(0, 0, 0, 0.5); }

.dashbrd-widget {
  min-width: 250px;
  margin: 0 10px 10px 0;
  background-color: #000;
  border: 1px solid #444; }
  .dashbrd-widget .list-table {
    border: none; }
    .dashbrd-widget .list-table tbody tr:last-child td {
      border-bottom: 1px solid #333; }
  .dashbrd-widget .debug-output {
    margin: 10px 10px 0 10px;
    max-height: 300px;
    border-color: #333; }
  .dashbrd-widget .msg-good, .dashbrd-widget .msg-bad {
    margin: 0 10px; }

.list-table tbody tr.nothing-to-show {
  text-align: center;
  color: #cacaca;
  -webkit-transition: 0s;
  -moz-transition: 0s;
  transition: 0s; }
  .list-table tbody tr.nothing-to-show td:hover {
    background-color: #000; }

.dashbrd-grid-widget-content .list-table th:first-child, .dashbrd-grid-widget-content .list-table td:first-child, .dashbrd-widget .list-table th:first-child, .dashbrd-widget .list-table td:first-child, .overlay-dialogue .list-table th:first-child, .overlay-dialogue .list-table td:first-child {
  padding-left: 10px; }
.dashbrd-grid-widget-content .list-table th:last-child, .dashbrd-grid-widget-content .list-table td:last-child, .dashbrd-widget .list-table th:last-child, .dashbrd-widget .list-table td:last-child, .overlay-dialogue .list-table th:last-child, .overlay-dialogue .list-table td:last-child {
  padding-right: 10px; }

.dashbrd-widget-head {
  position: relative;
  padding: 8px 60px 8px 10px; }
  .dashbrd-widget-head h4 {
    color: #ebebeb;
    font-weight: bold; }
  .dashbrd-widget-head ul {
    position: absolute;
    top: 0;
    right: 0; }
    .dashbrd-widget-head ul li {
      display: block;
      float: left;
      padding: 0; }
      .dashbrd-widget-head ul li select {
        margin: 4px 0; }

.dashbrd-widget-foot {
  text-align: right;
  color: #cacaca;
  margin: 0 10px; }
  .dashbrd-widget-foot li {
    display: inline-block;
    padding: 8px 0 8px 13px; }

.dashbrd-widget-graph-link {
  display: block; }
  .dashbrd-widget-graph-link:link {
    border: none; }
  .dashbrd-widget-graph-link:focus:after {
    content: "";
    background: rgba(255, 255, 255, 0.35);
    height: 2px;
    position: absolute;
    left: 0;
    right: 0;
    bottom: -2px; }

.action-menu {
  position: absolute;
  z-index: 1000;
  padding: 5px 15px 5px 25px;
  min-width: 166px;
  max-width: 250px;
  background-color: #000;
  border: 1px solid #666;
  border-bottom-color: #636363;
  -webkit-box-shadow: 0 4px 20px 0 rgba(0, 0, 0, 0.5);
  -moz-box-shadow: 0 4px 20px 0 rgba(0, 0, 0, 0.5);
  box-shadow: 0 4px 20px 0 rgba(0, 0, 0, 0.5); }
  .action-menu:focus {
    outline: none; }
  .action-menu li {
    display: block; }
    .action-menu li div {
      border-top: 1px solid #333;
      margin: 5px -15px 5px -25px; }
  .action-menu .action-menu-item {
    display: block;
    height: 24px;
    line-height: 24px;
    cursor: pointer;
    color: #fff;
    text-decoration: none;
    border: none;
    outline: 0;
    padding: 0 15px 0 25px;
    margin: 0 -15px 0 -25px;
    position: relative;
    -webkit-transition: background-color 0.2s ease-out;
    -moz-transition: background-color 0.2s ease-out;
    transition: background-color 0.2s ease-out; }
    .action-menu .action-menu-item:hover, .action-menu .action-menu-item:focus, .action-menu .action-menu-item:active, .action-menu .action-menu-item.highlighted {
      background-color: #454545; }
    .action-menu .action-menu-item.selected::before {
      display: block;
      width: 24px;
      height: 24px;
      position: absolute;
      left: 0;
      content: '';
      background: url(../img/icon-sprite.svg) no-repeat -5px -835px; }
    .action-menu .action-menu-item .arrow-right {
      position: absolute;
      right: 10px;
      top: 8px;
      height: auto;
      line-height: auto;
      padding: 0;
      margin: 0;
      border-left-color: #cacaca; }
  .action-menu .action-menu-item-disabled {
    display: block;
    height: 24px;
    line-height: 24px;
    color: #cacaca;
    border: none;
    cursor: default; }
  .action-menu h3 {
    height: 24px;
    line-height: 24px; }

.search-suggest {
  position: absolute;
  z-index: 1000;
  padding: 0 5px;
  min-width: 16px;
  color: #cacaca;
  background-color: #383838;
  border: 1px solid #666;
  border-top: none;
  -webkit-box-shadow: 0 6px 10px 0 rgba(0, 0, 0, 0.5);
  -moz-box-shadow: 0 6px 10px 0 rgba(0, 0, 0, 0.5);
  box-shadow: 0 6px 10px 0 rgba(0, 0, 0, 0.5); }
  .search-suggest li {
    display: block;
    height: inherit;
    line-height: normal;
    color: #fff;
    padding: 0.4em 5px;
    margin: 0 -5px;
    cursor: pointer;
    -webkit-transition: background-color 0.2s ease-out;
    -moz-transition: background-color 0.2s ease-out;
    transition: background-color 0.2s ease-out; }
    .search-suggest li.suggest-hover {
      background-color: #454545; }

.overlay-dialogue {
  display: table;
  position: absolute;
  z-index: 1000;
  padding: 15px 10px 10px 10px;
  background-color: #000;
  border: 1px solid #666;
  border-bottom-color: #636363;
  -webkit-box-shadow: 0 4px 20px 0 rgba(0, 0, 0, 0.5);
  -moz-box-shadow: 0 4px 20px 0 rgba(0, 0, 0, 0.5);
  box-shadow: 0 4px 20px 0 rgba(0, 0, 0, 0.5); }
  .overlay-dialogue.modal {
    position: fixed;
    overflow: hidden; }
    .overlay-dialogue.modal .overlay-dialogue-body {
      overflow: auto;
      overflow-x: hidden;
      width: 100%;
      max-height: calc(100vh - 190px);
      max-width: inherit;
      margin: 0 0 10px 0; }
    .overlay-dialogue.modal .overlay-dialogue-controls {
      text-align: right;
      padding: 0px 0px 10px 0px; }
      .overlay-dialogue.modal .overlay-dialogue-controls li {
        display: inline;
        padding-left: 10px; }
    .overlay-dialogue.modal > .overlay-close-btn {
      position: relative;
      float: right;
      top: -13px;
      right: -8px; }
  .overlay-dialogue.modal-popup {
    max-width: 1024px;
    min-width: 650px; }
  .overlay-dialogue .list-table {
    white-space: normal;
    border: none; }
  .overlay-dialogue .table-paging {
    border: none;
    border-top: 1px solid #333; }
  .overlay-dialogue .table-forms-td-right td {
    vertical-align: middle; }
    .overlay-dialogue .table-forms-td-right td label {
      display: block; }
  .overlay-dialogue .dashbrd-widget-head {
    margin: -10px -10px 6px -10px; }
  .overlay-dialogue .maps-container {
    max-height: 128px;
    overflow-y: auto;
    margin-left: -10px; }

.btn-back-map-container {
  text-align: left;
  position: absolute;
  left: -1px;
  max-width: 100%; }
  .btn-back-map-container a:focus, .btn-back-map-container a:hover {
    outline: none; }
    .btn-back-map-container a:focus .btn-back-map, .btn-back-map-container a:hover .btn-back-map {
      background-color: #8f8f8f;
      border: #333 solid 1px; }
      .btn-back-map-container a:focus .btn-back-map .btn-back-map-content, .btn-back-map-container a:hover .btn-back-map .btn-back-map-content {
        display: inline-block;
        line-height: 24px;
        padding: 0 6px 0 0;
        flex: auto; }
  .btn-back-map-container .btn-back-map {
    border: #444 solid 1px;
    border-radius: 0 2px 2px 0;
    background-color: rgba(0, 0, 0, 0.8);
    color: white;
    margin-top: 10px;
    padding: 0;
    display: flex;
    height: 24px;
    line-height: 24px;
    vertical-align: middle;
    text-decoration: none; }
    .btn-back-map-container .btn-back-map .btn-back-map-content {
      display: none; }
    .btn-back-map-container .btn-back-map .btn-back-map-icon {
      margin-left: 5px;
      display: inline-block;
      flex: 1 0 auto;
      width: 28px;
      height: 24px;
      vertical-align: middle;
      background: url(../img/icon-sprite.svg) no-repeat -85px -691px; }

.overlay-dialogue-body {
  margin: 0 0 25px 0;
  white-space: nowrap; }

.overlay-dialogue-footer {
  text-align: right; }
  .overlay-dialogue-footer button {
    margin: 0 0 0 10px; }

.overlay-bg {
  background-color: #222;
  width: 100%;
  height: 100%;
  position: fixed;
  z-index: 1000;
  top: 0;
  left: 0;
  opacity: 0.35;
  filter: alpha(opacity=35); }

.calendar {
  width: 200px; }
  .calendar .calendar-year.highlighted, .calendar .highlighted.calendar-month,
  .calendar .calendar-month.highlighted {
    background-color: #454545; }
  .calendar .calendar-year:focus, .calendar .calendar-month:focus,
  .calendar .calendar-month:focus {
    outline: none; }
  .calendar table {
    width: 100%;
    margin: 5px 0; }
    .calendar table thead {
      text-transform: uppercase;
      color: #cacaca; }
    .calendar table tbody {
      text-align: center; }
      .calendar table tbody td {
        -webkit-transition: background-color 0.2s ease-out;
        -moz-transition: background-color 0.2s ease-out;
        transition: background-color 0.2s ease-out; }
        .calendar table tbody td.selected {
          background-color: #ddd;
          color: #000 !important; }
          .calendar table tbody td.selected:hover {
            background-color: lightgray; }
        .calendar table tbody td:hover {
          background-color: #454545;
          cursor: pointer; }
        .calendar table tbody td.highlighted {
          color: #333;
          background-color: lightgray;
          border-color: lightgray;
          cursor: pointer; }
        .calendar table tbody td:focus {
          outline: none; }
        .calendar table tbody td span {
          z-index: -1;
          padding: 4px;
          display: block; }

.calendar-header {
  text-align: center; }
  .calendar-header .btn-grey {
    border: none;
    background-color: transparent; }

.calendar-year, .calendar-month {
  height: 24px;
  line-height: 26px;
  display: table;
  width: 100%; }
  .calendar-year button:first-child, .calendar-month button:first-child {
    float: left; }
  .calendar-year button:last-child, .calendar-month button:last-child {
    float: right; }
  .calendar-year button:hover, .calendar-month button:hover {
    background-color: #454545;
    cursor: pointer; }

.calendar-time {
  text-align: center; }
  .calendar-time input[type="text"] {
    width: 32px; }

.calendar-footer {
  margin: 26px 0 0 0;
  text-align: right; }
  .calendar-footer .btn-grey {
    float: left;
    margin-top: 0; }

.notif {
  width: 250px; }
  .notif .dashbrd-widget-head {
    margin: -11px 0 7px -9px;
    padding: 0; }
    .notif .dashbrd-widget-head ul {
      position: relative;
      display: inline-block; }
      .notif .dashbrd-widget-head ul li {
        float: none;
        display: inline-block; }

.notif-body {
  max-height: 600px;
  padding: 0 5px 0 0;
  overflow-y: auto; }
  .notif-body h4 {
    display: block;
    max-width: 250px;
    padding-bottom: 0.083em; }
  .notif-body p {
    margin: 0.25em 0 0 0; }
  .notif-body li {
    padding: 0 0 10px 19px; }
    .notif-body li:last-child {
      padding-bottom: 0; }

.notif-indic {
  width: 14px;
  height: 14px;
  float: left;
  margin: 2px 0 0 -19px;
  -webkit-border-radius: 2px;
  -moz-border-radius: 2px;
  border-radius: 2px; }

.notif-indic-container {
  border-top: 1px solid #333;
  margin: 0 0 0 -19px;
  padding: 14px 0 0 0; }
  .notif-indic-container .notif-indic {
    float: none;
    display: inline-block;
    margin: 0 2px 0 0; }

.screen-table {
  background-color: #000;
  width: 100%; }
  .screen-table td {
    padding: 2px 3px; }
  .screen-table .table-forms {
    text-align: left; }
  .screen-table .list-table {
    border: none; }
    .screen-table .list-table td {
      text-align: left;
      padding: 6px 5px;
      border: none;
      border-bottom: 1px solid #333; }
  .screen-table .dashbrd-widget {
    margin: 0;
    border: none; }
    .screen-table .dashbrd-widget th {
      padding: 6px 5px; }
  .screen-table .dashbrd-widget-head {
    text-align: left;
    padding: 4px 5px; }
    .screen-table .dashbrd-widget-head li {
      line-height: 2.9em; }
  .screen-table .dashbrd-widget-foot {
    margin: 0; }
  .screen-table .nothing-to-show td {
    text-align: center !important; }

.dashed-border td {
  border: 1px dashed #333; }

.top {
  vertical-align: top; }

.right {
  text-align: right !important; }

.bottom {
  vertical-align: bottom; }

.left {
  text-align: left; }

.center {
  text-align: center; }

.middle {
  vertical-align: middle; }

.graph-selection {
  position: absolute;
  z-index: 98;
  overflow: hidden;
  background-color: rgba(167, 136, 32, 0.35);
  border: 1px solid rgba(255, 162, 13, 0.6);
  border-top: none;
  border-bottom: none; }

.ui-selectable-helper {
  position: absolute;
  z-index: 100;
  background-color: rgba(167, 136, 32, 0.35);
  border: 1px solid rgba(255, 162, 13, 0.6); }

#map-area .map-element-area-bg {
  background-color: rgba(69, 69, 69, 0.35); }

.map-element-selected {
  border: 3px dashed #ffa20d;
  margin: -3px; }

.debug-output {
  max-height: 600px;
  overflow-y: auto;
  padding: 11px;
  margin: 10px 13px 0 13px;
  background-color: #222 !important;
  border: 1px solid #444; }

.btn-debug {
  position: fixed;
  bottom: 13px;
  right: 13px;
  z-index: 15000;
  padding: 4px 11px;
  border: 1px solid #444;
  background-color: rgba(17, 17, 17, 0.8);
  -webkit-border-radius: 2px;
  -moz-border-radius: 2px;
  border-radius: 2px; }

.overlay-descr {
  max-height: 150px;
  overflow-y: auto;
  padding: 0;
  margin: 5px 0;
  background-color: #000; }

.overlay-descr-url {
  padding: 3px 0 7px; }

.overlay-descr {
  background: linear-gradient(#000 30%, transparent), linear-gradient(transparent, #000 70%) 0 100%, radial-gradient(50% 0, farthest-side, rgba(0, 0, 0, 0.4), transparent), radial-gradient(50% 100%, farthest-side, rgba(0, 0, 0, 0.4), transparent) 0 100%;
  background: linear-gradient(#000 30%, transparent), linear-gradient(transparent, #000 70%) 0 100%, radial-gradient(farthest-side at 50% 0, rgba(0, 0, 0, 0.4), transparent), radial-gradient(farthest-side at 50% 100%, rgba(0, 0, 0, 0.4), transparent) 0 100%;
  background-repeat: no-repeat;
  background-color: #000;
  background-size: 100% 40px, 100% 40px, 100% 4px, 100% 4px;
  background-attachment: local, local, scroll, scroll; }

.green, a.green {
  color: #23d545; }

a.green:hover, a.green:focus {
  color: #fff; }

.red, a.red, select.red, select option.red {
  color: #ff5050; }

a.red:hover, a.red:focus {
  color: #fff; }

.orange, a.orange {
  color: #ff7800; }

a.orange:hover, a.orange:focus {
  color: #fff; }

.yellow, a.yellow {
  color: #ffa20d; }

a.yellow:hover, a.yellow:focus {
  color: #fff; }

.grey, a.grey {
  color: #cacaca; }

a.grey:hover, a.grey:focus {
  color: #fff; }

.blue, a.blue {
  color: white; }

a.blue:hover, a.blue:focus {
  color: #fff; }

.teal, a.teal {
  color: #0f998b; }

a.teal:hover, a.teal:focus {
  color: #fff; }

a.link-action {
  color: #fff; }
  a.link-action.red {
    color: #ff5050; }
  a.link-action.orange {
    color: #ff7800; }
  a.link-action.yellow {
    color: #ffa20d; }
  a.link-action.green {
    color: #23d545; }
  a.link-action.grey {
    color: #cacaca; }
  a.link-action:hover {
    color: #fff;
    border-bottom: 1px solid rgba(255, 255, 255, 0.5); }
  a.link-action:focus {
    color: #fff; }

.progress-bar-container {
  display: inline-block;
  white-space: nowrap;
  position: relative; }
  .progress-bar-container a {
    border: none !important; }
    .progress-bar-container a:hover .progress-bar-label, .progress-bar-container a:focus .progress-bar-label {
      display: block; }

.progress-bar-bg {
  padding: 3px 0 2px 0;
  font-size: 0.917em;
  line-height: 1em;
  display: inline-block; }
  .progress-bar-bg.green-bg, .progress-bar-bg.normal-bg {
    background-color: #34af67; }
  .progress-bar-bg.red-bg {
    background-color: #d64e4e; }

.progress-bar-label {
  display: none;
  color: #000 !important;
  font-size: 0.917em; }
  .progress-bar-label span {
    position: absolute; }
    .progress-bar-label span:first-child {
      left: .35em; }
    .progress-bar-label span:last-child {
      right: .35em; }

.status-container {
  display: inline-block;
  white-space: nowrap;
  margin: 1px 3px 1px 0; }
  .status-container:last-child {
    margin: 0; }
  .status-container span {
    -webkit-border-radius: 0;
    -moz-border-radius: 0;
    border-radius: 0; }
    .status-container span:only-child {
      -webkit-border-radius: 2px;
      -moz-border-radius: 2px;
      border-radius: 2px; }
    .status-container span:first-of-type:not(:only-child) {
      -webkit-border-radius: 2px 0 0 2px;
      -moz-border-radius: 2px 0 0 2px;
      border-radius: 2px 0 0 2px; }
    .status-container span:last-of-type:not(:only-child) {
      -webkit-border-radius: 0 2px 2px 0;
      -moz-border-radius: 0 2px 2px 0;
      border-radius: 0 2px 2px 0; }

.status-green {
  color: #000 !important;
  border: 1px solid #2f9f5e;
  background-color: #34af67; }

.status-red {
  color: #000 !important;
  border: 1px solid #d23d3d;
  background-color: #d64e4e; }

.status-grey {
  color: #7d7d7d;
  background-color: #000;
  border: 1px solid #5a5a5a; }

.status-dark-grey {
  border: 1px solid #80898d;
  background-color: #8a9397; }

.status-yellow {
  color: #000 !important;
  border: 1px solid #e79e0b;
  background-color: #f1a50b; }

.status-na-bg, .status-info-bg, .status-warning-bg, .status-average-bg, .status-high-bg, .status-disaster-bg {
  border: 1px solid rgba(255, 255, 255, 0.2); }

.status-disabled-bg {
  color: #7d7d7d;
  background-color: #000;
  border: 1px solid rgba(255, 255, 255, 0.2); }

.tag {
  display: inline-block;
  color: #fff;
  background-color: #ddd;
  margin: 1px 3px 1px 0;
  padding: 2px 3px;
  text-align: center;
  line-height: 1em;
  max-width: 133px;
  vertical-align: middle;
  -webkit-border-radius: 2px;
  -moz-border-radius: 2px;
  border-radius: 2px; }
  .tag:last-child {
    margin: 0; }

.status-green, .status-red, .status-grey, .status-dark-grey, .status-yellow, .status-na-bg, .status-info-bg, .status-warning-bg, .status-average-bg, .status-high-bg, .status-disaster-bg, .status-disabled-bg {
  padding: 2px 3px 1px 3px;
  font-size: 0.917em;
  text-transform: uppercase;
  text-align: center;
  min-width: .7em;
  line-height: 1em;
  display: inline-block;
  -webkit-border-radius: 2px;
  -moz-border-radius: 2px;
  border-radius: 2px; }
  .status-green:not(:last-of-type), .status-red:not(:last-of-type), .status-grey:not(:last-of-type), .status-dark-grey:not(:last-of-type), .status-yellow:not(:last-of-type), .status-na-bg:not(:last-of-type), .status-info-bg:not(:last-of-type), .status-warning-bg:not(:last-of-type), .status-average-bg:not(:last-of-type), .status-high-bg:not(:last-of-type), .status-disaster-bg:not(:last-of-type), .status-disabled-bg:not(:last-of-type) {
    border-right: none; }

.green-bg, .normal-bg {
  background-color: #59db8f; }

.red-bg {
  background-color: #e45959; }

.na-bg {
  color: #2a353a; }
  .na-bg a.link-action,
  .na-bg input[type="radio"]:checked + label {
    color: #2a353a; }

.na-bg.blink-hidden {
  background-color: transparent; }

td.na-bg ~ td.na-bg, td.normal-bg ~ td.na-bg, td.info-bg ~ td.na-bg, td.average-bg ~ td.na-bg, td.warning-bg ~ td.na-bg, td.high-bg ~ td.na-bg, td.disaster-bg ~ td.na-bg, td.na-bg ~ td.normal-bg, td.normal-bg ~ td.normal-bg, td.info-bg ~ td.normal-bg, td.average-bg ~ td.normal-bg, td.warning-bg ~ td.normal-bg, td.high-bg ~ td.normal-bg, td.disaster-bg ~ td.normal-bg, td.na-bg ~ td.info-bg, td.normal-bg ~ td.info-bg, td.info-bg ~ td.info-bg, td.average-bg ~ td.info-bg, td.warning-bg ~ td.info-bg, td.high-bg ~ td.info-bg, td.disaster-bg ~ td.info-bg, td.na-bg ~ td.average-bg, td.normal-bg ~ td.average-bg, td.info-bg ~ td.average-bg, td.average-bg ~ td.average-bg, td.warning-bg ~ td.average-bg, td.high-bg ~ td.average-bg, td.disaster-bg ~ td.average-bg, td.na-bg ~ td.warning-bg, td.normal-bg ~ td.warning-bg, td.info-bg ~ td.warning-bg, td.average-bg ~ td.warning-bg, td.warning-bg ~ td.warning-bg, td.high-bg ~ td.warning-bg, td.disaster-bg ~ td.warning-bg, td.na-bg ~ td.high-bg, td.normal-bg ~ td.high-bg, td.info-bg ~ td.high-bg, td.average-bg ~ td.high-bg, td.warning-bg ~ td.high-bg, td.high-bg ~ td.high-bg, td.disaster-bg ~ td.high-bg, td.na-bg ~ td.disaster-bg, td.normal-bg ~ td.disaster-bg, td.info-bg ~ td.disaster-bg, td.average-bg ~ td.disaster-bg, td.warning-bg ~ td.disaster-bg, td.high-bg ~ td.disaster-bg, td.disaster-bg ~ td.disaster-bg {
  border-left: 1px dotted #333; }

.log-na-bg {
  color: #2a353a;
  background-color: #97aab3; }

.normal-bg {
  color: #0e4123; }
  .normal-bg a.link-action {
    color: #0e4123; }

.normal-bg.blink-hidden {
  background-color: transparent; }

.info-bg {
  color: #00268e; }
  .info-bg a.link-action,
  .info-bg input[type="radio"]:checked + label {
    color: #00268e; }

.info-bg.blink-hidden {
  background-color: transparent; }

.log-info-bg {
  color: #00268e;
  background-color: #7499ff; }

.average-bg {
  color: #733100; }
  .average-bg a.link-action,
  .average-bg input[type="radio"]:checked + label {
    color: #733100; }

.average-bg.blink-hidden {
  background-color: transparent; }

.warning-bg {
  color: #734d00; }
  .warning-bg a.link-action,
  .warning-bg input[type="radio"]:checked + label {
    color: #734d00; }

.warning-bg.blink-hidden {
  background-color: transparent; }

.log-warning-bg {
  color: #734d00;
  background-color: #ffc859; }

.high-bg {
  color: #52190b; }
  .high-bg a.link-action,
  .high-bg input[type="radio"]:checked + label {
    color: #52190b; }

.high-bg.blink-hidden {
  background-color: transparent; }

.log-high-bg {
  color: #52190b;
  background-color: #e97659; }

.disaster-bg {
  color: #4b0c0c; }
  .disaster-bg a.link-action,
  .disaster-bg input[type="radio"]:checked + label {
    color: #4b0c0c; }

.disaster-bg.blink-hidden {
  background-color: transparent; }

.log-disaster-bg {
  color: #4b0c0c;
  background-color: #e45959; }

.inactive-bg, td.inactive-bg {
  color: #4b0c0c;
  background-color: #e45959; }

.table-forms-second-column {
  display: inline-block;
  width: 50%;
  min-width: 200px;
  text-align: right; }
  .table-forms-second-column .second-column-label {
    padding: 0 10px; }

.problem-unack-fg {
  color: #ff3333; }

.problem-ack-fg {
  color: #ff3333; }

.ok-unack-fg {
  color: #00ff00; }

.ok-ack-fg {
  color: #00ff00; }

.list-table tbody tr.row-selected, .drag-drop-area, .navtree .tree .tree-item.selected > .tree-row, .navtree .tree .tree-item.selected > .tree-row:hover {
  background-color: #222; }

.msg-good {
  color: #fff;
  border: 2px solid #23d545;
  background-color: #000;
  text-align: left; }
  .msg-good .link-action {
    color: #1c762d;
    margin-right: 10px;
    font-size: 0.85em; }
    .msg-good .link-action .arrow-up {
      border-bottom-color: #1c762d; }
    .msg-good .link-action .arrow-down {
      border-top-color: #1c762d; }
  .msg-good .overlay-close-btn {
    color: #cacaca; }
  .msg-good ul {
    border-top-color: #23d545; }
  .msg-good button {
    background-color: #000 !important;
    color: #1c762d;
    border-color: #23d545; }

.msg-good:before {
  content: "";
  background-color: #23d545;
  float: left;
  width: 61px;
  top: 0;
  left: 0;
  bottom: 0;
  position: absolute; }

.msg-good:after {
  content: "";
  background: url(../img/icon-sprite.svg) no-repeat -122px -244px;
  width: 27px;
  height: 25px;
  top: 0;
  left: 0;
  position: absolute;
  margin-left: 16px;
  margin-top: 2px; }

.msg-bad {
  color: #fff;
  border: 2px solid #ff3a3a;
  background-color: #000;
  text-align: left; }
  .msg-bad .link-action {
    color: #dd0c0c;
    margin-right: 10px;
    font-size: 0.85em; }
    .msg-bad .link-action .arrow-up {
      border-bottom-color: #dd0c0c; }
    .msg-bad .link-action .arrow-down {
      border-top-color: #dd0c0c; }
  .msg-bad .overlay-close-btn {
    color: #cacaca; }
  .msg-bad ul {
    border-top-color: #ff3a3a; }
  .msg-bad button {
    background-color: #000 !important;
    color: #dd0c0c;
    border-color: #ff3a3a; }

.msg-bad:before {
  content: "";
  background-color: #ff3a3a;
  float: left;
  width: 61px;
  top: 0;
  left: 0;
  bottom: 0;
  position: absolute; }

.msg-bad:after {
  content: "";
  background: url(../img/icon-sprite.svg) no-repeat -122px -325px;
  width: 27px;
  height: 25px;
  top: 0;
  left: 0;
  position: absolute;
  margin-left: 16px;
  margin-top: 2px; }

.msg-details {
  font-size: 1em;
  text-align: left;
  font-weight: normal; }
  .msg-details .link-action {
    position: absolute;
    top: 7px;
    left: 10px;
    margin-bottom: 20px; }
  .msg-details ul {
    font-size: 0.85em;
    max-height: 300px;
    padding: 0 5px 0 0;
    overflow-y: auto; }
    .msg-details ul li {
      margin: 0 0 0 1em; }
      .msg-details ul li::before {
        content: '\2013';
        float: left;
        margin-left: -1em; }
      .msg-details ul li:only-child {
        margin-left: 0; }
    .msg-details ul.msg-details-border {
      margin: 8px 0 0 0;
      border-top-width: 1px;
      border-top-style: dashed;
      padding-top: 0.5em; }

.msg-buttons {
  text-align: right;
  margin: 10px 0 0 0; }
  .msg-buttons button {
    margin: 0 0 0 10px; }

.msg-good, .msg-bad {
  font-size: 1.167em;
  padding: 6px 10px 6px 75px;
  text-align: left;
  vertical-align: middle;
  position: relative;
  margin-bottom: 10px;
  -webkit-border-radius: 2px;
  -moz-border-radius: 2px;
  border-radius: 2px; }
  .msg-good .overlay-close-btn, .msg-bad .overlay-close-btn {
    font-size: 1.167em; }

.msg-bad-global {
  display: none;
  position: fixed;
  z-index: 10000;
  text-align: left;
  right: 0;
  left: 0;
  bottom: 0;
  vertical-align: middle;
  font-size: 1.167em;
  color: #fff;
  border: 2px solid #ffc859;
  background-color: #000;
  margin: 0 10px 0 10px;
  padding: 6px 10px 6px 75px; }

.msg-bad-global:before {
  content: "";
  background-color: #ffc859;
  float: left;
  width: 61px;
  top: 0;
  left: 0;
  bottom: 0;
  position: absolute; }

.msg-bad-global:after {
  content: "";
  background: url(../img/icon-sprite.svg) no-repeat -122px -325px;
  width: 27px;
  height: 25px;
  top: 0;
  left: 0;
  position: absolute;
  margin-left: 16px;
  margin-top: 2px; }

.msg-global {
  text-align: left;
  margin-left: auto;
  margin-right: auto;
  margin-top: 5%;
  max-width: 25%; }

.plus-icon {
  display: inline-block; }

.plus-icon {
  width: 2px;
  height: 8px;
  position: relative; }
  .plus-icon::after {
    content: "";
    width: 8px;
    height: 2px;
    top: 3px;
    left: -3px;
    position: absolute; }

.remove-btn, .overlay-close-btn, a.overlay-close-btn, .subfilter-disable-btn {
  display: block;
  padding: 0;
  width: 18px;
  height: 18px;
  line-height: 18px;
  text-align: center;
  color: #cacaca;
  font-size: 1.5em;
  font-weight: bold;
  text-decoration: none;
  cursor: pointer;
  opacity: 0.5;
  filter: alpha(opacity=50);
  -webkit-transition: opacity 0.2s ease-out;
  -moz-transition: opacity 0.2s ease-out;
  transition: opacity 0.2s ease-out; }
  .remove-btn::before, .overlay-close-btn::before, .subfilter-disable-btn::before {
    content: "\00d7"; }
  .remove-btn:hover, .overlay-close-btn:hover, .subfilter-disable-btn:hover {
    opacity: 1;
    filter: alpha(opacity=100);
    text-decoration: none;
    color: #cacaca; }
  .remove-btn:focus, .overlay-close-btn:focus, .subfilter-disable-btn:focus {
    opacity: 1;
    filter: alpha(opacity=100);
    text-decoration: none;
    color: #cacaca; }
  .remove-btn:active, .overlay-close-btn:active, .subfilter-disable-btn:active {
    opacity: 1;
    filter: alpha(opacity=100);
    text-decoration: none;
    color: #cacaca; }

.remove-btn {
  position: absolute;
  top: 5px;
  right: 5px;
  min-height: auto;
  border: none;
  background-color: transparent !important;
  -webkit-border-radius: 2px;
  -moz-border-radius: 2px;
  border-radius: 2px; }
  .remove-btn:focus {
    box-shadow: none; }

.overlay-close-btn, a.overlay-close-btn {
  position: absolute;
  z-index: 1000;
  top: 1px;
  right: 1px;
  min-height: auto;
  border: none;
  background-color: transparent !important;
  -webkit-border-radius: 2px;
  -moz-border-radius: 2px;
  border-radius: 2px; }

.subfilter-disable-btn {
  width: 18px;
  height: 18px;
  line-height: 18px;
  display: inline-block;
  position: absolute;
  top: 0;
  right: -12px;
  color: #fff;
  background-color: #ddd;
  -webkit-border-radius: 2px;
  -moz-border-radius: 2px;
  border-radius: 2px;
  opacity: 1;
  filter: alpha(opacity=100); }
  .subfilter-disable-btn:hover {
    color: #f2f2f2; }
  .subfilter-disable-btn:focus {
    color: #e6e6e6; }
  .subfilter-disable-btn:active {
    color: #e6e6e6; }

.color-picker {
  height: 20px;
  white-space: nowrap; }
  .color-picker div {
    display: inline-block;
    width: 18px;
    height: 18px;
    border: 1px solid #000; }
    .color-picker div:hover {
      cursor: pointer;
      -webkit-box-shadow: inset 0 0 0 1px #000;
      -moz-box-shadow: inset 0 0 0 1px #000;
      box-shadow: inset 0 0 0 1px #000;
      border-color: #7499ff; }
    .color-picker div:active {
      cursor: pointer;
      -webkit-box-shadow: inset 0 0 0 2px #000;
      -moz-box-shadow: inset 0 0 0 2px #000;
      box-shadow: inset 0 0 0 2px #000; }

.input-color-picker {
  position: relative;
  display: inline-block; }
  .input-color-picker div {
    position: absolute;
    top: 2px;
    left: 2px;
    width: 20px;
    height: 20px; }
  .input-color-picker input[type="text"] {
    padding-left: 25px; }
  .input-color-picker.disabled {
    opacity: 1; }
    .input-color-picker.disabled div {
      background: #7d7d7d !important; }

.in-progress {
  position: relative; }
  .in-progress img {
    user-select: none;
    -ms-user-select: none;
    -moz-user-select: none;
    -webkit-user-select: none; }
  .in-progress:before {
    z-index: 3;
    content: '';
    display: block;
    position: absolute;
    top: 0;
    left: 0;
    background-color: rgba(0, 0, 0, 0.6);
    width: 100%;
    height: 100%;
    opacity: 0;
    animation: fadein 2s ease-in 0.5s normal forwards; }
  .in-progress.delayed-15s::before {
    animation-delay: 15s; }
  .in-progress:after {
    z-index: 3;
    content: '';
    display: block;
    position: absolute;
    left: 50%;
    top: 50%;
    margin: -12px 0 0 -12px;
    -webkit-border-radius: 50%;
    -moz-border-radius: 50%;
    border-radius: 50%;
    width: 20px;
    height: 20px;
    border: 2px solid #ccd5d9;
    border-bottom: 2px solid #0275b8;
    opacity: 0;
    animation: fadein 2s ease-in 0.5s normal forwards,load 0.6s infinite linear; }
  .in-progress.delayed-15s::after {
    animation-delay: 15s; }

.preloader-container {
  z-index: 10;
  padding: 7px;
  display: inline-block;
  width: 24px;
  height: 24px;
  top: 50%;
  left: 0;
  right: 0;
  margin: auto;
  position: absolute;
  background-color: rgba(0, 0, 0, 0.8);
  -webkit-border-radius: 50%;
  -moz-border-radius: 50%;
  border-radius: 50%;
  -webkit-transform: translateY(-50%);
  -moz-transform: translateY(-50%);
  -ms-transform: translateY(-50%);
  transform: translateY(-50%); }

.preloader {
  -webkit-border-radius: 50%;
  -moz-border-radius: 50%;
  border-radius: 50%;
  width: 20px;
  height: 20px;
  margin: 0 auto;
  border: 2px solid #ccd5d9;
  border-bottom: 2px solid #0275b8;
  animation: load 0.6s infinite linear; }

@keyframes load {
  to {
    -webkit-transform: rotate(360deg);
    -moz-transform: rotate(360deg);
    -ms-transform: rotate(360deg);
    transform: rotate(360deg); } }
.browser-logo-chrome {
  background: url(../img/browser-sprite.png) no-repeat 0 0; }

.browser-logo-ff {
  background: url(../img/browser-sprite.png) no-repeat -66px 0px; }

.browser-logo-ie {
  background: url(../img/browser-sprite.png) no-repeat 0 -66px; }

.browser-logo-opera {
  background: url(../img/browser-sprite.png) no-repeat -66px -66px; }

.browser-logo-safari {
  background: url(../img/browser-sprite.png) no-repeat 0 -132px; }

.browser-logo-chrome, .browser-logo-ff, .browser-logo-ie, .browser-logo-opera, .browser-logo-safari {
  width: 66px;
  height: 66px;
  margin: 0 auto;
  margin-bottom: 5px; }

.browser-warning-container {
  margin-top: 5%;
  margin-left: auto;
  margin-right: auto;
  width: 766px;
  text-align: center;
  padding: 28px 28px 10px 28px; }
  .browser-warning-container h2 {
    text-align: left; }
  .browser-warning-container p {
    margin: 0.7em 0;
    text-align: left; }
  .browser-warning-container li {
    display: inline-block;
    margin: 25px 20px; }

.browser-warning-footer {
  border-top: 1px solid #333;
  margin: 25px 0 0 0;
  padding: 10px 0 0 0;
  text-align: center; }

.available::-webkit-scrollbar, textarea::-webkit-scrollbar, select::-webkit-scrollbar, .setup-right-body::-webkit-scrollbar, .dashbrd-grid-widget-content::-webkit-scrollbar, .overlay-dialogue .maps-container::-webkit-scrollbar, .notif-body::-webkit-scrollbar, .debug-output::-webkit-scrollbar, .overlay-descr::-webkit-scrollbar, .msg-details ul::-webkit-scrollbar, .overflow-table::-webkit-scrollbar {
  width: 9px; }
.available::-webkit-scrollbar-track, textarea::-webkit-scrollbar-track, select::-webkit-scrollbar-track, .setup-right-body::-webkit-scrollbar-track, .dashbrd-grid-widget-content::-webkit-scrollbar-track, .overlay-dialogue .maps-container::-webkit-scrollbar-track, .notif-body::-webkit-scrollbar-track, .debug-output::-webkit-scrollbar-track, .overlay-descr::-webkit-scrollbar-track, .msg-details ul::-webkit-scrollbar-track, .overflow-table::-webkit-scrollbar-track {
  background-color: #1f1f1f; }
.available::-webkit-scrollbar-thumb, textarea::-webkit-scrollbar-thumb, select::-webkit-scrollbar-thumb, .setup-right-body::-webkit-scrollbar-thumb, .dashbrd-grid-widget-content::-webkit-scrollbar-thumb, .overlay-dialogue .maps-container::-webkit-scrollbar-thumb, .notif-body::-webkit-scrollbar-thumb, .debug-output::-webkit-scrollbar-thumb, .overlay-descr::-webkit-scrollbar-thumb, .msg-details ul::-webkit-scrollbar-thumb, .overflow-table::-webkit-scrollbar-thumb {
  background-color: #999;
  border: 1px solid #4d4d4d; }

.overflow-table::-webkit-scrollbar {
  height: 9px; }

.cursor-move {
  cursor: move; }

tr.cursor-move td * {
  cursor: move; }

.cursor-pointer {
  cursor: pointer; }

.dashbrd-grid-widget-head h4, .dashbrd-grid-widget-foot ul li, .action-menu .action-menu-item, .action-menu h3, .btn-back-map-container a:focus .btn-back-map .btn-back-map-content, .btn-back-map-container a:hover .btn-back-map .btn-back-map-content, .notif-body h4, .overlay-descr-url, .tag, .overflow-ellipsis, .overflow-ellipsis td, .overflow-ellipsis th, .overflow-ellipsis th a, .server-name {
  overflow: hidden;
  text-overflow: ellipsis;
  white-space: nowrap; }

.overflow-ellipsis {
  table-layout: fixed; }

.rel-container {
  position: relative;
  display: inline-block;
  min-width: 16px;
  white-space: nowrap; }
  .rel-container .icon-info {
    margin-right: 10px; }
    .rel-container .icon-info:only-of-type {
      margin-right: 0; }
    .rel-container .icon-info:last-child {
      margin-right: 0; }

.server-name {
  color: #cacaca;
  float: right;
  white-space: nowrap;
  overflow: hidden; }

.uppercase {
  text-transform: uppercase; }

.flickerfreescreen {
  position: relative; }

.clock {
  padding: 0 10px;
  height: 99%;
  width: auto; }

.clock-svg {
  max-height: 100%;
  max-width: 100%;
  display: block;
  margin: 0 auto; }

.time-zone {
  margin: 0 0 .5em 0;
  white-space: nowrap; }

.local-clock {
  margin: .5em 0 0 0;
  white-space: nowrap; }

.clock-face {
  fill: #000; }

.clock-hand {
  fill: #fff; }

.clock-hand-sec {
  fill: #999; }

.clock-lines {
  fill: #888; }

svg {
  overflow: hidden; }

.sysmap {
  height: 100%;
  width: auto;
  padding: 0 10px;
  text-align: center; }

.sysmap-scroll-container {
  overflow-x: auto;
  overflow-y: hidden;
  position: relative;
  width: calc(100% - 20px);
  border: 10px solid #000;
  background: #000;
  display: block; }
  .sysmap-scroll-container .map-container {
    display: table; }
  .sysmap-scroll-container .table-forms-container, .sysmap-scroll-container .browser-warning-container {
    display: table;
    margin: 0;
    padding: 0;
    border: 0; }

.sysmap-widget-container {
  overflow: hidden;
  height: 100%;
  width: 100%;
  max-height: 100%;
  max-width: 100%;
  display: flex; }

@supports (-ms-ime-align: auto) {
  .navtree .problems {
    margin-left: 10px;
    left: -15px; } }
@keyframes fadein {
  from {
    opacity: 0; }
  to {
    opacity: 1; } }
@-moz-keyframes fadein {
  from {
    opacity: 0; }
  to {
    opacity: 1; } }
@-webkit-keyframes fadein {
  from {
    opacity: 0; }
  to {
    opacity: 1; } }
@-ms-keyframes fadein {
  from {
    opacity: 0; }
  to {
    opacity: 1; } }
@-o-keyframes fadein {
  from {
    opacity: 0; }
  to {
    opacity: 1; } }
.navtree .tree {
  width: 100%;
  height: 100%; }
  .navtree .tree .tree-list {
    list-style: none; }
  .navtree .tree .tree-list.root > .tree-item > .tree-row > .content > .margin-lvl {
    flex: 0 0 15px; }
  .navtree .tree .tree-list > .tree-item.ui-sortable-helper .content {
    padding-left: 5px; }
  .navtree .tree .tree-list[data-depth="0"] > .tree-item > .tree-row > .content > .margin-lvl {
    flex: 0 0 10px; }
  .navtree .tree .tree-list[data-depth="0"] > .tree-item.ui-sortable-helper {
    margin-left: 10px; }
    .navtree .tree .tree-list[data-depth="0"] > .tree-item.ui-sortable-helper > .tree-row > .content > .margin-lvl {
      display: none; }
  .navtree .tree .tree-list[data-depth="1"] > .tree-item > .tree-row > .content > .margin-lvl {
    flex: 0 0 25px; }
  .navtree .tree .tree-list[data-depth="1"] > .tree-item.ui-sortable-helper {
    margin-left: 25px; }
    .navtree .tree .tree-list[data-depth="1"] > .tree-item.ui-sortable-helper > .tree-row > .content > .margin-lvl {
      display: none; }
  .navtree .tree .tree-list[data-depth="2"] > .tree-item > .tree-row > .content > .margin-lvl {
    flex: 0 0 40px; }
  .navtree .tree .tree-list[data-depth="2"] > .tree-item.ui-sortable-helper {
    margin-left: 40px; }
    .navtree .tree .tree-list[data-depth="2"] > .tree-item.ui-sortable-helper > .tree-row > .content > .margin-lvl {
      display: none; }
  .navtree .tree .tree-list[data-depth="3"] > .tree-item > .tree-row > .content > .margin-lvl {
    flex: 0 0 55px; }
  .navtree .tree .tree-list[data-depth="3"] > .tree-item.ui-sortable-helper {
    margin-left: 55px; }
    .navtree .tree .tree-list[data-depth="3"] > .tree-item.ui-sortable-helper > .tree-row > .content > .margin-lvl {
      display: none; }
  .navtree .tree .tree-list[data-depth="4"] > .tree-item > .tree-row > .content > .margin-lvl {
    flex: 0 0 70px; }
  .navtree .tree .tree-list[data-depth="4"] > .tree-item.ui-sortable-helper {
    margin-left: 70px; }
    .navtree .tree .tree-list[data-depth="4"] > .tree-item.ui-sortable-helper > .tree-row > .content > .margin-lvl {
      display: none; }
  .navtree .tree .tree-list[data-depth="5"] > .tree-item > .tree-row > .content > .margin-lvl {
    flex: 0 0 85px; }
  .navtree .tree .tree-list[data-depth="5"] > .tree-item.ui-sortable-helper {
    margin-left: 85px; }
    .navtree .tree .tree-list[data-depth="5"] > .tree-item.ui-sortable-helper > .tree-row > .content > .margin-lvl {
      display: none; }
  .navtree .tree .tree-list[data-depth="6"] > .tree-item > .tree-row > .content > .margin-lvl {
    flex: 0 0 100px; }
  .navtree .tree .tree-list[data-depth="6"] > .tree-item.ui-sortable-helper {
    margin-left: 100px; }
    .navtree .tree .tree-list[data-depth="6"] > .tree-item.ui-sortable-helper > .tree-row > .content > .margin-lvl {
      display: none; }
  .navtree .tree .tree-list[data-depth="7"] > .tree-item > .tree-row > .content > .margin-lvl {
    flex: 0 0 115px; }
  .navtree .tree .tree-list[data-depth="7"] > .tree-item.ui-sortable-helper {
    margin-left: 115px; }
    .navtree .tree .tree-list[data-depth="7"] > .tree-item.ui-sortable-helper > .tree-row > .content > .margin-lvl {
      display: none; }
  .navtree .tree .tree-list[data-depth="8"] > .tree-item > .tree-row > .content > .margin-lvl {
    flex: 0 0 130px; }
  .navtree .tree .tree-list[data-depth="8"] > .tree-item.ui-sortable-helper {
    margin-left: 130px; }
    .navtree .tree .tree-list[data-depth="8"] > .tree-item.ui-sortable-helper > .tree-row > .content > .margin-lvl {
      display: none; }
  .navtree .tree .tree-list[data-depth="9"] > .tree-item > .tree-row > .content > .margin-lvl {
    flex: 0 0 145px; }
  .navtree .tree .tree-list[data-depth="9"] > .tree-item.ui-sortable-helper {
    margin-left: 145px; }
    .navtree .tree .tree-list[data-depth="9"] > .tree-item.ui-sortable-helper > .tree-row > .content > .margin-lvl {
      display: none; }
  .navtree .tree .tree-list[data-depth="10"] > .tree-item > .tree-row > .content > .margin-lvl {
    flex: 0 0 160px; }
  .navtree .tree .tree-list[data-depth="10"] > .tree-item.ui-sortable-helper {
    margin-left: 160px; }
    .navtree .tree .tree-list[data-depth="10"] > .tree-item.ui-sortable-helper > .tree-row > .content > .margin-lvl {
      display: none; }
  .navtree .tree .tree-list[data-depth] .ui-sortable-helper > .tree-row > .content > .margin-lvl {
    flex: 0 0 15px; }
  .navtree .tree .tree-list[data-depth] .ui-sortable-helper .tree-list > li > .tree-row > .content > .margin-lvl {
    flex: 0 0 30px; }
  .navtree .tree .tree-list[data-depth] .ui-sortable-helper .tree-list .tree-list > li > .tree-row > .content > .margin-lvl {
    flex: 0 0 45px; }
  .navtree .tree .tree-list[data-depth] .ui-sortable-helper .tree-list .tree-list .tree-list > li > .tree-row > .content > .margin-lvl {
    flex: 0 0 60px; }
  .navtree .tree .tree-list[data-depth] .ui-sortable-helper .tree-list .tree-list .tree-list .tree-list > li > .tree-row > .content > .margin-lvl {
    flex: 0 0 75px; }
  .navtree .tree .tree-list[data-depth] .ui-sortable-helper .tree-list .tree-list .tree-list .tree-list .tree-list > li > .tree-row > .content > .margin-lvl {
    flex: 0 0 90px; }
  .navtree .tree .tree-list[data-depth] .ui-sortable-helper .tree-list .tree-list .tree-list .tree-list .tree-list .tree-list > li > .tree-row > .content > .margin-lvl {
    flex: 0 0 105px; }
  .navtree .tree .tree-list[data-depth] .ui-sortable-helper .tree-list .tree-list .tree-list .tree-list .tree-list .tree-list .tree-list > li > .tree-row > .content > .margin-lvl {
    flex: 0 0 120px; }
  .navtree .tree .tree-list[data-depth] .ui-sortable-helper .tree-list .tree-list .tree-list .tree-list .tree-list .tree-list .tree-list .tree-list > li > .tree-row > .content > .margin-lvl {
    flex: 0 0 135px; }
  .navtree .tree .tree-list[data-depth] .ui-sortable-helper .tree-list .tree-list .tree-list .tree-list .tree-list .tree-list .tree-list .tree-list .tree-list > li > .tree-row > .content > .margin-lvl {
    flex: 0 0 150px; }
  .navtree .tree .tree-item > .tree-row {
    width: 100%;
    min-width: 320px;
    border-bottom: 1px solid #333;
    padding: 8px 0; }
    .navtree .tree .tree-item > .tree-row:hover {
      background-color: #222; }
    .navtree .tree .tree-item > .tree-row > .problems {
      float: right;
      position: relative;
      padding-left: 10px;
      margin-right: 10px;
      background: inherit;
      display: flex; }
      .navtree .tree .tree-item > .tree-row > .problems .problems-per-item {
        flex: 0 0 7px;
        -ms-flex: 0 0 auto;
        background: gray;
        color: #000 !important;
        padding: 3px 4px 2px;
        font-size: 12px;
        line-height: 1;
        border-radius: 3px;
        margin: 0px 5px 0px 0px; }
    .navtree .tree .tree-item > .tree-row > .tools {
      float: right;
      position: relative;
      padding-left: 10px;
      margin-right: 10px;
      display: flex;
      width: 85px; }
      .navtree .tree .tree-item > .tree-row > .tools .edit-item-btn,
      .navtree .tree .tree-item > .tree-row > .tools .remove-item-btn,
      .navtree .tree .tree-item > .tree-row > .tools .import-items-btn,
      .navtree .tree .tree-item > .tree-row > .tools .add-child-btn {
        margin-left: 5px;
        cursor: pointer;
        border: 0px none;
        opacity: 0.5;
        float: left; }
        .navtree .tree .tree-item > .tree-row > .tools .edit-item-btn::-moz-focus-inner,
        .navtree .tree .tree-item > .tree-row > .tools .remove-item-btn::-moz-focus-inner,
        .navtree .tree .tree-item > .tree-row > .tools .import-items-btn::-moz-focus-inner,
        .navtree .tree .tree-item > .tree-row > .tools .add-child-btn::-moz-focus-inner {
          padding: 0; }
      .navtree .tree .tree-item > .tree-row > .tools .edit-item-btn:hover,
      .navtree .tree .tree-item > .tree-row > .tools .remove-item-btn:hover,
      .navtree .tree .tree-item > .tree-row > .tools .import-items-btn:hover,
      .navtree .tree .tree-item > .tree-row > .tools .add-child-btn:hover {
        opacity: 1; }
      .navtree .tree .tree-item > .tree-row > .tools .edit-item-btn:focus,
      .navtree .tree .tree-item > .tree-row > .tools .remove-item-btn:focus,
      .navtree .tree .tree-item > .tree-row > .tools .import-items-btn:focus,
      .navtree .tree .tree-item > .tree-row > .tools .add-child-btn:focus {
        opacity: 1;
        outline: none; }
      .navtree .tree .tree-item > .tree-row > .tools .add-child-btn {
        background: url(../img/icon-sprite.svg) no-repeat -47px -551px;
        background-color: transparent !important;
        height: 15px;
        width: 14px; }
      .navtree .tree .tree-item > .tree-row > .tools .edit-item-btn {
        background: url(../img/icon-sprite.svg) no-repeat -47px -478px;
        background-color: transparent !important;
        height: 15px;
        width: 14px; }
      .navtree .tree .tree-item > .tree-row > .tools .import-items-btn {
        background: url(../img/icon-sprite.svg) no-repeat -47px -515px;
        background-color: transparent !important;
        height: 15px;
        width: 14px; }
      .navtree .tree .tree-item > .tree-row > .tools .remove-btn {
        position: relative;
        margin-left: 10px;
        top: 0px; }
    .navtree .tree .tree-item > .tree-row > .content {
      display: flex;
      height: 20px; }
      .navtree .tree .tree-item > .tree-row > .content > .arrow {
        flex: 0 0 15px;
        text-align: center;
        margin: 2px 2px 0px -5px; }
        .navtree .tree .tree-item > .tree-row > .content > .arrow > .treeview {
          display: none; }
      .navtree .tree .tree-item > .tree-row > .content > .drag-icon {
        min-width: 24px;
        cursor: move; }
      .navtree .tree .tree-item > .tree-row > .content > .item-name {
        flex: 0 1 auto;
        white-space: nowrap;
        overflow: hidden;
        margin-right: 5px;
        text-overflow: ellipsis;
        line-height: 1.5; }
  .navtree .tree .tree-item.is-parent > .tree-row > .content > .arrow > .treeview {
    display: block; }
  .navtree .tree .tree-item.no-map > .tree-row > .content > .item-name, .navtree .tree .tree-item.inaccessible > .tree-row > .content > .item-name {
    color: #666; }
  .navtree .tree .tree-item.ui-sortable-helper {
    background: #000;
    border-color: #444;
    border-width: 1px;
    border-style: solid; }
    .navtree .tree .tree-item.ui-sortable-helper .tools {
      display: none; }
  .navtree .tree .tree-item.opened > ul {
    display: block; }
  .navtree .tree .tree-item.closed > ul {
    display: none; }
  .navtree .tree .tree-item .sortable-error {
    border-color: transparent;
    background: rgba(255, 80, 80, 0.2); }
  .navtree .tree .highlighted-parent > .tree-row {
    background: #555555; }
  .navtree .tree .placeholder {
    background-color: #3c3c3c;
    -webkit-animation: fadein .5s;
    -moz-animation: fadein .5s;
    -ms-animation: fadein .5s;
    -o-animation: fadein .5s;
    animation: fadein .5s; }

::-webkit-input-placeholder {
  color: #bbb; }

:-ms-input-placeholder {
  color: #bbb !important; }

::-ms-input-placeholder {
  color: #bbb; }

::-moz-placeholder {
  color: #bbb;
  opacity: 1; }

:-moz-placeholder {
  color: #bbb; }

:placeholder-shown {
  color: #bbb; }

.icon-action-command,
.icon-action-close,
.icon-action-msg,
.icon-action-msgs,
.icon-action-severity-up,
.icon-action-severity-down,
.icon-action-severity-changed,
.icon-action-message,
.icon-action-ack,
.icon-problem-generated,
.icon-problem-recovery,
.icon-actions-number-gray,
.icon-actions-number-yellow,
.icon-actions-number-red {
  display: inline-block;
  position: relative;
  height: 18px;
  width: 18px;
  margin: 0 5px 0 0;
  top: 0;
  bottom: 0;
  vertical-align: bottom; }
  .icon-action-command::before,
  .icon-action-close::before,
  .icon-action-msg::before,
  .icon-action-msgs::before,
  .icon-action-severity-up::before,
  .icon-action-severity-down::before,
  .icon-action-severity-changed::before,
  .icon-action-message::before,
  .icon-action-ack::before,
  .icon-problem-generated::before,
  .icon-problem-recovery::before,
  .icon-actions-number-gray::before,
  .icon-actions-number-yellow::before,
  .icon-actions-number-red::before {
    content: '';
    display: inline-block;
    position: absolute;
    top: 0;
    left: 0;
    width: 18px;
    height: 18px;
    background-image: url(../img/icon-sprite.svg);
    background-repeat: no-repeat; }
  .icon-action-command[data-count]::after,
  .icon-action-close[data-count]::after,
  .icon-action-msg[data-count]::after,
  .icon-action-msgs[data-count]::after,
  .icon-action-severity-up[data-count]::after,
  .icon-action-severity-down[data-count]::after,
  .icon-action-severity-changed[data-count]::after,
  .icon-action-message[data-count]::after,
  .icon-action-ack[data-count]::after,
  .icon-problem-generated[data-count]::after,
  .icon-problem-recovery[data-count]::after,
  .icon-actions-number-gray[data-count]::after,
  .icon-actions-number-yellow[data-count]::after,
  .icon-actions-number-red[data-count]::after {
    position: absolute;
    content: attr(data-count);
    text-align: center;
    margin-top: -1px;
    font-size: 10px;
    width: 18px; }

.icon-action-command::before {
  background-position: -249px -245px; }

.icon-action-close::before {
  background-position: -224px -245px; }

.icon-action-msg::before {
  background-position: -299px -245px; }

.icon-action-severity-up::before {
  background-position: -349px -245px; }

.icon-action-severity-down::before {
  background-position: -375px -245px; }

.icon-action-severity-changed::before {
  background-position: -399px -245px; }

.icon-action-message::before {
  background-position: -199px -245px; }

.icon-action-ack::before {
  background-position: -323px -245px; }

.icon-problem-generated::before {
  background-position: -449px -245px; }

.icon-problem-recovery::before {
  background-position: -424px -245px; }

.icon-action-msgs[data-count]::after {
  color: #fff; }
.icon-action-msgs::before {
  background-position: -474px -245px; }

.icon-actions-number-gray[data-count]::after {
  color: #ddd; }
.icon-actions-number-gray::before {
  background-position: -499px -245px; }

.icon-actions-number-yellow[data-count]::after {
  color: #ffa059; }
.icon-actions-number-yellow::before {
  background-position: -549px -245px; }

.icon-actions-number-red[data-count]::after {
  color: #ff5050; }
.icon-actions-number-red::before {
  background-position: -524px -245px; }

.icon-maint {
  margin: 0 18px 0 0; }
  .icon-maint::before {
    background: url(../img/icon-sprite.svg) no-repeat -357px -802px; }

.icon-depend-up {
  margin: 0 18px 0 0; }
  .icon-depend-up::before {
    background: url(../img/icon-sprite.svg) no-repeat -357px -730px; }

.icon-depend-down {
  margin: 0 18px 0 0; }
  .icon-depend-down::before {
    background: url(../img/icon-sprite.svg) no-repeat -357px -766px; }

.icon-ackn {
  margin: 0 18px 0 0; }
  .icon-ackn::before {
    background: url(../img/icon-sprite.svg) no-repeat -357px -693px; }

.icon-help {
  background: transparent url(../img/icon-sprite.svg) no-repeat -318px -726px; }

.icon-cal {
  background: transparent url(../img/icon-sprite.svg) no-repeat -354px -834px; }

.icon-wzrd-action {
  background: transparent url(../img/icon-sprite.svg) no-repeat -317px -617px;
  margin-top: -16px; }

.btn-conf {
  background: #e0e0e0 url(../img/icon-sprite.svg) no-repeat -43px -187px; }

.btn-kiosk {
  background: #e0e0e0 url(../img/icon-sprite.svg) no-repeat -79px -223px; }

.btn-max {
  background: #e0e0e0 url(../img/icon-sprite.svg) no-repeat -43px -223px; }

.btn-min {
  background: #e0e0e0 url(../img/icon-sprite.svg) no-repeat -43px -259px; }

.btn-add-fav {
  background: #e0e0e0 url(../img/icon-sprite.svg) no-repeat -43px -295px; }

.btn-remove-fav {
  background: #e0e0e0 url(../img/icon-sprite.svg) no-repeat -43px -329px; }

.btn-action {
  background: #e0e0e0 url(../img/icon-sprite.svg) no-repeat -43px -367px; }

.btn-info {
  background: #e0e0e0 url(../img/icon-sprite.svg) no-repeat -43px -403px; }

.btn-widget-action {
  background: url(../img/icon-sprite.svg) no-repeat -318px -618px; }

.btn-widget-collapse {
  background: url(../img/icon-sprite.svg) no-repeat -318px -654px; }

.btn-widget-expand {
  background: url(../img/icon-sprite.svg) no-repeat -318px -690px; }

.btn-widget-edit {
  background: url(../img/icon-sprite.svg) no-repeat -354px -619px; }

.btn-widget-delete {
  background: url(../img/icon-sprite.svg) no-repeat -354px -582px; }

.btn-alarm-on {
  background: url(../img/icon-sprite.svg) no-repeat -318px -546px; }

.btn-alarm-off {
  background: url(../img/icon-sprite.svg) no-repeat -318px -582px; }

.btn-sound-on {
  background: url(../img/icon-sprite.svg) no-repeat -318px -474px; }

.btn-sound-off {
  background: url(../img/icon-sprite.svg) no-repeat -318px -510px; }

.top-nav-help {
  background: url(../img/icon-sprite.svg) no-repeat -84px -32px !important; }

.top-nav-profile {
  background: url(../img/icon-sprite.svg) no-repeat -84px -104px !important; }

.top-nav-signout {
  background: url(../img/icon-sprite.svg) no-repeat -84px -140px !important; }

.top-nav-zbbshare {
  background: url(../img/icon-sprite.svg) no-repeat -87px -68px !important; }

.top-nav-support {
  background: url(../img/icon-sprite.svg) no-repeat -245px -32px !important; }

.btn-search {
  background: url(../img/icon-sprite.svg) no-repeat -83px -7px !important; }

.btn-dashbrd-conf {
  background: url(../img/icon-sprite.svg) no-repeat -354px -619px !important; }

.list-table .subfilter-enabled {
  background-color: #000;
  box-shadow: 0 0 0 1px #fff; }
.list-table thead th {
  border-color: #3b3b3b; }

.subfilter-enabled .link-action {
  color: #fff; }
  .subfilter-enabled .link-action:focus {
    color: #fff;
    border-bottom: 3px solid #fff; }
  .subfilter-enabled .link-action:hover {
    color: #fff;
    border-bottom: 1px solid #fff; }

.timeline-axis {
  border-right-color: #b2b2b2 !important; }
  .timeline-axis::before {
    background-color: #b2b2b2 !important; }

.action-menu {
  background-color: #383838;
  border: 1px solid #666; }
  .action-menu .action-menu-item-disabled {
    color: #7d7d7d; }
  .action-menu .action-menu-item:hover, .action-menu .action-menu-item:focus, .action-menu .action-menu-item:active, .action-menu .action-menu-item.highlighted {
    background-color: black;
    color: white; }
    .action-menu .action-menu-item:hover .arrow-right, .action-menu .action-menu-item:focus .arrow-right, .action-menu .action-menu-item:active .arrow-right, .action-menu .action-menu-item.highlighted .arrow-right {
      border-left-color: white; }
  .action-menu .action-menu-item.selected::before {
    background: url(../img/icon-sprite.svg) no-repeat -317px -835px; }

ul.top-nav-icons input {
  border: 1px solid #666 !important;
  background-color: #383838 !important; }
  ul.top-nav-icons input:focus {
    border: 1px solid #e0e0e0 !important; }

.add-child-btn {
  background: url(../img/icon-sprite.svg) no-repeat -359px -551px !important; }

.edit-item-btn {
  background: url(../img/icon-sprite.svg) no-repeat -359px -478px !important; }

.import-items-btn {
  background: url(../img/icon-sprite.svg) no-repeat -359px -515px !important; }

.drag-icon {
  background: url(../img/icon-sprite.svg) no-repeat -318px -762px !important; }

button:focus {
  -webkit-box-shadow: 0 0 0 2px white;
  -moz-box-shadow: 0 0 0 2px white;
  box-shadow: 0 0 0 2px white;
  background-color: #c7c7c7; }

.btn-alt:focus {
  -webkit-box-shadow: 0 0 0 2px white;
  -moz-box-shadow: 0 0 0 2px white;
  box-shadow: 0 0 0 2px white; }

.radio-segmented .average-bg:before, .radio-segmented .average-bg:after,
.radio-segmented .disaster-bg:before,
.radio-segmented .disaster-bg:after,
.radio-segmented .high-bg:before,
.radio-segmented .high-bg:after,
.radio-segmented .info-bg:before,
.radio-segmented .info-bg:after,
.radio-segmented .na-bg:before,
.radio-segmented .na-bg:after,
.radio-segmented .warning-bg:before,
.radio-segmented .warning-bg:after {
  display: none; }
.radio-segmented li input[type="radio"]:checked:not([disabled]) + label, .radio-segmented li input[type="radio"]:focus + label {
  border-color: #bbb;
  color: #000 !important; }
.radio-segmented li input[type="radio"]:checked + label {
  background-color: #ddd; }
.radio-segmented li input[type="radio"]:checked[disabled] + label {
  background-color: #595959 !important; }
.radio-segmented li input[type="radio"]:focus + label {
  background-color: #fff !important; }

a:link {
  border-bottom: 1px solid rgba(255, 255, 255, 0.5); }
a:visited {
  border-bottom: 1px solid #fff; }
a:hover {
  border-bottom: 1px solid #fff; }
a:focus {
  border-bottom: 3px solid #fff; }

a.link-action {
  border-bottom: 1px dotted; }
  a.link-action:hover {
    border-bottom: 1px solid #fff; }

.link-action:hover {
  color: #fff;
  border-bottom: 1px solid #fff; }
.link-action:active {
  color: #fff;
  border-bottom: 1px dotted #fff; }
.link-action:focus {
  color: #fff;
  border-bottom: 3px solid #fff; }

.link-alt:link {
  border-bottom: 1px solid #818181; }
.link-alt:visited {
  border-bottom: 1px solid #818181; }
.link-alt:hover {
  color: #fff;
  border-bottom: 1px solid #fff; }
.link-alt:focus {
  color: #fff;
  border-bottom: 3px solid #fff; }
.link-alt:active {
  color: #f8f8f8;
  border-bottom: 1px solid #f8f8f8; }

.top-nav a:focus {
  color: white;
  background-color: #3c3c3c !important;
  -webkit-box-shadow: 0 0 0 2px white;
  -moz-box-shadow: 0 0 0 2px white;
  box-shadow: 0 0 0 2px white;
  -webkit-transition: box-shadow 0.2s ease-out;
  -moz-transition: box-shadow 0.2s ease-out;
  transition: box-shadow 0.2s ease-out; }

.top-subnav a.selected {
  font-weight: bold;
  border-bottom: 4px solid #000 !important; }
.top-subnav a:focus {
  border-bottom: 4px solid rgba(34, 34, 34, 0.7) !important;
  outline: none; }

ul.top-nav-icons a:focus {
  background-color: #3c3c3c !important;
  opacity: 1;
  filter: alpha(opacity=100);
  -webkit-box-shadow: 0 0 0 2px white;
  -moz-box-shadow: 0 0 0 2px white;
  box-shadow: 0 0 0 2px white;
  -webkit-transition: box-shadow 0.2s ease-out;
  -moz-transition: box-shadow 0.2s ease-out;
  transition: box-shadow 0.2s ease-out; }

.server-name {
  color: rgba(0, 0, 0, 0.8); }

.status-dark-grey {
  border: none !important;
  background-color: #666 !important; }

.btn-link, .btn-link:hover, .btn-link:focus, .btn-link:active {
  font-weight: bold !important;
  color: #fff !important; }
  .btn-link:focus {
    margin-bottom: -3px !important;
    border-bottom: 3px solid #fff !important; }

.table-paging a:focus {
  background-color: #fff; }
  .table-paging a:focus .arrow-right {
    border-left-color: #000; }
  .table-paging a:focus .arrow-left {
    border-right-color: #000; }

.paging-selected {
  color: #000 !important; }
  .paging-selected:focus {
    background-color: #fff !important; }

.filter-trigger .arrow-down {
  border-top-color: #000 !important; }

.subfilter-enabled {
  background-color: #000; }

.subfilter-disable-btn {
  background-color: #000 !important; }
  .subfilter-disable-btn:active {
    background-color: #000 !important; }

.tag {
  color: #000; }

.disabled {
  opacity: 0.6;
  filter: alpha(opacity=60); }

.multiselect .multiselect-list {
  padding-left: 2px;
  padding-bottom: 2px; }
  .multiselect .multiselect-list li.selected .subfilter-enabled {
    background-color: #222 !important;
    -webkit-box-shadow: 0 0 0 1px white;
    -moz-box-shadow: 0 0 0 1px white;
    box-shadow: 0 0 0 1px white; }
  .multiselect .multiselect-list li.selected .subfilter-disable-btn {
    background-color: #222 !important;
    -webkit-box-shadow: 0 0 0 1px white;
    -moz-box-shadow: 0 0 0 1px white;
    box-shadow: 0 0 0 1px white; }

.header-logo:focus {
  -webkit-box-shadow: 0 0 0 2px white;
  -moz-box-shadow: 0 0 0 2px white;
  box-shadow: 0 0 0 2px white;
  -webkit-transition: box-shadow 0.2s ease-out;
  -moz-transition: box-shadow 0.2s ease-out;
  transition: box-shadow 0.2s ease-out; }

.checkbox-radio:focus + label span {
  -webkit-box-shadow: 0 0 0 1px white;
  -moz-box-shadow: 0 0 0 1px white;
  box-shadow: 0 0 0 1px white;
  -webkit-transition: box-shadow 0.2s ease-out;
  -moz-transition: box-shadow 0.2s ease-out;
  transition: box-shadow 0.2s ease-out; }

.multiselect:focus, input[type="text"]:focus, input[type="password"]:focus, input[type="search"]:focus, input[type="number"]:focus, input[type="email"]:focus, input[type="time"]:focus, input[type="file"]:focus, textarea:focus, select:focus {
  -webkit-box-shadow: 0 0 0 1px white;
  -moz-box-shadow: 0 0 0 1px white;
  box-shadow: 0 0 0 1px white;
  -webkit-transition: box-shadow 0.2s ease-out;
  -moz-transition: box-shadow 0.2s ease-out;
  transition: box-shadow 0.2s ease-out; }

.multiselect.active {
  -webkit-box-shadow: 0 0 0 1px white;
  -moz-box-shadow: 0 0 0 1px white;
  box-shadow: 0 0 0 1px white;
  -webkit-transition: box-shadow 0.2s ease-out;
  -moz-transition: box-shadow 0.2s ease-out;
  transition: box-shadow 0.2s ease-out; }
.multiselect input[type="text"]:focus {
  box-shadow: none; }

.progress-bar-container a:hover .progress-bar-label, .progress-bar-container a:focus .progress-bar-label {
  color: white !important; }

.multiselect-suggest li.suggest-hover, .multiselect-matches li.suggest-hover {
  background-color: #000; }

.suggest-found {
  color: #ffd98c; }

.dashbrd-widget-graph-link:focus:after {
  background: white;
  height: 3px;
  bottom: -3px; }

.list-table.compact-view .flh-na-bg:not(.row-selected):not(:hover), .list-table.compact-view .flh-info-bg:not(.row-selected):not(:hover), .list-table.compact-view .flh-warning-bg:not(.row-selected):not(:hover), .list-table.compact-view .flh-average-bg:not(.row-selected):not(:hover), .list-table.compact-view .flh-high-bg:not(.row-selected):not(:hover), .list-table.compact-view .flh-disaster-bg:not(.row-selected):not(:hover) {
  background: none; }
.list-table.compact-view td.na-bg:before, .list-table.compact-view td.normal-bg:before, .list-table.compact-view td.info-bg:before, .list-table.compact-view td.average-bg:before, .list-table.compact-view td.warning-bg:before, .list-table.compact-view td.high-bg:before, .list-table.compact-view td.disaster-bg:before, .list-table.compact-view td.normal-bg:before, .list-table.compact-view td.info-bg:before, .list-table.compact-view td.warning-bg:before, .list-table.compact-view td.average-bg:before, .list-table.compact-view td.high-bg:before, .list-table.compact-view td.disaster-bg:before {
  min-height: 20px;
  box-shadow: inset 0 -1px 0 0 #333; }
.list-table.compact-view td.na-bg:after, .list-table.compact-view td.normal-bg:after, .list-table.compact-view td.info-bg:after, .list-table.compact-view td.average-bg:after, .list-table.compact-view td.warning-bg:after, .list-table.compact-view td.high-bg:after, .list-table.compact-view td.disaster-bg:after, .list-table.compact-view td.normal-bg:after, .list-table.compact-view td.info-bg:after, .list-table.compact-view td.warning-bg:after, .list-table.compact-view td.average-bg:after, .list-table.compact-view td.high-bg:after, .list-table.compact-view td.disaster-bg:after {
  top: 1px;
  transform: scale(0.8); }
.list-table.compact-view td {
  box-shadow: inset 0 -1px 0 0 #333; }
  .list-table.compact-view td .icon-wzrd-action {
    background: transparent url(../img/icon-sprite.svg) no-repeat -318px -624px; }

.filter-highlight-row-cb {
  display: none; }

td.log-na-bg, td.log-info-bg, td.log-warning-bg, td.log-high-bg, td.log-disaster-bg {
  padding-left: 42px !important;
  color: #fff; }

td.na-bg, td.normal-bg, td.info-bg, td.average-bg, td.warning-bg, td.high-bg, td.disaster-bg {
  padding-left: 42px !important;
  color: #fff; }
  td.na-bg ~ td.na-bg, td.normal-bg ~ td.na-bg, td.info-bg ~ td.na-bg, td.average-bg ~ td.na-bg, td.warning-bg ~ td.na-bg, td.high-bg ~ td.na-bg, td.disaster-bg ~ td.na-bg, td.na-bg ~ td.normal-bg, td.normal-bg ~ td.normal-bg, td.info-bg ~ td.normal-bg, td.average-bg ~ td.normal-bg, td.warning-bg ~ td.normal-bg, td.high-bg ~ td.normal-bg, td.disaster-bg ~ td.normal-bg, td.na-bg ~ td.info-bg, td.normal-bg ~ td.info-bg, td.info-bg ~ td.info-bg, td.average-bg ~ td.info-bg, td.warning-bg ~ td.info-bg, td.high-bg ~ td.info-bg, td.disaster-bg ~ td.info-bg, td.na-bg ~ td.average-bg, td.normal-bg ~ td.average-bg, td.info-bg ~ td.average-bg, td.average-bg ~ td.average-bg, td.warning-bg ~ td.average-bg, td.high-bg ~ td.average-bg, td.disaster-bg ~ td.average-bg, td.na-bg ~ td.warning-bg, td.normal-bg ~ td.warning-bg, td.info-bg ~ td.warning-bg, td.average-bg ~ td.warning-bg, td.warning-bg ~ td.warning-bg, td.high-bg ~ td.warning-bg, td.disaster-bg ~ td.warning-bg, td.na-bg ~ td.high-bg, td.normal-bg ~ td.high-bg, td.info-bg ~ td.high-bg, td.average-bg ~ td.high-bg, td.warning-bg ~ td.high-bg, td.high-bg ~ td.high-bg, td.disaster-bg ~ td.high-bg, td.na-bg ~ td.disaster-bg, td.normal-bg ~ td.disaster-bg, td.info-bg ~ td.disaster-bg, td.average-bg ~ td.disaster-bg, td.warning-bg ~ td.disaster-bg, td.high-bg ~ td.disaster-bg, td.disaster-bg ~ td.disaster-bg {
    border-left: none; }

.na-bg, .log-na-bg {
  background-color: transparent !important; }

.na-bg a.link-action {
  color: #f8f8f8; }

.log-na-bg:before {
  color: #2a353a !important;
  background-color: #97aab3 !important; }

.na-bg:before, .log-na-bg:before {
  content: "";
  width: 34px;
  position: absolute;
  top: 0;
  left: 0;
  bottom: 0;
  background-color: #59db8f;
  min-height: 28px; }

.na-bg:after, .log-na-bg:after {
  content: "";
  background: url(../img/icon-sprite.svg) no-repeat -106px -443px;
  width: 22px;
  height: 18px;
  top: 5px;
  left: 6px;
  position: absolute; }

.na-bg.blink-hidden:after {
  content: none; }

.normal-bg {
  background-color: transparent !important; }

.normal-bg a.link-action {
  color: #f8f8f8; }

.normal-bg:before {
  content: "";
  width: 34px;
  position: absolute;
  top: 0;
  left: 0;
  bottom: 0;
  background-color: #59db8f;
  min-height: 28px; }

.normal-bg:after {
  content: "";
  background: url(../img/icon-sprite.svg) no-repeat -76px -443px;
  width: 22px;
  height: 18px;
  top: 5px;
  left: 6px;
  position: absolute; }

.normal-bg.blink-hidden:after {
  content: none; }

.info-bg, .log-info-bg {
  background-color: transparent !important; }

.info-bg a.link-action {
  color: #f8f8f8; }

.log-info-bg:before {
  color: #00268e !important;
  background-color: #7499ff !important; }

.info-bg:before, .log-info-bg:before {
  content: "";
  width: 34px;
  position: absolute;
  top: 0;
  left: 0;
  bottom: 0;
  min-height: 28px; }

.info-bg:after, .log-info-bg:after {
  content: "";
  background: url(../img/icon-sprite.svg) no-repeat -136px -443px;
  width: 22px;
  height: 18px;
  top: 5px;
  left: 6px;
  position: absolute; }

.info-bg.blink-hidden:after {
  content: none; }

.average-bg {
  background-color: transparent !important; }

.average-bg a.link-action {
  color: #f8f8f8; }

.average-bg:before {
  content: "";
  width: 34px;
  position: absolute;
  top: 0;
  left: 0;
  bottom: 0;
  min-height: 28px; }

.average-bg:after {
  content: "";
  background: url(../img/icon-sprite.svg) no-repeat -196px -442px;
  width: 22px;
  height: 18px;
  top: 5px;
  left: 6px;
  position: absolute; }

.average-bg.blink-hidden:after {
  content: none; }

.warning-bg, .log-warning-bg {
  background-color: transparent !important; }

.warning-bg a.link-action {
  color: #f8f8f8; }

.log-warning-bg:before {
  color: #734d00 !important;
  background-color: #ffc859 !important; }

.warning-bg:before, .log-warning-bg:before {
  content: "";
  width: 34px;
  position: absolute;
  top: 0;
  left: 0;
  bottom: 0;
  min-height: 28px; }

.warning-bg:after, .log-warning-bg:after {
  content: "";
  background: url(../img/icon-sprite.svg) no-repeat -166px -443px;
  width: 22px;
  height: 18px;
  top: 5px;
  left: 6px;
  position: absolute; }

.warning-bg.blink-hidden:after {
  content: none; }

.high-bg, .log-high-bg {
  background-color: transparent !important; }

.high-bg a.link-action {
  color: #f8f8f8; }

.log-high-bg:before {
  color: #52190b !important;
  background-color: #e97659 !important; }

.high-bg:before, .log-high-bg:before {
  content: "";
  width: 34px;
  position: absolute;
  top: 0;
  left: 0;
  bottom: 0;
  min-height: 28px; }

.high-bg:after, .log-high-bg:after {
  content: "";
  background: url(../img/icon-sprite.svg) no-repeat -226px -443px;
  width: 22px;
  height: 18px;
  top: 5px;
  left: 6px;
  position: absolute; }

.high-bg.blink-hidden:after {
  content: none; }

.disaster-bg, .log-disaster-bg {
  background-color: transparent !important; }

.disaster-bg a.link-action {
  color: #f8f8f8; }

.log-disaster-bg:before {
  color: #4b0c0c !important;
  background-color: #e45959 !important; }

.disaster-bg:before, .log-disaster-bg:before {
  content: "";
  width: 34px;
  position: absolute;
  top: 0;
  left: 0;
  bottom: 0;
  min-height: 28px; }

.disaster-bg:after, .log-disaster-bg:after {
  content: "";
  background: url(../img/icon-sprite.svg) no-repeat -256px -443px;
  width: 22px;
  height: 18px;
  top: 5px;
  left: 6px;
  position: absolute; }

.disaster-bg.blink-hidden:after {
  content: none; }

.notif-body h4 {
  padding-bottom: 3px;
  margin-bottom: -3px; }
.notif-body p {
  margin: 0.25em 0 2px 0; }
.notif-body li {
  padding: 0 0 10px 42px; }

.notif-indic {
  width: 34px;
  height: 27px;
  position: relative;
  margin: 0 0 0 -42px; }

.notif-indic-container {
  margin: 0 0 0 -42px; }

td.inactive-bg {
  padding-left: 42px !important;
  color: #fff; }

.inactive-bg, td.inactive-bg {
  background-color: transparent !important;
  padding-left: 42px; }

.inactive-bg:before {
  content: "";
  width: 34px;
  position: absolute;
  top: 0;
  left: 0;
  bottom: 0;
  min-height: 28px;
  background-color: #e45959; }

.inactive-bg:after {
  content: "";
  background: url(../img/icon-sprite.svg) no-repeat -256px -443px;
  width: 22px;
  height: 18px;
  top: 5px;
  left: 6px;
  position: absolute; }

.msg-bad .link-action {
  color: #ff3a3a; }
  .msg-bad .link-action .arrow-up {
    border-bottom-color: #ff3a3a; }
  .msg-bad .link-action .arrow-down {
    border-top-color: #ff3a3a; }
  .msg-bad .link-action:hover {
    color: #fff; }
.msg-bad button {
  color: #fff; }

.msg-good .link-action {
  color: #23d545; }
  .msg-good .link-action .arrow-up {
    border-bottom-color: #23d545; }
  .msg-good .link-action .arrow-down {
    border-top-color: #23d545; }
  .msg-good .link-action:hover {
    color: #fff; }
.msg-good button {
  color: #fff; }

.graph-selection {
  background-color: rgba(255, 255, 255, 0.2);
  border: none;
  outline: 2px solid rgba(255, 255, 255, 0.6); }

.ui-selectable-helper {
  background-color: rgba(255, 255, 255, 0.2);
  border: 2px solid rgba(255, 255, 255, 0.6); }

.map-element-selected {
  border: 3px dashed #fff; }

.btn-back-map-container a {
  border-bottom: none; }
.btn-back-map-container .btn-back-map .btn-back-map-icon {
<<<<<<< HEAD
  background: url(../img/icon-sprite.svg) no-repeat -85px -725px; }

.icon-action-command::before {
  background-position: -249px -325px; }

.icon-action-close::before {
  background-position: -224px -325px; }

.icon-action-msg::before {
  background-position: -299px -325px; }

.icon-action-severity-up::before {
  background-position: -349px -325px; }

.icon-action-severity-down::before {
  background-position: -375px -325px; }

.icon-action-severity-changed::before {
  background-position: -399px -325px; }

.icon-action-message::before {
  background-position: -199px -325px; }

.icon-action-ack::before {
  background-position: -323px -325px; }

.icon-problem-generated::before {
  background-position: -449px -325px; }

.icon-problem-recovery::before {
  background-position: -424px -325px; }

.icon-action-msgs[data-count]::after {
  color: #000; }
.icon-action-msgs::before {
  background-position: -474px -325px; }

.icon-actions-number-gray[data-count]::after {
  color: #ddd; }
.icon-actions-number-gray::before {
  background-position: -499px -325px; }

.icon-actions-number-yellow[data-count]::after {
  color: #ffa059; }
.icon-actions-number-yellow::before {
  background-position: -549px -325px; }

.icon-actions-number-red[data-count]::after {
  color: #ff5050; }
.icon-actions-number-red::before {
  background-position: -524px -325px; }
=======
  background-position: -85px -725px; }

.ui-tabs-nav .btn-time:after {
  background-position: -246px -583px; }
.ui-tabs-nav .filter-trigger:after {
  background-position: -246px -547px; }
.ui-tabs-nav .btn-time:hover,
.ui-tabs-nav .filter-trigger:hover {
  background-color: #c7c7c7; }
.ui-tabs-nav .btn-time:focus,
.ui-tabs-nav .filter-trigger:focus {
  -webkit-box-shadow: 0 0 0 2px white;
  -moz-box-shadow: 0 0 0 2px white;
  box-shadow: 0 0 0 2px white;
  background-color: #c7c7c7; }
.ui-tabs-nav .ui-state-focus .btn-time,
.ui-tabs-nav .ui-state-focus .filter-trigger {
  -webkit-box-shadow: 0 0 0 2px white;
  -moz-box-shadow: 0 0 0 2px white;
  box-shadow: 0 0 0 2px white;
  background-color: #c7c7c7; }
.ui-tabs-nav .ui-state-focus.ui-tabs-active .btn-time,
.ui-tabs-nav .ui-state-focus.ui-tabs-active .filter-trigger {
  -webkit-box-shadow: 0 0 0 2px white;
  -moz-box-shadow: 0 0 0 2px white;
  box-shadow: 0 0 0 2px white;
  background-color: #222; }
.ui-tabs-nav .ui-tabs-active .btn-time:after {
  background-position: -87px -583px; }
.ui-tabs-nav .ui-tabs-active .filter-trigger:after {
  background-position: -87px -547px; }

.btn-time-left {
  background-position: -397px -657px; }
  .btn-time-left:hover, .btn-time-left:focus {
    background-position: -245px -658px;
    color: #333;
    background-color: lightgray;
    border-color: lightgray; }
  .btn-time-left:focus {
    background-color: #c7c7c7; }
  .btn-time-left:disabled {
    background-position: -397px -657px; }

.btn-time-right {
  background-position: -395px -623px; }
  .btn-time-right:hover, .btn-time-right:focus {
    background-position: -243px -624px;
    color: #333;
    background-color: lightgray;
    border-color: lightgray; }
  .btn-time-right:focus {
    background-color: #c7c7c7; }
  .btn-time-right:disabled {
    background-position: -395px -623px; }

.time-quick li a:focus {
  -webkit-box-shadow: 0 0 0 2px white;
  -moz-box-shadow: 0 0 0 2px white;
  box-shadow: 0 0 0 2px white;
  -webkit-border-radius: 2px;
  -moz-border-radius: 2px;
  border-radius: 2px; }
>>>>>>> 868bff57
<|MERGE_RESOLUTION|>--- conflicted
+++ resolved
@@ -5008,59 +5008,6 @@
 .btn-back-map-container a {
   border-bottom: none; }
 .btn-back-map-container .btn-back-map .btn-back-map-icon {
-<<<<<<< HEAD
-  background: url(../img/icon-sprite.svg) no-repeat -85px -725px; }
-
-.icon-action-command::before {
-  background-position: -249px -325px; }
-
-.icon-action-close::before {
-  background-position: -224px -325px; }
-
-.icon-action-msg::before {
-  background-position: -299px -325px; }
-
-.icon-action-severity-up::before {
-  background-position: -349px -325px; }
-
-.icon-action-severity-down::before {
-  background-position: -375px -325px; }
-
-.icon-action-severity-changed::before {
-  background-position: -399px -325px; }
-
-.icon-action-message::before {
-  background-position: -199px -325px; }
-
-.icon-action-ack::before {
-  background-position: -323px -325px; }
-
-.icon-problem-generated::before {
-  background-position: -449px -325px; }
-
-.icon-problem-recovery::before {
-  background-position: -424px -325px; }
-
-.icon-action-msgs[data-count]::after {
-  color: #000; }
-.icon-action-msgs::before {
-  background-position: -474px -325px; }
-
-.icon-actions-number-gray[data-count]::after {
-  color: #ddd; }
-.icon-actions-number-gray::before {
-  background-position: -499px -325px; }
-
-.icon-actions-number-yellow[data-count]::after {
-  color: #ffa059; }
-.icon-actions-number-yellow::before {
-  background-position: -549px -325px; }
-
-.icon-actions-number-red[data-count]::after {
-  color: #ff5050; }
-.icon-actions-number-red::before {
-  background-position: -524px -325px; }
-=======
   background-position: -85px -725px; }
 
 .ui-tabs-nav .btn-time:after {
@@ -5123,5 +5070,4 @@
   box-shadow: 0 0 0 2px white;
   -webkit-border-radius: 2px;
   -moz-border-radius: 2px;
-  border-radius: 2px; }
->>>>>>> 868bff57
+  border-radius: 2px; }