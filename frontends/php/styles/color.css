/* Color CSS Document */
.ok{ color: #00AA00; }
.fail{ color: #DC0000; }
.info{ color: #444444; }

.footer 	{ 	color: #CCCCCC;	}
.enabled	{	color: #00AA00;	}
.disabled	{	color: #DC0000;	}
.unknown	{	color: #AAAAAA;	}
.on			{	color: #DC0000;	}
.off		{	color: #00AA00;	}
.hidden		{	display: none;	}

.green	{ color: #00AA00; }
.red	{ color: #DC0000; }
.orange	{ color: #EE6000; }
.blue	{ color: #0099FF; }
.gold	{ color: #999900; }

<<<<<<< HEAD
.normal		{	background-color: #AAFFAA !important; }
=======
.disaster	{	background-color: #FF3838;	color: #222222;}
.high		{	background-color: #FF9999;	color: #222222;}
.average	{	background-color: #FFB689;	color: #222222;}
.warning	{	background-color: #FFF384;	color: #222222;}
.information	{	background-color: #ADEDFF;	color: #222222;}
.unknown_trigger{	background-color: #CECECE;	color: #222222;}
.normal		{	background-color: #AFFFAF;	color: #222222;}
>>>>>>> 6dad797c

.textcolorstyles{ color: #000000; }
.textblackwhite{ color: #000000; }
.textwhite{ color: #FFFFFF; }

a.enabled:link		{	color:#00AA00;	}
a.enabled:visited 	{	color:#00AA00;	}
a.enabled:hover 	{	color:#44CC44;	}
a.enabled:active 	{	color:#00AA00;	}

a.disabled:link		{	color:#DC0000;	}
a.disabled:visited 	{	color:#DC0000;	}
a.disabled:hover 	{	color:#CC4444;	}
a.disabled:active 	{	color:#DC0000;	}

a.orange:link		{	color:#EE7000;	}
a.orange:visited 	{	color:#EE7000;	}
a.orange:hover 		{	color:#FF9444;	}
a.orange:active 	{	color:#EE7000;	}

a.unknown:link		{	color:#777777;	}
a.unknown:visited 	{	color:#777777;	}
a.unknown:hover 	{	color:#999999;	}
a.unknown:active 	{	color:#777777;	}

a.off:link		{	color:#00AA00;	}
a.off:visited 	{	color:#00AA00;	}
a.off:hover 	{	color:#44CC44;	}
a.off:active 	{	color:#00AA00;	}

a.on:link		{	color:#DC0000;	}
a.on:visited 	{	color:#DC0000;	}
a.on:hover 		{	color:#CC7777;	}
a.on:active 	{	color:#DC0000;	}

table.tableinfo{ color: #1f1f1f; background-color: #FFF; }
table.tableinfo tr.header td { background-color:#CED7DF; }
table.tableinfo tr.header td.hover_grey { background-color:#BFCBD5; }
table.tableinfo tr.header td.hover_grey:hover  { color: #000000; background-color:#B3BCD7;}
table.tableinfo tr.vertical_header td { background-color: #CED7DF;}
table.tableinfo tr.vertical_header td.hover_grey:hover{ color: #EEEEEE; background-color:#999999; }
table.tableinfo tr.footer td { color: #FFFFFF; background: #5c9ccc url(originalblue/images/ui-bg_highlight-hard_55_779dc0_1x100.png) 50% 50% repeat-x; }
table.tableinfo tr.selected > td { background-color: #FFFFBB; }
table.tableinfo tr.selected:hover > td { background-color: #BBCCFF; }
table.tableinfo tr.odd_row > td { background-color: #E1E7EC; }
table.tableinfo tr.odd_row:hover > td { background-color: #BBCCFF; }
table.tableinfo tr.even_row > td { background-color: #F2F7FA; }
table.tableinfo tr.even_row:hover > td{ background-color: #BBCCFF; }

table.tableinfo tr > td.disaster_empty { border: 1px #FF3838 solid; }
table.tableinfo tr:hover > td.disaster_empty { border: 1px #FF3838 solid; }
table.tableinfo tr > td.disaster { background-color: #FF3838;	border: 1px #FF3838 solid; }
table.tableinfo tr:hover > td.disaster { background-color: #FF2222;	border: 1px #FF2222 solid; }
table.tableinfo tr > td.high_empty { border: 1px #FF9999 solid; }
table.tableinfo tr:hover > td.high_empty { border: 1px #FF9999 solid; }
table.tableinfo tr > td.high				{	background-color: #FF9999;	border: 1px #FF9999 solid; }
table.tableinfo tr:hover > td.high			{	background-color: #FA8388;	border: 1px #FA8388 solid; }
table.tableinfo tr > td.average_empty			{	border: 1px #FFB689 solid; }
table.tableinfo tr:hover > td.average_empty		{	border: 1px #FFB689 solid; }
table.tableinfo tr > td.average				{	background-color: #FFB689;	border: 1px #FFB689 solid; }
table.tableinfo tr:hover > td.average			{	background-color: #FFAB73;	border: 1px #FFAB73 solid; }
table.tableinfo tr > td.warning_empty			{	border: 1px #FFF384 solid; }
table.tableinfo tr:hover > td.warning_empty		{	border: 1px #FFF069 solid; }
table.tableinfo tr > td.warning				{	background-color: #FFF384;	border: 1px #FFF384 solid; }
table.tableinfo tr:hover > td.warning			{	background-color: #FFF069;	border: 1px #FFF069 solid; }
table.tableinfo tr > td.information_empty			{	border: 1px #ADEDFF solid; }
table.tableinfo tr:hover > td.information_empty		{	border: 1px #92E7FF solid; }
table.tableinfo tr > td.information			{	background-color: #ADEDFF;	border: 1px #ADEDFF solid; }
table.tableinfo tr:hover > td.information			{	background-color: #92E7FF;	border: 1px #92E7FF solid; }
table.tableinfo tr > td.unknown_trigger_empty		{	border: 1px #CECECE solid; }
table.tableinfo tr:hover > td.unknown_trigger_empty	{	border: 1px #BCBCBC solid; }
table.tableinfo tr > td.unknown_trigger			{	background-color: #CECECE;	border: 1px #CECECE solid; }
table.tableinfo tr:hover > td.unknown_trigger		{	background-color: #BCBCBC;	border: 1px #BCBCBC solid; }
table.tableinfo tr > td.normal				{	background-color: #AFFFAF;	border: 1px #AFFFAF solid; }
table.tableinfo tr:hover > td.normal			{	background-color: #A1F9A1;	border: 1px #A1F9A1 solid; }
table.tableinfo tr > td.active				{	background-color: #AADDAA;	border: 1px #AADDAA solid; color: #222222;}
table.tableinfo tr:hover > td.active			{	background-color: #AAD9AA;	border: 1px #AAD9AA solid; }
table.tableinfo tr > td.inactive				{	background-color: #FF8888;	border: 1px #FF8888 solid; color: #222222;}
table.tableinfo tr:hover > td.inactive			{	background-color: #FA8388;	border: 1px #FA8388 solid; }
table.tableinfo tr.red						{	background-color: #FFBBBB; border: 1px #FFBBBB solid; }
table.tableinfo tr.red:hover				{	background-color: #EEAAAA; border: 1px #EEAAAA solid; }
table.tableinfo tr.green					{	background-color: #BBFFBB; border: 1px #BBFFBB solid; }
table.tableinfo tr.green:hover				{	background-color: #AAEEAA; border: 1px #AAEEAA solid; }
table.tableinfo tr.blue 					{	background-color: #BBBBFF; border: 1px #BBBBFF solid; }
table.tableinfo tr.blue:hover 				{	background-color: #AAAAEE; border: 1px #AAAAEE solid; }<|MERGE_RESOLUTION|>--- conflicted
+++ resolved
@@ -17,17 +17,8 @@
 .blue	{ color: #0099FF; }
 .gold	{ color: #999900; }
 
-<<<<<<< HEAD
 .normal		{	background-color: #AAFFAA !important; }
-=======
-.disaster	{	background-color: #FF3838;	color: #222222;}
-.high		{	background-color: #FF9999;	color: #222222;}
-.average	{	background-color: #FFB689;	color: #222222;}
-.warning	{	background-color: #FFF384;	color: #222222;}
-.information	{	background-color: #ADEDFF;	color: #222222;}
-.unknown_trigger{	background-color: #CECECE;	color: #222222;}
-.normal		{	background-color: #AFFFAF;	color: #222222;}
->>>>>>> 6dad797c
+
 
 .textcolorstyles{ color: #000000; }
 .textblackwhite{ color: #000000; }
