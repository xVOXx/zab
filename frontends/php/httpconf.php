--- conflicted
+++ resolved
@@ -38,7 +38,6 @@
 	'group_httptestid'	=> array(T_ZBX_INT, O_OPT, null,	DB_ID,				null),
 	'showdisabled'		=> array(T_ZBX_INT, O_OPT, P_SYS,	IN('0,1'),			null),
 	// form
-<<<<<<< HEAD
 	'hostid'          => array(T_ZBX_INT, O_OPT, P_SYS, DB_ID,                  'isset({form})||isset({save})'),
 	'applicationid'   => array(T_ZBX_INT, O_OPT, null,  DB_ID,                   null, _('Application')),
 	'httptestid'      => array(T_ZBX_INT, O_NO,  P_SYS, DB_ID,                   '(isset({form})&&({form}=="update"))'),
@@ -51,20 +50,6 @@
 	'steps'           => array(T_ZBX_STR, O_OPT, null,  null,                    'isset({save})', _('Steps')),
 	'authentication'  => array(T_ZBX_INT, O_OPT, null,  IN('0,1,2'),             'isset({save})'),
 	'http_user'       => array(T_ZBX_STR, O_OPT, null,  NOT_EMPTY,               'isset({save})&&isset({authentication})&&({authentication}=='.HTTPTEST_AUTH_BASIC.
-=======
-	'hostid'			=> array(T_ZBX_INT, O_OPT, P_SYS,	DB_ID,				'isset({form})||isset({save})'),
-	'applicationid'		=> array(T_ZBX_INT, O_OPT, null,	DB_ID,				null, _('Application')),
-	'httptestid'		=> array(T_ZBX_INT, O_NO,  P_SYS,	DB_ID,				'(isset({form})&&({form}=="update"))'),
-	'name'				=> array(T_ZBX_STR, O_OPT, null,	NOT_EMPTY,			'isset({save})', _('Name')),
-	'delay'				=> array(T_ZBX_INT, O_OPT, null,	BETWEEN(1, SEC_PER_DAY), 'isset({save})', _('Update interval (in sec)')),
-	'retries'			=> array(T_ZBX_INT, O_OPT, null,	BETWEEN(1, 10),		'isset({save})', _('Retries')),
-	'status'			=> array(T_ZBX_STR, O_OPT, null,	null,				null),
-	'agent'				=> array(T_ZBX_STR, O_OPT, null,	null,				'isset({save})'),
-	'macros'			=> array(T_ZBX_STR, O_OPT, null,	null,				'isset({save})'),
-	'steps'				=> array(T_ZBX_STR, O_OPT, null,	null,				'isset({save})', _('Steps')),
-	'authentication'	=> array(T_ZBX_INT, O_OPT, null,	IN('0,1,2'),		'isset({save})'),
-	'http_user'			=> array(T_ZBX_STR, O_OPT, null,	NOT_EMPTY,			'isset({save})&&isset({authentication})&&({authentication}=='.HTTPTEST_AUTH_BASIC.
->>>>>>> 6c997753
 		'||{authentication}=='.HTTPTEST_AUTH_NTLM.')', _('User')),
 	'http_password'		=> array(T_ZBX_STR, O_OPT, null,	NOT_EMPTY,			'isset({save})&&isset({authentication})&&({authentication}=='.HTTPTEST_AUTH_BASIC.
 		'||{authentication}=='.HTTPTEST_AUTH_NTLM.')', _('Password')),
