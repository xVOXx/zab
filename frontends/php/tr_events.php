<?php
/*
** Zabbix
** Copyright (C) 2001-2020 Zabbix SIA
**
** This program is free software; you can redistribute it and/or modify
** it under the terms of the GNU General Public License as published by
** the Free Software Foundation; either version 2 of the License, or
** (at your option) any later version.
**
** This program is distributed in the hope that it will be useful,
** but WITHOUT ANY WARRANTY; without even the implied warranty of
** MERCHANTABILITY or FITNESS FOR A PARTICULAR PURPOSE. See the
** GNU General Public License for more details.
**
** You should have received a copy of the GNU General Public License
** along with this program; if not, write to the Free Software
** Foundation, Inc., 51 Franklin Street, Fifth Floor, Boston, MA  02110-1301, USA.
**/


require_once dirname(__FILE__).'/include/config.inc.php';
require_once dirname(__FILE__).'/include/actions.inc.php';
require_once dirname(__FILE__).'/include/events.inc.php';
require_once dirname(__FILE__).'/include/triggers.inc.php';
require_once dirname(__FILE__).'/include/users.inc.php';
require_once dirname(__FILE__).'/include/html.inc.php';

$page['title'] = _('Event details');
$page['file'] = 'tr_events.php';
$page['type'] = detect_page_type();
$page['scripts'] = ['layout.mode.js'];
$page['web_layout_mode'] = CViewHelper::loadLayoutMode();

require_once dirname(__FILE__).'/include/page_header.php';

// VAR	TYPE	OPTIONAL	FLAGS	VALIDATION	EXCEPTION
$fields = [
	'triggerid' =>	[T_ZBX_INT, O_OPT, P_SYS,	DB_ID,		PAGE_TYPE_HTML.'=='.$page['type']],
	'eventid' =>	[T_ZBX_INT, O_OPT, P_SYS,	DB_ID,		PAGE_TYPE_HTML.'=='.$page['type']],
	// Ajax
	'widget' =>		[T_ZBX_STR, O_OPT, P_ACT,	IN('"'.WIDGET_HAT_EVENTACTIONS.'","'.WIDGET_HAT_EVENTLIST.'"'), null],
	'state' =>		[T_ZBX_INT, O_OPT, P_ACT,	IN('0,1'), null]
];
check_fields($fields);

/*
 * Ajax
 */
if (hasRequest('widget') && hasRequest('state')) {
	CProfile::update('web.tr_events.hats.'.getRequest('widget').'.state', getRequest('state'), PROFILE_TYPE_INT);
}

if ($page['type'] == PAGE_TYPE_JS || $page['type'] == PAGE_TYPE_HTML_BLOCK) {
	require_once dirname(__FILE__).'/include/page_footer.php';
	exit;
}

// triggers
$triggers = API::Trigger()->get([
	'output' => API_OUTPUT_EXTEND,
	'selectHosts' => API_OUTPUT_EXTEND,
	'triggerids' => getRequest('triggerid')
]);

if (!$triggers) {
	access_deny();
}

$trigger = reset($triggers);

$events = API::Event()->get([
	'output' => ['eventid', 'r_eventid', 'clock', 'ns', 'objectid', 'name', 'acknowledged', 'severity'],
	'selectTags' => ['tag', 'value'],
	'select_acknowledges' => ['clock', 'message', 'action', 'userid', 'old_severity', 'new_severity'],
	'source' => EVENT_SOURCE_TRIGGERS,
	'object' => EVENT_OBJECT_TRIGGER,
	'eventids' => getRequest('eventid'),
	'objectids' => getRequest('triggerid'),
	'value' => TRIGGER_VALUE_TRUE
]);

if (!$events) {
	access_deny();
}
$event = reset($events);

$event['comments'] = ($trigger['comments'] !== '')
	? CMacrosResolverHelper::resolveTriggerDescription(
		[
			'triggerid' => $trigger['triggerid'],
			'expression' => $trigger['expression'],
			'comments' => $trigger['comments'],
			'clock' => $event['clock'],
			'ns' => $event['ns']
		],
		['events' => true]
	)
	: '';

if ($event['r_eventid'] != 0) {
	$r_events = API::Event()->get([
		'output' => ['correlationid', 'userid'],
		'source' => EVENT_SOURCE_TRIGGERS,
		'object' => EVENT_OBJECT_TRIGGER,
		'eventids' => [$event['r_eventid']],
		'objectids' => getRequest('triggerid')
	]);

	if ($r_events) {
		$r_event = reset($r_events);

		$event['correlationid'] = $r_event['correlationid'];
		$event['userid'] = $r_event['userid'];
	}
}

if ($trigger['opdata'] !== '') {
	$event['opdata'] = (new CCol(CMacrosResolverHelper::resolveTriggerOpdata(
		[
			'triggerid' => $trigger['triggerid'],
			'expression' => $trigger['expression'],
			'opdata' => $trigger['opdata'],
			'clock' => $event['clock'],
			'ns' => $event['ns']
		],
		[
			'events' => true,
			'html' => true
		]
	)))
		->addClass('opdata')
		->addClass(ZBX_STYLE_WORDWRAP);
}
else {
	$db_items = API::Item()->get([
		'output' => ['itemid', 'hostid', 'name', 'key_', 'value_type', 'units', 'valuemapid'],
		'triggerids' => $event['objectid']
	]);
	$db_items = CMacrosResolverHelper::resolveItemNames($db_items);
	$event['opdata'] = (new CCol(CScreenProblem::getLatestValues($db_items)))->addClass('latest-values');
}

$config = select_config();
$severity_config = [
	'severity_name_0' => $config['severity_name_0'],
	'severity_name_1' => $config['severity_name_1'],
	'severity_name_2' => $config['severity_name_2'],
	'severity_name_3' => $config['severity_name_3'],
	'severity_name_4' => $config['severity_name_4'],
	'severity_name_5' => $config['severity_name_5']
];
$actions = getEventDetailsActions($event);
$users = API::User()->get([
	'output' => ['alias', 'name', 'surname'],
	'userids' => array_keys($actions['userids']),
	'preservekeys' => true
]);
$mediatypes = API::Mediatype()->get([
	'output' => ['maxattempts'],
	'mediatypeids' => array_keys($actions['mediatypeids']),
	'preservekeys' => true
]);

/*
 * Display
 */
$event_details_url = (new CUrl($page['file']))
	->setArgument('triggerid', getRequest('triggerid'))
	->setArgument('eventid', getRequest('eventid'))
	->getUrl();

$event_tab = (new CDiv([
	new CDiv([
		(new CUiWidget(WIDGET_HAT_TRIGGERDETAILS, make_trigger_details($trigger, $event['eventid'])))
			->setHeader(_('Trigger details')),
		(new CUiWidget(WIDGET_HAT_EVENTDETAILS, make_event_details($event, $event_details_url)))
			->setHeader(_('Event details'))
	]),
	new CDiv([
		(new CCollapsibleUiWidget(WIDGET_HAT_EVENTACTIONS,
			makeEventDetailsActionsTable($actions, $users, $mediatypes, $severity_config)
		))
			->setExpanded((bool) CProfile::get('web.tr_events.hats.'.WIDGET_HAT_EVENTACTIONS.'.state', true))
			->setHeader(_('Actions'), [], 'web.tr_events.hats.'.WIDGET_HAT_EVENTACTIONS.'.state')
			->addClass(ZBX_STYLE_DASHBRD_WIDGET_FLUID),
		(new CCollapsibleUiWidget(WIDGET_HAT_EVENTLIST, make_small_eventlist($event, $event_details_url)))
			->setExpanded((bool) CProfile::get('web.tr_events.hats.'.WIDGET_HAT_EVENTLIST.'.state', true))
			->setHeader(_('Event list [previous 20]'), [], 'web.tr_events.hats.'.WIDGET_HAT_EVENTLIST.'.state')
			->addClass(ZBX_STYLE_DASHBRD_WIDGET_FLUID)
	])
]))
	->addClass(ZBX_STYLE_COLUMNS)
	->addClass(ZBX_STYLE_COLUMNS_2);

(new CWidget())
	->setTitle(_('Event details'))
	->setWebLayoutMode($page['web_layout_mode'])
<<<<<<< HEAD
	->setControls(
		(new CTag('nav', true, (new CList())->addItem(get_icon('kioskmode'))))
			->setAttribute('aria-label', _('Content controls'))
=======
	->setControls((new CTag('nav', true,
		(new CList())
			->addItem(get_icon('fullscreen', ['mode' => $page['web_layout_mode']]))
		))
		->setAttribute('aria-label', _('Content controls'))
>>>>>>> 74678824
	)
	->addItem($event_tab)
	->show();

require_once dirname(__FILE__).'/include/page_footer.php';<|MERGE_RESOLUTION|>--- conflicted
+++ resolved
@@ -196,17 +196,11 @@
 (new CWidget())
 	->setTitle(_('Event details'))
 	->setWebLayoutMode($page['web_layout_mode'])
-<<<<<<< HEAD
-	->setControls(
-		(new CTag('nav', true, (new CList())->addItem(get_icon('kioskmode'))))
-			->setAttribute('aria-label', _('Content controls'))
-=======
 	->setControls((new CTag('nav', true,
 		(new CList())
-			->addItem(get_icon('fullscreen', ['mode' => $page['web_layout_mode']]))
+			->addItem(get_icon('kioskmode', ['mode' => $page['web_layout_mode']]))
 		))
 		->setAttribute('aria-label', _('Content controls'))
->>>>>>> 74678824
 	)
 	->addItem($event_tab)
 	->show();
