--- conflicted
+++ resolved
@@ -1156,25 +1156,6 @@
 #define PP_MANAGER_DELAY_SEC	0
 #define PP_MANAGER_DELAY_NS	5e8
 
-<<<<<<< HEAD
-	zbx_ipc_service_t		service;
-	char				*error = NULL;
-	zbx_ipc_client_t		*client;
-	zbx_ipc_message_t		*message;
-	int				ret;
-	double				time_stat, time_idle = 0, time_now, time_flush, sec;
-	zbx_timespec_t			timeout = {PP_MANAGER_DELAY_SEC, PP_MANAGER_DELAY_NS};
-	const zbx_thread_info_t		*info = &((zbx_thread_args_t *)args)->info;
-	int				server_num = ((zbx_thread_args_t *)args)->info.server_num;
-	int				process_num = ((zbx_thread_args_t *)args)->info.process_num;
-	unsigned char			process_type = ((zbx_thread_args_t *)args)->info.process_type;
-	zbx_thread_pp_manager_args	*pp_args = ((zbx_thread_args_t *)args)->args;
-	zbx_pp_manager_t		*manager;
-	zbx_vector_pp_task_ptr_t	tasks;
-	zbx_uint32_t			rtc_msgs[] = {ZBX_RTC_LOG_LEVEL_INCREASE, ZBX_RTC_LOG_LEVEL_DECREASE};
-	zbx_uint64_t			pending_num, finished_num, processed_num = 0, queued_num = 0,
-					processing_num = 0;
-=======
 	zbx_ipc_service_t			service;
 	char					*error = NULL;
 	zbx_ipc_client_t			*client;
@@ -1188,12 +1169,12 @@
 	zbx_thread_pp_manager_args		*pp_args = ((zbx_thread_args_t *)args)->args;
 	zbx_pp_manager_t			*manager;
 	zbx_vector_pp_task_ptr_t		tasks;
+	zbx_uint32_t				rtc_msgs[] = {ZBX_RTC_LOG_LEVEL_INCREASE, ZBX_RTC_LOG_LEVEL_DECREASE};
 	zbx_uint64_t				pending_num, finished_num, processed_num = 0, queued_num = 0,
 						processing_num = 0;
 
 	const zbx_thread_pp_manager_args	*pp_manager_args_in = (const zbx_thread_pp_manager_args *)
 						(((zbx_thread_args_t *)args)->args);
->>>>>>> 49b3a098
 
 #define	STAT_INTERVAL	5	/* if a process is busy and does not sleep then update status not faster than */
 				/* once in STAT_INTERVAL seconds */
