## Process this file with automake to produce Makefile.in

noinst_LIBRARIES = libzbxpreproc.a

libzbxpreproc_a_SOURCES = \
	item_preproc.c \
	item_preproc.h \
	preproc_snmp.c \
	preproc_snmp.h \
	pp_cache.c \
	pp_cache.h \
	pp_diag.c \
	pp_error.c \
	pp_error.h \
	pp_execute.c \
	pp_execute.h \
	pp_manager.c \
	pp_manager.h \
	pp_queue.c \
	pp_queue.h \
	pp_stats.c \
	pp_task.c \
	pp_task.h \
	pp_worker.c \
	pp_worker.h \
	pp_protocol.c \
	pp_protocol.h

libzbxpreproc_a_CFLAGS = \
	$(LIBXML2_CFLAGS) \
<<<<<<< HEAD
	$(TLS_CFLAGS) \
	$(SNMP_CFLAGS)

libzbxpreprocbase_a_SOURCES = \
	pp_history.c \
	pp_item.c
=======
	$(TLS_CFLAGS)
>>>>>>> 167d8890
<|MERGE_RESOLUTION|>--- conflicted
+++ resolved
@@ -28,13 +28,5 @@
 
 libzbxpreproc_a_CFLAGS = \
 	$(LIBXML2_CFLAGS) \
-<<<<<<< HEAD
 	$(TLS_CFLAGS) \
-	$(SNMP_CFLAGS)
-
-libzbxpreprocbase_a_SOURCES = \
-	pp_history.c \
-	pp_item.c
-=======
-	$(TLS_CFLAGS)
->>>>>>> 167d8890
+	$(SNMP_CFLAGS)