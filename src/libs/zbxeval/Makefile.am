## Process this file with automake to produce Makefile.in

noinst_LIBRARIES = libzbxeval.a 

libzbxeval_a_SOURCES = \
	parse.c \
	execute.c \
	misc.c \
	query.c \
<<<<<<< HEAD
	calc.c
=======
	eval.h
>>>>>>> 2970d7fe
<|MERGE_RESOLUTION|>--- conflicted
+++ resolved
@@ -7,8 +7,5 @@
 	execute.c \
 	misc.c \
 	query.c \
-<<<<<<< HEAD
-	calc.c
-=======
-	eval.h
->>>>>>> 2970d7fe
+	calc.c \
+	eval.h