/*
** Zabbix
** Copyright (C) 2001-2020 Zabbix SIA
**
** This program is free software; you can redistribute it and/or modify
** it under the terms of the GNU General Public License as published by
** the Free Software Foundation; either version 2 of the License, or
** (at your option) any later version.
**
** This program is distributed in the hope that it will be useful,
** but WITHOUT ANY WARRANTY; without even the implied warranty of
** MERCHANTABILITY or FITNESS FOR A PARTICULAR PURPOSE. See the
** GNU General Public License for more details.
**
** You should have received a copy of the GNU General Public License
** along with this program; if not, write to the Free Software
** Foundation, Inc., 51 Franklin Street, Fifth Floor, Boston, MA  02110-1301, USA.
**/

#include "common.h"
#include "log.h"

#include "zbxalgo.h"
#include "../zbxalgo/vectorimpl.h"
#include "zbxvariant.h"
#include "zbxserialize.h"
#include "zbxserver.h"

ZBX_VECTOR_IMPL(eval_token, zbx_eval_token_t)

static int	is_whitespace(char c)
{
	return 0 != isspace((unsigned char)c) ? SUCCEED : FAIL;
}

/******************************************************************************
 *                                                                            *
 * Function: eval_get_whitespace_len                                          *
 *                                                                            *
 * Purpose: find the number of following whitespace characters                *
 *                                                                            *
 * Parameters: ctx - [IN] the evaluation context                              *
 *             pos - [IN] the starting position                               *
 *                                                                            *
 * Return value: The number of whitespace characters found.                   *
 *                                                                            *
 ******************************************************************************/
static size_t	eval_get_whitespace_len(zbx_eval_context_t *ctx, size_t pos)
{
	const char	*ptr = ctx->expression + pos;

	while (SUCCEED == is_whitespace(*ptr))
		ptr++;

	return ptr - ctx->expression - pos;
}

/******************************************************************************
 *                                                                            *
 * Function: eval_update_const_variable                                       *
 *                                                                            *
 * Purpose: update constant variable index in the trigger expression          *
 *                                                                            *
 * Parameters: ctx   - [IN] the evaluation context                            *
 *             token - [IN] the variable token                                *
 *                                                                            *
 * Comments: The index is used to refer constant values by using $<N> in      *
 *           trigger names. Function arguments are excluded.                  *
 *                                                                            *
 ******************************************************************************/
static void	eval_update_const_variable(zbx_eval_context_t *ctx, zbx_eval_token_t *token)
{
	zbx_variant_set_none(&token->value);

	if (0 != (ctx->rules & ZBX_EVAL_PARSE_CONST_INDEX))
	{
		int	i;

		for (i = 0; i < ctx->ops.values_num; i++)
		{
			if (0 != (ctx->ops.values[i].type & ZBX_EVAL_CLASS_FUNCTION))
				return;
		}

		token->opt = ctx->const_index++;
	}
}

/******************************************************************************
 *                                                                            *
 * Function: eval_is_compound_number_char                                     *
 *                                                                            *
 * Purpose: check if the character can be a part of a compound number         *
 *          following a macro                                                 *
 *                                                                            *
 ******************************************************************************/
static int	eval_is_compound_number_char(char c, int pos)
{
	if (0 != isdigit((unsigned char)c))
		return SUCCEED;

	switch (c)
	{
		case '.':
		case '{':
			return SUCCEED;
		case 'e':
		case 'E':
			return (0 != pos ? SUCCEED : FAIL);
	}

	return FAIL;
}

/******************************************************************************
 *                                                                            *
 * Function: eval_parse_functionid                                            *
 *                                                                            *
 * Purpose: parse functionid token ({<functionid>})                           *
 *                                                                            *
 * Parameters: ctx   - [IN] the evaluation context                            *
 *             pos   - [IN] the starting position                             *
 *             token - [OUT] the parsed token                                 *
 *                                                                            *
 * Return value: SUCCEED - token was parsed successfully                      *
 *               FAIL    - otherwise                                          *
 *                                                                            *
 ******************************************************************************/
static int	eval_parse_functionid(zbx_eval_context_t *ctx, size_t pos, zbx_eval_token_t *token)
{
	zbx_token_t	tok;

	if (SUCCEED == zbx_token_parse_objectid(ctx->expression, ctx->expression + pos, &tok))
	{
		token->type = ZBX_EVAL_TOKEN_FUNCTIONID;
		token->opt = ctx->functionid_index++;
		token->loc = tok.loc;
		return SUCCEED;
	}

	return FAIL;
}

/******************************************************************************
 *                                                                            *
 * Function: eval_parse_macro                                                 *
 *                                                                            *
 * Purpose: parse macro                                                       *
 *                                                                            *
 * Parameters: ctx   - [IN] the evaluation context                            *
 *             pos   - [IN] the starting position                             *
 *             tok   - [OUT] the parsed token                                 *
 *                                                                            *
 * Return value: SUCCEED - token was parsed successfully                      *
 *               FAIL    - otherwise                                          *
 *                                                                            *
 ******************************************************************************/
static int	eval_parse_macro(zbx_eval_context_t *ctx, int pos, zbx_token_t *tok)
{
	if (0 != (ctx->rules & ZBX_EVAL_PARSE_MACRO) &&
			SUCCEED == zbx_token_parse_macro(ctx->expression, ctx->expression + pos, tok))
	{
		return SUCCEED;
	}
	else if (0 != (ctx->rules & ZBX_EVAL_PARSE_USERMACRO) && '$' == ctx->expression[pos + 1] &&
			SUCCEED == zbx_token_parse_user_macro(ctx->expression, ctx->expression + pos, tok))
	{
		return SUCCEED;
	}
	else if (0 != (ctx->rules & ZBX_EVAL_PARSE_LLDMACRO) && '#' == ctx->expression[pos + 1] &&
			SUCCEED == zbx_token_parse_lld_macro(ctx->expression, ctx->expression + pos, tok))
	{
		return SUCCEED;
	}
	else if ('{' == ctx->expression[pos + 1] && SUCCEED == zbx_token_parse_nested_macro(ctx->expression,
			ctx->expression + pos, tok))
	{
		return SUCCEED;
	}

	return FAIL;
}

/******************************************************************************
 *                                                                            *
 * Function: eval_parse_number                                                *
 *                                                                            *
 * Purpose: parse numeric value                                               *
 *                                                                            *
 * Parameters: ctx   - [IN] the evaluation context                            *
 *             pos   - [IN] the starting position                             *
 *             tok   - [OUT] the parsed token                                 *
 *                                                                            *
 * Return value: SUCCEED - token was parsed successfully                      *
 *               FAIL    - otherwise                                          *
 *                                                                            *
 ******************************************************************************/
static int	eval_parse_number(zbx_eval_context_t *ctx, size_t pos, size_t *pos_r)
{
	int		len, offset = 0;
	char		*end;
	double		tmp;

	if ('-' == ctx->expression[pos])
		offset++;

	if (FAIL == zbx_suffixed_number_parse(ctx->expression + pos + offset, &len))
		return FAIL;

	len += offset;

	tmp = strtod(ctx->expression + pos, &end) * suffix2factor(ctx->expression[pos + len - 1]);
	if (HUGE_VAL == tmp || -HUGE_VAL == tmp || EDOM == errno)
		return FAIL;

	*pos_r = pos + len - 1;

	return SUCCEED;
}

/******************************************************************************
 *                                                                            *
 * Function: eval_parse_constant                                              *
 *                                                                            *
 * Purpose: parse constant value                                              *
 *                                                                            *
 * Parameters: ctx   - [IN] the evaluation context                            *
 *             pos   - [IN] the starting position                             *
 *             token - [OUT] the parsed token                                 *
 *             error - [OUT] the error message                                *
 *                                                                            *
 * Return value: SUCCEED - token was parsed successfully                      *
 *               FAIL    - otherwise                                          *
 *                                                                            *
 * Comments: A constant is a number or macro depending on parsing rules.      *
 *           Number can be a compound value, consisting of several macros     *
 *           digits etc.                                                      *
 *                                                                            *
 ******************************************************************************/
static int	eval_parse_constant(zbx_eval_context_t *ctx, size_t pos, zbx_eval_token_t *token, char **error)
{
	zbx_token_t		tok;
	size_t			offset = pos;
	zbx_token_type_t	type = 0;

	do
	{
		if ('{' == (ctx->expression[offset]))
		{
			if (SUCCEED != eval_parse_macro(ctx, offset, &tok))
				break;

			if (0 == type)
			{
				switch (tok.type)
				{
					case ZBX_TOKEN_MACRO:
					case ZBX_TOKEN_FUNC_MACRO:
					case ZBX_TOKEN_SIMPLE_MACRO:
						type = ZBX_EVAL_TOKEN_VAR_MACRO;
						break;
					case ZBX_TOKEN_USER_MACRO:
						type = ZBX_EVAL_TOKEN_VAR_USERMACRO;
						break;
					case ZBX_TOKEN_LLD_MACRO:
					case ZBX_TOKEN_LLD_FUNC_MACRO:
						type = ZBX_EVAL_TOKEN_VAR_LLDMACRO;
						break;
				}
			}
			else
				type = ZBX_EVAL_TOKEN_VAR_NUM;

			offset = tok.loc.r + 1;

			switch (ctx->expression[offset])
			{
				case 's':
				case 'm':
				case 'h':
				case 'd':
				case 'w':
				case 'K':
				case 'M':
				case 'G':
				case 'T':
					type = ZBX_EVAL_TOKEN_VAR_NUM;
					offset++;
					goto out;
			}
		}
		else if (SUCCEED == eval_parse_number(ctx, offset, &offset) ||
				SUCCEED == eval_is_compound_number_char(ctx->expression[offset], offset - pos))
		{
			type = ZBX_EVAL_TOKEN_VAR_NUM;
			offset++;
		}
		else
			break;
	}
	while (0 != (ctx->rules & ZBX_EVAL_PARSE_COMPOUND_CONST));
out:
	if (0 == type)
	{
		*error = zbx_dsprintf(*error, "invalid token starting with \"%s\"", ctx->expression + pos);
		return FAIL;
	}

	if (ZBX_EVAL_TOKEN_VAR_NUM == type || ZBX_EVAL_TOKEN_VAR_USERMACRO == type)
		eval_update_const_variable(ctx, token);

	token->type = type;
	token->loc.l = pos;
	token->loc.r = offset - 1;

	return SUCCEED;
}

/******************************************************************************
 *                                                                            *
 * Function: eval_parse_character_token                                       *
 *                                                                            *
 * Purpose: parse single character token                                      *
 *                                                                            *
 * Parameters: pos   - [IN] the starting position                             *
 *             type  - [IN] the token type                                    *
 *             token - [OUT] the parsed token                                 *
 *                                                                            *
 ******************************************************************************/
static void	eval_parse_character_token(size_t pos, zbx_token_type_t type, zbx_eval_token_t *token)
{
	token->type = type;
	token->loc.l = pos;
	token->loc.r = pos;
}

/******************************************************************************
 *                                                                            *
 * Function: eval_parse_less_character_token                                  *
 *                                                                            *
 * Purpose: parse token starting with  '<'                                    *
 *                                                                            *
 * Parameters: ctx   - [IN] the evaluation context                            *
 *             pos   - [IN] the starting position                             *
 *             token - [OUT] the parsed token                                 *
 *                                                                            *
 * Comments: Tokens starting with '<' are '<', '<=' and '<>'.                 *
 *                                                                            *
 ******************************************************************************/
static void	eval_parse_less_character_token(zbx_eval_context_t *ctx, size_t pos, zbx_eval_token_t *token)
{
	switch (ctx->expression[pos + 1])
	{
		case '>':
			token->type = ZBX_EVAL_TOKEN_OP_NE;
			break;
		case '=':
			token->type = ZBX_EVAL_TOKEN_OP_LE;
			break;
		default:
			eval_parse_character_token(pos, ZBX_EVAL_TOKEN_OP_LT, token);
			return;
	}
	token->loc.l = pos;
	token->loc.r = pos + 1;
}

/******************************************************************************
 *                                                                            *
 * Function: eval_parse_greater_character_token                               *
 *                                                                            *
 * Purpose: parse token starting with  '>'                                    *
 *                                                                            *
 * Parameters: ctx   - [IN] the evaluation context                            *
 *             pos   - [IN] the starting position                             *
 *             token - [OUT] the parsed token                                 *
 *                                                                            *
 * Comments: Tokens starting with '>' are '>' and '>='.                       *
 *                                                                            *
 ******************************************************************************/
static void	eval_parse_greater_character_token(zbx_eval_context_t *ctx, size_t pos, zbx_eval_token_t *token)
{
	if ('=' == ctx->expression[pos + 1])
	{
		token->type = ZBX_EVAL_TOKEN_OP_GE;
		token->loc.l = pos;
		token->loc.r = pos + 1;
	}
	else
		eval_parse_character_token(pos, ZBX_EVAL_TOKEN_OP_GT, token);
}

/******************************************************************************
 *                                                                            *
 * Function: eval_parse_string_token                                          *
 *                                                                            *
 * Purpose: parse string variable token                                       *
 *                                                                            *
 * Parameters: ctx   - [IN] the evaluation context                            *
 *             pos   - [IN] the starting position                             *
 *             token - [OUT] the parsed token                                 *
 *             error - [OUT] the error message in the case of failure         *
 *                                                                            *
 * Return value: SUCCEED - token was parsed successfully                      *
 *               FAIL    - otherwise                                          *
 *                                                                            *
 * Comments: String variable token is token starting with '"'.                *
 *                                                                            *
 ******************************************************************************/
static int	eval_parse_string_token(zbx_eval_context_t *ctx, size_t pos, zbx_eval_token_t *token, char **error)
{
	const char	*ptr = ctx->expression + pos + 1;

	for (; '\0' != *ptr; ptr++)
	{
		if (*ptr == '"')
		{
			token->type = ZBX_EVAL_TOKEN_VAR_STR;
			token->loc.l = pos;
			token->loc.r = ptr - ctx->expression;
			eval_update_const_variable(ctx, token);
			return SUCCEED;
		}

		if ('\\' == *ptr)
		{
			if ('"' != ptr[1] && '\\' != ptr[1] )
			{
				*error = zbx_dsprintf(*error, "invalid escape sequence in string starting with \"%s\"",
						ptr);
				return FAIL;
			}
			ptr++;
		}
	}

	*error = zbx_dsprintf(*error, "unterminated string at \"%s\"", ctx->expression + pos);
	return FAIL;
}

/******************************************************************************
 *                                                                            *
 * Function: eval_parse_number_token                                          *
 *                                                                            *
 * Purpose: parse numeric variable token                                      *
 *                                                                            *
 * Parameters: ctx   - [IN] the evaluation context                            *
 *             pos   - [IN] the starting position                             *
 *             token - [OUT] the parsed token                                 *
 *                                                                            *
 * Return value: SUCCEED - token was parsed successfully                      *
 *               FAIL    - otherwise                                          *
 *                                                                            *
 *  Comments: Time suffixes s,m,h,d,w are supported.                          *
 *                                                                            *
 ******************************************************************************/
static int	eval_parse_number_token(zbx_eval_context_t *ctx, size_t pos, zbx_eval_token_t *token)
{
	int		len, offset = 0;
	char		*end;
	double		tmp;

	if ('-' == ctx->expression[pos])
		offset++;

	if (FAIL == zbx_suffixed_number_parse(ctx->expression + pos + offset, &len))
		return FAIL;

	len += offset;

	token->type = ZBX_EVAL_TOKEN_VAR_NUM;

	tmp = strtod(ctx->expression + pos, &end) * suffix2factor(ctx->expression[pos + len - 1]);
	if (HUGE_VAL == tmp || -HUGE_VAL == tmp || EDOM == errno)
		return FAIL;

	token->loc.l = pos;
	token->loc.r = pos + len - 1;
	eval_update_const_variable(ctx, token);

	return SUCCEED;
}

/******************************************************************************
 *                                                                            *
 * Function: eval_parse_keyword_token                                         *
 *                                                                            *
 * Purpose: parse keyword token                                               *
 *                                                                            *
 * Parameters: ctx   - [IN] the evaluation context                            *
 *             pos   - [IN] the starting position                             *
 *             token - [OUT] the parsed token                                 *
 *                                                                            *
 * Return value: SUCCEED - token was parsed successfully                      *
 *               FAIL    - otherwise                                          *
 *                                                                            *
 * Comments: Keywords are 'and', 'or' and 'not', followed by separator        *
 *           character (whitespace or '(').                                   *
 *                                                                            *
 ******************************************************************************/
static int	eval_parse_keyword_token(zbx_eval_context_t *ctx, size_t pos, zbx_eval_token_t *token)
{
	if (0 == strncmp(ctx->expression + pos, "and", 3))
	{
		token->loc.r = pos + 2;
		token->type = ZBX_EVAL_TOKEN_OP_AND;
	}
	else if (0 == strncmp(ctx->expression + pos, "or", 2))
	{
		token->loc.r = pos + 1;
		token->type = ZBX_EVAL_TOKEN_OP_OR;
	}
	else if (0 == strncmp(ctx->expression + pos, "not", 3))
	{
		token->loc.r = pos + 2;
		token->type = ZBX_EVAL_TOKEN_OP_NOT;
	}
	else
		return FAIL;

	/* keyword must be followed by whitespace or opening parenthesis */
	if ('(' != ctx->expression[token->loc.r + 1] && SUCCEED != is_whitespace(ctx->expression[token->loc.r + 1]))
		return FAIL;

	token->loc.l = pos;

	return SUCCEED;
}

/******************************************************************************
 *                                                                            *
 * Function: eval_parse_function_token                                        *
 *                                                                            *
 * Purpose: parse function token                                              *
 *                                                                            *
 * Parameters: ctx   - [IN] the evaluation context                            *
 *             pos   - [IN] the starting position                             *
 *             token - [OUT] the parsed token                                 *
 *                                                                            *
 * Return value: SUCCEED - token was parsed successfully                      *
 *               FAIL    - otherwise                                          *
 *                                                                            *
 * Comments: Function token is non-keyword alpha characters followed by '('.  *
 *                                                                            *
 ******************************************************************************/
static int	eval_parse_function_token(zbx_eval_context_t *ctx, size_t pos, zbx_eval_token_t *token)
{
	const char	*ptr = ctx->expression + pos;

	while (0 != isalpha((unsigned char)*ptr) || '_' == *ptr)
		ptr++;

	if ('(' == *ptr)
	{
		token->type = ZBX_EVAL_TOKEN_FUNCTION;
		token->loc.l = pos;
		token->loc.r = ptr - ctx->expression - 1;
		token->opt = ctx->stack.values_num;
		return SUCCEED;
	}

	return FAIL;
}

/******************************************************************************
 *                                                                            *
 * Function: eval_parse_query_token                                           *
 *                                                                            *
 * Purpose: parse history query token                                         *
 *                                                                            *
 * Parameters: ctx   - [IN] the evaluation context                            *
 *             pos   - [IN] the starting position                             *
 *             token - [OUT] the parsed token                                 *
 *             error - [OUT] the error message in the case of failure         *
 *                                                                            *
 * Return value: SUCCEED - token was parsed successfully                      *
 *               FAIL    - otherwise                                          *
 *                                                                            *
 * Comments: History query token is the first argument of history functions   *
 *           to specify item(s) in format /host/key                           *
 *                                                                            *
 ******************************************************************************/
static int	eval_parse_query_token(zbx_eval_context_t *ctx, size_t pos, zbx_eval_token_t *token, char **error)
{
#define MVAR_HOST_HOST	"{HOST.HOST}"

	const char	*ptr = ctx->expression + pos + 1, *key;

	switch (*ptr)
	{
		case '*':
			ptr++;
			break;
		case '{':
			if (0 == strncmp(ptr, MVAR_HOST_HOST, ZBX_CONST_STRLEN(MVAR_HOST_HOST)))
				ptr += ZBX_CONST_STRLEN(MVAR_HOST_HOST);
			break;
		default:
			while (SUCCEED == is_hostname_char(*ptr))
				ptr++;
	}

	if ('/' != *ptr)
	{
		if (ptr == ctx->expression + pos + 1)
		{
			*error = zbx_dsprintf(*error, "invalid host name in query starting at \"%s\"", ctx->expression + pos);
			return FAIL;
		}

		*error = zbx_dsprintf(*error, "missing item key in query starting at \"%s\"", ctx->expression + pos);
		return FAIL;
	}

	key = ++ptr;
	if (SUCCEED != parse_key(&ptr))
	{
		*error = zbx_dsprintf(*error, "invalid item key at \"%s\"", key);
		return FAIL;

	}

	token->type = ZBX_EVAL_TOKEN_ARG_QUERY;
	token->loc.l = pos;
	token->loc.r = ptr - ctx->expression - 1;

	return SUCCEED;

#undef MVAR_HOST_HOST
}

/******************************************************************************
 *                                                                            *
 * Function: eval_parse_time_token                                            *
 *                                                                            *
 * Purpose: parse time period token                                           *
 *                                                                            *
 * Parameters: ctx   - [IN] the evaluation context                            *
 *             pos   - [IN] the starting position                             *
 *             token - [OUT] the parsed token                                 *
 *             error - [OUT] the error message in the case of failure         *
 *                                                                            *
 * Return value: SUCCEED - token was parsed successfully                      *
 *               FAIL    - otherwise                                          *
 *                                                                            *
 * Comments: Time period token is the second argument of history functions    *
 *           to specify the history range in format <period>[:<timeshift>]    *
 *                                                                            *
 ******************************************************************************/
static int	eval_parse_period_token(zbx_eval_context_t *ctx, size_t pos, zbx_eval_token_t *token, char **error)
{
	size_t	offset = pos;

	for (;'\0' != ctx->expression[offset]; offset++)
	{
		if ('{' == ctx->expression[offset] && 0 != (ctx->rules & ZBX_EVAL_PARSE_COMPOUND_CONST))
		{
			zbx_token_t	tok;

			if (SUCCEED == eval_parse_macro(ctx, offset, &tok))
				offset = tok.loc.r;
			continue;

		}
		if (',' == ctx->expression[offset] || ')' == ctx->expression[offset] ||
				SUCCEED == is_whitespace(ctx->expression[offset]))
		{
			token->type = ZBX_EVAL_TOKEN_ARG_PERIOD;
			token->loc.l = pos;
			token->loc.r = offset - 1;
			zbx_variant_set_none(&token->value);

			return SUCCEED;
		}
	}

	*error = zbx_dsprintf(*error, "unterminated function at \"%s\"", ctx->expression + pos);
	return FAIL;
}

/******************************************************************************
 *                                                                            *
 * Function: eval_parse_token                                                 *
 *                                                                            *
 * Purpose: parse token                                                       *
 *                                                                            *
 * Parameters: ctx   - [IN] the evaluation context                            *
 *             pos   - [IN] the starting position                             *
 *             token - [OUT] the parsed token                                 *
 *             error - [OUT] the error message in the case of failure         *
 *                                                                            *
 * Return value: SUCCEED - token was parsed successfully                      *
 *               FAIL    - otherwise                                          *
 *                                                                            *
 ******************************************************************************/
static int	eval_parse_token(zbx_eval_context_t *ctx, size_t pos, zbx_eval_token_t *token, char **error)
{
	size_t	skip;

	skip = eval_get_whitespace_len(ctx, pos);
	pos += skip;

	switch (ctx->expression[pos])
	{
		case '{':
			if (ZBX_EVAL_TOKEN_COMMA == ctx->last_token_type &&
				ZBX_EVAL_TOKEN_ARG_QUERY == ctx->stack.values[ctx->stack.values_num - 1].type)
			{
				return eval_parse_period_token(ctx, pos, token, error);
			}

			if (0 != (ctx->rules & ZBX_EVAL_PARSE_FUNCTIONID) &&
					SUCCEED == eval_parse_functionid(ctx, pos, token))
			{
				return SUCCEED;
			}
			return eval_parse_constant(ctx, pos, token, error);
		case '+':
			eval_parse_character_token(pos, ZBX_EVAL_TOKEN_OP_ADD, token);
			return SUCCEED;
		case '-':
			if (0 == (ctx->last_token_type & ZBX_EVAL_CLASS_OPERAND))
			{
				if (SUCCEED != eval_parse_number_token(ctx, pos, token))
					eval_parse_character_token(pos, ZBX_EVAL_TOKEN_OP_MINUS, token);
			}
			else
				eval_parse_character_token(pos, ZBX_EVAL_TOKEN_OP_SUB, token);
			return SUCCEED;
		case '/':
			if (ZBX_EVAL_TOKEN_GROUP_OPEN == ctx->last_token_type &&
					0 != (ctx->rules & ZBX_EVAL_PARSE_ITEM_QUERY))
			{
				zbx_eval_token_t	*func_token = NULL;

				if (2 <= ctx->ops.values_num)
					func_token = &ctx->ops.values[ctx->ops.values_num - 2];

				if (NULL == func_token || 0 == (func_token->type & ZBX_EVAL_CLASS_FUNCTION))
				{
					*error = zbx_dsprintf(*error, "item query must be first argument of a"
							" historical function at \"%s\"", ctx->expression + pos);
					return FAIL;
				}
				func_token->type = ZBX_EVAL_TOKEN_HIST_FUNCTION;
				return eval_parse_query_token(ctx, pos, token, error);
			}
			else
			{
				eval_parse_character_token(pos, ZBX_EVAL_TOKEN_OP_DIV, token);
				return SUCCEED;
			}
		case '*':
			eval_parse_character_token(pos, ZBX_EVAL_TOKEN_OP_MUL, token);
			return SUCCEED;
		case '<':
			eval_parse_less_character_token(ctx, pos, token);
			return SUCCEED;
		case '>':
			eval_parse_greater_character_token(ctx, pos, token);
			return SUCCEED;
		case '=':
			eval_parse_character_token(pos, ZBX_EVAL_TOKEN_OP_EQ, token);
			return SUCCEED;
		case '(':
			eval_parse_character_token(pos, ZBX_EVAL_TOKEN_GROUP_OPEN, token);
			return SUCCEED;
		case ')':
			eval_parse_character_token(pos, ZBX_EVAL_TOKEN_GROUP_CLOSE, token);
			return SUCCEED;
		case '"':
			return eval_parse_string_token(ctx, pos, token, error);
		case '0':
		case '1':
		case '2':
		case '3':
		case '4':
		case '5':
		case '6':
		case '7':
		case '8':
		case '9':
			/* after ',' there will be at least one value on the stack */
			if (ZBX_EVAL_TOKEN_COMMA == ctx->last_token_type &&
				ZBX_EVAL_TOKEN_ARG_QUERY == ctx->stack.values[ctx->stack.values_num - 1].type)
			{
				return eval_parse_period_token(ctx, pos, token, error);
			}
			ZBX_FALLTHROUGH;
		case '.':
			return eval_parse_constant(ctx, pos, token, error);
		case '#':
			if (ZBX_EVAL_TOKEN_COMMA == ctx->last_token_type &&
				ZBX_EVAL_TOKEN_ARG_QUERY == ctx->stack.values[ctx->stack.values_num - 1].type)
			{
				return eval_parse_period_token(ctx, pos, token, error);
			}
<<<<<<< HEAD
			return SUCCEED;
		case '#':
			if (ZBX_EVAL_TOKEN_COMMA == ctx->last_token_type &&
				ZBX_EVAL_TOKEN_ARG_QUERY == ctx->stack.values[ctx->stack.values_num - 1].type)
			{
				return eval_parse_time_token(ctx, pos, token, error);
			}
=======
>>>>>>> a2c088a3
			break;
		case ',':
			if (0 != (ctx->rules & ZBX_EVAL_PARSE_FUNCTION))
			{
				eval_parse_character_token(pos, ZBX_EVAL_TOKEN_COMMA, token);
				return SUCCEED;
			}
			break;
		case '\0':
			return SUCCEED;
		default:
			if (0 != isalpha((unsigned char)ctx->expression[pos]))
			{
				/* keyword must be separated by whitespace or '(', ')', ',' characters */
				if ((0 != skip || 0 != (ctx->last_token_type & ZBX_EVAL_CLASS_SEPARATOR) ||
						ZBX_EVAL_TOKEN_GROUP_CLOSE == ctx->last_token_type))
				{
					if (SUCCEED == eval_parse_keyword_token(ctx, pos, token))
						return SUCCEED;
				}

				if (0 != (ctx->rules & ZBX_EVAL_PARSE_FUNCTION) &&
						SUCCEED == eval_parse_function_token(ctx, pos, token))
				{
					return SUCCEED;
				}
			}
			break;
	}

	*error = zbx_dsprintf(*error, "invalid token starting with \"%s\"", ctx->expression + pos);
	return FAIL;
}

/******************************************************************************
 *                                                                            *
 * Function: eval_append_operator                                             *
 *                                                                            *
 * Purpose: add operator/function token to evaluation stack                   *
 *                                                                            *
 * Parameters: ctx   - [IN] the evaluation context                            *
 *             token - [IN] the token to add                                  *
 *                                                                            *
 ******************************************************************************/
static void	eval_append_operator(zbx_eval_context_t *ctx, zbx_eval_token_t *token)
{
	if (0 != (token->type & ZBX_EVAL_CLASS_FUNCTION))
	{
		int	i, params = 0;

		for (i = (int)token->opt; i < ctx->stack.values_num; i++)
		{
			if (0 != (ctx->stack.values[i].type & ZBX_EVAL_CLASS_FUNCTION))
				params -= (int)ctx->stack.values[i].opt - 1;
			else if (0 != (ctx->stack.values[i].type & ZBX_EVAL_CLASS_OPERAND))
				params++;
			else if (0 != (ctx->stack.values[i].type & ZBX_EVAL_CLASS_OPERATOR2))
				params--;
		}

		token->opt = params;
	}

	zbx_vector_eval_token_append_ptr(&ctx->stack, token);
}

/******************************************************************************
 *                                                                            *
 * Function: eval_append_arg_null                                             *
 *                                                                            *
 * Purpose: add null argument token to evaluation stack                       *
 *                                                                            *
 * Parameters: ctx   - [IN] the evaluation context                            *
 *                                                                            *
 ******************************************************************************/
static void	eval_append_arg_null(zbx_eval_context_t *ctx)
{
	zbx_eval_token_t	null_token = {.type = ZBX_EVAL_TOKEN_ARG_NULL};

	zbx_vector_eval_token_append_ptr(&ctx->stack, &null_token);
}

/******************************************************************************
 *                                                                            *
 * Function: eval_clear                                                       *
 *                                                                            *
 * Purpose: free resources allocated by evaluation context                    *
 *                                                                            *
 * Parameters: ctx   - [IN] the evaluation context                            *
 *                                                                            *
 ******************************************************************************/
static void	eval_clear(zbx_eval_context_t *ctx)
{
	if (NULL != ctx->stack.values)
	{
		int	i;

		for (i = 0; i < ctx->stack.values_num; i++)
			zbx_variant_clear(&ctx->stack.values[i].value);

		zbx_vector_eval_token_destroy(&ctx->stack);
	}
}

/******************************************************************************
 *                                                                            *
 * Function: eval_parse_expression                                            *
 *                                                                            *
 * Purpose: parse expression into tokens in postfix notation order            *
 *                                                                            *
 * Parameters: ctx        - [OUT] the evaluation context                      *
 *             expression - [IN] the expression to parse                      *
 *             rules      - [IN] the parsing rules                            *
 *             error      - [OUT] the error message in the case of failure    *
 *                                                                            *
 * Return value: SUCCEED - expression was parsed successfully                 *
 *               FAIL    - otherwise                                          *
 *                                                                            *
 ******************************************************************************/
static int	eval_parse_expression(zbx_eval_context_t *ctx, const char *expression, zbx_uint64_t rules, char **error)
{
	size_t			pos = 0;
	int			ret = FAIL;
	zbx_eval_token_t	*optoken;

	ctx->expression = expression;
	ctx->rules = rules;
	ctx->last_token_type = ZBX_EVAL_CLASS_SEPARATOR;
	ctx->const_index = 0;
	ctx->functionid_index = 0;
	zbx_vector_eval_token_create(&ctx->stack);
	zbx_vector_eval_token_reserve(&ctx->stack, 16);
	zbx_vector_eval_token_create(&ctx->ops);
	zbx_vector_eval_token_reserve(&ctx->ops, 16);

	while ('\0' != expression[pos])
	{
		zbx_eval_token_t	token = {0};

		if (SUCCEED != eval_parse_token(ctx, pos, &token, error))
			goto out;

		if (0 == token.type)
			break;

		/* serialization used for parsed expression caching has limits expression to 0x7fffffff */
		if ((zbx_uint32_t)0x7fffffff < token.loc.r)
		{
			*error = zbx_strdup(*error, "too long expression");
			goto out;
		}

		if (ZBX_EVAL_TOKEN_ARG_QUERY == ctx->last_token_type && ZBX_EVAL_TOKEN_COMMA != token.type &&
				ZBX_EVAL_TOKEN_GROUP_CLOSE != token.type)
		{
			*error = zbx_dsprintf(*error, "invalid expression following query token at \"%s\"",
					ctx->expression + pos);
			goto out;
		}

		if (ZBX_EVAL_TOKEN_GROUP_CLOSE == token.type && ZBX_EVAL_TOKEN_COMMA == ctx->last_token_type)
			eval_append_arg_null(ctx);

		if (ZBX_EVAL_TOKEN_GROUP_OPEN == token.type)
		{
			if (0 == (ctx->last_token_type & (ZBX_EVAL_BEFORE_OPERAND | ZBX_EVAL_CLASS_FUNCTION)))
			{
				*error = zbx_dsprintf(*error, "opening parenthesis must follow operator or function"
						" at \"%s\"", ctx->expression + pos);
				goto out;
			}

			zbx_vector_eval_token_append_ptr(&ctx->ops, &token);
		}
		else if (0 != (token.type & ZBX_EVAL_CLASS_FUNCTION))
		{
			if (0 == (ctx->last_token_type & ZBX_EVAL_BEFORE_OPERAND))
			{
				*error = zbx_dsprintf(*error, "function must follow operand or unary operator"
						" at \"%s\"", ctx->expression + pos);
				goto out;
			}
			zbx_vector_eval_token_append_ptr(&ctx->ops, &token);
		}
		else if (ZBX_EVAL_TOKEN_COMMA == token.type)
		{
			/* comma must follow and operand, comma or function */
			if (0 == (ctx->last_token_type & ZBX_EVAL_CLASS_OPERAND) &&
					(0 == (ctx->last_token_type & ZBX_EVAL_CLASS_SEPARATOR)))
			{
				*error = zbx_dsprintf(*error, "comma must follow an operand or separator at \"%s\"",
						ctx->expression + pos);
				goto out;
			}

			if (0 != (ctx->last_token_type & ZBX_EVAL_CLASS_SEPARATOR))
				eval_append_arg_null(ctx);

			for (optoken = NULL; 0 < ctx->ops.values_num; ctx->ops.values_num--)
			{
				optoken = &ctx->ops.values[ctx->ops.values_num - 1];

				if (ZBX_EVAL_TOKEN_GROUP_OPEN == optoken->type)
					break;

				eval_append_operator(ctx, optoken);
			}

			if (NULL == optoken)
			{
				*error = zbx_dsprintf(*error, "missing function argument separator for comma at\"%s\"",
						ctx->expression + pos);
				goto out;
			}
		}
		else if (ZBX_EVAL_TOKEN_GROUP_CLOSE == token.type)
		{
			/* right parenthesis must follow and operand, right parenthesis or function */
			if (0 == (ctx->last_token_type & ZBX_EVAL_CLASS_OPERAND) &&
					0 == (ctx->last_token_type & ZBX_EVAL_CLASS_SEPARATOR) &&
					(ctx->ops.values_num < 2 ||
					ZBX_EVAL_TOKEN_FUNCTION != ctx->ops.values[ctx->ops.values_num - 2].type))
			{
				*error = zbx_dsprintf(*error, "right parenthesis must follow an operand or left"
						" parenthesis at \"%s\"", ctx->expression + pos);
				goto out;
			}

			for (optoken = NULL; 0 < ctx->ops.values_num; ctx->ops.values_num--)
			{
				optoken = &ctx->ops.values[ctx->ops.values_num - 1];

				if (ZBX_EVAL_TOKEN_GROUP_OPEN == optoken->type)
				{
					ctx->ops.values_num--;
					break;
				}

				eval_append_operator(ctx, optoken);
			}

			if (NULL == optoken)
			{
				*error = zbx_dsprintf(*error, "missing left parenthesis for right parenthesis at \"%s\"",
						ctx->expression + pos);
				goto out;
			}

			if (0 != ctx->ops.values_num)
			{
				optoken = &ctx->ops.values[ctx->ops.values_num - 1];

				if (0 != (optoken->type & ZBX_EVAL_CLASS_FUNCTION))
				{
					eval_append_operator(ctx, optoken);
					ctx->ops.values_num--;
				}
			}
		}
		else if (0 != (token.type & ZBX_EVAL_CLASS_OPERAND))
		{
			if (0 == (ctx->last_token_type & ZBX_EVAL_BEFORE_OPERAND))
			{
				*error = zbx_dsprintf(*error, "operand following another operand at \"%s\"",
						ctx->expression + pos);
				goto out;
			}
			zbx_vector_eval_token_append_ptr(&ctx->stack, &token);
		}
		else if (0 != (token.type & ZBX_EVAL_CLASS_OPERATOR))
		{
			/* binary operator cannot be used after operator */
			if (0 != (token.type & ZBX_EVAL_CLASS_OPERATOR2) &&
					0 == (ctx->last_token_type & ZBX_EVAL_BEFORE_OPERATOR))
			{
				*error = zbx_dsprintf(*error, "binary operator must be used after operand at \"%s\"",
						ctx->expression + pos);
				goto out;
			}

			/* unary !,- operators cannot follow an operand */
			if (0 != (token.type & ZBX_EVAL_CLASS_OPERATOR1) &&
					0 == (ctx->last_token_type & ZBX_EVAL_BEFORE_OPERAND))
			{
				*error = zbx_dsprintf(*error, "unary operator cannot follow an operand at \"%s\"",
						ctx->expression + pos);
				goto out;
			}

			for (; 0 < ctx->ops.values_num; ctx->ops.values_num--)
			{
				optoken = &ctx->ops.values[ctx->ops.values_num - 1];

				if ((optoken->type & ZBX_EVAL_OP_PRIORITY) > (token.type & ZBX_EVAL_OP_PRIORITY) ||
						0 != (token.type & ZBX_EVAL_CLASS_OPERATOR1))
					break;

				if (ZBX_EVAL_TOKEN_GROUP_OPEN == optoken->type)
					break;

				eval_append_operator(ctx, optoken);
			}

			zbx_vector_eval_token_append_ptr(&ctx->ops, &token);
		}

		ctx->last_token_type = token.type;
		pos = token.loc.r + 1;
	}

	if (0 != (ctx->last_token_type & ZBX_EVAL_CLASS_OPERATOR))
	{
		*error = zbx_strdup(*error, "expression ends with operator");
		goto out;
	}

	if (ZBX_EVAL_TOKEN_COMMA == ctx->last_token_type)
	{
		*error = zbx_strdup(*error, "expression ends with comma");
		goto out;
	}

	for (; 0 < ctx->ops.values_num; ctx->ops.values_num--)
	{
		optoken = &ctx->ops.values[ctx->ops.values_num - 1];

		if (ZBX_EVAL_TOKEN_GROUP_OPEN == optoken->type)
		{
			*error = zbx_dsprintf(*error, "mismatched () brackets in expression: %s", ctx->expression);
			goto out;
		}

		eval_append_operator(ctx, optoken);
	}

	if (0 == ctx->stack.values_num)
	{
		*error = zbx_strdup(*error, "empty expression");
		goto out;
	}

	ret = SUCCEED;
out:
	zbx_vector_eval_token_destroy(&ctx->ops);

	if (SUCCEED != ret)
		eval_clear(ctx);

	return ret;
}

/******************************************************************************
 *                                                                            *
 * Function: zbx_eval_parse_expression                                        *
 *                                                                            *
 * Purpose: parse expression into tokens in postfix notation order            *
 *                                                                            *
 * Parameters: ctx        - [OUT] the evaluation context                      *
 *             expression - [IN] the expression to parse                      *
 *             rules      - [IN] the parsing rules                            *
 *             error      - [OUT] the error message in the case of failure    *
 *                                                                            *
 * Return value: SUCCEED - expression was parsed successfully                 *
 *               FAIL    - otherwise                                          *
 *                                                                            *
 ******************************************************************************/
int	zbx_eval_parse_expression(zbx_eval_context_t *ctx, const char *expression, zbx_uint64_t rules, char **error)
{
	return eval_parse_expression(ctx, expression, rules, error);
}

/******************************************************************************
 *                                                                            *
 * Function: zbx_eval_init                                                    *
 *                                                                            *
 * Purpose: initialize context so it can be cleared without parsing           *
 *                                                                            *
 * Parameters: ctx   - [IN] the evaluation context                            *
 *                                                                            *
 ******************************************************************************/
void	zbx_eval_init(zbx_eval_context_t *ctx)
{
	memset(ctx, 0, sizeof(zbx_eval_context_t));
}

/******************************************************************************
 *                                                                            *
 * Function: zbx_eval_clear                                                   *
 *                                                                            *
 * Purpose: free resources allocated by evaluation context                    *
 *                                                                            *
 * Parameters: ctx   - [IN] the evaluation context                            *
 *                                                                            *
 ******************************************************************************/
void	zbx_eval_clear(zbx_eval_context_t *ctx)
{
	eval_clear(ctx);
}

/******************************************************************************
 *                                                                            *
 * Function: zbx_eval_status                                                  *
 *                                                                            *
 * Purpose: return evaluation context status                                  *
 *                                                                            *
 * Parameters: ctx   - [IN] the evaluation context                            *
 *                                                                            *
 * Return value: SUCCEED - contains parsed expression                         *
 *               FAIL    - empty, either parsing failed or was initialized    *
 *                         without parsing                                    *
 *                                                                            *
 ******************************************************************************/
int	zbx_eval_status(const zbx_eval_context_t *ctx)
{
	return (NULL == ctx->expression ? FAIL : SUCCEED);
}<|MERGE_RESOLUTION|>--- conflicted
+++ resolved
@@ -795,16 +795,6 @@
 			{
 				return eval_parse_period_token(ctx, pos, token, error);
 			}
-<<<<<<< HEAD
-			return SUCCEED;
-		case '#':
-			if (ZBX_EVAL_TOKEN_COMMA == ctx->last_token_type &&
-				ZBX_EVAL_TOKEN_ARG_QUERY == ctx->stack.values[ctx->stack.values_num - 1].type)
-			{
-				return eval_parse_time_token(ctx, pos, token, error);
-			}
-=======
->>>>>>> a2c088a3
 			break;
 		case ',':
 			if (0 != (ctx->rules & ZBX_EVAL_PARSE_FUNCTION))
