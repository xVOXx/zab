## Process this file with automake to produce Makefile.in

DIST_SUBDIRS = \
	zbxalgo \
	zbxaudit \
	zbxavailability \
	zbxcommon \
	zbxcomms \
	zbxcommshigh \
<<<<<<< HEAD
	zbxcompress \
=======
	zbxgetopt \
	zbxlog \
	zbxnix \
>>>>>>> 7f420677
	zbxconf \
	zbxcrypto \
	zbxcyberark \
	zbxdb \
	zbxdbcache \
	zbxdbhigh \
	zbxdbschema \
	zbxdbupgrade \
	zbxdiag \
	zbxdiscovery \
	zbxembed \
	zbxeval \
	zbxexec \
	zbxexport \
	zbxha \
	zbxhash \
	zbxhashicorp \
	zbxhistory \
	zbxhttp \
	zbxicmpping \
	zbxipcservice \
	zbxjson \
	zbxkvs \
	zbxlog \
	zbxmedia \
	zbxmodules \
	zbxmutexs \
	zbxnix \
	zbxprometheus \
	zbxregexp \
	zbxrtc \
	zbxself \
	zbxserver \
	zbxservice \
<<<<<<< HEAD
	zbxshmem \
	zbxsysinfo \
	zbxtasks \
	zbxthreads \
	zbxtrends \
	zbxvault \
	zbxxml
=======
	zbxaudit \
	zbxeval \
	zbxserialize \
	zbxxml \
	zbxha \
	zbxrtc
>>>>>>> 7f420677

if SERVER
SERVER_SUBDIRS = \
	zbxaudit \
	zbxavailability \
	zbxcompress \
	zbxcyberark \
	zbxdb \
	zbxdbcache \
	zbxdbhigh \
	zbxdbschema \
	zbxdbupgrade \
	zbxdiag \
	zbxembed \
	zbxeval \
	zbxexport \
	zbxha \
	zbxhashicorp \
	zbxhistory \
	zbxhttp \
	zbxicmpping \
	zbxkvs \
	zbxmedia \
	zbxprometheus \
	zbxrtc \
	zbxself \
	zbxserver \
	zbxservice \
	zbxshmem \
	zbxtasks \
	zbxtrends \
<<<<<<< HEAD
	zbxvault \
	zbxxml
=======
	zbxavailability \
	zbxservice \
	zbxaudit \
	zbxeval \
	zbxserialize \
	zbxha \
	zbxrtc
>>>>>>> 7f420677
else
if PROXY
PROXY_SUBDIRS = \
	zbxaudit \
	zbxavailability \
	zbxcompress \
	zbxcyberark \
	zbxdb \
	zbxdbcache \
	zbxdbhigh \
	zbxdbschema \
	zbxdbupgrade \
	zbxdiag \
	zbxembed \
	zbxeval \
	zbxhashicorp \
	zbxhistory \
	zbxhttp \
	zbxicmpping \
	zbxkvs \
	zbxprometheus \
	zbxrtc \
	zbxself \
	zbxserver \
	zbxshmem \
	zbxtasks \
	zbxtrends \
<<<<<<< HEAD
	zbxvault \
	zbxxml
=======
	zbxavailability \
	zbxaudit \
	zbxeval \
	zbxserialize \
	zbxrtc
>>>>>>> 7f420677
endif
endif

SUBDIRS = \
<<<<<<< HEAD
=======
	zbxhash \
	zbxcrypto \
	zbxcommon \
	zbxgetopt \
	zbxlog \
>>>>>>> 7f420677
	zbxalgo \
	zbxcommon \
	zbxcomms \
	zbxcommshigh \
	zbxcompress \
	zbxconf \
	zbxcrypto \
	zbxdbschema \
	zbxdiscovery \
	zbxexec \
	zbxhash \
	zbxhttp \
	zbxipcservice \
	zbxjson \
	zbxlog \
	zbxmodules \
	zbxmutexs \
	zbxnix \
	zbxregexp \
	zbxsysinfo \
	zbxthreads \
	zbxxml \
	$(PROXY_SUBDIRS) \
	$(SERVER_SUBDIRS) \
	$(AGENT_SUBDIRS)

EXTRA_DIST = \
	zbxsymbols \
	zbxwin32<|MERGE_RESOLUTION|>--- conflicted
+++ resolved
@@ -7,13 +7,10 @@
 	zbxcommon \
 	zbxcomms \
 	zbxcommshigh \
-<<<<<<< HEAD
 	zbxcompress \
-=======
 	zbxgetopt \
 	zbxlog \
 	zbxnix \
->>>>>>> 7f420677
 	zbxconf \
 	zbxcrypto \
 	zbxcyberark \
@@ -48,22 +45,19 @@
 	zbxself \
 	zbxserver \
 	zbxservice \
-<<<<<<< HEAD
 	zbxshmem \
 	zbxsysinfo \
 	zbxtasks \
 	zbxthreads \
 	zbxtrends \
 	zbxvault \
-	zbxxml
-=======
+	zbxxml \
 	zbxaudit \
 	zbxeval \
 	zbxserialize \
 	zbxxml \
 	zbxha \
 	zbxrtc
->>>>>>> 7f420677
 
 if SERVER
 SERVER_SUBDIRS = \
@@ -95,10 +89,8 @@
 	zbxshmem \
 	zbxtasks \
 	zbxtrends \
-<<<<<<< HEAD
 	zbxvault \
 	zbxxml
-=======
 	zbxavailability \
 	zbxservice \
 	zbxaudit \
@@ -106,7 +98,6 @@
 	zbxserialize \
 	zbxha \
 	zbxrtc
->>>>>>> 7f420677
 else
 if PROXY
 PROXY_SUBDIRS = \
@@ -134,28 +125,22 @@
 	zbxshmem \
 	zbxtasks \
 	zbxtrends \
-<<<<<<< HEAD
 	zbxvault \
 	zbxxml
-=======
 	zbxavailability \
 	zbxaudit \
 	zbxeval \
 	zbxserialize \
 	zbxrtc
->>>>>>> 7f420677
 endif
 endif
 
 SUBDIRS = \
-<<<<<<< HEAD
-=======
 	zbxhash \
 	zbxcrypto \
 	zbxcommon \
 	zbxgetopt \
 	zbxlog \
->>>>>>> 7f420677
 	zbxalgo \
 	zbxcommon \
 	zbxcomms \
