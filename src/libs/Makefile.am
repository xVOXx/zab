## Process this file with automake to produce Makefile.in

DIST_SUBDIRS = \
	zbxalgo \
	zbxaudit \
	zbxavailability \
	zbxcommon \
	zbxcomms \
	zbxcommshigh \
	zbxcompress \
	zbxconf \
	zbxcrypto \
	zbxcyberark \
	zbxdb \
	zbxdbcache \
	zbxdbhigh \
	zbxdbschema \
	zbxdbupgrade \
	zbxdiag \
	zbxdiscovery \
	zbxembed \
	zbxeval \
	zbxexec \
	zbxexport \
	zbxgetopt \
	zbxha \
	zbxhash \
	zbxhashicorp \
	zbxhistory \
	zbxhttp \
	zbxicmpping \
	zbxipcservice \
	zbxjson \
	zbxkvs \
	zbxlog \
	zbxmedia \
	zbxmodules \
	zbxmutexs \
	zbxnix \
	zbxprometheus \
	zbxregexp \
	zbxrtc \
	zbxself \
	zbxserialize \
<<<<<<< HEAD
	zbxxml \
	zbxha \
	zbxrtc \
	zbxvariant
=======
	zbxserver \
	zbxservice \
	zbxshmem \
	zbxsysinfo \
	zbxtasks \
	zbxthreads \
	zbxtrends \
	zbxvault \
	zbxxml
>>>>>>> 01172155

if SERVER
SERVER_SUBDIRS = \
	zbxaudit \
	zbxavailability \
	zbxcompress \
	zbxcyberark \
	zbxdb \
	zbxdbcache \
	zbxdbhigh \
	zbxdbschema \
	zbxdbupgrade \
	zbxdiag \
	zbxembed \
	zbxeval \
	zbxexport \
	zbxha \
	zbxhashicorp \
	zbxhistory \
	zbxhttp \
	zbxicmpping \
	zbxkvs \
	zbxmedia \
	zbxprometheus \
	zbxrtc \
	zbxself \
	zbxserialize \
	zbxserver \
	zbxservice \
	zbxshmem \
	zbxtasks \
	zbxtrends \
<<<<<<< HEAD
	zbxavailability \
	zbxservice \
	zbxaudit \
	zbxeval \
	zbxserialize \
	zbxha \
	zbxrtc \
	zbxvariant
=======
	zbxvault \
	zbxxml
>>>>>>> 01172155
else
if PROXY
PROXY_SUBDIRS = \
	zbxaudit \
	zbxavailability \
	zbxcompress \
	zbxcyberark \
	zbxdb \
	zbxdbcache \
	zbxdbhigh \
	zbxdbschema \
	zbxdbupgrade \
	zbxdiag \
	zbxembed \
	zbxeval \
	zbxexport \
	zbxhashicorp \
	zbxhistory \
	zbxhttp \
	zbxicmpping \
	zbxkvs \
	zbxprometheus \
	zbxrtc \
	zbxself \
	zbxserialize \
	zbxserver \
	zbxshmem \
	zbxtasks \
	zbxtrends \
<<<<<<< HEAD
	zbxavailability \
	zbxaudit \
	zbxeval \
	zbxserialize \
	zbxrtc \
	zbxvariant
=======
	zbxvault \
	zbxxml
>>>>>>> 01172155
endif
endif

SUBDIRS = \
	zbxalgo \
	zbxcommon \
	zbxcomms \
	zbxcommshigh \
	zbxcompress \
	zbxconf \
	zbxcrypto \
	zbxdbschema \
	zbxdiscovery \
	zbxexec \
	zbxgetopt \
	zbxhash \
	zbxhttp \
	zbxipcservice \
	zbxjson \
	zbxlog \
	zbxmodules \
	zbxmutexs \
	zbxnix \
	zbxregexp \
<<<<<<< HEAD
	zbxvariant \
	zbxipcservice \
	zbxcompress \
=======
	zbxsysinfo \
	zbxthreads \
>>>>>>> 01172155
	zbxxml \
	$(PROXY_SUBDIRS) \
	$(SERVER_SUBDIRS) \
	$(AGENT_SUBDIRS)

EXTRA_DIST = \
	zbxsymbols \
	zbxwin32<|MERGE_RESOLUTION|>--- conflicted
+++ resolved
@@ -42,12 +42,6 @@
 	zbxrtc \
 	zbxself \
 	zbxserialize \
-<<<<<<< HEAD
-	zbxxml \
-	zbxha \
-	zbxrtc \
-	zbxvariant
-=======
 	zbxserver \
 	zbxservice \
 	zbxshmem \
@@ -55,9 +49,9 @@
 	zbxtasks \
 	zbxthreads \
 	zbxtrends \
+	zbxvariant \
 	zbxvault \
 	zbxxml
->>>>>>> 01172155
 
 if SERVER
 SERVER_SUBDIRS = \
@@ -90,19 +84,9 @@
 	zbxshmem \
 	zbxtasks \
 	zbxtrends \
-<<<<<<< HEAD
-	zbxavailability \
-	zbxservice \
-	zbxaudit \
-	zbxeval \
-	zbxserialize \
-	zbxha \
-	zbxrtc \
-	zbxvariant
-=======
+	zbxvariant \
 	zbxvault \
 	zbxxml
->>>>>>> 01172155
 else
 if PROXY
 PROXY_SUBDIRS = \
@@ -132,17 +116,9 @@
 	zbxshmem \
 	zbxtasks \
 	zbxtrends \
-<<<<<<< HEAD
-	zbxavailability \
-	zbxaudit \
-	zbxeval \
-	zbxserialize \
-	zbxrtc \
-	zbxvariant
-=======
+	zbxvariant \
 	zbxvault \
 	zbxxml
->>>>>>> 01172155
 endif
 endif
 
@@ -167,14 +143,9 @@
 	zbxmutexs \
 	zbxnix \
 	zbxregexp \
-<<<<<<< HEAD
-	zbxvariant \
-	zbxipcservice \
-	zbxcompress \
-=======
 	zbxsysinfo \
 	zbxthreads \
->>>>>>> 01172155
+	zbxvariant \
 	zbxxml \
 	$(PROXY_SUBDIRS) \
 	$(SERVER_SUBDIRS) \
