/*
** Zabbix
** Copyright (C) 2001-2023 Zabbix SIA
**
** This program is free software; you can redistribute it and/or modify
** it under the terms of the GNU General Public License as published by
** the Free Software Foundation; either version 2 of the License, or
** (at your option) any later version.
**
** This program is distributed in the hope that it will be useful,
** but WITHOUT ANY WARRANTY; without even the implied warranty of
** MERCHANTABILITY or FITNESS FOR A PARTICULAR PURPOSE. See the
** GNU General Public License for more details.
**
** You should have received a copy of the GNU General Public License
** along with this program; if not, write to the Free Software
** Foundation, Inc., 51 Franklin Street, Fifth Floor, Boston, MA  02110-1301, USA.
**/

#include "zbxcachehistory.h"
#include "zbxcachevalue.h"

#include "log.h"
#include "zbxmutexs.h"
#include "zbxserver.h"
#include "zbxmodules.h"
#include "module.h"
#include "zbxexport.h"
#include "zbxnix.h"
#include "zbxavailability.h"
#include "zbxconnector.h"
#include "zbxtrends.h"
#include "zbxnum.h"
#include "zbxsysinfo.h"
#include "zbx_host_constants.h"
#include "zbx_trigger_constants.h"
#include "zbx_item_constants.h"
#include "zbxpreproc.h"
#include "zbxtagfilter.h"
#include "zbxcrypto.h"

static zbx_shmem_info_t	*hc_index_mem = NULL;
static zbx_shmem_info_t	*hc_mem = NULL;
static zbx_shmem_info_t	*trend_mem = NULL;

#define	LOCK_CACHE	zbx_mutex_lock(cache_lock)
#define	UNLOCK_CACHE	zbx_mutex_unlock(cache_lock)
#define	LOCK_TRENDS	zbx_mutex_lock(trends_lock)
#define	UNLOCK_TRENDS	zbx_mutex_unlock(trends_lock)
#define	LOCK_CACHE_IDS		zbx_mutex_lock(cache_ids_lock)
#define	UNLOCK_CACHE_IDS	zbx_mutex_unlock(cache_ids_lock)

static zbx_mutex_t	cache_lock = ZBX_MUTEX_NULL;
static zbx_mutex_t	trends_lock = ZBX_MUTEX_NULL;
static zbx_mutex_t	cache_ids_lock = ZBX_MUTEX_NULL;

static char		*sql = NULL;
static size_t		sql_alloc = 4 * ZBX_KIBIBYTE;

static zbx_get_program_type_f	get_program_type_cb = NULL;
extern int		CONFIG_DOUBLE_PRECISION;

#define ZBX_IDS_SIZE	10

#define ZBX_HC_ITEMS_INIT_SIZE	1000

#define ZBX_TRENDS_CLEANUP_TIME	(SEC_PER_MIN * 55)

/* the maximum time spent synchronizing history */
#define ZBX_HC_SYNC_TIME_MAX	10

/* the maximum number of items in one synchronization batch */
#define ZBX_HC_SYNC_MAX		1000
#define ZBX_HC_TIMER_MAX	(ZBX_HC_SYNC_MAX / 2)
#define ZBX_HC_TIMER_SOFT_MAX	(ZBX_HC_TIMER_MAX - 10)

/* the minimum processed item percentage of item candidates to continue synchronizing */
#define ZBX_HC_SYNC_MIN_PCNT	10

/* the maximum number of characters for history cache values */
#define ZBX_HISTORY_VALUE_LEN	(1024 * 64)

#define ZBX_DC_FLAGS_NOT_FOR_HISTORY	(ZBX_DC_FLAG_NOVALUE | ZBX_DC_FLAG_UNDEF | ZBX_DC_FLAG_NOHISTORY)
#define ZBX_DC_FLAGS_NOT_FOR_TRENDS	(ZBX_DC_FLAG_NOVALUE | ZBX_DC_FLAG_UNDEF | ZBX_DC_FLAG_NOTRENDS)
#define ZBX_DC_FLAGS_NOT_FOR_MODULES	(ZBX_DC_FLAGS_NOT_FOR_HISTORY | ZBX_DC_FLAG_LLD)
#define ZBX_DC_FLAGS_NOT_FOR_EXPORT	(ZBX_DC_FLAG_NOVALUE | ZBX_DC_FLAG_UNDEF)

#define ZBX_HC_PROXYQUEUE_STATE_NORMAL 0
#define ZBX_HC_PROXYQUEUE_STATE_WAIT 1

typedef struct
{
	char		table_name[ZBX_TABLENAME_LEN_MAX];
	zbx_uint64_t	lastid;
}
ZBX_DC_ID;

typedef struct
{
	ZBX_DC_ID	id[ZBX_IDS_SIZE];
}
ZBX_DC_IDS;

static ZBX_DC_IDS	*ids = NULL;

typedef struct
{
	zbx_list_t	list;
	zbx_hashset_t	index;
	int		state;
}
zbx_hc_proxyqueue_t;

typedef struct
{
	zbx_hashset_t		trends;
	zbx_dc_stats_t		stats;

	zbx_hashset_t		history_items;
	zbx_binary_heap_t	history_queue;

	int			history_num;
	int			trends_num;
	int			trends_last_cleanup_hour;
	int			history_num_total;
	int			history_progress_ts;

	unsigned char		db_trigger_queue_lock;

	zbx_hc_proxyqueue_t	proxyqueue;
	int			proxy_history_count;
}
ZBX_DC_CACHE;

static ZBX_DC_CACHE	*cache = NULL;

/* local history cache */
#define ZBX_MAX_VALUES_LOCAL	256
#define ZBX_STRUCT_REALLOC_STEP	8
#define ZBX_STRING_REALLOC_STEP	ZBX_KIBIBYTE

typedef struct
{
	size_t	pvalue;
	size_t	len;
}
dc_value_str_t;

typedef struct
{
	double		value_dbl;
	zbx_uint64_t	value_uint;
	dc_value_str_t	value_str;
}
dc_value_t;

typedef struct
{
	zbx_uint64_t	itemid;
	dc_value_t	value;
	zbx_timespec_t	ts;
	dc_value_str_t	source;		/* for log items only */
	zbx_uint64_t	lastlogsize;
	int		timestamp;	/* for log items only */
	int		severity;	/* for log items only */
	int		logeventid;	/* for log items only */
	int		mtime;
	unsigned char	item_value_type;
	unsigned char	value_type;
	unsigned char	state;
	unsigned char	flags;		/* see ZBX_DC_FLAG_* above */
}
dc_item_value_t;

static char		*string_values = NULL;
static size_t		string_values_alloc = 0, string_values_offset = 0;
static dc_item_value_t	*item_values = NULL;
static size_t		item_values_alloc = 0, item_values_num = 0;

static void	hc_add_item_values(dc_item_value_t *values, int values_num);
static void	hc_pop_items(zbx_vector_ptr_t *history_items);
static void	hc_get_item_values(zbx_dc_history_t *history, zbx_vector_ptr_t *history_items);
static void	hc_push_items(zbx_vector_ptr_t *history_items);
static void	hc_free_item_values(zbx_dc_history_t *history, int history_num);
static void	hc_queue_item(zbx_hc_item_t *item);
static int	hc_queue_elem_compare_func(const void *d1, const void *d2);
static int	hc_queue_get_size(void);
static int	hc_get_history_compression_age(void);

/******************************************************************************
 *                                                                            *
 * Purpose: retrieves all internal metrics of the database cache              *
 *                                                                            *
 * Parameters: stats - [OUT] write cache metrics                              *
 *                                                                            *
 ******************************************************************************/
void	zbx_dc_get_stats_all(zbx_wcache_info_t *wcache_info)
{
	LOCK_CACHE;

	wcache_info->stats = cache->stats;
	wcache_info->history_free = hc_mem->free_size;
	wcache_info->history_total = hc_mem->total_size;
	wcache_info->index_free = hc_index_mem->free_size;
	wcache_info->index_total = hc_index_mem->total_size;

	if (0 != (get_program_type_cb() & ZBX_PROGRAM_TYPE_SERVER))
	{
		wcache_info->trend_free = trend_mem->free_size;
		wcache_info->trend_total = trend_mem->orig_size;
	}

	UNLOCK_CACHE;
}

/******************************************************************************
 *                                                                            *
 * Purpose: get statistics of the database cache                              *
 *                                                                            *
 ******************************************************************************/
void	*zbx_dc_get_stats(int request)
{
	static zbx_uint64_t	value_uint;
	static double		value_double;
	void			*ret;

	LOCK_CACHE;

	switch (request)
	{
		case ZBX_STATS_HISTORY_COUNTER:
			value_uint = cache->stats.history_counter;
			ret = (void *)&value_uint;
			break;
		case ZBX_STATS_HISTORY_FLOAT_COUNTER:
			value_uint = cache->stats.history_float_counter;
			ret = (void *)&value_uint;
			break;
		case ZBX_STATS_HISTORY_UINT_COUNTER:
			value_uint = cache->stats.history_uint_counter;
			ret = (void *)&value_uint;
			break;
		case ZBX_STATS_HISTORY_STR_COUNTER:
			value_uint = cache->stats.history_str_counter;
			ret = (void *)&value_uint;
			break;
		case ZBX_STATS_HISTORY_LOG_COUNTER:
			value_uint = cache->stats.history_log_counter;
			ret = (void *)&value_uint;
			break;
		case ZBX_STATS_HISTORY_TEXT_COUNTER:
			value_uint = cache->stats.history_text_counter;
			ret = (void *)&value_uint;
			break;
		case ZBX_STATS_NOTSUPPORTED_COUNTER:
			value_uint = cache->stats.notsupported_counter;
			ret = (void *)&value_uint;
			break;
		case ZBX_STATS_HISTORY_TOTAL:
			value_uint = hc_mem->total_size;
			ret = (void *)&value_uint;
			break;
		case ZBX_STATS_HISTORY_USED:
			value_uint = hc_mem->total_size - hc_mem->free_size;
			ret = (void *)&value_uint;
			break;
		case ZBX_STATS_HISTORY_FREE:
			value_uint = hc_mem->free_size;
			ret = (void *)&value_uint;
			break;
		case ZBX_STATS_HISTORY_PUSED:
			value_double = 100 * (double)(hc_mem->total_size - hc_mem->free_size) / hc_mem->total_size;
			ret = (void *)&value_double;
			break;
		case ZBX_STATS_HISTORY_PFREE:
			value_double = 100 * (double)hc_mem->free_size / hc_mem->total_size;
			ret = (void *)&value_double;
			break;
		case ZBX_STATS_TREND_TOTAL:
			value_uint = trend_mem->orig_size;
			ret = (void *)&value_uint;
			break;
		case ZBX_STATS_TREND_USED:
			value_uint = trend_mem->orig_size - trend_mem->free_size;
			ret = (void *)&value_uint;
			break;
		case ZBX_STATS_TREND_FREE:
			value_uint = trend_mem->free_size;
			ret = (void *)&value_uint;
			break;
		case ZBX_STATS_TREND_PUSED:
			value_double = 100 * (double)(trend_mem->orig_size - trend_mem->free_size) /
					trend_mem->orig_size;
			ret = (void *)&value_double;
			break;
		case ZBX_STATS_TREND_PFREE:
			value_double = 100 * (double)trend_mem->free_size / trend_mem->orig_size;
			ret = (void *)&value_double;
			break;
		case ZBX_STATS_HISTORY_INDEX_TOTAL:
			value_uint = hc_index_mem->total_size;
			ret = (void *)&value_uint;
			break;
		case ZBX_STATS_HISTORY_INDEX_USED:
			value_uint = hc_index_mem->total_size - hc_index_mem->free_size;
			ret = (void *)&value_uint;
			break;
		case ZBX_STATS_HISTORY_INDEX_FREE:
			value_uint = hc_index_mem->free_size;
			ret = (void *)&value_uint;
			break;
		case ZBX_STATS_HISTORY_INDEX_PUSED:
			value_double = 100 * (double)(hc_index_mem->total_size - hc_index_mem->free_size) /
					hc_index_mem->total_size;
			ret = (void *)&value_double;
			break;
		case ZBX_STATS_HISTORY_INDEX_PFREE:
			value_double = 100 * (double)hc_index_mem->free_size / hc_index_mem->total_size;
			ret = (void *)&value_double;
			break;
		default:
			ret = NULL;
	}

	UNLOCK_CACHE;

	return ret;
}

/******************************************************************************
 *                                                                            *
 * Purpose: find existing or add new structure and return pointer             *
 *                                                                            *
 * Return value: pointer to a trend structure                                 *
 *                                                                            *
 ******************************************************************************/
static ZBX_DC_TREND	*DCget_trend(zbx_uint64_t itemid)
{
	ZBX_DC_TREND	*ptr, trend;

	if (NULL != (ptr = (ZBX_DC_TREND *)zbx_hashset_search(&cache->trends, &itemid)))
		return ptr;

	memset(&trend, 0, sizeof(ZBX_DC_TREND));
	trend.itemid = itemid;

	return (ZBX_DC_TREND *)zbx_hashset_insert(&cache->trends, &trend, sizeof(ZBX_DC_TREND));
}

/******************************************************************************
 *                                                                            *
 * Purpose: apply disable_from changes to cache                               *
 *                                                                            *
 ******************************************************************************/
static void	DCupdate_trends(zbx_vector_uint64_pair_t *trends_diff)
{
	int	i;

	zabbix_log(LOG_LEVEL_DEBUG, "In %s()", __func__);

	LOCK_TRENDS;

	for (i = 0; i < trends_diff->values_num; i++)
	{
		ZBX_DC_TREND	*trend;

		if (NULL != (trend = (ZBX_DC_TREND *)zbx_hashset_search(&cache->trends, &trends_diff->values[i].first)))
			trend->disable_from = trends_diff->values[i].second;
	}

	UNLOCK_TRENDS;

	zabbix_log(LOG_LEVEL_DEBUG, "End of %s()", __func__);
}

/******************************************************************************
 *                                                                            *
 * Purpose: helper function for DCflush trends                                *
 *                                                                            *
 ******************************************************************************/
static void	dc_insert_trends_in_db(ZBX_DC_TREND *trends, int trends_num, unsigned char value_type,
		const char *table_name, int clock)
{
	ZBX_DC_TREND	*trend;
	int		i;
	zbx_db_insert_t	db_insert;

	zbx_db_insert_prepare(&db_insert, table_name, "itemid", "clock", "num", "value_min", "value_avg",
			"value_max", NULL);

	for (i = 0; i < trends_num; i++)
	{
		trend = &trends[i];

		if (0 == trend->itemid)
			continue;

		if (clock != trend->clock || value_type != trend->value_type)
			continue;

		if (ITEM_VALUE_TYPE_FLOAT == value_type)
		{
			zbx_db_insert_add_values(&db_insert, trend->itemid, trend->clock, trend->num,
					trend->value_min.dbl, trend->value_avg.dbl, trend->value_max.dbl);
		}
		else
		{
			zbx_uint128_t	avg;

			/* calculate the trend average value */
			zbx_udiv128_64(&avg, &trend->value_avg.ui64, trend->num);

			zbx_db_insert_add_values(&db_insert, trend->itemid, trend->clock, trend->num,
					trend->value_min.ui64, avg.lo, trend->value_max.ui64);
		}

		trend->itemid = 0;
	}

	zbx_db_insert_execute(&db_insert);
	zbx_db_insert_clean(&db_insert);
}

/******************************************************************************
 *                                                                            *
 * Purpose: Update trends disable_until for items without trends data past or *
 *          equal the specified clock                                         *
 *                                                                            *
 * Comments: A helper function for DCflush trends                             *
 *                                                                            *
 ******************************************************************************/
static void	dc_remove_updated_trends(ZBX_DC_TREND *trends, int trends_num, const char *table_name,
		int value_type, zbx_uint64_t *itemids, int *itemids_num, int clock)
{
	int		i, j, clocks_num, now, age;
	ZBX_DC_TREND	*trend;
	zbx_uint64_t	itemid;
	size_t		sql_offset;
	zbx_db_result_t	result;
	zbx_db_row_t	row;
	int		clocks[] = {SEC_PER_DAY, SEC_PER_WEEK, SEC_PER_MONTH, SEC_PER_YEAR, INT_MAX};

	now = time(NULL);
	age = now - clock;
	for (clocks_num = 0; age > clocks[clocks_num]; clocks_num++)
		clocks[clocks_num] = now - clocks[clocks_num];
	clocks[clocks_num] = clock;

	/* remove itemids with trends data past or equal the clock */
	for (j = 0; j <= clocks_num && 0 < *itemids_num; j++)
	{
		sql_offset = 0;
		zbx_snprintf_alloc(&sql, &sql_alloc, &sql_offset,
				"select distinct itemid"
				" from %s"
				" where clock>=%d and",
				table_name, clocks[j]);

		if (0 < j)
			zbx_snprintf_alloc(&sql, &sql_alloc, &sql_offset, " clock<%d and", clocks[j - 1]);

		zbx_db_add_condition_alloc(&sql, &sql_alloc, &sql_offset, "itemid", itemids, *itemids_num);

		result = zbx_db_select("%s", sql);

		while (NULL != (row = zbx_db_fetch(result)))
		{
			ZBX_STR2UINT64(itemid, row[0]);
			uint64_array_remove(itemids, itemids_num, &itemid, 1);
		}
		zbx_db_free_result(result);
	}

	/* update trends disable_until for the leftover itemids */
	while (0 != *itemids_num)
	{
		itemid = itemids[--*itemids_num];

		for (i = 0; i < trends_num; i++)
		{
			trend = &trends[i];

			if (itemid != trend->itemid)
				continue;

			if (clock != trend->clock || value_type != trend->value_type)
				continue;

			trend->disable_from = clock;
			break;
		}
	}
}

/******************************************************************************
 *                                                                            *
 * Purpose: helper function for DCflush trends                                *
 *                                                                            *
 ******************************************************************************/
static void	dc_trends_update_float(ZBX_DC_TREND *trend, zbx_db_row_t row, int num, size_t *sql_offset)
{
	zbx_history_value_t	value_min, value_avg, value_max;

	value_min.dbl = atof(row[2]);
	value_avg.dbl = atof(row[3]);
	value_max.dbl = atof(row[4]);

	if (value_min.dbl < trend->value_min.dbl)
		trend->value_min.dbl = value_min.dbl;

	if (value_max.dbl > trend->value_max.dbl)
		trend->value_max.dbl = value_max.dbl;

	trend->value_avg.dbl = trend->value_avg.dbl / (trend->num + num) * trend->num +
			value_avg.dbl / (trend->num + num) * num;
	trend->num += num;

	zbx_snprintf_alloc(&sql, &sql_alloc, sql_offset, "update trends set"
			" num=%d,value_min=" ZBX_FS_DBL64_SQL ",value_avg=" ZBX_FS_DBL64_SQL
			",value_max=" ZBX_FS_DBL64_SQL
			" where itemid=" ZBX_FS_UI64 " and clock=%d;\n",
			trend->num, trend->value_min.dbl, trend->value_avg.dbl, trend->value_max.dbl,
			trend->itemid, trend->clock);
}

/******************************************************************************
 *                                                                            *
 * Purpose: helper function for DCflush trends                                *
 *                                                                            *
 ******************************************************************************/
static void	dc_trends_update_uint(ZBX_DC_TREND *trend, zbx_db_row_t row, int num, size_t *sql_offset)
{
	zbx_history_value_t	value_min, value_avg, value_max;
	zbx_uint128_t		avg;

	ZBX_STR2UINT64(value_min.ui64, row[2]);
	ZBX_STR2UINT64(value_avg.ui64, row[3]);
	ZBX_STR2UINT64(value_max.ui64, row[4]);

	if (value_min.ui64 < trend->value_min.ui64)
		trend->value_min.ui64 = value_min.ui64;
	if (value_max.ui64 > trend->value_max.ui64)
		trend->value_max.ui64 = value_max.ui64;

	/* calculate the trend average value */
	zbx_umul64_64(&avg, num, value_avg.ui64);
	zbx_uinc128_128(&trend->value_avg.ui64, &avg);
	zbx_udiv128_64(&avg, &trend->value_avg.ui64, trend->num + num);

	trend->num += num;

	zbx_snprintf_alloc(&sql, &sql_alloc, sql_offset,
			"update trends_uint set num=%d,value_min=" ZBX_FS_UI64 ",value_avg="
			ZBX_FS_UI64 ",value_max=" ZBX_FS_UI64 " where itemid=" ZBX_FS_UI64
			" and clock=%d;\n",
			trend->num,
			trend->value_min.ui64,
			avg.lo,
			trend->value_max.ui64,
			trend->itemid,
			trend->clock);
}

/******************************************************************************
 *                                                                            *
 * Purpose: helper function for DCflush trends                                *
 *                                                                            *
 ******************************************************************************/
static void	dc_trends_fetch_and_update(ZBX_DC_TREND *trends, int trends_num, zbx_uint64_t *itemids,
		int itemids_num, int *inserts_num, unsigned char value_type,
		const char *table_name, int clock)
{

	int		i, num;
	zbx_db_result_t	result;
	zbx_db_row_t	row;
	zbx_uint64_t	itemid;
	ZBX_DC_TREND	*trend;
	size_t		sql_offset;

	sql_offset = 0;
	zbx_snprintf_alloc(&sql, &sql_alloc, &sql_offset,
			"select itemid,num,value_min,value_avg,value_max"
			" from %s"
			" where clock=%d and",
			table_name, clock);

	zbx_db_add_condition_alloc(&sql, &sql_alloc, &sql_offset, "itemid", itemids, itemids_num);

	result = zbx_db_select("%s order by itemid,clock", sql);

	sql_offset = 0;
	zbx_db_begin_multiple_update(&sql, &sql_alloc, &sql_offset);

	while (NULL != (row = zbx_db_fetch(result)))
	{
		ZBX_STR2UINT64(itemid, row[0]);

		for (i = 0; i < trends_num; i++)
		{
			trend = &trends[i];

			if (itemid != trend->itemid)
				continue;

			if (clock != trend->clock || value_type != trend->value_type)
				continue;

			break;
		}

		if (i == trends_num)
		{
			THIS_SHOULD_NEVER_HAPPEN;
			continue;
		}

		num = atoi(row[1]);

		if (value_type == ITEM_VALUE_TYPE_FLOAT)
			dc_trends_update_float(trend, row, num, &sql_offset);
		else
			dc_trends_update_uint(trend, row, num, &sql_offset);

		trend->itemid = 0;

		--*inserts_num;

		zbx_db_execute_overflowed_sql(&sql, &sql_alloc, &sql_offset);
	}

	zbx_db_free_result(result);

	zbx_db_end_multiple_update(&sql, &sql_alloc, &sql_offset);

	if (sql_offset > 16)	/* In ORACLE always present begin..end; */
		zbx_db_execute("%s", sql);
}

/******************************************************************************
 *                                                                            *
 * Purpose: flush trend to the database                                       *
 *                                                                            *
 ******************************************************************************/
static void	DBflush_trends(ZBX_DC_TREND *trends, int *trends_num, zbx_vector_uint64_pair_t *trends_diff)
{
	int		num, i, clock, inserts_num = 0, itemids_alloc, itemids_num = 0, trends_to = *trends_num;
	unsigned char	value_type;
	zbx_uint64_t	*itemids = NULL;
	ZBX_DC_TREND	*trend = NULL;
	const char	*table_name;

	zabbix_log(LOG_LEVEL_DEBUG, "In %s() trends_num:%d", __func__, *trends_num);

	clock = trends[0].clock;
	value_type = trends[0].value_type;

	switch (value_type)
	{
		case ITEM_VALUE_TYPE_FLOAT:
			table_name = "trends";
			break;
		case ITEM_VALUE_TYPE_UINT64:
			table_name = "trends_uint";
			break;
		default:
			assert(0);
	}

	itemids_alloc = MIN(ZBX_HC_SYNC_MAX, *trends_num);
	itemids = (zbx_uint64_t *)zbx_malloc(itemids, itemids_alloc * sizeof(zbx_uint64_t));

	for (i = 0; i < *trends_num; i++)
	{
		trend = &trends[i];

		if (clock != trend->clock || value_type != trend->value_type)
			continue;

		inserts_num++;

		if (0 != trend->disable_from)
			continue;

		uint64_array_add(&itemids, &itemids_alloc, &itemids_num, trend->itemid, 64);

		if (ZBX_HC_SYNC_MAX == itemids_num)
		{
			trends_to = i + 1;
			break;
		}
	}

	if (0 != itemids_num)
	{
		dc_remove_updated_trends(trends, trends_to, table_name, value_type, itemids,
				&itemids_num, clock);
	}

	for (i = 0; i < trends_to; i++)
	{
		trend = &trends[i];

		if (clock != trend->clock || value_type != trend->value_type)
			continue;

		if (0 != trend->disable_from && clock >= trend->disable_from)
			continue;

		uint64_array_add(&itemids, &itemids_alloc, &itemids_num, trend->itemid, 64);
	}

	if (0 != itemids_num)
	{
		dc_trends_fetch_and_update(trends, trends_to, itemids, itemids_num,
				&inserts_num, value_type, table_name, clock);
	}

	zbx_free(itemids);

	/* if 'trends' is not a primary trends buffer */
	if (NULL != trends_diff)
	{
		/* we update it too */
		for (i = 0; i < trends_to; i++)
		{
			zbx_uint64_pair_t	pair;

			if (0 == trends[i].itemid)
				continue;

			if (clock != trends[i].clock || value_type != trends[i].value_type)
				continue;

			if (0 == trends[i].disable_from || trends[i].disable_from > clock)
				continue;

			pair.first = trends[i].itemid;
			pair.second = clock + SEC_PER_HOUR;
			zbx_vector_uint64_pair_append(trends_diff, pair);
		}
	}

	if (0 != inserts_num)
		dc_insert_trends_in_db(trends, trends_to, value_type, table_name, clock);

	/* clean trends */
	for (i = 0, num = 0; i < *trends_num; i++)
	{
		if (0 == trends[i].itemid)
			continue;

		memcpy(&trends[num++], &trends[i], sizeof(ZBX_DC_TREND));
	}
	*trends_num = num;

	zabbix_log(LOG_LEVEL_DEBUG, "End of %s()", __func__);
}

/******************************************************************************
 *                                                                            *
 * Purpose: move trend to the array of trends for flushing to DB              *
 *                                                                            *
 ******************************************************************************/
static void	DCflush_trend(ZBX_DC_TREND *trend, ZBX_DC_TREND **trends, int *trends_alloc, int *trends_num)
{
	if (*trends_num == *trends_alloc)
	{
		*trends_alloc += 256;
		*trends = (ZBX_DC_TREND *)zbx_realloc(*trends, *trends_alloc * sizeof(ZBX_DC_TREND));
	}

	memcpy(&(*trends)[*trends_num], trend, sizeof(ZBX_DC_TREND));
	(*trends_num)++;

	trend->clock = 0;
	trend->num = 0;
	memset(&trend->value_min, 0, sizeof(zbx_history_value_t));
	memset(&trend->value_avg, 0, sizeof(zbx_value_avg_t));
	memset(&trend->value_max, 0, sizeof(zbx_history_value_t));
}

/******************************************************************************
 *                                                                            *
 * Purpose: add new value to the trends                                       *
 *                                                                            *
 ******************************************************************************/
static void	DCadd_trend(const zbx_dc_history_t *history, ZBX_DC_TREND **trends, int *trends_alloc, int *trends_num)
{
	ZBX_DC_TREND	*trend = NULL;
	int		hour;

	hour = history->ts.sec - history->ts.sec % SEC_PER_HOUR;

	trend = DCget_trend(history->itemid);

	if (trend->num > 0 && (trend->clock != hour || trend->value_type != history->value_type) &&
			SUCCEED == zbx_history_requires_trends(trend->value_type))
	{
		DCflush_trend(trend, trends, trends_alloc, trends_num);
	}

	trend->value_type = history->value_type;
	trend->clock = hour;

	switch (trend->value_type)
	{
		case ITEM_VALUE_TYPE_FLOAT:
			if (trend->num == 0 || history->value.dbl < trend->value_min.dbl)
				trend->value_min.dbl = history->value.dbl;
			if (trend->num == 0 || history->value.dbl > trend->value_max.dbl)
				trend->value_max.dbl = history->value.dbl;
			trend->value_avg.dbl += history->value.dbl / (trend->num + 1) -
					trend->value_avg.dbl / (trend->num + 1);
			break;
		case ITEM_VALUE_TYPE_UINT64:
			if (trend->num == 0 || history->value.ui64 < trend->value_min.ui64)
				trend->value_min.ui64 = history->value.ui64;
			if (trend->num == 0 || history->value.ui64 > trend->value_max.ui64)
				trend->value_max.ui64 = history->value.ui64;
			zbx_uinc128_64(&trend->value_avg.ui64, history->value.ui64);
			break;
	}
	trend->num++;
}

/******************************************************************************
 *                                                                            *
 * Purpose: update trends cache and get list of trends to flush into database *
 *                                                                            *
 * Parameters: history         - [IN]  array of history data                  *
 *             history_num     - [IN]  number of history structures           *
 *             trends          - [OUT] list of trends to flush into database  *
 *             trends_num      - [OUT] number of trends                       *
 *             compression_age - [IN]  history compression age                *
 *                                                                            *
 ******************************************************************************/
static void	DCmass_update_trends(const zbx_dc_history_t *history, int history_num, ZBX_DC_TREND **trends,
		int *trends_num, int compression_age)
{
	static int		last_trend_discard = 0;
	zbx_timespec_t		ts;
	int			trends_alloc = 0, i, hour, seconds;
	zbx_vector_uint64_t	del_itemids;

	zabbix_log(LOG_LEVEL_DEBUG, "In %s()", __func__);

	zbx_vector_uint64_create(&del_itemids);

	zbx_timespec(&ts);
	seconds = ts.sec % SEC_PER_HOUR;
	hour = ts.sec - seconds;

	LOCK_TRENDS;

	for (i = 0; i < history_num; i++)
	{
		const zbx_dc_history_t	*h = &history[i];

		if (0 != (ZBX_DC_FLAGS_NOT_FOR_TRENDS & h->flags))
			continue;

		DCadd_trend(h, trends, &trends_alloc, trends_num);
	}

	if (cache->trends_last_cleanup_hour < hour && ZBX_TRENDS_CLEANUP_TIME < seconds)
	{
		zbx_hashset_iter_t	iter;
		ZBX_DC_TREND		*trend;

		zbx_hashset_iter_reset(&cache->trends, &iter);

		while (NULL != (trend = (ZBX_DC_TREND *)zbx_hashset_iter_next(&iter)))
		{
			if (trend->clock == hour)
				continue;

			/* discard trend items that are older than compression age */
			if (0 != compression_age && trend->clock < compression_age)
			{
				if (SEC_PER_HOUR < (ts.sec - last_trend_discard)) /* log once per hour */
				{
					zabbix_log(LOG_LEVEL_TRACE, "discarding trends that are pointing to"
							" compressed history period");
					last_trend_discard = ts.sec;
				}

				zbx_hashset_iter_remove(&iter);
			}
			else
			{
				if (SUCCEED == zbx_history_requires_trends(trend->value_type) && 0 != trend->num)
					DCflush_trend(trend, trends, &trends_alloc, trends_num);

				zbx_vector_uint64_append(&del_itemids, trend->itemid);
			}
		}

		cache->trends_last_cleanup_hour = hour;
	}

	UNLOCK_TRENDS;

	if (0 != del_itemids.values_num)
	{
		zbx_dc_config_history_sync_unset_existing_itemids(&del_itemids);

		if (0 != del_itemids.values_num)
		{
			LOCK_TRENDS;

			for (i = 0; i < del_itemids.values_num; i++)
			{
				ZBX_DC_TREND	*trend;

				if (NULL == (trend = (ZBX_DC_TREND *)zbx_hashset_search(&cache->trends,
						&del_itemids.values[i])))
				{
					continue;
				}

				zbx_hashset_remove_direct(&cache->trends, trend);
			}

			UNLOCK_TRENDS;
		}
	}

	zbx_vector_uint64_destroy(&del_itemids);

	zabbix_log(LOG_LEVEL_DEBUG, "End of %s()", __func__);
}

static int	zbx_trend_compare(const void *d1, const void *d2)
{
	const ZBX_DC_TREND	*p1 = (const ZBX_DC_TREND *)d1;
	const ZBX_DC_TREND	*p2 = (const ZBX_DC_TREND *)d2;

	ZBX_RETURN_IF_NOT_EQUAL(p1->itemid, p2->itemid);
	ZBX_RETURN_IF_NOT_EQUAL(p1->clock, p2->clock);

	return 0;
}

/******************************************************************************
 *                                                                            *
 * Purpose: prepare history data using items from configuration cache         *
 *                                                                            *
 * Parameters: trends      - [IN] trends from cache to be added to database   *
 *             trends_num  - [IN] number of trends to add to database         *
 *             trends_diff - [OUT] disable_from updates                       *
 *                                                                            *
 ******************************************************************************/
static void	DBmass_update_trends(const ZBX_DC_TREND *trends, int trends_num,
		zbx_vector_uint64_pair_t *trends_diff)
{
	ZBX_DC_TREND	*trends_tmp;

	if (0 != trends_num)
	{
		trends_tmp = (ZBX_DC_TREND *)zbx_malloc(NULL, trends_num * sizeof(ZBX_DC_TREND));
		memcpy(trends_tmp, trends, trends_num * sizeof(ZBX_DC_TREND));
		qsort(trends_tmp, trends_num, sizeof(ZBX_DC_TREND), zbx_trend_compare);

		while (0 < trends_num)
			DBflush_trends(trends_tmp, &trends_num, trends_diff);

		zbx_free(trends_tmp);
	}
}

typedef struct
{
	zbx_uint64_t		hostid;
	zbx_vector_ptr_t	groups;
}
zbx_host_info_t;

/******************************************************************************
 *                                                                            *
 * Purpose: frees resources allocated to store host groups names              *
 *                                                                            *
 * Parameters: host_info - [IN] host information                              *
 *                                                                            *
 ******************************************************************************/
static void	zbx_host_info_clean(zbx_host_info_t *host_info)
{
	zbx_vector_ptr_clear_ext(&host_info->groups, zbx_ptr_free);
	zbx_vector_ptr_destroy(&host_info->groups);
}

/******************************************************************************
 *                                                                            *
 * Purpose: get hosts groups names                                            *
 *                                                                            *
 * Parameters: hosts_info - [IN/OUT] output names of host groups for a host   *
 *             hostids    - [IN] hosts identifiers                            *
 *                                                                            *
 ******************************************************************************/
static void	db_get_hosts_info_by_hostid(zbx_hashset_t *hosts_info, const zbx_vector_uint64_t *hostids)
{
	int		i;
	size_t		sql_offset = 0;
	zbx_db_result_t	result;
	zbx_db_row_t	row;

	for (i = 0; i < hostids->values_num; i++)
	{
		zbx_host_info_t	host_info = {.hostid = hostids->values[i]};

		zbx_vector_ptr_create(&host_info.groups);
		zbx_hashset_insert(hosts_info, &host_info, sizeof(host_info));
	}

	zbx_snprintf_alloc(&sql, &sql_alloc, &sql_offset,
				"select distinct hg.hostid,g.name"
				" from hstgrp g,hosts_groups hg"
				" where g.groupid=hg.groupid"
					" and");

	zbx_db_add_condition_alloc(&sql, &sql_alloc, &sql_offset, "hg.hostid", hostids->values, hostids->values_num);

	result = zbx_db_select("%s", sql);

	while (NULL != (row = zbx_db_fetch(result)))
	{
		zbx_uint64_t	hostid;
		zbx_host_info_t	*host_info;

		ZBX_DBROW2UINT64(hostid, row[0]);

		if (NULL == (host_info = (zbx_host_info_t *)zbx_hashset_search(hosts_info, &hostid)))
		{
			THIS_SHOULD_NEVER_HAPPEN;
			continue;
		}

		zbx_vector_ptr_append(&host_info->groups, zbx_strdup(NULL, row[1]));
	}
	zbx_db_free_result(result);
}

typedef struct
{
	zbx_uint64_t		itemid;
	char			*name;
	zbx_history_sync_item_t	*item;
	zbx_vector_tags_t	item_tags;
}
zbx_item_info_t;

/******************************************************************************
 *                                                                            *
 * Purpose: get item names                                                    *
 *                                                                            *
 * Parameters: items_info - [IN/OUT] output item names                        *
 *             itemids    - [IN] the item identifiers                         *
 *                                                                            *
 ******************************************************************************/
static void	db_get_item_names_by_itemid(zbx_hashset_t *items_info, const zbx_vector_uint64_t *itemids)
{
	size_t		sql_offset = 0;
	zbx_db_result_t	result;
	zbx_db_row_t	row;

	zbx_snprintf_alloc(&sql, &sql_alloc, &sql_offset, "select itemid,name from items where");
	zbx_db_add_condition_alloc(&sql, &sql_alloc, &sql_offset, "itemid", itemids->values, itemids->values_num);

	result = zbx_db_select("%s", sql);

	while (NULL != (row = zbx_db_fetch(result)))
	{
		zbx_uint64_t	itemid;
		zbx_item_info_t	*item_info;

		ZBX_DBROW2UINT64(itemid, row[0]);

		if (NULL == (item_info = (zbx_item_info_t *)zbx_hashset_search(items_info, &itemid)))
		{
			THIS_SHOULD_NEVER_HAPPEN;
			continue;
		}

		item_info->name = zbx_strdup(item_info->name, row[1]);
	}

	zbx_db_free_result(result);
}

/******************************************************************************
 *                                                                            *
 * Purpose: get item tags                                                     *
 *                                                                            *
 * Parameters: items_info - [IN/OUT] output item tags                         *
 *             itemids    - [IN] the item identifiers                         *
 *                                                                            *
 ******************************************************************************/
static void	db_get_item_tags_by_itemid(zbx_hashset_t *items_info, const zbx_vector_uint64_t *itemids)
{
	size_t		sql_offset = 0;
	zbx_db_result_t	result;
	zbx_db_row_t	row;
	zbx_item_info_t	*item_info = NULL;

	zbx_snprintf_alloc(&sql, &sql_alloc, &sql_offset, "select itemid,tag,value from item_tag where");
	zbx_db_add_condition_alloc(&sql, &sql_alloc, &sql_offset, "itemid", itemids->values, itemids->values_num);
	zbx_strcpy_alloc(&sql, &sql_alloc, &sql_offset, " order by itemid");

	result = zbx_db_select("%s", sql);

	while (NULL != (row = zbx_db_fetch(result)))
	{
		zbx_uint64_t	itemid;
		zbx_tag_t	*item_tag;

		ZBX_DBROW2UINT64(itemid, row[0]);

		if (NULL == item_info || item_info->itemid != itemid)
		{
			if (NULL != item_info)
			{
				zbx_vector_tags_sort(&item_info->item_tags, zbx_compare_tags);
			}
			if (NULL == (item_info = (zbx_item_info_t *)zbx_hashset_search(items_info, &itemid)))
			{
				THIS_SHOULD_NEVER_HAPPEN;
				continue;
			}
		}

		item_tag = (zbx_tag_t *)zbx_malloc(NULL, sizeof(*item_tag));
		item_tag->tag = zbx_strdup(NULL, row[1]);
		item_tag->value = zbx_strdup(NULL, row[2]);
		zbx_vector_tags_append(&item_info->item_tags, item_tag);
	}

	if (NULL != item_info)
	{
		zbx_vector_tags_sort(&item_info->item_tags, zbx_compare_tags);
	}

	zbx_db_free_result(result);
}

/******************************************************************************
 *                                                                            *
 * Purpose: get item names and item tags                                      *
 *                                                                            *
 * Parameters: items_info - [IN/OUT] output item name and item tags           *
 *             itemids    - [IN] the item identifiers                         *
 *                                                                            *
 ******************************************************************************/
static void	db_get_items_info_by_itemid(zbx_hashset_t *items_info, const zbx_vector_uint64_t *itemids)
{
	db_get_item_names_by_itemid(items_info, itemids);
	db_get_item_tags_by_itemid(items_info, itemids);
}

/******************************************************************************
 *                                                                            *
 * Purpose: frees resources allocated to store item tags and name             *
 *                                                                            *
 * Parameters: item_info - [IN] item information                              *
 *                                                                            *
 ******************************************************************************/
static void	zbx_item_info_clean(zbx_item_info_t *item_info)
{
	zbx_vector_tags_clear_ext(&item_info->item_tags, zbx_free_tag);
	zbx_vector_tags_destroy(&item_info->item_tags);
	zbx_free(item_info->name);
}

/******************************************************************************
 *                                                                            *
 * Purpose: export trends                                                     *
 *                                                                            *
 * Parameters: trends     - [IN] trends from cache                            *
 *             trends_num - [IN] number of trends                             *
 *             hosts_info - [IN] hosts groups names                           *
 *             items_info - [IN] item names and tags                          *
 *                                                                            *
 ******************************************************************************/
static void	DCexport_trends(const ZBX_DC_TREND *trends, int trends_num, zbx_hashset_t *hosts_info,
		zbx_hashset_t *items_info)
{
	struct zbx_json			json;
	const ZBX_DC_TREND		*trend = NULL;
	int				i, j;
	const zbx_history_sync_item_t	*item;
	zbx_host_info_t			*host_info;
	zbx_item_info_t			*item_info;
	zbx_uint128_t			avg;	/* calculate the trend average value */

	zbx_json_init(&json, ZBX_JSON_STAT_BUF_LEN);

	for (i = 0; i < trends_num; i++)
	{
		trend = &trends[i];

		if (NULL == (item_info = (zbx_item_info_t *)zbx_hashset_search(items_info, &trend->itemid)))
			continue;

		item = item_info->item;

		if (NULL == (host_info = (zbx_host_info_t *)zbx_hashset_search(hosts_info, &item->host.hostid)))
		{
			THIS_SHOULD_NEVER_HAPPEN;
			continue;
		}

		zbx_json_clean(&json);

		zbx_json_addobject(&json,ZBX_PROTO_TAG_HOST);
		zbx_json_addstring(&json, ZBX_PROTO_TAG_HOST, item->host.host, ZBX_JSON_TYPE_STRING);
		zbx_json_addstring(&json, ZBX_PROTO_TAG_NAME, item->host.name, ZBX_JSON_TYPE_STRING);
		zbx_json_close(&json);

		zbx_json_addarray(&json, ZBX_PROTO_TAG_GROUPS);

		for (j = 0; j < host_info->groups.values_num; j++)
			zbx_json_addstring(&json, NULL, host_info->groups.values[j], ZBX_JSON_TYPE_STRING);

		zbx_json_close(&json);

		zbx_json_addarray(&json, ZBX_PROTO_TAG_ITEM_TAGS);

		for (j = 0; j < item_info->item_tags.values_num; j++)
		{
			zbx_tag_t	*item_tag = item_info->item_tags.values[j];

			zbx_json_addobject(&json, NULL);
			zbx_json_addstring(&json, ZBX_PROTO_TAG_TAG, item_tag->tag, ZBX_JSON_TYPE_STRING);
			zbx_json_addstring(&json, ZBX_PROTO_TAG_VALUE, item_tag->value, ZBX_JSON_TYPE_STRING);
			zbx_json_close(&json);
		}

		zbx_json_close(&json);
		zbx_json_adduint64(&json, ZBX_PROTO_TAG_ITEMID, item->itemid);

		if (NULL != item_info->name)
			zbx_json_addstring(&json, ZBX_PROTO_TAG_NAME, item_info->name, ZBX_JSON_TYPE_STRING);

		zbx_json_addint64(&json, ZBX_PROTO_TAG_CLOCK, trend->clock);
		zbx_json_addint64(&json, ZBX_PROTO_TAG_COUNT, trend->num);

		switch (trend->value_type)
		{
			case ITEM_VALUE_TYPE_FLOAT:
				zbx_json_addfloat(&json, ZBX_PROTO_TAG_MIN, trend->value_min.dbl);
				zbx_json_addfloat(&json, ZBX_PROTO_TAG_AVG, trend->value_avg.dbl);
				zbx_json_addfloat(&json, ZBX_PROTO_TAG_MAX, trend->value_max.dbl);
				break;
			case ITEM_VALUE_TYPE_UINT64:
				zbx_json_adduint64(&json, ZBX_PROTO_TAG_MIN, trend->value_min.ui64);
				zbx_udiv128_64(&avg, &trend->value_avg.ui64, trend->num);
				zbx_json_adduint64(&json, ZBX_PROTO_TAG_AVG, avg.lo);
				zbx_json_adduint64(&json, ZBX_PROTO_TAG_MAX, trend->value_max.ui64);
				break;
			default:
				THIS_SHOULD_NEVER_HAPPEN;
		}

		zbx_json_adduint64(&json, ZBX_PROTO_TAG_TYPE, trend->value_type);
		zbx_trends_export_write(json.buffer, json.buffer_size);
	}

	zbx_trends_export_flush();
	zbx_json_free(&json);
}

/******************************************************************************
 *                                                                            *
 * Purpose: export history                                                    *
 *                                                                            *
 * Parameters: history     - [IN/OUT] array of history data                   *
 *             history_num - [IN] number of history structures                *
 *             hosts_info  - [IN] hosts groups names                          *
 *             items_info  - [IN] item names and tags                         *
 *                                                                            *
 ******************************************************************************/
static void	DCexport_history(const zbx_dc_history_t *history, int history_num, zbx_hashset_t *hosts_info,
		zbx_hashset_t *items_info, int history_export_enabled, zbx_vector_connector_filter_t *connector_filters,
		unsigned char **data, size_t *data_alloc, size_t *data_offset)
{
	const zbx_dc_history_t		*h;
	const zbx_history_sync_item_t	*item;
	int				i, j;
	zbx_host_info_t			*host_info;
	zbx_item_info_t			*item_info;
	struct zbx_json			json;
	zbx_connector_object_t		connector_object;

	zbx_json_init(&json, ZBX_JSON_STAT_BUF_LEN);
	zbx_vector_uint64_create(&connector_object.ids);

	for (i = 0; i < history_num; i++)
	{
		h = &history[i];

		if (0 != (ZBX_DC_FLAGS_NOT_FOR_MODULES & h->flags))
			continue;

		if (NULL == (item_info = (zbx_item_info_t *)zbx_hashset_search(items_info, &h->itemid)))
		{
			THIS_SHOULD_NEVER_HAPPEN;
			continue;
		}

		item = item_info->item;

		if (NULL == (host_info = (zbx_host_info_t *)zbx_hashset_search(hosts_info, &item->host.hostid)))
		{
			THIS_SHOULD_NEVER_HAPPEN;
			continue;
		}

		if (0 != connector_filters->values_num)
		{
			int	k;

			for (k = 0; k < connector_filters->values_num; k++)
			{
				if (SUCCEED == zbx_match_tags(connector_filters->values[k].tags_evaltype,
						&connector_filters->values[k].connector_tags, &item_info->item_tags))
				{
					zbx_vector_uint64_append(&connector_object.ids,
							connector_filters->values[k].connectorid);
				}
			}

			if (0 == connector_object.ids.values_num && FAIL == history_export_enabled)
				continue;
		}

		zbx_json_clean(&json);

		zbx_json_addobject(&json,ZBX_PROTO_TAG_HOST);
		zbx_json_addstring(&json, ZBX_PROTO_TAG_HOST, item->host.host, ZBX_JSON_TYPE_STRING);
		zbx_json_addstring(&json, ZBX_PROTO_TAG_NAME, item->host.name, ZBX_JSON_TYPE_STRING);
		zbx_json_close(&json);

		zbx_json_addarray(&json, ZBX_PROTO_TAG_GROUPS);

		for (j = 0; j < host_info->groups.values_num; j++)
			zbx_json_addstring(&json, NULL, host_info->groups.values[j], ZBX_JSON_TYPE_STRING);

		zbx_json_close(&json);

		zbx_json_addarray(&json, ZBX_PROTO_TAG_ITEM_TAGS);

		for (j = 0; j < item_info->item_tags.values_num; j++)
		{
			zbx_tag_t	*item_tag = item_info->item_tags.values[j];

			zbx_json_addobject(&json, NULL);
			zbx_json_addstring(&json, ZBX_PROTO_TAG_TAG, item_tag->tag, ZBX_JSON_TYPE_STRING);
			zbx_json_addstring(&json, ZBX_PROTO_TAG_VALUE, item_tag->value, ZBX_JSON_TYPE_STRING);
			zbx_json_close(&json);
		}

		zbx_json_close(&json);
		zbx_json_adduint64(&json, ZBX_PROTO_TAG_ITEMID, item->itemid);

		if (NULL != item_info->name)
			zbx_json_addstring(&json, ZBX_PROTO_TAG_NAME, item_info->name, ZBX_JSON_TYPE_STRING);

		zbx_json_addint64(&json, ZBX_PROTO_TAG_CLOCK, h->ts.sec);
		zbx_json_addint64(&json, ZBX_PROTO_TAG_NS, h->ts.ns);

		switch (h->value_type)
		{
			case ITEM_VALUE_TYPE_FLOAT:
				zbx_json_adddouble(&json, ZBX_PROTO_TAG_VALUE, h->value.dbl);
				break;
			case ITEM_VALUE_TYPE_UINT64:
				zbx_json_adduint64(&json, ZBX_PROTO_TAG_VALUE, h->value.ui64);
				break;
			case ITEM_VALUE_TYPE_STR:
				zbx_json_addstring(&json, ZBX_PROTO_TAG_VALUE, h->value.str, ZBX_JSON_TYPE_STRING);
				break;
			case ITEM_VALUE_TYPE_TEXT:
				zbx_json_addstring(&json, ZBX_PROTO_TAG_VALUE, h->value.str, ZBX_JSON_TYPE_STRING);
				break;
			case ITEM_VALUE_TYPE_LOG:
				zbx_json_addint64(&json, ZBX_PROTO_TAG_LOGTIMESTAMP, h->value.log->timestamp);
				zbx_json_addstring(&json, ZBX_PROTO_TAG_LOGSOURCE,
						ZBX_NULL2EMPTY_STR(h->value.log->source), ZBX_JSON_TYPE_STRING);
				zbx_json_addint64(&json, ZBX_PROTO_TAG_LOGSEVERITY, h->value.log->severity);
				zbx_json_addint64(&json, ZBX_PROTO_TAG_LOGEVENTID, h->value.log->logeventid);
				zbx_json_addstring(&json, ZBX_PROTO_TAG_VALUE, h->value.log->value,
						ZBX_JSON_TYPE_STRING);
				break;
			case ITEM_VALUE_TYPE_BIN:
			case ITEM_VALUE_TYPE_NONE:
			default:
				THIS_SHOULD_NEVER_HAPPEN;
				exit(EXIT_FAILURE);
		}

		zbx_json_adduint64(&json, ZBX_PROTO_TAG_TYPE, h->value_type);

		if (0 != connector_object.ids.values_num)
		{
			connector_object.objectid = item->itemid;
			connector_object.ts = h->ts;
			connector_object.str = json.buffer;

			zbx_connector_serialize_object(data, data_alloc, data_offset, &connector_object);

			zbx_vector_uint64_clear(&connector_object.ids);
		}

		if (SUCCEED == history_export_enabled)
			zbx_history_export_write(json.buffer, json.buffer_size);
	}

	if (SUCCEED == history_export_enabled)
		zbx_history_export_flush();

	zbx_vector_uint64_destroy(&connector_object.ids);
	zbx_json_free(&json);
}

/******************************************************************************
 *                                                                            *
 * Purpose: export history and trends                                         *
 *                                                                            *
 * Parameters: history     - [IN/OUT] array of history data                   *
 *             history_num - [IN] number of history structures                *
 *             itemids     - [IN] the item identifiers                        *
 *                                (used for item lookup)                      *
 *             items       - [IN] the items                                   *
 *             errcodes    - [IN] item error codes                            *
 *             trends      - [IN] trends from cache                           *
 *             trends_num  - [IN] number of trends                            *
 *                                                                            *
 ******************************************************************************/
static void	DCexport_history_and_trends(const zbx_dc_history_t *history, int history_num,
		const zbx_vector_uint64_t *itemids, zbx_history_sync_item_t *items, const int *errcodes,
		const ZBX_DC_TREND *trends, int trends_num, int history_export_enabled,
		zbx_vector_connector_filter_t *connector_filters, unsigned char **data, size_t *data_alloc,
		size_t *data_offset)
{
	int			i, index;
	zbx_vector_uint64_t	hostids, item_info_ids;
	zbx_hashset_t		hosts_info, items_info;
	zbx_history_sync_item_t	*item;
	zbx_item_info_t		item_info;

	zabbix_log(LOG_LEVEL_DEBUG, "In %s() history_num:%d trends_num:%d", __func__, history_num, trends_num);

	zbx_vector_uint64_create(&hostids);
	zbx_vector_uint64_create(&item_info_ids);
	zbx_hashset_create_ext(&items_info, itemids->values_num, ZBX_DEFAULT_UINT64_HASH_FUNC,
			ZBX_DEFAULT_UINT64_COMPARE_FUNC, (zbx_clean_func_t)zbx_item_info_clean,
			ZBX_DEFAULT_MEM_MALLOC_FUNC, ZBX_DEFAULT_MEM_REALLOC_FUNC, ZBX_DEFAULT_MEM_FREE_FUNC);

	for (i = 0; i < history_num; i++)
	{
		const zbx_dc_history_t	*h = &history[i];

		if (0 != (ZBX_DC_FLAGS_NOT_FOR_EXPORT & h->flags))
			continue;

		if (FAIL == (index = zbx_vector_uint64_bsearch(itemids, h->itemid, ZBX_DEFAULT_UINT64_COMPARE_FUNC)))
		{
			THIS_SHOULD_NEVER_HAPPEN;
			continue;
		}

		if (SUCCEED != errcodes[index])
			continue;

		item = &items[index];

		zbx_vector_uint64_append(&hostids, item->host.hostid);
		zbx_vector_uint64_append(&item_info_ids, item->itemid);

		item_info.itemid = item->itemid;
		item_info.name = NULL;
		item_info.item = item;
		zbx_vector_tags_create(&item_info.item_tags);
		zbx_hashset_insert(&items_info, &item_info, sizeof(item_info));
	}

	if (0 == history_num)
	{
		for (i = 0; i < trends_num; i++)
		{
			const ZBX_DC_TREND	*trend = &trends[i];

			if (FAIL == (index = zbx_vector_uint64_bsearch(itemids, trend->itemid,
					ZBX_DEFAULT_UINT64_COMPARE_FUNC)))
			{
				THIS_SHOULD_NEVER_HAPPEN;
				continue;
			}

			if (SUCCEED != errcodes[index])
				continue;

			item = &items[index];

			zbx_vector_uint64_append(&hostids, item->host.hostid);
			zbx_vector_uint64_append(&item_info_ids, item->itemid);

			item_info.itemid = item->itemid;
			item_info.name = NULL;
			item_info.item = item;
			zbx_vector_tags_create(&item_info.item_tags);
			zbx_hashset_insert(&items_info, &item_info, sizeof(item_info));
		}
	}

	if (0 == item_info_ids.values_num)
		goto clean;

	zbx_vector_uint64_sort(&item_info_ids, ZBX_DEFAULT_UINT64_COMPARE_FUNC);
	zbx_vector_uint64_sort(&hostids, ZBX_DEFAULT_UINT64_COMPARE_FUNC);
	zbx_vector_uint64_uniq(&hostids, ZBX_DEFAULT_UINT64_COMPARE_FUNC);

	zbx_hashset_create_ext(&hosts_info, hostids.values_num, ZBX_DEFAULT_UINT64_HASH_FUNC,
			ZBX_DEFAULT_UINT64_COMPARE_FUNC, (zbx_clean_func_t)zbx_host_info_clean,
			ZBX_DEFAULT_MEM_MALLOC_FUNC, ZBX_DEFAULT_MEM_REALLOC_FUNC, ZBX_DEFAULT_MEM_FREE_FUNC);

	db_get_hosts_info_by_hostid(&hosts_info, &hostids);

	db_get_items_info_by_itemid(&items_info, &item_info_ids);

	if (0 != history_num)
	{
		DCexport_history(history, history_num, &hosts_info, &items_info, history_export_enabled,
				connector_filters, data, data_alloc, data_offset);
	}

	if (0 != trends_num)
		DCexport_trends(trends, trends_num, &hosts_info, &items_info);

	zbx_hashset_destroy(&hosts_info);
clean:
	zbx_hashset_destroy(&items_info);
	zbx_vector_uint64_destroy(&item_info_ids);
	zbx_vector_uint64_destroy(&hostids);

	zabbix_log(LOG_LEVEL_DEBUG, "End of %s()", __func__);
}

/******************************************************************************
 *                                                                            *
 * Purpose: export all trends                                                 *
 *                                                                            *
 * Parameters: trends     - [IN] trends from cache                            *
 *             trends_num - [IN] number of trends                             *
 *                                                                            *
 ******************************************************************************/
static void	DCexport_all_trends(const ZBX_DC_TREND *trends, int trends_num)
{
	zbx_history_sync_item_t	*items;
	zbx_vector_uint64_t	itemids;
	int			*errcodes;
	size_t			i, num;

	zabbix_log(LOG_LEVEL_WARNING, "exporting trend data...");

	while (0 < trends_num)
	{
		num = (size_t)MIN(ZBX_HC_SYNC_MAX, trends_num);

		items = (zbx_history_sync_item_t *)zbx_malloc(NULL, sizeof(zbx_history_sync_item_t) * num);
		errcodes = (int *)zbx_malloc(NULL, sizeof(int) * num);

		zbx_vector_uint64_create(&itemids);
		zbx_vector_uint64_reserve(&itemids, num);

		for (i = 0; i < num; i++)
			zbx_vector_uint64_append(&itemids, trends[i].itemid);

		zbx_vector_uint64_sort(&itemids, ZBX_DEFAULT_UINT64_COMPARE_FUNC);

		zbx_dc_config_history_sync_get_items_by_itemids(items, itemids.values, errcodes, num,
				ZBX_ITEM_GET_SYNC_EXPORT);

		DCexport_history_and_trends(NULL, 0, &itemids, items, errcodes, trends, (int)num, FAIL, NULL, NULL, 0,
				0);

		zbx_dc_config_clean_history_sync_items(items, errcodes, num);
		zbx_vector_uint64_destroy(&itemids);
		zbx_free(items);
		zbx_free(errcodes);

		trends += num;
		trends_num -= (int)num;
	}

	zabbix_log(LOG_LEVEL_WARNING, "exporting trend data done");
}

/******************************************************************************
 *                                                                            *
 * Purpose: flush all trends to the database                                  *
 *                                                                            *
 ******************************************************************************/
static void	DCsync_trends(void)
{
	zbx_hashset_iter_t	iter;
	ZBX_DC_TREND		*trends = NULL, *trend;
	int			trends_alloc = 0, trends_num = 0, compression_age;

	zabbix_log(LOG_LEVEL_DEBUG, "In %s() trends_num:%d", __func__, cache->trends_num);

	compression_age = hc_get_history_compression_age();

	zabbix_log(LOG_LEVEL_WARNING, "syncing trend data...");

	LOCK_TRENDS;

	zbx_hashset_iter_reset(&cache->trends, &iter);

	while (NULL != (trend = (ZBX_DC_TREND *)zbx_hashset_iter_next(&iter)))
	{
		if (SUCCEED == zbx_history_requires_trends(trend->value_type) && trend->clock >= compression_age &&
				0 != trend->num)
		{
			DCflush_trend(trend, &trends, &trends_alloc, &trends_num);
		}
	}

	UNLOCK_TRENDS;

	if (SUCCEED == zbx_is_export_enabled(ZBX_FLAG_EXPTYPE_TRENDS) && 0 != trends_num)
		DCexport_all_trends(trends, trends_num);

	if (0 < trends_num)
		qsort(trends, trends_num, sizeof(ZBX_DC_TREND), zbx_trend_compare);

	zbx_db_begin();

	while (trends_num > 0)
		DBflush_trends(trends, &trends_num, NULL);

	zbx_db_commit();

	zbx_free(trends);

	zabbix_log(LOG_LEVEL_WARNING, "syncing trend data done");

	zabbix_log(LOG_LEVEL_DEBUG, "End of %s()", __func__);
}

#define ZBX_FLAGS_TRIGGER_CREATE_NOTHING		0x00
#define ZBX_FLAGS_TRIGGER_CREATE_TRIGGER_EVENT		0x01
#define ZBX_FLAGS_TRIGGER_CREATE_INTERNAL_EVENT		0x02
#define ZBX_FLAGS_TRIGGER_CREATE_EVENT										\
		(ZBX_FLAGS_TRIGGER_CREATE_TRIGGER_EVENT | ZBX_FLAGS_TRIGGER_CREATE_INTERNAL_EVENT)

/******************************************************************************
 *                                                                            *
 * Purpose: 1) calculate changeset of trigger fields to be updated            *
 *          2) generate events                                                *
 *                                                                            *
 * Parameters: trigger      - [IN] trigger to process                         *
 *             add_event_cb - [IN]                                            *
 *             diffs        - [OUT] vector with trigger changes               *
 *                                                                            *
 * Return value: SUCCEED - trigger processed successfully                     *
 *               FAIL    - no changes                                         *
 *                                                                            *
 * Comments: Trigger dependency checks will be done during event processing.  *
 *                                                                            *
 * Event generation depending on trigger value/state changes:                 *
 *                                                                            *
 * From \ To  | OK         | OK(?)      | PROBLEM    | PROBLEM(?) | NONE      *
 *----------------------------------------------------------------------------*
 * OK         | .          | I          | E          | I          | .         *
 *            |            |            |            |            |           *
 * OK(?)      | I          | .          | E,I        | -          | I         *
 *            |            |            |            |            |           *
 * PROBLEM    | E          | I          | E(m)       | I          | .         *
 *            |            |            |            |            |           *
 * PROBLEM(?) | E,I        | -          | E(m),I     | .          | I         *
 *                                                                            *
 * Legend:                                                                    *
 *        'E' - trigger event                                                 *
 *        'I' - internal event                                                *
 *        '.' - nothing                                                       *
 *        '-' - should never happen                                           *
 *                                                                            *
 ******************************************************************************/
static int	process_trigger(zbx_dc_trigger_t *trigger, zbx_add_event_func_t add_event_cb, zbx_vector_ptr_t *diffs)
{
	const char		*new_error;
	int			new_state, new_value, ret = FAIL;
	zbx_uint64_t		flags = ZBX_FLAGS_TRIGGER_DIFF_UNSET, event_flags = ZBX_FLAGS_TRIGGER_CREATE_NOTHING;

	zabbix_log(LOG_LEVEL_DEBUG, "In %s() triggerid:" ZBX_FS_UI64 " value:%d(%d) new_value:%d",
			__func__, trigger->triggerid, trigger->value, trigger->state, trigger->new_value);

	if (TRIGGER_VALUE_UNKNOWN == trigger->new_value)
	{
		new_state = TRIGGER_STATE_UNKNOWN;
		new_value = trigger->value;
	}
	else
	{
		new_state = TRIGGER_STATE_NORMAL;
		new_value = trigger->new_value;
	}
	new_error = (NULL == trigger->new_error ? "" : trigger->new_error);

	if (trigger->state != new_state)
	{
		flags |= ZBX_FLAGS_TRIGGER_DIFF_UPDATE_STATE;
		event_flags |= ZBX_FLAGS_TRIGGER_CREATE_INTERNAL_EVENT;
	}

	if (0 != strcmp(trigger->error, new_error))
		flags |= ZBX_FLAGS_TRIGGER_DIFF_UPDATE_ERROR;

	if (TRIGGER_STATE_NORMAL == new_state)
	{
		if (TRIGGER_VALUE_PROBLEM == new_value)
		{
			if (TRIGGER_VALUE_OK == trigger->value || TRIGGER_TYPE_MULTIPLE_TRUE == trigger->type)
				event_flags |= ZBX_FLAGS_TRIGGER_CREATE_TRIGGER_EVENT;
		}
		else if (TRIGGER_VALUE_OK == new_value)
		{
			if (TRIGGER_VALUE_PROBLEM == trigger->value || 0 == trigger->lastchange)
				event_flags |= ZBX_FLAGS_TRIGGER_CREATE_TRIGGER_EVENT;
		}
	}

	/* check if there is something to be updated */
	if (0 == (flags & ZBX_FLAGS_TRIGGER_DIFF_UPDATE) && 0 == (event_flags & ZBX_FLAGS_TRIGGER_CREATE_EVENT))
		goto out;

	if (NULL != add_event_cb)
	{
		if (0 != (event_flags & ZBX_FLAGS_TRIGGER_CREATE_TRIGGER_EVENT))
		{
			add_event_cb(EVENT_SOURCE_TRIGGERS, EVENT_OBJECT_TRIGGER, trigger->triggerid,
					&trigger->timespec, new_value, trigger->description, trigger->expression,
					trigger->recovery_expression, trigger->priority, trigger->type, &trigger->tags,
					trigger->correlation_mode, trigger->correlation_tag, trigger->value,
					trigger->opdata, trigger->event_name, NULL);
		}

		if (0 != (event_flags & ZBX_FLAGS_TRIGGER_CREATE_INTERNAL_EVENT))
		{
			add_event_cb(EVENT_SOURCE_INTERNAL, EVENT_OBJECT_TRIGGER, trigger->triggerid,
					&trigger->timespec, new_state, NULL, trigger->expression,
					trigger->recovery_expression, 0, 0, &trigger->tags, 0, NULL, 0, NULL, NULL,
					new_error);
		}
	}

	zbx_append_trigger_diff(diffs, trigger->triggerid, trigger->priority, flags, trigger->value, new_state,
			trigger->timespec.sec, new_error);

	ret = SUCCEED;
out:
	zabbix_log(LOG_LEVEL_DEBUG, "End of %s():%s flags:" ZBX_FS_UI64, __func__, zbx_result_string(ret),
			flags);

	return ret;
}

/******************************************************************************
 *                                                                            *
 * Comments: helper function for process_triggers()                           *
 *                                                                            *
 ******************************************************************************/
static int	zbx_trigger_topoindex_compare(const void *d1, const void *d2)
{
	const zbx_dc_trigger_t	*t1 = *(const zbx_dc_trigger_t * const *)d1;
	const zbx_dc_trigger_t	*t2 = *(const zbx_dc_trigger_t * const *)d2;

	ZBX_RETURN_IF_NOT_EQUAL(t1->topoindex, t2->topoindex);

	return 0;
}

/******************************************************************************
 *                                                                            *
 * Purpose: process triggers - calculates property changeset and generates    *
 *          events                                                            *
 *                                                                            *
 * Parameters: triggers     - [IN] triggers to process                        *
 *             add_event_cb - [IN]                                            *
 *             trigger_diff - [OUT] trigger changeset                         *
 *                                                                            *
 * Comments: The trigger_diff changeset must be cleaned by the caller:        *
 *                zbx_vector_ptr_clear_ext(trigger_diff,                      *
 *                              (zbx_clean_func_t)zbx_trigger_diff_free);     *
 *                                                                            *
 ******************************************************************************/
static void	process_triggers(zbx_vector_ptr_t *triggers, zbx_add_event_func_t add_event_cb,
		zbx_vector_ptr_t *trigger_diff)
{
	int	i;

	zabbix_log(LOG_LEVEL_DEBUG, "In %s() values_num:%d", __func__, triggers->values_num);

	if (0 == triggers->values_num)
		goto out;

	zbx_vector_ptr_sort(triggers, zbx_trigger_topoindex_compare);

	for (i = 0; i < triggers->values_num; i++)
		process_trigger((zbx_dc_trigger_t *)triggers->values[i], add_event_cb, trigger_diff);

	zbx_vector_ptr_sort(trigger_diff, ZBX_DEFAULT_UINT64_PTR_COMPARE_FUNC);
out:
	zabbix_log(LOG_LEVEL_DEBUG, "End of %s()", __func__);
}

/******************************************************************************
 *                                                                            *
 * Purpose: re-calculate and update values of triggers related to the items   *
 *                                                                            *
 * Parameters: history           - [IN] array of history data                 *
 *             history_num       - [IN] number of history structures          *
 *             history_itemids   - [IN] the item identifiers                  *
 *                                      (used for item lookup)                *
 *             history_items     - [IN] the items                             *
 *             history_errcodes  - [IN] item error codes                      *
 *             timers            - [IN] trigger timers                        *
 *             add_event_cb      - [IN]                                       *
 *             trigger_diff      - [OUT] trigger updates                      *
 *             itemids           - [OUT] the item identifiers                 *
 *                                      (used for item lookup)                *
 *             timespecs         - [OUT] timestamp for item identifiers       *
 *             trigger_info      - [OUT] triggers                             *
 *             trigger_order     - [OUT] pointer to the list of triggers      *
 *                                                                            *
 ******************************************************************************/
static void	recalculate_triggers(const zbx_dc_history_t *history, int history_num,
		const zbx_vector_uint64_t *history_itemids, const zbx_history_sync_item_t *history_items,
		const int *history_errcodes, const zbx_vector_ptr_t *timers, zbx_add_event_func_t add_event_cb,
		zbx_vector_ptr_t *trigger_diff, zbx_uint64_t *itemids, zbx_timespec_t *timespecs,
		zbx_hashset_t *trigger_info, zbx_vector_ptr_t *trigger_order)
{
	int			i, item_num = 0, timers_num = 0;

	zabbix_log(LOG_LEVEL_DEBUG, "In %s()", __func__);

	if (0 != history_num)
	{
		for (i = 0; i < history_num; i++)
		{
			const zbx_dc_history_t	*h = &history[i];

			if (0 != (ZBX_DC_FLAG_NOVALUE & h->flags))
				continue;

			itemids[item_num] = h->itemid;
			timespecs[item_num] = h->ts;
			item_num++;
		}
	}

	for (i = 0; i < timers->values_num; i++)
	{
		zbx_trigger_timer_t	*timer = (zbx_trigger_timer_t *)timers->values[i];

		if (0 != timer->lock)
			timers_num++;
	}

	if (0 == item_num && 0 == timers_num)
		goto out;

	if (SUCCEED != zbx_hashset_reserve(trigger_info, MAX(100, 2 * item_num + timers_num)))
	{
		THIS_SHOULD_NEVER_HAPPEN;
	}

	zbx_vector_ptr_reserve(trigger_order, trigger_info->num_slots);

	if (0 != item_num)
	{
		zbx_dc_config_history_sync_get_triggers_by_itemids(trigger_info, trigger_order, itemids, timespecs,
				item_num);
		zbx_prepare_triggers((zbx_dc_trigger_t **)trigger_order->values, trigger_order->values_num);
		zbx_determine_items_in_expressions(trigger_order, itemids, item_num);
	}

	if (0 != timers_num)
	{
		int	offset = trigger_order->values_num;

		zbx_dc_get_triggers_by_timers(trigger_info, trigger_order, timers);

		if (offset != trigger_order->values_num)
		{
			zbx_prepare_triggers((zbx_dc_trigger_t **)trigger_order->values + offset,
					trigger_order->values_num - offset);
		}
	}

	zbx_vector_ptr_sort(trigger_order, ZBX_DEFAULT_UINT64_PTR_COMPARE_FUNC);
	zbx_evaluate_expressions(trigger_order, history_itemids, history_items, history_errcodes);
	process_triggers(trigger_order, add_event_cb, trigger_diff);

	zbx_dc_free_triggers(trigger_order);

	zbx_hashset_clear(trigger_info);
	zbx_vector_ptr_clear(trigger_order);
out:
	zabbix_log(LOG_LEVEL_DEBUG, "End of %s()", __func__);
}

static void	DCinventory_value_add(zbx_vector_ptr_t *inventory_values, const zbx_history_sync_item_t *item,
		zbx_dc_history_t *h)
{
	char			value[MAX_BUFFER_LEN];
	const char		*inventory_field;
	zbx_inventory_value_t	*inventory_value;

	if (ITEM_STATE_NOTSUPPORTED == h->state)
		return;

	if (HOST_INVENTORY_AUTOMATIC != item->host.inventory_mode)
		return;

	if (0 != (ZBX_DC_FLAG_UNDEF & h->flags) || 0 != (ZBX_DC_FLAG_NOVALUE & h->flags) ||
			NULL == (inventory_field = zbx_db_get_inventory_field(item->inventory_link)))
	{
		return;
	}

	switch (h->value_type)
	{
		case ITEM_VALUE_TYPE_FLOAT:
			zbx_print_double(value, sizeof(value), h->value.dbl);
			break;
		case ITEM_VALUE_TYPE_UINT64:
			zbx_snprintf(value, sizeof(value), ZBX_FS_UI64, h->value.ui64);
			break;
		case ITEM_VALUE_TYPE_STR:
		case ITEM_VALUE_TYPE_TEXT:
			zbx_strscpy(value, h->value.str);
			break;
		default:
			return;
	}

	zbx_format_value(value, sizeof(value), item->valuemapid, ZBX_NULL2EMPTY_STR(item->units), h->value_type);

	inventory_value = (zbx_inventory_value_t *)zbx_malloc(NULL, sizeof(zbx_inventory_value_t));

	inventory_value->hostid = item->host.hostid;
	inventory_value->idx = item->inventory_link - 1;
	inventory_value->field_name = inventory_field;
	inventory_value->value = zbx_strdup(NULL, value);

	zbx_vector_ptr_append(inventory_values, inventory_value);
}

static void	DCadd_update_inventory_sql(size_t *sql_offset, const zbx_vector_ptr_t *inventory_values)
{
	char	*value_esc;
	int	i;

	for (i = 0; i < inventory_values->values_num; i++)
	{
		const zbx_inventory_value_t	*inventory_value = (zbx_inventory_value_t *)inventory_values->values[i];

		value_esc = zbx_db_dyn_escape_field("host_inventory", inventory_value->field_name, inventory_value->value);

		zbx_snprintf_alloc(&sql, &sql_alloc, sql_offset,
				"update host_inventory set %s='%s' where hostid=" ZBX_FS_UI64 ";\n",
				inventory_value->field_name, value_esc, inventory_value->hostid);

		zbx_db_execute_overflowed_sql(&sql, &sql_alloc, sql_offset);

		zbx_free(value_esc);
	}
}

static void	DCinventory_value_free(zbx_inventory_value_t *inventory_value)
{
	zbx_free(inventory_value->value);
	zbx_free(inventory_value);
}

/******************************************************************************
 *                                                                            *
 * Purpose: frees resources allocated to store str/text/log value             *
 *                                                                            *
 * Parameters: history     - [IN] the history data                            *
 *             history_num - [IN] the number of values in history data        *
 *                                                                            *
 ******************************************************************************/
static void	dc_history_clean_value(zbx_dc_history_t *history)
{
	if (ITEM_STATE_NOTSUPPORTED == history->state)
	{
		zbx_free(history->value.err);
		return;
	}

	if (0 != (ZBX_DC_FLAG_NOVALUE & history->flags))
		return;

	switch (history->value_type)
	{
		case ITEM_VALUE_TYPE_LOG:
			zbx_free(history->value.log->value);
			zbx_free(history->value.log->source);
			zbx_free(history->value.log);
			break;
		case ITEM_VALUE_TYPE_BIN:
		case ITEM_VALUE_TYPE_STR:
		case ITEM_VALUE_TYPE_TEXT:
			zbx_free(history->value.str);
			break;
		case ITEM_VALUE_TYPE_FLOAT:
		case ITEM_VALUE_TYPE_UINT64:
			break;
		case ITEM_VALUE_TYPE_NONE:
		default:
			THIS_SHOULD_NEVER_HAPPEN;
			exit(EXIT_FAILURE);
	}
}

/******************************************************************************
 *                                                                            *
 * Purpose: frees resources allocated to store str/text/log values            *
 *                                                                            *
 * Parameters: history     - [IN] the history data                            *
 *             history_num - [IN] the number of values in history data        *
 *                                                                            *
 ******************************************************************************/
static void	hc_free_item_values(zbx_dc_history_t *history, int history_num)
{
	int	i;

	for (i = 0; i < history_num; i++)
		dc_history_clean_value(&history[i]);
}

/******************************************************************************
 *                                                                            *
 * Purpose: sets history data to notsupported                                 *
 *                                                                            *
 * Parameters: history  - [IN] the history data                               *
 *             errmsg   - [IN] the error message                              *
 *                                                                            *
 * Comments: The error message is stored directly and freed with when history *
 *           data is cleaned.                                                 *
 *                                                                            *
 ******************************************************************************/
static void	dc_history_set_error(zbx_dc_history_t *hdata, char *errmsg)
{
	dc_history_clean_value(hdata);
	hdata->value.err = errmsg;
	hdata->state = ITEM_STATE_NOTSUPPORTED;
	hdata->flags |= ZBX_DC_FLAG_UNDEF;
}

/******************************************************************************
 *                                                                            *
 * Purpose: sets history data value                                           *
 *                                                                            *
 * Parameters: hdata      - [IN/OUT] the history data                         *
 *             value_type - [IN] the item value type                          *
 *             value      - [IN] the value to set                             *
 *                                                                            *
 ******************************************************************************/
static void	dc_history_set_value(zbx_dc_history_t *hdata, unsigned char value_type, zbx_variant_t *value)
{
	char	*errmsg = NULL;

	if (FAIL == zbx_variant_to_value_type(value, value_type, CONFIG_DOUBLE_PRECISION, &errmsg))
	{
		dc_history_set_error(hdata, errmsg);
		return;
	}

	switch (value_type)
	{
		case ITEM_VALUE_TYPE_FLOAT:
			dc_history_clean_value(hdata);
			hdata->value.dbl = value->data.dbl;
			break;
		case ITEM_VALUE_TYPE_UINT64:
			dc_history_clean_value(hdata);
			hdata->value.ui64 = value->data.ui64;
			break;
		case ITEM_VALUE_TYPE_STR:
			dc_history_clean_value(hdata);
			hdata->value.str = value->data.str;
			hdata->value.str[zbx_db_strlen_n(hdata->value.str, ZBX_HISTORY_STR_VALUE_LEN)] = '\0';
			break;
		case ITEM_VALUE_TYPE_TEXT:
			dc_history_clean_value(hdata);
			hdata->value.str = value->data.str;
			hdata->value.str[zbx_db_strlen_n(hdata->value.str, ZBX_HISTORY_TEXT_VALUE_LEN)] = '\0';
			break;
		case ITEM_VALUE_TYPE_BIN:
			dc_history_clean_value(hdata);
			hdata->value.str = value->data.str;
			hdata->value.str[zbx_db_strlen_n(hdata->value.str, ZBX_HISTORY_BIN_VALUE_LEN)] = '\0';
			break;
		case ITEM_VALUE_TYPE_LOG:
			if (ITEM_VALUE_TYPE_LOG != hdata->value_type)
			{
				dc_history_clean_value(hdata);
				hdata->value.log = (zbx_log_value_t *)zbx_malloc(NULL, sizeof(zbx_log_value_t));
				memset(hdata->value.log, 0, sizeof(zbx_log_value_t));
			}
			hdata->value.log->value = value->data.str;
			hdata->value.str[zbx_db_strlen_n(hdata->value.str, ZBX_HISTORY_LOG_VALUE_LEN)] = '\0';
			break;
		case ITEM_VALUE_TYPE_NONE:
		default:
			THIS_SHOULD_NEVER_HAPPEN;
			exit(EXIT_FAILURE);
	}

	hdata->value_type = value_type;
	zbx_variant_set_none(value);
}

/******************************************************************************
 *                                                                            *
 * Purpose: normalize item value by performing truncation of long text        *
 *          values and changes value format according to the item value type  *
 *                                                                            *
 * Parameters: item          - [IN] the item                                  *
 *             hdata         - [IN/OUT] the historical data to process        *
 *                                                                            *
 ******************************************************************************/
static void	normalize_item_value(const zbx_history_sync_item_t *item, zbx_dc_history_t *hdata)
{
	char		*logvalue;
	zbx_variant_t	value_var;

	if (0 != (hdata->flags & ZBX_DC_FLAG_NOVALUE))
		return;

	if (ITEM_STATE_NOTSUPPORTED == hdata->state)
		return;

	if (0 == (hdata->flags & ZBX_DC_FLAG_NOHISTORY))
		hdata->ttl = item->history_sec;

	if (item->value_type == hdata->value_type)
	{
		/* truncate text based values if necessary */
		switch (hdata->value_type)
		{
			case ITEM_VALUE_TYPE_STR:
				hdata->value.str[zbx_db_strlen_n(hdata->value.str, ZBX_HISTORY_STR_VALUE_LEN)] = '\0';
				break;
			case ITEM_VALUE_TYPE_TEXT:
				hdata->value.str[zbx_db_strlen_n(hdata->value.str, ZBX_HISTORY_TEXT_VALUE_LEN)] = '\0';
				break;
			case ITEM_VALUE_TYPE_LOG:
				logvalue = hdata->value.log->value;
				logvalue[zbx_db_strlen_n(logvalue, ZBX_HISTORY_LOG_VALUE_LEN)] = '\0';
				break;
			case ITEM_VALUE_TYPE_BIN:
				/* in history cache binary values are stored as ITEM_VALUE_TYPE_STR */
				THIS_SHOULD_NEVER_HAPPEN;
				break;
			case ITEM_VALUE_TYPE_FLOAT:
				if (FAIL == zbx_validate_value_dbl(hdata->value.dbl, CONFIG_DOUBLE_PRECISION))
				{
					char	buffer[ZBX_MAX_DOUBLE_LEN + 1];

					dc_history_set_error(hdata, zbx_dsprintf(NULL,
							"Value %s is too small or too large.",
							zbx_print_double(buffer, sizeof(buffer), hdata->value.dbl)));
				}
				break;
		}
		return;
	}

	switch (hdata->value_type)
	{
		case ITEM_VALUE_TYPE_FLOAT:
			zbx_variant_set_dbl(&value_var, hdata->value.dbl);
			break;
		case ITEM_VALUE_TYPE_UINT64:
			zbx_variant_set_ui64(&value_var, hdata->value.ui64);
			break;
		case ITEM_VALUE_TYPE_STR:
		case ITEM_VALUE_TYPE_TEXT:
			zbx_variant_set_str(&value_var, hdata->value.str);
			hdata->value.str = NULL;
			break;
		case ITEM_VALUE_TYPE_LOG:
			zbx_variant_set_str(&value_var, hdata->value.log->value);
			hdata->value.log->value = NULL;
			break;
		default:
			THIS_SHOULD_NEVER_HAPPEN;
			return;
	}

	dc_history_set_value(hdata, item->value_type, &value_var);
	zbx_variant_clear(&value_var);
}

/******************************************************************************
 *                                                                            *
 * Purpose: calculates what item fields must be updated                       *
 *                                                                            *
 * Parameters: item         - [IN/OUT]                                        *
 *             h            - [IN] historical data to process                 *
 *             add_event_cb - [IN]                                            *
 *                                                                            *
 * Return value: The update data. This data must be freed by the caller.      *
 *                                                                            *
 * Comments: Will generate internal events when item state switches.          *
 *                                                                            *
 ******************************************************************************/
static zbx_item_diff_t	*calculate_item_update(zbx_history_sync_item_t *item, const zbx_dc_history_t *h,
		zbx_add_event_func_t add_event_cb)
{
	zbx_uint64_t	flags = 0;
	const char	*item_error = NULL;
	zbx_item_diff_t	*diff;

	if (0 != (ZBX_DC_FLAG_META & h->flags))
	{
		if (item->lastlogsize != h->lastlogsize)
			flags |= ZBX_FLAGS_ITEM_DIFF_UPDATE_LASTLOGSIZE;

		if (item->mtime != h->mtime)
			flags |= ZBX_FLAGS_ITEM_DIFF_UPDATE_MTIME;
	}

	if (h->state != item->state)
	{
		flags |= ZBX_FLAGS_ITEM_DIFF_UPDATE_STATE;

		if (ITEM_STATE_NOTSUPPORTED == h->state)
		{
			zabbix_log(LOG_LEVEL_WARNING, "item \"%s:%s\" became not supported: %s",
					item->host.host, item->key_orig, h->value.str);

			if (NULL != add_event_cb)
			{
				add_event_cb(EVENT_SOURCE_INTERNAL, EVENT_OBJECT_ITEM, item->itemid, &h->ts, h->state,
						NULL, NULL, NULL, 0, 0, NULL, 0, NULL, 0, NULL, NULL, h->value.err);
			}

			if (0 != strcmp(ZBX_NULL2EMPTY_STR(item->error), h->value.err))
				item_error = h->value.err;
		}
		else
		{
			zabbix_log(LOG_LEVEL_WARNING, "item \"%s:%s\" became supported",
					item->host.host, item->key_orig);

			if (NULL != add_event_cb)
			{
				/* we know it's EVENT_OBJECT_ITEM because LLDRULE that becomes */
				/* supported is handled in lld_process_discovery_rule()        */
				add_event_cb(EVENT_SOURCE_INTERNAL, EVENT_OBJECT_ITEM, item->itemid, &h->ts, h->state,
						NULL, NULL, NULL, 0, 0, NULL, 0, NULL, 0, NULL, NULL, NULL);
			}

			item_error = "";
		}
	}
	else if (ITEM_STATE_NOTSUPPORTED == h->state && 0 != strcmp(ZBX_NULL2EMPTY_STR(item->error), h->value.err))
	{
		zabbix_log(LOG_LEVEL_WARNING, "error reason for \"%s:%s\" changed: %s", item->host.host,
				item->key_orig, h->value.err);

		item_error = h->value.err;
	}

	if (NULL != item_error)
		flags |= ZBX_FLAGS_ITEM_DIFF_UPDATE_ERROR;

	if (0 == flags)
		return NULL;

	diff = (zbx_item_diff_t *)zbx_malloc(NULL, sizeof(zbx_item_diff_t));
	diff->itemid = item->itemid;
	diff->flags = flags;

	if (0 != (ZBX_FLAGS_ITEM_DIFF_UPDATE_LASTLOGSIZE & flags))
		diff->lastlogsize = h->lastlogsize;

	if (0 != (ZBX_FLAGS_ITEM_DIFF_UPDATE_MTIME & flags))
		diff->mtime = h->mtime;

	if (0 != (ZBX_FLAGS_ITEM_DIFF_UPDATE_STATE & flags))
	{
		diff->state = h->state;
		item->state = h->state;
	}

	if (0 != (ZBX_FLAGS_ITEM_DIFF_UPDATE_ERROR & flags))
		diff->error = item_error;

	return diff;
}

/******************************************************************************
 *                                                                            *
 * Purpose: update item data and inventory in database                        *
 *                                                                            *
 * Parameters: item_diff        - item changes                                *
 *             inventory_values - inventory values                            *
 *                                                                            *
 ******************************************************************************/
static void	DBmass_update_items(const zbx_vector_ptr_t *item_diff, const zbx_vector_ptr_t *inventory_values)
{
	size_t	sql_offset = 0;
	int	i;

	zabbix_log(LOG_LEVEL_DEBUG, "In %s()", __func__);

	for (i = 0; i < item_diff->values_num; i++)
	{
		zbx_item_diff_t	*diff;

		diff = (zbx_item_diff_t *)item_diff->values[i];
		if (0 != (ZBX_FLAGS_ITEM_DIFF_UPDATE_DB & diff->flags))
			break;
	}

	if (i != item_diff->values_num || 0 != inventory_values->values_num)
	{
		zbx_db_begin_multiple_update(&sql, &sql_alloc, &sql_offset);

		if (i != item_diff->values_num)
		{
			zbx_db_save_item_changes(&sql, &sql_alloc, &sql_offset, item_diff,
					ZBX_FLAGS_ITEM_DIFF_UPDATE_DB);
		}

		if (0 != inventory_values->values_num)
			DCadd_update_inventory_sql(&sql_offset, inventory_values);

		zbx_db_end_multiple_update(&sql, &sql_alloc, &sql_offset);

		if (sql_offset > 16)	/* In ORACLE always present begin..end; */
			zbx_db_execute("%s", sql);

		zbx_dc_config_update_inventory_values(inventory_values);
	}

	zabbix_log(LOG_LEVEL_DEBUG, "End of %s()", __func__);
}

/******************************************************************************
 *                                                                            *
 * Purpose: prepare itemdiff after receiving new values                       *
 *                                                                            *
 * Parameters: history     - array of history data                            *
 *             history_num - number of history structures                     *
 *             item_diff   - vector to store prepared diff                    *
 *                                                                            *
 ******************************************************************************/
static void	DCmass_proxy_prepare_itemdiff(zbx_dc_history_t *history, int history_num, zbx_vector_ptr_t *item_diff)
{
	int	i;

	zabbix_log(LOG_LEVEL_DEBUG, "In %s()", __func__);

	zbx_vector_ptr_reserve(item_diff, history_num);

	for (i = 0; i < history_num; i++)
	{
		zbx_item_diff_t	*diff = (zbx_item_diff_t *)zbx_malloc(NULL, sizeof(zbx_item_diff_t));

		diff->itemid = history[i].itemid;
		diff->state = history[i].state;
		diff->flags = ZBX_FLAGS_ITEM_DIFF_UPDATE_STATE;

		if (0 != (ZBX_DC_FLAG_META & history[i].flags))
		{
			diff->lastlogsize = history[i].lastlogsize;
			diff->mtime = history[i].mtime;
			diff->flags |= ZBX_FLAGS_ITEM_DIFF_UPDATE_LASTLOGSIZE | ZBX_FLAGS_ITEM_DIFF_UPDATE_MTIME;
		}

		zbx_vector_ptr_append(item_diff, diff);
	}

	zabbix_log(LOG_LEVEL_DEBUG, "End of %s()", __func__);
}

/******************************************************************************
 *                                                                            *
 * Purpose: update items info after new value is received                     *
 *                                                                            *
 * Parameters: item_diff - diff of items to be updated                        *
 *                                                                            *
 ******************************************************************************/
static void	DBmass_proxy_update_items(zbx_vector_ptr_t *item_diff)
{
	zabbix_log(LOG_LEVEL_DEBUG, "In %s()", __func__);

	if (0 != item_diff->values_num)
	{
		size_t	sql_offset = 0;

		zbx_vector_ptr_sort(item_diff, ZBX_DEFAULT_UINT64_PTR_COMPARE_FUNC);

		zbx_db_begin_multiple_update(&sql, &sql_alloc, &sql_offset);

		zbx_db_save_item_changes(&sql, &sql_alloc, &sql_offset, item_diff,
				ZBX_FLAGS_ITEM_DIFF_UPDATE_LASTLOGSIZE | ZBX_FLAGS_ITEM_DIFF_UPDATE_MTIME);

		zbx_db_end_multiple_update(&sql, &sql_alloc, &sql_offset);

		if (sql_offset > 16)	/* In ORACLE always present begin..end; */
			zbx_db_execute("%s", sql);
	}

	zabbix_log(LOG_LEVEL_DEBUG, "End of %s()", __func__);
}

typedef struct
{
	char	*table_name;
	char	*sql;
	size_t	sql_alloc, sql_offset;
}
zbx_history_dupl_select_t;

static int	history_value_compare_func(const void *d1, const void *d2)
{
	const zbx_dc_history_t	*i1 = *(const zbx_dc_history_t * const *)d1;
	const zbx_dc_history_t	*i2 = *(const zbx_dc_history_t * const *)d2;

	ZBX_RETURN_IF_NOT_EQUAL(i1->itemid, i2->itemid);
	ZBX_RETURN_IF_NOT_EQUAL(i1->value_type, i2->value_type);
	ZBX_RETURN_IF_NOT_EQUAL(i1->ts.sec, i2->ts.sec);
	ZBX_RETURN_IF_NOT_EQUAL(i1->ts.ns, i2->ts.ns);

	return 0;
}

static void	vc_flag_duplicates(zbx_vector_ptr_t *history_index, zbx_vector_ptr_t *duplicates)
{
	int	i;

	zabbix_log(LOG_LEVEL_DEBUG, "In %s()", __func__);

	for (i = 0; i < duplicates->values_num; i++)
	{
		int	idx_cached;

		if (FAIL != (idx_cached = zbx_vector_ptr_bsearch(history_index, duplicates->values[i],
				history_value_compare_func)))
		{
			zbx_dc_history_t	*cached_value = (zbx_dc_history_t *)history_index->values[idx_cached];

			dc_history_clean_value(cached_value);
			cached_value->flags |= ZBX_DC_FLAGS_NOT_FOR_HISTORY;
		}
	}

	zabbix_log(LOG_LEVEL_DEBUG, "End of %s()", __func__);
}

static void	db_fetch_duplicates(zbx_history_dupl_select_t *query, unsigned char value_type,
		zbx_vector_ptr_t *duplicates)
{
	zbx_db_result_t	result;
	zbx_db_row_t	row;

	if (NULL == query->sql)
		return;

	result = zbx_db_select("%s", query->sql);

	while (NULL != (row = zbx_db_fetch(result)))
	{
		zbx_dc_history_t	*d = (zbx_dc_history_t *)zbx_malloc(NULL, sizeof(zbx_dc_history_t));

		ZBX_STR2UINT64(d->itemid, row[0]);
		d->ts.sec = atoi(row[1]);
		d->ts.ns = atoi(row[2]);

		d->value_type = value_type;

		zbx_vector_ptr_append(duplicates, d);
	}
	zbx_db_free_result(result);

	zbx_free(query->sql);
}

static void	remove_history_duplicates(zbx_vector_ptr_t *history)
{
	int				i;
	zbx_history_dupl_select_t	select_flt = {.table_name = "history"},
					select_uint = {.table_name = "history_uint"},
					select_str = {.table_name = "history_str"},
					select_log = {.table_name = "history_log"},
					select_text = {.table_name = "history_text"};
	zbx_vector_ptr_t		duplicates, history_index;

	zabbix_log(LOG_LEVEL_DEBUG, "In %s()", __func__);

	zbx_vector_ptr_create(&duplicates);
	zbx_vector_ptr_create(&history_index);

	zbx_vector_ptr_append_array(&history_index, history->values, history->values_num);
	zbx_vector_ptr_sort(&history_index, history_value_compare_func);

	for (i = 0; i < history_index.values_num; i++)
	{
		zbx_dc_history_t		*h = history_index.values[i];
		zbx_history_dupl_select_t	*select_ptr;
		char				*separator = " or";

		if (h->value_type == ITEM_VALUE_TYPE_FLOAT)
			select_ptr = &select_flt;
		else if (h->value_type == ITEM_VALUE_TYPE_UINT64)
			select_ptr = &select_uint;
		else if (h->value_type == ITEM_VALUE_TYPE_STR)
			select_ptr = &select_str;
		else if (h->value_type == ITEM_VALUE_TYPE_LOG)
			select_ptr = &select_log;
		else if (h->value_type == ITEM_VALUE_TYPE_TEXT)
			select_ptr = &select_text;
		else
			continue;

		if (NULL == select_ptr->sql)
		{
			zbx_snprintf_alloc(&select_ptr->sql, &select_ptr->sql_alloc, &select_ptr->sql_offset,
					"select itemid,clock,ns"
					" from %s"
					" where", select_ptr->table_name);
			separator = "";
		}

		zbx_snprintf_alloc(&select_ptr->sql, &select_ptr->sql_alloc, &select_ptr->sql_offset,
				"%s (itemid=" ZBX_FS_UI64 " and clock=%d and ns=%d)", separator , h->itemid,
				h->ts.sec, h->ts.ns);
	}

	db_fetch_duplicates(&select_flt, ITEM_VALUE_TYPE_FLOAT, &duplicates);
	db_fetch_duplicates(&select_uint, ITEM_VALUE_TYPE_UINT64, &duplicates);
	db_fetch_duplicates(&select_str, ITEM_VALUE_TYPE_STR, &duplicates);
	db_fetch_duplicates(&select_log, ITEM_VALUE_TYPE_LOG, &duplicates);
	db_fetch_duplicates(&select_text, ITEM_VALUE_TYPE_TEXT, &duplicates);

	vc_flag_duplicates(&history_index, &duplicates);

	zbx_vector_ptr_clear_ext(&duplicates, (zbx_clean_func_t)zbx_ptr_free);
	zbx_vector_ptr_destroy(&duplicates);
	zbx_vector_ptr_destroy(&history_index);

	zabbix_log(LOG_LEVEL_DEBUG, "End of %s()", __func__);
}

static int	add_history(zbx_dc_history_t *history, int history_num, zbx_vector_ptr_t *history_values, int *ret_flush)
{
	int	i, ret = SUCCEED;

	for (i = 0; i < history_num; i++)
	{
		zbx_dc_history_t	*h = &history[i];

		if (0 != (ZBX_DC_FLAGS_NOT_FOR_HISTORY & h->flags))
			continue;

		zbx_vector_ptr_append(history_values, h);
	}

	if (0 != history_values->values_num)
		ret = zbx_vc_add_values(history_values, ret_flush);

	return ret;
}

/******************************************************************************
 *                                                                            *
 * Purpose: inserting new history data after new value is received            *
 *                                                                            *
 * Parameters: history     - array of history data                            *
 *             history_num - number of history structures                     *
 *                                                                            *
 ******************************************************************************/
static int	DBmass_add_history(zbx_dc_history_t *history, int history_num)
{
	int			ret, ret_flush = FLUSH_SUCCEED, num;
	zbx_vector_ptr_t	history_values;

	zabbix_log(LOG_LEVEL_DEBUG, "In %s()", __func__);

	zbx_vector_ptr_create(&history_values);
	zbx_vector_ptr_reserve(&history_values, history_num);

	if (FAIL == (ret = add_history(history, history_num, &history_values, &ret_flush)) &&
			FLUSH_DUPL_REJECTED == ret_flush)
	{
		num = history_values.values_num;
		remove_history_duplicates(&history_values);
		zbx_vector_ptr_clear(&history_values);

		if (SUCCEED == (ret = add_history(history, history_num, &history_values, &ret_flush)))
			zabbix_log(LOG_LEVEL_WARNING, "skipped %d duplicates", num - history_values.values_num);
	}

	zbx_vector_ptr_destroy(&history_values);

	zabbix_log(LOG_LEVEL_DEBUG, "End of %s()", __func__);

	return ret;
}

/******************************************************************************
 *                                                                            *
 * Purpose: helper function for DCmass_proxy_add_history()                    *
 *                                                                            *
 * Comment: this function is meant for items with value_type other than       *
 *          ITEM_VALUE_TYPE_LOG not containing meta information in result     *
 *                                                                            *
 ******************************************************************************/
static void	dc_add_proxy_history(zbx_dc_history_t *history, int history_num)
{
	int		i, now, history_count = 0;
	unsigned int	flags;
	char		buffer[64], *pvalue;
	zbx_db_insert_t	db_insert;

	now = (int)time(NULL);
	zbx_db_insert_prepare(&db_insert, "proxy_history", "itemid", "clock", "ns", "value", "flags", "write_clock",
			NULL);

	for (i = 0; i < history_num; i++)
	{
		const zbx_dc_history_t	*h = &history[i];

		if (0 != (h->flags & ZBX_DC_FLAG_UNDEF))
			continue;

		if (0 != (h->flags & ZBX_DC_FLAG_META))
			continue;

		if (ITEM_STATE_NOTSUPPORTED == h->state)
			continue;

		if (0 == (h->flags & ZBX_DC_FLAG_NOVALUE))
		{
			switch (h->value_type)
			{
				case ITEM_VALUE_TYPE_FLOAT:
					zbx_snprintf(pvalue = buffer, sizeof(buffer), ZBX_FS_DBL64, h->value.dbl);
					break;
				case ITEM_VALUE_TYPE_UINT64:
					zbx_snprintf(pvalue = buffer, sizeof(buffer), ZBX_FS_UI64, h->value.ui64);
					break;
				case ITEM_VALUE_TYPE_STR:
				case ITEM_VALUE_TYPE_TEXT:
					pvalue = h->value.str;
					break;
				case ITEM_VALUE_TYPE_LOG:
					continue;
				case ITEM_VALUE_TYPE_BIN:
				case ITEM_VALUE_TYPE_NONE:
				default:
					THIS_SHOULD_NEVER_HAPPEN;
					continue;
			}
			flags = 0;
		}
		else
		{
			flags = ZBX_PROXY_HISTORY_FLAG_NOVALUE;
			pvalue = (char *)"";
		}

		history_count++;
		zbx_db_insert_add_values(&db_insert, h->itemid, h->ts.sec, h->ts.ns, pvalue, flags, now);
	}

	zbx_change_proxy_history_count(history_count);
	zbx_db_insert_execute(&db_insert);
	zbx_db_insert_clean(&db_insert);
}

/******************************************************************************
 *                                                                            *
 * Purpose: helper function for DCmass_proxy_add_history()                    *
 *                                                                            *
 * Comment: this function is meant for items with value_type other than       *
 *          ITEM_VALUE_TYPE_LOG containing meta information in result         *
 *                                                                            *
 ******************************************************************************/
static void	dc_add_proxy_history_meta(zbx_dc_history_t *history, int history_num)
{
	int		i, now, history_count = 0;
	char		buffer[64], *pvalue;
	zbx_db_insert_t	db_insert;

	now = (int)time(NULL);
	zbx_db_insert_prepare(&db_insert, "proxy_history", "itemid", "clock", "ns", "value", "lastlogsize", "mtime",
			"flags", "write_clock", NULL);

	for (i = 0; i < history_num; i++)
	{
		unsigned int		flags = ZBX_PROXY_HISTORY_FLAG_META;
		const zbx_dc_history_t	*h = &history[i];

		if (ITEM_STATE_NOTSUPPORTED == h->state)
			continue;

		if (0 != (h->flags & ZBX_DC_FLAG_UNDEF))
			continue;

		if (0 == (h->flags & ZBX_DC_FLAG_META))
			continue;

		if (ITEM_VALUE_TYPE_LOG == h->value_type)
			continue;

		if (0 == (h->flags & ZBX_DC_FLAG_NOVALUE))
		{
			switch (h->value_type)
			{
				case ITEM_VALUE_TYPE_FLOAT:
					zbx_snprintf(pvalue = buffer, sizeof(buffer), ZBX_FS_DBL64, h->value.dbl);
					break;
				case ITEM_VALUE_TYPE_UINT64:
					zbx_snprintf(pvalue = buffer, sizeof(buffer), ZBX_FS_UI64, h->value.ui64);
					break;
				case ITEM_VALUE_TYPE_STR:
				case ITEM_VALUE_TYPE_TEXT:
					pvalue = h->value.str;
					break;
				case ITEM_VALUE_TYPE_BIN:
				case ITEM_VALUE_TYPE_NONE:
				default:
					THIS_SHOULD_NEVER_HAPPEN;
					continue;
			}
		}
		else
		{
			flags |= ZBX_PROXY_HISTORY_FLAG_NOVALUE;
			pvalue = (char *)"";
		}

		history_count++;
		zbx_db_insert_add_values(&db_insert, h->itemid, h->ts.sec, h->ts.ns, pvalue, h->lastlogsize, h->mtime,
				flags, now);
	}

	zbx_change_proxy_history_count(history_count);
	zbx_db_insert_execute(&db_insert);
	zbx_db_insert_clean(&db_insert);
}

/******************************************************************************
 *                                                                            *
 * Purpose: helper function for DCmass_proxy_add_history()                    *
 *                                                                            *
 * Comment: this function is meant for items with value_type                  *
 *          ITEM_VALUE_TYPE_LOG                                               *
 *                                                                            *
 ******************************************************************************/
static void	dc_add_proxy_history_log(zbx_dc_history_t *history, int history_num)
{
	int		i, now, history_count = 0;
	zbx_db_insert_t	db_insert;

	now = (int)time(NULL);

	/* see hc_copy_history_data() for fields that might be uninitialized and need special handling here */
	zbx_db_insert_prepare(&db_insert, "proxy_history", "itemid", "clock", "ns", "timestamp", "source", "severity",
			"value", "logeventid", "lastlogsize", "mtime", "flags", "write_clock", NULL);

	for (i = 0; i < history_num; i++)
	{
		unsigned int		flags;
		zbx_uint64_t		lastlogsize;
		int			mtime;
		const zbx_dc_history_t	*h = &history[i];

		if (ITEM_STATE_NOTSUPPORTED == h->state)
			continue;

		if (ITEM_VALUE_TYPE_LOG != h->value_type)
			continue;

		if (0 == (h->flags & ZBX_DC_FLAG_NOVALUE))
		{
			zbx_log_value_t *log = h->value.log;

			if (0 != (h->flags & ZBX_DC_FLAG_META))
			{
				flags = ZBX_PROXY_HISTORY_FLAG_META;
				lastlogsize = h->lastlogsize;
				mtime = h->mtime;
			}
			else
			{
				flags = 0;
				lastlogsize = 0;
				mtime = 0;
			}

			zbx_db_insert_add_values(&db_insert, h->itemid, h->ts.sec, h->ts.ns, log->timestamp,
					ZBX_NULL2EMPTY_STR(log->source), log->severity, log->value, log->logeventid,
					lastlogsize, mtime, flags, now);
		}
		else
		{
			/* sent to server only if not 0, see proxy_get_history_data() */
			const int	unset_if_novalue = 0;

			flags = ZBX_PROXY_HISTORY_FLAG_META | ZBX_PROXY_HISTORY_FLAG_NOVALUE;

			zbx_db_insert_add_values(&db_insert, h->itemid, h->ts.sec, h->ts.ns, unset_if_novalue, "",
					unset_if_novalue, "", unset_if_novalue, h->lastlogsize, h->mtime, flags, now);
		}
		history_count++;
	}

	zbx_change_proxy_history_count(history_count);
	zbx_db_insert_execute(&db_insert);
	zbx_db_insert_clean(&db_insert);
}

/******************************************************************************
 *                                                                            *
 * Purpose: helper function for DCmass_proxy_add_history()                    *
 *                                                                            *
 ******************************************************************************/
static void	dc_add_proxy_history_notsupported(zbx_dc_history_t *history, int history_num)
{
	int		i, now, history_count = 0;
	zbx_db_insert_t	db_insert;

	now = (int)time(NULL);
	zbx_db_insert_prepare(&db_insert, "proxy_history", "itemid", "clock", "ns", "value", "state", "write_clock",
			NULL);

	for (i = 0; i < history_num; i++)
	{
		const zbx_dc_history_t	*h = &history[i];

		if (ITEM_STATE_NOTSUPPORTED != h->state)
			continue;

		history_count++;
		zbx_db_insert_add_values(&db_insert, h->itemid, h->ts.sec, h->ts.ns, ZBX_NULL2EMPTY_STR(h->value.err),
				(int)h->state, now);
	}

	zbx_change_proxy_history_count(history_count);
	zbx_db_insert_execute(&db_insert);
	zbx_db_insert_clean(&db_insert);
}

/******************************************************************************
 *                                                                            *
 * Purpose: inserting new history data after new value is received            *
 *                                                                            *
 * Parameters: history     - array of history data                            *
 *             history_num - number of history structures                     *
 *                                                                            *
 ******************************************************************************/
static void	DBmass_proxy_add_history(zbx_dc_history_t *history, int history_num)
{
	int	i, h_num = 0, h_meta_num = 0, hlog_num = 0, notsupported_num = 0;

	zabbix_log(LOG_LEVEL_DEBUG, "In %s()", __func__);

	for (i = 0; i < history_num; i++)
	{
		const zbx_dc_history_t	*h = &history[i];

		if (ITEM_STATE_NOTSUPPORTED == h->state)
		{
			notsupported_num++;
			continue;
		}

		switch (h->value_type)
		{
			case ITEM_VALUE_TYPE_LOG:
				hlog_num++;
				break;
			case ITEM_VALUE_TYPE_FLOAT:
			case ITEM_VALUE_TYPE_UINT64:
			case ITEM_VALUE_TYPE_STR:
			case ITEM_VALUE_TYPE_TEXT:
				if (0 != (h->flags & ZBX_DC_FLAG_META))
					h_meta_num++;
				else
					h_num++;
				break;
			case ITEM_VALUE_TYPE_NONE:
				h_num++;
				break;
			case ITEM_VALUE_TYPE_BIN:
			default:
				THIS_SHOULD_NEVER_HAPPEN;
		}
	}

	if (0 != h_num)
		dc_add_proxy_history(history, history_num);

	if (0 != h_meta_num)
		dc_add_proxy_history_meta(history, history_num);

	if (0 != hlog_num)
		dc_add_proxy_history_log(history, history_num);

	if (0 != notsupported_num)
		dc_add_proxy_history_notsupported(history, history_num);

	zabbix_log(LOG_LEVEL_DEBUG, "End of %s()", __func__);
}

/******************************************************************************
 *                                                                            *
 * Purpose: prepare history data using items from configuration cache and     *
 *          generate item changes to be applied and host inventory values to  *
 *          be added                                                          *
 *                                                                            *
 * Parameters: history             - [IN/OUT] array of history data           *
 *             itemids             - [IN] the item identifiers                *
 *                                        (used for item lookup)              *
 *             items               - [IN]                                     *
 *             errcodes            - [IN] item error codes                    *
 *             history_num         - [IN] number of history structures        *
 *             add_event_cb        - [IN]                                     *
 *             item_diff           - [OUT] the changes in item data           *
 *             inventory_values    - [OUT] the inventory values to add        *
 *             compression_age     - [IN] history compression age             *
<<<<<<< HEAD
 *             proxy_subscriptions - [IN] history compression age             *
 *                                                                            *
 ******************************************************************************/
static void	DCmass_prepare_history(zbx_dc_history_t *history, zbx_history_sync_item_t *items, const int *errcodes,
		int history_num, zbx_vector_ptr_t *item_diff, zbx_vector_ptr_t *inventory_values, int compression_age,
		zbx_vector_uint64_pair_t *proxy_subscriptions)
=======
 *             proxy_subscriptions - [IN]                                     *
 *                                                                            *
 ******************************************************************************/
static void	DCmass_prepare_history(zbx_dc_history_t *history, zbx_history_sync_item_t *items, const int *errcodes,
		int history_num, zbx_add_event_func_t add_event_cb, zbx_vector_ptr_t *item_diff,
		zbx_vector_ptr_t *inventory_values, int compression_age, zbx_vector_uint64_pair_t *proxy_subscriptions)
>>>>>>> cd8f62df
{
	static time_t	last_history_discard = 0;
	time_t		now;
	int		i;

	zabbix_log(LOG_LEVEL_DEBUG, "In %s() history_num:%d", __func__, history_num);

	now = time(NULL);

	for (i = 0; i < history_num; i++)
	{
		zbx_dc_history_t	*h = &history[i];
		zbx_history_sync_item_t	*item;
		zbx_item_diff_t		*diff;

		/* discard history items that are older than compression age */
		if (0 != compression_age && h->ts.sec < compression_age)
		{
			if (SEC_PER_HOUR < (now - last_history_discard)) /* log once per hour */
			{
				zabbix_log(LOG_LEVEL_TRACE, "discarding history that is pointing to"
							" compressed history period");
				last_history_discard = now;
			}

			h->flags |= ZBX_DC_FLAG_UNDEF;
			continue;
		}

		if (SUCCEED != errcodes[i])
		{
			h->flags |= ZBX_DC_FLAG_UNDEF;
			continue;
		}

		item = &items[i];

		if (ITEM_STATUS_ACTIVE != item->status || HOST_STATUS_MONITORED != item->host.status)
		{
			h->flags |= ZBX_DC_FLAG_UNDEF;
			continue;
		}

		if (0 == item->history)
		{
			h->flags |= ZBX_DC_FLAG_NOHISTORY;
		}
		else if (now - h->ts.sec > item->history_sec)
		{
			h->flags |= ZBX_DC_FLAG_NOHISTORY;
			zabbix_log(LOG_LEVEL_WARNING, "item \"%s:%s\" value timestamp \"%s %s\" is outside history "
					"storage period", item->host.host, item->key_orig,
					zbx_date2str(h->ts.sec, NULL), zbx_time2str(h->ts.sec, NULL));
		}

		if (ITEM_VALUE_TYPE_FLOAT == item->value_type || ITEM_VALUE_TYPE_UINT64 == item->value_type)
		{
			if (0 == item->trends)
			{
				h->flags |= ZBX_DC_FLAG_NOTRENDS;
			}
			else if (now - h->ts.sec > item->trends_sec)
			{
				h->flags |= ZBX_DC_FLAG_NOTRENDS;
				zabbix_log(LOG_LEVEL_WARNING, "item \"%s:%s\" value timestamp \"%s %s\" is outside "
						"trends storage period", item->host.host, item->key_orig,
						zbx_date2str(h->ts.sec, NULL), zbx_time2str(h->ts.sec, NULL));
			}
		}
		else
			h->flags |= ZBX_DC_FLAG_NOTRENDS;

		normalize_item_value(item, h);

		/* calculate item update and update already retrieved item status for trigger calculation */
		if (NULL != (diff = calculate_item_update(item, h, add_event_cb)))
			zbx_vector_ptr_append(item_diff, diff);

		DCinventory_value_add(inventory_values, item, h);

		if (0 != item->host.proxy_hostid && FAIL == zbx_is_item_processed_by_server(item->type, item->key_orig))
		{
			zbx_uint64_pair_t	p = {item->host.proxy_hostid, h->ts.sec};

			zbx_vector_uint64_pair_append(proxy_subscriptions, p);
		}
	}

	zbx_vector_ptr_sort(inventory_values, ZBX_DEFAULT_UINT64_PTR_COMPARE_FUNC);
	zbx_vector_ptr_sort(item_diff, ZBX_DEFAULT_UINT64_PTR_COMPARE_FUNC);

	zabbix_log(LOG_LEVEL_DEBUG, "End of %s()", __func__);
}

/******************************************************************************
 *                                                                            *
 * Purpose: prepare history data to share them with loadable modules, sort    *
 *          data by type skipping low-level discovery data, meta information  *
 *          updates and notsupported items                                    *
 *                                                                            *
 * Parameters: history            - [IN] array of history data                *
 *             history_num        - [IN] number of history structures         *
 *             history_<type>     - [OUT] array of historical data of a       *
 *                                  specific data type                        *
 *             history_<type>_num - [OUT] number of values of a specific      *
 *                                  data type                                 *
 *                                                                            *
 ******************************************************************************/
static void	DCmodule_prepare_history(zbx_dc_history_t *history, int history_num, ZBX_HISTORY_FLOAT *history_float,
		int *history_float_num, ZBX_HISTORY_INTEGER *history_integer, int *history_integer_num,
		ZBX_HISTORY_STRING *history_string, int *history_string_num, ZBX_HISTORY_TEXT *history_text,
		int *history_text_num, ZBX_HISTORY_LOG *history_log, int *history_log_num)
{
	zbx_dc_history_t	*h;
	ZBX_HISTORY_FLOAT	*h_float;
	ZBX_HISTORY_INTEGER	*h_integer;
	ZBX_HISTORY_STRING	*h_string;
	ZBX_HISTORY_TEXT	*h_text;
	ZBX_HISTORY_LOG		*h_log;
	int			i;
	const zbx_log_value_t	*log;

	*history_float_num = 0;
	*history_integer_num = 0;
	*history_string_num = 0;
	*history_text_num = 0;
	*history_log_num = 0;

	for (i = 0; i < history_num; i++)
	{
		h = &history[i];

		if (0 != (ZBX_DC_FLAGS_NOT_FOR_MODULES & h->flags))
			continue;

		switch (h->value_type)
		{
			case ITEM_VALUE_TYPE_FLOAT:
				if (NULL == history_float_cbs)
					continue;

				h_float = &history_float[(*history_float_num)++];
				h_float->itemid = h->itemid;
				h_float->clock = h->ts.sec;
				h_float->ns = h->ts.ns;
				h_float->value = h->value.dbl;
				break;
			case ITEM_VALUE_TYPE_UINT64:
				if (NULL == history_integer_cbs)
					continue;

				h_integer = &history_integer[(*history_integer_num)++];
				h_integer->itemid = h->itemid;
				h_integer->clock = h->ts.sec;
				h_integer->ns = h->ts.ns;
				h_integer->value = h->value.ui64;
				break;
			case ITEM_VALUE_TYPE_STR:
				if (NULL == history_string_cbs)
					continue;

				h_string = &history_string[(*history_string_num)++];
				h_string->itemid = h->itemid;
				h_string->clock = h->ts.sec;
				h_string->ns = h->ts.ns;
				h_string->value = h->value.str;
				break;
			case ITEM_VALUE_TYPE_TEXT:
				if (NULL == history_text_cbs)
					continue;

				h_text = &history_text[(*history_text_num)++];
				h_text->itemid = h->itemid;
				h_text->clock = h->ts.sec;
				h_text->ns = h->ts.ns;
				h_text->value = h->value.str;
				break;
			case ITEM_VALUE_TYPE_LOG:
				if (NULL == history_log_cbs)
					continue;

				log = h->value.log;
				h_log = &history_log[(*history_log_num)++];
				h_log->itemid = h->itemid;
				h_log->clock = h->ts.sec;
				h_log->ns = h->ts.ns;
				h_log->value = log->value;
				h_log->source = ZBX_NULL2EMPTY_STR(log->source);
				h_log->timestamp = log->timestamp;
				h_log->logeventid = log->logeventid;
				h_log->severity = log->severity;
				break;
			case ITEM_VALUE_TYPE_BIN:
			case ITEM_VALUE_TYPE_NONE:
			default:
				THIS_SHOULD_NEVER_HAPPEN;
				exit(EXIT_FAILURE);
		}
	}
}

static void	DCmodule_sync_history(int history_float_num, int history_integer_num, int history_string_num,
		int history_text_num, int history_log_num, ZBX_HISTORY_FLOAT *history_float,
		ZBX_HISTORY_INTEGER *history_integer, ZBX_HISTORY_STRING *history_string,
		ZBX_HISTORY_TEXT *history_text, ZBX_HISTORY_LOG *history_log)
{
	if (0 != history_float_num)
	{
		int	i;

		zabbix_log(LOG_LEVEL_DEBUG, "syncing float history data with modules...");

		for (i = 0; NULL != history_float_cbs[i].module; i++)
		{
			zabbix_log(LOG_LEVEL_DEBUG, "... module \"%s\"", history_float_cbs[i].module->name);
			history_float_cbs[i].history_float_cb(history_float, history_float_num);
		}

		zabbix_log(LOG_LEVEL_DEBUG, "synced %d float values with modules", history_float_num);
	}

	if (0 != history_integer_num)
	{
		int	i;

		zabbix_log(LOG_LEVEL_DEBUG, "syncing integer history data with modules...");

		for (i = 0; NULL != history_integer_cbs[i].module; i++)
		{
			zabbix_log(LOG_LEVEL_DEBUG, "... module \"%s\"", history_integer_cbs[i].module->name);
			history_integer_cbs[i].history_integer_cb(history_integer, history_integer_num);
		}

		zabbix_log(LOG_LEVEL_DEBUG, "synced %d integer values with modules", history_integer_num);
	}

	if (0 != history_string_num)
	{
		int	i;

		zabbix_log(LOG_LEVEL_DEBUG, "syncing string history data with modules...");

		for (i = 0; NULL != history_string_cbs[i].module; i++)
		{
			zabbix_log(LOG_LEVEL_DEBUG, "... module \"%s\"", history_string_cbs[i].module->name);
			history_string_cbs[i].history_string_cb(history_string, history_string_num);
		}

		zabbix_log(LOG_LEVEL_DEBUG, "synced %d string values with modules", history_string_num);
	}

	if (0 != history_text_num)
	{
		int	i;

		zabbix_log(LOG_LEVEL_DEBUG, "syncing text history data with modules...");

		for (i = 0; NULL != history_text_cbs[i].module; i++)
		{
			zabbix_log(LOG_LEVEL_DEBUG, "... module \"%s\"", history_text_cbs[i].module->name);
			history_text_cbs[i].history_text_cb(history_text, history_text_num);
		}

		zabbix_log(LOG_LEVEL_DEBUG, "synced %d text values with modules", history_text_num);
	}

	if (0 != history_log_num)
	{
		int	i;

		zabbix_log(LOG_LEVEL_DEBUG, "syncing log history data with modules...");

		for (i = 0; NULL != history_log_cbs[i].module; i++)
		{
			zabbix_log(LOG_LEVEL_DEBUG, "... module \"%s\"", history_log_cbs[i].module->name);
			history_log_cbs[i].history_log_cb(history_log, history_log_num);
		}

		zabbix_log(LOG_LEVEL_DEBUG, "synced %d log values with modules", history_log_num);
	}
}

/******************************************************************************
 *                                                                            *
 * Purpose: prepares history update by checking which values must be stored   *
 *                                                                            *
 * Parameters: history     - [IN/OUT] the history values                      *
 *             history_num - [IN] the number of history values                *
 *                                                                            *
 ******************************************************************************/
static void	proxy_prepare_history(zbx_dc_history_t *history, int history_num)
{
	int			i, *errcodes;
	zbx_history_sync_item_t	*items;
	zbx_vector_uint64_t	itemids;

	zbx_vector_uint64_create(&itemids);
	zbx_vector_uint64_reserve(&itemids, history_num);

	for (i = 0; i < history_num; i++)
		zbx_vector_uint64_append(&itemids, history[i].itemid);

	items = (zbx_history_sync_item_t *)zbx_malloc(NULL, sizeof(zbx_history_sync_item_t) * (size_t)history_num);
	errcodes = (int *)zbx_malloc(NULL, sizeof(int) * (size_t)history_num);

	zbx_dc_config_history_sync_get_items_by_itemids(items, itemids.values, errcodes, (size_t)itemids.values_num,
			ZBX_ITEM_GET_SYNC);

	for (i = 0; i < history_num; i++)
	{
		if (SUCCEED != errcodes[i])
			continue;

		/* store items with enabled history  */
		if (0 != items[i].history)
			continue;

		/* store numeric items to handle data conversion errors on server and trends */
		if (ITEM_VALUE_TYPE_FLOAT == items[i].value_type || ITEM_VALUE_TYPE_UINT64 == items[i].value_type)
			continue;

		/* store discovery rules */
		if (0 != (items[i].flags & ZBX_FLAG_DISCOVERY_RULE))
			continue;

		/* store errors or first value after an error */
		if (ITEM_STATE_NOTSUPPORTED == history[i].state || ITEM_STATE_NOTSUPPORTED == items[i].state)
			continue;

		/* store items linked to host inventory */
		if (0 != items[i].inventory_link)
			continue;

		dc_history_clean_value(history + i);

		/* all checks passed, item value must not be stored in proxy history/sent to server */
		history[i].flags |= ZBX_DC_FLAG_NOVALUE;
	}

	zbx_dc_config_clean_history_sync_items(items, errcodes, (size_t)history_num);
	zbx_free(items);
	zbx_free(errcodes);
	zbx_vector_uint64_destroy(&itemids);
}

static void	sync_proxy_history(int *total_num, int *more)
{
	int			history_num, txn_rc;
	time_t			sync_start;
	zbx_vector_ptr_t	history_items;
	zbx_vector_ptr_t	item_diff;
	zbx_dc_history_t		history[ZBX_HC_SYNC_MAX];

	zbx_vector_ptr_create(&history_items);
	zbx_vector_ptr_reserve(&history_items, ZBX_HC_SYNC_MAX);
	zbx_vector_ptr_create(&item_diff);

	sync_start = time(NULL);

	do
	{
		*more = ZBX_SYNC_DONE;

		LOCK_CACHE;

		hc_pop_items(&history_items);		/* select and take items out of history cache */
		history_num = history_items.values_num;

		UNLOCK_CACHE;

		if (0 == history_num)
			break;

		hc_get_item_values(history, &history_items);	/* copy item data from history cache */
		proxy_prepare_history(history, history_items.values_num);

		DCmass_proxy_prepare_itemdiff(history, history_num, &item_diff);

		do
		{
			zbx_db_begin();

			DBmass_proxy_add_history(history, history_num);
			DBmass_proxy_update_items(&item_diff);
		}
		while (ZBX_DB_DOWN == (txn_rc = zbx_db_commit()));

		LOCK_CACHE;

		hc_push_items(&history_items);	/* return items to history cache */

		if (ZBX_DB_FAIL != txn_rc)
		{
			if (0 != item_diff.values_num)
				zbx_dc_config_items_apply_changes(&item_diff);

			cache->history_num -= history_num;

			if (0 != hc_queue_get_size())
				*more = ZBX_SYNC_MORE;

			UNLOCK_CACHE;

			*total_num += history_num;

			hc_free_item_values(history, history_num);
		}
		else
		{
			*more = ZBX_SYNC_MORE;
			UNLOCK_CACHE;
		}

		zbx_vector_ptr_clear(&history_items);
		zbx_vector_ptr_clear_ext(&item_diff, zbx_default_mem_free_func);

		/* Exit from sync loop if we have spent too much time here */
		/* unless we are doing full sync. This is done to allow    */
		/* syncer process to update their statistics.              */
	}
	while (ZBX_SYNC_MORE == *more && ZBX_HC_SYNC_TIME_MAX >= time(NULL) - sync_start);

	zbx_vector_ptr_destroy(&item_diff);
	zbx_vector_ptr_destroy(&history_items);
}

/******************************************************************************
 *                                                                            *
 * Purpose: flush history cache to database, process triggers of flushed      *
 *          and timer triggers from timer queue                               *
 *                                                                            *
 * Parameters:                                                                *
 *             values_num   - [IN/OUT] the number of synced values            *
 *             triggers_num - [IN/OUT] the number of processed timers         *
 *             events_cbs   - [IN]                                            *
 *             more         - [OUT] a flag indicating the cache emptiness:    *
 *                               ZBX_SYNC_DONE - nothing to sync, go idle     *
 *                               ZBX_SYNC_MORE - more data to sync            *
 *                                                                            *
 * Comments: This function loops syncing history values by 1k batches and     *
 *           processing timer triggers by batches of 500 triggers.            *
 *           Unless full sync is being done the loop is aborted if either     *
 *           timeout has passed or there are no more data to process.         *
 *           The last is assumed when the following is true:                  *
 *            a) history cache is empty or less than 10% of batch values were *
 *               processed (the other items were locked by triggers)          *
 *            b) less than 500 (full batch) timer triggers were processed     *
 *                                                                            *
 ******************************************************************************/
static void	sync_server_history(int *values_num, int *triggers_num,
		const zbx_events_funcs_t *events_cbs, int *more)
{
	static ZBX_HISTORY_FLOAT	*history_float;
	static ZBX_HISTORY_INTEGER	*history_integer;
	static ZBX_HISTORY_STRING	*history_string;
	static ZBX_HISTORY_TEXT		*history_text;
	static ZBX_HISTORY_LOG		*history_log;
	static int			module_enabled = FAIL;
	int				i, history_num, history_float_num, history_integer_num, history_string_num,
					history_text_num, history_log_num, txn_error, compression_age,
					connectors_retrieved = FAIL;
	unsigned int			item_retrieve_mode;
	time_t				sync_start;
	zbx_vector_uint64_t		triggerids ;
	zbx_vector_ptr_t		history_items, trigger_diff, item_diff, inventory_values, trigger_timers,
					trigger_order;
	zbx_vector_uint64_pair_t	trends_diff, proxy_subscriptions;
	zbx_dc_history_t		history[ZBX_HC_SYNC_MAX];
	zbx_uint64_t			trigger_itemids[ZBX_HC_SYNC_MAX];
	zbx_timespec_t			trigger_timespecs[ZBX_HC_SYNC_MAX];
	zbx_history_sync_item_t		*items = NULL;
	int				*errcodes = NULL;
	zbx_vector_uint64_t		itemids;
	zbx_hashset_t			trigger_info;
	unsigned char			*data = NULL;
	size_t				data_alloc = 0, data_offset;
	zbx_vector_connector_filter_t	connector_filters_history, connector_filters_events;

	if (NULL == history_float && NULL != history_float_cbs)
	{
		module_enabled = SUCCEED;
		history_float = (ZBX_HISTORY_FLOAT *)zbx_malloc(history_float,
				ZBX_HC_SYNC_MAX * sizeof(ZBX_HISTORY_FLOAT));
	}

	if (NULL == history_integer && NULL != history_integer_cbs)
	{
		module_enabled = SUCCEED;
		history_integer = (ZBX_HISTORY_INTEGER *)zbx_malloc(history_integer,
				ZBX_HC_SYNC_MAX * sizeof(ZBX_HISTORY_INTEGER));
	}

	if (NULL == history_string && NULL != history_string_cbs)
	{
		module_enabled = SUCCEED;
		history_string = (ZBX_HISTORY_STRING *)zbx_malloc(history_string,
				ZBX_HC_SYNC_MAX * sizeof(ZBX_HISTORY_STRING));
	}

	if (NULL == history_text && NULL != history_text_cbs)
	{
		module_enabled = SUCCEED;
		history_text = (ZBX_HISTORY_TEXT *)zbx_malloc(history_text,
				ZBX_HC_SYNC_MAX * sizeof(ZBX_HISTORY_TEXT));
	}

	if (NULL == history_log && NULL != history_log_cbs)
	{
		module_enabled = SUCCEED;
		history_log = (ZBX_HISTORY_LOG *)zbx_malloc(history_log,
				ZBX_HC_SYNC_MAX * sizeof(ZBX_HISTORY_LOG));
	}

	compression_age = hc_get_history_compression_age();

	zbx_vector_connector_filter_create(&connector_filters_history);
	zbx_vector_connector_filter_create(&connector_filters_events);
	zbx_vector_ptr_create(&inventory_values);
	zbx_vector_ptr_create(&item_diff);
	zbx_vector_ptr_create(&trigger_diff);
	zbx_vector_uint64_pair_create(&trends_diff);
	zbx_vector_uint64_pair_create(&proxy_subscriptions);

	zbx_vector_uint64_create(&triggerids);
	zbx_vector_uint64_reserve(&triggerids, ZBX_HC_SYNC_MAX);

	zbx_vector_ptr_create(&trigger_timers);
	zbx_vector_ptr_reserve(&trigger_timers, ZBX_HC_TIMER_MAX);

	zbx_vector_ptr_create(&history_items);
	zbx_vector_ptr_reserve(&history_items, ZBX_HC_SYNC_MAX);

	zbx_vector_ptr_create(&trigger_order);
	zbx_hashset_create(&trigger_info, 100, ZBX_DEFAULT_UINT64_HASH_FUNC, ZBX_DEFAULT_UINT64_COMPARE_FUNC);

	zbx_vector_uint64_create(&itemids);

	sync_start = time(NULL);

	item_retrieve_mode = 0 == zbx_has_export_dir() ? ZBX_ITEM_GET_SYNC : ZBX_ITEM_GET_SYNC_EXPORT;

	do
	{
		int			trends_num = 0, timers_num = 0, ret = SUCCEED;
		ZBX_DC_TREND		*trends = NULL;

		*more = ZBX_SYNC_DONE;

		LOCK_CACHE;
		hc_pop_items(&history_items);		/* select and take items out of history cache */
		UNLOCK_CACHE;

		if (0 != history_items.values_num)
		{
			if (0 == (history_num = zbx_dc_config_lock_triggers_by_history_items(&history_items, &triggerids)))
			{
				LOCK_CACHE;
				hc_push_items(&history_items);
				UNLOCK_CACHE;
				zbx_vector_ptr_clear(&history_items);
			}
		}
		else
			history_num = 0;

		if (0 != history_num)
		{
			zbx_dc_um_handle_t	*um_handle;

			if (FAIL == connectors_retrieved)
			{
				zbx_dc_config_history_sync_get_connector_filters(&connector_filters_history,
						&connector_filters_events);

				connectors_retrieved = SUCCEED;

				if (0 != connector_filters_history.values_num)
					item_retrieve_mode = ZBX_ITEM_GET_SYNC_EXPORT;
			}

			zbx_vector_ptr_sort(&history_items, ZBX_DEFAULT_UINT64_PTR_COMPARE_FUNC);
			hc_get_item_values(history, &history_items);	/* copy item data from history cache */

			if (NULL == items)
			{
				items = (zbx_history_sync_item_t *)zbx_malloc(NULL, sizeof(zbx_history_sync_item_t) *
						(size_t)ZBX_HC_SYNC_MAX);
			}

			if (NULL == errcodes)
				errcodes = (int *)zbx_malloc(NULL, sizeof(int) * (size_t)ZBX_HC_SYNC_MAX);

			zbx_vector_uint64_reserve(&itemids, history_num);

			for (i = 0; i < history_num; i++)
				zbx_vector_uint64_append(&itemids, history[i].itemid);

			zbx_dc_config_history_sync_get_items_by_itemids(items, itemids.values, errcodes,
					(size_t)history_num, item_retrieve_mode);

			um_handle = zbx_dc_open_user_macros();

			DCmass_prepare_history(history, items, errcodes, history_num,
					events_cbs->add_event_cb, &item_diff,
					&inventory_values, compression_age, &proxy_subscriptions);

			if (FAIL != (ret = DBmass_add_history(history, history_num)))
			{
				zbx_dc_config_items_apply_changes(&item_diff);
				DCmass_update_trends(history, history_num, &trends, &trends_num, compression_age);

				if (0 != trends_num)
					zbx_tfc_invalidate_trends(trends, trends_num);

				do
				{
					zbx_db_begin();

					DBmass_update_items(&item_diff, &inventory_values);
					DBmass_update_trends(trends, trends_num, &trends_diff);

					if (NULL != events_cbs->process_events_cb)
					{
						/* process internal events generated by DCmass_prepare_history() */
						events_cbs->process_events_cb(NULL, NULL);
					}

					if (ZBX_DB_OK == (txn_error = zbx_db_commit()))
					{
						DCupdate_trends(&trends_diff);
					}
					else
					{
						if (NULL != events_cbs->reset_event_recovery_cb)
							events_cbs->reset_event_recovery_cb();
					}
					zbx_vector_uint64_pair_clear(&trends_diff);
				}
				while (ZBX_DB_DOWN == txn_error);
			}

			zbx_dc_close_user_macros(um_handle);

			if (NULL != events_cbs->clean_events_cb)
				events_cbs->clean_events_cb();

			zbx_vector_ptr_clear_ext(&inventory_values, (zbx_clean_func_t)DCinventory_value_free);
			zbx_vector_ptr_clear_ext(&item_diff, (zbx_clean_func_t)zbx_ptr_free);
		}

		if (FAIL != ret)
		{
			/* don't process trigger timers when server is shutting down */
			if (ZBX_IS_RUNNING())
			{
				zbx_dc_get_trigger_timers(&trigger_timers, time(NULL), ZBX_HC_TIMER_SOFT_MAX,
						ZBX_HC_TIMER_MAX);
			}

			timers_num = trigger_timers.values_num;

			if (ZBX_HC_TIMER_SOFT_MAX <= timers_num)
				*more = ZBX_SYNC_MORE;

			if (0 != history_num || 0 != timers_num)
			{
				for (i = 0; i < trigger_timers.values_num; i++)
				{
					zbx_trigger_timer_t	*timer = (zbx_trigger_timer_t *)trigger_timers.values[i];

					if (0 != timer->lock)
						zbx_vector_uint64_append(&triggerids, timer->triggerid);
				}

				do
				{
					zbx_db_begin();

					recalculate_triggers(history, history_num, &itemids, items, errcodes,
							&trigger_timers, events_cbs->add_event_cb, &trigger_diff,
							trigger_itemids,
							trigger_timespecs, &trigger_info, &trigger_order);

					if (NULL != events_cbs->process_events_cb)
					{
						/* process trigger events generated by recalculate_triggers() */
						events_cbs->process_events_cb(&trigger_diff, &triggerids);
					}

					if (0 != trigger_diff.values_num)
						zbx_db_save_trigger_changes(&trigger_diff);

					if (ZBX_DB_OK == (txn_error = zbx_db_commit()))
						zbx_dc_config_triggers_apply_changes(&trigger_diff);
					else if (NULL != events_cbs->clean_events_cb)
						events_cbs->clean_events_cb();

					zbx_vector_ptr_clear_ext(&trigger_diff,
							(zbx_clean_func_t)zbx_trigger_diff_free);
				}
				while (ZBX_DB_DOWN == txn_error);

				if (ZBX_DB_OK == txn_error && NULL != events_cbs->events_update_itservices_cb)
					events_cbs->events_update_itservices_cb();
			}
		}

		if (0 != triggerids.values_num)
		{
			*triggers_num += triggerids.values_num;
			zbx_dc_config_unlock_triggers(&triggerids);
			zbx_vector_uint64_clear(&triggerids);
		}

		if (0 != trigger_timers.values_num)
		{
			zbx_dc_reschedule_trigger_timers(&trigger_timers, time(NULL));
			zbx_vector_ptr_clear(&trigger_timers);
		}

		if (0 != proxy_subscriptions.values_num)
		{
			zbx_vector_uint64_pair_sort(&proxy_subscriptions, ZBX_DEFAULT_UINT64_COMPARE_FUNC);
			zbx_dc_proxy_update_nodata(&proxy_subscriptions);
			zbx_vector_uint64_pair_clear(&proxy_subscriptions);
		}

		if (0 != history_num)
		{
			LOCK_CACHE;
			hc_push_items(&history_items);	/* return items to history cache */
			cache->history_num -= history_num;

			if (0 != hc_queue_get_size())
			{
				/* Continue sync if enough of sync candidates were processed       */
				/* (meaning most of sync candidates are not locked by triggers).   */
				/* Otherwise better to wait a bit for other syncers to unlock      */
				/* items rather than trying and failing to sync locked items over  */
				/* and over again.                                                 */
				if (ZBX_HC_SYNC_MIN_PCNT <= history_num * 100 / history_items.values_num)
					*more = ZBX_SYNC_MORE;
			}

			UNLOCK_CACHE;

			*values_num += history_num;
		}

		if (FAIL != ret)
		{
			int	event_export_enabled = FAIL;

			if (0 != history_num)
			{
				const zbx_dc_history_t	*phistory = NULL;
				const ZBX_DC_TREND	*ptrends = NULL;
				int			history_num_loc = 0, trends_num_loc = 0;
				int			history_export_enabled = FAIL;

				if (SUCCEED == module_enabled)
				{
					DCmodule_prepare_history(history, history_num, history_float, &history_float_num,
							history_integer, &history_integer_num, history_string,
							&history_string_num, history_text, &history_text_num, history_log,
							&history_log_num);

					DCmodule_sync_history(history_float_num, history_integer_num, history_string_num,
							history_text_num, history_log_num, history_float,
							history_integer, history_string, history_text, history_log);
				}

				if (SUCCEED == (history_export_enabled =
						zbx_is_export_enabled(ZBX_FLAG_EXPTYPE_HISTORY)) ||
						0 != connector_filters_history.values_num)
				{
					phistory = history;
					history_num_loc = history_num;
				}

				if (SUCCEED == zbx_is_export_enabled(ZBX_FLAG_EXPTYPE_TRENDS))
				{
					ptrends = trends;
					trends_num_loc = trends_num;
				}

				if (NULL != phistory || NULL != ptrends)
				{
					data_offset = 0;
					DCexport_history_and_trends(phistory, history_num_loc, &itemids, items,
							errcodes, ptrends, trends_num_loc, history_export_enabled,
							&connector_filters_history, &data, &data_alloc, &data_offset);

					if (0 != data_offset)
					{
						zbx_connector_send(ZBX_IPC_CONNECTOR_REQUEST, data,
								(zbx_uint32_t)data_offset);
					}
				}
			}
			else if (0 != timers_num)
			{
				if (FAIL == connectors_retrieved)
				{
					zbx_dc_config_history_sync_get_connector_filters(&connector_filters_history,
								&connector_filters_events);
					connectors_retrieved = SUCCEED;

					if (0 != connector_filters_history.values_num)
						item_retrieve_mode = ZBX_ITEM_GET_SYNC_EXPORT;
				}
			}

			if (SUCCEED == (event_export_enabled = zbx_is_export_enabled(ZBX_FLAG_EXPTYPE_EVENTS)) ||
					0 != connector_filters_events.values_num)
			{
				data_offset = 0;

				if (NULL != events_cbs->export_events_cb)
				{
					events_cbs->export_events_cb(event_export_enabled, &connector_filters_events,
							&data, &data_alloc, &data_offset);
				}

				if (0 != data_offset)
				{
					zbx_connector_send(ZBX_IPC_CONNECTOR_REQUEST, data,
							(zbx_uint32_t)data_offset);
				}
			}
		}

		if (0 != history_num || 0 != timers_num)
		{
			if (NULL != events_cbs->clean_events_cb)
				events_cbs->clean_events_cb();
		}

		if (0 != history_num)
		{
			zbx_free(trends);
			zbx_dc_config_clean_history_sync_items(items, errcodes, (size_t)history_num);

			zbx_vector_ptr_clear(&history_items);
			hc_free_item_values(history, history_num);
		}

		zbx_vector_uint64_clear(&itemids);

		/* Exit from sync loop if we have spent too much time here.       */
		/* This is done to allow syncer process to update its statistics. */
	}
	while (ZBX_SYNC_MORE == *more && ZBX_HC_SYNC_TIME_MAX >= time(NULL) - sync_start);

	zbx_free(items);
	zbx_free(errcodes);
	zbx_free(data);

	zbx_vector_connector_filter_clear_ext(&connector_filters_events, zbx_connector_filter_free);
	zbx_vector_connector_filter_clear_ext(&connector_filters_history, zbx_connector_filter_free);
	zbx_vector_connector_filter_destroy(&connector_filters_events);
	zbx_vector_connector_filter_destroy(&connector_filters_history);
	zbx_vector_ptr_destroy(&trigger_order);
	zbx_hashset_destroy(&trigger_info);

	zbx_vector_uint64_destroy(&itemids);
	zbx_vector_ptr_destroy(&history_items);
	zbx_vector_ptr_destroy(&inventory_values);
	zbx_vector_ptr_destroy(&item_diff);
	zbx_vector_ptr_destroy(&trigger_diff);
	zbx_vector_uint64_pair_destroy(&trends_diff);
	zbx_vector_uint64_pair_destroy(&proxy_subscriptions);

	zbx_vector_ptr_destroy(&trigger_timers);
	zbx_vector_uint64_destroy(&triggerids);
}

/******************************************************************************
 *                                                                            *
 * Purpose: writes updates and new data from history cache to database        *
 *                                                                            *
 * Comments: This function is used to flush history cache at server/proxy     *
 *           exit.                                                            *
 *           Other processes are already terminated, so cache locking is      *
 *           unnecessary.                                                     *
 *                                                                            *
 ******************************************************************************/
static void	sync_history_cache_full(const zbx_events_funcs_t *events_cbs)
{
	int			values_num = 0, triggers_num = 0, more;
	zbx_hashset_iter_t	iter;
	zbx_hc_item_t		*item;
	zbx_binary_heap_t	tmp_history_queue;

	zabbix_log(LOG_LEVEL_DEBUG, "In %s() history_num:%d", __func__, cache->history_num);

	/* History index cache might be full without any space left for queueing items from history index to  */
	/* history queue. The solution: replace the shared-memory history queue with heap-allocated one. Add  */
	/* all items from history index to the new history queue.                                             */
	/*                                                                                                    */
	/* Assertions that must be true.                                                                      */
	/*   * This is the main server or proxy process,                                                      */
	/*   * There are no other users of history index cache stored in shared memory. Other processes       */
	/*     should have quit by this point.                                                                */
	/*   * other parts of the program do not hold pointers to the elements of history queue that is       */
	/*     stored in the shared memory.                                                                   */

	if (0 != (get_program_type_cb() & ZBX_PROGRAM_TYPE_SERVER))
	{
		/* unlock all triggers before full sync so no items are locked by triggers */
		zbx_dc_config_unlock_all_triggers();
	}

	tmp_history_queue = cache->history_queue;

	zbx_binary_heap_create(&cache->history_queue, hc_queue_elem_compare_func, ZBX_BINARY_HEAP_OPTION_EMPTY);
	zbx_hashset_iter_reset(&cache->history_items, &iter);

	/* add all items from history index to the new history queue */
	while (NULL != (item = (zbx_hc_item_t *)zbx_hashset_iter_next(&iter)))
	{
		if (NULL != item->tail)
		{
			item->status = ZBX_HC_ITEM_STATUS_NORMAL;
			hc_queue_item(item);
		}
	}

	if (0 != hc_queue_get_size())
	{
		zabbix_log(LOG_LEVEL_WARNING, "syncing history data...");

		do
		{
			if (0 != (get_program_type_cb() & ZBX_PROGRAM_TYPE_SERVER))
				sync_server_history(&values_num, &triggers_num, events_cbs, &more);
			else
				sync_proxy_history(&values_num, &more);

			zabbix_log(LOG_LEVEL_WARNING, "syncing history data... " ZBX_FS_DBL "%%",
					(double)values_num / (cache->history_num + values_num) * 100);
		}
		while (0 != hc_queue_get_size());

		zabbix_log(LOG_LEVEL_WARNING, "syncing history data done");
	}

	zbx_binary_heap_destroy(&cache->history_queue);
	cache->history_queue = tmp_history_queue;

	zabbix_log(LOG_LEVEL_DEBUG, "End of %s()", __func__);
}

/******************************************************************************
 *                                                                            *
 * Purpose: log progress of syncing history data                              *
 *                                                                            *
 ******************************************************************************/
void	zbx_log_sync_history_cache_progress(void)
{
	double		pcnt = -1.0;
	int		ts_last, ts_next, sec;

	LOCK_CACHE;

	if (INT_MAX == cache->history_progress_ts)
	{
		UNLOCK_CACHE;
		return;
	}

	ts_last = cache->history_progress_ts;
	sec = time(NULL);

	if (0 == cache->history_progress_ts)
	{
		cache->history_num_total = cache->history_num;
		cache->history_progress_ts = sec;
	}

	if (ZBX_HC_SYNC_TIME_MAX <= sec - cache->history_progress_ts || 0 == cache->history_num)
	{
		if (0 != cache->history_num_total)
			pcnt = 100 * (double)(cache->history_num_total - cache->history_num) / cache->history_num_total;

		cache->history_progress_ts = (0 == cache->history_num ? INT_MAX : sec);
	}

	ts_next = cache->history_progress_ts;

	UNLOCK_CACHE;

	if (0 == ts_last)
		zabbix_log(LOG_LEVEL_WARNING, "syncing history data in progress... ");

	if (-1.0 != pcnt)
		zabbix_log(LOG_LEVEL_WARNING, "syncing history data... " ZBX_FS_DBL "%%", pcnt);

	if (INT_MAX == ts_next)
		zabbix_log(LOG_LEVEL_WARNING, "syncing history data done");
}

/******************************************************************************
 *                                                                            *
 * Purpose: writes updates and new data from history cache to database        *
 *                                                                            *
 * Parameters:                                                                *
 *             events_cbs   - [IN]                                            *
 *             values_num   - [OUT] the number of synced values               *
 *             triggers_num - [OUT]                                           *
 *             more         - [OUT] a flag indicating the cache emptiness:    *
 *                                ZBX_SYNC_DONE - nothing to sync, go idle    *
 *                                ZBX_SYNC_MORE - more data to sync           *
 *                                                                            *
 ******************************************************************************/
void	zbx_sync_history_cache(const zbx_events_funcs_t *events_cbs, int *values_num, int *triggers_num, int *more)
{
	zabbix_log(LOG_LEVEL_DEBUG, "In %s() history_num:%d", __func__, cache->history_num);

	*values_num = 0;
	*triggers_num = 0;

	if (0 != (get_program_type_cb() & ZBX_PROGRAM_TYPE_SERVER))
		sync_server_history(values_num, triggers_num, events_cbs, more);
	else
		sync_proxy_history(values_num, more);
}

/******************************************************************************
 *                                                                            *
 * local history cache                                                        *
 *                                                                            *
 ******************************************************************************/
static void	dc_string_buffer_realloc(size_t len)
{
	if (string_values_alloc >= string_values_offset + len)
		return;

	do
	{
		string_values_alloc += ZBX_STRING_REALLOC_STEP;
	}
	while (string_values_alloc < string_values_offset + len);

	string_values = (char *)zbx_realloc(string_values, string_values_alloc);
}

static dc_item_value_t	*dc_local_get_history_slot(void)
{
	if (ZBX_MAX_VALUES_LOCAL == item_values_num)
		zbx_dc_flush_history();

	if (item_values_alloc == item_values_num)
	{
		item_values_alloc += ZBX_STRUCT_REALLOC_STEP;
		item_values = (dc_item_value_t *)zbx_realloc(item_values, item_values_alloc * sizeof(dc_item_value_t));
	}

	return &item_values[item_values_num++];
}

static void	dc_local_add_history_dbl(zbx_uint64_t itemid, unsigned char item_value_type, const zbx_timespec_t *ts,
		double value_orig, zbx_uint64_t lastlogsize, int mtime, unsigned char flags)
{
	dc_item_value_t	*item_value;

	item_value = dc_local_get_history_slot();

	item_value->itemid = itemid;
	item_value->ts = *ts;
	item_value->item_value_type = item_value_type;
	item_value->value_type = ITEM_VALUE_TYPE_FLOAT;
	item_value->state = ITEM_STATE_NORMAL;
	item_value->flags = flags;

	if (0 != (item_value->flags & ZBX_DC_FLAG_META))
	{
		item_value->lastlogsize = lastlogsize;
		item_value->mtime = mtime;
	}

	if (0 == (item_value->flags & ZBX_DC_FLAG_NOVALUE))
		item_value->value.value_dbl = value_orig;
}

static void	dc_local_add_history_uint(zbx_uint64_t itemid, unsigned char item_value_type, const zbx_timespec_t *ts,
		zbx_uint64_t value_orig, zbx_uint64_t lastlogsize, int mtime, unsigned char flags)
{
	dc_item_value_t	*item_value = dc_local_get_history_slot();

	item_value->itemid = itemid;
	item_value->ts = *ts;
	item_value->item_value_type = item_value_type;
	item_value->value_type = ITEM_VALUE_TYPE_UINT64;
	item_value->state = ITEM_STATE_NORMAL;
	item_value->flags = flags;

	if (0 != (item_value->flags & ZBX_DC_FLAG_META))
	{
		item_value->lastlogsize = lastlogsize;
		item_value->mtime = mtime;
	}

	if (0 == (item_value->flags & ZBX_DC_FLAG_NOVALUE))
		item_value->value.value_uint = value_orig;
}


static void	dc_local_add_history_text_bin_helper(unsigned char value_type, zbx_uint64_t itemid,
		unsigned char item_value_type, const zbx_timespec_t *ts, const char *value_orig,
		zbx_uint64_t lastlogsize, int mtime, unsigned char flags)
{
	dc_item_value_t	*item_value = dc_local_get_history_slot();

	item_value->itemid = itemid;
	item_value->ts = *ts;
	item_value->item_value_type = item_value_type;
	item_value->value_type = value_type;
	item_value->state = ITEM_STATE_NORMAL;
	item_value->flags = flags;

	if (0 != (item_value->flags & ZBX_DC_FLAG_META))
	{
		item_value->lastlogsize = lastlogsize;
		item_value->mtime = mtime;
	}

	if (0 == (item_value->flags & ZBX_DC_FLAG_NOVALUE))
	{
		item_value->value.value_str.len = zbx_db_strlen_n(value_orig, ZBX_HISTORY_VALUE_LEN) + 1;
		dc_string_buffer_realloc(item_value->value.value_str.len);

		item_value->value.value_str.pvalue = string_values_offset;
		memcpy(&string_values[string_values_offset], value_orig, item_value->value.value_str.len);
		string_values_offset += item_value->value.value_str.len;
	}
	else
		item_value->value.value_str.len = 0;
}

static void	dc_local_add_history_text(zbx_uint64_t itemid, unsigned char item_value_type, const zbx_timespec_t *ts,
		const char *value_orig, zbx_uint64_t lastlogsize, int mtime, unsigned char flags)
{
	dc_local_add_history_text_bin_helper(ITEM_VALUE_TYPE_TEXT, itemid, item_value_type, ts, value_orig,
			lastlogsize, mtime, flags);
}

static void	dc_local_add_history_bin(zbx_uint64_t itemid, unsigned char item_value_type, const zbx_timespec_t *ts,
		const char *value_orig, zbx_uint64_t lastlogsize, int mtime, unsigned char flags)
{
	dc_local_add_history_text_bin_helper(ITEM_VALUE_TYPE_BIN, itemid, item_value_type, ts, value_orig,
			lastlogsize, mtime, flags);
}

static void	dc_local_add_history_log(zbx_uint64_t itemid, unsigned char item_value_type, const zbx_timespec_t *ts,
		const zbx_log_t *log, zbx_uint64_t lastlogsize, int mtime, unsigned char flags)
{
	dc_item_value_t	*item_value = dc_local_get_history_slot();

	item_value->itemid = itemid;
	item_value->ts = *ts;
	item_value->item_value_type = item_value_type;
	item_value->value_type = ITEM_VALUE_TYPE_LOG;
	item_value->state = ITEM_STATE_NORMAL;

	item_value->flags = flags;

	if (0 != (item_value->flags & ZBX_DC_FLAG_META))
	{
		item_value->lastlogsize = lastlogsize;
		item_value->mtime = mtime;
	}

	if (0 == (item_value->flags & ZBX_DC_FLAG_NOVALUE))
	{
		item_value->severity = log->severity;
		item_value->logeventid = log->logeventid;
		item_value->timestamp = log->timestamp;

		item_value->value.value_str.len = zbx_db_strlen_n(log->value, ZBX_HISTORY_VALUE_LEN) + 1;

		if (NULL != log->source && '\0' != *log->source)
			item_value->source.len = zbx_db_strlen_n(log->source, ZBX_HISTORY_LOG_SOURCE_LEN) + 1;
		else
			item_value->source.len = 0;
	}
	else
	{
		item_value->value.value_str.len = 0;
		item_value->source.len = 0;
	}

	if (0 != item_value->value.value_str.len + item_value->source.len)
	{
		dc_string_buffer_realloc(item_value->value.value_str.len + item_value->source.len);

		if (0 != item_value->value.value_str.len)
		{
			item_value->value.value_str.pvalue = string_values_offset;
			memcpy(&string_values[string_values_offset], log->value, item_value->value.value_str.len);
			string_values_offset += item_value->value.value_str.len;
		}

		if (0 != item_value->source.len)
		{
			item_value->source.pvalue = string_values_offset;
			memcpy(&string_values[string_values_offset], log->source, item_value->source.len);
			string_values_offset += item_value->source.len;
		}
	}
}

static void	dc_local_add_history_notsupported(zbx_uint64_t itemid, const zbx_timespec_t *ts, const char *error,
		zbx_uint64_t lastlogsize, int mtime, unsigned char flags)
{
	dc_item_value_t	*item_value;

	item_value = dc_local_get_history_slot();

	item_value->itemid = itemid;
	item_value->ts = *ts;
	item_value->state = ITEM_STATE_NOTSUPPORTED;
	item_value->flags = flags;

	if (0 != (item_value->flags & ZBX_DC_FLAG_META))
	{
		item_value->lastlogsize = lastlogsize;
		item_value->mtime = mtime;
	}

	item_value->value.value_str.len = zbx_db_strlen_n(error, ZBX_ITEM_ERROR_LEN) + 1;
	dc_string_buffer_realloc(item_value->value.value_str.len);
	item_value->value.value_str.pvalue = string_values_offset;
	memcpy(&string_values[string_values_offset], error, item_value->value.value_str.len);
	string_values_offset += item_value->value.value_str.len;
}

static void	dc_local_add_history_lld(zbx_uint64_t itemid, const zbx_timespec_t *ts, const char *value_orig)
{
	dc_item_value_t	*item_value;

	item_value = dc_local_get_history_slot();

	item_value->itemid = itemid;
	item_value->ts = *ts;
	item_value->state = ITEM_STATE_NORMAL;
	item_value->flags = ZBX_DC_FLAG_LLD;
	item_value->value.value_str.len = strlen(value_orig) + 1;

	dc_string_buffer_realloc(item_value->value.value_str.len);
	item_value->value.value_str.pvalue = string_values_offset;
	memcpy(&string_values[string_values_offset], value_orig, item_value->value.value_str.len);
	string_values_offset += item_value->value.value_str.len;
}

static void	dc_local_add_history_empty(zbx_uint64_t itemid, unsigned char item_value_type, const zbx_timespec_t *ts,
		unsigned char flags)
{
	dc_item_value_t	*item_value;

	item_value = dc_local_get_history_slot();

	item_value->itemid = itemid;
	item_value->ts = *ts;
	item_value->item_value_type = item_value_type;
	item_value->value_type = ITEM_VALUE_TYPE_NONE;
	item_value->state = ITEM_STATE_NORMAL;
	item_value->flags = flags;
}

/******************************************************************************
 *                                                                            *
 * Purpose: add new value to the cache                                        *
 *                                                                            *
 * Parameters:  itemid          - [IN] the itemid                             *
 *              item_value_type - [IN] the item value type                    *
 *              item_flags      - [IN] the item flags (e. g. lld rule)        *
 *              result          - [IN] agent result containing the value      *
 *                                to add                                      *
 *              ts              - [IN] the value timestamp                    *
 *              state           - [IN] the item state                         *
 *              error           - [IN] the error message in case item state   *
 *                                is ITEM_STATE_NOTSUPPORTED                  *
 *                                                                            *
 ******************************************************************************/
void	zbx_dc_add_history(zbx_uint64_t itemid, unsigned char item_value_type, unsigned char item_flags,
		AGENT_RESULT *result, const zbx_timespec_t *ts, unsigned char state, const char *error)
{
	unsigned char	value_flags;

	if (ITEM_STATE_NOTSUPPORTED == state)
	{
		zbx_uint64_t	lastlogsize;
		int		mtime;

		if (NULL != result && 0 != ZBX_ISSET_META(result))
		{
			value_flags = ZBX_DC_FLAG_META;
			lastlogsize = result->lastlogsize;
			mtime = result->mtime;
		}
		else
		{
			value_flags = 0;
			lastlogsize = 0;
			mtime = 0;
		}
		dc_local_add_history_notsupported(itemid, ts, error, lastlogsize, mtime, value_flags);

		return;
	}

	if (NULL == result)
		return;

	/* allow proxy to send timestamps of empty (throttled etc) values to update nextchecks for queue */
	if (!ZBX_ISSET_VALUE(result) && !ZBX_ISSET_META(result) &&
			0 != (get_program_type_cb() & ZBX_PROGRAM_TYPE_SERVER))
	{
		return;
	}

	value_flags = 0;

	if (!ZBX_ISSET_VALUE(result))
		value_flags |= ZBX_DC_FLAG_NOVALUE;

	if (ZBX_ISSET_META(result))
		value_flags |= ZBX_DC_FLAG_META;

	/* Add data to the local history cache if:                                           */
	/*   1) the NOVALUE flag is set (data contains either meta information or timestamp) */
	/*   2) the NOVALUE flag is not set and value conversion succeeded                   */

	if (0 == (value_flags & ZBX_DC_FLAG_NOVALUE))
	{
		if (0 != (ZBX_FLAG_DISCOVERY_RULE & item_flags))
		{
			if (NULL == ZBX_GET_TEXT_RESULT(result))
				return;

			/* proxy stores low-level discovery (lld) values in db */
			if (0 == (ZBX_PROGRAM_TYPE_SERVER & get_program_type_cb()))
				dc_local_add_history_lld(itemid, ts, result->text);

			return;
		}

		if (ZBX_ISSET_LOG(result))
		{
			dc_local_add_history_log(itemid, item_value_type, ts, result->log, result->lastlogsize,
					result->mtime, value_flags);
		}
		else if (ZBX_ISSET_UI64(result))
		{
			dc_local_add_history_uint(itemid, item_value_type, ts, result->ui64, result->lastlogsize,
					result->mtime, value_flags);
		}
		else if (ZBX_ISSET_DBL(result))
		{
			dc_local_add_history_dbl(itemid, item_value_type, ts, result->dbl, result->lastlogsize,
					result->mtime, value_flags);
		}
		else if (ZBX_ISSET_STR(result))
		{
			dc_local_add_history_text(itemid, item_value_type, ts, result->str, result->lastlogsize,
					result->mtime, value_flags);
		}
		else if (ZBX_ISSET_TEXT(result))
		{
			dc_local_add_history_text(itemid, item_value_type, ts, result->text, result->lastlogsize,
					result->mtime, value_flags);
		}
		else if (ZBX_ISSET_BIN(result))
		{
			dc_local_add_history_bin(itemid, item_value_type, ts, result->bin, result->lastlogsize,
					result->mtime, value_flags);
		}
		else
		{
			THIS_SHOULD_NEVER_HAPPEN;
		}
	}
	else
	{
		if (0 != (value_flags & ZBX_DC_FLAG_META))
		{
			dc_local_add_history_log(itemid, item_value_type, ts, NULL, result->lastlogsize, result->mtime,
					value_flags);
		}
		else
			dc_local_add_history_empty(itemid, item_value_type, ts, value_flags);
	}
}

/******************************************************************************
 *                                                                            *
 * Purpose: add new variant value to the cache                                *
 *                                                                            *
 * Parameters:  itemid          - [IN]                                        *
 *              value_type      - [IN] item value type                        *
 *              item_flags      - [IN] item flags (e. g. lld rule)            *
 *              value           - [IN] agent result containing value to add   *
 *              ts              - [IN] value timestamp                        *
 *              value_opt       - [IN]                                        *
 *                                                                            *
 ******************************************************************************/
void	zbx_dc_add_history_variant(zbx_uint64_t itemid, unsigned char value_type, unsigned char item_flags,
		zbx_variant_t *value, zbx_timespec_t ts, const zbx_pp_value_opt_t *value_opt)
{
	unsigned char	value_flags = 0;
	zbx_uint64_t	lastlogsize;
	int		mtime;

	if (0 != (value_opt->flags & ZBX_PP_VALUE_OPT_META))
	{
		value_flags = ZBX_DC_FLAG_META;
		lastlogsize = value_opt->lastlogsize;
		mtime = value_opt->mtime;

		value_flags |= ZBX_DC_FLAG_META;
	}
	else
	{
		value_flags = 0;
		lastlogsize = 0;
		mtime = 0;
	}

	if (ZBX_VARIANT_ERR == value->type)
	{
		dc_local_add_history_notsupported(itemid, &ts, value->data.err, lastlogsize, mtime, value_flags);

		return;
	}

	if (ZBX_VARIANT_NONE == value->type)
		value_flags |= ZBX_DC_FLAG_NOVALUE;

	/* allow proxy to send timestamps of empty (throttled etc) values to update nextchecks for queue */
	if (ZBX_DC_FLAG_NOVALUE == (value_flags & (ZBX_DC_FLAG_NOVALUE | ZBX_DC_FLAG_META)) &&
			0 != (get_program_type_cb() & ZBX_PROGRAM_TYPE_SERVER))
	{
		return;
	}

	/* Add data to the local history cache if:                                           */
	/*   1) the NOVALUE flag is set (data contains either meta information or timestamp) */
	/*   2) the NOVALUE flag is not set and value conversion succeeded                   */

	if (0 != (value_flags & ZBX_DC_FLAG_NOVALUE))
	{
		if (0 != (value_flags & ZBX_DC_FLAG_META))
			dc_local_add_history_log(itemid, value_type, &ts, NULL, lastlogsize, mtime, value_flags);
		else
			dc_local_add_history_empty(itemid, value_type, &ts, value_flags);

		return;
	}

	if (0 != (ZBX_FLAG_DISCOVERY_RULE & item_flags))
	{
		if (ZBX_VARIANT_STR != value->type)
			return;

		/* proxy stores low-level discovery (lld) values in db */
		if (0 == (ZBX_PROGRAM_TYPE_SERVER & get_program_type_cb()))
			dc_local_add_history_lld(itemid, &ts, value->data.str);

		return;
	}

	if (0 != (value_opt->flags & ZBX_PP_VALUE_OPT_LOG))
	{
		zbx_log_t	log;

		zbx_variant_convert(value, ZBX_VARIANT_STR);

		log.logeventid = value_opt->logeventid;
		log.severity = value_opt->severity;
		log.timestamp = value_opt->timestamp;
		log.source = value_opt->source;
		log.value = value->data.str;

		dc_local_add_history_log(itemid, value_type, &ts, &log, lastlogsize, mtime, value_flags);

		return;
	}

	switch (value->type)
	{
		case ZBX_VARIANT_UI64:
			dc_local_add_history_uint(itemid, value_type, &ts, value->data.ui64, lastlogsize, mtime,
					value_flags);
			break;
		case ZBX_VARIANT_DBL:
			dc_local_add_history_dbl(itemid, value_type, &ts, value->data.dbl, lastlogsize, mtime,
					value_flags);
			break;
		case ZBX_VARIANT_STR:
			if (ITEM_VALUE_TYPE_BIN == value_type && FAIL == zbx_base64_validate(value->data.str))
			{
				dc_local_add_history_notsupported(itemid, &ts,
						"Binary type requires Base 64 encoded string. ", lastlogsize, mtime,
						value_flags);
				return;
			}

			dc_local_add_history_text(itemid, value_type, &ts, value->data.str, lastlogsize, mtime,
					value_flags);
			break;
		case ZBX_VARIANT_NONE:
		case ZBX_VARIANT_BIN:
		case ZBX_VARIANT_DBL_VECTOR:
		case ZBX_VARIANT_ERR:
		default:
			THIS_SHOULD_NEVER_HAPPEN;
	}
}

void	zbx_dc_flush_history(void)
{
	if (0 == item_values_num)
		return;

	LOCK_CACHE;

	hc_add_item_values(item_values, item_values_num);

	cache->history_num += item_values_num;

	UNLOCK_CACHE;

	item_values_num = 0;
	string_values_offset = 0;
}

/******************************************************************************
 *                                                                            *
 * history cache storage                                                      *
 *                                                                            *
 ******************************************************************************/
ZBX_SHMEM_FUNC_IMPL(__hc_index, hc_index_mem)
ZBX_SHMEM_FUNC_IMPL(__hc, hc_mem)

/******************************************************************************
 *                                                                            *
 * Purpose: compares history queue elements                                   *
 *                                                                            *
 ******************************************************************************/
static int	hc_queue_elem_compare_func(const void *d1, const void *d2)
{
	const zbx_binary_heap_elem_t	*e1 = (const zbx_binary_heap_elem_t *)d1;
	const zbx_binary_heap_elem_t	*e2 = (const zbx_binary_heap_elem_t *)d2;

	const zbx_hc_item_t	*item1 = (const zbx_hc_item_t *)e1->data;
	const zbx_hc_item_t	*item2 = (const zbx_hc_item_t *)e2->data;

	/* compare by timestamp of the oldest value */
	return zbx_timespec_compare(&item1->tail->ts, &item2->tail->ts);
}

/******************************************************************************
 *                                                                            *
 * Purpose: free history item data allocated in history cache                 *
 *                                                                            *
 * Parameters: data - [IN] history item data                                  *
 *                                                                            *
 ******************************************************************************/
static void	hc_free_data(zbx_hc_data_t *data)
{
	if (ITEM_STATE_NOTSUPPORTED == data->state)
	{
		__hc_shmem_free_func(data->value.str);
	}
	else
	{
		if (0 == (data->flags & ZBX_DC_FLAG_NOVALUE))
		{
			switch (data->value_type)
			{
				case ITEM_VALUE_TYPE_STR:
				case ITEM_VALUE_TYPE_TEXT:
				case ITEM_VALUE_TYPE_BIN:
					__hc_shmem_free_func(data->value.str);
					break;
				case ITEM_VALUE_TYPE_LOG:
					__hc_shmem_free_func(data->value.log->value);

					if (NULL != data->value.log->source)
						__hc_shmem_free_func(data->value.log->source);

					__hc_shmem_free_func(data->value.log);
					break;
				case ITEM_VALUE_TYPE_UINT64:
				case ITEM_VALUE_TYPE_FLOAT:
					break;
				case ITEM_VALUE_TYPE_NONE:
				default:
					THIS_SHOULD_NEVER_HAPPEN;
					exit(EXIT_FAILURE);
			}
		}
	}

	__hc_shmem_free_func(data);
}

/******************************************************************************
 *                                                                            *
 * Purpose: put back item into history queue                                  *
 *                                                                            *
 * Parameters: data - [IN] history item data                                  *
 *                                                                            *
 ******************************************************************************/
static void	hc_queue_item(zbx_hc_item_t *item)
{
	zbx_binary_heap_elem_t	elem = {item->itemid, (const void *)item};

	zbx_binary_heap_insert(&cache->history_queue, &elem);
}

/******************************************************************************
 *                                                                            *
 * Purpose: returns history item by itemid                                    *
 *                                                                            *
 * Parameters: itemid - [IN] the item id                                      *
 *                                                                            *
 * Return value: the history item or NULL if the requested item is not in     *
 *               history cache                                                *
 *                                                                            *
 ******************************************************************************/
static zbx_hc_item_t	*hc_get_item(zbx_uint64_t itemid)
{
	return (zbx_hc_item_t *)zbx_hashset_search(&cache->history_items, &itemid);
}

/******************************************************************************
 *                                                                            *
 * Purpose: adds a new item to history cache                                  *
 *                                                                            *
 * Parameters: itemid - [IN] the item id                                      *
 *                      [IN] the item data                                    *
 *                                                                            *
 * Return value: the added history item                                       *
 *                                                                            *
 ******************************************************************************/
static zbx_hc_item_t	*hc_add_item(zbx_uint64_t itemid, zbx_hc_data_t *data)
{
	zbx_hc_item_t	item_local = {itemid, ZBX_HC_ITEM_STATUS_NORMAL, 0, data, data};

	return (zbx_hc_item_t *)zbx_hashset_insert(&cache->history_items, &item_local, sizeof(item_local));
}

/******************************************************************************
 *                                                                            *
 * Purpose: copies string value to history cache                              *
 *                                                                            *
 * Parameters: str - [IN] the string value                                    *
 *                                                                            *
 * Return value: the copied string or NULL if there was not enough memory     *
 *                                                                            *
 ******************************************************************************/
static char	*hc_mem_value_str_dup(const dc_value_str_t *str)
{
	char	*ptr;

	if (NULL == (ptr = (char *)__hc_shmem_malloc_func(NULL, str->len)))
		return NULL;

	memcpy(ptr, &string_values[str->pvalue], str->len - 1);
	ptr[str->len - 1] = '\0';

	return ptr;
}

/******************************************************************************
 *                                                                            *
 * Purpose: clones string value into history data memory                      *
 *                                                                            *
 * Parameters: dst - [IN/OUT] a reference to the cloned value                 *
 *             str - [IN] the string value to clone                           *
 *                                                                            *
 * Return value: SUCCESS - either there was no need to clone the string       *
 *                         (it was empty or already cloned) or the string was *
 *                          cloned successfully                               *
 *               FAIL    - not enough memory                                  *
 *                                                                            *
 * Comments: This function can be called in loop with the same dst value      *
 *           until it finishes cloning string value.                          *
 *                                                                            *
 ******************************************************************************/
static int	hc_clone_history_str_data(char **dst, const dc_value_str_t *str)
{
	if (0 == str->len)
		return SUCCEED;

	if (NULL != *dst)
		return SUCCEED;

	if (NULL != (*dst = hc_mem_value_str_dup(str)))
		return SUCCEED;

	return FAIL;
}

/******************************************************************************
 *                                                                            *
 * Purpose: clones log value into history data memory                         *
 *                                                                            *
 * Parameters: dst        - [IN/OUT] a reference to the cloned value          *
 *             item_value - [IN] the log value to clone                       *
 *                                                                            *
 * Return value: SUCCESS - the log value was cloned successfully              *
 *               FAIL    - not enough memory                                  *
 *                                                                            *
 * Comments: This function can be called in loop with the same dst value      *
 *           until it finishes cloning log value.                             *
 *                                                                            *
 ******************************************************************************/
static int	hc_clone_history_log_data(zbx_log_value_t **dst, const dc_item_value_t *item_value)
{
	if (NULL == *dst)
	{
		/* using realloc instead of malloc just to suppress 'not used' warning for realloc */
		if (NULL == (*dst = (zbx_log_value_t *)__hc_shmem_realloc_func(NULL, sizeof(zbx_log_value_t))))
			return FAIL;

		memset(*dst, 0, sizeof(zbx_log_value_t));
	}

	if (SUCCEED != hc_clone_history_str_data(&(*dst)->value, &item_value->value.value_str))
		return FAIL;

	if (SUCCEED != hc_clone_history_str_data(&(*dst)->source, &item_value->source))
		return FAIL;

	(*dst)->logeventid = item_value->logeventid;
	(*dst)->severity = item_value->severity;
	(*dst)->timestamp = item_value->timestamp;

	return SUCCEED;
}

/******************************************************************************
 *                                                                            *
 * Purpose: clones item value from local cache into history cache             *
 *                                                                            *
 * Parameters: data       - [IN/OUT] a reference to the cloned value          *
 *             item_value - [IN] the item value                               *
 *                                                                            *
 * Return value: SUCCESS - the item value was cloned successfully             *
 *               FAIL    - not enough memory                                  *
 *                                                                            *
 * Comments: This function can be called in loop with the same data value     *
 *           until it finishes cloning item value.                            *
 *                                                                            *
 ******************************************************************************/
static int	hc_clone_history_data(zbx_hc_data_t **data, const dc_item_value_t *item_value)
{
	if (NULL == *data)
	{
		if (NULL == (*data = (zbx_hc_data_t *)__hc_shmem_malloc_func(NULL, sizeof(zbx_hc_data_t))))
			return FAIL;

		memset(*data, 0, sizeof(zbx_hc_data_t));

		(*data)->state = item_value->state;
		(*data)->ts = item_value->ts;
		(*data)->flags = item_value->flags;
	}

	if (0 != (ZBX_DC_FLAG_META & item_value->flags))
	{
		(*data)->lastlogsize = item_value->lastlogsize;
		(*data)->mtime = item_value->mtime;
	}

	if (ITEM_STATE_NOTSUPPORTED == item_value->state)
	{
		if (NULL == ((*data)->value.str = hc_mem_value_str_dup(&item_value->value.value_str)))
			return FAIL;

		(*data)->value_type = item_value->value_type;
		cache->stats.notsupported_counter++;

		return SUCCEED;
	}

	if (0 != (ZBX_DC_FLAG_LLD & item_value->flags))
	{
		if (NULL == ((*data)->value.str = hc_mem_value_str_dup(&item_value->value.value_str)))
			return FAIL;

		(*data)->value_type = ITEM_VALUE_TYPE_TEXT;

		cache->stats.history_text_counter++;
		cache->stats.history_counter++;

		return SUCCEED;
	}

	if (0 == (ZBX_DC_FLAG_NOVALUE & item_value->flags))
	{
		switch (item_value->value_type)
		{
			case ITEM_VALUE_TYPE_FLOAT:
				(*data)->value.dbl = item_value->value.value_dbl;
				break;
			case ITEM_VALUE_TYPE_UINT64:
				(*data)->value.ui64 = item_value->value.value_uint;
				break;
			case ITEM_VALUE_TYPE_STR:
			case ITEM_VALUE_TYPE_TEXT:
			case ITEM_VALUE_TYPE_BIN:
				if (SUCCEED != hc_clone_history_str_data(&(*data)->value.str,
						&item_value->value.value_str))
				{
					return FAIL;
				}
				break;
			case ITEM_VALUE_TYPE_LOG:
				if (SUCCEED != hc_clone_history_log_data(&(*data)->value.log, item_value))
					return FAIL;
				break;
			case ITEM_VALUE_TYPE_NONE:
			default:
				THIS_SHOULD_NEVER_HAPPEN;
				exit(EXIT_FAILURE);
		}

		switch (item_value->item_value_type)
		{
			case ITEM_VALUE_TYPE_FLOAT:
				cache->stats.history_float_counter++;
				break;
			case ITEM_VALUE_TYPE_UINT64:
				cache->stats.history_uint_counter++;
				break;
			case ITEM_VALUE_TYPE_STR:
				cache->stats.history_str_counter++;
				break;
			case ITEM_VALUE_TYPE_TEXT:
				cache->stats.history_text_counter++;
				break;
			case ITEM_VALUE_TYPE_LOG:
				cache->stats.history_log_counter++;
				break;
			case ITEM_VALUE_TYPE_BIN:
				cache->stats.history_bin_counter++;
				break;
			case ITEM_VALUE_TYPE_NONE:
			default:
				THIS_SHOULD_NEVER_HAPPEN;
				exit(EXIT_FAILURE);
		}

		cache->stats.history_counter++;
	}

	(*data)->value_type = item_value->value_type;

	return SUCCEED;
}

/******************************************************************************
 *                                                                            *
 * Purpose: adds item values to the history cache                             *
 *                                                                            *
 * Parameters: values     - [IN] the item values to add                       *
 *             values_num - [IN] the number of item values to add             *
 *                                                                            *
 * Comments: If the history cache is full this function will wait until       *
 *           history syncers processes values freeing enough space to store   *
 *           the new value.                                                   *
 *                                                                            *
 ******************************************************************************/
static void	hc_add_item_values(dc_item_value_t *values, int values_num)
{
	dc_item_value_t	*item_value;
	int		i;
	zbx_hc_item_t	*item;

	for (i = 0; i < values_num; i++)
	{
		zbx_hc_data_t	*data = NULL;

		item_value = &values[i];

		/* a record with metadata and no value can be dropped if  */
		/* the metadata update is copied to the last queued value */
		if (NULL != (item = hc_get_item(item_value->itemid)) &&
				0 != (item_value->flags & ZBX_DC_FLAG_NOVALUE) &&
				0 != (item_value->flags & ZBX_DC_FLAG_META))
		{
			/* skip metadata updates when only one value is queued, */
			/* because the item might be already being processed    */
			if (item->head != item->tail)
			{
				item->head->lastlogsize = item_value->lastlogsize;
				item->head->mtime = item_value->mtime;
				item->head->flags |= ZBX_DC_FLAG_META;
				continue;
			}
		}

		if (SUCCEED != hc_clone_history_data(&data, item_value))
		{
			do
			{
				UNLOCK_CACHE;

				zabbix_log(LOG_LEVEL_DEBUG, "History cache is full. Sleeping for 1 second.");
				sleep(1);

				LOCK_CACHE;
			}
			while (SUCCEED != hc_clone_history_data(&data, item_value));

			item = hc_get_item(item_value->itemid);
		}

		if (NULL == item)
		{
			item = hc_add_item(item_value->itemid, data);
			hc_queue_item(item);
		}
		else
		{
			item->head->next = data;
			item->head = data;
		}
		item->values_num++;
	}
}

/******************************************************************************
 *                                                                            *
 * Purpose: copies item value from history cache into the specified history   *
 *          value                                                             *
 *                                                                            *
 * Parameters: history - [OUT] the history value                              *
 *             itemid  - [IN] the item identifier                             *
 *             data    - [IN] the history data to copy                        *
 *                                                                            *
 * Comments: handling of uninitialized fields in dc_add_proxy_history_log()   *
 *                                                                            *
 ******************************************************************************/
static void	hc_copy_history_data(zbx_dc_history_t *history, zbx_uint64_t itemid, zbx_hc_data_t *data)
{
	history->itemid = itemid;
	history->ts = data->ts;
	history->state = data->state;
	history->flags = data->flags;
	history->lastlogsize = data->lastlogsize;
	history->mtime = data->mtime;

	if (ITEM_STATE_NOTSUPPORTED == data->state)
	{
		history->value.err = zbx_strdup(NULL, data->value.str);
		history->flags |= ZBX_DC_FLAG_UNDEF;
		return;
	}

	history->value_type = data->value_type;

	if (0 == (ZBX_DC_FLAG_NOVALUE & data->flags))
	{
		switch (data->value_type)
		{
			case ITEM_VALUE_TYPE_FLOAT:
				history->value.dbl = data->value.dbl;
				break;
			case ITEM_VALUE_TYPE_UINT64:
				history->value.ui64 = data->value.ui64;
				break;
			case ITEM_VALUE_TYPE_STR:
			case ITEM_VALUE_TYPE_TEXT:
			case ITEM_VALUE_TYPE_BIN:
				history->value.str = zbx_strdup(NULL, data->value.str);
				break;
			case ITEM_VALUE_TYPE_LOG:
				history->value.log = (zbx_log_value_t *)zbx_malloc(NULL, sizeof(zbx_log_value_t));
				history->value.log->value = zbx_strdup(NULL, data->value.log->value);

				if (NULL != data->value.log->source)
					history->value.log->source = zbx_strdup(NULL, data->value.log->source);
				else
					history->value.log->source = NULL;

				history->value.log->timestamp = data->value.log->timestamp;
				history->value.log->severity = data->value.log->severity;
				history->value.log->logeventid = data->value.log->logeventid;

				break;
			case ITEM_VALUE_TYPE_NONE:
			default:
				THIS_SHOULD_NEVER_HAPPEN;
				exit(EXIT_FAILURE);
		}
	}
}

/******************************************************************************
 *                                                                            *
 * Purpose: pops the next batch of history items from cache for processing    *
 *                                                                            *
 * Parameters: history_items - [OUT] the locked history items                 *
 *                                                                            *
 * Comments: The history_items must be returned back to history cache with    *
 *           hc_push_items() function after they have been processed.         *
 *                                                                            *
 ******************************************************************************/
static void	hc_pop_items(zbx_vector_ptr_t *history_items)
{
	zbx_binary_heap_elem_t	*elem;
	zbx_hc_item_t		*item;

	while (ZBX_HC_SYNC_MAX > history_items->values_num && FAIL == zbx_binary_heap_empty(&cache->history_queue))
	{
		elem = zbx_binary_heap_find_min(&cache->history_queue);
		item = (zbx_hc_item_t *)elem->data;
		zbx_vector_ptr_append(history_items, item);

		zbx_binary_heap_remove_min(&cache->history_queue);
	}
}

/******************************************************************************
 *                                                                            *
 * Purpose: gets item history values                                          *
 *                                                                            *
 * Parameters: history       - [OUT] the history values                       *
 *             history_items - [IN] the history items                         *
 *                                                                            *
 ******************************************************************************/
static void	hc_get_item_values(zbx_dc_history_t *history, zbx_vector_ptr_t *history_items)
{
	int		i, history_num = 0;
	zbx_hc_item_t	*item;

	/* we don't need to lock history cache because no other processes can  */
	/* change item's history data until it is pushed back to history queue */
	for (i = 0; i < history_items->values_num; i++)
	{
		item = (zbx_hc_item_t *)history_items->values[i];

		if (ZBX_HC_ITEM_STATUS_BUSY == item->status)
			continue;

		hc_copy_history_data(&history[history_num++], item->itemid, item->tail);
	}
}

/******************************************************************************
 *                                                                            *
 * Purpose: push back the processed history items into history cache          *
 *                                                                            *
 * Parameters: history_items - [IN] the history items containing processed    *
 *                                  (available) and busy items                *
 *                                                                            *
 * Comments: This function removes processed value from history cache.        *
 *           If there is no more data for this item, then the item itself is  *
 *           removed from history index.                                      *
 *                                                                            *
 ******************************************************************************/
void	hc_push_items(zbx_vector_ptr_t *history_items)
{
	int		i;
	zbx_hc_item_t	*item;
	zbx_hc_data_t	*data_free;

	for (i = 0; i < history_items->values_num; i++)
	{
		item = (zbx_hc_item_t *)history_items->values[i];

		switch (item->status)
		{
			case ZBX_HC_ITEM_STATUS_BUSY:
				/* reset item status before returning it to queue */
				item->status = ZBX_HC_ITEM_STATUS_NORMAL;
				hc_queue_item(item);
				break;
			case ZBX_HC_ITEM_STATUS_NORMAL:
				item->values_num--;
				data_free = item->tail;
				item->tail = item->tail->next;
				hc_free_data(data_free);
				if (NULL == item->tail)
					zbx_hashset_remove(&cache->history_items, item);
				else
					hc_queue_item(item);
				break;
		}
	}
}

/******************************************************************************
 *                                                                            *
 * Purpose: retrieve the size of history queue                                *
 *                                                                            *
 ******************************************************************************/
int	hc_queue_get_size(void)
{
	return cache->history_queue.elems_num;
}

int	hc_get_history_compression_age(void)
{
#if defined(HAVE_POSTGRESQL)
	zbx_config_t	cfg;
	int		compression_age = 0;

	zbx_config_get(&cfg, ZBX_CONFIG_FLAGS_DB_EXTENSION);

	if (ON == cfg.db.history_compression_status && 0 != cfg.db.history_compress_older)
	{
		compression_age = (int)time(NULL) - cfg.db.history_compress_older;
	}

	zbx_config_clean(&cfg);

	return compression_age;
#else
	return 0;
#endif
}

/******************************************************************************
 *                                                                            *
 * Purpose: Allocate shared memory for trend cache (part of database cache)   *
 *                                                                            *
 * Comments: Is optionally called from zbx_init_database_cache()              *
 *                                                                            *
 ******************************************************************************/

ZBX_SHMEM_FUNC_IMPL(__trend, trend_mem)

static int	init_trend_cache(char **error)
{
	size_t	sz;
	int	ret;

	zabbix_log(LOG_LEVEL_DEBUG, "In %s()", __func__);

	if (SUCCEED != (ret = zbx_mutex_create(&trends_lock, ZBX_MUTEX_TRENDS, error)))
		goto out;

	sz = zbx_shmem_required_size(1, "trend cache", "TrendCacheSize");
	if (SUCCEED != (ret = zbx_shmem_create(&trend_mem, CONFIG_TRENDS_CACHE_SIZE, "trend cache", "TrendCacheSize", 0,
			error)))
	{
		goto out;
	}

	CONFIG_TRENDS_CACHE_SIZE -= sz;

	cache->trends_num = 0;
	cache->trends_last_cleanup_hour = 0;

#define INIT_HASHSET_SIZE	100	/* Should be calculated dynamically based on trends size? */
					/* Still does not make sense to have it more than initial */
					/* item hashset size in configuration cache.              */

	zbx_hashset_create_ext(&cache->trends, INIT_HASHSET_SIZE,
			ZBX_DEFAULT_UINT64_HASH_FUNC, ZBX_DEFAULT_UINT64_COMPARE_FUNC, NULL,
			__trend_shmem_malloc_func, __trend_shmem_realloc_func, __trend_shmem_free_func);

#undef INIT_HASHSET_SIZE
out:
	zabbix_log(LOG_LEVEL_DEBUG, "End of %s()", __func__);

	return ret;
}

/******************************************************************************
 *                                                                            *
 * Purpose: Allocate shared memory for database cache                         *
 *                                                                            *
 ******************************************************************************/
int	zbx_init_database_cache(zbx_get_program_type_f get_program_type, char **error)
{
	int	ret;

	zabbix_log(LOG_LEVEL_DEBUG, "In %s()", __func__);

	get_program_type_cb = get_program_type;

	if (NULL != cache)
	{
		ret = SUCCEED;
		goto out;
	}

	if (SUCCEED != (ret = zbx_mutex_create(&cache_lock, ZBX_MUTEX_CACHE, error)))
		goto out;

	if (SUCCEED != (ret = zbx_mutex_create(&cache_ids_lock, ZBX_MUTEX_CACHE_IDS, error)))
		goto out;

	if (SUCCEED != (ret = zbx_shmem_create(&hc_mem, CONFIG_HISTORY_CACHE_SIZE, "history cache",
			"HistoryCacheSize", 1, error)))
	{
		goto out;
	}

	if (SUCCEED != (ret = zbx_shmem_create(&hc_index_mem, CONFIG_HISTORY_INDEX_CACHE_SIZE, "history index cache",
			"HistoryIndexCacheSize", 0, error)))
	{
		goto out;
	}

	cache = (ZBX_DC_CACHE *)__hc_index_shmem_malloc_func(NULL, sizeof(ZBX_DC_CACHE));
	memset(cache, 0, sizeof(ZBX_DC_CACHE));

	ids = (ZBX_DC_IDS *)__hc_index_shmem_malloc_func(NULL, sizeof(ZBX_DC_IDS));
	memset(ids, 0, sizeof(ZBX_DC_IDS));

	zbx_hashset_create_ext(&cache->history_items, ZBX_HC_ITEMS_INIT_SIZE,
			ZBX_DEFAULT_UINT64_HASH_FUNC, ZBX_DEFAULT_UINT64_COMPARE_FUNC, NULL,
			__hc_index_shmem_malloc_func, __hc_index_shmem_realloc_func, __hc_index_shmem_free_func);

	zbx_binary_heap_create_ext(&cache->history_queue, hc_queue_elem_compare_func, ZBX_BINARY_HEAP_OPTION_EMPTY,
			__hc_index_shmem_malloc_func, __hc_index_shmem_realloc_func, __hc_index_shmem_free_func);

	if (0 != (get_program_type_cb() & ZBX_PROGRAM_TYPE_SERVER))
	{
		zbx_hashset_create_ext(&(cache->proxyqueue.index), ZBX_HC_SYNC_MAX,
			ZBX_DEFAULT_UINT64_HASH_FUNC, ZBX_DEFAULT_UINT64_COMPARE_FUNC, NULL,
			__hc_index_shmem_malloc_func, __hc_index_shmem_realloc_func, __hc_index_shmem_free_func);

		zbx_list_create_ext(&(cache->proxyqueue.list), __hc_index_shmem_malloc_func,
				__hc_index_shmem_free_func);

		cache->proxyqueue.state = ZBX_HC_PROXYQUEUE_STATE_NORMAL;

		if (SUCCEED != (ret = init_trend_cache(error)))
			goto out;
	}

	cache->history_num_total = 0;
	cache->history_progress_ts = 0;

	cache->db_trigger_queue_lock = 1;

	cache->proxy_history_count = 0;

	if (NULL == sql)
		sql = (char *)zbx_malloc(sql, sql_alloc);
out:
	zabbix_log(LOG_LEVEL_DEBUG, "End of %s()", __func__);

	return ret;
}

/******************************************************************************
 *                                                                            *
 * Purpose: change proxy_history_count by count                               *
 *                                                                            *
 ******************************************************************************/
void	zbx_change_proxy_history_count(int change_count)
{
	LOCK_CACHE;

	cache->proxy_history_count += change_count;

	UNLOCK_CACHE;
}

/******************************************************************************
 *                                                                            *
 * Purpose: change proxy_history_count by count                               *
 *                                                                            *
 ******************************************************************************/
void	zbx_reset_proxy_history_count(int reset)
{
	LOCK_CACHE;

	cache->proxy_history_count = reset;

	UNLOCK_CACHE;
}

/******************************************************************************
 *                                                                            *
 * Purpose: get proxy_history_count value                                     *
 *                                                                            *
 ******************************************************************************/
int	zbx_get_proxy_history_count(void)
{
	int	proxy_history_count;

	LOCK_CACHE;
	proxy_history_count = cache->proxy_history_count;
	UNLOCK_CACHE;

	return proxy_history_count;
}
/******************************************************************************
 *                                                                            *
 * Purpose: writes updates and new data from pool and cache data to database  *
 *                                                                            *
 ******************************************************************************/
static void	DCsync_all(const zbx_events_funcs_t *events_cbs)
{
	zabbix_log(LOG_LEVEL_DEBUG, "In DCsync_all()");

	sync_history_cache_full(events_cbs);

	if (0 != (get_program_type_cb() & ZBX_PROGRAM_TYPE_SERVER))
		DCsync_trends();

	zabbix_log(LOG_LEVEL_DEBUG, "End of DCsync_all()");
}

/******************************************************************************
 *                                                                            *
 * Purpose: Free memory allocated for database cache                          *
 *                                                                            *
 ******************************************************************************/
void	zbx_free_database_cache(int sync, const zbx_events_funcs_t *events_cbs)
{
	zabbix_log(LOG_LEVEL_DEBUG, "In %s()", __func__);

	if (ZBX_SYNC_ALL == sync)
		DCsync_all(events_cbs);

	cache = NULL;

	zbx_shmem_destroy(hc_mem);
	hc_mem = NULL;
	zbx_shmem_destroy(hc_index_mem);
	hc_index_mem = NULL;

	zbx_mutex_destroy(&cache_lock);
	zbx_mutex_destroy(&cache_ids_lock);

	if (0 != (get_program_type_cb() & ZBX_PROGRAM_TYPE_SERVER))
	{
		zbx_shmem_destroy(trend_mem);
		trend_mem = NULL;
		zbx_mutex_destroy(&trends_lock);
	}

	zabbix_log(LOG_LEVEL_DEBUG, "End of %s()", __func__);
}

/******************************************************************************
 *                                                                            *
 * Purpose: Return next id for requested table                                *
 *                                                                            *
 ******************************************************************************/
zbx_uint64_t	zbx_dc_get_nextid(const char *table_name, int num)
{
	int			i;
	zbx_db_result_t		result;
	zbx_db_row_t		row;
	const zbx_db_table_t	*table;
	ZBX_DC_ID		*id;
	zbx_uint64_t		min = 0, max = ZBX_DB_MAX_ID, nextid, lastid;

	zabbix_log(LOG_LEVEL_DEBUG, "In %s() table:'%s' num:%d", __func__, table_name, num);

	LOCK_CACHE_IDS;

	for (i = 0; i < ZBX_IDS_SIZE; i++)
	{
		id = &ids->id[i];
		if ('\0' == *id->table_name)
			break;

		if (0 == strcmp(id->table_name, table_name))
		{
			nextid = id->lastid + 1;
			id->lastid += num;
			lastid = id->lastid;

			UNLOCK_CACHE_IDS;

			zabbix_log(LOG_LEVEL_DEBUG, "End of %s() table:'%s' [" ZBX_FS_UI64 ":" ZBX_FS_UI64 "]",
					__func__, table_name, nextid, lastid);

			return nextid;
		}
	}

	if (i == ZBX_IDS_SIZE)
	{
		zabbix_log(LOG_LEVEL_ERR, "insufficient shared memory for ids");
		exit(EXIT_FAILURE);
	}

	table = zbx_db_get_table(table_name);

	result = zbx_db_select("select max(%s) from %s where %s between " ZBX_FS_UI64 " and " ZBX_FS_UI64,
			table->recid, table_name, table->recid, min, max);

	if (NULL != result)
	{
		zbx_strlcpy(id->table_name, table_name, sizeof(id->table_name));

		if (NULL == (row = zbx_db_fetch(result)) || SUCCEED == zbx_db_is_null(row[0]))
			id->lastid = min;
		else
			ZBX_STR2UINT64(id->lastid, row[0]);

		nextid = id->lastid + 1;
		id->lastid += num;
		lastid = id->lastid;
	}
	else
		nextid = lastid = 0;

	UNLOCK_CACHE_IDS;

	zbx_db_free_result(result);

	zabbix_log(LOG_LEVEL_DEBUG, "End of %s() table:'%s' [" ZBX_FS_UI64 ":" ZBX_FS_UI64 "]",
			__func__, table_name, nextid, lastid);

	return nextid;
}

/******************************************************************************
 *                                                                            *
 * Purpose: performs interface availability reset for hosts with              *
 *          availability set on interfaces without enabled items              *
 *                                                                            *
 ******************************************************************************/
void	zbx_dc_update_interfaces_availability(void)
{
	zbx_vector_availability_ptr_t		interfaces;

	zabbix_log(LOG_LEVEL_DEBUG, "In %s()", __func__);

	zbx_vector_availability_ptr_create(&interfaces);

	if (SUCCEED != zbx_dc_reset_interfaces_availability(&interfaces))
		goto out;

	zbx_availabilities_flush(&interfaces);
out:
	zbx_vector_availability_ptr_clear_ext(&interfaces, zbx_interface_availability_free);
	zbx_vector_availability_ptr_destroy(&interfaces);

	zabbix_log(LOG_LEVEL_DEBUG, "End of %s()", __func__);
}

/******************************************************************************
 *                                                                            *
 * Purpose: get history cache diagnostics statistics                          *
 *                                                                            *
 ******************************************************************************/
void	zbx_hc_get_diag_stats(zbx_uint64_t *items_num, zbx_uint64_t *values_num)
{
	LOCK_CACHE;

	*values_num = cache->history_num;
	*items_num = cache->history_items.num_data;

	UNLOCK_CACHE;
}

/******************************************************************************
 *                                                                            *
 * Purpose: get shared memory allocator statistics                            *
 *                                                                            *
 ******************************************************************************/
void	zbx_hc_get_mem_stats(zbx_shmem_stats_t *data, zbx_shmem_stats_t *index)
{
	LOCK_CACHE;

	if (NULL != data)
		zbx_shmem_get_stats(hc_mem, data);

	if (NULL != index)
		zbx_shmem_get_stats(hc_index_mem, index);

	UNLOCK_CACHE;
}

/******************************************************************************
 *                                                                            *
 * Purpose: get statistics of cached items                                    *
 *                                                                            *
 ******************************************************************************/
void	zbx_hc_get_items(zbx_vector_uint64_pair_t *items)
{
	zbx_hashset_iter_t	iter;
	zbx_hc_item_t		*item;

	LOCK_CACHE;

	zbx_vector_uint64_pair_reserve(items, cache->history_items.num_data);

	zbx_hashset_iter_reset(&cache->history_items, &iter);
	while (NULL != (item = (zbx_hc_item_t *)zbx_hashset_iter_next(&iter)))
	{
		zbx_uint64_pair_t	pair = {item->itemid, item->values_num};
		zbx_vector_uint64_pair_append_ptr(items, &pair);
	}

	UNLOCK_CACHE;
}

/******************************************************************************
 *                                                                            *
 * Purpose: checks if database trigger queue table is locked                  *
 *                                                                            *
 ******************************************************************************/
int	zbx_db_trigger_queue_locked(void)
{
	return 0 == cache->db_trigger_queue_lock ? FAIL : SUCCEED;
}

/******************************************************************************
 *                                                                            *
 * Purpose: unlocks database trigger queue table                              *
 *                                                                            *
 ******************************************************************************/
void	zbx_db_trigger_queue_unlock(void)
{
	cache->db_trigger_queue_lock = 0;
}

/******************************************************************************
 *                                                                            *
 * Purpose: return first proxy in a queue, function assumes that a queue is   *
 *          not empty                                                         *
 *                                                                            *
 * Return value: proxyid at the top a queue                                   *
 *                                                                            *
 ******************************************************************************/
static zbx_uint64_t	zbx_hc_proxyqueue_peek(void)
{
	zbx_uint64_t	*p_val;

	if (NULL == cache->proxyqueue.list.head)
		return 0;

	p_val = (zbx_uint64_t *)(cache->proxyqueue.list.head->data);

	return *p_val;
}

/******************************************************************************
 *                                                                            *
 * Purpose: add new proxyid to a queue                                        *
 *                                                                            *
 * Parameters: proxyid   - [IN] the proxy id                                  *
 *                                                                            *
 ******************************************************************************/
static void	zbx_hc_proxyqueue_enqueue(zbx_uint64_t proxyid)
{
	if (NULL == zbx_hashset_search(&cache->proxyqueue.index, &proxyid))
	{
		zbx_uint64_t *ptr;

		ptr = zbx_hashset_insert(&cache->proxyqueue.index, &proxyid, sizeof(proxyid));
		zbx_list_append(&cache->proxyqueue.list, ptr, NULL);
	}
}

/******************************************************************************
 *                                                                            *
 * Purpose: try to dequeue proxyid from a proxy queue                         *
 *                                                                            *
 * Parameters: chk_proxyid  - [IN] the proxyid                                *
 *                                                                            *
 * Return value: SUCCEED - retrieval successful                               *
 *               FAIL    - otherwise                                          *
 *                                                                            *
 ******************************************************************************/
static int	zbx_hc_proxyqueue_dequeue(zbx_uint64_t proxyid)
{
	zbx_uint64_t	top_val;
	void		*rem_val = 0;

	top_val = zbx_hc_proxyqueue_peek();

	if (proxyid != top_val)
		return FAIL;

	if (FAIL == zbx_list_pop(&cache->proxyqueue.list, &rem_val))
		return FAIL;

	zbx_hashset_remove_direct(&cache->proxyqueue.index, rem_val);

	return SUCCEED;
}

/******************************************************************************
 *                                                                            *
 * Purpose: remove all proxies from proxy priority queue                      *
 *                                                                            *
 ******************************************************************************/
static void	zbx_hc_proxyqueue_clear(void)
{
	zbx_list_destroy(&cache->proxyqueue.list);
	zbx_hashset_clear(&cache->proxyqueue.index);
}

/******************************************************************************
 *                                                                            *
 * Purpose: check status of a history cache usage, enqueue/dequeue proxy      *
 *          from priority list and accordingly enable or disable wait mode    *
 *                                                                            *
 * Parameters: proxyid   - [IN] the proxyid                                   *
 *                                                                            *
 * Return value: SUCCEED - proxy can be processed now                         *
 *               FAIL    - proxy cannot be processed now, it got enqueued     *
 *                                                                            *
 ******************************************************************************/
int	zbx_hc_check_proxy(zbx_uint64_t proxyid)
{
	double	hc_pused;
	int	ret;

	zabbix_log(LOG_LEVEL_DEBUG, "In %s() proxyid:"ZBX_FS_UI64, __func__, proxyid);

	LOCK_CACHE;

	hc_pused = 100 * (double)(hc_mem->total_size - hc_mem->free_size) / hc_mem->total_size;

	if (20 >= hc_pused)
	{
		cache->proxyqueue.state = ZBX_HC_PROXYQUEUE_STATE_NORMAL;

		zbx_hc_proxyqueue_clear();

		ret = SUCCEED;
		goto out;
	}

	if (ZBX_HC_PROXYQUEUE_STATE_WAIT == cache->proxyqueue.state)
	{
		zbx_hc_proxyqueue_enqueue(proxyid);

		if (60 < hc_pused)
		{
			ret = FAIL;
			goto out;
		}

		cache->proxyqueue.state = ZBX_HC_PROXYQUEUE_STATE_NORMAL;
	}
	else
	{
		if (80 <= hc_pused)
		{
			cache->proxyqueue.state = ZBX_HC_PROXYQUEUE_STATE_WAIT;
			zbx_hc_proxyqueue_enqueue(proxyid);

			ret = FAIL;
			goto out;
		}
	}

	if (0 == zbx_hc_proxyqueue_peek())
	{
		ret = SUCCEED;
		goto out;
	}

	ret = zbx_hc_proxyqueue_dequeue(proxyid);

out:
	UNLOCK_CACHE;

	zabbix_log(LOG_LEVEL_DEBUG, "End of %s():%s", __func__, zbx_result_string(ret));

	return ret;
}<|MERGE_RESOLUTION|>--- conflicted
+++ resolved
@@ -2939,21 +2939,12 @@
  *             item_diff           - [OUT] the changes in item data           *
  *             inventory_values    - [OUT] the inventory values to add        *
  *             compression_age     - [IN] history compression age             *
-<<<<<<< HEAD
- *             proxy_subscriptions - [IN] history compression age             *
- *                                                                            *
- ******************************************************************************/
-static void	DCmass_prepare_history(zbx_dc_history_t *history, zbx_history_sync_item_t *items, const int *errcodes,
-		int history_num, zbx_vector_ptr_t *item_diff, zbx_vector_ptr_t *inventory_values, int compression_age,
-		zbx_vector_uint64_pair_t *proxy_subscriptions)
-=======
  *             proxy_subscriptions - [IN]                                     *
  *                                                                            *
  ******************************************************************************/
 static void	DCmass_prepare_history(zbx_dc_history_t *history, zbx_history_sync_item_t *items, const int *errcodes,
 		int history_num, zbx_add_event_func_t add_event_cb, zbx_vector_ptr_t *item_diff,
 		zbx_vector_ptr_t *inventory_values, int compression_age, zbx_vector_uint64_pair_t *proxy_subscriptions)
->>>>>>> cd8f62df
 {
 	static time_t	last_history_discard = 0;
 	time_t		now;
