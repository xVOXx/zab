--- conflicted
+++ resolved
@@ -72,12 +72,9 @@
 extern int	CONFIG_CONFSYNCER_FORKS;
 extern int	CONFIG_HEARTBEAT_FORKS;
 extern int	CONFIG_SELFMON_FORKS;
-<<<<<<< HEAD
+extern int	CONFIG_VMWARE_FORKS;
 extern unsigned char	process_type;
 extern int	process_num;
-=======
-extern int	CONFIG_VMWARE_FORKS;
->>>>>>> be721e57
 
 /******************************************************************************
  *                                                                            *
