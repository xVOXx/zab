--- conflicted
+++ resolved
@@ -375,15 +375,6 @@
 	process->cache.ticks = ticks;
 }
 
-/******************************************************************************
- *                                                                            *
-<<<<<<< HEAD
- * Author: Alexander Vladishev                                                *
-=======
- * Function: collect_selfmon_stats                                            *
->>>>>>> a7043a2c
- *                                                                            *
- ******************************************************************************/
 void	collect_selfmon_stats(void)
 {
 	zbx_stat_process_t	*process;
