--- conflicted
+++ resolved
@@ -164,22 +164,13 @@
 	char		*sendto, *subject, *message, *smtp_server, *smtp_helo, *smtp_email, *username, *password,
 			*inreplyto, *expression, *recovery_expression, *error = NULL;
 	unsigned short	smtp_port;
-<<<<<<< HEAD
 	unsigned char	smtp_security, smtp_verify_peer, smtp_verify_host, smtp_authentication, message_format;
-	int		ret;
-
-	zbx_alerter_deserialize_email(ipc_message->data, &alertid, &mediatypeid, &eventid, &sendto, &subject, &message,
-			&smtp_server, &smtp_port, &smtp_helo, &smtp_email, &smtp_security, &smtp_verify_peer,
-			&smtp_verify_host, &smtp_authentication, &username, &password, &message_format);
-=======
-	unsigned char	smtp_security, smtp_verify_peer, smtp_verify_host, smtp_authentication, content_type;
 	int		object, source, ret;
 
 	zbx_alerter_deserialize_email(ipc_message->data, &alertid, &mediatypeid, &eventid, &source, &object, &objectid,
 			&sendto, &subject, &message, &smtp_server, &smtp_port, &smtp_helo, &smtp_email, &smtp_security,
 			&smtp_verify_peer, &smtp_verify_host, &smtp_authentication, &username, &password,
-			&content_type, &expression, &recovery_expression);
->>>>>>> 8d0d1570
+			&message_format, &expression, &recovery_expression);
 
 	inreplyto = create_email_inreplyto(mediatypeid, sendto, eventid);
 
