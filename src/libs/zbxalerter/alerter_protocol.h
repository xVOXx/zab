--- conflicted
+++ resolved
@@ -173,33 +173,19 @@
 		int errcode, const char *error, const char *debug);
 
 zbx_uint32_t	zbx_alerter_serialize_email(unsigned char **data, zbx_uint64_t alertid, zbx_uint64_t mediatypeid,
-<<<<<<< HEAD
-		zbx_uint64_t eventid, const char *sendto, const char *subject, const char *message,
-		const char *smtp_server, unsigned short smtp_port, const char *smtp_helo, const char *smtp_email,
-		unsigned char smtp_security, unsigned char smtp_verify_peer, unsigned char smtp_verify_host,
-		unsigned char smtp_authentication, const char *username, const char *password,
-		unsigned char message_format);
-
-void	zbx_alerter_deserialize_email(const unsigned char *data, zbx_uint64_t *alertid, zbx_uint64_t *mediatypeid,
-		zbx_uint64_t *eventid, char **sendto, char **subject, char **message, char **smtp_server,
-		unsigned short *smtp_port, char **smtp_helo, char **smtp_email, unsigned char *smtp_security,
-		unsigned char *smtp_verify_peer, unsigned char *smtp_verify_host, unsigned char *smtp_authentication,
-		char **username, char **password, unsigned char *message_format);
-=======
 		zbx_uint64_t eventid, int source, int object, zbx_uint64_t objectid, const char *sendto,
 		const char *subject, const char *message, const char *smtp_server, unsigned short smtp_port,
 		const char *smtp_helo, const char *smtp_email, unsigned char smtp_security,
 		unsigned char smtp_verify_peer, unsigned char smtp_verify_host, unsigned char smtp_authentication,
-		const char *username, const char *password, unsigned char content_type, const char *expression,
+		const char *username, const char *password, unsigned char message_format, const char *expression,
 		const char *recovery_expression);
 
 void	zbx_alerter_deserialize_email(const unsigned char *data, zbx_uint64_t *alertid, zbx_uint64_t *mediatypeid,
 		zbx_uint64_t *eventid, int *source, int *object, zbx_uint64_t *objectid, char **sendto, char **subject,
 		char **message, char **smtp_server, unsigned short *smtp_port, char **smtp_helo, char **smtp_email,
 		unsigned char *smtp_security, unsigned char *smtp_verify_peer, unsigned char *smtp_verify_host,
-		unsigned char *smtp_authentication, char **username, char **password, unsigned char *content_type,
+		unsigned char *smtp_authentication, char **username, char **password, unsigned char *message_format,
 		char **expression, char **recovery_expression);
->>>>>>> 8d0d1570
 
 zbx_uint32_t	zbx_alerter_serialize_sms(unsigned char **data, zbx_uint64_t alertid,  const char *sendto,
 		const char *message, const char *gsm_modem);
