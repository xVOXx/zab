/*
** Copyright (C) 2001-2024 Zabbix SIA
**
** This program is free software: you can redistribute it and/or modify it under the terms of
** the GNU Affero General Public License as published by the Free Software Foundation, version 3.
**
** This program is distributed in the hope that it will be useful, but WITHOUT ANY WARRANTY;
** without even the implied warranty of MERCHANTABILITY or FITNESS FOR A PARTICULAR PURPOSE.
** See the GNU Affero General Public License for more details.
**
** You should have received a copy of the GNU Affero General Public License along with this program.
** If not, see <https://www.gnu.org/licenses/>.
**/

#include "zbxalerter.h"
#include "alerter_defs.h"

#include "alerter_protocol.h"
#include "zbxlog.h"
#include "zbxalgo.h"
#include "zbxdb.h"
#include "zbxdbhigh.h"
#include "zbxipcservice.h"
#include "zbxjson.h"
#include "zbxnix.h"
#include "zbxnum.h"
#include "zbxself.h"
#include "zbxservice.h"
#include "zbxstr.h"
#include "zbxthreads.h"
#include "zbxtime.h"
#include "zbxtypes.h"
#include "zbxmedia.h"

typedef struct
{
	zbx_hashset_t		mediatypes;
	zbx_ipc_async_socket_t	am;
}
zbx_am_db_t;

/******************************************************************************
 *                                                                            *
 * Purpose: creates new alert object                                          *
 *                                                                            *
 * Parameters: ...           - [IN] alert data                                *
 *                                                                            *
 * Return value: alert object.                                                *
 *                                                                            *
 ******************************************************************************/
static zbx_am_db_alert_t	*am_db_create_alert(zbx_uint64_t alertid, zbx_uint64_t mediatypeid, int source,
		int object, zbx_uint64_t objectid, zbx_uint64_t eventid, zbx_uint64_t p_eventid, const char *sendto,
		const char *subject, const char *message, const char *params, int status, int retries)
{
	zbx_am_db_alert_t	*alert;

	alert = (zbx_am_db_alert_t *)zbx_malloc(NULL, sizeof(zbx_am_db_alert_t));
	alert->alertid = alertid;
	alert->mediatypeid = mediatypeid;
	alert->source = source;
	alert->object = object;
	alert->objectid = objectid;
	alert->eventid = eventid;
	alert->p_eventid = p_eventid;

	alert->sendto = zbx_strdup(NULL, sendto);
	alert->subject = zbx_strdup(NULL, subject);
	alert->message = zbx_strdup(NULL, message);
	alert->params = zbx_strdup(NULL, params);

	alert->status = status;
	alert->retries = retries;

	alert->expression = NULL;
	alert->recovery_expression = NULL;

	return alert;
}

static int 	am_db_init(zbx_am_db_t *amdb, char **error)
{
	zbx_hashset_create(&amdb->mediatypes, 5, ZBX_DEFAULT_UINT64_HASH_FUNC, ZBX_DEFAULT_UINT64_COMPARE_FUNC);

	if (SUCCEED != zbx_ipc_async_socket_open(&amdb->am, ZBX_IPC_SERVICE_ALERTER, SEC_PER_MIN, error))
		return FAIL;

	return SUCCEED;
}

static void	am_db_clear(zbx_am_db_t *amdb)
{
	zbx_hashset_iter_t	iter;
	zbx_am_db_mediatype_t	*mediatype;

	zbx_hashset_iter_reset(&amdb->mediatypes, &iter);
	while (NULL != (mediatype = (zbx_am_db_mediatype_t *)zbx_hashset_iter_next(&iter)))
		zbx_am_db_mediatype_clear(mediatype);

	zbx_hashset_destroy(&amdb->mediatypes);

	zbx_ipc_async_socket_close(&amdb->am);
}

/******************************************************************************
 *                                                                            *
 * Purpose: reads the new alerts from database                                *
 *                                                                            *
 * Parameters: alerts - [OUT] new alerts                                      *
 *                                                                            *
 * Comments: On the first call this function will return new and not sent     *
 *           alerts. After that only new alerts are returned.                 *
 *                                                                            *
 * Return value: SUCCEED - the alerts were read successfully                  *
 *               FAIL    - database connection error                          *
 *                                                                            *
 ******************************************************************************/
static int	am_db_get_alerts(zbx_vector_am_db_alert_ptr_t *alerts)
{
	static int		status_limit = 2;
	zbx_uint64_t		status_filter[] = {ALERT_STATUS_NEW, ALERT_STATUS_NOT_SENT};
	zbx_db_result_t		result;
	zbx_db_row_t		row;
	char			*sql = NULL;
	size_t			sql_alloc = 0, sql_offset = 0;
	int			ret = SUCCEED;
	zbx_am_db_alert_t	*alert;
	zbx_vector_uint64_t	alertids;

	zabbix_log(LOG_LEVEL_DEBUG, "In %s()", __func__);

	zbx_vector_uint64_create(&alertids);

	zbx_snprintf_alloc(&sql, &sql_alloc, &sql_offset,
			"select a.alertid,a.mediatypeid,a.sendto,a.subject,a.message,a.status,a.retries,"
				"e.source,e.object,e.objectid,a.parameters,a.eventid,a.p_eventid"
			" from alerts a"
			" left join events e"
				" on a.eventid=e.eventid"
			" where alerttype=%d"
			" and",
			ALERT_TYPE_MESSAGE);

	zbx_db_add_condition_alloc(&sql, &sql_alloc, &sql_offset, "a.status", status_filter, status_limit);
	zbx_strcpy_alloc(&sql, &sql_alloc, &sql_offset, " order by a.alertid");

	zbx_db_begin();
	result = zbx_db_select("%s", sql);
	sql_offset = 0;
	zbx_db_begin_multiple_update(&sql, &sql_alloc, &sql_offset);

	while (NULL != (row = zbx_db_fetch(result)))
	{
		zbx_uint64_t	alertid, mediatypeid, objectid, eventid, p_eventid;
		int		status, attempts, source, object;

		ZBX_STR2UINT64(alertid, row[0]);
		ZBX_STR2UINT64(mediatypeid, row[1]);
		ZBX_STR2UINT64(eventid, row[11]);
		ZBX_DBROW2UINT64(p_eventid, row[12]);
		status = atoi(row[5]);
		attempts = atoi(row[6]);

		if (SUCCEED == zbx_db_is_null(row[7]))
		{
			zbx_snprintf_alloc(&sql, &sql_alloc, &sql_offset,
					"update alerts set status=%d,retries=0,error='Related event was removed.';\n",
					ALERT_STATUS_FAILED);
			if (FAIL == (ret = zbx_db_execute_overflowed_sql(&sql, &sql_alloc, &sql_offset)))
				break;
			continue;
		}

		source = atoi(row[7]);
		object = atoi(row[8]);
		ZBX_STR2UINT64(objectid, row[9]);

		alert = am_db_create_alert(alertid, mediatypeid, source, object, objectid, eventid, p_eventid, row[2],
				row[3], row[4], row[10], status, attempts);

		zbx_vector_am_db_alert_ptr_append(alerts, alert);

		if (ALERT_STATUS_NEW == alert->status)
			zbx_vector_uint64_append(&alertids, alert->alertid);
	}
	zbx_db_free_result(result);

	if (SUCCEED == ret)
	{
		if (0 != alertids.values_num)
		{
			sql_offset = 0;
			zbx_snprintf_alloc(&sql, &sql_alloc, &sql_offset, "update alerts set status=%d where",
					ALERT_STATUS_NOT_SENT);
			zbx_db_add_condition_alloc(&sql, &sql_alloc, &sql_offset, "alertid", alertids.values,
					alertids.values_num);

		}
		if (16 < sql_offset)
			ret = (ZBX_DB_OK <= zbx_db_execute("%s", sql) ? SUCCEED : FAIL);
	}
	if (SUCCEED == ret)
	{
		if (ZBX_DB_OK != zbx_db_commit())
			ret = FAIL;
	}
	else
		zbx_db_rollback();

	zbx_vector_uint64_destroy(&alertids);
	zbx_free(sql);

	if (SUCCEED != ret)
		zbx_vector_am_db_alert_ptr_clear_ext(alerts, zbx_am_db_alert_free);
	else
		status_limit = 1;

	zabbix_log(LOG_LEVEL_DEBUG, "End of %s():%s alerts:%d", __func__, zbx_result_string(ret), alerts->values_num);

	return ret;
}

static void	am_db_get_trigger_expressions(zbx_vector_uint64_t *auth_email_mediatypeids,
		zbx_vector_am_db_alert_ptr_t *alerts)
{
	int			i;
	char			*sql = NULL;
	size_t			sql_alloc = 0, sql_offset = 0;
	zbx_db_result_t		result;
	zbx_db_row_t		row;
	zbx_am_db_alert_t	*alert;
	zbx_vector_uint64_t	triggerids;

	if (0 == auth_email_mediatypeids->values_num)
		return;

	zbx_vector_uint64_create(&triggerids);
	zbx_vector_uint64_sort(auth_email_mediatypeids, ZBX_DEFAULT_UINT64_COMPARE_FUNC);

	for (i = 0; i < alerts->values_num; i++)
	{
		alert = (zbx_am_db_alert_t *)alerts->values[i];

		if (((EVENT_SOURCE_INTERNAL == alert->source && EVENT_OBJECT_TRIGGER == alert->object) ||
				EVENT_SOURCE_TRIGGERS == alert->source) &&
				FAIL != zbx_vector_uint64_bsearch(auth_email_mediatypeids, alert->mediatypeid,
				ZBX_DEFAULT_UINT64_COMPARE_FUNC))
		{
			zbx_vector_uint64_append(&triggerids, alert->objectid);
		}
	}

	if (0 == triggerids.values_num)
	{
		zbx_vector_uint64_destroy(&triggerids);
		return;
	}

	zbx_vector_uint64_sort(&triggerids, ZBX_DEFAULT_UINT64_COMPARE_FUNC);
	zbx_vector_uint64_uniq(&triggerids, ZBX_DEFAULT_UINT64_COMPARE_FUNC);

	zbx_db_add_condition_alloc(&sql, &sql_alloc, &sql_offset, "triggerid", triggerids.values,
			triggerids.values_num);

	result = zbx_db_select(
			"select triggerid,expression,recovery_expression"
			" from triggers"
			" where%s",
			sql);

	while (NULL != (row = zbx_db_fetch(result)))
	{
		zbx_uint64_t	triggerid;

		ZBX_STR2UINT64(triggerid, row[0]);

		for (i = 0; i < alerts->values_num; i++)
		{
			alert = (zbx_am_db_alert_t *)alerts->values[i];

			if (((EVENT_SOURCE_INTERNAL == alert->source && EVENT_OBJECT_TRIGGER == alert->object) ||
					EVENT_SOURCE_TRIGGERS == alert->source) && triggerid == alert->objectid)
			{
				alert->expression = zbx_strdup(alert->expression, row[1]);
				alert->recovery_expression = zbx_strdup(alert->recovery_expression, row[2]);
			}
		}
	}
	zbx_db_free_result(result);

	zbx_free(sql);
	zbx_vector_uint64_destroy(&triggerids);
}

#define ZBX_UPDATE_STR(dst, src, ret)				\
	do							\
	{							\
		if (NULL == dst || 0 != strcmp(dst, src))	\
		{						\
			dst = zbx_strdup(dst, src);		\
			ret = SUCCEED;				\
		}						\
	}							\
	while(0)

#define ZBX_UPDATE_VALUE(dst, src, ret)	\
	do				\
	{				\
		if (dst != src)		\
		{			\
			dst = src;	\
			ret = SUCCEED;	\
		}			\
	}				\
	while(0)

/******************************************************************************
 *                                                                            *
 * Purpose: updates media type object, creating one if necessary              *
 *                                                                            *
 * Parameters: amdb - [IN] alert manager cache                                *
 *             ...  - [IN] mediatype data                                     *
 *                                                                            *
 * Return value: Updated mediatype or NULL, if the cached media was up to     *
 *               date.                                                        *
 *                                                                            *
 ******************************************************************************/
static zbx_am_db_mediatype_t	*am_db_update_mediatype(zbx_am_db_t *amdb, time_t now, zbx_uint64_t mediatypeid,
		int type, const char *smtp_server, const char *smtp_helo, const char *smtp_email,
		const char *exec_path, const char *gsm_modem, const char *username, const char *passwd,
		unsigned short smtp_port, unsigned char smtp_security, unsigned char smtp_verify_peer,
		unsigned char smtp_verify_host, unsigned char smtp_authentication, int maxsessions, int maxattempts,
		const char *attempt_interval, unsigned char message_format, const char *script, const char *timeout,
		int process_tags)
{
	zbx_am_db_mediatype_t	*mediatype;
	int			ret = FAIL;

	if (NULL == (mediatype = (zbx_am_db_mediatype_t *)zbx_hashset_search(&amdb->mediatypes, &mediatypeid)))
	{
		zbx_am_db_mediatype_t	mediatype_local = {
				.mediatypeid = mediatypeid
		};

		mediatype = (zbx_am_db_mediatype_t *)zbx_hashset_insert(&amdb->mediatypes, &mediatype_local,
				sizeof(mediatype_local));
		ret = SUCCEED;
	}

	mediatype->last_access = now;
	ZBX_UPDATE_VALUE(mediatype->type, type, ret);
	ZBX_UPDATE_STR(mediatype->smtp_server, smtp_server, ret);
	ZBX_UPDATE_STR(mediatype->smtp_helo, smtp_helo, ret);
	ZBX_UPDATE_STR(mediatype->smtp_email, smtp_email, ret);
	ZBX_UPDATE_STR(mediatype->exec_path, exec_path, ret);
	ZBX_UPDATE_STR(mediatype->gsm_modem, gsm_modem, ret);
	ZBX_UPDATE_STR(mediatype->username, username, ret);
	ZBX_UPDATE_STR(mediatype->passwd, passwd, ret);
	ZBX_UPDATE_STR(mediatype->script, script, ret);
	ZBX_UPDATE_STR(mediatype->timeout, timeout, ret);
	ZBX_UPDATE_STR(mediatype->attempt_interval, attempt_interval, ret);

	ZBX_UPDATE_VALUE(mediatype->smtp_port, smtp_port, ret);
	ZBX_UPDATE_VALUE(mediatype->smtp_security, smtp_security, ret);
	ZBX_UPDATE_VALUE(mediatype->smtp_verify_peer, smtp_verify_peer, ret);
	ZBX_UPDATE_VALUE(mediatype->smtp_verify_host, smtp_verify_host, ret);
	ZBX_UPDATE_VALUE(mediatype->smtp_authentication, smtp_authentication, ret);

	ZBX_UPDATE_VALUE(mediatype->maxsessions, maxsessions, ret);
	ZBX_UPDATE_VALUE(mediatype->maxattempts, maxattempts, ret);
	ZBX_UPDATE_VALUE(mediatype->message_format, message_format, ret);

	ZBX_UPDATE_VALUE(mediatype->process_tags, process_tags, ret);

	return SUCCEED == ret ? mediatype : NULL;
}

/******************************************************************************
 *                                                                            *
 * Purpose: updates alert manager media types                                 *
 *                                                                            *
 * Parameters: amdb                     - [IN] the alert manager cache        *
 *             mediatypeids             - [IN]                                *
 *             medatypeids_num          - [IN]                                *
 *             mediatypes               - [OUT]                               *
 *             auth_email_mediatypeids  - [OUT] email media types ids with    *
 *                                              authentication enabled        *
 *                                                                            *
 ******************************************************************************/
static void	am_db_update_mediatypes(zbx_am_db_t *amdb, const zbx_uint64_t *mediatypeids, int mediatypeids_num,
		zbx_vector_am_db_mediatype_ptr_t *mediatypes, zbx_vector_uint64_t *auth_email_mediatypeids)
{
	zbx_db_result_t	result;
	zbx_db_row_t	row;
	char		*sql = NULL;
	size_t		sql_alloc = 0, sql_offset = 0;
	time_t		now;

	zabbix_log(LOG_LEVEL_DEBUG, "In %s()", __func__);

	zbx_strcpy_alloc(&sql, &sql_alloc, &sql_offset,
			"select mediatypeid,type,smtp_server,smtp_helo,smtp_email,exec_path,gsm_modem,username,"
				"passwd,smtp_port,smtp_security,smtp_verify_peer,smtp_verify_host,smtp_authentication,"
				"maxsessions,maxattempts,attempt_interval,message_format,script,timeout,process_tags"
			" from media_type"
			" where");

	zbx_db_add_condition_alloc(&sql, &sql_alloc, &sql_offset, "mediatypeid", mediatypeids, mediatypeids_num);

	result = zbx_db_select("%s", sql);
	zbx_free(sql);

	now = time(NULL);
	while (NULL != (row = zbx_db_fetch(result)))
	{
		int			type, maxsessions, maxattempts;
		zbx_uint64_t		mediatypeid;
		unsigned short		smtp_port;
		unsigned char		smtp_security, smtp_verify_peer, smtp_verify_host, smtp_authentication,
					message_format;
		zbx_am_db_mediatype_t	*mediatype;

		if (FAIL == zbx_is_ushort(row[9], &smtp_port))
		{
			THIS_SHOULD_NEVER_HAPPEN;
			continue;
		}

		ZBX_STR2UINT64(mediatypeid, row[0]);
		type = atoi(row[1]);
		ZBX_STR2UCHAR(smtp_security, row[10]);
		ZBX_STR2UCHAR(smtp_verify_peer, row[11]);
		ZBX_STR2UCHAR(smtp_verify_host, row[12]);
		ZBX_STR2UCHAR(smtp_authentication, row[13]);
		maxsessions = atoi(row[14]);
		maxattempts = atoi(row[15]);
		ZBX_STR2UCHAR(message_format, row[17]);

		mediatype = am_db_update_mediatype(amdb, now, mediatypeid, type,row[2], row[3], row[4], row[5],
				row[6], row[7], row[8], smtp_port, smtp_security, smtp_verify_peer, smtp_verify_host,
				smtp_authentication, maxsessions, maxattempts, row[16], message_format, row[18], row[19],
				atoi(row[20]));

		if (NULL != mediatype)
			zbx_vector_am_db_mediatype_ptr_append(mediatypes, mediatype);

		if (NULL != auth_email_mediatypeids && MEDIA_TYPE_EMAIL == type &&
				SMTP_AUTHENTICATION_NORMAL_PASSWORD == smtp_authentication)
		{
			zbx_vector_uint64_append(auth_email_mediatypeids, mediatypeid);
		}
	}
	zbx_db_free_result(result);

	zabbix_log(LOG_LEVEL_DEBUG, "End of %s() mediatypes:%d/%d", __func__, mediatypes->values_num, mediatypeids_num);
}

/******************************************************************************
 *                                                                            *
 * Purpose: reads alerts/mediatypes from database and queues them in alert    *
 *          manager                                                           *
 *                                                                            *
 * Parameters: amdb - [IN] alert manager cache                                *
 *                                                                            *
 * Return value: count of alerts                                              *
 *                                                                            *
 ******************************************************************************/
static int	am_db_queue_alerts(zbx_am_db_t *amdb)
{
	zbx_vector_am_db_mediatype_ptr_t	mediatypes;
	zbx_vector_am_db_alert_ptr_t		alerts;
	int					alerts_num;
	zbx_am_db_alert_t			*alert;
	zbx_vector_uint64_t			mediatypeids, auth_email_mediatypeids;

	zbx_vector_am_db_alert_ptr_create(&alerts);
	zbx_vector_uint64_create(&mediatypeids);
	zbx_vector_uint64_create(&auth_email_mediatypeids);
	zbx_vector_am_db_mediatype_ptr_create(&mediatypes);

	if (FAIL == am_db_get_alerts(&alerts) || 0 == alerts.values_num)
		goto out;

	for (int i = 0; i < alerts.values_num; i++)
	{
		alert = (zbx_am_db_alert_t *)alerts.values[i];
		zbx_vector_uint64_append(&mediatypeids, alert->mediatypeid);
	}

	zbx_vector_uint64_sort(&mediatypeids, ZBX_DEFAULT_UINT64_COMPARE_FUNC);
	zbx_vector_uint64_uniq(&mediatypeids, ZBX_DEFAULT_UINT64_COMPARE_FUNC);
	am_db_update_mediatypes(amdb, mediatypeids.values, mediatypeids.values_num, &mediatypes,
			&auth_email_mediatypeids);

	am_db_get_trigger_expressions(&auth_email_mediatypeids, &alerts);

	if (0 != mediatypes.values_num)
	{
		unsigned char	*data;
		zbx_uint32_t	data_len;

		data_len = zbx_alerter_serialize_mediatypes(&data, (zbx_am_db_mediatype_t **)mediatypes.values,
				mediatypes.values_num);
		if (FAIL == zbx_ipc_async_socket_send(&amdb->am, ZBX_IPC_ALERTER_MEDIATYPES, data, data_len))
			zabbix_log(LOG_LEVEL_ERR, "failed to queue mediatypes in alerter");
		zbx_free(data);
	}

#define ZBX_ALERT_BATCH_SIZE		1000
	for (int i = 0; i < alerts.values_num; i += ZBX_ALERT_BATCH_SIZE)
	{
		unsigned char	*data;
		zbx_uint32_t	data_len;
		int		to = i + ZBX_ALERT_BATCH_SIZE;

		if (to >= alerts.values_num)
			to = alerts.values_num;

		data_len = zbx_alerter_serialize_alerts(&data, (zbx_am_db_alert_t **)&alerts.values[i], to - i);
		if (FAIL == zbx_ipc_async_socket_send(&amdb->am, ZBX_IPC_ALERTER_ALERTS, data, data_len))
			zabbix_log(LOG_LEVEL_ERR, "failed to queue alerts in alerter");
		zbx_free(data);
	}
#undef ZBX_ALERT_BATCH_SIZE

out:
	zbx_vector_am_db_mediatype_ptr_destroy(&mediatypes);
	zbx_vector_uint64_destroy(&mediatypeids);
	zbx_vector_uint64_destroy(&auth_email_mediatypeids);
	alerts_num = alerts.values_num;
	zbx_vector_am_db_alert_ptr_clear_ext(&alerts, zbx_am_db_alert_free);
	zbx_vector_am_db_alert_ptr_destroy(&alerts);

	return alerts_num;
}

typedef struct
{
	zbx_uint64_t		eventid;
	zbx_vector_tags_ptr_t	tags;
	int			need_to_add_problem_tag;
}
zbx_event_tags_t;

ZBX_PTR_VECTOR_DECL(events_tags, zbx_event_tags_t*)
ZBX_PTR_VECTOR_IMPL(events_tags, zbx_event_tags_t*)

static int	zbx_event_tags_compare_func(const void *d1, const void *d2)
{
	const zbx_event_tags_t	*event_tags_1 = *(const zbx_event_tags_t **)d1;
	const zbx_event_tags_t	*event_tags_2 = *(const zbx_event_tags_t **)d2;

	ZBX_RETURN_IF_NOT_EQUAL(event_tags_1->eventid, event_tags_2->eventid);

	return 0;
}

static void	event_tags_free(zbx_event_tags_t *event_tags)
{
	zbx_vector_tags_ptr_clear_ext(&event_tags->tags, zbx_free_tag);
	zbx_vector_tags_ptr_destroy(&event_tags->tags);
	zbx_free(event_tags);
}

/******************************************************************************
 *                                                                            *
 * Purpose: adds event tags to sql query                                      *
 *                                                                            *
 * Parameters: eventid     - [IN]  problem_tag update db event                *
 *             params      - [IN]  values to process                          *
 *             events_tags - [OUT] vector of events with tags                 *
 *                                                                            *
 * Comments: The event tags are in json object format.                        *
 *                                                                            *
 ******************************************************************************/
static void	am_db_update_event_tags(zbx_uint64_t eventid, const char *params, zbx_vector_events_tags_t *events_tags)
{
	zbx_db_result_t		result;
	zbx_db_row_t		row;
	struct zbx_json_parse	jp, jp_tags;
	const char		*pnext = NULL;
	char			key[ZBX_DB_TAG_NAME_LEN * 4 + 1], value[ZBX_DB_TAG_VALUE_LEN * 4 + 1];
	int			event_tag_index, need_to_add_problem_tag = 0;
	zbx_event_tags_t	*event_tags, local_event_tags;

	zabbix_log(LOG_LEVEL_DEBUG, "In %s() eventid:" ZBX_FS_UI64 " tags:%s", __func__, eventid, params);

	result = zbx_db_select("select p.eventid"
			" from events e left join problem p"
				" on p.eventid=e.eventid"
			" where e.eventid=" ZBX_FS_UI64, eventid);

	if (NULL == (row = zbx_db_fetch(result)))
	{
		zabbix_log(LOG_LEVEL_DEBUG, "cannot add event tags: event " ZBX_FS_UI64 " was removed", eventid);
		goto out;
	}

	if (SUCCEED != zbx_db_is_null(row[0]))
		need_to_add_problem_tag = 1;

	if (FAIL == zbx_json_open(params, &jp))
	{
		zabbix_log(LOG_LEVEL_WARNING, "cannot process returned result: %s", zbx_json_strerror());
		goto out;
	}

	if (FAIL == zbx_json_brackets_by_name(&jp, ZBX_PROTO_TAG_TAGS, &jp_tags))
	{
		zabbix_log(LOG_LEVEL_WARNING, "cannot process returned result: missing tags field");
		goto out;
	}

	local_event_tags.eventid = eventid;

	event_tag_index = zbx_vector_events_tags_search(events_tags, &local_event_tags, zbx_event_tags_compare_func);

	if (FAIL == event_tag_index)
	{
		event_tags = (zbx_event_tags_t*) zbx_malloc(NULL, sizeof(zbx_event_tags_t));
		event_tags->eventid = eventid;
		zbx_vector_tags_ptr_create(&(event_tags->tags));
		event_tags->need_to_add_problem_tag = need_to_add_problem_tag;
		zbx_vector_events_tags_append(events_tags, event_tags);
	}
	else
		event_tags = events_tags->values[event_tag_index];

	while (NULL != (pnext = zbx_json_pair_next(&jp_tags, pnext, key, sizeof(key))))
	{
		zbx_tag_t	*tag, tag_local = {.tag = key, .value = value};

		if (NULL == zbx_json_decodevalue(pnext, value, sizeof(value), NULL))
		{
			zabbix_log(LOG_LEVEL_DEBUG, "invalid tag value starting with %s", pnext);
			continue;
		}

		zbx_ltrim(key, ZBX_WHITESPACE);
		zbx_ltrim(value, ZBX_WHITESPACE);

		if (ZBX_DB_TAG_NAME_LEN < zbx_strlen_utf8(key))
			key[zbx_strlen_utf8_nchars(key, ZBX_DB_TAG_NAME_LEN)] = '\0';
		if (ZBX_DB_TAG_VALUE_LEN < zbx_strlen_utf8(value))
			value[zbx_strlen_utf8_nchars(value, ZBX_DB_TAG_VALUE_LEN)] = '\0';

		zbx_rtrim(key, ZBX_WHITESPACE);
		zbx_rtrim(value, ZBX_WHITESPACE);

		if (FAIL == zbx_vector_tags_ptr_search(&(event_tags->tags), &tag_local, zbx_compare_tags_and_values))
		{
			tag = (zbx_tag_t *)zbx_malloc(NULL, sizeof(zbx_tag_t));
			tag->tag = zbx_strdup(NULL, key);
			tag->value = zbx_strdup(NULL, value);
			zbx_vector_tags_ptr_append(&(event_tags->tags), tag);
		}
	}
out:
	zbx_db_free_result(result);

	zabbix_log(LOG_LEVEL_DEBUG, "End of %s()", __func__);
}

/******************************************************************************
 *                                                                            *
 * Purpose: removes duplicate event tags and checks if problem tags need to   *
 *          be updated                                                        *
 *                                                                            *
 * Parameters: update_event_tags - [IN/OUT] vector of pointers to events with *
 *                                          tags                              *
 *             db_event          - [IN/OUT] event_tag update db event         *
 *             db_problem        - [IN/OUT] problem_tag update db event       *
 *                                                                            *
 ******************************************************************************/
static void	am_db_validate_tags_for_update(zbx_vector_events_tags_t *update_events_tags, zbx_db_insert_t *db_event,
		zbx_db_insert_t *db_problem)
{
	zabbix_log(LOG_LEVEL_DEBUG, "In %s()", __func__);

	for (int i = 0; i < update_events_tags->values_num; i++)
	{
		zbx_tag_t		tag_local, *tag;
		zbx_db_result_t		result;
		zbx_db_row_t		row;
		zbx_event_tags_t	*local_event_tags = update_events_tags->values[i];

		/* remove duplicate tags */
		if (0 != local_event_tags->tags.values_num)
		{
			result = zbx_db_select("select tag,value from event_tag where eventid=" ZBX_FS_UI64,
					local_event_tags->eventid);

			while (NULL != (row = zbx_db_fetch(result)))
			{
				int	index;

				tag_local.tag = row[0];
				tag_local.value = row[1];

				if (FAIL != (index = zbx_vector_tags_ptr_search(&(local_event_tags->tags), &tag_local,
						zbx_compare_tags_and_values)))
				{
					zbx_free_tag(local_event_tags->tags.values[index]);
					zbx_vector_tags_ptr_remove_noorder(&(local_event_tags->tags), index);
				}
			}

			zbx_db_free_result(result);
		}

		for (int j = 0; j < local_event_tags->tags.values_num; j++)
		{
			tag = local_event_tags->tags.values[j];
			zbx_db_insert_add_values(db_event, __UINT64_C(0), local_event_tags->eventid, tag->tag,
					tag->value);

			if (0 != local_event_tags->need_to_add_problem_tag)
			{
				zbx_db_insert_add_values(db_problem, __UINT64_C(0), local_event_tags->eventid,
						tag->tag, tag->value);
			}
		}
	}

	zabbix_log(LOG_LEVEL_DEBUG, "End of %s()", __func__);
}

static void	am_service_add_event_tags(zbx_vector_events_tags_t *events_tags)
{
	unsigned char	*data = NULL;
	size_t		data_alloc = 0, data_offset = 0;

	for (int i = 0; i < events_tags->values_num; i++)
	{
		zbx_event_tags_t	*event_tag = events_tags->values[i];

		zbx_service_serialize_problem_tags(&data, &data_alloc, &data_offset, event_tag->eventid,
				&event_tag->tags);
	}

	if (NULL == data)
		return;

	zbx_service_flush(ZBX_IPC_SERVICE_SERVICE_PROBLEMS_TAGS, data, data_offset);
	zbx_free(data);
}

/******************************************************************************
 *                                                                            *
 * Purpose: flushes alert results to database                                 *
 *                                                                            *
 * Parameters: mediatypes - [IN]                                              *
 *             data       - [IN] serialized alert results                     *
 *                                                                            *
 * Return value: count of results                                             *
 *                                                                            *
 ******************************************************************************/
static int	am_db_flush_results(zbx_hashset_t *mediatypes, const unsigned char *data)
{
	int				results_num;
	zbx_vector_events_tags_t	update_events_tags;
	zbx_am_result_t			**results;

	zabbix_log(LOG_LEVEL_DEBUG, "In %s()", __func__);

	zbx_vector_events_tags_create(&update_events_tags);

	zbx_alerter_deserialize_results(data, &results, &results_num);

	if (0 != results_num)
	{
		int 		ret;
		char		*sql;
		size_t		sql_alloc = results_num * 128, sql_offset;
		zbx_db_insert_t	db_event, db_problem;

		sql = (char *)zbx_malloc(NULL, sql_alloc);

		do
		{
			zbx_vector_events_tags_clear_ext(&update_events_tags, event_tags_free);
			sql_offset = 0;

			zbx_db_begin();
			zbx_db_begin_multiple_update(&sql, &sql_alloc, &sql_offset);
			zbx_db_insert_prepare(&db_event, "event_tag", "eventtagid", "eventid", "tag", "value",
					(char *)NULL);
			zbx_db_insert_prepare(&db_problem, "problem_tag", "problemtagid", "eventid", "tag", "value",
					(char *)NULL);

			for (int i = 0; i < results_num; i++)
			{
				zbx_am_db_mediatype_t	*mediatype;
				zbx_am_result_t		*result = results[i];

				zbx_snprintf_alloc(&sql, &sql_alloc, &sql_offset,
						"update alerts set status=%d,retries=%d",
						result->status, result->retries);

				if (NULL != result->error)
				{
					char	*error_esc;

					error_esc = zbx_db_dyn_escape_field("alerts", "error", result->error);
					zbx_snprintf_alloc(&sql, &sql_alloc, &sql_offset, ",error='%s'", error_esc);
					zbx_free(error_esc);
				}
				else
					zbx_strcpy_alloc(&sql, &sql_alloc, &sql_offset, ",error=''");

				zbx_snprintf_alloc(&sql, &sql_alloc, &sql_offset, " where alertid=" ZBX_FS_UI64 ";\n",
						result->alertid);

				if ((EVENT_SOURCE_TRIGGERS == result->source ||
						EVENT_SOURCE_INTERNAL == result->source ||
						EVENT_SOURCE_SERVICE == result->source) && NULL != result->value)
				{
					mediatype = zbx_hashset_search(mediatypes, &result->mediatypeid);
					if (NULL != mediatype && 0 != mediatype->process_tags)
					{
						am_db_update_event_tags(result->eventid, result->value,
								&update_events_tags);
					}
				}
				zbx_db_execute_overflowed_sql(&sql, &sql_alloc, &sql_offset);
			}

			am_db_validate_tags_for_update(&update_events_tags, &db_event, &db_problem);

			zbx_db_end_multiple_update(&sql, &sql_alloc, &sql_offset);
			if (16 < sql_offset)
				zbx_db_execute("%s", sql);

			zbx_db_insert_autoincrement(&db_event, "eventtagid");
			zbx_db_insert_execute(&db_event);
			zbx_db_insert_clean(&db_event);

			zbx_db_insert_autoincrement(&db_problem, "problemtagid");
			zbx_db_insert_execute(&db_problem);
			zbx_db_insert_clean(&db_problem);
		}
		while (ZBX_DB_DOWN == (ret = zbx_db_commit()));

		if (ZBX_DB_OK == ret)
			am_service_add_event_tags(&update_events_tags);

		for (int i = 0; i < results_num; i++)
		{
			zbx_am_result_t	*result = results[i];

			zbx_free(result->value);
			zbx_free(result->error);
			zbx_free(result);
		}

		zbx_free(sql);
	}

	zbx_vector_events_tags_clear_ext(&update_events_tags, event_tags_free);
	zbx_vector_events_tags_destroy(&update_events_tags);
	zbx_free(results);

	zabbix_log(LOG_LEVEL_DEBUG, "End of %s() flushed:%d", __func__, results_num);

	return results_num;
}

/******************************************************************************
 *                                                                            *
 * Purpose: removes cached media types used more than a day ago               *
 *                                                                            *
 * Parameters: amdb - [IN] alert manager cache                                *
 *                                                                            *
 ******************************************************************************/
static void	am_db_remove_expired_mediatypes(zbx_am_db_t *amdb)
{
	zbx_hashset_iter_t	iter;
	zbx_am_db_mediatype_t	*mediatype;
	time_t			now;
	zbx_vector_uint64_t	dropids;
	int			num;

	zabbix_log(LOG_LEVEL_DEBUG, "In %s()", __func__);

	zbx_vector_uint64_create(&dropids);
	now = time(NULL);
	zbx_hashset_iter_reset(&amdb->mediatypes, &iter);

#define ZBX_MEDIATYPE_CACHE_TTL	SEC_PER_DAY
	while (NULL != (mediatype = (zbx_am_db_mediatype_t *)zbx_hashset_iter_next(&iter)))
	{
		if (mediatype->last_access + ZBX_MEDIATYPE_CACHE_TTL <= now)
		{
			zbx_vector_uint64_append(&dropids, mediatype->mediatypeid);
			zbx_am_db_mediatype_clear(mediatype);
			zbx_hashset_iter_remove(&iter);
		}
	}
#undef ZBX_MEDIATYPE_CACHE_TTL

	if (0 != dropids.values_num)
	{
		unsigned char	*data;
		zbx_uint32_t	data_len;

		data_len = zbx_alerter_serialize_ids(&data, dropids.values, dropids.values_num);
		if (FAIL == zbx_ipc_async_socket_send(&amdb->am, ZBX_IPC_ALERTER_DROP_MEDIATYPES, data, data_len))
			zabbix_log(LOG_LEVEL_ERR, "failed to send request to drop old media types");
		zbx_free(data);
	}

	num = dropids.values_num;
	zbx_vector_uint64_destroy(&dropids);

	zabbix_log(LOG_LEVEL_DEBUG, "End of %s() removed:%d", __func__, num);
}

/******************************************************************************
 *                                                                            *
 * Purpose: updates watchdog recipients                                       *
 *                                                                            *
 * Parameters: amdb - [IN] alert manager cache                                *
 *                                                                            *
 ******************************************************************************/
static void	am_db_update_watchdog(zbx_am_db_t *amdb)
{
	zbx_db_result_t				result;
	zbx_db_row_t				row;
	int					medias_num = 0;
	zbx_vector_uint64_t			mediatypeids;
	zbx_vector_am_db_mediatype_ptr_t	mediatypes;
	zbx_vector_am_media_ptr_t		medias;
	unsigned char				*data;
	zbx_uint32_t				data_len;

	zabbix_log(LOG_LEVEL_DEBUG, "In %s()", __func__);

	result = zbx_db_select(
			"select m.mediaid,m.mediatypeid,m.sendto"
			" from media m,users_groups u,config c,media_type mt"
			" where m.userid=u.userid"
				" and u.usrgrpid=c.alert_usrgrpid"
				" and m.mediatypeid=mt.mediatypeid"
				" and m.active=%d"
				" and mt.status=%d"
				" and mt.type<>%d",
				MEDIA_STATUS_ACTIVE,
				MEDIA_TYPE_STATUS_ACTIVE,
				MEDIA_TYPE_WEBHOOK);

	zbx_vector_uint64_create(&mediatypeids);
	zbx_vector_am_media_ptr_create(&medias);
	zbx_vector_am_db_mediatype_ptr_create(&mediatypes);

	/* read watchdog alert recipients */
	while (NULL != (row = zbx_db_fetch(result)))
	{
		zbx_am_media_t	*media = (zbx_am_media_t *)zbx_malloc(NULL, sizeof(zbx_am_media_t));

		ZBX_STR2UINT64(media->mediaid, row[0]);
		ZBX_STR2UINT64(media->mediatypeid, row[1]);
		media->sendto = zbx_strdup(NULL, row[2]);
		zbx_vector_am_media_ptr_append(&medias, media);
		zbx_vector_uint64_append(&mediatypeids, media->mediatypeid);
	}
	zbx_db_free_result(result);

	/* update media types used for watchdog alerts */

	if (0 != mediatypeids.values_num)
	{
		zbx_vector_uint64_sort(&mediatypeids, ZBX_DEFAULT_UINT64_COMPARE_FUNC);
		zbx_vector_uint64_uniq(&mediatypeids, ZBX_DEFAULT_UINT64_COMPARE_FUNC);
		am_db_update_mediatypes(amdb, mediatypeids.values, mediatypeids.values_num, &mediatypes, NULL);

		if (0 != mediatypes.values_num)
		{
			data_len = zbx_alerter_serialize_mediatypes(&data, (zbx_am_db_mediatype_t **)mediatypes.values,
					mediatypes.values_num);
			if (FAIL == zbx_ipc_async_socket_send(&amdb->am, ZBX_IPC_ALERTER_MEDIATYPES, data, data_len))
				zabbix_log(LOG_LEVEL_ERR, "failed to send watchdog media types");
			zbx_free(data);
		}
	}

	data_len = zbx_alerter_serialize_medias(&data, (zbx_am_media_t **)medias.values, medias.values_num);
	if (FAIL == zbx_ipc_async_socket_send(&amdb->am, ZBX_IPC_ALERTER_WATCHDOG, data, data_len))
		zabbix_log(LOG_LEVEL_ERR, "failed to update watchdog recipients");
	zbx_free(data);

	medias_num = medias.values_num;

	zbx_vector_am_media_ptr_clear_ext(&medias, zbx_am_media_free);
	zbx_vector_am_db_mediatype_ptr_destroy(&mediatypes);
	zbx_vector_uint64_destroy(&mediatypeids);
	zbx_vector_am_media_ptr_destroy(&medias);

	zabbix_log(LOG_LEVEL_DEBUG, "End of %s() recipients:%d", __func__, medias_num);
}

static void	alert_syncer_register(zbx_ipc_async_socket_t *socket)
{
	pid_t	ppid;

	ppid = getppid();

	if (FAIL == zbx_ipc_async_socket_send(socket, ZBX_IPC_ALERT_SYNCER_REGISTER, (unsigned char *)&ppid,
			sizeof(ppid)))
	{
		zabbix_log(LOG_LEVEL_ERR, "failed to send syncer register message");
	}
}

ZBX_THREAD_ENTRY(zbx_alert_syncer_thread, args)
{
#define ZBX_POLL_INTERVAL		1
	zbx_thread_alert_syncer_args	*alert_syncer_args_in = (zbx_thread_alert_syncer_args *)
							(((zbx_thread_args_t *)args)->args);
	int				sleeptime, freq_watchdog, sleeptime_after_notify = 0;
	zbx_am_db_t			amdb;
	char				*error = NULL;
	const zbx_thread_info_t		*info = &((zbx_thread_args_t *)args)->info;
	int				server_num = ((zbx_thread_args_t *)args)->info.server_num;
	int				process_num = ((zbx_thread_args_t *)args)->info.process_num;
	unsigned char			process_type = ((zbx_thread_args_t *)args)->info.process_type;
	double				time_cleanup = 0,  time_watchdog = 0;

	zabbix_log(LOG_LEVEL_INFORMATION, "%s #%d started [%s #%d]", get_program_type_string(info->program_type),
			server_num, get_process_type_string(process_type), process_num);

	if (SUCCEED != am_db_init(&amdb, &error))
	{
		zabbix_log(LOG_LEVEL_CRIT, "cannot initialize alert loader: %s", error);
		zbx_free(error);
		exit(EXIT_FAILURE);
	}

	zbx_setproctitle("%s [connecting to the database]", get_process_type_string(process_type));
	zbx_db_connect(ZBX_DB_CONNECT_NORMAL);

	alert_syncer_register(&amdb.am);

	sleeptime = ZBX_POLL_INTERVAL;

	if (ZBX_WATCHDOG_ALERT_FREQUENCY < (freq_watchdog = alert_syncer_args_in->confsyncer_frequency))
		freq_watchdog = ZBX_WATCHDOG_ALERT_FREQUENCY;

	zbx_setproctitle("%s [started, idle %d sec]", get_process_type_string(process_type), sleeptime);

	while (ZBX_IS_RUNNING())
	{
		int			alerts_num = 0, results_num = 0;
		time_t			wait_start_time = time(NULL);
		zbx_ipc_message_t	*message = NULL;

		while (ZBX_IS_RUNNING())
		{
			if (0 == sleeptime_after_notify)
				sleeptime_after_notify = sleeptime;

			zbx_update_selfmon_counter(info, ZBX_PROCESS_STATE_IDLE);
<<<<<<< HEAD
			zbx_ipc_message_free(message);
			(void)zbx_ipc_async_socket_recv(&amdb.am, sleeptime_after_notify, &message);
=======
			if (SUCCEED != zbx_ipc_async_socket_recv(&amdb.am, sleeptime, &message))
			{
				zabbix_log(LOG_LEVEL_CRIT, "cannot read alert syncer request");
				exit(EXIT_FAILURE);
			}
>>>>>>> 150e7b58
			zbx_update_selfmon_counter(info, ZBX_PROCESS_STATE_BUSY);

			sleeptime_after_notify -= (int)(time(NULL) - wait_start_time);
			if (0 > sleeptime_after_notify)
				sleeptime_after_notify = 0;

			/* exit loop if got message or timeout */
			if (NULL != message || 0 == sleeptime_after_notify)
				break;
		}

		double	sec1 = zbx_time();
		int	req_alerts = 0;
		zbx_update_env(get_process_type_string(process_type), sec1);

		if (NULL != message)
		{
			switch (message->code)
			{
				case ZBX_IPC_ALERTER_SYNC_ALERTS:
					zbx_setproctitle("%s [queuing alerts]", get_process_type_string(process_type));

					alerts_num = am_db_queue_alerts(&amdb);
					req_alerts = 1;
					break;
				case ZBX_IPC_ALERTER_RESULTS:
					results_num = am_db_flush_results(&amdb.mediatypes, message->data);
					break;
				default:
					zabbix_log(LOG_LEVEL_WARNING, "unrecognized message in alert syncer %d",
							message->code);
					break;
			}

			zbx_ipc_message_free(message);
		}
		else if (0 == sleeptime_after_notify)
		{
			zbx_setproctitle("%s [queuing alerts]", get_process_type_string(process_type));

			alerts_num = am_db_queue_alerts(&amdb);
			req_alerts = 1;
		}
		else
		{
			/* ZBX_IS_RUNNING() is false */
			break;
		}

		if (1 == req_alerts && FAIL == zbx_ipc_async_socket_send(&amdb.am, ZBX_IPC_ALERTER_RESULTS, NULL, 0))
				zabbix_log(LOG_LEVEL_ERR, "failed to request alert results");

		if (time_cleanup + SEC_PER_HOUR < sec1)
		{
			am_db_remove_expired_mediatypes(&amdb);
			time_cleanup = sec1;
		}

		if (time_watchdog + freq_watchdog < sec1)
		{
			am_db_update_watchdog(&amdb);
			time_watchdog = sec1;
		}

		double	sec2 = zbx_time();

		time_t	nextcheck = (time_t)sec1 + ZBX_POLL_INTERVAL;

		sleeptime = (int)((nextcheck > (time_t)sec2) ? nextcheck - (time_t)sec2 : 0);

		zbx_setproctitle("%s [queued %d alerts(s), flushed %d result(s) in " ZBX_FS_DBL " sec, idle %d sec]",
				get_process_type_string(process_type), alerts_num, results_num, sec2 - sec1, sleeptime);
	}

	am_db_clear(&amdb);

	zbx_setproctitle("%s #%d [terminated]", get_process_type_string(process_type), process_num);

	while (1)
		zbx_sleep(SEC_PER_MIN);
#undef ZBX_POLL_INTERVAL
}<|MERGE_RESOLUTION|>--- conflicted
+++ resolved
@@ -1058,16 +1058,11 @@
 				sleeptime_after_notify = sleeptime;
 
 			zbx_update_selfmon_counter(info, ZBX_PROCESS_STATE_IDLE);
-<<<<<<< HEAD
-			zbx_ipc_message_free(message);
-			(void)zbx_ipc_async_socket_recv(&amdb.am, sleeptime_after_notify, &message);
-=======
 			if (SUCCEED != zbx_ipc_async_socket_recv(&amdb.am, sleeptime, &message))
 			{
 				zabbix_log(LOG_LEVEL_CRIT, "cannot read alert syncer request");
 				exit(EXIT_FAILURE);
 			}
->>>>>>> 150e7b58
 			zbx_update_selfmon_counter(info, ZBX_PROCESS_STATE_BUSY);
 
 			sleeptime_after_notify -= (int)(time(NULL) - wait_start_time);
