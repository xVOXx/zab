#include "common.h"

#ifdef HAVE_IPCSERVICE

#ifdef HAVE_LIBEVENT
#	include <event.h>
#endif

#include "zbxtypes.h"
#include "zbxalgo.h"
#include "log.h"
#include "zbxipcservice.h"

#define ZBX_IPC_PATH_MAX	sizeof(((struct sockaddr_un *)0)->sun_path)

#define ZBX_IPC_DATA_DUMP_SIZE		128

static char	ipc_path[ZBX_IPC_PATH_MAX] = {0};
static size_t	ipc_path_root_len = 0;

#define ZBX_IPC_CLIENT_STATE_NONE	0
#define ZBX_IPC_CLIENT_STATE_QUEUED	1

#define ZBX_IPC_ASYNC_SOCKET_STATE_NONE		0
#define ZBX_IPC_ASYNC_SOCKET_STATE_TIMEOUT	1
#define ZBX_IPC_ASYNC_SOCKET_STATE_ERROR	2

extern unsigned char	program_type;

/* IPC client, providing nonblocking connections through socket */
struct zbx_ipc_client
{
	zbx_ipc_socket_t	csocket;
	zbx_ipc_service_t	*service;

	zbx_uint32_t		rx_header[2];
	unsigned char		*rx_data;
	zbx_uint32_t		rx_bytes;
	zbx_queue_ptr_t		rx_queue;
	struct event		*rx_event;

	zbx_uint32_t		tx_header[2];
	unsigned char		*tx_data;
	zbx_uint32_t		tx_bytes;
	zbx_queue_ptr_t		tx_queue;
	struct event		*tx_event;

	zbx_uint64_t		id;
	unsigned char		state;

	zbx_uint32_t		refcount;
};

/*
 * Private API
 */

#define ZBX_IPC_HEADER_SIZE	(int)(sizeof(zbx_uint32_t) * 2)

#define ZBX_IPC_MESSAGE_CODE	0
#define ZBX_IPC_MESSAGE_SIZE	1

#if !defined(LIBEVENT_VERSION_NUMBER) || LIBEVENT_VERSION_NUMBER < 0x2000000
typedef int evutil_socket_t;

static struct event	*event_new(struct event_base *ev, evutil_socket_t fd, short what,
		void(*cb_func)(int, short, void *), void *cb_arg)
{
	struct event	*event;

	event = zbx_malloc(NULL, sizeof(struct event));
	event_set(event, fd, what, cb_func, cb_arg);
	event_base_set(ev, event);

	return event;
}

static void	event_free(struct event *event)
{
	event_del(event);
	zbx_free(event);
}

#endif

static void	ipc_client_read_event_cb(evutil_socket_t fd, short what, void *arg);
static void	ipc_client_write_event_cb(evutil_socket_t fd, short what, void *arg);

static const char	*ipc_get_path(void)
{
	ipc_path[ipc_path_root_len] = '\0';

	return ipc_path;
}

#define ZBX_IPC_SOCKET_PREFIX	"/zabbix_"
#define ZBX_IPC_SOCKET_SUFFIX	".sock"

#define ZBX_IPC_CLASS_PREFIX_NONE	""
#define ZBX_IPC_CLASS_PREFIX_SERVER	"server_"
#define ZBX_IPC_CLASS_PREFIX_PROXY	"proxy_"
#define ZBX_IPC_CLASS_PREFIX_AGENT	"agent_"

/******************************************************************************
 *                                                                            *
 * Function: ipc_make_path                                                    *
 *                                                                            *
 * Purpose: makes socket path from the service name                           *
 *                                                                            *
 * Parameters: service_name - [IN] the service name                           *
 *             error        - [OUT] the error message                         *
 *                                                                            *
 * Return value: The created path or NULL if the path exceeds unix domain     *
 *               socket path maximum length                                   *
 *                                                                            *
 ******************************************************************************/
static const char	*ipc_make_path(const char *service_name, char **error)
{
	const char	*prefix;
	size_t		path_len, offset, prefix_len;

	path_len = strlen(service_name);

	switch (program_type)
	{
		case ZBX_PROGRAM_TYPE_SERVER:
			prefix = ZBX_IPC_CLASS_PREFIX_SERVER;
			prefix_len = ZBX_CONST_STRLEN(ZBX_IPC_CLASS_PREFIX_SERVER);
			break;
		case ZBX_PROGRAM_TYPE_PROXY_ACTIVE:
		case ZBX_PROGRAM_TYPE_PROXY_PASSIVE:
			prefix = ZBX_IPC_CLASS_PREFIX_PROXY;
			prefix_len = ZBX_CONST_STRLEN(ZBX_IPC_CLASS_PREFIX_PROXY);
			break;
		case ZBX_PROGRAM_TYPE_AGENTD:
			prefix = ZBX_IPC_CLASS_PREFIX_AGENT;
			prefix_len = ZBX_CONST_STRLEN(ZBX_IPC_CLASS_PREFIX_AGENT);
			break;
		default:
			prefix = ZBX_IPC_CLASS_PREFIX_NONE;
			prefix_len = ZBX_CONST_STRLEN(ZBX_IPC_CLASS_PREFIX_NONE);
			break;
	}

	if (ZBX_IPC_PATH_MAX < ipc_path_root_len + path_len + 1 + ZBX_CONST_STRLEN(ZBX_IPC_SOCKET_PREFIX) +
			ZBX_CONST_STRLEN(ZBX_IPC_SOCKET_SUFFIX) + prefix_len)
	{
		*error = zbx_dsprintf(*error,
				"Socket path \"%s%s%s%s%s\" exceeds maximum length of unix domain socket path.",
				ipc_path, ZBX_IPC_SOCKET_PREFIX, prefix, service_name, ZBX_IPC_SOCKET_SUFFIX);
		return NULL;
	}

	offset = ipc_path_root_len;
	memcpy(ipc_path + offset , ZBX_IPC_SOCKET_PREFIX, ZBX_CONST_STRLEN(ZBX_IPC_SOCKET_PREFIX));
	offset += ZBX_CONST_STRLEN(ZBX_IPC_SOCKET_PREFIX);
	memcpy(ipc_path + offset, prefix, prefix_len);
	offset += prefix_len;
	memcpy(ipc_path + offset, service_name, path_len);
	offset += path_len;
	memcpy(ipc_path + offset, ZBX_IPC_SOCKET_SUFFIX, ZBX_CONST_STRLEN(ZBX_IPC_SOCKET_SUFFIX) + 1);

	return ipc_path;
}

/******************************************************************************
 *                                                                            *
 * Function: ipc_write_data                                                   *
 *                                                                            *
 * Purpose: writes data to a socket                                           *
 *                                                                            *
 * Parameters: fd        - [IN] the socket file descriptor                    *
 *             data      - [IN] the data                                      *
 *             size      - [IN] the data size                                 *
 *             size_sent - [IN] the actual size written to socket             *
 *                                                                            *
 * Return value: SUCCEED - no socket errors were detected. Either the data or *
 *                         a part of it was written to socket or a write to   *
 *                         non-blocking socket would block                    *
 *               FAIL    - otherwise                                          *
 *                                                                            *
 ******************************************************************************/
static int	ipc_write_data(int fd, const unsigned char *data, zbx_uint32_t size, zbx_uint32_t *size_sent)
{
	zbx_uint32_t	offset = 0;
	int		n, ret = SUCCEED;

	while (offset != size)
	{
		n = write(fd, data + offset, size - offset);

		if (-1 == n)
		{
			if (EINTR == errno)
				continue;

			if (EWOULDBLOCK == errno || EAGAIN == errno)
				break;

			zabbix_log(LOG_LEVEL_WARNING, "cannot write to IPC socket: %s", strerror(errno));
			ret = FAIL;
			break;
		}
		offset += n;
	}

	*size_sent = offset;

	return ret;
}

/******************************************************************************
 *                                                                            *
 * Function: ipc_read_data                                                    *
 *                                                                            *
 * Purpose: reads data from a socket                                          *
 *                                                                            *
 * Parameters: fd        - [IN] the socket file descriptor                    *
 *             data      - [IN] the data                                      *
 *             size      - [IN] the data size                                 *
 *             size_sent - [IN] the actual size read from socket              *
 *                                                                            *
 * Return value: SUCCEED - the data was successfully read                     *
 *               FAIL    - otherwise                                          *
 *                                                                            *
 * Comments: When reading data from non-blocking sockets SUCCEED will be      *
 *           returned also if there were no more data to read.                *
 *                                                                            *
 ******************************************************************************/
static int	ipc_read_data(int fd, unsigned char *buffer, zbx_uint32_t size, zbx_uint32_t *read_size)
{
	int	n;

	*read_size = 0;

	while (-1 == (n = read(fd, buffer + *read_size, size - *read_size)))
	{
		if (EINTR == errno)
			continue;

		if (EWOULDBLOCK == errno || EAGAIN == errno)
			return SUCCEED;

		return FAIL;
	}

	if (0 == n)
		return FAIL;

	*read_size += n;

	return SUCCEED;
}

/******************************************************************************
 *                                                                            *
 * Function: ipc_read_data_full                                               *
 *                                                                            *
 * Purpose: reads data from a socket until the requested data has been read   *
 *                                                                            *
 * Parameters: fd        - [IN] the socket file descriptor                    *
 *             buffer    - [IN] the data                                      *
 *             size      - [IN] the data size                                 *
 *             read_size - [IN] the actual size read from socket              *
 *                                                                            *
 * Return value: SUCCEED - the data was successfully read                     *
 *               FAIL    - otherwise                                          *
 *                                                                            *
 * Comments: When reading data from non-blocking sockets this function will   *
 *           return SUCCEED if there are no data to read, even if not all of  *
 *           the requested data has been read.                                *
 *                                                                            *
 ******************************************************************************/
static int	ipc_read_data_full(int fd, unsigned char *buffer, zbx_uint32_t size, zbx_uint32_t *read_size)
{
	int		ret = FAIL;
	zbx_uint32_t	offset = 0, chunk_size;

	*read_size = 0;

	while (offset < size)
	{
		if (FAIL == ipc_read_data(fd, buffer + offset, size - offset, &chunk_size))
			goto out;

		if (0 == chunk_size)
			break;

		offset += chunk_size;
	}

	ret = SUCCEED;
out:
	*read_size = offset;

	return ret;
}

/******************************************************************************
 *                                                                            *
 * Function: ipc_socket_write_message                                         *
 *                                                                            *
 * Purpose: writes IPC message to socket                                      *
 *                                                                            *
 * Parameters: csocket - [IN] the IPC socket                                  *
 *             code    - [IN] the message code                                *
 *             data    - [IN] the data                                        *
 *             size    - [IN] the data size                                   *
 *             tx_size - [IN] the actual size written to socket               *
 *                                                                            *
 * Return value: SUCCEED - no socket errors were detected. Either the data or *
 *                         a part of it was written to socket or a write to   *
 *                         non-blocking socket would block                    *
 *               FAIL    - otherwise                                          *
 *                                                                            *
 * Comments: When using non-blocking sockets the tx_size parameter must be    *
 *           checked in addition to return value to tell if the message was   *
 *           sent successfully.                                               *
 *                                                                            *
 ******************************************************************************/
static int	ipc_socket_write_message(zbx_ipc_socket_t *csocket, zbx_uint32_t code, const unsigned char *data,
		zbx_uint32_t size, zbx_uint32_t *tx_size)
{
	int		ret;
	zbx_uint32_t	size_data, buffer[ZBX_IPC_SOCKET_BUFFER_SIZE / sizeof(zbx_uint32_t)];

	buffer[0] = code;
	buffer[1] = size;

	if (ZBX_IPC_SOCKET_BUFFER_SIZE - ZBX_IPC_HEADER_SIZE >= size)
	{
		if (0 != size)
			memcpy(buffer + 2, data, size);

		return ipc_write_data(csocket->fd, (unsigned char *)buffer, size + ZBX_IPC_HEADER_SIZE, tx_size);
	}

	if (FAIL == ipc_write_data(csocket->fd, (unsigned char *)buffer, ZBX_IPC_HEADER_SIZE, tx_size))
		return FAIL;

	/* in the case of non-blocking sockets only a part of the header might be sent */
	if (ZBX_IPC_HEADER_SIZE != *tx_size)
		return SUCCEED;

	ret = ipc_write_data(csocket->fd, data, size, &size_data);
	*tx_size += size_data;

	return ret;
}

/******************************************************************************
 *                                                                            *
 * Function: ipc_read_buffer                                                  *
 *                                                                            *
 * Purpose: reads message header and data from buffer                         *
 *                                                                            *
 * Parameters: header      - [IN/OUT] the message header                      *
 *             data        - [OUT] the message data                           *
 *             rx_bytes    - [IN] the number of bytes stored in message       *
 *                                (including header)                          *
 *             buffer      - [IN] the buffer to parse                         *
 *             size        - [IN] the number of bytes to parse                *
 *             read_size   - [OUT] the number of bytes read                   *
 *                                                                            *
 * Return value: SUCCEED - message was successfully parsed                    *
 *               FAIL - not enough data                                       *
 *                                                                            *
 ******************************************************************************/
static int	ipc_read_buffer(zbx_uint32_t *header, unsigned char **data, zbx_uint32_t rx_bytes,
		const unsigned char *buffer, zbx_uint32_t size, zbx_uint32_t *read_size)
{
	zbx_uint32_t	copy_size, data_size, data_offset;

	*read_size = 0;

	if (ZBX_IPC_HEADER_SIZE > rx_bytes)
	{
		copy_size = MIN(ZBX_IPC_HEADER_SIZE - rx_bytes, size);
		memcpy((char *)header + rx_bytes, buffer, copy_size);
		*read_size += copy_size;

		if (ZBX_IPC_HEADER_SIZE > rx_bytes + copy_size)
			return FAIL;

		data_size = header[ZBX_IPC_MESSAGE_SIZE];

		if (0 == data_size)
		{
			*data = NULL;
			return SUCCEED;
		}

		*data = (unsigned char *)zbx_malloc(NULL, data_size);
		data_offset = 0;
	}
	else
	{
		data_size = header[ZBX_IPC_MESSAGE_SIZE];
		data_offset = rx_bytes - ZBX_IPC_HEADER_SIZE;
	}

	copy_size = MIN(data_size - data_offset, size - *read_size);
	memcpy(*data + data_offset, buffer + *read_size, copy_size);
	*read_size += copy_size;

	return (rx_bytes + *read_size == data_size + ZBX_IPC_HEADER_SIZE ? SUCCEED : FAIL);
}

/******************************************************************************
 *                                                                            *
 * Function: ipc_message_is_completed                                         *
 *                                                                            *
 * Purpose: checks if IPC message has been completed                          *
 *                                                                            *
 * Parameters: header   - [IN] the message header                             *
 *             rx_bytes - [IN] the number of bytes set in message             *
 *                             (including header)                             *
 *                                                                            *
 * Return value:  SUCCEED - message has been completed                        *
 *                FAIL - otherwise                                            *
 *                                                                            *
 ******************************************************************************/
static int	ipc_message_is_completed(const zbx_uint32_t *header, zbx_uint32_t rx_bytes)
{
	if (ZBX_IPC_HEADER_SIZE > rx_bytes)
		return FAIL;

	if (header[ZBX_IPC_MESSAGE_SIZE] + ZBX_IPC_HEADER_SIZE != rx_bytes)
		return FAIL;

	return SUCCEED;
}

/******************************************************************************
 *                                                                            *
 * Function: ipc_socket_read_message                                          *
 *                                                                            *
 * Purpose: reads IPC message from buffered client socket                     *
 *                                                                            *
 * Parameters: csocket  - [IN] the source socket                              *
 *             header   - [OUT] the header of the message                     *
 *             data     - [OUT] the data of the message                       *
 *             rx_bytes - [IN/OUT] the total message size read (including     *
 *                                 header                                     *
 *                                                                            *
 * Return value:  SUCCEED - data was read successfully, check rx_bytes to     *
 *                          determine if the message was completed.           *
 *                FAIL - failed to read message (socket error or connection   *
 *                       was closed).                                         *
 *                                                                            *
 ******************************************************************************/
static int	ipc_socket_read_message(zbx_ipc_socket_t *csocket, zbx_uint32_t *header, unsigned char **data,
		zbx_uint32_t *rx_bytes)
{
	zbx_uint32_t	data_size, offset, read_size = 0;
	int		ret = FAIL;

	/* try to read message from socket buffer */
	if (csocket->rx_buffer_bytes > csocket->rx_buffer_offset)
	{
		ret = ipc_read_buffer(header, data, *rx_bytes, csocket->rx_buffer + csocket->rx_buffer_offset,
				csocket->rx_buffer_bytes - csocket->rx_buffer_offset, &read_size);

		csocket->rx_buffer_offset += read_size;
		*rx_bytes += read_size;

		if (SUCCEED == ret)
			goto out;
	}

	/* not enough data in socket buffer, try to read more until message is completed or no data to read */
	while (SUCCEED != ret)
	{
		csocket->rx_buffer_offset = 0;
		csocket->rx_buffer_bytes = 0;

		if (ZBX_IPC_HEADER_SIZE < *rx_bytes)
		{
			offset = *rx_bytes - ZBX_IPC_HEADER_SIZE;
			data_size = header[ZBX_IPC_MESSAGE_SIZE] - offset;

			/* long messages will be read directly into message buffer */
			if (ZBX_IPC_SOCKET_BUFFER_SIZE * 0.75 < data_size)
			{
				ret = ipc_read_data_full(csocket->fd, *data + offset, data_size, &read_size);
				*rx_bytes += read_size;
				goto out;
			}
		}

		if (FAIL == ipc_read_data(csocket->fd, csocket->rx_buffer, ZBX_IPC_SOCKET_BUFFER_SIZE, &read_size))
			goto out;

		/* it's possible that nothing will be read on non-blocking sockets, return success */
		if (0 == read_size)
		{
			ret = SUCCEED;
			goto out;
		}

		csocket->rx_buffer_bytes = read_size;

		ret = ipc_read_buffer(header, data, *rx_bytes, csocket->rx_buffer, csocket->rx_buffer_bytes,
				&read_size);

		csocket->rx_buffer_offset += read_size;
		*rx_bytes += read_size;
	}
out:
	return ret;
}

/******************************************************************************
 *                                                                            *
 * Function: ipc_client_free_event                                            *
 *                                                                            *
 * Purpose: frees client's libevent event                                     *
 *                                                                            *
 * Parameters: client - [IN] the client                                       *
 *                                                                            *
 ******************************************************************************/
static void	ipc_client_free_events(zbx_ipc_client_t *client)
{
	if (NULL != client->rx_event)
	{
		event_free(client->rx_event);
		client->rx_event = NULL;
	}

	if (NULL != client->tx_event)
	{
		event_free(client->tx_event);
		client->tx_event = NULL;
	}
}

/******************************************************************************
 *                                                                            *
 * Function: ipc_client_free                                                  *
 *                                                                            *
 * Purpose: frees IPC service client                                          *
 *                                                                            *
 * Parameters: client - [IN] the client to free                               *
 *                                                                            *
 ******************************************************************************/
static void	ipc_client_free(zbx_ipc_client_t *client)
{
	zbx_ipc_message_t	*message;

	ipc_client_free_events(client);
	zbx_ipc_socket_close(&client->csocket);

	while (NULL != (message = (zbx_ipc_message_t *)zbx_queue_ptr_pop(&client->rx_queue)))
		zbx_ipc_message_free(message);

	zbx_queue_ptr_destroy(&client->rx_queue);
	zbx_free(client->rx_data);

	while (NULL != (message = (zbx_ipc_message_t *)zbx_queue_ptr_pop(&client->tx_queue)))
		zbx_ipc_message_free(message);

	zbx_queue_ptr_destroy(&client->tx_queue);
	zbx_free(client->tx_data);

	ipc_client_free_events(client);

	zbx_free(client);
}

/******************************************************************************
 *                                                                            *
 * Function: ipc_client_push_rx_message                                       *
 *                                                                            *
 * Purpose: adds message to received messages queue                           *
 *                                                                            *
 * Parameters: client - [IN] the client to read                               *
 *                                                                            *
 ******************************************************************************/
static void	ipc_client_push_rx_message(zbx_ipc_client_t *client)
{
	zbx_ipc_message_t	*message;

	message = (zbx_ipc_message_t *)zbx_malloc(NULL, sizeof(zbx_ipc_message_t));
	message->code = client->rx_header[ZBX_IPC_MESSAGE_CODE];
	message->size = client->rx_header[ZBX_IPC_MESSAGE_SIZE];
	message->data = client->rx_data;
	zbx_queue_ptr_push(&client->rx_queue, message);

	client->rx_data = NULL;
	client->rx_bytes = 0;
}

/******************************************************************************
 *                                                                            *
 * Function: ipc_client_pop_tx_message                                        *
 *                                                                            *
 * Purpose: prepares to send the next message in send queue                   *
 *                                                                            *
 * Parameters: client - [IN] the client                                       *
 *                                                                            *
 ******************************************************************************/
static void	ipc_client_pop_tx_message(zbx_ipc_client_t *client)
{
	zbx_ipc_message_t	*message;

	zbx_free(client->tx_data);
	client->tx_bytes = 0;

	if (NULL == (message = (zbx_ipc_message_t *)zbx_queue_ptr_pop(&client->tx_queue)))
		return;

	client->tx_bytes = ZBX_IPC_HEADER_SIZE + message->size;
	client->tx_header[ZBX_IPC_MESSAGE_CODE] = message->code;
	client->tx_header[ZBX_IPC_MESSAGE_SIZE] = message->size;
	client->tx_data = message->data;
}

/******************************************************************************
 *                                                                            *
 * Function: ipc_client_read                                                  *
 *                                                                            *
 * Purpose: reads data from IPC service client                                *
 *                                                                            *
 * Parameters: client - [IN] the client to read                               *
 *                                                                            *
 * Return value:  FAIL - read error/connection was closed                     *
 *                                                                            *
 * Comments: This function reads data from socket, parses it and adds         *
 *           parsed messages to received messages queue.                      *
 *                                                                            *
 ******************************************************************************/
static int	ipc_client_read(zbx_ipc_client_t *client)
{
	int	rc;

	do
	{
		if (FAIL == ipc_socket_read_message(&client->csocket, client->rx_header, &client->rx_data,
				&client->rx_bytes))
		{
			zbx_free(client->rx_data);
			client->rx_bytes = 0;
			return FAIL;
		}

		if (SUCCEED == (rc = ipc_message_is_completed(client->rx_header, client->rx_bytes)))
			ipc_client_push_rx_message(client);
	}

	while (SUCCEED == rc);

	return SUCCEED;
}

/******************************************************************************
 *                                                                            *
 * Function: ipc_client_write                                                 *
 *                                                                            *
 * Purpose: writes queued data to IPC service client                          *
 *                                                                            *
 * Parameters: client - [IN] the client                                       *
 *                                                                            *
 * Return value: SUCCEED - the data was sent successfully                     *
 *               FAIL    - otherwise                                          *
 *                                                                            *
 ******************************************************************************/
static int	ipc_client_write(zbx_ipc_client_t *client)
{
	zbx_uint32_t	data_size, write_size;

	data_size = client->tx_header[ZBX_IPC_MESSAGE_SIZE];

	if (data_size < client->tx_bytes)
	{
		zbx_uint32_t	size, offset;

		size = client->tx_bytes - data_size;
		offset = ZBX_IPC_HEADER_SIZE - size;

		if (SUCCEED != ipc_write_data(client->csocket.fd, (unsigned char *)client->tx_header + offset, size,
				&write_size))
		{
			return FAIL;
		}

		client->tx_bytes -= write_size;

		if (data_size < client->tx_bytes)
			return SUCCEED;
	}

	while (0 < client->tx_bytes)
	{
		if (SUCCEED != ipc_write_data(client->csocket.fd, client->tx_data + data_size - client->tx_bytes,
				client->tx_bytes, &write_size))
		{
			return FAIL;
		}

		if (0 == write_size)
			return SUCCEED;

		client->tx_bytes -= write_size;
	}

	if (0 == client->tx_bytes)
		ipc_client_pop_tx_message(client);

	return SUCCEED;
}

/******************************************************************************
 *                                                                            *
 * Function: ipc_service_pop_client                                           *
 *                                                                            *
 * Purpose: gets the next client with messages/closed socket from recv queue  *
 *                                                                            *
 * Parameters: service - [IN] the IPC service                                 *
 *                                                                            *
 * Return value: The client with messages/closed socket                       *
 *                                                                            *
 ******************************************************************************/
static zbx_ipc_client_t	*ipc_service_pop_client(zbx_ipc_service_t *service)
{
	zbx_ipc_client_t	*client;

	if (NULL != (client = (zbx_ipc_client_t *)zbx_queue_ptr_pop(&service->clients_recv)))
		client->state = ZBX_IPC_CLIENT_STATE_NONE;

	return client;
}

/******************************************************************************
 *                                                                            *
 * Function: ipc_service_push_client                                          *
 *                                                                            *
 * Purpose: pushes client to the recv queue if needed                         *
 *                                                                            *
 * Parameters: service - [IN] the IPC service                                 *
 *             client  - [IN] the IPC client                                  *
 *                                                                            *
 * Comments: The client is pushed to the recv queue if it isn't already there *
 *           and there is messages to return or the client connection was     *
 *           closed.                                                          *
 *                                                                            *
 ******************************************************************************/
static void	ipc_service_push_client(zbx_ipc_service_t *service, zbx_ipc_client_t *client)
{
	if (ZBX_IPC_CLIENT_STATE_QUEUED == client->state)
		return;

	if (0 == zbx_queue_ptr_values_num(&client->rx_queue) && NULL != client->rx_event)
		return;

	client->state = ZBX_IPC_CLIENT_STATE_QUEUED;
	zbx_queue_ptr_push(&service->clients_recv, client);
}

/******************************************************************************
 *                                                                            *
 * Function: ipc_service_add_client                                           *
 *                                                                            *
 * Purpose: adds a new IPC service client                                     *
 *                                                                            *
 * Parameters: service - [IN] the IPC service                                 *
 *             fd      - [IN] the client socket descriptor                    *
 *                                                                            *
 ******************************************************************************/
static void	ipc_service_add_client(zbx_ipc_service_t *service, int fd)
{
	const char		*__function_name = "ipc_service_add_client";
	static zbx_uint64_t	next_clientid = 1;
	zbx_ipc_client_t	*client;
	int			flags;

	zabbix_log(LOG_LEVEL_DEBUG, "In %s()", __function_name);

	client = (zbx_ipc_client_t *)zbx_malloc(NULL, sizeof(zbx_ipc_client_t));
	memset(client, 0, sizeof(zbx_ipc_client_t));

	if (-1 == (flags = fcntl(fd, F_GETFL, 0)))
	{
		zabbix_log(LOG_LEVEL_CRIT, "cannot get IPC client socket flags");
		exit(EXIT_FAILURE);
	}

	if (-1 == fcntl(fd, F_SETFL, flags | O_NONBLOCK))
	{
		zabbix_log(LOG_LEVEL_CRIT, "cannot set non-blocking mode for IPC client socket");
		exit(EXIT_FAILURE);
	}

	client->csocket.fd = fd;
	client->csocket.rx_buffer_bytes = 0;
	client->csocket.rx_buffer_offset = 0;
	client->id = next_clientid++;
	client->state = ZBX_IPC_CLIENT_STATE_NONE;
	client->refcount = 1;

	zbx_queue_ptr_create(&client->rx_queue);
	zbx_queue_ptr_create(&client->tx_queue);

	client->service = service;
	client->rx_event = event_new(service->ev, fd, EV_READ | EV_PERSIST, ipc_client_read_event_cb, (void *)client);
	client->tx_event = event_new(service->ev, fd, EV_WRITE | EV_PERSIST, ipc_client_write_event_cb, (void *)client);
	event_add(client->rx_event, NULL);

	zbx_vector_ptr_append(&service->clients, client);

	zabbix_log(LOG_LEVEL_DEBUG, "End of %s() clientid:" ZBX_FS_UI64, __function_name, client->id);
}

/******************************************************************************
 *                                                                            *
 * Function: ipc_service_remove_client                                        *
 *                                                                            *
 * Purpose: removes IPC service client                                        *
 *                                                                            *
 * Parameters: service - [IN] the IPC service                                 *
 *             client  - [IN] the client to remove                            *
 *                                                                            *
 ******************************************************************************/
static void	ipc_service_remove_client(zbx_ipc_service_t *service, zbx_ipc_client_t *client)
{
	int		i;

	for (i = 0; i < service->clients.values_num; i++)
	{
		if (service->clients.values[i] == client)
			zbx_vector_ptr_remove_noorder(&service->clients, i);
	}
}

/******************************************************************************
 *                                                                            *
 * Function: ipc_client_read_event_cb                                         *
 *                                                                            *
<<<<<<< HEAD
 * Purpose: servoce client read event libevent callback                       *
=======
 * Purpose: service client read event libevent callback                       *
>>>>>>> b590573a
 *                                                                            *
 ******************************************************************************/
static void	ipc_client_read_event_cb(evutil_socket_t fd, short what, void *arg)
{
	zbx_ipc_client_t	*client = (zbx_ipc_client_t *)arg;

	ZBX_UNUSED(fd);
	ZBX_UNUSED(what);

	if (SUCCEED != ipc_client_read(client))
	{
		ipc_client_free_events(client);
		ipc_service_remove_client(client->service, client);
	}

	ipc_service_push_client(client->service, client);
}

/******************************************************************************
 *                                                                            *
 * Function: ipc_client_write_event_cb                                        *
 *                                                                            *
 * Purpose: service client write event libevent callback                      *
 *                                                                            *
 ******************************************************************************/
static void	ipc_client_write_event_cb(evutil_socket_t fd, short what, void *arg)
{
	zbx_ipc_client_t	*client = (zbx_ipc_client_t *)arg;

	ZBX_UNUSED(fd);
	ZBX_UNUSED(what);

	if (SUCCEED != ipc_client_write(client))
	{
		zabbix_log(LOG_LEVEL_CRIT, "cannot send data to IPC client");
		zbx_ipc_client_close(client);
		return;
	}

	if (0 == client->tx_bytes)
		event_del(client->tx_event);
}

/******************************************************************************
 *                                                                            *
 * Function: ipc_async_socket_write_event_cb                                  *
 *                                                                            *
 * Purpose: asynchronous socket write event libevent callback                 *
 *                                                                            *
 ******************************************************************************/
static void	ipc_async_socket_write_event_cb(evutil_socket_t fd, short what, void *arg)
{
	zbx_ipc_async_socket_t	*asocket = (zbx_ipc_async_socket_t *)arg;

	ZBX_UNUSED(fd);
	ZBX_UNUSED(what);

	if (SUCCEED != ipc_client_write(asocket->client))
	{
		zabbix_log(LOG_LEVEL_CRIT, "cannot send data to IPC client");
<<<<<<< HEAD
		zbx_ipc_client_close(asocket->client);
=======
		ipc_client_free_events(asocket->client);
		zbx_ipc_socket_close(&asocket->client->csocket);
>>>>>>> b590573a
		asocket->state = ZBX_IPC_ASYNC_SOCKET_STATE_ERROR;
		return;
	}

	if (0 == asocket->client->tx_bytes)
		event_del(asocket->client->tx_event);
}

/******************************************************************************
 *                                                                            *
 * Function: ipc_async_socket_read_event_cb                                   *
 *                                                                            *
 * Purpose: asynchronous socket read event libevent callback                  *
 *                                                                            *
 ******************************************************************************/
static void	ipc_async_socket_read_event_cb(evutil_socket_t fd, short what, void *arg)
{
	zbx_ipc_async_socket_t	*asocket = (zbx_ipc_async_socket_t *)arg;

	ZBX_UNUSED(fd);
	ZBX_UNUSED(what);

	if (SUCCEED != ipc_client_read(asocket->client))
	{
		ipc_client_free_events(asocket->client);
		asocket->state = ZBX_IPC_ASYNC_SOCKET_STATE_ERROR;
	}
}

/******************************************************************************
 *                                                                            *
 * Function: ipc_async_socket_timer_cb                                        *
 *                                                                            *
 * Purpose: timer callback                                                    *
 *                                                                            *
 ******************************************************************************/
static void	ipc_async_socket_timer_cb(evutil_socket_t fd, short what, void *arg)
{
	zbx_ipc_async_socket_t	*asocket = (zbx_ipc_async_socket_t *)arg;

	ZBX_UNUSED(fd);
	ZBX_UNUSED(what);

	asocket->state = ZBX_IPC_ASYNC_SOCKET_STATE_TIMEOUT;
}

/******************************************************************************
 *                                                                            *
 * Function: ipc_service_accept                                               *
 *                                                                            *
 * Purpose: accepts a new client connection                                   *
 *                                                                            *
 * Parameters: service - [IN] the IPC service                                 *
 *                                                                            *
 ******************************************************************************/
static void	ipc_service_accept(zbx_ipc_service_t *service)
{
	const char	*__function_name = "ipc_service_accept";
	int		fd;

	zabbix_log(LOG_LEVEL_DEBUG, "In %s()", __function_name);

	while (-1 == (fd = accept(service->fd, NULL, NULL)))
	{
		if (EINTR != errno)
		{
			/* If there is unaccepted connection libevent will call registered callback function over and */
			/* over again. It is better to exit straight away and cause all other processes to stop. */
			zabbix_log(LOG_LEVEL_CRIT, "cannot accept incoming IPC connection: %s", zbx_strerror(errno));
			exit(EXIT_FAILURE);
		}
	}

	ipc_service_add_client(service, fd);

	zabbix_log(LOG_LEVEL_DEBUG, "End of %s()", __function_name);
}

/******************************************************************************
 *                                                                            *
 * Function: ipc_message_create                                               *
 *                                                                            *
 * Purpose: creates IPC message                                               *
 *                                                                            *
 * Parameters: code    - [IN] the message code                                *
 *             data    - [IN] the data                                        *
 *             size    - [IN] the data size                                   *
 *                                                                            *
 * Return value: The created message.                                         *
 *                                                                            *
 ******************************************************************************/
static zbx_ipc_message_t	*ipc_message_create(zbx_uint32_t code, const unsigned char *data, zbx_uint32_t size)
{
	zbx_ipc_message_t	*message;

	message = (zbx_ipc_message_t *)zbx_malloc(NULL, sizeof(zbx_ipc_message_t));

	message->code = code;
	message->size = size;

	if (0 != size)
	{
		message->data = (unsigned char *)zbx_malloc(NULL, size);
		memcpy(message->data, data, size);
	}
	else
		message->data = NULL;

	return message;
}

/******************************************************************************
 *                                                                            *
 * Function: ipc_service_event_log                                            *
 *                                                                            *
 * Purpose: libevent logging callback                                         *
 *                                                                            *
 ******************************************************************************/
static void ipc_service_event_log_cb(int severity, const char *msg)
{
	int	loglevel;

	switch (severity)
	{
		case _EVENT_LOG_DEBUG:
			loglevel = LOG_LEVEL_TRACE;
			break;
		case _EVENT_LOG_MSG:
			loglevel = LOG_LEVEL_DEBUG;
			break;
		case _EVENT_LOG_WARN:
			loglevel = LOG_LEVEL_WARNING;
			break;
		case _EVENT_LOG_ERR:
			loglevel = LOG_LEVEL_DEBUG;
			break;
		default:
			loglevel = LOG_LEVEL_DEBUG;
			break;
	}

	zabbix_log(loglevel, "IPC service: %s", msg);
}

/******************************************************************************
 *                                                                            *
 * Function: ipc_service_init_libevent                                        *
 *                                                                            *
 * Purpose: initialize libevent library                                       *
 *                                                                            *
 ******************************************************************************/
static void	ipc_service_init_libevent(void)
{
	event_set_log_callback(ipc_service_event_log_cb);
}

/******************************************************************************
 *                                                                            *
 * Function: ipc_service_free_libevent                                        *
 *                                                                            *
 * Purpose: uninitialize libevent library                                     *
 *                                                                            *
 ******************************************************************************/
static void	ipc_service_free_libevent(void)
{
}

/******************************************************************************
 *                                                                            *
 * Function: ipc_service_client_connected_cb                                  *
 *                                                                            *
 * Purpose: libevent listener callback                                        *
 *                                                                            *
 ******************************************************************************/
static void	ipc_service_client_connected_cb(evutil_socket_t fd, short what, void *arg)
{
	zbx_ipc_service_t	*service = (zbx_ipc_service_t *)arg;

	ZBX_UNUSED(fd);
	ZBX_UNUSED(what);

	ipc_service_accept(service);
}

/******************************************************************************
 *                                                                            *
 * Function: ipc_service_timer_cb                                             *
 *                                                                            *
 * Purpose: timer callback                                                    *
 *                                                                            *
 ******************************************************************************/
static void	ipc_service_timer_cb(evutil_socket_t fd, short what, void *arg)
{
	ZBX_UNUSED(fd);
	ZBX_UNUSED(what);
	ZBX_UNUSED(arg);
}

/******************************************************************************
 *                                                                            *
 * Function: ipc_check_running_service                                        *
 *                                                                            *
 * Purpose: checks if an IPC service is already running                       *
 *                                                                            *
 * Parameters: service_name - [IN]                                            *
 *                                                                            *
 ******************************************************************************/
static int	ipc_check_running_service(const char *service_name)
{
	zbx_ipc_socket_t	csocket;
	int			ret;
	char			*error = NULL;

	if (SUCCEED == (ret = zbx_ipc_socket_open(&csocket, service_name, 0, &error)))
		zbx_ipc_socket_close(&csocket);
	else
		zbx_free(error);

	return ret;
}

/*
 * Public client API
 */

/******************************************************************************
 *                                                                            *
 * Function: zbx_ipc_socket_open                                              *
 *                                                                            *
 * Purpose: opens socket to an IPC service listening on the specified path    *
 *                                                                            *
 * Parameters: csocket      - [OUT] the IPC socket to the service             *
 *             service_name - [IN] the IPC service name                       *
 *             timeout      - [IN] the connection timeout                     *
 *             error        - [OUT] the error message                         *
 *                                                                            *
 * Return value: SUCCEED - the socket was successfully opened                 *
 *               FAIL    - otherwise                                          *
 *                                                                            *
 ******************************************************************************/
int	zbx_ipc_socket_open(zbx_ipc_socket_t *csocket, const char *service_name, int timeout, char **error)
{
	const char		*__function_name = "zbx_ipc_socket_open";
	struct sockaddr_un	addr;
	time_t			start;
	struct timespec		ts = {0, 100000000};
	const char		*socket_path;
	int			ret = FAIL;

	zabbix_log(LOG_LEVEL_DEBUG, "In %s()", __function_name);

	if (NULL == (socket_path = ipc_make_path(service_name, error)))
		goto out;

	if (-1 == (csocket->fd = socket(AF_UNIX, SOCK_STREAM, 0)))
	{
		*error = zbx_dsprintf(*error, "Cannot create client socket: %s.", zbx_strerror(errno));
		goto out;
	}

	memset(&addr, 0, sizeof(addr));
	addr.sun_family = AF_UNIX;
	memcpy(addr.sun_path, socket_path, sizeof(addr.sun_path));

	start = time(NULL);

	while (0 != connect(csocket->fd, (struct sockaddr*)&addr, sizeof(addr)))
	{
		if (time(NULL) - start > timeout)
		{
			*error = zbx_dsprintf(*error, "Cannot connect to service \"%s\": %s.", service_name,
					zbx_strerror(errno));
			close(csocket->fd);
			goto out;
		}

		nanosleep(&ts, NULL);
	}

	csocket->rx_buffer_bytes = 0;
	csocket->rx_buffer_offset = 0;

	ret = SUCCEED;
out:
	zabbix_log(LOG_LEVEL_DEBUG, "End of %s():%s", __function_name, zbx_result_string(ret));
	return ret;
}

/******************************************************************************
 *                                                                            *
 * Function: zbx_ipc_socket_close                                             *
 *                                                                            *
 * Purpose: closes socket to an IPC service                                   *
 *                                                                            *
 * Parameters: csocket - [IN/OUT] the IPC socket to close                     *
 *                                                                            *
 ******************************************************************************/
void	zbx_ipc_socket_close(zbx_ipc_socket_t *csocket)
{
	const char	*__function_name = "zbx_ipc_socket_close";

	zabbix_log(LOG_LEVEL_DEBUG, "In %s()", __function_name);

	if (-1 != csocket->fd)
	{
		close(csocket->fd);
		csocket->fd = -1;
	}

	zabbix_log(LOG_LEVEL_DEBUG, "End of %s()", __function_name);
}

/******************************************************************************
 *                                                                            *
 * Function: zbx_ipc_socket_write                                             *
 *                                                                            *
 * Purpose: writes a message to IPC service                                   *
 *                                                                            *
 * Parameters: csocket - [IN] an opened IPC socket to the service             *
 *             code    - [IN] the message code                                *
 *             data    - [IN] the data                                        *
 *             size    - [IN] the data size                                   *
 *                                                                            *
 * Return value: SUCCEED - the message was successfully written               *
 *               FAIL    - otherwise                                          *
 *                                                                            *
 ******************************************************************************/
int	zbx_ipc_socket_write(zbx_ipc_socket_t *csocket, zbx_uint32_t code, const unsigned char *data, zbx_uint32_t size)
{
	const char	*__function_name = "zbx_ipc_socket_write";
	int		ret;
	zbx_uint32_t	size_sent;

	zabbix_log(LOG_LEVEL_DEBUG, "In %s()", __function_name);

	if (SUCCEED == ipc_socket_write_message(csocket, code, data, size, &size_sent) &&
			size_sent == size + ZBX_IPC_HEADER_SIZE)
	{
		ret = SUCCEED;
	}
	else
		ret = FAIL;

	zabbix_log(LOG_LEVEL_DEBUG, "End of %s():%s", __function_name, zbx_result_string(ret));

	return ret;
}

/******************************************************************************
 *                                                                            *
 * Function: zbx_ipc_socket_read                                              *
 *                                                                            *
 * Purpose: reads a message from IPC service                                  *
 *                                                                            *
 * Parameters: csocket - [IN] an opened IPC socket to the service             *
 *             message - [OUT] the received message                           *
 *                                                                            *
 * Return value: SUCCEED - the message was successfully received              *
 *               FAIL    - otherwise                                          *
 *                                                                            *
 * Comments: If this function succeeds the message must be cleaned/freed by   *
 *           the caller.                                                      *
 *                                                                            *
 ******************************************************************************/
int	zbx_ipc_socket_read(zbx_ipc_socket_t *csocket, zbx_ipc_message_t *message)
{
	const char	*__function_name = "zbx_ipc_socket_read";
	int		ret = FAIL;
	zbx_uint32_t	rx_bytes = 0, header[2];
	unsigned char	*data = NULL;

	zabbix_log(LOG_LEVEL_DEBUG, "In %s()", __function_name);

	if (SUCCEED != ipc_socket_read_message(csocket, header, &data, &rx_bytes))
		goto out;

	if (SUCCEED != ipc_message_is_completed(header, rx_bytes))
	{
		zbx_free(data);
		goto out;
	}

	message->code = header[ZBX_IPC_MESSAGE_CODE];
	message->size = header[ZBX_IPC_MESSAGE_SIZE];
	message->data = data;

	if (SUCCEED == zabbix_check_log_level(LOG_LEVEL_TRACE))
	{
		char	*msg = NULL;

		zbx_ipc_message_format(message, &msg);

		zabbix_log(LOG_LEVEL_DEBUG, "%s() %s", __function_name, msg);

		zbx_free(msg);
	}

	ret = SUCCEED;
out:
	zabbix_log(LOG_LEVEL_DEBUG, "End of %s():%s", __function_name, zbx_result_string(ret));

	return ret;
}

/******************************************************************************
 *                                                                            *
 * Function: zbx_ipc_message_free                                             *
 *                                                                            *
 * Purpose: frees the resources allocated to store IPC message data           *
 *                                                                            *
 * Parameters: message - [IN] the message to free                             *
 *                                                                            *
 ******************************************************************************/
void	zbx_ipc_message_free(zbx_ipc_message_t *message)
{
	if (NULL != message)
	{
		zbx_free(message->data);
		zbx_free(message);
	}
}

/******************************************************************************
 *                                                                            *
 * Function: zbx_ipc_message_clean                                            *
 *                                                                            *
 * Purpose: frees the resources allocated to store IPC message data           *
 *                                                                            *
 * Parameters: message - [IN] the message to clean                            *
 *                                                                            *
 ******************************************************************************/
void	zbx_ipc_message_clean(zbx_ipc_message_t *message)
{
	zbx_free(message->data);
}

/******************************************************************************
 *                                                                            *
 * Function: zbx_ipc_message_init                                             *
 *                                                                            *
 * Purpose: initializes IPC message                                           *
 *                                                                            *
 * Parameters: message - [IN] the message to initialize                       *
 *                                                                            *
 ******************************************************************************/
void	zbx_ipc_message_init(zbx_ipc_message_t *message)
{
	memset(message, 0, sizeof(zbx_ipc_message_t));
}

/******************************************************************************
 *                                                                            *
 * Function: zbx_ipc_message_format                                           *
 *                                                                            *
 * Purpose: formats message to readable format for debug messages             *
 *                                                                            *
 * Parameters: message - [IN] the message                                     *
 *             data    - [OUT] the formatted message                          *
 *                                                                            *
 ******************************************************************************/
void	zbx_ipc_message_format(const zbx_ipc_message_t *message, char **data)
{
	size_t		data_alloc = ZBX_IPC_DATA_DUMP_SIZE * 4 + 32, data_offset = 0;
	zbx_uint32_t	i, data_num;

	if (NULL == message)
		return;

	data_num = message->size;

	if (ZBX_IPC_DATA_DUMP_SIZE < data_num)
		data_num = ZBX_IPC_DATA_DUMP_SIZE;

	*data = (char *)zbx_malloc(*data, data_alloc);
	zbx_snprintf_alloc(data, &data_alloc, &data_offset, "code:%u size:%u data:", message->code, message->size);

	for (i = 0; i < data_num; i++)
	{
		if (0 != i)
			zbx_strcpy_alloc(data, &data_alloc, &data_offset, (0 == (i & 7) ? " | " : " "));

		zbx_snprintf_alloc(data, &data_alloc, &data_offset, "%02x", (int)message->data[i]);
	}

	(*data)[data_offset] = '\0';
}

/******************************************************************************
 *                                                                            *
 * Function: zbx_ipc_message_copy                                             *
 *                                                                            *
 * Purpose: copies ipc message                                                *
 *                                                                            *
 * Parameters: dst - [IN] the destination message                             *
 *             src - [IN] the source message                                  *
 *                                                                            *
 ******************************************************************************/
void	zbx_ipc_message_copy(zbx_ipc_message_t *dst, const zbx_ipc_message_t *src)
{
	dst->code = src->code;
	dst->size = src->size;
	dst->data = (unsigned char *)zbx_malloc(NULL, src->size);
	memcpy(dst->data, src->data, src->size);
}

/*
 * Public service API
 */

/******************************************************************************
 *                                                                            *
 * Function: zbx_ipc_service_init_env                                         *
 *                                                                            *
 * Purpose: initializes IPC service environment                               *
 *                                                                            *
 * Parameters: path    - [IN] the service root path                           *
 *             error   - [OUT] the error message                              *
 *                                                                            *
 * Return value: SUCCEED - the environment was initialized successfully.      *
 *               FAIL    - otherwise                                          *
 *                                                                            *
 ******************************************************************************/
int	zbx_ipc_service_init_env(const char *path, char **error)
{
	const char	*__function_name = "zbx_ipc_service_init_env";
	struct stat	fs;
	int		ret = FAIL;

	zabbix_log(LOG_LEVEL_DEBUG, "In %s() path:%s", __function_name, path);

	if (0 != ipc_path_root_len)
	{
		*error = zbx_dsprintf(*error, "The IPC service environment has been already initialized with"
				" root directory at \"%s\".", ipc_get_path());
		goto out;
	}

	if (0 != stat(path, &fs))
	{
		*error = zbx_dsprintf(*error, "Failed to stat the specified path \"%s\": %s.", path,
				zbx_strerror(errno));
		goto out;
	}

	if (0 == S_ISDIR(fs.st_mode))
	{
		*error = zbx_dsprintf(*error, "The specified path \"%s\" is not a directory.", path);
		goto out;
	}

	if (0 != access(path, W_OK | R_OK))
	{
		*error = zbx_dsprintf(*error, "Cannot access path \"%s\": %s.", path, zbx_strerror(errno));
		goto out;
	}

	ipc_path_root_len = strlen(path);
	if (ZBX_IPC_PATH_MAX < ipc_path_root_len + 3)
	{
		*error = zbx_dsprintf(*error, "The IPC root path \"%s\" is too long.", path);
		goto out;
	}

	memcpy(ipc_path, path, ipc_path_root_len + 1);

	while (1 < ipc_path_root_len && '/' == ipc_path[ipc_path_root_len - 1])
		ipc_path[--ipc_path_root_len] = '\0';

	ipc_service_init_libevent();

	ret = SUCCEED;
out:
	zabbix_log(LOG_LEVEL_DEBUG, "End of %s():%s", __function_name, zbx_result_string(ret));

	return ret;
}

/******************************************************************************
 *                                                                            *
 * Function: zbx_ipc_service_free_env                                         *
 *                                                                            *
 * Purpose: frees IPC service environment                                     *
 *                                                                            *
 ******************************************************************************/
void	zbx_ipc_service_free_env(void)
{
	ipc_service_free_libevent();
}


/******************************************************************************
 *                                                                            *
 * Function: zbx_ipc_service_start                                            *
 *                                                                            *
 * Purpose: starts IPC service on the specified path                          *
 *                                                                            *
 * Parameters: service      - [IN/OUT] the IPC service                        *
 *             service_name - [IN] the unix domain socket path                *
 *             error        - [OUT] the error message                         *
 *                                                                            *
 * Return value: SUCCEED - the service was initialized successfully.          *
 *               FAIL    - otherwise                                          *
 *                                                                            *
 ******************************************************************************/
int	zbx_ipc_service_start(zbx_ipc_service_t *service, const char *service_name, char **error)
{
	const char		*__function_name = "zbx_ipc_service_start";
	struct sockaddr_un	addr;
	const char		*socket_path;
	int			ret = FAIL;
	mode_t			mode;

	zabbix_log(LOG_LEVEL_DEBUG, "In %s() service:%s", __function_name, service_name);

	mode = umask(077);

	if (NULL == (socket_path = ipc_make_path(service_name, error)))
		goto out;

	if (0 == access(socket_path, F_OK))
	{
		if (0 != access(socket_path, W_OK))
		{
			*error = zbx_dsprintf(*error, "The file \"%s\" is used by another process.", socket_path);
			goto out;
		}

		if (SUCCEED == ipc_check_running_service(service_name))
		{
			*error = zbx_dsprintf(*error, "\"%s\" service is already running.", service_name);
			goto out;
		}

		unlink(socket_path);
	}

	if (-1 == (service->fd = socket(AF_UNIX, SOCK_STREAM, 0)))
	{
		*error = zbx_dsprintf(*error, "Cannot create socket: %s.", zbx_strerror(errno));
		goto out;
	}

	memset(&addr, 0, sizeof(addr));
	addr.sun_family = AF_UNIX;
	memcpy(addr.sun_path, socket_path, sizeof(addr.sun_path));

	if (0 != bind(service->fd, (struct sockaddr*)&addr, sizeof(addr)))
	{
		*error = zbx_dsprintf(*error, "Cannot bind socket to \"%s\": %s.", socket_path, zbx_strerror(errno));
		goto out;
	}

	if (0 != listen(service->fd, SOMAXCONN))
	{
		*error = zbx_dsprintf(*error, "Cannot listen socket: %s.", zbx_strerror(errno));
		goto out;
	}

	service->path = zbx_strdup(NULL, service_name);
	zbx_vector_ptr_create(&service->clients);
	zbx_queue_ptr_create(&service->clients_recv);

	service->ev = event_base_new();
	service->ev_listener = event_new(service->ev, service->fd, EV_READ | EV_PERSIST,
			ipc_service_client_connected_cb, service);
	event_add(service->ev_listener, NULL);

	service->ev_timer = event_new(service->ev, -1, 0, ipc_service_timer_cb, service);

	ret = SUCCEED;
out:
	umask(mode);

	zabbix_log(LOG_LEVEL_DEBUG, "End of %s():%s", __function_name, zbx_result_string(ret));

	return ret;
}

/******************************************************************************
 *                                                                            *
 * Function: zbx_ipc_service_close                                            *
 *                                                                            *
 * Purpose: closes IPC service and frees the resources allocated by it        *
 *                                                                            *
 * Parameters: service - [IN/OUT] the IPC service                             *
 *                                                                            *
 ******************************************************************************/
void	zbx_ipc_service_close(zbx_ipc_service_t *service)
{
	const char	*__function_name = "zbx_ipc_service_close";
	int		i;

	zabbix_log(LOG_LEVEL_DEBUG, "In %s() path:%s", __function_name, service->path);

	close(service->fd);

	for (i = 0; i < service->clients.values_num; i++)
		ipc_client_free((zbx_ipc_client_t *)service->clients.values[i]);

	zbx_free(service->path);

	zbx_vector_ptr_destroy(&service->clients);
	zbx_queue_ptr_destroy(&service->clients_recv);

	event_free(service->ev_timer);
	event_free(service->ev_listener);
	event_base_free(service->ev);

	zabbix_log(LOG_LEVEL_DEBUG, "End of %s()", __function_name);
}

/******************************************************************************
 *                                                                            *
 * Function: zbx_ipc_service_recv                                             *
 *                                                                            *
 * Purpose: receives ipc message from a connected client                      *
 *                                                                            *
 * Parameters: service - [IN] the IPC service                                 *
 *             timeout - [IN] the timeout in seconds, 0 is used for           *
 *                            nonblocking call and ZBX_IPC_WAIT_FOREVER is    *
 *                            used for blocking call without timeout          *
 *             client  - [OUT] the client that sent the message or            *
 *                             NULL if there are no messages and the          *
 *                             specified timeout passed.                      *
 *                             The client must be released by caller with     *
 *                             zbx_ipc_client_release() function.             *
 *             message - [OUT] the received message or NULL if the client     *
 *                             connection was closed.                         *
 *                             The message must be freed by caller with       *
 *                             ipc_message_free() function.                   *
 *                                                                            *
 * Return value: ZBX_IPC_RECV_IMMEDIATE - returned immediately without        *
 *                                        waiting for socket events           *
 *                                        (pending events are processed)      *
 *               ZBX_IPC_RECV_WAIT      - returned after receiving socket     *
 *                                        event                               *
 *               ZBX_IPC_RECV_TIMEOUT   - returned after timeout expired      *
 *                                                                            *
 ******************************************************************************/
int	zbx_ipc_service_recv(zbx_ipc_service_t *service, int timeout, zbx_ipc_client_t **client,
		zbx_ipc_message_t **message)
{
	const char	*__function_name = "zbx_ipc_service_recv";

	int		ret, flags;

	zabbix_log(LOG_LEVEL_DEBUG, "In %s() timeout:%d", __function_name, timeout);

	if (timeout != 0 && SUCCEED == zbx_queue_ptr_empty(&service->clients_recv))
	{
		if (ZBX_IPC_WAIT_FOREVER != timeout)
		{
			struct timeval	tv = {timeout, 0};
			evtimer_add(service->ev_timer, &tv);
		}
		flags = EVLOOP_ONCE;
	}
	else
		flags = EVLOOP_NONBLOCK;

	event_base_loop(service->ev, flags);

	if (NULL != (*client = ipc_service_pop_client(service)))
	{
		if (NULL != (*message = (zbx_ipc_message_t *)zbx_queue_ptr_pop(&(*client)->rx_queue)))
		{
			if (SUCCEED == zabbix_check_log_level(LOG_LEVEL_TRACE))
			{
				char	*data = NULL;

				zbx_ipc_message_format(*message, &data);
				zabbix_log(LOG_LEVEL_DEBUG, "%s() %s", __function_name, data);

				zbx_free(data);
			}

			ipc_service_push_client(service, *client);
			zbx_ipc_client_addref(*client);
		}

		ret = (EVLOOP_NONBLOCK == flags ? ZBX_IPC_RECV_IMMEDIATE : ZBX_IPC_RECV_WAIT);
	}
	else
	{	ret = ZBX_IPC_RECV_TIMEOUT;
		*client = NULL;
		*message = NULL;
	}

	evtimer_del(service->ev_timer);

	zabbix_log(LOG_LEVEL_DEBUG, "End of %s():%d", __function_name, ret);

	return ret;
}

/******************************************************************************
 *                                                                            *
 * Function: zbx_ipc_client_send                                              *
 *                                                                            *
 * Purpose: Sends IPC message to client                                       *
 *                                                                            *
 * Parameters: client - [IN] the IPC client                                   *
 *             code   - [IN] the message code                                 *
 *             data   - [IN] the data                                         *
 *             size   - [IN] the data size                                    *
 *                                                                            *
 * Comments: If data can't be written directly to socket (buffer full) then   *
 *           the message is queued and sent during zbx_ipc_service_recv()     *
 *           messaging loop whenever socket becomes ready.                    *
 *                                                                            *
 ******************************************************************************/
int	zbx_ipc_client_send(zbx_ipc_client_t *client, zbx_uint32_t code, const unsigned char *data, zbx_uint32_t size)
{
	const char		*__function_name = "zbx_ipc_client_send";
	zbx_uint32_t		tx_size = 0;
	zbx_ipc_message_t	*message;
	int			ret = FAIL;

	zabbix_log(LOG_LEVEL_DEBUG, "In %s() clientid:" ZBX_FS_UI64, __function_name, client->id);

	if (0 != client->tx_bytes)
	{
		message = ipc_message_create(code, data, size);
		zbx_queue_ptr_push(&client->tx_queue, message);
		ret = SUCCEED;
		goto out;
	}

	if (FAIL == ipc_socket_write_message(&client->csocket, code, data, size, &tx_size))
		goto out;

	if (tx_size != ZBX_IPC_HEADER_SIZE + size)
	{
		client->tx_header[ZBX_IPC_MESSAGE_CODE] = code;
		client->tx_header[ZBX_IPC_MESSAGE_SIZE] = size;
		client->tx_data = (unsigned char *)zbx_malloc(NULL, size);
		memcpy(client->tx_data, data, size);
		client->tx_bytes = ZBX_IPC_HEADER_SIZE + size - tx_size;
		event_add(client->tx_event, NULL);
	}

	ret = SUCCEED;
out:
	zabbix_log(LOG_LEVEL_DEBUG, "End of %s():%s", __function_name, zbx_result_string(ret));

	return ret;
}

/******************************************************************************
 *                                                                            *
 * Function: zbx_ipc_client_close                                             *
 *                                                                            *
 * Purpose: closes client socket and frees resources allocated for client     *
 *                                                                            *
 * Parameters: client - [IN] the IPC client                                   *
 *                                                                            *
 ******************************************************************************/
void	zbx_ipc_client_close(zbx_ipc_client_t *client)
{
	const char	*__function_name = "zbx_ipc_client_close";

	zabbix_log(LOG_LEVEL_DEBUG, "In %s()", __function_name);

	ipc_client_free_events(client);
	zbx_ipc_socket_close(&client->csocket);

	ipc_service_remove_client(client->service, client);
	zbx_queue_ptr_remove_value(&client->service->clients_recv, client);
	zbx_ipc_client_release(client);

	zabbix_log(LOG_LEVEL_DEBUG, "End of %s()", __function_name);
}

void	zbx_ipc_client_addref(zbx_ipc_client_t *client)
{
	client->refcount++;
}

void	zbx_ipc_client_release(zbx_ipc_client_t *client)
{
	if (0 == --client->refcount)
		ipc_client_free(client);
}

int	zbx_ipc_client_connected(zbx_ipc_client_t *client)
{
	return (NULL == client->rx_event ? FAIL : SUCCEED);
}

/******************************************************************************
 *                                                                            *
 * Function: zbx_ipc_async_socket_open                                        *
 *                                                                            *
 * Purpose: opens asynchronous socket to IPC service client                   *
 *                                                                            *
 * Parameters: client       - [OUT] the IPC service client                    *
 *             service_name - [IN] the IPC service name                       *
 *             timeout      - [IN] the connection timeout                     *
 *             error        - [OUT] the error message                         *
 *                                                                            *
 * Return value: SUCCEED - the socket was successfully opened                 *
 *               FAIL    - otherwise                                          *
 *                                                                            *
 ******************************************************************************/
int	zbx_ipc_async_socket_open(zbx_ipc_async_socket_t *asocket, const char *service_name, int timeout, char **error)
{
	const char		*__function_name = "zbx_ipc_async_socket_open";
<<<<<<< HEAD
	const char		*socket_path;
=======
>>>>>>> b590573a
	int			ret = FAIL, flags;

	zabbix_log(LOG_LEVEL_DEBUG, "In %s()", __function_name);

<<<<<<< HEAD
	if (NULL == (socket_path = ipc_make_path(service_name, error)))
		goto out;

=======
>>>>>>> b590573a
	memset(asocket, 0, sizeof(zbx_ipc_async_socket_t));
	asocket->client = (zbx_ipc_client_t *)zbx_malloc(NULL, sizeof(zbx_ipc_client_t));
	memset(asocket->client, 0, sizeof(zbx_ipc_client_t));

	if (SUCCEED != zbx_ipc_socket_open(&asocket->client->csocket, service_name, timeout, error))
<<<<<<< HEAD
		goto out;
=======
	{
		zbx_free(asocket->client);
		goto out;
	}
>>>>>>> b590573a

	if (-1 == (flags = fcntl(asocket->client->csocket.fd, F_GETFL, 0)))
	{
		zabbix_log(LOG_LEVEL_CRIT, "cannot get IPC client socket flags");
		exit(EXIT_FAILURE);
	}

	if (-1 == fcntl(asocket->client->csocket.fd, F_SETFL, flags | O_NONBLOCK))
	{
		zabbix_log(LOG_LEVEL_CRIT, "cannot set non-blocking mode for IPC client socket");
		exit(EXIT_FAILURE);
	}

	asocket->ev = event_base_new();
	asocket->ev_timer = event_new(asocket->ev, -1, 0, ipc_async_socket_timer_cb, asocket);
	asocket->client->rx_event = event_new(asocket->ev, asocket->client->csocket.fd, EV_READ | EV_PERSIST,
			ipc_async_socket_read_event_cb, (void *)asocket);
	asocket->client->tx_event = event_new(asocket->ev, asocket->client->csocket.fd, EV_WRITE | EV_PERSIST,
			ipc_async_socket_write_event_cb, (void *)asocket);
	event_add(asocket->client->rx_event, NULL);

	asocket->state = ZBX_IPC_ASYNC_SOCKET_STATE_NONE;

	ret = SUCCEED;
out:
	zabbix_log(LOG_LEVEL_DEBUG, "End of %s():%s", __function_name, zbx_result_string(ret));
	return ret;
}

/******************************************************************************
 *                                                                            *
 * Function: zbx_ipc_async_socket_close                                       *
 *                                                                            *
 * Purpose: closes asynchronous IPC socket and frees allocated resources      *
 *                                                                            *
 * Parameters: asocket - [IN] the asynchronous IPC socket                     *
 *                                                                            *
 ******************************************************************************/
void	zbx_ipc_async_socket_close(zbx_ipc_async_socket_t *asocket)
{
	const char	*__function_name = "zbx_ipc_async_socket_close";

	zabbix_log(LOG_LEVEL_DEBUG, "In %s()", __function_name);

	ipc_client_free(asocket->client);

	event_free(asocket->ev_timer);
	event_base_free(asocket->ev);

	zabbix_log(LOG_LEVEL_DEBUG, "End of %s()", __function_name);
}

/******************************************************************************
 *                                                                            *
 * Function: zbx_ipc_async_socket_send                                        *
 *                                                                            *
 * Purpose: Sends message through asynchronous IPC socket                     *
 *                                                                            *
 * Parameters: asocket - [IN] the asynchronous IPC socket                     *
 *             code    - [IN] the message code                                *
 *             data    - [IN] the data                                        *
 *             size    - [IN] the data size                                   *
 *                                                                            *
 * Comments: If data can't be written directly to socket (buffer full) then   *
 *           the message is queued and sent during zbx_ipc_async_socket_recv()*
 *           or zbx_ipc_async_socket_flush() functions whenever socket becomes*
 *           ready.                                                           *
 *                                                                            *
 ******************************************************************************/
int	zbx_ipc_async_socket_send(zbx_ipc_async_socket_t *asocket, zbx_uint32_t code, const unsigned char *data,
		zbx_uint32_t size)
{
	const char		*__function_name = "zbx_ipc_async_socket_send";
	int			ret = FAIL;

	zabbix_log(LOG_LEVEL_DEBUG, "In %s()", __function_name);

	ret = zbx_ipc_client_send(asocket->client, code, data, size);

	zabbix_log(LOG_LEVEL_DEBUG, "End of %s():%s", __function_name, zbx_result_string(ret));

	return ret;
}

/******************************************************************************
 *                                                                            *
 * Function: zbx_ipc_async_socket_recv                                        *
 *                                                                            *
 * Purpose: receives message through asynchronous IPC socket                  *
 *                                                                            *
 * Parameters: asocket - [IN] the asynchronous IPC socket                     *
 *             timeout - [IN] the timeout in seconds, 0 is used for           *
 *                            nonblocking call and ZBX_IPC_WAIT_FOREVER is    *
 *                            used for blocking call without timeout          *
 *             message - [OUT] the received message or NULL if the client     *
 *                             connection was closed.                         *
 *                             The message must be freed by caller with       *
 *                             ipc_message_free() function.                   *
 *                                                                            *
 * Return value: SUCCEED - the message was read successfully or timeout       *
 *                         occurred                                           *
 *               FAIL    - otherwise                                          *
 *                                                                            *
 * Comments: After socket has been closed (or connection error has occurred)  *
 *           calls to zbx_ipc_client_read() will return success with buffered *
 *           messages, until all buffered messages are retrieved.             *
 *                                                                            *
 ******************************************************************************/
int	zbx_ipc_async_socket_recv(zbx_ipc_async_socket_t *asocket, int timeout, zbx_ipc_message_t **message)
{
	const char	*__function_name = "zbx_ipc_client_read";

	int		ret, flags;

	zabbix_log(LOG_LEVEL_DEBUG, "In %s() timeout:%d", __function_name, timeout);

	if (timeout != 0 && SUCCEED == zbx_queue_ptr_empty(&asocket->client->rx_queue))
	{
		if (ZBX_IPC_WAIT_FOREVER != timeout)
		{
			struct timeval	tv = {timeout, 0};
			evtimer_add(asocket->ev_timer, &tv);
		}
		flags = EVLOOP_ONCE;
	}
	else
		flags = EVLOOP_NONBLOCK;

	if (ZBX_IPC_ASYNC_SOCKET_STATE_ERROR != asocket->state)
		event_base_loop(asocket->ev, flags);

	if (NULL != (*message = (zbx_ipc_message_t *)zbx_queue_ptr_pop(&asocket->client->rx_queue)))
	{
		if (SUCCEED == zabbix_check_log_level(LOG_LEVEL_TRACE))
		{
			char	*data = NULL;

			zbx_ipc_message_format(*message, &data);
			zabbix_log(LOG_LEVEL_DEBUG, "%s() %s", __function_name, data);

			zbx_free(data);
		}

		ret = SUCCEED;
	}

	if (NULL != *message || ZBX_IPC_ASYNC_SOCKET_STATE_ERROR != asocket->state)
		ret = SUCCEED;
	else
		ret = FAIL;

	evtimer_del(asocket->ev_timer);

	zabbix_log(LOG_LEVEL_DEBUG, "End of %s():%d", __function_name, ret);

	return ret;
}

/******************************************************************************
 *                                                                            *
 * Function: zbx_ipc_async_socket_flush                                       *
 *                                                                            *
 * Purpose: flushes unsent through asynchronous IPC socket                    *
 *                                                                            *
 * Parameters: asocket - [IN] the asynchronous IPC service socket             *
 *             timeout - [IN] the timeout in seconds, 0 is used for           *
 *                            nonblocking call and ZBX_IPC_WAIT_FOREVER is    *
 *                            used for blocking call without timeout          *
 *                                                                            *
 * Return value: SUCCEED - the data was flushed successfully or timeout       *
 *                         occurred. Use zbx_ipc_client_unsent_data() to      *
 *                         check if all data was sent.                        *
 *               FAIL    - failed to send data (connection was closed or an   *
 *                         error occurred).                                   *
 *                                                                            *
 ******************************************************************************/
int	zbx_ipc_async_socket_flush(zbx_ipc_async_socket_t *asocket, int timeout)
{
	const char	*__function_name = "zbx_ipc_async_socket_flush";

	int		ret = FAIL, flags;

	zabbix_log(LOG_LEVEL_DEBUG, "In %s() timeout:%d", __function_name, timeout);

	if (0 == asocket->client->tx_bytes)
	{
		ret = SUCCEED;
		goto out;
	}

	if (ZBX_IPC_ASYNC_SOCKET_STATE_ERROR == asocket->state)
		goto out;

	asocket->state = ZBX_IPC_ASYNC_SOCKET_STATE_NONE;

	if (0 != timeout)
	{
		if (ZBX_IPC_WAIT_FOREVER != timeout)
		{
			struct timeval	tv = {timeout, 0};
			evtimer_add(asocket->ev_timer, &tv);
		}
		flags = EVLOOP_ONCE;
	}
	else
		flags = EVLOOP_NONBLOCK;

	do
	{
		event_base_loop(asocket->ev, flags);

		if (SUCCEED != zbx_ipc_client_connected(asocket->client))
			goto out;
	}
	while (0 != timeout && 0 != asocket->client->tx_bytes && ZBX_IPC_ASYNC_SOCKET_STATE_NONE == asocket->state);

	if (ZBX_IPC_ASYNC_SOCKET_STATE_ERROR != asocket->state)
	{
		ret = SUCCEED;
		asocket->state = ZBX_IPC_CLIENT_STATE_NONE;
	}
<<<<<<< HEAD
	else	ret = FAIL;
=======
>>>>>>> b590573a
out:
	evtimer_del(asocket->ev_timer);

	zabbix_log(LOG_LEVEL_DEBUG, "End of %s():%d", __function_name, ret);

	return ret;
}

/******************************************************************************
 *                                                                            *
 * Function: zbx_ipc_async_socket_check_unsent                                *
 *                                                                            *
 * Purpose: checks if there are data to be sent                               *
 *                                                                            *
 * Parameters: client  - [IN] the IPC service client                          *
 *                                                                            *
 * Return value: SUCCEED - there are messages queued to be sent               *
 *               FAIL    - all data has been sent                             *
 *                                                                            *
 ******************************************************************************/
int	zbx_ipc_async_socket_check_unsent(zbx_ipc_async_socket_t *asocket)
{
	return (0 == asocket->client->tx_bytes ? FAIL : SUCCEED);
}

#endif<|MERGE_RESOLUTION|>--- conflicted
+++ resolved
@@ -835,11 +835,7 @@
  *                                                                            *
  * Function: ipc_client_read_event_cb                                         *
  *                                                                            *
-<<<<<<< HEAD
- * Purpose: servoce client read event libevent callback                       *
-=======
  * Purpose: service client read event libevent callback                       *
->>>>>>> b590573a
  *                                                                            *
  ******************************************************************************/
 static void	ipc_client_read_event_cb(evutil_socket_t fd, short what, void *arg)
@@ -900,12 +896,8 @@
 	if (SUCCEED != ipc_client_write(asocket->client))
 	{
 		zabbix_log(LOG_LEVEL_CRIT, "cannot send data to IPC client");
-<<<<<<< HEAD
-		zbx_ipc_client_close(asocket->client);
-=======
 		ipc_client_free_events(asocket->client);
 		zbx_ipc_socket_close(&asocket->client->csocket);
->>>>>>> b590573a
 		asocket->state = ZBX_IPC_ASYNC_SOCKET_STATE_ERROR;
 		return;
 	}
@@ -1813,33 +1805,19 @@
 int	zbx_ipc_async_socket_open(zbx_ipc_async_socket_t *asocket, const char *service_name, int timeout, char **error)
 {
 	const char		*__function_name = "zbx_ipc_async_socket_open";
-<<<<<<< HEAD
-	const char		*socket_path;
-=======
->>>>>>> b590573a
 	int			ret = FAIL, flags;
 
 	zabbix_log(LOG_LEVEL_DEBUG, "In %s()", __function_name);
 
-<<<<<<< HEAD
-	if (NULL == (socket_path = ipc_make_path(service_name, error)))
-		goto out;
-
-=======
->>>>>>> b590573a
 	memset(asocket, 0, sizeof(zbx_ipc_async_socket_t));
 	asocket->client = (zbx_ipc_client_t *)zbx_malloc(NULL, sizeof(zbx_ipc_client_t));
 	memset(asocket->client, 0, sizeof(zbx_ipc_client_t));
 
 	if (SUCCEED != zbx_ipc_socket_open(&asocket->client->csocket, service_name, timeout, error))
-<<<<<<< HEAD
-		goto out;
-=======
 	{
 		zbx_free(asocket->client);
 		goto out;
 	}
->>>>>>> b590573a
 
 	if (-1 == (flags = fcntl(asocket->client->csocket.fd, F_GETFL, 0)))
 	{
@@ -2061,10 +2039,6 @@
 		ret = SUCCEED;
 		asocket->state = ZBX_IPC_CLIENT_STATE_NONE;
 	}
-<<<<<<< HEAD
-	else	ret = FAIL;
-=======
->>>>>>> b590573a
 out:
 	evtimer_del(asocket->ev_timer);
 
