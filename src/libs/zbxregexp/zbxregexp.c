--- conflicted
+++ resolved
@@ -97,10 +97,7 @@
 	}
 	else
 		pcre_free(pcre_regexp);
-<<<<<<< HEAD
-
-=======
->>>>>>> 20970716
+
 
 	return SUCCEED;
 }
