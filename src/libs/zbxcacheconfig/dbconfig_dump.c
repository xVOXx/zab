--- conflicted
+++ resolved
@@ -299,11 +299,7 @@
 
 		for (j = 0; j < HOST_INVENTORY_FIELD_COUNT; j++)
 		{
-<<<<<<< HEAD
-			zabbix_log(LOG_LEVEL_TRACE, "  %s: '%s'", DBget_inventory_field((unsigned char)(j + 1)),
-=======
 			zabbix_log(LOG_LEVEL_TRACE, "  %s: '%s'", zbx_db_get_inventory_field(j + 1),
->>>>>>> c9850624
 					host_inventory->values[j]);
 		}
 	}
