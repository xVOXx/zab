--- conflicted
+++ resolved
@@ -373,11 +373,7 @@
 
 	FILE		*file;
 	int		i, lineno, param_valid;
-<<<<<<< HEAD
-	char		line[MAX_STRING_LEN], *parameter, *value;
-=======
 	char		line[MAX_STRING_LEN + 1], *parameter, *value;
->>>>>>> fea72191
 	zbx_uint64_t	var;
 #ifdef _WINDOWS
 	wchar_t		*wcfg_file;
@@ -403,13 +399,10 @@
 #endif
 		for (lineno = 1; NULL != fgets(line, sizeof(line), file); lineno++)
 		{
-<<<<<<< HEAD
-=======
 			/* only 2048 character (inc. '\n' or '\0') single lines supported in the config file */
 			if(MAX_STRING_LEN <= strlen(line))
 				goto line_too_long;
 
->>>>>>> fea72191
 			zbx_ltrim(line, ZBX_CFG_LTRIM_CHARS);
 			zbx_rtrim(line, ZBX_CFG_RTRIM_CHARS);
 
@@ -525,13 +518,10 @@
 		return SUCCEED;
 	zbx_error("cannot open config file \"%s\": %s", cfg_file, zbx_strerror(errno));
 	goto error;
-<<<<<<< HEAD
-=======
 line_too_long:
 	fclose(file);
 	zbx_error("line %d exceeds %d byte length limit in config file \"%s\"", lineno, MAX_STRING_LEN - 1, cfg_file);
 	goto error;
->>>>>>> fea72191
 non_utf8:
 	fclose(file);
 	zbx_error("non-UTF-8 character at line %d \"%s\" in config file \"%s\"", lineno, line, cfg_file);
