--- conflicted
+++ resolved
@@ -208,39 +208,20 @@
 {
 	int			ret = FAIL;
 	char			*path = NULL, *pattern = NULL, *file = NULL;
+	zbx_stat_t		sb;
 #ifdef _WINDOWS
 	WIN32_FIND_DATAW	find_file_data;
 	HANDLE			h_find;
-<<<<<<< HEAD
 	char 			*find_path = NULL, *file_name;
 	wchar_t			*wfind_path = NULL, *wpath = NULL;
-	struct _stat		sb;
 #else
 	DIR			*dir;
 	struct dirent		*d;
-	zbx_stat_t		sb;
 #endif
 	if (SUCCEED != parse_glob(cfg_file, &path, &pattern))
 		goto clean;
-#ifdef _WINDOWS
-	wpath = zbx_utf8_to_unicode(path);
-
-	if (0 != _wstat(wpath, &sb))
-#else
+
 	if (0 != zbx_stat(path, &sb))
-#endif
-=======
-	char 			*path = NULL, *file_name;
-	wchar_t			*wpath = NULL;
-	zbx_stat_t		sb;
-
-	zabbix_log(LOG_LEVEL_DEBUG, "In %s()", __function_name);
-
-	path = zbx_strdup(path, cfg_file);
-	zbx_rtrim(path, "\\");
-
-	if (0 != zbx_stat(path, &sb))
->>>>>>> 5aaf520b
 	{
 		zbx_error("%s: %s\n", path, zbx_strerror(errno));
 		goto clean;
