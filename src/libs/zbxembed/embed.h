--- conflicted
+++ resolved
@@ -52,13 +52,10 @@
 	jmp_buf		loc;
 
 	int		http_req_objects;
-<<<<<<< HEAD
-	size_t		log_size;
+
+	int		logged_msgs;
 
 	const char	*config_source_ip;
-=======
-	int		logged_msgs;
->>>>>>> 71b880fb
 };
 
 zbx_es_env_t	*zbx_es_get_env(duk_context *ctx);
