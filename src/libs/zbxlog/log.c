/*
** Zabbix
** Copyright (C) 2001-2023 Zabbix SIA
**
** This program is free software; you can redistribute it and/or modify
** it under the terms of the GNU General Public License as published by
** the Free Software Foundation; either version 2 of the License, or
** (at your option) any later version.
**
** This program is distributed in the hope that it will be useful,
** but WITHOUT ANY WARRANTY; without even the implied warranty of
** MERCHANTABILITY or FITNESS FOR A PARTICULAR PURPOSE. See the
** GNU General Public License for more details.
**
** You should have received a copy of the GNU General Public License
** along with this program; if not, write to the Free Software
** Foundation, Inc., 51 Franklin Street, Fifth Floor, Boston, MA  02110-1301, USA.
**/

#include "log.h"

#include "zbxmutexs.h"
#include "zbxthreads.h"
#include "cfg.h"
#include "zbxstr.h"
#include "zbxtime.h"
#ifdef _WINDOWS
#	include "messages.h"
#	include "zbxwinservice.h"
#	include "zbxsysinfo.h"
static HANDLE		system_log_handle = INVALID_HANDLE_VALUE;
#endif

#define LOG_COMPONENT_NAME_LEN	64

static char			log_filename[MAX_STRING_LEN];
static int			log_type = LOG_TYPE_UNDEFINED;
static zbx_mutex_t		log_access = ZBX_MUTEX_NULL;

static int			zbx_log_level = LOG_LEVEL_WARNING;
ZBX_THREAD_LOCAL int		*zbx_plog_level = &zbx_log_level;

static ZBX_THREAD_LOCAL char	log_component_name[LOG_COMPONENT_NAME_LEN + 1];

static int			config_log_file_size = -1;	/* max log file size in MB */

static int	get_config_log_file_size(void)
{
	if (-1 != config_log_file_size)
		return config_log_file_size;

	THIS_SHOULD_NEVER_HAPPEN;
	exit(EXIT_FAILURE);
}

#ifdef _WINDOWS
#	define LOCK_LOG		zbx_mutex_lock(log_access)
#	define UNLOCK_LOG	zbx_mutex_unlock(log_access)
#else
#	define LOCK_LOG		lock_log()
#	define UNLOCK_LOG	unlock_log()
#endif

#ifdef _WINDOWS
#	define STDIN_FILENO	_fileno(stdin)
#	define STDOUT_FILENO	_fileno(stdout)
#	define STDERR_FILENO	_fileno(stderr)

#	define ZBX_DEV_NULL	"NUL"

#	define dup2(fd1, fd2)	_dup2(fd1, fd2)
#else
#	define ZBX_DEV_NULL	"/dev/null"
#endif

<<<<<<< HEAD
=======
#ifndef _WINDOWS

static const char	*zabbix_get_log_level_ref_string(int loglevel)
{
	switch (loglevel)
	{
		case LOG_LEVEL_EMPTY:
			return "0 (none)";
		case LOG_LEVEL_CRIT:
			return "1 (critical)";
		case LOG_LEVEL_ERR:
			return "2 (error)";
		case LOG_LEVEL_WARNING:
			return "3 (warning)";
		case LOG_LEVEL_DEBUG:
			return "4 (debug)";
		case LOG_LEVEL_TRACE:
			return "5 (trace)";
	}

	THIS_SHOULD_NEVER_HAPPEN;
	exit(EXIT_FAILURE);
}

const char	*zabbix_get_log_level_string(void)
{
	return zabbix_get_log_level_ref_string(*zbx_plog_level);
}

int	zabbix_increase_log_level(void)
{
	if (LOG_LEVEL_TRACE == *zbx_plog_level)
		return FAIL;

	*zbx_plog_level = *zbx_plog_level + 1;

	return SUCCEED;
}

int	zabbix_decrease_log_level(void)
{
	if (LOG_LEVEL_EMPTY == *zbx_plog_level)
		return FAIL;

	*zbx_plog_level = *zbx_plog_level - 1;

	return SUCCEED;
}


void	zbx_set_log_component(const char *name, zbx_log_component_t *component)
{
	int	log_level = *zbx_plog_level;

	zbx_snprintf(log_component_name, sizeof(log_component_name), "[%s] ", name);

	zbx_plog_level = &component->level;
	component->level = log_level;
	component->name = log_component_name;
}

/******************************************************************************
 *                                                                            *
 * Purpose: change log level of the specified component                       *
 *                                                                            *
 * Comments: This function is used to change log level managed threads.      *
 *                                                                            *
 ******************************************************************************/
void	zbx_change_component_log_level(zbx_log_component_t *component, int direction)
{
	if (0 > direction)
	{
		if (LOG_LEVEL_EMPTY == component->level)
		{
			zabbix_log(LOG_LEVEL_INFORMATION, "%scannot decrease log level:"
					" minimum level has been already set", component->name);
		}
		else
		{
			component->level += direction;
			zabbix_log(LOG_LEVEL_INFORMATION, "%slog level has been decreased to %s",
					component->name, zabbix_get_log_level_ref_string(component->level));
		}
	}
	else
	{
		if (LOG_LEVEL_TRACE == component->level)
		{
			zabbix_log(LOG_LEVEL_INFORMATION, "%scannot increase log level:"
					" maximum level has been already set", component->name);
		}
		else
		{
			component->level += direction;
			zabbix_log(LOG_LEVEL_INFORMATION, "%slog level has been increased to %s",
					component->name, zabbix_get_log_level_ref_string(component->level));
		}
	}
}
#endif

>>>>>>> 5ca79dbc
int	zbx_redirect_stdio(const char *filename)
{
	const char	default_file[] = ZBX_DEV_NULL;
	int		open_flags = O_WRONLY, fd;

	if (NULL != filename && '\0' != *filename)
		open_flags |= O_CREAT | O_APPEND;
	else
		filename = default_file;

	if (-1 == (fd = open(filename, open_flags, 0666)))
	{
		zbx_error("cannot open \"%s\": %s", filename, zbx_strerror(errno));
		return FAIL;
	}

	fflush(stdout);
	if (-1 == dup2(fd, STDOUT_FILENO))
		zbx_error("cannot redirect stdout to \"%s\": %s", filename, zbx_strerror(errno));

	fflush(stderr);
	if (-1 == dup2(fd, STDERR_FILENO))
		zbx_error("cannot redirect stderr to \"%s\": %s", filename, zbx_strerror(errno));

	close(fd);

	if (-1 == (fd = open(default_file, O_RDONLY)))
	{
		zbx_error("cannot open \"%s\": %s", default_file, zbx_strerror(errno));
		return FAIL;
	}

	if (-1 == dup2(fd, STDIN_FILENO))
		zbx_error("cannot redirect stdin to \"%s\": %s", default_file, zbx_strerror(errno));

	close(fd);

	return SUCCEED;
}

static void	rotate_log(const char *filename)
{
	zbx_stat_t		buf;
	zbx_uint64_t		new_size;
	static zbx_uint64_t	old_size = ZBX_MAX_UINT64;	/* redirect stdout and stderr */
#if !defined(_WINDOWS)
	static zbx_uint64_t	st_ino, st_dev;
#endif

	if (0 != zbx_stat(filename, &buf))
	{
		zbx_redirect_stdio(filename);
		return;
	}

	new_size = buf.st_size;

	if (0 != get_config_log_file_size() && (zbx_uint64_t)get_config_log_file_size() * ZBX_MEBIBYTE < new_size)
	{
		char	filename_old[MAX_STRING_LEN];

		zbx_strscpy(filename_old, filename);
		zbx_strlcat(filename_old, ".old", MAX_STRING_LEN);
		remove(filename_old);
#ifdef _WINDOWS
		zbx_redirect_stdio(NULL);
#endif
		if (0 != rename(filename, filename_old))
		{
			FILE	*log_file = NULL;

			if (NULL != (log_file = fopen(filename, "w")))
			{
				long		milliseconds;
				struct tm	tm;

				zbx_get_time(&tm, &milliseconds, NULL);

				fprintf(log_file, "%6li:%.4d%.2d%.2d:%.2d%.2d%.2d.%03ld"
						" cannot rename log file \"%s\" to \"%s\": %s\n",
						zbx_get_thread_id(),
						tm.tm_year + 1900,
						tm.tm_mon + 1,
						tm.tm_mday,
						tm.tm_hour,
						tm.tm_min,
						tm.tm_sec,
						milliseconds,
						filename,
						filename_old,
						zbx_strerror(errno));

				fprintf(log_file, "%6li:%.4d%.2d%.2d:%.2d%.2d%.2d.%03ld"
						" Logfile \"%s\" size reached configured limit"
						" LogFileSize but moving it to \"%s\" failed. The logfile"
						" was truncated.\n",
						zbx_get_thread_id(),
						tm.tm_year + 1900,
						tm.tm_mon + 1,
						tm.tm_mday,
						tm.tm_hour,
						tm.tm_min,
						tm.tm_sec,
						milliseconds,
						filename,
						filename_old);

				zbx_fclose(log_file);

				new_size = 0;
			}
		}
		else
			new_size = 0;
	}

	if (old_size > new_size)
		zbx_redirect_stdio(filename);
#if !defined(_WINDOWS)
	else if (st_ino != buf.st_ino || st_dev != buf.st_dev)
	{
		st_ino = buf.st_ino;
		st_dev = buf.st_dev;
		zbx_redirect_stdio(filename);
	}
#endif

	old_size = new_size;
}

#ifndef _WINDOWS
static sigset_t	orig_mask;

static void	lock_log(void)
{
	sigset_t	mask;

	/* block signals to prevent deadlock on log file mutex when signal handler attempts to lock log */
	sigemptyset(&mask);
	sigaddset(&mask, SIGUSR1);
	sigaddset(&mask, SIGUSR2);
	sigaddset(&mask, SIGTERM);
	sigaddset(&mask, SIGINT);
	sigaddset(&mask, SIGQUIT);
	sigaddset(&mask, SIGHUP);

	if (0 > zbx_sigmask(SIG_BLOCK, &mask, &orig_mask))
		zbx_error("cannot set signal mask to block the user signal");

	zbx_mutex_lock(log_access);
}

static void	unlock_log(void)
{
	zbx_mutex_unlock(log_access);

	if (0 > zbx_sigmask(SIG_SETMASK, &orig_mask, NULL))
		zbx_error("cannot restore signal mask");
}
#else
static void	lock_log(void)
{
#ifdef ZABBIX_AGENT
	if (0 == (ZBX_MUTEX_LOGGING_DENIED & zbx_get_thread_global_mutex_flag()))
#endif
		LOCK_LOG;
}

static void	unlock_log(void)
{
#ifdef ZABBIX_AGENT
	if (0 == (ZBX_MUTEX_LOGGING_DENIED & zbx_get_thread_global_mutex_flag()))
#endif
		UNLOCK_LOG;
}
#endif

void	zbx_handle_log(void)
{
	if (LOG_TYPE_FILE != log_type)
		return;

	LOCK_LOG;

	rotate_log(log_filename);

	UNLOCK_LOG;
}

int	zabbix_open_log(const zbx_config_log_t *log_file_cfg, int level, char **error)
{
	const char	*filename = log_file_cfg->log_file_name;
	int		type = log_file_cfg->log_type;

	log_type = type;
<<<<<<< HEAD
	zbx_set_log_level(level);
=======
	*zbx_plog_level = level;
>>>>>>> 5ca79dbc
	config_log_file_size = log_file_cfg->log_file_size;

	if (LOG_TYPE_SYSTEM == type)
	{
#ifdef _WINDOWS
		wchar_t	*wevent_source;

		wevent_source = zbx_utf8_to_unicode(ZABBIX_EVENT_SOURCE);
		system_log_handle = RegisterEventSource(NULL, wevent_source);
		zbx_free(wevent_source);
#else
		openlog(syslog_app_name, LOG_PID, LOG_DAEMON);
#endif
	}
	else if (LOG_TYPE_FILE == type)
	{
		FILE	*log_file = NULL;

		if (MAX_STRING_LEN <= strlen(filename))
		{
			*error = zbx_strdup(*error, "too long path for logfile");
			return FAIL;
		}

		if (SUCCEED != zbx_mutex_create(&log_access, ZBX_MUTEX_LOG, error))
			return FAIL;

		if (NULL == (log_file = fopen(filename, "a+")))
		{
			*error = zbx_dsprintf(*error, "unable to open log file [%s]: %s", filename,
					zbx_strerror(errno));
			return FAIL;
		}

		zbx_strscpy(log_filename, filename);
		zbx_fclose(log_file);
	}
	else if (LOG_TYPE_CONSOLE == type || LOG_TYPE_UNDEFINED == type)
	{
		if (SUCCEED != zbx_mutex_create(&log_access, ZBX_MUTEX_LOG, error))
		{
			*error = zbx_strdup(*error, "unable to create mutex for standard output");
			return FAIL;
		}

		fflush(stderr);
		if (-1 == dup2(STDOUT_FILENO, STDERR_FILENO))
			zbx_error("cannot redirect stderr to stdout: %s", zbx_strerror(errno));
	}
	else
	{
		*error = zbx_strdup(*error, "unknown log type");
		return FAIL;
	}

	return SUCCEED;
}

void	zabbix_close_log(void)
{
	if (LOG_TYPE_SYSTEM == log_type)
	{
#ifdef _WINDOWS
		if (NULL != system_log_handle)
			DeregisterEventSource(system_log_handle);
#else
		closelog();
#endif
	}
	else if (LOG_TYPE_FILE == log_type || LOG_TYPE_CONSOLE == log_type || LOG_TYPE_UNDEFINED == log_type)
	{
		zbx_mutex_destroy(&log_access);
	}

	log_type = LOG_TYPE_UNDEFINED;
}

void	zbx_log_impl(int level, const char *fmt, va_list args)
{
	char		message[MAX_BUFFER_LEN];
#ifdef _WINDOWS
	WORD		wType;
	wchar_t		thread_id[20], *strings[2];
#endif

#ifndef ZBX_ZABBIX_LOG_CHECK
	if (SUCCEED != ZBX_CHECK_LOG_LEVEL(level))
		return;
#endif
	if (LOG_TYPE_FILE == log_type)
	{
		FILE	*log_file;

		LOCK_LOG;

		if (0 != get_config_log_file_size())
			rotate_log(log_filename);

		if (NULL != (log_file = fopen(log_filename, "a+")))
		{
			long		milliseconds;
			struct tm	tm;

			zbx_get_time(&tm, &milliseconds, NULL);

			fprintf(log_file,
					"%6li:%.4d%.2d%.2d:%.2d%.2d%.2d.%03ld %s",
					zbx_get_thread_id(),
					tm.tm_year + 1900,
					tm.tm_mon + 1,
					tm.tm_mday,
					tm.tm_hour,
					tm.tm_min,
					tm.tm_sec,
					milliseconds,
					log_component_name
					);

			vfprintf(log_file, fmt, args);

			fprintf(log_file, "\n");

			zbx_fclose(log_file);
		}
		else
		{
			zbx_error("failed to open log file: %s", zbx_strerror(errno));

			zbx_vsnprintf(message, sizeof(message), fmt, args);

			zbx_error("failed to write [%s] into log file", message);
		}

		UNLOCK_LOG;

		return;
	}

	if (LOG_TYPE_CONSOLE == log_type)
	{
		long		milliseconds;
		struct tm	tm;

		LOCK_LOG;

		zbx_get_time(&tm, &milliseconds, NULL);

		fprintf(stdout,
				"%6li:%.4d%.2d%.2d:%.2d%.2d%.2d.%03ld %s",
				zbx_get_thread_id(),
				tm.tm_year + 1900,
				tm.tm_mon + 1,
				tm.tm_mday,
				tm.tm_hour,
				tm.tm_min,
				tm.tm_sec,
				milliseconds,
				log_component_name
				);

		vfprintf(stdout, fmt, args);

		fprintf(stdout, "\n");

		fflush(stdout);

		UNLOCK_LOG;

		return;
	}

	zbx_vsnprintf(message, sizeof(message), fmt, args);

	if (LOG_TYPE_SYSTEM == log_type)
	{
#ifdef _WINDOWS
		switch (level)
		{
			case LOG_LEVEL_CRIT:
			case LOG_LEVEL_ERR:
				wType = EVENTLOG_ERROR_TYPE;
				break;
			case LOG_LEVEL_WARNING:
				wType = EVENTLOG_WARNING_TYPE;
				break;
			default:
				wType = EVENTLOG_INFORMATION_TYPE;
				break;
		}

		StringCchPrintf(thread_id, ARRSIZE(thread_id), TEXT("[%li]: "), zbx_get_thread_id());
		strings[0] = thread_id;
		strings[1] = zbx_utf8_to_unicode(message);

		ReportEvent(
			system_log_handle,
			wType,
			0,
			MSG_ZABBIX_MESSAGE,
			NULL,
			sizeof(strings) / sizeof(*strings),
			0,
			strings,
			NULL);

		zbx_free(strings[1]);

#else	/* not _WINDOWS */

		/* for nice printing into syslog */
		switch (level)
		{
			case LOG_LEVEL_CRIT:
				syslog(LOG_CRIT, "%s%s", log_component_name, message);
				break;
			case LOG_LEVEL_ERR:
				syslog(LOG_ERR, "%s%s", log_component_name, message);
				break;
			case LOG_LEVEL_WARNING:
				syslog(LOG_WARNING, "%s%s", log_component_name, message);
				break;
			case LOG_LEVEL_DEBUG:
			case LOG_LEVEL_TRACE:
				syslog(LOG_DEBUG, "%s%s", log_component_name, message);
				break;
			case LOG_LEVEL_INFORMATION:
				syslog(LOG_INFO, "%s%s", log_component_name, message);
				break;
			default:
				/* LOG_LEVEL_EMPTY - print nothing */
				break;
		}

#endif	/* _WINDOWS */
	}	/* LOG_TYPE_SYSLOG */
	else	/* LOG_TYPE_UNDEFINED == log_type */
	{
		LOCK_LOG;

		switch (level)
		{
			case LOG_LEVEL_CRIT:
				zbx_error("ERROR: %s%s", log_component_name, message);
				break;
			case LOG_LEVEL_ERR:
				zbx_error("Error: %s%s", log_component_name, message);
				break;
			case LOG_LEVEL_WARNING:
				zbx_error("Warning: %s%s", log_component_name, message);
				break;
			case LOG_LEVEL_DEBUG:
				zbx_error("DEBUG: %s%s", log_component_name, message);
				break;
			case LOG_LEVEL_TRACE:
				zbx_error("TRACE: %s%s", log_component_name, message);
				break;
			default:
				zbx_error("%s%s", log_component_name, message);
				break;
		}

		UNLOCK_LOG;
	}
}

int	zbx_get_log_type(const char *logtype)
{
	const char	*logtypes[] = {ZBX_OPTION_LOGTYPE_SYSTEM, ZBX_OPTION_LOGTYPE_FILE, ZBX_OPTION_LOGTYPE_CONSOLE};
	int		i;

	for (i = 0; i < (int)ARRSIZE(logtypes); i++)
	{
		if (0 == strcmp(logtype, logtypes[i]))
			return i + 1;
	}

	return LOG_TYPE_UNDEFINED;
}

int	zbx_validate_log_parameters(ZBX_TASK_EX *task, const zbx_config_log_t *log_file_cfg)
{
	if (LOG_TYPE_UNDEFINED == log_file_cfg->log_type)
	{
		zabbix_log(LOG_LEVEL_CRIT, "invalid \"LogType\" configuration parameter: '%s'",
				log_file_cfg->log_type_str);
		return FAIL;
	}

	if (LOG_TYPE_CONSOLE == log_file_cfg->log_type && 0 == (task->flags & ZBX_TASK_FLAG_FOREGROUND) &&
			ZBX_TASK_START == task->task)
	{
		zabbix_log(LOG_LEVEL_CRIT, "\"LogType\" \"console\" parameter can only be used with the"
				" -f (--foreground) command line option");
		return FAIL;
	}

	if (LOG_TYPE_FILE == log_file_cfg->log_type && (NULL == log_file_cfg->log_file_name || '\0' ==
			*log_file_cfg->log_file_name))
	{
		zabbix_log(LOG_LEVEL_CRIT, "\"LogType\" \"file\" parameter requires \"LogFile\" parameter to be set");
		return FAIL;
	}

	return SUCCEED;
}

char	*strerror_from_system(zbx_syserror_t error)
{
#ifdef _WINDOWS
	size_t		offset = 0;
	wchar_t		wide_string[ZBX_MESSAGE_BUF_SIZE];
	/* !!! Attention: static !!! Not thread-safe for Win32 */
	static ZBX_THREAD_LOCAL char	utf8_string[ZBX_MESSAGE_BUF_SIZE];

	offset += zbx_snprintf(utf8_string, sizeof(utf8_string), "[0x%08lX] ", error);

	/* we don't know the inserts so we pass NULL and enable appropriate flag */
	if (0 == FormatMessage(FORMAT_MESSAGE_FROM_SYSTEM | FORMAT_MESSAGE_IGNORE_INSERTS, NULL, error,
			MAKELANGID(LANG_NEUTRAL, SUBLANG_DEFAULT), wide_string, ZBX_MESSAGE_BUF_SIZE, NULL))
	{
		zbx_snprintf(utf8_string + offset, sizeof(utf8_string) - offset,
				"unable to find message text [0x%08lX]", GetLastError());

		return utf8_string;
	}

	zbx_unicode_to_utf8_static(wide_string, utf8_string + offset, (int)(sizeof(utf8_string) - offset));

	zbx_rtrim(utf8_string, "\r\n ");

	return utf8_string;
#else	/* not _WINDOWS */
	ZBX_UNUSED(error);

	return zbx_strerror(errno);
#endif	/* _WINDOWS */
}

#ifdef _WINDOWS
char	*strerror_from_module(zbx_syserror_t error, const wchar_t *module)
{
	size_t		offset = 0;
	wchar_t		wide_string[ZBX_MESSAGE_BUF_SIZE];
	HMODULE		hmodule;
	/* !!! Attention: static !!! not thread-safe for Win32 */
	static ZBX_THREAD_LOCAL char	utf8_string[ZBX_MESSAGE_BUF_SIZE];

	*utf8_string = '\0';
	hmodule = GetModuleHandle(module);

	offset += zbx_snprintf(utf8_string, sizeof(utf8_string), "[0x%08lX] ", error);

	/* we don't know the inserts so we pass NULL and enable appropriate flag */
	if (0 == FormatMessage(FORMAT_MESSAGE_FROM_HMODULE | FORMAT_MESSAGE_IGNORE_INSERTS, hmodule, error,
			MAKELANGID(LANG_NEUTRAL, SUBLANG_DEFAULT), wide_string, sizeof(wide_string), NULL))
	{
		zbx_snprintf(utf8_string + offset, sizeof(utf8_string) - offset,
				"unable to find message text: %s", strerror_from_system(GetLastError()));

		return utf8_string;
	}

	zbx_unicode_to_utf8_static(wide_string, utf8_string + offset, (int)(sizeof(utf8_string) - offset));

	zbx_rtrim(utf8_string, "\r\n ");

	return utf8_string;
}
#endif	/* _WINDOWS */

/******************************************************************************
 *                                                                            *
 * Purpose: log the message optionally appending to a string buffer           *
 *                                                                            *
 * Parameters: level      - [IN] the log level                                *
 *             out        - [OUT] the output buffer (optional)                *
 *             out_alloc  - [OUT] the output buffer size                      *
 *             out_offset - [OUT] the output buffer offset                    *
 *             format     - [IN] the format string                            *
 *                                                                            *
 * Return value: SUCCEED - the socket was successfully opened                 *
 *               FAIL    - otherwise                                          *
 *                                                                            *
 ******************************************************************************/
void	zbx_strlog_alloc(int level, char **out, size_t *out_alloc, size_t *out_offset, const char *format, ...)
{
	va_list	args;
	size_t	len;
	char	*buf;

	if (SUCCEED != ZBX_CHECK_LOG_LEVEL(level) && NULL == out)
		return;

	va_start(args, format);
	len = (size_t)vsnprintf(NULL, 0, format, args) + 2;
	va_end(args);

	buf = (char *)zbx_malloc(NULL, len);

	va_start(args, format);
	len = (size_t)vsnprintf(buf, len, format, args);
	va_end(args);

	if (SUCCEED == ZBX_CHECK_LOG_LEVEL(level))
		zabbix_log(level, "%s", buf);

	if (NULL != out)
	{
		buf[0] = (char)toupper((unsigned char)buf[0]);
		buf[len++] = '\n';
		buf[len] = '\0';

		zbx_strcpy_alloc(out, out_alloc, out_offset, buf);
	}

	zbx_free(buf);
}

/******************************************************************************
 *                                                                            *
 * Purpose: get log level                                                     *
 *                                                                            *
 ******************************************************************************/
int	zbx_get_log_level(void)
{
<<<<<<< HEAD
	zbx_snprintf(log_component, sizeof(log_component), "[%s] ", component);
}

/* Since 2.26 the GNU C Library will detect when /etc/resolv.conf has been modified and reload the changed */
/* configuration. For performance reasons manual reloading should be avoided when unnecessary. */
#if !defined(_WINDOWS) && defined(HAVE_RESOLV_H) && defined(__GLIBC__) && __GLIBC__ == 2 && __GLIBC_MINOR__ < 26
/******************************************************************************
 *                                                                            *
 * Purpose: react to "/etc/resolv.conf" update                                *
 *                                                                            *
 * Comments: it is intended to call this function in the end of each process  *
 *           main loop. The purpose of calling it at the end (instead of the  *
 *           beginning of main loop) is to let the first initialization of    *
 *           libc resolver proceed internally.                                *
 *                                                                            *
 ******************************************************************************/
static void	update_resolver_conf(void)
{
#define ZBX_RESOLV_CONF_FILE	"/etc/resolv.conf"

	static time_t	mtime = 0;
	zbx_stat_t	buf;

	if (0 == zbx_stat(ZBX_RESOLV_CONF_FILE, &buf) && mtime != buf.st_mtime)
	{
		mtime = buf.st_mtime;

		if (0 != res_init())
			zabbix_log(LOG_LEVEL_WARNING, "update_resolver_conf(): res_init() failed");
	}

#undef ZBX_RESOLV_CONF_FILE
}
#endif

/******************************************************************************
 *                                                                            *
 * Purpose: throttling of update "/etc/resolv.conf" and "stdio" to the new    *
 *          log file after rotation                                           *
 *                                                                            *
 * Parameters: time_now - [IN] the time for compare in seconds                *
 *                                                                            *
 ******************************************************************************/
void	__zbx_update_env(double time_now)
{
	static double	time_update = 0;

	/* handle /etc/resolv.conf update and log rotate less often than once a second */
	if (1.0 < time_now - time_update)
	{
		time_update = time_now;
		zbx_handle_log();
#if !defined(_WINDOWS) && defined(HAVE_RESOLV_H) && defined(__GLIBC__) && __GLIBC__ == 2 && __GLIBC_MINOR__ < 26
		update_resolver_conf();
#endif
	}
=======
	return *zbx_plog_level;
>>>>>>> 5ca79dbc
}<|MERGE_RESOLUTION|>--- conflicted
+++ resolved
@@ -37,11 +37,6 @@
 static int			log_type = LOG_TYPE_UNDEFINED;
 static zbx_mutex_t		log_access = ZBX_MUTEX_NULL;
 
-static int			zbx_log_level = LOG_LEVEL_WARNING;
-ZBX_THREAD_LOCAL int		*zbx_plog_level = &zbx_log_level;
-
-static ZBX_THREAD_LOCAL char	log_component_name[LOG_COMPONENT_NAME_LEN + 1];
-
 static int			config_log_file_size = -1;	/* max log file size in MB */
 
 static int	get_config_log_file_size(void)
@@ -73,110 +68,6 @@
 #	define ZBX_DEV_NULL	"/dev/null"
 #endif
 
-<<<<<<< HEAD
-=======
-#ifndef _WINDOWS
-
-static const char	*zabbix_get_log_level_ref_string(int loglevel)
-{
-	switch (loglevel)
-	{
-		case LOG_LEVEL_EMPTY:
-			return "0 (none)";
-		case LOG_LEVEL_CRIT:
-			return "1 (critical)";
-		case LOG_LEVEL_ERR:
-			return "2 (error)";
-		case LOG_LEVEL_WARNING:
-			return "3 (warning)";
-		case LOG_LEVEL_DEBUG:
-			return "4 (debug)";
-		case LOG_LEVEL_TRACE:
-			return "5 (trace)";
-	}
-
-	THIS_SHOULD_NEVER_HAPPEN;
-	exit(EXIT_FAILURE);
-}
-
-const char	*zabbix_get_log_level_string(void)
-{
-	return zabbix_get_log_level_ref_string(*zbx_plog_level);
-}
-
-int	zabbix_increase_log_level(void)
-{
-	if (LOG_LEVEL_TRACE == *zbx_plog_level)
-		return FAIL;
-
-	*zbx_plog_level = *zbx_plog_level + 1;
-
-	return SUCCEED;
-}
-
-int	zabbix_decrease_log_level(void)
-{
-	if (LOG_LEVEL_EMPTY == *zbx_plog_level)
-		return FAIL;
-
-	*zbx_plog_level = *zbx_plog_level - 1;
-
-	return SUCCEED;
-}
-
-
-void	zbx_set_log_component(const char *name, zbx_log_component_t *component)
-{
-	int	log_level = *zbx_plog_level;
-
-	zbx_snprintf(log_component_name, sizeof(log_component_name), "[%s] ", name);
-
-	zbx_plog_level = &component->level;
-	component->level = log_level;
-	component->name = log_component_name;
-}
-
-/******************************************************************************
- *                                                                            *
- * Purpose: change log level of the specified component                       *
- *                                                                            *
- * Comments: This function is used to change log level managed threads.      *
- *                                                                            *
- ******************************************************************************/
-void	zbx_change_component_log_level(zbx_log_component_t *component, int direction)
-{
-	if (0 > direction)
-	{
-		if (LOG_LEVEL_EMPTY == component->level)
-		{
-			zabbix_log(LOG_LEVEL_INFORMATION, "%scannot decrease log level:"
-					" minimum level has been already set", component->name);
-		}
-		else
-		{
-			component->level += direction;
-			zabbix_log(LOG_LEVEL_INFORMATION, "%slog level has been decreased to %s",
-					component->name, zabbix_get_log_level_ref_string(component->level));
-		}
-	}
-	else
-	{
-		if (LOG_LEVEL_TRACE == component->level)
-		{
-			zabbix_log(LOG_LEVEL_INFORMATION, "%scannot increase log level:"
-					" maximum level has been already set", component->name);
-		}
-		else
-		{
-			component->level += direction;
-			zabbix_log(LOG_LEVEL_INFORMATION, "%slog level has been increased to %s",
-					component->name, zabbix_get_log_level_ref_string(component->level));
-		}
-	}
-}
-#endif
-
->>>>>>> 5ca79dbc
 int	zbx_redirect_stdio(const char *filename)
 {
 	const char	default_file[] = ZBX_DEV_NULL;
@@ -372,11 +263,7 @@
 	int		type = log_file_cfg->log_type;
 
 	log_type = type;
-<<<<<<< HEAD
 	zbx_set_log_level(level);
-=======
-	*zbx_plog_level = level;
->>>>>>> 5ca79dbc
 	config_log_file_size = log_file_cfg->log_file_size;
 
 	if (LOG_TYPE_SYSTEM == type)
@@ -492,7 +379,7 @@
 					tm.tm_min,
 					tm.tm_sec,
 					milliseconds,
-					log_component_name
+					zbx_get_log_component_name()
 					);
 
 			vfprintf(log_file, fmt, args);
@@ -534,7 +421,7 @@
 				tm.tm_min,
 				tm.tm_sec,
 				milliseconds,
-				log_component_name
+				zbx_get_log_component_name()
 				);
 
 		vfprintf(stdout, fmt, args);
@@ -590,20 +477,20 @@
 		switch (level)
 		{
 			case LOG_LEVEL_CRIT:
-				syslog(LOG_CRIT, "%s%s", log_component_name, message);
+				syslog(LOG_CRIT, "%s%s", zbx_get_log_component_name(), message);
 				break;
 			case LOG_LEVEL_ERR:
-				syslog(LOG_ERR, "%s%s", log_component_name, message);
+				syslog(LOG_ERR, "%s%s", zbx_get_log_component_name(), message);
 				break;
 			case LOG_LEVEL_WARNING:
-				syslog(LOG_WARNING, "%s%s", log_component_name, message);
+				syslog(LOG_WARNING, "%s%s", zbx_get_log_component_name(), message);
 				break;
 			case LOG_LEVEL_DEBUG:
 			case LOG_LEVEL_TRACE:
-				syslog(LOG_DEBUG, "%s%s", log_component_name, message);
+				syslog(LOG_DEBUG, "%s%s", zbx_get_log_component_name(), message);
 				break;
 			case LOG_LEVEL_INFORMATION:
-				syslog(LOG_INFO, "%s%s", log_component_name, message);
+				syslog(LOG_INFO, "%s%s", zbx_get_log_component_name(), message);
 				break;
 			default:
 				/* LOG_LEVEL_EMPTY - print nothing */
@@ -619,22 +506,22 @@
 		switch (level)
 		{
 			case LOG_LEVEL_CRIT:
-				zbx_error("ERROR: %s%s", log_component_name, message);
+				zbx_error("ERROR: %s%s", zbx_get_log_component_name(), message);
 				break;
 			case LOG_LEVEL_ERR:
-				zbx_error("Error: %s%s", log_component_name, message);
+				zbx_error("Error: %s%s", zbx_get_log_component_name(), message);
 				break;
 			case LOG_LEVEL_WARNING:
-				zbx_error("Warning: %s%s", log_component_name, message);
+				zbx_error("Warning: %s%s", zbx_get_log_component_name(), message);
 				break;
 			case LOG_LEVEL_DEBUG:
-				zbx_error("DEBUG: %s%s", log_component_name, message);
+				zbx_error("DEBUG: %s%s", zbx_get_log_component_name(), message);
 				break;
 			case LOG_LEVEL_TRACE:
-				zbx_error("TRACE: %s%s", log_component_name, message);
+				zbx_error("TRACE: %s%s", zbx_get_log_component_name(), message);
 				break;
 			default:
-				zbx_error("%s%s", log_component_name, message);
+				zbx_error("%s%s", zbx_get_log_component_name(), message);
 				break;
 		}
 
@@ -795,16 +682,6 @@
 	zbx_free(buf);
 }
 
-/******************************************************************************
- *                                                                            *
- * Purpose: get log level                                                     *
- *                                                                            *
- ******************************************************************************/
-int	zbx_get_log_level(void)
-{
-<<<<<<< HEAD
-	zbx_snprintf(log_component, sizeof(log_component), "[%s] ", component);
-}
 
 /* Since 2.26 the GNU C Library will detect when /etc/resolv.conf has been modified and reload the changed */
 /* configuration. For performance reasons manual reloading should be avoided when unnecessary. */
@@ -859,7 +736,4 @@
 		update_resolver_conf();
 #endif
 	}
-=======
-	return *zbx_plog_level;
->>>>>>> 5ca79dbc
 }