--- conflicted
+++ resolved
@@ -37,22 +37,6 @@
 static int			log_type = LOG_TYPE_UNDEFINED;
 static zbx_mutex_t		log_access = ZBX_MUTEX_NULL;
 
-<<<<<<< HEAD
-=======
-static int			zbx_log_level = LOG_LEVEL_WARNING;
-ZBX_THREAD_LOCAL int		*zbx_plog_level = &zbx_log_level;
-
-#define LOG_LEVEL_DEC_FAIL	-2
-#define LOG_LEVEL_DEC_SUCCEED	-1
-#define LOG_LEVEL_UNCHANGED	0
-#define LOG_LEVEL_INC_SUCCEED	1
-#define LOG_LEVEL_INC_FAIL	2
-
-static ZBX_THREAD_LOCAL int	zbx_log_level_change = LOG_LEVEL_UNCHANGED;
-
-static ZBX_THREAD_LOCAL char	log_component_name[LOG_COMPONENT_NAME_LEN + 1];
-
->>>>>>> 07fc11db
 static int			config_log_file_size = -1;	/* max log file size in MB */
 
 static int	get_config_log_file_size(void)
@@ -84,159 +68,6 @@
 #	define ZBX_DEV_NULL	"/dev/null"
 #endif
 
-<<<<<<< HEAD
-=======
-#ifndef _WINDOWS
-
-static const char	*zabbix_get_log_level_ref_string(int loglevel)
-{
-	switch (loglevel)
-	{
-		case LOG_LEVEL_EMPTY:
-			return "0 (none)";
-		case LOG_LEVEL_CRIT:
-			return "1 (critical)";
-		case LOG_LEVEL_ERR:
-			return "2 (error)";
-		case LOG_LEVEL_WARNING:
-			return "3 (warning)";
-		case LOG_LEVEL_DEBUG:
-			return "4 (debug)";
-		case LOG_LEVEL_TRACE:
-			return "5 (trace)";
-	}
-
-	THIS_SHOULD_NEVER_HAPPEN;
-	exit(EXIT_FAILURE);
-}
-
-const char	*zabbix_get_log_level_string(void)
-{
-	return zabbix_get_log_level_ref_string(*zbx_plog_level);
-}
-
-void	zabbix_increase_log_level(void)
-{
-	if (LOG_LEVEL_TRACE == *zbx_plog_level)
-	{
-		zbx_log_level_change = LOG_LEVEL_INC_FAIL;
-		return;
-	}
-
-	zbx_log_level_change = LOG_LEVEL_INC_SUCCEED;
-
-	*zbx_plog_level = *zbx_plog_level + 1;
-
-	return;
-}
-
-void	zabbix_decrease_log_level(void)
-{
-	if (LOG_LEVEL_EMPTY == *zbx_plog_level)
-	{
-		zbx_log_level_change = LOG_LEVEL_DEC_FAIL;
-		return;
-	}
-
-	zbx_log_level_change = LOG_LEVEL_DEC_SUCCEED;
-
-	*zbx_plog_level = *zbx_plog_level - 1;
-
-	return;
-}
-
-/******************************************************************************
- *                                                                            *
- * Purpose: log last loglevel change result                                   *
- *                                                                            *
- * Comments: With consequent fast changes only the last attempt result would  *
- *           be logged.                                                       *
- *                                                                            *
- ******************************************************************************/
-void	 zabbix_report_log_level_change(void)
-{
-	int	change;
-
-	if (0 == zbx_log_level_change)
-		return;
-
-	/* reset log level change history to avoid recursion */
-	change = zbx_log_level_change;
-	zbx_log_level_change = LOG_LEVEL_UNCHANGED;
-
-	switch (change)
-	{
-		case LOG_LEVEL_DEC_FAIL:
-			zabbix_log(LOG_LEVEL_INFORMATION, "cannot decrease log level:"
-					" minimum level has been already set");
-			break;
-		case LOG_LEVEL_DEC_SUCCEED:
-			zabbix_log(LOG_LEVEL_INFORMATION, "log level has been decreased to %s",
-					zabbix_get_log_level_string());
-			break;
-		case LOG_LEVEL_INC_SUCCEED:
-			zabbix_log(LOG_LEVEL_INFORMATION, "log level has been increased to %s",
-					zabbix_get_log_level_string());
-			break;
-		case LOG_LEVEL_INC_FAIL:
-			zabbix_log(LOG_LEVEL_INFORMATION, "cannot increase log level:"
-					" maximum level has been already set");
-			break;
-	}
-}
-
-void	zbx_set_log_component(const char *name, zbx_log_component_t *component)
-{
-	int	log_level = *zbx_plog_level;
-
-	zbx_snprintf(log_component_name, sizeof(log_component_name), "[%s] ", name);
-
-	zbx_plog_level = &component->level;
-	component->level = log_level;
-	component->name = log_component_name;
-}
-
-/******************************************************************************
- *                                                                            *
- * Purpose: change log level of the specified component                       *
- *                                                                            *
- * Comments: This function is used to change log level managed threads.       *
- *                                                                            *
- ******************************************************************************/
-void	zbx_change_component_log_level(zbx_log_component_t *component, int direction)
-{
-	if (0 > direction)
-	{
-		if (LOG_LEVEL_EMPTY == component->level)
-		{
-			zabbix_log(LOG_LEVEL_INFORMATION, "%scannot decrease log level:"
-					" minimum level has been already set", component->name);
-		}
-		else
-		{
-			component->level += direction;
-			zabbix_log(LOG_LEVEL_INFORMATION, "%slog level has been decreased to %s",
-					component->name, zabbix_get_log_level_ref_string(component->level));
-		}
-	}
-	else
-	{
-		if (LOG_LEVEL_TRACE == component->level)
-		{
-			zabbix_log(LOG_LEVEL_INFORMATION, "%scannot increase log level:"
-					" maximum level has been already set", component->name);
-		}
-		else
-		{
-			component->level += direction;
-			zabbix_log(LOG_LEVEL_INFORMATION, "%slog level has been increased to %s",
-					component->name, zabbix_get_log_level_ref_string(component->level));
-		}
-	}
-}
-#endif
-
->>>>>>> 07fc11db
 int	zbx_redirect_stdio(const char *filename)
 {
 	const char	default_file[] = ZBX_DEV_NULL;
@@ -855,7 +686,6 @@
 	}
 
 	zbx_free(buf);
-<<<<<<< HEAD
 }
 
 
@@ -912,6 +742,4 @@
 		update_resolver_conf();
 #endif
 	}
-=======
->>>>>>> 07fc11db
 }