/*
** Zabbix
** Copyright (C) 2001-2015 Zabbix SIA
**
** This program is free software; you can redistribute it and/or modify
** it under the terms of the GNU General Public License as published by
** the Free Software Foundation; either version 2 of the License, or
** (at your option) any later version.
**
** This program is distributed in the hope that it will be useful,
** but WITHOUT ANY WARRANTY; without even the implied warranty of
** MERCHANTABILITY or FITNESS FOR A PARTICULAR PURPOSE. See the
** GNU General Public License for more details.
**
** You should have received a copy of the GNU General Public License
** along with this program; if not, write to the Free Software
** Foundation, Inc., 51 Franklin Street, Fifth Floor, Boston, MA  02110-1301, USA.
**/

#include "common.h"
#include "db.h"
#include "zbxdbupgrade.h"
#include "dbupgrade.h"
#include "sysinfo.h"
#include "log.h"

/*
 * 3.0 development database patches
 */

#ifndef HAVE_SQLITE3

static int	DBpatch_2050000(void)
{
	const ZBX_FIELD	field = {"agent", "Zabbix", NULL, NULL, 255, ZBX_TYPE_CHAR, ZBX_NOTNULL, 0};

	return DBset_default("httptest", &field);
}

static int	DBpatch_2050001(void)
{
	DB_RESULT	result;
	DB_ROW		row;
	char		*oid = NULL;
	size_t		oid_alloc = 0;
	int		ret = FAIL, rc;

	/* flags - ZBX_FLAG_DISCOVERY_RULE                               */
	/* type  - ITEM_TYPE_SNMPv1, ITEM_TYPE_SNMPv2c, ITEM_TYPE_SNMPv3 */
	if (NULL == (result = DBselect("select itemid,snmp_oid from items where flags=1 and type in (1,4,6)")))
		return FAIL;

	while (NULL != (row = DBfetch(result)))
	{
		char	*param, *oid_esc;
		size_t	oid_offset = 0;

		param = zbx_strdup(NULL, row[1]);
		quote_key_param(&param, 0);

		zbx_snprintf_alloc(&oid, &oid_alloc, &oid_offset, "discovery[{#SNMPVALUE},%s]", param);

		/* 255 - ITEM_SNMP_OID_LEN */
		if (255 < oid_offset && 255 < zbx_strlen_utf8(oid))
		{
			zabbix_log(LOG_LEVEL_WARNING, "cannot convert SNMP discovery OID \"%s\":"
					" resulting OID is too long", row[1]);
			rc = ZBX_DB_OK;
		}
		else
		{
			oid_esc = DBdyn_escape_string(oid);

			rc = DBexecute("update items set snmp_oid='%s' where itemid=%s", oid_esc, row[0]);

			zbx_free(oid_esc);
		}

		zbx_free(param);

		if (ZBX_DB_OK > rc)
			goto out;
	}

	ret = SUCCEED;
out:
	DBfree_result(result);
	zbx_free(oid);

	return ret;
}

static int	DBpatch_2050002(void)
{
	const ZBX_FIELD	field = {"lastlogsize", "0", NULL, NULL, 0, ZBX_TYPE_UINT, ZBX_NOTNULL, 0};

	return DBadd_field("proxy_history", &field);
}

static int	DBpatch_2050003(void)
{
	const ZBX_FIELD	field = {"mtime", "0", NULL, NULL, 0, ZBX_TYPE_INT, ZBX_NOTNULL, 0};

	return DBadd_field("proxy_history", &field);
}

static int	DBpatch_2050004(void)
{
	const ZBX_FIELD	field = {"meta", "0", NULL, NULL, 0, ZBX_TYPE_INT, ZBX_NOTNULL, 0};

	return DBadd_field("proxy_history", &field);
}

static int	DBpatch_2050005(void)
{
	return DBdrop_index("triggers", "triggers_2");
}

static int	DBpatch_2050006(void)
{
	return DBcreate_index("triggers", "triggers_2", "value,lastchange", 0);
}

static int	DBpatch_2050007(void)
{
	const ZBX_FIELD	field = {"error", "", NULL, NULL, 2048, ZBX_TYPE_CHAR, ZBX_NOTNULL, 0};

	return DBmodify_field_type("hosts", &field);
}

static int	DBpatch_2050008(void)
{
	const ZBX_FIELD	field = {"ipmi_error", "", NULL, NULL, 2048, ZBX_TYPE_CHAR, ZBX_NOTNULL, 0};

	return DBmodify_field_type("hosts", &field);
}

static int	DBpatch_2050009(void)
{
	const ZBX_FIELD	field = {"snmp_error", "", NULL, NULL, 2048, ZBX_TYPE_CHAR, ZBX_NOTNULL, 0};

	return DBmodify_field_type("hosts", &field);
}

static int	DBpatch_2050010(void)
{
	const ZBX_FIELD	field = {"jmx_error", "", NULL, NULL, 2048, ZBX_TYPE_CHAR, ZBX_NOTNULL, 0};

	return DBmodify_field_type("hosts", &field);
}

static int	DBpatch_2050011(void)
{
	/* 1 - ITEM_VALUE_TYPE_STR, 2 - ITEM_VALUE_TYPE_LOG, 4 - ITEM_VALUE_TYPE_TEXT */
	if (ZBX_DB_OK <= DBexecute("update items set trends=0 where value_type in (1,2,4)"))
		return SUCCEED;

	return FAIL;
}

static int	DBpatch_2050012(void)
{
	DB_RESULT	result;
	DB_RESULT	result2;
	DB_ROW		row;
	char		*key = NULL, *key_esc, *param;
	int		ret = SUCCEED;
	AGENT_REQUEST	request;

	/* type - ITEM_TYPE_ZABBIX, ITEM_TYPE_SIMPLE, ITEM_TYPE_ZABBIX_ACTIVE */
	result = DBselect(
			"select hostid,itemid,key_"
			" from items"
			" where type in (0,3,7)"
				" and key_ like 'net.tcp.service%%[%%ntp%%'");

	while (SUCCEED == ret && NULL != (row = DBfetch(result)))
	{
		init_request(&request);

		if (SUCCEED != parse_item_key(row[2], &request))
		{
			zabbix_log(LOG_LEVEL_WARNING, "cannot parse item key \"%s\"", row[2]);
			continue;
		}

		param = get_rparam(&request, 0);

		if (0 != strcmp("service.ntp", param) && 0 != strcmp("ntp", param))
		{
			free_request(&request);
			continue;
		}

		key = zbx_strdup(key, row[2]);

		if (0 == strcmp("service.ntp", param))
		{
			/* replace "service.ntp" with "ntp" */

			char	*p;

			p = strstr(key, "service.ntp");

			do
			{
				*p = *(p + 8);
			}
			while ('\0' != *(p++));
		}

		free_request(&request);

		/* replace "net.tcp.service" with "net.udp.service" */

		key[4] = 'u';
		key[5] = 'd';
		key[6] = 'p';

		key_esc = DBdyn_escape_string(key);

		result2 = DBselect("select null from items where hostid=%s and key_='%s'", row[0], key_esc);

		if (NULL == DBfetch(result2))
		{
			if (ZBX_DB_OK > DBexecute("update items set key_='%s' where itemid=%s", key_esc, row[1]))
				ret = FAIL;
		}
		else
		{
			zabbix_log(LOG_LEVEL_WARNING, "cannot convert item key \"%s\":"
					" item with converted key \"%s\" already exists on host ID [%s]",
					row[2], key, row[0]);
		}
		DBfree_result(result2);

		zbx_free(key_esc);
	}
	DBfree_result(result);

	zbx_free(key);

	return ret;
}

static int	DBpatch_2050013(void)
{
	return DBdrop_table("user_history");
}

static int      DBpatch_2050014(void)
{
	if (ZBX_DB_OK <= DBexecute(
		"update config"
		" set default_theme="
			"case when default_theme in ('classic', 'originalblue')"
			" then 'blue-theme'"
			" else 'dark-theme' end"))
	{
		return SUCCEED;
	}

	return FAIL;
}

static int      DBpatch_2050015(void)
{
	if (ZBX_DB_OK <= DBexecute(
		"update users"
		" set theme=case when theme in ('classic', 'originalblue') then 'blue-theme' else 'dark-theme' end"
		" where theme<>'default'"))
	{
		return SUCCEED;
	}

	return FAIL;
}

static int	DBpatch_2050019(void)
{
	const ZBX_FIELD	field = {"smtp_port", "25", NULL, NULL, 0, ZBX_TYPE_INT, ZBX_NOTNULL, 0};

	return DBadd_field("media_type", &field);
}

static int	DBpatch_2050020(void)
{
	const ZBX_FIELD	field = {"smtp_security", "0", NULL, NULL, 0, ZBX_TYPE_INT, ZBX_NOTNULL, 0};

	return DBadd_field("media_type", &field);
}

static int	DBpatch_2050021(void)
{
	const ZBX_FIELD	field = {"smtp_verify_peer", "0", NULL, NULL, 0, ZBX_TYPE_INT, ZBX_NOTNULL, 0};

	return DBadd_field("media_type", &field);
}

static int	DBpatch_2050022(void)
{
	const ZBX_FIELD	field = {"smtp_verify_host", "0", NULL, NULL, 0, ZBX_TYPE_INT, ZBX_NOTNULL, 0};

	return DBadd_field("media_type", &field);
}

static int	DBpatch_2050023(void)
{
	const ZBX_FIELD	field = {"smtp_authentication", "0", NULL, NULL, 0, ZBX_TYPE_INT, ZBX_NOTNULL, 0};

	return DBadd_field("media_type", &field);
}

static int	DBpatch_2050029(void)
{
	const ZBX_FIELD	field = {"default_theme", "blue-theme", NULL, NULL, 128, ZBX_TYPE_CHAR, ZBX_NOTNULL, 0};

	return DBset_default("config", &field);
}

static int	DBpatch_2050030(void)
{
	const ZBX_TABLE table =
			{"application_prototype", "application_prototypeid", 0,
				{
					{"application_prototypeid", NULL, NULL, NULL, 0, ZBX_TYPE_ID, ZBX_NOTNULL, 0},
					{"itemid", NULL, NULL, NULL, 0, ZBX_TYPE_ID, ZBX_NOTNULL, 0},
					{"templateid", NULL, NULL, NULL, 0, ZBX_TYPE_ID, 0, 0},
					{"name", "", NULL, NULL, 255, ZBX_TYPE_CHAR, ZBX_NOTNULL, 0},
					{0}
				},
				NULL
			};

	return DBcreate_table(&table);
}

static int	DBpatch_2050031(void)
{
	return DBcreate_index("application_prototype", "application_prototype_1", "itemid", 0);
}

static int	DBpatch_2050032(void)
{
	return DBcreate_index("application_prototype", "application_prototype_2", "templateid", 0);
}

static int	DBpatch_2050033(void)
{
	const ZBX_FIELD	field = {"itemid", NULL, "items", "itemid", 0, ZBX_TYPE_ID, ZBX_NOTNULL, ZBX_FK_CASCADE_DELETE};

	return DBadd_foreign_key("application_prototype", 1, &field);
}

static int	DBpatch_2050034(void)
{
	const ZBX_FIELD	field = {"templateid", NULL, "application_prototype", "application_prototypeid",
			0, ZBX_TYPE_ID, 0, ZBX_FK_CASCADE_DELETE};

	return DBadd_foreign_key("application_prototype", 2, &field);
}

static int	DBpatch_2050035(void)
{
	const ZBX_TABLE table =
			{"item_application_prototype", "item_application_prototypeid", 0,
				{
					{"item_application_prototypeid", NULL, NULL, NULL, 0, ZBX_TYPE_ID, ZBX_NOTNULL,
							0},
					{"application_prototypeid", NULL, NULL, NULL, 0, ZBX_TYPE_ID, ZBX_NOTNULL, 0},
					{"itemid", NULL, NULL, NULL, 0, ZBX_TYPE_ID, ZBX_NOTNULL, 0},
					{0}
				},
				NULL
			};

	return DBcreate_table(&table);
}

static int	DBpatch_2050036(void)
{
	return DBcreate_index("item_application_prototype", "item_application_prototype_1",
			"application_prototypeid,itemid", 1);
}

static int	DBpatch_2050037(void)
{
	return DBcreate_index("item_application_prototype", "item_application_prototype_2", "itemid", 0);
}

static int	DBpatch_2050038(void)
{
	const ZBX_FIELD	field = {"application_prototypeid", NULL, "application_prototype", "application_prototypeid",
			0, ZBX_TYPE_ID, ZBX_NOTNULL, ZBX_FK_CASCADE_DELETE};

	return DBadd_foreign_key("item_application_prototype", 1, &field);
}

static int	DBpatch_2050039(void)
{
	const ZBX_FIELD	field = {"itemid", NULL, "items", "itemid", 0, ZBX_TYPE_ID, ZBX_NOTNULL, ZBX_FK_CASCADE_DELETE};

	return DBadd_foreign_key("item_application_prototype", 2, &field);
}

static int	DBpatch_2050040(void)
{
	const ZBX_TABLE table =
			{"application_discovery", "application_discoveryid", 0,
				{
					{"application_discoveryid", NULL, NULL, NULL, 0, ZBX_TYPE_ID, ZBX_NOTNULL, 0},
					{"applicationid", NULL, NULL, NULL, 0, ZBX_TYPE_ID, ZBX_NOTNULL, 0},
					{"application_prototypeid", NULL, NULL, NULL, 0, ZBX_TYPE_ID, ZBX_NOTNULL, 0},
					{"name", "", NULL, NULL, 255, ZBX_TYPE_CHAR, ZBX_NOTNULL, 0},
					{"lastcheck", "0", NULL, NULL, 0, ZBX_TYPE_INT, ZBX_NOTNULL, 0},
					{"ts_delete", "0", NULL, NULL, 0, ZBX_TYPE_INT, ZBX_NOTNULL, 0},
					{0}
				},
				NULL
			};

	return DBcreate_table(&table);
}

static int	DBpatch_2050041(void)
{
	return DBcreate_index("application_discovery", "application_discovery_1", "applicationid", 0);
}

static int	DBpatch_2050042(void)
{
	return DBcreate_index("application_discovery", "application_discovery_2", "application_prototypeid", 0);
}

static int	DBpatch_2050043(void)
{
	const ZBX_FIELD	field = {"applicationid", NULL, "applications", "applicationid", 0, ZBX_TYPE_ID, ZBX_NOTNULL,
			ZBX_FK_CASCADE_DELETE};

	return DBadd_foreign_key("application_discovery", 1, &field);
}

static int	DBpatch_2050044(void)
{
	const ZBX_FIELD	field = {"application_prototypeid", NULL, "application_prototype", "application_prototypeid",
			0, ZBX_TYPE_ID, ZBX_NOTNULL, ZBX_FK_CASCADE_DELETE};

	return DBadd_foreign_key("application_discovery", 2, &field);
}

static int	DBpatch_2050045(void)
{
	const ZBX_FIELD field = {"flags", "0", NULL, NULL, 0, ZBX_TYPE_INT, ZBX_NOTNULL, 0};

	return DBadd_field("applications", &field);
}

static int	DBpatch_2050046(void)
{
	return DBdrop_table("graph_theme");
}

static int	DBpatch_2050047(void)
{
	const ZBX_TABLE table =
		{"graph_theme",	"graphthemeid",	0,
			{
				{"graphthemeid", NULL, NULL, NULL, 0, ZBX_TYPE_ID, ZBX_NOTNULL, 0},
				{"theme", "", NULL, NULL, 64, ZBX_TYPE_CHAR, ZBX_NOTNULL, 0},
				{"backgroundcolor", "", NULL, NULL, 6, ZBX_TYPE_CHAR, ZBX_NOTNULL, 0},
				{"graphcolor", "", NULL, NULL, 6, ZBX_TYPE_CHAR, ZBX_NOTNULL, 0},
				{"gridcolor", "", NULL, NULL, 6, ZBX_TYPE_CHAR, ZBX_NOTNULL, 0},
				{"maingridcolor", "", NULL, NULL, 6, ZBX_TYPE_CHAR, ZBX_NOTNULL, 0},
				{"gridbordercolor", "", NULL, NULL, 6, ZBX_TYPE_CHAR, ZBX_NOTNULL, 0},
				{"textcolor", "", NULL, NULL, 6, ZBX_TYPE_CHAR, ZBX_NOTNULL, 0},
				{"highlightcolor", "", NULL, NULL, 6, ZBX_TYPE_CHAR, ZBX_NOTNULL, 0},
				{"leftpercentilecolor", "", NULL, NULL, 6, ZBX_TYPE_CHAR, ZBX_NOTNULL, 0},
				{"rightpercentilecolor", "", NULL, NULL, 6, ZBX_TYPE_CHAR, ZBX_NOTNULL, 0},
				{"nonworktimecolor", "", NULL, NULL, 6, ZBX_TYPE_CHAR, ZBX_NOTNULL, 0},
				{"gridview", "1", NULL, NULL, 0, ZBX_TYPE_INT, ZBX_NOTNULL, 0},
				{"legendview", "1", NULL, NULL, 0, ZBX_TYPE_INT, ZBX_NOTNULL, 0},
				{0}
			},
			NULL
		};

	return DBcreate_table(&table);
}

static int	DBpatch_2050048(void)
{
	return DBcreate_index("graph_theme", "graph_theme_1", "theme", 1);
}

static int	DBpatch_2050049(void)
{
	if (ZBX_DB_OK <= DBexecute(
			"insert into graph_theme"
			" values (1,'blue-theme','FFFFFF','FFFFFF','CCD5D9','ACBBC2','ACBBC2','1F2C33','E33734',"
				"'429E47','E33734','EBEBEB',1,1)"))
	{
		return SUCCEED;
	}

	return FAIL;
}

static int	DBpatch_2050050(void)
{
	if (ZBX_DB_OK <= DBexecute(
			"insert into graph_theme"
			" values (2,'dark-theme','2B2B2B','2B2B2B','454545','4F4F4F','4F4F4F','F2F2F2','E45959',"
				"'59DB8F','E45959','333333',1,1)"))
	{
		return SUCCEED;
	}

	return FAIL;
}

static int	DBpatch_2050051(void)
{
	const ZBX_FIELD	field = {"iprange", "", NULL, NULL, 2048, ZBX_TYPE_CHAR, ZBX_NOTNULL, 0};

	return DBmodify_field_type("drules", &field);
}

static int	DBpatch_2050052(void)
{
	const ZBX_FIELD field = {"default_inventory_mode", "-1", NULL, NULL, 0, ZBX_TYPE_INT, ZBX_NOTNULL, 0};

	return DBadd_field("config", &field);
}

static int	DBpatch_2050053(void)
{
	const ZBX_TABLE table =
			{"opinventory", "operationid", 0,
				{
					{"operationid", NULL, NULL, NULL, 0, ZBX_TYPE_ID, ZBX_NOTNULL, 0},
					{"inventory_mode", "0", NULL, NULL, 0, ZBX_TYPE_INT, ZBX_NOTNULL, 0},
					{0}
				},
				NULL
			};

	return DBcreate_table(&table);
}

static int	DBpatch_2050054(void)
{
	const ZBX_FIELD	field = {"operationid", NULL, "operations", "operationid", 0, ZBX_TYPE_ID, ZBX_NOTNULL,
			ZBX_FK_CASCADE_DELETE};

	return DBadd_foreign_key("opinventory", 1, &field);
}

static int	DBpatch_2050055(void)
{
	DB_RESULT	result;
	DB_ROW		row;
	int		ret = FAIL;

	if (NULL == (result = DBselect(
			"select severity_color_0,severity_color_1,severity_color_2,severity_color_3,severity_color_4,"
				"severity_color_5"
			" from config")))
		return FAIL;

	if (NULL == (row = DBfetch(result))) {
		goto out;
	}

	if (0 == strcmp(row[0], "DBDBDB") && 0 == strcmp(row[1], "D6F6FF") &&
			0 == strcmp(row[2], "FFF6A5") && 0 == strcmp(row[3], "FFB689") &&
			0 == strcmp(row[4], "FF9999") && 0 == strcmp(row[5], "FF3838")) {
		if (ZBX_DB_OK > DBexecute(
				"update config set severity_color_0='97AAB3',severity_color_1='7499FF',"
					"severity_color_2='FFC859',severity_color_3='FFA059',"
					"severity_color_4='E97659',severity_color_5='E45959'"))
			goto out;
	}

	ret = SUCCEED;
out:
	DBfree_result(result);

	return ret;
}

static int	DBpatch_2050056(void)
{
	const ZBX_FIELD field = {"severity_color_0", "97AAB3", NULL, NULL, 6, ZBX_TYPE_CHAR, ZBX_NOTNULL, 0};

	return DBset_default("config", &field);
}

static int	DBpatch_2050057(void)
{
	const ZBX_FIELD field = {"severity_color_1", "7499FF", NULL, NULL, 6, ZBX_TYPE_CHAR, ZBX_NOTNULL, 0};

	return DBset_default("config", &field);
}

static int	DBpatch_2050058(void)
{
	const ZBX_FIELD field = {"severity_color_2", "FFC859", NULL, NULL, 6, ZBX_TYPE_CHAR, ZBX_NOTNULL, 0};

	return DBset_default("config", &field);
}

static int	DBpatch_2050059(void)
{
	const ZBX_FIELD field = {"severity_color_3", "FFA059", NULL, NULL, 6, ZBX_TYPE_CHAR, ZBX_NOTNULL, 0};

	return DBset_default("config", &field);
}

static int	DBpatch_2050060(void)
{
	const ZBX_FIELD field = {"severity_color_4", "E97659", NULL, NULL, 6, ZBX_TYPE_CHAR, ZBX_NOTNULL, 0};

	return DBset_default("config", &field);
}

static int	DBpatch_2050061(void)
{
	const ZBX_FIELD field = {"severity_color_5", "E45959", NULL, NULL, 6, ZBX_TYPE_CHAR, ZBX_NOTNULL, 0};

	return DBset_default("config", &field);
}

static int	DBpatch_2050062(void)
{
<<<<<<< HEAD
	const ZBX_FIELD	field = {"macro", "", NULL, NULL, 255, ZBX_TYPE_CHAR, ZBX_NOTNULL, 0};

	return DBmodify_field_type("globalmacro", &field);
=======
	const ZBX_FIELD field = {"exec_params", "", NULL, NULL, 255, ZBX_TYPE_CHAR, ZBX_NOTNULL, 0};

	return DBadd_field("media_type", &field);
>>>>>>> 21e6f03a
}

static int	DBpatch_2050063(void)
{
<<<<<<< HEAD
	const ZBX_FIELD	field = {"macro", "", NULL, NULL, 255, ZBX_TYPE_CHAR, ZBX_NOTNULL, 0};

	return DBmodify_field_type("hostmacro", &field);
=======
	/* type=1 -> type=MEDIA_TYPE_EXEC */
	if (ZBX_DB_OK > DBexecute("update media_type"
			" set exec_params='{ALERT.SENDTO}\n{ALERT.SUBJECT}\n{ALERT.MESSAGE}\n'"
			" where type=1"))
	{
		return FAIL;
	}

	return SUCCEED;
}

static int	DBpatch_2050064(void)
{
	const ZBX_FIELD field = {"tls_connect", "1", NULL, NULL, 0, ZBX_TYPE_INT, ZBX_NOTNULL, 0};

	return DBadd_field("hosts", &field);
}

static int	DBpatch_2050065(void)
{
	const ZBX_FIELD field = {"tls_accept", "1", NULL, NULL, 0, ZBX_TYPE_INT, ZBX_NOTNULL, 0};

	return DBadd_field("hosts", &field);
}

static int	DBpatch_2050066(void)
{
	const ZBX_FIELD field = {"tls_issuer", "", NULL, NULL, 1024, ZBX_TYPE_CHAR, ZBX_NOTNULL, 0};

	return DBadd_field("hosts", &field);
}

static int	DBpatch_2050067(void)
{
	const ZBX_FIELD field = {"tls_subject", "", NULL, NULL, 1024, ZBX_TYPE_CHAR, ZBX_NOTNULL, 0};

	return DBadd_field("hosts", &field);
}

static int	DBpatch_2050068(void)
{
	const ZBX_FIELD field = {"tls_psk_identity", "", NULL, NULL, 128, ZBX_TYPE_CHAR, ZBX_NOTNULL, 0};

	return DBadd_field("hosts", &field);
}

static int	DBpatch_2050069(void)
{
	const ZBX_FIELD field = {"tls_psk", "", NULL, NULL, 512, ZBX_TYPE_CHAR, ZBX_NOTNULL, 0};

	return DBadd_field("hosts", &field);
>>>>>>> 21e6f03a
}
#endif

DBPATCH_START(2050)

/* version, duplicates flag, mandatory flag */

DBPATCH_ADD(2050000, 0, 1)
DBPATCH_ADD(2050001, 0, 1)
DBPATCH_ADD(2050002, 0, 1)
DBPATCH_ADD(2050003, 0, 1)
DBPATCH_ADD(2050004, 0, 1)
DBPATCH_ADD(2050005, 0, 0)
DBPATCH_ADD(2050006, 0, 0)
DBPATCH_ADD(2050007, 0, 1)
DBPATCH_ADD(2050008, 0, 1)
DBPATCH_ADD(2050009, 0, 1)
DBPATCH_ADD(2050010, 0, 1)
DBPATCH_ADD(2050011, 0, 1)
DBPATCH_ADD(2050012, 0, 1)
DBPATCH_ADD(2050013, 0, 0)
DBPATCH_ADD(2050014, 0, 1)
DBPATCH_ADD(2050015, 0, 1)
DBPATCH_ADD(2050019, 0, 1)
DBPATCH_ADD(2050020, 0, 1)
DBPATCH_ADD(2050021, 0, 1)
DBPATCH_ADD(2050022, 0, 1)
DBPATCH_ADD(2050023, 0, 1)
DBPATCH_ADD(2050029, 0, 1)
DBPATCH_ADD(2050030, 0, 1)
DBPATCH_ADD(2050031, 0, 1)
DBPATCH_ADD(2050032, 0, 1)
DBPATCH_ADD(2050033, 0, 1)
DBPATCH_ADD(2050034, 0, 1)
DBPATCH_ADD(2050035, 0, 1)
DBPATCH_ADD(2050036, 0, 1)
DBPATCH_ADD(2050037, 0, 1)
DBPATCH_ADD(2050038, 0, 1)
DBPATCH_ADD(2050039, 0, 1)
DBPATCH_ADD(2050040, 0, 1)
DBPATCH_ADD(2050041, 0, 1)
DBPATCH_ADD(2050042, 0, 1)
DBPATCH_ADD(2050043, 0, 1)
DBPATCH_ADD(2050044, 0, 1)
DBPATCH_ADD(2050045, 0, 1)
DBPATCH_ADD(2050046, 0, 1)
DBPATCH_ADD(2050047, 0, 1)
DBPATCH_ADD(2050048, 0, 1)
DBPATCH_ADD(2050049, 0, 1)
DBPATCH_ADD(2050050, 0, 1)
DBPATCH_ADD(2050051, 0, 1)
DBPATCH_ADD(2050052, 0, 1)
DBPATCH_ADD(2050053, 0, 1)
DBPATCH_ADD(2050054, 0, 1)
DBPATCH_ADD(2050055, 0, 1)
DBPATCH_ADD(2050056, 0, 1)
DBPATCH_ADD(2050057, 0, 1)
DBPATCH_ADD(2050058, 0, 1)
DBPATCH_ADD(2050059, 0, 1)
DBPATCH_ADD(2050060, 0, 1)
DBPATCH_ADD(2050061, 0, 1)
DBPATCH_ADD(2050062, 0, 1)
DBPATCH_ADD(2050063, 0, 1)
<<<<<<< HEAD
=======
DBPATCH_ADD(2050064, 0, 1)
DBPATCH_ADD(2050065, 0, 1)
DBPATCH_ADD(2050066, 0, 1)
DBPATCH_ADD(2050067, 0, 1)
DBPATCH_ADD(2050068, 0, 1)
DBPATCH_ADD(2050069, 0, 1)
>>>>>>> 21e6f03a

DBPATCH_END()<|MERGE_RESOLUTION|>--- conflicted
+++ resolved
@@ -632,24 +632,13 @@
 
 static int	DBpatch_2050062(void)
 {
-<<<<<<< HEAD
-	const ZBX_FIELD	field = {"macro", "", NULL, NULL, 255, ZBX_TYPE_CHAR, ZBX_NOTNULL, 0};
-
-	return DBmodify_field_type("globalmacro", &field);
-=======
 	const ZBX_FIELD field = {"exec_params", "", NULL, NULL, 255, ZBX_TYPE_CHAR, ZBX_NOTNULL, 0};
 
 	return DBadd_field("media_type", &field);
->>>>>>> 21e6f03a
 }
 
 static int	DBpatch_2050063(void)
 {
-<<<<<<< HEAD
-	const ZBX_FIELD	field = {"macro", "", NULL, NULL, 255, ZBX_TYPE_CHAR, ZBX_NOTNULL, 0};
-
-	return DBmodify_field_type("hostmacro", &field);
-=======
 	/* type=1 -> type=MEDIA_TYPE_EXEC */
 	if (ZBX_DB_OK > DBexecute("update media_type"
 			" set exec_params='{ALERT.SENDTO}\n{ALERT.SUBJECT}\n{ALERT.MESSAGE}\n'"
@@ -701,8 +690,22 @@
 	const ZBX_FIELD field = {"tls_psk", "", NULL, NULL, 512, ZBX_TYPE_CHAR, ZBX_NOTNULL, 0};
 
 	return DBadd_field("hosts", &field);
->>>>>>> 21e6f03a
-}
+}
+
+static int	DBpatch_2050070(void)
+{
+	const ZBX_FIELD	field = {"macro", "", NULL, NULL, 255, ZBX_TYPE_CHAR, ZBX_NOTNULL, 0};
+
+	return DBmodify_field_type("globalmacro", &field);
+}
+
+static int	DBpatch_2050071(void)
+{
+	const ZBX_FIELD	field = {"macro", "", NULL, NULL, 255, ZBX_TYPE_CHAR, ZBX_NOTNULL, 0};
+
+	return DBmodify_field_type("hostmacro", &field);
+}
+
 #endif
 
 DBPATCH_START(2050)
@@ -765,14 +768,13 @@
 DBPATCH_ADD(2050061, 0, 1)
 DBPATCH_ADD(2050062, 0, 1)
 DBPATCH_ADD(2050063, 0, 1)
-<<<<<<< HEAD
-=======
 DBPATCH_ADD(2050064, 0, 1)
 DBPATCH_ADD(2050065, 0, 1)
 DBPATCH_ADD(2050066, 0, 1)
 DBPATCH_ADD(2050067, 0, 1)
 DBPATCH_ADD(2050068, 0, 1)
 DBPATCH_ADD(2050069, 0, 1)
->>>>>>> 21e6f03a
+DBPATCH_ADD(2050070, 0, 1)
+DBPATCH_ADD(2050071, 0, 1)
 
 DBPATCH_END()