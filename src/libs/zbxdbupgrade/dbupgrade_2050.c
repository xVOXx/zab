--- conflicted
+++ resolved
@@ -151,7 +151,15 @@
 
 static int	DBpatch_2050011(void)
 {
-<<<<<<< HEAD
+	/* 1 - ITEM_VALUE_TYPE_STR, 2 - ITEM_VALUE_TYPE_LOG, 4 - ITEM_VALUE_TYPE_TEXT */
+	if (ZBX_DB_OK <= DBexecute("update items set trends=0 where value_type in (1,2,4)"))
+		return SUCCEED;
+
+	return FAIL;
+}
+
+static int	DBpatch_2050012(void)
+{
 	DB_RESULT	result;
 	DB_ROW		row;
 	char		*key = NULL, *key_esc, *param;
@@ -220,13 +228,6 @@
 	zbx_free(key);
 
 	return ret;
-=======
-	/* 1 - ITEM_VALUE_TYPE_STR, 2 - ITEM_VALUE_TYPE_LOG, 4 - ITEM_VALUE_TYPE_TEXT */
-	if (ZBX_DB_OK <= DBexecute("update items set trends=0 where value_type in (1,2,4)"))
-		return SUCCEED;
-
-	return FAIL;
->>>>>>> c7c21ac2
 }
 
 #endif
@@ -247,5 +248,6 @@
 DBPATCH_ADD(2050009, 0, 1)
 DBPATCH_ADD(2050010, 0, 1)
 DBPATCH_ADD(2050011, 0, 1)
+DBPATCH_ADD(2050012, 0, 1)
 
 DBPATCH_END()