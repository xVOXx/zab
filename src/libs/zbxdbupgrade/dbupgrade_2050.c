/*
** Zabbix
** Copyright (C) 2001-2015 Zabbix SIA
**
** This program is free software; you can redistribute it and/or modify
** it under the terms of the GNU General Public License as published by
** the Free Software Foundation; either version 2 of the License, or
** (at your option) any later version.
**
** This program is distributed in the hope that it will be useful,
** but WITHOUT ANY WARRANTY; without even the implied warranty of
** MERCHANTABILITY or FITNESS FOR A PARTICULAR PURPOSE. See the
** GNU General Public License for more details.
**
** You should have received a copy of the GNU General Public License
** along with this program; if not, write to the Free Software
** Foundation, Inc., 51 Franklin Street, Fifth Floor, Boston, MA  02110-1301, USA.
**/

#include "common.h"
#include "db.h"
#include "zbxdbupgrade.h"
#include "dbupgrade.h"
#include "sysinfo.h"

/*
 * 3.0 maintenance database patches
 */

#ifndef HAVE_SQLITE3

static int	DBpatch_2050000(void)
{
<<<<<<< HEAD
	return SUCCEED;
=======
	const ZBX_FIELD	field = {"agent", "Zabbix", NULL, NULL, 255, ZBX_TYPE_CHAR, ZBX_NOTNULL, 0};

	return DBset_default("httptest", &field);
>>>>>>> 503a55bb
}

static int	DBpatch_2050001(void)
{
<<<<<<< HEAD
	const ZBX_FIELD	field = {"lastlogsize", "0", NULL, NULL, 0, ZBX_TYPE_UINT, ZBX_NOTNULL, 0};

	return DBadd_field("proxy_history", &field);
}

static int	DBpatch_2050002(void)
{
	const ZBX_FIELD	field = {"mtime", "0", NULL, NULL, 0, ZBX_TYPE_INT, ZBX_NOTNULL, 0};

	return DBadd_field("proxy_history", &field);
}

static int	DBpatch_2050003(void)
{
	const ZBX_FIELD	field = {"meta", "0", NULL, NULL, 0, ZBX_TYPE_INT, ZBX_NOTNULL, 0};

	return DBadd_field("proxy_history", &field);
=======
	DB_RESULT	result;
	DB_ROW		row;
	char		*oid = NULL;
	size_t		oid_alloc = 0;
	int		ret = FAIL, rc;

	/* flags - ZBX_FLAG_DISCOVERY_RULE                               */
	/* type  - ITEM_TYPE_SNMPv1, ITEM_TYPE_SNMPv2c, ITEM_TYPE_SNMPv3 */
	if (NULL == (result = DBselect("select itemid,snmp_oid from items where flags=1 and type in (1,4,6)")))
		return FAIL;

	while (NULL != (row = DBfetch(result)))
	{
		char	*param, *oid_esc;
		size_t	oid_offset = 0;

		param = zbx_strdup(NULL, row[1]);
		quote_key_param(&param, 0);

		zbx_snprintf_alloc(&oid, &oid_alloc, &oid_offset, "discovery[{#SNMPVALUE},%s]", param);

		oid_esc = DBdyn_escape_string(oid);

		rc = DBexecute("update items set snmp_oid='%s' where itemid=%s", oid_esc, row[0]);

		zbx_free(oid_esc);
		zbx_free(param);

		if (ZBX_DB_OK > rc)
			goto out;
	}

	ret = SUCCEED;
out:
	DBfree_result(result);
	zbx_free(oid);

	return ret;
>>>>>>> 503a55bb
}

#endif

DBPATCH_START(2050)

/* version, duplicates flag, mandatory flag */

DBPATCH_ADD(2050000, 0, 1)
DBPATCH_ADD(2050001, 0, 1)
<<<<<<< HEAD
DBPATCH_ADD(2050002, 0, 1)
DBPATCH_ADD(2050003, 0, 1)
=======
>>>>>>> 503a55bb

DBPATCH_END()<|MERGE_RESOLUTION|>--- conflicted
+++ resolved
@@ -31,36 +31,13 @@
 
 static int	DBpatch_2050000(void)
 {
-<<<<<<< HEAD
-	return SUCCEED;
-=======
 	const ZBX_FIELD	field = {"agent", "Zabbix", NULL, NULL, 255, ZBX_TYPE_CHAR, ZBX_NOTNULL, 0};
 
 	return DBset_default("httptest", &field);
->>>>>>> 503a55bb
 }
 
 static int	DBpatch_2050001(void)
 {
-<<<<<<< HEAD
-	const ZBX_FIELD	field = {"lastlogsize", "0", NULL, NULL, 0, ZBX_TYPE_UINT, ZBX_NOTNULL, 0};
-
-	return DBadd_field("proxy_history", &field);
-}
-
-static int	DBpatch_2050002(void)
-{
-	const ZBX_FIELD	field = {"mtime", "0", NULL, NULL, 0, ZBX_TYPE_INT, ZBX_NOTNULL, 0};
-
-	return DBadd_field("proxy_history", &field);
-}
-
-static int	DBpatch_2050003(void)
-{
-	const ZBX_FIELD	field = {"meta", "0", NULL, NULL, 0, ZBX_TYPE_INT, ZBX_NOTNULL, 0};
-
-	return DBadd_field("proxy_history", &field);
-=======
 	DB_RESULT	result;
 	DB_ROW		row;
 	char		*oid = NULL;
@@ -99,7 +76,27 @@
 	zbx_free(oid);
 
 	return ret;
->>>>>>> 503a55bb
+}
+
+static int	DBpatch_2050002(void)
+{
+	const ZBX_FIELD	field = {"lastlogsize", "0", NULL, NULL, 0, ZBX_TYPE_UINT, ZBX_NOTNULL, 0};
+
+	return DBadd_field("proxy_history", &field);
+}
+
+static int	DBpatch_2050003(void)
+{
+	const ZBX_FIELD	field = {"mtime", "0", NULL, NULL, 0, ZBX_TYPE_INT, ZBX_NOTNULL, 0};
+
+	return DBadd_field("proxy_history", &field);
+}
+
+static int	DBpatch_2050004(void)
+{
+	const ZBX_FIELD	field = {"meta", "0", NULL, NULL, 0, ZBX_TYPE_INT, ZBX_NOTNULL, 0};
+
+	return DBadd_field("proxy_history", &field);
 }
 
 #endif
@@ -110,10 +107,8 @@
 
 DBPATCH_ADD(2050000, 0, 1)
 DBPATCH_ADD(2050001, 0, 1)
-<<<<<<< HEAD
 DBPATCH_ADD(2050002, 0, 1)
 DBPATCH_ADD(2050003, 0, 1)
-=======
->>>>>>> 503a55bb
+DBPATCH_ADD(2050004, 0, 1)
 
 DBPATCH_END()