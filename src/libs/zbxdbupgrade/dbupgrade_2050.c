--- conflicted
+++ resolved
@@ -123,67 +123,71 @@
 
 static int	DBpatch_2050007(void)
 {
-<<<<<<< HEAD
+	const ZBX_FIELD	field = {"error", "", NULL, NULL, 2048, ZBX_TYPE_CHAR, ZBX_NOTNULL, 0};
+
+	return DBmodify_field_type("hosts", &field);
+}
+
+static int	DBpatch_2050008(void)
+{
+	const ZBX_FIELD	field = {"ipmi_error", "", NULL, NULL, 2048, ZBX_TYPE_CHAR, ZBX_NOTNULL, 0};
+
+	return DBmodify_field_type("hosts", &field);
+}
+
+static int	DBpatch_2050009(void)
+{
+	const ZBX_FIELD	field = {"snmp_error", "", NULL, NULL, 2048, ZBX_TYPE_CHAR, ZBX_NOTNULL, 0};
+
+	return DBmodify_field_type("hosts", &field);
+}
+
+static int	DBpatch_2050010(void)
+{
+	const ZBX_FIELD	field = {"jmx_error", "", NULL, NULL, 2048, ZBX_TYPE_CHAR, ZBX_NOTNULL, 0};
+
+	return DBmodify_field_type("hosts", &field);
+}
+
+static int	DBpatch_2050011(void)
+{
 	const ZBX_FIELD field = {"tls_connect", "1", NULL, NULL, 0, ZBX_TYPE_INT, ZBX_NOTNULL, 0};
 
 	return DBadd_field("hosts", &field);
-=======
-	const ZBX_FIELD	field = {"error", "", NULL, NULL, 2048, ZBX_TYPE_CHAR, ZBX_NOTNULL, 0};
-
-	return DBmodify_field_type("hosts", &field);
->>>>>>> f9f4e835
-}
-
-static int	DBpatch_2050008(void)
-{
-<<<<<<< HEAD
+}
+
+static int	DBpatch_2050012(void)
+{
 	const ZBX_FIELD field = {"tls_accept", "1", NULL, NULL, 0, ZBX_TYPE_INT, ZBX_NOTNULL, 0};
 
 	return DBadd_field("hosts", &field);
-=======
-	const ZBX_FIELD	field = {"ipmi_error", "", NULL, NULL, 2048, ZBX_TYPE_CHAR, ZBX_NOTNULL, 0};
-
-	return DBmodify_field_type("hosts", &field);
->>>>>>> f9f4e835
-}
-
-static int	DBpatch_2050009(void)
-{
-<<<<<<< HEAD
+}
+
+static int	DBpatch_2050013(void)
+{
 	const ZBX_FIELD field = {"tls_issuer", "", NULL, NULL, 1024, ZBX_TYPE_CHAR, ZBX_NOTNULL, 0};
 
 	return DBadd_field("hosts", &field);
-=======
-	const ZBX_FIELD	field = {"snmp_error", "", NULL, NULL, 2048, ZBX_TYPE_CHAR, ZBX_NOTNULL, 0};
-
-	return DBmodify_field_type("hosts", &field);
->>>>>>> f9f4e835
-}
-
-static int	DBpatch_2050010(void)
-{
-<<<<<<< HEAD
+}
+
+static int	DBpatch_2050014(void)
+{
 	const ZBX_FIELD field = {"tls_subject", "", NULL, NULL, 1024, ZBX_TYPE_CHAR, ZBX_NOTNULL, 0};
 
 	return DBadd_field("hosts", &field);
 }
-static int	DBpatch_2050011(void)
+static int	DBpatch_2050015(void)
 {
 	const ZBX_FIELD field = {"tls_psk_identity", "", NULL, NULL, 128, ZBX_TYPE_CHAR, ZBX_NOTNULL, 0};
 
 	return DBadd_field("hosts", &field);
 }
 
-static int	DBpatch_2050012(void)
+static int	DBpatch_2050016(void)
 {
 	const ZBX_FIELD field = {"tls_psk", "", NULL, NULL, 512, ZBX_TYPE_CHAR, ZBX_NOTNULL, 0};
 
 	return DBadd_field("hosts", &field);
-=======
-	const ZBX_FIELD	field = {"jmx_error", "", NULL, NULL, 2048, ZBX_TYPE_CHAR, ZBX_NOTNULL, 0};
-
-	return DBmodify_field_type("hosts", &field);
->>>>>>> f9f4e835
 }
 
 #endif
@@ -203,10 +207,11 @@
 DBPATCH_ADD(2050008, 0, 1)
 DBPATCH_ADD(2050009, 0, 1)
 DBPATCH_ADD(2050010, 0, 1)
-<<<<<<< HEAD
 DBPATCH_ADD(2050011, 0, 1)
 DBPATCH_ADD(2050012, 0, 1)
-=======
->>>>>>> f9f4e835
+DBPATCH_ADD(2050013, 0, 1)
+DBPATCH_ADD(2050014, 0, 1)
+DBPATCH_ADD(2050015, 0, 1)
+DBPATCH_ADD(2050016, 0, 1)
 
 DBPATCH_END()