/*
** Zabbix
** Copyright (C) 2001-2015 Zabbix SIA
**
** This program is free software; you can redistribute it and/or modify
** it under the terms of the GNU General Public License as published by
** the Free Software Foundation; either version 2 of the License, or
** (at your option) any later version.
**
** This program is distributed in the hope that it will be useful,
** but WITHOUT ANY WARRANTY; without even the implied warranty of
** MERCHANTABILITY or FITNESS FOR A PARTICULAR PURPOSE. See the
** GNU General Public License for more details.
**
** You should have received a copy of the GNU General Public License
** along with this program; if not, write to the Free Software
** Foundation, Inc., 51 Franklin Street, Fifth Floor, Boston, MA  02110-1301, USA.
**/

#include "common.h"
#include "db.h"
#include "zbxdbupgrade.h"
#include "dbupgrade.h"
#include "sysinfo.h"
#include "log.h"

/*
 * 3.0 development database patches
 */

#ifndef HAVE_SQLITE3

static int	DBpatch_2050000(void)
{
	const ZBX_FIELD	field = {"agent", "Zabbix", NULL, NULL, 255, ZBX_TYPE_CHAR, ZBX_NOTNULL, 0};

	return DBset_default("httptest", &field);
}

static int	DBpatch_2050001(void)
{
	DB_RESULT	result;
	DB_ROW		row;
	char		*oid = NULL;
	size_t		oid_alloc = 0;
	int		ret = FAIL, rc;

	/* flags - ZBX_FLAG_DISCOVERY_RULE                               */
	/* type  - ITEM_TYPE_SNMPv1, ITEM_TYPE_SNMPv2c, ITEM_TYPE_SNMPv3 */
	if (NULL == (result = DBselect("select itemid,snmp_oid from items where flags=1 and type in (1,4,6)")))
		return FAIL;

	while (NULL != (row = DBfetch(result)))
	{
		char	*param, *oid_esc;
		size_t	oid_offset = 0;

		param = zbx_strdup(NULL, row[1]);
		quote_key_param(&param, 0);

		zbx_snprintf_alloc(&oid, &oid_alloc, &oid_offset, "discovery[{#SNMPVALUE},%s]", param);

		/* 255 - ITEM_SNMP_OID_LEN */
		if (255 < oid_offset && 255 < zbx_strlen_utf8(oid))
		{
			zabbix_log(LOG_LEVEL_WARNING, "cannot convert SNMP discovery OID \"%s\":"
					" resulting OID is too long", row[1]);
			rc = ZBX_DB_OK;
		}
		else
		{
			oid_esc = DBdyn_escape_string(oid);

			rc = DBexecute("update items set snmp_oid='%s' where itemid=%s", oid_esc, row[0]);

			zbx_free(oid_esc);
		}

		zbx_free(param);

		if (ZBX_DB_OK > rc)
			goto out;
	}

	ret = SUCCEED;
out:
	DBfree_result(result);
	zbx_free(oid);

	return ret;
}

static int	DBpatch_2050002(void)
{
	const ZBX_FIELD	field = {"lastlogsize", "0", NULL, NULL, 0, ZBX_TYPE_UINT, ZBX_NOTNULL, 0};

	return DBadd_field("proxy_history", &field);
}

static int	DBpatch_2050003(void)
{
	const ZBX_FIELD	field = {"mtime", "0", NULL, NULL, 0, ZBX_TYPE_INT, ZBX_NOTNULL, 0};

	return DBadd_field("proxy_history", &field);
}

static int	DBpatch_2050004(void)
{
	const ZBX_FIELD	field = {"meta", "0", NULL, NULL, 0, ZBX_TYPE_INT, ZBX_NOTNULL, 0};

	return DBadd_field("proxy_history", &field);
}

static int	DBpatch_2050005(void)
{
	return DBdrop_index("triggers", "triggers_2");
}

static int	DBpatch_2050006(void)
{
	return DBcreate_index("triggers", "triggers_2", "value,lastchange", 0);
}

static int	DBpatch_2050007(void)
{
	const ZBX_FIELD	field = {"error", "", NULL, NULL, 2048, ZBX_TYPE_CHAR, ZBX_NOTNULL, 0};

	return DBmodify_field_type("hosts", &field);
}

static int	DBpatch_2050008(void)
{
	const ZBX_FIELD	field = {"ipmi_error", "", NULL, NULL, 2048, ZBX_TYPE_CHAR, ZBX_NOTNULL, 0};

	return DBmodify_field_type("hosts", &field);
}

static int	DBpatch_2050009(void)
{
	const ZBX_FIELD	field = {"snmp_error", "", NULL, NULL, 2048, ZBX_TYPE_CHAR, ZBX_NOTNULL, 0};

	return DBmodify_field_type("hosts", &field);
}

static int	DBpatch_2050010(void)
{
	const ZBX_FIELD	field = {"jmx_error", "", NULL, NULL, 2048, ZBX_TYPE_CHAR, ZBX_NOTNULL, 0};

	return DBmodify_field_type("hosts", &field);
}

static int	DBpatch_2050011(void)
{
	/* 1 - ITEM_VALUE_TYPE_STR, 2 - ITEM_VALUE_TYPE_LOG, 4 - ITEM_VALUE_TYPE_TEXT */
	if (ZBX_DB_OK <= DBexecute("update items set trends=0 where value_type in (1,2,4)"))
		return SUCCEED;

	return FAIL;
}

static int	DBpatch_2050012(void)
{
	DB_RESULT	result;
	DB_RESULT	result2;
	DB_ROW		row;
	char		*key = NULL, *key_esc, *param;
	int		ret = SUCCEED;
	AGENT_REQUEST	request;

	/* type - ITEM_TYPE_ZABBIX, ITEM_TYPE_SIMPLE, ITEM_TYPE_ZABBIX_ACTIVE */
	result = DBselect(
			"select hostid,itemid,key_"
			" from items"
			" where type in (0,3,7)"
				" and key_ like 'net.tcp.service%%[%%ntp%%'");

	while (SUCCEED == ret && NULL != (row = DBfetch(result)))
	{
		init_request(&request);

		if (SUCCEED != parse_item_key(row[2], &request))
		{
			zabbix_log(LOG_LEVEL_WARNING, "cannot parse item key \"%s\"", row[2]);
			continue;
		}

		param = get_rparam(&request, 0);

		if (0 != strcmp("service.ntp", param) && 0 != strcmp("ntp", param))
		{
			free_request(&request);
			continue;
		}

		key = zbx_strdup(key, row[2]);

		if (0 == strcmp("service.ntp", param))
		{
			/* replace "service.ntp" with "ntp" */

			char	*p;

			p = strstr(key, "service.ntp");

			do
			{
				*p = *(p + 8);
			}
			while ('\0' != *(p++));
		}

		free_request(&request);

		/* replace "net.tcp.service" with "net.udp.service" */

		key[4] = 'u';
		key[5] = 'd';
		key[6] = 'p';

		key_esc = DBdyn_escape_string(key);

		result2 = DBselect("select null from items where hostid=%s and key_='%s'", row[0], key_esc);

		if (NULL == DBfetch(result2))
		{
			if (ZBX_DB_OK > DBexecute("update items set key_='%s' where itemid=%s", key_esc, row[1]))
				ret = FAIL;
		}
		else
		{
			zabbix_log(LOG_LEVEL_WARNING, "cannot convert item key \"%s\":"
					" item with converted key \"%s\" already exists on host ID [%s]",
					row[2], key, row[0]);
		}
		DBfree_result(result2);

		zbx_free(key_esc);
	}
	DBfree_result(result);

	zbx_free(key);

	return ret;
}

static int	DBpatch_2050013(void)
{
	return DBdrop_table("user_history");
}

static int      DBpatch_2050014(void)
{
	if (ZBX_DB_OK <= DBexecute(
		"update config"
		" set default_theme="
			"case when default_theme in ('classic', 'originalblue')"
			" then 'blue-theme'"
			" else 'dark-theme' end"))
	{
		return SUCCEED;
	}

	return FAIL;
}

static int      DBpatch_2050015(void)
{
	if (ZBX_DB_OK <= DBexecute(
		"update users"
		" set theme=case when theme in ('classic', 'originalblue') then 'blue-theme' else 'dark-theme' end"
		" where theme<>'default'"))
	{
		return SUCCEED;
	}

	return FAIL;
}

static int	DBpatch_2050019(void)
{
	const ZBX_FIELD	field = {"smtp_port", "25", NULL, NULL, 0, ZBX_TYPE_INT, ZBX_NOTNULL, 0};

	return DBadd_field("media_type", &field);
}

static int	DBpatch_2050020(void)
{
	const ZBX_FIELD	field = {"smtp_security", "0", NULL, NULL, 0, ZBX_TYPE_INT, ZBX_NOTNULL, 0};

	return DBadd_field("media_type", &field);
}

static int	DBpatch_2050021(void)
{
	const ZBX_FIELD	field = {"smtp_verify_peer", "0", NULL, NULL, 0, ZBX_TYPE_INT, ZBX_NOTNULL, 0};

	return DBadd_field("media_type", &field);
}

static int	DBpatch_2050022(void)
{
	const ZBX_FIELD	field = {"smtp_verify_host", "0", NULL, NULL, 0, ZBX_TYPE_INT, ZBX_NOTNULL, 0};

	return DBadd_field("media_type", &field);
}

static int	DBpatch_2050023(void)
{
	const ZBX_FIELD	field = {"smtp_authentication", "0", NULL, NULL, 0, ZBX_TYPE_INT, ZBX_NOTNULL, 0};

	return DBadd_field("media_type", &field);
}

static int	DBpatch_2050029(void)
{
	const ZBX_FIELD	field = {"default_theme", "blue-theme", NULL, NULL, 128, ZBX_TYPE_CHAR, ZBX_NOTNULL, 0};

	return DBset_default("config", &field);
}

static int	DBpatch_2050030(void)
{
	const ZBX_TABLE table =
			{"application_prototype", "application_prototypeid", 0,
				{
					{"application_prototypeid", NULL, NULL, NULL, 0, ZBX_TYPE_ID, ZBX_NOTNULL, 0},
					{"itemid", NULL, NULL, NULL, 0, ZBX_TYPE_ID, ZBX_NOTNULL, 0},
					{"templateid", NULL, NULL, NULL, 0, ZBX_TYPE_ID, 0, 0},
					{"name", "", NULL, NULL, 255, ZBX_TYPE_CHAR, ZBX_NOTNULL, 0},
					{0}
				},
				NULL
			};

	return DBcreate_table(&table);
}

static int	DBpatch_2050031(void)
{
	return DBcreate_index("application_prototype", "application_prototype_1", "itemid", 0);
}

static int	DBpatch_2050032(void)
{
	return DBcreate_index("application_prototype", "application_prototype_2", "templateid", 0);
}

static int	DBpatch_2050033(void)
{
	const ZBX_FIELD	field = {"itemid", NULL, "items", "itemid", 0, ZBX_TYPE_ID, ZBX_NOTNULL, ZBX_FK_CASCADE_DELETE};

	return DBadd_foreign_key("application_prototype", 1, &field);
}

static int	DBpatch_2050034(void)
{
	const ZBX_FIELD	field = {"templateid", NULL, "application_prototype", "application_prototypeid",
			0, ZBX_TYPE_ID, 0, ZBX_FK_CASCADE_DELETE};

	return DBadd_foreign_key("application_prototype", 2, &field);
}

static int	DBpatch_2050035(void)
{
	const ZBX_TABLE table =
			{"item_application_prototype", "item_application_prototypeid", 0,
				{
					{"item_application_prototypeid", NULL, NULL, NULL, 0, ZBX_TYPE_ID, ZBX_NOTNULL,
							0},
					{"application_prototypeid", NULL, NULL, NULL, 0, ZBX_TYPE_ID, ZBX_NOTNULL, 0},
					{"itemid", NULL, NULL, NULL, 0, ZBX_TYPE_ID, ZBX_NOTNULL, 0},
					{0}
				},
				NULL
			};

	return DBcreate_table(&table);
}

static int	DBpatch_2050036(void)
{
	return DBcreate_index("item_application_prototype", "item_application_prototype_1",
			"application_prototypeid,itemid", 1);
}

static int	DBpatch_2050037(void)
{
	return DBcreate_index("item_application_prototype", "item_application_prototype_2", "itemid", 0);
}

static int	DBpatch_2050038(void)
{
	const ZBX_FIELD	field = {"application_prototypeid", NULL, "application_prototype", "application_prototypeid",
			0, ZBX_TYPE_ID, ZBX_NOTNULL, ZBX_FK_CASCADE_DELETE};

	return DBadd_foreign_key("item_application_prototype", 1, &field);
}

static int	DBpatch_2050039(void)
{
	const ZBX_FIELD	field = {"itemid", NULL, "items", "itemid", 0, ZBX_TYPE_ID, ZBX_NOTNULL, ZBX_FK_CASCADE_DELETE};

	return DBadd_foreign_key("item_application_prototype", 2, &field);
}

static int	DBpatch_2050040(void)
{
	const ZBX_TABLE table =
			{"application_discovery", "application_discoveryid", 0,
				{
					{"application_discoveryid", NULL, NULL, NULL, 0, ZBX_TYPE_ID, ZBX_NOTNULL, 0},
					{"applicationid", NULL, NULL, NULL, 0, ZBX_TYPE_ID, ZBX_NOTNULL, 0},
					{"application_prototypeid", NULL, NULL, NULL, 0, ZBX_TYPE_ID, ZBX_NOTNULL, 0},
					{"name", "", NULL, NULL, 255, ZBX_TYPE_CHAR, ZBX_NOTNULL, 0},
					{"lastcheck", "0", NULL, NULL, 0, ZBX_TYPE_INT, ZBX_NOTNULL, 0},
					{"ts_delete", "0", NULL, NULL, 0, ZBX_TYPE_INT, ZBX_NOTNULL, 0},
					{0}
				},
				NULL
			};

	return DBcreate_table(&table);
}

static int	DBpatch_2050041(void)
{
	return DBcreate_index("application_discovery", "application_discovery_1", "applicationid", 0);
}

static int	DBpatch_2050042(void)
{
	return DBcreate_index("application_discovery", "application_discovery_2", "application_prototypeid", 0);
}

static int	DBpatch_2050043(void)
{
	const ZBX_FIELD	field = {"applicationid", NULL, "applications", "applicationid", 0, ZBX_TYPE_ID, ZBX_NOTNULL,
			ZBX_FK_CASCADE_DELETE};

	return DBadd_foreign_key("application_discovery", 1, &field);
}

static int	DBpatch_2050044(void)
{
	const ZBX_FIELD	field = {"application_prototypeid", NULL, "application_prototype", "application_prototypeid",
			0, ZBX_TYPE_ID, ZBX_NOTNULL, ZBX_FK_CASCADE_DELETE};

	return DBadd_foreign_key("application_discovery", 2, &field);
}

static int	DBpatch_2050045(void)
{
	const ZBX_FIELD field = {"flags", "0", NULL, NULL, 0, ZBX_TYPE_INT, ZBX_NOTNULL, 0};

	return DBadd_field("applications", &field);
}

static int	DBpatch_2050046(void)
{
	return DBdrop_table("graph_theme");
}

static int	DBpatch_2050047(void)
{
	const ZBX_TABLE table =
		{"graph_theme",	"graphthemeid",	0,
			{
				{"graphthemeid", NULL, NULL, NULL, 0, ZBX_TYPE_ID, ZBX_NOTNULL, 0},
				{"theme", "", NULL, NULL, 64, ZBX_TYPE_CHAR, ZBX_NOTNULL, 0},
				{"backgroundcolor", "", NULL, NULL, 6, ZBX_TYPE_CHAR, ZBX_NOTNULL, 0},
				{"graphcolor", "", NULL, NULL, 6, ZBX_TYPE_CHAR, ZBX_NOTNULL, 0},
				{"gridcolor", "", NULL, NULL, 6, ZBX_TYPE_CHAR, ZBX_NOTNULL, 0},
				{"maingridcolor", "", NULL, NULL, 6, ZBX_TYPE_CHAR, ZBX_NOTNULL, 0},
				{"gridbordercolor", "", NULL, NULL, 6, ZBX_TYPE_CHAR, ZBX_NOTNULL, 0},
				{"textcolor", "", NULL, NULL, 6, ZBX_TYPE_CHAR, ZBX_NOTNULL, 0},
				{"highlightcolor", "", NULL, NULL, 6, ZBX_TYPE_CHAR, ZBX_NOTNULL, 0},
				{"leftpercentilecolor", "", NULL, NULL, 6, ZBX_TYPE_CHAR, ZBX_NOTNULL, 0},
				{"rightpercentilecolor", "", NULL, NULL, 6, ZBX_TYPE_CHAR, ZBX_NOTNULL, 0},
				{"nonworktimecolor", "", NULL, NULL, 6, ZBX_TYPE_CHAR, ZBX_NOTNULL, 0},
				{"gridview", "1", NULL, NULL, 0, ZBX_TYPE_INT, ZBX_NOTNULL, 0},
				{"legendview", "1", NULL, NULL, 0, ZBX_TYPE_INT, ZBX_NOTNULL, 0},
				{0}
			},
			NULL
		};

	return DBcreate_table(&table);
}

static int	DBpatch_2050048(void)
{
	return DBcreate_index("graph_theme", "graph_theme_1", "theme", 1);
}

static int	DBpatch_2050049(void)
{
	if (ZBX_DB_OK <= DBexecute(
			"insert into graph_theme"
			" values (1,'blue-theme','FFFFFF','FFFFFF','CCD5D9','ACBBC2','ACBBC2','1F2C33','E33734',"
				"'429E47','E33734','EBEBEB',1,1)"))
	{
		return SUCCEED;
	}

	return FAIL;
}

static int	DBpatch_2050050(void)
{
	if (ZBX_DB_OK <= DBexecute(
			"insert into graph_theme"
			" values (2,'dark-theme','2B2B2B','2B2B2B','454545','4F4F4F','4F4F4F','F2F2F2','E45959',"
				"'59DB8F','E45959','333333',1,1)"))
	{
		return SUCCEED;
	}

	return FAIL;
}

static int	DBpatch_2050051(void)
{
	const ZBX_FIELD	field = {"iprange", "", NULL, NULL, 2048, ZBX_TYPE_CHAR, ZBX_NOTNULL, 0};

	return DBmodify_field_type("drules", &field);
}

static int	DBpatch_2050052(void)
{
	const ZBX_FIELD field = {"default_inventory_mode", "-1", NULL, NULL, 0, ZBX_TYPE_INT, ZBX_NOTNULL, 0};

	return DBadd_field("config", &field);
}

static int	DBpatch_2050053(void)
{
	const ZBX_TABLE table =
			{"opinventory", "operationid", 0,
				{
					{"operationid", NULL, NULL, NULL, 0, ZBX_TYPE_ID, ZBX_NOTNULL, 0},
					{"inventory_mode", "0", NULL, NULL, 0, ZBX_TYPE_INT, ZBX_NOTNULL, 0},
					{0}
				},
				NULL
			};

	return DBcreate_table(&table);
}

static int	DBpatch_2050054(void)
{
	const ZBX_FIELD	field = {"operationid", NULL, "operations", "operationid", 0, ZBX_TYPE_ID, ZBX_NOTNULL,
			ZBX_FK_CASCADE_DELETE};

	return DBadd_foreign_key("opinventory", 1, &field);
}

static int	DBpatch_2050055(void)
{
	DB_RESULT	result;
	DB_ROW		row;
	int		ret = FAIL;

	if (NULL == (result = DBselect(
			"select severity_color_0,severity_color_1,severity_color_2,severity_color_3,severity_color_4,"
				"severity_color_5"
			" from config")))
		return FAIL;

	if (NULL == (row = DBfetch(result))) {
		goto out;
	}

	if (0 == strcmp(row[0], "DBDBDB") && 0 == strcmp(row[1], "D6F6FF") &&
			0 == strcmp(row[2], "FFF6A5") && 0 == strcmp(row[3], "FFB689") &&
			0 == strcmp(row[4], "FF9999") && 0 == strcmp(row[5], "FF3838")) {
		if (ZBX_DB_OK > DBexecute(
				"update config set severity_color_0='97AAB3',severity_color_1='7499FF',"
					"severity_color_2='FFC859',severity_color_3='FFA059',"
					"severity_color_4='E97659',severity_color_5='E45959'"))
			goto out;
	}

	ret = SUCCEED;
out:
	DBfree_result(result);

	return ret;
}

static int	DBpatch_2050056(void)
{
	const ZBX_FIELD field = {"severity_color_0", "97AAB3", NULL, NULL, 6, ZBX_TYPE_CHAR, ZBX_NOTNULL, 0};

	return DBset_default("config", &field);
}

static int	DBpatch_2050057(void)
{
	const ZBX_FIELD field = {"severity_color_1", "7499FF", NULL, NULL, 6, ZBX_TYPE_CHAR, ZBX_NOTNULL, 0};

	return DBset_default("config", &field);
}

static int	DBpatch_2050058(void)
{
	const ZBX_FIELD field = {"severity_color_2", "FFC859", NULL, NULL, 6, ZBX_TYPE_CHAR, ZBX_NOTNULL, 0};

	return DBset_default("config", &field);
}

static int	DBpatch_2050059(void)
{
	const ZBX_FIELD field = {"severity_color_3", "FFA059", NULL, NULL, 6, ZBX_TYPE_CHAR, ZBX_NOTNULL, 0};

	return DBset_default("config", &field);
}

static int	DBpatch_2050060(void)
{
	const ZBX_FIELD field = {"severity_color_4", "E97659", NULL, NULL, 6, ZBX_TYPE_CHAR, ZBX_NOTNULL, 0};

	return DBset_default("config", &field);
}

static int	DBpatch_2050061(void)
{
	const ZBX_FIELD field = {"severity_color_5", "E45959", NULL, NULL, 6, ZBX_TYPE_CHAR, ZBX_NOTNULL, 0};

	return DBset_default("config", &field);
}

static int	DBpatch_2050062(void)
{
<<<<<<< HEAD
	const ZBX_FIELD field = {"tls_connect", "1", NULL, NULL, 0, ZBX_TYPE_INT, ZBX_NOTNULL, 0};

	return DBadd_field("hosts", &field);
=======
	const ZBX_FIELD field = {"exec_params", "", NULL, NULL, 255, ZBX_TYPE_CHAR, ZBX_NOTNULL, 0};

	return DBadd_field("media_type", &field);
>>>>>>> 8bbbd8d8
}

static int	DBpatch_2050063(void)
{
<<<<<<< HEAD
	const ZBX_FIELD field = {"tls_accept", "1", NULL, NULL, 0, ZBX_TYPE_INT, ZBX_NOTNULL, 0};

	return DBadd_field("hosts", &field);
}

static int	DBpatch_2050064(void)
{
	const ZBX_FIELD field = {"tls_issuer", "", NULL, NULL, 1024, ZBX_TYPE_CHAR, ZBX_NOTNULL, 0};

	return DBadd_field("hosts", &field);
}

static int	DBpatch_2050065(void)
{
	const ZBX_FIELD field = {"tls_subject", "", NULL, NULL, 1024, ZBX_TYPE_CHAR, ZBX_NOTNULL, 0};

	return DBadd_field("hosts", &field);
}

static int	DBpatch_2050066(void)
{
	const ZBX_FIELD field = {"tls_psk_identity", "", NULL, NULL, 128, ZBX_TYPE_CHAR, ZBX_NOTNULL, 0};

	return DBadd_field("hosts", &field);
}

static int	DBpatch_2050067(void)
{
	const ZBX_FIELD field = {"tls_psk", "", NULL, NULL, 512, ZBX_TYPE_CHAR, ZBX_NOTNULL, 0};

	return DBadd_field("hosts", &field);
}
=======
	/* type=1 -> type=MEDIA_TYPE_EXEC */
	if (ZBX_DB_OK > DBexecute("update media_type"
			" set exec_params='{ALERT.SENDTO}\n{ALERT.SUBJECT}\n{ALERT.MESSAGE}\n'"
			" where type=1"))
	{
		return FAIL;
	}

	return SUCCEED;
}

>>>>>>> 8bbbd8d8
#endif

DBPATCH_START(2050)

/* version, duplicates flag, mandatory flag */

DBPATCH_ADD(2050000, 0, 1)
DBPATCH_ADD(2050001, 0, 1)
DBPATCH_ADD(2050002, 0, 1)
DBPATCH_ADD(2050003, 0, 1)
DBPATCH_ADD(2050004, 0, 1)
DBPATCH_ADD(2050005, 0, 0)
DBPATCH_ADD(2050006, 0, 0)
DBPATCH_ADD(2050007, 0, 1)
DBPATCH_ADD(2050008, 0, 1)
DBPATCH_ADD(2050009, 0, 1)
DBPATCH_ADD(2050010, 0, 1)
DBPATCH_ADD(2050011, 0, 1)
DBPATCH_ADD(2050012, 0, 1)
DBPATCH_ADD(2050013, 0, 0)
DBPATCH_ADD(2050014, 0, 1)
DBPATCH_ADD(2050015, 0, 1)
DBPATCH_ADD(2050019, 0, 1)
DBPATCH_ADD(2050020, 0, 1)
DBPATCH_ADD(2050021, 0, 1)
DBPATCH_ADD(2050022, 0, 1)
DBPATCH_ADD(2050023, 0, 1)
DBPATCH_ADD(2050029, 0, 1)
DBPATCH_ADD(2050030, 0, 1)
DBPATCH_ADD(2050031, 0, 1)
DBPATCH_ADD(2050032, 0, 1)
DBPATCH_ADD(2050033, 0, 1)
DBPATCH_ADD(2050034, 0, 1)
DBPATCH_ADD(2050035, 0, 1)
DBPATCH_ADD(2050036, 0, 1)
DBPATCH_ADD(2050037, 0, 1)
DBPATCH_ADD(2050038, 0, 1)
DBPATCH_ADD(2050039, 0, 1)
DBPATCH_ADD(2050040, 0, 1)
DBPATCH_ADD(2050041, 0, 1)
DBPATCH_ADD(2050042, 0, 1)
DBPATCH_ADD(2050043, 0, 1)
DBPATCH_ADD(2050044, 0, 1)
DBPATCH_ADD(2050045, 0, 1)
DBPATCH_ADD(2050046, 0, 1)
DBPATCH_ADD(2050047, 0, 1)
DBPATCH_ADD(2050048, 0, 1)
DBPATCH_ADD(2050049, 0, 1)
DBPATCH_ADD(2050050, 0, 1)
DBPATCH_ADD(2050051, 0, 1)
DBPATCH_ADD(2050052, 0, 1)
DBPATCH_ADD(2050053, 0, 1)
DBPATCH_ADD(2050054, 0, 1)
DBPATCH_ADD(2050055, 0, 1)
DBPATCH_ADD(2050056, 0, 1)
DBPATCH_ADD(2050057, 0, 1)
DBPATCH_ADD(2050058, 0, 1)
DBPATCH_ADD(2050059, 0, 1)
DBPATCH_ADD(2050060, 0, 1)
DBPATCH_ADD(2050061, 0, 1)
DBPATCH_ADD(2050062, 0, 1)
DBPATCH_ADD(2050063, 0, 1)
<<<<<<< HEAD
DBPATCH_ADD(2050064, 0, 1)
DBPATCH_ADD(2050065, 0, 1)
DBPATCH_ADD(2050066, 0, 1)
DBPATCH_ADD(2050067, 0, 1)
=======
>>>>>>> 8bbbd8d8

DBPATCH_END()<|MERGE_RESOLUTION|>--- conflicted
+++ resolved
@@ -632,53 +632,13 @@
 
 static int	DBpatch_2050062(void)
 {
-<<<<<<< HEAD
-	const ZBX_FIELD field = {"tls_connect", "1", NULL, NULL, 0, ZBX_TYPE_INT, ZBX_NOTNULL, 0};
-
-	return DBadd_field("hosts", &field);
-=======
 	const ZBX_FIELD field = {"exec_params", "", NULL, NULL, 255, ZBX_TYPE_CHAR, ZBX_NOTNULL, 0};
 
 	return DBadd_field("media_type", &field);
->>>>>>> 8bbbd8d8
 }
 
 static int	DBpatch_2050063(void)
 {
-<<<<<<< HEAD
-	const ZBX_FIELD field = {"tls_accept", "1", NULL, NULL, 0, ZBX_TYPE_INT, ZBX_NOTNULL, 0};
-
-	return DBadd_field("hosts", &field);
-}
-
-static int	DBpatch_2050064(void)
-{
-	const ZBX_FIELD field = {"tls_issuer", "", NULL, NULL, 1024, ZBX_TYPE_CHAR, ZBX_NOTNULL, 0};
-
-	return DBadd_field("hosts", &field);
-}
-
-static int	DBpatch_2050065(void)
-{
-	const ZBX_FIELD field = {"tls_subject", "", NULL, NULL, 1024, ZBX_TYPE_CHAR, ZBX_NOTNULL, 0};
-
-	return DBadd_field("hosts", &field);
-}
-
-static int	DBpatch_2050066(void)
-{
-	const ZBX_FIELD field = {"tls_psk_identity", "", NULL, NULL, 128, ZBX_TYPE_CHAR, ZBX_NOTNULL, 0};
-
-	return DBadd_field("hosts", &field);
-}
-
-static int	DBpatch_2050067(void)
-{
-	const ZBX_FIELD field = {"tls_psk", "", NULL, NULL, 512, ZBX_TYPE_CHAR, ZBX_NOTNULL, 0};
-
-	return DBadd_field("hosts", &field);
-}
-=======
 	/* type=1 -> type=MEDIA_TYPE_EXEC */
 	if (ZBX_DB_OK > DBexecute("update media_type"
 			" set exec_params='{ALERT.SENDTO}\n{ALERT.SUBJECT}\n{ALERT.MESSAGE}\n'"
@@ -690,7 +650,47 @@
 	return SUCCEED;
 }
 
->>>>>>> 8bbbd8d8
+static int	DBpatch_2050064(void)
+{
+	const ZBX_FIELD field = {"tls_connect", "1", NULL, NULL, 0, ZBX_TYPE_INT, ZBX_NOTNULL, 0};
+
+	return DBadd_field("hosts", &field);
+}
+
+static int	DBpatch_2050065(void)
+{
+	const ZBX_FIELD field = {"tls_accept", "1", NULL, NULL, 0, ZBX_TYPE_INT, ZBX_NOTNULL, 0};
+
+	return DBadd_field("hosts", &field);
+}
+
+static int	DBpatch_2050066(void)
+{
+	const ZBX_FIELD field = {"tls_issuer", "", NULL, NULL, 1024, ZBX_TYPE_CHAR, ZBX_NOTNULL, 0};
+
+	return DBadd_field("hosts", &field);
+}
+
+static int	DBpatch_2050067(void)
+{
+	const ZBX_FIELD field = {"tls_subject", "", NULL, NULL, 1024, ZBX_TYPE_CHAR, ZBX_NOTNULL, 0};
+
+	return DBadd_field("hosts", &field);
+}
+
+static int	DBpatch_2050068(void)
+{
+	const ZBX_FIELD field = {"tls_psk_identity", "", NULL, NULL, 128, ZBX_TYPE_CHAR, ZBX_NOTNULL, 0};
+
+	return DBadd_field("hosts", &field);
+}
+
+static int	DBpatch_2050069(void)
+{
+	const ZBX_FIELD field = {"tls_psk", "", NULL, NULL, 512, ZBX_TYPE_CHAR, ZBX_NOTNULL, 0};
+
+	return DBadd_field("hosts", &field);
+}
 #endif
 
 DBPATCH_START(2050)
@@ -753,12 +753,11 @@
 DBPATCH_ADD(2050061, 0, 1)
 DBPATCH_ADD(2050062, 0, 1)
 DBPATCH_ADD(2050063, 0, 1)
-<<<<<<< HEAD
 DBPATCH_ADD(2050064, 0, 1)
 DBPATCH_ADD(2050065, 0, 1)
 DBPATCH_ADD(2050066, 0, 1)
 DBPATCH_ADD(2050067, 0, 1)
-=======
->>>>>>> 8bbbd8d8
+DBPATCH_ADD(2050068, 0, 1)
+DBPATCH_ADD(2050069, 0, 1)
 
 DBPATCH_END()