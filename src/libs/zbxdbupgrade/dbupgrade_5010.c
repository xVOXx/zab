/*
** Zabbix
** Copyright (C) 2001-2020 Zabbix SIA
**
** This program is free software; you can redistribute it and/or modify
** it under the terms of the GNU General Public License as published by
** the Free Software Foundation; either version 2 of the License, or
** (at your option) any later version.
**
** This program is distributed in the hope that it will be useful,
** but WITHOUT ANY WARRANTY; without even the implied warranty of
** MERCHANTABILITY or FITNESS FOR A PARTICULAR PURPOSE. See the
** GNU General Public License for more details.
**
** You should have received a copy of the GNU General Public License
** along with this program; if not, write to the Free Software
** Foundation, Inc., 51 Franklin Street, Fifth Floor, Boston, MA  02110-1301, USA.
**/

#include "common.h"
#include "db.h"
#include "dbupgrade.h"
#include "log.h"
#include "zbxalgo.h"
#include "../zbxalgo/vectorimpl.h"

/*
 * 5.2 development database patches
 */

#ifndef HAVE_SQLITE3

extern unsigned char	program_type;

static int	DBpatch_5010000(void)
{
	const ZBX_FIELD	field = {"default_lang", "en_GB", NULL, NULL, 5, ZBX_TYPE_CHAR, ZBX_NOTNULL, 0};

	return DBadd_field("config", &field);
}

static int	DBpatch_5010001(void)
{
	const ZBX_FIELD	field = {"lang", "default", NULL, NULL, 7, ZBX_TYPE_CHAR, ZBX_NOTNULL, 0};

	return DBmodify_field_type("users", &field, NULL);
}

static int	DBpatch_5010002(void)
{
	if (ZBX_DB_OK > DBexecute("update users set lang='default',theme='default' where alias='guest'"))
		return FAIL;

	return SUCCEED;
}

static int	DBpatch_5010003(void)
{
	if (0 == (program_type & ZBX_PROGRAM_TYPE_SERVER))
		return SUCCEED;

	if (ZBX_DB_OK > DBexecute("delete from profiles where idx in ('web.latest.toggle','web.latest.toggle_other')"))
		return FAIL;

	return SUCCEED;
}

static int	DBpatch_5010004(void)
{
	DB_ROW		row;
	DB_RESULT	result;
	int		ret = SUCCEED;

	if (0 == (program_type & ZBX_PROGRAM_TYPE_SERVER))
		return SUCCEED;

	result = DBselect("select userid from profiles where idx='web.latest.sort' and value_str='lastclock'");

	while (NULL != (row = DBfetch(result)))
	{
		if (ZBX_DB_OK > DBexecute(
			"delete from profiles"
			" where userid='%s'"
				" and idx in ('web.latest.sort','web.latest.sortorder')", row[0]))
		{
			ret = FAIL;
			break;
		}
	}
	DBfree_result(result);

	return ret;
}

static int	DBpatch_5010005(void)
{
	const ZBX_FIELD	field = {"default_timezone", "system", NULL, NULL, 50, ZBX_TYPE_CHAR, ZBX_NOTNULL, 0};

	return DBadd_field("config", &field);
}

static int	DBpatch_5010006(void)
{
	const ZBX_FIELD	field = {"timezone", "default", NULL, NULL, 50, ZBX_TYPE_CHAR, ZBX_NOTNULL, 0};

	return DBadd_field("users", &field);
}

static int	DBpatch_5010007(void)
{
	const ZBX_FIELD	field = {"login_attempts", "5", NULL, NULL, 0, ZBX_TYPE_INT, ZBX_NOTNULL, 0};

	return DBadd_field("config", &field);
}

static int	DBpatch_5010008(void)
{
	const ZBX_FIELD	field = {"login_block", "30s", NULL, NULL, 32, ZBX_TYPE_CHAR, ZBX_NOTNULL, 0};

	return DBadd_field("config", &field);
}

static int	DBpatch_5010009(void)
{
	const ZBX_FIELD	field = {"show_technical_errors", "0", NULL, NULL, 0, ZBX_TYPE_INT, ZBX_NOTNULL, 0};

	return DBadd_field("config", &field);
}

static int	DBpatch_5010010(void)
{
	const ZBX_FIELD	field = {"validate_uri_schemes", "1", NULL, NULL, 0, ZBX_TYPE_INT, ZBX_NOTNULL, 0};

	return DBadd_field("config", &field);
}

static int	DBpatch_5010011(void)
{
	const ZBX_FIELD	field = {"uri_valid_schemes", "http,https,ftp,file,mailto,tel,ssh", NULL, NULL, 255, ZBX_TYPE_CHAR, ZBX_NOTNULL, 0};

	return DBadd_field("config", &field);
}

static int	DBpatch_5010012(void)
{
	const ZBX_FIELD	field = {"x_frame_options", "SAMEORIGIN", NULL, NULL, 255, ZBX_TYPE_CHAR, ZBX_NOTNULL, 0};

	return DBadd_field("config", &field);
}

static int	DBpatch_5010013(void)
{
	const ZBX_FIELD	field = {"iframe_sandboxing_enabled", "1", NULL, NULL, 0, ZBX_TYPE_INT, ZBX_NOTNULL, 0};

	return DBadd_field("config", &field);
}

static int	DBpatch_5010014(void)
{
	const ZBX_FIELD	field = {"iframe_sandboxing_exceptions", "", NULL, NULL, 255, ZBX_TYPE_CHAR, ZBX_NOTNULL, 0};

	return DBadd_field("config", &field);
}

static int	DBpatch_5010015(void)
{
	const ZBX_FIELD	field = {"max_overview_table_size", "50", NULL, NULL, 0, ZBX_TYPE_INT, ZBX_NOTNULL, 0};

	return DBadd_field("config", &field);
}

static int	DBpatch_5010016(void)
{
	const ZBX_FIELD	field = {"history_period", "24h", NULL, NULL, 32, ZBX_TYPE_CHAR, ZBX_NOTNULL, 0};

	return DBadd_field("config", &field);
}

static int	DBpatch_5010017(void)
{
	const ZBX_FIELD	field = {"period_default", "1h", NULL, NULL, 32, ZBX_TYPE_CHAR, ZBX_NOTNULL, 0};

	return DBadd_field("config", &field);
}

static int	DBpatch_5010018(void)
{
	const ZBX_FIELD	field = {"max_period", "2y", NULL, NULL, 32, ZBX_TYPE_CHAR, ZBX_NOTNULL, 0};

	return DBadd_field("config", &field);
}

static int	DBpatch_5010019(void)
{
	const ZBX_FIELD	field = {"socket_timeout", "3s", NULL, NULL, 32, ZBX_TYPE_CHAR, ZBX_NOTNULL, 0};

	return DBadd_field("config", &field);
}

static int	DBpatch_5010020(void)
{
	const ZBX_FIELD	field = {"connect_timeout", "3s", NULL, NULL, 32, ZBX_TYPE_CHAR, ZBX_NOTNULL, 0};

	return DBadd_field("config", &field);
}

static int	DBpatch_5010021(void)
{
	const ZBX_FIELD	field = {"media_type_test_timeout", "65s", NULL, NULL, 32, ZBX_TYPE_CHAR, ZBX_NOTNULL, 0};

	return DBadd_field("config", &field);
}

static int	DBpatch_5010022(void)
{
	const ZBX_FIELD	field = {"script_timeout", "60s", NULL, NULL, 32, ZBX_TYPE_CHAR, ZBX_NOTNULL, 0};

	return DBadd_field("config", &field);
}

static int	DBpatch_5010023(void)
{
	const ZBX_FIELD	field = {"item_test_timeout", "60s", NULL, NULL, 32, ZBX_TYPE_CHAR, ZBX_NOTNULL, 0};

	return DBadd_field("config", &field);
}

static int	DBpatch_5010024(void)
{
	const ZBX_FIELD	field = {"session_key", "", NULL, NULL, 32, ZBX_TYPE_CHAR, ZBX_NOTNULL, 0};

	return DBadd_field("config", &field);
}

static int	DBpatch_5010025(void)
{
	const ZBX_FIELD field = {"value", "", NULL, NULL, 2048, ZBX_TYPE_CHAR, ZBX_NOTNULL, 0};

	return DBmodify_field_type("hostmacro", &field, NULL);
}

static int	DBpatch_5010026(void)
{
	const ZBX_FIELD field = {"value", "", NULL, NULL, 2048, ZBX_TYPE_CHAR, ZBX_NOTNULL, 0};

	return DBmodify_field_type("globalmacro", &field, NULL);
}

static int	DBpatch_5010027(void)
{
	const ZBX_FIELD	old_field = {"data", "", NULL, NULL, 0, ZBX_TYPE_SHORTTEXT, ZBX_NOTNULL, 0};
	const ZBX_FIELD	field = {"data", "", NULL, NULL, 0, ZBX_TYPE_TEXT, ZBX_NOTNULL, 0};

	return DBmodify_field_type("task_data", &field, &old_field);
}

static int	DBpatch_5010028(void)
{
	const ZBX_FIELD	old_field = {"info", "", NULL, NULL, 0, ZBX_TYPE_SHORTTEXT, ZBX_NOTNULL, 0};
	const ZBX_FIELD	field = {"info", "", NULL, NULL, 0, ZBX_TYPE_TEXT, ZBX_NOTNULL, 0};

	return DBmodify_field_type("task_result", &field, &old_field);
}

static int	DBpatch_5010029(void)
{
<<<<<<< HEAD
	const ZBX_TABLE table =
		{"role", "roleid", 0,
			{
				{"roleid", NULL, NULL, NULL, 0, ZBX_TYPE_ID, ZBX_NOTNULL, 0},
				{"name", "", NULL, NULL, 255, ZBX_TYPE_CHAR, ZBX_NOTNULL, 0},
				{"type", "0", NULL, NULL, 0, ZBX_TYPE_INT, ZBX_NOTNULL, 0},
				{"readonly", "0", NULL, NULL, 0, ZBX_TYPE_INT, ZBX_NOTNULL, 0},
				{0}
			},
			NULL
		};

	return DBcreate_table(&table);
=======
	const ZBX_FIELD	old_field = {"params", "", NULL, NULL, 0, ZBX_TYPE_SHORTTEXT, ZBX_NOTNULL, 0};
	const ZBX_FIELD	field = {"params", "", NULL, NULL, 0, ZBX_TYPE_TEXT, ZBX_NOTNULL, 0};

	return DBmodify_field_type("items", &field, &old_field);
>>>>>>> bf5cff9a
}

static int	DBpatch_5010030(void)
{
<<<<<<< HEAD
	return DBcreate_index("role", "role_1", "name", 1);
=======
	const ZBX_FIELD	old_field = {"description", "", NULL, NULL, 0, ZBX_TYPE_SHORTTEXT, ZBX_NOTNULL, 0};
	const ZBX_FIELD	field = {"description", "", NULL, NULL, 0, ZBX_TYPE_TEXT, ZBX_NOTNULL, 0};

	return DBmodify_field_type("items", &field, &old_field);
>>>>>>> bf5cff9a
}

static int	DBpatch_5010031(void)
{
<<<<<<< HEAD
	const ZBX_TABLE table =
		{"role_rule", "role_ruleid", 0,
			{
				{"role_ruleid", NULL, NULL, NULL, 0, ZBX_TYPE_ID, ZBX_NOTNULL, 0},
				{"roleid", NULL, "role", "roleid", 0, ZBX_TYPE_ID, ZBX_NOTNULL, ZBX_FK_CASCADE_DELETE},
				{"type", "0", NULL, NULL, 0, ZBX_TYPE_INT, ZBX_NOTNULL, 0},
				{"name", "", NULL, NULL, 255, ZBX_TYPE_CHAR, ZBX_NOTNULL, 0},
				{"value_int", "0", NULL, NULL, 0, ZBX_TYPE_INT, ZBX_NOTNULL, 0},
				{"value_str", "", NULL, NULL, 255, ZBX_TYPE_CHAR, ZBX_NOTNULL, 0},
				{"value_moduleid", NULL, "module", "moduleid", 0, ZBX_TYPE_ID, 0, 0},
				{0}
			},
			NULL
		};

	return DBcreate_table(&table);
=======
	const ZBX_FIELD	old_field = {"posts", "", NULL, NULL, 0, ZBX_TYPE_SHORTTEXT, ZBX_NOTNULL, 0};
	const ZBX_FIELD	field = {"posts", "", NULL, NULL, 0, ZBX_TYPE_TEXT, ZBX_NOTNULL, 0};

	return DBmodify_field_type("items", &field, &old_field);
>>>>>>> bf5cff9a
}

static int	DBpatch_5010032(void)
{
<<<<<<< HEAD
	return DBcreate_index("role_rule", "role_rule_1", "roleid", 0);
=======
	const ZBX_FIELD	old_field = {"headers", "", NULL, NULL, 0, ZBX_TYPE_SHORTTEXT, ZBX_NOTNULL, 0};
	const ZBX_FIELD	field = {"headers", "", NULL, NULL, 0, ZBX_TYPE_TEXT, ZBX_NOTNULL, 0};

	return DBmodify_field_type("items", &field, &old_field);
>>>>>>> bf5cff9a
}

static int	DBpatch_5010033(void)
{
<<<<<<< HEAD
	return DBcreate_index("role_rule", "role_rule_2", "value_moduleid", 0);
=======
	const ZBX_FIELD	field = {"custom_interfaces", "0", NULL, NULL, 0, ZBX_TYPE_INT, ZBX_NOTNULL, 0};

	return DBadd_field("hosts", &field);
>>>>>>> bf5cff9a
}

static int	DBpatch_5010034(void)
{
<<<<<<< HEAD
	int		i;
	const char	*columns = "roleid,name,type,readonly";
	const char	*values[] = {
			"1,'User role',1,0",
			"2,'Admin role',2,0",
			"3,'Super admin role',3,1",
			"4,'Guest role',1,0",
			NULL
		};

	if (ZBX_PROGRAM_TYPE_SERVER == program_type)
	{
		for (i = 0; NULL != values[i]; i++)
		{
			if (ZBX_DB_OK > DBexecute("insert into role (%s) values (%s)", columns, values[i]))
				return FAIL;
		}
	}

	return SUCCEED;
}

static int	DBpatch_5010035(void)
{
	int		i;
	const char	*columns = "role_ruleid,roleid,type,name,value_int,value_str,value_moduleid";
	const char	*values[] = {
			"1,1,0,'ui.default_access',1,'',NULL",
			"2,1,0,'modules.default_access',1,'',NULL",
			"3,1,0,'api',1,'',NULL",
			"4,1,0,'actions.default_access',1,'',NULL",
			"5,2,0,'ui.default_access',1,'',NULL",
			"6,2,0,'modules.default_access',1,'',NULL",
			"7,2,0,'api',1,'',NULL",
			"8,2,0,'actions.default_access',1,'',NULL",
			"9,3,0,'ui.default_access',1,'',NULL",
			"10,3,0,'modules.default_access',1,'',NULL",
			"11,3,0,'api',1,'',NULL",
			"12,3,0,'actions.default_access',1,'',NULL",
			"13,4,0,'ui.default_access',1,'',NULL",
			"14,4,0,'modules.default_access',1,'',NULL",
			"15,4,0,'api',1,'',NULL",
			"16,4,0,'actions.default_access',1,'',NULL",
			NULL
		};

	if (ZBX_PROGRAM_TYPE_SERVER == program_type)
	{
		for (i = 0; NULL != values[i]; i++)
		{
			if (ZBX_DB_OK > DBexecute("insert into role_rule (%s) values (%s)", columns, values[i]))
				return FAIL;
		}
	}

	return SUCCEED;
}

static int	DBpatch_5010036(void)
{
	const ZBX_FIELD field = {"roleid", NULL, "role", "roleid", 0, ZBX_TYPE_ID, ZBX_NOTNULL, 0};

	return DBadd_field("users", &field);
}

static int	DBpatch_5010037(void)
{
	int	i;

	if (ZBX_PROGRAM_TYPE_SERVER == program_type)
	{
		for (i = 1; i <= 3; i++)
		{
			if (ZBX_DB_OK > DBexecute("update users set roleid=%d where type=%d", i, i))
			return FAIL;
		}
	}
	return SUCCEED;
}

static int	DBpatch_5010038(void)
{
	return DBdrop_field("users", "type");
}

static int      DBpatch_5010039(void)
{
	const ZBX_FIELD field = {"roleid", NULL, "role", "roleid", 0, 0, 0, ZBX_FK_CASCADE_DELETE};

	return DBadd_foreign_key("users", 1, &field);
}


static int	DBpatch_5010040(void)
{
	const ZBX_FIELD field = {"roleid", NULL, "role", "roleid", 0, 0, 0, ZBX_FK_CASCADE_DELETE};

	return DBadd_foreign_key("role_rule", 1, &field);
}

static int	DBpatch_5010041(void)
{
	const ZBX_FIELD field = {"value_moduleid", NULL, "module", "moduleid", 0, 0, 0, ZBX_FK_CASCADE_DELETE};

	return DBadd_foreign_key("role_rule", 2, &field);
}

static int	DBpatch_5010042(void)
{
	int	i;

	/* 1 - USER TYPE / USER ROLE */
	/* 2 - ADMIN TYPE / ADMIN ROLE */
	/* 3 - SUPER ADMIN TYPE / SUPER ADMIN ROLE */
	const char      *values[] = {
			"1",
			"2",
			"3",
			NULL
		};

	if (ZBX_PROGRAM_TYPE_SERVER == program_type)
	{
		for (i = 0; NULL != values[i]; i++)
		{
			if (ZBX_DB_OK > DBexecute("update profiles set value_id=%s,type=1,value_int=0 where idx='web.user.filter_type' and value_int=%s", values[i], values[i]))
				return FAIL;
		}

		/* -1 - ANY PROFILE */
		if (ZBX_DB_OK > DBexecute("delete from profiles where idx='web.user.filter_type' and value_int=-1"))
			return FAIL;
	}

	return SUCCEED;
}
=======
	const ZBX_FIELD	old_field = {"value_str", "", NULL, NULL, 255, ZBX_TYPE_CHAR, ZBX_NOTNULL, 0};
	const ZBX_FIELD	field = {"value_str", "", NULL, NULL, 0, ZBX_TYPE_TEXT, ZBX_NOTNULL, 0};

	return DBmodify_field_type("profiles", &field, &old_field);
}

static int	DBpatch_5010035(void)
{
	if (0 == (program_type & ZBX_PROGRAM_TYPE_SERVER))
		return SUCCEED;

	if (ZBX_DB_OK > DBexecute("delete from profiles where idx like 'web.hostsmon.filter.%%' or idx like 'web.problem.filter%%'"))
		return FAIL;

	return SUCCEED;
}

static int	DBpatch_5010036(void)
{
	const ZBX_FIELD	field = {"event_name", "", NULL, NULL, 2048, ZBX_TYPE_CHAR, ZBX_NOTNULL, 0};

	return DBadd_field("triggers", &field);
}

static int	DBpatch_5010037(void)
{
	const ZBX_TABLE	table =
			{"trigger_queue", "", 0,
				{
					{"objectid", NULL, NULL, NULL, 0, ZBX_TYPE_ID, ZBX_NOTNULL, 0},
					{"type", "0", NULL, NULL, 0, ZBX_TYPE_INT, ZBX_NOTNULL, 0},
					{"clock", "0", NULL, NULL, 0, ZBX_TYPE_INT, ZBX_NOTNULL, 0},
					{"ns", "0", NULL, NULL, 0, ZBX_TYPE_INT, ZBX_NOTNULL, 0},
					{0}
				},
				NULL
			};

	return DBcreate_table(&table);
}

static int	DBpatch_5010038(void)
{
	const ZBX_FIELD field = {"templateid", NULL, NULL, NULL, 0, ZBX_TYPE_ID, 0, 0};

	return DBadd_field("dashboard", &field);
}

static int	DBpatch_5010039(void)
{
	const ZBX_FIELD field = {"userid", NULL, NULL, NULL, 0, ZBX_TYPE_ID, 0, 0};

	return DBdrop_not_null("dashboard", &field);
}

static int	DBpatch_5010040(void)
{
	return DBcreate_index("dashboard", "dashboard_1", "userid", 0);
}

static int	DBpatch_5010041(void)
{
#ifdef HAVE_MYSQL	/* MySQL automatically creates index and might not remove it on some conditions */
	if (SUCCEED == DBindex_exists("dashboard", "c_dashboard_1"))
		return DBdrop_index("dashboard", "c_dashboard_1");
#endif
	return SUCCEED;
}

static int	DBpatch_5010042(void)
{
	return DBcreate_index("dashboard", "dashboard_2", "templateid", 0);
}

static int	DBpatch_5010043(void)
{
	const ZBX_FIELD	field = {"templateid", 0, "hosts", "hostid", 0, 0, 0, ZBX_FK_CASCADE_DELETE};

	return DBadd_foreign_key("dashboard", 2, &field);
}

typedef struct
{
	uint64_t	screenitemid;
	uint64_t	screenid;
	int		resourcetype;
	uint64_t	resourceid;
	int		width;
	int		height;
	int		x;
	int		y;
	int		colspan;
	int		rowspan;
	int		elements;
	int		style;
	char		*url;
	int		max_columns;
}
zbx_db_screen_item_t;

typedef struct
{
	uint64_t	widget_fieldid;
	int		type;
	char		*name;
	int		value_int;
	char		*value_str;
	uint64_t	value_itemid;
	uint64_t	value_graphid;
}
zbx_db_widget_field_t;

typedef struct
{
	int	position;
	int	span;
	int	size;
}
zbx_screen_item_dim_t;

typedef struct
{
	uint64_t	dashboardid;
	char		*name;
	uint64_t	userid;
	int		private;
	uint64_t	templateid;
}
zbx_db_dashboard_t;

typedef struct
{
	uint64_t	widgetid;
	uint64_t	dashboardid;
	char		*type;
	char		*name;
	int		x;
	int		y;
	int		width;
	int		height;
	int		view_mode;
}
zbx_db_widget_t;

#define DASHBOARD_MAX_COLS			(24)
#define DASHBOARD_MAX_ROWS			(64)
#define DASHBOARD_WIDGET_MIN_ROWS		(2)
#define DASHBOARD_WIDGET_MAX_ROWS		(32)
#define SCREEN_MAX_ROWS				(100)
#define SCREEN_MAX_COLS				(100)

#undef SCREEN_RESOURCE_CLOCK
#define SCREEN_RESOURCE_CLOCK			(7)
#undef SCREEN_RESOURCE_GRAPH
#define SCREEN_RESOURCE_GRAPH			(0)
#undef SCREEN_RESOURCE_SIMPLE_GRAPH
#define SCREEN_RESOURCE_SIMPLE_GRAPH		(1)
#undef SCREEN_RESOURCE_LLD_GRAPH
#define SCREEN_RESOURCE_LLD_GRAPH		(20)
#undef SCREEN_RESOURCE_LLD_SIMPLE_GRAPH
#define SCREEN_RESOURCE_LLD_SIMPLE_GRAPH	(19)
#undef SCREEN_RESOURCE_PLAIN_TEXT
#define SCREEN_RESOURCE_PLAIN_TEXT		(3)
#undef SCREEN_RESOURCE_URL
#define SCREEN_RESOURCE_URL			(11)

#define ZBX_WIDGET_FIELD_TYPE_INT32		(0)
#define ZBX_WIDGET_FIELD_TYPE_STR		(1)
#define ZBX_WIDGET_FIELD_TYPE_ITEM		(4)
#define ZBX_WIDGET_FIELD_TYPE_ITEM_PROTOTYPE	(5)
#define ZBX_WIDGET_FIELD_TYPE_GRAPH		(6)
#define ZBX_WIDGET_FIELD_TYPE_GRAPH_PROTOTYPE	(7)

#define ZBX_WIDGET_FIELD_RESOURCE_GRAPH				(0)
#define ZBX_WIDGET_FIELD_RESOURCE_SIMPLE_GRAPH			(1)
#define ZBX_WIDGET_FIELD_RESOURCE_GRAPH_PROTOTYPE		(2)
#define ZBX_WIDGET_FIELD_RESOURCE_SIMPLE_GRAPH_PROTOTYPE	(3)

#define ZBX_WIDGET_TYPE_CLOCK			("clock")
#define ZBX_WIDGET_TYPE_GRAPH_CLASSIC		("graph")
#define ZBX_WIDGET_TYPE_GRAPH_PROTOTYPE		("graphprototype")
#define ZBX_WIDGET_TYPE_PLAIN_TEXT		("plaintext")
#define ZBX_WIDGET_TYPE_URL			("url")

#define POS_EMPTY	(-1)
#define POS_TAKEN	(1)

ZBX_VECTOR_DECL(scitem_dim, zbx_screen_item_dim_t);
ZBX_VECTOR_IMPL(scitem_dim, zbx_screen_item_dim_t);
ZBX_VECTOR_DECL(char, char);
ZBX_VECTOR_IMPL(char, char);

#define SKIP_EMPTY(vector,index)	if (POS_EMPTY == vector->values[index]) continue

static void	DBpatch_init_dashboard(zbx_db_dashboard_t *dashboard, char *name, uint64_t templateid)
{
	memset((void *)dashboard, 0, sizeof(zbx_db_dashboard_t));
	dashboard->templateid = templateid;
	dashboard->name = zbx_strdup(NULL, name);
}

static void	DBpatch_widget_field_free(zbx_db_widget_field_t *field)
{
	zbx_free(field->name);
	zbx_free(field->value_str);
	zbx_free(field);
}

static void	DBpatch_screen_item_free(zbx_db_screen_item_t *si)
{
	zbx_free(si->url);
	zbx_free(si);
}

static int	DBpatch_is_convertible_screen_item(int rt)
{
	return SCREEN_RESOURCE_CLOCK == rt || SCREEN_RESOURCE_GRAPH  == rt || SCREEN_RESOURCE_SIMPLE_GRAPH == rt ||
			SCREEN_RESOURCE_LLD_GRAPH == rt || SCREEN_RESOURCE_LLD_SIMPLE_GRAPH == rt ||
			SCREEN_RESOURCE_PLAIN_TEXT == rt || SCREEN_RESOURCE_URL == rt;
}

static size_t	DBpatch_array_max_used_index(char *array, size_t arr_size)
{
	size_t	i, m = 0;

	for (i = 0; i < arr_size; i++)
	{
		if (0 != array[i])
			m = i;
	}

	return m;
}

static void DBpatch_normalize_screen_items_pos(zbx_vector_ptr_t *scr_items)
{
	char	used_x[SCREEN_MAX_COLS], used_y[SCREEN_MAX_ROWS];
	char	keep_x[SCREEN_MAX_COLS], keep_y[SCREEN_MAX_ROWS];
	int	i, n, x;

	memset((void *)used_x, 0, sizeof(used_x));
	memset((void *)used_y, 0, sizeof(used_y));
	memset((void *)keep_x, 0, sizeof(keep_x));
	memset((void *)keep_y, 0, sizeof(keep_y));

	for (i = 0; i < scr_items->values_num; i++)
	{
		zbx_db_screen_item_t	*c = (zbx_db_screen_item_t *)scr_items->values[i];

		for (n = c->x; n < c->x + c->colspan && n < SCREEN_MAX_COLS; n++)
			used_x[n] = 1;
		for (n = c->y; n < c->y + c->rowspan && n < SCREEN_MAX_ROWS; n++)
			used_y[n] = 1;

		keep_x[c->x] = 1;
		if (c->x + c->colspan < SCREEN_MAX_COLS)
			keep_x[c->x + c->colspan] = 1;
		keep_y[c->y] = 1;
		if (c->y + c->rowspan < SCREEN_MAX_ROWS)
			keep_y[c->y + c->rowspan] = 1;
	}

#define COMPRESS_SCREEN_ITEMS(axis, span, a_size)							\
													\
do {													\
	for (x = DBpatch_array_max_used_index(keep_ ## axis, a_size); x >= 0; x--)			\
	{												\
		if (0 != keep_ ## axis[x] && 0 != used_ ## axis[x])					\
			continue;									\
													\
		for (i = 0; i < scr_items->values_num; i++)						\
		{											\
			zbx_db_screen_item_t	*c = (zbx_db_screen_item_t *)scr_items->values[i];	\
													\
			if (x < c->axis)								\
				c->axis--;								\
													\
			if (x > c->axis && x < c->axis + c->span)					\
				c->span--;								\
		}											\
	}												\
} while (0)

	COMPRESS_SCREEN_ITEMS(x, colspan, SCREEN_MAX_COLS);
	COMPRESS_SCREEN_ITEMS(y, rowspan, SCREEN_MAX_ROWS);

#undef COMPRESS_SCREEN_ITEMS
}

static void	DBpatch_get_preferred_widget_size(zbx_db_screen_item_t *item, int *w, int *h)
{
	*w = item->width;
	*h = item->height;

	if (SCREEN_RESOURCE_LLD_GRAPH == item->resourcetype || SCREEN_RESOURCE_LLD_SIMPLE_GRAPH == item->resourcetype ||
			SCREEN_RESOURCE_GRAPH == item->resourcetype || SCREEN_RESOURCE_SIMPLE_GRAPH == item->resourcetype)
	{
		*h += 215;	/* SCREEN_LEGEND_HEIGHT */
	}

	*w = (int)round((double)*w / 1920 * DASHBOARD_MAX_COLS);	/* DISPLAY_WIDTH */
	*h = (int)round((double)*h / 70);				/* WIDGET_ROW_HEIGHT */

	*w = MIN(DASHBOARD_MAX_COLS, MAX(1, *w));
	*h = MIN(DASHBOARD_WIDGET_MAX_ROWS, MAX(DASHBOARD_WIDGET_MIN_ROWS, *h));
}

static void	DBpatch_get_min_widget_size(zbx_db_screen_item_t *item, int *w, int *h)
{
	switch (item->resourcetype)
	{
		case SCREEN_RESOURCE_CLOCK:
			*w = 1; *h = 2;
			break;
		case SCREEN_RESOURCE_GRAPH:
		case SCREEN_RESOURCE_SIMPLE_GRAPH:
		case SCREEN_RESOURCE_LLD_GRAPH:
		case SCREEN_RESOURCE_LLD_SIMPLE_GRAPH:
			*w = 4; *h = 4;
			break;
		case SCREEN_RESOURCE_PLAIN_TEXT:
		case SCREEN_RESOURCE_URL:
			*w = 4; *h = 2;
			break;
		default:
			zabbix_log(LOG_LEVEL_WARNING, "%s: unknown resource type %d", __func__, item->resourcetype);
	}
}

static char	*lw_array_to_str(zbx_vector_char_t *v)
{
	static char	str[MAX_STRING_LEN];
	char		*ptr;
	int		i, max = MAX_STRING_LEN, len;

	ptr = str;
	len = zbx_snprintf(ptr, max, "[ ");
	ptr += len;
	max -= len;

	for (i = 0; 0 < max && i < v->values_num; i++)
	{
		if (POS_EMPTY != v->values[i])
		{
			len = zbx_snprintf(ptr, max, "%d:%d ", i, (int)v->values[i]);
			ptr += len;
			max -= len;
		}
	}

	if (max > 1)
		strcat(ptr, "]");

	return str;
}

static void	lw_array_debug(char *pfx, zbx_vector_char_t *v)
{
	zabbix_log(LOG_LEVEL_TRACE, "%s: %s", pfx, lw_array_to_str(v));
}

static zbx_vector_char_t	*lw_array_create(void)
{
	zbx_vector_char_t	*v;
	static char		fill[SCREEN_MAX_ROWS];

	if (0 == fill[0])
		memset(fill, POS_EMPTY, SCREEN_MAX_ROWS);

	v = (zbx_vector_char_t *)malloc(sizeof(zbx_vector_char_t));

	zbx_vector_char_create(v);
	zbx_vector_char_append_array(v, fill, SCREEN_MAX_ROWS);

	return v;
}

static void	lw_array_free(zbx_vector_char_t *v)
{
	if (NULL != v)
	{
		zbx_vector_char_destroy(v);
		zbx_free(v);
	}
}

static zbx_vector_char_t	*lw_array_create_fill(int start, size_t num)
{
	size_t			i;
	zbx_vector_char_t	*v;

	v = lw_array_create();

	for (i = start; i < start + num && i < (size_t)v->values_num; i++)
		v->values[i] = POS_TAKEN;

	return v;
}

static zbx_vector_char_t	*lw_array_diff(zbx_vector_char_t *a, zbx_vector_char_t *b)
{
	int			i;
	zbx_vector_char_t	*v;

	v = lw_array_create();

	for (i = 0; i < a->values_num; i++)
	{
		SKIP_EMPTY(a, i);
		if (POS_EMPTY == b->values[i])
			v->values[i] = a->values[i];
	}

	return v;
}

static zbx_vector_char_t	*lw_array_intersect(zbx_vector_char_t *a, zbx_vector_char_t *b)
{
	int			i;
	zbx_vector_char_t	*v;

	v = lw_array_create();

	for (i = 0; i < a->values_num; i++)
	{
		SKIP_EMPTY(a, i);
		if (POS_EMPTY != b->values[i])
			v->values[i] = a->values[i];
	}

	return v;
}

static int	lw_array_count(zbx_vector_char_t *v)
{
	int	i, c = 0;

	for (i = 0; i < v->values_num; i++)
	{
		if (POS_EMPTY != v->values[i])
			c++;
	}

	return c;
}

static int	lw_array_sum(zbx_vector_char_t *v)
{
	int	i, c = 0;

	for (i = 0; i < v->values_num; i++)
	{
		if (POS_EMPTY != v->values[i])
			c += v->values[i];
	}

	return c;
}

typedef struct
{
	int			index;	/* index for zbx_vector_scitem_dim_t */
	zbx_vector_char_t	*r_block;
}
sciitem_block_t;

static zbx_vector_char_t	*sort_dimensions;

static int	DBpatch_block_compare_func(const void *d1, const void *d2)
{
	const sciitem_block_t	*i1 = *(const sciitem_block_t **)d1;
	const sciitem_block_t	*i2 = *(const sciitem_block_t **)d2;
	zbx_vector_char_t	*diff1, *diff2;
	int			unsized_a, unsized_b;

	diff1 = lw_array_diff(i1->r_block, sort_dimensions);
	diff2 = lw_array_diff(i2->r_block, sort_dimensions);

	unsized_a = lw_array_count(diff1);
	unsized_b = lw_array_count(diff2);

	lw_array_free(diff1);
	lw_array_free(diff2);

	ZBX_RETURN_IF_NOT_EQUAL(unsized_a, unsized_b);

	return 0;
}

static zbx_vector_char_t	*DBpatch_get_axis_dimensions(zbx_vector_scitem_dim_t *scitems)
{
	int			i;
	zbx_vector_ptr_t	blocks;
	sciitem_block_t		*block;
	zbx_vector_char_t	*dimensions, *r_block;

	zabbix_log(LOG_LEVEL_TRACE, "In %s()", __func__);

	zbx_vector_ptr_create(&blocks);
	dimensions = lw_array_create();

	for (i = 0; i < scitems->values_num; i++)
	{
		block = (sciitem_block_t *)malloc(sizeof(sciitem_block_t));
		block->r_block = lw_array_create_fill(scitems->values[i].position, scitems->values[i].span);
		block->index = i;
		zbx_vector_ptr_append(&blocks, (void *)block);
	}

	sort_dimensions = dimensions;

	while (0 < blocks.values_num)
	{
		zbx_vector_char_t	*block_dimensions, *block_unsized;
		int			block_dimensions_sum, block_unsized_count, size_overflow, n;

		zbx_vector_ptr_sort(&blocks, DBpatch_block_compare_func);
		block = blocks.values[0];
		r_block = block->r_block;

		block_dimensions = lw_array_intersect(dimensions, r_block);
		block_dimensions_sum = lw_array_sum(block_dimensions);
		lw_array_free(block_dimensions);

		block_unsized = lw_array_diff(r_block, dimensions);
		block_unsized_count = lw_array_count(block_unsized);
		size_overflow = scitems->values[block->index].size - block_dimensions_sum;

		if (0 < block_unsized_count)
		{
			for (n = 0; n < block_unsized->values_num; n++)
			{
				SKIP_EMPTY(block_unsized, n);
				dimensions->values[n] = MAX(1, size_overflow / block_unsized_count);
				size_overflow -= dimensions->values[n];
				block_unsized_count--;
			}
		}
		else if (0 < size_overflow)
		{
			for (n = 0; n < r_block->values_num; n++)
			{
				double	factor;
				int	new_dimension;

				SKIP_EMPTY(r_block, n);
				factor = (double)(size_overflow + block_dimensions_sum) / block_dimensions_sum;
				new_dimension = (int)round(factor * dimensions->values[n]);
				block_dimensions_sum -= dimensions->values[n];
				size_overflow -= new_dimension - dimensions->values[n];
				dimensions->values[n] = new_dimension;
			}
		}

		lw_array_free(block->r_block);
		zbx_free(block);
		lw_array_free(block_unsized);
		zbx_vector_ptr_remove(&blocks, 0);
	}

	zbx_vector_ptr_destroy(&blocks);

	zabbix_log(LOG_LEVEL_TRACE, "End of %s(): dim:%s", __func__, lw_array_to_str(dimensions));

	return dimensions;
}

/* modifies widget units in first argument */
static void	DBpatch_adjust_axis_dimensions(zbx_vector_char_t *d, zbx_vector_char_t *d_min, int target)
{
	int	dimensions_sum, i;

	zabbix_log(LOG_LEVEL_TRACE, "In %s(): d:%s", __func__, lw_array_to_str(d));
	zabbix_log(LOG_LEVEL_TRACE, "  d_min:%s", lw_array_to_str(d_min));

	dimensions_sum = lw_array_sum(d);

	while (dimensions_sum != target)
	{
		int	potential_index = -1;
		double	potential_value;

		for (i = 0; i < d->values_num; i++)
		{
			double	value;

			SKIP_EMPTY(d, i);
			value = (double)d->values[i] / d_min->values[i];

			if (0 > potential_index ||
					(dimensions_sum > target && value > potential_value) ||
					(dimensions_sum < target && value < potential_value))
			{
				potential_index = i;
				potential_value = value;
			}
		}

		zabbix_log(LOG_LEVEL_TRACE, "dim_sum:%d pot_idx/val:%d/%.2lf", dimensions_sum,
				potential_index, potential_value);

		if (dimensions_sum > target && d->values[potential_index] == d_min->values[potential_index])
			break;

		if (dimensions_sum > target)
		{
			d->values[potential_index]--;
			dimensions_sum--;
		}
		else
		{
			d->values[potential_index]++;
			dimensions_sum++;
		}
	}

	zabbix_log(LOG_LEVEL_TRACE, "End of %s(): d:%s", __func__, lw_array_to_str(d));
}

static void	DBpatch_get_dashboard_dimensions(zbx_vector_ptr_t *scr_items, zbx_vector_char_t **x,
		zbx_vector_char_t **y)
{
	zbx_vector_char_t	*dim_x_pref, *dim_x_min;
	zbx_vector_char_t	*dim_y_pref, *dim_y_min;
	zbx_vector_scitem_dim_t	items_x_pref, items_y_pref;
	zbx_vector_scitem_dim_t	items_x_min, items_y_min;
	int			i;

	zabbix_log(LOG_LEVEL_TRACE, "In %s()", __func__);

	zbx_vector_scitem_dim_create(&items_x_pref);
	zbx_vector_scitem_dim_create(&items_y_pref);
	zbx_vector_scitem_dim_create(&items_x_min);
	zbx_vector_scitem_dim_create(&items_y_min);

	for (i = 0; i < scr_items->values_num; i++)
	{
		int			pref_size_w, pref_size_h;
		int			min_size_w, min_size_h;
		zbx_screen_item_dim_t	item;
		zbx_db_screen_item_t	*si;

		si = scr_items->values[i];
		DBpatch_get_preferred_widget_size(si, &pref_size_w, &pref_size_h);
		DBpatch_get_min_widget_size(si, &min_size_w, &min_size_h);

		item.position = si->x;
		item.span = si->colspan;
		item.size = MAX(pref_size_w, min_size_w);
		zbx_vector_scitem_dim_append(&items_x_pref, item);

		item.position = si->y;
		item.span = si->rowspan;
		item.size = MAX(pref_size_h, min_size_h);
		zbx_vector_scitem_dim_append(&items_y_pref, item);

		item.position = si->x;
		item.span = si->colspan;
		item.size = min_size_w;
		zbx_vector_scitem_dim_append(&items_x_min, item);

		item.position = si->y;
		item.span = si->rowspan;
		item.size = min_size_h;
		zbx_vector_scitem_dim_append(&items_y_min, item);
	}

	dim_x_pref = DBpatch_get_axis_dimensions(&items_x_pref);
	dim_x_min = DBpatch_get_axis_dimensions(&items_x_min);

	zabbix_log(LOG_LEVEL_TRACE, "%s: dim_x_pref:%s", __func__, lw_array_to_str(dim_x_pref));
	zabbix_log(LOG_LEVEL_TRACE, "  dim_x_min:%s", lw_array_to_str(dim_x_min));

	DBpatch_adjust_axis_dimensions(dim_x_pref, dim_x_min, DASHBOARD_MAX_COLS);

	dim_y_pref = DBpatch_get_axis_dimensions(&items_y_pref);
	dim_y_min = DBpatch_get_axis_dimensions(&items_y_min);

	if (DASHBOARD_MAX_ROWS < lw_array_sum(dim_y_pref))
		DBpatch_adjust_axis_dimensions(dim_y_pref, dim_y_min, DASHBOARD_MAX_ROWS);

	lw_array_free(dim_x_min);
	lw_array_free(dim_y_min);
	zbx_vector_scitem_dim_destroy(&items_x_pref);
	zbx_vector_scitem_dim_destroy(&items_y_pref);
	zbx_vector_scitem_dim_destroy(&items_x_min);
	zbx_vector_scitem_dim_destroy(&items_y_min);

	*x = dim_x_pref;
	*y = dim_y_pref;

	zabbix_log(LOG_LEVEL_TRACE, "End of %s(): x:%s y:%s", __func__, lw_array_to_str(*x), lw_array_to_str(*y));
}

static zbx_db_widget_field_t	*DBpatch_make_widget_field(int type, char *name, void *value)
{
	zbx_db_widget_field_t	*wf;

	wf = (zbx_db_widget_field_t *)zbx_calloc(NULL, 1, sizeof(zbx_db_widget_field_t));
	wf->name = zbx_strdup(NULL, name);
	wf->type = type;

	switch (type)
	{
		case ZBX_WIDGET_FIELD_TYPE_INT32:
			wf->value_int = *((int *)value);
			break;
		case ZBX_WIDGET_FIELD_TYPE_STR:
			wf->value_str = zbx_strdup(NULL, (char *)value);
			break;
		case ZBX_WIDGET_FIELD_TYPE_ITEM:
		case ZBX_WIDGET_FIELD_TYPE_ITEM_PROTOTYPE:
			wf->value_itemid = *((uint64_t *)value);
			break;
		case ZBX_WIDGET_FIELD_TYPE_GRAPH:
		case ZBX_WIDGET_FIELD_TYPE_GRAPH_PROTOTYPE:
			wf->value_graphid = *((uint64_t *)value);
			break;
		default:
			zabbix_log(LOG_LEVEL_WARNING, "%s: unknown field type: %d", __func__, type);
	}

	if (NULL == wf->value_str)
		wf->value_str = zbx_strdup(NULL, "");

	return wf;
}

static void DBpatch_widget_from_screen_item(zbx_db_screen_item_t *si, zbx_db_widget_t *w, zbx_vector_ptr_t *fields)
{
	zbx_db_widget_field_t	*f;
	int			tmp;

	w->name = zbx_strdup(NULL, "");
	w->view_mode = 0;	/* ZBX_WIDGET_VIEW_MODE_NORMAL */

#define ADD_FIELD(a, b, c)				\
							\
do {							\
	f = DBpatch_make_widget_field(a, b, c);		\
	zbx_vector_ptr_append(fields, (void *)f);	\
} while (0)

	switch (si->resourcetype)
	{
		case SCREEN_RESOURCE_CLOCK:
			w->type = zbx_strdup(NULL, ZBX_WIDGET_TYPE_CLOCK);

			/* here are below in this switch we add only those fields that are not */
			/* considered default by frontend API */

			if (0 != si->style)	/* style 0 is default, don't add */
				ADD_FIELD(ZBX_WIDGET_FIELD_TYPE_INT32, "time_type", (void *)&si->style);
			if (2 == si->style)	/* TIME_TYPE_HOST */
				ADD_FIELD(ZBX_WIDGET_FIELD_TYPE_ITEM, "itemid", (void *)&si->resourceid);
			break;
		case SCREEN_RESOURCE_GRAPH:
			w->type = zbx_strdup(NULL, ZBX_WIDGET_TYPE_GRAPH_CLASSIC);
			/* source_type = ZBX_WIDGET_FIELD_RESOURCE_GRAPH (0); don't add because it's default */
			ADD_FIELD(ZBX_WIDGET_FIELD_TYPE_GRAPH, "graphid", (void *)&si->resourceid);
			break;
		case SCREEN_RESOURCE_SIMPLE_GRAPH:
			w->type = zbx_strdup(NULL, ZBX_WIDGET_TYPE_GRAPH_CLASSIC);
			tmp = 1;	/* source_type = ZBX_WIDGET_FIELD_RESOURCE_SIMPLE_GRAPH */
			ADD_FIELD(ZBX_WIDGET_FIELD_TYPE_INT32, "source_type", (void *)&tmp);
			ADD_FIELD(ZBX_WIDGET_FIELD_TYPE_ITEM, "itemid", (void *)&si->resourceid);
			break;
		case SCREEN_RESOURCE_LLD_GRAPH:
			w->type = zbx_strdup(NULL, ZBX_WIDGET_TYPE_GRAPH_PROTOTYPE);
			/* source_type = ZBX_WIDGET_FIELD_RESOURCE_GRAPH_PROTOTYPE (2); don't add because it's default */
			ADD_FIELD(ZBX_WIDGET_FIELD_TYPE_GRAPH_PROTOTYPE, "graphid", (void *)&si->resourceid);
			/* add field "columns" because the default value is 2 */
			tmp = 1;
			ADD_FIELD(ZBX_WIDGET_FIELD_TYPE_INT32, "columns", (void *)&tmp);
			/* don't add field "rows" because 1 is default */
			break;
		case SCREEN_RESOURCE_LLD_SIMPLE_GRAPH:
			w->type = zbx_strdup(NULL, ZBX_WIDGET_TYPE_GRAPH_PROTOTYPE);
			tmp = 3;	/* source_type = ZBX_WIDGET_FIELD_RESOURCE_SIMPLE_GRAPH_PROTOTYPE */
			ADD_FIELD(ZBX_WIDGET_FIELD_TYPE_INT32, "source_type", (void *)&tmp);
			ADD_FIELD(ZBX_WIDGET_FIELD_TYPE_ITEM_PROTOTYPE, "itemid", (void *)&si->resourceid);
			tmp = 1;
			ADD_FIELD(ZBX_WIDGET_FIELD_TYPE_INT32, "columns", (void *)&tmp);
			/* don't add field "rows" because 1 is default */
			break;
		case SCREEN_RESOURCE_PLAIN_TEXT:
			w->type = zbx_strdup(NULL, ZBX_WIDGET_TYPE_PLAIN_TEXT);
			ADD_FIELD(ZBX_WIDGET_FIELD_TYPE_ITEM, "itemids", (void *)&si->resourceid);
			if (0 != si->style)
				ADD_FIELD(ZBX_WIDGET_FIELD_TYPE_INT32, "show_as_html", (void *)&si->style);
			if (25 != si->elements)
				ADD_FIELD(ZBX_WIDGET_FIELD_TYPE_INT32, "show_lines", (void *)&si->elements);
			break;
		case SCREEN_RESOURCE_URL:
			w->type = zbx_strdup(NULL, ZBX_WIDGET_TYPE_URL);
			ADD_FIELD(ZBX_WIDGET_FIELD_TYPE_STR, "url", (void *)si->url);
			break;
		default:
			zabbix_log(LOG_LEVEL_WARNING, "%s: unknown screen resource type: %d", __func__,
					si->resourcetype);
	}
#undef ADD_FIELD
}

static char	*DBpatch_resourcetype_str(int rtype)
{
	switch (rtype)
	{
		case SCREEN_RESOURCE_CLOCK:
			return "clock";
		case SCREEN_RESOURCE_GRAPH:
			return "graph";
		case SCREEN_RESOURCE_SIMPLE_GRAPH:
			return "simplegraph";
		case SCREEN_RESOURCE_LLD_GRAPH:
			return "lldgraph";
		case SCREEN_RESOURCE_LLD_SIMPLE_GRAPH:
			return "lldsimplegraph";
		case SCREEN_RESOURCE_PLAIN_TEXT:
			return "plaintext";
		case SCREEN_RESOURCE_URL:
			return "url";
	}

	return "*unknown*";
}

static void	DBpatch_trace_screen_item(zbx_db_screen_item_t *item)
{
	zabbix_log(LOG_LEVEL_TRACE, "    screenitemid:" ZBX_FS_UI64 " screenid:" ZBX_FS_UI64,
			item->screenitemid, item->screenid);
	zabbix_log(LOG_LEVEL_TRACE, "        resourcetype: %s resourceid:" ZBX_FS_UI64,
			DBpatch_resourcetype_str(item->resourcetype), item->resourceid);
	zabbix_log(LOG_LEVEL_TRACE, "        w/h: %dx%d (x,y): (%d,%d) (c,rspan): (%d,%d)",
			item->width, item->height, item->x, item->y, item->colspan, item->rowspan);
}

static void	DBpatch_trace_widget(zbx_db_widget_t *w)
{
	zabbix_log(LOG_LEVEL_TRACE, "    widgetid:" ZBX_FS_UI64 " dbid:" ZBX_FS_UI64 " type:%s",
			w->widgetid, w->dashboardid, w->type);
	zabbix_log(LOG_LEVEL_TRACE, "    widget type: %s w/h: %dx%d (x,y): (%d,%d)",
			w->type, w->width, w->height, w->x, w->y);
}

/* adds new dashboard to the DB, sets new dashboardid in the struct */
static int 	DBpatch_add_dashboard(zbx_db_dashboard_t *dashboard)
{
	char	*name_esc;
	int	res;

	dashboard->dashboardid = DBget_maxid("dashboard");
	name_esc = DBdyn_escape_string(dashboard->name);

	zabbix_log(LOG_LEVEL_TRACE, "adding dashboard id:" ZBX_FS_UI64, dashboard->dashboardid);

	res = DBexecute("insert into dashboard (dashboardid,name,templateid) values ("
			ZBX_FS_UI64 ",'%s'," ZBX_FS_UI64 ")", dashboard->dashboardid, name_esc,
			dashboard->templateid);

	zbx_free(name_esc);

	return ZBX_DB_OK > res ? FAIL : SUCCEED;
}

/* adds new widget and widget fields to the DB */
static int	DBpatch_add_widget(uint64_t dashboardid, zbx_db_widget_t *widget, zbx_vector_ptr_t *fields)
{
	uint64_t	new_fieldid;
	int		i, ret = SUCCEED;
	char		*name_esc = NULL, *url_esc = NULL;

	widget->widgetid = DBget_maxid("widget");
	widget->dashboardid = dashboardid;
	name_esc = DBdyn_escape_string(widget->name);

	zabbix_log(LOG_LEVEL_TRACE, "adding widget id: " ZBX_FS_UI64 ", type: %s", widget->widgetid, widget->type);

	if (ZBX_DB_OK > DBexecute("insert into widget (widgetid,dashboardid,type,name,x,y,width,height,view_mode) "
			"values (" ZBX_FS_UI64 "," ZBX_FS_UI64 ",'%s','%s',%d,%d,%d,%d,%d)",
			widget->widgetid, widget->dashboardid, widget->type, name_esc, widget->x, widget->y,
			widget->width, widget->height, widget->view_mode))
	{
		ret = FAIL;
	}

	zbx_free(name_esc);

	if (SUCCEED == ret && 0 < fields->values_num)
		new_fieldid = DBget_maxid_num("widget_field", fields->values_num);

	for (i = 0; SUCCEED == ret && i < fields->values_num; i++)
	{
		zbx_db_widget_field_t	*f;
		char			s1[ZBX_MAX_UINT64_LEN + 1], s2[ZBX_MAX_UINT64_LEN + 1];

		f = (zbx_db_widget_field_t *)fields->values[i];
		name_esc = DBdyn_escape_string(f->name);
		url_esc = DBdyn_escape_string(f->value_str);

		if (0 != f->value_itemid)
			zbx_snprintf(s1, ZBX_MAX_UINT64_LEN + 1, ZBX_FS_UI64, f->value_itemid);
		else
			zbx_snprintf(s1, ZBX_MAX_UINT64_LEN + 1, "null");

		if (0 != f->value_graphid)
			zbx_snprintf(s2, ZBX_MAX_UINT64_LEN + 1, ZBX_FS_UI64, f->value_graphid);
		else
			zbx_snprintf(s2, ZBX_MAX_UINT64_LEN + 1, "null");

		if (ZBX_DB_OK > DBexecute("insert into widget_field (widget_fieldid,widgetid,type,name,value_int,"
				"value_str,value_itemid,value_graphid) values (" ZBX_FS_UI64 "," ZBX_FS_UI64 ",%d,"
				"'%s',%d,'%s',%s,%s)", new_fieldid++, widget->widgetid,
				f->type, f->name, f->value_int, f->value_str, s1, s2))
		{
			ret = FAIL;
		}

		zbx_free(name_esc);
		zbx_free(url_esc);
	}

	return ret;
}

static int	DBpatch_delete_screen(uint64_t screenid)
{
	if (ZBX_DB_OK > DBexecute("delete from screens_items where screenid=" ZBX_FS_UI64, screenid))
		return FAIL;

	if (ZBX_DB_OK > DBexecute("delete from screens where screenid=" ZBX_FS_UI64, screenid))
		return FAIL;

	return SUCCEED;
}

static int	DBpatch_convert_screen(uint64_t screenid, char *name, uint64_t templateid)
{
	DB_RESULT		result;
	DB_ROW			row;
	int			i, ret;
	zbx_db_screen_item_t	*scr_item;
	zbx_db_dashboard_t	dashboard;
	zbx_vector_ptr_t	screen_items;
	zbx_vector_char_t	*dim_x, *dim_y, *offsets_x = NULL, *offsets_y = NULL;

	result = DBselect(
			"select screenitemid,screenid,resourcetype,resourceid,width,height,x,y,colspan,rowspan"
			",elements,style,url,max_columns from screens_items where screenid=" ZBX_FS_UI64,
			screenid);

	if (NULL == result)
		return FAIL;

	zbx_vector_ptr_create(&screen_items);
	DBpatch_init_dashboard(&dashboard, name, templateid);

	while (NULL != (row = DBfetch(result)))
	{
		scr_item = (zbx_db_screen_item_t*)zbx_calloc(NULL, 1, sizeof(zbx_db_screen_item_t));

		ZBX_DBROW2UINT64(scr_item->screenitemid, row[0]);
		ZBX_DBROW2UINT64(scr_item->screenid, row[1]);
		scr_item->resourcetype = atoi(row[2]);
		ZBX_DBROW2UINT64(scr_item->resourceid, row[3]);
		scr_item->width = atoi(row[4]);
		scr_item->height = atoi(row[5]);
		scr_item->x = atoi(row[6]);
		scr_item->y = atoi(row[7]);
		scr_item->colspan = atoi(row[8]);
		scr_item->rowspan = atoi(row[9]);
		scr_item->elements = atoi(row[10]);
		scr_item->style = atoi(row[11]);
		scr_item->url = zbx_strdup(NULL, row[12]);
		scr_item->max_columns = atoi(row[13]);

		DBpatch_trace_screen_item(scr_item);

		if (0 == DBpatch_is_convertible_screen_item(scr_item->resourcetype))
		{
			zabbix_log(LOG_LEVEL_WARNING, "discarding screen item " ZBX_FS_UI64
					" because it is not convertible", scr_item->screenitemid);
			DBpatch_screen_item_free(scr_item);
			continue;
		}

		zbx_vector_ptr_append(&screen_items, (void *)scr_item);
	}

	DBfree_result(result);

	if (screen_items.values_num > 0)
	{
		zabbix_log(LOG_LEVEL_TRACE, "total %d screen items", screen_items.values_num);

		DBpatch_normalize_screen_items_pos(&screen_items);
		DBpatch_get_dashboard_dimensions(&screen_items, &dim_x, &dim_y);

		lw_array_debug("dim_x", dim_x);
		lw_array_debug("dim_y", dim_y);

		offsets_x = lw_array_create();
		offsets_x->values[0] = 0;
		offsets_y = lw_array_create();
		offsets_y->values[0] = 0;

		for (i = 0; i < dim_x->values_num; i++)
		{
			if (POS_EMPTY != dim_x->values[i])
				offsets_x->values[i + 1] = i == 0 ? dim_x->values[i] : offsets_x->values[i] + dim_x->values[i];
			if (POS_EMPTY != dim_y->values[i])
				offsets_y->values[i + 1] = i == 0 ? dim_y->values[i] : offsets_y->values[i] + dim_y->values[i];
		}

		lw_array_debug("offsets_x", offsets_x);
		lw_array_debug("offsets_y", offsets_y);
	}

	ret = DBpatch_add_dashboard(&dashboard);

	for (i = 0; SUCCEED == ret && i < screen_items.values_num; i++)
	{
		zbx_db_widget_t		w;
		zbx_vector_ptr_t	widget_fields;
		zbx_db_screen_item_t	*si;

		si = screen_items.values[i];
		memset((void *)&w, 0, sizeof(zbx_db_widget_t));
		w.x = offsets_x->values[si->x];
		w.y = offsets_y->values[si->y];
		w.width = offsets_x->values[si->x + si->colspan] - offsets_x->values[si->x];
		w.height = offsets_y->values[si->y + si->rowspan] - offsets_y->values[si->y];

		/* skip screen items not fitting on the dashboard */
		if (w.x + w.width > DASHBOARD_MAX_COLS || w.y + w.height > DASHBOARD_MAX_ROWS)
		{
			zabbix_log(LOG_LEVEL_WARNING, "skipping screenitemid " ZBX_FS_UI64
					" (too wide, tall or offscreen)", si->screenitemid);
			continue;
		}

		zbx_vector_ptr_create(&widget_fields);

		DBpatch_widget_from_screen_item(si, &w, &widget_fields);

		ret = DBpatch_add_widget(dashboard.dashboardid, &w, &widget_fields);

		DBpatch_trace_widget(&w);

		zbx_vector_ptr_clear_ext(&widget_fields, (zbx_clean_func_t)DBpatch_widget_field_free);
		zbx_vector_ptr_destroy(&widget_fields);
		zbx_free(w.name);
		zbx_free(w.type);
	}

	zbx_free(dashboard.name);

	if (screen_items.values_num > 0)
	{
		lw_array_free(dim_x);
		lw_array_free(dim_y);
	}

	zbx_vector_ptr_clear_ext(&screen_items, (zbx_clean_func_t)DBpatch_screen_item_free);
	zbx_vector_ptr_destroy(&screen_items);

	lw_array_free(offsets_x);
	lw_array_free(offsets_y);

	return ret;
}

static int	DBpatch_5010044(void)
{
	DB_RESULT	result;
	DB_ROW		row;
	int		ret = SUCCEED;

	if (0 == (program_type & ZBX_PROGRAM_TYPE_SERVER))
		return ret;

	result = DBselect("select screenid,name,templateid from screens where templateid is not null");

	while (SUCCEED == ret && NULL != (row = DBfetch(result)))
	{
		uint64_t	screenid, templateid;

		ZBX_DBROW2UINT64(screenid, row[0]);
		ZBX_DBROW2UINT64(templateid, row[2]);

		if (SUCCEED == (ret = DBpatch_convert_screen(screenid, row[1], templateid)))
			ret = DBpatch_delete_screen(screenid);
	}

	DBfree_result(result);

	return ret;
}

#undef DASHBOARD_MAX_COLS
#undef DASHBOARD_MAX_ROWS
#undef DASHBOARD_WIDGET_MIN_ROWS
#undef DASHBOARD_WIDGET_MAX_ROWS

#undef SCREEN_MAX_ROWS
#undef SCREEN_MAX_COLS
#undef SCREEN_RESOURCE_CLOCK
#undef SCREEN_RESOURCE_GRAPH
#undef SCREEN_RESOURCE_SIMPLE_GRAPH
#undef SCREEN_RESOURCE_LLD_GRAPH
#undef SCREEN_RESOURCE_LLD_SIMPLE_GRAPH
#undef SCREEN_RESOURCE_PLAIN_TEXT
#undef SCREEN_RESOURCE_URL

#undef ZBX_WIDGET_FIELD_TYPE_INT32
#undef ZBX_WIDGET_FIELD_TYPE_STR
#undef ZBX_WIDGET_FIELD_TYPE_ITEM
#undef ZBX_WIDGET_FIELD_TYPE_ITEM_PROTOTYPE
#undef ZBX_WIDGET_FIELD_TYPE_GRAPH
#undef ZBX_WIDGET_FIELD_TYPE_GRAPH_PROTOTYPE

#undef ZBX_WIDGET_FIELD_RESOURCE_GRAPH
#undef ZBX_WIDGET_FIELD_RESOURCE_SIMPLE_GRAPH
#undef ZBX_WIDGET_FIELD_RESOURCE_GRAPH_PROTOTYPE
#undef ZBX_WIDGET_FIELD_RESOURCE_SIMPLE_GRAPH_PROTOTYPE

#undef ZBX_WIDGET_TYPE_CLOCK
#undef ZBX_WIDGET_TYPE_GRAPH_CLASSIC
#undef ZBX_WIDGET_TYPE_GRAPH_PROTOTYPE
#undef ZBX_WIDGET_TYPE_PLAIN_TEXT
#undef ZBX_WIDGET_TYPE_URL
#undef POS_EMPTY
#undef POS_TAKEN
#undef SKIP_EMPTY

static int	DBpatch_5010045(void)
{
	return DBdrop_foreign_key("screens", 1);
}

static int	DBpatch_5010046(void)
{
	return DBdrop_field("screens", "templateid");
}

static int	DBpatch_5010047(void)
{
	return DBcreate_index("screens", "screens_1", "userid", 0);
}

static int	DBpatch_5010048(void)
{
#ifdef HAVE_MYSQL	/* fix automatic index name on MySQL */
	if (SUCCEED == DBindex_exists("screens", "c_screens_3"))
	{
		return DBdrop_index("screens", "c_screens_3");
	}
#endif
	return SUCCEED;
}

static int	DBpatch_5010049(void)
{
	const ZBX_TABLE	table =
			{"item_parameter", "item_parameterid", 0,
				{
					{"item_parameterid", NULL, NULL, NULL, 0, ZBX_TYPE_ID, ZBX_NOTNULL, 0},
					{"itemid", NULL, NULL, NULL, 0, ZBX_TYPE_ID, ZBX_NOTNULL, 0},
					{"name", "", NULL, NULL, 255, ZBX_TYPE_CHAR, ZBX_NOTNULL, 0},
					{"value", "", NULL, NULL, 2048, ZBX_TYPE_CHAR, ZBX_NOTNULL, 0},
					{0}
				},
				NULL
			};

	return DBcreate_table(&table);
}

static int	DBpatch_5010050(void)
{
	return DBcreate_index("item_parameter", "item_parameter_1", "itemid", 0);
}

static int	DBpatch_5010051(void)
{
	const ZBX_FIELD	field = {"itemid", NULL, "items", "itemid", 0, 0, 0, ZBX_FK_CASCADE_DELETE};

	return DBadd_foreign_key("item_parameter", 1, &field);
}
>>>>>>> bf5cff9a
#endif

DBPATCH_START(5010)

/* version, duplicates flag, mandatory flag */

DBPATCH_ADD(5010000, 0, 1)
DBPATCH_ADD(5010001, 0, 1)
DBPATCH_ADD(5010002, 0, 1)
DBPATCH_ADD(5010003, 0, 1)
DBPATCH_ADD(5010004, 0, 1)
DBPATCH_ADD(5010005, 0, 1)
DBPATCH_ADD(5010006, 0, 1)
DBPATCH_ADD(5010007, 0, 1)
DBPATCH_ADD(5010008, 0, 1)
DBPATCH_ADD(5010009, 0, 1)
DBPATCH_ADD(5010010, 0, 1)
DBPATCH_ADD(5010011, 0, 1)
DBPATCH_ADD(5010012, 0, 1)
DBPATCH_ADD(5010013, 0, 1)
DBPATCH_ADD(5010014, 0, 1)
DBPATCH_ADD(5010015, 0, 1)
DBPATCH_ADD(5010016, 0, 1)
DBPATCH_ADD(5010017, 0, 1)
DBPATCH_ADD(5010018, 0, 1)
DBPATCH_ADD(5010019, 0, 1)
DBPATCH_ADD(5010020, 0, 1)
DBPATCH_ADD(5010021, 0, 1)
DBPATCH_ADD(5010022, 0, 1)
DBPATCH_ADD(5010023, 0, 1)
DBPATCH_ADD(5010024, 0, 1)
DBPATCH_ADD(5010025, 0, 1)
DBPATCH_ADD(5010026, 0, 1)
DBPATCH_ADD(5010027, 0, 1)
DBPATCH_ADD(5010028, 0, 1)
DBPATCH_ADD(5010029, 0, 1)
DBPATCH_ADD(5010030, 0, 1)
DBPATCH_ADD(5010031, 0, 1)
DBPATCH_ADD(5010032, 0, 1)
DBPATCH_ADD(5010033, 0, 1)
DBPATCH_ADD(5010034, 0, 1)
DBPATCH_ADD(5010035, 0, 1)
DBPATCH_ADD(5010036, 0, 1)
DBPATCH_ADD(5010037, 0, 1)
DBPATCH_ADD(5010038, 0, 1)
DBPATCH_ADD(5010039, 0, 1)
DBPATCH_ADD(5010040, 0, 1)
DBPATCH_ADD(5010041, 0, 1)
DBPATCH_ADD(5010042, 0, 1)
<<<<<<< HEAD
=======
DBPATCH_ADD(5010043, 0, 1)
DBPATCH_ADD(5010044, 0, 1)
DBPATCH_ADD(5010045, 0, 1)
DBPATCH_ADD(5010046, 0, 1)
DBPATCH_ADD(5010047, 0, 1)
DBPATCH_ADD(5010048, 0, 1)
DBPATCH_ADD(5010049, 0, 1)
DBPATCH_ADD(5010050, 0, 1)
DBPATCH_ADD(5010051, 0, 1)
>>>>>>> bf5cff9a

DBPATCH_END()<|MERGE_RESOLUTION|>--- conflicted
+++ resolved
@@ -264,230 +264,45 @@
 
 static int	DBpatch_5010029(void)
 {
-<<<<<<< HEAD
-	const ZBX_TABLE table =
-		{"role", "roleid", 0,
-			{
-				{"roleid", NULL, NULL, NULL, 0, ZBX_TYPE_ID, ZBX_NOTNULL, 0},
-				{"name", "", NULL, NULL, 255, ZBX_TYPE_CHAR, ZBX_NOTNULL, 0},
-				{"type", "0", NULL, NULL, 0, ZBX_TYPE_INT, ZBX_NOTNULL, 0},
-				{"readonly", "0", NULL, NULL, 0, ZBX_TYPE_INT, ZBX_NOTNULL, 0},
-				{0}
-			},
-			NULL
-		};
-
-	return DBcreate_table(&table);
-=======
 	const ZBX_FIELD	old_field = {"params", "", NULL, NULL, 0, ZBX_TYPE_SHORTTEXT, ZBX_NOTNULL, 0};
 	const ZBX_FIELD	field = {"params", "", NULL, NULL, 0, ZBX_TYPE_TEXT, ZBX_NOTNULL, 0};
 
 	return DBmodify_field_type("items", &field, &old_field);
->>>>>>> bf5cff9a
 }
 
 static int	DBpatch_5010030(void)
 {
-<<<<<<< HEAD
-	return DBcreate_index("role", "role_1", "name", 1);
-=======
 	const ZBX_FIELD	old_field = {"description", "", NULL, NULL, 0, ZBX_TYPE_SHORTTEXT, ZBX_NOTNULL, 0};
 	const ZBX_FIELD	field = {"description", "", NULL, NULL, 0, ZBX_TYPE_TEXT, ZBX_NOTNULL, 0};
 
 	return DBmodify_field_type("items", &field, &old_field);
->>>>>>> bf5cff9a
 }
 
 static int	DBpatch_5010031(void)
 {
-<<<<<<< HEAD
-	const ZBX_TABLE table =
-		{"role_rule", "role_ruleid", 0,
-			{
-				{"role_ruleid", NULL, NULL, NULL, 0, ZBX_TYPE_ID, ZBX_NOTNULL, 0},
-				{"roleid", NULL, "role", "roleid", 0, ZBX_TYPE_ID, ZBX_NOTNULL, ZBX_FK_CASCADE_DELETE},
-				{"type", "0", NULL, NULL, 0, ZBX_TYPE_INT, ZBX_NOTNULL, 0},
-				{"name", "", NULL, NULL, 255, ZBX_TYPE_CHAR, ZBX_NOTNULL, 0},
-				{"value_int", "0", NULL, NULL, 0, ZBX_TYPE_INT, ZBX_NOTNULL, 0},
-				{"value_str", "", NULL, NULL, 255, ZBX_TYPE_CHAR, ZBX_NOTNULL, 0},
-				{"value_moduleid", NULL, "module", "moduleid", 0, ZBX_TYPE_ID, 0, 0},
-				{0}
-			},
-			NULL
-		};
-
-	return DBcreate_table(&table);
-=======
 	const ZBX_FIELD	old_field = {"posts", "", NULL, NULL, 0, ZBX_TYPE_SHORTTEXT, ZBX_NOTNULL, 0};
 	const ZBX_FIELD	field = {"posts", "", NULL, NULL, 0, ZBX_TYPE_TEXT, ZBX_NOTNULL, 0};
 
 	return DBmodify_field_type("items", &field, &old_field);
->>>>>>> bf5cff9a
 }
 
 static int	DBpatch_5010032(void)
 {
-<<<<<<< HEAD
-	return DBcreate_index("role_rule", "role_rule_1", "roleid", 0);
-=======
 	const ZBX_FIELD	old_field = {"headers", "", NULL, NULL, 0, ZBX_TYPE_SHORTTEXT, ZBX_NOTNULL, 0};
 	const ZBX_FIELD	field = {"headers", "", NULL, NULL, 0, ZBX_TYPE_TEXT, ZBX_NOTNULL, 0};
 
 	return DBmodify_field_type("items", &field, &old_field);
->>>>>>> bf5cff9a
 }
 
 static int	DBpatch_5010033(void)
 {
-<<<<<<< HEAD
-	return DBcreate_index("role_rule", "role_rule_2", "value_moduleid", 0);
-=======
 	const ZBX_FIELD	field = {"custom_interfaces", "0", NULL, NULL, 0, ZBX_TYPE_INT, ZBX_NOTNULL, 0};
 
 	return DBadd_field("hosts", &field);
->>>>>>> bf5cff9a
 }
 
 static int	DBpatch_5010034(void)
 {
-<<<<<<< HEAD
-	int		i;
-	const char	*columns = "roleid,name,type,readonly";
-	const char	*values[] = {
-			"1,'User role',1,0",
-			"2,'Admin role',2,0",
-			"3,'Super admin role',3,1",
-			"4,'Guest role',1,0",
-			NULL
-		};
-
-	if (ZBX_PROGRAM_TYPE_SERVER == program_type)
-	{
-		for (i = 0; NULL != values[i]; i++)
-		{
-			if (ZBX_DB_OK > DBexecute("insert into role (%s) values (%s)", columns, values[i]))
-				return FAIL;
-		}
-	}
-
-	return SUCCEED;
-}
-
-static int	DBpatch_5010035(void)
-{
-	int		i;
-	const char	*columns = "role_ruleid,roleid,type,name,value_int,value_str,value_moduleid";
-	const char	*values[] = {
-			"1,1,0,'ui.default_access',1,'',NULL",
-			"2,1,0,'modules.default_access',1,'',NULL",
-			"3,1,0,'api',1,'',NULL",
-			"4,1,0,'actions.default_access',1,'',NULL",
-			"5,2,0,'ui.default_access',1,'',NULL",
-			"6,2,0,'modules.default_access',1,'',NULL",
-			"7,2,0,'api',1,'',NULL",
-			"8,2,0,'actions.default_access',1,'',NULL",
-			"9,3,0,'ui.default_access',1,'',NULL",
-			"10,3,0,'modules.default_access',1,'',NULL",
-			"11,3,0,'api',1,'',NULL",
-			"12,3,0,'actions.default_access',1,'',NULL",
-			"13,4,0,'ui.default_access',1,'',NULL",
-			"14,4,0,'modules.default_access',1,'',NULL",
-			"15,4,0,'api',1,'',NULL",
-			"16,4,0,'actions.default_access',1,'',NULL",
-			NULL
-		};
-
-	if (ZBX_PROGRAM_TYPE_SERVER == program_type)
-	{
-		for (i = 0; NULL != values[i]; i++)
-		{
-			if (ZBX_DB_OK > DBexecute("insert into role_rule (%s) values (%s)", columns, values[i]))
-				return FAIL;
-		}
-	}
-
-	return SUCCEED;
-}
-
-static int	DBpatch_5010036(void)
-{
-	const ZBX_FIELD field = {"roleid", NULL, "role", "roleid", 0, ZBX_TYPE_ID, ZBX_NOTNULL, 0};
-
-	return DBadd_field("users", &field);
-}
-
-static int	DBpatch_5010037(void)
-{
-	int	i;
-
-	if (ZBX_PROGRAM_TYPE_SERVER == program_type)
-	{
-		for (i = 1; i <= 3; i++)
-		{
-			if (ZBX_DB_OK > DBexecute("update users set roleid=%d where type=%d", i, i))
-			return FAIL;
-		}
-	}
-	return SUCCEED;
-}
-
-static int	DBpatch_5010038(void)
-{
-	return DBdrop_field("users", "type");
-}
-
-static int      DBpatch_5010039(void)
-{
-	const ZBX_FIELD field = {"roleid", NULL, "role", "roleid", 0, 0, 0, ZBX_FK_CASCADE_DELETE};
-
-	return DBadd_foreign_key("users", 1, &field);
-}
-
-
-static int	DBpatch_5010040(void)
-{
-	const ZBX_FIELD field = {"roleid", NULL, "role", "roleid", 0, 0, 0, ZBX_FK_CASCADE_DELETE};
-
-	return DBadd_foreign_key("role_rule", 1, &field);
-}
-
-static int	DBpatch_5010041(void)
-{
-	const ZBX_FIELD field = {"value_moduleid", NULL, "module", "moduleid", 0, 0, 0, ZBX_FK_CASCADE_DELETE};
-
-	return DBadd_foreign_key("role_rule", 2, &field);
-}
-
-static int	DBpatch_5010042(void)
-{
-	int	i;
-
-	/* 1 - USER TYPE / USER ROLE */
-	/* 2 - ADMIN TYPE / ADMIN ROLE */
-	/* 3 - SUPER ADMIN TYPE / SUPER ADMIN ROLE */
-	const char      *values[] = {
-			"1",
-			"2",
-			"3",
-			NULL
-		};
-
-	if (ZBX_PROGRAM_TYPE_SERVER == program_type)
-	{
-		for (i = 0; NULL != values[i]; i++)
-		{
-			if (ZBX_DB_OK > DBexecute("update profiles set value_id=%s,type=1,value_int=0 where idx='web.user.filter_type' and value_int=%s", values[i], values[i]))
-				return FAIL;
-		}
-
-		/* -1 - ANY PROFILE */
-		if (ZBX_DB_OK > DBexecute("delete from profiles where idx='web.user.filter_type' and value_int=-1"))
-			return FAIL;
-	}
-
-	return SUCCEED;
-}
-=======
 	const ZBX_FIELD	old_field = {"value_str", "", NULL, NULL, 255, ZBX_TYPE_CHAR, ZBX_NOTNULL, 0};
 	const ZBX_FIELD	field = {"value_str", "", NULL, NULL, 0, ZBX_TYPE_TEXT, ZBX_NOTNULL, 0};
 
@@ -1677,7 +1492,198 @@
 
 	return DBadd_foreign_key("item_parameter", 1, &field);
 }
->>>>>>> bf5cff9a
+
+static int	DBpatch_5010052(void)
+{
+	const ZBX_TABLE table =
+		{"role", "roleid", 0,
+			{
+				{"roleid", NULL, NULL, NULL, 0, ZBX_TYPE_ID, ZBX_NOTNULL, 0},
+				{"name", "", NULL, NULL, 255, ZBX_TYPE_CHAR, ZBX_NOTNULL, 0},
+				{"type", "0", NULL, NULL, 0, ZBX_TYPE_INT, ZBX_NOTNULL, 0},
+				{"readonly", "0", NULL, NULL, 0, ZBX_TYPE_INT, ZBX_NOTNULL, 0},
+				{0}
+			},
+			NULL
+		};
+
+	return DBcreate_table(&table);
+}
+
+static int	DBpatch_5010053(void)
+{
+	return DBcreate_index("role", "role_1", "name", 1);
+}
+
+static int	DBpatch_5010054(void)
+{
+	const ZBX_TABLE table =
+		{"role_rule", "role_ruleid", 0,
+			{
+				{"role_ruleid", NULL, NULL, NULL, 0, ZBX_TYPE_ID, ZBX_NOTNULL, 0},
+				{"roleid", NULL, "role", "roleid", 0, ZBX_TYPE_ID, ZBX_NOTNULL, ZBX_FK_CASCADE_DELETE},
+				{"type", "0", NULL, NULL, 0, ZBX_TYPE_INT, ZBX_NOTNULL, 0},
+				{"name", "", NULL, NULL, 255, ZBX_TYPE_CHAR, ZBX_NOTNULL, 0},
+				{"value_int", "0", NULL, NULL, 0, ZBX_TYPE_INT, ZBX_NOTNULL, 0},
+				{"value_str", "", NULL, NULL, 255, ZBX_TYPE_CHAR, ZBX_NOTNULL, 0},
+				{"value_moduleid", NULL, "module", "moduleid", 0, ZBX_TYPE_ID, 0, 0},
+				{0}
+			},
+			NULL
+		};
+
+	return DBcreate_table(&table);
+}
+
+static int	DBpatch_5010055(void)
+{
+	return DBcreate_index("role_rule", "role_rule_1", "roleid", 0);
+}
+
+static int	DBpatch_5010056(void)
+{
+	return DBcreate_index("role_rule", "role_rule_2", "value_moduleid", 0);
+}
+
+static int	DBpatch_5010057(void)
+{
+	int		i;
+	const char	*columns = "roleid,name,type,readonly";
+	const char	*values[] = {
+			"1,'User role',1,0",
+			"2,'Admin role',2,0",
+			"3,'Super admin role',3,1",
+			"4,'Guest role',1,0",
+			NULL
+		};
+
+	if (ZBX_PROGRAM_TYPE_SERVER == program_type)
+	{
+		for (i = 0; NULL != values[i]; i++)
+		{
+			if (ZBX_DB_OK > DBexecute("insert into role (%s) values (%s)", columns, values[i]))
+				return FAIL;
+		}
+	}
+
+	return SUCCEED;
+}
+
+static int	DBpatch_5010058(void)
+{
+	int		i;
+	const char	*columns = "role_ruleid,roleid,type,name,value_int,value_str,value_moduleid";
+	const char	*values[] = {
+			"1,1,0,'ui.default_access',1,'',NULL",
+			"2,1,0,'modules.default_access',1,'',NULL",
+			"3,1,0,'api',1,'',NULL",
+			"4,1,0,'actions.default_access',1,'',NULL",
+			"5,2,0,'ui.default_access',1,'',NULL",
+			"6,2,0,'modules.default_access',1,'',NULL",
+			"7,2,0,'api',1,'',NULL",
+			"8,2,0,'actions.default_access',1,'',NULL",
+			"9,3,0,'ui.default_access',1,'',NULL",
+			"10,3,0,'modules.default_access',1,'',NULL",
+			"11,3,0,'api',1,'',NULL",
+			"12,3,0,'actions.default_access',1,'',NULL",
+			"13,4,0,'ui.default_access',1,'',NULL",
+			"14,4,0,'modules.default_access',1,'',NULL",
+			"15,4,0,'api',1,'',NULL",
+			"16,4,0,'actions.default_access',1,'',NULL",
+			NULL
+		};
+
+	if (ZBX_PROGRAM_TYPE_SERVER == program_type)
+	{
+		for (i = 0; NULL != values[i]; i++)
+		{
+			if (ZBX_DB_OK > DBexecute("insert into role_rule (%s) values (%s)", columns, values[i]))
+				return FAIL;
+		}
+	}
+
+	return SUCCEED;
+}
+
+static int	DBpatch_5010059(void)
+{
+	const ZBX_FIELD field = {"roleid", NULL, "role", "roleid", 0, ZBX_TYPE_ID, ZBX_NOTNULL, 0};
+
+	return DBadd_field("users", &field);
+}
+
+static int	DBpatch_5010060(void)
+{
+	int	i;
+
+	if (ZBX_PROGRAM_TYPE_SERVER == program_type)
+	{
+		for (i = 1; i <= 3; i++)
+		{
+			if (ZBX_DB_OK > DBexecute("update users set roleid=%d where type=%d", i, i))
+			return FAIL;
+		}
+	}
+	return SUCCEED;
+}
+
+static int	DBpatch_5010061(void)
+{
+	return DBdrop_field("users", "type");
+}
+
+static int      DBpatch_5010062(void)
+{
+	const ZBX_FIELD field = {"roleid", NULL, "role", "roleid", 0, 0, 0, ZBX_FK_CASCADE_DELETE};
+
+	return DBadd_foreign_key("users", 1, &field);
+}
+
+
+static int	DBpatch_5010063(void)
+{
+	const ZBX_FIELD field = {"roleid", NULL, "role", "roleid", 0, 0, 0, ZBX_FK_CASCADE_DELETE};
+
+	return DBadd_foreign_key("role_rule", 1, &field);
+}
+
+static int	DBpatch_5010064(void)
+{
+	const ZBX_FIELD field = {"value_moduleid", NULL, "module", "moduleid", 0, 0, 0, ZBX_FK_CASCADE_DELETE};
+
+	return DBadd_foreign_key("role_rule", 2, &field);
+}
+
+static int	DBpatch_5010065(void)
+{
+	int	i;
+
+	/* 1 - USER TYPE / USER ROLE */
+	/* 2 - ADMIN TYPE / ADMIN ROLE */
+	/* 3 - SUPER ADMIN TYPE / SUPER ADMIN ROLE */
+	const char      *values[] = {
+			"1",
+			"2",
+			"3",
+			NULL
+		};
+
+	if (ZBX_PROGRAM_TYPE_SERVER == program_type)
+	{
+		for (i = 0; NULL != values[i]; i++)
+		{
+			if (ZBX_DB_OK > DBexecute("update profiles set value_id=%s,type=1,value_int=0 where idx='web.user.filter_type' and value_int=%s", values[i], values[i]))
+				return FAIL;
+		}
+
+		/* -1 - ANY PROFILE */
+		if (ZBX_DB_OK > DBexecute("delete from profiles where idx='web.user.filter_type' and value_int=-1"))
+			return FAIL;
+	}
+
+	return SUCCEED;
+}
+
 #endif
 
 DBPATCH_START(5010)
@@ -1727,8 +1733,6 @@
 DBPATCH_ADD(5010040, 0, 1)
 DBPATCH_ADD(5010041, 0, 1)
 DBPATCH_ADD(5010042, 0, 1)
-<<<<<<< HEAD
-=======
 DBPATCH_ADD(5010043, 0, 1)
 DBPATCH_ADD(5010044, 0, 1)
 DBPATCH_ADD(5010045, 0, 1)
@@ -1738,6 +1742,19 @@
 DBPATCH_ADD(5010049, 0, 1)
 DBPATCH_ADD(5010050, 0, 1)
 DBPATCH_ADD(5010051, 0, 1)
->>>>>>> bf5cff9a
+DBPATCH_ADD(5010052, 0, 1)
+DBPATCH_ADD(5010053, 0, 1)
+DBPATCH_ADD(5010054, 0, 1)
+DBPATCH_ADD(5010055, 0, 1)
+DBPATCH_ADD(5010056, 0, 1)
+DBPATCH_ADD(5010057, 0, 1)
+DBPATCH_ADD(5010058, 0, 1)
+DBPATCH_ADD(5010059, 0, 1)
+DBPATCH_ADD(5010060, 0, 1)
+DBPATCH_ADD(5010061, 0, 1)
+DBPATCH_ADD(5010062, 0, 1)
+DBPATCH_ADD(5010063, 0, 1)
+DBPATCH_ADD(5010064, 0, 1)
+DBPATCH_ADD(5010065, 0, 1)
 
 DBPATCH_END()