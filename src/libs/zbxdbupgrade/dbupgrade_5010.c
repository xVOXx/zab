--- conflicted
+++ resolved
@@ -31,22 +31,13 @@
 
 static int	DBpatch_5010000(void)
 {
-<<<<<<< HEAD
-	const ZBX_FIELD	field = {"default_timezone", "", NULL, NULL, 50, ZBX_TYPE_CHAR, ZBX_NOTNULL, 0};
-=======
 	const ZBX_FIELD	field = {"default_lang", "en_GB", NULL, NULL, 5, ZBX_TYPE_CHAR, ZBX_NOTNULL, 0};
->>>>>>> 6f7e6f1b
 
 	return DBadd_field("config", &field);
 }
 
 static int	DBpatch_5010001(void)
 {
-<<<<<<< HEAD
-	const ZBX_FIELD	field = {"timezone", "default", NULL, NULL, 50, ZBX_TYPE_CHAR, ZBX_NOTNULL, 0};
-
-	return DBadd_field("users", &field);
-=======
 	const ZBX_FIELD	field = {"lang", "default", NULL, NULL, 7, ZBX_TYPE_CHAR, ZBX_NOTNULL, 0};
 
 	return DBmodify_field_type("users", &field, NULL);
@@ -58,7 +49,20 @@
 		return FAIL;
 
 	return SUCCEED;
->>>>>>> 6f7e6f1b
+}
+
+static int	DBpatch_5010003(void)
+{
+	const ZBX_FIELD	field = {"default_timezone", "", NULL, NULL, 50, ZBX_TYPE_CHAR, ZBX_NOTNULL, 0};
+
+	return DBadd_field("config", &field);
+}
+
+static int	DBpatch_5010004(void)
+{
+	const ZBX_FIELD	field = {"timezone", "default", NULL, NULL, 50, ZBX_TYPE_CHAR, ZBX_NOTNULL, 0};
+
+	return DBadd_field("users", &field);
 }
 
 #endif
@@ -69,9 +73,8 @@
 
 DBPATCH_ADD(5010000, 0, 1)
 DBPATCH_ADD(5010001, 0, 1)
-<<<<<<< HEAD
-=======
 DBPATCH_ADD(5010002, 0, 1)
->>>>>>> 6f7e6f1b
+DBPATCH_ADD(5010003, 0, 1)
+DBPATCH_ADD(5010004, 0, 1)
 
 DBPATCH_END()