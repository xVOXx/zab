/*
** Zabbix
** Copyright (C) 2001-2022 Zabbix SIA
**
** This program is free software; you can redistribute it and/or modify
** it under the terms of the GNU General Public License as published by
** the Free Software Foundation; either version 2 of the License, or
** (at your option) any later version.
**
** This program is distributed in the hope that it will be useful,
** but WITHOUT ANY WARRANTY; without even the implied warranty of
** MERCHANTABILITY or FITNESS FOR A PARTICULAR PURPOSE. See the
** GNU General Public License for more details.
**
** You should have received a copy of the GNU General Public License
** along with this program; if not, write to the Free Software
** Foundation, Inc., 51 Franklin Street, Fifth Floor, Boston, MA  02110-1301, USA.
**/

#include "common.h"
#include "db.h"
#include "dbupgrade.h"
#include "zbxalgo.h"
#include "log.h"
#include "sysinfo.h"

extern unsigned char	program_type;

/*
 * 6.2 development database patches
 */

#ifndef HAVE_SQLITE3

static int	DBpatch_6010000(void)
{
#define ZBX_MD5_SIZE	32
	if (0 == (program_type & ZBX_PROGRAM_TYPE_SERVER))
		return SUCCEED;

	if (ZBX_DB_OK > DBexecute("update users set passwd='' where length(passwd)=%d", ZBX_MD5_SIZE))
		return FAIL;

	return SUCCEED;
#undef ZBX_MD5_SIZE
}

static int	DBpatch_6010001(void)
{
	const ZBX_FIELD	field = {"vault_provider", "0", NULL, NULL, 0, ZBX_TYPE_INT, ZBX_NOTNULL, 0};

	return DBadd_field("config", &field);
}

static int	DBpatch_6010002(void)
{
	DB_RESULT	result;
	DB_ROW		row;
	int		ret = SUCCEED;
	char		*sql = NULL, *descripton_esc;
	size_t		sql_alloc = 0, sql_offset = 0;

	result = DBselect(
		"select triggerid,description"
		" from triggers"
		" where " ZBX_DB_CHAR_LENGTH(description) ">%d", 255);

	DBbegin_multiple_update(&sql, &sql_alloc, &sql_offset);

	while (NULL != (row = DBfetch(result)))
	{
		row[1][zbx_strlen_utf8_nchars(row[1], 255)] = '\0';

		descripton_esc = DBdyn_escape_field("triggers", "description", row[1]);
		zbx_snprintf_alloc(&sql, &sql_alloc, &sql_offset,
			"update triggers set description='%s' where triggerid=%s;\n", descripton_esc, row[0]);
		zbx_free(descripton_esc);

		if (SUCCEED != (ret = DBexecute_overflowed_sql(&sql, &sql_alloc, &sql_offset)))
			goto out;
	}

	DBend_multiple_update(&sql, &sql_alloc, &sql_offset);

	if (16 < sql_offset && ZBX_DB_OK > DBexecute("%s", sql))
		ret = FAIL;
out:
	DBfree_result(result);
	zbx_free(sql);

	return ret;
}

static int	DBpatch_6010003(void)
{
	const ZBX_FIELD	old_field = {"description", "", NULL, NULL, 0, ZBX_TYPE_SHORTTEXT, ZBX_NOTNULL, 0};
	const ZBX_FIELD	field = {"description", "", NULL, NULL, 255, ZBX_TYPE_CHAR, ZBX_NOTNULL, 0};

	return DBmodify_field_type("triggers", &field, &old_field);
}

static int	DBpatch_6010004(void)
{
	const ZBX_FIELD	field = {"link_type", "0", NULL, NULL, 0, ZBX_TYPE_INT, ZBX_NOTNULL, 0};

	return DBadd_field("hosts_templates", &field);
}

static int	DBpatch_6010005(void)
{
	DB_RESULT	result;
	DB_ROW		row;
	int		ret = SUCCEED;
	char		*sql = NULL;
	size_t		sql_alloc = 0, sql_offset = 0;

	result = DBselect(
		"select ht.hosttemplateid"
		" from hosts_templates ht, hosts h"
		" where ht.hostid=h.hostid and h.flags=4"); /* ZBX_FLAG_DISCOVERY_CREATED */

	DBbegin_multiple_update(&sql, &sql_alloc, &sql_offset);

	while (NULL != (row = DBfetch(result)))
	{
		/* set TEMPLATE_LINK_LLD as link_type */
		zbx_snprintf_alloc(&sql, &sql_alloc, &sql_offset,
				"update hosts_templates set link_type=1 where hosttemplateid=%s;\n", row[0]);

		if (SUCCEED != (ret = DBexecute_overflowed_sql(&sql, &sql_alloc, &sql_offset)))
			goto out;
	}

	DBend_multiple_update(&sql, &sql_alloc, &sql_offset);

	if (16 < sql_offset && ZBX_DB_OK > DBexecute("%s", sql))
		ret = FAIL;
out:
	DBfree_result(result);
	zbx_free(sql);

	return ret;
}

static int	DBpatch_6010006(void)
{
	const ZBX_TABLE	table =
		{"userdirectory", "userdirectoryid", 0,
			{
				{"userdirectoryid", NULL, NULL, NULL, 0, ZBX_TYPE_ID, ZBX_NOTNULL, 0},
				{"name", "", NULL, NULL, 128, ZBX_TYPE_CHAR, ZBX_NOTNULL, 0},
				{"description", "", NULL, NULL, 255, ZBX_TYPE_SHORTTEXT, ZBX_NOTNULL, 0},
				{"host", "", NULL, NULL, 255, ZBX_TYPE_CHAR, ZBX_NOTNULL, 0},
				{"port", "389", NULL, NULL, 0, ZBX_TYPE_INT, ZBX_NOTNULL, 0},
				{"base_dn", "", NULL, NULL, 255, ZBX_TYPE_CHAR, ZBX_NOTNULL, 0},
				{"bind_dn", "", NULL, NULL, 255, ZBX_TYPE_CHAR, ZBX_NOTNULL, 0},
				{"bind_password", "", NULL, NULL, 128, ZBX_TYPE_CHAR, ZBX_NOTNULL, 0},
				{"search_attribute", "", NULL, NULL, 128, ZBX_TYPE_CHAR, ZBX_NOTNULL, 0},
				{"start_tls", "0", NULL, NULL, 0, ZBX_TYPE_INT, ZBX_NOTNULL, 0},
				{"search_filter", "", NULL, NULL, 255, ZBX_TYPE_CHAR, ZBX_NOTNULL, 0},
				{0}
			},
			NULL
		};

	return DBcreate_table(&table);
}

static int	DBpatch_6010007(void)
{
	const ZBX_FIELD	field = {"ldap_userdirectoryid", NULL, NULL, NULL, 0, ZBX_TYPE_ID, 0, 0};

	return DBadd_field("config", &field);
}

static int	DBpatch_6010008(void)
{
	const ZBX_FIELD	field = {"ldap_userdirectoryid", NULL, "userdirectory", "userdirectoryid", 0, ZBX_TYPE_ID, 0, 0};

	return DBadd_foreign_key("config", 3, &field);
}

static int	DBpatch_6010009(void)
{
	return DBcreate_index("config", "config_3", "ldap_userdirectoryid", 0);
}

static int	DBpatch_6010010(void)
{
	const ZBX_FIELD	field = {"userdirectoryid", NULL, NULL, NULL, 0, ZBX_TYPE_ID, 0, 0};

	return DBadd_field("usrgrp", &field);
}

static int	DBpatch_6010011(void)
{
	const ZBX_FIELD	field = {"userdirectoryid", NULL, "userdirectory", "userdirectoryid", 0, ZBX_TYPE_ID, 0, 0};

	return DBadd_foreign_key("usrgrp", 2, &field);
}

static int	DBpatch_6010012(void)
{
	return DBcreate_index("usrgrp", "usrgrp_2", "userdirectoryid", 0);
}

static int	DBpatch_6010013(void)
{
	int		rc = ZBX_DB_OK;
	DB_RESULT	result;
	DB_ROW		row;

	if (NULL == (result = DBselect("select ldap_host,ldap_port,ldap_base_dn,ldap_bind_dn,"
			"ldap_bind_password,ldap_search_attribute"
			" from config where ldap_configured=1")))
	{
		return FAIL;
	}

	if (NULL != (row = DBfetch(result)))
	{
		char	*base_dn_esc, *bind_dn_esc, *password_esc, *search_esc;

		base_dn_esc = DBdyn_escape_string(row[2]);
		bind_dn_esc = DBdyn_escape_string(row[3]);
		password_esc = DBdyn_escape_string(row[4]);
		search_esc = DBdyn_escape_string(row[5]);

		rc = DBexecute("insert into userdirectory (userdirectoryid,name,description,host,port,"
				"base_dn,bind_dn,bind_password,search_attribute,start_tls) values "
				"(1,'Default LDAP server','','%s',%s,'%s','%s','%s','%s',%d)",
				row[0], row[1], base_dn_esc, bind_dn_esc, password_esc, search_esc, 0);

		zbx_free(search_esc);
		zbx_free(password_esc);
		zbx_free(bind_dn_esc);
		zbx_free(base_dn_esc);
	}

	DBfree_result(result);

	if (ZBX_DB_OK > rc)
		return FAIL;

	return SUCCEED;
}

static int	DBpatch_6010014(void)
{
	if (ZBX_DB_OK > DBexecute("update config set ldap_userdirectoryid=1 where ldap_configured=1"))
		return FAIL;

	return SUCCEED;
}

static int	DBpatch_6010015(void)
{
	return DBdrop_field("config", "ldap_host");
}

static int	DBpatch_6010016(void)
{
	return DBdrop_field("config", "ldap_port");
}

static int	DBpatch_6010017(void)
{
	return DBdrop_field("config", "ldap_base_dn");
}

static int	DBpatch_6010018(void)
{
	return DBdrop_field("config", "ldap_bind_dn");
}

static int	DBpatch_6010019(void)
{
	return DBdrop_field("config", "ldap_bind_password");
}

static int	DBpatch_6010020(void)
{
	return DBdrop_field("config", "ldap_search_attribute");
}

static int	DBpatch_6010021(void)
{
	const ZBX_TABLE	table =
			{"host_rtdata", "hostid", 0,
				{
					{"hostid", NULL, NULL, NULL, 0, ZBX_TYPE_ID, ZBX_NOTNULL, 0},
					{"active_available", "0", NULL, NULL, 0, ZBX_TYPE_INT, ZBX_NOTNULL, 0},
					{0}
				},
				NULL
			};

	return DBcreate_table(&table);
}

static int	DBpatch_6010022(void)
{
	const ZBX_FIELD	field = {"hostid", NULL, "hosts", "hostid", 0, 0, 0, ZBX_FK_CASCADE_DELETE};

	return DBadd_foreign_key("host_rtdata", 1, &field);
}

static int	DBpatch_6010023(void)
{
	DB_RESULT	result;
	DB_ROW		row;
	zbx_uint64_t	hostid;
	zbx_db_insert_t	insert;
	int		ret;

	zbx_db_insert_prepare(&insert, "host_rtdata", "hostid", "active_available", NULL);

	result = DBselect("select hostid from hosts where flags!=%i and status in (%i,%i)",
			ZBX_FLAG_DISCOVERY_PROTOTYPE, HOST_STATUS_MONITORED, HOST_STATUS_NOT_MONITORED);

	while (NULL != (row = DBfetch(result)))
	{
		ZBX_STR2UINT64(hostid, row[0]);
		zbx_db_insert_add_values(&insert, hostid, INTERFACE_AVAILABLE_UNKNOWN);
	}
	DBfree_result(result);

	if (0 != insert.rows.values_num)
		ret = zbx_db_insert_execute(&insert);
	else
		ret = SUCCEED;

	zbx_db_insert_clean(&insert);

	return ret;
}

<<<<<<< HEAD
#define DBPATCH_HOST_STATUS_TEMPLATE	"3"
#define DBPATCH_GROUPIDS(cmp)									\
		"select distinct g.groupid"							\
		" from hosts h,hosts_groups hg,hstgrp g"					\
		" where g.groupid=hg.groupid and"						\
			" hg.hostid=h.hostid and"						\
			" h.status" cmp DBPATCH_HOST_STATUS_TEMPLATE " and length(g.name)>0"
#define DBPATCH_TPLGRP_GROUPIDS	DBPATCH_GROUPIDS("=")
#define DBPATCH_HSTGRP_GROUPIDS	DBPATCH_GROUPIDS("<>")

typedef struct
{
	zbx_uint64_t	groupid;
	zbx_uint64_t	newgroupid;
	char		*name;
	char		*uuid;
}
hstgrp_t;

ZBX_PTR_VECTOR_DECL(hstgrp, hstgrp_t *)
ZBX_PTR_VECTOR_IMPL(hstgrp, hstgrp_t *)

static int	DBpatch_6010024(void)
{
	return DBdrop_field("hstgrp", "internal");
}

static int	DBpatch_6010025(void)
{
	const ZBX_FIELD	field = {"type", "0", NULL, NULL, 0, ZBX_TYPE_INT, ZBX_NOTNULL, 0};

	return DBadd_field("hstgrp", &field);
}

static int	DBpatch_6010026(void)
{
	return DBdrop_index("hstgrp", "hstgrp_1");
}

static int	DBpatch_6010027(void)
{
	return DBcreate_index("hstgrp", "hstgrp_1", "type,name", 1);
}

static void	DBpatch_6010028_hstgrp_free(hstgrp_t *hstgrp)
{
	zbx_free(hstgrp->name);
	zbx_free(hstgrp->uuid);
	zbx_free(hstgrp);
}

static int	DBpatch_6010028_split_groups(void)
{
	int			i, permission, ret = SUCCEED;
	zbx_uint64_t		nextid, groupid;
	char			*sql = NULL;
	size_t			sql_alloc = 0, sql_offset = 0;
	DB_RESULT		result;
	DB_ROW			row;
	zbx_vector_hstgrp_t	hstgrps;
	zbx_db_insert_t		db_insert;

	zbx_vector_hstgrp_create(&hstgrps);

	result = DBselect(
			"select o.groupid,o.name,o.uuid from hstgrp o"
			" where o.groupid in (" DBPATCH_TPLGRP_GROUPIDS
			") and o.groupid in (" DBPATCH_HSTGRP_GROUPIDS
			") order by o.groupid asc");

	while (NULL != (row = DBfetch(result)))
	{
		hstgrp_t	*hstgrp;

		hstgrp = (hstgrp_t *)zbx_malloc(NULL, sizeof(hstgrp_t));
		ZBX_STR2UINT64(hstgrp->groupid, row[0]);
		hstgrp->name = zbx_strdup(NULL, row[1]);
		hstgrp->uuid = zbx_strdup(NULL, row[2]);

		zbx_vector_hstgrp_append(&hstgrps, hstgrp);
	}
	DBfree_result(result);

	if (0 == hstgrps.values_num)
		goto out;

	zbx_vector_hstgrp_sort(&hstgrps, ZBX_DEFAULT_UINT64_PTR_COMPARE_FUNC);
	zbx_db_insert_prepare(&db_insert, "hstgrp", "groupid", "name", "type", "uuid", NULL);
	nextid = DBget_maxid_num("hstgrp", hstgrps.values_num);

	for (i = 0; i < hstgrps.values_num; i++)
	{
		hstgrps.values[i]->newgroupid = nextid++;
		zbx_db_insert_add_values(&db_insert, hstgrps.values[i]->newgroupid, hstgrps.values[i]->name,
				HOSTGROUP_TYPE_TEMPLATE, hstgrps.values[i]->uuid);
	}

	ret = zbx_db_insert_execute(&db_insert);
	zbx_db_insert_clean(&db_insert);

	if (SUCCEED != ret)
		goto out;

	zbx_db_insert_prepare(&db_insert, "rights", "rightid", "groupid", "permission", "id", NULL);
	DBbegin_multiple_update(&sql, &sql_alloc, &sql_offset);

	for (i = 0; i < hstgrps.values_num; i++)
	{
		result = DBselect(
				"select r.groupid,r.permission"
				" from rights r"
				" where r.id=" ZBX_FS_UI64,
				hstgrps.values[i]->groupid);

		while (NULL != (row = DBfetch(result)))
		{
			ZBX_STR2UINT64(groupid, row[0]);
			permission = atoi(row[1]);
			zbx_db_insert_add_values(&db_insert, __UINT64_C(0), groupid, permission,
					hstgrps.values[i]->newgroupid);
		}
		DBfree_result(result);

		zbx_snprintf_alloc(&sql, &sql_alloc, &sql_offset,
				"update hosts_groups hg"
				" set hg.groupid =" ZBX_FS_UI64
				" where hg.groupid=" ZBX_FS_UI64
				" and hg.hostid in ("
					"select h.hostid"
					" from hosts h"
					" where h.status=" DBPATCH_HOST_STATUS_TEMPLATE
				");\n", hstgrps.values[i]->newgroupid, hstgrps.values[i]->groupid);

		if (SUCCEED != (ret = DBexecute_overflowed_sql(&sql, &sql_alloc, &sql_offset)))
			goto out;
	}

	zbx_db_insert_autoincrement(&db_insert, "rightid");

	if (SUCCEED != (ret = zbx_db_insert_execute(&db_insert)))
		goto out;

	DBend_multiple_update(&sql, &sql_alloc, &sql_offset);

	if (ZBX_DB_OK > DBexecute("%s", sql))
		ret = FAIL;
out:
	zbx_free(sql);
	zbx_db_insert_clean(&db_insert);
	zbx_vector_hstgrp_clear_ext(&hstgrps, DBpatch_6010028_hstgrp_free);
	zbx_vector_hstgrp_destroy(&hstgrps);
=======
#define HTTPSTEP_ITEM_TYPE_RSPCODE	0
#define HTTPSTEP_ITEM_TYPE_TIME		1
#define HTTPSTEP_ITEM_TYPE_IN		2
#define HTTPSTEP_ITEM_TYPE_LASTSTEP	3
#define HTTPSTEP_ITEM_TYPE_LASTERROR	4

static int	DBpatch_6010024(void)
{
	DB_ROW		row;
	DB_RESULT	result;
	int		ret = SUCCEED;
	char		*sql = NULL;
	size_t		sql_alloc = 0, sql_offset = 0, out_alloc = 0;
	char		*out = NULL;

	if (ZBX_PROGRAM_TYPE_SERVER != program_type)
		return SUCCEED;

	DBbegin_multiple_update(&sql, &sql_alloc, &sql_offset);

	result = DBselect(
			"select hi.itemid,hi.type,ht.name"
			" from httptestitem hi,httptest ht"
			" where hi.httptestid=ht.httptestid");

	while (SUCCEED == ret && NULL != (row = DBfetch(result)))
	{
		zbx_uint64_t	itemid;
		char		*esc;
		size_t		out_offset = 0;
		unsigned char	type;

		ZBX_STR2UINT64(itemid, row[0]);
		ZBX_STR2UCHAR(type, row[1]);

		switch (type)
		{
			case HTTPSTEP_ITEM_TYPE_IN:
				zbx_snprintf_alloc(&out, &out_alloc, &out_offset,
						"Download speed for scenario \"%s\".", row[2]);
				break;
			case HTTPSTEP_ITEM_TYPE_LASTSTEP:
				zbx_snprintf_alloc(&out, &out_alloc, &out_offset,
						"Failed step of scenario \"%s\".", row[2]);
				break;
			case HTTPSTEP_ITEM_TYPE_LASTERROR:
				zbx_snprintf_alloc(&out, &out_alloc, &out_offset,
						"Last error message of scenario \"%s\".", row[2]);
				break;
		}
		esc = DBdyn_escape_field("items", "name", out);
		zbx_snprintf_alloc(&sql, &sql_alloc, &sql_offset, "update items set name='%s' where itemid="
				ZBX_FS_UI64 ";\n", esc, itemid);
		zbx_free(esc);

		ret = DBexecute_overflowed_sql(&sql, &sql_alloc, &sql_offset);
	}
	DBfree_result(result);

	DBend_multiple_update(&sql, &sql_alloc, &sql_offset);

	if (SUCCEED == ret && 16 < sql_offset)
	{
		if (ZBX_DB_OK > DBexecute("%s", sql))
			ret = FAIL;
	}

	zbx_free(sql);
	zbx_free(out);
>>>>>>> 49c52540

	return ret;
}

<<<<<<< HEAD
static int	DBpatch_6010028(void)
{
	if (0 == (program_type & ZBX_PROGRAM_TYPE_SERVER))
		return SUCCEED;

	return DBpatch_6010028_split_groups();
}

static int	DBpatch_6010029(void)
{
	int	ret = SUCCEED;

	if (0 == (program_type & ZBX_PROGRAM_TYPE_SERVER))
		return ret;

	if (ZBX_DB_OK > DBexecute("update hstgrp p set p.type=%d where p.type<>%d and p.groupid in"
			" (select t.groupid from (" DBPATCH_TPLGRP_GROUPIDS ") as t)",
			HOSTGROUP_TYPE_TEMPLATE, HOSTGROUP_TYPE_TEMPLATE))
	{
		ret = FAIL;
	}

	return ret;
}

static int	DBpatch_6010030_startfrom(const zbx_vector_str_t *names, const char *name)
{
	int	i;

	for (i = 0; i < names->values_num; i++)
	{
		size_t	t_sz, g_sz;
		char	tmp[256 * ZBX_MAX_BYTES_IN_UTF8_CHAR];

		t_sz = strlen(names->values[i]);
		g_sz = strlen(name);

		if (g_sz == t_sz)
			continue;

		if (t_sz < g_sz)
		{
			zbx_strlcpy(tmp, names->values[i], sizeof(tmp));
			zbx_strlcat(tmp, "/", sizeof(tmp));

			if (0 == strncmp(tmp, name, strlen(tmp)))
				return SUCCEED;
		}
		else
		{
			zbx_strlcpy(tmp, name, sizeof(tmp));
			zbx_strlcat(tmp, "/", sizeof(tmp));

			if (0 == strncmp(tmp, names->values[i], strlen(tmp)))
				return SUCCEED;
		}
	}

	return FAIL;
}

static int	DBpatch_6010030_update_empty(void)
{
	int			ret = SUCCEED;
	char			*sql = NULL;
	size_t			sql_alloc = 0, sql_offset = 0;
	zbx_uint64_t		id;
	zbx_vector_uint64_t	ids;
	zbx_vector_str_t	names;
	DB_RESULT		result;
	DB_ROW			row;

	result = DBselect(
			"select g.name from hstgrp g"
			" where g.type=%d"
			" order by length(g.name) asc", HOSTGROUP_TYPE_TEMPLATE);

	zbx_vector_str_create(&names);

	while (NULL != (row = DBfetch(result)))
	{
		zbx_vector_str_append(&names, zbx_strdup(NULL, row[0]));
	}
	DBfree_result(result);

	result = DBselect(
			"select g.groupid,g.name from hstgrp g"
			" left join hosts_groups hg on hg.groupid=g.groupid"
			" left join group_prototype p on p.groupid=g.groupid"
			" where hg.groupid is null and p.groupid is null"
			" order by length(g.name) asc");

	zbx_vector_uint64_create(&ids);

	while (NULL != (row = DBfetch(result)))
	{
		if (FAIL == DBpatch_6010030_startfrom(&names, row[1]))
			continue;

		zbx_vector_str_append(&names, zbx_strdup(NULL, row[1]));
		ZBX_STR2UINT64(id, row[0]);
		zbx_vector_uint64_append(&ids, id);
	}
	DBfree_result(result);

	if (0 == ids.values_num)
		goto out;

	zbx_snprintf_alloc(&sql, &sql_alloc, &sql_offset, "update hstgrp g set g.type=%d where",
			HOSTGROUP_TYPE_TEMPLATE);
	DBadd_condition_alloc(&sql, &sql_alloc, &sql_offset, "g.groupid", ids.values, ids.values_num);

	if (ZBX_DB_OK > DBexecute("%s", sql))
		ret = FAIL;
out:
	zbx_vector_str_clear_ext(&names, zbx_str_free);
	zbx_vector_str_destroy(&names);
	zbx_vector_uint64_destroy(&ids);
	zbx_free(sql);
=======
static int	DBpatch_6010025(void)
{
	DB_ROW		row;
	DB_RESULT	result;
	int		ret = SUCCEED;
	char		*sql = NULL;
	size_t		sql_alloc = 0, sql_offset = 0, out_alloc = 0;
	char		*out = NULL;

	if (ZBX_PROGRAM_TYPE_SERVER != program_type)
		return SUCCEED;

	DBbegin_multiple_update(&sql, &sql_alloc, &sql_offset);

	result = DBselect(
			"select hi.itemid,hi.type,hs.name,ht.name"
			" from httpstepitem hi,httpstep hs,httptest ht"
			" where hi.httpstepid=hs.httpstepid"
				" and hs.httptestid=ht.httptestid");

	while (SUCCEED == ret && NULL != (row = DBfetch(result)))
	{
		zbx_uint64_t	itemid;
		char		*esc;
		size_t		out_offset = 0;
		unsigned char	type;

		ZBX_STR2UINT64(itemid, row[0]);
		ZBX_STR2UCHAR(type, row[1]);

		switch (type)
		{
			case HTTPSTEP_ITEM_TYPE_IN:
				zbx_snprintf_alloc(&out, &out_alloc, &out_offset,
						"Download speed for step \"%s\" of scenario \"%s\".", row[2], row[3]);
				break;
			case HTTPSTEP_ITEM_TYPE_TIME:
				zbx_snprintf_alloc(&out, &out_alloc, &out_offset,
						"Response time for step \"%s\" of scenario \"%s\".", row[2], row[3]);
				break;
			case HTTPSTEP_ITEM_TYPE_RSPCODE:
				zbx_snprintf_alloc(&out, &out_alloc, &out_offset,
						"Response code for step \"%s\" of scenario \"%s\".", row[2], row[3]);
				break;
		}
		esc = DBdyn_escape_field("items", "name", out);
		zbx_snprintf_alloc(&sql, &sql_alloc, &sql_offset, "update items set name='%s' where itemid="
				ZBX_FS_UI64 ";\n", esc, itemid);
		zbx_free(esc);

		ret = DBexecute_overflowed_sql(&sql, &sql_alloc, &sql_offset);
	}
	DBfree_result(result);

	DBend_multiple_update(&sql, &sql_alloc, &sql_offset);

	if (SUCCEED == ret && 16 < sql_offset)
	{
		if (ZBX_DB_OK > DBexecute("%s", sql))
			ret = FAIL;
	}

	zbx_free(sql);
	zbx_free(out);
>>>>>>> 49c52540

	return ret;
}

<<<<<<< HEAD
static int	DBpatch_6010030(void)
{
	if (0 == (program_type & ZBX_PROGRAM_TYPE_SERVER))
		return SUCCEED;

	return DBpatch_6010030_update_empty();
}
=======
>>>>>>> 49c52540
#endif

DBPATCH_START(6010)

/* version, duplicates flag, mandatory flag */

DBPATCH_ADD(6010000, 0, 1)
DBPATCH_ADD(6010001, 0, 1)
DBPATCH_ADD(6010002, 0, 1)
DBPATCH_ADD(6010003, 0, 1)
DBPATCH_ADD(6010004, 0, 1)
DBPATCH_ADD(6010005, 0, 1)
DBPATCH_ADD(6010006, 0, 1)
DBPATCH_ADD(6010007, 0, 1)
DBPATCH_ADD(6010008, 0, 1)
DBPATCH_ADD(6010009, 0, 1)
DBPATCH_ADD(6010010, 0, 1)
DBPATCH_ADD(6010011, 0, 1)
DBPATCH_ADD(6010012, 0, 1)
DBPATCH_ADD(6010013, 0, 1)
DBPATCH_ADD(6010014, 0, 1)
DBPATCH_ADD(6010015, 0, 1)
DBPATCH_ADD(6010016, 0, 1)
DBPATCH_ADD(6010017, 0, 1)
DBPATCH_ADD(6010018, 0, 1)
DBPATCH_ADD(6010019, 0, 1)
<<<<<<< HEAD
DBPATCH_ADD(6010020, 0, 1)
DBPATCH_ADD(6010021, 0, 1)
DBPATCH_ADD(6010022, 0, 1)
DBPATCH_ADD(6010023, 0, 1)
DBPATCH_ADD(6010024, 0, 1)
DBPATCH_ADD(6010025, 0, 1)
DBPATCH_ADD(6010026, 0, 1)
DBPATCH_ADD(6010027, 0, 1)
DBPATCH_ADD(6010028, 0, 1)
DBPATCH_ADD(6010029, 0, 1)
DBPATCH_ADD(6010030, 0, 1)
=======
DBPATCH_ADD(6010020, 0,	1)
DBPATCH_ADD(6010021, 0,	1)
DBPATCH_ADD(6010022, 0,	1)
DBPATCH_ADD(6010023, 0,	1)
DBPATCH_ADD(6010024, 0,	1)
DBPATCH_ADD(6010025, 0,	1)
>>>>>>> 49c52540

DBPATCH_END()<|MERGE_RESOLUTION|>--- conflicted
+++ resolved
@@ -335,159 +335,6 @@
 	return ret;
 }
 
-<<<<<<< HEAD
-#define DBPATCH_HOST_STATUS_TEMPLATE	"3"
-#define DBPATCH_GROUPIDS(cmp)									\
-		"select distinct g.groupid"							\
-		" from hosts h,hosts_groups hg,hstgrp g"					\
-		" where g.groupid=hg.groupid and"						\
-			" hg.hostid=h.hostid and"						\
-			" h.status" cmp DBPATCH_HOST_STATUS_TEMPLATE " and length(g.name)>0"
-#define DBPATCH_TPLGRP_GROUPIDS	DBPATCH_GROUPIDS("=")
-#define DBPATCH_HSTGRP_GROUPIDS	DBPATCH_GROUPIDS("<>")
-
-typedef struct
-{
-	zbx_uint64_t	groupid;
-	zbx_uint64_t	newgroupid;
-	char		*name;
-	char		*uuid;
-}
-hstgrp_t;
-
-ZBX_PTR_VECTOR_DECL(hstgrp, hstgrp_t *)
-ZBX_PTR_VECTOR_IMPL(hstgrp, hstgrp_t *)
-
-static int	DBpatch_6010024(void)
-{
-	return DBdrop_field("hstgrp", "internal");
-}
-
-static int	DBpatch_6010025(void)
-{
-	const ZBX_FIELD	field = {"type", "0", NULL, NULL, 0, ZBX_TYPE_INT, ZBX_NOTNULL, 0};
-
-	return DBadd_field("hstgrp", &field);
-}
-
-static int	DBpatch_6010026(void)
-{
-	return DBdrop_index("hstgrp", "hstgrp_1");
-}
-
-static int	DBpatch_6010027(void)
-{
-	return DBcreate_index("hstgrp", "hstgrp_1", "type,name", 1);
-}
-
-static void	DBpatch_6010028_hstgrp_free(hstgrp_t *hstgrp)
-{
-	zbx_free(hstgrp->name);
-	zbx_free(hstgrp->uuid);
-	zbx_free(hstgrp);
-}
-
-static int	DBpatch_6010028_split_groups(void)
-{
-	int			i, permission, ret = SUCCEED;
-	zbx_uint64_t		nextid, groupid;
-	char			*sql = NULL;
-	size_t			sql_alloc = 0, sql_offset = 0;
-	DB_RESULT		result;
-	DB_ROW			row;
-	zbx_vector_hstgrp_t	hstgrps;
-	zbx_db_insert_t		db_insert;
-
-	zbx_vector_hstgrp_create(&hstgrps);
-
-	result = DBselect(
-			"select o.groupid,o.name,o.uuid from hstgrp o"
-			" where o.groupid in (" DBPATCH_TPLGRP_GROUPIDS
-			") and o.groupid in (" DBPATCH_HSTGRP_GROUPIDS
-			") order by o.groupid asc");
-
-	while (NULL != (row = DBfetch(result)))
-	{
-		hstgrp_t	*hstgrp;
-
-		hstgrp = (hstgrp_t *)zbx_malloc(NULL, sizeof(hstgrp_t));
-		ZBX_STR2UINT64(hstgrp->groupid, row[0]);
-		hstgrp->name = zbx_strdup(NULL, row[1]);
-		hstgrp->uuid = zbx_strdup(NULL, row[2]);
-
-		zbx_vector_hstgrp_append(&hstgrps, hstgrp);
-	}
-	DBfree_result(result);
-
-	if (0 == hstgrps.values_num)
-		goto out;
-
-	zbx_vector_hstgrp_sort(&hstgrps, ZBX_DEFAULT_UINT64_PTR_COMPARE_FUNC);
-	zbx_db_insert_prepare(&db_insert, "hstgrp", "groupid", "name", "type", "uuid", NULL);
-	nextid = DBget_maxid_num("hstgrp", hstgrps.values_num);
-
-	for (i = 0; i < hstgrps.values_num; i++)
-	{
-		hstgrps.values[i]->newgroupid = nextid++;
-		zbx_db_insert_add_values(&db_insert, hstgrps.values[i]->newgroupid, hstgrps.values[i]->name,
-				HOSTGROUP_TYPE_TEMPLATE, hstgrps.values[i]->uuid);
-	}
-
-	ret = zbx_db_insert_execute(&db_insert);
-	zbx_db_insert_clean(&db_insert);
-
-	if (SUCCEED != ret)
-		goto out;
-
-	zbx_db_insert_prepare(&db_insert, "rights", "rightid", "groupid", "permission", "id", NULL);
-	DBbegin_multiple_update(&sql, &sql_alloc, &sql_offset);
-
-	for (i = 0; i < hstgrps.values_num; i++)
-	{
-		result = DBselect(
-				"select r.groupid,r.permission"
-				" from rights r"
-				" where r.id=" ZBX_FS_UI64,
-				hstgrps.values[i]->groupid);
-
-		while (NULL != (row = DBfetch(result)))
-		{
-			ZBX_STR2UINT64(groupid, row[0]);
-			permission = atoi(row[1]);
-			zbx_db_insert_add_values(&db_insert, __UINT64_C(0), groupid, permission,
-					hstgrps.values[i]->newgroupid);
-		}
-		DBfree_result(result);
-
-		zbx_snprintf_alloc(&sql, &sql_alloc, &sql_offset,
-				"update hosts_groups hg"
-				" set hg.groupid =" ZBX_FS_UI64
-				" where hg.groupid=" ZBX_FS_UI64
-				" and hg.hostid in ("
-					"select h.hostid"
-					" from hosts h"
-					" where h.status=" DBPATCH_HOST_STATUS_TEMPLATE
-				");\n", hstgrps.values[i]->newgroupid, hstgrps.values[i]->groupid);
-
-		if (SUCCEED != (ret = DBexecute_overflowed_sql(&sql, &sql_alloc, &sql_offset)))
-			goto out;
-	}
-
-	zbx_db_insert_autoincrement(&db_insert, "rightid");
-
-	if (SUCCEED != (ret = zbx_db_insert_execute(&db_insert)))
-		goto out;
-
-	DBend_multiple_update(&sql, &sql_alloc, &sql_offset);
-
-	if (ZBX_DB_OK > DBexecute("%s", sql))
-		ret = FAIL;
-out:
-	zbx_free(sql);
-	zbx_db_insert_clean(&db_insert);
-	zbx_vector_hstgrp_clear_ext(&hstgrps, DBpatch_6010028_hstgrp_free);
-	zbx_vector_hstgrp_destroy(&hstgrps);
-=======
 #define HTTPSTEP_ITEM_TYPE_RSPCODE	0
 #define HTTPSTEP_ITEM_TYPE_TIME		1
 #define HTTPSTEP_ITEM_TYPE_IN		2
@@ -557,132 +404,10 @@
 
 	zbx_free(sql);
 	zbx_free(out);
->>>>>>> 49c52540
 
 	return ret;
 }
 
-<<<<<<< HEAD
-static int	DBpatch_6010028(void)
-{
-	if (0 == (program_type & ZBX_PROGRAM_TYPE_SERVER))
-		return SUCCEED;
-
-	return DBpatch_6010028_split_groups();
-}
-
-static int	DBpatch_6010029(void)
-{
-	int	ret = SUCCEED;
-
-	if (0 == (program_type & ZBX_PROGRAM_TYPE_SERVER))
-		return ret;
-
-	if (ZBX_DB_OK > DBexecute("update hstgrp p set p.type=%d where p.type<>%d and p.groupid in"
-			" (select t.groupid from (" DBPATCH_TPLGRP_GROUPIDS ") as t)",
-			HOSTGROUP_TYPE_TEMPLATE, HOSTGROUP_TYPE_TEMPLATE))
-	{
-		ret = FAIL;
-	}
-
-	return ret;
-}
-
-static int	DBpatch_6010030_startfrom(const zbx_vector_str_t *names, const char *name)
-{
-	int	i;
-
-	for (i = 0; i < names->values_num; i++)
-	{
-		size_t	t_sz, g_sz;
-		char	tmp[256 * ZBX_MAX_BYTES_IN_UTF8_CHAR];
-
-		t_sz = strlen(names->values[i]);
-		g_sz = strlen(name);
-
-		if (g_sz == t_sz)
-			continue;
-
-		if (t_sz < g_sz)
-		{
-			zbx_strlcpy(tmp, names->values[i], sizeof(tmp));
-			zbx_strlcat(tmp, "/", sizeof(tmp));
-
-			if (0 == strncmp(tmp, name, strlen(tmp)))
-				return SUCCEED;
-		}
-		else
-		{
-			zbx_strlcpy(tmp, name, sizeof(tmp));
-			zbx_strlcat(tmp, "/", sizeof(tmp));
-
-			if (0 == strncmp(tmp, names->values[i], strlen(tmp)))
-				return SUCCEED;
-		}
-	}
-
-	return FAIL;
-}
-
-static int	DBpatch_6010030_update_empty(void)
-{
-	int			ret = SUCCEED;
-	char			*sql = NULL;
-	size_t			sql_alloc = 0, sql_offset = 0;
-	zbx_uint64_t		id;
-	zbx_vector_uint64_t	ids;
-	zbx_vector_str_t	names;
-	DB_RESULT		result;
-	DB_ROW			row;
-
-	result = DBselect(
-			"select g.name from hstgrp g"
-			" where g.type=%d"
-			" order by length(g.name) asc", HOSTGROUP_TYPE_TEMPLATE);
-
-	zbx_vector_str_create(&names);
-
-	while (NULL != (row = DBfetch(result)))
-	{
-		zbx_vector_str_append(&names, zbx_strdup(NULL, row[0]));
-	}
-	DBfree_result(result);
-
-	result = DBselect(
-			"select g.groupid,g.name from hstgrp g"
-			" left join hosts_groups hg on hg.groupid=g.groupid"
-			" left join group_prototype p on p.groupid=g.groupid"
-			" where hg.groupid is null and p.groupid is null"
-			" order by length(g.name) asc");
-
-	zbx_vector_uint64_create(&ids);
-
-	while (NULL != (row = DBfetch(result)))
-	{
-		if (FAIL == DBpatch_6010030_startfrom(&names, row[1]))
-			continue;
-
-		zbx_vector_str_append(&names, zbx_strdup(NULL, row[1]));
-		ZBX_STR2UINT64(id, row[0]);
-		zbx_vector_uint64_append(&ids, id);
-	}
-	DBfree_result(result);
-
-	if (0 == ids.values_num)
-		goto out;
-
-	zbx_snprintf_alloc(&sql, &sql_alloc, &sql_offset, "update hstgrp g set g.type=%d where",
-			HOSTGROUP_TYPE_TEMPLATE);
-	DBadd_condition_alloc(&sql, &sql_alloc, &sql_offset, "g.groupid", ids.values, ids.values_num);
-
-	if (ZBX_DB_OK > DBexecute("%s", sql))
-		ret = FAIL;
-out:
-	zbx_vector_str_clear_ext(&names, zbx_str_free);
-	zbx_vector_str_destroy(&names);
-	zbx_vector_uint64_destroy(&ids);
-	zbx_free(sql);
-=======
 static int	DBpatch_6010025(void)
 {
 	DB_ROW		row;
@@ -747,21 +472,296 @@
 
 	zbx_free(sql);
 	zbx_free(out);
->>>>>>> 49c52540
 
 	return ret;
 }
 
-<<<<<<< HEAD
+#define DBPATCH_HOST_STATUS_TEMPLATE	"3"
+#define DBPATCH_GROUPIDS(cmp)									\
+		"select distinct g.groupid"							\
+		" from hosts h,hosts_groups hg,hstgrp g"					\
+		" where g.groupid=hg.groupid and"						\
+			" hg.hostid=h.hostid and"						\
+			" h.status" cmp DBPATCH_HOST_STATUS_TEMPLATE " and length(g.name)>0"
+#define DBPATCH_TPLGRP_GROUPIDS	DBPATCH_GROUPIDS("=")
+#define DBPATCH_HSTGRP_GROUPIDS	DBPATCH_GROUPIDS("<>")
+
+typedef struct
+{
+	zbx_uint64_t	groupid;
+	zbx_uint64_t	newgroupid;
+	char		*name;
+	char		*uuid;
+}
+hstgrp_t;
+
+ZBX_PTR_VECTOR_DECL(hstgrp, hstgrp_t *)
+ZBX_PTR_VECTOR_IMPL(hstgrp, hstgrp_t *)
+
+static int	DBpatch_6010026(void)
+{
+	return DBdrop_field("hstgrp", "internal");
+}
+
+static int	DBpatch_6010027(void)
+{
+	const ZBX_FIELD	field = {"type", "0", NULL, NULL, 0, ZBX_TYPE_INT, ZBX_NOTNULL, 0};
+
+	return DBadd_field("hstgrp", &field);
+}
+
+static int	DBpatch_6010028(void)
+{
+	return DBdrop_index("hstgrp", "hstgrp_1");
+}
+
+static int	DBpatch_6010029(void)
+{
+	return DBcreate_index("hstgrp", "hstgrp_1", "type,name", 1);
+}
+
+static void	DBpatch_6010030_hstgrp_free(hstgrp_t *hstgrp)
+{
+	zbx_free(hstgrp->name);
+	zbx_free(hstgrp->uuid);
+	zbx_free(hstgrp);
+}
+
+static int	DBpatch_6010030_split_groups(void)
+{
+	int			i, permission, ret = SUCCEED;
+	zbx_uint64_t		nextid, groupid;
+	char			*sql = NULL;
+	size_t			sql_alloc = 0, sql_offset = 0;
+	DB_RESULT		result;
+	DB_ROW			row;
+	zbx_vector_hstgrp_t	hstgrps;
+	zbx_db_insert_t		db_insert;
+
+	zbx_vector_hstgrp_create(&hstgrps);
+
+	result = DBselect(
+			"select o.groupid,o.name,o.uuid from hstgrp o"
+			" where o.groupid in (" DBPATCH_TPLGRP_GROUPIDS
+			") and o.groupid in (" DBPATCH_HSTGRP_GROUPIDS
+			") order by o.groupid asc");
+
+	while (NULL != (row = DBfetch(result)))
+	{
+		hstgrp_t	*hstgrp;
+
+		hstgrp = (hstgrp_t *)zbx_malloc(NULL, sizeof(hstgrp_t));
+		ZBX_STR2UINT64(hstgrp->groupid, row[0]);
+		hstgrp->name = zbx_strdup(NULL, row[1]);
+		hstgrp->uuid = zbx_strdup(NULL, row[2]);
+
+		zbx_vector_hstgrp_append(&hstgrps, hstgrp);
+	}
+	DBfree_result(result);
+
+	if (0 == hstgrps.values_num)
+		goto out;
+
+	zbx_vector_hstgrp_sort(&hstgrps, ZBX_DEFAULT_UINT64_PTR_COMPARE_FUNC);
+	zbx_db_insert_prepare(&db_insert, "hstgrp", "groupid", "name", "type", "uuid", NULL);
+	nextid = DBget_maxid_num("hstgrp", hstgrps.values_num);
+
+	for (i = 0; i < hstgrps.values_num; i++)
+	{
+		hstgrps.values[i]->newgroupid = nextid++;
+		zbx_db_insert_add_values(&db_insert, hstgrps.values[i]->newgroupid, hstgrps.values[i]->name,
+				HOSTGROUP_TYPE_TEMPLATE, hstgrps.values[i]->uuid);
+	}
+
+	ret = zbx_db_insert_execute(&db_insert);
+	zbx_db_insert_clean(&db_insert);
+
+	if (SUCCEED != ret)
+		goto out;
+
+	zbx_db_insert_prepare(&db_insert, "rights", "rightid", "groupid", "permission", "id", NULL);
+	DBbegin_multiple_update(&sql, &sql_alloc, &sql_offset);
+
+	for (i = 0; i < hstgrps.values_num; i++)
+	{
+		result = DBselect(
+				"select r.groupid,r.permission"
+				" from rights r"
+				" where r.id=" ZBX_FS_UI64,
+				hstgrps.values[i]->groupid);
+
+		while (NULL != (row = DBfetch(result)))
+		{
+			ZBX_STR2UINT64(groupid, row[0]);
+			permission = atoi(row[1]);
+			zbx_db_insert_add_values(&db_insert, __UINT64_C(0), groupid, permission,
+					hstgrps.values[i]->newgroupid);
+		}
+		DBfree_result(result);
+
+		zbx_snprintf_alloc(&sql, &sql_alloc, &sql_offset,
+				"update hosts_groups hg"
+				" set hg.groupid =" ZBX_FS_UI64
+				" where hg.groupid=" ZBX_FS_UI64
+				" and hg.hostid in ("
+					"select h.hostid"
+					" from hosts h"
+					" where h.status=" DBPATCH_HOST_STATUS_TEMPLATE
+				");\n", hstgrps.values[i]->newgroupid, hstgrps.values[i]->groupid);
+
+		if (SUCCEED != (ret = DBexecute_overflowed_sql(&sql, &sql_alloc, &sql_offset)))
+			goto out;
+	}
+
+	zbx_db_insert_autoincrement(&db_insert, "rightid");
+
+	if (SUCCEED != (ret = zbx_db_insert_execute(&db_insert)))
+		goto out;
+
+	DBend_multiple_update(&sql, &sql_alloc, &sql_offset);
+
+	if (ZBX_DB_OK > DBexecute("%s", sql))
+		ret = FAIL;
+out:
+	zbx_free(sql);
+	zbx_db_insert_clean(&db_insert);
+	zbx_vector_hstgrp_clear_ext(&hstgrps, DBpatch_6010028_hstgrp_free);
+	zbx_vector_hstgrp_destroy(&hstgrps);
+
+	return ret;
+}
+
 static int	DBpatch_6010030(void)
 {
 	if (0 == (program_type & ZBX_PROGRAM_TYPE_SERVER))
 		return SUCCEED;
 
+	return DBpatch_6010028_split_groups();
+}
+
+static int	DBpatch_6010031(void)
+{
+	int	ret = SUCCEED;
+
+	if (0 == (program_type & ZBX_PROGRAM_TYPE_SERVER))
+		return ret;
+
+	if (ZBX_DB_OK > DBexecute("update hstgrp p set p.type=%d where p.type<>%d and p.groupid in"
+			" (select t.groupid from (" DBPATCH_TPLGRP_GROUPIDS ") as t)",
+			HOSTGROUP_TYPE_TEMPLATE, HOSTGROUP_TYPE_TEMPLATE))
+	{
+		ret = FAIL;
+	}
+
+	return ret;
+}
+
+static int	DBpatch_6010032_startfrom(const zbx_vector_str_t *names, const char *name)
+{
+	int	i;
+
+	for (i = 0; i < names->values_num; i++)
+	{
+		size_t	t_sz, g_sz;
+		char	tmp[256 * ZBX_MAX_BYTES_IN_UTF8_CHAR];
+
+		t_sz = strlen(names->values[i]);
+		g_sz = strlen(name);
+
+		if (g_sz == t_sz)
+			continue;
+
+		if (t_sz < g_sz)
+		{
+			zbx_strlcpy(tmp, names->values[i], sizeof(tmp));
+			zbx_strlcat(tmp, "/", sizeof(tmp));
+
+			if (0 == strncmp(tmp, name, strlen(tmp)))
+				return SUCCEED;
+		}
+		else
+		{
+			zbx_strlcpy(tmp, name, sizeof(tmp));
+			zbx_strlcat(tmp, "/", sizeof(tmp));
+
+			if (0 == strncmp(tmp, names->values[i], strlen(tmp)))
+				return SUCCEED;
+		}
+	}
+
+	return FAIL;
+}
+
+static int	DBpatch_6010032_update_empty(void)
+{
+	int			ret = SUCCEED;
+	char			*sql = NULL;
+	size_t			sql_alloc = 0, sql_offset = 0;
+	zbx_uint64_t		id;
+	zbx_vector_uint64_t	ids;
+	zbx_vector_str_t	names;
+	DB_RESULT		result;
+	DB_ROW			row;
+
+	result = DBselect(
+			"select g.name from hstgrp g"
+			" where g.type=%d"
+			" order by length(g.name) asc", HOSTGROUP_TYPE_TEMPLATE);
+
+	zbx_vector_str_create(&names);
+
+	while (NULL != (row = DBfetch(result)))
+	{
+		zbx_vector_str_append(&names, zbx_strdup(NULL, row[0]));
+	}
+	DBfree_result(result);
+
+	result = DBselect(
+			"select g.groupid,g.name from hstgrp g"
+			" left join hosts_groups hg on hg.groupid=g.groupid"
+			" left join group_prototype p on p.groupid=g.groupid"
+			" where hg.groupid is null and p.groupid is null"
+			" order by length(g.name) asc");
+
+	zbx_vector_uint64_create(&ids);
+
+	while (NULL != (row = DBfetch(result)))
+	{
+		if (FAIL == DBpatch_6010030_startfrom(&names, row[1]))
+			continue;
+
+		zbx_vector_str_append(&names, zbx_strdup(NULL, row[1]));
+		ZBX_STR2UINT64(id, row[0]);
+		zbx_vector_uint64_append(&ids, id);
+	}
+	DBfree_result(result);
+
+	if (0 == ids.values_num)
+		goto out;
+
+	zbx_snprintf_alloc(&sql, &sql_alloc, &sql_offset, "update hstgrp g set g.type=%d where",
+			HOSTGROUP_TYPE_TEMPLATE);
+	DBadd_condition_alloc(&sql, &sql_alloc, &sql_offset, "g.groupid", ids.values, ids.values_num);
+
+	if (ZBX_DB_OK > DBexecute("%s", sql))
+		ret = FAIL;
+out:
+	zbx_vector_str_clear_ext(&names, zbx_str_free);
+	zbx_vector_str_destroy(&names);
+	zbx_vector_uint64_destroy(&ids);
+	zbx_free(sql);
+
+	return ret;
+}
+
+static int	DBpatch_6010032(void)
+{
+	if (0 == (program_type & ZBX_PROGRAM_TYPE_SERVER))
+		return SUCCEED;
+
 	return DBpatch_6010030_update_empty();
 }
-=======
->>>>>>> 49c52540
+
 #endif
 
 DBPATCH_START(6010)
@@ -788,7 +788,6 @@
 DBPATCH_ADD(6010017, 0, 1)
 DBPATCH_ADD(6010018, 0, 1)
 DBPATCH_ADD(6010019, 0, 1)
-<<<<<<< HEAD
 DBPATCH_ADD(6010020, 0, 1)
 DBPATCH_ADD(6010021, 0, 1)
 DBPATCH_ADD(6010022, 0, 1)
@@ -800,13 +799,7 @@
 DBPATCH_ADD(6010028, 0, 1)
 DBPATCH_ADD(6010029, 0, 1)
 DBPATCH_ADD(6010030, 0, 1)
-=======
-DBPATCH_ADD(6010020, 0,	1)
-DBPATCH_ADD(6010021, 0,	1)
-DBPATCH_ADD(6010022, 0,	1)
-DBPATCH_ADD(6010023, 0,	1)
-DBPATCH_ADD(6010024, 0,	1)
-DBPATCH_ADD(6010025, 0,	1)
->>>>>>> 49c52540
+DBPATCH_ADD(6010031, 0, 1)
+DBPATCH_ADD(6010032, 0, 1)
 
 DBPATCH_END()