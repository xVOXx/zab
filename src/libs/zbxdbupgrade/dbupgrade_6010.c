--- conflicted
+++ resolved
@@ -886,15 +886,21 @@
 	return SUCCEED;
 }
 
-<<<<<<< HEAD
-static int	DBpatch_6010029(void)
+#undef DBPATCH_HOSTGROUP_TYPE_EMPTY
+#undef DBPATCH_HOSTGROUP_TYPE_HOST
+#undef DBPATCH_HOSTGROUP_TYPE_TEMPLATE
+#undef DBPATCH_HOSTGROUP_TYPE_MIXED
+#undef ADD_GROUPIDS_FROM_FIELD
+#undef ADD_GROUPIDS_FROM
+
+static int	DBpatch_6010037(void)
 {
 	const	ZBX_FIELD field = {"automatic", "0", NULL, NULL, 0, ZBX_TYPE_INT, ZBX_NOTNULL, 0};
 
 	return DBadd_field("hostmacro", &field);
 }
 
-static int	DBpatch_6010030(void)
+static int	DBpatch_6010038(void)
 {
 	if (ZBX_DB_OK > DBexecute(
 			"update hostmacro"
@@ -910,15 +916,6 @@
 
 	return SUCCEED;
 }
-=======
-#undef DBPATCH_HOSTGROUP_TYPE_EMPTY
-#undef DBPATCH_HOSTGROUP_TYPE_HOST
-#undef DBPATCH_HOSTGROUP_TYPE_TEMPLATE
-#undef DBPATCH_HOSTGROUP_TYPE_MIXED
-#undef ADD_GROUPIDS_FROM_FIELD
-#undef ADD_GROUPIDS_FROM
-
->>>>>>> 5795a9e1
 #endif
 
 DBPATCH_START(6010)
@@ -945,19 +942,6 @@
 DBPATCH_ADD(6010017, 0, 1)
 DBPATCH_ADD(6010018, 0, 1)
 DBPATCH_ADD(6010019, 0, 1)
-<<<<<<< HEAD
-DBPATCH_ADD(6010020, 0,	1)
-DBPATCH_ADD(6010021, 0,	1)
-DBPATCH_ADD(6010022, 0,	1)
-DBPATCH_ADD(6010023, 0,	1)
-DBPATCH_ADD(6010024, 0,	1)
-DBPATCH_ADD(6010025, 0,	1)
-DBPATCH_ADD(6010026, 0,	1)
-DBPATCH_ADD(6010027, 0,	1)
-DBPATCH_ADD(6010028, 0,	1)
-DBPATCH_ADD(6010029, 0,	1)
-DBPATCH_ADD(6010030, 0,	1)
-=======
 DBPATCH_ADD(6010020, 0, 1)
 DBPATCH_ADD(6010021, 0, 1)
 DBPATCH_ADD(6010022, 0, 1)
@@ -974,6 +958,7 @@
 DBPATCH_ADD(6010034, 0, 1)
 DBPATCH_ADD(6010035, 0, 1)
 DBPATCH_ADD(6010036, 0, 1)
->>>>>>> 5795a9e1
+DBPATCH_ADD(6010037, 0, 1)
+DBPATCH_ADD(6010038, 0, 1)
 
 DBPATCH_END()