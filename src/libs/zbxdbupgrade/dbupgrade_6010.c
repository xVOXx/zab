--- conflicted
+++ resolved
@@ -694,32 +694,19 @@
 	return ret;
 }
 
-<<<<<<< HEAD
 #define ADD_GROUPIDS_FROM_FIELD(table,field)									\
 	do													\
 	{													\
-		result = DBselect("select distinct " field " from " table " where " field " is not null");	\
+		result = zbx_db_select("select distinct " field " from " table " where " field " is not null");	\
 														\
-		while (NULL != (row = DBfetch(result)))								\
+		while (NULL != (row = zbx_db_fetch(result)))							\
 		{												\
 			ZBX_STR2UINT64(groupid, row[0]);							\
 			zbx_vector_uint64_append(&host_groupids, groupid);					\
 		}												\
-		DBfree_result(result);										\
+		zbx_db_free_result(result);									\
 	}													\
 	while(0)
-=======
-#define ADD_GROUPIDS_FROM_FIELD(table,field)								\
-													\
-	result = zbx_db_select("select distinct " field " from " table " where " field " is not null");	\
-													\
-	while (NULL != (row = zbx_db_fetch(result)))							\
-	{												\
-		ZBX_STR2UINT64(groupid, row[0]);							\
-		zbx_vector_uint64_append(&host_groupids, groupid);					\
-	}												\
-	zbx_db_free_result(result);
->>>>>>> 3cbf2619
 #define ADD_GROUPIDS_FROM(table) ADD_GROUPIDS_FROM_FIELD(table, "groupid")
 
 static int	DBpatch_6010033_split_groups(void)
