--- conflicted
+++ resolved
@@ -29,13 +29,6 @@
 
 #ifndef HAVE_SQLITE3
 
-<<<<<<< HEAD
-static int	DBpatch_6010000(void)
-{
-	const ZBX_FIELD	field = {"vault_provider", "0", NULL, NULL, 0, ZBX_TYPE_INT, ZBX_NOTNULL, 0};
-
-	return DBadd_field("config", &field);
-=======
 static int	DBpatch_6010001(void)
 {
 #define ZBX_MD5_SIZE	32
@@ -47,8 +40,13 @@
 
 	return SUCCEED;
 #undef ZBX_MD5_SIZE
->>>>>>> 04d51f70
 }
+
+static int	DBpatch_6010002(void)
+{
+	const ZBX_FIELD	field = {"vault_provider", "0", NULL, NULL, 0, ZBX_TYPE_INT, ZBX_NOTNULL, 0};
+
+	return DBadd_field("config", &field);
 
 #endif
 
@@ -56,10 +54,7 @@
 
 /* version, duplicates flag, mandatory flag */
 
-<<<<<<< HEAD
-DBPATCH_ADD(6010000, 0, 1)
-=======
 DBPATCH_ADD(6010001, 0, 1)
->>>>>>> 04d51f70
+DBPATCH_ADD(6010002, 0, 1)
 
 DBPATCH_END()