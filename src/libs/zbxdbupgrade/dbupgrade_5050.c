/*
** Zabbix
** Copyright (C) 2001-2021 Zabbix SIA
**
** This program is free software; you can redistribute it and/or modify
** it under the terms of the GNU General Public License as published by
** the Free Software Foundation; either version 2 of the License, or
** (at your option) any later version.
**
** This program is distributed in the hope that it will be useful,
** but WITHOUT ANY WARRANTY; without even the implied warranty of
** MERCHANTABILITY or FITNESS FOR A PARTICULAR PURPOSE. See the
** GNU General Public License for more details.
**
** You should have received a copy of the GNU General Public License
** along with this program; if not, write to the Free Software
** Foundation, Inc., 51 Franklin Street, Fifth Floor, Boston, MA  02110-1301, USA.
**/

#include "common.h"
#include "db.h"
#include "dbupgrade.h"

extern unsigned char	program_type;

/*
 * 6.0 development database patches
 */

#ifndef HAVE_SQLITE3

static int	DBpatch_5050000(void)
{
	return SUCCEED;
}

static int	DBpatch_5050001(void)
{
	const ZBX_TABLE	table =
			{"service_problem_tag", "service_problem_tagid", 0,
				{
					{"service_problem_tagid", NULL, NULL, NULL, 0, ZBX_TYPE_ID, ZBX_NOTNULL, 0},
					{"serviceid", NULL, NULL, NULL, 0, ZBX_TYPE_ID, ZBX_NOTNULL, 0},
					{"tag", "", NULL, NULL, 255, ZBX_TYPE_CHAR, ZBX_NOTNULL, 0},
					{"operator", "0", NULL, NULL, 0, ZBX_TYPE_INT, ZBX_NOTNULL, 0},
					{"value", "", NULL, NULL, 255, ZBX_TYPE_CHAR, ZBX_NOTNULL, 0},
					{0}
				},
				NULL
			};

	return DBcreate_table(&table);
}

static int	DBpatch_5050002(void)
{
	const ZBX_FIELD	field = {"serviceid", NULL, "services", "serviceid", 0, 0, 0, ZBX_FK_CASCADE_DELETE};

	return DBadd_foreign_key("service_problem_tag", 1, &field);
}

static int	DBpatch_5050003(void)
{
	return DBcreate_index("service_problem_tag", "service_problem_tag_1", "serviceid", 0);
}
static int	DBpatch_5050004(void)
{
	const ZBX_TABLE	table =
			{"service_problem", "service_problemid", 0,
				{
					{"service_problemid", NULL, NULL, NULL, 0, ZBX_TYPE_ID, ZBX_NOTNULL, 0},
					{"eventid", NULL, NULL, NULL, 0, ZBX_TYPE_ID, ZBX_NOTNULL, 0},
					{"serviceid", NULL, NULL, NULL, 0, ZBX_TYPE_ID, ZBX_NOTNULL, 0},
					{"severity", "0", NULL, NULL, 0, ZBX_TYPE_INT, ZBX_NOTNULL, 0},
					{0}
				},
				NULL
			};

	return DBcreate_table(&table);
}

static int	DBpatch_5050005(void)
{
	return DBcreate_index("service_problem", "service_problem_1", "eventid", 0);
}

static int	DBpatch_5050006(void)
{
	return DBcreate_index("service_problem", "service_problem_2", "serviceid", 0);
}

static int	DBpatch_5050007(void)
{
	const ZBX_FIELD	field = {"eventid", NULL, "problem", "eventid", 0, 0, 0, ZBX_FK_CASCADE_DELETE};

	return DBadd_foreign_key("service_problem", 1, &field);
}

static int	DBpatch_5050008(void)
{
	const ZBX_FIELD	field = {"serviceid", NULL, "services", "serviceid", 0, 0, 0, ZBX_FK_CASCADE_DELETE};

	return DBadd_foreign_key("service_problem", 2, &field);
}

#define ZBX_TAGVALUE_MAX_LEN	32

static void	DBpatch_trim_tag_value(char *value)
{
	size_t	len;

	len = zbx_strlen_utf8_nchars(value, ZBX_TAGVALUE_MAX_LEN - ZBX_CONST_STRLEN("..."));

	memcpy(value + len, "...", ZBX_CONST_STRLEN("...") + 1);
}

static void	DBpatch_get_problems_by_triggerid(zbx_uint64_t triggerid, zbx_vector_uint64_t *eventids)
{
	DB_RESULT	result;
	DB_ROW		row;

	result = DBselect("select eventid from problem where source=0 and object=0 and objectid="
			ZBX_FS_UI64, triggerid);

	while (NULL != (row = DBfetch(result)))
	{
		zbx_uint64_t	eventid;

		ZBX_STR2UINT64(eventid, row[0]);
		zbx_vector_uint64_append(eventids, eventid);
	}

	DBfree_result(result);
}

static int	DBpatch_5050009(void)
{
	DB_RESULT	result;
	DB_ROW		row;
	zbx_db_insert_t	ins_service_problem_tag, ins_trigger_tag, ins_problem_tag;
	zbx_uint64_t	old_triggerid = 0, triggerid, serviceid;
	int		ret = SUCCEED;

	result = DBselect("select t.triggerid,t.description,s.serviceid from triggers t join services s "
			"on t.triggerid=s.triggerid order by t.triggerid");

	zbx_db_insert_prepare(&ins_service_problem_tag, "service_problem_tag", "service_problem_tagid", "serviceid",
			"tag", "operator", "value", NULL);
	zbx_db_insert_prepare(&ins_trigger_tag, "trigger_tag", "triggertagid", "triggerid", "tag", "value", NULL);
	zbx_db_insert_prepare(&ins_problem_tag, "problem_tag", "problemtagid", "eventid", "tag", "value", NULL);

	while (NULL != (row = DBfetch(result)))
	{
		int	i;
		char	*desc, *tag_value = NULL;

		ZBX_STR2UINT64(triggerid, row[0]);
		desc = row[1];
		ZBX_STR2UINT64(serviceid, row[2]);

		tag_value = zbx_dsprintf(NULL, "%s:%s", row[0], desc);

		if (ZBX_TAGVALUE_MAX_LEN < zbx_strlen_utf8(tag_value))
			DBpatch_trim_tag_value(tag_value);

		zbx_db_insert_add_values(&ins_service_problem_tag, __UINT64_C(0), serviceid, "ServiceLink", 0,
				tag_value);

		if (old_triggerid != triggerid)
		{
			zbx_vector_uint64_t	problemtag_eventids;

			zbx_db_insert_add_values(&ins_trigger_tag, __UINT64_C(0), triggerid, "ServiceLink", tag_value);

			zbx_vector_uint64_create(&problemtag_eventids);

			DBpatch_get_problems_by_triggerid(triggerid, &problemtag_eventids);

			for (i = 0; i < problemtag_eventids.values_num; i++)
			{
				zbx_db_insert_add_values(&ins_problem_tag, __UINT64_C(0), problemtag_eventids.values[i],
						"ServiceLink", tag_value);
			}

			zbx_vector_uint64_destroy(&problemtag_eventids);
		}

		old_triggerid = triggerid;

		zbx_free(tag_value);
	}

	zbx_db_insert_autoincrement(&ins_service_problem_tag, "service_problem_tagid");
	ret = zbx_db_insert_execute(&ins_service_problem_tag);

	if (FAIL == ret)
		goto out;

	zbx_db_insert_autoincrement(&ins_trigger_tag, "triggertagid");
	ret = zbx_db_insert_execute(&ins_trigger_tag);

	if (FAIL == ret)
		goto out;

	zbx_db_insert_autoincrement(&ins_problem_tag, "problemtagid");
	ret = zbx_db_insert_execute(&ins_problem_tag);
out:
	zbx_db_insert_clean(&ins_service_problem_tag);
	zbx_db_insert_clean(&ins_trigger_tag);
	zbx_db_insert_clean(&ins_problem_tag);
	DBfree_result(result);

	return ret;
}

static int	DBpatch_5050010(void)
{
	return DBdrop_foreign_key("services", 1);
}

static int	DBpatch_5050011(void)
{
	return DBdrop_field("services", "triggerid");
}

static int	DBpatch_5050012(void)
{
	const ZBX_TABLE table =
		{"service_tag", "servicetagid", 0,
			{
				{"servicetagid", NULL, NULL, NULL, 0, ZBX_TYPE_ID, ZBX_NOTNULL, 0},
				{"serviceid", NULL, NULL, NULL, 0, ZBX_TYPE_ID, ZBX_NOTNULL, 0},
				{"tag", "", NULL, NULL, 255, ZBX_TYPE_CHAR, ZBX_NOTNULL, 0},
				{"value", "", NULL, NULL, 255, ZBX_TYPE_CHAR, ZBX_NOTNULL, 0},
				{0}
			},
			NULL
		};

	return DBcreate_table(&table);
}

static int	DBpatch_5050013(void)
{
	const ZBX_FIELD	field = {"serviceid", NULL, "services", "serviceid", 0, 0, 0, ZBX_FK_CASCADE_DELETE};

	return DBadd_foreign_key("service_tag", 1, &field);
}

static int	DBpatch_5050014(void)
{
	return DBdrop_field("services_links", "soft");
}

static int	DBpatch_5050015(void)
{
	return DBcreate_index("service_tag", "service_tag_1", "serviceid", 0);
}

static void	DBpatch_get_role_rules(zbx_uint64_t roleid, int *ui_default_access, int *actions_default_access,
		int *ui_conf_services)
{
	DB_ROW		row;
	DB_RESULT	result;

	result = DBselect("select value_int,name from role_rule where roleid=" ZBX_FS_UI64 " and name in "
			"('ui.default_access', 'actions.default_access', 'ui.configuration.services')", roleid);

	while (NULL != (row = DBfetch(result)))
	{
		int	value;
		char	*name;

		value = atoi(row[0]);
		name = row[1];

		if (0 == strcmp(name, "ui.default_access"))
		{
			*ui_default_access = value;
		}
		else if (0 == strcmp(name, "actions.default_access"))
		{
			*actions_default_access = value;
		}
		else if (0 == strcmp(name, "ui.configuration.services"))
		{
			*ui_conf_services = value;
		}
	}

	DBfree_result(result);
}

static int	DBpatch_5050016(void)
{
	DB_ROW		row;
	DB_RESULT	result;
	int		ret = SUCCEED;

	result = DBselect("select distinct roleid from role_rule");

	while (NULL != (row = DBfetch(result)))
	{
		zbx_uint64_t	roleid;
		int ui_def_access = -1, act_def_access = -1, ui_conf_services = -1;

		ZBX_STR2UINT64(roleid, row[0]);

		DBpatch_get_role_rules(roleid, &ui_def_access, &act_def_access, &ui_conf_services);

		if (ui_def_access == act_def_access && -1 != ui_conf_services)
		{
			if (ZBX_DB_OK > DBexecute("update role_rule set name='actions.manage_services' where"
					" roleid=" ZBX_FS_UI64 " and name='ui.configuration.services'", roleid))
			{
				ret = FAIL;
				goto out;
			}
		}
		else if (1 == ui_def_access && -1 == ui_conf_services && 0 == act_def_access)
		{
			if (ZBX_DB_OK > DBexecute("insert into role_rule (role_ruleid,roleid,type,name,value_int,"
					"value_str,value_moduleid) values (" ZBX_FS_UI64 "," ZBX_FS_UI64 ",0,"
					"'actions.manage_services',1,'',NULL)", DBget_maxid("role_rule"), roleid))
			{
				ret = FAIL;
				goto out;
			}
		}
		else if (0 == ui_def_access && 1 == ui_conf_services && 1 == act_def_access)
		{
			if (ZBX_DB_OK > DBexecute("delete from role_rule where roleid=" ZBX_FS_UI64 " and "
					"name='ui.configuration.services'", roleid))
			{
				ret = FAIL;
				goto out;
			}
		}
	}
out:
	DBfree_result(result);
	return ret;
}

static int	DBpatch_5050017(void)
{
<<<<<<< HEAD
	const ZBX_FIELD	field = {"passwd_min_length", "8", NULL, NULL, 0, ZBX_TYPE_INT, ZBX_NOTNULL, 0};

	return DBadd_field("config", &field);
}

static int	DBpatch_5050018(void)
{
	const ZBX_FIELD	field = {"passwd_check_rules", "8", NULL, NULL, 0, ZBX_TYPE_INT, ZBX_NOTNULL, 0};
=======
	const ZBX_FIELD	field = {"servicealarmid", NULL, NULL, NULL, 0, ZBX_TYPE_ID, 0, 0};

	return DBadd_field("escalations", &field);
}
static int	DBpatch_5050018(void)
{
	const ZBX_FIELD	field = {"serviceid", NULL, NULL, NULL, 0, ZBX_TYPE_ID, 0, 0};

	return DBadd_field("escalations", &field);
}

static int	DBpatch_5050019(void)
{
	return DBdrop_index("escalations", "escalations_1");
}

static int	DBpatch_5050020(void)
{
	return DBcreate_index("escalations", "escalations_1", "triggerid,itemid,serviceid,escalationid", 1);
}

static int	DBpatch_5050021(void)
{
	const ZBX_FIELD	field = {"hk_events_service", "1d", NULL, NULL, 32, ZBX_TYPE_CHAR, ZBX_NOTNULL, 0};
>>>>>>> bafa6337

	return DBadd_field("config", &field);
}

#endif

DBPATCH_START(5050)

/* version, duplicates flag, mandatory flag */

DBPATCH_ADD(5050000, 0, 1)
DBPATCH_ADD(5050001, 0, 1)
DBPATCH_ADD(5050002, 0, 1)
DBPATCH_ADD(5050003, 0, 1)
DBPATCH_ADD(5050004, 0, 1)
DBPATCH_ADD(5050005, 0, 1)
DBPATCH_ADD(5050006, 0, 1)
DBPATCH_ADD(5050007, 0, 1)
DBPATCH_ADD(5050008, 0, 1)
DBPATCH_ADD(5050009, 0, 1)
DBPATCH_ADD(5050010, 0, 1)
DBPATCH_ADD(5050011, 0, 1)
DBPATCH_ADD(5050012, 0, 1)
DBPATCH_ADD(5050013, 0, 1)
DBPATCH_ADD(5050014, 0, 1)
DBPATCH_ADD(5050015, 0, 1)
DBPATCH_ADD(5050016, 0, 1)
DBPATCH_ADD(5050017, 0, 1)
DBPATCH_ADD(5050018, 0, 1)
<<<<<<< HEAD
=======
DBPATCH_ADD(5050019, 0, 1)
DBPATCH_ADD(5050020, 0, 1)
DBPATCH_ADD(5050021, 0, 1)
>>>>>>> bafa6337

DBPATCH_END()<|MERGE_RESOLUTION|>--- conflicted
+++ resolved
@@ -345,41 +345,45 @@
 
 static int	DBpatch_5050017(void)
 {
-<<<<<<< HEAD
+	const ZBX_FIELD	field = {"servicealarmid", NULL, NULL, NULL, 0, ZBX_TYPE_ID, 0, 0};
+
+	return DBadd_field("escalations", &field);
+}
+
+static int	DBpatch_5050018(void)
+{
+	const ZBX_FIELD	field = {"serviceid", NULL, NULL, NULL, 0, ZBX_TYPE_ID, 0, 0};
+
+	return DBadd_field("escalations", &field);
+}
+
+static int	DBpatch_5050019(void)
+{
+	return DBdrop_index("escalations", "escalations_1");
+}
+
+static int	DBpatch_5050020(void)
+{
+	return DBcreate_index("escalations", "escalations_1", "triggerid,itemid,serviceid,escalationid", 1);
+}
+
+static int	DBpatch_5050021(void)
+{
+	const ZBX_FIELD	field = {"hk_events_service", "1d", NULL, NULL, 32, ZBX_TYPE_CHAR, ZBX_NOTNULL, 0};
+
+	return DBadd_field("config", &field);
+}
+
+static int	DBpatch_5050022(void)
+{
 	const ZBX_FIELD	field = {"passwd_min_length", "8", NULL, NULL, 0, ZBX_TYPE_INT, ZBX_NOTNULL, 0};
 
 	return DBadd_field("config", &field);
 }
 
-static int	DBpatch_5050018(void)
+static int	DBpatch_5050023(void)
 {
 	const ZBX_FIELD	field = {"passwd_check_rules", "8", NULL, NULL, 0, ZBX_TYPE_INT, ZBX_NOTNULL, 0};
-=======
-	const ZBX_FIELD	field = {"servicealarmid", NULL, NULL, NULL, 0, ZBX_TYPE_ID, 0, 0};
-
-	return DBadd_field("escalations", &field);
-}
-static int	DBpatch_5050018(void)
-{
-	const ZBX_FIELD	field = {"serviceid", NULL, NULL, NULL, 0, ZBX_TYPE_ID, 0, 0};
-
-	return DBadd_field("escalations", &field);
-}
-
-static int	DBpatch_5050019(void)
-{
-	return DBdrop_index("escalations", "escalations_1");
-}
-
-static int	DBpatch_5050020(void)
-{
-	return DBcreate_index("escalations", "escalations_1", "triggerid,itemid,serviceid,escalationid", 1);
-}
-
-static int	DBpatch_5050021(void)
-{
-	const ZBX_FIELD	field = {"hk_events_service", "1d", NULL, NULL, 32, ZBX_TYPE_CHAR, ZBX_NOTNULL, 0};
->>>>>>> bafa6337
 
 	return DBadd_field("config", &field);
 }
@@ -409,11 +413,10 @@
 DBPATCH_ADD(5050016, 0, 1)
 DBPATCH_ADD(5050017, 0, 1)
 DBPATCH_ADD(5050018, 0, 1)
-<<<<<<< HEAD
-=======
 DBPATCH_ADD(5050019, 0, 1)
 DBPATCH_ADD(5050020, 0, 1)
 DBPATCH_ADD(5050021, 0, 1)
->>>>>>> bafa6337
+DBPATCH_ADD(5050022, 0, 1)
+DBPATCH_ADD(5050023, 0, 1)
 
 DBPATCH_END()