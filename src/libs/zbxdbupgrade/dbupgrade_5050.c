--- conflicted
+++ resolved
@@ -346,29 +346,46 @@
 
 static int	DBpatch_5050017(void)
 {
-<<<<<<< HEAD
+	const ZBX_FIELD	field = {"servicealarmid", NULL, NULL, NULL, 0, ZBX_TYPE_ID, 0, 0};
+
+	return DBadd_field("escalations", &field);
+}
+static int	DBpatch_5050018(void)
+{
+	const ZBX_FIELD	field = {"serviceid", NULL, NULL, NULL, 0, ZBX_TYPE_ID, 0, 0};
+
+	return DBadd_field("escalations", &field);
+}
+
+static int	DBpatch_5050019(void)
+{
+	return DBdrop_index("escalations", "escalations_1");
+}
+
+static int	DBpatch_5050020(void)
+{
+	return DBcreate_index("escalations", "escalations_1", "triggerid,itemid,serviceid,escalationid", 1);
+}
+
+static int	DBpatch_5050021(void)
+{
+	const ZBX_FIELD	field = {"hk_events_service", "1d", NULL, NULL, 32, ZBX_TYPE_CHAR, ZBX_NOTNULL, 0};
+
+	return DBadd_field("config", &field);
+}
+
+static int	DBpatch_5050022(void)
+{
 	return DBdrop_table("auditlog_details");
 }
 
-static int	DBpatch_5050018(void)
+static int	DBpatch_5050023(void)
 {
 	return DBdrop_table("auditlog");
-=======
-	const ZBX_FIELD	field = {"servicealarmid", NULL, NULL, NULL, 0, ZBX_TYPE_ID, 0, 0};
-
-	return DBadd_field("escalations", &field);
-}
-static int	DBpatch_5050018(void)
-{
-	const ZBX_FIELD	field = {"serviceid", NULL, NULL, NULL, 0, ZBX_TYPE_ID, 0, 0};
-
-	return DBadd_field("escalations", &field);
->>>>>>> a36c2413
-}
-
-static int	DBpatch_5050019(void)
-{
-<<<<<<< HEAD
+}
+
+static int	DBpatch_5050024(void)
+{
 	const ZBX_TABLE table =
 		{"auditlog", "auditid", 0,
 			{
@@ -389,32 +406,24 @@
 		};
 
 	return DBcreate_table(&table);
-=======
-	return DBdrop_index("escalations", "escalations_1");
->>>>>>> a36c2413
-}
-
-static int	DBpatch_5050020(void)
-{
-<<<<<<< HEAD
+}
+
+static int	DBpatch_5050025(void)
+{
 	return DBcreate_index("auditlog", "auditlog_1", "userid,clock", 0);
-=======
-	return DBcreate_index("escalations", "escalations_1", "triggerid,itemid,serviceid,escalationid", 1);
->>>>>>> a36c2413
-}
-
-static int	DBpatch_5050021(void)
-{
-<<<<<<< HEAD
+}
+
+static int	DBpatch_5050026(void)
+{
 	return DBcreate_index("auditlog", "auditlog_2", "clock", 0);
 }
 
-static int	DBpatch_5050022(void)
+static int	DBpatch_5050027(void)
 {
 	return DBcreate_index("auditlog", "auditlog_3", "resourcetype,resourceid", 0);
 }
 
-static int	DBpatch_5050023(void)
+static int	DBpatch_5050028(void)
 {
 	if (0 == (ZBX_PROGRAM_TYPE_SERVER & program_type))
 		return SUCCEED;
@@ -428,19 +437,12 @@
 	return SUCCEED;
 }
 
-static int	DBpatch_5050024(void)
+static int	DBpatch_5050029(void)
 {
 	const ZBX_FIELD	field = {"auditlog_enabled", "1", NULL, NULL, 0, ZBX_TYPE_INT, ZBX_NOTNULL, 0};
 
 	return DBadd_field("config", &field);
 }
-=======
-	const ZBX_FIELD	field = {"hk_events_service", "1d", NULL, NULL, 32, ZBX_TYPE_CHAR, ZBX_NOTNULL, 0};
-
-	return DBadd_field("config", &field);
-}
-
->>>>>>> a36c2413
 #endif
 
 DBPATCH_START(5050)
@@ -469,11 +471,13 @@
 DBPATCH_ADD(5050019, 0, 1)
 DBPATCH_ADD(5050020, 0, 1)
 DBPATCH_ADD(5050021, 0, 1)
-<<<<<<< HEAD
 DBPATCH_ADD(5050022, 0, 1)
 DBPATCH_ADD(5050023, 0, 1)
 DBPATCH_ADD(5050024, 0, 1)
-=======
->>>>>>> a36c2413
+DBPATCH_ADD(5050025, 0, 1)
+DBPATCH_ADD(5050026, 0, 1)
+DBPATCH_ADD(5050027, 0, 1)
+DBPATCH_ADD(5050028, 0, 1)
+DBPATCH_ADD(5050029, 0, 1)
 
 DBPATCH_END()