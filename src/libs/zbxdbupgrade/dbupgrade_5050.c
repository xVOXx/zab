--- conflicted
+++ resolved
@@ -784,14 +784,20 @@
 
 static int	DBpatch_5050069(void)
 {
-<<<<<<< HEAD
+	const ZBX_FIELD	field = {"resourceid", NULL, NULL, NULL, 0, ZBX_TYPE_ID, 0, 0};
+
+	return DBdrop_not_null("auditlog", &field);
+}
+
+static int	DBpatch_5050070(void)
+{
 	const ZBX_FIELD	old_field = {"params", "", NULL, NULL, 0, ZBX_TYPE_SHORTTEXT, ZBX_NOTNULL, 0};
 	const ZBX_FIELD	field = {"params", "", NULL, NULL, 0, ZBX_TYPE_TEXT, ZBX_NOTNULL, 0};
 
 	return DBmodify_field_type("item_preproc", &field, &old_field);
 }
 
-static int	DBpatch_5050070(void)
+static int	DBpatch_5050071(void)
 {
 	const ZBX_FIELD	old_field = {"description", "", NULL, NULL, 255, ZBX_TYPE_CHAR, ZBX_NOTNULL, 0};
 	const ZBX_FIELD	field = {"description", "", NULL, NULL, 0, ZBX_TYPE_SHORTTEXT, ZBX_NOTNULL, 0};
@@ -799,17 +805,12 @@
 	return DBmodify_field_type("triggers", &field, &old_field);
 }
 
-static int	DBpatch_5050071(void)
+static int	DBpatch_5050072(void)
 {
 	const ZBX_FIELD	old_field = {"message", "", NULL, NULL, 0, ZBX_TYPE_SHORTTEXT, ZBX_NOTNULL, 0};
 	const ZBX_FIELD	field = {"message", "", NULL, NULL, 0, ZBX_TYPE_TEXT, ZBX_NOTNULL, 0};
 
 	return DBmodify_field_type("media_type_message", &field, &old_field);
-=======
-	const ZBX_FIELD	field = {"resourceid", NULL, NULL, NULL, 0, ZBX_TYPE_ID, 0, 0};
-
-	return DBdrop_not_null("auditlog", &field);
->>>>>>> 34f3dc33
 }
 
 #endif
@@ -882,10 +883,8 @@
 DBPATCH_ADD(5050067, 0, 1)
 DBPATCH_ADD(5050068, 0, 1)
 DBPATCH_ADD(5050069, 0, 1)
-<<<<<<< HEAD
 DBPATCH_ADD(5050070, 0, 1)
 DBPATCH_ADD(5050071, 0, 1)
-=======
->>>>>>> 34f3dc33
+DBPATCH_ADD(5050072, 0, 1)
 
 DBPATCH_END()