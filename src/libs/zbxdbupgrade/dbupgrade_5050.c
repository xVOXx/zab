/*
** Zabbix
** Copyright (C) 2001-2021 Zabbix SIA
**
** This program is free software; you can redistribute it and/or modify
** it under the terms of the GNU General Public License as published by
** the Free Software Foundation; either version 2 of the License, or
** (at your option) any later version.
**
** This program is distributed in the hope that it will be useful,
** but WITHOUT ANY WARRANTY; without even the implied warranty of
** MERCHANTABILITY or FITNESS FOR A PARTICULAR PURPOSE. See the
** GNU General Public License for more details.
**
** You should have received a copy of the GNU General Public License
** along with this program; if not, write to the Free Software
** Foundation, Inc., 51 Franklin Street, Fifth Floor, Boston, MA  02110-1301, USA.
**/

#include "common.h"
#include "db.h"
#include "dbupgrade.h"
#include "dbupgrade_macros.h"
#include "log.h"

extern unsigned char	program_type;

/*
 * 6.0 development database patches
 */

#ifndef HAVE_SQLITE3

static int	DBpatch_5050001(void)
{
	const ZBX_TABLE	table =
			{"service_problem_tag", "service_problem_tagid", 0,
				{
					{"service_problem_tagid", NULL, NULL, NULL, 0, ZBX_TYPE_ID, ZBX_NOTNULL, 0},
					{"serviceid", NULL, NULL, NULL, 0, ZBX_TYPE_ID, ZBX_NOTNULL, 0},
					{"tag", "", NULL, NULL, 255, ZBX_TYPE_CHAR, ZBX_NOTNULL, 0},
					{"operator", "0", NULL, NULL, 0, ZBX_TYPE_INT, ZBX_NOTNULL, 0},
					{"value", "", NULL, NULL, 255, ZBX_TYPE_CHAR, ZBX_NOTNULL, 0},
					{0}
				},
				NULL
			};

	return DBcreate_table(&table);
}

static int	DBpatch_5050002(void)
{
	const ZBX_FIELD	field = {"serviceid", NULL, "services", "serviceid", 0, 0, 0, ZBX_FK_CASCADE_DELETE};

	return DBadd_foreign_key("service_problem_tag", 1, &field);
}

static int	DBpatch_5050003(void)
{
	return DBcreate_index("service_problem_tag", "service_problem_tag_1", "serviceid", 0);
}

static int	DBpatch_5050004(void)
{
	const ZBX_TABLE	table =
			{"service_problem", "service_problemid", 0,
				{
					{"service_problemid", NULL, NULL, NULL, 0, ZBX_TYPE_ID, ZBX_NOTNULL, 0},
					{"eventid", NULL, NULL, NULL, 0, ZBX_TYPE_ID, ZBX_NOTNULL, 0},
					{"serviceid", NULL, NULL, NULL, 0, ZBX_TYPE_ID, ZBX_NOTNULL, 0},
					{"severity", "0", NULL, NULL, 0, ZBX_TYPE_INT, ZBX_NOTNULL, 0},
					{0}
				},
				NULL
			};

	return DBcreate_table(&table);
}

static int	DBpatch_5050005(void)
{
	return DBcreate_index("service_problem", "service_problem_1", "eventid", 0);
}

static int	DBpatch_5050006(void)
{
	return DBcreate_index("service_problem", "service_problem_2", "serviceid", 0);
}

static int	DBpatch_5050007(void)
{
	const ZBX_FIELD	field = {"eventid", NULL, "problem", "eventid", 0, 0, 0, ZBX_FK_CASCADE_DELETE};

	return DBadd_foreign_key("service_problem", 1, &field);
}

static int	DBpatch_5050008(void)
{
	const ZBX_FIELD	field = {"serviceid", NULL, "services", "serviceid", 0, 0, 0, ZBX_FK_CASCADE_DELETE};

	return DBadd_foreign_key("service_problem", 2, &field);
}

#define ZBX_TAGVALUE_MAX_LEN	32

static void	DBpatch_trim_tag_value(char *value)
{
	size_t	len;

	len = zbx_strlen_utf8_nchars(value, ZBX_TAGVALUE_MAX_LEN - ZBX_CONST_STRLEN("..."));

	memcpy(value + len, "...", ZBX_CONST_STRLEN("...") + 1);
}

static void	DBpatch_get_problems_by_triggerid(zbx_uint64_t triggerid, zbx_vector_uint64_t *eventids)
{
	DB_RESULT	result;
	DB_ROW		row;

	result = DBselect("select eventid from problem where source=0 and object=0 and objectid="
			ZBX_FS_UI64, triggerid);

	while (NULL != (row = DBfetch(result)))
	{
		zbx_uint64_t	eventid;

		ZBX_STR2UINT64(eventid, row[0]);
		zbx_vector_uint64_append(eventids, eventid);
	}

	DBfree_result(result);
}

static int	DBpatch_5050009(void)
{
	DB_RESULT	result;
	DB_ROW		row;
	zbx_db_insert_t	ins_service_problem_tag, ins_trigger_tag, ins_problem_tag;
	zbx_uint64_t	old_triggerid = 0, triggerid, serviceid;
	int		ret = SUCCEED;

	result = DBselect("select t.triggerid,t.description,s.serviceid from triggers t join services s "
			"on t.triggerid=s.triggerid order by t.triggerid");

	zbx_db_insert_prepare(&ins_service_problem_tag, "service_problem_tag", "service_problem_tagid", "serviceid",
			"tag", "operator", "value", NULL);
	zbx_db_insert_prepare(&ins_trigger_tag, "trigger_tag", "triggertagid", "triggerid", "tag", "value", NULL);
	zbx_db_insert_prepare(&ins_problem_tag, "problem_tag", "problemtagid", "eventid", "tag", "value", NULL);

	while (NULL != (row = DBfetch(result)))
	{
		int	i;
		char	*desc, *tag_value = NULL;

		ZBX_STR2UINT64(triggerid, row[0]);
		desc = row[1];
		ZBX_STR2UINT64(serviceid, row[2]);

		tag_value = zbx_dsprintf(NULL, "%s:%s", row[0], desc);

		if (ZBX_TAGVALUE_MAX_LEN < zbx_strlen_utf8(tag_value))
			DBpatch_trim_tag_value(tag_value);

		zbx_db_insert_add_values(&ins_service_problem_tag, __UINT64_C(0), serviceid, "ServiceLink", 0,
				tag_value);

		if (old_triggerid != triggerid)
		{
			zbx_vector_uint64_t	problemtag_eventids;

			zbx_db_insert_add_values(&ins_trigger_tag, __UINT64_C(0), triggerid, "ServiceLink", tag_value);

			zbx_vector_uint64_create(&problemtag_eventids);

			DBpatch_get_problems_by_triggerid(triggerid, &problemtag_eventids);

			for (i = 0; i < problemtag_eventids.values_num; i++)
			{
				zbx_db_insert_add_values(&ins_problem_tag, __UINT64_C(0), problemtag_eventids.values[i],
						"ServiceLink", tag_value);
			}

			zbx_vector_uint64_destroy(&problemtag_eventids);
		}

		old_triggerid = triggerid;

		zbx_free(tag_value);
	}

	zbx_db_insert_autoincrement(&ins_service_problem_tag, "service_problem_tagid");
	ret = zbx_db_insert_execute(&ins_service_problem_tag);

	if (FAIL == ret)
		goto out;

	zbx_db_insert_autoincrement(&ins_trigger_tag, "triggertagid");
	ret = zbx_db_insert_execute(&ins_trigger_tag);

	if (FAIL == ret)
		goto out;

	zbx_db_insert_autoincrement(&ins_problem_tag, "problemtagid");
	ret = zbx_db_insert_execute(&ins_problem_tag);
out:
	zbx_db_insert_clean(&ins_service_problem_tag);
	zbx_db_insert_clean(&ins_trigger_tag);
	zbx_db_insert_clean(&ins_problem_tag);
	DBfree_result(result);

	return ret;
}

static int	DBpatch_5050010(void)
{
	return DBdrop_foreign_key("services", 1);
}

static int	DBpatch_5050011(void)
{
	return DBdrop_field("services", "triggerid");
}

static int	DBpatch_5050012(void)
{
	const ZBX_TABLE table =
		{"service_tag", "servicetagid", 0,
			{
				{"servicetagid", NULL, NULL, NULL, 0, ZBX_TYPE_ID, ZBX_NOTNULL, 0},
				{"serviceid", NULL, NULL, NULL, 0, ZBX_TYPE_ID, ZBX_NOTNULL, 0},
				{"tag", "", NULL, NULL, 255, ZBX_TYPE_CHAR, ZBX_NOTNULL, 0},
				{"value", "", NULL, NULL, 255, ZBX_TYPE_CHAR, ZBX_NOTNULL, 0},
				{0}
			},
			NULL
		};

	return DBcreate_table(&table);
}

static int	DBpatch_5050013(void)
{
	const ZBX_FIELD	field = {"serviceid", NULL, "services", "serviceid", 0, 0, 0, ZBX_FK_CASCADE_DELETE};

	return DBadd_foreign_key("service_tag", 1, &field);
}

static int	DBpatch_5050014(void)
{
	return DBdrop_field("services_links", "soft");
}

static int	DBpatch_5050015(void)
{
	return DBcreate_index("service_tag", "service_tag_1", "serviceid", 0);
}

static int	DBpatch_5050016(void)
{
	if (ZBX_DB_OK > DBexecute("update role_rule set name='actions.manage_services'"
			" where name='ui.configuration.services'"))
	{
		return FAIL;
	}

	return SUCCEED;
}

static int	DBpatch_5050017(void)
{
	const ZBX_FIELD	field = {"servicealarmid", NULL, NULL, NULL, 0, ZBX_TYPE_ID, 0, 0};

	return DBadd_field("escalations", &field);
}

static int	DBpatch_5050018(void)
{
	const ZBX_FIELD	field = {"serviceid", NULL, NULL, NULL, 0, ZBX_TYPE_ID, 0, 0};

	return DBadd_field("escalations", &field);
}

static int	DBpatch_5050019(void)
{
	return DBdrop_index("escalations", "escalations_1");
}

static int	DBpatch_5050020(void)
{
	return DBcreate_index("escalations", "escalations_1", "triggerid,itemid,serviceid,escalationid", 1);
}

static int	DBpatch_5050021(void)
{
	const ZBX_FIELD	field = {"hk_events_service", "1d", NULL, NULL, 32, ZBX_TYPE_CHAR, ZBX_NOTNULL, 0};

	return DBadd_field("config", &field);
}

static int	DBpatch_5050022(void)
{
	const ZBX_FIELD	field = {"passwd_min_length", "8", NULL, NULL, 0, ZBX_TYPE_INT, ZBX_NOTNULL, 0};

	return DBadd_field("config", &field);
}

static int	DBpatch_5050023(void)
{
	const ZBX_FIELD	field = {"passwd_check_rules", "8", NULL, NULL, 0, ZBX_TYPE_INT, ZBX_NOTNULL, 0};

	return DBadd_field("config", &field);
}

static int	DBpatch_5050024(void)
{
	return DBdrop_table("auditlog_details");
}

static int	DBpatch_5050030(void)
{
	if (0 == (ZBX_PROGRAM_TYPE_SERVER & program_type))
		return SUCCEED;

	if (ZBX_DB_OK > DBexecute("delete from ids where table_name='auditlog_details' and field_name='auditdetailid'"))
		return FAIL;

	return SUCCEED;
}

static int	DBpatch_5050031(void)
{
	const ZBX_FIELD	field = {"auditlog_enabled", "1", NULL, NULL, 0, ZBX_TYPE_INT, ZBX_NOTNULL, 0};

	return DBadd_field("config", &field);
}

static int	DBpatch_5050032(void)
{
	if (0 == (program_type & ZBX_PROGRAM_TYPE_SERVER))
		return SUCCEED;

	if (ZBX_DB_OK > DBexecute("update config set default_lang='en_US' where default_lang='en_GB'"))
		return FAIL;

	return SUCCEED;
}

static int	DBpatch_5050033(void)
{
	if (0 == (program_type & ZBX_PROGRAM_TYPE_SERVER))
		return SUCCEED;

	if (ZBX_DB_OK > DBexecute("update users set lang='en_US' where lang='en_GB'"))
		return FAIL;

	return SUCCEED;
}

static int	DBpatch_5050034(void)
{
	const ZBX_FIELD	field = {"default_lang", "en_US", NULL, NULL, 5, ZBX_TYPE_CHAR, ZBX_NOTNULL, 0};

	return DBset_default("config", &field);
}

static int	DBpatch_5050040(void)
{
	if (0 == (ZBX_PROGRAM_TYPE_SERVER & program_type))
		return SUCCEED;

	if (ZBX_DB_OK > DBexecute("delete from ids where table_name='auditlog' and field_name='auditid'"))
		return FAIL;

	return SUCCEED;
}

static int	DBpatch_5050041(void)
{
	const ZBX_FIELD	field = {"weight", "0", NULL, NULL, 0, ZBX_TYPE_INT, ZBX_NOTNULL, 0};

	return DBadd_field("services", &field);
}

static int	DBpatch_5050042(void)
{
	const ZBX_FIELD	field = {"propagation_rule", "0", NULL, NULL, 0, ZBX_TYPE_INT, ZBX_NOTNULL, 0};

	return DBadd_field("services", &field);
}

static int	DBpatch_5050043(void)
{
	const ZBX_FIELD	field = {"propagation_value", "0", NULL, NULL, 0, ZBX_TYPE_INT, ZBX_NOTNULL, 0};

	return DBadd_field("services", &field);
}

static int	DBpatch_5050044(void)
{
	const ZBX_TABLE table =
		{"service_status_rule", "service_status_ruleid", 0,
			{
				{"service_status_ruleid", NULL, NULL, NULL, 0, ZBX_TYPE_ID, ZBX_NOTNULL, 0},
				{"serviceid", NULL, NULL, NULL, 0, ZBX_TYPE_ID, ZBX_NOTNULL, 0},
				{"type", "0", NULL, NULL, 0, ZBX_TYPE_INT, ZBX_NOTNULL, 0},
				{"limit_value", "0", NULL, NULL, 0, ZBX_TYPE_INT, ZBX_NOTNULL, 0},
				{"limit_status", "0", NULL, NULL, 0, ZBX_TYPE_INT, ZBX_NOTNULL, 0},
				{"new_status", "0", NULL, NULL, 0, ZBX_TYPE_INT, ZBX_NOTNULL, 0},
				{0}
			},
			NULL
		};

	return DBcreate_table(&table);
}

static int	DBpatch_5050045(void)
{
	return DBcreate_index("service_status_rule", "service_status_rule_1", "serviceid", 0);
}

static int	DBpatch_5050046(void)
{
	const ZBX_FIELD	field = {"serviceid", NULL, "services", "serviceid", 0, 0, 0, ZBX_FK_CASCADE_DELETE};

	return DBadd_foreign_key("service_status_rule", 1, &field);
}

static int	DBpatch_5050047(void)
{
	const ZBX_FIELD	field = {"status", "-1", NULL, NULL, 0, ZBX_TYPE_INT, ZBX_NOTNULL, 0};

	return DBset_default("services", &field);
}

static int	DBpatch_5050048(void)
{
	const ZBX_FIELD	field = {"value", "-1", NULL, NULL, 0, ZBX_TYPE_INT, ZBX_NOTNULL, 0};

	return DBset_default("service_alarms", &field);
}

static int	DBpatch_5050049(void)
{
	if (ZBX_DB_OK > DBexecute("update services set status=-1 where status=0"))
		return FAIL;

	return SUCCEED;
}

static int	DBpatch_5050050(void)
{
	if (ZBX_DB_OK > DBexecute("update service_alarms set value=-1 where value=0"))
		return FAIL;

	return SUCCEED;
}

#define DBPATCH_MESSAGE_SUBJECT_LEN		255
#define DBPATCH_GRAPH_NAME_LEN			128
#define DBPATCH_SYSMAPS_LABEL_LEN		255
#define DBPATCH_SYSMAPS_ELEMENTS_LABEL_LEN	2048
#define DBPATCH_SYSMAPS_LINKS_LABEL_LEN		2048

#if defined(HAVE_ORACLE)
#	define DBPATCH_SHORTTEXT_LEN		2048
#else
#	define DBPATCH_SHORTTEXT_LEN		65535
#endif

static int	dbpatch_update_simple_macro(const char *table, const char *field, const char *id, size_t field_len,
		const char *descr)
{
	DB_ROW		row;
	DB_RESULT	result;
	char		*sql;
	size_t		sql_alloc = 4096, sql_offset = 0;
	int		ret = SUCCEED;

	if (0 == (program_type & ZBX_PROGRAM_TYPE_SERVER))
		return SUCCEED;

	sql = zbx_malloc(NULL, sql_alloc);

	DBbegin_multiple_update(&sql, &sql_alloc, &sql_offset);

	result = DBselect("select %s,%s from %s", id, field, table);

	while (NULL != (row = DBfetch(result)))
	{
		zbx_token_t	token;
		char		*out = NULL;
		size_t		out_alloc = 0, out_offset = 0, pos = 0, last_pos = 0;

		for (; SUCCEED == zbx_token_find(row[1], (int)pos, &token, ZBX_TOKEN_SEARCH_BASIC |
				ZBX_TOKEN_SEARCH_SIMPLE_MACRO); pos++)
		{
			char	*replace;

			pos = token.loc.r;

			if (ZBX_TOKEN_SIMPLE_MACRO != token.type)
				continue;

			replace = NULL;
			dbpatch_convert_simple_macro(row[1], &token.data.simple_macro, 1, &replace);
			zbx_strncpy_alloc(&out, &out_alloc, &out_offset, row[1] + last_pos, token.loc.l - last_pos);
			replace = zbx_dsprintf(replace, "{?%s}", replace);
			zbx_strcpy_alloc(&out, &out_alloc, &out_offset, replace);
			zbx_free(replace);
			last_pos = token.loc.r + 1;

			pos = token.loc.r;
		}

		if (0 == out_alloc)
			continue;

		zbx_strcpy_alloc(&out, &out_alloc, &out_offset, row[1] + last_pos);

		if (field_len >= zbx_strlen_utf8(out))
		{
			char	*esc;

			esc = DBdyn_escape_field(table, field, out);
			zbx_snprintf_alloc(&sql, &sql_alloc, &sql_offset, "update %s set %s='%s'"
					" where %s=%s;\n", table, field, esc, id, row[0]);
			zbx_free(esc);

			ret = DBexecute_overflowed_sql(&sql, &sql_alloc, &sql_offset);
		}
		else
			zabbix_log(LOG_LEVEL_WARNING, "cannot convert %s, too long expression: \"%s\"", descr, row[0]);

		zbx_free(out);
	}
	DBfree_result(result);

	DBend_multiple_update(&sql, &sql_alloc, &sql_offset);

	if (SUCCEED == ret && 16 < sql_offset)
	{
		if (ZBX_DB_OK > DBexecute("%s", sql))
			ret = FAIL;
	}

	zbx_free(sql);

	return ret;
}

static int	DBpatch_5050051(void)
{
	return dbpatch_update_simple_macro("opmessage", "subject", "operationid", DBPATCH_MESSAGE_SUBJECT_LEN,
			"operation message subject");
}

static int	DBpatch_5050052(void)
{
	return dbpatch_update_simple_macro("opmessage", "message", "operationid", DBPATCH_SHORTTEXT_LEN,
			"operation message body");
}

static int	DBpatch_5050053(void)
{
	return dbpatch_update_simple_macro("media_type_message", "subject", "mediatype_messageid",
			DBPATCH_MESSAGE_SUBJECT_LEN, "media message subject");
}

static int	DBpatch_5050054(void)
{
	return dbpatch_update_simple_macro("media_type_message", "message", "mediatype_messageid",
			DBPATCH_SHORTTEXT_LEN, "media message body");
}

static int	DBpatch_5050055(void)
{
	return dbpatch_update_simple_macro("graphs", "name", "graphid", DBPATCH_GRAPH_NAME_LEN, "graph name");
}

static int	DBpatch_5050056(void)
{
	return dbpatch_update_simple_macro("sysmaps", "label_string_host", "sysmapid", DBPATCH_SYSMAPS_LABEL_LEN,
			"maps label host");
}

static int	DBpatch_5050057(void)
{
	return dbpatch_update_simple_macro("sysmaps", "label_string_hostgroup", "sysmapid", DBPATCH_SYSMAPS_LABEL_LEN,
			"maps label hostgroup");
}

static int	DBpatch_5050058(void)
{
	return dbpatch_update_simple_macro("sysmaps", "label_string_trigger", "sysmapid", DBPATCH_SYSMAPS_LABEL_LEN,
			"maps label trigger");
}

static int	DBpatch_5050059(void)
{
	return dbpatch_update_simple_macro("sysmaps", "label_string_map", "sysmapid", DBPATCH_SYSMAPS_LABEL_LEN,
			"maps label map");
}

static int	DBpatch_5050060(void)
{
	return dbpatch_update_simple_macro("sysmaps", "label_string_image", "sysmapid", DBPATCH_SYSMAPS_LABEL_LEN,
			"maps label image");
}

static int	DBpatch_5050061(void)
{
	return dbpatch_update_simple_macro("sysmaps_elements", "label", "selementid",
			DBPATCH_SYSMAPS_ELEMENTS_LABEL_LEN, "maps element label");
}

static int	DBpatch_5050062(void)
{
	return dbpatch_update_simple_macro("sysmaps_links", "label", "linkid", DBPATCH_SYSMAPS_LINKS_LABEL_LEN,
			"maps link label");
}

static int	DBpatch_5050063(void)
{
	return dbpatch_update_simple_macro("sysmap_shape", "text", "sysmap_shapeid", DBPATCH_SHORTTEXT_LEN,
			"maps shape text");
}

static int	DBpatch_5050064(void)
{
	const ZBX_FIELD	field = {"value_serviceid", NULL, "services", "serviceid", 0, ZBX_TYPE_ID, 0, ZBX_FK_CASCADE_DELETE};

	return DBadd_field("role_rule", &field);
}

static int	DBpatch_5050065(void)
{
	const ZBX_FIELD	field = {"value_serviceid", NULL, "services", "serviceid", 0, ZBX_TYPE_ID, 0, ZBX_FK_CASCADE_DELETE};

	return DBadd_foreign_key("role_rule", 3, &field);
}

static int	DBpatch_5050066(void)
{
	return DBcreate_index("role_rule", "role_rule_3", "value_serviceid", 0);
}

static int	DBpatch_5050067(void)
{
	if (ZBX_DB_OK > DBexecute("update role_rule set name='services.write'"
			" where name='actions.manage_services'"))
	{
		return FAIL;
	}

	return SUCCEED;
}

/******************************************************************************
 *                                                                            *
 * Function: DBpatch_5050068_calc_services_write_value                        *
 *                                                                            *
 * Purpose: calculate services.write value for the specified role             *
 *                                                                            *
 * Parameters: roleid - [IN] the role identifier                              *
 *             value  - [OUT] the services.write value                        *
 *                                                                            *
 * Return value: SUCCEED - the services.write value is calculated             *
 *               FAIL    - the services.write rule already exists             *
 *                                                                            *
 ******************************************************************************/
static int	DBpatch_5050068_calc_services_write_value(zbx_uint64_t roleid, int *value)
{
	DB_RESULT	result;
	DB_ROW		row;
	int		default_access = 1, ret = FAIL;

	result = DBselect("select name,value_int from role_rule where roleid=" ZBX_FS_UI64, roleid);

	while (NULL != (row = DBfetch(result)))
	{
		/* write rule already exists, skip */
		if (0 == strcmp("services.write", row[0]))
			goto out;


		if (0 == strcmp("actions.default_access", row[0]))
			default_access = atoi(row[1]);
	}

	*value = default_access;
	ret = SUCCEED;
out:
	DBfree_result(result);

	return ret;
}

static int	DBpatch_5050068(void)
{
	DB_RESULT	result;
	DB_ROW		row;
	zbx_db_insert_t	db_insert;
	int		ret = FAIL;

	if (0 == (program_type & ZBX_PROGRAM_TYPE_SERVER))
		return SUCCEED;

	zbx_db_insert_prepare(&db_insert, "role_rule", "role_ruleid", "roleid", "type", "name", "value_int", NULL);

	result = DBselect("select roleid,type from role");

	while (NULL != (row = DBfetch(result)))
	{
		zbx_uint64_t	roleid;
		int		services_write;

		ZBX_STR2UINT64(roleid, row[0]);

		zbx_db_insert_add_values(&db_insert, __UINT64_C(0), roleid, 0, "service.read", 1);

		if (SUCCEED == DBpatch_5050068_calc_services_write_value(roleid, &services_write))
		{
			int	role_type;

			role_type = atoi(row[1]);

			if (USER_TYPE_ZABBIX_ADMIN != role_type && USER_TYPE_SUPER_ADMIN != role_type)
				services_write = 0;

			zbx_db_insert_add_values(&db_insert, __UINT64_C(0), roleid, 0, "services.write", services_write);
		}

	}
	DBfree_result(result);

	zbx_db_insert_autoincrement(&db_insert, "role_ruleid");
	ret = zbx_db_insert_execute(&db_insert);
	zbx_db_insert_clean(&db_insert);

	return ret;
}

static int	DBpatch_5050070(void)
{
	const ZBX_FIELD	field = {"ha_failover_delay", "1m", NULL, NULL, 32, ZBX_TYPE_CHAR, ZBX_NOTNULL, 0};

	return DBadd_field("config", &field);
}

static int	DBpatch_5050071(void)
{
	const ZBX_TABLE	table =
			{"ha_node", "ha_nodeid", 0,
				{
					{"ha_nodeid", NULL, NULL, NULL, 0, ZBX_TYPE_CUID, ZBX_NOTNULL, 0},
					{"name", "", NULL, NULL, 255, ZBX_TYPE_CHAR, ZBX_NOTNULL, 0},
					{"address", "", NULL, NULL, 255, ZBX_TYPE_CHAR, ZBX_NOTNULL, 0},
					{"port", "10051", NULL, NULL, 0, ZBX_TYPE_INT, ZBX_NOTNULL, 0},
					{"lastaccess", "0", NULL, NULL, 0, ZBX_TYPE_INT, ZBX_NOTNULL, 0},
					{"status", "0", NULL, NULL, 0, ZBX_TYPE_INT, ZBX_NOTNULL, 0},
					{"ha_sessionid", "", NULL, NULL, 0, ZBX_TYPE_CUID, ZBX_NOTNULL, 0},
					{0}
				},
				NULL
			};

	return DBcreate_table(&table);
}

static int	DBpatch_5050072(void)
{
	return DBcreate_index("ha_node", "ha_node_1", "name", 1);
}

static int	DBpatch_5050073(void)
{
	return DBcreate_index("ha_node", "ha_node_2", "status,lastaccess", 0);
}

static int	DBpatch_5050074(void)
{
	return DBdrop_table("auditlog");
}

static int	DBpatch_5050075(void)
{
	const ZBX_TABLE table =
		{"auditlog", "auditid", 0,
			{
				{"auditid", NULL, NULL, NULL, 0, ZBX_TYPE_CUID, ZBX_NOTNULL, 0},
				{"userid", NULL, NULL, NULL, 0, ZBX_TYPE_ID, 0, 0},
				{"username", "", NULL, NULL, 100, ZBX_TYPE_CHAR, ZBX_NOTNULL, 0},
				{"clock", "0", NULL, NULL, 0, ZBX_TYPE_INT, ZBX_NOTNULL, 0},
				{"ip", "", NULL, NULL, 39, ZBX_TYPE_CHAR, ZBX_NOTNULL, 0},
				{"action", "0", NULL, NULL, 0, ZBX_TYPE_INT, ZBX_NOTNULL, 0},
				{"resourcetype", "0", NULL, NULL, 0, ZBX_TYPE_INT, ZBX_NOTNULL, 0},
				{"resourceid", NULL, NULL, NULL, 0, ZBX_TYPE_ID, 0, 0},
				{"resource_cuid", NULL, NULL, NULL, 0, ZBX_TYPE_CUID, 0, 0},
				{"resourcename", "", NULL, NULL, 255, ZBX_TYPE_CHAR, ZBX_NOTNULL, 0},
				{"recordsetid", NULL, NULL, NULL, 0, ZBX_TYPE_CUID, ZBX_NOTNULL, 0},
				{"details", "", NULL, NULL, 0, ZBX_TYPE_LONGTEXT, ZBX_NOTNULL, 0},
				{0}
			},
			NULL
		};

	return DBcreate_table(&table);
}

static int	DBpatch_5050076(void)
{
	return DBcreate_index("auditlog", "auditlog_1", "userid,clock", 0);
}

static int	DBpatch_5050077(void)
{
	return DBcreate_index("auditlog", "auditlog_2", "clock", 0);
}

static int	DBpatch_5050078(void)
{
	return DBcreate_index("auditlog", "auditlog_3", "resourcetype,resourceid", 0);
}

<<<<<<< HEAD
=======
static int	DBpatch_5050070(void)
{
	const ZBX_FIELD	old_field = {"params", "", NULL, NULL, 0, ZBX_TYPE_SHORTTEXT, ZBX_NOTNULL, 0};
	const ZBX_FIELD	field = {"params", "", NULL, NULL, 0, ZBX_TYPE_TEXT, ZBX_NOTNULL, 0};

	return DBmodify_field_type("item_preproc", &field, &old_field);
}

static int	DBpatch_5050071(void)
{
	const ZBX_FIELD	old_field = {"description", "", NULL, NULL, 255, ZBX_TYPE_CHAR, ZBX_NOTNULL, 0};
	const ZBX_FIELD	field = {"description", "", NULL, NULL, 0, ZBX_TYPE_SHORTTEXT, ZBX_NOTNULL, 0};

	return DBmodify_field_type("triggers", &field, &old_field);
}

static int	DBpatch_5050072(void)
{
	const ZBX_FIELD	old_field = {"message", "", NULL, NULL, 0, ZBX_TYPE_SHORTTEXT, ZBX_NOTNULL, 0};
	const ZBX_FIELD	field = {"message", "", NULL, NULL, 0, ZBX_TYPE_TEXT, ZBX_NOTNULL, 0};

	return DBmodify_field_type("media_type_message", &field, &old_field);
}

static int	DBpatch_5050073(void)
{
	if (0 == (program_type & ZBX_PROGRAM_TYPE_SERVER))
		return SUCCEED;

	if (ZBX_DB_OK > DBexecute("delete from profiles where idx like 'web.overview.%%'"))
		return FAIL;

	return SUCCEED;
}

static int	DBpatch_5050074(void)
{
	if (0 == (program_type & ZBX_PROGRAM_TYPE_SERVER))
		return SUCCEED;

	if (ZBX_DB_OK > DBexecute("delete from role_rule where name='ui.monitoring.overview'"))
		return FAIL;

	return SUCCEED;
}
>>>>>>> c8fab6d8

#endif

DBPATCH_START(5050)

/* version, duplicates flag, mandatory flag */

DBPATCH_ADD(5050001, 0, 1)
DBPATCH_ADD(5050002, 0, 1)
DBPATCH_ADD(5050003, 0, 1)
DBPATCH_ADD(5050004, 0, 1)
DBPATCH_ADD(5050005, 0, 1)
DBPATCH_ADD(5050006, 0, 1)
DBPATCH_ADD(5050007, 0, 1)
DBPATCH_ADD(5050008, 0, 1)
DBPATCH_ADD(5050009, 0, 1)
DBPATCH_ADD(5050010, 0, 1)
DBPATCH_ADD(5050011, 0, 1)
DBPATCH_ADD(5050012, 0, 1)
DBPATCH_ADD(5050013, 0, 1)
DBPATCH_ADD(5050014, 0, 1)
DBPATCH_ADD(5050015, 0, 1)
DBPATCH_ADD(5050016, 0, 1)
DBPATCH_ADD(5050017, 0, 1)
DBPATCH_ADD(5050018, 0, 1)
DBPATCH_ADD(5050019, 0, 1)
DBPATCH_ADD(5050020, 0, 1)
DBPATCH_ADD(5050021, 0, 1)
DBPATCH_ADD(5050022, 0, 1)
DBPATCH_ADD(5050023, 0, 1)
DBPATCH_ADD(5050024, 0, 1)
DBPATCH_ADD(5050030, 0, 1)
DBPATCH_ADD(5050031, 0, 1)
DBPATCH_ADD(5050032, 0, 1)
DBPATCH_ADD(5050033, 0, 1)
DBPATCH_ADD(5050034, 0, 1)
DBPATCH_ADD(5050040, 0, 1)
DBPATCH_ADD(5050041, 0, 1)
DBPATCH_ADD(5050042, 0, 1)
DBPATCH_ADD(5050043, 0, 1)
DBPATCH_ADD(5050044, 0, 1)
DBPATCH_ADD(5050045, 0, 1)
DBPATCH_ADD(5050046, 0, 1)
DBPATCH_ADD(5050047, 0, 1)
DBPATCH_ADD(5050048, 0, 1)
DBPATCH_ADD(5050049, 0, 1)
DBPATCH_ADD(5050050, 0, 1)
DBPATCH_ADD(5050051, 0, 1)
DBPATCH_ADD(5050052, 0, 1)
DBPATCH_ADD(5050053, 0, 1)
DBPATCH_ADD(5050054, 0, 1)
DBPATCH_ADD(5050055, 0, 1)
DBPATCH_ADD(5050056, 0, 1)
DBPATCH_ADD(5050057, 0, 1)
DBPATCH_ADD(5050058, 0, 1)
DBPATCH_ADD(5050059, 0, 1)
DBPATCH_ADD(5050060, 0, 1)
DBPATCH_ADD(5050061, 0, 1)
DBPATCH_ADD(5050062, 0, 1)
DBPATCH_ADD(5050063, 0, 1)
DBPATCH_ADD(5050064, 0, 1)
DBPATCH_ADD(5050065, 0, 1)
DBPATCH_ADD(5050066, 0, 1)
DBPATCH_ADD(5050067, 0, 1)
DBPATCH_ADD(5050068, 0, 1)
<<<<<<< HEAD
=======
DBPATCH_ADD(5050069, 0, 1)
>>>>>>> c8fab6d8
DBPATCH_ADD(5050070, 0, 1)
DBPATCH_ADD(5050071, 0, 1)
DBPATCH_ADD(5050072, 0, 1)
DBPATCH_ADD(5050073, 0, 1)
DBPATCH_ADD(5050074, 0, 1)
<<<<<<< HEAD
DBPATCH_ADD(5050075, 0, 1)
DBPATCH_ADD(5050076, 0, 1)
DBPATCH_ADD(5050077, 0, 1)
DBPATCH_ADD(5050078, 0, 1)
=======
>>>>>>> c8fab6d8

DBPATCH_END()<|MERGE_RESOLUTION|>--- conflicted
+++ resolved
@@ -744,12 +744,58 @@
 
 static int	DBpatch_5050070(void)
 {
+	const ZBX_FIELD	old_field = {"params", "", NULL, NULL, 0, ZBX_TYPE_SHORTTEXT, ZBX_NOTNULL, 0};
+	const ZBX_FIELD	field = {"params", "", NULL, NULL, 0, ZBX_TYPE_TEXT, ZBX_NOTNULL, 0};
+
+	return DBmodify_field_type("item_preproc", &field, &old_field);
+}
+
+static int	DBpatch_5050071(void)
+{
+	const ZBX_FIELD	old_field = {"description", "", NULL, NULL, 255, ZBX_TYPE_CHAR, ZBX_NOTNULL, 0};
+	const ZBX_FIELD	field = {"description", "", NULL, NULL, 0, ZBX_TYPE_SHORTTEXT, ZBX_NOTNULL, 0};
+
+	return DBmodify_field_type("triggers", &field, &old_field);
+}
+
+static int	DBpatch_5050072(void)
+{
+	const ZBX_FIELD	old_field = {"message", "", NULL, NULL, 0, ZBX_TYPE_SHORTTEXT, ZBX_NOTNULL, 0};
+	const ZBX_FIELD	field = {"message", "", NULL, NULL, 0, ZBX_TYPE_TEXT, ZBX_NOTNULL, 0};
+
+	return DBmodify_field_type("media_type_message", &field, &old_field);
+}
+
+static int	DBpatch_5050073(void)
+{
+	if (0 == (program_type & ZBX_PROGRAM_TYPE_SERVER))
+		return SUCCEED;
+
+	if (ZBX_DB_OK > DBexecute("delete from profiles where idx like 'web.overview.%%'"))
+		return FAIL;
+
+	return SUCCEED;
+}
+
+static int	DBpatch_5050074(void)
+{
+	if (0 == (program_type & ZBX_PROGRAM_TYPE_SERVER))
+		return SUCCEED;
+
+	if (ZBX_DB_OK > DBexecute("delete from role_rule where name='ui.monitoring.overview'"))
+		return FAIL;
+
+	return SUCCEED;
+}
+
+static int	DBpatch_5050075(void)
+{
 	const ZBX_FIELD	field = {"ha_failover_delay", "1m", NULL, NULL, 32, ZBX_TYPE_CHAR, ZBX_NOTNULL, 0};
 
 	return DBadd_field("config", &field);
 }
 
-static int	DBpatch_5050071(void)
+static int	DBpatch_5050076(void)
 {
 	const ZBX_TABLE	table =
 			{"ha_node", "ha_nodeid", 0,
@@ -769,22 +815,22 @@
 	return DBcreate_table(&table);
 }
 
-static int	DBpatch_5050072(void)
+static int	DBpatch_5050077(void)
 {
 	return DBcreate_index("ha_node", "ha_node_1", "name", 1);
 }
 
-static int	DBpatch_5050073(void)
+static int	DBpatch_5050078(void)
 {
 	return DBcreate_index("ha_node", "ha_node_2", "status,lastaccess", 0);
 }
 
-static int	DBpatch_5050074(void)
+static int	DBpatch_5050079(void)
 {
 	return DBdrop_table("auditlog");
 }
 
-static int	DBpatch_5050075(void)
+static int	DBpatch_5050080(void)
 {
 	const ZBX_TABLE table =
 		{"auditlog", "auditid", 0,
@@ -809,69 +855,20 @@
 	return DBcreate_table(&table);
 }
 
-static int	DBpatch_5050076(void)
+static int	DBpatch_5050081(void)
 {
 	return DBcreate_index("auditlog", "auditlog_1", "userid,clock", 0);
 }
 
-static int	DBpatch_5050077(void)
+static int	DBpatch_5050082(void)
 {
 	return DBcreate_index("auditlog", "auditlog_2", "clock", 0);
 }
 
-static int	DBpatch_5050078(void)
+static int	DBpatch_5050083(void)
 {
 	return DBcreate_index("auditlog", "auditlog_3", "resourcetype,resourceid", 0);
 }
-
-<<<<<<< HEAD
-=======
-static int	DBpatch_5050070(void)
-{
-	const ZBX_FIELD	old_field = {"params", "", NULL, NULL, 0, ZBX_TYPE_SHORTTEXT, ZBX_NOTNULL, 0};
-	const ZBX_FIELD	field = {"params", "", NULL, NULL, 0, ZBX_TYPE_TEXT, ZBX_NOTNULL, 0};
-
-	return DBmodify_field_type("item_preproc", &field, &old_field);
-}
-
-static int	DBpatch_5050071(void)
-{
-	const ZBX_FIELD	old_field = {"description", "", NULL, NULL, 255, ZBX_TYPE_CHAR, ZBX_NOTNULL, 0};
-	const ZBX_FIELD	field = {"description", "", NULL, NULL, 0, ZBX_TYPE_SHORTTEXT, ZBX_NOTNULL, 0};
-
-	return DBmodify_field_type("triggers", &field, &old_field);
-}
-
-static int	DBpatch_5050072(void)
-{
-	const ZBX_FIELD	old_field = {"message", "", NULL, NULL, 0, ZBX_TYPE_SHORTTEXT, ZBX_NOTNULL, 0};
-	const ZBX_FIELD	field = {"message", "", NULL, NULL, 0, ZBX_TYPE_TEXT, ZBX_NOTNULL, 0};
-
-	return DBmodify_field_type("media_type_message", &field, &old_field);
-}
-
-static int	DBpatch_5050073(void)
-{
-	if (0 == (program_type & ZBX_PROGRAM_TYPE_SERVER))
-		return SUCCEED;
-
-	if (ZBX_DB_OK > DBexecute("delete from profiles where idx like 'web.overview.%%'"))
-		return FAIL;
-
-	return SUCCEED;
-}
-
-static int	DBpatch_5050074(void)
-{
-	if (0 == (program_type & ZBX_PROGRAM_TYPE_SERVER))
-		return SUCCEED;
-
-	if (ZBX_DB_OK > DBexecute("delete from role_rule where name='ui.monitoring.overview'"))
-		return FAIL;
-
-	return SUCCEED;
-}
->>>>>>> c8fab6d8
 
 #endif
 
@@ -937,21 +934,19 @@
 DBPATCH_ADD(5050066, 0, 1)
 DBPATCH_ADD(5050067, 0, 1)
 DBPATCH_ADD(5050068, 0, 1)
-<<<<<<< HEAD
-=======
-DBPATCH_ADD(5050069, 0, 1)
->>>>>>> c8fab6d8
 DBPATCH_ADD(5050070, 0, 1)
 DBPATCH_ADD(5050071, 0, 1)
 DBPATCH_ADD(5050072, 0, 1)
 DBPATCH_ADD(5050073, 0, 1)
 DBPATCH_ADD(5050074, 0, 1)
-<<<<<<< HEAD
 DBPATCH_ADD(5050075, 0, 1)
 DBPATCH_ADD(5050076, 0, 1)
 DBPATCH_ADD(5050077, 0, 1)
 DBPATCH_ADD(5050078, 0, 1)
-=======
->>>>>>> c8fab6d8
+DBPATCH_ADD(5050079, 0, 1)
+DBPATCH_ADD(5050080, 0, 1)
+DBPATCH_ADD(5050081, 0, 1)
+DBPATCH_ADD(5050082, 0, 1)
+DBPATCH_ADD(5050083, 0, 1)
 
 DBPATCH_END()