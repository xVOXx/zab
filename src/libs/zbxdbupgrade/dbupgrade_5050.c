--- conflicted
+++ resolved
@@ -1189,7 +1189,22 @@
 
 static int	DBpatch_5050112(void)
 {
-<<<<<<< HEAD
+	const ZBX_FIELD	field = {"notify_if_canceled", "1", NULL, NULL, 0, ZBX_TYPE_INT, ZBX_NOTNULL, 0};
+
+	return DBadd_field("actions", &field);
+}
+
+static int	DBpatch_5050113(void)
+{
+	const ZBX_FIELD old_field = {"formula", "", NULL, NULL, 255, ZBX_TYPE_CHAR, ZBX_NOTNULL, 0};
+	const ZBX_FIELD new_field = {"formula", "", NULL, NULL, 1024, ZBX_TYPE_CHAR, ZBX_NOTNULL, 0};
+
+	return DBmodify_field_type("actions", &new_field, &old_field);
+}
+
+
+static int	DBpatch_5050114(void)
+{
 	const ZBX_TABLE	table =
 		{"sla", "slaid", 0,
 			{
@@ -1207,20 +1222,14 @@
 		};
 
 	return DBcreate_table(&table);
-=======
-	const ZBX_FIELD	field = {"notify_if_canceled", "1", NULL, NULL, 0, ZBX_TYPE_INT, ZBX_NOTNULL, 0};
-
-	return DBadd_field("actions", &field);
->>>>>>> f6b9cea7
-}
-
-static int	DBpatch_5050113(void)
-{
-<<<<<<< HEAD
+}
+
+static int	DBpatch_5050115(void)
+{
 	return DBcreate_index("sla", "sla_1", "name", 1);
 }
 
-static int	DBpatch_5050114(void)
+static int	DBpatch_5050116(void)
 {
 	const ZBX_TABLE	table =
 		{"sla_service_tag", "sla_service_tagid", 0,
@@ -1238,19 +1247,19 @@
 	return DBcreate_table(&table);
 }
 
-static int	DBpatch_5050115(void)
+static int	DBpatch_5050117(void)
 {
 	return DBcreate_index("sla_service_tag", "sla_service_tag_1", "slaid", 0);
 }
 
-static int	DBpatch_5050116(void)
+static int	DBpatch_5050118(void)
 {
 	const ZBX_FIELD	field = {"slaid", NULL, "sla", "slaid", 0, ZBX_TYPE_ID, ZBX_NOTNULL, ZBX_FK_CASCADE_DELETE};
 
 	return DBadd_foreign_key("sla_service_tag", 1, &field);
 }
 
-static int	DBpatch_5050117(void)
+static int	DBpatch_5050119(void)
 {
 	const ZBX_TABLE	table =
 		{"sla_schedule", "sla_scheduleid", 0,
@@ -1267,19 +1276,19 @@
 	return DBcreate_table(&table);
 }
 
-static int	DBpatch_5050118(void)
+static int	DBpatch_5050120(void)
 {
 	return DBcreate_index("sla_schedule", "sla_schedule_1", "slaid", 0);
 }
 
-static int	DBpatch_5050119(void)
+static int	DBpatch_5050121(void)
 {
 	const ZBX_FIELD	field = {"slaid", NULL, "sla", "slaid", 0, ZBX_TYPE_ID, ZBX_NOTNULL, ZBX_FK_CASCADE_DELETE};
 
 	return DBadd_foreign_key("sla_schedule", 1, &field);
 }
 
-static int	DBpatch_5050120(void)
+static int	DBpatch_5050122(void)
 {
 	const ZBX_TABLE table =
 		{"sla_excluded_downtime", "sla_excluded_downtimeid", 0,
@@ -1297,26 +1306,26 @@
 	return DBcreate_table(&table);
 }
 
-static int	DBpatch_5050121(void)
+static int	DBpatch_5050123(void)
 {
 	return DBcreate_index("sla_excluded_downtime", "sla_excluded_downtime_1", "slaid", 0);
 }
 
-static int	DBpatch_5050122(void)
+static int	DBpatch_5050124(void)
 {
 	const ZBX_FIELD	field = {"slaid", NULL, "sla", "slaid", 0, ZBX_TYPE_ID, ZBX_NOTNULL, ZBX_FK_CASCADE_DELETE};
 
 	return DBadd_foreign_key("sla_excluded_downtime", 1, &field);
 }
 
-static int	DBpatch_5050123(void)
+static int	DBpatch_5050125(void)
 {
 	const ZBX_FIELD	field = {"description", "", NULL, NULL, 0, ZBX_TYPE_SHORTTEXT, ZBX_NOTNULL, 0};
 
 	return DBadd_field("services", &field);
 }
 
-static int	DBpatch_5050124(void)
+static int	DBpatch_5050126(void)
 {
 	const ZBX_FIELD	field = {"uuid", "", NULL, NULL, 32, ZBX_TYPE_CHAR, ZBX_NOTNULL, 0};
 
@@ -1545,7 +1554,7 @@
 	zbx_vector_services_times_destroy(&services_times_converted);
 }
 
-static int	DBpatch_5050125(void)
+static int	DBpatch_5050127(void)
 {
 	DB_RESULT		result;
 	DB_ROW			row;
@@ -1649,22 +1658,22 @@
 	return ret;
 }
 
-static int	DBpatch_5050126(void)
+static int	DBpatch_5050128(void)
 {
 	return DBdrop_table("services_times");
 }
 
-static int	DBpatch_5050127(void)
+static int	DBpatch_5050129(void)
 {
 	return DBdrop_field("services", "showsla");
 }
 
-static int	DBpatch_5050128(void)
+static int	DBpatch_5050130(void)
 {
 	return DBdrop_field("services", "goodsla");
 }
 
-static int	DBpatch_5050129(void)
+static int	DBpatch_5050131(void)
 {
 	int		ret = SUCCEED;
 	char		*uuid, *sql = NULL;
@@ -1698,7 +1707,7 @@
 	return ret;
 }
 
-static int	DBpatch_5050130(void)
+static int	DBpatch_5050132(void)
 {
 	if (ZBX_DB_OK > DBexecute("update role_rule set name='ui.services.services' where name='ui.monitoring.services'"))
 		return FAIL;
@@ -1706,19 +1715,19 @@
 	return SUCCEED;
 }
 
-static int	DBpatch_5050131(void)
+static int	DBpatch_5050133(void)
 {
 	const ZBX_FIELD	field = {"value_serviceid", NULL, NULL, NULL, 0, ZBX_TYPE_ID, 0, 0};
 
 	return DBadd_field("widget_field", &field);
 }
 
-static int	DBpatch_5050132(void)
+static int	DBpatch_5050134(void)
 {
 	return DBcreate_index("widget_field", "widget_field_7", "value_serviceid", 0);
 }
 
-static int	DBpatch_5050133(void)
+static int	DBpatch_5050135(void)
 {
 	const ZBX_FIELD	field = {"value_serviceid", NULL, "services", "serviceid", 0, ZBX_TYPE_ID, 0,
 			ZBX_FK_CASCADE_DELETE};
@@ -1726,47 +1735,39 @@
 	return DBadd_foreign_key("widget_field", 7, &field);
 }
 
-static int	DBpatch_5050134(void)
+static int	DBpatch_5050136(void)
 {
 	const ZBX_FIELD	field = {"value_slaid", NULL, NULL, NULL, 0, ZBX_TYPE_ID, 0, 0};
 
 	return DBadd_field("widget_field", &field);
 }
 
-static int	DBpatch_5050135(void)
+static int	DBpatch_5050137(void)
 {
 	return DBcreate_index("widget_field", "widget_field_8", "value_slaid", 0);
 }
 
-static int	DBpatch_5050136(void)
+static int	DBpatch_5050138(void)
 {
 	const ZBX_FIELD	field = {"value_slaid", NULL, "sla", "slaid", 0, ZBX_TYPE_ID, 0, ZBX_FK_CASCADE_DELETE};
 
 	return DBadd_foreign_key("widget_field", 8, &field);
 }
 
-static int	DBpatch_5050137(void)
+static int	DBpatch_5050139(void)
 {
 	const ZBX_FIELD	field = {"created_at", "0", NULL, NULL, 0, ZBX_TYPE_INT, ZBX_NOTNULL, 0};
 
 	return DBadd_field("services", &field);
 }
 
-static int	DBpatch_5050138(void)
+static int	DBpatch_5050140(void)
 {
 	if (ZBX_DB_OK <= DBexecute("update services set created_at=%d", SERVICE_INITIAL_EFFECTIVE_DATE))
 		return SUCCEED;
 
 	return FAIL;
 }
-=======
-	const ZBX_FIELD old_field = {"formula", "", NULL, NULL, 255, ZBX_TYPE_CHAR, ZBX_NOTNULL, 0};
-	const ZBX_FIELD new_field = {"formula", "", NULL, NULL, 1024, ZBX_TYPE_CHAR, ZBX_NOTNULL, 0};
-
-	return DBmodify_field_type("actions", &new_field, &old_field);
-}
-
->>>>>>> f6b9cea7
 #endif
 
 DBPATCH_START(5050)
@@ -1874,7 +1875,6 @@
 DBPATCH_ADD(5050111, 0, 1)
 DBPATCH_ADD(5050112, 0, 1)
 DBPATCH_ADD(5050113, 0, 1)
-<<<<<<< HEAD
 DBPATCH_ADD(5050114, 0, 1)
 DBPATCH_ADD(5050115, 0, 1)
 DBPATCH_ADD(5050116, 0, 1)
@@ -1900,7 +1900,7 @@
 DBPATCH_ADD(5050136, 0, 1)
 DBPATCH_ADD(5050137, 0, 1)
 DBPATCH_ADD(5050138, 0, 1)
-=======
->>>>>>> f6b9cea7
+DBPATCH_ADD(5050139, 0, 1)
+DBPATCH_ADD(5050140, 0, 1)
 
 DBPATCH_END()