/*
** Zabbix
** Copyright (C) 2001-2023 Zabbix SIA
**
** This program is free software; you can redistribute it and/or modify
** it under the terms of the GNU General Public License as published by
** the Free Software Foundation; either version 2 of the License, or
** (at your option) any later version.
**
** This program is distributed in the hope that it will be useful,
** but WITHOUT ANY WARRANTY; without even the implied warranty of
** MERCHANTABILITY or FITNESS FOR A PARTICULAR PURPOSE. See the
** GNU General Public License for more details.
**
** You should have received a copy of the GNU General Public License
** along with this program; if not, write to the Free Software
** Foundation, Inc., 51 Franklin Street, Fifth Floor, Boston, MA  02110-1301, USA.
**/

#include "dbupgrade.h"

#include "zbxdbschema.h"
#include "zbxdbhigh.h"
#include "zbxtypes.h"

/*
 * 7.0 development database patches
 */

#ifndef HAVE_SQLITE3


static int	DBpatch_6050000(void)
{
	const zbx_db_field_t	field = {"url", "", NULL, NULL, 2048, ZBX_TYPE_CHAR, ZBX_NOTNULL, 0};

	return DBmodify_field_type("config", &field, NULL);
}

static int	DBpatch_6050001(void)
{
	const zbx_db_field_t	field = {"geomaps_tile_url", "", NULL, NULL, 2048, ZBX_TYPE_CHAR, ZBX_NOTNULL, 0};

	return DBmodify_field_type("config", &field, NULL);
}

static int	DBpatch_6050002(void)
{
	const zbx_db_field_t	field = {"url", "", NULL, NULL, 2048, ZBX_TYPE_CHAR, ZBX_NOTNULL, 0};

	return DBmodify_field_type("sysmap_url", &field, NULL);
}

static int	DBpatch_6050003(void)
{
	const zbx_db_field_t	field = {"url", "", NULL, NULL, 2048, ZBX_TYPE_CHAR, ZBX_NOTNULL, 0};

	return DBmodify_field_type("sysmap_element_url", &field, NULL);
}

static int	DBpatch_6050004(void)
{
	const zbx_db_field_t	field = {"url_a", "", NULL, NULL, 2048, ZBX_TYPE_CHAR, ZBX_NOTNULL, 0};

	return DBmodify_field_type("host_inventory", &field, NULL);
}

static int	DBpatch_6050005(void)
{
	const zbx_db_field_t	field = {"url_b", "", NULL, NULL, 2048, ZBX_TYPE_CHAR, ZBX_NOTNULL, 0};

	return DBmodify_field_type("host_inventory", &field, NULL);
}

static int	DBpatch_6050006(void)
{
	const zbx_db_field_t	field = {"url_c", "", NULL, NULL, 2048, ZBX_TYPE_CHAR, ZBX_NOTNULL, 0};

	return DBmodify_field_type("host_inventory", &field, NULL);
}

static int	DBpatch_6050007(void)
{
	const zbx_db_field_t	field = {"value_str", "", NULL, NULL, 2048, ZBX_TYPE_CHAR, ZBX_NOTNULL, 0};

	return DBmodify_field_type("widget_field", &field, NULL);
}

static int	DBpatch_6050008(void)
{
	const zbx_db_field_t	field = {"value", "0.0000", NULL, NULL, 0, ZBX_TYPE_FLOAT, ZBX_NOTNULL, 0};

	if (0 == (DBget_program_type() & ZBX_PROGRAM_TYPE_SERVER))
		return SUCCEED;

#if defined(HAVE_ORACLE)
	if (SUCCEED == zbx_db_check_oracle_colum_type("history", "value", ZBX_TYPE_FLOAT))
		return SUCCEED;
#endif /* defined(HAVE_ORACLE) */

	return DBmodify_field_type("history", &field, &field);
}

static int	DBpatch_6050009(void)
{
	const zbx_db_field_t	field = {"value_min", "0.0000", NULL, NULL, 0, ZBX_TYPE_FLOAT, ZBX_NOTNULL, 0};

	if (0 == (DBget_program_type() & ZBX_PROGRAM_TYPE_SERVER))
		return SUCCEED;

#if defined(HAVE_ORACLE)
	if (SUCCEED == zbx_db_check_oracle_colum_type("trends", "value_min", ZBX_TYPE_FLOAT))
		return SUCCEED;
#endif /* defined(HAVE_ORACLE) */

	return DBmodify_field_type("trends", &field, &field);
}

static int	DBpatch_6050010(void)
{
	const zbx_db_field_t	field = {"value_avg", "0.0000", NULL, NULL, 0, ZBX_TYPE_FLOAT, ZBX_NOTNULL, 0};

	if (0 == (DBget_program_type() & ZBX_PROGRAM_TYPE_SERVER))
		return SUCCEED;

#if defined(HAVE_ORACLE)
	if (SUCCEED == zbx_db_check_oracle_colum_type("trends", "value_avg", ZBX_TYPE_FLOAT))
		return SUCCEED;
#endif /* defined(HAVE_ORACLE) */

	return DBmodify_field_type("trends", &field, &field);
}

static int	DBpatch_6050011(void)
{
	const zbx_db_field_t	field = {"value_max", "0.0000", NULL, NULL, 0, ZBX_TYPE_FLOAT, ZBX_NOTNULL, 0};

#if defined(HAVE_ORACLE)
	if (SUCCEED == zbx_db_check_oracle_colum_type("trends", "value_max", ZBX_TYPE_FLOAT))
		return SUCCEED;
#endif /* defined(HAVE_ORACLE) */

	if (0 == (DBget_program_type() & ZBX_PROGRAM_TYPE_SERVER))
		return SUCCEED;

	return DBmodify_field_type("trends", &field, &field);
}

static int	DBpatch_6050012(void)
{
	const zbx_db_field_t	field = {"allow_redirect", "0", NULL, NULL, 0, ZBX_TYPE_INT, ZBX_NOTNULL, 0};

	return DBadd_field("dchecks", &field);
}

static int	DBpatch_6050013(void)
{
	const zbx_db_table_t	table =
			{"history_bin", "itemid,clock,ns", 0,
				{
					{"itemid", NULL, NULL, NULL, 0, ZBX_TYPE_ID, ZBX_NOTNULL, 0},
					{"clock", "0", NULL, NULL, 0, ZBX_TYPE_INT, ZBX_NOTNULL, 0},
					{"ns", "0", NULL, NULL, 0, ZBX_TYPE_INT, ZBX_NOTNULL, 0},
					{"value", "", NULL, NULL, 0, ZBX_TYPE_BLOB, ZBX_NOTNULL, 0},
					{NULL}
				},
				NULL
			};

	return DBcreate_table(&table);
}

static int	DBpatch_6050014(void)
{
	if (0 == (DBget_program_type() & ZBX_PROGRAM_TYPE_SERVER))
		return SUCCEED;

	if (ZBX_DB_OK > zbx_db_execute(
			"delete from widget_field"
			" where name='adv_conf' and widgetid in ("
				"select widgetid"
				" from widget"
				" where type in ('clock', 'item')"
			")"))
	{
		return FAIL;
	}

	return SUCCEED;
}

static int	DBpatch_6050015(void)
{
	const zbx_db_field_t	field = {"http_user", "", NULL, NULL, 255, ZBX_TYPE_CHAR, ZBX_NOTNULL | ZBX_PROXY, 0};

	return DBmodify_field_type("httptest", &field, NULL);
}

static int	DBpatch_6050016(void)
{
	const zbx_db_field_t	field = {"http_password", "", NULL, NULL, 255, ZBX_TYPE_CHAR,
			ZBX_NOTNULL | ZBX_PROXY, 0};

	return DBmodify_field_type("httptest", &field, NULL);
}

static int	DBpatch_6050017(void)
{
	const zbx_db_field_t	field = {"username", "", NULL, NULL, 255, ZBX_TYPE_CHAR, ZBX_NOTNULL | ZBX_PROXY, 0};

	return DBmodify_field_type("items", &field, NULL);
}

static int	DBpatch_6050018(void)
{
	const zbx_db_field_t	field = {"password", "", NULL, NULL, 255, ZBX_TYPE_CHAR, ZBX_NOTNULL | ZBX_PROXY, 0};

	return DBmodify_field_type("items", &field, NULL);
}

static int	DBpatch_6050019(void)
{
	const zbx_db_field_t	field = {"username", "", NULL, NULL, 255, ZBX_TYPE_CHAR, ZBX_NOTNULL, 0};

	return DBmodify_field_type("connector", &field, NULL);
}

static int	DBpatch_6050020(void)
{
	const zbx_db_field_t	field = {"password", "", NULL, NULL, 255, ZBX_TYPE_CHAR, ZBX_NOTNULL, 0};

	return DBmodify_field_type("connector", &field, NULL);
}

static int	DBpatch_6050021(void)
{
	const zbx_db_field_t	field = {"concurrency_max", "0", NULL, NULL, 0, ZBX_TYPE_INT, ZBX_NOTNULL, 0};

	return DBadd_field("drules", &field);
}

static int	DBpatch_6050022(void)
{
	if (ZBX_DB_OK > zbx_db_execute("update drules set concurrency_max=1"))
		return FAIL;

	return SUCCEED;
}

static int	DBpatch_6050023(void)
{
	const char	*sql =
			"update widget_field"
			" set name='acknowledgement_status'"
			" where name='unacknowledged'"
				" and exists ("
					"select null"
					" from widget w"
					" where widget_field.widgetid=w.widgetid"
						" and w.type='problems'"
				")";

	if (0 == (DBget_program_type() & ZBX_PROGRAM_TYPE_SERVER))
		return SUCCEED;

	if (ZBX_DB_OK <= zbx_db_execute("%s", sql))
		return SUCCEED;

	return FAIL;
}

static int	DBpatch_6050024(void)
{
	const char	*sql =
			"update widget_field"
			" set name='show_lines'"
			" where name='count'"
				" and exists ("
					"select null"
					" from widget w"
					" where widget_field.widgetid=w.widgetid"
						" and w.type='tophosts'"
				")";

	if (0 == (DBget_program_type() & ZBX_PROGRAM_TYPE_SERVER))
		return SUCCEED;

	if (ZBX_DB_OK <= zbx_db_execute("%s", sql))
		return SUCCEED;

	return FAIL;
}

static int	DBpatch_6050025(void)
{
	if (FAIL == zbx_db_index_exists("problem", "problem_4"))
		return DBcreate_index("problem", "problem_4", "cause_eventid", 0);

	return SUCCEED;
}

static int	DBpatch_6050026(void)
{
	const zbx_db_field_t	field = {"id", NULL, NULL, NULL, 0, ZBX_TYPE_ID, ZBX_NOTNULL, 0};

	return DBdrop_field_autoincrement("proxy_history", &field);

	return SUCCEED;
}

static int	DBpatch_6050027(void)
{
	const zbx_db_field_t	field = {"id", NULL, NULL, NULL, 0, ZBX_TYPE_ID, ZBX_NOTNULL, 0};

	return DBdrop_field_autoincrement("proxy_dhistory", &field);

	return SUCCEED;
}

static int	DBpatch_6050028(void)
{
	const zbx_db_field_t	field = {"id", NULL, NULL, NULL, 0, ZBX_TYPE_ID, ZBX_NOTNULL, 0};

	return DBdrop_field_autoincrement("proxy_autoreg_host", &field);

	return SUCCEED;
}

static int	DBpatch_6050029(void)
{
	if (0 == (DBget_program_type() & ZBX_PROGRAM_TYPE_SERVER))
		return SUCCEED;

	if (ZBX_DB_OK > zbx_db_execute("insert into module (moduleid,id,relative_path,status,config) values"
			" (" ZBX_FS_UI64 ",'gauge','widgets/gauge',%d,'[]')", zbx_db_get_maxid("module"), 1))
	{
		return FAIL;
	}

	return SUCCEED;
}

static int	DBpatch_6050030(void)
{
	const zbx_db_table_t table =
			{"optag", "optagid", 0,
				{
					{"optagid", NULL, NULL, NULL, 0, ZBX_TYPE_ID, ZBX_NOTNULL, 0},
					{"operationid", NULL, NULL, NULL, 0, ZBX_TYPE_ID, ZBX_NOTNULL, 0},
					{"tag", "", NULL, NULL, 255, ZBX_TYPE_CHAR, ZBX_NOTNULL, 0},
					{"value", "", NULL, NULL, 255, ZBX_TYPE_CHAR, ZBX_NOTNULL, 0},
					{0}
				},
				NULL
			};

	return DBcreate_table(&table);
}

static int  DBpatch_6050031(void)
{
	return DBcreate_index("optag", "optag_1", "operationid", 0);
}

static int	DBpatch_6050032(void)
{
	const zbx_db_field_t	field = {"operationid", NULL, "operations", "operationid", 0, 0, 0,
			ZBX_FK_CASCADE_DELETE};

	return DBadd_foreign_key("optag", 1, &field);
}

static int	DBpatch_6050033(void)
{
	if (0 == (DBget_program_type() & ZBX_PROGRAM_TYPE_SERVER))
		return SUCCEED;

	if (ZBX_DB_OK > zbx_db_execute("insert into module (moduleid,id,relative_path,status,config) values"
			" (" ZBX_FS_UI64 ",'toptriggers','widgets/toptriggers',%d,'[]')", zbx_db_get_maxid("module"), 1))
	{
		return FAIL;
	}

	return SUCCEED;
}

static int	DBpatch_6050034(void)
{
	const zbx_db_table_t	table = {"proxy", "proxyid", 0,
			{
				{"proxyid", NULL, NULL, NULL, 0, ZBX_TYPE_ID, ZBX_NOTNULL, 0},
				{"name", "", NULL, NULL, 128, ZBX_TYPE_CHAR, ZBX_NOTNULL, 0},
				{"operating_mode", "0", NULL, NULL, 0, ZBX_TYPE_INT, ZBX_NOTNULL, 0},
				{"description", "", NULL, NULL, 0, ZBX_TYPE_SHORTTEXT, ZBX_NOTNULL, 0},
				{"tls_connect", "1", NULL, NULL, 0, ZBX_TYPE_INT, ZBX_NOTNULL, 0},
				{"tls_accept", "1", NULL, NULL, 0, ZBX_TYPE_INT, ZBX_NOTNULL, 0},
				{"tls_issuer", "", NULL, NULL, 1024, ZBX_TYPE_CHAR, ZBX_NOTNULL, 0},
				{"tls_subject", "", NULL, NULL, 1024, ZBX_TYPE_CHAR, ZBX_NOTNULL, 0},
				{"tls_psk_identity", "", NULL, NULL, 128, ZBX_TYPE_CHAR, ZBX_NOTNULL, 0},
				{"tls_psk", "", NULL, NULL, 512, ZBX_TYPE_CHAR, ZBX_NOTNULL, 0},
				{"allowed_addresses", "", NULL, NULL, 255, ZBX_TYPE_CHAR, ZBX_NOTNULL, 0},
				{"address", "127.0.0.1", NULL, NULL, 255, ZBX_TYPE_CHAR, ZBX_NOTNULL, 0},
				{"port", "10051", NULL, NULL, 64, ZBX_TYPE_CHAR, ZBX_NOTNULL, 0},
				{0}
			},
			NULL
		};

	return DBcreate_table(&table);
}

static int	DBpatch_6050035(void)
{
	return DBcreate_index("proxy", "proxy_1", "name", 1);
}

static int	DBpatch_6050036(void)
{
	return DBcreate_changelog_insert_trigger("proxy", "proxyid");
}

static int	DBpatch_6050037(void)
{
	return DBcreate_changelog_update_trigger("proxy", "proxyid");
}

static int	DBpatch_6050038(void)
{
	return DBcreate_changelog_delete_trigger("proxy", "proxyid");
}

#define DEPRECATED_STATUS_PROXY_ACTIVE	5
#define DEPRECATED_STATUS_PROXY_PASSIVE	6

static int	DBpatch_6050039(void)
{
	zbx_db_row_t		row;
	zbx_db_result_t		result;
	zbx_db_insert_t		db_insert_proxies;
	int			ret;

	if (0 == (DBget_program_type() & ZBX_PROGRAM_TYPE_SERVER))
		return SUCCEED;

	result = zbx_db_select(
			"select h.hostid,h.host,h.status,h.description,h.tls_connect,h.tls_accept,h.tls_issuer,"
				"h.tls_subject,h.tls_psk_identity,h.tls_psk,h.proxy_address,i.useip,i.ip,i.dns,i.port"
			" from hosts h"
			" left join interface i"
				" on h.hostid=i.hostid"
			" where h.status in (%i,%i)",
			DEPRECATED_STATUS_PROXY_PASSIVE, DEPRECATED_STATUS_PROXY_ACTIVE);

	zbx_db_insert_prepare(&db_insert_proxies, "proxy", "proxyid", "name", "operating_mode", "description", "tls_connect",
			"tls_accept", "tls_issuer", "tls_subject", "tls_psk_identity", "tls_psk", "allowed_addresses",
			"address", "port", (char *)NULL);

	while (NULL != (row = zbx_db_fetch(result)))
	{
		zbx_uint64_t	proxyid;
		int		status, tls_connect, tls_accept;

		ZBX_STR2UINT64(proxyid, row[0]);
		status = atoi(row[2]);
		tls_connect = atoi(row[4]);
		tls_accept = atoi(row[5]);

		if (DEPRECATED_STATUS_PROXY_ACTIVE == status)
		{
			zbx_db_insert_add_values(&db_insert_proxies, proxyid, row[1], PROXY_OPERATING_MODE_ACTIVE, row[3],
					tls_connect, tls_accept, row[6], row[7], row[8], row[9], row[10],
					"127.0.0.1", "10051");
		}
		else if (DEPRECATED_STATUS_PROXY_PASSIVE == status)
		{
			const char	*address;
			const char	*port;

			if (SUCCEED != zbx_db_is_null(row[11]))
			{
				address = (1 == atoi(row[11]) ? row[12] : row[13]);
				port = row[14];
			}
			else
			{
				address = "127.0.0.1";
				port = "10051";
				zabbix_log(LOG_LEVEL_WARNING, "cannot select interface for proxy '%s'",  row[1]);
			}

			zbx_db_insert_add_values(&db_insert_proxies, proxyid, row[1], PROXY_OPERATING_MODE_PASSIVE, row[3],
					tls_connect, tls_accept, row[6], row[7], row[8], row[9], "", address, port);
		}
	}
	zbx_db_free_result(result);

	ret = zbx_db_insert_execute(&db_insert_proxies);
	zbx_db_insert_clean(&db_insert_proxies);

	return ret;
}

static int	DBpatch_6050040(void)
{
	return DBdrop_foreign_key("hosts", 1);
}

static int	DBpatch_6050041(void)
{
	const zbx_db_field_t	field = {"proxyid", NULL, "hosts", "hostid", 0, ZBX_TYPE_ID, 0, 0};

	return DBrename_field("hosts", "proxy_hostid", &field);
}

static int	DBpatch_6050042(void)
{
	const zbx_db_field_t	field = {"proxyid", NULL, "proxy", "proxyid", 0, 0, 0, 0};

	return DBadd_foreign_key("hosts", 1, &field);
}

static int	DBpatch_6050043(void)
{
	return DBdrop_foreign_key("drules", 1);
}

static int	DBpatch_6050044(void)
{
	const zbx_db_field_t	field = {"proxyid", NULL, "hosts", "hostid", 0, ZBX_TYPE_ID, 0, 0};

	return DBrename_field("drules", "proxy_hostid", &field);
}

static int	DBpatch_6050045(void)
{
	const zbx_db_field_t	field = {"proxyid", NULL, "proxy", "proxyid", 0, 0, 0, 0};

	return DBadd_foreign_key("drules", 1, &field);
}

static int	DBpatch_6050046(void)
{
	return DBdrop_foreign_key("autoreg_host", 1);
}

static int	DBpatch_6050047(void)
{
	const zbx_db_field_t	field = {"proxyid", NULL, "hosts", "hostid", 0, ZBX_TYPE_ID, 0, ZBX_FK_CASCADE_DELETE};

	return DBrename_field("autoreg_host", "proxy_hostid", &field);
}

static int	DBpatch_6050048(void)
{
	const zbx_db_field_t	field = {"proxyid", NULL, "proxy", "proxyid", 0, 0, 0, ZBX_FK_CASCADE_DELETE};

	return DBadd_foreign_key("autoreg_host", 1, &field);
}

static int	DBpatch_6050049(void)
{
	return DBdrop_foreign_key("task", 1);
}

static int	DBpatch_6050050(void)
{
	const zbx_db_field_t	field = {"proxyid", NULL, "hosts", "hostid", 0, ZBX_TYPE_ID, 0, 0};

	return DBrename_field("task", "proxy_hostid", &field);
}

static int	DBpatch_6050051(void)
{
	const zbx_db_field_t	field = {"proxyid", NULL, "proxy", "proxyid", 0, 0, 0, ZBX_FK_CASCADE_DELETE};

	return DBadd_foreign_key("task", 1, &field);
}

static int	DBpatch_6050052(void)
{
	const zbx_db_table_t	table = {"proxy_rtdata", "proxyid", 0,
			{
				{"proxyid", NULL, "proxy", "proxyid", 0, ZBX_TYPE_ID, ZBX_NOTNULL, 0},
				{"lastaccess", "0", NULL, NULL, 0, ZBX_TYPE_INT, ZBX_NOTNULL, 0},
				{"version", "0", NULL, NULL, 0, ZBX_TYPE_INT, ZBX_NOTNULL, 0},
				{"compatibility", "0", NULL, NULL, 0, ZBX_TYPE_INT, ZBX_NOTNULL, 0},
				{0}
			},
			NULL
		};

	return DBcreate_table(&table);
}

static int	DBpatch_6050053(void)
{
	const zbx_db_field_t	field = {"proxyid", NULL, "proxy", "proxyid", 0, 0, 0, ZBX_FK_CASCADE_DELETE};

	return DBadd_foreign_key("proxy_rtdata", 1, &field);
}

static int	DBpatch_6050054(void)
{
	zbx_db_row_t		row;
	zbx_db_result_t		result;
	zbx_db_insert_t		db_insert_rtdata;
	int			ret;

	if (0 == (DBget_program_type() & ZBX_PROGRAM_TYPE_SERVER))
		return SUCCEED;

	result = zbx_db_select(
		"select hr.hostid,hr.lastaccess,hr.version,hr.compatibility"
		" from host_rtdata hr"
		" join hosts h"
			" on hr.hostid=h.hostid"
		" where h.status in (%i,%i)",
		DEPRECATED_STATUS_PROXY_ACTIVE, DEPRECATED_STATUS_PROXY_PASSIVE);

	zbx_db_insert_prepare(&db_insert_rtdata, "proxy_rtdata", "proxyid", "lastaccess", "version", "compatibility",
			(char *)NULL);

	while (NULL != (row = zbx_db_fetch(result)))
	{
		int		lastaccess, version, compatibility;
		zbx_uint64_t	hostid;

		ZBX_STR2UINT64(hostid, row[0]);
		lastaccess = atoi(row[1]);
		version = atoi(row[2]);
		compatibility = atoi(row[3]);

		zbx_db_insert_add_values(&db_insert_rtdata, hostid, lastaccess, version, compatibility);
	}
	zbx_db_free_result(result);

	ret = zbx_db_insert_execute(&db_insert_rtdata);
	zbx_db_insert_clean(&db_insert_rtdata);

	return ret;
}

#undef DEPRECATED_STATUS_PROXY_ACTIVE
#undef DEPRECATED_STATUS_PROXY_PASSIVE

static int	DBpatch_6050055(void)
{
	if (0 == (DBget_program_type() & ZBX_PROGRAM_TYPE_SERVER))
		return SUCCEED;

	if (ZBX_DB_OK > zbx_db_execute("delete from hosts where status in (5,6)"))
		return FAIL;

	return SUCCEED;
}

static int	DBpatch_6050056(void)
{
	return DBdrop_field("host_rtdata", "lastaccess");
}

static int	DBpatch_6050057(void)
{
	return DBdrop_field("host_rtdata", "version");
}

static int	DBpatch_6050058(void)
{
	return DBdrop_field("host_rtdata", "compatibility");
}

static int	DBpatch_6050059(void)
{
	return DBdrop_field("hosts", "proxy_address");
}

static int	DBpatch_6050060(void)
{
	return DBdrop_field("hosts", "auto_compress");
}

static int	DBpatch_6050061(void)
{
	if (0 == (DBget_program_type() & ZBX_PROGRAM_TYPE_SERVER))
		return SUCCEED;

	if (ZBX_DB_OK > zbx_db_execute("delete from profiles where idx='web.proxies.filter_status'"))
		return FAIL;

	return SUCCEED;
}

static int	DBpatch_6050062(void)
{
	if (0 == (DBget_program_type() & ZBX_PROGRAM_TYPE_SERVER))
		return SUCCEED;

	if (ZBX_DB_OK > zbx_db_execute(
			"update profiles"
			" set value_str='name'"
			" where value_str like 'host'"
				" and idx='web.proxies.php.sort'"))
	{
		return FAIL;
	}

	return SUCCEED;
}

static int	DBpatch_6050063(void)
{
#define TM_DATA_TYPE_TEST_ITEM	0
#define TM_DATA_TYPE_PROXYIDS	2

	if (0 == (DBget_program_type() & ZBX_PROGRAM_TYPE_SERVER))
		return SUCCEED;

	if (ZBX_DB_OK > zbx_db_execute("delete"
			" from task"
			" where exists ("
				"select null"
				" from task_data td"
				" where td.taskid=task.taskid and td.type in (%i,%i)"
			")",
			TM_DATA_TYPE_TEST_ITEM, TM_DATA_TYPE_PROXYIDS))
	{
		return FAIL;
	}
#undef TM_DATA_TYPE_TEST_ITEM
#undef TM_DATA_TYPE_PROXYIDS

	return SUCCEED;
}

static int	DBpatch_6050064(void)
{
<<<<<<< HEAD
	const zbx_db_field_t	field = {"timeout_zabbix_agent", "3s", NULL, NULL, 255, ZBX_TYPE_CHAR,
			ZBX_NOTNULL | ZBX_PROXY, 0};

	return DBadd_field("config", &field);
=======
	if (FAIL == zbx_db_index_exists("dashboard_user", "dashboard_user_2"))
		return DBcreate_index("dashboard_user", "dashboard_user_2", "userid", 0);

	return SUCCEED;
>>>>>>> fa8114a0
}

static int	DBpatch_6050065(void)
{
<<<<<<< HEAD
	const zbx_db_field_t	field = {"timeout_simple_check", "3s", NULL, NULL, 255, ZBX_TYPE_CHAR,
			ZBX_NOTNULL | ZBX_PROXY, 0};

	return DBadd_field("config", &field);
=======
	if (FAIL == zbx_db_index_exists("dashboard_usrgrp", "dashboard_usrgrp_2"))
		return DBcreate_index("dashboard_usrgrp", "dashboard_usrgrp_2", "usrgrpid", 0);

	return SUCCEED;
>>>>>>> fa8114a0
}

static int	DBpatch_6050066(void)
{
<<<<<<< HEAD
	const zbx_db_field_t	field = {"timeout_snmp_agent", "3s", NULL, NULL, 255, ZBX_TYPE_CHAR,
			ZBX_NOTNULL | ZBX_PROXY, 0};

	return DBadd_field("config", &field);
=======
	if (FAIL == zbx_db_index_exists("event_suppress", "event_suppress_4"))
		return DBcreate_index("event_suppress", "event_suppress_4", "userid", 0);

	return SUCCEED;
>>>>>>> fa8114a0
}

static int	DBpatch_6050067(void)
{
<<<<<<< HEAD
	const zbx_db_field_t	field = {"timeout_external_check", "3s", NULL, NULL, 255, ZBX_TYPE_CHAR,
			ZBX_NOTNULL | ZBX_PROXY, 0};

	return DBadd_field("config", &field);
=======
	if (FAIL == zbx_db_index_exists("group_discovery", "group_discovery_1"))
		return DBcreate_index("group_discovery", "group_discovery_1", "parent_group_prototypeid", 0);

	return SUCCEED;
>>>>>>> fa8114a0
}

static int	DBpatch_6050068(void)
{
<<<<<<< HEAD
	const zbx_db_field_t	field = {"timeout_db_monitor", "3s", NULL, NULL, 255, ZBX_TYPE_CHAR,
			ZBX_NOTNULL | ZBX_PROXY, 0};

	return DBadd_field("config", &field);
=======
	if (FAIL == zbx_db_index_exists("group_prototype", "group_prototype_2"))
		return DBcreate_index("group_prototype", "group_prototype_2", "groupid", 0);

	return SUCCEED;
>>>>>>> fa8114a0
}

static int	DBpatch_6050069(void)
{
<<<<<<< HEAD
	const zbx_db_field_t	field = {"timeout_http_agent", "3s", NULL, NULL, 255, ZBX_TYPE_CHAR,
			ZBX_NOTNULL | ZBX_PROXY, 0};

	return DBadd_field("config", &field);
=======
	if (FAIL == zbx_db_index_exists("group_prototype", "group_prototype_3"))
		return DBcreate_index("group_prototype", "group_prototype_3", "templateid", 0);

	return SUCCEED;
>>>>>>> fa8114a0
}

static int	DBpatch_6050070(void)
{
<<<<<<< HEAD
	const zbx_db_field_t	field = {"timeout_ssh_agent", "3s", NULL, NULL, 255, ZBX_TYPE_CHAR,
			ZBX_NOTNULL | ZBX_PROXY, 0};

	return DBadd_field("config", &field);
=======
	if (FAIL == zbx_db_index_exists("host_discovery", "host_discovery_1"))
		return DBcreate_index("host_discovery", "host_discovery_1", "parent_hostid", 0);

	return SUCCEED;
>>>>>>> fa8114a0
}

static int	DBpatch_6050071(void)
{
<<<<<<< HEAD
	const zbx_db_field_t	field = {"timeout_telnet_agent", "3s", NULL, NULL, 255, ZBX_TYPE_CHAR,
			ZBX_NOTNULL | ZBX_PROXY, 0};

	return DBadd_field("config", &field);
=======
	if (FAIL == zbx_db_index_exists("host_discovery", "host_discovery_2"))
		return DBcreate_index("host_discovery", "host_discovery_2", "parent_itemid", 0);

	return SUCCEED;
>>>>>>> fa8114a0
}

static int	DBpatch_6050072(void)
{
<<<<<<< HEAD
	const zbx_db_field_t	field = {"timeout_script", "3s", NULL, NULL, 255, ZBX_TYPE_CHAR,
			ZBX_NOTNULL | ZBX_PROXY, 0};

	return DBadd_field("config", &field);
=======
	if (FAIL == zbx_db_index_exists("hosts", "hosts_7"))
		return DBcreate_index("hosts", "hosts_7", "templateid", 0);

	return SUCCEED;
>>>>>>> fa8114a0
}

static int	DBpatch_6050073(void)
{
<<<<<<< HEAD
	char	*ts;

	ts = zbx_age2str((time_t)DBget_config_timeout());

	if (ZBX_DB_OK > zbx_db_execute("update config set timeout_zabbix_agent='%s',timeout_simple_check='%s',"
		"timeout_snmp_agent='%s',timeout_external_check='%s',timeout_db_monitor='%s',timeout_http_agent='%s',"
		"timeout_ssh_agent='%s',timeout_telnet_agent='%s',timeout_script='%s'", ts, ts, ts, ts, ts, ts, ts, ts,
		ts))
	{
		return FAIL;
	}
=======
	if (FAIL == zbx_db_index_exists("interface_discovery", "interface_discovery_1"))
		return DBcreate_index("interface_discovery", "interface_discovery_1", "parent_interfaceid", 0);
>>>>>>> fa8114a0

	return SUCCEED;
}

static int	DBpatch_6050074(void)
{
<<<<<<< HEAD
	if (ZBX_DB_OK > zbx_db_execute("update items set timeout='' where type not in (%d,%d)", ITEM_TYPE_HTTPAGENT,
			ITEM_TYPE_SCRIPT))
	{
		return FAIL;
	}
=======
	if (FAIL == zbx_db_index_exists("report", "report_2"))
		return DBcreate_index("report", "report_2", "userid", 0);
>>>>>>> fa8114a0

	return SUCCEED;
}

static int	DBpatch_6050075(void)
{
<<<<<<< HEAD
	const zbx_db_field_t	field = {"timeout", "", NULL, NULL, 255, ZBX_TYPE_CHAR, ZBX_NOTNULL | ZBX_PROXY, 0};

	return DBset_default("items", &field);
=======
	if (FAIL == zbx_db_index_exists("report", "report_3"))
		return DBcreate_index("report", "report_3", "dashboardid", 0);

	return SUCCEED;
>>>>>>> fa8114a0
}

static int	DBpatch_6050076(void)
{
<<<<<<< HEAD
	const zbx_db_field_t	field = {"custom_timeouts", "0", NULL, NULL, 0, ZBX_TYPE_INT, ZBX_NOTNULL, 0};

	return DBadd_field("proxy", &field);
=======
	if (FAIL == zbx_db_index_exists("report_user", "report_user_2"))
		return DBcreate_index("report_user", "report_user_2", "userid", 0);

	return SUCCEED;
>>>>>>> fa8114a0
}

static int	DBpatch_6050077(void)
{
<<<<<<< HEAD
	const zbx_db_field_t	field = {"timeout_zabbix_agent", "", NULL, NULL, 255, ZBX_TYPE_CHAR, ZBX_NOTNULL, 0};

	return DBadd_field("proxy", &field);
=======
	if (FAIL == zbx_db_index_exists("report_user", "report_user_3"))
		return DBcreate_index("report_user", "report_user_3", "access_userid", 0);

	return SUCCEED;
>>>>>>> fa8114a0
}

static int	DBpatch_6050078(void)
{
<<<<<<< HEAD
	const zbx_db_field_t	field = {"timeout_simple_check", "", NULL, NULL, 255, ZBX_TYPE_CHAR, ZBX_NOTNULL, 0};

	return DBadd_field("proxy", &field);
=======
	if (FAIL == zbx_db_index_exists("report_usrgrp", "report_usrgrp_2"))
		return DBcreate_index("report_usrgrp", "report_usrgrp_2", "usrgrpid", 0);

	return SUCCEED;
>>>>>>> fa8114a0
}

static int	DBpatch_6050079(void)
{
<<<<<<< HEAD
	const zbx_db_field_t	field = {"timeout_snmp_agent", "", NULL, NULL, 255, ZBX_TYPE_CHAR, ZBX_NOTNULL, 0};

	return DBadd_field("proxy", &field);
=======
	if (FAIL == zbx_db_index_exists("report_usrgrp", "report_usrgrp_3"))
		return DBcreate_index("report_usrgrp", "report_usrgrp_3", "access_userid", 0);

	return SUCCEED;
>>>>>>> fa8114a0
}

static int	DBpatch_6050080(void)
{
<<<<<<< HEAD
	const zbx_db_field_t	field = {"timeout_external_check", "", NULL, NULL, 255, ZBX_TYPE_CHAR, ZBX_NOTNULL, 0};

	return DBadd_field("proxy", &field);
=======
	if (FAIL == zbx_db_index_exists("sysmaps", "sysmaps_4"))
		return DBcreate_index("sysmaps", "sysmaps_4", "userid", 0);

	return SUCCEED;
>>>>>>> fa8114a0
}

static int	DBpatch_6050081(void)
{
<<<<<<< HEAD
	const zbx_db_field_t	field = {"timeout_db_monitor", "", NULL, NULL, 255, ZBX_TYPE_CHAR, ZBX_NOTNULL, 0};

	return DBadd_field("proxy", &field);
=======
	if (FAIL == zbx_db_index_exists("sysmap_element_trigger", "sysmap_element_trigger_2"))
		return DBcreate_index("sysmap_element_trigger", "sysmap_element_trigger_2", "triggerid", 0);

	return SUCCEED;
>>>>>>> fa8114a0
}

static int	DBpatch_6050082(void)
{
<<<<<<< HEAD
	const zbx_db_field_t	field = {"timeout_http_agent", "", NULL, NULL, 255, ZBX_TYPE_CHAR, ZBX_NOTNULL, 0};

	return DBadd_field("proxy", &field);
=======
	if (FAIL == zbx_db_index_exists("sysmap_user", "sysmap_user_2"))
		return DBcreate_index("sysmap_user", "sysmap_user_2", "userid", 0);

	return SUCCEED;
>>>>>>> fa8114a0
}

static int	DBpatch_6050083(void)
{
<<<<<<< HEAD
	const zbx_db_field_t	field = {"timeout_ssh_agent", "", NULL, NULL, 255, ZBX_TYPE_CHAR, ZBX_NOTNULL, 0};

	return DBadd_field("proxy", &field);
=======
	if (FAIL == zbx_db_index_exists("sysmap_usrgrp", "sysmap_usrgrp_2"))
		return DBcreate_index("sysmap_usrgrp", "sysmap_usrgrp_2", "usrgrpid", 0);

	return SUCCEED;
>>>>>>> fa8114a0
}

static int	DBpatch_6050084(void)
{
<<<<<<< HEAD
	const zbx_db_field_t	field = {"timeout_telnet_agent", "", NULL, NULL, 255, ZBX_TYPE_CHAR, ZBX_NOTNULL, 0};

	return DBadd_field("proxy", &field);
=======
	if (FAIL == zbx_db_index_exists("tag_filter", "tag_filter_1"))
		return DBcreate_index("tag_filter", "tag_filter_1", "usrgrpid", 0);

	return SUCCEED;
>>>>>>> fa8114a0
}

static int	DBpatch_6050085(void)
{
<<<<<<< HEAD
	const zbx_db_field_t	field = {"timeout_script", "", NULL, NULL, 255, ZBX_TYPE_CHAR, ZBX_NOTNULL, 0};

	return DBadd_field("proxy", &field);
}

=======
	if (FAIL == zbx_db_index_exists("tag_filter", "tag_filter_2"))
		return DBcreate_index("tag_filter", "tag_filter_2", "groupid", 0);

	return SUCCEED;
}

static int	DBpatch_6050086(void)
{
	if (FAIL == zbx_db_index_exists("task", "task_2"))
		return DBcreate_index("task", "task_2", "proxyid", 0);

	return SUCCEED;
}

static int	DBpatch_6050087(void)
{
	if (FAIL == zbx_db_index_exists("users", "users_3"))
		return DBcreate_index("users", "users_3", "roleid", 0);

	return SUCCEED;
}
>>>>>>> fa8114a0

#endif

DBPATCH_START(6050)

/* version, duplicates flag, mandatory flag */

DBPATCH_ADD(6050000, 0, 1)
DBPATCH_ADD(6050001, 0, 1)
DBPATCH_ADD(6050002, 0, 1)
DBPATCH_ADD(6050003, 0, 1)
DBPATCH_ADD(6050004, 0, 1)
DBPATCH_ADD(6050005, 0, 1)
DBPATCH_ADD(6050006, 0, 1)
DBPATCH_ADD(6050007, 0, 1)
DBPATCH_ADD(6050008, 0, 1)
DBPATCH_ADD(6050009, 0, 1)
DBPATCH_ADD(6050010, 0, 1)
DBPATCH_ADD(6050011, 0, 1)
DBPATCH_ADD(6050012, 0, 1)
DBPATCH_ADD(6050013, 0, 1)
DBPATCH_ADD(6050014, 0, 1)
DBPATCH_ADD(6050015, 0, 1)
DBPATCH_ADD(6050016, 0, 1)
DBPATCH_ADD(6050017, 0, 1)
DBPATCH_ADD(6050018, 0, 1)
DBPATCH_ADD(6050019, 0, 1)
DBPATCH_ADD(6050020, 0, 1)
DBPATCH_ADD(6050021, 0, 1)
DBPATCH_ADD(6050022, 0, 1)
DBPATCH_ADD(6050023, 0, 1)
DBPATCH_ADD(6050024, 0, 1)
DBPATCH_ADD(6050025, 0, 1)
DBPATCH_ADD(6050026, 0, 1)
DBPATCH_ADD(6050027, 0, 1)
DBPATCH_ADD(6050028, 0, 1)
DBPATCH_ADD(6050029, 0, 1)
DBPATCH_ADD(6050030, 0, 1)
DBPATCH_ADD(6050031, 0, 1)
DBPATCH_ADD(6050032, 0, 1)
DBPATCH_ADD(6050033, 0, 1)
DBPATCH_ADD(6050034, 0, 1)
DBPATCH_ADD(6050035, 0, 1)
DBPATCH_ADD(6050036, 0, 1)
DBPATCH_ADD(6050037, 0, 1)
DBPATCH_ADD(6050038, 0, 1)
DBPATCH_ADD(6050039, 0, 1)
DBPATCH_ADD(6050040, 0, 1)
DBPATCH_ADD(6050041, 0, 1)
DBPATCH_ADD(6050042, 0, 1)
DBPATCH_ADD(6050043, 0, 1)
DBPATCH_ADD(6050044, 0, 1)
DBPATCH_ADD(6050045, 0, 1)
DBPATCH_ADD(6050046, 0, 1)
DBPATCH_ADD(6050047, 0, 1)
DBPATCH_ADD(6050048, 0, 1)
DBPATCH_ADD(6050049, 0, 1)
DBPATCH_ADD(6050050, 0, 1)
DBPATCH_ADD(6050051, 0, 1)
DBPATCH_ADD(6050052, 0, 1)
DBPATCH_ADD(6050053, 0, 1)
DBPATCH_ADD(6050054, 0, 1)
DBPATCH_ADD(6050055, 0, 1)
DBPATCH_ADD(6050056, 0, 1)
DBPATCH_ADD(6050057, 0, 1)
DBPATCH_ADD(6050058, 0, 1)
DBPATCH_ADD(6050059, 0, 1)
DBPATCH_ADD(6050060, 0, 1)
DBPATCH_ADD(6050061, 0, 1)
DBPATCH_ADD(6050062, 0, 1)
DBPATCH_ADD(6050063, 0, 1)
DBPATCH_ADD(6050064, 0, 1)
DBPATCH_ADD(6050065, 0, 1)
DBPATCH_ADD(6050066, 0, 1)
DBPATCH_ADD(6050067, 0, 1)
DBPATCH_ADD(6050068, 0, 1)
DBPATCH_ADD(6050069, 0, 1)
DBPATCH_ADD(6050070, 0, 1)
DBPATCH_ADD(6050071, 0, 1)
DBPATCH_ADD(6050072, 0, 1)
DBPATCH_ADD(6050073, 0, 1)
DBPATCH_ADD(6050074, 0, 1)
DBPATCH_ADD(6050075, 0, 1)
DBPATCH_ADD(6050076, 0, 1)
DBPATCH_ADD(6050077, 0, 1)
DBPATCH_ADD(6050078, 0, 1)
DBPATCH_ADD(6050079, 0, 1)
DBPATCH_ADD(6050080, 0, 1)
DBPATCH_ADD(6050081, 0, 1)
DBPATCH_ADD(6050082, 0, 1)
DBPATCH_ADD(6050083, 0, 1)
DBPATCH_ADD(6050084, 0, 1)
DBPATCH_ADD(6050085, 0, 1)
<<<<<<< HEAD
=======
DBPATCH_ADD(6050086, 0, 1)
DBPATCH_ADD(6050087, 0, 1)
>>>>>>> fa8114a0

DBPATCH_END()<|MERGE_RESOLUTION|>--- conflicted
+++ resolved
@@ -28,7 +28,6 @@
  */
 
 #ifndef HAVE_SQLITE3
-
 
 static int	DBpatch_6050000(void)
 {
@@ -734,142 +733,270 @@
 
 static int	DBpatch_6050064(void)
 {
-<<<<<<< HEAD
+	if (FAIL == zbx_db_index_exists("dashboard_user", "dashboard_user_2"))
+		return DBcreate_index("dashboard_user", "dashboard_user_2", "userid", 0);
+
+	return SUCCEED;
+}
+
+static int	DBpatch_6050065(void)
+{
+	if (FAIL == zbx_db_index_exists("dashboard_usrgrp", "dashboard_usrgrp_2"))
+		return DBcreate_index("dashboard_usrgrp", "dashboard_usrgrp_2", "usrgrpid", 0);
+
+	return SUCCEED;
+}
+
+static int	DBpatch_6050066(void)
+{
+	if (FAIL == zbx_db_index_exists("event_suppress", "event_suppress_4"))
+		return DBcreate_index("event_suppress", "event_suppress_4", "userid", 0);
+
+	return SUCCEED;
+}
+
+static int	DBpatch_6050067(void)
+{
+	if (FAIL == zbx_db_index_exists("group_discovery", "group_discovery_1"))
+		return DBcreate_index("group_discovery", "group_discovery_1", "parent_group_prototypeid", 0);
+
+	return SUCCEED;
+}
+
+static int	DBpatch_6050068(void)
+{
+	if (FAIL == zbx_db_index_exists("group_prototype", "group_prototype_2"))
+		return DBcreate_index("group_prototype", "group_prototype_2", "groupid", 0);
+
+	return SUCCEED;
+}
+
+static int	DBpatch_6050069(void)
+{
+	if (FAIL == zbx_db_index_exists("group_prototype", "group_prototype_3"))
+		return DBcreate_index("group_prototype", "group_prototype_3", "templateid", 0);
+
+	return SUCCEED;
+}
+
+static int	DBpatch_6050070(void)
+{
+	if (FAIL == zbx_db_index_exists("host_discovery", "host_discovery_1"))
+		return DBcreate_index("host_discovery", "host_discovery_1", "parent_hostid", 0);
+
+	return SUCCEED;
+}
+
+static int	DBpatch_6050071(void)
+{
+	if (FAIL == zbx_db_index_exists("host_discovery", "host_discovery_2"))
+		return DBcreate_index("host_discovery", "host_discovery_2", "parent_itemid", 0);
+
+	return SUCCEED;
+}
+
+static int	DBpatch_6050072(void)
+{
+	if (FAIL == zbx_db_index_exists("hosts", "hosts_7"))
+		return DBcreate_index("hosts", "hosts_7", "templateid", 0);
+
+	return SUCCEED;
+}
+
+static int	DBpatch_6050073(void)
+{
+	if (FAIL == zbx_db_index_exists("interface_discovery", "interface_discovery_1"))
+		return DBcreate_index("interface_discovery", "interface_discovery_1", "parent_interfaceid", 0);
+
+	return SUCCEED;
+}
+
+static int	DBpatch_6050074(void)
+{
+	if (FAIL == zbx_db_index_exists("report", "report_2"))
+		return DBcreate_index("report", "report_2", "userid", 0);
+
+	return SUCCEED;
+}
+
+static int	DBpatch_6050075(void)
+{
+	if (FAIL == zbx_db_index_exists("report", "report_3"))
+		return DBcreate_index("report", "report_3", "dashboardid", 0);
+
+	return SUCCEED;
+}
+
+static int	DBpatch_6050076(void)
+{
+	if (FAIL == zbx_db_index_exists("report_user", "report_user_2"))
+		return DBcreate_index("report_user", "report_user_2", "userid", 0);
+
+	return SUCCEED;
+}
+
+static int	DBpatch_6050077(void)
+{
+	if (FAIL == zbx_db_index_exists("report_user", "report_user_3"))
+		return DBcreate_index("report_user", "report_user_3", "access_userid", 0);
+
+	return SUCCEED;
+}
+
+static int	DBpatch_6050078(void)
+{
+	if (FAIL == zbx_db_index_exists("report_usrgrp", "report_usrgrp_2"))
+		return DBcreate_index("report_usrgrp", "report_usrgrp_2", "usrgrpid", 0);
+
+	return SUCCEED;
+}
+
+static int	DBpatch_6050079(void)
+{
+	if (FAIL == zbx_db_index_exists("report_usrgrp", "report_usrgrp_3"))
+		return DBcreate_index("report_usrgrp", "report_usrgrp_3", "access_userid", 0);
+
+	return SUCCEED;
+}
+
+static int	DBpatch_6050080(void)
+{
+	if (FAIL == zbx_db_index_exists("sysmaps", "sysmaps_4"))
+		return DBcreate_index("sysmaps", "sysmaps_4", "userid", 0);
+
+	return SUCCEED;
+}
+
+static int	DBpatch_6050081(void)
+{
+	if (FAIL == zbx_db_index_exists("sysmap_element_trigger", "sysmap_element_trigger_2"))
+		return DBcreate_index("sysmap_element_trigger", "sysmap_element_trigger_2", "triggerid", 0);
+
+	return SUCCEED;
+}
+
+static int	DBpatch_6050082(void)
+{
+	if (FAIL == zbx_db_index_exists("sysmap_user", "sysmap_user_2"))
+		return DBcreate_index("sysmap_user", "sysmap_user_2", "userid", 0);
+
+	return SUCCEED;
+}
+
+static int	DBpatch_6050083(void)
+{
+	if (FAIL == zbx_db_index_exists("sysmap_usrgrp", "sysmap_usrgrp_2"))
+		return DBcreate_index("sysmap_usrgrp", "sysmap_usrgrp_2", "usrgrpid", 0);
+
+	return SUCCEED;
+}
+
+static int	DBpatch_6050084(void)
+{
+	if (FAIL == zbx_db_index_exists("tag_filter", "tag_filter_1"))
+		return DBcreate_index("tag_filter", "tag_filter_1", "usrgrpid", 0);
+
+	return SUCCEED;
+}
+
+static int	DBpatch_6050085(void)
+{
+	if (FAIL == zbx_db_index_exists("tag_filter", "tag_filter_2"))
+		return DBcreate_index("tag_filter", "tag_filter_2", "groupid", 0);
+
+	return SUCCEED;
+}
+
+static int	DBpatch_6050086(void)
+{
+	if (FAIL == zbx_db_index_exists("task", "task_2"))
+		return DBcreate_index("task", "task_2", "proxyid", 0);
+
+	return SUCCEED;
+}
+
+static int	DBpatch_6050087(void)
+{
+	if (FAIL == zbx_db_index_exists("users", "users_3"))
+		return DBcreate_index("users", "users_3", "roleid", 0);
+
+	return SUCCEED;
+}
+
+static int	DBpatch_6050088(void)
+{
 	const zbx_db_field_t	field = {"timeout_zabbix_agent", "3s", NULL, NULL, 255, ZBX_TYPE_CHAR,
 			ZBX_NOTNULL | ZBX_PROXY, 0};
 
 	return DBadd_field("config", &field);
-=======
-	if (FAIL == zbx_db_index_exists("dashboard_user", "dashboard_user_2"))
-		return DBcreate_index("dashboard_user", "dashboard_user_2", "userid", 0);
-
-	return SUCCEED;
->>>>>>> fa8114a0
-}
-
-static int	DBpatch_6050065(void)
-{
-<<<<<<< HEAD
+}
+
+static int	DBpatch_6050089(void)
+{
 	const zbx_db_field_t	field = {"timeout_simple_check", "3s", NULL, NULL, 255, ZBX_TYPE_CHAR,
 			ZBX_NOTNULL | ZBX_PROXY, 0};
 
 	return DBadd_field("config", &field);
-=======
-	if (FAIL == zbx_db_index_exists("dashboard_usrgrp", "dashboard_usrgrp_2"))
-		return DBcreate_index("dashboard_usrgrp", "dashboard_usrgrp_2", "usrgrpid", 0);
-
-	return SUCCEED;
->>>>>>> fa8114a0
-}
-
-static int	DBpatch_6050066(void)
-{
-<<<<<<< HEAD
+}
+
+static int	DBpatch_6050090(void)
+{
 	const zbx_db_field_t	field = {"timeout_snmp_agent", "3s", NULL, NULL, 255, ZBX_TYPE_CHAR,
 			ZBX_NOTNULL | ZBX_PROXY, 0};
 
 	return DBadd_field("config", &field);
-=======
-	if (FAIL == zbx_db_index_exists("event_suppress", "event_suppress_4"))
-		return DBcreate_index("event_suppress", "event_suppress_4", "userid", 0);
-
-	return SUCCEED;
->>>>>>> fa8114a0
-}
-
-static int	DBpatch_6050067(void)
-{
-<<<<<<< HEAD
+}
+
+static int	DBpatch_6050091(void)
+{
 	const zbx_db_field_t	field = {"timeout_external_check", "3s", NULL, NULL, 255, ZBX_TYPE_CHAR,
 			ZBX_NOTNULL | ZBX_PROXY, 0};
 
 	return DBadd_field("config", &field);
-=======
-	if (FAIL == zbx_db_index_exists("group_discovery", "group_discovery_1"))
-		return DBcreate_index("group_discovery", "group_discovery_1", "parent_group_prototypeid", 0);
-
-	return SUCCEED;
->>>>>>> fa8114a0
-}
-
-static int	DBpatch_6050068(void)
-{
-<<<<<<< HEAD
+}
+
+static int	DBpatch_6050092(void)
+{
 	const zbx_db_field_t	field = {"timeout_db_monitor", "3s", NULL, NULL, 255, ZBX_TYPE_CHAR,
 			ZBX_NOTNULL | ZBX_PROXY, 0};
 
 	return DBadd_field("config", &field);
-=======
-	if (FAIL == zbx_db_index_exists("group_prototype", "group_prototype_2"))
-		return DBcreate_index("group_prototype", "group_prototype_2", "groupid", 0);
-
-	return SUCCEED;
->>>>>>> fa8114a0
-}
-
-static int	DBpatch_6050069(void)
-{
-<<<<<<< HEAD
+}
+
+static int	DBpatch_6050093(void)
+{
 	const zbx_db_field_t	field = {"timeout_http_agent", "3s", NULL, NULL, 255, ZBX_TYPE_CHAR,
 			ZBX_NOTNULL | ZBX_PROXY, 0};
 
 	return DBadd_field("config", &field);
-=======
-	if (FAIL == zbx_db_index_exists("group_prototype", "group_prototype_3"))
-		return DBcreate_index("group_prototype", "group_prototype_3", "templateid", 0);
-
-	return SUCCEED;
->>>>>>> fa8114a0
-}
-
-static int	DBpatch_6050070(void)
-{
-<<<<<<< HEAD
+}
+
+static int	DBpatch_6050094(void)
+{
 	const zbx_db_field_t	field = {"timeout_ssh_agent", "3s", NULL, NULL, 255, ZBX_TYPE_CHAR,
 			ZBX_NOTNULL | ZBX_PROXY, 0};
 
 	return DBadd_field("config", &field);
-=======
-	if (FAIL == zbx_db_index_exists("host_discovery", "host_discovery_1"))
-		return DBcreate_index("host_discovery", "host_discovery_1", "parent_hostid", 0);
-
-	return SUCCEED;
->>>>>>> fa8114a0
-}
-
-static int	DBpatch_6050071(void)
-{
-<<<<<<< HEAD
+}
+
+static int	DBpatch_6050095(void)
+{
 	const zbx_db_field_t	field = {"timeout_telnet_agent", "3s", NULL, NULL, 255, ZBX_TYPE_CHAR,
 			ZBX_NOTNULL | ZBX_PROXY, 0};
 
 	return DBadd_field("config", &field);
-=======
-	if (FAIL == zbx_db_index_exists("host_discovery", "host_discovery_2"))
-		return DBcreate_index("host_discovery", "host_discovery_2", "parent_itemid", 0);
-
-	return SUCCEED;
->>>>>>> fa8114a0
-}
-
-static int	DBpatch_6050072(void)
-{
-<<<<<<< HEAD
+}
+
+static int	DBpatch_6050096(void)
+{
 	const zbx_db_field_t	field = {"timeout_script", "3s", NULL, NULL, 255, ZBX_TYPE_CHAR,
 			ZBX_NOTNULL | ZBX_PROXY, 0};
 
 	return DBadd_field("config", &field);
-=======
-	if (FAIL == zbx_db_index_exists("hosts", "hosts_7"))
-		return DBcreate_index("hosts", "hosts_7", "templateid", 0);
-
-	return SUCCEED;
->>>>>>> fa8114a0
-}
-
-static int	DBpatch_6050073(void)
-{
-<<<<<<< HEAD
+}
+
+static int	DBpatch_6050097(void)
+{
 	char	*ts;
 
 	ts = zbx_age2str((time_t)DBget_config_timeout());
@@ -881,201 +1008,97 @@
 	{
 		return FAIL;
 	}
-=======
-	if (FAIL == zbx_db_index_exists("interface_discovery", "interface_discovery_1"))
-		return DBcreate_index("interface_discovery", "interface_discovery_1", "parent_interfaceid", 0);
->>>>>>> fa8114a0
-
-	return SUCCEED;
-}
-
-static int	DBpatch_6050074(void)
-{
-<<<<<<< HEAD
+
+	return SUCCEED;
+}
+
+static int	DBpatch_6050098(void)
+{
 	if (ZBX_DB_OK > zbx_db_execute("update items set timeout='' where type not in (%d,%d)", ITEM_TYPE_HTTPAGENT,
 			ITEM_TYPE_SCRIPT))
 	{
 		return FAIL;
 	}
-=======
-	if (FAIL == zbx_db_index_exists("report", "report_2"))
-		return DBcreate_index("report", "report_2", "userid", 0);
->>>>>>> fa8114a0
-
-	return SUCCEED;
-}
-
-static int	DBpatch_6050075(void)
-{
-<<<<<<< HEAD
+
+	return SUCCEED;
+}
+
+static int	DBpatch_6050099(void)
+{
 	const zbx_db_field_t	field = {"timeout", "", NULL, NULL, 255, ZBX_TYPE_CHAR, ZBX_NOTNULL | ZBX_PROXY, 0};
 
 	return DBset_default("items", &field);
-=======
-	if (FAIL == zbx_db_index_exists("report", "report_3"))
-		return DBcreate_index("report", "report_3", "dashboardid", 0);
-
-	return SUCCEED;
->>>>>>> fa8114a0
-}
-
-static int	DBpatch_6050076(void)
-{
-<<<<<<< HEAD
+}
+
+static int	DBpatch_6050100(void)
+{
 	const zbx_db_field_t	field = {"custom_timeouts", "0", NULL, NULL, 0, ZBX_TYPE_INT, ZBX_NOTNULL, 0};
 
 	return DBadd_field("proxy", &field);
-=======
-	if (FAIL == zbx_db_index_exists("report_user", "report_user_2"))
-		return DBcreate_index("report_user", "report_user_2", "userid", 0);
-
-	return SUCCEED;
->>>>>>> fa8114a0
-}
-
-static int	DBpatch_6050077(void)
-{
-<<<<<<< HEAD
+}
+
+static int	DBpatch_6050101(void)
+{
 	const zbx_db_field_t	field = {"timeout_zabbix_agent", "", NULL, NULL, 255, ZBX_TYPE_CHAR, ZBX_NOTNULL, 0};
 
 	return DBadd_field("proxy", &field);
-=======
-	if (FAIL == zbx_db_index_exists("report_user", "report_user_3"))
-		return DBcreate_index("report_user", "report_user_3", "access_userid", 0);
-
-	return SUCCEED;
->>>>>>> fa8114a0
-}
-
-static int	DBpatch_6050078(void)
-{
-<<<<<<< HEAD
+}
+
+static int	DBpatch_6050102(void)
+{
 	const zbx_db_field_t	field = {"timeout_simple_check", "", NULL, NULL, 255, ZBX_TYPE_CHAR, ZBX_NOTNULL, 0};
 
 	return DBadd_field("proxy", &field);
-=======
-	if (FAIL == zbx_db_index_exists("report_usrgrp", "report_usrgrp_2"))
-		return DBcreate_index("report_usrgrp", "report_usrgrp_2", "usrgrpid", 0);
-
-	return SUCCEED;
->>>>>>> fa8114a0
-}
-
-static int	DBpatch_6050079(void)
-{
-<<<<<<< HEAD
+}
+
+static int	DBpatch_6050103(void)
+{
 	const zbx_db_field_t	field = {"timeout_snmp_agent", "", NULL, NULL, 255, ZBX_TYPE_CHAR, ZBX_NOTNULL, 0};
 
 	return DBadd_field("proxy", &field);
-=======
-	if (FAIL == zbx_db_index_exists("report_usrgrp", "report_usrgrp_3"))
-		return DBcreate_index("report_usrgrp", "report_usrgrp_3", "access_userid", 0);
-
-	return SUCCEED;
->>>>>>> fa8114a0
-}
-
-static int	DBpatch_6050080(void)
-{
-<<<<<<< HEAD
+}
+
+static int	DBpatch_6050104(void)
+{
 	const zbx_db_field_t	field = {"timeout_external_check", "", NULL, NULL, 255, ZBX_TYPE_CHAR, ZBX_NOTNULL, 0};
 
 	return DBadd_field("proxy", &field);
-=======
-	if (FAIL == zbx_db_index_exists("sysmaps", "sysmaps_4"))
-		return DBcreate_index("sysmaps", "sysmaps_4", "userid", 0);
-
-	return SUCCEED;
->>>>>>> fa8114a0
-}
-
-static int	DBpatch_6050081(void)
-{
-<<<<<<< HEAD
+}
+
+static int	DBpatch_6050105(void)
+{
 	const zbx_db_field_t	field = {"timeout_db_monitor", "", NULL, NULL, 255, ZBX_TYPE_CHAR, ZBX_NOTNULL, 0};
 
 	return DBadd_field("proxy", &field);
-=======
-	if (FAIL == zbx_db_index_exists("sysmap_element_trigger", "sysmap_element_trigger_2"))
-		return DBcreate_index("sysmap_element_trigger", "sysmap_element_trigger_2", "triggerid", 0);
-
-	return SUCCEED;
->>>>>>> fa8114a0
-}
-
-static int	DBpatch_6050082(void)
-{
-<<<<<<< HEAD
+}
+
+static int	DBpatch_6050106(void)
+{
 	const zbx_db_field_t	field = {"timeout_http_agent", "", NULL, NULL, 255, ZBX_TYPE_CHAR, ZBX_NOTNULL, 0};
 
 	return DBadd_field("proxy", &field);
-=======
-	if (FAIL == zbx_db_index_exists("sysmap_user", "sysmap_user_2"))
-		return DBcreate_index("sysmap_user", "sysmap_user_2", "userid", 0);
-
-	return SUCCEED;
->>>>>>> fa8114a0
-}
-
-static int	DBpatch_6050083(void)
-{
-<<<<<<< HEAD
+}
+
+static int	DBpatch_6050107(void)
+{
 	const zbx_db_field_t	field = {"timeout_ssh_agent", "", NULL, NULL, 255, ZBX_TYPE_CHAR, ZBX_NOTNULL, 0};
 
 	return DBadd_field("proxy", &field);
-=======
-	if (FAIL == zbx_db_index_exists("sysmap_usrgrp", "sysmap_usrgrp_2"))
-		return DBcreate_index("sysmap_usrgrp", "sysmap_usrgrp_2", "usrgrpid", 0);
-
-	return SUCCEED;
->>>>>>> fa8114a0
-}
-
-static int	DBpatch_6050084(void)
-{
-<<<<<<< HEAD
+}
+
+static int	DBpatch_6050108(void)
+{
 	const zbx_db_field_t	field = {"timeout_telnet_agent", "", NULL, NULL, 255, ZBX_TYPE_CHAR, ZBX_NOTNULL, 0};
 
 	return DBadd_field("proxy", &field);
-=======
-	if (FAIL == zbx_db_index_exists("tag_filter", "tag_filter_1"))
-		return DBcreate_index("tag_filter", "tag_filter_1", "usrgrpid", 0);
-
-	return SUCCEED;
->>>>>>> fa8114a0
-}
-
-static int	DBpatch_6050085(void)
-{
-<<<<<<< HEAD
+}
+
+static int	DBpatch_6050109(void)
+{
 	const zbx_db_field_t	field = {"timeout_script", "", NULL, NULL, 255, ZBX_TYPE_CHAR, ZBX_NOTNULL, 0};
 
 	return DBadd_field("proxy", &field);
 }
-
-=======
-	if (FAIL == zbx_db_index_exists("tag_filter", "tag_filter_2"))
-		return DBcreate_index("tag_filter", "tag_filter_2", "groupid", 0);
-
-	return SUCCEED;
-}
-
-static int	DBpatch_6050086(void)
-{
-	if (FAIL == zbx_db_index_exists("task", "task_2"))
-		return DBcreate_index("task", "task_2", "proxyid", 0);
-
-	return SUCCEED;
-}
-
-static int	DBpatch_6050087(void)
-{
-	if (FAIL == zbx_db_index_exists("users", "users_3"))
-		return DBcreate_index("users", "users_3", "roleid", 0);
-
-	return SUCCEED;
-}
->>>>>>> fa8114a0
 
 #endif
 
@@ -1169,10 +1192,29 @@
 DBPATCH_ADD(6050083, 0, 1)
 DBPATCH_ADD(6050084, 0, 1)
 DBPATCH_ADD(6050085, 0, 1)
-<<<<<<< HEAD
-=======
 DBPATCH_ADD(6050086, 0, 1)
 DBPATCH_ADD(6050087, 0, 1)
->>>>>>> fa8114a0
+DBPATCH_ADD(6050088, 0, 1)
+DBPATCH_ADD(6050089, 0, 1)
+DBPATCH_ADD(6050090, 0, 1)
+DBPATCH_ADD(6050091, 0, 1)
+DBPATCH_ADD(6050092, 0, 1)
+DBPATCH_ADD(6050093, 0, 1)
+DBPATCH_ADD(6050094, 0, 1)
+DBPATCH_ADD(6050095, 0, 1)
+DBPATCH_ADD(6050096, 0, 1)
+DBPATCH_ADD(6050097, 0, 1)
+DBPATCH_ADD(6050098, 0, 1)
+DBPATCH_ADD(6050099, 0, 1)
+DBPATCH_ADD(6050100, 0, 1)
+DBPATCH_ADD(6050101, 0, 1)
+DBPATCH_ADD(6050102, 0, 1)
+DBPATCH_ADD(6050103, 0, 1)
+DBPATCH_ADD(6050104, 0, 1)
+DBPATCH_ADD(6050105, 0, 1)
+DBPATCH_ADD(6050106, 0, 1)
+DBPATCH_ADD(6050107, 0, 1)
+DBPATCH_ADD(6050108, 0, 1)
+DBPATCH_ADD(6050109, 0, 1)
 
 DBPATCH_END()