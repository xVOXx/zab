/*
** Zabbix
** Copyright (C) 2001-2023 Zabbix SIA
**
** This program is free software; you can redistribute it and/or modify
** it under the terms of the GNU General Public License as published by
** the Free Software Foundation; either version 2 of the License, or
** (at your option) any later version.
**
** This program is distributed in the hope that it will be useful,
** but WITHOUT ANY WARRANTY; without even the implied warranty of
** MERCHANTABILITY or FITNESS FOR A PARTICULAR PURPOSE. See the
** GNU General Public License for more details.
**
** You should have received a copy of the GNU General Public License
** along with this program; if not, write to the Free Software
** Foundation, Inc., 51 Franklin Street, Fifth Floor, Boston, MA  02110-1301, USA.
**/

#include "dbupgrade.h"

#include "zbxdbschema.h"
#include "zbxdbhigh.h"

/*
 * 7.0 development database patches
 */

#ifndef HAVE_SQLITE3

static int	DBpatch_6050000(void)
{
	const zbx_db_field_t	field = {"url", "", NULL, NULL, 2048, ZBX_TYPE_CHAR, ZBX_NOTNULL, 0};

	return DBmodify_field_type("config", &field, NULL);
}

static int	DBpatch_6050001(void)
{
	const zbx_db_field_t	field = {"geomaps_tile_url", "", NULL, NULL, 2048, ZBX_TYPE_CHAR, ZBX_NOTNULL, 0};

	return DBmodify_field_type("config", &field, NULL);
}

static int	DBpatch_6050002(void)
{
	const zbx_db_field_t	field = {"url", "", NULL, NULL, 2048, ZBX_TYPE_CHAR, ZBX_NOTNULL, 0};

	return DBmodify_field_type("sysmap_url", &field, NULL);
}

static int	DBpatch_6050003(void)
{
	const zbx_db_field_t	field = {"url", "", NULL, NULL, 2048, ZBX_TYPE_CHAR, ZBX_NOTNULL, 0};

	return DBmodify_field_type("sysmap_element_url", &field, NULL);
}

static int	DBpatch_6050004(void)
{
	const zbx_db_field_t	field = {"url_a", "", NULL, NULL, 2048, ZBX_TYPE_CHAR, ZBX_NOTNULL, 0};

	return DBmodify_field_type("host_inventory", &field, NULL);
}

static int	DBpatch_6050005(void)
{
	const zbx_db_field_t	field = {"url_b", "", NULL, NULL, 2048, ZBX_TYPE_CHAR, ZBX_NOTNULL, 0};

	return DBmodify_field_type("host_inventory", &field, NULL);
}

static int	DBpatch_6050006(void)
{
	const zbx_db_field_t	field = {"url_c", "", NULL, NULL, 2048, ZBX_TYPE_CHAR, ZBX_NOTNULL, 0};

	return DBmodify_field_type("host_inventory", &field, NULL);
}

static int	DBpatch_6050007(void)
{
	const zbx_db_field_t	field = {"value_str", "", NULL, NULL, 2048, ZBX_TYPE_CHAR, ZBX_NOTNULL, 0};

	return DBmodify_field_type("widget_field", &field, NULL);
}

static int	DBpatch_6050008(void)
{
	const zbx_db_field_t	field = {"value", "0.0000", NULL, NULL, 0, ZBX_TYPE_FLOAT, ZBX_NOTNULL, 0};

	if (0 == (DBget_program_type() & ZBX_PROGRAM_TYPE_SERVER))
		return SUCCEED;

#if defined(HAVE_ORACLE)
	if (SUCCEED == zbx_db_check_oracle_colum_type("history", "value", ZBX_TYPE_FLOAT))
		return SUCCEED;
#endif /* defined(HAVE_ORACLE) */

	return DBmodify_field_type("history", &field, &field);
}

static int	DBpatch_6050009(void)
{
	const zbx_db_field_t	field = {"value_min", "0.0000", NULL, NULL, 0, ZBX_TYPE_FLOAT, ZBX_NOTNULL, 0};

	if (0 == (DBget_program_type() & ZBX_PROGRAM_TYPE_SERVER))
		return SUCCEED;

#if defined(HAVE_ORACLE)
	if (SUCCEED == zbx_db_check_oracle_colum_type("trends", "value_min", ZBX_TYPE_FLOAT))
		return SUCCEED;
#endif /* defined(HAVE_ORACLE) */

	return DBmodify_field_type("trends", &field, &field);
}

static int	DBpatch_6050010(void)
{
	const zbx_db_field_t	field = {"value_avg", "0.0000", NULL, NULL, 0, ZBX_TYPE_FLOAT, ZBX_NOTNULL, 0};

	if (0 == (DBget_program_type() & ZBX_PROGRAM_TYPE_SERVER))
		return SUCCEED;

#if defined(HAVE_ORACLE)
	if (SUCCEED == zbx_db_check_oracle_colum_type("trends", "value_avg", ZBX_TYPE_FLOAT))
		return SUCCEED;
#endif /* defined(HAVE_ORACLE) */

	return DBmodify_field_type("trends", &field, &field);
}

static int	DBpatch_6050011(void)
{
	const zbx_db_field_t	field = {"value_max", "0.0000", NULL, NULL, 0, ZBX_TYPE_FLOAT, ZBX_NOTNULL, 0};

#if defined(HAVE_ORACLE)
	if (SUCCEED == zbx_db_check_oracle_colum_type("trends", "value_max", ZBX_TYPE_FLOAT))
		return SUCCEED;
#endif /* defined(HAVE_ORACLE) */

	if (0 == (DBget_program_type() & ZBX_PROGRAM_TYPE_SERVER))
		return SUCCEED;

	return DBmodify_field_type("trends", &field, &field);
}

static int	DBpatch_6050012(void)
{
	const zbx_db_field_t	field = {"allow_redirect", "0", NULL, NULL, 0, ZBX_TYPE_INT, ZBX_NOTNULL, 0};

	return DBadd_field("dchecks", &field);
}

static int	DBpatch_6050013(void)
{
	const zbx_db_table_t	table =
			{"history_bin", "itemid,clock,ns", 0,
				{
					{"itemid", NULL, NULL, NULL, 0, ZBX_TYPE_ID, ZBX_NOTNULL, 0},
					{"clock", "0", NULL, NULL, 0, ZBX_TYPE_INT, ZBX_NOTNULL, 0},
					{"ns", "0", NULL, NULL, 0, ZBX_TYPE_INT, ZBX_NOTNULL, 0},
					{"value", "", NULL, NULL, 0, ZBX_TYPE_BLOB, ZBX_NOTNULL, 0},
					{NULL}
				},
				NULL
			};

	return DBcreate_table(&table);
}

static int	DBpatch_6050014(void)
{
	if (0 == (DBget_program_type() & ZBX_PROGRAM_TYPE_SERVER))
		return SUCCEED;

	if (ZBX_DB_OK > zbx_db_execute(
			"delete from widget_field"
			" where name='adv_conf' and widgetid in ("
				"select widgetid"
				" from widget"
				" where type in ('clock', 'item')"
			")"))
	{
		return FAIL;
	}

	return SUCCEED;
}

static int	DBpatch_6050015(void)
{
	const zbx_db_field_t	field = {"http_user", "", NULL, NULL, 255, ZBX_TYPE_CHAR, ZBX_NOTNULL | ZBX_PROXY, 0};

	return DBmodify_field_type("httptest", &field, NULL);
}

static int	DBpatch_6050016(void)
{
	const zbx_db_field_t	field = {"http_password", "", NULL, NULL, 255, ZBX_TYPE_CHAR,
			ZBX_NOTNULL | ZBX_PROXY, 0};

	return DBmodify_field_type("httptest", &field, NULL);
}

static int	DBpatch_6050017(void)
{
	const zbx_db_field_t	field = {"username", "", NULL, NULL, 255, ZBX_TYPE_CHAR, ZBX_NOTNULL | ZBX_PROXY, 0};

	return DBmodify_field_type("items", &field, NULL);
}

static int	DBpatch_6050018(void)
{
	const zbx_db_field_t	field = {"password", "", NULL, NULL, 255, ZBX_TYPE_CHAR, ZBX_NOTNULL | ZBX_PROXY, 0};

	return DBmodify_field_type("items", &field, NULL);
}

static int	DBpatch_6050019(void)
{
	const zbx_db_field_t	field = {"username", "", NULL, NULL, 255, ZBX_TYPE_CHAR, ZBX_NOTNULL, 0};

	return DBmodify_field_type("connector", &field, NULL);
}

static int	DBpatch_6050020(void)
{
	const zbx_db_field_t	field = {"password", "", NULL, NULL, 255, ZBX_TYPE_CHAR, ZBX_NOTNULL, 0};

	return DBmodify_field_type("connector", &field, NULL);
}

static int	DBpatch_6050021(void)
{
	const zbx_db_field_t	field = {"concurrency_max", "0", NULL, NULL, 0, ZBX_TYPE_INT, ZBX_NOTNULL, 0};

	return DBadd_field("drules", &field);
}

static int	DBpatch_6050022(void)
{
	if (ZBX_DB_OK > zbx_db_execute("update drules set concurrency_max=1"))
		return FAIL;

	return SUCCEED;
}

static int	DBpatch_6050023(void)
{
	const char	*sql =
			"update widget_field"
			" set name='acknowledgement_status'"
			" where name='unacknowledged'"
				" and exists ("
					"select null"
					" from widget w"
					" where widget_field.widgetid=w.widgetid"
						" and w.type='problems'"
				")";

	if (0 == (DBget_program_type() & ZBX_PROGRAM_TYPE_SERVER))
		return SUCCEED;

	if (ZBX_DB_OK <= zbx_db_execute("%s", sql))
		return SUCCEED;

	return FAIL;
}

static int	DBpatch_6050024(void)
{
	const char	*sql =
			"update widget_field"
			" set name='show_lines'"
			" where name='count'"
				" and exists ("
					"select null"
					" from widget w"
					" where widget_field.widgetid=w.widgetid"
						" and w.type='tophosts'"
				")";

	if (0 == (DBget_program_type() & ZBX_PROGRAM_TYPE_SERVER))
		return SUCCEED;

	if (ZBX_DB_OK <= zbx_db_execute("%s", sql))
		return SUCCEED;

	return FAIL;
}

static int	DBpatch_6050025(void)
{
	if (FAIL == zbx_db_index_exists("problem", "problem_4"))
		return DBcreate_index("problem", "problem_4", "cause_eventid", 0);

	return SUCCEED;
}

static int	DBpatch_6050026(void)
{
	const zbx_db_field_t	field = {"id", NULL, NULL, NULL, 0, ZBX_TYPE_ID, ZBX_NOTNULL, 0};

	return DBdrop_field_autoincrement("proxy_history", &field);

	return SUCCEED;
}

static int	DBpatch_6050027(void)
{
	const zbx_db_field_t	field = {"id", NULL, NULL, NULL, 0, ZBX_TYPE_ID, ZBX_NOTNULL, 0};

	return DBdrop_field_autoincrement("proxy_dhistory", &field);

	return SUCCEED;
}

static int	DBpatch_6050028(void)
{
	const zbx_db_field_t	field = {"id", NULL, NULL, NULL, 0, ZBX_TYPE_ID, ZBX_NOTNULL, 0};

	return DBdrop_field_autoincrement("proxy_autoreg_host", &field);

	return SUCCEED;
}

static int	DBpatch_6050029(void)
{
	if (0 == (DBget_program_type() & ZBX_PROGRAM_TYPE_SERVER))
		return SUCCEED;

	if (ZBX_DB_OK > zbx_db_execute("insert into module (moduleid,id,relative_path,status,config) values"
			" (" ZBX_FS_UI64 ",'gauge','widgets/gauge',%d,'[]')", zbx_db_get_maxid("module"), 1))
	{
		return FAIL;
	}

	return SUCCEED;
}

static int	DBpatch_6050030(void)
{
<<<<<<< HEAD
	const char	*values[] = {
			"web.hosts.triggers.filter.active", "web.hosts.trigger.list.filter.active",
			"web.hosts.triggers.filter.evaltype", "web.hosts.trigger.list.filter.evaltype",
			"web.hosts.triggers.filter.tags.operator", "web.hosts.trigger.list.filter.tags.operator",
			"web.hosts.triggers.filter.tags.tag", "web.hosts.trigger.list.filter.tags.tag",
			"web.hosts.triggers.filter.tags.value", "web.hosts.trigger.list.filter.tags.value",
			"web.hosts.triggers.filter_dependent", "web.hosts.trigger.list.filter_dependent",
			"web.hosts.triggers.filter_discovered", "web.hosts.trigger.list.filter_discovered",
			"web.hosts.triggers.filter_groupids", "web.hosts.trigger.list.filter_groupids",
			"web.hosts.triggers.filter_hostids", "web.hosts.trigger.list.filter_hostids",
			"web.hosts.triggers.filter_inherited", "web.hosts.trigger.list.filter_inherited",
			"web.hosts.triggers.filter_name", "web.hosts.trigger.list.filter_name",
			"web.hosts.triggers.filter_priority", "web.hosts.trigger.list.filter_priority",
			"web.hosts.triggers.filter_state", "web.hosts.trigger.list.filter_state",
			"web.hosts.triggers.filter_status", "web.hosts.trigger.list.filter_status",
			"web.hosts.triggers.filter_value", "web.hosts.trigger.list.filter_value",
			"web.hosts.triggers.php.sort", "web.hosts.trigger.list.sort",
			"web.hosts.triggers.php.sortorder", "web.hosts.trigger.list.sortorder",
			"web.hosts.trigger_prototypes.php.sort", "web.hosts.trigger.prototype.list.sort",
			"web.hosts.trigger_prototypes.php.sortorder", "web.hosts.trigger.prototype.list.sortorder",
			"web.templates.triggers.filter.active", "web.templates.trigger.list.filter.active",
			"web.templates.triggers.filter.evaltype", "web.templates.trigger.list.filter.evaltype",
			"web.templates.triggers.filter.tags.operator", "web.templates.trigger.list.filter.tags.operator",
			"web.templates.triggers.filter.tags.tag", "web.templates.trigger.list.filter.tags.tag",
			"web.templates.triggers.filter.tags.value", "web.templates.trigger.list.filter.tags.value",
			"web.templates.triggers.filter_dependent", "web.templates.trigger.list.filter_dependent",
			"web.templates.triggers.filter_discovered", "web.templates.trigger.list.filter_discovered",
			"web.templates.triggers.filter_groupids", "web.templates.trigger.list.filter_groupids",
			"web.templates.triggers.filter_hostids", "web.templates.trigger.list.filter_hostids",
			"web.templates.triggers.filter_inherited", "web.templates.trigger.list.filter_inherited",
			"web.templates.triggers.filter_name", "web.templates.trigger.list.filter_name",
			"web.templates.triggers.filter_priority", "web.templates.trigger.list.filter_priority",
			"web.templates.triggers.filter_state", "web.templates.trigger.list.filter_state",
			"web.templates.triggers.filter_status", "web.templates.trigger.list.filter_status",
			"web.templates.triggers.filter_value", "web.templates.trigger.list.filter_value",
			"web.templates.triggers.php.sort", "web.templates.trigger.list.sort",
			"web.templates.triggers.php.sortorder", "web.templates.trigger.list.sortorder",
			"web.templates.trigger_prototypes.php.sort", "web.templates.trigger.prototype.list.sort",
			"web.templates.trigger_prototypes.php.sortorder", "web.templates.trigger.prototype.list.sortorder",
		};

	if (0 == (DBget_program_type() & ZBX_PROGRAM_TYPE_SERVER))
		return SUCCEED;

	for (size_t i = 0; i < ARRSIZE(values); i += 2)
	{
		if (ZBX_DB_OK > zbx_db_execute("update profiles set idx='%s' where idx='%s'", values[i + 1], values[i]))
			return FAIL;
=======
	const zbx_db_table_t table =
			{"optag", "optagid", 0,
				{
					{"optagid", NULL, NULL, NULL, 0, ZBX_TYPE_ID, ZBX_NOTNULL, 0},
					{"operationid", NULL, NULL, NULL, 0, ZBX_TYPE_ID, ZBX_NOTNULL, 0},
					{"tag", "", NULL, NULL, 255, ZBX_TYPE_CHAR, ZBX_NOTNULL, 0},
					{"value", "", NULL, NULL, 255, ZBX_TYPE_CHAR, ZBX_NOTNULL, 0},
					{0}
				},
				NULL
			};

	return DBcreate_table(&table);
}

static int  DBpatch_6050031(void)
{
	return DBcreate_index("optag", "optag_1", "operationid", 0);
}

static int	DBpatch_6050032(void)
{
	const zbx_db_field_t	field = {"operationid", NULL, "operations", "operationid", 0, 0, 0,
			ZBX_FK_CASCADE_DELETE};

	return DBadd_foreign_key("optag", 1, &field);
}

static int	DBpatch_6050033(void)
{
	if (0 == (DBget_program_type() & ZBX_PROGRAM_TYPE_SERVER))
		return SUCCEED;

	if (ZBX_DB_OK > zbx_db_execute("insert into module (moduleid,id,relative_path,status,config) values"
			" (" ZBX_FS_UI64 ",'toptriggers','widgets/toptriggers',%d,'[]')", zbx_db_get_maxid("module"), 1))
	{
		return FAIL;
>>>>>>> c1ab8481
	}

	return SUCCEED;
}

#endif

DBPATCH_START(6050)

/* version, duplicates flag, mandatory flag */

DBPATCH_ADD(6050000, 0, 1)
DBPATCH_ADD(6050001, 0, 1)
DBPATCH_ADD(6050002, 0, 1)
DBPATCH_ADD(6050003, 0, 1)
DBPATCH_ADD(6050004, 0, 1)
DBPATCH_ADD(6050005, 0, 1)
DBPATCH_ADD(6050006, 0, 1)
DBPATCH_ADD(6050007, 0, 1)
DBPATCH_ADD(6050008, 0, 1)
DBPATCH_ADD(6050009, 0, 1)
DBPATCH_ADD(6050010, 0, 1)
DBPATCH_ADD(6050011, 0, 1)
DBPATCH_ADD(6050012, 0, 1)
DBPATCH_ADD(6050013, 0, 1)
DBPATCH_ADD(6050014, 0, 1)
DBPATCH_ADD(6050015, 0, 1)
DBPATCH_ADD(6050016, 0, 1)
DBPATCH_ADD(6050017, 0, 1)
DBPATCH_ADD(6050018, 0, 1)
DBPATCH_ADD(6050019, 0, 1)
DBPATCH_ADD(6050020, 0, 1)
DBPATCH_ADD(6050021, 0, 1)
DBPATCH_ADD(6050022, 0, 1)
DBPATCH_ADD(6050023, 0, 1)
DBPATCH_ADD(6050024, 0, 1)
DBPATCH_ADD(6050025, 0, 1)
DBPATCH_ADD(6050026, 0, 1)
DBPATCH_ADD(6050027, 0, 1)
DBPATCH_ADD(6050028, 0, 1)
DBPATCH_ADD(6050029, 0, 1)
DBPATCH_ADD(6050030, 0, 1)
<<<<<<< HEAD
=======
DBPATCH_ADD(6050031, 0, 1)
DBPATCH_ADD(6050032, 0, 1)
DBPATCH_ADD(6050033, 0, 1)
>>>>>>> c1ab8481

DBPATCH_END()<|MERGE_RESOLUTION|>--- conflicted
+++ resolved
@@ -340,7 +340,50 @@
 
 static int	DBpatch_6050030(void)
 {
-<<<<<<< HEAD
+	const zbx_db_table_t table =
+			{"optag", "optagid", 0,
+				{
+					{"optagid", NULL, NULL, NULL, 0, ZBX_TYPE_ID, ZBX_NOTNULL, 0},
+					{"operationid", NULL, NULL, NULL, 0, ZBX_TYPE_ID, ZBX_NOTNULL, 0},
+					{"tag", "", NULL, NULL, 255, ZBX_TYPE_CHAR, ZBX_NOTNULL, 0},
+					{"value", "", NULL, NULL, 255, ZBX_TYPE_CHAR, ZBX_NOTNULL, 0},
+					{0}
+				},
+				NULL
+			};
+
+	return DBcreate_table(&table);
+}
+
+static int  DBpatch_6050031(void)
+{
+	return DBcreate_index("optag", "optag_1", "operationid", 0);
+}
+
+static int	DBpatch_6050032(void)
+{
+	const zbx_db_field_t	field = {"operationid", NULL, "operations", "operationid", 0, 0, 0,
+			ZBX_FK_CASCADE_DELETE};
+
+	return DBadd_foreign_key("optag", 1, &field);
+}
+
+static int	DBpatch_6050033(void)
+{
+	if (0 == (DBget_program_type() & ZBX_PROGRAM_TYPE_SERVER))
+		return SUCCEED;
+
+	if (ZBX_DB_OK > zbx_db_execute("insert into module (moduleid,id,relative_path,status,config) values"
+			" (" ZBX_FS_UI64 ",'toptriggers','widgets/toptriggers',%d,'[]')", zbx_db_get_maxid("module"), 1))
+	{
+		return FAIL;
+	}
+
+	return SUCCEED;
+}
+
+static int	DBpatch_6050034(void)
+{
 	const char	*values[] = {
 			"web.hosts.triggers.filter.active", "web.hosts.trigger.list.filter.active",
 			"web.hosts.triggers.filter.evaltype", "web.hosts.trigger.list.filter.evaltype",
@@ -389,45 +432,6 @@
 	{
 		if (ZBX_DB_OK > zbx_db_execute("update profiles set idx='%s' where idx='%s'", values[i + 1], values[i]))
 			return FAIL;
-=======
-	const zbx_db_table_t table =
-			{"optag", "optagid", 0,
-				{
-					{"optagid", NULL, NULL, NULL, 0, ZBX_TYPE_ID, ZBX_NOTNULL, 0},
-					{"operationid", NULL, NULL, NULL, 0, ZBX_TYPE_ID, ZBX_NOTNULL, 0},
-					{"tag", "", NULL, NULL, 255, ZBX_TYPE_CHAR, ZBX_NOTNULL, 0},
-					{"value", "", NULL, NULL, 255, ZBX_TYPE_CHAR, ZBX_NOTNULL, 0},
-					{0}
-				},
-				NULL
-			};
-
-	return DBcreate_table(&table);
-}
-
-static int  DBpatch_6050031(void)
-{
-	return DBcreate_index("optag", "optag_1", "operationid", 0);
-}
-
-static int	DBpatch_6050032(void)
-{
-	const zbx_db_field_t	field = {"operationid", NULL, "operations", "operationid", 0, 0, 0,
-			ZBX_FK_CASCADE_DELETE};
-
-	return DBadd_foreign_key("optag", 1, &field);
-}
-
-static int	DBpatch_6050033(void)
-{
-	if (0 == (DBget_program_type() & ZBX_PROGRAM_TYPE_SERVER))
-		return SUCCEED;
-
-	if (ZBX_DB_OK > zbx_db_execute("insert into module (moduleid,id,relative_path,status,config) values"
-			" (" ZBX_FS_UI64 ",'toptriggers','widgets/toptriggers',%d,'[]')", zbx_db_get_maxid("module"), 1))
-	{
-		return FAIL;
->>>>>>> c1ab8481
 	}
 
 	return SUCCEED;
@@ -470,11 +474,9 @@
 DBPATCH_ADD(6050028, 0, 1)
 DBPATCH_ADD(6050029, 0, 1)
 DBPATCH_ADD(6050030, 0, 1)
-<<<<<<< HEAD
-=======
 DBPATCH_ADD(6050031, 0, 1)
 DBPATCH_ADD(6050032, 0, 1)
 DBPATCH_ADD(6050033, 0, 1)
->>>>>>> c1ab8481
+DBPATCH_ADD(6050034, 0, 1)
 
 DBPATCH_END()