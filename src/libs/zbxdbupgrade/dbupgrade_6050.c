--- conflicted
+++ resolved
@@ -955,24 +955,11 @@
 
 static int	DBpatch_6050092(void)
 {
-<<<<<<< HEAD
-	const zbx_db_field_t	field = {"timeout_zabbix_agent", "3s", NULL, NULL, 255, ZBX_TYPE_CHAR,
-			ZBX_NOTNULL | ZBX_PROXY, 0};
-
-	return DBadd_field("config", &field);
-=======
 	return DBrename_table("group_discovery", "group_discovery_tmp");
->>>>>>> b50020b1
 }
 
 static int	DBpatch_6050093(void)
 {
-<<<<<<< HEAD
-	const zbx_db_field_t	field = {"timeout_simple_check", "3s", NULL, NULL, 255, ZBX_TYPE_CHAR,
-			ZBX_NOTNULL | ZBX_PROXY, 0};
-
-	return DBadd_field("config", &field);
-=======
 	const zbx_db_table_t	table =
 			{"group_discovery", "groupdiscoveryid", 0,
 				{
@@ -988,84 +975,10 @@
 			};
 
 	return DBcreate_table(&table);
->>>>>>> b50020b1
 }
 
 static int	DBpatch_6050094(void)
 {
-<<<<<<< HEAD
-	const zbx_db_field_t	field = {"timeout_snmp_agent", "3s", NULL, NULL, 255, ZBX_TYPE_CHAR,
-			ZBX_NOTNULL | ZBX_PROXY, 0};
-
-	return DBadd_field("config", &field);
-}
-
-static int	DBpatch_6050095(void)
-{
-	const zbx_db_field_t	field = {"timeout_external_check", "3s", NULL, NULL, 255, ZBX_TYPE_CHAR,
-			ZBX_NOTNULL | ZBX_PROXY, 0};
-
-	return DBadd_field("config", &field);
-}
-
-static int	DBpatch_6050096(void)
-{
-	const zbx_db_field_t	field = {"timeout_db_monitor", "3s", NULL, NULL, 255, ZBX_TYPE_CHAR,
-			ZBX_NOTNULL | ZBX_PROXY, 0};
-
-	return DBadd_field("config", &field);
-}
-
-static int	DBpatch_6050097(void)
-{
-	const zbx_db_field_t	field = {"timeout_http_agent", "3s", NULL, NULL, 255, ZBX_TYPE_CHAR,
-			ZBX_NOTNULL | ZBX_PROXY, 0};
-
-	return DBadd_field("config", &field);
-}
-
-static int	DBpatch_6050098(void)
-{
-	const zbx_db_field_t	field = {"timeout_ssh_agent", "3s", NULL, NULL, 255, ZBX_TYPE_CHAR,
-			ZBX_NOTNULL | ZBX_PROXY, 0};
-
-	return DBadd_field("config", &field);
-}
-
-static int	DBpatch_6050099(void)
-{
-	const zbx_db_field_t	field = {"timeout_telnet_agent", "3s", NULL, NULL, 255, ZBX_TYPE_CHAR,
-			ZBX_NOTNULL | ZBX_PROXY, 0};
-
-	return DBadd_field("config", &field);
-}
-
-static int	DBpatch_6050100(void)
-{
-	const zbx_db_field_t	field = {"timeout_script", "3s", NULL, NULL, 255, ZBX_TYPE_CHAR,
-			ZBX_NOTNULL | ZBX_PROXY, 0};
-
-	return DBadd_field("config", &field);
-}
-
-static int	DBpatch_6050101(void)
-{
-	int	timeout;
-
-	timeout = DBget_config_timeout();
-
-	if (ZBX_DB_OK > zbx_db_execute("update config"
-			" set timeout_zabbix_agent='%ds',"
-				"timeout_simple_check='%ds',"
-				"timeout_snmp_agent='%ds',"
-				"timeout_external_check='%ds',"
-				"timeout_db_monitor='%ds',"
-				"timeout_http_agent='%ds',"
-				"timeout_ssh_agent='%ds',"
-				"timeout_telnet_agent='%ds',"
-				"timeout_script='%ds'",
-			timeout, timeout, timeout, timeout, timeout, timeout, timeout, timeout, timeout))
-=======
 	if (0 == (DBget_program_type() & ZBX_PROGRAM_TYPE_SERVER))
 		return SUCCEED;
 
@@ -1073,7 +986,6 @@
 				"(groupdiscoveryid,groupid,parent_group_prototypeid,name,lastcheck,ts_delete)"
 			" select groupid,groupid,parent_group_prototypeid,name,lastcheck,ts_delete"
 				" from group_discovery_tmp"))
->>>>>>> b50020b1
 	{
 		return FAIL;
 	}
@@ -1081,94 +993,6 @@
 	return SUCCEED;
 }
 
-<<<<<<< HEAD
-static int	DBpatch_6050102(void)
-{
-	if (ZBX_DB_OK > zbx_db_execute("update items set timeout='' where type not in (%d,%d)", ITEM_TYPE_HTTPAGENT,
-			ITEM_TYPE_SCRIPT))
-	{
-		return FAIL;
-	}
-
-	return SUCCEED;
-}
-
-static int	DBpatch_6050103(void)
-{
-	const zbx_db_field_t	field = {"timeout", "", NULL, NULL, 255, ZBX_TYPE_CHAR, ZBX_NOTNULL | ZBX_PROXY, 0};
-
-	return DBset_default("items", &field);
-}
-
-static int	DBpatch_6050104(void)
-{
-	const zbx_db_field_t	field = {"custom_timeouts", "0", NULL, NULL, 0, ZBX_TYPE_INT, ZBX_NOTNULL, 0};
-
-	return DBadd_field("proxy", &field);
-}
-
-static int	DBpatch_6050105(void)
-{
-	const zbx_db_field_t	field = {"timeout_zabbix_agent", "", NULL, NULL, 255, ZBX_TYPE_CHAR, ZBX_NOTNULL, 0};
-
-	return DBadd_field("proxy", &field);
-}
-
-static int	DBpatch_6050106(void)
-{
-	const zbx_db_field_t	field = {"timeout_simple_check", "", NULL, NULL, 255, ZBX_TYPE_CHAR, ZBX_NOTNULL, 0};
-
-	return DBadd_field("proxy", &field);
-}
-
-static int	DBpatch_6050107(void)
-{
-	const zbx_db_field_t	field = {"timeout_snmp_agent", "", NULL, NULL, 255, ZBX_TYPE_CHAR, ZBX_NOTNULL, 0};
-
-	return DBadd_field("proxy", &field);
-}
-
-static int	DBpatch_6050108(void)
-{
-	const zbx_db_field_t	field = {"timeout_external_check", "", NULL, NULL, 255, ZBX_TYPE_CHAR, ZBX_NOTNULL, 0};
-
-	return DBadd_field("proxy", &field);
-}
-
-static int	DBpatch_6050109(void)
-{
-	const zbx_db_field_t	field = {"timeout_db_monitor", "", NULL, NULL, 255, ZBX_TYPE_CHAR, ZBX_NOTNULL, 0};
-
-	return DBadd_field("proxy", &field);
-}
-
-static int	DBpatch_6050110(void)
-{
-	const zbx_db_field_t	field = {"timeout_http_agent", "", NULL, NULL, 255, ZBX_TYPE_CHAR, ZBX_NOTNULL, 0};
-
-	return DBadd_field("proxy", &field);
-}
-
-static int	DBpatch_6050111(void)
-{
-	const zbx_db_field_t	field = {"timeout_ssh_agent", "", NULL, NULL, 255, ZBX_TYPE_CHAR, ZBX_NOTNULL, 0};
-
-	return DBadd_field("proxy", &field);
-}
-
-static int	DBpatch_6050112(void)
-{
-	const zbx_db_field_t	field = {"timeout_telnet_agent", "", NULL, NULL, 255, ZBX_TYPE_CHAR, ZBX_NOTNULL, 0};
-
-	return DBadd_field("proxy", &field);
-}
-
-static int	DBpatch_6050113(void)
-{
-	const zbx_db_field_t	field = {"timeout_script", "", NULL, NULL, 255, ZBX_TYPE_CHAR, ZBX_NOTNULL, 0};
-
-	return DBadd_field("proxy", &field);
-=======
 static int	DBpatch_6050095(void)
 {
 	return DBdrop_table("group_discovery_tmp");
@@ -1197,7 +1021,190 @@
 			0, 0};
 
 	return DBadd_foreign_key("group_discovery", 2, &field);
->>>>>>> b50020b1
+}
+
+static int      DBpatch_6050100(void)
+{
+        const zbx_db_field_t    field = {"timeout_zabbix_agent", "3s", NULL, NULL, 255, ZBX_TYPE_CHAR,
+                        ZBX_NOTNULL | ZBX_PROXY, 0};
+
+        return DBadd_field("config", &field);
+}
+
+static int      DBpatch_6050101(void)
+{
+        const zbx_db_field_t    field = {"timeout_simple_check", "3s", NULL, NULL, 255, ZBX_TYPE_CHAR,
+                        ZBX_NOTNULL | ZBX_PROXY, 0};
+
+        return DBadd_field("config", &field);
+}
+
+static int      DBpatch_6050102(void)
+{
+        const zbx_db_field_t    field = {"timeout_snmp_agent", "3s", NULL, NULL, 255, ZBX_TYPE_CHAR,
+                        ZBX_NOTNULL | ZBX_PROXY, 0};
+
+        return DBadd_field("config", &field);
+}
+
+static int      DBpatch_6050103(void)
+{
+        const zbx_db_field_t    field = {"timeout_external_check", "3s", NULL, NULL, 255, ZBX_TYPE_CHAR,
+                        ZBX_NOTNULL | ZBX_PROXY, 0};
+
+        return DBadd_field("config", &field);
+}
+
+static int      DBpatch_6050104(void)
+{
+        const zbx_db_field_t    field = {"timeout_db_monitor", "3s", NULL, NULL, 255, ZBX_TYPE_CHAR,
+                        ZBX_NOTNULL | ZBX_PROXY, 0};
+
+        return DBadd_field("config", &field);
+}
+
+static int      DBpatch_6050105(void)
+{
+        const zbx_db_field_t    field = {"timeout_http_agent", "3s", NULL, NULL, 255, ZBX_TYPE_CHAR,
+                        ZBX_NOTNULL | ZBX_PROXY, 0};
+
+        return DBadd_field("config", &field);
+}
+
+static int      DBpatch_6050106(void)
+{
+        const zbx_db_field_t    field = {"timeout_ssh_agent", "3s", NULL, NULL, 255, ZBX_TYPE_CHAR,
+                        ZBX_NOTNULL | ZBX_PROXY, 0};
+
+        return DBadd_field("config", &field);
+}
+
+static int      DBpatch_6050107(void)
+{
+        const zbx_db_field_t    field = {"timeout_telnet_agent", "3s", NULL, NULL, 255, ZBX_TYPE_CHAR,
+                        ZBX_NOTNULL | ZBX_PROXY, 0};
+
+        return DBadd_field("config", &field);
+}
+
+static int      DBpatch_6050108(void)
+{
+        const zbx_db_field_t    field = {"timeout_script", "3s", NULL, NULL, 255, ZBX_TYPE_CHAR,
+                        ZBX_NOTNULL | ZBX_PROXY, 0};
+
+        return DBadd_field("config", &field);
+}
+
+static int      DBpatch_6050109(void)
+{
+        int     timeout;
+
+        timeout = DBget_config_timeout();
+
+        if (ZBX_DB_OK > zbx_db_execute("update config"
+                        " set timeout_zabbix_agent='%ds',"
+                                "timeout_simple_check='%ds',"
+                                "timeout_snmp_agent='%ds',"
+                                "timeout_external_check='%ds',"
+                                "timeout_db_monitor='%ds',"
+                                "timeout_http_agent='%ds',"
+                                "timeout_ssh_agent='%ds',"
+                                "timeout_telnet_agent='%ds',"
+                                "timeout_script='%ds'",
+                        timeout, timeout, timeout, timeout, timeout, timeout, timeout, timeout, timeout))
+        {
+                return FAIL;
+        }
+
+        return SUCCEED;
+}
+
+static int      DBpatch_6050110(void)
+{
+        if (ZBX_DB_OK > zbx_db_execute("update items set timeout='' where type not in (%d,%d)", ITEM_TYPE_HTTPAGENT,
+                        ITEM_TYPE_SCRIPT))
+        {
+                return FAIL;
+        }
+
+        return SUCCEED;
+}
+
+static int      DBpatch_6050111(void)
+{
+        const zbx_db_field_t    field = {"timeout", "", NULL, NULL, 255, ZBX_TYPE_CHAR, ZBX_NOTNULL | ZBX_PROXY, 0};
+
+        return DBset_default("items", &field);
+}
+
+static int      DBpatch_6050112(void)
+{
+        const zbx_db_field_t    field = {"custom_timeouts", "0", NULL, NULL, 0, ZBX_TYPE_INT, ZBX_NOTNULL, 0};
+
+        return DBadd_field("proxy", &field);
+}
+
+static int      DBpatch_6050113(void)
+{
+        const zbx_db_field_t    field = {"timeout_zabbix_agent", "", NULL, NULL, 255, ZBX_TYPE_CHAR, ZBX_NOTNULL, 0};
+
+        return DBadd_field("proxy", &field);
+}
+
+static int      DBpatch_6050114(void)
+{
+        const zbx_db_field_t    field = {"timeout_simple_check", "", NULL, NULL, 255, ZBX_TYPE_CHAR, ZBX_NOTNULL, 0};
+
+        return DBadd_field("proxy", &field);
+}
+
+static int      DBpatch_6050115(void)
+{
+        const zbx_db_field_t    field = {"timeout_snmp_agent", "", NULL, NULL, 255, ZBX_TYPE_CHAR, ZBX_NOTNULL, 0};
+
+        return DBadd_field("proxy", &field);
+}
+
+static int      DBpatch_6050116(void)
+{
+        const zbx_db_field_t    field = {"timeout_external_check", "", NULL, NULL, 255, ZBX_TYPE_CHAR, ZBX_NOTNULL, 0};
+
+        return DBadd_field("proxy", &field);
+}
+
+static int      DBpatch_6050117(void)
+{
+        const zbx_db_field_t    field = {"timeout_db_monitor", "", NULL, NULL, 255, ZBX_TYPE_CHAR, ZBX_NOTNULL, 0};
+
+        return DBadd_field("proxy", &field);
+}
+
+static int      DBpatch_6050118(void)
+{
+        const zbx_db_field_t    field = {"timeout_http_agent", "", NULL, NULL, 255, ZBX_TYPE_CHAR, ZBX_NOTNULL, 0};
+
+        return DBadd_field("proxy", &field);
+}
+
+static int      DBpatch_6050119(void)
+{
+        const zbx_db_field_t    field = {"timeout_ssh_agent", "", NULL, NULL, 255, ZBX_TYPE_CHAR, ZBX_NOTNULL, 0};
+
+        return DBadd_field("proxy", &field);
+}
+
+static int      DBpatch_6050120(void)
+{
+        const zbx_db_field_t    field = {"timeout_telnet_agent", "", NULL, NULL, 255, ZBX_TYPE_CHAR, ZBX_NOTNULL, 0};
+
+        return DBadd_field("proxy", &field);
+}
+
+static int      DBpatch_6050121(void)
+{
+        const zbx_db_field_t    field = {"timeout_script", "", NULL, NULL, 255, ZBX_TYPE_CHAR, ZBX_NOTNULL, 0};
+
+        return DBadd_field("proxy", &field);
 }
 
 #endif
@@ -1304,7 +1311,6 @@
 DBPATCH_ADD(6050097, 0, 1)
 DBPATCH_ADD(6050098, 0, 1)
 DBPATCH_ADD(6050099, 0, 1)
-<<<<<<< HEAD
 DBPATCH_ADD(6050100, 0, 1)
 DBPATCH_ADD(6050101, 0, 1)
 DBPATCH_ADD(6050102, 0, 1)
@@ -1319,8 +1325,13 @@
 DBPATCH_ADD(6050111, 0, 1)
 DBPATCH_ADD(6050112, 0, 1)
 DBPATCH_ADD(6050113, 0, 1)
-=======
-
->>>>>>> b50020b1
+DBPATCH_ADD(6050114, 0, 1)
+DBPATCH_ADD(6050115, 0, 1)
+DBPATCH_ADD(6050116, 0, 1)
+DBPATCH_ADD(6050117, 0, 1)
+DBPATCH_ADD(6050118, 0, 1)
+DBPATCH_ADD(6050119, 0, 1)
+DBPATCH_ADD(6050120, 0, 1)
+DBPATCH_ADD(6050121, 0, 1)
 
 DBPATCH_END()