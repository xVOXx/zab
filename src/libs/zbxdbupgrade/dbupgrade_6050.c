/*
** Zabbix
** Copyright (C) 2001-2023 Zabbix SIA
**
** This program is free software; you can redistribute it and/or modify
** it under the terms of the GNU General Public License as published by
** the Free Software Foundation; either version 2 of the License, or
** (at your option) any later version.
**
** This program is distributed in the hope that it will be useful,
** but WITHOUT ANY WARRANTY; without even the implied warranty of
** MERCHANTABILITY or FITNESS FOR A PARTICULAR PURPOSE. See the
** GNU General Public License for more details.
**
** You should have received a copy of the GNU General Public License
** along with this program; if not, write to the Free Software
** Foundation, Inc., 51 Franklin Street, Fifth Floor, Boston, MA  02110-1301, USA.
**/

#include "dbupgrade.h"

#include "zbxdbschema.h"
#include "zbxdbhigh.h"
#include "zbxtypes.h"
#include "zbxregexp.h"
#include "zbxeval.h"
#include "zbx_host_constants.h"

/*
 * 7.0 development database patches
 */

#ifndef HAVE_SQLITE3

static int	DBpatch_6050000(void)
{
	const zbx_db_field_t	field = {"url", "", NULL, NULL, 2048, ZBX_TYPE_CHAR, ZBX_NOTNULL, 0};

	return DBmodify_field_type("config", &field, NULL);
}

static int	DBpatch_6050001(void)
{
	const zbx_db_field_t	field = {"geomaps_tile_url", "", NULL, NULL, 2048, ZBX_TYPE_CHAR, ZBX_NOTNULL, 0};

	return DBmodify_field_type("config", &field, NULL);
}

static int	DBpatch_6050002(void)
{
	const zbx_db_field_t	field = {"url", "", NULL, NULL, 2048, ZBX_TYPE_CHAR, ZBX_NOTNULL, 0};

	return DBmodify_field_type("sysmap_url", &field, NULL);
}

static int	DBpatch_6050003(void)
{
	const zbx_db_field_t	field = {"url", "", NULL, NULL, 2048, ZBX_TYPE_CHAR, ZBX_NOTNULL, 0};

	return DBmodify_field_type("sysmap_element_url", &field, NULL);
}

static int	DBpatch_6050004(void)
{
	const zbx_db_field_t	field = {"url_a", "", NULL, NULL, 2048, ZBX_TYPE_CHAR, ZBX_NOTNULL, 0};

	return DBmodify_field_type("host_inventory", &field, NULL);
}

static int	DBpatch_6050005(void)
{
	const zbx_db_field_t	field = {"url_b", "", NULL, NULL, 2048, ZBX_TYPE_CHAR, ZBX_NOTNULL, 0};

	return DBmodify_field_type("host_inventory", &field, NULL);
}

static int	DBpatch_6050006(void)
{
	const zbx_db_field_t	field = {"url_c", "", NULL, NULL, 2048, ZBX_TYPE_CHAR, ZBX_NOTNULL, 0};

	return DBmodify_field_type("host_inventory", &field, NULL);
}

static int	DBpatch_6050007(void)
{
	const zbx_db_field_t	field = {"value_str", "", NULL, NULL, 2048, ZBX_TYPE_CHAR, ZBX_NOTNULL, 0};

	return DBmodify_field_type("widget_field", &field, NULL);
}

static int	DBpatch_6050008(void)
{
	const zbx_db_field_t	field = {"value", "0.0000", NULL, NULL, 0, ZBX_TYPE_FLOAT, ZBX_NOTNULL, 0};
	int	ret;

	if (0 == (DBget_program_type() & ZBX_PROGRAM_TYPE_SERVER))
		return SUCCEED;

#if defined(HAVE_ORACLE)
	if (SUCCEED == zbx_db_check_oracle_colum_type("history", "value", ZBX_TYPE_FLOAT))
		return SUCCEED;
#elif defined(HAVE_POSTGRESQL)
	if (SUCCEED == DBcheck_field_type("history", &field))
		return SUCCEED;
#endif
	if (SUCCEED != (ret = DBmodify_field_type("history", &field, &field)))
	{
		zabbix_log(LOG_LEVEL_WARNING, "cannot perform database upgrade of history table, please check upgrade"
				" notes");
	}

	return ret;
}

static int	DBpatch_6050009(void)
{
	const zbx_db_field_t	field = {"value_min", "0.0000", NULL, NULL, 0, ZBX_TYPE_FLOAT, ZBX_NOTNULL, 0};

	if (0 == (DBget_program_type() & ZBX_PROGRAM_TYPE_SERVER))
		return SUCCEED;

#if defined(HAVE_ORACLE)
	if (SUCCEED == zbx_db_check_oracle_colum_type("trends", "value_min", ZBX_TYPE_FLOAT))
		return SUCCEED;
#elif defined(HAVE_POSTGRESQL)
	if (SUCCEED == DBcheck_field_type("trends", &field))
		return SUCCEED;
#endif
	return DBmodify_field_type("trends", &field, &field);
}

static int	DBpatch_6050010(void)
{
	const zbx_db_field_t	field = {"value_avg", "0.0000", NULL, NULL, 0, ZBX_TYPE_FLOAT, ZBX_NOTNULL, 0};
	int			ret;

	if (0 == (DBget_program_type() & ZBX_PROGRAM_TYPE_SERVER))
		return SUCCEED;

#if defined(HAVE_ORACLE)
	if (SUCCEED == zbx_db_check_oracle_colum_type("trends", "value_avg", ZBX_TYPE_FLOAT))
		return SUCCEED;
#elif defined(HAVE_POSTGRESQL)
	if (SUCCEED == DBcheck_field_type("trends", &field))
		return SUCCEED;
#endif

	if (SUCCEED != (ret = DBmodify_field_type("trends", &field, &field)))
	{
		zabbix_log(LOG_LEVEL_WARNING, "cannot perform database upgrade of trends table, please check upgrade"
				" notes");
	}

	return ret;
}

static int	DBpatch_6050011(void)
{
	const zbx_db_field_t	field = {"value_max", "0.0000", NULL, NULL, 0, ZBX_TYPE_FLOAT, ZBX_NOTNULL, 0};
	int			ret;

#if defined(HAVE_ORACLE)
	if (SUCCEED == zbx_db_check_oracle_colum_type("trends", "value_max", ZBX_TYPE_FLOAT))
		return SUCCEED;
#elif defined(HAVE_POSTGRESQL)
	if (SUCCEED == DBcheck_field_type("trends", &field))
		return SUCCEED;
#endif /* defined(HAVE_ORACLE) */

	if (0 == (DBget_program_type() & ZBX_PROGRAM_TYPE_SERVER))
		return SUCCEED;

	if (SUCCEED != (ret = DBmodify_field_type("trends", &field, &field)))
	{
		zabbix_log(LOG_LEVEL_WARNING, "cannot perform database upgrade of trends table, please check upgrade"
				" notes");
	}

	return ret;
}

static int	DBpatch_6050012(void)
{
	const zbx_db_field_t	field = {"allow_redirect", "0", NULL, NULL, 0, ZBX_TYPE_INT, ZBX_NOTNULL, 0};

	return DBadd_field("dchecks", &field);
}

static int	DBpatch_6050013(void)
{
	const zbx_db_table_t	table =
			{"history_bin", "itemid,clock,ns", 0,
				{
					{"itemid", NULL, NULL, NULL, 0, ZBX_TYPE_ID, ZBX_NOTNULL, 0},
					{"clock", "0", NULL, NULL, 0, ZBX_TYPE_INT, ZBX_NOTNULL, 0},
					{"ns", "0", NULL, NULL, 0, ZBX_TYPE_INT, ZBX_NOTNULL, 0},
					{"value", "", NULL, NULL, 0, ZBX_TYPE_BLOB, ZBX_NOTNULL, 0},
					{NULL}
				},
				NULL
			};

	return DBcreate_table(&table);
}

static int	DBpatch_6050014(void)
{
	if (0 == (DBget_program_type() & ZBX_PROGRAM_TYPE_SERVER))
		return SUCCEED;

	if (ZBX_DB_OK > zbx_db_execute(
			"delete from widget_field"
			" where name='adv_conf' and widgetid in ("
				"select widgetid"
				" from widget"
				" where type in ('clock', 'item')"
			")"))
	{
		return FAIL;
	}

	return SUCCEED;
}

static int	DBpatch_6050015(void)
{
	const zbx_db_field_t	field = {"http_user", "", NULL, NULL, 255, ZBX_TYPE_CHAR, ZBX_NOTNULL, 0};

	return DBmodify_field_type("httptest", &field, NULL);
}

static int	DBpatch_6050016(void)
{
	const zbx_db_field_t	field = {"http_password", "", NULL, NULL, 255, ZBX_TYPE_CHAR, ZBX_NOTNULL, 0};

	return DBmodify_field_type("httptest", &field, NULL);
}

static int	DBpatch_6050017(void)
{
	const zbx_db_field_t	field = {"username", "", NULL, NULL, 255, ZBX_TYPE_CHAR, ZBX_NOTNULL, 0};

	return DBmodify_field_type("items", &field, NULL);
}

static int	DBpatch_6050018(void)
{
	const zbx_db_field_t	field = {"password", "", NULL, NULL, 255, ZBX_TYPE_CHAR, ZBX_NOTNULL, 0};

	return DBmodify_field_type("items", &field, NULL);
}

static int	DBpatch_6050019(void)
{
	const zbx_db_field_t	field = {"username", "", NULL, NULL, 255, ZBX_TYPE_CHAR, ZBX_NOTNULL, 0};

	return DBmodify_field_type("connector", &field, NULL);
}

static int	DBpatch_6050020(void)
{
	const zbx_db_field_t	field = {"password", "", NULL, NULL, 255, ZBX_TYPE_CHAR, ZBX_NOTNULL, 0};

	return DBmodify_field_type("connector", &field, NULL);
}

static int	DBpatch_6050021(void)
{
	const zbx_db_field_t	field = {"concurrency_max", "0", NULL, NULL, 0, ZBX_TYPE_INT, ZBX_NOTNULL, 0};

	return DBadd_field("drules", &field);
}

static int	DBpatch_6050022(void)
{
	if (ZBX_DB_OK > zbx_db_execute("update drules set concurrency_max=1"))
		return FAIL;

	return SUCCEED;
}

static int	DBpatch_6050023(void)
{
	const char	*sql =
			"update widget_field"
			" set name='acknowledgement_status'"
			" where name='unacknowledged'"
				" and exists ("
					"select null"
					" from widget w"
					" where widget_field.widgetid=w.widgetid"
						" and w.type='problems'"
				")";

	if (0 == (DBget_program_type() & ZBX_PROGRAM_TYPE_SERVER))
		return SUCCEED;

	if (ZBX_DB_OK <= zbx_db_execute("%s", sql))
		return SUCCEED;

	return FAIL;
}

static int	DBpatch_6050024(void)
{
	const char	*sql =
			"update widget_field"
			" set name='show_lines'"
			" where name='count'"
				" and exists ("
					"select null"
					" from widget w"
					" where widget_field.widgetid=w.widgetid"
						" and w.type='tophosts'"
				")";

	if (0 == (DBget_program_type() & ZBX_PROGRAM_TYPE_SERVER))
		return SUCCEED;

	if (ZBX_DB_OK <= zbx_db_execute("%s", sql))
		return SUCCEED;

	return FAIL;
}

static int	DBpatch_6050025(void)
{
	if (FAIL == zbx_db_index_exists("problem", "problem_4"))
		return DBcreate_index("problem", "problem_4", "cause_eventid", 0);

	return SUCCEED;
}

static int	DBpatch_6050026(void)
{
	const zbx_db_field_t	field = {"id", NULL, NULL, NULL, 0, ZBX_TYPE_ID, ZBX_NOTNULL, 0};

	return DBdrop_field_autoincrement("proxy_history", &field);

	return SUCCEED;
}

static int	DBpatch_6050027(void)
{
	const zbx_db_field_t	field = {"id", NULL, NULL, NULL, 0, ZBX_TYPE_ID, ZBX_NOTNULL, 0};

	return DBdrop_field_autoincrement("proxy_dhistory", &field);

	return SUCCEED;
}

static int	DBpatch_6050028(void)
{
	const zbx_db_field_t	field = {"id", NULL, NULL, NULL, 0, ZBX_TYPE_ID, ZBX_NOTNULL, 0};

	return DBdrop_field_autoincrement("proxy_autoreg_host", &field);

	return SUCCEED;
}

static int	DBpatch_6050029(void)
{
	if (0 == (DBget_program_type() & ZBX_PROGRAM_TYPE_SERVER))
		return SUCCEED;

	if (ZBX_DB_OK > zbx_db_execute("insert into module (moduleid,id,relative_path,status,config) values"
			" (" ZBX_FS_UI64 ",'gauge','widgets/gauge',%d,'[]')", zbx_db_get_maxid("module"), 1))
	{
		return FAIL;
	}

	return SUCCEED;
}

static int	DBpatch_6050030(void)
{
	const zbx_db_table_t table =
			{"optag", "optagid", 0,
				{
					{"optagid", NULL, NULL, NULL, 0, ZBX_TYPE_ID, ZBX_NOTNULL, 0},
					{"operationid", NULL, NULL, NULL, 0, ZBX_TYPE_ID, ZBX_NOTNULL, 0},
					{"tag", "", NULL, NULL, 255, ZBX_TYPE_CHAR, ZBX_NOTNULL, 0},
					{"value", "", NULL, NULL, 255, ZBX_TYPE_CHAR, ZBX_NOTNULL, 0},
					{0}
				},
				NULL
			};

	return DBcreate_table(&table);
}

static int  DBpatch_6050031(void)
{
	return DBcreate_index("optag", "optag_1", "operationid", 0);
}

static int	DBpatch_6050032(void)
{
	const zbx_db_field_t	field = {"operationid", NULL, "operations", "operationid", 0, 0, 0,
			ZBX_FK_CASCADE_DELETE};

	return DBadd_foreign_key("optag", 1, &field);
}

static int	DBpatch_6050033(void)
{
	if (0 == (DBget_program_type() & ZBX_PROGRAM_TYPE_SERVER))
		return SUCCEED;

	if (ZBX_DB_OK > zbx_db_execute("insert into module (moduleid,id,relative_path,status,config) values"
			" (" ZBX_FS_UI64 ",'toptriggers','widgets/toptriggers',%d,'[]')", zbx_db_get_maxid("module"), 1))
	{
		return FAIL;
	}

	return SUCCEED;
}

static int	DBpatch_6050034(void)
{
	const zbx_db_table_t	table = {"proxy", "proxyid", 0,
			{
				{"proxyid", NULL, NULL, NULL, 0, ZBX_TYPE_ID, ZBX_NOTNULL, 0},
				{"name", "", NULL, NULL, 128, ZBX_TYPE_CHAR, ZBX_NOTNULL, 0},
				{"operating_mode", "0", NULL, NULL, 0, ZBX_TYPE_INT, ZBX_NOTNULL, 0},
				{"description", "", NULL, NULL, 0, ZBX_TYPE_SHORTTEXT, ZBX_NOTNULL, 0},
				{"tls_connect", "1", NULL, NULL, 0, ZBX_TYPE_INT, ZBX_NOTNULL, 0},
				{"tls_accept", "1", NULL, NULL, 0, ZBX_TYPE_INT, ZBX_NOTNULL, 0},
				{"tls_issuer", "", NULL, NULL, 1024, ZBX_TYPE_CHAR, ZBX_NOTNULL, 0},
				{"tls_subject", "", NULL, NULL, 1024, ZBX_TYPE_CHAR, ZBX_NOTNULL, 0},
				{"tls_psk_identity", "", NULL, NULL, 128, ZBX_TYPE_CHAR, ZBX_NOTNULL, 0},
				{"tls_psk", "", NULL, NULL, 512, ZBX_TYPE_CHAR, ZBX_NOTNULL, 0},
				{"allowed_addresses", "", NULL, NULL, 255, ZBX_TYPE_CHAR, ZBX_NOTNULL, 0},
				{"address", "127.0.0.1", NULL, NULL, 255, ZBX_TYPE_CHAR, ZBX_NOTNULL, 0},
				{"port", "10051", NULL, NULL, 64, ZBX_TYPE_CHAR, ZBX_NOTNULL, 0},
				{0}
			},
			NULL
		};

	return DBcreate_table(&table);
}

static int	DBpatch_6050035(void)
{
	return DBcreate_index("proxy", "proxy_1", "name", 1);
}

static int	DBpatch_6050036(void)
{
	return DBcreate_changelog_insert_trigger("proxy", "proxyid");
}

static int	DBpatch_6050037(void)
{
	return DBcreate_changelog_update_trigger("proxy", "proxyid");
}

static int	DBpatch_6050038(void)
{
	return DBcreate_changelog_delete_trigger("proxy", "proxyid");
}

#define DEPRECATED_STATUS_PROXY_ACTIVE	5
#define DEPRECATED_STATUS_PROXY_PASSIVE	6

static int	DBpatch_6050039(void)
{
	zbx_db_row_t		row;
	zbx_db_result_t		result;
	zbx_db_insert_t		db_insert_proxies;
	int			ret;

	if (0 == (DBget_program_type() & ZBX_PROGRAM_TYPE_SERVER))
		return SUCCEED;

	result = zbx_db_select(
			"select h.hostid,h.host,h.status,h.description,h.tls_connect,h.tls_accept,h.tls_issuer,"
				"h.tls_subject,h.tls_psk_identity,h.tls_psk,h.proxy_address,i.useip,i.ip,i.dns,i.port"
			" from hosts h"
			" left join interface i"
				" on h.hostid=i.hostid"
			" where h.status in (%i,%i)",
			DEPRECATED_STATUS_PROXY_PASSIVE, DEPRECATED_STATUS_PROXY_ACTIVE);

	zbx_db_insert_prepare(&db_insert_proxies, "proxy", "proxyid", "name", "operating_mode", "description", "tls_connect",
			"tls_accept", "tls_issuer", "tls_subject", "tls_psk_identity", "tls_psk", "allowed_addresses",
			"address", "port", (char *)NULL);

	while (NULL != (row = zbx_db_fetch(result)))
	{
		zbx_uint64_t	proxyid;
		int		status, tls_connect, tls_accept;

		ZBX_STR2UINT64(proxyid, row[0]);
		status = atoi(row[2]);
		tls_connect = atoi(row[4]);
		tls_accept = atoi(row[5]);

		if (DEPRECATED_STATUS_PROXY_ACTIVE == status)
		{
			zbx_db_insert_add_values(&db_insert_proxies, proxyid, row[1], PROXY_OPERATING_MODE_ACTIVE, row[3],
					tls_connect, tls_accept, row[6], row[7], row[8], row[9], row[10],
					"127.0.0.1", "10051");
		}
		else if (DEPRECATED_STATUS_PROXY_PASSIVE == status)
		{
			const char	*address;
			const char	*port;

			if (SUCCEED != zbx_db_is_null(row[11]))
			{
				address = (1 == atoi(row[11]) ? row[12] : row[13]);
				port = row[14];
			}
			else
			{
				address = "127.0.0.1";
				port = "10051";
				zabbix_log(LOG_LEVEL_WARNING, "cannot select interface for proxy '%s'",  row[1]);
			}

			zbx_db_insert_add_values(&db_insert_proxies, proxyid, row[1], PROXY_OPERATING_MODE_PASSIVE, row[3],
					tls_connect, tls_accept, row[6], row[7], row[8], row[9], "", address, port);
		}
	}
	zbx_db_free_result(result);

	ret = zbx_db_insert_execute(&db_insert_proxies);
	zbx_db_insert_clean(&db_insert_proxies);

	return ret;
}

static int	DBpatch_6050040(void)
{
	return DBdrop_foreign_key("hosts", 1);
}

static int	DBpatch_6050041(void)
{
	const zbx_db_field_t	field = {"proxyid", NULL, "hosts", "hostid", 0, ZBX_TYPE_ID, 0, 0};

	return DBrename_field("hosts", "proxy_hostid", &field);
}

static int	DBpatch_6050042(void)
{
	const zbx_db_field_t	field = {"proxyid", NULL, "proxy", "proxyid", 0, 0, 0, 0};

	return DBadd_foreign_key("hosts", 1, &field);
}

static int	DBpatch_6050043(void)
{
	return DBdrop_foreign_key("drules", 1);
}

static int	DBpatch_6050044(void)
{
	const zbx_db_field_t	field = {"proxyid", NULL, "hosts", "hostid", 0, ZBX_TYPE_ID, 0, 0};

	return DBrename_field("drules", "proxy_hostid", &field);
}

static int	DBpatch_6050045(void)
{
	const zbx_db_field_t	field = {"proxyid", NULL, "proxy", "proxyid", 0, 0, 0, 0};

	return DBadd_foreign_key("drules", 1, &field);
}

static int	DBpatch_6050046(void)
{
	return DBdrop_foreign_key("autoreg_host", 1);
}

static int	DBpatch_6050047(void)
{
	const zbx_db_field_t	field = {"proxyid", NULL, "hosts", "hostid", 0, ZBX_TYPE_ID, 0, ZBX_FK_CASCADE_DELETE};

	return DBrename_field("autoreg_host", "proxy_hostid", &field);
}

static int	DBpatch_6050048(void)
{
	const zbx_db_field_t	field = {"proxyid", NULL, "proxy", "proxyid", 0, 0, 0, ZBX_FK_CASCADE_DELETE};

	return DBadd_foreign_key("autoreg_host", 1, &field);
}

static int	DBpatch_6050049(void)
{
	return DBdrop_foreign_key("task", 1);
}

static int	DBpatch_6050050(void)
{
	const zbx_db_field_t	field = {"proxyid", NULL, "hosts", "hostid", 0, ZBX_TYPE_ID, 0, 0};

	return DBrename_field("task", "proxy_hostid", &field);
}

static int	DBpatch_6050051(void)
{
	const zbx_db_field_t	field = {"proxyid", NULL, "proxy", "proxyid", 0, 0, 0, ZBX_FK_CASCADE_DELETE};

	return DBadd_foreign_key("task", 1, &field);
}

static int	DBpatch_6050052(void)
{
	const zbx_db_table_t	table = {"proxy_rtdata", "proxyid", 0,
			{
				{"proxyid", NULL, "proxy", "proxyid", 0, ZBX_TYPE_ID, ZBX_NOTNULL, 0},
				{"lastaccess", "0", NULL, NULL, 0, ZBX_TYPE_INT, ZBX_NOTNULL, 0},
				{"version", "0", NULL, NULL, 0, ZBX_TYPE_INT, ZBX_NOTNULL, 0},
				{"compatibility", "0", NULL, NULL, 0, ZBX_TYPE_INT, ZBX_NOTNULL, 0},
				{0}
			},
			NULL
		};

	return DBcreate_table(&table);
}

static int	DBpatch_6050053(void)
{
	const zbx_db_field_t	field = {"proxyid", NULL, "proxy", "proxyid", 0, 0, 0, ZBX_FK_CASCADE_DELETE};

	return DBadd_foreign_key("proxy_rtdata", 1, &field);
}

static int	DBpatch_6050054(void)
{
	zbx_db_row_t		row;
	zbx_db_result_t		result;
	zbx_db_insert_t		db_insert_rtdata;
	int			ret;

	if (0 == (DBget_program_type() & ZBX_PROGRAM_TYPE_SERVER))
		return SUCCEED;

	result = zbx_db_select(
		"select hr.hostid,hr.lastaccess,hr.version,hr.compatibility"
		" from host_rtdata hr"
		" join hosts h"
			" on hr.hostid=h.hostid"
		" where h.status in (%i,%i)",
		DEPRECATED_STATUS_PROXY_ACTIVE, DEPRECATED_STATUS_PROXY_PASSIVE);

	zbx_db_insert_prepare(&db_insert_rtdata, "proxy_rtdata", "proxyid", "lastaccess", "version", "compatibility",
			(char *)NULL);

	while (NULL != (row = zbx_db_fetch(result)))
	{
		int		lastaccess, version, compatibility;
		zbx_uint64_t	hostid;

		ZBX_STR2UINT64(hostid, row[0]);
		lastaccess = atoi(row[1]);
		version = atoi(row[2]);
		compatibility = atoi(row[3]);

		zbx_db_insert_add_values(&db_insert_rtdata, hostid, lastaccess, version, compatibility);
	}
	zbx_db_free_result(result);

	ret = zbx_db_insert_execute(&db_insert_rtdata);
	zbx_db_insert_clean(&db_insert_rtdata);

	return ret;
}

#undef DEPRECATED_STATUS_PROXY_ACTIVE
#undef DEPRECATED_STATUS_PROXY_PASSIVE

static int	DBpatch_6050055(void)
{
	if (0 == (DBget_program_type() & ZBX_PROGRAM_TYPE_SERVER))
		return SUCCEED;

	if (ZBX_DB_OK > zbx_db_execute("delete from hosts where status in (5,6)"))
		return FAIL;

	return SUCCEED;
}

static int	DBpatch_6050056(void)
{
	return DBdrop_field("host_rtdata", "lastaccess");
}

static int	DBpatch_6050057(void)
{
	return DBdrop_field("host_rtdata", "version");
}

static int	DBpatch_6050058(void)
{
	return DBdrop_field("host_rtdata", "compatibility");
}

static int	DBpatch_6050059(void)
{
	return DBdrop_field("hosts", "proxy_address");
}

static int	DBpatch_6050060(void)
{
	return DBdrop_field("hosts", "auto_compress");
}

static int	DBpatch_6050061(void)
{
	if (0 == (DBget_program_type() & ZBX_PROGRAM_TYPE_SERVER))
		return SUCCEED;

	if (ZBX_DB_OK > zbx_db_execute("delete from profiles where idx='web.proxies.filter_status'"))
		return FAIL;

	return SUCCEED;
}

static int	DBpatch_6050062(void)
{
	if (0 == (DBget_program_type() & ZBX_PROGRAM_TYPE_SERVER))
		return SUCCEED;

	if (ZBX_DB_OK > zbx_db_execute(
			"update profiles"
			" set value_str='name'"
			" where value_str like 'host'"
				" and idx='web.proxies.php.sort'"))
	{
		return FAIL;
	}

	return SUCCEED;
}

static int	DBpatch_6050063(void)
{
#define TM_DATA_TYPE_TEST_ITEM	0
#define TM_DATA_TYPE_PROXYIDS	2

	if (0 == (DBget_program_type() & ZBX_PROGRAM_TYPE_SERVER))
		return SUCCEED;

	if (ZBX_DB_OK > zbx_db_execute("delete"
			" from task"
			" where exists ("
				"select null"
				" from task_data td"
				" where td.taskid=task.taskid and td.type in (%i,%i)"
			")",
			TM_DATA_TYPE_TEST_ITEM, TM_DATA_TYPE_PROXYIDS))
	{
		return FAIL;
	}
#undef TM_DATA_TYPE_TEST_ITEM
#undef TM_DATA_TYPE_PROXYIDS

	return SUCCEED;
}

static int	DBpatch_6050064(void)
{
	if (FAIL == zbx_db_index_exists("dashboard_user", "dashboard_user_2"))
		return DBcreate_index("dashboard_user", "dashboard_user_2", "userid", 0);

	return SUCCEED;
}

static int	DBpatch_6050065(void)
{
	if (FAIL == zbx_db_index_exists("dashboard_usrgrp", "dashboard_usrgrp_2"))
		return DBcreate_index("dashboard_usrgrp", "dashboard_usrgrp_2", "usrgrpid", 0);

	return SUCCEED;
}

static int	DBpatch_6050066(void)
{
	if (FAIL == zbx_db_index_exists("event_suppress", "event_suppress_4"))
		return DBcreate_index("event_suppress", "event_suppress_4", "userid", 0);

	return SUCCEED;
}

static int	DBpatch_6050067(void)
{
	if (FAIL == zbx_db_index_exists("group_discovery", "group_discovery_1"))
		return DBcreate_index("group_discovery", "group_discovery_1", "parent_group_prototypeid", 0);

	return SUCCEED;
}

static int	DBpatch_6050068(void)
{
	if (FAIL == zbx_db_index_exists("group_prototype", "group_prototype_2"))
		return DBcreate_index("group_prototype", "group_prototype_2", "groupid", 0);

	return SUCCEED;
}

static int	DBpatch_6050069(void)
{
	if (FAIL == zbx_db_index_exists("group_prototype", "group_prototype_3"))
		return DBcreate_index("group_prototype", "group_prototype_3", "templateid", 0);

	return SUCCEED;
}

static int	DBpatch_6050070(void)
{
	if (FAIL == zbx_db_index_exists("host_discovery", "host_discovery_1"))
		return DBcreate_index("host_discovery", "host_discovery_1", "parent_hostid", 0);

	return SUCCEED;
}

static int	DBpatch_6050071(void)
{
	if (FAIL == zbx_db_index_exists("host_discovery", "host_discovery_2"))
		return DBcreate_index("host_discovery", "host_discovery_2", "parent_itemid", 0);

	return SUCCEED;
}

static int	DBpatch_6050072(void)
{
	if (FAIL == zbx_db_index_exists("hosts", "hosts_7"))
		return DBcreate_index("hosts", "hosts_7", "templateid", 0);

	return SUCCEED;
}

static int	DBpatch_6050073(void)
{
	if (FAIL == zbx_db_index_exists("interface_discovery", "interface_discovery_1"))
		return DBcreate_index("interface_discovery", "interface_discovery_1", "parent_interfaceid", 0);

	return SUCCEED;
}

static int	DBpatch_6050074(void)
{
	if (FAIL == zbx_db_index_exists("report", "report_2"))
		return DBcreate_index("report", "report_2", "userid", 0);

	return SUCCEED;
}

static int	DBpatch_6050075(void)
{
	if (FAIL == zbx_db_index_exists("report", "report_3"))
		return DBcreate_index("report", "report_3", "dashboardid", 0);

	return SUCCEED;
}

static int	DBpatch_6050076(void)
{
	if (FAIL == zbx_db_index_exists("report_user", "report_user_2"))
		return DBcreate_index("report_user", "report_user_2", "userid", 0);

	return SUCCEED;
}

static int	DBpatch_6050077(void)
{
	if (FAIL == zbx_db_index_exists("report_user", "report_user_3"))
		return DBcreate_index("report_user", "report_user_3", "access_userid", 0);

	return SUCCEED;
}

static int	DBpatch_6050078(void)
{
	if (FAIL == zbx_db_index_exists("report_usrgrp", "report_usrgrp_2"))
		return DBcreate_index("report_usrgrp", "report_usrgrp_2", "usrgrpid", 0);

	return SUCCEED;
}

static int	DBpatch_6050079(void)
{
	if (FAIL == zbx_db_index_exists("report_usrgrp", "report_usrgrp_3"))
		return DBcreate_index("report_usrgrp", "report_usrgrp_3", "access_userid", 0);

	return SUCCEED;
}

static int	DBpatch_6050080(void)
{
	if (FAIL == zbx_db_index_exists("sysmaps", "sysmaps_4"))
		return DBcreate_index("sysmaps", "sysmaps_4", "userid", 0);

	return SUCCEED;
}

static int	DBpatch_6050081(void)
{
	if (FAIL == zbx_db_index_exists("sysmap_element_trigger", "sysmap_element_trigger_2"))
		return DBcreate_index("sysmap_element_trigger", "sysmap_element_trigger_2", "triggerid", 0);

	return SUCCEED;
}

static int	DBpatch_6050082(void)
{
	if (FAIL == zbx_db_index_exists("sysmap_user", "sysmap_user_2"))
		return DBcreate_index("sysmap_user", "sysmap_user_2", "userid", 0);

	return SUCCEED;
}

static int	DBpatch_6050083(void)
{
	if (FAIL == zbx_db_index_exists("sysmap_usrgrp", "sysmap_usrgrp_2"))
		return DBcreate_index("sysmap_usrgrp", "sysmap_usrgrp_2", "usrgrpid", 0);

	return SUCCEED;
}

static int	DBpatch_6050084(void)
{
	if (FAIL == zbx_db_index_exists("tag_filter", "tag_filter_1"))
		return DBcreate_index("tag_filter", "tag_filter_1", "usrgrpid", 0);

	return SUCCEED;
}

static int	DBpatch_6050085(void)
{
	if (FAIL == zbx_db_index_exists("tag_filter", "tag_filter_2"))
		return DBcreate_index("tag_filter", "tag_filter_2", "groupid", 0);

	return SUCCEED;
}

static int	DBpatch_6050086(void)
{
	if (FAIL == zbx_db_index_exists("task", "task_2"))
		return DBcreate_index("task", "task_2", "proxyid", 0);

	return SUCCEED;
}

static int	DBpatch_6050087(void)
{
	if (FAIL == zbx_db_index_exists("users", "users_3"))
		return DBcreate_index("users", "users_3", "roleid", 0);

	return SUCCEED;
}

static int	DBpatch_6050090(void)
{
	const zbx_db_field_t	old_field = {"info", "", NULL, NULL, 0, ZBX_TYPE_SHORTTEXT, ZBX_NOTNULL, 0};
	const zbx_db_field_t	field = {"info", "", NULL, NULL, 0, ZBX_TYPE_LONGTEXT, ZBX_NOTNULL, 0};

	return DBmodify_field_type("task_remote_command_result", &field, &old_field);
}

static int	DBpatch_6050091(void)
{
	if (0 == (DBget_program_type() & ZBX_PROGRAM_TYPE_SERVER))
		return SUCCEED;

	if (ZBX_DB_OK > zbx_db_execute(
			"update widget_field"
			" set value_str=' '"
			" where name like 'columns.name.%%'"
			" and value_str like ''"
			" and widgetid in ("
				"select widgetid"
				" from widget"
				" where type='tophosts'"
			")"))
	{
		return FAIL;
	}

	return SUCCEED;
}

static int	DBpatch_6050092(void)
{
	return DBrename_table("group_discovery", "group_discovery_tmp");
}

static int	DBpatch_6050093(void)
{
	const zbx_db_table_t	table =
			{"group_discovery", "groupdiscoveryid", 0,
				{
					{"groupdiscoveryid", NULL, NULL, NULL, 0, ZBX_TYPE_ID, ZBX_NOTNULL, 0},
					{"groupid", NULL, NULL, NULL, 0, ZBX_TYPE_ID, ZBX_NOTNULL, 0},
					{"parent_group_prototypeid", NULL, NULL, NULL, 0, ZBX_TYPE_ID, ZBX_NOTNULL, 0},
					{"name", "", NULL, NULL, 255, ZBX_TYPE_CHAR, ZBX_NOTNULL, 0},
					{"lastcheck", "0", NULL, NULL, 0, ZBX_TYPE_INT, ZBX_NOTNULL, 0},
					{"ts_delete", "0", NULL, NULL, 0, ZBX_TYPE_INT, ZBX_NOTNULL, 0},
					{0}
				},
				NULL
			};

	return DBcreate_table(&table);
}

static int	DBpatch_6050094(void)
{
	if (0 == (DBget_program_type() & ZBX_PROGRAM_TYPE_SERVER))
		return SUCCEED;

	if (ZBX_DB_OK > zbx_db_execute("insert into group_discovery "
				"(groupdiscoveryid,groupid,parent_group_prototypeid,name,lastcheck,ts_delete)"
			" select groupid,groupid,parent_group_prototypeid,name,lastcheck,ts_delete"
				" from group_discovery_tmp"))
	{
		return FAIL;
	}

	return SUCCEED;
}

static int	DBpatch_6050095(void)
{
	return DBdrop_table("group_discovery_tmp");
}

static int	DBpatch_6050096(void)
{
	return DBcreate_index("group_discovery", "group_discovery_1", "groupid,parent_group_prototypeid", 1);
}

static int	DBpatch_6050097(void)
{
	return DBcreate_index("group_discovery", "group_discovery_2", "parent_group_prototypeid", 0);
}

static int	DBpatch_6050098(void)
{
	const zbx_db_field_t	field = {"groupid", NULL, "hstgrp", "groupid", 0, 0, 0, ZBX_FK_CASCADE_DELETE};

	return DBadd_foreign_key("group_discovery", 1, &field);
}

static int	DBpatch_6050099(void)
{
	const zbx_db_field_t	field = {"parent_group_prototypeid", NULL, "group_prototype", "group_prototypeid", 0, 0,
			0, 0};

	return DBadd_foreign_key("group_discovery", 2, &field);
}

static int	DBpatch_6050100(void)
{
	if (0 == (DBget_program_type() & ZBX_PROGRAM_TYPE_SERVER))
		return SUCCEED;

	if (ZBX_DB_OK > zbx_db_execute("insert into module (moduleid,id,relative_path,status,config) values"
			" (" ZBX_FS_UI64 ",'piechart','widgets/piechart',%d,'[]')", zbx_db_get_maxid("module"), 1))
	{
		return FAIL;
	}

	return SUCCEED;
}

static int	DBpatch_6050101(void)
{
	const zbx_db_field_t	field = {"timeout_zabbix_agent", "3s", NULL, NULL, 255, ZBX_TYPE_CHAR, ZBX_NOTNULL, 0};

	return DBadd_field("config", &field);
}

static int	DBpatch_6050102(void)
{
	const zbx_db_field_t	field = {"timeout_simple_check", "3s", NULL, NULL, 255, ZBX_TYPE_CHAR, ZBX_NOTNULL, 0};

	return DBadd_field("config", &field);
}

static int	DBpatch_6050103(void)
{
	const zbx_db_field_t	field = {"timeout_snmp_agent", "3s", NULL, NULL, 255, ZBX_TYPE_CHAR, ZBX_NOTNULL, 0};

	return DBadd_field("config", &field);
}

static int	DBpatch_6050104(void)
{
	const zbx_db_field_t	field = {"timeout_external_check", "3s", NULL, NULL, 255, ZBX_TYPE_CHAR,
			ZBX_NOTNULL, 0};

	return DBadd_field("config", &field);
}

static int	DBpatch_6050105(void)
{
	const zbx_db_field_t	field = {"timeout_db_monitor", "3s", NULL, NULL, 255, ZBX_TYPE_CHAR, ZBX_NOTNULL, 0};

	return DBadd_field("config", &field);
}

static int	DBpatch_6050106(void)
{
	const zbx_db_field_t	field = {"timeout_http_agent", "3s", NULL, NULL, 255, ZBX_TYPE_CHAR, ZBX_NOTNULL, 0};

	return DBadd_field("config", &field);
}

static int	DBpatch_6050107(void)
{
	const zbx_db_field_t	field = {"timeout_ssh_agent", "3s", NULL, NULL, 255, ZBX_TYPE_CHAR, ZBX_NOTNULL, 0};

	return DBadd_field("config", &field);
}

static int	DBpatch_6050108(void)
{
	const zbx_db_field_t	field = {"timeout_telnet_agent", "3s", NULL, NULL, 255, ZBX_TYPE_CHAR, ZBX_NOTNULL, 0};

	return DBadd_field("config", &field);
}

static int	DBpatch_6050109(void)
{
	const zbx_db_field_t	field = {"timeout_script", "3s", NULL, NULL, 255, ZBX_TYPE_CHAR, ZBX_NOTNULL, 0};

	return DBadd_field("config", &field);
}

static int	DBpatch_6050110(void)
{
	int	timeout;

	timeout = DBget_config_timeout();

	if (ZBX_DB_OK > zbx_db_execute("update config"
			" set timeout_zabbix_agent='%ds',"
				"timeout_simple_check='%ds',"
				"timeout_snmp_agent='%ds',"
				"timeout_external_check='%ds',"
				"timeout_db_monitor='%ds',"
				"timeout_http_agent='%ds',"
				"timeout_ssh_agent='%ds',"
				"timeout_telnet_agent='%ds',"
				"timeout_script='%ds'",
			timeout, timeout, timeout, timeout, timeout, timeout, timeout, timeout, timeout))
	{
		return FAIL;
	}

	return SUCCEED;
}

static int	DBpatch_6050111(void)
{
	if (ZBX_DB_OK > zbx_db_execute("update items set timeout='' where type not in (%d,%d)", ITEM_TYPE_HTTPAGENT,
			ITEM_TYPE_SCRIPT))
	{
		return FAIL;
	}

	return SUCCEED;
}

static int	DBpatch_6050112(void)
{
	const zbx_db_field_t	field = {"timeout", "", NULL, NULL, 255, ZBX_TYPE_CHAR, ZBX_NOTNULL, 0};

	return DBset_default("items", &field);
}

static int	DBpatch_6050113(void)
{
	const zbx_db_field_t	field = {"custom_timeouts", "0", NULL, NULL, 0, ZBX_TYPE_INT, ZBX_NOTNULL, 0};

	return DBadd_field("proxy", &field);
}

static int	DBpatch_6050114(void)
{
	const zbx_db_field_t	field = {"timeout_zabbix_agent", "", NULL, NULL, 255, ZBX_TYPE_CHAR, ZBX_NOTNULL, 0};

	return DBadd_field("proxy", &field);
}

static int	DBpatch_6050115(void)
{
	const zbx_db_field_t	field = {"timeout_simple_check", "", NULL, NULL, 255, ZBX_TYPE_CHAR, ZBX_NOTNULL, 0};

	return DBadd_field("proxy", &field);
}

static int	DBpatch_6050116(void)
{
	const zbx_db_field_t	field = {"timeout_snmp_agent", "", NULL, NULL, 255, ZBX_TYPE_CHAR, ZBX_NOTNULL, 0};

	return DBadd_field("proxy", &field);
}

static int	DBpatch_6050117(void)
{
	const zbx_db_field_t	field = {"timeout_external_check", "", NULL, NULL, 255, ZBX_TYPE_CHAR, ZBX_NOTNULL, 0};

	return DBadd_field("proxy", &field);
}

static int	DBpatch_6050118(void)
{
	const zbx_db_field_t	field = {"timeout_db_monitor", "", NULL, NULL, 255, ZBX_TYPE_CHAR, ZBX_NOTNULL, 0};

	return DBadd_field("proxy", &field);
}

static int	DBpatch_6050119(void)
{
	const zbx_db_field_t	field = {"timeout_http_agent", "", NULL, NULL, 255, ZBX_TYPE_CHAR, ZBX_NOTNULL, 0};

	return DBadd_field("proxy", &field);
}

static int	DBpatch_6050120(void)
{
	const zbx_db_field_t	field = {"timeout_ssh_agent", "", NULL, NULL, 255, ZBX_TYPE_CHAR, ZBX_NOTNULL, 0};

	return DBadd_field("proxy", &field);
}

static int	DBpatch_6050121(void)
{
	const zbx_db_field_t	field = {"timeout_telnet_agent", "", NULL, NULL, 255, ZBX_TYPE_CHAR, ZBX_NOTNULL, 0};

	return DBadd_field("proxy", &field);
}

static int	DBpatch_6050122(void)
{
	const zbx_db_field_t	field = {"timeout_script", "", NULL, NULL, 255, ZBX_TYPE_CHAR, ZBX_NOTNULL, 0};

	return DBadd_field("proxy", &field);
}

static int	DBpatch_6050123(void)
{
	if (ZBX_DB_OK > zbx_db_execute("update item_preproc set params='-1' where type=26"))
		return FAIL;

	return SUCCEED;
}

static int	DBpatch_6050124(void)
{
	if (0 == (DBget_program_type() & ZBX_PROGRAM_TYPE_SERVER))
		return SUCCEED;

	if (ZBX_DB_OK > zbx_db_execute(
			"delete from widget_field"
			" where name in ('source_type','reference')"
				" and widgetid in (select widgetid from widget where type='map')"))
	{
		return FAIL;
	}

	return SUCCEED;
}

static int	DBpatch_6050125(void)
{
	if (0 == (DBget_program_type() & ZBX_PROGRAM_TYPE_SERVER))
		return SUCCEED;

	if (ZBX_DB_OK > zbx_db_execute(
			"update widget_field"
			" set name='sysmapid._reference',value_str=CONCAT(value_str,'._mapid')"
			" where name='filter_widget_reference'"
				" and widgetid in (select widgetid from widget where type='map')"))
	{
		return FAIL;
	}

	return SUCCEED;
}

static int	DBpatch_6050126(void)
{
	if (0 == (DBget_program_type() & ZBX_PROGRAM_TYPE_SERVER))
		return SUCCEED;

	if (ZBX_DB_OK > zbx_db_execute(
			"update widget_field"
			" set type='1',name='override_hostid._reference',value_int=0,value_str='DASHBOARD._hostid'"
			" where type=0"
				" and name='dynamic'"
				" and value_int=1"))
	{
		return FAIL;
	}

	return SUCCEED;
}

static int	DBpatch_6050127(void)
{
	zbx_db_row_t	row;
	zbx_db_result_t	result;
	zbx_db_insert_t	db_insert;
	int		ret;

	if (0 == (DBget_program_type() & ZBX_PROGRAM_TYPE_SERVER))
		return SUCCEED;

	result = zbx_db_select(
			"select w.widgetid,wf_from.value_str,wf_to.value_str"
			" from widget w"
			" left join widget_field wf_from"
				" on w.widgetid=wf_from.widgetid"
					" and (wf_from.name='time_from' or wf_from.name is null)"
			" left join widget_field wf_to"
				" on w.widgetid=wf_to.widgetid"
					" and (wf_to.name='time_to' or wf_to.name is null)"
			" where w.type='svggraph' and exists ("
				"select null"
				" from widget_field wf2"
				" where wf2.widgetid=w.widgetid"
					" and wf2.name='graph_time'"
			")");

	zbx_db_insert_prepare(&db_insert, "widget_field", "widget_fieldid", "widgetid", "type", "name", "value_str",
			NULL);

	while (NULL != (row = zbx_db_fetch(result)))
	{
		zbx_uint64_t	widgetid;

		ZBX_STR2UINT64(widgetid, row[0]);

		if (SUCCEED == zbx_db_is_null(row[1]))
			zbx_db_insert_add_values(&db_insert, __UINT64_C(0), widgetid, 1, "time_period.from", "now-1h");

		if (SUCCEED == zbx_db_is_null(row[2]))
			zbx_db_insert_add_values(&db_insert, __UINT64_C(0), widgetid, 1, "time_period.to", "now");
	}
	zbx_db_free_result(result);

	zbx_db_insert_autoincrement(&db_insert, "widget_fieldid");

	ret = zbx_db_insert_execute(&db_insert);
	zbx_db_insert_clean(&db_insert);

	return ret;
}

static int	DBpatch_6050128(void)
{
	if (0 == (DBget_program_type() & ZBX_PROGRAM_TYPE_SERVER))
		return SUCCEED;

	if (ZBX_DB_OK > zbx_db_execute(
			"update widget_field"
			" set name='time_period.from'"
			" where name='time_from'"
				" and widgetid in (select widgetid from widget where type='svggraph')"))
	{
		return FAIL;
	}

	return SUCCEED;
}

static int	DBpatch_6050129(void)
{
	if (0 == (DBget_program_type() & ZBX_PROGRAM_TYPE_SERVER))
		return SUCCEED;

	if (ZBX_DB_OK > zbx_db_execute(
			"update widget_field"
			" set name='time_period.to'"
			" where name='time_to'"
				" and widgetid in (select widgetid from widget where type='svggraph')"))
	{
		return FAIL;
	}

	return SUCCEED;
}

static int	DBpatch_6050130(void)
{
	if (0 == (DBget_program_type() & ZBX_PROGRAM_TYPE_SERVER))
		return SUCCEED;

	if (ZBX_DB_OK > zbx_db_execute(
			"delete from widget_field"
			" where name='graph_time'"
				" and widgetid in (select widgetid from widget where type='svggraph')"))
	{
		return FAIL;
	}

	return SUCCEED;
}

static int	DBpatch_6050131(void)
{
	if (0 == (DBget_program_type() & ZBX_PROGRAM_TYPE_SERVER))
		return SUCCEED;

	if (ZBX_DB_OK > zbx_db_execute(
			"update widget_field"
			" set name='date_period.from'"
			" where name='date_from'"
				" and widgetid in (select widgetid from widget where type='slareport')"))
	{
		return FAIL;
	}

	return SUCCEED;
}

static int	DBpatch_6050132(void)
{
	if (0 == (DBget_program_type() & ZBX_PROGRAM_TYPE_SERVER))
		return SUCCEED;

	if (ZBX_DB_OK > zbx_db_execute(
			"update widget_field"
			" set name='date_period.to'"
			" where name='date_to'"
				" and widgetid in (select widgetid from widget where type='slareport')"))
	{
		return FAIL;
	}

	return SUCCEED;
}

static int	DBpatch_6050133(void)
{
	zbx_db_row_t	row;
	zbx_db_result_t	result;
	zbx_regexp_t	*regex1 = NULL, *regex2 = NULL;
	char		*error = NULL, *replace_to = NULL, *sql = NULL;
	size_t		sql_alloc = 0, sql_offset = 0;
	int		ret = FAIL;

	if (0 == (DBget_program_type() & ZBX_PROGRAM_TYPE_SERVER))
		return SUCCEED;

	if (FAIL == zbx_regexp_compile_ext("^([a-z]+)\\.([a-z_]+)\\.(\\d+)\\.(\\d+)$", &regex1, 0, &error))
	{
		zabbix_log(LOG_LEVEL_CRIT, "internal error, invalid regular expression: %s", error);
		goto out;
	}

	if (FAIL == zbx_regexp_compile_ext("^([a-z]+)\\.([a-z_]+)\\.(\\d+)$", &regex2, 0, &error))
	{
		zabbix_log(LOG_LEVEL_CRIT, "internal error, invalid regular expression: %s", error);
		goto out;
	}

	zbx_db_begin_multiple_update(&sql, &sql_alloc, &sql_offset);

	result = zbx_db_select("select widget_fieldid,name from widget_field where name like '%%.%%.%%'");

	while (NULL != (row = zbx_db_fetch(result)))
	{
		zbx_uint64_t	widget_fieldid;
		char		*replace_from;

		ZBX_STR2UINT64(widget_fieldid, row[0]);
		replace_from = row[1];

		if (SUCCEED != zbx_mregexp_sub_precompiled(
						replace_from,
						regex1,
						"\\1.\\3.\\2.\\4",
						0,	/* no output limit */
						&replace_to)
				&& SUCCEED != zbx_mregexp_sub_precompiled(
						replace_from,
						regex2,
						"\\1.\\3.\\2",
						0,	/* no output limit */
						&replace_to))
		{
			continue;
		}

		zbx_snprintf_alloc(&sql, &sql_alloc, &sql_offset,
				"update widget_field"
				" set name='%s'"
				" where widget_fieldid=" ZBX_FS_UI64 ";\n",
				replace_to, widget_fieldid);

		zbx_free(replace_to);

		if (SUCCEED != zbx_db_execute_overflowed_sql(&sql, &sql_alloc, &sql_offset))
		{
			zabbix_log(LOG_LEVEL_CRIT, "internal error, cannot execute multiple SQL \"update\" operations");
			zbx_db_free_result(result);

			goto out;
		}
	}
	zbx_db_free_result(result);

	zbx_db_end_multiple_update(&sql, &sql_alloc, &sql_offset);

	if (16 < sql_offset)	/* in ORACLE always present begin..end; */
		zbx_db_execute("%s", sql);

	ret = SUCCEED;
out:
	if (NULL != regex1)
		zbx_regexp_free(regex1);
	if (NULL != regex2)
		zbx_regexp_free(regex2);

	zbx_free(sql);
	zbx_free(error);
	zbx_free(replace_to);

	return ret;
}

#define REFERENCE_LEN	5
#define FIRST_LETTER	'A'
#define TOTAL_LETTERS	26

static char	*create_widget_reference(const zbx_vector_str_t *references)
{
	static char	buf[REFERENCE_LEN + 1];
	static int	next_index;

	while (1)
	{
		int	i, index = next_index++;

		for (i = REFERENCE_LEN - 1; i >= 0; i--)
		{
			buf[i] = FIRST_LETTER + index % TOTAL_LETTERS;
			index /= TOTAL_LETTERS;
		}

		if (FAIL == zbx_vector_str_search(references, buf, ZBX_DEFAULT_STR_COMPARE_FUNC))
			return buf;
	}
}

#undef TOTAL_LETTERS
#undef FIRST_LETTER
#undef REFERENCE_LEN

static int	DBpatch_6050134(void)
{
	zbx_db_row_t		row;
	zbx_db_result_t		result;
	zbx_db_insert_t		db_insert;
	zbx_vector_str_t	references;
	int			ret;

	if (0 == (DBget_program_type() & ZBX_PROGRAM_TYPE_SERVER))
		return SUCCEED;

	zbx_vector_str_create(&references);

	result = zbx_db_select("select distinct value_str from widget_field where name='reference' order by value_str");

	while (NULL != (row = zbx_db_fetch(result)))
	{
		zbx_vector_str_append(&references, zbx_strdup(NULL, row[0]));
	}
	zbx_db_free_result(result);

	zbx_vector_str_sort(&references, ZBX_DEFAULT_STR_COMPARE_FUNC);

	zbx_db_insert_prepare(&db_insert, "widget_field", "widget_fieldid", "widgetid", "type", "name", "value_str",
			NULL);

	result = zbx_db_select("select widgetid from widget where type in ('graph','svggraph','graphprototype')");

	while (NULL != (row = zbx_db_fetch(result)))
	{
		zbx_uint64_t	widgetid;

		ZBX_STR2UINT64(widgetid, row[0]);

		zbx_db_insert_add_values(&db_insert, __UINT64_C(0), widgetid, 1, "reference",
				create_widget_reference(&references));
	}
	zbx_db_free_result(result);

	zbx_vector_str_clear_ext(&references, zbx_str_free);
	zbx_vector_str_destroy(&references);

	zbx_db_insert_autoincrement(&db_insert, "widget_fieldid");

	ret = zbx_db_insert_execute(&db_insert);
	zbx_db_insert_clean(&db_insert);

	return ret;
}

static int	DBpatch_6050135(void)
{
	if (0 == (DBget_program_type() & ZBX_PROGRAM_TYPE_SERVER))
		return SUCCEED;

	if (ZBX_DB_OK > zbx_db_execute("delete from profiles where idx like 'web.templates.triggers.%%'"))
		return FAIL;

	return SUCCEED;
}

static int	DBpatch_6050136(void)
{
	if (0 == (DBget_program_type() & ZBX_PROGRAM_TYPE_SERVER))
		return SUCCEED;

	if (ZBX_DB_OK > zbx_db_execute("delete from profiles where idx like 'web.templates.trigger_prototypes.php.%%'"))
		return FAIL;

	return SUCCEED;
}

static int	DBpatch_6050137(void)
{
	if (0 == (DBget_program_type() & ZBX_PROGRAM_TYPE_SERVER))
		return SUCCEED;

	if (ZBX_DB_OK > zbx_db_execute("delete from profiles where idx like 'web.hosts.triggers.%%'"))
		return FAIL;

	return SUCCEED;
}

static int	DBpatch_6050138(void)
{
	if (0 == (DBget_program_type() & ZBX_PROGRAM_TYPE_SERVER))
		return SUCCEED;

	if (ZBX_DB_OK > zbx_db_execute("delete from profiles where idx like 'web.hosts.trigger_prototypes.php.%%'"))
		return FAIL;

	return SUCCEED;
}

static int	DBpatch_6050139(void)
{
	zbx_db_result_t	result;
	zbx_db_row_t	row;
	zbx_db_insert_t	db_insert;
	int		ret = SUCCEED;

	if (0 == (DBget_program_type() & ZBX_PROGRAM_TYPE_SERVER))
		return SUCCEED;

	result = zbx_db_select("select wf.widgetid from widget_field wf,widget w"
			" where wf.name='interface_type' and w.type='hostavail' and w.widgetid=wf.widgetid"
			" group by wf.widgetid having count(wf.name)=1");

	zbx_db_insert_prepare(&db_insert, "widget_field", "widget_fieldid", "widgetid", "name", "type", "value_int",
			NULL);

	while (NULL != (row = zbx_db_fetch(result)))
	{
		zbx_uint64_t	widgetid;

		ZBX_STR2UINT64(widgetid, row[0]);

		zbx_db_insert_add_values(&db_insert, __UINT64_C(0), widgetid, "only_totals", 0, 1);
	}
	zbx_db_free_result(result);

	zbx_db_insert_autoincrement(&db_insert, "widget_fieldid");

	ret = zbx_db_insert_execute(&db_insert);

	zbx_db_insert_clean(&db_insert);

	return ret;
}

static int	DBpatch_6050140(void)
{
	if (0 == (DBget_program_type() & ZBX_PROGRAM_TYPE_SERVER))
		return SUCCEED;

	if (ZBX_DB_OK > zbx_db_execute("delete from profiles where idx like 'web.templates.items.%%'"))
		return FAIL;

	return SUCCEED;
}

static int	DBpatch_6050141(void)
{
	if (0 == (DBget_program_type() & ZBX_PROGRAM_TYPE_SERVER))
		return SUCCEED;

	if (ZBX_DB_OK > zbx_db_execute("delete from profiles where idx like 'web.templates.disc_prototypes.php.%%'"))
		return FAIL;

	return SUCCEED;
}

static int	DBpatch_6050142(void)
{
	if (0 == (DBget_program_type() & ZBX_PROGRAM_TYPE_SERVER))
		return SUCCEED;

	if (ZBX_DB_OK > zbx_db_execute("delete from profiles where idx like 'web.hosts.items.%%'"))
		return FAIL;

	return SUCCEED;
}

static int	DBpatch_6050143(void)
{
	if (0 == (DBget_program_type() & ZBX_PROGRAM_TYPE_SERVER))
		return SUCCEED;

	if (ZBX_DB_OK > zbx_db_execute("delete from profiles where idx like 'web.hosts.disc_prototypes.php.%%'"))
		return FAIL;

	return SUCCEED;
}

static int	DBpatch_6050144(void)
{
	const zbx_db_field_t	field = {"hk_audit", "31d", NULL, NULL, 32, ZBX_TYPE_CHAR, ZBX_NOTNULL, 0};

	return DBset_default("config", &field);
}

static int	DBpatch_6050145(void)
{
	const zbx_db_field_t	field = {"hk_history", "31d", NULL, NULL, 32, ZBX_TYPE_CHAR, ZBX_NOTNULL, 0};

	return DBset_default("config", &field);
}

static int	DBpatch_6050146(void)
{
	const zbx_db_field_t	old_field = {"query_fields", "", NULL, NULL, 2048, ZBX_TYPE_CHAR,
			ZBX_NOTNULL | ZBX_PROXY, 0};
	const zbx_db_field_t	field = {"query_fields", "", NULL, NULL, 0, ZBX_TYPE_TEXT, ZBX_NOTNULL | ZBX_PROXY, 0};

	return DBmodify_field_type("items", &field, &old_field);
}

static int	DBpatch_6050147(void)
{
	const zbx_db_field_t	field = {"item_value_type", "31", NULL, NULL, 0, ZBX_TYPE_INT, ZBX_NOTNULL, 0};

	return DBadd_field("connector", &field);
}

static int	DBpatch_6050148(void)
{
	const zbx_db_field_t	field = {"attempt_interval", "5s", NULL, NULL, 32, ZBX_TYPE_CHAR, ZBX_NOTNULL, 0};

	return DBadd_field("connector", &field);
}

static int	DBpatch_6050149(void)
{
/* -------------------------------------------------------*/
/* Formula:                                               */
/* aggregate_function(last_foreach(filter))               */
/* aggregate_function(last_foreach(filter,time))          */
/*--------------------------------------------------------*/
/* Relative positioning of tokens on a stack              */
/*----------------------------+---------------------------*/
/* Time is present in formula | Time is absent in formula */
/*----------------------------+---------------------------*/
/* [i-2] filter               |                           */
/* [i-1] time                 | [i-1] filter              */
/*   [i] last_foreach         |   [i] last_foreach        */
/* [i+2] aggregate function   | [i+2]                     */
/*----------------------------+---------------------------*/

/* Offset in stack of tokens is relative to last_foreach() history function token, */
/* assuming that time is present in formula. */
#define OFFSET_TIME	(-1)
#define TOKEN_LEN(loc)	(loc->r - loc->l + 1)
#define LAST_FOREACH	"last_foreach"
	zbx_db_row_t		row;
	zbx_db_result_t		result;
	int			ret = SUCCEED;
	size_t			sql_alloc = 0, sql_offset = 0;
	char			*sql = NULL, *params = NULL;
	zbx_eval_context_t	ctx;
	zbx_vector_uint32_t	del_idx;

	zbx_eval_init(&ctx);
	zbx_vector_uint32_create(&del_idx);

	zbx_db_begin_multiple_update(&sql, &sql_alloc, &sql_offset);

	/* ITEM_TYPE_CALCULATED = 15 */
	result = zbx_db_select("select itemid,params from items where type=15 and params like '%%%s%%'", LAST_FOREACH);

	while (SUCCEED == ret && NULL != (row = zbx_db_fetch(result)))
	{
		int	i;
		char	*esc, *error = NULL;

		zbx_eval_clear(&ctx);

		if (FAIL == zbx_eval_parse_expression(&ctx, row[1], ZBX_EVAL_PARSE_CALC_EXPRESSION, &error))
		{
			zabbix_log(LOG_LEVEL_WARNING, "%s: error parsing calculated item formula '%s' for itemid %s",
					__func__, row[1], row[0]);
			zbx_free(error);
			continue;
		}

		zbx_vector_uint32_clear(&del_idx);

		for (i = 0; i < ctx.stack.values_num; i++)
		{
			zbx_strloc_t	*loc;

			if (ZBX_EVAL_TOKEN_HIST_FUNCTION != ctx.stack.values[i].type)
				continue;

			loc = &ctx.stack.values[i].loc;

			if (0 != strncmp(LAST_FOREACH, &ctx.expression[loc->l], TOKEN_LEN(loc)))
				continue;

			/* if time is absent in formula */
			if (ZBX_EVAL_TOKEN_ARG_QUERY == ctx.stack.values[i + OFFSET_TIME].type)
				continue;

			if (ZBX_EVAL_TOKEN_ARG_NULL == ctx.stack.values[i + OFFSET_TIME].type)
				continue;

			zbx_vector_uint32_append(&del_idx, (zbx_uint32_t)(i + OFFSET_TIME));
		}

		if (0 == del_idx.values_num)
			continue;

		params = zbx_strdup(params, ctx.expression);

		for (i = del_idx.values_num - 1; i >= 0; i--)
		{
			size_t		l, r;
			zbx_strloc_t	*loc = &ctx.stack.values[(int)del_idx.values[i]].loc;

			for (l = loc->l - 1; ',' != params[l]; l--) {}
			for (r = loc->r + 1; ')' != params[r]; r++) {}

			memmove(&params[l], &params[r], strlen(params) - r + 1);
		}

		esc = zbx_db_dyn_escape_string(params);
		zbx_snprintf_alloc(&sql, &sql_alloc, &sql_offset,
				"update items set params='%s' where itemid=%s;\n", esc, row[0]);
		zbx_free(esc);

		ret = zbx_db_execute_overflowed_sql(&sql, &sql_alloc, &sql_offset);
	}
	zbx_db_free_result(result);

	zbx_db_end_multiple_update(&sql, &sql_alloc, &sql_offset);

	if (SUCCEED == ret && 16 < sql_offset)
	{
		if (ZBX_DB_OK > zbx_db_execute("%s", sql))
			ret = FAIL;
	}

	zbx_eval_clear(&ctx);
	zbx_vector_uint32_destroy(&del_idx);

	zbx_free(sql);
	zbx_free(params);

	return ret;
#undef OFFSET_TIME
#undef TOKEN_LEN
#undef LAST_FOREACH
}

static int	DBpatch_6050150(void)
{
	const zbx_db_table_t	table =
			{"item_rtname", "itemid", 0,
				{
					{"itemid", NULL, NULL, NULL, 0, ZBX_TYPE_ID, ZBX_NOTNULL, 0},
					{"name_resolved", "", NULL, NULL, 2048, ZBX_TYPE_CHAR, ZBX_NOTNULL, 0},
					{"name_resolved_upper", "", NULL, NULL, 2048, ZBX_TYPE_CHAR, ZBX_NOTNULL, 0},
					{0}
				},
				NULL
			};

	return DBcreate_table(&table);
}

static int	DBpatch_6050151(void)
{
	const zbx_db_field_t	field = {"itemid", NULL, "items", "itemid", 0, 0, 0, ZBX_FK_CASCADE_DELETE};

	return DBadd_foreign_key("item_rtname", 1, &field);
}

static int	DBpatch_6050152(void)
{
	if (ZBX_DB_OK <= zbx_db_execute("insert into item_rtname (itemid,name_resolved,name_resolved_upper)"
			" select i.itemid,i.name,i.name_upper from"
			" items i,hosts h"
			" where i.hostid=h.hostid and (h.status=%d or h.status=%d) and (i.flags=%d or i.flags=%d)",
			HOST_STATUS_MONITORED, HOST_STATUS_NOT_MONITORED, ZBX_FLAG_DISCOVERY_NORMAL,
			ZBX_FLAG_DISCOVERY_CREATED))
	{
		return SUCCEED;
	}

	return FAIL;
}

static int	DBpatch_6050153(void)
{
	return DBdrop_index("items", "items_9");
}

static int	DBpatch_6050154(void)
{
	return DBdrop_field("items", "name_upper");
}

static int	DBpatch_6050155(void)
{
	return zbx_dbupgrade_drop_trigger_on_insert("items", "name_upper");
}

static int	DBpatch_6050156(void)
{
	return zbx_dbupgrade_drop_trigger_on_update("items", "name_upper");
}

static int	DBpatch_6050157(void)
{
	return zbx_dbupgrade_drop_trigger_function_on_insert("items", "name_upper", "upper");
}

static int	DBpatch_6050158(void)
{
	return zbx_dbupgrade_drop_trigger_function_on_update("items", "name_upper", "upper");
}

static int	DBpatch_6050159(void)
{
<<<<<<< HEAD
	const zbx_db_field_t	field = {"manualinput", "0", NULL, NULL, 0, ZBX_TYPE_INT, ZBX_NOTNULL, 0};

	return DBadd_field("scripts", &field);
}

static int	DBpatch_6050160(void)
{
	const zbx_db_field_t	field = {"manualinput_prompt", "", NULL, NULL, 255, ZBX_TYPE_CHAR, ZBX_NOTNULL, 0};

	return DBadd_field("scripts", &field);
}

static int	DBpatch_6050161(void)
{
	const zbx_db_field_t	field = {"manualinput_validator", "", NULL, NULL, 2048, ZBX_TYPE_CHAR, ZBX_NOTNULL, 0};

	return DBadd_field("scripts", &field);
}

static int	DBpatch_6050162(void)
{
	const zbx_db_field_t	field = {"manualinput_validator_type", "0", NULL, NULL, 0, ZBX_TYPE_INT, ZBX_NOTNULL, 0};

	return DBadd_field("scripts", &field);
}

static int	DBpatch_6050163(void)
{
	const zbx_db_field_t	field = {"manualinput_default_value", "", NULL, NULL, 255, ZBX_TYPE_CHAR, ZBX_NOTNULL, 0};

	return DBadd_field("scripts", &field);
=======
#ifdef HAVE_POSTGRESQL
	if (FAIL == zbx_db_index_exists("group_discovery", "group_discovery_pkey1"))
		return SUCCEED;

	return DBrename_index("group_discovery", "group_discovery_pkey1", "group_discovery_pkey",
			"groupdiscoveryid", 1);
#else
	return SUCCEED;
#endif
>>>>>>> 40f8f752
}

#endif

DBPATCH_START(6050)

/* version, duplicates flag, mandatory flag */

DBPATCH_ADD(6050000, 0, 1)
DBPATCH_ADD(6050001, 0, 1)
DBPATCH_ADD(6050002, 0, 1)
DBPATCH_ADD(6050003, 0, 1)
DBPATCH_ADD(6050004, 0, 1)
DBPATCH_ADD(6050005, 0, 1)
DBPATCH_ADD(6050006, 0, 1)
DBPATCH_ADD(6050007, 0, 1)
DBPATCH_ADD(6050008, 0, 1)
DBPATCH_ADD(6050009, 0, 1)
DBPATCH_ADD(6050010, 0, 1)
DBPATCH_ADD(6050011, 0, 1)
DBPATCH_ADD(6050012, 0, 1)
DBPATCH_ADD(6050013, 0, 1)
DBPATCH_ADD(6050014, 0, 1)
DBPATCH_ADD(6050015, 0, 1)
DBPATCH_ADD(6050016, 0, 1)
DBPATCH_ADD(6050017, 0, 1)
DBPATCH_ADD(6050018, 0, 1)
DBPATCH_ADD(6050019, 0, 1)
DBPATCH_ADD(6050020, 0, 1)
DBPATCH_ADD(6050021, 0, 1)
DBPATCH_ADD(6050022, 0, 1)
DBPATCH_ADD(6050023, 0, 1)
DBPATCH_ADD(6050024, 0, 1)
DBPATCH_ADD(6050025, 0, 1)
DBPATCH_ADD(6050026, 0, 1)
DBPATCH_ADD(6050027, 0, 1)
DBPATCH_ADD(6050028, 0, 1)
DBPATCH_ADD(6050029, 0, 1)
DBPATCH_ADD(6050030, 0, 1)
DBPATCH_ADD(6050031, 0, 1)
DBPATCH_ADD(6050032, 0, 1)
DBPATCH_ADD(6050033, 0, 1)
DBPATCH_ADD(6050034, 0, 1)
DBPATCH_ADD(6050035, 0, 1)
DBPATCH_ADD(6050036, 0, 1)
DBPATCH_ADD(6050037, 0, 1)
DBPATCH_ADD(6050038, 0, 1)
DBPATCH_ADD(6050039, 0, 1)
DBPATCH_ADD(6050040, 0, 1)
DBPATCH_ADD(6050041, 0, 1)
DBPATCH_ADD(6050042, 0, 1)
DBPATCH_ADD(6050043, 0, 1)
DBPATCH_ADD(6050044, 0, 1)
DBPATCH_ADD(6050045, 0, 1)
DBPATCH_ADD(6050046, 0, 1)
DBPATCH_ADD(6050047, 0, 1)
DBPATCH_ADD(6050048, 0, 1)
DBPATCH_ADD(6050049, 0, 1)
DBPATCH_ADD(6050050, 0, 1)
DBPATCH_ADD(6050051, 0, 1)
DBPATCH_ADD(6050052, 0, 1)
DBPATCH_ADD(6050053, 0, 1)
DBPATCH_ADD(6050054, 0, 1)
DBPATCH_ADD(6050055, 0, 1)
DBPATCH_ADD(6050056, 0, 1)
DBPATCH_ADD(6050057, 0, 1)
DBPATCH_ADD(6050058, 0, 1)
DBPATCH_ADD(6050059, 0, 1)
DBPATCH_ADD(6050060, 0, 1)
DBPATCH_ADD(6050061, 0, 1)
DBPATCH_ADD(6050062, 0, 1)
DBPATCH_ADD(6050063, 0, 1)
DBPATCH_ADD(6050064, 0, 1)
DBPATCH_ADD(6050065, 0, 1)
DBPATCH_ADD(6050066, 0, 1)
DBPATCH_ADD(6050067, 0, 1)
DBPATCH_ADD(6050068, 0, 1)
DBPATCH_ADD(6050069, 0, 1)
DBPATCH_ADD(6050070, 0, 1)
DBPATCH_ADD(6050071, 0, 1)
DBPATCH_ADD(6050072, 0, 1)
DBPATCH_ADD(6050073, 0, 1)
DBPATCH_ADD(6050074, 0, 1)
DBPATCH_ADD(6050075, 0, 1)
DBPATCH_ADD(6050076, 0, 1)
DBPATCH_ADD(6050077, 0, 1)
DBPATCH_ADD(6050078, 0, 1)
DBPATCH_ADD(6050079, 0, 1)
DBPATCH_ADD(6050080, 0, 1)
DBPATCH_ADD(6050081, 0, 1)
DBPATCH_ADD(6050082, 0, 1)
DBPATCH_ADD(6050083, 0, 1)
DBPATCH_ADD(6050084, 0, 1)
DBPATCH_ADD(6050085, 0, 1)
DBPATCH_ADD(6050086, 0, 1)
DBPATCH_ADD(6050087, 0, 1)
DBPATCH_ADD(6050090, 0, 1)
DBPATCH_ADD(6050091, 0, 1)
DBPATCH_ADD(6050092, 0, 1)
DBPATCH_ADD(6050093, 0, 1)
DBPATCH_ADD(6050094, 0, 1)
DBPATCH_ADD(6050095, 0, 1)
DBPATCH_ADD(6050096, 0, 1)
DBPATCH_ADD(6050097, 0, 1)
DBPATCH_ADD(6050098, 0, 1)
DBPATCH_ADD(6050099, 0, 1)
DBPATCH_ADD(6050100, 0, 1)
DBPATCH_ADD(6050101, 0, 1)
DBPATCH_ADD(6050102, 0, 1)
DBPATCH_ADD(6050103, 0, 1)
DBPATCH_ADD(6050104, 0, 1)
DBPATCH_ADD(6050105, 0, 1)
DBPATCH_ADD(6050106, 0, 1)
DBPATCH_ADD(6050107, 0, 1)
DBPATCH_ADD(6050108, 0, 1)
DBPATCH_ADD(6050109, 0, 1)
DBPATCH_ADD(6050110, 0, 1)
DBPATCH_ADD(6050111, 0, 1)
DBPATCH_ADD(6050112, 0, 1)
DBPATCH_ADD(6050113, 0, 1)
DBPATCH_ADD(6050114, 0, 1)
DBPATCH_ADD(6050115, 0, 1)
DBPATCH_ADD(6050116, 0, 1)
DBPATCH_ADD(6050117, 0, 1)
DBPATCH_ADD(6050118, 0, 1)
DBPATCH_ADD(6050119, 0, 1)
DBPATCH_ADD(6050120, 0, 1)
DBPATCH_ADD(6050121, 0, 1)
DBPATCH_ADD(6050122, 0, 1)
DBPATCH_ADD(6050123, 0, 1)
DBPATCH_ADD(6050124, 0, 1)
DBPATCH_ADD(6050125, 0, 1)
DBPATCH_ADD(6050126, 0, 1)
DBPATCH_ADD(6050127, 0, 1)
DBPATCH_ADD(6050128, 0, 1)
DBPATCH_ADD(6050129, 0, 1)
DBPATCH_ADD(6050130, 0, 1)
DBPATCH_ADD(6050131, 0, 1)
DBPATCH_ADD(6050132, 0, 1)
DBPATCH_ADD(6050133, 0, 1)
DBPATCH_ADD(6050134, 0, 1)
DBPATCH_ADD(6050135, 0, 1)
DBPATCH_ADD(6050136, 0, 1)
DBPATCH_ADD(6050137, 0, 1)
DBPATCH_ADD(6050138, 0, 1)
DBPATCH_ADD(6050139, 0, 1)
DBPATCH_ADD(6050140, 0, 1)
DBPATCH_ADD(6050141, 0, 1)
DBPATCH_ADD(6050142, 0, 1)
DBPATCH_ADD(6050143, 0, 1)
DBPATCH_ADD(6050144, 0, 1)
DBPATCH_ADD(6050145, 0, 1)
DBPATCH_ADD(6050146, 0, 1)
DBPATCH_ADD(6050147, 0, 1)
DBPATCH_ADD(6050148, 0, 1)
DBPATCH_ADD(6050149, 0, 1)
DBPATCH_ADD(6050150, 0, 1)
DBPATCH_ADD(6050151, 0, 1)
DBPATCH_ADD(6050152, 0, 1)
DBPATCH_ADD(6050153, 0, 1)
DBPATCH_ADD(6050154, 0, 1)
DBPATCH_ADD(6050155, 0, 1)
DBPATCH_ADD(6050156, 0, 1)
DBPATCH_ADD(6050157, 0, 1)
DBPATCH_ADD(6050158, 0, 1)
DBPATCH_ADD(6050159, 0, 1)
<<<<<<< HEAD
DBPATCH_ADD(6050160, 0, 1)
DBPATCH_ADD(6050161, 0, 1)
DBPATCH_ADD(6050162, 0, 1)
DBPATCH_ADD(6050163, 0, 1)
=======
>>>>>>> 40f8f752

DBPATCH_END()<|MERGE_RESOLUTION|>--- conflicted
+++ resolved
@@ -1960,39 +1960,6 @@
 
 static int	DBpatch_6050159(void)
 {
-<<<<<<< HEAD
-	const zbx_db_field_t	field = {"manualinput", "0", NULL, NULL, 0, ZBX_TYPE_INT, ZBX_NOTNULL, 0};
-
-	return DBadd_field("scripts", &field);
-}
-
-static int	DBpatch_6050160(void)
-{
-	const zbx_db_field_t	field = {"manualinput_prompt", "", NULL, NULL, 255, ZBX_TYPE_CHAR, ZBX_NOTNULL, 0};
-
-	return DBadd_field("scripts", &field);
-}
-
-static int	DBpatch_6050161(void)
-{
-	const zbx_db_field_t	field = {"manualinput_validator", "", NULL, NULL, 2048, ZBX_TYPE_CHAR, ZBX_NOTNULL, 0};
-
-	return DBadd_field("scripts", &field);
-}
-
-static int	DBpatch_6050162(void)
-{
-	const zbx_db_field_t	field = {"manualinput_validator_type", "0", NULL, NULL, 0, ZBX_TYPE_INT, ZBX_NOTNULL, 0};
-
-	return DBadd_field("scripts", &field);
-}
-
-static int	DBpatch_6050163(void)
-{
-	const zbx_db_field_t	field = {"manualinput_default_value", "", NULL, NULL, 255, ZBX_TYPE_CHAR, ZBX_NOTNULL, 0};
-
-	return DBadd_field("scripts", &field);
-=======
 #ifdef HAVE_POSTGRESQL
 	if (FAIL == zbx_db_index_exists("group_discovery", "group_discovery_pkey1"))
 		return SUCCEED;
@@ -2002,7 +1969,41 @@
 #else
 	return SUCCEED;
 #endif
->>>>>>> 40f8f752
+}
+
+static int	DBpatch_6050160(void)
+{
+	const zbx_db_field_t	field = {"manualinput", "0", NULL, NULL, 0, ZBX_TYPE_INT, ZBX_NOTNULL, 0};
+
+	return DBadd_field("scripts", &field);
+}
+
+static int	DBpatch_6050161(void)
+{
+	const zbx_db_field_t	field = {"manualinput_prompt", "", NULL, NULL, 255, ZBX_TYPE_CHAR, ZBX_NOTNULL, 0};
+
+	return DBadd_field("scripts", &field);
+}
+
+static int	DBpatch_6050162(void)
+{
+	const zbx_db_field_t	field = {"manualinput_validator", "", NULL, NULL, 2048, ZBX_TYPE_CHAR, ZBX_NOTNULL, 0};
+
+	return DBadd_field("scripts", &field);
+}
+
+static int	DBpatch_6050163(void)
+{
+	const zbx_db_field_t	field = {"manualinput_validator_type", "0", NULL, NULL, 0, ZBX_TYPE_INT, ZBX_NOTNULL, 0};
+
+	return DBadd_field("scripts", &field);
+}
+
+static int	DBpatch_6050164(void)
+{
+	const zbx_db_field_t	field = {"manualinput_default_value", "", NULL, NULL, 255, ZBX_TYPE_CHAR, ZBX_NOTNULL, 0};
+
+	return DBadd_field("scripts", &field);
 }
 
 #endif
@@ -2169,12 +2170,10 @@
 DBPATCH_ADD(6050157, 0, 1)
 DBPATCH_ADD(6050158, 0, 1)
 DBPATCH_ADD(6050159, 0, 1)
-<<<<<<< HEAD
 DBPATCH_ADD(6050160, 0, 1)
 DBPATCH_ADD(6050161, 0, 1)
 DBPATCH_ADD(6050162, 0, 1)
 DBPATCH_ADD(6050163, 0, 1)
-=======
->>>>>>> 40f8f752
+DBPATCH_ADD(6050164, 0, 1)
 
 DBPATCH_END()