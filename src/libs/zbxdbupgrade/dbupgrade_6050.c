/*
** Zabbix
** Copyright (C) 2001-2023 Zabbix SIA
**
** This program is free software; you can redistribute it and/or modify
** it under the terms of the GNU General Public License as published by
** the Free Software Foundation; either version 2 of the License, or
** (at your option) any later version.
**
** This program is distributed in the hope that it will be useful,
** but WITHOUT ANY WARRANTY; without even the implied warranty of
** MERCHANTABILITY or FITNESS FOR A PARTICULAR PURPOSE. See the
** GNU General Public License for more details.
**
** You should have received a copy of the GNU General Public License
** along with this program; if not, write to the Free Software
** Foundation, Inc., 51 Franklin Street, Fifth Floor, Boston, MA  02110-1301, USA.
**/

#include "dbupgrade.h"

#include "zbxdbschema.h"
#include "zbxdbhigh.h"
#include "zbxtypes.h"
#include "zbxregexp.h"
#include "zbxeval.h"
#include "zbx_host_constants.h"

/*
 * 7.0 development database patches
 */

#ifndef HAVE_SQLITE3

static int	DBpatch_6050000(void)
{
	const zbx_db_field_t	field = {"url", "", NULL, NULL, 2048, ZBX_TYPE_CHAR, ZBX_NOTNULL, 0};

	return DBmodify_field_type("config", &field, NULL);
}

static int	DBpatch_6050001(void)
{
	const zbx_db_field_t	field = {"geomaps_tile_url", "", NULL, NULL, 2048, ZBX_TYPE_CHAR, ZBX_NOTNULL, 0};

	return DBmodify_field_type("config", &field, NULL);
}

static int	DBpatch_6050002(void)
{
	const zbx_db_field_t	field = {"url", "", NULL, NULL, 2048, ZBX_TYPE_CHAR, ZBX_NOTNULL, 0};

	return DBmodify_field_type("sysmap_url", &field, NULL);
}

static int	DBpatch_6050003(void)
{
	const zbx_db_field_t	field = {"url", "", NULL, NULL, 2048, ZBX_TYPE_CHAR, ZBX_NOTNULL, 0};

	return DBmodify_field_type("sysmap_element_url", &field, NULL);
}

static int	DBpatch_6050004(void)
{
	const zbx_db_field_t	field = {"url_a", "", NULL, NULL, 2048, ZBX_TYPE_CHAR, ZBX_NOTNULL, 0};

	return DBmodify_field_type("host_inventory", &field, NULL);
}

static int	DBpatch_6050005(void)
{
	const zbx_db_field_t	field = {"url_b", "", NULL, NULL, 2048, ZBX_TYPE_CHAR, ZBX_NOTNULL, 0};

	return DBmodify_field_type("host_inventory", &field, NULL);
}

static int	DBpatch_6050006(void)
{
	const zbx_db_field_t	field = {"url_c", "", NULL, NULL, 2048, ZBX_TYPE_CHAR, ZBX_NOTNULL, 0};

	return DBmodify_field_type("host_inventory", &field, NULL);
}

static int	DBpatch_6050007(void)
{
	const zbx_db_field_t	field = {"value_str", "", NULL, NULL, 2048, ZBX_TYPE_CHAR, ZBX_NOTNULL, 0};

	return DBmodify_field_type("widget_field", &field, NULL);
}

static int	DBpatch_6050008(void)
{
	const zbx_db_field_t	field = {"value", "0.0000", NULL, NULL, 0, ZBX_TYPE_FLOAT, ZBX_NOTNULL, 0};
	int	ret;

	if (0 == (DBget_program_type() & ZBX_PROGRAM_TYPE_SERVER))
		return SUCCEED;

#if defined(HAVE_ORACLE)
	if (SUCCEED == zbx_db_check_oracle_colum_type("history", "value", ZBX_TYPE_FLOAT))
		return SUCCEED;
#elif defined(HAVE_POSTGRESQL)
	if (SUCCEED == DBcheck_field_type("history", &field))
		return SUCCEED;
#endif
	if (SUCCEED != (ret = DBmodify_field_type("history", &field, &field)))
	{
		zabbix_log(LOG_LEVEL_WARNING, "cannot perform database upgrade of history table, please check upgrade"
				" notes");
	}

	return ret;
}

static int	DBpatch_6050009(void)
{
	const zbx_db_field_t	field = {"value_min", "0.0000", NULL, NULL, 0, ZBX_TYPE_FLOAT, ZBX_NOTNULL, 0};

	if (0 == (DBget_program_type() & ZBX_PROGRAM_TYPE_SERVER))
		return SUCCEED;

#if defined(HAVE_ORACLE)
	if (SUCCEED == zbx_db_check_oracle_colum_type("trends", "value_min", ZBX_TYPE_FLOAT))
		return SUCCEED;
#elif defined(HAVE_POSTGRESQL)
	if (SUCCEED == DBcheck_field_type("trends", &field))
		return SUCCEED;
#endif
	return DBmodify_field_type("trends", &field, &field);
}

static int	DBpatch_6050010(void)
{
	const zbx_db_field_t	field = {"value_avg", "0.0000", NULL, NULL, 0, ZBX_TYPE_FLOAT, ZBX_NOTNULL, 0};
	int			ret;

	if (0 == (DBget_program_type() & ZBX_PROGRAM_TYPE_SERVER))
		return SUCCEED;

#if defined(HAVE_ORACLE)
	if (SUCCEED == zbx_db_check_oracle_colum_type("trends", "value_avg", ZBX_TYPE_FLOAT))
		return SUCCEED;
#elif defined(HAVE_POSTGRESQL)
	if (SUCCEED == DBcheck_field_type("trends", &field))
		return SUCCEED;
#endif

	if (SUCCEED != (ret = DBmodify_field_type("trends", &field, &field)))
	{
		zabbix_log(LOG_LEVEL_WARNING, "cannot perform database upgrade of trends table, please check upgrade"
				" notes");
	}

	return ret;
}

static int	DBpatch_6050011(void)
{
	const zbx_db_field_t	field = {"value_max", "0.0000", NULL, NULL, 0, ZBX_TYPE_FLOAT, ZBX_NOTNULL, 0};
	int			ret;

#if defined(HAVE_ORACLE)
	if (SUCCEED == zbx_db_check_oracle_colum_type("trends", "value_max", ZBX_TYPE_FLOAT))
		return SUCCEED;
#elif defined(HAVE_POSTGRESQL)
	if (SUCCEED == DBcheck_field_type("trends", &field))
		return SUCCEED;
#endif /* defined(HAVE_ORACLE) */

	if (0 == (DBget_program_type() & ZBX_PROGRAM_TYPE_SERVER))
		return SUCCEED;

	if (SUCCEED != (ret = DBmodify_field_type("trends", &field, &field)))
	{
		zabbix_log(LOG_LEVEL_WARNING, "cannot perform database upgrade of trends table, please check upgrade"
				" notes");
	}

	return ret;
}

static int	DBpatch_6050012(void)
{
	const zbx_db_field_t	field = {"allow_redirect", "0", NULL, NULL, 0, ZBX_TYPE_INT, ZBX_NOTNULL, 0};

	return DBadd_field("dchecks", &field);
}

static int	DBpatch_6050013(void)
{
	const zbx_db_table_t	table =
			{"history_bin", "itemid,clock,ns", 0,
				{
					{"itemid", NULL, NULL, NULL, 0, ZBX_TYPE_ID, ZBX_NOTNULL, 0},
					{"clock", "0", NULL, NULL, 0, ZBX_TYPE_INT, ZBX_NOTNULL, 0},
					{"ns", "0", NULL, NULL, 0, ZBX_TYPE_INT, ZBX_NOTNULL, 0},
					{"value", "", NULL, NULL, 0, ZBX_TYPE_BLOB, ZBX_NOTNULL, 0},
					{NULL}
				},
				NULL
			};

	return DBcreate_table(&table);
}

static int	DBpatch_6050014(void)
{
	if (0 == (DBget_program_type() & ZBX_PROGRAM_TYPE_SERVER))
		return SUCCEED;

	if (ZBX_DB_OK > zbx_db_execute(
			"delete from widget_field"
			" where name='adv_conf' and widgetid in ("
				"select widgetid"
				" from widget"
				" where type in ('clock', 'item')"
			")"))
	{
		return FAIL;
	}

	return SUCCEED;
}

static int	DBpatch_6050015(void)
{
	const zbx_db_field_t	field = {"http_user", "", NULL, NULL, 255, ZBX_TYPE_CHAR, ZBX_NOTNULL, 0};

	return DBmodify_field_type("httptest", &field, NULL);
}

static int	DBpatch_6050016(void)
{
	const zbx_db_field_t	field = {"http_password", "", NULL, NULL, 255, ZBX_TYPE_CHAR, ZBX_NOTNULL, 0};

	return DBmodify_field_type("httptest", &field, NULL);
}

static int	DBpatch_6050017(void)
{
	const zbx_db_field_t	field = {"username", "", NULL, NULL, 255, ZBX_TYPE_CHAR, ZBX_NOTNULL, 0};

	return DBmodify_field_type("items", &field, NULL);
}

static int	DBpatch_6050018(void)
{
	const zbx_db_field_t	field = {"password", "", NULL, NULL, 255, ZBX_TYPE_CHAR, ZBX_NOTNULL, 0};

	return DBmodify_field_type("items", &field, NULL);
}

static int	DBpatch_6050019(void)
{
	const zbx_db_field_t	field = {"username", "", NULL, NULL, 255, ZBX_TYPE_CHAR, ZBX_NOTNULL, 0};

	return DBmodify_field_type("connector", &field, NULL);
}

static int	DBpatch_6050020(void)
{
	const zbx_db_field_t	field = {"password", "", NULL, NULL, 255, ZBX_TYPE_CHAR, ZBX_NOTNULL, 0};

	return DBmodify_field_type("connector", &field, NULL);
}

static int	DBpatch_6050021(void)
{
	const zbx_db_field_t	field = {"concurrency_max", "0", NULL, NULL, 0, ZBX_TYPE_INT, ZBX_NOTNULL, 0};

	return DBadd_field("drules", &field);
}

static int	DBpatch_6050022(void)
{
	if (ZBX_DB_OK > zbx_db_execute("update drules set concurrency_max=1"))
		return FAIL;

	return SUCCEED;
}

static int	DBpatch_6050023(void)
{
	const char	*sql =
			"update widget_field"
			" set name='acknowledgement_status'"
			" where name='unacknowledged'"
				" and exists ("
					"select null"
					" from widget w"
					" where widget_field.widgetid=w.widgetid"
						" and w.type='problems'"
				")";

	if (0 == (DBget_program_type() & ZBX_PROGRAM_TYPE_SERVER))
		return SUCCEED;

	if (ZBX_DB_OK <= zbx_db_execute("%s", sql))
		return SUCCEED;

	return FAIL;
}

static int	DBpatch_6050024(void)
{
	const char	*sql =
			"update widget_field"
			" set name='show_lines'"
			" where name='count'"
				" and exists ("
					"select null"
					" from widget w"
					" where widget_field.widgetid=w.widgetid"
						" and w.type='tophosts'"
				")";

	if (0 == (DBget_program_type() & ZBX_PROGRAM_TYPE_SERVER))
		return SUCCEED;

	if (ZBX_DB_OK <= zbx_db_execute("%s", sql))
		return SUCCEED;

	return FAIL;
}

static int	DBpatch_6050025(void)
{
	if (FAIL == zbx_db_index_exists("problem", "problem_4"))
		return DBcreate_index("problem", "problem_4", "cause_eventid", 0);

	return SUCCEED;
}

static int	DBpatch_6050026(void)
{
	const zbx_db_field_t	field = {"id", NULL, NULL, NULL, 0, ZBX_TYPE_ID, ZBX_NOTNULL, 0};

	return DBdrop_field_autoincrement("proxy_history", &field);

	return SUCCEED;
}

static int	DBpatch_6050027(void)
{
	const zbx_db_field_t	field = {"id", NULL, NULL, NULL, 0, ZBX_TYPE_ID, ZBX_NOTNULL, 0};

	return DBdrop_field_autoincrement("proxy_dhistory", &field);

	return SUCCEED;
}

static int	DBpatch_6050028(void)
{
	const zbx_db_field_t	field = {"id", NULL, NULL, NULL, 0, ZBX_TYPE_ID, ZBX_NOTNULL, 0};

	return DBdrop_field_autoincrement("proxy_autoreg_host", &field);

	return SUCCEED;
}

static int	DBpatch_6050029(void)
{
	if (0 == (DBget_program_type() & ZBX_PROGRAM_TYPE_SERVER))
		return SUCCEED;

	if (ZBX_DB_OK > zbx_db_execute("insert into module (moduleid,id,relative_path,status,config) values"
			" (" ZBX_FS_UI64 ",'gauge','widgets/gauge',%d,'[]')", zbx_db_get_maxid("module"), 1))
	{
		return FAIL;
	}

	return SUCCEED;
}

static int	DBpatch_6050030(void)
{
	const zbx_db_table_t table =
			{"optag", "optagid", 0,
				{
					{"optagid", NULL, NULL, NULL, 0, ZBX_TYPE_ID, ZBX_NOTNULL, 0},
					{"operationid", NULL, NULL, NULL, 0, ZBX_TYPE_ID, ZBX_NOTNULL, 0},
					{"tag", "", NULL, NULL, 255, ZBX_TYPE_CHAR, ZBX_NOTNULL, 0},
					{"value", "", NULL, NULL, 255, ZBX_TYPE_CHAR, ZBX_NOTNULL, 0},
					{0}
				},
				NULL
			};

	return DBcreate_table(&table);
}

static int  DBpatch_6050031(void)
{
	return DBcreate_index("optag", "optag_1", "operationid", 0);
}

static int	DBpatch_6050032(void)
{
	const zbx_db_field_t	field = {"operationid", NULL, "operations", "operationid", 0, 0, 0,
			ZBX_FK_CASCADE_DELETE};

	return DBadd_foreign_key("optag", 1, &field);
}

static int	DBpatch_6050033(void)
{
	if (0 == (DBget_program_type() & ZBX_PROGRAM_TYPE_SERVER))
		return SUCCEED;

	if (ZBX_DB_OK > zbx_db_execute("insert into module (moduleid,id,relative_path,status,config) values"
			" (" ZBX_FS_UI64 ",'toptriggers','widgets/toptriggers',%d,'[]')", zbx_db_get_maxid("module"), 1))
	{
		return FAIL;
	}

	return SUCCEED;
}

static int	DBpatch_6050034(void)
{
	const zbx_db_table_t	table = {"proxy", "proxyid", 0,
			{
				{"proxyid", NULL, NULL, NULL, 0, ZBX_TYPE_ID, ZBX_NOTNULL, 0},
				{"name", "", NULL, NULL, 128, ZBX_TYPE_CHAR, ZBX_NOTNULL, 0},
				{"operating_mode", "0", NULL, NULL, 0, ZBX_TYPE_INT, ZBX_NOTNULL, 0},
				{"description", "", NULL, NULL, 0, ZBX_TYPE_SHORTTEXT, ZBX_NOTNULL, 0},
				{"tls_connect", "1", NULL, NULL, 0, ZBX_TYPE_INT, ZBX_NOTNULL, 0},
				{"tls_accept", "1", NULL, NULL, 0, ZBX_TYPE_INT, ZBX_NOTNULL, 0},
				{"tls_issuer", "", NULL, NULL, 1024, ZBX_TYPE_CHAR, ZBX_NOTNULL, 0},
				{"tls_subject", "", NULL, NULL, 1024, ZBX_TYPE_CHAR, ZBX_NOTNULL, 0},
				{"tls_psk_identity", "", NULL, NULL, 128, ZBX_TYPE_CHAR, ZBX_NOTNULL, 0},
				{"tls_psk", "", NULL, NULL, 512, ZBX_TYPE_CHAR, ZBX_NOTNULL, 0},
				{"allowed_addresses", "", NULL, NULL, 255, ZBX_TYPE_CHAR, ZBX_NOTNULL, 0},
				{"address", "127.0.0.1", NULL, NULL, 255, ZBX_TYPE_CHAR, ZBX_NOTNULL, 0},
				{"port", "10051", NULL, NULL, 64, ZBX_TYPE_CHAR, ZBX_NOTNULL, 0},
				{0}
			},
			NULL
		};

	return DBcreate_table(&table);
}

static int	DBpatch_6050035(void)
{
	return DBcreate_index("proxy", "proxy_1", "name", 1);
}

static int	DBpatch_6050036(void)
{
	return DBcreate_changelog_insert_trigger("proxy", "proxyid");
}

static int	DBpatch_6050037(void)
{
	return DBcreate_changelog_update_trigger("proxy", "proxyid");
}

static int	DBpatch_6050038(void)
{
	return DBcreate_changelog_delete_trigger("proxy", "proxyid");
}

#define DEPRECATED_STATUS_PROXY_ACTIVE	5
#define DEPRECATED_STATUS_PROXY_PASSIVE	6

static int	DBpatch_6050039(void)
{
	zbx_db_row_t		row;
	zbx_db_result_t		result;
	zbx_db_insert_t		db_insert_proxies;
	int			ret;

	if (0 == (DBget_program_type() & ZBX_PROGRAM_TYPE_SERVER))
		return SUCCEED;

	result = zbx_db_select(
			"select h.hostid,h.host,h.status,h.description,h.tls_connect,h.tls_accept,h.tls_issuer,"
				"h.tls_subject,h.tls_psk_identity,h.tls_psk,h.proxy_address,i.useip,i.ip,i.dns,i.port"
			" from hosts h"
			" left join interface i"
				" on h.hostid=i.hostid"
			" where h.status in (%i,%i)",
			DEPRECATED_STATUS_PROXY_PASSIVE, DEPRECATED_STATUS_PROXY_ACTIVE);

	zbx_db_insert_prepare(&db_insert_proxies, "proxy", "proxyid", "name", "operating_mode", "description", "tls_connect",
			"tls_accept", "tls_issuer", "tls_subject", "tls_psk_identity", "tls_psk", "allowed_addresses",
			"address", "port", (char *)NULL);

	while (NULL != (row = zbx_db_fetch(result)))
	{
		zbx_uint64_t	proxyid;
		int		status, tls_connect, tls_accept;

		ZBX_STR2UINT64(proxyid, row[0]);
		status = atoi(row[2]);
		tls_connect = atoi(row[4]);
		tls_accept = atoi(row[5]);

		if (DEPRECATED_STATUS_PROXY_ACTIVE == status)
		{
			zbx_db_insert_add_values(&db_insert_proxies, proxyid, row[1], PROXY_OPERATING_MODE_ACTIVE, row[3],
					tls_connect, tls_accept, row[6], row[7], row[8], row[9], row[10],
					"127.0.0.1", "10051");
		}
		else if (DEPRECATED_STATUS_PROXY_PASSIVE == status)
		{
			const char	*address;
			const char	*port;

			if (SUCCEED != zbx_db_is_null(row[11]))
			{
				address = (1 == atoi(row[11]) ? row[12] : row[13]);
				port = row[14];
			}
			else
			{
				address = "127.0.0.1";
				port = "10051";
				zabbix_log(LOG_LEVEL_WARNING, "cannot select interface for proxy '%s'",  row[1]);
			}

			zbx_db_insert_add_values(&db_insert_proxies, proxyid, row[1], PROXY_OPERATING_MODE_PASSIVE, row[3],
					tls_connect, tls_accept, row[6], row[7], row[8], row[9], "", address, port);
		}
	}
	zbx_db_free_result(result);

	ret = zbx_db_insert_execute(&db_insert_proxies);
	zbx_db_insert_clean(&db_insert_proxies);

	return ret;
}

static int	DBpatch_6050040(void)
{
	return DBdrop_foreign_key("hosts", 1);
}

static int	DBpatch_6050041(void)
{
	const zbx_db_field_t	field = {"proxyid", NULL, "hosts", "hostid", 0, ZBX_TYPE_ID, 0, 0};

	return DBrename_field("hosts", "proxy_hostid", &field);
}

static int	DBpatch_6050042(void)
{
	const zbx_db_field_t	field = {"proxyid", NULL, "proxy", "proxyid", 0, 0, 0, 0};

	return DBadd_foreign_key("hosts", 1, &field);
}

static int	DBpatch_6050043(void)
{
	return DBdrop_foreign_key("drules", 1);
}

static int	DBpatch_6050044(void)
{
	const zbx_db_field_t	field = {"proxyid", NULL, "hosts", "hostid", 0, ZBX_TYPE_ID, 0, 0};

	return DBrename_field("drules", "proxy_hostid", &field);
}

static int	DBpatch_6050045(void)
{
	const zbx_db_field_t	field = {"proxyid", NULL, "proxy", "proxyid", 0, 0, 0, 0};

	return DBadd_foreign_key("drules", 1, &field);
}

static int	DBpatch_6050046(void)
{
	return DBdrop_foreign_key("autoreg_host", 1);
}

static int	DBpatch_6050047(void)
{
	const zbx_db_field_t	field = {"proxyid", NULL, "hosts", "hostid", 0, ZBX_TYPE_ID, 0, ZBX_FK_CASCADE_DELETE};

	return DBrename_field("autoreg_host", "proxy_hostid", &field);
}

static int	DBpatch_6050048(void)
{
	const zbx_db_field_t	field = {"proxyid", NULL, "proxy", "proxyid", 0, 0, 0, ZBX_FK_CASCADE_DELETE};

	return DBadd_foreign_key("autoreg_host", 1, &field);
}

static int	DBpatch_6050049(void)
{
	return DBdrop_foreign_key("task", 1);
}

static int	DBpatch_6050050(void)
{
	const zbx_db_field_t	field = {"proxyid", NULL, "hosts", "hostid", 0, ZBX_TYPE_ID, 0, 0};

	return DBrename_field("task", "proxy_hostid", &field);
}

static int	DBpatch_6050051(void)
{
	const zbx_db_field_t	field = {"proxyid", NULL, "proxy", "proxyid", 0, 0, 0, ZBX_FK_CASCADE_DELETE};

	return DBadd_foreign_key("task", 1, &field);
}

static int	DBpatch_6050052(void)
{
	const zbx_db_table_t	table = {"proxy_rtdata", "proxyid", 0,
			{
				{"proxyid", NULL, "proxy", "proxyid", 0, ZBX_TYPE_ID, ZBX_NOTNULL, 0},
				{"lastaccess", "0", NULL, NULL, 0, ZBX_TYPE_INT, ZBX_NOTNULL, 0},
				{"version", "0", NULL, NULL, 0, ZBX_TYPE_INT, ZBX_NOTNULL, 0},
				{"compatibility", "0", NULL, NULL, 0, ZBX_TYPE_INT, ZBX_NOTNULL, 0},
				{0}
			},
			NULL
		};

	return DBcreate_table(&table);
}

static int	DBpatch_6050053(void)
{
	const zbx_db_field_t	field = {"proxyid", NULL, "proxy", "proxyid", 0, 0, 0, ZBX_FK_CASCADE_DELETE};

	return DBadd_foreign_key("proxy_rtdata", 1, &field);
}

static int	DBpatch_6050054(void)
{
	zbx_db_row_t		row;
	zbx_db_result_t		result;
	zbx_db_insert_t		db_insert_rtdata;
	int			ret;

	if (0 == (DBget_program_type() & ZBX_PROGRAM_TYPE_SERVER))
		return SUCCEED;

	result = zbx_db_select(
		"select hr.hostid,hr.lastaccess,hr.version,hr.compatibility"
		" from host_rtdata hr"
		" join hosts h"
			" on hr.hostid=h.hostid"
		" where h.status in (%i,%i)",
		DEPRECATED_STATUS_PROXY_ACTIVE, DEPRECATED_STATUS_PROXY_PASSIVE);

	zbx_db_insert_prepare(&db_insert_rtdata, "proxy_rtdata", "proxyid", "lastaccess", "version", "compatibility",
			(char *)NULL);

	while (NULL != (row = zbx_db_fetch(result)))
	{
		int		lastaccess, version, compatibility;
		zbx_uint64_t	hostid;

		ZBX_STR2UINT64(hostid, row[0]);
		lastaccess = atoi(row[1]);
		version = atoi(row[2]);
		compatibility = atoi(row[3]);

		zbx_db_insert_add_values(&db_insert_rtdata, hostid, lastaccess, version, compatibility);
	}
	zbx_db_free_result(result);

	ret = zbx_db_insert_execute(&db_insert_rtdata);
	zbx_db_insert_clean(&db_insert_rtdata);

	return ret;
}

#undef DEPRECATED_STATUS_PROXY_ACTIVE
#undef DEPRECATED_STATUS_PROXY_PASSIVE

static int	DBpatch_6050055(void)
{
	if (0 == (DBget_program_type() & ZBX_PROGRAM_TYPE_SERVER))
		return SUCCEED;

	if (ZBX_DB_OK > zbx_db_execute("delete from hosts where status in (5,6)"))
		return FAIL;

	return SUCCEED;
}

static int	DBpatch_6050056(void)
{
	return DBdrop_field("host_rtdata", "lastaccess");
}

static int	DBpatch_6050057(void)
{
	return DBdrop_field("host_rtdata", "version");
}

static int	DBpatch_6050058(void)
{
	return DBdrop_field("host_rtdata", "compatibility");
}

static int	DBpatch_6050059(void)
{
	return DBdrop_field("hosts", "proxy_address");
}

static int	DBpatch_6050060(void)
{
	return DBdrop_field("hosts", "auto_compress");
}

static int	DBpatch_6050061(void)
{
	if (0 == (DBget_program_type() & ZBX_PROGRAM_TYPE_SERVER))
		return SUCCEED;

	if (ZBX_DB_OK > zbx_db_execute("delete from profiles where idx='web.proxies.filter_status'"))
		return FAIL;

	return SUCCEED;
}

static int	DBpatch_6050062(void)
{
	if (0 == (DBget_program_type() & ZBX_PROGRAM_TYPE_SERVER))
		return SUCCEED;

	if (ZBX_DB_OK > zbx_db_execute(
			"update profiles"
			" set value_str='name'"
			" where value_str like 'host'"
				" and idx='web.proxies.php.sort'"))
	{
		return FAIL;
	}

	return SUCCEED;
}

static int	DBpatch_6050063(void)
{
#define TM_DATA_TYPE_TEST_ITEM	0
#define TM_DATA_TYPE_PROXYIDS	2

	if (0 == (DBget_program_type() & ZBX_PROGRAM_TYPE_SERVER))
		return SUCCEED;

	if (ZBX_DB_OK > zbx_db_execute("delete"
			" from task"
			" where exists ("
				"select null"
				" from task_data td"
				" where td.taskid=task.taskid and td.type in (%i,%i)"
			")",
			TM_DATA_TYPE_TEST_ITEM, TM_DATA_TYPE_PROXYIDS))
	{
		return FAIL;
	}
#undef TM_DATA_TYPE_TEST_ITEM
#undef TM_DATA_TYPE_PROXYIDS

	return SUCCEED;
}

static int	DBpatch_6050064(void)
{
	if (FAIL == zbx_db_index_exists("dashboard_user", "dashboard_user_2"))
		return DBcreate_index("dashboard_user", "dashboard_user_2", "userid", 0);

	return SUCCEED;
}

static int	DBpatch_6050065(void)
{
	if (FAIL == zbx_db_index_exists("dashboard_usrgrp", "dashboard_usrgrp_2"))
		return DBcreate_index("dashboard_usrgrp", "dashboard_usrgrp_2", "usrgrpid", 0);

	return SUCCEED;
}

static int	DBpatch_6050066(void)
{
	if (FAIL == zbx_db_index_exists("event_suppress", "event_suppress_4"))
		return DBcreate_index("event_suppress", "event_suppress_4", "userid", 0);

	return SUCCEED;
}

static int	DBpatch_6050067(void)
{
	if (FAIL == zbx_db_index_exists("group_discovery", "group_discovery_1"))
		return DBcreate_index("group_discovery", "group_discovery_1", "parent_group_prototypeid", 0);

	return SUCCEED;
}

static int	DBpatch_6050068(void)
{
	if (FAIL == zbx_db_index_exists("group_prototype", "group_prototype_2"))
		return DBcreate_index("group_prototype", "group_prototype_2", "groupid", 0);

	return SUCCEED;
}

static int	DBpatch_6050069(void)
{
	if (FAIL == zbx_db_index_exists("group_prototype", "group_prototype_3"))
		return DBcreate_index("group_prototype", "group_prototype_3", "templateid", 0);

	return SUCCEED;
}

static int	DBpatch_6050070(void)
{
	if (FAIL == zbx_db_index_exists("host_discovery", "host_discovery_1"))
		return DBcreate_index("host_discovery", "host_discovery_1", "parent_hostid", 0);

	return SUCCEED;
}

static int	DBpatch_6050071(void)
{
	if (FAIL == zbx_db_index_exists("host_discovery", "host_discovery_2"))
		return DBcreate_index("host_discovery", "host_discovery_2", "parent_itemid", 0);

	return SUCCEED;
}

static int	DBpatch_6050072(void)
{
	if (FAIL == zbx_db_index_exists("hosts", "hosts_7"))
		return DBcreate_index("hosts", "hosts_7", "templateid", 0);

	return SUCCEED;
}

static int	DBpatch_6050073(void)
{
	if (FAIL == zbx_db_index_exists("interface_discovery", "interface_discovery_1"))
		return DBcreate_index("interface_discovery", "interface_discovery_1", "parent_interfaceid", 0);

	return SUCCEED;
}

static int	DBpatch_6050074(void)
{
	if (FAIL == zbx_db_index_exists("report", "report_2"))
		return DBcreate_index("report", "report_2", "userid", 0);

	return SUCCEED;
}

static int	DBpatch_6050075(void)
{
	if (FAIL == zbx_db_index_exists("report", "report_3"))
		return DBcreate_index("report", "report_3", "dashboardid", 0);

	return SUCCEED;
}

static int	DBpatch_6050076(void)
{
	if (FAIL == zbx_db_index_exists("report_user", "report_user_2"))
		return DBcreate_index("report_user", "report_user_2", "userid", 0);

	return SUCCEED;
}

static int	DBpatch_6050077(void)
{
	if (FAIL == zbx_db_index_exists("report_user", "report_user_3"))
		return DBcreate_index("report_user", "report_user_3", "access_userid", 0);

	return SUCCEED;
}

static int	DBpatch_6050078(void)
{
	if (FAIL == zbx_db_index_exists("report_usrgrp", "report_usrgrp_2"))
		return DBcreate_index("report_usrgrp", "report_usrgrp_2", "usrgrpid", 0);

	return SUCCEED;
}

static int	DBpatch_6050079(void)
{
	if (FAIL == zbx_db_index_exists("report_usrgrp", "report_usrgrp_3"))
		return DBcreate_index("report_usrgrp", "report_usrgrp_3", "access_userid", 0);

	return SUCCEED;
}

static int	DBpatch_6050080(void)
{
	if (FAIL == zbx_db_index_exists("sysmaps", "sysmaps_4"))
		return DBcreate_index("sysmaps", "sysmaps_4", "userid", 0);

	return SUCCEED;
}

static int	DBpatch_6050081(void)
{
	if (FAIL == zbx_db_index_exists("sysmap_element_trigger", "sysmap_element_trigger_2"))
		return DBcreate_index("sysmap_element_trigger", "sysmap_element_trigger_2", "triggerid", 0);

	return SUCCEED;
}

static int	DBpatch_6050082(void)
{
	if (FAIL == zbx_db_index_exists("sysmap_user", "sysmap_user_2"))
		return DBcreate_index("sysmap_user", "sysmap_user_2", "userid", 0);

	return SUCCEED;
}

static int	DBpatch_6050083(void)
{
	if (FAIL == zbx_db_index_exists("sysmap_usrgrp", "sysmap_usrgrp_2"))
		return DBcreate_index("sysmap_usrgrp", "sysmap_usrgrp_2", "usrgrpid", 0);

	return SUCCEED;
}

static int	DBpatch_6050084(void)
{
	if (FAIL == zbx_db_index_exists("tag_filter", "tag_filter_1"))
		return DBcreate_index("tag_filter", "tag_filter_1", "usrgrpid", 0);

	return SUCCEED;
}

static int	DBpatch_6050085(void)
{
	if (FAIL == zbx_db_index_exists("tag_filter", "tag_filter_2"))
		return DBcreate_index("tag_filter", "tag_filter_2", "groupid", 0);

	return SUCCEED;
}

static int	DBpatch_6050086(void)
{
	if (FAIL == zbx_db_index_exists("task", "task_2"))
		return DBcreate_index("task", "task_2", "proxyid", 0);

	return SUCCEED;
}

static int	DBpatch_6050087(void)
{
	if (FAIL == zbx_db_index_exists("users", "users_3"))
		return DBcreate_index("users", "users_3", "roleid", 0);

	return SUCCEED;
}

static int	DBpatch_6050090(void)
{
	const zbx_db_field_t	old_field = {"info", "", NULL, NULL, 0, ZBX_TYPE_SHORTTEXT, ZBX_NOTNULL, 0};
	const zbx_db_field_t	field = {"info", "", NULL, NULL, 0, ZBX_TYPE_LONGTEXT, ZBX_NOTNULL, 0};

	return DBmodify_field_type("task_remote_command_result", &field, &old_field);
}

static int	DBpatch_6050091(void)
{
	if (0 == (DBget_program_type() & ZBX_PROGRAM_TYPE_SERVER))
		return SUCCEED;

	if (ZBX_DB_OK > zbx_db_execute(
			"update widget_field"
			" set value_str=' '"
			" where name like 'columns.name.%%'"
			" and value_str like ''"
			" and widgetid in ("
				"select widgetid"
				" from widget"
				" where type='tophosts'"
			")"))
	{
		return FAIL;
	}

	return SUCCEED;
}

static int	DBpatch_6050092(void)
{
	return DBrename_table("group_discovery", "group_discovery_tmp");
}

static int	DBpatch_6050093(void)
{
	const zbx_db_table_t	table =
			{"group_discovery", "groupdiscoveryid", 0,
				{
					{"groupdiscoveryid", NULL, NULL, NULL, 0, ZBX_TYPE_ID, ZBX_NOTNULL, 0},
					{"groupid", NULL, NULL, NULL, 0, ZBX_TYPE_ID, ZBX_NOTNULL, 0},
					{"parent_group_prototypeid", NULL, NULL, NULL, 0, ZBX_TYPE_ID, ZBX_NOTNULL, 0},
					{"name", "", NULL, NULL, 255, ZBX_TYPE_CHAR, ZBX_NOTNULL, 0},
					{"lastcheck", "0", NULL, NULL, 0, ZBX_TYPE_INT, ZBX_NOTNULL, 0},
					{"ts_delete", "0", NULL, NULL, 0, ZBX_TYPE_INT, ZBX_NOTNULL, 0},
					{0}
				},
				NULL
			};

	return DBcreate_table(&table);
}

static int	DBpatch_6050094(void)
{
	if (0 == (DBget_program_type() & ZBX_PROGRAM_TYPE_SERVER))
		return SUCCEED;

	if (ZBX_DB_OK > zbx_db_execute("insert into group_discovery "
				"(groupdiscoveryid,groupid,parent_group_prototypeid,name,lastcheck,ts_delete)"
			" select groupid,groupid,parent_group_prototypeid,name,lastcheck,ts_delete"
				" from group_discovery_tmp"))
	{
		return FAIL;
	}

	return SUCCEED;
}

static int	DBpatch_6050095(void)
{
	return DBdrop_table("group_discovery_tmp");
}

static int	DBpatch_6050096(void)
{
	return DBcreate_index("group_discovery", "group_discovery_1", "groupid,parent_group_prototypeid", 1);
}

static int	DBpatch_6050097(void)
{
	return DBcreate_index("group_discovery", "group_discovery_2", "parent_group_prototypeid", 0);
}

static int	DBpatch_6050098(void)
{
	const zbx_db_field_t	field = {"groupid", NULL, "hstgrp", "groupid", 0, 0, 0, ZBX_FK_CASCADE_DELETE};

	return DBadd_foreign_key("group_discovery", 1, &field);
}

static int	DBpatch_6050099(void)
{
	const zbx_db_field_t	field = {"parent_group_prototypeid", NULL, "group_prototype", "group_prototypeid", 0, 0,
			0, 0};

	return DBadd_foreign_key("group_discovery", 2, &field);
}

static int	DBpatch_6050100(void)
{
	if (0 == (DBget_program_type() & ZBX_PROGRAM_TYPE_SERVER))
		return SUCCEED;

	if (ZBX_DB_OK > zbx_db_execute("insert into module (moduleid,id,relative_path,status,config) values"
			" (" ZBX_FS_UI64 ",'piechart','widgets/piechart',%d,'[]')", zbx_db_get_maxid("module"), 1))
	{
		return FAIL;
	}

	return SUCCEED;
}

static int	DBpatch_6050101(void)
{
	const zbx_db_field_t	field = {"timeout_zabbix_agent", "3s", NULL, NULL, 255, ZBX_TYPE_CHAR, ZBX_NOTNULL, 0};

	return DBadd_field("config", &field);
}

static int	DBpatch_6050102(void)
{
	const zbx_db_field_t	field = {"timeout_simple_check", "3s", NULL, NULL, 255, ZBX_TYPE_CHAR, ZBX_NOTNULL, 0};

	return DBadd_field("config", &field);
}

static int	DBpatch_6050103(void)
{
	const zbx_db_field_t	field = {"timeout_snmp_agent", "3s", NULL, NULL, 255, ZBX_TYPE_CHAR, ZBX_NOTNULL, 0};

	return DBadd_field("config", &field);
}

static int	DBpatch_6050104(void)
{
	const zbx_db_field_t	field = {"timeout_external_check", "3s", NULL, NULL, 255, ZBX_TYPE_CHAR,
			ZBX_NOTNULL, 0};

	return DBadd_field("config", &field);
}

static int	DBpatch_6050105(void)
{
	const zbx_db_field_t	field = {"timeout_db_monitor", "3s", NULL, NULL, 255, ZBX_TYPE_CHAR, ZBX_NOTNULL, 0};

	return DBadd_field("config", &field);
}

static int	DBpatch_6050106(void)
{
	const zbx_db_field_t	field = {"timeout_http_agent", "3s", NULL, NULL, 255, ZBX_TYPE_CHAR, ZBX_NOTNULL, 0};

	return DBadd_field("config", &field);
}

static int	DBpatch_6050107(void)
{
	const zbx_db_field_t	field = {"timeout_ssh_agent", "3s", NULL, NULL, 255, ZBX_TYPE_CHAR, ZBX_NOTNULL, 0};

	return DBadd_field("config", &field);
}

static int	DBpatch_6050108(void)
{
	const zbx_db_field_t	field = {"timeout_telnet_agent", "3s", NULL, NULL, 255, ZBX_TYPE_CHAR, ZBX_NOTNULL, 0};

	return DBadd_field("config", &field);
}

static int	DBpatch_6050109(void)
{
	const zbx_db_field_t	field = {"timeout_script", "3s", NULL, NULL, 255, ZBX_TYPE_CHAR, ZBX_NOTNULL, 0};

	return DBadd_field("config", &field);
}

static int	DBpatch_6050110(void)
{
	int	timeout;

	timeout = DBget_config_timeout();

	if (ZBX_DB_OK > zbx_db_execute("update config"
			" set timeout_zabbix_agent='%ds',"
				"timeout_simple_check='%ds',"
				"timeout_snmp_agent='%ds',"
				"timeout_external_check='%ds',"
				"timeout_db_monitor='%ds',"
				"timeout_http_agent='%ds',"
				"timeout_ssh_agent='%ds',"
				"timeout_telnet_agent='%ds',"
				"timeout_script='%ds'",
			timeout, timeout, timeout, timeout, timeout, timeout, timeout, timeout, timeout))
	{
		return FAIL;
	}

	return SUCCEED;
}

static int	DBpatch_6050111(void)
{
	if (ZBX_DB_OK > zbx_db_execute("update items set timeout='' where type not in (%d,%d)", ITEM_TYPE_HTTPAGENT,
			ITEM_TYPE_SCRIPT))
	{
		return FAIL;
	}

	return SUCCEED;
}

static int	DBpatch_6050112(void)
{
	const zbx_db_field_t	field = {"timeout", "", NULL, NULL, 255, ZBX_TYPE_CHAR, ZBX_NOTNULL, 0};

	return DBset_default("items", &field);
}

static int	DBpatch_6050113(void)
{
	const zbx_db_field_t	field = {"custom_timeouts", "0", NULL, NULL, 0, ZBX_TYPE_INT, ZBX_NOTNULL, 0};

	return DBadd_field("proxy", &field);
}

static int	DBpatch_6050114(void)
{
	const zbx_db_field_t	field = {"timeout_zabbix_agent", "", NULL, NULL, 255, ZBX_TYPE_CHAR, ZBX_NOTNULL, 0};

	return DBadd_field("proxy", &field);
}

static int	DBpatch_6050115(void)
{
	const zbx_db_field_t	field = {"timeout_simple_check", "", NULL, NULL, 255, ZBX_TYPE_CHAR, ZBX_NOTNULL, 0};

	return DBadd_field("proxy", &field);
}

static int	DBpatch_6050116(void)
{
	const zbx_db_field_t	field = {"timeout_snmp_agent", "", NULL, NULL, 255, ZBX_TYPE_CHAR, ZBX_NOTNULL, 0};

	return DBadd_field("proxy", &field);
}

static int	DBpatch_6050117(void)
{
	const zbx_db_field_t	field = {"timeout_external_check", "", NULL, NULL, 255, ZBX_TYPE_CHAR, ZBX_NOTNULL, 0};

	return DBadd_field("proxy", &field);
}

static int	DBpatch_6050118(void)
{
	const zbx_db_field_t	field = {"timeout_db_monitor", "", NULL, NULL, 255, ZBX_TYPE_CHAR, ZBX_NOTNULL, 0};

	return DBadd_field("proxy", &field);
}

static int	DBpatch_6050119(void)
{
	const zbx_db_field_t	field = {"timeout_http_agent", "", NULL, NULL, 255, ZBX_TYPE_CHAR, ZBX_NOTNULL, 0};

	return DBadd_field("proxy", &field);
}

static int	DBpatch_6050120(void)
{
	const zbx_db_field_t	field = {"timeout_ssh_agent", "", NULL, NULL, 255, ZBX_TYPE_CHAR, ZBX_NOTNULL, 0};

	return DBadd_field("proxy", &field);
}

static int	DBpatch_6050121(void)
{
	const zbx_db_field_t	field = {"timeout_telnet_agent", "", NULL, NULL, 255, ZBX_TYPE_CHAR, ZBX_NOTNULL, 0};

	return DBadd_field("proxy", &field);
}

static int	DBpatch_6050122(void)
{
	const zbx_db_field_t	field = {"timeout_script", "", NULL, NULL, 255, ZBX_TYPE_CHAR, ZBX_NOTNULL, 0};

	return DBadd_field("proxy", &field);
}

static int	DBpatch_6050123(void)
{
	if (ZBX_DB_OK > zbx_db_execute("update item_preproc set params='-1' where type=26"))
		return FAIL;

	return SUCCEED;
}

static int	DBpatch_6050124(void)
{
	if (0 == (DBget_program_type() & ZBX_PROGRAM_TYPE_SERVER))
		return SUCCEED;

	if (ZBX_DB_OK > zbx_db_execute(
			"delete from widget_field"
			" where name in ('source_type','reference')"
				" and widgetid in (select widgetid from widget where type='map')"))
	{
		return FAIL;
	}

	return SUCCEED;
}

static int	DBpatch_6050125(void)
{
	if (0 == (DBget_program_type() & ZBX_PROGRAM_TYPE_SERVER))
		return SUCCEED;

	if (ZBX_DB_OK > zbx_db_execute(
			"update widget_field"
			" set name='sysmapid._reference',value_str=CONCAT(value_str,'._mapid')"
			" where name='filter_widget_reference'"
				" and widgetid in (select widgetid from widget where type='map')"))
	{
		return FAIL;
	}

	return SUCCEED;
}

static int	DBpatch_6050126(void)
{
	if (0 == (DBget_program_type() & ZBX_PROGRAM_TYPE_SERVER))
		return SUCCEED;

	if (ZBX_DB_OK > zbx_db_execute(
			"update widget_field"
			" set type='1',name='override_hostid._reference',value_int=0,value_str='DASHBOARD._hostid'"
			" where type=0"
				" and name='dynamic'"
				" and value_int=1"))
	{
		return FAIL;
	}

	return SUCCEED;
}

static int	DBpatch_6050127(void)
{
	zbx_db_row_t	row;
	zbx_db_result_t	result;
	zbx_db_insert_t	db_insert;
	int		ret;

	if (0 == (DBget_program_type() & ZBX_PROGRAM_TYPE_SERVER))
		return SUCCEED;

	result = zbx_db_select(
			"select w.widgetid,wf_from.value_str,wf_to.value_str"
			" from widget w"
			" left join widget_field wf_from"
				" on w.widgetid=wf_from.widgetid"
					" and (wf_from.name='time_from' or wf_from.name is null)"
			" left join widget_field wf_to"
				" on w.widgetid=wf_to.widgetid"
					" and (wf_to.name='time_to' or wf_to.name is null)"
			" where w.type='svggraph' and exists ("
				"select null"
				" from widget_field wf2"
				" where wf2.widgetid=w.widgetid"
					" and wf2.name='graph_time'"
			")");

	zbx_db_insert_prepare(&db_insert, "widget_field", "widget_fieldid", "widgetid", "type", "name", "value_str",
			NULL);

	while (NULL != (row = zbx_db_fetch(result)))
	{
		zbx_uint64_t	widgetid;

		ZBX_STR2UINT64(widgetid, row[0]);

		if (SUCCEED == zbx_db_is_null(row[1]))
			zbx_db_insert_add_values(&db_insert, __UINT64_C(0), widgetid, 1, "time_period.from", "now-1h");

		if (SUCCEED == zbx_db_is_null(row[2]))
			zbx_db_insert_add_values(&db_insert, __UINT64_C(0), widgetid, 1, "time_period.to", "now");
	}
	zbx_db_free_result(result);

	zbx_db_insert_autoincrement(&db_insert, "widget_fieldid");

	ret = zbx_db_insert_execute(&db_insert);
	zbx_db_insert_clean(&db_insert);

	return ret;
}

static int	DBpatch_6050128(void)
{
	if (0 == (DBget_program_type() & ZBX_PROGRAM_TYPE_SERVER))
		return SUCCEED;

	if (ZBX_DB_OK > zbx_db_execute(
			"update widget_field"
			" set name='time_period.from'"
			" where name='time_from'"
				" and widgetid in (select widgetid from widget where type='svggraph')"))
	{
		return FAIL;
	}

	return SUCCEED;
}

static int	DBpatch_6050129(void)
{
	if (0 == (DBget_program_type() & ZBX_PROGRAM_TYPE_SERVER))
		return SUCCEED;

	if (ZBX_DB_OK > zbx_db_execute(
			"update widget_field"
			" set name='time_period.to'"
			" where name='time_to'"
				" and widgetid in (select widgetid from widget where type='svggraph')"))
	{
		return FAIL;
	}

	return SUCCEED;
}

static int	DBpatch_6050130(void)
{
	if (0 == (DBget_program_type() & ZBX_PROGRAM_TYPE_SERVER))
		return SUCCEED;

	if (ZBX_DB_OK > zbx_db_execute(
			"delete from widget_field"
			" where name='graph_time'"
				" and widgetid in (select widgetid from widget where type='svggraph')"))
	{
		return FAIL;
	}

	return SUCCEED;
}

static int	DBpatch_6050131(void)
{
	if (0 == (DBget_program_type() & ZBX_PROGRAM_TYPE_SERVER))
		return SUCCEED;

	if (ZBX_DB_OK > zbx_db_execute(
			"update widget_field"
			" set name='date_period.from'"
			" where name='date_from'"
				" and widgetid in (select widgetid from widget where type='slareport')"))
	{
		return FAIL;
	}

	return SUCCEED;
}

static int	DBpatch_6050132(void)
{
	if (0 == (DBget_program_type() & ZBX_PROGRAM_TYPE_SERVER))
		return SUCCEED;

	if (ZBX_DB_OK > zbx_db_execute(
			"update widget_field"
			" set name='date_period.to'"
			" where name='date_to'"
				" and widgetid in (select widgetid from widget where type='slareport')"))
	{
		return FAIL;
	}

	return SUCCEED;
}

static int	DBpatch_6050133(void)
{
	zbx_db_row_t	row;
	zbx_db_result_t	result;
	zbx_regexp_t	*regex1 = NULL, *regex2 = NULL;
	char		*error = NULL, *replace_to = NULL, *sql = NULL;
	size_t		sql_alloc = 0, sql_offset = 0;
	int		ret = FAIL;

	if (0 == (DBget_program_type() & ZBX_PROGRAM_TYPE_SERVER))
		return SUCCEED;

	if (FAIL == zbx_regexp_compile_ext("^([a-z]+)\\.([a-z_]+)\\.(\\d+)\\.(\\d+)$", &regex1, 0, &error))
	{
		zabbix_log(LOG_LEVEL_CRIT, "internal error, invalid regular expression: %s", error);
		goto out;
	}

	if (FAIL == zbx_regexp_compile_ext("^([a-z]+)\\.([a-z_]+)\\.(\\d+)$", &regex2, 0, &error))
	{
		zabbix_log(LOG_LEVEL_CRIT, "internal error, invalid regular expression: %s", error);
		goto out;
	}

	zbx_db_begin_multiple_update(&sql, &sql_alloc, &sql_offset);

	result = zbx_db_select("select widget_fieldid,name from widget_field where name like '%%.%%.%%'");

	while (NULL != (row = zbx_db_fetch(result)))
	{
		zbx_uint64_t	widget_fieldid;
		char		*replace_from;

		ZBX_STR2UINT64(widget_fieldid, row[0]);
		replace_from = row[1];

		if (SUCCEED != zbx_mregexp_sub_precompiled(
						replace_from,
						regex1,
						"\\1.\\3.\\2.\\4",
						0,	/* no output limit */
						&replace_to)
				&& SUCCEED != zbx_mregexp_sub_precompiled(
						replace_from,
						regex2,
						"\\1.\\3.\\2",
						0,	/* no output limit */
						&replace_to))
		{
			continue;
		}

		zbx_snprintf_alloc(&sql, &sql_alloc, &sql_offset,
				"update widget_field"
				" set name='%s'"
				" where widget_fieldid=" ZBX_FS_UI64 ";\n",
				replace_to, widget_fieldid);

		zbx_free(replace_to);

		if (SUCCEED != zbx_db_execute_overflowed_sql(&sql, &sql_alloc, &sql_offset))
		{
			zabbix_log(LOG_LEVEL_CRIT, "internal error, cannot execute multiple SQL \"update\" operations");
			zbx_db_free_result(result);

			goto out;
		}
	}
	zbx_db_free_result(result);

	zbx_db_end_multiple_update(&sql, &sql_alloc, &sql_offset);

	if (16 < sql_offset)	/* in ORACLE always present begin..end; */
		zbx_db_execute("%s", sql);

	ret = SUCCEED;
out:
	if (NULL != regex1)
		zbx_regexp_free(regex1);
	if (NULL != regex2)
		zbx_regexp_free(regex2);

	zbx_free(sql);
	zbx_free(error);
	zbx_free(replace_to);

	return ret;
}

#define REFERENCE_LEN	5
#define FIRST_LETTER	'A'
#define TOTAL_LETTERS	26

static char	*create_widget_reference(const zbx_vector_str_t *references)
{
	static char	buf[REFERENCE_LEN + 1];
	static int	next_index;

	while (1)
	{
		int	i, index = next_index++;

		for (i = REFERENCE_LEN - 1; i >= 0; i--)
		{
			buf[i] = FIRST_LETTER + index % TOTAL_LETTERS;
			index /= TOTAL_LETTERS;
		}

		if (FAIL == zbx_vector_str_search(references, buf, ZBX_DEFAULT_STR_COMPARE_FUNC))
			return buf;
	}
}

#undef TOTAL_LETTERS
#undef FIRST_LETTER
#undef REFERENCE_LEN

static int	DBpatch_6050134(void)
{
	zbx_db_row_t		row;
	zbx_db_result_t		result;
	zbx_db_insert_t		db_insert;
	zbx_vector_str_t	references;
	int			ret;

	if (0 == (DBget_program_type() & ZBX_PROGRAM_TYPE_SERVER))
		return SUCCEED;

	zbx_vector_str_create(&references);

	result = zbx_db_select("select distinct value_str from widget_field where name='reference' order by value_str");

	while (NULL != (row = zbx_db_fetch(result)))
	{
		zbx_vector_str_append(&references, zbx_strdup(NULL, row[0]));
	}
	zbx_db_free_result(result);

	zbx_vector_str_sort(&references, ZBX_DEFAULT_STR_COMPARE_FUNC);

	zbx_db_insert_prepare(&db_insert, "widget_field", "widget_fieldid", "widgetid", "type", "name", "value_str",
			NULL);

	result = zbx_db_select("select widgetid from widget where type in ('graph','svggraph','graphprototype')");

	while (NULL != (row = zbx_db_fetch(result)))
	{
		zbx_uint64_t	widgetid;

		ZBX_STR2UINT64(widgetid, row[0]);

		zbx_db_insert_add_values(&db_insert, __UINT64_C(0), widgetid, 1, "reference",
				create_widget_reference(&references));
	}
	zbx_db_free_result(result);

	zbx_vector_str_clear_ext(&references, zbx_str_free);
	zbx_vector_str_destroy(&references);

	zbx_db_insert_autoincrement(&db_insert, "widget_fieldid");

	ret = zbx_db_insert_execute(&db_insert);
	zbx_db_insert_clean(&db_insert);

	return ret;
}

static int	DBpatch_6050135(void)
{
	if (0 == (DBget_program_type() & ZBX_PROGRAM_TYPE_SERVER))
		return SUCCEED;

	if (ZBX_DB_OK > zbx_db_execute("delete from profiles where idx like 'web.templates.triggers.%%'"))
		return FAIL;

	return SUCCEED;
}

static int	DBpatch_6050136(void)
{
	if (0 == (DBget_program_type() & ZBX_PROGRAM_TYPE_SERVER))
		return SUCCEED;

	if (ZBX_DB_OK > zbx_db_execute("delete from profiles where idx like 'web.templates.trigger_prototypes.php.%%'"))
		return FAIL;

	return SUCCEED;
}

static int	DBpatch_6050137(void)
{
	if (0 == (DBget_program_type() & ZBX_PROGRAM_TYPE_SERVER))
		return SUCCEED;

	if (ZBX_DB_OK > zbx_db_execute("delete from profiles where idx like 'web.hosts.triggers.%%'"))
		return FAIL;

	return SUCCEED;
}

static int	DBpatch_6050138(void)
{
	if (0 == (DBget_program_type() & ZBX_PROGRAM_TYPE_SERVER))
		return SUCCEED;

	if (ZBX_DB_OK > zbx_db_execute("delete from profiles where idx like 'web.hosts.trigger_prototypes.php.%%'"))
		return FAIL;

	return SUCCEED;
}

static int	DBpatch_6050139(void)
{
	zbx_db_result_t	result;
	zbx_db_row_t	row;
	zbx_db_insert_t	db_insert;
	int		ret = SUCCEED;

	if (0 == (DBget_program_type() & ZBX_PROGRAM_TYPE_SERVER))
		return SUCCEED;

	result = zbx_db_select("select wf.widgetid from widget_field wf,widget w"
			" where wf.name='interface_type' and w.type='hostavail' and w.widgetid=wf.widgetid"
			" group by wf.widgetid having count(wf.name)=1");

	zbx_db_insert_prepare(&db_insert, "widget_field", "widget_fieldid", "widgetid", "name", "type", "value_int",
			NULL);

	while (NULL != (row = zbx_db_fetch(result)))
	{
		zbx_uint64_t	widgetid;

		ZBX_STR2UINT64(widgetid, row[0]);

		zbx_db_insert_add_values(&db_insert, __UINT64_C(0), widgetid, "only_totals", 0, 1);
	}
	zbx_db_free_result(result);

	zbx_db_insert_autoincrement(&db_insert, "widget_fieldid");

	ret = zbx_db_insert_execute(&db_insert);

	zbx_db_insert_clean(&db_insert);

	return ret;
}

static int	DBpatch_6050140(void)
{
	if (0 == (DBget_program_type() & ZBX_PROGRAM_TYPE_SERVER))
		return SUCCEED;

	if (ZBX_DB_OK > zbx_db_execute("delete from profiles where idx like 'web.templates.items.%%'"))
		return FAIL;

	return SUCCEED;
}

static int	DBpatch_6050141(void)
{
	if (0 == (DBget_program_type() & ZBX_PROGRAM_TYPE_SERVER))
		return SUCCEED;

	if (ZBX_DB_OK > zbx_db_execute("delete from profiles where idx like 'web.templates.disc_prototypes.php.%%'"))
		return FAIL;

	return SUCCEED;
}

static int	DBpatch_6050142(void)
{
	if (0 == (DBget_program_type() & ZBX_PROGRAM_TYPE_SERVER))
		return SUCCEED;

	if (ZBX_DB_OK > zbx_db_execute("delete from profiles where idx like 'web.hosts.items.%%'"))
		return FAIL;

	return SUCCEED;
}

static int	DBpatch_6050143(void)
{
	if (0 == (DBget_program_type() & ZBX_PROGRAM_TYPE_SERVER))
		return SUCCEED;

	if (ZBX_DB_OK > zbx_db_execute("delete from profiles where idx like 'web.hosts.disc_prototypes.php.%%'"))
		return FAIL;

	return SUCCEED;
}

static int	DBpatch_6050144(void)
{
	const zbx_db_field_t	field = {"hk_audit", "31d", NULL, NULL, 32, ZBX_TYPE_CHAR, ZBX_NOTNULL, 0};

	return DBset_default("config", &field);
}

static int	DBpatch_6050145(void)
{
	const zbx_db_field_t	field = {"hk_history", "31d", NULL, NULL, 32, ZBX_TYPE_CHAR, ZBX_NOTNULL, 0};

	return DBset_default("config", &field);
}

static int	DBpatch_6050146(void)
{
	const zbx_db_field_t	old_field = {"query_fields", "", NULL, NULL, 2048, ZBX_TYPE_CHAR,
			ZBX_NOTNULL | ZBX_PROXY, 0};
	const zbx_db_field_t	field = {"query_fields", "", NULL, NULL, 0, ZBX_TYPE_TEXT, ZBX_NOTNULL | ZBX_PROXY, 0};

	return DBmodify_field_type("items", &field, &old_field);
}

static int	DBpatch_6050147(void)
{
	const zbx_db_field_t	field = {"item_value_type", "31", NULL, NULL, 0, ZBX_TYPE_INT, ZBX_NOTNULL, 0};

	return DBadd_field("connector", &field);
}

static int	DBpatch_6050148(void)
{
	const zbx_db_field_t	field = {"attempt_interval", "5s", NULL, NULL, 32, ZBX_TYPE_CHAR, ZBX_NOTNULL, 0};

	return DBadd_field("connector", &field);
}

static int	DBpatch_6050149(void)
{
<<<<<<< HEAD
	const zbx_db_table_t	table = {"proxy_group", "proxy_groupid", 0,
			{
				{"proxy_groupid", NULL, NULL, NULL, 0, ZBX_TYPE_ID, ZBX_NOTNULL, 0},
				{"name", "", NULL, NULL, 255, ZBX_TYPE_CHAR, ZBX_NOTNULL, 0},
				{"description", "", NULL, NULL, 0, ZBX_TYPE_SHORTTEXT, ZBX_NOTNULL, 0},
				{"failover_delay", "1m", NULL, NULL, 32, ZBX_TYPE_CHAR, ZBX_NOTNULL, 0},
				{"min_online", "1", NULL, NULL, 0, ZBX_TYPE_INT, ZBX_NOTNULL, 0},
				{"status", "0", NULL, NULL, 0, ZBX_TYPE_INT, ZBX_NOTNULL, 0},
				{0}
			},
			NULL
		};

	return DBcreate_table(&table);
=======
/* -------------------------------------------------------*/
/* Formula:                                               */
/* aggregate_function(last_foreach(filter))               */
/* aggregate_function(last_foreach(filter,time))          */
/*--------------------------------------------------------*/
/* Relative positioning of tokens on a stack              */
/*----------------------------+---------------------------*/
/* Time is present in formula | Time is absent in formula */
/*----------------------------+---------------------------*/
/* [i-2] filter               |                           */
/* [i-1] time                 | [i-1] filter              */
/*   [i] last_foreach         |   [i] last_foreach        */
/* [i+2] aggregate function   | [i+2]                     */
/*----------------------------+---------------------------*/

/* Offset in stack of tokens is relative to last_foreach() history function token, */
/* assuming that time is present in formula. */
#define OFFSET_TIME	(-1)
#define TOKEN_LEN(loc)	(loc->r - loc->l + 1)
#define LAST_FOREACH	"last_foreach"
	zbx_db_row_t		row;
	zbx_db_result_t		result;
	int			ret = SUCCEED;
	size_t			sql_alloc = 0, sql_offset = 0;
	char			*sql = NULL, *params = NULL;
	zbx_eval_context_t	ctx;
	zbx_vector_uint32_t	del_idx;

	zbx_eval_init(&ctx);
	zbx_vector_uint32_create(&del_idx);

	zbx_db_begin_multiple_update(&sql, &sql_alloc, &sql_offset);

	/* ITEM_TYPE_CALCULATED = 15 */
	result = zbx_db_select("select itemid,params from items where type=15 and params like '%%%s%%'", LAST_FOREACH);

	while (SUCCEED == ret && NULL != (row = zbx_db_fetch(result)))
	{
		int	i;
		char	*esc, *error = NULL;

		zbx_eval_clear(&ctx);

		if (FAIL == zbx_eval_parse_expression(&ctx, row[1], ZBX_EVAL_PARSE_CALC_EXPRESSION, &error))
		{
			zabbix_log(LOG_LEVEL_WARNING, "%s: error parsing calculated item formula '%s' for itemid %s",
					__func__, row[1], row[0]);
			zbx_free(error);
			continue;
		}

		zbx_vector_uint32_clear(&del_idx);

		for (i = 0; i < ctx.stack.values_num; i++)
		{
			zbx_strloc_t	*loc;

			if (ZBX_EVAL_TOKEN_HIST_FUNCTION != ctx.stack.values[i].type)
				continue;

			loc = &ctx.stack.values[i].loc;

			if (0 != strncmp(LAST_FOREACH, &ctx.expression[loc->l], TOKEN_LEN(loc)))
				continue;

			/* if time is absent in formula */
			if (ZBX_EVAL_TOKEN_ARG_QUERY == ctx.stack.values[i + OFFSET_TIME].type)
				continue;

			if (ZBX_EVAL_TOKEN_ARG_NULL == ctx.stack.values[i + OFFSET_TIME].type)
				continue;

			zbx_vector_uint32_append(&del_idx, (zbx_uint32_t)(i + OFFSET_TIME));
		}

		if (0 == del_idx.values_num)
			continue;

		params = zbx_strdup(params, ctx.expression);

		for (i = del_idx.values_num - 1; i >= 0; i--)
		{
			size_t		l, r;
			zbx_strloc_t	*loc = &ctx.stack.values[(int)del_idx.values[i]].loc;

			for (l = loc->l - 1; ',' != params[l]; l--) {}
			for (r = loc->r + 1; ')' != params[r]; r++) {}

			memmove(&params[l], &params[r], strlen(params) - r + 1);
		}

		esc = zbx_db_dyn_escape_string(params);
		zbx_snprintf_alloc(&sql, &sql_alloc, &sql_offset,
				"update items set params='%s' where itemid=%s;\n", esc, row[0]);
		zbx_free(esc);

		ret = zbx_db_execute_overflowed_sql(&sql, &sql_alloc, &sql_offset);
	}
	zbx_db_free_result(result);

	zbx_db_end_multiple_update(&sql, &sql_alloc, &sql_offset);

	if (SUCCEED == ret && 16 < sql_offset)
	{
		if (ZBX_DB_OK > zbx_db_execute("%s", sql))
			ret = FAIL;
	}

	zbx_eval_clear(&ctx);
	zbx_vector_uint32_destroy(&del_idx);

	zbx_free(sql);
	zbx_free(params);

	return ret;
#undef OFFSET_TIME
#undef TOKEN_LEN
#undef LAST_FOREACH
>>>>>>> c4667782
}

static int	DBpatch_6050150(void)
{
<<<<<<< HEAD
	return DBcreate_changelog_insert_trigger("proxy_group", "proxy_groupid");
=======
	const zbx_db_table_t	table =
			{"item_rtname", "itemid", 0,
				{
					{"itemid", NULL, NULL, NULL, 0, ZBX_TYPE_ID, ZBX_NOTNULL, 0},
					{"name_resolved", "", NULL, NULL, 2048, ZBX_TYPE_CHAR, ZBX_NOTNULL, 0},
					{"name_resolved_upper", "", NULL, NULL, 2048, ZBX_TYPE_CHAR, ZBX_NOTNULL, 0},
					{0}
				},
				NULL
			};

	return DBcreate_table(&table);
>>>>>>> c4667782
}

static int	DBpatch_6050151(void)
{
<<<<<<< HEAD
	return DBcreate_changelog_update_trigger("proxy_group", "proxy_groupid");
=======
	const zbx_db_field_t	field = {"itemid", NULL, "items", "itemid", 0, 0, 0, ZBX_FK_CASCADE_DELETE};

	return DBadd_foreign_key("item_rtname", 1, &field);
>>>>>>> c4667782
}

static int	DBpatch_6050152(void)
{
<<<<<<< HEAD
	return DBcreate_changelog_delete_trigger("proxy_group", "proxy_groupid");
=======
	if (ZBX_DB_OK <= zbx_db_execute("insert into item_rtname (itemid,name_resolved,name_resolved_upper)"
			" select i.itemid,i.name,i.name_upper from"
			" items i,hosts h"
			" where i.hostid=h.hostid and (h.status=%d or h.status=%d) and (i.flags=%d or i.flags=%d)",
			HOST_STATUS_MONITORED, HOST_STATUS_NOT_MONITORED, ZBX_FLAG_DISCOVERY_NORMAL,
			ZBX_FLAG_DISCOVERY_CREATED))
	{
		return SUCCEED;
	}

	return FAIL;
>>>>>>> c4667782
}

static int	DBpatch_6050153(void)
{
<<<<<<< HEAD
	const zbx_db_table_t	table = {"host_proxy", "hostproxyid", 0,
			{
				{"hostproxyid", NULL, NULL, NULL, 0, ZBX_TYPE_ID, ZBX_NOTNULL, 0},
				{"hostid", NULL, NULL, NULL, 0, ZBX_TYPE_ID, 0, 0},
				{"host", "", NULL, NULL, 128, ZBX_TYPE_CHAR, ZBX_NOTNULL, 0},
				{"proxyid", NULL, NULL, NULL, 0, ZBX_TYPE_ID, ZBX_NOTNULL, 0},
				{"revision", "0", NULL, NULL, 0, ZBX_TYPE_UINT, ZBX_NOTNULL, 0},
				{0}
			},
			NULL
		};

	return DBcreate_table(&table);
=======
	return DBdrop_index("items", "items_9");
>>>>>>> c4667782
}

static int	DBpatch_6050154(void)
{
<<<<<<< HEAD
	return DBcreate_index("host_proxy", "host_proxy_1", "hostid", 1);
=======
	return DBdrop_field("items", "name_upper");
>>>>>>> c4667782
}

static int	DBpatch_6050155(void)
{
<<<<<<< HEAD
	return DBcreate_index("host_proxy", "host_proxy_2", "proxyid", 0);
=======
	return zbx_dbupgrade_drop_trigger_on_insert("items", "name_upper");
>>>>>>> c4667782
}

static int	DBpatch_6050156(void)
{
<<<<<<< HEAD
	return DBcreate_index("host_proxy", "host_proxy_3", "revision", 0);
=======
	return zbx_dbupgrade_drop_trigger_on_update("items", "name_upper");
>>>>>>> c4667782
}

static int	DBpatch_6050157(void)
{
<<<<<<< HEAD
	const zbx_db_field_t	field = {"hostid", NULL, "hosts", "hostid", 0, 0, 0, 0};

	return DBadd_foreign_key("host_proxy", 1, &field);
=======
	return zbx_dbupgrade_drop_trigger_function_on_insert("items", "name_upper", "upper");
>>>>>>> c4667782
}

static int	DBpatch_6050158(void)
{
<<<<<<< HEAD
	const zbx_db_field_t	field = {"proxyid", NULL, "proxy", "proxyid", 0, 0, 0, 0};

	return DBadd_foreign_key("host_proxy", 2, &field);
=======
	return zbx_dbupgrade_drop_trigger_function_on_update("items", "name_upper", "upper");
>>>>>>> c4667782
}

static int	DBpatch_6050159(void)
{
<<<<<<< HEAD
	return DBcreate_changelog_insert_trigger("host_proxy", "hostproxyid");
=======
#ifdef HAVE_POSTGRESQL
	if (FAIL == zbx_db_index_exists("group_discovery", "group_discovery_pkey1"))
		return SUCCEED;

	return DBrename_index("group_discovery", "group_discovery_pkey1", "group_discovery_pkey",
			"groupdiscoveryid", 1);
#else
	return SUCCEED;
#endif
>>>>>>> c4667782
}

static int	DBpatch_6050160(void)
{
<<<<<<< HEAD
	return DBcreate_changelog_update_trigger("host_proxy", "hostproxyid");
=======
	const zbx_db_field_t	field = {"manualinput", "0", NULL, NULL, 0, ZBX_TYPE_INT, ZBX_NOTNULL, 0};

	return DBadd_field("scripts", &field);
>>>>>>> c4667782
}

static int	DBpatch_6050161(void)
{
<<<<<<< HEAD
	return DBcreate_changelog_delete_trigger("host_proxy", "hostproxyid");
=======
	const zbx_db_field_t	field = {"manualinput_prompt", "", NULL, NULL, 255, ZBX_TYPE_CHAR, ZBX_NOTNULL, 0};

	return DBadd_field("scripts", &field);
>>>>>>> c4667782
}

static int	DBpatch_6050162(void)
{
<<<<<<< HEAD
	const zbx_db_field_t	field = {"local_address", "", NULL, NULL, 255, ZBX_TYPE_CHAR, ZBX_NOTNULL, 0};

	return DBadd_field("proxy", &field);
=======
	const zbx_db_field_t	field = {"manualinput_validator", "", NULL, NULL, 2048, ZBX_TYPE_CHAR, ZBX_NOTNULL, 0};

	return DBadd_field("scripts", &field);
>>>>>>> c4667782
}

static int	DBpatch_6050163(void)
{
<<<<<<< HEAD
	const zbx_db_field_t	field = {"proxy_groupid", NULL, NULL, NULL, 0, ZBX_TYPE_ID, 0, 0};

	return DBadd_field("proxy", &field);
=======
	const zbx_db_field_t	field = {"manualinput_validator_type", "0", NULL, NULL, 0, ZBX_TYPE_INT, ZBX_NOTNULL, 0};

	return DBadd_field("scripts", &field);
>>>>>>> c4667782
}

static int	DBpatch_6050164(void)
{
<<<<<<< HEAD
	return DBcreate_index("proxy", "proxy_2", "proxy_groupid", 0);
}

static int	DBpatch_6050165(void)
{
	const zbx_db_field_t	field = {"proxy_groupid", NULL, "proxy_group", "proxy_groupid", 0, 0, 0, 0};

	return DBadd_foreign_key("proxy", 1, &field);
}

static int	DBpatch_6050166(void)
{
	const zbx_db_field_t	field = {"proxy_groupid", NULL, NULL, NULL, 0, ZBX_TYPE_ID, 0, 0};

	return DBadd_field("hosts", &field);
}

static int	DBpatch_6050167(void)
{
	return DBcreate_index("hosts", "hosts_8", "proxy_groupid", 0);
}

static int	DBpatch_6050168(void)
{
	const zbx_db_field_t	field = {"proxy_groupid", NULL, "proxy_group", "proxy_groupid", 0, 0, 0, 0};

	return DBadd_foreign_key("hosts", 4, &field);
=======
	const zbx_db_field_t	field = {"manualinput_default_value", "", NULL, NULL, 255, ZBX_TYPE_CHAR, ZBX_NOTNULL, 0};

	return DBadd_field("scripts", &field);
>>>>>>> c4667782
}

#endif

DBPATCH_START(6050)

/* version, duplicates flag, mandatory flag */

DBPATCH_ADD(6050000, 0, 1)
DBPATCH_ADD(6050001, 0, 1)
DBPATCH_ADD(6050002, 0, 1)
DBPATCH_ADD(6050003, 0, 1)
DBPATCH_ADD(6050004, 0, 1)
DBPATCH_ADD(6050005, 0, 1)
DBPATCH_ADD(6050006, 0, 1)
DBPATCH_ADD(6050007, 0, 1)
DBPATCH_ADD(6050008, 0, 1)
DBPATCH_ADD(6050009, 0, 1)
DBPATCH_ADD(6050010, 0, 1)
DBPATCH_ADD(6050011, 0, 1)
DBPATCH_ADD(6050012, 0, 1)
DBPATCH_ADD(6050013, 0, 1)
DBPATCH_ADD(6050014, 0, 1)
DBPATCH_ADD(6050015, 0, 1)
DBPATCH_ADD(6050016, 0, 1)
DBPATCH_ADD(6050017, 0, 1)
DBPATCH_ADD(6050018, 0, 1)
DBPATCH_ADD(6050019, 0, 1)
DBPATCH_ADD(6050020, 0, 1)
DBPATCH_ADD(6050021, 0, 1)
DBPATCH_ADD(6050022, 0, 1)
DBPATCH_ADD(6050023, 0, 1)
DBPATCH_ADD(6050024, 0, 1)
DBPATCH_ADD(6050025, 0, 1)
DBPATCH_ADD(6050026, 0, 1)
DBPATCH_ADD(6050027, 0, 1)
DBPATCH_ADD(6050028, 0, 1)
DBPATCH_ADD(6050029, 0, 1)
DBPATCH_ADD(6050030, 0, 1)
DBPATCH_ADD(6050031, 0, 1)
DBPATCH_ADD(6050032, 0, 1)
DBPATCH_ADD(6050033, 0, 1)
DBPATCH_ADD(6050034, 0, 1)
DBPATCH_ADD(6050035, 0, 1)
DBPATCH_ADD(6050036, 0, 1)
DBPATCH_ADD(6050037, 0, 1)
DBPATCH_ADD(6050038, 0, 1)
DBPATCH_ADD(6050039, 0, 1)
DBPATCH_ADD(6050040, 0, 1)
DBPATCH_ADD(6050041, 0, 1)
DBPATCH_ADD(6050042, 0, 1)
DBPATCH_ADD(6050043, 0, 1)
DBPATCH_ADD(6050044, 0, 1)
DBPATCH_ADD(6050045, 0, 1)
DBPATCH_ADD(6050046, 0, 1)
DBPATCH_ADD(6050047, 0, 1)
DBPATCH_ADD(6050048, 0, 1)
DBPATCH_ADD(6050049, 0, 1)
DBPATCH_ADD(6050050, 0, 1)
DBPATCH_ADD(6050051, 0, 1)
DBPATCH_ADD(6050052, 0, 1)
DBPATCH_ADD(6050053, 0, 1)
DBPATCH_ADD(6050054, 0, 1)
DBPATCH_ADD(6050055, 0, 1)
DBPATCH_ADD(6050056, 0, 1)
DBPATCH_ADD(6050057, 0, 1)
DBPATCH_ADD(6050058, 0, 1)
DBPATCH_ADD(6050059, 0, 1)
DBPATCH_ADD(6050060, 0, 1)
DBPATCH_ADD(6050061, 0, 1)
DBPATCH_ADD(6050062, 0, 1)
DBPATCH_ADD(6050063, 0, 1)
DBPATCH_ADD(6050064, 0, 1)
DBPATCH_ADD(6050065, 0, 1)
DBPATCH_ADD(6050066, 0, 1)
DBPATCH_ADD(6050067, 0, 1)
DBPATCH_ADD(6050068, 0, 1)
DBPATCH_ADD(6050069, 0, 1)
DBPATCH_ADD(6050070, 0, 1)
DBPATCH_ADD(6050071, 0, 1)
DBPATCH_ADD(6050072, 0, 1)
DBPATCH_ADD(6050073, 0, 1)
DBPATCH_ADD(6050074, 0, 1)
DBPATCH_ADD(6050075, 0, 1)
DBPATCH_ADD(6050076, 0, 1)
DBPATCH_ADD(6050077, 0, 1)
DBPATCH_ADD(6050078, 0, 1)
DBPATCH_ADD(6050079, 0, 1)
DBPATCH_ADD(6050080, 0, 1)
DBPATCH_ADD(6050081, 0, 1)
DBPATCH_ADD(6050082, 0, 1)
DBPATCH_ADD(6050083, 0, 1)
DBPATCH_ADD(6050084, 0, 1)
DBPATCH_ADD(6050085, 0, 1)
DBPATCH_ADD(6050086, 0, 1)
DBPATCH_ADD(6050087, 0, 1)
DBPATCH_ADD(6050090, 0, 1)
DBPATCH_ADD(6050091, 0, 1)
DBPATCH_ADD(6050092, 0, 1)
DBPATCH_ADD(6050093, 0, 1)
DBPATCH_ADD(6050094, 0, 1)
DBPATCH_ADD(6050095, 0, 1)
DBPATCH_ADD(6050096, 0, 1)
DBPATCH_ADD(6050097, 0, 1)
DBPATCH_ADD(6050098, 0, 1)
DBPATCH_ADD(6050099, 0, 1)
DBPATCH_ADD(6050100, 0, 1)
DBPATCH_ADD(6050101, 0, 1)
DBPATCH_ADD(6050102, 0, 1)
DBPATCH_ADD(6050103, 0, 1)
DBPATCH_ADD(6050104, 0, 1)
DBPATCH_ADD(6050105, 0, 1)
DBPATCH_ADD(6050106, 0, 1)
DBPATCH_ADD(6050107, 0, 1)
DBPATCH_ADD(6050108, 0, 1)
DBPATCH_ADD(6050109, 0, 1)
DBPATCH_ADD(6050110, 0, 1)
DBPATCH_ADD(6050111, 0, 1)
DBPATCH_ADD(6050112, 0, 1)
DBPATCH_ADD(6050113, 0, 1)
DBPATCH_ADD(6050114, 0, 1)
DBPATCH_ADD(6050115, 0, 1)
DBPATCH_ADD(6050116, 0, 1)
DBPATCH_ADD(6050117, 0, 1)
DBPATCH_ADD(6050118, 0, 1)
DBPATCH_ADD(6050119, 0, 1)
DBPATCH_ADD(6050120, 0, 1)
DBPATCH_ADD(6050121, 0, 1)
DBPATCH_ADD(6050122, 0, 1)
DBPATCH_ADD(6050123, 0, 1)
DBPATCH_ADD(6050124, 0, 1)
DBPATCH_ADD(6050125, 0, 1)
DBPATCH_ADD(6050126, 0, 1)
DBPATCH_ADD(6050127, 0, 1)
DBPATCH_ADD(6050128, 0, 1)
DBPATCH_ADD(6050129, 0, 1)
DBPATCH_ADD(6050130, 0, 1)
DBPATCH_ADD(6050131, 0, 1)
DBPATCH_ADD(6050132, 0, 1)
DBPATCH_ADD(6050133, 0, 1)
DBPATCH_ADD(6050134, 0, 1)
DBPATCH_ADD(6050135, 0, 1)
DBPATCH_ADD(6050136, 0, 1)
DBPATCH_ADD(6050137, 0, 1)
DBPATCH_ADD(6050138, 0, 1)
DBPATCH_ADD(6050139, 0, 1)
DBPATCH_ADD(6050140, 0, 1)
DBPATCH_ADD(6050141, 0, 1)
DBPATCH_ADD(6050142, 0, 1)
DBPATCH_ADD(6050143, 0, 1)
DBPATCH_ADD(6050144, 0, 1)
DBPATCH_ADD(6050145, 0, 1)
DBPATCH_ADD(6050146, 0, 1)
DBPATCH_ADD(6050147, 0, 1)
DBPATCH_ADD(6050148, 0, 1)
DBPATCH_ADD(6050149, 0, 1)
DBPATCH_ADD(6050150, 0, 1)
DBPATCH_ADD(6050151, 0, 1)
DBPATCH_ADD(6050152, 0, 1)
DBPATCH_ADD(6050153, 0, 1)
DBPATCH_ADD(6050154, 0, 1)
DBPATCH_ADD(6050155, 0, 1)
DBPATCH_ADD(6050156, 0, 1)
DBPATCH_ADD(6050157, 0, 1)
DBPATCH_ADD(6050158, 0, 1)
DBPATCH_ADD(6050159, 0, 1)
DBPATCH_ADD(6050160, 0, 1)
DBPATCH_ADD(6050161, 0, 1)
DBPATCH_ADD(6050162, 0, 1)
DBPATCH_ADD(6050163, 0, 1)
DBPATCH_ADD(6050164, 0, 1)
<<<<<<< HEAD
DBPATCH_ADD(6050165, 0, 1)
DBPATCH_ADD(6050166, 0, 1)
DBPATCH_ADD(6050167, 0, 1)
DBPATCH_ADD(6050168, 0, 1)
=======
>>>>>>> c4667782

DBPATCH_END()<|MERGE_RESOLUTION|>--- conflicted
+++ resolved
@@ -1770,22 +1770,6 @@
 
 static int	DBpatch_6050149(void)
 {
-<<<<<<< HEAD
-	const zbx_db_table_t	table = {"proxy_group", "proxy_groupid", 0,
-			{
-				{"proxy_groupid", NULL, NULL, NULL, 0, ZBX_TYPE_ID, ZBX_NOTNULL, 0},
-				{"name", "", NULL, NULL, 255, ZBX_TYPE_CHAR, ZBX_NOTNULL, 0},
-				{"description", "", NULL, NULL, 0, ZBX_TYPE_SHORTTEXT, ZBX_NOTNULL, 0},
-				{"failover_delay", "1m", NULL, NULL, 32, ZBX_TYPE_CHAR, ZBX_NOTNULL, 0},
-				{"min_online", "1", NULL, NULL, 0, ZBX_TYPE_INT, ZBX_NOTNULL, 0},
-				{"status", "0", NULL, NULL, 0, ZBX_TYPE_INT, ZBX_NOTNULL, 0},
-				{0}
-			},
-			NULL
-		};
-
-	return DBcreate_table(&table);
-=======
 /* -------------------------------------------------------*/
 /* Formula:                                               */
 /* aggregate_function(last_foreach(filter))               */
@@ -1904,14 +1888,10 @@
 #undef OFFSET_TIME
 #undef TOKEN_LEN
 #undef LAST_FOREACH
->>>>>>> c4667782
 }
 
 static int	DBpatch_6050150(void)
 {
-<<<<<<< HEAD
-	return DBcreate_changelog_insert_trigger("proxy_group", "proxy_groupid");
-=======
 	const zbx_db_table_t	table =
 			{"item_rtname", "itemid", 0,
 				{
@@ -1924,25 +1904,17 @@
 			};
 
 	return DBcreate_table(&table);
->>>>>>> c4667782
 }
 
 static int	DBpatch_6050151(void)
 {
-<<<<<<< HEAD
-	return DBcreate_changelog_update_trigger("proxy_group", "proxy_groupid");
-=======
 	const zbx_db_field_t	field = {"itemid", NULL, "items", "itemid", 0, 0, 0, ZBX_FK_CASCADE_DELETE};
 
 	return DBadd_foreign_key("item_rtname", 1, &field);
->>>>>>> c4667782
 }
 
 static int	DBpatch_6050152(void)
 {
-<<<<<<< HEAD
-	return DBcreate_changelog_delete_trigger("proxy_group", "proxy_groupid");
-=======
 	if (ZBX_DB_OK <= zbx_db_execute("insert into item_rtname (itemid,name_resolved,name_resolved_upper)"
 			" select i.itemid,i.name,i.name_upper from"
 			" items i,hosts h"
@@ -1954,12 +1926,122 @@
 	}
 
 	return FAIL;
->>>>>>> c4667782
 }
 
 static int	DBpatch_6050153(void)
 {
-<<<<<<< HEAD
+	return DBdrop_index("items", "items_9");
+}
+
+static int	DBpatch_6050154(void)
+{
+	return DBdrop_field("items", "name_upper");
+}
+
+static int	DBpatch_6050155(void)
+{
+	return zbx_dbupgrade_drop_trigger_on_insert("items", "name_upper");
+}
+
+static int	DBpatch_6050156(void)
+{
+	return zbx_dbupgrade_drop_trigger_on_update("items", "name_upper");
+}
+
+static int	DBpatch_6050157(void)
+{
+	return zbx_dbupgrade_drop_trigger_function_on_insert("items", "name_upper", "upper");
+}
+
+static int	DBpatch_6050158(void)
+{
+	return zbx_dbupgrade_drop_trigger_function_on_update("items", "name_upper", "upper");
+}
+
+static int	DBpatch_6050159(void)
+{
+#ifdef HAVE_POSTGRESQL
+	if (FAIL == zbx_db_index_exists("group_discovery", "group_discovery_pkey1"))
+		return SUCCEED;
+
+	return DBrename_index("group_discovery", "group_discovery_pkey1", "group_discovery_pkey",
+			"groupdiscoveryid", 1);
+#else
+	return SUCCEED;
+#endif
+}
+
+static int	DBpatch_6050160(void)
+{
+	const zbx_db_field_t	field = {"manualinput", "0", NULL, NULL, 0, ZBX_TYPE_INT, ZBX_NOTNULL, 0};
+
+	return DBadd_field("scripts", &field);
+}
+
+static int	DBpatch_6050161(void)
+{
+	const zbx_db_field_t	field = {"manualinput_prompt", "", NULL, NULL, 255, ZBX_TYPE_CHAR, ZBX_NOTNULL, 0};
+
+	return DBadd_field("scripts", &field);
+}
+
+static int	DBpatch_6050162(void)
+{
+	const zbx_db_field_t	field = {"manualinput_validator", "", NULL, NULL, 2048, ZBX_TYPE_CHAR, ZBX_NOTNULL, 0};
+
+	return DBadd_field("scripts", &field);
+}
+
+static int	DBpatch_6050163(void)
+{
+	const zbx_db_field_t	field = {"manualinput_validator_type", "0", NULL, NULL, 0, ZBX_TYPE_INT, ZBX_NOTNULL, 0};
+
+	return DBadd_field("scripts", &field);
+}
+
+static int	DBpatch_6050164(void)
+{
+	const zbx_db_field_t	field = {"manualinput_default_value", "", NULL, NULL, 255, ZBX_TYPE_CHAR, ZBX_NOTNULL, 0};
+
+	return DBadd_field("scripts", &field);
+}
+
+
+static int	DBpatch_6050165(void)
+{
+	const zbx_db_table_t	table = {"proxy_group", "proxy_groupid", 0,
+			{
+				{"proxy_groupid", NULL, NULL, NULL, 0, ZBX_TYPE_ID, ZBX_NOTNULL, 0},
+				{"name", "", NULL, NULL, 255, ZBX_TYPE_CHAR, ZBX_NOTNULL, 0},
+				{"description", "", NULL, NULL, 0, ZBX_TYPE_SHORTTEXT, ZBX_NOTNULL, 0},
+				{"failover_delay", "1m", NULL, NULL, 32, ZBX_TYPE_CHAR, ZBX_NOTNULL, 0},
+				{"min_online", "1", NULL, NULL, 0, ZBX_TYPE_INT, ZBX_NOTNULL, 0},
+				{"status", "0", NULL, NULL, 0, ZBX_TYPE_INT, ZBX_NOTNULL, 0},
+				{0}
+			},
+			NULL
+		};
+
+	return DBcreate_table(&table);
+}
+
+static int	DBpatch_6050166(void)
+{
+	return DBcreate_changelog_insert_trigger("proxy_group", "proxy_groupid");
+}
+
+static int	DBpatch_6050167(void)
+{
+	return DBcreate_changelog_update_trigger("proxy_group", "proxy_groupid");
+}
+
+static int	DBpatch_6050168(void)
+{
+	return DBcreate_changelog_delete_trigger("proxy_group", "proxy_groupid");
+}
+
+static int	DBpatch_6050169(void)
+{
 	const zbx_db_table_t	table = {"host_proxy", "hostproxyid", 0,
 			{
 				{"hostproxyid", NULL, NULL, NULL, 0, ZBX_TYPE_ID, ZBX_NOTNULL, 0},
@@ -1973,160 +2055,95 @@
 		};
 
 	return DBcreate_table(&table);
-=======
-	return DBdrop_index("items", "items_9");
->>>>>>> c4667782
-}
-
-static int	DBpatch_6050154(void)
-{
-<<<<<<< HEAD
+}
+
+static int	DBpatch_6050170(void)
+{
 	return DBcreate_index("host_proxy", "host_proxy_1", "hostid", 1);
-=======
-	return DBdrop_field("items", "name_upper");
->>>>>>> c4667782
-}
-
-static int	DBpatch_6050155(void)
-{
-<<<<<<< HEAD
+}
+
+static int	DBpatch_6050171(void)
+{
 	return DBcreate_index("host_proxy", "host_proxy_2", "proxyid", 0);
-=======
-	return zbx_dbupgrade_drop_trigger_on_insert("items", "name_upper");
->>>>>>> c4667782
-}
-
-static int	DBpatch_6050156(void)
-{
-<<<<<<< HEAD
+}
+
+static int	DBpatch_6050172(void)
+{
 	return DBcreate_index("host_proxy", "host_proxy_3", "revision", 0);
-=======
-	return zbx_dbupgrade_drop_trigger_on_update("items", "name_upper");
->>>>>>> c4667782
-}
-
-static int	DBpatch_6050157(void)
-{
-<<<<<<< HEAD
+}
+
+static int	DBpatch_6050173(void)
+{
 	const zbx_db_field_t	field = {"hostid", NULL, "hosts", "hostid", 0, 0, 0, 0};
 
 	return DBadd_foreign_key("host_proxy", 1, &field);
-=======
-	return zbx_dbupgrade_drop_trigger_function_on_insert("items", "name_upper", "upper");
->>>>>>> c4667782
-}
-
-static int	DBpatch_6050158(void)
-{
-<<<<<<< HEAD
+}
+
+static int	DBpatch_6050174(void)
+{
 	const zbx_db_field_t	field = {"proxyid", NULL, "proxy", "proxyid", 0, 0, 0, 0};
 
 	return DBadd_foreign_key("host_proxy", 2, &field);
-=======
-	return zbx_dbupgrade_drop_trigger_function_on_update("items", "name_upper", "upper");
->>>>>>> c4667782
-}
-
-static int	DBpatch_6050159(void)
-{
-<<<<<<< HEAD
+}
+
+static int	DBpatch_6050175(void)
+{
 	return DBcreate_changelog_insert_trigger("host_proxy", "hostproxyid");
-=======
-#ifdef HAVE_POSTGRESQL
-	if (FAIL == zbx_db_index_exists("group_discovery", "group_discovery_pkey1"))
-		return SUCCEED;
-
-	return DBrename_index("group_discovery", "group_discovery_pkey1", "group_discovery_pkey",
-			"groupdiscoveryid", 1);
-#else
-	return SUCCEED;
-#endif
->>>>>>> c4667782
-}
-
-static int	DBpatch_6050160(void)
-{
-<<<<<<< HEAD
+}
+
+static int	DBpatch_6050176(void)
+{
 	return DBcreate_changelog_update_trigger("host_proxy", "hostproxyid");
-=======
-	const zbx_db_field_t	field = {"manualinput", "0", NULL, NULL, 0, ZBX_TYPE_INT, ZBX_NOTNULL, 0};
-
-	return DBadd_field("scripts", &field);
->>>>>>> c4667782
-}
-
-static int	DBpatch_6050161(void)
-{
-<<<<<<< HEAD
+}
+
+static int	DBpatch_6050177(void)
+{
 	return DBcreate_changelog_delete_trigger("host_proxy", "hostproxyid");
-=======
-	const zbx_db_field_t	field = {"manualinput_prompt", "", NULL, NULL, 255, ZBX_TYPE_CHAR, ZBX_NOTNULL, 0};
-
-	return DBadd_field("scripts", &field);
->>>>>>> c4667782
-}
-
-static int	DBpatch_6050162(void)
-{
-<<<<<<< HEAD
+}
+
+static int	DBpatch_6050178(void)
+{
 	const zbx_db_field_t	field = {"local_address", "", NULL, NULL, 255, ZBX_TYPE_CHAR, ZBX_NOTNULL, 0};
 
 	return DBadd_field("proxy", &field);
-=======
-	const zbx_db_field_t	field = {"manualinput_validator", "", NULL, NULL, 2048, ZBX_TYPE_CHAR, ZBX_NOTNULL, 0};
-
-	return DBadd_field("scripts", &field);
->>>>>>> c4667782
-}
-
-static int	DBpatch_6050163(void)
-{
-<<<<<<< HEAD
+}
+
+static int	DBpatch_6050179(void)
+{
 	const zbx_db_field_t	field = {"proxy_groupid", NULL, NULL, NULL, 0, ZBX_TYPE_ID, 0, 0};
 
 	return DBadd_field("proxy", &field);
-=======
-	const zbx_db_field_t	field = {"manualinput_validator_type", "0", NULL, NULL, 0, ZBX_TYPE_INT, ZBX_NOTNULL, 0};
-
-	return DBadd_field("scripts", &field);
->>>>>>> c4667782
-}
-
-static int	DBpatch_6050164(void)
-{
-<<<<<<< HEAD
+}
+
+static int	DBpatch_6050180(void)
+{
 	return DBcreate_index("proxy", "proxy_2", "proxy_groupid", 0);
 }
 
-static int	DBpatch_6050165(void)
+static int	DBpatch_6050181(void)
 {
 	const zbx_db_field_t	field = {"proxy_groupid", NULL, "proxy_group", "proxy_groupid", 0, 0, 0, 0};
 
 	return DBadd_foreign_key("proxy", 1, &field);
 }
 
-static int	DBpatch_6050166(void)
+static int	DBpatch_6050182(void)
 {
 	const zbx_db_field_t	field = {"proxy_groupid", NULL, NULL, NULL, 0, ZBX_TYPE_ID, 0, 0};
 
 	return DBadd_field("hosts", &field);
 }
 
-static int	DBpatch_6050167(void)
+static int	DBpatch_6050183(void)
 {
 	return DBcreate_index("hosts", "hosts_8", "proxy_groupid", 0);
 }
 
-static int	DBpatch_6050168(void)
+static int	DBpatch_6050184(void)
 {
 	const zbx_db_field_t	field = {"proxy_groupid", NULL, "proxy_group", "proxy_groupid", 0, 0, 0, 0};
 
 	return DBadd_foreign_key("hosts", 4, &field);
-=======
-	const zbx_db_field_t	field = {"manualinput_default_value", "", NULL, NULL, 255, ZBX_TYPE_CHAR, ZBX_NOTNULL, 0};
-
-	return DBadd_field("scripts", &field);
->>>>>>> c4667782
 }
 
 #endif
@@ -2298,12 +2315,29 @@
 DBPATCH_ADD(6050162, 0, 1)
 DBPATCH_ADD(6050163, 0, 1)
 DBPATCH_ADD(6050164, 0, 1)
-<<<<<<< HEAD
 DBPATCH_ADD(6050165, 0, 1)
 DBPATCH_ADD(6050166, 0, 1)
 DBPATCH_ADD(6050167, 0, 1)
 DBPATCH_ADD(6050168, 0, 1)
-=======
->>>>>>> c4667782
+DBPATCH_ADD(6050166, 0, 1)
+DBPATCH_ADD(6050167, 0, 1)
+DBPATCH_ADD(6050169, 0, 1)
+DBPATCH_ADD(6050170, 0, 1)
+DBPATCH_ADD(6050171, 0, 1)
+DBPATCH_ADD(6050172, 0, 1)
+DBPATCH_ADD(6050173, 0, 1)
+DBPATCH_ADD(6050174, 0, 1)
+DBPATCH_ADD(6050175, 0, 1)
+DBPATCH_ADD(6050176, 0, 1)
+DBPATCH_ADD(6050177, 0, 1)
+DBPATCH_ADD(6050178, 0, 1)
+DBPATCH_ADD(6050176, 0, 1)
+DBPATCH_ADD(6050177, 0, 1)
+DBPATCH_ADD(6050179, 0, 1)
+DBPATCH_ADD(6050180, 0, 1)
+DBPATCH_ADD(6050181, 0, 1)
+DBPATCH_ADD(6050182, 0, 1)
+DBPATCH_ADD(6050183, 0, 1)
+DBPATCH_ADD(6050184, 0, 1)
 
 DBPATCH_END()