--- conflicted
+++ resolved
@@ -3400,111 +3400,124 @@
 
 static int	DBpatch_6050230(void)
 {
-<<<<<<< HEAD
+	if (0 == (DBget_program_type() & ZBX_PROGRAM_TYPE_SERVER))
+		return SUCCEED;
+
+	if (ZBX_DB_OK > zbx_db_execute("insert into module (moduleid,id,relative_path,status,config) values"
+			" (" ZBX_FS_UI64 ",'honeycomb','widgets/honeycomb',%d,'[]')", zbx_db_get_maxid("module"), 1))
+	{
+		return FAIL;
+	}
+
+	return SUCCEED;
+}
+
+static int	DBpatch_6050231(void)
+{
 	const zbx_db_field_t	field = {"lifetime_type", "0", NULL, NULL, 0, ZBX_TYPE_INT, ZBX_NOTNULL, 0};
 
 	return DBadd_field("items", &field);
 }
 
-static int	DBpatch_6050231(void)
+static int	DBpatch_6050232(void)
 {
 	const zbx_db_field_t	field = {"enabled_lifetime_type", "2", NULL, NULL, 0, ZBX_TYPE_INT, ZBX_NOTNULL, 0};
 
 	return DBadd_field("items", &field);
 }
 
-static int	DBpatch_6050232(void)
+static int	DBpatch_6050233(void)
 {
 	const zbx_db_field_t	field = {"enabled_lifetime", "0", NULL, NULL, 255, ZBX_TYPE_CHAR, ZBX_NOTNULL, 0};
 
 	return DBadd_field("items", &field);
 }
 
-static int	DBpatch_6050233(void)
+static int	DBpatch_6050234(void)
 {
 	const zbx_db_field_t	field = {"status", "0", NULL, NULL, 0, ZBX_TYPE_INT, ZBX_NOTNULL, 0};
 
 	return DBadd_field("host_discovery", &field);
 }
 
-static int	DBpatch_6050234(void)
+static int	DBpatch_6050235(void)
 {
 	const zbx_db_field_t	field = {"disable_source", "0", NULL, NULL, 0, ZBX_TYPE_INT, ZBX_NOTNULL, 0};
 
 	return DBadd_field("host_discovery", &field);
 }
 
-static int	DBpatch_6050235(void)
+static int	DBpatch_6050236(void)
 {
 	const zbx_db_field_t	field = {"ts_disable", "0", NULL, NULL, 0, ZBX_TYPE_INT, ZBX_NOTNULL, 0};
 
 	return DBadd_field("host_discovery", &field);
 }
 
-static int	DBpatch_6050236(void)
+static int	DBpatch_6050237(void)
 {
 	const zbx_db_field_t	field = {"status", "0", NULL, NULL, 0, ZBX_TYPE_INT, ZBX_NOTNULL, 0};
 
 	return DBadd_field("item_discovery", &field);
 }
 
-static int	DBpatch_6050237(void)
+static int	DBpatch_6050238(void)
 {
 	const zbx_db_field_t	field = {"disable_source", "0", NULL, NULL, 0, ZBX_TYPE_INT, ZBX_NOTNULL, 0};
 
 	return DBadd_field("item_discovery", &field);
 }
 
-static int	DBpatch_6050238(void)
+static int	DBpatch_6050239(void)
 {
 	const zbx_db_field_t	field = {"ts_disable", "0", NULL, NULL, 0, ZBX_TYPE_INT, ZBX_NOTNULL, 0};
 
 	return DBadd_field("item_discovery", &field);
 }
 
-static int	DBpatch_6050239(void)
+static int	DBpatch_6050240(void)
 {
 	const zbx_db_field_t	field = {"status", "0", NULL, NULL, 0, ZBX_TYPE_INT, ZBX_NOTNULL, 0};
 
 	return DBadd_field("trigger_discovery", &field);
 }
 
-static int	DBpatch_6050240(void)
+static int	DBpatch_6050241(void)
 {
 	const zbx_db_field_t	field = {"disable_source", "0", NULL, NULL, 0, ZBX_TYPE_INT, ZBX_NOTNULL, 0};
 
 	return DBadd_field("trigger_discovery", &field);
 }
 
-static int	DBpatch_6050241(void)
+static int	DBpatch_6050242(void)
 {
 	const zbx_db_field_t	field = {"ts_disable", "0", NULL, NULL, 0, ZBX_TYPE_INT, ZBX_NOTNULL, 0};
 
 	return DBadd_field("trigger_discovery", &field);
 }
 
-static int	DBpatch_6050242(void)
+static int	DBpatch_6050243(void)
 {
 	const zbx_db_field_t	field = {"status", "0", NULL, NULL, 0, ZBX_TYPE_INT, ZBX_NOTNULL, 0};
 
 	return DBadd_field("graph_discovery", &field);
 }
 
-static int	DBpatch_6050243(void)
+static int	DBpatch_6050244(void)
 {
 	const zbx_db_field_t	field = {"status", "0", NULL, NULL, 0, ZBX_TYPE_INT, ZBX_NOTNULL, 0};
 
 	return DBadd_field("group_discovery", &field);
 }
 
-static int	DBpatch_6050244(void)
+static int	DBpatch_6050245(void)
 {
 	const zbx_db_field_t	field = {"lifetime", "7d", NULL, NULL, 255, ZBX_TYPE_CHAR, ZBX_NOTNULL, 0};
 
 	return DBset_default("items", &field);
 }
 
-static int	DBpatch_6050245(void)
+static int	DBpatch_6050246(void)
 {
 	if (0 == (DBget_program_type() & ZBX_PROGRAM_TYPE_SERVER))
 		return SUCCEED;
@@ -3516,7 +3529,7 @@
 	return SUCCEED;
 }
 
-static int	DBpatch_6050246(void)
+static int	DBpatch_6050247(void)
 {
 	if (0 == (DBget_program_type() & ZBX_PROGRAM_TYPE_SERVER))
 		return SUCCEED;
@@ -3528,7 +3541,7 @@
 	return SUCCEED;
 }
 
-static int	DBpatch_6050247(void)
+static int	DBpatch_6050248(void)
 {
 	if (0 == (DBget_program_type() & ZBX_PROGRAM_TYPE_SERVER))
 		return SUCCEED;
@@ -3540,7 +3553,7 @@
 	return SUCCEED;
 }
 
-static int	DBpatch_6050248(void)
+static int	DBpatch_6050249(void)
 {
 	if (0 == (DBget_program_type() & ZBX_PROGRAM_TYPE_SERVER))
 		return SUCCEED;
@@ -3552,7 +3565,7 @@
 	return SUCCEED;
 }
 
-static int	DBpatch_6050249(void)
+static int	DBpatch_6050250(void)
 {
 	if (0 == (DBget_program_type() & ZBX_PROGRAM_TYPE_SERVER))
 		return SUCCEED;
@@ -3564,7 +3577,7 @@
 	return SUCCEED;
 }
 
-static int	DBpatch_6050250(void)
+static int	DBpatch_6050251(void)
 {
 	if (0 == (DBget_program_type() & ZBX_PROGRAM_TYPE_SERVER))
 		return SUCCEED;
@@ -3576,7 +3589,7 @@
 	return SUCCEED;
 }
 
-static int	DBpatch_6050251(void)
+static int	DBpatch_6050252(void)
 {
 	if (0 == (DBget_program_type() & ZBX_PROGRAM_TYPE_SERVER))
 		return SUCCEED;
@@ -3588,7 +3601,7 @@
 	return SUCCEED;
 }
 
-static int	DBpatch_6050252(void)
+static int	DBpatch_6050253(void)
 {
 	if (0 == (DBget_program_type() & ZBX_PROGRAM_TYPE_SERVER))
 		return SUCCEED;
@@ -3600,19 +3613,6 @@
 	return SUCCEED;
 }
 
-=======
-	if (0 == (DBget_program_type() & ZBX_PROGRAM_TYPE_SERVER))
-		return SUCCEED;
-
-	if (ZBX_DB_OK > zbx_db_execute("insert into module (moduleid,id,relative_path,status,config) values"
-			" (" ZBX_FS_UI64 ",'honeycomb','widgets/honeycomb',%d,'[]')", zbx_db_get_maxid("module"), 1))
-	{
-		return FAIL;
-	}
-
-	return SUCCEED;
-}
->>>>>>> b0858017
 #endif
 
 DBPATCH_START(6050)
@@ -3848,7 +3848,6 @@
 DBPATCH_ADD(6050228, 0, 1)
 DBPATCH_ADD(6050229, 0, 1)
 DBPATCH_ADD(6050230, 0, 1)
-<<<<<<< HEAD
 DBPATCH_ADD(6050231, 0, 1)
 DBPATCH_ADD(6050232, 0, 1)
 DBPATCH_ADD(6050233, 0, 1)
@@ -3871,7 +3870,6 @@
 DBPATCH_ADD(6050250, 0, 1)
 DBPATCH_ADD(6050251, 0, 1)
 DBPATCH_ADD(6050252, 0, 1)
-=======
->>>>>>> b0858017
+DBPATCH_ADD(6050253, 0, 1)
 
 DBPATCH_END()