--- conflicted
+++ resolved
@@ -20,7 +20,6 @@
 #include "zbxdbhigh.h"
 #include "dbupgrade.h"
 #include "zbxdbschema.h"
-#include "zbxdbhigh.h"
 #include "log.h"
 
 /*
@@ -154,23 +153,6 @@
 
 static int	DBpatch_6050013(void)
 {
-<<<<<<< HEAD
-	if (0 == (DBget_program_type() & ZBX_PROGRAM_TYPE_SERVER))
-		return SUCCEED;
-
-	if (ZBX_DB_OK > zbx_db_execute(
-			"delete from widget_field"
-			" where name='adv_conf' and widgetid in ("
-				"select widgetid"
-				" from widget"
-				" where type in ('clock', 'item')"
-			")"))
-	{
-		return FAIL;
-	}
-
-	return SUCCEED;
-=======
 	const zbx_db_table_t	table =
 			{"history_bin", "itemid,clock,ns", 0,
 				{
@@ -184,7 +166,25 @@
 			};
 
 	return DBcreate_table(&table);
->>>>>>> 88a575ac
+}
+
+static int	DBpatch_6050014(void)
+{
+	if (0 == (DBget_program_type() & ZBX_PROGRAM_TYPE_SERVER))
+		return SUCCEED;
+
+	if (ZBX_DB_OK > zbx_db_execute(
+			"delete from widget_field"
+			" where name='adv_conf' and widgetid in ("
+				"select widgetid"
+				" from widget"
+				" where type in ('clock', 'item')"
+			")"))
+	{
+		return FAIL;
+	}
+
+	return SUCCEED;
 }
 
 #endif
@@ -207,5 +207,6 @@
 DBPATCH_ADD(6050011, 0, 1)
 DBPATCH_ADD(6050012, 0, 1)
 DBPATCH_ADD(6050013, 0, 1)
+DBPATCH_ADD(6050014, 0, 1)
 
 DBPATCH_END()