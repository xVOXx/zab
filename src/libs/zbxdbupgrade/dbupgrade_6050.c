--- conflicted
+++ resolved
@@ -23,13 +23,10 @@
 #include "zbxdbhigh.h"
 #include "zbxtypes.h"
 #include "zbxregexp.h"
-<<<<<<< HEAD
+#include "zbxeval.h"
+#include "zbx_host_constants.h"
 #include "zbxhash.h"
 #include "zbxcrypto.h"
-=======
-#include "zbxeval.h"
-#include "zbx_host_constants.h"
->>>>>>> 815447cb
 
 /*
  * 7.0 development database patches
@@ -1694,19 +1691,6 @@
 
 static int	DBpatch_6050140(void)
 {
-<<<<<<< HEAD
-	const zbx_db_table_t table =
-			{"ugset", "ugsetid", 0,
-				{
-					{"ugsetid", NULL, NULL, NULL, 0, ZBX_TYPE_ID, ZBX_NOTNULL, 0},
-					{"hash", "", NULL, NULL, 64, ZBX_TYPE_CHAR, ZBX_NOTNULL, 0},
-					{0}
-				},
-				NULL
-			};
-
-	return DBcreate_table(&table);
-=======
 	if (0 == (DBget_program_type() & ZBX_PROGRAM_TYPE_SERVER))
 		return SUCCEED;
 
@@ -1714,14 +1698,10 @@
 		return FAIL;
 
 	return SUCCEED;
->>>>>>> 815447cb
 }
 
 static int	DBpatch_6050141(void)
 {
-<<<<<<< HEAD
-	return DBcreate_index("ugset", "ugset_1", "hash", 0);
-=======
 	if (0 == (DBget_program_type() & ZBX_PROGRAM_TYPE_SERVER))
 		return SUCCEED;
 
@@ -1729,24 +1709,10 @@
 		return FAIL;
 
 	return SUCCEED;
->>>>>>> 815447cb
 }
 
 static int	DBpatch_6050142(void)
 {
-<<<<<<< HEAD
-	const zbx_db_table_t table =
-			{"ugset_group", "ugsetid,usrgrpid", 0,
-				{
-					{"ugsetid", NULL, NULL, NULL, 0, ZBX_TYPE_ID, ZBX_NOTNULL, 0},
-					{"usrgrpid", NULL, NULL, NULL, 0, ZBX_TYPE_ID, ZBX_NOTNULL, 0},
-					{0}
-				},
-				NULL
-			};
-
-	return DBcreate_table(&table);
-=======
 	if (0 == (DBget_program_type() & ZBX_PROGRAM_TYPE_SERVER))
 		return SUCCEED;
 
@@ -1754,14 +1720,10 @@
 		return FAIL;
 
 	return SUCCEED;
->>>>>>> 815447cb
 }
 
 static int	DBpatch_6050143(void)
 {
-<<<<<<< HEAD
-	return DBcreate_index("ugset_group", "ugset_group_1", "usrgrpid", 0);
-=======
 	if (0 == (DBget_program_type() & ZBX_PROGRAM_TYPE_SERVER))
 		return SUCCEED;
 
@@ -1769,471 +1731,47 @@
 		return FAIL;
 
 	return SUCCEED;
->>>>>>> 815447cb
 }
 
 static int	DBpatch_6050144(void)
 {
-<<<<<<< HEAD
-	const zbx_db_field_t	field = {"ugsetid", NULL, "ugset", "ugsetid", 0, 0, 0,
-			ZBX_FK_CASCADE_DELETE};
-
-	return DBadd_foreign_key("ugset_group", 1, &field);
-=======
 	const zbx_db_field_t	field = {"hk_audit", "31d", NULL, NULL, 32, ZBX_TYPE_CHAR, ZBX_NOTNULL, 0};
 
 	return DBset_default("config", &field);
->>>>>>> 815447cb
 }
 
 static int	DBpatch_6050145(void)
 {
-<<<<<<< HEAD
-	const zbx_db_field_t	field = {"usrgrpid", NULL, "usrgrp", "usrgrpid", 0, 0, 0, 0};
-
-	return DBadd_foreign_key("ugset_group", 2, &field);
-=======
 	const zbx_db_field_t	field = {"hk_history", "31d", NULL, NULL, 32, ZBX_TYPE_CHAR, ZBX_NOTNULL, 0};
 
 	return DBset_default("config", &field);
->>>>>>> 815447cb
 }
 
 static int	DBpatch_6050146(void)
 {
-<<<<<<< HEAD
-	const zbx_db_table_t table =
-			{"user_ugset", "userid", 0,
-				{
-					{"userid", NULL, NULL, NULL, 0, ZBX_TYPE_ID, ZBX_NOTNULL, 0},
-					{"ugsetid", NULL, NULL, NULL, 0, ZBX_TYPE_ID, ZBX_NOTNULL, 0},
-					{0}
-				},
-				NULL
-			};
-
-	return DBcreate_table(&table);
-=======
 	const zbx_db_field_t	old_field = {"query_fields", "", NULL, NULL, 2048, ZBX_TYPE_CHAR,
 			ZBX_NOTNULL | ZBX_PROXY, 0};
 	const zbx_db_field_t	field = {"query_fields", "", NULL, NULL, 0, ZBX_TYPE_TEXT, ZBX_NOTNULL | ZBX_PROXY, 0};
 
 	return DBmodify_field_type("items", &field, &old_field);
->>>>>>> 815447cb
 }
 
 static int	DBpatch_6050147(void)
 {
-<<<<<<< HEAD
-	return DBcreate_index("user_ugset", "user_ugset_1", "ugsetid", 0);
-=======
 	const zbx_db_field_t	field = {"item_value_type", "31", NULL, NULL, 0, ZBX_TYPE_INT, ZBX_NOTNULL, 0};
 
 	return DBadd_field("connector", &field);
->>>>>>> 815447cb
 }
 
 static int	DBpatch_6050148(void)
 {
-<<<<<<< HEAD
-	const zbx_db_field_t	field = {"userid", NULL, "users", "userid", 0, 0, 0,
-			ZBX_FK_CASCADE_DELETE};
-
-	return DBadd_foreign_key("user_ugset", 1, &field);
-=======
 	const zbx_db_field_t	field = {"attempt_interval", "5s", NULL, NULL, 32, ZBX_TYPE_CHAR, ZBX_NOTNULL, 0};
 
 	return DBadd_field("connector", &field);
->>>>>>> 815447cb
 }
 
 static int	DBpatch_6050149(void)
 {
-<<<<<<< HEAD
-	const zbx_db_field_t	field = {"ugsetid", NULL, "ugset", "ugsetid", 0, 0, 0, 0};
-
-	return DBadd_foreign_key("user_ugset", 2, &field);
-}
-
-static int	DBpatch_6050150(void)
-{
-	const zbx_db_table_t table =
-			{"hgset", "hgsetid", 0,
-				{
-					{"hgsetid", NULL, NULL, NULL, 0, ZBX_TYPE_ID, ZBX_NOTNULL, 0},
-					{"hash", "", NULL, NULL, 64, ZBX_TYPE_CHAR, ZBX_NOTNULL, 0},
-					{0}
-				},
-				NULL
-			};
-
-	return DBcreate_table(&table);
-}
-
-static int	DBpatch_6050151(void)
-{
-	return DBcreate_index("hgset", "hgset_1", "hash", 0);
-}
-
-static int	DBpatch_6050152(void)
-{
-	const zbx_db_table_t table =
-			{"hgset_group", "hgsetid,groupid", 0,
-				{
-					{"hgsetid", NULL, NULL, NULL, 0, ZBX_TYPE_ID, ZBX_NOTNULL, 0},
-					{"groupid", NULL, NULL, NULL, 0, ZBX_TYPE_ID, ZBX_NOTNULL, 0},
-					{0}
-				},
-				NULL
-			};
-
-	return DBcreate_table(&table);
-}
-
-static int	DBpatch_6050153(void)
-{
-	return DBcreate_index("hgset_group", "hgset_group_1", "groupid", 0);
-}
-
-static int	DBpatch_6050154(void)
-{
-	const zbx_db_field_t	field = {"hgsetid", NULL, "hgset", "hgsetid", 0, 0, 0,
-			ZBX_FK_CASCADE_DELETE};
-
-	return DBadd_foreign_key("hgset_group", 1, &field);
-}
-
-static int	DBpatch_6050155(void)
-{
-	const zbx_db_field_t	field = {"groupid", NULL, "hstgrp", "groupid", 0, 0, 0, 0};
-
-	return DBadd_foreign_key("hgset_group", 2, &field);
-}
-
-static int	DBpatch_6050156(void)
-{
-	const zbx_db_table_t table =
-			{"host_hgset", "hostid", 0,
-				{
-					{"hostid", NULL, NULL, NULL, 0, ZBX_TYPE_ID, ZBX_NOTNULL, 0},
-					{"hgsetid", NULL, NULL, NULL, 0, ZBX_TYPE_ID, ZBX_NOTNULL, 0},
-					{0}
-				},
-				NULL
-			};
-
-	return DBcreate_table(&table);
-}
-
-static int	DBpatch_6050157(void)
-{
-	return DBcreate_index("host_hgset", "host_hgset_1", "hgsetid", 0);
-}
-
-static int	DBpatch_6050158(void)
-{
-	const zbx_db_field_t	field = {"hostid", NULL, "hosts", "hostid", 0, 0, 0,
-			ZBX_FK_CASCADE_DELETE};
-
-	return DBadd_foreign_key("host_hgset", 1, &field);
-}
-
-static int	DBpatch_6050159(void)
-{
-	const zbx_db_field_t	field = {"hgsetid", NULL, "hgset", "hgsetid", 0, 0, 0, 0};
-
-	return DBadd_foreign_key("host_hgset", 2, &field);
-}
-
-static int	DBpatch_6050160(void)
-{
-	const zbx_db_table_t table =
-			{"permission", "ugsetid,hgsetid", 0,
-				{
-					{"ugsetid", NULL, NULL, NULL, 0, ZBX_TYPE_ID, ZBX_NOTNULL, 0},
-					{"hgsetid", NULL, NULL, NULL, 0, ZBX_TYPE_ID, ZBX_NOTNULL, 0},
-					{"permission", "2", NULL, NULL, 0, ZBX_TYPE_INT, ZBX_NOTNULL, 0},
-					{0}
-				},
-				NULL
-			};
-
-	return DBcreate_table(&table);
-}
-
-static int	DBpatch_6050161(void)
-{
-	return DBcreate_index("permission", "permission_1", "hgsetid", 0);
-}
-
-static int	DBpatch_6050162(void)
-{
-	const zbx_db_field_t	field = {"ugsetid", NULL, "ugset", "ugsetid", 0, 0, 0,
-			ZBX_FK_CASCADE_DELETE};
-
-	return DBadd_foreign_key("permission", 1, &field);
-}
-
-static int	DBpatch_6050163(void)
-{
-	const zbx_db_field_t	field = {"hgsetid", NULL, "hgset", "hgsetid", 0, 0, 0,
-			ZBX_FK_CASCADE_DELETE};
-
-	return DBadd_foreign_key("permission", 2, &field);
-}
-
-typedef struct
-{
-	char			hash_str[ZBX_SHA256_DIGEST_SIZE * 2 + 1];
-	zbx_vector_uint64_t	groupids;
-	zbx_vector_uint64_t	ids;
-} zbx_dbu_group_set_t;
-
-static zbx_hash_t	dbupgrade_group_set_hash(const void *data)
-{
-	const zbx_dbu_group_set_t	*group_set = (const zbx_dbu_group_set_t *)data;
-
-	return ZBX_DEFAULT_STRING_HASH_FUNC(group_set->hash_str);
-}
-
-static int	dbupgrade_group_set_compare(const void *d1, const void *d2)
-{
-	const zbx_dbu_group_set_t	*group_set1 = (const zbx_dbu_group_set_t *)d1;
-	const zbx_dbu_group_set_t	*group_set2 = (const zbx_dbu_group_set_t *)d2;
-
-	return strcmp(group_set1->hash_str, group_set2->hash_str);
-}
-
-static int	dbupgrade_groupsets_make(zbx_vector_uint64_t *ids, const char *fld_name_id,
-		const char *fld_name_groupid, const char *tbl_name_groups, zbx_hashset_t *group_sets,
-		int allow_empty_groups)
-{
-	int			ret = SUCCEED;
-	char			id_str[MAX_ID_LEN + 2];
-	zbx_db_result_t		result;
-	zbx_db_row_t		row;
-	zbx_vector_uint64_t	groupids;
-	zbx_dbu_group_set_t	*gset_ptr;
-
-	id_str[0] = '|';
-	zbx_vector_uint64_create(&groupids);
-
-	for (int i = 0; i < ids->values_num; i++)
-	{
-		unsigned char		hash[ZBX_SHA256_DIGEST_SIZE];
-		char			*id_str_p = id_str + 1;
-		sha256_ctx		ctx;
-		zbx_dbu_group_set_t	gset;
-
-		zbx_sha256_init(&ctx);
-
-		result = zbx_db_select("select %s from %s where %s=" ZBX_FS_UI64 " order by %s",
-				fld_name_groupid, tbl_name_groups, fld_name_id, ids->values[i], fld_name_groupid);
-
-		while (NULL != (row = zbx_db_fetch(result)))
-		{
-			zbx_uint64_t	groupid;
-
-			ZBX_STR2UINT64(groupid, row[0]);
-
-			if (1 == groupids.values_num)
-				id_str_p = id_str;
-
-			zbx_snprintf(id_str + 1, MAX_ID_LEN + 1, "%s", row[0]);
-			zbx_sha256_process_bytes(id_str_p, strlen(id_str_p), &ctx);
-			zbx_vector_uint64_append(&groupids, groupid);
-		}
-		zbx_db_free_result(result);
-
-		if (0 == allow_empty_groups && 0 == groupids.values_num)
-		{
-			ret = FAIL;
-			break;
-		}
-
-		zbx_sha256_finish(&ctx, hash);
-		(void)zbx_bin2hex(hash, ZBX_SHA256_DIGEST_SIZE, gset.hash_str,
-				ZBX_SHA256_DIGEST_SIZE * 2 + 1);
-
-		if (NULL == (gset_ptr = zbx_hashset_search(group_sets, &gset)))
-		{
-			zbx_vector_uint64_create(&gset.ids);
-			zbx_vector_uint64_create(&gset.groupids);
-			zbx_vector_uint64_append_array(&gset.groupids, groupids.values, groupids.values_num);
-
-			if (NULL == (gset_ptr = zbx_hashset_insert(group_sets, &gset, sizeof(zbx_dbu_group_set_t))))
-			{
-				ret = FAIL;
-				break;
-			}
-		}
-
-		zbx_vector_uint64_append(&gset_ptr->ids, ids->values[i]);
-		zbx_vector_uint64_clear(&groupids);
-	}
-
-	zbx_vector_uint64_create(&groupids);
-
-	return ret;
-}
-
-static int	dbupgrade_groupsets_insert(const char *tbl_name, zbx_hashset_t *group_sets,
-		zbx_db_insert_t *db_gset, zbx_db_insert_t *db_gset_groups, zbx_db_insert_t *db_gset_parents)
-{
-	zbx_uint64_t		gsetid;
-	zbx_hashset_iter_t	iter;
-	zbx_dbu_group_set_t	*gset_ptr;
-
-	gsetid = zbx_db_get_maxid_num(tbl_name, group_sets->num_data);
-
-	zbx_hashset_iter_reset(group_sets, &iter);
-
-	while (NULL != (gset_ptr = (zbx_dbu_group_set_t *)zbx_hashset_iter_next(&iter)))
-	{
-		int	i;
-
-		zbx_db_insert_add_values(db_gset, gsetid, gset_ptr->hash_str);
-
-		for (i = 0; i < gset_ptr->groupids.values_num; i++)
-			zbx_db_insert_add_values(db_gset_groups, gsetid, gset_ptr->groupids.values[i]);
-
-		for (i = 0; i < gset_ptr->ids.values_num; i++)
-			zbx_db_insert_add_values(db_gset_parents, gset_ptr->ids.values[i], gsetid);
-
-		gsetid++;
-	}
-
-	if (FAIL == zbx_db_insert_execute(db_gset) ||
-			FAIL == zbx_db_insert_execute(db_gset_groups) ||
-			FAIL == zbx_db_insert_execute(db_gset_parents))
-	{
-		return FAIL;
-	}
-
-	return SUCCEED;
-}
-
-static void	dbupgrade_groupsets_destroy(zbx_hashset_t *group_sets)
-{
-	zbx_hashset_iter_t	iter;
-	zbx_dbu_group_set_t	*gset_ptr;
-
-	zbx_hashset_iter_reset(group_sets, &iter);
-
-	while (NULL != (gset_ptr = (zbx_dbu_group_set_t *)zbx_hashset_iter_next(&iter)))
-	{
-		zbx_vector_uint64_destroy(&gset_ptr->groupids);
-		zbx_vector_uint64_destroy(&gset_ptr->ids);
-	}
-
-	zbx_hashset_destroy(group_sets);
-}
-
-static int	DBpatch_6050164(void)
-{
-	int			ret;
-	zbx_vector_uint64_t	ids;
-	zbx_hashset_t		group_sets;
-	zbx_db_insert_t		db_insert, db_insert_groups, db_insert_hosts;
-
-	if (0 == (DBget_program_type() & ZBX_PROGRAM_TYPE_SERVER))
-		return SUCCEED;
-
-	zbx_hashset_create(&group_sets, 1, dbupgrade_group_set_hash, dbupgrade_group_set_compare);
-	zbx_db_insert_prepare(&db_insert, "hgset", "hgsetid", "hash", (char*)NULL);
-	zbx_db_insert_prepare(&db_insert_groups, "hgset_group", "hgsetid", "groupid", (char*)NULL);
-	zbx_db_insert_prepare(&db_insert_hosts, "host_hgset", "hostid", "hgsetid", (char*)NULL);
-
-	zbx_vector_uint64_create(&ids);
-	zbx_db_select_uint64("select hostid from hosts where flags<>2", &ids);
-
-	if (SUCCEED == (ret = dbupgrade_groupsets_make(&ids, "hostid", "groupid", "hosts_groups", &group_sets, 0)))
-		ret = dbupgrade_groupsets_insert("hgset", &group_sets, &db_insert, &db_insert_groups, &db_insert_hosts);
-
-	zbx_db_insert_clean(&db_insert);
-	zbx_db_insert_clean(&db_insert_groups);
-	zbx_db_insert_clean(&db_insert_hosts);
-
-	zbx_vector_uint64_destroy(&ids);
-	dbupgrade_groupsets_destroy(&group_sets);
-
-	return ret;
-}
-
-static int	DBpatch_6050165(void)
-{
-	int			ret;
-	zbx_vector_uint64_t	ids;
-	zbx_hashset_t		group_sets;
-	zbx_db_insert_t		db_insert, db_insert_groups, db_insert_users;
-
-	if (0 == (DBget_program_type() & ZBX_PROGRAM_TYPE_SERVER))
-		return SUCCEED;
-
-	zbx_hashset_create(&group_sets, 1, dbupgrade_group_set_hash, dbupgrade_group_set_compare);
-	zbx_db_insert_prepare(&db_insert, "ugset", "ugsetid", "hash", (char*)NULL);
-	zbx_db_insert_prepare(&db_insert_groups, "ugset_group", "ugsetid", "usrgrpid", (char*)NULL);
-	zbx_db_insert_prepare(&db_insert_users, "user_ugset", "userid", "ugsetid", (char*)NULL);
-
-	zbx_vector_uint64_create(&ids);
-	zbx_db_select_uint64("select u.userid from users u join role r on u.roleid=r.roleid where r.type<>3", &ids);
-
-	if (SUCCEED == (ret = dbupgrade_groupsets_make(&ids, "userid", "usrgrpid", "users_groups", &group_sets, 1)))
-		ret = dbupgrade_groupsets_insert("ugset", &group_sets, &db_insert, &db_insert_groups, &db_insert_users);
-
-	zbx_db_insert_clean(&db_insert);
-	zbx_db_insert_clean(&db_insert_groups);
-	zbx_db_insert_clean(&db_insert_users);
-
-	zbx_vector_uint64_destroy(&ids);
-	dbupgrade_groupsets_destroy(&group_sets);
-
-	return ret;
-}
-
-static int	DBpatch_6050166(void)
-{
-	int		ret;
-	zbx_db_result_t	result;
-	zbx_db_row_t	row;
-	zbx_db_insert_t	db_insert;
-
-	if (0 == (DBget_program_type() & ZBX_PROGRAM_TYPE_SERVER))
-		return SUCCEED;
-
-	zbx_db_insert_prepare(&db_insert, "permission", "ugsetid", "hgsetid", "permission", (char*)NULL);
-
-	result = zbx_db_select("select ugs.ugsetid,hgs.hgsetid,max(r.permission)"
-			" from hgset hgs"
-			" join hgset_group hgsg"
-				" on hgs.hgsetid=hgsg.hgsetid"
-			" join rights r on hgsg.groupid=r.id"
-			" join ugset_group ugsg"
-				" on r.groupid=ugsg.usrgrpid"
-			" join ugset ugs"
-				" on ugsg.ugsetid=ugs.ugsetid"
-			" group by ugs.ugsetid,hgs.hgsetid"
-			" having min(r.permission)>0"
-			" order by ugs.ugsetid,hgs.hgsetid");
-
-	while (NULL != (row = zbx_db_fetch(result)))
-	{
-		zbx_uint64_t	hgsetid, ugsetid;
-		int		permission;
-
-		ZBX_STR2UINT64(ugsetid, row[0]);
-		ZBX_STR2UINT64(hgsetid, row[1]);
-		permission = atoi(row[2]);
-
-		zbx_db_insert_add_values(&db_insert, ugsetid, hgsetid, permission);
-	}
-	zbx_db_free_result(result);
-
-	ret = zbx_db_insert_execute(&db_insert);
-	zbx_db_insert_clean(&db_insert);
-
-	return ret;
-=======
 /* -------------------------------------------------------*/
 /* Formula:                                               */
 /* aggregate_function(last_foreach(filter))               */
@@ -2420,7 +1958,476 @@
 static int	DBpatch_6050158(void)
 {
 	return zbx_dbupgrade_drop_trigger_function_on_update("items", "name_upper", "upper");
->>>>>>> 815447cb
+}
+
+static int	DBpatch_6050159(void)
+{
+	const zbx_db_table_t table =
+			{"ugset", "ugsetid", 0,
+				{
+					{"ugsetid", NULL, NULL, NULL, 0, ZBX_TYPE_ID, ZBX_NOTNULL, 0},
+					{"hash", "", NULL, NULL, 64, ZBX_TYPE_CHAR, ZBX_NOTNULL, 0},
+					{0}
+				},
+				NULL
+			};
+
+	return DBcreate_table(&table);
+}
+
+static int	DBpatch_6050160(void)
+{
+	return DBcreate_index("ugset", "ugset_1", "hash", 0);
+}
+
+static int	DBpatch_6050161(void)
+{
+	const zbx_db_table_t table =
+			{"ugset_group", "ugsetid,usrgrpid", 0,
+				{
+					{"ugsetid", NULL, NULL, NULL, 0, ZBX_TYPE_ID, ZBX_NOTNULL, 0},
+					{"usrgrpid", NULL, NULL, NULL, 0, ZBX_TYPE_ID, ZBX_NOTNULL, 0},
+					{0}
+				},
+				NULL
+			};
+
+	return DBcreate_table(&table);
+}
+
+static int	DBpatch_6050162(void)
+{
+	return DBcreate_index("ugset_group", "ugset_group_1", "usrgrpid", 0);
+}
+
+static int	DBpatch_6050163(void)
+{
+	const zbx_db_field_t	field = {"ugsetid", NULL, "ugset", "ugsetid", 0, 0, 0,
+			ZBX_FK_CASCADE_DELETE};
+
+	return DBadd_foreign_key("ugset_group", 1, &field);
+}
+
+static int	DBpatch_6050164(void)
+{
+	const zbx_db_field_t	field = {"usrgrpid", NULL, "usrgrp", "usrgrpid", 0, 0, 0, 0};
+
+	return DBadd_foreign_key("ugset_group", 2, &field);
+}
+
+static int	DBpatch_6050165(void)
+{
+	const zbx_db_table_t table =
+			{"user_ugset", "userid", 0,
+				{
+					{"userid", NULL, NULL, NULL, 0, ZBX_TYPE_ID, ZBX_NOTNULL, 0},
+					{"ugsetid", NULL, NULL, NULL, 0, ZBX_TYPE_ID, ZBX_NOTNULL, 0},
+					{0}
+				},
+				NULL
+			};
+
+	return DBcreate_table(&table);
+}
+
+static int	DBpatch_6050166(void)
+{
+	return DBcreate_index("user_ugset", "user_ugset_1", "ugsetid", 0);
+}
+
+static int	DBpatch_6050167(void)
+{
+	const zbx_db_field_t	field = {"userid", NULL, "users", "userid", 0, 0, 0,
+			ZBX_FK_CASCADE_DELETE};
+
+	return DBadd_foreign_key("user_ugset", 1, &field);
+}
+
+static int	DBpatch_6050168(void)
+{
+	const zbx_db_field_t	field = {"ugsetid", NULL, "ugset", "ugsetid", 0, 0, 0, 0};
+
+	return DBadd_foreign_key("user_ugset", 2, &field);
+}
+
+static int	DBpatch_6050169(void)
+{
+	const zbx_db_table_t table =
+			{"hgset", "hgsetid", 0,
+				{
+					{"hgsetid", NULL, NULL, NULL, 0, ZBX_TYPE_ID, ZBX_NOTNULL, 0},
+					{"hash", "", NULL, NULL, 64, ZBX_TYPE_CHAR, ZBX_NOTNULL, 0},
+					{0}
+				},
+				NULL
+			};
+
+	return DBcreate_table(&table);
+}
+
+static int	DBpatch_6050170(void)
+{
+	return DBcreate_index("hgset", "hgset_1", "hash", 0);
+}
+
+static int	DBpatch_6050171(void)
+{
+	const zbx_db_table_t table =
+			{"hgset_group", "hgsetid,groupid", 0,
+				{
+					{"hgsetid", NULL, NULL, NULL, 0, ZBX_TYPE_ID, ZBX_NOTNULL, 0},
+					{"groupid", NULL, NULL, NULL, 0, ZBX_TYPE_ID, ZBX_NOTNULL, 0},
+					{0}
+				},
+				NULL
+			};
+
+	return DBcreate_table(&table);
+}
+
+static int	DBpatch_6050172(void)
+{
+	return DBcreate_index("hgset_group", "hgset_group_1", "groupid", 0);
+}
+
+static int	DBpatch_6050173(void)
+{
+	const zbx_db_field_t	field = {"hgsetid", NULL, "hgset", "hgsetid", 0, 0, 0,
+			ZBX_FK_CASCADE_DELETE};
+
+	return DBadd_foreign_key("hgset_group", 1, &field);
+}
+
+static int	DBpatch_6050174(void)
+{
+	const zbx_db_field_t	field = {"groupid", NULL, "hstgrp", "groupid", 0, 0, 0, 0};
+
+	return DBadd_foreign_key("hgset_group", 2, &field);
+}
+
+static int	DBpatch_6050175(void)
+{
+	const zbx_db_table_t table =
+			{"host_hgset", "hostid", 0,
+				{
+					{"hostid", NULL, NULL, NULL, 0, ZBX_TYPE_ID, ZBX_NOTNULL, 0},
+					{"hgsetid", NULL, NULL, NULL, 0, ZBX_TYPE_ID, ZBX_NOTNULL, 0},
+					{0}
+				},
+				NULL
+			};
+
+	return DBcreate_table(&table);
+}
+
+static int	DBpatch_6050176(void)
+{
+	return DBcreate_index("host_hgset", "host_hgset_1", "hgsetid", 0);
+}
+
+static int	DBpatch_6050177(void)
+{
+	const zbx_db_field_t	field = {"hostid", NULL, "hosts", "hostid", 0, 0, 0,
+			ZBX_FK_CASCADE_DELETE};
+
+	return DBadd_foreign_key("host_hgset", 1, &field);
+}
+
+static int	DBpatch_6050178(void)
+{
+	const zbx_db_field_t	field = {"hgsetid", NULL, "hgset", "hgsetid", 0, 0, 0, 0};
+
+	return DBadd_foreign_key("host_hgset", 2, &field);
+}
+
+static int	DBpatch_6050179(void)
+{
+	const zbx_db_table_t table =
+			{"permission", "ugsetid,hgsetid", 0,
+				{
+					{"ugsetid", NULL, NULL, NULL, 0, ZBX_TYPE_ID, ZBX_NOTNULL, 0},
+					{"hgsetid", NULL, NULL, NULL, 0, ZBX_TYPE_ID, ZBX_NOTNULL, 0},
+					{"permission", "2", NULL, NULL, 0, ZBX_TYPE_INT, ZBX_NOTNULL, 0},
+					{0}
+				},
+				NULL
+			};
+
+	return DBcreate_table(&table);
+}
+
+static int	DBpatch_6050180(void)
+{
+	return DBcreate_index("permission", "permission_1", "hgsetid", 0);
+}
+
+static int	DBpatch_6050181(void)
+{
+	const zbx_db_field_t	field = {"ugsetid", NULL, "ugset", "ugsetid", 0, 0, 0,
+			ZBX_FK_CASCADE_DELETE};
+
+	return DBadd_foreign_key("permission", 1, &field);
+}
+
+static int	DBpatch_6050182(void)
+{
+	const zbx_db_field_t	field = {"hgsetid", NULL, "hgset", "hgsetid", 0, 0, 0,
+			ZBX_FK_CASCADE_DELETE};
+
+	return DBadd_foreign_key("permission", 2, &field);
+}
+
+typedef struct
+{
+	char			hash_str[ZBX_SHA256_DIGEST_SIZE * 2 + 1];
+	zbx_vector_uint64_t	groupids;
+	zbx_vector_uint64_t	ids;
+} zbx_dbu_group_set_t;
+
+static zbx_hash_t	dbupgrade_group_set_hash(const void *data)
+{
+	const zbx_dbu_group_set_t	*group_set = (const zbx_dbu_group_set_t *)data;
+
+	return ZBX_DEFAULT_STRING_HASH_FUNC(group_set->hash_str);
+}
+
+static int	dbupgrade_group_set_compare(const void *d1, const void *d2)
+{
+	const zbx_dbu_group_set_t	*group_set1 = (const zbx_dbu_group_set_t *)d1;
+	const zbx_dbu_group_set_t	*group_set2 = (const zbx_dbu_group_set_t *)d2;
+
+	return strcmp(group_set1->hash_str, group_set2->hash_str);
+}
+
+static int	dbupgrade_groupsets_make(zbx_vector_uint64_t *ids, const char *fld_name_id,
+		const char *fld_name_groupid, const char *tbl_name_groups, zbx_hashset_t *group_sets,
+		int allow_empty_groups)
+{
+	int			ret = SUCCEED;
+	char			id_str[MAX_ID_LEN + 2];
+	zbx_db_result_t		result;
+	zbx_db_row_t		row;
+	zbx_vector_uint64_t	groupids;
+	zbx_dbu_group_set_t	*gset_ptr;
+
+	id_str[0] = '|';
+	zbx_vector_uint64_create(&groupids);
+
+	for (int i = 0; i < ids->values_num; i++)
+	{
+		unsigned char		hash[ZBX_SHA256_DIGEST_SIZE];
+		char			*id_str_p = id_str + 1;
+		sha256_ctx		ctx;
+		zbx_dbu_group_set_t	gset;
+
+		zbx_sha256_init(&ctx);
+
+		result = zbx_db_select("select %s from %s where %s=" ZBX_FS_UI64 " order by %s",
+				fld_name_groupid, tbl_name_groups, fld_name_id, ids->values[i], fld_name_groupid);
+
+		while (NULL != (row = zbx_db_fetch(result)))
+		{
+			zbx_uint64_t	groupid;
+
+			ZBX_STR2UINT64(groupid, row[0]);
+
+			if (1 == groupids.values_num)
+				id_str_p = id_str;
+
+			zbx_snprintf(id_str + 1, MAX_ID_LEN + 1, "%s", row[0]);
+			zbx_sha256_process_bytes(id_str_p, strlen(id_str_p), &ctx);
+			zbx_vector_uint64_append(&groupids, groupid);
+		}
+		zbx_db_free_result(result);
+
+		if (0 == allow_empty_groups && 0 == groupids.values_num)
+		{
+			ret = FAIL;
+			break;
+		}
+
+		zbx_sha256_finish(&ctx, hash);
+		(void)zbx_bin2hex(hash, ZBX_SHA256_DIGEST_SIZE, gset.hash_str,
+				ZBX_SHA256_DIGEST_SIZE * 2 + 1);
+
+		if (NULL == (gset_ptr = zbx_hashset_search(group_sets, &gset)))
+		{
+			zbx_vector_uint64_create(&gset.ids);
+			zbx_vector_uint64_create(&gset.groupids);
+			zbx_vector_uint64_append_array(&gset.groupids, groupids.values, groupids.values_num);
+
+			if (NULL == (gset_ptr = zbx_hashset_insert(group_sets, &gset, sizeof(zbx_dbu_group_set_t))))
+			{
+				ret = FAIL;
+				break;
+			}
+		}
+
+		zbx_vector_uint64_append(&gset_ptr->ids, ids->values[i]);
+		zbx_vector_uint64_clear(&groupids);
+	}
+
+	zbx_vector_uint64_create(&groupids);
+
+	return ret;
+}
+
+static int	dbupgrade_groupsets_insert(const char *tbl_name, zbx_hashset_t *group_sets,
+		zbx_db_insert_t *db_gset, zbx_db_insert_t *db_gset_groups, zbx_db_insert_t *db_gset_parents)
+{
+	zbx_uint64_t		gsetid;
+	zbx_hashset_iter_t	iter;
+	zbx_dbu_group_set_t	*gset_ptr;
+
+	gsetid = zbx_db_get_maxid_num(tbl_name, group_sets->num_data);
+
+	zbx_hashset_iter_reset(group_sets, &iter);
+
+	while (NULL != (gset_ptr = (zbx_dbu_group_set_t *)zbx_hashset_iter_next(&iter)))
+	{
+		int	i;
+
+		zbx_db_insert_add_values(db_gset, gsetid, gset_ptr->hash_str);
+
+		for (i = 0; i < gset_ptr->groupids.values_num; i++)
+			zbx_db_insert_add_values(db_gset_groups, gsetid, gset_ptr->groupids.values[i]);
+
+		for (i = 0; i < gset_ptr->ids.values_num; i++)
+			zbx_db_insert_add_values(db_gset_parents, gset_ptr->ids.values[i], gsetid);
+
+		gsetid++;
+	}
+
+	if (FAIL == zbx_db_insert_execute(db_gset) ||
+			FAIL == zbx_db_insert_execute(db_gset_groups) ||
+			FAIL == zbx_db_insert_execute(db_gset_parents))
+	{
+		return FAIL;
+	}
+
+	return SUCCEED;
+}
+
+static void	dbupgrade_groupsets_destroy(zbx_hashset_t *group_sets)
+{
+	zbx_hashset_iter_t	iter;
+	zbx_dbu_group_set_t	*gset_ptr;
+
+	zbx_hashset_iter_reset(group_sets, &iter);
+
+	while (NULL != (gset_ptr = (zbx_dbu_group_set_t *)zbx_hashset_iter_next(&iter)))
+	{
+		zbx_vector_uint64_destroy(&gset_ptr->groupids);
+		zbx_vector_uint64_destroy(&gset_ptr->ids);
+	}
+
+	zbx_hashset_destroy(group_sets);
+}
+
+static int	DBpatch_6050183(void)
+{
+	int			ret;
+	zbx_vector_uint64_t	ids;
+	zbx_hashset_t		group_sets;
+	zbx_db_insert_t		db_insert, db_insert_groups, db_insert_hosts;
+
+	if (0 == (DBget_program_type() & ZBX_PROGRAM_TYPE_SERVER))
+		return SUCCEED;
+
+	zbx_hashset_create(&group_sets, 1, dbupgrade_group_set_hash, dbupgrade_group_set_compare);
+	zbx_db_insert_prepare(&db_insert, "hgset", "hgsetid", "hash", (char*)NULL);
+	zbx_db_insert_prepare(&db_insert_groups, "hgset_group", "hgsetid", "groupid", (char*)NULL);
+	zbx_db_insert_prepare(&db_insert_hosts, "host_hgset", "hostid", "hgsetid", (char*)NULL);
+
+	zbx_vector_uint64_create(&ids);
+	zbx_db_select_uint64("select hostid from hosts where flags<>2", &ids);
+
+	if (SUCCEED == (ret = dbupgrade_groupsets_make(&ids, "hostid", "groupid", "hosts_groups", &group_sets, 0)))
+		ret = dbupgrade_groupsets_insert("hgset", &group_sets, &db_insert, &db_insert_groups, &db_insert_hosts);
+
+	zbx_db_insert_clean(&db_insert);
+	zbx_db_insert_clean(&db_insert_groups);
+	zbx_db_insert_clean(&db_insert_hosts);
+
+	zbx_vector_uint64_destroy(&ids);
+	dbupgrade_groupsets_destroy(&group_sets);
+
+	return ret;
+}
+
+static int	DBpatch_6050184(void)
+{
+	int			ret;
+	zbx_vector_uint64_t	ids;
+	zbx_hashset_t		group_sets;
+	zbx_db_insert_t		db_insert, db_insert_groups, db_insert_users;
+
+	if (0 == (DBget_program_type() & ZBX_PROGRAM_TYPE_SERVER))
+		return SUCCEED;
+
+	zbx_hashset_create(&group_sets, 1, dbupgrade_group_set_hash, dbupgrade_group_set_compare);
+	zbx_db_insert_prepare(&db_insert, "ugset", "ugsetid", "hash", (char*)NULL);
+	zbx_db_insert_prepare(&db_insert_groups, "ugset_group", "ugsetid", "usrgrpid", (char*)NULL);
+	zbx_db_insert_prepare(&db_insert_users, "user_ugset", "userid", "ugsetid", (char*)NULL);
+
+	zbx_vector_uint64_create(&ids);
+	zbx_db_select_uint64("select u.userid from users u join role r on u.roleid=r.roleid where r.type<>3", &ids);
+
+	if (SUCCEED == (ret = dbupgrade_groupsets_make(&ids, "userid", "usrgrpid", "users_groups", &group_sets, 1)))
+		ret = dbupgrade_groupsets_insert("ugset", &group_sets, &db_insert, &db_insert_groups, &db_insert_users);
+
+	zbx_db_insert_clean(&db_insert);
+	zbx_db_insert_clean(&db_insert_groups);
+	zbx_db_insert_clean(&db_insert_users);
+
+	zbx_vector_uint64_destroy(&ids);
+	dbupgrade_groupsets_destroy(&group_sets);
+
+	return ret;
+}
+
+static int	DBpatch_6050185(void)
+{
+	int		ret;
+	zbx_db_result_t	result;
+	zbx_db_row_t	row;
+	zbx_db_insert_t	db_insert;
+
+	if (0 == (DBget_program_type() & ZBX_PROGRAM_TYPE_SERVER))
+		return SUCCEED;
+
+	zbx_db_insert_prepare(&db_insert, "permission", "ugsetid", "hgsetid", "permission", (char*)NULL);
+
+	result = zbx_db_select("select ugs.ugsetid,hgs.hgsetid,max(r.permission)"
+			" from hgset hgs"
+			" join hgset_group hgsg"
+				" on hgs.hgsetid=hgsg.hgsetid"
+			" join rights r on hgsg.groupid=r.id"
+			" join ugset_group ugsg"
+				" on r.groupid=ugsg.usrgrpid"
+			" join ugset ugs"
+				" on ugsg.ugsetid=ugs.ugsetid"
+			" group by ugs.ugsetid,hgs.hgsetid"
+			" having min(r.permission)>0"
+			" order by ugs.ugsetid,hgs.hgsetid");
+
+	while (NULL != (row = zbx_db_fetch(result)))
+	{
+		zbx_uint64_t	hgsetid, ugsetid;
+		int		permission;
+
+		ZBX_STR2UINT64(ugsetid, row[0]);
+		ZBX_STR2UINT64(hgsetid, row[1]);
+		permission = atoi(row[2]);
+
+		zbx_db_insert_add_values(&db_insert, ugsetid, hgsetid, permission);
+	}
+	zbx_db_free_result(result);
+
+	ret = zbx_db_insert_execute(&db_insert);
+	zbx_db_insert_clean(&db_insert);
+
+	return ret;
 }
 
 #endif
@@ -2586,7 +2593,6 @@
 DBPATCH_ADD(6050156, 0, 1)
 DBPATCH_ADD(6050157, 0, 1)
 DBPATCH_ADD(6050158, 0, 1)
-<<<<<<< HEAD
 DBPATCH_ADD(6050159, 0, 1)
 DBPATCH_ADD(6050160, 0, 1)
 DBPATCH_ADD(6050161, 0, 1)
@@ -2595,7 +2601,24 @@
 DBPATCH_ADD(6050164, 0, 1)
 DBPATCH_ADD(6050165, 0, 1)
 DBPATCH_ADD(6050166, 0, 1)
-=======
->>>>>>> 815447cb
+DBPATCH_ADD(6050167, 0, 1)
+DBPATCH_ADD(6050168, 0, 1)
+DBPATCH_ADD(6050169, 0, 1)
+DBPATCH_ADD(6050170, 0, 1)
+DBPATCH_ADD(6050171, 0, 1)
+DBPATCH_ADD(6050172, 0, 1)
+DBPATCH_ADD(6050173, 0, 1)
+DBPATCH_ADD(6050174, 0, 1)
+DBPATCH_ADD(6050175, 0, 1)
+DBPATCH_ADD(6050176, 0, 1)
+DBPATCH_ADD(6050177, 0, 1)
+DBPATCH_ADD(6050178, 0, 1)
+DBPATCH_ADD(6050179, 0, 1)
+DBPATCH_ADD(6050180, 0, 1)
+DBPATCH_ADD(6050181, 0, 1)
+DBPATCH_ADD(6050182, 0, 1)
+DBPATCH_ADD(6050183, 0, 1)
+DBPATCH_ADD(6050184, 0, 1)
+DBPATCH_ADD(6050185, 0, 1)
 
 DBPATCH_END()