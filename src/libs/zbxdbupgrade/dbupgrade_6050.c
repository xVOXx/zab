/*
** Zabbix
** Copyright (C) 2001-2023 Zabbix SIA
**
** This program is free software; you can redistribute it and/or modify
** it under the terms of the GNU General Public License as published by
** the Free Software Foundation; either version 2 of the License, or
** (at your option) any later version.
**
** This program is distributed in the hope that it will be useful,
** but WITHOUT ANY WARRANTY; without even the implied warranty of
** MERCHANTABILITY or FITNESS FOR A PARTICULAR PURPOSE. See the
** GNU General Public License for more details.
**
** You should have received a copy of the GNU General Public License
** along with this program; if not, write to the Free Software
** Foundation, Inc., 51 Franklin Street, Fifth Floor, Boston, MA  02110-1301, USA.
**/

#include "dbupgrade.h"

#include "zbxdbschema.h"
#include "zbxdbhigh.h"
#include "zbxtypes.h"
#include "zbxregexp.h"

/*
 * 7.0 development database patches
 */

#ifndef HAVE_SQLITE3

static int	DBpatch_6050000(void)
{
	const zbx_db_field_t	field = {"url", "", NULL, NULL, 2048, ZBX_TYPE_CHAR, ZBX_NOTNULL, 0};

	return DBmodify_field_type("config", &field, NULL);
}

static int	DBpatch_6050001(void)
{
	const zbx_db_field_t	field = {"geomaps_tile_url", "", NULL, NULL, 2048, ZBX_TYPE_CHAR, ZBX_NOTNULL, 0};

	return DBmodify_field_type("config", &field, NULL);
}

static int	DBpatch_6050002(void)
{
	const zbx_db_field_t	field = {"url", "", NULL, NULL, 2048, ZBX_TYPE_CHAR, ZBX_NOTNULL, 0};

	return DBmodify_field_type("sysmap_url", &field, NULL);
}

static int	DBpatch_6050003(void)
{
	const zbx_db_field_t	field = {"url", "", NULL, NULL, 2048, ZBX_TYPE_CHAR, ZBX_NOTNULL, 0};

	return DBmodify_field_type("sysmap_element_url", &field, NULL);
}

static int	DBpatch_6050004(void)
{
	const zbx_db_field_t	field = {"url_a", "", NULL, NULL, 2048, ZBX_TYPE_CHAR, ZBX_NOTNULL, 0};

	return DBmodify_field_type("host_inventory", &field, NULL);
}

static int	DBpatch_6050005(void)
{
	const zbx_db_field_t	field = {"url_b", "", NULL, NULL, 2048, ZBX_TYPE_CHAR, ZBX_NOTNULL, 0};

	return DBmodify_field_type("host_inventory", &field, NULL);
}

static int	DBpatch_6050006(void)
{
	const zbx_db_field_t	field = {"url_c", "", NULL, NULL, 2048, ZBX_TYPE_CHAR, ZBX_NOTNULL, 0};

	return DBmodify_field_type("host_inventory", &field, NULL);
}

static int	DBpatch_6050007(void)
{
	const zbx_db_field_t	field = {"value_str", "", NULL, NULL, 2048, ZBX_TYPE_CHAR, ZBX_NOTNULL, 0};

	return DBmodify_field_type("widget_field", &field, NULL);
}

static int	DBpatch_6050008(void)
{
	const zbx_db_field_t	field = {"value", "0.0000", NULL, NULL, 0, ZBX_TYPE_FLOAT, ZBX_NOTNULL, 0};

	if (0 == (DBget_program_type() & ZBX_PROGRAM_TYPE_SERVER))
		return SUCCEED;

#if defined(HAVE_ORACLE)
	if (SUCCEED == zbx_db_check_oracle_colum_type("history", "value", ZBX_TYPE_FLOAT))
		return SUCCEED;
#endif /* defined(HAVE_ORACLE) */

	return DBmodify_field_type("history", &field, &field);
}

static int	DBpatch_6050009(void)
{
	const zbx_db_field_t	field = {"value_min", "0.0000", NULL, NULL, 0, ZBX_TYPE_FLOAT, ZBX_NOTNULL, 0};

	if (0 == (DBget_program_type() & ZBX_PROGRAM_TYPE_SERVER))
		return SUCCEED;

#if defined(HAVE_ORACLE)
	if (SUCCEED == zbx_db_check_oracle_colum_type("trends", "value_min", ZBX_TYPE_FLOAT))
		return SUCCEED;
#endif /* defined(HAVE_ORACLE) */

	return DBmodify_field_type("trends", &field, &field);
}

static int	DBpatch_6050010(void)
{
	const zbx_db_field_t	field = {"value_avg", "0.0000", NULL, NULL, 0, ZBX_TYPE_FLOAT, ZBX_NOTNULL, 0};

	if (0 == (DBget_program_type() & ZBX_PROGRAM_TYPE_SERVER))
		return SUCCEED;

#if defined(HAVE_ORACLE)
	if (SUCCEED == zbx_db_check_oracle_colum_type("trends", "value_avg", ZBX_TYPE_FLOAT))
		return SUCCEED;
#endif /* defined(HAVE_ORACLE) */

	return DBmodify_field_type("trends", &field, &field);
}

static int	DBpatch_6050011(void)
{
	const zbx_db_field_t	field = {"value_max", "0.0000", NULL, NULL, 0, ZBX_TYPE_FLOAT, ZBX_NOTNULL, 0};

#if defined(HAVE_ORACLE)
	if (SUCCEED == zbx_db_check_oracle_colum_type("trends", "value_max", ZBX_TYPE_FLOAT))
		return SUCCEED;
#endif /* defined(HAVE_ORACLE) */

	if (0 == (DBget_program_type() & ZBX_PROGRAM_TYPE_SERVER))
		return SUCCEED;

	return DBmodify_field_type("trends", &field, &field);
}

static int	DBpatch_6050012(void)
{
	const zbx_db_field_t	field = {"allow_redirect", "0", NULL, NULL, 0, ZBX_TYPE_INT, ZBX_NOTNULL, 0};

	return DBadd_field("dchecks", &field);
}

static int	DBpatch_6050013(void)
{
	const zbx_db_table_t	table =
			{"history_bin", "itemid,clock,ns", 0,
				{
					{"itemid", NULL, NULL, NULL, 0, ZBX_TYPE_ID, ZBX_NOTNULL, 0},
					{"clock", "0", NULL, NULL, 0, ZBX_TYPE_INT, ZBX_NOTNULL, 0},
					{"ns", "0", NULL, NULL, 0, ZBX_TYPE_INT, ZBX_NOTNULL, 0},
					{"value", "", NULL, NULL, 0, ZBX_TYPE_BLOB, ZBX_NOTNULL, 0},
					{NULL}
				},
				NULL
			};

	return DBcreate_table(&table);
}

static int	DBpatch_6050014(void)
{
	if (0 == (DBget_program_type() & ZBX_PROGRAM_TYPE_SERVER))
		return SUCCEED;

	if (ZBX_DB_OK > zbx_db_execute(
			"delete from widget_field"
			" where name='adv_conf' and widgetid in ("
				"select widgetid"
				" from widget"
				" where type in ('clock', 'item')"
			")"))
	{
		return FAIL;
	}

	return SUCCEED;
}

static int	DBpatch_6050015(void)
{
	const zbx_db_field_t	field = {"http_user", "", NULL, NULL, 255, ZBX_TYPE_CHAR, ZBX_NOTNULL | ZBX_PROXY, 0};

	return DBmodify_field_type("httptest", &field, NULL);
}

static int	DBpatch_6050016(void)
{
	const zbx_db_field_t	field = {"http_password", "", NULL, NULL, 255, ZBX_TYPE_CHAR,
			ZBX_NOTNULL | ZBX_PROXY, 0};

	return DBmodify_field_type("httptest", &field, NULL);
}

static int	DBpatch_6050017(void)
{
	const zbx_db_field_t	field = {"username", "", NULL, NULL, 255, ZBX_TYPE_CHAR, ZBX_NOTNULL | ZBX_PROXY, 0};

	return DBmodify_field_type("items", &field, NULL);
}

static int	DBpatch_6050018(void)
{
	const zbx_db_field_t	field = {"password", "", NULL, NULL, 255, ZBX_TYPE_CHAR, ZBX_NOTNULL | ZBX_PROXY, 0};

	return DBmodify_field_type("items", &field, NULL);
}

static int	DBpatch_6050019(void)
{
	const zbx_db_field_t	field = {"username", "", NULL, NULL, 255, ZBX_TYPE_CHAR, ZBX_NOTNULL, 0};

	return DBmodify_field_type("connector", &field, NULL);
}

static int	DBpatch_6050020(void)
{
	const zbx_db_field_t	field = {"password", "", NULL, NULL, 255, ZBX_TYPE_CHAR, ZBX_NOTNULL, 0};

	return DBmodify_field_type("connector", &field, NULL);
}

static int	DBpatch_6050021(void)
{
	const zbx_db_field_t	field = {"concurrency_max", "0", NULL, NULL, 0, ZBX_TYPE_INT, ZBX_NOTNULL, 0};

	return DBadd_field("drules", &field);
}

static int	DBpatch_6050022(void)
{
	if (ZBX_DB_OK > zbx_db_execute("update drules set concurrency_max=1"))
		return FAIL;

	return SUCCEED;
}

static int	DBpatch_6050023(void)
{
	const char	*sql =
			"update widget_field"
			" set name='acknowledgement_status'"
			" where name='unacknowledged'"
				" and exists ("
					"select null"
					" from widget w"
					" where widget_field.widgetid=w.widgetid"
						" and w.type='problems'"
				")";

	if (0 == (DBget_program_type() & ZBX_PROGRAM_TYPE_SERVER))
		return SUCCEED;

	if (ZBX_DB_OK <= zbx_db_execute("%s", sql))
		return SUCCEED;

	return FAIL;
}

static int	DBpatch_6050024(void)
{
	const char	*sql =
			"update widget_field"
			" set name='show_lines'"
			" where name='count'"
				" and exists ("
					"select null"
					" from widget w"
					" where widget_field.widgetid=w.widgetid"
						" and w.type='tophosts'"
				")";

	if (0 == (DBget_program_type() & ZBX_PROGRAM_TYPE_SERVER))
		return SUCCEED;

	if (ZBX_DB_OK <= zbx_db_execute("%s", sql))
		return SUCCEED;

	return FAIL;
}

static int	DBpatch_6050025(void)
{
	if (FAIL == zbx_db_index_exists("problem", "problem_4"))
		return DBcreate_index("problem", "problem_4", "cause_eventid", 0);

	return SUCCEED;
}

static int	DBpatch_6050026(void)
{
	const zbx_db_field_t	field = {"id", NULL, NULL, NULL, 0, ZBX_TYPE_ID, ZBX_NOTNULL, 0};

	return DBdrop_field_autoincrement("proxy_history", &field);

	return SUCCEED;
}

static int	DBpatch_6050027(void)
{
	const zbx_db_field_t	field = {"id", NULL, NULL, NULL, 0, ZBX_TYPE_ID, ZBX_NOTNULL, 0};

	return DBdrop_field_autoincrement("proxy_dhistory", &field);

	return SUCCEED;
}

static int	DBpatch_6050028(void)
{
	const zbx_db_field_t	field = {"id", NULL, NULL, NULL, 0, ZBX_TYPE_ID, ZBX_NOTNULL, 0};

	return DBdrop_field_autoincrement("proxy_autoreg_host", &field);

	return SUCCEED;
}

static int	DBpatch_6050029(void)
{
	if (0 == (DBget_program_type() & ZBX_PROGRAM_TYPE_SERVER))
		return SUCCEED;

	if (ZBX_DB_OK > zbx_db_execute("insert into module (moduleid,id,relative_path,status,config) values"
			" (" ZBX_FS_UI64 ",'gauge','widgets/gauge',%d,'[]')", zbx_db_get_maxid("module"), 1))
	{
		return FAIL;
	}

	return SUCCEED;
}

static int	DBpatch_6050030(void)
{
	const zbx_db_table_t table =
			{"optag", "optagid", 0,
				{
					{"optagid", NULL, NULL, NULL, 0, ZBX_TYPE_ID, ZBX_NOTNULL, 0},
					{"operationid", NULL, NULL, NULL, 0, ZBX_TYPE_ID, ZBX_NOTNULL, 0},
					{"tag", "", NULL, NULL, 255, ZBX_TYPE_CHAR, ZBX_NOTNULL, 0},
					{"value", "", NULL, NULL, 255, ZBX_TYPE_CHAR, ZBX_NOTNULL, 0},
					{0}
				},
				NULL
			};

	return DBcreate_table(&table);
}

static int  DBpatch_6050031(void)
{
	return DBcreate_index("optag", "optag_1", "operationid", 0);
}

static int	DBpatch_6050032(void)
{
	const zbx_db_field_t	field = {"operationid", NULL, "operations", "operationid", 0, 0, 0,
			ZBX_FK_CASCADE_DELETE};

	return DBadd_foreign_key("optag", 1, &field);
}

static int	DBpatch_6050033(void)
{
	if (0 == (DBget_program_type() & ZBX_PROGRAM_TYPE_SERVER))
		return SUCCEED;

	if (ZBX_DB_OK > zbx_db_execute("insert into module (moduleid,id,relative_path,status,config) values"
			" (" ZBX_FS_UI64 ",'toptriggers','widgets/toptriggers',%d,'[]')", zbx_db_get_maxid("module"), 1))
	{
		return FAIL;
	}

	return SUCCEED;
}

static int	DBpatch_6050034(void)
{
	const zbx_db_table_t	table = {"proxy", "proxyid", 0,
			{
				{"proxyid", NULL, NULL, NULL, 0, ZBX_TYPE_ID, ZBX_NOTNULL, 0},
				{"name", "", NULL, NULL, 128, ZBX_TYPE_CHAR, ZBX_NOTNULL, 0},
				{"operating_mode", "0", NULL, NULL, 0, ZBX_TYPE_INT, ZBX_NOTNULL, 0},
				{"description", "", NULL, NULL, 0, ZBX_TYPE_SHORTTEXT, ZBX_NOTNULL, 0},
				{"tls_connect", "1", NULL, NULL, 0, ZBX_TYPE_INT, ZBX_NOTNULL, 0},
				{"tls_accept", "1", NULL, NULL, 0, ZBX_TYPE_INT, ZBX_NOTNULL, 0},
				{"tls_issuer", "", NULL, NULL, 1024, ZBX_TYPE_CHAR, ZBX_NOTNULL, 0},
				{"tls_subject", "", NULL, NULL, 1024, ZBX_TYPE_CHAR, ZBX_NOTNULL, 0},
				{"tls_psk_identity", "", NULL, NULL, 128, ZBX_TYPE_CHAR, ZBX_NOTNULL, 0},
				{"tls_psk", "", NULL, NULL, 512, ZBX_TYPE_CHAR, ZBX_NOTNULL, 0},
				{"allowed_addresses", "", NULL, NULL, 255, ZBX_TYPE_CHAR, ZBX_NOTNULL, 0},
				{"address", "127.0.0.1", NULL, NULL, 255, ZBX_TYPE_CHAR, ZBX_NOTNULL, 0},
				{"port", "10051", NULL, NULL, 64, ZBX_TYPE_CHAR, ZBX_NOTNULL, 0},
				{0}
			},
			NULL
		};

	return DBcreate_table(&table);
}

static int	DBpatch_6050035(void)
{
	return DBcreate_index("proxy", "proxy_1", "name", 1);
}

static int	DBpatch_6050036(void)
{
	return DBcreate_changelog_insert_trigger("proxy", "proxyid");
}

static int	DBpatch_6050037(void)
{
	return DBcreate_changelog_update_trigger("proxy", "proxyid");
}

static int	DBpatch_6050038(void)
{
	return DBcreate_changelog_delete_trigger("proxy", "proxyid");
}

#define DEPRECATED_STATUS_PROXY_ACTIVE	5
#define DEPRECATED_STATUS_PROXY_PASSIVE	6

static int	DBpatch_6050039(void)
{
	zbx_db_row_t		row;
	zbx_db_result_t		result;
	zbx_db_insert_t		db_insert_proxies;
	int			ret;

	if (0 == (DBget_program_type() & ZBX_PROGRAM_TYPE_SERVER))
		return SUCCEED;

	result = zbx_db_select(
			"select h.hostid,h.host,h.status,h.description,h.tls_connect,h.tls_accept,h.tls_issuer,"
				"h.tls_subject,h.tls_psk_identity,h.tls_psk,h.proxy_address,i.useip,i.ip,i.dns,i.port"
			" from hosts h"
			" left join interface i"
				" on h.hostid=i.hostid"
			" where h.status in (%i,%i)",
			DEPRECATED_STATUS_PROXY_PASSIVE, DEPRECATED_STATUS_PROXY_ACTIVE);

	zbx_db_insert_prepare(&db_insert_proxies, "proxy", "proxyid", "name", "operating_mode", "description", "tls_connect",
			"tls_accept", "tls_issuer", "tls_subject", "tls_psk_identity", "tls_psk", "allowed_addresses",
			"address", "port", (char *)NULL);

	while (NULL != (row = zbx_db_fetch(result)))
	{
		zbx_uint64_t	proxyid;
		int		status, tls_connect, tls_accept;

		ZBX_STR2UINT64(proxyid, row[0]);
		status = atoi(row[2]);
		tls_connect = atoi(row[4]);
		tls_accept = atoi(row[5]);

		if (DEPRECATED_STATUS_PROXY_ACTIVE == status)
		{
			zbx_db_insert_add_values(&db_insert_proxies, proxyid, row[1], PROXY_OPERATING_MODE_ACTIVE, row[3],
					tls_connect, tls_accept, row[6], row[7], row[8], row[9], row[10],
					"127.0.0.1", "10051");
		}
		else if (DEPRECATED_STATUS_PROXY_PASSIVE == status)
		{
			const char	*address;
			const char	*port;

			if (SUCCEED != zbx_db_is_null(row[11]))
			{
				address = (1 == atoi(row[11]) ? row[12] : row[13]);
				port = row[14];
			}
			else
			{
				address = "127.0.0.1";
				port = "10051";
				zabbix_log(LOG_LEVEL_WARNING, "cannot select interface for proxy '%s'",  row[1]);
			}

			zbx_db_insert_add_values(&db_insert_proxies, proxyid, row[1], PROXY_OPERATING_MODE_PASSIVE, row[3],
					tls_connect, tls_accept, row[6], row[7], row[8], row[9], "", address, port);
		}
	}
	zbx_db_free_result(result);

	ret = zbx_db_insert_execute(&db_insert_proxies);
	zbx_db_insert_clean(&db_insert_proxies);

	return ret;
}

static int	DBpatch_6050040(void)
{
	return DBdrop_foreign_key("hosts", 1);
}

static int	DBpatch_6050041(void)
{
	const zbx_db_field_t	field = {"proxyid", NULL, "hosts", "hostid", 0, ZBX_TYPE_ID, 0, 0};

	return DBrename_field("hosts", "proxy_hostid", &field);
}

static int	DBpatch_6050042(void)
{
	const zbx_db_field_t	field = {"proxyid", NULL, "proxy", "proxyid", 0, 0, 0, 0};

	return DBadd_foreign_key("hosts", 1, &field);
}

static int	DBpatch_6050043(void)
{
	return DBdrop_foreign_key("drules", 1);
}

static int	DBpatch_6050044(void)
{
	const zbx_db_field_t	field = {"proxyid", NULL, "hosts", "hostid", 0, ZBX_TYPE_ID, 0, 0};

	return DBrename_field("drules", "proxy_hostid", &field);
}

static int	DBpatch_6050045(void)
{
	const zbx_db_field_t	field = {"proxyid", NULL, "proxy", "proxyid", 0, 0, 0, 0};

	return DBadd_foreign_key("drules", 1, &field);
}

static int	DBpatch_6050046(void)
{
	return DBdrop_foreign_key("autoreg_host", 1);
}

static int	DBpatch_6050047(void)
{
	const zbx_db_field_t	field = {"proxyid", NULL, "hosts", "hostid", 0, ZBX_TYPE_ID, 0, ZBX_FK_CASCADE_DELETE};

	return DBrename_field("autoreg_host", "proxy_hostid", &field);
}

static int	DBpatch_6050048(void)
{
	const zbx_db_field_t	field = {"proxyid", NULL, "proxy", "proxyid", 0, 0, 0, ZBX_FK_CASCADE_DELETE};

	return DBadd_foreign_key("autoreg_host", 1, &field);
}

static int	DBpatch_6050049(void)
{
	return DBdrop_foreign_key("task", 1);
}

static int	DBpatch_6050050(void)
{
	const zbx_db_field_t	field = {"proxyid", NULL, "hosts", "hostid", 0, ZBX_TYPE_ID, 0, 0};

	return DBrename_field("task", "proxy_hostid", &field);
}

static int	DBpatch_6050051(void)
{
	const zbx_db_field_t	field = {"proxyid", NULL, "proxy", "proxyid", 0, 0, 0, ZBX_FK_CASCADE_DELETE};

	return DBadd_foreign_key("task", 1, &field);
}

static int	DBpatch_6050052(void)
{
	const zbx_db_table_t	table = {"proxy_rtdata", "proxyid", 0,
			{
				{"proxyid", NULL, "proxy", "proxyid", 0, ZBX_TYPE_ID, ZBX_NOTNULL, 0},
				{"lastaccess", "0", NULL, NULL, 0, ZBX_TYPE_INT, ZBX_NOTNULL, 0},
				{"version", "0", NULL, NULL, 0, ZBX_TYPE_INT, ZBX_NOTNULL, 0},
				{"compatibility", "0", NULL, NULL, 0, ZBX_TYPE_INT, ZBX_NOTNULL, 0},
				{0}
			},
			NULL
		};

	return DBcreate_table(&table);
}

static int	DBpatch_6050053(void)
{
	const zbx_db_field_t	field = {"proxyid", NULL, "proxy", "proxyid", 0, 0, 0, ZBX_FK_CASCADE_DELETE};

	return DBadd_foreign_key("proxy_rtdata", 1, &field);
}

static int	DBpatch_6050054(void)
{
	zbx_db_row_t		row;
	zbx_db_result_t		result;
	zbx_db_insert_t		db_insert_rtdata;
	int			ret;

	if (0 == (DBget_program_type() & ZBX_PROGRAM_TYPE_SERVER))
		return SUCCEED;

	result = zbx_db_select(
		"select hr.hostid,hr.lastaccess,hr.version,hr.compatibility"
		" from host_rtdata hr"
		" join hosts h"
			" on hr.hostid=h.hostid"
		" where h.status in (%i,%i)",
		DEPRECATED_STATUS_PROXY_ACTIVE, DEPRECATED_STATUS_PROXY_PASSIVE);

	zbx_db_insert_prepare(&db_insert_rtdata, "proxy_rtdata", "proxyid", "lastaccess", "version", "compatibility",
			(char *)NULL);

	while (NULL != (row = zbx_db_fetch(result)))
	{
		int		lastaccess, version, compatibility;
		zbx_uint64_t	hostid;

		ZBX_STR2UINT64(hostid, row[0]);
		lastaccess = atoi(row[1]);
		version = atoi(row[2]);
		compatibility = atoi(row[3]);

		zbx_db_insert_add_values(&db_insert_rtdata, hostid, lastaccess, version, compatibility);
	}
	zbx_db_free_result(result);

	ret = zbx_db_insert_execute(&db_insert_rtdata);
	zbx_db_insert_clean(&db_insert_rtdata);

	return ret;
}

#undef DEPRECATED_STATUS_PROXY_ACTIVE
#undef DEPRECATED_STATUS_PROXY_PASSIVE

static int	DBpatch_6050055(void)
{
	if (0 == (DBget_program_type() & ZBX_PROGRAM_TYPE_SERVER))
		return SUCCEED;

	if (ZBX_DB_OK > zbx_db_execute("delete from hosts where status in (5,6)"))
		return FAIL;

	return SUCCEED;
}

static int	DBpatch_6050056(void)
{
	return DBdrop_field("host_rtdata", "lastaccess");
}

static int	DBpatch_6050057(void)
{
	return DBdrop_field("host_rtdata", "version");
}

static int	DBpatch_6050058(void)
{
	return DBdrop_field("host_rtdata", "compatibility");
}

static int	DBpatch_6050059(void)
{
	return DBdrop_field("hosts", "proxy_address");
}

static int	DBpatch_6050060(void)
{
	return DBdrop_field("hosts", "auto_compress");
}

static int	DBpatch_6050061(void)
{
	if (0 == (DBget_program_type() & ZBX_PROGRAM_TYPE_SERVER))
		return SUCCEED;

	if (ZBX_DB_OK > zbx_db_execute("delete from profiles where idx='web.proxies.filter_status'"))
		return FAIL;

	return SUCCEED;
}

static int	DBpatch_6050062(void)
{
	if (0 == (DBget_program_type() & ZBX_PROGRAM_TYPE_SERVER))
		return SUCCEED;

	if (ZBX_DB_OK > zbx_db_execute(
			"update profiles"
			" set value_str='name'"
			" where value_str like 'host'"
				" and idx='web.proxies.php.sort'"))
	{
		return FAIL;
	}

	return SUCCEED;
}

static int	DBpatch_6050063(void)
{
#define TM_DATA_TYPE_TEST_ITEM	0
#define TM_DATA_TYPE_PROXYIDS	2

	if (0 == (DBget_program_type() & ZBX_PROGRAM_TYPE_SERVER))
		return SUCCEED;

	if (ZBX_DB_OK > zbx_db_execute("delete"
			" from task"
			" where exists ("
				"select null"
				" from task_data td"
				" where td.taskid=task.taskid and td.type in (%i,%i)"
			")",
			TM_DATA_TYPE_TEST_ITEM, TM_DATA_TYPE_PROXYIDS))
	{
		return FAIL;
	}
#undef TM_DATA_TYPE_TEST_ITEM
#undef TM_DATA_TYPE_PROXYIDS

	return SUCCEED;
}

static int	DBpatch_6050064(void)
{
	if (FAIL == zbx_db_index_exists("dashboard_user", "dashboard_user_2"))
		return DBcreate_index("dashboard_user", "dashboard_user_2", "userid", 0);

	return SUCCEED;
}

static int	DBpatch_6050065(void)
{
	if (FAIL == zbx_db_index_exists("dashboard_usrgrp", "dashboard_usrgrp_2"))
		return DBcreate_index("dashboard_usrgrp", "dashboard_usrgrp_2", "usrgrpid", 0);

	return SUCCEED;
}

static int	DBpatch_6050066(void)
{
	if (FAIL == zbx_db_index_exists("event_suppress", "event_suppress_4"))
		return DBcreate_index("event_suppress", "event_suppress_4", "userid", 0);

	return SUCCEED;
}

static int	DBpatch_6050067(void)
{
	if (FAIL == zbx_db_index_exists("group_discovery", "group_discovery_1"))
		return DBcreate_index("group_discovery", "group_discovery_1", "parent_group_prototypeid", 0);

	return SUCCEED;
}

static int	DBpatch_6050068(void)
{
	if (FAIL == zbx_db_index_exists("group_prototype", "group_prototype_2"))
		return DBcreate_index("group_prototype", "group_prototype_2", "groupid", 0);

	return SUCCEED;
}

static int	DBpatch_6050069(void)
{
	if (FAIL == zbx_db_index_exists("group_prototype", "group_prototype_3"))
		return DBcreate_index("group_prototype", "group_prototype_3", "templateid", 0);

	return SUCCEED;
}

static int	DBpatch_6050070(void)
{
	if (FAIL == zbx_db_index_exists("host_discovery", "host_discovery_1"))
		return DBcreate_index("host_discovery", "host_discovery_1", "parent_hostid", 0);

	return SUCCEED;
}

static int	DBpatch_6050071(void)
{
	if (FAIL == zbx_db_index_exists("host_discovery", "host_discovery_2"))
		return DBcreate_index("host_discovery", "host_discovery_2", "parent_itemid", 0);

	return SUCCEED;
}

static int	DBpatch_6050072(void)
{
	if (FAIL == zbx_db_index_exists("hosts", "hosts_7"))
		return DBcreate_index("hosts", "hosts_7", "templateid", 0);

	return SUCCEED;
}

static int	DBpatch_6050073(void)
{
	if (FAIL == zbx_db_index_exists("interface_discovery", "interface_discovery_1"))
		return DBcreate_index("interface_discovery", "interface_discovery_1", "parent_interfaceid", 0);

	return SUCCEED;
}

static int	DBpatch_6050074(void)
{
	if (FAIL == zbx_db_index_exists("report", "report_2"))
		return DBcreate_index("report", "report_2", "userid", 0);

	return SUCCEED;
}

static int	DBpatch_6050075(void)
{
	if (FAIL == zbx_db_index_exists("report", "report_3"))
		return DBcreate_index("report", "report_3", "dashboardid", 0);

	return SUCCEED;
}

static int	DBpatch_6050076(void)
{
	if (FAIL == zbx_db_index_exists("report_user", "report_user_2"))
		return DBcreate_index("report_user", "report_user_2", "userid", 0);

	return SUCCEED;
}

static int	DBpatch_6050077(void)
{
	if (FAIL == zbx_db_index_exists("report_user", "report_user_3"))
		return DBcreate_index("report_user", "report_user_3", "access_userid", 0);

	return SUCCEED;
}

static int	DBpatch_6050078(void)
{
	if (FAIL == zbx_db_index_exists("report_usrgrp", "report_usrgrp_2"))
		return DBcreate_index("report_usrgrp", "report_usrgrp_2", "usrgrpid", 0);

	return SUCCEED;
}

static int	DBpatch_6050079(void)
{
	if (FAIL == zbx_db_index_exists("report_usrgrp", "report_usrgrp_3"))
		return DBcreate_index("report_usrgrp", "report_usrgrp_3", "access_userid", 0);

	return SUCCEED;
}

static int	DBpatch_6050080(void)
{
	if (FAIL == zbx_db_index_exists("sysmaps", "sysmaps_4"))
		return DBcreate_index("sysmaps", "sysmaps_4", "userid", 0);

	return SUCCEED;
}

static int	DBpatch_6050081(void)
{
	if (FAIL == zbx_db_index_exists("sysmap_element_trigger", "sysmap_element_trigger_2"))
		return DBcreate_index("sysmap_element_trigger", "sysmap_element_trigger_2", "triggerid", 0);

	return SUCCEED;
}

static int	DBpatch_6050082(void)
{
	if (FAIL == zbx_db_index_exists("sysmap_user", "sysmap_user_2"))
		return DBcreate_index("sysmap_user", "sysmap_user_2", "userid", 0);

	return SUCCEED;
}

static int	DBpatch_6050083(void)
{
	if (FAIL == zbx_db_index_exists("sysmap_usrgrp", "sysmap_usrgrp_2"))
		return DBcreate_index("sysmap_usrgrp", "sysmap_usrgrp_2", "usrgrpid", 0);

	return SUCCEED;
}

static int	DBpatch_6050084(void)
{
	if (FAIL == zbx_db_index_exists("tag_filter", "tag_filter_1"))
		return DBcreate_index("tag_filter", "tag_filter_1", "usrgrpid", 0);

	return SUCCEED;
}

static int	DBpatch_6050085(void)
{
	if (FAIL == zbx_db_index_exists("tag_filter", "tag_filter_2"))
		return DBcreate_index("tag_filter", "tag_filter_2", "groupid", 0);

	return SUCCEED;
}

static int	DBpatch_6050086(void)
{
	if (FAIL == zbx_db_index_exists("task", "task_2"))
		return DBcreate_index("task", "task_2", "proxyid", 0);

	return SUCCEED;
}

static int	DBpatch_6050087(void)
{
	if (FAIL == zbx_db_index_exists("users", "users_3"))
		return DBcreate_index("users", "users_3", "roleid", 0);

	return SUCCEED;
}

static int	DBpatch_6050090(void)
{
	const zbx_db_field_t	old_field = {"info", "", NULL, NULL, 0, ZBX_TYPE_SHORTTEXT, ZBX_NOTNULL, 0};
	const zbx_db_field_t	field = {"info", "", NULL, NULL, 0, ZBX_TYPE_LONGTEXT, ZBX_NOTNULL, 0};

	return DBmodify_field_type("task_remote_command_result", &field, &old_field);
}

static int	DBpatch_6050091(void)
{
	if (0 == (DBget_program_type() & ZBX_PROGRAM_TYPE_SERVER))
		return SUCCEED;

	if (ZBX_DB_OK > zbx_db_execute(
			"update widget_field"
			" set value_str=' '"
			" where name like 'columns.name.%%'"
			" and value_str like ''"
			" and widgetid in ("
				"select widgetid"
				" from widget"
				" where type='tophosts'"
			")"))
	{
		return FAIL;
	}

	return SUCCEED;
}

static int	DBpatch_6050092(void)
{
	return DBrename_table("group_discovery", "group_discovery_tmp");
}

static int	DBpatch_6050093(void)
{
	const zbx_db_table_t	table =
			{"group_discovery", "groupdiscoveryid", 0,
				{
					{"groupdiscoveryid", NULL, NULL, NULL, 0, ZBX_TYPE_ID, ZBX_NOTNULL, 0},
					{"groupid", NULL, NULL, NULL, 0, ZBX_TYPE_ID, ZBX_NOTNULL, 0},
					{"parent_group_prototypeid", NULL, NULL, NULL, 0, ZBX_TYPE_ID, ZBX_NOTNULL, 0},
					{"name", "", NULL, NULL, 255, ZBX_TYPE_CHAR, ZBX_NOTNULL, 0},
					{"lastcheck", "0", NULL, NULL, 0, ZBX_TYPE_INT, ZBX_NOTNULL, 0},
					{"ts_delete", "0", NULL, NULL, 0, ZBX_TYPE_INT, ZBX_NOTNULL, 0},
					{0}
				},
				NULL
			};

	return DBcreate_table(&table);
}

static int	DBpatch_6050094(void)
{
	if (0 == (DBget_program_type() & ZBX_PROGRAM_TYPE_SERVER))
		return SUCCEED;

	if (ZBX_DB_OK > zbx_db_execute("insert into group_discovery "
				"(groupdiscoveryid,groupid,parent_group_prototypeid,name,lastcheck,ts_delete)"
			" select groupid,groupid,parent_group_prototypeid,name,lastcheck,ts_delete"
				" from group_discovery_tmp"))
	{
		return FAIL;
	}

	return SUCCEED;
}

static int	DBpatch_6050095(void)
{
	return DBdrop_table("group_discovery_tmp");
}

static int	DBpatch_6050096(void)
{
	return DBcreate_index("group_discovery", "group_discovery_1", "groupid,parent_group_prototypeid", 1);
}

static int	DBpatch_6050097(void)
{
	return DBcreate_index("group_discovery", "group_discovery_2", "parent_group_prototypeid", 0);
}

static int	DBpatch_6050098(void)
{
	const zbx_db_field_t	field = {"groupid", NULL, "hstgrp", "groupid", 0, 0, 0, ZBX_FK_CASCADE_DELETE};

	return DBadd_foreign_key("group_discovery", 1, &field);
}

static int	DBpatch_6050099(void)
{
	const zbx_db_field_t	field = {"parent_group_prototypeid", NULL, "group_prototype", "group_prototypeid", 0, 0,
			0, 0};

	return DBadd_foreign_key("group_discovery", 2, &field);
}

static int	DBpatch_6050100(void)
{
	if (0 == (DBget_program_type() & ZBX_PROGRAM_TYPE_SERVER))
		return SUCCEED;

	if (ZBX_DB_OK > zbx_db_execute("insert into module (moduleid,id,relative_path,status,config) values"
			" (" ZBX_FS_UI64 ",'piechart','widgets/piechart',%d,'[]')", zbx_db_get_maxid("module"), 1))
	{
		return FAIL;
	}

	return SUCCEED;
}

static int	DBpatch_6050101(void)
{
	const zbx_db_field_t	field = {"timeout_zabbix_agent", "3s", NULL, NULL, 255, ZBX_TYPE_CHAR,
			ZBX_NOTNULL | ZBX_PROXY, 0};

	return DBadd_field("config", &field);
}

static int	DBpatch_6050102(void)
{
	const zbx_db_field_t	field = {"timeout_simple_check", "3s", NULL, NULL, 255, ZBX_TYPE_CHAR,
			ZBX_NOTNULL | ZBX_PROXY, 0};

	return DBadd_field("config", &field);
}

static int	DBpatch_6050103(void)
{
	const zbx_db_field_t	field = {"timeout_snmp_agent", "3s", NULL, NULL, 255, ZBX_TYPE_CHAR,
			ZBX_NOTNULL | ZBX_PROXY, 0};

	return DBadd_field("config", &field);
}

static int	DBpatch_6050104(void)
{
	const zbx_db_field_t	field = {"timeout_external_check", "3s", NULL, NULL, 255, ZBX_TYPE_CHAR,
			ZBX_NOTNULL | ZBX_PROXY, 0};

	return DBadd_field("config", &field);
}

static int	DBpatch_6050105(void)
{
	const zbx_db_field_t	field = {"timeout_db_monitor", "3s", NULL, NULL, 255, ZBX_TYPE_CHAR,
			ZBX_NOTNULL | ZBX_PROXY, 0};

	return DBadd_field("config", &field);
}

static int	DBpatch_6050106(void)
{
	const zbx_db_field_t	field = {"timeout_http_agent", "3s", NULL, NULL, 255, ZBX_TYPE_CHAR,
			ZBX_NOTNULL | ZBX_PROXY, 0};

	return DBadd_field("config", &field);
}

static int	DBpatch_6050107(void)
{
	const zbx_db_field_t	field = {"timeout_ssh_agent", "3s", NULL, NULL, 255, ZBX_TYPE_CHAR,
			ZBX_NOTNULL | ZBX_PROXY, 0};

	return DBadd_field("config", &field);
}

static int	DBpatch_6050108(void)
{
	const zbx_db_field_t	field = {"timeout_telnet_agent", "3s", NULL, NULL, 255, ZBX_TYPE_CHAR,
			ZBX_NOTNULL | ZBX_PROXY, 0};

	return DBadd_field("config", &field);
}

static int	DBpatch_6050109(void)
{
	const zbx_db_field_t	field = {"timeout_script", "3s", NULL, NULL, 255, ZBX_TYPE_CHAR,
			ZBX_NOTNULL | ZBX_PROXY, 0};

	return DBadd_field("config", &field);
}

static int	DBpatch_6050110(void)
{
	int	timeout;

	timeout = DBget_config_timeout();

	if (ZBX_DB_OK > zbx_db_execute("update config"
			" set timeout_zabbix_agent='%ds',"
				"timeout_simple_check='%ds',"
				"timeout_snmp_agent='%ds',"
				"timeout_external_check='%ds',"
				"timeout_db_monitor='%ds',"
				"timeout_http_agent='%ds',"
				"timeout_ssh_agent='%ds',"
				"timeout_telnet_agent='%ds',"
				"timeout_script='%ds'",
			timeout, timeout, timeout, timeout, timeout, timeout, timeout, timeout, timeout))
	{
		return FAIL;
	}

	return SUCCEED;
}

static int	DBpatch_6050111(void)
{
	if (ZBX_DB_OK > zbx_db_execute("update items set timeout='' where type not in (%d,%d)", ITEM_TYPE_HTTPAGENT,
			ITEM_TYPE_SCRIPT))
	{
		return FAIL;
	}

	return SUCCEED;
}

static int	DBpatch_6050112(void)
{
	const zbx_db_field_t	field = {"timeout", "", NULL, NULL, 255, ZBX_TYPE_CHAR, ZBX_NOTNULL | ZBX_PROXY, 0};

	return DBset_default("items", &field);
}

static int	DBpatch_6050113(void)
{
	const zbx_db_field_t	field = {"custom_timeouts", "0", NULL, NULL, 0, ZBX_TYPE_INT, ZBX_NOTNULL, 0};

	return DBadd_field("proxy", &field);
}

static int	DBpatch_6050114(void)
{
	const zbx_db_field_t	field = {"timeout_zabbix_agent", "", NULL, NULL, 255, ZBX_TYPE_CHAR, ZBX_NOTNULL, 0};

	return DBadd_field("proxy", &field);
}

static int	DBpatch_6050115(void)
{
	const zbx_db_field_t	field = {"timeout_simple_check", "", NULL, NULL, 255, ZBX_TYPE_CHAR, ZBX_NOTNULL, 0};

	return DBadd_field("proxy", &field);
}

static int	DBpatch_6050116(void)
{
	const zbx_db_field_t	field = {"timeout_snmp_agent", "", NULL, NULL, 255, ZBX_TYPE_CHAR, ZBX_NOTNULL, 0};

	return DBadd_field("proxy", &field);
}

static int	DBpatch_6050117(void)
{
	const zbx_db_field_t	field = {"timeout_external_check", "", NULL, NULL, 255, ZBX_TYPE_CHAR, ZBX_NOTNULL, 0};

	return DBadd_field("proxy", &field);
}

static int	DBpatch_6050118(void)
{
	const zbx_db_field_t	field = {"timeout_db_monitor", "", NULL, NULL, 255, ZBX_TYPE_CHAR, ZBX_NOTNULL, 0};

	return DBadd_field("proxy", &field);
}

static int	DBpatch_6050119(void)
{
	const zbx_db_field_t	field = {"timeout_http_agent", "", NULL, NULL, 255, ZBX_TYPE_CHAR, ZBX_NOTNULL, 0};

	return DBadd_field("proxy", &field);
}

static int	DBpatch_6050120(void)
{
	const zbx_db_field_t	field = {"timeout_ssh_agent", "", NULL, NULL, 255, ZBX_TYPE_CHAR, ZBX_NOTNULL, 0};

	return DBadd_field("proxy", &field);
}

static int	DBpatch_6050121(void)
{
	const zbx_db_field_t	field = {"timeout_telnet_agent", "", NULL, NULL, 255, ZBX_TYPE_CHAR, ZBX_NOTNULL, 0};

	return DBadd_field("proxy", &field);
}

static int	DBpatch_6050122(void)
{
	const zbx_db_field_t	field = {"timeout_script", "", NULL, NULL, 255, ZBX_TYPE_CHAR, ZBX_NOTNULL, 0};

	return DBadd_field("proxy", &field);
}

static int	DBpatch_6050123(void)
{
	if (ZBX_DB_OK > zbx_db_execute("update item_preproc set params='-1' where type=26"))
		return FAIL;

	return SUCCEED;
}

static int	DBpatch_6050124(void)
{
	if (0 == (DBget_program_type() & ZBX_PROGRAM_TYPE_SERVER))
		return SUCCEED;

	if (ZBX_DB_OK > zbx_db_execute(
			"delete from widget_field"
			" where name in ('source_type','reference')"
				" and widgetid in (select widgetid from widget where type='map')"))
	{
		return FAIL;
	}

	return SUCCEED;
}

static int	DBpatch_6050125(void)
{
	if (0 == (DBget_program_type() & ZBX_PROGRAM_TYPE_SERVER))
		return SUCCEED;

	if (ZBX_DB_OK > zbx_db_execute(
			"update widget_field"
			" set name='sysmapid._reference',value_str=CONCAT(value_str,'._mapid')"
			" where name='filter_widget_reference'"
				" and widgetid in (select widgetid from widget where type='map')"))
	{
		return FAIL;
	}

	return SUCCEED;
}

static int	DBpatch_6050126(void)
{
	if (0 == (DBget_program_type() & ZBX_PROGRAM_TYPE_SERVER))
		return SUCCEED;

	if (ZBX_DB_OK > zbx_db_execute(
			"update widget_field"
			" set type='1',name='override_hostid._reference',value_int=0,value_str='DASHBOARD._hostid'"
			" where type=0"
				" and name='dynamic'"
				" and value_int=1"))
	{
		return FAIL;
	}

	return SUCCEED;
}

static int	DBpatch_6050127(void)
{
	zbx_db_row_t	row;
	zbx_db_result_t	result;
	zbx_db_insert_t	db_insert;
	int		ret;

	if (0 == (DBget_program_type() & ZBX_PROGRAM_TYPE_SERVER))
		return SUCCEED;

	result = zbx_db_select(
			"select w.widgetid,wf_from.value_str,wf_to.value_str"
			" from widget w"
			" left join widget_field wf_from"
				" on w.widgetid=wf_from.widgetid"
					" and (wf_from.name='time_from' or wf_from.name is null)"
			" left join widget_field wf_to"
				" on w.widgetid=wf_to.widgetid"
					" and (wf_to.name='time_to' or wf_to.name is null)"
			" where w.type='svggraph' and exists ("
				"select null"
				" from widget_field wf2"
				" where wf2.widgetid=w.widgetid"
					" and wf2.name='graph_time'"
			")");

	zbx_db_insert_prepare(&db_insert, "widget_field", "widget_fieldid", "widgetid", "type", "name", "value_str",
			NULL);

	while (NULL != (row = zbx_db_fetch(result)))
	{
		zbx_uint64_t	widgetid;

		ZBX_STR2UINT64(widgetid, row[0]);

		if (SUCCEED == zbx_db_is_null(row[1]))
			zbx_db_insert_add_values(&db_insert, __UINT64_C(0), widgetid, 1, "time_period.from", "now-1h");

		if (SUCCEED == zbx_db_is_null(row[2]))
			zbx_db_insert_add_values(&db_insert, __UINT64_C(0), widgetid, 1, "time_period.to", "now");
	}
	zbx_db_free_result(result);

	zbx_db_insert_autoincrement(&db_insert, "widget_fieldid");

	ret = zbx_db_insert_execute(&db_insert);
	zbx_db_insert_clean(&db_insert);

	return ret;
}

static int	DBpatch_6050128(void)
{
	if (0 == (DBget_program_type() & ZBX_PROGRAM_TYPE_SERVER))
		return SUCCEED;

	if (ZBX_DB_OK > zbx_db_execute(
			"update widget_field"
			" set name='time_period.from'"
			" where name='time_from'"
				" and widgetid in (select widgetid from widget where type='svggraph')"))
	{
		return FAIL;
	}

	return SUCCEED;
}

static int	DBpatch_6050129(void)
{
	if (0 == (DBget_program_type() & ZBX_PROGRAM_TYPE_SERVER))
		return SUCCEED;

	if (ZBX_DB_OK > zbx_db_execute(
			"update widget_field"
			" set name='time_period.to'"
			" where name='time_to'"
				" and widgetid in (select widgetid from widget where type='svggraph')"))
	{
		return FAIL;
	}

	return SUCCEED;
}

static int	DBpatch_6050130(void)
{
	if (0 == (DBget_program_type() & ZBX_PROGRAM_TYPE_SERVER))
		return SUCCEED;

	if (ZBX_DB_OK > zbx_db_execute(
			"delete from widget_field"
			" where name='graph_time'"
				" and widgetid in (select widgetid from widget where type='svggraph')"))
	{
		return FAIL;
	}

	return SUCCEED;
}

static int	DBpatch_6050131(void)
{
	if (0 == (DBget_program_type() & ZBX_PROGRAM_TYPE_SERVER))
		return SUCCEED;

	if (ZBX_DB_OK > zbx_db_execute(
			"update widget_field"
			" set name='date_period.from'"
			" where name='date_from'"
				" and widgetid in (select widgetid from widget where type='slareport')"))
	{
		return FAIL;
	}

	return SUCCEED;
}

static int	DBpatch_6050132(void)
{
	if (0 == (DBget_program_type() & ZBX_PROGRAM_TYPE_SERVER))
		return SUCCEED;

	if (ZBX_DB_OK > zbx_db_execute(
			"update widget_field"
			" set name='date_period.to'"
			" where name='date_to'"
				" and widgetid in (select widgetid from widget where type='slareport')"))
	{
		return FAIL;
	}

	return SUCCEED;
}

static int	DBpatch_6050133(void)
{
	zbx_db_row_t	row;
	zbx_db_result_t	result;
	zbx_regexp_t	*regex1 = NULL, *regex2 = NULL;
	char		*error = NULL, *replace_to = NULL, *sql = NULL;
	size_t		sql_alloc = 0, sql_offset = 0;
	int		ret = FAIL;

	if (0 == (DBget_program_type() & ZBX_PROGRAM_TYPE_SERVER))
		return SUCCEED;

	if (FAIL == zbx_regexp_compile_ext("^([a-z]+)\\.([a-z_]+)\\.(\\d+)\\.(\\d+)$", &regex1, 0, &error))
	{
		zabbix_log(LOG_LEVEL_CRIT, "internal error, invalid regular expression: %s", error);
		goto out;
	}

	if (FAIL == zbx_regexp_compile_ext("^([a-z]+)\\.([a-z_]+)\\.(\\d+)$", &regex2, 0, &error))
	{
		zabbix_log(LOG_LEVEL_CRIT, "internal error, invalid regular expression: %s", error);
		goto out;
	}

	zbx_db_begin_multiple_update(&sql, &sql_alloc, &sql_offset);

	result = zbx_db_select("select widget_fieldid,name from widget_field where name like '%%.%%.%%'");

	while (NULL != (row = zbx_db_fetch(result)))
	{
		zbx_uint64_t	widget_fieldid;
		char		*replace_from;

		ZBX_STR2UINT64(widget_fieldid, row[0]);
		replace_from = row[1];

		if (SUCCEED != zbx_mregexp_sub_precompiled(
						replace_from,
						regex1,
						"\\1.\\3.\\2.\\4",
						0,	/* no output limit */
						&replace_to)
				&& SUCCEED != zbx_mregexp_sub_precompiled(
						replace_from,
						regex2,
						"\\1.\\3.\\2",
						0,	/* no output limit */
						&replace_to))
		{
			continue;
		}

		zbx_snprintf_alloc(&sql, &sql_alloc, &sql_offset,
				"update widget_field"
				" set name='%s'"
				" where widget_fieldid=" ZBX_FS_UI64 ";\n",
				replace_to, widget_fieldid);

		zbx_free(replace_to);

		if (SUCCEED != zbx_db_execute_overflowed_sql(&sql, &sql_alloc, &sql_offset))
		{
			zabbix_log(LOG_LEVEL_CRIT, "internal error, cannot execute multiple SQL \"update\" operations");
			zbx_db_free_result(result);

			goto out;
		}
	}
	zbx_db_free_result(result);

	zbx_db_end_multiple_update(&sql, &sql_alloc, &sql_offset);

	if (16 < sql_offset)	/* in ORACLE always present begin..end; */
		zbx_db_execute("%s", sql);

	ret = SUCCEED;
out:
	if (NULL != regex1)
		zbx_regexp_free(regex1);
	if (NULL != regex2)
		zbx_regexp_free(regex2);

	zbx_free(sql);
	zbx_free(error);
	zbx_free(replace_to);

	return ret;
}

#define REFERENCE_LEN	5
#define FIRST_LETTER	'A'
#define TOTAL_LETTERS	26

static char	*create_widget_reference(const zbx_vector_str_t *references)
{
	static char	buf[REFERENCE_LEN + 1];
	static int	next_index;

	while (1)
	{
		int	i, index = next_index++;

		for (i = REFERENCE_LEN - 1; i >= 0; i--)
		{
			buf[i] = FIRST_LETTER + index % TOTAL_LETTERS;
			index /= TOTAL_LETTERS;
		}

		if (FAIL == zbx_vector_str_search(references, buf, ZBX_DEFAULT_STR_COMPARE_FUNC))
			return buf;
	}
}

#undef TOTAL_LETTERS
#undef FIRST_LETTER
#undef REFERENCE_LEN

static int	DBpatch_6050134(void)
{
	zbx_db_row_t		row;
	zbx_db_result_t		result;
	zbx_db_insert_t		db_insert;
	zbx_vector_str_t	references;
	int			ret;

	if (0 == (DBget_program_type() & ZBX_PROGRAM_TYPE_SERVER))
		return SUCCEED;

	zbx_vector_str_create(&references);

	result = zbx_db_select("select distinct value_str from widget_field where name='reference' order by value_str");

	while (NULL != (row = zbx_db_fetch(result)))
	{
		zbx_vector_str_append(&references, zbx_strdup(NULL, row[0]));
	}
	zbx_db_free_result(result);

	zbx_vector_str_sort(&references, ZBX_DEFAULT_STR_COMPARE_FUNC);

	zbx_db_insert_prepare(&db_insert, "widget_field", "widget_fieldid", "widgetid", "type", "name", "value_str",
			NULL);

	result = zbx_db_select("select widgetid from widget where type in ('graph','svggraph','graphprototype')");

	while (NULL != (row = zbx_db_fetch(result)))
	{
		zbx_uint64_t	widgetid;

		ZBX_STR2UINT64(widgetid, row[0]);

		zbx_db_insert_add_values(&db_insert, __UINT64_C(0), widgetid, 1, "reference",
				create_widget_reference(&references));
	}
	zbx_db_free_result(result);

	zbx_vector_str_clear_ext(&references, zbx_str_free);
	zbx_vector_str_destroy(&references);

	zbx_db_insert_autoincrement(&db_insert, "widget_fieldid");

	ret = zbx_db_insert_execute(&db_insert);
	zbx_db_insert_clean(&db_insert);

	return ret;
}

static int	DBpatch_6050135(void)
{
	if (0 == (DBget_program_type() & ZBX_PROGRAM_TYPE_SERVER))
		return SUCCEED;

	if (ZBX_DB_OK > zbx_db_execute("delete from profiles where idx like 'web.templates.triggers.%%'"))
		return FAIL;

	return SUCCEED;
}

static int	DBpatch_6050136(void)
{
	if (0 == (DBget_program_type() & ZBX_PROGRAM_TYPE_SERVER))
		return SUCCEED;

	if (ZBX_DB_OK > zbx_db_execute("delete from profiles where idx like 'web.templates.trigger_prototypes.php.%%'"))
		return FAIL;

	return SUCCEED;
}

static int	DBpatch_6050137(void)
{
	if (0 == (DBget_program_type() & ZBX_PROGRAM_TYPE_SERVER))
		return SUCCEED;

	if (ZBX_DB_OK > zbx_db_execute("delete from profiles where idx like 'web.hosts.triggers.%%'"))
		return FAIL;

	return SUCCEED;
}

static int	DBpatch_6050138(void)
{
	if (0 == (DBget_program_type() & ZBX_PROGRAM_TYPE_SERVER))
		return SUCCEED;

	if (ZBX_DB_OK > zbx_db_execute("delete from profiles where idx like 'web.hosts.trigger_prototypes.php.%%'"))
		return FAIL;

	return SUCCEED;
}

static int	DBpatch_6050139(void)
{
	zbx_db_result_t	result;
	zbx_db_row_t	row;
	zbx_db_insert_t	db_insert;
	int		ret = SUCCEED;

	if (0 == (DBget_program_type() & ZBX_PROGRAM_TYPE_SERVER))
		return SUCCEED;

	result = zbx_db_select("select wf.widgetid from widget_field wf,widget w"
			" where wf.name='interface_type' and w.type='hostavail' and w.widgetid=wf.widgetid"
			" group by wf.widgetid having count(wf.name)=1");

	zbx_db_insert_prepare(&db_insert, "widget_field", "widget_fieldid", "widgetid", "name", "type", "value_int",
			NULL);

	while (NULL != (row = zbx_db_fetch(result)))
	{
		zbx_uint64_t	widgetid;

		ZBX_STR2UINT64(widgetid, row[0]);

		zbx_db_insert_add_values(&db_insert, __UINT64_C(0), widgetid, "only_totals", 0, 1);
	}
	zbx_db_free_result(result);

	zbx_db_insert_autoincrement(&db_insert, "widget_fieldid");

	ret = zbx_db_insert_execute(&db_insert);

	zbx_db_insert_clean(&db_insert);

	return ret;
}

static int	DBpatch_6050140(void)
{
	if (0 == (DBget_program_type() & ZBX_PROGRAM_TYPE_SERVER))
		return SUCCEED;

<<<<<<< HEAD
	if (ZBX_DB_OK > zbx_db_execute("insert into module (moduleid,id,relative_path,status,config) values"
			" (" ZBX_FS_UI64 ",'honeycomb','widgets/honeycomb',%d,'[]')", zbx_db_get_maxid("module"), 1))
	{
		return FAIL;
	}
=======
	if (ZBX_DB_OK > zbx_db_execute("delete from profiles where idx like 'web.templates.items.%%'"))
		return FAIL;

	return SUCCEED;
}

static int	DBpatch_6050141(void)
{
	if (0 == (DBget_program_type() & ZBX_PROGRAM_TYPE_SERVER))
		return SUCCEED;

	if (ZBX_DB_OK > zbx_db_execute("delete from profiles where idx like 'web.templates.disc_prototypes.php.%%'"))
		return FAIL;

	return SUCCEED;
}

static int	DBpatch_6050142(void)
{
	if (0 == (DBget_program_type() & ZBX_PROGRAM_TYPE_SERVER))
		return SUCCEED;

	if (ZBX_DB_OK > zbx_db_execute("delete from profiles where idx like 'web.hosts.items.%%'"))
		return FAIL;

	return SUCCEED;
}

static int	DBpatch_6050143(void)
{
	if (0 == (DBget_program_type() & ZBX_PROGRAM_TYPE_SERVER))
		return SUCCEED;

	if (ZBX_DB_OK > zbx_db_execute("delete from profiles where idx like 'web.hosts.disc_prototypes.php.%%'"))
		return FAIL;
>>>>>>> 1a183ddc

	return SUCCEED;
}

#endif

DBPATCH_START(6050)

/* version, duplicates flag, mandatory flag */

DBPATCH_ADD(6050000, 0, 1)
DBPATCH_ADD(6050001, 0, 1)
DBPATCH_ADD(6050002, 0, 1)
DBPATCH_ADD(6050003, 0, 1)
DBPATCH_ADD(6050004, 0, 1)
DBPATCH_ADD(6050005, 0, 1)
DBPATCH_ADD(6050006, 0, 1)
DBPATCH_ADD(6050007, 0, 1)
DBPATCH_ADD(6050008, 0, 1)
DBPATCH_ADD(6050009, 0, 1)
DBPATCH_ADD(6050010, 0, 1)
DBPATCH_ADD(6050011, 0, 1)
DBPATCH_ADD(6050012, 0, 1)
DBPATCH_ADD(6050013, 0, 1)
DBPATCH_ADD(6050014, 0, 1)
DBPATCH_ADD(6050015, 0, 1)
DBPATCH_ADD(6050016, 0, 1)
DBPATCH_ADD(6050017, 0, 1)
DBPATCH_ADD(6050018, 0, 1)
DBPATCH_ADD(6050019, 0, 1)
DBPATCH_ADD(6050020, 0, 1)
DBPATCH_ADD(6050021, 0, 1)
DBPATCH_ADD(6050022, 0, 1)
DBPATCH_ADD(6050023, 0, 1)
DBPATCH_ADD(6050024, 0, 1)
DBPATCH_ADD(6050025, 0, 1)
DBPATCH_ADD(6050026, 0, 1)
DBPATCH_ADD(6050027, 0, 1)
DBPATCH_ADD(6050028, 0, 1)
DBPATCH_ADD(6050029, 0, 1)
DBPATCH_ADD(6050030, 0, 1)
DBPATCH_ADD(6050031, 0, 1)
DBPATCH_ADD(6050032, 0, 1)
DBPATCH_ADD(6050033, 0, 1)
DBPATCH_ADD(6050034, 0, 1)
DBPATCH_ADD(6050035, 0, 1)
DBPATCH_ADD(6050036, 0, 1)
DBPATCH_ADD(6050037, 0, 1)
DBPATCH_ADD(6050038, 0, 1)
DBPATCH_ADD(6050039, 0, 1)
DBPATCH_ADD(6050040, 0, 1)
DBPATCH_ADD(6050041, 0, 1)
DBPATCH_ADD(6050042, 0, 1)
DBPATCH_ADD(6050043, 0, 1)
DBPATCH_ADD(6050044, 0, 1)
DBPATCH_ADD(6050045, 0, 1)
DBPATCH_ADD(6050046, 0, 1)
DBPATCH_ADD(6050047, 0, 1)
DBPATCH_ADD(6050048, 0, 1)
DBPATCH_ADD(6050049, 0, 1)
DBPATCH_ADD(6050050, 0, 1)
DBPATCH_ADD(6050051, 0, 1)
DBPATCH_ADD(6050052, 0, 1)
DBPATCH_ADD(6050053, 0, 1)
DBPATCH_ADD(6050054, 0, 1)
DBPATCH_ADD(6050055, 0, 1)
DBPATCH_ADD(6050056, 0, 1)
DBPATCH_ADD(6050057, 0, 1)
DBPATCH_ADD(6050058, 0, 1)
DBPATCH_ADD(6050059, 0, 1)
DBPATCH_ADD(6050060, 0, 1)
DBPATCH_ADD(6050061, 0, 1)
DBPATCH_ADD(6050062, 0, 1)
DBPATCH_ADD(6050063, 0, 1)
DBPATCH_ADD(6050064, 0, 1)
DBPATCH_ADD(6050065, 0, 1)
DBPATCH_ADD(6050066, 0, 1)
DBPATCH_ADD(6050067, 0, 1)
DBPATCH_ADD(6050068, 0, 1)
DBPATCH_ADD(6050069, 0, 1)
DBPATCH_ADD(6050070, 0, 1)
DBPATCH_ADD(6050071, 0, 1)
DBPATCH_ADD(6050072, 0, 1)
DBPATCH_ADD(6050073, 0, 1)
DBPATCH_ADD(6050074, 0, 1)
DBPATCH_ADD(6050075, 0, 1)
DBPATCH_ADD(6050076, 0, 1)
DBPATCH_ADD(6050077, 0, 1)
DBPATCH_ADD(6050078, 0, 1)
DBPATCH_ADD(6050079, 0, 1)
DBPATCH_ADD(6050080, 0, 1)
DBPATCH_ADD(6050081, 0, 1)
DBPATCH_ADD(6050082, 0, 1)
DBPATCH_ADD(6050083, 0, 1)
DBPATCH_ADD(6050084, 0, 1)
DBPATCH_ADD(6050085, 0, 1)
DBPATCH_ADD(6050086, 0, 1)
DBPATCH_ADD(6050087, 0, 1)
DBPATCH_ADD(6050090, 0, 1)
DBPATCH_ADD(6050091, 0, 1)
DBPATCH_ADD(6050092, 0, 1)
DBPATCH_ADD(6050093, 0, 1)
DBPATCH_ADD(6050094, 0, 1)
DBPATCH_ADD(6050095, 0, 1)
DBPATCH_ADD(6050096, 0, 1)
DBPATCH_ADD(6050097, 0, 1)
DBPATCH_ADD(6050098, 0, 1)
DBPATCH_ADD(6050099, 0, 1)
DBPATCH_ADD(6050100, 0, 1)
DBPATCH_ADD(6050101, 0, 1)
DBPATCH_ADD(6050102, 0, 1)
DBPATCH_ADD(6050103, 0, 1)
DBPATCH_ADD(6050104, 0, 1)
DBPATCH_ADD(6050105, 0, 1)
DBPATCH_ADD(6050106, 0, 1)
DBPATCH_ADD(6050107, 0, 1)
DBPATCH_ADD(6050108, 0, 1)
DBPATCH_ADD(6050109, 0, 1)
DBPATCH_ADD(6050110, 0, 1)
DBPATCH_ADD(6050111, 0, 1)
DBPATCH_ADD(6050112, 0, 1)
DBPATCH_ADD(6050113, 0, 1)
DBPATCH_ADD(6050114, 0, 1)
DBPATCH_ADD(6050115, 0, 1)
DBPATCH_ADD(6050116, 0, 1)
DBPATCH_ADD(6050117, 0, 1)
DBPATCH_ADD(6050118, 0, 1)
DBPATCH_ADD(6050119, 0, 1)
DBPATCH_ADD(6050120, 0, 1)
DBPATCH_ADD(6050121, 0, 1)
DBPATCH_ADD(6050122, 0, 1)
DBPATCH_ADD(6050123, 0, 1)
DBPATCH_ADD(6050124, 0, 1)
DBPATCH_ADD(6050125, 0, 1)
DBPATCH_ADD(6050126, 0, 1)
DBPATCH_ADD(6050127, 0, 1)
DBPATCH_ADD(6050128, 0, 1)
DBPATCH_ADD(6050129, 0, 1)
DBPATCH_ADD(6050130, 0, 1)
DBPATCH_ADD(6050131, 0, 1)
DBPATCH_ADD(6050132, 0, 1)
DBPATCH_ADD(6050133, 0, 1)
DBPATCH_ADD(6050134, 0, 1)
DBPATCH_ADD(6050135, 0, 1)
DBPATCH_ADD(6050136, 0, 1)
DBPATCH_ADD(6050137, 0, 1)
DBPATCH_ADD(6050138, 0, 1)
DBPATCH_ADD(6050139, 0, 1)
DBPATCH_ADD(6050140, 0, 1)
<<<<<<< HEAD
=======
DBPATCH_ADD(6050141, 0, 1)
DBPATCH_ADD(6050142, 0, 1)
DBPATCH_ADD(6050143, 0, 1)
>>>>>>> 1a183ddc

DBPATCH_END()<|MERGE_RESOLUTION|>--- conflicted
+++ resolved
@@ -1668,49 +1668,55 @@
 	if (0 == (DBget_program_type() & ZBX_PROGRAM_TYPE_SERVER))
 		return SUCCEED;
 
-<<<<<<< HEAD
+	if (ZBX_DB_OK > zbx_db_execute("delete from profiles where idx like 'web.templates.items.%%'"))
+		return FAIL;
+
+	return SUCCEED;
+}
+
+static int	DBpatch_6050141(void)
+{
+	if (0 == (DBget_program_type() & ZBX_PROGRAM_TYPE_SERVER))
+		return SUCCEED;
+
+	if (ZBX_DB_OK > zbx_db_execute("delete from profiles where idx like 'web.templates.disc_prototypes.php.%%'"))
+		return FAIL;
+
+	return SUCCEED;
+}
+
+static int	DBpatch_6050142(void)
+{
+	if (0 == (DBget_program_type() & ZBX_PROGRAM_TYPE_SERVER))
+		return SUCCEED;
+
+	if (ZBX_DB_OK > zbx_db_execute("delete from profiles where idx like 'web.hosts.items.%%'"))
+		return FAIL;
+
+	return SUCCEED;
+}
+
+static int	DBpatch_6050143(void)
+{
+	if (0 == (DBget_program_type() & ZBX_PROGRAM_TYPE_SERVER))
+		return SUCCEED;
+
+	if (ZBX_DB_OK > zbx_db_execute("delete from profiles where idx like 'web.hosts.disc_prototypes.php.%%'"))
+		return FAIL;
+
+	return SUCCEED;
+}
+
+static int	DBpatch_6050144(void)
+{
+	if (0 == (DBget_program_type() & ZBX_PROGRAM_TYPE_SERVER))
+		return SUCCEED;
+
 	if (ZBX_DB_OK > zbx_db_execute("insert into module (moduleid,id,relative_path,status,config) values"
 			" (" ZBX_FS_UI64 ",'honeycomb','widgets/honeycomb',%d,'[]')", zbx_db_get_maxid("module"), 1))
 	{
 		return FAIL;
 	}
-=======
-	if (ZBX_DB_OK > zbx_db_execute("delete from profiles where idx like 'web.templates.items.%%'"))
-		return FAIL;
-
-	return SUCCEED;
-}
-
-static int	DBpatch_6050141(void)
-{
-	if (0 == (DBget_program_type() & ZBX_PROGRAM_TYPE_SERVER))
-		return SUCCEED;
-
-	if (ZBX_DB_OK > zbx_db_execute("delete from profiles where idx like 'web.templates.disc_prototypes.php.%%'"))
-		return FAIL;
-
-	return SUCCEED;
-}
-
-static int	DBpatch_6050142(void)
-{
-	if (0 == (DBget_program_type() & ZBX_PROGRAM_TYPE_SERVER))
-		return SUCCEED;
-
-	if (ZBX_DB_OK > zbx_db_execute("delete from profiles where idx like 'web.hosts.items.%%'"))
-		return FAIL;
-
-	return SUCCEED;
-}
-
-static int	DBpatch_6050143(void)
-{
-	if (0 == (DBget_program_type() & ZBX_PROGRAM_TYPE_SERVER))
-		return SUCCEED;
-
-	if (ZBX_DB_OK > zbx_db_execute("delete from profiles where idx like 'web.hosts.disc_prototypes.php.%%'"))
-		return FAIL;
->>>>>>> 1a183ddc
 
 	return SUCCEED;
 }
@@ -1860,11 +1866,9 @@
 DBPATCH_ADD(6050138, 0, 1)
 DBPATCH_ADD(6050139, 0, 1)
 DBPATCH_ADD(6050140, 0, 1)
-<<<<<<< HEAD
-=======
 DBPATCH_ADD(6050141, 0, 1)
 DBPATCH_ADD(6050142, 0, 1)
 DBPATCH_ADD(6050143, 0, 1)
->>>>>>> 1a183ddc
+DBPATCH_ADD(6050144, 0, 1)
 
 DBPATCH_END()