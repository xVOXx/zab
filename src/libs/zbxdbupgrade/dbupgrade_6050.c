/*
** Zabbix
** Copyright (C) 2001-2024 Zabbix SIA
**
** This program is free software; you can redistribute it and/or modify
** it under the terms of the GNU General Public License as published by
** the Free Software Foundation; either version 2 of the License, or
** (at your option) any later version.
**
** This program is distributed in the hope that it will be useful,
** but WITHOUT ANY WARRANTY; without even the implied warranty of
** MERCHANTABILITY or FITNESS FOR A PARTICULAR PURPOSE. See the
** GNU General Public License for more details.
**
** You should have received a copy of the GNU General Public License
** along with this program; if not, write to the Free Software
** Foundation, Inc., 51 Franklin Street, Fifth Floor, Boston, MA  02110-1301, USA.
**/

#include "dbupgrade.h"

#include "zbxdbschema.h"
#include "zbxvariant.h"
#include "zbxexpr.h"
#include "zbxeval.h"
#include "zbxalgo.h"
#include "zbxdbhigh.h"
#include "zbxtypes.h"
#include "zbxregexp.h"
#include "zbx_host_constants.h"
#include "zbxstr.h"
#include "zbxhash.h"
#include "zbxcrypto.h"

/*
 * 7.0 development database patches
 */

#ifndef HAVE_SQLITE3

static int	DBpatch_6050000(void)
{
	const zbx_db_field_t	field = {"url", "", NULL, NULL, 2048, ZBX_TYPE_CHAR, ZBX_NOTNULL, 0};

	return DBmodify_field_type("config", &field, NULL);
}

static int	DBpatch_6050001(void)
{
	const zbx_db_field_t	field = {"geomaps_tile_url", "", NULL, NULL, 2048, ZBX_TYPE_CHAR, ZBX_NOTNULL, 0};

	return DBmodify_field_type("config", &field, NULL);
}

static int	DBpatch_6050002(void)
{
	const zbx_db_field_t	field = {"url", "", NULL, NULL, 2048, ZBX_TYPE_CHAR, ZBX_NOTNULL, 0};

	return DBmodify_field_type("sysmap_url", &field, NULL);
}

static int	DBpatch_6050003(void)
{
	const zbx_db_field_t	field = {"url", "", NULL, NULL, 2048, ZBX_TYPE_CHAR, ZBX_NOTNULL, 0};

	return DBmodify_field_type("sysmap_element_url", &field, NULL);
}

static int	DBpatch_6050004(void)
{
	const zbx_db_field_t	field = {"url_a", "", NULL, NULL, 2048, ZBX_TYPE_CHAR, ZBX_NOTNULL, 0};

	return DBmodify_field_type("host_inventory", &field, NULL);
}

static int	DBpatch_6050005(void)
{
	const zbx_db_field_t	field = {"url_b", "", NULL, NULL, 2048, ZBX_TYPE_CHAR, ZBX_NOTNULL, 0};

	return DBmodify_field_type("host_inventory", &field, NULL);
}

static int	DBpatch_6050006(void)
{
	const zbx_db_field_t	field = {"url_c", "", NULL, NULL, 2048, ZBX_TYPE_CHAR, ZBX_NOTNULL, 0};

	return DBmodify_field_type("host_inventory", &field, NULL);
}

static int	DBpatch_6050007(void)
{
	const zbx_db_field_t	field = {"value_str", "", NULL, NULL, 2048, ZBX_TYPE_CHAR, ZBX_NOTNULL, 0};

	return DBmodify_field_type("widget_field", &field, NULL);
}

static int	DBpatch_6050008(void)
{
	const zbx_db_field_t	field = {"value", "0.0000", NULL, NULL, 0, ZBX_TYPE_FLOAT, ZBX_NOTNULL, 0};
	int	ret;

	if (0 == (DBget_program_type() & ZBX_PROGRAM_TYPE_SERVER))
		return SUCCEED;

#if defined(HAVE_ORACLE)
	if (SUCCEED == zbx_db_check_oracle_colum_type("history", "value", ZBX_TYPE_FLOAT))
		return SUCCEED;
#elif defined(HAVE_POSTGRESQL)
	if (SUCCEED == DBcheck_field_type("history", &field))
		return SUCCEED;
#endif
	if (SUCCEED != (ret = DBmodify_field_type("history", &field, &field)))
	{
		zabbix_log(LOG_LEVEL_WARNING, "cannot perform database upgrade of history table, please check upgrade"
				" notes");
	}

	return ret;
}

static int	DBpatch_6050009(void)
{
	const zbx_db_field_t	field = {"value_min", "0.0000", NULL, NULL, 0, ZBX_TYPE_FLOAT, ZBX_NOTNULL, 0};

	if (0 == (DBget_program_type() & ZBX_PROGRAM_TYPE_SERVER))
		return SUCCEED;

#if defined(HAVE_ORACLE)
	if (SUCCEED == zbx_db_check_oracle_colum_type("trends", "value_min", ZBX_TYPE_FLOAT))
		return SUCCEED;
#elif defined(HAVE_POSTGRESQL)
	if (SUCCEED == DBcheck_field_type("trends", &field))
		return SUCCEED;
#endif
	return DBmodify_field_type("trends", &field, &field);
}

static int	DBpatch_6050010(void)
{
	const zbx_db_field_t	field = {"value_avg", "0.0000", NULL, NULL, 0, ZBX_TYPE_FLOAT, ZBX_NOTNULL, 0};
	int			ret;

	if (0 == (DBget_program_type() & ZBX_PROGRAM_TYPE_SERVER))
		return SUCCEED;

#if defined(HAVE_ORACLE)
	if (SUCCEED == zbx_db_check_oracle_colum_type("trends", "value_avg", ZBX_TYPE_FLOAT))
		return SUCCEED;
#elif defined(HAVE_POSTGRESQL)
	if (SUCCEED == DBcheck_field_type("trends", &field))
		return SUCCEED;
#endif

	if (SUCCEED != (ret = DBmodify_field_type("trends", &field, &field)))
	{
		zabbix_log(LOG_LEVEL_WARNING, "cannot perform database upgrade of trends table, please check upgrade"
				" notes");
	}

	return ret;
}

static int	DBpatch_6050011(void)
{
	const zbx_db_field_t	field = {"value_max", "0.0000", NULL, NULL, 0, ZBX_TYPE_FLOAT, ZBX_NOTNULL, 0};
	int			ret;

#if defined(HAVE_ORACLE)
	if (SUCCEED == zbx_db_check_oracle_colum_type("trends", "value_max", ZBX_TYPE_FLOAT))
		return SUCCEED;
#elif defined(HAVE_POSTGRESQL)
	if (SUCCEED == DBcheck_field_type("trends", &field))
		return SUCCEED;
#endif /* defined(HAVE_ORACLE) */

	if (0 == (DBget_program_type() & ZBX_PROGRAM_TYPE_SERVER))
		return SUCCEED;

	if (SUCCEED != (ret = DBmodify_field_type("trends", &field, &field)))
	{
		zabbix_log(LOG_LEVEL_WARNING, "cannot perform database upgrade of trends table, please check upgrade"
				" notes");
	}

	return ret;
}

static int	DBpatch_6050012(void)
{
	const zbx_db_field_t	field = {"allow_redirect", "0", NULL, NULL, 0, ZBX_TYPE_INT, ZBX_NOTNULL, 0};

	return DBadd_field("dchecks", &field);
}

static int	DBpatch_6050013(void)
{
	const zbx_db_table_t	table =
			{"history_bin", "itemid,clock,ns", 0,
				{
					{"itemid", NULL, NULL, NULL, 0, ZBX_TYPE_ID, ZBX_NOTNULL, 0},
					{"clock", "0", NULL, NULL, 0, ZBX_TYPE_INT, ZBX_NOTNULL, 0},
					{"ns", "0", NULL, NULL, 0, ZBX_TYPE_INT, ZBX_NOTNULL, 0},
					{"value", "", NULL, NULL, 0, ZBX_TYPE_BLOB, ZBX_NOTNULL, 0},
					{NULL}
				},
				NULL
			};

	return DBcreate_table(&table);
}

static int	DBpatch_6050014(void)
{
	if (0 == (DBget_program_type() & ZBX_PROGRAM_TYPE_SERVER))
		return SUCCEED;

	if (ZBX_DB_OK > zbx_db_execute(
			"delete from widget_field"
			" where name='adv_conf' and widgetid in ("
				"select widgetid"
				" from widget"
				" where type in ('clock', 'item')"
			")"))
	{
		return FAIL;
	}

	return SUCCEED;
}

static int	DBpatch_6050015(void)
{
	const zbx_db_field_t	field = {"http_user", "", NULL, NULL, 255, ZBX_TYPE_CHAR, ZBX_NOTNULL, 0};

	return DBmodify_field_type("httptest", &field, NULL);
}

static int	DBpatch_6050016(void)
{
	const zbx_db_field_t	field = {"http_password", "", NULL, NULL, 255, ZBX_TYPE_CHAR, ZBX_NOTNULL, 0};

	return DBmodify_field_type("httptest", &field, NULL);
}

static int	DBpatch_6050017(void)
{
	const zbx_db_field_t	field = {"username", "", NULL, NULL, 255, ZBX_TYPE_CHAR, ZBX_NOTNULL, 0};

	return DBmodify_field_type("items", &field, NULL);
}

static int	DBpatch_6050018(void)
{
	const zbx_db_field_t	field = {"password", "", NULL, NULL, 255, ZBX_TYPE_CHAR, ZBX_NOTNULL, 0};

	return DBmodify_field_type("items", &field, NULL);
}

static int	DBpatch_6050019(void)
{
	const zbx_db_field_t	field = {"username", "", NULL, NULL, 255, ZBX_TYPE_CHAR, ZBX_NOTNULL, 0};

	return DBmodify_field_type("connector", &field, NULL);
}

static int	DBpatch_6050020(void)
{
	const zbx_db_field_t	field = {"password", "", NULL, NULL, 255, ZBX_TYPE_CHAR, ZBX_NOTNULL, 0};

	return DBmodify_field_type("connector", &field, NULL);
}

static int	DBpatch_6050021(void)
{
	const zbx_db_field_t	field = {"concurrency_max", "0", NULL, NULL, 0, ZBX_TYPE_INT, ZBX_NOTNULL, 0};

	return DBadd_field("drules", &field);
}

static int	DBpatch_6050022(void)
{
	if (ZBX_DB_OK > zbx_db_execute("update drules set concurrency_max=1"))
		return FAIL;

	return SUCCEED;
}

static int	DBpatch_6050023(void)
{
	const char	*sql =
			"update widget_field"
			" set name='acknowledgement_status'"
			" where name='unacknowledged'"
				" and exists ("
					"select null"
					" from widget w"
					" where widget_field.widgetid=w.widgetid"
						" and w.type='problems'"
				")";

	if (0 == (DBget_program_type() & ZBX_PROGRAM_TYPE_SERVER))
		return SUCCEED;

	if (ZBX_DB_OK <= zbx_db_execute("%s", sql))
		return SUCCEED;

	return FAIL;
}

static int	DBpatch_6050024(void)
{
	const char	*sql =
			"update widget_field"
			" set name='show_lines'"
			" where name='count'"
				" and exists ("
					"select null"
					" from widget w"
					" where widget_field.widgetid=w.widgetid"
						" and w.type='tophosts'"
				")";

	if (0 == (DBget_program_type() & ZBX_PROGRAM_TYPE_SERVER))
		return SUCCEED;

	if (ZBX_DB_OK <= zbx_db_execute("%s", sql))
		return SUCCEED;

	return FAIL;
}

static int	DBpatch_6050025(void)
{
	if (FAIL == zbx_db_index_exists("problem", "problem_4"))
		return DBcreate_index("problem", "problem_4", "cause_eventid", 0);

	return SUCCEED;
}

static int	DBpatch_6050026(void)
{
	const zbx_db_field_t	field = {"id", NULL, NULL, NULL, 0, ZBX_TYPE_ID, ZBX_NOTNULL, 0};

	return DBdrop_field_autoincrement("proxy_history", &field);
}

static int	DBpatch_6050027(void)
{
	const zbx_db_field_t	field = {"id", NULL, NULL, NULL, 0, ZBX_TYPE_ID, ZBX_NOTNULL, 0};

	return DBdrop_field_autoincrement("proxy_dhistory", &field);
}

static int	DBpatch_6050028(void)
{
	const zbx_db_field_t	field = {"id", NULL, NULL, NULL, 0, ZBX_TYPE_ID, ZBX_NOTNULL, 0};

	return DBdrop_field_autoincrement("proxy_autoreg_host", &field);
}

static int	DBpatch_6050029(void)
{
	if (0 == (DBget_program_type() & ZBX_PROGRAM_TYPE_SERVER))
		return SUCCEED;

	if (ZBX_DB_OK > zbx_db_execute("insert into module (moduleid,id,relative_path,status,config) values"
			" (" ZBX_FS_UI64 ",'gauge','widgets/gauge',%d,'[]')", zbx_db_get_maxid("module"), 1))
	{
		return FAIL;
	}

	return SUCCEED;
}

static int	DBpatch_6050030(void)
{
	const zbx_db_table_t table =
			{"optag", "optagid", 0,
				{
					{"optagid", NULL, NULL, NULL, 0, ZBX_TYPE_ID, ZBX_NOTNULL, 0},
					{"operationid", NULL, NULL, NULL, 0, ZBX_TYPE_ID, ZBX_NOTNULL, 0},
					{"tag", "", NULL, NULL, 255, ZBX_TYPE_CHAR, ZBX_NOTNULL, 0},
					{"value", "", NULL, NULL, 255, ZBX_TYPE_CHAR, ZBX_NOTNULL, 0},
					{0}
				},
				NULL
			};

	return DBcreate_table(&table);
}

static int  DBpatch_6050031(void)
{
	return DBcreate_index("optag", "optag_1", "operationid", 0);
}

static int	DBpatch_6050032(void)
{
	const zbx_db_field_t	field = {"operationid", NULL, "operations", "operationid", 0, 0, 0,
			ZBX_FK_CASCADE_DELETE};

	return DBadd_foreign_key("optag", 1, &field);
}

static int	DBpatch_6050033(void)
{
	if (0 == (DBget_program_type() & ZBX_PROGRAM_TYPE_SERVER))
		return SUCCEED;

	if (ZBX_DB_OK > zbx_db_execute("insert into module (moduleid,id,relative_path,status,config) values"
			" (" ZBX_FS_UI64 ",'toptriggers','widgets/toptriggers',%d,'[]')", zbx_db_get_maxid("module"), 1))
	{
		return FAIL;
	}

	return SUCCEED;
}

static int	DBpatch_6050034(void)
{
	const zbx_db_table_t	table = {"proxy", "proxyid", 0,
			{
				{"proxyid", NULL, NULL, NULL, 0, ZBX_TYPE_ID, ZBX_NOTNULL, 0},
				{"name", "", NULL, NULL, 128, ZBX_TYPE_CHAR, ZBX_NOTNULL, 0},
				{"operating_mode", "0", NULL, NULL, 0, ZBX_TYPE_INT, ZBX_NOTNULL, 0},
				{"description", "", NULL, NULL, 0, ZBX_TYPE_SHORTTEXT, ZBX_NOTNULL, 0},
				{"tls_connect", "1", NULL, NULL, 0, ZBX_TYPE_INT, ZBX_NOTNULL, 0},
				{"tls_accept", "1", NULL, NULL, 0, ZBX_TYPE_INT, ZBX_NOTNULL, 0},
				{"tls_issuer", "", NULL, NULL, 1024, ZBX_TYPE_CHAR, ZBX_NOTNULL, 0},
				{"tls_subject", "", NULL, NULL, 1024, ZBX_TYPE_CHAR, ZBX_NOTNULL, 0},
				{"tls_psk_identity", "", NULL, NULL, 128, ZBX_TYPE_CHAR, ZBX_NOTNULL, 0},
				{"tls_psk", "", NULL, NULL, 512, ZBX_TYPE_CHAR, ZBX_NOTNULL, 0},
				{"allowed_addresses", "", NULL, NULL, 255, ZBX_TYPE_CHAR, ZBX_NOTNULL, 0},
				{"address", "127.0.0.1", NULL, NULL, 255, ZBX_TYPE_CHAR, ZBX_NOTNULL, 0},
				{"port", "10051", NULL, NULL, 64, ZBX_TYPE_CHAR, ZBX_NOTNULL, 0},
				{0}
			},
			NULL
		};

	return DBcreate_table(&table);
}

static int	DBpatch_6050035(void)
{
	return DBcreate_index("proxy", "proxy_1", "name", 1);
}

static int	DBpatch_6050036(void)
{
	return DBcreate_changelog_insert_trigger("proxy", "proxyid");
}

static int	DBpatch_6050037(void)
{
	return DBcreate_changelog_update_trigger("proxy", "proxyid");
}

static int	DBpatch_6050038(void)
{
	return DBcreate_changelog_delete_trigger("proxy", "proxyid");
}

#define DEPRECATED_STATUS_PROXY_ACTIVE	5
#define DEPRECATED_STATUS_PROXY_PASSIVE	6

static int	DBpatch_6050039(void)
{
	zbx_db_row_t		row;
	zbx_db_result_t		result;
	zbx_db_insert_t		db_insert_proxies;
	int			ret;

	if (0 == (DBget_program_type() & ZBX_PROGRAM_TYPE_SERVER))
		return SUCCEED;

	result = zbx_db_select(
			"select h.hostid,h.host,h.status,h.description,h.tls_connect,h.tls_accept,h.tls_issuer,"
				"h.tls_subject,h.tls_psk_identity,h.tls_psk,h.proxy_address,i.useip,i.ip,i.dns,i.port"
			" from hosts h"
			" left join interface i"
				" on h.hostid=i.hostid"
			" where h.status in (%i,%i)",
			DEPRECATED_STATUS_PROXY_PASSIVE, DEPRECATED_STATUS_PROXY_ACTIVE);

	zbx_db_insert_prepare(&db_insert_proxies, "proxy", "proxyid", "name", "operating_mode", "description", "tls_connect",
			"tls_accept", "tls_issuer", "tls_subject", "tls_psk_identity", "tls_psk", "allowed_addresses",
			"address", "port", (char *)NULL);

	while (NULL != (row = zbx_db_fetch(result)))
	{
		zbx_uint64_t	proxyid;
		int		status, tls_connect, tls_accept;

		ZBX_STR2UINT64(proxyid, row[0]);
		status = atoi(row[2]);
		tls_connect = atoi(row[4]);
		tls_accept = atoi(row[5]);

		if (DEPRECATED_STATUS_PROXY_ACTIVE == status)
		{
			zbx_db_insert_add_values(&db_insert_proxies, proxyid, row[1], PROXY_OPERATING_MODE_ACTIVE, row[3],
					tls_connect, tls_accept, row[6], row[7], row[8], row[9], row[10],
					"127.0.0.1", "10051");
		}
		else if (DEPRECATED_STATUS_PROXY_PASSIVE == status)
		{
			const char	*address;
			const char	*port;

			if (SUCCEED != zbx_db_is_null(row[11]))
			{
				address = (1 == atoi(row[11]) ? row[12] : row[13]);
				port = row[14];
			}
			else
			{
				address = "127.0.0.1";
				port = "10051";
				zabbix_log(LOG_LEVEL_WARNING, "cannot select interface for proxy '%s'",  row[1]);
			}

			zbx_db_insert_add_values(&db_insert_proxies, proxyid, row[1], PROXY_OPERATING_MODE_PASSIVE, row[3],
					tls_connect, tls_accept, row[6], row[7], row[8], row[9], "", address, port);
		}
	}
	zbx_db_free_result(result);

	ret = zbx_db_insert_execute(&db_insert_proxies);
	zbx_db_insert_clean(&db_insert_proxies);

	return ret;
}

static int	DBpatch_6050040(void)
{
	return DBdrop_foreign_key("hosts", 1);
}

static int	DBpatch_6050041(void)
{
	const zbx_db_field_t	field = {"proxyid", NULL, "hosts", "hostid", 0, ZBX_TYPE_ID, 0, 0};

	return DBrename_field("hosts", "proxy_hostid", &field);
}

static int	DBpatch_6050042(void)
{
	const zbx_db_field_t	field = {"proxyid", NULL, "proxy", "proxyid", 0, 0, 0, 0};

	return DBadd_foreign_key("hosts", 1, &field);
}

static int	DBpatch_6050043(void)
{
	return DBdrop_foreign_key("drules", 1);
}

static int	DBpatch_6050044(void)
{
	const zbx_db_field_t	field = {"proxyid", NULL, "hosts", "hostid", 0, ZBX_TYPE_ID, 0, 0};

	return DBrename_field("drules", "proxy_hostid", &field);
}

static int	DBpatch_6050045(void)
{
	const zbx_db_field_t	field = {"proxyid", NULL, "proxy", "proxyid", 0, 0, 0, 0};

	return DBadd_foreign_key("drules", 1, &field);
}

static int	DBpatch_6050046(void)
{
	return DBdrop_foreign_key("autoreg_host", 1);
}

static int	DBpatch_6050047(void)
{
	const zbx_db_field_t	field = {"proxyid", NULL, "hosts", "hostid", 0, ZBX_TYPE_ID, 0, ZBX_FK_CASCADE_DELETE};

	return DBrename_field("autoreg_host", "proxy_hostid", &field);
}

static int	DBpatch_6050048(void)
{
	const zbx_db_field_t	field = {"proxyid", NULL, "proxy", "proxyid", 0, 0, 0, ZBX_FK_CASCADE_DELETE};

	return DBadd_foreign_key("autoreg_host", 1, &field);
}

static int	DBpatch_6050049(void)
{
	return DBdrop_foreign_key("task", 1);
}

static int	DBpatch_6050050(void)
{
	const zbx_db_field_t	field = {"proxyid", NULL, "hosts", "hostid", 0, ZBX_TYPE_ID, 0, 0};

	return DBrename_field("task", "proxy_hostid", &field);
}

static int	DBpatch_6050051(void)
{
	const zbx_db_field_t	field = {"proxyid", NULL, "proxy", "proxyid", 0, 0, 0, ZBX_FK_CASCADE_DELETE};

	return DBadd_foreign_key("task", 1, &field);
}

static int	DBpatch_6050052(void)
{
	const zbx_db_table_t	table = {"proxy_rtdata", "proxyid", 0,
			{
				{"proxyid", NULL, "proxy", "proxyid", 0, ZBX_TYPE_ID, ZBX_NOTNULL, 0},
				{"lastaccess", "0", NULL, NULL, 0, ZBX_TYPE_INT, ZBX_NOTNULL, 0},
				{"version", "0", NULL, NULL, 0, ZBX_TYPE_INT, ZBX_NOTNULL, 0},
				{"compatibility", "0", NULL, NULL, 0, ZBX_TYPE_INT, ZBX_NOTNULL, 0},
				{0}
			},
			NULL
		};

	return DBcreate_table(&table);
}

static int	DBpatch_6050053(void)
{
	const zbx_db_field_t	field = {"proxyid", NULL, "proxy", "proxyid", 0, 0, 0, ZBX_FK_CASCADE_DELETE};

	return DBadd_foreign_key("proxy_rtdata", 1, &field);
}

static int	DBpatch_6050054(void)
{
	zbx_db_row_t		row;
	zbx_db_result_t		result;
	zbx_db_insert_t		db_insert_rtdata;
	int			ret;

	if (0 == (DBget_program_type() & ZBX_PROGRAM_TYPE_SERVER))
		return SUCCEED;

	result = zbx_db_select(
		"select hr.hostid,hr.lastaccess,hr.version,hr.compatibility"
		" from host_rtdata hr"
		" join hosts h"
			" on hr.hostid=h.hostid"
		" where h.status in (%i,%i)",
		DEPRECATED_STATUS_PROXY_ACTIVE, DEPRECATED_STATUS_PROXY_PASSIVE);

	zbx_db_insert_prepare(&db_insert_rtdata, "proxy_rtdata", "proxyid", "lastaccess", "version", "compatibility",
			(char *)NULL);

	while (NULL != (row = zbx_db_fetch(result)))
	{
		int		lastaccess, version, compatibility;
		zbx_uint64_t	hostid;

		ZBX_STR2UINT64(hostid, row[0]);
		lastaccess = atoi(row[1]);
		version = atoi(row[2]);
		compatibility = atoi(row[3]);

		zbx_db_insert_add_values(&db_insert_rtdata, hostid, lastaccess, version, compatibility);
	}
	zbx_db_free_result(result);

	ret = zbx_db_insert_execute(&db_insert_rtdata);
	zbx_db_insert_clean(&db_insert_rtdata);

	return ret;
}

#undef DEPRECATED_STATUS_PROXY_ACTIVE
#undef DEPRECATED_STATUS_PROXY_PASSIVE

static int	DBpatch_6050055(void)
{
	if (0 == (DBget_program_type() & ZBX_PROGRAM_TYPE_SERVER))
		return SUCCEED;

	if (ZBX_DB_OK > zbx_db_execute("delete from hosts where status in (5,6)"))
		return FAIL;

	return SUCCEED;
}

static int	DBpatch_6050056(void)
{
	return DBdrop_field("host_rtdata", "lastaccess");
}

static int	DBpatch_6050057(void)
{
	return DBdrop_field("host_rtdata", "version");
}

static int	DBpatch_6050058(void)
{
	return DBdrop_field("host_rtdata", "compatibility");
}

static int	DBpatch_6050059(void)
{
	return DBdrop_field("hosts", "proxy_address");
}

static int	DBpatch_6050060(void)
{
	return DBdrop_field("hosts", "auto_compress");
}

static int	DBpatch_6050061(void)
{
	if (0 == (DBget_program_type() & ZBX_PROGRAM_TYPE_SERVER))
		return SUCCEED;

	if (ZBX_DB_OK > zbx_db_execute("delete from profiles where idx='web.proxies.filter_status'"))
		return FAIL;

	return SUCCEED;
}

static int	DBpatch_6050062(void)
{
	if (0 == (DBget_program_type() & ZBX_PROGRAM_TYPE_SERVER))
		return SUCCEED;

	if (ZBX_DB_OK > zbx_db_execute(
			"update profiles"
			" set value_str='name'"
			" where value_str like 'host'"
				" and idx='web.proxies.php.sort'"))
	{
		return FAIL;
	}

	return SUCCEED;
}

static int	DBpatch_6050063(void)
{
#define TM_DATA_TYPE_TEST_ITEM	0
#define TM_DATA_TYPE_PROXYIDS	2

	if (0 == (DBget_program_type() & ZBX_PROGRAM_TYPE_SERVER))
		return SUCCEED;

	if (ZBX_DB_OK > zbx_db_execute("delete"
			" from task"
			" where exists ("
				"select null"
				" from task_data td"
				" where td.taskid=task.taskid and td.type in (%i,%i)"
			")",
			TM_DATA_TYPE_TEST_ITEM, TM_DATA_TYPE_PROXYIDS))
	{
		return FAIL;
	}
#undef TM_DATA_TYPE_TEST_ITEM
#undef TM_DATA_TYPE_PROXYIDS

	return SUCCEED;
}

static int	DBpatch_6050064(void)
{
	if (FAIL == zbx_db_index_exists("dashboard_user", "dashboard_user_2"))
		return DBcreate_index("dashboard_user", "dashboard_user_2", "userid", 0);

	return SUCCEED;
}

static int	DBpatch_6050065(void)
{
	if (FAIL == zbx_db_index_exists("dashboard_usrgrp", "dashboard_usrgrp_2"))
		return DBcreate_index("dashboard_usrgrp", "dashboard_usrgrp_2", "usrgrpid", 0);

	return SUCCEED;
}

static int	DBpatch_6050066(void)
{
	if (FAIL == zbx_db_index_exists("event_suppress", "event_suppress_4"))
		return DBcreate_index("event_suppress", "event_suppress_4", "userid", 0);

	return SUCCEED;
}

static int	DBpatch_6050067(void)
{
	if (FAIL == zbx_db_index_exists("group_discovery", "group_discovery_1"))
		return DBcreate_index("group_discovery", "group_discovery_1", "parent_group_prototypeid", 0);

	return SUCCEED;
}

static int	DBpatch_6050068(void)
{
	if (FAIL == zbx_db_index_exists("group_prototype", "group_prototype_2"))
		return DBcreate_index("group_prototype", "group_prototype_2", "groupid", 0);

	return SUCCEED;
}

static int	DBpatch_6050069(void)
{
	if (FAIL == zbx_db_index_exists("group_prototype", "group_prototype_3"))
		return DBcreate_index("group_prototype", "group_prototype_3", "templateid", 0);

	return SUCCEED;
}

static int	DBpatch_6050070(void)
{
	if (FAIL == zbx_db_index_exists("host_discovery", "host_discovery_1"))
		return DBcreate_index("host_discovery", "host_discovery_1", "parent_hostid", 0);

	return SUCCEED;
}

static int	DBpatch_6050071(void)
{
	if (FAIL == zbx_db_index_exists("host_discovery", "host_discovery_2"))
		return DBcreate_index("host_discovery", "host_discovery_2", "parent_itemid", 0);

	return SUCCEED;
}

static int	DBpatch_6050072(void)
{
	if (FAIL == zbx_db_index_exists("hosts", "hosts_7"))
		return DBcreate_index("hosts", "hosts_7", "templateid", 0);

	return SUCCEED;
}

static int	DBpatch_6050073(void)
{
	if (FAIL == zbx_db_index_exists("interface_discovery", "interface_discovery_1"))
		return DBcreate_index("interface_discovery", "interface_discovery_1", "parent_interfaceid", 0);

	return SUCCEED;
}

static int	DBpatch_6050074(void)
{
	if (FAIL == zbx_db_index_exists("report", "report_2"))
		return DBcreate_index("report", "report_2", "userid", 0);

	return SUCCEED;
}

static int	DBpatch_6050075(void)
{
	if (FAIL == zbx_db_index_exists("report", "report_3"))
		return DBcreate_index("report", "report_3", "dashboardid", 0);

	return SUCCEED;
}

static int	DBpatch_6050076(void)
{
	if (FAIL == zbx_db_index_exists("report_user", "report_user_2"))
		return DBcreate_index("report_user", "report_user_2", "userid", 0);

	return SUCCEED;
}

static int	DBpatch_6050077(void)
{
	if (FAIL == zbx_db_index_exists("report_user", "report_user_3"))
		return DBcreate_index("report_user", "report_user_3", "access_userid", 0);

	return SUCCEED;
}

static int	DBpatch_6050078(void)
{
	if (FAIL == zbx_db_index_exists("report_usrgrp", "report_usrgrp_2"))
		return DBcreate_index("report_usrgrp", "report_usrgrp_2", "usrgrpid", 0);

	return SUCCEED;
}

static int	DBpatch_6050079(void)
{
	if (FAIL == zbx_db_index_exists("report_usrgrp", "report_usrgrp_3"))
		return DBcreate_index("report_usrgrp", "report_usrgrp_3", "access_userid", 0);

	return SUCCEED;
}

static int	DBpatch_6050080(void)
{
	if (FAIL == zbx_db_index_exists("sysmaps", "sysmaps_4"))
		return DBcreate_index("sysmaps", "sysmaps_4", "userid", 0);

	return SUCCEED;
}

static int	DBpatch_6050081(void)
{
	if (FAIL == zbx_db_index_exists("sysmap_element_trigger", "sysmap_element_trigger_2"))
		return DBcreate_index("sysmap_element_trigger", "sysmap_element_trigger_2", "triggerid", 0);

	return SUCCEED;
}

static int	DBpatch_6050082(void)
{
	if (FAIL == zbx_db_index_exists("sysmap_user", "sysmap_user_2"))
		return DBcreate_index("sysmap_user", "sysmap_user_2", "userid", 0);

	return SUCCEED;
}

static int	DBpatch_6050083(void)
{
	if (FAIL == zbx_db_index_exists("sysmap_usrgrp", "sysmap_usrgrp_2"))
		return DBcreate_index("sysmap_usrgrp", "sysmap_usrgrp_2", "usrgrpid", 0);

	return SUCCEED;
}

static int	DBpatch_6050084(void)
{
	if (FAIL == zbx_db_index_exists("tag_filter", "tag_filter_1"))
		return DBcreate_index("tag_filter", "tag_filter_1", "usrgrpid", 0);

	return SUCCEED;
}

static int	DBpatch_6050085(void)
{
	if (FAIL == zbx_db_index_exists("tag_filter", "tag_filter_2"))
		return DBcreate_index("tag_filter", "tag_filter_2", "groupid", 0);

	return SUCCEED;
}

static int	DBpatch_6050086(void)
{
	if (FAIL == zbx_db_index_exists("task", "task_2"))
		return DBcreate_index("task", "task_2", "proxyid", 0);

	return SUCCEED;
}

static int	DBpatch_6050087(void)
{
	if (FAIL == zbx_db_index_exists("users", "users_3"))
		return DBcreate_index("users", "users_3", "roleid", 0);

	return SUCCEED;
}

static int	DBpatch_6050090(void)
{
	const zbx_db_field_t	old_field = {"info", "", NULL, NULL, 0, ZBX_TYPE_SHORTTEXT, ZBX_NOTNULL, 0};
	const zbx_db_field_t	field = {"info", "", NULL, NULL, 0, ZBX_TYPE_LONGTEXT, ZBX_NOTNULL, 0};

	return DBmodify_field_type("task_remote_command_result", &field, &old_field);
}

static int	DBpatch_6050091(void)
{
	if (0 == (DBget_program_type() & ZBX_PROGRAM_TYPE_SERVER))
		return SUCCEED;

	if (ZBX_DB_OK > zbx_db_execute(
			"update widget_field"
			" set value_str=' '"
			" where name like 'columns.name.%%'"
			" and value_str like ''"
			" and widgetid in ("
				"select widgetid"
				" from widget"
				" where type='tophosts'"
			")"))
	{
		return FAIL;
	}

	return SUCCEED;
}

static int	DBpatch_6050092(void)
{
	return DBrename_table("group_discovery", "group_discovery_tmp");
}

static int	DBpatch_6050093(void)
{
	const zbx_db_table_t	table =
			{"group_discovery", "groupdiscoveryid", 0,
				{
					{"groupdiscoveryid", NULL, NULL, NULL, 0, ZBX_TYPE_ID, ZBX_NOTNULL, 0},
					{"groupid", NULL, NULL, NULL, 0, ZBX_TYPE_ID, ZBX_NOTNULL, 0},
					{"parent_group_prototypeid", NULL, NULL, NULL, 0, ZBX_TYPE_ID, ZBX_NOTNULL, 0},
					{"name", "", NULL, NULL, 255, ZBX_TYPE_CHAR, ZBX_NOTNULL, 0},
					{"lastcheck", "0", NULL, NULL, 0, ZBX_TYPE_INT, ZBX_NOTNULL, 0},
					{"ts_delete", "0", NULL, NULL, 0, ZBX_TYPE_INT, ZBX_NOTNULL, 0},
					{0}
				},
				NULL
			};

	return DBcreate_table(&table);
}

static int	DBpatch_6050094(void)
{
	if (0 == (DBget_program_type() & ZBX_PROGRAM_TYPE_SERVER))
		return SUCCEED;

	if (ZBX_DB_OK > zbx_db_execute("insert into group_discovery "
				"(groupdiscoveryid,groupid,parent_group_prototypeid,name,lastcheck,ts_delete)"
			" select groupid,groupid,parent_group_prototypeid,name,lastcheck,ts_delete"
				" from group_discovery_tmp"))
	{
		return FAIL;
	}

	return SUCCEED;
}

static int	DBpatch_6050095(void)
{
	return DBdrop_table("group_discovery_tmp");
}

static int	DBpatch_6050096(void)
{
	return DBcreate_index("group_discovery", "group_discovery_1", "groupid,parent_group_prototypeid", 1);
}

static int	DBpatch_6050097(void)
{
	return DBcreate_index("group_discovery", "group_discovery_2", "parent_group_prototypeid", 0);
}

static int	DBpatch_6050098(void)
{
	const zbx_db_field_t	field = {"groupid", NULL, "hstgrp", "groupid", 0, 0, 0, ZBX_FK_CASCADE_DELETE};

	return DBadd_foreign_key("group_discovery", 1, &field);
}

static int	DBpatch_6050099(void)
{
	const zbx_db_field_t	field = {"parent_group_prototypeid", NULL, "group_prototype", "group_prototypeid", 0, 0,
			0, 0};

	return DBadd_foreign_key("group_discovery", 2, &field);
}

static int	DBpatch_6050100(void)
{
	if (0 == (DBget_program_type() & ZBX_PROGRAM_TYPE_SERVER))
		return SUCCEED;

	if (ZBX_DB_OK > zbx_db_execute("insert into module (moduleid,id,relative_path,status,config) values"
			" (" ZBX_FS_UI64 ",'piechart','widgets/piechart',%d,'[]')", zbx_db_get_maxid("module"), 1))
	{
		return FAIL;
	}

	return SUCCEED;
}

static int	DBpatch_6050101(void)
{
	const zbx_db_field_t	field = {"timeout_zabbix_agent", "3s", NULL, NULL, 255, ZBX_TYPE_CHAR, ZBX_NOTNULL, 0};

	return DBadd_field("config", &field);
}

static int	DBpatch_6050102(void)
{
	const zbx_db_field_t	field = {"timeout_simple_check", "3s", NULL, NULL, 255, ZBX_TYPE_CHAR, ZBX_NOTNULL, 0};

	return DBadd_field("config", &field);
}

static int	DBpatch_6050103(void)
{
	const zbx_db_field_t	field = {"timeout_snmp_agent", "3s", NULL, NULL, 255, ZBX_TYPE_CHAR, ZBX_NOTNULL, 0};

	return DBadd_field("config", &field);
}

static int	DBpatch_6050104(void)
{
	const zbx_db_field_t	field = {"timeout_external_check", "3s", NULL, NULL, 255, ZBX_TYPE_CHAR,
			ZBX_NOTNULL, 0};

	return DBadd_field("config", &field);
}

static int	DBpatch_6050105(void)
{
	const zbx_db_field_t	field = {"timeout_db_monitor", "3s", NULL, NULL, 255, ZBX_TYPE_CHAR, ZBX_NOTNULL, 0};

	return DBadd_field("config", &field);
}

static int	DBpatch_6050106(void)
{
	const zbx_db_field_t	field = {"timeout_http_agent", "3s", NULL, NULL, 255, ZBX_TYPE_CHAR, ZBX_NOTNULL, 0};

	return DBadd_field("config", &field);
}

static int	DBpatch_6050107(void)
{
	const zbx_db_field_t	field = {"timeout_ssh_agent", "3s", NULL, NULL, 255, ZBX_TYPE_CHAR, ZBX_NOTNULL, 0};

	return DBadd_field("config", &field);
}

static int	DBpatch_6050108(void)
{
	const zbx_db_field_t	field = {"timeout_telnet_agent", "3s", NULL, NULL, 255, ZBX_TYPE_CHAR, ZBX_NOTNULL, 0};

	return DBadd_field("config", &field);
}

static int	DBpatch_6050109(void)
{
	const zbx_db_field_t	field = {"timeout_script", "3s", NULL, NULL, 255, ZBX_TYPE_CHAR, ZBX_NOTNULL, 0};

	return DBadd_field("config", &field);
}

static int	DBpatch_6050110(void)
{
	int	timeout;

	timeout = DBget_config_timeout();

	if (ZBX_DB_OK > zbx_db_execute("update config"
			" set timeout_zabbix_agent='%ds',"
				"timeout_simple_check='%ds',"
				"timeout_snmp_agent='%ds',"
				"timeout_external_check='%ds',"
				"timeout_db_monitor='%ds',"
				"timeout_http_agent='%ds',"
				"timeout_ssh_agent='%ds',"
				"timeout_telnet_agent='%ds',"
				"timeout_script='%ds'",
			timeout, timeout, timeout, timeout, timeout, timeout, timeout, timeout, timeout))
	{
		return FAIL;
	}

	return SUCCEED;
}

static int	DBpatch_6050111(void)
{
	if (ZBX_DB_OK > zbx_db_execute("update items set timeout='' where type not in (%d,%d)", ITEM_TYPE_HTTPAGENT,
			ITEM_TYPE_SCRIPT))
	{
		return FAIL;
	}

	return SUCCEED;
}

static int	DBpatch_6050112(void)
{
	const zbx_db_field_t	field = {"timeout", "", NULL, NULL, 255, ZBX_TYPE_CHAR, ZBX_NOTNULL, 0};

	return DBset_default("items", &field);
}

static int	DBpatch_6050113(void)
{
	const zbx_db_field_t	field = {"custom_timeouts", "0", NULL, NULL, 0, ZBX_TYPE_INT, ZBX_NOTNULL, 0};

	return DBadd_field("proxy", &field);
}

static int	DBpatch_6050114(void)
{
	const zbx_db_field_t	field = {"timeout_zabbix_agent", "", NULL, NULL, 255, ZBX_TYPE_CHAR, ZBX_NOTNULL, 0};

	return DBadd_field("proxy", &field);
}

static int	DBpatch_6050115(void)
{
	const zbx_db_field_t	field = {"timeout_simple_check", "", NULL, NULL, 255, ZBX_TYPE_CHAR, ZBX_NOTNULL, 0};

	return DBadd_field("proxy", &field);
}

static int	DBpatch_6050116(void)
{
	const zbx_db_field_t	field = {"timeout_snmp_agent", "", NULL, NULL, 255, ZBX_TYPE_CHAR, ZBX_NOTNULL, 0};

	return DBadd_field("proxy", &field);
}

static int	DBpatch_6050117(void)
{
	const zbx_db_field_t	field = {"timeout_external_check", "", NULL, NULL, 255, ZBX_TYPE_CHAR, ZBX_NOTNULL, 0};

	return DBadd_field("proxy", &field);
}

static int	DBpatch_6050118(void)
{
	const zbx_db_field_t	field = {"timeout_db_monitor", "", NULL, NULL, 255, ZBX_TYPE_CHAR, ZBX_NOTNULL, 0};

	return DBadd_field("proxy", &field);
}

static int	DBpatch_6050119(void)
{
	const zbx_db_field_t	field = {"timeout_http_agent", "", NULL, NULL, 255, ZBX_TYPE_CHAR, ZBX_NOTNULL, 0};

	return DBadd_field("proxy", &field);
}

static int	DBpatch_6050120(void)
{
	const zbx_db_field_t	field = {"timeout_ssh_agent", "", NULL, NULL, 255, ZBX_TYPE_CHAR, ZBX_NOTNULL, 0};

	return DBadd_field("proxy", &field);
}

static int	DBpatch_6050121(void)
{
	const zbx_db_field_t	field = {"timeout_telnet_agent", "", NULL, NULL, 255, ZBX_TYPE_CHAR, ZBX_NOTNULL, 0};

	return DBadd_field("proxy", &field);
}

static int	DBpatch_6050122(void)
{
	const zbx_db_field_t	field = {"timeout_script", "", NULL, NULL, 255, ZBX_TYPE_CHAR, ZBX_NOTNULL, 0};

	return DBadd_field("proxy", &field);
}

static int	DBpatch_6050123(void)
{
	if (ZBX_DB_OK > zbx_db_execute("update item_preproc set params='-1' where type=26"))
		return FAIL;

	return SUCCEED;
}

static int	DBpatch_6050124(void)
{
	if (0 == (DBget_program_type() & ZBX_PROGRAM_TYPE_SERVER))
		return SUCCEED;

	if (ZBX_DB_OK > zbx_db_execute(
			"delete from widget_field"
			" where name in ('source_type','reference')"
				" and widgetid in (select widgetid from widget where type='map')"))
	{
		return FAIL;
	}

	return SUCCEED;
}

static int	DBpatch_6050125(void)
{
	if (0 == (DBget_program_type() & ZBX_PROGRAM_TYPE_SERVER))
		return SUCCEED;

	if (ZBX_DB_OK > zbx_db_execute(
			"update widget_field"
			" set name='sysmapid._reference',value_str=CONCAT(value_str,'._mapid')"
			" where name='filter_widget_reference'"
				" and widgetid in (select widgetid from widget where type='map')"))
	{
		return FAIL;
	}

	return SUCCEED;
}

static int	DBpatch_6050126(void)
{
	if (0 == (DBget_program_type() & ZBX_PROGRAM_TYPE_SERVER))
		return SUCCEED;

	if (ZBX_DB_OK > zbx_db_execute(
			"update widget_field"
			" set type='1',name='override_hostid._reference',value_int=0,value_str='DASHBOARD._hostid'"
			" where type=0"
				" and name='dynamic'"
				" and value_int=1"))
	{
		return FAIL;
	}

	return SUCCEED;
}

static int	DBpatch_6050127(void)
{
	zbx_db_row_t	row;
	zbx_db_result_t	result;
	zbx_db_insert_t	db_insert;
	int		ret;

	if (0 == (DBget_program_type() & ZBX_PROGRAM_TYPE_SERVER))
		return SUCCEED;

	result = zbx_db_select(
			"select w.widgetid,wf_from.value_str,wf_to.value_str"
			" from widget w"
			" left join widget_field wf_from"
				" on w.widgetid=wf_from.widgetid"
					" and (wf_from.name='time_from' or wf_from.name is null)"
			" left join widget_field wf_to"
				" on w.widgetid=wf_to.widgetid"
					" and (wf_to.name='time_to' or wf_to.name is null)"
			" where w.type='svggraph' and exists ("
				"select null"
				" from widget_field wf2"
				" where wf2.widgetid=w.widgetid"
					" and wf2.name='graph_time'"
			")");

	zbx_db_insert_prepare(&db_insert, "widget_field", "widget_fieldid", "widgetid", "type", "name", "value_str",
			NULL);

	while (NULL != (row = zbx_db_fetch(result)))
	{
		zbx_uint64_t	widgetid;

		ZBX_STR2UINT64(widgetid, row[0]);

		if (SUCCEED == zbx_db_is_null(row[1]))
			zbx_db_insert_add_values(&db_insert, __UINT64_C(0), widgetid, 1, "time_period.from", "now-1h");

		if (SUCCEED == zbx_db_is_null(row[2]))
			zbx_db_insert_add_values(&db_insert, __UINT64_C(0), widgetid, 1, "time_period.to", "now");
	}
	zbx_db_free_result(result);

	zbx_db_insert_autoincrement(&db_insert, "widget_fieldid");

	ret = zbx_db_insert_execute(&db_insert);
	zbx_db_insert_clean(&db_insert);

	return ret;
}

static int	DBpatch_6050128(void)
{
	if (0 == (DBget_program_type() & ZBX_PROGRAM_TYPE_SERVER))
		return SUCCEED;

	if (ZBX_DB_OK > zbx_db_execute(
			"update widget_field"
			" set name='time_period.from'"
			" where name='time_from'"
				" and widgetid in (select widgetid from widget where type='svggraph')"))
	{
		return FAIL;
	}

	return SUCCEED;
}

static int	DBpatch_6050129(void)
{
	if (0 == (DBget_program_type() & ZBX_PROGRAM_TYPE_SERVER))
		return SUCCEED;

	if (ZBX_DB_OK > zbx_db_execute(
			"update widget_field"
			" set name='time_period.to'"
			" where name='time_to'"
				" and widgetid in (select widgetid from widget where type='svggraph')"))
	{
		return FAIL;
	}

	return SUCCEED;
}

static int	DBpatch_6050130(void)
{
	if (0 == (DBget_program_type() & ZBX_PROGRAM_TYPE_SERVER))
		return SUCCEED;

	if (ZBX_DB_OK > zbx_db_execute(
			"delete from widget_field"
			" where name='graph_time'"
				" and widgetid in (select widgetid from widget where type='svggraph')"))
	{
		return FAIL;
	}

	return SUCCEED;
}

static int	DBpatch_6050131(void)
{
	if (0 == (DBget_program_type() & ZBX_PROGRAM_TYPE_SERVER))
		return SUCCEED;

	if (ZBX_DB_OK > zbx_db_execute(
			"update widget_field"
			" set name='date_period.from'"
			" where name='date_from'"
				" and widgetid in (select widgetid from widget where type='slareport')"))
	{
		return FAIL;
	}

	return SUCCEED;
}

static int	DBpatch_6050132(void)
{
	if (0 == (DBget_program_type() & ZBX_PROGRAM_TYPE_SERVER))
		return SUCCEED;

	if (ZBX_DB_OK > zbx_db_execute(
			"update widget_field"
			" set name='date_period.to'"
			" where name='date_to'"
				" and widgetid in (select widgetid from widget where type='slareport')"))
	{
		return FAIL;
	}

	return SUCCEED;
}

static int	DBpatch_6050133(void)
{
	zbx_db_row_t	row;
	zbx_db_result_t	result;
	zbx_regexp_t	*regex1 = NULL, *regex2 = NULL;
	char		*error = NULL, *replace_to = NULL, *sql = NULL;
	size_t		sql_alloc = 0, sql_offset = 0;
	int		ret = FAIL;

	if (0 == (DBget_program_type() & ZBX_PROGRAM_TYPE_SERVER))
		return SUCCEED;

	if (FAIL == zbx_regexp_compile_ext("^([a-z]+)\\.([a-z_]+)\\.(\\d+)\\.(\\d+)$", &regex1, 0, &error))
	{
		zabbix_log(LOG_LEVEL_CRIT, "internal error, invalid regular expression: %s", error);
		goto out;
	}

	if (FAIL == zbx_regexp_compile_ext("^([a-z]+)\\.([a-z_]+)\\.(\\d+)$", &regex2, 0, &error))
	{
		zabbix_log(LOG_LEVEL_CRIT, "internal error, invalid regular expression: %s", error);
		goto out;
	}

	zbx_db_begin_multiple_update(&sql, &sql_alloc, &sql_offset);

	result = zbx_db_select("select widget_fieldid,name from widget_field where name like '%%.%%.%%'");

	while (NULL != (row = zbx_db_fetch(result)))
	{
		zbx_uint64_t	widget_fieldid;
		char		*replace_from;

		ZBX_STR2UINT64(widget_fieldid, row[0]);
		replace_from = row[1];

		if (SUCCEED != zbx_mregexp_sub_precompiled(
						replace_from,
						regex1,
						"\\1.\\3.\\2.\\4",
						0,	/* no output limit */
						&replace_to)
				&& SUCCEED != zbx_mregexp_sub_precompiled(
						replace_from,
						regex2,
						"\\1.\\3.\\2",
						0,	/* no output limit */
						&replace_to))
		{
			continue;
		}

		zbx_snprintf_alloc(&sql, &sql_alloc, &sql_offset,
				"update widget_field"
				" set name='%s'"
				" where widget_fieldid=" ZBX_FS_UI64 ";\n",
				replace_to, widget_fieldid);

		zbx_free(replace_to);

		if (SUCCEED != zbx_db_execute_overflowed_sql(&sql, &sql_alloc, &sql_offset))
		{
			zabbix_log(LOG_LEVEL_CRIT, "internal error, cannot execute multiple SQL \"update\" operations");
			zbx_db_free_result(result);

			goto out;
		}
	}
	zbx_db_free_result(result);

	zbx_db_end_multiple_update(&sql, &sql_alloc, &sql_offset);

	if (16 < sql_offset)	/* in ORACLE always present begin..end; */
		zbx_db_execute("%s", sql);

	ret = SUCCEED;
out:
	if (NULL != regex1)
		zbx_regexp_free(regex1);
	if (NULL != regex2)
		zbx_regexp_free(regex2);

	zbx_free(sql);
	zbx_free(error);
	zbx_free(replace_to);

	return ret;
}

#define REFERENCE_LEN	5
#define FIRST_LETTER	'A'
#define TOTAL_LETTERS	26

static char	*create_widget_reference(const zbx_vector_str_t *references)
{
	static char	buf[REFERENCE_LEN + 1];
	static int	next_index;

	while (1)
	{
		int	i, index = next_index++;

		for (i = REFERENCE_LEN - 1; i >= 0; i--)
		{
			buf[i] = FIRST_LETTER + index % TOTAL_LETTERS;
			index /= TOTAL_LETTERS;
		}

		if (FAIL == zbx_vector_str_search(references, buf, ZBX_DEFAULT_STR_COMPARE_FUNC))
			return buf;
	}
}

#undef TOTAL_LETTERS
#undef FIRST_LETTER
#undef REFERENCE_LEN

static int	DBpatch_6050134(void)
{
	zbx_db_row_t		row;
	zbx_db_result_t		result;
	zbx_db_insert_t		db_insert;
	zbx_vector_str_t	references;
	int			ret;

	if (0 == (DBget_program_type() & ZBX_PROGRAM_TYPE_SERVER))
		return SUCCEED;

	zbx_vector_str_create(&references);

	result = zbx_db_select("select distinct value_str from widget_field where name='reference' order by value_str");

	while (NULL != (row = zbx_db_fetch(result)))
	{
		zbx_vector_str_append(&references, zbx_strdup(NULL, row[0]));
	}
	zbx_db_free_result(result);

	zbx_vector_str_sort(&references, ZBX_DEFAULT_STR_COMPARE_FUNC);

	zbx_db_insert_prepare(&db_insert, "widget_field", "widget_fieldid", "widgetid", "type", "name", "value_str",
			NULL);

	result = zbx_db_select("select widgetid from widget where type in ('graph','svggraph','graphprototype')");

	while (NULL != (row = zbx_db_fetch(result)))
	{
		zbx_uint64_t	widgetid;

		ZBX_STR2UINT64(widgetid, row[0]);

		zbx_db_insert_add_values(&db_insert, __UINT64_C(0), widgetid, 1, "reference",
				create_widget_reference(&references));
	}
	zbx_db_free_result(result);

	zbx_vector_str_clear_ext(&references, zbx_str_free);
	zbx_vector_str_destroy(&references);

	zbx_db_insert_autoincrement(&db_insert, "widget_fieldid");

	ret = zbx_db_insert_execute(&db_insert);
	zbx_db_insert_clean(&db_insert);

	return ret;
}

static int	DBpatch_6050135(void)
{
	if (0 == (DBget_program_type() & ZBX_PROGRAM_TYPE_SERVER))
		return SUCCEED;

	if (ZBX_DB_OK > zbx_db_execute("delete from profiles where idx like 'web.templates.triggers.%%'"))
		return FAIL;

	return SUCCEED;
}

static int	DBpatch_6050136(void)
{
	if (0 == (DBget_program_type() & ZBX_PROGRAM_TYPE_SERVER))
		return SUCCEED;

	if (ZBX_DB_OK > zbx_db_execute("delete from profiles where idx like 'web.templates.trigger_prototypes.php.%%'"))
		return FAIL;

	return SUCCEED;
}

static int	DBpatch_6050137(void)
{
	if (0 == (DBget_program_type() & ZBX_PROGRAM_TYPE_SERVER))
		return SUCCEED;

	if (ZBX_DB_OK > zbx_db_execute("delete from profiles where idx like 'web.hosts.triggers.%%'"))
		return FAIL;

	return SUCCEED;
}

static int	DBpatch_6050138(void)
{
	if (0 == (DBget_program_type() & ZBX_PROGRAM_TYPE_SERVER))
		return SUCCEED;

	if (ZBX_DB_OK > zbx_db_execute("delete from profiles where idx like 'web.hosts.trigger_prototypes.php.%%'"))
		return FAIL;

	return SUCCEED;
}

static int	DBpatch_6050139(void)
{
	zbx_db_result_t	result;
	zbx_db_row_t	row;
	zbx_db_insert_t	db_insert;
	int		ret = SUCCEED;

	if (0 == (DBget_program_type() & ZBX_PROGRAM_TYPE_SERVER))
		return SUCCEED;

	result = zbx_db_select("select wf.widgetid from widget_field wf,widget w"
			" where wf.name='interface_type' and w.type='hostavail' and w.widgetid=wf.widgetid"
			" group by wf.widgetid having count(wf.name)=1");

	zbx_db_insert_prepare(&db_insert, "widget_field", "widget_fieldid", "widgetid", "name", "type", "value_int",
			NULL);

	while (NULL != (row = zbx_db_fetch(result)))
	{
		zbx_uint64_t	widgetid;

		ZBX_STR2UINT64(widgetid, row[0]);

		zbx_db_insert_add_values(&db_insert, __UINT64_C(0), widgetid, "only_totals", 0, 1);
	}
	zbx_db_free_result(result);

	zbx_db_insert_autoincrement(&db_insert, "widget_fieldid");

	ret = zbx_db_insert_execute(&db_insert);

	zbx_db_insert_clean(&db_insert);

	return ret;
}

static int	DBpatch_6050140(void)
{
	if (0 == (DBget_program_type() & ZBX_PROGRAM_TYPE_SERVER))
		return SUCCEED;

	if (ZBX_DB_OK > zbx_db_execute("delete from profiles where idx like 'web.templates.items.%%'"))
		return FAIL;

	return SUCCEED;
}

static int	DBpatch_6050141(void)
{
	if (0 == (DBget_program_type() & ZBX_PROGRAM_TYPE_SERVER))
		return SUCCEED;

	if (ZBX_DB_OK > zbx_db_execute("delete from profiles where idx like 'web.templates.disc_prototypes.php.%%'"))
		return FAIL;

	return SUCCEED;
}

static int	DBpatch_6050142(void)
{
	if (0 == (DBget_program_type() & ZBX_PROGRAM_TYPE_SERVER))
		return SUCCEED;

	if (ZBX_DB_OK > zbx_db_execute("delete from profiles where idx like 'web.hosts.items.%%'"))
		return FAIL;

	return SUCCEED;
}

static int	DBpatch_6050143(void)
{
	if (0 == (DBget_program_type() & ZBX_PROGRAM_TYPE_SERVER))
		return SUCCEED;

	if (ZBX_DB_OK > zbx_db_execute("delete from profiles where idx like 'web.hosts.disc_prototypes.php.%%'"))
		return FAIL;

	return SUCCEED;
}

static int	DBpatch_6050144(void)
{
	const zbx_db_field_t	field = {"hk_audit", "31d", NULL, NULL, 32, ZBX_TYPE_CHAR, ZBX_NOTNULL, 0};

	return DBset_default("config", &field);
}

static int	DBpatch_6050145(void)
{
	const zbx_db_field_t	field = {"hk_history", "31d", NULL, NULL, 32, ZBX_TYPE_CHAR, ZBX_NOTNULL, 0};

	return DBset_default("config", &field);
}

static int	DBpatch_6050146(void)
{
	const zbx_db_field_t	old_field = {"query_fields", "", NULL, NULL, 2048, ZBX_TYPE_CHAR,
			ZBX_NOTNULL | ZBX_PROXY, 0};
	const zbx_db_field_t	field = {"query_fields", "", NULL, NULL, 0, ZBX_TYPE_TEXT, ZBX_NOTNULL | ZBX_PROXY, 0};

	return DBmodify_field_type("items", &field, &old_field);
}

static int	DBpatch_6050147(void)
{
	const zbx_db_field_t	field = {"item_value_type", "31", NULL, NULL, 0, ZBX_TYPE_INT, ZBX_NOTNULL, 0};

	return DBadd_field("connector", &field);
}

static int	DBpatch_6050148(void)
{
	const zbx_db_field_t	field = {"attempt_interval", "5s", NULL, NULL, 32, ZBX_TYPE_CHAR, ZBX_NOTNULL, 0};

	return DBadd_field("connector", &field);
}

static int	DBpatch_6050149(void)
{
/* -------------------------------------------------------*/
/* Formula:                                               */
/* aggregate_function(last_foreach(filter))               */
/* aggregate_function(last_foreach(filter,time))          */
/*--------------------------------------------------------*/
/* Relative positioning of tokens on a stack              */
/*----------------------------+---------------------------*/
/* Time is present in formula | Time is absent in formula */
/*----------------------------+---------------------------*/
/* [i-2] filter               |                           */
/* [i-1] time                 | [i-1] filter              */
/*   [i] last_foreach         |   [i] last_foreach        */
/* [i+2] aggregate function   | [i+2]                     */
/*----------------------------+---------------------------*/

/* Offset in stack of tokens is relative to last_foreach() history function token, */
/* assuming that time is present in formula. */
#define OFFSET_TIME	(-1)
#define TOKEN_LEN(loc)	(loc->r - loc->l + 1)
#define LAST_FOREACH	"last_foreach"
	zbx_db_row_t		row;
	zbx_db_result_t		result;
	int			ret = SUCCEED;
	size_t			sql_alloc = 0, sql_offset = 0;
	char			*sql = NULL, *params = NULL;
	zbx_eval_context_t	ctx;
	zbx_vector_uint32_t	del_idx;

	zbx_eval_init(&ctx);
	zbx_vector_uint32_create(&del_idx);

	zbx_db_begin_multiple_update(&sql, &sql_alloc, &sql_offset);

	/* ITEM_TYPE_CALCULATED = 15 */
	result = zbx_db_select("select itemid,params from items where type=15 and params like '%%%s%%'", LAST_FOREACH);

	while (SUCCEED == ret && NULL != (row = zbx_db_fetch(result)))
	{
		int	i;
		char	*esc, *error = NULL;

		zbx_eval_clear(&ctx);

		if (FAIL == zbx_eval_parse_expression(&ctx, row[1], ZBX_EVAL_PARSE_CALC_EXPRESSION, &error))
		{
			zabbix_log(LOG_LEVEL_WARNING, "%s: error parsing calculated item formula '%s' for itemid %s",
					__func__, row[1], row[0]);
			zbx_free(error);
			continue;
		}

		zbx_vector_uint32_clear(&del_idx);

		for (i = 0; i < ctx.stack.values_num; i++)
		{
			zbx_strloc_t	*loc;

			if (ZBX_EVAL_TOKEN_HIST_FUNCTION != ctx.stack.values[i].type)
				continue;

			loc = &ctx.stack.values[i].loc;

			if (0 != strncmp(LAST_FOREACH, &ctx.expression[loc->l], TOKEN_LEN(loc)))
				continue;

			/* if time is absent in formula */
			if (ZBX_EVAL_TOKEN_ARG_QUERY == ctx.stack.values[i + OFFSET_TIME].type)
				continue;

			if (ZBX_EVAL_TOKEN_ARG_NULL == ctx.stack.values[i + OFFSET_TIME].type)
				continue;

			zbx_vector_uint32_append(&del_idx, (zbx_uint32_t)(i + OFFSET_TIME));
		}

		if (0 == del_idx.values_num)
			continue;

		params = zbx_strdup(params, ctx.expression);

		for (i = del_idx.values_num - 1; i >= 0; i--)
		{
			size_t		l, r;
			zbx_strloc_t	*loc = &ctx.stack.values[(int)del_idx.values[i]].loc;

			for (l = loc->l - 1; ',' != params[l]; l--) {}
			for (r = loc->r + 1; ')' != params[r]; r++) {}

			memmove(&params[l], &params[r], strlen(params) - r + 1);
		}

		esc = zbx_db_dyn_escape_string(params);
		zbx_snprintf_alloc(&sql, &sql_alloc, &sql_offset,
				"update items set params='%s' where itemid=%s;\n", esc, row[0]);
		zbx_free(esc);

		ret = zbx_db_execute_overflowed_sql(&sql, &sql_alloc, &sql_offset);
	}
	zbx_db_free_result(result);

	zbx_db_end_multiple_update(&sql, &sql_alloc, &sql_offset);

	if (SUCCEED == ret && 16 < sql_offset)
	{
		if (ZBX_DB_OK > zbx_db_execute("%s", sql))
			ret = FAIL;
	}

	zbx_eval_clear(&ctx);
	zbx_vector_uint32_destroy(&del_idx);

	zbx_free(sql);
	zbx_free(params);

	return ret;
#undef OFFSET_TIME
#undef TOKEN_LEN
#undef LAST_FOREACH
}

static int	DBpatch_6050150(void)
{
	const zbx_db_table_t	table =
			{"item_rtname", "itemid", 0,
				{
					{"itemid", NULL, NULL, NULL, 0, ZBX_TYPE_ID, ZBX_NOTNULL, 0},
					{"name_resolved", "", NULL, NULL, 2048, ZBX_TYPE_CHAR, ZBX_NOTNULL, 0},
					{"name_resolved_upper", "", NULL, NULL, 2048, ZBX_TYPE_CHAR, ZBX_NOTNULL, 0},
					{0}
				},
				NULL
			};

	return DBcreate_table(&table);
}

static int	DBpatch_6050151(void)
{
	const zbx_db_field_t	field = {"itemid", NULL, "items", "itemid", 0, 0, 0, ZBX_FK_CASCADE_DELETE};

	return DBadd_foreign_key("item_rtname", 1, &field);
}

static int	DBpatch_6050152(void)
{
	if (ZBX_DB_OK <= zbx_db_execute("insert into item_rtname (itemid,name_resolved,name_resolved_upper)"
			" select i.itemid,i.name,i.name_upper from"
			" items i,hosts h"
			" where i.hostid=h.hostid and (h.status=%d or h.status=%d) and (i.flags=%d or i.flags=%d)",
			HOST_STATUS_MONITORED, HOST_STATUS_NOT_MONITORED, ZBX_FLAG_DISCOVERY_NORMAL,
			ZBX_FLAG_DISCOVERY_CREATED))
	{
		return SUCCEED;
	}

	return FAIL;
}

static int	DBpatch_6050153(void)
{
	return DBdrop_index("items", "items_9");
}

static int	DBpatch_6050154(void)
{
	return DBdrop_field("items", "name_upper");
}

static int	DBpatch_6050155(void)
{
	return zbx_dbupgrade_drop_trigger_on_insert("items", "name_upper");
}

static int	DBpatch_6050156(void)
{
	return zbx_dbupgrade_drop_trigger_on_update("items", "name_upper");
}

static int	DBpatch_6050157(void)
{
	return zbx_dbupgrade_drop_trigger_function_on_insert("items", "name_upper", "upper");
}

static int	DBpatch_6050158(void)
{
	return zbx_dbupgrade_drop_trigger_function_on_update("items", "name_upper", "upper");
}

static int	DBpatch_6050159(void)
{
#ifdef HAVE_POSTGRESQL
	if (FAIL == zbx_db_index_exists("group_discovery", "group_discovery_pkey1"))
		return SUCCEED;

	return DBrename_index("group_discovery", "group_discovery_pkey1", "group_discovery_pkey",
			"groupdiscoveryid", 1);
#else
	return SUCCEED;
#endif
}

static int	DBpatch_6050160(void)
{
	const zbx_db_field_t	field = {"manualinput", "0", NULL, NULL, 0, ZBX_TYPE_INT, ZBX_NOTNULL, 0};

	return DBadd_field("scripts", &field);
}

static int	DBpatch_6050161(void)
{
	const zbx_db_field_t	field = {"manualinput_prompt", "", NULL, NULL, 255, ZBX_TYPE_CHAR, ZBX_NOTNULL, 0};

	return DBadd_field("scripts", &field);
}

static int	DBpatch_6050162(void)
{
	const zbx_db_field_t	field = {"manualinput_validator", "", NULL, NULL, 2048, ZBX_TYPE_CHAR, ZBX_NOTNULL, 0};

	return DBadd_field("scripts", &field);
}

static int	DBpatch_6050163(void)
{
	const zbx_db_field_t	field = {"manualinput_validator_type", "0", NULL, NULL, 0, ZBX_TYPE_INT, ZBX_NOTNULL,
			0};

	return DBadd_field("scripts", &field);
}

static int	DBpatch_6050164(void)
{
	const zbx_db_field_t	field = {"manualinput_default_value", "", NULL, NULL, 255, ZBX_TYPE_CHAR, ZBX_NOTNULL,
			0};

	return DBadd_field("scripts", &field);
}

#define BACKSLASH_MATCH_PATTERN	"\\\\"

static int	DBpatch_6050165(void)
{
	zbx_db_result_t	result;
	zbx_db_row_t	row;
	int		ret = SUCCEED;
	char		*sql = NULL, *buf = NULL, *like_condition;
	size_t		sql_alloc = 0, sql_offset = 0, buf_alloc;

	zbx_db_begin_multiple_update(&sql, &sql_alloc, &sql_offset);

	/* functions table contains history functions used in trigger expressions */
	like_condition = zbx_db_dyn_escape_like_pattern(BACKSLASH_MATCH_PATTERN);
	if (NULL == (result = zbx_db_select("select functionid,parameter,triggerid"
			" from functions"
			" where " ZBX_DB_CHAR_LENGTH(parameter) ">1 and"
				" parameter like '%%%s%%'", like_condition)))
	{
		goto clean;
	}

	while (NULL != (row = zbx_db_fetch(result)))
	{
		const char	*ptr;
		char		*tmp, *param = NULL;
		int		func_params_changed = 0;
		size_t		param_pos, param_len, sep_pos, buf_offset = 0, params_len;

		params_len = strlen(row[1]);

		for (ptr = row[1]; ptr < row[1] + params_len; ptr += sep_pos + 1)
		{
			zbx_function_param_parse_ext(ptr, ZBX_TOKEN_USER_MACRO, ZBX_BACKSLASH_ESC_OFF,
					&param_pos, &param_len, &sep_pos);

			if (param_pos < sep_pos)
			{
				int	quoted, changed = 0;

				if ('"' == ptr[param_pos])
				{
					param = zbx_function_param_unquote_dyn_compat(ptr + param_pos,
							sep_pos - param_pos, &quoted);

					/* zbx_function_param_quote() should always succeed with esc_bs set to 1 */
					zbx_function_param_quote(&param, quoted, ZBX_BACKSLASH_ESC_ON);

					if (0 != strncmp(param, ptr + param_pos, strlen(param))) {
						zbx_strncpy_alloc(&buf, &buf_alloc, &buf_offset, ptr, param_pos);
						zbx_strcpy_alloc(&buf, &buf_alloc, &buf_offset, param);
						func_params_changed = changed = 1;
					}
				}

				if (0 == changed)
					zbx_strncpy_alloc(&buf, &buf_alloc, &buf_offset, ptr, sep_pos);
			}

			if (',' == ptr[sep_pos])
				zbx_chrcpy_alloc(&buf, &buf_alloc, &buf_offset, ',');
			zbx_free(param);
		}

		if (0 == buf_offset)
			continue;

		if (0 != func_params_changed) {
			tmp = zbx_db_dyn_escape_string(buf);
			zbx_snprintf_alloc(&sql, &sql_alloc, &sql_offset,
					"update functions set parameter='%s' where functionid=%s;\n", tmp, row[0]);
			zbx_free(tmp);
		}

		if (SUCCEED != (ret = zbx_db_execute_overflowed_sql(&sql, &sql_alloc, &sql_offset)))
			break;
	}

	zbx_db_free_result(result);
	zbx_db_end_multiple_update(&sql, &sql_alloc, &sql_offset);

	if (SUCCEED == ret && 16 < sql_offset)
	{
		if (ZBX_DB_OK > zbx_db_execute("%s", sql))
			ret = FAIL;
	}
clean:
	zbx_free(like_condition);
	zbx_free(buf);
	zbx_free(sql);

	return ret;
}

ZBX_PTR_VECTOR_DECL(eval_token_ptr, zbx_eval_token_t *)
ZBX_PTR_VECTOR_IMPL(eval_token_ptr, zbx_eval_token_t *)

static int	update_escaping_in_expression(const char *expression, char **substitute, char **error)
{
	zbx_eval_context_t		ctx;
	int				ret = SUCCEED;
	int				token_num;
	zbx_eval_token_t		*token;
	zbx_vector_eval_token_ptr_t	hist_param_tokens;

	ret = zbx_eval_parse_expression(&ctx, expression, ZBX_EVAL_PARSE_CALC_EXPRESSION |
			ZBX_EVAL_PARSE_STR_V64_COMPAT | ZBX_EVAL_PARSE_LLDMACRO, error);

	if (FAIL == ret)
		return FAIL;

	zbx_vector_eval_token_ptr_create(&hist_param_tokens);

	/* finding string parameters of history functions */
	for (token_num = ctx.stack.values_num - 1; token_num >= 0; token_num--)
	{
		token = &ctx.stack.values[token_num];

		if (token->type  == ZBX_EVAL_TOKEN_HIST_FUNCTION)
		{
			for (zbx_uint32_t i = 0; i < token->opt; i++)
			{
				if (0 == token_num--)
					break;

				if (ZBX_EVAL_TOKEN_VAR_STR == ctx.stack.values[token_num].type)
				{
					zbx_vector_eval_token_ptr_append(&hist_param_tokens,
							&ctx.stack.values[token_num]);
				}
			}
		}
	}

	for (token_num = hist_param_tokens.values_num - 1; token_num >= 0; token_num--)
	{
		char	*str = NULL, *subst;
		int	quoted;
		size_t	str_alloc = 0, str_offset = 0, str_len;

		token = hist_param_tokens.values[token_num];

		str_len = token->loc.r - token->loc.l + 1;
		zbx_strncpy_alloc(&str, &str_alloc, &str_offset, ctx.expression + token->loc.l, str_len);

		subst = zbx_function_param_unquote_dyn_compat(str, str_len, &quoted);
		zbx_variant_set_str(&(token->value), subst);

		zbx_free(str);
	}

	ctx.rules ^= ZBX_EVAL_PARSE_STR_V64_COMPAT;
	zbx_eval_compose_expression(&ctx, substitute);

	zbx_vector_eval_token_ptr_destroy(&hist_param_tokens);
	zbx_eval_clear(&ctx);

	return SUCCEED;
}

static int	DBpatch_6050166(void)
{
int			ret = SUCCEED;
	zbx_db_result_t		result;
	zbx_db_row_t		row;
	char			*sql = NULL, *error = NULL, *like_condition;
	size_t			sql_alloc = 0, sql_offset = 0;

	zbx_db_begin_multiple_update(&sql, &sql_alloc, &sql_offset);

	like_condition = zbx_db_dyn_escape_like_pattern(BACKSLASH_MATCH_PATTERN);

	if (NULL == (result = zbx_db_select("select itemid,params from items "
			"where type=15 and params like '%%%s%%'", like_condition)))
	{
		goto clean;
	}

	while (NULL != (row = zbx_db_fetch(result)))
	{
		char	*substitute = NULL, *tmp = NULL;

		if (SUCCEED == update_escaping_in_expression(row[1], &substitute, &error))
		{
			tmp = zbx_db_dyn_escape_string(substitute);
			zbx_free(substitute);
			zbx_snprintf_alloc(&sql, &sql_alloc, &sql_offset,
					"update items set params='%s' where itemid=%s;\n", tmp, row[0]);
			zbx_free(tmp);
		}
		else
		{
			zabbix_log(LOG_LEVEL_WARNING, "Failed to parse calculated item expression \"%s\" for"
				" item with id %s, error: %s", row[1], row[0], error);
			zbx_free(error);
		}

		if (SUCCEED != (ret = zbx_db_execute_overflowed_sql(&sql, &sql_alloc, &sql_offset)))
			break;
	}

	zbx_db_free_result(result);
	zbx_db_end_multiple_update(&sql, &sql_alloc, &sql_offset);

	if (SUCCEED == ret && 16 < sql_offset)
	{
		if (ZBX_DB_OK > zbx_db_execute("%s", sql))
			ret = FAIL;
	}
clean:
	zbx_free(like_condition);
	zbx_free(error);
	zbx_free(sql);

	return ret;
}

static int	find_expression_macro(const char *macro_start, const char **macro_end, char **substitute,
		char **error)
{
	int		ret = FAIL;

	*macro_end = macro_start + 2;

	while (ret == FAIL && NULL != (*macro_end = strstr(*macro_end, "}")))
	{
		char	*expression = NULL;
		size_t	expr_alloc = 0, expr_offset = 0;

		zbx_free(*error);
		zbx_strncpy_alloc(&expression, &expr_alloc, &expr_offset,
				macro_start + 2, (size_t)(*macro_end - macro_start) - 2);
		ret = update_escaping_in_expression(expression, substitute, error);
		zbx_free(expression);
		(*macro_end)++;
	}

	return ret;
}

static void	get_next_expr_macro_start(const char **expr_start, const char *str, size_t str_len)
{
	const char	*search_pos = *expr_start + 2;

	if (NULL != *expr_start && NULL != str && (size_t)(search_pos - str) < str_len)
		*expr_start = strstr(search_pos, "{?");
	else
		*expr_start = NULL;
}

static int	replace_expression_macro(char **buf, size_t *alloc, size_t *offset, const char *command, size_t cmd_len,
		size_t *pos, const char **expr_macro_start)
{
	const char	*macro_end;
	char		*error = NULL, *substitute = NULL;
	int		ret = FAIL;

	if (NULL != *expr_macro_start &&
			SUCCEED == find_expression_macro(*expr_macro_start, &macro_end, &substitute, &error))
	{
		zbx_strncpy_alloc(buf, alloc, offset, command + *pos, (size_t)(*expr_macro_start - command) - *pos);
		zbx_strcpy_alloc(buf, alloc, offset, "{?");
		zbx_strcpy_alloc(buf, alloc, offset, substitute);
		zbx_strcpy_alloc(buf, alloc, offset, "}");
		zbx_free(substitute);

		*expr_macro_start = strstr(macro_end, "{?");
		*pos = (size_t)(macro_end - command);
		ret = SUCCEED;
	}
	else
	{
		get_next_expr_macro_start(expr_macro_start, command, cmd_len);
		zbx_free(error);
	}

	return ret;
}

static int	fix_expression_macro_escaping(const char *table, const char *id_col, const char *data_col)
{
	int			ret = SUCCEED;
	zbx_db_result_t		result;
	zbx_db_row_t		row;
	char			*sql = NULL, *like_condition;
	size_t			sql_alloc = 0, sql_offset = 0;

	zbx_db_begin_multiple_update(&sql, &sql_alloc, &sql_offset);

	like_condition = zbx_db_dyn_escape_like_pattern(BACKSLASH_MATCH_PATTERN);

	if (NULL == (result = zbx_db_select("select %s,%s from %s where %s like '%%%s%%'",
			id_col, data_col, table, data_col, like_condition)))
	{
		goto clean;
	}

	while (NULL != (row = zbx_db_fetch(result)))
	{
		const char	*command = row[1];
		char		*buf = NULL, *tmp = NULL;
		size_t		buf_alloc = 0, buf_offset = 0;
		size_t		pos = 0, cmd_len;
		int		replaced = 0;
		zbx_token_t	token;
		const char	*expr_macro_start;

		cmd_len = strlen(command);
		expr_macro_start = strstr(command, "{?");

		while (SUCCEED == zbx_token_find(command, (int)pos, &token, ZBX_TOKEN_SEARCH_BASIC) &&
				cmd_len >= pos && NULL != expr_macro_start)
		{
			int	replace_success = 0;

			while (NULL != expr_macro_start && token.loc.l >= (size_t)(expr_macro_start - command))
			{
				if (SUCCEED == replace_expression_macro(&buf, &buf_alloc, &buf_offset, command,
							cmd_len, &pos, &expr_macro_start))
				{
					replaced = replace_success = 1;
				}
			}

			if (0 == replace_success)
			{
				expr_macro_start = command + token.loc.r - 2;
				get_next_expr_macro_start(&expr_macro_start, command, cmd_len);
				zbx_strncpy_alloc(&buf, &buf_alloc, &buf_offset, command + pos, token.loc.r - pos + 1);
				pos = token.loc.r + 1;
			}
		}

		while (NULL != expr_macro_start)	/* expression macros after the end of tokens */
		{
			if (SUCCEED == replace_expression_macro(&buf, &buf_alloc, &buf_offset, command,
							cmd_len, &pos, &expr_macro_start))
			{
				replaced = 1;
			}
		}

		if (0 != replaced)
		{
			if (cmd_len >= pos)
				zbx_strncpy_alloc(&buf, &buf_alloc, &buf_offset, command + pos, cmd_len - pos);

			tmp = zbx_db_dyn_escape_string(buf);
			zbx_free(buf);
			zbx_snprintf_alloc(&sql, &sql_alloc, &sql_offset, "update %s set %s='%s' where %s=%s;\n",
					table, data_col, tmp, id_col, row[0]);
			zbx_free(tmp);

			if (SUCCEED != (ret = zbx_db_execute_overflowed_sql(&sql, &sql_alloc, &sql_offset)))
				break;
		}
		else
			zbx_free(buf);
	}

	zbx_db_free_result(result);
	zbx_db_end_multiple_update(&sql, &sql_alloc, &sql_offset);

	if (SUCCEED == ret && 16 < sql_offset)
	{
		if (ZBX_DB_OK > zbx_db_execute("%s", sql))
			ret = FAIL;
	}
clean:
	zbx_free(like_condition);
	zbx_free(sql);

	return ret;
}

#undef BACKSLASH_MATCH_PATTERN

static int	DBpatch_6050167(void)
{
	return fix_expression_macro_escaping("scripts", "scriptid", "command");
}

static int	DBpatch_6050168(void)
{
	return fix_expression_macro_escaping("script_param", "script_paramid", "value");
}

static int	DBpatch_6050169(void)
{
	return fix_expression_macro_escaping("media_type_message", "mediatype_messageid", "message");
}

static int	DBpatch_6050170(void)
{
	return fix_expression_macro_escaping("media_type_message", "mediatype_messageid", "subject");
}

static int	DBpatch_6050171(void)
{
	return fix_expression_macro_escaping("opmessage", "operationid", "message");
}

static int	DBpatch_6050172(void)
{
	return fix_expression_macro_escaping("opmessage", "operationid", "subject");
}

static int	DBpatch_6050173(void)
{
	return fix_expression_macro_escaping("triggers", "triggerid", "event_name");
}

static int	DBpatch_6050174(void)
{
	return fix_expression_macro_escaping("media_type_param", "mediatype_paramid", "value");
}

static int	DBpatch_6050175(void)
{
	return fix_expression_macro_escaping("media_type_param", "mediatype_paramid", "name");
}

typedef struct
{
	char		*name;
	zbx_uint64_t	wid;
	zbx_uint64_t	wfid;
	char		*value_str;
	int		value_int;
}
zbx_wiget_field_t;

ZBX_PTR_VECTOR_DECL(wiget_field, zbx_wiget_field_t *)
ZBX_PTR_VECTOR_IMPL(wiget_field, zbx_wiget_field_t *)

static void	zbx_wiget_field_free(zbx_wiget_field_t *wf)
{
	zbx_free(wf->name);
	zbx_free(wf->value_str);
	zbx_free(wf);
}

static int	zbx_wiget_field_compare(const void *d1, const void *d2)
{
	const zbx_wiget_field_t	*f1 = *(const zbx_wiget_field_t * const *)d1;
	const zbx_wiget_field_t	*f2 = *(const zbx_wiget_field_t * const *)d2;

	ZBX_RETURN_IF_NOT_EQUAL(f1->wid, f2->wid);

	return strcmp(f1->name, f2->name);
}

static void	DBpatch_6050176_transform(zbx_vector_wiget_field_t *timeshift, zbx_vector_wiget_field_t *interval,
		zbx_vector_wiget_field_t *aggr_func, zbx_vector_wiget_field_t *time_from,
		zbx_vector_wiget_field_t *time_to, zbx_vector_uint64_t *nofunc_ids)
{
	int	i;

	zbx_vector_wiget_field_sort(interval, zbx_wiget_field_compare);
	zbx_vector_wiget_field_sort(timeshift, zbx_wiget_field_compare);

	for (i = 0; i < aggr_func->values_num; i++)	/* remove fields if aggregate_function = 0 */
	{
		int			n;
		zbx_wiget_field_t	*val = aggr_func->values[i];

		if (0 != val->value_int)
			continue;

		if (FAIL != (n = zbx_vector_wiget_field_bsearch(interval, val, zbx_wiget_field_compare)))
		{
			zbx_vector_uint64_append(nofunc_ids, interval->values[n]->wfid);
			zbx_wiget_field_free(interval->values[n]);
			zbx_vector_wiget_field_remove_noorder(interval, n);
		}

		if (FAIL != (n = zbx_vector_wiget_field_bsearch(timeshift, val, zbx_wiget_field_compare)))
		{
			zbx_vector_uint64_append(nofunc_ids, timeshift->values[n]->wfid);
			zbx_wiget_field_free(timeshift->values[n]);
			zbx_vector_wiget_field_remove(timeshift, n);
		}
	}

	while (0 < interval->values_num)	/* columns.N.time_period.from */
	{
		int			n;
		const char		*shift, *sign_shift = "+", *sign_interv = "-";
		zbx_wiget_field_t	*val = interval->values[interval->values_num - 1];

		if (FAIL == (n = zbx_vector_wiget_field_bsearch(timeshift, val, zbx_wiget_field_compare)))
			shift = "";
		else
			shift = timeshift->values[n]->value_str;

		if ('\0' == *shift || '-' == *shift)
			sign_shift = "";

		if ('\0' == *val->value_str)
			sign_interv = "";

		val->value_str = zbx_dsprintf(val->value_str, "now%s%s%s%s", sign_shift, shift, sign_interv,
				val->value_str);
		zbx_vector_wiget_field_append(time_from, val);
		zbx_vector_wiget_field_remove_noorder(interval, interval->values_num - 1);
	}

	while (0 < timeshift->values_num)	/* columns.N.time_period.to */
	{
		const char		*sign_shift = "+";
		zbx_wiget_field_t	*val = timeshift->values[timeshift->values_num - 1];

		if ('\0' == *val->value_str || '-' == *val->value_str)
			sign_shift = "";

		val->value_str = zbx_dsprintf(val->value_str, "now%s%s", sign_shift, val->value_str);
		zbx_vector_wiget_field_append(time_to, val);
		zbx_vector_wiget_field_remove_noorder(timeshift, timeshift->values_num - 1);
	}
}

static int	DBpatch_6050176_load(zbx_vector_wiget_field_t *time_from, zbx_vector_wiget_field_t *time_to,
		zbx_vector_uint64_t *nofunc_ids)
{
	zbx_db_result_t			result;
	zbx_db_row_t			row;
	zbx_vector_wiget_field_t	timeshift, interval, aggr_func;

	if (NULL == (result = zbx_db_select("select widget_fieldid,widgetid,name,value_str,value_int from widget_field"
				" where name like 'columns.%%.timeshift'"
					" or name like 'columns.%%.aggregate_interval'"
					" or name like 'columns.%%.aggregate_function'"
					" and widgetid in (select widgetid from widget where type='tophosts')")))
	{
		return FAIL;
	}

	zbx_vector_wiget_field_create(&timeshift);
	zbx_vector_wiget_field_create(&interval);
	zbx_vector_wiget_field_create(&aggr_func);

	while (NULL != (row = zbx_db_fetch(result)))
	{
		zbx_wiget_field_t	*val;
		const char		*name;
		size_t			l;

		val = (zbx_wiget_field_t *) zbx_malloc(NULL, sizeof(zbx_wiget_field_t));

		ZBX_STR2UINT64(val->wfid, row[0]);
		ZBX_STR2UINT64(val->wid, row[1]);
		name = row[2];
		l = strlen(name);
		val->value_str = zbx_strdup(NULL, row[3]);
		val->value_int = atoi(row[4]);

		if ('t' == name[l - 1])
		{
			val->name = zbx_dsprintf(NULL, "%.*s", (int)(l - ZBX_CONST_STRLEN("columns" "timeshift")),
					&name[ZBX_CONST_STRLEN("columns")]);
			zbx_vector_wiget_field_append(&timeshift, val);
		}
		else if  ('l' == name[l - 1])
		{
			val->name = zbx_dsprintf(NULL, "%.*s",
					(int)(l - ZBX_CONST_STRLEN("columns" "aggregate_interval")),
					&name[ZBX_CONST_STRLEN("columns")]);
			zbx_vector_wiget_field_append(&interval, val);
		}
		else
		{
			val->name = zbx_dsprintf(NULL, "%.*s",
					(int)(l - ZBX_CONST_STRLEN("columns" "aggregate_function")),
					&name[ZBX_CONST_STRLEN("columns")]);
			zbx_vector_wiget_field_append(&aggr_func, val);
		}
	}
	zbx_db_free_result(result);

	DBpatch_6050176_transform(&timeshift, &interval, &aggr_func, time_from, time_to, nofunc_ids);

	zbx_vector_wiget_field_clear_ext(&timeshift, zbx_wiget_field_free);
	zbx_vector_wiget_field_clear_ext(&interval, zbx_wiget_field_free);
	zbx_vector_wiget_field_clear_ext(&aggr_func, zbx_wiget_field_free);
	zbx_vector_wiget_field_destroy(&timeshift);
	zbx_vector_wiget_field_destroy(&interval);
	zbx_vector_wiget_field_destroy(&aggr_func);

	return SUCCEED;
}

static int	DBpatch_6050176_remove(zbx_vector_uint64_t *nofuncs)
{
	if (0 == nofuncs->values_num)
		return SUCCEED;

	zbx_vector_uint64_sort(nofuncs,ZBX_DEFAULT_UINT64_COMPARE_FUNC);

	return zbx_db_execute_multiple_query("delete from widget_field where", "widget_fieldid", nofuncs);
}

static int	DBpatch_6050176_update(zbx_vector_wiget_field_t *time_from, zbx_vector_wiget_field_t *time_to)
{
	char	*sql = NULL;
	size_t	sql_alloc = 0, sql_offset = 0;
	int	i, ret = SUCCEED;

	zbx_db_begin_multiple_update(&sql, &sql_alloc, &sql_offset);

	for (i = 0; i < time_from->values_num; i++)
	{
		zbx_wiget_field_t	*val = time_from->values[i];
		char			name[255 * ZBX_MAX_BYTES_IN_UTF8_CHAR + 1];

		zbx_snprintf(name, sizeof(name), "columns%stime_period.from", val->name);
		zbx_snprintf_alloc(&sql, &sql_alloc, &sql_offset,
				"update widget_field"
				" set value_str='%s',name='%s'"
				" where widget_fieldid=" ZBX_FS_UI64 ";\n",
				val->value_str, name, val->wfid);
		zbx_db_execute_overflowed_sql(&sql, &sql_alloc, &sql_offset);
	}

	for (i = 0; i < time_to->values_num; i++)
	{
		zbx_wiget_field_t	*val = time_to->values[i];
		char			name[255 * ZBX_MAX_BYTES_IN_UTF8_CHAR + 1];

		zbx_snprintf(name, sizeof(name), "columns%stime_period.to", val->name);
		zbx_snprintf_alloc(&sql, &sql_alloc, &sql_offset,
				"update widget_field"
				" set value_str='%s',name='%s'"
				" where widget_fieldid=" ZBX_FS_UI64 ";\n",
				val->value_str, name, val->wfid);
		zbx_db_execute_overflowed_sql(&sql, &sql_alloc, &sql_offset);
	}

	if (16 < sql_offset)	/* in ORACLE always present begin..end; */
	{
		zbx_db_end_multiple_update(&sql, &sql_alloc, &sql_offset);

		if (ZBX_DB_OK > zbx_db_execute("%s", sql))
			ret = FAIL;
	}

	zbx_free(sql);

	return ret;
}

static int	DBpatch_6050176(void)
{
	zbx_vector_wiget_field_t	time_from, time_to;
	zbx_vector_uint64_t		nofuncs_ids;
	int				ret = FAIL;

	if (0 == (DBget_program_type() & ZBX_PROGRAM_TYPE_SERVER))
		return SUCCEED;

	zbx_vector_wiget_field_create(&time_from);
	zbx_vector_wiget_field_create(&time_to);
	zbx_vector_uint64_create(&nofuncs_ids);

	if (SUCCEED == DBpatch_6050176_load(&time_from, &time_to, &nofuncs_ids)
			&& SUCCEED == DBpatch_6050176_remove(&nofuncs_ids)
			&& SUCCEED == DBpatch_6050176_update(&time_from, &time_to))
	{
		ret = SUCCEED;
	}

	zbx_vector_wiget_field_clear_ext(&time_from, zbx_wiget_field_free);
	zbx_vector_wiget_field_clear_ext(&time_to, zbx_wiget_field_free);
	zbx_vector_wiget_field_destroy(&time_from);
	zbx_vector_wiget_field_destroy(&time_to);
	zbx_vector_uint64_destroy(&nofuncs_ids);

	return ret;
}

static int	DBpatch_6050177(void)
{
	const zbx_db_table_t	table =
			{"ugset", "ugsetid", 0,
				{
					{"ugsetid", NULL, NULL, NULL, 0, ZBX_TYPE_ID, ZBX_NOTNULL, 0},
					{"hash", "", NULL, NULL, 64, ZBX_TYPE_CHAR, ZBX_NOTNULL, 0},
					{0}
				},
				NULL
			};

	return DBcreate_table(&table);
}

static int	DBpatch_6050178(void)
{
	return DBcreate_index("ugset", "ugset_1", "hash", 0);
}

static int	DBpatch_6050179(void)
{
	const zbx_db_table_t	table =
			{"ugset_group", "ugsetid,usrgrpid", 0,
				{
					{"ugsetid", NULL, NULL, NULL, 0, ZBX_TYPE_ID, ZBX_NOTNULL, 0},
					{"usrgrpid", NULL, NULL, NULL, 0, ZBX_TYPE_ID, ZBX_NOTNULL, 0},
					{0}
				},
				NULL
			};

	return DBcreate_table(&table);
}

static int	DBpatch_6050180(void)
{
	return DBcreate_index("ugset_group", "ugset_group_1", "usrgrpid", 0);
}

static int	DBpatch_6050181(void)
{
	const zbx_db_field_t	field = {"ugsetid", NULL, "ugset", "ugsetid", 0, 0, 0,
			ZBX_FK_CASCADE_DELETE};

	return DBadd_foreign_key("ugset_group", 1, &field);
}

static int	DBpatch_6050182(void)
{
	const zbx_db_field_t	field = {"usrgrpid", NULL, "usrgrp", "usrgrpid", 0, 0, 0, 0};

	return DBadd_foreign_key("ugset_group", 2, &field);
}

static int	DBpatch_6050183(void)
{
	const zbx_db_table_t	table =
			{"user_ugset", "userid", 0,
				{
					{"userid", NULL, NULL, NULL, 0, ZBX_TYPE_ID, ZBX_NOTNULL, 0},
					{"ugsetid", NULL, NULL, NULL, 0, ZBX_TYPE_ID, ZBX_NOTNULL, 0},
					{0}
				},
				NULL
			};

	return DBcreate_table(&table);
}

static int	DBpatch_6050184(void)
{
	return DBcreate_index("user_ugset", "user_ugset_1", "ugsetid", 0);
}

static int	DBpatch_6050185(void)
{
	const zbx_db_field_t	field = {"userid", NULL, "users", "userid", 0, 0, 0,
			ZBX_FK_CASCADE_DELETE};

	return DBadd_foreign_key("user_ugset", 1, &field);
}

static int	DBpatch_6050186(void)
{
	const zbx_db_field_t	field = {"ugsetid", NULL, "ugset", "ugsetid", 0, 0, 0, 0};

	return DBadd_foreign_key("user_ugset", 2, &field);
}

static int	DBpatch_6050187(void)
{
	const zbx_db_table_t	table =
			{"hgset", "hgsetid", 0,
				{
					{"hgsetid", NULL, NULL, NULL, 0, ZBX_TYPE_ID, ZBX_NOTNULL, 0},
					{"hash", "", NULL, NULL, 64, ZBX_TYPE_CHAR, ZBX_NOTNULL, 0},
					{0}
				},
				NULL
			};

	return DBcreate_table(&table);
}

static int	DBpatch_6050188(void)
{
	return DBcreate_index("hgset", "hgset_1", "hash", 0);
}

static int	DBpatch_6050189(void)
{
	const zbx_db_table_t	table =
			{"hgset_group", "hgsetid,groupid", 0,
				{
					{"hgsetid", NULL, NULL, NULL, 0, ZBX_TYPE_ID, ZBX_NOTNULL, 0},
					{"groupid", NULL, NULL, NULL, 0, ZBX_TYPE_ID, ZBX_NOTNULL, 0},
					{0}
				},
				NULL
			};

	return DBcreate_table(&table);
}

static int	DBpatch_6050190(void)
{
	return DBcreate_index("hgset_group", "hgset_group_1", "groupid", 0);
}

static int	DBpatch_6050191(void)
{
	const zbx_db_field_t	field = {"hgsetid", NULL, "hgset", "hgsetid", 0, 0, 0,
			ZBX_FK_CASCADE_DELETE};

	return DBadd_foreign_key("hgset_group", 1, &field);
}

static int	DBpatch_6050192(void)
{
	const zbx_db_field_t	field = {"groupid", NULL, "hstgrp", "groupid", 0, 0, 0, 0};

	return DBadd_foreign_key("hgset_group", 2, &field);
}

static int	DBpatch_6050193(void)
{
	const zbx_db_table_t	table =
			{"host_hgset", "hostid", 0,
				{
					{"hostid", NULL, NULL, NULL, 0, ZBX_TYPE_ID, ZBX_NOTNULL, 0},
					{"hgsetid", NULL, NULL, NULL, 0, ZBX_TYPE_ID, ZBX_NOTNULL, 0},
					{0}
				},
				NULL
			};

	return DBcreate_table(&table);
}

static int	DBpatch_6050194(void)
{
	return DBcreate_index("host_hgset", "host_hgset_1", "hgsetid", 0);
}

static int	DBpatch_6050195(void)
{
	const zbx_db_field_t	field = {"hostid", NULL, "hosts", "hostid", 0, 0, 0,
			ZBX_FK_CASCADE_DELETE};

	return DBadd_foreign_key("host_hgset", 1, &field);
}

static int	DBpatch_6050196(void)
{
	const zbx_db_field_t	field = {"hgsetid", NULL, "hgset", "hgsetid", 0, 0, 0, 0};

	return DBadd_foreign_key("host_hgset", 2, &field);
}

static int	DBpatch_6050197(void)
{
	const zbx_db_table_t	table =
			{"permission", "ugsetid,hgsetid", 0,
				{
					{"ugsetid", NULL, NULL, NULL, 0, ZBX_TYPE_ID, ZBX_NOTNULL, 0},
					{"hgsetid", NULL, NULL, NULL, 0, ZBX_TYPE_ID, ZBX_NOTNULL, 0},
					{"permission", "2", NULL, NULL, 0, ZBX_TYPE_INT, ZBX_NOTNULL, 0},
					{0}
				},
				NULL
			};

	return DBcreate_table(&table);
}

static int	DBpatch_6050198(void)
{
	return DBcreate_index("permission", "permission_1", "hgsetid", 0);
}

static int	DBpatch_6050199(void)
{
	const zbx_db_field_t	field = {"ugsetid", NULL, "ugset", "ugsetid", 0, 0, 0,
			ZBX_FK_CASCADE_DELETE};

	return DBadd_foreign_key("permission", 1, &field);
}

static int	DBpatch_6050200(void)
{
	const zbx_db_field_t	field = {"hgsetid", NULL, "hgset", "hgsetid", 0, 0, 0,
			ZBX_FK_CASCADE_DELETE};

	return DBadd_foreign_key("permission", 2, &field);
}

typedef struct
{
	char			hash_str[ZBX_SHA256_DIGEST_SIZE * 2 + 1];
	zbx_vector_uint64_t	groupids;
	zbx_vector_uint64_t	ids;
} zbx_dbu_group_set_t;

static zbx_hash_t	dbupgrade_group_set_hash(const void *data)
{
	const zbx_dbu_group_set_t	*group_set = (const zbx_dbu_group_set_t *)data;

	return ZBX_DEFAULT_STRING_HASH_FUNC(group_set->hash_str);
}

static int	dbupgrade_group_set_compare(const void *d1, const void *d2)
{
	const zbx_dbu_group_set_t	*group_set1 = (const zbx_dbu_group_set_t *)d1;
	const zbx_dbu_group_set_t	*group_set2 = (const zbx_dbu_group_set_t *)d2;

	return strcmp(group_set1->hash_str, group_set2->hash_str);
}

static int	dbupgrade_groupsets_make(zbx_vector_uint64_t *ids, const char *fld_name_id,
		const char *fld_name_groupid, const char *tbl_name_groups, zbx_hashset_t *group_sets,
		int allow_empty_groups)
{
	int			ret = SUCCEED;
	char			id_str[MAX_ID_LEN + 2];
	zbx_db_result_t		result;
	zbx_db_row_t		row;
	zbx_vector_uint64_t	groupids;
	zbx_dbu_group_set_t	*gset_ptr;

	id_str[0] = '|';
	zbx_vector_uint64_create(&groupids);

	for (int i = 0; i < ids->values_num; i++)
	{
		unsigned char		hash[ZBX_SHA256_DIGEST_SIZE];
		char			*id_str_p = id_str + 1;
		sha256_ctx		ctx;
		zbx_dbu_group_set_t	gset;

		zbx_sha256_init(&ctx);

		result = zbx_db_select("select %s from %s where %s=" ZBX_FS_UI64 " order by %s",
				fld_name_groupid, tbl_name_groups, fld_name_id, ids->values[i], fld_name_groupid);

		while (NULL != (row = zbx_db_fetch(result)))
		{
			zbx_uint64_t	groupid;

			ZBX_STR2UINT64(groupid, row[0]);

			if (1 == groupids.values_num)
				id_str_p = id_str;

			zbx_snprintf(id_str + 1, MAX_ID_LEN + 1, "%s", row[0]);
			zbx_sha256_process_bytes(id_str_p, strlen(id_str_p), &ctx);
			zbx_vector_uint64_append(&groupids, groupid);
		}
		zbx_db_free_result(result);

		if (0 == groupids.values_num)
		{
			if (0 == allow_empty_groups)
			{
				zabbix_log(LOG_LEVEL_WARNING, "host or template [hostid=" ZBX_FS_UI64 "] is not"
						" assigned to any group, permissions not granted", ids->values[i]);
			}

			continue;
		}

		zbx_sha256_finish(&ctx, hash);
		(void)zbx_bin2hex(hash, ZBX_SHA256_DIGEST_SIZE, gset.hash_str,
				ZBX_SHA256_DIGEST_SIZE * 2 + 1);

		if (NULL == (gset_ptr = zbx_hashset_search(group_sets, &gset)))
		{
			zbx_vector_uint64_create(&gset.ids);
			zbx_vector_uint64_create(&gset.groupids);
			zbx_vector_uint64_append_array(&gset.groupids, groupids.values, groupids.values_num);

			if (NULL == (gset_ptr = zbx_hashset_insert(group_sets, &gset, sizeof(zbx_dbu_group_set_t))))
			{
				ret = FAIL;
				break;
			}
		}

		zbx_vector_uint64_append(&gset_ptr->ids, ids->values[i]);
		zbx_vector_uint64_clear(&groupids);
	}

	zbx_vector_uint64_destroy(&groupids);

	return ret;
}

static int	dbupgrade_groupsets_insert(const char *tbl_name, zbx_hashset_t *group_sets,
		zbx_db_insert_t *db_gset, zbx_db_insert_t *db_gset_groups, zbx_db_insert_t *db_gset_parents)
{
	zbx_uint64_t		gsetid;
	zbx_hashset_iter_t	iter;
	zbx_dbu_group_set_t	*gset_ptr;

	if (0 == group_sets->num_data)
		return SUCCEED;

	gsetid = zbx_db_get_maxid_num(tbl_name, group_sets->num_data);

	zbx_hashset_iter_reset(group_sets, &iter);

	while (NULL != (gset_ptr = (zbx_dbu_group_set_t *)zbx_hashset_iter_next(&iter)))
	{
		int	i;

		zbx_db_insert_add_values(db_gset, gsetid, gset_ptr->hash_str);

		for (i = 0; i < gset_ptr->groupids.values_num; i++)
			zbx_db_insert_add_values(db_gset_groups, gsetid, gset_ptr->groupids.values[i]);

		for (i = 0; i < gset_ptr->ids.values_num; i++)
			zbx_db_insert_add_values(db_gset_parents, gset_ptr->ids.values[i], gsetid);

		gsetid++;
	}

	if (FAIL == zbx_db_insert_execute(db_gset) ||
			FAIL == zbx_db_insert_execute(db_gset_groups) ||
			FAIL == zbx_db_insert_execute(db_gset_parents))
	{
		return FAIL;
	}

	return SUCCEED;
}

static void	dbupgrade_groupsets_destroy(zbx_hashset_t *group_sets)
{
	zbx_hashset_iter_t	iter;
	zbx_dbu_group_set_t	*gset_ptr;

	zbx_hashset_iter_reset(group_sets, &iter);

	while (NULL != (gset_ptr = (zbx_dbu_group_set_t *)zbx_hashset_iter_next(&iter)))
	{
		zbx_vector_uint64_destroy(&gset_ptr->groupids);
		zbx_vector_uint64_destroy(&gset_ptr->ids);
	}

	zbx_hashset_destroy(group_sets);
}

static int	DBpatch_6050201(void)
{
	int			ret;
	zbx_vector_uint64_t	ids;
	zbx_hashset_t		group_sets;
	zbx_db_insert_t		db_insert, db_insert_groups, db_insert_hosts;

	if (0 == (DBget_program_type() & ZBX_PROGRAM_TYPE_SERVER))
		return SUCCEED;

	zbx_hashset_create(&group_sets, 1, dbupgrade_group_set_hash, dbupgrade_group_set_compare);
	zbx_db_insert_prepare(&db_insert, "hgset", "hgsetid", "hash", (char*)NULL);
	zbx_db_insert_prepare(&db_insert_groups, "hgset_group", "hgsetid", "groupid", (char*)NULL);
	zbx_db_insert_prepare(&db_insert_hosts, "host_hgset", "hostid", "hgsetid", (char*)NULL);

	zbx_vector_uint64_create(&ids);
	zbx_db_select_uint64("select hostid from hosts where flags<>2", &ids);

	if (SUCCEED == (ret = dbupgrade_groupsets_make(&ids, "hostid", "groupid", "hosts_groups", &group_sets, 0)))
		ret = dbupgrade_groupsets_insert("hgset", &group_sets, &db_insert, &db_insert_groups, &db_insert_hosts);

	zbx_db_insert_clean(&db_insert);
	zbx_db_insert_clean(&db_insert_groups);
	zbx_db_insert_clean(&db_insert_hosts);

	zbx_vector_uint64_destroy(&ids);
	dbupgrade_groupsets_destroy(&group_sets);

	return ret;
}

static int	DBpatch_6050202(void)
{
	int			ret;
	zbx_vector_uint64_t	ids;
	zbx_hashset_t		group_sets;
	zbx_db_insert_t		db_insert, db_insert_groups, db_insert_users;

	if (0 == (DBget_program_type() & ZBX_PROGRAM_TYPE_SERVER))
		return SUCCEED;

	zbx_hashset_create(&group_sets, 1, dbupgrade_group_set_hash, dbupgrade_group_set_compare);
	zbx_db_insert_prepare(&db_insert, "ugset", "ugsetid", "hash", (char*)NULL);
	zbx_db_insert_prepare(&db_insert_groups, "ugset_group", "ugsetid", "usrgrpid", (char*)NULL);
	zbx_db_insert_prepare(&db_insert_users, "user_ugset", "userid", "ugsetid", (char*)NULL);

	zbx_vector_uint64_create(&ids);
	zbx_db_select_uint64("select u.userid from users u join role r on u.roleid=r.roleid where r.type<>3", &ids);

	if (SUCCEED == (ret = dbupgrade_groupsets_make(&ids, "userid", "usrgrpid", "users_groups", &group_sets, 1)))
		ret = dbupgrade_groupsets_insert("ugset", &group_sets, &db_insert, &db_insert_groups, &db_insert_users);

	zbx_db_insert_clean(&db_insert);
	zbx_db_insert_clean(&db_insert_groups);
	zbx_db_insert_clean(&db_insert_users);

	zbx_vector_uint64_destroy(&ids);
	dbupgrade_groupsets_destroy(&group_sets);

	return ret;
}

static int	DBpatch_6050203(void)
{
	int		ret;
	zbx_db_result_t	result;
	zbx_db_row_t	row;
	zbx_db_insert_t	db_insert;

	if (0 == (DBget_program_type() & ZBX_PROGRAM_TYPE_SERVER))
		return SUCCEED;

	zbx_db_insert_prepare(&db_insert, "permission", "ugsetid", "hgsetid", "permission", (char*)NULL);

	result = zbx_db_select("select u.ugsetid,h.hgsetid,max(r.permission)"
			" from hgset h"
			" join hgset_group hg"
				" on h.hgsetid=hg.hgsetid"
			" join rights r on hg.groupid=r.id"
			" join ugset_group ug"
				" on r.groupid=ug.usrgrpid"
			" join ugset u"
				" on ug.ugsetid=u.ugsetid"
			" group by u.ugsetid,h.hgsetid"
			" having min(r.permission)>0"
			" order by u.ugsetid,h.hgsetid");

	while (NULL != (row = zbx_db_fetch(result)))
	{
		zbx_uint64_t	hgsetid, ugsetid;
		int		permission;

		ZBX_STR2UINT64(ugsetid, row[0]);
		ZBX_STR2UINT64(hgsetid, row[1]);
		permission = atoi(row[2]);

		zbx_db_insert_add_values(&db_insert, ugsetid, hgsetid, permission);
	}
	zbx_db_free_result(result);

	ret = zbx_db_insert_execute(&db_insert);
	zbx_db_insert_clean(&db_insert);

	return ret;
}

static int	DBpatch_6050204(void)
{
	return DBrename_table("globalvars", "globalvars_tmp");
}

static int	DBpatch_6050205(void)
{
	const zbx_db_table_t	table =
			{"globalvars", "name", 0,
				{
					{"name", "", NULL, NULL, 64, ZBX_TYPE_CHAR, ZBX_NOTNULL, 0},
					{"value", "", NULL, NULL, 2048, ZBX_TYPE_CHAR, ZBX_NOTNULL, 0},
					{0}
				},
				NULL
			};

	return DBcreate_table(&table);
}

static int	DBpatch_6050206(void)
{
	if (ZBX_DB_OK > zbx_db_execute("insert into globalvars (name,value)"
			" select 'snmp_lastsize',snmp_lastsize from globalvars_tmp"))
	{
		return FAIL;
	}

	return SUCCEED;
}

static int	DBpatch_6050207(void)
{
	return DBdrop_table("globalvars_tmp");
}

static int	DBpatch_6050208(void)
{
#ifdef HAVE_POSTGRESQL
	if (FAIL == zbx_db_index_exists("globalvars", "globalvars_pkey1"))
		return SUCCEED;

	return DBrename_index("globalvars", "globalvars_pkey1", "globalvars_pkey",
			"name", 1);
#else
	return SUCCEED;
#endif
}

static int	DBpatch_6050209(void)
{
	const zbx_db_field_t	field = {"auditlog_mode", "1", NULL, NULL, 0, ZBX_TYPE_INT, ZBX_NOTNULL, 0};

	return DBadd_field("config", &field);
}

static int	DBpatch_6050210(void)
{
	int		ret = SUCCEED;
	zbx_uint64_t	ugsetid;
	zbx_db_result_t	result;
	zbx_db_row_t	row;

	if (0 == (DBget_program_type() & ZBX_PROGRAM_TYPE_SERVER))
		return SUCCEED;

	result = zbx_db_select_n("select ugsetid from ugset where ugsetid not in (select ugsetid from ugset_group)", 1);

	if (NULL == (row = zbx_db_fetch(result)))
		goto out;

	ZBX_STR2UINT64(ugsetid, row[0]);

	if (ZBX_DB_OK > zbx_db_execute("delete from user_ugset where ugsetid=" ZBX_FS_UI64, ugsetid) ||
			ZBX_DB_OK > zbx_db_execute("delete from ugset where ugsetid=" ZBX_FS_UI64, ugsetid))
	{
		ret = FAIL;
		goto out;
	}
out:
	zbx_db_free_result(result);

	return ret;
}

static int	DBpatch_6050211(void)
{
<<<<<<< HEAD
	const zbx_db_field_t	field = {"userdirectory_mediaid", NULL, NULL, NULL, 0, ZBX_TYPE_ID, 0, 0};

	return DBadd_field("media", &field);
=======
	const zbx_db_field_t	field = {"history", "31d", NULL, NULL, 255, ZBX_TYPE_CHAR, ZBX_NOTNULL, 0};

	return DBset_default("items", &field);
>>>>>>> 837653ea
}

static int	DBpatch_6050212(void)
{
<<<<<<< HEAD
	return DBcreate_index("media", "media_3", "userdirectory_mediaid", 0);
}

static int	DBpatch_6050213(void)
{
	const zbx_db_field_t	field = {"userdirectory_mediaid", NULL, "userdirectory_media", "userdirectory_mediaid",
			0, 0, 0, ZBX_FK_CASCADE_DELETE};

	return DBadd_foreign_key("media", 3, &field);
}

static int	DBpatch_6050214(void)
{
	const zbx_db_field_t	field = {"active", "0", NULL, NULL, 0, ZBX_TYPE_INT, ZBX_NOTNULL, 0};

	return DBadd_field("userdirectory_media", &field);
}

static int	DBpatch_6050215(void)
{
	const zbx_db_field_t	field = {"severity", "63", NULL, NULL, 0, ZBX_TYPE_INT, ZBX_NOTNULL, 0};

	return DBadd_field("userdirectory_media", &field);
}

static int	DBpatch_6050216(void)
{
	const zbx_db_field_t	field = {"period", "1-7,00:00-24:00", NULL, NULL, 1024, ZBX_TYPE_CHAR, ZBX_NOTNULL, 0};

	return DBadd_field("userdirectory_media", &field);
}

static int	DBpatch_6050217(void)
{
	zbx_db_row_t	row;
	zbx_db_result_t	result;
	int		ret = SUCCEED;

	if (NULL == (result = zbx_db_select("select userdirectory_mediaid,userdirectoryid,mediatypeid"
			" from userdirectory_media")))
	{
		ret = FAIL;
		goto out;
	}

	while (NULL != (row = zbx_db_fetch(result)))
	{
		zbx_db_row_t	row2;
		zbx_db_result_t	result2;
		zbx_uint64_t	userdirectoryid, userdirectory_medeiaid, mediatypeid;

		ZBX_STR2UINT64(userdirectory_medeiaid, row[0]);
		ZBX_STR2UINT64(userdirectoryid, row[1]);
		ZBX_STR2UINT64(mediatypeid, row[2]);

		if (NULL == (result2 = zbx_db_select("select u.userid"
				" from userdirectory ud,users u"
				" where ud.userdirectoryid=" ZBX_FS_UI64 " and"
					" u.userdirectoryid=ud.userdirectoryid and"
					" ud.provision_status=1",
					userdirectoryid)))
		{
			ret = FAIL;
			goto out;
		}

		while (NULL != (row2 = zbx_db_fetch(result2)))
		{
			zbx_db_row_t	row3;
			zbx_db_result_t	result3;
			zbx_uint64_t	userid;
			char		*select_sql;

			ZBX_STR2UINT64(userid, row2[0]);
			select_sql = zbx_dsprintf(NULL, "select mediaid"
					" from media"
					" where userid=" ZBX_FS_UI64 " and"
						" mediatypeid=" ZBX_FS_UI64 " and"
						" userdirectory_mediaid is null"
					" order by mediaid", userid, mediatypeid);

			if (NULL == (result3 = zbx_db_select_n(select_sql, 1)))
			{
				ret = FAIL;
				zbx_free(select_sql);
				goto out;
			}
			zbx_free(select_sql);

			while (NULL != (row3 = zbx_db_fetch(result3)))
			{
				zbx_uint64_t	mediaid;
				char		*update_sql;

				ZBX_STR2UINT64(mediaid, row3[0]);
				update_sql = zbx_dsprintf(NULL,
						"update media"
						" set userdirectory_mediaid=" ZBX_FS_UI64
						" where mediaid=" ZBX_FS_UI64 ";\n",
						userdirectory_medeiaid, mediaid);

				if (ZBX_DB_OK > zbx_db_execute("%s", update_sql))
				{
					ret = FAIL;
					zbx_free(update_sql);
					goto out;
				}
				zbx_free(update_sql);
			}

			zbx_db_free_result(result3);
		}

		zbx_db_free_result(result2);
	}

	zbx_db_free_result(result);
out:
	return ret;
=======
	const zbx_db_field_t	field = {"history", "31d", NULL, NULL, 255, ZBX_TYPE_CHAR, ZBX_NOTNULL, 0};

	return DBset_default("lld_override_ophistory", &field);
>>>>>>> 837653ea
}
#endif

DBPATCH_START(6050)

/* version, duplicates flag, mandatory flag */

DBPATCH_ADD(6050000, 0, 1)
DBPATCH_ADD(6050001, 0, 1)
DBPATCH_ADD(6050002, 0, 1)
DBPATCH_ADD(6050003, 0, 1)
DBPATCH_ADD(6050004, 0, 1)
DBPATCH_ADD(6050005, 0, 1)
DBPATCH_ADD(6050006, 0, 1)
DBPATCH_ADD(6050007, 0, 1)
DBPATCH_ADD(6050008, 0, 1)
DBPATCH_ADD(6050009, 0, 1)
DBPATCH_ADD(6050010, 0, 1)
DBPATCH_ADD(6050011, 0, 1)
DBPATCH_ADD(6050012, 0, 1)
DBPATCH_ADD(6050013, 0, 1)
DBPATCH_ADD(6050014, 0, 1)
DBPATCH_ADD(6050015, 0, 1)
DBPATCH_ADD(6050016, 0, 1)
DBPATCH_ADD(6050017, 0, 1)
DBPATCH_ADD(6050018, 0, 1)
DBPATCH_ADD(6050019, 0, 1)
DBPATCH_ADD(6050020, 0, 1)
DBPATCH_ADD(6050021, 0, 1)
DBPATCH_ADD(6050022, 0, 1)
DBPATCH_ADD(6050023, 0, 1)
DBPATCH_ADD(6050024, 0, 1)
DBPATCH_ADD(6050025, 0, 1)
DBPATCH_ADD(6050026, 0, 1)
DBPATCH_ADD(6050027, 0, 1)
DBPATCH_ADD(6050028, 0, 1)
DBPATCH_ADD(6050029, 0, 1)
DBPATCH_ADD(6050030, 0, 1)
DBPATCH_ADD(6050031, 0, 1)
DBPATCH_ADD(6050032, 0, 1)
DBPATCH_ADD(6050033, 0, 1)
DBPATCH_ADD(6050034, 0, 1)
DBPATCH_ADD(6050035, 0, 1)
DBPATCH_ADD(6050036, 0, 1)
DBPATCH_ADD(6050037, 0, 1)
DBPATCH_ADD(6050038, 0, 1)
DBPATCH_ADD(6050039, 0, 1)
DBPATCH_ADD(6050040, 0, 1)
DBPATCH_ADD(6050041, 0, 1)
DBPATCH_ADD(6050042, 0, 1)
DBPATCH_ADD(6050043, 0, 1)
DBPATCH_ADD(6050044, 0, 1)
DBPATCH_ADD(6050045, 0, 1)
DBPATCH_ADD(6050046, 0, 1)
DBPATCH_ADD(6050047, 0, 1)
DBPATCH_ADD(6050048, 0, 1)
DBPATCH_ADD(6050049, 0, 1)
DBPATCH_ADD(6050050, 0, 1)
DBPATCH_ADD(6050051, 0, 1)
DBPATCH_ADD(6050052, 0, 1)
DBPATCH_ADD(6050053, 0, 1)
DBPATCH_ADD(6050054, 0, 1)
DBPATCH_ADD(6050055, 0, 1)
DBPATCH_ADD(6050056, 0, 1)
DBPATCH_ADD(6050057, 0, 1)
DBPATCH_ADD(6050058, 0, 1)
DBPATCH_ADD(6050059, 0, 1)
DBPATCH_ADD(6050060, 0, 1)
DBPATCH_ADD(6050061, 0, 1)
DBPATCH_ADD(6050062, 0, 1)
DBPATCH_ADD(6050063, 0, 1)
DBPATCH_ADD(6050064, 0, 1)
DBPATCH_ADD(6050065, 0, 1)
DBPATCH_ADD(6050066, 0, 1)
DBPATCH_ADD(6050067, 0, 1)
DBPATCH_ADD(6050068, 0, 1)
DBPATCH_ADD(6050069, 0, 1)
DBPATCH_ADD(6050070, 0, 1)
DBPATCH_ADD(6050071, 0, 1)
DBPATCH_ADD(6050072, 0, 1)
DBPATCH_ADD(6050073, 0, 1)
DBPATCH_ADD(6050074, 0, 1)
DBPATCH_ADD(6050075, 0, 1)
DBPATCH_ADD(6050076, 0, 1)
DBPATCH_ADD(6050077, 0, 1)
DBPATCH_ADD(6050078, 0, 1)
DBPATCH_ADD(6050079, 0, 1)
DBPATCH_ADD(6050080, 0, 1)
DBPATCH_ADD(6050081, 0, 1)
DBPATCH_ADD(6050082, 0, 1)
DBPATCH_ADD(6050083, 0, 1)
DBPATCH_ADD(6050084, 0, 1)
DBPATCH_ADD(6050085, 0, 1)
DBPATCH_ADD(6050086, 0, 1)
DBPATCH_ADD(6050087, 0, 1)
DBPATCH_ADD(6050090, 0, 1)
DBPATCH_ADD(6050091, 0, 1)
DBPATCH_ADD(6050092, 0, 1)
DBPATCH_ADD(6050093, 0, 1)
DBPATCH_ADD(6050094, 0, 1)
DBPATCH_ADD(6050095, 0, 1)
DBPATCH_ADD(6050096, 0, 1)
DBPATCH_ADD(6050097, 0, 1)
DBPATCH_ADD(6050098, 0, 1)
DBPATCH_ADD(6050099, 0, 1)
DBPATCH_ADD(6050100, 0, 1)
DBPATCH_ADD(6050101, 0, 1)
DBPATCH_ADD(6050102, 0, 1)
DBPATCH_ADD(6050103, 0, 1)
DBPATCH_ADD(6050104, 0, 1)
DBPATCH_ADD(6050105, 0, 1)
DBPATCH_ADD(6050106, 0, 1)
DBPATCH_ADD(6050107, 0, 1)
DBPATCH_ADD(6050108, 0, 1)
DBPATCH_ADD(6050109, 0, 1)
DBPATCH_ADD(6050110, 0, 1)
DBPATCH_ADD(6050111, 0, 1)
DBPATCH_ADD(6050112, 0, 1)
DBPATCH_ADD(6050113, 0, 1)
DBPATCH_ADD(6050114, 0, 1)
DBPATCH_ADD(6050115, 0, 1)
DBPATCH_ADD(6050116, 0, 1)
DBPATCH_ADD(6050117, 0, 1)
DBPATCH_ADD(6050118, 0, 1)
DBPATCH_ADD(6050119, 0, 1)
DBPATCH_ADD(6050120, 0, 1)
DBPATCH_ADD(6050121, 0, 1)
DBPATCH_ADD(6050122, 0, 1)
DBPATCH_ADD(6050123, 0, 1)
DBPATCH_ADD(6050124, 0, 1)
DBPATCH_ADD(6050125, 0, 1)
DBPATCH_ADD(6050126, 0, 1)
DBPATCH_ADD(6050127, 0, 1)
DBPATCH_ADD(6050128, 0, 1)
DBPATCH_ADD(6050129, 0, 1)
DBPATCH_ADD(6050130, 0, 1)
DBPATCH_ADD(6050131, 0, 1)
DBPATCH_ADD(6050132, 0, 1)
DBPATCH_ADD(6050133, 0, 1)
DBPATCH_ADD(6050134, 0, 1)
DBPATCH_ADD(6050135, 0, 1)
DBPATCH_ADD(6050136, 0, 1)
DBPATCH_ADD(6050137, 0, 1)
DBPATCH_ADD(6050138, 0, 1)
DBPATCH_ADD(6050139, 0, 1)
DBPATCH_ADD(6050140, 0, 1)
DBPATCH_ADD(6050141, 0, 1)
DBPATCH_ADD(6050142, 0, 1)
DBPATCH_ADD(6050143, 0, 1)
DBPATCH_ADD(6050144, 0, 1)
DBPATCH_ADD(6050145, 0, 1)
DBPATCH_ADD(6050146, 0, 1)
DBPATCH_ADD(6050147, 0, 1)
DBPATCH_ADD(6050148, 0, 1)
DBPATCH_ADD(6050149, 0, 1)
DBPATCH_ADD(6050150, 0, 1)
DBPATCH_ADD(6050151, 0, 1)
DBPATCH_ADD(6050152, 0, 1)
DBPATCH_ADD(6050153, 0, 1)
DBPATCH_ADD(6050154, 0, 1)
DBPATCH_ADD(6050155, 0, 1)
DBPATCH_ADD(6050156, 0, 1)
DBPATCH_ADD(6050157, 0, 1)
DBPATCH_ADD(6050158, 0, 1)
DBPATCH_ADD(6050159, 0, 1)
DBPATCH_ADD(6050160, 0, 1)
DBPATCH_ADD(6050161, 0, 1)
DBPATCH_ADD(6050162, 0, 1)
DBPATCH_ADD(6050163, 0, 1)
DBPATCH_ADD(6050164, 0, 1)
DBPATCH_ADD(6050165, 0, 1)
DBPATCH_ADD(6050166, 0, 1)
DBPATCH_ADD(6050167, 0, 1)
DBPATCH_ADD(6050168, 0, 1)
DBPATCH_ADD(6050169, 0, 1)
DBPATCH_ADD(6050170, 0, 1)
DBPATCH_ADD(6050171, 0, 1)
DBPATCH_ADD(6050172, 0, 1)
DBPATCH_ADD(6050173, 0, 1)
DBPATCH_ADD(6050174, 0, 1)
DBPATCH_ADD(6050175, 0, 1)
DBPATCH_ADD(6050176, 0, 1)
DBPATCH_ADD(6050177, 0, 1)
DBPATCH_ADD(6050178, 0, 1)
DBPATCH_ADD(6050179, 0, 1)
DBPATCH_ADD(6050180, 0, 1)
DBPATCH_ADD(6050181, 0, 1)
DBPATCH_ADD(6050182, 0, 1)
DBPATCH_ADD(6050183, 0, 1)
DBPATCH_ADD(6050184, 0, 1)
DBPATCH_ADD(6050185, 0, 1)
DBPATCH_ADD(6050186, 0, 1)
DBPATCH_ADD(6050187, 0, 1)
DBPATCH_ADD(6050188, 0, 1)
DBPATCH_ADD(6050189, 0, 1)
DBPATCH_ADD(6050190, 0, 1)
DBPATCH_ADD(6050191, 0, 1)
DBPATCH_ADD(6050192, 0, 1)
DBPATCH_ADD(6050193, 0, 1)
DBPATCH_ADD(6050194, 0, 1)
DBPATCH_ADD(6050195, 0, 1)
DBPATCH_ADD(6050196, 0, 1)
DBPATCH_ADD(6050197, 0, 1)
DBPATCH_ADD(6050198, 0, 1)
DBPATCH_ADD(6050199, 0, 1)
DBPATCH_ADD(6050200, 0, 1)
DBPATCH_ADD(6050201, 0, 1)
DBPATCH_ADD(6050202, 0, 1)
DBPATCH_ADD(6050203, 0, 1)
DBPATCH_ADD(6050204, 0, 1)
DBPATCH_ADD(6050205, 0, 1)
DBPATCH_ADD(6050206, 0, 1)
DBPATCH_ADD(6050207, 0, 1)
DBPATCH_ADD(6050208, 0, 1)
DBPATCH_ADD(6050209, 0, 1)
DBPATCH_ADD(6050210, 0, 1)
DBPATCH_ADD(6050211, 0, 1)
DBPATCH_ADD(6050212, 0, 1)
<<<<<<< HEAD
DBPATCH_ADD(6050213, 0, 1)
DBPATCH_ADD(6050214, 0, 1)
DBPATCH_ADD(6050215, 0, 1)
DBPATCH_ADD(6050216, 0, 1)
DBPATCH_ADD(6050217, 0, 1)
=======
>>>>>>> 837653ea

DBPATCH_END()<|MERGE_RESOLUTION|>--- conflicted
+++ resolved
@@ -3252,24 +3252,31 @@
 
 static int	DBpatch_6050211(void)
 {
-<<<<<<< HEAD
+	const zbx_db_field_t	field = {"history", "31d", NULL, NULL, 255, ZBX_TYPE_CHAR, ZBX_NOTNULL, 0};
+
+	return DBset_default("items", &field);
+}
+
+static int	DBpatch_6050212(void)
+{
+	const zbx_db_field_t	field = {"history", "31d", NULL, NULL, 255, ZBX_TYPE_CHAR, ZBX_NOTNULL, 0};
+
+	return DBset_default("lld_override_ophistory", &field);
+}
+
+static int	DBpatch_6050213(void)
+{
 	const zbx_db_field_t	field = {"userdirectory_mediaid", NULL, NULL, NULL, 0, ZBX_TYPE_ID, 0, 0};
 
 	return DBadd_field("media", &field);
-=======
-	const zbx_db_field_t	field = {"history", "31d", NULL, NULL, 255, ZBX_TYPE_CHAR, ZBX_NOTNULL, 0};
-
-	return DBset_default("items", &field);
->>>>>>> 837653ea
-}
-
-static int	DBpatch_6050212(void)
-{
-<<<<<<< HEAD
+}
+
+static int	DBpatch_6050214(void)
+{
 	return DBcreate_index("media", "media_3", "userdirectory_mediaid", 0);
 }
 
-static int	DBpatch_6050213(void)
+static int	DBpatch_6050215(void)
 {
 	const zbx_db_field_t	field = {"userdirectory_mediaid", NULL, "userdirectory_media", "userdirectory_mediaid",
 			0, 0, 0, ZBX_FK_CASCADE_DELETE};
@@ -3277,28 +3284,28 @@
 	return DBadd_foreign_key("media", 3, &field);
 }
 
-static int	DBpatch_6050214(void)
+static int	DBpatch_6050216(void)
 {
 	const zbx_db_field_t	field = {"active", "0", NULL, NULL, 0, ZBX_TYPE_INT, ZBX_NOTNULL, 0};
 
 	return DBadd_field("userdirectory_media", &field);
 }
 
-static int	DBpatch_6050215(void)
+static int	DBpatch_6050217(void)
 {
 	const zbx_db_field_t	field = {"severity", "63", NULL, NULL, 0, ZBX_TYPE_INT, ZBX_NOTNULL, 0};
 
 	return DBadd_field("userdirectory_media", &field);
 }
 
-static int	DBpatch_6050216(void)
+static int	DBpatch_6050218(void)
 {
 	const zbx_db_field_t	field = {"period", "1-7,00:00-24:00", NULL, NULL, 1024, ZBX_TYPE_CHAR, ZBX_NOTNULL, 0};
 
 	return DBadd_field("userdirectory_media", &field);
 }
 
-static int	DBpatch_6050217(void)
+static int	DBpatch_6050219(void)
 {
 	zbx_db_row_t	row;
 	zbx_db_result_t	result;
@@ -3385,11 +3392,6 @@
 	zbx_db_free_result(result);
 out:
 	return ret;
-=======
-	const zbx_db_field_t	field = {"history", "31d", NULL, NULL, 255, ZBX_TYPE_CHAR, ZBX_NOTNULL, 0};
-
-	return DBset_default("lld_override_ophistory", &field);
->>>>>>> 837653ea
 }
 #endif
 
@@ -3608,13 +3610,12 @@
 DBPATCH_ADD(6050210, 0, 1)
 DBPATCH_ADD(6050211, 0, 1)
 DBPATCH_ADD(6050212, 0, 1)
-<<<<<<< HEAD
 DBPATCH_ADD(6050213, 0, 1)
 DBPATCH_ADD(6050214, 0, 1)
 DBPATCH_ADD(6050215, 0, 1)
 DBPATCH_ADD(6050216, 0, 1)
 DBPATCH_ADD(6050217, 0, 1)
-=======
->>>>>>> 837653ea
+DBPATCH_ADD(6050218, 0, 1)
+DBPATCH_ADD(6050219, 0, 1)
 
 DBPATCH_END()