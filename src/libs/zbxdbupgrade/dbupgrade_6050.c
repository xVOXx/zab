--- conflicted
+++ resolved
@@ -3633,21 +3633,27 @@
 		return SUCCEED;
 
 	if (ZBX_DB_OK > zbx_db_execute("insert into module (moduleid,id,relative_path,status,config) values"
-<<<<<<< HEAD
+			" (" ZBX_FS_UI64 ",'hostnavigator','widgets/hostnavigator',%d,'[]')", zbx_db_get_maxid("module"), 1))
+	{
+		return FAIL;
+	}
+
+	return SUCCEED;
+}
+
+static int	DBpatch_6050257(void)
+{
+	if (0 == (DBget_program_type() & ZBX_PROGRAM_TYPE_SERVER))
+		return SUCCEED;
+
+	if (ZBX_DB_OK > zbx_db_execute("insert into module (moduleid,id,relative_path,status,config) values"
 			" (" ZBX_FS_UI64 ",'itemnavigator','widgets/itemnavigator',%d,'[]')", zbx_db_get_maxid("module"), 1))
-=======
-			" (" ZBX_FS_UI64 ",'hostnavigator','widgets/hostnavigator',%d,'[]')", zbx_db_get_maxid("module"), 1))
->>>>>>> 41175558
-	{
-		return FAIL;
-	}
-
-	return SUCCEED;
-}
-<<<<<<< HEAD
-=======
-
->>>>>>> 41175558
+	{
+		return FAIL;
+	}
+
+	return SUCCEED;
+}
 #endif
 
 DBPATCH_START(6050)
@@ -3909,5 +3915,6 @@
 DBPATCH_ADD(6050254, 0, 1)
 DBPATCH_ADD(6050255, 0, 1)
 DBPATCH_ADD(6050256, 0, 1)
+DBPATCH_ADD(6050257, 0, 1)
 
 DBPATCH_END()