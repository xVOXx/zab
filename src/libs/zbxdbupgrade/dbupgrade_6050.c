/*
** Zabbix
** Copyright (C) 2001-2024 Zabbix SIA
**
** This program is free software; you can redistribute it and/or modify
** it under the terms of the GNU General Public License as published by
** the Free Software Foundation; either version 2 of the License, or
** (at your option) any later version.
**
** This program is distributed in the hope that it will be useful,
** but WITHOUT ANY WARRANTY; without even the implied warranty of
** MERCHANTABILITY or FITNESS FOR A PARTICULAR PURPOSE. See the
** GNU General Public License for more details.
**
** You should have received a copy of the GNU General Public License
** along with this program; if not, write to the Free Software
** Foundation, Inc., 51 Franklin Street, Fifth Floor, Boston, MA  02110-1301, USA.
**/

#include "dbupgrade.h"

#include "zbxdbschema.h"
#include "zbxvariant.h"
#include "zbxexpr.h"
#include "zbxeval.h"
#include "zbxalgo.h"
#include "zbxdbhigh.h"
#include "zbxtypes.h"
#include "zbxregexp.h"
#include "zbx_host_constants.h"
#include "zbxstr.h"
#include "zbxhash.h"
#include "zbxcrypto.h"

/*
 * 7.0 development database patches
 */

#ifndef HAVE_SQLITE3

static int	DBpatch_6050000(void)
{
	const zbx_db_field_t	field = {"url", "", NULL, NULL, 2048, ZBX_TYPE_CHAR, ZBX_NOTNULL, 0};

	return DBmodify_field_type("config", &field, NULL);
}

static int	DBpatch_6050001(void)
{
	const zbx_db_field_t	field = {"geomaps_tile_url", "", NULL, NULL, 2048, ZBX_TYPE_CHAR, ZBX_NOTNULL, 0};

	return DBmodify_field_type("config", &field, NULL);
}

static int	DBpatch_6050002(void)
{
	const zbx_db_field_t	field = {"url", "", NULL, NULL, 2048, ZBX_TYPE_CHAR, ZBX_NOTNULL, 0};

	return DBmodify_field_type("sysmap_url", &field, NULL);
}

static int	DBpatch_6050003(void)
{
	const zbx_db_field_t	field = {"url", "", NULL, NULL, 2048, ZBX_TYPE_CHAR, ZBX_NOTNULL, 0};

	return DBmodify_field_type("sysmap_element_url", &field, NULL);
}

static int	DBpatch_6050004(void)
{
	const zbx_db_field_t	field = {"url_a", "", NULL, NULL, 2048, ZBX_TYPE_CHAR, ZBX_NOTNULL, 0};

	return DBmodify_field_type("host_inventory", &field, NULL);
}

static int	DBpatch_6050005(void)
{
	const zbx_db_field_t	field = {"url_b", "", NULL, NULL, 2048, ZBX_TYPE_CHAR, ZBX_NOTNULL, 0};

	return DBmodify_field_type("host_inventory", &field, NULL);
}

static int	DBpatch_6050006(void)
{
	const zbx_db_field_t	field = {"url_c", "", NULL, NULL, 2048, ZBX_TYPE_CHAR, ZBX_NOTNULL, 0};

	return DBmodify_field_type("host_inventory", &field, NULL);
}

static int	DBpatch_6050007(void)
{
	const zbx_db_field_t	field = {"value_str", "", NULL, NULL, 2048, ZBX_TYPE_CHAR, ZBX_NOTNULL, 0};

	return DBmodify_field_type("widget_field", &field, NULL);
}

static int	DBpatch_6050008(void)
{
	const zbx_db_field_t	field = {"value", "0.0000", NULL, NULL, 0, ZBX_TYPE_FLOAT, ZBX_NOTNULL, 0};
	int	ret;

	if (0 == (DBget_program_type() & ZBX_PROGRAM_TYPE_SERVER))
		return SUCCEED;

#if defined(HAVE_ORACLE)
	if (SUCCEED == zbx_db_check_oracle_colum_type("history", "value", ZBX_TYPE_FLOAT))
		return SUCCEED;
#elif defined(HAVE_POSTGRESQL)
	if (SUCCEED == DBcheck_field_type("history", &field))
		return SUCCEED;
#endif
	if (SUCCEED != (ret = DBmodify_field_type("history", &field, &field)))
	{
		zabbix_log(LOG_LEVEL_WARNING, "cannot perform database upgrade of history table, please check upgrade"
				" notes");
	}

	return ret;
}

static int	DBpatch_6050009(void)
{
	const zbx_db_field_t	field = {"value_min", "0.0000", NULL, NULL, 0, ZBX_TYPE_FLOAT, ZBX_NOTNULL, 0};

	if (0 == (DBget_program_type() & ZBX_PROGRAM_TYPE_SERVER))
		return SUCCEED;

#if defined(HAVE_ORACLE)
	if (SUCCEED == zbx_db_check_oracle_colum_type("trends", "value_min", ZBX_TYPE_FLOAT))
		return SUCCEED;
#elif defined(HAVE_POSTGRESQL)
	if (SUCCEED == DBcheck_field_type("trends", &field))
		return SUCCEED;
#endif
	return DBmodify_field_type("trends", &field, &field);
}

static int	DBpatch_6050010(void)
{
	const zbx_db_field_t	field = {"value_avg", "0.0000", NULL, NULL, 0, ZBX_TYPE_FLOAT, ZBX_NOTNULL, 0};
	int			ret;

	if (0 == (DBget_program_type() & ZBX_PROGRAM_TYPE_SERVER))
		return SUCCEED;

#if defined(HAVE_ORACLE)
	if (SUCCEED == zbx_db_check_oracle_colum_type("trends", "value_avg", ZBX_TYPE_FLOAT))
		return SUCCEED;
#elif defined(HAVE_POSTGRESQL)
	if (SUCCEED == DBcheck_field_type("trends", &field))
		return SUCCEED;
#endif

	if (SUCCEED != (ret = DBmodify_field_type("trends", &field, &field)))
	{
		zabbix_log(LOG_LEVEL_WARNING, "cannot perform database upgrade of trends table, please check upgrade"
				" notes");
	}

	return ret;
}

static int	DBpatch_6050011(void)
{
	const zbx_db_field_t	field = {"value_max", "0.0000", NULL, NULL, 0, ZBX_TYPE_FLOAT, ZBX_NOTNULL, 0};
	int			ret;

#if defined(HAVE_ORACLE)
	if (SUCCEED == zbx_db_check_oracle_colum_type("trends", "value_max", ZBX_TYPE_FLOAT))
		return SUCCEED;
#elif defined(HAVE_POSTGRESQL)
	if (SUCCEED == DBcheck_field_type("trends", &field))
		return SUCCEED;
#endif /* defined(HAVE_ORACLE) */

	if (0 == (DBget_program_type() & ZBX_PROGRAM_TYPE_SERVER))
		return SUCCEED;

	if (SUCCEED != (ret = DBmodify_field_type("trends", &field, &field)))
	{
		zabbix_log(LOG_LEVEL_WARNING, "cannot perform database upgrade of trends table, please check upgrade"
				" notes");
	}

	return ret;
}

static int	DBpatch_6050012(void)
{
	const zbx_db_field_t	field = {"allow_redirect", "0", NULL, NULL, 0, ZBX_TYPE_INT, ZBX_NOTNULL, 0};

	return DBadd_field("dchecks", &field);
}

static int	DBpatch_6050013(void)
{
	const zbx_db_table_t	table =
			{"history_bin", "itemid,clock,ns", 0,
				{
					{"itemid", NULL, NULL, NULL, 0, ZBX_TYPE_ID, ZBX_NOTNULL, 0},
					{"clock", "0", NULL, NULL, 0, ZBX_TYPE_INT, ZBX_NOTNULL, 0},
					{"ns", "0", NULL, NULL, 0, ZBX_TYPE_INT, ZBX_NOTNULL, 0},
					{"value", "", NULL, NULL, 0, ZBX_TYPE_BLOB, ZBX_NOTNULL, 0},
					{0}
				},
				NULL
			};

	return DBcreate_table(&table);
}

static int	DBpatch_6050014(void)
{
	if (0 == (DBget_program_type() & ZBX_PROGRAM_TYPE_SERVER))
		return SUCCEED;

	if (ZBX_DB_OK > zbx_db_execute(
			"delete from widget_field"
			" where name='adv_conf' and widgetid in ("
				"select widgetid"
				" from widget"
				" where type in ('clock', 'item')"
			")"))
	{
		return FAIL;
	}

	return SUCCEED;
}

static int	DBpatch_6050015(void)
{
	const zbx_db_field_t	field = {"http_user", "", NULL, NULL, 255, ZBX_TYPE_CHAR, ZBX_NOTNULL, 0};

	return DBmodify_field_type("httptest", &field, NULL);
}

static int	DBpatch_6050016(void)
{
	const zbx_db_field_t	field = {"http_password", "", NULL, NULL, 255, ZBX_TYPE_CHAR, ZBX_NOTNULL, 0};

	return DBmodify_field_type("httptest", &field, NULL);
}

static int	DBpatch_6050017(void)
{
	const zbx_db_field_t	field = {"username", "", NULL, NULL, 255, ZBX_TYPE_CHAR, ZBX_NOTNULL, 0};

	return DBmodify_field_type("items", &field, NULL);
}

static int	DBpatch_6050018(void)
{
	const zbx_db_field_t	field = {"password", "", NULL, NULL, 255, ZBX_TYPE_CHAR, ZBX_NOTNULL, 0};

	return DBmodify_field_type("items", &field, NULL);
}

static int	DBpatch_6050019(void)
{
	const zbx_db_field_t	field = {"username", "", NULL, NULL, 255, ZBX_TYPE_CHAR, ZBX_NOTNULL, 0};

	return DBmodify_field_type("connector", &field, NULL);
}

static int	DBpatch_6050020(void)
{
	const zbx_db_field_t	field = {"password", "", NULL, NULL, 255, ZBX_TYPE_CHAR, ZBX_NOTNULL, 0};

	return DBmodify_field_type("connector", &field, NULL);
}

static int	DBpatch_6050021(void)
{
	const zbx_db_field_t	field = {"concurrency_max", "0", NULL, NULL, 0, ZBX_TYPE_INT, ZBX_NOTNULL, 0};

	return DBadd_field("drules", &field);
}

static int	DBpatch_6050022(void)
{
	if (ZBX_DB_OK > zbx_db_execute("update drules set concurrency_max=1"))
		return FAIL;

	return SUCCEED;
}

static int	DBpatch_6050023(void)
{
	const char	*sql =
			"update widget_field"
			" set name='acknowledgement_status'"
			" where name='unacknowledged'"
				" and exists ("
					"select null"
					" from widget w"
					" where widget_field.widgetid=w.widgetid"
						" and w.type='problems'"
				")";

	if (0 == (DBget_program_type() & ZBX_PROGRAM_TYPE_SERVER))
		return SUCCEED;

	if (ZBX_DB_OK <= zbx_db_execute("%s", sql))
		return SUCCEED;

	return FAIL;
}

static int	DBpatch_6050024(void)
{
	const char	*sql =
			"update widget_field"
			" set name='show_lines'"
			" where name='count'"
				" and exists ("
					"select null"
					" from widget w"
					" where widget_field.widgetid=w.widgetid"
						" and w.type='tophosts'"
				")";

	if (0 == (DBget_program_type() & ZBX_PROGRAM_TYPE_SERVER))
		return SUCCEED;

	if (ZBX_DB_OK <= zbx_db_execute("%s", sql))
		return SUCCEED;

	return FAIL;
}

static int	DBpatch_6050025(void)
{
	if (FAIL == zbx_db_index_exists("problem", "problem_4"))
		return DBcreate_index("problem", "problem_4", "cause_eventid", 0);

	return SUCCEED;
}

static int	DBpatch_6050026(void)
{
	const zbx_db_field_t	field = {"id", NULL, NULL, NULL, 0, ZBX_TYPE_ID, ZBX_NOTNULL, 0};

	return DBdrop_field_autoincrement("proxy_history", &field);
}

static int	DBpatch_6050027(void)
{
	const zbx_db_field_t	field = {"id", NULL, NULL, NULL, 0, ZBX_TYPE_ID, ZBX_NOTNULL, 0};

	return DBdrop_field_autoincrement("proxy_dhistory", &field);
}

static int	DBpatch_6050028(void)
{
	const zbx_db_field_t	field = {"id", NULL, NULL, NULL, 0, ZBX_TYPE_ID, ZBX_NOTNULL, 0};

	return DBdrop_field_autoincrement("proxy_autoreg_host", &field);
}

static int	DBpatch_6050029(void)
{
	if (0 == (DBget_program_type() & ZBX_PROGRAM_TYPE_SERVER))
		return SUCCEED;

	if (ZBX_DB_OK > zbx_db_execute("insert into module (moduleid,id,relative_path,status,config) values"
			" (" ZBX_FS_UI64 ",'gauge','widgets/gauge',%d,'[]')", zbx_db_get_maxid("module"), 1))
	{
		return FAIL;
	}

	return SUCCEED;
}

static int	DBpatch_6050030(void)
{
	const zbx_db_table_t table =
			{"optag", "optagid", 0,
				{
					{"optagid", NULL, NULL, NULL, 0, ZBX_TYPE_ID, ZBX_NOTNULL, 0},
					{"operationid", NULL, NULL, NULL, 0, ZBX_TYPE_ID, ZBX_NOTNULL, 0},
					{"tag", "", NULL, NULL, 255, ZBX_TYPE_CHAR, ZBX_NOTNULL, 0},
					{"value", "", NULL, NULL, 255, ZBX_TYPE_CHAR, ZBX_NOTNULL, 0},
					{0}
				},
				NULL
			};

	return DBcreate_table(&table);
}

static int  DBpatch_6050031(void)
{
	return DBcreate_index("optag", "optag_1", "operationid", 0);
}

static int	DBpatch_6050032(void)
{
	const zbx_db_field_t	field = {"operationid", NULL, "operations", "operationid", 0, 0, 0,
			ZBX_FK_CASCADE_DELETE};

	return DBadd_foreign_key("optag", 1, &field);
}

static int	DBpatch_6050033(void)
{
	if (0 == (DBget_program_type() & ZBX_PROGRAM_TYPE_SERVER))
		return SUCCEED;

	if (ZBX_DB_OK > zbx_db_execute("insert into module (moduleid,id,relative_path,status,config) values"
			" (" ZBX_FS_UI64 ",'toptriggers','widgets/toptriggers',%d,'[]')", zbx_db_get_maxid("module"), 1))
	{
		return FAIL;
	}

	return SUCCEED;
}

static int	DBpatch_6050034(void)
{
	const zbx_db_table_t	table = {"proxy", "proxyid", 0,
			{
				{"proxyid", NULL, NULL, NULL, 0, ZBX_TYPE_ID, ZBX_NOTNULL, 0},
				{"name", "", NULL, NULL, 128, ZBX_TYPE_CHAR, ZBX_NOTNULL, 0},
				{"operating_mode", "0", NULL, NULL, 0, ZBX_TYPE_INT, ZBX_NOTNULL, 0},
				{"description", "", NULL, NULL, 0, ZBX_TYPE_SHORTTEXT, ZBX_NOTNULL, 0},
				{"tls_connect", "1", NULL, NULL, 0, ZBX_TYPE_INT, ZBX_NOTNULL, 0},
				{"tls_accept", "1", NULL, NULL, 0, ZBX_TYPE_INT, ZBX_NOTNULL, 0},
				{"tls_issuer", "", NULL, NULL, 1024, ZBX_TYPE_CHAR, ZBX_NOTNULL, 0},
				{"tls_subject", "", NULL, NULL, 1024, ZBX_TYPE_CHAR, ZBX_NOTNULL, 0},
				{"tls_psk_identity", "", NULL, NULL, 128, ZBX_TYPE_CHAR, ZBX_NOTNULL, 0},
				{"tls_psk", "", NULL, NULL, 512, ZBX_TYPE_CHAR, ZBX_NOTNULL, 0},
				{"allowed_addresses", "", NULL, NULL, 255, ZBX_TYPE_CHAR, ZBX_NOTNULL, 0},
				{"address", "127.0.0.1", NULL, NULL, 255, ZBX_TYPE_CHAR, ZBX_NOTNULL, 0},
				{"port", "10051", NULL, NULL, 64, ZBX_TYPE_CHAR, ZBX_NOTNULL, 0},
				{0}
			},
			NULL
		};

	return DBcreate_table(&table);
}

static int	DBpatch_6050035(void)
{
	return DBcreate_index("proxy", "proxy_1", "name", 1);
}

static int	DBpatch_6050036(void)
{
	return DBcreate_changelog_insert_trigger("proxy", "proxyid");
}

static int	DBpatch_6050037(void)
{
	return DBcreate_changelog_update_trigger("proxy", "proxyid");
}

static int	DBpatch_6050038(void)
{
	return DBcreate_changelog_delete_trigger("proxy", "proxyid");
}

#define DEPRECATED_STATUS_PROXY_ACTIVE	5
#define DEPRECATED_STATUS_PROXY_PASSIVE	6

static int	DBpatch_6050039(void)
{
	zbx_db_row_t		row;
	zbx_db_result_t		result;
	zbx_db_insert_t		db_insert_proxies;
	int			ret;

	if (0 == (DBget_program_type() & ZBX_PROGRAM_TYPE_SERVER))
		return SUCCEED;

	result = zbx_db_select(
			"select h.hostid,h.host,h.status,h.description,h.tls_connect,h.tls_accept,h.tls_issuer,"
				"h.tls_subject,h.tls_psk_identity,h.tls_psk,h.proxy_address,i.useip,i.ip,i.dns,i.port"
			" from hosts h"
			" left join interface i"
				" on h.hostid=i.hostid"
			" where h.status in (%i,%i)",
			DEPRECATED_STATUS_PROXY_PASSIVE, DEPRECATED_STATUS_PROXY_ACTIVE);

	zbx_db_insert_prepare(&db_insert_proxies, "proxy", "proxyid", "name", "operating_mode", "description", "tls_connect",
			"tls_accept", "tls_issuer", "tls_subject", "tls_psk_identity", "tls_psk", "allowed_addresses",
			"address", "port", (char *)NULL);

	while (NULL != (row = zbx_db_fetch(result)))
	{
		zbx_uint64_t	proxyid;
		int		status, tls_connect, tls_accept;

		ZBX_STR2UINT64(proxyid, row[0]);
		status = atoi(row[2]);
		tls_connect = atoi(row[4]);
		tls_accept = atoi(row[5]);

		if (DEPRECATED_STATUS_PROXY_ACTIVE == status)
		{
			zbx_db_insert_add_values(&db_insert_proxies, proxyid, row[1], PROXY_OPERATING_MODE_ACTIVE, row[3],
					tls_connect, tls_accept, row[6], row[7], row[8], row[9], row[10],
					"127.0.0.1", "10051");
		}
		else if (DEPRECATED_STATUS_PROXY_PASSIVE == status)
		{
			const char	*address;
			const char	*port;

			if (SUCCEED != zbx_db_is_null(row[11]))
			{
				address = (1 == atoi(row[11]) ? row[12] : row[13]);
				port = row[14];
			}
			else
			{
				address = "127.0.0.1";
				port = "10051";
				zabbix_log(LOG_LEVEL_WARNING, "cannot select interface for proxy '%s'",  row[1]);
			}

			zbx_db_insert_add_values(&db_insert_proxies, proxyid, row[1], PROXY_OPERATING_MODE_PASSIVE, row[3],
					tls_connect, tls_accept, row[6], row[7], row[8], row[9], "", address, port);
		}
	}
	zbx_db_free_result(result);

	ret = zbx_db_insert_execute(&db_insert_proxies);
	zbx_db_insert_clean(&db_insert_proxies);

	return ret;
}

static int	DBpatch_6050040(void)
{
	return DBdrop_foreign_key("hosts", 1);
}

static int	DBpatch_6050041(void)
{
	const zbx_db_field_t	field = {"proxyid", NULL, "hosts", "hostid", 0, ZBX_TYPE_ID, 0, 0};

	return DBrename_field("hosts", "proxy_hostid", &field);
}

static int	DBpatch_6050042(void)
{
	const zbx_db_field_t	field = {"proxyid", NULL, "proxy", "proxyid", 0, 0, 0, 0};

	return DBadd_foreign_key("hosts", 1, &field);
}

static int	DBpatch_6050043(void)
{
	return DBdrop_foreign_key("drules", 1);
}

static int	DBpatch_6050044(void)
{
	const zbx_db_field_t	field = {"proxyid", NULL, "hosts", "hostid", 0, ZBX_TYPE_ID, 0, 0};

	return DBrename_field("drules", "proxy_hostid", &field);
}

static int	DBpatch_6050045(void)
{
	const zbx_db_field_t	field = {"proxyid", NULL, "proxy", "proxyid", 0, 0, 0, 0};

	return DBadd_foreign_key("drules", 1, &field);
}

static int	DBpatch_6050046(void)
{
	return DBdrop_foreign_key("autoreg_host", 1);
}

static int	DBpatch_6050047(void)
{
	const zbx_db_field_t	field = {"proxyid", NULL, "hosts", "hostid", 0, ZBX_TYPE_ID, 0, ZBX_FK_CASCADE_DELETE};

	return DBrename_field("autoreg_host", "proxy_hostid", &field);
}

static int	DBpatch_6050048(void)
{
	const zbx_db_field_t	field = {"proxyid", NULL, "proxy", "proxyid", 0, 0, 0, ZBX_FK_CASCADE_DELETE};

	return DBadd_foreign_key("autoreg_host", 1, &field);
}

static int	DBpatch_6050049(void)
{
	return DBdrop_foreign_key("task", 1);
}

static int	DBpatch_6050050(void)
{
	const zbx_db_field_t	field = {"proxyid", NULL, "hosts", "hostid", 0, ZBX_TYPE_ID, 0, 0};

	return DBrename_field("task", "proxy_hostid", &field);
}

static int	DBpatch_6050051(void)
{
	const zbx_db_field_t	field = {"proxyid", NULL, "proxy", "proxyid", 0, 0, 0, ZBX_FK_CASCADE_DELETE};

	return DBadd_foreign_key("task", 1, &field);
}

static int	DBpatch_6050052(void)
{
	const zbx_db_table_t	table = {"proxy_rtdata", "proxyid", 0,
			{
				{"proxyid", NULL, "proxy", "proxyid", 0, ZBX_TYPE_ID, ZBX_NOTNULL, 0},
				{"lastaccess", "0", NULL, NULL, 0, ZBX_TYPE_INT, ZBX_NOTNULL, 0},
				{"version", "0", NULL, NULL, 0, ZBX_TYPE_INT, ZBX_NOTNULL, 0},
				{"compatibility", "0", NULL, NULL, 0, ZBX_TYPE_INT, ZBX_NOTNULL, 0},
				{0}
			},
			NULL
		};

	return DBcreate_table(&table);
}

static int	DBpatch_6050053(void)
{
	const zbx_db_field_t	field = {"proxyid", NULL, "proxy", "proxyid", 0, 0, 0, ZBX_FK_CASCADE_DELETE};

	return DBadd_foreign_key("proxy_rtdata", 1, &field);
}

static int	DBpatch_6050054(void)
{
	zbx_db_row_t		row;
	zbx_db_result_t		result;
	zbx_db_insert_t		db_insert_rtdata;
	int			ret;

	if (0 == (DBget_program_type() & ZBX_PROGRAM_TYPE_SERVER))
		return SUCCEED;

	result = zbx_db_select(
		"select hr.hostid,hr.lastaccess,hr.version,hr.compatibility"
		" from host_rtdata hr"
		" join hosts h"
			" on hr.hostid=h.hostid"
		" where h.status in (%i,%i)",
		DEPRECATED_STATUS_PROXY_ACTIVE, DEPRECATED_STATUS_PROXY_PASSIVE);

	zbx_db_insert_prepare(&db_insert_rtdata, "proxy_rtdata", "proxyid", "lastaccess", "version", "compatibility",
			(char *)NULL);

	while (NULL != (row = zbx_db_fetch(result)))
	{
		int		lastaccess, version, compatibility;
		zbx_uint64_t	hostid;

		ZBX_STR2UINT64(hostid, row[0]);
		lastaccess = atoi(row[1]);
		version = atoi(row[2]);
		compatibility = atoi(row[3]);

		zbx_db_insert_add_values(&db_insert_rtdata, hostid, lastaccess, version, compatibility);
	}
	zbx_db_free_result(result);

	ret = zbx_db_insert_execute(&db_insert_rtdata);
	zbx_db_insert_clean(&db_insert_rtdata);

	return ret;
}

#undef DEPRECATED_STATUS_PROXY_ACTIVE
#undef DEPRECATED_STATUS_PROXY_PASSIVE

static int	DBpatch_6050055(void)
{
	if (0 == (DBget_program_type() & ZBX_PROGRAM_TYPE_SERVER))
		return SUCCEED;

	if (ZBX_DB_OK > zbx_db_execute("delete from hosts where status in (5,6)"))
		return FAIL;

	return SUCCEED;
}

static int	DBpatch_6050056(void)
{
	return DBdrop_field("host_rtdata", "lastaccess");
}

static int	DBpatch_6050057(void)
{
	return DBdrop_field("host_rtdata", "version");
}

static int	DBpatch_6050058(void)
{
	return DBdrop_field("host_rtdata", "compatibility");
}

static int	DBpatch_6050059(void)
{
	return DBdrop_field("hosts", "proxy_address");
}

static int	DBpatch_6050060(void)
{
	return DBdrop_field("hosts", "auto_compress");
}

static int	DBpatch_6050061(void)
{
	if (0 == (DBget_program_type() & ZBX_PROGRAM_TYPE_SERVER))
		return SUCCEED;

	if (ZBX_DB_OK > zbx_db_execute("delete from profiles where idx='web.proxies.filter_status'"))
		return FAIL;

	return SUCCEED;
}

static int	DBpatch_6050062(void)
{
	if (0 == (DBget_program_type() & ZBX_PROGRAM_TYPE_SERVER))
		return SUCCEED;

	if (ZBX_DB_OK > zbx_db_execute(
			"update profiles"
			" set value_str='name'"
			" where value_str like 'host'"
				" and idx='web.proxies.php.sort'"))
	{
		return FAIL;
	}

	return SUCCEED;
}

static int	DBpatch_6050063(void)
{
#define TM_DATA_TYPE_TEST_ITEM	0
#define TM_DATA_TYPE_PROXYIDS	2

	if (0 == (DBget_program_type() & ZBX_PROGRAM_TYPE_SERVER))
		return SUCCEED;

	if (ZBX_DB_OK > zbx_db_execute("delete"
			" from task"
			" where exists ("
				"select null"
				" from task_data td"
				" where td.taskid=task.taskid and td.type in (%i,%i)"
			")",
			TM_DATA_TYPE_TEST_ITEM, TM_DATA_TYPE_PROXYIDS))
	{
		return FAIL;
	}
#undef TM_DATA_TYPE_TEST_ITEM
#undef TM_DATA_TYPE_PROXYIDS

	return SUCCEED;
}

static int	DBpatch_6050064(void)
{
	if (FAIL == zbx_db_index_exists("dashboard_user", "dashboard_user_2"))
		return DBcreate_index("dashboard_user", "dashboard_user_2", "userid", 0);

	return SUCCEED;
}

static int	DBpatch_6050065(void)
{
	if (FAIL == zbx_db_index_exists("dashboard_usrgrp", "dashboard_usrgrp_2"))
		return DBcreate_index("dashboard_usrgrp", "dashboard_usrgrp_2", "usrgrpid", 0);

	return SUCCEED;
}

static int	DBpatch_6050066(void)
{
	if (FAIL == zbx_db_index_exists("event_suppress", "event_suppress_4"))
		return DBcreate_index("event_suppress", "event_suppress_4", "userid", 0);

	return SUCCEED;
}

static int	DBpatch_6050067(void)
{
	if (FAIL == zbx_db_index_exists("group_discovery", "group_discovery_1"))
		return DBcreate_index("group_discovery", "group_discovery_1", "parent_group_prototypeid", 0);

	return SUCCEED;
}

static int	DBpatch_6050068(void)
{
	if (FAIL == zbx_db_index_exists("group_prototype", "group_prototype_2"))
		return DBcreate_index("group_prototype", "group_prototype_2", "groupid", 0);

	return SUCCEED;
}

static int	DBpatch_6050069(void)
{
	if (FAIL == zbx_db_index_exists("group_prototype", "group_prototype_3"))
		return DBcreate_index("group_prototype", "group_prototype_3", "templateid", 0);

	return SUCCEED;
}

static int	DBpatch_6050070(void)
{
	if (FAIL == zbx_db_index_exists("host_discovery", "host_discovery_1"))
		return DBcreate_index("host_discovery", "host_discovery_1", "parent_hostid", 0);

	return SUCCEED;
}

static int	DBpatch_6050071(void)
{
	if (FAIL == zbx_db_index_exists("host_discovery", "host_discovery_2"))
		return DBcreate_index("host_discovery", "host_discovery_2", "parent_itemid", 0);

	return SUCCEED;
}

static int	DBpatch_6050072(void)
{
	if (FAIL == zbx_db_index_exists("hosts", "hosts_7"))
		return DBcreate_index("hosts", "hosts_7", "templateid", 0);

	return SUCCEED;
}

static int	DBpatch_6050073(void)
{
	if (FAIL == zbx_db_index_exists("interface_discovery", "interface_discovery_1"))
		return DBcreate_index("interface_discovery", "interface_discovery_1", "parent_interfaceid", 0);

	return SUCCEED;
}

static int	DBpatch_6050074(void)
{
	if (FAIL == zbx_db_index_exists("report", "report_2"))
		return DBcreate_index("report", "report_2", "userid", 0);

	return SUCCEED;
}

static int	DBpatch_6050075(void)
{
	if (FAIL == zbx_db_index_exists("report", "report_3"))
		return DBcreate_index("report", "report_3", "dashboardid", 0);

	return SUCCEED;
}

static int	DBpatch_6050076(void)
{
	if (FAIL == zbx_db_index_exists("report_user", "report_user_2"))
		return DBcreate_index("report_user", "report_user_2", "userid", 0);

	return SUCCEED;
}

static int	DBpatch_6050077(void)
{
	if (FAIL == zbx_db_index_exists("report_user", "report_user_3"))
		return DBcreate_index("report_user", "report_user_3", "access_userid", 0);

	return SUCCEED;
}

static int	DBpatch_6050078(void)
{
	if (FAIL == zbx_db_index_exists("report_usrgrp", "report_usrgrp_2"))
		return DBcreate_index("report_usrgrp", "report_usrgrp_2", "usrgrpid", 0);

	return SUCCEED;
}

static int	DBpatch_6050079(void)
{
	if (FAIL == zbx_db_index_exists("report_usrgrp", "report_usrgrp_3"))
		return DBcreate_index("report_usrgrp", "report_usrgrp_3", "access_userid", 0);

	return SUCCEED;
}

static int	DBpatch_6050080(void)
{
	if (FAIL == zbx_db_index_exists("sysmaps", "sysmaps_4"))
		return DBcreate_index("sysmaps", "sysmaps_4", "userid", 0);

	return SUCCEED;
}

static int	DBpatch_6050081(void)
{
	if (FAIL == zbx_db_index_exists("sysmap_element_trigger", "sysmap_element_trigger_2"))
		return DBcreate_index("sysmap_element_trigger", "sysmap_element_trigger_2", "triggerid", 0);

	return SUCCEED;
}

static int	DBpatch_6050082(void)
{
	if (FAIL == zbx_db_index_exists("sysmap_user", "sysmap_user_2"))
		return DBcreate_index("sysmap_user", "sysmap_user_2", "userid", 0);

	return SUCCEED;
}

static int	DBpatch_6050083(void)
{
	if (FAIL == zbx_db_index_exists("sysmap_usrgrp", "sysmap_usrgrp_2"))
		return DBcreate_index("sysmap_usrgrp", "sysmap_usrgrp_2", "usrgrpid", 0);

	return SUCCEED;
}

static int	DBpatch_6050084(void)
{
	if (FAIL == zbx_db_index_exists("tag_filter", "tag_filter_1"))
		return DBcreate_index("tag_filter", "tag_filter_1", "usrgrpid", 0);

	return SUCCEED;
}

static int	DBpatch_6050085(void)
{
	if (FAIL == zbx_db_index_exists("tag_filter", "tag_filter_2"))
		return DBcreate_index("tag_filter", "tag_filter_2", "groupid", 0);

	return SUCCEED;
}

static int	DBpatch_6050086(void)
{
	if (FAIL == zbx_db_index_exists("task", "task_2"))
		return DBcreate_index("task", "task_2", "proxyid", 0);

	return SUCCEED;
}

static int	DBpatch_6050087(void)
{
	if (FAIL == zbx_db_index_exists("users", "users_3"))
		return DBcreate_index("users", "users_3", "roleid", 0);

	return SUCCEED;
}

static int	DBpatch_6050090(void)
{
	const zbx_db_field_t	old_field = {"info", "", NULL, NULL, 0, ZBX_TYPE_SHORTTEXT, ZBX_NOTNULL, 0};
	const zbx_db_field_t	field = {"info", "", NULL, NULL, 0, ZBX_TYPE_LONGTEXT, ZBX_NOTNULL, 0};

	return DBmodify_field_type("task_remote_command_result", &field, &old_field);
}

static int	DBpatch_6050091(void)
{
	if (0 == (DBget_program_type() & ZBX_PROGRAM_TYPE_SERVER))
		return SUCCEED;

	if (ZBX_DB_OK > zbx_db_execute(
			"update widget_field"
			" set value_str=' '"
			" where name like 'columns.name.%%'"
			" and value_str like ''"
			" and widgetid in ("
				"select widgetid"
				" from widget"
				" where type='tophosts'"
			")"))
	{
		return FAIL;
	}

	return SUCCEED;
}

static int	DBpatch_6050092(void)
{
	return DBrename_table("group_discovery", "group_discovery_tmp");
}

static int	DBpatch_6050093(void)
{
	const zbx_db_table_t	table =
			{"group_discovery", "groupdiscoveryid", 0,
				{
					{"groupdiscoveryid", NULL, NULL, NULL, 0, ZBX_TYPE_ID, ZBX_NOTNULL, 0},
					{"groupid", NULL, NULL, NULL, 0, ZBX_TYPE_ID, ZBX_NOTNULL, 0},
					{"parent_group_prototypeid", NULL, NULL, NULL, 0, ZBX_TYPE_ID, ZBX_NOTNULL, 0},
					{"name", "", NULL, NULL, 255, ZBX_TYPE_CHAR, ZBX_NOTNULL, 0},
					{"lastcheck", "0", NULL, NULL, 0, ZBX_TYPE_INT, ZBX_NOTNULL, 0},
					{"ts_delete", "0", NULL, NULL, 0, ZBX_TYPE_INT, ZBX_NOTNULL, 0},
					{0}
				},
				NULL
			};

	return DBcreate_table(&table);
}

static int	DBpatch_6050094(void)
{
	if (0 == (DBget_program_type() & ZBX_PROGRAM_TYPE_SERVER))
		return SUCCEED;

	if (ZBX_DB_OK > zbx_db_execute("insert into group_discovery "
				"(groupdiscoveryid,groupid,parent_group_prototypeid,name,lastcheck,ts_delete)"
			" select groupid,groupid,parent_group_prototypeid,name,lastcheck,ts_delete"
				" from group_discovery_tmp"))
	{
		return FAIL;
	}

	return SUCCEED;
}

static int	DBpatch_6050095(void)
{
	return DBdrop_table("group_discovery_tmp");
}

static int	DBpatch_6050096(void)
{
	return DBcreate_index("group_discovery", "group_discovery_1", "groupid,parent_group_prototypeid", 1);
}

static int	DBpatch_6050097(void)
{
	return DBcreate_index("group_discovery", "group_discovery_2", "parent_group_prototypeid", 0);
}

static int	DBpatch_6050098(void)
{
	const zbx_db_field_t	field = {"groupid", NULL, "hstgrp", "groupid", 0, 0, 0, ZBX_FK_CASCADE_DELETE};

	return DBadd_foreign_key("group_discovery", 1, &field);
}

static int	DBpatch_6050099(void)
{
	const zbx_db_field_t	field = {"parent_group_prototypeid", NULL, "group_prototype", "group_prototypeid", 0, 0,
			0, 0};

	return DBadd_foreign_key("group_discovery", 2, &field);
}

static int	DBpatch_6050100(void)
{
	if (0 == (DBget_program_type() & ZBX_PROGRAM_TYPE_SERVER))
		return SUCCEED;

	if (ZBX_DB_OK > zbx_db_execute("insert into module (moduleid,id,relative_path,status,config) values"
			" (" ZBX_FS_UI64 ",'piechart','widgets/piechart',%d,'[]')", zbx_db_get_maxid("module"), 1))
	{
		return FAIL;
	}

	return SUCCEED;
}

static int	DBpatch_6050101(void)
{
	const zbx_db_field_t	field = {"timeout_zabbix_agent", "3s", NULL, NULL, 255, ZBX_TYPE_CHAR, ZBX_NOTNULL, 0};

	return DBadd_field("config", &field);
}

static int	DBpatch_6050102(void)
{
	const zbx_db_field_t	field = {"timeout_simple_check", "3s", NULL, NULL, 255, ZBX_TYPE_CHAR, ZBX_NOTNULL, 0};

	return DBadd_field("config", &field);
}

static int	DBpatch_6050103(void)
{
	const zbx_db_field_t	field = {"timeout_snmp_agent", "3s", NULL, NULL, 255, ZBX_TYPE_CHAR, ZBX_NOTNULL, 0};

	return DBadd_field("config", &field);
}

static int	DBpatch_6050104(void)
{
	const zbx_db_field_t	field = {"timeout_external_check", "3s", NULL, NULL, 255, ZBX_TYPE_CHAR,
			ZBX_NOTNULL, 0};

	return DBadd_field("config", &field);
}

static int	DBpatch_6050105(void)
{
	const zbx_db_field_t	field = {"timeout_db_monitor", "3s", NULL, NULL, 255, ZBX_TYPE_CHAR, ZBX_NOTNULL, 0};

	return DBadd_field("config", &field);
}

static int	DBpatch_6050106(void)
{
	const zbx_db_field_t	field = {"timeout_http_agent", "3s", NULL, NULL, 255, ZBX_TYPE_CHAR, ZBX_NOTNULL, 0};

	return DBadd_field("config", &field);
}

static int	DBpatch_6050107(void)
{
	const zbx_db_field_t	field = {"timeout_ssh_agent", "3s", NULL, NULL, 255, ZBX_TYPE_CHAR, ZBX_NOTNULL, 0};

	return DBadd_field("config", &field);
}

static int	DBpatch_6050108(void)
{
	const zbx_db_field_t	field = {"timeout_telnet_agent", "3s", NULL, NULL, 255, ZBX_TYPE_CHAR, ZBX_NOTNULL, 0};

	return DBadd_field("config", &field);
}

static int	DBpatch_6050109(void)
{
	const zbx_db_field_t	field = {"timeout_script", "3s", NULL, NULL, 255, ZBX_TYPE_CHAR, ZBX_NOTNULL, 0};

	return DBadd_field("config", &field);
}

static int	DBpatch_6050110(void)
{
	int	timeout;

	timeout = DBget_config_timeout();

	if (ZBX_DB_OK > zbx_db_execute("update config"
			" set timeout_zabbix_agent='%ds',"
				"timeout_simple_check='%ds',"
				"timeout_snmp_agent='%ds',"
				"timeout_external_check='%ds',"
				"timeout_db_monitor='%ds',"
				"timeout_http_agent='%ds',"
				"timeout_ssh_agent='%ds',"
				"timeout_telnet_agent='%ds',"
				"timeout_script='%ds'",
			timeout, timeout, timeout, timeout, timeout, timeout, timeout, timeout, timeout))
	{
		return FAIL;
	}

	return SUCCEED;
}

static int	DBpatch_6050111(void)
{
	if (ZBX_DB_OK > zbx_db_execute("update items set timeout='' where type not in (%d,%d)", ITEM_TYPE_HTTPAGENT,
			ITEM_TYPE_SCRIPT))
	{
		return FAIL;
	}

	return SUCCEED;
}

static int	DBpatch_6050112(void)
{
	const zbx_db_field_t	field = {"timeout", "", NULL, NULL, 255, ZBX_TYPE_CHAR, ZBX_NOTNULL, 0};

	return DBset_default("items", &field);
}

static int	DBpatch_6050113(void)
{
	const zbx_db_field_t	field = {"custom_timeouts", "0", NULL, NULL, 0, ZBX_TYPE_INT, ZBX_NOTNULL, 0};

	return DBadd_field("proxy", &field);
}

static int	DBpatch_6050114(void)
{
	const zbx_db_field_t	field = {"timeout_zabbix_agent", "", NULL, NULL, 255, ZBX_TYPE_CHAR, ZBX_NOTNULL, 0};

	return DBadd_field("proxy", &field);
}

static int	DBpatch_6050115(void)
{
	const zbx_db_field_t	field = {"timeout_simple_check", "", NULL, NULL, 255, ZBX_TYPE_CHAR, ZBX_NOTNULL, 0};

	return DBadd_field("proxy", &field);
}

static int	DBpatch_6050116(void)
{
	const zbx_db_field_t	field = {"timeout_snmp_agent", "", NULL, NULL, 255, ZBX_TYPE_CHAR, ZBX_NOTNULL, 0};

	return DBadd_field("proxy", &field);
}

static int	DBpatch_6050117(void)
{
	const zbx_db_field_t	field = {"timeout_external_check", "", NULL, NULL, 255, ZBX_TYPE_CHAR, ZBX_NOTNULL, 0};

	return DBadd_field("proxy", &field);
}

static int	DBpatch_6050118(void)
{
	const zbx_db_field_t	field = {"timeout_db_monitor", "", NULL, NULL, 255, ZBX_TYPE_CHAR, ZBX_NOTNULL, 0};

	return DBadd_field("proxy", &field);
}

static int	DBpatch_6050119(void)
{
	const zbx_db_field_t	field = {"timeout_http_agent", "", NULL, NULL, 255, ZBX_TYPE_CHAR, ZBX_NOTNULL, 0};

	return DBadd_field("proxy", &field);
}

static int	DBpatch_6050120(void)
{
	const zbx_db_field_t	field = {"timeout_ssh_agent", "", NULL, NULL, 255, ZBX_TYPE_CHAR, ZBX_NOTNULL, 0};

	return DBadd_field("proxy", &field);
}

static int	DBpatch_6050121(void)
{
	const zbx_db_field_t	field = {"timeout_telnet_agent", "", NULL, NULL, 255, ZBX_TYPE_CHAR, ZBX_NOTNULL, 0};

	return DBadd_field("proxy", &field);
}

static int	DBpatch_6050122(void)
{
	const zbx_db_field_t	field = {"timeout_script", "", NULL, NULL, 255, ZBX_TYPE_CHAR, ZBX_NOTNULL, 0};

	return DBadd_field("proxy", &field);
}

static int	DBpatch_6050123(void)
{
	if (ZBX_DB_OK > zbx_db_execute("update item_preproc set params='-1' where type=26"))
		return FAIL;

	return SUCCEED;
}

static int	DBpatch_6050124(void)
{
	if (0 == (DBget_program_type() & ZBX_PROGRAM_TYPE_SERVER))
		return SUCCEED;

	if (ZBX_DB_OK > zbx_db_execute(
			"delete from widget_field"
			" where name in ('source_type','reference')"
				" and widgetid in (select widgetid from widget where type='map')"))
	{
		return FAIL;
	}

	return SUCCEED;
}

static int	DBpatch_6050125(void)
{
	if (0 == (DBget_program_type() & ZBX_PROGRAM_TYPE_SERVER))
		return SUCCEED;

	if (ZBX_DB_OK > zbx_db_execute(
			"update widget_field"
			" set name='sysmapid._reference',value_str=CONCAT(value_str,'._mapid')"
			" where name='filter_widget_reference'"
				" and widgetid in (select widgetid from widget where type='map')"))
	{
		return FAIL;
	}

	return SUCCEED;
}

static int	DBpatch_6050126(void)
{
	if (0 == (DBget_program_type() & ZBX_PROGRAM_TYPE_SERVER))
		return SUCCEED;

	if (ZBX_DB_OK > zbx_db_execute(
			"update widget_field"
			" set type='1',name='override_hostid._reference',value_int=0,value_str='DASHBOARD._hostid'"
			" where type=0"
				" and name='dynamic'"
				" and value_int=1"))
	{
		return FAIL;
	}

	return SUCCEED;
}

static int	DBpatch_6050127(void)
{
	zbx_db_row_t	row;
	zbx_db_result_t	result;
	zbx_db_insert_t	db_insert;
	int		ret;

	if (0 == (DBget_program_type() & ZBX_PROGRAM_TYPE_SERVER))
		return SUCCEED;

	result = zbx_db_select(
			"select w.widgetid,wf_from.value_str,wf_to.value_str"
			" from widget w"
			" left join widget_field wf_from"
				" on w.widgetid=wf_from.widgetid"
					" and (wf_from.name='time_from' or wf_from.name is null)"
			" left join widget_field wf_to"
				" on w.widgetid=wf_to.widgetid"
					" and (wf_to.name='time_to' or wf_to.name is null)"
			" where w.type='svggraph' and exists ("
				"select null"
				" from widget_field wf2"
				" where wf2.widgetid=w.widgetid"
					" and wf2.name='graph_time'"
			")");

	zbx_db_insert_prepare(&db_insert, "widget_field", "widget_fieldid", "widgetid", "type", "name", "value_str",
			NULL);

	while (NULL != (row = zbx_db_fetch(result)))
	{
		zbx_uint64_t	widgetid;

		ZBX_STR2UINT64(widgetid, row[0]);

		if (SUCCEED == zbx_db_is_null(row[1]))
			zbx_db_insert_add_values(&db_insert, __UINT64_C(0), widgetid, 1, "time_period.from", "now-1h");

		if (SUCCEED == zbx_db_is_null(row[2]))
			zbx_db_insert_add_values(&db_insert, __UINT64_C(0), widgetid, 1, "time_period.to", "now");
	}
	zbx_db_free_result(result);

	zbx_db_insert_autoincrement(&db_insert, "widget_fieldid");

	ret = zbx_db_insert_execute(&db_insert);
	zbx_db_insert_clean(&db_insert);

	return ret;
}

static int	DBpatch_6050128(void)
{
	if (0 == (DBget_program_type() & ZBX_PROGRAM_TYPE_SERVER))
		return SUCCEED;

	if (ZBX_DB_OK > zbx_db_execute(
			"update widget_field"
			" set name='time_period.from'"
			" where name='time_from'"
				" and widgetid in (select widgetid from widget where type='svggraph')"))
	{
		return FAIL;
	}

	return SUCCEED;
}

static int	DBpatch_6050129(void)
{
	if (0 == (DBget_program_type() & ZBX_PROGRAM_TYPE_SERVER))
		return SUCCEED;

	if (ZBX_DB_OK > zbx_db_execute(
			"update widget_field"
			" set name='time_period.to'"
			" where name='time_to'"
				" and widgetid in (select widgetid from widget where type='svggraph')"))
	{
		return FAIL;
	}

	return SUCCEED;
}

static int	DBpatch_6050130(void)
{
	if (0 == (DBget_program_type() & ZBX_PROGRAM_TYPE_SERVER))
		return SUCCEED;

	if (ZBX_DB_OK > zbx_db_execute(
			"delete from widget_field"
			" where name='graph_time'"
				" and widgetid in (select widgetid from widget where type='svggraph')"))
	{
		return FAIL;
	}

	return SUCCEED;
}

static int	DBpatch_6050131(void)
{
	if (0 == (DBget_program_type() & ZBX_PROGRAM_TYPE_SERVER))
		return SUCCEED;

	if (ZBX_DB_OK > zbx_db_execute(
			"update widget_field"
			" set name='date_period.from'"
			" where name='date_from'"
				" and widgetid in (select widgetid from widget where type='slareport')"))
	{
		return FAIL;
	}

	return SUCCEED;
}

static int	DBpatch_6050132(void)
{
	if (0 == (DBget_program_type() & ZBX_PROGRAM_TYPE_SERVER))
		return SUCCEED;

	if (ZBX_DB_OK > zbx_db_execute(
			"update widget_field"
			" set name='date_period.to'"
			" where name='date_to'"
				" and widgetid in (select widgetid from widget where type='slareport')"))
	{
		return FAIL;
	}

	return SUCCEED;
}

static int	DBpatch_6050133(void)
{
	zbx_db_row_t	row;
	zbx_db_result_t	result;
	zbx_regexp_t	*regex1 = NULL, *regex2 = NULL;
	char		*error = NULL, *replace_to = NULL, *sql = NULL;
	size_t		sql_alloc = 0, sql_offset = 0;
	int		ret = FAIL;

	if (0 == (DBget_program_type() & ZBX_PROGRAM_TYPE_SERVER))
		return SUCCEED;

	if (FAIL == zbx_regexp_compile_ext("^([a-z]+)\\.([a-z_]+)\\.(\\d+)\\.(\\d+)$", &regex1, 0, &error))
	{
		zabbix_log(LOG_LEVEL_CRIT, "internal error, invalid regular expression: %s", error);
		goto out;
	}

	if (FAIL == zbx_regexp_compile_ext("^([a-z]+)\\.([a-z_]+)\\.(\\d+)$", &regex2, 0, &error))
	{
		zabbix_log(LOG_LEVEL_CRIT, "internal error, invalid regular expression: %s", error);
		goto out;
	}

	zbx_db_begin_multiple_update(&sql, &sql_alloc, &sql_offset);

	result = zbx_db_select("select widget_fieldid,name from widget_field where name like '%%.%%.%%'");

	while (NULL != (row = zbx_db_fetch(result)))
	{
		zbx_uint64_t	widget_fieldid;
		char		*replace_from;

		ZBX_STR2UINT64(widget_fieldid, row[0]);
		replace_from = row[1];

		if (SUCCEED != zbx_mregexp_sub_precompiled(
						replace_from,
						regex1,
						"\\1.\\3.\\2.\\4",
						0,	/* no output limit */
						&replace_to)
				&& SUCCEED != zbx_mregexp_sub_precompiled(
						replace_from,
						regex2,
						"\\1.\\3.\\2",
						0,	/* no output limit */
						&replace_to))
		{
			continue;
		}

		zbx_snprintf_alloc(&sql, &sql_alloc, &sql_offset,
				"update widget_field"
				" set name='%s'"
				" where widget_fieldid=" ZBX_FS_UI64 ";\n",
				replace_to, widget_fieldid);

		zbx_free(replace_to);

		if (SUCCEED != zbx_db_execute_overflowed_sql(&sql, &sql_alloc, &sql_offset))
		{
			zabbix_log(LOG_LEVEL_CRIT, "internal error, cannot execute multiple SQL \"update\" operations");
			zbx_db_free_result(result);

			goto out;
		}
	}
	zbx_db_free_result(result);

	zbx_db_end_multiple_update(&sql, &sql_alloc, &sql_offset);

	if (16 < sql_offset)	/* in ORACLE always present begin..end; */
		zbx_db_execute("%s", sql);

	ret = SUCCEED;
out:
	if (NULL != regex1)
		zbx_regexp_free(regex1);
	if (NULL != regex2)
		zbx_regexp_free(regex2);

	zbx_free(sql);
	zbx_free(error);
	zbx_free(replace_to);

	return ret;
}

#define REFERENCE_LEN	5
#define FIRST_LETTER	'A'
#define TOTAL_LETTERS	26

static char	*create_widget_reference(const zbx_vector_str_t *references)
{
	static char	buf[REFERENCE_LEN + 1];
	static int	next_index;

	while (1)
	{
		int	i, index = next_index++;

		for (i = REFERENCE_LEN - 1; i >= 0; i--)
		{
			buf[i] = FIRST_LETTER + index % TOTAL_LETTERS;
			index /= TOTAL_LETTERS;
		}

		if (FAIL == zbx_vector_str_search(references, buf, ZBX_DEFAULT_STR_COMPARE_FUNC))
			return buf;
	}
}

#undef TOTAL_LETTERS
#undef FIRST_LETTER
#undef REFERENCE_LEN

static int	DBpatch_6050134(void)
{
	zbx_db_row_t		row;
	zbx_db_result_t		result;
	zbx_db_insert_t		db_insert;
	zbx_vector_str_t	references;
	int			ret;

	if (0 == (DBget_program_type() & ZBX_PROGRAM_TYPE_SERVER))
		return SUCCEED;

	zbx_vector_str_create(&references);

	result = zbx_db_select("select distinct value_str from widget_field where name='reference' order by value_str");

	while (NULL != (row = zbx_db_fetch(result)))
	{
		zbx_vector_str_append(&references, zbx_strdup(NULL, row[0]));
	}
	zbx_db_free_result(result);

	zbx_vector_str_sort(&references, ZBX_DEFAULT_STR_COMPARE_FUNC);

	zbx_db_insert_prepare(&db_insert, "widget_field", "widget_fieldid", "widgetid", "type", "name", "value_str",
			NULL);

	result = zbx_db_select("select widgetid from widget where type in ('graph','svggraph','graphprototype')");

	while (NULL != (row = zbx_db_fetch(result)))
	{
		zbx_uint64_t	widgetid;

		ZBX_STR2UINT64(widgetid, row[0]);

		zbx_db_insert_add_values(&db_insert, __UINT64_C(0), widgetid, 1, "reference",
				create_widget_reference(&references));
	}
	zbx_db_free_result(result);

	zbx_vector_str_clear_ext(&references, zbx_str_free);
	zbx_vector_str_destroy(&references);

	zbx_db_insert_autoincrement(&db_insert, "widget_fieldid");

	ret = zbx_db_insert_execute(&db_insert);
	zbx_db_insert_clean(&db_insert);

	return ret;
}

static int	DBpatch_6050135(void)
{
	if (0 == (DBget_program_type() & ZBX_PROGRAM_TYPE_SERVER))
		return SUCCEED;

	if (ZBX_DB_OK > zbx_db_execute("delete from profiles where idx like 'web.templates.triggers.%%'"))
		return FAIL;

	return SUCCEED;
}

static int	DBpatch_6050136(void)
{
	if (0 == (DBget_program_type() & ZBX_PROGRAM_TYPE_SERVER))
		return SUCCEED;

	if (ZBX_DB_OK > zbx_db_execute("delete from profiles where idx like 'web.templates.trigger_prototypes.php.%%'"))
		return FAIL;

	return SUCCEED;
}

static int	DBpatch_6050137(void)
{
	if (0 == (DBget_program_type() & ZBX_PROGRAM_TYPE_SERVER))
		return SUCCEED;

	if (ZBX_DB_OK > zbx_db_execute("delete from profiles where idx like 'web.hosts.triggers.%%'"))
		return FAIL;

	return SUCCEED;
}

static int	DBpatch_6050138(void)
{
	if (0 == (DBget_program_type() & ZBX_PROGRAM_TYPE_SERVER))
		return SUCCEED;

	if (ZBX_DB_OK > zbx_db_execute("delete from profiles where idx like 'web.hosts.trigger_prototypes.php.%%'"))
		return FAIL;

	return SUCCEED;
}

static int	DBpatch_6050139(void)
{
	zbx_db_result_t	result;
	zbx_db_row_t	row;
	zbx_db_insert_t	db_insert;
	int		ret = SUCCEED;

	if (0 == (DBget_program_type() & ZBX_PROGRAM_TYPE_SERVER))
		return SUCCEED;

	result = zbx_db_select("select wf.widgetid from widget_field wf,widget w"
			" where wf.name='interface_type' and w.type='hostavail' and w.widgetid=wf.widgetid"
			" group by wf.widgetid having count(wf.name)=1");

	zbx_db_insert_prepare(&db_insert, "widget_field", "widget_fieldid", "widgetid", "name", "type", "value_int",
			NULL);

	while (NULL != (row = zbx_db_fetch(result)))
	{
		zbx_uint64_t	widgetid;

		ZBX_STR2UINT64(widgetid, row[0]);

		zbx_db_insert_add_values(&db_insert, __UINT64_C(0), widgetid, "only_totals", 0, 1);
	}
	zbx_db_free_result(result);

	zbx_db_insert_autoincrement(&db_insert, "widget_fieldid");

	ret = zbx_db_insert_execute(&db_insert);

	zbx_db_insert_clean(&db_insert);

	return ret;
}

static int	DBpatch_6050140(void)
{
	if (0 == (DBget_program_type() & ZBX_PROGRAM_TYPE_SERVER))
		return SUCCEED;

	if (ZBX_DB_OK > zbx_db_execute("delete from profiles where idx like 'web.templates.items.%%'"))
		return FAIL;

	return SUCCEED;
}

static int	DBpatch_6050141(void)
{
	if (0 == (DBget_program_type() & ZBX_PROGRAM_TYPE_SERVER))
		return SUCCEED;

	if (ZBX_DB_OK > zbx_db_execute("delete from profiles where idx like 'web.templates.disc_prototypes.php.%%'"))
		return FAIL;

	return SUCCEED;
}

static int	DBpatch_6050142(void)
{
	if (0 == (DBget_program_type() & ZBX_PROGRAM_TYPE_SERVER))
		return SUCCEED;

	if (ZBX_DB_OK > zbx_db_execute("delete from profiles where idx like 'web.hosts.items.%%'"))
		return FAIL;

	return SUCCEED;
}

static int	DBpatch_6050143(void)
{
	if (0 == (DBget_program_type() & ZBX_PROGRAM_TYPE_SERVER))
		return SUCCEED;

	if (ZBX_DB_OK > zbx_db_execute("delete from profiles where idx like 'web.hosts.disc_prototypes.php.%%'"))
		return FAIL;

	return SUCCEED;
}

static int	DBpatch_6050144(void)
{
	const zbx_db_field_t	field = {"hk_audit", "31d", NULL, NULL, 32, ZBX_TYPE_CHAR, ZBX_NOTNULL, 0};

	return DBset_default("config", &field);
}

static int	DBpatch_6050145(void)
{
	const zbx_db_field_t	field = {"hk_history", "31d", NULL, NULL, 32, ZBX_TYPE_CHAR, ZBX_NOTNULL, 0};

	return DBset_default("config", &field);
}

static int	DBpatch_6050146(void)
{
	const zbx_db_field_t	old_field = {"query_fields", "", NULL, NULL, 2048, ZBX_TYPE_CHAR,
			ZBX_NOTNULL | ZBX_PROXY, 0};
	const zbx_db_field_t	field = {"query_fields", "", NULL, NULL, 0, ZBX_TYPE_TEXT, ZBX_NOTNULL | ZBX_PROXY, 0};

	return DBmodify_field_type("items", &field, &old_field);
}

static int	DBpatch_6050147(void)
{
	const zbx_db_field_t	field = {"item_value_type", "31", NULL, NULL, 0, ZBX_TYPE_INT, ZBX_NOTNULL, 0};

	return DBadd_field("connector", &field);
}

static int	DBpatch_6050148(void)
{
	const zbx_db_field_t	field = {"attempt_interval", "5s", NULL, NULL, 32, ZBX_TYPE_CHAR, ZBX_NOTNULL, 0};

	return DBadd_field("connector", &field);
}

static int	DBpatch_6050149(void)
{
/* -------------------------------------------------------*/
/* Formula:                                               */
/* aggregate_function(last_foreach(filter))               */
/* aggregate_function(last_foreach(filter,time))          */
/*--------------------------------------------------------*/
/* Relative positioning of tokens on a stack              */
/*----------------------------+---------------------------*/
/* Time is present in formula | Time is absent in formula */
/*----------------------------+---------------------------*/
/* [i-2] filter               |                           */
/* [i-1] time                 | [i-1] filter              */
/*   [i] last_foreach         |   [i] last_foreach        */
/* [i+2] aggregate function   | [i+2]                     */
/*----------------------------+---------------------------*/

/* Offset in stack of tokens is relative to last_foreach() history function token, */
/* assuming that time is present in formula. */
#define OFFSET_TIME	(-1)
#define TOKEN_LEN(loc)	(loc->r - loc->l + 1)
#define LAST_FOREACH	"last_foreach"
	zbx_db_row_t		row;
	zbx_db_result_t		result;
	int			ret = SUCCEED;
	size_t			sql_alloc = 0, sql_offset = 0;
	char			*sql = NULL, *params = NULL;
	zbx_eval_context_t	ctx;
	zbx_vector_uint32_t	del_idx;

	zbx_eval_init(&ctx);
	zbx_vector_uint32_create(&del_idx);

	zbx_db_begin_multiple_update(&sql, &sql_alloc, &sql_offset);

	/* ITEM_TYPE_CALCULATED = 15 */
	result = zbx_db_select("select itemid,params from items where type=15 and params like '%%%s%%'", LAST_FOREACH);

	while (SUCCEED == ret && NULL != (row = zbx_db_fetch(result)))
	{
		int	i;
		char	*esc, *error = NULL;

		zbx_eval_clear(&ctx);

		if (FAIL == zbx_eval_parse_expression(&ctx, row[1], ZBX_EVAL_PARSE_CALC_EXPRESSION, &error))
		{
			zabbix_log(LOG_LEVEL_WARNING, "%s: error parsing calculated item formula '%s' for itemid %s",
					__func__, row[1], row[0]);
			zbx_free(error);
			continue;
		}

		zbx_vector_uint32_clear(&del_idx);

		for (i = 0; i < ctx.stack.values_num; i++)
		{
			zbx_strloc_t	*loc;

			if (ZBX_EVAL_TOKEN_HIST_FUNCTION != ctx.stack.values[i].type)
				continue;

			loc = &ctx.stack.values[i].loc;

			if (0 != strncmp(LAST_FOREACH, &ctx.expression[loc->l], TOKEN_LEN(loc)))
				continue;

			/* if time is absent in formula */
			if (ZBX_EVAL_TOKEN_ARG_QUERY == ctx.stack.values[i + OFFSET_TIME].type)
				continue;

			if (ZBX_EVAL_TOKEN_ARG_NULL == ctx.stack.values[i + OFFSET_TIME].type)
				continue;

			zbx_vector_uint32_append(&del_idx, (zbx_uint32_t)(i + OFFSET_TIME));
		}

		if (0 == del_idx.values_num)
			continue;

		params = zbx_strdup(params, ctx.expression);

		for (i = del_idx.values_num - 1; i >= 0; i--)
		{
			size_t		l, r;
			zbx_strloc_t	*loc = &ctx.stack.values[(int)del_idx.values[i]].loc;

			for (l = loc->l - 1; ',' != params[l]; l--) {}
			for (r = loc->r + 1; ')' != params[r]; r++) {}

			memmove(&params[l], &params[r], strlen(params) - r + 1);
		}

		esc = zbx_db_dyn_escape_string(params);
		zbx_snprintf_alloc(&sql, &sql_alloc, &sql_offset,
				"update items set params='%s' where itemid=%s;\n", esc, row[0]);
		zbx_free(esc);

		ret = zbx_db_execute_overflowed_sql(&sql, &sql_alloc, &sql_offset);
	}
	zbx_db_free_result(result);

	zbx_db_end_multiple_update(&sql, &sql_alloc, &sql_offset);

	if (SUCCEED == ret && 16 < sql_offset)
	{
		if (ZBX_DB_OK > zbx_db_execute("%s", sql))
			ret = FAIL;
	}

	zbx_eval_clear(&ctx);
	zbx_vector_uint32_destroy(&del_idx);

	zbx_free(sql);
	zbx_free(params);

	return ret;
#undef OFFSET_TIME
#undef TOKEN_LEN
#undef LAST_FOREACH
}

static int	DBpatch_6050150(void)
{
	const zbx_db_table_t	table =
			{"item_rtname", "itemid", 0,
				{
					{"itemid", NULL, NULL, NULL, 0, ZBX_TYPE_ID, ZBX_NOTNULL, 0},
					{"name_resolved", "", NULL, NULL, 2048, ZBX_TYPE_CHAR, ZBX_NOTNULL, 0},
					{"name_resolved_upper", "", NULL, NULL, 2048, ZBX_TYPE_CHAR, ZBX_NOTNULL, 0},
					{0}
				},
				NULL
			};

	return DBcreate_table(&table);
}

static int	DBpatch_6050151(void)
{
	const zbx_db_field_t	field = {"itemid", NULL, "items", "itemid", 0, 0, 0, ZBX_FK_CASCADE_DELETE};

	return DBadd_foreign_key("item_rtname", 1, &field);
}

static int	DBpatch_6050152(void)
{
	if (ZBX_DB_OK <= zbx_db_execute("insert into item_rtname (itemid,name_resolved,name_resolved_upper)"
			" select i.itemid,i.name,i.name_upper from"
			" items i,hosts h"
			" where i.hostid=h.hostid and (h.status=%d or h.status=%d) and (i.flags=%d or i.flags=%d)",
			HOST_STATUS_MONITORED, HOST_STATUS_NOT_MONITORED, ZBX_FLAG_DISCOVERY_NORMAL,
			ZBX_FLAG_DISCOVERY_CREATED))
	{
		return SUCCEED;
	}

	return FAIL;
}

static int	DBpatch_6050153(void)
{
	return DBdrop_index("items", "items_9");
}

static int	DBpatch_6050154(void)
{
	return DBdrop_field("items", "name_upper");
}

static int	DBpatch_6050155(void)
{
	return zbx_dbupgrade_drop_trigger_on_insert("items", "name_upper");
}

static int	DBpatch_6050156(void)
{
	return zbx_dbupgrade_drop_trigger_on_update("items", "name_upper");
}

static int	DBpatch_6050157(void)
{
	return zbx_dbupgrade_drop_trigger_function_on_insert("items", "name_upper", "upper");
}

static int	DBpatch_6050158(void)
{
	return zbx_dbupgrade_drop_trigger_function_on_update("items", "name_upper", "upper");
}

static int	DBpatch_6050159(void)
{
#ifdef HAVE_POSTGRESQL
	if (FAIL == zbx_db_index_exists("group_discovery", "group_discovery_pkey1"))
		return SUCCEED;

	return DBrename_index("group_discovery", "group_discovery_pkey1", "group_discovery_pkey",
			"groupdiscoveryid", 1);
#else
	return SUCCEED;
#endif
}

static int	DBpatch_6050160(void)
{
	const zbx_db_field_t	field = {"manualinput", "0", NULL, NULL, 0, ZBX_TYPE_INT, ZBX_NOTNULL, 0};

	return DBadd_field("scripts", &field);
}

static int	DBpatch_6050161(void)
{
	const zbx_db_field_t	field = {"manualinput_prompt", "", NULL, NULL, 255, ZBX_TYPE_CHAR, ZBX_NOTNULL, 0};

	return DBadd_field("scripts", &field);
}

static int	DBpatch_6050162(void)
{
	const zbx_db_field_t	field = {"manualinput_validator", "", NULL, NULL, 2048, ZBX_TYPE_CHAR, ZBX_NOTNULL, 0};

	return DBadd_field("scripts", &field);
}

static int	DBpatch_6050163(void)
{
	const zbx_db_field_t	field = {"manualinput_validator_type", "0", NULL, NULL, 0, ZBX_TYPE_INT, ZBX_NOTNULL,
			0};

	return DBadd_field("scripts", &field);
}

static int	DBpatch_6050164(void)
{
	const zbx_db_field_t	field = {"manualinput_default_value", "", NULL, NULL, 255, ZBX_TYPE_CHAR, ZBX_NOTNULL,
			0};

	return DBadd_field("scripts", &field);
}

#define BACKSLASH_MATCH_PATTERN	"\\\\"

static int	DBpatch_6050165(void)
{
	zbx_db_result_t	result;
	zbx_db_row_t	row;
	int		ret = SUCCEED;
	char		*sql = NULL, *buf = NULL, *like_condition;
	size_t		sql_alloc = 0, sql_offset = 0, buf_alloc;

	zbx_db_begin_multiple_update(&sql, &sql_alloc, &sql_offset);

	/* functions table contains history functions used in trigger expressions */
	like_condition = zbx_db_dyn_escape_like_pattern(BACKSLASH_MATCH_PATTERN);
	if (NULL == (result = zbx_db_select("select functionid,parameter,triggerid"
			" from functions"
			" where " ZBX_DB_CHAR_LENGTH(parameter) ">1 and"
				" parameter like '%%%s%%'", like_condition)))
	{
		goto clean;
	}

	while (NULL != (row = zbx_db_fetch(result)))
	{
		const char	*ptr;
		char		*tmp, *param = NULL;
		int		func_params_changed = 0;
		size_t		param_pos, param_len, sep_pos, buf_offset = 0, params_len;

		params_len = strlen(row[1]);

		for (ptr = row[1]; ptr < row[1] + params_len; ptr += sep_pos + 1)
		{
			zbx_function_param_parse_ext(ptr, ZBX_TOKEN_USER_MACRO, ZBX_BACKSLASH_ESC_OFF,
					&param_pos, &param_len, &sep_pos);

			if (param_pos < sep_pos)
			{
				int	quoted, changed = 0;

				if ('"' == ptr[param_pos])
				{
					param = zbx_function_param_unquote_dyn_compat(ptr + param_pos,
							sep_pos - param_pos, &quoted);

					/* zbx_function_param_quote() should always succeed with esc_bs set to 1 */
					zbx_function_param_quote(&param, quoted, ZBX_BACKSLASH_ESC_ON);

					if (0 != strncmp(param, ptr + param_pos, strlen(param))) {
						zbx_strncpy_alloc(&buf, &buf_alloc, &buf_offset, ptr, param_pos);
						zbx_strcpy_alloc(&buf, &buf_alloc, &buf_offset, param);
						func_params_changed = changed = 1;
					}
				}

				if (0 == changed)
					zbx_strncpy_alloc(&buf, &buf_alloc, &buf_offset, ptr, sep_pos);
			}

			if (',' == ptr[sep_pos])
				zbx_chrcpy_alloc(&buf, &buf_alloc, &buf_offset, ',');
			zbx_free(param);
		}

		if (0 == buf_offset)
			continue;

		if (0 != func_params_changed) {
			tmp = zbx_db_dyn_escape_string(buf);
			zbx_snprintf_alloc(&sql, &sql_alloc, &sql_offset,
					"update functions set parameter='%s' where functionid=%s;\n", tmp, row[0]);
			zbx_free(tmp);
		}

		if (SUCCEED != (ret = zbx_db_execute_overflowed_sql(&sql, &sql_alloc, &sql_offset)))
			break;
	}

	zbx_db_free_result(result);
	zbx_db_end_multiple_update(&sql, &sql_alloc, &sql_offset);

	if (SUCCEED == ret && 16 < sql_offset)
	{
		if (ZBX_DB_OK > zbx_db_execute("%s", sql))
			ret = FAIL;
	}
clean:
	zbx_free(like_condition);
	zbx_free(buf);
	zbx_free(sql);

	return ret;
}

ZBX_PTR_VECTOR_DECL(eval_token_ptr, zbx_eval_token_t *)
ZBX_PTR_VECTOR_IMPL(eval_token_ptr, zbx_eval_token_t *)

static int	update_escaping_in_expression(const char *expression, char **substitute, char **error)
{
	zbx_eval_context_t		ctx;
	int				ret = SUCCEED;
	int				token_num;
	zbx_eval_token_t		*token;
	zbx_vector_eval_token_ptr_t	hist_param_tokens;

	ret = zbx_eval_parse_expression(&ctx, expression, ZBX_EVAL_PARSE_CALC_EXPRESSION |
			ZBX_EVAL_PARSE_STR_V64_COMPAT | ZBX_EVAL_PARSE_LLDMACRO, error);

	if (FAIL == ret)
		return FAIL;

	zbx_vector_eval_token_ptr_create(&hist_param_tokens);

	/* finding string parameters of history functions */
	for (token_num = ctx.stack.values_num - 1; token_num >= 0; token_num--)
	{
		token = &ctx.stack.values[token_num];

		if (token->type  == ZBX_EVAL_TOKEN_HIST_FUNCTION)
		{
			for (zbx_uint32_t i = 0; i < token->opt; i++)
			{
				if (0 == token_num--)
					break;

				if (ZBX_EVAL_TOKEN_VAR_STR == ctx.stack.values[token_num].type)
				{
					zbx_vector_eval_token_ptr_append(&hist_param_tokens,
							&ctx.stack.values[token_num]);
				}
			}
		}
	}

	for (token_num = hist_param_tokens.values_num - 1; token_num >= 0; token_num--)
	{
		char	*str = NULL, *subst;
		int	quoted;
		size_t	str_alloc = 0, str_offset = 0, str_len;

		token = hist_param_tokens.values[token_num];

		str_len = token->loc.r - token->loc.l + 1;
		zbx_strncpy_alloc(&str, &str_alloc, &str_offset, ctx.expression + token->loc.l, str_len);

		subst = zbx_function_param_unquote_dyn_compat(str, str_len, &quoted);
		zbx_variant_set_str(&(token->value), subst);

		zbx_free(str);
	}

	ctx.rules ^= ZBX_EVAL_PARSE_STR_V64_COMPAT;
	zbx_eval_compose_expression(&ctx, substitute);

	zbx_vector_eval_token_ptr_destroy(&hist_param_tokens);
	zbx_eval_clear(&ctx);

	return SUCCEED;
}

static int	DBpatch_6050166(void)
{
int			ret = SUCCEED;
	zbx_db_result_t		result;
	zbx_db_row_t		row;
	char			*sql = NULL, *error = NULL, *like_condition;
	size_t			sql_alloc = 0, sql_offset = 0;

	zbx_db_begin_multiple_update(&sql, &sql_alloc, &sql_offset);

	like_condition = zbx_db_dyn_escape_like_pattern(BACKSLASH_MATCH_PATTERN);

	if (NULL == (result = zbx_db_select("select itemid,params from items "
			"where type=15 and params like '%%%s%%'", like_condition)))
	{
		goto clean;
	}

	while (NULL != (row = zbx_db_fetch(result)))
	{
		char	*substitute = NULL, *tmp = NULL;

		if (SUCCEED == update_escaping_in_expression(row[1], &substitute, &error))
		{
			tmp = zbx_db_dyn_escape_string(substitute);
			zbx_free(substitute);
			zbx_snprintf_alloc(&sql, &sql_alloc, &sql_offset,
					"update items set params='%s' where itemid=%s;\n", tmp, row[0]);
			zbx_free(tmp);
		}
		else
		{
			zabbix_log(LOG_LEVEL_WARNING, "Failed to parse calculated item expression \"%s\" for"
				" item with id %s, error: %s", row[1], row[0], error);
			zbx_free(error);
		}

		if (SUCCEED != (ret = zbx_db_execute_overflowed_sql(&sql, &sql_alloc, &sql_offset)))
			break;
	}

	zbx_db_free_result(result);
	zbx_db_end_multiple_update(&sql, &sql_alloc, &sql_offset);

	if (SUCCEED == ret && 16 < sql_offset)
	{
		if (ZBX_DB_OK > zbx_db_execute("%s", sql))
			ret = FAIL;
	}
clean:
	zbx_free(like_condition);
	zbx_free(error);
	zbx_free(sql);

	return ret;
}

static int	find_expression_macro(const char *macro_start, const char **macro_end, char **substitute,
		char **error)
{
	int		ret = FAIL;

	*macro_end = macro_start + 2;

	while (ret == FAIL && NULL != (*macro_end = strstr(*macro_end, "}")))
	{
		char	*expression = NULL;
		size_t	expr_alloc = 0, expr_offset = 0;

		zbx_free(*error);
		zbx_strncpy_alloc(&expression, &expr_alloc, &expr_offset,
				macro_start + 2, (size_t)(*macro_end - macro_start) - 2);
		ret = update_escaping_in_expression(expression, substitute, error);
		zbx_free(expression);
		(*macro_end)++;
	}

	return ret;
}

static void	get_next_expr_macro_start(const char **expr_start, const char *str, size_t str_len)
{
	const char	*search_pos = *expr_start + 2;

	if (NULL != *expr_start && NULL != str && (size_t)(search_pos - str) < str_len)
		*expr_start = strstr(search_pos, "{?");
	else
		*expr_start = NULL;
}

static int	replace_expression_macro(char **buf, size_t *alloc, size_t *offset, const char *command, size_t cmd_len,
		size_t *pos, const char **expr_macro_start)
{
	const char	*macro_end;
	char		*error = NULL, *substitute = NULL;
	int		ret = FAIL;

	if (NULL != *expr_macro_start &&
			SUCCEED == find_expression_macro(*expr_macro_start, &macro_end, &substitute, &error))
	{
		zbx_strncpy_alloc(buf, alloc, offset, command + *pos, (size_t)(*expr_macro_start - command) - *pos);
		zbx_strcpy_alloc(buf, alloc, offset, "{?");
		zbx_strcpy_alloc(buf, alloc, offset, substitute);
		zbx_strcpy_alloc(buf, alloc, offset, "}");
		zbx_free(substitute);

		*expr_macro_start = strstr(macro_end, "{?");
		*pos = (size_t)(macro_end - command);
		ret = SUCCEED;
	}
	else
	{
		get_next_expr_macro_start(expr_macro_start, command, cmd_len);
		zbx_free(error);
	}

	return ret;
}

static int	fix_expression_macro_escaping(const char *table, const char *id_col, const char *data_col)
{
	int			ret = SUCCEED;
	zbx_db_result_t		result;
	zbx_db_row_t		row;
	char			*sql = NULL, *like_condition;
	size_t			sql_alloc = 0, sql_offset = 0;

	zbx_db_begin_multiple_update(&sql, &sql_alloc, &sql_offset);

	like_condition = zbx_db_dyn_escape_like_pattern(BACKSLASH_MATCH_PATTERN);

	if (NULL == (result = zbx_db_select("select %s,%s from %s where %s like '%%%s%%'",
			id_col, data_col, table, data_col, like_condition)))
	{
		goto clean;
	}

	while (NULL != (row = zbx_db_fetch(result)))
	{
		const char	*command = row[1];
		char		*buf = NULL, *tmp = NULL;
		size_t		buf_alloc = 0, buf_offset = 0;
		size_t		pos = 0, cmd_len;
		int		replaced = 0;
		zbx_token_t	token;
		const char	*expr_macro_start;

		cmd_len = strlen(command);
		expr_macro_start = strstr(command, "{?");

		while (SUCCEED == zbx_token_find(command, (int)pos, &token, ZBX_TOKEN_SEARCH_BASIC) &&
				cmd_len >= pos && NULL != expr_macro_start)
		{
			int	replace_success = 0;

			while (NULL != expr_macro_start && token.loc.l >= (size_t)(expr_macro_start - command))
			{
				if (SUCCEED == replace_expression_macro(&buf, &buf_alloc, &buf_offset, command,
							cmd_len, &pos, &expr_macro_start))
				{
					replaced = replace_success = 1;
				}
			}

			if (0 == replace_success)
			{
				expr_macro_start = command + token.loc.r - 2;
				get_next_expr_macro_start(&expr_macro_start, command, cmd_len);
				zbx_strncpy_alloc(&buf, &buf_alloc, &buf_offset, command + pos, token.loc.r - pos + 1);
				pos = token.loc.r + 1;
			}
		}

		while (NULL != expr_macro_start)	/* expression macros after the end of tokens */
		{
			if (SUCCEED == replace_expression_macro(&buf, &buf_alloc, &buf_offset, command,
							cmd_len, &pos, &expr_macro_start))
			{
				replaced = 1;
			}
		}

		if (0 != replaced)
		{
			if (cmd_len >= pos)
				zbx_strncpy_alloc(&buf, &buf_alloc, &buf_offset, command + pos, cmd_len - pos);

			tmp = zbx_db_dyn_escape_string(buf);
			zbx_free(buf);
			zbx_snprintf_alloc(&sql, &sql_alloc, &sql_offset, "update %s set %s='%s' where %s=%s;\n",
					table, data_col, tmp, id_col, row[0]);
			zbx_free(tmp);

			if (SUCCEED != (ret = zbx_db_execute_overflowed_sql(&sql, &sql_alloc, &sql_offset)))
				break;
		}
		else
			zbx_free(buf);
	}

	zbx_db_free_result(result);
	zbx_db_end_multiple_update(&sql, &sql_alloc, &sql_offset);

	if (SUCCEED == ret && 16 < sql_offset)
	{
		if (ZBX_DB_OK > zbx_db_execute("%s", sql))
			ret = FAIL;
	}
clean:
	zbx_free(like_condition);
	zbx_free(sql);

	return ret;
}

#undef BACKSLASH_MATCH_PATTERN

static int	DBpatch_6050167(void)
{
	return fix_expression_macro_escaping("scripts", "scriptid", "command");
}

static int	DBpatch_6050168(void)
{
	return fix_expression_macro_escaping("script_param", "script_paramid", "value");
}

static int	DBpatch_6050169(void)
{
	return fix_expression_macro_escaping("media_type_message", "mediatype_messageid", "message");
}

static int	DBpatch_6050170(void)
{
	return fix_expression_macro_escaping("media_type_message", "mediatype_messageid", "subject");
}

static int	DBpatch_6050171(void)
{
	return fix_expression_macro_escaping("opmessage", "operationid", "message");
}

static int	DBpatch_6050172(void)
{
	return fix_expression_macro_escaping("opmessage", "operationid", "subject");
}

static int	DBpatch_6050173(void)
{
	return fix_expression_macro_escaping("triggers", "triggerid", "event_name");
}

static int	DBpatch_6050174(void)
{
	return fix_expression_macro_escaping("media_type_param", "mediatype_paramid", "value");
}

static int	DBpatch_6050175(void)
{
	return fix_expression_macro_escaping("media_type_param", "mediatype_paramid", "name");
}

typedef struct
{
	char		*name;
	zbx_uint64_t	wid;
	zbx_uint64_t	wfid;
	char		*value_str;
	int		value_int;
}
zbx_wiget_field_t;

ZBX_PTR_VECTOR_DECL(wiget_field, zbx_wiget_field_t *)
ZBX_PTR_VECTOR_IMPL(wiget_field, zbx_wiget_field_t *)

static void	zbx_wiget_field_free(zbx_wiget_field_t *wf)
{
	zbx_free(wf->name);
	zbx_free(wf->value_str);
	zbx_free(wf);
}

static int	zbx_wiget_field_compare(const void *d1, const void *d2)
{
	const zbx_wiget_field_t	*f1 = *(const zbx_wiget_field_t * const *)d1;
	const zbx_wiget_field_t	*f2 = *(const zbx_wiget_field_t * const *)d2;

	ZBX_RETURN_IF_NOT_EQUAL(f1->wid, f2->wid);

	return strcmp(f1->name, f2->name);
}

static void	DBpatch_6050176_transform(zbx_vector_wiget_field_t *timeshift, zbx_vector_wiget_field_t *interval,
		zbx_vector_wiget_field_t *aggr_func, zbx_vector_wiget_field_t *time_from,
		zbx_vector_wiget_field_t *time_to, zbx_vector_uint64_t *nofunc_ids)
{
	int	i;

	zbx_vector_wiget_field_sort(interval, zbx_wiget_field_compare);
	zbx_vector_wiget_field_sort(timeshift, zbx_wiget_field_compare);

	for (i = 0; i < aggr_func->values_num; i++)	/* remove fields if aggregate_function = 0 */
	{
		int			n;
		zbx_wiget_field_t	*val = aggr_func->values[i];

		if (0 != val->value_int)
			continue;

		if (FAIL != (n = zbx_vector_wiget_field_bsearch(interval, val, zbx_wiget_field_compare)))
		{
			zbx_vector_uint64_append(nofunc_ids, interval->values[n]->wfid);
			zbx_wiget_field_free(interval->values[n]);
			zbx_vector_wiget_field_remove_noorder(interval, n);
		}

		if (FAIL != (n = zbx_vector_wiget_field_bsearch(timeshift, val, zbx_wiget_field_compare)))
		{
			zbx_vector_uint64_append(nofunc_ids, timeshift->values[n]->wfid);
			zbx_wiget_field_free(timeshift->values[n]);
			zbx_vector_wiget_field_remove(timeshift, n);
		}
	}

	while (0 < interval->values_num)	/* columns.N.time_period.from */
	{
		int			n;
		const char		*shift, *sign_shift = "+", *sign_interv = "-";
		zbx_wiget_field_t	*val = interval->values[interval->values_num - 1];

		if (FAIL == (n = zbx_vector_wiget_field_bsearch(timeshift, val, zbx_wiget_field_compare)))
			shift = "";
		else
			shift = timeshift->values[n]->value_str;

		if ('\0' == *shift || '-' == *shift)
			sign_shift = "";

		if ('\0' == *val->value_str)
			sign_interv = "";

		val->value_str = zbx_dsprintf(val->value_str, "now%s%s%s%s", sign_shift, shift, sign_interv,
				val->value_str);
		zbx_vector_wiget_field_append(time_from, val);
		zbx_vector_wiget_field_remove_noorder(interval, interval->values_num - 1);
	}

	while (0 < timeshift->values_num)	/* columns.N.time_period.to */
	{
		const char		*sign_shift = "+";
		zbx_wiget_field_t	*val = timeshift->values[timeshift->values_num - 1];

		if ('\0' == *val->value_str || '-' == *val->value_str)
			sign_shift = "";

		val->value_str = zbx_dsprintf(val->value_str, "now%s%s", sign_shift, val->value_str);
		zbx_vector_wiget_field_append(time_to, val);
		zbx_vector_wiget_field_remove_noorder(timeshift, timeshift->values_num - 1);
	}
}

static int	DBpatch_6050176_load(zbx_vector_wiget_field_t *time_from, zbx_vector_wiget_field_t *time_to,
		zbx_vector_uint64_t *nofunc_ids)
{
	zbx_db_result_t			result;
	zbx_db_row_t			row;
	zbx_vector_wiget_field_t	timeshift, interval, aggr_func;

	if (NULL == (result = zbx_db_select("select widget_fieldid,widgetid,name,value_str,value_int from widget_field"
				" where name like 'columns.%%.timeshift'"
					" or name like 'columns.%%.aggregate_interval'"
					" or name like 'columns.%%.aggregate_function'"
					" and widgetid in (select widgetid from widget where type='tophosts')")))
	{
		return FAIL;
	}

	zbx_vector_wiget_field_create(&timeshift);
	zbx_vector_wiget_field_create(&interval);
	zbx_vector_wiget_field_create(&aggr_func);

	while (NULL != (row = zbx_db_fetch(result)))
	{
		zbx_wiget_field_t	*val;
		const char		*name;
		size_t			l;

		val = (zbx_wiget_field_t *) zbx_malloc(NULL, sizeof(zbx_wiget_field_t));

		ZBX_STR2UINT64(val->wfid, row[0]);
		ZBX_STR2UINT64(val->wid, row[1]);
		name = row[2];
		l = strlen(name);
		val->value_str = zbx_strdup(NULL, row[3]);
		val->value_int = atoi(row[4]);

		if ('t' == name[l - 1])
		{
			val->name = zbx_dsprintf(NULL, "%.*s", (int)(l - ZBX_CONST_STRLEN("columns" "timeshift")),
					&name[ZBX_CONST_STRLEN("columns")]);
			zbx_vector_wiget_field_append(&timeshift, val);
		}
		else if  ('l' == name[l - 1])
		{
			val->name = zbx_dsprintf(NULL, "%.*s",
					(int)(l - ZBX_CONST_STRLEN("columns" "aggregate_interval")),
					&name[ZBX_CONST_STRLEN("columns")]);
			zbx_vector_wiget_field_append(&interval, val);
		}
		else
		{
			val->name = zbx_dsprintf(NULL, "%.*s",
					(int)(l - ZBX_CONST_STRLEN("columns" "aggregate_function")),
					&name[ZBX_CONST_STRLEN("columns")]);
			zbx_vector_wiget_field_append(&aggr_func, val);
		}
	}
	zbx_db_free_result(result);

	DBpatch_6050176_transform(&timeshift, &interval, &aggr_func, time_from, time_to, nofunc_ids);

	zbx_vector_wiget_field_clear_ext(&timeshift, zbx_wiget_field_free);
	zbx_vector_wiget_field_clear_ext(&interval, zbx_wiget_field_free);
	zbx_vector_wiget_field_clear_ext(&aggr_func, zbx_wiget_field_free);
	zbx_vector_wiget_field_destroy(&timeshift);
	zbx_vector_wiget_field_destroy(&interval);
	zbx_vector_wiget_field_destroy(&aggr_func);

	return SUCCEED;
}

static int	DBpatch_6050176_remove(zbx_vector_uint64_t *nofuncs)
{
	if (0 == nofuncs->values_num)
		return SUCCEED;

	zbx_vector_uint64_sort(nofuncs,ZBX_DEFAULT_UINT64_COMPARE_FUNC);

	return zbx_db_execute_multiple_query("delete from widget_field where", "widget_fieldid", nofuncs);
}

static int	DBpatch_6050176_update(zbx_vector_wiget_field_t *time_from, zbx_vector_wiget_field_t *time_to)
{
	char	*sql = NULL;
	size_t	sql_alloc = 0, sql_offset = 0;
	int	i, ret = SUCCEED;

	zbx_db_begin_multiple_update(&sql, &sql_alloc, &sql_offset);

	for (i = 0; i < time_from->values_num; i++)
	{
		zbx_wiget_field_t	*val = time_from->values[i];
		char			name[255 * ZBX_MAX_BYTES_IN_UTF8_CHAR + 1];

		zbx_snprintf(name, sizeof(name), "columns%stime_period.from", val->name);
		zbx_snprintf_alloc(&sql, &sql_alloc, &sql_offset,
				"update widget_field"
				" set value_str='%s',name='%s'"
				" where widget_fieldid=" ZBX_FS_UI64 ";\n",
				val->value_str, name, val->wfid);
		zbx_db_execute_overflowed_sql(&sql, &sql_alloc, &sql_offset);
	}

	for (i = 0; i < time_to->values_num; i++)
	{
		zbx_wiget_field_t	*val = time_to->values[i];
		char			name[255 * ZBX_MAX_BYTES_IN_UTF8_CHAR + 1];

		zbx_snprintf(name, sizeof(name), "columns%stime_period.to", val->name);
		zbx_snprintf_alloc(&sql, &sql_alloc, &sql_offset,
				"update widget_field"
				" set value_str='%s',name='%s'"
				" where widget_fieldid=" ZBX_FS_UI64 ";\n",
				val->value_str, name, val->wfid);
		zbx_db_execute_overflowed_sql(&sql, &sql_alloc, &sql_offset);
	}

	if (16 < sql_offset)	/* in ORACLE always present begin..end; */
	{
		zbx_db_end_multiple_update(&sql, &sql_alloc, &sql_offset);

		if (ZBX_DB_OK > zbx_db_execute("%s", sql))
			ret = FAIL;
	}

	zbx_free(sql);

	return ret;
}

static int	DBpatch_6050176(void)
{
	zbx_vector_wiget_field_t	time_from, time_to;
	zbx_vector_uint64_t		nofuncs_ids;
	int				ret = FAIL;

	if (0 == (DBget_program_type() & ZBX_PROGRAM_TYPE_SERVER))
		return SUCCEED;

	zbx_vector_wiget_field_create(&time_from);
	zbx_vector_wiget_field_create(&time_to);
	zbx_vector_uint64_create(&nofuncs_ids);

	if (SUCCEED == DBpatch_6050176_load(&time_from, &time_to, &nofuncs_ids)
			&& SUCCEED == DBpatch_6050176_remove(&nofuncs_ids)
			&& SUCCEED == DBpatch_6050176_update(&time_from, &time_to))
	{
		ret = SUCCEED;
	}

	zbx_vector_wiget_field_clear_ext(&time_from, zbx_wiget_field_free);
	zbx_vector_wiget_field_clear_ext(&time_to, zbx_wiget_field_free);
	zbx_vector_wiget_field_destroy(&time_from);
	zbx_vector_wiget_field_destroy(&time_to);
	zbx_vector_uint64_destroy(&nofuncs_ids);

	return ret;
}

static int	DBpatch_6050177(void)
{
	const zbx_db_table_t	table =
			{"ugset", "ugsetid", 0,
				{
					{"ugsetid", NULL, NULL, NULL, 0, ZBX_TYPE_ID, ZBX_NOTNULL, 0},
					{"hash", "", NULL, NULL, 64, ZBX_TYPE_CHAR, ZBX_NOTNULL, 0},
					{0}
				},
				NULL
			};

	return DBcreate_table(&table);
}

static int	DBpatch_6050178(void)
{
	return DBcreate_index("ugset", "ugset_1", "hash", 0);
}

static int	DBpatch_6050179(void)
{
	const zbx_db_table_t	table =
			{"ugset_group", "ugsetid,usrgrpid", 0,
				{
					{"ugsetid", NULL, NULL, NULL, 0, ZBX_TYPE_ID, ZBX_NOTNULL, 0},
					{"usrgrpid", NULL, NULL, NULL, 0, ZBX_TYPE_ID, ZBX_NOTNULL, 0},
					{0}
				},
				NULL
			};

	return DBcreate_table(&table);
}

static int	DBpatch_6050180(void)
{
	return DBcreate_index("ugset_group", "ugset_group_1", "usrgrpid", 0);
}

static int	DBpatch_6050181(void)
{
	const zbx_db_field_t	field = {"ugsetid", NULL, "ugset", "ugsetid", 0, 0, 0,
			ZBX_FK_CASCADE_DELETE};

	return DBadd_foreign_key("ugset_group", 1, &field);
}

static int	DBpatch_6050182(void)
{
	const zbx_db_field_t	field = {"usrgrpid", NULL, "usrgrp", "usrgrpid", 0, 0, 0, 0};

	return DBadd_foreign_key("ugset_group", 2, &field);
}

static int	DBpatch_6050183(void)
{
	const zbx_db_table_t	table =
			{"user_ugset", "userid", 0,
				{
					{"userid", NULL, NULL, NULL, 0, ZBX_TYPE_ID, ZBX_NOTNULL, 0},
					{"ugsetid", NULL, NULL, NULL, 0, ZBX_TYPE_ID, ZBX_NOTNULL, 0},
					{0}
				},
				NULL
			};

	return DBcreate_table(&table);
}

static int	DBpatch_6050184(void)
{
	return DBcreate_index("user_ugset", "user_ugset_1", "ugsetid", 0);
}

static int	DBpatch_6050185(void)
{
	const zbx_db_field_t	field = {"userid", NULL, "users", "userid", 0, 0, 0,
			ZBX_FK_CASCADE_DELETE};

	return DBadd_foreign_key("user_ugset", 1, &field);
}

static int	DBpatch_6050186(void)
{
	const zbx_db_field_t	field = {"ugsetid", NULL, "ugset", "ugsetid", 0, 0, 0, 0};

	return DBadd_foreign_key("user_ugset", 2, &field);
}

static int	DBpatch_6050187(void)
{
	const zbx_db_table_t	table =
			{"hgset", "hgsetid", 0,
				{
					{"hgsetid", NULL, NULL, NULL, 0, ZBX_TYPE_ID, ZBX_NOTNULL, 0},
					{"hash", "", NULL, NULL, 64, ZBX_TYPE_CHAR, ZBX_NOTNULL, 0},
					{0}
				},
				NULL
			};

	return DBcreate_table(&table);
}

static int	DBpatch_6050188(void)
{
	return DBcreate_index("hgset", "hgset_1", "hash", 0);
}

static int	DBpatch_6050189(void)
{
	const zbx_db_table_t	table =
			{"hgset_group", "hgsetid,groupid", 0,
				{
					{"hgsetid", NULL, NULL, NULL, 0, ZBX_TYPE_ID, ZBX_NOTNULL, 0},
					{"groupid", NULL, NULL, NULL, 0, ZBX_TYPE_ID, ZBX_NOTNULL, 0},
					{0}
				},
				NULL
			};

	return DBcreate_table(&table);
}

static int	DBpatch_6050190(void)
{
	return DBcreate_index("hgset_group", "hgset_group_1", "groupid", 0);
}

static int	DBpatch_6050191(void)
{
	const zbx_db_field_t	field = {"hgsetid", NULL, "hgset", "hgsetid", 0, 0, 0,
			ZBX_FK_CASCADE_DELETE};

	return DBadd_foreign_key("hgset_group", 1, &field);
}

static int	DBpatch_6050192(void)
{
	const zbx_db_field_t	field = {"groupid", NULL, "hstgrp", "groupid", 0, 0, 0, 0};

	return DBadd_foreign_key("hgset_group", 2, &field);
}

static int	DBpatch_6050193(void)
{
	const zbx_db_table_t	table =
			{"host_hgset", "hostid", 0,
				{
					{"hostid", NULL, NULL, NULL, 0, ZBX_TYPE_ID, ZBX_NOTNULL, 0},
					{"hgsetid", NULL, NULL, NULL, 0, ZBX_TYPE_ID, ZBX_NOTNULL, 0},
					{0}
				},
				NULL
			};

	return DBcreate_table(&table);
}

static int	DBpatch_6050194(void)
{
	return DBcreate_index("host_hgset", "host_hgset_1", "hgsetid", 0);
}

static int	DBpatch_6050195(void)
{
	const zbx_db_field_t	field = {"hostid", NULL, "hosts", "hostid", 0, 0, 0,
			ZBX_FK_CASCADE_DELETE};

	return DBadd_foreign_key("host_hgset", 1, &field);
}

static int	DBpatch_6050196(void)
{
	const zbx_db_field_t	field = {"hgsetid", NULL, "hgset", "hgsetid", 0, 0, 0, 0};

	return DBadd_foreign_key("host_hgset", 2, &field);
}

static int	DBpatch_6050197(void)
{
	const zbx_db_table_t	table =
			{"permission", "ugsetid,hgsetid", 0,
				{
					{"ugsetid", NULL, NULL, NULL, 0, ZBX_TYPE_ID, ZBX_NOTNULL, 0},
					{"hgsetid", NULL, NULL, NULL, 0, ZBX_TYPE_ID, ZBX_NOTNULL, 0},
					{"permission", "2", NULL, NULL, 0, ZBX_TYPE_INT, ZBX_NOTNULL, 0},
					{0}
				},
				NULL
			};

	return DBcreate_table(&table);
}

static int	DBpatch_6050198(void)
{
	return DBcreate_index("permission", "permission_1", "hgsetid", 0);
}

static int	DBpatch_6050199(void)
{
	const zbx_db_field_t	field = {"ugsetid", NULL, "ugset", "ugsetid", 0, 0, 0,
			ZBX_FK_CASCADE_DELETE};

	return DBadd_foreign_key("permission", 1, &field);
}

static int	DBpatch_6050200(void)
{
	const zbx_db_field_t	field = {"hgsetid", NULL, "hgset", "hgsetid", 0, 0, 0,
			ZBX_FK_CASCADE_DELETE};

	return DBadd_foreign_key("permission", 2, &field);
}

typedef struct
{
	char			hash_str[ZBX_SHA256_DIGEST_SIZE * 2 + 1];
	zbx_vector_uint64_t	groupids;
	zbx_vector_uint64_t	ids;
} zbx_dbu_group_set_t;

static zbx_hash_t	dbupgrade_group_set_hash(const void *data)
{
	const zbx_dbu_group_set_t	*group_set = (const zbx_dbu_group_set_t *)data;

	return ZBX_DEFAULT_STRING_HASH_FUNC(group_set->hash_str);
}

static int	dbupgrade_group_set_compare(const void *d1, const void *d2)
{
	const zbx_dbu_group_set_t	*group_set1 = (const zbx_dbu_group_set_t *)d1;
	const zbx_dbu_group_set_t	*group_set2 = (const zbx_dbu_group_set_t *)d2;

	return strcmp(group_set1->hash_str, group_set2->hash_str);
}

static int	dbupgrade_groupsets_make(zbx_vector_uint64_t *ids, const char *fld_name_id,
		const char *fld_name_groupid, const char *tbl_name_groups, zbx_hashset_t *group_sets,
		int allow_empty_groups)
{
	int			ret = SUCCEED;
	char			id_str[MAX_ID_LEN + 2];
	zbx_db_result_t		result;
	zbx_db_row_t		row;
	zbx_vector_uint64_t	groupids;
	zbx_dbu_group_set_t	*gset_ptr;

	id_str[0] = '|';
	zbx_vector_uint64_create(&groupids);

	for (int i = 0; i < ids->values_num; i++)
	{
		unsigned char		hash[ZBX_SHA256_DIGEST_SIZE];
		char			*id_str_p = id_str + 1;
		sha256_ctx		ctx;
		zbx_dbu_group_set_t	gset;

		zbx_sha256_init(&ctx);

		result = zbx_db_select("select %s from %s where %s=" ZBX_FS_UI64 " order by %s",
				fld_name_groupid, tbl_name_groups, fld_name_id, ids->values[i], fld_name_groupid);

		while (NULL != (row = zbx_db_fetch(result)))
		{
			zbx_uint64_t	groupid;

			ZBX_STR2UINT64(groupid, row[0]);

			if (1 == groupids.values_num)
				id_str_p = id_str;

			zbx_snprintf(id_str + 1, MAX_ID_LEN + 1, "%s", row[0]);
			zbx_sha256_process_bytes(id_str_p, strlen(id_str_p), &ctx);
			zbx_vector_uint64_append(&groupids, groupid);
		}
		zbx_db_free_result(result);

		if (0 == groupids.values_num)
		{
			if (0 == allow_empty_groups)
			{
				zabbix_log(LOG_LEVEL_WARNING, "host or template [hostid=" ZBX_FS_UI64 "] is not"
						" assigned to any group, permissions not granted", ids->values[i]);
			}

			continue;
		}

		zbx_sha256_finish(&ctx, hash);
		(void)zbx_bin2hex(hash, ZBX_SHA256_DIGEST_SIZE, gset.hash_str,
				ZBX_SHA256_DIGEST_SIZE * 2 + 1);

		if (NULL == (gset_ptr = zbx_hashset_search(group_sets, &gset)))
		{
			zbx_vector_uint64_create(&gset.ids);
			zbx_vector_uint64_create(&gset.groupids);
			zbx_vector_uint64_append_array(&gset.groupids, groupids.values, groupids.values_num);

			if (NULL == (gset_ptr = zbx_hashset_insert(group_sets, &gset, sizeof(zbx_dbu_group_set_t))))
			{
				ret = FAIL;
				break;
			}
		}

		zbx_vector_uint64_append(&gset_ptr->ids, ids->values[i]);
		zbx_vector_uint64_clear(&groupids);
	}

	zbx_vector_uint64_destroy(&groupids);

	return ret;
}

static int	dbupgrade_groupsets_insert(const char *tbl_name, zbx_hashset_t *group_sets,
		zbx_db_insert_t *db_gset, zbx_db_insert_t *db_gset_groups, zbx_db_insert_t *db_gset_parents)
{
	zbx_uint64_t		gsetid;
	zbx_hashset_iter_t	iter;
	zbx_dbu_group_set_t	*gset_ptr;

	if (0 == group_sets->num_data)
		return SUCCEED;

	gsetid = zbx_db_get_maxid_num(tbl_name, group_sets->num_data);

	zbx_hashset_iter_reset(group_sets, &iter);

	while (NULL != (gset_ptr = (zbx_dbu_group_set_t *)zbx_hashset_iter_next(&iter)))
	{
		int	i;

		zbx_db_insert_add_values(db_gset, gsetid, gset_ptr->hash_str);

		for (i = 0; i < gset_ptr->groupids.values_num; i++)
			zbx_db_insert_add_values(db_gset_groups, gsetid, gset_ptr->groupids.values[i]);

		for (i = 0; i < gset_ptr->ids.values_num; i++)
			zbx_db_insert_add_values(db_gset_parents, gset_ptr->ids.values[i], gsetid);

		gsetid++;
	}

	if (FAIL == zbx_db_insert_execute(db_gset) ||
			FAIL == zbx_db_insert_execute(db_gset_groups) ||
			FAIL == zbx_db_insert_execute(db_gset_parents))
	{
		return FAIL;
	}

	return SUCCEED;
}

static void	dbupgrade_groupsets_destroy(zbx_hashset_t *group_sets)
{
	zbx_hashset_iter_t	iter;
	zbx_dbu_group_set_t	*gset_ptr;

	zbx_hashset_iter_reset(group_sets, &iter);

	while (NULL != (gset_ptr = (zbx_dbu_group_set_t *)zbx_hashset_iter_next(&iter)))
	{
		zbx_vector_uint64_destroy(&gset_ptr->groupids);
		zbx_vector_uint64_destroy(&gset_ptr->ids);
	}

	zbx_hashset_destroy(group_sets);
}

static int	DBpatch_6050201(void)
{
	int			ret;
	zbx_vector_uint64_t	ids;
	zbx_hashset_t		group_sets;
	zbx_db_insert_t		db_insert, db_insert_groups, db_insert_hosts;

	if (0 == (DBget_program_type() & ZBX_PROGRAM_TYPE_SERVER))
		return SUCCEED;

	zbx_hashset_create(&group_sets, 1, dbupgrade_group_set_hash, dbupgrade_group_set_compare);
	zbx_db_insert_prepare(&db_insert, "hgset", "hgsetid", "hash", (char*)NULL);
	zbx_db_insert_prepare(&db_insert_groups, "hgset_group", "hgsetid", "groupid", (char*)NULL);
	zbx_db_insert_prepare(&db_insert_hosts, "host_hgset", "hostid", "hgsetid", (char*)NULL);

	zbx_vector_uint64_create(&ids);
	zbx_db_select_uint64("select hostid from hosts where flags<>2", &ids);

	if (SUCCEED == (ret = dbupgrade_groupsets_make(&ids, "hostid", "groupid", "hosts_groups", &group_sets, 0)))
		ret = dbupgrade_groupsets_insert("hgset", &group_sets, &db_insert, &db_insert_groups, &db_insert_hosts);

	zbx_db_insert_clean(&db_insert);
	zbx_db_insert_clean(&db_insert_groups);
	zbx_db_insert_clean(&db_insert_hosts);

	zbx_vector_uint64_destroy(&ids);
	dbupgrade_groupsets_destroy(&group_sets);

	return ret;
}

static int	DBpatch_6050202(void)
{
	int			ret;
	zbx_vector_uint64_t	ids;
	zbx_hashset_t		group_sets;
	zbx_db_insert_t		db_insert, db_insert_groups, db_insert_users;

	if (0 == (DBget_program_type() & ZBX_PROGRAM_TYPE_SERVER))
		return SUCCEED;

	zbx_hashset_create(&group_sets, 1, dbupgrade_group_set_hash, dbupgrade_group_set_compare);
	zbx_db_insert_prepare(&db_insert, "ugset", "ugsetid", "hash", (char*)NULL);
	zbx_db_insert_prepare(&db_insert_groups, "ugset_group", "ugsetid", "usrgrpid", (char*)NULL);
	zbx_db_insert_prepare(&db_insert_users, "user_ugset", "userid", "ugsetid", (char*)NULL);

	zbx_vector_uint64_create(&ids);
	zbx_db_select_uint64("select u.userid from users u join role r on u.roleid=r.roleid where r.type<>3", &ids);

	if (SUCCEED == (ret = dbupgrade_groupsets_make(&ids, "userid", "usrgrpid", "users_groups", &group_sets, 1)))
		ret = dbupgrade_groupsets_insert("ugset", &group_sets, &db_insert, &db_insert_groups, &db_insert_users);

	zbx_db_insert_clean(&db_insert);
	zbx_db_insert_clean(&db_insert_groups);
	zbx_db_insert_clean(&db_insert_users);

	zbx_vector_uint64_destroy(&ids);
	dbupgrade_groupsets_destroy(&group_sets);

	return ret;
}

static int	DBpatch_6050203(void)
{
	int		ret;
	zbx_db_result_t	result;
	zbx_db_row_t	row;
	zbx_db_insert_t	db_insert;

	if (0 == (DBget_program_type() & ZBX_PROGRAM_TYPE_SERVER))
		return SUCCEED;

	zbx_db_insert_prepare(&db_insert, "permission", "ugsetid", "hgsetid", "permission", (char*)NULL);

	result = zbx_db_select("select u.ugsetid,h.hgsetid,max(r.permission)"
			" from hgset h"
			" join hgset_group hg"
				" on h.hgsetid=hg.hgsetid"
			" join rights r on hg.groupid=r.id"
			" join ugset_group ug"
				" on r.groupid=ug.usrgrpid"
			" join ugset u"
				" on ug.ugsetid=u.ugsetid"
			" group by u.ugsetid,h.hgsetid"
			" having min(r.permission)>0"
			" order by u.ugsetid,h.hgsetid");

	while (NULL != (row = zbx_db_fetch(result)))
	{
		zbx_uint64_t	hgsetid, ugsetid;
		int		permission;

		ZBX_STR2UINT64(ugsetid, row[0]);
		ZBX_STR2UINT64(hgsetid, row[1]);
		permission = atoi(row[2]);

		zbx_db_insert_add_values(&db_insert, ugsetid, hgsetid, permission);
	}
	zbx_db_free_result(result);

	ret = zbx_db_insert_execute(&db_insert);
	zbx_db_insert_clean(&db_insert);

	return ret;
}

static int	DBpatch_6050204(void)
{
	return DBrename_table("globalvars", "globalvars_tmp");
}

static int	DBpatch_6050205(void)
{
	const zbx_db_table_t	table =
			{"globalvars", "name", 0,
				{
					{"name", "", NULL, NULL, 64, ZBX_TYPE_CHAR, ZBX_NOTNULL, 0},
					{"value", "", NULL, NULL, 2048, ZBX_TYPE_CHAR, ZBX_NOTNULL, 0},
					{0}
				},
				NULL
			};

	return DBcreate_table(&table);
}

static int	DBpatch_6050206(void)
{
	if (ZBX_DB_OK > zbx_db_execute("insert into globalvars (name,value)"
			" select 'snmp_lastsize',snmp_lastsize from globalvars_tmp"))
	{
		return FAIL;
	}

	return SUCCEED;
}

static int	DBpatch_6050207(void)
{
	return DBdrop_table("globalvars_tmp");
}

static int	DBpatch_6050208(void)
{
#ifdef HAVE_POSTGRESQL
	if (FAIL == zbx_db_index_exists("globalvars", "globalvars_pkey1"))
		return SUCCEED;

	return DBrename_index("globalvars", "globalvars_pkey1", "globalvars_pkey",
			"name", 1);
#else
	return SUCCEED;
#endif
}

static int	DBpatch_6050209(void)
{
	const zbx_db_field_t	field = {"auditlog_mode", "1", NULL, NULL, 0, ZBX_TYPE_INT, ZBX_NOTNULL, 0};

	return DBadd_field("config", &field);
}

static int	DBpatch_6050210(void)
{
	int		ret = SUCCEED;
	zbx_uint64_t	ugsetid;
	zbx_db_result_t	result;
	zbx_db_row_t	row;

	if (0 == (DBget_program_type() & ZBX_PROGRAM_TYPE_SERVER))
		return SUCCEED;

	result = zbx_db_select_n("select ugsetid from ugset where ugsetid not in (select ugsetid from ugset_group)", 1);

	if (NULL == (row = zbx_db_fetch(result)))
		goto out;

	ZBX_STR2UINT64(ugsetid, row[0]);

	if (ZBX_DB_OK > zbx_db_execute("delete from user_ugset where ugsetid=" ZBX_FS_UI64, ugsetid) ||
			ZBX_DB_OK > zbx_db_execute("delete from ugset where ugsetid=" ZBX_FS_UI64, ugsetid))
	{
		ret = FAIL;
		goto out;
	}
out:
	zbx_db_free_result(result);

	return ret;
}

static int	DBpatch_6050211(void)
{
	const zbx_db_field_t	field = {"history", "31d", NULL, NULL, 255, ZBX_TYPE_CHAR, ZBX_NOTNULL, 0};

	return DBset_default("items", &field);
}

static int	DBpatch_6050212(void)
{
	const zbx_db_field_t	field = {"history", "31d", NULL, NULL, 255, ZBX_TYPE_CHAR, ZBX_NOTNULL, 0};

	return DBset_default("lld_override_ophistory", &field);
}

static int	DBpatch_6050213(void)
{
	const zbx_db_field_t	field = {"mfa_status", "0", NULL, NULL, 0, ZBX_TYPE_INT, ZBX_NOTNULL, 0};

	return DBadd_field("usrgrp", &field);
}

static int	DBpatch_6050214(void)
{
	const zbx_db_field_t	field = {"mfaid", NULL, NULL, NULL, 0, ZBX_TYPE_ID, 0, 0};

	return DBadd_field("usrgrp", &field);
}

static int	DBpatch_6050215(void)
{
	return DBcreate_index("usrgrp", "usrgrp_3", "mfaid", 0);
}

static int	DBpatch_6050216(void)
{
	const zbx_db_field_t	field = {"mfa_status", "0", NULL, NULL, 0, ZBX_TYPE_INT, ZBX_NOTNULL, 0};

	return DBadd_field("config", &field);
}

static int	DBpatch_6050217(void)
{
	const zbx_db_field_t	field = {"mfaid", NULL, NULL, NULL, 0, ZBX_TYPE_ID, 0, 0};

	return DBadd_field("config", &field);
}

static int	DBpatch_6050218(void)
{
	return DBcreate_index("config", "config_5", "mfaid", 0);
}

static int	DBpatch_6050219(void)
{
	const zbx_db_table_t	table =
			{"mfa", "mfaid", 0,
				{
					{"mfaid", NULL, NULL, NULL, 0, ZBX_TYPE_ID, ZBX_NOTNULL, 0},
					{"type", "0", NULL, NULL, 0, ZBX_TYPE_INT, ZBX_NOTNULL, 0},
					{"name", "", NULL, NULL, 128, ZBX_TYPE_CHAR, ZBX_NOTNULL, 0},
					{"hash_function", "1", NULL, NULL, 0, ZBX_TYPE_INT, 0, 0},
					{"code_length", "6", NULL, NULL, 0, ZBX_TYPE_INT, 0, 0},
					{"api_hostname", "", NULL, NULL, 1024, ZBX_TYPE_CHAR, 0, 0},
					{"clientid", "", NULL, NULL, 32, ZBX_TYPE_CHAR, 0, 0},
					{"client_secret", "", NULL, NULL, 64, ZBX_TYPE_CHAR, 0, 0},
					{0}
				},
				NULL
			};

	return DBcreate_table(&table);
}

static int	DBpatch_6050220(void)
{
	return DBcreate_index("mfa", "mfa_1", "name", 1);
}

static int	DBpatch_6050221(void)
{
	const zbx_db_field_t	field = {"mfaid", NULL, "mfa", "mfaid", 0, 0, 0, 0};

	return DBadd_foreign_key("usrgrp", 3, &field);
}

static int	DBpatch_6050222(void)
{
	const zbx_db_field_t	field = {"mfaid", NULL, "mfa", "mfaid", 0, 0, 0, 0};

	return DBadd_foreign_key("config", 5, &field);
}

static int	DBpatch_6050223(void)
{
	const zbx_db_table_t	table =
			{"mfa_totp_secret", "mfa_totp_secretid", 0,
				{
					{"mfa_totp_secretid", NULL, NULL, NULL, 0, ZBX_TYPE_ID, ZBX_NOTNULL, 0},
					{"mfaid", NULL, NULL, NULL, 0, ZBX_TYPE_ID, ZBX_NOTNULL, 0},
					{"userid", NULL, NULL, NULL, 0, ZBX_TYPE_ID, ZBX_NOTNULL, 0},
					{"totp_secret", "", NULL, NULL, 32, ZBX_TYPE_CHAR, 0, 0},
					{0}
				},
				NULL
			};

	return DBcreate_table(&table);
}

static int	DBpatch_6050224(void)
{
	return DBcreate_index("mfa_totp_secret", "mfa_totp_secret_1", "mfaid", 0);
}

static int	DBpatch_6050225(void)
{
	const zbx_db_field_t	field = {"mfaid", NULL, "mfa", "mfaid", 0, 0, 0, ZBX_FK_CASCADE_DELETE};

	return DBadd_foreign_key("mfa_totp_secret", 1, &field);
}

static int	DBpatch_6050226(void)
{
	return DBcreate_index("mfa_totp_secret", "mfa_totp_secret_2", "userid", 0);
}

static int	DBpatch_6050227(void)
{
	const zbx_db_field_t	field = {"userid", NULL, "users", "userid", 0, 0, 0,
			ZBX_FK_CASCADE_DELETE};

	return DBadd_foreign_key("mfa_totp_secret", 2, &field);
}

static int	DBpatch_6050228(void)
{
	const zbx_db_field_t	field = {"error", "", NULL, NULL, 2048, ZBX_TYPE_CHAR, ZBX_NOTNULL, 0};

	return DBadd_field("drules", &field);
}

static int	DBpatch_6050229(void)
{
	const zbx_db_field_t	field = {"error", "", NULL, NULL, 2048, ZBX_TYPE_CHAR, ZBX_NOTNULL, 0};

	return DBadd_field("proxy_dhistory", &field);
}

static int	DBpatch_6050230(void)
{
	if (0 == (DBget_program_type() & ZBX_PROGRAM_TYPE_SERVER))
		return SUCCEED;

	if (ZBX_DB_OK > zbx_db_execute("insert into module (moduleid,id,relative_path,status,config) values"
			" (" ZBX_FS_UI64 ",'honeycomb','widgets/honeycomb',%d,'[]')", zbx_db_get_maxid("module"), 1))
	{
		return FAIL;
	}

	return SUCCEED;
}

static int	DBpatch_6050231(void)
{
	const zbx_db_field_t	field = {"lifetime_type", "0", NULL, NULL, 0, ZBX_TYPE_INT, ZBX_NOTNULL, 0};

	return DBadd_field("items", &field);
}

static int	DBpatch_6050232(void)
{
	const zbx_db_field_t	field = {"enabled_lifetime_type", "2", NULL, NULL, 0, ZBX_TYPE_INT, ZBX_NOTNULL, 0};

	return DBadd_field("items", &field);
}

static int	DBpatch_6050233(void)
{
	const zbx_db_field_t	field = {"enabled_lifetime", "0", NULL, NULL, 255, ZBX_TYPE_CHAR, ZBX_NOTNULL, 0};

	return DBadd_field("items", &field);
}

static int	DBpatch_6050234(void)
{
	const zbx_db_field_t	field = {"status", "0", NULL, NULL, 0, ZBX_TYPE_INT, ZBX_NOTNULL, 0};

	return DBadd_field("host_discovery", &field);
}

static int	DBpatch_6050235(void)
{
	const zbx_db_field_t	field = {"disable_source", "0", NULL, NULL, 0, ZBX_TYPE_INT, ZBX_NOTNULL, 0};

	return DBadd_field("host_discovery", &field);
}

static int	DBpatch_6050236(void)
{
	const zbx_db_field_t	field = {"ts_disable", "0", NULL, NULL, 0, ZBX_TYPE_INT, ZBX_NOTNULL, 0};

	return DBadd_field("host_discovery", &field);
}

static int	DBpatch_6050237(void)
{
	const zbx_db_field_t	field = {"status", "0", NULL, NULL, 0, ZBX_TYPE_INT, ZBX_NOTNULL, 0};

	return DBadd_field("item_discovery", &field);
}

static int	DBpatch_6050238(void)
{
	const zbx_db_field_t	field = {"disable_source", "0", NULL, NULL, 0, ZBX_TYPE_INT, ZBX_NOTNULL, 0};

	return DBadd_field("item_discovery", &field);
}

static int	DBpatch_6050239(void)
{
	const zbx_db_field_t	field = {"ts_disable", "0", NULL, NULL, 0, ZBX_TYPE_INT, ZBX_NOTNULL, 0};

	return DBadd_field("item_discovery", &field);
}

static int	DBpatch_6050240(void)
{
	const zbx_db_field_t	field = {"status", "0", NULL, NULL, 0, ZBX_TYPE_INT, ZBX_NOTNULL, 0};

	return DBadd_field("trigger_discovery", &field);
}

static int	DBpatch_6050241(void)
{
	const zbx_db_field_t	field = {"disable_source", "0", NULL, NULL, 0, ZBX_TYPE_INT, ZBX_NOTNULL, 0};

	return DBadd_field("trigger_discovery", &field);
}

static int	DBpatch_6050242(void)
{
	const zbx_db_field_t	field = {"ts_disable", "0", NULL, NULL, 0, ZBX_TYPE_INT, ZBX_NOTNULL, 0};

	return DBadd_field("trigger_discovery", &field);
}

static int	DBpatch_6050243(void)
{
	const zbx_db_field_t	field = {"status", "0", NULL, NULL, 0, ZBX_TYPE_INT, ZBX_NOTNULL, 0};

	return DBadd_field("graph_discovery", &field);
}

static int	DBpatch_6050244(void)
{
	const zbx_db_field_t	field = {"status", "0", NULL, NULL, 0, ZBX_TYPE_INT, ZBX_NOTNULL, 0};

	return DBadd_field("group_discovery", &field);
}

static int	DBpatch_6050245(void)
{
	const zbx_db_field_t	field = {"lifetime", "7d", NULL, NULL, 255, ZBX_TYPE_CHAR, ZBX_NOTNULL, 0};

	return DBset_default("items", &field);
}

static int	DBpatch_6050246(void)
{
	if (0 == (DBget_program_type() & ZBX_PROGRAM_TYPE_SERVER))
		return SUCCEED;

	/* update default value for items and item prototypes */
	if (ZBX_DB_OK > zbx_db_execute("update items set lifetime='7d' where flags in (0,2,4)"))
		return FAIL;

	return SUCCEED;
}

static int	DBpatch_6050247(void)
{
	if (0 == (DBget_program_type() & ZBX_PROGRAM_TYPE_SERVER))
		return SUCCEED;

	/* set LIFETIME_TYPE_IMMEDIATELY for LLD rules with 0 lifetime */
	if (ZBX_DB_OK > zbx_db_execute("update items set lifetime_type=2 where flags=1 and lifetime like '0%%'"))
		return FAIL;

	return SUCCEED;
}

static int	DBpatch_6050248(void)
{
	if (0 == (DBget_program_type() & ZBX_PROGRAM_TYPE_SERVER))
		return SUCCEED;

	/* set LIFETIME_TYPE_NEVER for existing LLD rules */
	if (ZBX_DB_OK > zbx_db_execute("update items set enabled_lifetime_type=1 where flags=1"))
		return FAIL;

	return SUCCEED;
}

static int	DBpatch_6050249(void)
{
	if (0 == (DBget_program_type() & ZBX_PROGRAM_TYPE_SERVER))
		return SUCCEED;

	/* set DISCOVERY_STATUS_LOST */
	if (ZBX_DB_OK > zbx_db_execute("update host_discovery set status=1 where ts_delete<>0"))
		return FAIL;

	return SUCCEED;
}

static int	DBpatch_6050250(void)
{
	if (0 == (DBget_program_type() & ZBX_PROGRAM_TYPE_SERVER))
		return SUCCEED;

	/* set DISCOVERY_STATUS_LOST */
	if (ZBX_DB_OK > zbx_db_execute("update item_discovery set status=1 where ts_delete<>0"))
		return FAIL;

	return SUCCEED;
}

static int	DBpatch_6050251(void)
{
	if (0 == (DBget_program_type() & ZBX_PROGRAM_TYPE_SERVER))
		return SUCCEED;

	/* set DISCOVERY_STATUS_LOST */
	if (ZBX_DB_OK > zbx_db_execute("update trigger_discovery set status=1 where ts_delete<>0"))
		return FAIL;

	return SUCCEED;
}

static int	DBpatch_6050252(void)
{
	if (0 == (DBget_program_type() & ZBX_PROGRAM_TYPE_SERVER))
		return SUCCEED;

	/* set DISCOVERY_STATUS_LOST */
	if (ZBX_DB_OK > zbx_db_execute("update graph_discovery set status=1 where ts_delete<>0"))
		return FAIL;

	return SUCCEED;
}

static int	DBpatch_6050253(void)
{
	if (0 == (DBget_program_type() & ZBX_PROGRAM_TYPE_SERVER))
		return SUCCEED;

	/* set DISCOVERY_STATUS_LOST */
	if (ZBX_DB_OK > zbx_db_execute("update group_discovery set status=1 where ts_delete<>0"))
		return FAIL;

	return SUCCEED;
}

static int	DBpatch_6050254(void)
{
	const zbx_db_field_t	field = {"status", "0", NULL, NULL, 0, ZBX_TYPE_INT, ZBX_NOTNULL, 0};

	return DBadd_field("mfa_totp_secret", &field);
}

static int	DBpatch_6050255(void)
{
	const zbx_db_field_t	field = {"used_codes", "", NULL, NULL, 32, ZBX_TYPE_CHAR, ZBX_NOTNULL, 0};

	return DBadd_field("mfa_totp_secret", &field);
}

static int	DBpatch_6050256(void)
{
	if (0 == (DBget_program_type() & ZBX_PROGRAM_TYPE_SERVER))
		return SUCCEED;

	if (ZBX_DB_OK > zbx_db_execute("insert into module (moduleid,id,relative_path,status,config) values"
			" (" ZBX_FS_UI64 ",'hostnavigator','widgets/hostnavigator',%d,'[]')", zbx_db_get_maxid("module"), 1))
	{
		return FAIL;
	}

	return SUCCEED;
}

static int	DBpatch_6050257(void)
{
<<<<<<< HEAD
	if (0 == (DBget_program_type() & ZBX_PROGRAM_TYPE_SERVER))
		return SUCCEED;

	if (ZBX_DB_OK > zbx_db_execute("insert into module (moduleid,id,relative_path,status,config) values"
			" (" ZBX_FS_UI64 ",'itemnavigator','widgets/itemnavigator',%d,'[]')", zbx_db_get_maxid("module"), 1))
	{
		return FAIL;
	}

	return SUCCEED;
}
=======
	const zbx_db_table_t	table = {"proxy_group", "proxy_groupid", 0,
			{
				{"proxy_groupid", NULL, NULL, NULL, 0, ZBX_TYPE_ID, ZBX_NOTNULL, 0},
				{"name", "", NULL, NULL, 255, ZBX_TYPE_CHAR, ZBX_NOTNULL, 0},
				{"description", "", NULL, NULL, 0, ZBX_TYPE_SHORTTEXT, ZBX_NOTNULL, 0},
				{"failover_delay", "1m", NULL, NULL, 255, ZBX_TYPE_CHAR, ZBX_NOTNULL, 0},
				{"min_online", "1", NULL, NULL, 255, ZBX_TYPE_CHAR, ZBX_NOTNULL, 0},
				{0}
			},
			NULL
		};

	return DBcreate_table(&table);
}

static int	DBpatch_6050258(void)
{
	return DBcreate_changelog_insert_trigger("proxy_group", "proxy_groupid");
}

static int	DBpatch_6050259(void)
{
	return DBcreate_changelog_update_trigger("proxy_group", "proxy_groupid");
}

static int	DBpatch_6050260(void)
{
	return DBcreate_changelog_delete_trigger("proxy_group", "proxy_groupid");
}

static int	DBpatch_6050261(void)
{
	const zbx_db_table_t	table = {"host_proxy", "hostproxyid", 0,
			{
				{"hostproxyid", NULL, NULL, NULL, 0, ZBX_TYPE_ID, ZBX_NOTNULL, 0},
				{"hostid", NULL, NULL, NULL, 0, ZBX_TYPE_ID, 0, 0},
				{"host", "", NULL, NULL, 128, ZBX_TYPE_CHAR, ZBX_NOTNULL, 0},
				{"proxyid", NULL, NULL, NULL, 0, ZBX_TYPE_ID, 0, 0},
				{"revision", "0", NULL, NULL, 0, ZBX_TYPE_UINT, ZBX_NOTNULL, 0},
				{"tls_accept", "1", NULL, NULL, 0, ZBX_TYPE_INT, ZBX_NOTNULL, 0},
				{"tls_issuer", "", NULL, NULL, 1024, ZBX_TYPE_CHAR, ZBX_NOTNULL, 0},
				{"tls_subject", "", NULL, NULL, 1024, ZBX_TYPE_CHAR, ZBX_NOTNULL, 0},
				{"tls_psk_identity", "", NULL, NULL, 128, ZBX_TYPE_CHAR, ZBX_NOTNULL, 0},
				{"tls_psk", "", NULL, NULL, 512, ZBX_TYPE_CHAR, ZBX_NOTNULL, 0},
				{0}
			},
			NULL
		};

	return DBcreate_table(&table);
}

static int	DBpatch_6050262(void)
{
	return DBcreate_index("host_proxy", "host_proxy_1", "hostid", 1);
}

static int	DBpatch_6050263(void)
{
	return DBcreate_index("host_proxy", "host_proxy_2", "proxyid", 0);
}

static int	DBpatch_6050264(void)
{
	return DBcreate_index("host_proxy", "host_proxy_3", "revision", 0);
}

static int	DBpatch_6050265(void)
{
	const zbx_db_field_t	field = {"hostid", NULL, "hosts", "hostid", 0, 0, 0, 0};

	return DBadd_foreign_key("host_proxy", 1, &field);
}

static int	DBpatch_6050266(void)
{
	const zbx_db_field_t	field = {"proxyid", NULL, "proxy", "proxyid", 0, 0, 0, 0};

	return DBadd_foreign_key("host_proxy", 2, &field);
}

static int	DBpatch_6050267(void)
{
	return DBcreate_changelog_insert_trigger("host_proxy", "hostproxyid");
}

static int	DBpatch_6050268(void)
{
	return DBcreate_changelog_update_trigger("host_proxy", "hostproxyid");
}

static int	DBpatch_6050269(void)
{
	return DBcreate_changelog_delete_trigger("host_proxy", "hostproxyid");
}

static int	DBpatch_6050270(void)
{
	const zbx_db_field_t	field = {"local_address", "", NULL, NULL, 255, ZBX_TYPE_CHAR, ZBX_NOTNULL, 0};

	return DBadd_field("proxy", &field);
}

static int	DBpatch_6050271(void)
{
	const zbx_db_field_t	field = {"local_port", "10051", NULL, NULL, 64, ZBX_TYPE_CHAR, ZBX_NOTNULL, 0};

	return DBadd_field("proxy", &field);
}

static int	DBpatch_6050272(void)
{
	const zbx_db_field_t	field = {"proxy_groupid", NULL, NULL, NULL, 0, ZBX_TYPE_ID, 0, 0};

	return DBadd_field("proxy", &field);
}

static int	DBpatch_6050273(void)
{
	return DBcreate_index("proxy", "proxy_2", "proxy_groupid", 0);
}

static int	DBpatch_6050274(void)
{
	const zbx_db_field_t	field = {"proxy_groupid", NULL, "proxy_group", "proxy_groupid", 0, 0, 0, 0};

	return DBadd_foreign_key("proxy", 1, &field);
}

static int	DBpatch_6050275(void)
{
	const zbx_db_field_t	field = {"proxy_groupid", NULL, NULL, NULL, 0, ZBX_TYPE_ID, 0, 0};

	return DBadd_field("hosts", &field);
}

static int	DBpatch_6050276(void)
{
	return DBcreate_index("hosts", "hosts_8", "proxy_groupid", 0);
}

static int	DBpatch_6050277(void)
{
	const zbx_db_field_t	field = {"proxy_groupid", NULL, "proxy_group", "proxy_groupid", 0, 0, 0, 0};

	return DBadd_foreign_key("hosts", 4, &field);
}

static int	DBpatch_6050278(void)
{
	const zbx_db_field_t	field = {"monitored_by", "0", NULL, NULL, 0, ZBX_TYPE_INT, ZBX_NOTNULL, 0};

	return DBadd_field("hosts", &field);
}

static int	DBpatch_6050279(void)
{
	const zbx_db_field_t	field = {"state", "0", NULL, NULL, 0, ZBX_TYPE_INT, ZBX_NOTNULL, 0};

	return DBadd_field("proxy_rtdata", &field);
}

static int	DBpatch_6050280(void)
{
	if (ZBX_DB_OK > zbx_db_execute("update hosts set monitored_by=1 where proxyid is not null"))
		return FAIL;

	return SUCCEED;
}

static int	DBpatch_6050281(void)
{
	if (ZBX_DB_OK > zbx_db_execute("delete from profiles where idx='web.hosts.filter_monitored_by'"))
		return FAIL;

	return SUCCEED;
}

static int	DBpatch_6050282(void)
{
	const zbx_db_table_t	table = {"proxy_group_rtdata", "proxy_groupid", 0,
			{
				{"proxy_groupid", NULL, NULL, NULL, 0, ZBX_TYPE_ID, ZBX_NOTNULL, 0},
				{"state", "0", NULL, NULL, 0, ZBX_TYPE_INT, ZBX_NOTNULL, 0},
				{0}
			},
			NULL
		};

	return DBcreate_table(&table);
}

static int	DBpatch_6050283(void)
{
	const zbx_db_field_t	field = {"proxy_groupid", NULL, "proxy_group", "proxy_groupid", 0, 0, 0,
			ZBX_FK_CASCADE_DELETE};

	return DBadd_foreign_key("proxy_group_rtdata", 1, &field);
}

static int	DBpatch_6050284(void)
{
	const zbx_db_field_t	field = {"software_update_checkid", "", NULL, NULL, 32, ZBX_TYPE_CHAR, ZBX_NOTNULL, 0};

	return DBadd_field("config", &field);
}

static int	DBpatch_6050285(void)
{
	const zbx_db_field_t	field = {"software_update_check_data", "", NULL, NULL, 0, ZBX_TYPE_SHORTTEXT,
			ZBX_NOTNULL, 0};

	return DBadd_field("config", &field);
}

>>>>>>> 7e316a9a
#endif

DBPATCH_START(6050)

/* version, duplicates flag, mandatory flag */

DBPATCH_ADD(6050000, 0, 1)
DBPATCH_ADD(6050001, 0, 1)
DBPATCH_ADD(6050002, 0, 1)
DBPATCH_ADD(6050003, 0, 1)
DBPATCH_ADD(6050004, 0, 1)
DBPATCH_ADD(6050005, 0, 1)
DBPATCH_ADD(6050006, 0, 1)
DBPATCH_ADD(6050007, 0, 1)
DBPATCH_ADD(6050008, 0, 1)
DBPATCH_ADD(6050009, 0, 1)
DBPATCH_ADD(6050010, 0, 1)
DBPATCH_ADD(6050011, 0, 1)
DBPATCH_ADD(6050012, 0, 1)
DBPATCH_ADD(6050013, 0, 1)
DBPATCH_ADD(6050014, 0, 1)
DBPATCH_ADD(6050015, 0, 1)
DBPATCH_ADD(6050016, 0, 1)
DBPATCH_ADD(6050017, 0, 1)
DBPATCH_ADD(6050018, 0, 1)
DBPATCH_ADD(6050019, 0, 1)
DBPATCH_ADD(6050020, 0, 1)
DBPATCH_ADD(6050021, 0, 1)
DBPATCH_ADD(6050022, 0, 1)
DBPATCH_ADD(6050023, 0, 1)
DBPATCH_ADD(6050024, 0, 1)
DBPATCH_ADD(6050025, 0, 1)
DBPATCH_ADD(6050026, 0, 1)
DBPATCH_ADD(6050027, 0, 1)
DBPATCH_ADD(6050028, 0, 1)
DBPATCH_ADD(6050029, 0, 1)
DBPATCH_ADD(6050030, 0, 1)
DBPATCH_ADD(6050031, 0, 1)
DBPATCH_ADD(6050032, 0, 1)
DBPATCH_ADD(6050033, 0, 1)
DBPATCH_ADD(6050034, 0, 1)
DBPATCH_ADD(6050035, 0, 1)
DBPATCH_ADD(6050036, 0, 1)
DBPATCH_ADD(6050037, 0, 1)
DBPATCH_ADD(6050038, 0, 1)
DBPATCH_ADD(6050039, 0, 1)
DBPATCH_ADD(6050040, 0, 1)
DBPATCH_ADD(6050041, 0, 1)
DBPATCH_ADD(6050042, 0, 1)
DBPATCH_ADD(6050043, 0, 1)
DBPATCH_ADD(6050044, 0, 1)
DBPATCH_ADD(6050045, 0, 1)
DBPATCH_ADD(6050046, 0, 1)
DBPATCH_ADD(6050047, 0, 1)
DBPATCH_ADD(6050048, 0, 1)
DBPATCH_ADD(6050049, 0, 1)
DBPATCH_ADD(6050050, 0, 1)
DBPATCH_ADD(6050051, 0, 1)
DBPATCH_ADD(6050052, 0, 1)
DBPATCH_ADD(6050053, 0, 1)
DBPATCH_ADD(6050054, 0, 1)
DBPATCH_ADD(6050055, 0, 1)
DBPATCH_ADD(6050056, 0, 1)
DBPATCH_ADD(6050057, 0, 1)
DBPATCH_ADD(6050058, 0, 1)
DBPATCH_ADD(6050059, 0, 1)
DBPATCH_ADD(6050060, 0, 1)
DBPATCH_ADD(6050061, 0, 1)
DBPATCH_ADD(6050062, 0, 1)
DBPATCH_ADD(6050063, 0, 1)
DBPATCH_ADD(6050064, 0, 1)
DBPATCH_ADD(6050065, 0, 1)
DBPATCH_ADD(6050066, 0, 1)
DBPATCH_ADD(6050067, 0, 1)
DBPATCH_ADD(6050068, 0, 1)
DBPATCH_ADD(6050069, 0, 1)
DBPATCH_ADD(6050070, 0, 1)
DBPATCH_ADD(6050071, 0, 1)
DBPATCH_ADD(6050072, 0, 1)
DBPATCH_ADD(6050073, 0, 1)
DBPATCH_ADD(6050074, 0, 1)
DBPATCH_ADD(6050075, 0, 1)
DBPATCH_ADD(6050076, 0, 1)
DBPATCH_ADD(6050077, 0, 1)
DBPATCH_ADD(6050078, 0, 1)
DBPATCH_ADD(6050079, 0, 1)
DBPATCH_ADD(6050080, 0, 1)
DBPATCH_ADD(6050081, 0, 1)
DBPATCH_ADD(6050082, 0, 1)
DBPATCH_ADD(6050083, 0, 1)
DBPATCH_ADD(6050084, 0, 1)
DBPATCH_ADD(6050085, 0, 1)
DBPATCH_ADD(6050086, 0, 1)
DBPATCH_ADD(6050087, 0, 1)
DBPATCH_ADD(6050090, 0, 1)
DBPATCH_ADD(6050091, 0, 1)
DBPATCH_ADD(6050092, 0, 1)
DBPATCH_ADD(6050093, 0, 1)
DBPATCH_ADD(6050094, 0, 1)
DBPATCH_ADD(6050095, 0, 1)
DBPATCH_ADD(6050096, 0, 1)
DBPATCH_ADD(6050097, 0, 1)
DBPATCH_ADD(6050098, 0, 1)
DBPATCH_ADD(6050099, 0, 1)
DBPATCH_ADD(6050100, 0, 1)
DBPATCH_ADD(6050101, 0, 1)
DBPATCH_ADD(6050102, 0, 1)
DBPATCH_ADD(6050103, 0, 1)
DBPATCH_ADD(6050104, 0, 1)
DBPATCH_ADD(6050105, 0, 1)
DBPATCH_ADD(6050106, 0, 1)
DBPATCH_ADD(6050107, 0, 1)
DBPATCH_ADD(6050108, 0, 1)
DBPATCH_ADD(6050109, 0, 1)
DBPATCH_ADD(6050110, 0, 1)
DBPATCH_ADD(6050111, 0, 1)
DBPATCH_ADD(6050112, 0, 1)
DBPATCH_ADD(6050113, 0, 1)
DBPATCH_ADD(6050114, 0, 1)
DBPATCH_ADD(6050115, 0, 1)
DBPATCH_ADD(6050116, 0, 1)
DBPATCH_ADD(6050117, 0, 1)
DBPATCH_ADD(6050118, 0, 1)
DBPATCH_ADD(6050119, 0, 1)
DBPATCH_ADD(6050120, 0, 1)
DBPATCH_ADD(6050121, 0, 1)
DBPATCH_ADD(6050122, 0, 1)
DBPATCH_ADD(6050123, 0, 1)
DBPATCH_ADD(6050124, 0, 1)
DBPATCH_ADD(6050125, 0, 1)
DBPATCH_ADD(6050126, 0, 1)
DBPATCH_ADD(6050127, 0, 1)
DBPATCH_ADD(6050128, 0, 1)
DBPATCH_ADD(6050129, 0, 1)
DBPATCH_ADD(6050130, 0, 1)
DBPATCH_ADD(6050131, 0, 1)
DBPATCH_ADD(6050132, 0, 1)
DBPATCH_ADD(6050133, 0, 1)
DBPATCH_ADD(6050134, 0, 1)
DBPATCH_ADD(6050135, 0, 1)
DBPATCH_ADD(6050136, 0, 1)
DBPATCH_ADD(6050137, 0, 1)
DBPATCH_ADD(6050138, 0, 1)
DBPATCH_ADD(6050139, 0, 1)
DBPATCH_ADD(6050140, 0, 1)
DBPATCH_ADD(6050141, 0, 1)
DBPATCH_ADD(6050142, 0, 1)
DBPATCH_ADD(6050143, 0, 1)
DBPATCH_ADD(6050144, 0, 1)
DBPATCH_ADD(6050145, 0, 1)
DBPATCH_ADD(6050146, 0, 1)
DBPATCH_ADD(6050147, 0, 1)
DBPATCH_ADD(6050148, 0, 1)
DBPATCH_ADD(6050149, 0, 1)
DBPATCH_ADD(6050150, 0, 1)
DBPATCH_ADD(6050151, 0, 1)
DBPATCH_ADD(6050152, 0, 1)
DBPATCH_ADD(6050153, 0, 1)
DBPATCH_ADD(6050154, 0, 1)
DBPATCH_ADD(6050155, 0, 1)
DBPATCH_ADD(6050156, 0, 1)
DBPATCH_ADD(6050157, 0, 1)
DBPATCH_ADD(6050158, 0, 1)
DBPATCH_ADD(6050159, 0, 1)
DBPATCH_ADD(6050160, 0, 1)
DBPATCH_ADD(6050161, 0, 1)
DBPATCH_ADD(6050162, 0, 1)
DBPATCH_ADD(6050163, 0, 1)
DBPATCH_ADD(6050164, 0, 1)
DBPATCH_ADD(6050165, 0, 1)
DBPATCH_ADD(6050166, 0, 1)
DBPATCH_ADD(6050167, 0, 1)
DBPATCH_ADD(6050168, 0, 1)
DBPATCH_ADD(6050169, 0, 1)
DBPATCH_ADD(6050170, 0, 1)
DBPATCH_ADD(6050171, 0, 1)
DBPATCH_ADD(6050172, 0, 1)
DBPATCH_ADD(6050173, 0, 1)
DBPATCH_ADD(6050174, 0, 1)
DBPATCH_ADD(6050175, 0, 1)
DBPATCH_ADD(6050176, 0, 1)
DBPATCH_ADD(6050177, 0, 1)
DBPATCH_ADD(6050178, 0, 1)
DBPATCH_ADD(6050179, 0, 1)
DBPATCH_ADD(6050180, 0, 1)
DBPATCH_ADD(6050181, 0, 1)
DBPATCH_ADD(6050182, 0, 1)
DBPATCH_ADD(6050183, 0, 1)
DBPATCH_ADD(6050184, 0, 1)
DBPATCH_ADD(6050185, 0, 1)
DBPATCH_ADD(6050186, 0, 1)
DBPATCH_ADD(6050187, 0, 1)
DBPATCH_ADD(6050188, 0, 1)
DBPATCH_ADD(6050189, 0, 1)
DBPATCH_ADD(6050190, 0, 1)
DBPATCH_ADD(6050191, 0, 1)
DBPATCH_ADD(6050192, 0, 1)
DBPATCH_ADD(6050193, 0, 1)
DBPATCH_ADD(6050194, 0, 1)
DBPATCH_ADD(6050195, 0, 1)
DBPATCH_ADD(6050196, 0, 1)
DBPATCH_ADD(6050197, 0, 1)
DBPATCH_ADD(6050198, 0, 1)
DBPATCH_ADD(6050199, 0, 1)
DBPATCH_ADD(6050200, 0, 1)
DBPATCH_ADD(6050201, 0, 1)
DBPATCH_ADD(6050202, 0, 1)
DBPATCH_ADD(6050203, 0, 1)
DBPATCH_ADD(6050204, 0, 1)
DBPATCH_ADD(6050205, 0, 1)
DBPATCH_ADD(6050206, 0, 1)
DBPATCH_ADD(6050207, 0, 1)
DBPATCH_ADD(6050208, 0, 1)
DBPATCH_ADD(6050209, 0, 1)
DBPATCH_ADD(6050210, 0, 1)
DBPATCH_ADD(6050211, 0, 1)
DBPATCH_ADD(6050212, 0, 1)
DBPATCH_ADD(6050213, 0, 1)
DBPATCH_ADD(6050214, 0, 1)
DBPATCH_ADD(6050215, 0, 1)
DBPATCH_ADD(6050216, 0, 1)
DBPATCH_ADD(6050217, 0, 1)
DBPATCH_ADD(6050218, 0, 1)
DBPATCH_ADD(6050219, 0, 1)
DBPATCH_ADD(6050220, 0, 1)
DBPATCH_ADD(6050221, 0, 1)
DBPATCH_ADD(6050222, 0, 1)
DBPATCH_ADD(6050223, 0, 1)
DBPATCH_ADD(6050224, 0, 1)
DBPATCH_ADD(6050225, 0, 1)
DBPATCH_ADD(6050226, 0, 1)
DBPATCH_ADD(6050227, 0, 1)
DBPATCH_ADD(6050228, 0, 1)
DBPATCH_ADD(6050229, 0, 1)
DBPATCH_ADD(6050230, 0, 1)
DBPATCH_ADD(6050231, 0, 1)
DBPATCH_ADD(6050232, 0, 1)
DBPATCH_ADD(6050233, 0, 1)
DBPATCH_ADD(6050234, 0, 1)
DBPATCH_ADD(6050235, 0, 1)
DBPATCH_ADD(6050236, 0, 1)
DBPATCH_ADD(6050237, 0, 1)
DBPATCH_ADD(6050238, 0, 1)
DBPATCH_ADD(6050239, 0, 1)
DBPATCH_ADD(6050240, 0, 1)
DBPATCH_ADD(6050241, 0, 1)
DBPATCH_ADD(6050242, 0, 1)
DBPATCH_ADD(6050243, 0, 1)
DBPATCH_ADD(6050244, 0, 1)
DBPATCH_ADD(6050245, 0, 1)
DBPATCH_ADD(6050246, 0, 1)
DBPATCH_ADD(6050247, 0, 1)
DBPATCH_ADD(6050248, 0, 1)
DBPATCH_ADD(6050249, 0, 1)
DBPATCH_ADD(6050250, 0, 1)
DBPATCH_ADD(6050251, 0, 1)
DBPATCH_ADD(6050252, 0, 1)
DBPATCH_ADD(6050253, 0, 1)
DBPATCH_ADD(6050254, 0, 1)
DBPATCH_ADD(6050255, 0, 1)
DBPATCH_ADD(6050256, 0, 1)
DBPATCH_ADD(6050257, 0, 1)
<<<<<<< HEAD
=======
DBPATCH_ADD(6050258, 0, 1)
DBPATCH_ADD(6050259, 0, 1)
DBPATCH_ADD(6050260, 0, 1)
DBPATCH_ADD(6050261, 0, 1)
DBPATCH_ADD(6050262, 0, 1)
DBPATCH_ADD(6050263, 0, 1)
DBPATCH_ADD(6050264, 0, 1)
DBPATCH_ADD(6050265, 0, 1)
DBPATCH_ADD(6050266, 0, 1)
DBPATCH_ADD(6050267, 0, 1)
DBPATCH_ADD(6050268, 0, 1)
DBPATCH_ADD(6050269, 0, 1)
DBPATCH_ADD(6050270, 0, 1)
DBPATCH_ADD(6050271, 0, 1)
DBPATCH_ADD(6050272, 0, 1)
DBPATCH_ADD(6050273, 0, 1)
DBPATCH_ADD(6050274, 0, 1)
DBPATCH_ADD(6050275, 0, 1)
DBPATCH_ADD(6050276, 0, 1)
DBPATCH_ADD(6050277, 0, 1)
DBPATCH_ADD(6050278, 0, 1)
DBPATCH_ADD(6050279, 0, 1)
DBPATCH_ADD(6050280, 0, 1)
DBPATCH_ADD(6050281, 0, 1)
DBPATCH_ADD(6050282, 0, 1)
DBPATCH_ADD(6050283, 0, 1)
DBPATCH_ADD(6050284, 0, 1)
DBPATCH_ADD(6050285, 0, 1)
>>>>>>> 7e316a9a

DBPATCH_END()<|MERGE_RESOLUTION|>--- conflicted
+++ resolved
@@ -3643,19 +3643,6 @@
 
 static int	DBpatch_6050257(void)
 {
-<<<<<<< HEAD
-	if (0 == (DBget_program_type() & ZBX_PROGRAM_TYPE_SERVER))
-		return SUCCEED;
-
-	if (ZBX_DB_OK > zbx_db_execute("insert into module (moduleid,id,relative_path,status,config) values"
-			" (" ZBX_FS_UI64 ",'itemnavigator','widgets/itemnavigator',%d,'[]')", zbx_db_get_maxid("module"), 1))
-	{
-		return FAIL;
-	}
-
-	return SUCCEED;
-}
-=======
 	const zbx_db_table_t	table = {"proxy_group", "proxy_groupid", 0,
 			{
 				{"proxy_groupid", NULL, NULL, NULL, 0, ZBX_TYPE_ID, ZBX_NOTNULL, 0},
@@ -3871,7 +3858,20 @@
 	return DBadd_field("config", &field);
 }
 
->>>>>>> 7e316a9a
+static int	DBpatch_6050286(void)
+{
+	if (0 == (DBget_program_type() & ZBX_PROGRAM_TYPE_SERVER))
+		return SUCCEED;
+
+	if (ZBX_DB_OK > zbx_db_execute("insert into module (moduleid,id,relative_path,status,config) values"
+			" (" ZBX_FS_UI64 ",'itemnavigator','widgets/itemnavigator',%d,'[]')", zbx_db_get_maxid("module"), 1))
+	{
+		return FAIL;
+	}
+
+	return SUCCEED;
+}
+
 #endif
 
 DBPATCH_START(6050)
@@ -4134,8 +4134,6 @@
 DBPATCH_ADD(6050255, 0, 1)
 DBPATCH_ADD(6050256, 0, 1)
 DBPATCH_ADD(6050257, 0, 1)
-<<<<<<< HEAD
-=======
 DBPATCH_ADD(6050258, 0, 1)
 DBPATCH_ADD(6050259, 0, 1)
 DBPATCH_ADD(6050260, 0, 1)
@@ -4164,6 +4162,6 @@
 DBPATCH_ADD(6050283, 0, 1)
 DBPATCH_ADD(6050284, 0, 1)
 DBPATCH_ADD(6050285, 0, 1)
->>>>>>> 7e316a9a
+DBPATCH_ADD(6050286, 0, 1)
 
 DBPATCH_END()