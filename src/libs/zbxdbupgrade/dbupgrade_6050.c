--- conflicted
+++ resolved
@@ -3615,7 +3615,20 @@
 
 static int	DBpatch_6050254(void)
 {
-<<<<<<< HEAD
+	const zbx_db_field_t	field = {"status", "0", NULL, NULL, 0, ZBX_TYPE_INT, ZBX_NOTNULL, 0};
+
+	return DBadd_field("mfa_totp_secret", &field);
+}
+
+static int	DBpatch_6050255(void)
+{
+	const zbx_db_field_t	field = {"used_codes", "", NULL, NULL, 32, ZBX_TYPE_CHAR, ZBX_NOTNULL, 0};
+
+	return DBadd_field("mfa_totp_secret", &field);
+}
+
+static int	DBpatch_6050256(void)
+{
 	const zbx_db_table_t	table = {"proxy_group", "proxy_groupid", 0,
 			{
 				{"proxy_groupid", NULL, NULL, NULL, 0, ZBX_TYPE_ID, ZBX_NOTNULL, 0},
@@ -3629,30 +3642,24 @@
 		};
 
 	return DBcreate_table(&table);
-=======
-	const zbx_db_field_t	field = {"status", "0", NULL, NULL, 0, ZBX_TYPE_INT, ZBX_NOTNULL, 0};
-
-	return DBadd_field("mfa_totp_secret", &field);
->>>>>>> 57cb126b
-}
-
-static int	DBpatch_6050255(void)
-{
-<<<<<<< HEAD
+}
+
+static int	DBpatch_6050257(void)
+{
 	return DBcreate_changelog_insert_trigger("proxy_group", "proxy_groupid");
 }
 
-static int	DBpatch_6050256(void)
+static int	DBpatch_6050258(void)
 {
 	return DBcreate_changelog_update_trigger("proxy_group", "proxy_groupid");
 }
 
-static int	DBpatch_6050257(void)
+static int	DBpatch_6050259(void)
 {
 	return DBcreate_changelog_delete_trigger("proxy_group", "proxy_groupid");
 }
 
-static int	DBpatch_6050258(void)
+static int	DBpatch_6050260(void)
 {
 	const zbx_db_table_t	table = {"host_proxy", "hostproxyid", 0,
 			{
@@ -3674,117 +3681,117 @@
 	return DBcreate_table(&table);
 }
 
-static int	DBpatch_6050259(void)
+static int	DBpatch_6050261(void)
 {
 	return DBcreate_index("host_proxy", "host_proxy_1", "hostid", 1);
 }
 
-static int	DBpatch_6050260(void)
+static int	DBpatch_6050262(void)
 {
 	return DBcreate_index("host_proxy", "host_proxy_2", "proxyid", 0);
 }
 
-static int	DBpatch_6050261(void)
+static int	DBpatch_6050263(void)
 {
 	return DBcreate_index("host_proxy", "host_proxy_3", "revision", 0);
 }
 
-static int	DBpatch_6050262(void)
+static int	DBpatch_6050264(void)
 {
 	const zbx_db_field_t	field = {"hostid", NULL, "hosts", "hostid", 0, 0, 0, 0};
 
 	return DBadd_foreign_key("host_proxy", 1, &field);
 }
 
-static int	DBpatch_6050263(void)
+static int	DBpatch_6050265(void)
 {
 	const zbx_db_field_t	field = {"proxyid", NULL, "proxy", "proxyid", 0, 0, 0, 0};
 
 	return DBadd_foreign_key("host_proxy", 2, &field);
 }
 
-static int	DBpatch_6050264(void)
+static int	DBpatch_6050266(void)
 {
 	return DBcreate_changelog_insert_trigger("host_proxy", "hostproxyid");
 }
 
-static int	DBpatch_6050265(void)
+static int	DBpatch_6050267(void)
 {
 	return DBcreate_changelog_update_trigger("host_proxy", "hostproxyid");
 }
 
-static int	DBpatch_6050266(void)
+static int	DBpatch_6050268(void)
 {
 	return DBcreate_changelog_delete_trigger("host_proxy", "hostproxyid");
 }
 
-static int	DBpatch_6050267(void)
+static int	DBpatch_6050269(void)
 {
 	const zbx_db_field_t	field = {"local_address", "", NULL, NULL, 255, ZBX_TYPE_CHAR, ZBX_NOTNULL, 0};
 
 	return DBadd_field("proxy", &field);
 }
 
-static int	DBpatch_6050268(void)
+static int	DBpatch_6050270(void)
 {
 	const zbx_db_field_t	field = {"local_port", "10051", NULL, NULL, 64, ZBX_TYPE_CHAR, ZBX_NOTNULL, 0};
 
 	return DBadd_field("proxy", &field);
 }
 
-static int	DBpatch_6050269(void)
+static int	DBpatch_6050271(void)
 {
 	const zbx_db_field_t	field = {"proxy_groupid", NULL, NULL, NULL, 0, ZBX_TYPE_ID, 0, 0};
 
 	return DBadd_field("proxy", &field);
 }
 
-static int	DBpatch_6050270(void)
+static int	DBpatch_6050272(void)
 {
 	return DBcreate_index("proxy", "proxy_2", "proxy_groupid", 0);
 }
 
-static int	DBpatch_6050271(void)
+static int	DBpatch_6050273(void)
 {
 	const zbx_db_field_t	field = {"proxy_groupid", NULL, "proxy_group", "proxy_groupid", 0, 0, 0, 0};
 
 	return DBadd_foreign_key("proxy", 1, &field);
 }
 
-static int	DBpatch_6050272(void)
+static int	DBpatch_6050274(void)
 {
 	const zbx_db_field_t	field = {"proxy_groupid", NULL, NULL, NULL, 0, ZBX_TYPE_ID, 0, 0};
 
 	return DBadd_field("hosts", &field);
 }
 
-static int	DBpatch_6050273(void)
+static int	DBpatch_6050275(void)
 {
 	return DBcreate_index("hosts", "hosts_8", "proxy_groupid", 0);
 }
 
-static int	DBpatch_6050274(void)
+static int	DBpatch_6050276(void)
 {
 	const zbx_db_field_t	field = {"proxy_groupid", NULL, "proxy_group", "proxy_groupid", 0, 0, 0, 0};
 
 	return DBadd_foreign_key("hosts", 4, &field);
 }
 
-static int	DBpatch_6050275(void)
+static int	DBpatch_6050277(void)
 {
 	const zbx_db_field_t	field = {"monitored_by", "0", NULL, NULL, 0, ZBX_TYPE_INT, ZBX_NOTNULL, 0};
 
 	return DBadd_field("hosts", &field);
 }
 
-static int	DBpatch_6050276(void)
+static int	DBpatch_6050278(void)
 {
 	const zbx_db_field_t	field = {"state", "0", NULL, NULL, 0, ZBX_TYPE_INT, ZBX_NOTNULL, 0};
 
 	return DBadd_field("proxy_rtdata", &field);
 }
 
-static int	DBpatch_6050277(void)
+static int	DBpatch_6050279(void)
 {
 	if (ZBX_DB_OK > zbx_db_execute("update hosts set monitored_by=1 where proxyid is not null"))
 		return FAIL;
@@ -3792,7 +3799,7 @@
 	return SUCCEED;
 }
 
-static int	DBpatch_6050278(void)
+static int	DBpatch_6050280(void)
 {
 	if (ZBX_DB_OK > zbx_db_execute("delete from profiles where idx='web.hosts.filter_monitored_by'"))
 		return FAIL;
@@ -3800,7 +3807,7 @@
 	return SUCCEED;
 }
 
-static int	DBpatch_6050279(void)
+static int	DBpatch_6050281(void)
 {
 	const zbx_db_table_t	table = {"proxy_group_rtdata", "proxy_groupid", 0,
 			{
@@ -3814,20 +3821,13 @@
 	return DBcreate_table(&table);
 }
 
-static int	DBpatch_6050280(void)
+static int	DBpatch_6050282(void)
 {
 	const zbx_db_field_t	field = {"proxy_groupid", NULL, "proxy_group", "proxy_groupid", 0, 0, 0,
 			ZBX_FK_CASCADE_DELETE};
 
 	return DBadd_foreign_key("proxy_group_rtdata", 1, &field);
 }
-
-=======
-	const zbx_db_field_t	field = {"used_codes", "", NULL, NULL, 32, ZBX_TYPE_CHAR, ZBX_NOTNULL, 0};
-
-	return DBadd_field("mfa_totp_secret", &field);
-}
->>>>>>> 57cb126b
 #endif
 
 DBPATCH_START(6050)
@@ -4088,7 +4088,6 @@
 DBPATCH_ADD(6050253, 0, 1)
 DBPATCH_ADD(6050254, 0, 1)
 DBPATCH_ADD(6050255, 0, 1)
-<<<<<<< HEAD
 DBPATCH_ADD(6050256, 0, 1)
 DBPATCH_ADD(6050257, 0, 1)
 DBPATCH_ADD(6050258, 0, 1)
@@ -4114,7 +4113,7 @@
 DBPATCH_ADD(6050278, 0, 1)
 DBPATCH_ADD(6050279, 0, 1)
 DBPATCH_ADD(6050280, 0, 1)
-=======
->>>>>>> 57cb126b
+DBPATCH_ADD(6050281, 0, 1)
+DBPATCH_ADD(6050282, 0, 1)
 
 DBPATCH_END()