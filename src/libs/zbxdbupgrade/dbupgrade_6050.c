--- conflicted
+++ resolved
@@ -3400,7 +3400,221 @@
 
 static int	DBpatch_6050230(void)
 {
-<<<<<<< HEAD
+	if (0 == (DBget_program_type() & ZBX_PROGRAM_TYPE_SERVER))
+		return SUCCEED;
+
+	if (ZBX_DB_OK > zbx_db_execute("insert into module (moduleid,id,relative_path,status,config) values"
+			" (" ZBX_FS_UI64 ",'honeycomb','widgets/honeycomb',%d,'[]')", zbx_db_get_maxid("module"), 1))
+	{
+		return FAIL;
+	}
+
+	return SUCCEED;
+}
+
+static int	DBpatch_6050231(void)
+{
+	const zbx_db_field_t	field = {"lifetime_type", "0", NULL, NULL, 0, ZBX_TYPE_INT, ZBX_NOTNULL, 0};
+
+	return DBadd_field("items", &field);
+}
+
+static int	DBpatch_6050232(void)
+{
+	const zbx_db_field_t	field = {"enabled_lifetime_type", "2", NULL, NULL, 0, ZBX_TYPE_INT, ZBX_NOTNULL, 0};
+
+	return DBadd_field("items", &field);
+}
+
+static int	DBpatch_6050233(void)
+{
+	const zbx_db_field_t	field = {"enabled_lifetime", "0", NULL, NULL, 255, ZBX_TYPE_CHAR, ZBX_NOTNULL, 0};
+
+	return DBadd_field("items", &field);
+}
+
+static int	DBpatch_6050234(void)
+{
+	const zbx_db_field_t	field = {"status", "0", NULL, NULL, 0, ZBX_TYPE_INT, ZBX_NOTNULL, 0};
+
+	return DBadd_field("host_discovery", &field);
+}
+
+static int	DBpatch_6050235(void)
+{
+	const zbx_db_field_t	field = {"disable_source", "0", NULL, NULL, 0, ZBX_TYPE_INT, ZBX_NOTNULL, 0};
+
+	return DBadd_field("host_discovery", &field);
+}
+
+static int	DBpatch_6050236(void)
+{
+	const zbx_db_field_t	field = {"ts_disable", "0", NULL, NULL, 0, ZBX_TYPE_INT, ZBX_NOTNULL, 0};
+
+	return DBadd_field("host_discovery", &field);
+}
+
+static int	DBpatch_6050237(void)
+{
+	const zbx_db_field_t	field = {"status", "0", NULL, NULL, 0, ZBX_TYPE_INT, ZBX_NOTNULL, 0};
+
+	return DBadd_field("item_discovery", &field);
+}
+
+static int	DBpatch_6050238(void)
+{
+	const zbx_db_field_t	field = {"disable_source", "0", NULL, NULL, 0, ZBX_TYPE_INT, ZBX_NOTNULL, 0};
+
+	return DBadd_field("item_discovery", &field);
+}
+
+static int	DBpatch_6050239(void)
+{
+	const zbx_db_field_t	field = {"ts_disable", "0", NULL, NULL, 0, ZBX_TYPE_INT, ZBX_NOTNULL, 0};
+
+	return DBadd_field("item_discovery", &field);
+}
+
+static int	DBpatch_6050240(void)
+{
+	const zbx_db_field_t	field = {"status", "0", NULL, NULL, 0, ZBX_TYPE_INT, ZBX_NOTNULL, 0};
+
+	return DBadd_field("trigger_discovery", &field);
+}
+
+static int	DBpatch_6050241(void)
+{
+	const zbx_db_field_t	field = {"disable_source", "0", NULL, NULL, 0, ZBX_TYPE_INT, ZBX_NOTNULL, 0};
+
+	return DBadd_field("trigger_discovery", &field);
+}
+
+static int	DBpatch_6050242(void)
+{
+	const zbx_db_field_t	field = {"ts_disable", "0", NULL, NULL, 0, ZBX_TYPE_INT, ZBX_NOTNULL, 0};
+
+	return DBadd_field("trigger_discovery", &field);
+}
+
+static int	DBpatch_6050243(void)
+{
+	const zbx_db_field_t	field = {"status", "0", NULL, NULL, 0, ZBX_TYPE_INT, ZBX_NOTNULL, 0};
+
+	return DBadd_field("graph_discovery", &field);
+}
+
+static int	DBpatch_6050244(void)
+{
+	const zbx_db_field_t	field = {"status", "0", NULL, NULL, 0, ZBX_TYPE_INT, ZBX_NOTNULL, 0};
+
+	return DBadd_field("group_discovery", &field);
+}
+
+static int	DBpatch_6050245(void)
+{
+	const zbx_db_field_t	field = {"lifetime", "7d", NULL, NULL, 255, ZBX_TYPE_CHAR, ZBX_NOTNULL, 0};
+
+	return DBset_default("items", &field);
+}
+
+static int	DBpatch_6050246(void)
+{
+	if (0 == (DBget_program_type() & ZBX_PROGRAM_TYPE_SERVER))
+		return SUCCEED;
+
+	/* update default value for items and item prototypes */
+	if (ZBX_DB_OK > zbx_db_execute("update items set lifetime='7d' where flags in (0,2,4)"))
+		return FAIL;
+
+	return SUCCEED;
+}
+
+static int	DBpatch_6050247(void)
+{
+	if (0 == (DBget_program_type() & ZBX_PROGRAM_TYPE_SERVER))
+		return SUCCEED;
+
+	/* set LIFETIME_TYPE_IMMEDIATELY for LLD rules with 0 lifetime */
+	if (ZBX_DB_OK > zbx_db_execute("update items set lifetime_type=2 where flags=1 and lifetime like '0%%'"))
+		return FAIL;
+
+	return SUCCEED;
+}
+
+static int	DBpatch_6050248(void)
+{
+	if (0 == (DBget_program_type() & ZBX_PROGRAM_TYPE_SERVER))
+		return SUCCEED;
+
+	/* set LIFETIME_TYPE_NEVER for existing LLD rules */
+	if (ZBX_DB_OK > zbx_db_execute("update items set enabled_lifetime_type=1 where flags=1"))
+		return FAIL;
+
+	return SUCCEED;
+}
+
+static int	DBpatch_6050249(void)
+{
+	if (0 == (DBget_program_type() & ZBX_PROGRAM_TYPE_SERVER))
+		return SUCCEED;
+
+	/* set DISCOVERY_STATUS_LOST */
+	if (ZBX_DB_OK > zbx_db_execute("update host_discovery set status=1 where ts_delete<>0"))
+		return FAIL;
+
+	return SUCCEED;
+}
+
+static int	DBpatch_6050250(void)
+{
+	if (0 == (DBget_program_type() & ZBX_PROGRAM_TYPE_SERVER))
+		return SUCCEED;
+
+	/* set DISCOVERY_STATUS_LOST */
+	if (ZBX_DB_OK > zbx_db_execute("update item_discovery set status=1 where ts_delete<>0"))
+		return FAIL;
+
+	return SUCCEED;
+}
+
+static int	DBpatch_6050251(void)
+{
+	if (0 == (DBget_program_type() & ZBX_PROGRAM_TYPE_SERVER))
+		return SUCCEED;
+
+	/* set DISCOVERY_STATUS_LOST */
+	if (ZBX_DB_OK > zbx_db_execute("update trigger_discovery set status=1 where ts_delete<>0"))
+		return FAIL;
+
+	return SUCCEED;
+}
+
+static int	DBpatch_6050252(void)
+{
+	if (0 == (DBget_program_type() & ZBX_PROGRAM_TYPE_SERVER))
+		return SUCCEED;
+
+	/* set DISCOVERY_STATUS_LOST */
+	if (ZBX_DB_OK > zbx_db_execute("update graph_discovery set status=1 where ts_delete<>0"))
+		return FAIL;
+
+	return SUCCEED;
+}
+
+static int	DBpatch_6050253(void)
+{
+	if (0 == (DBget_program_type() & ZBX_PROGRAM_TYPE_SERVER))
+		return SUCCEED;
+
+	/* set DISCOVERY_STATUS_LOST */
+	if (ZBX_DB_OK > zbx_db_execute("update group_discovery set status=1 where ts_delete<>0"))
+		return FAIL;
+
+	return SUCCEED;
+}
+
+static int	DBpatch_6050254(void)
+{
 	const zbx_db_table_t	table = {"proxy_group", "proxy_groupid", 0,
 			{
 				{"proxy_groupid", NULL, NULL, NULL, 0, ZBX_TYPE_ID, ZBX_NOTNULL, 0},
@@ -3414,56 +3628,25 @@
 		};
 
 	return DBcreate_table(&table);
-=======
-	if (0 == (DBget_program_type() & ZBX_PROGRAM_TYPE_SERVER))
-		return SUCCEED;
-
-	if (ZBX_DB_OK > zbx_db_execute("insert into module (moduleid,id,relative_path,status,config) values"
-			" (" ZBX_FS_UI64 ",'honeycomb','widgets/honeycomb',%d,'[]')", zbx_db_get_maxid("module"), 1))
-	{
-		return FAIL;
-	}
-
-	return SUCCEED;
->>>>>>> 7d3cc0e3
-}
-
-static int	DBpatch_6050231(void)
-{
-<<<<<<< HEAD
+}
+
+static int	DBpatch_6050255(void)
+{
 	return DBcreate_changelog_insert_trigger("proxy_group", "proxy_groupid");
-=======
-	const zbx_db_field_t	field = {"lifetime_type", "0", NULL, NULL, 0, ZBX_TYPE_INT, ZBX_NOTNULL, 0};
-
-	return DBadd_field("items", &field);
->>>>>>> 7d3cc0e3
-}
-
-static int	DBpatch_6050232(void)
-{
-<<<<<<< HEAD
+}
+
+static int	DBpatch_6050256(void)
+{
 	return DBcreate_changelog_update_trigger("proxy_group", "proxy_groupid");
-=======
-	const zbx_db_field_t	field = {"enabled_lifetime_type", "2", NULL, NULL, 0, ZBX_TYPE_INT, ZBX_NOTNULL, 0};
-
-	return DBadd_field("items", &field);
->>>>>>> 7d3cc0e3
-}
-
-static int	DBpatch_6050233(void)
-{
-<<<<<<< HEAD
+}
+
+static int	DBpatch_6050257(void)
+{
 	return DBcreate_changelog_delete_trigger("proxy_group", "proxy_groupid");
-=======
-	const zbx_db_field_t	field = {"enabled_lifetime", "0", NULL, NULL, 255, ZBX_TYPE_CHAR, ZBX_NOTNULL, 0};
-
-	return DBadd_field("items", &field);
->>>>>>> 7d3cc0e3
-}
-
-static int	DBpatch_6050234(void)
-{
-<<<<<<< HEAD
+}
+
+static int	DBpatch_6050258(void)
+{
 	const zbx_db_table_t	table = {"host_proxy", "hostproxyid", 0,
 			{
 				{"hostproxyid", NULL, NULL, NULL, 0, ZBX_TYPE_ID, ZBX_NOTNULL, 0},
@@ -3482,282 +3665,135 @@
 		};
 
 	return DBcreate_table(&table);
-=======
-	const zbx_db_field_t	field = {"status", "0", NULL, NULL, 0, ZBX_TYPE_INT, ZBX_NOTNULL, 0};
-
-	return DBadd_field("host_discovery", &field);
->>>>>>> 7d3cc0e3
-}
-
-static int	DBpatch_6050235(void)
-{
-<<<<<<< HEAD
+}
+
+static int	DBpatch_6050259(void)
+{
 	return DBcreate_index("host_proxy", "host_proxy_1", "hostid", 1);
-=======
-	const zbx_db_field_t	field = {"disable_source", "0", NULL, NULL, 0, ZBX_TYPE_INT, ZBX_NOTNULL, 0};
-
-	return DBadd_field("host_discovery", &field);
->>>>>>> 7d3cc0e3
-}
-
-static int	DBpatch_6050236(void)
-{
-<<<<<<< HEAD
+}
+
+static int	DBpatch_6050260(void)
+{
 	return DBcreate_index("host_proxy", "host_proxy_2", "proxyid", 0);
-=======
-	const zbx_db_field_t	field = {"ts_disable", "0", NULL, NULL, 0, ZBX_TYPE_INT, ZBX_NOTNULL, 0};
-
-	return DBadd_field("host_discovery", &field);
->>>>>>> 7d3cc0e3
-}
-
-static int	DBpatch_6050237(void)
-{
-<<<<<<< HEAD
+}
+
+static int	DBpatch_6050261(void)
+{
 	return DBcreate_index("host_proxy", "host_proxy_3", "revision", 0);
-=======
-	const zbx_db_field_t	field = {"status", "0", NULL, NULL, 0, ZBX_TYPE_INT, ZBX_NOTNULL, 0};
-
-	return DBadd_field("item_discovery", &field);
->>>>>>> 7d3cc0e3
-}
-
-static int	DBpatch_6050238(void)
-{
-<<<<<<< HEAD
+}
+
+static int	DBpatch_6050262(void)
+{
 	const zbx_db_field_t	field = {"hostid", NULL, "hosts", "hostid", 0, 0, 0, 0};
 
 	return DBadd_foreign_key("host_proxy", 1, &field);
-=======
-	const zbx_db_field_t	field = {"disable_source", "0", NULL, NULL, 0, ZBX_TYPE_INT, ZBX_NOTNULL, 0};
-
-	return DBadd_field("item_discovery", &field);
->>>>>>> 7d3cc0e3
-}
-
-static int	DBpatch_6050239(void)
-{
-<<<<<<< HEAD
+}
+
+static int	DBpatch_6050263(void)
+{
 	const zbx_db_field_t	field = {"proxyid", NULL, "proxy", "proxyid", 0, 0, 0, 0};
 
 	return DBadd_foreign_key("host_proxy", 2, &field);
-=======
-	const zbx_db_field_t	field = {"ts_disable", "0", NULL, NULL, 0, ZBX_TYPE_INT, ZBX_NOTNULL, 0};
-
-	return DBadd_field("item_discovery", &field);
->>>>>>> 7d3cc0e3
-}
-
-static int	DBpatch_6050240(void)
-{
-<<<<<<< HEAD
+}
+
+static int	DBpatch_6050264(void)
+{
 	return DBcreate_changelog_insert_trigger("host_proxy", "hostproxyid");
-=======
-	const zbx_db_field_t	field = {"status", "0", NULL, NULL, 0, ZBX_TYPE_INT, ZBX_NOTNULL, 0};
-
-	return DBadd_field("trigger_discovery", &field);
->>>>>>> 7d3cc0e3
-}
-
-static int	DBpatch_6050241(void)
-{
-<<<<<<< HEAD
+}
+
+static int	DBpatch_6050265(void)
+{
 	return DBcreate_changelog_update_trigger("host_proxy", "hostproxyid");
-=======
-	const zbx_db_field_t	field = {"disable_source", "0", NULL, NULL, 0, ZBX_TYPE_INT, ZBX_NOTNULL, 0};
-
-	return DBadd_field("trigger_discovery", &field);
->>>>>>> 7d3cc0e3
-}
-
-static int	DBpatch_6050242(void)
-{
-<<<<<<< HEAD
+}
+
+static int	DBpatch_6050266(void)
+{
 	return DBcreate_changelog_delete_trigger("host_proxy", "hostproxyid");
-=======
-	const zbx_db_field_t	field = {"ts_disable", "0", NULL, NULL, 0, ZBX_TYPE_INT, ZBX_NOTNULL, 0};
-
-	return DBadd_field("trigger_discovery", &field);
->>>>>>> 7d3cc0e3
-}
-
-static int	DBpatch_6050243(void)
-{
-<<<<<<< HEAD
+}
+
+static int	DBpatch_6050267(void)
+{
 	const zbx_db_field_t	field = {"local_address", "", NULL, NULL, 255, ZBX_TYPE_CHAR, ZBX_NOTNULL, 0};
 
 	return DBadd_field("proxy", &field);
-=======
-	const zbx_db_field_t	field = {"status", "0", NULL, NULL, 0, ZBX_TYPE_INT, ZBX_NOTNULL, 0};
-
-	return DBadd_field("graph_discovery", &field);
->>>>>>> 7d3cc0e3
-}
-
-static int	DBpatch_6050244(void)
-{
-<<<<<<< HEAD
+}
+
+static int	DBpatch_6050268(void)
+{
 	const zbx_db_field_t	field = {"local_port", "10051", NULL, NULL, 64, ZBX_TYPE_CHAR, ZBX_NOTNULL, 0};
 
 	return DBadd_field("proxy", &field);
-=======
-	const zbx_db_field_t	field = {"status", "0", NULL, NULL, 0, ZBX_TYPE_INT, ZBX_NOTNULL, 0};
-
-	return DBadd_field("group_discovery", &field);
->>>>>>> 7d3cc0e3
-}
-
-static int	DBpatch_6050245(void)
-{
-<<<<<<< HEAD
+}
+
+static int	DBpatch_6050269(void)
+{
 	const zbx_db_field_t	field = {"proxy_groupid", NULL, NULL, NULL, 0, ZBX_TYPE_ID, 0, 0};
 
 	return DBadd_field("proxy", &field);
-=======
-	const zbx_db_field_t	field = {"lifetime", "7d", NULL, NULL, 255, ZBX_TYPE_CHAR, ZBX_NOTNULL, 0};
-
-	return DBset_default("items", &field);
->>>>>>> 7d3cc0e3
-}
-
-static int	DBpatch_6050246(void)
-{
-<<<<<<< HEAD
+}
+
+static int	DBpatch_6050270(void)
+{
 	return DBcreate_index("proxy", "proxy_2", "proxy_groupid", 0);
-=======
-	if (0 == (DBget_program_type() & ZBX_PROGRAM_TYPE_SERVER))
-		return SUCCEED;
-
-	/* update default value for items and item prototypes */
-	if (ZBX_DB_OK > zbx_db_execute("update items set lifetime='7d' where flags in (0,2,4)"))
-		return FAIL;
-
-	return SUCCEED;
->>>>>>> 7d3cc0e3
-}
-
-static int	DBpatch_6050247(void)
-{
-<<<<<<< HEAD
+}
+
+static int	DBpatch_6050271(void)
+{
 	const zbx_db_field_t	field = {"proxy_groupid", NULL, "proxy_group", "proxy_groupid", 0, 0, 0, 0};
 
 	return DBadd_foreign_key("proxy", 1, &field);
-=======
-	if (0 == (DBget_program_type() & ZBX_PROGRAM_TYPE_SERVER))
-		return SUCCEED;
-
-	/* set LIFETIME_TYPE_IMMEDIATELY for LLD rules with 0 lifetime */
-	if (ZBX_DB_OK > zbx_db_execute("update items set lifetime_type=2 where flags=1 and lifetime like '0%%'"))
-		return FAIL;
-
-	return SUCCEED;
->>>>>>> 7d3cc0e3
-}
-
-static int	DBpatch_6050248(void)
-{
-<<<<<<< HEAD
+}
+
+static int	DBpatch_6050272(void)
+{
 	const zbx_db_field_t	field = {"proxy_groupid", NULL, NULL, NULL, 0, ZBX_TYPE_ID, 0, 0};
 
 	return DBadd_field("hosts", &field);
-=======
-	if (0 == (DBget_program_type() & ZBX_PROGRAM_TYPE_SERVER))
-		return SUCCEED;
-
-	/* set LIFETIME_TYPE_NEVER for existing LLD rules */
-	if (ZBX_DB_OK > zbx_db_execute("update items set enabled_lifetime_type=1 where flags=1"))
-		return FAIL;
-
-	return SUCCEED;
->>>>>>> 7d3cc0e3
-}
-
-static int	DBpatch_6050249(void)
-{
-<<<<<<< HEAD
+}
+
+static int	DBpatch_6050273(void)
+{
 	return DBcreate_index("hosts", "hosts_8", "proxy_groupid", 0);
 }
 
-static int	DBpatch_6050250(void)
+static int	DBpatch_6050274(void)
 {
 	const zbx_db_field_t	field = {"proxy_groupid", NULL, "proxy_group", "proxy_groupid", 0, 0, 0, 0};
 
 	return DBadd_foreign_key("hosts", 4, &field);
 }
 
-static int	DBpatch_6050251(void)
+static int	DBpatch_6050275(void)
 {
 	const zbx_db_field_t	field = {"monitored_by", "0", NULL, NULL, 0, ZBX_TYPE_INT, ZBX_NOTNULL, 0};
 
 	return DBadd_field("hosts", &field);
 }
 
-static int	DBpatch_6050252(void)
+static int	DBpatch_6050276(void)
 {
 	const zbx_db_field_t	field = {"state", "0", NULL, NULL, 0, ZBX_TYPE_INT, ZBX_NOTNULL, 0};
 
 	return DBadd_field("proxy_rtdata", &field);
 }
 
-static int	DBpatch_6050253(void)
+static int	DBpatch_6050277(void)
 {
 	if (ZBX_DB_OK > zbx_db_execute("update hosts set monitored_by=1 where proxyid is not null"))
-=======
-	if (0 == (DBget_program_type() & ZBX_PROGRAM_TYPE_SERVER))
-		return SUCCEED;
-
-	/* set DISCOVERY_STATUS_LOST */
-	if (ZBX_DB_OK > zbx_db_execute("update host_discovery set status=1 where ts_delete<>0"))
-		return FAIL;
-
-	return SUCCEED;
-}
-
-static int	DBpatch_6050250(void)
-{
-	if (0 == (DBget_program_type() & ZBX_PROGRAM_TYPE_SERVER))
-		return SUCCEED;
-
-	/* set DISCOVERY_STATUS_LOST */
-	if (ZBX_DB_OK > zbx_db_execute("update item_discovery set status=1 where ts_delete<>0"))
-		return FAIL;
-
-	return SUCCEED;
-}
-
-static int	DBpatch_6050251(void)
-{
-	if (0 == (DBget_program_type() & ZBX_PROGRAM_TYPE_SERVER))
-		return SUCCEED;
-
-	/* set DISCOVERY_STATUS_LOST */
-	if (ZBX_DB_OK > zbx_db_execute("update trigger_discovery set status=1 where ts_delete<>0"))
->>>>>>> 7d3cc0e3
-		return FAIL;
-
-	return SUCCEED;
-}
-
-<<<<<<< HEAD
-static int	DBpatch_6050254(void)
+		return FAIL;
+
+	return SUCCEED;
+}
+
+static int	DBpatch_6050278(void)
 {
 	if (ZBX_DB_OK > zbx_db_execute("delete from profiles where idx='web.hosts.filter_monitored_by'"))
-=======
-static int	DBpatch_6050252(void)
-{
-	if (0 == (DBget_program_type() & ZBX_PROGRAM_TYPE_SERVER))
-		return SUCCEED;
-
-	/* set DISCOVERY_STATUS_LOST */
-	if (ZBX_DB_OK > zbx_db_execute("update graph_discovery set status=1 where ts_delete<>0"))
->>>>>>> 7d3cc0e3
-		return FAIL;
-
-	return SUCCEED;
-}
-
-<<<<<<< HEAD
-static int	DBpatch_6050255(void)
+		return FAIL;
+
+	return SUCCEED;
+}
+
+static int	DBpatch_6050279(void)
 {
 	const zbx_db_table_t	table = {"proxy_group_rtdata", "proxy_groupid", 0,
 			{
@@ -3771,24 +3807,12 @@
 	return DBcreate_table(&table);
 }
 
-static int	DBpatch_6050256(void)
+static int	DBpatch_6050280(void)
 {
 	const zbx_db_field_t	field = {"proxy_groupid", NULL, "proxy_group", "proxy_groupid", 0, 0, 0,
 			ZBX_FK_CASCADE_DELETE};
 
 	return DBadd_foreign_key("proxy_group_rtdata", 1, &field);
-=======
-static int	DBpatch_6050253(void)
-{
-	if (0 == (DBget_program_type() & ZBX_PROGRAM_TYPE_SERVER))
-		return SUCCEED;
-
-	/* set DISCOVERY_STATUS_LOST */
-	if (ZBX_DB_OK > zbx_db_execute("update group_discovery set status=1 where ts_delete<>0"))
-		return FAIL;
-
-	return SUCCEED;
->>>>>>> 7d3cc0e3
 }
 
 #endif
@@ -4049,11 +4073,32 @@
 DBPATCH_ADD(6050251, 0, 1)
 DBPATCH_ADD(6050252, 0, 1)
 DBPATCH_ADD(6050253, 0, 1)
-<<<<<<< HEAD
 DBPATCH_ADD(6050254, 0, 1)
 DBPATCH_ADD(6050255, 0, 1)
 DBPATCH_ADD(6050256, 0, 1)
-=======
->>>>>>> 7d3cc0e3
+DBPATCH_ADD(6050257, 0, 1)
+DBPATCH_ADD(6050258, 0, 1)
+DBPATCH_ADD(6050259, 0, 1)
+DBPATCH_ADD(6050260, 0, 1)
+DBPATCH_ADD(6050261, 0, 1)
+DBPATCH_ADD(6050262, 0, 1)
+DBPATCH_ADD(6050263, 0, 1)
+DBPATCH_ADD(6050264, 0, 1)
+DBPATCH_ADD(6050265, 0, 1)
+DBPATCH_ADD(6050266, 0, 1)
+DBPATCH_ADD(6050267, 0, 1)
+DBPATCH_ADD(6050268, 0, 1)
+DBPATCH_ADD(6050269, 0, 1)
+DBPATCH_ADD(6050270, 0, 1)
+DBPATCH_ADD(6050271, 0, 1)
+DBPATCH_ADD(6050272, 0, 1)
+DBPATCH_ADD(6050273, 0, 1)
+DBPATCH_ADD(6050274, 0, 1)
+DBPATCH_ADD(6050275, 0, 1)
+DBPATCH_ADD(6050276, 0, 1)
+DBPATCH_ADD(6050277, 0, 1)
+DBPATCH_ADD(6050278, 0, 1)
+DBPATCH_ADD(6050279, 0, 1)
+DBPATCH_ADD(6050280, 0, 1)
 
 DBPATCH_END()