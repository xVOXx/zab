--- conflicted
+++ resolved
@@ -340,8 +340,6 @@
 
 static int	DBpatch_6050030(void)
 {
-<<<<<<< HEAD
-=======
 	const zbx_db_table_t table =
 			{"optag", "optagid", 0,
 				{
@@ -372,16 +370,25 @@
 
 static int	DBpatch_6050033(void)
 {
->>>>>>> 9eee1031
 	if (0 == (DBget_program_type() & ZBX_PROGRAM_TYPE_SERVER))
 		return SUCCEED;
 
 	if (ZBX_DB_OK > zbx_db_execute("insert into module (moduleid,id,relative_path,status,config) values"
-<<<<<<< HEAD
+			" (" ZBX_FS_UI64 ",'toptriggers','widgets/toptriggers',%d,'[]')", zbx_db_get_maxid("module"), 1))
+	{
+		return FAIL;
+	}
+
+	return SUCCEED;
+}
+
+static int	DBpatch_6050034(void)
+{
+	if (0 == (DBget_program_type() & ZBX_PROGRAM_TYPE_SERVER))
+		return SUCCEED;
+
+	if (ZBX_DB_OK > zbx_db_execute("insert into module (moduleid,id,relative_path,status,config) values"
 			" (" ZBX_FS_UI64 ",'piechart','widgets/piechart',%d,'[]')", zbx_db_get_maxid("module"), 1))
-=======
-			" (" ZBX_FS_UI64 ",'toptriggers','widgets/toptriggers',%d,'[]')", zbx_db_get_maxid("module"), 1))
->>>>>>> 9eee1031
 	{
 		return FAIL;
 	}
@@ -426,11 +433,9 @@
 DBPATCH_ADD(6050028, 0, 1)
 DBPATCH_ADD(6050029, 0, 1)
 DBPATCH_ADD(6050030, 0, 1)
-<<<<<<< HEAD
-=======
 DBPATCH_ADD(6050031, 0, 1)
 DBPATCH_ADD(6050032, 0, 1)
 DBPATCH_ADD(6050033, 0, 1)
->>>>>>> 9eee1031
+DBPATCH_ADD(6050034, 0, 1)
 
 DBPATCH_END()