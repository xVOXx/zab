/*
** Zabbix
** Copyright (C) 2001-2024 Zabbix SIA
**
** This program is free software; you can redistribute it and/or modify
** it under the terms of the GNU General Public License as published by
** the Free Software Foundation; either version 2 of the License, or
** (at your option) any later version.
**
** This program is distributed in the hope that it will be useful,
** but WITHOUT ANY WARRANTY; without even the implied warranty of
** MERCHANTABILITY or FITNESS FOR A PARTICULAR PURPOSE. See the
** GNU General Public License for more details.
**
** You should have received a copy of the GNU General Public License
** along with this program; if not, write to the Free Software
** Foundation, Inc., 51 Franklin Street, Fifth Floor, Boston, MA  02110-1301, USA.
**/

#include "dbupgrade.h"

#include "zbxdbschema.h"
#include "zbxvariant.h"
#include "zbxexpr.h"
#include "zbxeval.h"
#include "zbxalgo.h"
#include "zbxdbhigh.h"
#include "zbxtypes.h"
#include "zbxregexp.h"
#include "zbx_host_constants.h"
#include "zbxstr.h"
#include "zbxhash.h"
#include "zbxcrypto.h"

/*
 * 7.0 development database patches
 */

#ifndef HAVE_SQLITE3

static int	DBpatch_6050000(void)
{
	const zbx_db_field_t	field = {"url", "", NULL, NULL, 2048, ZBX_TYPE_CHAR, ZBX_NOTNULL, 0};

	return DBmodify_field_type("config", &field, NULL);
}

static int	DBpatch_6050001(void)
{
	const zbx_db_field_t	field = {"geomaps_tile_url", "", NULL, NULL, 2048, ZBX_TYPE_CHAR, ZBX_NOTNULL, 0};

	return DBmodify_field_type("config", &field, NULL);
}

static int	DBpatch_6050002(void)
{
	const zbx_db_field_t	field = {"url", "", NULL, NULL, 2048, ZBX_TYPE_CHAR, ZBX_NOTNULL, 0};

	return DBmodify_field_type("sysmap_url", &field, NULL);
}

static int	DBpatch_6050003(void)
{
	const zbx_db_field_t	field = {"url", "", NULL, NULL, 2048, ZBX_TYPE_CHAR, ZBX_NOTNULL, 0};

	return DBmodify_field_type("sysmap_element_url", &field, NULL);
}

static int	DBpatch_6050004(void)
{
	const zbx_db_field_t	field = {"url_a", "", NULL, NULL, 2048, ZBX_TYPE_CHAR, ZBX_NOTNULL, 0};

	return DBmodify_field_type("host_inventory", &field, NULL);
}

static int	DBpatch_6050005(void)
{
	const zbx_db_field_t	field = {"url_b", "", NULL, NULL, 2048, ZBX_TYPE_CHAR, ZBX_NOTNULL, 0};

	return DBmodify_field_type("host_inventory", &field, NULL);
}

static int	DBpatch_6050006(void)
{
	const zbx_db_field_t	field = {"url_c", "", NULL, NULL, 2048, ZBX_TYPE_CHAR, ZBX_NOTNULL, 0};

	return DBmodify_field_type("host_inventory", &field, NULL);
}

static int	DBpatch_6050007(void)
{
	const zbx_db_field_t	field = {"value_str", "", NULL, NULL, 2048, ZBX_TYPE_CHAR, ZBX_NOTNULL, 0};

	return DBmodify_field_type("widget_field", &field, NULL);
}

static int	DBpatch_6050008(void)
{
	const zbx_db_field_t	field = {"value", "0.0000", NULL, NULL, 0, ZBX_TYPE_FLOAT, ZBX_NOTNULL, 0};
	int	ret;

	if (0 == (DBget_program_type() & ZBX_PROGRAM_TYPE_SERVER))
		return SUCCEED;

#if defined(HAVE_ORACLE)
	if (SUCCEED == zbx_db_check_oracle_colum_type("history", "value", ZBX_TYPE_FLOAT))
		return SUCCEED;
#elif defined(HAVE_POSTGRESQL)
	if (SUCCEED == DBcheck_field_type("history", &field))
		return SUCCEED;
#endif
	if (SUCCEED != (ret = DBmodify_field_type("history", &field, &field)))
	{
		zabbix_log(LOG_LEVEL_WARNING, "cannot perform database upgrade of history table, please check upgrade"
				" notes");
	}

	return ret;
}

static int	DBpatch_6050009(void)
{
	const zbx_db_field_t	field = {"value_min", "0.0000", NULL, NULL, 0, ZBX_TYPE_FLOAT, ZBX_NOTNULL, 0};

	if (0 == (DBget_program_type() & ZBX_PROGRAM_TYPE_SERVER))
		return SUCCEED;

#if defined(HAVE_ORACLE)
	if (SUCCEED == zbx_db_check_oracle_colum_type("trends", "value_min", ZBX_TYPE_FLOAT))
		return SUCCEED;
#elif defined(HAVE_POSTGRESQL)
	if (SUCCEED == DBcheck_field_type("trends", &field))
		return SUCCEED;
#endif
	return DBmodify_field_type("trends", &field, &field);
}

static int	DBpatch_6050010(void)
{
	const zbx_db_field_t	field = {"value_avg", "0.0000", NULL, NULL, 0, ZBX_TYPE_FLOAT, ZBX_NOTNULL, 0};
	int			ret;

	if (0 == (DBget_program_type() & ZBX_PROGRAM_TYPE_SERVER))
		return SUCCEED;

#if defined(HAVE_ORACLE)
	if (SUCCEED == zbx_db_check_oracle_colum_type("trends", "value_avg", ZBX_TYPE_FLOAT))
		return SUCCEED;
#elif defined(HAVE_POSTGRESQL)
	if (SUCCEED == DBcheck_field_type("trends", &field))
		return SUCCEED;
#endif

	if (SUCCEED != (ret = DBmodify_field_type("trends", &field, &field)))
	{
		zabbix_log(LOG_LEVEL_WARNING, "cannot perform database upgrade of trends table, please check upgrade"
				" notes");
	}

	return ret;
}

static int	DBpatch_6050011(void)
{
	const zbx_db_field_t	field = {"value_max", "0.0000", NULL, NULL, 0, ZBX_TYPE_FLOAT, ZBX_NOTNULL, 0};
	int			ret;

#if defined(HAVE_ORACLE)
	if (SUCCEED == zbx_db_check_oracle_colum_type("trends", "value_max", ZBX_TYPE_FLOAT))
		return SUCCEED;
#elif defined(HAVE_POSTGRESQL)
	if (SUCCEED == DBcheck_field_type("trends", &field))
		return SUCCEED;
#endif /* defined(HAVE_ORACLE) */

	if (0 == (DBget_program_type() & ZBX_PROGRAM_TYPE_SERVER))
		return SUCCEED;

	if (SUCCEED != (ret = DBmodify_field_type("trends", &field, &field)))
	{
		zabbix_log(LOG_LEVEL_WARNING, "cannot perform database upgrade of trends table, please check upgrade"
				" notes");
	}

	return ret;
}

static int	DBpatch_6050012(void)
{
	const zbx_db_field_t	field = {"allow_redirect", "0", NULL, NULL, 0, ZBX_TYPE_INT, ZBX_NOTNULL, 0};

	return DBadd_field("dchecks", &field);
}

static int	DBpatch_6050013(void)
{
	const zbx_db_table_t	table =
			{"history_bin", "itemid,clock,ns", 0,
				{
					{"itemid", NULL, NULL, NULL, 0, ZBX_TYPE_ID, ZBX_NOTNULL, 0},
					{"clock", "0", NULL, NULL, 0, ZBX_TYPE_INT, ZBX_NOTNULL, 0},
					{"ns", "0", NULL, NULL, 0, ZBX_TYPE_INT, ZBX_NOTNULL, 0},
					{"value", "", NULL, NULL, 0, ZBX_TYPE_BLOB, ZBX_NOTNULL, 0},
					{0}
				},
				NULL
			};

	return DBcreate_table(&table);
}

static int	DBpatch_6050014(void)
{
	if (0 == (DBget_program_type() & ZBX_PROGRAM_TYPE_SERVER))
		return SUCCEED;

	if (ZBX_DB_OK > zbx_db_execute(
			"delete from widget_field"
			" where name='adv_conf' and widgetid in ("
				"select widgetid"
				" from widget"
				" where type in ('clock', 'item')"
			")"))
	{
		return FAIL;
	}

	return SUCCEED;
}

static int	DBpatch_6050015(void)
{
	const zbx_db_field_t	field = {"http_user", "", NULL, NULL, 255, ZBX_TYPE_CHAR, ZBX_NOTNULL, 0};

	return DBmodify_field_type("httptest", &field, NULL);
}

static int	DBpatch_6050016(void)
{
	const zbx_db_field_t	field = {"http_password", "", NULL, NULL, 255, ZBX_TYPE_CHAR, ZBX_NOTNULL, 0};

	return DBmodify_field_type("httptest", &field, NULL);
}

static int	DBpatch_6050017(void)
{
	const zbx_db_field_t	field = {"username", "", NULL, NULL, 255, ZBX_TYPE_CHAR, ZBX_NOTNULL, 0};

	return DBmodify_field_type("items", &field, NULL);
}

static int	DBpatch_6050018(void)
{
	const zbx_db_field_t	field = {"password", "", NULL, NULL, 255, ZBX_TYPE_CHAR, ZBX_NOTNULL, 0};

	return DBmodify_field_type("items", &field, NULL);
}

static int	DBpatch_6050019(void)
{
	const zbx_db_field_t	field = {"username", "", NULL, NULL, 255, ZBX_TYPE_CHAR, ZBX_NOTNULL, 0};

	return DBmodify_field_type("connector", &field, NULL);
}

static int	DBpatch_6050020(void)
{
	const zbx_db_field_t	field = {"password", "", NULL, NULL, 255, ZBX_TYPE_CHAR, ZBX_NOTNULL, 0};

	return DBmodify_field_type("connector", &field, NULL);
}

static int	DBpatch_6050021(void)
{
	const zbx_db_field_t	field = {"concurrency_max", "0", NULL, NULL, 0, ZBX_TYPE_INT, ZBX_NOTNULL, 0};

	return DBadd_field("drules", &field);
}

static int	DBpatch_6050022(void)
{
	if (ZBX_DB_OK > zbx_db_execute("update drules set concurrency_max=1"))
		return FAIL;

	return SUCCEED;
}

static int	DBpatch_6050023(void)
{
	const char	*sql =
			"update widget_field"
			" set name='acknowledgement_status'"
			" where name='unacknowledged'"
				" and exists ("
					"select null"
					" from widget w"
					" where widget_field.widgetid=w.widgetid"
						" and w.type='problems'"
				")";

	if (0 == (DBget_program_type() & ZBX_PROGRAM_TYPE_SERVER))
		return SUCCEED;

	if (ZBX_DB_OK <= zbx_db_execute("%s", sql))
		return SUCCEED;

	return FAIL;
}

static int	DBpatch_6050024(void)
{
	const char	*sql =
			"update widget_field"
			" set name='show_lines'"
			" where name='count'"
				" and exists ("
					"select null"
					" from widget w"
					" where widget_field.widgetid=w.widgetid"
						" and w.type='tophosts'"
				")";

	if (0 == (DBget_program_type() & ZBX_PROGRAM_TYPE_SERVER))
		return SUCCEED;

	if (ZBX_DB_OK <= zbx_db_execute("%s", sql))
		return SUCCEED;

	return FAIL;
}

static int	DBpatch_6050025(void)
{
	if (FAIL == zbx_db_index_exists("problem", "problem_4"))
		return DBcreate_index("problem", "problem_4", "cause_eventid", 0);

	return SUCCEED;
}

static int	DBpatch_6050026(void)
{
	const zbx_db_field_t	field = {"id", NULL, NULL, NULL, 0, ZBX_TYPE_ID, ZBX_NOTNULL, 0};

	return DBdrop_field_autoincrement("proxy_history", &field);
}

static int	DBpatch_6050027(void)
{
	const zbx_db_field_t	field = {"id", NULL, NULL, NULL, 0, ZBX_TYPE_ID, ZBX_NOTNULL, 0};

	return DBdrop_field_autoincrement("proxy_dhistory", &field);
}

static int	DBpatch_6050028(void)
{
	const zbx_db_field_t	field = {"id", NULL, NULL, NULL, 0, ZBX_TYPE_ID, ZBX_NOTNULL, 0};

	return DBdrop_field_autoincrement("proxy_autoreg_host", &field);
}

static int	DBpatch_6050029(void)
{
	if (0 == (DBget_program_type() & ZBX_PROGRAM_TYPE_SERVER))
		return SUCCEED;

	if (ZBX_DB_OK > zbx_db_execute("insert into module (moduleid,id,relative_path,status,config) values"
			" (" ZBX_FS_UI64 ",'gauge','widgets/gauge',%d,'[]')", zbx_db_get_maxid("module"), 1))
	{
		return FAIL;
	}

	return SUCCEED;
}

static int	DBpatch_6050030(void)
{
	const zbx_db_table_t table =
			{"optag", "optagid", 0,
				{
					{"optagid", NULL, NULL, NULL, 0, ZBX_TYPE_ID, ZBX_NOTNULL, 0},
					{"operationid", NULL, NULL, NULL, 0, ZBX_TYPE_ID, ZBX_NOTNULL, 0},
					{"tag", "", NULL, NULL, 255, ZBX_TYPE_CHAR, ZBX_NOTNULL, 0},
					{"value", "", NULL, NULL, 255, ZBX_TYPE_CHAR, ZBX_NOTNULL, 0},
					{0}
				},
				NULL
			};

	return DBcreate_table(&table);
}

static int  DBpatch_6050031(void)
{
	return DBcreate_index("optag", "optag_1", "operationid", 0);
}

static int	DBpatch_6050032(void)
{
	const zbx_db_field_t	field = {"operationid", NULL, "operations", "operationid", 0, 0, 0,
			ZBX_FK_CASCADE_DELETE};

	return DBadd_foreign_key("optag", 1, &field);
}

static int	DBpatch_6050033(void)
{
	if (0 == (DBget_program_type() & ZBX_PROGRAM_TYPE_SERVER))
		return SUCCEED;

	if (ZBX_DB_OK > zbx_db_execute("insert into module (moduleid,id,relative_path,status,config) values"
			" (" ZBX_FS_UI64 ",'toptriggers','widgets/toptriggers',%d,'[]')", zbx_db_get_maxid("module"), 1))
	{
		return FAIL;
	}

	return SUCCEED;
}

static int	DBpatch_6050034(void)
{
	const zbx_db_table_t	table = {"proxy", "proxyid", 0,
			{
				{"proxyid", NULL, NULL, NULL, 0, ZBX_TYPE_ID, ZBX_NOTNULL, 0},
				{"name", "", NULL, NULL, 128, ZBX_TYPE_CHAR, ZBX_NOTNULL, 0},
				{"operating_mode", "0", NULL, NULL, 0, ZBX_TYPE_INT, ZBX_NOTNULL, 0},
				{"description", "", NULL, NULL, 0, ZBX_TYPE_SHORTTEXT, ZBX_NOTNULL, 0},
				{"tls_connect", "1", NULL, NULL, 0, ZBX_TYPE_INT, ZBX_NOTNULL, 0},
				{"tls_accept", "1", NULL, NULL, 0, ZBX_TYPE_INT, ZBX_NOTNULL, 0},
				{"tls_issuer", "", NULL, NULL, 1024, ZBX_TYPE_CHAR, ZBX_NOTNULL, 0},
				{"tls_subject", "", NULL, NULL, 1024, ZBX_TYPE_CHAR, ZBX_NOTNULL, 0},
				{"tls_psk_identity", "", NULL, NULL, 128, ZBX_TYPE_CHAR, ZBX_NOTNULL, 0},
				{"tls_psk", "", NULL, NULL, 512, ZBX_TYPE_CHAR, ZBX_NOTNULL, 0},
				{"allowed_addresses", "", NULL, NULL, 255, ZBX_TYPE_CHAR, ZBX_NOTNULL, 0},
				{"address", "127.0.0.1", NULL, NULL, 255, ZBX_TYPE_CHAR, ZBX_NOTNULL, 0},
				{"port", "10051", NULL, NULL, 64, ZBX_TYPE_CHAR, ZBX_NOTNULL, 0},
				{0}
			},
			NULL
		};

	return DBcreate_table(&table);
}

static int	DBpatch_6050035(void)
{
	return DBcreate_index("proxy", "proxy_1", "name", 1);
}

static int	DBpatch_6050036(void)
{
	return DBcreate_changelog_insert_trigger("proxy", "proxyid");
}

static int	DBpatch_6050037(void)
{
	return DBcreate_changelog_update_trigger("proxy", "proxyid");
}

static int	DBpatch_6050038(void)
{
	return DBcreate_changelog_delete_trigger("proxy", "proxyid");
}

#define DEPRECATED_STATUS_PROXY_ACTIVE	5
#define DEPRECATED_STATUS_PROXY_PASSIVE	6

static int	DBpatch_6050039(void)
{
	zbx_db_row_t		row;
	zbx_db_result_t		result;
	zbx_db_insert_t		db_insert_proxies;
	int			ret;

	if (0 == (DBget_program_type() & ZBX_PROGRAM_TYPE_SERVER))
		return SUCCEED;

	result = zbx_db_select(
			"select h.hostid,h.host,h.status,h.description,h.tls_connect,h.tls_accept,h.tls_issuer,"
				"h.tls_subject,h.tls_psk_identity,h.tls_psk,h.proxy_address,i.useip,i.ip,i.dns,i.port"
			" from hosts h"
			" left join interface i"
				" on h.hostid=i.hostid"
			" where h.status in (%i,%i)",
			DEPRECATED_STATUS_PROXY_PASSIVE, DEPRECATED_STATUS_PROXY_ACTIVE);

	zbx_db_insert_prepare(&db_insert_proxies, "proxy", "proxyid", "name", "operating_mode", "description", "tls_connect",
			"tls_accept", "tls_issuer", "tls_subject", "tls_psk_identity", "tls_psk", "allowed_addresses",
			"address", "port", (char *)NULL);

	while (NULL != (row = zbx_db_fetch(result)))
	{
		zbx_uint64_t	proxyid;
		int		status, tls_connect, tls_accept;

		ZBX_STR2UINT64(proxyid, row[0]);
		status = atoi(row[2]);
		tls_connect = atoi(row[4]);
		tls_accept = atoi(row[5]);

		if (DEPRECATED_STATUS_PROXY_ACTIVE == status)
		{
			zbx_db_insert_add_values(&db_insert_proxies, proxyid, row[1], PROXY_OPERATING_MODE_ACTIVE, row[3],
					tls_connect, tls_accept, row[6], row[7], row[8], row[9], row[10],
					"127.0.0.1", "10051");
		}
		else if (DEPRECATED_STATUS_PROXY_PASSIVE == status)
		{
			const char	*address;
			const char	*port;

			if (SUCCEED != zbx_db_is_null(row[11]))
			{
				address = (1 == atoi(row[11]) ? row[12] : row[13]);
				port = row[14];
			}
			else
			{
				address = "127.0.0.1";
				port = "10051";
				zabbix_log(LOG_LEVEL_WARNING, "cannot select interface for proxy '%s'",  row[1]);
			}

			zbx_db_insert_add_values(&db_insert_proxies, proxyid, row[1], PROXY_OPERATING_MODE_PASSIVE, row[3],
					tls_connect, tls_accept, row[6], row[7], row[8], row[9], "", address, port);
		}
	}
	zbx_db_free_result(result);

	ret = zbx_db_insert_execute(&db_insert_proxies);
	zbx_db_insert_clean(&db_insert_proxies);

	return ret;
}

static int	DBpatch_6050040(void)
{
	return DBdrop_foreign_key("hosts", 1);
}

static int	DBpatch_6050041(void)
{
	const zbx_db_field_t	field = {"proxyid", NULL, "hosts", "hostid", 0, ZBX_TYPE_ID, 0, 0};

	return DBrename_field("hosts", "proxy_hostid", &field);
}

static int	DBpatch_6050042(void)
{
	const zbx_db_field_t	field = {"proxyid", NULL, "proxy", "proxyid", 0, 0, 0, 0};

	return DBadd_foreign_key("hosts", 1, &field);
}

static int	DBpatch_6050043(void)
{
	return DBdrop_foreign_key("drules", 1);
}

static int	DBpatch_6050044(void)
{
	const zbx_db_field_t	field = {"proxyid", NULL, "hosts", "hostid", 0, ZBX_TYPE_ID, 0, 0};

	return DBrename_field("drules", "proxy_hostid", &field);
}

static int	DBpatch_6050045(void)
{
	const zbx_db_field_t	field = {"proxyid", NULL, "proxy", "proxyid", 0, 0, 0, 0};

	return DBadd_foreign_key("drules", 1, &field);
}

static int	DBpatch_6050046(void)
{
	return DBdrop_foreign_key("autoreg_host", 1);
}

static int	DBpatch_6050047(void)
{
	const zbx_db_field_t	field = {"proxyid", NULL, "hosts", "hostid", 0, ZBX_TYPE_ID, 0, ZBX_FK_CASCADE_DELETE};

	return DBrename_field("autoreg_host", "proxy_hostid", &field);
}

static int	DBpatch_6050048(void)
{
	const zbx_db_field_t	field = {"proxyid", NULL, "proxy", "proxyid", 0, 0, 0, ZBX_FK_CASCADE_DELETE};

	return DBadd_foreign_key("autoreg_host", 1, &field);
}

static int	DBpatch_6050049(void)
{
	return DBdrop_foreign_key("task", 1);
}

static int	DBpatch_6050050(void)
{
	const zbx_db_field_t	field = {"proxyid", NULL, "hosts", "hostid", 0, ZBX_TYPE_ID, 0, 0};

	return DBrename_field("task", "proxy_hostid", &field);
}

static int	DBpatch_6050051(void)
{
	const zbx_db_field_t	field = {"proxyid", NULL, "proxy", "proxyid", 0, 0, 0, ZBX_FK_CASCADE_DELETE};

	return DBadd_foreign_key("task", 1, &field);
}

static int	DBpatch_6050052(void)
{
	const zbx_db_table_t	table = {"proxy_rtdata", "proxyid", 0,
			{
				{"proxyid", NULL, "proxy", "proxyid", 0, ZBX_TYPE_ID, ZBX_NOTNULL, 0},
				{"lastaccess", "0", NULL, NULL, 0, ZBX_TYPE_INT, ZBX_NOTNULL, 0},
				{"version", "0", NULL, NULL, 0, ZBX_TYPE_INT, ZBX_NOTNULL, 0},
				{"compatibility", "0", NULL, NULL, 0, ZBX_TYPE_INT, ZBX_NOTNULL, 0},
				{0}
			},
			NULL
		};

	return DBcreate_table(&table);
}

static int	DBpatch_6050053(void)
{
	const zbx_db_field_t	field = {"proxyid", NULL, "proxy", "proxyid", 0, 0, 0, ZBX_FK_CASCADE_DELETE};

	return DBadd_foreign_key("proxy_rtdata", 1, &field);
}

static int	DBpatch_6050054(void)
{
	zbx_db_row_t		row;
	zbx_db_result_t		result;
	zbx_db_insert_t		db_insert_rtdata;
	int			ret;

	if (0 == (DBget_program_type() & ZBX_PROGRAM_TYPE_SERVER))
		return SUCCEED;

	result = zbx_db_select(
		"select hr.hostid,hr.lastaccess,hr.version,hr.compatibility"
		" from host_rtdata hr"
		" join hosts h"
			" on hr.hostid=h.hostid"
		" where h.status in (%i,%i)",
		DEPRECATED_STATUS_PROXY_ACTIVE, DEPRECATED_STATUS_PROXY_PASSIVE);

	zbx_db_insert_prepare(&db_insert_rtdata, "proxy_rtdata", "proxyid", "lastaccess", "version", "compatibility",
			(char *)NULL);

	while (NULL != (row = zbx_db_fetch(result)))
	{
		int		lastaccess, version, compatibility;
		zbx_uint64_t	hostid;

		ZBX_STR2UINT64(hostid, row[0]);
		lastaccess = atoi(row[1]);
		version = atoi(row[2]);
		compatibility = atoi(row[3]);

		zbx_db_insert_add_values(&db_insert_rtdata, hostid, lastaccess, version, compatibility);
	}
	zbx_db_free_result(result);

	ret = zbx_db_insert_execute(&db_insert_rtdata);
	zbx_db_insert_clean(&db_insert_rtdata);

	return ret;
}

#undef DEPRECATED_STATUS_PROXY_ACTIVE
#undef DEPRECATED_STATUS_PROXY_PASSIVE

static int	DBpatch_6050055(void)
{
	if (0 == (DBget_program_type() & ZBX_PROGRAM_TYPE_SERVER))
		return SUCCEED;

	if (ZBX_DB_OK > zbx_db_execute("delete from hosts where status in (5,6)"))
		return FAIL;

	return SUCCEED;
}

static int	DBpatch_6050056(void)
{
	return DBdrop_field("host_rtdata", "lastaccess");
}

static int	DBpatch_6050057(void)
{
	return DBdrop_field("host_rtdata", "version");
}

static int	DBpatch_6050058(void)
{
	return DBdrop_field("host_rtdata", "compatibility");
}

static int	DBpatch_6050059(void)
{
	return DBdrop_field("hosts", "proxy_address");
}

static int	DBpatch_6050060(void)
{
	return DBdrop_field("hosts", "auto_compress");
}

static int	DBpatch_6050061(void)
{
	if (0 == (DBget_program_type() & ZBX_PROGRAM_TYPE_SERVER))
		return SUCCEED;

	if (ZBX_DB_OK > zbx_db_execute("delete from profiles where idx='web.proxies.filter_status'"))
		return FAIL;

	return SUCCEED;
}

static int	DBpatch_6050062(void)
{
	if (0 == (DBget_program_type() & ZBX_PROGRAM_TYPE_SERVER))
		return SUCCEED;

	if (ZBX_DB_OK > zbx_db_execute(
			"update profiles"
			" set value_str='name'"
			" where value_str like 'host'"
				" and idx='web.proxies.php.sort'"))
	{
		return FAIL;
	}

	return SUCCEED;
}

static int	DBpatch_6050063(void)
{
#define TM_DATA_TYPE_TEST_ITEM	0
#define TM_DATA_TYPE_PROXYIDS	2

	if (0 == (DBget_program_type() & ZBX_PROGRAM_TYPE_SERVER))
		return SUCCEED;

	if (ZBX_DB_OK > zbx_db_execute("delete"
			" from task"
			" where exists ("
				"select null"
				" from task_data td"
				" where td.taskid=task.taskid and td.type in (%i,%i)"
			")",
			TM_DATA_TYPE_TEST_ITEM, TM_DATA_TYPE_PROXYIDS))
	{
		return FAIL;
	}
#undef TM_DATA_TYPE_TEST_ITEM
#undef TM_DATA_TYPE_PROXYIDS

	return SUCCEED;
}

static int	DBpatch_6050064(void)
{
	if (FAIL == zbx_db_index_exists("dashboard_user", "dashboard_user_2"))
		return DBcreate_index("dashboard_user", "dashboard_user_2", "userid", 0);

	return SUCCEED;
}

static int	DBpatch_6050065(void)
{
	if (FAIL == zbx_db_index_exists("dashboard_usrgrp", "dashboard_usrgrp_2"))
		return DBcreate_index("dashboard_usrgrp", "dashboard_usrgrp_2", "usrgrpid", 0);

	return SUCCEED;
}

static int	DBpatch_6050066(void)
{
	if (FAIL == zbx_db_index_exists("event_suppress", "event_suppress_4"))
		return DBcreate_index("event_suppress", "event_suppress_4", "userid", 0);

	return SUCCEED;
}

static int	DBpatch_6050067(void)
{
	if (FAIL == zbx_db_index_exists("group_discovery", "group_discovery_1"))
		return DBcreate_index("group_discovery", "group_discovery_1", "parent_group_prototypeid", 0);

	return SUCCEED;
}

static int	DBpatch_6050068(void)
{
	if (FAIL == zbx_db_index_exists("group_prototype", "group_prototype_2"))
		return DBcreate_index("group_prototype", "group_prototype_2", "groupid", 0);

	return SUCCEED;
}

static int	DBpatch_6050069(void)
{
	if (FAIL == zbx_db_index_exists("group_prototype", "group_prototype_3"))
		return DBcreate_index("group_prototype", "group_prototype_3", "templateid", 0);

	return SUCCEED;
}

static int	DBpatch_6050070(void)
{
	if (FAIL == zbx_db_index_exists("host_discovery", "host_discovery_1"))
		return DBcreate_index("host_discovery", "host_discovery_1", "parent_hostid", 0);

	return SUCCEED;
}

static int	DBpatch_6050071(void)
{
	if (FAIL == zbx_db_index_exists("host_discovery", "host_discovery_2"))
		return DBcreate_index("host_discovery", "host_discovery_2", "parent_itemid", 0);

	return SUCCEED;
}

static int	DBpatch_6050072(void)
{
	if (FAIL == zbx_db_index_exists("hosts", "hosts_7"))
		return DBcreate_index("hosts", "hosts_7", "templateid", 0);

	return SUCCEED;
}

static int	DBpatch_6050073(void)
{
	if (FAIL == zbx_db_index_exists("interface_discovery", "interface_discovery_1"))
		return DBcreate_index("interface_discovery", "interface_discovery_1", "parent_interfaceid", 0);

	return SUCCEED;
}

static int	DBpatch_6050074(void)
{
	if (FAIL == zbx_db_index_exists("report", "report_2"))
		return DBcreate_index("report", "report_2", "userid", 0);

	return SUCCEED;
}

static int	DBpatch_6050075(void)
{
	if (FAIL == zbx_db_index_exists("report", "report_3"))
		return DBcreate_index("report", "report_3", "dashboardid", 0);

	return SUCCEED;
}

static int	DBpatch_6050076(void)
{
	if (FAIL == zbx_db_index_exists("report_user", "report_user_2"))
		return DBcreate_index("report_user", "report_user_2", "userid", 0);

	return SUCCEED;
}

static int	DBpatch_6050077(void)
{
	if (FAIL == zbx_db_index_exists("report_user", "report_user_3"))
		return DBcreate_index("report_user", "report_user_3", "access_userid", 0);

	return SUCCEED;
}

static int	DBpatch_6050078(void)
{
	if (FAIL == zbx_db_index_exists("report_usrgrp", "report_usrgrp_2"))
		return DBcreate_index("report_usrgrp", "report_usrgrp_2", "usrgrpid", 0);

	return SUCCEED;
}

static int	DBpatch_6050079(void)
{
	if (FAIL == zbx_db_index_exists("report_usrgrp", "report_usrgrp_3"))
		return DBcreate_index("report_usrgrp", "report_usrgrp_3", "access_userid", 0);

	return SUCCEED;
}

static int	DBpatch_6050080(void)
{
	if (FAIL == zbx_db_index_exists("sysmaps", "sysmaps_4"))
		return DBcreate_index("sysmaps", "sysmaps_4", "userid", 0);

	return SUCCEED;
}

static int	DBpatch_6050081(void)
{
	if (FAIL == zbx_db_index_exists("sysmap_element_trigger", "sysmap_element_trigger_2"))
		return DBcreate_index("sysmap_element_trigger", "sysmap_element_trigger_2", "triggerid", 0);

	return SUCCEED;
}

static int	DBpatch_6050082(void)
{
	if (FAIL == zbx_db_index_exists("sysmap_user", "sysmap_user_2"))
		return DBcreate_index("sysmap_user", "sysmap_user_2", "userid", 0);

	return SUCCEED;
}

static int	DBpatch_6050083(void)
{
	if (FAIL == zbx_db_index_exists("sysmap_usrgrp", "sysmap_usrgrp_2"))
		return DBcreate_index("sysmap_usrgrp", "sysmap_usrgrp_2", "usrgrpid", 0);

	return SUCCEED;
}

static int	DBpatch_6050084(void)
{
	if (FAIL == zbx_db_index_exists("tag_filter", "tag_filter_1"))
		return DBcreate_index("tag_filter", "tag_filter_1", "usrgrpid", 0);

	return SUCCEED;
}

static int	DBpatch_6050085(void)
{
	if (FAIL == zbx_db_index_exists("tag_filter", "tag_filter_2"))
		return DBcreate_index("tag_filter", "tag_filter_2", "groupid", 0);

	return SUCCEED;
}

static int	DBpatch_6050086(void)
{
	if (FAIL == zbx_db_index_exists("task", "task_2"))
		return DBcreate_index("task", "task_2", "proxyid", 0);

	return SUCCEED;
}

static int	DBpatch_6050087(void)
{
	if (FAIL == zbx_db_index_exists("users", "users_3"))
		return DBcreate_index("users", "users_3", "roleid", 0);

	return SUCCEED;
}

static int	DBpatch_6050090(void)
{
	const zbx_db_field_t	old_field = {"info", "", NULL, NULL, 0, ZBX_TYPE_SHORTTEXT, ZBX_NOTNULL, 0};
	const zbx_db_field_t	field = {"info", "", NULL, NULL, 0, ZBX_TYPE_LONGTEXT, ZBX_NOTNULL, 0};

	return DBmodify_field_type("task_remote_command_result", &field, &old_field);
}

static int	DBpatch_6050091(void)
{
	if (0 == (DBget_program_type() & ZBX_PROGRAM_TYPE_SERVER))
		return SUCCEED;

	if (ZBX_DB_OK > zbx_db_execute(
			"update widget_field"
			" set value_str=' '"
			" where name like 'columns.name.%%'"
			" and value_str like ''"
			" and widgetid in ("
				"select widgetid"
				" from widget"
				" where type='tophosts'"
			")"))
	{
		return FAIL;
	}

	return SUCCEED;
}

static int	DBpatch_6050092(void)
{
	return DBrename_table("group_discovery", "group_discovery_tmp");
}

static int	DBpatch_6050093(void)
{
	const zbx_db_table_t	table =
			{"group_discovery", "groupdiscoveryid", 0,
				{
					{"groupdiscoveryid", NULL, NULL, NULL, 0, ZBX_TYPE_ID, ZBX_NOTNULL, 0},
					{"groupid", NULL, NULL, NULL, 0, ZBX_TYPE_ID, ZBX_NOTNULL, 0},
					{"parent_group_prototypeid", NULL, NULL, NULL, 0, ZBX_TYPE_ID, ZBX_NOTNULL, 0},
					{"name", "", NULL, NULL, 255, ZBX_TYPE_CHAR, ZBX_NOTNULL, 0},
					{"lastcheck", "0", NULL, NULL, 0, ZBX_TYPE_INT, ZBX_NOTNULL, 0},
					{"ts_delete", "0", NULL, NULL, 0, ZBX_TYPE_INT, ZBX_NOTNULL, 0},
					{0}
				},
				NULL
			};

	return DBcreate_table(&table);
}

static int	DBpatch_6050094(void)
{
	if (0 == (DBget_program_type() & ZBX_PROGRAM_TYPE_SERVER))
		return SUCCEED;

	if (ZBX_DB_OK > zbx_db_execute("insert into group_discovery "
				"(groupdiscoveryid,groupid,parent_group_prototypeid,name,lastcheck,ts_delete)"
			" select groupid,groupid,parent_group_prototypeid,name,lastcheck,ts_delete"
				" from group_discovery_tmp"))
	{
		return FAIL;
	}

	return SUCCEED;
}

static int	DBpatch_6050095(void)
{
	return DBdrop_table("group_discovery_tmp");
}

static int	DBpatch_6050096(void)
{
	return DBcreate_index("group_discovery", "group_discovery_1", "groupid,parent_group_prototypeid", 1);
}

static int	DBpatch_6050097(void)
{
	return DBcreate_index("group_discovery", "group_discovery_2", "parent_group_prototypeid", 0);
}

static int	DBpatch_6050098(void)
{
	const zbx_db_field_t	field = {"groupid", NULL, "hstgrp", "groupid", 0, 0, 0, ZBX_FK_CASCADE_DELETE};

	return DBadd_foreign_key("group_discovery", 1, &field);
}

static int	DBpatch_6050099(void)
{
	const zbx_db_field_t	field = {"parent_group_prototypeid", NULL, "group_prototype", "group_prototypeid", 0, 0,
			0, 0};

	return DBadd_foreign_key("group_discovery", 2, &field);
}

static int	DBpatch_6050100(void)
{
	if (0 == (DBget_program_type() & ZBX_PROGRAM_TYPE_SERVER))
		return SUCCEED;

	if (ZBX_DB_OK > zbx_db_execute("insert into module (moduleid,id,relative_path,status,config) values"
			" (" ZBX_FS_UI64 ",'piechart','widgets/piechart',%d,'[]')", zbx_db_get_maxid("module"), 1))
	{
		return FAIL;
	}

	return SUCCEED;
}

static int	DBpatch_6050101(void)
{
	const zbx_db_field_t	field = {"timeout_zabbix_agent", "3s", NULL, NULL, 255, ZBX_TYPE_CHAR, ZBX_NOTNULL, 0};

	return DBadd_field("config", &field);
}

static int	DBpatch_6050102(void)
{
	const zbx_db_field_t	field = {"timeout_simple_check", "3s", NULL, NULL, 255, ZBX_TYPE_CHAR, ZBX_NOTNULL, 0};

	return DBadd_field("config", &field);
}

static int	DBpatch_6050103(void)
{
	const zbx_db_field_t	field = {"timeout_snmp_agent", "3s", NULL, NULL, 255, ZBX_TYPE_CHAR, ZBX_NOTNULL, 0};

	return DBadd_field("config", &field);
}

static int	DBpatch_6050104(void)
{
	const zbx_db_field_t	field = {"timeout_external_check", "3s", NULL, NULL, 255, ZBX_TYPE_CHAR,
			ZBX_NOTNULL, 0};

	return DBadd_field("config", &field);
}

static int	DBpatch_6050105(void)
{
	const zbx_db_field_t	field = {"timeout_db_monitor", "3s", NULL, NULL, 255, ZBX_TYPE_CHAR, ZBX_NOTNULL, 0};

	return DBadd_field("config", &field);
}

static int	DBpatch_6050106(void)
{
	const zbx_db_field_t	field = {"timeout_http_agent", "3s", NULL, NULL, 255, ZBX_TYPE_CHAR, ZBX_NOTNULL, 0};

	return DBadd_field("config", &field);
}

static int	DBpatch_6050107(void)
{
	const zbx_db_field_t	field = {"timeout_ssh_agent", "3s", NULL, NULL, 255, ZBX_TYPE_CHAR, ZBX_NOTNULL, 0};

	return DBadd_field("config", &field);
}

static int	DBpatch_6050108(void)
{
	const zbx_db_field_t	field = {"timeout_telnet_agent", "3s", NULL, NULL, 255, ZBX_TYPE_CHAR, ZBX_NOTNULL, 0};

	return DBadd_field("config", &field);
}

static int	DBpatch_6050109(void)
{
	const zbx_db_field_t	field = {"timeout_script", "3s", NULL, NULL, 255, ZBX_TYPE_CHAR, ZBX_NOTNULL, 0};

	return DBadd_field("config", &field);
}

static int	DBpatch_6050110(void)
{
	int	timeout;

	timeout = DBget_config_timeout();

	if (ZBX_DB_OK > zbx_db_execute("update config"
			" set timeout_zabbix_agent='%ds',"
				"timeout_simple_check='%ds',"
				"timeout_snmp_agent='%ds',"
				"timeout_external_check='%ds',"
				"timeout_db_monitor='%ds',"
				"timeout_http_agent='%ds',"
				"timeout_ssh_agent='%ds',"
				"timeout_telnet_agent='%ds',"
				"timeout_script='%ds'",
			timeout, timeout, timeout, timeout, timeout, timeout, timeout, timeout, timeout))
	{
		return FAIL;
	}

	return SUCCEED;
}

static int	DBpatch_6050111(void)
{
	if (ZBX_DB_OK > zbx_db_execute("update items set timeout='' where type not in (%d,%d)", ITEM_TYPE_HTTPAGENT,
			ITEM_TYPE_SCRIPT))
	{
		return FAIL;
	}

	return SUCCEED;
}

static int	DBpatch_6050112(void)
{
	const zbx_db_field_t	field = {"timeout", "", NULL, NULL, 255, ZBX_TYPE_CHAR, ZBX_NOTNULL, 0};

	return DBset_default("items", &field);
}

static int	DBpatch_6050113(void)
{
	const zbx_db_field_t	field = {"custom_timeouts", "0", NULL, NULL, 0, ZBX_TYPE_INT, ZBX_NOTNULL, 0};

	return DBadd_field("proxy", &field);
}

static int	DBpatch_6050114(void)
{
	const zbx_db_field_t	field = {"timeout_zabbix_agent", "", NULL, NULL, 255, ZBX_TYPE_CHAR, ZBX_NOTNULL, 0};

	return DBadd_field("proxy", &field);
}

static int	DBpatch_6050115(void)
{
	const zbx_db_field_t	field = {"timeout_simple_check", "", NULL, NULL, 255, ZBX_TYPE_CHAR, ZBX_NOTNULL, 0};

	return DBadd_field("proxy", &field);
}

static int	DBpatch_6050116(void)
{
	const zbx_db_field_t	field = {"timeout_snmp_agent", "", NULL, NULL, 255, ZBX_TYPE_CHAR, ZBX_NOTNULL, 0};

	return DBadd_field("proxy", &field);
}

static int	DBpatch_6050117(void)
{
	const zbx_db_field_t	field = {"timeout_external_check", "", NULL, NULL, 255, ZBX_TYPE_CHAR, ZBX_NOTNULL, 0};

	return DBadd_field("proxy", &field);
}

static int	DBpatch_6050118(void)
{
	const zbx_db_field_t	field = {"timeout_db_monitor", "", NULL, NULL, 255, ZBX_TYPE_CHAR, ZBX_NOTNULL, 0};

	return DBadd_field("proxy", &field);
}

static int	DBpatch_6050119(void)
{
	const zbx_db_field_t	field = {"timeout_http_agent", "", NULL, NULL, 255, ZBX_TYPE_CHAR, ZBX_NOTNULL, 0};

	return DBadd_field("proxy", &field);
}

static int	DBpatch_6050120(void)
{
	const zbx_db_field_t	field = {"timeout_ssh_agent", "", NULL, NULL, 255, ZBX_TYPE_CHAR, ZBX_NOTNULL, 0};

	return DBadd_field("proxy", &field);
}

static int	DBpatch_6050121(void)
{
	const zbx_db_field_t	field = {"timeout_telnet_agent", "", NULL, NULL, 255, ZBX_TYPE_CHAR, ZBX_NOTNULL, 0};

	return DBadd_field("proxy", &field);
}

static int	DBpatch_6050122(void)
{
	const zbx_db_field_t	field = {"timeout_script", "", NULL, NULL, 255, ZBX_TYPE_CHAR, ZBX_NOTNULL, 0};

	return DBadd_field("proxy", &field);
}

static int	DBpatch_6050123(void)
{
	if (ZBX_DB_OK > zbx_db_execute("update item_preproc set params='-1' where type=26"))
		return FAIL;

	return SUCCEED;
}

static int	DBpatch_6050124(void)
{
	if (0 == (DBget_program_type() & ZBX_PROGRAM_TYPE_SERVER))
		return SUCCEED;

	if (ZBX_DB_OK > zbx_db_execute(
			"delete from widget_field"
			" where name in ('source_type','reference')"
				" and widgetid in (select widgetid from widget where type='map')"))
	{
		return FAIL;
	}

	return SUCCEED;
}

static int	DBpatch_6050125(void)
{
	if (0 == (DBget_program_type() & ZBX_PROGRAM_TYPE_SERVER))
		return SUCCEED;

	if (ZBX_DB_OK > zbx_db_execute(
			"update widget_field"
			" set name='sysmapid._reference',value_str=CONCAT(value_str,'._mapid')"
			" where name='filter_widget_reference'"
				" and widgetid in (select widgetid from widget where type='map')"))
	{
		return FAIL;
	}

	return SUCCEED;
}

static int	DBpatch_6050126(void)
{
	if (0 == (DBget_program_type() & ZBX_PROGRAM_TYPE_SERVER))
		return SUCCEED;

	if (ZBX_DB_OK > zbx_db_execute(
			"update widget_field"
			" set type='1',name='override_hostid._reference',value_int=0,value_str='DASHBOARD._hostid'"
			" where type=0"
				" and name='dynamic'"
				" and value_int=1"))
	{
		return FAIL;
	}

	return SUCCEED;
}

static int	DBpatch_6050127(void)
{
	zbx_db_row_t	row;
	zbx_db_result_t	result;
	zbx_db_insert_t	db_insert;
	int		ret;

	if (0 == (DBget_program_type() & ZBX_PROGRAM_TYPE_SERVER))
		return SUCCEED;

	result = zbx_db_select(
			"select w.widgetid,wf_from.value_str,wf_to.value_str"
			" from widget w"
			" left join widget_field wf_from"
				" on w.widgetid=wf_from.widgetid"
					" and (wf_from.name='time_from' or wf_from.name is null)"
			" left join widget_field wf_to"
				" on w.widgetid=wf_to.widgetid"
					" and (wf_to.name='time_to' or wf_to.name is null)"
			" where w.type='svggraph' and exists ("
				"select null"
				" from widget_field wf2"
				" where wf2.widgetid=w.widgetid"
					" and wf2.name='graph_time'"
			")");

	zbx_db_insert_prepare(&db_insert, "widget_field", "widget_fieldid", "widgetid", "type", "name", "value_str",
			NULL);

	while (NULL != (row = zbx_db_fetch(result)))
	{
		zbx_uint64_t	widgetid;

		ZBX_STR2UINT64(widgetid, row[0]);

		if (SUCCEED == zbx_db_is_null(row[1]))
			zbx_db_insert_add_values(&db_insert, __UINT64_C(0), widgetid, 1, "time_period.from", "now-1h");

		if (SUCCEED == zbx_db_is_null(row[2]))
			zbx_db_insert_add_values(&db_insert, __UINT64_C(0), widgetid, 1, "time_period.to", "now");
	}
	zbx_db_free_result(result);

	zbx_db_insert_autoincrement(&db_insert, "widget_fieldid");

	ret = zbx_db_insert_execute(&db_insert);
	zbx_db_insert_clean(&db_insert);

	return ret;
}

static int	DBpatch_6050128(void)
{
	if (0 == (DBget_program_type() & ZBX_PROGRAM_TYPE_SERVER))
		return SUCCEED;

	if (ZBX_DB_OK > zbx_db_execute(
			"update widget_field"
			" set name='time_period.from'"
			" where name='time_from'"
				" and widgetid in (select widgetid from widget where type='svggraph')"))
	{
		return FAIL;
	}

	return SUCCEED;
}

static int	DBpatch_6050129(void)
{
	if (0 == (DBget_program_type() & ZBX_PROGRAM_TYPE_SERVER))
		return SUCCEED;

	if (ZBX_DB_OK > zbx_db_execute(
			"update widget_field"
			" set name='time_period.to'"
			" where name='time_to'"
				" and widgetid in (select widgetid from widget where type='svggraph')"))
	{
		return FAIL;
	}

	return SUCCEED;
}

static int	DBpatch_6050130(void)
{
	if (0 == (DBget_program_type() & ZBX_PROGRAM_TYPE_SERVER))
		return SUCCEED;

	if (ZBX_DB_OK > zbx_db_execute(
			"delete from widget_field"
			" where name='graph_time'"
				" and widgetid in (select widgetid from widget where type='svggraph')"))
	{
		return FAIL;
	}

	return SUCCEED;
}

static int	DBpatch_6050131(void)
{
	if (0 == (DBget_program_type() & ZBX_PROGRAM_TYPE_SERVER))
		return SUCCEED;

	if (ZBX_DB_OK > zbx_db_execute(
			"update widget_field"
			" set name='date_period.from'"
			" where name='date_from'"
				" and widgetid in (select widgetid from widget where type='slareport')"))
	{
		return FAIL;
	}

	return SUCCEED;
}

static int	DBpatch_6050132(void)
{
	if (0 == (DBget_program_type() & ZBX_PROGRAM_TYPE_SERVER))
		return SUCCEED;

	if (ZBX_DB_OK > zbx_db_execute(
			"update widget_field"
			" set name='date_period.to'"
			" where name='date_to'"
				" and widgetid in (select widgetid from widget where type='slareport')"))
	{
		return FAIL;
	}

	return SUCCEED;
}

static int	DBpatch_6050133(void)
{
	zbx_db_row_t	row;
	zbx_db_result_t	result;
	zbx_regexp_t	*regex1 = NULL, *regex2 = NULL;
	char		*error = NULL, *replace_to = NULL, *sql = NULL;
	size_t		sql_alloc = 0, sql_offset = 0;
	int		ret = FAIL;

	if (0 == (DBget_program_type() & ZBX_PROGRAM_TYPE_SERVER))
		return SUCCEED;

	if (FAIL == zbx_regexp_compile_ext("^([a-z]+)\\.([a-z_]+)\\.(\\d+)\\.(\\d+)$", &regex1, 0, &error))
	{
		zabbix_log(LOG_LEVEL_CRIT, "internal error, invalid regular expression: %s", error);
		goto out;
	}

	if (FAIL == zbx_regexp_compile_ext("^([a-z]+)\\.([a-z_]+)\\.(\\d+)$", &regex2, 0, &error))
	{
		zabbix_log(LOG_LEVEL_CRIT, "internal error, invalid regular expression: %s", error);
		goto out;
	}

	zbx_db_begin_multiple_update(&sql, &sql_alloc, &sql_offset);

	result = zbx_db_select("select widget_fieldid,name from widget_field where name like '%%.%%.%%'");

	while (NULL != (row = zbx_db_fetch(result)))
	{
		zbx_uint64_t	widget_fieldid;
		char		*replace_from;

		ZBX_STR2UINT64(widget_fieldid, row[0]);
		replace_from = row[1];

		if (SUCCEED != zbx_mregexp_sub_precompiled(
						replace_from,
						regex1,
						"\\1.\\3.\\2.\\4",
						0,	/* no output limit */
						&replace_to)
				&& SUCCEED != zbx_mregexp_sub_precompiled(
						replace_from,
						regex2,
						"\\1.\\3.\\2",
						0,	/* no output limit */
						&replace_to))
		{
			continue;
		}

		zbx_snprintf_alloc(&sql, &sql_alloc, &sql_offset,
				"update widget_field"
				" set name='%s'"
				" where widget_fieldid=" ZBX_FS_UI64 ";\n",
				replace_to, widget_fieldid);

		zbx_free(replace_to);

		if (SUCCEED != zbx_db_execute_overflowed_sql(&sql, &sql_alloc, &sql_offset))
		{
			zabbix_log(LOG_LEVEL_CRIT, "internal error, cannot execute multiple SQL \"update\" operations");
			zbx_db_free_result(result);

			goto out;
		}
	}
	zbx_db_free_result(result);

	zbx_db_end_multiple_update(&sql, &sql_alloc, &sql_offset);

	if (16 < sql_offset)	/* in ORACLE always present begin..end; */
		zbx_db_execute("%s", sql);

	ret = SUCCEED;
out:
	if (NULL != regex1)
		zbx_regexp_free(regex1);
	if (NULL != regex2)
		zbx_regexp_free(regex2);

	zbx_free(sql);
	zbx_free(error);
	zbx_free(replace_to);

	return ret;
}

#define REFERENCE_LEN	5
#define FIRST_LETTER	'A'
#define TOTAL_LETTERS	26

static char	*create_widget_reference(const zbx_vector_str_t *references)
{
	static char	buf[REFERENCE_LEN + 1];
	static int	next_index;

	while (1)
	{
		int	i, index = next_index++;

		for (i = REFERENCE_LEN - 1; i >= 0; i--)
		{
			buf[i] = FIRST_LETTER + index % TOTAL_LETTERS;
			index /= TOTAL_LETTERS;
		}

		if (FAIL == zbx_vector_str_search(references, buf, ZBX_DEFAULT_STR_COMPARE_FUNC))
			return buf;
	}
}

#undef TOTAL_LETTERS
#undef FIRST_LETTER
#undef REFERENCE_LEN

static int	DBpatch_6050134(void)
{
	zbx_db_row_t		row;
	zbx_db_result_t		result;
	zbx_db_insert_t		db_insert;
	zbx_vector_str_t	references;
	int			ret;

	if (0 == (DBget_program_type() & ZBX_PROGRAM_TYPE_SERVER))
		return SUCCEED;

	zbx_vector_str_create(&references);

	result = zbx_db_select("select distinct value_str from widget_field where name='reference' order by value_str");

	while (NULL != (row = zbx_db_fetch(result)))
	{
		zbx_vector_str_append(&references, zbx_strdup(NULL, row[0]));
	}
	zbx_db_free_result(result);

	zbx_vector_str_sort(&references, ZBX_DEFAULT_STR_COMPARE_FUNC);

	zbx_db_insert_prepare(&db_insert, "widget_field", "widget_fieldid", "widgetid", "type", "name", "value_str",
			NULL);

	result = zbx_db_select("select widgetid from widget where type in ('graph','svggraph','graphprototype')");

	while (NULL != (row = zbx_db_fetch(result)))
	{
		zbx_uint64_t	widgetid;

		ZBX_STR2UINT64(widgetid, row[0]);

		zbx_db_insert_add_values(&db_insert, __UINT64_C(0), widgetid, 1, "reference",
				create_widget_reference(&references));
	}
	zbx_db_free_result(result);

	zbx_vector_str_clear_ext(&references, zbx_str_free);
	zbx_vector_str_destroy(&references);

	zbx_db_insert_autoincrement(&db_insert, "widget_fieldid");

	ret = zbx_db_insert_execute(&db_insert);
	zbx_db_insert_clean(&db_insert);

	return ret;
}

static int	DBpatch_6050135(void)
{
	if (0 == (DBget_program_type() & ZBX_PROGRAM_TYPE_SERVER))
		return SUCCEED;

	if (ZBX_DB_OK > zbx_db_execute("delete from profiles where idx like 'web.templates.triggers.%%'"))
		return FAIL;

	return SUCCEED;
}

static int	DBpatch_6050136(void)
{
	if (0 == (DBget_program_type() & ZBX_PROGRAM_TYPE_SERVER))
		return SUCCEED;

	if (ZBX_DB_OK > zbx_db_execute("delete from profiles where idx like 'web.templates.trigger_prototypes.php.%%'"))
		return FAIL;

	return SUCCEED;
}

static int	DBpatch_6050137(void)
{
	if (0 == (DBget_program_type() & ZBX_PROGRAM_TYPE_SERVER))
		return SUCCEED;

	if (ZBX_DB_OK > zbx_db_execute("delete from profiles where idx like 'web.hosts.triggers.%%'"))
		return FAIL;

	return SUCCEED;
}

static int	DBpatch_6050138(void)
{
	if (0 == (DBget_program_type() & ZBX_PROGRAM_TYPE_SERVER))
		return SUCCEED;

	if (ZBX_DB_OK > zbx_db_execute("delete from profiles where idx like 'web.hosts.trigger_prototypes.php.%%'"))
		return FAIL;

	return SUCCEED;
}

static int	DBpatch_6050139(void)
{
	zbx_db_result_t	result;
	zbx_db_row_t	row;
	zbx_db_insert_t	db_insert;
	int		ret = SUCCEED;

	if (0 == (DBget_program_type() & ZBX_PROGRAM_TYPE_SERVER))
		return SUCCEED;

	result = zbx_db_select("select wf.widgetid from widget_field wf,widget w"
			" where wf.name='interface_type' and w.type='hostavail' and w.widgetid=wf.widgetid"
			" group by wf.widgetid having count(wf.name)=1");

	zbx_db_insert_prepare(&db_insert, "widget_field", "widget_fieldid", "widgetid", "name", "type", "value_int",
			NULL);

	while (NULL != (row = zbx_db_fetch(result)))
	{
		zbx_uint64_t	widgetid;

		ZBX_STR2UINT64(widgetid, row[0]);

		zbx_db_insert_add_values(&db_insert, __UINT64_C(0), widgetid, "only_totals", 0, 1);
	}
	zbx_db_free_result(result);

	zbx_db_insert_autoincrement(&db_insert, "widget_fieldid");

	ret = zbx_db_insert_execute(&db_insert);

	zbx_db_insert_clean(&db_insert);

	return ret;
}

static int	DBpatch_6050140(void)
{
	if (0 == (DBget_program_type() & ZBX_PROGRAM_TYPE_SERVER))
		return SUCCEED;

	if (ZBX_DB_OK > zbx_db_execute("delete from profiles where idx like 'web.templates.items.%%'"))
		return FAIL;

	return SUCCEED;
}

static int	DBpatch_6050141(void)
{
	if (0 == (DBget_program_type() & ZBX_PROGRAM_TYPE_SERVER))
		return SUCCEED;

	if (ZBX_DB_OK > zbx_db_execute("delete from profiles where idx like 'web.templates.disc_prototypes.php.%%'"))
		return FAIL;

	return SUCCEED;
}

static int	DBpatch_6050142(void)
{
	if (0 == (DBget_program_type() & ZBX_PROGRAM_TYPE_SERVER))
		return SUCCEED;

	if (ZBX_DB_OK > zbx_db_execute("delete from profiles where idx like 'web.hosts.items.%%'"))
		return FAIL;

	return SUCCEED;
}

static int	DBpatch_6050143(void)
{
	if (0 == (DBget_program_type() & ZBX_PROGRAM_TYPE_SERVER))
		return SUCCEED;

	if (ZBX_DB_OK > zbx_db_execute("delete from profiles where idx like 'web.hosts.disc_prototypes.php.%%'"))
		return FAIL;

	return SUCCEED;
}

static int	DBpatch_6050144(void)
{
	const zbx_db_field_t	field = {"hk_audit", "31d", NULL, NULL, 32, ZBX_TYPE_CHAR, ZBX_NOTNULL, 0};

	return DBset_default("config", &field);
}

static int	DBpatch_6050145(void)
{
	const zbx_db_field_t	field = {"hk_history", "31d", NULL, NULL, 32, ZBX_TYPE_CHAR, ZBX_NOTNULL, 0};

	return DBset_default("config", &field);
}

static int	DBpatch_6050146(void)
{
	const zbx_db_field_t	old_field = {"query_fields", "", NULL, NULL, 2048, ZBX_TYPE_CHAR,
			ZBX_NOTNULL | ZBX_PROXY, 0};
	const zbx_db_field_t	field = {"query_fields", "", NULL, NULL, 0, ZBX_TYPE_TEXT, ZBX_NOTNULL | ZBX_PROXY, 0};

	return DBmodify_field_type("items", &field, &old_field);
}

static int	DBpatch_6050147(void)
{
	const zbx_db_field_t	field = {"item_value_type", "31", NULL, NULL, 0, ZBX_TYPE_INT, ZBX_NOTNULL, 0};

	return DBadd_field("connector", &field);
}

static int	DBpatch_6050148(void)
{
	const zbx_db_field_t	field = {"attempt_interval", "5s", NULL, NULL, 32, ZBX_TYPE_CHAR, ZBX_NOTNULL, 0};

	return DBadd_field("connector", &field);
}

static int	DBpatch_6050149(void)
{
/* -------------------------------------------------------*/
/* Formula:                                               */
/* aggregate_function(last_foreach(filter))               */
/* aggregate_function(last_foreach(filter,time))          */
/*--------------------------------------------------------*/
/* Relative positioning of tokens on a stack              */
/*----------------------------+---------------------------*/
/* Time is present in formula | Time is absent in formula */
/*----------------------------+---------------------------*/
/* [i-2] filter               |                           */
/* [i-1] time                 | [i-1] filter              */
/*   [i] last_foreach         |   [i] last_foreach        */
/* [i+2] aggregate function   | [i+2]                     */
/*----------------------------+---------------------------*/

/* Offset in stack of tokens is relative to last_foreach() history function token, */
/* assuming that time is present in formula. */
#define OFFSET_TIME	(-1)
#define TOKEN_LEN(loc)	(loc->r - loc->l + 1)
#define LAST_FOREACH	"last_foreach"
	zbx_db_row_t		row;
	zbx_db_result_t		result;
	int			ret = SUCCEED;
	size_t			sql_alloc = 0, sql_offset = 0;
	char			*sql = NULL, *params = NULL;
	zbx_eval_context_t	ctx;
	zbx_vector_uint32_t	del_idx;

	zbx_eval_init(&ctx);
	zbx_vector_uint32_create(&del_idx);

	zbx_db_begin_multiple_update(&sql, &sql_alloc, &sql_offset);

	/* ITEM_TYPE_CALCULATED = 15 */
	result = zbx_db_select("select itemid,params from items where type=15 and params like '%%%s%%'", LAST_FOREACH);

	while (SUCCEED == ret && NULL != (row = zbx_db_fetch(result)))
	{
		int	i;
		char	*esc, *error = NULL;

		zbx_eval_clear(&ctx);

		if (FAIL == zbx_eval_parse_expression(&ctx, row[1], ZBX_EVAL_PARSE_CALC_EXPRESSION, &error))
		{
			zabbix_log(LOG_LEVEL_WARNING, "%s: error parsing calculated item formula '%s' for itemid %s",
					__func__, row[1], row[0]);
			zbx_free(error);
			continue;
		}

		zbx_vector_uint32_clear(&del_idx);

		for (i = 0; i < ctx.stack.values_num; i++)
		{
			zbx_strloc_t	*loc;

			if (ZBX_EVAL_TOKEN_HIST_FUNCTION != ctx.stack.values[i].type)
				continue;

			loc = &ctx.stack.values[i].loc;

			if (0 != strncmp(LAST_FOREACH, &ctx.expression[loc->l], TOKEN_LEN(loc)))
				continue;

			/* if time is absent in formula */
			if (ZBX_EVAL_TOKEN_ARG_QUERY == ctx.stack.values[i + OFFSET_TIME].type)
				continue;

			if (ZBX_EVAL_TOKEN_ARG_NULL == ctx.stack.values[i + OFFSET_TIME].type)
				continue;

			zbx_vector_uint32_append(&del_idx, (zbx_uint32_t)(i + OFFSET_TIME));
		}

		if (0 == del_idx.values_num)
			continue;

		params = zbx_strdup(params, ctx.expression);

		for (i = del_idx.values_num - 1; i >= 0; i--)
		{
			size_t		l, r;
			zbx_strloc_t	*loc = &ctx.stack.values[(int)del_idx.values[i]].loc;

			for (l = loc->l - 1; ',' != params[l]; l--) {}
			for (r = loc->r + 1; ')' != params[r]; r++) {}

			memmove(&params[l], &params[r], strlen(params) - r + 1);
		}

		esc = zbx_db_dyn_escape_string(params);
		zbx_snprintf_alloc(&sql, &sql_alloc, &sql_offset,
				"update items set params='%s' where itemid=%s;\n", esc, row[0]);
		zbx_free(esc);

		ret = zbx_db_execute_overflowed_sql(&sql, &sql_alloc, &sql_offset);
	}
	zbx_db_free_result(result);

	zbx_db_end_multiple_update(&sql, &sql_alloc, &sql_offset);

	if (SUCCEED == ret && 16 < sql_offset)
	{
		if (ZBX_DB_OK > zbx_db_execute("%s", sql))
			ret = FAIL;
	}

	zbx_eval_clear(&ctx);
	zbx_vector_uint32_destroy(&del_idx);

	zbx_free(sql);
	zbx_free(params);

	return ret;
#undef OFFSET_TIME
#undef TOKEN_LEN
#undef LAST_FOREACH
}

static int	DBpatch_6050150(void)
{
	const zbx_db_table_t	table =
			{"item_rtname", "itemid", 0,
				{
					{"itemid", NULL, NULL, NULL, 0, ZBX_TYPE_ID, ZBX_NOTNULL, 0},
					{"name_resolved", "", NULL, NULL, 2048, ZBX_TYPE_CHAR, ZBX_NOTNULL, 0},
					{"name_resolved_upper", "", NULL, NULL, 2048, ZBX_TYPE_CHAR, ZBX_NOTNULL, 0},
					{0}
				},
				NULL
			};

	return DBcreate_table(&table);
}

static int	DBpatch_6050151(void)
{
	const zbx_db_field_t	field = {"itemid", NULL, "items", "itemid", 0, 0, 0, ZBX_FK_CASCADE_DELETE};

	return DBadd_foreign_key("item_rtname", 1, &field);
}

static int	DBpatch_6050152(void)
{
	if (ZBX_DB_OK <= zbx_db_execute("insert into item_rtname (itemid,name_resolved,name_resolved_upper)"
			" select i.itemid,i.name,i.name_upper from"
			" items i,hosts h"
			" where i.hostid=h.hostid and (h.status=%d or h.status=%d) and (i.flags=%d or i.flags=%d)",
			HOST_STATUS_MONITORED, HOST_STATUS_NOT_MONITORED, ZBX_FLAG_DISCOVERY_NORMAL,
			ZBX_FLAG_DISCOVERY_CREATED))
	{
		return SUCCEED;
	}

	return FAIL;
}

static int	DBpatch_6050153(void)
{
	return DBdrop_index("items", "items_9");
}

static int	DBpatch_6050154(void)
{
	return DBdrop_field("items", "name_upper");
}

static int	DBpatch_6050155(void)
{
	return zbx_dbupgrade_drop_trigger_on_insert("items", "name_upper");
}

static int	DBpatch_6050156(void)
{
	return zbx_dbupgrade_drop_trigger_on_update("items", "name_upper");
}

static int	DBpatch_6050157(void)
{
	return zbx_dbupgrade_drop_trigger_function_on_insert("items", "name_upper", "upper");
}

static int	DBpatch_6050158(void)
{
	return zbx_dbupgrade_drop_trigger_function_on_update("items", "name_upper", "upper");
}

static int	DBpatch_6050159(void)
{
#ifdef HAVE_POSTGRESQL
	if (FAIL == zbx_db_index_exists("group_discovery", "group_discovery_pkey1"))
		return SUCCEED;

	return DBrename_index("group_discovery", "group_discovery_pkey1", "group_discovery_pkey",
			"groupdiscoveryid", 1);
#else
	return SUCCEED;
#endif
}

static int	DBpatch_6050160(void)
{
	const zbx_db_field_t	field = {"manualinput", "0", NULL, NULL, 0, ZBX_TYPE_INT, ZBX_NOTNULL, 0};

	return DBadd_field("scripts", &field);
}

static int	DBpatch_6050161(void)
{
	const zbx_db_field_t	field = {"manualinput_prompt", "", NULL, NULL, 255, ZBX_TYPE_CHAR, ZBX_NOTNULL, 0};

	return DBadd_field("scripts", &field);
}

static int	DBpatch_6050162(void)
{
	const zbx_db_field_t	field = {"manualinput_validator", "", NULL, NULL, 2048, ZBX_TYPE_CHAR, ZBX_NOTNULL, 0};

	return DBadd_field("scripts", &field);
}

static int	DBpatch_6050163(void)
{
	const zbx_db_field_t	field = {"manualinput_validator_type", "0", NULL, NULL, 0, ZBX_TYPE_INT, ZBX_NOTNULL,
			0};

	return DBadd_field("scripts", &field);
}

static int	DBpatch_6050164(void)
{
	const zbx_db_field_t	field = {"manualinput_default_value", "", NULL, NULL, 255, ZBX_TYPE_CHAR, ZBX_NOTNULL,
			0};

	return DBadd_field("scripts", &field);
}

#define BACKSLASH_MATCH_PATTERN	"\\\\"

static int	DBpatch_6050165(void)
{
	zbx_db_result_t	result;
	zbx_db_row_t	row;
	int		ret = SUCCEED;
	char		*sql = NULL, *buf = NULL, *like_condition;
	size_t		sql_alloc = 0, sql_offset = 0, buf_alloc;

	zbx_db_begin_multiple_update(&sql, &sql_alloc, &sql_offset);

	/* functions table contains history functions used in trigger expressions */
	like_condition = zbx_db_dyn_escape_like_pattern(BACKSLASH_MATCH_PATTERN);
	if (NULL == (result = zbx_db_select("select functionid,parameter,triggerid"
			" from functions"
			" where " ZBX_DB_CHAR_LENGTH(parameter) ">1 and"
				" parameter like '%%%s%%'", like_condition)))
	{
		goto clean;
	}

	while (NULL != (row = zbx_db_fetch(result)))
	{
		const char	*ptr;
		char		*tmp, *param = NULL;
		int		func_params_changed = 0;
		size_t		param_pos, param_len, sep_pos, buf_offset = 0, params_len;

		params_len = strlen(row[1]);

		for (ptr = row[1]; ptr < row[1] + params_len; ptr += sep_pos + 1)
		{
			zbx_function_param_parse_ext(ptr, ZBX_TOKEN_USER_MACRO, ZBX_BACKSLASH_ESC_OFF,
					&param_pos, &param_len, &sep_pos);

			if (param_pos < sep_pos)
			{
				int	quoted, changed = 0;

				if ('"' == ptr[param_pos])
				{
					param = zbx_function_param_unquote_dyn_compat(ptr + param_pos,
							sep_pos - param_pos, &quoted);

					/* zbx_function_param_quote() should always succeed with esc_bs set to 1 */
					zbx_function_param_quote(&param, quoted, ZBX_BACKSLASH_ESC_ON);

					if (0 != strncmp(param, ptr + param_pos, strlen(param))) {
						zbx_strncpy_alloc(&buf, &buf_alloc, &buf_offset, ptr, param_pos);
						zbx_strcpy_alloc(&buf, &buf_alloc, &buf_offset, param);
						func_params_changed = changed = 1;
					}
				}

				if (0 == changed)
					zbx_strncpy_alloc(&buf, &buf_alloc, &buf_offset, ptr, sep_pos);
			}

			if (',' == ptr[sep_pos])
				zbx_chrcpy_alloc(&buf, &buf_alloc, &buf_offset, ',');
			zbx_free(param);
		}

		if (0 == buf_offset)
			continue;

		if (0 != func_params_changed) {
			tmp = zbx_db_dyn_escape_string(buf);
			zbx_snprintf_alloc(&sql, &sql_alloc, &sql_offset,
					"update functions set parameter='%s' where functionid=%s;\n", tmp, row[0]);
			zbx_free(tmp);
		}

		if (SUCCEED != (ret = zbx_db_execute_overflowed_sql(&sql, &sql_alloc, &sql_offset)))
			break;
	}

	zbx_db_free_result(result);
	zbx_db_end_multiple_update(&sql, &sql_alloc, &sql_offset);

	if (SUCCEED == ret && 16 < sql_offset)
	{
		if (ZBX_DB_OK > zbx_db_execute("%s", sql))
			ret = FAIL;
	}
clean:
	zbx_free(like_condition);
	zbx_free(buf);
	zbx_free(sql);

	return ret;
}

ZBX_PTR_VECTOR_DECL(eval_token_ptr, zbx_eval_token_t *)
ZBX_PTR_VECTOR_IMPL(eval_token_ptr, zbx_eval_token_t *)

static int	update_escaping_in_expression(const char *expression, char **substitute, char **error)
{
	zbx_eval_context_t		ctx;
	int				ret = SUCCEED;
	int				token_num;
	zbx_eval_token_t		*token;
	zbx_vector_eval_token_ptr_t	hist_param_tokens;

	ret = zbx_eval_parse_expression(&ctx, expression, ZBX_EVAL_PARSE_CALC_EXPRESSION |
			ZBX_EVAL_PARSE_STR_V64_COMPAT | ZBX_EVAL_PARSE_LLDMACRO, error);

	if (FAIL == ret)
		return FAIL;

	zbx_vector_eval_token_ptr_create(&hist_param_tokens);

	/* finding string parameters of history functions */
	for (token_num = ctx.stack.values_num - 1; token_num >= 0; token_num--)
	{
		token = &ctx.stack.values[token_num];

		if (token->type  == ZBX_EVAL_TOKEN_HIST_FUNCTION)
		{
			for (zbx_uint32_t i = 0; i < token->opt; i++)
			{
				if (0 == token_num--)
					break;

				if (ZBX_EVAL_TOKEN_VAR_STR == ctx.stack.values[token_num].type)
				{
					zbx_vector_eval_token_ptr_append(&hist_param_tokens,
							&ctx.stack.values[token_num]);
				}
			}
		}
	}

	for (token_num = hist_param_tokens.values_num - 1; token_num >= 0; token_num--)
	{
		char	*str = NULL, *subst;
		int	quoted;
		size_t	str_alloc = 0, str_offset = 0, str_len;

		token = hist_param_tokens.values[token_num];

		str_len = token->loc.r - token->loc.l + 1;
		zbx_strncpy_alloc(&str, &str_alloc, &str_offset, ctx.expression + token->loc.l, str_len);

		subst = zbx_function_param_unquote_dyn_compat(str, str_len, &quoted);
		zbx_variant_set_str(&(token->value), subst);

		zbx_free(str);
	}

	ctx.rules ^= ZBX_EVAL_PARSE_STR_V64_COMPAT;
	zbx_eval_compose_expression(&ctx, substitute);

	zbx_vector_eval_token_ptr_destroy(&hist_param_tokens);
	zbx_eval_clear(&ctx);

	return SUCCEED;
}

static int	DBpatch_6050166(void)
{
int			ret = SUCCEED;
	zbx_db_result_t		result;
	zbx_db_row_t		row;
	char			*sql = NULL, *error = NULL, *like_condition;
	size_t			sql_alloc = 0, sql_offset = 0;

	zbx_db_begin_multiple_update(&sql, &sql_alloc, &sql_offset);

	like_condition = zbx_db_dyn_escape_like_pattern(BACKSLASH_MATCH_PATTERN);

	if (NULL == (result = zbx_db_select("select itemid,params from items "
			"where type=15 and params like '%%%s%%'", like_condition)))
	{
		goto clean;
	}

	while (NULL != (row = zbx_db_fetch(result)))
	{
		char	*substitute = NULL, *tmp = NULL;

		if (SUCCEED == update_escaping_in_expression(row[1], &substitute, &error))
		{
			tmp = zbx_db_dyn_escape_string(substitute);
			zbx_free(substitute);
			zbx_snprintf_alloc(&sql, &sql_alloc, &sql_offset,
					"update items set params='%s' where itemid=%s;\n", tmp, row[0]);
			zbx_free(tmp);
		}
		else
		{
			zabbix_log(LOG_LEVEL_WARNING, "Failed to parse calculated item expression \"%s\" for"
				" item with id %s, error: %s", row[1], row[0], error);
			zbx_free(error);
		}

		if (SUCCEED != (ret = zbx_db_execute_overflowed_sql(&sql, &sql_alloc, &sql_offset)))
			break;
	}

	zbx_db_free_result(result);
	zbx_db_end_multiple_update(&sql, &sql_alloc, &sql_offset);

	if (SUCCEED == ret && 16 < sql_offset)
	{
		if (ZBX_DB_OK > zbx_db_execute("%s", sql))
			ret = FAIL;
	}
clean:
	zbx_free(like_condition);
	zbx_free(error);
	zbx_free(sql);

	return ret;
}

static int	find_expression_macro(const char *macro_start, const char **macro_end, char **substitute,
		char **error)
{
	int		ret = FAIL;

	*macro_end = macro_start + 2;

	while (ret == FAIL && NULL != (*macro_end = strstr(*macro_end, "}")))
	{
		char	*expression = NULL;
		size_t	expr_alloc = 0, expr_offset = 0;

		zbx_free(*error);
		zbx_strncpy_alloc(&expression, &expr_alloc, &expr_offset,
				macro_start + 2, (size_t)(*macro_end - macro_start) - 2);
		ret = update_escaping_in_expression(expression, substitute, error);
		zbx_free(expression);
		(*macro_end)++;
	}

	return ret;
}

static void	get_next_expr_macro_start(const char **expr_start, const char *str, size_t str_len)
{
	const char	*search_pos = *expr_start + 2;

	if (NULL != *expr_start && NULL != str && (size_t)(search_pos - str) < str_len)
		*expr_start = strstr(search_pos, "{?");
	else
		*expr_start = NULL;
}

static int	replace_expression_macro(char **buf, size_t *alloc, size_t *offset, const char *command, size_t cmd_len,
		size_t *pos, const char **expr_macro_start)
{
	const char	*macro_end;
	char		*error = NULL, *substitute = NULL;
	int		ret = FAIL;

	if (NULL != *expr_macro_start &&
			SUCCEED == find_expression_macro(*expr_macro_start, &macro_end, &substitute, &error))
	{
		zbx_strncpy_alloc(buf, alloc, offset, command + *pos, (size_t)(*expr_macro_start - command) - *pos);
		zbx_strcpy_alloc(buf, alloc, offset, "{?");
		zbx_strcpy_alloc(buf, alloc, offset, substitute);
		zbx_strcpy_alloc(buf, alloc, offset, "}");
		zbx_free(substitute);

		*expr_macro_start = strstr(macro_end, "{?");
		*pos = (size_t)(macro_end - command);
		ret = SUCCEED;
	}
	else
	{
		get_next_expr_macro_start(expr_macro_start, command, cmd_len);
		zbx_free(error);
	}

	return ret;
}

static int	fix_expression_macro_escaping(const char *table, const char *id_col, const char *data_col)
{
	int			ret = SUCCEED;
	zbx_db_result_t		result;
	zbx_db_row_t		row;
	char			*sql = NULL, *like_condition;
	size_t			sql_alloc = 0, sql_offset = 0;

	zbx_db_begin_multiple_update(&sql, &sql_alloc, &sql_offset);

	like_condition = zbx_db_dyn_escape_like_pattern(BACKSLASH_MATCH_PATTERN);

	if (NULL == (result = zbx_db_select("select %s,%s from %s where %s like '%%%s%%'",
			id_col, data_col, table, data_col, like_condition)))
	{
		goto clean;
	}

	while (NULL != (row = zbx_db_fetch(result)))
	{
		const char	*command = row[1];
		char		*buf = NULL, *tmp = NULL;
		size_t		buf_alloc = 0, buf_offset = 0;
		size_t		pos = 0, cmd_len;
		int		replaced = 0;
		zbx_token_t	token;
		const char	*expr_macro_start;

		cmd_len = strlen(command);
		expr_macro_start = strstr(command, "{?");

		while (SUCCEED == zbx_token_find(command, (int)pos, &token, ZBX_TOKEN_SEARCH_BASIC) &&
				cmd_len >= pos && NULL != expr_macro_start)
		{
			int	replace_success = 0;

			while (NULL != expr_macro_start && token.loc.l >= (size_t)(expr_macro_start - command))
			{
				if (SUCCEED == replace_expression_macro(&buf, &buf_alloc, &buf_offset, command,
							cmd_len, &pos, &expr_macro_start))
				{
					replaced = replace_success = 1;
				}
			}

			if (0 == replace_success)
			{
				expr_macro_start = command + token.loc.r - 2;
				get_next_expr_macro_start(&expr_macro_start, command, cmd_len);
				zbx_strncpy_alloc(&buf, &buf_alloc, &buf_offset, command + pos, token.loc.r - pos + 1);
				pos = token.loc.r + 1;
			}
		}

		while (NULL != expr_macro_start)	/* expression macros after the end of tokens */
		{
			if (SUCCEED == replace_expression_macro(&buf, &buf_alloc, &buf_offset, command,
							cmd_len, &pos, &expr_macro_start))
			{
				replaced = 1;
			}
		}

		if (0 != replaced)
		{
			if (cmd_len >= pos)
				zbx_strncpy_alloc(&buf, &buf_alloc, &buf_offset, command + pos, cmd_len - pos);

			tmp = zbx_db_dyn_escape_string(buf);
			zbx_free(buf);
			zbx_snprintf_alloc(&sql, &sql_alloc, &sql_offset, "update %s set %s='%s' where %s=%s;\n",
					table, data_col, tmp, id_col, row[0]);
			zbx_free(tmp);

			if (SUCCEED != (ret = zbx_db_execute_overflowed_sql(&sql, &sql_alloc, &sql_offset)))
				break;
		}
		else
			zbx_free(buf);
	}

	zbx_db_free_result(result);
	zbx_db_end_multiple_update(&sql, &sql_alloc, &sql_offset);

	if (SUCCEED == ret && 16 < sql_offset)
	{
		if (ZBX_DB_OK > zbx_db_execute("%s", sql))
			ret = FAIL;
	}
clean:
	zbx_free(like_condition);
	zbx_free(sql);

	return ret;
}

#undef BACKSLASH_MATCH_PATTERN

static int	DBpatch_6050167(void)
{
	return fix_expression_macro_escaping("scripts", "scriptid", "command");
}

static int	DBpatch_6050168(void)
{
	return fix_expression_macro_escaping("script_param", "script_paramid", "value");
}

static int	DBpatch_6050169(void)
{
	return fix_expression_macro_escaping("media_type_message", "mediatype_messageid", "message");
}

static int	DBpatch_6050170(void)
{
	return fix_expression_macro_escaping("media_type_message", "mediatype_messageid", "subject");
}

static int	DBpatch_6050171(void)
{
	return fix_expression_macro_escaping("opmessage", "operationid", "message");
}

static int	DBpatch_6050172(void)
{
	return fix_expression_macro_escaping("opmessage", "operationid", "subject");
}

static int	DBpatch_6050173(void)
{
	return fix_expression_macro_escaping("triggers", "triggerid", "event_name");
}

static int	DBpatch_6050174(void)
{
	return fix_expression_macro_escaping("media_type_param", "mediatype_paramid", "value");
}

static int	DBpatch_6050175(void)
{
	return fix_expression_macro_escaping("media_type_param", "mediatype_paramid", "name");
}

typedef struct
{
	char		*name;
	zbx_uint64_t	wid;
	zbx_uint64_t	wfid;
	char		*value_str;
	int		value_int;
}
zbx_wiget_field_t;

ZBX_PTR_VECTOR_DECL(wiget_field, zbx_wiget_field_t *)
ZBX_PTR_VECTOR_IMPL(wiget_field, zbx_wiget_field_t *)

static void	zbx_wiget_field_free(zbx_wiget_field_t *wf)
{
	zbx_free(wf->name);
	zbx_free(wf->value_str);
	zbx_free(wf);
}

static int	zbx_wiget_field_compare(const void *d1, const void *d2)
{
	const zbx_wiget_field_t	*f1 = *(const zbx_wiget_field_t * const *)d1;
	const zbx_wiget_field_t	*f2 = *(const zbx_wiget_field_t * const *)d2;

	ZBX_RETURN_IF_NOT_EQUAL(f1->wid, f2->wid);

	return strcmp(f1->name, f2->name);
}

static void	DBpatch_6050176_transform(zbx_vector_wiget_field_t *timeshift, zbx_vector_wiget_field_t *interval,
		zbx_vector_wiget_field_t *aggr_func, zbx_vector_wiget_field_t *time_from,
		zbx_vector_wiget_field_t *time_to, zbx_vector_uint64_t *nofunc_ids)
{
	int	i;

	zbx_vector_wiget_field_sort(interval, zbx_wiget_field_compare);
	zbx_vector_wiget_field_sort(timeshift, zbx_wiget_field_compare);

	for (i = 0; i < aggr_func->values_num; i++)	/* remove fields if aggregate_function = 0 */
	{
		int			n;
		zbx_wiget_field_t	*val = aggr_func->values[i];

		if (0 != val->value_int)
			continue;

		if (FAIL != (n = zbx_vector_wiget_field_bsearch(interval, val, zbx_wiget_field_compare)))
		{
			zbx_vector_uint64_append(nofunc_ids, interval->values[n]->wfid);
			zbx_wiget_field_free(interval->values[n]);
			zbx_vector_wiget_field_remove_noorder(interval, n);
		}

		if (FAIL != (n = zbx_vector_wiget_field_bsearch(timeshift, val, zbx_wiget_field_compare)))
		{
			zbx_vector_uint64_append(nofunc_ids, timeshift->values[n]->wfid);
			zbx_wiget_field_free(timeshift->values[n]);
			zbx_vector_wiget_field_remove(timeshift, n);
		}
	}

	while (0 < interval->values_num)	/* columns.N.time_period.from */
	{
		int			n;
		const char		*shift, *sign_shift = "+", *sign_interv = "-";
		zbx_wiget_field_t	*val = interval->values[interval->values_num - 1];

		if (FAIL == (n = zbx_vector_wiget_field_bsearch(timeshift, val, zbx_wiget_field_compare)))
			shift = "";
		else
			shift = timeshift->values[n]->value_str;

		if ('\0' == *shift || '-' == *shift)
			sign_shift = "";

		if ('\0' == *val->value_str)
			sign_interv = "";

		val->value_str = zbx_dsprintf(val->value_str, "now%s%s%s%s", sign_shift, shift, sign_interv,
				val->value_str);
		zbx_vector_wiget_field_append(time_from, val);
		zbx_vector_wiget_field_remove_noorder(interval, interval->values_num - 1);
	}

	while (0 < timeshift->values_num)	/* columns.N.time_period.to */
	{
		const char		*sign_shift = "+";
		zbx_wiget_field_t	*val = timeshift->values[timeshift->values_num - 1];

		if ('\0' == *val->value_str || '-' == *val->value_str)
			sign_shift = "";

		val->value_str = zbx_dsprintf(val->value_str, "now%s%s", sign_shift, val->value_str);
		zbx_vector_wiget_field_append(time_to, val);
		zbx_vector_wiget_field_remove_noorder(timeshift, timeshift->values_num - 1);
	}
}

static int	DBpatch_6050176_load(zbx_vector_wiget_field_t *time_from, zbx_vector_wiget_field_t *time_to,
		zbx_vector_uint64_t *nofunc_ids)
{
	zbx_db_result_t			result;
	zbx_db_row_t			row;
	zbx_vector_wiget_field_t	timeshift, interval, aggr_func;

	if (NULL == (result = zbx_db_select("select widget_fieldid,widgetid,name,value_str,value_int from widget_field"
				" where name like 'columns.%%.timeshift'"
					" or name like 'columns.%%.aggregate_interval'"
					" or name like 'columns.%%.aggregate_function'"
					" and widgetid in (select widgetid from widget where type='tophosts')")))
	{
		return FAIL;
	}

	zbx_vector_wiget_field_create(&timeshift);
	zbx_vector_wiget_field_create(&interval);
	zbx_vector_wiget_field_create(&aggr_func);

	while (NULL != (row = zbx_db_fetch(result)))
	{
		zbx_wiget_field_t	*val;
		const char		*name;
		size_t			l;

		val = (zbx_wiget_field_t *) zbx_malloc(NULL, sizeof(zbx_wiget_field_t));

		ZBX_STR2UINT64(val->wfid, row[0]);
		ZBX_STR2UINT64(val->wid, row[1]);
		name = row[2];
		l = strlen(name);
		val->value_str = zbx_strdup(NULL, row[3]);
		val->value_int = atoi(row[4]);

		if ('t' == name[l - 1])
		{
			val->name = zbx_dsprintf(NULL, "%.*s", (int)(l - ZBX_CONST_STRLEN("columns" "timeshift")),
					&name[ZBX_CONST_STRLEN("columns")]);
			zbx_vector_wiget_field_append(&timeshift, val);
		}
		else if  ('l' == name[l - 1])
		{
			val->name = zbx_dsprintf(NULL, "%.*s",
					(int)(l - ZBX_CONST_STRLEN("columns" "aggregate_interval")),
					&name[ZBX_CONST_STRLEN("columns")]);
			zbx_vector_wiget_field_append(&interval, val);
		}
		else
		{
			val->name = zbx_dsprintf(NULL, "%.*s",
					(int)(l - ZBX_CONST_STRLEN("columns" "aggregate_function")),
					&name[ZBX_CONST_STRLEN("columns")]);
			zbx_vector_wiget_field_append(&aggr_func, val);
		}
	}
	zbx_db_free_result(result);

	DBpatch_6050176_transform(&timeshift, &interval, &aggr_func, time_from, time_to, nofunc_ids);

	zbx_vector_wiget_field_clear_ext(&timeshift, zbx_wiget_field_free);
	zbx_vector_wiget_field_clear_ext(&interval, zbx_wiget_field_free);
	zbx_vector_wiget_field_clear_ext(&aggr_func, zbx_wiget_field_free);
	zbx_vector_wiget_field_destroy(&timeshift);
	zbx_vector_wiget_field_destroy(&interval);
	zbx_vector_wiget_field_destroy(&aggr_func);

	return SUCCEED;
}

static int	DBpatch_6050176_remove(zbx_vector_uint64_t *nofuncs)
{
	if (0 == nofuncs->values_num)
		return SUCCEED;

	zbx_vector_uint64_sort(nofuncs,ZBX_DEFAULT_UINT64_COMPARE_FUNC);

	return zbx_db_execute_multiple_query("delete from widget_field where", "widget_fieldid", nofuncs);
}

static int	DBpatch_6050176_update(zbx_vector_wiget_field_t *time_from, zbx_vector_wiget_field_t *time_to)
{
	char	*sql = NULL;
	size_t	sql_alloc = 0, sql_offset = 0;
	int	i, ret = SUCCEED;

	zbx_db_begin_multiple_update(&sql, &sql_alloc, &sql_offset);

	for (i = 0; i < time_from->values_num; i++)
	{
		zbx_wiget_field_t	*val = time_from->values[i];
		char			name[255 * ZBX_MAX_BYTES_IN_UTF8_CHAR + 1];

		zbx_snprintf(name, sizeof(name), "columns%stime_period.from", val->name);
		zbx_snprintf_alloc(&sql, &sql_alloc, &sql_offset,
				"update widget_field"
				" set value_str='%s',name='%s'"
				" where widget_fieldid=" ZBX_FS_UI64 ";\n",
				val->value_str, name, val->wfid);
		zbx_db_execute_overflowed_sql(&sql, &sql_alloc, &sql_offset);
	}

	for (i = 0; i < time_to->values_num; i++)
	{
		zbx_wiget_field_t	*val = time_to->values[i];
		char			name[255 * ZBX_MAX_BYTES_IN_UTF8_CHAR + 1];

		zbx_snprintf(name, sizeof(name), "columns%stime_period.to", val->name);
		zbx_snprintf_alloc(&sql, &sql_alloc, &sql_offset,
				"update widget_field"
				" set value_str='%s',name='%s'"
				" where widget_fieldid=" ZBX_FS_UI64 ";\n",
				val->value_str, name, val->wfid);
		zbx_db_execute_overflowed_sql(&sql, &sql_alloc, &sql_offset);
	}

	if (16 < sql_offset)	/* in ORACLE always present begin..end; */
	{
		zbx_db_end_multiple_update(&sql, &sql_alloc, &sql_offset);

		if (ZBX_DB_OK > zbx_db_execute("%s", sql))
			ret = FAIL;
	}

	zbx_free(sql);

	return ret;
}

static int	DBpatch_6050176(void)
{
	zbx_vector_wiget_field_t	time_from, time_to;
	zbx_vector_uint64_t		nofuncs_ids;
	int				ret = FAIL;

	if (0 == (DBget_program_type() & ZBX_PROGRAM_TYPE_SERVER))
		return SUCCEED;

	zbx_vector_wiget_field_create(&time_from);
	zbx_vector_wiget_field_create(&time_to);
	zbx_vector_uint64_create(&nofuncs_ids);

	if (SUCCEED == DBpatch_6050176_load(&time_from, &time_to, &nofuncs_ids)
			&& SUCCEED == DBpatch_6050176_remove(&nofuncs_ids)
			&& SUCCEED == DBpatch_6050176_update(&time_from, &time_to))
	{
		ret = SUCCEED;
	}

	zbx_vector_wiget_field_clear_ext(&time_from, zbx_wiget_field_free);
	zbx_vector_wiget_field_clear_ext(&time_to, zbx_wiget_field_free);
	zbx_vector_wiget_field_destroy(&time_from);
	zbx_vector_wiget_field_destroy(&time_to);
	zbx_vector_uint64_destroy(&nofuncs_ids);

	return ret;
}

static int	DBpatch_6050177(void)
{
	const zbx_db_table_t	table =
			{"ugset", "ugsetid", 0,
				{
					{"ugsetid", NULL, NULL, NULL, 0, ZBX_TYPE_ID, ZBX_NOTNULL, 0},
					{"hash", "", NULL, NULL, 64, ZBX_TYPE_CHAR, ZBX_NOTNULL, 0},
					{0}
				},
				NULL
			};

	return DBcreate_table(&table);
}

static int	DBpatch_6050178(void)
{
	return DBcreate_index("ugset", "ugset_1", "hash", 0);
}

static int	DBpatch_6050179(void)
{
	const zbx_db_table_t	table =
			{"ugset_group", "ugsetid,usrgrpid", 0,
				{
					{"ugsetid", NULL, NULL, NULL, 0, ZBX_TYPE_ID, ZBX_NOTNULL, 0},
					{"usrgrpid", NULL, NULL, NULL, 0, ZBX_TYPE_ID, ZBX_NOTNULL, 0},
					{0}
				},
				NULL
			};

	return DBcreate_table(&table);
}

static int	DBpatch_6050180(void)
{
	return DBcreate_index("ugset_group", "ugset_group_1", "usrgrpid", 0);
}

static int	DBpatch_6050181(void)
{
	const zbx_db_field_t	field = {"ugsetid", NULL, "ugset", "ugsetid", 0, 0, 0,
			ZBX_FK_CASCADE_DELETE};

	return DBadd_foreign_key("ugset_group", 1, &field);
}

static int	DBpatch_6050182(void)
{
	const zbx_db_field_t	field = {"usrgrpid", NULL, "usrgrp", "usrgrpid", 0, 0, 0, 0};

	return DBadd_foreign_key("ugset_group", 2, &field);
}

static int	DBpatch_6050183(void)
{
	const zbx_db_table_t	table =
			{"user_ugset", "userid", 0,
				{
					{"userid", NULL, NULL, NULL, 0, ZBX_TYPE_ID, ZBX_NOTNULL, 0},
					{"ugsetid", NULL, NULL, NULL, 0, ZBX_TYPE_ID, ZBX_NOTNULL, 0},
					{0}
				},
				NULL
			};

	return DBcreate_table(&table);
}

static int	DBpatch_6050184(void)
{
	return DBcreate_index("user_ugset", "user_ugset_1", "ugsetid", 0);
}

static int	DBpatch_6050185(void)
{
	const zbx_db_field_t	field = {"userid", NULL, "users", "userid", 0, 0, 0,
			ZBX_FK_CASCADE_DELETE};

	return DBadd_foreign_key("user_ugset", 1, &field);
}

static int	DBpatch_6050186(void)
{
	const zbx_db_field_t	field = {"ugsetid", NULL, "ugset", "ugsetid", 0, 0, 0, 0};

	return DBadd_foreign_key("user_ugset", 2, &field);
}

static int	DBpatch_6050187(void)
{
	const zbx_db_table_t	table =
			{"hgset", "hgsetid", 0,
				{
					{"hgsetid", NULL, NULL, NULL, 0, ZBX_TYPE_ID, ZBX_NOTNULL, 0},
					{"hash", "", NULL, NULL, 64, ZBX_TYPE_CHAR, ZBX_NOTNULL, 0},
					{0}
				},
				NULL
			};

	return DBcreate_table(&table);
}

static int	DBpatch_6050188(void)
{
	return DBcreate_index("hgset", "hgset_1", "hash", 0);
}

static int	DBpatch_6050189(void)
{
	const zbx_db_table_t	table =
			{"hgset_group", "hgsetid,groupid", 0,
				{
					{"hgsetid", NULL, NULL, NULL, 0, ZBX_TYPE_ID, ZBX_NOTNULL, 0},
					{"groupid", NULL, NULL, NULL, 0, ZBX_TYPE_ID, ZBX_NOTNULL, 0},
					{0}
				},
				NULL
			};

	return DBcreate_table(&table);
}

static int	DBpatch_6050190(void)
{
	return DBcreate_index("hgset_group", "hgset_group_1", "groupid", 0);
}

static int	DBpatch_6050191(void)
{
	const zbx_db_field_t	field = {"hgsetid", NULL, "hgset", "hgsetid", 0, 0, 0,
			ZBX_FK_CASCADE_DELETE};

	return DBadd_foreign_key("hgset_group", 1, &field);
}

static int	DBpatch_6050192(void)
{
	const zbx_db_field_t	field = {"groupid", NULL, "hstgrp", "groupid", 0, 0, 0, 0};

	return DBadd_foreign_key("hgset_group", 2, &field);
}

static int	DBpatch_6050193(void)
{
	const zbx_db_table_t	table =
			{"host_hgset", "hostid", 0,
				{
					{"hostid", NULL, NULL, NULL, 0, ZBX_TYPE_ID, ZBX_NOTNULL, 0},
					{"hgsetid", NULL, NULL, NULL, 0, ZBX_TYPE_ID, ZBX_NOTNULL, 0},
					{0}
				},
				NULL
			};

	return DBcreate_table(&table);
}

static int	DBpatch_6050194(void)
{
	return DBcreate_index("host_hgset", "host_hgset_1", "hgsetid", 0);
}

static int	DBpatch_6050195(void)
{
	const zbx_db_field_t	field = {"hostid", NULL, "hosts", "hostid", 0, 0, 0,
			ZBX_FK_CASCADE_DELETE};

	return DBadd_foreign_key("host_hgset", 1, &field);
}

static int	DBpatch_6050196(void)
{
	const zbx_db_field_t	field = {"hgsetid", NULL, "hgset", "hgsetid", 0, 0, 0, 0};

	return DBadd_foreign_key("host_hgset", 2, &field);
}

static int	DBpatch_6050197(void)
{
	const zbx_db_table_t	table =
			{"permission", "ugsetid,hgsetid", 0,
				{
					{"ugsetid", NULL, NULL, NULL, 0, ZBX_TYPE_ID, ZBX_NOTNULL, 0},
					{"hgsetid", NULL, NULL, NULL, 0, ZBX_TYPE_ID, ZBX_NOTNULL, 0},
					{"permission", "2", NULL, NULL, 0, ZBX_TYPE_INT, ZBX_NOTNULL, 0},
					{0}
				},
				NULL
			};

	return DBcreate_table(&table);
}

static int	DBpatch_6050198(void)
{
	return DBcreate_index("permission", "permission_1", "hgsetid", 0);
}

static int	DBpatch_6050199(void)
{
	const zbx_db_field_t	field = {"ugsetid", NULL, "ugset", "ugsetid", 0, 0, 0,
			ZBX_FK_CASCADE_DELETE};

	return DBadd_foreign_key("permission", 1, &field);
}

static int	DBpatch_6050200(void)
{
	const zbx_db_field_t	field = {"hgsetid", NULL, "hgset", "hgsetid", 0, 0, 0,
			ZBX_FK_CASCADE_DELETE};

	return DBadd_foreign_key("permission", 2, &field);
}

typedef struct
{
	char			hash_str[ZBX_SHA256_DIGEST_SIZE * 2 + 1];
	zbx_vector_uint64_t	groupids;
	zbx_vector_uint64_t	ids;
} zbx_dbu_group_set_t;

static zbx_hash_t	dbupgrade_group_set_hash(const void *data)
{
	const zbx_dbu_group_set_t	*group_set = (const zbx_dbu_group_set_t *)data;

	return ZBX_DEFAULT_STRING_HASH_FUNC(group_set->hash_str);
}

static int	dbupgrade_group_set_compare(const void *d1, const void *d2)
{
	const zbx_dbu_group_set_t	*group_set1 = (const zbx_dbu_group_set_t *)d1;
	const zbx_dbu_group_set_t	*group_set2 = (const zbx_dbu_group_set_t *)d2;

	return strcmp(group_set1->hash_str, group_set2->hash_str);
}

static int	dbupgrade_groupsets_make(zbx_vector_uint64_t *ids, const char *fld_name_id,
		const char *fld_name_groupid, const char *tbl_name_groups, zbx_hashset_t *group_sets,
		int allow_empty_groups)
{
	int			ret = SUCCEED;
	char			id_str[MAX_ID_LEN + 2];
	zbx_db_result_t		result;
	zbx_db_row_t		row;
	zbx_vector_uint64_t	groupids;
	zbx_dbu_group_set_t	*gset_ptr;

	id_str[0] = '|';
	zbx_vector_uint64_create(&groupids);

	for (int i = 0; i < ids->values_num; i++)
	{
		unsigned char		hash[ZBX_SHA256_DIGEST_SIZE];
		char			*id_str_p = id_str + 1;
		sha256_ctx		ctx;
		zbx_dbu_group_set_t	gset;

		zbx_sha256_init(&ctx);

		result = zbx_db_select("select %s from %s where %s=" ZBX_FS_UI64 " order by %s",
				fld_name_groupid, tbl_name_groups, fld_name_id, ids->values[i], fld_name_groupid);

		while (NULL != (row = zbx_db_fetch(result)))
		{
			zbx_uint64_t	groupid;

			ZBX_STR2UINT64(groupid, row[0]);

			if (1 == groupids.values_num)
				id_str_p = id_str;

			zbx_snprintf(id_str + 1, MAX_ID_LEN + 1, "%s", row[0]);
			zbx_sha256_process_bytes(id_str_p, strlen(id_str_p), &ctx);
			zbx_vector_uint64_append(&groupids, groupid);
		}
		zbx_db_free_result(result);

		if (0 == groupids.values_num)
		{
			if (0 == allow_empty_groups)
			{
				zabbix_log(LOG_LEVEL_WARNING, "host or template [hostid=" ZBX_FS_UI64 "] is not"
						" assigned to any group, permissions not granted", ids->values[i]);
			}

			continue;
		}

		zbx_sha256_finish(&ctx, hash);
		(void)zbx_bin2hex(hash, ZBX_SHA256_DIGEST_SIZE, gset.hash_str,
				ZBX_SHA256_DIGEST_SIZE * 2 + 1);

		if (NULL == (gset_ptr = zbx_hashset_search(group_sets, &gset)))
		{
			zbx_vector_uint64_create(&gset.ids);
			zbx_vector_uint64_create(&gset.groupids);
			zbx_vector_uint64_append_array(&gset.groupids, groupids.values, groupids.values_num);

			if (NULL == (gset_ptr = zbx_hashset_insert(group_sets, &gset, sizeof(zbx_dbu_group_set_t))))
			{
				ret = FAIL;
				break;
			}
		}

		zbx_vector_uint64_append(&gset_ptr->ids, ids->values[i]);
		zbx_vector_uint64_clear(&groupids);
	}

	zbx_vector_uint64_destroy(&groupids);

	return ret;
}

static int	dbupgrade_groupsets_insert(const char *tbl_name, zbx_hashset_t *group_sets,
		zbx_db_insert_t *db_gset, zbx_db_insert_t *db_gset_groups, zbx_db_insert_t *db_gset_parents)
{
	zbx_uint64_t		gsetid;
	zbx_hashset_iter_t	iter;
	zbx_dbu_group_set_t	*gset_ptr;

	if (0 == group_sets->num_data)
		return SUCCEED;

	gsetid = zbx_db_get_maxid_num(tbl_name, group_sets->num_data);

	zbx_hashset_iter_reset(group_sets, &iter);

	while (NULL != (gset_ptr = (zbx_dbu_group_set_t *)zbx_hashset_iter_next(&iter)))
	{
		int	i;

		zbx_db_insert_add_values(db_gset, gsetid, gset_ptr->hash_str);

		for (i = 0; i < gset_ptr->groupids.values_num; i++)
			zbx_db_insert_add_values(db_gset_groups, gsetid, gset_ptr->groupids.values[i]);

		for (i = 0; i < gset_ptr->ids.values_num; i++)
			zbx_db_insert_add_values(db_gset_parents, gset_ptr->ids.values[i], gsetid);

		gsetid++;
	}

	if (FAIL == zbx_db_insert_execute(db_gset) ||
			FAIL == zbx_db_insert_execute(db_gset_groups) ||
			FAIL == zbx_db_insert_execute(db_gset_parents))
	{
		return FAIL;
	}

	return SUCCEED;
}

static void	dbupgrade_groupsets_destroy(zbx_hashset_t *group_sets)
{
	zbx_hashset_iter_t	iter;
	zbx_dbu_group_set_t	*gset_ptr;

	zbx_hashset_iter_reset(group_sets, &iter);

	while (NULL != (gset_ptr = (zbx_dbu_group_set_t *)zbx_hashset_iter_next(&iter)))
	{
		zbx_vector_uint64_destroy(&gset_ptr->groupids);
		zbx_vector_uint64_destroy(&gset_ptr->ids);
	}

	zbx_hashset_destroy(group_sets);
}

static int	DBpatch_6050201(void)
{
	int			ret;
	zbx_vector_uint64_t	ids;
	zbx_hashset_t		group_sets;
	zbx_db_insert_t		db_insert, db_insert_groups, db_insert_hosts;

	if (0 == (DBget_program_type() & ZBX_PROGRAM_TYPE_SERVER))
		return SUCCEED;

	zbx_hashset_create(&group_sets, 1, dbupgrade_group_set_hash, dbupgrade_group_set_compare);
	zbx_db_insert_prepare(&db_insert, "hgset", "hgsetid", "hash", (char*)NULL);
	zbx_db_insert_prepare(&db_insert_groups, "hgset_group", "hgsetid", "groupid", (char*)NULL);
	zbx_db_insert_prepare(&db_insert_hosts, "host_hgset", "hostid", "hgsetid", (char*)NULL);

	zbx_vector_uint64_create(&ids);
	zbx_db_select_uint64("select hostid from hosts where flags<>2", &ids);

	if (SUCCEED == (ret = dbupgrade_groupsets_make(&ids, "hostid", "groupid", "hosts_groups", &group_sets, 0)))
		ret = dbupgrade_groupsets_insert("hgset", &group_sets, &db_insert, &db_insert_groups, &db_insert_hosts);

	zbx_db_insert_clean(&db_insert);
	zbx_db_insert_clean(&db_insert_groups);
	zbx_db_insert_clean(&db_insert_hosts);

	zbx_vector_uint64_destroy(&ids);
	dbupgrade_groupsets_destroy(&group_sets);

	return ret;
}

static int	DBpatch_6050202(void)
{
	int			ret;
	zbx_vector_uint64_t	ids;
	zbx_hashset_t		group_sets;
	zbx_db_insert_t		db_insert, db_insert_groups, db_insert_users;

	if (0 == (DBget_program_type() & ZBX_PROGRAM_TYPE_SERVER))
		return SUCCEED;

	zbx_hashset_create(&group_sets, 1, dbupgrade_group_set_hash, dbupgrade_group_set_compare);
	zbx_db_insert_prepare(&db_insert, "ugset", "ugsetid", "hash", (char*)NULL);
	zbx_db_insert_prepare(&db_insert_groups, "ugset_group", "ugsetid", "usrgrpid", (char*)NULL);
	zbx_db_insert_prepare(&db_insert_users, "user_ugset", "userid", "ugsetid", (char*)NULL);

	zbx_vector_uint64_create(&ids);
	zbx_db_select_uint64("select u.userid from users u join role r on u.roleid=r.roleid where r.type<>3", &ids);

	if (SUCCEED == (ret = dbupgrade_groupsets_make(&ids, "userid", "usrgrpid", "users_groups", &group_sets, 1)))
		ret = dbupgrade_groupsets_insert("ugset", &group_sets, &db_insert, &db_insert_groups, &db_insert_users);

	zbx_db_insert_clean(&db_insert);
	zbx_db_insert_clean(&db_insert_groups);
	zbx_db_insert_clean(&db_insert_users);

	zbx_vector_uint64_destroy(&ids);
	dbupgrade_groupsets_destroy(&group_sets);

	return ret;
}

static int	DBpatch_6050203(void)
{
	int		ret;
	zbx_db_result_t	result;
	zbx_db_row_t	row;
	zbx_db_insert_t	db_insert;

	if (0 == (DBget_program_type() & ZBX_PROGRAM_TYPE_SERVER))
		return SUCCEED;

	zbx_db_insert_prepare(&db_insert, "permission", "ugsetid", "hgsetid", "permission", (char*)NULL);

	result = zbx_db_select("select u.ugsetid,h.hgsetid,max(r.permission)"
			" from hgset h"
			" join hgset_group hg"
				" on h.hgsetid=hg.hgsetid"
			" join rights r on hg.groupid=r.id"
			" join ugset_group ug"
				" on r.groupid=ug.usrgrpid"
			" join ugset u"
				" on ug.ugsetid=u.ugsetid"
			" group by u.ugsetid,h.hgsetid"
			" having min(r.permission)>0"
			" order by u.ugsetid,h.hgsetid");

	while (NULL != (row = zbx_db_fetch(result)))
	{
		zbx_uint64_t	hgsetid, ugsetid;
		int		permission;

		ZBX_STR2UINT64(ugsetid, row[0]);
		ZBX_STR2UINT64(hgsetid, row[1]);
		permission = atoi(row[2]);

		zbx_db_insert_add_values(&db_insert, ugsetid, hgsetid, permission);
	}
	zbx_db_free_result(result);

	ret = zbx_db_insert_execute(&db_insert);
	zbx_db_insert_clean(&db_insert);

	return ret;
}

static int	DBpatch_6050204(void)
{
	return DBrename_table("globalvars", "globalvars_tmp");
}

static int	DBpatch_6050205(void)
{
	const zbx_db_table_t	table =
			{"globalvars", "name", 0,
				{
					{"name", "", NULL, NULL, 64, ZBX_TYPE_CHAR, ZBX_NOTNULL, 0},
					{"value", "", NULL, NULL, 2048, ZBX_TYPE_CHAR, ZBX_NOTNULL, 0},
					{0}
				},
				NULL
			};

	return DBcreate_table(&table);
}

static int	DBpatch_6050206(void)
{
	if (ZBX_DB_OK > zbx_db_execute("insert into globalvars (name,value)"
			" select 'snmp_lastsize',snmp_lastsize from globalvars_tmp"))
	{
		return FAIL;
	}

	return SUCCEED;
}

static int	DBpatch_6050207(void)
{
	return DBdrop_table("globalvars_tmp");
}

static int	DBpatch_6050208(void)
{
#ifdef HAVE_POSTGRESQL
	if (FAIL == zbx_db_index_exists("globalvars", "globalvars_pkey1"))
		return SUCCEED;

	return DBrename_index("globalvars", "globalvars_pkey1", "globalvars_pkey",
			"name", 1);
#else
	return SUCCEED;
#endif
}

static int	DBpatch_6050209(void)
{
	const zbx_db_field_t	field = {"auditlog_mode", "1", NULL, NULL, 0, ZBX_TYPE_INT, ZBX_NOTNULL, 0};

	return DBadd_field("config", &field);
}

static int	DBpatch_6050210(void)
{
	int		ret = SUCCEED;
	zbx_uint64_t	ugsetid;
	zbx_db_result_t	result;
	zbx_db_row_t	row;

	if (0 == (DBget_program_type() & ZBX_PROGRAM_TYPE_SERVER))
		return SUCCEED;

	result = zbx_db_select_n("select ugsetid from ugset where ugsetid not in (select ugsetid from ugset_group)", 1);

	if (NULL == (row = zbx_db_fetch(result)))
		goto out;

	ZBX_STR2UINT64(ugsetid, row[0]);

	if (ZBX_DB_OK > zbx_db_execute("delete from user_ugset where ugsetid=" ZBX_FS_UI64, ugsetid) ||
			ZBX_DB_OK > zbx_db_execute("delete from ugset where ugsetid=" ZBX_FS_UI64, ugsetid))
	{
		ret = FAIL;
		goto out;
	}
out:
	zbx_db_free_result(result);

	return ret;
}

static int	DBpatch_6050211(void)
{
	const zbx_db_field_t	field = {"history", "31d", NULL, NULL, 255, ZBX_TYPE_CHAR, ZBX_NOTNULL, 0};

	return DBset_default("items", &field);
}

static int	DBpatch_6050212(void)
{
	const zbx_db_field_t	field = {"history", "31d", NULL, NULL, 255, ZBX_TYPE_CHAR, ZBX_NOTNULL, 0};

	return DBset_default("lld_override_ophistory", &field);
}

static int	DBpatch_6050213(void)
{
	const zbx_db_field_t	field = {"mfa_status", "0", NULL, NULL, 0, ZBX_TYPE_INT, ZBX_NOTNULL, 0};

	return DBadd_field("usrgrp", &field);
}

static int	DBpatch_6050214(void)
{
	const zbx_db_field_t	field = {"mfaid", NULL, NULL, NULL, 0, ZBX_TYPE_ID, 0, 0};

	return DBadd_field("usrgrp", &field);
}

static int	DBpatch_6050215(void)
{
	return DBcreate_index("usrgrp", "usrgrp_3", "mfaid", 0);
}

static int	DBpatch_6050216(void)
{
	const zbx_db_field_t	field = {"mfa_status", "0", NULL, NULL, 0, ZBX_TYPE_INT, ZBX_NOTNULL, 0};

	return DBadd_field("config", &field);
}

static int	DBpatch_6050217(void)
{
	const zbx_db_field_t	field = {"mfaid", NULL, NULL, NULL, 0, ZBX_TYPE_ID, 0, 0};

	return DBadd_field("config", &field);
}

static int	DBpatch_6050218(void)
{
	return DBcreate_index("config", "config_5", "mfaid", 0);
}

static int	DBpatch_6050219(void)
{
	const zbx_db_table_t	table =
			{"mfa", "mfaid", 0,
				{
					{"mfaid", NULL, NULL, NULL, 0, ZBX_TYPE_ID, ZBX_NOTNULL, 0},
					{"type", "0", NULL, NULL, 0, ZBX_TYPE_INT, ZBX_NOTNULL, 0},
					{"name", "", NULL, NULL, 128, ZBX_TYPE_CHAR, ZBX_NOTNULL, 0},
					{"hash_function", "1", NULL, NULL, 0, ZBX_TYPE_INT, 0, 0},
					{"code_length", "6", NULL, NULL, 0, ZBX_TYPE_INT, 0, 0},
					{"api_hostname", "", NULL, NULL, 1024, ZBX_TYPE_CHAR, 0, 0},
					{"clientid", "", NULL, NULL, 32, ZBX_TYPE_CHAR, 0, 0},
					{"client_secret", "", NULL, NULL, 64, ZBX_TYPE_CHAR, 0, 0},
					{0}
				},
				NULL
			};

	return DBcreate_table(&table);
}

static int	DBpatch_6050220(void)
{
	return DBcreate_index("mfa", "mfa_1", "name", 1);
}

static int	DBpatch_6050221(void)
{
	const zbx_db_field_t	field = {"mfaid", NULL, "mfa", "mfaid", 0, 0, 0, 0};

	return DBadd_foreign_key("usrgrp", 3, &field);
}

static int	DBpatch_6050222(void)
{
	const zbx_db_field_t	field = {"mfaid", NULL, "mfa", "mfaid", 0, 0, 0, 0};

	return DBadd_foreign_key("config", 5, &field);
}

static int	DBpatch_6050223(void)
{
	const zbx_db_table_t	table =
			{"mfa_totp_secret", "mfa_totp_secretid", 0,
				{
					{"mfa_totp_secretid", NULL, NULL, NULL, 0, ZBX_TYPE_ID, ZBX_NOTNULL, 0},
					{"mfaid", NULL, NULL, NULL, 0, ZBX_TYPE_ID, ZBX_NOTNULL, 0},
					{"userid", NULL, NULL, NULL, 0, ZBX_TYPE_ID, ZBX_NOTNULL, 0},
					{"totp_secret", "", NULL, NULL, 32, ZBX_TYPE_CHAR, 0, 0},
					{0}
				},
				NULL
			};

	return DBcreate_table(&table);
}

static int	DBpatch_6050224(void)
{
	return DBcreate_index("mfa_totp_secret", "mfa_totp_secret_1", "mfaid", 0);
}

static int	DBpatch_6050225(void)
{
	const zbx_db_field_t	field = {"mfaid", NULL, "mfa", "mfaid", 0, 0, 0, ZBX_FK_CASCADE_DELETE};

	return DBadd_foreign_key("mfa_totp_secret", 1, &field);
}

static int	DBpatch_6050226(void)
{
	return DBcreate_index("mfa_totp_secret", "mfa_totp_secret_2", "userid", 0);
}

static int	DBpatch_6050227(void)
{
	const zbx_db_field_t	field = {"userid", NULL, "users", "userid", 0, 0, 0,
			ZBX_FK_CASCADE_DELETE};

	return DBadd_foreign_key("mfa_totp_secret", 2, &field);
}

static int	DBpatch_6050228(void)
{
	const zbx_db_field_t	field = {"error", "", NULL, NULL, 2048, ZBX_TYPE_CHAR, ZBX_NOTNULL, 0};

	return DBadd_field("drules", &field);
}

static int	DBpatch_6050229(void)
{
	const zbx_db_field_t	field = {"error", "", NULL, NULL, 2048, ZBX_TYPE_CHAR, ZBX_NOTNULL, 0};

	return DBadd_field("proxy_dhistory", &field);
}

static int	DBpatch_6050230(void)
{
	if (0 == (DBget_program_type() & ZBX_PROGRAM_TYPE_SERVER))
		return SUCCEED;

	if (ZBX_DB_OK > zbx_db_execute("insert into module (moduleid,id,relative_path,status,config) values"
			" (" ZBX_FS_UI64 ",'honeycomb','widgets/honeycomb',%d,'[]')", zbx_db_get_maxid("module"), 1))
	{
		return FAIL;
	}

	return SUCCEED;
}

static int	DBpatch_6050231(void)
{
	const zbx_db_field_t	field = {"lifetime_type", "0", NULL, NULL, 0, ZBX_TYPE_INT, ZBX_NOTNULL, 0};

	return DBadd_field("items", &field);
}

static int	DBpatch_6050232(void)
{
	const zbx_db_field_t	field = {"enabled_lifetime_type", "2", NULL, NULL, 0, ZBX_TYPE_INT, ZBX_NOTNULL, 0};

	return DBadd_field("items", &field);
}

static int	DBpatch_6050233(void)
{
	const zbx_db_field_t	field = {"enabled_lifetime", "0", NULL, NULL, 255, ZBX_TYPE_CHAR, ZBX_NOTNULL, 0};

	return DBadd_field("items", &field);
}

static int	DBpatch_6050234(void)
{
	const zbx_db_field_t	field = {"status", "0", NULL, NULL, 0, ZBX_TYPE_INT, ZBX_NOTNULL, 0};

	return DBadd_field("host_discovery", &field);
}

static int	DBpatch_6050235(void)
{
	const zbx_db_field_t	field = {"disable_source", "0", NULL, NULL, 0, ZBX_TYPE_INT, ZBX_NOTNULL, 0};

	return DBadd_field("host_discovery", &field);
}

static int	DBpatch_6050236(void)
{
	const zbx_db_field_t	field = {"ts_disable", "0", NULL, NULL, 0, ZBX_TYPE_INT, ZBX_NOTNULL, 0};

	return DBadd_field("host_discovery", &field);
}

static int	DBpatch_6050237(void)
{
	const zbx_db_field_t	field = {"status", "0", NULL, NULL, 0, ZBX_TYPE_INT, ZBX_NOTNULL, 0};

	return DBadd_field("item_discovery", &field);
}

static int	DBpatch_6050238(void)
{
	const zbx_db_field_t	field = {"disable_source", "0", NULL, NULL, 0, ZBX_TYPE_INT, ZBX_NOTNULL, 0};

	return DBadd_field("item_discovery", &field);
}

static int	DBpatch_6050239(void)
{
	const zbx_db_field_t	field = {"ts_disable", "0", NULL, NULL, 0, ZBX_TYPE_INT, ZBX_NOTNULL, 0};

	return DBadd_field("item_discovery", &field);
}

static int	DBpatch_6050240(void)
{
	const zbx_db_field_t	field = {"status", "0", NULL, NULL, 0, ZBX_TYPE_INT, ZBX_NOTNULL, 0};

	return DBadd_field("trigger_discovery", &field);
}

static int	DBpatch_6050241(void)
{
	const zbx_db_field_t	field = {"disable_source", "0", NULL, NULL, 0, ZBX_TYPE_INT, ZBX_NOTNULL, 0};

	return DBadd_field("trigger_discovery", &field);
}

static int	DBpatch_6050242(void)
{
	const zbx_db_field_t	field = {"ts_disable", "0", NULL, NULL, 0, ZBX_TYPE_INT, ZBX_NOTNULL, 0};

	return DBadd_field("trigger_discovery", &field);
}

static int	DBpatch_6050243(void)
{
	const zbx_db_field_t	field = {"status", "0", NULL, NULL, 0, ZBX_TYPE_INT, ZBX_NOTNULL, 0};

	return DBadd_field("graph_discovery", &field);
}

static int	DBpatch_6050244(void)
{
	const zbx_db_field_t	field = {"status", "0", NULL, NULL, 0, ZBX_TYPE_INT, ZBX_NOTNULL, 0};

	return DBadd_field("group_discovery", &field);
}

static int	DBpatch_6050245(void)
{
	const zbx_db_field_t	field = {"lifetime", "7d", NULL, NULL, 255, ZBX_TYPE_CHAR, ZBX_NOTNULL, 0};

	return DBset_default("items", &field);
}

static int	DBpatch_6050246(void)
{
	if (0 == (DBget_program_type() & ZBX_PROGRAM_TYPE_SERVER))
		return SUCCEED;

	/* update default value for items and item prototypes */
	if (ZBX_DB_OK > zbx_db_execute("update items set lifetime='7d' where flags in (0,2,4)"))
		return FAIL;

	return SUCCEED;
}

static int	DBpatch_6050247(void)
{
	if (0 == (DBget_program_type() & ZBX_PROGRAM_TYPE_SERVER))
		return SUCCEED;

	/* set LIFETIME_TYPE_IMMEDIATELY for LLD rules with 0 lifetime */
	if (ZBX_DB_OK > zbx_db_execute("update items set lifetime_type=2 where flags=1 and lifetime like '0%%'"))
		return FAIL;

	return SUCCEED;
}

static int	DBpatch_6050248(void)
{
	if (0 == (DBget_program_type() & ZBX_PROGRAM_TYPE_SERVER))
		return SUCCEED;

	/* set LIFETIME_TYPE_NEVER for existing LLD rules */
	if (ZBX_DB_OK > zbx_db_execute("update items set enabled_lifetime_type=1 where flags=1"))
		return FAIL;

	return SUCCEED;
}

static int	DBpatch_6050249(void)
{
	if (0 == (DBget_program_type() & ZBX_PROGRAM_TYPE_SERVER))
		return SUCCEED;

	/* set DISCOVERY_STATUS_LOST */
	if (ZBX_DB_OK > zbx_db_execute("update host_discovery set status=1 where ts_delete<>0"))
		return FAIL;

	return SUCCEED;
}

static int	DBpatch_6050250(void)
{
	if (0 == (DBget_program_type() & ZBX_PROGRAM_TYPE_SERVER))
		return SUCCEED;

	/* set DISCOVERY_STATUS_LOST */
	if (ZBX_DB_OK > zbx_db_execute("update item_discovery set status=1 where ts_delete<>0"))
		return FAIL;

	return SUCCEED;
}

static int	DBpatch_6050251(void)
{
	if (0 == (DBget_program_type() & ZBX_PROGRAM_TYPE_SERVER))
		return SUCCEED;

	/* set DISCOVERY_STATUS_LOST */
	if (ZBX_DB_OK > zbx_db_execute("update trigger_discovery set status=1 where ts_delete<>0"))
		return FAIL;

	return SUCCEED;
}

static int	DBpatch_6050252(void)
{
	if (0 == (DBget_program_type() & ZBX_PROGRAM_TYPE_SERVER))
		return SUCCEED;

	/* set DISCOVERY_STATUS_LOST */
	if (ZBX_DB_OK > zbx_db_execute("update graph_discovery set status=1 where ts_delete<>0"))
		return FAIL;

	return SUCCEED;
}

static int	DBpatch_6050253(void)
{
	if (0 == (DBget_program_type() & ZBX_PROGRAM_TYPE_SERVER))
		return SUCCEED;

	/* set DISCOVERY_STATUS_LOST */
	if (ZBX_DB_OK > zbx_db_execute("update group_discovery set status=1 where ts_delete<>0"))
		return FAIL;

	return SUCCEED;
}

static int	DBpatch_6050254(void)
{
	const zbx_db_field_t	field = {"status", "0", NULL, NULL, 0, ZBX_TYPE_INT, ZBX_NOTNULL, 0};

	return DBadd_field("mfa_totp_secret", &field);
}

static int	DBpatch_6050255(void)
{
	const zbx_db_field_t	field = {"used_codes", "", NULL, NULL, 32, ZBX_TYPE_CHAR, ZBX_NOTNULL, 0};

	return DBadd_field("mfa_totp_secret", &field);
}

static int	DBpatch_6050256(void)
{
	if (0 == (DBget_program_type() & ZBX_PROGRAM_TYPE_SERVER))
		return SUCCEED;

	if (ZBX_DB_OK > zbx_db_execute("insert into module (moduleid,id,relative_path,status,config) values"
			" (" ZBX_FS_UI64 ",'hostnavigator','widgets/hostnavigator',%d,'[]')", zbx_db_get_maxid("module"), 1))
	{
		return FAIL;
	}

	return SUCCEED;
}

static int	DBpatch_6050257(void)
{
<<<<<<< HEAD
	const zbx_db_field_t	field = {"userdirectory_mediaid", NULL, NULL, NULL, 0, ZBX_TYPE_ID, 0, 0};

	return DBadd_field("media", &field);
=======
	const zbx_db_table_t	table = {"proxy_group", "proxy_groupid", 0,
			{
				{"proxy_groupid", NULL, NULL, NULL, 0, ZBX_TYPE_ID, ZBX_NOTNULL, 0},
				{"name", "", NULL, NULL, 255, ZBX_TYPE_CHAR, ZBX_NOTNULL, 0},
				{"description", "", NULL, NULL, 0, ZBX_TYPE_SHORTTEXT, ZBX_NOTNULL, 0},
				{"failover_delay", "1m", NULL, NULL, 255, ZBX_TYPE_CHAR, ZBX_NOTNULL, 0},
				{"min_online", "1", NULL, NULL, 255, ZBX_TYPE_CHAR, ZBX_NOTNULL, 0},
				{0}
			},
			NULL
		};

	return DBcreate_table(&table);
>>>>>>> 9a31b83c
}

static int	DBpatch_6050258(void)
{
<<<<<<< HEAD
	return DBcreate_index("media", "media_3", "userdirectory_mediaid", 0);
=======
	return DBcreate_changelog_insert_trigger("proxy_group", "proxy_groupid");
>>>>>>> 9a31b83c
}

static int	DBpatch_6050259(void)
{
<<<<<<< HEAD
	const zbx_db_field_t	field = {"userdirectory_mediaid", NULL, "userdirectory_media", "userdirectory_mediaid",
			0, 0, 0, ZBX_FK_CASCADE_DELETE};

	return DBadd_foreign_key("media", 3, &field);
=======
	return DBcreate_changelog_update_trigger("proxy_group", "proxy_groupid");
>>>>>>> 9a31b83c
}

static int	DBpatch_6050260(void)
{
<<<<<<< HEAD
	const zbx_db_field_t	field = {"active", "0", NULL, NULL, 0, ZBX_TYPE_INT, ZBX_NOTNULL, 0};

	return DBadd_field("userdirectory_media", &field);
=======
	return DBcreate_changelog_delete_trigger("proxy_group", "proxy_groupid");
>>>>>>> 9a31b83c
}

static int	DBpatch_6050261(void)
{
<<<<<<< HEAD
	const zbx_db_field_t	field = {"severity", "63", NULL, NULL, 0, ZBX_TYPE_INT, ZBX_NOTNULL, 0};

	return DBadd_field("userdirectory_media", &field);
=======
	const zbx_db_table_t	table = {"host_proxy", "hostproxyid", 0,
			{
				{"hostproxyid", NULL, NULL, NULL, 0, ZBX_TYPE_ID, ZBX_NOTNULL, 0},
				{"hostid", NULL, NULL, NULL, 0, ZBX_TYPE_ID, 0, 0},
				{"host", "", NULL, NULL, 128, ZBX_TYPE_CHAR, ZBX_NOTNULL, 0},
				{"proxyid", NULL, NULL, NULL, 0, ZBX_TYPE_ID, 0, 0},
				{"revision", "0", NULL, NULL, 0, ZBX_TYPE_UINT, ZBX_NOTNULL, 0},
				{"tls_accept", "1", NULL, NULL, 0, ZBX_TYPE_INT, ZBX_NOTNULL, 0},
				{"tls_issuer", "", NULL, NULL, 1024, ZBX_TYPE_CHAR, ZBX_NOTNULL, 0},
				{"tls_subject", "", NULL, NULL, 1024, ZBX_TYPE_CHAR, ZBX_NOTNULL, 0},
				{"tls_psk_identity", "", NULL, NULL, 128, ZBX_TYPE_CHAR, ZBX_NOTNULL, 0},
				{"tls_psk", "", NULL, NULL, 512, ZBX_TYPE_CHAR, ZBX_NOTNULL, 0},
				{0}
			},
			NULL
		};

	return DBcreate_table(&table);
>>>>>>> 9a31b83c
}

static int	DBpatch_6050262(void)
{
<<<<<<< HEAD
	const zbx_db_field_t	field = {"period", "1-7,00:00-24:00", NULL, NULL, 1024, ZBX_TYPE_CHAR, ZBX_NOTNULL, 0};

	return DBadd_field("userdirectory_media", &field);
=======
	return DBcreate_index("host_proxy", "host_proxy_1", "hostid", 1);
>>>>>>> 9a31b83c
}

static int	DBpatch_6050263(void)
{
<<<<<<< HEAD
	zbx_db_row_t	row;
	zbx_db_result_t	result;
	int		ret = SUCCEED;

	if (NULL == (result = zbx_db_select("select userdirectory_mediaid,userdirectoryid,mediatypeid"
			" from userdirectory_media")))
	{
		ret = FAIL;
		goto out;
	}

	while (NULL != (row = zbx_db_fetch(result)))
	{
		zbx_db_row_t	row2;
		zbx_db_result_t	result2;
		zbx_uint64_t	userdirectoryid, userdirectory_medeiaid, mediatypeid;

		ZBX_STR2UINT64(userdirectory_medeiaid, row[0]);
		ZBX_STR2UINT64(userdirectoryid, row[1]);
		ZBX_STR2UINT64(mediatypeid, row[2]);

		if (NULL == (result2 = zbx_db_select("select u.userid"
				" from userdirectory ud,users u"
				" where ud.userdirectoryid=" ZBX_FS_UI64 " and"
					" u.userdirectoryid=ud.userdirectoryid and"
					" ud.provision_status=1",
					userdirectoryid)))
		{
			ret = FAIL;
			goto out;
		}

		while (NULL != (row2 = zbx_db_fetch(result2)))
		{
			zbx_db_row_t	row3;
			zbx_db_result_t	result3;
			zbx_uint64_t	userid;
			char		*select_sql;

			ZBX_STR2UINT64(userid, row2[0]);
			select_sql = zbx_dsprintf(NULL, "select mediaid"
					" from media"
					" where userid=" ZBX_FS_UI64 " and"
						" mediatypeid=" ZBX_FS_UI64 " and"
						" userdirectory_mediaid is null"
					" order by mediaid", userid, mediatypeid);

			if (NULL == (result3 = zbx_db_select_n(select_sql, 1)))
			{
				ret = FAIL;
				zbx_free(select_sql);
				goto out;
			}
			zbx_free(select_sql);

			while (NULL != (row3 = zbx_db_fetch(result3)))
			{
				zbx_uint64_t	mediaid;
				char		*update_sql;

				ZBX_STR2UINT64(mediaid, row3[0]);
				update_sql = zbx_dsprintf(NULL,
						"update media"
						" set userdirectory_mediaid=" ZBX_FS_UI64
						" where mediaid=" ZBX_FS_UI64 ";\n",
						userdirectory_medeiaid, mediaid);

				if (ZBX_DB_OK > zbx_db_execute("%s", update_sql))
				{
					ret = FAIL;
					zbx_free(update_sql);
					goto out;
				}
				zbx_free(update_sql);
			}

			zbx_db_free_result(result3);
		}

		zbx_db_free_result(result2);
	}

	zbx_db_free_result(result);
out:
	return ret;
=======
	return DBcreate_index("host_proxy", "host_proxy_2", "proxyid", 0);
}

static int	DBpatch_6050264(void)
{
	return DBcreate_index("host_proxy", "host_proxy_3", "revision", 0);
}

static int	DBpatch_6050265(void)
{
	const zbx_db_field_t	field = {"hostid", NULL, "hosts", "hostid", 0, 0, 0, 0};

	return DBadd_foreign_key("host_proxy", 1, &field);
}

static int	DBpatch_6050266(void)
{
	const zbx_db_field_t	field = {"proxyid", NULL, "proxy", "proxyid", 0, 0, 0, 0};

	return DBadd_foreign_key("host_proxy", 2, &field);
}

static int	DBpatch_6050267(void)
{
	return DBcreate_changelog_insert_trigger("host_proxy", "hostproxyid");
}

static int	DBpatch_6050268(void)
{
	return DBcreate_changelog_update_trigger("host_proxy", "hostproxyid");
}

static int	DBpatch_6050269(void)
{
	return DBcreate_changelog_delete_trigger("host_proxy", "hostproxyid");
}

static int	DBpatch_6050270(void)
{
	const zbx_db_field_t	field = {"local_address", "", NULL, NULL, 255, ZBX_TYPE_CHAR, ZBX_NOTNULL, 0};

	return DBadd_field("proxy", &field);
}

static int	DBpatch_6050271(void)
{
	const zbx_db_field_t	field = {"local_port", "10051", NULL, NULL, 64, ZBX_TYPE_CHAR, ZBX_NOTNULL, 0};

	return DBadd_field("proxy", &field);
}

static int	DBpatch_6050272(void)
{
	const zbx_db_field_t	field = {"proxy_groupid", NULL, NULL, NULL, 0, ZBX_TYPE_ID, 0, 0};

	return DBadd_field("proxy", &field);
}

static int	DBpatch_6050273(void)
{
	return DBcreate_index("proxy", "proxy_2", "proxy_groupid", 0);
}

static int	DBpatch_6050274(void)
{
	const zbx_db_field_t	field = {"proxy_groupid", NULL, "proxy_group", "proxy_groupid", 0, 0, 0, 0};

	return DBadd_foreign_key("proxy", 1, &field);
}

static int	DBpatch_6050275(void)
{
	const zbx_db_field_t	field = {"proxy_groupid", NULL, NULL, NULL, 0, ZBX_TYPE_ID, 0, 0};

	return DBadd_field("hosts", &field);
}

static int	DBpatch_6050276(void)
{
	return DBcreate_index("hosts", "hosts_8", "proxy_groupid", 0);
}

static int	DBpatch_6050277(void)
{
	const zbx_db_field_t	field = {"proxy_groupid", NULL, "proxy_group", "proxy_groupid", 0, 0, 0, 0};

	return DBadd_foreign_key("hosts", 4, &field);
}

static int	DBpatch_6050278(void)
{
	const zbx_db_field_t	field = {"monitored_by", "0", NULL, NULL, 0, ZBX_TYPE_INT, ZBX_NOTNULL, 0};

	return DBadd_field("hosts", &field);
}

static int	DBpatch_6050279(void)
{
	const zbx_db_field_t	field = {"state", "0", NULL, NULL, 0, ZBX_TYPE_INT, ZBX_NOTNULL, 0};

	return DBadd_field("proxy_rtdata", &field);
}

static int	DBpatch_6050280(void)
{
	if (ZBX_DB_OK > zbx_db_execute("update hosts set monitored_by=1 where proxyid is not null"))
		return FAIL;


	return SUCCEED;
}

static int	DBpatch_6050281(void)
{
	if (ZBX_DB_OK > zbx_db_execute("delete from profiles where idx='web.hosts.filter_monitored_by'"))
		return FAIL;

	return SUCCEED;
}

static int	DBpatch_6050282(void)
{
	const zbx_db_table_t	table = {"proxy_group_rtdata", "proxy_groupid", 0,
			{
				{"proxy_groupid", NULL, NULL, NULL, 0, ZBX_TYPE_ID, ZBX_NOTNULL, 0},
				{"state", "0", NULL, NULL, 0, ZBX_TYPE_INT, ZBX_NOTNULL, 0},
				{0}
			},
			NULL
		};

	return DBcreate_table(&table);
}

static int	DBpatch_6050283(void)
{
	const zbx_db_field_t	field = {"proxy_groupid", NULL, "proxy_group", "proxy_groupid", 0, 0, 0,
			ZBX_FK_CASCADE_DELETE};

	return DBadd_foreign_key("proxy_group_rtdata", 1, &field);
>>>>>>> 9a31b83c
}

#endif

DBPATCH_START(6050)

/* version, duplicates flag, mandatory flag */

DBPATCH_ADD(6050000, 0, 1)
DBPATCH_ADD(6050001, 0, 1)
DBPATCH_ADD(6050002, 0, 1)
DBPATCH_ADD(6050003, 0, 1)
DBPATCH_ADD(6050004, 0, 1)
DBPATCH_ADD(6050005, 0, 1)
DBPATCH_ADD(6050006, 0, 1)
DBPATCH_ADD(6050007, 0, 1)
DBPATCH_ADD(6050008, 0, 1)
DBPATCH_ADD(6050009, 0, 1)
DBPATCH_ADD(6050010, 0, 1)
DBPATCH_ADD(6050011, 0, 1)
DBPATCH_ADD(6050012, 0, 1)
DBPATCH_ADD(6050013, 0, 1)
DBPATCH_ADD(6050014, 0, 1)
DBPATCH_ADD(6050015, 0, 1)
DBPATCH_ADD(6050016, 0, 1)
DBPATCH_ADD(6050017, 0, 1)
DBPATCH_ADD(6050018, 0, 1)
DBPATCH_ADD(6050019, 0, 1)
DBPATCH_ADD(6050020, 0, 1)
DBPATCH_ADD(6050021, 0, 1)
DBPATCH_ADD(6050022, 0, 1)
DBPATCH_ADD(6050023, 0, 1)
DBPATCH_ADD(6050024, 0, 1)
DBPATCH_ADD(6050025, 0, 1)
DBPATCH_ADD(6050026, 0, 1)
DBPATCH_ADD(6050027, 0, 1)
DBPATCH_ADD(6050028, 0, 1)
DBPATCH_ADD(6050029, 0, 1)
DBPATCH_ADD(6050030, 0, 1)
DBPATCH_ADD(6050031, 0, 1)
DBPATCH_ADD(6050032, 0, 1)
DBPATCH_ADD(6050033, 0, 1)
DBPATCH_ADD(6050034, 0, 1)
DBPATCH_ADD(6050035, 0, 1)
DBPATCH_ADD(6050036, 0, 1)
DBPATCH_ADD(6050037, 0, 1)
DBPATCH_ADD(6050038, 0, 1)
DBPATCH_ADD(6050039, 0, 1)
DBPATCH_ADD(6050040, 0, 1)
DBPATCH_ADD(6050041, 0, 1)
DBPATCH_ADD(6050042, 0, 1)
DBPATCH_ADD(6050043, 0, 1)
DBPATCH_ADD(6050044, 0, 1)
DBPATCH_ADD(6050045, 0, 1)
DBPATCH_ADD(6050046, 0, 1)
DBPATCH_ADD(6050047, 0, 1)
DBPATCH_ADD(6050048, 0, 1)
DBPATCH_ADD(6050049, 0, 1)
DBPATCH_ADD(6050050, 0, 1)
DBPATCH_ADD(6050051, 0, 1)
DBPATCH_ADD(6050052, 0, 1)
DBPATCH_ADD(6050053, 0, 1)
DBPATCH_ADD(6050054, 0, 1)
DBPATCH_ADD(6050055, 0, 1)
DBPATCH_ADD(6050056, 0, 1)
DBPATCH_ADD(6050057, 0, 1)
DBPATCH_ADD(6050058, 0, 1)
DBPATCH_ADD(6050059, 0, 1)
DBPATCH_ADD(6050060, 0, 1)
DBPATCH_ADD(6050061, 0, 1)
DBPATCH_ADD(6050062, 0, 1)
DBPATCH_ADD(6050063, 0, 1)
DBPATCH_ADD(6050064, 0, 1)
DBPATCH_ADD(6050065, 0, 1)
DBPATCH_ADD(6050066, 0, 1)
DBPATCH_ADD(6050067, 0, 1)
DBPATCH_ADD(6050068, 0, 1)
DBPATCH_ADD(6050069, 0, 1)
DBPATCH_ADD(6050070, 0, 1)
DBPATCH_ADD(6050071, 0, 1)
DBPATCH_ADD(6050072, 0, 1)
DBPATCH_ADD(6050073, 0, 1)
DBPATCH_ADD(6050074, 0, 1)
DBPATCH_ADD(6050075, 0, 1)
DBPATCH_ADD(6050076, 0, 1)
DBPATCH_ADD(6050077, 0, 1)
DBPATCH_ADD(6050078, 0, 1)
DBPATCH_ADD(6050079, 0, 1)
DBPATCH_ADD(6050080, 0, 1)
DBPATCH_ADD(6050081, 0, 1)
DBPATCH_ADD(6050082, 0, 1)
DBPATCH_ADD(6050083, 0, 1)
DBPATCH_ADD(6050084, 0, 1)
DBPATCH_ADD(6050085, 0, 1)
DBPATCH_ADD(6050086, 0, 1)
DBPATCH_ADD(6050087, 0, 1)
DBPATCH_ADD(6050090, 0, 1)
DBPATCH_ADD(6050091, 0, 1)
DBPATCH_ADD(6050092, 0, 1)
DBPATCH_ADD(6050093, 0, 1)
DBPATCH_ADD(6050094, 0, 1)
DBPATCH_ADD(6050095, 0, 1)
DBPATCH_ADD(6050096, 0, 1)
DBPATCH_ADD(6050097, 0, 1)
DBPATCH_ADD(6050098, 0, 1)
DBPATCH_ADD(6050099, 0, 1)
DBPATCH_ADD(6050100, 0, 1)
DBPATCH_ADD(6050101, 0, 1)
DBPATCH_ADD(6050102, 0, 1)
DBPATCH_ADD(6050103, 0, 1)
DBPATCH_ADD(6050104, 0, 1)
DBPATCH_ADD(6050105, 0, 1)
DBPATCH_ADD(6050106, 0, 1)
DBPATCH_ADD(6050107, 0, 1)
DBPATCH_ADD(6050108, 0, 1)
DBPATCH_ADD(6050109, 0, 1)
DBPATCH_ADD(6050110, 0, 1)
DBPATCH_ADD(6050111, 0, 1)
DBPATCH_ADD(6050112, 0, 1)
DBPATCH_ADD(6050113, 0, 1)
DBPATCH_ADD(6050114, 0, 1)
DBPATCH_ADD(6050115, 0, 1)
DBPATCH_ADD(6050116, 0, 1)
DBPATCH_ADD(6050117, 0, 1)
DBPATCH_ADD(6050118, 0, 1)
DBPATCH_ADD(6050119, 0, 1)
DBPATCH_ADD(6050120, 0, 1)
DBPATCH_ADD(6050121, 0, 1)
DBPATCH_ADD(6050122, 0, 1)
DBPATCH_ADD(6050123, 0, 1)
DBPATCH_ADD(6050124, 0, 1)
DBPATCH_ADD(6050125, 0, 1)
DBPATCH_ADD(6050126, 0, 1)
DBPATCH_ADD(6050127, 0, 1)
DBPATCH_ADD(6050128, 0, 1)
DBPATCH_ADD(6050129, 0, 1)
DBPATCH_ADD(6050130, 0, 1)
DBPATCH_ADD(6050131, 0, 1)
DBPATCH_ADD(6050132, 0, 1)
DBPATCH_ADD(6050133, 0, 1)
DBPATCH_ADD(6050134, 0, 1)
DBPATCH_ADD(6050135, 0, 1)
DBPATCH_ADD(6050136, 0, 1)
DBPATCH_ADD(6050137, 0, 1)
DBPATCH_ADD(6050138, 0, 1)
DBPATCH_ADD(6050139, 0, 1)
DBPATCH_ADD(6050140, 0, 1)
DBPATCH_ADD(6050141, 0, 1)
DBPATCH_ADD(6050142, 0, 1)
DBPATCH_ADD(6050143, 0, 1)
DBPATCH_ADD(6050144, 0, 1)
DBPATCH_ADD(6050145, 0, 1)
DBPATCH_ADD(6050146, 0, 1)
DBPATCH_ADD(6050147, 0, 1)
DBPATCH_ADD(6050148, 0, 1)
DBPATCH_ADD(6050149, 0, 1)
DBPATCH_ADD(6050150, 0, 1)
DBPATCH_ADD(6050151, 0, 1)
DBPATCH_ADD(6050152, 0, 1)
DBPATCH_ADD(6050153, 0, 1)
DBPATCH_ADD(6050154, 0, 1)
DBPATCH_ADD(6050155, 0, 1)
DBPATCH_ADD(6050156, 0, 1)
DBPATCH_ADD(6050157, 0, 1)
DBPATCH_ADD(6050158, 0, 1)
DBPATCH_ADD(6050159, 0, 1)
DBPATCH_ADD(6050160, 0, 1)
DBPATCH_ADD(6050161, 0, 1)
DBPATCH_ADD(6050162, 0, 1)
DBPATCH_ADD(6050163, 0, 1)
DBPATCH_ADD(6050164, 0, 1)
DBPATCH_ADD(6050165, 0, 1)
DBPATCH_ADD(6050166, 0, 1)
DBPATCH_ADD(6050167, 0, 1)
DBPATCH_ADD(6050168, 0, 1)
DBPATCH_ADD(6050169, 0, 1)
DBPATCH_ADD(6050170, 0, 1)
DBPATCH_ADD(6050171, 0, 1)
DBPATCH_ADD(6050172, 0, 1)
DBPATCH_ADD(6050173, 0, 1)
DBPATCH_ADD(6050174, 0, 1)
DBPATCH_ADD(6050175, 0, 1)
DBPATCH_ADD(6050176, 0, 1)
DBPATCH_ADD(6050177, 0, 1)
DBPATCH_ADD(6050178, 0, 1)
DBPATCH_ADD(6050179, 0, 1)
DBPATCH_ADD(6050180, 0, 1)
DBPATCH_ADD(6050181, 0, 1)
DBPATCH_ADD(6050182, 0, 1)
DBPATCH_ADD(6050183, 0, 1)
DBPATCH_ADD(6050184, 0, 1)
DBPATCH_ADD(6050185, 0, 1)
DBPATCH_ADD(6050186, 0, 1)
DBPATCH_ADD(6050187, 0, 1)
DBPATCH_ADD(6050188, 0, 1)
DBPATCH_ADD(6050189, 0, 1)
DBPATCH_ADD(6050190, 0, 1)
DBPATCH_ADD(6050191, 0, 1)
DBPATCH_ADD(6050192, 0, 1)
DBPATCH_ADD(6050193, 0, 1)
DBPATCH_ADD(6050194, 0, 1)
DBPATCH_ADD(6050195, 0, 1)
DBPATCH_ADD(6050196, 0, 1)
DBPATCH_ADD(6050197, 0, 1)
DBPATCH_ADD(6050198, 0, 1)
DBPATCH_ADD(6050199, 0, 1)
DBPATCH_ADD(6050200, 0, 1)
DBPATCH_ADD(6050201, 0, 1)
DBPATCH_ADD(6050202, 0, 1)
DBPATCH_ADD(6050203, 0, 1)
DBPATCH_ADD(6050204, 0, 1)
DBPATCH_ADD(6050205, 0, 1)
DBPATCH_ADD(6050206, 0, 1)
DBPATCH_ADD(6050207, 0, 1)
DBPATCH_ADD(6050208, 0, 1)
DBPATCH_ADD(6050209, 0, 1)
DBPATCH_ADD(6050210, 0, 1)
DBPATCH_ADD(6050211, 0, 1)
DBPATCH_ADD(6050212, 0, 1)
DBPATCH_ADD(6050213, 0, 1)
DBPATCH_ADD(6050214, 0, 1)
DBPATCH_ADD(6050215, 0, 1)
DBPATCH_ADD(6050216, 0, 1)
DBPATCH_ADD(6050217, 0, 1)
DBPATCH_ADD(6050218, 0, 1)
DBPATCH_ADD(6050219, 0, 1)
DBPATCH_ADD(6050220, 0, 1)
DBPATCH_ADD(6050221, 0, 1)
DBPATCH_ADD(6050222, 0, 1)
DBPATCH_ADD(6050223, 0, 1)
DBPATCH_ADD(6050224, 0, 1)
DBPATCH_ADD(6050225, 0, 1)
DBPATCH_ADD(6050226, 0, 1)
DBPATCH_ADD(6050227, 0, 1)
DBPATCH_ADD(6050228, 0, 1)
DBPATCH_ADD(6050229, 0, 1)
DBPATCH_ADD(6050230, 0, 1)
DBPATCH_ADD(6050231, 0, 1)
DBPATCH_ADD(6050232, 0, 1)
DBPATCH_ADD(6050233, 0, 1)
DBPATCH_ADD(6050234, 0, 1)
DBPATCH_ADD(6050235, 0, 1)
DBPATCH_ADD(6050236, 0, 1)
DBPATCH_ADD(6050237, 0, 1)
DBPATCH_ADD(6050238, 0, 1)
DBPATCH_ADD(6050239, 0, 1)
DBPATCH_ADD(6050240, 0, 1)
DBPATCH_ADD(6050241, 0, 1)
DBPATCH_ADD(6050242, 0, 1)
DBPATCH_ADD(6050243, 0, 1)
DBPATCH_ADD(6050244, 0, 1)
DBPATCH_ADD(6050245, 0, 1)
DBPATCH_ADD(6050246, 0, 1)
DBPATCH_ADD(6050247, 0, 1)
DBPATCH_ADD(6050248, 0, 1)
DBPATCH_ADD(6050249, 0, 1)
DBPATCH_ADD(6050250, 0, 1)
DBPATCH_ADD(6050251, 0, 1)
DBPATCH_ADD(6050252, 0, 1)
DBPATCH_ADD(6050253, 0, 1)
DBPATCH_ADD(6050254, 0, 1)
DBPATCH_ADD(6050255, 0, 1)
DBPATCH_ADD(6050256, 0, 1)
DBPATCH_ADD(6050257, 0, 1)
DBPATCH_ADD(6050258, 0, 1)
DBPATCH_ADD(6050259, 0, 1)
DBPATCH_ADD(6050260, 0, 1)
DBPATCH_ADD(6050261, 0, 1)
DBPATCH_ADD(6050262, 0, 1)
DBPATCH_ADD(6050263, 0, 1)
<<<<<<< HEAD
=======
DBPATCH_ADD(6050264, 0, 1)
DBPATCH_ADD(6050265, 0, 1)
DBPATCH_ADD(6050266, 0, 1)
DBPATCH_ADD(6050267, 0, 1)
DBPATCH_ADD(6050268, 0, 1)
DBPATCH_ADD(6050269, 0, 1)
DBPATCH_ADD(6050270, 0, 1)
DBPATCH_ADD(6050271, 0, 1)
DBPATCH_ADD(6050272, 0, 1)
DBPATCH_ADD(6050273, 0, 1)
DBPATCH_ADD(6050274, 0, 1)
DBPATCH_ADD(6050275, 0, 1)
DBPATCH_ADD(6050276, 0, 1)
DBPATCH_ADD(6050277, 0, 1)
DBPATCH_ADD(6050278, 0, 1)
DBPATCH_ADD(6050279, 0, 1)
DBPATCH_ADD(6050280, 0, 1)
DBPATCH_ADD(6050281, 0, 1)
DBPATCH_ADD(6050282, 0, 1)
DBPATCH_ADD(6050283, 0, 1)
>>>>>>> 9a31b83c

DBPATCH_END()<|MERGE_RESOLUTION|>--- conflicted
+++ resolved
@@ -3643,11 +3643,6 @@
 
 static int	DBpatch_6050257(void)
 {
-<<<<<<< HEAD
-	const zbx_db_field_t	field = {"userdirectory_mediaid", NULL, NULL, NULL, 0, ZBX_TYPE_ID, 0, 0};
-
-	return DBadd_field("media", &field);
-=======
 	const zbx_db_table_t	table = {"proxy_group", "proxy_groupid", 0,
 			{
 				{"proxy_groupid", NULL, NULL, NULL, 0, ZBX_TYPE_ID, ZBX_NOTNULL, 0},
@@ -3661,48 +3656,25 @@
 		};
 
 	return DBcreate_table(&table);
->>>>>>> 9a31b83c
 }
 
 static int	DBpatch_6050258(void)
 {
-<<<<<<< HEAD
-	return DBcreate_index("media", "media_3", "userdirectory_mediaid", 0);
-=======
 	return DBcreate_changelog_insert_trigger("proxy_group", "proxy_groupid");
->>>>>>> 9a31b83c
 }
 
 static int	DBpatch_6050259(void)
 {
-<<<<<<< HEAD
-	const zbx_db_field_t	field = {"userdirectory_mediaid", NULL, "userdirectory_media", "userdirectory_mediaid",
-			0, 0, 0, ZBX_FK_CASCADE_DELETE};
-
-	return DBadd_foreign_key("media", 3, &field);
-=======
 	return DBcreate_changelog_update_trigger("proxy_group", "proxy_groupid");
->>>>>>> 9a31b83c
 }
 
 static int	DBpatch_6050260(void)
 {
-<<<<<<< HEAD
-	const zbx_db_field_t	field = {"active", "0", NULL, NULL, 0, ZBX_TYPE_INT, ZBX_NOTNULL, 0};
-
-	return DBadd_field("userdirectory_media", &field);
-=======
 	return DBcreate_changelog_delete_trigger("proxy_group", "proxy_groupid");
->>>>>>> 9a31b83c
 }
 
 static int	DBpatch_6050261(void)
 {
-<<<<<<< HEAD
-	const zbx_db_field_t	field = {"severity", "63", NULL, NULL, 0, ZBX_TYPE_INT, ZBX_NOTNULL, 0};
-
-	return DBadd_field("userdirectory_media", &field);
-=======
 	const zbx_db_table_t	table = {"host_proxy", "hostproxyid", 0,
 			{
 				{"hostproxyid", NULL, NULL, NULL, 0, ZBX_TYPE_ID, ZBX_NOTNULL, 0},
@@ -3721,23 +3693,200 @@
 		};
 
 	return DBcreate_table(&table);
->>>>>>> 9a31b83c
 }
 
 static int	DBpatch_6050262(void)
 {
-<<<<<<< HEAD
+	return DBcreate_index("host_proxy", "host_proxy_1", "hostid", 1);
+}
+
+static int	DBpatch_6050263(void)
+{
+	return DBcreate_index("host_proxy", "host_proxy_2", "proxyid", 0);
+}
+
+static int	DBpatch_6050264(void)
+{
+	return DBcreate_index("host_proxy", "host_proxy_3", "revision", 0);
+}
+
+static int	DBpatch_6050265(void)
+{
+	const zbx_db_field_t	field = {"hostid", NULL, "hosts", "hostid", 0, 0, 0, 0};
+
+	return DBadd_foreign_key("host_proxy", 1, &field);
+}
+
+static int	DBpatch_6050266(void)
+{
+	const zbx_db_field_t	field = {"proxyid", NULL, "proxy", "proxyid", 0, 0, 0, 0};
+
+	return DBadd_foreign_key("host_proxy", 2, &field);
+}
+
+static int	DBpatch_6050267(void)
+{
+	return DBcreate_changelog_insert_trigger("host_proxy", "hostproxyid");
+}
+
+static int	DBpatch_6050268(void)
+{
+	return DBcreate_changelog_update_trigger("host_proxy", "hostproxyid");
+}
+
+static int	DBpatch_6050269(void)
+{
+	return DBcreate_changelog_delete_trigger("host_proxy", "hostproxyid");
+}
+
+static int	DBpatch_6050270(void)
+{
+	const zbx_db_field_t	field = {"local_address", "", NULL, NULL, 255, ZBX_TYPE_CHAR, ZBX_NOTNULL, 0};
+
+	return DBadd_field("proxy", &field);
+}
+
+static int	DBpatch_6050271(void)
+{
+	const zbx_db_field_t	field = {"local_port", "10051", NULL, NULL, 64, ZBX_TYPE_CHAR, ZBX_NOTNULL, 0};
+
+	return DBadd_field("proxy", &field);
+}
+
+static int	DBpatch_6050272(void)
+{
+	const zbx_db_field_t	field = {"proxy_groupid", NULL, NULL, NULL, 0, ZBX_TYPE_ID, 0, 0};
+
+	return DBadd_field("proxy", &field);
+}
+
+static int	DBpatch_6050273(void)
+{
+	return DBcreate_index("proxy", "proxy_2", "proxy_groupid", 0);
+}
+
+static int	DBpatch_6050274(void)
+{
+	const zbx_db_field_t	field = {"proxy_groupid", NULL, "proxy_group", "proxy_groupid", 0, 0, 0, 0};
+
+	return DBadd_foreign_key("proxy", 1, &field);
+}
+
+static int	DBpatch_6050275(void)
+{
+	const zbx_db_field_t	field = {"proxy_groupid", NULL, NULL, NULL, 0, ZBX_TYPE_ID, 0, 0};
+
+	return DBadd_field("hosts", &field);
+}
+
+static int	DBpatch_6050276(void)
+{
+	return DBcreate_index("hosts", "hosts_8", "proxy_groupid", 0);
+}
+
+static int	DBpatch_6050277(void)
+{
+	const zbx_db_field_t	field = {"proxy_groupid", NULL, "proxy_group", "proxy_groupid", 0, 0, 0, 0};
+
+	return DBadd_foreign_key("hosts", 4, &field);
+}
+
+static int	DBpatch_6050278(void)
+{
+	const zbx_db_field_t	field = {"monitored_by", "0", NULL, NULL, 0, ZBX_TYPE_INT, ZBX_NOTNULL, 0};
+
+	return DBadd_field("hosts", &field);
+}
+
+static int	DBpatch_6050279(void)
+{
+	const zbx_db_field_t	field = {"state", "0", NULL, NULL, 0, ZBX_TYPE_INT, ZBX_NOTNULL, 0};
+
+	return DBadd_field("proxy_rtdata", &field);
+}
+
+static int	DBpatch_6050280(void)
+{
+	if (ZBX_DB_OK > zbx_db_execute("update hosts set monitored_by=1 where proxyid is not null"))
+		return FAIL;
+
+
+	return SUCCEED;
+}
+
+static int	DBpatch_6050281(void)
+{
+	if (ZBX_DB_OK > zbx_db_execute("delete from profiles where idx='web.hosts.filter_monitored_by'"))
+		return FAIL;
+
+	return SUCCEED;
+}
+
+static int	DBpatch_6050282(void)
+{
+	const zbx_db_table_t	table = {"proxy_group_rtdata", "proxy_groupid", 0,
+			{
+				{"proxy_groupid", NULL, NULL, NULL, 0, ZBX_TYPE_ID, ZBX_NOTNULL, 0},
+				{"state", "0", NULL, NULL, 0, ZBX_TYPE_INT, ZBX_NOTNULL, 0},
+				{0}
+			},
+			NULL
+		};
+
+	return DBcreate_table(&table);
+}
+
+static int	DBpatch_6050283(void)
+{
+	const zbx_db_field_t	field = {"proxy_groupid", NULL, "proxy_group", "proxy_groupid", 0, 0, 0,
+			ZBX_FK_CASCADE_DELETE};
+
+	return DBadd_foreign_key("proxy_group_rtdata", 1, &field);
+}
+
+static int	DBpatch_6050284(void)
+{
+	const zbx_db_field_t	field = {"userdirectory_mediaid", NULL, NULL, NULL, 0, ZBX_TYPE_ID, 0, 0};
+
+	return DBadd_field("media", &field);
+}
+
+static int	DBpatch_6050285(void)
+{
+	return DBcreate_index("media", "media_3", "userdirectory_mediaid", 0);
+}
+
+static int	DBpatch_6050286(void)
+{
+	const zbx_db_field_t	field = {"userdirectory_mediaid", NULL, "userdirectory_media", "userdirectory_mediaid",
+			0, 0, 0, ZBX_FK_CASCADE_DELETE};
+
+	return DBadd_foreign_key("media", 3, &field);
+}
+
+static int	DBpatch_6050287(void)
+{
+	const zbx_db_field_t	field = {"active", "0", NULL, NULL, 0, ZBX_TYPE_INT, ZBX_NOTNULL, 0};
+
+	return DBadd_field("userdirectory_media", &field);
+}
+
+static int	DBpatch_6050288(void)
+{
+	const zbx_db_field_t	field = {"severity", "63", NULL, NULL, 0, ZBX_TYPE_INT, ZBX_NOTNULL, 0};
+
+	return DBadd_field("userdirectory_media", &field);
+}
+
+static int	DBpatch_6050289(void)
+{
 	const zbx_db_field_t	field = {"period", "1-7,00:00-24:00", NULL, NULL, 1024, ZBX_TYPE_CHAR, ZBX_NOTNULL, 0};
 
 	return DBadd_field("userdirectory_media", &field);
-=======
-	return DBcreate_index("host_proxy", "host_proxy_1", "hostid", 1);
->>>>>>> 9a31b83c
-}
-
-static int	DBpatch_6050263(void)
-{
-<<<<<<< HEAD
+}
+
+static int	DBpatch_6050290(void)
+{
 	zbx_db_row_t	row;
 	zbx_db_result_t	result;
 	int		ret = SUCCEED;
@@ -3823,148 +3972,6 @@
 	zbx_db_free_result(result);
 out:
 	return ret;
-=======
-	return DBcreate_index("host_proxy", "host_proxy_2", "proxyid", 0);
-}
-
-static int	DBpatch_6050264(void)
-{
-	return DBcreate_index("host_proxy", "host_proxy_3", "revision", 0);
-}
-
-static int	DBpatch_6050265(void)
-{
-	const zbx_db_field_t	field = {"hostid", NULL, "hosts", "hostid", 0, 0, 0, 0};
-
-	return DBadd_foreign_key("host_proxy", 1, &field);
-}
-
-static int	DBpatch_6050266(void)
-{
-	const zbx_db_field_t	field = {"proxyid", NULL, "proxy", "proxyid", 0, 0, 0, 0};
-
-	return DBadd_foreign_key("host_proxy", 2, &field);
-}
-
-static int	DBpatch_6050267(void)
-{
-	return DBcreate_changelog_insert_trigger("host_proxy", "hostproxyid");
-}
-
-static int	DBpatch_6050268(void)
-{
-	return DBcreate_changelog_update_trigger("host_proxy", "hostproxyid");
-}
-
-static int	DBpatch_6050269(void)
-{
-	return DBcreate_changelog_delete_trigger("host_proxy", "hostproxyid");
-}
-
-static int	DBpatch_6050270(void)
-{
-	const zbx_db_field_t	field = {"local_address", "", NULL, NULL, 255, ZBX_TYPE_CHAR, ZBX_NOTNULL, 0};
-
-	return DBadd_field("proxy", &field);
-}
-
-static int	DBpatch_6050271(void)
-{
-	const zbx_db_field_t	field = {"local_port", "10051", NULL, NULL, 64, ZBX_TYPE_CHAR, ZBX_NOTNULL, 0};
-
-	return DBadd_field("proxy", &field);
-}
-
-static int	DBpatch_6050272(void)
-{
-	const zbx_db_field_t	field = {"proxy_groupid", NULL, NULL, NULL, 0, ZBX_TYPE_ID, 0, 0};
-
-	return DBadd_field("proxy", &field);
-}
-
-static int	DBpatch_6050273(void)
-{
-	return DBcreate_index("proxy", "proxy_2", "proxy_groupid", 0);
-}
-
-static int	DBpatch_6050274(void)
-{
-	const zbx_db_field_t	field = {"proxy_groupid", NULL, "proxy_group", "proxy_groupid", 0, 0, 0, 0};
-
-	return DBadd_foreign_key("proxy", 1, &field);
-}
-
-static int	DBpatch_6050275(void)
-{
-	const zbx_db_field_t	field = {"proxy_groupid", NULL, NULL, NULL, 0, ZBX_TYPE_ID, 0, 0};
-
-	return DBadd_field("hosts", &field);
-}
-
-static int	DBpatch_6050276(void)
-{
-	return DBcreate_index("hosts", "hosts_8", "proxy_groupid", 0);
-}
-
-static int	DBpatch_6050277(void)
-{
-	const zbx_db_field_t	field = {"proxy_groupid", NULL, "proxy_group", "proxy_groupid", 0, 0, 0, 0};
-
-	return DBadd_foreign_key("hosts", 4, &field);
-}
-
-static int	DBpatch_6050278(void)
-{
-	const zbx_db_field_t	field = {"monitored_by", "0", NULL, NULL, 0, ZBX_TYPE_INT, ZBX_NOTNULL, 0};
-
-	return DBadd_field("hosts", &field);
-}
-
-static int	DBpatch_6050279(void)
-{
-	const zbx_db_field_t	field = {"state", "0", NULL, NULL, 0, ZBX_TYPE_INT, ZBX_NOTNULL, 0};
-
-	return DBadd_field("proxy_rtdata", &field);
-}
-
-static int	DBpatch_6050280(void)
-{
-	if (ZBX_DB_OK > zbx_db_execute("update hosts set monitored_by=1 where proxyid is not null"))
-		return FAIL;
-
-
-	return SUCCEED;
-}
-
-static int	DBpatch_6050281(void)
-{
-	if (ZBX_DB_OK > zbx_db_execute("delete from profiles where idx='web.hosts.filter_monitored_by'"))
-		return FAIL;
-
-	return SUCCEED;
-}
-
-static int	DBpatch_6050282(void)
-{
-	const zbx_db_table_t	table = {"proxy_group_rtdata", "proxy_groupid", 0,
-			{
-				{"proxy_groupid", NULL, NULL, NULL, 0, ZBX_TYPE_ID, ZBX_NOTNULL, 0},
-				{"state", "0", NULL, NULL, 0, ZBX_TYPE_INT, ZBX_NOTNULL, 0},
-				{0}
-			},
-			NULL
-		};
-
-	return DBcreate_table(&table);
-}
-
-static int	DBpatch_6050283(void)
-{
-	const zbx_db_field_t	field = {"proxy_groupid", NULL, "proxy_group", "proxy_groupid", 0, 0, 0,
-			ZBX_FK_CASCADE_DELETE};
-
-	return DBadd_foreign_key("proxy_group_rtdata", 1, &field);
->>>>>>> 9a31b83c
 }
 
 #endif
@@ -4235,8 +4242,6 @@
 DBPATCH_ADD(6050261, 0, 1)
 DBPATCH_ADD(6050262, 0, 1)
 DBPATCH_ADD(6050263, 0, 1)
-<<<<<<< HEAD
-=======
 DBPATCH_ADD(6050264, 0, 1)
 DBPATCH_ADD(6050265, 0, 1)
 DBPATCH_ADD(6050266, 0, 1)
@@ -4257,6 +4262,12 @@
 DBPATCH_ADD(6050281, 0, 1)
 DBPATCH_ADD(6050282, 0, 1)
 DBPATCH_ADD(6050283, 0, 1)
->>>>>>> 9a31b83c
+DBPATCH_ADD(6050284, 0, 1)
+DBPATCH_ADD(6050285, 0, 1)
+DBPATCH_ADD(6050286, 0, 1)
+DBPATCH_ADD(6050287, 0, 1)
+DBPATCH_ADD(6050288, 0, 1)
+DBPATCH_ADD(6050289, 0, 1)
+DBPATCH_ADD(6050290, 0, 1)
 
 DBPATCH_END()