/*
** Zabbix
** Copyright (C) 2001-2023 Zabbix SIA
**
** This program is free software; you can redistribute it and/or modify
** it under the terms of the GNU General Public License as published by
** the Free Software Foundation; either version 2 of the License, or
** (at your option) any later version.
**
** This program is distributed in the hope that it will be useful,
** but WITHOUT ANY WARRANTY; without even the implied warranty of
** MERCHANTABILITY or FITNESS FOR A PARTICULAR PURPOSE. See the
** GNU General Public License for more details.
**
** You should have received a copy of the GNU General Public License
** along with this program; if not, write to the Free Software
** Foundation, Inc., 51 Franklin Street, Fifth Floor, Boston, MA  02110-1301, USA.
**/

#include "dbupgrade.h"

#include "zbxdbschema.h"
#include "zbxdbhigh.h"
#include "zbxalgo.h"
#include "zbxtypes.h"

/*
 * 7.0 development database patches
 */

#ifndef HAVE_SQLITE3

static int	DBpatch_6050000(void)
{
	const zbx_db_field_t	field = {"url", "", NULL, NULL, 2048, ZBX_TYPE_CHAR, ZBX_NOTNULL, 0};

	return DBmodify_field_type("config", &field, NULL);
}

static int	DBpatch_6050001(void)
{
	const zbx_db_field_t	field = {"geomaps_tile_url", "", NULL, NULL, 2048, ZBX_TYPE_CHAR, ZBX_NOTNULL, 0};

	return DBmodify_field_type("config", &field, NULL);
}

static int	DBpatch_6050002(void)
{
	const zbx_db_field_t	field = {"url", "", NULL, NULL, 2048, ZBX_TYPE_CHAR, ZBX_NOTNULL, 0};

	return DBmodify_field_type("sysmap_url", &field, NULL);
}

static int	DBpatch_6050003(void)
{
	const zbx_db_field_t	field = {"url", "", NULL, NULL, 2048, ZBX_TYPE_CHAR, ZBX_NOTNULL, 0};

	return DBmodify_field_type("sysmap_element_url", &field, NULL);
}

static int	DBpatch_6050004(void)
{
	const zbx_db_field_t	field = {"url_a", "", NULL, NULL, 2048, ZBX_TYPE_CHAR, ZBX_NOTNULL, 0};

	return DBmodify_field_type("host_inventory", &field, NULL);
}

static int	DBpatch_6050005(void)
{
	const zbx_db_field_t	field = {"url_b", "", NULL, NULL, 2048, ZBX_TYPE_CHAR, ZBX_NOTNULL, 0};

	return DBmodify_field_type("host_inventory", &field, NULL);
}

static int	DBpatch_6050006(void)
{
	const zbx_db_field_t	field = {"url_c", "", NULL, NULL, 2048, ZBX_TYPE_CHAR, ZBX_NOTNULL, 0};

	return DBmodify_field_type("host_inventory", &field, NULL);
}

static int	DBpatch_6050007(void)
{
	const zbx_db_field_t	field = {"value_str", "", NULL, NULL, 2048, ZBX_TYPE_CHAR, ZBX_NOTNULL, 0};

	return DBmodify_field_type("widget_field", &field, NULL);
}

static int	DBpatch_6050008(void)
{
	const zbx_db_field_t	field = {"value", "0.0000", NULL, NULL, 0, ZBX_TYPE_FLOAT, ZBX_NOTNULL, 0};

	if (0 == (DBget_program_type() & ZBX_PROGRAM_TYPE_SERVER))
		return SUCCEED;

#if defined(HAVE_ORACLE)
	if (SUCCEED == zbx_db_check_oracle_colum_type("history", "value", ZBX_TYPE_FLOAT))
		return SUCCEED;
#endif /* defined(HAVE_ORACLE) */

	return DBmodify_field_type("history", &field, &field);
}

static int	DBpatch_6050009(void)
{
	const zbx_db_field_t	field = {"value_min", "0.0000", NULL, NULL, 0, ZBX_TYPE_FLOAT, ZBX_NOTNULL, 0};

	if (0 == (DBget_program_type() & ZBX_PROGRAM_TYPE_SERVER))
		return SUCCEED;

#if defined(HAVE_ORACLE)
	if (SUCCEED == zbx_db_check_oracle_colum_type("trends", "value_min", ZBX_TYPE_FLOAT))
		return SUCCEED;
#endif /* defined(HAVE_ORACLE) */

	return DBmodify_field_type("trends", &field, &field);
}

static int	DBpatch_6050010(void)
{
	const zbx_db_field_t	field = {"value_avg", "0.0000", NULL, NULL, 0, ZBX_TYPE_FLOAT, ZBX_NOTNULL, 0};

	if (0 == (DBget_program_type() & ZBX_PROGRAM_TYPE_SERVER))
		return SUCCEED;

#if defined(HAVE_ORACLE)
	if (SUCCEED == zbx_db_check_oracle_colum_type("trends", "value_avg", ZBX_TYPE_FLOAT))
		return SUCCEED;
#endif /* defined(HAVE_ORACLE) */

	return DBmodify_field_type("trends", &field, &field);
}

static int	DBpatch_6050011(void)
{
	const zbx_db_field_t	field = {"value_max", "0.0000", NULL, NULL, 0, ZBX_TYPE_FLOAT, ZBX_NOTNULL, 0};

#if defined(HAVE_ORACLE)
	if (SUCCEED == zbx_db_check_oracle_colum_type("trends", "value_max", ZBX_TYPE_FLOAT))
		return SUCCEED;
#endif /* defined(HAVE_ORACLE) */

	if (0 == (DBget_program_type() & ZBX_PROGRAM_TYPE_SERVER))
		return SUCCEED;

	return DBmodify_field_type("trends", &field, &field);
}

static int	DBpatch_6050012(void)
{
	const zbx_db_field_t	field = {"allow_redirect", "0", NULL, NULL, 0, ZBX_TYPE_INT, ZBX_NOTNULL, 0};

	return DBadd_field("dchecks", &field);
}

static int	DBpatch_6050013(void)
{
	const zbx_db_table_t	table =
			{"history_bin", "itemid,clock,ns", 0,
				{
					{"itemid", NULL, NULL, NULL, 0, ZBX_TYPE_ID, ZBX_NOTNULL, 0},
					{"clock", "0", NULL, NULL, 0, ZBX_TYPE_INT, ZBX_NOTNULL, 0},
					{"ns", "0", NULL, NULL, 0, ZBX_TYPE_INT, ZBX_NOTNULL, 0},
					{"value", "", NULL, NULL, 0, ZBX_TYPE_BLOB, ZBX_NOTNULL, 0},
					{NULL}
				},
				NULL
			};

	return DBcreate_table(&table);
}

static int	DBpatch_6050014(void)
{
	if (0 == (DBget_program_type() & ZBX_PROGRAM_TYPE_SERVER))
		return SUCCEED;

	if (ZBX_DB_OK > zbx_db_execute(
			"delete from widget_field"
			" where name='adv_conf' and widgetid in ("
				"select widgetid"
				" from widget"
				" where type in ('clock', 'item')"
			")"))
	{
		return FAIL;
	}

	return SUCCEED;
}

static int	DBpatch_6050015(void)
{
	const zbx_db_field_t	field = {"http_user", "", NULL, NULL, 255, ZBX_TYPE_CHAR, ZBX_NOTNULL | ZBX_PROXY, 0};

	return DBmodify_field_type("httptest", &field, NULL);
}

static int	DBpatch_6050016(void)
{
	const zbx_db_field_t	field = {"http_password", "", NULL, NULL, 255, ZBX_TYPE_CHAR,
			ZBX_NOTNULL | ZBX_PROXY, 0};

	return DBmodify_field_type("httptest", &field, NULL);
}

static int	DBpatch_6050017(void)
{
	const zbx_db_field_t	field = {"username", "", NULL, NULL, 255, ZBX_TYPE_CHAR, ZBX_NOTNULL | ZBX_PROXY, 0};

	return DBmodify_field_type("items", &field, NULL);
}

static int	DBpatch_6050018(void)
{
	const zbx_db_field_t	field = {"password", "", NULL, NULL, 255, ZBX_TYPE_CHAR, ZBX_NOTNULL | ZBX_PROXY, 0};

	return DBmodify_field_type("items", &field, NULL);
}

static int	DBpatch_6050019(void)
{
	const zbx_db_field_t	field = {"username", "", NULL, NULL, 255, ZBX_TYPE_CHAR, ZBX_NOTNULL, 0};

	return DBmodify_field_type("connector", &field, NULL);
}

static int	DBpatch_6050020(void)
{
	const zbx_db_field_t	field = {"password", "", NULL, NULL, 255, ZBX_TYPE_CHAR, ZBX_NOTNULL, 0};

	return DBmodify_field_type("connector", &field, NULL);
}

static int	DBpatch_6050021(void)
{
	const zbx_db_field_t	field = {"concurrency_max", "0", NULL, NULL, 0, ZBX_TYPE_INT, ZBX_NOTNULL, 0};

	return DBadd_field("drules", &field);
}

static int	DBpatch_6050022(void)
{
	if (ZBX_DB_OK > zbx_db_execute("update drules set concurrency_max=1"))
		return FAIL;

	return SUCCEED;
}

static int	DBpatch_6050023(void)
{
	const char	*sql =
			"update widget_field"
			" set name='acknowledgement_status'"
			" where name='unacknowledged'"
				" and exists ("
					"select null"
					" from widget w"
					" where widget_field.widgetid=w.widgetid"
						" and w.type='problems'"
				")";

	if (0 == (DBget_program_type() & ZBX_PROGRAM_TYPE_SERVER))
		return SUCCEED;

	if (ZBX_DB_OK <= zbx_db_execute("%s", sql))
		return SUCCEED;

	return FAIL;
}

static int	DBpatch_6050024(void)
{
	const char	*sql =
			"update widget_field"
			" set name='show_lines'"
			" where name='count'"
				" and exists ("
					"select null"
					" from widget w"
					" where widget_field.widgetid=w.widgetid"
						" and w.type='tophosts'"
				")";

	if (0 == (DBget_program_type() & ZBX_PROGRAM_TYPE_SERVER))
		return SUCCEED;

	if (ZBX_DB_OK <= zbx_db_execute("%s", sql))
		return SUCCEED;

	return FAIL;
}

static int	DBpatch_6050025(void)
{
	if (FAIL == zbx_db_index_exists("problem", "problem_4"))
		return DBcreate_index("problem", "problem_4", "cause_eventid", 0);

	return SUCCEED;
}

static int	DBpatch_6050026(void)
{
	const zbx_db_field_t	field = {"id", NULL, NULL, NULL, 0, ZBX_TYPE_ID, ZBX_NOTNULL, 0};

	return DBdrop_field_autoincrement("proxy_history", &field);

	return SUCCEED;
}

static int	DBpatch_6050027(void)
{
	const zbx_db_field_t	field = {"id", NULL, NULL, NULL, 0, ZBX_TYPE_ID, ZBX_NOTNULL, 0};

	return DBdrop_field_autoincrement("proxy_dhistory", &field);

	return SUCCEED;
}

static int	DBpatch_6050028(void)
{
	const zbx_db_field_t	field = {"id", NULL, NULL, NULL, 0, ZBX_TYPE_ID, ZBX_NOTNULL, 0};

	return DBdrop_field_autoincrement("proxy_autoreg_host", &field);

	return SUCCEED;
}

static int	DBpatch_6050029(void)
{
	if (0 == (DBget_program_type() & ZBX_PROGRAM_TYPE_SERVER))
		return SUCCEED;

	if (ZBX_DB_OK > zbx_db_execute("insert into module (moduleid,id,relative_path,status,config) values"
			" (" ZBX_FS_UI64 ",'gauge','widgets/gauge',%d,'[]')", zbx_db_get_maxid("module"), 1))
	{
		return FAIL;
	}

	return SUCCEED;
}

static int	DBpatch_6050030(void)
{
	const zbx_db_table_t table =
			{"optag", "optagid", 0,
				{
					{"optagid", NULL, NULL, NULL, 0, ZBX_TYPE_ID, ZBX_NOTNULL, 0},
					{"operationid", NULL, NULL, NULL, 0, ZBX_TYPE_ID, ZBX_NOTNULL, 0},
					{"tag", "", NULL, NULL, 255, ZBX_TYPE_CHAR, ZBX_NOTNULL, 0},
					{"value", "", NULL, NULL, 255, ZBX_TYPE_CHAR, ZBX_NOTNULL, 0},
					{0}
				},
				NULL
			};

	return DBcreate_table(&table);
}

static int  DBpatch_6050031(void)
{
	return DBcreate_index("optag", "optag_1", "operationid", 0);
}

static int	DBpatch_6050032(void)
{
	const zbx_db_field_t	field = {"operationid", NULL, "operations", "operationid", 0, 0, 0,
			ZBX_FK_CASCADE_DELETE};

	return DBadd_foreign_key("optag", 1, &field);
}

static int	DBpatch_6050033(void)
{
	if (0 == (DBget_program_type() & ZBX_PROGRAM_TYPE_SERVER))
		return SUCCEED;

	if (ZBX_DB_OK > zbx_db_execute("insert into module (moduleid,id,relative_path,status,config) values"
			" (" ZBX_FS_UI64 ",'toptriggers','widgets/toptriggers',%d,'[]')", zbx_db_get_maxid("module"), 1))
	{
		return FAIL;
	}

	return SUCCEED;
}

static int	DBpatch_6050034(void)
{
	const zbx_db_table_t	table = {"proxy", "proxyid", 0,
			{
				{"proxyid", NULL, NULL, NULL, 0, ZBX_TYPE_ID, ZBX_NOTNULL, 0},
				{"name", "", NULL, NULL, 128, ZBX_TYPE_CHAR, ZBX_NOTNULL, 0},
				{"operating_mode", "0", NULL, NULL, 0, ZBX_TYPE_INT, ZBX_NOTNULL, 0},
				{"description", "", NULL, NULL, 0, ZBX_TYPE_SHORTTEXT, ZBX_NOTNULL, 0},
				{"tls_connect", "1", NULL, NULL, 0, ZBX_TYPE_INT, ZBX_NOTNULL, 0},
				{"tls_accept", "1", NULL, NULL, 0, ZBX_TYPE_INT, ZBX_NOTNULL, 0},
				{"tls_issuer", "", NULL, NULL, 1024, ZBX_TYPE_CHAR, ZBX_NOTNULL, 0},
				{"tls_subject", "", NULL, NULL, 1024, ZBX_TYPE_CHAR, ZBX_NOTNULL, 0},
				{"tls_psk_identity", "", NULL, NULL, 128, ZBX_TYPE_CHAR, ZBX_NOTNULL, 0},
				{"tls_psk", "", NULL, NULL, 512, ZBX_TYPE_CHAR, ZBX_NOTNULL, 0},
				{"allowed_addresses", "", NULL, NULL, 255, ZBX_TYPE_CHAR, ZBX_NOTNULL, 0},
				{"address", "127.0.0.1", NULL, NULL, 255, ZBX_TYPE_CHAR, ZBX_NOTNULL, 0},
				{"port", "10051", NULL, NULL, 64, ZBX_TYPE_CHAR, ZBX_NOTNULL, 0},
				{0}
			},
			NULL
		};

	return DBcreate_table(&table);
}

static int	DBpatch_6050035(void)
{
	return DBcreate_index("proxy", "proxy_1", "name", 1);
}

static int	DBpatch_6050036(void)
{
	return DBcreate_changelog_insert_trigger("proxy", "proxyid");
}

static int	DBpatch_6050037(void)
{
	return DBcreate_changelog_update_trigger("proxy", "proxyid");
}

static int	DBpatch_6050038(void)
{
	return DBcreate_changelog_delete_trigger("proxy", "proxyid");
}

#define DEPRECATED_STATUS_PROXY_ACTIVE	5
#define DEPRECATED_STATUS_PROXY_PASSIVE	6

static int	DBpatch_6050039(void)
{
	zbx_db_row_t		row;
	zbx_db_result_t		result;
	zbx_db_insert_t		db_insert_proxies;
	int			ret;

	if (0 == (DBget_program_type() & ZBX_PROGRAM_TYPE_SERVER))
		return SUCCEED;

	result = zbx_db_select(
			"select h.hostid,h.host,h.status,h.description,h.tls_connect,h.tls_accept,h.tls_issuer,"
				"h.tls_subject,h.tls_psk_identity,h.tls_psk,h.proxy_address,i.useip,i.ip,i.dns,i.port"
			" from hosts h"
			" left join interface i"
				" on h.hostid=i.hostid"
			" where h.status in (%i,%i)",
			DEPRECATED_STATUS_PROXY_PASSIVE, DEPRECATED_STATUS_PROXY_ACTIVE);

	zbx_db_insert_prepare(&db_insert_proxies, "proxy", "proxyid", "name", "operating_mode", "description", "tls_connect",
			"tls_accept", "tls_issuer", "tls_subject", "tls_psk_identity", "tls_psk", "allowed_addresses",
			"address", "port", (char *)NULL);

	while (NULL != (row = zbx_db_fetch(result)))
	{
		zbx_uint64_t	proxyid;
		int		status, tls_connect, tls_accept;

		ZBX_STR2UINT64(proxyid, row[0]);
		status = atoi(row[2]);
		tls_connect = atoi(row[4]);
		tls_accept = atoi(row[5]);

		if (DEPRECATED_STATUS_PROXY_ACTIVE == status)
		{
			zbx_db_insert_add_values(&db_insert_proxies, proxyid, row[1], PROXY_OPERATING_MODE_ACTIVE, row[3],
					tls_connect, tls_accept, row[6], row[7], row[8], row[9], row[10],
					"127.0.0.1", "10051");
		}
		else if (DEPRECATED_STATUS_PROXY_PASSIVE == status)
		{
			const char	*address;
			const char	*port;

			if (SUCCEED != zbx_db_is_null(row[11]))
			{
				address = (1 == atoi(row[11]) ? row[12] : row[13]);
				port = row[14];
			}
			else
			{
				address = "127.0.0.1";
				port = "10051";
				zabbix_log(LOG_LEVEL_WARNING, "cannot select interface for proxy '%s'",  row[1]);
			}

			zbx_db_insert_add_values(&db_insert_proxies, proxyid, row[1], PROXY_OPERATING_MODE_PASSIVE, row[3],
					tls_connect, tls_accept, row[6], row[7], row[8], row[9], "", address, port);
		}
	}
	zbx_db_free_result(result);

	ret = zbx_db_insert_execute(&db_insert_proxies);
	zbx_db_insert_clean(&db_insert_proxies);

	return ret;
}

static int	DBpatch_6050040(void)
{
	return DBdrop_foreign_key("hosts", 1);
}

static int	DBpatch_6050041(void)
{
	const zbx_db_field_t	field = {"proxyid", NULL, "hosts", "hostid", 0, ZBX_TYPE_ID, 0, 0};

	return DBrename_field("hosts", "proxy_hostid", &field);
}

static int	DBpatch_6050042(void)
{
	const zbx_db_field_t	field = {"proxyid", NULL, "proxy", "proxyid", 0, 0, 0, 0};

	return DBadd_foreign_key("hosts", 1, &field);
}

static int	DBpatch_6050043(void)
{
	return DBdrop_foreign_key("drules", 1);
}

static int	DBpatch_6050044(void)
{
	const zbx_db_field_t	field = {"proxyid", NULL, "hosts", "hostid", 0, ZBX_TYPE_ID, 0, 0};

	return DBrename_field("drules", "proxy_hostid", &field);
}

static int	DBpatch_6050045(void)
{
	const zbx_db_field_t	field = {"proxyid", NULL, "proxy", "proxyid", 0, 0, 0, 0};

	return DBadd_foreign_key("drules", 1, &field);
}

static int	DBpatch_6050046(void)
{
	return DBdrop_foreign_key("autoreg_host", 1);
}

static int	DBpatch_6050047(void)
{
	const zbx_db_field_t	field = {"proxyid", NULL, "hosts", "hostid", 0, ZBX_TYPE_ID, 0, ZBX_FK_CASCADE_DELETE};

	return DBrename_field("autoreg_host", "proxy_hostid", &field);
}

static int	DBpatch_6050048(void)
{
	const zbx_db_field_t	field = {"proxyid", NULL, "proxy", "proxyid", 0, 0, 0, ZBX_FK_CASCADE_DELETE};

	return DBadd_foreign_key("autoreg_host", 1, &field);
}

static int	DBpatch_6050049(void)
{
	return DBdrop_foreign_key("task", 1);
}

static int	DBpatch_6050050(void)
{
	const zbx_db_field_t	field = {"proxyid", NULL, "hosts", "hostid", 0, ZBX_TYPE_ID, 0, 0};

	return DBrename_field("task", "proxy_hostid", &field);
}

static int	DBpatch_6050051(void)
{
	const zbx_db_field_t	field = {"proxyid", NULL, "proxy", "proxyid", 0, 0, 0, ZBX_FK_CASCADE_DELETE};

	return DBadd_foreign_key("task", 1, &field);
}

static int	DBpatch_6050052(void)
{
	const zbx_db_table_t	table = {"proxy_rtdata", "proxyid", 0,
			{
				{"proxyid", NULL, "proxy", "proxyid", 0, ZBX_TYPE_ID, ZBX_NOTNULL, 0},
				{"lastaccess", "0", NULL, NULL, 0, ZBX_TYPE_INT, ZBX_NOTNULL, 0},
				{"version", "0", NULL, NULL, 0, ZBX_TYPE_INT, ZBX_NOTNULL, 0},
				{"compatibility", "0", NULL, NULL, 0, ZBX_TYPE_INT, ZBX_NOTNULL, 0},
				{0}
			},
			NULL
		};

	return DBcreate_table(&table);
}

static int	DBpatch_6050053(void)
{
	const zbx_db_field_t	field = {"proxyid", NULL, "proxy", "proxyid", 0, 0, 0, ZBX_FK_CASCADE_DELETE};

	return DBadd_foreign_key("proxy_rtdata", 1, &field);
}

static int	DBpatch_6050054(void)
{
	zbx_db_row_t		row;
	zbx_db_result_t		result;
	zbx_db_insert_t		db_insert_rtdata;
	int			ret;

	if (0 == (DBget_program_type() & ZBX_PROGRAM_TYPE_SERVER))
		return SUCCEED;

	result = zbx_db_select(
		"select hr.hostid,hr.lastaccess,hr.version,hr.compatibility"
		" from host_rtdata hr"
		" join hosts h"
			" on hr.hostid=h.hostid"
		" where h.status in (%i,%i)",
		DEPRECATED_STATUS_PROXY_ACTIVE, DEPRECATED_STATUS_PROXY_PASSIVE);

	zbx_db_insert_prepare(&db_insert_rtdata, "proxy_rtdata", "proxyid", "lastaccess", "version", "compatibility",
			(char *)NULL);

	while (NULL != (row = zbx_db_fetch(result)))
	{
		int		lastaccess, version, compatibility;
		zbx_uint64_t	hostid;

		ZBX_STR2UINT64(hostid, row[0]);
		lastaccess = atoi(row[1]);
		version = atoi(row[2]);
		compatibility = atoi(row[3]);

		zbx_db_insert_add_values(&db_insert_rtdata, hostid, lastaccess, version, compatibility);
	}
	zbx_db_free_result(result);

	ret = zbx_db_insert_execute(&db_insert_rtdata);
	zbx_db_insert_clean(&db_insert_rtdata);

	return ret;
}

#undef DEPRECATED_STATUS_PROXY_ACTIVE
#undef DEPRECATED_STATUS_PROXY_PASSIVE

static int	DBpatch_6050055(void)
{
	if (0 == (DBget_program_type() & ZBX_PROGRAM_TYPE_SERVER))
		return SUCCEED;

	if (ZBX_DB_OK > zbx_db_execute("delete from hosts where status in (5,6)"))
		return FAIL;

	return SUCCEED;
}

static int	DBpatch_6050056(void)
{
	return DBdrop_field("host_rtdata", "lastaccess");
}

static int	DBpatch_6050057(void)
{
	return DBdrop_field("host_rtdata", "version");
}

static int	DBpatch_6050058(void)
{
	return DBdrop_field("host_rtdata", "compatibility");
}

static int	DBpatch_6050059(void)
{
	return DBdrop_field("hosts", "proxy_address");
}

static int	DBpatch_6050060(void)
{
	return DBdrop_field("hosts", "auto_compress");
}

static int	DBpatch_6050061(void)
{
	if (0 == (DBget_program_type() & ZBX_PROGRAM_TYPE_SERVER))
		return SUCCEED;

	if (ZBX_DB_OK > zbx_db_execute("delete from profiles where idx='web.proxies.filter_status'"))
		return FAIL;

	return SUCCEED;
}

static int	DBpatch_6050062(void)
{
	if (0 == (DBget_program_type() & ZBX_PROGRAM_TYPE_SERVER))
		return SUCCEED;

	if (ZBX_DB_OK > zbx_db_execute(
			"update profiles"
			" set value_str='name'"
			" where value_str like 'host'"
				" and idx='web.proxies.php.sort'"))
	{
		return FAIL;
	}

	return SUCCEED;
}

static int	DBpatch_6050063(void)
{
#define TM_DATA_TYPE_TEST_ITEM	0
#define TM_DATA_TYPE_PROXYIDS	2

	if (0 == (DBget_program_type() & ZBX_PROGRAM_TYPE_SERVER))
		return SUCCEED;

	if (ZBX_DB_OK > zbx_db_execute("delete"
			" from task"
			" where exists ("
				"select null"
				" from task_data td"
				" where td.taskid=task.taskid and td.type in (%i,%i)"
			")",
			TM_DATA_TYPE_TEST_ITEM, TM_DATA_TYPE_PROXYIDS))
	{
		return FAIL;
	}
#undef TM_DATA_TYPE_TEST_ITEM
#undef TM_DATA_TYPE_PROXYIDS

	return SUCCEED;
}

<<<<<<< HEAD
typedef struct
{
	char		*name;
	zbx_uint64_t	wid;
	zbx_uint64_t	wfid;
	char		*value_str;
	int		value_int;
}
zbx_wiget_field_t;

ZBX_PTR_VECTOR_DECL(wiget_field, zbx_wiget_field_t *)
ZBX_PTR_VECTOR_IMPL(wiget_field, zbx_wiget_field_t *)

static void	zbx_wiget_field_free(zbx_wiget_field_t *wf)
{
	zbx_free(wf->name);
	zbx_free(wf->value_str);
	zbx_free(wf);
}

static int	zbx_wiget_field_compare(const void *d1, const void *d2)
{
	const zbx_wiget_field_t	*f1 = *(const zbx_wiget_field_t * const *)d1;
	const zbx_wiget_field_t	*f2 = *(const zbx_wiget_field_t * const *)d2;

	ZBX_RETURN_IF_NOT_EQUAL(f1->wid, f2->wid);

	return strcmp(f1->name, f2->name);
}

static void	DBpatch_6050064_transform(zbx_vector_wiget_field_t *timeshift, zbx_vector_wiget_field_t *interval,
		zbx_vector_wiget_field_t *aggr_func, zbx_vector_wiget_field_t *time_from,
		zbx_vector_wiget_field_t *time_to, zbx_vector_uint64_t *nofunc_ids)
{
	int	i;

	zbx_vector_wiget_field_sort(interval, zbx_wiget_field_compare);
	zbx_vector_wiget_field_sort(timeshift, zbx_wiget_field_compare);

	for (i = 0; i < aggr_func->values_num; i++)	/* remove fields */
	{
		int			n;
		zbx_wiget_field_t	*val = aggr_func->values[i];

		if (0 != val->value_int)
			continue;

		if (FAIL != (n = zbx_vector_wiget_field_bsearch(interval, val, zbx_wiget_field_compare)))
		{
			zbx_vector_uint64_append(nofunc_ids, interval->values[n]->wfid);
			zbx_wiget_field_free(interval->values[n]);
			zbx_vector_wiget_field_remove_noorder(interval, n);
		}

		if (FAIL != (n = zbx_vector_wiget_field_bsearch(timeshift, val, zbx_wiget_field_compare)))
		{
			zbx_vector_uint64_append(nofunc_ids, timeshift->values[n]->wfid);
			zbx_wiget_field_free(timeshift->values[n]);
			zbx_vector_wiget_field_remove(timeshift, n);
		}
	}

	while (0 < interval->values_num)	/* columns.time_from.N */
	{
		int			n;
		const char		*shift, *sign_shift = "+", *sign_interv = "-";
		zbx_wiget_field_t	*val = interval->values[interval->values_num - 1];

		if (FAIL == (n = zbx_vector_wiget_field_bsearch(timeshift, val, zbx_wiget_field_compare)))
			shift = "";
		else
			shift = timeshift->values[n]->value_str;

		if ('\0' == *shift || '-' == *shift)
			sign_shift = "";

		if ('\0' == *val->value_str)
			sign_interv = "";

		val->value_str = zbx_dsprintf(val->value_str, "now%s%s%s%s", sign_shift, shift, sign_interv,
				val->value_str);
		zbx_vector_wiget_field_append(time_from, val);
		zbx_vector_wiget_field_remove_noorder(interval, interval->values_num - 1);
	}

	while (0 < timeshift->values_num)	/* columns.time_to.N */
	{
		const char		*sign_shift = "+";
		zbx_wiget_field_t	*val = timeshift->values[timeshift->values_num - 1];

		if ('\0' == *val->value_str || '-' == *val->value_str)
			sign_shift = "";

		val->value_str = zbx_dsprintf(val->value_str, "now%s%s", sign_shift, val->value_str);
		zbx_vector_wiget_field_append(time_to, val);
		zbx_vector_wiget_field_remove_noorder(timeshift, timeshift->values_num - 1);
	}
}

static int	DBpatch_6050064_load(zbx_vector_wiget_field_t *time_from, zbx_vector_wiget_field_t *time_to,
		zbx_vector_uint64_t *nofunc_ids)
{
	zbx_db_result_t			result;
	zbx_db_row_t			row;
	zbx_vector_wiget_field_t	timeshift, interval, aggr_func;

	if (NULL == (result = zbx_db_select("select widget_fieldid,widgetid,name,value_str,value_int from widget_field"
				" where name like 'columns.timeshift.%%'"
					" or name like 'columns.aggregate_interval.%%'"
					" or name like 'columns.aggregate_function.%%'")))
	{
		return FAIL;
	}

	zbx_vector_wiget_field_create(&timeshift);
	zbx_vector_wiget_field_create(&interval);
	zbx_vector_wiget_field_create(&aggr_func);

	while (NULL != (row = zbx_db_fetch(result)))
	{
		zbx_wiget_field_t	*val;
		const char		*name;

		val = (zbx_wiget_field_t *) zbx_malloc(NULL, sizeof(zbx_wiget_field_t));

		ZBX_STR2UINT64(val->wfid, row[0]);
		ZBX_STR2UINT64(val->wid, row[1]);
		name = row[2];
		val->value_str = zbx_strdup(NULL, row[3]);
		val->value_int = atoi(row[4]);

		if ('t' == name[ZBX_CONST_STRLEN("columns.")])
		{
			val->name = zbx_strdup(NULL, &name[ZBX_CONST_STRLEN("columns.timeshift")]);
			zbx_vector_wiget_field_append(&timeshift, val);
		}
		else if  ('i' == name[ZBX_CONST_STRLEN("columns.aggregate_")])
		{
			val->name = zbx_strdup(NULL, &name[ZBX_CONST_STRLEN("columns.aggregate_interval")]);
			zbx_vector_wiget_field_append(&interval, val);
		}
		else
		{
			val->name = zbx_strdup(NULL, &name[ZBX_CONST_STRLEN("columns.aggregate_function")]);
			zbx_vector_wiget_field_append(&aggr_func, val);
		}
	}
	zbx_db_free_result(result);

	DBpatch_6050064_transform(&timeshift, &interval, &aggr_func, time_from, time_to, nofunc_ids);

	zbx_vector_wiget_field_clear_ext(&timeshift, zbx_wiget_field_free);
	zbx_vector_wiget_field_clear_ext(&interval, zbx_wiget_field_free);
	zbx_vector_wiget_field_clear_ext(&aggr_func, zbx_wiget_field_free);
	zbx_vector_wiget_field_destroy(&timeshift);
	zbx_vector_wiget_field_destroy(&interval);
	zbx_vector_wiget_field_destroy(&aggr_func);
=======
static int	DBpatch_6050064(void)
{
	if (FAIL == zbx_db_index_exists("dashboard_user", "dashboard_user_2"))
		return DBcreate_index("dashboard_user", "dashboard_user_2", "userid", 0);

	return SUCCEED;
}

static int	DBpatch_6050065(void)
{
	if (FAIL == zbx_db_index_exists("dashboard_usrgrp", "dashboard_usrgrp_2"))
		return DBcreate_index("dashboard_usrgrp", "dashboard_usrgrp_2", "usrgrpid", 0);

	return SUCCEED;
}

static int	DBpatch_6050066(void)
{
	if (FAIL == zbx_db_index_exists("event_suppress", "event_suppress_4"))
		return DBcreate_index("event_suppress", "event_suppress_4", "userid", 0);

	return SUCCEED;
}

static int	DBpatch_6050067(void)
{
	if (FAIL == zbx_db_index_exists("group_discovery", "group_discovery_1"))
		return DBcreate_index("group_discovery", "group_discovery_1", "parent_group_prototypeid", 0);

	return SUCCEED;
}

static int	DBpatch_6050068(void)
{
	if (FAIL == zbx_db_index_exists("group_prototype", "group_prototype_2"))
		return DBcreate_index("group_prototype", "group_prototype_2", "groupid", 0);

	return SUCCEED;
}

static int	DBpatch_6050069(void)
{
	if (FAIL == zbx_db_index_exists("group_prototype", "group_prototype_3"))
		return DBcreate_index("group_prototype", "group_prototype_3", "templateid", 0);

	return SUCCEED;
}

static int	DBpatch_6050070(void)
{
	if (FAIL == zbx_db_index_exists("host_discovery", "host_discovery_1"))
		return DBcreate_index("host_discovery", "host_discovery_1", "parent_hostid", 0);
>>>>>>> 7e98b53b

	return SUCCEED;
}

<<<<<<< HEAD
static int	DBpatch_6050064_remove(zbx_vector_uint64_t *nofuncs)
{
	if (0 == nofuncs->values_num)
		return SUCCEED;

	zbx_vector_uint64_sort(nofuncs,ZBX_DEFAULT_UINT64_COMPARE_FUNC);

	return zbx_db_execute_multiple_query("delete from widget_field where", "widget_fieldid", nofuncs);
}

static int	DBpatch_6050064_update(zbx_vector_wiget_field_t *time_from, zbx_vector_wiget_field_t *time_to)
{
	char	*sql = NULL;
	size_t	sql_alloc = 0, sql_offset = 0;
	int	i, ret = SUCCEED;

	zbx_db_begin_multiple_update(&sql, &sql_alloc, &sql_offset);

	for (i = 0; i < time_from->values_num; i++)
	{
		zbx_wiget_field_t	*val = time_from->values[i];
		char			name[255 * ZBX_MAX_BYTES_IN_UTF8_CHAR + 1];

		zbx_snprintf(name, sizeof(name), "columns.time_from%s", val->name);
		zbx_snprintf_alloc(&sql, &sql_alloc, &sql_offset,
				"update widget_field"
				" set value_str='%s',name='%s'"
				" where widget_fieldid=" ZBX_FS_UI64 ";\n",
				val->value_str, name, val->wfid);
		zbx_db_execute_overflowed_sql(&sql, &sql_alloc, &sql_offset);
	}

	for (i = 0; i < time_to->values_num; i++)
	{
		zbx_wiget_field_t	*val = time_to->values[i];
		char			name[255 * ZBX_MAX_BYTES_IN_UTF8_CHAR + 1];

		zbx_snprintf(name, sizeof(name), "columns.time_to%s", val->name);
		zbx_snprintf_alloc(&sql, &sql_alloc, &sql_offset,
				"update widget_field"
				" set value_str='%s',name='%s'"
				" where widget_fieldid=" ZBX_FS_UI64 ";\n",
				val->value_str, name, val->wfid);
		zbx_db_execute_overflowed_sql(&sql, &sql_alloc, &sql_offset);
	}

	if (16 < sql_offset)	/* in ORACLE always present begin..end; */
	{
		zbx_db_end_multiple_update(&sql, &sql_alloc, &sql_offset);

		if (ZBX_DB_OK > zbx_db_execute("%s", sql))
			ret = FAIL;
	}

	zbx_free(sql);

	return ret;
}

static int	DBpatch_6050064_insert(zbx_vector_wiget_field_t *time_from)
{
	zbx_db_insert_t	db_insert;
	int		i, ret = SUCCEED;

	if (0 == time_from->values_num)
		return ret;

	zbx_db_insert_prepare(&db_insert, "widget_field", "widget_fieldid", "widgetid", "type", "name", "value_int",
			NULL);

	for (i = 0; i < time_from->values_num; i++)
	{
		zbx_wiget_field_t	*val = time_from->values[i];
		char			name[255 * ZBX_MAX_BYTES_IN_UTF8_CHAR + 1];

		zbx_snprintf(name, sizeof(name), "columns.item_time%s", val->name);
		zbx_db_insert_add_values(&db_insert, __UINT64_C(0), val->wid, 0, name, 1);
	}

	zbx_db_insert_autoincrement(&db_insert, "widget_fieldid");
	ret = zbx_db_insert_execute(&db_insert);
	zbx_db_insert_clean(&db_insert);

	return ret;
}

static int	DBpatch_6050064(void)
{
	zbx_vector_wiget_field_t	time_from, time_to;
	zbx_vector_uint64_t		nofuncs_ids;
	int				ret = FAIL;

	if (0 == (DBget_program_type() & ZBX_PROGRAM_TYPE_SERVER))
		return SUCCEED;

	zbx_vector_wiget_field_create(&time_from);
	zbx_vector_wiget_field_create(&time_to);
	zbx_vector_uint64_create(&nofuncs_ids);

	if (SUCCEED == DBpatch_6050064_load(&time_from, &time_to, &nofuncs_ids)
			&& SUCCEED == DBpatch_6050064_remove(&nofuncs_ids)
			&& SUCCEED == DBpatch_6050064_update(&time_from, &time_to)
			&& SUCCEED == DBpatch_6050064_insert(&time_from))
	{
		ret = SUCCEED;
	}

	zbx_vector_wiget_field_clear_ext(&time_from, zbx_wiget_field_free);
	zbx_vector_wiget_field_clear_ext(&time_to, zbx_wiget_field_free);
	zbx_vector_wiget_field_destroy(&time_from);
	zbx_vector_wiget_field_destroy(&time_to);
	zbx_vector_uint64_destroy(&nofuncs_ids);

	return ret;
=======
static int	DBpatch_6050071(void)
{
	if (FAIL == zbx_db_index_exists("host_discovery", "host_discovery_2"))
		return DBcreate_index("host_discovery", "host_discovery_2", "parent_itemid", 0);

	return SUCCEED;
}

static int	DBpatch_6050072(void)
{
	if (FAIL == zbx_db_index_exists("hosts", "hosts_7"))
		return DBcreate_index("hosts", "hosts_7", "templateid", 0);

	return SUCCEED;
}

static int	DBpatch_6050073(void)
{
	if (FAIL == zbx_db_index_exists("interface_discovery", "interface_discovery_1"))
		return DBcreate_index("interface_discovery", "interface_discovery_1", "parent_interfaceid", 0);

	return SUCCEED;
}

static int	DBpatch_6050074(void)
{
	if (FAIL == zbx_db_index_exists("report", "report_2"))
		return DBcreate_index("report", "report_2", "userid", 0);

	return SUCCEED;
}

static int	DBpatch_6050075(void)
{
	if (FAIL == zbx_db_index_exists("report", "report_3"))
		return DBcreate_index("report", "report_3", "dashboardid", 0);

	return SUCCEED;
}

static int	DBpatch_6050076(void)
{
	if (FAIL == zbx_db_index_exists("report_user", "report_user_2"))
		return DBcreate_index("report_user", "report_user_2", "userid", 0);

	return SUCCEED;
}

static int	DBpatch_6050077(void)
{
	if (FAIL == zbx_db_index_exists("report_user", "report_user_3"))
		return DBcreate_index("report_user", "report_user_3", "access_userid", 0);

	return SUCCEED;
}

static int	DBpatch_6050078(void)
{
	if (FAIL == zbx_db_index_exists("report_usrgrp", "report_usrgrp_2"))
		return DBcreate_index("report_usrgrp", "report_usrgrp_2", "usrgrpid", 0);

	return SUCCEED;
}

static int	DBpatch_6050079(void)
{
	if (FAIL == zbx_db_index_exists("report_usrgrp", "report_usrgrp_3"))
		return DBcreate_index("report_usrgrp", "report_usrgrp_3", "access_userid", 0);

	return SUCCEED;
}

static int	DBpatch_6050080(void)
{
	if (FAIL == zbx_db_index_exists("sysmaps", "sysmaps_4"))
		return DBcreate_index("sysmaps", "sysmaps_4", "userid", 0);

	return SUCCEED;
}

static int	DBpatch_6050081(void)
{
	if (FAIL == zbx_db_index_exists("sysmap_element_trigger", "sysmap_element_trigger_2"))
		return DBcreate_index("sysmap_element_trigger", "sysmap_element_trigger_2", "triggerid", 0);

	return SUCCEED;
}

static int	DBpatch_6050082(void)
{
	if (FAIL == zbx_db_index_exists("sysmap_user", "sysmap_user_2"))
		return DBcreate_index("sysmap_user", "sysmap_user_2", "userid", 0);

	return SUCCEED;
}

static int	DBpatch_6050083(void)
{
	if (FAIL == zbx_db_index_exists("sysmap_usrgrp", "sysmap_usrgrp_2"))
		return DBcreate_index("sysmap_usrgrp", "sysmap_usrgrp_2", "usrgrpid", 0);

	return SUCCEED;
}

static int	DBpatch_6050084(void)
{
	if (FAIL == zbx_db_index_exists("tag_filter", "tag_filter_1"))
		return DBcreate_index("tag_filter", "tag_filter_1", "usrgrpid", 0);

	return SUCCEED;
}

static int	DBpatch_6050085(void)
{
	if (FAIL == zbx_db_index_exists("tag_filter", "tag_filter_2"))
		return DBcreate_index("tag_filter", "tag_filter_2", "groupid", 0);

	return SUCCEED;
}

static int	DBpatch_6050086(void)
{
	if (FAIL == zbx_db_index_exists("task", "task_2"))
		return DBcreate_index("task", "task_2", "proxyid", 0);

	return SUCCEED;
}

static int	DBpatch_6050087(void)
{
	if (FAIL == zbx_db_index_exists("users", "users_3"))
		return DBcreate_index("users", "users_3", "roleid", 0);

	return SUCCEED;
>>>>>>> 7e98b53b
}

#endif

DBPATCH_START(6050)

/* version, duplicates flag, mandatory flag */

DBPATCH_ADD(6050000, 0, 1)
DBPATCH_ADD(6050001, 0, 1)
DBPATCH_ADD(6050002, 0, 1)
DBPATCH_ADD(6050003, 0, 1)
DBPATCH_ADD(6050004, 0, 1)
DBPATCH_ADD(6050005, 0, 1)
DBPATCH_ADD(6050006, 0, 1)
DBPATCH_ADD(6050007, 0, 1)
DBPATCH_ADD(6050008, 0, 1)
DBPATCH_ADD(6050009, 0, 1)
DBPATCH_ADD(6050010, 0, 1)
DBPATCH_ADD(6050011, 0, 1)
DBPATCH_ADD(6050012, 0, 1)
DBPATCH_ADD(6050013, 0, 1)
DBPATCH_ADD(6050014, 0, 1)
DBPATCH_ADD(6050015, 0, 1)
DBPATCH_ADD(6050016, 0, 1)
DBPATCH_ADD(6050017, 0, 1)
DBPATCH_ADD(6050018, 0, 1)
DBPATCH_ADD(6050019, 0, 1)
DBPATCH_ADD(6050020, 0, 1)
DBPATCH_ADD(6050021, 0, 1)
DBPATCH_ADD(6050022, 0, 1)
DBPATCH_ADD(6050023, 0, 1)
DBPATCH_ADD(6050024, 0, 1)
DBPATCH_ADD(6050025, 0, 1)
DBPATCH_ADD(6050026, 0, 1)
DBPATCH_ADD(6050027, 0, 1)
DBPATCH_ADD(6050028, 0, 1)
DBPATCH_ADD(6050029, 0, 1)
DBPATCH_ADD(6050030, 0, 1)
DBPATCH_ADD(6050031, 0, 1)
DBPATCH_ADD(6050032, 0, 1)
DBPATCH_ADD(6050033, 0, 1)
DBPATCH_ADD(6050034, 0, 1)
DBPATCH_ADD(6050035, 0, 1)
DBPATCH_ADD(6050036, 0, 1)
DBPATCH_ADD(6050037, 0, 1)
DBPATCH_ADD(6050038, 0, 1)
DBPATCH_ADD(6050039, 0, 1)
DBPATCH_ADD(6050040, 0, 1)
DBPATCH_ADD(6050041, 0, 1)
DBPATCH_ADD(6050042, 0, 1)
DBPATCH_ADD(6050043, 0, 1)
DBPATCH_ADD(6050044, 0, 1)
DBPATCH_ADD(6050045, 0, 1)
DBPATCH_ADD(6050046, 0, 1)
DBPATCH_ADD(6050047, 0, 1)
DBPATCH_ADD(6050048, 0, 1)
DBPATCH_ADD(6050049, 0, 1)
DBPATCH_ADD(6050050, 0, 1)
DBPATCH_ADD(6050051, 0, 1)
DBPATCH_ADD(6050052, 0, 1)
DBPATCH_ADD(6050053, 0, 1)
DBPATCH_ADD(6050054, 0, 1)
DBPATCH_ADD(6050055, 0, 1)
DBPATCH_ADD(6050056, 0, 1)
DBPATCH_ADD(6050057, 0, 1)
DBPATCH_ADD(6050058, 0, 1)
DBPATCH_ADD(6050059, 0, 1)
DBPATCH_ADD(6050060, 0, 1)
DBPATCH_ADD(6050061, 0, 1)
DBPATCH_ADD(6050062, 0, 1)
DBPATCH_ADD(6050063, 0, 1)
DBPATCH_ADD(6050064, 0, 1)
<<<<<<< HEAD
=======
DBPATCH_ADD(6050065, 0, 1)
DBPATCH_ADD(6050066, 0, 1)
DBPATCH_ADD(6050067, 0, 1)
DBPATCH_ADD(6050068, 0, 1)
DBPATCH_ADD(6050069, 0, 1)
DBPATCH_ADD(6050070, 0, 1)
DBPATCH_ADD(6050071, 0, 1)
DBPATCH_ADD(6050072, 0, 1)
DBPATCH_ADD(6050073, 0, 1)
DBPATCH_ADD(6050074, 0, 1)
DBPATCH_ADD(6050075, 0, 1)
DBPATCH_ADD(6050076, 0, 1)
DBPATCH_ADD(6050077, 0, 1)
DBPATCH_ADD(6050078, 0, 1)
DBPATCH_ADD(6050079, 0, 1)
DBPATCH_ADD(6050080, 0, 1)
DBPATCH_ADD(6050081, 0, 1)
DBPATCH_ADD(6050082, 0, 1)
DBPATCH_ADD(6050083, 0, 1)
DBPATCH_ADD(6050084, 0, 1)
DBPATCH_ADD(6050085, 0, 1)
DBPATCH_ADD(6050086, 0, 1)
DBPATCH_ADD(6050087, 0, 1)
>>>>>>> 7e98b53b

DBPATCH_END()<|MERGE_RESOLUTION|>--- conflicted
+++ resolved
@@ -732,7 +732,198 @@
 	return SUCCEED;
 }
 
-<<<<<<< HEAD
+static int	DBpatch_6050064(void)
+{
+	if (FAIL == zbx_db_index_exists("dashboard_user", "dashboard_user_2"))
+		return DBcreate_index("dashboard_user", "dashboard_user_2", "userid", 0);
+
+	return SUCCEED;
+}
+
+static int	DBpatch_6050065(void)
+{
+	if (FAIL == zbx_db_index_exists("dashboard_usrgrp", "dashboard_usrgrp_2"))
+		return DBcreate_index("dashboard_usrgrp", "dashboard_usrgrp_2", "usrgrpid", 0);
+
+	return SUCCEED;
+}
+
+static int	DBpatch_6050066(void)
+{
+	if (FAIL == zbx_db_index_exists("event_suppress", "event_suppress_4"))
+		return DBcreate_index("event_suppress", "event_suppress_4", "userid", 0);
+
+	return SUCCEED;
+}
+
+static int	DBpatch_6050067(void)
+{
+	if (FAIL == zbx_db_index_exists("group_discovery", "group_discovery_1"))
+		return DBcreate_index("group_discovery", "group_discovery_1", "parent_group_prototypeid", 0);
+
+	return SUCCEED;
+}
+
+static int	DBpatch_6050068(void)
+{
+	if (FAIL == zbx_db_index_exists("group_prototype", "group_prototype_2"))
+		return DBcreate_index("group_prototype", "group_prototype_2", "groupid", 0);
+
+	return SUCCEED;
+}
+
+static int	DBpatch_6050069(void)
+{
+	if (FAIL == zbx_db_index_exists("group_prototype", "group_prototype_3"))
+		return DBcreate_index("group_prototype", "group_prototype_3", "templateid", 0);
+
+	return SUCCEED;
+}
+
+static int	DBpatch_6050070(void)
+{
+	if (FAIL == zbx_db_index_exists("host_discovery", "host_discovery_1"))
+		return DBcreate_index("host_discovery", "host_discovery_1", "parent_hostid", 0);
+
+	return SUCCEED;
+}
+
+static int	DBpatch_6050071(void)
+{
+	if (FAIL == zbx_db_index_exists("host_discovery", "host_discovery_2"))
+		return DBcreate_index("host_discovery", "host_discovery_2", "parent_itemid", 0);
+
+	return SUCCEED;
+}
+
+static int	DBpatch_6050072(void)
+{
+	if (FAIL == zbx_db_index_exists("hosts", "hosts_7"))
+		return DBcreate_index("hosts", "hosts_7", "templateid", 0);
+
+	return SUCCEED;
+}
+
+static int	DBpatch_6050073(void)
+{
+	if (FAIL == zbx_db_index_exists("interface_discovery", "interface_discovery_1"))
+		return DBcreate_index("interface_discovery", "interface_discovery_1", "parent_interfaceid", 0);
+
+	return SUCCEED;
+}
+
+static int	DBpatch_6050074(void)
+{
+	if (FAIL == zbx_db_index_exists("report", "report_2"))
+		return DBcreate_index("report", "report_2", "userid", 0);
+
+	return SUCCEED;
+}
+
+static int	DBpatch_6050075(void)
+{
+	if (FAIL == zbx_db_index_exists("report", "report_3"))
+		return DBcreate_index("report", "report_3", "dashboardid", 0);
+
+	return SUCCEED;
+}
+
+static int	DBpatch_6050076(void)
+{
+	if (FAIL == zbx_db_index_exists("report_user", "report_user_2"))
+		return DBcreate_index("report_user", "report_user_2", "userid", 0);
+
+	return SUCCEED;
+}
+
+static int	DBpatch_6050077(void)
+{
+	if (FAIL == zbx_db_index_exists("report_user", "report_user_3"))
+		return DBcreate_index("report_user", "report_user_3", "access_userid", 0);
+
+	return SUCCEED;
+}
+
+static int	DBpatch_6050078(void)
+{
+	if (FAIL == zbx_db_index_exists("report_usrgrp", "report_usrgrp_2"))
+		return DBcreate_index("report_usrgrp", "report_usrgrp_2", "usrgrpid", 0);
+
+	return SUCCEED;
+}
+
+static int	DBpatch_6050079(void)
+{
+	if (FAIL == zbx_db_index_exists("report_usrgrp", "report_usrgrp_3"))
+		return DBcreate_index("report_usrgrp", "report_usrgrp_3", "access_userid", 0);
+
+	return SUCCEED;
+}
+
+static int	DBpatch_6050080(void)
+{
+	if (FAIL == zbx_db_index_exists("sysmaps", "sysmaps_4"))
+		return DBcreate_index("sysmaps", "sysmaps_4", "userid", 0);
+
+	return SUCCEED;
+}
+
+static int	DBpatch_6050081(void)
+{
+	if (FAIL == zbx_db_index_exists("sysmap_element_trigger", "sysmap_element_trigger_2"))
+		return DBcreate_index("sysmap_element_trigger", "sysmap_element_trigger_2", "triggerid", 0);
+
+	return SUCCEED;
+}
+
+static int	DBpatch_6050082(void)
+{
+	if (FAIL == zbx_db_index_exists("sysmap_user", "sysmap_user_2"))
+		return DBcreate_index("sysmap_user", "sysmap_user_2", "userid", 0);
+
+	return SUCCEED;
+}
+
+static int	DBpatch_6050083(void)
+{
+	if (FAIL == zbx_db_index_exists("sysmap_usrgrp", "sysmap_usrgrp_2"))
+		return DBcreate_index("sysmap_usrgrp", "sysmap_usrgrp_2", "usrgrpid", 0);
+
+	return SUCCEED;
+}
+
+static int	DBpatch_6050084(void)
+{
+	if (FAIL == zbx_db_index_exists("tag_filter", "tag_filter_1"))
+		return DBcreate_index("tag_filter", "tag_filter_1", "usrgrpid", 0);
+
+	return SUCCEED;
+}
+
+static int	DBpatch_6050085(void)
+{
+	if (FAIL == zbx_db_index_exists("tag_filter", "tag_filter_2"))
+		return DBcreate_index("tag_filter", "tag_filter_2", "groupid", 0);
+
+	return SUCCEED;
+}
+
+static int	DBpatch_6050086(void)
+{
+	if (FAIL == zbx_db_index_exists("task", "task_2"))
+		return DBcreate_index("task", "task_2", "proxyid", 0);
+
+	return SUCCEED;
+}
+
+static int	DBpatch_6050087(void)
+{
+	if (FAIL == zbx_db_index_exists("users", "users_3"))
+		return DBcreate_index("users", "users_3", "roleid", 0);
+
+	return SUCCEED;
+}
+
 typedef struct
 {
 	char		*name;
@@ -763,7 +954,7 @@
 	return strcmp(f1->name, f2->name);
 }
 
-static void	DBpatch_6050064_transform(zbx_vector_wiget_field_t *timeshift, zbx_vector_wiget_field_t *interval,
+static void	DBpatch_6050088_transform(zbx_vector_wiget_field_t *timeshift, zbx_vector_wiget_field_t *interval,
 		zbx_vector_wiget_field_t *aggr_func, zbx_vector_wiget_field_t *time_from,
 		zbx_vector_wiget_field_t *time_to, zbx_vector_uint64_t *nofunc_ids)
 {
@@ -832,7 +1023,7 @@
 	}
 }
 
-static int	DBpatch_6050064_load(zbx_vector_wiget_field_t *time_from, zbx_vector_wiget_field_t *time_to,
+static int	DBpatch_6050088_load(zbx_vector_wiget_field_t *time_from, zbx_vector_wiget_field_t *time_to,
 		zbx_vector_uint64_t *nofunc_ids)
 {
 	zbx_db_result_t			result;
@@ -882,7 +1073,7 @@
 	}
 	zbx_db_free_result(result);
 
-	DBpatch_6050064_transform(&timeshift, &interval, &aggr_func, time_from, time_to, nofunc_ids);
+	DBpatch_6050088_transform(&timeshift, &interval, &aggr_func, time_from, time_to, nofunc_ids);
 
 	zbx_vector_wiget_field_clear_ext(&timeshift, zbx_wiget_field_free);
 	zbx_vector_wiget_field_clear_ext(&interval, zbx_wiget_field_free);
@@ -890,66 +1081,11 @@
 	zbx_vector_wiget_field_destroy(&timeshift);
 	zbx_vector_wiget_field_destroy(&interval);
 	zbx_vector_wiget_field_destroy(&aggr_func);
-=======
-static int	DBpatch_6050064(void)
-{
-	if (FAIL == zbx_db_index_exists("dashboard_user", "dashboard_user_2"))
-		return DBcreate_index("dashboard_user", "dashboard_user_2", "userid", 0);
-
-	return SUCCEED;
-}
-
-static int	DBpatch_6050065(void)
-{
-	if (FAIL == zbx_db_index_exists("dashboard_usrgrp", "dashboard_usrgrp_2"))
-		return DBcreate_index("dashboard_usrgrp", "dashboard_usrgrp_2", "usrgrpid", 0);
-
-	return SUCCEED;
-}
-
-static int	DBpatch_6050066(void)
-{
-	if (FAIL == zbx_db_index_exists("event_suppress", "event_suppress_4"))
-		return DBcreate_index("event_suppress", "event_suppress_4", "userid", 0);
-
-	return SUCCEED;
-}
-
-static int	DBpatch_6050067(void)
-{
-	if (FAIL == zbx_db_index_exists("group_discovery", "group_discovery_1"))
-		return DBcreate_index("group_discovery", "group_discovery_1", "parent_group_prototypeid", 0);
-
-	return SUCCEED;
-}
-
-static int	DBpatch_6050068(void)
-{
-	if (FAIL == zbx_db_index_exists("group_prototype", "group_prototype_2"))
-		return DBcreate_index("group_prototype", "group_prototype_2", "groupid", 0);
-
-	return SUCCEED;
-}
-
-static int	DBpatch_6050069(void)
-{
-	if (FAIL == zbx_db_index_exists("group_prototype", "group_prototype_3"))
-		return DBcreate_index("group_prototype", "group_prototype_3", "templateid", 0);
-
-	return SUCCEED;
-}
-
-static int	DBpatch_6050070(void)
-{
-	if (FAIL == zbx_db_index_exists("host_discovery", "host_discovery_1"))
-		return DBcreate_index("host_discovery", "host_discovery_1", "parent_hostid", 0);
->>>>>>> 7e98b53b
-
-	return SUCCEED;
-}
-
-<<<<<<< HEAD
-static int	DBpatch_6050064_remove(zbx_vector_uint64_t *nofuncs)
+
+	return SUCCEED;
+}
+
+static int	DBpatch_6050088_remove(zbx_vector_uint64_t *nofuncs)
 {
 	if (0 == nofuncs->values_num)
 		return SUCCEED;
@@ -959,7 +1095,7 @@
 	return zbx_db_execute_multiple_query("delete from widget_field where", "widget_fieldid", nofuncs);
 }
 
-static int	DBpatch_6050064_update(zbx_vector_wiget_field_t *time_from, zbx_vector_wiget_field_t *time_to)
+static int	DBpatch_6050088_update(zbx_vector_wiget_field_t *time_from, zbx_vector_wiget_field_t *time_to)
 {
 	char	*sql = NULL;
 	size_t	sql_alloc = 0, sql_offset = 0;
@@ -1008,7 +1144,7 @@
 	return ret;
 }
 
-static int	DBpatch_6050064_insert(zbx_vector_wiget_field_t *time_from)
+static int	DBpatch_6050088_insert(zbx_vector_wiget_field_t *time_from)
 {
 	zbx_db_insert_t	db_insert;
 	int		i, ret = SUCCEED;
@@ -1035,7 +1171,7 @@
 	return ret;
 }
 
-static int	DBpatch_6050064(void)
+static int	DBpatch_6050088(void)
 {
 	zbx_vector_wiget_field_t	time_from, time_to;
 	zbx_vector_uint64_t		nofuncs_ids;
@@ -1048,10 +1184,10 @@
 	zbx_vector_wiget_field_create(&time_to);
 	zbx_vector_uint64_create(&nofuncs_ids);
 
-	if (SUCCEED == DBpatch_6050064_load(&time_from, &time_to, &nofuncs_ids)
-			&& SUCCEED == DBpatch_6050064_remove(&nofuncs_ids)
-			&& SUCCEED == DBpatch_6050064_update(&time_from, &time_to)
-			&& SUCCEED == DBpatch_6050064_insert(&time_from))
+	if (SUCCEED == DBpatch_6050088_load(&time_from, &time_to, &nofuncs_ids)
+			&& SUCCEED == DBpatch_6050088_remove(&nofuncs_ids)
+			&& SUCCEED == DBpatch_6050088_update(&time_from, &time_to)
+			&& SUCCEED == DBpatch_6050088_insert(&time_from))
 	{
 		ret = SUCCEED;
 	}
@@ -1063,142 +1199,6 @@
 	zbx_vector_uint64_destroy(&nofuncs_ids);
 
 	return ret;
-=======
-static int	DBpatch_6050071(void)
-{
-	if (FAIL == zbx_db_index_exists("host_discovery", "host_discovery_2"))
-		return DBcreate_index("host_discovery", "host_discovery_2", "parent_itemid", 0);
-
-	return SUCCEED;
-}
-
-static int	DBpatch_6050072(void)
-{
-	if (FAIL == zbx_db_index_exists("hosts", "hosts_7"))
-		return DBcreate_index("hosts", "hosts_7", "templateid", 0);
-
-	return SUCCEED;
-}
-
-static int	DBpatch_6050073(void)
-{
-	if (FAIL == zbx_db_index_exists("interface_discovery", "interface_discovery_1"))
-		return DBcreate_index("interface_discovery", "interface_discovery_1", "parent_interfaceid", 0);
-
-	return SUCCEED;
-}
-
-static int	DBpatch_6050074(void)
-{
-	if (FAIL == zbx_db_index_exists("report", "report_2"))
-		return DBcreate_index("report", "report_2", "userid", 0);
-
-	return SUCCEED;
-}
-
-static int	DBpatch_6050075(void)
-{
-	if (FAIL == zbx_db_index_exists("report", "report_3"))
-		return DBcreate_index("report", "report_3", "dashboardid", 0);
-
-	return SUCCEED;
-}
-
-static int	DBpatch_6050076(void)
-{
-	if (FAIL == zbx_db_index_exists("report_user", "report_user_2"))
-		return DBcreate_index("report_user", "report_user_2", "userid", 0);
-
-	return SUCCEED;
-}
-
-static int	DBpatch_6050077(void)
-{
-	if (FAIL == zbx_db_index_exists("report_user", "report_user_3"))
-		return DBcreate_index("report_user", "report_user_3", "access_userid", 0);
-
-	return SUCCEED;
-}
-
-static int	DBpatch_6050078(void)
-{
-	if (FAIL == zbx_db_index_exists("report_usrgrp", "report_usrgrp_2"))
-		return DBcreate_index("report_usrgrp", "report_usrgrp_2", "usrgrpid", 0);
-
-	return SUCCEED;
-}
-
-static int	DBpatch_6050079(void)
-{
-	if (FAIL == zbx_db_index_exists("report_usrgrp", "report_usrgrp_3"))
-		return DBcreate_index("report_usrgrp", "report_usrgrp_3", "access_userid", 0);
-
-	return SUCCEED;
-}
-
-static int	DBpatch_6050080(void)
-{
-	if (FAIL == zbx_db_index_exists("sysmaps", "sysmaps_4"))
-		return DBcreate_index("sysmaps", "sysmaps_4", "userid", 0);
-
-	return SUCCEED;
-}
-
-static int	DBpatch_6050081(void)
-{
-	if (FAIL == zbx_db_index_exists("sysmap_element_trigger", "sysmap_element_trigger_2"))
-		return DBcreate_index("sysmap_element_trigger", "sysmap_element_trigger_2", "triggerid", 0);
-
-	return SUCCEED;
-}
-
-static int	DBpatch_6050082(void)
-{
-	if (FAIL == zbx_db_index_exists("sysmap_user", "sysmap_user_2"))
-		return DBcreate_index("sysmap_user", "sysmap_user_2", "userid", 0);
-
-	return SUCCEED;
-}
-
-static int	DBpatch_6050083(void)
-{
-	if (FAIL == zbx_db_index_exists("sysmap_usrgrp", "sysmap_usrgrp_2"))
-		return DBcreate_index("sysmap_usrgrp", "sysmap_usrgrp_2", "usrgrpid", 0);
-
-	return SUCCEED;
-}
-
-static int	DBpatch_6050084(void)
-{
-	if (FAIL == zbx_db_index_exists("tag_filter", "tag_filter_1"))
-		return DBcreate_index("tag_filter", "tag_filter_1", "usrgrpid", 0);
-
-	return SUCCEED;
-}
-
-static int	DBpatch_6050085(void)
-{
-	if (FAIL == zbx_db_index_exists("tag_filter", "tag_filter_2"))
-		return DBcreate_index("tag_filter", "tag_filter_2", "groupid", 0);
-
-	return SUCCEED;
-}
-
-static int	DBpatch_6050086(void)
-{
-	if (FAIL == zbx_db_index_exists("task", "task_2"))
-		return DBcreate_index("task", "task_2", "proxyid", 0);
-
-	return SUCCEED;
-}
-
-static int	DBpatch_6050087(void)
-{
-	if (FAIL == zbx_db_index_exists("users", "users_3"))
-		return DBcreate_index("users", "users_3", "roleid", 0);
-
-	return SUCCEED;
->>>>>>> 7e98b53b
 }
 
 #endif
@@ -1272,8 +1272,6 @@
 DBPATCH_ADD(6050062, 0, 1)
 DBPATCH_ADD(6050063, 0, 1)
 DBPATCH_ADD(6050064, 0, 1)
-<<<<<<< HEAD
-=======
 DBPATCH_ADD(6050065, 0, 1)
 DBPATCH_ADD(6050066, 0, 1)
 DBPATCH_ADD(6050067, 0, 1)
@@ -1297,6 +1295,6 @@
 DBPATCH_ADD(6050085, 0, 1)
 DBPATCH_ADD(6050086, 0, 1)
 DBPATCH_ADD(6050087, 0, 1)
->>>>>>> 7e98b53b
+DBPATCH_ADD(6050088, 0, 1)
 
 DBPATCH_END()