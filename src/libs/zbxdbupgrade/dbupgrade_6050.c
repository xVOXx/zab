--- conflicted
+++ resolved
@@ -733,19 +733,233 @@
 
 static int	DBpatch_6050064(void)
 {
-<<<<<<< HEAD
-	return DBrename_table("group_discovery", "group_discovery_tmp");
-=======
 	if (FAIL == zbx_db_index_exists("dashboard_user", "dashboard_user_2"))
 		return DBcreate_index("dashboard_user", "dashboard_user_2", "userid", 0);
 
 	return SUCCEED;
->>>>>>> 1d3128c6
 }
 
 static int	DBpatch_6050065(void)
 {
-<<<<<<< HEAD
+	if (FAIL == zbx_db_index_exists("dashboard_usrgrp", "dashboard_usrgrp_2"))
+		return DBcreate_index("dashboard_usrgrp", "dashboard_usrgrp_2", "usrgrpid", 0);
+
+	return SUCCEED;
+}
+
+static int	DBpatch_6050066(void)
+{
+	if (FAIL == zbx_db_index_exists("event_suppress", "event_suppress_4"))
+		return DBcreate_index("event_suppress", "event_suppress_4", "userid", 0);
+
+	return SUCCEED;
+}
+
+static int	DBpatch_6050067(void)
+{
+	if (FAIL == zbx_db_index_exists("group_discovery", "group_discovery_1"))
+		return DBcreate_index("group_discovery", "group_discovery_1", "parent_group_prototypeid", 0);
+
+	return SUCCEED;
+}
+
+static int	DBpatch_6050068(void)
+{
+	if (FAIL == zbx_db_index_exists("group_prototype", "group_prototype_2"))
+		return DBcreate_index("group_prototype", "group_prototype_2", "groupid", 0);
+
+	return SUCCEED;
+}
+
+static int	DBpatch_6050069(void)
+{
+	if (FAIL == zbx_db_index_exists("group_prototype", "group_prototype_3"))
+		return DBcreate_index("group_prototype", "group_prototype_3", "templateid", 0);
+
+	return SUCCEED;
+}
+
+static int	DBpatch_6050070(void)
+{
+	if (FAIL == zbx_db_index_exists("host_discovery", "host_discovery_1"))
+		return DBcreate_index("host_discovery", "host_discovery_1", "parent_hostid", 0);
+
+	return SUCCEED;
+}
+
+static int	DBpatch_6050071(void)
+{
+	if (FAIL == zbx_db_index_exists("host_discovery", "host_discovery_2"))
+		return DBcreate_index("host_discovery", "host_discovery_2", "parent_itemid", 0);
+
+	return SUCCEED;
+}
+
+static int	DBpatch_6050072(void)
+{
+	if (FAIL == zbx_db_index_exists("hosts", "hosts_7"))
+		return DBcreate_index("hosts", "hosts_7", "templateid", 0);
+
+	return SUCCEED;
+}
+
+static int	DBpatch_6050073(void)
+{
+	if (FAIL == zbx_db_index_exists("interface_discovery", "interface_discovery_1"))
+		return DBcreate_index("interface_discovery", "interface_discovery_1", "parent_interfaceid", 0);
+
+	return SUCCEED;
+}
+
+static int	DBpatch_6050074(void)
+{
+	if (FAIL == zbx_db_index_exists("report", "report_2"))
+		return DBcreate_index("report", "report_2", "userid", 0);
+
+	return SUCCEED;
+}
+
+static int	DBpatch_6050075(void)
+{
+	if (FAIL == zbx_db_index_exists("report", "report_3"))
+		return DBcreate_index("report", "report_3", "dashboardid", 0);
+
+	return SUCCEED;
+}
+
+static int	DBpatch_6050076(void)
+{
+	if (FAIL == zbx_db_index_exists("report_user", "report_user_2"))
+		return DBcreate_index("report_user", "report_user_2", "userid", 0);
+
+	return SUCCEED;
+}
+
+static int	DBpatch_6050077(void)
+{
+	if (FAIL == zbx_db_index_exists("report_user", "report_user_3"))
+		return DBcreate_index("report_user", "report_user_3", "access_userid", 0);
+
+	return SUCCEED;
+}
+
+static int	DBpatch_6050078(void)
+{
+	if (FAIL == zbx_db_index_exists("report_usrgrp", "report_usrgrp_2"))
+		return DBcreate_index("report_usrgrp", "report_usrgrp_2", "usrgrpid", 0);
+
+	return SUCCEED;
+}
+
+static int	DBpatch_6050079(void)
+{
+	if (FAIL == zbx_db_index_exists("report_usrgrp", "report_usrgrp_3"))
+		return DBcreate_index("report_usrgrp", "report_usrgrp_3", "access_userid", 0);
+
+	return SUCCEED;
+}
+
+static int	DBpatch_6050080(void)
+{
+	if (FAIL == zbx_db_index_exists("sysmaps", "sysmaps_4"))
+		return DBcreate_index("sysmaps", "sysmaps_4", "userid", 0);
+
+	return SUCCEED;
+}
+
+static int	DBpatch_6050081(void)
+{
+	if (FAIL == zbx_db_index_exists("sysmap_element_trigger", "sysmap_element_trigger_2"))
+		return DBcreate_index("sysmap_element_trigger", "sysmap_element_trigger_2", "triggerid", 0);
+
+	return SUCCEED;
+}
+
+static int	DBpatch_6050082(void)
+{
+	if (FAIL == zbx_db_index_exists("sysmap_user", "sysmap_user_2"))
+		return DBcreate_index("sysmap_user", "sysmap_user_2", "userid", 0);
+
+	return SUCCEED;
+}
+
+static int	DBpatch_6050083(void)
+{
+	if (FAIL == zbx_db_index_exists("sysmap_usrgrp", "sysmap_usrgrp_2"))
+		return DBcreate_index("sysmap_usrgrp", "sysmap_usrgrp_2", "usrgrpid", 0);
+
+	return SUCCEED;
+}
+
+static int	DBpatch_6050084(void)
+{
+	if (FAIL == zbx_db_index_exists("tag_filter", "tag_filter_1"))
+		return DBcreate_index("tag_filter", "tag_filter_1", "usrgrpid", 0);
+
+	return SUCCEED;
+}
+
+static int	DBpatch_6050085(void)
+{
+	if (FAIL == zbx_db_index_exists("tag_filter", "tag_filter_2"))
+		return DBcreate_index("tag_filter", "tag_filter_2", "groupid", 0);
+
+	return SUCCEED;
+}
+
+static int	DBpatch_6050086(void)
+{
+	if (FAIL == zbx_db_index_exists("task", "task_2"))
+		return DBcreate_index("task", "task_2", "proxyid", 0);
+
+	return SUCCEED;
+}
+
+static int	DBpatch_6050087(void)
+{
+	if (FAIL == zbx_db_index_exists("users", "users_3"))
+		return DBcreate_index("users", "users_3", "roleid", 0);
+
+	return SUCCEED;
+}
+
+static int	DBpatch_6050090(void)
+{
+	const zbx_db_field_t	old_field = {"info", "", NULL, NULL, 0, ZBX_TYPE_SHORTTEXT, ZBX_NOTNULL, 0};
+	const zbx_db_field_t	field = {"info", "", NULL, NULL, 0, ZBX_TYPE_LONGTEXT, ZBX_NOTNULL, 0};
+
+	return DBmodify_field_type("task_remote_command_result", &field, &old_field);
+}
+
+static int	DBpatch_6050091(void)
+{
+	if (0 == (DBget_program_type() & ZBX_PROGRAM_TYPE_SERVER))
+		return SUCCEED;
+
+	if (ZBX_DB_OK > zbx_db_execute(
+			"update widget_field"
+			" set value_str=' '"
+			" where name like 'columns.name.%%'"
+			" and value_str like ''"
+			" and widgetid in ("
+				"select widgetid"
+				" from widget"
+				" where type='tophosts'"
+			")"))
+	{
+		return FAIL;
+	}
+
+	return SUCCEED;
+}
+
+static int	DBpatch_6050092(void)
+{
+	return DBrename_table("group_discovery", "group_discovery_tmp");
+}
+
+static int	DBpatch_6050093(void)
+{
 	const zbx_db_table_t	table =
 			{"group_discovery", "groupdiscoveryid", 0,
 				{
@@ -761,17 +975,10 @@
 			};
 
 	return DBcreate_table(&table);
-=======
-	if (FAIL == zbx_db_index_exists("dashboard_usrgrp", "dashboard_usrgrp_2"))
-		return DBcreate_index("dashboard_usrgrp", "dashboard_usrgrp_2", "usrgrpid", 0);
-
-	return SUCCEED;
->>>>>>> 1d3128c6
-}
-
-static int	DBpatch_6050066(void)
-{
-<<<<<<< HEAD
+}
+
+static int	DBpatch_6050094(void)
+{
 	zbx_db_result_t		result;
 	zbx_db_row_t		row;
 	zbx_db_insert_t		db_insert;
@@ -807,238 +1014,34 @@
 	return ret;
 }
 
-static int	DBpatch_6050067(void)
+static int	DBpatch_6050095(void)
 {
 	return DBdrop_table("group_discovery_tmp");
 }
 
-static int	DBpatch_6050068(void)
+static int	DBpatch_6050096(void)
 {
 	return DBcreate_index("group_discovery", "group_discovery_1", "groupid,parent_group_prototypeid", 1);
 }
 
-static int	DBpatch_6050069(void)
+static int	DBpatch_6050097(void)
 {
 	return DBcreate_index("group_discovery", "group_discovery_2", "parent_group_prototypeid", 0);
 }
 
-static int	DBpatch_6050070(void)
+static int	DBpatch_6050098(void)
 {
 	const zbx_db_field_t	field = {"groupid", NULL, "hstgrp", "groupid", 0, 0, 0, ZBX_FK_CASCADE_DELETE};
 
 	return DBadd_foreign_key("group_discovery", 1, &field);
 }
 
-static int	DBpatch_6050071(void)
+static int	DBpatch_6050099(void)
 {
 	const zbx_db_field_t	field = {"parent_group_prototypeid", NULL, "group_prototype", "group_prototypeid", 0, 0,
 			0, 0};
 
 	return DBadd_foreign_key("group_discovery", 2, &field);
-=======
-	if (FAIL == zbx_db_index_exists("event_suppress", "event_suppress_4"))
-		return DBcreate_index("event_suppress", "event_suppress_4", "userid", 0);
-
-	return SUCCEED;
-}
-
-static int	DBpatch_6050067(void)
-{
-	if (FAIL == zbx_db_index_exists("group_discovery", "group_discovery_1"))
-		return DBcreate_index("group_discovery", "group_discovery_1", "parent_group_prototypeid", 0);
-
-	return SUCCEED;
-}
-
-static int	DBpatch_6050068(void)
-{
-	if (FAIL == zbx_db_index_exists("group_prototype", "group_prototype_2"))
-		return DBcreate_index("group_prototype", "group_prototype_2", "groupid", 0);
-
-	return SUCCEED;
-}
-
-static int	DBpatch_6050069(void)
-{
-	if (FAIL == zbx_db_index_exists("group_prototype", "group_prototype_3"))
-		return DBcreate_index("group_prototype", "group_prototype_3", "templateid", 0);
-
-	return SUCCEED;
-}
-
-static int	DBpatch_6050070(void)
-{
-	if (FAIL == zbx_db_index_exists("host_discovery", "host_discovery_1"))
-		return DBcreate_index("host_discovery", "host_discovery_1", "parent_hostid", 0);
-
-	return SUCCEED;
-}
-
-static int	DBpatch_6050071(void)
-{
-	if (FAIL == zbx_db_index_exists("host_discovery", "host_discovery_2"))
-		return DBcreate_index("host_discovery", "host_discovery_2", "parent_itemid", 0);
-
-	return SUCCEED;
-}
-
-static int	DBpatch_6050072(void)
-{
-	if (FAIL == zbx_db_index_exists("hosts", "hosts_7"))
-		return DBcreate_index("hosts", "hosts_7", "templateid", 0);
-
-	return SUCCEED;
-}
-
-static int	DBpatch_6050073(void)
-{
-	if (FAIL == zbx_db_index_exists("interface_discovery", "interface_discovery_1"))
-		return DBcreate_index("interface_discovery", "interface_discovery_1", "parent_interfaceid", 0);
-
-	return SUCCEED;
-}
-
-static int	DBpatch_6050074(void)
-{
-	if (FAIL == zbx_db_index_exists("report", "report_2"))
-		return DBcreate_index("report", "report_2", "userid", 0);
-
-	return SUCCEED;
-}
-
-static int	DBpatch_6050075(void)
-{
-	if (FAIL == zbx_db_index_exists("report", "report_3"))
-		return DBcreate_index("report", "report_3", "dashboardid", 0);
-
-	return SUCCEED;
-}
-
-static int	DBpatch_6050076(void)
-{
-	if (FAIL == zbx_db_index_exists("report_user", "report_user_2"))
-		return DBcreate_index("report_user", "report_user_2", "userid", 0);
-
-	return SUCCEED;
-}
-
-static int	DBpatch_6050077(void)
-{
-	if (FAIL == zbx_db_index_exists("report_user", "report_user_3"))
-		return DBcreate_index("report_user", "report_user_3", "access_userid", 0);
-
-	return SUCCEED;
-}
-
-static int	DBpatch_6050078(void)
-{
-	if (FAIL == zbx_db_index_exists("report_usrgrp", "report_usrgrp_2"))
-		return DBcreate_index("report_usrgrp", "report_usrgrp_2", "usrgrpid", 0);
-
-	return SUCCEED;
-}
-
-static int	DBpatch_6050079(void)
-{
-	if (FAIL == zbx_db_index_exists("report_usrgrp", "report_usrgrp_3"))
-		return DBcreate_index("report_usrgrp", "report_usrgrp_3", "access_userid", 0);
-
-	return SUCCEED;
-}
-
-static int	DBpatch_6050080(void)
-{
-	if (FAIL == zbx_db_index_exists("sysmaps", "sysmaps_4"))
-		return DBcreate_index("sysmaps", "sysmaps_4", "userid", 0);
-
-	return SUCCEED;
-}
-
-static int	DBpatch_6050081(void)
-{
-	if (FAIL == zbx_db_index_exists("sysmap_element_trigger", "sysmap_element_trigger_2"))
-		return DBcreate_index("sysmap_element_trigger", "sysmap_element_trigger_2", "triggerid", 0);
-
-	return SUCCEED;
-}
-
-static int	DBpatch_6050082(void)
-{
-	if (FAIL == zbx_db_index_exists("sysmap_user", "sysmap_user_2"))
-		return DBcreate_index("sysmap_user", "sysmap_user_2", "userid", 0);
-
-	return SUCCEED;
-}
-
-static int	DBpatch_6050083(void)
-{
-	if (FAIL == zbx_db_index_exists("sysmap_usrgrp", "sysmap_usrgrp_2"))
-		return DBcreate_index("sysmap_usrgrp", "sysmap_usrgrp_2", "usrgrpid", 0);
-
-	return SUCCEED;
-}
-
-static int	DBpatch_6050084(void)
-{
-	if (FAIL == zbx_db_index_exists("tag_filter", "tag_filter_1"))
-		return DBcreate_index("tag_filter", "tag_filter_1", "usrgrpid", 0);
-
-	return SUCCEED;
-}
-
-static int	DBpatch_6050085(void)
-{
-	if (FAIL == zbx_db_index_exists("tag_filter", "tag_filter_2"))
-		return DBcreate_index("tag_filter", "tag_filter_2", "groupid", 0);
-
-	return SUCCEED;
-}
-
-static int	DBpatch_6050086(void)
-{
-	if (FAIL == zbx_db_index_exists("task", "task_2"))
-		return DBcreate_index("task", "task_2", "proxyid", 0);
-
-	return SUCCEED;
-}
-
-static int	DBpatch_6050087(void)
-{
-	if (FAIL == zbx_db_index_exists("users", "users_3"))
-		return DBcreate_index("users", "users_3", "roleid", 0);
-
-	return SUCCEED;
-}
-
-static int	DBpatch_6050090(void)
-{
-	const zbx_db_field_t	old_field = {"info", "", NULL, NULL, 0, ZBX_TYPE_SHORTTEXT, ZBX_NOTNULL, 0};
-	const zbx_db_field_t	field = {"info", "", NULL, NULL, 0, ZBX_TYPE_LONGTEXT, ZBX_NOTNULL, 0};
-
-	return DBmodify_field_type("task_remote_command_result", &field, &old_field);
-}
-
-static int	DBpatch_6050091(void)
-{
-	if (0 == (DBget_program_type() & ZBX_PROGRAM_TYPE_SERVER))
-		return SUCCEED;
-
-	if (ZBX_DB_OK > zbx_db_execute(
-			"update widget_field"
-			" set value_str=' '"
-			" where name like 'columns.name.%%'"
-			" and value_str like ''"
-			" and widgetid in ("
-				"select widgetid"
-				" from widget"
-				" where type='tophosts'"
-			")"))
-	{
-		return FAIL;
-	}
-
-	return SUCCEED;
->>>>>>> 1d3128c6
 }
 
 #endif
@@ -1119,8 +1122,6 @@
 DBPATCH_ADD(6050069, 0, 1)
 DBPATCH_ADD(6050070, 0, 1)
 DBPATCH_ADD(6050071, 0, 1)
-<<<<<<< HEAD
-=======
 DBPATCH_ADD(6050072, 0, 1)
 DBPATCH_ADD(6050073, 0, 1)
 DBPATCH_ADD(6050074, 0, 1)
@@ -1139,6 +1140,14 @@
 DBPATCH_ADD(6050087, 0, 1)
 DBPATCH_ADD(6050090, 0, 1)
 DBPATCH_ADD(6050091, 0, 1)
->>>>>>> 1d3128c6
+DBPATCH_ADD(6050092, 0, 1)
+DBPATCH_ADD(6050093, 0, 1)
+DBPATCH_ADD(6050094, 0, 1)
+DBPATCH_ADD(6050095, 0, 1)
+DBPATCH_ADD(6050096, 0, 1)
+DBPATCH_ADD(6050097, 0, 1)
+DBPATCH_ADD(6050098, 0, 1)
+DBPATCH_ADD(6050099, 0, 1)
+
 
 DBPATCH_END()