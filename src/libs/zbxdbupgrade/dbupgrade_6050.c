--- conflicted
+++ resolved
@@ -926,14 +926,6 @@
 	return SUCCEED;
 }
 
-<<<<<<< HEAD
-static int	DBpatch_6050088(void)
-{
-	const zbx_db_field_t	old_field = {"info", "", NULL, NULL, 0, ZBX_TYPE_SHORTTEXT, ZBX_NOTNULL, 0};
-	const zbx_db_field_t	field = {"info", "", NULL, NULL, 0, ZBX_TYPE_LONGTEXT, ZBX_NOTNULL, 0};
-
-	return DBmodify_field_type("task_remote_command_result", &field, &old_field);
-=======
 static char	*fix_hist_param_escaping(const char *param, size_t left, size_t right)
 {
 	size_t escaped_len = 0;
@@ -1124,7 +1116,14 @@
 	zbx_free(sql);
 
 	return ret;
->>>>>>> ae5d39a3
+}
+
+static int	DBpatch_6050090(void)
+{
+	const zbx_db_field_t	old_field = {"info", "", NULL, NULL, 0, ZBX_TYPE_SHORTTEXT, ZBX_NOTNULL, 0};
+	const zbx_db_field_t	field = {"info", "", NULL, NULL, 0, ZBX_TYPE_LONGTEXT, ZBX_NOTNULL, 0};
+
+	return DBmodify_field_type("task_remote_command_result", &field, &old_field);
 }
 
 #endif
@@ -1222,9 +1221,7 @@
 DBPATCH_ADD(6050086, 0, 1)
 DBPATCH_ADD(6050087, 0, 1)
 DBPATCH_ADD(6050088, 0, 1)
-<<<<<<< HEAD
-=======
 DBPATCH_ADD(6050089, 0, 1)
->>>>>>> ae5d39a3
+DBPATCH_ADD(6050090, 0, 1)
 
 DBPATCH_END()