--- conflicted
+++ resolved
@@ -656,7 +656,17 @@
 
 static int	DBpatch_4050043(void)
 {
-<<<<<<< HEAD
+	if (0 == (program_type & ZBX_PROGRAM_TYPE_SERVER))
+		return SUCCEED;
+
+	if (ZBX_DB_OK > DBexecute("delete from profiles where idx='web.screens.graphid'"))
+		return FAIL;
+
+	return SUCCEED;
+}
+
+static int	DBpatch_4050044(void)
+{
 	DB_ROW		row;
 	DB_RESULT	result;
 	zbx_uint64_t	profileid, userid, idx2;
@@ -707,15 +717,6 @@
 	DBfree_result(result);
 
 	return ret;
-=======
-	if (0 == (program_type & ZBX_PROGRAM_TYPE_SERVER))
-		return SUCCEED;
-
-	if (ZBX_DB_OK > DBexecute("delete from profiles where idx='web.screens.graphid'"))
-		return FAIL;
-
-	return SUCCEED;
->>>>>>> d0bc204b
 }
 
 #endif
@@ -761,10 +762,7 @@
 DBPATCH_ADD(4050040, 0, 1)
 DBPATCH_ADD(4050041, 0, 1)
 DBPATCH_ADD(4050042, 0, 1)
-<<<<<<< HEAD
-DBPATCH_ADD(4050043, 0, 1)
-=======
 DBPATCH_ADD(4050043, 0, 0)
->>>>>>> d0bc204b
+DBPATCH_ADD(4050044, 0, 1)
 
 DBPATCH_END()