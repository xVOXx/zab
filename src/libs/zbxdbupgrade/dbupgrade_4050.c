/*
** Zabbix
** Copyright (C) 2001-2020 Zabbix SIA
**
** This program is free software; you can redistribute it and/or modify
** it under the terms of the GNU General Public License as published by
** the Free Software Foundation; either version 2 of the License, or
** (at your option) any later version.
**
** This program is distributed in the hope that it will be useful,
** but WITHOUT ANY WARRANTY; without even the implied warranty of
** MERCHANTABILITY or FITNESS FOR A PARTICULAR PURPOSE. See the
** GNU General Public License for more details.
**
** You should have received a copy of the GNU General Public License
** along with this program; if not, write to the Free Software
** Foundation, Inc., 51 Franklin Street, Fifth Floor, Boston, MA  02110-1301, USA.
**/

#include "common.h"
#include "db.h"
#include "dbupgrade.h"
#include "log.h"
#include "zbxalgo.h"
#include "../zbxalgo/vectorimpl.h"

/*
 * 5.0 development database patches
 */

#ifndef HAVE_SQLITE3

extern unsigned char	program_type;

static int	DBpatch_4050001(void)
{
	return DBdrop_foreign_key("items", 1);
}

static int	DBpatch_4050002(void)
{
	return DBdrop_index("items", "items_1");
}

static int	DBpatch_4050003(void)
{
	const ZBX_FIELD	field = {"key_", "", NULL, NULL, 2048, ZBX_TYPE_CHAR, ZBX_NOTNULL, 0};

	return DBmodify_field_type("items", &field, NULL);
}

static int	DBpatch_4050004(void)
{
#ifdef HAVE_MYSQL
	return DBcreate_index("items", "items_1", "hostid,key_(1021)", 0);
#else
	return DBcreate_index("items", "items_1", "hostid,key_", 0);
#endif
}

static int	DBpatch_4050005(void)
{
	const ZBX_FIELD	field = {"hostid", NULL, "hosts", "hostid", 0, 0, 0, ZBX_FK_CASCADE_DELETE};

	return DBadd_foreign_key("items", 1, &field);
}

static int	DBpatch_4050006(void)
{
	const ZBX_FIELD	field = {"key_", "", NULL, NULL, 2048, ZBX_TYPE_CHAR, ZBX_NOTNULL, 0};

	return DBmodify_field_type("item_discovery", &field, NULL);
}

static int	DBpatch_4050007(void)
{
	const ZBX_FIELD	field = {"key_", "", NULL, NULL, 2048, ZBX_TYPE_CHAR, ZBX_NOTNULL, 0};

	return DBmodify_field_type("dchecks", &field, NULL);
}

static int	DBpatch_4050011(void)
{
#if defined(HAVE_IBM_DB2) || defined(HAVE_POSTGRESQL)
	const char *cast_value_str = "bigint";
#elif defined(HAVE_MYSQL)
	const char *cast_value_str = "unsigned";
#elif defined(HAVE_ORACLE)
	const char *cast_value_str = "number(20)";
#endif

	if (ZBX_DB_OK > DBexecute(
			"update profiles"
			" set value_id=CAST(value_str as %s),"
				" value_str='',"
				" type=1"	/* PROFILE_TYPE_ID */
			" where type=3"	/* PROFILE_TYPE_STR */
				" and (idx='web.latest.filter.groupids' or idx='web.latest.filter.hostids')", cast_value_str))
	{
		return FAIL;
	}

	return SUCCEED;
}

static int	DBpatch_4050012(void)
{
	const ZBX_FIELD	field = {"passwd", "", NULL, NULL, 60, ZBX_TYPE_CHAR, ZBX_NOTNULL, 0};

	return DBmodify_field_type("users", &field, NULL);
}

static int	DBpatch_4050013(void)
{
	int		i;
	const char	*values[] = {
			"web.usergroup.filter_users_status", "web.usergroup.filter_user_status",
			"web.usergrps.php.sort", "web.usergroup.sort",
			"web.usergrps.php.sortorder", "web.usergroup.sortorder",
			"web.adm.valuemapping.php.sortorder", "web.valuemap.list.sortorder",
			"web.adm.valuemapping.php.sort", "web.valuemap.list.sort",
			"web.latest.php.sort", "web.latest.sort",
			"web.latest.php.sortorder", "web.latest.sortorder",
			"web.paging.lastpage", "web.pager.entity",
			"web.paging.page", "web.pager.page"
		};

	if (0 == (program_type & ZBX_PROGRAM_TYPE_SERVER))
		return SUCCEED;

	for (i = 0; i < (int)ARRSIZE(values); i += 2)
	{
		if (ZBX_DB_OK > DBexecute("update profiles set idx='%s' where idx='%s'", values[i + 1], values[i]))
			return FAIL;
	}

	return SUCCEED;
}

static int	DBpatch_4050014(void)
{
	DB_ROW		row;
	DB_RESULT	result;
	int		ret = SUCCEED;
	char		*sql = NULL, *name = NULL, *name_esc;
	size_t		sql_alloc = 0, sql_offset = 0;

	if (0 == (program_type & ZBX_PROGRAM_TYPE_SERVER))
		return SUCCEED;

	DBbegin_multiple_update(&sql, &sql_alloc, &sql_offset);

	result = DBselect(
			"select wf.widget_fieldid,wf.name"
			" from widget_field wf,widget w"
			" where wf.widgetid=w.widgetid"
				" and w.type='navtree'"
				" and wf.name like 'map.%%' or wf.name like 'mapid.%%'"
			);

	while (NULL != (row = DBfetch(result)))
	{
		if (0 == strncmp(row[1], "map.", 4))
		{
			name = zbx_dsprintf(name, "navtree.%s", row[1] + 4);
		}
		else
		{
			name = zbx_dsprintf(name, "navtree.sys%s", row[1]);
		}

		name_esc = DBdyn_escape_string_len(name, 255);

		zbx_snprintf_alloc(&sql, &sql_alloc, &sql_offset,
			"update widget_field set name='%s' where widget_fieldid=%s;\n", name_esc, row[0]);

		zbx_free(name_esc);

		if (SUCCEED != (ret = DBexecute_overflowed_sql(&sql, &sql_alloc, &sql_offset)))
			goto out;
	}

	DBend_multiple_update(&sql, &sql_alloc, &sql_offset);

	if (16 < sql_offset && ZBX_DB_OK > DBexecute("%s", sql))
		ret = FAIL;
out:
	DBfree_result(result);
	zbx_free(sql);
	zbx_free(name);

	return ret;
}

static int	DBpatch_4050015(void)
{
	DB_RESULT		result;
	DB_ROW			row;
	zbx_uint64_t		time_period_id, every;
	int			invalidate = 0;
	const ZBX_TABLE		*timeperiods;
	const ZBX_FIELD		*field;

	if (NULL != (timeperiods = DBget_table("timeperiods")) &&
			NULL != (field = DBget_field(timeperiods, "every")))
	{
		ZBX_STR2UINT64(every, field->default_value);
	}
	else
	{
		THIS_SHOULD_NEVER_HAPPEN;
		return FAIL;
	}

	result = DBselect("select timeperiodid from timeperiods where every=0");

	while (NULL != (row = DBfetch(result)))
	{
		ZBX_STR2UINT64(time_period_id, row[0]);

		zabbix_log(LOG_LEVEL_WARNING, "Invalid maintenance time period found: "ZBX_FS_UI64
				", changing \"every\" to "ZBX_FS_UI64, time_period_id, every);
		invalidate = 1;
	}

	DBfree_result(result);

	if (0 != invalidate &&
			ZBX_DB_OK > DBexecute("update timeperiods set every=1 where timeperiodid!=0 and every=0"))
		return FAIL;

	return SUCCEED;
}

static int	DBpatch_4050016(void)
{
	const ZBX_TABLE	table =
			{"media_type_message", "mediatype_messageid", 0,
				{
					{"mediatype_messageid", NULL, NULL, NULL, 0, ZBX_TYPE_ID, ZBX_NOTNULL, 0},
					{"mediatypeid", NULL, NULL, NULL, 0, ZBX_TYPE_ID, ZBX_NOTNULL, 0},
					{"eventsource", NULL, NULL, NULL, 0, ZBX_TYPE_INT, ZBX_NOTNULL, 0},
					{"recovery", NULL, NULL, NULL, 0, ZBX_TYPE_INT, ZBX_NOTNULL, 0},
					{"subject", "", NULL, NULL, 255, ZBX_TYPE_CHAR, ZBX_NOTNULL, 0},
					{"message", "", NULL, NULL, 0, ZBX_TYPE_SHORTTEXT, ZBX_NOTNULL, 0},
					{0}
				},
				NULL
			};

	return DBcreate_table(&table);
}

static int	DBpatch_4050017(void)
{
	const ZBX_FIELD	field = {"mediatypeid", NULL, "media_type", "mediatypeid", 0, 0, 0, ZBX_FK_CASCADE_DELETE};

	return DBadd_foreign_key("media_type_message", 1, &field);
}

static int	DBpatch_4050018(void)
{
	return DBcreate_index("media_type_message", "media_type_message_1", "mediatypeid,eventsource,recovery", 1);
}

static int	DBpatch_4050019(void)
{
	const ZBX_FIELD	field = {"default_msg", "1", NULL, NULL, 0, ZBX_TYPE_INT, ZBX_NOTNULL, 0};

	return DBset_default("opmessage", &field);
}

static int	DBpatch_4050020(void)
{
	DB_ROW		row;
	DB_RESULT	result;
	zbx_uint64_t	operationid;
	int		ret = SUCCEED, res, col;
	char		*subject, *message;

	if (0 == (program_type & ZBX_PROGRAM_TYPE_SERVER))
		return SUCCEED;

	result = DBselect(
			"select m.operationid,o.recovery,a.def_shortdata,a.def_longdata,a.r_shortdata,a.r_longdata,"
			"a.ack_shortdata,a.ack_longdata from opmessage m"
			" join operations o on m.operationid=o.operationid"
			" left join actions a on o.actionid=a.actionid"
			" where m.default_msg='1' and o.recovery in (0,1,2)");

	while (NULL != (row = DBfetch(result)))
	{
		col = 2 + (atoi(row[1]) * 2);
		subject = DBdyn_escape_string(row[col]);
		message = DBdyn_escape_string(row[col + 1]);
		ZBX_DBROW2UINT64(operationid, row[0]);

		res = DBexecute("update opmessage set subject='%s',message='%s',default_msg='0'"
				" where operationid=" ZBX_FS_UI64, subject, message, operationid);

		zbx_free(subject);
		zbx_free(message);

		if (ZBX_DB_OK > res)
		{
			ret = FAIL;
			break;
		}
	}
	DBfree_result(result);

	return ret;
}

static int	DBpatch_4050021(void)
{
	char	*messages[3][3][4] =
			{
				{
					{
						"Problem started at {EVENT.TIME} on {EVENT.DATE}\n"
						"Problem name: {EVENT.NAME}\n"
						"Host: {HOST.NAME}\n"
						"Severity: {EVENT.SEVERITY}\n"
						"Operational data: {EVENT.OPDATA}\n"
						"Original problem ID: {EVENT.ID}\n"
						"{TRIGGER.URL}"
						,
						"<b>Problem started</b> at {EVENT.TIME} on {EVENT.DATE}<br>"
						"<b>Problem name:</b> {EVENT.NAME}<br>"
						"<b>Host:</b> {HOST.NAME}<br>"
						"<b>Severity:</b> {EVENT.SEVERITY}<br>"
						"<b>Operational data:</b> {EVENT.OPDATA}<br>"
						"<b>Original problem ID:</b> {EVENT.ID}<br>"
						"{TRIGGER.URL}"
						,
						"{EVENT.SEVERITY}: {EVENT.NAME}\n"
						"Host: {HOST.NAME}\n"
						"{EVENT.DATE} {EVENT.TIME}"
						,
						"Problem: {EVENT.NAME}"
					},
					{
						"Problem has been resolved at "
						"{EVENT.RECOVERY.TIME} on {EVENT.RECOVERY.DATE}\n"
						"Problem name: {EVENT.NAME}\n"
						"Host: {HOST.NAME}\n"
						"Severity: {EVENT.SEVERITY}\n"
						"Original problem ID: {EVENT.ID}\n"
						"{TRIGGER.URL}"
						,
						"<b>Problem has been resolved</b> at {EVENT.RECOVERY.TIME} on "
						"{EVENT.RECOVERY.DATE}<br>"
						"<b>Problem name:</b> {EVENT.NAME}<br>"
						"<b>Host:</b> {HOST.NAME}<br>"
						"<b>Severity:</b> {EVENT.SEVERITY}<br>"
						"<b>Original problem ID:</b> {EVENT.ID}<br>"
						"{TRIGGER.URL}"
						,
						"RESOLVED: {EVENT.NAME}\n"
						"Host: {HOST.NAME}\n"
						"{EVENT.DATE} {EVENT.TIME}"
						,
						"Resolved: {EVENT.NAME}"
					},
					{
						"{USER.FULLNAME} {EVENT.UPDATE.ACTION} problem at "
						"{EVENT.UPDATE.DATE} {EVENT.UPDATE.TIME}.\n"
						"{EVENT.UPDATE.MESSAGE}\n"
						"\n"
						"Current problem status is {EVENT.STATUS}, acknowledged: "
						"{EVENT.ACK.STATUS}."
						,
						"<b>{USER.FULLNAME} {EVENT.UPDATE.ACTION} problem</b> at "
						"{EVENT.UPDATE.DATE} {EVENT.UPDATE.TIME}.<br>"
						"{EVENT.UPDATE.MESSAGE}<br>"
						"<br>"
						"<b>Current problem status:</b> {EVENT.STATUS}<br>"
						"<b>Acknowledged:</b> {EVENT.ACK.STATUS}."
						,
						"{USER.FULLNAME} {EVENT.UPDATE.ACTION} problem at "
						"{EVENT.UPDATE.DATE} {EVENT.UPDATE.TIME}"
						,
						"Updated problem: {EVENT.NAME}"
					}
				},
				{
					{
						"Discovery rule: {DISCOVERY.RULE.NAME}\n"
						"\n"
						"Device IP: {DISCOVERY.DEVICE.IPADDRESS}\n"
						"Device DNS: {DISCOVERY.DEVICE.DNS}\n"
						"Device status: {DISCOVERY.DEVICE.STATUS}\n"
						"Device uptime: {DISCOVERY.DEVICE.UPTIME}\n"
						"\n"
						"Device service name: {DISCOVERY.SERVICE.NAME}\n"
						"Device service port: {DISCOVERY.SERVICE.PORT}\n"
						"Device service status: {DISCOVERY.SERVICE.STATUS}\n"
						"Device service uptime: {DISCOVERY.SERVICE.UPTIME}"
						,
						"<b>Discovery rule:</b> {DISCOVERY.RULE.NAME}<br>"
						"<br>"
						"<b>Device IP:</b> {DISCOVERY.DEVICE.IPADDRESS}<br>"
						"<b>Device DNS:</b> {DISCOVERY.DEVICE.DNS}<br>"
						"<b>Device status:</b> {DISCOVERY.DEVICE.STATUS}<br>"
						"<b>Device uptime:</b> {DISCOVERY.DEVICE.UPTIME}<br>"
						"<br>"
						"<b>Device service name:</b> {DISCOVERY.SERVICE.NAME}<br>"
						"<b>Device service port:</b> {DISCOVERY.SERVICE.PORT}<br>"
						"<b>Device service status:</b> {DISCOVERY.SERVICE.STATUS}<br>"
						"<b>Device service uptime:</b> {DISCOVERY.SERVICE.UPTIME}"
						,
						"Discovery: {DISCOVERY.DEVICE.STATUS} {DISCOVERY.DEVICE.IPADDRESS}"
						,
						"Discovery: {DISCOVERY.DEVICE.STATUS} {DISCOVERY.DEVICE.IPADDRESS}"
					},
					{NULL, NULL, NULL, NULL},
					{NULL, NULL, NULL, NULL}
				},
				{
					{
						"Host name: {HOST.HOST}\n"
						"Host IP: {HOST.IP}\n"
						"Agent port: {HOST.PORT}"
						,
						"<b>Host name:</b> {HOST.HOST}<br>"
						"<b>Host IP:</b> {HOST.IP}<br>"
						"<b>Agent port:</b> {HOST.PORT}"
						,
						"Autoregistration: {HOST.HOST}\n"
						"Host IP: {HOST.IP}\n"
						"Agent port: {HOST.PORT}"
						,
						"Autoregistration: {HOST.HOST}"
					},
					{NULL, NULL, NULL, NULL},
					{NULL, NULL, NULL, NULL}
				}
			};
	int		ret = SUCCEED, res;
	DB_ROW		row;
	DB_RESULT	result;
	zbx_uint64_t	mediatypeid, mediatypemessageid = 1;
	int		content_type, i, k;
	char		*msg_esc = NULL, *subj_esc = NULL;

	if (0 == (program_type & ZBX_PROGRAM_TYPE_SERVER))
		return SUCCEED;

	result = DBselect("select mediatypeid,type,content_type from media_type");

	while (NULL != (row = DBfetch(result)))
	{
		ZBX_DBROW2UINT64(mediatypeid, row[0]);

		switch (atoi(row[1]))
		{
			case MEDIA_TYPE_SMS:
				content_type = 2;
				break;
			case MEDIA_TYPE_EMAIL:
				content_type = atoi(row[2]);
				break;
			default:
				content_type = 0;
		}

		for (i = 0; 2 >= i; i++)
		{
			for (k = 0; 2 >= k; k++)
			{
				if (NULL != messages[i][k][0])
				{
					msg_esc = DBdyn_escape_string(messages[i][k][content_type]);
					subj_esc = content_type == 2 ? NULL : DBdyn_escape_string(messages[i][k][3]);

					res = DBexecute(
							"insert into media_type_message"
							" (mediatype_messageid,mediatypeid,eventsource,recovery,"
							"subject,message)"
							" values (" ZBX_FS_UI64 "," ZBX_FS_UI64 ",%i,%i,'%s','%s')",
							mediatypemessageid++, mediatypeid, i, k,
							ZBX_NULL2EMPTY_STR(subj_esc), msg_esc);

					zbx_free(msg_esc);
					zbx_free(subj_esc);

					if (ZBX_DB_OK > res)
					{
						ret = FAIL;
						goto out;
					}
				}
			}
		}
	}
out:
	DBfree_result(result);

	return ret;
}

static int	DBpatch_4050022(void)
{
	return DBdrop_field("actions", "def_shortdata");
}

static int	DBpatch_4050023(void)
{
	return DBdrop_field("actions", "def_longdata");
}

static int	DBpatch_4050024(void)
{
	return DBdrop_field("actions", "r_shortdata");
}

static int	DBpatch_4050025(void)
{
	return DBdrop_field("actions", "r_longdata");
}

static int	DBpatch_4050026(void)
{
	return DBdrop_field("actions", "ack_shortdata");
}

static int	DBpatch_4050027(void)
{
	return DBdrop_field("actions", "ack_longdata");
}

static int	DBpatch_4050028(void)
{
	const ZBX_TABLE table =
<<<<<<< HEAD
		{"interface_snmp", "interfaceid", 0,
			{
				{"interfaceid", NULL, NULL, NULL, 0, ZBX_TYPE_ID, ZBX_NOTNULL, 0},
				{"version", "2", NULL, NULL, 0, ZBX_TYPE_INT, ZBX_NOTNULL, 0},
				{"bulk", "1", NULL, NULL, 0, ZBX_TYPE_INT, ZBX_NOTNULL, 0},
				{"community", "", NULL, NULL, 64, ZBX_TYPE_CHAR, ZBX_NOTNULL, 0},
				{"securityname", "", NULL, NULL, 64, ZBX_TYPE_CHAR, ZBX_NOTNULL, 0},
				{"securitylevel", "0", NULL, NULL, 0, ZBX_TYPE_INT, ZBX_NOTNULL, 0},
				{"authpassphrase", "", NULL, NULL, 64, ZBX_TYPE_CHAR, ZBX_NOTNULL, 0},
				{"privpassphrase", "", NULL, NULL, 64, ZBX_TYPE_CHAR, ZBX_NOTNULL, 0},
				{"authprotocol", "0", NULL, NULL, 0, ZBX_TYPE_INT, ZBX_NOTNULL, 0},
				{"privprotocol", "0", NULL, NULL, 0, ZBX_TYPE_INT, ZBX_NOTNULL, 0},
				{"contextname", "", NULL, NULL, 255, ZBX_TYPE_CHAR, ZBX_NOTNULL, 0},
=======
		{"module", "moduleid", 0,
			{
				{"moduleid", NULL, NULL, NULL, 0, ZBX_TYPE_ID, ZBX_NOTNULL, 0},
				{"id", "", NULL, NULL, 255, ZBX_TYPE_CHAR, ZBX_NOTNULL, 0},
				{"relative_path", "", NULL, NULL, 255, ZBX_TYPE_CHAR, ZBX_NOTNULL, 0},
				{"status", "0", NULL, NULL, 0, ZBX_TYPE_INT, ZBX_NOTNULL, 0},
				{"config", "", NULL, NULL, 2048, ZBX_TYPE_SHORTTEXT, ZBX_NOTNULL, 0},
>>>>>>> bd908ea5
				{0}
			},
			NULL
		};

	return DBcreate_table(&table);
}

<<<<<<< HEAD
static int	DBpatch_4050029(void)
{
	const ZBX_FIELD	field = {"interfaceid", NULL, "interface", "interfaceid", 0, 0, 0, ZBX_FK_CASCADE_DELETE};

	return DBadd_foreign_key("interface_snmp", 1, &field);
}

typedef struct
{
	zbx_uint64_t	interfaceid;
	char		*community;
	char		*securityname;
	char		*authpassphrase;
	char		*privpassphrase;
	char		*contextname;
	unsigned char	securitylevel;
	unsigned char	authprotocol;
	unsigned char	privprotocol;
	unsigned char	version;
	unsigned char	bulk;
	zbx_uint64_t	item_interfaceid;
	char		*item_port;
	unsigned char	skip;
}
dbu_snmp_if_t;

typedef struct
{
	zbx_uint64_t	interfaceid;
	zbx_uint64_t	hostid;
	char		*ip;
	char		*dns;
	char		*port;
	unsigned char	type;
	unsigned char	main;
	unsigned char	useip;
}
dbu_interface_t;

ZBX_PTR_VECTOR_DECL(dbu_interface, dbu_interface_t);
ZBX_PTR_VECTOR_IMPL(dbu_interface, dbu_interface_t);
ZBX_PTR_VECTOR_DECL(dbu_snmp_if, dbu_snmp_if_t);
ZBX_PTR_VECTOR_IMPL(dbu_snmp_if, dbu_snmp_if_t);

static void	db_interface_free(dbu_interface_t interface)
{
	zbx_free(interface.ip);
	zbx_free(interface.dns);
	zbx_free(interface.port);
}

static void	db_snmpinterface_free(dbu_snmp_if_t snmp)
{
	zbx_free(snmp.community);
	zbx_free(snmp.securityname);
	zbx_free(snmp.authpassphrase);
	zbx_free(snmp.privpassphrase);
	zbx_free(snmp.contextname);
	zbx_free(snmp.item_port);
}

static int	db_snmp_if_cmp(const dbu_snmp_if_t *snmp1, const dbu_snmp_if_t *snmp2)
{
#define ZBX_RETURN_IF_NOT_EQUAL_STR(s1, s2)	\
	if (0 != (ret = strcmp(s1, s2)))	\
		return ret;

	int ret;

	ZBX_RETURN_IF_NOT_EQUAL(snmp1->securitylevel, snmp2->securitylevel);
	ZBX_RETURN_IF_NOT_EQUAL(snmp1->authprotocol, snmp2->authprotocol);
	ZBX_RETURN_IF_NOT_EQUAL(snmp1->privprotocol, snmp2->privprotocol);
	ZBX_RETURN_IF_NOT_EQUAL(snmp1->version, snmp1->version);
	ZBX_RETURN_IF_NOT_EQUAL(snmp1->bulk, snmp1->bulk);
	ZBX_RETURN_IF_NOT_EQUAL_STR(snmp1->community,snmp2->community);
	ZBX_RETURN_IF_NOT_EQUAL_STR(snmp1->securityname,snmp2->securityname);
	ZBX_RETURN_IF_NOT_EQUAL_STR(snmp1->authpassphrase,snmp2->authpassphrase);
	ZBX_RETURN_IF_NOT_EQUAL_STR(snmp1->privpassphrase,snmp2->privpassphrase);
	ZBX_RETURN_IF_NOT_EQUAL_STR(snmp1->contextname,snmp2->contextname);

	return 0;
}

static int	db_snmp_if_newid_cmp(const dbu_snmp_if_t *snmp1, const dbu_snmp_if_t *snmp2)
{
	ZBX_RETURN_IF_NOT_EQUAL(snmp1->interfaceid, snmp2->interfaceid);

	return db_snmp_if_cmp(snmp1,snmp2);
}

static int	db_snmp_new_if_find(const dbu_snmp_if_t *snmp, const zbx_vector_dbu_snmp_if_t *snmp_new_ifs,
		const zbx_vector_dbu_interface_t *interfaces, const char *if_port)
{
	int		i, index;
	dbu_interface_t	id, *interface;

	for (i = snmp_new_ifs->values_num - 1; i >= 0 &&
			snmp->item_interfaceid == snmp_new_ifs->values[i].item_interfaceid; i--)
	{
		if (0 != db_snmp_if_cmp(snmp, &snmp_new_ifs->values[i]))
			continue;

		if ('\0' != *snmp->item_port && 0 != strcmp(snmp->item_port, snmp_new_ifs->values[i].item_port))
			continue;

		id.interfaceid = snmp_new_ifs->values[i].interfaceid;
		index = zbx_vector_dbu_interface_bsearch(interfaces, id, ZBX_DEFAULT_UINT64_COMPARE_FUNC);
		interface = &interfaces->values[index];

		if ('\0' == *snmp->item_port && 0 != strcmp(if_port, interface->port))
			continue;

		return i;
	}

	return FAIL;
}

static void	DBpatch_load_data(zbx_vector_dbu_interface_t *interfaces, zbx_vector_dbu_snmp_if_t *snmp_ifs,
		zbx_vector_dbu_snmp_if_t *snmp_new_ifs)
{
	DB_RESULT		result;
	DB_ROW			row;
	int			index;

	result = DBselect(
			"SELECT s.interfaceid,"
				"s.type,"
				"s.bulk,"
				"s.snmp_community,"
				"s.snmpv3_securityname,"
				"s.snmpv3_securitylevel,"
				"s.snmpv3_authpassphrase,"
				"s.snmpv3_privpassphrase,"
				"s.snmpv3_authprotocol,"
				"s.snmpv3_privprotocol,"
				"s.snmpv3_contextname,"
				"s.port,"
				"s.hostid,"
				"n.type,"
				"n.useip,"
				"n.ip,"
				"n.dns,"
				"n.port"
			" FROM (SELECT i.interfaceid,"
					"i.type,"
					"f.bulk,"
					"i.snmp_community,"
					"i.snmpv3_securityname,"
					"i.snmpv3_securitylevel,"
					"i.snmpv3_authpassphrase,"
					"i.snmpv3_privpassphrase,"
					"i.snmpv3_authprotocol,"
					"i.snmpv3_privprotocol,"
					"i.snmpv3_contextname,"
					"i.port,"
					"i.hostid"
				" FROM items i"
					" LEFT JOIN hosts h ON i.hostid=h.hostid"
					" LEFT JOIN interface f ON i.interfaceid=f.interfaceid"
				" WHERE  i.type IN (1,4,6)"
					" AND h.status <> 3"
				" GROUP BY i.interfaceid,"
					"i.type,"
					"f.bulk,"
					"i.snmp_community,"
					"i.snmpv3_securityname,"
					"i.snmpv3_securitylevel,"
					"i.snmpv3_authpassphrase,"
					"i.snmpv3_privpassphrase,"
					"i.snmpv3_authprotocol,"
					"i.snmpv3_privprotocol,"
					"i.snmpv3_contextname,"
					"i.port,"
					"i.hostid) s"
				" LEFT JOIN interface n ON s.interfaceid=n.interfaceid"
				" ORDER BY s.interfaceid ASC");

	while (NULL != (row = DBfetch(result)))
	{
		dbu_interface_t		interface;
		dbu_snmp_if_t		snmp;
		int			item_type;
		const char 		*if_port;

		ZBX_DBROW2UINT64(snmp.item_interfaceid, row[0]);
		ZBX_STR2UCHAR(item_type, row[1]);
		ZBX_STR2UCHAR(snmp.bulk, row[2]);
		snmp.community = zbx_strdup(NULL, row[3]);
		snmp.securityname = zbx_strdup(NULL, row[4]);
		ZBX_STR2UCHAR(snmp.securitylevel, row[5]);
		snmp.authpassphrase = zbx_strdup(NULL, row[6]);
		snmp.privpassphrase = zbx_strdup(NULL, row[7]);
		ZBX_STR2UCHAR(snmp.authprotocol, row[8]);
		ZBX_STR2UCHAR(snmp.privprotocol, row[9]);
		snmp.contextname = zbx_strdup(NULL, row[10]);
		snmp.item_port = zbx_strdup(NULL, row[11]);
		snmp.skip = 0;
		if_port = row[17];

		if (ITEM_TYPE_SNMPv1 == item_type)
			snmp.version = ZBX_IF_SNMP_VERSION_1;
		else if (ITEM_TYPE_SNMPv2c == item_type)
			snmp.version = ZBX_IF_SNMP_VERSION_2;
		else
			snmp.version = ZBX_IF_SNMP_VERSION_3;

		snmp.interfaceid = snmp.item_interfaceid;
		index = FAIL;

		if (('\0' == *snmp.item_port || 0 == strcmp(snmp.item_port, if_port)) &&
				FAIL == (index = zbx_vector_dbu_snmp_if_bsearch(snmp_ifs, snmp,
						ZBX_DEFAULT_UINT64_COMPARE_FUNC)))
		{
			zbx_vector_dbu_snmp_if_append(snmp_ifs, snmp);
			continue;
		}
		else if (FAIL != index && 0 == db_snmp_if_newid_cmp(&snmp_ifs->values[index], &snmp))
		{
			db_snmpinterface_free(snmp);
			continue;
		}
		else if (0 < snmp_new_ifs->values_num &&
				FAIL != (index = db_snmp_new_if_find(&snmp, snmp_new_ifs, interfaces, if_port)))
		{
			snmp.skip = 1;
			snmp.interfaceid = snmp_new_ifs->values[index].interfaceid;
			zbx_vector_dbu_snmp_if_append(snmp_new_ifs, snmp);
			continue;
		}

		snmp.interfaceid = DBget_maxid("interface");

		zbx_vector_dbu_snmp_if_append(snmp_new_ifs, snmp);

		interface.interfaceid = snmp.interfaceid;
		ZBX_DBROW2UINT64(interface.hostid, row[12]);
		interface.main = 0;
		ZBX_STR2UCHAR(interface.type, row[13]);
		ZBX_STR2UCHAR(interface.useip, row[14]);
		interface.ip = zbx_strdup(NULL, row[15]);
		interface.dns = zbx_strdup(NULL, row[16]);

		if ('\0' != *snmp.item_port)
			interface.port = zbx_strdup(NULL, snmp.item_port);
		else
			interface.port = zbx_strdup(NULL, if_port);

		zbx_vector_dbu_interface_append(interfaces, interface);
	}
	DBfree_result(result);
}

static void	DBpatch_load_empty_if(zbx_vector_dbu_snmp_if_t *snmp_def_ifs)
{
	DB_RESULT		result;
	DB_ROW			row;

	result = DBselect(
			"select h.interfaceid,h.bulk"
			" from interface h"
			" where h.type=2 and h.interfaceid not in ("
				"select interfaceid"
				" from interface_snmp)");

	while (NULL != (row = DBfetch(result)))
	{
		dbu_snmp_if_t		snmp;

		ZBX_DBROW2UINT64(snmp.interfaceid, row[0]);
		ZBX_STR2UCHAR(snmp.bulk, row[1]);
		snmp.version = ZBX_IF_SNMP_VERSION_2;
		snmp.community = zbx_strdup(NULL, "{$SNMP_COMMUNITY}");
		snmp.securityname = zbx_strdup(NULL, "");
		snmp.securitylevel = 0;
		snmp.authpassphrase = zbx_strdup(NULL, "");
		snmp.privpassphrase = zbx_strdup(NULL, "");
		snmp.authprotocol = 0;
		snmp.privprotocol = 0;
		snmp.contextname = zbx_strdup(NULL, "");
		snmp.item_port = zbx_strdup(NULL, "");
		snmp.skip = 0;

		zbx_vector_dbu_snmp_if_append(snmp_def_ifs, snmp);
	}
	DBfree_result(result);
}

static int	DBpatch_snmp_if_save(zbx_vector_dbu_snmp_if_t *snmp_ifs)
{
	zbx_db_insert_t	db_insert_snmp_if;
	int		i, ret;

	zbx_db_insert_prepare(&db_insert_snmp_if, "interface_snmp", "interfaceid", "version", "bulk", "community",
			"securityname", "securitylevel", "authpassphrase", "privpassphrase", "authprotocol",
			"privprotocol", "contextname", NULL);

	for (i = 0; i < snmp_ifs->values_num; i++)
	{
		dbu_snmp_if_t *s = &snmp_ifs->values[i];

		if (0 != s->skip)
			continue;

		zbx_db_insert_add_values(&db_insert_snmp_if, s->interfaceid, s->version, s->bulk, s->community,
				s->securityname, s->securitylevel, s->authpassphrase, s->privpassphrase, s->authprotocol,
				s->privprotocol, s->contextname);
	}

	ret = zbx_db_insert_execute(&db_insert_snmp_if);
	zbx_db_insert_clean(&db_insert_snmp_if);

	return ret;
}

static int	DBpatch_interface_create(zbx_vector_dbu_interface_t *interfaces)
{
	zbx_db_insert_t		db_insert_interfaces;
	int			i, ret;

	zbx_db_insert_prepare(&db_insert_interfaces, "interface", "interfaceid", "hostid", "main", "type", "useip",
			"ip", "dns", "port", NULL);

	for (i = 0; i < interfaces->values_num; i++)
	{
		dbu_interface_t	*interface = &interfaces->values[i];

		zbx_db_insert_add_values(&db_insert_interfaces, interface->interfaceid,
				interface->hostid, interface->main, interface->type, interface->useip, interface->ip,
				interface->dns, interface->port);
	}

	ret = zbx_db_insert_execute(&db_insert_interfaces);
	zbx_db_insert_clean(&db_insert_interfaces);

	return ret;
}

static int	DBpatch_items_update(zbx_vector_dbu_snmp_if_t *snmp_ifs)
{
	int	i, ret = SUCCEED;
	char	*sql;
	size_t	sql_alloc = snmp_ifs->values_num * ZBX_KIBIBYTE / 3 , sql_offset = 0;

	sql = (char *)zbx_malloc(NULL, sql_alloc);
	DBbegin_multiple_update(&sql, &sql_alloc, &sql_offset);

	for (i = 0; i < snmp_ifs->values_num && SUCCEED == ret; i++)
	{
		dbu_snmp_if_t *s = &snmp_ifs->values[i];

		zbx_snprintf_alloc(&sql, &sql_alloc, &sql_offset,
				"UPDATE items i, hosts h SET i.type=%d, i.interfaceid=" ZBX_FS_UI64
				" WHERE i.hostid=h.hostid AND"
					" type IN (1,4,6) AND h.status <> 3 AND"
					" interfaceid=" ZBX_FS_UI64 " AND "
					" snmp_community='%s' AND"
					" snmpv3_securityname='%s' AND"
					" snmpv3_securitylevel=%d AND"
					" snmpv3_authpassphrase='%s' AND"
					" snmpv3_privpassphrase='%s' AND"
					" snmpv3_authprotocol=%d AND"
					" snmpv3_privprotocol=%d AND"
					" snmpv3_contextname='%s' AND"
					" port='%s';\n",
				ITEM_TYPE_SNMP, s->interfaceid,
				s->item_interfaceid, s->community, s->securityname, (int)s->securitylevel,
				s->authpassphrase, s->privpassphrase, (int)s->authprotocol, (int)s->privprotocol,
				s->contextname, s->item_port);

		ret = DBexecute_overflowed_sql(&sql, &sql_alloc, &sql_offset);
	}

	if (SUCCEED == ret)
	{
		DBend_multiple_update(&sql, &sql_alloc, &sql_offset);

		if (16 < sql_offset && ZBX_DB_OK > DBexecute("%s", sql))
			ret = FAIL;
	}

	zbx_free(sql);

	return ret;
}

static int	DBpatch_items_type_update(void)
{
	if (ZBX_DB_OK > DBexecute("update items set type=%d where type IN (1,4,6)", ITEM_TYPE_SNMP))
		return FAIL;

	return SUCCEED;
}

static int	DBpatch_4050030(void)
{
	zbx_vector_dbu_interface_t	interfaces;
	zbx_vector_dbu_snmp_if_t	snmp_ifs, snmp_new_ifs, snmp_def_ifs;
	int				ret = FAIL;

	zbx_vector_dbu_snmp_if_create(&snmp_ifs);
	zbx_vector_dbu_snmp_if_create(&snmp_new_ifs);
	zbx_vector_dbu_snmp_if_create(&snmp_def_ifs);
	zbx_vector_dbu_interface_create(&interfaces);

	DBpatch_load_data(&interfaces, &snmp_ifs, &snmp_new_ifs);

	while(1)
	{
		if (0 < snmp_ifs.values_num && SUCCEED != DBpatch_snmp_if_save(&snmp_ifs))
			break;

		if (0 < interfaces.values_num && SUCCEED != DBpatch_interface_create(&interfaces))
			break;

		if (0 < snmp_new_ifs.values_num && SUCCEED != DBpatch_snmp_if_save(&snmp_new_ifs))
			break;

		DBpatch_load_empty_if(&snmp_def_ifs);

		if (0 < snmp_def_ifs.values_num && SUCCEED != DBpatch_snmp_if_save(&snmp_def_ifs))
			break;

		if (0 < snmp_new_ifs.values_num && SUCCEED != DBpatch_items_update(&snmp_new_ifs))
			break;

		if (SUCCEED != DBpatch_items_type_update())
			break;

		ret = SUCCEED;
		break;
	}

	zbx_vector_dbu_interface_clear_ext(&interfaces, db_interface_free);
	zbx_vector_dbu_interface_destroy(&interfaces);
	zbx_vector_dbu_snmp_if_clear_ext(&snmp_ifs, db_snmpinterface_free);
	zbx_vector_dbu_snmp_if_destroy(&snmp_ifs);
	zbx_vector_dbu_snmp_if_clear_ext(&snmp_new_ifs, db_snmpinterface_free);
	zbx_vector_dbu_snmp_if_destroy(&snmp_new_ifs);
	zbx_vector_dbu_snmp_if_clear_ext(&snmp_def_ifs, db_snmpinterface_free);
	zbx_vector_dbu_snmp_if_destroy(&snmp_def_ifs);

	return ret;
}

static int	DBpatch_4050031(void)
{
	return DBdrop_field("interface", "bulk");
}

static int	DBpatch_4050032(void)
{
	return DBdrop_field("items", "snmp_community");
}

static int	DBpatch_4050033(void)
{
	return DBdrop_field("items", "snmpv3_securityname");
}

static int	DBpatch_4050034(void)
{
	return DBdrop_field("items", "snmpv3_securitylevel");
}

static int	DBpatch_4050035(void)
{
	return DBdrop_field("items", "snmpv3_authpassphrase");
}

static int	DBpatch_4050036(void)
{
	return DBdrop_field("items", "snmpv3_privpassphrase");
}

static int	DBpatch_4050037(void)
{
	return DBdrop_field("items", "snmpv3_authprotocol");
}

static int	DBpatch_4050038(void)
{
	return DBdrop_field("items", "snmpv3_privprotocol");
}

static int	DBpatch_4050039(void)
{
	return DBdrop_field("items", "snmpv3_contextname");
}

static int	DBpatch_4050040(void)
{
	return DBdrop_field("items", "port");
}

=======
>>>>>>> bd908ea5
#endif

DBPATCH_START(4050)

/* version, duplicates flag, mandatory flag */

DBPATCH_ADD(4050001, 0, 1)
DBPATCH_ADD(4050002, 0, 1)
DBPATCH_ADD(4050003, 0, 1)
DBPATCH_ADD(4050004, 0, 1)
DBPATCH_ADD(4050005, 0, 1)
DBPATCH_ADD(4050006, 0, 1)
DBPATCH_ADD(4050007, 0, 1)
DBPATCH_ADD(4050011, 0, 1)
DBPATCH_ADD(4050012, 0, 1)
DBPATCH_ADD(4050013, 0, 1)
DBPATCH_ADD(4050014, 0, 1)
DBPATCH_ADD(4050015, 0, 1)
DBPATCH_ADD(4050016, 0, 1)
DBPATCH_ADD(4050017, 0, 1)
DBPATCH_ADD(4050018, 0, 1)
DBPATCH_ADD(4050019, 0, 1)
DBPATCH_ADD(4050020, 0, 1)
DBPATCH_ADD(4050021, 0, 1)
DBPATCH_ADD(4050022, 0, 1)
DBPATCH_ADD(4050023, 0, 1)
DBPATCH_ADD(4050024, 0, 1)
DBPATCH_ADD(4050025, 0, 1)
DBPATCH_ADD(4050026, 0, 1)
DBPATCH_ADD(4050027, 0, 1)
DBPATCH_ADD(4050028, 0, 1)
<<<<<<< HEAD
DBPATCH_ADD(4050029, 0, 1)
DBPATCH_ADD(4050030, 0, 1)
DBPATCH_ADD(4050031, 0, 1)
DBPATCH_ADD(4050032, 0, 1)
DBPATCH_ADD(4050033, 0, 1)
DBPATCH_ADD(4050034, 0, 1)
DBPATCH_ADD(4050035, 0, 1)
DBPATCH_ADD(4050036, 0, 1)
DBPATCH_ADD(4050037, 0, 1)
DBPATCH_ADD(4050038, 0, 1)
DBPATCH_ADD(4050039, 0, 1)
DBPATCH_ADD(4050040, 0, 1)
=======
>>>>>>> bd908ea5

DBPATCH_END()<|MERGE_RESOLUTION|>--- conflicted
+++ resolved
@@ -533,7 +533,6 @@
 static int	DBpatch_4050028(void)
 {
 	const ZBX_TABLE table =
-<<<<<<< HEAD
 		{"interface_snmp", "interfaceid", 0,
 			{
 				{"interfaceid", NULL, NULL, NULL, 0, ZBX_TYPE_ID, ZBX_NOTNULL, 0},
@@ -547,15 +546,6 @@
 				{"authprotocol", "0", NULL, NULL, 0, ZBX_TYPE_INT, ZBX_NOTNULL, 0},
 				{"privprotocol", "0", NULL, NULL, 0, ZBX_TYPE_INT, ZBX_NOTNULL, 0},
 				{"contextname", "", NULL, NULL, 255, ZBX_TYPE_CHAR, ZBX_NOTNULL, 0},
-=======
-		{"module", "moduleid", 0,
-			{
-				{"moduleid", NULL, NULL, NULL, 0, ZBX_TYPE_ID, ZBX_NOTNULL, 0},
-				{"id", "", NULL, NULL, 255, ZBX_TYPE_CHAR, ZBX_NOTNULL, 0},
-				{"relative_path", "", NULL, NULL, 255, ZBX_TYPE_CHAR, ZBX_NOTNULL, 0},
-				{"status", "0", NULL, NULL, 0, ZBX_TYPE_INT, ZBX_NOTNULL, 0},
-				{"config", "", NULL, NULL, 2048, ZBX_TYPE_SHORTTEXT, ZBX_NOTNULL, 0},
->>>>>>> bd908ea5
 				{0}
 			},
 			NULL
@@ -564,7 +554,6 @@
 	return DBcreate_table(&table);
 }
 
-<<<<<<< HEAD
 static int	DBpatch_4050029(void)
 {
 	const ZBX_FIELD	field = {"interfaceid", NULL, "interface", "interfaceid", 0, 0, 0, ZBX_FK_CASCADE_DELETE};
@@ -1060,8 +1049,24 @@
 	return DBdrop_field("items", "port");
 }
 
-=======
->>>>>>> bd908ea5
+static int	DBpatch_4050041(void)
+{
+	const ZBX_TABLE table =
+		{"module", "moduleid", 0,
+			{
+				{"moduleid", NULL, NULL, NULL, 0, ZBX_TYPE_ID, ZBX_NOTNULL, 0},
+				{"id", "", NULL, NULL, 255, ZBX_TYPE_CHAR, ZBX_NOTNULL, 0},
+				{"relative_path", "", NULL, NULL, 255, ZBX_TYPE_CHAR, ZBX_NOTNULL, 0},
+				{"status", "0", NULL, NULL, 0, ZBX_TYPE_INT, ZBX_NOTNULL, 0},
+				{"config", "", NULL, NULL, 2048, ZBX_TYPE_SHORTTEXT, ZBX_NOTNULL, 0},
+				{0}
+			},
+			NULL
+		};
+
+	return DBcreate_table(&table);
+}
+
 #endif
 
 DBPATCH_START(4050)
@@ -1093,7 +1098,6 @@
 DBPATCH_ADD(4050026, 0, 1)
 DBPATCH_ADD(4050027, 0, 1)
 DBPATCH_ADD(4050028, 0, 1)
-<<<<<<< HEAD
 DBPATCH_ADD(4050029, 0, 1)
 DBPATCH_ADD(4050030, 0, 1)
 DBPATCH_ADD(4050031, 0, 1)
@@ -1106,7 +1110,6 @@
 DBPATCH_ADD(4050038, 0, 1)
 DBPATCH_ADD(4050039, 0, 1)
 DBPATCH_ADD(4050040, 0, 1)
-=======
->>>>>>> bd908ea5
+DBPATCH_ADD(4050041, 0, 1)
 
 DBPATCH_END()