--- conflicted
+++ resolved
@@ -579,57 +579,6 @@
 
 static int	DBpatch_4050036(void)
 {
-<<<<<<< HEAD
-	DB_ROW		row;
-	DB_RESULT	result;
-	zbx_uint64_t	profileid, userid, idx2;
-	int		ret = SUCCEED, res, i, k, value_int;
-	char		*idx;
-
-	const char	*profiles[] = {
-			"web.problem.filter.severity",
-			"web.problem.filter.severities"
-		};
-
-	result = DBselect(
-			"select profileid,userid,idx,idx2,value_int"
-			" from profiles p",
-			" where where idx='%s'", profiles[0]);
-
-	while (NULL != (row = DBfetch(result)))
-	{
-		ZBX_DBROW2UINT64(profileid, row[0]);
-		ZBX_DBROW2UINT64(userid, row[1]);
-		idx = DBdyn_escape_string(row[2]);
-		idx2 = 0;
-		value_int = atoi(row[3]);
-
-		res = DBexecute("update profiles set idx='%s'"
-				" where profileid=" ZBX_FS_UI64, profiles[1], profileid);
-
-		if (ZBX_DB_OK > res)
-		{
-			ret = FAIL;
-			break;
-		}
-
-		for (k = value_int + 1; k < 6; k++)
-		{
-			if (ZBX_DB_OK > DBexecute("insert into profiles (userid,idx,idx2,value_id,value_int,type)"
-					" values (" ZBX_FS_UI64 ",'%s'," ZBX_FS_UI64 ",0,%d,2)",
-					userid, idx, ++idx2, k))
-			{
-				ret = FAIL;
-				break;
-			}
-		}
-		zbx_free(idx);
-	}
-
-	DBfree_result(result);
-
-	return ret;
-=======
 	const ZBX_FIELD	field = {"note", "0", NULL, NULL, 128, ZBX_TYPE_CHAR, ZBX_NOTNULL, 0};
 
 	return DBrename_field("auditlog", "details", &field);
@@ -703,7 +652,55 @@
 		return FAIL;
 
 	return SUCCEED;
->>>>>>> 2b2b4f74
+	DB_ROW		row;
+	DB_RESULT	result;
+	zbx_uint64_t	profileid, userid, idx2;
+	int		ret = SUCCEED, res, i, k, value_int;
+	char		*idx;
+
+	const char	*profiles[] = {
+			"web.problem.filter.severity",
+			"web.problem.filter.severities"
+		};
+
+	result = DBselect(
+			"select profileid,userid,idx,idx2,value_int"
+			" from profiles p",
+			" where where idx='%s'", profiles[0]);
+
+	while (NULL != (row = DBfetch(result)))
+	{
+		ZBX_DBROW2UINT64(profileid, row[0]);
+		ZBX_DBROW2UINT64(userid, row[1]);
+		idx = DBdyn_escape_string(row[2]);
+		idx2 = 0;
+		value_int = atoi(row[3]);
+
+		res = DBexecute("update profiles set idx='%s'"
+				" where profileid=" ZBX_FS_UI64, profiles[1], profileid);
+
+		if (ZBX_DB_OK > res)
+		{
+			ret = FAIL;
+			break;
+		}
+
+		for (k = value_int + 1; k < 6; k++)
+		{
+			if (ZBX_DB_OK > DBexecute("insert into profiles (userid,idx,idx2,value_id,value_int,type)"
+					" values (" ZBX_FS_UI64 ",'%s'," ZBX_FS_UI64 ",0,%d,2)",
+					userid, idx, ++idx2, k))
+			{
+				ret = FAIL;
+				break;
+			}
+		}
+		zbx_free(idx);
+	}
+
+	DBfree_result(result);
+
+	return ret;
 }
 
 #endif
@@ -743,15 +740,11 @@
 DBPATCH_ADD(4050034, 0, 1)
 DBPATCH_ADD(4050035, 0, 1)
 DBPATCH_ADD(4050036, 0, 1)
-<<<<<<< HEAD
-
-=======
 DBPATCH_ADD(4050037, 0, 1)
 DBPATCH_ADD(4050038, 0, 1)
 DBPATCH_ADD(4050039, 0, 1)
 DBPATCH_ADD(4050040, 0, 1)
 DBPATCH_ADD(4050041, 0, 1)
 DBPATCH_ADD(4050042, 0, 1)
->>>>>>> 2b2b4f74
 
 DBPATCH_END()