/*
** Zabbix
** Copyright (C) 2001-2020 Zabbix SIA
**
** This program is free software; you can redistribute it and/or modify
** it under the terms of the GNU General Public License as published by
** the Free Software Foundation; either version 2 of the License, or
** (at your option) any later version.
**
** This program is distributed in the hope that it will be useful,
** but WITHOUT ANY WARRANTY; without even the implied warranty of
** MERCHANTABILITY or FITNESS FOR A PARTICULAR PURPOSE. See the
** GNU General Public License for more details.
**
** You should have received a copy of the GNU General Public License
** along with this program; if not, write to the Free Software
** Foundation, Inc., 51 Franklin Street, Fifth Floor, Boston, MA  02110-1301, USA.
**/

#include "common.h"
#include "db.h"
#include "dbupgrade.h"
#include "log.h"
#include "zbxalgo.h"
#include "../zbxalgo/vectorimpl.h"

/*
 * 5.0 development database patches
 */

#ifndef HAVE_SQLITE3

extern unsigned char	program_type;

static int	DBpatch_4050001(void)
{
	return DBdrop_foreign_key("items", 1);
}

static int	DBpatch_4050002(void)
{
	return DBdrop_index("items", "items_1");
}

static int	DBpatch_4050003(void)
{
	const ZBX_FIELD	field = {"key_", "", NULL, NULL, 2048, ZBX_TYPE_CHAR, ZBX_NOTNULL, 0};

	return DBmodify_field_type("items", &field, NULL);
}

static int	DBpatch_4050004(void)
{
#ifdef HAVE_MYSQL
	return DBcreate_index("items", "items_1", "hostid,key_(1021)", 0);
#else
	return DBcreate_index("items", "items_1", "hostid,key_", 0);
#endif
}

static int	DBpatch_4050005(void)
{
	const ZBX_FIELD	field = {"hostid", NULL, "hosts", "hostid", 0, 0, 0, ZBX_FK_CASCADE_DELETE};

	return DBadd_foreign_key("items", 1, &field);
}

static int	DBpatch_4050006(void)
{
	const ZBX_FIELD	field = {"key_", "", NULL, NULL, 2048, ZBX_TYPE_CHAR, ZBX_NOTNULL, 0};

	return DBmodify_field_type("item_discovery", &field, NULL);
}

static int	DBpatch_4050007(void)
{
	const ZBX_FIELD	field = {"key_", "", NULL, NULL, 2048, ZBX_TYPE_CHAR, ZBX_NOTNULL, 0};

	return DBmodify_field_type("dchecks", &field, NULL);
}

static int	DBpatch_4050011(void)
{
#if defined(HAVE_IBM_DB2) || defined(HAVE_POSTGRESQL)
	const char *cast_value_str = "bigint";
#elif defined(HAVE_MYSQL)
	const char *cast_value_str = "unsigned";
#elif defined(HAVE_ORACLE)
	const char *cast_value_str = "number(20)";
#endif

	if (ZBX_DB_OK > DBexecute(
			"update profiles"
			" set value_id=CAST(value_str as %s),"
				" value_str='',"
				" type=1"	/* PROFILE_TYPE_ID */
			" where type=3"	/* PROFILE_TYPE_STR */
				" and (idx='web.latest.filter.groupids' or idx='web.latest.filter.hostids')", cast_value_str))
	{
		return FAIL;
	}

	return SUCCEED;
}

static int	DBpatch_4050012(void)
{
	const ZBX_FIELD	field = {"passwd", "", NULL, NULL, 60, ZBX_TYPE_CHAR, ZBX_NOTNULL, 0};

	return DBmodify_field_type("users", &field, NULL);
}

static int	DBpatch_4050014(void)
{
	DB_ROW		row;
	DB_RESULT	result;
	int		ret = SUCCEED;
	char		*sql = NULL, *name = NULL, *name_esc;
	size_t		sql_alloc = 0, sql_offset = 0;

	if (0 == (program_type & ZBX_PROGRAM_TYPE_SERVER))
		return SUCCEED;

	DBbegin_multiple_update(&sql, &sql_alloc, &sql_offset);

	result = DBselect(
			"select wf.widget_fieldid,wf.name"
			" from widget_field wf,widget w"
			" where wf.widgetid=w.widgetid"
				" and w.type='navtree'"
				" and wf.name like 'map.%%' or wf.name like 'mapid.%%'"
			);

	while (NULL != (row = DBfetch(result)))
	{
		if (0 == strncmp(row[1], "map.", 4))
		{
			name = zbx_dsprintf(name, "navtree.%s", row[1] + 4);
		}
		else
		{
			name = zbx_dsprintf(name, "navtree.sys%s", row[1]);
		}

		name_esc = DBdyn_escape_string_len(name, 255);

		zbx_snprintf_alloc(&sql, &sql_alloc, &sql_offset,
			"update widget_field set name='%s' where widget_fieldid=%s;\n", name_esc, row[0]);

		zbx_free(name_esc);

		if (SUCCEED != (ret = DBexecute_overflowed_sql(&sql, &sql_alloc, &sql_offset)))
			goto out;
	}

	DBend_multiple_update(&sql, &sql_alloc, &sql_offset);

	if (16 < sql_offset && ZBX_DB_OK > DBexecute("%s", sql))
		ret = FAIL;
out:
	DBfree_result(result);
	zbx_free(sql);
	zbx_free(name);

	return ret;
}

static int	DBpatch_4050015(void)
{
	DB_RESULT		result;
	DB_ROW			row;
	zbx_uint64_t		time_period_id, every;
	int			invalidate = 0;
	const ZBX_TABLE		*timeperiods;
	const ZBX_FIELD		*field;

	if (NULL != (timeperiods = DBget_table("timeperiods")) &&
			NULL != (field = DBget_field(timeperiods, "every")))
	{
		ZBX_STR2UINT64(every, field->default_value);
	}
	else
	{
		THIS_SHOULD_NEVER_HAPPEN;
		return FAIL;
	}

	result = DBselect("select timeperiodid from timeperiods where every=0");

	while (NULL != (row = DBfetch(result)))
	{
		ZBX_STR2UINT64(time_period_id, row[0]);

		zabbix_log(LOG_LEVEL_WARNING, "Invalid maintenance time period found: "ZBX_FS_UI64
				", changing \"every\" to "ZBX_FS_UI64, time_period_id, every);
		invalidate = 1;
	}

	DBfree_result(result);

	if (0 != invalidate &&
			ZBX_DB_OK > DBexecute("update timeperiods set every=1 where timeperiodid!=0 and every=0"))
		return FAIL;

	return SUCCEED;
}

static int	DBpatch_4050016(void)
{
	const ZBX_TABLE	table =
			{"media_type_message", "mediatype_messageid", 0,
				{
					{"mediatype_messageid", NULL, NULL, NULL, 0, ZBX_TYPE_ID, ZBX_NOTNULL, 0},
					{"mediatypeid", NULL, NULL, NULL, 0, ZBX_TYPE_ID, ZBX_NOTNULL, 0},
					{"eventsource", NULL, NULL, NULL, 0, ZBX_TYPE_INT, ZBX_NOTNULL, 0},
					{"recovery", NULL, NULL, NULL, 0, ZBX_TYPE_INT, ZBX_NOTNULL, 0},
					{"subject", "", NULL, NULL, 255, ZBX_TYPE_CHAR, ZBX_NOTNULL, 0},
					{"message", "", NULL, NULL, 0, ZBX_TYPE_SHORTTEXT, ZBX_NOTNULL, 0},
					{0}
				},
				NULL
			};

	return DBcreate_table(&table);
}

static int	DBpatch_4050017(void)
{
	const ZBX_FIELD	field = {"mediatypeid", NULL, "media_type", "mediatypeid", 0, 0, 0, ZBX_FK_CASCADE_DELETE};

	return DBadd_foreign_key("media_type_message", 1, &field);
}

static int	DBpatch_4050018(void)
{
	return DBcreate_index("media_type_message", "media_type_message_1", "mediatypeid,eventsource,recovery", 1);
}

static int	DBpatch_4050019(void)
{
	const ZBX_FIELD	field = {"default_msg", "1", NULL, NULL, 0, ZBX_TYPE_INT, ZBX_NOTNULL, 0};

	return DBset_default("opmessage", &field);
}

static int	DBpatch_4050020(void)
{
	DB_ROW		row;
	DB_RESULT	result;
	zbx_uint64_t	operationid;
	int		ret = SUCCEED, res, col;
	char		*subject, *message;

	if (0 == (program_type & ZBX_PROGRAM_TYPE_SERVER))
		return SUCCEED;

	result = DBselect(
			"select m.operationid,o.recovery,a.def_shortdata,a.def_longdata,a.r_shortdata,a.r_longdata,"
			"a.ack_shortdata,a.ack_longdata from opmessage m"
			" join operations o on m.operationid=o.operationid"
			" left join actions a on o.actionid=a.actionid"
			" where m.default_msg='1' and o.recovery in (0,1,2)");

	while (NULL != (row = DBfetch(result)))
	{
		col = 2 + (atoi(row[1]) * 2);
		subject = DBdyn_escape_string(row[col]);
		message = DBdyn_escape_string(row[col + 1]);
		ZBX_DBROW2UINT64(operationid, row[0]);

		res = DBexecute("update opmessage set subject='%s',message='%s',default_msg='0'"
				" where operationid=" ZBX_FS_UI64, subject, message, operationid);

		zbx_free(subject);
		zbx_free(message);

		if (ZBX_DB_OK > res)
		{
			ret = FAIL;
			break;
		}
	}
	DBfree_result(result);

	return ret;
}

static int	DBpatch_4050021(void)
{
	char	*messages[3][3][4] =
			{
				{
					{
						"Problem started at {EVENT.TIME} on {EVENT.DATE}\n"
						"Problem name: {EVENT.NAME}\n"
						"Host: {HOST.NAME}\n"
						"Severity: {EVENT.SEVERITY}\n"
						"Operational data: {EVENT.OPDATA}\n"
						"Original problem ID: {EVENT.ID}\n"
						"{TRIGGER.URL}"
						,
						"<b>Problem started</b> at {EVENT.TIME} on {EVENT.DATE}<br>"
						"<b>Problem name:</b> {EVENT.NAME}<br>"
						"<b>Host:</b> {HOST.NAME}<br>"
						"<b>Severity:</b> {EVENT.SEVERITY}<br>"
						"<b>Operational data:</b> {EVENT.OPDATA}<br>"
						"<b>Original problem ID:</b> {EVENT.ID}<br>"
						"{TRIGGER.URL}"
						,
						"{EVENT.SEVERITY}: {EVENT.NAME}\n"
						"Host: {HOST.NAME}\n"
						"{EVENT.DATE} {EVENT.TIME}"
						,
						"Problem: {EVENT.NAME}"
					},
					{
						"Problem has been resolved at "
						"{EVENT.RECOVERY.TIME} on {EVENT.RECOVERY.DATE}\n"
						"Problem name: {EVENT.NAME}\n"
						"Host: {HOST.NAME}\n"
						"Severity: {EVENT.SEVERITY}\n"
						"Original problem ID: {EVENT.ID}\n"
						"{TRIGGER.URL}"
						,
						"<b>Problem has been resolved</b> at {EVENT.RECOVERY.TIME} on "
						"{EVENT.RECOVERY.DATE}<br>"
						"<b>Problem name:</b> {EVENT.NAME}<br>"
						"<b>Host:</b> {HOST.NAME}<br>"
						"<b>Severity:</b> {EVENT.SEVERITY}<br>"
						"<b>Original problem ID:</b> {EVENT.ID}<br>"
						"{TRIGGER.URL}"
						,
						"RESOLVED: {EVENT.NAME}\n"
						"Host: {HOST.NAME}\n"
						"{EVENT.DATE} {EVENT.TIME}"
						,
						"Resolved: {EVENT.NAME}"
					},
					{
						"{USER.FULLNAME} {EVENT.UPDATE.ACTION} problem at "
						"{EVENT.UPDATE.DATE} {EVENT.UPDATE.TIME}.\n"
						"{EVENT.UPDATE.MESSAGE}\n"
						"\n"
						"Current problem status is {EVENT.STATUS}, acknowledged: "
						"{EVENT.ACK.STATUS}."
						,
						"<b>{USER.FULLNAME} {EVENT.UPDATE.ACTION} problem</b> at "
						"{EVENT.UPDATE.DATE} {EVENT.UPDATE.TIME}.<br>"
						"{EVENT.UPDATE.MESSAGE}<br>"
						"<br>"
						"<b>Current problem status:</b> {EVENT.STATUS}<br>"
						"<b>Acknowledged:</b> {EVENT.ACK.STATUS}."
						,
						"{USER.FULLNAME} {EVENT.UPDATE.ACTION} problem at "
						"{EVENT.UPDATE.DATE} {EVENT.UPDATE.TIME}"
						,
						"Updated problem: {EVENT.NAME}"
					}
				},
				{
					{
						"Discovery rule: {DISCOVERY.RULE.NAME}\n"
						"\n"
						"Device IP: {DISCOVERY.DEVICE.IPADDRESS}\n"
						"Device DNS: {DISCOVERY.DEVICE.DNS}\n"
						"Device status: {DISCOVERY.DEVICE.STATUS}\n"
						"Device uptime: {DISCOVERY.DEVICE.UPTIME}\n"
						"\n"
						"Device service name: {DISCOVERY.SERVICE.NAME}\n"
						"Device service port: {DISCOVERY.SERVICE.PORT}\n"
						"Device service status: {DISCOVERY.SERVICE.STATUS}\n"
						"Device service uptime: {DISCOVERY.SERVICE.UPTIME}"
						,
						"<b>Discovery rule:</b> {DISCOVERY.RULE.NAME}<br>"
						"<br>"
						"<b>Device IP:</b> {DISCOVERY.DEVICE.IPADDRESS}<br>"
						"<b>Device DNS:</b> {DISCOVERY.DEVICE.DNS}<br>"
						"<b>Device status:</b> {DISCOVERY.DEVICE.STATUS}<br>"
						"<b>Device uptime:</b> {DISCOVERY.DEVICE.UPTIME}<br>"
						"<br>"
						"<b>Device service name:</b> {DISCOVERY.SERVICE.NAME}<br>"
						"<b>Device service port:</b> {DISCOVERY.SERVICE.PORT}<br>"
						"<b>Device service status:</b> {DISCOVERY.SERVICE.STATUS}<br>"
						"<b>Device service uptime:</b> {DISCOVERY.SERVICE.UPTIME}"
						,
						"Discovery: {DISCOVERY.DEVICE.STATUS} {DISCOVERY.DEVICE.IPADDRESS}"
						,
						"Discovery: {DISCOVERY.DEVICE.STATUS} {DISCOVERY.DEVICE.IPADDRESS}"
					},
					{NULL, NULL, NULL, NULL},
					{NULL, NULL, NULL, NULL}
				},
				{
					{
						"Host name: {HOST.HOST}\n"
						"Host IP: {HOST.IP}\n"
						"Agent port: {HOST.PORT}"
						,
						"<b>Host name:</b> {HOST.HOST}<br>"
						"<b>Host IP:</b> {HOST.IP}<br>"
						"<b>Agent port:</b> {HOST.PORT}"
						,
						"Autoregistration: {HOST.HOST}\n"
						"Host IP: {HOST.IP}\n"
						"Agent port: {HOST.PORT}"
						,
						"Autoregistration: {HOST.HOST}"
					},
					{NULL, NULL, NULL, NULL},
					{NULL, NULL, NULL, NULL}
				}
			};
	int		ret = SUCCEED, res;
	DB_ROW		row;
	DB_RESULT	result;
	zbx_uint64_t	mediatypeid, mediatypemessageid = 1;
	int		content_type, i, k;
	char		*msg_esc = NULL, *subj_esc = NULL;

	if (0 == (program_type & ZBX_PROGRAM_TYPE_SERVER))
		return SUCCEED;

	result = DBselect("select mediatypeid,type,content_type from media_type");

	while (NULL != (row = DBfetch(result)))
	{
		ZBX_DBROW2UINT64(mediatypeid, row[0]);

		switch (atoi(row[1]))
		{
			case MEDIA_TYPE_SMS:
				content_type = 2;
				break;
			case MEDIA_TYPE_EMAIL:
				content_type = atoi(row[2]);
				break;
			default:
				content_type = 0;
		}

		for (i = 0; 2 >= i; i++)
		{
			for (k = 0; 2 >= k; k++)
			{
				if (NULL != messages[i][k][0])
				{
					msg_esc = DBdyn_escape_string(messages[i][k][content_type]);
					subj_esc = content_type == 2 ? NULL : DBdyn_escape_string(messages[i][k][3]);

					res = DBexecute(
							"insert into media_type_message"
							" (mediatype_messageid,mediatypeid,eventsource,recovery,"
							"subject,message)"
							" values (" ZBX_FS_UI64 "," ZBX_FS_UI64 ",%i,%i,'%s','%s')",
							mediatypemessageid++, mediatypeid, i, k,
							ZBX_NULL2EMPTY_STR(subj_esc), msg_esc);

					zbx_free(msg_esc);
					zbx_free(subj_esc);

					if (ZBX_DB_OK > res)
					{
						ret = FAIL;
						goto out;
					}
				}
			}
		}
	}
out:
	DBfree_result(result);

	return ret;
}

static int	DBpatch_4050022(void)
{
	return DBdrop_field("actions", "def_shortdata");
}

static int	DBpatch_4050023(void)
{
	return DBdrop_field("actions", "def_longdata");
}

static int	DBpatch_4050024(void)
{
	return DBdrop_field("actions", "r_shortdata");
}

static int	DBpatch_4050025(void)
{
	return DBdrop_field("actions", "r_longdata");
}

static int	DBpatch_4050026(void)
{
	return DBdrop_field("actions", "ack_shortdata");
}

static int	DBpatch_4050027(void)
{
	return DBdrop_field("actions", "ack_longdata");
}

static int	DBpatch_4050028(void)
{
	const ZBX_TABLE table =
		{"module", "moduleid", 0,
			{
				{"moduleid", NULL, NULL, NULL, 0, ZBX_TYPE_ID, ZBX_NOTNULL, 0},
				{"id", "", NULL, NULL, 255, ZBX_TYPE_CHAR, ZBX_NOTNULL, 0},
				{"relative_path", "", NULL, NULL, 255, ZBX_TYPE_CHAR, ZBX_NOTNULL, 0},
				{"status", "0", NULL, NULL, 0, ZBX_TYPE_INT, ZBX_NOTNULL, 0},
				{"config", "", NULL, NULL, 0, ZBX_TYPE_SHORTTEXT, ZBX_NOTNULL, 0},
				{0}
			},
			NULL
		};

	return DBcreate_table(&table);
}

static int	DBpatch_4050030(void)
{
	return SUCCEED;
}

static int	DBpatch_4050031(void)
{
	const ZBX_TABLE table =
			{"task_data", "taskid", 0,
				{
					{"taskid", NULL, NULL, NULL, 0, ZBX_TYPE_ID, ZBX_NOTNULL, 0},
					{"type", "0", NULL, NULL, 0, ZBX_TYPE_INT, ZBX_NOTNULL, 0},
					{"data", "", NULL, NULL, 0, ZBX_TYPE_SHORTTEXT, ZBX_NOTNULL, 0},
					{"parent_taskid", NULL, NULL, NULL, 0, ZBX_TYPE_ID, ZBX_NOTNULL, 0},
					{0}
				},
				NULL
			};

	return DBcreate_table(&table);
}

static int	DBpatch_4050032(void)
{
	const ZBX_FIELD	field = {"taskid", NULL, "task", "taskid", 0, 0, 0, ZBX_FK_CASCADE_DELETE};

	return DBadd_foreign_key("task_data", 1, &field);
}

static int	DBpatch_4050033(void)
{
	const ZBX_TABLE	table =
			{"task_result", "taskid", 0,
				{
					{"taskid", NULL, NULL, NULL, 0, ZBX_TYPE_ID, ZBX_NOTNULL, 0},
					{"status", "0", NULL, NULL, 0, ZBX_TYPE_INT, ZBX_NOTNULL, 0},
					{"parent_taskid", NULL, NULL, NULL, 0, ZBX_TYPE_ID, ZBX_NOTNULL, 0},
					{"info", "", NULL, NULL, 0, ZBX_TYPE_SHORTTEXT, ZBX_NOTNULL, 0},
					{0}
				},
				NULL
			};

	return DBcreate_table(&table);
}

static int	DBpatch_4050034(void)
{
	return DBcreate_index("task_result", "task_result_1", "parent_taskid", 0);
}

static int	DBpatch_4050035(void)
{
	const ZBX_FIELD	field = {"taskid", NULL, "task", "taskid", 0, 0, 0, ZBX_FK_CASCADE_DELETE};

	return DBadd_foreign_key("task_result", 1, &field);
}

static int	DBpatch_4050036(void)
{
	const ZBX_FIELD	field = {"note", "0", NULL, NULL, 128, ZBX_TYPE_CHAR, ZBX_NOTNULL, 0};

	return DBrename_field("auditlog", "details", &field);
}

static int	DBpatch_4050037(void)
{
	const ZBX_FIELD	field = {"note", "", NULL, NULL, 128, ZBX_TYPE_CHAR, ZBX_NOTNULL, 0};

	return DBset_default("auditlog", &field);
}

static int	DBpatch_4050038(void)
{
	return DBcreate_index("auditlog", "auditlog_3", "resourcetype,resourceid", 0);
}

static int	DBpatch_4050039(void)
{
	int		i;
	const char	*values[] = {
			"web.usergroup.filter_users_status", "web.usergroup.filter_user_status",
			"web.usergrps.php.sort", "web.usergroup.sort",
			"web.usergrps.php.sortorder", "web.usergroup.sortorder",
			"web.adm.valuemapping.php.sortorder", "web.valuemap.list.sortorder",
			"web.adm.valuemapping.php.sort", "web.valuemap.list.sort",
			"web.latest.php.sort", "web.latest.sort",
			"web.latest.php.sortorder", "web.latest.sortorder",
			"web.paging.lastpage", "web.pager.entity",
			"web.paging.page", "web.pager.page",
			"web.auditlogs.filter.active", "web.auditlog.filter.active",
			"web.auditlogs.filter.action", "web.auditlog.filter.action",
			"web.auditlogs.filter.alias", "web.auditlog.filter.alias",
			"web.auditlogs.filter.resourcetype", "web.auditlog.filter.resourcetype",
			"web.auditlogs.filter.from", "web.auditlog.filter.from",
			"web.auditlogs.filter.to", "web.auditlog.filter.to"
		};

	if (0 == (program_type & ZBX_PROGRAM_TYPE_SERVER))
		return SUCCEED;

	for (i = 0; i < (int)ARRSIZE(values); i += 2)
	{
		if (ZBX_DB_OK > DBexecute("update profiles set idx='%s' where idx='%s'", values[i + 1], values[i]))
			return FAIL;
	}

	return SUCCEED;
}

static int	DBpatch_4050040(void)
{
	const ZBX_FIELD	field = {"resourceid", NULL, NULL, NULL, 0, ZBX_TYPE_ID, 0, 0};

	return DBdrop_default("auditlog", &field);
}

static int	DBpatch_4050041(void)
{
	const ZBX_FIELD	field = {"resourceid", NULL, NULL, NULL, 0, ZBX_TYPE_ID, 0, 0};

	return DBdrop_not_null("auditlog", &field);
}

static int	DBpatch_4050042(void)
{
	if (0 == (program_type & ZBX_PROGRAM_TYPE_SERVER))
		return SUCCEED;

	if (ZBX_DB_OK > DBexecute("update auditlog set resourceid=null where resourceid=0"))
		return FAIL;

	return SUCCEED;
}

static int	DBpatch_4050043(void)
{
	if (0 == (program_type & ZBX_PROGRAM_TYPE_SERVER))
		return SUCCEED;

	if (ZBX_DB_OK > DBexecute("delete from profiles where idx='web.screens.graphid'"))
		return FAIL;

	return SUCCEED;
}

static int	DBpatch_4050044(void)
{
	const ZBX_TABLE table =
		{"interface_snmp", "interfaceid", 0,
			{
				{"interfaceid", NULL, NULL, NULL, 0, ZBX_TYPE_ID, ZBX_NOTNULL, 0},
				{"version", "2", NULL, NULL, 0, ZBX_TYPE_INT, ZBX_NOTNULL, 0},
				{"bulk", "1", NULL, NULL, 0, ZBX_TYPE_INT, ZBX_NOTNULL, 0},
				{"community", "", NULL, NULL, 64, ZBX_TYPE_CHAR, ZBX_NOTNULL, 0},
				{"securityname", "", NULL, NULL, 64, ZBX_TYPE_CHAR, ZBX_NOTNULL, 0},
				{"securitylevel", "0", NULL, NULL, 0, ZBX_TYPE_INT, ZBX_NOTNULL, 0},
				{"authpassphrase", "", NULL, NULL, 64, ZBX_TYPE_CHAR, ZBX_NOTNULL, 0},
				{"privpassphrase", "", NULL, NULL, 64, ZBX_TYPE_CHAR, ZBX_NOTNULL, 0},
				{"authprotocol", "0", NULL, NULL, 0, ZBX_TYPE_INT, ZBX_NOTNULL, 0},
				{"privprotocol", "0", NULL, NULL, 0, ZBX_TYPE_INT, ZBX_NOTNULL, 0},
				{"contextname", "", NULL, NULL, 255, ZBX_TYPE_CHAR, ZBX_NOTNULL, 0},
				{0}
			},
			NULL
		};

	return DBcreate_table(&table);
}

static int	DBpatch_4050045(void)
{
	const ZBX_FIELD	field = {"interfaceid", NULL, "interface", "interfaceid", 0, 0, 0, ZBX_FK_CASCADE_DELETE};

	return DBadd_foreign_key("interface_snmp", 1, &field);
}

typedef struct
{
	zbx_uint64_t	interfaceid;
	char		*community;
	char		*securityname;
	char		*authpassphrase;
	char		*privpassphrase;
	char		*contextname;
	unsigned char	securitylevel;
	unsigned char	authprotocol;
	unsigned char	privprotocol;
	unsigned char	version;
	unsigned char	bulk;
	zbx_uint64_t	item_interfaceid;
	char		*item_port;
	unsigned char	skip;
}
dbu_snmp_if_t;

typedef struct
{
	zbx_uint64_t	interfaceid;
	zbx_uint64_t	hostid;
	char		*ip;
	char		*dns;
	char		*port;
	unsigned char	type;
	unsigned char	main;
	unsigned char	useip;
}
dbu_interface_t;

ZBX_PTR_VECTOR_DECL(dbu_interface, dbu_interface_t);
ZBX_PTR_VECTOR_IMPL(dbu_interface, dbu_interface_t);
ZBX_PTR_VECTOR_DECL(dbu_snmp_if, dbu_snmp_if_t);
ZBX_PTR_VECTOR_IMPL(dbu_snmp_if, dbu_snmp_if_t);

static void	db_interface_free(dbu_interface_t interface)
{
	zbx_free(interface.ip);
	zbx_free(interface.dns);
	zbx_free(interface.port);
}

static void	db_snmpinterface_free(dbu_snmp_if_t snmp)
{
	zbx_free(snmp.community);
	zbx_free(snmp.securityname);
	zbx_free(snmp.authpassphrase);
	zbx_free(snmp.privpassphrase);
	zbx_free(snmp.contextname);
	zbx_free(snmp.item_port);
}

static int	db_snmp_if_cmp(const dbu_snmp_if_t *snmp1, const dbu_snmp_if_t *snmp2)
{
#define ZBX_RETURN_IF_NOT_EQUAL_STR(s1, s2)	\
	if (0 != (ret = strcmp(s1, s2)))	\
		return ret;

	int	ret;

	ZBX_RETURN_IF_NOT_EQUAL(snmp1->securitylevel, snmp2->securitylevel);
	ZBX_RETURN_IF_NOT_EQUAL(snmp1->authprotocol, snmp2->authprotocol);
	ZBX_RETURN_IF_NOT_EQUAL(snmp1->privprotocol, snmp2->privprotocol);
	ZBX_RETURN_IF_NOT_EQUAL(snmp1->version, snmp2->version);
	ZBX_RETURN_IF_NOT_EQUAL(snmp1->bulk, snmp2->bulk);
	ZBX_RETURN_IF_NOT_EQUAL_STR(snmp1->community, snmp2->community);
	ZBX_RETURN_IF_NOT_EQUAL_STR(snmp1->securityname, snmp2->securityname);
	ZBX_RETURN_IF_NOT_EQUAL_STR(snmp1->authpassphrase, snmp2->authpassphrase);
	ZBX_RETURN_IF_NOT_EQUAL_STR(snmp1->privpassphrase, snmp2->privpassphrase);
	ZBX_RETURN_IF_NOT_EQUAL_STR(snmp1->contextname, snmp2->contextname);

	return 0;

#undef ZBX_RETURN_IF_NOT_EQUAL_STR
}

static int	db_snmp_if_newid_cmp(const dbu_snmp_if_t *snmp1, const dbu_snmp_if_t *snmp2)
{
	ZBX_RETURN_IF_NOT_EQUAL(snmp1->interfaceid, snmp2->interfaceid);

	return db_snmp_if_cmp(snmp1,snmp2);
}

static int	db_snmp_new_if_find(const dbu_snmp_if_t *snmp, const zbx_vector_dbu_snmp_if_t *snmp_new_ifs,
		const zbx_vector_dbu_interface_t *interfaces, const char *if_port)
{
	int		i, index;
	dbu_interface_t	id, *interface;

	for (i = snmp_new_ifs->values_num - 1; i >= 0 &&
			snmp->item_interfaceid == snmp_new_ifs->values[i].item_interfaceid; i--)
	{
		if (0 != db_snmp_if_cmp(snmp, &snmp_new_ifs->values[i]))
			continue;

		if ('\0' != *snmp->item_port && 0 != strcmp(snmp->item_port, snmp_new_ifs->values[i].item_port))
			continue;

		id.interfaceid = snmp_new_ifs->values[i].interfaceid;
		index = zbx_vector_dbu_interface_bsearch(interfaces, id, ZBX_DEFAULT_UINT64_COMPARE_FUNC);
		interface = &interfaces->values[index];

		if ('\0' == *snmp->item_port && 0 != strcmp(if_port, interface->port))
			continue;

		return i;
	}

	return FAIL;
}

/******************************************************************************
 *                                                                            *
 * Function: DBpatch_load_data                                                *
 *                                                                            *
 * Purpose: loading a set of unique combination of snmp data within a single  *
 *          interface and associated interface data                           *
 *                                                                            *
 * Parameters: snmp_ifs     - [OUT] snmp data linked with existing interfaces *
 *             new_ifs      - [OUT] new interfaces for snmp data              *
 *             snmp_new_ifs - [OUT] snmp data associated with new interfaces  *
 *                                                                            *
 ******************************************************************************/
static void	DBpatch_load_data(zbx_vector_dbu_snmp_if_t *snmp_ifs, zbx_vector_dbu_interface_t *new_ifs,
		zbx_vector_dbu_snmp_if_t *snmp_new_ifs)
{
#define ITEM_TYPE_SNMPv1	1
#define ITEM_TYPE_SNMPv2c	4
#define ITEM_TYPE_SNMPv3	6

	DB_RESULT	result;
	DB_ROW		row;
	int		index;

	result = DBselect(
			"select distinct "
				"i.interfaceid,"
				"i.type,"
				"f.bulk,"
				"i.snmp_community,"
				"i.snmpv3_securityname,"
				"i.snmpv3_securitylevel,"
				"i.snmpv3_authpassphrase,"
				"i.snmpv3_privpassphrase,"
				"i.snmpv3_authprotocol,"
				"i.snmpv3_privprotocol,"
				"i.snmpv3_contextname,"
				"i.port,"
				"i.hostid,"
				"f.type,"
				"f.useip,"
				"f.ip,"
				"f.dns,"
				"f.port"
			" from items i"
				" join hosts h on i.hostid=h.hostid"
				" join interface f on i.interfaceid=f.interfaceid"
			" where i.type in (%d,%d,%d)"
				" and h.status in (0,1)"
			" order by i.interfaceid asc,i.type asc,i.port asc,i.snmp_community asc",
			ITEM_TYPE_SNMPv1, ITEM_TYPE_SNMPv2c, ITEM_TYPE_SNMPv3);

	while (NULL != (row = DBfetch(result)))
	{
		dbu_interface_t	interface;
		dbu_snmp_if_t	snmp;
		unsigned char	item_type;
		const char 	*if_port;

		ZBX_DBROW2UINT64(snmp.item_interfaceid, row[0]);
		ZBX_STR2UCHAR(item_type, row[1]);
		ZBX_STR2UCHAR(snmp.bulk, row[2]);
		snmp.community = zbx_strdup(NULL, row[3]);
		snmp.securityname = zbx_strdup(NULL, row[4]);
		ZBX_STR2UCHAR(snmp.securitylevel, row[5]);
		snmp.authpassphrase = zbx_strdup(NULL, row[6]);
		snmp.privpassphrase = zbx_strdup(NULL, row[7]);
		ZBX_STR2UCHAR(snmp.authprotocol, row[8]);
		ZBX_STR2UCHAR(snmp.privprotocol, row[9]);
		snmp.contextname = zbx_strdup(NULL, row[10]);
		snmp.item_port = zbx_strdup(NULL, row[11]);
		snmp.skip = 0;
		if_port = row[17];

		if (ITEM_TYPE_SNMPv1 == item_type)
			snmp.version = ZBX_IF_SNMP_VERSION_1;
		else if (ITEM_TYPE_SNMPv2c == item_type)
			snmp.version = ZBX_IF_SNMP_VERSION_2;
		else
			snmp.version = ZBX_IF_SNMP_VERSION_3;

		snmp.interfaceid = snmp.item_interfaceid;
		index = FAIL;

		if (('\0' == *snmp.item_port || 0 == strcmp(snmp.item_port, if_port)) &&
				FAIL == (index = zbx_vector_dbu_snmp_if_bsearch(snmp_ifs, snmp,
						ZBX_DEFAULT_UINT64_COMPARE_FUNC)))
		{
			zbx_vector_dbu_snmp_if_append(snmp_ifs, snmp);
			continue;
		}
		else if (FAIL != index && 0 == db_snmp_if_newid_cmp(&snmp_ifs->values[index], &snmp))
		{
			db_snmpinterface_free(snmp);
			continue;
		}
		else if (0 < snmp_new_ifs->values_num &&
				FAIL != (index = db_snmp_new_if_find(&snmp, snmp_new_ifs, new_ifs, if_port)))
		{
			snmp.skip = 1;
			snmp.interfaceid = snmp_new_ifs->values[index].interfaceid;
			zbx_vector_dbu_snmp_if_append(snmp_new_ifs, snmp);
			continue;
		}

		snmp.interfaceid = DBget_maxid("interface");

		zbx_vector_dbu_snmp_if_append(snmp_new_ifs, snmp);

		interface.interfaceid = snmp.interfaceid;
		ZBX_DBROW2UINT64(interface.hostid, row[12]);
		interface.main = 0;
		ZBX_STR2UCHAR(interface.type, row[13]);
		ZBX_STR2UCHAR(interface.useip, row[14]);
		interface.ip = zbx_strdup(NULL, row[15]);
		interface.dns = zbx_strdup(NULL, row[16]);

		if ('\0' != *snmp.item_port)
			interface.port = zbx_strdup(NULL, snmp.item_port);
		else
			interface.port = zbx_strdup(NULL, if_port);

		zbx_vector_dbu_interface_append(new_ifs, interface);
	}
	DBfree_result(result);

#undef ITEM_TYPE_SNMPv1
#undef ITEM_TYPE_SNMPv2c
#undef ITEM_TYPE_SNMPv3
}

static void	DBpatch_load_empty_if(zbx_vector_dbu_snmp_if_t *snmp_def_ifs)
{
	DB_RESULT	result;
	DB_ROW		row;

	result = DBselect(
			"select h.interfaceid,h.bulk"
			" from interface h"
			" where h.type=2 and h.interfaceid not in ("
				"select interfaceid"
				" from interface_snmp)");

	while (NULL != (row = DBfetch(result)))
	{
		dbu_snmp_if_t	snmp;

		ZBX_DBROW2UINT64(snmp.interfaceid, row[0]);
		ZBX_STR2UCHAR(snmp.bulk, row[1]);
		snmp.version = ZBX_IF_SNMP_VERSION_2;
		snmp.community = zbx_strdup(NULL, "{$SNMP_COMMUNITY}");
		snmp.securityname = zbx_strdup(NULL, "");
		snmp.securitylevel = 0;
		snmp.authpassphrase = zbx_strdup(NULL, "");
		snmp.privpassphrase = zbx_strdup(NULL, "");
		snmp.authprotocol = 0;
		snmp.privprotocol = 0;
		snmp.contextname = zbx_strdup(NULL, "");
		snmp.item_port = zbx_strdup(NULL, "");
		snmp.skip = 0;
		snmp.item_interfaceid = 0;

		zbx_vector_dbu_snmp_if_append(snmp_def_ifs, snmp);
	}
	DBfree_result(result);
}

static int	DBpatch_snmp_if_save(zbx_vector_dbu_snmp_if_t *snmp_ifs)
{
	zbx_db_insert_t	db_insert_snmp_if;
	int		i, ret;

	zbx_db_insert_prepare(&db_insert_snmp_if, "interface_snmp", "interfaceid", "version", "bulk", "community",
			"securityname", "securitylevel", "authpassphrase", "privpassphrase", "authprotocol",
			"privprotocol", "contextname", NULL);

	for (i = 0; i < snmp_ifs->values_num; i++)
	{
		dbu_snmp_if_t	*s = &snmp_ifs->values[i];

		if (0 != s->skip)
			continue;

		zbx_db_insert_add_values(&db_insert_snmp_if, s->interfaceid, s->version, s->bulk, s->community,
				s->securityname, s->securitylevel, s->authpassphrase, s->privpassphrase, s->authprotocol,
				s->privprotocol, s->contextname);
	}

	ret = zbx_db_insert_execute(&db_insert_snmp_if);
	zbx_db_insert_clean(&db_insert_snmp_if);

	return ret;
}

static int	DBpatch_interface_create(zbx_vector_dbu_interface_t *interfaces)
{
	zbx_db_insert_t	db_insert_interfaces;
	int		i, ret;

	zbx_db_insert_prepare(&db_insert_interfaces, "interface", "interfaceid", "hostid", "main", "type", "useip",
			"ip", "dns", "port", NULL);

	for (i = 0; i < interfaces->values_num; i++)
	{
		dbu_interface_t	*interface = &interfaces->values[i];

		zbx_db_insert_add_values(&db_insert_interfaces, interface->interfaceid,
				interface->hostid, interface->main, interface->type, interface->useip, interface->ip,
				interface->dns, interface->port);
	}

	ret = zbx_db_insert_execute(&db_insert_interfaces);
	zbx_db_insert_clean(&db_insert_interfaces);

	return ret;
}

static int	DBpatch_items_update(zbx_vector_dbu_snmp_if_t *snmp_ifs)
{
#define ITEM_TYPE_SNMPv1	1
#define ITEM_TYPE_SNMPv2c	4
#define ITEM_TYPE_SNMPv3	6
#define ITEM_TYPE_SNMP		20

	int	i, ret = SUCCEED;
	char	*sql;
	size_t	sql_alloc = snmp_ifs->values_num * ZBX_KIBIBYTE / 3 , sql_offset = 0;

	sql = (char *)zbx_malloc(NULL, sql_alloc);
	DBbegin_multiple_update(&sql, &sql_alloc, &sql_offset);

	for (i = 0; i < snmp_ifs->values_num && SUCCEED == ret; i++)
	{
		dbu_snmp_if_t	*s = &snmp_ifs->values[i];

		zbx_snprintf_alloc(&sql, &sql_alloc, &sql_offset,
#ifdef HAVE_ORACLE
				"update items i set type=%d, interfaceid=" ZBX_FS_UI64
				" where exists (select 1 from hosts h"
					" where i.hostid=h.hostid and"
					" i.type in (%d,%d,%d) and h.status <> 3 and"
					" i.interfaceid=" ZBX_FS_UI64 " and"
					" (('%s' is null and i.snmp_community is null) or"
						" i.snmp_community='%s') and"
					" (('%s' is null and i.snmpv3_securityname is null) or"
						" i.snmpv3_securityname='%s') and"
					" i.snmpv3_securitylevel=%d and"
					" (('%s' is null and i.snmpv3_authpassphrase is null) or"
						" i.snmpv3_authpassphrase='%s') and"
					" (('%s' is null and i.snmpv3_privpassphrase is null) or"
						" i.snmpv3_privpassphrase='%s') and"
					" i.snmpv3_authprotocol=%d and"
					" i.snmpv3_privprotocol=%d and"
					" (('%s' is null and i.snmpv3_contextname is null) or"
						" i.snmpv3_contextname='%s') and"
					" (('%s' is null and i.port is null) or"
						" i.port='%s'));\n",
				ITEM_TYPE_SNMP, s->interfaceid, ITEM_TYPE_SNMPv1, ITEM_TYPE_SNMPv2c, ITEM_TYPE_SNMPv3,
				s->item_interfaceid, s->community, s->community, s->securityname, s->securityname,
				(int)s->securitylevel, s->authpassphrase, s->authpassphrase, s->privpassphrase,
				s->privpassphrase, (int)s->authprotocol, (int)s->privprotocol, s->contextname,
				s->contextname, s->item_port, s->item_port);

#else
#	ifdef HAVE_MYSQL
				"update items i, hosts h set i.type=%d, i.interfaceid=" ZBX_FS_UI64
#	else
				"update items i set type=%d, interfaceid=" ZBX_FS_UI64 " from hosts h"
#	endif
				" where i.hostid=h.hostid and"
					" type in (%d,%d,%d) and h.status <> 3 and"
					" interfaceid=" ZBX_FS_UI64 " and"
					" snmp_community='%s' and"
					" snmpv3_securityname='%s' and"
					" snmpv3_securitylevel=%d and"
					" snmpv3_authpassphrase='%s' and"
					" snmpv3_privpassphrase='%s' and"
					" snmpv3_authprotocol=%d and"
					" snmpv3_privprotocol=%d and"
					" snmpv3_contextname='%s' and"
					" port='%s';\n",
				ITEM_TYPE_SNMP, s->interfaceid,
				ITEM_TYPE_SNMPv1, ITEM_TYPE_SNMPv2c, ITEM_TYPE_SNMPv3,
				s->item_interfaceid, s->community, s->securityname, (int)s->securitylevel,
				s->authpassphrase, s->privpassphrase, (int)s->authprotocol, (int)s->privprotocol,
				s->contextname, s->item_port);
#endif
		ret = DBexecute_overflowed_sql(&sql, &sql_alloc, &sql_offset);
	}

	if (SUCCEED == ret)
	{
		DBend_multiple_update(&sql, &sql_alloc, &sql_offset);

		if (16 < sql_offset && ZBX_DB_OK > DBexecute("%s", sql))
			ret = FAIL;
	}

	zbx_free(sql);

	return ret;

#undef ITEM_TYPE_SNMPv1
#undef ITEM_TYPE_SNMPv2c
#undef ITEM_TYPE_SNMPv3
#undef ITEM_TYPE_SNMP
}

static int	DBpatch_items_type_update(void)
{
#define ITEM_TYPE_SNMPv1	1
#define ITEM_TYPE_SNMPv2c	4
#define ITEM_TYPE_SNMPv3	6
#define ITEM_TYPE_SNMP		20

	if (ZBX_DB_OK > DBexecute("update items set type=%d where type in (%d,%d,%d)", ITEM_TYPE_SNMP,
			ITEM_TYPE_SNMPv1, ITEM_TYPE_SNMPv2c, ITEM_TYPE_SNMPv3))
	{
		return FAIL;
	}

	return SUCCEED;

#undef ITEM_TYPE_SNMPv1
#undef ITEM_TYPE_SNMPv2c
#undef ITEM_TYPE_SNMPv3
#undef ITEM_TYPE_SNMP
}

/******************************************************************************
 *                                                                            *
 * Function: DBpatch_4050046                                                  *
 *                                                                            *
 * Purpose: migration snmp data from 'items' table to 'interface_snmp' new    *
 *          table linked with 'interface' table, except interface links for   *
 *          discovered hosts and parent host interface                        *
 *                                                                            *
 * Return value: SUCCEED - the operation has completed successfully           *
 *               FAIL    - the operation has failed                           *
 *                                                                            *
 ******************************************************************************/
static int	DBpatch_4050046(void)
{
	zbx_vector_dbu_interface_t	new_ifs;
	zbx_vector_dbu_snmp_if_t	snmp_ifs, snmp_new_ifs, snmp_def_ifs;
	int				ret = FAIL;

	zbx_vector_dbu_snmp_if_create(&snmp_ifs);
	zbx_vector_dbu_snmp_if_create(&snmp_new_ifs);
	zbx_vector_dbu_snmp_if_create(&snmp_def_ifs);
	zbx_vector_dbu_interface_create(&new_ifs);

	DBpatch_load_data(&snmp_ifs, &new_ifs, &snmp_new_ifs);

	while (1)
	{
		if (0 < snmp_ifs.values_num && SUCCEED != DBpatch_snmp_if_save(&snmp_ifs))
			break;

		if (0 < new_ifs.values_num && SUCCEED != DBpatch_interface_create(&new_ifs))
			break;

		if (0 < snmp_new_ifs.values_num && SUCCEED != DBpatch_snmp_if_save(&snmp_new_ifs))
			break;

		DBpatch_load_empty_if(&snmp_def_ifs);

		if (0 < snmp_def_ifs.values_num && SUCCEED != DBpatch_snmp_if_save(&snmp_def_ifs))
			break;

		if (0 < snmp_new_ifs.values_num && SUCCEED != DBpatch_items_update(&snmp_new_ifs))
			break;

		if (SUCCEED != DBpatch_items_type_update())
			break;

		ret = SUCCEED;
		break;
	}

	zbx_vector_dbu_interface_clear_ext(&new_ifs, db_interface_free);
	zbx_vector_dbu_interface_destroy(&new_ifs);
	zbx_vector_dbu_snmp_if_clear_ext(&snmp_ifs, db_snmpinterface_free);
	zbx_vector_dbu_snmp_if_destroy(&snmp_ifs);
	zbx_vector_dbu_snmp_if_clear_ext(&snmp_new_ifs, db_snmpinterface_free);
	zbx_vector_dbu_snmp_if_destroy(&snmp_new_ifs);
	zbx_vector_dbu_snmp_if_clear_ext(&snmp_def_ifs, db_snmpinterface_free);
	zbx_vector_dbu_snmp_if_destroy(&snmp_def_ifs);

	return ret;
}

static int	db_if_cmp(const dbu_interface_t *if1, const dbu_interface_t *if2)
{
#define ZBX_RETURN_IF_NOT_EQUAL_STR(s1, s2)	\
	if (0 != (ret = strcmp(s1, s2)))	\
		return ret;

	int	ret;

	ZBX_RETURN_IF_NOT_EQUAL(if1->hostid, if2->hostid);
	ZBX_RETURN_IF_NOT_EQUAL(if1->type, if2->type);
	ZBX_RETURN_IF_NOT_EQUAL(if1->main, if2->main);
	ZBX_RETURN_IF_NOT_EQUAL(if1->useip, if2->useip);
	ZBX_RETURN_IF_NOT_EQUAL_STR(if1->ip, if2->ip);
	ZBX_RETURN_IF_NOT_EQUAL_STR(if1->dns, if2->dns);
	ZBX_RETURN_IF_NOT_EQUAL_STR(if1->port, if2->port);

	return 0;

#undef ZBX_RETURN_IF_NOT_EQUAL_STR
}

static zbx_uint64_t	db_if_find(const dbu_interface_t *interface, dbu_snmp_if_t *snmp,
		zbx_vector_dbu_interface_t *interfaces, zbx_vector_dbu_snmp_if_t *snmp_ifs)
{
	int	i;

	for (i = interfaces->values_num - 1; i >= 0 &&
			interface->hostid == interfaces->values[i].hostid; i--)
	{
		if (0 != db_if_cmp(interface, &interfaces->values[i]))
			continue;

		if (0 != db_snmp_if_cmp(snmp, &snmp_ifs->values[i]))
			continue;

		return interfaces->values[i].interfaceid;
	}

	return 0;
}

static void	db_if_link(zbx_uint64_t if_slave, zbx_uint64_t if_master, zbx_vector_uint64_pair_t *if_links)
{
	zbx_uint64_pair_t	pair = {if_slave, if_master};

	zbx_vector_uint64_pair_append(if_links, pair);
}

/******************************************************************************
 *                                                                            *
 * Function: DBpatch_if_load_data                                             *
 *                                                                            *
 * Purpose: loading all unlinked interfaces, snmp data and hostid of host     *
 *          prototype for discovered hosts                                    *
 *                                                                            *
 * Parameters: new_ifs      - [OUT] new interfaces to be created on master    *
 *                                  hosts                                     *
 *             snmp_new_ifs - [OUT] snmp data associated with new interfaces  *
 *             if_links     - [OUT] set of pairs for discovered host          *
 *                                  interfaceid and parent interfaceid of     *
 *                                  parent host                               *
 *                                                                            *
 * Comments: When host is created by lld the parent host interfaces are       *
 *           copied over to the discovered hosts. Previous patch could have   *
 *           created new SNMP interfaces on discovered hosts, which must be   *
 *           linked to the corresponding interfaces (created if necessary) to *
 *           the parent host.                                                 *
 *                                                                            *
 ******************************************************************************/
static void	DBpatch_if_load_data(zbx_vector_dbu_interface_t *new_ifs, zbx_vector_dbu_snmp_if_t *snmp_new_ifs,
		zbx_vector_uint64_pair_t *if_links)
{
	DB_RESULT	result;
	DB_ROW		row;

	result = DBselect(
			"select hreal.hostid,"
				"i.interfaceid,"
				"i.main,"
				"i.type,"
				"i.useip,"
				"i.ip,"
				"i.dns,"
				"i.port,"
				"s.version,"
				"s.bulk,"
				"s.community,"
				"s.securityname,"
				"s.securitylevel,"
				"s.authpassphrase,"
				"s.privpassphrase,"
				"s.authprotocol,"
				"s.privprotocol,"
				"s.contextname"
			" from interface i"
			" left join interface_discovery d on i.interfaceid=d.interfaceid"
			" join interface_snmp s on i.interfaceid=s.interfaceid"
			" join hosts hdisc on i.hostid=hdisc.hostid"
			" join host_discovery hd on hdisc.hostid=hd.hostid"
			" join hosts hproto on hd.parent_hostid=hproto.hostid"
			" join host_discovery hdd on hd.parent_hostid=hdd.hostid"
			" join items drule on drule.itemid=hdd.parent_itemid"
			" join hosts hreal on drule.hostid=hreal.hostid"
			" where"
				" i.type=2 and"
				" hdisc.flags=4 and"
				" drule.flags=1 and"
				" hproto.flags=2 and"
				" hreal.status in (1,0) and"
				" d.interfaceid is null"
			" order by drule.hostid asc, i.interfaceid asc");

	while (NULL != (row = DBfetch(result)))
	{
		dbu_interface_t		interface;
		dbu_snmp_if_t		snmp;
		zbx_uint64_t		if_parentid;

		ZBX_DBROW2UINT64(interface.hostid, row[0]);
		ZBX_DBROW2UINT64(interface.interfaceid , row[1]);
		ZBX_STR2UCHAR(interface.main, row[2]);
		ZBX_STR2UCHAR(interface.type, row[3]);
		ZBX_STR2UCHAR(interface.useip, row[4]);
		interface.ip = zbx_strdup(NULL, row[5]);
		interface.dns = zbx_strdup(NULL, row[6]);
		interface.port = zbx_strdup(NULL, row[7]);

		ZBX_STR2UCHAR(snmp.version, row[8]);
		ZBX_STR2UCHAR(snmp.bulk, row[9]);
		snmp.community = zbx_strdup(NULL, row[10]);
		snmp.securityname = zbx_strdup(NULL, row[11]);
		ZBX_STR2UCHAR(snmp.securitylevel, row[12]);
		snmp.authpassphrase = zbx_strdup(NULL, row[13]);
		snmp.privpassphrase = zbx_strdup(NULL, row[14]);
		ZBX_STR2UCHAR(snmp.authprotocol, row[15]);
		ZBX_STR2UCHAR(snmp.privprotocol, row[16]);
		snmp.contextname = zbx_strdup(NULL, row[17]);
		snmp.item_port = NULL;
		snmp.skip = 0;
		snmp.item_interfaceid = 0;

		if (0 < new_ifs->values_num &&
				0 != (if_parentid = db_if_find(&interface, &snmp, new_ifs, snmp_new_ifs)))
		{
			db_if_link(interface.interfaceid, if_parentid, if_links);
			db_snmpinterface_free(snmp);
			db_interface_free(interface);
			continue;
		}

		if_parentid = DBget_maxid("interface");
		db_if_link(interface.interfaceid, if_parentid, if_links);
		interface.interfaceid = if_parentid;
		snmp.interfaceid = if_parentid;
		zbx_vector_dbu_interface_append(new_ifs, interface);
		zbx_vector_dbu_snmp_if_append(snmp_new_ifs, snmp);
	}
	DBfree_result(result);
}

static int	DBpatch_interface_discovery_save(zbx_vector_uint64_pair_t *if_links)
{
	zbx_db_insert_t	db_insert_if_links;
	int		i, ret;

	zbx_db_insert_prepare(&db_insert_if_links, "interface_discovery", "interfaceid", "parent_interfaceid", NULL);

	for (i = 0; i < if_links->values_num; i++)
	{
		zbx_uint64_pair_t	*l = &if_links->values[i];

		zbx_db_insert_add_values(&db_insert_if_links, l->first, l->second);
	}

	ret = zbx_db_insert_execute(&db_insert_if_links);
	zbx_db_insert_clean(&db_insert_if_links);

	return ret;
}

/******************************************************************************
 *                                                                            *
 * Function: DBpatch_4050047                                                  *
 *                                                                            *
 * Purpose: recovery links between the interfaceid of discovered host and     *
 *          parent interfaceid from parent host                               *
 *                                                                            *
 * Return value: SUCCEED - the operation has completed successfully           *
 *               FAIL    - the operation has failed                           *
 *                                                                            *
 ******************************************************************************/
static int	DBpatch_4050047(void)
{
	zbx_vector_dbu_interface_t	new_ifs;
	zbx_vector_dbu_snmp_if_t	snmp_new_ifs;
	zbx_vector_uint64_pair_t	if_links;
	int				ret = FAIL;

	zbx_vector_dbu_snmp_if_create(&snmp_new_ifs);
	zbx_vector_dbu_interface_create(&new_ifs);
	zbx_vector_uint64_pair_create(&if_links);

	DBpatch_if_load_data(&new_ifs, &snmp_new_ifs, &if_links);

	while (1)
	{
		if (0 < new_ifs.values_num && SUCCEED != DBpatch_interface_create(&new_ifs))
			break;

		if (0 < snmp_new_ifs.values_num && SUCCEED != DBpatch_snmp_if_save(&snmp_new_ifs))
			break;

		if (0 < if_links.values_num && SUCCEED != DBpatch_interface_discovery_save(&if_links))
			break;

		ret = SUCCEED;
		break;
	}

	zbx_vector_uint64_pair_destroy(&if_links);
	zbx_vector_dbu_interface_clear_ext(&new_ifs, db_interface_free);
	zbx_vector_dbu_interface_destroy(&new_ifs);
	zbx_vector_dbu_snmp_if_clear_ext(&snmp_new_ifs, db_snmpinterface_free);
	zbx_vector_dbu_snmp_if_destroy(&snmp_new_ifs);

	return ret;
}

static int	DBpatch_4050048(void)
{
	return DBdrop_field("interface", "bulk");
}

static int	DBpatch_4050049(void)
{
	return DBdrop_field("items", "snmp_community");
}

static int	DBpatch_4050050(void)
{
	return DBdrop_field("items", "snmpv3_securityname");
}

static int	DBpatch_4050051(void)
{
	return DBdrop_field("items", "snmpv3_securitylevel");
}

static int	DBpatch_4050052(void)
{
	return DBdrop_field("items", "snmpv3_authpassphrase");
}

static int	DBpatch_4050053(void)
{
	return DBdrop_field("items", "snmpv3_privpassphrase");
}

static int	DBpatch_4050054(void)
{
	return DBdrop_field("items", "snmpv3_authprotocol");
}

static int	DBpatch_4050055(void)
{
	return DBdrop_field("items", "snmpv3_privprotocol");
}

static int	DBpatch_4050056(void)
{
	return DBdrop_field("items", "snmpv3_contextname");
}

static int	DBpatch_4050057(void)
{
	return DBdrop_field("items", "port");
}

static int	DBpatch_4050058(void)
{
	const ZBX_FIELD	field = {"type", "0", NULL, NULL, 0, ZBX_TYPE_INT, ZBX_NOTNULL, 0};

	return DBadd_field("globalmacro", &field);
}

static int	DBpatch_4050059(void)
{
	const ZBX_FIELD	field = {"type", "0", NULL, NULL, 0, ZBX_TYPE_INT, ZBX_NOTNULL, 0};

	return DBadd_field("hostmacro", &field);
}

static int	DBpatch_4050060(void)
{
	const ZBX_FIELD	field = {"compression_status", "0", NULL, NULL, 0, ZBX_TYPE_INT, ZBX_NOTNULL, 0};

	return DBadd_field("config", &field);
}

static int	DBpatch_4050061(void)
{
	const ZBX_FIELD	field = {"compression_availability", "0", NULL, NULL, 0, ZBX_TYPE_INT, ZBX_NOTNULL, 0};

	return DBadd_field("config", &field);
}

static int	DBpatch_4050062(void)
{
	const ZBX_FIELD	field = {"compress_older", "7d", NULL, NULL, 32, ZBX_TYPE_CHAR, ZBX_NOTNULL, 0};

	return DBadd_field("config", &field);
}

static int	DBpatch_4050063(void)
{
	DB_ROW		row;
	DB_RESULT	result;
	zbx_uint64_t	profileid, userid, idx2;
	int		ret = SUCCEED, value_int, i;
	const char	*profile = "web.problem.filter.severities";

	if (0 == (program_type & ZBX_PROGRAM_TYPE_SERVER))
		return SUCCEED;

	result = DBselect(
			"select profileid,userid,value_int"
			" from profiles"
			" where idx='web.problem.filter.severity'");

	while (NULL != (row = DBfetch(result)))
	{
		ZBX_DBROW2UINT64(profileid, row[0]);

		if (0 == (value_int = atoi(row[2])))
		{
			if (ZBX_DB_OK > DBexecute("delete from profiles where profileid=" ZBX_FS_UI64, profileid))
			{
				ret = FAIL;
				break;
			}

			continue;
		}

		if (ZBX_DB_OK > DBexecute("update profiles set idx='%s'"
				" where profileid=" ZBX_FS_UI64, profile, profileid))
		{
			ret = FAIL;
			break;
		}

		ZBX_DBROW2UINT64(userid, row[1]);
		idx2 = 0;

		for (i = value_int + 1; i < 6; i++)
		{
			if (ZBX_DB_OK > DBexecute("insert into profiles (profileid,userid,idx,idx2,value_id,value_int,"
					"type) values (" ZBX_FS_UI64 "," ZBX_FS_UI64 ",'%s'," ZBX_FS_UI64 ",0,%d,2)",
					DBget_maxid("profiles"), userid, profile, ++idx2, i))
			{
				ret = FAIL;
				break;
			}
		}
	}
	DBfree_result(result);

	return ret;
}

static int	DBpatch_4050064(void)
{
<<<<<<< HEAD
	const ZBX_FIELD	field = {"value", "0.0000", NULL, NULL, 0, ZBX_TYPE_FLOAT, ZBX_NOTNULL, 0};

	if (0 != (program_type & ZBX_PROGRAM_TYPE_SERVER))
		return SUCCEED;

	return DBmodify_field_type("history", &field, &field);
}

static int	DBpatch_4050065(void)
{
	const ZBX_FIELD	field = {"value_min", "0.0000", NULL, NULL, 0, ZBX_TYPE_FLOAT, ZBX_NOTNULL, 0};

	if (0 != (program_type & ZBX_PROGRAM_TYPE_SERVER))
		return SUCCEED;

	return DBmodify_field_type("trends", &field, &field);
}

static int	DBpatch_4050066(void)
{
	const ZBX_FIELD	field = {"value_avg", "0.0000", NULL, NULL, 0, ZBX_TYPE_FLOAT, ZBX_NOTNULL, 0};

	if (0 != (program_type & ZBX_PROGRAM_TYPE_SERVER))
		return SUCCEED;

	return DBmodify_field_type("trends", &field, &field);
}

static int	DBpatch_4050067(void)
{
	const ZBX_FIELD	field = {"value_max", "0.0000", NULL, NULL, 0, ZBX_TYPE_FLOAT, ZBX_NOTNULL, 0};

	if (0 != (program_type & ZBX_PROGRAM_TYPE_SERVER))
		return SUCCEED;

	return DBmodify_field_type("trends", &field, &field);
}

static int	DBpatch_4050068(void)
{
	const ZBX_FIELD	field = {"yaxismin", "0", NULL, NULL, 0, ZBX_TYPE_FLOAT, ZBX_NOTNULL, 0};

	return DBmodify_field_type("graphs", &field, &field);
}

static int	DBpatch_4050069(void)
{
	const ZBX_FIELD	field = {"yaxismax", "100", NULL, NULL, 0, ZBX_TYPE_FLOAT, ZBX_NOTNULL, 0};

	return DBmodify_field_type("graphs", &field, &field);
}

static int	DBpatch_4050070(void)
{
	const ZBX_FIELD	field = {"percent_left", "0", NULL, NULL, 0, ZBX_TYPE_FLOAT, ZBX_NOTNULL, 0};

	return DBmodify_field_type("graphs", &field, &field);
}

static int	DBpatch_4050071(void)
{
	const ZBX_FIELD	field = {"percent_right", "0", NULL, NULL, 0, ZBX_TYPE_FLOAT, ZBX_NOTNULL, 0};

	return DBmodify_field_type("graphs", &field, &field);
}

static int	DBpatch_4050072(void)
{
	const ZBX_FIELD	field = {"goodsla", "99.9", NULL, NULL, 0, ZBX_TYPE_FLOAT, ZBX_NOTNULL, 0};

	return DBmodify_field_type("services", &field, &field);
=======
	if (ZBX_DB_OK > DBexecute("update profiles set value_int=1 where idx='web.layout.mode' and value_int=2"))
		return FAIL;

	return SUCCEED;
>>>>>>> 01b3a757
}

#endif

DBPATCH_START(4050)

/* version, duplicates flag, mandatory flag */

DBPATCH_ADD(4050001, 0, 1)
DBPATCH_ADD(4050002, 0, 1)
DBPATCH_ADD(4050003, 0, 1)
DBPATCH_ADD(4050004, 0, 1)
DBPATCH_ADD(4050005, 0, 1)
DBPATCH_ADD(4050006, 0, 1)
DBPATCH_ADD(4050007, 0, 1)
DBPATCH_ADD(4050011, 0, 1)
DBPATCH_ADD(4050012, 0, 1)
DBPATCH_ADD(4050014, 0, 1)
DBPATCH_ADD(4050015, 0, 1)
DBPATCH_ADD(4050016, 0, 1)
DBPATCH_ADD(4050017, 0, 1)
DBPATCH_ADD(4050018, 0, 1)
DBPATCH_ADD(4050019, 0, 1)
DBPATCH_ADD(4050020, 0, 1)
DBPATCH_ADD(4050021, 0, 1)
DBPATCH_ADD(4050022, 0, 1)
DBPATCH_ADD(4050023, 0, 1)
DBPATCH_ADD(4050024, 0, 1)
DBPATCH_ADD(4050025, 0, 1)
DBPATCH_ADD(4050026, 0, 1)
DBPATCH_ADD(4050027, 0, 1)
DBPATCH_ADD(4050028, 0, 1)
DBPATCH_ADD(4050030, 0, 1)
DBPATCH_ADD(4050031, 0, 1)
DBPATCH_ADD(4050032, 0, 1)
DBPATCH_ADD(4050033, 0, 1)
DBPATCH_ADD(4050034, 0, 1)
DBPATCH_ADD(4050035, 0, 1)
DBPATCH_ADD(4050036, 0, 1)
DBPATCH_ADD(4050037, 0, 1)
DBPATCH_ADD(4050038, 0, 1)
DBPATCH_ADD(4050039, 0, 1)
DBPATCH_ADD(4050040, 0, 1)
DBPATCH_ADD(4050041, 0, 1)
DBPATCH_ADD(4050042, 0, 1)
DBPATCH_ADD(4050043, 0, 0)
DBPATCH_ADD(4050044, 0, 1)
DBPATCH_ADD(4050045, 0, 1)
DBPATCH_ADD(4050046, 0, 1)
DBPATCH_ADD(4050047, 0, 1)
DBPATCH_ADD(4050048, 0, 1)
DBPATCH_ADD(4050049, 0, 1)
DBPATCH_ADD(4050050, 0, 1)
DBPATCH_ADD(4050051, 0, 1)
DBPATCH_ADD(4050052, 0, 1)
DBPATCH_ADD(4050053, 0, 1)
DBPATCH_ADD(4050054, 0, 1)
DBPATCH_ADD(4050055, 0, 1)
DBPATCH_ADD(4050056, 0, 1)
DBPATCH_ADD(4050057, 0, 1)
DBPATCH_ADD(4050058, 0, 1)
DBPATCH_ADD(4050059, 0, 1)
DBPATCH_ADD(4050060, 0, 1)
DBPATCH_ADD(4050061, 0, 1)
DBPATCH_ADD(4050062, 0, 1)
DBPATCH_ADD(4050063, 0, 1)
DBPATCH_ADD(4050064, 0, 1)
<<<<<<< HEAD
DBPATCH_ADD(4050065, 0, 1)
DBPATCH_ADD(4050066, 0, 1)
DBPATCH_ADD(4050067, 0, 1)
DBPATCH_ADD(4050068, 0, 1)
DBPATCH_ADD(4050069, 0, 1)
DBPATCH_ADD(4050070, 0, 1)
DBPATCH_ADD(4050071, 0, 1)
DBPATCH_ADD(4050072, 0, 1)
=======
>>>>>>> 01b3a757

DBPATCH_END()<|MERGE_RESOLUTION|>--- conflicted
+++ resolved
@@ -1574,7 +1574,14 @@
 
 static int	DBpatch_4050064(void)
 {
-<<<<<<< HEAD
+	if (ZBX_DB_OK > DBexecute("update profiles set value_int=1 where idx='web.layout.mode' and value_int=2"))
+		return FAIL;
+
+	return SUCCEED;
+}
+
+static int	DBpatch_4050065(void)
+{
 	const ZBX_FIELD	field = {"value", "0.0000", NULL, NULL, 0, ZBX_TYPE_FLOAT, ZBX_NOTNULL, 0};
 
 	if (0 != (program_type & ZBX_PROGRAM_TYPE_SERVER))
@@ -1583,7 +1590,7 @@
 	return DBmodify_field_type("history", &field, &field);
 }
 
-static int	DBpatch_4050065(void)
+static int	DBpatch_4050066(void)
 {
 	const ZBX_FIELD	field = {"value_min", "0.0000", NULL, NULL, 0, ZBX_TYPE_FLOAT, ZBX_NOTNULL, 0};
 
@@ -1593,7 +1600,7 @@
 	return DBmodify_field_type("trends", &field, &field);
 }
 
-static int	DBpatch_4050066(void)
+static int	DBpatch_4050067(void)
 {
 	const ZBX_FIELD	field = {"value_avg", "0.0000", NULL, NULL, 0, ZBX_TYPE_FLOAT, ZBX_NOTNULL, 0};
 
@@ -1603,7 +1610,7 @@
 	return DBmodify_field_type("trends", &field, &field);
 }
 
-static int	DBpatch_4050067(void)
+static int	DBpatch_4050068(void)
 {
 	const ZBX_FIELD	field = {"value_max", "0.0000", NULL, NULL, 0, ZBX_TYPE_FLOAT, ZBX_NOTNULL, 0};
 
@@ -1613,45 +1620,39 @@
 	return DBmodify_field_type("trends", &field, &field);
 }
 
-static int	DBpatch_4050068(void)
+static int	DBpatch_4050069(void)
 {
 	const ZBX_FIELD	field = {"yaxismin", "0", NULL, NULL, 0, ZBX_TYPE_FLOAT, ZBX_NOTNULL, 0};
 
 	return DBmodify_field_type("graphs", &field, &field);
 }
 
-static int	DBpatch_4050069(void)
+static int	DBpatch_4050070(void)
 {
 	const ZBX_FIELD	field = {"yaxismax", "100", NULL, NULL, 0, ZBX_TYPE_FLOAT, ZBX_NOTNULL, 0};
 
 	return DBmodify_field_type("graphs", &field, &field);
 }
 
-static int	DBpatch_4050070(void)
+static int	DBpatch_4050071(void)
 {
 	const ZBX_FIELD	field = {"percent_left", "0", NULL, NULL, 0, ZBX_TYPE_FLOAT, ZBX_NOTNULL, 0};
 
 	return DBmodify_field_type("graphs", &field, &field);
 }
 
-static int	DBpatch_4050071(void)
+static int	DBpatch_4050072(void)
 {
 	const ZBX_FIELD	field = {"percent_right", "0", NULL, NULL, 0, ZBX_TYPE_FLOAT, ZBX_NOTNULL, 0};
 
 	return DBmodify_field_type("graphs", &field, &field);
 }
 
-static int	DBpatch_4050072(void)
+static int	DBpatch_4050073(void)
 {
 	const ZBX_FIELD	field = {"goodsla", "99.9", NULL, NULL, 0, ZBX_TYPE_FLOAT, ZBX_NOTNULL, 0};
 
 	return DBmodify_field_type("services", &field, &field);
-=======
-	if (ZBX_DB_OK > DBexecute("update profiles set value_int=1 where idx='web.layout.mode' and value_int=2"))
-		return FAIL;
-
-	return SUCCEED;
->>>>>>> 01b3a757
 }
 
 #endif
@@ -1719,7 +1720,6 @@
 DBPATCH_ADD(4050062, 0, 1)
 DBPATCH_ADD(4050063, 0, 1)
 DBPATCH_ADD(4050064, 0, 1)
-<<<<<<< HEAD
 DBPATCH_ADD(4050065, 0, 1)
 DBPATCH_ADD(4050066, 0, 1)
 DBPATCH_ADD(4050067, 0, 1)
@@ -1728,7 +1728,6 @@
 DBPATCH_ADD(4050070, 0, 1)
 DBPATCH_ADD(4050071, 0, 1)
 DBPATCH_ADD(4050072, 0, 1)
-=======
->>>>>>> 01b3a757
+DBPATCH_ADD(4050073, 0, 1)
 
 DBPATCH_END()