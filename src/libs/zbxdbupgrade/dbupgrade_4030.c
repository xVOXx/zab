/*
** Zabbix
** Copyright (C) 2001-2019 Zabbix SIA
**
** This program is free software; you can redistribute it and/or modify
** it under the terms of the GNU General Public License as published by
** the Free Software Foundation; either version 2 of the License, or
** (at your option) any later version.
**
** This program is distributed in the hope that it will be useful,
** but WITHOUT ANY WARRANTY; without even the implied warranty of
** MERCHANTABILITY or FITNESS FOR A PARTICULAR PURPOSE. See the
** GNU General Public License for more details.
**
** You should have received a copy of the GNU General Public License
** along with this program; if not, write to the Free Software
** Foundation, Inc., 51 Franklin Street, Fifth Floor, Boston, MA  02110-1301, USA.
**/

#include "common.h"
#include "db.h"
#include "dbupgrade.h"

extern unsigned char	program_type;

/*
 * 4.4 development database patches
 */

#ifndef HAVE_SQLITE3

static int	DBpatch_4030000(void)
{
	const ZBX_FIELD	field = {"host", "", NULL, NULL, 128, ZBX_TYPE_CHAR, ZBX_NOTNULL, 0};

	return DBmodify_field_type("autoreg_host", &field, NULL);
}

static int	DBpatch_4030001(void)
{
	const ZBX_FIELD	field = {"host", "", NULL, NULL, 128, ZBX_TYPE_CHAR, ZBX_NOTNULL, 0};

	return DBmodify_field_type("proxy_autoreg_host", &field, NULL);
}

static int	DBpatch_4030002(void)
{
	const ZBX_FIELD	field = {"host", "", NULL, NULL, 128, ZBX_TYPE_CHAR, ZBX_NOTNULL, 0};

	return DBmodify_field_type("host_discovery", &field, NULL);
}

static int	DBpatch_4030003(void)
{
<<<<<<< HEAD
	int	res;

	res = DBexecute("update widget set x=x*2, width=width*2;");

	if (ZBX_DB_OK > res)
=======
	const ZBX_TABLE table =
		{"item_rtdata", "itemid", 0,
			{
				{"itemid", NULL, NULL, NULL, 0, ZBX_TYPE_ID, ZBX_NOTNULL, 0},
				{"lastlogsize", "0", NULL, NULL, 0, ZBX_TYPE_UINT, ZBX_NOTNULL, 0},
				{"state", "0", NULL, NULL, 0, ZBX_TYPE_INT, ZBX_NOTNULL, 0},
				{"mtime", "0", NULL, NULL, 0, ZBX_TYPE_INT, ZBX_NOTNULL, 0},
				{"error", "", NULL, NULL, 2048, ZBX_TYPE_CHAR, ZBX_NOTNULL, 0},
				{0}
			},
			NULL
		};

	return DBcreate_table(&table);
}

static int	DBpatch_4030004(void)
{
	const ZBX_FIELD	field = {"itemid", NULL, "items", "itemid", 0, 0, 0, ZBX_FK_CASCADE_DELETE};

	return DBadd_foreign_key("item_rtdata", 1, &field);
}

static int	DBpatch_4030005(void)
{
	if (ZBX_DB_OK <= DBexecute("insert into item_rtdata (itemid,lastlogsize,state,mtime,error)"
			" select i.itemid,i.lastlogsize,i.state,i.mtime,i.error"
			" from items i"
			" join hosts h on i.hostid=h.hostid"
			" where h.status in (%d,%d) and i.flags<>%d",
			HOST_STATUS_MONITORED, HOST_STATUS_NOT_MONITORED, ZBX_FLAG_DISCOVERY_PROTOTYPE))
	{
		return SUCCEED;
	}

	return FAIL;
}

static int	DBpatch_4030006(void)
{
	return DBdrop_field("items", "lastlogsize");
}

static int	DBpatch_4030007(void)
{
	return DBdrop_field("items", "state");
}

static int	DBpatch_4030008(void)
{
	return DBdrop_field("items", "mtime");
}

static int	DBpatch_4030009(void)
{
	return DBdrop_field("items", "error");
}

static int	DBpatch_4030010(void)
{
	if (0 == (program_type & ZBX_PROGRAM_TYPE_SERVER))
		return SUCCEED;

	/* 8 - SCREEN_RESOURCE_SCREEN */
	if (ZBX_DB_OK > DBexecute("delete from screens_items where resourcetype=8"))
>>>>>>> 6492466f
		return FAIL;

	return SUCCEED;
}
<<<<<<< HEAD

=======
>>>>>>> 6492466f
#endif

DBPATCH_START(4030)

/* version, duplicates flag, mandatory flag */

DBPATCH_ADD(4030000, 0, 1)
DBPATCH_ADD(4030001, 0, 1)
DBPATCH_ADD(4030002, 0, 1)
DBPATCH_ADD(4030003, 0, 1)
<<<<<<< HEAD
=======
DBPATCH_ADD(4030004, 0, 1)
DBPATCH_ADD(4030005, 0, 1)
DBPATCH_ADD(4030006, 0, 1)
DBPATCH_ADD(4030007, 0, 1)
DBPATCH_ADD(4030008, 0, 1)
DBPATCH_ADD(4030009, 0, 1)
DBPATCH_ADD(4030010, 0, 1)
>>>>>>> 6492466f

DBPATCH_END()<|MERGE_RESOLUTION|>--- conflicted
+++ resolved
@@ -52,13 +52,6 @@
 
 static int	DBpatch_4030003(void)
 {
-<<<<<<< HEAD
-	int	res;
-
-	res = DBexecute("update widget set x=x*2, width=width*2;");
-
-	if (ZBX_DB_OK > res)
-=======
 	const ZBX_TABLE table =
 		{"item_rtdata", "itemid", 0,
 			{
@@ -124,15 +117,22 @@
 
 	/* 8 - SCREEN_RESOURCE_SCREEN */
 	if (ZBX_DB_OK > DBexecute("delete from screens_items where resourcetype=8"))
->>>>>>> 6492466f
 		return FAIL;
 
 	return SUCCEED;
 }
-<<<<<<< HEAD
 
-=======
->>>>>>> 6492466f
+static int	DBpatch_4030011(void)
+{
+	int	res;
+
+	res = DBexecute("update widget set x=x*2, width=width*2;");
+
+	if (ZBX_DB_OK > res)
+		return FAIL;
+
+	return SUCCEED;
+}
 #endif
 
 DBPATCH_START(4030)
@@ -143,8 +143,6 @@
 DBPATCH_ADD(4030001, 0, 1)
 DBPATCH_ADD(4030002, 0, 1)
 DBPATCH_ADD(4030003, 0, 1)
-<<<<<<< HEAD
-=======
 DBPATCH_ADD(4030004, 0, 1)
 DBPATCH_ADD(4030005, 0, 1)
 DBPATCH_ADD(4030006, 0, 1)
@@ -152,6 +150,6 @@
 DBPATCH_ADD(4030008, 0, 1)
 DBPATCH_ADD(4030009, 0, 1)
 DBPATCH_ADD(4030010, 0, 1)
->>>>>>> 6492466f
+DBPATCH_ADD(4030011, 0, 1)
 
 DBPATCH_END()