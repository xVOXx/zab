--- conflicted
+++ resolved
@@ -184,25 +184,6 @@
 
 static int	DBpatch_4030017(void)
 {
-<<<<<<< HEAD
-	if (0 == (program_type & ZBX_PROGRAM_TYPE_SERVER))
-		return SUCCEED;
-
-	if (ZBX_DB_OK > DBexecute("update profiles set idx='web.usergroup.filter_user_status'"
-				" where idx='web.usergroup.filter_users_status'"))
-		return FAIL;
-
-	if (ZBX_DB_OK > DBexecute("update profiles set idx='web.usergroup.sort'"
-				" where idx='web.usergrps.php.sort'"))
-		return FAIL;
-
-	if (ZBX_DB_OK > DBexecute("update profiles set idx='web.usergroup.sortorder'"
-				" where idx='web.usergrps.php.sortorder'"))
-		return FAIL;
-
-	return SUCCEED;
-}
-=======
 	const ZBX_FIELD	field = {"opdata", "", NULL, NULL, 255, ZBX_TYPE_CHAR, ZBX_NOTNULL, 0};
 
 	return DBrename_field("triggers", "details", &field);
@@ -788,7 +769,6 @@
 	return DBadd_field("hostmacro", &field);
 }
 
->>>>>>> 32ab2427
 #endif
 
 DBPATCH_START(4030)
@@ -812,8 +792,6 @@
 DBPATCH_ADD(4030015, 0, 1)
 DBPATCH_ADD(4030016, 0, 1)
 DBPATCH_ADD(4030017, 0, 1)
-<<<<<<< HEAD
-=======
 DBPATCH_ADD(4030018, 0, 1)
 DBPATCH_ADD(4030019, 0, 1)
 DBPATCH_ADD(4030020, 0, 1)
@@ -852,6 +830,5 @@
 DBPATCH_ADD(4030053, 0, 1)
 DBPATCH_ADD(4030054, 0, 1)
 DBPATCH_ADD(4030055, 0, 1)
->>>>>>> 32ab2427
 
 DBPATCH_END()