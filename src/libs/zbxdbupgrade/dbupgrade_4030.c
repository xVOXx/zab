/*
** Zabbix
** Copyright (C) 2001-2019 Zabbix SIA
**
** This program is free software; you can redistribute it and/or modify
** it under the terms of the GNU General Public License as published by
** the Free Software Foundation; either version 2 of the License, or
** (at your option) any later version.
**
** This program is distributed in the hope that it will be useful,
** but WITHOUT ANY WARRANTY; without even the implied warranty of
** MERCHANTABILITY or FITNESS FOR A PARTICULAR PURPOSE. See the
** GNU General Public License for more details.
**
** You should have received a copy of the GNU General Public License
** along with this program; if not, write to the Free Software
** Foundation, Inc., 51 Franklin Street, Fifth Floor, Boston, MA  02110-1301, USA.
**/

#include "common.h"
#include "db.h"
#include "dbupgrade.h"

extern unsigned char	program_type;

/*
 * 4.4 development database patches
 */

#ifndef HAVE_SQLITE3

extern unsigned char	program_type;

static int	DBpatch_4030000(void)
{
	const ZBX_FIELD	field = {"host", "", NULL, NULL, 128, ZBX_TYPE_CHAR, ZBX_NOTNULL, 0};

	return DBmodify_field_type("autoreg_host", &field, NULL);
}

static int	DBpatch_4030001(void)
{
	const ZBX_FIELD	field = {"host", "", NULL, NULL, 128, ZBX_TYPE_CHAR, ZBX_NOTNULL, 0};

	return DBmodify_field_type("proxy_autoreg_host", &field, NULL);
}

static int	DBpatch_4030002(void)
{
	const ZBX_FIELD	field = {"host", "", NULL, NULL, 128, ZBX_TYPE_CHAR, ZBX_NOTNULL, 0};

	return DBmodify_field_type("host_discovery", &field, NULL);
}

static int	DBpatch_4030003(void)
{
	const ZBX_TABLE table =
		{"item_rtdata", "itemid", 0,
			{
				{"itemid", NULL, NULL, NULL, 0, ZBX_TYPE_ID, ZBX_NOTNULL, 0},
				{"lastlogsize", "0", NULL, NULL, 0, ZBX_TYPE_UINT, ZBX_NOTNULL, 0},
				{"state", "0", NULL, NULL, 0, ZBX_TYPE_INT, ZBX_NOTNULL, 0},
				{"mtime", "0", NULL, NULL, 0, ZBX_TYPE_INT, ZBX_NOTNULL, 0},
				{"error", "", NULL, NULL, 2048, ZBX_TYPE_CHAR, ZBX_NOTNULL, 0},
				{0}
			},
			NULL
		};

	return DBcreate_table(&table);
}

static int	DBpatch_4030004(void)
{
	const ZBX_FIELD	field = {"itemid", NULL, "items", "itemid", 0, 0, 0, ZBX_FK_CASCADE_DELETE};

	return DBadd_foreign_key("item_rtdata", 1, &field);
}

static int	DBpatch_4030005(void)
{
	if (ZBX_DB_OK <= DBexecute("insert into item_rtdata (itemid,lastlogsize,state,mtime,error)"
			" select i.itemid,i.lastlogsize,i.state,i.mtime,i.error"
			" from items i"
			" join hosts h on i.hostid=h.hostid"
			" where h.status in (%d,%d) and i.flags<>%d",
			HOST_STATUS_MONITORED, HOST_STATUS_NOT_MONITORED, ZBX_FLAG_DISCOVERY_PROTOTYPE))
	{
		return SUCCEED;
	}

	return FAIL;
}

static int	DBpatch_4030006(void)
{
	return DBdrop_field("items", "lastlogsize");
}

static int	DBpatch_4030007(void)
{
	return DBdrop_field("items", "state");
}

static int	DBpatch_4030008(void)
{
	return DBdrop_field("items", "mtime");
}

static int	DBpatch_4030009(void)
{
	return DBdrop_field("items", "error");
}

static int	DBpatch_4030010(void)
{
	if (0 == (program_type & ZBX_PROGRAM_TYPE_SERVER))
		return SUCCEED;

	/* 8 - SCREEN_RESOURCE_SCREEN */
	if (ZBX_DB_OK > DBexecute("delete from screens_items where resourcetype=8"))
		return FAIL;

	return SUCCEED;
}

static int	DBpatch_4030011(void)
{
	if (0 == (program_type & ZBX_PROGRAM_TYPE_SERVER))
		return SUCCEED;

	if (ZBX_DB_OK > DBexecute("update profiles set idx='web.user.filter.usrgrpid'"
				" where idx='web.users.filter.usrgrpid'"))
		return FAIL;

	if (ZBX_DB_OK > DBexecute("update profiles set idx='web.user.sort'"
				" where idx='web.users.php.sort'"))
		return FAIL;

	if (ZBX_DB_OK > DBexecute("update profiles set idx='web.user.sortorder'"
				" where idx='web.users.php.sortorder'"))
		return FAIL;

	return SUCCEED;
}

static int	DBpatch_4030012(void)
{
	const ZBX_FIELD	field = {"flags", "0", NULL, NULL, 0, ZBX_TYPE_INT, ZBX_NOTNULL, 0};

	return DBadd_field("autoreg_host", &field);
}

static int	DBpatch_4030013(void)
{
	const ZBX_FIELD	field = {"flags", "0", NULL, NULL, 0, ZBX_TYPE_INT, ZBX_NOTNULL, 0};

	return DBadd_field("proxy_autoreg_host", &field);
}

static int	DBpatch_4030014(void)
{
	const ZBX_FIELD	field = {"view_mode", "0", NULL, NULL, 0, ZBX_TYPE_INT, ZBX_NOTNULL, 0};

	return DBadd_field("widget", &field);
}

static int	DBpatch_4030015(void)
{
	if (ZBX_DB_OK > DBexecute("update widget set x=x*2, width=width*2"))
		return FAIL;

	return SUCCEED;
}

static int	DBpatch_4030016(void)
{
<<<<<<< HEAD
	if (0 == (program_type & ZBX_PROGRAM_TYPE_SERVER))
		return SUCCEED;

	if (ZBX_DB_OK > DBexecute("update profiles set idx='web.usergroup.filter_user_status'"
				" where idx='web.usergroup.filter_users_status'"))
		return FAIL;

	if (ZBX_DB_OK > DBexecute("update profiles set idx='web.usergroup.sort'"
				" where idx='web.usergrps.php.sort'"))
		return FAIL;

	if (ZBX_DB_OK > DBexecute("update profiles set idx='web.usergroup.sortorder'"
				" where idx='web.usergrps.php.sortorder'"))
		return FAIL;

	return SUCCEED;
}
=======
	int		i;
	const char      *values[] = {
			"alarm_ok",
			"no_sound",
			"alarm_information",
			"alarm_warning",
			"alarm_average",
			"alarm_high",
			"alarm_disaster"
		};

	if (0 == (program_type & ZBX_PROGRAM_TYPE_SERVER))
		return SUCCEED;

	for (i = 0; i < ARRSIZE(values); i++)
	{
		if (ZBX_DB_OK > DBexecute(
				"update profiles"
				" set value_str='%s.mp3'"
				" where value_str='%s.wav'"
					" and idx='web.messages'", values[i], values[i]))
		{
			return FAIL;
		}
	}

	return SUCCEED;
}

>>>>>>> d71d86cc
#endif

DBPATCH_START(4030)

/* version, duplicates flag, mandatory flag */

DBPATCH_ADD(4030000, 0, 1)
DBPATCH_ADD(4030001, 0, 1)
DBPATCH_ADD(4030002, 0, 1)
DBPATCH_ADD(4030003, 0, 1)
DBPATCH_ADD(4030004, 0, 1)
DBPATCH_ADD(4030005, 0, 1)
DBPATCH_ADD(4030006, 0, 1)
DBPATCH_ADD(4030007, 0, 1)
DBPATCH_ADD(4030008, 0, 1)
DBPATCH_ADD(4030009, 0, 1)
DBPATCH_ADD(4030010, 0, 1)
DBPATCH_ADD(4030011, 0, 1)
DBPATCH_ADD(4030012, 0, 1)
DBPATCH_ADD(4030013, 0, 1)
DBPATCH_ADD(4030014, 0, 1)
DBPATCH_ADD(4030015, 0, 1)
DBPATCH_ADD(4030016, 0, 1)

DBPATCH_END()<|MERGE_RESOLUTION|>--- conflicted
+++ resolved
@@ -175,25 +175,6 @@
 
 static int	DBpatch_4030016(void)
 {
-<<<<<<< HEAD
-	if (0 == (program_type & ZBX_PROGRAM_TYPE_SERVER))
-		return SUCCEED;
-
-	if (ZBX_DB_OK > DBexecute("update profiles set idx='web.usergroup.filter_user_status'"
-				" where idx='web.usergroup.filter_users_status'"))
-		return FAIL;
-
-	if (ZBX_DB_OK > DBexecute("update profiles set idx='web.usergroup.sort'"
-				" where idx='web.usergrps.php.sort'"))
-		return FAIL;
-
-	if (ZBX_DB_OK > DBexecute("update profiles set idx='web.usergroup.sortorder'"
-				" where idx='web.usergrps.php.sortorder'"))
-		return FAIL;
-
-	return SUCCEED;
-}
-=======
 	int		i;
 	const char      *values[] = {
 			"alarm_ok",
@@ -223,7 +204,24 @@
 	return SUCCEED;
 }
 
->>>>>>> d71d86cc
+static int	DBpatch_4030017(void)
+	if (0 == (program_type & ZBX_PROGRAM_TYPE_SERVER))
+		return SUCCEED;
+
+	if (ZBX_DB_OK > DBexecute("update profiles set idx='web.usergroup.filter_user_status'"
+				" where idx='web.usergroup.filter_users_status'"))
+		return FAIL;
+
+	if (ZBX_DB_OK > DBexecute("update profiles set idx='web.usergroup.sort'"
+				" where idx='web.usergrps.php.sort'"))
+		return FAIL;
+
+	if (ZBX_DB_OK > DBexecute("update profiles set idx='web.usergroup.sortorder'"
+				" where idx='web.usergrps.php.sortorder'"))
+		return FAIL;
+
+	return SUCCEED;
+}
 #endif
 
 DBPATCH_START(4030)
@@ -247,5 +245,6 @@
 DBPATCH_ADD(4030014, 0, 1)
 DBPATCH_ADD(4030015, 0, 1)
 DBPATCH_ADD(4030016, 0, 1)
+DBPATCH_ADD(4030017, 0, 1)
 
 DBPATCH_END()