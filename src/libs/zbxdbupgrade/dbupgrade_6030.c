/*
** Zabbix
** Copyright (C) 2001-2023 Zabbix SIA
**
** This program is free software; you can redistribute it and/or modify
** it under the terms of the GNU General Public License as published by
** the Free Software Foundation; either version 2 of the License, or
** (at your option) any later version.
**
** This program is distributed in the hope that it will be useful,
** but WITHOUT ANY WARRANTY; without even the implied warranty of
** MERCHANTABILITY or FITNESS FOR A PARTICULAR PURPOSE. See the
** GNU General Public License for more details.
**
** You should have received a copy of the GNU General Public License
** along with this program; if not, write to the Free Software
** Foundation, Inc., 51 Franklin Street, Fifth Floor, Boston, MA  02110-1301, USA.
**/

#include "zbxdbhigh.h"
#include "dbupgrade.h"
#include "zbxdbschema.h"
#include "zbxeval.h"

/*
 * 6.4 development database patches
 */

#ifndef HAVE_SQLITE3

static int	DBpatch_6030000(void)
{
	zbx_db_result_t		result;
	zbx_db_row_t		row;
	zbx_db_insert_t		db_insert;
	int			ret = SUCCEED;

	if (0 == (DBget_program_type() & ZBX_PROGRAM_TYPE_SERVER))
		return SUCCEED;

	result = zbx_db_select("select roleid,type,name,value_int from role_rule where name in ("
			"'ui.configuration.actions',"
			"'ui.services.actions',"
			"'ui.administration.general')");

	zbx_db_insert_prepare(&db_insert, "role_rule", "role_ruleid", "roleid", "type", "name", "value_int", NULL);

	while (NULL != (row = zbx_db_fetch(result)))
	{
		zbx_uint64_t	roleid;
		int		value_int, type;

		ZBX_STR2UINT64(roleid, row[0]);
		type = atoi(row[1]);
		value_int = atoi(row[3]);

		if (0 == strcmp(row[2], "ui.configuration.actions"))
		{
			zbx_db_insert_add_values(&db_insert, __UINT64_C(0), roleid, type,
					"ui.configuration.autoregistration_actions", value_int);

			zbx_db_insert_add_values(&db_insert, __UINT64_C(0), roleid, type,
					"ui.configuration.discovery_actions", value_int);

			zbx_db_insert_add_values(&db_insert, __UINT64_C(0), roleid, type,
					"ui.configuration.internal_actions", value_int);

			zbx_db_insert_add_values(&db_insert, __UINT64_C(0), roleid, type,
					"ui.configuration.trigger_actions", value_int);
		}
		else if (0 == strcmp(row[2], "ui.administration.general"))
		{
			zbx_db_insert_add_values(&db_insert, __UINT64_C(0), roleid, type,
					"ui.administration.housekeeping", value_int);

			zbx_db_insert_add_values(&db_insert, __UINT64_C(0), roleid, type,
					"ui.administration.macros", value_int);

			zbx_db_insert_add_values(&db_insert, __UINT64_C(0), roleid, type,
					"ui.administration.api_tokens", value_int);

			zbx_db_insert_add_values(&db_insert, __UINT64_C(0), roleid, type,
					"ui.administration.audit_log", value_int);
		}
		else
		{
			zbx_db_insert_add_values(&db_insert, __UINT64_C(0), roleid, type,
					"ui.configuration.service_actions", value_int);
		}
	}
	zbx_db_free_result(result);

	zbx_db_insert_autoincrement(&db_insert, "role_ruleid");

	if (SUCCEED == (ret = zbx_db_insert_execute(&db_insert)))
	{
		if (ZBX_DB_OK > zbx_db_execute("delete from role_rule where name in ("
			"'ui.configuration.actions',"
			"'ui.services.actions')"))
		{
			ret = FAIL;
		}
	}

	zbx_db_insert_clean(&db_insert);

	return ret;
}

static int	DBpatch_6030001(void)
{
	const ZBX_FIELD	field = {"name", "", NULL, NULL, 255, ZBX_TYPE_CHAR, ZBX_NOTNULL, 0};

	return DBmodify_field_type("group_discovery", &field, NULL);
}

static int	DBpatch_6030002(void)
{
	if (ZBX_DB_OK > zbx_db_execute(
			"update group_discovery gd"
			" set name=("
				"select gp.name"
				" from group_prototype gp"
				" where gd.parent_group_prototypeid=gp.group_prototypeid"
			")"
			" where " ZBX_DB_CHAR_LENGTH(gd.name) "=64"))
	{
		return FAIL;
	}

	return SUCCEED;
}

static int	DBpatch_6030003(void)
{
	const ZBX_FIELD	field = {"url", "", NULL, NULL, 2048, ZBX_TYPE_CHAR, ZBX_NOTNULL, 0};

	return DBadd_field("scripts", &field);
}

static int	DBpatch_6030004(void)
{
	const ZBX_FIELD	field = {"new_window", "1", NULL, NULL, 0, ZBX_TYPE_INT, ZBX_NOTNULL, 0};

	return DBadd_field("scripts", &field);
}

static int	DBpatch_6030005(void)
{
	const ZBX_FIELD	old_field = {"host_metadata", "", NULL, NULL, 255, ZBX_TYPE_CHAR, ZBX_NOTNULL, 0};
	const ZBX_FIELD	field = {"host_metadata", "", NULL, NULL, 0, ZBX_TYPE_TEXT, ZBX_NOTNULL, 0};

	return DBmodify_field_type("autoreg_host", &field, &old_field);
}

static int	DBpatch_6030006(void)
{
	const ZBX_FIELD	old_field = {"host_metadata", "", NULL, NULL, 255, ZBX_TYPE_CHAR, ZBX_NOTNULL, 0};
	const ZBX_FIELD	field = {"host_metadata", "", NULL, NULL, 0, ZBX_TYPE_TEXT, ZBX_NOTNULL, 0};

	return DBmodify_field_type("proxy_autoreg_host", &field, &old_field);
}

static int	DBpatch_6030007(void)
{
	const ZBX_FIELD	field = {"server_status", "", NULL, NULL, 0, ZBX_TYPE_SHORTTEXT, ZBX_NOTNULL, 0};

	return DBadd_field("config", &field);
}

static int	DBpatch_6030008(void)
{
	const ZBX_FIELD	field = {"version", "0", NULL, NULL, 0, ZBX_TYPE_INT, ZBX_NOTNULL, 0};

	return DBadd_field("host_rtdata", &field);
}

static int	DBpatch_6030009(void)
{
	const ZBX_FIELD	field = {"compatibility", "0", NULL, NULL, 0, ZBX_TYPE_INT, ZBX_NOTNULL, 0};

	return DBadd_field("host_rtdata", &field);
}

static int	DBpatch_6030010(void)
{
	const ZBX_FIELD	field = {"url", "", NULL, NULL, 2048, ZBX_TYPE_CHAR, ZBX_NOTNULL, 0};

	return DBmodify_field_type("users", &field, NULL);
}

static int	DBpatch_6030011(void)
{
	return DBcreate_changelog_insert_trigger("drules", "druleid");
}

static int	DBpatch_6030012(void)
{
	return DBcreate_changelog_update_trigger("drules", "druleid");
}

static int	DBpatch_6030013(void)
{
	return DBcreate_changelog_delete_trigger("drules", "druleid");
}

static int	DBpatch_6030014(void)
{
	return DBcreate_changelog_insert_trigger("dchecks", "dcheckid");
}

static int	DBpatch_6030015(void)
{
	return DBcreate_changelog_update_trigger("dchecks", "dcheckid");
}

static int	DBpatch_6030016(void)
{
	return DBcreate_changelog_delete_trigger("dchecks", "dcheckid");
}

static int	DBpatch_6030017(void)
{
	return DBcreate_changelog_insert_trigger("httptest", "httptestid");
}

static int	DBpatch_6030018(void)
{
	return DBcreate_changelog_update_trigger("httptest", "httptestid");
}

static int	DBpatch_6030019(void)
{
	return DBcreate_changelog_delete_trigger("httptest", "httptestid");
}

static int	DBpatch_6030020(void)
{
	return DBcreate_changelog_insert_trigger("httptest_field", "httptest_fieldid");
}

static int	DBpatch_6030021(void)
{
	return DBcreate_changelog_update_trigger("httptest_field", "httptest_fieldid");
}

static int	DBpatch_6030022(void)
{
	return DBcreate_changelog_delete_trigger("httptest_field", "httptest_fieldid");
}

static int	DBpatch_6030023(void)
{
	return DBcreate_changelog_insert_trigger("httptestitem", "httptestitemid");
}

static int	DBpatch_6030024(void)
{
	return DBcreate_changelog_update_trigger("httptestitem", "httptestitemid");
}

static int	DBpatch_6030025(void)
{
	return DBcreate_changelog_delete_trigger("httptestitem", "httptestitemid");
}

static int	DBpatch_6030026(void)
{
	return DBcreate_changelog_insert_trigger("httpstep", "httpstepid");
}

static int	DBpatch_6030027(void)
{
	return DBcreate_changelog_update_trigger("httpstep", "httpstepid");
}

static int	DBpatch_6030028(void)
{
	return DBcreate_changelog_delete_trigger("httpstep", "httpstepid");
}

static int	DBpatch_6030029(void)
{
	return DBcreate_changelog_insert_trigger("httpstep_field", "httpstep_fieldid");
}

static int	DBpatch_6030030(void)
{
	return DBcreate_changelog_update_trigger("httpstep_field", "httpstep_fieldid");
}

static int	DBpatch_6030031(void)
{
	return DBcreate_changelog_delete_trigger("httpstep_field", "httpstep_fieldid");
}

static int	DBpatch_6030032(void)
{
	return DBcreate_changelog_insert_trigger("httpstepitem", "httpstepitemid");
}

static int	DBpatch_6030033(void)
{
	return DBcreate_changelog_update_trigger("httpstepitem", "httpstepitemid");
}

static int	DBpatch_6030034(void)
{
	return DBcreate_changelog_delete_trigger("httpstepitem", "httpstepitemid");
}

static int	DBpatch_6030035(void)
{
	return DBdrop_field("drules", "nextcheck");
}

static int	DBpatch_6030036(void)
{
	return DBdrop_field("httptest", "nextcheck");
}

static int	DBpatch_6030037(void)
{
	const ZBX_FIELD field = {"discovery_groupid", NULL, NULL, NULL, 0, ZBX_TYPE_ID, 0, 0};

	return DBdrop_not_null("config", &field);
}

static int	DBpatch_6030038(void)
{
	return DBdrop_foreign_key("dchecks", 1);
}

static int	DBpatch_6030039(void)
{
	const ZBX_FIELD	field = {"druleid", NULL, "drules", "druleid", 0, ZBX_TYPE_ID, 0, 0};

	return DBadd_foreign_key("dchecks", 1, &field);
}

static int	DBpatch_6030040(void)
{
	return DBdrop_foreign_key("httptest", 2);
}

static int	DBpatch_6030041(void)
{
	const ZBX_FIELD	field = {"hostid", NULL, "hosts", "hostid", 0, ZBX_TYPE_ID, 0, 0};

	return DBadd_foreign_key("httptest", 2, &field);
}

static int	DBpatch_6030042(void)
{
	return DBdrop_foreign_key("httptest", 3);
}

static int	DBpatch_6030043(void)
{
	const ZBX_FIELD	field = {"templateid", NULL, "httptest", "httptestid", 0, ZBX_TYPE_ID, 0, 0};

	return DBadd_foreign_key("httptest", 3, &field);
}

static int	DBpatch_6030044(void)
{
	return DBdrop_foreign_key("httpstep", 1);
}

static int	DBpatch_6030045(void)
{
	const ZBX_FIELD	field = {"httptestid", NULL, "httptest", "httptestid", 0, ZBX_TYPE_ID, 0, 0};

	return DBadd_foreign_key("httpstep", 1, &field);
}

static int	DBpatch_6030046(void)
{
	return DBdrop_foreign_key("httptestitem", 1);
}

static int	DBpatch_6030047(void)
{
	const ZBX_FIELD	field = {"httptestid", NULL, "httptest", "httptestid", 0, ZBX_TYPE_ID, 0, 0};

	return DBadd_foreign_key("httptestitem", 1, &field);
}

static int	DBpatch_6030048(void)
{
	return DBdrop_foreign_key("httptestitem", 2);
}

static int	DBpatch_6030049(void)
{
	const ZBX_FIELD	field = {"itemid", NULL, "items", "itemid", 0, ZBX_TYPE_ID, 0, 0};

	return DBadd_foreign_key("httptestitem", 2, &field);
}

static int	DBpatch_6030050(void)
{
	return DBdrop_foreign_key("httpstepitem", 1);
}

static int	DBpatch_6030051(void)
{
	const ZBX_FIELD	field = {"httpstepid", NULL, "httpstep", "httpstepid", 0, ZBX_TYPE_ID, 0, 0};

	return DBadd_foreign_key("httpstepitem", 1, &field);
}

static int	DBpatch_6030052(void)
{
	return DBdrop_foreign_key("httpstepitem", 2);
}

static int	DBpatch_6030053(void)
{
	const ZBX_FIELD	field = {"itemid", NULL, "items", "itemid", 0, ZBX_TYPE_ID, 0, 0};

	return DBadd_foreign_key("httpstepitem", 2, &field);
}

static int	DBpatch_6030054(void)
{
	return DBdrop_foreign_key("httptest_field", 1);
}

static int	DBpatch_6030055(void)
{
	const ZBX_FIELD	field = {"httptestid", NULL, "httptest", "httptestid", 0, ZBX_TYPE_ID, 0, 0};

	return DBadd_foreign_key("httptest_field", 1, &field);
}

static int	DBpatch_6030056(void)
{
	return DBdrop_foreign_key("httpstep_field", 1);
}

static int	DBpatch_6030057(void)
{
	const ZBX_FIELD	field = {"httpstepid", NULL, "httpstep", "httpstepid", 0, ZBX_TYPE_ID, 0, 0};

	return DBadd_foreign_key("httpstep_field", 1, &field);
}

static int	DBpatch_6030058(void)
{
	const ZBX_FIELD field = {"provider", "0", NULL, NULL, 0, ZBX_TYPE_INT, ZBX_NOTNULL, 0};

	return DBadd_field("media_type", &field);
}

static int	DBpatch_6030059(void)
{
	const ZBX_FIELD field = {"status", "1", NULL, NULL, 0, ZBX_TYPE_INT, ZBX_NOTNULL, 0};

	return DBset_default("media_type", &field);
}

static int	DBpatch_6030060(void)
{
	const ZBX_FIELD	field = {"url_name", "", NULL, NULL, 64, ZBX_TYPE_CHAR, ZBX_NOTNULL, 0};

	return DBadd_field("triggers", &field);
}

static int	DBpatch_6030061(void)
{
	const ZBX_FIELD	field = {"url", "", NULL, NULL, 2048, ZBX_TYPE_CHAR, ZBX_NOTNULL, 0};

	return DBmodify_field_type("triggers", &field, NULL);
}

static int	DBpatch_6030062(void)
{
	zbx_db_result_t		result;
	zbx_db_row_t		row;
	char			*sql;
	size_t			sql_alloc = 4096, sql_offset = 0;
	int			ret = SUCCEED;

	if (0 == (DBget_program_type() & ZBX_PROGRAM_TYPE_SERVER))
		return SUCCEED;

	sql = zbx_malloc(NULL, sql_alloc);

	zbx_db_begin_multiple_update(&sql, &sql_alloc, &sql_offset);

	result = zbx_db_select("select moduleid,relative_path from module");

	while (NULL != (row = zbx_db_fetch(result)))
	{
		const char	*rel_path = row[1];
		char		*updated_path, *updated_path_esc;

		if (NULL == rel_path || '\0' == *rel_path)
			continue;

		updated_path = zbx_dsprintf(NULL, "modules/%s", rel_path);

		updated_path_esc = zbx_db_dyn_escape_string(updated_path);

		zbx_snprintf_alloc(&sql, &sql_alloc, &sql_offset, "update module set relative_path='%s' "
				"where moduleid=%s;\n", updated_path_esc, row[0]);

		zbx_free(updated_path);
		zbx_free(updated_path_esc);

		ret = zbx_db_execute_overflowed_sql(&sql, &sql_alloc, &sql_offset);
	}
	zbx_db_free_result(result);

	zbx_db_end_multiple_update(&sql, &sql_alloc, &sql_offset);

	if (SUCCEED == ret && 16 < sql_offset)
	{
		if (ZBX_DB_OK > zbx_db_execute("%s", sql))
			ret = FAIL;
	}

	zbx_free(sql);

	return ret;
}

static int	DBpatch_6030063(void)
{
	zbx_db_insert_t	db_insert;
	int		i, ret = FAIL;

	const char	*modules[] = {
			"actionlog", "clock", "dataover", "discovery", "favgraphs", "favmaps", "geomap", "graph",
			"graphprototype", "hostavail", "item", "map", "navtree", "plaintext", "problemhosts",
			"problems", "problemsbysv", "slareport", "svggraph", "systeminfo", "tophosts", "trigover",
			"url", "web"
		};

	if (0 == (DBget_program_type() & ZBX_PROGRAM_TYPE_SERVER))
		return SUCCEED;

	zbx_db_insert_prepare(&db_insert, "module", "moduleid", "id", "relative_path", "status", "config", NULL);

	for (i = 0; i < (int)ARRSIZE(modules); i++)
	{
		char	*path;

		path = zbx_dsprintf(NULL, "widgets/%s", modules[i]);
		zbx_db_insert_add_values(&db_insert, __UINT64_C(0), modules[i], path, 1, "[]");
		zbx_free(path);
	}

	zbx_db_insert_autoincrement(&db_insert, "moduleid");
	ret = zbx_db_insert_execute(&db_insert);

	zbx_db_insert_clean(&db_insert);

	return ret;
}

static int	DBpatch_6030064(void)
{
	const ZBX_FIELD	field = {"name_upper", "", NULL, NULL, 128, ZBX_TYPE_CHAR, ZBX_NOTNULL, 0};

	if (SUCCEED == zbx_db_trigger_exists("hosts", "hosts_name_upper_update"))
	{
		zabbix_log(LOG_LEVEL_WARNING, "hosts_name_upper_update trigger for table \"hosts\" already exists,"
				" skipping patch of adding \"name_upper\" column to \"hosts\" table");
		return SUCCEED;
	}

	return DBadd_field("hosts", &field);
}

static int	DBpatch_6030065(void)
{
	if (SUCCEED == zbx_db_trigger_exists("hosts", "hosts_name_upper_update"))
	{
		zabbix_log(LOG_LEVEL_WARNING, "hosts_name_upper_update trigger for table \"hosts\" already exists,"
				" skipping patch of adding index to \"name_upper\" column");
		return SUCCEED;
	}

	return DBcreate_index("hosts", "hosts_6", "name_upper", 0);
}

static int	DBpatch_6030066(void)
{
	if (SUCCEED == zbx_db_trigger_exists("hosts", "hosts_name_upper_update"))
	{
		zabbix_log(LOG_LEVEL_WARNING, "hosts_name_upper_update trigger for table \"hosts\" already exists,"
				" skipping patch of updating \"name_upper\" column");

		return SUCCEED;
	}

	if (ZBX_DB_OK > zbx_db_execute("update hosts set name_upper=upper(name)"))
		return FAIL;

	return SUCCEED;
}

static int	DBpatch_6030067(void)
{
	if (SUCCEED == zbx_db_trigger_exists("hosts", "hosts_name_upper_insert"))
	{
		zabbix_log(LOG_LEVEL_WARNING, "hosts_name_upper_insert trigger for table \"hosts\" already exists,"
				" skipping patch of adding it to \"hosts\" table");
		return SUCCEED;
	}

	return zbx_dbupgrade_attach_trigger_with_function_on_insert("hosts", "name", "name_upper", "upper", "hostid");
}

static int	DBpatch_6030068(void)
{
	if (SUCCEED == zbx_db_trigger_exists("hosts", "hosts_name_upper_update"))
	{
		zabbix_log(LOG_LEVEL_WARNING, "hosts_name_upper_update trigger for table \"hosts\" already exists,"
				" skipping patch of adding it to \"hosts\" table");
		return SUCCEED;
	}

	return zbx_dbupgrade_attach_trigger_with_function_on_update("hosts", "name", "name_upper", "upper", "hostid");
}

static int	DBpatch_6030069(void)
{
	const ZBX_FIELD field = {"name_upper", "", NULL, NULL, 255, ZBX_TYPE_CHAR, ZBX_NOTNULL, 0};

	if (SUCCEED == zbx_db_trigger_exists("items", "items_name_upper_update"))
	{
		zabbix_log(LOG_LEVEL_WARNING, "items_name_upper_update trigger for table \"items\" already exists,"
				" skipping patch of adding \"name_upper\" column to \"items\" table");
		return SUCCEED;
	}

	return DBadd_field("items", &field);
}

static int	DBpatch_6030070(void)
{
	if (SUCCEED == zbx_db_trigger_exists("items", "items_name_upper_update"))
	{
		zabbix_log(LOG_LEVEL_WARNING, "items_name_upper_update trigger for table \"items\" already exists,"
				" skipping patch of adding index to \"name_upper\" column");

		return SUCCEED;
	}

	return DBcreate_index("items", "items_9", "hostid,name_upper", 0);
}

static int	DBpatch_6030071(void)
{
	if (SUCCEED == zbx_db_trigger_exists("items", "items_name_upper_update"))
	{
		zabbix_log(LOG_LEVEL_WARNING, "items_name_upper_update trigger for table \"items\" already exists,"
				" skipping patch of updating \"name_upper\" column");
		return SUCCEED;
	}

	if (ZBX_DB_OK > zbx_db_execute("update items set name_upper=upper(name)"))
		return FAIL;

	return SUCCEED;
}

static int	DBpatch_6030072(void)
{
	if (SUCCEED == zbx_db_trigger_exists("items", "items_name_upper_insert"))
	{
		zabbix_log(LOG_LEVEL_WARNING, "items_name_upper_insert trigger for table \"items\" already exists,"
				" skipping patch of adding it to \"items\" table");
		return SUCCEED;
	}

	return zbx_dbupgrade_attach_trigger_with_function_on_insert("items", "name", "name_upper", "upper", "itemid");
}

static int	DBpatch_6030073(void)
{
	if (SUCCEED == zbx_db_trigger_exists("items", "items_name_upper_update"))
	{
		zabbix_log(LOG_LEVEL_WARNING, "items_name_upper_update trigger for table \"items\" already exists,"
				" skipping patch of adding it to \"items\" table");
		return SUCCEED;
	}

	return zbx_dbupgrade_attach_trigger_with_function_on_update("items", "name", "name_upper", "upper", "itemid");
}

static int	DBpatch_6030075(void)
{
	const ZBX_FIELD	field = {"value_userid", NULL, NULL, NULL, 0, ZBX_TYPE_ID, 0, 0};

	return DBadd_field("widget_field", &field);
}

static int	DBpatch_6030076(void)
{
	return DBcreate_index("widget_field", "widget_field_9", "value_userid", 0);
}

static int	DBpatch_6030077(void)
{
	const ZBX_FIELD	field = {"value_userid", NULL, "users", "userid", 0, ZBX_TYPE_ID, 0, ZBX_FK_CASCADE_DELETE};

	return DBadd_foreign_key("widget_field", 9, &field);
}

static int	DBpatch_6030078(void)
{
	const ZBX_FIELD	field = {"value_actionid", NULL, NULL, NULL, 0, ZBX_TYPE_ID, 0, 0};

	return DBadd_field("widget_field", &field);
}

static int	DBpatch_6030079(void)
{
	return DBcreate_index("widget_field", "widget_field_10", "value_actionid", 0);
}

static int	DBpatch_6030080(void)
{
	const ZBX_FIELD	field = {"value_actionid", NULL, "actions", "actionid", 0, ZBX_TYPE_ID, 0, ZBX_FK_CASCADE_DELETE};

	return DBadd_foreign_key("widget_field", 10, &field);
}

static int	DBpatch_6030081(void)
{
	const ZBX_FIELD	field = {"value_mediatypeid", NULL, NULL, NULL, 0, ZBX_TYPE_ID, 0, 0};

	return DBadd_field("widget_field", &field);
}

static int	DBpatch_6030082(void)
{
	return DBcreate_index("widget_field", "widget_field_11", "value_mediatypeid", 0);
}

static int	DBpatch_6030083(void)
{
	const ZBX_FIELD	field = {"value_mediatypeid", NULL, "media_type", "mediatypeid", 0, ZBX_TYPE_ID, 0,
			ZBX_FK_CASCADE_DELETE};

	return DBadd_foreign_key("widget_field", 11, &field);
}

/* patches for ZBXNEXT-276 */
/* create new tables */

static int	DBpatch_6030084(void)
{
	const ZBX_TABLE table =
		{"scim_group", "scim_groupid", 0,
			{
				{"scim_groupid", NULL, NULL, NULL, 0, ZBX_TYPE_ID, ZBX_NOTNULL, 0},
				{"name", "", NULL, NULL, 64, ZBX_TYPE_CHAR, ZBX_NOTNULL, 0},
				{0}
			},
			NULL
		};

	return DBcreate_table(&table);
}

static int	DBpatch_6030085(void)
{
	return DBcreate_index("scim_group", "scim_group_1", "name", 1);
}

static int	DBpatch_6030086(void)
{
	const ZBX_TABLE table =
		{"user_scim_group", "user_scim_groupid", 0,
			{
				{"user_scim_groupid", NULL, NULL, NULL, 0, ZBX_TYPE_ID, ZBX_NOTNULL, 0},
				{"userid", NULL, NULL, NULL, 0, ZBX_TYPE_ID, ZBX_NOTNULL, 0},
				{"scim_groupid", NULL, NULL, NULL, 0, ZBX_TYPE_ID, ZBX_NOTNULL, 0},
				{0}
			},
			NULL
		};

	return DBcreate_table(&table);
}

static int	DBpatch_6030087(void)
{
	return DBcreate_index("user_scim_group", "user_scim_group_1", "userid", 0);
}

static int	DBpatch_6030088(void)
{
	return DBcreate_index("user_scim_group", "user_scim_group_2", "scim_groupid", 0);
}

static int	DBpatch_6030089(void)
{
	const ZBX_FIELD field = {"userid", NULL, "users", "userid", 0, ZBX_TYPE_ID, ZBX_NOTNULL, ZBX_FK_CASCADE_DELETE};

	return DBadd_foreign_key("user_scim_group", 1, &field);
}

static int	DBpatch_6030090(void)
{
	const ZBX_FIELD field = {"scim_groupid", NULL, "scim_group", "scim_groupid", 0, ZBX_TYPE_ID, ZBX_NOTNULL,
			ZBX_FK_CASCADE_DELETE};

	return DBadd_foreign_key("user_scim_group", 2, &field);
}

static int	DBpatch_6030091(void)
{
	const ZBX_TABLE	table =
		{"userdirectory_saml", "userdirectoryid", 0,
			{
				{"userdirectoryid", NULL, NULL, NULL, 0, ZBX_TYPE_ID, ZBX_NOTNULL, 0},
				{"idp_entityid", "", NULL, NULL, 1024, ZBX_TYPE_CHAR, ZBX_NOTNULL, 0},
				{"sso_url", "", NULL, NULL, 2048, ZBX_TYPE_CHAR, ZBX_NOTNULL, 0},
				{"slo_url", "", NULL, NULL, 2048, ZBX_TYPE_CHAR, ZBX_NOTNULL, 0},
				{"username_attribute", "", NULL, NULL, 128, ZBX_TYPE_CHAR, ZBX_NOTNULL, 0},
				{"sp_entityid", "", NULL, NULL, 1024, ZBX_TYPE_CHAR, ZBX_NOTNULL, 0},
				{"nameid_format", "", NULL, NULL, 2048, ZBX_TYPE_CHAR, ZBX_NOTNULL, 0},
				{"sign_messages", "0", NULL, NULL, 0, ZBX_TYPE_INT, ZBX_NOTNULL, 0},
				{"sign_assertions", "0", NULL, NULL, 0, ZBX_TYPE_INT, ZBX_NOTNULL, 0},
				{"sign_authn_requests", "0", NULL, NULL, 0, ZBX_TYPE_INT, ZBX_NOTNULL, 0},
				{"sign_logout_requests", "0", NULL, NULL, 0, ZBX_TYPE_INT, ZBX_NOTNULL, 0},
				{"sign_logout_responses", "0", NULL, NULL, 0, ZBX_TYPE_INT, ZBX_NOTNULL, 0},
				{"encrypt_nameid", "0", NULL, NULL, 0, ZBX_TYPE_INT, ZBX_NOTNULL, 0},
				{"encrypt_assertions", "0", NULL, NULL, 0, ZBX_TYPE_INT, ZBX_NOTNULL, 0},
				{"group_name", "", NULL, NULL, 255, ZBX_TYPE_CHAR, ZBX_NOTNULL, 0},
				{"user_username", "", NULL, NULL, 255, ZBX_TYPE_CHAR, ZBX_NOTNULL, 0},
				{"user_lastname", "", NULL, NULL, 255, ZBX_TYPE_CHAR, ZBX_NOTNULL, 0},
				{"scim_status", "0", NULL, NULL, 0, ZBX_TYPE_INT, ZBX_NOTNULL, 0},
				{0}
			},
			NULL
		};

	return DBcreate_table(&table);
}

static int	DBpatch_6030092(void)
{
	const ZBX_FIELD	field = {"userdirectoryid", NULL, "userdirectory", "userdirectoryid", 0, ZBX_TYPE_ID,
			ZBX_NOTNULL, ZBX_FK_CASCADE_DELETE};

	return DBadd_foreign_key("userdirectory_saml", 1, &field);
}

static int	DBpatch_6030093(void)
{
	const ZBX_TABLE	table =
		{"userdirectory_ldap", "userdirectoryid", 0,
			{
				{"userdirectoryid", NULL, NULL, NULL, 0, ZBX_TYPE_ID, ZBX_NOTNULL, 0},
				{"host", "", NULL, NULL, 255, ZBX_TYPE_CHAR, ZBX_NOTNULL, 0},
				{"port", "389", NULL, NULL, 0, ZBX_TYPE_INT, ZBX_NOTNULL, 0},
				{"base_dn", "", NULL, NULL, 255, ZBX_TYPE_CHAR, ZBX_NOTNULL, 0},
				{"search_attribute", "", NULL, NULL, 128, ZBX_TYPE_CHAR, ZBX_NOTNULL, 0},
				{"bind_dn", "", NULL, NULL, 255, ZBX_TYPE_CHAR, ZBX_NOTNULL, 0},
				{"bind_password", "", NULL, NULL, 128, ZBX_TYPE_CHAR, ZBX_NOTNULL, 0},
				{"start_tls", "0", NULL, NULL, 0, ZBX_TYPE_INT, ZBX_NOTNULL, 0},
				{"search_filter", "", NULL, NULL, 255, ZBX_TYPE_CHAR, ZBX_NOTNULL, 0},
				{"group_basedn", "", NULL, NULL, 255, ZBX_TYPE_CHAR, ZBX_NOTNULL, 0},
				{"group_name", "", NULL, NULL, 255, ZBX_TYPE_CHAR, ZBX_NOTNULL, 0},
				{"group_member", "", NULL, NULL, 255, ZBX_TYPE_CHAR, ZBX_NOTNULL, 0},
				{"user_ref_attr", "", NULL, NULL, 255, ZBX_TYPE_CHAR, ZBX_NOTNULL, 0},
				{"group_filter", "", NULL, NULL, 255, ZBX_TYPE_CHAR, ZBX_NOTNULL, 0},
				{"group_membership", "", NULL, NULL, 255, ZBX_TYPE_CHAR, ZBX_NOTNULL, 0},
				{"user_username", "", NULL, NULL, 255, ZBX_TYPE_CHAR, ZBX_NOTNULL, 0},
				{"user_lastname", "", NULL, NULL, 255, ZBX_TYPE_CHAR, ZBX_NOTNULL, 0},
				{0}
			},
			NULL
		};

	return DBcreate_table(&table);
}

static int	DBpatch_6030094(void)
{
	const ZBX_FIELD	field = {"userdirectoryid", NULL, "userdirectory", "userdirectoryid", 0, ZBX_TYPE_ID,
			ZBX_NOTNULL, ZBX_FK_CASCADE_DELETE};

	return DBadd_foreign_key("userdirectory_ldap", 1, &field);
}

static int	DBpatch_6030095(void)
{
	const ZBX_TABLE	table =
		{"userdirectory_media", "userdirectory_mediaid", 0,
			{
				{"userdirectory_mediaid", NULL, NULL, NULL, 0, ZBX_TYPE_ID, ZBX_NOTNULL, 0},
				{"userdirectoryid", NULL, NULL, NULL, 0, ZBX_TYPE_ID, ZBX_NOTNULL, 0},
				{"mediatypeid", NULL, NULL, NULL, 0, ZBX_TYPE_ID, ZBX_NOTNULL, 0},
				{"name", "", NULL, NULL, 64, ZBX_TYPE_CHAR, ZBX_NOTNULL, 0},
				{"attribute", "", NULL, NULL, 255, ZBX_TYPE_CHAR, ZBX_NOTNULL, 0},
				{0}
			},
			NULL
		};

	return DBcreate_table(&table);
}

static int	DBpatch_6030096(void)
{
	return DBcreate_index("userdirectory_media", "userdirectory_media_1", "userdirectoryid", 0);
}

static int	DBpatch_6030097(void)
{
	return DBcreate_index("userdirectory_media", "userdirectory_media_2", "mediatypeid", 0);
}

static int	DBpatch_6030098(void)
{
	const ZBX_FIELD	field = {"userdirectoryid", NULL, "userdirectory", "userdirectoryid", 0, ZBX_TYPE_ID,
			ZBX_NOTNULL, ZBX_FK_CASCADE_DELETE};

	return DBadd_foreign_key("userdirectory_media", 1, &field);
}

static int	DBpatch_6030099(void)
{
	const ZBX_FIELD	field = {"mediatypeid", NULL, "media_type", "mediatypeid", 0, ZBX_TYPE_ID, ZBX_NOTNULL,
			ZBX_FK_CASCADE_DELETE};

	return DBadd_foreign_key("userdirectory_media", 2, &field);
}

static int	DBpatch_6030100(void)
{
	const ZBX_TABLE	table =
		{"userdirectory_idpgroup", "userdirectory_idpgroupid", 0,
			{
				{"userdirectory_idpgroupid", NULL, NULL, NULL, 0, ZBX_TYPE_ID, ZBX_NOTNULL, 0},
				{"userdirectoryid", NULL, NULL, NULL, 0, ZBX_TYPE_ID, ZBX_NOTNULL, 0},
				{"roleid", NULL, NULL, NULL, 0, ZBX_TYPE_ID, ZBX_NOTNULL, 0},
				{"name", "", NULL, NULL, 255, ZBX_TYPE_CHAR, ZBX_NOTNULL, 0},
				{0}
			},
			NULL
		};

	return DBcreate_table(&table);
}

static int	DBpatch_6030101(void)
{
	return DBcreate_index("userdirectory_idpgroup", "userdirectory_idpgroup_1", "userdirectoryid", 0);
}

static int	DBpatch_6030102(void)
{
	return DBcreate_index("userdirectory_idpgroup", "userdirectory_idpgroup_2", "roleid", 0);
}

static int	DBpatch_6030103(void)
{
	const ZBX_FIELD	field = {"userdirectoryid", NULL, "userdirectory", "userdirectoryid", 0, ZBX_TYPE_ID,
			ZBX_NOTNULL, ZBX_FK_CASCADE_DELETE};

	return DBadd_foreign_key("userdirectory_idpgroup", 1, &field);
}

static int	DBpatch_6030104(void)
{
	const ZBX_FIELD	field = {"roleid", NULL, "role", "roleid", 0, ZBX_TYPE_ID, ZBX_NOTNULL,
			ZBX_FK_CASCADE_DELETE};

	return DBadd_foreign_key("userdirectory_idpgroup", 2, &field);
}

static int	DBpatch_6030105(void)
{
	const ZBX_TABLE	table =
		{"userdirectory_usrgrp", "userdirectory_usrgrpid", 0,
			{
				{"userdirectory_usrgrpid", NULL, NULL, NULL, 0, ZBX_TYPE_ID, ZBX_NOTNULL, 0},
				{"userdirectory_idpgroupid", NULL, NULL, NULL, 0, ZBX_TYPE_ID, ZBX_NOTNULL, 0},
				{"usrgrpid", NULL, NULL, NULL, 0, ZBX_TYPE_ID, ZBX_NOTNULL, 0},
				{0}
			},
			NULL
		};

	return DBcreate_table(&table);
}

static int	DBpatch_6030106(void)
{
	return DBcreate_index("userdirectory_usrgrp", "userdirectory_usrgrp_1", "userdirectory_idpgroupid,usrgrpid", 1);
}

static int	DBpatch_6030107(void)
{
	return DBcreate_index("userdirectory_usrgrp", "userdirectory_usrgrp_2", "usrgrpid", 0);
}

static int	DBpatch_6030108(void)
{
	return DBcreate_index("userdirectory_usrgrp", "userdirectory_usrgrp_3", "userdirectory_idpgroupid", 0);
}

static int	DBpatch_6030109(void)
{
	const ZBX_FIELD	field = {"userdirectory_idpgroupid", NULL, "userdirectory_idpgroup", "userdirectory_idpgroupid",
			0, ZBX_TYPE_ID, ZBX_NOTNULL, ZBX_FK_CASCADE_DELETE};

	return DBadd_foreign_key("userdirectory_usrgrp", 1, &field);
}

static int	DBpatch_6030110(void)
{
	const ZBX_FIELD	field = {"usrgrpid", NULL, "usrgrp", "usrgrpid", 0, ZBX_TYPE_ID, ZBX_NOTNULL,
			ZBX_FK_CASCADE_DELETE};

	return DBadd_foreign_key("userdirectory_usrgrp", 2, &field);
}

/* add new fields to existing tables */

static int	DBpatch_6030111(void)
{
	const ZBX_FIELD	field = {"jit_provision_interval", "1h", NULL, NULL, 32, ZBX_TYPE_CHAR, ZBX_NOTNULL, 0};

	return DBadd_field("config", &field);
}

static int	DBpatch_6030112(void)
{
	const ZBX_FIELD	field = {"saml_jit_status", "0", NULL, NULL, 0, ZBX_TYPE_INT, ZBX_NOTNULL, 0};

	return DBadd_field("config", &field);
}

static int	DBpatch_6030113(void)
{
	const ZBX_FIELD field = {"ldap_jit_status", "0", NULL, NULL, 0, ZBX_TYPE_INT, ZBX_NOTNULL, 0};

	return DBadd_field("config", &field);
}

static int	DBpatch_6030114(void)
{
	const ZBX_FIELD	field = {"disabled_usrgrpid", NULL, NULL, NULL, 0, ZBX_TYPE_ID, 0, 0};

	return DBadd_field("config", &field);
}

static int	DBpatch_6030115(void)
{
	return DBcreate_index("config", "config_4", "disabled_usrgrpid", 0);
}

static int	DBpatch_6030116(void)
{
	const ZBX_FIELD	field = {"disabled_usrgrpid", NULL, "usrgrp", "usrgrpid", 0, ZBX_TYPE_ID, 0, 0};

	return DBadd_foreign_key("config", 4, &field);
}

static int	DBpatch_6030117(void)
{
	const ZBX_FIELD field = {"idp_type", "1", NULL, NULL, 0, ZBX_TYPE_INT, ZBX_NOTNULL, 0};

	return DBadd_field("userdirectory", &field);
}

static int	DBpatch_6030118(void)
{
	const ZBX_FIELD field = {"provision_status", "0", NULL, NULL, 0, ZBX_TYPE_INT, ZBX_NOTNULL, 0};

	return DBadd_field("userdirectory", &field);
}

static int	DBpatch_6030119(void)
{
	return DBcreate_index("userdirectory", "userdirectory_1", "idp_type", 0);
}

static int	DBpatch_6030120(void)
{
	const ZBX_FIELD field = {"userdirectoryid", NULL, NULL, NULL, 0, ZBX_TYPE_ID, 0, 0};

	return DBadd_field("users", &field);
}

static int	DBpatch_6030121(void)
{
	const ZBX_FIELD field = {"ts_provisioned", "0", NULL, NULL, 0, ZBX_TYPE_INT, ZBX_NOTNULL, 0};

	return DBadd_field("users", &field);
}

static int	DBpatch_6030122(void)
{
	return DBcreate_index("users", "users_2", "userdirectoryid", 0);
}

static int	DBpatch_6030123(void)
{
	const ZBX_FIELD field = {"userdirectoryid", NULL, "userdirectory", "userdirectoryid", 0, ZBX_TYPE_ID, 0, 0};

	return DBadd_foreign_key("users", 2, &field);
}

/* migrate data */

static int	migrate_ldap_data(void)
{
	zbx_db_result_t	result = zbx_db_select("select userdirectoryid,host,port,base_dn,bind_dn,bind_password,"
					"search_attribute,start_tls,search_filter"
					" from userdirectory");
	if (NULL == result)
		return FAIL;

	zbx_db_row_t	row;

	while (NULL != (row = zbx_db_fetch(result)))
	{
		char	*host = zbx_db_dyn_escape_string(row[1]);
		char	*base_dn = zbx_db_dyn_escape_string(row[3]);
		char	*bind_dn = zbx_db_dyn_escape_string(row[4]);
		char	*bind_password = zbx_db_dyn_escape_string(row[5]);
		char	*search_attribute = zbx_db_dyn_escape_string(row[6]);
		char	*search_filter = zbx_db_dyn_escape_string(row[8]);

		int	rc = zbx_db_execute("insert into userdirectory_ldap (userdirectoryid,host,port,"
					"base_dn,search_attribute,bind_dn,bind_password,start_tls,search_filter)"
					" values (%s,'%s',%s,'%s','%s','%s','%s',%s,'%s')", row[0], host, row[2],
					base_dn, search_attribute, bind_dn, bind_password, row[7], search_filter);

		zbx_free(search_filter);
		zbx_free(search_attribute);
		zbx_free(bind_password);
		zbx_free(bind_dn);
		zbx_free(base_dn);
		zbx_free(host);

		if (ZBX_DB_OK > rc)
		{
			zbx_db_free_result(result);
			return FAIL;
		}

#define IDP_TYPE_LDAP	1	/* user directory of type LDAP */
		if (ZBX_DB_OK > zbx_db_execute("update userdirectory set idp_type=%d where userdirectoryid=%s",
				IDP_TYPE_LDAP, row[0]))
		{
			zbx_db_free_result(result);
			return FAIL;
		}
#undef IDP_TYPE_LDAP
	}

	zbx_db_free_result(result);

	return SUCCEED;
}

static int	DBpatch_6030124(void)
{
	if (0 == (DBget_program_type() & ZBX_PROGRAM_TYPE_SERVER))
		return SUCCEED;

	return migrate_ldap_data();
}

static int	migrate_saml_data(void)
{
	zbx_db_result_t	result = zbx_db_select("select saml_idp_entityid,saml_sso_url,saml_slo_url,saml_username_attribute,"
					"saml_sp_entityid,saml_nameid_format,saml_sign_messages,saml_sign_assertions,"
					"saml_sign_authn_requests,saml_sign_logout_requests,saml_sign_logout_responses,"
					"saml_encrypt_nameid,saml_encrypt_assertions"
					" from config");
	if (NULL == result)
		return FAIL;

	zbx_db_row_t	row = zbx_db_fetch(result);

	if (NULL == row)
	{
		zbx_db_free_result(result);
		return FAIL;
	}

	if ('\0' == *row[0] && '\0' == *row[1] && '\0' == *row[2] && '\0' == *row[3] && '\0' == *row[4] &&
			'\0' == *row[5] && 0 == atoi(row[6]) && 0 == atoi(row[7]) && 0 == atoi(row[8]) &&
			0 == atoi(row[9]) && 0 == atoi(row[10]) && 0 == atoi(row[11]) && 0 == atoi(row[12]))
	{
		zbx_db_free_result(result);
		return SUCCEED;
	}

	zbx_uint64_t	userdirectoryid = zbx_db_get_maxid("userdirectory");

#define IDP_TYPE_SAML	2	/* user directory of type SAML */
	int	rc = zbx_db_execute("insert into userdirectory (userdirectoryid,idp_type,description) values"
			" (" ZBX_FS_UI64 ",%d,'')", userdirectoryid, IDP_TYPE_SAML);
#undef IDP_TYPE_SAML
	if (ZBX_DB_OK > rc)
	{
		zbx_db_free_result(result);
		return FAIL;
	}

	char	*idp_entityid = zbx_db_dyn_escape_string(row[0]);
	char	*sso_url = zbx_db_dyn_escape_string(row[1]);
	char	*slo_url = zbx_db_dyn_escape_string(row[2]);
	char	*username_attribute = zbx_db_dyn_escape_string(row[3]);
	char	*sp_entityid = zbx_db_dyn_escape_string(row[4]);
	char	*nameid_format = zbx_db_dyn_escape_string(row[5]);

	int	rc2 = zbx_db_execute("insert into userdirectory_saml (userdirectoryid,idp_entityid,sso_url,slo_url,"
				"username_attribute,sp_entityid,nameid_format,sign_messages,sign_assertions,"
				"sign_authn_requests,sign_logout_requests,sign_logout_responses,encrypt_nameid,"
				"encrypt_assertions) values (" ZBX_FS_UI64 ",'%s','%s','%s','%s','%s','%s',%s,%s,%s,%s,"
				"%s,%s,%s)", userdirectoryid, idp_entityid, sso_url, slo_url, username_attribute,
				sp_entityid, nameid_format, row[6], row[7], row[8], row[9], row[10], row[11], row[12]);

	zbx_free(nameid_format);
	zbx_free(sp_entityid);
	zbx_free(username_attribute);
	zbx_free(slo_url);
	zbx_free(sso_url);
	zbx_free(idp_entityid);

	zbx_db_free_result(result);

	if (ZBX_DB_OK > rc2)
	return FAIL;

	return SUCCEED;
}

static int	DBpatch_6030125(void)
{
	if (0 == (DBget_program_type() & ZBX_PROGRAM_TYPE_SERVER))
		return SUCCEED;

	return migrate_saml_data();
}

/* rename fields */

static int	DBpatch_6030126(void)
{
	const ZBX_FIELD	field = {"ldap_auth_enabled", "0", NULL, NULL, 0, ZBX_TYPE_INT, ZBX_NOTNULL, 0};

	return DBrename_field("config", "ldap_configured", &field);
}

/* modify fields in tables */

static int	DBpatch_6030127(void)
{
	const ZBX_FIELD field = {"roleid", NULL, NULL, NULL, 0, ZBX_TYPE_ID, 0, 0};

	return DBdrop_not_null("users", &field);
}

/* drop fields */

static int	DBpatch_6030128(void)
{
	return DBdrop_field("config", "saml_idp_entityid");
}

static int	DBpatch_6030129(void)
{
	return DBdrop_field("config", "saml_sso_url");
}

static int	DBpatch_6030130(void)
{
	return DBdrop_field("config", "saml_slo_url");
}

static int	DBpatch_6030131(void)
{
	return DBdrop_field("config", "saml_username_attribute");
}

static int	DBpatch_6030132(void)
{
	return DBdrop_field("config", "saml_sp_entityid");
}

static int	DBpatch_6030133(void)
{
	return DBdrop_field("config", "saml_nameid_format");
}

static int	DBpatch_6030134(void)
{
	return DBdrop_field("config", "saml_sign_messages");
}

static int	DBpatch_6030135(void)
{
	return DBdrop_field("config", "saml_sign_assertions");
}

static int	DBpatch_6030136(void)
{
	return DBdrop_field("config", "saml_sign_authn_requests");
}

static int	DBpatch_6030137(void)
{
	return DBdrop_field("config", "saml_sign_logout_requests");
}

static int	DBpatch_6030138(void)
{
	return DBdrop_field("config", "saml_sign_logout_responses");
}

static int	DBpatch_6030139(void)
{
	return DBdrop_field("config", "saml_encrypt_nameid");
}

static int	DBpatch_6030140(void)
{
	return DBdrop_field("config", "saml_encrypt_assertions");
}

static int	DBpatch_6030141(void)
{
	return DBdrop_field("userdirectory", "host");
}

static int	DBpatch_6030142(void)
{
	return DBdrop_field("userdirectory", "port");
}

static int	DBpatch_6030143(void)
{
	return DBdrop_field("userdirectory", "base_dn");
}

static int	DBpatch_6030144(void)
{
	return DBdrop_field("userdirectory", "bind_dn");
}

static int	DBpatch_6030145(void)
{
	return DBdrop_field("userdirectory", "bind_password");
}

static int	DBpatch_6030146(void)
{
	return DBdrop_field("userdirectory", "search_attribute");
}

static int	DBpatch_6030147(void)
{
	return DBdrop_field("userdirectory", "start_tls");
}

static int	DBpatch_6030148(void)
{
	return DBdrop_field("userdirectory", "search_filter");
}
/* end of ZBXNEXT-276 patches */

static int	DBpatch_6030149(void)
{
	const ZBX_FIELD	old_field = {"info", "", NULL, NULL, 0, ZBX_TYPE_TEXT, ZBX_NOTNULL, 0};
	const ZBX_FIELD	field = {"info", "", NULL, NULL, 0, ZBX_TYPE_LONGTEXT, ZBX_NOTNULL, 0};

	return DBmodify_field_type("task_result", &field, &old_field);
}

static int	DBpatch_6030150(void)
{
	const ZBX_FIELD	field = {"max_repetitions", "10", NULL, NULL, 0, ZBX_TYPE_INT, ZBX_NOTNULL, 0};

	return DBadd_field("interface_snmp", &field);
}

static int	DBpatch_6030151(void)
{
	const ZBX_TABLE table =
		{"event_symptom", "eventid", 0,
			{
				{"eventid", NULL, NULL, NULL, 0, ZBX_TYPE_ID, ZBX_NOTNULL, 0},
				{"cause_eventid", NULL, NULL, NULL, 0, ZBX_TYPE_ID, ZBX_NOTNULL, 0},
				{0}
			},
			NULL
		};

	return DBcreate_table(&table);
}

static int	DBpatch_6030152(void)
{
	const ZBX_FIELD	field = {"eventid", NULL, "events", "eventid", 0, 0, 0, ZBX_FK_CASCADE_DELETE};

	return DBadd_foreign_key("event_symptom", 1, &field);
}

static int	DBpatch_6030153(void)
{
	const ZBX_FIELD	field = {"cause_eventid", NULL, "events", "eventid", 0, 0, 0, 0};

	return DBadd_foreign_key("event_symptom", 2, &field);
}

static int	DBpatch_6030154(void)
{
	const ZBX_FIELD field = {"cause_eventid", NULL, NULL, NULL, 0, ZBX_TYPE_ID, 0, 0};

	return DBadd_field("problem", &field);
}

static int	DBpatch_6030155(void)
{
	const ZBX_FIELD	field = {"cause_eventid", NULL, "events", "eventid", 0, 0, 0, 0};

	return DBadd_foreign_key("problem", 3, &field);
}

static int	DBpatch_6030156(void)
{
	const ZBX_FIELD field = {"pause_symptoms", "1", NULL, NULL, 0, ZBX_TYPE_INT, ZBX_NOTNULL, 0};

	return DBadd_field("actions", &field);
}

static int	DBpatch_6030157(void)
{
	const ZBX_FIELD field = {"taskid", NULL, NULL, NULL, 0, ZBX_TYPE_ID, 0, 0};

	return DBadd_field("acknowledges", &field);
}

static int	DBpatch_6030158(void)
{
	return DBcreate_index("event_symptom", "event_symptom_1", "cause_eventid", 0);
}

static int	DBpatch_6030160(void)
{
	const ZBX_FIELD	field = {"secret", "", NULL, NULL, 32, ZBX_TYPE_CHAR, ZBX_NOTNULL, 0};

	return DBadd_field("sessions", &field);
}

static int	DBpatch_6030161(void)
{
	if (0 == (DBget_program_type() & ZBX_PROGRAM_TYPE_SERVER))
		return SUCCEED;

	if (ZBX_DB_OK > zbx_db_execute("update sessions set secret=sessionid"))
		return FAIL;

	return SUCCEED;
}

static int	DBpatch_6030162(void)
{
	const ZBX_FIELD field = {"vendor_name", "", NULL, NULL, 64, ZBX_TYPE_CHAR, ZBX_NOTNULL, 0};

	return DBadd_field("hosts", &field);
}

static int	DBpatch_6030163(void)
{
	const ZBX_FIELD field = {"vendor_version", "", NULL, NULL, 32, ZBX_TYPE_CHAR, ZBX_NOTNULL, 0};

	return DBadd_field("hosts", &field);
}

static int	DBpatch_6030164(void)
{
	const ZBX_TABLE table =
		{"connector", "connectorid", 0,
			{
				{"connectorid", NULL, NULL, NULL, 0, ZBX_TYPE_ID, ZBX_NOTNULL, 0},
				{"name", "", NULL, NULL, 255, ZBX_TYPE_CHAR, ZBX_NOTNULL, 0},
				{"protocol", "0", NULL, NULL, 0, ZBX_TYPE_INT, ZBX_NOTNULL, 0},
				{"data_type", "0", NULL, NULL, 0, ZBX_TYPE_INT, ZBX_NOTNULL, 0},
				{"url", "", NULL, NULL, 2048, ZBX_TYPE_CHAR, ZBX_NOTNULL, 0},
				{"max_records", "0", NULL, NULL, 0, ZBX_TYPE_INT, ZBX_NOTNULL, 0},
				{"max_senders", "1", NULL, NULL, 0, ZBX_TYPE_INT, ZBX_NOTNULL, 0},
				{"max_attempts", "1", NULL, NULL, 0, ZBX_TYPE_INT, ZBX_NOTNULL, 0},
				{"timeout", "5s", NULL, NULL, 255, ZBX_TYPE_CHAR, ZBX_NOTNULL, 0},
				{"http_proxy", "", NULL, NULL, 255, ZBX_TYPE_CHAR, ZBX_NOTNULL, 0},
				{"authtype", "0", NULL, NULL, 0, ZBX_TYPE_INT, ZBX_NOTNULL, 0},
				{"username", "", NULL, NULL, 64, ZBX_TYPE_CHAR, ZBX_NOTNULL, 0},
				{"password", "", NULL, NULL, 64, ZBX_TYPE_CHAR, ZBX_NOTNULL, 0},
				{"token", "", NULL, NULL, 128, ZBX_TYPE_CHAR, ZBX_NOTNULL, 0},
				{"verify_peer", "1", NULL, NULL, 0, ZBX_TYPE_INT, ZBX_NOTNULL, 0},
				{"verify_host", "1", NULL, NULL, 0, ZBX_TYPE_INT, ZBX_NOTNULL, 0},
				{"ssl_cert_file", "", NULL, NULL, 255, ZBX_TYPE_CHAR, ZBX_NOTNULL, 0},
				{"ssl_key_file", "", NULL, NULL, 255, ZBX_TYPE_CHAR, ZBX_NOTNULL, 0},
				{"ssl_key_password", "", NULL, NULL, 64, ZBX_TYPE_CHAR, ZBX_NOTNULL, 0},
				{"description", "", NULL, NULL, 0, ZBX_TYPE_SHORTTEXT, ZBX_NOTNULL, 0},
				{"status", "1", NULL, NULL, 0, ZBX_TYPE_INT, ZBX_NOTNULL, 0},
				{"tags_evaltype", "0", NULL, NULL, 0, ZBX_TYPE_INT, ZBX_NOTNULL, 0},
				{0}
			},
			NULL
		};

	return DBcreate_table(&table);
}

static int	DBpatch_6030165(void)
{
	return DBcreate_index("connector", "connector_1", "name", 1);
}

static int	DBpatch_6030166(void)
{
	return DBcreate_changelog_insert_trigger("connector", "connectorid");
}

static int	DBpatch_6030167(void)
{
	return DBcreate_changelog_update_trigger("connector", "connectorid");
}

static int	DBpatch_6030168(void)
{
	return DBcreate_changelog_delete_trigger("connector", "connectorid");
}

static int	DBpatch_6030169(void)
{
	const ZBX_TABLE table =
		{"connector_tag", "connector_tagid", 0,
			{
				{"connector_tagid", NULL, NULL, NULL, 0, ZBX_TYPE_ID, ZBX_NOTNULL, 0},
				{"connectorid", NULL, "connector", "connectorid", 0, ZBX_TYPE_ID, ZBX_NOTNULL, 0},
				{"tag", "", NULL, NULL, 255, ZBX_TYPE_CHAR, ZBX_NOTNULL, 0},
				{"operator", "0", NULL, NULL, 0, ZBX_TYPE_INT, ZBX_NOTNULL, 0},
				{"value", "", NULL, NULL, 255, ZBX_TYPE_CHAR, ZBX_NOTNULL, 0},
				{0}
			},
			NULL
		};

	return DBcreate_table(&table);
}

static int	DBpatch_6030170(void)
{
	return DBcreate_index("connector_tag", "connector_tag_1", "connectorid", 0);
}

static int	DBpatch_6030171(void)
{
	const ZBX_FIELD	field = {"connectorid", NULL, "connector", "connectorid", 0, 0, 0, 0};

	return DBadd_foreign_key("connector_tag", 1, &field);
}

static int	DBpatch_6030172(void)
{
	return DBcreate_changelog_insert_trigger("connector_tag", "connector_tagid");
}

static int	DBpatch_6030173(void)
{
	return DBcreate_changelog_update_trigger("connector_tag", "connector_tagid");
}

static int	DBpatch_6030174(void)
{
	return DBcreate_changelog_delete_trigger("connector_tag", "connector_tagid");
}

<<<<<<< HEAD










#undef HOST_STATUS_TEMPLATE
#define HOST_STATUS_TEMPLATE		3
#define MAX_LONG_NAME_COLLISIONS	999999
#define MAX_LONG_NAME_COLLISIONS_LEN	6

typedef struct
{
	char	*value;
	char	*newvalue;
	int	type;
	int	sortorder;
}
zbx_db_valuemap_mapping_t;

ZBX_PTR_VECTOR_DECL(valuemap_mapping_ptr, zbx_db_valuemap_mapping_t *)
ZBX_PTR_VECTOR_IMPL(valuemap_mapping_ptr, zbx_db_valuemap_mapping_t *)

typedef struct
{
	uint64_t				child_templateid;
	uint64_t				parent_valuemapid;
	char					*uuid;
	char					*name;

	zbx_vector_uint64_t			itemids;
	zbx_vector_valuemap_mapping_ptr_t	mappings;
	int					uniq;
}
zbx_db_valuemap_t;

typedef struct
{
	uint64_t	templateid;
	char		*name;
}
zbx_child_valuemap_t;

ZBX_PTR_VECTOR_DECL(valuemap_ptr, zbx_db_valuemap_t *)
ZBX_PTR_VECTOR_IMPL(valuemap_ptr, zbx_db_valuemap_t *)

ZBX_PTR_VECTOR_DECL(child_valuemap_ptr, zbx_child_valuemap_t *)
ZBX_PTR_VECTOR_IMPL(child_valuemap_ptr, zbx_child_valuemap_t *)

static int	DBpatch_propogate_valuemap(zbx_db_valuemap_t *valuemap, uint64_t valuemapid)
{
	zbx_db_result_t		result;
	zbx_db_row_t		row;
	uint64_t		itemid, child_templateid;

	child_templateid = valuemap->child_templateid;

	result = zbx_db_select("select i.itemid from items i"
			" where i.valuemapid=" ZBX_FS_UI64" and (i.hostid=" ZBX_FS_UI64" or i.hostid in"
			" (select h.hostid from hosts h,hosts_templates ht"
			" where ht.hostid=h.hostid and h.status <>%d and ht.templateid=" ZBX_FS_UI64"))",
			valuemapid, child_templateid, HOST_STATUS_TEMPLATE, child_templateid);

	while (NULL != (row = zbx_db_fetch(result)))
	{
		ZBX_DBROW2UINT64(itemid, row[0]);
		zbx_vector_uint64_append(&valuemap->itemids, itemid);
	}

	zbx_db_free_result(result);

	result = zbx_db_select("select value,newvalue,type,sortorder from valuemap_mapping where valuemapid=" ZBX_FS_UI64,
			valuemapid);

	while (NULL != (row = zbx_db_fetch(result)))
	{
		zbx_db_valuemap_mapping_t	*mapping;

		mapping = zbx_malloc(NULL, sizeof(zbx_db_valuemap_mapping_t));

		mapping->value = zbx_strdup(NULL, row[0]);
		mapping->newvalue = zbx_strdup(NULL, row[1]);
		mapping->type = atoi(row[2]);
		mapping->sortorder = atoi(row[3]);

		zbx_vector_valuemap_mapping_ptr_append(&valuemap->mappings, mapping);
	}

	zbx_db_free_result(result);

	return valuemap->mappings.values_num;
}

static void	mapping_clear(zbx_db_valuemap_mapping_t *mapping)
{
	zbx_free(mapping->value);
	zbx_free(mapping->newvalue);
}

static void	mapping_free(zbx_db_valuemap_mapping_t *mapping)
{
	mapping_clear(mapping);
	zbx_free(mapping);
}

static void	valuemap_clear(zbx_db_valuemap_t *valuemap)
{
	zbx_free(valuemap->uuid);
	zbx_free(valuemap->name);
	zbx_vector_uint64_destroy(&valuemap->itemids);
	zbx_vector_valuemap_mapping_ptr_clear_ext(&valuemap->mappings, mapping_free);
	zbx_vector_valuemap_mapping_ptr_destroy(&valuemap->mappings);
}

static void	valuemap_free(zbx_db_valuemap_t *valuemap)
{
	valuemap_clear(valuemap);
	zbx_free(valuemap);
}

static void	child_valuemap_free(zbx_child_valuemap_t *valuemap)
{
	zbx_free(valuemap->name);
	zbx_free(valuemap);
}

static void	select_pure_parents(zbx_vector_uint64_t *ids)
{
	zbx_db_result_t	result;
	zbx_db_row_t	row;

	result = zbx_db_select("select distinct ht.templateid from hosts_templates ht,hosts h"
			" where ht.hostid=h.hostid and h.status=%d and ht.templateid not in "
			"(select hostid from hosts_templates)", HOST_STATUS_TEMPLATE);

	while (NULL != (row = zbx_db_fetch(result)))
	{
		zbx_uint64_t		id;

		ZBX_DBROW2UINT64(id, row[0]);
		zbx_vector_uint64_append(ids, id);
	}

	zbx_db_free_result(result);

	if (0 == ids->values_num)
		return;

	zbx_vector_uint64_sort(ids, ZBX_DEFAULT_UINT64_COMPARE_FUNC);
	zbx_vector_uint64_uniq(ids, ZBX_DEFAULT_UINT64_COMPARE_FUNC);
}

static int	valuemap_compare(const zbx_db_valuemap_t **vm1, const zbx_db_valuemap_t **vm2)
{
	const zbx_db_valuemap_t	*v1, *v2;

	v1 = *vm1;
	v2 = *vm2;

	if (v1->child_templateid == v2->child_templateid && v1->parent_valuemapid == v2->parent_valuemapid)
		return 0;

	return 1;
}

static void	zbx_vector_valuemap_ptr_uniq2(zbx_vector_valuemap_ptr_t *vector, zbx_compare_func_t compare_func)
{
	if (2 <= vector->values_num)
	{
		int	i, j;

		for (i = 0; i < vector->values_num; i++)
		{
			j = i + 1;

			while (j < vector->values_num)
			{
				if (0 == compare_func(&vector->values[i], &vector->values[j]))
				{
					valuemap_free(vector->values[j]);
					zbx_vector_valuemap_ptr_remove(vector, j);
				}
				else
					j++;
			}
		}
	}
}

static void	collect_valuemaps(zbx_vector_uint64_t *parent_ids, zbx_vector_uint64_t *child_templateids,
		zbx_vector_valuemap_ptr_t *valuemaps, int *mappings_num)
{
	zbx_db_result_t		result;
	zbx_db_row_t		row;
	char			*sql = NULL;
	size_t			sql_alloc = 0, sql_offset = 0;
	zbx_vector_uint64_t	loc_child_templateids;

	if (0 == parent_ids->values_num)
		return;

	zbx_vector_uint64_create(&loc_child_templateids);

	zbx_snprintf_alloc(&sql, &sql_alloc, &sql_offset,
			"select v.valuemapid,v.name,ht.hostid,h.host,ht.templateid"
			" from hosts_templates ht"
			" join hosts h on h.hostid=ht.hostid and h.status=%d"
			" left join valuemap v on v.hostid=ht.templateid where", HOST_STATUS_TEMPLATE);
	zbx_db_add_condition_alloc(&sql, &sql_alloc, &sql_offset, "ht.templateid", parent_ids->values,
			parent_ids->values_num);
	result = zbx_db_select("%s", sql);

	while (NULL != (row = zbx_db_fetch(result)))
	{
		char			*template_name, *seed = NULL;
		zbx_db_valuemap_t	*valuemap, *valuemap_copy;
		zbx_uint64_t		valuemapid, child_templateid, parent_templateid;
		int			i;

		ZBX_DBROW2UINT64(valuemapid, row[0]);
		ZBX_DBROW2UINT64(child_templateid, row[2]);
		ZBX_DBROW2UINT64(parent_templateid, row[4]);
		template_name = zbx_strdup(NULL, row[3]);
		template_name = zbx_update_template_name(template_name);

		if (0 != valuemapid)
		{
			valuemap = zbx_malloc(NULL, sizeof(zbx_db_valuemap_t));
			valuemap->child_templateid = child_templateid;
			valuemap->parent_valuemapid = valuemapid;
			valuemap->name = zbx_strdup(NULL, row[1]);
			seed = zbx_dsprintf(seed, "%s/%s", template_name, row[1]);
			valuemap->uuid = zbx_gen_uuid4(seed);
			zbx_free(seed);
			valuemap->uniq = 0;
			zbx_vector_uint64_create(&valuemap->itemids);
			zbx_vector_valuemap_mapping_ptr_create(&valuemap->mappings);

			mappings_num += DBpatch_propogate_valuemap(valuemap, valuemapid);
			zbx_vector_valuemap_ptr_append(valuemaps, valuemap);
		}

		zbx_vector_uint64_append(&loc_child_templateids, child_templateid);

		for (i = 0; i < valuemaps->values_num; i++)
		{
			valuemap = valuemaps->values[i];

			if (parent_templateid == valuemap->child_templateid)
			{
				valuemap_copy = zbx_malloc(NULL, sizeof(zbx_db_valuemap_t));
				valuemap_copy->child_templateid = child_templateid;
				valuemap_copy->parent_valuemapid = valuemap->parent_valuemapid;
				valuemap_copy->name = zbx_strdup(NULL, valuemap->name);
				seed = zbx_dsprintf(seed, "%s/%s", template_name, valuemap->name);
				valuemap_copy->uuid = zbx_gen_uuid4(seed);
				zbx_free(seed);
				zbx_vector_uint64_create(&valuemap_copy->itemids);
				zbx_vector_valuemap_mapping_ptr_create(&valuemap_copy->mappings);

				mappings_num += DBpatch_propogate_valuemap(valuemap_copy, valuemap->parent_valuemapid);
				valuemap_copy->uniq = 0;
				zbx_vector_valuemap_ptr_append(valuemaps, valuemap_copy);
			}
		}

		zbx_free(template_name);
	}

	zbx_db_free_result(result);
	zbx_free(sql);

	collect_valuemaps(&loc_child_templateids, child_templateids, valuemaps, mappings_num);

	zbx_vector_uint64_append_array(child_templateids, loc_child_templateids.values,
			loc_child_templateids.values_num);
	zbx_vector_uint64_destroy(&loc_child_templateids);
}

static void	correct_entity_name(char **name, int uniq, size_t max_len, int *long_name_collisions)
{
	int	tmp;
	size_t	len, uniq_len = 0;

	tmp = uniq;
	len = zbx_strlen_utf8(*name);

	do
	{
		tmp = tmp / 10;
		uniq_len++;
	} while (0 < tmp);

	if (max_len < len + uniq_len + 1)
	{
		char	*ptr = *name;

		ptr[zbx_strlen_utf8_nchars(ptr, len - MAX_LONG_NAME_COLLISIONS_LEN - 1)] = '\0';
		*name = zbx_dsprintf(*name, "%s %d", *name, (*long_name_collisions)--);

		if (0 == *long_name_collisions)
			*long_name_collisions = MAX_LONG_NAME_COLLISIONS;
	}
	else
		*name = zbx_dsprintf(*name, "%s %d", *name, uniq);
}

static int	DBpatch_6030175(void)
{
	zbx_vector_valuemap_ptr_t		valuemaps;
	zbx_vector_child_valuemap_ptr_t		child_valuemaps;
	zbx_vector_uint64_t			parent_ids, child_templateids;
	zbx_db_result_t				result;
	zbx_db_row_t				row;
	int					iterations, changed, i, j, mappings_num = 0, ret = SUCCEED,
						long_name_collisions = MAX_LONG_NAME_COLLISIONS;
	char					*sql = NULL;
	size_t					sql_alloc = 0, sql_offset = 0;
	zbx_db_insert_t				db_insert_valuemap, db_insert_valuemap_mapping;
	zbx_uint64_t				valuemapid, valuemap_mappingid;

	if (0 == (DBget_program_type() & ZBX_PROGRAM_TYPE_SERVER))
		return ret;

	zbx_vector_uint64_create(&parent_ids);
	select_pure_parents(&parent_ids);

	if (0 == parent_ids.values_num)
		goto out;

	zbx_vector_valuemap_ptr_create(&valuemaps);
	zbx_vector_child_valuemap_ptr_create(&child_valuemaps);
	zbx_vector_uint64_create(&child_templateids);

	collect_valuemaps(&parent_ids, &child_templateids, &valuemaps, &mappings_num);

	if (0 == valuemaps.values_num)
		goto clean;

	zbx_vector_uint64_sort(&child_templateids, ZBX_DEFAULT_UINT64_COMPARE_FUNC);
	zbx_vector_uint64_uniq(&child_templateids, ZBX_DEFAULT_UINT64_COMPARE_FUNC);
	zbx_strcpy_alloc(&sql, &sql_alloc, &sql_offset, "select name,hostid from valuemap where");
	zbx_db_add_condition_alloc(&sql, &sql_alloc, &sql_offset, "hostid", child_templateids.values,
			child_templateids.values_num);
	result = zbx_db_select("%s", sql);

	while (NULL != (row = zbx_db_fetch(result)))
	{
		zbx_child_valuemap_t	*valuemap;
		uint64_t		templateid;

		ZBX_DBROW2UINT64(templateid, row[1]);

		valuemap = zbx_malloc(NULL, sizeof(zbx_child_valuemap_t));
		valuemap->templateid = templateid;
		valuemap->name = zbx_strdup(NULL, row[0]);

		zbx_vector_child_valuemap_ptr_append(&child_valuemaps, valuemap);
	}

	zbx_db_free_result(result);
	zbx_free(sql);
	sql_alloc = 0;
	sql_offset = 0;

	zbx_vector_valuemap_ptr_uniq2(&valuemaps, (zbx_compare_func_t)valuemap_compare);

	iterations = 0;

	do
	{
		int			last_collision_idx = -1;
		zbx_db_valuemap_t	*valuemap, *valuemap2;

		changed = 0;

		for (i = 0; i < child_valuemaps.values_num; i++)
		{
			zbx_child_valuemap_t	*child_valuemap;

			child_valuemap = child_valuemaps.values[i];

			for (j = 0; j < valuemaps.values_num; j++)
			{
				valuemap = valuemaps.values[j];

				if (valuemap->child_templateid == child_valuemap->templateid &&
						0 == strcmp(valuemap->name, child_valuemap->name) &&
						0 == valuemap->uniq)
				{
					changed++;
					valuemap->uniq++;
					last_collision_idx = j;
				}
			}
		}

		for (i = 0; i < valuemaps.values_num; i++)
		{
			valuemap = valuemaps.values[i];

			for (j = i + 1; j < valuemaps.values_num; j++)
			{
				valuemap2 = valuemaps.values[j];

				if (valuemap->child_templateid == valuemap2->child_templateid &&
						0 == strcmp(valuemap->name, valuemap2->name) &&
						valuemap->uniq == valuemap2->uniq)
				{
					changed++;
					valuemap2->uniq++;
					last_collision_idx = j;
				}
			}
		}

		if (MAX_LONG_NAME_COLLISIONS < iterations && 0 <= last_collision_idx)
		{
			valuemap_free(valuemaps.values[last_collision_idx]);
			zbx_vector_valuemap_ptr_remove(&valuemaps, last_collision_idx);
			iterations = 0;
		}

		for (i = 0; i < valuemaps.values_num; i++)
		{
			valuemap = valuemaps.values[i];

			if (0 != valuemap->uniq)
			{
				correct_entity_name(&valuemap->name, valuemap->uniq, 64, &long_name_collisions);
				valuemap->uniq = 0;
			}
		}

		iterations++;
	}while (0 != changed);

	valuemapid = zbx_db_get_maxid_num("valuemap", valuemaps.values_num);
	valuemap_mappingid = zbx_db_get_maxid_num("valuemap_mapping", mappings_num);

	zbx_db_insert_prepare(&db_insert_valuemap, "valuemap", "valuemapid", "hostid", "name", "uuid", NULL);
	zbx_db_insert_prepare(&db_insert_valuemap_mapping, "valuemap_mapping", "valuemap_mappingid",
			"valuemapid", "value", "newvalue", "type", "sortorder", NULL);

	for (i = 0; i < valuemaps.values_num; i++)
	{
		zbx_db_valuemap_t	*valuemap;

		valuemap = valuemaps.values[i];
		zbx_db_insert_add_values(&db_insert_valuemap, valuemapid, valuemap->child_templateid,
				valuemap->name, valuemap->uuid);

		for (j = 0; j < valuemap->mappings.values_num; j++)
		{
			zbx_db_valuemap_mapping_t	*valuemap_mapping;

			valuemap_mapping = valuemap->mappings.values[j];
			zbx_db_insert_add_values(&db_insert_valuemap_mapping, valuemap_mappingid, valuemapid,
					valuemap_mapping->value, valuemap_mapping->newvalue,
					valuemap_mapping->type, valuemap_mapping->sortorder);
			valuemap_mappingid++;
		}

		valuemapid++;
	}

	if (SUCCEED != (ret = zbx_db_insert_execute(&db_insert_valuemap)))
		goto clean_sql;

	zbx_db_insert_clean(&db_insert_valuemap);

	if (SUCCEED != (ret = zbx_db_insert_execute(&db_insert_valuemap_mapping)))
		goto clean_sql;

	zbx_db_insert_clean(&db_insert_valuemap_mapping);

	valuemapid -= (zbx_uint64_t)valuemaps.values_num;
	zbx_db_begin_multiple_update(&sql, &sql_alloc, &sql_offset);

	for (i = 0; i < valuemaps.values_num; i++)
	{
		zbx_db_valuemap_t	*valuemap;

		valuemap = valuemaps.values[i];

		for (j = 0; j < valuemap->itemids.values_num; j++)
		{
			zbx_snprintf_alloc(&sql, &sql_alloc, &sql_offset, "update items set ");
			zbx_snprintf_alloc(&sql, &sql_alloc, &sql_offset, "valuemapid=%s",
					zbx_db_sql_id_ins(valuemapid));
			zbx_snprintf_alloc(&sql, &sql_alloc, &sql_offset, " where itemid=" ZBX_FS_UI64 ";\n",
					valuemap->itemids.values[j]);

			if (SUCCEED != (ret = zbx_db_execute_overflowed_sql(&sql, &sql_alloc, &sql_offset)))
				goto clean_sql;
		}

		valuemapid++;
	}

	zbx_db_end_multiple_update(&sql, &sql_alloc, &sql_offset);

	if (16 < sql_offset && ZBX_DB_OK > zbx_db_execute("%s", sql))
		ret = FAIL;
clean_sql:
	zbx_free(sql);
clean:
	zbx_vector_uint64_destroy(&child_templateids);
	zbx_vector_child_valuemap_ptr_clear_ext(&child_valuemaps, child_valuemap_free);
	zbx_vector_child_valuemap_ptr_destroy(&child_valuemaps);
	zbx_vector_valuemap_ptr_clear_ext(&valuemaps, valuemap_free);
	zbx_vector_valuemap_ptr_destroy(&valuemaps);
out:
	zbx_vector_uint64_destroy(&parent_ids);

	return ret;
}

typedef struct
{
	uint64_t	child_templateid;
	uint64_t	parent_hostmacroid;
	uint64_t	parent_templateid;
	char		*macro;
	char		*value;
	char		*description;
	int		type;
	int		automatic;
}
zbx_db_hostmacro_t;

typedef struct
{
	uint64_t	templateid;
	char		*macro;
}
zbx_child_hostmacro_t;

ZBX_PTR_VECTOR_DECL(hostmacro_ptr, zbx_db_hostmacro_t *)
ZBX_PTR_VECTOR_IMPL(hostmacro_ptr, zbx_db_hostmacro_t *)

ZBX_PTR_VECTOR_DECL(child_hostmacro_ptr, zbx_child_hostmacro_t *)
ZBX_PTR_VECTOR_IMPL(child_hostmacro_ptr, zbx_child_hostmacro_t *)

static void	hostmacro_clear(zbx_db_hostmacro_t *hostmacro)
{
	zbx_free(hostmacro->macro);
	zbx_free(hostmacro->value);
	zbx_free(hostmacro->description);
}

static void	hostmacro_free(zbx_db_hostmacro_t *hostmacro)
{
	hostmacro_clear(hostmacro);
	zbx_free(hostmacro);
}

static void	child_hostmacro_free(zbx_child_hostmacro_t *hostmacro)
{
	zbx_free(hostmacro->macro);
	zbx_free(hostmacro);
}

static int	hostmacro_sort(const zbx_db_hostmacro_t **hm1, const zbx_db_hostmacro_t **hm2)
{
	const zbx_db_hostmacro_t	*m1, *m2;

	m1 = *hm1;
	m2 = *hm2;

	if (m1->parent_templateid < m2->parent_templateid )
		return -1;

	if (m1->parent_templateid > m2->parent_templateid )
		return 1;

	return 0;
}

static int	hostmacro_compare(const zbx_db_hostmacro_t **hm1, const zbx_db_hostmacro_t **hm2)
{
	const zbx_db_hostmacro_t	*m1, *m2;

	m1 = *hm1;
	m2 = *hm2;

	if (m1->child_templateid == m2->child_templateid && 0 == strcmp(m1->macro, m2->macro))
		return 0;

	return 1;
}

static void	zbx_vector_hostmacro_ptr_uniq2(zbx_vector_hostmacro_ptr_t *vector, zbx_compare_func_t compare_func)
{
	if (2 <= vector->values_num)
	{
		int	i, j;

		for (i = 0; i < vector->values_num; i++)
		{
			j = i + 1;

			while (j < vector->values_num)
			{
				if (0 == compare_func(&vector->values[i], &vector->values[j]))
				{
					hostmacro_free(vector->values[j]);
					zbx_vector_hostmacro_ptr_remove(vector, j);
				}
				else
					j++;
			}
		}
	}
}

static void	collect_hostmacros(zbx_vector_uint64_t *parent_ids, zbx_vector_uint64_t *child_templateids,
		zbx_vector_hostmacro_ptr_t *hostmacros)
{
	zbx_db_result_t		result;
	zbx_db_row_t		row;
	char			*sql = NULL;
	size_t			sql_alloc = 0, sql_offset = 0;
	zbx_vector_uint64_t	loc_child_templateids;

	if (0 == parent_ids->values_num)
		return;

	zbx_vector_uint64_create(&loc_child_templateids);

	zbx_snprintf_alloc(&sql, &sql_alloc, &sql_offset,
			"select hm.hostmacroid,hm.macro,hm.value,hm.description,hm.type,hm.automatic,ht.hostid,"
			"ht.templateid"
			" from hosts_templates ht"
			" join hosts h on h.hostid=ht.hostid and h.status=%d"
			" left join hostmacro hm on hm.hostid=ht.templateid where", HOST_STATUS_TEMPLATE);
	zbx_db_add_condition_alloc(&sql, &sql_alloc, &sql_offset, "ht.templateid", parent_ids->values,
			parent_ids->values_num);
	zbx_snprintf_alloc(&sql, &sql_alloc, &sql_offset, " order by ht.templateid");
	result = zbx_db_select("%s", sql);

	while (NULL != (row = zbx_db_fetch(result)))
	{
		zbx_db_hostmacro_t	*hostmacro, *hostmacro_copy;
		zbx_uint64_t		hostmacroid, child_templateid, parent_templateid;
		int			i;

		ZBX_DBROW2UINT64(hostmacroid, row[0]);
		ZBX_DBROW2UINT64(child_templateid, row[6]);
		ZBX_DBROW2UINT64(parent_templateid, row[7]);

		if (0 != hostmacroid)
		{
			hostmacro = zbx_malloc(NULL, sizeof(zbx_db_hostmacro_t));
			hostmacro->child_templateid = child_templateid;
			hostmacro->parent_hostmacroid = hostmacroid;
			hostmacro->parent_templateid = parent_templateid;
			hostmacro->macro = zbx_strdup(NULL, row[1]);
			hostmacro->value = zbx_strdup(NULL, row[2]);
			hostmacro->description = zbx_strdup(NULL, row[3]);
			hostmacro->type = atoi(row[4]);
			hostmacro->automatic = atoi(row[5]);
			zbx_vector_hostmacro_ptr_append(hostmacros, hostmacro);
		}

		zbx_vector_uint64_append(&loc_child_templateids, child_templateid);

		for (i = 0; i < hostmacros->values_num; i++)
		{
			hostmacro = hostmacros->values[i];

			if (parent_templateid == hostmacro->child_templateid)
			{
				hostmacro_copy = zbx_malloc(NULL, sizeof(zbx_db_hostmacro_t));
				hostmacro_copy->child_templateid = child_templateid;
				hostmacro_copy->parent_hostmacroid = hostmacro->parent_hostmacroid;
				hostmacro_copy->parent_templateid = parent_templateid;
				hostmacro_copy->macro = zbx_strdup(NULL, hostmacro->macro);
				hostmacro_copy->value = zbx_strdup(NULL, hostmacro->value);
				hostmacro_copy->description = zbx_strdup(NULL, hostmacro->description);
				hostmacro_copy->type = hostmacro->type;
				hostmacro_copy->automatic = hostmacro->automatic;
				zbx_vector_hostmacro_ptr_append(hostmacros, hostmacro_copy);
			}
		}
	}

	zbx_db_free_result(result);
	zbx_free(sql);

	zbx_vector_uint64_sort(&loc_child_templateids, ZBX_DEFAULT_UINT64_COMPARE_FUNC);
	zbx_vector_uint64_uniq(&loc_child_templateids, ZBX_DEFAULT_UINT64_COMPARE_FUNC);

	collect_hostmacros(&loc_child_templateids, child_templateids, hostmacros);

	zbx_vector_uint64_append_array(child_templateids, loc_child_templateids.values,
			loc_child_templateids.values_num);
	zbx_vector_uint64_destroy(&loc_child_templateids);
}


static int	DBpatch_6030176(void)
{
	zbx_vector_hostmacro_ptr_t		hostmacros;
	zbx_vector_child_hostmacro_ptr_t	child_hostmacros;
	zbx_vector_uint64_t			parent_ids, child_templateids;
	zbx_db_result_t				result;
	zbx_db_row_t				row;
	int					i, j;
	char					*sql = NULL;
	size_t					sql_alloc = 0, sql_offset = 0;
	zbx_db_insert_t				db_insert_hostmacro;
	int					ret = SUCCEED;

	if (0 == (DBget_program_type() & ZBX_PROGRAM_TYPE_SERVER))
		return ret;

	zbx_vector_uint64_create(&parent_ids);
	select_pure_parents(&parent_ids);

	if (0 == parent_ids.values_num)
		goto out;

	zbx_vector_hostmacro_ptr_create(&hostmacros);
	zbx_vector_child_hostmacro_ptr_create(&child_hostmacros);
	zbx_vector_uint64_create(&child_templateids);

	collect_hostmacros(&parent_ids, &child_templateids, &hostmacros);

	if (0 == hostmacros.values_num)
		goto clean;

	zbx_vector_uint64_sort(&child_templateids, ZBX_DEFAULT_UINT64_COMPARE_FUNC);
	zbx_vector_uint64_uniq(&child_templateids, ZBX_DEFAULT_UINT64_COMPARE_FUNC);
	zbx_strcpy_alloc(&sql, &sql_alloc, &sql_offset, "select macro,hostid from hostmacro where");
	zbx_db_add_condition_alloc(&sql, &sql_alloc, &sql_offset, "hostid", child_templateids.values,
			child_templateids.values_num);
	result = zbx_db_select("%s", sql);

	while (NULL != (row = zbx_db_fetch(result)))
	{
		zbx_child_hostmacro_t	*hostmacro;
		uint64_t		templateid;

		ZBX_DBROW2UINT64(templateid, row[1]);

		hostmacro = zbx_malloc(NULL, sizeof(zbx_child_hostmacro_t));
		hostmacro->templateid = templateid;
		hostmacro->macro = zbx_strdup(NULL, row[0]);

		zbx_vector_child_hostmacro_ptr_append(&child_hostmacros, hostmacro);
	}

	zbx_db_free_result(result);
	zbx_free(sql);

	zbx_vector_hostmacro_ptr_sort(&hostmacros, (zbx_compare_func_t)hostmacro_sort);
	zbx_vector_hostmacro_ptr_uniq2(&hostmacros, (zbx_compare_func_t)hostmacro_compare);

	for (i = 0; i < child_hostmacros.values_num; i++)
	{
		zbx_child_hostmacro_t	*child_hostmacro;

		child_hostmacro = child_hostmacros.values[i];

		for (j = 0; j < hostmacros.values_num; j++)
		{
			zbx_db_hostmacro_t	*hostmacro;

			hostmacro = hostmacros.values[j];

			if (hostmacro->child_templateid == child_hostmacro->templateid &&
					0 == strcmp(hostmacro->macro, child_hostmacro->macro))
			{
				hostmacro_free(hostmacro);
				zbx_vector_hostmacro_ptr_remove(&hostmacros, j);
			}
		}
	}

	if (0 != hostmacros.values_num)
	{
		zbx_uint64_t	hostmacroid;

		hostmacroid = zbx_db_get_maxid_num("hostmacro", hostmacros.values_num);
		zbx_db_insert_prepare(&db_insert_hostmacro, "hostmacro", "hostmacroid", "hostid", "macro", "value",
				"description", "type", "automatic", NULL);

		for (i = 0; i < hostmacros.values_num; i++)
		{
			zbx_db_hostmacro_t	*hostmacro;

			hostmacro = hostmacros.values[i];
			zbx_db_insert_add_values(&db_insert_hostmacro, hostmacroid, hostmacro->child_templateid,
					hostmacro->macro, hostmacro->value, hostmacro->description, hostmacro->type,
					hostmacro->automatic);
			hostmacroid++;
		}

		if (SUCCEED != (ret = zbx_db_insert_execute(&db_insert_hostmacro)))
			goto clean;

		zbx_db_insert_clean(&db_insert_hostmacro);
	}

clean:
	zbx_vector_uint64_destroy(&child_templateids);
	zbx_vector_child_hostmacro_ptr_clear_ext(&child_hostmacros, child_hostmacro_free);
	zbx_vector_child_hostmacro_ptr_destroy(&child_hostmacros);
	zbx_vector_hostmacro_ptr_clear_ext(&hostmacros, hostmacro_free);
	zbx_vector_hostmacro_ptr_destroy(&hostmacros);
out:
	zbx_vector_uint64_destroy(&parent_ids);

	return ret;
}

typedef struct zbx_db_patch_tag
{
	char			*tag;
	char			*value;
	zbx_vector_uint64_t	ids;
	int			deepness;
}
zbx_db_patch_tag_t;

typedef struct
{
	uint64_t	id;
	char		*tag;
	char		*value;
}
zbx_child_tag_t;

ZBX_PTR_VECTOR_DECL(tag_ptr, zbx_db_patch_tag_t *)
ZBX_PTR_VECTOR_IMPL(tag_ptr, zbx_db_patch_tag_t *)

ZBX_PTR_VECTOR_DECL(child_tag_ptr, zbx_child_tag_t *)
ZBX_PTR_VECTOR_IMPL(child_tag_ptr, zbx_child_tag_t *)

static void	tag_free(zbx_db_patch_tag_t *tag)
{
	zbx_vector_uint64_destroy(&tag->ids);
	zbx_free(tag->tag);
	zbx_free(tag->value);
	zbx_free(tag);
}

static void	child_tag_free(zbx_child_tag_t *tag)
{
	zbx_free(tag->tag);
	zbx_free(tag->value);
	zbx_free(tag);
}

static int	consolidate_tags(zbx_vector_tag_ptr_t *tags)
{
	int			i, j, new_tags = 0;
	zbx_db_patch_tag_t	*tag;

	if (1 < tags->values_num)
	{
		for (i = 0; i < tags->values_num; i++)
		{
			tag = tags->values[i];
			j = i + 1;

			while (j < tags->values_num)
			{
				zbx_db_patch_tag_t	*tag2;

				tag2 = tags->values[j];

				if (0 == strcmp(tag->tag, tag2->tag) && 0 == strcmp(tag->value, tag2->value))
				{
					zbx_vector_uint64_append_array(&tag->ids, tag2->ids.values,
							tag2->ids.values_num);
					tag_free(tag2);
					zbx_vector_tag_ptr_remove(tags, j);
				}
				else
					j++;
			}

			zbx_vector_uint64_sort(&tag->ids, ZBX_DEFAULT_UINT64_COMPARE_FUNC);
			zbx_vector_uint64_uniq(&tag->ids, ZBX_DEFAULT_UINT64_COMPARE_FUNC);
			new_tags += tag->ids.values_num;
		}
	}

	return new_tags;
}

static void	DBpatch_propogate_tag(zbx_vector_tag_ptr_t *tags, zbx_db_patch_tag_t *tag, zbx_uint64_t hostid,
		zbx_uint64_t itemid, zbx_vector_uint64_t *child_itemids)
{
	zbx_db_result_t	result, result2;
	zbx_db_row_t	row, row2;

	result = zbx_db_select("select h.hostid,i.itemid,h.status from hosts h,items i,hosts_templates ht"
			" where h.hostid=ht.hostid and ht.templateid=" ZBX_FS_UI64" and i.hostid=h.hostid and"
			" i.templateid=" ZBX_FS_UI64, hostid, itemid);

	while (NULL != (row = zbx_db_fetch(result)))
	{
		zbx_uint64_t		child_hostid, child_itemid;

		if (HOST_STATUS_TEMPLATE != atoi(row[2]) && 0 == tag->deepness)
			continue;

		ZBX_DBROW2UINT64(child_hostid, row[0]);
		ZBX_DBROW2UINT64(child_itemid, row[1]);
		zbx_vector_uint64_append(&tag->ids, child_itemid);
		zbx_vector_uint64_append(child_itemids, child_itemid);

		if (HOST_STATUS_TEMPLATE != atoi(row[2]))
			continue;

		tag->deepness++;
		DBpatch_propogate_tag(tags, tag, child_hostid, child_itemid, child_itemids);
		result2 = zbx_db_select("select tag,value from host_tag where hostid=" ZBX_FS_UI64, child_hostid);

		while (NULL != (row2 = zbx_db_fetch(result2)))
		{
			zbx_db_patch_tag_t	*tag2;

			tag2 = zbx_malloc(NULL, sizeof(zbx_db_patch_tag_t));
			tag2->tag = zbx_strdup(NULL, row2[0]);
			tag2->value = zbx_strdup(NULL, row2[1]);
			tag2->deepness = 0;
			zbx_vector_uint64_create(&tag2->ids);

			DBpatch_propogate_tag(tags, tag2, child_hostid, child_itemid, child_itemids);
			zbx_vector_tag_ptr_append(tags, tag2);
		}

		zbx_db_free_result(result2);
	}

	zbx_db_free_result(result);
}

static int	DBpatch_6030177(void)
{
	zbx_vector_tag_ptr_t		tags;
	zbx_vector_child_tag_ptr_t	child_tags;
	zbx_vector_uint64_t		child_itemids;
	zbx_db_result_t			result;
	zbx_db_row_t			row;
	int				i, j, k, new_tags = 0, ret = SUCCEED;
	zbx_db_patch_tag_t		*tag;
	zbx_uint64_t			itemtagid;
	zbx_db_insert_t			db_insert_itemtag;
	char				*sql = NULL;
	size_t				sql_alloc = 0, sql_offset = 0;

	if (0 == (DBget_program_type() & ZBX_PROGRAM_TYPE_SERVER))
		return ret;

	zbx_vector_tag_ptr_create(&tags);
	zbx_vector_child_tag_ptr_create(&child_tags);
	zbx_vector_uint64_create(&child_itemids);

	result = zbx_db_select("select th.tag,th.value,h2.hostid,i.itemid from host_tag th,hosts h2,items i"
			" where th.hostid=h2.hostid and i.hostid=h2.hostid and i.templateid is null and"
			" h2.hostid in (select distinct h.hostid from hosts h,hosts h1,hosts_templates ht"
			" where h.status=%d and ht.templateid=h.hostid and ht.hostid=h1.hostid and h1.status=%d)"
			" order by h2.hostid asc", HOST_STATUS_TEMPLATE, HOST_STATUS_TEMPLATE);

	while (NULL != (row = zbx_db_fetch(result)))
	{
		zbx_uint64_t		hostid, itemid;

		tag = zbx_malloc(NULL, sizeof(zbx_db_patch_tag_t));
		tag->tag = zbx_strdup(NULL, row[0]);
		tag->value = zbx_strdup(NULL, row[1]);
		tag->deepness = 0;
		ZBX_DBROW2UINT64(hostid, row[2]);
		ZBX_DBROW2UINT64(itemid, row[3]);
		zbx_vector_uint64_create(&tag->ids);

		DBpatch_propogate_tag(&tags, tag, hostid, itemid, &child_itemids);
		zbx_vector_tag_ptr_append(&tags, tag);
	}

	zbx_db_free_result(result);

	if (0 == tags.values_num)
		goto out;

	new_tags = consolidate_tags(&tags);

	zbx_vector_uint64_sort(&child_itemids, ZBX_DEFAULT_UINT64_COMPARE_FUNC);
	zbx_vector_uint64_uniq(&child_itemids, ZBX_DEFAULT_UINT64_COMPARE_FUNC);
	zbx_strcpy_alloc(&sql, &sql_alloc, &sql_offset, "select itemid,tag,value from item_tag where");
	zbx_db_add_condition_alloc(&sql, &sql_alloc, &sql_offset, "itemid", child_itemids.values, child_itemids.values_num);
	result = zbx_db_select("%s", sql);

	while (NULL != (row = zbx_db_fetch(result)))
	{
		zbx_child_tag_t	*child_tag;
		uint64_t	itemid;

		ZBX_DBROW2UINT64(itemid, row[0]);

		child_tag = zbx_malloc(NULL, sizeof(zbx_child_tag_t));
		child_tag->id = itemid;
		child_tag->tag = zbx_strdup(NULL, row[1]);
		child_tag->value = zbx_strdup(NULL, row[2]);

		zbx_vector_child_tag_ptr_append(&child_tags, child_tag);
	}

	zbx_db_free_result(result);
	zbx_free(sql);

	for (i = 0; i < child_tags.values_num; i++)
	{
		zbx_child_tag_t	*child_tag;

		child_tag = child_tags.values[i];

		for (j = 0; j < tags.values_num; j++)
		{
			tag = tags.values[j];

			if (0 == strcmp(tag->tag, child_tag->tag) && 0 == strcmp(tag->value, child_tag->value))
			{
				for (k = 0; k < tag->ids.values_num; k++)
				{
					zbx_uint64_t	itemid;

					itemid = tag->ids.values[k];

					if (itemid == child_tag->id)
					{
						zbx_vector_uint64_remove(&tag->ids, k);
						new_tags--;
					}
				}
			}
		}
	}

	itemtagid = zbx_db_get_maxid_num("item_tag", new_tags);
	zbx_db_insert_prepare(&db_insert_itemtag, "item_tag", "itemtagid", "itemid", "tag", "value", NULL);

	for (i = 0; i < tags.values_num; i++)
	{
		tag = tags.values[i];

		for(j = 0; j < tag->ids.values_num; j++)
		{
			zbx_uint64_t	itemid;

			itemid = tag->ids.values[j];
			zbx_db_insert_add_values(&db_insert_itemtag, itemtagid, itemid, tag->tag, tag->value);
			itemtagid++;
		}
	}

	if (SUCCEED != (ret = zbx_db_insert_execute(&db_insert_itemtag)))
		goto out;

	zbx_db_insert_clean(&db_insert_itemtag);
out:
	zbx_vector_uint64_destroy(&child_itemids);
	zbx_vector_child_tag_ptr_clear_ext(&child_tags, child_tag_free);
	zbx_vector_child_tag_ptr_destroy(&child_tags);
	zbx_vector_tag_ptr_clear_ext(&tags, tag_free);
	zbx_vector_tag_ptr_destroy(&tags);

	return ret;
}

static void	DBpatch_propogate_tag_web(zbx_vector_tag_ptr_t *tags, zbx_db_patch_tag_t *tag, zbx_uint64_t hostid,
		zbx_uint64_t httptestid, zbx_vector_uint64_t *child_httptestids)
{
	zbx_db_result_t	result, result2;
	zbx_db_row_t	row, row2;

	result = zbx_db_select("select h.hostid,htt.httptestid,h.status from hosts h,httptest htt,hosts_templates ht"
			" where h.hostid=ht.hostid and ht.templateid=" ZBX_FS_UI64" and htt.hostid=h.hostid and"
			" htt.templateid=" ZBX_FS_UI64, hostid, httptestid);

	while (NULL != (row = zbx_db_fetch(result)))
	{
		zbx_uint64_t		child_hostid, child_httptestid;

		if (HOST_STATUS_TEMPLATE != atoi(row[2]) && 0 == tag->deepness)
			continue;

		ZBX_DBROW2UINT64(child_hostid, row[0]);
		ZBX_DBROW2UINT64(child_httptestid, row[1]);
		zbx_vector_uint64_append(&tag->ids, child_httptestid);
		zbx_vector_uint64_append(child_httptestids, child_httptestid);

		if (HOST_STATUS_TEMPLATE != atoi(row[2]))
			continue;

		tag->deepness++;
		DBpatch_propogate_tag_web(tags, tag, child_hostid, child_httptestid, child_httptestids);
		result2 = zbx_db_select("select tag,value from host_tag where hostid=" ZBX_FS_UI64, child_hostid);

		while (NULL != (row2 = zbx_db_fetch(result2)))
		{
			zbx_db_patch_tag_t	*tag2;

			tag2 = zbx_malloc(NULL, sizeof(zbx_db_patch_tag_t));
			tag2->deepness = 0;
			tag2->tag = zbx_strdup(NULL, row2[0]);
			tag2->value = zbx_strdup(NULL, row2[1]);
			zbx_vector_uint64_create(&tag2->ids);

			DBpatch_propogate_tag_web(tags, tag2, child_hostid, child_httptestid, child_httptestids);
			zbx_vector_tag_ptr_append(tags, tag2);
		}

		zbx_db_free_result(result2);
	}

	zbx_db_free_result(result);
}

static int	DBpatch_6030178(void)
{
	zbx_vector_tag_ptr_t		tags;
	zbx_vector_child_tag_ptr_t	child_tags;
	zbx_vector_uint64_t		child_httptestids;
	zbx_db_result_t			result;
	zbx_db_row_t			row;
	int				i, j, k, new_tags = 0, ret = SUCCEED;
	zbx_db_patch_tag_t		*tag;
	zbx_uint64_t			httptesttagid;
	char				*sql = NULL;
	size_t				sql_alloc = 0, sql_offset = 0;
	zbx_db_insert_t			db_insert_httptesttag;

	if (0 == (DBget_program_type() & ZBX_PROGRAM_TYPE_SERVER))
		return ret;

	zbx_vector_tag_ptr_create(&tags);
	zbx_vector_child_tag_ptr_create(&child_tags);
	zbx_vector_uint64_create(&child_httptestids);

	result = zbx_db_select("select th.tag,th.value,h2.hostid,htt.httptestid from host_tag th,hosts h2,httptest htt"
			" where th.hostid=h2.hostid and htt.hostid=h2.hostid and htt.templateid is null and"
			" h2.hostid in (select distinct h.hostid from hosts h,hosts h1,hosts_templates ht"
			" where h.status=%d and ht.templateid=h.hostid and ht.hostid=h1.hostid and h1.status=%d)"
			" order by h2.hostid asc", HOST_STATUS_TEMPLATE, HOST_STATUS_TEMPLATE);

	while (NULL != (row = zbx_db_fetch(result)))
	{
		zbx_uint64_t		hostid, httptestid;

		tag = zbx_malloc(NULL, sizeof(zbx_db_patch_tag_t));
		tag->deepness = 0;
		tag->tag = zbx_strdup(NULL, row[0]);
		tag->value = zbx_strdup(NULL, row[1]);
		ZBX_DBROW2UINT64(hostid, row[2]);
		ZBX_DBROW2UINT64(httptestid, row[3]);
		zbx_vector_uint64_create(&tag->ids);

		DBpatch_propogate_tag_web(&tags, tag, hostid, httptestid, &child_httptestids);
		zbx_vector_tag_ptr_append(&tags, tag);
	}

	zbx_db_free_result(result);

	if (0 == tags.values_num)
		goto out;

	new_tags = consolidate_tags(&tags);

	zbx_vector_uint64_sort(&child_httptestids, ZBX_DEFAULT_UINT64_COMPARE_FUNC);
	zbx_vector_uint64_uniq(&child_httptestids, ZBX_DEFAULT_UINT64_COMPARE_FUNC);
	zbx_strcpy_alloc(&sql, &sql_alloc, &sql_offset, "select httptestid,tag,value from httptest_tag where");
	zbx_db_add_condition_alloc(&sql, &sql_alloc, &sql_offset, "httptestid", child_httptestids.values,
			child_httptestids.values_num);
	result = zbx_db_select("%s", sql);

	while (NULL != (row = zbx_db_fetch(result)))
	{
		zbx_child_tag_t	*child_tag;
		uint64_t	httptestid;

		ZBX_DBROW2UINT64(httptestid, row[0]);

		child_tag = zbx_malloc(NULL, sizeof(zbx_child_tag_t));
		child_tag->id = httptestid;
		child_tag->tag = zbx_strdup(NULL, row[1]);
		child_tag->value = zbx_strdup(NULL, row[2]);

		zbx_vector_child_tag_ptr_append(&child_tags, child_tag);
	}

	zbx_db_free_result(result);
	zbx_free(sql);

	for (i = 0; i < child_tags.values_num; i++)
	{
		zbx_child_tag_t	*child_tag;

		child_tag = child_tags.values[i];

		for (j = 0; j < tags.values_num; j++)
		{
			tag = tags.values[j];

			if (0 == strcmp(tag->tag, child_tag->tag) && 0 == strcmp(tag->value, child_tag->value))
			{
				for (k = 0; k < tag->ids.values_num; k++)
				{
					zbx_uint64_t	httptestid;

					httptestid = tag->ids.values[k];

					if (httptestid == child_tag->id)
					{
						zbx_vector_uint64_remove(&tag->ids, k);
						new_tags--;
					}
				}
			}
		}
	}

	httptesttagid = zbx_db_get_maxid_num("httptest_tag", new_tags);
	zbx_db_insert_prepare(&db_insert_httptesttag, "httptest_tag", "httptesttagid", "httptestid", "tag", "value",
			NULL);

	for (i = 0; i < tags.values_num; i++)
	{
		tag = tags.values[i];

		for(j = 0; j < tag->ids.values_num; j++)
		{
			zbx_uint64_t	itemid;

			itemid = tag->ids.values[j];
			zbx_db_insert_add_values(&db_insert_httptesttag, httptesttagid, itemid, tag->tag, tag->value);
			httptesttagid++;
		}
	}

	if (SUCCEED != (ret = zbx_db_insert_execute(&db_insert_httptesttag)))
		goto out;

	zbx_db_insert_clean(&db_insert_httptesttag);
out:
	zbx_vector_uint64_destroy(&child_httptestids);
	zbx_vector_child_tag_ptr_clear_ext(&child_tags, child_tag_free);
	zbx_vector_child_tag_ptr_destroy(&child_tags);
	zbx_vector_tag_ptr_clear_ext(&tags, tag_free);
	zbx_vector_tag_ptr_destroy(&tags);

	return ret;
}

typedef struct
{
	int		type;
	char		*name;
	int		value_int;
	char		*value_str;
	zbx_uint64_t	value_groupid;
	zbx_uint64_t	value_hostid;
	zbx_uint64_t	value_itemid;
	zbx_uint64_t	value_graphid;
	zbx_uint64_t	value_sysmapid;
	zbx_uint64_t	value_serviceid;
	zbx_uint64_t	value_slaid;
	zbx_uint64_t	value_userid;
	zbx_uint64_t	value_actionid;
	zbx_uint64_t	value_mediatypeid;
} zbx_db_widget_field_t;

ZBX_PTR_VECTOR_DECL(widget_field_ptr, zbx_db_widget_field_t *)
ZBX_PTR_VECTOR_IMPL(widget_field_ptr, zbx_db_widget_field_t *)

typedef struct
{
	char				*type;
	char				*name;
	int				x;
	int				y;
	int				width;
	int				height;
	int				view_mode;

	zbx_vector_widget_field_ptr_t	fields;
}
zbx_db_widget_t;

ZBX_PTR_VECTOR_DECL(widget_ptr, zbx_db_widget_t *)
ZBX_PTR_VECTOR_IMPL(widget_ptr, zbx_db_widget_t *)

typedef struct
{
	char			*name;
	int			display_period;
	int			sortorder;

	zbx_vector_widget_ptr_t	widgets;
}
zbx_db_dashboard_page_t;

ZBX_PTR_VECTOR_DECL(dashboard_page_ptr, zbx_db_dashboard_page_t *)
ZBX_PTR_VECTOR_IMPL(dashboard_page_ptr, zbx_db_dashboard_page_t *)

typedef struct
{
	uint64_t			child_templateid;
	char				*uuid;
	uint64_t			parent_dashboardid;
	char				*name;
	int				display_period;
	int				auto_start;

	zbx_vector_dashboard_page_ptr_t	pages;
	int				uniq;
}
zbx_db_dashboard_t;

ZBX_PTR_VECTOR_DECL(dashboard_ptr, zbx_db_dashboard_t *)
ZBX_PTR_VECTOR_IMPL(dashboard_ptr, zbx_db_dashboard_t *)

typedef struct
{
	uint64_t				templateid;
	char					*name;
}
zbx_child_dashboard_t;

ZBX_PTR_VECTOR_DECL(child_dashboard_ptr, zbx_child_dashboard_t *)
ZBX_PTR_VECTOR_IMPL(child_dashboard_ptr, zbx_child_dashboard_t *)

static int	DBpatch_propogate_widget(zbx_db_widget_t *widget, uint64_t widgetid,
		zbx_vector_uint64_t *value_itemids, zbx_vector_uint64_t *value_graphids)
{
	zbx_db_result_t		result;
	zbx_db_row_t		row;

	result = zbx_db_select("select widget_fieldid,type,name,value_int,value_str,value_groupid,value_hostid,value_itemid,"
			"value_graphid,value_sysmapid,value_serviceid,value_slaid,value_userid,value_actionid,"
			"value_mediatypeid from widget_field where widgetid=" ZBX_FS_UI64, widgetid);

	while (NULL != (row = zbx_db_fetch(result)))
	{
		zbx_db_widget_field_t	*field;
		zbx_uint64_t		fieldid;

		field = zbx_malloc(NULL, sizeof(zbx_db_widget_field_t));
		ZBX_DBROW2UINT64(fieldid, row[0]);
		field->type = atoi(row[1]);
		field->name = zbx_strdup(NULL, row[2]);
		field->value_int = atoi(row[3]);
		field->value_str = zbx_strdup(NULL, row[4]);
		ZBX_DBROW2UINT64(field->value_groupid, row[5]);
		ZBX_DBROW2UINT64(field->value_hostid, row[6]);

		ZBX_DBROW2UINT64(field->value_itemid, row[7]);
		if (0 != field->value_itemid)
			zbx_vector_uint64_append(value_itemids, field->value_itemid);

		ZBX_DBROW2UINT64(field->value_graphid, row[8]);
		if (0 != field->value_graphid)
			zbx_vector_uint64_append(value_graphids, field->value_graphid);

		ZBX_DBROW2UINT64(field->value_sysmapid, row[9]);
		ZBX_DBROW2UINT64(field->value_serviceid, row[10]);
		ZBX_DBROW2UINT64(field->value_slaid, row[11]);
		ZBX_DBROW2UINT64(field->value_userid, row[12]);
		ZBX_DBROW2UINT64(field->value_actionid, row[13]);
		ZBX_DBROW2UINT64(field->value_mediatypeid, row[14]);

		zbx_vector_widget_field_ptr_append(&widget->fields, field);
	}

	zbx_db_free_result(result);

	return widget->fields.values_num;
}

static int	DBpatch_propogate_widget_copy(zbx_db_widget_t *widget, zbx_db_widget_t *widget_orig,
		zbx_vector_uint64_t *value_itemids, zbx_vector_uint64_t *value_graphids)
{
	int	 i;

	for (i = 0; i < widget_orig->fields.values_num; i++)
	{
		zbx_db_widget_field_t	*field, *field_orig;

		field = zbx_malloc(NULL, sizeof(zbx_db_widget_field_t));
		field_orig = widget_orig->fields.values[i];
		field->type = field_orig->type;
		field->name = zbx_strdup(NULL, field_orig->name);
		field->value_int = field_orig->value_int;
		field->value_str = zbx_strdup(NULL, field_orig->value_str);
		field->value_groupid = field_orig->value_groupid;
		field->value_hostid = field_orig->value_hostid;
		field->value_itemid = field_orig->value_itemid;
		if (0 != field->value_itemid)
			zbx_vector_uint64_append(value_itemids, field->value_itemid);

		field->value_graphid = field_orig->value_graphid;
		if (0 != field->value_graphid)
			zbx_vector_uint64_append(value_graphids, field->value_graphid);

		field->value_sysmapid = field_orig->value_sysmapid;
		field->value_serviceid = field_orig->value_serviceid;
		field->value_slaid = field_orig->value_slaid;
		field->value_userid = field_orig->value_userid;
		field->value_actionid = field_orig->value_actionid;
		field->value_mediatypeid = field_orig->value_mediatypeid;

		zbx_vector_widget_field_ptr_append(&widget->fields, field);
	}

	return widget->fields.values_num;
}

static int	DBpatch_propogate_page(zbx_db_dashboard_page_t *page, uint64_t pageid, int *fields_num,
		zbx_vector_uint64_t *value_itemids, zbx_vector_uint64_t *value_graphids)
{
	zbx_db_result_t		result;
	zbx_db_row_t		row;

	result = zbx_db_select("select widgetid,type,name,x,y,width,height,view_mode from widget"
			" where dashboard_pageid=" ZBX_FS_UI64, pageid);

	while (NULL != (row = zbx_db_fetch(result)))
	{
		zbx_db_widget_t	*widget;
		zbx_uint64_t	widgetid;

		widget = zbx_malloc(NULL, sizeof(zbx_db_widget_t));
		ZBX_DBROW2UINT64(widgetid, row[0]);
		widget->type = zbx_strdup(NULL, row[1]);
		widget->name = zbx_strdup(NULL, row[2]);
		widget->x = atoi(row[3]);
		widget->y = atoi(row[4]);
		widget->width = atoi(row[5]);
		widget->height = atoi(row[6]);
		widget->view_mode = atoi(row[7]);
		zbx_vector_widget_field_ptr_create(&widget->fields);
		*fields_num += DBpatch_propogate_widget(widget, widgetid, value_itemids, value_graphids);
		zbx_vector_widget_ptr_append(&page->widgets, widget);
	}

	zbx_db_free_result(result);

	return page->widgets.values_num;
}

static int	DBpatch_propogate_page_copy(zbx_db_dashboard_page_t *page, zbx_db_dashboard_page_t *page_orig,
		int *fields_num, zbx_vector_uint64_t *value_itemids, zbx_vector_uint64_t *value_graphids)
{
	int	i;

	for (i = 0; i < page_orig->widgets.values_num; i++)
	{
		zbx_db_widget_t	*widget, *widget_orig;

		widget = zbx_malloc(NULL, sizeof(zbx_db_widget_t));
		widget_orig = page_orig->widgets.values[i];
		widget->type = zbx_strdup(NULL, widget_orig->type);
		widget->name = zbx_strdup(NULL, widget_orig->name);
		widget->x = widget_orig->x;
		widget->y = widget_orig->y;
		widget->width = widget_orig->width;
		widget->height = widget_orig->height;
		widget->view_mode = widget_orig->view_mode;
		zbx_vector_widget_field_ptr_create(&widget->fields);
		*fields_num += DBpatch_propogate_widget_copy(widget, widget_orig, value_itemids, value_graphids);
		zbx_vector_widget_ptr_append(&page->widgets, widget);
	}

	return page->widgets.values_num;
}

static int	DBpatch_propogate_dashboard(zbx_db_dashboard_t *dashboard, uint64_t dashboardid, int *widgets_num,
		int *fields_num, zbx_vector_uint64_t *value_itemids, zbx_vector_uint64_t *value_graphids)
{
	zbx_db_result_t		result;
	zbx_db_row_t		row;

	result = zbx_db_select("select dashboard_pageid,name,display_period,sortorder from dashboard_page"
			" where dashboardid=" ZBX_FS_UI64, dashboardid);

	while (NULL != (row = zbx_db_fetch(result)))
	{
		zbx_db_dashboard_page_t	*page;
		zbx_uint64_t		pageid;

		page = zbx_malloc(NULL, sizeof(zbx_db_dashboard_page_t));
		ZBX_DBROW2UINT64(pageid, row[0]);
		page->name = zbx_strdup(NULL, row[1]);
		page->display_period = atoi(row[2]);
		page->sortorder = atoi(row[3]);
		zbx_vector_widget_ptr_create(&page->widgets);
		*widgets_num += DBpatch_propogate_page(page, pageid, fields_num, value_itemids, value_graphids);
		zbx_vector_dashboard_page_ptr_append(&dashboard->pages, page);
	}

	zbx_db_free_result(result);

	return dashboard->pages.values_num;
}

static int	DBpatch_propogate_dashboard_copy(zbx_db_dashboard_t *dashboard, zbx_db_dashboard_t *dashboard_orig,
		int *widgets_num, int *fields_num, zbx_vector_uint64_t *value_itemids,
		zbx_vector_uint64_t *value_graphids)
{
	int	i;

	for (i = 0; i < dashboard_orig->pages.values_num; i++)
	{
		zbx_db_dashboard_page_t	*page_orig, *page;

		page = zbx_malloc(NULL, sizeof(zbx_db_dashboard_page_t));
		page_orig = dashboard_orig->pages.values[i];
		page->name = zbx_strdup(NULL, page_orig->name);
		page->display_period = page_orig->display_period;
		page->sortorder = page_orig->sortorder;
		zbx_vector_widget_ptr_create(&page->widgets);
		*widgets_num += DBpatch_propogate_page_copy(page, page_orig, fields_num, value_itemids, value_graphids);
		zbx_vector_dashboard_page_ptr_append(&dashboard->pages, page);
	}

	return dashboard->pages.values_num;
}

static void	fields_free(zbx_db_widget_field_t *field)
{
	zbx_free(field->name);
	zbx_free(field->value_str);
	zbx_free(field);
}

static void	widgets_free(zbx_db_widget_t *widget)
{
	zbx_free(widget->type);
	zbx_free(widget->name);
	zbx_vector_widget_field_ptr_clear_ext(&widget->fields, fields_free);
	zbx_vector_widget_field_ptr_destroy(&widget->fields);
	zbx_free(widget);
}

static void	dashboard_page_free(zbx_db_dashboard_page_t *page)
{
	zbx_free(page->name);
	zbx_vector_widget_ptr_clear_ext(&page->widgets, widgets_free);
	zbx_vector_widget_ptr_destroy(&page->widgets);
	zbx_free(page);
}

static void	dashboard_clear(zbx_db_dashboard_t *dashboard)
{
	zbx_free(dashboard->uuid);
	zbx_free(dashboard->name);
	zbx_vector_dashboard_page_ptr_clear_ext(&dashboard->pages, dashboard_page_free);
	zbx_vector_dashboard_page_ptr_destroy(&dashboard->pages);
}

static void	dashboard_free(zbx_db_dashboard_t *dashboard)
{
	dashboard_clear(dashboard);
	zbx_free(dashboard);
}

static void	child_dashboard_free(zbx_child_dashboard_t *dashboard)
{
	zbx_free(dashboard->name);
	zbx_free(dashboard);
}

static void	change_item_ids(zbx_db_dashboard_t *dashboard, zbx_vector_uint64_t *item_ids)
{
	zbx_vector_uint64_pair_t	itemid_pairs;
	char				*sql = NULL;
	size_t				sql_alloc = 0, sql_offset = 0;
	zbx_db_result_t			result;
	zbx_db_row_t			row;
	zbx_uint64_pair_t		pair;
	int				i, j, k;

	if (0 == item_ids->values_num)
		return;

	zbx_vector_uint64_pair_create(&itemid_pairs);

	zbx_vector_uint64_sort(item_ids, ZBX_DEFAULT_UINT64_COMPARE_FUNC);
	zbx_vector_uint64_uniq(item_ids, ZBX_DEFAULT_UINT64_COMPARE_FUNC);

	zbx_snprintf_alloc(&sql, &sql_alloc, &sql_offset, "select i.templateid,i.itemid from items i,hosts h where"
			" i.hostid=h.hostid and h.hostid=" ZBX_FS_UI64" and", dashboard->child_templateid);
	zbx_db_add_condition_alloc(&sql, &sql_alloc, &sql_offset, "i.templateid", item_ids->values, item_ids->values_num);
	result = zbx_db_select("%s", sql);

	while (NULL != (row = zbx_db_fetch(result)))
	{
		ZBX_DBROW2UINT64(pair.first, row[0]);
		ZBX_DBROW2UINT64(pair.second, row[1]);

		zbx_vector_uint64_pair_append(&itemid_pairs, pair);
	}

	zbx_db_free_result(result);
	zbx_free(sql);

	for (i = 0; i < dashboard->pages.values_num; i++)
	{
		zbx_db_dashboard_page_t	*page;

		page = dashboard->pages.values[i];

		for (j = 0; j < page->widgets.values_num; j++)
		{
			zbx_db_widget_t	*widget;

			widget = page->widgets.values[j];

			for (k = 0; k < widget->fields.values_num; k++)
			{
				zbx_db_widget_field_t	*field;

				field = widget->fields.values[k];

				if (0 != field->value_itemid)
				{
					int	index;

					pair.first = field->value_itemid;

					if (FAIL != (index = zbx_vector_uint64_pair_search(&itemid_pairs, pair,
							ZBX_DEFAULT_UINT64_COMPARE_FUNC)))
					{
						field->value_itemid = itemid_pairs.values[index].second;
					}
				}
			}
		}
	}

	zbx_vector_uint64_pair_destroy(&itemid_pairs);
}

static void	change_graph_ids(zbx_db_dashboard_t *dashboard, zbx_vector_uint64_t *graph_ids)
{
	zbx_vector_uint64_pair_t	graphid_pairs;
	char				*sql = NULL;
	size_t				sql_alloc = 0, sql_offset = 0;
	zbx_db_result_t			result;
	zbx_db_row_t			row;
	zbx_uint64_pair_t		pair;
	int				i, j, k;

	if (0 == graph_ids->values_num)
		return;

	zbx_vector_uint64_pair_create(&graphid_pairs);

	zbx_vector_uint64_sort(graph_ids, ZBX_DEFAULT_UINT64_COMPARE_FUNC);
	zbx_vector_uint64_uniq(graph_ids, ZBX_DEFAULT_UINT64_COMPARE_FUNC);

	zbx_snprintf_alloc(&sql, &sql_alloc, &sql_offset,
			"select distinct g.templateid,g.graphid from graphs g,graphs_items gi,items i"
			" where gi.graphid=g.graphid and i.itemid=gi.itemid and i.hostid=" ZBX_FS_UI64" and",
			dashboard->child_templateid);
	zbx_db_add_condition_alloc(&sql, &sql_alloc, &sql_offset, "g.templateid", graph_ids->values, graph_ids->values_num);
	result = zbx_db_select("%s", sql);

	while (NULL != (row = zbx_db_fetch(result)))
	{
		ZBX_DBROW2UINT64(pair.first, row[0]);
		ZBX_DBROW2UINT64(pair.second, row[1]);

		zbx_vector_uint64_pair_append(&graphid_pairs, pair);
	}

	zbx_db_free_result(result);
	zbx_free(sql);

	for (i = 0; i < dashboard->pages.values_num; i++)
	{
		zbx_db_dashboard_page_t	*page;

		page = dashboard->pages.values[i];

		for (j = 0; j < page->widgets.values_num; j++)
		{
			zbx_db_widget_t	*widget;

			widget = page->widgets.values[j];

			for (k = 0; k < widget->fields.values_num; k++)
			{
				zbx_db_widget_field_t	*field;

				field = widget->fields.values[k];

				if (0 != field->value_graphid)
				{
					int	index;

					pair.first = field->value_graphid;

					if (FAIL != (index = zbx_vector_uint64_pair_search(&graphid_pairs, pair,
							ZBX_DEFAULT_UINT64_COMPARE_FUNC)))
					{
						field->value_graphid = graphid_pairs.values[index].second;
					}
				}
			}
		}
	}

	zbx_vector_uint64_pair_destroy(&graphid_pairs);
}

static int	dashboard_compare(const zbx_db_dashboard_t **pd1, const zbx_db_dashboard_t **pd2)
{
	const zbx_db_dashboard_t	*d1, *d2;

	d1 = *pd1;
	d2 = *pd2;

	if (d1->child_templateid == d2->child_templateid && d1->parent_dashboardid == d2->parent_dashboardid)
		return 0;

	return 1;
}

static void	zbx_vector_dashboard_ptr_uniq2(zbx_vector_dashboard_ptr_t *vector, zbx_compare_func_t compare_func)
{
	if (2 <= vector->values_num)
	{
		int	i, j;

		for (i = 0; i < vector->values_num; i++)
		{
			j = i + 1;

			while (j < vector->values_num)
			{
				if (0 == compare_func(&vector->values[i], &vector->values[j]))
				{
					dashboard_free(vector->values[j]);
					zbx_vector_dashboard_ptr_remove(vector, j);
				}
				else
					j++;
			}
		}
	}
}

static void	collect_dashboards(zbx_vector_uint64_t *parent_ids, zbx_vector_uint64_t *child_templateids,
		zbx_vector_dashboard_ptr_t *dashboards, int *pages_num, int *widgets_num, int *fields_num)
{
	zbx_db_result_t		result;
	zbx_db_row_t		row;
	char			*sql = NULL;
	size_t			sql_alloc = 0, sql_offset = 0;
	zbx_vector_uint64_t	loc_child_templateids, value_itemids, value_graphids;

	if (0 == parent_ids->values_num)
		return;

	zbx_vector_uint64_create(&loc_child_templateids);

	zbx_snprintf_alloc(&sql, &sql_alloc, &sql_offset,
			"select d.dashboardid,d.name,d.display_period,d.auto_start,ht.hostid,h.host,ht.templateid"
			" from hosts_templates ht"
			" join hosts h on h.hostid=ht.hostid and h.status=%d"
			" left join dashboard d on d.templateid=ht.templateid where", HOST_STATUS_TEMPLATE);
	zbx_db_add_condition_alloc(&sql, &sql_alloc, &sql_offset, "ht.templateid", parent_ids->values,
			parent_ids->values_num);
	result = zbx_db_select("%s", sql);

	while (NULL != (row = zbx_db_fetch(result)))
	{
		char			*template_name, *seed = NULL;
		zbx_db_dashboard_t	*dashboard, *dashboard_copy;
		zbx_uint64_t		dashboardid, child_templateid, parent_templateid;
		int			i;

		ZBX_DBROW2UINT64(dashboardid, row[0]);
		ZBX_DBROW2UINT64(child_templateid, row[4]);
		ZBX_DBROW2UINT64(parent_templateid, row[6]);
		template_name = zbx_strdup(NULL, row[5]);
		template_name = zbx_update_template_name(template_name);

		if (0 != dashboardid)
		{
			zbx_vector_uint64_create(&value_itemids);
			zbx_vector_uint64_create(&value_graphids);

			dashboard = zbx_malloc(NULL, sizeof(zbx_db_dashboard_t));
			dashboard->child_templateid = child_templateid;
			dashboard->parent_dashboardid = dashboardid;
			dashboard->name = zbx_strdup(NULL, row[1]);
			dashboard->display_period = atoi(row[2]);
			dashboard->auto_start = atoi(row[3]);

			seed = zbx_dsprintf(seed, "%s/%s", template_name, row[1]);
			dashboard->uuid = zbx_gen_uuid4(seed);
			zbx_free(seed);
			dashboard->uniq = 0;
			zbx_vector_dashboard_page_ptr_create(&dashboard->pages);
			pages_num += DBpatch_propogate_dashboard(dashboard, dashboardid, widgets_num, fields_num,
					&value_itemids, &value_graphids);
			zbx_vector_dashboard_ptr_append(dashboards, dashboard);
			change_item_ids(dashboard, &value_itemids);
			change_graph_ids(dashboard, &value_graphids);

			zbx_vector_uint64_destroy(&value_itemids);
			zbx_vector_uint64_destroy(&value_graphids);
		}

		zbx_vector_uint64_append(&loc_child_templateids, child_templateid);

		for (i = 0; i < dashboards->values_num; i++)
		{
			dashboard = dashboards->values[i];

			if (parent_templateid == dashboard->child_templateid)
			{
				zbx_vector_uint64_create(&value_itemids);
				zbx_vector_uint64_create(&value_graphids);

				dashboard_copy = zbx_malloc(NULL, sizeof(zbx_db_dashboard_t));
				dashboard_copy->child_templateid = child_templateid;
				dashboard_copy->parent_dashboardid = dashboard->parent_dashboardid;
				dashboard_copy->name = zbx_strdup(NULL, dashboard->name);
				dashboard_copy->display_period = dashboard->display_period;
				dashboard_copy->auto_start= dashboard->auto_start;
				seed = zbx_dsprintf(seed, "%s/%s", template_name, dashboard->name);
				dashboard_copy->uuid = zbx_gen_uuid4(seed);
				zbx_free(seed);
				dashboard_copy->uniq = 0;
				zbx_vector_dashboard_page_ptr_create(&dashboard_copy->pages);
				pages_num += DBpatch_propogate_dashboard_copy(dashboard_copy, dashboard,
						widgets_num, fields_num, &value_itemids, &value_graphids);
				zbx_vector_dashboard_ptr_append(dashboards, dashboard_copy);

				change_item_ids(dashboard_copy, &value_itemids);
				change_graph_ids(dashboard_copy, &value_graphids);

				zbx_vector_uint64_destroy(&value_itemids);
				zbx_vector_uint64_destroy(&value_graphids);
			}
		}

		zbx_free(template_name);
	}

	zbx_db_free_result(result);
	zbx_free(sql);

	collect_dashboards(&loc_child_templateids, child_templateids, dashboards, pages_num, widgets_num, fields_num);

	zbx_vector_uint64_append_array(child_templateids, loc_child_templateids.values,
			loc_child_templateids.values_num);
	zbx_vector_uint64_destroy(&loc_child_templateids);
}

static int	DBpatch_6030179(void)
{
	zbx_vector_dashboard_ptr_t		dashboards;
	zbx_vector_child_dashboard_ptr_t	child_dashboards;
	zbx_vector_uint64_t			parent_ids, child_templateids;
	zbx_db_result_t				result;
	zbx_db_row_t				row;
	int					iterations, changed, i, j, k, l, pages_num = 0, widgets_num = 0,
						fields_num = 0, ret = SUCCEED,
						long_name_collisions = MAX_LONG_NAME_COLLISIONS;
	char					*sql = NULL;
	size_t					sql_alloc = 0, sql_offset = 0;
	zbx_db_insert_t				db_insert_dashboard, db_insert_dashboard_page, db_insert_widget,
						db_insert_widget_field;
	zbx_uint64_t				dashboardid, dashboard_pageid, widgetid, widget_fieldid;

	if (0 == (DBget_program_type() & ZBX_PROGRAM_TYPE_SERVER))
		return ret;

	zbx_vector_uint64_create(&parent_ids);
	select_pure_parents(&parent_ids);

	if (0 == parent_ids.values_num)
		goto out;

	zbx_vector_dashboard_ptr_create(&dashboards);
	zbx_vector_child_dashboard_ptr_create(&child_dashboards);
	zbx_vector_uint64_create(&child_templateids);

	collect_dashboards(&parent_ids, &child_templateids, &dashboards, &pages_num, &widgets_num, &fields_num);

	if (0 == dashboards.values_num)
		goto clean;

	zbx_vector_uint64_sort(&child_templateids, ZBX_DEFAULT_UINT64_COMPARE_FUNC);
	zbx_vector_uint64_uniq(&child_templateids, ZBX_DEFAULT_UINT64_COMPARE_FUNC);
	zbx_strcpy_alloc(&sql, &sql_alloc, &sql_offset, "select name,templateid from dashboard where");
	zbx_db_add_condition_alloc(&sql, &sql_alloc, &sql_offset, "templateid", child_templateids.values,
			child_templateids.values_num);
	result = zbx_db_select("%s", sql);

	while (NULL != (row = zbx_db_fetch(result)))
	{
		zbx_child_dashboard_t	*dashboard;
		uint64_t		templateid;

		ZBX_DBROW2UINT64(templateid, row[1]);

		dashboard = zbx_malloc(NULL, sizeof(zbx_child_dashboard_t));
		dashboard->templateid = templateid;
		dashboard->name = zbx_strdup(NULL, row[0]);

		zbx_vector_child_dashboard_ptr_append(&child_dashboards, dashboard);
	}

	zbx_db_free_result(result);
	zbx_free(sql);

	zbx_vector_dashboard_ptr_uniq2(&dashboards, (zbx_compare_func_t)dashboard_compare);

	iterations = 0;

	do
	{
		int			last_collision_idx = -1;
		zbx_db_dashboard_t	*dashboard, *dashboard2;

		changed = 0;

		for (i = 0; i < child_dashboards.values_num; i++)
		{
			zbx_child_dashboard_t	*child_dashboard;

			child_dashboard = child_dashboards.values[i];

			for (j = 0; j < dashboards.values_num; j++)
			{
				dashboard = dashboards.values[j];

				if (dashboard->child_templateid == child_dashboard->templateid &&
						0 == strcmp(dashboard->name, child_dashboard->name) &&
						0 == dashboard->uniq)
				{
					changed++;
					dashboard->uniq++;
					last_collision_idx = j;
				}
			}
		}

		for (i = 0; i < dashboards.values_num; i++)
		{
			dashboard = dashboards.values[i];

			for (j = i + 1; j < dashboards.values_num; j++)
			{
				dashboard2 = dashboards.values[j];

				if (dashboard->child_templateid == dashboard2->child_templateid &&
						0 == strcmp(dashboard->name, dashboard2->name) &&
						dashboard->uniq == dashboard2->uniq)
				{
					changed++;
					dashboard2->uniq++;
					last_collision_idx = j;
				}
			}
		}

		if (MAX_LONG_NAME_COLLISIONS < iterations && 0 <= last_collision_idx )
		{
			dashboard_free(dashboards.values[last_collision_idx]);
			zbx_vector_dashboard_ptr_remove(&dashboards, last_collision_idx);
			iterations = 0;
		}

		for (i = 0; i < dashboards.values_num; i++)
		{
			dashboard = dashboards.values[i];

			if (0 != dashboard->uniq)
			{
				correct_entity_name(&dashboard->name, dashboard->uniq, 255, &long_name_collisions);
				dashboard->uniq = 0;
			}
		}

		iterations++;
	}while (0 != changed);

	dashboardid = zbx_db_get_maxid_num("dashboard", dashboards.values_num);
	dashboard_pageid = zbx_db_get_maxid_num("dashboard_page", pages_num);
	widgetid = zbx_db_get_maxid_num("widget", widgets_num);
	widget_fieldid = zbx_db_get_maxid_num("widget_field", fields_num);

	zbx_db_insert_prepare(&db_insert_dashboard, "dashboard", "dashboardid", "templateid", "name",
			"display_period","auto_start", "uuid", NULL);
	zbx_db_insert_prepare(&db_insert_dashboard_page, "dashboard_page", "dashboard_pageid", "dashboardid",
			"name", "display_period", "sortorder", NULL);
	zbx_db_insert_prepare(&db_insert_widget, "widget", "widgetid", "dashboard_pageid", "type", "name", "x",
			"y", "width", "height", "view_mode", NULL);
	zbx_db_insert_prepare(&db_insert_widget_field, "widget_field", "widget_fieldid", "widgetid", "type",
			"name", "value_int", "value_str", "value_groupid", "value_hostid", "value_itemid",
			"value_graphid", "value_sysmapid", "value_serviceid", "value_slaid", "value_userid",
			"value_actionid", "value_mediatypeid", NULL);

	for (i = 0; i < dashboards.values_num; i++)
	{
		zbx_db_dashboard_t	*dashboard;

		dashboard = dashboards.values[i];
		zbx_db_insert_add_values(&db_insert_dashboard, dashboardid, dashboard->child_templateid,
				dashboard->name, dashboard->display_period, dashboard->auto_start,
				dashboard->uuid);

		for (j = 0; j < dashboard->pages.values_num; j++)
		{
			zbx_db_dashboard_page_t	*dashboard_page;

			dashboard_page = dashboard->pages.values[j];
			zbx_db_insert_add_values(&db_insert_dashboard_page, dashboard_pageid, dashboardid,
					dashboard_page->name, dashboard_page->display_period,
					dashboard_page->sortorder);

			for (k = 0; k < dashboard_page->widgets.values_num; k++)
			{
				zbx_db_widget_t	*widget;

				widget = dashboard_page->widgets.values[k];
				zbx_db_insert_add_values(&db_insert_widget, widgetid, dashboard_pageid,
						widget->type, widget->name, widget->x, widget->y, widget->width,
						widget->height, widget->view_mode);

				for (l = 0; l < widget->fields.values_num; l++)
				{
					zbx_db_widget_field_t	*field;

					field = widget->fields.values[l];
					zbx_db_insert_add_values(&db_insert_widget_field, widget_fieldid,
							widgetid, field->type, field->name, field->value_int,
							field->value_str, field->value_groupid,
							field->value_hostid, field->value_itemid,
							field->value_graphid, field->value_sysmapid,
							field->value_serviceid, field->value_slaid,
							field->value_userid, field->value_actionid,
							field->value_mediatypeid);
					widget_fieldid++;
				}

				widgetid++;
			}

			dashboard_pageid++;
		}

		dashboardid++;
	}

	if (SUCCEED != (ret = zbx_db_insert_execute(&db_insert_dashboard)))
		goto clean;

	zbx_db_insert_clean(&db_insert_dashboard);

	if (SUCCEED != (ret = zbx_db_insert_execute(&db_insert_dashboard_page)))
		goto clean;

	zbx_db_insert_clean(&db_insert_dashboard_page);

	if (SUCCEED != (ret = zbx_db_insert_execute(&db_insert_widget)))
		goto clean;

	zbx_db_insert_clean(&db_insert_widget);

	if (SUCCEED != (ret = zbx_db_insert_execute(&db_insert_widget_field)))
		goto clean;

	zbx_db_insert_clean(&db_insert_widget_field);
clean:
	zbx_vector_uint64_destroy(&child_templateids);
	zbx_vector_child_dashboard_ptr_clear_ext(&child_dashboards, child_dashboard_free);
	zbx_vector_child_dashboard_ptr_destroy(&child_dashboards);
	zbx_vector_dashboard_ptr_clear_ext(&dashboards, dashboard_free);
	zbx_vector_dashboard_ptr_destroy(&dashboards);
out:
	zbx_vector_uint64_destroy(&parent_ids);

	return ret;
}

static int	DBpatch_6030180(void)
{
	if (0 == (DBget_program_type() & ZBX_PROGRAM_TYPE_SERVER))
		return SUCCEED;

	if (ZBX_DB_OK > zbx_db_execute("delete from profiles where idx='web.templates.filter_templates'"))
		return FAIL;

	return SUCCEED;
}

static int	DBpatch_6030181(void)
{
	zbx_vector_uint64_t	itemids;
	zbx_vector_str_t	uuids;
	zbx_db_result_t		result;
	zbx_db_row_t		row;
	char			*sql = NULL;
	size_t			sql_alloc = 0, sql_offset = 0;
	int			ret = SUCCEED;

	if (0 == (DBget_program_type() & ZBX_PROGRAM_TYPE_SERVER))
		return ret;

	zbx_vector_uint64_create(&itemids);
	zbx_vector_str_create(&uuids);

	result = zbx_db_select(
			"select i.itemid,i.key_,h.host,hi.httptestitemid,hs.httpstepitemid"
			" from items i left join hosts h on h.hostid=i.hostid"
			" left join httptestitem hi on hi.itemid=i.itemid"
			" left join httpstepitem hs on hs.itemid=i.itemid"
			" where h.status=%d and i.templateid is not null", HOST_STATUS_TEMPLATE);

	while (NULL != (row = zbx_db_fetch(result)))
	{
		zbx_uint64_t		itemid;
		char			*name, *seed = NULL;

		ZBX_DBROW2UINT64(itemid, row[0]);
		zbx_vector_uint64_append(&itemids, itemid);

		if (SUCCEED == zbx_db_is_null(row[3]) && SUCCEED == zbx_db_is_null(row[4]))
		{
			name = zbx_strdup(NULL, row[2]);
			name = zbx_update_template_name(name);
			seed = zbx_dsprintf(seed, "%s/%s", name, row[1]);
			zbx_vector_str_append(&uuids, zbx_gen_uuid4(seed));
			zbx_free(name);
			zbx_free(seed);
		}
		else
			zbx_vector_str_append(&uuids, zbx_strdup(NULL, ""));
	}

	zbx_db_free_result(result);

	if (0 != itemids.values_num)
	{
		int	i;

		zbx_db_begin_multiple_update(&sql, &sql_alloc, &sql_offset);
		for (i = 0; i < itemids.values_num; i++)
		{
			zbx_snprintf_alloc(&sql, &sql_alloc, &sql_offset, "update items set templateid=null,uuid='%s'"
					" where itemid=" ZBX_FS_UI64 ";\n", uuids.values[i], itemids.values[i]);

			if (SUCCEED != (ret = zbx_db_execute_overflowed_sql(&sql, &sql_alloc, &sql_offset)))
				goto out;
		}

		zbx_db_end_multiple_update(&sql, &sql_alloc, &sql_offset);

		if (16 < sql_offset && ZBX_DB_OK > zbx_db_execute("%s", sql))
			ret = FAIL;
out:
		zbx_free(sql);
	}

	zbx_vector_str_clear_ext(&uuids, zbx_str_free);
	zbx_vector_str_destroy(&uuids);
	zbx_vector_uint64_destroy(&itemids);

	return ret;
}

static int	DBpatch_6030182(void)
{
	int		ret = SUCCEED;
	char		*sql = NULL;
	size_t		sql_alloc = 0, sql_offset = 0;
	zbx_db_row_t	row;
	zbx_db_result_t	result;

	if (0 == (DBget_program_type() & ZBX_PROGRAM_TYPE_SERVER))
		return ret;

	zbx_db_begin_multiple_update(&sql, &sql_alloc, &sql_offset);

	result = zbx_db_select(
			"select distinct t.triggerid,t.description,t.expression,t.recovery_expression"
			" from triggers t"
			" join functions f on f.triggerid=t.triggerid"
			" join items i on i.itemid=f.itemid"
			" join hosts h on h.hostid=i.hostid and h.status=%d"
			" where t.templateid is not null", HOST_STATUS_TEMPLATE);

	while (NULL != (row = zbx_db_fetch(result)))
	{
		char		*uuid, *seed = NULL;
		char		*composed_expr[] = { NULL, NULL };
		size_t		seed_alloc = 0, seed_offset = 0;

		if (FAIL == zbx_compose_trigger_expression(row, ZBX_EVAL_TRIGGER_EXPRESSION_LLD, composed_expr))
		{
			ret = FAIL;
			goto out;
		}

		zbx_snprintf_alloc(&seed, &seed_alloc, &seed_offset, "%s/", row[1]);
		zbx_snprintf_alloc(&seed, &seed_alloc, &seed_offset, "%s", composed_expr[0]);
		if (NULL != composed_expr[1])
			zbx_snprintf_alloc(&seed, &seed_alloc, &seed_offset, "/%s", composed_expr[1]);

		uuid = zbx_gen_uuid4(seed);
		zbx_snprintf_alloc(&sql, &sql_alloc, &sql_offset, "update triggers set templateid=null,uuid='%s'"
				" where triggerid=%s;\n", uuid, row[0]);

		zbx_free(composed_expr[0]);
		zbx_free(composed_expr[1]);
		zbx_free(uuid);
		zbx_free(seed);

		if (SUCCEED != (ret = zbx_db_execute_overflowed_sql(&sql, &sql_alloc, &sql_offset)))
			goto out;
	}

	zbx_db_end_multiple_update(&sql, &sql_alloc, &sql_offset);

	if (16 < sql_offset && ZBX_DB_OK > zbx_db_execute("%s", sql))
		ret = FAIL;
out:
	zbx_db_free_result(result);
	zbx_free(sql);

	return ret;
}

static int	DBpatch_6030183(void)
{
	int		ret = SUCCEED;
	char		*host_name, *uuid, *sql = NULL, *seed = NULL;
	size_t		sql_alloc = 0, sql_offset = 0, seed_alloc = 0, seed_offset = 0;
	zbx_db_row_t	row;
	zbx_db_result_t	result;

	if (0 == (DBget_program_type() & ZBX_PROGRAM_TYPE_SERVER))
		return ret;

	zbx_db_begin_multiple_update(&sql, &sql_alloc, &sql_offset);
	result = zbx_db_select(
			"select distinct g.graphid,g.name"
			" from graphs g"
			" join graphs_items gi on gi.graphid=g.graphid"
			" join items i on i.itemid=gi.itemid"
			" join hosts h on h.hostid=i.hostid and h.status=%d"
			" where g.templateid is not null", HOST_STATUS_TEMPLATE);

	while (NULL != (row = zbx_db_fetch(result)))
	{
		zbx_db_row_t	row2;
		zbx_db_result_t	result2;

		zbx_snprintf_alloc(&seed, &seed_alloc, &seed_offset, "%s", row[1]);

		result2 = zbx_db_select(
				"select h.host"
				" from graphs_items gi"
				" join items i on i.itemid=gi.itemid"
				" join hosts h on h.hostid=i.hostid"
				" where gi.graphid=%s"
				" order by h.host",
				row[0]);

		while (NULL != (row2 = zbx_db_fetch(result2)))
		{
			host_name = zbx_strdup(NULL, row2[0]);
			host_name = zbx_update_template_name(host_name);

			zbx_snprintf_alloc(&seed, &seed_alloc, &seed_offset, "/%s", host_name);
			zbx_free(host_name);
		}

		uuid = zbx_gen_uuid4(seed);
		zbx_snprintf_alloc(&sql, &sql_alloc, &sql_offset, "update graphs set templateid=null,uuid='%s'"
				" where graphid=%s;\n", uuid, row[0]);
		zbx_free(uuid);
		zbx_free(seed);

		zbx_db_free_result(result2);

		if (SUCCEED != (ret = zbx_db_execute_overflowed_sql(&sql, &sql_alloc, &sql_offset)))
			goto out;
	}

	zbx_db_end_multiple_update(&sql, &sql_alloc, &sql_offset);

	if (16 < sql_offset && ZBX_DB_OK > zbx_db_execute("%s", sql))
		ret = FAIL;
out:
	zbx_db_free_result(result);
	zbx_free(sql);

	return ret;
}

static int	DBpatch_6030184(void)
{
	int		ret = SUCCEED;
	char		*template_name, *uuid, *sql = NULL, *seed = NULL;
	size_t		sql_alloc = 0, sql_offset = 0;
	zbx_db_row_t	row;
	zbx_db_result_t	result;

	if (0 == (DBget_program_type() & ZBX_PROGRAM_TYPE_SERVER))
		return ret;

	zbx_db_begin_multiple_update(&sql, &sql_alloc, &sql_offset);

	result = zbx_db_select(
			"select ht.httptestid,ht.name,h.host"
			" from httptest ht"
			" join hosts h on h.hostid=ht.hostid and h.status=%d"
			" where ht.templateid is not null", HOST_STATUS_TEMPLATE);

	while (NULL != (row = zbx_db_fetch(result)))
	{
		template_name = zbx_strdup(NULL, row[2]);
		template_name = zbx_update_template_name(template_name);
		seed = zbx_dsprintf(seed, "%s/%s", template_name, row[1]);
		uuid = zbx_gen_uuid4(seed);
		zbx_snprintf_alloc(&sql, &sql_alloc, &sql_offset,
				"update httptest set templateid=null,uuid='%s' where httptestid=%s;\n", uuid, row[0]);
		zbx_free(template_name);
		zbx_free(uuid);
		zbx_free(seed);

		if (SUCCEED != (ret = zbx_db_execute_overflowed_sql(&sql, &sql_alloc, &sql_offset)))
			goto out;
	}

	zbx_db_end_multiple_update(&sql, &sql_alloc, &sql_offset);

	if (16 < sql_offset && ZBX_DB_OK > zbx_db_execute("%s", sql))
		ret = FAIL;
out:
	zbx_db_free_result(result);
	zbx_free(sql);

	return ret;
}

#undef ZBX_FLAG_DISCOVERY_PROTOTYPE
#define ZBX_FLAG_DISCOVERY_PROTOTYPE	0x02

static int	DBpatch_6030185(void)
{
	int		ret = SUCCEED;
	char		*name_tmpl, *uuid, *seed = NULL, *sql = NULL;
	size_t		sql_alloc = 0, sql_offset = 0;
	zbx_db_row_t	row;
	zbx_db_result_t	result;

	if (0 == (DBget_program_type() & ZBX_PROGRAM_TYPE_SERVER))
		return ret;

	zbx_db_begin_multiple_update(&sql, &sql_alloc, &sql_offset);

	result = zbx_db_select(
			"select h.hostid,h.host,h2.host,i.key_"
			" from hosts h"
			" join host_discovery hd on hd.hostid=h.hostid"
			" join items i on i.itemid=hd.parent_itemid"
			" join hosts h2 on h2.hostid=i.hostid and h2.status=%d"
			" where h.flags=%d",
			HOST_STATUS_TEMPLATE, ZBX_FLAG_DISCOVERY_PROTOTYPE);

	while (NULL != (row = zbx_db_fetch(result)))
	{
		name_tmpl = zbx_strdup(NULL, row[2]);
		name_tmpl = zbx_update_template_name(name_tmpl);
		seed = zbx_dsprintf(seed, "%s/%s/%s", name_tmpl, row[3], row[1]);
		uuid = zbx_gen_uuid4(seed);
		zbx_snprintf_alloc(&sql, &sql_alloc, &sql_offset, "update hosts set templateid=null,uuid='%s'"
				" where hostid=%s;\n", uuid, row[0]);
		zbx_free(name_tmpl);
		zbx_free(seed);
		zbx_free(uuid);

		if (SUCCEED != (ret = zbx_db_execute_overflowed_sql(&sql, &sql_alloc, &sql_offset)))
			goto out;
	}

	zbx_db_end_multiple_update(&sql, &sql_alloc, &sql_offset);

	if (16 < sql_offset && ZBX_DB_OK > zbx_db_execute("%s", sql))
		ret = FAIL;
out:
	zbx_db_free_result(result);
	zbx_free(sql);

	return ret;
}
#undef ZBX_FLAG_DISCOVERY_PROTOTYPE

static int	DBpatch_6030186(void)
{
	if (0 == (DBget_program_type() & ZBX_PROGRAM_TYPE_SERVER))
		return SUCCEED;

	if (ZBX_DB_OK > zbx_db_execute("delete from hosts_templates where hostid in (select hostid from hosts"
			" where status=%d)", HOST_STATUS_TEMPLATE))
	{
		return FAIL;
	}

	return SUCCEED;
}
#undef HOST_STATUS_TEMPLATE
#undef MAX_LONG_NAME_COLLISIONS
#undef MAX_LONG_NAME_COLLISIONS_LEN

=======
>>>>>>> d51fc17e
static int	DBpatch_6030187(void)
{
	const ZBX_FIELD field = {"sortorder", "0", NULL, NULL, 0, ZBX_TYPE_INT, ZBX_NOTNULL, 0};

	return DBadd_field("media_type_param", &field);
}

static int	DBpatch_6030188(void)
{
	if (0 == (DBget_program_type() & ZBX_PROGRAM_TYPE_SERVER))
		return SUCCEED;

	zbx_db_result_t	result = zbx_db_select("select mediatypeid,exec_params from media_type where type=1");
	zbx_db_row_t	row;
	zbx_db_insert_t	db_insert;

	zbx_db_insert_prepare(&db_insert, "media_type_param", "mediatype_paramid", "mediatypeid", "name", "value",
			"sortorder", NULL);

	while (NULL != (row = zbx_db_fetch(result)))
	{
		zbx_uint64_t	mediatypeid;

		ZBX_STR2UINT64(mediatypeid, row[0]);

		char	*params = zbx_strdup(NULL, row[1]);
		char	*saveptr;
		char	*token = strtok_r(params, "\r\n", &saveptr);

		for (int i = 0; NULL != token; i++)
		{
			zbx_db_insert_add_values(&db_insert, __UINT64_C(0), mediatypeid, "", token, i);

			token = strtok_r(NULL, "\r\n", &saveptr);
		}

		zbx_free(params);
	}

	zbx_db_free_result(result);

	zbx_db_insert_autoincrement(&db_insert, "mediatype_paramid");

	int	ret = zbx_db_insert_execute(&db_insert);

	zbx_db_insert_clean(&db_insert);

	return ret;
}

static void	substitute_macro(const char *in, const char *macro, const char *macrovalue, char **out,
		size_t *out_alloc)
{
	zbx_token_t	token;
	int		pos = 0;
	size_t		out_offset = 0, macrovalue_len;

	macrovalue_len = strlen(macrovalue);
	zbx_strcpy_alloc(out, out_alloc, &out_offset, in);
	out_offset++;

	for (; SUCCEED == zbx_token_find(*out, pos, &token, ZBX_TOKEN_SIMPLE_MACRO); pos++)
	{
		pos = token.loc.r;

		if (0 == strncmp(*out + token.loc.l, macro, token.loc.r - token.loc.l + 1))
		{
			pos += zbx_replace_mem_dyn(out, out_alloc, &out_offset, token.loc.l,
					token.loc.r - token.loc.l + 1, macrovalue, macrovalue_len);
		}
	}
}

static void	get_mediatype_params(zbx_uint64_t mediatypeid, const char *sendto, const char *subject,
		const char *message, char **params)
{
	zbx_db_result_t		result;
	zbx_db_row_t		row;
	struct zbx_json		json;
	char			*value = NULL;
	size_t			value_alloc = 0;

	result = zbx_db_select(
			"select value"
			" from media_type_param"
				" where mediatypeid=" ZBX_FS_UI64
			" order by sortorder",
			mediatypeid);

	zbx_json_initarray(&json, 1024);

	while (NULL != (row = zbx_db_fetch(result)))
	{
		char	*param = NULL;

		param = zbx_strdup(param, row[0]);
		substitute_macro(param, "{ALERT.SENDTO}", sendto, &value, &value_alloc);

		param = zbx_strdup(param, value);
		substitute_macro(param, "{ALERT.SUBJECT}", subject, &value, &value_alloc);

		param = zbx_strdup(param, value);
		substitute_macro(param, "{ALERT.MESSAGE}", message, &value, &value_alloc);

		zbx_free(param);

		zbx_json_addstring(&json, NULL, value, ZBX_JSON_TYPE_STRING);
	}

	zbx_db_free_result(result);

	zbx_free(value);

	*params = zbx_strdup(NULL, json.buffer);

	zbx_json_free(&json);
}

static int	DBpatch_6030189(void)
{
	int	ret = FAIL;

	if (0 == (DBget_program_type() & ZBX_PROGRAM_TYPE_SERVER))
		return SUCCEED;

	/* select alerts of Script Mediatype that aren't sent */
	zbx_db_result_t	result = zbx_db_select(
			"select a.alertid,m.mediatypeid,a.sendto,a.subject,a.message"
			" from alerts a,media_type m"
			" where a.mediatypeid=m.mediatypeid"
				" and a.status in (0,3)"
				" and m.type=1"
			" order by a.mediatypeid");

	zbx_db_row_t	row;

	/* set their parameters according to how we now store them */
	while (NULL != (row = zbx_db_fetch(result)))
	{
		zbx_uint64_t	alertid, mediatypeid;
		char		*params, *params_esc;

		ZBX_STR2UINT64(alertid, row[0]);
		ZBX_STR2UINT64(mediatypeid, row[1]);

		get_mediatype_params(mediatypeid, row[2], row[3], row[4], &params);

		params_esc = zbx_db_dyn_escape_field("alerts", "parameters", params);

		zbx_free(params);

		int	rv = zbx_db_execute("update alerts set parameters='%s' where alertid=" ZBX_FS_UI64,
				params_esc, alertid);

		zbx_free(params_esc);

		if (ZBX_DB_OK > rv)
			goto out;
	}

	ret = SUCCEED;
out:
	zbx_db_free_result(result);

	return ret;
}

static int	DBpatch_6030190(void)
{
	return DBdrop_field("media_type", "exec_params");
}

static int	DBpatch_6030191(void)
{
	int		i;
	const char	*values[] = {
			"web.auditacts.filter.from", "web.actionlog.filter.from",
			"web.auditacts.filter.to", "web.actionlog.filter.to",
			"web.auditacts.filter.active", "web.actionlog.filter.active",
			"web.auditacts.filter.userids", "web.actionlog.filter.userids",
			"web.actionconf.php.sort", "web.action.list.sort",
			"web.actionconf.php.sortorder", "web.action.list.sortorder",
			"web.actionconf.filter_name", "web.action.list.filter_name",
			"web.actionconf.filter_status", "web.action.list.filter_status",
			"web.actionconf.filter.active", "web.action.list.filter.active",
			"web.maintenance.php.sortorder", "web.maintenance.list.sortorder",
			"web.maintenance.php.sort", "web.maintenance.list.sort"
		};

	if (0 == (DBget_program_type() & ZBX_PROGRAM_TYPE_SERVER))
		return SUCCEED;

	for (i = 0; i < (int)ARRSIZE(values); i += 2)
	{
		if (ZBX_DB_OK > zbx_db_execute("update profiles set idx='%s' where idx='%s'", values[i + 1], values[i]))
			return FAIL;
	}

	return SUCCEED;
}

static int	DBpatch_6030192(void)
{
	return DBdrop_index("scripts", "scripts_3");
}

static int	DBpatch_6030193(void)
{
	return DBcreate_index("scripts", "scripts_3", "name,menu_path", 1);
}

#endif

DBPATCH_START(6030)

/* version, duplicates flag, mandatory flag */

DBPATCH_ADD(6030000, 0, 1)
DBPATCH_ADD(6030001, 0, 1)
DBPATCH_ADD(6030002, 0, 1)
DBPATCH_ADD(6030003, 0, 1)
DBPATCH_ADD(6030004, 0, 1)
DBPATCH_ADD(6030005, 0, 1)
DBPATCH_ADD(6030006, 0, 1)
DBPATCH_ADD(6030007, 0, 1)
DBPATCH_ADD(6030008, 0, 1)
DBPATCH_ADD(6030009, 0, 1)
DBPATCH_ADD(6030010, 0, 1)
DBPATCH_ADD(6030011, 0, 1)
DBPATCH_ADD(6030012, 0, 1)
DBPATCH_ADD(6030013, 0, 1)
DBPATCH_ADD(6030014, 0, 1)
DBPATCH_ADD(6030015, 0, 1)
DBPATCH_ADD(6030016, 0, 1)
DBPATCH_ADD(6030017, 0, 1)
DBPATCH_ADD(6030018, 0, 1)
DBPATCH_ADD(6030019, 0, 1)
DBPATCH_ADD(6030020, 0, 1)
DBPATCH_ADD(6030021, 0, 1)
DBPATCH_ADD(6030022, 0, 1)
DBPATCH_ADD(6030023, 0, 1)
DBPATCH_ADD(6030024, 0, 1)
DBPATCH_ADD(6030025, 0, 1)
DBPATCH_ADD(6030026, 0, 1)
DBPATCH_ADD(6030027, 0, 1)
DBPATCH_ADD(6030028, 0, 1)
DBPATCH_ADD(6030029, 0, 1)
DBPATCH_ADD(6030030, 0, 1)
DBPATCH_ADD(6030031, 0, 1)
DBPATCH_ADD(6030032, 0, 1)
DBPATCH_ADD(6030033, 0, 1)
DBPATCH_ADD(6030034, 0, 1)
DBPATCH_ADD(6030035, 0, 1)
DBPATCH_ADD(6030036, 0, 1)
DBPATCH_ADD(6030037, 0, 1)
DBPATCH_ADD(6030038, 0, 1)
DBPATCH_ADD(6030039, 0, 1)
DBPATCH_ADD(6030040, 0, 1)
DBPATCH_ADD(6030041, 0, 1)
DBPATCH_ADD(6030042, 0, 1)
DBPATCH_ADD(6030043, 0, 1)
DBPATCH_ADD(6030044, 0, 1)
DBPATCH_ADD(6030045, 0, 1)
DBPATCH_ADD(6030046, 0, 1)
DBPATCH_ADD(6030047, 0, 1)
DBPATCH_ADD(6030048, 0, 1)
DBPATCH_ADD(6030049, 0, 1)
DBPATCH_ADD(6030050, 0, 1)
DBPATCH_ADD(6030051, 0, 1)
DBPATCH_ADD(6030052, 0, 1)
DBPATCH_ADD(6030053, 0, 1)
DBPATCH_ADD(6030054, 0, 1)
DBPATCH_ADD(6030055, 0, 1)
DBPATCH_ADD(6030056, 0, 1)
DBPATCH_ADD(6030057, 0, 1)
DBPATCH_ADD(6030058, 0, 1)
DBPATCH_ADD(6030059, 0, 1)
DBPATCH_ADD(6030060, 0, 1)
DBPATCH_ADD(6030061, 0, 1)
DBPATCH_ADD(6030062, 0, 1)
DBPATCH_ADD(6030063, 0, 1)
DBPATCH_ADD(6030064, 0, 1)
DBPATCH_ADD(6030065, 0, 1)
DBPATCH_ADD(6030066, 0, 1)
DBPATCH_ADD(6030067, 0, 1)
DBPATCH_ADD(6030068, 0, 1)
DBPATCH_ADD(6030069, 0, 1)
DBPATCH_ADD(6030070, 0, 1)
DBPATCH_ADD(6030071, 0, 1)
DBPATCH_ADD(6030072, 0, 1)
DBPATCH_ADD(6030073, 0, 1)
DBPATCH_ADD(6030075, 0, 1)
DBPATCH_ADD(6030076, 0, 1)
DBPATCH_ADD(6030077, 0, 1)
DBPATCH_ADD(6030078, 0, 1)
DBPATCH_ADD(6030079, 0, 1)
DBPATCH_ADD(6030080, 0, 1)
DBPATCH_ADD(6030081, 0, 1)
DBPATCH_ADD(6030082, 0, 1)
DBPATCH_ADD(6030083, 0, 1)
DBPATCH_ADD(6030084, 0, 1)
DBPATCH_ADD(6030085, 0, 1)
DBPATCH_ADD(6030086, 0, 1)
DBPATCH_ADD(6030087, 0, 1)
DBPATCH_ADD(6030088, 0, 1)
DBPATCH_ADD(6030089, 0, 1)
DBPATCH_ADD(6030090, 0, 1)
DBPATCH_ADD(6030091, 0, 1)
DBPATCH_ADD(6030092, 0, 1)
DBPATCH_ADD(6030093, 0, 1)
DBPATCH_ADD(6030094, 0, 1)
DBPATCH_ADD(6030095, 0, 1)
DBPATCH_ADD(6030096, 0, 1)
DBPATCH_ADD(6030097, 0, 1)
DBPATCH_ADD(6030098, 0, 1)
DBPATCH_ADD(6030099, 0, 1)
DBPATCH_ADD(6030100, 0, 1)
DBPATCH_ADD(6030101, 0, 1)
DBPATCH_ADD(6030102, 0, 1)
DBPATCH_ADD(6030103, 0, 1)
DBPATCH_ADD(6030104, 0, 1)
DBPATCH_ADD(6030105, 0, 1)
DBPATCH_ADD(6030106, 0, 1)
DBPATCH_ADD(6030107, 0, 1)
DBPATCH_ADD(6030108, 0, 1)
DBPATCH_ADD(6030109, 0, 1)
DBPATCH_ADD(6030110, 0, 1)
DBPATCH_ADD(6030111, 0, 1)
DBPATCH_ADD(6030112, 0, 1)
DBPATCH_ADD(6030113, 0, 1)
DBPATCH_ADD(6030114, 0, 1)
DBPATCH_ADD(6030115, 0, 1)
DBPATCH_ADD(6030116, 0, 1)
DBPATCH_ADD(6030117, 0, 1)
DBPATCH_ADD(6030118, 0, 1)
DBPATCH_ADD(6030119, 0, 1)
DBPATCH_ADD(6030120, 0, 1)
DBPATCH_ADD(6030121, 0, 1)
DBPATCH_ADD(6030122, 0, 1)
DBPATCH_ADD(6030123, 0, 1)
DBPATCH_ADD(6030124, 0, 1)
DBPATCH_ADD(6030125, 0, 1)
DBPATCH_ADD(6030126, 0, 1)
DBPATCH_ADD(6030127, 0, 1)
DBPATCH_ADD(6030128, 0, 1)
DBPATCH_ADD(6030129, 0, 1)
DBPATCH_ADD(6030130, 0, 1)
DBPATCH_ADD(6030131, 0, 1)
DBPATCH_ADD(6030132, 0, 1)
DBPATCH_ADD(6030133, 0, 1)
DBPATCH_ADD(6030134, 0, 1)
DBPATCH_ADD(6030135, 0, 1)
DBPATCH_ADD(6030136, 0, 1)
DBPATCH_ADD(6030137, 0, 1)
DBPATCH_ADD(6030138, 0, 1)
DBPATCH_ADD(6030139, 0, 1)
DBPATCH_ADD(6030140, 0, 1)
DBPATCH_ADD(6030141, 0, 1)
DBPATCH_ADD(6030142, 0, 1)
DBPATCH_ADD(6030143, 0, 1)
DBPATCH_ADD(6030144, 0, 1)
DBPATCH_ADD(6030145, 0, 1)
DBPATCH_ADD(6030146, 0, 1)
DBPATCH_ADD(6030147, 0, 1)
DBPATCH_ADD(6030148, 0, 1)
DBPATCH_ADD(6030149, 0, 1)
DBPATCH_ADD(6030150, 0, 1)
DBPATCH_ADD(6030151, 0, 1)
DBPATCH_ADD(6030152, 0, 1)
DBPATCH_ADD(6030153, 0, 1)
DBPATCH_ADD(6030154, 0, 1)
DBPATCH_ADD(6030155, 0, 1)
DBPATCH_ADD(6030156, 0, 1)
DBPATCH_ADD(6030157, 0, 1)
DBPATCH_ADD(6030158, 0, 1)
DBPATCH_ADD(6030160, 0, 1)
DBPATCH_ADD(6030161, 0, 1)
DBPATCH_ADD(6030162, 0, 1)
DBPATCH_ADD(6030163, 0, 1)
DBPATCH_ADD(6030164, 0, 1)
DBPATCH_ADD(6030165, 0, 1)
DBPATCH_ADD(6030166, 0, 1)
DBPATCH_ADD(6030167, 0, 1)
DBPATCH_ADD(6030168, 0, 1)
DBPATCH_ADD(6030169, 0, 1)
DBPATCH_ADD(6030170, 0, 1)
DBPATCH_ADD(6030171, 0, 1)
DBPATCH_ADD(6030172, 0, 1)
DBPATCH_ADD(6030173, 0, 1)
DBPATCH_ADD(6030174, 0, 1)
DBPATCH_ADD(6030187, 0, 1)
DBPATCH_ADD(6030188, 0, 1)
DBPATCH_ADD(6030189, 0, 1)
DBPATCH_ADD(6030190, 0, 1)
DBPATCH_ADD(6030191, 0, 1)
DBPATCH_ADD(6030192, 0, 1)
DBPATCH_ADD(6030193, 0, 1)

DBPATCH_END()<|MERGE_RESOLUTION|>--- conflicted
+++ resolved
@@ -1584,2442 +1584,6 @@
 	return DBcreate_changelog_delete_trigger("connector_tag", "connector_tagid");
 }
 
-<<<<<<< HEAD
-
-
-
-
-
-
-
-
-
-
-#undef HOST_STATUS_TEMPLATE
-#define HOST_STATUS_TEMPLATE		3
-#define MAX_LONG_NAME_COLLISIONS	999999
-#define MAX_LONG_NAME_COLLISIONS_LEN	6
-
-typedef struct
-{
-	char	*value;
-	char	*newvalue;
-	int	type;
-	int	sortorder;
-}
-zbx_db_valuemap_mapping_t;
-
-ZBX_PTR_VECTOR_DECL(valuemap_mapping_ptr, zbx_db_valuemap_mapping_t *)
-ZBX_PTR_VECTOR_IMPL(valuemap_mapping_ptr, zbx_db_valuemap_mapping_t *)
-
-typedef struct
-{
-	uint64_t				child_templateid;
-	uint64_t				parent_valuemapid;
-	char					*uuid;
-	char					*name;
-
-	zbx_vector_uint64_t			itemids;
-	zbx_vector_valuemap_mapping_ptr_t	mappings;
-	int					uniq;
-}
-zbx_db_valuemap_t;
-
-typedef struct
-{
-	uint64_t	templateid;
-	char		*name;
-}
-zbx_child_valuemap_t;
-
-ZBX_PTR_VECTOR_DECL(valuemap_ptr, zbx_db_valuemap_t *)
-ZBX_PTR_VECTOR_IMPL(valuemap_ptr, zbx_db_valuemap_t *)
-
-ZBX_PTR_VECTOR_DECL(child_valuemap_ptr, zbx_child_valuemap_t *)
-ZBX_PTR_VECTOR_IMPL(child_valuemap_ptr, zbx_child_valuemap_t *)
-
-static int	DBpatch_propogate_valuemap(zbx_db_valuemap_t *valuemap, uint64_t valuemapid)
-{
-	zbx_db_result_t		result;
-	zbx_db_row_t		row;
-	uint64_t		itemid, child_templateid;
-
-	child_templateid = valuemap->child_templateid;
-
-	result = zbx_db_select("select i.itemid from items i"
-			" where i.valuemapid=" ZBX_FS_UI64" and (i.hostid=" ZBX_FS_UI64" or i.hostid in"
-			" (select h.hostid from hosts h,hosts_templates ht"
-			" where ht.hostid=h.hostid and h.status <>%d and ht.templateid=" ZBX_FS_UI64"))",
-			valuemapid, child_templateid, HOST_STATUS_TEMPLATE, child_templateid);
-
-	while (NULL != (row = zbx_db_fetch(result)))
-	{
-		ZBX_DBROW2UINT64(itemid, row[0]);
-		zbx_vector_uint64_append(&valuemap->itemids, itemid);
-	}
-
-	zbx_db_free_result(result);
-
-	result = zbx_db_select("select value,newvalue,type,sortorder from valuemap_mapping where valuemapid=" ZBX_FS_UI64,
-			valuemapid);
-
-	while (NULL != (row = zbx_db_fetch(result)))
-	{
-		zbx_db_valuemap_mapping_t	*mapping;
-
-		mapping = zbx_malloc(NULL, sizeof(zbx_db_valuemap_mapping_t));
-
-		mapping->value = zbx_strdup(NULL, row[0]);
-		mapping->newvalue = zbx_strdup(NULL, row[1]);
-		mapping->type = atoi(row[2]);
-		mapping->sortorder = atoi(row[3]);
-
-		zbx_vector_valuemap_mapping_ptr_append(&valuemap->mappings, mapping);
-	}
-
-	zbx_db_free_result(result);
-
-	return valuemap->mappings.values_num;
-}
-
-static void	mapping_clear(zbx_db_valuemap_mapping_t *mapping)
-{
-	zbx_free(mapping->value);
-	zbx_free(mapping->newvalue);
-}
-
-static void	mapping_free(zbx_db_valuemap_mapping_t *mapping)
-{
-	mapping_clear(mapping);
-	zbx_free(mapping);
-}
-
-static void	valuemap_clear(zbx_db_valuemap_t *valuemap)
-{
-	zbx_free(valuemap->uuid);
-	zbx_free(valuemap->name);
-	zbx_vector_uint64_destroy(&valuemap->itemids);
-	zbx_vector_valuemap_mapping_ptr_clear_ext(&valuemap->mappings, mapping_free);
-	zbx_vector_valuemap_mapping_ptr_destroy(&valuemap->mappings);
-}
-
-static void	valuemap_free(zbx_db_valuemap_t *valuemap)
-{
-	valuemap_clear(valuemap);
-	zbx_free(valuemap);
-}
-
-static void	child_valuemap_free(zbx_child_valuemap_t *valuemap)
-{
-	zbx_free(valuemap->name);
-	zbx_free(valuemap);
-}
-
-static void	select_pure_parents(zbx_vector_uint64_t *ids)
-{
-	zbx_db_result_t	result;
-	zbx_db_row_t	row;
-
-	result = zbx_db_select("select distinct ht.templateid from hosts_templates ht,hosts h"
-			" where ht.hostid=h.hostid and h.status=%d and ht.templateid not in "
-			"(select hostid from hosts_templates)", HOST_STATUS_TEMPLATE);
-
-	while (NULL != (row = zbx_db_fetch(result)))
-	{
-		zbx_uint64_t		id;
-
-		ZBX_DBROW2UINT64(id, row[0]);
-		zbx_vector_uint64_append(ids, id);
-	}
-
-	zbx_db_free_result(result);
-
-	if (0 == ids->values_num)
-		return;
-
-	zbx_vector_uint64_sort(ids, ZBX_DEFAULT_UINT64_COMPARE_FUNC);
-	zbx_vector_uint64_uniq(ids, ZBX_DEFAULT_UINT64_COMPARE_FUNC);
-}
-
-static int	valuemap_compare(const zbx_db_valuemap_t **vm1, const zbx_db_valuemap_t **vm2)
-{
-	const zbx_db_valuemap_t	*v1, *v2;
-
-	v1 = *vm1;
-	v2 = *vm2;
-
-	if (v1->child_templateid == v2->child_templateid && v1->parent_valuemapid == v2->parent_valuemapid)
-		return 0;
-
-	return 1;
-}
-
-static void	zbx_vector_valuemap_ptr_uniq2(zbx_vector_valuemap_ptr_t *vector, zbx_compare_func_t compare_func)
-{
-	if (2 <= vector->values_num)
-	{
-		int	i, j;
-
-		for (i = 0; i < vector->values_num; i++)
-		{
-			j = i + 1;
-
-			while (j < vector->values_num)
-			{
-				if (0 == compare_func(&vector->values[i], &vector->values[j]))
-				{
-					valuemap_free(vector->values[j]);
-					zbx_vector_valuemap_ptr_remove(vector, j);
-				}
-				else
-					j++;
-			}
-		}
-	}
-}
-
-static void	collect_valuemaps(zbx_vector_uint64_t *parent_ids, zbx_vector_uint64_t *child_templateids,
-		zbx_vector_valuemap_ptr_t *valuemaps, int *mappings_num)
-{
-	zbx_db_result_t		result;
-	zbx_db_row_t		row;
-	char			*sql = NULL;
-	size_t			sql_alloc = 0, sql_offset = 0;
-	zbx_vector_uint64_t	loc_child_templateids;
-
-	if (0 == parent_ids->values_num)
-		return;
-
-	zbx_vector_uint64_create(&loc_child_templateids);
-
-	zbx_snprintf_alloc(&sql, &sql_alloc, &sql_offset,
-			"select v.valuemapid,v.name,ht.hostid,h.host,ht.templateid"
-			" from hosts_templates ht"
-			" join hosts h on h.hostid=ht.hostid and h.status=%d"
-			" left join valuemap v on v.hostid=ht.templateid where", HOST_STATUS_TEMPLATE);
-	zbx_db_add_condition_alloc(&sql, &sql_alloc, &sql_offset, "ht.templateid", parent_ids->values,
-			parent_ids->values_num);
-	result = zbx_db_select("%s", sql);
-
-	while (NULL != (row = zbx_db_fetch(result)))
-	{
-		char			*template_name, *seed = NULL;
-		zbx_db_valuemap_t	*valuemap, *valuemap_copy;
-		zbx_uint64_t		valuemapid, child_templateid, parent_templateid;
-		int			i;
-
-		ZBX_DBROW2UINT64(valuemapid, row[0]);
-		ZBX_DBROW2UINT64(child_templateid, row[2]);
-		ZBX_DBROW2UINT64(parent_templateid, row[4]);
-		template_name = zbx_strdup(NULL, row[3]);
-		template_name = zbx_update_template_name(template_name);
-
-		if (0 != valuemapid)
-		{
-			valuemap = zbx_malloc(NULL, sizeof(zbx_db_valuemap_t));
-			valuemap->child_templateid = child_templateid;
-			valuemap->parent_valuemapid = valuemapid;
-			valuemap->name = zbx_strdup(NULL, row[1]);
-			seed = zbx_dsprintf(seed, "%s/%s", template_name, row[1]);
-			valuemap->uuid = zbx_gen_uuid4(seed);
-			zbx_free(seed);
-			valuemap->uniq = 0;
-			zbx_vector_uint64_create(&valuemap->itemids);
-			zbx_vector_valuemap_mapping_ptr_create(&valuemap->mappings);
-
-			mappings_num += DBpatch_propogate_valuemap(valuemap, valuemapid);
-			zbx_vector_valuemap_ptr_append(valuemaps, valuemap);
-		}
-
-		zbx_vector_uint64_append(&loc_child_templateids, child_templateid);
-
-		for (i = 0; i < valuemaps->values_num; i++)
-		{
-			valuemap = valuemaps->values[i];
-
-			if (parent_templateid == valuemap->child_templateid)
-			{
-				valuemap_copy = zbx_malloc(NULL, sizeof(zbx_db_valuemap_t));
-				valuemap_copy->child_templateid = child_templateid;
-				valuemap_copy->parent_valuemapid = valuemap->parent_valuemapid;
-				valuemap_copy->name = zbx_strdup(NULL, valuemap->name);
-				seed = zbx_dsprintf(seed, "%s/%s", template_name, valuemap->name);
-				valuemap_copy->uuid = zbx_gen_uuid4(seed);
-				zbx_free(seed);
-				zbx_vector_uint64_create(&valuemap_copy->itemids);
-				zbx_vector_valuemap_mapping_ptr_create(&valuemap_copy->mappings);
-
-				mappings_num += DBpatch_propogate_valuemap(valuemap_copy, valuemap->parent_valuemapid);
-				valuemap_copy->uniq = 0;
-				zbx_vector_valuemap_ptr_append(valuemaps, valuemap_copy);
-			}
-		}
-
-		zbx_free(template_name);
-	}
-
-	zbx_db_free_result(result);
-	zbx_free(sql);
-
-	collect_valuemaps(&loc_child_templateids, child_templateids, valuemaps, mappings_num);
-
-	zbx_vector_uint64_append_array(child_templateids, loc_child_templateids.values,
-			loc_child_templateids.values_num);
-	zbx_vector_uint64_destroy(&loc_child_templateids);
-}
-
-static void	correct_entity_name(char **name, int uniq, size_t max_len, int *long_name_collisions)
-{
-	int	tmp;
-	size_t	len, uniq_len = 0;
-
-	tmp = uniq;
-	len = zbx_strlen_utf8(*name);
-
-	do
-	{
-		tmp = tmp / 10;
-		uniq_len++;
-	} while (0 < tmp);
-
-	if (max_len < len + uniq_len + 1)
-	{
-		char	*ptr = *name;
-
-		ptr[zbx_strlen_utf8_nchars(ptr, len - MAX_LONG_NAME_COLLISIONS_LEN - 1)] = '\0';
-		*name = zbx_dsprintf(*name, "%s %d", *name, (*long_name_collisions)--);
-
-		if (0 == *long_name_collisions)
-			*long_name_collisions = MAX_LONG_NAME_COLLISIONS;
-	}
-	else
-		*name = zbx_dsprintf(*name, "%s %d", *name, uniq);
-}
-
-static int	DBpatch_6030175(void)
-{
-	zbx_vector_valuemap_ptr_t		valuemaps;
-	zbx_vector_child_valuemap_ptr_t		child_valuemaps;
-	zbx_vector_uint64_t			parent_ids, child_templateids;
-	zbx_db_result_t				result;
-	zbx_db_row_t				row;
-	int					iterations, changed, i, j, mappings_num = 0, ret = SUCCEED,
-						long_name_collisions = MAX_LONG_NAME_COLLISIONS;
-	char					*sql = NULL;
-	size_t					sql_alloc = 0, sql_offset = 0;
-	zbx_db_insert_t				db_insert_valuemap, db_insert_valuemap_mapping;
-	zbx_uint64_t				valuemapid, valuemap_mappingid;
-
-	if (0 == (DBget_program_type() & ZBX_PROGRAM_TYPE_SERVER))
-		return ret;
-
-	zbx_vector_uint64_create(&parent_ids);
-	select_pure_parents(&parent_ids);
-
-	if (0 == parent_ids.values_num)
-		goto out;
-
-	zbx_vector_valuemap_ptr_create(&valuemaps);
-	zbx_vector_child_valuemap_ptr_create(&child_valuemaps);
-	zbx_vector_uint64_create(&child_templateids);
-
-	collect_valuemaps(&parent_ids, &child_templateids, &valuemaps, &mappings_num);
-
-	if (0 == valuemaps.values_num)
-		goto clean;
-
-	zbx_vector_uint64_sort(&child_templateids, ZBX_DEFAULT_UINT64_COMPARE_FUNC);
-	zbx_vector_uint64_uniq(&child_templateids, ZBX_DEFAULT_UINT64_COMPARE_FUNC);
-	zbx_strcpy_alloc(&sql, &sql_alloc, &sql_offset, "select name,hostid from valuemap where");
-	zbx_db_add_condition_alloc(&sql, &sql_alloc, &sql_offset, "hostid", child_templateids.values,
-			child_templateids.values_num);
-	result = zbx_db_select("%s", sql);
-
-	while (NULL != (row = zbx_db_fetch(result)))
-	{
-		zbx_child_valuemap_t	*valuemap;
-		uint64_t		templateid;
-
-		ZBX_DBROW2UINT64(templateid, row[1]);
-
-		valuemap = zbx_malloc(NULL, sizeof(zbx_child_valuemap_t));
-		valuemap->templateid = templateid;
-		valuemap->name = zbx_strdup(NULL, row[0]);
-
-		zbx_vector_child_valuemap_ptr_append(&child_valuemaps, valuemap);
-	}
-
-	zbx_db_free_result(result);
-	zbx_free(sql);
-	sql_alloc = 0;
-	sql_offset = 0;
-
-	zbx_vector_valuemap_ptr_uniq2(&valuemaps, (zbx_compare_func_t)valuemap_compare);
-
-	iterations = 0;
-
-	do
-	{
-		int			last_collision_idx = -1;
-		zbx_db_valuemap_t	*valuemap, *valuemap2;
-
-		changed = 0;
-
-		for (i = 0; i < child_valuemaps.values_num; i++)
-		{
-			zbx_child_valuemap_t	*child_valuemap;
-
-			child_valuemap = child_valuemaps.values[i];
-
-			for (j = 0; j < valuemaps.values_num; j++)
-			{
-				valuemap = valuemaps.values[j];
-
-				if (valuemap->child_templateid == child_valuemap->templateid &&
-						0 == strcmp(valuemap->name, child_valuemap->name) &&
-						0 == valuemap->uniq)
-				{
-					changed++;
-					valuemap->uniq++;
-					last_collision_idx = j;
-				}
-			}
-		}
-
-		for (i = 0; i < valuemaps.values_num; i++)
-		{
-			valuemap = valuemaps.values[i];
-
-			for (j = i + 1; j < valuemaps.values_num; j++)
-			{
-				valuemap2 = valuemaps.values[j];
-
-				if (valuemap->child_templateid == valuemap2->child_templateid &&
-						0 == strcmp(valuemap->name, valuemap2->name) &&
-						valuemap->uniq == valuemap2->uniq)
-				{
-					changed++;
-					valuemap2->uniq++;
-					last_collision_idx = j;
-				}
-			}
-		}
-
-		if (MAX_LONG_NAME_COLLISIONS < iterations && 0 <= last_collision_idx)
-		{
-			valuemap_free(valuemaps.values[last_collision_idx]);
-			zbx_vector_valuemap_ptr_remove(&valuemaps, last_collision_idx);
-			iterations = 0;
-		}
-
-		for (i = 0; i < valuemaps.values_num; i++)
-		{
-			valuemap = valuemaps.values[i];
-
-			if (0 != valuemap->uniq)
-			{
-				correct_entity_name(&valuemap->name, valuemap->uniq, 64, &long_name_collisions);
-				valuemap->uniq = 0;
-			}
-		}
-
-		iterations++;
-	}while (0 != changed);
-
-	valuemapid = zbx_db_get_maxid_num("valuemap", valuemaps.values_num);
-	valuemap_mappingid = zbx_db_get_maxid_num("valuemap_mapping", mappings_num);
-
-	zbx_db_insert_prepare(&db_insert_valuemap, "valuemap", "valuemapid", "hostid", "name", "uuid", NULL);
-	zbx_db_insert_prepare(&db_insert_valuemap_mapping, "valuemap_mapping", "valuemap_mappingid",
-			"valuemapid", "value", "newvalue", "type", "sortorder", NULL);
-
-	for (i = 0; i < valuemaps.values_num; i++)
-	{
-		zbx_db_valuemap_t	*valuemap;
-
-		valuemap = valuemaps.values[i];
-		zbx_db_insert_add_values(&db_insert_valuemap, valuemapid, valuemap->child_templateid,
-				valuemap->name, valuemap->uuid);
-
-		for (j = 0; j < valuemap->mappings.values_num; j++)
-		{
-			zbx_db_valuemap_mapping_t	*valuemap_mapping;
-
-			valuemap_mapping = valuemap->mappings.values[j];
-			zbx_db_insert_add_values(&db_insert_valuemap_mapping, valuemap_mappingid, valuemapid,
-					valuemap_mapping->value, valuemap_mapping->newvalue,
-					valuemap_mapping->type, valuemap_mapping->sortorder);
-			valuemap_mappingid++;
-		}
-
-		valuemapid++;
-	}
-
-	if (SUCCEED != (ret = zbx_db_insert_execute(&db_insert_valuemap)))
-		goto clean_sql;
-
-	zbx_db_insert_clean(&db_insert_valuemap);
-
-	if (SUCCEED != (ret = zbx_db_insert_execute(&db_insert_valuemap_mapping)))
-		goto clean_sql;
-
-	zbx_db_insert_clean(&db_insert_valuemap_mapping);
-
-	valuemapid -= (zbx_uint64_t)valuemaps.values_num;
-	zbx_db_begin_multiple_update(&sql, &sql_alloc, &sql_offset);
-
-	for (i = 0; i < valuemaps.values_num; i++)
-	{
-		zbx_db_valuemap_t	*valuemap;
-
-		valuemap = valuemaps.values[i];
-
-		for (j = 0; j < valuemap->itemids.values_num; j++)
-		{
-			zbx_snprintf_alloc(&sql, &sql_alloc, &sql_offset, "update items set ");
-			zbx_snprintf_alloc(&sql, &sql_alloc, &sql_offset, "valuemapid=%s",
-					zbx_db_sql_id_ins(valuemapid));
-			zbx_snprintf_alloc(&sql, &sql_alloc, &sql_offset, " where itemid=" ZBX_FS_UI64 ";\n",
-					valuemap->itemids.values[j]);
-
-			if (SUCCEED != (ret = zbx_db_execute_overflowed_sql(&sql, &sql_alloc, &sql_offset)))
-				goto clean_sql;
-		}
-
-		valuemapid++;
-	}
-
-	zbx_db_end_multiple_update(&sql, &sql_alloc, &sql_offset);
-
-	if (16 < sql_offset && ZBX_DB_OK > zbx_db_execute("%s", sql))
-		ret = FAIL;
-clean_sql:
-	zbx_free(sql);
-clean:
-	zbx_vector_uint64_destroy(&child_templateids);
-	zbx_vector_child_valuemap_ptr_clear_ext(&child_valuemaps, child_valuemap_free);
-	zbx_vector_child_valuemap_ptr_destroy(&child_valuemaps);
-	zbx_vector_valuemap_ptr_clear_ext(&valuemaps, valuemap_free);
-	zbx_vector_valuemap_ptr_destroy(&valuemaps);
-out:
-	zbx_vector_uint64_destroy(&parent_ids);
-
-	return ret;
-}
-
-typedef struct
-{
-	uint64_t	child_templateid;
-	uint64_t	parent_hostmacroid;
-	uint64_t	parent_templateid;
-	char		*macro;
-	char		*value;
-	char		*description;
-	int		type;
-	int		automatic;
-}
-zbx_db_hostmacro_t;
-
-typedef struct
-{
-	uint64_t	templateid;
-	char		*macro;
-}
-zbx_child_hostmacro_t;
-
-ZBX_PTR_VECTOR_DECL(hostmacro_ptr, zbx_db_hostmacro_t *)
-ZBX_PTR_VECTOR_IMPL(hostmacro_ptr, zbx_db_hostmacro_t *)
-
-ZBX_PTR_VECTOR_DECL(child_hostmacro_ptr, zbx_child_hostmacro_t *)
-ZBX_PTR_VECTOR_IMPL(child_hostmacro_ptr, zbx_child_hostmacro_t *)
-
-static void	hostmacro_clear(zbx_db_hostmacro_t *hostmacro)
-{
-	zbx_free(hostmacro->macro);
-	zbx_free(hostmacro->value);
-	zbx_free(hostmacro->description);
-}
-
-static void	hostmacro_free(zbx_db_hostmacro_t *hostmacro)
-{
-	hostmacro_clear(hostmacro);
-	zbx_free(hostmacro);
-}
-
-static void	child_hostmacro_free(zbx_child_hostmacro_t *hostmacro)
-{
-	zbx_free(hostmacro->macro);
-	zbx_free(hostmacro);
-}
-
-static int	hostmacro_sort(const zbx_db_hostmacro_t **hm1, const zbx_db_hostmacro_t **hm2)
-{
-	const zbx_db_hostmacro_t	*m1, *m2;
-
-	m1 = *hm1;
-	m2 = *hm2;
-
-	if (m1->parent_templateid < m2->parent_templateid )
-		return -1;
-
-	if (m1->parent_templateid > m2->parent_templateid )
-		return 1;
-
-	return 0;
-}
-
-static int	hostmacro_compare(const zbx_db_hostmacro_t **hm1, const zbx_db_hostmacro_t **hm2)
-{
-	const zbx_db_hostmacro_t	*m1, *m2;
-
-	m1 = *hm1;
-	m2 = *hm2;
-
-	if (m1->child_templateid == m2->child_templateid && 0 == strcmp(m1->macro, m2->macro))
-		return 0;
-
-	return 1;
-}
-
-static void	zbx_vector_hostmacro_ptr_uniq2(zbx_vector_hostmacro_ptr_t *vector, zbx_compare_func_t compare_func)
-{
-	if (2 <= vector->values_num)
-	{
-		int	i, j;
-
-		for (i = 0; i < vector->values_num; i++)
-		{
-			j = i + 1;
-
-			while (j < vector->values_num)
-			{
-				if (0 == compare_func(&vector->values[i], &vector->values[j]))
-				{
-					hostmacro_free(vector->values[j]);
-					zbx_vector_hostmacro_ptr_remove(vector, j);
-				}
-				else
-					j++;
-			}
-		}
-	}
-}
-
-static void	collect_hostmacros(zbx_vector_uint64_t *parent_ids, zbx_vector_uint64_t *child_templateids,
-		zbx_vector_hostmacro_ptr_t *hostmacros)
-{
-	zbx_db_result_t		result;
-	zbx_db_row_t		row;
-	char			*sql = NULL;
-	size_t			sql_alloc = 0, sql_offset = 0;
-	zbx_vector_uint64_t	loc_child_templateids;
-
-	if (0 == parent_ids->values_num)
-		return;
-
-	zbx_vector_uint64_create(&loc_child_templateids);
-
-	zbx_snprintf_alloc(&sql, &sql_alloc, &sql_offset,
-			"select hm.hostmacroid,hm.macro,hm.value,hm.description,hm.type,hm.automatic,ht.hostid,"
-			"ht.templateid"
-			" from hosts_templates ht"
-			" join hosts h on h.hostid=ht.hostid and h.status=%d"
-			" left join hostmacro hm on hm.hostid=ht.templateid where", HOST_STATUS_TEMPLATE);
-	zbx_db_add_condition_alloc(&sql, &sql_alloc, &sql_offset, "ht.templateid", parent_ids->values,
-			parent_ids->values_num);
-	zbx_snprintf_alloc(&sql, &sql_alloc, &sql_offset, " order by ht.templateid");
-	result = zbx_db_select("%s", sql);
-
-	while (NULL != (row = zbx_db_fetch(result)))
-	{
-		zbx_db_hostmacro_t	*hostmacro, *hostmacro_copy;
-		zbx_uint64_t		hostmacroid, child_templateid, parent_templateid;
-		int			i;
-
-		ZBX_DBROW2UINT64(hostmacroid, row[0]);
-		ZBX_DBROW2UINT64(child_templateid, row[6]);
-		ZBX_DBROW2UINT64(parent_templateid, row[7]);
-
-		if (0 != hostmacroid)
-		{
-			hostmacro = zbx_malloc(NULL, sizeof(zbx_db_hostmacro_t));
-			hostmacro->child_templateid = child_templateid;
-			hostmacro->parent_hostmacroid = hostmacroid;
-			hostmacro->parent_templateid = parent_templateid;
-			hostmacro->macro = zbx_strdup(NULL, row[1]);
-			hostmacro->value = zbx_strdup(NULL, row[2]);
-			hostmacro->description = zbx_strdup(NULL, row[3]);
-			hostmacro->type = atoi(row[4]);
-			hostmacro->automatic = atoi(row[5]);
-			zbx_vector_hostmacro_ptr_append(hostmacros, hostmacro);
-		}
-
-		zbx_vector_uint64_append(&loc_child_templateids, child_templateid);
-
-		for (i = 0; i < hostmacros->values_num; i++)
-		{
-			hostmacro = hostmacros->values[i];
-
-			if (parent_templateid == hostmacro->child_templateid)
-			{
-				hostmacro_copy = zbx_malloc(NULL, sizeof(zbx_db_hostmacro_t));
-				hostmacro_copy->child_templateid = child_templateid;
-				hostmacro_copy->parent_hostmacroid = hostmacro->parent_hostmacroid;
-				hostmacro_copy->parent_templateid = parent_templateid;
-				hostmacro_copy->macro = zbx_strdup(NULL, hostmacro->macro);
-				hostmacro_copy->value = zbx_strdup(NULL, hostmacro->value);
-				hostmacro_copy->description = zbx_strdup(NULL, hostmacro->description);
-				hostmacro_copy->type = hostmacro->type;
-				hostmacro_copy->automatic = hostmacro->automatic;
-				zbx_vector_hostmacro_ptr_append(hostmacros, hostmacro_copy);
-			}
-		}
-	}
-
-	zbx_db_free_result(result);
-	zbx_free(sql);
-
-	zbx_vector_uint64_sort(&loc_child_templateids, ZBX_DEFAULT_UINT64_COMPARE_FUNC);
-	zbx_vector_uint64_uniq(&loc_child_templateids, ZBX_DEFAULT_UINT64_COMPARE_FUNC);
-
-	collect_hostmacros(&loc_child_templateids, child_templateids, hostmacros);
-
-	zbx_vector_uint64_append_array(child_templateids, loc_child_templateids.values,
-			loc_child_templateids.values_num);
-	zbx_vector_uint64_destroy(&loc_child_templateids);
-}
-
-
-static int	DBpatch_6030176(void)
-{
-	zbx_vector_hostmacro_ptr_t		hostmacros;
-	zbx_vector_child_hostmacro_ptr_t	child_hostmacros;
-	zbx_vector_uint64_t			parent_ids, child_templateids;
-	zbx_db_result_t				result;
-	zbx_db_row_t				row;
-	int					i, j;
-	char					*sql = NULL;
-	size_t					sql_alloc = 0, sql_offset = 0;
-	zbx_db_insert_t				db_insert_hostmacro;
-	int					ret = SUCCEED;
-
-	if (0 == (DBget_program_type() & ZBX_PROGRAM_TYPE_SERVER))
-		return ret;
-
-	zbx_vector_uint64_create(&parent_ids);
-	select_pure_parents(&parent_ids);
-
-	if (0 == parent_ids.values_num)
-		goto out;
-
-	zbx_vector_hostmacro_ptr_create(&hostmacros);
-	zbx_vector_child_hostmacro_ptr_create(&child_hostmacros);
-	zbx_vector_uint64_create(&child_templateids);
-
-	collect_hostmacros(&parent_ids, &child_templateids, &hostmacros);
-
-	if (0 == hostmacros.values_num)
-		goto clean;
-
-	zbx_vector_uint64_sort(&child_templateids, ZBX_DEFAULT_UINT64_COMPARE_FUNC);
-	zbx_vector_uint64_uniq(&child_templateids, ZBX_DEFAULT_UINT64_COMPARE_FUNC);
-	zbx_strcpy_alloc(&sql, &sql_alloc, &sql_offset, "select macro,hostid from hostmacro where");
-	zbx_db_add_condition_alloc(&sql, &sql_alloc, &sql_offset, "hostid", child_templateids.values,
-			child_templateids.values_num);
-	result = zbx_db_select("%s", sql);
-
-	while (NULL != (row = zbx_db_fetch(result)))
-	{
-		zbx_child_hostmacro_t	*hostmacro;
-		uint64_t		templateid;
-
-		ZBX_DBROW2UINT64(templateid, row[1]);
-
-		hostmacro = zbx_malloc(NULL, sizeof(zbx_child_hostmacro_t));
-		hostmacro->templateid = templateid;
-		hostmacro->macro = zbx_strdup(NULL, row[0]);
-
-		zbx_vector_child_hostmacro_ptr_append(&child_hostmacros, hostmacro);
-	}
-
-	zbx_db_free_result(result);
-	zbx_free(sql);
-
-	zbx_vector_hostmacro_ptr_sort(&hostmacros, (zbx_compare_func_t)hostmacro_sort);
-	zbx_vector_hostmacro_ptr_uniq2(&hostmacros, (zbx_compare_func_t)hostmacro_compare);
-
-	for (i = 0; i < child_hostmacros.values_num; i++)
-	{
-		zbx_child_hostmacro_t	*child_hostmacro;
-
-		child_hostmacro = child_hostmacros.values[i];
-
-		for (j = 0; j < hostmacros.values_num; j++)
-		{
-			zbx_db_hostmacro_t	*hostmacro;
-
-			hostmacro = hostmacros.values[j];
-
-			if (hostmacro->child_templateid == child_hostmacro->templateid &&
-					0 == strcmp(hostmacro->macro, child_hostmacro->macro))
-			{
-				hostmacro_free(hostmacro);
-				zbx_vector_hostmacro_ptr_remove(&hostmacros, j);
-			}
-		}
-	}
-
-	if (0 != hostmacros.values_num)
-	{
-		zbx_uint64_t	hostmacroid;
-
-		hostmacroid = zbx_db_get_maxid_num("hostmacro", hostmacros.values_num);
-		zbx_db_insert_prepare(&db_insert_hostmacro, "hostmacro", "hostmacroid", "hostid", "macro", "value",
-				"description", "type", "automatic", NULL);
-
-		for (i = 0; i < hostmacros.values_num; i++)
-		{
-			zbx_db_hostmacro_t	*hostmacro;
-
-			hostmacro = hostmacros.values[i];
-			zbx_db_insert_add_values(&db_insert_hostmacro, hostmacroid, hostmacro->child_templateid,
-					hostmacro->macro, hostmacro->value, hostmacro->description, hostmacro->type,
-					hostmacro->automatic);
-			hostmacroid++;
-		}
-
-		if (SUCCEED != (ret = zbx_db_insert_execute(&db_insert_hostmacro)))
-			goto clean;
-
-		zbx_db_insert_clean(&db_insert_hostmacro);
-	}
-
-clean:
-	zbx_vector_uint64_destroy(&child_templateids);
-	zbx_vector_child_hostmacro_ptr_clear_ext(&child_hostmacros, child_hostmacro_free);
-	zbx_vector_child_hostmacro_ptr_destroy(&child_hostmacros);
-	zbx_vector_hostmacro_ptr_clear_ext(&hostmacros, hostmacro_free);
-	zbx_vector_hostmacro_ptr_destroy(&hostmacros);
-out:
-	zbx_vector_uint64_destroy(&parent_ids);
-
-	return ret;
-}
-
-typedef struct zbx_db_patch_tag
-{
-	char			*tag;
-	char			*value;
-	zbx_vector_uint64_t	ids;
-	int			deepness;
-}
-zbx_db_patch_tag_t;
-
-typedef struct
-{
-	uint64_t	id;
-	char		*tag;
-	char		*value;
-}
-zbx_child_tag_t;
-
-ZBX_PTR_VECTOR_DECL(tag_ptr, zbx_db_patch_tag_t *)
-ZBX_PTR_VECTOR_IMPL(tag_ptr, zbx_db_patch_tag_t *)
-
-ZBX_PTR_VECTOR_DECL(child_tag_ptr, zbx_child_tag_t *)
-ZBX_PTR_VECTOR_IMPL(child_tag_ptr, zbx_child_tag_t *)
-
-static void	tag_free(zbx_db_patch_tag_t *tag)
-{
-	zbx_vector_uint64_destroy(&tag->ids);
-	zbx_free(tag->tag);
-	zbx_free(tag->value);
-	zbx_free(tag);
-}
-
-static void	child_tag_free(zbx_child_tag_t *tag)
-{
-	zbx_free(tag->tag);
-	zbx_free(tag->value);
-	zbx_free(tag);
-}
-
-static int	consolidate_tags(zbx_vector_tag_ptr_t *tags)
-{
-	int			i, j, new_tags = 0;
-	zbx_db_patch_tag_t	*tag;
-
-	if (1 < tags->values_num)
-	{
-		for (i = 0; i < tags->values_num; i++)
-		{
-			tag = tags->values[i];
-			j = i + 1;
-
-			while (j < tags->values_num)
-			{
-				zbx_db_patch_tag_t	*tag2;
-
-				tag2 = tags->values[j];
-
-				if (0 == strcmp(tag->tag, tag2->tag) && 0 == strcmp(tag->value, tag2->value))
-				{
-					zbx_vector_uint64_append_array(&tag->ids, tag2->ids.values,
-							tag2->ids.values_num);
-					tag_free(tag2);
-					zbx_vector_tag_ptr_remove(tags, j);
-				}
-				else
-					j++;
-			}
-
-			zbx_vector_uint64_sort(&tag->ids, ZBX_DEFAULT_UINT64_COMPARE_FUNC);
-			zbx_vector_uint64_uniq(&tag->ids, ZBX_DEFAULT_UINT64_COMPARE_FUNC);
-			new_tags += tag->ids.values_num;
-		}
-	}
-
-	return new_tags;
-}
-
-static void	DBpatch_propogate_tag(zbx_vector_tag_ptr_t *tags, zbx_db_patch_tag_t *tag, zbx_uint64_t hostid,
-		zbx_uint64_t itemid, zbx_vector_uint64_t *child_itemids)
-{
-	zbx_db_result_t	result, result2;
-	zbx_db_row_t	row, row2;
-
-	result = zbx_db_select("select h.hostid,i.itemid,h.status from hosts h,items i,hosts_templates ht"
-			" where h.hostid=ht.hostid and ht.templateid=" ZBX_FS_UI64" and i.hostid=h.hostid and"
-			" i.templateid=" ZBX_FS_UI64, hostid, itemid);
-
-	while (NULL != (row = zbx_db_fetch(result)))
-	{
-		zbx_uint64_t		child_hostid, child_itemid;
-
-		if (HOST_STATUS_TEMPLATE != atoi(row[2]) && 0 == tag->deepness)
-			continue;
-
-		ZBX_DBROW2UINT64(child_hostid, row[0]);
-		ZBX_DBROW2UINT64(child_itemid, row[1]);
-		zbx_vector_uint64_append(&tag->ids, child_itemid);
-		zbx_vector_uint64_append(child_itemids, child_itemid);
-
-		if (HOST_STATUS_TEMPLATE != atoi(row[2]))
-			continue;
-
-		tag->deepness++;
-		DBpatch_propogate_tag(tags, tag, child_hostid, child_itemid, child_itemids);
-		result2 = zbx_db_select("select tag,value from host_tag where hostid=" ZBX_FS_UI64, child_hostid);
-
-		while (NULL != (row2 = zbx_db_fetch(result2)))
-		{
-			zbx_db_patch_tag_t	*tag2;
-
-			tag2 = zbx_malloc(NULL, sizeof(zbx_db_patch_tag_t));
-			tag2->tag = zbx_strdup(NULL, row2[0]);
-			tag2->value = zbx_strdup(NULL, row2[1]);
-			tag2->deepness = 0;
-			zbx_vector_uint64_create(&tag2->ids);
-
-			DBpatch_propogate_tag(tags, tag2, child_hostid, child_itemid, child_itemids);
-			zbx_vector_tag_ptr_append(tags, tag2);
-		}
-
-		zbx_db_free_result(result2);
-	}
-
-	zbx_db_free_result(result);
-}
-
-static int	DBpatch_6030177(void)
-{
-	zbx_vector_tag_ptr_t		tags;
-	zbx_vector_child_tag_ptr_t	child_tags;
-	zbx_vector_uint64_t		child_itemids;
-	zbx_db_result_t			result;
-	zbx_db_row_t			row;
-	int				i, j, k, new_tags = 0, ret = SUCCEED;
-	zbx_db_patch_tag_t		*tag;
-	zbx_uint64_t			itemtagid;
-	zbx_db_insert_t			db_insert_itemtag;
-	char				*sql = NULL;
-	size_t				sql_alloc = 0, sql_offset = 0;
-
-	if (0 == (DBget_program_type() & ZBX_PROGRAM_TYPE_SERVER))
-		return ret;
-
-	zbx_vector_tag_ptr_create(&tags);
-	zbx_vector_child_tag_ptr_create(&child_tags);
-	zbx_vector_uint64_create(&child_itemids);
-
-	result = zbx_db_select("select th.tag,th.value,h2.hostid,i.itemid from host_tag th,hosts h2,items i"
-			" where th.hostid=h2.hostid and i.hostid=h2.hostid and i.templateid is null and"
-			" h2.hostid in (select distinct h.hostid from hosts h,hosts h1,hosts_templates ht"
-			" where h.status=%d and ht.templateid=h.hostid and ht.hostid=h1.hostid and h1.status=%d)"
-			" order by h2.hostid asc", HOST_STATUS_TEMPLATE, HOST_STATUS_TEMPLATE);
-
-	while (NULL != (row = zbx_db_fetch(result)))
-	{
-		zbx_uint64_t		hostid, itemid;
-
-		tag = zbx_malloc(NULL, sizeof(zbx_db_patch_tag_t));
-		tag->tag = zbx_strdup(NULL, row[0]);
-		tag->value = zbx_strdup(NULL, row[1]);
-		tag->deepness = 0;
-		ZBX_DBROW2UINT64(hostid, row[2]);
-		ZBX_DBROW2UINT64(itemid, row[3]);
-		zbx_vector_uint64_create(&tag->ids);
-
-		DBpatch_propogate_tag(&tags, tag, hostid, itemid, &child_itemids);
-		zbx_vector_tag_ptr_append(&tags, tag);
-	}
-
-	zbx_db_free_result(result);
-
-	if (0 == tags.values_num)
-		goto out;
-
-	new_tags = consolidate_tags(&tags);
-
-	zbx_vector_uint64_sort(&child_itemids, ZBX_DEFAULT_UINT64_COMPARE_FUNC);
-	zbx_vector_uint64_uniq(&child_itemids, ZBX_DEFAULT_UINT64_COMPARE_FUNC);
-	zbx_strcpy_alloc(&sql, &sql_alloc, &sql_offset, "select itemid,tag,value from item_tag where");
-	zbx_db_add_condition_alloc(&sql, &sql_alloc, &sql_offset, "itemid", child_itemids.values, child_itemids.values_num);
-	result = zbx_db_select("%s", sql);
-
-	while (NULL != (row = zbx_db_fetch(result)))
-	{
-		zbx_child_tag_t	*child_tag;
-		uint64_t	itemid;
-
-		ZBX_DBROW2UINT64(itemid, row[0]);
-
-		child_tag = zbx_malloc(NULL, sizeof(zbx_child_tag_t));
-		child_tag->id = itemid;
-		child_tag->tag = zbx_strdup(NULL, row[1]);
-		child_tag->value = zbx_strdup(NULL, row[2]);
-
-		zbx_vector_child_tag_ptr_append(&child_tags, child_tag);
-	}
-
-	zbx_db_free_result(result);
-	zbx_free(sql);
-
-	for (i = 0; i < child_tags.values_num; i++)
-	{
-		zbx_child_tag_t	*child_tag;
-
-		child_tag = child_tags.values[i];
-
-		for (j = 0; j < tags.values_num; j++)
-		{
-			tag = tags.values[j];
-
-			if (0 == strcmp(tag->tag, child_tag->tag) && 0 == strcmp(tag->value, child_tag->value))
-			{
-				for (k = 0; k < tag->ids.values_num; k++)
-				{
-					zbx_uint64_t	itemid;
-
-					itemid = tag->ids.values[k];
-
-					if (itemid == child_tag->id)
-					{
-						zbx_vector_uint64_remove(&tag->ids, k);
-						new_tags--;
-					}
-				}
-			}
-		}
-	}
-
-	itemtagid = zbx_db_get_maxid_num("item_tag", new_tags);
-	zbx_db_insert_prepare(&db_insert_itemtag, "item_tag", "itemtagid", "itemid", "tag", "value", NULL);
-
-	for (i = 0; i < tags.values_num; i++)
-	{
-		tag = tags.values[i];
-
-		for(j = 0; j < tag->ids.values_num; j++)
-		{
-			zbx_uint64_t	itemid;
-
-			itemid = tag->ids.values[j];
-			zbx_db_insert_add_values(&db_insert_itemtag, itemtagid, itemid, tag->tag, tag->value);
-			itemtagid++;
-		}
-	}
-
-	if (SUCCEED != (ret = zbx_db_insert_execute(&db_insert_itemtag)))
-		goto out;
-
-	zbx_db_insert_clean(&db_insert_itemtag);
-out:
-	zbx_vector_uint64_destroy(&child_itemids);
-	zbx_vector_child_tag_ptr_clear_ext(&child_tags, child_tag_free);
-	zbx_vector_child_tag_ptr_destroy(&child_tags);
-	zbx_vector_tag_ptr_clear_ext(&tags, tag_free);
-	zbx_vector_tag_ptr_destroy(&tags);
-
-	return ret;
-}
-
-static void	DBpatch_propogate_tag_web(zbx_vector_tag_ptr_t *tags, zbx_db_patch_tag_t *tag, zbx_uint64_t hostid,
-		zbx_uint64_t httptestid, zbx_vector_uint64_t *child_httptestids)
-{
-	zbx_db_result_t	result, result2;
-	zbx_db_row_t	row, row2;
-
-	result = zbx_db_select("select h.hostid,htt.httptestid,h.status from hosts h,httptest htt,hosts_templates ht"
-			" where h.hostid=ht.hostid and ht.templateid=" ZBX_FS_UI64" and htt.hostid=h.hostid and"
-			" htt.templateid=" ZBX_FS_UI64, hostid, httptestid);
-
-	while (NULL != (row = zbx_db_fetch(result)))
-	{
-		zbx_uint64_t		child_hostid, child_httptestid;
-
-		if (HOST_STATUS_TEMPLATE != atoi(row[2]) && 0 == tag->deepness)
-			continue;
-
-		ZBX_DBROW2UINT64(child_hostid, row[0]);
-		ZBX_DBROW2UINT64(child_httptestid, row[1]);
-		zbx_vector_uint64_append(&tag->ids, child_httptestid);
-		zbx_vector_uint64_append(child_httptestids, child_httptestid);
-
-		if (HOST_STATUS_TEMPLATE != atoi(row[2]))
-			continue;
-
-		tag->deepness++;
-		DBpatch_propogate_tag_web(tags, tag, child_hostid, child_httptestid, child_httptestids);
-		result2 = zbx_db_select("select tag,value from host_tag where hostid=" ZBX_FS_UI64, child_hostid);
-
-		while (NULL != (row2 = zbx_db_fetch(result2)))
-		{
-			zbx_db_patch_tag_t	*tag2;
-
-			tag2 = zbx_malloc(NULL, sizeof(zbx_db_patch_tag_t));
-			tag2->deepness = 0;
-			tag2->tag = zbx_strdup(NULL, row2[0]);
-			tag2->value = zbx_strdup(NULL, row2[1]);
-			zbx_vector_uint64_create(&tag2->ids);
-
-			DBpatch_propogate_tag_web(tags, tag2, child_hostid, child_httptestid, child_httptestids);
-			zbx_vector_tag_ptr_append(tags, tag2);
-		}
-
-		zbx_db_free_result(result2);
-	}
-
-	zbx_db_free_result(result);
-}
-
-static int	DBpatch_6030178(void)
-{
-	zbx_vector_tag_ptr_t		tags;
-	zbx_vector_child_tag_ptr_t	child_tags;
-	zbx_vector_uint64_t		child_httptestids;
-	zbx_db_result_t			result;
-	zbx_db_row_t			row;
-	int				i, j, k, new_tags = 0, ret = SUCCEED;
-	zbx_db_patch_tag_t		*tag;
-	zbx_uint64_t			httptesttagid;
-	char				*sql = NULL;
-	size_t				sql_alloc = 0, sql_offset = 0;
-	zbx_db_insert_t			db_insert_httptesttag;
-
-	if (0 == (DBget_program_type() & ZBX_PROGRAM_TYPE_SERVER))
-		return ret;
-
-	zbx_vector_tag_ptr_create(&tags);
-	zbx_vector_child_tag_ptr_create(&child_tags);
-	zbx_vector_uint64_create(&child_httptestids);
-
-	result = zbx_db_select("select th.tag,th.value,h2.hostid,htt.httptestid from host_tag th,hosts h2,httptest htt"
-			" where th.hostid=h2.hostid and htt.hostid=h2.hostid and htt.templateid is null and"
-			" h2.hostid in (select distinct h.hostid from hosts h,hosts h1,hosts_templates ht"
-			" where h.status=%d and ht.templateid=h.hostid and ht.hostid=h1.hostid and h1.status=%d)"
-			" order by h2.hostid asc", HOST_STATUS_TEMPLATE, HOST_STATUS_TEMPLATE);
-
-	while (NULL != (row = zbx_db_fetch(result)))
-	{
-		zbx_uint64_t		hostid, httptestid;
-
-		tag = zbx_malloc(NULL, sizeof(zbx_db_patch_tag_t));
-		tag->deepness = 0;
-		tag->tag = zbx_strdup(NULL, row[0]);
-		tag->value = zbx_strdup(NULL, row[1]);
-		ZBX_DBROW2UINT64(hostid, row[2]);
-		ZBX_DBROW2UINT64(httptestid, row[3]);
-		zbx_vector_uint64_create(&tag->ids);
-
-		DBpatch_propogate_tag_web(&tags, tag, hostid, httptestid, &child_httptestids);
-		zbx_vector_tag_ptr_append(&tags, tag);
-	}
-
-	zbx_db_free_result(result);
-
-	if (0 == tags.values_num)
-		goto out;
-
-	new_tags = consolidate_tags(&tags);
-
-	zbx_vector_uint64_sort(&child_httptestids, ZBX_DEFAULT_UINT64_COMPARE_FUNC);
-	zbx_vector_uint64_uniq(&child_httptestids, ZBX_DEFAULT_UINT64_COMPARE_FUNC);
-	zbx_strcpy_alloc(&sql, &sql_alloc, &sql_offset, "select httptestid,tag,value from httptest_tag where");
-	zbx_db_add_condition_alloc(&sql, &sql_alloc, &sql_offset, "httptestid", child_httptestids.values,
-			child_httptestids.values_num);
-	result = zbx_db_select("%s", sql);
-
-	while (NULL != (row = zbx_db_fetch(result)))
-	{
-		zbx_child_tag_t	*child_tag;
-		uint64_t	httptestid;
-
-		ZBX_DBROW2UINT64(httptestid, row[0]);
-
-		child_tag = zbx_malloc(NULL, sizeof(zbx_child_tag_t));
-		child_tag->id = httptestid;
-		child_tag->tag = zbx_strdup(NULL, row[1]);
-		child_tag->value = zbx_strdup(NULL, row[2]);
-
-		zbx_vector_child_tag_ptr_append(&child_tags, child_tag);
-	}
-
-	zbx_db_free_result(result);
-	zbx_free(sql);
-
-	for (i = 0; i < child_tags.values_num; i++)
-	{
-		zbx_child_tag_t	*child_tag;
-
-		child_tag = child_tags.values[i];
-
-		for (j = 0; j < tags.values_num; j++)
-		{
-			tag = tags.values[j];
-
-			if (0 == strcmp(tag->tag, child_tag->tag) && 0 == strcmp(tag->value, child_tag->value))
-			{
-				for (k = 0; k < tag->ids.values_num; k++)
-				{
-					zbx_uint64_t	httptestid;
-
-					httptestid = tag->ids.values[k];
-
-					if (httptestid == child_tag->id)
-					{
-						zbx_vector_uint64_remove(&tag->ids, k);
-						new_tags--;
-					}
-				}
-			}
-		}
-	}
-
-	httptesttagid = zbx_db_get_maxid_num("httptest_tag", new_tags);
-	zbx_db_insert_prepare(&db_insert_httptesttag, "httptest_tag", "httptesttagid", "httptestid", "tag", "value",
-			NULL);
-
-	for (i = 0; i < tags.values_num; i++)
-	{
-		tag = tags.values[i];
-
-		for(j = 0; j < tag->ids.values_num; j++)
-		{
-			zbx_uint64_t	itemid;
-
-			itemid = tag->ids.values[j];
-			zbx_db_insert_add_values(&db_insert_httptesttag, httptesttagid, itemid, tag->tag, tag->value);
-			httptesttagid++;
-		}
-	}
-
-	if (SUCCEED != (ret = zbx_db_insert_execute(&db_insert_httptesttag)))
-		goto out;
-
-	zbx_db_insert_clean(&db_insert_httptesttag);
-out:
-	zbx_vector_uint64_destroy(&child_httptestids);
-	zbx_vector_child_tag_ptr_clear_ext(&child_tags, child_tag_free);
-	zbx_vector_child_tag_ptr_destroy(&child_tags);
-	zbx_vector_tag_ptr_clear_ext(&tags, tag_free);
-	zbx_vector_tag_ptr_destroy(&tags);
-
-	return ret;
-}
-
-typedef struct
-{
-	int		type;
-	char		*name;
-	int		value_int;
-	char		*value_str;
-	zbx_uint64_t	value_groupid;
-	zbx_uint64_t	value_hostid;
-	zbx_uint64_t	value_itemid;
-	zbx_uint64_t	value_graphid;
-	zbx_uint64_t	value_sysmapid;
-	zbx_uint64_t	value_serviceid;
-	zbx_uint64_t	value_slaid;
-	zbx_uint64_t	value_userid;
-	zbx_uint64_t	value_actionid;
-	zbx_uint64_t	value_mediatypeid;
-} zbx_db_widget_field_t;
-
-ZBX_PTR_VECTOR_DECL(widget_field_ptr, zbx_db_widget_field_t *)
-ZBX_PTR_VECTOR_IMPL(widget_field_ptr, zbx_db_widget_field_t *)
-
-typedef struct
-{
-	char				*type;
-	char				*name;
-	int				x;
-	int				y;
-	int				width;
-	int				height;
-	int				view_mode;
-
-	zbx_vector_widget_field_ptr_t	fields;
-}
-zbx_db_widget_t;
-
-ZBX_PTR_VECTOR_DECL(widget_ptr, zbx_db_widget_t *)
-ZBX_PTR_VECTOR_IMPL(widget_ptr, zbx_db_widget_t *)
-
-typedef struct
-{
-	char			*name;
-	int			display_period;
-	int			sortorder;
-
-	zbx_vector_widget_ptr_t	widgets;
-}
-zbx_db_dashboard_page_t;
-
-ZBX_PTR_VECTOR_DECL(dashboard_page_ptr, zbx_db_dashboard_page_t *)
-ZBX_PTR_VECTOR_IMPL(dashboard_page_ptr, zbx_db_dashboard_page_t *)
-
-typedef struct
-{
-	uint64_t			child_templateid;
-	char				*uuid;
-	uint64_t			parent_dashboardid;
-	char				*name;
-	int				display_period;
-	int				auto_start;
-
-	zbx_vector_dashboard_page_ptr_t	pages;
-	int				uniq;
-}
-zbx_db_dashboard_t;
-
-ZBX_PTR_VECTOR_DECL(dashboard_ptr, zbx_db_dashboard_t *)
-ZBX_PTR_VECTOR_IMPL(dashboard_ptr, zbx_db_dashboard_t *)
-
-typedef struct
-{
-	uint64_t				templateid;
-	char					*name;
-}
-zbx_child_dashboard_t;
-
-ZBX_PTR_VECTOR_DECL(child_dashboard_ptr, zbx_child_dashboard_t *)
-ZBX_PTR_VECTOR_IMPL(child_dashboard_ptr, zbx_child_dashboard_t *)
-
-static int	DBpatch_propogate_widget(zbx_db_widget_t *widget, uint64_t widgetid,
-		zbx_vector_uint64_t *value_itemids, zbx_vector_uint64_t *value_graphids)
-{
-	zbx_db_result_t		result;
-	zbx_db_row_t		row;
-
-	result = zbx_db_select("select widget_fieldid,type,name,value_int,value_str,value_groupid,value_hostid,value_itemid,"
-			"value_graphid,value_sysmapid,value_serviceid,value_slaid,value_userid,value_actionid,"
-			"value_mediatypeid from widget_field where widgetid=" ZBX_FS_UI64, widgetid);
-
-	while (NULL != (row = zbx_db_fetch(result)))
-	{
-		zbx_db_widget_field_t	*field;
-		zbx_uint64_t		fieldid;
-
-		field = zbx_malloc(NULL, sizeof(zbx_db_widget_field_t));
-		ZBX_DBROW2UINT64(fieldid, row[0]);
-		field->type = atoi(row[1]);
-		field->name = zbx_strdup(NULL, row[2]);
-		field->value_int = atoi(row[3]);
-		field->value_str = zbx_strdup(NULL, row[4]);
-		ZBX_DBROW2UINT64(field->value_groupid, row[5]);
-		ZBX_DBROW2UINT64(field->value_hostid, row[6]);
-
-		ZBX_DBROW2UINT64(field->value_itemid, row[7]);
-		if (0 != field->value_itemid)
-			zbx_vector_uint64_append(value_itemids, field->value_itemid);
-
-		ZBX_DBROW2UINT64(field->value_graphid, row[8]);
-		if (0 != field->value_graphid)
-			zbx_vector_uint64_append(value_graphids, field->value_graphid);
-
-		ZBX_DBROW2UINT64(field->value_sysmapid, row[9]);
-		ZBX_DBROW2UINT64(field->value_serviceid, row[10]);
-		ZBX_DBROW2UINT64(field->value_slaid, row[11]);
-		ZBX_DBROW2UINT64(field->value_userid, row[12]);
-		ZBX_DBROW2UINT64(field->value_actionid, row[13]);
-		ZBX_DBROW2UINT64(field->value_mediatypeid, row[14]);
-
-		zbx_vector_widget_field_ptr_append(&widget->fields, field);
-	}
-
-	zbx_db_free_result(result);
-
-	return widget->fields.values_num;
-}
-
-static int	DBpatch_propogate_widget_copy(zbx_db_widget_t *widget, zbx_db_widget_t *widget_orig,
-		zbx_vector_uint64_t *value_itemids, zbx_vector_uint64_t *value_graphids)
-{
-	int	 i;
-
-	for (i = 0; i < widget_orig->fields.values_num; i++)
-	{
-		zbx_db_widget_field_t	*field, *field_orig;
-
-		field = zbx_malloc(NULL, sizeof(zbx_db_widget_field_t));
-		field_orig = widget_orig->fields.values[i];
-		field->type = field_orig->type;
-		field->name = zbx_strdup(NULL, field_orig->name);
-		field->value_int = field_orig->value_int;
-		field->value_str = zbx_strdup(NULL, field_orig->value_str);
-		field->value_groupid = field_orig->value_groupid;
-		field->value_hostid = field_orig->value_hostid;
-		field->value_itemid = field_orig->value_itemid;
-		if (0 != field->value_itemid)
-			zbx_vector_uint64_append(value_itemids, field->value_itemid);
-
-		field->value_graphid = field_orig->value_graphid;
-		if (0 != field->value_graphid)
-			zbx_vector_uint64_append(value_graphids, field->value_graphid);
-
-		field->value_sysmapid = field_orig->value_sysmapid;
-		field->value_serviceid = field_orig->value_serviceid;
-		field->value_slaid = field_orig->value_slaid;
-		field->value_userid = field_orig->value_userid;
-		field->value_actionid = field_orig->value_actionid;
-		field->value_mediatypeid = field_orig->value_mediatypeid;
-
-		zbx_vector_widget_field_ptr_append(&widget->fields, field);
-	}
-
-	return widget->fields.values_num;
-}
-
-static int	DBpatch_propogate_page(zbx_db_dashboard_page_t *page, uint64_t pageid, int *fields_num,
-		zbx_vector_uint64_t *value_itemids, zbx_vector_uint64_t *value_graphids)
-{
-	zbx_db_result_t		result;
-	zbx_db_row_t		row;
-
-	result = zbx_db_select("select widgetid,type,name,x,y,width,height,view_mode from widget"
-			" where dashboard_pageid=" ZBX_FS_UI64, pageid);
-
-	while (NULL != (row = zbx_db_fetch(result)))
-	{
-		zbx_db_widget_t	*widget;
-		zbx_uint64_t	widgetid;
-
-		widget = zbx_malloc(NULL, sizeof(zbx_db_widget_t));
-		ZBX_DBROW2UINT64(widgetid, row[0]);
-		widget->type = zbx_strdup(NULL, row[1]);
-		widget->name = zbx_strdup(NULL, row[2]);
-		widget->x = atoi(row[3]);
-		widget->y = atoi(row[4]);
-		widget->width = atoi(row[5]);
-		widget->height = atoi(row[6]);
-		widget->view_mode = atoi(row[7]);
-		zbx_vector_widget_field_ptr_create(&widget->fields);
-		*fields_num += DBpatch_propogate_widget(widget, widgetid, value_itemids, value_graphids);
-		zbx_vector_widget_ptr_append(&page->widgets, widget);
-	}
-
-	zbx_db_free_result(result);
-
-	return page->widgets.values_num;
-}
-
-static int	DBpatch_propogate_page_copy(zbx_db_dashboard_page_t *page, zbx_db_dashboard_page_t *page_orig,
-		int *fields_num, zbx_vector_uint64_t *value_itemids, zbx_vector_uint64_t *value_graphids)
-{
-	int	i;
-
-	for (i = 0; i < page_orig->widgets.values_num; i++)
-	{
-		zbx_db_widget_t	*widget, *widget_orig;
-
-		widget = zbx_malloc(NULL, sizeof(zbx_db_widget_t));
-		widget_orig = page_orig->widgets.values[i];
-		widget->type = zbx_strdup(NULL, widget_orig->type);
-		widget->name = zbx_strdup(NULL, widget_orig->name);
-		widget->x = widget_orig->x;
-		widget->y = widget_orig->y;
-		widget->width = widget_orig->width;
-		widget->height = widget_orig->height;
-		widget->view_mode = widget_orig->view_mode;
-		zbx_vector_widget_field_ptr_create(&widget->fields);
-		*fields_num += DBpatch_propogate_widget_copy(widget, widget_orig, value_itemids, value_graphids);
-		zbx_vector_widget_ptr_append(&page->widgets, widget);
-	}
-
-	return page->widgets.values_num;
-}
-
-static int	DBpatch_propogate_dashboard(zbx_db_dashboard_t *dashboard, uint64_t dashboardid, int *widgets_num,
-		int *fields_num, zbx_vector_uint64_t *value_itemids, zbx_vector_uint64_t *value_graphids)
-{
-	zbx_db_result_t		result;
-	zbx_db_row_t		row;
-
-	result = zbx_db_select("select dashboard_pageid,name,display_period,sortorder from dashboard_page"
-			" where dashboardid=" ZBX_FS_UI64, dashboardid);
-
-	while (NULL != (row = zbx_db_fetch(result)))
-	{
-		zbx_db_dashboard_page_t	*page;
-		zbx_uint64_t		pageid;
-
-		page = zbx_malloc(NULL, sizeof(zbx_db_dashboard_page_t));
-		ZBX_DBROW2UINT64(pageid, row[0]);
-		page->name = zbx_strdup(NULL, row[1]);
-		page->display_period = atoi(row[2]);
-		page->sortorder = atoi(row[3]);
-		zbx_vector_widget_ptr_create(&page->widgets);
-		*widgets_num += DBpatch_propogate_page(page, pageid, fields_num, value_itemids, value_graphids);
-		zbx_vector_dashboard_page_ptr_append(&dashboard->pages, page);
-	}
-
-	zbx_db_free_result(result);
-
-	return dashboard->pages.values_num;
-}
-
-static int	DBpatch_propogate_dashboard_copy(zbx_db_dashboard_t *dashboard, zbx_db_dashboard_t *dashboard_orig,
-		int *widgets_num, int *fields_num, zbx_vector_uint64_t *value_itemids,
-		zbx_vector_uint64_t *value_graphids)
-{
-	int	i;
-
-	for (i = 0; i < dashboard_orig->pages.values_num; i++)
-	{
-		zbx_db_dashboard_page_t	*page_orig, *page;
-
-		page = zbx_malloc(NULL, sizeof(zbx_db_dashboard_page_t));
-		page_orig = dashboard_orig->pages.values[i];
-		page->name = zbx_strdup(NULL, page_orig->name);
-		page->display_period = page_orig->display_period;
-		page->sortorder = page_orig->sortorder;
-		zbx_vector_widget_ptr_create(&page->widgets);
-		*widgets_num += DBpatch_propogate_page_copy(page, page_orig, fields_num, value_itemids, value_graphids);
-		zbx_vector_dashboard_page_ptr_append(&dashboard->pages, page);
-	}
-
-	return dashboard->pages.values_num;
-}
-
-static void	fields_free(zbx_db_widget_field_t *field)
-{
-	zbx_free(field->name);
-	zbx_free(field->value_str);
-	zbx_free(field);
-}
-
-static void	widgets_free(zbx_db_widget_t *widget)
-{
-	zbx_free(widget->type);
-	zbx_free(widget->name);
-	zbx_vector_widget_field_ptr_clear_ext(&widget->fields, fields_free);
-	zbx_vector_widget_field_ptr_destroy(&widget->fields);
-	zbx_free(widget);
-}
-
-static void	dashboard_page_free(zbx_db_dashboard_page_t *page)
-{
-	zbx_free(page->name);
-	zbx_vector_widget_ptr_clear_ext(&page->widgets, widgets_free);
-	zbx_vector_widget_ptr_destroy(&page->widgets);
-	zbx_free(page);
-}
-
-static void	dashboard_clear(zbx_db_dashboard_t *dashboard)
-{
-	zbx_free(dashboard->uuid);
-	zbx_free(dashboard->name);
-	zbx_vector_dashboard_page_ptr_clear_ext(&dashboard->pages, dashboard_page_free);
-	zbx_vector_dashboard_page_ptr_destroy(&dashboard->pages);
-}
-
-static void	dashboard_free(zbx_db_dashboard_t *dashboard)
-{
-	dashboard_clear(dashboard);
-	zbx_free(dashboard);
-}
-
-static void	child_dashboard_free(zbx_child_dashboard_t *dashboard)
-{
-	zbx_free(dashboard->name);
-	zbx_free(dashboard);
-}
-
-static void	change_item_ids(zbx_db_dashboard_t *dashboard, zbx_vector_uint64_t *item_ids)
-{
-	zbx_vector_uint64_pair_t	itemid_pairs;
-	char				*sql = NULL;
-	size_t				sql_alloc = 0, sql_offset = 0;
-	zbx_db_result_t			result;
-	zbx_db_row_t			row;
-	zbx_uint64_pair_t		pair;
-	int				i, j, k;
-
-	if (0 == item_ids->values_num)
-		return;
-
-	zbx_vector_uint64_pair_create(&itemid_pairs);
-
-	zbx_vector_uint64_sort(item_ids, ZBX_DEFAULT_UINT64_COMPARE_FUNC);
-	zbx_vector_uint64_uniq(item_ids, ZBX_DEFAULT_UINT64_COMPARE_FUNC);
-
-	zbx_snprintf_alloc(&sql, &sql_alloc, &sql_offset, "select i.templateid,i.itemid from items i,hosts h where"
-			" i.hostid=h.hostid and h.hostid=" ZBX_FS_UI64" and", dashboard->child_templateid);
-	zbx_db_add_condition_alloc(&sql, &sql_alloc, &sql_offset, "i.templateid", item_ids->values, item_ids->values_num);
-	result = zbx_db_select("%s", sql);
-
-	while (NULL != (row = zbx_db_fetch(result)))
-	{
-		ZBX_DBROW2UINT64(pair.first, row[0]);
-		ZBX_DBROW2UINT64(pair.second, row[1]);
-
-		zbx_vector_uint64_pair_append(&itemid_pairs, pair);
-	}
-
-	zbx_db_free_result(result);
-	zbx_free(sql);
-
-	for (i = 0; i < dashboard->pages.values_num; i++)
-	{
-		zbx_db_dashboard_page_t	*page;
-
-		page = dashboard->pages.values[i];
-
-		for (j = 0; j < page->widgets.values_num; j++)
-		{
-			zbx_db_widget_t	*widget;
-
-			widget = page->widgets.values[j];
-
-			for (k = 0; k < widget->fields.values_num; k++)
-			{
-				zbx_db_widget_field_t	*field;
-
-				field = widget->fields.values[k];
-
-				if (0 != field->value_itemid)
-				{
-					int	index;
-
-					pair.first = field->value_itemid;
-
-					if (FAIL != (index = zbx_vector_uint64_pair_search(&itemid_pairs, pair,
-							ZBX_DEFAULT_UINT64_COMPARE_FUNC)))
-					{
-						field->value_itemid = itemid_pairs.values[index].second;
-					}
-				}
-			}
-		}
-	}
-
-	zbx_vector_uint64_pair_destroy(&itemid_pairs);
-}
-
-static void	change_graph_ids(zbx_db_dashboard_t *dashboard, zbx_vector_uint64_t *graph_ids)
-{
-	zbx_vector_uint64_pair_t	graphid_pairs;
-	char				*sql = NULL;
-	size_t				sql_alloc = 0, sql_offset = 0;
-	zbx_db_result_t			result;
-	zbx_db_row_t			row;
-	zbx_uint64_pair_t		pair;
-	int				i, j, k;
-
-	if (0 == graph_ids->values_num)
-		return;
-
-	zbx_vector_uint64_pair_create(&graphid_pairs);
-
-	zbx_vector_uint64_sort(graph_ids, ZBX_DEFAULT_UINT64_COMPARE_FUNC);
-	zbx_vector_uint64_uniq(graph_ids, ZBX_DEFAULT_UINT64_COMPARE_FUNC);
-
-	zbx_snprintf_alloc(&sql, &sql_alloc, &sql_offset,
-			"select distinct g.templateid,g.graphid from graphs g,graphs_items gi,items i"
-			" where gi.graphid=g.graphid and i.itemid=gi.itemid and i.hostid=" ZBX_FS_UI64" and",
-			dashboard->child_templateid);
-	zbx_db_add_condition_alloc(&sql, &sql_alloc, &sql_offset, "g.templateid", graph_ids->values, graph_ids->values_num);
-	result = zbx_db_select("%s", sql);
-
-	while (NULL != (row = zbx_db_fetch(result)))
-	{
-		ZBX_DBROW2UINT64(pair.first, row[0]);
-		ZBX_DBROW2UINT64(pair.second, row[1]);
-
-		zbx_vector_uint64_pair_append(&graphid_pairs, pair);
-	}
-
-	zbx_db_free_result(result);
-	zbx_free(sql);
-
-	for (i = 0; i < dashboard->pages.values_num; i++)
-	{
-		zbx_db_dashboard_page_t	*page;
-
-		page = dashboard->pages.values[i];
-
-		for (j = 0; j < page->widgets.values_num; j++)
-		{
-			zbx_db_widget_t	*widget;
-
-			widget = page->widgets.values[j];
-
-			for (k = 0; k < widget->fields.values_num; k++)
-			{
-				zbx_db_widget_field_t	*field;
-
-				field = widget->fields.values[k];
-
-				if (0 != field->value_graphid)
-				{
-					int	index;
-
-					pair.first = field->value_graphid;
-
-					if (FAIL != (index = zbx_vector_uint64_pair_search(&graphid_pairs, pair,
-							ZBX_DEFAULT_UINT64_COMPARE_FUNC)))
-					{
-						field->value_graphid = graphid_pairs.values[index].second;
-					}
-				}
-			}
-		}
-	}
-
-	zbx_vector_uint64_pair_destroy(&graphid_pairs);
-}
-
-static int	dashboard_compare(const zbx_db_dashboard_t **pd1, const zbx_db_dashboard_t **pd2)
-{
-	const zbx_db_dashboard_t	*d1, *d2;
-
-	d1 = *pd1;
-	d2 = *pd2;
-
-	if (d1->child_templateid == d2->child_templateid && d1->parent_dashboardid == d2->parent_dashboardid)
-		return 0;
-
-	return 1;
-}
-
-static void	zbx_vector_dashboard_ptr_uniq2(zbx_vector_dashboard_ptr_t *vector, zbx_compare_func_t compare_func)
-{
-	if (2 <= vector->values_num)
-	{
-		int	i, j;
-
-		for (i = 0; i < vector->values_num; i++)
-		{
-			j = i + 1;
-
-			while (j < vector->values_num)
-			{
-				if (0 == compare_func(&vector->values[i], &vector->values[j]))
-				{
-					dashboard_free(vector->values[j]);
-					zbx_vector_dashboard_ptr_remove(vector, j);
-				}
-				else
-					j++;
-			}
-		}
-	}
-}
-
-static void	collect_dashboards(zbx_vector_uint64_t *parent_ids, zbx_vector_uint64_t *child_templateids,
-		zbx_vector_dashboard_ptr_t *dashboards, int *pages_num, int *widgets_num, int *fields_num)
-{
-	zbx_db_result_t		result;
-	zbx_db_row_t		row;
-	char			*sql = NULL;
-	size_t			sql_alloc = 0, sql_offset = 0;
-	zbx_vector_uint64_t	loc_child_templateids, value_itemids, value_graphids;
-
-	if (0 == parent_ids->values_num)
-		return;
-
-	zbx_vector_uint64_create(&loc_child_templateids);
-
-	zbx_snprintf_alloc(&sql, &sql_alloc, &sql_offset,
-			"select d.dashboardid,d.name,d.display_period,d.auto_start,ht.hostid,h.host,ht.templateid"
-			" from hosts_templates ht"
-			" join hosts h on h.hostid=ht.hostid and h.status=%d"
-			" left join dashboard d on d.templateid=ht.templateid where", HOST_STATUS_TEMPLATE);
-	zbx_db_add_condition_alloc(&sql, &sql_alloc, &sql_offset, "ht.templateid", parent_ids->values,
-			parent_ids->values_num);
-	result = zbx_db_select("%s", sql);
-
-	while (NULL != (row = zbx_db_fetch(result)))
-	{
-		char			*template_name, *seed = NULL;
-		zbx_db_dashboard_t	*dashboard, *dashboard_copy;
-		zbx_uint64_t		dashboardid, child_templateid, parent_templateid;
-		int			i;
-
-		ZBX_DBROW2UINT64(dashboardid, row[0]);
-		ZBX_DBROW2UINT64(child_templateid, row[4]);
-		ZBX_DBROW2UINT64(parent_templateid, row[6]);
-		template_name = zbx_strdup(NULL, row[5]);
-		template_name = zbx_update_template_name(template_name);
-
-		if (0 != dashboardid)
-		{
-			zbx_vector_uint64_create(&value_itemids);
-			zbx_vector_uint64_create(&value_graphids);
-
-			dashboard = zbx_malloc(NULL, sizeof(zbx_db_dashboard_t));
-			dashboard->child_templateid = child_templateid;
-			dashboard->parent_dashboardid = dashboardid;
-			dashboard->name = zbx_strdup(NULL, row[1]);
-			dashboard->display_period = atoi(row[2]);
-			dashboard->auto_start = atoi(row[3]);
-
-			seed = zbx_dsprintf(seed, "%s/%s", template_name, row[1]);
-			dashboard->uuid = zbx_gen_uuid4(seed);
-			zbx_free(seed);
-			dashboard->uniq = 0;
-			zbx_vector_dashboard_page_ptr_create(&dashboard->pages);
-			pages_num += DBpatch_propogate_dashboard(dashboard, dashboardid, widgets_num, fields_num,
-					&value_itemids, &value_graphids);
-			zbx_vector_dashboard_ptr_append(dashboards, dashboard);
-			change_item_ids(dashboard, &value_itemids);
-			change_graph_ids(dashboard, &value_graphids);
-
-			zbx_vector_uint64_destroy(&value_itemids);
-			zbx_vector_uint64_destroy(&value_graphids);
-		}
-
-		zbx_vector_uint64_append(&loc_child_templateids, child_templateid);
-
-		for (i = 0; i < dashboards->values_num; i++)
-		{
-			dashboard = dashboards->values[i];
-
-			if (parent_templateid == dashboard->child_templateid)
-			{
-				zbx_vector_uint64_create(&value_itemids);
-				zbx_vector_uint64_create(&value_graphids);
-
-				dashboard_copy = zbx_malloc(NULL, sizeof(zbx_db_dashboard_t));
-				dashboard_copy->child_templateid = child_templateid;
-				dashboard_copy->parent_dashboardid = dashboard->parent_dashboardid;
-				dashboard_copy->name = zbx_strdup(NULL, dashboard->name);
-				dashboard_copy->display_period = dashboard->display_period;
-				dashboard_copy->auto_start= dashboard->auto_start;
-				seed = zbx_dsprintf(seed, "%s/%s", template_name, dashboard->name);
-				dashboard_copy->uuid = zbx_gen_uuid4(seed);
-				zbx_free(seed);
-				dashboard_copy->uniq = 0;
-				zbx_vector_dashboard_page_ptr_create(&dashboard_copy->pages);
-				pages_num += DBpatch_propogate_dashboard_copy(dashboard_copy, dashboard,
-						widgets_num, fields_num, &value_itemids, &value_graphids);
-				zbx_vector_dashboard_ptr_append(dashboards, dashboard_copy);
-
-				change_item_ids(dashboard_copy, &value_itemids);
-				change_graph_ids(dashboard_copy, &value_graphids);
-
-				zbx_vector_uint64_destroy(&value_itemids);
-				zbx_vector_uint64_destroy(&value_graphids);
-			}
-		}
-
-		zbx_free(template_name);
-	}
-
-	zbx_db_free_result(result);
-	zbx_free(sql);
-
-	collect_dashboards(&loc_child_templateids, child_templateids, dashboards, pages_num, widgets_num, fields_num);
-
-	zbx_vector_uint64_append_array(child_templateids, loc_child_templateids.values,
-			loc_child_templateids.values_num);
-	zbx_vector_uint64_destroy(&loc_child_templateids);
-}
-
-static int	DBpatch_6030179(void)
-{
-	zbx_vector_dashboard_ptr_t		dashboards;
-	zbx_vector_child_dashboard_ptr_t	child_dashboards;
-	zbx_vector_uint64_t			parent_ids, child_templateids;
-	zbx_db_result_t				result;
-	zbx_db_row_t				row;
-	int					iterations, changed, i, j, k, l, pages_num = 0, widgets_num = 0,
-						fields_num = 0, ret = SUCCEED,
-						long_name_collisions = MAX_LONG_NAME_COLLISIONS;
-	char					*sql = NULL;
-	size_t					sql_alloc = 0, sql_offset = 0;
-	zbx_db_insert_t				db_insert_dashboard, db_insert_dashboard_page, db_insert_widget,
-						db_insert_widget_field;
-	zbx_uint64_t				dashboardid, dashboard_pageid, widgetid, widget_fieldid;
-
-	if (0 == (DBget_program_type() & ZBX_PROGRAM_TYPE_SERVER))
-		return ret;
-
-	zbx_vector_uint64_create(&parent_ids);
-	select_pure_parents(&parent_ids);
-
-	if (0 == parent_ids.values_num)
-		goto out;
-
-	zbx_vector_dashboard_ptr_create(&dashboards);
-	zbx_vector_child_dashboard_ptr_create(&child_dashboards);
-	zbx_vector_uint64_create(&child_templateids);
-
-	collect_dashboards(&parent_ids, &child_templateids, &dashboards, &pages_num, &widgets_num, &fields_num);
-
-	if (0 == dashboards.values_num)
-		goto clean;
-
-	zbx_vector_uint64_sort(&child_templateids, ZBX_DEFAULT_UINT64_COMPARE_FUNC);
-	zbx_vector_uint64_uniq(&child_templateids, ZBX_DEFAULT_UINT64_COMPARE_FUNC);
-	zbx_strcpy_alloc(&sql, &sql_alloc, &sql_offset, "select name,templateid from dashboard where");
-	zbx_db_add_condition_alloc(&sql, &sql_alloc, &sql_offset, "templateid", child_templateids.values,
-			child_templateids.values_num);
-	result = zbx_db_select("%s", sql);
-
-	while (NULL != (row = zbx_db_fetch(result)))
-	{
-		zbx_child_dashboard_t	*dashboard;
-		uint64_t		templateid;
-
-		ZBX_DBROW2UINT64(templateid, row[1]);
-
-		dashboard = zbx_malloc(NULL, sizeof(zbx_child_dashboard_t));
-		dashboard->templateid = templateid;
-		dashboard->name = zbx_strdup(NULL, row[0]);
-
-		zbx_vector_child_dashboard_ptr_append(&child_dashboards, dashboard);
-	}
-
-	zbx_db_free_result(result);
-	zbx_free(sql);
-
-	zbx_vector_dashboard_ptr_uniq2(&dashboards, (zbx_compare_func_t)dashboard_compare);
-
-	iterations = 0;
-
-	do
-	{
-		int			last_collision_idx = -1;
-		zbx_db_dashboard_t	*dashboard, *dashboard2;
-
-		changed = 0;
-
-		for (i = 0; i < child_dashboards.values_num; i++)
-		{
-			zbx_child_dashboard_t	*child_dashboard;
-
-			child_dashboard = child_dashboards.values[i];
-
-			for (j = 0; j < dashboards.values_num; j++)
-			{
-				dashboard = dashboards.values[j];
-
-				if (dashboard->child_templateid == child_dashboard->templateid &&
-						0 == strcmp(dashboard->name, child_dashboard->name) &&
-						0 == dashboard->uniq)
-				{
-					changed++;
-					dashboard->uniq++;
-					last_collision_idx = j;
-				}
-			}
-		}
-
-		for (i = 0; i < dashboards.values_num; i++)
-		{
-			dashboard = dashboards.values[i];
-
-			for (j = i + 1; j < dashboards.values_num; j++)
-			{
-				dashboard2 = dashboards.values[j];
-
-				if (dashboard->child_templateid == dashboard2->child_templateid &&
-						0 == strcmp(dashboard->name, dashboard2->name) &&
-						dashboard->uniq == dashboard2->uniq)
-				{
-					changed++;
-					dashboard2->uniq++;
-					last_collision_idx = j;
-				}
-			}
-		}
-
-		if (MAX_LONG_NAME_COLLISIONS < iterations && 0 <= last_collision_idx )
-		{
-			dashboard_free(dashboards.values[last_collision_idx]);
-			zbx_vector_dashboard_ptr_remove(&dashboards, last_collision_idx);
-			iterations = 0;
-		}
-
-		for (i = 0; i < dashboards.values_num; i++)
-		{
-			dashboard = dashboards.values[i];
-
-			if (0 != dashboard->uniq)
-			{
-				correct_entity_name(&dashboard->name, dashboard->uniq, 255, &long_name_collisions);
-				dashboard->uniq = 0;
-			}
-		}
-
-		iterations++;
-	}while (0 != changed);
-
-	dashboardid = zbx_db_get_maxid_num("dashboard", dashboards.values_num);
-	dashboard_pageid = zbx_db_get_maxid_num("dashboard_page", pages_num);
-	widgetid = zbx_db_get_maxid_num("widget", widgets_num);
-	widget_fieldid = zbx_db_get_maxid_num("widget_field", fields_num);
-
-	zbx_db_insert_prepare(&db_insert_dashboard, "dashboard", "dashboardid", "templateid", "name",
-			"display_period","auto_start", "uuid", NULL);
-	zbx_db_insert_prepare(&db_insert_dashboard_page, "dashboard_page", "dashboard_pageid", "dashboardid",
-			"name", "display_period", "sortorder", NULL);
-	zbx_db_insert_prepare(&db_insert_widget, "widget", "widgetid", "dashboard_pageid", "type", "name", "x",
-			"y", "width", "height", "view_mode", NULL);
-	zbx_db_insert_prepare(&db_insert_widget_field, "widget_field", "widget_fieldid", "widgetid", "type",
-			"name", "value_int", "value_str", "value_groupid", "value_hostid", "value_itemid",
-			"value_graphid", "value_sysmapid", "value_serviceid", "value_slaid", "value_userid",
-			"value_actionid", "value_mediatypeid", NULL);
-
-	for (i = 0; i < dashboards.values_num; i++)
-	{
-		zbx_db_dashboard_t	*dashboard;
-
-		dashboard = dashboards.values[i];
-		zbx_db_insert_add_values(&db_insert_dashboard, dashboardid, dashboard->child_templateid,
-				dashboard->name, dashboard->display_period, dashboard->auto_start,
-				dashboard->uuid);
-
-		for (j = 0; j < dashboard->pages.values_num; j++)
-		{
-			zbx_db_dashboard_page_t	*dashboard_page;
-
-			dashboard_page = dashboard->pages.values[j];
-			zbx_db_insert_add_values(&db_insert_dashboard_page, dashboard_pageid, dashboardid,
-					dashboard_page->name, dashboard_page->display_period,
-					dashboard_page->sortorder);
-
-			for (k = 0; k < dashboard_page->widgets.values_num; k++)
-			{
-				zbx_db_widget_t	*widget;
-
-				widget = dashboard_page->widgets.values[k];
-				zbx_db_insert_add_values(&db_insert_widget, widgetid, dashboard_pageid,
-						widget->type, widget->name, widget->x, widget->y, widget->width,
-						widget->height, widget->view_mode);
-
-				for (l = 0; l < widget->fields.values_num; l++)
-				{
-					zbx_db_widget_field_t	*field;
-
-					field = widget->fields.values[l];
-					zbx_db_insert_add_values(&db_insert_widget_field, widget_fieldid,
-							widgetid, field->type, field->name, field->value_int,
-							field->value_str, field->value_groupid,
-							field->value_hostid, field->value_itemid,
-							field->value_graphid, field->value_sysmapid,
-							field->value_serviceid, field->value_slaid,
-							field->value_userid, field->value_actionid,
-							field->value_mediatypeid);
-					widget_fieldid++;
-				}
-
-				widgetid++;
-			}
-
-			dashboard_pageid++;
-		}
-
-		dashboardid++;
-	}
-
-	if (SUCCEED != (ret = zbx_db_insert_execute(&db_insert_dashboard)))
-		goto clean;
-
-	zbx_db_insert_clean(&db_insert_dashboard);
-
-	if (SUCCEED != (ret = zbx_db_insert_execute(&db_insert_dashboard_page)))
-		goto clean;
-
-	zbx_db_insert_clean(&db_insert_dashboard_page);
-
-	if (SUCCEED != (ret = zbx_db_insert_execute(&db_insert_widget)))
-		goto clean;
-
-	zbx_db_insert_clean(&db_insert_widget);
-
-	if (SUCCEED != (ret = zbx_db_insert_execute(&db_insert_widget_field)))
-		goto clean;
-
-	zbx_db_insert_clean(&db_insert_widget_field);
-clean:
-	zbx_vector_uint64_destroy(&child_templateids);
-	zbx_vector_child_dashboard_ptr_clear_ext(&child_dashboards, child_dashboard_free);
-	zbx_vector_child_dashboard_ptr_destroy(&child_dashboards);
-	zbx_vector_dashboard_ptr_clear_ext(&dashboards, dashboard_free);
-	zbx_vector_dashboard_ptr_destroy(&dashboards);
-out:
-	zbx_vector_uint64_destroy(&parent_ids);
-
-	return ret;
-}
-
-static int	DBpatch_6030180(void)
-{
-	if (0 == (DBget_program_type() & ZBX_PROGRAM_TYPE_SERVER))
-		return SUCCEED;
-
-	if (ZBX_DB_OK > zbx_db_execute("delete from profiles where idx='web.templates.filter_templates'"))
-		return FAIL;
-
-	return SUCCEED;
-}
-
-static int	DBpatch_6030181(void)
-{
-	zbx_vector_uint64_t	itemids;
-	zbx_vector_str_t	uuids;
-	zbx_db_result_t		result;
-	zbx_db_row_t		row;
-	char			*sql = NULL;
-	size_t			sql_alloc = 0, sql_offset = 0;
-	int			ret = SUCCEED;
-
-	if (0 == (DBget_program_type() & ZBX_PROGRAM_TYPE_SERVER))
-		return ret;
-
-	zbx_vector_uint64_create(&itemids);
-	zbx_vector_str_create(&uuids);
-
-	result = zbx_db_select(
-			"select i.itemid,i.key_,h.host,hi.httptestitemid,hs.httpstepitemid"
-			" from items i left join hosts h on h.hostid=i.hostid"
-			" left join httptestitem hi on hi.itemid=i.itemid"
-			" left join httpstepitem hs on hs.itemid=i.itemid"
-			" where h.status=%d and i.templateid is not null", HOST_STATUS_TEMPLATE);
-
-	while (NULL != (row = zbx_db_fetch(result)))
-	{
-		zbx_uint64_t		itemid;
-		char			*name, *seed = NULL;
-
-		ZBX_DBROW2UINT64(itemid, row[0]);
-		zbx_vector_uint64_append(&itemids, itemid);
-
-		if (SUCCEED == zbx_db_is_null(row[3]) && SUCCEED == zbx_db_is_null(row[4]))
-		{
-			name = zbx_strdup(NULL, row[2]);
-			name = zbx_update_template_name(name);
-			seed = zbx_dsprintf(seed, "%s/%s", name, row[1]);
-			zbx_vector_str_append(&uuids, zbx_gen_uuid4(seed));
-			zbx_free(name);
-			zbx_free(seed);
-		}
-		else
-			zbx_vector_str_append(&uuids, zbx_strdup(NULL, ""));
-	}
-
-	zbx_db_free_result(result);
-
-	if (0 != itemids.values_num)
-	{
-		int	i;
-
-		zbx_db_begin_multiple_update(&sql, &sql_alloc, &sql_offset);
-		for (i = 0; i < itemids.values_num; i++)
-		{
-			zbx_snprintf_alloc(&sql, &sql_alloc, &sql_offset, "update items set templateid=null,uuid='%s'"
-					" where itemid=" ZBX_FS_UI64 ";\n", uuids.values[i], itemids.values[i]);
-
-			if (SUCCEED != (ret = zbx_db_execute_overflowed_sql(&sql, &sql_alloc, &sql_offset)))
-				goto out;
-		}
-
-		zbx_db_end_multiple_update(&sql, &sql_alloc, &sql_offset);
-
-		if (16 < sql_offset && ZBX_DB_OK > zbx_db_execute("%s", sql))
-			ret = FAIL;
-out:
-		zbx_free(sql);
-	}
-
-	zbx_vector_str_clear_ext(&uuids, zbx_str_free);
-	zbx_vector_str_destroy(&uuids);
-	zbx_vector_uint64_destroy(&itemids);
-
-	return ret;
-}
-
-static int	DBpatch_6030182(void)
-{
-	int		ret = SUCCEED;
-	char		*sql = NULL;
-	size_t		sql_alloc = 0, sql_offset = 0;
-	zbx_db_row_t	row;
-	zbx_db_result_t	result;
-
-	if (0 == (DBget_program_type() & ZBX_PROGRAM_TYPE_SERVER))
-		return ret;
-
-	zbx_db_begin_multiple_update(&sql, &sql_alloc, &sql_offset);
-
-	result = zbx_db_select(
-			"select distinct t.triggerid,t.description,t.expression,t.recovery_expression"
-			" from triggers t"
-			" join functions f on f.triggerid=t.triggerid"
-			" join items i on i.itemid=f.itemid"
-			" join hosts h on h.hostid=i.hostid and h.status=%d"
-			" where t.templateid is not null", HOST_STATUS_TEMPLATE);
-
-	while (NULL != (row = zbx_db_fetch(result)))
-	{
-		char		*uuid, *seed = NULL;
-		char		*composed_expr[] = { NULL, NULL };
-		size_t		seed_alloc = 0, seed_offset = 0;
-
-		if (FAIL == zbx_compose_trigger_expression(row, ZBX_EVAL_TRIGGER_EXPRESSION_LLD, composed_expr))
-		{
-			ret = FAIL;
-			goto out;
-		}
-
-		zbx_snprintf_alloc(&seed, &seed_alloc, &seed_offset, "%s/", row[1]);
-		zbx_snprintf_alloc(&seed, &seed_alloc, &seed_offset, "%s", composed_expr[0]);
-		if (NULL != composed_expr[1])
-			zbx_snprintf_alloc(&seed, &seed_alloc, &seed_offset, "/%s", composed_expr[1]);
-
-		uuid = zbx_gen_uuid4(seed);
-		zbx_snprintf_alloc(&sql, &sql_alloc, &sql_offset, "update triggers set templateid=null,uuid='%s'"
-				" where triggerid=%s;\n", uuid, row[0]);
-
-		zbx_free(composed_expr[0]);
-		zbx_free(composed_expr[1]);
-		zbx_free(uuid);
-		zbx_free(seed);
-
-		if (SUCCEED != (ret = zbx_db_execute_overflowed_sql(&sql, &sql_alloc, &sql_offset)))
-			goto out;
-	}
-
-	zbx_db_end_multiple_update(&sql, &sql_alloc, &sql_offset);
-
-	if (16 < sql_offset && ZBX_DB_OK > zbx_db_execute("%s", sql))
-		ret = FAIL;
-out:
-	zbx_db_free_result(result);
-	zbx_free(sql);
-
-	return ret;
-}
-
-static int	DBpatch_6030183(void)
-{
-	int		ret = SUCCEED;
-	char		*host_name, *uuid, *sql = NULL, *seed = NULL;
-	size_t		sql_alloc = 0, sql_offset = 0, seed_alloc = 0, seed_offset = 0;
-	zbx_db_row_t	row;
-	zbx_db_result_t	result;
-
-	if (0 == (DBget_program_type() & ZBX_PROGRAM_TYPE_SERVER))
-		return ret;
-
-	zbx_db_begin_multiple_update(&sql, &sql_alloc, &sql_offset);
-	result = zbx_db_select(
-			"select distinct g.graphid,g.name"
-			" from graphs g"
-			" join graphs_items gi on gi.graphid=g.graphid"
-			" join items i on i.itemid=gi.itemid"
-			" join hosts h on h.hostid=i.hostid and h.status=%d"
-			" where g.templateid is not null", HOST_STATUS_TEMPLATE);
-
-	while (NULL != (row = zbx_db_fetch(result)))
-	{
-		zbx_db_row_t	row2;
-		zbx_db_result_t	result2;
-
-		zbx_snprintf_alloc(&seed, &seed_alloc, &seed_offset, "%s", row[1]);
-
-		result2 = zbx_db_select(
-				"select h.host"
-				" from graphs_items gi"
-				" join items i on i.itemid=gi.itemid"
-				" join hosts h on h.hostid=i.hostid"
-				" where gi.graphid=%s"
-				" order by h.host",
-				row[0]);
-
-		while (NULL != (row2 = zbx_db_fetch(result2)))
-		{
-			host_name = zbx_strdup(NULL, row2[0]);
-			host_name = zbx_update_template_name(host_name);
-
-			zbx_snprintf_alloc(&seed, &seed_alloc, &seed_offset, "/%s", host_name);
-			zbx_free(host_name);
-		}
-
-		uuid = zbx_gen_uuid4(seed);
-		zbx_snprintf_alloc(&sql, &sql_alloc, &sql_offset, "update graphs set templateid=null,uuid='%s'"
-				" where graphid=%s;\n", uuid, row[0]);
-		zbx_free(uuid);
-		zbx_free(seed);
-
-		zbx_db_free_result(result2);
-
-		if (SUCCEED != (ret = zbx_db_execute_overflowed_sql(&sql, &sql_alloc, &sql_offset)))
-			goto out;
-	}
-
-	zbx_db_end_multiple_update(&sql, &sql_alloc, &sql_offset);
-
-	if (16 < sql_offset && ZBX_DB_OK > zbx_db_execute("%s", sql))
-		ret = FAIL;
-out:
-	zbx_db_free_result(result);
-	zbx_free(sql);
-
-	return ret;
-}
-
-static int	DBpatch_6030184(void)
-{
-	int		ret = SUCCEED;
-	char		*template_name, *uuid, *sql = NULL, *seed = NULL;
-	size_t		sql_alloc = 0, sql_offset = 0;
-	zbx_db_row_t	row;
-	zbx_db_result_t	result;
-
-	if (0 == (DBget_program_type() & ZBX_PROGRAM_TYPE_SERVER))
-		return ret;
-
-	zbx_db_begin_multiple_update(&sql, &sql_alloc, &sql_offset);
-
-	result = zbx_db_select(
-			"select ht.httptestid,ht.name,h.host"
-			" from httptest ht"
-			" join hosts h on h.hostid=ht.hostid and h.status=%d"
-			" where ht.templateid is not null", HOST_STATUS_TEMPLATE);
-
-	while (NULL != (row = zbx_db_fetch(result)))
-	{
-		template_name = zbx_strdup(NULL, row[2]);
-		template_name = zbx_update_template_name(template_name);
-		seed = zbx_dsprintf(seed, "%s/%s", template_name, row[1]);
-		uuid = zbx_gen_uuid4(seed);
-		zbx_snprintf_alloc(&sql, &sql_alloc, &sql_offset,
-				"update httptest set templateid=null,uuid='%s' where httptestid=%s;\n", uuid, row[0]);
-		zbx_free(template_name);
-		zbx_free(uuid);
-		zbx_free(seed);
-
-		if (SUCCEED != (ret = zbx_db_execute_overflowed_sql(&sql, &sql_alloc, &sql_offset)))
-			goto out;
-	}
-
-	zbx_db_end_multiple_update(&sql, &sql_alloc, &sql_offset);
-
-	if (16 < sql_offset && ZBX_DB_OK > zbx_db_execute("%s", sql))
-		ret = FAIL;
-out:
-	zbx_db_free_result(result);
-	zbx_free(sql);
-
-	return ret;
-}
-
-#undef ZBX_FLAG_DISCOVERY_PROTOTYPE
-#define ZBX_FLAG_DISCOVERY_PROTOTYPE	0x02
-
-static int	DBpatch_6030185(void)
-{
-	int		ret = SUCCEED;
-	char		*name_tmpl, *uuid, *seed = NULL, *sql = NULL;
-	size_t		sql_alloc = 0, sql_offset = 0;
-	zbx_db_row_t	row;
-	zbx_db_result_t	result;
-
-	if (0 == (DBget_program_type() & ZBX_PROGRAM_TYPE_SERVER))
-		return ret;
-
-	zbx_db_begin_multiple_update(&sql, &sql_alloc, &sql_offset);
-
-	result = zbx_db_select(
-			"select h.hostid,h.host,h2.host,i.key_"
-			" from hosts h"
-			" join host_discovery hd on hd.hostid=h.hostid"
-			" join items i on i.itemid=hd.parent_itemid"
-			" join hosts h2 on h2.hostid=i.hostid and h2.status=%d"
-			" where h.flags=%d",
-			HOST_STATUS_TEMPLATE, ZBX_FLAG_DISCOVERY_PROTOTYPE);
-
-	while (NULL != (row = zbx_db_fetch(result)))
-	{
-		name_tmpl = zbx_strdup(NULL, row[2]);
-		name_tmpl = zbx_update_template_name(name_tmpl);
-		seed = zbx_dsprintf(seed, "%s/%s/%s", name_tmpl, row[3], row[1]);
-		uuid = zbx_gen_uuid4(seed);
-		zbx_snprintf_alloc(&sql, &sql_alloc, &sql_offset, "update hosts set templateid=null,uuid='%s'"
-				" where hostid=%s;\n", uuid, row[0]);
-		zbx_free(name_tmpl);
-		zbx_free(seed);
-		zbx_free(uuid);
-
-		if (SUCCEED != (ret = zbx_db_execute_overflowed_sql(&sql, &sql_alloc, &sql_offset)))
-			goto out;
-	}
-
-	zbx_db_end_multiple_update(&sql, &sql_alloc, &sql_offset);
-
-	if (16 < sql_offset && ZBX_DB_OK > zbx_db_execute("%s", sql))
-		ret = FAIL;
-out:
-	zbx_db_free_result(result);
-	zbx_free(sql);
-
-	return ret;
-}
-#undef ZBX_FLAG_DISCOVERY_PROTOTYPE
-
-static int	DBpatch_6030186(void)
-{
-	if (0 == (DBget_program_type() & ZBX_PROGRAM_TYPE_SERVER))
-		return SUCCEED;
-
-	if (ZBX_DB_OK > zbx_db_execute("delete from hosts_templates where hostid in (select hostid from hosts"
-			" where status=%d)", HOST_STATUS_TEMPLATE))
-	{
-		return FAIL;
-	}
-
-	return SUCCEED;
-}
-#undef HOST_STATUS_TEMPLATE
-#undef MAX_LONG_NAME_COLLISIONS
-#undef MAX_LONG_NAME_COLLISIONS_LEN
-
-=======
->>>>>>> d51fc17e
 static int	DBpatch_6030187(void)
 {
 	const ZBX_FIELD field = {"sortorder", "0", NULL, NULL, 0, ZBX_TYPE_INT, ZBX_NOTNULL, 0};
