/*
** Zabbix
** Copyright (C) 2001-2022 Zabbix SIA
**
** This program is free software; you can redistribute it and/or modify
** it under the terms of the GNU General Public License as published by
** the Free Software Foundation; either version 2 of the License, or
** (at your option) any later version.
**
** This program is distributed in the hope that it will be useful,
** but WITHOUT ANY WARRANTY; without even the implied warranty of
** MERCHANTABILITY or FITNESS FOR A PARTICULAR PURPOSE. See the
** GNU General Public License for more details.
**
** You should have received a copy of the GNU General Public License
** along with this program; if not, write to the Free Software
** Foundation, Inc., 51 Franklin Street, Fifth Floor, Boston, MA  02110-1301, USA.
**/

#include "zbxcommon.h"
#include "zbxdbhigh.h"
#include "dbupgrade.h"

extern unsigned char	program_type;

/*
 * 6.4 development database patches
 */

#ifndef HAVE_SQLITE3

static int	DBpatch_6030000(void)
{
	DB_RESULT		result;
	DB_ROW			row;
	zbx_db_insert_t		db_insert;
	int			ret = SUCCEED;

	if (0 == (program_type & ZBX_PROGRAM_TYPE_SERVER))
		return SUCCEED;

	result = DBselect("select roleid,type,name,value_int from role_rule where name in ("
			"'ui.configuration.actions',"
			"'ui.services.actions',"
			"'ui.administration.general')");

	zbx_db_insert_prepare(&db_insert, "role_rule", "role_ruleid", "roleid", "type", "name", "value_int", NULL);

	while (NULL != (row = DBfetch(result)))
	{
		zbx_uint64_t	roleid;
		int		value_int, type;

		ZBX_STR2UINT64(roleid, row[0]);
		type = atoi(row[1]);
		value_int = atoi(row[3]);

		if (0 == strcmp(row[2], "ui.configuration.actions"))
		{
			zbx_db_insert_add_values(&db_insert, __UINT64_C(0), roleid, type,
					"ui.configuration.autoregistration_actions", value_int);

			zbx_db_insert_add_values(&db_insert, __UINT64_C(0), roleid, type,
					"ui.configuration.discovery_actions", value_int);

			zbx_db_insert_add_values(&db_insert, __UINT64_C(0), roleid, type,
					"ui.configuration.internal_actions", value_int);

			zbx_db_insert_add_values(&db_insert, __UINT64_C(0), roleid, type,
					"ui.configuration.trigger_actions", value_int);
		}
		else if (0 == strcmp(row[2], "ui.administration.general"))
		{
			zbx_db_insert_add_values(&db_insert, __UINT64_C(0), roleid, type,
					"ui.administration.housekeeping", value_int);

			zbx_db_insert_add_values(&db_insert, __UINT64_C(0), roleid, type,
					"ui.administration.macros", value_int);

			zbx_db_insert_add_values(&db_insert, __UINT64_C(0), roleid, type,
					"ui.administration.api_tokens", value_int);

			zbx_db_insert_add_values(&db_insert, __UINT64_C(0), roleid, type,
					"ui.administration.audit_log", value_int);
		}
		else
		{
			zbx_db_insert_add_values(&db_insert, __UINT64_C(0), roleid, type,
					"ui.configuration.service_actions", value_int);
		}
	}
	DBfree_result(result);

	zbx_db_insert_autoincrement(&db_insert, "role_ruleid");

	if (SUCCEED == (ret = zbx_db_insert_execute(&db_insert)))
	{
		if (ZBX_DB_OK > DBexecute("delete from role_rule where name in ("
			"'ui.configuration.actions',"
			"'ui.services.actions')"))
		{
			ret = FAIL;
		}
	}

	zbx_db_insert_clean(&db_insert);

	return ret;
}

static int	DBpatch_6030001(void)
{
<<<<<<< HEAD
	const ZBX_FIELD	old_field = {"host_metadata", "", NULL, NULL, 255, ZBX_TYPE_CHAR, ZBX_NOTNULL, 0};
	const ZBX_FIELD	field = {"host_metadata", "", NULL, NULL, 0, ZBX_TYPE_TEXT, ZBX_NOTNULL, 0};

	return DBmodify_field_type("autoreg_host", &field, &old_field);
=======
	const ZBX_FIELD	field = {"name", "", NULL, NULL, 255, ZBX_TYPE_CHAR, ZBX_NOTNULL, 0};

	return DBmodify_field_type("group_discovery", &field, NULL);
>>>>>>> cab99d0d
}

static int	DBpatch_6030002(void)
{
<<<<<<< HEAD
	const ZBX_FIELD	old_field = {"host_metadata", "", NULL, NULL, 255, ZBX_TYPE_CHAR, ZBX_NOTNULL, 0};
	const ZBX_FIELD	field = {"host_metadata", "", NULL, NULL, 0, ZBX_TYPE_TEXT, ZBX_NOTNULL, 0};

	return DBmodify_field_type("proxy_autoreg_host", &field, &old_field);
=======
	if (ZBX_DB_OK > DBexecute(
			"update group_discovery gd"
			" set name=("
				"select gp.name"
				" from group_prototype gp"
				" where gd.parent_group_prototypeid=gp.group_prototypeid"
			")"
			" where " ZBX_DB_CHAR_LENGTH(gd.name) "=64"))
	{
		return FAIL;
	}

	return SUCCEED;
>>>>>>> cab99d0d
}

#endif

DBPATCH_START(6030)

/* version, duplicates flag, mandatory flag */

DBPATCH_ADD(6030000, 0, 1)
DBPATCH_ADD(6030001, 0, 1)
DBPATCH_ADD(6030002, 0, 1)

DBPATCH_END()<|MERGE_RESOLUTION|>--- conflicted
+++ resolved
@@ -110,26 +110,13 @@
 
 static int	DBpatch_6030001(void)
 {
-<<<<<<< HEAD
-	const ZBX_FIELD	old_field = {"host_metadata", "", NULL, NULL, 255, ZBX_TYPE_CHAR, ZBX_NOTNULL, 0};
-	const ZBX_FIELD	field = {"host_metadata", "", NULL, NULL, 0, ZBX_TYPE_TEXT, ZBX_NOTNULL, 0};
-
-	return DBmodify_field_type("autoreg_host", &field, &old_field);
-=======
 	const ZBX_FIELD	field = {"name", "", NULL, NULL, 255, ZBX_TYPE_CHAR, ZBX_NOTNULL, 0};
 
 	return DBmodify_field_type("group_discovery", &field, NULL);
->>>>>>> cab99d0d
 }
 
 static int	DBpatch_6030002(void)
 {
-<<<<<<< HEAD
-	const ZBX_FIELD	old_field = {"host_metadata", "", NULL, NULL, 255, ZBX_TYPE_CHAR, ZBX_NOTNULL, 0};
-	const ZBX_FIELD	field = {"host_metadata", "", NULL, NULL, 0, ZBX_TYPE_TEXT, ZBX_NOTNULL, 0};
-
-	return DBmodify_field_type("proxy_autoreg_host", &field, &old_field);
-=======
 	if (ZBX_DB_OK > DBexecute(
 			"update group_discovery gd"
 			" set name=("
@@ -143,7 +130,22 @@
 	}
 
 	return SUCCEED;
->>>>>>> cab99d0d
+}
+
+static int	DBpatch_6030003(void)
+{
+	const ZBX_FIELD	old_field = {"host_metadata", "", NULL, NULL, 255, ZBX_TYPE_CHAR, ZBX_NOTNULL, 0};
+	const ZBX_FIELD	field = {"host_metadata", "", NULL, NULL, 0, ZBX_TYPE_TEXT, ZBX_NOTNULL, 0};
+
+	return DBmodify_field_type("autoreg_host", &field, &old_field);
+}
+
+static int	DBpatch_6030004(void)
+{
+	const ZBX_FIELD	old_field = {"host_metadata", "", NULL, NULL, 255, ZBX_TYPE_CHAR, ZBX_NOTNULL, 0};
+	const ZBX_FIELD	field = {"host_metadata", "", NULL, NULL, 0, ZBX_TYPE_TEXT, ZBX_NOTNULL, 0};
+
+	return DBmodify_field_type("proxy_autoreg_host", &field, &old_field);
 }
 
 #endif
@@ -155,5 +157,7 @@
 DBPATCH_ADD(6030000, 0, 1)
 DBPATCH_ADD(6030001, 0, 1)
 DBPATCH_ADD(6030002, 0, 1)
+DBPATCH_ADD(6030003, 0, 1)
+DBPATCH_ADD(6030004, 0, 1)
 
 DBPATCH_END()