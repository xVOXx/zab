/*
** Zabbix
** Copyright (C) 2001-2023 Zabbix SIA
**
** This program is free software; you can redistribute it and/or modify
** it under the terms of the GNU General Public License as published by
** the Free Software Foundation; either version 2 of the License, or
** (at your option) any later version.
**
** This program is distributed in the hope that it will be useful,
** but WITHOUT ANY WARRANTY; without even the implied warranty of
** MERCHANTABILITY or FITNESS FOR A PARTICULAR PURPOSE. See the
** GNU General Public License for more details.
**
** You should have received a copy of the GNU General Public License
** along with this program; if not, write to the Free Software
** Foundation, Inc., 51 Franklin Street, Fifth Floor, Boston, MA  02110-1301, USA.
**/

#include "zbxcommon.h"
#include "zbxdbhigh.h"
#include "dbupgrade.h"
#include "zbxdbschema.h"

/*
 * 6.4 development database patches
 */

#ifndef HAVE_SQLITE3

static int	DBpatch_6030000(void)
{
	DB_RESULT		result;
	DB_ROW			row;
	zbx_db_insert_t		db_insert;
	int			ret = SUCCEED;

	if (0 == (DBget_program_type() & ZBX_PROGRAM_TYPE_SERVER))
		return SUCCEED;

	result = DBselect("select roleid,type,name,value_int from role_rule where name in ("
			"'ui.configuration.actions',"
			"'ui.services.actions',"
			"'ui.administration.general')");

	zbx_db_insert_prepare(&db_insert, "role_rule", "role_ruleid", "roleid", "type", "name", "value_int", NULL);

	while (NULL != (row = DBfetch(result)))
	{
		zbx_uint64_t	roleid;
		int		value_int, type;

		ZBX_STR2UINT64(roleid, row[0]);
		type = atoi(row[1]);
		value_int = atoi(row[3]);

		if (0 == strcmp(row[2], "ui.configuration.actions"))
		{
			zbx_db_insert_add_values(&db_insert, __UINT64_C(0), roleid, type,
					"ui.configuration.autoregistration_actions", value_int);

			zbx_db_insert_add_values(&db_insert, __UINT64_C(0), roleid, type,
					"ui.configuration.discovery_actions", value_int);

			zbx_db_insert_add_values(&db_insert, __UINT64_C(0), roleid, type,
					"ui.configuration.internal_actions", value_int);

			zbx_db_insert_add_values(&db_insert, __UINT64_C(0), roleid, type,
					"ui.configuration.trigger_actions", value_int);
		}
		else if (0 == strcmp(row[2], "ui.administration.general"))
		{
			zbx_db_insert_add_values(&db_insert, __UINT64_C(0), roleid, type,
					"ui.administration.housekeeping", value_int);

			zbx_db_insert_add_values(&db_insert, __UINT64_C(0), roleid, type,
					"ui.administration.macros", value_int);

			zbx_db_insert_add_values(&db_insert, __UINT64_C(0), roleid, type,
					"ui.administration.api_tokens", value_int);

			zbx_db_insert_add_values(&db_insert, __UINT64_C(0), roleid, type,
					"ui.administration.audit_log", value_int);
		}
		else
		{
			zbx_db_insert_add_values(&db_insert, __UINT64_C(0), roleid, type,
					"ui.configuration.service_actions", value_int);
		}
	}
	zbx_db_free_result(result);

	zbx_db_insert_autoincrement(&db_insert, "role_ruleid");

	if (SUCCEED == (ret = zbx_db_insert_execute(&db_insert)))
	{
		if (ZBX_DB_OK > DBexecute("delete from role_rule where name in ("
			"'ui.configuration.actions',"
			"'ui.services.actions')"))
		{
			ret = FAIL;
		}
	}

	zbx_db_insert_clean(&db_insert);

	return ret;
}

static int	DBpatch_6030001(void)
{
	const ZBX_FIELD	field = {"name", "", NULL, NULL, 255, ZBX_TYPE_CHAR, ZBX_NOTNULL, 0};

	return DBmodify_field_type("group_discovery", &field, NULL);
}

static int	DBpatch_6030002(void)
{
	if (ZBX_DB_OK > DBexecute(
			"update group_discovery gd"
			" set name=("
				"select gp.name"
				" from group_prototype gp"
				" where gd.parent_group_prototypeid=gp.group_prototypeid"
			")"
			" where " ZBX_DB_CHAR_LENGTH(gd.name) "=64"))
	{
		return FAIL;
	}

	return SUCCEED;
}

static int	DBpatch_6030003(void)
{
	const ZBX_FIELD	field = {"url", "", NULL, NULL, 2048, ZBX_TYPE_CHAR, ZBX_NOTNULL, 0};

	return DBadd_field("scripts", &field);
}

static int	DBpatch_6030004(void)
{
	const ZBX_FIELD	field = {"new_window", "1", NULL, NULL, 0, ZBX_TYPE_INT, ZBX_NOTNULL, 0};

	return DBadd_field("scripts", &field);
}

static int	DBpatch_6030005(void)
{
	const ZBX_FIELD	old_field = {"host_metadata", "", NULL, NULL, 255, ZBX_TYPE_CHAR, ZBX_NOTNULL, 0};
	const ZBX_FIELD	field = {"host_metadata", "", NULL, NULL, 0, ZBX_TYPE_TEXT, ZBX_NOTNULL, 0};

	return DBmodify_field_type("autoreg_host", &field, &old_field);
}

static int	DBpatch_6030006(void)
{
	const ZBX_FIELD	old_field = {"host_metadata", "", NULL, NULL, 255, ZBX_TYPE_CHAR, ZBX_NOTNULL, 0};
	const ZBX_FIELD	field = {"host_metadata", "", NULL, NULL, 0, ZBX_TYPE_TEXT, ZBX_NOTNULL, 0};

	return DBmodify_field_type("proxy_autoreg_host", &field, &old_field);
}

static int	DBpatch_6030007(void)
{
	const ZBX_FIELD	field = {"server_status", "", NULL, NULL, 0, ZBX_TYPE_SHORTTEXT, ZBX_NOTNULL, 0};

	return DBadd_field("config", &field);
}

static int	DBpatch_6030008(void)
{
	const ZBX_FIELD	field = {"version", "0", NULL, NULL, 0, ZBX_TYPE_INT, ZBX_NOTNULL, 0};

	return DBadd_field("host_rtdata", &field);
}

static int	DBpatch_6030009(void)
{
	const ZBX_FIELD	field = {"compatibility", "0", NULL, NULL, 0, ZBX_TYPE_INT, ZBX_NOTNULL, 0};

	return DBadd_field("host_rtdata", &field);
}

static int	DBpatch_6030010(void)
{
	const ZBX_FIELD	field = {"url", "", NULL, NULL, 2048, ZBX_TYPE_CHAR, ZBX_NOTNULL, 0};

	return DBmodify_field_type("users", &field, NULL);
}

static int	DBpatch_6030011(void)
{
	return DBcreate_changelog_insert_trigger("drules", "druleid");
}

static int	DBpatch_6030012(void)
{
	return DBcreate_changelog_update_trigger("drules", "druleid");
}

static int	DBpatch_6030013(void)
{
	return DBcreate_changelog_delete_trigger("drules", "druleid");
}

static int	DBpatch_6030014(void)
{
	return DBcreate_changelog_insert_trigger("dchecks", "dcheckid");
}

static int	DBpatch_6030015(void)
{
	return DBcreate_changelog_update_trigger("dchecks", "dcheckid");
}

static int	DBpatch_6030016(void)
{
	return DBcreate_changelog_delete_trigger("dchecks", "dcheckid");
}

static int	DBpatch_6030017(void)
{
	return DBcreate_changelog_insert_trigger("httptest", "httptestid");
}

static int	DBpatch_6030018(void)
{
	return DBcreate_changelog_update_trigger("httptest", "httptestid");
}

static int	DBpatch_6030019(void)
{
	return DBcreate_changelog_delete_trigger("httptest", "httptestid");
}

static int	DBpatch_6030020(void)
{
	return DBcreate_changelog_insert_trigger("httptest_field", "httptest_fieldid");
}

static int	DBpatch_6030021(void)
{
	return DBcreate_changelog_update_trigger("httptest_field", "httptest_fieldid");
}

static int	DBpatch_6030022(void)
{
	return DBcreate_changelog_delete_trigger("httptest_field", "httptest_fieldid");
}

static int	DBpatch_6030023(void)
{
	return DBcreate_changelog_insert_trigger("httptestitem", "httptestitemid");
}

static int	DBpatch_6030024(void)
{
	return DBcreate_changelog_update_trigger("httptestitem", "httptestitemid");
}

static int	DBpatch_6030025(void)
{
	return DBcreate_changelog_delete_trigger("httptestitem", "httptestitemid");
}

static int	DBpatch_6030026(void)
{
	return DBcreate_changelog_insert_trigger("httpstep", "httpstepid");
}

static int	DBpatch_6030027(void)
{
	return DBcreate_changelog_update_trigger("httpstep", "httpstepid");
}

static int	DBpatch_6030028(void)
{
	return DBcreate_changelog_delete_trigger("httpstep", "httpstepid");
}

static int	DBpatch_6030029(void)
{
	return DBcreate_changelog_insert_trigger("httpstep_field", "httpstep_fieldid");
}

static int	DBpatch_6030030(void)
{
	return DBcreate_changelog_update_trigger("httpstep_field", "httpstep_fieldid");
}

static int	DBpatch_6030031(void)
{
	return DBcreate_changelog_delete_trigger("httpstep_field", "httpstep_fieldid");
}

static int	DBpatch_6030032(void)
{
	return DBcreate_changelog_insert_trigger("httpstepitem", "httpstepitemid");
}

static int	DBpatch_6030033(void)
{
	return DBcreate_changelog_update_trigger("httpstepitem", "httpstepitemid");
}

static int	DBpatch_6030034(void)
{
	return DBcreate_changelog_delete_trigger("httpstepitem", "httpstepitemid");
}

static int	DBpatch_6030035(void)
{
	return DBdrop_field("drules", "nextcheck");
}

static int	DBpatch_6030036(void)
{
	return DBdrop_field("httptest", "nextcheck");
}

static int	DBpatch_6030037(void)
{
	const ZBX_FIELD field = {"discovery_groupid", NULL, NULL, NULL, 0, ZBX_TYPE_ID, 0, 0};

	return DBdrop_not_null("config", &field);
}

static int	DBpatch_6030038(void)
{
	return DBdrop_foreign_key("dchecks", 1);
}

static int	DBpatch_6030039(void)
{
	const ZBX_FIELD	field = {"druleid", NULL, "drules", "druleid", 0, ZBX_TYPE_ID, 0, 0};

	return DBadd_foreign_key("dchecks", 1, &field);
}

static int	DBpatch_6030040(void)
{
	return DBdrop_foreign_key("httptest", 2);
}

static int	DBpatch_6030041(void)
{
	const ZBX_FIELD	field = {"hostid", NULL, "hosts", "hostid", 0, ZBX_TYPE_ID, 0, 0};

	return DBadd_foreign_key("httptest", 2, &field);
}

static int	DBpatch_6030042(void)
{
	return DBdrop_foreign_key("httptest", 3);
}

static int	DBpatch_6030043(void)
{
	const ZBX_FIELD	field = {"templateid", NULL, "httptest", "httptestid", 0, ZBX_TYPE_ID, 0, 0};

	return DBadd_foreign_key("httptest", 3, &field);
}

static int	DBpatch_6030044(void)
{
	return DBdrop_foreign_key("httpstep", 1);
}

static int	DBpatch_6030045(void)
{
	const ZBX_FIELD	field = {"httptestid", NULL, "httptest", "httptestid", 0, ZBX_TYPE_ID, 0, 0};

	return DBadd_foreign_key("httpstep", 1, &field);
}

static int	DBpatch_6030046(void)
{
	return DBdrop_foreign_key("httptestitem", 1);
}

static int	DBpatch_6030047(void)
{
	const ZBX_FIELD	field = {"httptestid", NULL, "httptest", "httptestid", 0, ZBX_TYPE_ID, 0, 0};

	return DBadd_foreign_key("httptestitem", 1, &field);
}

static int	DBpatch_6030048(void)
{
	return DBdrop_foreign_key("httptestitem", 2);
}

static int	DBpatch_6030049(void)
{
	const ZBX_FIELD	field = {"itemid", NULL, "items", "itemid", 0, ZBX_TYPE_ID, 0, 0};

	return DBadd_foreign_key("httptestitem", 2, &field);
}

static int	DBpatch_6030050(void)
{
	return DBdrop_foreign_key("httpstepitem", 1);
}

static int	DBpatch_6030051(void)
{
	const ZBX_FIELD	field = {"httpstepid", NULL, "httpstep", "httpstepid", 0, ZBX_TYPE_ID, 0, 0};

	return DBadd_foreign_key("httpstepitem", 1, &field);
}

static int	DBpatch_6030052(void)
{
	return DBdrop_foreign_key("httpstepitem", 2);
}

static int	DBpatch_6030053(void)
{
	const ZBX_FIELD	field = {"itemid", NULL, "items", "itemid", 0, ZBX_TYPE_ID, 0, 0};

	return DBadd_foreign_key("httpstepitem", 2, &field);
}

static int	DBpatch_6030054(void)
{
	return DBdrop_foreign_key("httptest_field", 1);
}

static int	DBpatch_6030055(void)
{
	const ZBX_FIELD	field = {"httptestid", NULL, "httptest", "httptestid", 0, ZBX_TYPE_ID, 0, 0};

	return DBadd_foreign_key("httptest_field", 1, &field);
}

static int	DBpatch_6030056(void)
{
	return DBdrop_foreign_key("httpstep_field", 1);
}

static int	DBpatch_6030057(void)
{
	const ZBX_FIELD	field = {"httpstepid", NULL, "httpstep", "httpstepid", 0, ZBX_TYPE_ID, 0, 0};

	return DBadd_foreign_key("httpstep_field", 1, &field);
}

static int	DBpatch_6030058(void)
{
	const ZBX_FIELD field = {"provider", "0", NULL, NULL, 0, ZBX_TYPE_INT, ZBX_NOTNULL, 0};

	return DBadd_field("media_type", &field);
}

static int	DBpatch_6030059(void)
{
	const ZBX_FIELD field = {"status", "1", NULL, NULL, 0, ZBX_TYPE_INT, ZBX_NOTNULL, 0};

	return DBset_default("media_type", &field);
}

static int DBpatch_6030060(void)
{
	const ZBX_FIELD	field = {"url_name", "", NULL, NULL, 64, ZBX_TYPE_CHAR, ZBX_NOTNULL, 0};

	return DBadd_field("triggers", &field);
}

static int DBpatch_6030061(void)
{
	const ZBX_FIELD	field = {"url", "", NULL, NULL, 2048, ZBX_TYPE_CHAR, ZBX_NOTNULL, 0};

	return DBmodify_field_type("triggers", &field, NULL);
}

static int	DBpatch_6030062(void)
{
	DB_RESULT		result;
	DB_ROW			row;
	char			*sql;
	size_t			sql_alloc = 4096, sql_offset = 0;
	int			ret = SUCCEED;

	if (0 == (DBget_program_type() & ZBX_PROGRAM_TYPE_SERVER))
		return SUCCEED;

	sql = zbx_malloc(NULL, sql_alloc);

	zbx_DBbegin_multiple_update(&sql, &sql_alloc, &sql_offset);

	result = DBselect("select moduleid,relative_path from module");

	while (NULL != (row = DBfetch(result)))
	{
		const char	*rel_path = row[1];
		char		*updated_path, *updated_path_esc;

		if (NULL == rel_path || '\0' == *rel_path)
			continue;

		updated_path = zbx_dsprintf(NULL, "modules/%s", rel_path);

		updated_path_esc = DBdyn_escape_string(updated_path);

		zbx_snprintf_alloc(&sql, &sql_alloc, &sql_offset, "update module set relative_path='%s' "
				"where moduleid=%s;\n", updated_path_esc, row[0]);

		zbx_free(updated_path);
		zbx_free(updated_path_esc);

		ret = DBexecute_overflowed_sql(&sql, &sql_alloc, &sql_offset);
	}
	zbx_db_free_result(result);

	zbx_DBend_multiple_update(&sql, &sql_alloc, &sql_offset);

	if (SUCCEED == ret && 16 < sql_offset)
	{
		if (ZBX_DB_OK > DBexecute("%s", sql))
			ret = FAIL;
	}

	zbx_free(sql);

	return ret;
}

static int	DBpatch_6030063(void)
{
	zbx_db_insert_t	db_insert;
	int		i, ret = FAIL;

	const char	*modules[] = {
			"actionlog", "clock", "dataover", "discovery", "favgraphs", "favmaps", "geomap", "graph",
			"graphprototype", "hostavail", "item", "map", "navtree", "plaintext", "problemhosts",
			"problems", "problemsbysv", "slareport", "svggraph", "systeminfo", "tophosts", "trigover",
			"url", "web"
		};

	if (0 == (DBget_program_type() & ZBX_PROGRAM_TYPE_SERVER))
		return SUCCEED;

	zbx_db_insert_prepare(&db_insert, "module", "moduleid", "id", "relative_path", "status", "config", NULL);

	for (i = 0; i < (int)ARRSIZE(modules); i++)
	{
		char	*path;

		path = zbx_dsprintf(NULL, "widgets/%s", modules[i]);
		zbx_db_insert_add_values(&db_insert, __UINT64_C(0), modules[i], path, 1, "[]");
		zbx_free(path);
	}

	zbx_db_insert_autoincrement(&db_insert, "moduleid");
	ret = zbx_db_insert_execute(&db_insert);

	zbx_db_insert_clean(&db_insert);

	return ret;
}

static int	DBpatch_6030064(void)
{
	const ZBX_FIELD	field = {"name_upper", "", NULL, NULL, 128, ZBX_TYPE_CHAR, ZBX_NOTNULL, 0};

	if (SUCCEED == DBtrigger_exists("hosts", "hosts_name_upper_update"))
	{
		zabbix_log(LOG_LEVEL_WARNING, "hosts_name_upper_update trigger for table \"hosts\" already exists,"
				" skipping patch of adding \"name_upper\" column to \"hosts\" table");
		return SUCCEED;
	}

	return DBadd_field("hosts", &field);
}

static int	DBpatch_6030065(void)
{
	if (SUCCEED == DBtrigger_exists("hosts", "hosts_name_upper_update"))
	{
		zabbix_log(LOG_LEVEL_WARNING, "hosts_name_upper_update trigger for table \"hosts\" already exists,"
				" skipping patch of adding index to \"name_upper\" column");
		return SUCCEED;
	}

	return DBcreate_index("hosts", "hosts_6", "name_upper", 0);
}

static int	DBpatch_6030066(void)
{
	if (SUCCEED == DBtrigger_exists("hosts", "hosts_name_upper_update"))
	{
		zabbix_log(LOG_LEVEL_WARNING, "hosts_name_upper_update trigger for table \"hosts\" already exists,"
				" skipping patch of updating \"name_upper\" column");

		return SUCCEED;
	}

	if (ZBX_DB_OK > DBexecute("update hosts set name_upper=upper(name)"))
		return FAIL;

	return SUCCEED;
}

static int	DBpatch_6030067(void)
{
	if (SUCCEED == DBtrigger_exists("hosts", "hosts_name_upper_insert"))
	{
		zabbix_log(LOG_LEVEL_WARNING, "hosts_name_upper_insert trigger for table \"hosts\" already exists,"
				" skipping patch of adding it to \"hosts\" table");
		return SUCCEED;
	}

	return zbx_dbupgrade_attach_trigger_with_function_on_insert("hosts", "name", "name_upper", "upper", "hostid");
}

static int	DBpatch_6030068(void)
{
	if (SUCCEED == DBtrigger_exists("hosts", "hosts_name_upper_update"))
	{
		zabbix_log(LOG_LEVEL_WARNING, "hosts_name_upper_update trigger for table \"hosts\" already exists,"
				" skipping patch of adding it to \"hosts\" table");
		return SUCCEED;
	}

	return zbx_dbupgrade_attach_trigger_with_function_on_update("hosts", "name", "name_upper", "upper", "hostid");
}

static int	DBpatch_6030069(void)
{
	const ZBX_FIELD field = {"name_upper", "", NULL, NULL, 255, ZBX_TYPE_CHAR, ZBX_NOTNULL, 0};

	if (SUCCEED == DBtrigger_exists("items", "items_name_upper_update"))
	{
		zabbix_log(LOG_LEVEL_WARNING, "items_name_upper_update trigger for table \"items\" already exists,"
				" skipping patch of adding \"name_upper\" column to \"items\" table");
		return SUCCEED;
	}

	return DBadd_field("items", &field);
}

static int	DBpatch_6030070(void)
{
	if (SUCCEED == DBtrigger_exists("items", "items_name_upper_update"))
	{
		zabbix_log(LOG_LEVEL_WARNING, "items_name_upper_update trigger for table \"items\" already exists,"
				" skipping patch of adding index to \"name_upper\" column");

		return SUCCEED;
	}

	return DBcreate_index("items", "items_9", "hostid,name_upper", 0);
}

static int	DBpatch_6030071(void)
{
	if (SUCCEED == DBtrigger_exists("items", "items_name_upper_update"))
	{
		zabbix_log(LOG_LEVEL_WARNING, "items_name_upper_update trigger for table \"items\" already exists,"
				" skipping patch of updating \"name_upper\" column");
		return SUCCEED;
	}

	if (ZBX_DB_OK > DBexecute("update items set name_upper=upper(name)"))
		return FAIL;

	return SUCCEED;
}

static int	DBpatch_6030072(void)
{
	if (SUCCEED == DBtrigger_exists("items", "items_name_upper_insert"))
	{
		zabbix_log(LOG_LEVEL_WARNING, "items_name_upper_insert trigger for table \"items\" already exists,"
				" skipping patch of adding it to \"items\" table");
		return SUCCEED;
	}

	return zbx_dbupgrade_attach_trigger_with_function_on_insert("items", "name", "name_upper", "upper", "itemid");
}

static int	DBpatch_6030073(void)
{
	if (SUCCEED == DBtrigger_exists("items", "items_name_upper_update"))
	{
		zabbix_log(LOG_LEVEL_WARNING, "items_name_upper_update trigger for table \"items\" already exists,"
				" skipping patch of adding it to \"items\" table");
		return SUCCEED;
	}

	return zbx_dbupgrade_attach_trigger_with_function_on_update("items", "name", "name_upper", "upper", "itemid");
}

static int	DBpatch_6030074(void)
{
	int		i;
	const char	*values[] = {
			"web.auditacts.filter.from", "web.actionlog.filter.from",
			"web.auditacts.filter.to", "web.actionlog.filter.to",
			"web.auditacts.filter.active", "web.actionlog.filter.active",
			"web.auditacts.filter.userids", "web.actionlog.filter.userids"
		};

	if (0 == (DBget_program_type() & ZBX_PROGRAM_TYPE_SERVER))
		return SUCCEED;

	for (i = 0; i < (int)ARRSIZE(values); i += 2)
	{
		if (ZBX_DB_OK > DBexecute("update profiles set idx='%s' where idx='%s'", values[i + 1], values[i]))
			return FAIL;
	}

	return SUCCEED;
}

static int	DBpatch_6030075(void)
{
	const ZBX_FIELD	field = {"value_userid", NULL, NULL, NULL, 0, ZBX_TYPE_ID, 0, 0};

	return DBadd_field("widget_field", &field);
}

static int	DBpatch_6030076(void)
{
	return DBcreate_index("widget_field", "widget_field_9", "value_userid", 0);
}

static int	DBpatch_6030077(void)
{
	const ZBX_FIELD	field = {"value_userid", NULL, "users", "userid", 0, ZBX_TYPE_ID, 0, ZBX_FK_CASCADE_DELETE};

	return DBadd_foreign_key("widget_field", 9, &field);
}

static int	DBpatch_6030078(void)
{
	const ZBX_FIELD	field = {"value_actionid", NULL, NULL, NULL, 0, ZBX_TYPE_ID, 0, 0};

	return DBadd_field("widget_field", &field);
}

static int	DBpatch_6030079(void)
{
	return DBcreate_index("widget_field", "widget_field_10", "value_actionid", 0);
}

static int	DBpatch_6030080(void)
{
	const ZBX_FIELD	field = {"value_actionid", NULL, "actions", "actionid", 0, ZBX_TYPE_ID, 0, ZBX_FK_CASCADE_DELETE};

	return DBadd_foreign_key("widget_field", 10, &field);
}

static int	DBpatch_6030081(void)
{
	const ZBX_FIELD	field = {"value_mediatypeid", NULL, NULL, NULL, 0, ZBX_TYPE_ID, 0, 0};

	return DBadd_field("widget_field", &field);
}

static int	DBpatch_6030082(void)
{
	return DBcreate_index("widget_field", "widget_field_11", "value_mediatypeid", 0);
}

static int	DBpatch_6030083(void)
{
	const ZBX_FIELD	field = {"value_mediatypeid", NULL, "media_type", "mediatypeid", 0, ZBX_TYPE_ID, 0,
			ZBX_FK_CASCADE_DELETE};

	return DBadd_foreign_key("widget_field", 11, &field);
}

/* patches for ZBXNEXT-276 */
/* create new tables */

static int	DBpatch_6030084(void)
{
	const ZBX_TABLE table =
		{"scim_group", "scim_groupid", 0,
			{
				{"scim_groupid", NULL, NULL, NULL, 0, ZBX_TYPE_ID, ZBX_NOTNULL, 0},
				{"name", "", NULL, NULL, 64, ZBX_TYPE_CHAR, ZBX_NOTNULL, 0},
				{0}
			},
			NULL
		};

	return DBcreate_table(&table);
}

static int	DBpatch_6030085(void)
{
	return DBcreate_index("scim_group", "scim_group_1", "name", 1);
}

static int	DBpatch_6030086(void)
{
	const ZBX_TABLE table =
		{"user_scim_group", "user_scim_groupid", 0,
			{
				{"user_scim_groupid", NULL, NULL, NULL, 0, ZBX_TYPE_ID, ZBX_NOTNULL, 0},
				{"userid", NULL, NULL, NULL, 0, ZBX_TYPE_ID, ZBX_NOTNULL, 0},
				{"scim_groupid", NULL, NULL, NULL, 0, ZBX_TYPE_ID, ZBX_NOTNULL, 0},
				{0}
			},
			NULL
		};

	return DBcreate_table(&table);
}

static int	DBpatch_6030087(void)
{
	return DBcreate_index("user_scim_group", "user_scim_group_1", "userid", 0);
}

static int	DBpatch_6030088(void)
{
	return DBcreate_index("user_scim_group", "user_scim_group_2", "scim_groupid", 0);
}

static int	DBpatch_6030089(void)
{
	const ZBX_FIELD field = {"userid", NULL, "users", "userid", 0, ZBX_TYPE_ID, ZBX_NOTNULL, ZBX_FK_CASCADE_DELETE};

	return DBadd_foreign_key("user_scim_group", 1, &field);
}

static int	DBpatch_6030090(void)
{
	const ZBX_FIELD field = {"scim_groupid", NULL, "scim_group", "scim_groupid", 0, ZBX_TYPE_ID, ZBX_NOTNULL,
			ZBX_FK_CASCADE_DELETE};

	return DBadd_foreign_key("user_scim_group", 2, &field);
}

static int	DBpatch_6030091(void)
{
	const ZBX_TABLE	table =
		{"userdirectory_saml", "userdirectoryid", 0,
			{
				{"userdirectoryid", NULL, NULL, NULL, 0, ZBX_TYPE_ID, ZBX_NOTNULL, 0},
				{"idp_entityid", "", NULL, NULL, 1024, ZBX_TYPE_CHAR, ZBX_NOTNULL, 0},
				{"sso_url", "", NULL, NULL, 2048, ZBX_TYPE_CHAR, ZBX_NOTNULL, 0},
				{"slo_url", "", NULL, NULL, 2048, ZBX_TYPE_CHAR, ZBX_NOTNULL, 0},
				{"username_attribute", "", NULL, NULL, 128, ZBX_TYPE_CHAR, ZBX_NOTNULL, 0},
				{"sp_entityid", "", NULL, NULL, 1024, ZBX_TYPE_CHAR, ZBX_NOTNULL, 0},
				{"nameid_format", "", NULL, NULL, 2048, ZBX_TYPE_CHAR, ZBX_NOTNULL, 0},
				{"sign_messages", "0", NULL, NULL, 0, ZBX_TYPE_INT, ZBX_NOTNULL, 0},
				{"sign_assertions", "0", NULL, NULL, 0, ZBX_TYPE_INT, ZBX_NOTNULL, 0},
				{"sign_authn_requests", "0", NULL, NULL, 0, ZBX_TYPE_INT, ZBX_NOTNULL, 0},
				{"sign_logout_requests", "0", NULL, NULL, 0, ZBX_TYPE_INT, ZBX_NOTNULL, 0},
				{"sign_logout_responses", "0", NULL, NULL, 0, ZBX_TYPE_INT, ZBX_NOTNULL, 0},
				{"encrypt_nameid", "0", NULL, NULL, 0, ZBX_TYPE_INT, ZBX_NOTNULL, 0},
				{"encrypt_assertions", "0", NULL, NULL, 0, ZBX_TYPE_INT, ZBX_NOTNULL, 0},
				{"group_name", "", NULL, NULL, 255, ZBX_TYPE_CHAR, ZBX_NOTNULL, 0},
				{"user_username", "", NULL, NULL, 255, ZBX_TYPE_CHAR, ZBX_NOTNULL, 0},
				{"user_lastname", "", NULL, NULL, 255, ZBX_TYPE_CHAR, ZBX_NOTNULL, 0},
				{"scim_status", "0", NULL, NULL, 0, ZBX_TYPE_INT, ZBX_NOTNULL, 0},
				{0}
			},
			NULL
		};

	return DBcreate_table(&table);
}

static int	DBpatch_6030092(void)
{
	const ZBX_FIELD	field = {"userdirectoryid", NULL, "userdirectory", "userdirectoryid", 0, ZBX_TYPE_ID,
			ZBX_NOTNULL, ZBX_FK_CASCADE_DELETE};

	return DBadd_foreign_key("userdirectory_saml", 1, &field);
}

static int	DBpatch_6030093(void)
{
	const ZBX_TABLE	table =
		{"userdirectory_ldap", "userdirectoryid", 0,
			{
				{"userdirectoryid", NULL, NULL, NULL, 0, ZBX_TYPE_ID, ZBX_NOTNULL, 0},
				{"host", "", NULL, NULL, 255, ZBX_TYPE_CHAR, ZBX_NOTNULL, 0},
				{"port", "389", NULL, NULL, 0, ZBX_TYPE_INT, ZBX_NOTNULL, 0},
				{"base_dn", "", NULL, NULL, 255, ZBX_TYPE_CHAR, ZBX_NOTNULL, 0},
				{"search_attribute", "", NULL, NULL, 128, ZBX_TYPE_CHAR, ZBX_NOTNULL, 0},
				{"bind_dn", "", NULL, NULL, 255, ZBX_TYPE_CHAR, ZBX_NOTNULL, 0},
				{"bind_password", "", NULL, NULL, 128, ZBX_TYPE_CHAR, ZBX_NOTNULL, 0},
				{"start_tls", "0", NULL, NULL, 0, ZBX_TYPE_INT, ZBX_NOTNULL, 0},
				{"search_filter", "", NULL, NULL, 255, ZBX_TYPE_CHAR, ZBX_NOTNULL, 0},
				{"group_basedn", "", NULL, NULL, 255, ZBX_TYPE_CHAR, ZBX_NOTNULL, 0},
				{"group_name", "", NULL, NULL, 255, ZBX_TYPE_CHAR, ZBX_NOTNULL, 0},
				{"group_member", "", NULL, NULL, 255, ZBX_TYPE_CHAR, ZBX_NOTNULL, 0},
				{"user_ref_attr", "", NULL, NULL, 255, ZBX_TYPE_CHAR, ZBX_NOTNULL, 0},
				{"group_filter", "", NULL, NULL, 255, ZBX_TYPE_CHAR, ZBX_NOTNULL, 0},
				{"group_membership", "", NULL, NULL, 255, ZBX_TYPE_CHAR, ZBX_NOTNULL, 0},
				{"user_username", "", NULL, NULL, 255, ZBX_TYPE_CHAR, ZBX_NOTNULL, 0},
				{"user_lastname", "", NULL, NULL, 255, ZBX_TYPE_CHAR, ZBX_NOTNULL, 0},
				{0}
			},
			NULL
		};

	return DBcreate_table(&table);
}

static int	DBpatch_6030094(void)
{
	const ZBX_FIELD	field = {"userdirectoryid", NULL, "userdirectory", "userdirectoryid", 0, ZBX_TYPE_ID,
			ZBX_NOTNULL, ZBX_FK_CASCADE_DELETE};

	return DBadd_foreign_key("userdirectory_ldap", 1, &field);
}

static int	DBpatch_6030095(void)
{
	const ZBX_TABLE	table =
		{"userdirectory_media", "userdirectory_mediaid", 0,
			{
				{"userdirectory_mediaid", NULL, NULL, NULL, 0, ZBX_TYPE_ID, ZBX_NOTNULL, 0},
				{"userdirectoryid", NULL, NULL, NULL, 0, ZBX_TYPE_ID, ZBX_NOTNULL, 0},
				{"mediatypeid", NULL, NULL, NULL, 0, ZBX_TYPE_ID, ZBX_NOTNULL, 0},
				{"name", "", NULL, NULL, 64, ZBX_TYPE_CHAR, ZBX_NOTNULL, 0},
				{"attribute", "", NULL, NULL, 255, ZBX_TYPE_CHAR, ZBX_NOTNULL, 0},
				{0}
			},
			NULL
		};

	return DBcreate_table(&table);
}

static int	DBpatch_6030096(void)
{
	return DBcreate_index("userdirectory_media", "userdirectory_media_1", "userdirectoryid", 0);
}

static int	DBpatch_6030097(void)
{
	return DBcreate_index("userdirectory_media", "userdirectory_media_2", "mediatypeid", 0);
}

static int	DBpatch_6030098(void)
{
	const ZBX_FIELD	field = {"userdirectoryid", NULL, "userdirectory", "userdirectoryid", 0, ZBX_TYPE_ID,
			ZBX_NOTNULL, ZBX_FK_CASCADE_DELETE};

	return DBadd_foreign_key("userdirectory_media", 1, &field);
}

static int	DBpatch_6030099(void)
{
	const ZBX_FIELD	field = {"mediatypeid", NULL, "media_type", "mediatypeid", 0, ZBX_TYPE_ID, ZBX_NOTNULL,
			ZBX_FK_CASCADE_DELETE};

	return DBadd_foreign_key("userdirectory_media", 2, &field);
}

static int	DBpatch_6030100(void)
{
	const ZBX_TABLE	table =
		{"userdirectory_idpgroup", "userdirectory_idpgroupid", 0,
			{
				{"userdirectory_idpgroupid", NULL, NULL, NULL, 0, ZBX_TYPE_ID, ZBX_NOTNULL, 0},
				{"userdirectoryid", NULL, NULL, NULL, 0, ZBX_TYPE_ID, ZBX_NOTNULL, 0},
				{"roleid", NULL, NULL, NULL, 0, ZBX_TYPE_ID, ZBX_NOTNULL, 0},
				{"name", "", NULL, NULL, 255, ZBX_TYPE_CHAR, ZBX_NOTNULL, 0},
				{0}
			},
			NULL
		};

	return DBcreate_table(&table);
}

static int	DBpatch_6030101(void)
{
	return DBcreate_index("userdirectory_idpgroup", "userdirectory_idpgroup_1", "userdirectoryid", 0);
}

static int	DBpatch_6030102(void)
{
	return DBcreate_index("userdirectory_idpgroup", "userdirectory_idpgroup_2", "roleid", 0);
}

static int	DBpatch_6030103(void)
{
	const ZBX_FIELD	field = {"userdirectoryid", NULL, "userdirectory", "userdirectoryid", 0, ZBX_TYPE_ID,
			ZBX_NOTNULL, ZBX_FK_CASCADE_DELETE};

	return DBadd_foreign_key("userdirectory_idpgroup", 1, &field);
}

static int	DBpatch_6030104(void)
{
	const ZBX_FIELD	field = {"roleid", NULL, "role", "roleid", 0, ZBX_TYPE_ID, ZBX_NOTNULL,
			ZBX_FK_CASCADE_DELETE};

	return DBadd_foreign_key("userdirectory_idpgroup", 2, &field);
}

static int	DBpatch_6030105(void)
{
	const ZBX_TABLE	table =
		{"userdirectory_usrgrp", "userdirectory_usrgrpid", 0,
			{
				{"userdirectory_usrgrpid", NULL, NULL, NULL, 0, ZBX_TYPE_ID, ZBX_NOTNULL, 0},
				{"userdirectory_idpgroupid", NULL, NULL, NULL, 0, ZBX_TYPE_ID, ZBX_NOTNULL, 0},
				{"usrgrpid", NULL, NULL, NULL, 0, ZBX_TYPE_ID, ZBX_NOTNULL, 0},
				{0}
			},
			NULL
		};

	return DBcreate_table(&table);
}

static int	DBpatch_6030106(void)
{
	return DBcreate_index("userdirectory_usrgrp", "userdirectory_usrgrp_1", "userdirectory_idpgroupid,usrgrpid", 1);
}

static int	DBpatch_6030107(void)
{
	return DBcreate_index("userdirectory_usrgrp", "userdirectory_usrgrp_2", "usrgrpid", 0);
}

static int	DBpatch_6030108(void)
{
	return DBcreate_index("userdirectory_usrgrp", "userdirectory_usrgrp_3", "userdirectory_idpgroupid", 0);
}

static int	DBpatch_6030109(void)
{
	const ZBX_FIELD	field = {"userdirectory_idpgroupid", NULL, "userdirectory_idpgroup", "userdirectory_idpgroupid",
			0, ZBX_TYPE_ID, ZBX_NOTNULL, ZBX_FK_CASCADE_DELETE};

	return DBadd_foreign_key("userdirectory_usrgrp", 1, &field);
}

static int	DBpatch_6030110(void)
{
	const ZBX_FIELD	field = {"usrgrpid", NULL, "usrgrp", "usrgrpid", 0, ZBX_TYPE_ID, ZBX_NOTNULL,
			ZBX_FK_CASCADE_DELETE};

	return DBadd_foreign_key("userdirectory_usrgrp", 2, &field);
}

/* add new fields to existing tables */

static int	DBpatch_6030111(void)
{
	const ZBX_FIELD	field = {"jit_provision_interval", "1h", NULL, NULL, 32, ZBX_TYPE_CHAR, ZBX_NOTNULL, 0};

	return DBadd_field("config", &field);
}

static int	DBpatch_6030112(void)
{
	const ZBX_FIELD	field = {"saml_jit_status", "0", NULL, NULL, 0, ZBX_TYPE_INT, ZBX_NOTNULL, 0};

	return DBadd_field("config", &field);
}

static int	DBpatch_6030113(void)
{
	const ZBX_FIELD field = {"ldap_jit_status", "0", NULL, NULL, 0, ZBX_TYPE_INT, ZBX_NOTNULL, 0};

	return DBadd_field("config", &field);
}

static int	DBpatch_6030114(void)
{
	const ZBX_FIELD	field = {"disabled_usrgrpid", NULL, NULL, NULL, 0, ZBX_TYPE_ID, 0, 0};

	return DBadd_field("config", &field);
}

static int	DBpatch_6030115(void)
{
	return DBcreate_index("config", "config_4", "disabled_usrgrpid", 0);
}

static int	DBpatch_6030116(void)
{
	const ZBX_FIELD	field = {"disabled_usrgrpid", NULL, "usrgrp", "usrgrpid", 0, ZBX_TYPE_ID, 0, 0};

	return DBadd_foreign_key("config", 4, &field);
}

static int	DBpatch_6030117(void)
{
	const ZBX_FIELD field = {"idp_type", "1", NULL, NULL, 0, ZBX_TYPE_INT, ZBX_NOTNULL, 0};

	return DBadd_field("userdirectory", &field);
}

static int	DBpatch_6030118(void)
{
	const ZBX_FIELD field = {"provision_status", "0", NULL, NULL, 0, ZBX_TYPE_INT, ZBX_NOTNULL, 0};

	return DBadd_field("userdirectory", &field);
}

static int	DBpatch_6030119(void)
{
	return DBcreate_index("userdirectory", "userdirectory_1", "idp_type", 0);
}

static int	DBpatch_6030120(void)
{
	const ZBX_FIELD field = {"userdirectoryid", NULL, NULL, NULL, 0, ZBX_TYPE_ID, 0, 0};

	return DBadd_field("users", &field);
}

static int	DBpatch_6030121(void)
{
	const ZBX_FIELD field = {"ts_provisioned", "0", NULL, NULL, 0, ZBX_TYPE_INT, ZBX_NOTNULL, 0};

	return DBadd_field("users", &field);
}

static int	DBpatch_6030122(void)
{
	return DBcreate_index("users", "users_2", "userdirectoryid", 0);
}

static int	DBpatch_6030123(void)
{
	const ZBX_FIELD field = {"userdirectoryid", NULL, "userdirectory", "userdirectoryid", 0, ZBX_TYPE_ID, 0, 0};

	return DBadd_foreign_key("users", 2, &field);
}

/* migrate data */

static int	migrate_ldap_data(void)
{
	DB_RESULT	result = DBselect("select userdirectoryid,host,port,base_dn,bind_dn,bind_password,"
					"search_attribute,start_tls,search_filter"
					" from userdirectory");
	if (NULL == result)
		return FAIL;

	DB_ROW	row;

	while (NULL != (row = DBfetch(result)))
	{
		char	*host = DBdyn_escape_string(row[1]);
		char	*base_dn = DBdyn_escape_string(row[3]);
		char	*bind_dn = DBdyn_escape_string(row[4]);
		char	*bind_password = DBdyn_escape_string(row[5]);
		char	*search_attribute = DBdyn_escape_string(row[6]);
		char	*search_filter = DBdyn_escape_string(row[8]);

		int	rc = DBexecute("insert into userdirectory_ldap (userdirectoryid,host,port,"
					"base_dn,search_attribute,bind_dn,bind_password,start_tls,search_filter)"
					" values (%s,'%s',%s,'%s','%s','%s','%s',%s,'%s')", row[0], host, row[2],
					base_dn, search_attribute, bind_dn, bind_password, row[7], search_filter);

		zbx_free(search_filter);
		zbx_free(search_attribute);
		zbx_free(bind_password);
		zbx_free(bind_dn);
		zbx_free(base_dn);
		zbx_free(host);

		if (ZBX_DB_OK > rc)
		{
			zbx_db_free_result(result);
			return FAIL;
		}

#define IDP_TYPE_LDAP	1	/* user directory of type LDAP */
		if (ZBX_DB_OK > DBexecute("update userdirectory set idp_type=%d where userdirectoryid=%s",
				IDP_TYPE_LDAP, row[0]))
		{
			zbx_db_free_result(result);
			return FAIL;
		}
#undef IDP_TYPE_LDAP
	}

	zbx_db_free_result(result);

	return SUCCEED;
}

static int	DBpatch_6030124(void)
{
	if (0 == (DBget_program_type() & ZBX_PROGRAM_TYPE_SERVER))
		return SUCCEED;

	return migrate_ldap_data();
}

static int	migrate_saml_data(void)
{
	DB_RESULT	result = DBselect("select saml_idp_entityid,saml_sso_url,saml_slo_url,saml_username_attribute,"
					"saml_sp_entityid,saml_nameid_format,saml_sign_messages,saml_sign_assertions,"
					"saml_sign_authn_requests,saml_sign_logout_requests,saml_sign_logout_responses,"
					"saml_encrypt_nameid,saml_encrypt_assertions"
					" from config");
	if (NULL == result)
		return FAIL;

	DB_ROW	row = DBfetch(result);

	if (NULL == row)
	{
		zbx_db_free_result(result);
		return FAIL;
	}

	if ('\0' == *row[0] && '\0' == *row[1] && '\0' == *row[2] && '\0' == *row[3] && '\0' == *row[4] &&
			'\0' == *row[5] && 0 == atoi(row[6]) && 0 == atoi(row[7]) && 0 == atoi(row[8]) &&
			0 == atoi(row[9]) && 0 == atoi(row[10]) && 0 == atoi(row[11]) && 0 == atoi(row[12]))
	{
		zbx_db_free_result(result);
		return SUCCEED;
	}

	zbx_uint64_t	userdirectoryid = DBget_maxid("userdirectory");

#define IDP_TYPE_SAML	2	/* user directory of type SAML */
	int	rc = DBexecute("insert into userdirectory (userdirectoryid,idp_type,description) values"
			" (" ZBX_FS_UI64 ",%d,'')", userdirectoryid, IDP_TYPE_SAML);
#undef IDP_TYPE_SAML
	if (ZBX_DB_OK > rc)
	{
		zbx_db_free_result(result);
		return FAIL;
	}

	char	*idp_entityid = DBdyn_escape_string(row[0]);
	char	*sso_url = DBdyn_escape_string(row[1]);
	char	*slo_url = DBdyn_escape_string(row[2]);
	char	*username_attribute = DBdyn_escape_string(row[3]);
	char	*sp_entityid = DBdyn_escape_string(row[4]);
	char	*nameid_format = DBdyn_escape_string(row[5]);

	int	rc2 = DBexecute("insert into userdirectory_saml (userdirectoryid,idp_entityid,sso_url,slo_url,"
				"username_attribute,sp_entityid,nameid_format,sign_messages,sign_assertions,"
				"sign_authn_requests,sign_logout_requests,sign_logout_responses,encrypt_nameid,"
				"encrypt_assertions) values (" ZBX_FS_UI64 ",'%s','%s','%s','%s','%s','%s',%s,%s,%s,%s,"
				"%s,%s,%s)", userdirectoryid, idp_entityid, sso_url, slo_url, username_attribute,
				sp_entityid, nameid_format, row[6], row[7], row[8], row[9], row[10], row[11], row[12]);

	zbx_free(nameid_format);
	zbx_free(sp_entityid);
	zbx_free(username_attribute);
	zbx_free(slo_url);
	zbx_free(sso_url);
	zbx_free(idp_entityid);

	zbx_db_free_result(result);

	if (ZBX_DB_OK > rc2)
	return FAIL;

	return SUCCEED;
}

static int	DBpatch_6030125(void)
{
	if (0 == (DBget_program_type() & ZBX_PROGRAM_TYPE_SERVER))
		return SUCCEED;

	return migrate_saml_data();
}

/* rename fields */

static int	DBpatch_6030126(void)
{
	const ZBX_FIELD	field = {"ldap_auth_enabled", "0", NULL, NULL, 0, ZBX_TYPE_INT, ZBX_NOTNULL, 0};

	return DBrename_field("config", "ldap_configured", &field);
}

/* modify fields in tables */

static int	DBpatch_6030127(void)
{
	const ZBX_FIELD field = {"roleid", NULL, NULL, NULL, 0, ZBX_TYPE_ID, 0, 0};

	return DBdrop_not_null("users", &field);
}

/* drop fields */

static int	DBpatch_6030128(void)
{
	return DBdrop_field("config", "saml_idp_entityid");
}

static int	DBpatch_6030129(void)
{
	return DBdrop_field("config", "saml_sso_url");
}

static int	DBpatch_6030130(void)
{
	return DBdrop_field("config", "saml_slo_url");
}

static int	DBpatch_6030131(void)
{
	return DBdrop_field("config", "saml_username_attribute");
}

static int	DBpatch_6030132(void)
{
	return DBdrop_field("config", "saml_sp_entityid");
}

static int	DBpatch_6030133(void)
{
	return DBdrop_field("config", "saml_nameid_format");
}

static int	DBpatch_6030134(void)
{
	return DBdrop_field("config", "saml_sign_messages");
}

static int	DBpatch_6030135(void)
{
	return DBdrop_field("config", "saml_sign_assertions");
}

static int	DBpatch_6030136(void)
{
	return DBdrop_field("config", "saml_sign_authn_requests");
}

static int	DBpatch_6030137(void)
{
	return DBdrop_field("config", "saml_sign_logout_requests");
}

static int	DBpatch_6030138(void)
{
	return DBdrop_field("config", "saml_sign_logout_responses");
}

static int	DBpatch_6030139(void)
{
	return DBdrop_field("config", "saml_encrypt_nameid");
}

static int	DBpatch_6030140(void)
{
	return DBdrop_field("config", "saml_encrypt_assertions");
}

static int	DBpatch_6030141(void)
{
	return DBdrop_field("userdirectory", "host");
}

static int	DBpatch_6030142(void)
{
	return DBdrop_field("userdirectory", "port");
}

static int	DBpatch_6030143(void)
{
	return DBdrop_field("userdirectory", "base_dn");
}

static int	DBpatch_6030144(void)
{
	return DBdrop_field("userdirectory", "bind_dn");
}

static int	DBpatch_6030145(void)
{
	return DBdrop_field("userdirectory", "bind_password");
}

static int	DBpatch_6030146(void)
{
	return DBdrop_field("userdirectory", "search_attribute");
}

static int	DBpatch_6030147(void)
{
	return DBdrop_field("userdirectory", "start_tls");
}

static int	DBpatch_6030148(void)
{
	return DBdrop_field("userdirectory", "search_filter");
}
/* end of ZBXNEXT-276 patches */

static int	DBpatch_6030149(void)
{
	const ZBX_FIELD	old_field = {"info", "", NULL, NULL, 0, ZBX_TYPE_TEXT, ZBX_NOTNULL, 0};
	const ZBX_FIELD	field = {"info", "", NULL, NULL, 0, ZBX_TYPE_LONGTEXT, ZBX_NOTNULL, 0};

	return DBmodify_field_type("task_result", &field, &old_field);
}

static int	DBpatch_6030150(void)
{
	const ZBX_FIELD	field = {"max_repetitions", "10", NULL, NULL, 0, ZBX_TYPE_INT, ZBX_NOTNULL, 0};

	return DBadd_field("interface_snmp", &field);
}

static int	DBpatch_6030151(void)
{
	const ZBX_TABLE table =
		{"event_symptom", "eventid", 0,
			{
				{"eventid", NULL, NULL, NULL, 0, ZBX_TYPE_ID, ZBX_NOTNULL, 0},
				{"cause_eventid", NULL, NULL, NULL, 0, ZBX_TYPE_ID, ZBX_NOTNULL, 0},
				{0}
			},
			NULL
		};

	return DBcreate_table(&table);
}

static int	DBpatch_6030152(void)
{
	const ZBX_FIELD	field = {"eventid", NULL, "events", "eventid", 0, 0, 0, ZBX_FK_CASCADE_DELETE};

	return DBadd_foreign_key("event_symptom", 1, &field);
}

static int	DBpatch_6030153(void)
{
	const ZBX_FIELD	field = {"cause_eventid", NULL, "events", "eventid", 0, 0, 0, 0};

	return DBadd_foreign_key("event_symptom", 2, &field);
}

static int	DBpatch_6030154(void)
{
	const ZBX_FIELD field = {"cause_eventid", NULL, NULL, NULL, 0, ZBX_TYPE_ID, 0, 0};

	return DBadd_field("problem", &field);
}

static int	DBpatch_6030155(void)
{
	const ZBX_FIELD	field = {"cause_eventid", NULL, "events", "eventid", 0, 0, 0, 0};

	return DBadd_foreign_key("problem", 3, &field);
}

static int	DBpatch_6030156(void)
{
	const ZBX_FIELD field = {"pause_symptoms", "1", NULL, NULL, 0, ZBX_TYPE_INT, ZBX_NOTNULL, 0};

	return DBadd_field("actions", &field);
}

static int	DBpatch_6030157(void)
{
	const ZBX_FIELD field = {"taskid", NULL, NULL, NULL, 0, ZBX_TYPE_ID, 0, 0};

	return DBadd_field("acknowledges", &field);
}

static int	DBpatch_6030158(void)
{
	return DBcreate_index("event_symptom", "event_symptom_1", "cause_eventid", 0);
}

static int	DBpatch_6030159(void)
{
	int		i;
	const char	*values[] = {
<<<<<<< HEAD
			"web.maintenance.php.sortorder", "web.maintenance.sortorder",
			"web.maintenance.php.sort", "web.maintenance.sort"
=======
			"web.actionconf.php.sort", "web.action.list.sort",
			"web.actionconf.php.sortorder", "web.action.list.sortorder",
			"web.actionconf.filter_name", "web.action.list.filter_name",
			"web.actionconf.filter_status", "web.action.list.filter_status",
			"web.actionconf.filter.active", "web.action.list.filter.active"
>>>>>>> 8da1646d
		};

	if (0 == (DBget_program_type() & ZBX_PROGRAM_TYPE_SERVER))
		return SUCCEED;

	for (i = 0; i < (int)ARRSIZE(values); i += 2)
	{
		if (ZBX_DB_OK > DBexecute("update profiles set idx='%s' where idx='%s'", values[i + 1], values[i]))
			return FAIL;
	}

	return SUCCEED;
}
#endif

DBPATCH_START(6030)

/* version, duplicates flag, mandatory flag */

DBPATCH_ADD(6030000, 0, 1)
DBPATCH_ADD(6030001, 0, 1)
DBPATCH_ADD(6030002, 0, 1)
DBPATCH_ADD(6030003, 0, 1)
DBPATCH_ADD(6030004, 0, 1)
DBPATCH_ADD(6030005, 0, 1)
DBPATCH_ADD(6030006, 0, 1)
DBPATCH_ADD(6030007, 0, 1)
DBPATCH_ADD(6030008, 0, 1)
DBPATCH_ADD(6030009, 0, 1)
DBPATCH_ADD(6030010, 0, 1)
DBPATCH_ADD(6030011, 0, 1)
DBPATCH_ADD(6030012, 0, 1)
DBPATCH_ADD(6030013, 0, 1)
DBPATCH_ADD(6030014, 0, 1)
DBPATCH_ADD(6030015, 0, 1)
DBPATCH_ADD(6030016, 0, 1)
DBPATCH_ADD(6030017, 0, 1)
DBPATCH_ADD(6030018, 0, 1)
DBPATCH_ADD(6030019, 0, 1)
DBPATCH_ADD(6030020, 0, 1)
DBPATCH_ADD(6030021, 0, 1)
DBPATCH_ADD(6030022, 0, 1)
DBPATCH_ADD(6030023, 0, 1)
DBPATCH_ADD(6030024, 0, 1)
DBPATCH_ADD(6030025, 0, 1)
DBPATCH_ADD(6030026, 0, 1)
DBPATCH_ADD(6030027, 0, 1)
DBPATCH_ADD(6030028, 0, 1)
DBPATCH_ADD(6030029, 0, 1)
DBPATCH_ADD(6030030, 0, 1)
DBPATCH_ADD(6030031, 0, 1)
DBPATCH_ADD(6030032, 0, 1)
DBPATCH_ADD(6030033, 0, 1)
DBPATCH_ADD(6030034, 0, 1)
DBPATCH_ADD(6030035, 0, 1)
DBPATCH_ADD(6030036, 0, 1)
DBPATCH_ADD(6030037, 0, 1)
DBPATCH_ADD(6030038, 0, 1)
DBPATCH_ADD(6030039, 0, 1)
DBPATCH_ADD(6030040, 0, 1)
DBPATCH_ADD(6030041, 0, 1)
DBPATCH_ADD(6030042, 0, 1)
DBPATCH_ADD(6030043, 0, 1)
DBPATCH_ADD(6030044, 0, 1)
DBPATCH_ADD(6030045, 0, 1)
DBPATCH_ADD(6030046, 0, 1)
DBPATCH_ADD(6030047, 0, 1)
DBPATCH_ADD(6030048, 0, 1)
DBPATCH_ADD(6030049, 0, 1)
DBPATCH_ADD(6030050, 0, 1)
DBPATCH_ADD(6030051, 0, 1)
DBPATCH_ADD(6030052, 0, 1)
DBPATCH_ADD(6030053, 0, 1)
DBPATCH_ADD(6030054, 0, 1)
DBPATCH_ADD(6030055, 0, 1)
DBPATCH_ADD(6030056, 0, 1)
DBPATCH_ADD(6030057, 0, 1)
DBPATCH_ADD(6030058, 0, 1)
DBPATCH_ADD(6030059, 0, 1)
DBPATCH_ADD(6030060, 0, 1)
DBPATCH_ADD(6030061, 0, 1)
DBPATCH_ADD(6030062, 0, 1)
DBPATCH_ADD(6030063, 0, 1)
DBPATCH_ADD(6030064, 0, 1)
DBPATCH_ADD(6030065, 0, 1)
DBPATCH_ADD(6030066, 0, 1)
DBPATCH_ADD(6030067, 0, 1)
DBPATCH_ADD(6030068, 0, 1)
DBPATCH_ADD(6030069, 0, 1)
DBPATCH_ADD(6030070, 0, 1)
DBPATCH_ADD(6030071, 0, 1)
DBPATCH_ADD(6030072, 0, 1)
DBPATCH_ADD(6030073, 0, 1)
DBPATCH_ADD(6030074, 0, 1)
DBPATCH_ADD(6030075, 0, 1)
DBPATCH_ADD(6030076, 0, 1)
DBPATCH_ADD(6030077, 0, 1)
DBPATCH_ADD(6030078, 0, 1)
DBPATCH_ADD(6030079, 0, 1)
DBPATCH_ADD(6030080, 0, 1)
DBPATCH_ADD(6030081, 0, 1)
DBPATCH_ADD(6030082, 0, 1)
DBPATCH_ADD(6030083, 0, 1)
DBPATCH_ADD(6030084, 0, 1)
DBPATCH_ADD(6030085, 0, 1)
DBPATCH_ADD(6030086, 0, 1)
DBPATCH_ADD(6030087, 0, 1)
DBPATCH_ADD(6030088, 0, 1)
DBPATCH_ADD(6030089, 0, 1)
DBPATCH_ADD(6030090, 0, 1)
DBPATCH_ADD(6030091, 0, 1)
DBPATCH_ADD(6030092, 0, 1)
DBPATCH_ADD(6030093, 0, 1)
DBPATCH_ADD(6030094, 0, 1)
DBPATCH_ADD(6030095, 0, 1)
DBPATCH_ADD(6030096, 0, 1)
DBPATCH_ADD(6030097, 0, 1)
DBPATCH_ADD(6030098, 0, 1)
DBPATCH_ADD(6030099, 0, 1)
DBPATCH_ADD(6030100, 0, 1)
DBPATCH_ADD(6030101, 0, 1)
DBPATCH_ADD(6030102, 0, 1)
DBPATCH_ADD(6030103, 0, 1)
DBPATCH_ADD(6030104, 0, 1)
DBPATCH_ADD(6030105, 0, 1)
DBPATCH_ADD(6030106, 0, 1)
DBPATCH_ADD(6030107, 0, 1)
DBPATCH_ADD(6030108, 0, 1)
DBPATCH_ADD(6030109, 0, 1)
DBPATCH_ADD(6030110, 0, 1)
DBPATCH_ADD(6030111, 0, 1)
DBPATCH_ADD(6030112, 0, 1)
DBPATCH_ADD(6030113, 0, 1)
DBPATCH_ADD(6030114, 0, 1)
DBPATCH_ADD(6030115, 0, 1)
DBPATCH_ADD(6030116, 0, 1)
DBPATCH_ADD(6030117, 0, 1)
DBPATCH_ADD(6030118, 0, 1)
DBPATCH_ADD(6030119, 0, 1)
DBPATCH_ADD(6030120, 0, 1)
DBPATCH_ADD(6030121, 0, 1)
DBPATCH_ADD(6030122, 0, 1)
DBPATCH_ADD(6030123, 0, 1)
DBPATCH_ADD(6030124, 0, 1)
DBPATCH_ADD(6030125, 0, 1)
DBPATCH_ADD(6030126, 0, 1)
DBPATCH_ADD(6030127, 0, 1)
DBPATCH_ADD(6030128, 0, 1)
DBPATCH_ADD(6030129, 0, 1)
DBPATCH_ADD(6030130, 0, 1)
DBPATCH_ADD(6030131, 0, 1)
DBPATCH_ADD(6030132, 0, 1)
DBPATCH_ADD(6030133, 0, 1)
DBPATCH_ADD(6030134, 0, 1)
DBPATCH_ADD(6030135, 0, 1)
DBPATCH_ADD(6030136, 0, 1)
DBPATCH_ADD(6030137, 0, 1)
DBPATCH_ADD(6030138, 0, 1)
DBPATCH_ADD(6030139, 0, 1)
DBPATCH_ADD(6030140, 0, 1)
DBPATCH_ADD(6030141, 0, 1)
DBPATCH_ADD(6030142, 0, 1)
DBPATCH_ADD(6030143, 0, 1)
DBPATCH_ADD(6030144, 0, 1)
DBPATCH_ADD(6030145, 0, 1)
DBPATCH_ADD(6030146, 0, 1)
DBPATCH_ADD(6030147, 0, 1)
DBPATCH_ADD(6030148, 0, 1)
DBPATCH_ADD(6030149, 0, 1)
DBPATCH_ADD(6030150, 0, 1)
DBPATCH_ADD(6030151, 0, 1)
DBPATCH_ADD(6030152, 0, 1)
DBPATCH_ADD(6030153, 0, 1)
DBPATCH_ADD(6030154, 0, 1)
DBPATCH_ADD(6030155, 0, 1)
DBPATCH_ADD(6030156, 0, 1)
DBPATCH_ADD(6030157, 0, 1)
DBPATCH_ADD(6030158, 0, 1)
DBPATCH_ADD(6030159, 0, 1)

DBPATCH_END()<|MERGE_RESOLUTION|>--- conflicted
+++ resolved
@@ -1478,16 +1478,31 @@
 {
 	int		i;
 	const char	*values[] = {
-<<<<<<< HEAD
-			"web.maintenance.php.sortorder", "web.maintenance.sortorder",
-			"web.maintenance.php.sort", "web.maintenance.sort"
-=======
 			"web.actionconf.php.sort", "web.action.list.sort",
 			"web.actionconf.php.sortorder", "web.action.list.sortorder",
 			"web.actionconf.filter_name", "web.action.list.filter_name",
 			"web.actionconf.filter_status", "web.action.list.filter_status",
 			"web.actionconf.filter.active", "web.action.list.filter.active"
->>>>>>> 8da1646d
+		};
+
+	if (0 == (DBget_program_type() & ZBX_PROGRAM_TYPE_SERVER))
+		return SUCCEED;
+
+	for (i = 0; i < (int)ARRSIZE(values); i += 2)
+	{
+		if (ZBX_DB_OK > DBexecute("update profiles set idx='%s' where idx='%s'", values[i + 1], values[i]))
+			return FAIL;
+	}
+
+	return SUCCEED;
+}
+
+static int	DBpatch_6030160(void)
+{
+	int		i;
+	const char	*values[] = {
+			"web.maintenance.php.sortorder", "web.maintenance.sortorder",
+			"web.maintenance.php.sort", "web.maintenance.sort"
 		};
 
 	if (0 == (DBget_program_type() & ZBX_PROGRAM_TYPE_SERVER))
@@ -1667,5 +1682,6 @@
 DBPATCH_ADD(6030157, 0, 1)
 DBPATCH_ADD(6030158, 0, 1)
 DBPATCH_ADD(6030159, 0, 1)
+DBPATCH_ADD(6030160, 0, 1)
 
 DBPATCH_END()