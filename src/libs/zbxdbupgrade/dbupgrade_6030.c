/*
** Zabbix
** Copyright (C) 2001-2022 Zabbix SIA
**
** This program is free software; you can redistribute it and/or modify
** it under the terms of the GNU General Public License as published by
** the Free Software Foundation; either version 2 of the License, or
** (at your option) any later version.
**
** This program is distributed in the hope that it will be useful,
** but WITHOUT ANY WARRANTY; without even the implied warranty of
** MERCHANTABILITY or FITNESS FOR A PARTICULAR PURPOSE. See the
** GNU General Public License for more details.
**
** You should have received a copy of the GNU General Public License
** along with this program; if not, write to the Free Software
** Foundation, Inc., 51 Franklin Street, Fifth Floor, Boston, MA  02110-1301, USA.
**/

#include "zbxcommon.h"
#include "zbxdbhigh.h"
#include "dbupgrade.h"
#include "zbxdbschema.h"

extern unsigned char	program_type;

/*
 * 6.4 development database patches
 */

#ifndef HAVE_SQLITE3

static int	DBpatch_6030000(void)
{
	DB_RESULT		result;
	DB_ROW			row;
	zbx_db_insert_t		db_insert;
	int			ret = SUCCEED;

	if (0 == (program_type & ZBX_PROGRAM_TYPE_SERVER))
		return SUCCEED;

	result = DBselect("select roleid,type,name,value_int from role_rule where name in ("
			"'ui.configuration.actions',"
			"'ui.services.actions',"
			"'ui.administration.general')");

	zbx_db_insert_prepare(&db_insert, "role_rule", "role_ruleid", "roleid", "type", "name", "value_int", NULL);

	while (NULL != (row = DBfetch(result)))
	{
		zbx_uint64_t	roleid;
		int		value_int, type;

		ZBX_STR2UINT64(roleid, row[0]);
		type = atoi(row[1]);
		value_int = atoi(row[3]);

		if (0 == strcmp(row[2], "ui.configuration.actions"))
		{
			zbx_db_insert_add_values(&db_insert, __UINT64_C(0), roleid, type,
					"ui.configuration.autoregistration_actions", value_int);

			zbx_db_insert_add_values(&db_insert, __UINT64_C(0), roleid, type,
					"ui.configuration.discovery_actions", value_int);

			zbx_db_insert_add_values(&db_insert, __UINT64_C(0), roleid, type,
					"ui.configuration.internal_actions", value_int);

			zbx_db_insert_add_values(&db_insert, __UINT64_C(0), roleid, type,
					"ui.configuration.trigger_actions", value_int);
		}
		else if (0 == strcmp(row[2], "ui.administration.general"))
		{
			zbx_db_insert_add_values(&db_insert, __UINT64_C(0), roleid, type,
					"ui.administration.housekeeping", value_int);

			zbx_db_insert_add_values(&db_insert, __UINT64_C(0), roleid, type,
					"ui.administration.macros", value_int);

			zbx_db_insert_add_values(&db_insert, __UINT64_C(0), roleid, type,
					"ui.administration.api_tokens", value_int);

			zbx_db_insert_add_values(&db_insert, __UINT64_C(0), roleid, type,
					"ui.administration.audit_log", value_int);
		}
		else
		{
			zbx_db_insert_add_values(&db_insert, __UINT64_C(0), roleid, type,
					"ui.configuration.service_actions", value_int);
		}
	}
	DBfree_result(result);

	zbx_db_insert_autoincrement(&db_insert, "role_ruleid");

	if (SUCCEED == (ret = zbx_db_insert_execute(&db_insert)))
	{
		if (ZBX_DB_OK > DBexecute("delete from role_rule where name in ("
			"'ui.configuration.actions',"
			"'ui.services.actions')"))
		{
			ret = FAIL;
		}
	}

	zbx_db_insert_clean(&db_insert);

	return ret;
}

static int	DBpatch_6030001(void)
{
	const ZBX_FIELD	field = {"name", "", NULL, NULL, 255, ZBX_TYPE_CHAR, ZBX_NOTNULL, 0};

	return DBmodify_field_type("group_discovery", &field, NULL);
}

static int	DBpatch_6030002(void)
{
	if (ZBX_DB_OK > DBexecute(
			"update group_discovery gd"
			" set name=("
				"select gp.name"
				" from group_prototype gp"
				" where gd.parent_group_prototypeid=gp.group_prototypeid"
			")"
			" where " ZBX_DB_CHAR_LENGTH(gd.name) "=64"))
	{
		return FAIL;
	}

	return SUCCEED;
}

static int	DBpatch_6030003(void)
{
	const ZBX_FIELD	field = {"url", "", NULL, NULL, 2048, ZBX_TYPE_CHAR, ZBX_NOTNULL, 0};

	return DBadd_field("scripts", &field);
}

static int	DBpatch_6030004(void)
{
	const ZBX_FIELD	field = {"new_window", "1", NULL, NULL, 0, ZBX_TYPE_INT, ZBX_NOTNULL, 0};

	return DBadd_field("scripts", &field);
}

static int	DBpatch_6030005(void)
{
	const ZBX_FIELD	old_field = {"host_metadata", "", NULL, NULL, 255, ZBX_TYPE_CHAR, ZBX_NOTNULL, 0};
	const ZBX_FIELD	field = {"host_metadata", "", NULL, NULL, 0, ZBX_TYPE_TEXT, ZBX_NOTNULL, 0};

	return DBmodify_field_type("autoreg_host", &field, &old_field);
}

static int	DBpatch_6030006(void)
{
	const ZBX_FIELD	old_field = {"host_metadata", "", NULL, NULL, 255, ZBX_TYPE_CHAR, ZBX_NOTNULL, 0};
	const ZBX_FIELD	field = {"host_metadata", "", NULL, NULL, 0, ZBX_TYPE_TEXT, ZBX_NOTNULL, 0};

	return DBmodify_field_type("proxy_autoreg_host", &field, &old_field);
}

static int	DBpatch_6030007(void)
{
	const ZBX_FIELD	field = {"server_status", "", NULL, NULL, 0, ZBX_TYPE_SHORTTEXT, ZBX_NOTNULL, 0};

	return DBadd_field("config", &field);
}

static int	DBpatch_6030008(void)
{
	const ZBX_FIELD	field = {"version", "0", NULL, NULL, 0, ZBX_TYPE_INT, ZBX_NOTNULL, 0};

	return DBadd_field("host_rtdata", &field);
}

static int	DBpatch_6030009(void)
{
	const ZBX_FIELD	field = {"compatibility", "0", NULL, NULL, 0, ZBX_TYPE_INT, ZBX_NOTNULL, 0};

	return DBadd_field("host_rtdata", &field);
}

static int	DBpatch_6030010(void)
{
	const ZBX_FIELD	field = {"url", "", NULL, NULL, 2048, ZBX_TYPE_CHAR, ZBX_NOTNULL, 0};

	return DBmodify_field_type("users", &field, NULL);
}

static int	DBpatch_6030011(void)
{
	return DBcreate_changelog_insert_trigger("drules", "druleid");
}

static int	DBpatch_6030012(void)
{
	return DBcreate_changelog_update_trigger("drules", "druleid");
}

static int	DBpatch_6030013(void)
{
	return DBcreate_changelog_delete_trigger("drules", "druleid");
}

static int	DBpatch_6030014(void)
{
	return DBcreate_changelog_insert_trigger("dchecks", "dcheckid");
}

static int	DBpatch_6030015(void)
{
	return DBcreate_changelog_update_trigger("dchecks", "dcheckid");
}

static int	DBpatch_6030016(void)
{
	return DBcreate_changelog_delete_trigger("dchecks", "dcheckid");
}

static int	DBpatch_6030017(void)
{
	return DBcreate_changelog_insert_trigger("httptest", "httptestid");
}

static int	DBpatch_6030018(void)
{
	return DBcreate_changelog_update_trigger("httptest", "httptestid");
}

static int	DBpatch_6030019(void)
{
	return DBcreate_changelog_delete_trigger("httptest", "httptestid");
}

static int	DBpatch_6030020(void)
{
	return DBcreate_changelog_insert_trigger("httptest_field", "httptest_fieldid");
}

static int	DBpatch_6030021(void)
{
	return DBcreate_changelog_update_trigger("httptest_field", "httptest_fieldid");
}

static int	DBpatch_6030022(void)
{
	return DBcreate_changelog_delete_trigger("httptest_field", "httptest_fieldid");
}

static int	DBpatch_6030023(void)
{
	return DBcreate_changelog_insert_trigger("httptestitem", "httptestitemid");
}

static int	DBpatch_6030024(void)
{
	return DBcreate_changelog_update_trigger("httptestitem", "httptestitemid");
}

static int	DBpatch_6030025(void)
{
	return DBcreate_changelog_delete_trigger("httptestitem", "httptestitemid");
}

static int	DBpatch_6030026(void)
{
	return DBcreate_changelog_insert_trigger("httpstep", "httpstepid");
}

static int	DBpatch_6030027(void)
{
	return DBcreate_changelog_update_trigger("httpstep", "httpstepid");
}

static int	DBpatch_6030028(void)
{
	return DBcreate_changelog_delete_trigger("httpstep", "httpstepid");
}

static int	DBpatch_6030029(void)
{
	return DBcreate_changelog_insert_trigger("httpstep_field", "httpstep_fieldid");
}

static int	DBpatch_6030030(void)
{
	return DBcreate_changelog_update_trigger("httpstep_field", "httpstep_fieldid");
}

static int	DBpatch_6030031(void)
{
	return DBcreate_changelog_delete_trigger("httpstep_field", "httpstep_fieldid");
}

static int	DBpatch_6030032(void)
{
	return DBcreate_changelog_insert_trigger("httpstepitem", "httpstepitemid");
}

static int	DBpatch_6030033(void)
{
	return DBcreate_changelog_update_trigger("httpstepitem", "httpstepitemid");
}

static int	DBpatch_6030034(void)
{
	return DBcreate_changelog_delete_trigger("httpstepitem", "httpstepitemid");
}

static int	DBpatch_6030035(void)
{
	return DBdrop_field("drules", "nextcheck");
}

static int	DBpatch_6030036(void)
{
	return DBdrop_field("httptest", "nextcheck");
}

static int	DBpatch_6030037(void)
{
	const ZBX_FIELD field = {"discovery_groupid", NULL, NULL, NULL, 0, ZBX_TYPE_ID, 0, 0};

	return DBdrop_not_null("config", &field);
}

static int	DBpatch_6030038(void)
{
	return DBdrop_foreign_key("dchecks", 1);
}

static int	DBpatch_6030039(void)
{
	const ZBX_FIELD	field = {"druleid", NULL, "drules", "druleid", 0, ZBX_TYPE_ID, 0, 0};

	return DBadd_foreign_key("dchecks", 1, &field);
}

static int	DBpatch_6030040(void)
{
	return DBdrop_foreign_key("httptest", 2);
}

static int	DBpatch_6030041(void)
{
	const ZBX_FIELD	field = {"hostid", NULL, "hosts", "hostid", 0, ZBX_TYPE_ID, 0, 0};

	return DBadd_foreign_key("httptest", 2, &field);
}

static int	DBpatch_6030042(void)
{
	return DBdrop_foreign_key("httptest", 3);
}

static int	DBpatch_6030043(void)
{
	const ZBX_FIELD	field = {"templateid", NULL, "httptest", "httptestid", 0, ZBX_TYPE_ID, 0, 0};

	return DBadd_foreign_key("httptest", 3, &field);
}

static int	DBpatch_6030044(void)
{
	return DBdrop_foreign_key("httpstep", 1);
}

static int	DBpatch_6030045(void)
{
	const ZBX_FIELD	field = {"httptestid", NULL, "httptest", "httptestid", 0, ZBX_TYPE_ID, 0, 0};

	return DBadd_foreign_key("httpstep", 1, &field);
}

static int	DBpatch_6030046(void)
{
	return DBdrop_foreign_key("httptestitem", 1);
}

static int	DBpatch_6030047(void)
{
	const ZBX_FIELD	field = {"httptestid", NULL, "httptest", "httptestid", 0, ZBX_TYPE_ID, 0, 0};

	return DBadd_foreign_key("httptestitem", 1, &field);
}

static int	DBpatch_6030048(void)
{
	return DBdrop_foreign_key("httptestitem", 2);
}

static int	DBpatch_6030049(void)
{
	const ZBX_FIELD	field = {"itemid", NULL, "items", "itemid", 0, ZBX_TYPE_ID, 0, 0};

	return DBadd_foreign_key("httptestitem", 2, &field);
}

static int	DBpatch_6030050(void)
{
	return DBdrop_foreign_key("httpstepitem", 1);
}

static int	DBpatch_6030051(void)
{
	const ZBX_FIELD	field = {"httpstepid", NULL, "httpstep", "httpstepid", 0, ZBX_TYPE_ID, 0, 0};

	return DBadd_foreign_key("httpstepitem", 1, &field);
}

static int	DBpatch_6030052(void)
{
	return DBdrop_foreign_key("httpstepitem", 2);
}

static int	DBpatch_6030053(void)
{
	const ZBX_FIELD	field = {"itemid", NULL, "items", "itemid", 0, ZBX_TYPE_ID, 0, 0};

	return DBadd_foreign_key("httpstepitem", 2, &field);
}

static int	DBpatch_6030054(void)
{
	return DBdrop_foreign_key("httptest_field", 1);
}

static int	DBpatch_6030055(void)
{
	const ZBX_FIELD	field = {"httptestid", NULL, "httptest", "httptestid", 0, ZBX_TYPE_ID, 0, 0};

	return DBadd_foreign_key("httptest_field", 1, &field);
}

static int	DBpatch_6030056(void)
{
	return DBdrop_foreign_key("httpstep_field", 1);
}

static int	DBpatch_6030057(void)
{
	const ZBX_FIELD	field = {"httpstepid", NULL, "httpstep", "httpstepid", 0, ZBX_TYPE_ID, 0, 0};

	return DBadd_foreign_key("httpstep_field", 1, &field);
}

static int	DBpatch_6030058(void)
{
	const ZBX_FIELD field = {"provider", "0", NULL, NULL, 0, ZBX_TYPE_INT, ZBX_NOTNULL, 0};

	return DBadd_field("media_type", &field);
}

static int	DBpatch_6030059(void)
{
	const ZBX_FIELD field = {"status", "1", NULL, NULL, 0, ZBX_TYPE_INT, ZBX_NOTNULL, 0};

	return DBset_default("media_type", &field);
}

static int DBpatch_6030060(void)
{
	const ZBX_FIELD	field = {"url_name", "", NULL, NULL, 64, ZBX_TYPE_CHAR, ZBX_NOTNULL, 0};

	return DBadd_field("triggers", &field);
}

static int DBpatch_6030061(void)
{
	const ZBX_FIELD	field = {"url", "", NULL, NULL, 2048, ZBX_TYPE_CHAR, ZBX_NOTNULL, 0};

	return DBmodify_field_type("triggers", &field, NULL);
}

static int	DBpatch_6030062(void)
{
	DB_RESULT		result;
	DB_ROW			row;
	char			*sql;
	size_t			sql_alloc = 4096, sql_offset = 0;
	int			ret = SUCCEED;

	if (0 == (program_type & ZBX_PROGRAM_TYPE_SERVER))
		return SUCCEED;

	sql = zbx_malloc(NULL, sql_alloc);

	zbx_DBbegin_multiple_update(&sql, &sql_alloc, &sql_offset);

	result = DBselect("select moduleid,relative_path from module");

	while (NULL != (row = DBfetch(result)))
	{
		const char	*rel_path = row[1];
		char		*updated_path, *updated_path_esc;

		if (NULL == rel_path || '\0' == *rel_path)
			continue;

		updated_path = zbx_dsprintf(NULL, "modules/%s", rel_path);

		updated_path_esc = DBdyn_escape_string(updated_path);

		zbx_snprintf_alloc(&sql, &sql_alloc, &sql_offset, "update module set relative_path='%s' "
				"where moduleid=%s;\n", updated_path_esc, row[0]);

		zbx_free(updated_path);
		zbx_free(updated_path_esc);

		ret = DBexecute_overflowed_sql(&sql, &sql_alloc, &sql_offset);
	}
	DBfree_result(result);

	zbx_DBend_multiple_update(&sql, &sql_alloc, &sql_offset);

	if (SUCCEED == ret && 16 < sql_offset)
	{
		if (ZBX_DB_OK > DBexecute("%s", sql))
			ret = FAIL;
	}

	zbx_free(sql);

	return ret;
}

static int	DBpatch_6030063(void)
{
	zbx_db_insert_t	db_insert;
	int		i, ret = FAIL;

	const char	*modules[] = {
			"actionlog", "clock", "dataover", "discovery", "favgraphs", "favmaps", "geomap", "graph",
			"graphprototype", "hostavail", "item", "map", "navtree", "plaintext", "problemhosts",
			"problems", "problemsbysv", "slareport", "svggraph", "systeminfo", "tophosts", "trigover",
			"url", "web"
		};

	if (0 == (program_type & ZBX_PROGRAM_TYPE_SERVER))
		return SUCCEED;

	zbx_db_insert_prepare(&db_insert, "module", "moduleid", "id", "relative_path", "status", "config", NULL);

	for (i = 0; i < (int)ARRSIZE(modules); i++)
	{
		char	*path;

		path = zbx_dsprintf(NULL, "widgets/%s", modules[i]);
		zbx_db_insert_add_values(&db_insert, __UINT64_C(0), modules[i], path, 1, "[]");
		zbx_free(path);
	}

	zbx_db_insert_autoincrement(&db_insert, "moduleid");
	ret = zbx_db_insert_execute(&db_insert);

	zbx_db_insert_clean(&db_insert);

	return ret;
}

static int	DBpatch_6030064(void)
{
	const ZBX_FIELD	field = {"name_upper", "", NULL, NULL, 128, ZBX_TYPE_CHAR, ZBX_NOTNULL, 0};

	if (SUCCEED == DBtrigger_exists("hosts", "hosts_name_upper_update"))
	{
		zabbix_log(LOG_LEVEL_WARNING, "hosts_name_upper_update trigger for table \"hosts\" already exists,"
				" skipping patch of adding \"name_upper\" column to \"hosts\" table");
		return SUCCEED;
	}

	return DBadd_field("hosts", &field);
}

static int	DBpatch_6030065(void)
{
	if (SUCCEED == DBtrigger_exists("hosts", "hosts_name_upper_update"))
	{
		zabbix_log(LOG_LEVEL_WARNING, "hosts_name_upper_update trigger for table \"hosts\" already exists,"
				" skipping patch of adding index to \"name_upper\" column");
		return SUCCEED;
	}

	return DBcreate_index("hosts", "hosts_6", "name_upper", 0);
}

static int	DBpatch_6030066(void)
{
	if (SUCCEED == DBtrigger_exists("hosts", "hosts_name_upper_update"))
	{
		zabbix_log(LOG_LEVEL_WARNING, "hosts_name_upper_update trigger for table \"hosts\" already exists,"
				" skipping patch of updating \"name_upper\" column");

		return SUCCEED;
	}

	if (ZBX_DB_OK > DBexecute("update hosts set name_upper=upper(name)"))
		return FAIL;

	return SUCCEED;
}

static int	DBpatch_6030067(void)
{
	if (SUCCEED == DBtrigger_exists("hosts", "hosts_name_upper_insert"))
	{
		zabbix_log(LOG_LEVEL_WARNING, "hosts_name_upper_insert trigger for table \"hosts\" already exists,"
				" skipping patch of adding it to \"hosts\" table");
		return SUCCEED;
	}

	return zbx_dbupgrade_attach_trigger_with_function_on_insert("hosts", "name", "name_upper", "upper", "hostid");
}

static int	DBpatch_6030068(void)
{
	if (SUCCEED == DBtrigger_exists("hosts", "hosts_name_upper_update"))
	{
		zabbix_log(LOG_LEVEL_WARNING, "hosts_name_upper_update trigger for table \"hosts\" already exists,"
				" skipping patch of adding it to \"hosts\" table");
		return SUCCEED;
	}

	return zbx_dbupgrade_attach_trigger_with_function_on_update("hosts", "name", "name_upper", "upper", "hostid");
}

static int	DBpatch_6030069(void)
{
	const ZBX_FIELD field = {"name_upper", "", NULL, NULL, 255, ZBX_TYPE_CHAR, ZBX_NOTNULL, 0};

	if (SUCCEED == DBtrigger_exists("items", "items_name_upper_update"))
	{
		zabbix_log(LOG_LEVEL_WARNING, "items_name_upper_update trigger for table \"items\" already exists,"
				" skipping patch of adding \"name_upper\" column to \"items\" table");
		return SUCCEED;
	}

	return DBadd_field("items", &field);
}

static int	DBpatch_6030070(void)
{
	if (SUCCEED == DBtrigger_exists("items", "items_name_upper_update"))
	{
		zabbix_log(LOG_LEVEL_WARNING, "items_name_upper_update trigger for table \"items\" already exists,"
				" skipping patch of adding index to \"name_upper\" column");

		return SUCCEED;
	}

	return DBcreate_index("items", "items_9", "hostid,name_upper", 0);
}

static int	DBpatch_6030071(void)
{
	if (SUCCEED == DBtrigger_exists("items", "items_name_upper_update"))
	{
		zabbix_log(LOG_LEVEL_WARNING, "items_name_upper_update trigger for table \"items\" already exists,"
				" skipping patch of updating \"name_upper\" column");
		return SUCCEED;
	}

	if (ZBX_DB_OK > DBexecute("update items set name_upper=upper(name)"))
		return FAIL;

	return SUCCEED;
}

static int	DBpatch_6030072(void)
{
	if (SUCCEED == DBtrigger_exists("items", "items_name_upper_insert"))
	{
		zabbix_log(LOG_LEVEL_WARNING, "items_name_upper_insert trigger for table \"items\" already exists,"
				" skipping patch of adding it to \"items\" table");
		return SUCCEED;
	}

	return zbx_dbupgrade_attach_trigger_with_function_on_insert("items", "name", "name_upper", "upper", "itemid");
}

static int	DBpatch_6030073(void)
{
	if (SUCCEED == DBtrigger_exists("items", "items_name_upper_update"))
	{
		zabbix_log(LOG_LEVEL_WARNING, "items_name_upper_update trigger for table \"items\" already exists,"
				" skipping patch of adding it to \"items\" table");
		return SUCCEED;
	}

	return zbx_dbupgrade_attach_trigger_with_function_on_update("items", "name", "name_upper", "upper", "itemid");
}

static int	DBpatch_6030074(void)
{
	int		i;
	const char	*values[] = {
			"web.auditacts.filter.from", "web.actionlog.filter.from",
			"web.auditacts.filter.to", "web.actionlog.filter.to",
			"web.auditacts.filter.active", "web.actionlog.filter.active",
			"web.auditacts.filter.userids", "web.actionlog.filter.userids"
		};

	if (0 == (program_type & ZBX_PROGRAM_TYPE_SERVER))
		return SUCCEED;

	for (i = 0; i < (int)ARRSIZE(values); i += 2)
	{
		if (ZBX_DB_OK > DBexecute("update profiles set idx='%s' where idx='%s'", values[i + 1], values[i]))
			return FAIL;
	}

	return SUCCEED;
}

static int	DBpatch_6030075(void)
{
	const ZBX_FIELD	field = {"value_userid", NULL, NULL, NULL, 0, ZBX_TYPE_ID, 0, 0};

	return DBadd_field("widget_field", &field);
}

static int	DBpatch_6030076(void)
{
	return DBcreate_index("widget_field", "widget_field_9", "value_userid", 0);
}

static int	DBpatch_6030077(void)
{
	const ZBX_FIELD	field = {"value_userid", NULL, "users", "userid", 0, ZBX_TYPE_ID, 0, ZBX_FK_CASCADE_DELETE};

	return DBadd_foreign_key("widget_field", 9, &field);
}

static int	DBpatch_6030078(void)
{
	const ZBX_FIELD	field = {"value_actionid", NULL, NULL, NULL, 0, ZBX_TYPE_ID, 0, 0};

	return DBadd_field("widget_field", &field);
}

static int	DBpatch_6030079(void)
{
	return DBcreate_index("widget_field", "widget_field_10", "value_actionid", 0);
}

static int	DBpatch_6030080(void)
{
	const ZBX_FIELD	field = {"value_actionid", NULL, "actions", "actionid", 0, ZBX_TYPE_ID, 0, ZBX_FK_CASCADE_DELETE};

	return DBadd_foreign_key("widget_field", 10, &field);
}

static int	DBpatch_6030081(void)
{
	const ZBX_FIELD	field = {"value_mediatypeid", NULL, NULL, NULL, 0, ZBX_TYPE_ID, 0, 0};

	return DBadd_field("widget_field", &field);
}

static int	DBpatch_6030082(void)
{
	return DBcreate_index("widget_field", "widget_field_11", "value_mediatypeid", 0);
}

static int	DBpatch_6030083(void)
{
	const ZBX_FIELD	field = {"value_mediatypeid", NULL, "media_type", "mediatypeid", 0, ZBX_TYPE_ID, 0,
			ZBX_FK_CASCADE_DELETE};

	return DBadd_foreign_key("widget_field", 11, &field);
}

<<<<<<< HEAD
static int	DBpatch_6030084(void)
{
	const ZBX_FIELD	old_field = {"info", "", NULL, NULL, 0, ZBX_TYPE_TEXT, ZBX_NOTNULL, 0};
	const ZBX_FIELD	field = {"info", "", NULL, NULL, 0, ZBX_TYPE_LONGTEXT, ZBX_NOTNULL, 0};

	return DBmodify_field_type("task_result", &field, &old_field);
}

=======
/* patches for ZBXNEXT-276 */
/* create new tables */

static int	DBpatch_6030084(void)
{
	const ZBX_TABLE table =
		{"scim_group", "scim_groupid", 0,
			{
				{"scim_groupid", NULL, NULL, NULL, 0, ZBX_TYPE_ID, ZBX_NOTNULL, 0},
				{"name", "", NULL, NULL, 64, ZBX_TYPE_CHAR, ZBX_NOTNULL, 0},
				{0}
			},
			NULL
		};

	return DBcreate_table(&table);
}

static int	DBpatch_6030085(void)
{
	return DBcreate_index("scim_group", "scim_group_1", "name", 1);
}

static int	DBpatch_6030086(void)
{
	const ZBX_TABLE table =
		{"user_scim_group", "user_scim_groupid", 0,
			{
				{"user_scim_groupid", NULL, NULL, NULL, 0, ZBX_TYPE_ID, ZBX_NOTNULL, 0},
				{"userid", NULL, NULL, NULL, 0, ZBX_TYPE_ID, ZBX_NOTNULL, 0},
				{"scim_groupid", NULL, NULL, NULL, 0, ZBX_TYPE_ID, ZBX_NOTNULL, 0},
				{0}
			},
			NULL
		};

	return DBcreate_table(&table);
}

static int	DBpatch_6030087(void)
{
	return DBcreate_index("user_scim_group", "user_scim_group_1", "userid", 0);
}

static int	DBpatch_6030088(void)
{
	return DBcreate_index("user_scim_group", "user_scim_group_2", "scim_groupid", 0);
}

static int	DBpatch_6030089(void)
{
	const ZBX_FIELD field = {"userid", NULL, "users", "userid", 0, ZBX_TYPE_ID, ZBX_NOTNULL, ZBX_FK_CASCADE_DELETE};

	return DBadd_foreign_key("user_scim_group", 1, &field);
}

static int	DBpatch_6030090(void)
{
	const ZBX_FIELD field = {"scim_groupid", NULL, "scim_group", "scim_groupid", 0, ZBX_TYPE_ID, ZBX_NOTNULL,
			ZBX_FK_CASCADE_DELETE};

	return DBadd_foreign_key("user_scim_group", 2, &field);
}

static int	DBpatch_6030091(void)
{
	const ZBX_TABLE	table =
		{"userdirectory_saml", "userdirectoryid", 0,
			{
				{"userdirectoryid", NULL, NULL, NULL, 0, ZBX_TYPE_ID, ZBX_NOTNULL, 0},
				{"idp_entityid", "", NULL, NULL, 1024, ZBX_TYPE_CHAR, ZBX_NOTNULL, 0},
				{"sso_url", "", NULL, NULL, 2048, ZBX_TYPE_CHAR, ZBX_NOTNULL, 0},
				{"slo_url", "", NULL, NULL, 2048, ZBX_TYPE_CHAR, ZBX_NOTNULL, 0},
				{"username_attribute", "", NULL, NULL, 128, ZBX_TYPE_CHAR, ZBX_NOTNULL, 0},
				{"sp_entityid", "", NULL, NULL, 1024, ZBX_TYPE_CHAR, ZBX_NOTNULL, 0},
				{"nameid_format", "", NULL, NULL, 2048, ZBX_TYPE_CHAR, ZBX_NOTNULL, 0},
				{"sign_messages", "0", NULL, NULL, 0, ZBX_TYPE_INT, ZBX_NOTNULL, 0},
				{"sign_assertions", "0", NULL, NULL, 0, ZBX_TYPE_INT, ZBX_NOTNULL, 0},
				{"sign_authn_requests", "0", NULL, NULL, 0, ZBX_TYPE_INT, ZBX_NOTNULL, 0},
				{"sign_logout_requests", "0", NULL, NULL, 0, ZBX_TYPE_INT, ZBX_NOTNULL, 0},
				{"sign_logout_responses", "0", NULL, NULL, 0, ZBX_TYPE_INT, ZBX_NOTNULL, 0},
				{"encrypt_nameid", "0", NULL, NULL, 0, ZBX_TYPE_INT, ZBX_NOTNULL, 0},
				{"encrypt_assertions", "0", NULL, NULL, 0, ZBX_TYPE_INT, ZBX_NOTNULL, 0},
				{"group_name", "", NULL, NULL, 255, ZBX_TYPE_CHAR, ZBX_NOTNULL, 0},
				{"user_username", "", NULL, NULL, 255, ZBX_TYPE_CHAR, ZBX_NOTNULL, 0},
				{"user_lastname", "", NULL, NULL, 255, ZBX_TYPE_CHAR, ZBX_NOTNULL, 0},
				{"scim_status", "0", NULL, NULL, 0, ZBX_TYPE_INT, ZBX_NOTNULL, 0},
				{0}
			},
			NULL
		};

	return DBcreate_table(&table);
}

static int	DBpatch_6030092(void)
{
	const ZBX_FIELD	field = {"userdirectoryid", NULL, "userdirectory", "userdirectoryid", 0, ZBX_TYPE_ID,
			ZBX_NOTNULL, ZBX_FK_CASCADE_DELETE};

	return DBadd_foreign_key("userdirectory_saml", 1, &field);
}

static int	DBpatch_6030093(void)
{
	const ZBX_TABLE	table =
		{"userdirectory_ldap", "userdirectoryid", 0,
			{
				{"userdirectoryid", NULL, NULL, NULL, 0, ZBX_TYPE_ID, ZBX_NOTNULL, 0},
				{"host", "", NULL, NULL, 255, ZBX_TYPE_CHAR, ZBX_NOTNULL, 0},
				{"port", "389", NULL, NULL, 0, ZBX_TYPE_INT, ZBX_NOTNULL, 0},
				{"base_dn", "", NULL, NULL, 255, ZBX_TYPE_CHAR, ZBX_NOTNULL, 0},
				{"search_attribute", "", NULL, NULL, 128, ZBX_TYPE_CHAR, ZBX_NOTNULL, 0},
				{"bind_dn", "", NULL, NULL, 255, ZBX_TYPE_CHAR, ZBX_NOTNULL, 0},
				{"bind_password", "", NULL, NULL, 128, ZBX_TYPE_CHAR, ZBX_NOTNULL, 0},
				{"start_tls", "0", NULL, NULL, 0, ZBX_TYPE_INT, ZBX_NOTNULL, 0},
				{"search_filter", "", NULL, NULL, 255, ZBX_TYPE_CHAR, ZBX_NOTNULL, 0},
				{"group_basedn", "", NULL, NULL, 255, ZBX_TYPE_CHAR, ZBX_NOTNULL, 0},
				{"group_name", "", NULL, NULL, 255, ZBX_TYPE_CHAR, ZBX_NOTNULL, 0},
				{"group_member", "", NULL, NULL, 255, ZBX_TYPE_CHAR, ZBX_NOTNULL, 0},
				{"user_ref_attr", "", NULL, NULL, 255, ZBX_TYPE_CHAR, ZBX_NOTNULL, 0},
				{"group_filter", "", NULL, NULL, 255, ZBX_TYPE_CHAR, ZBX_NOTNULL, 0},
				{"group_membership", "", NULL, NULL, 255, ZBX_TYPE_CHAR, ZBX_NOTNULL, 0},
				{"user_username", "", NULL, NULL, 255, ZBX_TYPE_CHAR, ZBX_NOTNULL, 0},
				{"user_lastname", "", NULL, NULL, 255, ZBX_TYPE_CHAR, ZBX_NOTNULL, 0},
				{0}
			},
			NULL
		};

	return DBcreate_table(&table);
}

static int	DBpatch_6030094(void)
{
	const ZBX_FIELD	field = {"userdirectoryid", NULL, "userdirectory", "userdirectoryid", 0, ZBX_TYPE_ID,
			ZBX_NOTNULL, ZBX_FK_CASCADE_DELETE};

	return DBadd_foreign_key("userdirectory_ldap", 1, &field);
}

static int	DBpatch_6030095(void)
{
	const ZBX_TABLE	table =
		{"userdirectory_media", "userdirectory_mediaid", 0,
			{
				{"userdirectory_mediaid", NULL, NULL, NULL, 0, ZBX_TYPE_ID, ZBX_NOTNULL, 0},
				{"userdirectoryid", NULL, NULL, NULL, 0, ZBX_TYPE_ID, ZBX_NOTNULL, 0},
				{"mediatypeid", NULL, NULL, NULL, 0, ZBX_TYPE_ID, ZBX_NOTNULL, 0},
				{"name", "", NULL, NULL, 64, ZBX_TYPE_CHAR, ZBX_NOTNULL, 0},
				{"attribute", "", NULL, NULL, 255, ZBX_TYPE_CHAR, ZBX_NOTNULL, 0},
				{0}
			},
			NULL
		};

	return DBcreate_table(&table);
}

static int	DBpatch_6030096(void)
{
	return DBcreate_index("userdirectory_media", "userdirectory_media_1", "userdirectoryid", 0);
}

static int	DBpatch_6030097(void)
{
	return DBcreate_index("userdirectory_media", "userdirectory_media_2", "mediatypeid", 0);
}

static int	DBpatch_6030098(void)
{
	const ZBX_FIELD	field = {"userdirectoryid", NULL, "userdirectory", "userdirectoryid", 0, ZBX_TYPE_ID,
			ZBX_NOTNULL, ZBX_FK_CASCADE_DELETE};

	return DBadd_foreign_key("userdirectory_media", 1, &field);
}

static int	DBpatch_6030099(void)
{
	const ZBX_FIELD	field = {"mediatypeid", NULL, "media_type", "mediatypeid", 0, ZBX_TYPE_ID, ZBX_NOTNULL,
			ZBX_FK_CASCADE_DELETE};

	return DBadd_foreign_key("userdirectory_media", 2, &field);
}

static int	DBpatch_6030100(void)
{
	const ZBX_TABLE	table =
		{"userdirectory_idpgroup", "userdirectory_idpgroupid", 0,
			{
				{"userdirectory_idpgroupid", NULL, NULL, NULL, 0, ZBX_TYPE_ID, ZBX_NOTNULL, 0},
				{"userdirectoryid", NULL, NULL, NULL, 0, ZBX_TYPE_ID, ZBX_NOTNULL, 0},
				{"roleid", NULL, NULL, NULL, 0, ZBX_TYPE_ID, ZBX_NOTNULL, 0},
				{"name", "", NULL, NULL, 255, ZBX_TYPE_CHAR, ZBX_NOTNULL, 0},
				{0}
			},
			NULL
		};

	return DBcreate_table(&table);
}

static int	DBpatch_6030101(void)
{
	return DBcreate_index("userdirectory_idpgroup", "userdirectory_idpgroup_1", "userdirectoryid", 0);
}

static int	DBpatch_6030102(void)
{
	return DBcreate_index("userdirectory_idpgroup", "userdirectory_idpgroup_2", "roleid", 0);
}

static int	DBpatch_6030103(void)
{
	const ZBX_FIELD	field = {"userdirectoryid", NULL, "userdirectory", "userdirectoryid", 0, ZBX_TYPE_ID,
			ZBX_NOTNULL, ZBX_FK_CASCADE_DELETE};

	return DBadd_foreign_key("userdirectory_idpgroup", 1, &field);
}

static int	DBpatch_6030104(void)
{
	const ZBX_FIELD	field = {"roleid", NULL, "role", "roleid", 0, ZBX_TYPE_ID, ZBX_NOTNULL,
			ZBX_FK_CASCADE_DELETE};

	return DBadd_foreign_key("userdirectory_idpgroup", 2, &field);
}

static int	DBpatch_6030105(void)
{
	const ZBX_TABLE	table =
		{"userdirectory_usrgrp", "userdirectory_usrgrpid", 0,
			{
				{"userdirectory_usrgrpid", NULL, NULL, NULL, 0, ZBX_TYPE_ID, ZBX_NOTNULL, 0},
				{"userdirectory_idpgroupid", NULL, NULL, NULL, 0, ZBX_TYPE_ID, ZBX_NOTNULL, 0},
				{"usrgrpid", NULL, NULL, NULL, 0, ZBX_TYPE_ID, ZBX_NOTNULL, 0},
				{0}
			},
			NULL
		};

	return DBcreate_table(&table);
}

static int	DBpatch_6030106(void)
{
	return DBcreate_index("userdirectory_usrgrp", "userdirectory_usrgrp_1", "userdirectory_idpgroupid,usrgrpid", 1);
}

static int	DBpatch_6030107(void)
{
	return DBcreate_index("userdirectory_usrgrp", "userdirectory_usrgrp_2", "usrgrpid", 0);
}

static int	DBpatch_6030108(void)
{
	return DBcreate_index("userdirectory_usrgrp", "userdirectory_usrgrp_3", "userdirectory_idpgroupid", 0);
}

static int	DBpatch_6030109(void)
{
	const ZBX_FIELD	field = {"userdirectory_idpgroupid", NULL, "userdirectory_idpgroup", "userdirectory_idpgroupid",
			0, ZBX_TYPE_ID, ZBX_NOTNULL, ZBX_FK_CASCADE_DELETE};

	return DBadd_foreign_key("userdirectory_usrgrp", 1, &field);
}

static int	DBpatch_6030110(void)
{
	const ZBX_FIELD	field = {"usrgrpid", NULL, "usrgrp", "usrgrpid", 0, ZBX_TYPE_ID, ZBX_NOTNULL,
			ZBX_FK_CASCADE_DELETE};

	return DBadd_foreign_key("userdirectory_usrgrp", 2, &field);
}

/* add new fields to existing tables */

static int	DBpatch_6030111(void)
{
	const ZBX_FIELD	field = {"jit_provision_interval", "1h", NULL, NULL, 32, ZBX_TYPE_CHAR, ZBX_NOTNULL, 0};

	return DBadd_field("config", &field);
}

static int	DBpatch_6030112(void)
{
	const ZBX_FIELD	field = {"saml_jit_status", "0", NULL, NULL, 0, ZBX_TYPE_INT, ZBX_NOTNULL, 0};

	return DBadd_field("config", &field);
}

static int	DBpatch_6030113(void)
{
	const ZBX_FIELD field = {"ldap_jit_status", "0", NULL, NULL, 0, ZBX_TYPE_INT, ZBX_NOTNULL, 0};

	return DBadd_field("config", &field);
}

static int	DBpatch_6030114(void)
{
	const ZBX_FIELD	field = {"disabled_usrgrpid", NULL, NULL, NULL, 0, ZBX_TYPE_ID, 0, 0};

	return DBadd_field("config", &field);
}

static int	DBpatch_6030115(void)
{
	return DBcreate_index("config", "config_4", "disabled_usrgrpid", 0);
}

static int	DBpatch_6030116(void)
{
	const ZBX_FIELD	field = {"disabled_usrgrpid", NULL, "usrgrp", "usrgrpid", 0, ZBX_TYPE_ID, 0, 0};

	return DBadd_foreign_key("config", 4, &field);
}

static int	DBpatch_6030117(void)
{
	const ZBX_FIELD field = {"idp_type", "1", NULL, NULL, 0, ZBX_TYPE_INT, ZBX_NOTNULL, 0};

	return DBadd_field("userdirectory", &field);
}

static int	DBpatch_6030118(void)
{
	const ZBX_FIELD field = {"provision_status", "0", NULL, NULL, 0, ZBX_TYPE_INT, ZBX_NOTNULL, 0};

	return DBadd_field("userdirectory", &field);
}

static int	DBpatch_6030119(void)
{
	return DBcreate_index("userdirectory", "userdirectory_1", "idp_type", 0);
}

static int	DBpatch_6030120(void)
{
	const ZBX_FIELD field = {"userdirectoryid", NULL, NULL, NULL, 0, ZBX_TYPE_ID, 0, 0};

	return DBadd_field("users", &field);
}

static int	DBpatch_6030121(void)
{
	const ZBX_FIELD field = {"ts_provisioned", "0", NULL, NULL, 0, ZBX_TYPE_INT, ZBX_NOTNULL, 0};

	return DBadd_field("users", &field);
}

static int	DBpatch_6030122(void)
{
	return DBcreate_index("users", "users_2", "userdirectoryid", 0);
}

static int	DBpatch_6030123(void)
{
	const ZBX_FIELD field = {"userdirectoryid", NULL, "userdirectory", "userdirectoryid", 0, ZBX_TYPE_ID, 0, 0};

	return DBadd_foreign_key("users", 2, &field);
}

/* migrate data */

static int	migrate_ldap_data(void)
{
	DB_RESULT	result = DBselect("select userdirectoryid,host,port,base_dn,bind_dn,bind_password,"
					"search_attribute,start_tls,search_filter"
					" from userdirectory");
	if (NULL == result)
		return FAIL;

	DB_ROW	row;

	while (NULL != (row = DBfetch(result)))
	{
		char	*host = DBdyn_escape_string(row[1]);
		char	*base_dn = DBdyn_escape_string(row[3]);
		char	*bind_dn = DBdyn_escape_string(row[4]);
		char	*bind_password = DBdyn_escape_string(row[5]);
		char	*search_attribute = DBdyn_escape_string(row[6]);
		char	*search_filter = DBdyn_escape_string(row[8]);

		int	rc = DBexecute("insert into userdirectory_ldap (userdirectoryid,host,port,"
					"base_dn,search_attribute,bind_dn,bind_password,start_tls,search_filter)"
					" values (%s,'%s',%s,'%s','%s','%s','%s',%s,'%s')", row[0], host, row[2],
					base_dn, search_attribute, bind_dn, bind_password, row[7], search_filter);

		zbx_free(search_filter);
		zbx_free(search_attribute);
		zbx_free(bind_password);
		zbx_free(bind_dn);
		zbx_free(base_dn);
		zbx_free(host);

		if (ZBX_DB_OK > rc)
		{
			DBfree_result(result);
			return FAIL;
		}

#define IDP_TYPE_LDAP	1	/* user directory of type LDAP */
		if (ZBX_DB_OK > DBexecute("update userdirectory set idp_type=%d where userdirectoryid=%s",
				IDP_TYPE_LDAP, row[0]))
		{
			DBfree_result(result);
			return FAIL;
		}
#undef IDP_TYPE_LDAP
	}

	DBfree_result(result);

	return SUCCEED;
}

static int	DBpatch_6030124(void)
{
	if (0 == (program_type & ZBX_PROGRAM_TYPE_SERVER))
		return SUCCEED;

	return migrate_ldap_data();
}

static int	migrate_saml_data(void)
{
	DB_RESULT	result = DBselect("select saml_idp_entityid,saml_sso_url,saml_slo_url,saml_username_attribute,"
					"saml_sp_entityid,saml_nameid_format,saml_sign_messages,saml_sign_assertions,"
					"saml_sign_authn_requests,saml_sign_logout_requests,saml_sign_logout_responses,"
					"saml_encrypt_nameid,saml_encrypt_assertions"
					" from config");
	if (NULL == result)
		return FAIL;

	DB_ROW	row = DBfetch(result);

	if (NULL == row)
	{
		DBfree_result(result);
		return FAIL;
	}

	if ('\0' == *row[0] && '\0' == *row[1] && '\0' == *row[2] && '\0' == *row[3] && '\0' == *row[4] &&
			'\0' == *row[5] && 0 == atoi(row[6]) && 0 == atoi(row[7]) && 0 == atoi(row[8]) &&
			0 == atoi(row[9]) && 0 == atoi(row[10]) && 0 == atoi(row[11]) && 0 == atoi(row[12]))
	{
		DBfree_result(result);
		return SUCCEED;
	}

	zbx_uint64_t	userdirectoryid = DBget_maxid("userdirectory");

#define IDP_TYPE_SAML	2	/* user directory of type SAML */
	int	rc = DBexecute("insert into userdirectory (userdirectoryid,idp_type,description) values"
			" (" ZBX_FS_UI64 ",%d,'')", userdirectoryid, IDP_TYPE_SAML);
#undef IDP_TYPE_SAML
	if (ZBX_DB_OK > rc)
	{
		DBfree_result(result);
		return FAIL;
	}

	char	*idp_entityid = DBdyn_escape_string(row[0]);
	char	*sso_url = DBdyn_escape_string(row[1]);
	char	*slo_url = DBdyn_escape_string(row[2]);
	char	*username_attribute = DBdyn_escape_string(row[3]);
	char	*sp_entityid = DBdyn_escape_string(row[4]);
	char	*nameid_format = DBdyn_escape_string(row[5]);

	int	rc2 = DBexecute("insert into userdirectory_saml (userdirectoryid,idp_entityid,sso_url,slo_url,"
				"username_attribute,sp_entityid,nameid_format,sign_messages,sign_assertions,"
				"sign_authn_requests,sign_logout_requests,sign_logout_responses,encrypt_nameid,"
				"encrypt_assertions) values (" ZBX_FS_UI64 ",'%s','%s','%s','%s','%s','%s',%s,%s,%s,%s,"
				"%s,%s,%s)", userdirectoryid, idp_entityid, sso_url, slo_url, username_attribute,
				sp_entityid, nameid_format, row[6], row[7], row[8], row[9], row[10], row[11], row[12]);

	zbx_free(nameid_format);
	zbx_free(sp_entityid);
	zbx_free(username_attribute);
	zbx_free(slo_url);
	zbx_free(sso_url);
	zbx_free(idp_entityid);

	DBfree_result(result);

	if (ZBX_DB_OK > rc2)
	return FAIL;

	return SUCCEED;
}

static int	DBpatch_6030125(void)
{
	if (0 == (program_type & ZBX_PROGRAM_TYPE_SERVER))
		return SUCCEED;

	return migrate_saml_data();
}

/* rename fields */

static int	DBpatch_6030126(void)
{
	const ZBX_FIELD	field = {"ldap_auth_enabled", "0", NULL, NULL, 0, ZBX_TYPE_INT, ZBX_NOTNULL, 0};

	return DBrename_field("config", "ldap_configured", &field);
}

/* modify fields in tables */

static int	DBpatch_6030127(void)
{
	const ZBX_FIELD field = {"roleid", NULL, NULL, NULL, 0, ZBX_TYPE_ID, 0, 0};

	return DBdrop_not_null("users", &field);
}

/* drop fields */

static int	DBpatch_6030128(void)
{
	return DBdrop_field("config", "saml_idp_entityid");
}

static int	DBpatch_6030129(void)
{
	return DBdrop_field("config", "saml_sso_url");
}

static int	DBpatch_6030130(void)
{
	return DBdrop_field("config", "saml_slo_url");
}

static int	DBpatch_6030131(void)
{
	return DBdrop_field("config", "saml_username_attribute");
}

static int	DBpatch_6030132(void)
{
	return DBdrop_field("config", "saml_sp_entityid");
}

static int	DBpatch_6030133(void)
{
	return DBdrop_field("config", "saml_nameid_format");
}

static int	DBpatch_6030134(void)
{
	return DBdrop_field("config", "saml_sign_messages");
}

static int	DBpatch_6030135(void)
{
	return DBdrop_field("config", "saml_sign_assertions");
}

static int	DBpatch_6030136(void)
{
	return DBdrop_field("config", "saml_sign_authn_requests");
}

static int	DBpatch_6030137(void)
{
	return DBdrop_field("config", "saml_sign_logout_requests");
}

static int	DBpatch_6030138(void)
{
	return DBdrop_field("config", "saml_sign_logout_responses");
}

static int	DBpatch_6030139(void)
{
	return DBdrop_field("config", "saml_encrypt_nameid");
}

static int	DBpatch_6030140(void)
{
	return DBdrop_field("config", "saml_encrypt_assertions");
}

static int	DBpatch_6030141(void)
{
	return DBdrop_field("userdirectory", "host");
}

static int	DBpatch_6030142(void)
{
	return DBdrop_field("userdirectory", "port");
}

static int	DBpatch_6030143(void)
{
	return DBdrop_field("userdirectory", "base_dn");
}

static int	DBpatch_6030144(void)
{
	return DBdrop_field("userdirectory", "bind_dn");
}

static int	DBpatch_6030145(void)
{
	return DBdrop_field("userdirectory", "bind_password");
}

static int	DBpatch_6030146(void)
{
	return DBdrop_field("userdirectory", "search_attribute");
}

static int	DBpatch_6030147(void)
{
	return DBdrop_field("userdirectory", "start_tls");
}

static int	DBpatch_6030148(void)
{
	return DBdrop_field("userdirectory", "search_filter");
}
/* end of ZBXNEXT-276 patches */
>>>>>>> e265f00e
#endif

DBPATCH_START(6030)

/* version, duplicates flag, mandatory flag */

DBPATCH_ADD(6030000, 0, 1)
DBPATCH_ADD(6030001, 0, 1)
DBPATCH_ADD(6030002, 0, 1)
DBPATCH_ADD(6030003, 0, 1)
DBPATCH_ADD(6030004, 0, 1)
DBPATCH_ADD(6030005, 0, 1)
DBPATCH_ADD(6030006, 0, 1)
DBPATCH_ADD(6030007, 0, 1)
DBPATCH_ADD(6030008, 0, 1)
DBPATCH_ADD(6030009, 0, 1)
DBPATCH_ADD(6030010, 0, 1)
DBPATCH_ADD(6030011, 0, 1)
DBPATCH_ADD(6030012, 0, 1)
DBPATCH_ADD(6030013, 0, 1)
DBPATCH_ADD(6030014, 0, 1)
DBPATCH_ADD(6030015, 0, 1)
DBPATCH_ADD(6030016, 0, 1)
DBPATCH_ADD(6030017, 0, 1)
DBPATCH_ADD(6030018, 0, 1)
DBPATCH_ADD(6030019, 0, 1)
DBPATCH_ADD(6030020, 0, 1)
DBPATCH_ADD(6030021, 0, 1)
DBPATCH_ADD(6030022, 0, 1)
DBPATCH_ADD(6030023, 0, 1)
DBPATCH_ADD(6030024, 0, 1)
DBPATCH_ADD(6030025, 0, 1)
DBPATCH_ADD(6030026, 0, 1)
DBPATCH_ADD(6030027, 0, 1)
DBPATCH_ADD(6030028, 0, 1)
DBPATCH_ADD(6030029, 0, 1)
DBPATCH_ADD(6030030, 0, 1)
DBPATCH_ADD(6030031, 0, 1)
DBPATCH_ADD(6030032, 0, 1)
DBPATCH_ADD(6030033, 0, 1)
DBPATCH_ADD(6030034, 0, 1)
DBPATCH_ADD(6030035, 0, 1)
DBPATCH_ADD(6030036, 0, 1)
DBPATCH_ADD(6030037, 0, 1)
DBPATCH_ADD(6030038, 0, 1)
DBPATCH_ADD(6030039, 0, 1)
DBPATCH_ADD(6030040, 0, 1)
DBPATCH_ADD(6030041, 0, 1)
DBPATCH_ADD(6030042, 0, 1)
DBPATCH_ADD(6030043, 0, 1)
DBPATCH_ADD(6030044, 0, 1)
DBPATCH_ADD(6030045, 0, 1)
DBPATCH_ADD(6030046, 0, 1)
DBPATCH_ADD(6030047, 0, 1)
DBPATCH_ADD(6030048, 0, 1)
DBPATCH_ADD(6030049, 0, 1)
DBPATCH_ADD(6030050, 0, 1)
DBPATCH_ADD(6030051, 0, 1)
DBPATCH_ADD(6030052, 0, 1)
DBPATCH_ADD(6030053, 0, 1)
DBPATCH_ADD(6030054, 0, 1)
DBPATCH_ADD(6030055, 0, 1)
DBPATCH_ADD(6030056, 0, 1)
DBPATCH_ADD(6030057, 0, 1)
DBPATCH_ADD(6030058, 0, 1)
DBPATCH_ADD(6030059, 0, 1)
DBPATCH_ADD(6030060, 0, 1)
DBPATCH_ADD(6030061, 0, 1)
DBPATCH_ADD(6030062, 0, 1)
DBPATCH_ADD(6030063, 0, 1)
DBPATCH_ADD(6030064, 0, 1)
DBPATCH_ADD(6030065, 0, 1)
DBPATCH_ADD(6030066, 0, 1)
DBPATCH_ADD(6030067, 0, 1)
DBPATCH_ADD(6030068, 0, 1)
DBPATCH_ADD(6030069, 0, 1)
DBPATCH_ADD(6030070, 0, 1)
DBPATCH_ADD(6030071, 0, 1)
DBPATCH_ADD(6030072, 0, 1)
DBPATCH_ADD(6030073, 0, 1)
DBPATCH_ADD(6030074, 0, 1)
DBPATCH_ADD(6030075, 0, 1)
DBPATCH_ADD(6030076, 0, 1)
DBPATCH_ADD(6030077, 0, 1)
DBPATCH_ADD(6030078, 0, 1)
DBPATCH_ADD(6030079, 0, 1)
DBPATCH_ADD(6030080, 0, 1)
DBPATCH_ADD(6030081, 0, 1)
DBPATCH_ADD(6030082, 0, 1)
DBPATCH_ADD(6030083, 0, 1)
DBPATCH_ADD(6030084, 0, 1)
<<<<<<< HEAD
=======
DBPATCH_ADD(6030085, 0, 1)
DBPATCH_ADD(6030086, 0, 1)
DBPATCH_ADD(6030087, 0, 1)
DBPATCH_ADD(6030088, 0, 1)
DBPATCH_ADD(6030089, 0, 1)
DBPATCH_ADD(6030090, 0, 1)
DBPATCH_ADD(6030091, 0, 1)
DBPATCH_ADD(6030092, 0, 1)
DBPATCH_ADD(6030093, 0, 1)
DBPATCH_ADD(6030094, 0, 1)
DBPATCH_ADD(6030095, 0, 1)
DBPATCH_ADD(6030096, 0, 1)
DBPATCH_ADD(6030097, 0, 1)
DBPATCH_ADD(6030098, 0, 1)
DBPATCH_ADD(6030099, 0, 1)
DBPATCH_ADD(6030100, 0, 1)
DBPATCH_ADD(6030101, 0, 1)
DBPATCH_ADD(6030102, 0, 1)
DBPATCH_ADD(6030103, 0, 1)
DBPATCH_ADD(6030104, 0, 1)
DBPATCH_ADD(6030105, 0, 1)
DBPATCH_ADD(6030106, 0, 1)
DBPATCH_ADD(6030107, 0, 1)
DBPATCH_ADD(6030108, 0, 1)
DBPATCH_ADD(6030109, 0, 1)
DBPATCH_ADD(6030110, 0, 1)
DBPATCH_ADD(6030111, 0, 1)
DBPATCH_ADD(6030112, 0, 1)
DBPATCH_ADD(6030113, 0, 1)
DBPATCH_ADD(6030114, 0, 1)
DBPATCH_ADD(6030115, 0, 1)
DBPATCH_ADD(6030116, 0, 1)
DBPATCH_ADD(6030117, 0, 1)
DBPATCH_ADD(6030118, 0, 1)
DBPATCH_ADD(6030119, 0, 1)
DBPATCH_ADD(6030120, 0, 1)
DBPATCH_ADD(6030121, 0, 1)
DBPATCH_ADD(6030122, 0, 1)
DBPATCH_ADD(6030123, 0, 1)
DBPATCH_ADD(6030124, 0, 1)
DBPATCH_ADD(6030125, 0, 1)
DBPATCH_ADD(6030126, 0, 1)
DBPATCH_ADD(6030127, 0, 1)
DBPATCH_ADD(6030128, 0, 1)
DBPATCH_ADD(6030129, 0, 1)
DBPATCH_ADD(6030130, 0, 1)
DBPATCH_ADD(6030131, 0, 1)
DBPATCH_ADD(6030132, 0, 1)
DBPATCH_ADD(6030133, 0, 1)
DBPATCH_ADD(6030134, 0, 1)
DBPATCH_ADD(6030135, 0, 1)
DBPATCH_ADD(6030136, 0, 1)
DBPATCH_ADD(6030137, 0, 1)
DBPATCH_ADD(6030138, 0, 1)
DBPATCH_ADD(6030139, 0, 1)
DBPATCH_ADD(6030140, 0, 1)
DBPATCH_ADD(6030141, 0, 1)
DBPATCH_ADD(6030142, 0, 1)
DBPATCH_ADD(6030143, 0, 1)
DBPATCH_ADD(6030144, 0, 1)
DBPATCH_ADD(6030145, 0, 1)
DBPATCH_ADD(6030146, 0, 1)
DBPATCH_ADD(6030147, 0, 1)
DBPATCH_ADD(6030148, 0, 1)

>>>>>>> e265f00e
DBPATCH_END()<|MERGE_RESOLUTION|>--- conflicted
+++ resolved
@@ -774,16 +774,6 @@
 	return DBadd_foreign_key("widget_field", 11, &field);
 }
 
-<<<<<<< HEAD
-static int	DBpatch_6030084(void)
-{
-	const ZBX_FIELD	old_field = {"info", "", NULL, NULL, 0, ZBX_TYPE_TEXT, ZBX_NOTNULL, 0};
-	const ZBX_FIELD	field = {"info", "", NULL, NULL, 0, ZBX_TYPE_LONGTEXT, ZBX_NOTNULL, 0};
-
-	return DBmodify_field_type("task_result", &field, &old_field);
-}
-
-=======
 /* patches for ZBXNEXT-276 */
 /* create new tables */
 
@@ -1408,7 +1398,14 @@
 	return DBdrop_field("userdirectory", "search_filter");
 }
 /* end of ZBXNEXT-276 patches */
->>>>>>> e265f00e
+
+static int	DBpatch_6030149(void)
+{
+	const ZBX_FIELD	old_field = {"info", "", NULL, NULL, 0, ZBX_TYPE_TEXT, ZBX_NOTNULL, 0};
+	const ZBX_FIELD	field = {"info", "", NULL, NULL, 0, ZBX_TYPE_LONGTEXT, ZBX_NOTNULL, 0};
+
+	return DBmodify_field_type("task_result", &field, &old_field);
+}
 #endif
 
 DBPATCH_START(6030)
@@ -1500,8 +1497,6 @@
 DBPATCH_ADD(6030082, 0, 1)
 DBPATCH_ADD(6030083, 0, 1)
 DBPATCH_ADD(6030084, 0, 1)
-<<<<<<< HEAD
-=======
 DBPATCH_ADD(6030085, 0, 1)
 DBPATCH_ADD(6030086, 0, 1)
 DBPATCH_ADD(6030087, 0, 1)
@@ -1566,6 +1561,6 @@
 DBPATCH_ADD(6030146, 0, 1)
 DBPATCH_ADD(6030147, 0, 1)
 DBPATCH_ADD(6030148, 0, 1)
-
->>>>>>> e265f00e
+DBPATCH_ADD(6030149, 0, 1)
+
 DBPATCH_END()