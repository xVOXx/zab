--- conflicted
+++ resolved
@@ -1412,7 +1412,13 @@
 	return DBmodify_field_type("task_result", &field, &old_field);
 }
 
-<<<<<<< HEAD
+static int	DBpatch_6030150(void)
+{
+	const ZBX_FIELD	field = {"max_repetitions", "10", NULL, NULL, 0, ZBX_TYPE_INT, ZBX_NOTNULL, 0};
+
+	return DBadd_field("interface_snmp", &field);
+}
+
 #undef HOST_STATUS_TEMPLATE
 #define HOST_STATUS_TEMPLATE		3
 
@@ -1649,7 +1655,7 @@
 	zbx_vector_uint64_destroy(&loc_child_templateids);
 }
 
-static int	DBpatch_6030150(void)
+static int	DBpatch_6030151(void)
 {
 	zbx_vector_valuemap_ptr_t		valuemaps;
 	zbx_vector_child_valuemap_ptr_t		child_valuemaps;
@@ -2002,7 +2008,7 @@
 }
 
 
-static int	DBpatch_6030151(void)
+static int	DBpatch_6030152(void)
 {
 	zbx_vector_hostmacro_ptr_t		hostmacros;
 	zbx_vector_child_hostmacro_ptr_t	child_hostmacros;
@@ -2156,7 +2162,7 @@
 	DBfree_result(result);
 }
 
-static int	DBpatch_6030152(void)
+static int	DBpatch_6030153(void)
 {
 	zbx_vector_tag_ptr_t	tags;
 	DB_RESULT		result;
@@ -2737,7 +2743,7 @@
 	zbx_vector_uint64_destroy(&loc_child_templateids);
 }
 
-static int	DBpatch_6030153(void)
+static int	DBpatch_6030154(void)
 {
 	zbx_vector_dashboard_ptr_t		dashboards;
 	zbx_vector_child_dashboard_ptr_t	child_dashboards;
@@ -2941,7 +2947,7 @@
 	return SUCCEED;
 }
 
-static int	DBpatch_6030154(void)
+static int	DBpatch_6030155(void)
 {
 	if (0 == (program_type & ZBX_PROGRAM_TYPE_SERVER))
 		return SUCCEED;
@@ -2952,7 +2958,7 @@
 	return SUCCEED;
 }
 
-static int	DBpatch_6030155(void)
+static int	DBpatch_6030156(void)
 {
 	zbx_vector_uint64_t	itemids;
 	zbx_vector_str_t	uuids;
@@ -3018,7 +3024,7 @@
 	return ret;
 }
 
-static int	DBpatch_6030156(void)
+static int	DBpatch_6030157(void)
 {
 	int		ret = SUCCEED;
 	char		*sql = NULL;
@@ -3146,7 +3152,7 @@
 	return ret;
 }
 
-static int	DBpatch_6030157(void)
+static int	DBpatch_6030158(void)
 {
 	int		ret = SUCCEED;
 	char		*host_name, *uuid, *sql = NULL, *seed = NULL;
@@ -3214,7 +3220,7 @@
 	return ret;
 }
 
-static int	DBpatch_6030158(void)
+static int	DBpatch_6030159(void)
 {
 	int		ret = SUCCEED;
 	char		*template_name, *uuid, *sql = NULL, *seed = NULL;
@@ -3260,7 +3266,7 @@
 	return ret;
 }
 
-static int	DBpatch_6030159(void)
+static int	DBpatch_6030160(void)
 {
 	if (0 == (program_type & ZBX_PROGRAM_TYPE_SERVER))
 			return SUCCEED;
@@ -3275,14 +3281,6 @@
 }
 #undef HOST_STATUS_TEMPLATE
 
-=======
-static int	DBpatch_6030150(void)
-{
-	const ZBX_FIELD	field = {"max_repetitions", "10", NULL, NULL, 0, ZBX_TYPE_INT, ZBX_NOTNULL, 0};
-
-	return DBadd_field("interface_snmp", &field);
-}
->>>>>>> 89049fb7
 #endif
 
 DBPATCH_START(6030)
@@ -3440,7 +3438,6 @@
 DBPATCH_ADD(6030148, 0, 1)
 DBPATCH_ADD(6030149, 0, 1)
 DBPATCH_ADD(6030150, 0, 1)
-<<<<<<< HEAD
 DBPATCH_ADD(6030151, 0, 1)
 DBPATCH_ADD(6030152, 0, 1)
 DBPATCH_ADD(6030153, 0, 1)
@@ -3450,7 +3447,6 @@
 DBPATCH_ADD(6030157, 0, 1)
 DBPATCH_ADD(6030158, 0, 1)
 DBPATCH_ADD(6030159, 0, 1)
-=======
->>>>>>> 89049fb7
+DBPATCH_ADD(6030160, 0, 1)
 
 DBPATCH_END()