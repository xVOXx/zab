/*
** Zabbix
** Copyright (C) 2001-2023 Zabbix SIA
**
** This program is free software; you can redistribute it and/or modify
** it under the terms of the GNU General Public License as published by
** the Free Software Foundation; either version 2 of the License, or
** (at your option) any later version.
**
** This program is distributed in the hope that it will be useful,
** but WITHOUT ANY WARRANTY; without even the implied warranty of
** MERCHANTABILITY or FITNESS FOR A PARTICULAR PURPOSE. See the
** GNU General Public License for more details.
**
** You should have received a copy of the GNU General Public License
** along with this program; if not, write to the Free Software
** Foundation, Inc., 51 Franklin Street, Fifth Floor, Boston, MA  02110-1301, USA.
**/

#include "zbxdbhigh.h"
#include "dbupgrade.h"
#include "zbxdbschema.h"
<<<<<<< HEAD
#include "zbxeval.h"
=======
#include "zbxcrypto.h"
#include "zbxeval.h"
#include "zbxalgo.h"
#include "zbxstr.h"
>>>>>>> 33ff8303

/*
 * 6.4 development database patches
 */

#ifndef HAVE_SQLITE3

static int	DBpatch_6030000(void)
{
	DB_RESULT		result;
	DB_ROW			row;
	zbx_db_insert_t		db_insert;
	int			ret = SUCCEED;

	if (0 == (DBget_program_type() & ZBX_PROGRAM_TYPE_SERVER))
		return SUCCEED;

	result = zbx_db_select("select roleid,type,name,value_int from role_rule where name in ("
			"'ui.configuration.actions',"
			"'ui.services.actions',"
			"'ui.administration.general')");

	zbx_db_insert_prepare(&db_insert, "role_rule", "role_ruleid", "roleid", "type", "name", "value_int", NULL);

	while (NULL != (row = zbx_db_fetch(result)))
	{
		zbx_uint64_t	roleid;
		int		value_int, type;

		ZBX_STR2UINT64(roleid, row[0]);
		type = atoi(row[1]);
		value_int = atoi(row[3]);

		if (0 == strcmp(row[2], "ui.configuration.actions"))
		{
			zbx_db_insert_add_values(&db_insert, __UINT64_C(0), roleid, type,
					"ui.configuration.autoregistration_actions", value_int);

			zbx_db_insert_add_values(&db_insert, __UINT64_C(0), roleid, type,
					"ui.configuration.discovery_actions", value_int);

			zbx_db_insert_add_values(&db_insert, __UINT64_C(0), roleid, type,
					"ui.configuration.internal_actions", value_int);

			zbx_db_insert_add_values(&db_insert, __UINT64_C(0), roleid, type,
					"ui.configuration.trigger_actions", value_int);
		}
		else if (0 == strcmp(row[2], "ui.administration.general"))
		{
			zbx_db_insert_add_values(&db_insert, __UINT64_C(0), roleid, type,
					"ui.administration.housekeeping", value_int);

			zbx_db_insert_add_values(&db_insert, __UINT64_C(0), roleid, type,
					"ui.administration.macros", value_int);

			zbx_db_insert_add_values(&db_insert, __UINT64_C(0), roleid, type,
					"ui.administration.api_tokens", value_int);

			zbx_db_insert_add_values(&db_insert, __UINT64_C(0), roleid, type,
					"ui.administration.audit_log", value_int);
		}
		else
		{
			zbx_db_insert_add_values(&db_insert, __UINT64_C(0), roleid, type,
					"ui.configuration.service_actions", value_int);
		}
	}
	zbx_db_free_result(result);

	zbx_db_insert_autoincrement(&db_insert, "role_ruleid");

	if (SUCCEED == (ret = zbx_db_insert_execute(&db_insert)))
	{
		if (ZBX_DB_OK > zbx_db_execute("delete from role_rule where name in ("
			"'ui.configuration.actions',"
			"'ui.services.actions')"))
		{
			ret = FAIL;
		}
	}

	zbx_db_insert_clean(&db_insert);

	return ret;
}

static int	DBpatch_6030001(void)
{
	const ZBX_FIELD	field = {"name", "", NULL, NULL, 255, ZBX_TYPE_CHAR, ZBX_NOTNULL, 0};

	return DBmodify_field_type("group_discovery", &field, NULL);
}

static int	DBpatch_6030002(void)
{
	if (ZBX_DB_OK > zbx_db_execute(
			"update group_discovery gd"
			" set name=("
				"select gp.name"
				" from group_prototype gp"
				" where gd.parent_group_prototypeid=gp.group_prototypeid"
			")"
			" where " ZBX_DB_CHAR_LENGTH(gd.name) "=64"))
	{
		return FAIL;
	}

	return SUCCEED;
}

static int	DBpatch_6030003(void)
{
	const ZBX_FIELD	field = {"url", "", NULL, NULL, 2048, ZBX_TYPE_CHAR, ZBX_NOTNULL, 0};

	return DBadd_field("scripts", &field);
}

static int	DBpatch_6030004(void)
{
	const ZBX_FIELD	field = {"new_window", "1", NULL, NULL, 0, ZBX_TYPE_INT, ZBX_NOTNULL, 0};

	return DBadd_field("scripts", &field);
}

static int	DBpatch_6030005(void)
{
	const ZBX_FIELD	old_field = {"host_metadata", "", NULL, NULL, 255, ZBX_TYPE_CHAR, ZBX_NOTNULL, 0};
	const ZBX_FIELD	field = {"host_metadata", "", NULL, NULL, 0, ZBX_TYPE_TEXT, ZBX_NOTNULL, 0};

	return DBmodify_field_type("autoreg_host", &field, &old_field);
}

static int	DBpatch_6030006(void)
{
	const ZBX_FIELD	old_field = {"host_metadata", "", NULL, NULL, 255, ZBX_TYPE_CHAR, ZBX_NOTNULL, 0};
	const ZBX_FIELD	field = {"host_metadata", "", NULL, NULL, 0, ZBX_TYPE_TEXT, ZBX_NOTNULL, 0};

	return DBmodify_field_type("proxy_autoreg_host", &field, &old_field);
}

static int	DBpatch_6030007(void)
{
	const ZBX_FIELD	field = {"server_status", "", NULL, NULL, 0, ZBX_TYPE_SHORTTEXT, ZBX_NOTNULL, 0};

	return DBadd_field("config", &field);
}

static int	DBpatch_6030008(void)
{
	const ZBX_FIELD	field = {"version", "0", NULL, NULL, 0, ZBX_TYPE_INT, ZBX_NOTNULL, 0};

	return DBadd_field("host_rtdata", &field);
}

static int	DBpatch_6030009(void)
{
	const ZBX_FIELD	field = {"compatibility", "0", NULL, NULL, 0, ZBX_TYPE_INT, ZBX_NOTNULL, 0};

	return DBadd_field("host_rtdata", &field);
}

static int	DBpatch_6030010(void)
{
	const ZBX_FIELD	field = {"url", "", NULL, NULL, 2048, ZBX_TYPE_CHAR, ZBX_NOTNULL, 0};

	return DBmodify_field_type("users", &field, NULL);
}

static int	DBpatch_6030011(void)
{
	return DBcreate_changelog_insert_trigger("drules", "druleid");
}

static int	DBpatch_6030012(void)
{
	return DBcreate_changelog_update_trigger("drules", "druleid");
}

static int	DBpatch_6030013(void)
{
	return DBcreate_changelog_delete_trigger("drules", "druleid");
}

static int	DBpatch_6030014(void)
{
	return DBcreate_changelog_insert_trigger("dchecks", "dcheckid");
}

static int	DBpatch_6030015(void)
{
	return DBcreate_changelog_update_trigger("dchecks", "dcheckid");
}

static int	DBpatch_6030016(void)
{
	return DBcreate_changelog_delete_trigger("dchecks", "dcheckid");
}

static int	DBpatch_6030017(void)
{
	return DBcreate_changelog_insert_trigger("httptest", "httptestid");
}

static int	DBpatch_6030018(void)
{
	return DBcreate_changelog_update_trigger("httptest", "httptestid");
}

static int	DBpatch_6030019(void)
{
	return DBcreate_changelog_delete_trigger("httptest", "httptestid");
}

static int	DBpatch_6030020(void)
{
	return DBcreate_changelog_insert_trigger("httptest_field", "httptest_fieldid");
}

static int	DBpatch_6030021(void)
{
	return DBcreate_changelog_update_trigger("httptest_field", "httptest_fieldid");
}

static int	DBpatch_6030022(void)
{
	return DBcreate_changelog_delete_trigger("httptest_field", "httptest_fieldid");
}

static int	DBpatch_6030023(void)
{
	return DBcreate_changelog_insert_trigger("httptestitem", "httptestitemid");
}

static int	DBpatch_6030024(void)
{
	return DBcreate_changelog_update_trigger("httptestitem", "httptestitemid");
}

static int	DBpatch_6030025(void)
{
	return DBcreate_changelog_delete_trigger("httptestitem", "httptestitemid");
}

static int	DBpatch_6030026(void)
{
	return DBcreate_changelog_insert_trigger("httpstep", "httpstepid");
}

static int	DBpatch_6030027(void)
{
	return DBcreate_changelog_update_trigger("httpstep", "httpstepid");
}

static int	DBpatch_6030028(void)
{
	return DBcreate_changelog_delete_trigger("httpstep", "httpstepid");
}

static int	DBpatch_6030029(void)
{
	return DBcreate_changelog_insert_trigger("httpstep_field", "httpstep_fieldid");
}

static int	DBpatch_6030030(void)
{
	return DBcreate_changelog_update_trigger("httpstep_field", "httpstep_fieldid");
}

static int	DBpatch_6030031(void)
{
	return DBcreate_changelog_delete_trigger("httpstep_field", "httpstep_fieldid");
}

static int	DBpatch_6030032(void)
{
	return DBcreate_changelog_insert_trigger("httpstepitem", "httpstepitemid");
}

static int	DBpatch_6030033(void)
{
	return DBcreate_changelog_update_trigger("httpstepitem", "httpstepitemid");
}

static int	DBpatch_6030034(void)
{
	return DBcreate_changelog_delete_trigger("httpstepitem", "httpstepitemid");
}

static int	DBpatch_6030035(void)
{
	return DBdrop_field("drules", "nextcheck");
}

static int	DBpatch_6030036(void)
{
	return DBdrop_field("httptest", "nextcheck");
}

static int	DBpatch_6030037(void)
{
	const ZBX_FIELD field = {"discovery_groupid", NULL, NULL, NULL, 0, ZBX_TYPE_ID, 0, 0};

	return DBdrop_not_null("config", &field);
}

static int	DBpatch_6030038(void)
{
	return DBdrop_foreign_key("dchecks", 1);
}

static int	DBpatch_6030039(void)
{
	const ZBX_FIELD	field = {"druleid", NULL, "drules", "druleid", 0, ZBX_TYPE_ID, 0, 0};

	return DBadd_foreign_key("dchecks", 1, &field);
}

static int	DBpatch_6030040(void)
{
	return DBdrop_foreign_key("httptest", 2);
}

static int	DBpatch_6030041(void)
{
	const ZBX_FIELD	field = {"hostid", NULL, "hosts", "hostid", 0, ZBX_TYPE_ID, 0, 0};

	return DBadd_foreign_key("httptest", 2, &field);
}

static int	DBpatch_6030042(void)
{
	return DBdrop_foreign_key("httptest", 3);
}

static int	DBpatch_6030043(void)
{
	const ZBX_FIELD	field = {"templateid", NULL, "httptest", "httptestid", 0, ZBX_TYPE_ID, 0, 0};

	return DBadd_foreign_key("httptest", 3, &field);
}

static int	DBpatch_6030044(void)
{
	return DBdrop_foreign_key("httpstep", 1);
}

static int	DBpatch_6030045(void)
{
	const ZBX_FIELD	field = {"httptestid", NULL, "httptest", "httptestid", 0, ZBX_TYPE_ID, 0, 0};

	return DBadd_foreign_key("httpstep", 1, &field);
}

static int	DBpatch_6030046(void)
{
	return DBdrop_foreign_key("httptestitem", 1);
}

static int	DBpatch_6030047(void)
{
	const ZBX_FIELD	field = {"httptestid", NULL, "httptest", "httptestid", 0, ZBX_TYPE_ID, 0, 0};

	return DBadd_foreign_key("httptestitem", 1, &field);
}

static int	DBpatch_6030048(void)
{
	return DBdrop_foreign_key("httptestitem", 2);
}

static int	DBpatch_6030049(void)
{
	const ZBX_FIELD	field = {"itemid", NULL, "items", "itemid", 0, ZBX_TYPE_ID, 0, 0};

	return DBadd_foreign_key("httptestitem", 2, &field);
}

static int	DBpatch_6030050(void)
{
	return DBdrop_foreign_key("httpstepitem", 1);
}

static int	DBpatch_6030051(void)
{
	const ZBX_FIELD	field = {"httpstepid", NULL, "httpstep", "httpstepid", 0, ZBX_TYPE_ID, 0, 0};

	return DBadd_foreign_key("httpstepitem", 1, &field);
}

static int	DBpatch_6030052(void)
{
	return DBdrop_foreign_key("httpstepitem", 2);
}

static int	DBpatch_6030053(void)
{
	const ZBX_FIELD	field = {"itemid", NULL, "items", "itemid", 0, ZBX_TYPE_ID, 0, 0};

	return DBadd_foreign_key("httpstepitem", 2, &field);
}

static int	DBpatch_6030054(void)
{
	return DBdrop_foreign_key("httptest_field", 1);
}

static int	DBpatch_6030055(void)
{
	const ZBX_FIELD	field = {"httptestid", NULL, "httptest", "httptestid", 0, ZBX_TYPE_ID, 0, 0};

	return DBadd_foreign_key("httptest_field", 1, &field);
}

static int	DBpatch_6030056(void)
{
	return DBdrop_foreign_key("httpstep_field", 1);
}

static int	DBpatch_6030057(void)
{
	const ZBX_FIELD	field = {"httpstepid", NULL, "httpstep", "httpstepid", 0, ZBX_TYPE_ID, 0, 0};

	return DBadd_foreign_key("httpstep_field", 1, &field);
}

static int	DBpatch_6030058(void)
{
	const ZBX_FIELD field = {"provider", "0", NULL, NULL, 0, ZBX_TYPE_INT, ZBX_NOTNULL, 0};

	return DBadd_field("media_type", &field);
}

static int	DBpatch_6030059(void)
{
	const ZBX_FIELD field = {"status", "1", NULL, NULL, 0, ZBX_TYPE_INT, ZBX_NOTNULL, 0};

	return DBset_default("media_type", &field);
}

static int DBpatch_6030060(void)
{
	const ZBX_FIELD	field = {"url_name", "", NULL, NULL, 64, ZBX_TYPE_CHAR, ZBX_NOTNULL, 0};

	return DBadd_field("triggers", &field);
}

static int DBpatch_6030061(void)
{
	const ZBX_FIELD	field = {"url", "", NULL, NULL, 2048, ZBX_TYPE_CHAR, ZBX_NOTNULL, 0};

	return DBmodify_field_type("triggers", &field, NULL);
}

static int	DBpatch_6030062(void)
{
	DB_RESULT		result;
	DB_ROW			row;
	char			*sql;
	size_t			sql_alloc = 4096, sql_offset = 0;
	int			ret = SUCCEED;

	if (0 == (DBget_program_type() & ZBX_PROGRAM_TYPE_SERVER))
		return SUCCEED;

	sql = zbx_malloc(NULL, sql_alloc);

	zbx_db_begin_multiple_update(&sql, &sql_alloc, &sql_offset);

	result = zbx_db_select("select moduleid,relative_path from module");

	while (NULL != (row = zbx_db_fetch(result)))
	{
		const char	*rel_path = row[1];
		char		*updated_path, *updated_path_esc;

		if (NULL == rel_path || '\0' == *rel_path)
			continue;

		updated_path = zbx_dsprintf(NULL, "modules/%s", rel_path);

		updated_path_esc = zbx_db_dyn_escape_string(updated_path);

		zbx_snprintf_alloc(&sql, &sql_alloc, &sql_offset, "update module set relative_path='%s' "
				"where moduleid=%s;\n", updated_path_esc, row[0]);

		zbx_free(updated_path);
		zbx_free(updated_path_esc);

		ret = zbx_db_execute_overflowed_sql(&sql, &sql_alloc, &sql_offset);
	}
	zbx_db_free_result(result);

	zbx_db_end_multiple_update(&sql, &sql_alloc, &sql_offset);

	if (SUCCEED == ret && 16 < sql_offset)
	{
		if (ZBX_DB_OK > zbx_db_execute("%s", sql))
			ret = FAIL;
	}

	zbx_free(sql);

	return ret;
}

static int	DBpatch_6030063(void)
{
	zbx_db_insert_t	db_insert;
	int		i, ret = FAIL;

	const char	*modules[] = {
			"actionlog", "clock", "dataover", "discovery", "favgraphs", "favmaps", "geomap", "graph",
			"graphprototype", "hostavail", "item", "map", "navtree", "plaintext", "problemhosts",
			"problems", "problemsbysv", "slareport", "svggraph", "systeminfo", "tophosts", "trigover",
			"url", "web"
		};

	if (0 == (DBget_program_type() & ZBX_PROGRAM_TYPE_SERVER))
		return SUCCEED;

	zbx_db_insert_prepare(&db_insert, "module", "moduleid", "id", "relative_path", "status", "config", NULL);

	for (i = 0; i < (int)ARRSIZE(modules); i++)
	{
		char	*path;

		path = zbx_dsprintf(NULL, "widgets/%s", modules[i]);
		zbx_db_insert_add_values(&db_insert, __UINT64_C(0), modules[i], path, 1, "[]");
		zbx_free(path);
	}

	zbx_db_insert_autoincrement(&db_insert, "moduleid");
	ret = zbx_db_insert_execute(&db_insert);

	zbx_db_insert_clean(&db_insert);

	return ret;
}

static int	DBpatch_6030064(void)
{
	const ZBX_FIELD	field = {"name_upper", "", NULL, NULL, 128, ZBX_TYPE_CHAR, ZBX_NOTNULL, 0};

	if (SUCCEED == zbx_db_trigger_exists("hosts", "hosts_name_upper_update"))
	{
		zabbix_log(LOG_LEVEL_WARNING, "hosts_name_upper_update trigger for table \"hosts\" already exists,"
				" skipping patch of adding \"name_upper\" column to \"hosts\" table");
		return SUCCEED;
	}

	return DBadd_field("hosts", &field);
}

static int	DBpatch_6030065(void)
{
	if (SUCCEED == zbx_db_trigger_exists("hosts", "hosts_name_upper_update"))
	{
		zabbix_log(LOG_LEVEL_WARNING, "hosts_name_upper_update trigger for table \"hosts\" already exists,"
				" skipping patch of adding index to \"name_upper\" column");
		return SUCCEED;
	}

	return DBcreate_index("hosts", "hosts_6", "name_upper", 0);
}

static int	DBpatch_6030066(void)
{
	if (SUCCEED == zbx_db_trigger_exists("hosts", "hosts_name_upper_update"))
	{
		zabbix_log(LOG_LEVEL_WARNING, "hosts_name_upper_update trigger for table \"hosts\" already exists,"
				" skipping patch of updating \"name_upper\" column");

		return SUCCEED;
	}

	if (ZBX_DB_OK > zbx_db_execute("update hosts set name_upper=upper(name)"))
		return FAIL;

	return SUCCEED;
}

static int	DBpatch_6030067(void)
{
	if (SUCCEED == zbx_db_trigger_exists("hosts", "hosts_name_upper_insert"))
	{
		zabbix_log(LOG_LEVEL_WARNING, "hosts_name_upper_insert trigger for table \"hosts\" already exists,"
				" skipping patch of adding it to \"hosts\" table");
		return SUCCEED;
	}

	return zbx_dbupgrade_attach_trigger_with_function_on_insert("hosts", "name", "name_upper", "upper", "hostid");
}

static int	DBpatch_6030068(void)
{
	if (SUCCEED == zbx_db_trigger_exists("hosts", "hosts_name_upper_update"))
	{
		zabbix_log(LOG_LEVEL_WARNING, "hosts_name_upper_update trigger for table \"hosts\" already exists,"
				" skipping patch of adding it to \"hosts\" table");
		return SUCCEED;
	}

	return zbx_dbupgrade_attach_trigger_with_function_on_update("hosts", "name", "name_upper", "upper", "hostid");
}

static int	DBpatch_6030069(void)
{
	const ZBX_FIELD field = {"name_upper", "", NULL, NULL, 255, ZBX_TYPE_CHAR, ZBX_NOTNULL, 0};

	if (SUCCEED == zbx_db_trigger_exists("items", "items_name_upper_update"))
	{
		zabbix_log(LOG_LEVEL_WARNING, "items_name_upper_update trigger for table \"items\" already exists,"
				" skipping patch of adding \"name_upper\" column to \"items\" table");
		return SUCCEED;
	}

	return DBadd_field("items", &field);
}

static int	DBpatch_6030070(void)
{
	if (SUCCEED == zbx_db_trigger_exists("items", "items_name_upper_update"))
	{
		zabbix_log(LOG_LEVEL_WARNING, "items_name_upper_update trigger for table \"items\" already exists,"
				" skipping patch of adding index to \"name_upper\" column");

		return SUCCEED;
	}

	return DBcreate_index("items", "items_9", "hostid,name_upper", 0);
}

static int	DBpatch_6030071(void)
{
	if (SUCCEED == zbx_db_trigger_exists("items", "items_name_upper_update"))
	{
		zabbix_log(LOG_LEVEL_WARNING, "items_name_upper_update trigger for table \"items\" already exists,"
				" skipping patch of updating \"name_upper\" column");
		return SUCCEED;
	}

	if (ZBX_DB_OK > zbx_db_execute("update items set name_upper=upper(name)"))
		return FAIL;

	return SUCCEED;
}

static int	DBpatch_6030072(void)
{
	if (SUCCEED == zbx_db_trigger_exists("items", "items_name_upper_insert"))
	{
		zabbix_log(LOG_LEVEL_WARNING, "items_name_upper_insert trigger for table \"items\" already exists,"
				" skipping patch of adding it to \"items\" table");
		return SUCCEED;
	}

	return zbx_dbupgrade_attach_trigger_with_function_on_insert("items", "name", "name_upper", "upper", "itemid");
}

static int	DBpatch_6030073(void)
{
	if (SUCCEED == zbx_db_trigger_exists("items", "items_name_upper_update"))
	{
		zabbix_log(LOG_LEVEL_WARNING, "items_name_upper_update trigger for table \"items\" already exists,"
				" skipping patch of adding it to \"items\" table");
		return SUCCEED;
	}

	return zbx_dbupgrade_attach_trigger_with_function_on_update("items", "name", "name_upper", "upper", "itemid");
}

static int	DBpatch_6030074(void)
{
	int		i;
	const char	*values[] = {
			"web.auditacts.filter.from", "web.actionlog.filter.from",
			"web.auditacts.filter.to", "web.actionlog.filter.to",
			"web.auditacts.filter.active", "web.actionlog.filter.active",
			"web.auditacts.filter.userids", "web.actionlog.filter.userids"
		};

	if (0 == (DBget_program_type() & ZBX_PROGRAM_TYPE_SERVER))
		return SUCCEED;

	for (i = 0; i < (int)ARRSIZE(values); i += 2)
	{
		if (ZBX_DB_OK > zbx_db_execute("update profiles set idx='%s' where idx='%s'", values[i + 1], values[i]))
			return FAIL;
	}

	return SUCCEED;
}

static int	DBpatch_6030075(void)
{
	const ZBX_FIELD	field = {"value_userid", NULL, NULL, NULL, 0, ZBX_TYPE_ID, 0, 0};

	return DBadd_field("widget_field", &field);
}

static int	DBpatch_6030076(void)
{
	return DBcreate_index("widget_field", "widget_field_9", "value_userid", 0);
}

static int	DBpatch_6030077(void)
{
	const ZBX_FIELD	field = {"value_userid", NULL, "users", "userid", 0, ZBX_TYPE_ID, 0, ZBX_FK_CASCADE_DELETE};

	return DBadd_foreign_key("widget_field", 9, &field);
}

static int	DBpatch_6030078(void)
{
	const ZBX_FIELD	field = {"value_actionid", NULL, NULL, NULL, 0, ZBX_TYPE_ID, 0, 0};

	return DBadd_field("widget_field", &field);
}

static int	DBpatch_6030079(void)
{
	return DBcreate_index("widget_field", "widget_field_10", "value_actionid", 0);
}

static int	DBpatch_6030080(void)
{
	const ZBX_FIELD	field = {"value_actionid", NULL, "actions", "actionid", 0, ZBX_TYPE_ID, 0, ZBX_FK_CASCADE_DELETE};

	return DBadd_foreign_key("widget_field", 10, &field);
}

static int	DBpatch_6030081(void)
{
	const ZBX_FIELD	field = {"value_mediatypeid", NULL, NULL, NULL, 0, ZBX_TYPE_ID, 0, 0};

	return DBadd_field("widget_field", &field);
}

static int	DBpatch_6030082(void)
{
	return DBcreate_index("widget_field", "widget_field_11", "value_mediatypeid", 0);
}

static int	DBpatch_6030083(void)
{
	const ZBX_FIELD	field = {"value_mediatypeid", NULL, "media_type", "mediatypeid", 0, ZBX_TYPE_ID, 0,
			ZBX_FK_CASCADE_DELETE};

	return DBadd_foreign_key("widget_field", 11, &field);
}

/* patches for ZBXNEXT-276 */
/* create new tables */

static int	DBpatch_6030084(void)
{
	const ZBX_TABLE table =
		{"scim_group", "scim_groupid", 0,
			{
				{"scim_groupid", NULL, NULL, NULL, 0, ZBX_TYPE_ID, ZBX_NOTNULL, 0},
				{"name", "", NULL, NULL, 64, ZBX_TYPE_CHAR, ZBX_NOTNULL, 0},
				{0}
			},
			NULL
		};

	return DBcreate_table(&table);
}

static int	DBpatch_6030085(void)
{
	return DBcreate_index("scim_group", "scim_group_1", "name", 1);
}

static int	DBpatch_6030086(void)
{
	const ZBX_TABLE table =
		{"user_scim_group", "user_scim_groupid", 0,
			{
				{"user_scim_groupid", NULL, NULL, NULL, 0, ZBX_TYPE_ID, ZBX_NOTNULL, 0},
				{"userid", NULL, NULL, NULL, 0, ZBX_TYPE_ID, ZBX_NOTNULL, 0},
				{"scim_groupid", NULL, NULL, NULL, 0, ZBX_TYPE_ID, ZBX_NOTNULL, 0},
				{0}
			},
			NULL
		};

	return DBcreate_table(&table);
}

static int	DBpatch_6030087(void)
{
	return DBcreate_index("user_scim_group", "user_scim_group_1", "userid", 0);
}

static int	DBpatch_6030088(void)
{
	return DBcreate_index("user_scim_group", "user_scim_group_2", "scim_groupid", 0);
}

static int	DBpatch_6030089(void)
{
	const ZBX_FIELD field = {"userid", NULL, "users", "userid", 0, ZBX_TYPE_ID, ZBX_NOTNULL, ZBX_FK_CASCADE_DELETE};

	return DBadd_foreign_key("user_scim_group", 1, &field);
}

static int	DBpatch_6030090(void)
{
	const ZBX_FIELD field = {"scim_groupid", NULL, "scim_group", "scim_groupid", 0, ZBX_TYPE_ID, ZBX_NOTNULL,
			ZBX_FK_CASCADE_DELETE};

	return DBadd_foreign_key("user_scim_group", 2, &field);
}

static int	DBpatch_6030091(void)
{
	const ZBX_TABLE	table =
		{"userdirectory_saml", "userdirectoryid", 0,
			{
				{"userdirectoryid", NULL, NULL, NULL, 0, ZBX_TYPE_ID, ZBX_NOTNULL, 0},
				{"idp_entityid", "", NULL, NULL, 1024, ZBX_TYPE_CHAR, ZBX_NOTNULL, 0},
				{"sso_url", "", NULL, NULL, 2048, ZBX_TYPE_CHAR, ZBX_NOTNULL, 0},
				{"slo_url", "", NULL, NULL, 2048, ZBX_TYPE_CHAR, ZBX_NOTNULL, 0},
				{"username_attribute", "", NULL, NULL, 128, ZBX_TYPE_CHAR, ZBX_NOTNULL, 0},
				{"sp_entityid", "", NULL, NULL, 1024, ZBX_TYPE_CHAR, ZBX_NOTNULL, 0},
				{"nameid_format", "", NULL, NULL, 2048, ZBX_TYPE_CHAR, ZBX_NOTNULL, 0},
				{"sign_messages", "0", NULL, NULL, 0, ZBX_TYPE_INT, ZBX_NOTNULL, 0},
				{"sign_assertions", "0", NULL, NULL, 0, ZBX_TYPE_INT, ZBX_NOTNULL, 0},
				{"sign_authn_requests", "0", NULL, NULL, 0, ZBX_TYPE_INT, ZBX_NOTNULL, 0},
				{"sign_logout_requests", "0", NULL, NULL, 0, ZBX_TYPE_INT, ZBX_NOTNULL, 0},
				{"sign_logout_responses", "0", NULL, NULL, 0, ZBX_TYPE_INT, ZBX_NOTNULL, 0},
				{"encrypt_nameid", "0", NULL, NULL, 0, ZBX_TYPE_INT, ZBX_NOTNULL, 0},
				{"encrypt_assertions", "0", NULL, NULL, 0, ZBX_TYPE_INT, ZBX_NOTNULL, 0},
				{"group_name", "", NULL, NULL, 255, ZBX_TYPE_CHAR, ZBX_NOTNULL, 0},
				{"user_username", "", NULL, NULL, 255, ZBX_TYPE_CHAR, ZBX_NOTNULL, 0},
				{"user_lastname", "", NULL, NULL, 255, ZBX_TYPE_CHAR, ZBX_NOTNULL, 0},
				{"scim_status", "0", NULL, NULL, 0, ZBX_TYPE_INT, ZBX_NOTNULL, 0},
				{0}
			},
			NULL
		};

	return DBcreate_table(&table);
}

static int	DBpatch_6030092(void)
{
	const ZBX_FIELD	field = {"userdirectoryid", NULL, "userdirectory", "userdirectoryid", 0, ZBX_TYPE_ID,
			ZBX_NOTNULL, ZBX_FK_CASCADE_DELETE};

	return DBadd_foreign_key("userdirectory_saml", 1, &field);
}

static int	DBpatch_6030093(void)
{
	const ZBX_TABLE	table =
		{"userdirectory_ldap", "userdirectoryid", 0,
			{
				{"userdirectoryid", NULL, NULL, NULL, 0, ZBX_TYPE_ID, ZBX_NOTNULL, 0},
				{"host", "", NULL, NULL, 255, ZBX_TYPE_CHAR, ZBX_NOTNULL, 0},
				{"port", "389", NULL, NULL, 0, ZBX_TYPE_INT, ZBX_NOTNULL, 0},
				{"base_dn", "", NULL, NULL, 255, ZBX_TYPE_CHAR, ZBX_NOTNULL, 0},
				{"search_attribute", "", NULL, NULL, 128, ZBX_TYPE_CHAR, ZBX_NOTNULL, 0},
				{"bind_dn", "", NULL, NULL, 255, ZBX_TYPE_CHAR, ZBX_NOTNULL, 0},
				{"bind_password", "", NULL, NULL, 128, ZBX_TYPE_CHAR, ZBX_NOTNULL, 0},
				{"start_tls", "0", NULL, NULL, 0, ZBX_TYPE_INT, ZBX_NOTNULL, 0},
				{"search_filter", "", NULL, NULL, 255, ZBX_TYPE_CHAR, ZBX_NOTNULL, 0},
				{"group_basedn", "", NULL, NULL, 255, ZBX_TYPE_CHAR, ZBX_NOTNULL, 0},
				{"group_name", "", NULL, NULL, 255, ZBX_TYPE_CHAR, ZBX_NOTNULL, 0},
				{"group_member", "", NULL, NULL, 255, ZBX_TYPE_CHAR, ZBX_NOTNULL, 0},
				{"user_ref_attr", "", NULL, NULL, 255, ZBX_TYPE_CHAR, ZBX_NOTNULL, 0},
				{"group_filter", "", NULL, NULL, 255, ZBX_TYPE_CHAR, ZBX_NOTNULL, 0},
				{"group_membership", "", NULL, NULL, 255, ZBX_TYPE_CHAR, ZBX_NOTNULL, 0},
				{"user_username", "", NULL, NULL, 255, ZBX_TYPE_CHAR, ZBX_NOTNULL, 0},
				{"user_lastname", "", NULL, NULL, 255, ZBX_TYPE_CHAR, ZBX_NOTNULL, 0},
				{0}
			},
			NULL
		};

	return DBcreate_table(&table);
}

static int	DBpatch_6030094(void)
{
	const ZBX_FIELD	field = {"userdirectoryid", NULL, "userdirectory", "userdirectoryid", 0, ZBX_TYPE_ID,
			ZBX_NOTNULL, ZBX_FK_CASCADE_DELETE};

	return DBadd_foreign_key("userdirectory_ldap", 1, &field);
}

static int	DBpatch_6030095(void)
{
	const ZBX_TABLE	table =
		{"userdirectory_media", "userdirectory_mediaid", 0,
			{
				{"userdirectory_mediaid", NULL, NULL, NULL, 0, ZBX_TYPE_ID, ZBX_NOTNULL, 0},
				{"userdirectoryid", NULL, NULL, NULL, 0, ZBX_TYPE_ID, ZBX_NOTNULL, 0},
				{"mediatypeid", NULL, NULL, NULL, 0, ZBX_TYPE_ID, ZBX_NOTNULL, 0},
				{"name", "", NULL, NULL, 64, ZBX_TYPE_CHAR, ZBX_NOTNULL, 0},
				{"attribute", "", NULL, NULL, 255, ZBX_TYPE_CHAR, ZBX_NOTNULL, 0},
				{0}
			},
			NULL
		};

	return DBcreate_table(&table);
}

static int	DBpatch_6030096(void)
{
	return DBcreate_index("userdirectory_media", "userdirectory_media_1", "userdirectoryid", 0);
}

static int	DBpatch_6030097(void)
{
	return DBcreate_index("userdirectory_media", "userdirectory_media_2", "mediatypeid", 0);
}

static int	DBpatch_6030098(void)
{
	const ZBX_FIELD	field = {"userdirectoryid", NULL, "userdirectory", "userdirectoryid", 0, ZBX_TYPE_ID,
			ZBX_NOTNULL, ZBX_FK_CASCADE_DELETE};

	return DBadd_foreign_key("userdirectory_media", 1, &field);
}

static int	DBpatch_6030099(void)
{
	const ZBX_FIELD	field = {"mediatypeid", NULL, "media_type", "mediatypeid", 0, ZBX_TYPE_ID, ZBX_NOTNULL,
			ZBX_FK_CASCADE_DELETE};

	return DBadd_foreign_key("userdirectory_media", 2, &field);
}

static int	DBpatch_6030100(void)
{
	const ZBX_TABLE	table =
		{"userdirectory_idpgroup", "userdirectory_idpgroupid", 0,
			{
				{"userdirectory_idpgroupid", NULL, NULL, NULL, 0, ZBX_TYPE_ID, ZBX_NOTNULL, 0},
				{"userdirectoryid", NULL, NULL, NULL, 0, ZBX_TYPE_ID, ZBX_NOTNULL, 0},
				{"roleid", NULL, NULL, NULL, 0, ZBX_TYPE_ID, ZBX_NOTNULL, 0},
				{"name", "", NULL, NULL, 255, ZBX_TYPE_CHAR, ZBX_NOTNULL, 0},
				{0}
			},
			NULL
		};

	return DBcreate_table(&table);
}

static int	DBpatch_6030101(void)
{
	return DBcreate_index("userdirectory_idpgroup", "userdirectory_idpgroup_1", "userdirectoryid", 0);
}

static int	DBpatch_6030102(void)
{
	return DBcreate_index("userdirectory_idpgroup", "userdirectory_idpgroup_2", "roleid", 0);
}

static int	DBpatch_6030103(void)
{
	const ZBX_FIELD	field = {"userdirectoryid", NULL, "userdirectory", "userdirectoryid", 0, ZBX_TYPE_ID,
			ZBX_NOTNULL, ZBX_FK_CASCADE_DELETE};

	return DBadd_foreign_key("userdirectory_idpgroup", 1, &field);
}

static int	DBpatch_6030104(void)
{
	const ZBX_FIELD	field = {"roleid", NULL, "role", "roleid", 0, ZBX_TYPE_ID, ZBX_NOTNULL,
			ZBX_FK_CASCADE_DELETE};

	return DBadd_foreign_key("userdirectory_idpgroup", 2, &field);
}

static int	DBpatch_6030105(void)
{
	const ZBX_TABLE	table =
		{"userdirectory_usrgrp", "userdirectory_usrgrpid", 0,
			{
				{"userdirectory_usrgrpid", NULL, NULL, NULL, 0, ZBX_TYPE_ID, ZBX_NOTNULL, 0},
				{"userdirectory_idpgroupid", NULL, NULL, NULL, 0, ZBX_TYPE_ID, ZBX_NOTNULL, 0},
				{"usrgrpid", NULL, NULL, NULL, 0, ZBX_TYPE_ID, ZBX_NOTNULL, 0},
				{0}
			},
			NULL
		};

	return DBcreate_table(&table);
}

static int	DBpatch_6030106(void)
{
	return DBcreate_index("userdirectory_usrgrp", "userdirectory_usrgrp_1", "userdirectory_idpgroupid,usrgrpid", 1);
}

static int	DBpatch_6030107(void)
{
	return DBcreate_index("userdirectory_usrgrp", "userdirectory_usrgrp_2", "usrgrpid", 0);
}

static int	DBpatch_6030108(void)
{
	return DBcreate_index("userdirectory_usrgrp", "userdirectory_usrgrp_3", "userdirectory_idpgroupid", 0);
}

static int	DBpatch_6030109(void)
{
	const ZBX_FIELD	field = {"userdirectory_idpgroupid", NULL, "userdirectory_idpgroup", "userdirectory_idpgroupid",
			0, ZBX_TYPE_ID, ZBX_NOTNULL, ZBX_FK_CASCADE_DELETE};

	return DBadd_foreign_key("userdirectory_usrgrp", 1, &field);
}

static int	DBpatch_6030110(void)
{
	const ZBX_FIELD	field = {"usrgrpid", NULL, "usrgrp", "usrgrpid", 0, ZBX_TYPE_ID, ZBX_NOTNULL,
			ZBX_FK_CASCADE_DELETE};

	return DBadd_foreign_key("userdirectory_usrgrp", 2, &field);
}

/* add new fields to existing tables */

static int	DBpatch_6030111(void)
{
	const ZBX_FIELD	field = {"jit_provision_interval", "1h", NULL, NULL, 32, ZBX_TYPE_CHAR, ZBX_NOTNULL, 0};

	return DBadd_field("config", &field);
}

static int	DBpatch_6030112(void)
{
	const ZBX_FIELD	field = {"saml_jit_status", "0", NULL, NULL, 0, ZBX_TYPE_INT, ZBX_NOTNULL, 0};

	return DBadd_field("config", &field);
}

static int	DBpatch_6030113(void)
{
	const ZBX_FIELD field = {"ldap_jit_status", "0", NULL, NULL, 0, ZBX_TYPE_INT, ZBX_NOTNULL, 0};

	return DBadd_field("config", &field);
}

static int	DBpatch_6030114(void)
{
	const ZBX_FIELD	field = {"disabled_usrgrpid", NULL, NULL, NULL, 0, ZBX_TYPE_ID, 0, 0};

	return DBadd_field("config", &field);
}

static int	DBpatch_6030115(void)
{
	return DBcreate_index("config", "config_4", "disabled_usrgrpid", 0);
}

static int	DBpatch_6030116(void)
{
	const ZBX_FIELD	field = {"disabled_usrgrpid", NULL, "usrgrp", "usrgrpid", 0, ZBX_TYPE_ID, 0, 0};

	return DBadd_foreign_key("config", 4, &field);
}

static int	DBpatch_6030117(void)
{
	const ZBX_FIELD field = {"idp_type", "1", NULL, NULL, 0, ZBX_TYPE_INT, ZBX_NOTNULL, 0};

	return DBadd_field("userdirectory", &field);
}

static int	DBpatch_6030118(void)
{
	const ZBX_FIELD field = {"provision_status", "0", NULL, NULL, 0, ZBX_TYPE_INT, ZBX_NOTNULL, 0};

	return DBadd_field("userdirectory", &field);
}

static int	DBpatch_6030119(void)
{
	return DBcreate_index("userdirectory", "userdirectory_1", "idp_type", 0);
}

static int	DBpatch_6030120(void)
{
	const ZBX_FIELD field = {"userdirectoryid", NULL, NULL, NULL, 0, ZBX_TYPE_ID, 0, 0};

	return DBadd_field("users", &field);
}

static int	DBpatch_6030121(void)
{
	const ZBX_FIELD field = {"ts_provisioned", "0", NULL, NULL, 0, ZBX_TYPE_INT, ZBX_NOTNULL, 0};

	return DBadd_field("users", &field);
}

static int	DBpatch_6030122(void)
{
	return DBcreate_index("users", "users_2", "userdirectoryid", 0);
}

static int	DBpatch_6030123(void)
{
	const ZBX_FIELD field = {"userdirectoryid", NULL, "userdirectory", "userdirectoryid", 0, ZBX_TYPE_ID, 0, 0};

	return DBadd_foreign_key("users", 2, &field);
}

/* migrate data */

static int	migrate_ldap_data(void)
{
	DB_RESULT	result = zbx_db_select("select userdirectoryid,host,port,base_dn,bind_dn,bind_password,"
					"search_attribute,start_tls,search_filter"
					" from userdirectory");
	if (NULL == result)
		return FAIL;

	DB_ROW	row;

	while (NULL != (row = zbx_db_fetch(result)))
	{
		char	*host = zbx_db_dyn_escape_string(row[1]);
		char	*base_dn = zbx_db_dyn_escape_string(row[3]);
		char	*bind_dn = zbx_db_dyn_escape_string(row[4]);
		char	*bind_password = zbx_db_dyn_escape_string(row[5]);
		char	*search_attribute = zbx_db_dyn_escape_string(row[6]);
		char	*search_filter = zbx_db_dyn_escape_string(row[8]);

		int	rc = zbx_db_execute("insert into userdirectory_ldap (userdirectoryid,host,port,"
					"base_dn,search_attribute,bind_dn,bind_password,start_tls,search_filter)"
					" values (%s,'%s',%s,'%s','%s','%s','%s',%s,'%s')", row[0], host, row[2],
					base_dn, search_attribute, bind_dn, bind_password, row[7], search_filter);

		zbx_free(search_filter);
		zbx_free(search_attribute);
		zbx_free(bind_password);
		zbx_free(bind_dn);
		zbx_free(base_dn);
		zbx_free(host);

		if (ZBX_DB_OK > rc)
		{
			zbx_db_free_result(result);
			return FAIL;
		}

#define IDP_TYPE_LDAP	1	/* user directory of type LDAP */
		if (ZBX_DB_OK > zbx_db_execute("update userdirectory set idp_type=%d where userdirectoryid=%s",
				IDP_TYPE_LDAP, row[0]))
		{
			zbx_db_free_result(result);
			return FAIL;
		}
#undef IDP_TYPE_LDAP
	}

	zbx_db_free_result(result);

	return SUCCEED;
}

static int	DBpatch_6030124(void)
{
	if (0 == (DBget_program_type() & ZBX_PROGRAM_TYPE_SERVER))
		return SUCCEED;

	return migrate_ldap_data();
}

static int	migrate_saml_data(void)
{
	DB_RESULT	result = zbx_db_select("select saml_idp_entityid,saml_sso_url,saml_slo_url,saml_username_attribute,"
					"saml_sp_entityid,saml_nameid_format,saml_sign_messages,saml_sign_assertions,"
					"saml_sign_authn_requests,saml_sign_logout_requests,saml_sign_logout_responses,"
					"saml_encrypt_nameid,saml_encrypt_assertions"
					" from config");
	if (NULL == result)
		return FAIL;

	DB_ROW	row = zbx_db_fetch(result);

	if (NULL == row)
	{
		zbx_db_free_result(result);
		return FAIL;
	}

	if ('\0' == *row[0] && '\0' == *row[1] && '\0' == *row[2] && '\0' == *row[3] && '\0' == *row[4] &&
			'\0' == *row[5] && 0 == atoi(row[6]) && 0 == atoi(row[7]) && 0 == atoi(row[8]) &&
			0 == atoi(row[9]) && 0 == atoi(row[10]) && 0 == atoi(row[11]) && 0 == atoi(row[12]))
	{
		zbx_db_free_result(result);
		return SUCCEED;
	}

	zbx_uint64_t	userdirectoryid = zbx_db_get_maxid("userdirectory");

#define IDP_TYPE_SAML	2	/* user directory of type SAML */
	int	rc = zbx_db_execute("insert into userdirectory (userdirectoryid,idp_type,description) values"
			" (" ZBX_FS_UI64 ",%d,'')", userdirectoryid, IDP_TYPE_SAML);
#undef IDP_TYPE_SAML
	if (ZBX_DB_OK > rc)
	{
		zbx_db_free_result(result);
		return FAIL;
	}

	char	*idp_entityid = zbx_db_dyn_escape_string(row[0]);
	char	*sso_url = zbx_db_dyn_escape_string(row[1]);
	char	*slo_url = zbx_db_dyn_escape_string(row[2]);
	char	*username_attribute = zbx_db_dyn_escape_string(row[3]);
	char	*sp_entityid = zbx_db_dyn_escape_string(row[4]);
	char	*nameid_format = zbx_db_dyn_escape_string(row[5]);

	int	rc2 = zbx_db_execute("insert into userdirectory_saml (userdirectoryid,idp_entityid,sso_url,slo_url,"
				"username_attribute,sp_entityid,nameid_format,sign_messages,sign_assertions,"
				"sign_authn_requests,sign_logout_requests,sign_logout_responses,encrypt_nameid,"
				"encrypt_assertions) values (" ZBX_FS_UI64 ",'%s','%s','%s','%s','%s','%s',%s,%s,%s,%s,"
				"%s,%s,%s)", userdirectoryid, idp_entityid, sso_url, slo_url, username_attribute,
				sp_entityid, nameid_format, row[6], row[7], row[8], row[9], row[10], row[11], row[12]);

	zbx_free(nameid_format);
	zbx_free(sp_entityid);
	zbx_free(username_attribute);
	zbx_free(slo_url);
	zbx_free(sso_url);
	zbx_free(idp_entityid);

	zbx_db_free_result(result);

	if (ZBX_DB_OK > rc2)
	return FAIL;

	return SUCCEED;
}

static int	DBpatch_6030125(void)
{
	if (0 == (DBget_program_type() & ZBX_PROGRAM_TYPE_SERVER))
		return SUCCEED;

	return migrate_saml_data();
}

/* rename fields */

static int	DBpatch_6030126(void)
{
	const ZBX_FIELD	field = {"ldap_auth_enabled", "0", NULL, NULL, 0, ZBX_TYPE_INT, ZBX_NOTNULL, 0};

	return DBrename_field("config", "ldap_configured", &field);
}

/* modify fields in tables */

static int	DBpatch_6030127(void)
{
	const ZBX_FIELD field = {"roleid", NULL, NULL, NULL, 0, ZBX_TYPE_ID, 0, 0};

	return DBdrop_not_null("users", &field);
}

/* drop fields */

static int	DBpatch_6030128(void)
{
	return DBdrop_field("config", "saml_idp_entityid");
}

static int	DBpatch_6030129(void)
{
	return DBdrop_field("config", "saml_sso_url");
}

static int	DBpatch_6030130(void)
{
	return DBdrop_field("config", "saml_slo_url");
}

static int	DBpatch_6030131(void)
{
	return DBdrop_field("config", "saml_username_attribute");
}

static int	DBpatch_6030132(void)
{
	return DBdrop_field("config", "saml_sp_entityid");
}

static int	DBpatch_6030133(void)
{
	return DBdrop_field("config", "saml_nameid_format");
}

static int	DBpatch_6030134(void)
{
	return DBdrop_field("config", "saml_sign_messages");
}

static int	DBpatch_6030135(void)
{
	return DBdrop_field("config", "saml_sign_assertions");
}

static int	DBpatch_6030136(void)
{
	return DBdrop_field("config", "saml_sign_authn_requests");
}

static int	DBpatch_6030137(void)
{
	return DBdrop_field("config", "saml_sign_logout_requests");
}

static int	DBpatch_6030138(void)
{
	return DBdrop_field("config", "saml_sign_logout_responses");
}

static int	DBpatch_6030139(void)
{
	return DBdrop_field("config", "saml_encrypt_nameid");
}

static int	DBpatch_6030140(void)
{
	return DBdrop_field("config", "saml_encrypt_assertions");
}

static int	DBpatch_6030141(void)
{
	return DBdrop_field("userdirectory", "host");
}

static int	DBpatch_6030142(void)
{
	return DBdrop_field("userdirectory", "port");
}

static int	DBpatch_6030143(void)
{
	return DBdrop_field("userdirectory", "base_dn");
}

static int	DBpatch_6030144(void)
{
	return DBdrop_field("userdirectory", "bind_dn");
}

static int	DBpatch_6030145(void)
{
	return DBdrop_field("userdirectory", "bind_password");
}

static int	DBpatch_6030146(void)
{
	return DBdrop_field("userdirectory", "search_attribute");
}

static int	DBpatch_6030147(void)
{
	return DBdrop_field("userdirectory", "start_tls");
}

static int	DBpatch_6030148(void)
{
	return DBdrop_field("userdirectory", "search_filter");
}
/* end of ZBXNEXT-276 patches */

static int	DBpatch_6030149(void)
{
	const ZBX_FIELD	old_field = {"info", "", NULL, NULL, 0, ZBX_TYPE_TEXT, ZBX_NOTNULL, 0};
	const ZBX_FIELD	field = {"info", "", NULL, NULL, 0, ZBX_TYPE_LONGTEXT, ZBX_NOTNULL, 0};

	return DBmodify_field_type("task_result", &field, &old_field);
}

static int	DBpatch_6030150(void)
{
	const ZBX_FIELD	field = {"max_repetitions", "10", NULL, NULL, 0, ZBX_TYPE_INT, ZBX_NOTNULL, 0};

	return DBadd_field("interface_snmp", &field);
}

static int	DBpatch_6030151(void)
{
	const ZBX_TABLE table =
		{"event_symptom", "eventid", 0,
			{
				{"eventid", NULL, NULL, NULL, 0, ZBX_TYPE_ID, ZBX_NOTNULL, 0},
				{"cause_eventid", NULL, NULL, NULL, 0, ZBX_TYPE_ID, ZBX_NOTNULL, 0},
				{0}
			},
			NULL
		};

	return DBcreate_table(&table);
}

static int	DBpatch_6030152(void)
{
	const ZBX_FIELD	field = {"eventid", NULL, "events", "eventid", 0, 0, 0, ZBX_FK_CASCADE_DELETE};

	return DBadd_foreign_key("event_symptom", 1, &field);
}

static int	DBpatch_6030153(void)
{
	const ZBX_FIELD	field = {"cause_eventid", NULL, "events", "eventid", 0, 0, 0, 0};

	return DBadd_foreign_key("event_symptom", 2, &field);
}

static int	DBpatch_6030154(void)
{
	const ZBX_FIELD field = {"cause_eventid", NULL, NULL, NULL, 0, ZBX_TYPE_ID, 0, 0};

	return DBadd_field("problem", &field);
}

static int	DBpatch_6030155(void)
{
	const ZBX_FIELD	field = {"cause_eventid", NULL, "events", "eventid", 0, 0, 0, 0};

	return DBadd_foreign_key("problem", 3, &field);
}

static int	DBpatch_6030156(void)
{
	const ZBX_FIELD field = {"pause_symptoms", "1", NULL, NULL, 0, ZBX_TYPE_INT, ZBX_NOTNULL, 0};

	return DBadd_field("actions", &field);
}

static int	DBpatch_6030157(void)
{
	const ZBX_FIELD field = {"taskid", NULL, NULL, NULL, 0, ZBX_TYPE_ID, 0, 0};

	return DBadd_field("acknowledges", &field);
}

static int	DBpatch_6030158(void)
{
	return DBcreate_index("event_symptom", "event_symptom_1", "cause_eventid", 0);
}

static int	DBpatch_6030159(void)
{
	int		i;
	const char	*values[] = {
			"web.actionconf.php.sort", "web.action.list.sort",
			"web.actionconf.php.sortorder", "web.action.list.sortorder",
			"web.actionconf.filter_name", "web.action.list.filter_name",
			"web.actionconf.filter_status", "web.action.list.filter_status",
			"web.actionconf.filter.active", "web.action.list.filter.active"
		};

	if (0 == (DBget_program_type() & ZBX_PROGRAM_TYPE_SERVER))
		return SUCCEED;

	for (i = 0; i < (int)ARRSIZE(values); i += 2)
	{
		if (ZBX_DB_OK > zbx_db_execute("update profiles set idx='%s' where idx='%s'", values[i + 1], values[i]))
			return FAIL;
	}

	return SUCCEED;
}

static int	DBpatch_6030160(void)
{
<<<<<<< HEAD
	const ZBX_FIELD field = {"sortorder", "0", NULL, NULL, 0, ZBX_TYPE_INT, ZBX_NOTNULL, 0};

	return DBadd_field("media_type_param", &field);
=======
	const ZBX_FIELD	field = {"secret", "", NULL, NULL, 32, ZBX_TYPE_CHAR, ZBX_NOTNULL, 0};

	return DBadd_field("sessions", &field);
>>>>>>> 33ff8303
}

static int	DBpatch_6030161(void)
{
	if (0 == (DBget_program_type() & ZBX_PROGRAM_TYPE_SERVER))
		return SUCCEED;

<<<<<<< HEAD
	DB_RESULT	result = zbx_db_select("select mediatypeid,exec_params from media_type where type=1");
	DB_ROW		row;
	zbx_db_insert_t	db_insert;

	zbx_db_insert_prepare(&db_insert, "media_type_param", "mediatype_paramid", "mediatypeid", "name", "value",
			"sortorder", NULL);

	while (NULL != (row = zbx_db_fetch(result)))
	{
		zbx_uint64_t	mediatypeid;

		ZBX_STR2UINT64(mediatypeid, row[0]);

		char	*params = zbx_strdup(NULL, row[1]);
		char	*saveptr;
		char	*token = strtok_r(params, "\r\n", &saveptr);

		for (int i = 0; NULL != token; i++)
		{
			zbx_db_insert_add_values(&db_insert, __UINT64_C(0), mediatypeid, "", token, i);

			token = strtok_r(NULL, "\r\n", &saveptr);
		}

		zbx_free(params);
	}

	zbx_db_free_result(result);

	zbx_db_insert_autoincrement(&db_insert, "mediatype_paramid");

	int	ret = zbx_db_insert_execute(&db_insert);

	zbx_db_insert_clean(&db_insert);

	return ret;
}

static void	substitute_macro(const char *in, const char *macro, const char *macrovalue, char **out,
		size_t *out_alloc)
{
	zbx_token_t	token;
	int		pos = 0;
	size_t		out_offset = 0, macrovalue_len;

	macrovalue_len = strlen(macrovalue);
	zbx_strcpy_alloc(out, out_alloc, &out_offset, in);
	out_offset++;

	for (; SUCCEED == zbx_token_find(*out, pos, &token, ZBX_TOKEN_SIMPLE_MACRO); pos++)
	{
		pos = token.loc.r;

		if (0 == strncmp(*out + token.loc.l, macro, token.loc.r - token.loc.l + 1))
		{
			pos += zbx_replace_mem_dyn(out, out_alloc, &out_offset, token.loc.l,
					token.loc.r - token.loc.l + 1, macrovalue, macrovalue_len);
		}
	}
}

static void	get_mediatype_params(zbx_uint64_t mediatypeid, const char *sendto, const char *subject,
		const char *message, char **params)
{
	DB_RESULT		result;
	DB_ROW			row;
	struct zbx_json		json;
	char			*value = NULL;
	size_t			value_alloc = 0;

	result = zbx_db_select(
			"select value"
			" from media_type_param"
				" where mediatypeid=" ZBX_FS_UI64
			" order by sortorder",
			mediatypeid);

	zbx_json_initarray(&json, 1024);

	while (NULL != (row = zbx_db_fetch(result)))
	{
		char	*param = NULL;

		param = zbx_strdup(param, row[0]);
		substitute_macro(param, "{ALERT.SENDTO}", sendto, &value, &value_alloc);

		param = zbx_strdup(param, value);
		substitute_macro(param, "{ALERT.SUBJECT}", subject, &value, &value_alloc);

		param = zbx_strdup(param, value);
		substitute_macro(param, "{ALERT.MESSAGE}", message, &value, &value_alloc);

		zbx_free(param);

		zbx_json_addstring(&json, NULL, value, ZBX_JSON_TYPE_STRING);
	}

	zbx_db_free_result(result);

	zbx_free(value);

	*params = zbx_strdup(NULL, json.buffer);

	zbx_json_free(&json);
}

static int	DBpatch_6030162(void)
{
	int	ret = FAIL;

	if (0 == (DBget_program_type() & ZBX_PROGRAM_TYPE_SERVER))
		return SUCCEED;

	/* select alerts of Script Mediatype that aren't sent */
	DB_RESULT	result = zbx_db_select(
			"select a.alertid,m.mediatypeid,a.sendto,a.subject,a.message"
			" from alerts a,media_type m"
			" where a.mediatypeid=m.mediatypeid"
				" and a.status in (0,3)"
				" and m.type=1"
			" order by a.mediatypeid");

	DB_ROW		row;

	/* set their parameters according to how we now store them */
	while (NULL != (row = zbx_db_fetch(result)))
	{
		zbx_uint64_t	alertid, mediatypeid;
		char		*params, *params_esc;

		ZBX_STR2UINT64(alertid, row[0]);
		ZBX_STR2UINT64(mediatypeid, row[1]);

		get_mediatype_params(mediatypeid, row[2], row[3], row[4], &params);

		params_esc = zbx_db_dyn_escape_field("alerts", "parameters", params);

		zbx_free(params);

		int	rv = zbx_db_execute("update alerts set parameters='%s' where alertid=" ZBX_FS_UI64,
				params_esc, alertid);

		zbx_free(params_esc);

		if (ZBX_DB_OK > rv)
			goto out;
	}

	ret = SUCCEED;
out:
	zbx_db_free_result(result);
=======
	if (ZBX_DB_OK > zbx_db_execute("update sessions set secret=sessionid"))
		return FAIL;

	return SUCCEED;
}

static int	DBpatch_6030162(void)
{
	const ZBX_FIELD field = {"vendor_name", "", NULL, NULL, 64, ZBX_TYPE_CHAR, ZBX_NOTNULL, 0};

	return DBadd_field("hosts", &field);
}

static int	DBpatch_6030163(void)
{
	const ZBX_FIELD field = {"vendor_version", "", NULL, NULL, 32, ZBX_TYPE_CHAR, ZBX_NOTNULL, 0};

	return DBadd_field("hosts", &field);
}

static int	DBpatch_6030164(void)
{
	const ZBX_TABLE table =
		{"connector", "connectorid", 0,
			{
				{"connectorid", NULL, NULL, NULL, 0, ZBX_TYPE_ID, ZBX_NOTNULL, 0},
				{"name", "", NULL, NULL, 255, ZBX_TYPE_CHAR, ZBX_NOTNULL, 0},
				{"protocol", "0", NULL, NULL, 0, ZBX_TYPE_INT, ZBX_NOTNULL, 0},
				{"data_type", "0", NULL, NULL, 0, ZBX_TYPE_INT, ZBX_NOTNULL, 0},
				{"url", "", NULL, NULL, 2048, ZBX_TYPE_CHAR, ZBX_NOTNULL, 0},
				{"max_records", "0", NULL, NULL, 0, ZBX_TYPE_INT, ZBX_NOTNULL, 0},
				{"max_senders", "1", NULL, NULL, 0, ZBX_TYPE_INT, ZBX_NOTNULL, 0},
				{"max_attempts", "1", NULL, NULL, 0, ZBX_TYPE_INT, ZBX_NOTNULL, 0},
				{"timeout", "5s", NULL, NULL, 255, ZBX_TYPE_CHAR, ZBX_NOTNULL, 0},
				{"http_proxy", "", NULL, NULL, 255, ZBX_TYPE_CHAR, ZBX_NOTNULL, 0},
				{"authtype", "0", NULL, NULL, 0, ZBX_TYPE_INT, ZBX_NOTNULL, 0},
				{"username", "", NULL, NULL, 64, ZBX_TYPE_CHAR, ZBX_NOTNULL, 0},
				{"password", "", NULL, NULL, 64, ZBX_TYPE_CHAR, ZBX_NOTNULL, 0},
				{"token", "", NULL, NULL, 128, ZBX_TYPE_CHAR, ZBX_NOTNULL, 0},
				{"verify_peer", "1", NULL, NULL, 0, ZBX_TYPE_INT, ZBX_NOTNULL, 0},
				{"verify_host", "1", NULL, NULL, 0, ZBX_TYPE_INT, ZBX_NOTNULL, 0},
				{"ssl_cert_file", "", NULL, NULL, 255, ZBX_TYPE_CHAR, ZBX_NOTNULL, 0},
				{"ssl_key_file", "", NULL, NULL, 255, ZBX_TYPE_CHAR, ZBX_NOTNULL, 0},
				{"ssl_key_password", "", NULL, NULL, 64, ZBX_TYPE_CHAR, ZBX_NOTNULL, 0},
				{"description", "", NULL, NULL, 0, ZBX_TYPE_SHORTTEXT, ZBX_NOTNULL, 0},
				{"status", "1", NULL, NULL, 0, ZBX_TYPE_INT, ZBX_NOTNULL, 0},
				{"tags_evaltype", "0", NULL, NULL, 0, ZBX_TYPE_INT, ZBX_NOTNULL, 0},
				{0}
			},
			NULL
		};

	return DBcreate_table(&table);
}

static int	DBpatch_6030165(void)
{
	return DBcreate_index("connector", "connector_1", "name", 1);
}

static int	DBpatch_6030166(void)
{
	return DBcreate_changelog_insert_trigger("connector", "connectorid");
}

static int	DBpatch_6030167(void)
{
	return DBcreate_changelog_update_trigger("connector", "connectorid");
}

static int	DBpatch_6030168(void)
{
	return DBcreate_changelog_delete_trigger("connector", "connectorid");
}

static int	DBpatch_6030169(void)
{
	const ZBX_TABLE table =
		{"connector_tag", "connector_tagid", 0,
			{
				{"connector_tagid", NULL, NULL, NULL, 0, ZBX_TYPE_ID, ZBX_NOTNULL, 0},
				{"connectorid", NULL, "connector", "connectorid", 0, ZBX_TYPE_ID, ZBX_NOTNULL, 0},
				{"tag", "", NULL, NULL, 255, ZBX_TYPE_CHAR, ZBX_NOTNULL, 0},
				{"operator", "0", NULL, NULL, 0, ZBX_TYPE_INT, ZBX_NOTNULL, 0},
				{"value", "", NULL, NULL, 255, ZBX_TYPE_CHAR, ZBX_NOTNULL, 0},
				{0}
			},
			NULL
		};

	return DBcreate_table(&table);
}

static int	DBpatch_6030170(void)
{
	return DBcreate_index("connector_tag", "connector_tag_1", "connectorid", 0);
}

static int	DBpatch_6030171(void)
{
	const ZBX_FIELD	field = {"connectorid", NULL, "connector", "connectorid", 0, 0, 0, 0};

	return DBadd_foreign_key("connector_tag", 1, &field);
}

static int	DBpatch_6030172(void)
{
	return DBcreate_changelog_insert_trigger("connector_tag", "connector_tagid");
}

static int	DBpatch_6030173(void)
{
	return DBcreate_changelog_update_trigger("connector_tag", "connector_tagid");
}

static int	DBpatch_6030174(void)
{
	return DBcreate_changelog_delete_trigger("connector_tag", "connector_tagid");
}











#undef HOST_STATUS_TEMPLATE
#define HOST_STATUS_TEMPLATE		3
#define MAX_LONG_NAME_COLLISIONS	999999
#define MAX_LONG_NAME_COLLISIONS_LEN	6

typedef struct
{
	char	*value;
	char	*newvalue;
	int	type;
	int	sortorder;
}
zbx_db_valuemap_mapping_t;

ZBX_PTR_VECTOR_DECL(valuemap_mapping_ptr, zbx_db_valuemap_mapping_t *)
ZBX_PTR_VECTOR_IMPL(valuemap_mapping_ptr, zbx_db_valuemap_mapping_t *)

typedef struct
{
	uint64_t				child_templateid;
	uint64_t				parent_valuemapid;
	char					*uuid;
	char					*name;

	zbx_vector_uint64_t			itemids;
	zbx_vector_valuemap_mapping_ptr_t	mappings;
	int					uniq;
}
zbx_db_valuemap_t;

typedef struct
{
	uint64_t	templateid;
	char		*name;
}
zbx_child_valuemap_t;

ZBX_PTR_VECTOR_DECL(valuemap_ptr, zbx_db_valuemap_t *)
ZBX_PTR_VECTOR_IMPL(valuemap_ptr, zbx_db_valuemap_t *)

ZBX_PTR_VECTOR_DECL(child_valuemap_ptr, zbx_child_valuemap_t *)
ZBX_PTR_VECTOR_IMPL(child_valuemap_ptr, zbx_child_valuemap_t *)

static int	DBpatch_propogate_valuemap(zbx_db_valuemap_t *valuemap, uint64_t valuemapid)
{
	DB_RESULT		result;
	DB_ROW			row;
	uint64_t		itemid, child_templateid;

	child_templateid = valuemap->child_templateid;

	result = zbx_db_select("select i.itemid from items i"
			" where i.valuemapid=" ZBX_FS_UI64" and (i.hostid=" ZBX_FS_UI64" or i.hostid in"
			" (select h.hostid from hosts h,hosts_templates ht"
			" where ht.hostid=h.hostid and h.status <>%d and ht.templateid=" ZBX_FS_UI64"))",
			valuemapid, child_templateid, HOST_STATUS_TEMPLATE, child_templateid);

	while (NULL != (row = zbx_db_fetch(result)))
	{
		ZBX_DBROW2UINT64(itemid, row[0]);
		zbx_vector_uint64_append(&valuemap->itemids, itemid);
	}

	zbx_db_free_result(result);

	result = zbx_db_select("select value,newvalue,type,sortorder from valuemap_mapping where valuemapid=" ZBX_FS_UI64,
			valuemapid);

	while (NULL != (row = zbx_db_fetch(result)))
	{
		zbx_db_valuemap_mapping_t	*mapping;

		mapping = zbx_malloc(NULL, sizeof(zbx_db_valuemap_mapping_t));

		mapping->value = zbx_strdup(NULL, row[0]);
		mapping->newvalue = zbx_strdup(NULL, row[1]);
		mapping->type = atoi(row[2]);
		mapping->sortorder = atoi(row[3]);

		zbx_vector_valuemap_mapping_ptr_append(&valuemap->mappings, mapping);
	}

	zbx_db_free_result(result);

	return valuemap->mappings.values_num;
}

static void	mapping_clear(zbx_db_valuemap_mapping_t *mapping)
{
	zbx_free(mapping->value);
	zbx_free(mapping->newvalue);
}

static void	mapping_free(zbx_db_valuemap_mapping_t *mapping)
{
	mapping_clear(mapping);
	zbx_free(mapping);
}

static void	valuemap_clear(zbx_db_valuemap_t *valuemap)
{
	zbx_free(valuemap->uuid);
	zbx_free(valuemap->name);
	zbx_vector_uint64_destroy(&valuemap->itemids);
	zbx_vector_valuemap_mapping_ptr_clear_ext(&valuemap->mappings, mapping_free);
	zbx_vector_valuemap_mapping_ptr_destroy(&valuemap->mappings);
}

static void	valuemap_free(zbx_db_valuemap_t *valuemap)
{
	valuemap_clear(valuemap);
	zbx_free(valuemap);
}

static void	child_valuemap_free(zbx_child_valuemap_t *valuemap)
{
	zbx_free(valuemap->name);
	zbx_free(valuemap);
}

static void	select_pure_parents(zbx_vector_uint64_t *ids)
{
	DB_RESULT	result;
	DB_ROW		row;

	result = zbx_db_select("select distinct ht.templateid from hosts_templates ht,hosts h"
			" where ht.hostid=h.hostid and h.status=%d and ht.templateid not in "
			"(select hostid from hosts_templates)", HOST_STATUS_TEMPLATE);

	while (NULL != (row = zbx_db_fetch(result)))
	{
		zbx_uint64_t		id;

		ZBX_DBROW2UINT64(id, row[0]);
		zbx_vector_uint64_append(ids, id);
	}

	zbx_db_free_result(result);

	if (0 == ids->values_num)
		return;

	zbx_vector_uint64_sort(ids, ZBX_DEFAULT_UINT64_COMPARE_FUNC);
	zbx_vector_uint64_uniq(ids, ZBX_DEFAULT_UINT64_COMPARE_FUNC);
}

static int	valuemap_compare(const zbx_db_valuemap_t **vm1, const zbx_db_valuemap_t **vm2)
{
	const zbx_db_valuemap_t	*v1, *v2;

	v1 = *vm1;
	v2 = *vm2;

	if (v1->child_templateid == v2->child_templateid && v1->parent_valuemapid == v2->parent_valuemapid)
		return 0;

	return 1;
}

static void	zbx_vector_valuemap_ptr_uniq2(zbx_vector_valuemap_ptr_t *vector, zbx_compare_func_t compare_func)
{
	if (2 <= vector->values_num)
	{
		int	i, j;

		for (i = 0; i < vector->values_num; i++)
		{
			j = i + 1;

			while (j < vector->values_num)
			{
				if (0 == compare_func(&vector->values[i], &vector->values[j]))
				{
					valuemap_free(vector->values[j]);
					zbx_vector_valuemap_ptr_remove(vector, j);
				}
				else
					j++;
			}
		}
	}
}

static void	collect_valuemaps(zbx_vector_uint64_t *parent_ids, zbx_vector_uint64_t *child_templateids,
		zbx_vector_valuemap_ptr_t *valuemaps, int *mappings_num)
{
	DB_RESULT		result;
	DB_ROW			row;
	char			*sql = NULL;
	size_t			sql_alloc = 0, sql_offset = 0;
	zbx_vector_uint64_t	loc_child_templateids;

	if (0 == parent_ids->values_num)
		return;

	zbx_vector_uint64_create(&loc_child_templateids);

	zbx_snprintf_alloc(&sql, &sql_alloc, &sql_offset,
			"select v.valuemapid,v.name,ht.hostid,h.host,ht.templateid"
			" from hosts_templates ht"
			" join hosts h on h.hostid=ht.hostid and h.status=%d"
			" left join valuemap v on v.hostid=ht.templateid where", HOST_STATUS_TEMPLATE);
	zbx_db_add_condition_alloc(&sql, &sql_alloc, &sql_offset, "ht.templateid", parent_ids->values,
			parent_ids->values_num);
	result = zbx_db_select("%s", sql);

	while (NULL != (row = zbx_db_fetch(result)))
	{
		char			*template_name, *seed = NULL;
		zbx_db_valuemap_t	*valuemap, *valuemap_copy;
		zbx_uint64_t		valuemapid, child_templateid, parent_templateid;
		int			i;

		ZBX_DBROW2UINT64(valuemapid, row[0]);
		ZBX_DBROW2UINT64(child_templateid, row[2]);
		ZBX_DBROW2UINT64(parent_templateid, row[4]);
		template_name = zbx_strdup(NULL, row[3]);
		template_name = zbx_update_template_name(template_name);

		if (0 != valuemapid)
		{
			valuemap = zbx_malloc(NULL, sizeof(zbx_db_valuemap_t));
			valuemap->child_templateid = child_templateid;
			valuemap->parent_valuemapid = valuemapid;
			valuemap->name = zbx_strdup(NULL, row[1]);
			seed = zbx_dsprintf(seed, "%s/%s", template_name, row[1]);
			valuemap->uuid = zbx_gen_uuid4(seed);
			zbx_free(seed);
			valuemap->uniq = 0;
			zbx_vector_uint64_create(&valuemap->itemids);
			zbx_vector_valuemap_mapping_ptr_create(&valuemap->mappings);

			mappings_num += DBpatch_propogate_valuemap(valuemap, valuemapid);
			zbx_vector_valuemap_ptr_append(valuemaps, valuemap);
		}

		zbx_vector_uint64_append(&loc_child_templateids, child_templateid);

		for (i = 0; i < valuemaps->values_num; i++)
		{
			valuemap = valuemaps->values[i];

			if (parent_templateid == valuemap->child_templateid)
			{
				valuemap_copy = zbx_malloc(NULL, sizeof(zbx_db_valuemap_t));
				valuemap_copy->child_templateid = child_templateid;
				valuemap_copy->parent_valuemapid = valuemap->parent_valuemapid;
				valuemap_copy->name = zbx_strdup(NULL, valuemap->name);
				seed = zbx_dsprintf(seed, "%s/%s", template_name, valuemap->name);
				valuemap_copy->uuid = zbx_gen_uuid4(seed);
				zbx_free(seed);
				zbx_vector_uint64_create(&valuemap_copy->itemids);
				zbx_vector_valuemap_mapping_ptr_create(&valuemap_copy->mappings);

				mappings_num += DBpatch_propogate_valuemap(valuemap_copy, valuemap->parent_valuemapid);
				valuemap_copy->uniq = 0;
				zbx_vector_valuemap_ptr_append(valuemaps, valuemap_copy);
			}
		}

		zbx_free(template_name);
	}

	zbx_db_free_result(result);
	zbx_free(sql);

	collect_valuemaps(&loc_child_templateids, child_templateids, valuemaps, mappings_num);

	zbx_vector_uint64_append_array(child_templateids, loc_child_templateids.values,
			loc_child_templateids.values_num);
	zbx_vector_uint64_destroy(&loc_child_templateids);
}

static void	correct_entity_name(char **name, int uniq, size_t max_len, int *long_name_collisions)
{
	int	tmp;
	size_t	len, uniq_len = 0;

	tmp = uniq;
	len = zbx_strlen_utf8(*name);

	do
	{
		tmp = tmp / 10;
		uniq_len++;
	} while (0 < tmp);

	if (max_len < len + uniq_len + 1)
	{
		char	*ptr = *name;

		ptr[zbx_strlen_utf8_nchars(ptr, len - MAX_LONG_NAME_COLLISIONS_LEN - 1)] = '\0';
		*name = zbx_dsprintf(*name, "%s %d", *name, (*long_name_collisions)--);

		if (0 == *long_name_collisions)
			*long_name_collisions = MAX_LONG_NAME_COLLISIONS;
	}
	else
		*name = zbx_dsprintf(*name, "%s %d", *name, uniq);
}

static int	DBpatch_6030175(void)
{
	zbx_vector_valuemap_ptr_t		valuemaps;
	zbx_vector_child_valuemap_ptr_t		child_valuemaps;
	zbx_vector_uint64_t			parent_ids, child_templateids;
	DB_RESULT				result;
	DB_ROW					row;
	int					iterations, changed, i, j, mappings_num = 0, ret = SUCCEED,
						long_name_collisions = MAX_LONG_NAME_COLLISIONS;
	char					*sql = NULL;
	size_t					sql_alloc = 0, sql_offset = 0;
	zbx_db_insert_t				db_insert_valuemap, db_insert_valuemap_mapping;
	zbx_uint64_t				valuemapid, valuemap_mappingid;

	if (0 == (DBget_program_type() & ZBX_PROGRAM_TYPE_SERVER))
		return ret;

	zbx_vector_uint64_create(&parent_ids);
	select_pure_parents(&parent_ids);

	if (0 == parent_ids.values_num)
		goto out;

	zbx_vector_valuemap_ptr_create(&valuemaps);
	zbx_vector_child_valuemap_ptr_create(&child_valuemaps);
	zbx_vector_uint64_create(&child_templateids);

	collect_valuemaps(&parent_ids, &child_templateids, &valuemaps, &mappings_num);

	if (0 == valuemaps.values_num)
		goto clean;

	zbx_vector_uint64_sort(&child_templateids, ZBX_DEFAULT_UINT64_COMPARE_FUNC);
	zbx_vector_uint64_uniq(&child_templateids, ZBX_DEFAULT_UINT64_COMPARE_FUNC);
	zbx_strcpy_alloc(&sql, &sql_alloc, &sql_offset, "select name,hostid from valuemap where");
	zbx_db_add_condition_alloc(&sql, &sql_alloc, &sql_offset, "hostid", child_templateids.values,
			child_templateids.values_num);
	result = zbx_db_select("%s", sql);

	while (NULL != (row = zbx_db_fetch(result)))
	{
		zbx_child_valuemap_t	*valuemap;
		uint64_t		templateid;

		ZBX_DBROW2UINT64(templateid, row[1]);

		valuemap = zbx_malloc(NULL, sizeof(zbx_child_valuemap_t));
		valuemap->templateid = templateid;
		valuemap->name = zbx_strdup(NULL, row[0]);

		zbx_vector_child_valuemap_ptr_append(&child_valuemaps, valuemap);
	}

	zbx_db_free_result(result);
	zbx_free(sql);
	sql_alloc = 0;
	sql_offset = 0;

	zbx_vector_valuemap_ptr_uniq2(&valuemaps, (zbx_compare_func_t)valuemap_compare);

	iterations = 0;

	do
	{
		int			last_collision_idx = -1;
		zbx_db_valuemap_t	*valuemap, *valuemap2;

		changed = 0;

		for (i = 0; i < child_valuemaps.values_num; i++)
		{
			zbx_child_valuemap_t	*child_valuemap;

			child_valuemap = child_valuemaps.values[i];

			for (j = 0; j < valuemaps.values_num; j++)
			{
				valuemap = valuemaps.values[j];

				if (valuemap->child_templateid == child_valuemap->templateid &&
						0 == strcmp(valuemap->name, child_valuemap->name) &&
						0 == valuemap->uniq)
				{
					changed++;
					valuemap->uniq++;
					last_collision_idx = j;
				}
			}
		}

		for (i = 0; i < valuemaps.values_num; i++)
		{
			valuemap = valuemaps.values[i];

			for (j = i + 1; j < valuemaps.values_num; j++)
			{
				valuemap2 = valuemaps.values[j];

				if (valuemap->child_templateid == valuemap2->child_templateid &&
						0 == strcmp(valuemap->name, valuemap2->name) &&
						valuemap->uniq == valuemap2->uniq)
				{
					changed++;
					valuemap2->uniq++;
					last_collision_idx = j;
				}
			}
		}

		if (MAX_LONG_NAME_COLLISIONS < iterations && 0 <= last_collision_idx)
		{
			valuemap_free(valuemaps.values[last_collision_idx]);
			zbx_vector_valuemap_ptr_remove(&valuemaps, last_collision_idx);
			iterations = 0;
		}

		for (i = 0; i < valuemaps.values_num; i++)
		{
			valuemap = valuemaps.values[i];

			if (0 != valuemap->uniq)
			{
				correct_entity_name(&valuemap->name, valuemap->uniq, 64, &long_name_collisions);
				valuemap->uniq = 0;
			}
		}

		iterations++;
	}while (0 != changed);

	valuemapid = zbx_db_get_maxid_num("valuemap", valuemaps.values_num);
	valuemap_mappingid = zbx_db_get_maxid_num("valuemap_mapping", mappings_num);

	zbx_db_insert_prepare(&db_insert_valuemap, "valuemap", "valuemapid", "hostid", "name", "uuid", NULL);
	zbx_db_insert_prepare(&db_insert_valuemap_mapping, "valuemap_mapping", "valuemap_mappingid",
			"valuemapid", "value", "newvalue", "type", "sortorder", NULL);

	for (i = 0; i < valuemaps.values_num; i++)
	{
		zbx_db_valuemap_t	*valuemap;

		valuemap = valuemaps.values[i];
		zbx_db_insert_add_values(&db_insert_valuemap, valuemapid, valuemap->child_templateid,
				valuemap->name, valuemap->uuid);

		for (j = 0; j < valuemap->mappings.values_num; j++)
		{
			zbx_db_valuemap_mapping_t	*valuemap_mapping;

			valuemap_mapping = valuemap->mappings.values[j];
			zbx_db_insert_add_values(&db_insert_valuemap_mapping, valuemap_mappingid, valuemapid,
					valuemap_mapping->value, valuemap_mapping->newvalue,
					valuemap_mapping->type, valuemap_mapping->sortorder);
			valuemap_mappingid++;
		}

		valuemapid++;
	}

	if (SUCCEED != (ret = zbx_db_insert_execute(&db_insert_valuemap)))
		goto clean_sql;

	zbx_db_insert_clean(&db_insert_valuemap);

	if (SUCCEED != (ret = zbx_db_insert_execute(&db_insert_valuemap_mapping)))
		goto clean_sql;

	zbx_db_insert_clean(&db_insert_valuemap_mapping);

	valuemapid -= (zbx_uint64_t)valuemaps.values_num;
	zbx_db_begin_multiple_update(&sql, &sql_alloc, &sql_offset);

	for (i = 0; i < valuemaps.values_num; i++)
	{
		zbx_db_valuemap_t	*valuemap;

		valuemap = valuemaps.values[i];

		for (j = 0; j < valuemap->itemids.values_num; j++)
		{
			zbx_snprintf_alloc(&sql, &sql_alloc, &sql_offset, "update items set ");
			zbx_snprintf_alloc(&sql, &sql_alloc, &sql_offset, "valuemapid=%s",
					zbx_db_sql_id_ins(valuemapid));
			zbx_snprintf_alloc(&sql, &sql_alloc, &sql_offset, " where itemid=" ZBX_FS_UI64 ";\n",
					valuemap->itemids.values[j]);

			if (SUCCEED != (ret = zbx_db_execute_overflowed_sql(&sql, &sql_alloc, &sql_offset)))
				goto clean_sql;
		}

		valuemapid++;
	}

	zbx_db_end_multiple_update(&sql, &sql_alloc, &sql_offset);

	if (16 < sql_offset && ZBX_DB_OK > zbx_db_execute("%s", sql))
		ret = FAIL;
clean_sql:
	zbx_free(sql);
clean:
	zbx_vector_uint64_destroy(&child_templateids);
	zbx_vector_child_valuemap_ptr_clear_ext(&child_valuemaps, child_valuemap_free);
	zbx_vector_child_valuemap_ptr_destroy(&child_valuemaps);
	zbx_vector_valuemap_ptr_clear_ext(&valuemaps, valuemap_free);
	zbx_vector_valuemap_ptr_destroy(&valuemaps);
out:
	zbx_vector_uint64_destroy(&parent_ids);

	return ret;
}

typedef struct
{
	uint64_t	child_templateid;
	uint64_t	parent_hostmacroid;
	uint64_t	parent_templateid;
	char		*macro;
	char		*value;
	char		*description;
	int		type;
	int		automatic;
}
zbx_db_hostmacro_t;

typedef struct
{
	uint64_t	templateid;
	char		*macro;
}
zbx_child_hostmacro_t;

ZBX_PTR_VECTOR_DECL(hostmacro_ptr, zbx_db_hostmacro_t *)
ZBX_PTR_VECTOR_IMPL(hostmacro_ptr, zbx_db_hostmacro_t *)

ZBX_PTR_VECTOR_DECL(child_hostmacro_ptr, zbx_child_hostmacro_t *)
ZBX_PTR_VECTOR_IMPL(child_hostmacro_ptr, zbx_child_hostmacro_t *)

static void	hostmacro_clear(zbx_db_hostmacro_t *hostmacro)
{
	zbx_free(hostmacro->macro);
	zbx_free(hostmacro->value);
	zbx_free(hostmacro->description);
}

static void	hostmacro_free(zbx_db_hostmacro_t *hostmacro)
{
	hostmacro_clear(hostmacro);
	zbx_free(hostmacro);
}

static void	child_hostmacro_free(zbx_child_hostmacro_t *hostmacro)
{
	zbx_free(hostmacro->macro);
	zbx_free(hostmacro);
}

static int	hostmacro_sort(const zbx_db_hostmacro_t **hm1, const zbx_db_hostmacro_t **hm2)
{
	const zbx_db_hostmacro_t	*m1, *m2;

	m1 = *hm1;
	m2 = *hm2;

	if (m1->parent_templateid < m2->parent_templateid )
		return -1;

	if (m1->parent_templateid > m2->parent_templateid )
		return 1;

	return 0;
}

static int	hostmacro_compare(const zbx_db_hostmacro_t **hm1, const zbx_db_hostmacro_t **hm2)
{
	const zbx_db_hostmacro_t	*m1, *m2;

	m1 = *hm1;
	m2 = *hm2;

	if (m1->child_templateid == m2->child_templateid && 0 == strcmp(m1->macro, m2->macro))
		return 0;

	return 1;
}

static void	zbx_vector_hostmacro_ptr_uniq2(zbx_vector_hostmacro_ptr_t *vector, zbx_compare_func_t compare_func)
{
	if (2 <= vector->values_num)
	{
		int	i, j;

		for (i = 0; i < vector->values_num; i++)
		{
			j = i + 1;

			while (j < vector->values_num)
			{
				if (0 == compare_func(&vector->values[i], &vector->values[j]))
				{
					hostmacro_free(vector->values[j]);
					zbx_vector_hostmacro_ptr_remove(vector, j);
				}
				else
					j++;
			}
		}
	}
}

static void	collect_hostmacros(zbx_vector_uint64_t *parent_ids, zbx_vector_uint64_t *child_templateids,
		zbx_vector_hostmacro_ptr_t *hostmacros)
{
	DB_RESULT		result;
	DB_ROW			row;
	char			*sql = NULL;
	size_t			sql_alloc = 0, sql_offset = 0;
	zbx_vector_uint64_t	loc_child_templateids;

	if (0 == parent_ids->values_num)
		return;

	zbx_vector_uint64_create(&loc_child_templateids);

	zbx_snprintf_alloc(&sql, &sql_alloc, &sql_offset,
			"select hm.hostmacroid,hm.macro,hm.value,hm.description,hm.type,hm.automatic,ht.hostid,"
			"ht.templateid"
			" from hosts_templates ht"
			" join hosts h on h.hostid=ht.hostid and h.status=%d"
			" left join hostmacro hm on hm.hostid=ht.templateid where", HOST_STATUS_TEMPLATE);
	zbx_db_add_condition_alloc(&sql, &sql_alloc, &sql_offset, "ht.templateid", parent_ids->values,
			parent_ids->values_num);
	zbx_snprintf_alloc(&sql, &sql_alloc, &sql_offset, " order by ht.templateid");
	result = zbx_db_select("%s", sql);

	while (NULL != (row = zbx_db_fetch(result)))
	{
		zbx_db_hostmacro_t	*hostmacro, *hostmacro_copy;
		zbx_uint64_t		hostmacroid, child_templateid, parent_templateid;
		int			i;

		ZBX_DBROW2UINT64(hostmacroid, row[0]);
		ZBX_DBROW2UINT64(child_templateid, row[6]);
		ZBX_DBROW2UINT64(parent_templateid, row[7]);

		if (0 != hostmacroid)
		{
			hostmacro = zbx_malloc(NULL, sizeof(zbx_db_hostmacro_t));
			hostmacro->child_templateid = child_templateid;
			hostmacro->parent_hostmacroid = hostmacroid;
			hostmacro->parent_templateid = parent_templateid;
			hostmacro->macro = zbx_strdup(NULL, row[1]);
			hostmacro->value = zbx_strdup(NULL, row[2]);
			hostmacro->description = zbx_strdup(NULL, row[3]);
			hostmacro->type = atoi(row[4]);
			hostmacro->automatic = atoi(row[5]);
			zbx_vector_hostmacro_ptr_append(hostmacros, hostmacro);
		}

		zbx_vector_uint64_append(&loc_child_templateids, child_templateid);

		for (i = 0; i < hostmacros->values_num; i++)
		{
			hostmacro = hostmacros->values[i];

			if (parent_templateid == hostmacro->child_templateid)
			{
				hostmacro_copy = zbx_malloc(NULL, sizeof(zbx_db_hostmacro_t));
				hostmacro_copy->child_templateid = child_templateid;
				hostmacro_copy->parent_hostmacroid = hostmacro->parent_hostmacroid;
				hostmacro_copy->parent_templateid = parent_templateid;
				hostmacro_copy->macro = zbx_strdup(NULL, hostmacro->macro);
				hostmacro_copy->value = zbx_strdup(NULL, hostmacro->value);
				hostmacro_copy->description = zbx_strdup(NULL, hostmacro->description);
				hostmacro_copy->type = hostmacro->type;
				hostmacro_copy->automatic = hostmacro->automatic;
				zbx_vector_hostmacro_ptr_append(hostmacros, hostmacro_copy);
			}
		}
	}

	zbx_db_free_result(result);
	zbx_free(sql);

	zbx_vector_uint64_sort(&loc_child_templateids, ZBX_DEFAULT_UINT64_COMPARE_FUNC);
	zbx_vector_uint64_uniq(&loc_child_templateids, ZBX_DEFAULT_UINT64_COMPARE_FUNC);

	collect_hostmacros(&loc_child_templateids, child_templateids, hostmacros);

	zbx_vector_uint64_append_array(child_templateids, loc_child_templateids.values,
			loc_child_templateids.values_num);
	zbx_vector_uint64_destroy(&loc_child_templateids);
}


static int	DBpatch_6030176(void)
{
	zbx_vector_hostmacro_ptr_t		hostmacros;
	zbx_vector_child_hostmacro_ptr_t	child_hostmacros;
	zbx_vector_uint64_t			parent_ids, child_templateids;
	DB_RESULT				result;
	DB_ROW					row;
	int					i, j;
	char					*sql = NULL;
	size_t					sql_alloc = 0, sql_offset = 0;
	zbx_db_insert_t				db_insert_hostmacro;
	int					ret = SUCCEED;

	if (0 == (DBget_program_type() & ZBX_PROGRAM_TYPE_SERVER))
		return ret;

	zbx_vector_uint64_create(&parent_ids);
	select_pure_parents(&parent_ids);

	if (0 == parent_ids.values_num)
		goto out;

	zbx_vector_hostmacro_ptr_create(&hostmacros);
	zbx_vector_child_hostmacro_ptr_create(&child_hostmacros);
	zbx_vector_uint64_create(&child_templateids);

	collect_hostmacros(&parent_ids, &child_templateids, &hostmacros);

	if (0 == hostmacros.values_num)
		goto clean;

	zbx_vector_uint64_sort(&child_templateids, ZBX_DEFAULT_UINT64_COMPARE_FUNC);
	zbx_vector_uint64_uniq(&child_templateids, ZBX_DEFAULT_UINT64_COMPARE_FUNC);
	zbx_strcpy_alloc(&sql, &sql_alloc, &sql_offset, "select macro,hostid from hostmacro where");
	zbx_db_add_condition_alloc(&sql, &sql_alloc, &sql_offset, "hostid", child_templateids.values,
			child_templateids.values_num);
	result = zbx_db_select("%s", sql);

	while (NULL != (row = zbx_db_fetch(result)))
	{
		zbx_child_hostmacro_t	*hostmacro;
		uint64_t		templateid;

		ZBX_DBROW2UINT64(templateid, row[1]);

		hostmacro = zbx_malloc(NULL, sizeof(zbx_child_hostmacro_t));
		hostmacro->templateid = templateid;
		hostmacro->macro = zbx_strdup(NULL, row[0]);

		zbx_vector_child_hostmacro_ptr_append(&child_hostmacros, hostmacro);
	}

	zbx_db_free_result(result);
	zbx_free(sql);

	zbx_vector_hostmacro_ptr_sort(&hostmacros, (zbx_compare_func_t)hostmacro_sort);
	zbx_vector_hostmacro_ptr_uniq2(&hostmacros, (zbx_compare_func_t)hostmacro_compare);

	for (i = 0; i < child_hostmacros.values_num; i++)
	{
		zbx_child_hostmacro_t	*child_hostmacro;

		child_hostmacro = child_hostmacros.values[i];

		for (j = 0; j < hostmacros.values_num; j++)
		{
			zbx_db_hostmacro_t	*hostmacro;

			hostmacro = hostmacros.values[j];

			if (hostmacro->child_templateid == child_hostmacro->templateid &&
					0 == strcmp(hostmacro->macro, child_hostmacro->macro))
			{
				hostmacro_free(hostmacro);
				zbx_vector_hostmacro_ptr_remove(&hostmacros, j);
			}
		}
	}

	if (0 != hostmacros.values_num)
	{
		zbx_uint64_t	hostmacroid;

		hostmacroid = zbx_db_get_maxid_num("hostmacro", hostmacros.values_num);
		zbx_db_insert_prepare(&db_insert_hostmacro, "hostmacro", "hostmacroid", "hostid", "macro", "value",
				"description", "type", "automatic", NULL);

		for (i = 0; i < hostmacros.values_num; i++)
		{
			zbx_db_hostmacro_t	*hostmacro;

			hostmacro = hostmacros.values[i];
			zbx_db_insert_add_values(&db_insert_hostmacro, hostmacroid, hostmacro->child_templateid,
					hostmacro->macro, hostmacro->value, hostmacro->description, hostmacro->type,
					hostmacro->automatic);
			hostmacroid++;
		}

		if (SUCCEED != (ret = zbx_db_insert_execute(&db_insert_hostmacro)))
			goto clean;

		zbx_db_insert_clean(&db_insert_hostmacro);
	}

clean:
	zbx_vector_uint64_destroy(&child_templateids);
	zbx_vector_child_hostmacro_ptr_clear_ext(&child_hostmacros, child_hostmacro_free);
	zbx_vector_child_hostmacro_ptr_destroy(&child_hostmacros);
	zbx_vector_hostmacro_ptr_clear_ext(&hostmacros, hostmacro_free);
	zbx_vector_hostmacro_ptr_destroy(&hostmacros);
out:
	zbx_vector_uint64_destroy(&parent_ids);

	return ret;
}

typedef struct zbx_db_patch_tag
{
	char			*tag;
	char			*value;
	zbx_vector_uint64_t	ids;
	int			deepness;
}
zbx_db_patch_tag_t;

typedef struct
{
	uint64_t	id;
	char		*tag;
	char		*value;
}
zbx_child_tag_t;

ZBX_PTR_VECTOR_DECL(tag_ptr, zbx_db_patch_tag_t *)
ZBX_PTR_VECTOR_IMPL(tag_ptr, zbx_db_patch_tag_t *)

ZBX_PTR_VECTOR_DECL(child_tag_ptr, zbx_child_tag_t *)
ZBX_PTR_VECTOR_IMPL(child_tag_ptr, zbx_child_tag_t *)

static void	tag_free(zbx_db_patch_tag_t *tag)
{
	zbx_vector_uint64_destroy(&tag->ids);
	zbx_free(tag->tag);
	zbx_free(tag->value);
	zbx_free(tag);
}

static void	child_tag_free(zbx_child_tag_t *tag)
{
	zbx_free(tag->tag);
	zbx_free(tag->value);
	zbx_free(tag);
}

static int	consolidate_tags(zbx_vector_tag_ptr_t *tags)
{
	int			i, j, new_tags = 0;
	zbx_db_patch_tag_t	*tag;

	if (1 < tags->values_num)
	{
		for (i = 0; i < tags->values_num; i++)
		{
			tag = tags->values[i];
			j = i + 1;

			while (j < tags->values_num)
			{
				zbx_db_patch_tag_t	*tag2;

				tag2 = tags->values[j];

				if (0 == strcmp(tag->tag, tag2->tag) && 0 == strcmp(tag->value, tag2->value))
				{
					zbx_vector_uint64_append_array(&tag->ids, tag2->ids.values,
							tag2->ids.values_num);
					tag_free(tag2);
					zbx_vector_tag_ptr_remove(tags, j);
				}
				else
					j++;
			}

			zbx_vector_uint64_sort(&tag->ids, ZBX_DEFAULT_UINT64_COMPARE_FUNC);
			zbx_vector_uint64_uniq(&tag->ids, ZBX_DEFAULT_UINT64_COMPARE_FUNC);
			new_tags += tag->ids.values_num;
		}
	}

	return new_tags;
}

static void	DBpatch_propogate_tag(zbx_vector_tag_ptr_t *tags, zbx_db_patch_tag_t *tag, zbx_uint64_t hostid,
		zbx_uint64_t itemid, zbx_vector_uint64_t *child_itemids)
{
	DB_RESULT	result, result2;
	DB_ROW		row, row2;

	result = zbx_db_select("select h.hostid,i.itemid,h.status from hosts h,items i,hosts_templates ht"
			" where h.hostid=ht.hostid and ht.templateid=" ZBX_FS_UI64" and i.hostid=h.hostid and"
			" i.templateid=" ZBX_FS_UI64, hostid, itemid);

	while (NULL != (row = zbx_db_fetch(result)))
	{
		zbx_uint64_t		child_hostid, child_itemid;

		if (HOST_STATUS_TEMPLATE != atoi(row[2]) && 0 == tag->deepness)
			continue;

		ZBX_DBROW2UINT64(child_hostid, row[0]);
		ZBX_DBROW2UINT64(child_itemid, row[1]);
		zbx_vector_uint64_append(&tag->ids, child_itemid);
		zbx_vector_uint64_append(child_itemids, child_itemid);

		if (HOST_STATUS_TEMPLATE != atoi(row[2]))
			continue;

		tag->deepness++;
		DBpatch_propogate_tag(tags, tag, child_hostid, child_itemid, child_itemids);
		result2 = zbx_db_select("select tag,value from host_tag where hostid=" ZBX_FS_UI64, child_hostid);

		while (NULL != (row2 = zbx_db_fetch(result2)))
		{
			zbx_db_patch_tag_t	*tag2;

			tag2 = zbx_malloc(NULL, sizeof(zbx_db_patch_tag_t));
			tag2->tag = zbx_strdup(NULL, row2[0]);
			tag2->value = zbx_strdup(NULL, row2[1]);
			tag2->deepness = 0;
			zbx_vector_uint64_create(&tag2->ids);

			DBpatch_propogate_tag(tags, tag2, child_hostid, child_itemid, child_itemids);
			zbx_vector_tag_ptr_append(tags, tag2);
		}

		zbx_db_free_result(result2);
	}

	zbx_db_free_result(result);
}

static int	DBpatch_6030177(void)
{
	zbx_vector_tag_ptr_t		tags;
	zbx_vector_child_tag_ptr_t	child_tags;
	zbx_vector_uint64_t		child_itemids;
	DB_RESULT			result;
	DB_ROW				row;
	int				i, j, k, new_tags = 0, ret = SUCCEED;
	zbx_db_patch_tag_t		*tag;
	zbx_uint64_t			itemtagid;
	zbx_db_insert_t			db_insert_itemtag;
	char				*sql = NULL;
	size_t				sql_alloc = 0, sql_offset = 0;

	if (0 == (DBget_program_type() & ZBX_PROGRAM_TYPE_SERVER))
		return ret;

	zbx_vector_tag_ptr_create(&tags);
	zbx_vector_child_tag_ptr_create(&child_tags);
	zbx_vector_uint64_create(&child_itemids);

	result = zbx_db_select("select th.tag,th.value,h2.hostid,i.itemid from host_tag th,hosts h2,items i"
			" where th.hostid=h2.hostid and i.hostid=h2.hostid and i.templateid is null and"
			" h2.hostid in (select distinct h.hostid from hosts h,hosts h1,hosts_templates ht"
			" where h.status=%d and ht.templateid=h.hostid and ht.hostid=h1.hostid and h1.status=%d)"
			" order by h2.hostid asc", HOST_STATUS_TEMPLATE, HOST_STATUS_TEMPLATE);

	while (NULL != (row = zbx_db_fetch(result)))
	{
		zbx_uint64_t		hostid, itemid;

		tag = zbx_malloc(NULL, sizeof(zbx_db_patch_tag_t));
		tag->tag = zbx_strdup(NULL, row[0]);
		tag->value = zbx_strdup(NULL, row[1]);
		tag->deepness = 0;
		ZBX_DBROW2UINT64(hostid, row[2]);
		ZBX_DBROW2UINT64(itemid, row[3]);
		zbx_vector_uint64_create(&tag->ids);

		DBpatch_propogate_tag(&tags, tag, hostid, itemid, &child_itemids);
		zbx_vector_tag_ptr_append(&tags, tag);
	}

	zbx_db_free_result(result);

	if (0 == tags.values_num)
		goto out;

	new_tags = consolidate_tags(&tags);

	zbx_vector_uint64_sort(&child_itemids, ZBX_DEFAULT_UINT64_COMPARE_FUNC);
	zbx_vector_uint64_uniq(&child_itemids, ZBX_DEFAULT_UINT64_COMPARE_FUNC);
	zbx_strcpy_alloc(&sql, &sql_alloc, &sql_offset, "select itemid,tag,value from item_tag where");
	zbx_db_add_condition_alloc(&sql, &sql_alloc, &sql_offset, "itemid", child_itemids.values, child_itemids.values_num);
	result = zbx_db_select("%s", sql);

	while (NULL != (row = zbx_db_fetch(result)))
	{
		zbx_child_tag_t	*child_tag;
		uint64_t	itemid;

		ZBX_DBROW2UINT64(itemid, row[0]);

		child_tag = zbx_malloc(NULL, sizeof(zbx_child_tag_t));
		child_tag->id = itemid;
		child_tag->tag = zbx_strdup(NULL, row[1]);
		child_tag->value = zbx_strdup(NULL, row[2]);

		zbx_vector_child_tag_ptr_append(&child_tags, child_tag);
	}

	zbx_db_free_result(result);
	zbx_free(sql);

	for (i = 0; i < child_tags.values_num; i++)
	{
		zbx_child_tag_t	*child_tag;

		child_tag = child_tags.values[i];

		for (j = 0; j < tags.values_num; j++)
		{
			tag = tags.values[j];

			if (0 == strcmp(tag->tag, child_tag->tag) && 0 == strcmp(tag->value, child_tag->value))
			{
				for (k = 0; k < tag->ids.values_num; k++)
				{
					zbx_uint64_t	itemid;

					itemid = tag->ids.values[k];

					if (itemid == child_tag->id)
					{
						zbx_vector_uint64_remove(&tag->ids, k);
						new_tags--;
					}
				}
			}
		}
	}

	itemtagid = zbx_db_get_maxid_num("item_tag", new_tags);
	zbx_db_insert_prepare(&db_insert_itemtag, "item_tag", "itemtagid", "itemid", "tag", "value", NULL);

	for (i = 0; i < tags.values_num; i++)
	{
		tag = tags.values[i];

		for(j = 0; j < tag->ids.values_num; j++)
		{
			zbx_uint64_t	itemid;

			itemid = tag->ids.values[j];
			zbx_db_insert_add_values(&db_insert_itemtag, itemtagid, itemid, tag->tag, tag->value);
			itemtagid++;
		}
	}

	if (SUCCEED != (ret = zbx_db_insert_execute(&db_insert_itemtag)))
		goto out;

	zbx_db_insert_clean(&db_insert_itemtag);
out:
	zbx_vector_uint64_destroy(&child_itemids);
	zbx_vector_child_tag_ptr_clear_ext(&child_tags, child_tag_free);
	zbx_vector_child_tag_ptr_destroy(&child_tags);
	zbx_vector_tag_ptr_clear_ext(&tags, tag_free);
	zbx_vector_tag_ptr_destroy(&tags);

	return ret;
}

static void	DBpatch_propogate_tag_web(zbx_vector_tag_ptr_t *tags, zbx_db_patch_tag_t *tag, zbx_uint64_t hostid,
		zbx_uint64_t httptestid, zbx_vector_uint64_t *child_httptestids)
{
	DB_RESULT	result, result2;
	DB_ROW		row, row2;

	result = zbx_db_select("select h.hostid,htt.httptestid,h.status from hosts h,httptest htt,hosts_templates ht"
			" where h.hostid=ht.hostid and ht.templateid=" ZBX_FS_UI64" and htt.hostid=h.hostid and"
			" htt.templateid=" ZBX_FS_UI64, hostid, httptestid);

	while (NULL != (row = zbx_db_fetch(result)))
	{
		zbx_uint64_t		child_hostid, child_httptestid;

		if (HOST_STATUS_TEMPLATE != atoi(row[2]) && 0 == tag->deepness)
			continue;

		ZBX_DBROW2UINT64(child_hostid, row[0]);
		ZBX_DBROW2UINT64(child_httptestid, row[1]);
		zbx_vector_uint64_append(&tag->ids, child_httptestid);
		zbx_vector_uint64_append(child_httptestids, child_httptestid);

		if (HOST_STATUS_TEMPLATE != atoi(row[2]))
			continue;

		tag->deepness++;
		DBpatch_propogate_tag_web(tags, tag, child_hostid, child_httptestid, child_httptestids);
		result2 = zbx_db_select("select tag,value from host_tag where hostid=" ZBX_FS_UI64, child_hostid);

		while (NULL != (row2 = zbx_db_fetch(result2)))
		{
			zbx_db_patch_tag_t	*tag2;

			tag2 = zbx_malloc(NULL, sizeof(zbx_db_patch_tag_t));
			tag2->deepness = 0;
			tag2->tag = zbx_strdup(NULL, row2[0]);
			tag2->value = zbx_strdup(NULL, row2[1]);
			zbx_vector_uint64_create(&tag2->ids);

			DBpatch_propogate_tag_web(tags, tag2, child_hostid, child_httptestid, child_httptestids);
			zbx_vector_tag_ptr_append(tags, tag2);
		}

		zbx_db_free_result(result2);
	}

	zbx_db_free_result(result);
}

static int	DBpatch_6030178(void)
{
	zbx_vector_tag_ptr_t		tags;
	zbx_vector_child_tag_ptr_t	child_tags;
	zbx_vector_uint64_t		child_httptestids;
	DB_RESULT			result;
	DB_ROW				row;
	int				i, j, k, new_tags = 0, ret = SUCCEED;
	zbx_db_patch_tag_t		*tag;
	zbx_uint64_t			httptesttagid;
	char				*sql = NULL;
	size_t				sql_alloc = 0, sql_offset = 0;
	zbx_db_insert_t			db_insert_httptesttag;

	if (0 == (DBget_program_type() & ZBX_PROGRAM_TYPE_SERVER))
		return ret;

	zbx_vector_tag_ptr_create(&tags);
	zbx_vector_child_tag_ptr_create(&child_tags);
	zbx_vector_uint64_create(&child_httptestids);

	result = zbx_db_select("select th.tag,th.value,h2.hostid,htt.httptestid from host_tag th,hosts h2,httptest htt"
			" where th.hostid=h2.hostid and htt.hostid=h2.hostid and htt.templateid is null and"
			" h2.hostid in (select distinct h.hostid from hosts h,hosts h1,hosts_templates ht"
			" where h.status=%d and ht.templateid=h.hostid and ht.hostid=h1.hostid and h1.status=%d)"
			" order by h2.hostid asc", HOST_STATUS_TEMPLATE, HOST_STATUS_TEMPLATE);

	while (NULL != (row = zbx_db_fetch(result)))
	{
		zbx_uint64_t		hostid, httptestid;

		tag = zbx_malloc(NULL, sizeof(zbx_db_patch_tag_t));
		tag->deepness = 0;
		tag->tag = zbx_strdup(NULL, row[0]);
		tag->value = zbx_strdup(NULL, row[1]);
		ZBX_DBROW2UINT64(hostid, row[2]);
		ZBX_DBROW2UINT64(httptestid, row[3]);
		zbx_vector_uint64_create(&tag->ids);

		DBpatch_propogate_tag_web(&tags, tag, hostid, httptestid, &child_httptestids);
		zbx_vector_tag_ptr_append(&tags, tag);
	}

	zbx_db_free_result(result);

	if (0 == tags.values_num)
		goto out;

	new_tags = consolidate_tags(&tags);

	zbx_vector_uint64_sort(&child_httptestids, ZBX_DEFAULT_UINT64_COMPARE_FUNC);
	zbx_vector_uint64_uniq(&child_httptestids, ZBX_DEFAULT_UINT64_COMPARE_FUNC);
	zbx_strcpy_alloc(&sql, &sql_alloc, &sql_offset, "select httptestid,tag,value from httptest_tag where");
	zbx_db_add_condition_alloc(&sql, &sql_alloc, &sql_offset, "httptestid", child_httptestids.values,
			child_httptestids.values_num);
	result = zbx_db_select("%s", sql);

	while (NULL != (row = zbx_db_fetch(result)))
	{
		zbx_child_tag_t	*child_tag;
		uint64_t	httptestid;

		ZBX_DBROW2UINT64(httptestid, row[0]);

		child_tag = zbx_malloc(NULL, sizeof(zbx_child_tag_t));
		child_tag->id = httptestid;
		child_tag->tag = zbx_strdup(NULL, row[1]);
		child_tag->value = zbx_strdup(NULL, row[2]);

		zbx_vector_child_tag_ptr_append(&child_tags, child_tag);
	}

	zbx_db_free_result(result);
	zbx_free(sql);

	for (i = 0; i < child_tags.values_num; i++)
	{
		zbx_child_tag_t	*child_tag;

		child_tag = child_tags.values[i];

		for (j = 0; j < tags.values_num; j++)
		{
			tag = tags.values[j];

			if (0 == strcmp(tag->tag, child_tag->tag) && 0 == strcmp(tag->value, child_tag->value))
			{
				for (k = 0; k < tag->ids.values_num; k++)
				{
					zbx_uint64_t	httptestid;

					httptestid = tag->ids.values[k];

					if (httptestid == child_tag->id)
					{
						zbx_vector_uint64_remove(&tag->ids, k);
						new_tags--;
					}
				}
			}
		}
	}

	httptesttagid = zbx_db_get_maxid_num("httptest_tag", new_tags);
	zbx_db_insert_prepare(&db_insert_httptesttag, "httptest_tag", "httptesttagid", "httptestid", "tag", "value",
			NULL);

	for (i = 0; i < tags.values_num; i++)
	{
		tag = tags.values[i];

		for(j = 0; j < tag->ids.values_num; j++)
		{
			zbx_uint64_t	itemid;

			itemid = tag->ids.values[j];
			zbx_db_insert_add_values(&db_insert_httptesttag, httptesttagid, itemid, tag->tag, tag->value);
			httptesttagid++;
		}
	}

	if (SUCCEED != (ret = zbx_db_insert_execute(&db_insert_httptesttag)))
		goto out;

	zbx_db_insert_clean(&db_insert_httptesttag);
out:
	zbx_vector_uint64_destroy(&child_httptestids);
	zbx_vector_child_tag_ptr_clear_ext(&child_tags, child_tag_free);
	zbx_vector_child_tag_ptr_destroy(&child_tags);
	zbx_vector_tag_ptr_clear_ext(&tags, tag_free);
	zbx_vector_tag_ptr_destroy(&tags);

	return ret;
}

typedef struct
{
	int		type;
	char		*name;
	int		value_int;
	char		*value_str;
	zbx_uint64_t	value_groupid;
	zbx_uint64_t	value_hostid;
	zbx_uint64_t	value_itemid;
	zbx_uint64_t	value_graphid;
	zbx_uint64_t	value_sysmapid;
	zbx_uint64_t	value_serviceid;
	zbx_uint64_t	value_slaid;
	zbx_uint64_t	value_userid;
	zbx_uint64_t	value_actionid;
	zbx_uint64_t	value_mediatypeid;
} zbx_db_widget_field_t;

ZBX_PTR_VECTOR_DECL(widget_field_ptr, zbx_db_widget_field_t *)
ZBX_PTR_VECTOR_IMPL(widget_field_ptr, zbx_db_widget_field_t *)

typedef struct
{
	char				*type;
	char				*name;
	int				x;
	int				y;
	int				width;
	int				height;
	int				view_mode;

	zbx_vector_widget_field_ptr_t	fields;
}
zbx_db_widget_t;

ZBX_PTR_VECTOR_DECL(widget_ptr, zbx_db_widget_t *)
ZBX_PTR_VECTOR_IMPL(widget_ptr, zbx_db_widget_t *)

typedef struct
{
	char			*name;
	int			display_period;
	int			sortorder;

	zbx_vector_widget_ptr_t	widgets;
}
zbx_db_dashboard_page_t;

ZBX_PTR_VECTOR_DECL(dashboard_page_ptr, zbx_db_dashboard_page_t *)
ZBX_PTR_VECTOR_IMPL(dashboard_page_ptr, zbx_db_dashboard_page_t *)

typedef struct
{
	uint64_t			child_templateid;
	char				*uuid;
	uint64_t			parent_dashboardid;
	char				*name;
	int				display_period;
	int				auto_start;

	zbx_vector_dashboard_page_ptr_t	pages;
	int				uniq;
}
zbx_db_dashboard_t;

ZBX_PTR_VECTOR_DECL(dashboard_ptr, zbx_db_dashboard_t *)
ZBX_PTR_VECTOR_IMPL(dashboard_ptr, zbx_db_dashboard_t *)

typedef struct
{
	uint64_t				templateid;
	char					*name;
}
zbx_child_dashboard_t;

ZBX_PTR_VECTOR_DECL(child_dashboard_ptr, zbx_child_dashboard_t *)
ZBX_PTR_VECTOR_IMPL(child_dashboard_ptr, zbx_child_dashboard_t *)

static int	DBpatch_propogate_widget(zbx_db_widget_t *widget, uint64_t widgetid,
		zbx_vector_uint64_t *value_itemids, zbx_vector_uint64_t *value_graphids)
{
	DB_RESULT		result;
	DB_ROW			row;

	result = zbx_db_select("select widget_fieldid,type,name,value_int,value_str,value_groupid,value_hostid,value_itemid,"
			"value_graphid,value_sysmapid,value_serviceid,value_slaid,value_userid,value_actionid,"
			"value_mediatypeid from widget_field where widgetid=" ZBX_FS_UI64, widgetid);

	while (NULL != (row = zbx_db_fetch(result)))
	{
		zbx_db_widget_field_t	*field;
		zbx_uint64_t		fieldid;

		field = zbx_malloc(NULL, sizeof(zbx_db_widget_field_t));
		ZBX_DBROW2UINT64(fieldid, row[0]);
		field->type = atoi(row[1]);
		field->name = zbx_strdup(NULL, row[2]);
		field->value_int = atoi(row[3]);
		field->value_str = zbx_strdup(NULL, row[4]);
		ZBX_DBROW2UINT64(field->value_groupid, row[5]);
		ZBX_DBROW2UINT64(field->value_hostid, row[6]);

		ZBX_DBROW2UINT64(field->value_itemid, row[7]);
		if (0 != field->value_itemid)
			zbx_vector_uint64_append(value_itemids, field->value_itemid);

		ZBX_DBROW2UINT64(field->value_graphid, row[8]);
		if (0 != field->value_graphid)
			zbx_vector_uint64_append(value_graphids, field->value_graphid);

		ZBX_DBROW2UINT64(field->value_sysmapid, row[9]);
		ZBX_DBROW2UINT64(field->value_serviceid, row[10]);
		ZBX_DBROW2UINT64(field->value_slaid, row[11]);
		ZBX_DBROW2UINT64(field->value_userid, row[12]);
		ZBX_DBROW2UINT64(field->value_actionid, row[13]);
		ZBX_DBROW2UINT64(field->value_mediatypeid, row[14]);

		zbx_vector_widget_field_ptr_append(&widget->fields, field);
	}

	zbx_db_free_result(result);

	return widget->fields.values_num;
}

static int	DBpatch_propogate_widget_copy(zbx_db_widget_t *widget, zbx_db_widget_t *widget_orig,
		zbx_vector_uint64_t *value_itemids, zbx_vector_uint64_t *value_graphids)
{
	int	 i;

	for (i = 0; i < widget_orig->fields.values_num; i++)
	{
		zbx_db_widget_field_t	*field, *field_orig;

		field = zbx_malloc(NULL, sizeof(zbx_db_widget_field_t));
		field_orig = widget_orig->fields.values[i];
		field->type = field_orig->type;
		field->name = zbx_strdup(NULL, field_orig->name);
		field->value_int = field_orig->value_int;
		field->value_str = zbx_strdup(NULL, field_orig->value_str);
		field->value_groupid = field_orig->value_groupid;
		field->value_hostid = field_orig->value_hostid;
		field->value_itemid = field_orig->value_itemid;
		if (0 != field->value_itemid)
			zbx_vector_uint64_append(value_itemids, field->value_itemid);

		field->value_graphid = field_orig->value_graphid;
		if (0 != field->value_graphid)
			zbx_vector_uint64_append(value_graphids, field->value_graphid);

		field->value_sysmapid = field_orig->value_sysmapid;
		field->value_serviceid = field_orig->value_serviceid;
		field->value_slaid = field_orig->value_slaid;
		field->value_userid = field_orig->value_userid;
		field->value_actionid = field_orig->value_actionid;
		field->value_mediatypeid = field_orig->value_mediatypeid;

		zbx_vector_widget_field_ptr_append(&widget->fields, field);
	}

	return widget->fields.values_num;
}

static int	DBpatch_propogate_page(zbx_db_dashboard_page_t *page, uint64_t pageid, int *fields_num,
		zbx_vector_uint64_t *value_itemids, zbx_vector_uint64_t *value_graphids)
{
	DB_RESULT		result;
	DB_ROW			row;

	result = zbx_db_select("select widgetid,type,name,x,y,width,height,view_mode from widget"
			" where dashboard_pageid=" ZBX_FS_UI64, pageid);

	while (NULL != (row = zbx_db_fetch(result)))
	{
		zbx_db_widget_t	*widget;
		zbx_uint64_t	widgetid;

		widget = zbx_malloc(NULL, sizeof(zbx_db_widget_t));
		ZBX_DBROW2UINT64(widgetid, row[0]);
		widget->type = zbx_strdup(NULL, row[1]);
		widget->name = zbx_strdup(NULL, row[2]);
		widget->x = atoi(row[3]);
		widget->y = atoi(row[4]);
		widget->width = atoi(row[5]);
		widget->height = atoi(row[6]);
		widget->view_mode = atoi(row[7]);
		zbx_vector_widget_field_ptr_create(&widget->fields);
		*fields_num += DBpatch_propogate_widget(widget, widgetid, value_itemids, value_graphids);
		zbx_vector_widget_ptr_append(&page->widgets, widget);
	}

	zbx_db_free_result(result);

	return page->widgets.values_num;
}

static int	DBpatch_propogate_page_copy(zbx_db_dashboard_page_t *page, zbx_db_dashboard_page_t *page_orig,
		int *fields_num, zbx_vector_uint64_t *value_itemids, zbx_vector_uint64_t *value_graphids)
{
	int	i;

	for (i = 0; i < page_orig->widgets.values_num; i++)
	{
		zbx_db_widget_t	*widget, *widget_orig;

		widget = zbx_malloc(NULL, sizeof(zbx_db_widget_t));
		widget_orig = page_orig->widgets.values[i];
		widget->type = zbx_strdup(NULL, widget_orig->type);
		widget->name = zbx_strdup(NULL, widget_orig->name);
		widget->x = widget_orig->x;
		widget->y = widget_orig->y;
		widget->width = widget_orig->width;
		widget->height = widget_orig->height;
		widget->view_mode = widget_orig->view_mode;
		zbx_vector_widget_field_ptr_create(&widget->fields);
		*fields_num += DBpatch_propogate_widget_copy(widget, widget_orig, value_itemids, value_graphids);
		zbx_vector_widget_ptr_append(&page->widgets, widget);
	}

	return page->widgets.values_num;
}

static int	DBpatch_propogate_dashboard(zbx_db_dashboard_t *dashboard, uint64_t dashboardid, int *widgets_num,
		int *fields_num, zbx_vector_uint64_t *value_itemids, zbx_vector_uint64_t *value_graphids)
{
	DB_RESULT		result;
	DB_ROW			row;

	result = zbx_db_select("select dashboard_pageid,name,display_period,sortorder from dashboard_page"
			" where dashboardid=" ZBX_FS_UI64, dashboardid);

	while (NULL != (row = zbx_db_fetch(result)))
	{
		zbx_db_dashboard_page_t	*page;
		zbx_uint64_t		pageid;

		page = zbx_malloc(NULL, sizeof(zbx_db_dashboard_page_t));
		ZBX_DBROW2UINT64(pageid, row[0]);
		page->name = zbx_strdup(NULL, row[1]);
		page->display_period = atoi(row[2]);
		page->sortorder = atoi(row[3]);
		zbx_vector_widget_ptr_create(&page->widgets);
		*widgets_num += DBpatch_propogate_page(page, pageid, fields_num, value_itemids, value_graphids);
		zbx_vector_dashboard_page_ptr_append(&dashboard->pages, page);
	}

	zbx_db_free_result(result);

	return dashboard->pages.values_num;
}

static int	DBpatch_propogate_dashboard_copy(zbx_db_dashboard_t *dashboard, zbx_db_dashboard_t *dashboard_orig,
		int *widgets_num, int *fields_num, zbx_vector_uint64_t *value_itemids,
		zbx_vector_uint64_t *value_graphids)
{
	int	i;

	for (i = 0; i < dashboard_orig->pages.values_num; i++)
	{
		zbx_db_dashboard_page_t	*page_orig, *page;

		page = zbx_malloc(NULL, sizeof(zbx_db_dashboard_page_t));
		page_orig = dashboard_orig->pages.values[i];
		page->name = zbx_strdup(NULL, page_orig->name);
		page->display_period = page_orig->display_period;
		page->sortorder = page_orig->sortorder;
		zbx_vector_widget_ptr_create(&page->widgets);
		*widgets_num += DBpatch_propogate_page_copy(page, page_orig, fields_num, value_itemids, value_graphids);
		zbx_vector_dashboard_page_ptr_append(&dashboard->pages, page);
	}

	return dashboard->pages.values_num;
}

static void	fields_free(zbx_db_widget_field_t *field)
{
	zbx_free(field->name);
	zbx_free(field->value_str);
	zbx_free(field);
}

static void	widgets_free(zbx_db_widget_t *widget)
{
	zbx_free(widget->type);
	zbx_free(widget->name);
	zbx_vector_widget_field_ptr_clear_ext(&widget->fields, fields_free);
	zbx_vector_widget_field_ptr_destroy(&widget->fields);
	zbx_free(widget);
}

static void	dashboard_page_free(zbx_db_dashboard_page_t *page)
{
	zbx_free(page->name);
	zbx_vector_widget_ptr_clear_ext(&page->widgets, widgets_free);
	zbx_vector_widget_ptr_destroy(&page->widgets);
	zbx_free(page);
}

static void	dashboard_clear(zbx_db_dashboard_t *dashboard)
{
	zbx_free(dashboard->uuid);
	zbx_free(dashboard->name);
	zbx_vector_dashboard_page_ptr_clear_ext(&dashboard->pages, dashboard_page_free);
	zbx_vector_dashboard_page_ptr_destroy(&dashboard->pages);
}

static void	dashboard_free(zbx_db_dashboard_t *dashboard)
{
	dashboard_clear(dashboard);
	zbx_free(dashboard);
}

static void	child_dashboard_free(zbx_child_dashboard_t *dashboard)
{
	zbx_free(dashboard->name);
	zbx_free(dashboard);
}

static void	change_item_ids(zbx_db_dashboard_t *dashboard, zbx_vector_uint64_t *item_ids)
{
	zbx_vector_uint64_pair_t	itemid_pairs;
	char				*sql = NULL;
	size_t				sql_alloc = 0, sql_offset = 0;
	DB_RESULT			result;
	DB_ROW				row;
	zbx_uint64_pair_t		pair;
	int				i, j, k;

	if (0 == item_ids->values_num)
		return;

	zbx_vector_uint64_pair_create(&itemid_pairs);

	zbx_vector_uint64_sort(item_ids, ZBX_DEFAULT_UINT64_COMPARE_FUNC);
	zbx_vector_uint64_uniq(item_ids, ZBX_DEFAULT_UINT64_COMPARE_FUNC);

	zbx_snprintf_alloc(&sql, &sql_alloc, &sql_offset, "select i.templateid,i.itemid from items i,hosts h where"
			" i.hostid=h.hostid and h.hostid=" ZBX_FS_UI64" and", dashboard->child_templateid);
	zbx_db_add_condition_alloc(&sql, &sql_alloc, &sql_offset, "i.templateid", item_ids->values, item_ids->values_num);
	result = zbx_db_select("%s", sql);

	while (NULL != (row = zbx_db_fetch(result)))
	{
		ZBX_DBROW2UINT64(pair.first, row[0]);
		ZBX_DBROW2UINT64(pair.second, row[1]);

		zbx_vector_uint64_pair_append(&itemid_pairs, pair);
	}

	zbx_db_free_result(result);
	zbx_free(sql);

	for (i = 0; i < dashboard->pages.values_num; i++)
	{
		zbx_db_dashboard_page_t	*page;

		page = dashboard->pages.values[i];

		for (j = 0; j < page->widgets.values_num; j++)
		{
			zbx_db_widget_t	*widget;

			widget = page->widgets.values[j];

			for (k = 0; k < widget->fields.values_num; k++)
			{
				zbx_db_widget_field_t	*field;

				field = widget->fields.values[k];

				if (0 != field->value_itemid)
				{
					int	index;

					pair.first = field->value_itemid;

					if (FAIL != (index = zbx_vector_uint64_pair_search(&itemid_pairs, pair,
							ZBX_DEFAULT_UINT64_COMPARE_FUNC)))
					{
						field->value_itemid = itemid_pairs.values[index].second;
					}
				}
			}
		}
	}

	zbx_vector_uint64_pair_destroy(&itemid_pairs);
}

static void	change_graph_ids(zbx_db_dashboard_t *dashboard, zbx_vector_uint64_t *graph_ids)
{
	zbx_vector_uint64_pair_t	graphid_pairs;
	char				*sql = NULL;
	size_t				sql_alloc = 0, sql_offset = 0;
	DB_RESULT			result;
	DB_ROW				row;
	zbx_uint64_pair_t		pair;
	int				i, j, k;

	if (0 == graph_ids->values_num)
		return;

	zbx_vector_uint64_pair_create(&graphid_pairs);

	zbx_vector_uint64_sort(graph_ids, ZBX_DEFAULT_UINT64_COMPARE_FUNC);
	zbx_vector_uint64_uniq(graph_ids, ZBX_DEFAULT_UINT64_COMPARE_FUNC);

	zbx_snprintf_alloc(&sql, &sql_alloc, &sql_offset,
			"select distinct g.templateid,g.graphid from graphs g,graphs_items gi,items i"
			" where gi.graphid=g.graphid and i.itemid=gi.itemid and i.hostid=" ZBX_FS_UI64" and",
			dashboard->child_templateid);
	zbx_db_add_condition_alloc(&sql, &sql_alloc, &sql_offset, "g.templateid", graph_ids->values, graph_ids->values_num);
	result = zbx_db_select("%s", sql);

	while (NULL != (row = zbx_db_fetch(result)))
	{
		ZBX_DBROW2UINT64(pair.first, row[0]);
		ZBX_DBROW2UINT64(pair.second, row[1]);

		zbx_vector_uint64_pair_append(&graphid_pairs, pair);
	}

	zbx_db_free_result(result);
	zbx_free(sql);

	for (i = 0; i < dashboard->pages.values_num; i++)
	{
		zbx_db_dashboard_page_t	*page;

		page = dashboard->pages.values[i];

		for (j = 0; j < page->widgets.values_num; j++)
		{
			zbx_db_widget_t	*widget;

			widget = page->widgets.values[j];

			for (k = 0; k < widget->fields.values_num; k++)
			{
				zbx_db_widget_field_t	*field;

				field = widget->fields.values[k];

				if (0 != field->value_graphid)
				{
					int	index;

					pair.first = field->value_graphid;

					if (FAIL != (index = zbx_vector_uint64_pair_search(&graphid_pairs, pair,
							ZBX_DEFAULT_UINT64_COMPARE_FUNC)))
					{
						field->value_graphid = graphid_pairs.values[index].second;
					}
				}
			}
		}
	}

	zbx_vector_uint64_pair_destroy(&graphid_pairs);
}

static int	dashboard_compare(const zbx_db_dashboard_t **pd1, const zbx_db_dashboard_t **pd2)
{
	const zbx_db_dashboard_t	*d1, *d2;

	d1 = *pd1;
	d2 = *pd2;

	if (d1->child_templateid == d2->child_templateid && d1->parent_dashboardid == d2->parent_dashboardid)
		return 0;

	return 1;
}

static void	zbx_vector_dashboard_ptr_uniq2(zbx_vector_dashboard_ptr_t *vector, zbx_compare_func_t compare_func)
{
	if (2 <= vector->values_num)
	{
		int	i, j;

		for (i = 0; i < vector->values_num; i++)
		{
			j = i + 1;

			while (j < vector->values_num)
			{
				if (0 == compare_func(&vector->values[i], &vector->values[j]))
				{
					dashboard_free(vector->values[j]);
					zbx_vector_dashboard_ptr_remove(vector, j);
				}
				else
					j++;
			}
		}
	}
}

static void	collect_dashboards(zbx_vector_uint64_t *parent_ids, zbx_vector_uint64_t *child_templateids,
		zbx_vector_dashboard_ptr_t *dashboards, int *pages_num, int *widgets_num, int *fields_num)
{
	DB_RESULT		result;
	DB_ROW			row;
	char			*sql = NULL;
	size_t			sql_alloc = 0, sql_offset = 0;
	zbx_vector_uint64_t	loc_child_templateids, value_itemids, value_graphids;

	if (0 == parent_ids->values_num)
		return;

	zbx_vector_uint64_create(&loc_child_templateids);

	zbx_snprintf_alloc(&sql, &sql_alloc, &sql_offset,
			"select d.dashboardid,d.name,d.display_period,d.auto_start,ht.hostid,h.host,ht.templateid"
			" from hosts_templates ht"
			" join hosts h on h.hostid=ht.hostid and h.status=%d"
			" left join dashboard d on d.templateid=ht.templateid where", HOST_STATUS_TEMPLATE);
	zbx_db_add_condition_alloc(&sql, &sql_alloc, &sql_offset, "ht.templateid", parent_ids->values,
			parent_ids->values_num);
	result = zbx_db_select("%s", sql);

	while (NULL != (row = zbx_db_fetch(result)))
	{
		char			*template_name, *seed = NULL;
		zbx_db_dashboard_t	*dashboard, *dashboard_copy;
		zbx_uint64_t		dashboardid, child_templateid, parent_templateid;
		int			i;

		ZBX_DBROW2UINT64(dashboardid, row[0]);
		ZBX_DBROW2UINT64(child_templateid, row[4]);
		ZBX_DBROW2UINT64(parent_templateid, row[6]);
		template_name = zbx_strdup(NULL, row[5]);
		template_name = zbx_update_template_name(template_name);

		if (0 != dashboardid)
		{
			zbx_vector_uint64_create(&value_itemids);
			zbx_vector_uint64_create(&value_graphids);

			dashboard = zbx_malloc(NULL, sizeof(zbx_db_dashboard_t));
			dashboard->child_templateid = child_templateid;
			dashboard->parent_dashboardid = dashboardid;
			dashboard->name = zbx_strdup(NULL, row[1]);
			dashboard->display_period = atoi(row[2]);
			dashboard->auto_start = atoi(row[3]);

			seed = zbx_dsprintf(seed, "%s/%s", template_name, row[1]);
			dashboard->uuid = zbx_gen_uuid4(seed);
			zbx_free(seed);
			dashboard->uniq = 0;
			zbx_vector_dashboard_page_ptr_create(&dashboard->pages);
			pages_num += DBpatch_propogate_dashboard(dashboard, dashboardid, widgets_num, fields_num,
					&value_itemids, &value_graphids);
			zbx_vector_dashboard_ptr_append(dashboards, dashboard);
			change_item_ids(dashboard, &value_itemids);
			change_graph_ids(dashboard, &value_graphids);

			zbx_vector_uint64_destroy(&value_itemids);
			zbx_vector_uint64_destroy(&value_graphids);
		}

		zbx_vector_uint64_append(&loc_child_templateids, child_templateid);

		for (i = 0; i < dashboards->values_num; i++)
		{
			dashboard = dashboards->values[i];

			if (parent_templateid == dashboard->child_templateid)
			{
				zbx_vector_uint64_create(&value_itemids);
				zbx_vector_uint64_create(&value_graphids);

				dashboard_copy = zbx_malloc(NULL, sizeof(zbx_db_dashboard_t));
				dashboard_copy->child_templateid = child_templateid;
				dashboard_copy->parent_dashboardid = dashboard->parent_dashboardid;
				dashboard_copy->name = zbx_strdup(NULL, dashboard->name);
				dashboard_copy->display_period = dashboard->display_period;
				dashboard_copy->auto_start= dashboard->auto_start;
				seed = zbx_dsprintf(seed, "%s/%s", template_name, dashboard->name);
				dashboard_copy->uuid = zbx_gen_uuid4(seed);
				zbx_free(seed);
				dashboard_copy->uniq = 0;
				zbx_vector_dashboard_page_ptr_create(&dashboard_copy->pages);
				pages_num += DBpatch_propogate_dashboard_copy(dashboard_copy, dashboard,
						widgets_num, fields_num, &value_itemids, &value_graphids);
				zbx_vector_dashboard_ptr_append(dashboards, dashboard_copy);

				change_item_ids(dashboard_copy, &value_itemids);
				change_graph_ids(dashboard_copy, &value_graphids);

				zbx_vector_uint64_destroy(&value_itemids);
				zbx_vector_uint64_destroy(&value_graphids);
			}
		}

		zbx_free(template_name);
	}

	zbx_db_free_result(result);
	zbx_free(sql);

	collect_dashboards(&loc_child_templateids, child_templateids, dashboards, pages_num, widgets_num, fields_num);

	zbx_vector_uint64_append_array(child_templateids, loc_child_templateids.values,
			loc_child_templateids.values_num);
	zbx_vector_uint64_destroy(&loc_child_templateids);
}

static int	DBpatch_6030179(void)
{
	zbx_vector_dashboard_ptr_t		dashboards;
	zbx_vector_child_dashboard_ptr_t	child_dashboards;
	zbx_vector_uint64_t			parent_ids, child_templateids;
	DB_RESULT				result;
	DB_ROW					row;
	int					iterations, changed, i, j, k, l, pages_num = 0, widgets_num = 0,
						fields_num = 0, ret = SUCCEED,
						long_name_collisions = MAX_LONG_NAME_COLLISIONS;
	char					*sql = NULL;
	size_t					sql_alloc = 0, sql_offset = 0;
	zbx_db_insert_t				db_insert_dashboard, db_insert_dashboard_page, db_insert_widget,
						db_insert_widget_field;
	zbx_uint64_t				dashboardid, dashboard_pageid, widgetid, widget_fieldid;

	if (0 == (DBget_program_type() & ZBX_PROGRAM_TYPE_SERVER))
		return ret;

	zbx_vector_uint64_create(&parent_ids);
	select_pure_parents(&parent_ids);

	if (0 == parent_ids.values_num)
		goto out;

	zbx_vector_dashboard_ptr_create(&dashboards);
	zbx_vector_child_dashboard_ptr_create(&child_dashboards);
	zbx_vector_uint64_create(&child_templateids);

	collect_dashboards(&parent_ids, &child_templateids, &dashboards, &pages_num, &widgets_num, &fields_num);

	if (0 == dashboards.values_num)
		goto clean;

	zbx_vector_uint64_sort(&child_templateids, ZBX_DEFAULT_UINT64_COMPARE_FUNC);
	zbx_vector_uint64_uniq(&child_templateids, ZBX_DEFAULT_UINT64_COMPARE_FUNC);
	zbx_strcpy_alloc(&sql, &sql_alloc, &sql_offset, "select name,templateid from dashboard where");
	zbx_db_add_condition_alloc(&sql, &sql_alloc, &sql_offset, "templateid", child_templateids.values,
			child_templateids.values_num);
	result = zbx_db_select("%s", sql);

	while (NULL != (row = zbx_db_fetch(result)))
	{
		zbx_child_dashboard_t	*dashboard;
		uint64_t		templateid;

		ZBX_DBROW2UINT64(templateid, row[1]);

		dashboard = zbx_malloc(NULL, sizeof(zbx_child_dashboard_t));
		dashboard->templateid = templateid;
		dashboard->name = zbx_strdup(NULL, row[0]);

		zbx_vector_child_dashboard_ptr_append(&child_dashboards, dashboard);
	}

	zbx_db_free_result(result);
	zbx_free(sql);

	zbx_vector_dashboard_ptr_uniq2(&dashboards, (zbx_compare_func_t)dashboard_compare);

	iterations = 0;

	do
	{
		int			last_collision_idx = -1;
		zbx_db_dashboard_t	*dashboard, *dashboard2;

		changed = 0;

		for (i = 0; i < child_dashboards.values_num; i++)
		{
			zbx_child_dashboard_t	*child_dashboard;

			child_dashboard = child_dashboards.values[i];

			for (j = 0; j < dashboards.values_num; j++)
			{
				dashboard = dashboards.values[j];

				if (dashboard->child_templateid == child_dashboard->templateid &&
						0 == strcmp(dashboard->name, child_dashboard->name) &&
						0 == dashboard->uniq)
				{
					changed++;
					dashboard->uniq++;
					last_collision_idx = j;
				}
			}
		}

		for (i = 0; i < dashboards.values_num; i++)
		{
			dashboard = dashboards.values[i];

			for (j = i + 1; j < dashboards.values_num; j++)
			{
				dashboard2 = dashboards.values[j];

				if (dashboard->child_templateid == dashboard2->child_templateid &&
						0 == strcmp(dashboard->name, dashboard2->name) &&
						dashboard->uniq == dashboard2->uniq)
				{
					changed++;
					dashboard2->uniq++;
					last_collision_idx = j;
				}
			}
		}

		if (MAX_LONG_NAME_COLLISIONS < iterations && 0 <= last_collision_idx )
		{
			dashboard_free(dashboards.values[last_collision_idx]);
			zbx_vector_dashboard_ptr_remove(&dashboards, last_collision_idx);
			iterations = 0;
		}

		for (i = 0; i < dashboards.values_num; i++)
		{
			dashboard = dashboards.values[i];

			if (0 != dashboard->uniq)
			{
				correct_entity_name(&dashboard->name, dashboard->uniq, 255, &long_name_collisions);
				dashboard->uniq = 0;
			}
		}

		iterations++;
	}while (0 != changed);

	dashboardid = zbx_db_get_maxid_num("dashboard", dashboards.values_num);
	dashboard_pageid = zbx_db_get_maxid_num("dashboard_page", pages_num);
	widgetid = zbx_db_get_maxid_num("widget", widgets_num);
	widget_fieldid = zbx_db_get_maxid_num("widget_field", fields_num);

	zbx_db_insert_prepare(&db_insert_dashboard, "dashboard", "dashboardid", "templateid", "name",
			"display_period","auto_start", "uuid", NULL);
	zbx_db_insert_prepare(&db_insert_dashboard_page, "dashboard_page", "dashboard_pageid", "dashboardid",
			"name", "display_period", "sortorder", NULL);
	zbx_db_insert_prepare(&db_insert_widget, "widget", "widgetid", "dashboard_pageid", "type", "name", "x",
			"y", "width", "height", "view_mode", NULL);
	zbx_db_insert_prepare(&db_insert_widget_field, "widget_field", "widget_fieldid", "widgetid", "type",
			"name", "value_int", "value_str", "value_groupid", "value_hostid", "value_itemid",
			"value_graphid", "value_sysmapid", "value_serviceid", "value_slaid", "value_userid",
			"value_actionid", "value_mediatypeid", NULL);

	for (i = 0; i < dashboards.values_num; i++)
	{
		zbx_db_dashboard_t	*dashboard;

		dashboard = dashboards.values[i];
		zbx_db_insert_add_values(&db_insert_dashboard, dashboardid, dashboard->child_templateid,
				dashboard->name, dashboard->display_period, dashboard->auto_start,
				dashboard->uuid);

		for (j = 0; j < dashboard->pages.values_num; j++)
		{
			zbx_db_dashboard_page_t	*dashboard_page;

			dashboard_page = dashboard->pages.values[j];
			zbx_db_insert_add_values(&db_insert_dashboard_page, dashboard_pageid, dashboardid,
					dashboard_page->name, dashboard_page->display_period,
					dashboard_page->sortorder);

			for (k = 0; k < dashboard_page->widgets.values_num; k++)
			{
				zbx_db_widget_t	*widget;

				widget = dashboard_page->widgets.values[k];
				zbx_db_insert_add_values(&db_insert_widget, widgetid, dashboard_pageid,
						widget->type, widget->name, widget->x, widget->y, widget->width,
						widget->height, widget->view_mode);

				for (l = 0; l < widget->fields.values_num; l++)
				{
					zbx_db_widget_field_t	*field;

					field = widget->fields.values[l];
					zbx_db_insert_add_values(&db_insert_widget_field, widget_fieldid,
							widgetid, field->type, field->name, field->value_int,
							field->value_str, field->value_groupid,
							field->value_hostid, field->value_itemid,
							field->value_graphid, field->value_sysmapid,
							field->value_serviceid, field->value_slaid,
							field->value_userid, field->value_actionid,
							field->value_mediatypeid);
					widget_fieldid++;
				}

				widgetid++;
			}

			dashboard_pageid++;
		}

		dashboardid++;
	}

	if (SUCCEED != (ret = zbx_db_insert_execute(&db_insert_dashboard)))
		goto clean;

	zbx_db_insert_clean(&db_insert_dashboard);

	if (SUCCEED != (ret = zbx_db_insert_execute(&db_insert_dashboard_page)))
		goto clean;

	zbx_db_insert_clean(&db_insert_dashboard_page);

	if (SUCCEED != (ret = zbx_db_insert_execute(&db_insert_widget)))
		goto clean;

	zbx_db_insert_clean(&db_insert_widget);

	if (SUCCEED != (ret = zbx_db_insert_execute(&db_insert_widget_field)))
		goto clean;

	zbx_db_insert_clean(&db_insert_widget_field);
clean:
	zbx_vector_uint64_destroy(&child_templateids);
	zbx_vector_child_dashboard_ptr_clear_ext(&child_dashboards, child_dashboard_free);
	zbx_vector_child_dashboard_ptr_destroy(&child_dashboards);
	zbx_vector_dashboard_ptr_clear_ext(&dashboards, dashboard_free);
	zbx_vector_dashboard_ptr_destroy(&dashboards);
out:
	zbx_vector_uint64_destroy(&parent_ids);

	return ret;
}

static int	DBpatch_6030180(void)
{
	if (0 == (DBget_program_type() & ZBX_PROGRAM_TYPE_SERVER))
		return SUCCEED;

	if (ZBX_DB_OK > zbx_db_execute("delete from profiles where idx='web.templates.filter_templates'"))
		return FAIL;

	return SUCCEED;
}

static int	DBpatch_6030181(void)
{
	zbx_vector_uint64_t	itemids;
	zbx_vector_str_t	uuids;
	DB_RESULT		result;
	DB_ROW			row;
	char			*sql = NULL;
	size_t			sql_alloc = 0, sql_offset = 0;
	int			ret = SUCCEED;

	if (0 == (DBget_program_type() & ZBX_PROGRAM_TYPE_SERVER))
		return ret;

	zbx_vector_uint64_create(&itemids);
	zbx_vector_str_create(&uuids);

	result = zbx_db_select(
			"select i.itemid,i.key_,h.host,hi.httptestitemid,hs.httpstepitemid"
			" from items i left join hosts h on h.hostid=i.hostid"
			" left join httptestitem hi on hi.itemid=i.itemid"
			" left join httpstepitem hs on hs.itemid=i.itemid"
			" where h.status=%d and i.templateid is not null", HOST_STATUS_TEMPLATE);

	while (NULL != (row = zbx_db_fetch(result)))
	{
		zbx_uint64_t		itemid;
		char			*name, *seed = NULL;

		ZBX_DBROW2UINT64(itemid, row[0]);
		zbx_vector_uint64_append(&itemids, itemid);

		if (SUCCEED == zbx_db_is_null(row[3]) && SUCCEED == zbx_db_is_null(row[4]))
		{
			name = zbx_strdup(NULL, row[2]);
			name = zbx_update_template_name(name);
			seed = zbx_dsprintf(seed, "%s/%s", name, row[1]);
			zbx_vector_str_append(&uuids, zbx_gen_uuid4(seed));
			zbx_free(name);
			zbx_free(seed);
		}
		else
			zbx_vector_str_append(&uuids, zbx_strdup(NULL, ""));
	}

	zbx_db_free_result(result);

	if (0 != itemids.values_num)
	{
		int	i;

		zbx_db_begin_multiple_update(&sql, &sql_alloc, &sql_offset);
		for (i = 0; i < itemids.values_num; i++)
		{
			zbx_snprintf_alloc(&sql, &sql_alloc, &sql_offset, "update items set templateid=null,uuid='%s'"
					" where itemid=" ZBX_FS_UI64 ";\n", uuids.values[i], itemids.values[i]);

			if (SUCCEED != (ret = zbx_db_execute_overflowed_sql(&sql, &sql_alloc, &sql_offset)))
				goto out;
		}

		zbx_db_end_multiple_update(&sql, &sql_alloc, &sql_offset);

		if (16 < sql_offset && ZBX_DB_OK > zbx_db_execute("%s", sql))
			ret = FAIL;
out:
		zbx_free(sql);
	}

	zbx_vector_str_clear_ext(&uuids, zbx_str_free);
	zbx_vector_str_destroy(&uuids);
	zbx_vector_uint64_destroy(&itemids);

	return ret;
}

static int	DBpatch_6030182(void)
{
	int		ret = SUCCEED;
	char		*sql = NULL;
	size_t		sql_alloc = 0, sql_offset = 0;
	DB_ROW		row;
	DB_RESULT	result;

	if (0 == (DBget_program_type() & ZBX_PROGRAM_TYPE_SERVER))
		return ret;

	zbx_db_begin_multiple_update(&sql, &sql_alloc, &sql_offset);

	result = zbx_db_select(
			"select distinct t.triggerid,t.description,t.expression,t.recovery_expression"
			" from triggers t"
			" join functions f on f.triggerid=t.triggerid"
			" join items i on i.itemid=f.itemid"
			" join hosts h on h.hostid=i.hostid and h.status=%d"
			" where t.templateid is not null", HOST_STATUS_TEMPLATE);

	while (NULL != (row = zbx_db_fetch(result)))
	{
		char		*uuid, *seed = NULL;
		char		*composed_expr[] = { NULL, NULL };
		size_t		seed_alloc = 0, seed_offset = 0;

		if (FAIL == zbx_compose_trigger_expression(row, ZBX_EVAL_TRIGGER_EXPRESSION_LLD, composed_expr))
		{
			ret = FAIL;
			goto out;
		}

		zbx_snprintf_alloc(&seed, &seed_alloc, &seed_offset, "%s/", row[1]);
		zbx_snprintf_alloc(&seed, &seed_alloc, &seed_offset, "%s", composed_expr[0]);
		if (NULL != composed_expr[1])
			zbx_snprintf_alloc(&seed, &seed_alloc, &seed_offset, "/%s", composed_expr[1]);

		uuid = zbx_gen_uuid4(seed);
		zbx_snprintf_alloc(&sql, &sql_alloc, &sql_offset, "update triggers set templateid=null,uuid='%s'"
				" where triggerid=%s;\n", uuid, row[0]);

		zbx_free(composed_expr[0]);
		zbx_free(composed_expr[1]);
		zbx_free(uuid);
		zbx_free(seed);

		if (SUCCEED != (ret = zbx_db_execute_overflowed_sql(&sql, &sql_alloc, &sql_offset)))
			goto out;
	}

	zbx_db_end_multiple_update(&sql, &sql_alloc, &sql_offset);

	if (16 < sql_offset && ZBX_DB_OK > zbx_db_execute("%s", sql))
		ret = FAIL;
out:
	zbx_db_free_result(result);
	zbx_free(sql);

	return ret;
}

static int	DBpatch_6030183(void)
{
	int		ret = SUCCEED;
	char		*host_name, *uuid, *sql = NULL, *seed = NULL;
	size_t		sql_alloc = 0, sql_offset = 0, seed_alloc = 0, seed_offset = 0;
	DB_ROW		row;
	DB_RESULT	result;

	if (0 == (DBget_program_type() & ZBX_PROGRAM_TYPE_SERVER))
		return ret;

	zbx_db_begin_multiple_update(&sql, &sql_alloc, &sql_offset);
	result = zbx_db_select(
			"select distinct g.graphid,g.name"
			" from graphs g"
			" join graphs_items gi on gi.graphid=g.graphid"
			" join items i on i.itemid=gi.itemid"
			" join hosts h on h.hostid=i.hostid and h.status=%d"
			" where g.templateid is not null", HOST_STATUS_TEMPLATE);

	while (NULL != (row = zbx_db_fetch(result)))
	{
		DB_ROW		row2;
		DB_RESULT	result2;

		zbx_snprintf_alloc(&seed, &seed_alloc, &seed_offset, "%s", row[1]);

		result2 = zbx_db_select(
				"select h.host"
				" from graphs_items gi"
				" join items i on i.itemid=gi.itemid"
				" join hosts h on h.hostid=i.hostid"
				" where gi.graphid=%s"
				" order by h.host",
				row[0]);

		while (NULL != (row2 = zbx_db_fetch(result2)))
		{
			host_name = zbx_strdup(NULL, row2[0]);
			host_name = zbx_update_template_name(host_name);

			zbx_snprintf_alloc(&seed, &seed_alloc, &seed_offset, "/%s", host_name);
			zbx_free(host_name);
		}

		uuid = zbx_gen_uuid4(seed);
		zbx_snprintf_alloc(&sql, &sql_alloc, &sql_offset, "update graphs set templateid=null,uuid='%s'"
				" where graphid=%s;\n", uuid, row[0]);
		zbx_free(uuid);
		zbx_free(seed);

		zbx_db_free_result(result2);

		if (SUCCEED != (ret = zbx_db_execute_overflowed_sql(&sql, &sql_alloc, &sql_offset)))
			goto out;
	}

	zbx_db_end_multiple_update(&sql, &sql_alloc, &sql_offset);

	if (16 < sql_offset && ZBX_DB_OK > zbx_db_execute("%s", sql))
		ret = FAIL;
out:
	zbx_db_free_result(result);
	zbx_free(sql);
>>>>>>> 33ff8303

	return ret;
}

<<<<<<< HEAD
static int	DBpatch_6030163(void)
{
	return DBdrop_field("media_type", "exec_params");
}
=======
static int	DBpatch_6030184(void)
{
	int		ret = SUCCEED;
	char		*template_name, *uuid, *sql = NULL, *seed = NULL;
	size_t		sql_alloc = 0, sql_offset = 0;
	DB_ROW		row;
	DB_RESULT	result;

	if (0 == (DBget_program_type() & ZBX_PROGRAM_TYPE_SERVER))
		return ret;

	zbx_db_begin_multiple_update(&sql, &sql_alloc, &sql_offset);

	result = zbx_db_select(
			"select ht.httptestid,ht.name,h.host"
			" from httptest ht"
			" join hosts h on h.hostid=ht.hostid and h.status=%d"
			" where ht.templateid is not null", HOST_STATUS_TEMPLATE);

	while (NULL != (row = zbx_db_fetch(result)))
	{
		template_name = zbx_strdup(NULL, row[2]);
		template_name = zbx_update_template_name(template_name);
		seed = zbx_dsprintf(seed, "%s/%s", template_name, row[1]);
		uuid = zbx_gen_uuid4(seed);
		zbx_snprintf_alloc(&sql, &sql_alloc, &sql_offset,
				"update httptest set templateid=null,uuid='%s' where httptestid=%s;\n", uuid, row[0]);
		zbx_free(template_name);
		zbx_free(uuid);
		zbx_free(seed);

		if (SUCCEED != (ret = zbx_db_execute_overflowed_sql(&sql, &sql_alloc, &sql_offset)))
			goto out;
	}

	zbx_db_end_multiple_update(&sql, &sql_alloc, &sql_offset);

	if (16 < sql_offset && ZBX_DB_OK > zbx_db_execute("%s", sql))
		ret = FAIL;
out:
	zbx_db_free_result(result);
	zbx_free(sql);

	return ret;
}

#undef ZBX_FLAG_DISCOVERY_PROTOTYPE
#define ZBX_FLAG_DISCOVERY_PROTOTYPE	0x02

static int	DBpatch_6030185(void)
{
	int		ret = SUCCEED;
	char		*name_tmpl, *uuid, *seed = NULL, *sql = NULL;
	size_t		sql_alloc = 0, sql_offset = 0;
	DB_ROW		row;
	DB_RESULT	result;

	if (0 == (DBget_program_type() & ZBX_PROGRAM_TYPE_SERVER))
		return ret;

	zbx_db_begin_multiple_update(&sql, &sql_alloc, &sql_offset);

	result = zbx_db_select(
			"select h.hostid,h.host,h2.host,i.key_"
			" from hosts h"
			" join host_discovery hd on hd.hostid=h.hostid"
			" join items i on i.itemid=hd.parent_itemid"
			" join hosts h2 on h2.hostid=i.hostid and h2.status=%d"
			" where h.flags=%d",
			HOST_STATUS_TEMPLATE, ZBX_FLAG_DISCOVERY_PROTOTYPE);

	while (NULL != (row = zbx_db_fetch(result)))
	{
		name_tmpl = zbx_strdup(NULL, row[2]);
		name_tmpl = zbx_update_template_name(name_tmpl);
		seed = zbx_dsprintf(seed, "%s/%s/%s", name_tmpl, row[3], row[1]);
		uuid = zbx_gen_uuid4(seed);
		zbx_snprintf_alloc(&sql, &sql_alloc, &sql_offset, "update hosts set templateid=null,uuid='%s'"
				" where hostid=%s;\n", uuid, row[0]);
		zbx_free(name_tmpl);
		zbx_free(seed);
		zbx_free(uuid);

		if (SUCCEED != (ret = zbx_db_execute_overflowed_sql(&sql, &sql_alloc, &sql_offset)))
			goto out;
	}

	zbx_db_end_multiple_update(&sql, &sql_alloc, &sql_offset);

	if (16 < sql_offset && ZBX_DB_OK > zbx_db_execute("%s", sql))
		ret = FAIL;
out:
	zbx_db_free_result(result);
	zbx_free(sql);

	return ret;
}
#undef ZBX_FLAG_DISCOVERY_PROTOTYPE

static int	DBpatch_6030186(void)
{
	if (0 == (DBget_program_type() & ZBX_PROGRAM_TYPE_SERVER))
		return SUCCEED;

	if (ZBX_DB_OK > zbx_db_execute("delete from hosts_templates where hostid in (select hostid from hosts"
			" where status=%d)", HOST_STATUS_TEMPLATE))
	{
		return FAIL;
	}

	return SUCCEED;
}
#undef HOST_STATUS_TEMPLATE
#undef MAX_LONG_NAME_COLLISIONS
#undef MAX_LONG_NAME_COLLISIONS_LEN
>>>>>>> 33ff8303
#endif

DBPATCH_START(6030)

/* version, duplicates flag, mandatory flag */

DBPATCH_ADD(6030000, 0, 1)
DBPATCH_ADD(6030001, 0, 1)
DBPATCH_ADD(6030002, 0, 1)
DBPATCH_ADD(6030003, 0, 1)
DBPATCH_ADD(6030004, 0, 1)
DBPATCH_ADD(6030005, 0, 1)
DBPATCH_ADD(6030006, 0, 1)
DBPATCH_ADD(6030007, 0, 1)
DBPATCH_ADD(6030008, 0, 1)
DBPATCH_ADD(6030009, 0, 1)
DBPATCH_ADD(6030010, 0, 1)
DBPATCH_ADD(6030011, 0, 1)
DBPATCH_ADD(6030012, 0, 1)
DBPATCH_ADD(6030013, 0, 1)
DBPATCH_ADD(6030014, 0, 1)
DBPATCH_ADD(6030015, 0, 1)
DBPATCH_ADD(6030016, 0, 1)
DBPATCH_ADD(6030017, 0, 1)
DBPATCH_ADD(6030018, 0, 1)
DBPATCH_ADD(6030019, 0, 1)
DBPATCH_ADD(6030020, 0, 1)
DBPATCH_ADD(6030021, 0, 1)
DBPATCH_ADD(6030022, 0, 1)
DBPATCH_ADD(6030023, 0, 1)
DBPATCH_ADD(6030024, 0, 1)
DBPATCH_ADD(6030025, 0, 1)
DBPATCH_ADD(6030026, 0, 1)
DBPATCH_ADD(6030027, 0, 1)
DBPATCH_ADD(6030028, 0, 1)
DBPATCH_ADD(6030029, 0, 1)
DBPATCH_ADD(6030030, 0, 1)
DBPATCH_ADD(6030031, 0, 1)
DBPATCH_ADD(6030032, 0, 1)
DBPATCH_ADD(6030033, 0, 1)
DBPATCH_ADD(6030034, 0, 1)
DBPATCH_ADD(6030035, 0, 1)
DBPATCH_ADD(6030036, 0, 1)
DBPATCH_ADD(6030037, 0, 1)
DBPATCH_ADD(6030038, 0, 1)
DBPATCH_ADD(6030039, 0, 1)
DBPATCH_ADD(6030040, 0, 1)
DBPATCH_ADD(6030041, 0, 1)
DBPATCH_ADD(6030042, 0, 1)
DBPATCH_ADD(6030043, 0, 1)
DBPATCH_ADD(6030044, 0, 1)
DBPATCH_ADD(6030045, 0, 1)
DBPATCH_ADD(6030046, 0, 1)
DBPATCH_ADD(6030047, 0, 1)
DBPATCH_ADD(6030048, 0, 1)
DBPATCH_ADD(6030049, 0, 1)
DBPATCH_ADD(6030050, 0, 1)
DBPATCH_ADD(6030051, 0, 1)
DBPATCH_ADD(6030052, 0, 1)
DBPATCH_ADD(6030053, 0, 1)
DBPATCH_ADD(6030054, 0, 1)
DBPATCH_ADD(6030055, 0, 1)
DBPATCH_ADD(6030056, 0, 1)
DBPATCH_ADD(6030057, 0, 1)
DBPATCH_ADD(6030058, 0, 1)
DBPATCH_ADD(6030059, 0, 1)
DBPATCH_ADD(6030060, 0, 1)
DBPATCH_ADD(6030061, 0, 1)
DBPATCH_ADD(6030062, 0, 1)
DBPATCH_ADD(6030063, 0, 1)
DBPATCH_ADD(6030064, 0, 1)
DBPATCH_ADD(6030065, 0, 1)
DBPATCH_ADD(6030066, 0, 1)
DBPATCH_ADD(6030067, 0, 1)
DBPATCH_ADD(6030068, 0, 1)
DBPATCH_ADD(6030069, 0, 1)
DBPATCH_ADD(6030070, 0, 1)
DBPATCH_ADD(6030071, 0, 1)
DBPATCH_ADD(6030072, 0, 1)
DBPATCH_ADD(6030073, 0, 1)
DBPATCH_ADD(6030074, 0, 1)
DBPATCH_ADD(6030075, 0, 1)
DBPATCH_ADD(6030076, 0, 1)
DBPATCH_ADD(6030077, 0, 1)
DBPATCH_ADD(6030078, 0, 1)
DBPATCH_ADD(6030079, 0, 1)
DBPATCH_ADD(6030080, 0, 1)
DBPATCH_ADD(6030081, 0, 1)
DBPATCH_ADD(6030082, 0, 1)
DBPATCH_ADD(6030083, 0, 1)
DBPATCH_ADD(6030084, 0, 1)
DBPATCH_ADD(6030085, 0, 1)
DBPATCH_ADD(6030086, 0, 1)
DBPATCH_ADD(6030087, 0, 1)
DBPATCH_ADD(6030088, 0, 1)
DBPATCH_ADD(6030089, 0, 1)
DBPATCH_ADD(6030090, 0, 1)
DBPATCH_ADD(6030091, 0, 1)
DBPATCH_ADD(6030092, 0, 1)
DBPATCH_ADD(6030093, 0, 1)
DBPATCH_ADD(6030094, 0, 1)
DBPATCH_ADD(6030095, 0, 1)
DBPATCH_ADD(6030096, 0, 1)
DBPATCH_ADD(6030097, 0, 1)
DBPATCH_ADD(6030098, 0, 1)
DBPATCH_ADD(6030099, 0, 1)
DBPATCH_ADD(6030100, 0, 1)
DBPATCH_ADD(6030101, 0, 1)
DBPATCH_ADD(6030102, 0, 1)
DBPATCH_ADD(6030103, 0, 1)
DBPATCH_ADD(6030104, 0, 1)
DBPATCH_ADD(6030105, 0, 1)
DBPATCH_ADD(6030106, 0, 1)
DBPATCH_ADD(6030107, 0, 1)
DBPATCH_ADD(6030108, 0, 1)
DBPATCH_ADD(6030109, 0, 1)
DBPATCH_ADD(6030110, 0, 1)
DBPATCH_ADD(6030111, 0, 1)
DBPATCH_ADD(6030112, 0, 1)
DBPATCH_ADD(6030113, 0, 1)
DBPATCH_ADD(6030114, 0, 1)
DBPATCH_ADD(6030115, 0, 1)
DBPATCH_ADD(6030116, 0, 1)
DBPATCH_ADD(6030117, 0, 1)
DBPATCH_ADD(6030118, 0, 1)
DBPATCH_ADD(6030119, 0, 1)
DBPATCH_ADD(6030120, 0, 1)
DBPATCH_ADD(6030121, 0, 1)
DBPATCH_ADD(6030122, 0, 1)
DBPATCH_ADD(6030123, 0, 1)
DBPATCH_ADD(6030124, 0, 1)
DBPATCH_ADD(6030125, 0, 1)
DBPATCH_ADD(6030126, 0, 1)
DBPATCH_ADD(6030127, 0, 1)
DBPATCH_ADD(6030128, 0, 1)
DBPATCH_ADD(6030129, 0, 1)
DBPATCH_ADD(6030130, 0, 1)
DBPATCH_ADD(6030131, 0, 1)
DBPATCH_ADD(6030132, 0, 1)
DBPATCH_ADD(6030133, 0, 1)
DBPATCH_ADD(6030134, 0, 1)
DBPATCH_ADD(6030135, 0, 1)
DBPATCH_ADD(6030136, 0, 1)
DBPATCH_ADD(6030137, 0, 1)
DBPATCH_ADD(6030138, 0, 1)
DBPATCH_ADD(6030139, 0, 1)
DBPATCH_ADD(6030140, 0, 1)
DBPATCH_ADD(6030141, 0, 1)
DBPATCH_ADD(6030142, 0, 1)
DBPATCH_ADD(6030143, 0, 1)
DBPATCH_ADD(6030144, 0, 1)
DBPATCH_ADD(6030145, 0, 1)
DBPATCH_ADD(6030146, 0, 1)
DBPATCH_ADD(6030147, 0, 1)
DBPATCH_ADD(6030148, 0, 1)
DBPATCH_ADD(6030149, 0, 1)
DBPATCH_ADD(6030150, 0, 1)
DBPATCH_ADD(6030151, 0, 1)
DBPATCH_ADD(6030152, 0, 1)
DBPATCH_ADD(6030153, 0, 1)
DBPATCH_ADD(6030154, 0, 1)
DBPATCH_ADD(6030155, 0, 1)
DBPATCH_ADD(6030156, 0, 1)
DBPATCH_ADD(6030157, 0, 1)
DBPATCH_ADD(6030158, 0, 1)
DBPATCH_ADD(6030159, 0, 1)
DBPATCH_ADD(6030160, 0, 1)
DBPATCH_ADD(6030161, 0, 1)
<<<<<<< HEAD
DBPATCH_ADD(6030162, 0, 0)
DBPATCH_ADD(6030163, 0, 0)
=======
DBPATCH_ADD(6030162, 0, 1)
DBPATCH_ADD(6030163, 0, 1)
DBPATCH_ADD(6030164, 0, 1)
DBPATCH_ADD(6030165, 0, 1)
DBPATCH_ADD(6030166, 0, 1)
DBPATCH_ADD(6030167, 0, 1)
DBPATCH_ADD(6030168, 0, 1)
DBPATCH_ADD(6030169, 0, 1)
DBPATCH_ADD(6030170, 0, 1)
DBPATCH_ADD(6030171, 0, 1)
DBPATCH_ADD(6030172, 0, 1)
DBPATCH_ADD(6030173, 0, 1)
DBPATCH_ADD(6030174, 0, 1)
DBPATCH_ADD(6030175, 0, 1)
DBPATCH_ADD(6030176, 0, 1)
DBPATCH_ADD(6030177, 0, 1)
DBPATCH_ADD(6030178, 0, 1)
DBPATCH_ADD(6030179, 0, 1)
DBPATCH_ADD(6030180, 0, 1)
DBPATCH_ADD(6030181, 0, 1)
DBPATCH_ADD(6030182, 0, 1)
DBPATCH_ADD(6030183, 0, 1)
DBPATCH_ADD(6030184, 0, 1)
DBPATCH_ADD(6030185, 0, 1)
DBPATCH_ADD(6030186, 0, 1)
>>>>>>> 33ff8303

DBPATCH_END()<|MERGE_RESOLUTION|>--- conflicted
+++ resolved
@@ -20,14 +20,10 @@
 #include "zbxdbhigh.h"
 #include "dbupgrade.h"
 #include "zbxdbschema.h"
-<<<<<<< HEAD
-#include "zbxeval.h"
-=======
 #include "zbxcrypto.h"
 #include "zbxeval.h"
 #include "zbxalgo.h"
 #include "zbxstr.h"
->>>>>>> 33ff8303
 
 /*
  * 6.4 development database patches
@@ -1506,15 +1502,9 @@
 
 static int	DBpatch_6030160(void)
 {
-<<<<<<< HEAD
-	const ZBX_FIELD field = {"sortorder", "0", NULL, NULL, 0, ZBX_TYPE_INT, ZBX_NOTNULL, 0};
-
-	return DBadd_field("media_type_param", &field);
-=======
 	const ZBX_FIELD	field = {"secret", "", NULL, NULL, 32, ZBX_TYPE_CHAR, ZBX_NOTNULL, 0};
 
 	return DBadd_field("sessions", &field);
->>>>>>> 33ff8303
 }
 
 static int	DBpatch_6030161(void)
@@ -1522,159 +1512,6 @@
 	if (0 == (DBget_program_type() & ZBX_PROGRAM_TYPE_SERVER))
 		return SUCCEED;
 
-<<<<<<< HEAD
-	DB_RESULT	result = zbx_db_select("select mediatypeid,exec_params from media_type where type=1");
-	DB_ROW		row;
-	zbx_db_insert_t	db_insert;
-
-	zbx_db_insert_prepare(&db_insert, "media_type_param", "mediatype_paramid", "mediatypeid", "name", "value",
-			"sortorder", NULL);
-
-	while (NULL != (row = zbx_db_fetch(result)))
-	{
-		zbx_uint64_t	mediatypeid;
-
-		ZBX_STR2UINT64(mediatypeid, row[0]);
-
-		char	*params = zbx_strdup(NULL, row[1]);
-		char	*saveptr;
-		char	*token = strtok_r(params, "\r\n", &saveptr);
-
-		for (int i = 0; NULL != token; i++)
-		{
-			zbx_db_insert_add_values(&db_insert, __UINT64_C(0), mediatypeid, "", token, i);
-
-			token = strtok_r(NULL, "\r\n", &saveptr);
-		}
-
-		zbx_free(params);
-	}
-
-	zbx_db_free_result(result);
-
-	zbx_db_insert_autoincrement(&db_insert, "mediatype_paramid");
-
-	int	ret = zbx_db_insert_execute(&db_insert);
-
-	zbx_db_insert_clean(&db_insert);
-
-	return ret;
-}
-
-static void	substitute_macro(const char *in, const char *macro, const char *macrovalue, char **out,
-		size_t *out_alloc)
-{
-	zbx_token_t	token;
-	int		pos = 0;
-	size_t		out_offset = 0, macrovalue_len;
-
-	macrovalue_len = strlen(macrovalue);
-	zbx_strcpy_alloc(out, out_alloc, &out_offset, in);
-	out_offset++;
-
-	for (; SUCCEED == zbx_token_find(*out, pos, &token, ZBX_TOKEN_SIMPLE_MACRO); pos++)
-	{
-		pos = token.loc.r;
-
-		if (0 == strncmp(*out + token.loc.l, macro, token.loc.r - token.loc.l + 1))
-		{
-			pos += zbx_replace_mem_dyn(out, out_alloc, &out_offset, token.loc.l,
-					token.loc.r - token.loc.l + 1, macrovalue, macrovalue_len);
-		}
-	}
-}
-
-static void	get_mediatype_params(zbx_uint64_t mediatypeid, const char *sendto, const char *subject,
-		const char *message, char **params)
-{
-	DB_RESULT		result;
-	DB_ROW			row;
-	struct zbx_json		json;
-	char			*value = NULL;
-	size_t			value_alloc = 0;
-
-	result = zbx_db_select(
-			"select value"
-			" from media_type_param"
-				" where mediatypeid=" ZBX_FS_UI64
-			" order by sortorder",
-			mediatypeid);
-
-	zbx_json_initarray(&json, 1024);
-
-	while (NULL != (row = zbx_db_fetch(result)))
-	{
-		char	*param = NULL;
-
-		param = zbx_strdup(param, row[0]);
-		substitute_macro(param, "{ALERT.SENDTO}", sendto, &value, &value_alloc);
-
-		param = zbx_strdup(param, value);
-		substitute_macro(param, "{ALERT.SUBJECT}", subject, &value, &value_alloc);
-
-		param = zbx_strdup(param, value);
-		substitute_macro(param, "{ALERT.MESSAGE}", message, &value, &value_alloc);
-
-		zbx_free(param);
-
-		zbx_json_addstring(&json, NULL, value, ZBX_JSON_TYPE_STRING);
-	}
-
-	zbx_db_free_result(result);
-
-	zbx_free(value);
-
-	*params = zbx_strdup(NULL, json.buffer);
-
-	zbx_json_free(&json);
-}
-
-static int	DBpatch_6030162(void)
-{
-	int	ret = FAIL;
-
-	if (0 == (DBget_program_type() & ZBX_PROGRAM_TYPE_SERVER))
-		return SUCCEED;
-
-	/* select alerts of Script Mediatype that aren't sent */
-	DB_RESULT	result = zbx_db_select(
-			"select a.alertid,m.mediatypeid,a.sendto,a.subject,a.message"
-			" from alerts a,media_type m"
-			" where a.mediatypeid=m.mediatypeid"
-				" and a.status in (0,3)"
-				" and m.type=1"
-			" order by a.mediatypeid");
-
-	DB_ROW		row;
-
-	/* set their parameters according to how we now store them */
-	while (NULL != (row = zbx_db_fetch(result)))
-	{
-		zbx_uint64_t	alertid, mediatypeid;
-		char		*params, *params_esc;
-
-		ZBX_STR2UINT64(alertid, row[0]);
-		ZBX_STR2UINT64(mediatypeid, row[1]);
-
-		get_mediatype_params(mediatypeid, row[2], row[3], row[4], &params);
-
-		params_esc = zbx_db_dyn_escape_field("alerts", "parameters", params);
-
-		zbx_free(params);
-
-		int	rv = zbx_db_execute("update alerts set parameters='%s' where alertid=" ZBX_FS_UI64,
-				params_esc, alertid);
-
-		zbx_free(params_esc);
-
-		if (ZBX_DB_OK > rv)
-			goto out;
-	}
-
-	ret = SUCCEED;
-out:
-	zbx_db_free_result(result);
-=======
 	if (ZBX_DB_OK > zbx_db_execute("update sessions set secret=sessionid"))
 		return FAIL;
 
@@ -4108,17 +3945,10 @@
 out:
 	zbx_db_free_result(result);
 	zbx_free(sql);
->>>>>>> 33ff8303
 
 	return ret;
 }
 
-<<<<<<< HEAD
-static int	DBpatch_6030163(void)
-{
-	return DBdrop_field("media_type", "exec_params");
-}
-=======
 static int	DBpatch_6030184(void)
 {
 	int		ret = SUCCEED;
@@ -4234,7 +4064,178 @@
 #undef HOST_STATUS_TEMPLATE
 #undef MAX_LONG_NAME_COLLISIONS
 #undef MAX_LONG_NAME_COLLISIONS_LEN
->>>>>>> 33ff8303
+
+static int	DBpatch_6030187(void)
+{
+	const ZBX_FIELD field = {"sortorder", "0", NULL, NULL, 0, ZBX_TYPE_INT, ZBX_NOTNULL, 0};
+
+	return DBadd_field("media_type_param", &field);
+}
+
+static int	DBpatch_6030188(void)
+{
+	if (0 == (DBget_program_type() & ZBX_PROGRAM_TYPE_SERVER))
+		return SUCCEED;
+
+	DB_RESULT	result = zbx_db_select("select mediatypeid,exec_params from media_type where type=1");
+	DB_ROW		row;
+	zbx_db_insert_t	db_insert;
+
+	zbx_db_insert_prepare(&db_insert, "media_type_param", "mediatype_paramid", "mediatypeid", "name", "value",
+			"sortorder", NULL);
+
+	while (NULL != (row = zbx_db_fetch(result)))
+	{
+		zbx_uint64_t	mediatypeid;
+
+		ZBX_STR2UINT64(mediatypeid, row[0]);
+
+		char	*params = zbx_strdup(NULL, row[1]);
+		char	*saveptr;
+		char	*token = strtok_r(params, "\r\n", &saveptr);
+
+		for (int i = 0; NULL != token; i++)
+		{
+			zbx_db_insert_add_values(&db_insert, __UINT64_C(0), mediatypeid, "", token, i);
+
+			token = strtok_r(NULL, "\r\n", &saveptr);
+		}
+
+		zbx_free(params);
+	}
+
+	zbx_db_free_result(result);
+
+	zbx_db_insert_autoincrement(&db_insert, "mediatype_paramid");
+
+	int	ret = zbx_db_insert_execute(&db_insert);
+
+	zbx_db_insert_clean(&db_insert);
+
+	return ret;
+}
+
+static void	substitute_macro(const char *in, const char *macro, const char *macrovalue, char **out,
+		size_t *out_alloc)
+{
+	zbx_token_t	token;
+	int		pos = 0;
+	size_t		out_offset = 0, macrovalue_len;
+
+	macrovalue_len = strlen(macrovalue);
+	zbx_strcpy_alloc(out, out_alloc, &out_offset, in);
+	out_offset++;
+
+	for (; SUCCEED == zbx_token_find(*out, pos, &token, ZBX_TOKEN_SIMPLE_MACRO); pos++)
+	{
+		pos = token.loc.r;
+
+		if (0 == strncmp(*out + token.loc.l, macro, token.loc.r - token.loc.l + 1))
+		{
+			pos += zbx_replace_mem_dyn(out, out_alloc, &out_offset, token.loc.l,
+					token.loc.r - token.loc.l + 1, macrovalue, macrovalue_len);
+		}
+	}
+}
+
+static void	get_mediatype_params(zbx_uint64_t mediatypeid, const char *sendto, const char *subject,
+		const char *message, char **params)
+{
+	DB_RESULT		result;
+	DB_ROW			row;
+	struct zbx_json		json;
+	char			*value = NULL;
+	size_t			value_alloc = 0;
+
+	result = zbx_db_select(
+			"select value"
+			" from media_type_param"
+				" where mediatypeid=" ZBX_FS_UI64
+			" order by sortorder",
+			mediatypeid);
+
+	zbx_json_initarray(&json, 1024);
+
+	while (NULL != (row = zbx_db_fetch(result)))
+	{
+		char	*param = NULL;
+
+		param = zbx_strdup(param, row[0]);
+		substitute_macro(param, "{ALERT.SENDTO}", sendto, &value, &value_alloc);
+
+		param = zbx_strdup(param, value);
+		substitute_macro(param, "{ALERT.SUBJECT}", subject, &value, &value_alloc);
+
+		param = zbx_strdup(param, value);
+		substitute_macro(param, "{ALERT.MESSAGE}", message, &value, &value_alloc);
+
+		zbx_free(param);
+
+		zbx_json_addstring(&json, NULL, value, ZBX_JSON_TYPE_STRING);
+	}
+
+	zbx_db_free_result(result);
+
+	zbx_free(value);
+
+	*params = zbx_strdup(NULL, json.buffer);
+
+	zbx_json_free(&json);
+}
+
+static int	DBpatch_6030189(void)
+{
+	int	ret = FAIL;
+
+	if (0 == (DBget_program_type() & ZBX_PROGRAM_TYPE_SERVER))
+		return SUCCEED;
+
+	/* select alerts of Script Mediatype that aren't sent */
+	DB_RESULT	result = zbx_db_select(
+			"select a.alertid,m.mediatypeid,a.sendto,a.subject,a.message"
+			" from alerts a,media_type m"
+			" where a.mediatypeid=m.mediatypeid"
+				" and a.status in (0,3)"
+				" and m.type=1"
+			" order by a.mediatypeid");
+
+	DB_ROW		row;
+
+	/* set their parameters according to how we now store them */
+	while (NULL != (row = zbx_db_fetch(result)))
+	{
+		zbx_uint64_t	alertid, mediatypeid;
+		char		*params, *params_esc;
+
+		ZBX_STR2UINT64(alertid, row[0]);
+		ZBX_STR2UINT64(mediatypeid, row[1]);
+
+		get_mediatype_params(mediatypeid, row[2], row[3], row[4], &params);
+
+		params_esc = zbx_db_dyn_escape_field("alerts", "parameters", params);
+
+		zbx_free(params);
+
+		int	rv = zbx_db_execute("update alerts set parameters='%s' where alertid=" ZBX_FS_UI64,
+				params_esc, alertid);
+
+		zbx_free(params_esc);
+
+		if (ZBX_DB_OK > rv)
+			goto out;
+	}
+
+	ret = SUCCEED;
+out:
+	zbx_db_free_result(result);
+
+	return ret;
+}
+
+static int	DBpatch_6030190(void)
+{
+	return DBdrop_field("media_type", "exec_params");
+}
 #endif
 
 DBPATCH_START(6030)
@@ -4403,10 +4404,6 @@
 DBPATCH_ADD(6030159, 0, 1)
 DBPATCH_ADD(6030160, 0, 1)
 DBPATCH_ADD(6030161, 0, 1)
-<<<<<<< HEAD
-DBPATCH_ADD(6030162, 0, 0)
-DBPATCH_ADD(6030163, 0, 0)
-=======
 DBPATCH_ADD(6030162, 0, 1)
 DBPATCH_ADD(6030163, 0, 1)
 DBPATCH_ADD(6030164, 0, 1)
@@ -4432,6 +4429,9 @@
 DBPATCH_ADD(6030184, 0, 1)
 DBPATCH_ADD(6030185, 0, 1)
 DBPATCH_ADD(6030186, 0, 1)
->>>>>>> 33ff8303
+DBPATCH_ADD(6030187, 0, 1)
+DBPATCH_ADD(6030188, 0, 1)
+DBPATCH_ADD(6030189, 0, 1)
+DBPATCH_ADD(6030190, 0, 1)
 
 DBPATCH_END()