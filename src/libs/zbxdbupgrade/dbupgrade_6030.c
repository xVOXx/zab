--- conflicted
+++ resolved
@@ -1477,7 +1477,29 @@
 	return DBcreate_index("event_symptom", "event_symptom_1", "cause_eventid", 0);
 }
 
-<<<<<<< HEAD
+static int	DBpatch_6030159(void)
+{
+	int		i;
+	const char	*values[] = {
+			"web.actionconf.php.sort", "web.action.list.sort",
+			"web.actionconf.php.sortorder", "web.action.list.sortorder",
+			"web.actionconf.filter_name", "web.action.list.filter_name",
+			"web.actionconf.filter_status", "web.action.list.filter_status",
+			"web.actionconf.filter.active", "web.action.list.filter.active"
+		};
+
+	if (0 == (DBget_program_type() & ZBX_PROGRAM_TYPE_SERVER))
+		return SUCCEED;
+
+	for (i = 0; i < (int)ARRSIZE(values); i += 2)
+	{
+		if (ZBX_DB_OK > DBexecute("update profiles set idx='%s' where idx='%s'", values[i + 1], values[i]))
+			return FAIL;
+	}
+
+	return SUCCEED;
+}
+
 #undef HOST_STATUS_TEMPLATE
 #define HOST_STATUS_TEMPLATE		3
 #define MAX_LONG_NAME_COLLISIONS	999999
@@ -1778,7 +1800,7 @@
 		*name = zbx_dsprintf(*name, "%s %d", *name, uniq);
 }
 
-static int	DBpatch_6030159(void)
+static int	DBpatch_6030160(void)
 {
 	zbx_vector_valuemap_ptr_t		valuemaps;
 	zbx_vector_child_valuemap_ptr_t		child_valuemaps;
@@ -2162,7 +2184,7 @@
 }
 
 
-static int	DBpatch_6030160(void)
+static int	DBpatch_6030161(void)
 {
 	zbx_vector_hostmacro_ptr_t		hostmacros;
 	zbx_vector_child_hostmacro_ptr_t	child_hostmacros;
@@ -2403,7 +2425,7 @@
 	DBfree_result(result);
 }
 
-static int	DBpatch_6030161(void)
+static int	DBpatch_6030162(void)
 {
 	zbx_vector_tag_ptr_t		tags;
 	zbx_vector_child_tag_ptr_t	child_tags;
@@ -2585,7 +2607,7 @@
 	DBfree_result(result);
 }
 
-static int	DBpatch_6030162(void)
+static int	DBpatch_6030163(void)
 {
 	zbx_vector_tag_ptr_t		tags;
 	zbx_vector_child_tag_ptr_t	child_tags;
@@ -3329,7 +3351,7 @@
 	zbx_vector_uint64_destroy(&loc_child_templateids);
 }
 
-static int	DBpatch_6030163(void)
+static int	DBpatch_6030164(void)
 {
 	zbx_vector_dashboard_ptr_t		dashboards;
 	zbx_vector_child_dashboard_ptr_t	child_dashboards;
@@ -3558,7 +3580,7 @@
 	return ret;
 }
 
-static int	DBpatch_6030164(void)
+static int	DBpatch_6030165(void)
 {
 	if (0 == (DBget_program_type() & ZBX_PROGRAM_TYPE_SERVER))
 		return SUCCEED;
@@ -3569,7 +3591,7 @@
 	return SUCCEED;
 }
 
-static int	DBpatch_6030165(void)
+static int	DBpatch_6030166(void)
 {
 	zbx_vector_uint64_t	itemids;
 	zbx_vector_str_t	uuids;
@@ -3635,7 +3657,7 @@
 	return ret;
 }
 
-static int	DBpatch_6030166(void)
+static int	DBpatch_6030167(void)
 {
 	int		ret = SUCCEED;
 	char		*sql = NULL;
@@ -3697,7 +3719,7 @@
 	return ret;
 }
 
-static int	DBpatch_6030167(void)
+static int	DBpatch_6030168(void)
 {
 	int		ret = SUCCEED;
 	char		*host_name, *uuid, *sql = NULL, *seed = NULL;
@@ -3765,7 +3787,7 @@
 	return ret;
 }
 
-static int	DBpatch_6030168(void)
+static int	DBpatch_6030169(void)
 {
 	int		ret = SUCCEED;
 	char		*template_name, *uuid, *sql = NULL, *seed = NULL;
@@ -3814,7 +3836,7 @@
 #undef ZBX_FLAG_DISCOVERY_PROTOTYPE
 #define ZBX_FLAG_DISCOVERY_PROTOTYPE	0x02
 
-static int	DBpatch_6030169(void)
+static int	DBpatch_6030170(void)
 {
 	int		ret = SUCCEED;
 	char		*name_tmpl, *uuid, *seed = NULL, *sql = NULL;
@@ -3864,7 +3886,7 @@
 }
 #undef ZBX_FLAG_DISCOVERY_PROTOTYPE
 
-static int	DBpatch_6030170(void)
+static int	DBpatch_6030171(void)
 {
 	if (0 == (DBget_program_type() & ZBX_PROGRAM_TYPE_SERVER))
 		return SUCCEED;
@@ -3873,37 +3895,13 @@
 			" where status=%d)", HOST_STATUS_TEMPLATE))
 	{
 		return FAIL;
-=======
-static int	DBpatch_6030159(void)
-{
-	int		i;
-	const char	*values[] = {
-			"web.actionconf.php.sort", "web.action.list.sort",
-			"web.actionconf.php.sortorder", "web.action.list.sortorder",
-			"web.actionconf.filter_name", "web.action.list.filter_name",
-			"web.actionconf.filter_status", "web.action.list.filter_status",
-			"web.actionconf.filter.active", "web.action.list.filter.active"
-		};
-
-	if (0 == (DBget_program_type() & ZBX_PROGRAM_TYPE_SERVER))
-		return SUCCEED;
-
-	for (i = 0; i < (int)ARRSIZE(values); i += 2)
-	{
-		if (ZBX_DB_OK > DBexecute("update profiles set idx='%s' where idx='%s'", values[i + 1], values[i]))
-			return FAIL;
->>>>>>> 899dbd15
 	}
 
 	return SUCCEED;
 }
-<<<<<<< HEAD
 #undef HOST_STATUS_TEMPLATE
 #undef MAX_LONG_NAME_COLLISIONS
 #undef MAX_LONG_NAME_COLLISIONS_LEN
-
-=======
->>>>>>> 899dbd15
 #endif
 
 DBPATCH_START(6030)
@@ -4070,7 +4068,6 @@
 DBPATCH_ADD(6030157, 0, 1)
 DBPATCH_ADD(6030158, 0, 1)
 DBPATCH_ADD(6030159, 0, 1)
-<<<<<<< HEAD
 DBPATCH_ADD(6030160, 0, 1)
 DBPATCH_ADD(6030161, 0, 1)
 DBPATCH_ADD(6030162, 0, 1)
@@ -4082,7 +4079,6 @@
 DBPATCH_ADD(6030168, 0, 1)
 DBPATCH_ADD(6030169, 0, 1)
 DBPATCH_ADD(6030170, 0, 1)
-=======
->>>>>>> 899dbd15
+DBPATCH_ADD(6030171, 0, 1)
 
 DBPATCH_END()