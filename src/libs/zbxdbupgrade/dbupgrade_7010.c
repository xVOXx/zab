--- conflicted
+++ resolved
@@ -85,74 +85,6 @@
 
 static int	DBpatch_7010004(void)
 {
-<<<<<<< HEAD
-	if (FAIL == zbx_db_index_exists("items", "items_10"))
-		return DBcreate_index("items", "items_10", "uuid", 0);
-
-	return SUCCEED;
-}
-
-static int	DBpatch_7010005(void)
-{
-	if (FAIL == zbx_db_index_exists("hosts", "hosts_9"))
-		return DBcreate_index("hosts", "hosts_9", "uuid", 0);
-
-	return SUCCEED;
-}
-
-static int	DBpatch_7010006(void)
-{
-	if (FAIL == zbx_db_index_exists("hstgrp", "hstgrp_2"))
-		return DBcreate_index("hstgrp", "hstgrp_2", "uuid", 0);
-
-	return SUCCEED;
-}
-
-static int	DBpatch_7010007(void)
-{
-	if (FAIL == zbx_db_index_exists("httptest", "httptest_5"))
-		return DBcreate_index("httptest", "httptest_5", "uuid", 0);
-
-	return SUCCEED;
-}
-
-static int	DBpatch_7010008(void)
-{
-	if (FAIL == zbx_db_index_exists("valuemap", "valuemap_2"))
-		return DBcreate_index("valuemap", "valuemap_2", "uuid", 0);
-
-	return SUCCEED;
-}
-
-static int	DBpatch_7010009(void)
-{
-	if (FAIL == zbx_db_index_exists("triggers", "triggers_4"))
-		return DBcreate_index("triggers", "triggers_4", "uuid", 0);
-
-	return SUCCEED;
-}
-
-static int	DBpatch_7010010(void)
-{
-	if (FAIL == zbx_db_index_exists("graphs", "graphs_5"))
-		return DBcreate_index("graphs", "graphs_5", "uuid", 0);
-
-	return SUCCEED;
-}
-
-static int	DBpatch_7010011(void)
-{
-	if (FAIL == zbx_db_index_exists("services", "services_1"))
-		return DBcreate_index("services", "services_1", "uuid", 0);
-
-	return SUCCEED;
-}
-
-static int	DBpatch_7010012(void)
-{
-	if (FAIL == zbx_db_index_exists("dashboard", "dashboard_3"))
-		return DBcreate_index("dashboard", "dashboard_3", "uuid", 0);
-=======
 	if (0 == (DBget_program_type() & ZBX_PROGRAM_TYPE_SERVER))
 		return SUCCEED;
 
@@ -163,7 +95,78 @@
 	{
 		return FAIL;
 	}
->>>>>>> ac5fb21d
+
+	return SUCCEED;
+}
+
+static int	DBpatch_7010005(void)
+{
+	if (FAIL == zbx_db_index_exists("items", "items_10"))
+		return DBcreate_index("items", "items_10", "uuid", 0);
+
+	return SUCCEED;
+}
+
+static int	DBpatch_7010006(void)
+{
+	if (FAIL == zbx_db_index_exists("hosts", "hosts_9"))
+		return DBcreate_index("hosts", "hosts_9", "uuid", 0);
+
+	return SUCCEED;
+}
+
+static int	DBpatch_7010007(void)
+{
+	if (FAIL == zbx_db_index_exists("hstgrp", "hstgrp_2"))
+		return DBcreate_index("hstgrp", "hstgrp_2", "uuid", 0);
+
+	return SUCCEED;
+}
+
+static int	DBpatch_7010008(void)
+{
+	if (FAIL == zbx_db_index_exists("httptest", "httptest_5"))
+		return DBcreate_index("httptest", "httptest_5", "uuid", 0);
+
+	return SUCCEED;
+}
+
+static int	DBpatch_7010009(void)
+{
+	if (FAIL == zbx_db_index_exists("valuemap", "valuemap_2"))
+		return DBcreate_index("valuemap", "valuemap_2", "uuid", 0);
+
+	return SUCCEED;
+}
+
+static int	DBpatch_7010010(void)
+{
+	if (FAIL == zbx_db_index_exists("triggers", "triggers_4"))
+		return DBcreate_index("triggers", "triggers_4", "uuid", 0);
+
+	return SUCCEED;
+}
+
+static int	DBpatch_7010011(void)
+{
+	if (FAIL == zbx_db_index_exists("graphs", "graphs_5"))
+		return DBcreate_index("graphs", "graphs_5", "uuid", 0);
+
+	return SUCCEED;
+}
+
+static int	DBpatch_7010012(void)
+{
+	if (FAIL == zbx_db_index_exists("services", "services_1"))
+		return DBcreate_index("services", "services_1", "uuid", 0);
+
+	return SUCCEED;
+}
+
+static int	DBpatch_7010013(void)
+{
+	if (FAIL == zbx_db_index_exists("dashboard", "dashboard_3"))
+		return DBcreate_index("dashboard", "dashboard_3", "uuid", 0);
 
 	return SUCCEED;
 }
@@ -179,7 +182,6 @@
 DBPATCH_ADD(7010002, 0, 1)
 DBPATCH_ADD(7010003, 0, 1)
 DBPATCH_ADD(7010004, 0, 1)
-<<<<<<< HEAD
 DBPATCH_ADD(7010005, 0, 1)
 DBPATCH_ADD(7010006, 0, 1)
 DBPATCH_ADD(7010007, 0, 1)
@@ -188,7 +190,6 @@
 DBPATCH_ADD(7010010, 0, 1)
 DBPATCH_ADD(7010011, 0, 1)
 DBPATCH_ADD(7010012, 0, 1)
-=======
->>>>>>> ac5fb21d
+DBPATCH_ADD(7010013, 0, 1)
 
 DBPATCH_END()