/*
** Copyright (C) 2001-2024 Zabbix SIA
**
** This program is free software: you can redistribute it and/or modify it under the terms of
** the GNU Affero General Public License as published by the Free Software Foundation, version 3.
**
** This program is distributed in the hope that it will be useful, but WITHOUT ANY WARRANTY;
** without even the implied warranty of MERCHANTABILITY or FITNESS FOR A PARTICULAR PURPOSE.
** See the GNU Affero General Public License for more details.
**
** You should have received a copy of the GNU Affero General Public License along with this program.
** If not, see <https://www.gnu.org/licenses/>.
**/

#include "dbupgrade.h"
#include "zbxdbhigh.h"
#include "zbxdb.h"

/*
 * 7.2 development database patches
 */

#ifndef HAVE_SQLITE3

static int	DBpatch_7010000(void)
{
	if (0 == (DBget_program_type() & ZBX_PROGRAM_TYPE_SERVER))
		return SUCCEED;

	if (ZBX_DB_OK > zbx_db_execute(
			"update profiles"
				" set value_str='operating_mode'"
				" where idx='web.proxies.php.sort'"
				" and value_str like 'status'"))
	{
		return FAIL;
	}

	return SUCCEED;
}

static int	DBpatch_7010001(void)
{
<<<<<<< HEAD
	int		i;
	const char	*values[] = {
			"web.avail_report.filter.active", "web.availabilityreport.filter.active",
			"web.avail_report.filter.from", "web.availabilityreport.filter.from",
			"web.avail_report.filter.to", "web.availabilityreport.filter.to",
			"web.avail_report.mode", "web.availabilityreport.filter.mode",
			"web.avail_report.0.groupids", "web.availabilityreport.filter.0.host_groups",
			"web.avail_report.0.hostids", "web.availabilityreport.filter.0.hosts",
			"web.avail_report.1.groupid", "web.availabilityreport.filter.1.template_groups",
			"web.avail_report.1.hostid", "web.availabilityreport.filter.1.templates",
			"web.avail_report.1.tpl_triggerid", "web.availabilityreport.filter.1.triggers",
			"web.avail_report.1.hostgroupid", "web.availabilityreport.filter.1.host_groups"
		};

	if (0 == (DBget_program_type() & ZBX_PROGRAM_TYPE_SERVER))
		return SUCCEED;

	for (i = 0; i < (int)ARRSIZE(values); i += 2)
	{
		if (ZBX_DB_OK > zbx_db_execute("update profiles set idx='%s' where idx='%s'", values[i + 1], values[i]))
			return FAIL;
	}
=======
	if (FAIL == zbx_db_index_exists("auditlog", "auditlog_4"))
		return DBcreate_index("auditlog", "auditlog_4", "recordsetid", 0);
>>>>>>> c0a0387d

	return SUCCEED;
}

#endif

DBPATCH_START(7010)

/* version, duplicates flag, mandatory flag */

DBPATCH_ADD(7010000, 0, 1)
DBPATCH_ADD(7010001, 0, 1)

DBPATCH_END()<|MERGE_RESOLUTION|>--- conflicted
+++ resolved
@@ -41,7 +41,14 @@
 
 static int	DBpatch_7010001(void)
 {
-<<<<<<< HEAD
+	if (FAIL == zbx_db_index_exists("auditlog", "auditlog_4"))
+		return DBcreate_index("auditlog", "auditlog_4", "recordsetid", 0);
+
+	return SUCCEED;
+}
+
+static int	DBpatch_7010002(void)
+{
 	int		i;
 	const char	*values[] = {
 			"web.avail_report.filter.active", "web.availabilityreport.filter.active",
@@ -64,10 +71,6 @@
 		if (ZBX_DB_OK > zbx_db_execute("update profiles set idx='%s' where idx='%s'", values[i + 1], values[i]))
 			return FAIL;
 	}
-=======
-	if (FAIL == zbx_db_index_exists("auditlog", "auditlog_4"))
-		return DBcreate_index("auditlog", "auditlog_4", "recordsetid", 0);
->>>>>>> c0a0387d
 
 	return SUCCEED;
 }
@@ -80,5 +83,6 @@
 
 DBPATCH_ADD(7010000, 0, 1)
 DBPATCH_ADD(7010001, 0, 1)
+DBPATCH_ADD(7010002, 0, 1)
 
 DBPATCH_END()