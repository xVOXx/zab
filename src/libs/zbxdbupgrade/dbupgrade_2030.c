/*
** Zabbix
** Copyright (C) 2001-2014 Zabbix SIA
**
** This program is free software; you can redistribute it and/or modify
** it under the terms of the GNU General Public License as published by
** the Free Software Foundation; either version 2 of the License, or
** (at your option) any later version.
**
** This program is distributed in the hope that it will be useful,
** but WITHOUT ANY WARRANTY; without even the implied warranty of
** MERCHANTABILITY or FITNESS FOR A PARTICULAR PURPOSE. See the
** GNU General Public License for more details.
**
** You should have received a copy of the GNU General Public License
** along with this program; if not, write to the Free Software
** Foundation, Inc., 51 Franklin Street, Fifth Floor, Boston, MA  02110-1301, USA.
**/

#include "common.h"
#include "db.h"
#include "log.h"
#include "sysinfo.h"
#include "zbxdbupgrade.h"
#include "dbupgrade.h"

/*
 * 2.4 development database patches
 */

#ifndef HAVE_SQLITE3

static int	DBpatch_2030000(void)
{
	return SUCCEED;
}

static int	DBpatch_2030001(void)
{
	const ZBX_FIELD	field = {"every", "1", NULL, NULL, 0, ZBX_TYPE_INT, ZBX_NOTNULL, 0};

	return DBset_default("timeperiods", &field);
}

static int	DBpatch_2030002(void)
{
	const ZBX_TABLE table =
			{"trigger_discovery_tmp", "", 0,
				{
					{"triggerid", NULL, NULL, NULL, 0, ZBX_TYPE_ID, ZBX_NOTNULL, 0},
					{"parent_triggerid", NULL, NULL, NULL, 0, ZBX_TYPE_ID, ZBX_NOTNULL, 0},
					{0}
				},
				NULL
			};

	return DBcreate_table(&table);
}

static int	DBpatch_2030003(void)
{
	if (ZBX_DB_OK <= DBexecute(
			"insert into trigger_discovery_tmp (select triggerid,parent_triggerid from trigger_discovery)"))
	{
		return SUCCEED;
	}

	return FAIL;
}

static int	DBpatch_2030004(void)
{
	return DBdrop_table("trigger_discovery");
}

static int	DBpatch_2030005(void)
{
	const ZBX_TABLE table =
			{"trigger_discovery", "triggerid", 0,
				{
					{"triggerid", NULL, NULL, NULL, 0, ZBX_TYPE_ID, ZBX_NOTNULL, 0},
					{"parent_triggerid", NULL, NULL, NULL, 0, ZBX_TYPE_ID, ZBX_NOTNULL, 0},
					{0}
				},
				NULL
			};

	return DBcreate_table(&table);
}

static int	DBpatch_2030006(void)
{
	return DBcreate_index("trigger_discovery", "trigger_discovery_1", "parent_triggerid", 0);
}

static int	DBpatch_2030007(void)
{
	const ZBX_FIELD	field = {"triggerid", NULL, "triggers", "triggerid", 0, 0, 0, ZBX_FK_CASCADE_DELETE};

	return DBadd_foreign_key("trigger_discovery", 1, &field);
}

static int	DBpatch_2030008(void)
{
	const ZBX_FIELD	field = {"parent_triggerid", NULL, "triggers", "triggerid", 0, 0, 0, 0};

	return DBadd_foreign_key("trigger_discovery", 2, &field);
}

static int	DBpatch_2030009(void)
{
	if (ZBX_DB_OK <= DBexecute(
			"insert into trigger_discovery (select triggerid,parent_triggerid from trigger_discovery_tmp)"))
	{
		return SUCCEED;
	}

	return FAIL;
}

static int	DBpatch_2030010(void)
{
	return DBdrop_table("trigger_discovery_tmp");
}

static int	DBpatch_2030011(void)
{
	const ZBX_FIELD	field = {"application", "", NULL, NULL, 255, ZBX_TYPE_CHAR, ZBX_NOTNULL, 0};

	return DBadd_field("sysmaps_elements", &field);
}

static int	DBpatch_2030012(void)
{
<<<<<<< HEAD
	const ZBX_FIELD	field = {"description", "", NULL, NULL, 0, ZBX_TYPE_SHORTTEXT, ZBX_NOTNULL, 0};

	return DBadd_field("hosts", &field);
=======
	const ZBX_TABLE table =
			{"graph_discovery_tmp", "", 0,
				{
					{"graphid", NULL, NULL, NULL, 0, ZBX_TYPE_ID, ZBX_NOTNULL, 0},
					{"parent_graphid", NULL, NULL, NULL, 0, ZBX_TYPE_ID, ZBX_NOTNULL, 0},
					{0}
				},
				NULL
			};

	return DBcreate_table(&table);
}

static int	DBpatch_2030013(void)
{
	if (ZBX_DB_OK <= DBexecute(
			"insert into graph_discovery_tmp (select graphid,parent_graphid from graph_discovery)"))
	{
		return SUCCEED;
	}

	return FAIL;
}

static int	DBpatch_2030014(void)
{
	return DBdrop_table("graph_discovery");
}

static int	DBpatch_2030015(void)
{
	const ZBX_TABLE table =
			{"graph_discovery", "graphid", 0,
				{
					{"graphid", NULL, NULL, NULL, 0, ZBX_TYPE_ID, ZBX_NOTNULL, 0},
					{"parent_graphid", NULL, NULL, NULL, 0, ZBX_TYPE_ID, ZBX_NOTNULL, 0},
					{0}
				},
				NULL
			};

	return DBcreate_table(&table);
}

static int	DBpatch_2030016(void)
{
	return DBcreate_index("graph_discovery", "graph_discovery_1", "parent_graphid", 0);
}

static int	DBpatch_2030017(void)
{
	const ZBX_FIELD	field = {"graphid", NULL, "graphs", "graphid", 0, 0, 0, ZBX_FK_CASCADE_DELETE};

	return DBadd_foreign_key("graph_discovery", 1, &field);
}

static int	DBpatch_2030018(void)
{
	const ZBX_FIELD	field = {"parent_graphid", NULL, "graphs", "graphid", 0, 0, 0, 0};

	return DBadd_foreign_key("graph_discovery", 2, &field);
}

static int	DBpatch_2030019(void)
{
	if (ZBX_DB_OK <= DBexecute(
			"insert into graph_discovery (select graphid,parent_graphid from graph_discovery_tmp)"))
	{
		return SUCCEED;
	}

	return FAIL;
}

static int	DBpatch_2030020(void)
{
	return DBdrop_table("graph_discovery_tmp");
}

static int	DBpatch_2030021(void)
{
	const ZBX_TABLE	table =
			{"item_condition", "item_conditionid", 0,
				{
					{"item_conditionid", NULL, NULL, NULL, 0, ZBX_TYPE_ID, ZBX_NOTNULL, 0},
					{"itemid", NULL, NULL, NULL, 0, ZBX_TYPE_ID, ZBX_NOTNULL, 0},
					{"operator", "8", NULL, NULL, 0, ZBX_TYPE_INT, ZBX_NOTNULL, 0},
					{"macro", "", NULL, NULL, 64, ZBX_TYPE_CHAR, ZBX_NOTNULL, 0},
					{"value", "", NULL, NULL, 255, ZBX_TYPE_CHAR, ZBX_NOTNULL, 0},
					{NULL}
				}
			};

	return DBcreate_table(&table);
}

static int	DBpatch_2030022(void)
{
	return DBcreate_index("item_condition", "item_condition_1", "itemid", 0);
}

static int	DBpatch_2030023(void)
{
	const ZBX_FIELD	field = {"itemid", NULL, "items", "itemid", 0, 0, 0, ZBX_FK_CASCADE_DELETE};

	return DBadd_foreign_key("item_condition", 1, &field);
}

static int	DBpatch_2030024(void)
{
	DB_RESULT	result;
	DB_ROW		row;
	char		*value, *macro_esc, *value_esc;
	int		ret = FAIL, rc;

	result = DBselect("select itemid,filter from items where filter<>'' and flags=%d", ZBX_FLAG_DISCOVERY_RULE);

	while (NULL != (row = DBfetch(result)))
	{
		if (NULL == (value = strchr(row[1], ':')) || 0 == strcmp(row[1], ":"))
			continue;

		*value++ = '\0';

		macro_esc = DBdyn_escape_string(row[1]);
		value_esc = DBdyn_escape_string(value);

		rc = DBexecute("insert into item_condition"
				" (item_conditionid,itemid,macro,value)"
				" values (%s,%s,'%s','%s')",
				row[0], row[0],  macro_esc, value_esc);

		zbx_free(value_esc);
		zbx_free(macro_esc);

		if (ZBX_DB_OK > rc)
			goto out;
	}

	ret = SUCCEED;
out:
	DBfree_result(result);

	return ret;
}

static int	DBpatch_2030025(void)
{
	const ZBX_FIELD field = {"evaltype", "0", NULL, NULL, 0, ZBX_TYPE_INT, ZBX_NOTNULL, 0};

	return DBadd_field("items", &field);
}

static int	DBpatch_2030026(void)
{
	return DBdrop_field("items", "filter");
}

static int	DBpatch_2030027(void)
{
	const ZBX_FIELD	field = {"formula", "", NULL, NULL, 255, ZBX_TYPE_CHAR, ZBX_NOTNULL, 0};

	return DBset_default("items", &field);
}

static int	DBpatch_2030028(void)
{
	if (ZBX_DB_OK > DBexecute("update items set formula='' where flags=%d", ZBX_FLAG_DISCOVERY_RULE))
		return FAIL;

	return SUCCEED;
}

static int	DBpatch_2030029(void)
{
	/* 7 - SCREEN_SORT_TRIGGERS_STATUS_ASC */
	/* 9 - SCREEN_SORT_TRIGGERS_RETRIES_LEFT_ASC (no more supported) */
	if (ZBX_DB_OK > DBexecute("update screens_items set sort_triggers=7 where sort_triggers=9"))
		return FAIL;

	return SUCCEED;
}

static int	DBpatch_2030030(void)
{
	/* 8 - SCREEN_SORT_TRIGGERS_STATUS_DESC */
	/* 10 - SCREEN_SORT_TRIGGERS_RETRIES_LEFT_DESC (no more supported) */
	if (ZBX_DB_OK > DBexecute("update screens_items set sort_triggers=8 where sort_triggers=10"))
		return FAIL;

	return SUCCEED;
}

static int	DBpatch_2030031(void)
{
	/* 16 - CONDITION_TYPE_MAINTENANCE */
	if (ZBX_DB_OK > DBexecute("update conditions set value='' where conditiontype=16"))
		return FAIL;

	return SUCCEED;
>>>>>>> c9a8c2c9
}

#endif

DBPATCH_START(2030)

/* version, duplicates flag, mandatory flag */

DBPATCH_ADD(2030000, 0, 1)
DBPATCH_ADD(2030001, 0, 1)
DBPATCH_ADD(2030002, 0, 1)
DBPATCH_ADD(2030003, 0, 1)
DBPATCH_ADD(2030004, 0, 1)
DBPATCH_ADD(2030005, 0, 1)
DBPATCH_ADD(2030006, 0, 1)
DBPATCH_ADD(2030007, 0, 1)
DBPATCH_ADD(2030008, 0, 1)
DBPATCH_ADD(2030009, 0, 1)
DBPATCH_ADD(2030010, 0, 1)
<<<<<<< HEAD
DBPATCH_ADD(2030011, 2020001, 1)
DBPATCH_ADD(2030012, 0, 1)
=======
DBPATCH_ADD(2030011, 0, 1)
DBPATCH_ADD(2030012, 0, 1)
DBPATCH_ADD(2030013, 0, 1)
DBPATCH_ADD(2030014, 0, 1)
DBPATCH_ADD(2030015, 0, 1)
DBPATCH_ADD(2030016, 0, 1)
DBPATCH_ADD(2030017, 0, 1)
DBPATCH_ADD(2030018, 0, 1)
DBPATCH_ADD(2030019, 0, 1)
DBPATCH_ADD(2030020, 0, 1)
DBPATCH_ADD(2030021, 0, 1)
DBPATCH_ADD(2030022, 0, 1)
DBPATCH_ADD(2030023, 0, 1)
DBPATCH_ADD(2030024, 0, 1)
DBPATCH_ADD(2030025, 0, 1)
DBPATCH_ADD(2030026, 0, 1)
DBPATCH_ADD(2030027, 0, 1)
DBPATCH_ADD(2030028, 0, 1)
DBPATCH_ADD(2030029, 0, 1)
DBPATCH_ADD(2030030, 0, 1)
DBPATCH_ADD(2030031, 0, 0)
>>>>>>> c9a8c2c9

DBPATCH_END()<|MERGE_RESOLUTION|>--- conflicted
+++ resolved
@@ -132,11 +132,6 @@
 
 static int	DBpatch_2030012(void)
 {
-<<<<<<< HEAD
-	const ZBX_FIELD	field = {"description", "", NULL, NULL, 0, ZBX_TYPE_SHORTTEXT, ZBX_NOTNULL, 0};
-
-	return DBadd_field("hosts", &field);
-=======
 	const ZBX_TABLE table =
 			{"graph_discovery_tmp", "", 0,
 				{
@@ -337,7 +332,13 @@
 		return FAIL;
 
 	return SUCCEED;
->>>>>>> c9a8c2c9
+}
+
+static int	DBpatch_2030032(void)
+{
+	const ZBX_FIELD	field = {"description", "", NULL, NULL, 0, ZBX_TYPE_SHORTTEXT, ZBX_NOTNULL, 0};
+
+	return DBadd_field("hosts", &field);
 }
 
 #endif
@@ -357,10 +358,6 @@
 DBPATCH_ADD(2030008, 0, 1)
 DBPATCH_ADD(2030009, 0, 1)
 DBPATCH_ADD(2030010, 0, 1)
-<<<<<<< HEAD
-DBPATCH_ADD(2030011, 2020001, 1)
-DBPATCH_ADD(2030012, 0, 1)
-=======
 DBPATCH_ADD(2030011, 0, 1)
 DBPATCH_ADD(2030012, 0, 1)
 DBPATCH_ADD(2030013, 0, 1)
@@ -382,6 +379,6 @@
 DBPATCH_ADD(2030029, 0, 1)
 DBPATCH_ADD(2030030, 0, 1)
 DBPATCH_ADD(2030031, 0, 0)
->>>>>>> c9a8c2c9
+DBPATCH_ADD(2030032, 0, 1)
 
 DBPATCH_END()