/*
** Zabbix
** Copyright (C) 2001-2014 Zabbix SIA
**
** This program is free software; you can redistribute it and/or modify
** it under the terms of the GNU General Public License as published by
** the Free Software Foundation; either version 2 of the License, or
** (at your option) any later version.
**
** This program is distributed in the hope that it will be useful,
** but WITHOUT ANY WARRANTY; without even the implied warranty of
** MERCHANTABILITY or FITNESS FOR A PARTICULAR PURPOSE. See the
** GNU General Public License for more details.
**
** You should have received a copy of the GNU General Public License
** along with this program; if not, write to the Free Software
** Foundation, Inc., 51 Franklin Street, Fifth Floor, Boston, MA  02110-1301, USA.
**/

#include "common.h"
#include "db.h"
#include "log.h"
#include "sysinfo.h"
#include "zbxdbupgrade.h"
#include "dbupgrade.h"

/*
 * 2.4 development database patches
 */

#ifndef HAVE_SQLITE3

static int	DBpatch_2030000(void)
{
	return SUCCEED;
}

static int	DBpatch_2030001(void)
{
<<<<<<< HEAD
	const ZBX_TABLE	table =
			{"item_condition", "item_conditionid", 0,
				{
					{"item_conditionid", NULL, NULL, NULL, 0, ZBX_TYPE_ID, ZBX_NOTNULL, 0},
					{"itemid", NULL, NULL, NULL, 0, ZBX_TYPE_ID, ZBX_NOTNULL, 0},
					{"operator", "8", NULL, NULL, 0, ZBX_TYPE_INT, ZBX_NOTNULL, 0},
					{"macro", "", NULL, NULL, 64, ZBX_TYPE_CHAR, ZBX_NOTNULL, 0},
					{"value", "", NULL, NULL, 255, ZBX_TYPE_CHAR, ZBX_NOTNULL, 0},
					{NULL}
				}
			};

	return DBcreate_table(&table);
=======
	const ZBX_FIELD	field = {"every", "1", NULL, NULL, 0, ZBX_TYPE_INT, ZBX_NOTNULL, 0};

	return DBset_default("timeperiods", &field);
>>>>>>> dcb41353
}

static int	DBpatch_2030002(void)
{
<<<<<<< HEAD
	return DBcreate_index("item_condition", "item_condition_1", "itemid", 0);
=======
	const ZBX_TABLE table =
			{"trigger_discovery_tmp", "", 0,
				{
					{"triggerid", NULL, NULL, NULL, 0, ZBX_TYPE_ID, ZBX_NOTNULL, 0},
					{"parent_triggerid", NULL, NULL, NULL, 0, ZBX_TYPE_ID, ZBX_NOTNULL, 0},
					{0}
				},
				NULL
			};

	return DBcreate_table(&table);
>>>>>>> dcb41353
}

static int	DBpatch_2030003(void)
{
<<<<<<< HEAD
	const ZBX_FIELD	field = {"itemid", NULL, "items", "itemid", 0, 0, 0, ZBX_FK_CASCADE_DELETE};

	return DBadd_foreign_key("item_condition", 1, &field);
=======
	if (ZBX_DB_OK <= DBexecute(
			"insert into trigger_discovery_tmp (select triggerid,parent_triggerid from trigger_discovery)"))
	{
		return SUCCEED;
	}

	return FAIL;
>>>>>>> dcb41353
}

static int	DBpatch_2030004(void)
{
<<<<<<< HEAD
	DB_RESULT	result;
	DB_ROW		row;
	char		*value, *macro_esc, *value_esc;
	int		ret = FAIL, rc;

	result = DBselect("select itemid,filter from items where filter<>'' and flags=%d", ZBX_FLAG_DISCOVERY_RULE);

	while (NULL != (row = DBfetch(result)))
	{
		if (NULL == (value = strchr(row[1], ':')) || 0 == strcmp(row[1], ":"))
			continue;

		*value++ = '\0';

		macro_esc = DBdyn_escape_string(row[1]);
		value_esc = DBdyn_escape_string(value);

		rc = DBexecute("insert into item_condition"
				" (item_conditionid,itemid,macro,value)"
				" values (%s,%s,'%s','%s')",
				row[0], row[0],  macro_esc, value_esc);

		zbx_free(value_esc);
		zbx_free(macro_esc);

		if (ZBX_DB_OK > rc)
			goto out;
	}

	ret = SUCCEED;
out:
	DBfree_result(result);

	return ret;
=======
	return DBdrop_table("trigger_discovery");
>>>>>>> dcb41353
}

static int	DBpatch_2030005(void)
{
<<<<<<< HEAD
	const ZBX_FIELD field = {"evaltype", "0", NULL, NULL, 0, ZBX_TYPE_INT, ZBX_NOTNULL, 0};

	return DBadd_field("items", &field);
=======
	const ZBX_TABLE table =
			{"trigger_discovery", "triggerid", 0,
				{
					{"triggerid", NULL, NULL, NULL, 0, ZBX_TYPE_ID, ZBX_NOTNULL, 0},
					{"parent_triggerid", NULL, NULL, NULL, 0, ZBX_TYPE_ID, ZBX_NOTNULL, 0},
					{0}
				},
				NULL
			};

	return DBcreate_table(&table);
>>>>>>> dcb41353
}

static int	DBpatch_2030006(void)
{
<<<<<<< HEAD
	return DBdrop_field("items", "filter");
=======
	return DBcreate_index("trigger_discovery", "trigger_discovery_1", "parent_triggerid", 0);
>>>>>>> dcb41353
}

static int	DBpatch_2030007(void)
{
<<<<<<< HEAD
	const ZBX_FIELD	field = {"formula", "", NULL, NULL, 255, ZBX_TYPE_CHAR, ZBX_NOTNULL, 0};

	return DBset_default("items", &field);
=======
	const ZBX_FIELD	field = {"triggerid", NULL, "triggers", "triggerid", 0, 0, 0, ZBX_FK_CASCADE_DELETE};

	return DBadd_foreign_key("trigger_discovery", 1, &field);
>>>>>>> dcb41353
}

static int	DBpatch_2030008(void)
{
<<<<<<< HEAD
	if (ZBX_DB_OK > DBexecute("update items set formula='' where flags=%d", ZBX_FLAG_DISCOVERY_RULE))
		return FAIL;

	return SUCCEED;
=======
	const ZBX_FIELD	field = {"parent_triggerid", NULL, "triggers", "triggerid", 0, 0, 0, 0};

	return DBadd_foreign_key("trigger_discovery", 2, &field);
}

static int	DBpatch_2030009(void)
{
	if (ZBX_DB_OK <= DBexecute(
			"insert into trigger_discovery (select triggerid,parent_triggerid from trigger_discovery_tmp)"))
	{
		return SUCCEED;
	}

	return FAIL;
}

static int	DBpatch_2030010(void)
{
	return DBdrop_table("trigger_discovery_tmp");
}

static int	DBpatch_2030011(void)
{
	const ZBX_FIELD field = {"application", "", NULL, NULL, 255, ZBX_TYPE_CHAR, ZBX_NOTNULL, 0};

	return DBadd_field("sysmaps_elements", &field);
>>>>>>> dcb41353
}

#endif

DBPATCH_START(2030)

/* version, duplicates flag, mandatory flag */

DBPATCH_ADD(2030000, 0, 1)
DBPATCH_ADD(2030001, 0, 1)
DBPATCH_ADD(2030002, 0, 1)
DBPATCH_ADD(2030003, 0, 1)
DBPATCH_ADD(2030004, 0, 1)
DBPATCH_ADD(2030005, 0, 1)
DBPATCH_ADD(2030006, 0, 1)
DBPATCH_ADD(2030007, 0, 1)
DBPATCH_ADD(2030008, 0, 1)
<<<<<<< HEAD
=======
DBPATCH_ADD(2030009, 0, 1)
DBPATCH_ADD(2030010, 0, 1)
DBPATCH_ADD(2030011, 2020001, 1)
>>>>>>> dcb41353

DBPATCH_END()<|MERGE_RESOLUTION|>--- conflicted
+++ resolved
@@ -37,7 +37,101 @@
 
 static int	DBpatch_2030001(void)
 {
-<<<<<<< HEAD
+	const ZBX_FIELD	field = {"every", "1", NULL, NULL, 0, ZBX_TYPE_INT, ZBX_NOTNULL, 0};
+
+	return DBset_default("timeperiods", &field);
+}
+
+static int	DBpatch_2030002(void)
+{
+	const ZBX_TABLE table =
+			{"trigger_discovery_tmp", "", 0,
+				{
+					{"triggerid", NULL, NULL, NULL, 0, ZBX_TYPE_ID, ZBX_NOTNULL, 0},
+					{"parent_triggerid", NULL, NULL, NULL, 0, ZBX_TYPE_ID, ZBX_NOTNULL, 0},
+					{0}
+				},
+				NULL
+			};
+
+	return DBcreate_table(&table);
+}
+
+static int	DBpatch_2030003(void)
+{
+	if (ZBX_DB_OK <= DBexecute(
+			"insert into trigger_discovery_tmp (select triggerid,parent_triggerid from trigger_discovery)"))
+	{
+		return SUCCEED;
+	}
+
+	return FAIL;
+}
+
+static int	DBpatch_2030004(void)
+{
+	return DBdrop_table("trigger_discovery");
+}
+
+static int	DBpatch_2030005(void)
+{
+	const ZBX_TABLE table =
+			{"trigger_discovery", "triggerid", 0,
+				{
+					{"triggerid", NULL, NULL, NULL, 0, ZBX_TYPE_ID, ZBX_NOTNULL, 0},
+					{"parent_triggerid", NULL, NULL, NULL, 0, ZBX_TYPE_ID, ZBX_NOTNULL, 0},
+					{0}
+				},
+				NULL
+			};
+
+	return DBcreate_table(&table);
+}
+
+static int	DBpatch_2030006(void)
+{
+	return DBcreate_index("trigger_discovery", "trigger_discovery_1", "parent_triggerid", 0);
+}
+
+static int	DBpatch_2030007(void)
+{
+	const ZBX_FIELD	field = {"triggerid", NULL, "triggers", "triggerid", 0, 0, 0, ZBX_FK_CASCADE_DELETE};
+
+	return DBadd_foreign_key("trigger_discovery", 1, &field);
+}
+
+static int	DBpatch_2030008(void)
+{
+	const ZBX_FIELD	field = {"parent_triggerid", NULL, "triggers", "triggerid", 0, 0, 0, 0};
+
+	return DBadd_foreign_key("trigger_discovery", 2, &field);
+}
+
+static int	DBpatch_2030009(void)
+{
+	if (ZBX_DB_OK <= DBexecute(
+			"insert into trigger_discovery (select triggerid,parent_triggerid from trigger_discovery_tmp)"))
+	{
+		return SUCCEED;
+	}
+
+	return FAIL;
+}
+
+static int	DBpatch_2030010(void)
+{
+	return DBdrop_table("trigger_discovery_tmp");
+}
+
+static int	DBpatch_2030011(void)
+{
+	const ZBX_FIELD field = {"application", "", NULL, NULL, 255, ZBX_TYPE_CHAR, ZBX_NOTNULL, 0};
+
+	return DBadd_field("sysmaps_elements", &field);
+}
+
+static int	DBpatch_2030012(void)
+{
 	const ZBX_TABLE	table =
 			{"item_condition", "item_conditionid", 0,
 				{
@@ -51,52 +145,22 @@
 			};
 
 	return DBcreate_table(&table);
-=======
-	const ZBX_FIELD	field = {"every", "1", NULL, NULL, 0, ZBX_TYPE_INT, ZBX_NOTNULL, 0};
-
-	return DBset_default("timeperiods", &field);
->>>>>>> dcb41353
-}
-
-static int	DBpatch_2030002(void)
-{
-<<<<<<< HEAD
+}
+
+static int	DBpatch_2030013(void)
+{
 	return DBcreate_index("item_condition", "item_condition_1", "itemid", 0);
-=======
-	const ZBX_TABLE table =
-			{"trigger_discovery_tmp", "", 0,
-				{
-					{"triggerid", NULL, NULL, NULL, 0, ZBX_TYPE_ID, ZBX_NOTNULL, 0},
-					{"parent_triggerid", NULL, NULL, NULL, 0, ZBX_TYPE_ID, ZBX_NOTNULL, 0},
-					{0}
-				},
-				NULL
-			};
-
-	return DBcreate_table(&table);
->>>>>>> dcb41353
-}
-
-static int	DBpatch_2030003(void)
-{
-<<<<<<< HEAD
+}
+
+static int	DBpatch_2030014(void)
+{
 	const ZBX_FIELD	field = {"itemid", NULL, "items", "itemid", 0, 0, 0, ZBX_FK_CASCADE_DELETE};
 
 	return DBadd_foreign_key("item_condition", 1, &field);
-=======
-	if (ZBX_DB_OK <= DBexecute(
-			"insert into trigger_discovery_tmp (select triggerid,parent_triggerid from trigger_discovery)"))
-	{
-		return SUCCEED;
-	}
-
-	return FAIL;
->>>>>>> dcb41353
-}
-
-static int	DBpatch_2030004(void)
-{
-<<<<<<< HEAD
+}
+
+static int	DBpatch_2030015(void)
+{
 	DB_RESULT	result;
 	DB_ROW		row;
 	char		*value, *macro_esc, *value_esc;
@@ -131,89 +195,33 @@
 	DBfree_result(result);
 
 	return ret;
-=======
-	return DBdrop_table("trigger_discovery");
->>>>>>> dcb41353
-}
-
-static int	DBpatch_2030005(void)
-{
-<<<<<<< HEAD
+}
+
+static int	DBpatch_2030016(void)
+{
 	const ZBX_FIELD field = {"evaltype", "0", NULL, NULL, 0, ZBX_TYPE_INT, ZBX_NOTNULL, 0};
 
 	return DBadd_field("items", &field);
-=======
-	const ZBX_TABLE table =
-			{"trigger_discovery", "triggerid", 0,
-				{
-					{"triggerid", NULL, NULL, NULL, 0, ZBX_TYPE_ID, ZBX_NOTNULL, 0},
-					{"parent_triggerid", NULL, NULL, NULL, 0, ZBX_TYPE_ID, ZBX_NOTNULL, 0},
-					{0}
-				},
-				NULL
-			};
-
-	return DBcreate_table(&table);
->>>>>>> dcb41353
-}
-
-static int	DBpatch_2030006(void)
-{
-<<<<<<< HEAD
+}
+
+static int	DBpatch_2030017(void)
+{
 	return DBdrop_field("items", "filter");
-=======
-	return DBcreate_index("trigger_discovery", "trigger_discovery_1", "parent_triggerid", 0);
->>>>>>> dcb41353
-}
-
-static int	DBpatch_2030007(void)
-{
-<<<<<<< HEAD
+}
+
+static int	DBpatch_2030018(void)
+{
 	const ZBX_FIELD	field = {"formula", "", NULL, NULL, 255, ZBX_TYPE_CHAR, ZBX_NOTNULL, 0};
 
 	return DBset_default("items", &field);
-=======
-	const ZBX_FIELD	field = {"triggerid", NULL, "triggers", "triggerid", 0, 0, 0, ZBX_FK_CASCADE_DELETE};
-
-	return DBadd_foreign_key("trigger_discovery", 1, &field);
->>>>>>> dcb41353
-}
-
-static int	DBpatch_2030008(void)
-{
-<<<<<<< HEAD
+}
+
+static int	DBpatch_2030019(void)
+{
 	if (ZBX_DB_OK > DBexecute("update items set formula='' where flags=%d", ZBX_FLAG_DISCOVERY_RULE))
 		return FAIL;
 
 	return SUCCEED;
-=======
-	const ZBX_FIELD	field = {"parent_triggerid", NULL, "triggers", "triggerid", 0, 0, 0, 0};
-
-	return DBadd_foreign_key("trigger_discovery", 2, &field);
-}
-
-static int	DBpatch_2030009(void)
-{
-	if (ZBX_DB_OK <= DBexecute(
-			"insert into trigger_discovery (select triggerid,parent_triggerid from trigger_discovery_tmp)"))
-	{
-		return SUCCEED;
-	}
-
-	return FAIL;
-}
-
-static int	DBpatch_2030010(void)
-{
-	return DBdrop_table("trigger_discovery_tmp");
-}
-
-static int	DBpatch_2030011(void)
-{
-	const ZBX_FIELD field = {"application", "", NULL, NULL, 255, ZBX_TYPE_CHAR, ZBX_NOTNULL, 0};
-
-	return DBadd_field("sysmaps_elements", &field);
->>>>>>> dcb41353
 }
 
 #endif
@@ -231,11 +239,16 @@
 DBPATCH_ADD(2030006, 0, 1)
 DBPATCH_ADD(2030007, 0, 1)
 DBPATCH_ADD(2030008, 0, 1)
-<<<<<<< HEAD
-=======
 DBPATCH_ADD(2030009, 0, 1)
 DBPATCH_ADD(2030010, 0, 1)
 DBPATCH_ADD(2030011, 2020001, 1)
->>>>>>> dcb41353
+DBPATCH_ADD(2030012, 0, 1)
+DBPATCH_ADD(2030013, 0, 1)
+DBPATCH_ADD(2030014, 0, 1)
+DBPATCH_ADD(2030015, 0, 1)
+DBPATCH_ADD(2030016, 0, 1)
+DBPATCH_ADD(2030017, 0, 1)
+DBPATCH_ADD(2030018, 0, 1)
+DBPATCH_ADD(2030019, 0, 1)
 
 DBPATCH_END()