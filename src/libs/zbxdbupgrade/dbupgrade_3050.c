/*
** Zabbix
** Copyright (C) 2001-2018 Zabbix SIA
**
** This program is free software; you can redistribute it and/or modify
** it under the terms of the GNU General Public License as published by
** the Free Software Foundation; either version 2 of the License, or
** (at your option) any later version.
**
** This program is distributed in the hope that it will be useful,
** but WITHOUT ANY WARRANTY; without even the implied warranty of
** MERCHANTABILITY or FITNESS FOR A PARTICULAR PURPOSE. See the
** GNU General Public License for more details.
**
** You should have received a copy of the GNU General Public License
** along with this program; if not, write to the Free Software
** Foundation, Inc., 51 Franklin Street, Fifth Floor, Boston, MA  02110-1301, USA.
**/

#include "common.h"
#include "db.h"
#include "dbupgrade.h"
#include "zbxtasks.h"
#include "zbxregexp.h"
#include "log.h"

extern unsigned char	program_type;

/*
 * 4.0 development database patches
 */

#ifndef HAVE_SQLITE3

static int	DBpatch_3050000(void)
{
	const ZBX_FIELD	field = {"proxy_address", "", NULL, NULL, 255, ZBX_TYPE_CHAR, ZBX_NOTNULL, 0};

	return DBadd_field("hosts", &field);
}

static int	DBpatch_3050001(void)
{
	DB_RESULT	result;
	DB_ROW		row;
	int		ret = FAIL;

	/* type : 'problem' - WIDGET_PROBLEMS */
	result = DBselect(
			"select wf.widgetid,wf.name"
			" from widget w,widget_field wf"
			" where w.widgetid=wf.widgetid"
				" and w.type='problems'"
				" and wf.name like 'tags.tag.%%'");

	while (NULL != (row = DBfetch(result)))
	{
		const char	*p;
		int		index;
		zbx_uint64_t	widget_fieldid;

		if (NULL == (p = strrchr(row[1], '.')) || SUCCEED != is_uint31(p + 1, &index))
			continue;

		widget_fieldid = DBget_maxid_num("widget_field", 1);

		/* type      : 0 - ZBX_WIDGET_FIELD_TYPE_INT32 */
		/* value_int : 0 - TAG_OPERATOR_LIKE */
		if (ZBX_DB_OK > DBexecute(
				"insert into widget_field (widget_fieldid,widgetid,type,name,value_int)"
				"values (" ZBX_FS_UI64 ",%s,0,'tags.operator.%d',0)", widget_fieldid, row[0], index)) {
			goto clean;
		}
	}

	ret = SUCCEED;
clean:
	DBfree_result(result);

	return ret;
}

static int	DBpatch_3050004(void)
{
	const ZBX_FIELD	field = {"name", "", NULL, NULL, 2048, ZBX_TYPE_CHAR, ZBX_NOTNULL, 0};

	if (SUCCEED != DBadd_field("events", &field))
		return FAIL;

	return SUCCEED;
}

static int	DBpatch_3050005(void)
{
	const ZBX_FIELD	field = {"name", "", NULL, NULL, 2048, ZBX_TYPE_CHAR, ZBX_NOTNULL, 0};

	if (SUCCEED != DBadd_field("problem", &field))
		return FAIL;

	return SUCCEED;
}

#define	ZBX_DEFAULT_INTERNAL_TRIGGER_EVENT_NAME	"Cannot calculate trigger expression."
#define	ZBX_DEFAULT_INTERNAL_ITEM_EVENT_NAME	"Cannot obtain item value."

static int	DBpatch_3050008(void)
{
	int		res;
	char		*trdefault = (char *)ZBX_DEFAULT_INTERNAL_TRIGGER_EVENT_NAME;

	if (0 == (program_type & ZBX_PROGRAM_TYPE_SERVER))
		return SUCCEED;

	res = DBexecute("update events set name='%s' where source=%d and object=%d and value=%d", trdefault,
			EVENT_SOURCE_INTERNAL, EVENT_OBJECT_TRIGGER, EVENT_STATUS_PROBLEM);

	if (ZBX_DB_OK > res)
		return FAIL;

	return SUCCEED;
}

static int	DBpatch_3050009(void)
{
	int		res;
	char		*trdefault = (char *)ZBX_DEFAULT_INTERNAL_TRIGGER_EVENT_NAME;

	if (0 == (program_type & ZBX_PROGRAM_TYPE_SERVER))
		return SUCCEED;

	res = DBexecute("update problem set name='%s' where source=%d and object=%d ", trdefault,
			EVENT_SOURCE_INTERNAL, EVENT_OBJECT_TRIGGER);

	if (ZBX_DB_OK > res)
		return FAIL;

	return SUCCEED;
}

static int	DBpatch_3050010(void)
{
	int		res;
	char		*itdefault = (char *)ZBX_DEFAULT_INTERNAL_ITEM_EVENT_NAME;

	if (0 == (program_type & ZBX_PROGRAM_TYPE_SERVER))
		return SUCCEED;

	res = DBexecute("update events set name='%s' where source=%d and object=%d and value=%d", itdefault,
			EVENT_SOURCE_INTERNAL, EVENT_OBJECT_ITEM, EVENT_STATUS_PROBLEM);

	if (ZBX_DB_OK > res)
		return FAIL;

	return SUCCEED;
}

static int	DBpatch_3050011(void)
{
	int		res;
	char		*itdefault = (char *)ZBX_DEFAULT_INTERNAL_ITEM_EVENT_NAME;

	if (0 == (program_type & ZBX_PROGRAM_TYPE_SERVER))
		return SUCCEED;

	res = DBexecute("update problem set name='%s' where source=%d and object=%d", itdefault,
			EVENT_SOURCE_INTERNAL, EVENT_OBJECT_ITEM);

	if (ZBX_DB_OK > res)
		return FAIL;

	return SUCCEED;
}

static int	DBpatch_3050012(void)
{
	int		res;

	if (0 == (program_type & ZBX_PROGRAM_TYPE_SERVER))
		return SUCCEED;

	res = DBexecute("update profiles set idx='web.problem.filter.name' where idx='web.problem.filter.problem'");

	if (ZBX_DB_OK > res)
		return FAIL;

	return SUCCEED;
}

static int	DBpatch_3050013(void)
{
	const ZBX_FIELD	field = {"dns", "", NULL, NULL, 255, ZBX_TYPE_CHAR, ZBX_NOTNULL, 0};

	return DBmodify_field_type("interface", &field, NULL);
}

static int	DBpatch_3050014(void)
{
	const ZBX_FIELD	field = {"dns", "", NULL, NULL, 255, ZBX_TYPE_CHAR, ZBX_NOTNULL, 0};

	return DBmodify_field_type("proxy_dhistory", &field, NULL);
}

static int	DBpatch_3050015(void)
{
	const ZBX_FIELD	field = {"listen_dns", "", NULL, NULL, 255, ZBX_TYPE_CHAR, ZBX_NOTNULL, 0};

	return DBmodify_field_type("autoreg_host", &field, NULL);
}

static int	DBpatch_3050016(void)
{
	const ZBX_FIELD	field = {"listen_dns", "", NULL, NULL, 255, ZBX_TYPE_CHAR, ZBX_NOTNULL, 0};

	return DBmodify_field_type("proxy_autoreg_host", &field, NULL);
}

static int	DBpatch_3050017(void)
{
	const ZBX_FIELD	field = {"dns", "", NULL, NULL, 255, ZBX_TYPE_CHAR, ZBX_NOTNULL, 0};

	return DBmodify_field_type("dservices", &field, NULL);
}

static int	DBpatch_3050018(void)
{
	return DBdrop_table("graph_theme");
}

static int	DBpatch_3050019(void)
{
	const ZBX_TABLE table =
		{"graph_theme",	"graphthemeid",	0,
			{
				{"graphthemeid", NULL, NULL, NULL, 0, ZBX_TYPE_ID, ZBX_NOTNULL, 0},
				{"theme", "", NULL, NULL, 64, ZBX_TYPE_CHAR, ZBX_NOTNULL, 0},
				{"backgroundcolor", "", NULL, NULL, 6, ZBX_TYPE_CHAR, ZBX_NOTNULL, 0},
				{"graphcolor", "", NULL, NULL, 6, ZBX_TYPE_CHAR, ZBX_NOTNULL, 0},
				{"gridcolor", "", NULL, NULL, 6, ZBX_TYPE_CHAR, ZBX_NOTNULL, 0},
				{"maingridcolor", "", NULL, NULL, 6, ZBX_TYPE_CHAR, ZBX_NOTNULL, 0},
				{"gridbordercolor", "", NULL, NULL, 6, ZBX_TYPE_CHAR, ZBX_NOTNULL, 0},
				{"textcolor", "", NULL, NULL, 6, ZBX_TYPE_CHAR, ZBX_NOTNULL, 0},
				{"highlightcolor", "", NULL, NULL, 6, ZBX_TYPE_CHAR, ZBX_NOTNULL, 0},
				{"leftpercentilecolor", "", NULL, NULL, 6, ZBX_TYPE_CHAR, ZBX_NOTNULL, 0},
				{"rightpercentilecolor", "", NULL, NULL, 6, ZBX_TYPE_CHAR, ZBX_NOTNULL, 0},
				{"nonworktimecolor", "", NULL, NULL, 6, ZBX_TYPE_CHAR, ZBX_NOTNULL, 0},
				{"colorpalette", "", NULL, NULL, 255, ZBX_TYPE_CHAR, ZBX_NOTNULL, 0},
				{0}
			},
			NULL
		};

	return DBcreate_table(&table);
}

static int	DBpatch_3050020(void)
{
	return DBcreate_index("graph_theme", "graph_theme_1", "theme", 1);
}

#define ZBX_COLORPALETTE_LIGHT	"1A7C11,F63100,2774A4,A54F10,FC6EA3,6C59DC,AC8C14,611F27,F230E0,5CCD18,BB2A02,"	\
				"5A2B57,89ABF8,7EC25C,274482,2B5429,8048B4,FD5434,790E1F,87AC4D,E89DF4"
#define ZBX_COLORPALETTE_DARK	"199C0D,F63100,2774A4,F7941D,FC6EA3,6C59DC,C7A72D,BA2A5D,F230E0,5CCD18,BB2A02,"	\
				"AC41A5,89ABF8,7EC25C,3165D5,79A277,AA73DE,FD5434,F21C3E,87AC4D,E89DF4"

static int	DBpatch_3050021(void)
{
	if (0 == (ZBX_PROGRAM_TYPE_SERVER & program_type))
		return SUCCEED;

	if (ZBX_DB_OK <= DBexecute(
			"insert into graph_theme"
			" values (1,'blue-theme','FFFFFF','FFFFFF','CCD5D9','ACBBC2','ACBBC2','1F2C33','E33734',"
				"'429E47','E33734','EBEBEB','" ZBX_COLORPALETTE_LIGHT "')"))
	{
		return SUCCEED;
	}

	return FAIL;
}

static int	DBpatch_3050022(void)
{
	if (0 == (ZBX_PROGRAM_TYPE_SERVER & program_type))
		return SUCCEED;

	if (ZBX_DB_OK <= DBexecute(
			"insert into graph_theme"
			" values (2,'dark-theme','2B2B2B','2B2B2B','454545','4F4F4F','4F4F4F','F2F2F2','E45959',"
				"'59DB8F','E45959','333333','" ZBX_COLORPALETTE_DARK "')"))
	{
		return SUCCEED;
	}

	return FAIL;
}

static int	DBpatch_3050023(void)
{
	if (0 == (ZBX_PROGRAM_TYPE_SERVER & program_type))
		return SUCCEED;

	if (ZBX_DB_OK <= DBexecute(
			"insert into graph_theme"
			" values (3,'hc-light','FFFFFF','FFFFFF','555555','000000','333333','000000','333333',"
				"'000000','000000','EBEBEB','" ZBX_COLORPALETTE_LIGHT "')"))
	{
		return SUCCEED;
	}

	return FAIL;
}

static int	DBpatch_3050024(void)
{
	if (0 == (ZBX_PROGRAM_TYPE_SERVER & program_type))
		return SUCCEED;

	if (ZBX_DB_OK <= DBexecute(
			"insert into graph_theme"
			" values (4,'hc-dark','000000','000000','666666','888888','4F4F4F','FFFFFF','FFFFFF',"
				"'FFFFFF','FFFFFF','333333','" ZBX_COLORPALETTE_DARK "')"))
	{
		return SUCCEED;
	}

	return FAIL;
}

#undef ZBX_COLORPALETTE_LIGHT
#undef ZBX_COLORPALETTE_DARK

static int	DBpatch_3050025(void)
{
	zbx_db_insert_t	db_insert;
	int		ret;

	if (0 == (program_type & ZBX_PROGRAM_TYPE_SERVER))
		return SUCCEED;

	zbx_db_insert_prepare(&db_insert, "task", "taskid", "type", "status", "clock", NULL);
	zbx_db_insert_add_values(&db_insert, __UINT64_C(0), ZBX_TM_TASK_UPDATE_EVENTNAMES, ZBX_TM_STATUS_NEW,
			time(NULL));
	zbx_db_insert_autoincrement(&db_insert, "taskid");
	ret = zbx_db_insert_execute(&db_insert);
	zbx_db_insert_clean(&db_insert);

	return ret;
}

static int	DBpatch_3050026(void)
{
	int	res;

	if (0 == (program_type & ZBX_PROGRAM_TYPE_SERVER))
		return SUCCEED;

	res = DBexecute("update profiles set value_str='name' where idx='web.problem.sort' and value_str='problem'");

	if (ZBX_DB_OK > res)
		return FAIL;

	return SUCCEED;
}

static int	DBpatch_3050027(void)
{
	const ZBX_FIELD	field = {"sendto", "", NULL, NULL, 1024, ZBX_TYPE_CHAR, ZBX_NOTNULL, 0};

	return DBmodify_field_type("media", &field, NULL);
}

static int	DBpatch_3050028(void)
{
	const ZBX_FIELD	field = {"sendto", "", NULL, NULL, 1024, ZBX_TYPE_CHAR, ZBX_NOTNULL, 0};

	return DBmodify_field_type("alerts", &field, NULL);
}

extern int	DBpatch_3040006(void);

static int	DBpatch_3050029(void)
{
	return DBpatch_3040006();
}

static int	DBpatch_3050030(void)
{
	const ZBX_FIELD	field = {"custom_color", "0", NULL, NULL, 0, ZBX_TYPE_INT, ZBX_NOTNULL, 0};

	return DBadd_field("config", &field);
}

static int	DBpatch_3050031(void)
{
	const ZBX_FIELD	field = {"problem_unack_color", "CC0000", NULL, NULL, 6, ZBX_TYPE_CHAR, ZBX_NOTNULL, 0};

	return DBset_default("config", &field);
}

static int	DBpatch_3050032(void)
{
	const ZBX_FIELD	field = {"problem_ack_color", "CC0000", NULL, NULL, 6, ZBX_TYPE_CHAR, ZBX_NOTNULL, 0};

	return DBset_default("config", &field);
}

static int	DBpatch_3050033(void)
{
	const ZBX_FIELD	field = {"ok_unack_color", "009900", NULL, NULL, 6, ZBX_TYPE_CHAR, ZBX_NOTNULL, 0};

	return DBset_default("config", &field);
}

static int	DBpatch_3050034(void)
{
	const ZBX_FIELD	field = {"ok_ack_color", "009900", NULL, NULL, 6, ZBX_TYPE_CHAR, ZBX_NOTNULL, 0};

	return DBset_default("config", &field);
}

static int	DBpatch_3050035(void)
{
	int	res;

	res = DBexecute(
		"update config"
		" set custom_color=1"
		" where problem_unack_color<>'DC0000'"
			" or problem_ack_color<>'DC0000'"
			" or ok_unack_color<>'00AA00'"
			" or ok_ack_color<>'00AA00'");

	if (ZBX_DB_OK > res)
		return FAIL;

	return SUCCEED;
}

static int	DBpatch_3050036(void)
{
	int	res;

	res = DBexecute(
		"update config"
		" set problem_unack_color='CC0000',"
			"problem_ack_color='CC0000',"
			"ok_unack_color='009900',"
			"ok_ack_color='009900'"
		" where problem_unack_color='DC0000'"
			" and problem_ack_color='DC0000'"
			" and ok_unack_color='00AA00'"
			" and ok_ack_color='00AA00'");

	if (ZBX_DB_OK > res)
		return FAIL;

	return SUCCEED;
}

extern int	DBpatch_3040007(void);

static int	DBpatch_3050037(void)
{
	return DBpatch_3040007();
}

static int	DBpatch_3050038(void)
{
	const ZBX_TABLE table =
			{"tag_filter", "tag_filterid", 0,
				{
					{"tag_filterid", NULL, NULL, NULL, 0, ZBX_TYPE_ID, ZBX_NOTNULL, 0},
					{"usrgrpid", NULL, NULL, NULL, 0, ZBX_TYPE_ID, ZBX_NOTNULL, 0},
					{"groupid", NULL, NULL, NULL, 0, ZBX_TYPE_ID, ZBX_NOTNULL, 0},
					{"tag", "", NULL, NULL, 255, ZBX_TYPE_CHAR, ZBX_NOTNULL, 0},
					{"value", "", NULL, NULL, 255, ZBX_TYPE_CHAR, ZBX_NOTNULL, 0},
					{0}
				},
				NULL
			};

	return DBcreate_table(&table);
}

static int	DBpatch_3050039(void)
{
	const ZBX_FIELD	field = {"usrgrpid", NULL, "usrgrp", "usrgrpid", 0, 0, 0, ZBX_FK_CASCADE_DELETE};

	return DBadd_foreign_key("tag_filter", 1, &field);
}

static int	DBpatch_3050040(void)
{
	const ZBX_FIELD	field = {"groupid", NULL, "groups", "groupid", 0, 0, 0, ZBX_FK_CASCADE_DELETE};

	return DBadd_foreign_key("tag_filter", 2, &field);
}

static int	DBpatch_3050041(void)
{
	const ZBX_TABLE table =
			{"task_check_now", "taskid", 0,
				{
					{"taskid", NULL, NULL, NULL, 0, ZBX_TYPE_ID, ZBX_NOTNULL, 0},
					{"itemid", NULL, NULL, NULL, 0, ZBX_TYPE_ID, ZBX_NOTNULL, 0},
					{0}
				},
				NULL
			};

	return DBcreate_table(&table);
}

static int	DBpatch_3050042(void)
{
	const ZBX_FIELD	field = {"taskid", NULL, "task", "taskid", 0, 0, 0, ZBX_FK_CASCADE_DELETE};

	return DBadd_foreign_key("task_check_now", 1, &field);
}

static int	DBpatch_3050043(void)
{
	const char	*sql =
		"update widget_field"
		" set value_int=3"
		" where name='show_tags'"
			" and exists ("
				"select null"
				" from widget w"
				" where widget_field.widgetid=w.widgetid"
					" and w.type='problems'"
			")";

	if (0 == (program_type & ZBX_PROGRAM_TYPE_SERVER))
		return SUCCEED;

	if (ZBX_DB_OK <= DBexecute("%s", sql))
		return SUCCEED;

	return FAIL;
}

static int	DBpatch_3050044(void)
{
	const char	*sql =
		"delete from profiles"
		" where idx in ('web.paging.lastpage','web.menu.view.last') and value_str='tr_status.php'"
			" or idx like 'web.tr_status%'";

	if (0 == (program_type & ZBX_PROGRAM_TYPE_SERVER))
		return SUCCEED;

	if (ZBX_DB_OK <= DBexecute("%s", sql))
		return SUCCEED;

	return FAIL;
}

static int	DBpatch_3050045(void)
{
	const char	*sql = "update users set url='zabbix.php?action=problem.view' where url like '%tr_status.php%'";

	if (0 == (program_type & ZBX_PROGRAM_TYPE_SERVER))
		return SUCCEED;

	if (ZBX_DB_OK <= DBexecute("%s", sql))
		return SUCCEED;

	return FAIL;
}

static int	DBpatch_3050046(void)
{
	const ZBX_FIELD field = {"timeout", "3s", NULL, NULL, 255, ZBX_TYPE_CHAR, ZBX_NOTNULL | ZBX_PROXY, 0};

	return DBadd_field("items", &field);
}

static int	DBpatch_3050047(void)
{
	const ZBX_FIELD field = {"url", "", NULL, NULL, 2048, ZBX_TYPE_CHAR, ZBX_NOTNULL | ZBX_PROXY, 0};

	return DBadd_field("items", &field);
}

static int	DBpatch_3050048(void)
{
	const ZBX_FIELD field = {"query_fields", "", NULL, NULL, 2048, ZBX_TYPE_CHAR, ZBX_NOTNULL | ZBX_PROXY, 0};

	return DBadd_field("items", &field);
}

static int	DBpatch_3050049(void)
{
	const ZBX_FIELD	field = {"posts", "", NULL, NULL, 0, ZBX_TYPE_SHORTTEXT, ZBX_NOTNULL | ZBX_PROXY, 0};

	return DBadd_field("items", &field);
}

static int	DBpatch_3050050(void)
{
	const ZBX_FIELD field = {"status_codes", "200", NULL, NULL, 255, ZBX_TYPE_CHAR, ZBX_NOTNULL | ZBX_PROXY, 0};

	return DBadd_field("items", &field);
}

static int	DBpatch_3050051(void)
{
	const ZBX_FIELD field = {"follow_redirects", "1", NULL, NULL, 0, ZBX_TYPE_INT, ZBX_NOTNULL | ZBX_PROXY, 0};

	return DBadd_field("items", &field);
}

static int	DBpatch_3050052(void)
{
	const ZBX_FIELD field = {"post_type", "0", NULL, NULL, 0, ZBX_TYPE_INT, ZBX_NOTNULL | ZBX_PROXY, 0};

	return DBadd_field("items", &field);
}

static int	DBpatch_3050053(void)
{
	const ZBX_FIELD field = {"http_proxy", "", NULL, NULL, 255, ZBX_TYPE_CHAR, ZBX_NOTNULL | ZBX_PROXY, 0};

	return DBadd_field("items", &field);
}

static int	DBpatch_3050054(void)
{
	const ZBX_FIELD	field = {"headers", "", NULL, NULL, 0, ZBX_TYPE_SHORTTEXT, ZBX_NOTNULL | ZBX_PROXY, 0};

	return DBadd_field("items", &field);
}

static int	DBpatch_3050055(void)
{
	const ZBX_FIELD field = {"retrieve_mode", "0", NULL, NULL, 0, ZBX_TYPE_INT, ZBX_NOTNULL | ZBX_PROXY, 0};

	return DBadd_field("items", &field);
}

static int	DBpatch_3050056(void)
{
	const ZBX_FIELD field = {"request_method", "1", NULL, NULL, 0, ZBX_TYPE_INT, ZBX_NOTNULL | ZBX_PROXY, 0};

	return DBadd_field("items", &field);
}

static int	DBpatch_3050057(void)
{
	const ZBX_FIELD field = {"output_format", "0", NULL, NULL, 0, ZBX_TYPE_INT, ZBX_NOTNULL | ZBX_PROXY, 0};

	return DBadd_field("items", &field);
}

static int	DBpatch_3050058(void)
{
	const ZBX_FIELD field = {"ssl_cert_file", "", NULL, NULL, 255, ZBX_TYPE_CHAR, ZBX_NOTNULL | ZBX_PROXY, 0};

	return DBadd_field("items", &field);
}

static int	DBpatch_3050059(void)
{
	const ZBX_FIELD field = {"ssl_key_file", "", NULL, NULL, 255, ZBX_TYPE_CHAR, ZBX_NOTNULL | ZBX_PROXY, 0};

	return DBadd_field("items", &field);
}

static int	DBpatch_3050060(void)
{
	const ZBX_FIELD field = {"ssl_key_password", "", NULL, NULL, 64, ZBX_TYPE_CHAR, ZBX_NOTNULL | ZBX_PROXY, 0};

	return DBadd_field("items", &field);
}

static int	DBpatch_3050061(void)
{
	const ZBX_FIELD field = {"verify_peer", "0", NULL, NULL, 0, ZBX_TYPE_INT, ZBX_NOTNULL | ZBX_PROXY, 0};

	return DBadd_field("items", &field);
}

static int	DBpatch_3050062(void)
{
	const ZBX_FIELD field = {"verify_host", "0", NULL, NULL, 0, ZBX_TYPE_INT, ZBX_NOTNULL | ZBX_PROXY, 0};

	return DBadd_field("items", &field);
}

static int	DBpatch_3050063(void)
{
	const ZBX_FIELD field = {"allow_traps", "0", NULL, NULL, 0, ZBX_TYPE_INT, ZBX_NOTNULL | ZBX_PROXY, 0};

	return DBadd_field("items", &field);
}

static int	DBpatch_3050064(void)
{
	const ZBX_FIELD	field = {"auto_compress", "1", NULL, NULL, 0, ZBX_TYPE_INT, ZBX_NOTNULL, 0};

	return DBadd_field("hosts", &field);
}

static int	DBpatch_3050065(void)
{
	int	ret;

	if (0 == (program_type & ZBX_PROGRAM_TYPE_SERVER))
		return SUCCEED;

	/* 5 - HOST_STATUS_PROXY_ACTIVE, 6 - HOST_STATUS_PROXY_PASSIVE */
	ret = DBexecute("update hosts set auto_compress=0 where status=5 or status=6");

	if (ZBX_DB_OK > ret)
		return FAIL;

	return SUCCEED;
}

static int	DBpatch_3050066(void)
{
	int		i;
	const char      *types[] = {
			"actlog", "actionlog",
			"dscvry", "discovery",
			"favgrph", "favgraphs",
			"favmap", "favmaps",
			"favscr", "favscreens",
			"hoststat", "problemhosts",
			"navigationtree", "navtree",
			"stszbx", "systeminfo",
			"sysmap", "map",
			"syssum", "problemsbysv",
			"webovr", "web",
			NULL
		};

	if (0 == (program_type & ZBX_PROGRAM_TYPE_SERVER))
		return SUCCEED;

	for (i = 0; NULL != types[i]; i += 2)
	{
		if (ZBX_DB_OK > DBexecute("update widget set type='%s' where type='%s'", types[i + 1], types[i]))
			return FAIL;
	}

	return SUCCEED;
}

static int	DBpatch_3050067(void)
{
	return DBdrop_field("config", "event_expire");
}

static int	DBpatch_3050068(void)
{
	return DBdrop_field("config", "event_show_max");
}

static int	DBpatch_3050069(void)
{
	int	res;

	res = DBexecute(
		"update widget_field"
		" set name='itemids'"
		" where name='itemid'"
			" and exists ("
				"select null"
				" from widget w"
				" where widget_field.widgetid=w.widgetid"
					" and w.type='plaintext'"
			")");

	if (ZBX_DB_OK > res)
		return FAIL;

	return SUCCEED;
}
/* remove references to table that is about to be renamed, this is required on IBM DB2 */

static int	DBpatch_3050070(void)
{
#ifdef HAVE_IBM_DB2
	return DBdrop_foreign_key("group_prototype", 2);
#else
	return SUCCEED;
#endif
}

static int	DBpatch_3050071(void)
{
#ifdef HAVE_IBM_DB2
	return DBdrop_foreign_key("group_discovery", 1);
#else
	return SUCCEED;
#endif
}

static int	DBpatch_3050072(void)
{
#ifdef HAVE_IBM_DB2
	return DBdrop_foreign_key("scripts", 2);
#else
	return SUCCEED;
#endif
}

static int	DBpatch_3050073(void)
{
#ifdef HAVE_IBM_DB2
	return DBdrop_foreign_key("opcommand_grp", 2);
#else
	return SUCCEED;
#endif
}

static int	DBpatch_3050074(void)
{
#ifdef HAVE_IBM_DB2
	return DBdrop_foreign_key("opgroup", 2);
#else
	return SUCCEED;
#endif
}

static int	DBpatch_3050075(void)
{
#ifdef HAVE_IBM_DB2
	return DBdrop_foreign_key("config", 2);
#else
	return SUCCEED;
#endif
}

static int	DBpatch_3050076(void)
{
#ifdef HAVE_IBM_DB2
	return DBdrop_foreign_key("hosts_groups", 2);
#else
	return SUCCEED;
#endif
}

static int	DBpatch_3050077(void)
{
#ifdef HAVE_IBM_DB2
	return DBdrop_foreign_key("rights", 2);
#else
	return SUCCEED;
#endif
}

static int	DBpatch_3050078(void)
{
#ifdef HAVE_IBM_DB2
	return DBdrop_foreign_key("maintenances_groups", 2);
#else
	return SUCCEED;
#endif
}

static int	DBpatch_3050079(void)
{
#ifdef HAVE_IBM_DB2
	return DBdrop_foreign_key("tag_filter", 2);
#else
	return SUCCEED;
#endif
}

static int	DBpatch_3050080(void)
{
#ifdef HAVE_IBM_DB2
	return DBdrop_foreign_key("corr_condition_group", 2);
#else
	return SUCCEED;
#endif
}

static int	DBpatch_3050081(void)
{
#ifdef HAVE_IBM_DB2
	return DBdrop_foreign_key("widget_field", 2);
#else
	return SUCCEED;
#endif
}

/* groups is reserved keyword since MySQL 8.0 */

static int	DBpatch_3050082(void)
{
	return DBrename_table("groups", "hstgrp");
}

static int	DBpatch_3050083(void)
{
	return DBrename_index("hstgrp", "groups_1", "hstgrp_1", "name", 0);
}

/* restore references after renaming table on IBM DB2 */

static int	DBpatch_3050084(void)
{
#ifdef HAVE_IBM_DB2
	const ZBX_FIELD	field = {"groupid", NULL, "hstgrp", "groupid", 0, 0, 0, 0};

	return DBadd_foreign_key("group_prototype", 2, &field);
#else
	return SUCCEED;
#endif
}

static int	DBpatch_3050085(void)
{
#ifdef HAVE_IBM_DB2
	const ZBX_FIELD	field = {"groupid", NULL, "hstgrp", "groupid", 0, 0, 0, ZBX_FK_CASCADE_DELETE};

	return DBadd_foreign_key("group_discovery", 1, &field);
#else
	return SUCCEED;
#endif
}

static int	DBpatch_3050086(void)
{
#ifdef HAVE_IBM_DB2
	const ZBX_FIELD	field = {"groupid", NULL, "hstgrp", "groupid", 0, 0, 0, 0};

	return DBadd_foreign_key("scripts", 2, &field);
#else
	return SUCCEED;
#endif
}

static int	DBpatch_3050087(void)
{
#ifdef HAVE_IBM_DB2
	const ZBX_FIELD	field = {"groupid", NULL, "hstgrp", "groupid", 0, 0, 0, 0};

	return DBadd_foreign_key("opcommand_grp", 2, &field);
#else
	return SUCCEED;
#endif
}

static int	DBpatch_3050088(void)
{
#ifdef HAVE_IBM_DB2
	const ZBX_FIELD	field = {"groupid", NULL, "hstgrp", "groupid", 0, 0, 0, 0};

	return DBadd_foreign_key("opgroup", 2, &field);
#else
	return SUCCEED;
#endif
}

static int	DBpatch_3050089(void)
{
#ifdef HAVE_IBM_DB2
	const ZBX_FIELD	field = {"discovery_groupid", NULL, "hstgrp", "groupid", 0, 0, 0, 0};

	return DBadd_foreign_key("config", 2, &field);
#else
	return SUCCEED;
#endif
}

static int	DBpatch_3050090(void)
{
#ifdef HAVE_IBM_DB2
	const ZBX_FIELD	field = {"groupid", NULL, "hstgrp", "groupid", 0, 0, 0, ZBX_FK_CASCADE_DELETE};

	return DBadd_foreign_key("hosts_groups", 2, &field);
#else
	return SUCCEED;
#endif
}

static int	DBpatch_3050091(void)
{
#ifdef HAVE_IBM_DB2
	const ZBX_FIELD	field = {"id",	NULL, "hstgrp", "groupid", 0, 0, 0, ZBX_FK_CASCADE_DELETE};

	return DBadd_foreign_key("rights", 2, &field);
#else
	return SUCCEED;
#endif
}

static int	DBpatch_3050092(void)
{
#ifdef HAVE_IBM_DB2
	const ZBX_FIELD	field = {"groupid", NULL, "hstgrp", "groupid", 0, 0, 0, ZBX_FK_CASCADE_DELETE};

	return DBadd_foreign_key("maintenances_groups", 2, &field);
#else
	return SUCCEED;
#endif
}

static int	DBpatch_3050093(void)
{
#ifdef HAVE_IBM_DB2
	const ZBX_FIELD	field = {"groupid", NULL, "hstgrp", "groupid", 0, 0, 0, ZBX_FK_CASCADE_DELETE};

	return DBadd_foreign_key("tag_filter", 2, &field);
#else
	return SUCCEED;
#endif
}

static int	DBpatch_3050094(void)
{
#ifdef HAVE_IBM_DB2
	const ZBX_FIELD	field = {"groupid", NULL, "hstgrp", "groupid", 0, ZBX_TYPE_ID, ZBX_NOTNULL, 0};

	return DBadd_foreign_key("corr_condition_group", 2, &field);
#else
	return SUCCEED;
#endif
}

static int	DBpatch_3050095(void)
{
#ifdef HAVE_IBM_DB2
	const ZBX_FIELD	field = {"value_groupid", NULL, "hstgrp", "groupid", 0, 0, 0, ZBX_FK_CASCADE_DELETE};

	return DBadd_foreign_key("widget_field", 2, &field);
#else
	return SUCCEED;
#endif
}

/* function is reserved keyword since MySQL 8.0 */

static int	DBpatch_3050096(void)
{
#ifdef HAVE_IBM_DB2
	return DBdrop_foreign_key("functions", 1);
#else
	return SUCCEED;
#endif
}

static int	DBpatch_3050097(void)
{
#ifdef HAVE_IBM_DB2
	return DBdrop_index("functions", "functions_2");
#else
	return SUCCEED;
#endif
}

static int	DBpatch_3050098(void)
{
	const ZBX_FIELD	field = {"name", "", NULL, NULL, 12, ZBX_TYPE_CHAR, ZBX_NOTNULL, 0};

	return DBrename_field("functions", "function", &field);
}

static int	DBpatch_3050099(void)
{
#ifdef HAVE_IBM_DB2
	return DBcreate_index("functions", "functions_2", "itemid,name,parameter", 0);
#else
	return SUCCEED;
#endif
}

static int	DBpatch_3050100(void)
{
#ifdef HAVE_IBM_DB2
	const ZBX_FIELD	field = {"itemid", NULL, "items", "itemid", 0, 0, 0, ZBX_FK_CASCADE_DELETE};

	return DBadd_foreign_key("functions", 1, &field);
#else
	return SUCCEED;
#endif
}

static int	DBpatch_3050101(void)
{
#ifdef HAVE_POSTGRESQL
	if (FAIL == DBindex_exists("hstgrp", "groups_pkey"))
		return SUCCEED;
	return DBrename_index("hstgrp", "groups_pkey", "hstgrp_pkey", "groupid", 0);
#else
	return SUCCEED;
#endif
}

static int	DBpatch_3050102(void)
{
	DB_RESULT		result;
	DB_ROW			row;
	int			ret = SUCCEED;
	zbx_vector_uint64_t	ids;

	zbx_vector_uint64_create(&ids);

	result = DBselect(
			"select a.autoreg_hostid,a.proxy_hostid,h.proxy_hostid"
			" from autoreg_host a"
			" left join hosts h"
				" on h.host=a.host");

	while (NULL != (row = DBfetch(result)))
	{
		zbx_uint64_t	autoreg_proxy_hostid, host_proxy_hostid;

		ZBX_DBROW2UINT64(autoreg_proxy_hostid, row[1]);
		ZBX_DBROW2UINT64(host_proxy_hostid, row[2]);

		if (autoreg_proxy_hostid != host_proxy_hostid)
		{
			zbx_uint64_t	id;

			ZBX_STR2UINT64(id, row[0]);
			zbx_vector_uint64_append(&ids, id);
		}
	}
	DBfree_result(result);

	if (0 != ids.values_num)
	{
		char	*sql = NULL;
		size_t	sql_alloc = 0, sql_offset = 0;

		zbx_snprintf_alloc(&sql, &sql_alloc, &sql_offset, "delete from autoreg_host where");
		DBadd_condition_alloc(&sql, &sql_alloc, &sql_offset, "autoreg_hostid", ids.values, ids.values_num);

		if (ZBX_DB_OK > DBexecute("%s", sql))
			ret = FAIL;

		zbx_free(sql);
	}

	zbx_vector_uint64_destroy(&ids);

	return ret;
}

static int	DBpatch_3050103(void)
{
	return DBcreate_index("autoreg_host", "autoreg_host_2", "proxy_hostid", 0);
}

static int	DBpatch_3050104(void)
{
	return DBdrop_index("autoreg_host", "autoreg_host_1");
}

static int	DBpatch_3050105(void)
{
	return DBcreate_index("autoreg_host", "autoreg_host_1", "host", 0);
}

static int	DBpatch_3050106(void)
{
	int	res;

	if (0 == (program_type & ZBX_PROGRAM_TYPE_SERVER))
		return SUCCEED;

	res = DBexecute("update profiles set value_int=2 where idx='web.problem.filter.evaltype' and value_int=1");

	if (ZBX_DB_OK > res)
		return FAIL;

	return SUCCEED;
}

static int	DBpatch_3050107(void)
{
	int	res;

	if (0 == (program_type & ZBX_PROGRAM_TYPE_SERVER))
		return SUCCEED;

	res = DBexecute(
		"update widget_field"
		" set value_int=2"
		" where name='evaltype'"
			" and value_int=1"
			" and exists ("
				"select null"
				" from widget w"
				" where widget_field.widgetid=w.widgetid"
					" and w.type='problems'"
			")");

	if (ZBX_DB_OK > res)
		return FAIL;

	return SUCCEED;
}

static int	DBpatch_3050108(void)
{
	int	res;

	if (0 == (program_type & ZBX_PROGRAM_TYPE_SERVER))
		return SUCCEED;

	res = DBexecute(
		"delete from profiles"
		" where idx like '%%.filter.state'"
			" or idx like '%%.timelinefixed'"
			" or idx like '%%.period'"
			" or idx like '%%.stime'"
			" or idx like '%%.isnow'"
	);

	if (ZBX_DB_OK > res)
		return FAIL;

	return SUCCEED;
}

static int	DBpatch_3050109(void)
{
	const ZBX_FIELD	field = {"ok_period", "5m", NULL, NULL, 32, ZBX_TYPE_CHAR, ZBX_NOTNULL, 0};

	return DBset_default("config", &field);
}

static int	DBpatch_3050110(void)
{
	const ZBX_FIELD	field = {"blink_period", "2m", NULL, NULL, 32, ZBX_TYPE_CHAR, ZBX_NOTNULL, 0};

	return DBset_default("config", &field);
}

static int	DBpatch_3050111(void)
{
	const ZBX_FIELD	field = {"severity", "0", NULL, NULL, 0, ZBX_TYPE_INT, ZBX_NOTNULL, 0};

	return DBadd_field("events", &field);
}

static int	DBpatch_3050112(void)
{
	const ZBX_FIELD	field = {"acknowledged", "0", NULL, NULL, 0, ZBX_TYPE_INT, ZBX_NOTNULL, 0};

	return DBadd_field("problem", &field);
}

static int	DBpatch_3050113(void)
{
	const ZBX_FIELD	field = {"severity", "0", NULL, NULL, 0, ZBX_TYPE_INT, ZBX_NOTNULL, 0};

	return DBadd_field("problem", &field);
}

static int	DBpatch_3050114(void)
{
	const ZBX_FIELD	field = {"old_severity", "0", NULL, NULL, 0, ZBX_TYPE_INT, ZBX_NOTNULL, 0};

	return DBadd_field("acknowledges", &field);
}

static int	DBpatch_3050115(void)
{
	const ZBX_FIELD	field = {"new_severity", "0", NULL, NULL, 0, ZBX_TYPE_INT, ZBX_NOTNULL, 0};

	return DBadd_field("acknowledges", &field);
}

static int	DBpatch_3050116(void)
{
	return DBdrop_field("config", "event_ack_enable");
}

static int	DBpatch_3050117(void)
{
	int	ret;

	if (0 == (program_type & ZBX_PROGRAM_TYPE_SERVER))
		return SUCCEED;

	ret = DBexecute("update problem set acknowledged="
			"(select acknowledged from events where events.eventid=problem.eventid)");

	if (ZBX_DB_OK > ret)
		return FAIL;

	return SUCCEED;
}

static int	DBpatch_3050118(void)
{
	DB_ROW		row;
	DB_RESULT	result;
	int		ret = SUCCEED;
	char		*sql = NULL;
	size_t		sql_alloc = 0, sql_offset = 0;

	if (0 == (program_type & ZBX_PROGRAM_TYPE_SERVER))
		return SUCCEED;

	DBbegin_multiple_update(&sql, &sql_alloc, &sql_offset);

	result = DBselect(
			"select e.eventid,t.priority"
			" from events e"
			" inner join triggers t"
				" on e.objectid=t.triggerid"
			" where e.source=0"
				" and e.object=0"
				" and e.value=1"
			);

	while (NULL != (row = DBfetch(result)))
	{
		zbx_snprintf_alloc(&sql, &sql_alloc, &sql_offset, "update events set severity=%s where eventid=%s;\n",
				row[1], row[0]);

		if (SUCCEED != (ret = DBexecute_overflowed_sql(&sql, &sql_alloc, &sql_offset)))
			goto out;
	}
	DBend_multiple_update(&sql, &sql_alloc, &sql_offset);

	if (16 < sql_offset && ZBX_DB_OK > DBexecute("%s", sql))
		ret = FAIL;
out:
	DBfree_result(result);
	zbx_free(sql);

	return ret;
}

static int	DBpatch_3050119(void)
{
	DB_ROW		row;
	DB_RESULT	result;
	int		ret = SUCCEED;
	char		*sql = NULL;
	size_t		sql_alloc = 0, sql_offset = 0;

	if (0 == (program_type & ZBX_PROGRAM_TYPE_SERVER))
		return SUCCEED;

	DBbegin_multiple_update(&sql, &sql_alloc, &sql_offset);

	result = DBselect(
			"select p.eventid,t.priority"
			" from problem p"
			" inner join triggers t"
				" on p.objectid=t.triggerid"
			" where p.source=0"
				" and p.object=0"
			);

	while (NULL != (row = DBfetch(result)))
	{
		zbx_snprintf_alloc(&sql, &sql_alloc, &sql_offset, "update problem set severity=%s where eventid=%s;\n",
				row[1], row[0]);

		if (SUCCEED != (ret = DBexecute_overflowed_sql(&sql, &sql_alloc, &sql_offset)))
			goto out;
	}

	DBend_multiple_update(&sql, &sql_alloc, &sql_offset);

	if (16 < sql_offset && ZBX_DB_OK > DBexecute("%s", sql))
		ret = FAIL;
out:
	DBfree_result(result);
	zbx_free(sql);

	return ret;
}

static int	DBpatch_3050120(void)
{
	int		ret = SUCCEED, action;
	zbx_uint64_t	ackid, eventid;
	zbx_hashset_t	eventids;
	DB_RESULT	result;
	DB_ROW		row;
	char		*sql;
	size_t		sql_alloc = 4096, sql_offset = 0;

	if (0 == (program_type & ZBX_PROGRAM_TYPE_SERVER))
		return SUCCEED;

	sql = zbx_malloc(NULL, sql_alloc);
	zbx_hashset_create(&eventids, 1000, ZBX_DEFAULT_UINT64_HASH_FUNC, ZBX_DEFAULT_UINT64_COMPARE_FUNC);

	DBbegin_multiple_update(&sql, &sql_alloc, &sql_offset);

	result = DBselect("select acknowledgeid,eventid,action from acknowledges order by clock");
	while (NULL != (row = DBfetch(result)))
	{
		ZBX_STR2UINT64(ackid, row[0]);
		ZBX_STR2UINT64(eventid, row[1]);
		action = atoi(row[2]);

		/* 0x04 - ZBX_ACKNOWLEDGE_ACTION_COMMENT */
		action |= 0x04;

		if (NULL == zbx_hashset_search(&eventids, &eventid))
		{
			zbx_hashset_insert(&eventids, &eventid, sizeof(eventid));
			/* 0x02 - ZBX_ACKNOWLEDGE_ACTION_ACKNOWLEDGE */
			action |= 0x02;
		}

		zbx_snprintf_alloc(&sql, &sql_alloc, &sql_offset,
				"update acknowledges set action=%d where acknowledgeid=" ZBX_FS_UI64 ";\n",
				action, ackid);

		if (SUCCEED != (ret = DBexecute_overflowed_sql(&sql, &sql_alloc, &sql_offset)))
			goto out;
	}

	DBend_multiple_update(&sql, &sql_alloc, &sql_offset);

	if (16 < sql_offset && ZBX_DB_OK > DBexecute("%s", sql))
		ret = FAIL;
out:
	zbx_hashset_destroy(&eventids);
	DBfree_result(result);
	zbx_free(sql);

	return ret;
}

static int	DBpatch_3050121(void)
{
	int	res;

	if (0 == (program_type & ZBX_PROGRAM_TYPE_SERVER))
		return SUCCEED;

	res = DBexecute(
		"update profiles set value_str='severity' where idx='web.problem.sort' and value_str='priority'");

	if (ZBX_DB_OK > res)
		return FAIL;

	return SUCCEED;
}

static void	DBpatch_3050122_add_anchors(const char *src, char *dst, size_t src_len)
{
	*dst++ = '^';				/* start anchor */

	if (0 != src_len)
	{
		memcpy(dst, src, src_len);	/* parameter body */
		dst += src_len;
	}

	*dst++ = '$';				/* end anchor */
	*dst = '\0';
}

static int	DBpatch_3050122(void)
{
	DB_ROW		row;
	DB_RESULT	result;
	int		ret = FAIL;
	char		*sql = NULL;
	size_t		sql_alloc = 0, sql_offset = 0;

	DBbegin_multiple_update(&sql, &sql_alloc, &sql_offset);

	result = DBselect("select functionid,parameter from functions where name='logsource'");

	while (NULL != (row = DBfetch(result)))
	{
		const char	*orig_param = row[1];
		char		*processed_parameter = NULL, *unquoted_parameter, *parameter_anchored = NULL,
				*db_parameter_esc;
		size_t		param_pos, param_len, sep_pos, param_alloc = 0, param_offset = 0, current_len;
		int		was_quoted;

		zbx_function_param_parse(orig_param, &param_pos, &param_len, &sep_pos);

		/* copy leading whitespace (if any) or empty string */
		zbx_strncpy_alloc(&processed_parameter, &param_alloc, &param_offset, orig_param, param_pos);

		unquoted_parameter = zbx_function_param_unquote_dyn(orig_param + param_pos, param_len, &was_quoted);

		zbx_regexp_escape(&unquoted_parameter);

		current_len = strlen(unquoted_parameter);

		/* increasing length by 3 for ^, $, '\0' */
		parameter_anchored = (char *)zbx_malloc(NULL, current_len + 3);
		DBpatch_3050122_add_anchors(unquoted_parameter, parameter_anchored, current_len);
		zbx_free(unquoted_parameter);

		if (SUCCEED != zbx_function_param_quote(&parameter_anchored, was_quoted))
		{
			zabbix_log(LOG_LEVEL_WARNING, "Cannot convert parameter \"%s\" of trigger function"
					" logsource (functionid: %s) to regexp during database upgrade. The"
					" parameter needs to but cannot be quoted after conversion.",
					row[1], row[0]);

			zbx_free(parameter_anchored);
			zbx_free(processed_parameter);
			continue;
		}

		/* copy the parameter */
		zbx_strcpy_alloc(&processed_parameter, &param_alloc, &param_offset, parameter_anchored);
		zbx_free(parameter_anchored);

		/* copy trailing whitespace (if any) or empty string */
		zbx_strncpy_alloc(&processed_parameter, &param_alloc, &param_offset, orig_param + param_pos + param_len,
				sep_pos - param_pos - param_len + 1);

		if (FUNCTION_PARAM_LEN < (current_len = zbx_strlen_utf8(processed_parameter)))
		{
			zabbix_log(LOG_LEVEL_WARNING, "Cannot convert parameter \"%s\" of trigger function logsource"
					" (functionid: %s) to regexp during database upgrade. The converted"
					" value is too long for field \"parameter\" - " ZBX_FS_SIZE_T " characters."
					" Allowed length is %d characters.",
					row[1], row[0], (zbx_fs_size_t)current_len, FUNCTION_PARAM_LEN);

			zbx_free(processed_parameter);
			continue;
		}

		db_parameter_esc = DBdyn_escape_string_len(processed_parameter, FUNCTION_PARAM_LEN);
		zbx_free(processed_parameter);

		zbx_snprintf_alloc(&sql, &sql_alloc, &sql_offset,
				"update functions set parameter='%s' where functionid=%s;\n",
				db_parameter_esc, row[0]);

		zbx_free(db_parameter_esc);

		if (SUCCEED != DBexecute_overflowed_sql(&sql, &sql_alloc, &sql_offset))
			goto out;
	}

	DBend_multiple_update(&sql, &sql_alloc, &sql_offset);

	if (16 < sql_offset)
	{
		if (ZBX_DB_OK > DBexecute("%s", sql))
			goto out;
	}

	ret = SUCCEED;
out:
	DBfree_result(result);
	zbx_free(sql);

	return ret;
}

static int	DBpatch_3050123(void)
{
<<<<<<< HEAD
	if (0 == (program_type & ZBX_PROGRAM_TYPE_SERVER))
		return SUCCEED;

	const ZBX_FIELD	field = {"http_auth_enabled", "0", NULL, NULL, 0, ZBX_TYPE_INT, ZBX_NOTNULL, 0};

	return DBadd_field("config", &field);
=======
	int	res;

	if (0 == (program_type & ZBX_PROGRAM_TYPE_SERVER))
		return SUCCEED;

	res = DBexecute(
		"delete from profiles where idx in ("
			"'web.toptriggers.filter.from','web.toptriggers.filter.till','web.avail_report.0.timesince',"
			"'web.avail_report.0.timetill','web.avail_report.1.timesince','web.avail_report.1.timetill'"
		")");

	if (ZBX_DB_OK > res)
		return FAIL;

	return SUCCEED;
>>>>>>> 08c2bf71
}

static int	DBpatch_3050124(void)
{
<<<<<<< HEAD
	if (0 == (program_type & ZBX_PROGRAM_TYPE_SERVER))
		return SUCCEED;

	const ZBX_FIELD	field = {"http_login_form", "0", NULL, NULL, 0, ZBX_TYPE_INT, ZBX_NOTNULL, 0};

	return DBadd_field("config", &field);
=======
	const ZBX_FIELD	field = {"request_method", "0", NULL, NULL, 0, ZBX_TYPE_INT, ZBX_NOTNULL, 0};

	return DBset_default("items", &field);
>>>>>>> 08c2bf71
}

static int	DBpatch_3050125(void)
{
<<<<<<< HEAD
	if (0 == (program_type & ZBX_PROGRAM_TYPE_SERVER))
		return SUCCEED;

	const ZBX_FIELD	field = {"http_strip_domains", "", NULL, NULL, 2048, ZBX_TYPE_CHAR, ZBX_NOTNULL, 0};

	return DBadd_field("config", &field);
=======
	return DBcreate_index("problem_tag", "problem_tag_3", "eventid,tag,value", 0);
>>>>>>> 08c2bf71
}

static int	DBpatch_3050126(void)
{
<<<<<<< HEAD
	if (0 == (program_type & ZBX_PROGRAM_TYPE_SERVER))
		return SUCCEED;

	const ZBX_FIELD	field = {"http_case_sensitive", "1", NULL, NULL, 0, ZBX_TYPE_INT, ZBX_NOTNULL, 0};

	return DBadd_field("config", &field);
=======
	return DBdrop_index("problem_tag", "problem_tag_1");
>>>>>>> 08c2bf71
}

static int	DBpatch_3050127(void)
{
<<<<<<< HEAD
	if (0 == (program_type & ZBX_PROGRAM_TYPE_SERVER))
		return SUCCEED;

	const ZBX_FIELD	field = {"ldap_configured", "0", NULL, NULL, 0, ZBX_TYPE_INT, ZBX_NOTNULL, 0};

	return DBadd_field("config", &field);
=======
	return DBdrop_index("problem_tag", "problem_tag_2");
>>>>>>> 08c2bf71
}

static int	DBpatch_3050128(void)
{
<<<<<<< HEAD
	if (0 == (program_type & ZBX_PROGRAM_TYPE_SERVER))
		return SUCCEED;

	const ZBX_FIELD	field = {"ldap_case_sensitive", "1", NULL, NULL, 0, ZBX_TYPE_INT, ZBX_NOTNULL, 0};

	return DBadd_field("config", &field);
}

static int	DBpatch_3050129(void)
{
	int	res;

	if (0 == (program_type & ZBX_PROGRAM_TYPE_SERVER))
		return SUCCEED;

	/* Change ZBX_AUTH_HTTP to ZBX_AUTH_INTERNAL and enable HTTP_AUTH option. */
	res = DBexecute(
		"update config"
		" set authentication_type=0,"
		"  http_auth_enabled=1"
		" where authentication_type=2");

	if (ZBX_DB_OK > res)
		return FAIL;

	return SUCCEED;
}

static int	DBpatch_3050130(void)
{
	int	res;

	if (0 == (program_type & ZBX_PROGRAM_TYPE_SERVER))
		return SUCCEED;

	/* New GUI access type is added GROUP_GUI_ACCESS_LDAP, update value of GROUP_GUI_ACCESS_DISABLED. */
	/* 2 - old value of GROUP_GUI_ACCESS_DISABLED */
	/* 3 - new value of GROUP_GUI_ACCESS_DISABLED */
	res = DBexecute("update usrgrp set gui_access=3 where gui_access=2");

	if (ZBX_DB_OK > res)
		return FAIL;

	return SUCCEED;
}

static int	DBpatch_3050131(void)
{
	int	res;

	if (0 == (program_type & ZBX_PROGRAM_TYPE_SERVER))
		return SUCCEED;

	/* Update ldap_configured to ZBX_AUTH_LDAP_ENABLED for config with default authentication type ZBX_AUTH_LDAP. */
	/* Update ldap_case_sensitive to ZBX_AUTH_CASE_MATCH. */
	res = DBexecute(
		"update config"
		" set ldap_configured=1, ldap_case_sensitive=1"
		" where authentication_type=1");

	if (ZBX_DB_OK > res)
		return FAIL;

	return SUCCEED;
=======
	return DBrename_index("problem_tag", "problem_tag_3", "problem_tag_1", "eventid,tag,value", 0);
>>>>>>> 08c2bf71
}

#endif

DBPATCH_START(3050)

/* version, duplicates flag, mandatory flag */

DBPATCH_ADD(3050000, 0, 1)
DBPATCH_ADD(3050001, 0, 1)
DBPATCH_ADD(3050004, 0, 1)
DBPATCH_ADD(3050005, 0, 1)
DBPATCH_ADD(3050008, 0, 1)
DBPATCH_ADD(3050009, 0, 1)
DBPATCH_ADD(3050010, 0, 1)
DBPATCH_ADD(3050011, 0, 1)
DBPATCH_ADD(3050012, 0, 1)
DBPATCH_ADD(3050013, 0, 1)
DBPATCH_ADD(3050014, 0, 1)
DBPATCH_ADD(3050015, 0, 1)
DBPATCH_ADD(3050016, 0, 1)
DBPATCH_ADD(3050017, 0, 1)
DBPATCH_ADD(3050018, 0, 1)
DBPATCH_ADD(3050019, 0, 1)
DBPATCH_ADD(3050020, 0, 1)
DBPATCH_ADD(3050021, 0, 1)
DBPATCH_ADD(3050022, 0, 1)
DBPATCH_ADD(3050023, 0, 1)
DBPATCH_ADD(3050024, 0, 1)
DBPATCH_ADD(3050025, 0, 1)
DBPATCH_ADD(3050026, 0, 1)
DBPATCH_ADD(3050027, 0, 1)
DBPATCH_ADD(3050028, 0, 1)
DBPATCH_ADD(3050029, 0, 0)
DBPATCH_ADD(3050030, 0, 1)
DBPATCH_ADD(3050031, 0, 1)
DBPATCH_ADD(3050032, 0, 1)
DBPATCH_ADD(3050033, 0, 1)
DBPATCH_ADD(3050034, 0, 1)
DBPATCH_ADD(3050035, 0, 1)
DBPATCH_ADD(3050036, 0, 1)
DBPATCH_ADD(3050037, 0, 1)
DBPATCH_ADD(3050038, 0, 1)
DBPATCH_ADD(3050039, 0, 1)
DBPATCH_ADD(3050040, 0, 1)
DBPATCH_ADD(3050041, 0, 1)
DBPATCH_ADD(3050042, 0, 1)
DBPATCH_ADD(3050043, 0, 1)
DBPATCH_ADD(3050044, 0, 1)
DBPATCH_ADD(3050045, 0, 1)
DBPATCH_ADD(3050046, 0, 1)
DBPATCH_ADD(3050047, 0, 1)
DBPATCH_ADD(3050048, 0, 1)
DBPATCH_ADD(3050049, 0, 1)
DBPATCH_ADD(3050050, 0, 1)
DBPATCH_ADD(3050051, 0, 1)
DBPATCH_ADD(3050052, 0, 1)
DBPATCH_ADD(3050053, 0, 1)
DBPATCH_ADD(3050054, 0, 1)
DBPATCH_ADD(3050055, 0, 1)
DBPATCH_ADD(3050056, 0, 1)
DBPATCH_ADD(3050057, 0, 1)
DBPATCH_ADD(3050058, 0, 1)
DBPATCH_ADD(3050059, 0, 1)
DBPATCH_ADD(3050060, 0, 1)
DBPATCH_ADD(3050061, 0, 1)
DBPATCH_ADD(3050062, 0, 1)
DBPATCH_ADD(3050063, 0, 1)
DBPATCH_ADD(3050064, 0, 1)
DBPATCH_ADD(3050065, 0, 1)
DBPATCH_ADD(3050066, 0, 1)
DBPATCH_ADD(3050067, 0, 1)
DBPATCH_ADD(3050068, 0, 1)
DBPATCH_ADD(3050069, 0, 1)
DBPATCH_ADD(3050070, 0, 1)
DBPATCH_ADD(3050071, 0, 1)
DBPATCH_ADD(3050072, 0, 1)
DBPATCH_ADD(3050073, 0, 1)
DBPATCH_ADD(3050074, 0, 1)
DBPATCH_ADD(3050075, 0, 1)
DBPATCH_ADD(3050076, 0, 1)
DBPATCH_ADD(3050077, 0, 1)
DBPATCH_ADD(3050078, 0, 1)
DBPATCH_ADD(3050079, 0, 1)
DBPATCH_ADD(3050080, 0, 1)
DBPATCH_ADD(3050081, 0, 1)
DBPATCH_ADD(3050082, 0, 1)
DBPATCH_ADD(3050083, 0, 1)
DBPATCH_ADD(3050084, 0, 1)
DBPATCH_ADD(3050085, 0, 1)
DBPATCH_ADD(3050086, 0, 1)
DBPATCH_ADD(3050087, 0, 1)
DBPATCH_ADD(3050088, 0, 1)
DBPATCH_ADD(3050089, 0, 1)
DBPATCH_ADD(3050090, 0, 1)
DBPATCH_ADD(3050091, 0, 1)
DBPATCH_ADD(3050092, 0, 1)
DBPATCH_ADD(3050093, 0, 1)
DBPATCH_ADD(3050094, 0, 1)
DBPATCH_ADD(3050095, 0, 1)
DBPATCH_ADD(3050096, 0, 1)
DBPATCH_ADD(3050097, 0, 1)
DBPATCH_ADD(3050098, 0, 1)
DBPATCH_ADD(3050099, 0, 1)
DBPATCH_ADD(3050100, 0, 1)
DBPATCH_ADD(3050101, 0, 1)
DBPATCH_ADD(3050102, 0, 1)
DBPATCH_ADD(3050103, 0, 1)
DBPATCH_ADD(3050104, 0, 1)
DBPATCH_ADD(3050105, 0, 1)
DBPATCH_ADD(3050106, 0, 1)
DBPATCH_ADD(3050107, 0, 1)
DBPATCH_ADD(3050108, 0, 1)
DBPATCH_ADD(3050109, 0, 1)
DBPATCH_ADD(3050110, 0, 1)
DBPATCH_ADD(3050111, 0, 1)
DBPATCH_ADD(3050112, 0, 1)
DBPATCH_ADD(3050113, 0, 1)
DBPATCH_ADD(3050114, 0, 1)
DBPATCH_ADD(3050115, 0, 1)
DBPATCH_ADD(3050116, 0, 1)
DBPATCH_ADD(3050117, 0, 1)
DBPATCH_ADD(3050118, 0, 1)
DBPATCH_ADD(3050119, 0, 1)
DBPATCH_ADD(3050120, 0, 1)
DBPATCH_ADD(3050121, 0, 1)
DBPATCH_ADD(3050122, 0, 1)
DBPATCH_ADD(3050123, 0, 1)
DBPATCH_ADD(3050124, 0, 1)
DBPATCH_ADD(3050125, 0, 1)
DBPATCH_ADD(3050126, 0, 1)
DBPATCH_ADD(3050127, 0, 1)
DBPATCH_ADD(3050128, 0, 1)
<<<<<<< HEAD
DBPATCH_ADD(3050129, 0, 1)
DBPATCH_ADD(3050130, 0, 1)
DBPATCH_ADD(3050131, 0, 1)
=======
>>>>>>> 08c2bf71

DBPATCH_END()<|MERGE_RESOLUTION|>--- conflicted
+++ resolved
@@ -1558,14 +1558,6 @@
 
 static int	DBpatch_3050123(void)
 {
-<<<<<<< HEAD
-	if (0 == (program_type & ZBX_PROGRAM_TYPE_SERVER))
-		return SUCCEED;
-
-	const ZBX_FIELD	field = {"http_auth_enabled", "0", NULL, NULL, 0, ZBX_TYPE_INT, ZBX_NOTNULL, 0};
-
-	return DBadd_field("config", &field);
-=======
 	int	res;
 
 	if (0 == (program_type & ZBX_PROGRAM_TYPE_SERVER))
@@ -1581,70 +1573,87 @@
 		return FAIL;
 
 	return SUCCEED;
->>>>>>> 08c2bf71
 }
 
 static int	DBpatch_3050124(void)
 {
-<<<<<<< HEAD
+	const ZBX_FIELD	field = {"request_method", "0", NULL, NULL, 0, ZBX_TYPE_INT, ZBX_NOTNULL, 0};
+
+	return DBset_default("items", &field);
+}
+
+static int	DBpatch_3050125(void)
+{
+	return DBcreate_index("problem_tag", "problem_tag_3", "eventid,tag,value", 0);
+}
+
+static int	DBpatch_3050126(void)
+{
+	return DBdrop_index("problem_tag", "problem_tag_1");
+}
+
+static int	DBpatch_3050127(void)
+{
+	return DBdrop_index("problem_tag", "problem_tag_2");
+}
+
+static int	DBpatch_3050128(void)
+{
+	return DBrename_index("problem_tag", "problem_tag_3", "problem_tag_1", "eventid,tag,value", 0);
+}
+
+static int	DBpatch_3050129(void)
+{
+	if (0 == (program_type & ZBX_PROGRAM_TYPE_SERVER))
+		return SUCCEED;
+
+	const ZBX_FIELD	field = {"http_auth_enabled", "0", NULL, NULL, 0, ZBX_TYPE_INT, ZBX_NOTNULL, 0};
+
+	return DBadd_field("config", &field);
+}
+
+static int	DBpatch_3050130(void)
+{
 	if (0 == (program_type & ZBX_PROGRAM_TYPE_SERVER))
 		return SUCCEED;
 
 	const ZBX_FIELD	field = {"http_login_form", "0", NULL, NULL, 0, ZBX_TYPE_INT, ZBX_NOTNULL, 0};
 
 	return DBadd_field("config", &field);
-=======
-	const ZBX_FIELD	field = {"request_method", "0", NULL, NULL, 0, ZBX_TYPE_INT, ZBX_NOTNULL, 0};
-
-	return DBset_default("items", &field);
->>>>>>> 08c2bf71
-}
-
-static int	DBpatch_3050125(void)
-{
-<<<<<<< HEAD
+}
+
+static int	DBpatch_3050131(void)
+{
 	if (0 == (program_type & ZBX_PROGRAM_TYPE_SERVER))
 		return SUCCEED;
 
 	const ZBX_FIELD	field = {"http_strip_domains", "", NULL, NULL, 2048, ZBX_TYPE_CHAR, ZBX_NOTNULL, 0};
 
 	return DBadd_field("config", &field);
-=======
-	return DBcreate_index("problem_tag", "problem_tag_3", "eventid,tag,value", 0);
->>>>>>> 08c2bf71
-}
-
-static int	DBpatch_3050126(void)
-{
-<<<<<<< HEAD
+}
+
+static int	DBpatch_3050132(void)
+{
 	if (0 == (program_type & ZBX_PROGRAM_TYPE_SERVER))
 		return SUCCEED;
 
 	const ZBX_FIELD	field = {"http_case_sensitive", "1", NULL, NULL, 0, ZBX_TYPE_INT, ZBX_NOTNULL, 0};
 
 	return DBadd_field("config", &field);
-=======
-	return DBdrop_index("problem_tag", "problem_tag_1");
->>>>>>> 08c2bf71
-}
-
-static int	DBpatch_3050127(void)
-{
-<<<<<<< HEAD
+}
+
+static int	DBpatch_3050133(void)
+{
 	if (0 == (program_type & ZBX_PROGRAM_TYPE_SERVER))
 		return SUCCEED;
 
 	const ZBX_FIELD	field = {"ldap_configured", "0", NULL, NULL, 0, ZBX_TYPE_INT, ZBX_NOTNULL, 0};
 
 	return DBadd_field("config", &field);
-=======
-	return DBdrop_index("problem_tag", "problem_tag_2");
->>>>>>> 08c2bf71
-}
-
-static int	DBpatch_3050128(void)
-{
-<<<<<<< HEAD
+}
+
+static int	DBpatch_3050134(void)
+{
 	if (0 == (program_type & ZBX_PROGRAM_TYPE_SERVER))
 		return SUCCEED;
 
@@ -1653,7 +1662,7 @@
 	return DBadd_field("config", &field);
 }
 
-static int	DBpatch_3050129(void)
+static int	DBpatch_3050135(void)
 {
 	int	res;
 
@@ -1673,7 +1682,7 @@
 	return SUCCEED;
 }
 
-static int	DBpatch_3050130(void)
+static int	DBpatch_3050136(void)
 {
 	int	res;
 
@@ -1691,7 +1700,7 @@
 	return SUCCEED;
 }
 
-static int	DBpatch_3050131(void)
+static int	DBpatch_3050137(void)
 {
 	int	res;
 
@@ -1709,9 +1718,6 @@
 		return FAIL;
 
 	return SUCCEED;
-=======
-	return DBrename_index("problem_tag", "problem_tag_3", "problem_tag_1", "eventid,tag,value", 0);
->>>>>>> 08c2bf71
 }
 
 #endif
@@ -1845,11 +1851,14 @@
 DBPATCH_ADD(3050126, 0, 1)
 DBPATCH_ADD(3050127, 0, 1)
 DBPATCH_ADD(3050128, 0, 1)
-<<<<<<< HEAD
 DBPATCH_ADD(3050129, 0, 1)
 DBPATCH_ADD(3050130, 0, 1)
 DBPATCH_ADD(3050131, 0, 1)
-=======
->>>>>>> 08c2bf71
+DBPATCH_ADD(3050132, 0, 1)
+DBPATCH_ADD(3050133, 0, 1)
+DBPATCH_ADD(3050134, 0, 1)
+DBPATCH_ADD(3050135, 0, 1)
+DBPATCH_ADD(3050136, 0, 1)
+DBPATCH_ADD(3050137, 0, 1)
 
 DBPATCH_END()