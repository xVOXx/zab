/*
** Zabbix
** Copyright (C) 2001-2018 Zabbix SIA
**
** This program is free software; you can redistribute it and/or modify
** it under the terms of the GNU General Public License as published by
** the Free Software Foundation; either version 2 of the License, or
** (at your option) any later version.
**
** This program is distributed in the hope that it will be useful,
** but WITHOUT ANY WARRANTY; without even the implied warranty of
** MERCHANTABILITY or FITNESS FOR A PARTICULAR PURPOSE. See the
** GNU General Public License for more details.
**
** You should have received a copy of the GNU General Public License
** along with this program; if not, write to the Free Software
** Foundation, Inc., 51 Franklin Street, Fifth Floor, Boston, MA  02110-1301, USA.
**/

#include "common.h"
#include "db.h"
#include "dbupgrade.h"
#include "zbxtasks.h"

extern unsigned char	program_type;

/*
 * 4.0 development database patches
 */

#ifndef HAVE_SQLITE3

extern unsigned char program_type;

static int	DBpatch_3050000(void)
{
	const ZBX_FIELD	field = {"proxy_address", "", NULL, NULL, 255, ZBX_TYPE_CHAR, ZBX_NOTNULL, 0};

	return DBadd_field("hosts", &field);
}

static int	DBpatch_3050001(void)
{
	DB_RESULT	result;
	DB_ROW		row;
	int		ret = FAIL;

	/* type : 'problem' - WIDGET_PROBLEMS */
	result = DBselect(
			"select wf.widgetid,wf.name"
			" from widget w,widget_field wf"
			" where w.widgetid=wf.widgetid"
				" and w.type='problems'"
				" and wf.name like 'tags.tag.%%'");

	while (NULL != (row = DBfetch(result)))
	{
		const char	*p;
		int		index;
		zbx_uint64_t	widget_fieldid;

		if (NULL == (p = strrchr(row[1], '.')) || SUCCEED != is_uint31(p + 1, &index))
			continue;

		widget_fieldid = DBget_maxid_num("widget_field", 1);

		/* type      : 0 - ZBX_WIDGET_FIELD_TYPE_INT32 */
		/* value_int : 0 - TAG_OPERATOR_LIKE */
		if (ZBX_DB_OK > DBexecute(
				"insert into widget_field (widget_fieldid,widgetid,type,name,value_int)"
				"values (" ZBX_FS_UI64 ",%s,0,'tags.operator.%d',0)", widget_fieldid, row[0], index)) {
			goto clean;
		}
	}

	ret = SUCCEED;
clean:
	DBfree_result(result);

	return ret;
}

static int	DBpatch_3050004(void)
{
	const ZBX_FIELD	field = {"name", "", NULL, NULL, 2048, ZBX_TYPE_CHAR, ZBX_NOTNULL, 0};

	if (SUCCEED != DBadd_field("events", &field))
		return FAIL;

	return SUCCEED;
}

static int	DBpatch_3050005(void)
{
	const ZBX_FIELD	field = {"name", "", NULL, NULL, 2048, ZBX_TYPE_CHAR, ZBX_NOTNULL, 0};

	if (SUCCEED != DBadd_field("problem", &field))
		return FAIL;

	return SUCCEED;
}

#define	ZBX_DEFAULT_INTERNAL_TRIGGER_EVENT_NAME	"Cannot calculate trigger expression."
#define	ZBX_DEFAULT_INTERNAL_ITEM_EVENT_NAME	"Cannot obtain item value."

static int	DBpatch_3050008(void)
{
	int		res;
	char		*trdefault = (char *)ZBX_DEFAULT_INTERNAL_TRIGGER_EVENT_NAME;

	if (0 == (program_type & ZBX_PROGRAM_TYPE_SERVER))
		return SUCCEED;

	res = DBexecute("update events set name='%s' where source=%d and object=%d and value=%d", trdefault,
			EVENT_SOURCE_INTERNAL, EVENT_OBJECT_TRIGGER, EVENT_STATUS_PROBLEM);

	if (ZBX_DB_OK > res)
		return FAIL;

	return SUCCEED;
}

static int	DBpatch_3050009(void)
{
	int		res;
	char		*trdefault = (char *)ZBX_DEFAULT_INTERNAL_TRIGGER_EVENT_NAME;

	if (0 == (program_type & ZBX_PROGRAM_TYPE_SERVER))
		return SUCCEED;

	res = DBexecute("update problem set name='%s' where source=%d and object=%d ", trdefault,
			EVENT_SOURCE_INTERNAL, EVENT_OBJECT_TRIGGER);

	if (ZBX_DB_OK > res)
		return FAIL;

	return SUCCEED;
}

static int	DBpatch_3050010(void)
{
	int		res;
	char		*itdefault = (char *)ZBX_DEFAULT_INTERNAL_ITEM_EVENT_NAME;

	if (0 == (program_type & ZBX_PROGRAM_TYPE_SERVER))
		return SUCCEED;

	res = DBexecute("update events set name='%s' where source=%d and object=%d and value=%d", itdefault,
			EVENT_SOURCE_INTERNAL, EVENT_OBJECT_ITEM, EVENT_STATUS_PROBLEM);

	if (ZBX_DB_OK > res)
		return FAIL;

	return SUCCEED;
}

static int	DBpatch_3050011(void)
{
	int		res;
	char		*itdefault = (char *)ZBX_DEFAULT_INTERNAL_ITEM_EVENT_NAME;

	if (0 == (program_type & ZBX_PROGRAM_TYPE_SERVER))
		return SUCCEED;

	res = DBexecute("update problem set name='%s' where source=%d and object=%d", itdefault,
			EVENT_SOURCE_INTERNAL, EVENT_OBJECT_ITEM);

	if (ZBX_DB_OK > res)
		return FAIL;

	return SUCCEED;
}

static int	DBpatch_3050012(void)
{
	int		res;

	if (0 == (program_type & ZBX_PROGRAM_TYPE_SERVER))
		return SUCCEED;

	res = DBexecute("update profiles set idx='web.problem.filter.name' where idx='web.problem.filter.problem'");

	if (ZBX_DB_OK > res)
		return FAIL;

	return SUCCEED;
}

static int	DBpatch_3050013(void)
{
	const ZBX_FIELD	field = {"dns", "", NULL, NULL, 255, ZBX_TYPE_CHAR, ZBX_NOTNULL, 0};

	return DBmodify_field_type("interface", &field, NULL);
}

static int	DBpatch_3050014(void)
{
	const ZBX_FIELD	field = {"dns", "", NULL, NULL, 255, ZBX_TYPE_CHAR, ZBX_NOTNULL, 0};

	return DBmodify_field_type("proxy_dhistory", &field, NULL);
}

static int	DBpatch_3050015(void)
{
	const ZBX_FIELD	field = {"listen_dns", "", NULL, NULL, 255, ZBX_TYPE_CHAR, ZBX_NOTNULL, 0};

	return DBmodify_field_type("autoreg_host", &field, NULL);
}

static int	DBpatch_3050016(void)
{
	const ZBX_FIELD	field = {"listen_dns", "", NULL, NULL, 255, ZBX_TYPE_CHAR, ZBX_NOTNULL, 0};

	return DBmodify_field_type("proxy_autoreg_host", &field, NULL);
}

static int	DBpatch_3050017(void)
{
	const ZBX_FIELD	field = {"dns", "", NULL, NULL, 255, ZBX_TYPE_CHAR, ZBX_NOTNULL, 0};

	return DBmodify_field_type("dservices", &field, NULL);
}

static int	DBpatch_3050018(void)
{
	return DBdrop_table("graph_theme");
}

static int	DBpatch_3050019(void)
{
	const ZBX_TABLE table =
		{"graph_theme",	"graphthemeid",	0,
			{
				{"graphthemeid", NULL, NULL, NULL, 0, ZBX_TYPE_ID, ZBX_NOTNULL, 0},
				{"theme", "", NULL, NULL, 64, ZBX_TYPE_CHAR, ZBX_NOTNULL, 0},
				{"backgroundcolor", "", NULL, NULL, 6, ZBX_TYPE_CHAR, ZBX_NOTNULL, 0},
				{"graphcolor", "", NULL, NULL, 6, ZBX_TYPE_CHAR, ZBX_NOTNULL, 0},
				{"gridcolor", "", NULL, NULL, 6, ZBX_TYPE_CHAR, ZBX_NOTNULL, 0},
				{"maingridcolor", "", NULL, NULL, 6, ZBX_TYPE_CHAR, ZBX_NOTNULL, 0},
				{"gridbordercolor", "", NULL, NULL, 6, ZBX_TYPE_CHAR, ZBX_NOTNULL, 0},
				{"textcolor", "", NULL, NULL, 6, ZBX_TYPE_CHAR, ZBX_NOTNULL, 0},
				{"highlightcolor", "", NULL, NULL, 6, ZBX_TYPE_CHAR, ZBX_NOTNULL, 0},
				{"leftpercentilecolor", "", NULL, NULL, 6, ZBX_TYPE_CHAR, ZBX_NOTNULL, 0},
				{"rightpercentilecolor", "", NULL, NULL, 6, ZBX_TYPE_CHAR, ZBX_NOTNULL, 0},
				{"nonworktimecolor", "", NULL, NULL, 6, ZBX_TYPE_CHAR, ZBX_NOTNULL, 0},
				{"colorpalette", "", NULL, NULL, 255, ZBX_TYPE_CHAR, ZBX_NOTNULL, 0},
				{0}
			},
			NULL
		};

	return DBcreate_table(&table);
}

static int	DBpatch_3050020(void)
{
	return DBcreate_index("graph_theme", "graph_theme_1", "theme", 1);
}

#define ZBX_COLORPALETTE_LIGHT	"1A7C11,F63100,2774A4,A54F10,FC6EA3,6C59DC,AC8C14,611F27,F230E0,5CCD18,BB2A02,"	\
				"5A2B57,89ABF8,7EC25C,274482,2B5429,8048B4,FD5434,790E1F,87AC4D,E89DF4"
#define ZBX_COLORPALETTE_DARK	"199C0D,F63100,2774A4,F7941D,FC6EA3,6C59DC,C7A72D,BA2A5D,F230E0,5CCD18,BB2A02,"	\
				"AC41A5,89ABF8,7EC25C,3165D5,79A277,AA73DE,FD5434,F21C3E,87AC4D,E89DF4"

static int	DBpatch_3050021(void)
{
	if (0 == (ZBX_PROGRAM_TYPE_SERVER & program_type))
		return SUCCEED;

	if (ZBX_DB_OK <= DBexecute(
			"insert into graph_theme"
			" values (1,'blue-theme','FFFFFF','FFFFFF','CCD5D9','ACBBC2','ACBBC2','1F2C33','E33734',"
				"'429E47','E33734','EBEBEB','" ZBX_COLORPALETTE_LIGHT "')"))
	{
		return SUCCEED;
	}

	return FAIL;
}

static int	DBpatch_3050022(void)
{
	if (0 == (ZBX_PROGRAM_TYPE_SERVER & program_type))
		return SUCCEED;

	if (ZBX_DB_OK <= DBexecute(
			"insert into graph_theme"
			" values (2,'dark-theme','2B2B2B','2B2B2B','454545','4F4F4F','4F4F4F','F2F2F2','E45959',"
				"'59DB8F','E45959','333333','" ZBX_COLORPALETTE_DARK "')"))
	{
		return SUCCEED;
	}

	return FAIL;
}

static int	DBpatch_3050023(void)
{
	if (0 == (ZBX_PROGRAM_TYPE_SERVER & program_type))
		return SUCCEED;

	if (ZBX_DB_OK <= DBexecute(
			"insert into graph_theme"
			" values (3,'hc-light','FFFFFF','FFFFFF','555555','000000','333333','000000','333333',"
				"'000000','000000','EBEBEB','" ZBX_COLORPALETTE_LIGHT "')"))
	{
		return SUCCEED;
	}

	return FAIL;
}

static int	DBpatch_3050024(void)
{
	if (0 == (ZBX_PROGRAM_TYPE_SERVER & program_type))
		return SUCCEED;

	if (ZBX_DB_OK <= DBexecute(
			"insert into graph_theme"
			" values (4,'hc-dark','000000','000000','666666','888888','4F4F4F','FFFFFF','FFFFFF',"
				"'FFFFFF','FFFFFF','333333','" ZBX_COLORPALETTE_DARK "')"))
	{
		return SUCCEED;
	}

	return FAIL;
}

#undef ZBX_COLORPALETTE_LIGHT
#undef ZBX_COLORPALETTE_DARK

static int	DBpatch_3050025(void)
{
	zbx_db_insert_t	db_insert;
	int		ret;

	if (0 == (program_type & ZBX_PROGRAM_TYPE_SERVER))
		return SUCCEED;

	zbx_db_insert_prepare(&db_insert, "task", "taskid", "type", "status", "clock", NULL);
	zbx_db_insert_add_values(&db_insert, __UINT64_C(0), ZBX_TM_TASK_UPDATE_EVENTNAMES, ZBX_TM_STATUS_NEW,
			time(NULL));
	zbx_db_insert_autoincrement(&db_insert, "taskid");
	ret = zbx_db_insert_execute(&db_insert);
	zbx_db_insert_clean(&db_insert);

	return ret;
}

static int	DBpatch_3050026(void)
{
	int	res;

	if (0 == (program_type & ZBX_PROGRAM_TYPE_SERVER))
		return SUCCEED;

	res = DBexecute("update profiles set value_str='name' where idx='web.problem.sort' and value_str='problem'");

	if (ZBX_DB_OK > res)
		return FAIL;

	return SUCCEED;
}

static int	DBpatch_3050027(void)
{
	const ZBX_FIELD	field = {"sendto", "", NULL, NULL, 1024, ZBX_TYPE_CHAR, ZBX_NOTNULL, 0};

	return DBmodify_field_type("media", &field, NULL);
}

static int	DBpatch_3050028(void)
{
	const ZBX_FIELD	field = {"sendto", "", NULL, NULL, 1024, ZBX_TYPE_CHAR, ZBX_NOTNULL, 0};

	return DBmodify_field_type("alerts", &field, NULL);
}

extern int	DBpatch_3040006(void);

static int	DBpatch_3050029(void)
{
	return DBpatch_3040006();
}

static int	DBpatch_3050030(void)
{
	const ZBX_FIELD	field = {"custom_color", "0", NULL, NULL, 0, ZBX_TYPE_INT, ZBX_NOTNULL, 0};

	return DBadd_field("config", &field);
}

static int	DBpatch_3050031(void)
{
	const ZBX_FIELD	field = {"problem_unack_color", "CC0000", NULL, NULL, 6, ZBX_TYPE_CHAR, ZBX_NOTNULL, 0};

	return DBset_default("config", &field);
}

static int	DBpatch_3050032(void)
{
	const ZBX_FIELD	field = {"problem_ack_color", "CC0000", NULL, NULL, 6, ZBX_TYPE_CHAR, ZBX_NOTNULL, 0};

	return DBset_default("config", &field);
}

static int	DBpatch_3050033(void)
{
	const ZBX_FIELD	field = {"ok_unack_color", "009900", NULL, NULL, 6, ZBX_TYPE_CHAR, ZBX_NOTNULL, 0};

	return DBset_default("config", &field);
}

static int	DBpatch_3050034(void)
{
	const ZBX_FIELD	field = {"ok_ack_color", "009900", NULL, NULL, 6, ZBX_TYPE_CHAR, ZBX_NOTNULL, 0};

	return DBset_default("config", &field);
}

static int	DBpatch_3050035(void)
{
	int	res;

	res = DBexecute(
		"update config"
		" set custom_color=1"
		" where problem_unack_color<>'DC0000'"
			" or problem_ack_color<>'DC0000'"
			" or ok_unack_color<>'00AA00'"
			" or ok_ack_color<>'00AA00'");

	if (ZBX_DB_OK > res)
		return FAIL;

	return SUCCEED;
}

static int	DBpatch_3050036(void)
{
	int	res;

	res = DBexecute(
		"update config"
		" set problem_unack_color='CC0000',"
			"problem_ack_color='CC0000',"
			"ok_unack_color='009900',"
			"ok_ack_color='009900'"
		" where problem_unack_color='DC0000'"
			" and problem_ack_color='DC0000'"
			" and ok_unack_color='00AA00'"
			" and ok_ack_color='00AA00'");

	if (ZBX_DB_OK > res)
		return FAIL;

	return SUCCEED;
}

extern int	DBpatch_3040007(void);

static int	DBpatch_3050037(void)
{
	return DBpatch_3040007();
}

static int	DBpatch_3050038(void)
{
	const ZBX_TABLE table =
			{"tag_filter", "tag_filterid", 0,
				{
					{"tag_filterid", NULL, NULL, NULL, 0, ZBX_TYPE_ID, ZBX_NOTNULL, 0},
					{"usrgrpid", NULL, NULL, NULL, 0, ZBX_TYPE_ID, ZBX_NOTNULL, 0},
					{"groupid", NULL, NULL, NULL, 0, ZBX_TYPE_ID, ZBX_NOTNULL, 0},
					{"tag", "", NULL, NULL, 255, ZBX_TYPE_CHAR, ZBX_NOTNULL, 0},
					{"value", "", NULL, NULL, 255, ZBX_TYPE_CHAR, ZBX_NOTNULL, 0},
					{0}
				},
				NULL
			};

	return DBcreate_table(&table);
}

static int	DBpatch_3050039(void)
{
	const ZBX_FIELD	field = {"usrgrpid", NULL, "usrgrp", "usrgrpid", 0, 0, 0, ZBX_FK_CASCADE_DELETE};

	return DBadd_foreign_key("tag_filter", 1, &field);
}

static int	DBpatch_3050040(void)
{
	const ZBX_FIELD	field = {"groupid", NULL, "groups", "groupid", 0, 0, 0, ZBX_FK_CASCADE_DELETE};

	return DBadd_foreign_key("tag_filter", 2, &field);
}

static int	DBpatch_3050041(void)
{
	const ZBX_TABLE table =
			{"task_check_now", "taskid", 0,
				{
					{"taskid", NULL, NULL, NULL, 0, ZBX_TYPE_ID, ZBX_NOTNULL, 0},
					{"itemid", NULL, NULL, NULL, 0, ZBX_TYPE_ID, ZBX_NOTNULL, 0},
					{0}
				},
				NULL
			};

	return DBcreate_table(&table);
}

static int	DBpatch_3050042(void)
{
	const ZBX_FIELD	field = {"taskid", NULL, "task", "taskid", 0, 0, 0, ZBX_FK_CASCADE_DELETE};

	return DBadd_foreign_key("task_check_now", 1, &field);
}

static int	DBpatch_3050043(void)
{
	const char	*sql =
		"update widget_field"
		" set value_int=3"
		" where name='show_tags'"
			" and exists ("
				"select null"
				" from widget w"
				" where widget_field.widgetid=w.widgetid"
					" and w.type='problems'"
			")";

	if (0 == (program_type & ZBX_PROGRAM_TYPE_SERVER))
		return SUCCEED;

	if (ZBX_DB_OK <= DBexecute("%s", sql))
		return SUCCEED;

	return FAIL;
}

static int	DBpatch_3050044(void)
{
	const char	*sql =
		"delete from profiles"
		" where idx in ('web.paging.lastpage','web.menu.view.last') and value_str='tr_status.php'"
			" or idx like 'web.tr_status%'";

	if (0 == (program_type & ZBX_PROGRAM_TYPE_SERVER))
		return SUCCEED;

	if (ZBX_DB_OK <= DBexecute("%s", sql))
		return SUCCEED;

	return FAIL;
}

static int	DBpatch_3050045(void)
{
	const char	*sql = "update users set url='zabbix.php?action=problem.view' where url like '%tr_status.php%'";

	if (0 == (program_type & ZBX_PROGRAM_TYPE_SERVER))
		return SUCCEED;

	if (ZBX_DB_OK <= DBexecute("%s", sql))
		return SUCCEED;

	return FAIL;
}

static int	DBpatch_3050046(void)
{
	const ZBX_FIELD field = {"timeout", "3s", NULL, NULL, 255, ZBX_TYPE_CHAR, ZBX_NOTNULL | ZBX_PROXY, 0};

	return DBadd_field("items", &field);
}

static int	DBpatch_3050047(void)
{
	const ZBX_FIELD field = {"url", "", NULL, NULL, 2048, ZBX_TYPE_CHAR, ZBX_NOTNULL | ZBX_PROXY, 0};

	return DBadd_field("items", &field);
}

static int	DBpatch_3050048(void)
{
	const ZBX_FIELD field = {"query_fields", "", NULL, NULL, 2048, ZBX_TYPE_CHAR, ZBX_NOTNULL | ZBX_PROXY, 0};

	return DBadd_field("items", &field);
}

static int	DBpatch_3050049(void)
{
	const ZBX_FIELD	field = {"posts", "", NULL, NULL, 0, ZBX_TYPE_SHORTTEXT, ZBX_NOTNULL | ZBX_PROXY, 0};

	return DBadd_field("items", &field);
}

static int	DBpatch_3050050(void)
{
	const ZBX_FIELD field = {"status_codes", "200", NULL, NULL, 255, ZBX_TYPE_CHAR, ZBX_NOTNULL | ZBX_PROXY, 0};

	return DBadd_field("items", &field);
}

static int	DBpatch_3050051(void)
{
	const ZBX_FIELD field = {"follow_redirects", "1", NULL, NULL, 0, ZBX_TYPE_INT, ZBX_NOTNULL | ZBX_PROXY, 0};

	return DBadd_field("items", &field);
}

static int	DBpatch_3050052(void)
{
	const ZBX_FIELD field = {"post_type", "0", NULL, NULL, 0, ZBX_TYPE_INT, ZBX_NOTNULL | ZBX_PROXY, 0};

	return DBadd_field("items", &field);
}

static int	DBpatch_3050053(void)
{
	const ZBX_FIELD field = {"http_proxy", "", NULL, NULL, 255, ZBX_TYPE_CHAR, ZBX_NOTNULL | ZBX_PROXY, 0};

	return DBadd_field("items", &field);
}

static int	DBpatch_3050054(void)
{
	const ZBX_FIELD	field = {"headers", "", NULL, NULL, 0, ZBX_TYPE_SHORTTEXT, ZBX_NOTNULL | ZBX_PROXY, 0};

	return DBadd_field("items", &field);
}

static int	DBpatch_3050055(void)
{
	const ZBX_FIELD field = {"retrieve_mode", "0", NULL, NULL, 0, ZBX_TYPE_INT, ZBX_NOTNULL | ZBX_PROXY, 0};

	return DBadd_field("items", &field);
}

static int	DBpatch_3050056(void)
{
	const ZBX_FIELD field = {"request_method", "1", NULL, NULL, 0, ZBX_TYPE_INT, ZBX_NOTNULL | ZBX_PROXY, 0};

	return DBadd_field("items", &field);
}

static int	DBpatch_3050057(void)
{
	const ZBX_FIELD field = {"output_format", "0", NULL, NULL, 0, ZBX_TYPE_INT, ZBX_NOTNULL | ZBX_PROXY, 0};

	return DBadd_field("items", &field);
}

static int	DBpatch_3050058(void)
{
	const ZBX_FIELD field = {"ssl_cert_file", "", NULL, NULL, 255, ZBX_TYPE_CHAR, ZBX_NOTNULL | ZBX_PROXY, 0};

	return DBadd_field("items", &field);
}

static int	DBpatch_3050059(void)
{
	const ZBX_FIELD field = {"ssl_key_file", "", NULL, NULL, 255, ZBX_TYPE_CHAR, ZBX_NOTNULL | ZBX_PROXY, 0};

	return DBadd_field("items", &field);
}

static int	DBpatch_3050060(void)
{
	const ZBX_FIELD field = {"ssl_key_password", "", NULL, NULL, 64, ZBX_TYPE_CHAR, ZBX_NOTNULL | ZBX_PROXY, 0};

	return DBadd_field("items", &field);
}

static int	DBpatch_3050061(void)
{
	const ZBX_FIELD field = {"verify_peer", "0", NULL, NULL, 0, ZBX_TYPE_INT, ZBX_NOTNULL | ZBX_PROXY, 0};

	return DBadd_field("items", &field);
}

static int	DBpatch_3050062(void)
{
	const ZBX_FIELD field = {"verify_host", "0", NULL, NULL, 0, ZBX_TYPE_INT, ZBX_NOTNULL | ZBX_PROXY, 0};

	return DBadd_field("items", &field);
}

static int	DBpatch_3050063(void)
{
	const ZBX_FIELD field = {"allow_traps", "0", NULL, NULL, 0, ZBX_TYPE_INT, ZBX_NOTNULL | ZBX_PROXY, 0};

	return DBadd_field("items", &field);
}

static int	DBpatch_3050064(void)
{
	const ZBX_FIELD	field = {"auto_compress", "1", NULL, NULL, 0, ZBX_TYPE_INT, ZBX_NOTNULL, 0};

	return DBadd_field("hosts", &field);
}

static int	DBpatch_3050065(void)
{
	int	ret;

	if (0 == (program_type & ZBX_PROGRAM_TYPE_SERVER))
		return SUCCEED;

	/* 5 - HOST_STATUS_PROXY_ACTIVE, 6 - HOST_STATUS_PROXY_PASSIVE */
	ret = DBexecute("update hosts set auto_compress=0 where status=5 or status=6");

	if (ZBX_DB_OK > ret)
		return FAIL;

	return SUCCEED;
}

static int	DBpatch_3050066(void)
{
	int		i;
	const char      *types[] = {
			"actlog", "actionlog",
			"dscvry", "discovery",
			"favgrph", "favgraphs",
			"favmap", "favmaps",
			"favscr", "favscreens",
			"hoststat", "problemhosts",
			"navigationtree", "navtree",
			"stszbx", "systeminfo",
			"sysmap", "map",
			"syssum", "problemsbysv",
			"webovr", "web",
			NULL
		};

	if (0 == (program_type & ZBX_PROGRAM_TYPE_SERVER))
		return SUCCEED;

	for (i = 0; NULL != types[i]; i += 2)
	{
		if (ZBX_DB_OK > DBexecute("update widget set type='%s' where type='%s'", types[i + 1], types[i]))
			return FAIL;
	}

	return SUCCEED;
}

static int	DBpatch_3050067(void)
{
	return DBdrop_field("config", "event_expire");
}

static int	DBpatch_3050068(void)
{
	return DBdrop_field("config", "event_show_max");
}

static int	DBpatch_3050069(void)
{
	int	res;

	res = DBexecute(
		"update widget_field"
		" set name='itemids'"
		" where name='itemid'"
			" and exists ("
				"select null"
				" from widget w"
				" where widget_field.widgetid=w.widgetid"
					" and w.type='plaintext'"
			")");

	if (ZBX_DB_OK > res)
		return FAIL;

	return SUCCEED;
}
/* remove references to table that is about to be renamed, this is required on IBM DB2 */

static int	DBpatch_3050070(void)
{
#ifdef HAVE_IBM_DB2
	return DBdrop_foreign_key("group_prototype", 2);
#else
	return SUCCEED;
#endif
}

static int	DBpatch_3050071(void)
{
#ifdef HAVE_IBM_DB2
	return DBdrop_foreign_key("group_discovery", 1);
#else
	return SUCCEED;
#endif
}

static int	DBpatch_3050072(void)
{
#ifdef HAVE_IBM_DB2
	return DBdrop_foreign_key("scripts", 2);
#else
	return SUCCEED;
#endif
}

static int	DBpatch_3050073(void)
{
#ifdef HAVE_IBM_DB2
	return DBdrop_foreign_key("opcommand_grp", 2);
#else
	return SUCCEED;
#endif
}

static int	DBpatch_3050074(void)
{
#ifdef HAVE_IBM_DB2
	return DBdrop_foreign_key("opgroup", 2);
#else
	return SUCCEED;
#endif
}

static int	DBpatch_3050075(void)
{
#ifdef HAVE_IBM_DB2
	return DBdrop_foreign_key("config", 2);
#else
	return SUCCEED;
#endif
}

static int	DBpatch_3050076(void)
{
#ifdef HAVE_IBM_DB2
	return DBdrop_foreign_key("hosts_groups", 2);
#else
	return SUCCEED;
#endif
}

static int	DBpatch_3050077(void)
{
#ifdef HAVE_IBM_DB2
	return DBdrop_foreign_key("rights", 2);
#else
	return SUCCEED;
#endif
}

static int	DBpatch_3050078(void)
{
#ifdef HAVE_IBM_DB2
	return DBdrop_foreign_key("maintenances_groups", 2);
#else
	return SUCCEED;
#endif
}

static int	DBpatch_3050079(void)
{
#ifdef HAVE_IBM_DB2
	return DBdrop_foreign_key("tag_filter", 2);
#else
	return SUCCEED;
#endif
}

static int	DBpatch_3050080(void)
{
#ifdef HAVE_IBM_DB2
	return DBdrop_foreign_key("corr_condition_group", 2);
#else
	return SUCCEED;
#endif
}

static int	DBpatch_3050081(void)
{
#ifdef HAVE_IBM_DB2
	return DBdrop_foreign_key("widget_field", 2);
#else
	return SUCCEED;
#endif
}

/* groups is reserved keyword since MySQL 8.0 */

static int	DBpatch_3050082(void)
{
	return DBrename_table("groups", "hstgrp");
}

static int	DBpatch_3050083(void)
{
	return DBrename_index("hstgrp", "groups_1", "hstgrp_1", "name", 0);
}

/* restore references after renaming table on IBM DB2 */

static int	DBpatch_3050084(void)
{
#ifdef HAVE_IBM_DB2
	const ZBX_FIELD	field = {"groupid", NULL, "hstgrp", "groupid", 0, 0, 0, 0};

	return DBadd_foreign_key("group_prototype", 2, &field);
#else
	return SUCCEED;
#endif
}

static int	DBpatch_3050085(void)
{
#ifdef HAVE_IBM_DB2
	const ZBX_FIELD	field = {"groupid", NULL, "hstgrp", "groupid", 0, 0, 0, ZBX_FK_CASCADE_DELETE};

	return DBadd_foreign_key("group_discovery", 1, &field);
#else
	return SUCCEED;
#endif
}

static int	DBpatch_3050086(void)
{
#ifdef HAVE_IBM_DB2
	const ZBX_FIELD	field = {"groupid", NULL, "hstgrp", "groupid", 0, 0, 0, 0};

	return DBadd_foreign_key("scripts", 2, &field);
#else
	return SUCCEED;
#endif
}

static int	DBpatch_3050087(void)
{
#ifdef HAVE_IBM_DB2
	const ZBX_FIELD	field = {"groupid", NULL, "hstgrp", "groupid", 0, 0, 0, 0};

	return DBadd_foreign_key("opcommand_grp", 2, &field);
#else
	return SUCCEED;
#endif
}

static int	DBpatch_3050088(void)
{
#ifdef HAVE_IBM_DB2
	const ZBX_FIELD	field = {"groupid", NULL, "hstgrp", "groupid", 0, 0, 0, 0};

	return DBadd_foreign_key("opgroup", 2, &field);
#else
	return SUCCEED;
#endif
}

static int	DBpatch_3050089(void)
{
#ifdef HAVE_IBM_DB2
	const ZBX_FIELD	field = {"discovery_groupid", NULL, "hstgrp", "groupid", 0, 0, 0, 0};

	return DBadd_foreign_key("config", 2, &field);
#else
	return SUCCEED;
#endif
}

static int	DBpatch_3050090(void)
{
#ifdef HAVE_IBM_DB2
	const ZBX_FIELD	field = {"groupid", NULL, "hstgrp", "groupid", 0, 0, 0, ZBX_FK_CASCADE_DELETE};

	return DBadd_foreign_key("hosts_groups", 2, &field);
#else
	return SUCCEED;
#endif
}

static int	DBpatch_3050091(void)
{
#ifdef HAVE_IBM_DB2
	const ZBX_FIELD	field = {"id",	NULL, "hstgrp", "groupid", 0, 0, 0, ZBX_FK_CASCADE_DELETE};

	return DBadd_foreign_key("rights", 2, &field);
#else
	return SUCCEED;
#endif
}

static int	DBpatch_3050092(void)
{
#ifdef HAVE_IBM_DB2
	const ZBX_FIELD	field = {"groupid", NULL, "hstgrp", "groupid", 0, 0, 0, ZBX_FK_CASCADE_DELETE};

	return DBadd_foreign_key("maintenances_groups", 2, &field);
#else
	return SUCCEED;
#endif
}

static int	DBpatch_3050093(void)
{
#ifdef HAVE_IBM_DB2
	const ZBX_FIELD	field = {"groupid", NULL, "hstgrp", "groupid", 0, 0, 0, ZBX_FK_CASCADE_DELETE};

	return DBadd_foreign_key("tag_filter", 2, &field);
#else
	return SUCCEED;
#endif
}

static int	DBpatch_3050094(void)
{
#ifdef HAVE_IBM_DB2
	const ZBX_FIELD	field = {"groupid", NULL, "hstgrp", "groupid", 0, ZBX_TYPE_ID, ZBX_NOTNULL, 0};

	return DBadd_foreign_key("corr_condition_group", 2, &field);
#else
	return SUCCEED;
#endif
}

static int	DBpatch_3050095(void)
{
#ifdef HAVE_IBM_DB2
	const ZBX_FIELD	field = {"value_groupid", NULL, "hstgrp", "groupid", 0, 0, 0, ZBX_FK_CASCADE_DELETE};

	return DBadd_foreign_key("widget_field", 2, &field);
#else
	return SUCCEED;
#endif
}

/* function is reserved keyword since MySQL 8.0 */

static int	DBpatch_3050096(void)
{
#ifdef HAVE_IBM_DB2
	return DBdrop_foreign_key("functions", 1);
#else
	return SUCCEED;
#endif
}

static int	DBpatch_3050097(void)
{
#ifdef HAVE_IBM_DB2
	return DBdrop_index("functions", "functions_2");
#else
	return SUCCEED;
#endif
}

static int	DBpatch_3050098(void)
{
	const ZBX_FIELD	field = {"name", "", NULL, NULL, 12, ZBX_TYPE_CHAR, ZBX_NOTNULL, 0};

	return DBrename_field("functions", "function", &field);
}

static int	DBpatch_3050099(void)
{
#ifdef HAVE_IBM_DB2
	return DBcreate_index("functions", "functions_2", "itemid,name,parameter", 0);
#else
	return SUCCEED;
#endif
}

static int	DBpatch_3050100(void)
{
#ifdef HAVE_IBM_DB2
	const ZBX_FIELD	field = {"itemid", NULL, "items", "itemid", 0, 0, 0, ZBX_FK_CASCADE_DELETE};

	return DBadd_foreign_key("functions", 1, &field);
#else
	return SUCCEED;
#endif
}

static int	DBpatch_3050101(void)
{
#ifdef HAVE_POSTGRESQL
	if (FAIL == DBindex_exists("hstgrp", "groups_pkey"))
		return SUCCEED;
	return DBrename_index("hstgrp", "groups_pkey", "hstgrp_pkey", "groupid", 0);
#else
	return SUCCEED;
#endif
}

static int	DBpatch_3050102(void)
{
	DB_RESULT		result;
	DB_ROW			row;
	int			ret = SUCCEED;
	zbx_vector_uint64_t	ids;

	zbx_vector_uint64_create(&ids);

	result = DBselect(
			"select a.autoreg_hostid,a.proxy_hostid,h.proxy_hostid"
			" from autoreg_host a"
			" left join hosts h"
				" on h.host=a.host");

	while (NULL != (row = DBfetch(result)))
	{
		zbx_uint64_t	autoreg_proxy_hostid, host_proxy_hostid;

		ZBX_DBROW2UINT64(autoreg_proxy_hostid, row[1]);
		ZBX_DBROW2UINT64(host_proxy_hostid, row[2]);

		if (autoreg_proxy_hostid != host_proxy_hostid)
		{
			zbx_uint64_t	id;

			ZBX_STR2UINT64(id, row[0]);
			zbx_vector_uint64_append(&ids, id);
		}
	}
	DBfree_result(result);

	if (0 != ids.values_num)
	{
		char	*sql = NULL;
		size_t	sql_alloc = 0, sql_offset = 0;

		zbx_snprintf_alloc(&sql, &sql_alloc, &sql_offset, "delete from autoreg_host where");
		DBadd_condition_alloc(&sql, &sql_alloc, &sql_offset, "autoreg_hostid", ids.values, ids.values_num);

		if (ZBX_DB_OK > DBexecute("%s", sql))
			ret = FAIL;

		zbx_free(sql);
	}

	zbx_vector_uint64_destroy(&ids);

	return ret;
}

static int	DBpatch_3050103(void)
{
	return DBcreate_index("autoreg_host", "autoreg_host_2", "proxy_hostid", 0);
}

static int	DBpatch_3050104(void)
{
	return DBdrop_index("autoreg_host", "autoreg_host_1");
}

static int	DBpatch_3050105(void)
{
	return DBcreate_index("autoreg_host", "autoreg_host_1", "host", 0);
}

static int	DBpatch_3050070(void)
{
	int	res;

	if (0 == (program_type & ZBX_PROGRAM_TYPE_SERVER))
		return SUCCEED;

	res = DBexecute("update profiles set value_int=2 where idx='web.problem.filter.evaltype' and value_int=1");

	if (ZBX_DB_OK > res)
		return FAIL;

	return SUCCEED;
}

static int	DBpatch_3050071(void)
{
	int	res;

	if (0 == (program_type & ZBX_PROGRAM_TYPE_SERVER))
		return SUCCEED;

	res = DBexecute(
		"update widget_field"
		" set value_int=2"
		" where name='evaltype'"
			" and value_int=1"
			" and exists ("
				"select null"
				" from widget w"
				" where widget_field.widgetid=w.widgetid"
					" and w.type='problems'"
			")");

	if (ZBX_DB_OK > res)
		return FAIL;

	return SUCCEED;
}

#endif

DBPATCH_START(3050)

/* version, duplicates flag, mandatory flag */

DBPATCH_ADD(3050000, 0, 1)
DBPATCH_ADD(3050001, 0, 1)
DBPATCH_ADD(3050004, 0, 1)
DBPATCH_ADD(3050005, 0, 1)
DBPATCH_ADD(3050008, 0, 1)
DBPATCH_ADD(3050009, 0, 1)
DBPATCH_ADD(3050010, 0, 1)
DBPATCH_ADD(3050011, 0, 1)
DBPATCH_ADD(3050012, 0, 1)
DBPATCH_ADD(3050013, 0, 1)
DBPATCH_ADD(3050014, 0, 1)
DBPATCH_ADD(3050015, 0, 1)
DBPATCH_ADD(3050016, 0, 1)
DBPATCH_ADD(3050017, 0, 1)
DBPATCH_ADD(3050018, 0, 1)
DBPATCH_ADD(3050019, 0, 1)
DBPATCH_ADD(3050020, 0, 1)
DBPATCH_ADD(3050021, 0, 1)
DBPATCH_ADD(3050022, 0, 1)
DBPATCH_ADD(3050023, 0, 1)
DBPATCH_ADD(3050024, 0, 1)
DBPATCH_ADD(3050025, 0, 1)
DBPATCH_ADD(3050026, 0, 1)
DBPATCH_ADD(3050027, 0, 1)
DBPATCH_ADD(3050028, 0, 1)
DBPATCH_ADD(3050029, 0, 0)
DBPATCH_ADD(3050030, 0, 1)
DBPATCH_ADD(3050031, 0, 1)
DBPATCH_ADD(3050032, 0, 1)
DBPATCH_ADD(3050033, 0, 1)
DBPATCH_ADD(3050034, 0, 1)
DBPATCH_ADD(3050035, 0, 1)
DBPATCH_ADD(3050036, 0, 1)
DBPATCH_ADD(3050037, 0, 1)
DBPATCH_ADD(3050038, 0, 1)
DBPATCH_ADD(3050039, 0, 1)
DBPATCH_ADD(3050040, 0, 1)
DBPATCH_ADD(3050041, 0, 1)
DBPATCH_ADD(3050042, 0, 1)
DBPATCH_ADD(3050043, 0, 1)
DBPATCH_ADD(3050044, 0, 1)
DBPATCH_ADD(3050045, 0, 1)
DBPATCH_ADD(3050046, 0, 1)
DBPATCH_ADD(3050047, 0, 1)
DBPATCH_ADD(3050048, 0, 1)
DBPATCH_ADD(3050049, 0, 1)
DBPATCH_ADD(3050050, 0, 1)
DBPATCH_ADD(3050051, 0, 1)
DBPATCH_ADD(3050052, 0, 1)
DBPATCH_ADD(3050053, 0, 1)
DBPATCH_ADD(3050054, 0, 1)
DBPATCH_ADD(3050055, 0, 1)
DBPATCH_ADD(3050056, 0, 1)
DBPATCH_ADD(3050057, 0, 1)
DBPATCH_ADD(3050058, 0, 1)
DBPATCH_ADD(3050059, 0, 1)
DBPATCH_ADD(3050060, 0, 1)
DBPATCH_ADD(3050061, 0, 1)
DBPATCH_ADD(3050062, 0, 1)
DBPATCH_ADD(3050063, 0, 1)
DBPATCH_ADD(3050064, 0, 1)
DBPATCH_ADD(3050065, 0, 1)
DBPATCH_ADD(3050066, 0, 1)
DBPATCH_ADD(3050067, 0, 1)
DBPATCH_ADD(3050068, 0, 1)
DBPATCH_ADD(3050069, 0, 1)
DBPATCH_ADD(3050070, 0, 1)
DBPATCH_ADD(3050071, 0, 1)
<<<<<<< HEAD
=======
DBPATCH_ADD(3050072, 0, 1)
DBPATCH_ADD(3050073, 0, 1)
DBPATCH_ADD(3050074, 0, 1)
DBPATCH_ADD(3050075, 0, 1)
DBPATCH_ADD(3050076, 0, 1)
DBPATCH_ADD(3050077, 0, 1)
DBPATCH_ADD(3050078, 0, 1)
DBPATCH_ADD(3050079, 0, 1)
DBPATCH_ADD(3050080, 0, 1)
DBPATCH_ADD(3050081, 0, 1)
DBPATCH_ADD(3050082, 0, 1)
DBPATCH_ADD(3050083, 0, 1)
DBPATCH_ADD(3050084, 0, 1)
DBPATCH_ADD(3050085, 0, 1)
DBPATCH_ADD(3050086, 0, 1)
DBPATCH_ADD(3050087, 0, 1)
DBPATCH_ADD(3050088, 0, 1)
DBPATCH_ADD(3050089, 0, 1)
DBPATCH_ADD(3050090, 0, 1)
DBPATCH_ADD(3050091, 0, 1)
DBPATCH_ADD(3050092, 0, 1)
DBPATCH_ADD(3050093, 0, 1)
DBPATCH_ADD(3050094, 0, 1)
DBPATCH_ADD(3050095, 0, 1)
DBPATCH_ADD(3050096, 0, 1)
DBPATCH_ADD(3050097, 0, 1)
DBPATCH_ADD(3050098, 0, 1)
DBPATCH_ADD(3050099, 0, 1)
DBPATCH_ADD(3050100, 0, 1)
DBPATCH_ADD(3050101, 0, 1)
DBPATCH_ADD(3050102, 0, 1)
DBPATCH_ADD(3050103, 0, 1)
DBPATCH_ADD(3050104, 0, 1)
DBPATCH_ADD(3050105, 0, 1)
>>>>>>> 2ab941b7

DBPATCH_END()<|MERGE_RESOLUTION|>--- conflicted
+++ resolved
@@ -1158,7 +1158,7 @@
 	return DBcreate_index("autoreg_host", "autoreg_host_1", "host", 0);
 }
 
-static int	DBpatch_3050070(void)
+static int	DBpatch_3050106(void)
 {
 	int	res;
 
@@ -1173,7 +1173,7 @@
 	return SUCCEED;
 }
 
-static int	DBpatch_3050071(void)
+static int	DBpatch_3050107(void)
 {
 	int	res;
 
@@ -1272,8 +1272,6 @@
 DBPATCH_ADD(3050069, 0, 1)
 DBPATCH_ADD(3050070, 0, 1)
 DBPATCH_ADD(3050071, 0, 1)
-<<<<<<< HEAD
-=======
 DBPATCH_ADD(3050072, 0, 1)
 DBPATCH_ADD(3050073, 0, 1)
 DBPATCH_ADD(3050074, 0, 1)
@@ -1308,6 +1306,7 @@
 DBPATCH_ADD(3050103, 0, 1)
 DBPATCH_ADD(3050104, 0, 1)
 DBPATCH_ADD(3050105, 0, 1)
->>>>>>> 2ab941b7
+DBPATCH_ADD(3050106, 0, 1)
+DBPATCH_ADD(3050107, 0, 1)
 
 DBPATCH_END()