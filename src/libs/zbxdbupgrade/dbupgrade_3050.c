/*
** Zabbix
** Copyright (C) 2001-2018 Zabbix SIA
**
** This program is free software; you can redistribute it and/or modify
** it under the terms of the GNU General Public License as published by
** the Free Software Foundation; either version 2 of the License, or
** (at your option) any later version.
**
** This program is distributed in the hope that it will be useful,
** but WITHOUT ANY WARRANTY; without even the implied warranty of
** MERCHANTABILITY or FITNESS FOR A PARTICULAR PURPOSE. See the
** GNU General Public License for more details.
**
** You should have received a copy of the GNU General Public License
** along with this program; if not, write to the Free Software
** Foundation, Inc., 51 Franklin Street, Fifth Floor, Boston, MA  02110-1301, USA.
**/

#include "common.h"
#include "db.h"
#include "dbupgrade.h"
#include "zbxtasks.h"

extern unsigned char	program_type;

/*
 * 4.0 development database patches
 */

#ifndef HAVE_SQLITE3

extern unsigned char program_type;

static int	DBpatch_3050000(void)
{
	const ZBX_FIELD	field = {"proxy_address", "", NULL, NULL, 255, ZBX_TYPE_CHAR, ZBX_NOTNULL, 0};

	return DBadd_field("hosts", &field);
}

static int	DBpatch_3050001(void)
{
	DB_RESULT	result;
	DB_ROW		row;
	int		ret = FAIL;

	/* type : 'problem' - WIDGET_PROBLEMS */
	result = DBselect(
			"select wf.widgetid,wf.name"
			" from widget w,widget_field wf"
			" where w.widgetid=wf.widgetid"
				" and w.type='problems'"
				" and wf.name like 'tags.tag.%%'");

	while (NULL != (row = DBfetch(result)))
	{
		const char	*p;
		int		index;
		zbx_uint64_t	widget_fieldid;

		if (NULL == (p = strrchr(row[1], '.')) || SUCCEED != is_uint31(p + 1, &index))
			continue;

		widget_fieldid = DBget_maxid_num("widget_field", 1);

		/* type      : 0 - ZBX_WIDGET_FIELD_TYPE_INT32 */
		/* value_int : 0 - TAG_OPERATOR_LIKE */
		if (ZBX_DB_OK > DBexecute(
				"insert into widget_field (widget_fieldid,widgetid,type,name,value_int)"
				"values (" ZBX_FS_UI64 ",%s,0,'tags.operator.%d',0)", widget_fieldid, row[0], index)) {
			goto clean;
		}
	}

	ret = SUCCEED;
clean:
	DBfree_result(result);

	return ret;
}

static int	DBpatch_3050004(void)
{
	const ZBX_FIELD	field = {"name", "", NULL, NULL, 2048, ZBX_TYPE_CHAR, ZBX_NOTNULL, 0};

	if (SUCCEED != DBadd_field("events", &field))
		return FAIL;

	return SUCCEED;
}

static int	DBpatch_3050005(void)
{
	const ZBX_FIELD	field = {"name", "", NULL, NULL, 2048, ZBX_TYPE_CHAR, ZBX_NOTNULL, 0};

	if (SUCCEED != DBadd_field("problem", &field))
		return FAIL;

	return SUCCEED;
}

#define	ZBX_DEFAULT_INTERNAL_TRIGGER_EVENT_NAME	"Cannot calculate trigger expression."
#define	ZBX_DEFAULT_INTERNAL_ITEM_EVENT_NAME	"Cannot obtain item value."

static int	DBpatch_3050008(void)
{
	int		res;
	char		*trdefault = (char *)ZBX_DEFAULT_INTERNAL_TRIGGER_EVENT_NAME;

	if (0 == (program_type & ZBX_PROGRAM_TYPE_SERVER))
		return SUCCEED;

	res = DBexecute("update events set name='%s' where source=%d and object=%d and value=%d", trdefault,
			EVENT_SOURCE_INTERNAL, EVENT_OBJECT_TRIGGER, EVENT_STATUS_PROBLEM);

	if (ZBX_DB_OK > res)
		return FAIL;

	return SUCCEED;
}

static int	DBpatch_3050009(void)
{
	int		res;
	char		*trdefault = (char *)ZBX_DEFAULT_INTERNAL_TRIGGER_EVENT_NAME;

	if (0 == (program_type & ZBX_PROGRAM_TYPE_SERVER))
		return SUCCEED;

	res = DBexecute("update problem set name='%s' where source=%d and object=%d ", trdefault,
			EVENT_SOURCE_INTERNAL, EVENT_OBJECT_TRIGGER);

	if (ZBX_DB_OK > res)
		return FAIL;

	return SUCCEED;
}

static int	DBpatch_3050010(void)
{
	int		res;
	char		*itdefault = (char *)ZBX_DEFAULT_INTERNAL_ITEM_EVENT_NAME;

	if (0 == (program_type & ZBX_PROGRAM_TYPE_SERVER))
		return SUCCEED;

	res = DBexecute("update events set name='%s' where source=%d and object=%d and value=%d", itdefault,
			EVENT_SOURCE_INTERNAL, EVENT_OBJECT_ITEM, EVENT_STATUS_PROBLEM);

	if (ZBX_DB_OK > res)
		return FAIL;

	return SUCCEED;
}

static int	DBpatch_3050011(void)
{
	int		res;
	char		*itdefault = (char *)ZBX_DEFAULT_INTERNAL_ITEM_EVENT_NAME;

	if (0 == (program_type & ZBX_PROGRAM_TYPE_SERVER))
		return SUCCEED;

	res = DBexecute("update problem set name='%s' where source=%d and object=%d", itdefault,
			EVENT_SOURCE_INTERNAL, EVENT_OBJECT_ITEM);

	if (ZBX_DB_OK > res)
		return FAIL;

	return SUCCEED;
}

static int	DBpatch_3050012(void)
{
	int		res;

	if (0 == (program_type & ZBX_PROGRAM_TYPE_SERVER))
		return SUCCEED;

	res = DBexecute("update profiles set idx='web.problem.filter.name' where idx='web.problem.filter.problem'");

	if (ZBX_DB_OK > res)
		return FAIL;

	return SUCCEED;
}

static int	DBpatch_3050013(void)
{
	const ZBX_FIELD	field = {"dns", "", NULL, NULL, 255, ZBX_TYPE_CHAR, ZBX_NOTNULL, 0};

	return DBmodify_field_type("interface", &field, NULL);
}

static int	DBpatch_3050014(void)
{
	const ZBX_FIELD	field = {"dns", "", NULL, NULL, 255, ZBX_TYPE_CHAR, ZBX_NOTNULL, 0};

	return DBmodify_field_type("proxy_dhistory", &field, NULL);
}

static int	DBpatch_3050015(void)
{
	const ZBX_FIELD	field = {"listen_dns", "", NULL, NULL, 255, ZBX_TYPE_CHAR, ZBX_NOTNULL, 0};

	return DBmodify_field_type("autoreg_host", &field, NULL);
}

static int	DBpatch_3050016(void)
{
	const ZBX_FIELD	field = {"listen_dns", "", NULL, NULL, 255, ZBX_TYPE_CHAR, ZBX_NOTNULL, 0};

	return DBmodify_field_type("proxy_autoreg_host", &field, NULL);
}

static int	DBpatch_3050017(void)
{
	const ZBX_FIELD	field = {"dns", "", NULL, NULL, 255, ZBX_TYPE_CHAR, ZBX_NOTNULL, 0};

	return DBmodify_field_type("dservices", &field, NULL);
}

static int	DBpatch_3050018(void)
{
	return DBdrop_table("graph_theme");
}

static int	DBpatch_3050019(void)
{
	const ZBX_TABLE table =
		{"graph_theme",	"graphthemeid",	0,
			{
				{"graphthemeid", NULL, NULL, NULL, 0, ZBX_TYPE_ID, ZBX_NOTNULL, 0},
				{"theme", "", NULL, NULL, 64, ZBX_TYPE_CHAR, ZBX_NOTNULL, 0},
				{"backgroundcolor", "", NULL, NULL, 6, ZBX_TYPE_CHAR, ZBX_NOTNULL, 0},
				{"graphcolor", "", NULL, NULL, 6, ZBX_TYPE_CHAR, ZBX_NOTNULL, 0},
				{"gridcolor", "", NULL, NULL, 6, ZBX_TYPE_CHAR, ZBX_NOTNULL, 0},
				{"maingridcolor", "", NULL, NULL, 6, ZBX_TYPE_CHAR, ZBX_NOTNULL, 0},
				{"gridbordercolor", "", NULL, NULL, 6, ZBX_TYPE_CHAR, ZBX_NOTNULL, 0},
				{"textcolor", "", NULL, NULL, 6, ZBX_TYPE_CHAR, ZBX_NOTNULL, 0},
				{"highlightcolor", "", NULL, NULL, 6, ZBX_TYPE_CHAR, ZBX_NOTNULL, 0},
				{"leftpercentilecolor", "", NULL, NULL, 6, ZBX_TYPE_CHAR, ZBX_NOTNULL, 0},
				{"rightpercentilecolor", "", NULL, NULL, 6, ZBX_TYPE_CHAR, ZBX_NOTNULL, 0},
				{"nonworktimecolor", "", NULL, NULL, 6, ZBX_TYPE_CHAR, ZBX_NOTNULL, 0},
				{"colorpalette", "", NULL, NULL, 255, ZBX_TYPE_CHAR, ZBX_NOTNULL, 0},
				{0}
			},
			NULL
		};

	return DBcreate_table(&table);
}

static int	DBpatch_3050020(void)
{
	return DBcreate_index("graph_theme", "graph_theme_1", "theme", 1);
}

#define ZBX_COLORPALETTE_LIGHT	"1A7C11,F63100,2774A4,A54F10,FC6EA3,6C59DC,AC8C14,611F27,F230E0,5CCD18,BB2A02,"	\
				"5A2B57,89ABF8,7EC25C,274482,2B5429,8048B4,FD5434,790E1F,87AC4D,E89DF4"
#define ZBX_COLORPALETTE_DARK	"199C0D,F63100,2774A4,F7941D,FC6EA3,6C59DC,C7A72D,BA2A5D,F230E0,5CCD18,BB2A02,"	\
				"AC41A5,89ABF8,7EC25C,3165D5,79A277,AA73DE,FD5434,F21C3E,87AC4D,E89DF4"

static int	DBpatch_3050021(void)
{
	if (0 == (ZBX_PROGRAM_TYPE_SERVER & program_type))
		return SUCCEED;

	if (ZBX_DB_OK <= DBexecute(
			"insert into graph_theme"
			" values (1,'blue-theme','FFFFFF','FFFFFF','CCD5D9','ACBBC2','ACBBC2','1F2C33','E33734',"
				"'429E47','E33734','EBEBEB','" ZBX_COLORPALETTE_LIGHT "')"))
	{
		return SUCCEED;
	}

	return FAIL;
}

static int	DBpatch_3050022(void)
{
	if (0 == (ZBX_PROGRAM_TYPE_SERVER & program_type))
		return SUCCEED;

	if (ZBX_DB_OK <= DBexecute(
			"insert into graph_theme"
			" values (2,'dark-theme','2B2B2B','2B2B2B','454545','4F4F4F','4F4F4F','F2F2F2','E45959',"
				"'59DB8F','E45959','333333','" ZBX_COLORPALETTE_DARK "')"))
	{
		return SUCCEED;
	}

	return FAIL;
}

static int	DBpatch_3050023(void)
{
	if (0 == (ZBX_PROGRAM_TYPE_SERVER & program_type))
		return SUCCEED;

	if (ZBX_DB_OK <= DBexecute(
			"insert into graph_theme"
			" values (3,'hc-light','FFFFFF','FFFFFF','555555','000000','333333','000000','333333',"
				"'000000','000000','EBEBEB','" ZBX_COLORPALETTE_LIGHT "')"))
	{
		return SUCCEED;
	}

	return FAIL;
}

static int	DBpatch_3050024(void)
{
	if (0 == (ZBX_PROGRAM_TYPE_SERVER & program_type))
		return SUCCEED;

	if (ZBX_DB_OK <= DBexecute(
			"insert into graph_theme"
			" values (4,'hc-dark','000000','000000','666666','888888','4F4F4F','FFFFFF','FFFFFF',"
				"'FFFFFF','FFFFFF','333333','" ZBX_COLORPALETTE_DARK "')"))
	{
		return SUCCEED;
	}

	return FAIL;
}

#undef ZBX_COLORPALETTE_LIGHT
#undef ZBX_COLORPALETTE_DARK

static int	DBpatch_3050025(void)
{
	zbx_db_insert_t	db_insert;
	int		ret;

	if (0 == (program_type & ZBX_PROGRAM_TYPE_SERVER))
		return SUCCEED;

	zbx_db_insert_prepare(&db_insert, "task", "taskid", "type", "status", "clock", NULL);
	zbx_db_insert_add_values(&db_insert, __UINT64_C(0), ZBX_TM_TASK_UPDATE_EVENTNAMES, ZBX_TM_STATUS_NEW,
			time(NULL));
	zbx_db_insert_autoincrement(&db_insert, "taskid");
	ret = zbx_db_insert_execute(&db_insert);
	zbx_db_insert_clean(&db_insert);

	return ret;
}

static int	DBpatch_3050026(void)
{
	int	res;

	if (0 == (program_type & ZBX_PROGRAM_TYPE_SERVER))
		return SUCCEED;

	res = DBexecute("update profiles set value_str='name' where idx='web.problem.sort' and value_str='problem'");

	if (ZBX_DB_OK > res)
		return FAIL;

	return SUCCEED;
}

static int	DBpatch_3050027(void)
{
	const ZBX_FIELD	field = {"sendto", "", NULL, NULL, 1024, ZBX_TYPE_CHAR, ZBX_NOTNULL, 0};

	return DBmodify_field_type("media", &field, NULL);
}

static int	DBpatch_3050028(void)
{
	const ZBX_FIELD	field = {"sendto", "", NULL, NULL, 1024, ZBX_TYPE_CHAR, ZBX_NOTNULL, 0};

	return DBmodify_field_type("alerts", &field, NULL);
}

extern int	DBpatch_3040006(void);

static int	DBpatch_3050029(void)
{
	return DBpatch_3040006();
}

static int	DBpatch_3050030(void)
{
	const ZBX_FIELD	field = {"custom_color", "0", NULL, NULL, 0, ZBX_TYPE_INT, ZBX_NOTNULL, 0};

	return DBadd_field("config", &field);
}

static int	DBpatch_3050031(void)
{
	const ZBX_FIELD	field = {"problem_unack_color", "CC0000", NULL, NULL, 6, ZBX_TYPE_CHAR, ZBX_NOTNULL, 0};

	return DBset_default("config", &field);
}

static int	DBpatch_3050032(void)
{
	const ZBX_FIELD	field = {"problem_ack_color", "CC0000", NULL, NULL, 6, ZBX_TYPE_CHAR, ZBX_NOTNULL, 0};

	return DBset_default("config", &field);
}

static int	DBpatch_3050033(void)
{
	const ZBX_FIELD	field = {"ok_unack_color", "009900", NULL, NULL, 6, ZBX_TYPE_CHAR, ZBX_NOTNULL, 0};

	return DBset_default("config", &field);
}

static int	DBpatch_3050034(void)
{
	const ZBX_FIELD	field = {"ok_ack_color", "009900", NULL, NULL, 6, ZBX_TYPE_CHAR, ZBX_NOTNULL, 0};

	return DBset_default("config", &field);
}

static int	DBpatch_3050035(void)
{
	int	res;

	res = DBexecute(
		"update config"
		" set custom_color=1"
		" where problem_unack_color<>'DC0000'"
			" or problem_ack_color<>'DC0000'"
			" or ok_unack_color<>'00AA00'"
			" or ok_ack_color<>'00AA00'");

	if (ZBX_DB_OK > res)
		return FAIL;

	return SUCCEED;
}

static int	DBpatch_3050036(void)
{
	int	res;

	res = DBexecute(
		"update config"
		" set problem_unack_color='CC0000',"
			"problem_ack_color='CC0000',"
			"ok_unack_color='009900',"
			"ok_ack_color='009900'"
		" where problem_unack_color='DC0000'"
			" and problem_ack_color='DC0000'"
			" and ok_unack_color='00AA00'"
			" and ok_ack_color='00AA00'");

	if (ZBX_DB_OK > res)
		return FAIL;

	return SUCCEED;
}

extern int	DBpatch_3040007(void);

static int	DBpatch_3050037(void)
{
	return DBpatch_3040007();
}

static int	DBpatch_3050038(void)
{
	const ZBX_TABLE table =
			{"tag_filter", "tag_filterid", 0,
				{
					{"tag_filterid", NULL, NULL, NULL, 0, ZBX_TYPE_ID, ZBX_NOTNULL, 0},
					{"usrgrpid", NULL, NULL, NULL, 0, ZBX_TYPE_ID, ZBX_NOTNULL, 0},
					{"groupid", NULL, NULL, NULL, 0, ZBX_TYPE_ID, ZBX_NOTNULL, 0},
					{"tag", "", NULL, NULL, 255, ZBX_TYPE_CHAR, ZBX_NOTNULL, 0},
					{"value", "", NULL, NULL, 255, ZBX_TYPE_CHAR, ZBX_NOTNULL, 0},
					{0}
				},
				NULL
			};

	return DBcreate_table(&table);
}

static int	DBpatch_3050039(void)
{
	const ZBX_FIELD	field = {"usrgrpid", NULL, "usrgrp", "usrgrpid", 0, 0, 0, ZBX_FK_CASCADE_DELETE};

	return DBadd_foreign_key("tag_filter", 1, &field);
}

static int	DBpatch_3050040(void)
{
	const ZBX_FIELD	field = {"groupid", NULL, "groups", "groupid", 0, 0, 0, ZBX_FK_CASCADE_DELETE};

	return DBadd_foreign_key("tag_filter", 2, &field);
}

static int	DBpatch_3050041(void)
{
	const ZBX_TABLE table =
			{"task_check_now", "taskid", 0,
				{
					{"taskid", NULL, NULL, NULL, 0, ZBX_TYPE_ID, ZBX_NOTNULL, 0},
					{"itemid", NULL, NULL, NULL, 0, ZBX_TYPE_ID, ZBX_NOTNULL, 0},
					{0}
				},
				NULL
			};

	return DBcreate_table(&table);
}

static int	DBpatch_3050042(void)
{
	const ZBX_FIELD	field = {"taskid", NULL, "task", "taskid", 0, 0, 0, ZBX_FK_CASCADE_DELETE};

	return DBadd_foreign_key("task_check_now", 1, &field);
}

static int	DBpatch_3050043(void)
{
<<<<<<< HEAD
	const ZBX_FIELD	field = {"auto_compress", "1", NULL, NULL, 0, ZBX_TYPE_INT, ZBX_NOTNULL, 0};

	return DBadd_field("hosts", &field);
=======
	int	res;

	res = DBexecute(
		"update widget_field"
		" set value_int=3"
		" where name='show_tags'"
			" and exists ("
				"select null"
				" from widget w"
				" where widget_field.widgetid=w.widgetid"
					" and w.type='problems'"
			")");

	if (ZBX_DB_OK > res)
		return FAIL;

	return SUCCEED;
>>>>>>> 055e6de3
}

static int	DBpatch_3050044(void)
{
<<<<<<< HEAD
	int	ret;

	/* 5 - HOST_STATUS_PROXY_ACTIVE, 6 - HOST_STATUS_PROXY_PASSIVE */
	ret = DBexecute("update hosts set auto_compress=0 where status=5 or status=6");

	if (ZBX_DB_OK > ret)
		return FAIL;

	return SUCCEED;
}
=======
	const char	*sql =
		"delete from profiles"
		" where idx in ('web.paging.lastpage','web.menu.view.last') and value_str='tr_status.php'"
			" or idx like 'web.tr_status%'";

	if (ZBX_DB_OK <= DBexecute("%s", sql))
		return SUCCEED;

	return FAIL;
}

static int	DBpatch_3050045(void)
{
	const char	*sql = "update users set url='zabbix.php?action=problem.view' where url like '%tr_status.php%'";

	if (ZBX_DB_OK <= DBexecute("%s", sql))
		return SUCCEED;

	return FAIL;
}

static int	DBpatch_3050046(void)
{
	const ZBX_FIELD field = {"timeout", "3s", NULL, NULL, 255, ZBX_TYPE_CHAR, ZBX_NOTNULL | ZBX_PROXY, 0};

	return DBadd_field("items", &field);
}

static int	DBpatch_3050047(void)
{
	const ZBX_FIELD field = {"url", "", NULL, NULL, 2048, ZBX_TYPE_CHAR, ZBX_NOTNULL | ZBX_PROXY, 0};

	return DBadd_field("items", &field);
}

static int	DBpatch_3050048(void)
{
	const ZBX_FIELD field = {"query_fields", "", NULL, NULL, 2048, ZBX_TYPE_CHAR, ZBX_NOTNULL | ZBX_PROXY, 0};

	return DBadd_field("items", &field);
}

static int	DBpatch_3050049(void)
{
	const ZBX_FIELD	field = {"posts", "", NULL, NULL, 0, ZBX_TYPE_SHORTTEXT, ZBX_NOTNULL | ZBX_PROXY, 0};

	return DBadd_field("items", &field);
}

static int	DBpatch_3050050(void)
{
	const ZBX_FIELD field = {"status_codes", "200", NULL, NULL, 255, ZBX_TYPE_CHAR, ZBX_NOTNULL | ZBX_PROXY, 0};

	return DBadd_field("items", &field);
}

static int	DBpatch_3050051(void)
{
	const ZBX_FIELD field = {"follow_redirects", "1", NULL, NULL, 0, ZBX_TYPE_INT, ZBX_NOTNULL | ZBX_PROXY, 0};

	return DBadd_field("items", &field);
}

static int	DBpatch_3050052(void)
{
	const ZBX_FIELD field = {"post_type", "0", NULL, NULL, 0, ZBX_TYPE_INT, ZBX_NOTNULL | ZBX_PROXY, 0};

	return DBadd_field("items", &field);
}

static int	DBpatch_3050053(void)
{
	const ZBX_FIELD field = {"http_proxy", "", NULL, NULL, 255, ZBX_TYPE_CHAR, ZBX_NOTNULL | ZBX_PROXY, 0};

	return DBadd_field("items", &field);
}

static int	DBpatch_3050054(void)
{
	const ZBX_FIELD	field = {"headers", "", NULL, NULL, 0, ZBX_TYPE_SHORTTEXT, ZBX_NOTNULL | ZBX_PROXY, 0};

	return DBadd_field("items", &field);
}

static int	DBpatch_3050055(void)
{
	const ZBX_FIELD field = {"retrieve_mode", "0", NULL, NULL, 0, ZBX_TYPE_INT, ZBX_NOTNULL | ZBX_PROXY, 0};

	return DBadd_field("items", &field);
}

static int	DBpatch_3050056(void)
{
	const ZBX_FIELD field = {"request_method", "1", NULL, NULL, 0, ZBX_TYPE_INT, ZBX_NOTNULL | ZBX_PROXY, 0};

	return DBadd_field("items", &field);
}

static int	DBpatch_3050057(void)
{
	const ZBX_FIELD field = {"output_format", "0", NULL, NULL, 0, ZBX_TYPE_INT, ZBX_NOTNULL | ZBX_PROXY, 0};

	return DBadd_field("items", &field);
}

static int	DBpatch_3050058(void)
{
	const ZBX_FIELD field = {"ssl_cert_file", "", NULL, NULL, 255, ZBX_TYPE_CHAR, ZBX_NOTNULL | ZBX_PROXY, 0};

	return DBadd_field("items", &field);
}

static int	DBpatch_3050059(void)
{
	const ZBX_FIELD field = {"ssl_key_file", "", NULL, NULL, 255, ZBX_TYPE_CHAR, ZBX_NOTNULL | ZBX_PROXY, 0};

	return DBadd_field("items", &field);
}

static int	DBpatch_3050060(void)
{
	const ZBX_FIELD field = {"ssl_key_password", "", NULL, NULL, 64, ZBX_TYPE_CHAR, ZBX_NOTNULL | ZBX_PROXY, 0};

	return DBadd_field("items", &field);
}

static int	DBpatch_3050061(void)
{
	const ZBX_FIELD field = {"verify_peer", "0", NULL, NULL, 0, ZBX_TYPE_INT, ZBX_NOTNULL | ZBX_PROXY, 0};

	return DBadd_field("items", &field);
}

static int	DBpatch_3050062(void)
{
	const ZBX_FIELD field = {"verify_host", "0", NULL, NULL, 0, ZBX_TYPE_INT, ZBX_NOTNULL | ZBX_PROXY, 0};

	return DBadd_field("items", &field);
}

static int	DBpatch_3050063(void)
{
	const ZBX_FIELD field = {"allow_traps", "0", NULL, NULL, 0, ZBX_TYPE_INT, ZBX_NOTNULL | ZBX_PROXY, 0};

	return DBadd_field("items", &field);
}

>>>>>>> 055e6de3
#endif

DBPATCH_START(3050)

/* version, duplicates flag, mandatory flag */

DBPATCH_ADD(3050000, 0, 1)
DBPATCH_ADD(3050001, 0, 1)
DBPATCH_ADD(3050004, 0, 1)
DBPATCH_ADD(3050005, 0, 1)
DBPATCH_ADD(3050008, 0, 1)
DBPATCH_ADD(3050009, 0, 1)
DBPATCH_ADD(3050010, 0, 1)
DBPATCH_ADD(3050011, 0, 1)
DBPATCH_ADD(3050012, 0, 1)
DBPATCH_ADD(3050013, 0, 1)
DBPATCH_ADD(3050014, 0, 1)
DBPATCH_ADD(3050015, 0, 1)
DBPATCH_ADD(3050016, 0, 1)
DBPATCH_ADD(3050017, 0, 1)
DBPATCH_ADD(3050018, 0, 1)
DBPATCH_ADD(3050019, 0, 1)
DBPATCH_ADD(3050020, 0, 1)
DBPATCH_ADD(3050021, 0, 1)
DBPATCH_ADD(3050022, 0, 1)
DBPATCH_ADD(3050023, 0, 1)
DBPATCH_ADD(3050024, 0, 1)
DBPATCH_ADD(3050025, 0, 1)
DBPATCH_ADD(3050026, 0, 1)
DBPATCH_ADD(3050027, 0, 1)
DBPATCH_ADD(3050028, 0, 1)
DBPATCH_ADD(3050029, 0, 0)
DBPATCH_ADD(3050030, 0, 1)
DBPATCH_ADD(3050031, 0, 1)
DBPATCH_ADD(3050032, 0, 1)
DBPATCH_ADD(3050033, 0, 1)
DBPATCH_ADD(3050034, 0, 1)
DBPATCH_ADD(3050035, 0, 1)
DBPATCH_ADD(3050036, 0, 1)
DBPATCH_ADD(3050037, 0, 1)
DBPATCH_ADD(3050038, 0, 1)
DBPATCH_ADD(3050039, 0, 1)
DBPATCH_ADD(3050040, 0, 1)
DBPATCH_ADD(3050041, 0, 1)
DBPATCH_ADD(3050042, 0, 1)
DBPATCH_ADD(3050043, 0, 1)
DBPATCH_ADD(3050044, 0, 1)
<<<<<<< HEAD
=======
DBPATCH_ADD(3050045, 0, 1)
DBPATCH_ADD(3050046, 0, 1)
DBPATCH_ADD(3050047, 0, 1)
DBPATCH_ADD(3050048, 0, 1)
DBPATCH_ADD(3050049, 0, 1)
DBPATCH_ADD(3050050, 0, 1)
DBPATCH_ADD(3050051, 0, 1)
DBPATCH_ADD(3050052, 0, 1)
DBPATCH_ADD(3050053, 0, 1)
DBPATCH_ADD(3050054, 0, 1)
DBPATCH_ADD(3050055, 0, 1)
DBPATCH_ADD(3050056, 0, 1)
DBPATCH_ADD(3050057, 0, 1)
DBPATCH_ADD(3050058, 0, 1)
DBPATCH_ADD(3050059, 0, 1)
DBPATCH_ADD(3050060, 0, 1)
DBPATCH_ADD(3050061, 0, 1)
DBPATCH_ADD(3050062, 0, 1)
DBPATCH_ADD(3050063, 0, 1)
>>>>>>> 055e6de3

DBPATCH_END()<|MERGE_RESOLUTION|>--- conflicted
+++ resolved
@@ -520,11 +520,6 @@
 
 static int	DBpatch_3050043(void)
 {
-<<<<<<< HEAD
-	const ZBX_FIELD	field = {"auto_compress", "1", NULL, NULL, 0, ZBX_TYPE_INT, ZBX_NOTNULL, 0};
-
-	return DBadd_field("hosts", &field);
-=======
 	int	res;
 
 	res = DBexecute(
@@ -542,23 +537,10 @@
 		return FAIL;
 
 	return SUCCEED;
->>>>>>> 055e6de3
 }
 
 static int	DBpatch_3050044(void)
 {
-<<<<<<< HEAD
-	int	ret;
-
-	/* 5 - HOST_STATUS_PROXY_ACTIVE, 6 - HOST_STATUS_PROXY_PASSIVE */
-	ret = DBexecute("update hosts set auto_compress=0 where status=5 or status=6");
-
-	if (ZBX_DB_OK > ret)
-		return FAIL;
-
-	return SUCCEED;
-}
-=======
 	const char	*sql =
 		"delete from profiles"
 		" where idx in ('web.paging.lastpage','web.menu.view.last') and value_str='tr_status.php'"
@@ -706,7 +688,25 @@
 	return DBadd_field("items", &field);
 }
 
->>>>>>> 055e6de3
+static int	DBpatch_3050064(void)
+{
+	const ZBX_FIELD	field = {"auto_compress", "1", NULL, NULL, 0, ZBX_TYPE_INT, ZBX_NOTNULL, 0};
+
+	return DBadd_field("hosts", &field);
+}
+
+static int	DBpatch_3050065(void)
+{
+	int	ret;
+
+	/* 5 - HOST_STATUS_PROXY_ACTIVE, 6 - HOST_STATUS_PROXY_PASSIVE */
+	ret = DBexecute("update hosts set auto_compress=0 where status=5 or status=6");
+
+	if (ZBX_DB_OK > ret)
+		return FAIL;
+
+	return SUCCEED;
+}
 #endif
 
 DBPATCH_START(3050)
@@ -754,8 +754,6 @@
 DBPATCH_ADD(3050042, 0, 1)
 DBPATCH_ADD(3050043, 0, 1)
 DBPATCH_ADD(3050044, 0, 1)
-<<<<<<< HEAD
-=======
 DBPATCH_ADD(3050045, 0, 1)
 DBPATCH_ADD(3050046, 0, 1)
 DBPATCH_ADD(3050047, 0, 1)
@@ -775,6 +773,7 @@
 DBPATCH_ADD(3050061, 0, 1)
 DBPATCH_ADD(3050062, 0, 1)
 DBPATCH_ADD(3050063, 0, 1)
->>>>>>> 055e6de3
+DBPATCH_ADD(3050064, 0, 1)
+DBPATCH_ADD(3050065, 0, 1)
 
 DBPATCH_END()