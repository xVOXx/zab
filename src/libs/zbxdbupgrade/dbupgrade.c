--- conflicted
+++ resolved
@@ -2162,7 +2162,55 @@
 
 static int	DBpatch_2010184(void)
 {
-<<<<<<< HEAD
+	const ZBX_FIELD	field = {"label_location", "0", NULL, NULL, 0, ZBX_TYPE_INT, ZBX_NOTNULL, 0};
+
+	return DBset_default("sysmaps", &field);
+}
+
+static int	DBpatch_2010185(void)
+{
+	if (ZBX_DB_OK > DBexecute("update sysmaps_elements set label_location=-1 where label_location is null"))
+		return FAIL;
+
+	return SUCCEED;
+}
+
+static int	DBpatch_2010186(void)
+{
+	const ZBX_FIELD	field = {"label_location", "-1", NULL, NULL, 0, ZBX_TYPE_INT, ZBX_NOTNULL, 0};
+
+	return DBset_default("sysmaps_elements", &field);
+}
+
+static int	DBpatch_2010187(void)
+{
+	const ZBX_FIELD	field = {"label_location", "-1", NULL, NULL, 0, ZBX_TYPE_INT, ZBX_NOTNULL, 0};
+
+	return DBset_not_null("sysmaps_elements", &field);
+}
+
+static int	DBpatch_2010188(void)
+{
+	return DBdrop_index("events", "events_1");
+}
+
+static int	DBpatch_2010189(void)
+{
+	return DBdrop_index("events", "events_2");
+}
+
+static int	DBpatch_2010190(void)
+{
+	return DBcreate_index("events", "events_1", "source,object,objectid,clock", 0);
+}
+
+static int	DBpatch_2010191(void)
+{
+	return DBcreate_index("events", "events_2", "source,object,clock", 0);
+}
+
+static int	DBpatch_2010192(void)
+{
 #ifdef HAVE_ORACLE
 	const ZBX_FIELD	field = {"message_tmp", "", NULL, NULL, 0, ZBX_TYPE_TEXT, ZBX_NOTNULL, 0};
 
@@ -2170,47 +2218,28 @@
 #else
 	return SUCCEED;
 #endif
-=======
-	const ZBX_FIELD	field = {"label_location", "0", NULL, NULL, 0, ZBX_TYPE_INT, ZBX_NOTNULL, 0};
-
-	return DBset_default("sysmaps", &field);
->>>>>>> c73b94ff
-}
-
-static int	DBpatch_2010185(void)
-{
-<<<<<<< HEAD
+}
+
+static int	DBpatch_2010193(void)
+{
 #ifdef HAVE_ORACLE
 	return ZBX_DB_OK > DBexecute("update alerts set message_tmp=message") ? FAIL : SUCCEED;
 #else
 	return SUCCEED;
 #endif
-=======
-	if (ZBX_DB_OK > DBexecute("update sysmaps_elements set label_location=-1 where label_location is null"))
-		return FAIL;
-
-	return SUCCEED;
->>>>>>> c73b94ff
-}
-
-static int	DBpatch_2010186(void)
-{
-<<<<<<< HEAD
+}
+
+static int	DBpatch_2010194(void)
+{
 #ifdef HAVE_ORACLE
 	return DBdrop_field("alerts", "message");
 #else
 	return SUCCEED;
 #endif
-=======
-	const ZBX_FIELD	field = {"label_location", "-1", NULL, NULL, 0, ZBX_TYPE_INT, ZBX_NOTNULL, 0};
-
-	return DBset_default("sysmaps_elements", &field);
->>>>>>> c73b94ff
-}
-
-static int	DBpatch_2010187(void)
-{
-<<<<<<< HEAD
+}
+
+static int	DBpatch_2010195(void)
+{
 #ifdef HAVE_ORACLE
 	const ZBX_FIELD	field = {"message", "", NULL, NULL, 0, ZBX_TYPE_TEXT, ZBX_NOTNULL, 0};
 
@@ -2218,31 +2247,6 @@
 #else
 	return SUCCEED;
 #endif
-=======
-	const ZBX_FIELD	field = {"label_location", "-1", NULL, NULL, 0, ZBX_TYPE_INT, ZBX_NOTNULL, 0};
-
-	return DBset_not_null("sysmaps_elements", &field);
-}
-
-static int	DBpatch_2010188(void)
-{
-	return DBdrop_index("events", "events_1");
-}
-
-static int	DBpatch_2010189(void)
-{
-	return DBdrop_index("events", "events_2");
-}
-
-static int	DBpatch_2010190(void)
-{
-	return DBcreate_index("events", "events_1", "source,object,objectid,clock", 0);
-}
-
-static int	DBpatch_2010191(void)
-{
-	return DBcreate_index("events", "events_2", "source,object,clock", 0);
->>>>>>> c73b94ff
 }
 
 #define DBPATCH_START()					zbx_dbpatch_t	patches[] = {
@@ -2479,13 +2483,14 @@
 	DBPATCH_ADD(2010185, 0, 1)
 	DBPATCH_ADD(2010186, 0, 1)
 	DBPATCH_ADD(2010187, 0, 1)
-<<<<<<< HEAD
-=======
 	DBPATCH_ADD(2010188, 0, 1)
 	DBPATCH_ADD(2010189, 0, 1)
 	DBPATCH_ADD(2010190, 0, 1)
 	DBPATCH_ADD(2010191, 0, 1)
->>>>>>> c73b94ff
+	DBPATCH_ADD(2010192, 0, 1)
+	DBPATCH_ADD(2010193, 0, 1)
+	DBPATCH_ADD(2010194, 0, 1)
+	DBPATCH_ADD(2010195, 0, 1)
 
 	DBPATCH_END()
 
