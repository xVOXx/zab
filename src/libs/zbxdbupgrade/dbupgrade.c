--- conflicted
+++ resolved
@@ -1609,18 +1609,290 @@
 
 static int	DBpatch_2010102(void)
 {
-<<<<<<< HEAD
+	return DBcreate_index("hosts", "hosts_5", "maintenanceid", 0);
+}
+
+static int	DBpatch_2010103(void)
+{
+	return DBcreate_index("screens", "screens_1", "templateid", 0);
+}
+
+static int	DBpatch_2010104(void)
+{
+	return DBcreate_index("screens_items", "screens_items_1", "screenid", 0);
+}
+
+static int	DBpatch_2010105(void)
+{
+	return DBcreate_index("slides", "slides_2", "screenid", 0);
+}
+
+static int	DBpatch_2010106(void)
+{
+	return DBcreate_index("drules", "drules_1", "proxy_hostid", 0);
+}
+
+static int	DBpatch_2010107(void)
+{
+	return DBcreate_index("items", "items_6", "interfaceid", 0);
+}
+
+static int	DBpatch_2010108(void)
+{
+	return DBcreate_index("httpstepitem", "httpstepitem_2", "itemid", 0);
+}
+
+static int	DBpatch_2010109(void)
+{
+	return DBcreate_index("httptestitem", "httptestitem_2", "itemid", 0);
+}
+
+static int	DBpatch_2010110(void)
+{
+	return DBcreate_index("users_groups", "users_groups_2", "userid", 0);
+}
+
+static int	DBpatch_2010111(void)
+{
+	return DBcreate_index("scripts", "scripts_1", "usrgrpid", 0);
+}
+
+static int	DBpatch_2010112(void)
+{
+	return DBcreate_index("scripts", "scripts_2", "groupid", 0);
+}
+
+static int	DBpatch_2010113(void)
+{
+	return DBcreate_index("opmessage", "opmessage_1", "mediatypeid", 0);
+}
+
+static int	DBpatch_2010114(void)
+{
+	return DBcreate_index("opmessage_grp", "opmessage_grp_2", "usrgrpid", 0);
+}
+
+static int	DBpatch_2010115(void)
+{
+	return DBcreate_index("opmessage_usr", "opmessage_usr_2", "userid", 0);
+}
+
+static int	DBpatch_2010116(void)
+{
+	return DBcreate_index("opcommand", "opcommand_1", "scriptid", 0);
+}
+
+static int	DBpatch_2010117(void)
+{
+	return DBcreate_index("opcommand_hst", "opcommand_hst_2", "hostid", 0);
+}
+
+static int	DBpatch_2010118(void)
+{
+	return DBcreate_index("opcommand_grp", "opcommand_grp_2", "groupid", 0);
+}
+
+static int	DBpatch_2010119(void)
+{
+	return DBcreate_index("opgroup", "opgroup_2", "groupid", 0);
+}
+
+static int	DBpatch_2010120(void)
+{
+	return DBcreate_index("optemplate", "optemplate_2", "templateid", 0);
+}
+
+static int	DBpatch_2010121(void)
+{
+	return DBcreate_index("config", "config_1", "alert_usrgrpid", 0);
+}
+
+static int	DBpatch_2010122(void)
+{
+	return DBcreate_index("config", "config_2", "discovery_groupid", 0);
+}
+
+static int	DBpatch_2010123(void)
+{
+	return DBcreate_index("triggers", "triggers_3", "templateid", 0);
+}
+
+static int	DBpatch_2010124(void)
+{
+	return DBcreate_index("graphs", "graphs_2", "templateid", 0);
+}
+
+static int	DBpatch_2010125(void)
+{
+	return DBcreate_index("graphs", "graphs_3", "ymin_itemid", 0);
+}
+
+static int	DBpatch_2010126(void)
+{
+	return DBcreate_index("graphs", "graphs_4", "ymax_itemid", 0);
+}
+
+static int	DBpatch_2010127(void)
+{
+	return DBcreate_index("icon_map", "icon_map_2", "default_iconid", 0);
+}
+
+static int	DBpatch_2010128(void)
+{
+	return DBcreate_index("icon_mapping", "icon_mapping_2", "iconid", 0);
+}
+
+static int	DBpatch_2010129(void)
+{
+	return DBcreate_index("sysmaps", "sysmaps_2", "backgroundid", 0);
+}
+
+static int	DBpatch_2010130(void)
+{
+	return DBcreate_index("sysmaps", "sysmaps_3", "iconmapid", 0);
+}
+
+static int	DBpatch_2010131(void)
+{
+	return DBcreate_index("sysmaps_elements", "sysmaps_elements_1", "sysmapid", 0);
+}
+
+static int	DBpatch_2010132(void)
+{
+	return DBcreate_index("sysmaps_elements", "sysmaps_elements_2", "iconid_off", 0);
+}
+
+static int	DBpatch_2010133(void)
+{
+	return DBcreate_index("sysmaps_elements", "sysmaps_elements_3", "iconid_on", 0);
+}
+
+static int	DBpatch_2010134(void)
+{
+	return DBcreate_index("sysmaps_elements", "sysmaps_elements_4", "iconid_disabled", 0);
+}
+
+static int	DBpatch_2010135(void)
+{
+	return DBcreate_index("sysmaps_elements", "sysmaps_elements_5", "iconid_maintenance", 0);
+}
+
+static int	DBpatch_2010136(void)
+{
+	return DBcreate_index("sysmaps_links", "sysmaps_links_1", "sysmapid", 0);
+}
+
+static int	DBpatch_2010137(void)
+{
+	return DBcreate_index("sysmaps_links", "sysmaps_links_2", "selementid1", 0);
+}
+
+static int	DBpatch_2010138(void)
+{
+	return DBcreate_index("sysmaps_links", "sysmaps_links_3", "selementid2", 0);
+}
+
+static int	DBpatch_2010139(void)
+{
+	return DBcreate_index("sysmaps_link_triggers", "sysmaps_link_triggers_2", "triggerid", 0);
+}
+
+static int	DBpatch_2010140(void)
+{
+	return DBcreate_index("maintenances_hosts", "maintenances_hosts_2", "hostid", 0);
+}
+
+static int	DBpatch_2010141(void)
+{
+	return DBcreate_index("maintenances_groups", "maintenances_groups_2", "groupid", 0);
+}
+
+static int	DBpatch_2010142(void)
+{
+	return DBcreate_index("maintenances_windows", "maintenances_windows_2", "timeperiodid", 0);
+}
+
+static int	DBpatch_2010143(void)
+{
+	return DBcreate_index("nodes", "nodes_1", "masterid", 0);
+}
+
+static int	DBpatch_2010144(void)
+{
+	return DBcreate_index("graph_discovery", "graph_discovery_2", "parent_graphid", 0);
+}
+
+static int	DBpatch_2010145(void)
+{
+	return DBcreate_index("item_discovery", "item_discovery_2", "parent_itemid", 0);
+}
+
+static int	DBpatch_2010146(void)
+{
+	return DBcreate_index("trigger_discovery", "trigger_discovery_2", "parent_triggerid", 0);
+}
+
+static int	DBpatch_2010147(void)
+{
+	return DBcreate_index("application_template", "application_template_2", "templateid", 0);
+}
+
+static int	DBpatch_2010148(void)
+{
+	return DBrename_index("slides", "slides_slides_1", "slides_1", "slideshowid", 0);
+}
+
+static int	DBpatch_2010149(void)
+{
+	return DBrename_index("httptest", "httptest_httptest_1", "httptest_1", "applicationid", 0);
+}
+
+static int	DBpatch_2010150(void)
+{
+	return DBrename_index("httpstep", "httpstep_httpstep_1", "httpstep_1", "httptestid", 0);
+}
+
+static int	DBpatch_2010151(void)
+{
+	return DBrename_index("httpstepitem", "httpstepitem_httpstepitem_1", "httpstepitem_1", "httpstepid,itemid", 1);
+}
+
+static int	DBpatch_2010152(void)
+{
+	return DBrename_index("httptestitem", "httptestitem_httptestitem_1", "httptestitem_1", "httptestid,itemid", 1);
+}
+
+static int	DBpatch_2010153(void)
+{
+	return DBrename_index("graphs", "graphs_graphs_1", "graphs_1", "name", 0);
+}
+
+static int	DBpatch_2010154(void)
+{
+	return DBrename_index("services_links", "services_links_links_1", "services_links_1", "servicedownid", 0);
+}
+
+static int	DBpatch_2010155(void)
+{
+	return DBrename_index("services_links", "services_links_links_2", "services_links_2",
+			"serviceupid,servicedownid", 1);
+}
+
+static int	DBpatch_2010156(void)
+{
+	return DBrename_index("services_times", "services_times_times_1", "services_times_1",
+			"serviceid,type,ts_from,ts_to", 0);
+}
+
+static int	DBpatch_2010157(void)
+{
 	const ZBX_FIELD field = {"flags", "0", NULL, NULL, 0, ZBX_TYPE_INT, ZBX_NOTNULL, 0};
 
 	return DBadd_field("hosts", &field);
-=======
-	return DBcreate_index("hosts", "hosts_5", "maintenanceid", 0);
->>>>>>> 4c6e4a22
-}
-
-static int	DBpatch_2010103(void)
-{
-<<<<<<< HEAD
+}
+
+static int	DBpatch_2010158(void)
+{
 	const ZBX_TABLE	table =
 			{"host_discovery", "hostid", 0,
 				{
@@ -1635,69 +1907,45 @@
 			};
 
 	return DBcreate_table(&table);
-=======
-	return DBcreate_index("screens", "screens_1", "templateid", 0);
->>>>>>> 4c6e4a22
-}
-
-static int	DBpatch_2010104(void)
-{
-<<<<<<< HEAD
+}
+
+static int	DBpatch_2010159(void)
+{
 	const ZBX_FIELD	field = {"hostid", NULL, "hosts", "hostid", 0, 0, 0, ZBX_FK_CASCADE_DELETE};
 
 	return DBadd_foreign_key("host_discovery", 1, &field);
-=======
-	return DBcreate_index("screens_items", "screens_items_1", "screenid", 0);
->>>>>>> 4c6e4a22
-}
-
-static int	DBpatch_2010105(void)
-{
-<<<<<<< HEAD
+}
+
+static int	DBpatch_2010160(void)
+{
 	const ZBX_FIELD	field = {"parent_hostid", NULL, "hosts", "hostid", 0, 0, 0, 0};
 
 	return DBadd_foreign_key("host_discovery", 2, &field);
-=======
-	return DBcreate_index("slides", "slides_2", "screenid", 0);
->>>>>>> 4c6e4a22
-}
-
-static int	DBpatch_2010106(void)
-{
-<<<<<<< HEAD
+}
+
+static int	DBpatch_2010161(void)
+{
 	const ZBX_FIELD	field = {"parent_itemid", NULL, "items", "itemid", 0, 0, 0, 0};
 
 	return DBadd_foreign_key("host_discovery", 3, &field);
-=======
-	return DBcreate_index("drules", "drules_1", "proxy_hostid", 0);
->>>>>>> 4c6e4a22
-}
-
-static int	DBpatch_2010107(void)
-{
-<<<<<<< HEAD
+}
+
+static int	DBpatch_2010162(void)
+{
 	const ZBX_FIELD field = {"templateid", NULL, NULL, NULL, 0, ZBX_TYPE_ID, 0, 0};
 
 	return DBadd_field("hosts", &field);
-=======
-	return DBcreate_index("items", "items_6", "interfaceid", 0);
->>>>>>> 4c6e4a22
-}
-
-static int	DBpatch_2010108(void)
-{
-<<<<<<< HEAD
+}
+
+static int	DBpatch_2010163(void)
+{
 	const ZBX_FIELD	field = {"templateid", NULL, "hosts", "hostid", 0, 0, 0, ZBX_FK_CASCADE_DELETE};
 
 	return DBadd_foreign_key("hosts", 3, &field);
-=======
-	return DBcreate_index("httpstepitem", "httpstepitem_2", "itemid", 0);
->>>>>>> 4c6e4a22
-}
-
-static int	DBpatch_2010109(void)
-{
-<<<<<<< HEAD
+}
+
+static int	DBpatch_2010164(void)
+{
 	const ZBX_TABLE	table =
 			{"interface_discovery", "interfaceid", 0,
 				{
@@ -1708,37 +1956,25 @@
 			};
 
 	return DBcreate_table(&table);
-=======
-	return DBcreate_index("httptestitem", "httptestitem_2", "itemid", 0);
->>>>>>> 4c6e4a22
-}
-
-static int	DBpatch_2010110(void)
-{
-<<<<<<< HEAD
+}
+
+static int	DBpatch_2010165(void)
+{
 	const ZBX_FIELD	field = {"interfaceid", NULL, "interface", "interfaceid", 0, 0, 0, ZBX_FK_CASCADE_DELETE};
 
 	return DBadd_foreign_key("interface_discovery", 1, &field);
-=======
-	return DBcreate_index("users_groups", "users_groups_2", "userid", 0);
->>>>>>> 4c6e4a22
-}
-
-static int	DBpatch_2010111(void)
-{
-<<<<<<< HEAD
+}
+
+static int	DBpatch_2010166(void)
+{
 	const ZBX_FIELD	field =
 			{"parent_interfaceid", NULL, "interface", "interfaceid", 0, 0, 0, ZBX_FK_CASCADE_DELETE};
 
 	return DBadd_foreign_key("interface_discovery", 2, &field);
-=======
-	return DBcreate_index("scripts", "scripts_1", "usrgrpid", 0);
->>>>>>> 4c6e4a22
-}
-
-static int	DBpatch_2010112(void)
-{
-<<<<<<< HEAD
+}
+
+static int	DBpatch_2010167(void)
+{
 	const ZBX_TABLE	table =
 			{"group_prototype", "group_prototypeid", 0,
 				{
@@ -1752,56 +1988,36 @@
 			};
 
 	return DBcreate_table(&table);
-=======
-	return DBcreate_index("scripts", "scripts_2", "groupid", 0);
->>>>>>> 4c6e4a22
-}
-
-static int	DBpatch_2010113(void)
-{
-<<<<<<< HEAD
+}
+
+static int	DBpatch_2010168(void)
+{
 	const ZBX_FIELD	field = {"hostid", NULL, "hosts", "hostid", 0, 0, 0, ZBX_FK_CASCADE_DELETE};
 
 	return DBadd_foreign_key("group_prototype", 1, &field);
-=======
-	return DBcreate_index("opmessage", "opmessage_1", "mediatypeid", 0);
->>>>>>> 4c6e4a22
-}
-
-static int	DBpatch_2010114(void)
-{
-<<<<<<< HEAD
+}
+
+static int	DBpatch_2010169(void)
+{
 	const ZBX_FIELD	field = {"groupid", NULL, "groups", "groupid", 0, 0, 0, 0};
 
 	return DBadd_foreign_key("group_prototype", 2, &field);
-=======
-	return DBcreate_index("opmessage_grp", "opmessage_grp_2", "usrgrpid", 0);
->>>>>>> 4c6e4a22
-}
-
-static int	DBpatch_2010115(void)
-{
-<<<<<<< HEAD
+}
+
+static int	DBpatch_2010170(void)
+{
 	const ZBX_FIELD	field = {"templateid", NULL, "group_prototype", "group_prototypeid", 0, 0, 0, ZBX_FK_CASCADE_DELETE};
 
 	return DBadd_foreign_key("group_prototype", 3, &field);
-=======
-	return DBcreate_index("opmessage_usr", "opmessage_usr_2", "userid", 0);
->>>>>>> 4c6e4a22
-}
-
-static int	DBpatch_2010116(void)
-{
-<<<<<<< HEAD
+}
+
+static int	DBpatch_2010171(void)
+{
 	return DBcreate_index("group_prototype", "group_prototype_1", "hostid", 0);
-=======
-	return DBcreate_index("opcommand", "opcommand_1", "scriptid", 0);
->>>>>>> 4c6e4a22
-}
-
-static int	DBpatch_2010117(void)
-{
-<<<<<<< HEAD
+}
+
+static int	DBpatch_2010172(void)
+{
 	const ZBX_TABLE	table =
 			{"group_discovery", "groupid", 0,
 				{
@@ -1815,224 +2031,27 @@
 			};
 
 	return DBcreate_table(&table);
-=======
-	return DBcreate_index("opcommand_hst", "opcommand_hst_2", "hostid", 0);
->>>>>>> 4c6e4a22
-}
-
-static int	DBpatch_2010118(void)
-{
-<<<<<<< HEAD
+}
+
+static int	DBpatch_2010173(void)
+{
 	const ZBX_FIELD	field = {"groupid", NULL, "groups", "groupid", 0, 0, 0, ZBX_FK_CASCADE_DELETE};
 
 	return DBadd_foreign_key("group_discovery", 1, &field);
-=======
-	return DBcreate_index("opcommand_grp", "opcommand_grp_2", "groupid", 0);
->>>>>>> 4c6e4a22
-}
-
-static int	DBpatch_2010119(void)
-{
-<<<<<<< HEAD
+}
+
+static int	DBpatch_2010174(void)
+{
 	const ZBX_FIELD	field = {"parent_group_prototypeid", NULL, "group_prototype", "group_prototypeid", 0, 0, 0, 0};
 
 	return DBadd_foreign_key("group_discovery", 2, &field);
-=======
-	return DBcreate_index("opgroup", "opgroup_2", "groupid", 0);
->>>>>>> 4c6e4a22
-}
-
-static int	DBpatch_2010120(void)
-{
-<<<<<<< HEAD
+}
+
+static int	DBpatch_2010175(void)
+{
 	const ZBX_FIELD field = {"flags", "0", NULL, NULL, 0, ZBX_TYPE_INT, ZBX_NOTNULL, 0};
 
 	return DBadd_field("groups", &field);
-=======
-	return DBcreate_index("optemplate", "optemplate_2", "templateid", 0);
-}
-
-static int	DBpatch_2010121(void)
-{
-	return DBcreate_index("config", "config_1", "alert_usrgrpid", 0);
-}
-
-static int	DBpatch_2010122(void)
-{
-	return DBcreate_index("config", "config_2", "discovery_groupid", 0);
-}
-
-static int	DBpatch_2010123(void)
-{
-	return DBcreate_index("triggers", "triggers_3", "templateid", 0);
-}
-
-static int	DBpatch_2010124(void)
-{
-	return DBcreate_index("graphs", "graphs_2", "templateid", 0);
-}
-
-static int	DBpatch_2010125(void)
-{
-	return DBcreate_index("graphs", "graphs_3", "ymin_itemid", 0);
-}
-
-static int	DBpatch_2010126(void)
-{
-	return DBcreate_index("graphs", "graphs_4", "ymax_itemid", 0);
-}
-
-static int	DBpatch_2010127(void)
-{
-	return DBcreate_index("icon_map", "icon_map_2", "default_iconid", 0);
-}
-
-static int	DBpatch_2010128(void)
-{
-	return DBcreate_index("icon_mapping", "icon_mapping_2", "iconid", 0);
-}
-
-static int	DBpatch_2010129(void)
-{
-	return DBcreate_index("sysmaps", "sysmaps_2", "backgroundid", 0);
-}
-
-static int	DBpatch_2010130(void)
-{
-	return DBcreate_index("sysmaps", "sysmaps_3", "iconmapid", 0);
-}
-
-static int	DBpatch_2010131(void)
-{
-	return DBcreate_index("sysmaps_elements", "sysmaps_elements_1", "sysmapid", 0);
-}
-
-static int	DBpatch_2010132(void)
-{
-	return DBcreate_index("sysmaps_elements", "sysmaps_elements_2", "iconid_off", 0);
-}
-
-static int	DBpatch_2010133(void)
-{
-	return DBcreate_index("sysmaps_elements", "sysmaps_elements_3", "iconid_on", 0);
-}
-
-static int	DBpatch_2010134(void)
-{
-	return DBcreate_index("sysmaps_elements", "sysmaps_elements_4", "iconid_disabled", 0);
-}
-
-static int	DBpatch_2010135(void)
-{
-	return DBcreate_index("sysmaps_elements", "sysmaps_elements_5", "iconid_maintenance", 0);
-}
-
-static int	DBpatch_2010136(void)
-{
-	return DBcreate_index("sysmaps_links", "sysmaps_links_1", "sysmapid", 0);
-}
-
-static int	DBpatch_2010137(void)
-{
-	return DBcreate_index("sysmaps_links", "sysmaps_links_2", "selementid1", 0);
-}
-
-static int	DBpatch_2010138(void)
-{
-	return DBcreate_index("sysmaps_links", "sysmaps_links_3", "selementid2", 0);
-}
-
-static int	DBpatch_2010139(void)
-{
-	return DBcreate_index("sysmaps_link_triggers", "sysmaps_link_triggers_2", "triggerid", 0);
-}
-
-static int	DBpatch_2010140(void)
-{
-	return DBcreate_index("maintenances_hosts", "maintenances_hosts_2", "hostid", 0);
-}
-
-static int	DBpatch_2010141(void)
-{
-	return DBcreate_index("maintenances_groups", "maintenances_groups_2", "groupid", 0);
-}
-
-static int	DBpatch_2010142(void)
-{
-	return DBcreate_index("maintenances_windows", "maintenances_windows_2", "timeperiodid", 0);
-}
-
-static int	DBpatch_2010143(void)
-{
-	return DBcreate_index("nodes", "nodes_1", "masterid", 0);
-}
-
-static int	DBpatch_2010144(void)
-{
-	return DBcreate_index("graph_discovery", "graph_discovery_2", "parent_graphid", 0);
-}
-
-static int	DBpatch_2010145(void)
-{
-	return DBcreate_index("item_discovery", "item_discovery_2", "parent_itemid", 0);
-}
-
-static int	DBpatch_2010146(void)
-{
-	return DBcreate_index("trigger_discovery", "trigger_discovery_2", "parent_triggerid", 0);
-}
-
-static int	DBpatch_2010147(void)
-{
-	return DBcreate_index("application_template", "application_template_2", "templateid", 0);
-}
-
-static int	DBpatch_2010148(void)
-{
-	return DBrename_index("slides", "slides_slides_1", "slides_1", "slideshowid", 0);
-}
-
-static int	DBpatch_2010149(void)
-{
-	return DBrename_index("httptest", "httptest_httptest_1", "httptest_1", "applicationid", 0);
-}
-
-static int	DBpatch_2010150(void)
-{
-	return DBrename_index("httpstep", "httpstep_httpstep_1", "httpstep_1", "httptestid", 0);
-}
-
-static int	DBpatch_2010151(void)
-{
-	return DBrename_index("httpstepitem", "httpstepitem_httpstepitem_1", "httpstepitem_1", "httpstepid,itemid", 1);
-}
-
-static int	DBpatch_2010152(void)
-{
-	return DBrename_index("httptestitem", "httptestitem_httptestitem_1", "httptestitem_1", "httptestid,itemid", 1);
-}
-
-static int	DBpatch_2010153(void)
-{
-	return DBrename_index("graphs", "graphs_graphs_1", "graphs_1", "name", 0);
-}
-
-static int	DBpatch_2010154(void)
-{
-	return DBrename_index("services_links", "services_links_links_1", "services_links_1", "servicedownid", 0);
-}
-
-static int	DBpatch_2010155(void)
-{
-	return DBrename_index("services_links", "services_links_links_2", "services_links_2",
-			"serviceupid,servicedownid", 1);
-}
-
-static int	DBpatch_2010156(void)
-{
-	return DBrename_index("services_times", "services_times_times_1", "services_times_1",
-			"serviceid,type,ts_from,ts_to", 0);
->>>>>>> 4c6e4a22
 }
 
 #define DBPATCH_START()					zbx_dbpatch_t	patches[] = {
@@ -2185,27 +2204,6 @@
 	DBPATCH_ADD(2010099, 0, 0)
 	DBPATCH_ADD(2010100, 0, 0)
 	DBPATCH_ADD(2010101, 0, 1)
-<<<<<<< HEAD
-	DBPATCH_ADD(2010102, 0, 1)
-	DBPATCH_ADD(2010103, 0, 1)
-	DBPATCH_ADD(2010104, 0, 1)
-	DBPATCH_ADD(2010105, 0, 1)
-	DBPATCH_ADD(2010106, 0, 1)
-	DBPATCH_ADD(2010107, 0, 1)
-	DBPATCH_ADD(2010108, 0, 1)
-	DBPATCH_ADD(2010109, 0, 1)
-	DBPATCH_ADD(2010110, 0, 1)
-	DBPATCH_ADD(2010111, 0, 1)
-	DBPATCH_ADD(2010112, 0, 1)
-	DBPATCH_ADD(2010113, 0, 1)
-	DBPATCH_ADD(2010114, 0, 1)
-	DBPATCH_ADD(2010115, 0, 1)
-	DBPATCH_ADD(2010116, 0, 1)
-	DBPATCH_ADD(2010117, 0, 1)
-	DBPATCH_ADD(2010118, 0, 1)
-	DBPATCH_ADD(2010119, 0, 1)
-	DBPATCH_ADD(2010120, 0, 1)
-=======
 	DBPATCH_ADD(2010102, 0, 0)
 	DBPATCH_ADD(2010103, 0, 0)
 	DBPATCH_ADD(2010104, 0, 0)
@@ -2261,7 +2259,25 @@
 	DBPATCH_ADD(2010154, 0, 0)
 	DBPATCH_ADD(2010155, 0, 0)
 	DBPATCH_ADD(2010156, 0, 0)
->>>>>>> 4c6e4a22
+	DBPATCH_ADD(2010157, 0, 1)
+	DBPATCH_ADD(2010158, 0, 1)
+	DBPATCH_ADD(2010159, 0, 1)
+	DBPATCH_ADD(2010160, 0, 1)
+	DBPATCH_ADD(2010161, 0, 1)
+	DBPATCH_ADD(2010162, 0, 1)
+	DBPATCH_ADD(2010163, 0, 1)
+	DBPATCH_ADD(2010164, 0, 1)
+	DBPATCH_ADD(2010165, 0, 1)
+	DBPATCH_ADD(2010166, 0, 1)
+	DBPATCH_ADD(2010167, 0, 1)
+	DBPATCH_ADD(2010168, 0, 1)
+	DBPATCH_ADD(2010169, 0, 1)
+	DBPATCH_ADD(2010170, 0, 1)
+	DBPATCH_ADD(2010171, 0, 1)
+	DBPATCH_ADD(2010172, 0, 1)
+	DBPATCH_ADD(2010173, 0, 1)
+	DBPATCH_ADD(2010174, 0, 1)
+	DBPATCH_ADD(2010175, 0, 1)
 
 	DBPATCH_END()
 
