--- conflicted
+++ resolved
@@ -3653,132 +3653,6 @@
 	return SUCCEED;
 }
 
-<<<<<<< HEAD
-#undef HOST_STATUS_TEMPLATE
-#define HOST_STATUS_TEMPLATE		3
-#undef ZBX_FLAG_DISCOVERY_NORMAL
-#define ZBX_FLAG_DISCOVERY_NORMAL	0x00
-#undef ZBX_FLAG_DISCOVERY_RULE
-#define ZBX_FLAG_DISCOVERY_RULE		0x01
-#undef ZBX_FLAG_DISCOVERY_PROTOTYPE
-#define ZBX_FLAG_DISCOVERY_PROTOTYPE	0x02
-
-#define ZBX_FIELD_UUID			{"uuid", "", NULL, NULL, 32, ZBX_TYPE_CHAR, ZBX_NOTNULL, 0}
-
-static int	DBpatch_5030143(void)
-{
-	const ZBX_FIELD	field = ZBX_FIELD_UUID;
-
-	return DBadd_field("items", &field);
-}
-
-static int	DBpatch_5030144(void)
-{
-	const ZBX_FIELD	field = ZBX_FIELD_UUID;
-
-	return DBadd_field("hosts", &field);
-}
-
-static int	DBpatch_5030145(void)
-{
-	const ZBX_FIELD	field = ZBX_FIELD_UUID;
-
-	return DBadd_field("triggers", &field);
-}
-
-static int	DBpatch_5030146(void)
-{
-	const ZBX_FIELD	field = ZBX_FIELD_UUID;
-
-	return DBadd_field("dashboard", &field);
-}
-
-static int	DBpatch_5030147(void)
-{
-	const ZBX_FIELD	field = ZBX_FIELD_UUID;
-
-	return DBadd_field("graphs", &field);
-}
-
-static int	DBpatch_5030148(void)
-{
-	const ZBX_FIELD	field = ZBX_FIELD_UUID;
-
-	return DBadd_field("hstgrp", &field);
-}
-
-static int	DBpatch_5030149(void)
-{
-	const ZBX_FIELD	field = ZBX_FIELD_UUID;
-
-	return DBadd_field("httptest", &field);
-}
-static int	DBpatch_5030150(void)
-{
-	const ZBX_FIELD	field = ZBX_FIELD_UUID;
-
-	return DBadd_field("valuemap", &field);
-}
-
-static char	*update_template_name(char *old)
-{
-	char	*ptr, new[MAX_STRING_LEN];
-
-#define MIN_TEMPLATE_NAME_LEN	3
-
-	ptr = old;
-
-	if (NULL != zbx_regexp_match(old, "Template (APP|App|DB|Module|Net|OS|SAN|Server|Tel|VM) ", NULL) &&
-			1 == sscanf(old, "Template %*[^ ] %" ZBX_STR(MAX_STRING_LEN) "[^\n]s", new) &&
-			MIN_TEMPLATE_NAME_LEN <= strlen(new))
-	{
-		ptr = zbx_strdup(ptr, new);
-	}
-
-	return ptr;
-}
-
-static int	DBpatch_5030151(void)
-{
-	int		ret = SUCCEED;
-	char		*name, *uuid, *sql = NULL;
-	size_t		sql_alloc = 0, sql_offset = 0;
-	DB_ROW		row;
-	DB_RESULT	result;
-
-	if (0 == (program_type & ZBX_PROGRAM_TYPE_SERVER))
-		return ret;
-
-	DBbegin_multiple_update(&sql, &sql_alloc, &sql_offset);
-
-	result = DBselect(
-			"select h.hostid,h.host"
-			" from hosts h"
-			" where h.status=%d",
-			HOST_STATUS_TEMPLATE);
-
-	while (NULL != (row = DBfetch(result)))
-	{
-		name = zbx_strdup(NULL, row[1]);
-		name = update_template_name(name);
-		uuid = zbx_gen_uuid4(name);
-		zbx_snprintf_alloc(&sql, &sql_alloc, &sql_offset, "update hosts set uuid='%s' where hostid=%s;\n",
-				uuid, row[0]);
-		zbx_free(name);
-		zbx_free(uuid);
-
-		if (SUCCEED != (ret = DBexecute_overflowed_sql(&sql, &sql_alloc, &sql_offset)))
-			goto out;
-	}
-
-	DBend_multiple_update(&sql, &sql_alloc, &sql_offset);
-
-	if (16 < sql_offset && ZBX_DB_OK > DBexecute("%s", sql))
-		ret = FAIL;
-out:
-	DBfree_result(result);
-	zbx_free(sql);
-=======
 static int	DBpatch_5030110(void)
 {
 	const ZBX_TABLE table =
@@ -3903,56 +3777,10 @@
 
 	ret = zbx_db_insert_execute(&db_insert);
 	zbx_db_insert_clean(&db_insert);
->>>>>>> 3c11d9b6
 
 	return ret;
 }
 
-<<<<<<< HEAD
-static int	DBpatch_5030152(void)
-{
-	int		ret = SUCCEED;
-	char		*name, *uuid, *sql = NULL, *seed = NULL;
-	size_t		sql_alloc = 0, sql_offset = 0;
-	DB_ROW		row;
-	DB_RESULT	result;
-
-	if (0 == (program_type & ZBX_PROGRAM_TYPE_SERVER))
-		return ret;
-
-	DBbegin_multiple_update(&sql, &sql_alloc, &sql_offset);
-
-	result = DBselect(
-			"select i.itemid,i.key_,h.host"
-			" from items i"
-			" join hosts h on h.hostid=i.hostid"
-			" where h.status=%d and i.flags in (%d,%d) and i.templateid is null",
-			HOST_STATUS_TEMPLATE, ZBX_FLAG_DISCOVERY_NORMAL, ZBX_FLAG_DISCOVERY_RULE);
-
-	while (NULL != (row = DBfetch(result)))
-	{
-		name = zbx_strdup(NULL, row[2]);
-		name = update_template_name(name);
-		seed = zbx_dsprintf(seed, "%s/%s", name, row[1]);
-		uuid = zbx_gen_uuid4(seed);
-		zbx_snprintf_alloc(&sql, &sql_alloc, &sql_offset, "update items set uuid='%s' where itemid=%s;\n",
-				uuid, row[0]);
-		zbx_free(name);
-		zbx_free(uuid);
-		zbx_free(seed);
-
-		if (SUCCEED != (ret = DBexecute_overflowed_sql(&sql, &sql_alloc, &sql_offset)))
-			goto out;
-	}
-
-	DBend_multiple_update(&sql, &sql_alloc, &sql_offset);
-
-	if (16 < sql_offset && ZBX_DB_OK > DBexecute("%s", sql))
-		ret = FAIL;
-out:
-	DBfree_result(result);
-	zbx_free(sql);
-=======
 static int	DBpatch_5030121(void)
 {
 	DB_ROW		row;
@@ -3984,99 +3812,10 @@
 	zbx_db_insert_autoincrement(&db_insert, "itemtagid");
 	ret = zbx_db_insert_execute(&db_insert);
 	zbx_db_insert_clean(&db_insert);
->>>>>>> 3c11d9b6
 
 	return ret;
 }
 
-<<<<<<< HEAD
-static int	DBpatch_5030153(void)
-{
-	int		ret = SUCCEED;
-	char		*uuid, *sql = NULL, *seed = NULL;
-	size_t		sql_alloc = 0, sql_offset = 0, seed_alloc = 0, seed_offset = 0;
-	DB_ROW		row;
-	DB_RESULT	result;
-
-	if (0 == (program_type & ZBX_PROGRAM_TYPE_SERVER))
-		return ret;
-
-	DBbegin_multiple_update(&sql, &sql_alloc, &sql_offset);
-
-	result = DBselect(
-			"select t.triggerid,t.description,t.expression,t.recovery_expression"
-			" from triggers t"
-			" join functions f on f.triggerid=t.triggerid"
-			" join items i on i.itemid=f.itemid"
-			" join hosts h on h.hostid=i.hostid and h.status=%d"
-			" where t.templateid is null and t.flags=%d",
-			HOST_STATUS_TEMPLATE, ZBX_FLAG_DISCOVERY_NORMAL);
-
-	while (NULL != (row = DBfetch(result)))
-	{
-		const char	*pexpr, *pexpr_f, *pexpr_s;
-		char		*trigger_expr, *expression = NULL;
-		int		i;
-		size_t		expression_alloc = 0, expression_offset = 0;
-		zbx_uint64_t	functionid;
-		DB_ROW		row2;
-		DB_RESULT	result2;
-
-		for (i = 0; i < 2; i++)
-		{
-			trigger_expr = zbx_strdup(NULL, row[i + 2]);
-			pexpr = pexpr_f = (const char *)trigger_expr;
-
-			while (SUCCEED == get_N_functionid(pexpr, 1, &functionid, (const char **)&pexpr_s, &pexpr_f))
-			{
-				trigger_expr[pexpr_s - trigger_expr] = '\0';
-
-				result2 = DBselect(
-						"select h.host,i.key_,f.name,f.parameter"
-						" from functions f"
-						" join items i on i.itemid=f.itemid"
-						" join hosts h on h.hostid=i.hostid"
-						" where f.functionid=" ZBX_FS_UI64,
-						functionid);
-
-				while (NULL != (row2 = DBfetch(result2)))
-				{
-					zbx_snprintf_alloc(&expression, &expression_alloc, &expression_offset,
-							"/%s{%s:%s.%s(%s)}",pexpr, row2[0], row2[1], row2[2], row2[3]);
-					pexpr = pexpr_f;
-				}
-
-				DBfree_result(result2);
-			}
-
-			if (pexpr != trigger_expr)
-				zbx_snprintf_alloc(&expression, &expression_alloc, &expression_offset, "%s", pexpr);
-
-			zbx_free(trigger_expr);
-		}
-
-		zbx_snprintf_alloc(&seed, &seed_alloc, &seed_offset, "%s", row[1]);
-		zbx_snprintf_alloc(&seed, &seed_alloc, &seed_offset, "%s", expression);
-
-		uuid = zbx_gen_uuid4(seed);
-		zbx_snprintf_alloc(&sql, &sql_alloc, &sql_offset, "update triggers set uuid='%s'"
-				" where triggerid=%s;\n", uuid, row[0]);
-		zbx_free(expression);
-		zbx_free(uuid);
-		zbx_free(seed);
-
-		if (SUCCEED != (ret = DBexecute_overflowed_sql(&sql, &sql_alloc, &sql_offset)))
-			goto out;
-	}
-
-	DBend_multiple_update(&sql, &sql_alloc, &sql_offset);
-
-	if (16 < sql_offset && ZBX_DB_OK > DBexecute("%s", sql))
-		ret = FAIL;
-out:
-	DBfree_result(result);
-	zbx_free(sql);
-=======
 static int	DBpatch_5030122(void)
 {
 	DB_ROW		row;
@@ -4105,78 +3844,10 @@
 
 	ret = zbx_db_insert_execute(&db_insert);
 	zbx_db_insert_clean(&db_insert);
->>>>>>> 3c11d9b6
 
 	return ret;
 }
 
-<<<<<<< HEAD
-static int	DBpatch_5030154(void)
-{
-	int		ret = SUCCEED;
-	char		*host_name, *uuid, *sql = NULL, *seed = NULL;
-	size_t		sql_alloc = 0, sql_offset = 0, seed_alloc = 0, seed_offset = 0;
-	DB_ROW		row;
-	DB_RESULT	result;
-
-	if (0 == (program_type & ZBX_PROGRAM_TYPE_SERVER))
-		return ret;
-
-	DBbegin_multiple_update(&sql, &sql_alloc, &sql_offset);
-	result = DBselect(
-			"select distinct g.graphid,g.name"
-			" from graphs g"
-			" join graphs_items gi on gi.graphid=g.graphid"
-			" join items i on i.itemid=gi.itemid"
-			" join hosts h on h.hostid=i.hostid and h.status=%d"
-			" where g.templateid is null and g.flags=%d",
-			HOST_STATUS_TEMPLATE, ZBX_FLAG_DISCOVERY_NORMAL);
-
-	while (NULL != (row = DBfetch(result)))
-	{
-		DB_ROW		row2;
-		DB_RESULT	result2;
-
-		zbx_snprintf_alloc(&seed, &seed_alloc, &seed_offset, "%s", row[1]);
-
-		result2 = DBselect(
-				"select h.host"
-				" from graphs_items gi"
-				" join items i on i.itemid=gi.itemid"
-				" join hosts h on h.hostid=i.hostid"
-				" where gi.graphid=%s"
-				" order by h.host",
-				row[0]);
-
-		while (NULL != (row2 = DBfetch(result2)))
-		{
-			host_name = zbx_strdup(NULL, row2[0]);
-			host_name = update_template_name(host_name);
-
-			zbx_snprintf_alloc(&seed, &seed_alloc, &seed_offset, "/%s", host_name);
-			zbx_free(host_name);
-		}
-
-		uuid = zbx_gen_uuid4(seed);
-		zbx_snprintf_alloc(&sql, &sql_alloc, &sql_offset, "update graphs set uuid='%s'"
-				" where graphid=%s;\n", uuid, row[0]);
-		zbx_free(uuid);
-		zbx_free(seed);
-
-		DBfree_result(result2);
-
-		if (SUCCEED != (ret = DBexecute_overflowed_sql(&sql, &sql_alloc, &sql_offset)))
-			goto out;
-	}
-
-	DBend_multiple_update(&sql, &sql_alloc, &sql_offset);
-
-	if (16 < sql_offset && ZBX_DB_OK > DBexecute("%s", sql))
-		ret = FAIL;
-out:
-	DBfree_result(result);
-	zbx_free(sql);
-=======
 static int	DBpatch_5030123(void)
 {
 	DB_ROW		row;
@@ -4205,56 +3876,10 @@
 
 	ret = zbx_db_insert_execute(&db_insert);
 	zbx_db_insert_clean(&db_insert);
->>>>>>> 3c11d9b6
 
 	return ret;
 }
 
-<<<<<<< HEAD
-static int	DBpatch_5030155(void)
-{
-	int		ret = SUCCEED;
-	char		*template_name, *uuid, *sql = NULL, *seed = NULL;
-	size_t		sql_alloc = 0, sql_offset = 0;
-	DB_ROW		row;
-	DB_RESULT	result;
-
-	if (0 == (program_type & ZBX_PROGRAM_TYPE_SERVER))
-		return ret;
-
-	DBbegin_multiple_update(&sql, &sql_alloc, &sql_offset);
-
-	result = DBselect(
-			"select d.dashboardid,d.name,h.host"
-			" from dashboard d"
-			" join hosts h on h.hostid=d.templateid"
-			" where h.status=%d",
-			HOST_STATUS_TEMPLATE);
-
-	while (NULL != (row = DBfetch(result)))
-	{
-		template_name = zbx_strdup(NULL, row[2]);
-		template_name = update_template_name(template_name);
-		seed = zbx_dsprintf(seed, "%s/%s", template_name, row[1]);
-		uuid = zbx_gen_uuid4(seed);
-		zbx_snprintf_alloc(&sql, &sql_alloc, &sql_offset,
-				"update dashboard set uuid='%s' where dashboardid=%s;\n", uuid, row[0]);
-		zbx_free(template_name);
-		zbx_free(uuid);
-		zbx_free(seed);
-
-		if (SUCCEED != (ret = DBexecute_overflowed_sql(&sql, &sql_alloc, &sql_offset)))
-			goto out;
-	}
-
-	DBend_multiple_update(&sql, &sql_alloc, &sql_offset);
-
-	if (16 < sql_offset && ZBX_DB_OK > DBexecute("%s", sql))
-		ret = FAIL;
-out:
-	DBfree_result(result);
-	zbx_free(sql);
-=======
 static int	DBpatch_5030124(void)
 {
 	DB_ROW		row;
@@ -4305,56 +3930,10 @@
 	zbx_db_insert_autoincrement(&db_insert, "eventtagid");
 	ret = zbx_db_insert_execute(&db_insert);
 	zbx_db_insert_clean(&db_insert);
->>>>>>> 3c11d9b6
 
 	return ret;
 }
 
-<<<<<<< HEAD
-static int	DBpatch_5030156(void)
-{
-	int		ret = SUCCEED;
-	char		*template_name, *uuid, *sql = NULL, *seed = NULL;
-	size_t		sql_alloc = 0, sql_offset = 0;
-	DB_ROW		row;
-	DB_RESULT	result;
-
-	if (0 == (program_type & ZBX_PROGRAM_TYPE_SERVER))
-		return ret;
-
-	DBbegin_multiple_update(&sql, &sql_alloc, &sql_offset);
-
-	result = DBselect(
-			"select ht.httptestid,ht.name,h.host"
-			" from httptest ht"
-			" join hosts h on h.hostid=ht.hostid and h.status=%d"
-			" where ht.templateid is null",
-			HOST_STATUS_TEMPLATE);
-
-	while (NULL != (row = DBfetch(result)))
-	{
-		template_name = zbx_strdup(NULL, row[2]);
-		template_name = update_template_name(template_name);
-		seed = zbx_dsprintf(seed, "%s/%s", template_name, row[1]);
-		uuid = zbx_gen_uuid4(seed);
-		zbx_snprintf_alloc(&sql, &sql_alloc, &sql_offset,
-				"update httptest set uuid='%s' where httptestid=%s;\n", uuid, row[0]);
-		zbx_free(template_name);
-		zbx_free(uuid);
-		zbx_free(seed);
-
-		if (SUCCEED != (ret = DBexecute_overflowed_sql(&sql, &sql_alloc, &sql_offset)))
-			goto out;
-	}
-
-	DBend_multiple_update(&sql, &sql_alloc, &sql_offset);
-
-	if (16 < sql_offset && ZBX_DB_OK > DBexecute("%s", sql))
-		ret = FAIL;
-out:
-	DBfree_result(result);
-	zbx_free(sql);
-=======
 static int	DBpatch_5030125(void)
 {
 	DB_ROW		row;
@@ -4403,56 +3982,10 @@
 	zbx_db_insert_autoincrement(&db_insert, "eventtagid");
 	ret = zbx_db_insert_execute(&db_insert);
 	zbx_db_insert_clean(&db_insert);
->>>>>>> 3c11d9b6
 
 	return ret;
 }
 
-<<<<<<< HEAD
-static int	DBpatch_5030157(void)
-{
-	int		ret = SUCCEED;
-	char		*template_name, *uuid, *sql = NULL, *seed = NULL;
-	size_t		sql_alloc = 0, sql_offset = 0;
-	DB_ROW		row;
-	DB_RESULT	result;
-
-	if (0 == (program_type & ZBX_PROGRAM_TYPE_SERVER))
-		return ret;
-
-	DBbegin_multiple_update(&sql, &sql_alloc, &sql_offset);
-
-	result = DBselect(
-			"select v.valuemapid,v.name,h.host"
-			" from valuemap v"
-			" join hosts h on h.hostid=v.hostid"
-			" where h.status=%d",
-			HOST_STATUS_TEMPLATE);
-
-	while (NULL != (row = DBfetch(result)))
-	{
-		template_name = zbx_strdup(NULL, row[2]);
-		template_name = update_template_name(template_name);
-		seed = zbx_dsprintf(seed, "%s/%s", template_name, row[1]);
-		uuid = zbx_gen_uuid4(seed);
-		zbx_snprintf_alloc(&sql, &sql_alloc, &sql_offset,
-				"update valuemap set uuid='%s' where valuemapid=%s;\n", uuid, row[0]);
-		zbx_free(template_name);
-		zbx_free(uuid);
-		zbx_free(seed);
-
-		if (SUCCEED != (ret = DBexecute_overflowed_sql(&sql, &sql_alloc, &sql_offset)))
-			goto out;
-	}
-
-	DBend_multiple_update(&sql, &sql_alloc, &sql_offset);
-
-	if (16 < sql_offset && ZBX_DB_OK > DBexecute("%s", sql))
-		ret = FAIL;
-out:
-	DBfree_result(result);
-	zbx_free(sql);
-=======
 static int	DBpatch_5030126(void)
 {
 	DB_ROW		row;
@@ -4497,247 +4030,10 @@
 	zbx_db_insert_autoincrement(&db_insert, "problemtagid");
 	ret = zbx_db_insert_execute(&db_insert);
 	zbx_db_insert_clean(&db_insert);
->>>>>>> 3c11d9b6
 
 	return ret;
 }
 
-<<<<<<< HEAD
-static int	DBpatch_5030158(void)
-{
-	int		ret = SUCCEED;
-	char		*uuid, *sql = NULL;
-	size_t		sql_alloc = 0, sql_offset = 0;
-	DB_ROW		row;
-	DB_RESULT	result;
-
-	if (0 == (program_type & ZBX_PROGRAM_TYPE_SERVER))
-		return ret;
-
-	DBbegin_multiple_update(&sql, &sql_alloc, &sql_offset);
-
-	result = DBselect("select groupid,name from hstgrp");
-
-	while (NULL != (row = DBfetch(result)))
-	{
-		uuid = zbx_gen_uuid4(row[1]);
-		zbx_snprintf_alloc(&sql, &sql_alloc, &sql_offset,
-				"update hstgrp set uuid='%s' where groupid=%s;\n", uuid, row[0]);
-		zbx_free(uuid);
-
-		if (SUCCEED != (ret = DBexecute_overflowed_sql(&sql, &sql_alloc, &sql_offset)))
-			goto out;
-	}
-
-	DBend_multiple_update(&sql, &sql_alloc, &sql_offset);
-
-	if (16 < sql_offset && ZBX_DB_OK > DBexecute("%s", sql))
-		ret = FAIL;
-out:
-	DBfree_result(result);
-	zbx_free(sql);
-
-	return ret;
-}
-
-static int	DBpatch_5030159(void)
-{
-	int		ret = SUCCEED;
-	char		*template_name, *uuid, *sql = NULL, *seed = NULL;
-	size_t		sql_alloc = 0, sql_offset = 0;
-	DB_ROW		row;
-	DB_RESULT	result;
-
-	if (0 == (program_type & ZBX_PROGRAM_TYPE_SERVER))
-		return ret;
-
-	DBbegin_multiple_update(&sql, &sql_alloc, &sql_offset);
-
-	result = DBselect(
-			"select i.itemid,i.key_,h.host,i2.key_"
-			" from items i"
-			" join hosts h on h.hostid=i.hostid"
-			" join item_discovery id on id.itemid=i.itemid"
-			" join items i2 on id.parent_itemid=i2.itemid"
-			" where h.status=%d and i.flags=%d and i.templateid is null",
-			HOST_STATUS_TEMPLATE, ZBX_FLAG_DISCOVERY_PROTOTYPE);
-
-	while (NULL != (row = DBfetch(result)))
-	{
-		template_name = zbx_strdup(NULL, row[2]);
-		template_name = update_template_name(template_name);
-		seed = zbx_dsprintf(seed, "%s/%s/%s", template_name, row[3], row[1]);
-		uuid = zbx_gen_uuid4(seed);
-		zbx_snprintf_alloc(&sql, &sql_alloc, &sql_offset, "update items set uuid='%s' where itemid=%s;\n",
-				uuid, row[0]);
-		zbx_free(template_name);
-		zbx_free(uuid);
-		zbx_free(seed);
-
-		if (SUCCEED != (ret = DBexecute_overflowed_sql(&sql, &sql_alloc, &sql_offset)))
-			goto out;
-	}
-
-	DBend_multiple_update(&sql, &sql_alloc, &sql_offset);
-
-	if (16 < sql_offset && ZBX_DB_OK > DBexecute("%s", sql))
-		ret = FAIL;
-out:
-	DBfree_result(result);
-	zbx_free(sql);
-
-	return ret;
-}
-
-static int	DBpatch_5030160(void)
-{
-	int		ret = SUCCEED;
-	char		*uuid, *sql = NULL, *seed = NULL;
-	size_t		sql_alloc = 0, sql_offset = 0, seed_alloc = 0, seed_offset = 0;
-	DB_ROW		row;
-	DB_RESULT	result;
-
-	if (0 == (program_type & ZBX_PROGRAM_TYPE_SERVER))
-		return ret;
-
-	DBbegin_multiple_update(&sql, &sql_alloc, &sql_offset);
-
-	result = DBselect(
-			"select distinct t.triggerid,t.description,t.expression,t.recovery_expression"
-			" from triggers t"
-			" join functions f on f.triggerid=t.triggerid"
-			" join items i on i.itemid=f.itemid"
-			" join hosts h on h.hostid=i.hostid and h.status=%d"
-			" where t.templateid is null and t.flags=%d",
-			HOST_STATUS_TEMPLATE, ZBX_FLAG_DISCOVERY_PROTOTYPE);
-
-	while (NULL != (row = DBfetch(result)))
-	{
-		const char	*pexpr, *pexpr_f, *pexpr_s;
-		char		*trigger_expr, *total_expr = NULL;
-		int		i;
-		size_t		total_expr_alloc = 0, total_expr_offset = 0;
-		zbx_uint64_t	functionid;
-		DB_ROW		row2;
-		DB_RESULT	result2;
-
-		result2 = DBselect(
-				"select distinct i2.key_"
-				" from items i"
-				" join item_discovery id on id.itemid=i.itemid"
-				" join items i2 on id.parent_itemid=i2.itemid"
-				" join functions f on i.itemid=f.itemid and f.triggerid=%s"
-				" where i.flags=%d",
-				row[0], ZBX_FLAG_DISCOVERY_PROTOTYPE);
-
-		if (NULL == (row2 = DBfetch(result2)))
-		{
-			DBfree_result(result2);
-			continue;
-		}
-
-		zbx_snprintf_alloc(&seed, &seed_alloc, &seed_offset, "%s", row2[0]);
-
-		DBfree_result(result2);
-
-		for (i = 0; i < 2; i++)
-		{
-			trigger_expr = zbx_strdup(NULL, row[i + 2]);
-			pexpr = pexpr_f = (const char *)trigger_expr;
-
-			while (SUCCEED == get_N_functionid(pexpr, 1, &functionid, (const char **)&pexpr_s, &pexpr_f))
-			{
-				trigger_expr[pexpr_s - trigger_expr] = '\0';
-
-				result2 = DBselect(
-						"select h.host,i.key_,f.name,f.parameter"
-						" from functions f"
-						" join items i on i.itemid=f.itemid"
-						" join hosts h on h.hostid=i.hostid"
-						" where f.functionid=" ZBX_FS_UI64,
-						functionid);
-
-				while (NULL != (row2 = DBfetch(result2)))
-				{
-					zbx_snprintf_alloc(&total_expr, &total_expr_alloc, &total_expr_offset,
-							"/%s{%s:%s.%s(%s)}",pexpr, row2[0], row2[1], row2[2], row2[3]);
-					pexpr = pexpr_f;
-				}
-
-				DBfree_result(result2);
-			}
-
-			if (pexpr != trigger_expr)
-				zbx_snprintf_alloc(&total_expr, &total_expr_alloc, &total_expr_offset, "%s", pexpr);
-
-			zbx_free(trigger_expr);
-		}
-
-		zbx_snprintf_alloc(&seed, &seed_alloc, &seed_offset, "%s", row[1]);
-		zbx_snprintf_alloc(&seed, &seed_alloc, &seed_offset, "%s", total_expr);
-
-		uuid = zbx_gen_uuid4(seed);
-		zbx_snprintf_alloc(&sql, &sql_alloc, &sql_offset, "update triggers set uuid='%s'"
-				" where triggerid=%s;\n", uuid, row[0]);
-		zbx_free(total_expr);
-		zbx_free(uuid);
-		zbx_free(seed);
-
-		if (SUCCEED != (ret = DBexecute_overflowed_sql(&sql, &sql_alloc, &sql_offset)))
-			goto out;
-	}
-
-	DBend_multiple_update(&sql, &sql_alloc, &sql_offset);
-
-	if (16 < sql_offset && ZBX_DB_OK > DBexecute("%s", sql))
-		ret = FAIL;
-out:
-	DBfree_result(result);
-	zbx_free(sql);
-
-	return ret;
-}
-
-static int	DBpatch_5030161(void)
-{
-	int		ret = SUCCEED;
-	char		*templ_name, *uuid, *sql = NULL, *seed = NULL;
-	size_t		sql_alloc = 0, sql_offset = 0, seed_alloc = 0, seed_offset = 0;
-	DB_ROW		row;
-	DB_RESULT	result;
-
-	if (0 == (program_type & ZBX_PROGRAM_TYPE_SERVER))
-		return ret;
-
-	DBbegin_multiple_update(&sql, &sql_alloc, &sql_offset);
-	result = DBselect(
-			"select distinct g.graphid,g.name,h.host,i2.key_"
-			" from graphs g"
-			" join graphs_items gi on gi.graphid=g.graphid"
-			" join items i on i.itemid=gi.itemid and i.flags=%d"
-			" join hosts h on h.hostid=i.hostid and h.status=%d"
-			" join item_discovery id on id.itemid=i.itemid"
-			" join items i2 on id.parent_itemid=i2.itemid"
-			" where g.templateid is null and g.flags=%d",
-			ZBX_FLAG_DISCOVERY_PROTOTYPE, HOST_STATUS_TEMPLATE, ZBX_FLAG_DISCOVERY_PROTOTYPE);
-
-	while (NULL != (row = DBfetch(result)))
-	{
-		templ_name = zbx_strdup(NULL, row[2]);
-		templ_name = update_template_name(templ_name);
-		zbx_snprintf_alloc(&seed, &seed_alloc, &seed_offset, "%s/%s/%s", templ_name, row[3], row[1]);
-
-		uuid = zbx_gen_uuid4(seed);
-		zbx_snprintf_alloc(&sql, &sql_alloc, &sql_offset, "update graphs set uuid='%s'"
-				" where graphid=%s;\n", uuid, row[0]);
-		zbx_free(templ_name);
-		zbx_free(uuid);
-		zbx_free(seed);
-
-		if (SUCCEED != (ret = DBexecute_overflowed_sql(&sql, &sql_alloc, &sql_offset)))
-			goto out;
-	}
-=======
 static int	DBpatch_5030127(void)
 {
 #define CONDITION_TYPE_APPLICATION	15
@@ -5006,24 +4302,865 @@
 		zbx_json_free(&json);
 	}
 	DBfree_result(result);
->>>>>>> 3c11d9b6
 
 	DBend_multiple_update(&sql, &sql_alloc, &sql_offset);
 
 	if (16 < sql_offset && ZBX_DB_OK > DBexecute("%s", sql))
 		ret = FAIL;
-<<<<<<< HEAD
+
+	zbx_free(sql);
+
+	return ret;
+}
+
+static int	DBpatch_5030131(void)
+{
+	DB_ROW			row;
+	DB_RESULT		result;
+	zbx_db_insert_t		db_insert;
+	zbx_vector_uint64_t	widget_fieldids;
+	int			ret;
+
+	if (0 == (program_type & ZBX_PROGRAM_TYPE_SERVER))
+		return SUCCEED;
+
+	zbx_db_insert_prepare(&db_insert, "widget_field", "widget_fieldid", "widgetid", "type", "name", "value_int",
+			"value_str", NULL);
+
+	zbx_vector_uint64_create(&widget_fieldids);
+
+	result = DBselect(
+			"select w.widgetid,wf.value_str,wf.widget_fieldid from widget w"
+			" join widget_field wf on wf.widgetid=w.widgetid"
+			" where w.type in ('dataover','trigover') and wf.type=1 and wf.name='application'");
+
+	while (NULL != (row = DBfetch(result)))
+	{
+		zbx_uint64_t	widgetid, widget_fieldid;
+		char		*val;
+
+		ZBX_DBROW2UINT64(widgetid, row[0]);
+		val = DBdyn_escape_string(row[1]);
+		ZBX_DBROW2UINT64(widget_fieldid, row[2]);
+
+		zbx_db_insert_add_values(&db_insert, __UINT64_C(0), widgetid, 0, "tags.operator.0", 0, "");
+		zbx_db_insert_add_values(&db_insert, __UINT64_C(0), widgetid, 1, "tags.tag.0", 0, "Application");
+		zbx_db_insert_add_values(&db_insert, __UINT64_C(0), widgetid, 1, "tags.value.0", 0, val);
+
+		zbx_vector_uint64_append(&widget_fieldids, widget_fieldid);
+
+		zbx_free(val);
+	}
+	DBfree_result(result);
+
+	zbx_db_insert_autoincrement(&db_insert, "widget_fieldid");
+
+	if (SUCCEED != (ret = zbx_db_insert_execute(&db_insert)))
+		goto out;
+
+	if (0 < widget_fieldids.values_num)
+	{
+		char	*sql = NULL;
+		size_t	sql_alloc = 0, sql_offset = 0;
+
+		zbx_snprintf_alloc(&sql, &sql_alloc, &sql_offset, "delete from widget_field where");
+		DBadd_condition_alloc(&sql, &sql_alloc, &sql_offset, "widget_fieldid", widget_fieldids.values,
+				widget_fieldids.values_num);
+
+		if (ZBX_DB_OK > DBexecute("%s", sql))
+			ret = FAIL;
+
+		zbx_free(sql);
+	}
+out:
+	zbx_db_insert_clean(&db_insert);
+	zbx_vector_uint64_destroy(&widget_fieldids);
+
+	return ret;
+}
+
+static int	DBpatch_5030132(void)
+{
+	if (0 == (program_type & ZBX_PROGRAM_TYPE_SERVER))
+		return SUCCEED;
+
+	if (ZBX_DB_OK > DBexecute("delete from role_rule where name like 'api.method.%%'"
+			" and value_str like 'application.%%'"))
+		return FAIL;
+
+	return SUCCEED;
+}
+
+static int	DBpatch_5030133(void)
+{
+	return DBdrop_foreign_key("httptest", 1);
+}
+
+static int	DBpatch_5030134(void)
+{
+	return DBdrop_index("httptest", "httptest_1");
+}
+
+static int	DBpatch_5030135(void)
+{
+	return DBdrop_field("httptest", "applicationid");
+}
+
+static int	DBpatch_5030136(void)
+{
+	return DBdrop_field("sysmaps_elements", "application");
+}
+
+static int	DBpatch_5030137(void)
+{
+	return DBdrop_table("application_discovery");
+}
+
+static int	DBpatch_5030138(void)
+{
+	return DBdrop_table("item_application_prototype");
+}
+
+static int	DBpatch_5030139(void)
+{
+	return DBdrop_table("application_prototype");
+}
+
+static int	DBpatch_5030140(void)
+{
+	return DBdrop_table("application_template");
+}
+
+static int	DBpatch_5030141(void)
+{
+	return DBdrop_table("items_applications");
+}
+
+static int	DBpatch_5030142(void)
+{
+	return DBdrop_table("applications");
+}
+#undef HOST_STATUS_TEMPLATE
+#define HOST_STATUS_TEMPLATE		3
+#undef ZBX_FLAG_DISCOVERY_NORMAL
+#define ZBX_FLAG_DISCOVERY_NORMAL	0x00
+#undef ZBX_FLAG_DISCOVERY_RULE
+#define ZBX_FLAG_DISCOVERY_RULE		0x01
+#undef ZBX_FLAG_DISCOVERY_PROTOTYPE
+#define ZBX_FLAG_DISCOVERY_PROTOTYPE	0x02
+
+#define ZBX_FIELD_UUID			{"uuid", "", NULL, NULL, 32, ZBX_TYPE_CHAR, ZBX_NOTNULL, 0}
+
+static int	DBpatch_5030143(void)
+{
+	const ZBX_FIELD	field = ZBX_FIELD_UUID;
+
+	return DBadd_field("items", &field);
+}
+
+static int	DBpatch_5030144(void)
+{
+	const ZBX_FIELD	field = ZBX_FIELD_UUID;
+
+	return DBadd_field("hosts", &field);
+}
+
+static int	DBpatch_5030145(void)
+{
+	const ZBX_FIELD	field = ZBX_FIELD_UUID;
+
+	return DBadd_field("triggers", &field);
+}
+
+static int	DBpatch_5030146(void)
+{
+	const ZBX_FIELD	field = ZBX_FIELD_UUID;
+
+	return DBadd_field("dashboard", &field);
+}
+
+static int	DBpatch_5030147(void)
+{
+	const ZBX_FIELD	field = ZBX_FIELD_UUID;
+
+	return DBadd_field("graphs", &field);
+}
+
+static int	DBpatch_5030148(void)
+{
+	const ZBX_FIELD	field = ZBX_FIELD_UUID;
+
+	return DBadd_field("hstgrp", &field);
+}
+
+static int	DBpatch_5030149(void)
+{
+	const ZBX_FIELD	field = ZBX_FIELD_UUID;
+
+	return DBadd_field("httptest", &field);
+}
+static int	DBpatch_5030150(void)
+{
+	const ZBX_FIELD	field = ZBX_FIELD_UUID;
+
+	return DBadd_field("valuemap", &field);
+}
+
+static char	*update_template_name(char *old)
+{
+	char	*ptr, new[MAX_STRING_LEN];
+
+#define MIN_TEMPLATE_NAME_LEN	3
+
+	ptr = old;
+
+	if (NULL != zbx_regexp_match(old, "Template (APP|App|DB|Module|Net|OS|SAN|Server|Tel|VM) ", NULL) &&
+			1 == sscanf(old, "Template %*[^ ] %" ZBX_STR(MAX_STRING_LEN) "[^\n]s", new) &&
+			MIN_TEMPLATE_NAME_LEN <= strlen(new))
+	{
+		ptr = zbx_strdup(ptr, new);
+	}
+
+	return ptr;
+}
+
+static int	DBpatch_5030151(void)
+{
+	int		ret = SUCCEED;
+	char		*name, *uuid, *sql = NULL;
+	size_t		sql_alloc = 0, sql_offset = 0;
+	DB_ROW		row;
+	DB_RESULT	result;
+
+	if (0 == (program_type & ZBX_PROGRAM_TYPE_SERVER))
+		return ret;
+
+	DBbegin_multiple_update(&sql, &sql_alloc, &sql_offset);
+
+	result = DBselect(
+			"select h.hostid,h.host"
+			" from hosts h"
+			" where h.status=%d",
+			HOST_STATUS_TEMPLATE);
+
+	while (NULL != (row = DBfetch(result)))
+	{
+		name = zbx_strdup(NULL, row[1]);
+		name = update_template_name(name);
+		uuid = zbx_gen_uuid4(name);
+		zbx_snprintf_alloc(&sql, &sql_alloc, &sql_offset, "update hosts set uuid='%s' where hostid=%s;\n",
+				uuid, row[0]);
+		zbx_free(name);
+		zbx_free(uuid);
+
+		if (SUCCEED != (ret = DBexecute_overflowed_sql(&sql, &sql_alloc, &sql_offset)))
+			goto out;
+	}
+
+	DBend_multiple_update(&sql, &sql_alloc, &sql_offset);
+
+	if (16 < sql_offset && ZBX_DB_OK > DBexecute("%s", sql))
+		ret = FAIL;
 out:
 	DBfree_result(result);
-=======
-
->>>>>>> 3c11d9b6
 	zbx_free(sql);
 
 	return ret;
 }
 
-<<<<<<< HEAD
+static int	DBpatch_5030152(void)
+{
+	int		ret = SUCCEED;
+	char		*name, *uuid, *sql = NULL, *seed = NULL;
+	size_t		sql_alloc = 0, sql_offset = 0;
+	DB_ROW		row;
+	DB_RESULT	result;
+
+	if (0 == (program_type & ZBX_PROGRAM_TYPE_SERVER))
+		return ret;
+
+	DBbegin_multiple_update(&sql, &sql_alloc, &sql_offset);
+
+	result = DBselect(
+			"select i.itemid,i.key_,h.host"
+			" from items i"
+			" join hosts h on h.hostid=i.hostid"
+			" where h.status=%d and i.flags in (%d,%d) and i.templateid is null",
+			HOST_STATUS_TEMPLATE, ZBX_FLAG_DISCOVERY_NORMAL, ZBX_FLAG_DISCOVERY_RULE);
+
+	while (NULL != (row = DBfetch(result)))
+	{
+		name = zbx_strdup(NULL, row[2]);
+		name = update_template_name(name);
+		seed = zbx_dsprintf(seed, "%s/%s", name, row[1]);
+		uuid = zbx_gen_uuid4(seed);
+		zbx_snprintf_alloc(&sql, &sql_alloc, &sql_offset, "update items set uuid='%s' where itemid=%s;\n",
+				uuid, row[0]);
+		zbx_free(name);
+		zbx_free(uuid);
+		zbx_free(seed);
+
+		if (SUCCEED != (ret = DBexecute_overflowed_sql(&sql, &sql_alloc, &sql_offset)))
+			goto out;
+	}
+
+	DBend_multiple_update(&sql, &sql_alloc, &sql_offset);
+
+	if (16 < sql_offset && ZBX_DB_OK > DBexecute("%s", sql))
+		ret = FAIL;
+out:
+	DBfree_result(result);
+	zbx_free(sql);
+
+	return ret;
+}
+
+static int	DBpatch_5030153(void)
+{
+	int		ret = SUCCEED;
+	char		*uuid, *sql = NULL, *seed = NULL;
+	size_t		sql_alloc = 0, sql_offset = 0, seed_alloc = 0, seed_offset = 0;
+	DB_ROW		row;
+	DB_RESULT	result;
+
+	if (0 == (program_type & ZBX_PROGRAM_TYPE_SERVER))
+		return ret;
+
+	DBbegin_multiple_update(&sql, &sql_alloc, &sql_offset);
+
+	result = DBselect(
+			"select t.triggerid,t.description,t.expression,t.recovery_expression"
+			" from triggers t"
+			" join functions f on f.triggerid=t.triggerid"
+			" join items i on i.itemid=f.itemid"
+			" join hosts h on h.hostid=i.hostid and h.status=%d"
+			" where t.templateid is null and t.flags=%d",
+			HOST_STATUS_TEMPLATE, ZBX_FLAG_DISCOVERY_NORMAL);
+
+	while (NULL != (row = DBfetch(result)))
+	{
+		const char	*pexpr, *pexpr_f, *pexpr_s;
+		char		*trigger_expr, *expression = NULL;
+		int		i;
+		size_t		expression_alloc = 0, expression_offset = 0;
+		zbx_uint64_t	functionid;
+		DB_ROW		row2;
+		DB_RESULT	result2;
+
+		for (i = 0; i < 2; i++)
+		{
+			trigger_expr = zbx_strdup(NULL, row[i + 2]);
+			pexpr = pexpr_f = (const char *)trigger_expr;
+
+			while (SUCCEED == get_N_functionid(pexpr, 1, &functionid, (const char **)&pexpr_s, &pexpr_f))
+			{
+				trigger_expr[pexpr_s - trigger_expr] = '\0';
+
+				result2 = DBselect(
+						"select h.host,i.key_,f.name,f.parameter"
+						" from functions f"
+						" join items i on i.itemid=f.itemid"
+						" join hosts h on h.hostid=i.hostid"
+						" where f.functionid=" ZBX_FS_UI64,
+						functionid);
+
+				while (NULL != (row2 = DBfetch(result2)))
+				{
+					zbx_snprintf_alloc(&expression, &expression_alloc, &expression_offset,
+							"/%s{%s:%s.%s(%s)}",pexpr, row2[0], row2[1], row2[2], row2[3]);
+					pexpr = pexpr_f;
+				}
+
+				DBfree_result(result2);
+			}
+
+			if (pexpr != trigger_expr)
+				zbx_snprintf_alloc(&expression, &expression_alloc, &expression_offset, "%s", pexpr);
+
+			zbx_free(trigger_expr);
+		}
+
+		zbx_snprintf_alloc(&seed, &seed_alloc, &seed_offset, "%s", row[1]);
+		zbx_snprintf_alloc(&seed, &seed_alloc, &seed_offset, "%s", expression);
+
+		uuid = zbx_gen_uuid4(seed);
+		zbx_snprintf_alloc(&sql, &sql_alloc, &sql_offset, "update triggers set uuid='%s'"
+				" where triggerid=%s;\n", uuid, row[0]);
+		zbx_free(expression);
+		zbx_free(uuid);
+		zbx_free(seed);
+
+		if (SUCCEED != (ret = DBexecute_overflowed_sql(&sql, &sql_alloc, &sql_offset)))
+			goto out;
+	}
+
+	DBend_multiple_update(&sql, &sql_alloc, &sql_offset);
+
+	if (16 < sql_offset && ZBX_DB_OK > DBexecute("%s", sql))
+		ret = FAIL;
+out:
+	DBfree_result(result);
+	zbx_free(sql);
+
+	return ret;
+}
+
+static int	DBpatch_5030154(void)
+{
+	int		ret = SUCCEED;
+	char		*host_name, *uuid, *sql = NULL, *seed = NULL;
+	size_t		sql_alloc = 0, sql_offset = 0, seed_alloc = 0, seed_offset = 0;
+	DB_ROW		row;
+	DB_RESULT	result;
+
+	if (0 == (program_type & ZBX_PROGRAM_TYPE_SERVER))
+		return ret;
+
+	DBbegin_multiple_update(&sql, &sql_alloc, &sql_offset);
+	result = DBselect(
+			"select distinct g.graphid,g.name"
+			" from graphs g"
+			" join graphs_items gi on gi.graphid=g.graphid"
+			" join items i on i.itemid=gi.itemid"
+			" join hosts h on h.hostid=i.hostid and h.status=%d"
+			" where g.templateid is null and g.flags=%d",
+			HOST_STATUS_TEMPLATE, ZBX_FLAG_DISCOVERY_NORMAL);
+
+	while (NULL != (row = DBfetch(result)))
+	{
+		DB_ROW		row2;
+		DB_RESULT	result2;
+
+		zbx_snprintf_alloc(&seed, &seed_alloc, &seed_offset, "%s", row[1]);
+
+		result2 = DBselect(
+				"select h.host"
+				" from graphs_items gi"
+				" join items i on i.itemid=gi.itemid"
+				" join hosts h on h.hostid=i.hostid"
+				" where gi.graphid=%s"
+				" order by h.host",
+				row[0]);
+
+		while (NULL != (row2 = DBfetch(result2)))
+		{
+			host_name = zbx_strdup(NULL, row2[0]);
+			host_name = update_template_name(host_name);
+
+			zbx_snprintf_alloc(&seed, &seed_alloc, &seed_offset, "/%s", host_name);
+			zbx_free(host_name);
+		}
+
+		uuid = zbx_gen_uuid4(seed);
+		zbx_snprintf_alloc(&sql, &sql_alloc, &sql_offset, "update graphs set uuid='%s'"
+				" where graphid=%s;\n", uuid, row[0]);
+		zbx_free(uuid);
+		zbx_free(seed);
+
+		DBfree_result(result2);
+
+		if (SUCCEED != (ret = DBexecute_overflowed_sql(&sql, &sql_alloc, &sql_offset)))
+			goto out;
+	}
+
+	DBend_multiple_update(&sql, &sql_alloc, &sql_offset);
+
+	if (16 < sql_offset && ZBX_DB_OK > DBexecute("%s", sql))
+		ret = FAIL;
+out:
+	DBfree_result(result);
+	zbx_free(sql);
+
+	return ret;
+}
+
+static int	DBpatch_5030155(void)
+{
+	int		ret = SUCCEED;
+	char		*template_name, *uuid, *sql = NULL, *seed = NULL;
+	size_t		sql_alloc = 0, sql_offset = 0;
+	DB_ROW		row;
+	DB_RESULT	result;
+
+	if (0 == (program_type & ZBX_PROGRAM_TYPE_SERVER))
+		return ret;
+
+	DBbegin_multiple_update(&sql, &sql_alloc, &sql_offset);
+
+	result = DBselect(
+			"select d.dashboardid,d.name,h.host"
+			" from dashboard d"
+			" join hosts h on h.hostid=d.templateid"
+			" where h.status=%d",
+			HOST_STATUS_TEMPLATE);
+
+	while (NULL != (row = DBfetch(result)))
+	{
+		template_name = zbx_strdup(NULL, row[2]);
+		template_name = update_template_name(template_name);
+		seed = zbx_dsprintf(seed, "%s/%s", template_name, row[1]);
+		uuid = zbx_gen_uuid4(seed);
+		zbx_snprintf_alloc(&sql, &sql_alloc, &sql_offset,
+				"update dashboard set uuid='%s' where dashboardid=%s;\n", uuid, row[0]);
+		zbx_free(template_name);
+		zbx_free(uuid);
+		zbx_free(seed);
+
+		if (SUCCEED != (ret = DBexecute_overflowed_sql(&sql, &sql_alloc, &sql_offset)))
+			goto out;
+	}
+
+	DBend_multiple_update(&sql, &sql_alloc, &sql_offset);
+
+	if (16 < sql_offset && ZBX_DB_OK > DBexecute("%s", sql))
+		ret = FAIL;
+out:
+	DBfree_result(result);
+	zbx_free(sql);
+
+	return ret;
+}
+
+static int	DBpatch_5030156(void)
+{
+	int		ret = SUCCEED;
+	char		*template_name, *uuid, *sql = NULL, *seed = NULL;
+	size_t		sql_alloc = 0, sql_offset = 0;
+	DB_ROW		row;
+	DB_RESULT	result;
+
+	if (0 == (program_type & ZBX_PROGRAM_TYPE_SERVER))
+		return ret;
+
+	DBbegin_multiple_update(&sql, &sql_alloc, &sql_offset);
+
+	result = DBselect(
+			"select ht.httptestid,ht.name,h.host"
+			" from httptest ht"
+			" join hosts h on h.hostid=ht.hostid and h.status=%d"
+			" where ht.templateid is null",
+			HOST_STATUS_TEMPLATE);
+
+	while (NULL != (row = DBfetch(result)))
+	{
+		template_name = zbx_strdup(NULL, row[2]);
+		template_name = update_template_name(template_name);
+		seed = zbx_dsprintf(seed, "%s/%s", template_name, row[1]);
+		uuid = zbx_gen_uuid4(seed);
+		zbx_snprintf_alloc(&sql, &sql_alloc, &sql_offset,
+				"update httptest set uuid='%s' where httptestid=%s;\n", uuid, row[0]);
+		zbx_free(template_name);
+		zbx_free(uuid);
+		zbx_free(seed);
+
+		if (SUCCEED != (ret = DBexecute_overflowed_sql(&sql, &sql_alloc, &sql_offset)))
+			goto out;
+	}
+
+	DBend_multiple_update(&sql, &sql_alloc, &sql_offset);
+
+	if (16 < sql_offset && ZBX_DB_OK > DBexecute("%s", sql))
+		ret = FAIL;
+out:
+	DBfree_result(result);
+	zbx_free(sql);
+
+	return ret;
+}
+
+static int	DBpatch_5030157(void)
+{
+	int		ret = SUCCEED;
+	char		*template_name, *uuid, *sql = NULL, *seed = NULL;
+	size_t		sql_alloc = 0, sql_offset = 0;
+	DB_ROW		row;
+	DB_RESULT	result;
+
+	if (0 == (program_type & ZBX_PROGRAM_TYPE_SERVER))
+		return ret;
+
+	DBbegin_multiple_update(&sql, &sql_alloc, &sql_offset);
+
+	result = DBselect(
+			"select v.valuemapid,v.name,h.host"
+			" from valuemap v"
+			" join hosts h on h.hostid=v.hostid"
+			" where h.status=%d",
+			HOST_STATUS_TEMPLATE);
+
+	while (NULL != (row = DBfetch(result)))
+	{
+		template_name = zbx_strdup(NULL, row[2]);
+		template_name = update_template_name(template_name);
+		seed = zbx_dsprintf(seed, "%s/%s", template_name, row[1]);
+		uuid = zbx_gen_uuid4(seed);
+		zbx_snprintf_alloc(&sql, &sql_alloc, &sql_offset,
+				"update valuemap set uuid='%s' where valuemapid=%s;\n", uuid, row[0]);
+		zbx_free(template_name);
+		zbx_free(uuid);
+		zbx_free(seed);
+
+		if (SUCCEED != (ret = DBexecute_overflowed_sql(&sql, &sql_alloc, &sql_offset)))
+			goto out;
+	}
+
+	DBend_multiple_update(&sql, &sql_alloc, &sql_offset);
+
+	if (16 < sql_offset && ZBX_DB_OK > DBexecute("%s", sql))
+		ret = FAIL;
+out:
+	DBfree_result(result);
+	zbx_free(sql);
+
+	return ret;
+}
+
+static int	DBpatch_5030158(void)
+{
+	int		ret = SUCCEED;
+	char		*uuid, *sql = NULL;
+	size_t		sql_alloc = 0, sql_offset = 0;
+	DB_ROW		row;
+	DB_RESULT	result;
+
+	if (0 == (program_type & ZBX_PROGRAM_TYPE_SERVER))
+		return ret;
+
+	DBbegin_multiple_update(&sql, &sql_alloc, &sql_offset);
+
+	result = DBselect("select groupid,name from hstgrp");
+
+	while (NULL != (row = DBfetch(result)))
+	{
+		uuid = zbx_gen_uuid4(row[1]);
+		zbx_snprintf_alloc(&sql, &sql_alloc, &sql_offset,
+				"update hstgrp set uuid='%s' where groupid=%s;\n", uuid, row[0]);
+		zbx_free(uuid);
+
+		if (SUCCEED != (ret = DBexecute_overflowed_sql(&sql, &sql_alloc, &sql_offset)))
+			goto out;
+	}
+
+	DBend_multiple_update(&sql, &sql_alloc, &sql_offset);
+
+	if (16 < sql_offset && ZBX_DB_OK > DBexecute("%s", sql))
+		ret = FAIL;
+out:
+	DBfree_result(result);
+	zbx_free(sql);
+
+	return ret;
+}
+
+static int	DBpatch_5030159(void)
+{
+	int		ret = SUCCEED;
+	char		*template_name, *uuid, *sql = NULL, *seed = NULL;
+	size_t		sql_alloc = 0, sql_offset = 0;
+	DB_ROW		row;
+	DB_RESULT	result;
+
+	if (0 == (program_type & ZBX_PROGRAM_TYPE_SERVER))
+		return ret;
+
+	DBbegin_multiple_update(&sql, &sql_alloc, &sql_offset);
+
+	result = DBselect(
+			"select i.itemid,i.key_,h.host,i2.key_"
+			" from items i"
+			" join hosts h on h.hostid=i.hostid"
+			" join item_discovery id on id.itemid=i.itemid"
+			" join items i2 on id.parent_itemid=i2.itemid"
+			" where h.status=%d and i.flags=%d and i.templateid is null",
+			HOST_STATUS_TEMPLATE, ZBX_FLAG_DISCOVERY_PROTOTYPE);
+
+	while (NULL != (row = DBfetch(result)))
+	{
+		template_name = zbx_strdup(NULL, row[2]);
+		template_name = update_template_name(template_name);
+		seed = zbx_dsprintf(seed, "%s/%s/%s", template_name, row[3], row[1]);
+		uuid = zbx_gen_uuid4(seed);
+		zbx_snprintf_alloc(&sql, &sql_alloc, &sql_offset, "update items set uuid='%s' where itemid=%s;\n",
+				uuid, row[0]);
+		zbx_free(template_name);
+		zbx_free(uuid);
+		zbx_free(seed);
+
+		if (SUCCEED != (ret = DBexecute_overflowed_sql(&sql, &sql_alloc, &sql_offset)))
+			goto out;
+	}
+
+	DBend_multiple_update(&sql, &sql_alloc, &sql_offset);
+
+	if (16 < sql_offset && ZBX_DB_OK > DBexecute("%s", sql))
+		ret = FAIL;
+out:
+	DBfree_result(result);
+	zbx_free(sql);
+
+	return ret;
+}
+
+static int	DBpatch_5030160(void)
+{
+	int		ret = SUCCEED;
+	char		*uuid, *sql = NULL, *seed = NULL;
+	size_t		sql_alloc = 0, sql_offset = 0, seed_alloc = 0, seed_offset = 0;
+	DB_ROW		row;
+	DB_RESULT	result;
+
+	if (0 == (program_type & ZBX_PROGRAM_TYPE_SERVER))
+		return ret;
+
+	DBbegin_multiple_update(&sql, &sql_alloc, &sql_offset);
+
+	result = DBselect(
+			"select distinct t.triggerid,t.description,t.expression,t.recovery_expression"
+			" from triggers t"
+			" join functions f on f.triggerid=t.triggerid"
+			" join items i on i.itemid=f.itemid"
+			" join hosts h on h.hostid=i.hostid and h.status=%d"
+			" where t.templateid is null and t.flags=%d",
+			HOST_STATUS_TEMPLATE, ZBX_FLAG_DISCOVERY_PROTOTYPE);
+
+	while (NULL != (row = DBfetch(result)))
+	{
+		const char	*pexpr, *pexpr_f, *pexpr_s;
+		char		*trigger_expr, *total_expr = NULL;
+		int		i;
+		size_t		total_expr_alloc = 0, total_expr_offset = 0;
+		zbx_uint64_t	functionid;
+		DB_ROW		row2;
+		DB_RESULT	result2;
+
+		result2 = DBselect(
+				"select distinct i2.key_"
+				" from items i"
+				" join item_discovery id on id.itemid=i.itemid"
+				" join items i2 on id.parent_itemid=i2.itemid"
+				" join functions f on i.itemid=f.itemid and f.triggerid=%s"
+				" where i.flags=%d",
+				row[0], ZBX_FLAG_DISCOVERY_PROTOTYPE);
+
+		if (NULL == (row2 = DBfetch(result2)))
+		{
+			DBfree_result(result2);
+			continue;
+		}
+
+		zbx_snprintf_alloc(&seed, &seed_alloc, &seed_offset, "%s", row2[0]);
+
+		DBfree_result(result2);
+
+		for (i = 0; i < 2; i++)
+		{
+			trigger_expr = zbx_strdup(NULL, row[i + 2]);
+			pexpr = pexpr_f = (const char *)trigger_expr;
+
+			while (SUCCEED == get_N_functionid(pexpr, 1, &functionid, (const char **)&pexpr_s, &pexpr_f))
+			{
+				trigger_expr[pexpr_s - trigger_expr] = '\0';
+
+				result2 = DBselect(
+						"select h.host,i.key_,f.name,f.parameter"
+						" from functions f"
+						" join items i on i.itemid=f.itemid"
+						" join hosts h on h.hostid=i.hostid"
+						" where f.functionid=" ZBX_FS_UI64,
+						functionid);
+
+				while (NULL != (row2 = DBfetch(result2)))
+				{
+					zbx_snprintf_alloc(&total_expr, &total_expr_alloc, &total_expr_offset,
+							"/%s{%s:%s.%s(%s)}",pexpr, row2[0], row2[1], row2[2], row2[3]);
+					pexpr = pexpr_f;
+				}
+
+				DBfree_result(result2);
+			}
+
+			if (pexpr != trigger_expr)
+				zbx_snprintf_alloc(&total_expr, &total_expr_alloc, &total_expr_offset, "%s", pexpr);
+
+			zbx_free(trigger_expr);
+		}
+
+		zbx_snprintf_alloc(&seed, &seed_alloc, &seed_offset, "%s", row[1]);
+		zbx_snprintf_alloc(&seed, &seed_alloc, &seed_offset, "%s", total_expr);
+
+		uuid = zbx_gen_uuid4(seed);
+		zbx_snprintf_alloc(&sql, &sql_alloc, &sql_offset, "update triggers set uuid='%s'"
+				" where triggerid=%s;\n", uuid, row[0]);
+		zbx_free(total_expr);
+		zbx_free(uuid);
+		zbx_free(seed);
+
+		if (SUCCEED != (ret = DBexecute_overflowed_sql(&sql, &sql_alloc, &sql_offset)))
+			goto out;
+	}
+
+	DBend_multiple_update(&sql, &sql_alloc, &sql_offset);
+
+	if (16 < sql_offset && ZBX_DB_OK > DBexecute("%s", sql))
+		ret = FAIL;
+out:
+	DBfree_result(result);
+	zbx_free(sql);
+
+	return ret;
+}
+
+static int	DBpatch_5030161(void)
+{
+	int		ret = SUCCEED;
+	char		*templ_name, *uuid, *sql = NULL, *seed = NULL;
+	size_t		sql_alloc = 0, sql_offset = 0, seed_alloc = 0, seed_offset = 0;
+	DB_ROW		row;
+	DB_RESULT	result;
+
+	if (0 == (program_type & ZBX_PROGRAM_TYPE_SERVER))
+		return ret;
+
+	DBbegin_multiple_update(&sql, &sql_alloc, &sql_offset);
+	result = DBselect(
+			"select distinct g.graphid,g.name,h.host,i2.key_"
+			" from graphs g"
+			" join graphs_items gi on gi.graphid=g.graphid"
+			" join items i on i.itemid=gi.itemid and i.flags=%d"
+			" join hosts h on h.hostid=i.hostid and h.status=%d"
+			" join item_discovery id on id.itemid=i.itemid"
+			" join items i2 on id.parent_itemid=i2.itemid"
+			" where g.templateid is null and g.flags=%d",
+			ZBX_FLAG_DISCOVERY_PROTOTYPE, HOST_STATUS_TEMPLATE, ZBX_FLAG_DISCOVERY_PROTOTYPE);
+
+	while (NULL != (row = DBfetch(result)))
+	{
+		templ_name = zbx_strdup(NULL, row[2]);
+		templ_name = update_template_name(templ_name);
+		zbx_snprintf_alloc(&seed, &seed_alloc, &seed_offset, "%s/%s/%s", templ_name, row[3], row[1]);
+
+		uuid = zbx_gen_uuid4(seed);
+		zbx_snprintf_alloc(&sql, &sql_alloc, &sql_offset, "update graphs set uuid='%s'"
+				" where graphid=%s;\n", uuid, row[0]);
+		zbx_free(templ_name);
+		zbx_free(uuid);
+		zbx_free(seed);
+
+		if (SUCCEED != (ret = DBexecute_overflowed_sql(&sql, &sql_alloc, &sql_offset)))
+			goto out;
+	}
+
+	DBend_multiple_update(&sql, &sql_alloc, &sql_offset);
+
+	if (16 < sql_offset && ZBX_DB_OK > DBexecute("%s", sql))
+		ret = FAIL;
+out:
+	DBfree_result(result);
+	zbx_free(sql);
+
+	return ret;
+}
+
 static int	DBpatch_5030162(void)
 {
 	int		ret = SUCCEED;
@@ -5069,143 +5206,15 @@
 out:
 	DBfree_result(result);
 	zbx_free(sql);
-=======
-static int	DBpatch_5030131(void)
-{
-	DB_ROW			row;
-	DB_RESULT		result;
-	zbx_db_insert_t		db_insert;
-	zbx_vector_uint64_t	widget_fieldids;
-	int			ret;
-
-	if (0 == (program_type & ZBX_PROGRAM_TYPE_SERVER))
-		return SUCCEED;
-
-	zbx_db_insert_prepare(&db_insert, "widget_field", "widget_fieldid", "widgetid", "type", "name", "value_int",
-			"value_str", NULL);
-
-	zbx_vector_uint64_create(&widget_fieldids);
-
-	result = DBselect(
-			"select w.widgetid,wf.value_str,wf.widget_fieldid from widget w"
-			" join widget_field wf on wf.widgetid=w.widgetid"
-			" where w.type in ('dataover','trigover') and wf.type=1 and wf.name='application'");
-
-	while (NULL != (row = DBfetch(result)))
-	{
-		zbx_uint64_t	widgetid, widget_fieldid;
-		char		*val;
-
-		ZBX_DBROW2UINT64(widgetid, row[0]);
-		val = DBdyn_escape_string(row[1]);
-		ZBX_DBROW2UINT64(widget_fieldid, row[2]);
-
-		zbx_db_insert_add_values(&db_insert, __UINT64_C(0), widgetid, 0, "tags.operator.0", 0, "");
-		zbx_db_insert_add_values(&db_insert, __UINT64_C(0), widgetid, 1, "tags.tag.0", 0, "Application");
-		zbx_db_insert_add_values(&db_insert, __UINT64_C(0), widgetid, 1, "tags.value.0", 0, val);
-
-		zbx_vector_uint64_append(&widget_fieldids, widget_fieldid);
-
-		zbx_free(val);
-	}
-	DBfree_result(result);
-
-	zbx_db_insert_autoincrement(&db_insert, "widget_fieldid");
-
-	if (SUCCEED != (ret = zbx_db_insert_execute(&db_insert)))
-		goto out;
-
-	if (0 < widget_fieldids.values_num)
-	{
-		char	*sql = NULL;
-		size_t	sql_alloc = 0, sql_offset = 0;
-
-		zbx_snprintf_alloc(&sql, &sql_alloc, &sql_offset, "delete from widget_field where");
-		DBadd_condition_alloc(&sql, &sql_alloc, &sql_offset, "widget_fieldid", widget_fieldids.values,
-				widget_fieldids.values_num);
-
-		if (ZBX_DB_OK > DBexecute("%s", sql))
-			ret = FAIL;
-
-		zbx_free(sql);
-	}
-out:
-	zbx_db_insert_clean(&db_insert);
-	zbx_vector_uint64_destroy(&widget_fieldids);
->>>>>>> 3c11d9b6
 
 	return ret;
 }
 
-<<<<<<< HEAD
 #undef HOST_STATUS_TEMPLATE
 #undef ZBX_FLAG_DISCOVERY_NORMAL
 #undef ZBX_FLAG_DISCOVERY_RULE
 #undef ZBX_FLAG_DISCOVERY_PROTOTYPE
 
-=======
-static int	DBpatch_5030132(void)
-{
-	if (0 == (program_type & ZBX_PROGRAM_TYPE_SERVER))
-		return SUCCEED;
-
-	if (ZBX_DB_OK > DBexecute("delete from role_rule where name like 'api.method.%%'"
-			" and value_str like 'application.%%'"))
-		return FAIL;
-
-	return SUCCEED;
-}
-
-static int	DBpatch_5030133(void)
-{
-	return DBdrop_foreign_key("httptest", 1);
-}
-
-static int	DBpatch_5030134(void)
-{
-	return DBdrop_index("httptest", "httptest_1");
-}
-
-static int	DBpatch_5030135(void)
-{
-	return DBdrop_field("httptest", "applicationid");
-}
-
-static int	DBpatch_5030136(void)
-{
-	return DBdrop_field("sysmaps_elements", "application");
-}
-
-static int	DBpatch_5030137(void)
-{
-	return DBdrop_table("application_discovery");
-}
-
-static int	DBpatch_5030138(void)
-{
-	return DBdrop_table("item_application_prototype");
-}
-
-static int	DBpatch_5030139(void)
-{
-	return DBdrop_table("application_prototype");
-}
-
-static int	DBpatch_5030140(void)
-{
-	return DBdrop_table("application_template");
-}
-
-static int	DBpatch_5030141(void)
-{
-	return DBdrop_table("items_applications");
-}
-
-static int	DBpatch_5030142(void)
-{
-	return DBdrop_table("applications");
-}
->>>>>>> 3c11d9b6
 #endif
 
 DBPATCH_START(5030)
@@ -5322,28 +5331,6 @@
 DBPATCH_ADD(5030107, 0, 1)
 DBPATCH_ADD(5030108, 0, 1)
 DBPATCH_ADD(5030109, 0, 1)
-<<<<<<< HEAD
-DBPATCH_ADD(5030143, 0, 1)
-DBPATCH_ADD(5030144, 0, 1)
-DBPATCH_ADD(5030145, 0, 1)
-DBPATCH_ADD(5030146, 0, 1)
-DBPATCH_ADD(5030147, 0, 1)
-DBPATCH_ADD(5030148, 0, 1)
-DBPATCH_ADD(5030149, 0, 1)
-DBPATCH_ADD(5030150, 0, 1)
-DBPATCH_ADD(5030151, 0, 1)
-DBPATCH_ADD(5030152, 0, 1)
-DBPATCH_ADD(5030153, 0, 1)
-DBPATCH_ADD(5030154, 0, 1)
-DBPATCH_ADD(5030155, 0, 1)
-DBPATCH_ADD(5030156, 0, 1)
-DBPATCH_ADD(5030157, 0, 1)
-DBPATCH_ADD(5030158, 0, 1)
-DBPATCH_ADD(5030159, 0, 1)
-DBPATCH_ADD(5030160, 0, 1)
-DBPATCH_ADD(5030161, 0, 1)
-DBPATCH_ADD(5030162, 0, 1)
-=======
 DBPATCH_ADD(5030110, 0, 1)
 DBPATCH_ADD(5030111, 0, 1)
 DBPATCH_ADD(5030112, 0, 1)
@@ -5377,6 +5364,25 @@
 DBPATCH_ADD(5030140, 0, 1)
 DBPATCH_ADD(5030141, 0, 1)
 DBPATCH_ADD(5030142, 0, 1)
->>>>>>> 3c11d9b6
+DBPATCH_ADD(5030143, 0, 1)
+DBPATCH_ADD(5030144, 0, 1)
+DBPATCH_ADD(5030145, 0, 1)
+DBPATCH_ADD(5030146, 0, 1)
+DBPATCH_ADD(5030147, 0, 1)
+DBPATCH_ADD(5030148, 0, 1)
+DBPATCH_ADD(5030149, 0, 1)
+DBPATCH_ADD(5030150, 0, 1)
+DBPATCH_ADD(5030151, 0, 1)
+DBPATCH_ADD(5030152, 0, 1)
+DBPATCH_ADD(5030153, 0, 1)
+DBPATCH_ADD(5030154, 0, 1)
+DBPATCH_ADD(5030155, 0, 1)
+DBPATCH_ADD(5030156, 0, 1)
+DBPATCH_ADD(5030157, 0, 1)
+DBPATCH_ADD(5030158, 0, 1)
+DBPATCH_ADD(5030159, 0, 1)
+DBPATCH_ADD(5030160, 0, 1)
+DBPATCH_ADD(5030161, 0, 1)
+DBPATCH_ADD(5030162, 0, 1)
 
 DBPATCH_END()