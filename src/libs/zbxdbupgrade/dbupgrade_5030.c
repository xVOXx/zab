--- conflicted
+++ resolved
@@ -21,9 +21,8 @@
 #include "log.h"
 #include "db.h"
 #include "dbupgrade.h"
-#include "zbxserver.h"
+#include "dbupgrade_macros.h"
 #include "zbxregexp.h"
-#include "dbupgrade_macros.h"
 #include "zbxalgo.h"
 #include "zbxjson.h"
 #include "../zbxalgo/vectorimpl.h"
@@ -3884,160 +3883,6 @@
 
 static int	DBpatch_5030124(void)
 {
-	DB_ROW		row;
-	DB_RESULT	result;
-	zbx_db_insert_t	db_insert;
-	int		ret;
-
-	if (0 == (program_type & ZBX_PROGRAM_TYPE_SERVER))
-		return SUCCEED;
-
-	zbx_db_insert_prepare(&db_insert, "event_tag", "eventtagid", "eventid", "tag", "value", NULL);
-
-	result = DBselect(
-			"select distinct e.eventid,it.tag,it.value from events e"
-			" join triggers t on e.objectid=t.triggerid"
-			" join functions f on t.triggerid=f.triggerid"
-			" join items i on i.itemid=f.itemid"
-			" join item_tag it on i.itemid=it.itemid"
-			" where e.source in (%d,%d) and e.object=%d and t.flags in (%d,%d) order by e.eventid",
-			EVENT_SOURCE_TRIGGERS, EVENT_SOURCE_INTERNAL, EVENT_OBJECT_TRIGGER, ZBX_FLAG_DISCOVERY_NORMAL,
-			ZBX_FLAG_DISCOVERY_CREATED);
-
-	while (NULL != (row = DBfetch(result)))
-	{
-		DB_ROW		rowN;
-		DB_RESULT	resultN;
-		zbx_uint64_t	eventid;
-		char		*tag, *value, tmp[MAX_STRING_LEN];
-
-		ZBX_DBROW2UINT64(eventid, row[0]);
-		tag = DBdyn_escape_string(row[1]);
-		value = DBdyn_escape_string(row[2]);
-		zbx_snprintf(tmp, sizeof(tmp),
-				"select null from event_tag where eventid=" ZBX_FS_UI64 " and tag='%s' and value='%s'",
-				eventid, tag, value);
-
-		resultN = DBselectN(tmp, 1);
-
-		if (NULL == (rowN = DBfetch(resultN)))
-			zbx_db_insert_add_values(&db_insert, __UINT64_C(0), eventid, tag, value);
-
-		DBfree_result(resultN);
-		zbx_free(tag);
-		zbx_free(value);
-	}
-	DBfree_result(result);
-
-	zbx_db_insert_autoincrement(&db_insert, "eventtagid");
-	ret = zbx_db_insert_execute(&db_insert);
-	zbx_db_insert_clean(&db_insert);
-
-	return ret;
-}
-
-static int	DBpatch_5030125(void)
-{
-	DB_ROW		row;
-	DB_RESULT	result;
-	zbx_db_insert_t	db_insert;
-	int		ret;
-
-	if (0 == (program_type & ZBX_PROGRAM_TYPE_SERVER))
-		return SUCCEED;
-
-	zbx_db_insert_prepare(&db_insert, "event_tag", "eventtagid", "eventid", "tag", "value", NULL);
-
-	result = DBselect(
-			"select distinct e.eventid,it.tag,it.value from events e"
-			" join items i on i.itemid=e.objectid"
-			" join item_tag it on i.itemid=it.itemid"
-			" where e.source=%d and e.object=%d and i.flags in (%d,%d)",
-			EVENT_SOURCE_INTERNAL, EVENT_OBJECT_ITEM, ZBX_FLAG_DISCOVERY_NORMAL,
-			ZBX_FLAG_DISCOVERY_CREATED);
-
-	while (NULL != (row = DBfetch(result)))
-	{
-		DB_ROW		rowN;
-		DB_RESULT	resultN;
-		zbx_uint64_t	eventid;
-		char		*tag, *value, tmp[MAX_STRING_LEN];
-
-		ZBX_DBROW2UINT64(eventid, row[0]);
-		tag = DBdyn_escape_string(row[1]);
-		value = DBdyn_escape_string(row[2]);
-		zbx_snprintf(tmp, sizeof(tmp),
-				"select null from event_tag where eventid=" ZBX_FS_UI64 " and tag='%s' and value='%s'",
-				eventid, tag, value);
-
-		resultN = DBselectN(tmp, 1);
-
-		if (NULL == (rowN = DBfetch(resultN)))
-			zbx_db_insert_add_values(&db_insert, __UINT64_C(0), eventid, tag, value);
-
-		DBfree_result(resultN);
-		zbx_free(tag);
-		zbx_free(value);
-	}
-	DBfree_result(result);
-
-	zbx_db_insert_autoincrement(&db_insert, "eventtagid");
-	ret = zbx_db_insert_execute(&db_insert);
-	zbx_db_insert_clean(&db_insert);
-
-	return ret;
-}
-
-static int	DBpatch_5030126(void)
-{
-	DB_ROW		row;
-	DB_RESULT	result;
-	zbx_db_insert_t	db_insert;
-	int		ret;
-
-	if (0 == (program_type & ZBX_PROGRAM_TYPE_SERVER))
-		return SUCCEED;
-
-	zbx_db_insert_prepare(&db_insert, "problem_tag", "problemtagid", "eventid", "tag", "value", NULL);
-
-	result = DBselect(
-			"select distinct e.eventid,e.tag,e.value from event_tag e"
-			" join problem p on e.eventid=p.eventid");
-
-	while (NULL != (row = DBfetch(result)))
-	{
-		DB_ROW		rowN;
-		DB_RESULT	resultN;
-		zbx_uint64_t	eventid;
-		char		*tag, *value, tmp[MAX_STRING_LEN];
-
-		ZBX_DBROW2UINT64(eventid, row[0]);
-		tag = DBdyn_escape_string(row[1]);
-		value = DBdyn_escape_string(row[2]);
-		zbx_snprintf(tmp, sizeof(tmp),
-				"select null from problem_tag where eventid=" ZBX_FS_UI64 " and tag='%s'"
-				" and value='%s'", eventid, tag, value);
-
-		resultN = DBselectN(tmp, 1);
-
-		if (NULL == (rowN = DBfetch(resultN)))
-			zbx_db_insert_add_values(&db_insert, __UINT64_C(0), eventid, tag, value);
-
-		DBfree_result(resultN);
-		zbx_free(tag);
-		zbx_free(value);
-	}
-	DBfree_result(result);
-
-	zbx_db_insert_autoincrement(&db_insert, "problemtagid");
-	ret = zbx_db_insert_execute(&db_insert);
-	zbx_db_insert_clean(&db_insert);
-
-	return ret;
-}
-
-static int	DBpatch_5030127(void)
-{
 #define CONDITION_TYPE_APPLICATION	15
 	if (0 == (program_type & ZBX_PROGRAM_TYPE_SERVER))
 		return SUCCEED;
@@ -4052,7 +3897,7 @@
 #undef CONDITION_TYPE_APPLICATION
 }
 
-static int	DBpatch_5030128(void)
+static int	DBpatch_5030125(void)
 {
 #define AUDIT_RESOURCE_APPLICATION	12
 	if (0 == (program_type & ZBX_PROGRAM_TYPE_SERVER))
@@ -4065,7 +3910,7 @@
 #undef AUDIT_RESOURCE_APPLICATION
 }
 
-static int	DBpatch_5030129(void)
+static int	DBpatch_5030126(void)
 {
 	if (0 == (program_type & ZBX_PROGRAM_TYPE_SERVER))
 		return SUCCEED;
@@ -4254,7 +4099,7 @@
 	return SUCCEED;
 }
 
-static int	DBpatch_5030130(void)
+static int	DBpatch_5030127(void)
 {
 	DB_ROW		row;
 	DB_RESULT	result;
@@ -4315,7 +4160,7 @@
 	return ret;
 }
 
-static int	DBpatch_5030131(void)
+static int	DBpatch_5030128(void)
 {
 	DB_ROW			row;
 	DB_RESULT		result;
@@ -4381,7 +4226,7 @@
 	return ret;
 }
 
-static int	DBpatch_5030132(void)
+static int	DBpatch_5030129(void)
 {
 	if (0 == (program_type & ZBX_PROGRAM_TYPE_SERVER))
 		return SUCCEED;
@@ -4393,57 +4238,57 @@
 	return SUCCEED;
 }
 
+static int	DBpatch_5030130(void)
+{
+	return DBdrop_foreign_key("httptest", 1);
+}
+
+static int	DBpatch_5030131(void)
+{
+	return DBdrop_index("httptest", "httptest_1");
+}
+
+static int	DBpatch_5030132(void)
+{
+	return DBdrop_field("httptest", "applicationid");
+}
+
 static int	DBpatch_5030133(void)
 {
-	return DBdrop_foreign_key("httptest", 1);
+	return DBdrop_field("sysmaps_elements", "application");
 }
 
 static int	DBpatch_5030134(void)
 {
-	return DBdrop_index("httptest", "httptest_1");
+	return DBdrop_table("application_discovery");
 }
 
 static int	DBpatch_5030135(void)
 {
-	return DBdrop_field("httptest", "applicationid");
+	return DBdrop_table("item_application_prototype");
 }
 
 static int	DBpatch_5030136(void)
 {
-	return DBdrop_field("sysmaps_elements", "application");
+	return DBdrop_table("application_prototype");
 }
 
 static int	DBpatch_5030137(void)
 {
-	return DBdrop_table("application_discovery");
+	return DBdrop_table("application_template");
 }
 
 static int	DBpatch_5030138(void)
 {
-	return DBdrop_table("item_application_prototype");
+	return DBdrop_table("items_applications");
 }
 
 static int	DBpatch_5030139(void)
 {
-	return DBdrop_table("application_prototype");
+	return DBdrop_table("applications");
 }
 
 static int	DBpatch_5030140(void)
-{
-	return DBdrop_table("application_template");
-}
-
-static int	DBpatch_5030141(void)
-{
-	return DBdrop_table("items_applications");
-}
-
-static int	DBpatch_5030142(void)
-{
-	return DBdrop_table("applications");
-}
-
-static int	DBpatch_5030143(void)
 {
 	DB_RESULT	result;
 	int		ret;
@@ -4463,7 +4308,7 @@
 	return ret;
 }
 
-static int	DBpatch_5030144(void)
+static int	DBpatch_5030141(void)
 {
 	DB_RESULT	result;
 	int		ret;
@@ -4479,7 +4324,7 @@
 	return ret;
 }
 
-static int	DBpatch_5030145(void)
+static int	DBpatch_5030142(void)
 {
 	const ZBX_TABLE	table =
 			{"report", "reportid", 0,
@@ -4507,26 +4352,26 @@
 	return DBcreate_table(&table);
 }
 
+static int	DBpatch_5030143(void)
+{
+	return DBcreate_index("report", "report_1", "name", 1);
+}
+
+static int	DBpatch_5030144(void)
+{
+	const ZBX_FIELD field = {"userid", NULL, "users", "userid", 0, 0, 0, ZBX_FK_CASCADE_DELETE};
+
+	return DBadd_foreign_key("report", 1, &field);
+}
+
+static int	DBpatch_5030145(void)
+{
+	const ZBX_FIELD field = {"dashboardid", NULL, "dashboard", "dashboardid", 0, 0, 0, ZBX_FK_CASCADE_DELETE};
+
+	return DBadd_foreign_key("report", 2, &field);
+}
+
 static int	DBpatch_5030146(void)
-{
-	return DBcreate_index("report", "report_1", "name", 1);
-}
-
-static int	DBpatch_5030147(void)
-{
-	const ZBX_FIELD field = {"userid", NULL, "users", "userid", 0, 0, 0, ZBX_FK_CASCADE_DELETE};
-
-	return DBadd_foreign_key("report", 1, &field);
-}
-
-static int	DBpatch_5030148(void)
-{
-	const ZBX_FIELD field = {"dashboardid", NULL, "dashboard", "dashboardid", 0, 0, 0, ZBX_FK_CASCADE_DELETE};
-
-	return DBadd_foreign_key("report", 2, &field);
-}
-
-static int	DBpatch_5030149(void)
 {
 	const ZBX_TABLE	table =
 			{"report_param", "reportparamid", 0,
@@ -4543,19 +4388,19 @@
 	return DBcreate_table(&table);
 }
 
-static int	DBpatch_5030150(void)
+static int	DBpatch_5030147(void)
 {
 	return DBcreate_index("report_param", "report_param_1", "reportid", 0);
 }
 
-static int	DBpatch_5030151(void)
+static int	DBpatch_5030148(void)
 {
 	const ZBX_FIELD field = {"reportid", NULL, "report", "reportid", 0, 0, 0, ZBX_FK_CASCADE_DELETE};
 
 	return DBadd_foreign_key("report_param", 1, &field);
 }
 
-static int	DBpatch_5030152(void)
+static int	DBpatch_5030149(void)
 {
 	const ZBX_TABLE	table =
 			{"report_user", "reportuserid", 0,
@@ -4573,33 +4418,33 @@
 	return DBcreate_table(&table);
 }
 
+static int	DBpatch_5030150(void)
+{
+	return DBcreate_index("report_user", "report_user_1", "reportid", 0);
+}
+
+static int	DBpatch_5030151(void)
+{
+	const ZBX_FIELD field = {"reportid", NULL, "report", "reportid", 0, 0, 0, ZBX_FK_CASCADE_DELETE};
+
+	return DBadd_foreign_key("report_user", 1, &field);
+}
+
+static int	DBpatch_5030152(void)
+{
+	const ZBX_FIELD field = {"userid", NULL, "users", "userid", 0, 0, 0, ZBX_FK_CASCADE_DELETE};
+
+	return DBadd_foreign_key("report_user", 2, &field);
+}
+
 static int	DBpatch_5030153(void)
 {
-	return DBcreate_index("report_user", "report_user_1", "reportid", 0);
+	const ZBX_FIELD field = {"access_userid", NULL, "users", "userid", 0, 0, 0, 0};
+
+	return DBadd_foreign_key("report_user", 3, &field);
 }
 
 static int	DBpatch_5030154(void)
-{
-	const ZBX_FIELD field = {"reportid", NULL, "report", "reportid", 0, 0, 0, ZBX_FK_CASCADE_DELETE};
-
-	return DBadd_foreign_key("report_user", 1, &field);
-}
-
-static int	DBpatch_5030155(void)
-{
-	const ZBX_FIELD field = {"userid", NULL, "users", "userid", 0, 0, 0, ZBX_FK_CASCADE_DELETE};
-
-	return DBadd_foreign_key("report_user", 2, &field);
-}
-
-static int	DBpatch_5030156(void)
-{
-	const ZBX_FIELD field = {"access_userid", NULL, "users", "userid", 0, 0, 0, 0};
-
-	return DBadd_foreign_key("report_user", 3, &field);
-}
-
-static int	DBpatch_5030157(void)
 {
 	const ZBX_TABLE	table =
 			{"report_usrgrp", "reportusrgrpid", 0,
@@ -4616,544 +4461,47 @@
 	return DBcreate_table(&table);
 }
 
+static int	DBpatch_5030155(void)
+{
+	return DBcreate_index("report_usrgrp", "report_usrgrp_1", "reportid", 0);
+}
+
+static int	DBpatch_5030156(void)
+{
+	const ZBX_FIELD field = {"reportid", NULL, "report", "reportid", 0, 0, 0, ZBX_FK_CASCADE_DELETE};
+
+	return DBadd_foreign_key("report_usrgrp", 1, &field);
+}
+
+static int	DBpatch_5030157(void)
+{
+	const ZBX_FIELD field = {"usrgrpid", NULL, "usrgrp", "usrgrpid", 0, 0, 0, ZBX_FK_CASCADE_DELETE};
+
+	return DBadd_foreign_key("report_usrgrp", 2, &field);
+}
+
 static int	DBpatch_5030158(void)
 {
-	return DBcreate_index("report_usrgrp", "report_usrgrp_1", "reportid", 0);
+	const ZBX_FIELD field = {"access_userid", NULL, "users", "userid", 0, 0, 0, 0};
+
+	return DBadd_foreign_key("report_usrgrp", 3, &field);
 }
 
 static int	DBpatch_5030159(void)
 {
-	const ZBX_FIELD field = {"reportid", NULL, "report", "reportid", 0, 0, 0, ZBX_FK_CASCADE_DELETE};
-
-	return DBadd_foreign_key("report_usrgrp", 1, &field);
+	const ZBX_FIELD	field = {"url", "", NULL, NULL, 255, ZBX_TYPE_CHAR, ZBX_NOTNULL, 0};
+
+	return DBadd_field("config", &field);
 }
 
 static int	DBpatch_5030160(void)
 {
-	const ZBX_FIELD field = {"usrgrpid", NULL, "usrgrp", "usrgrpid", 0, 0, 0, ZBX_FK_CASCADE_DELETE};
-
-	return DBadd_foreign_key("report_usrgrp", 2, &field);
+	const ZBX_FIELD	field = {"report_test_timeout", "60s", NULL, NULL, 32, ZBX_TYPE_CHAR, ZBX_NOTNULL, 0};
+
+	return DBadd_field("config", &field);
 }
 
 static int	DBpatch_5030161(void)
-{
-	const ZBX_FIELD field = {"access_userid", NULL, "users", "userid", 0, 0, 0, 0};
-
-	return DBadd_foreign_key("report_usrgrp", 3, &field);
-}
-
-static int	DBpatch_5030162(void)
-{
-	const ZBX_FIELD	field = {"url", "", NULL, NULL, 255, ZBX_TYPE_CHAR, ZBX_NOTNULL, 0};
-
-	return DBadd_field("config", &field);
-}
-
-static int	DBpatch_5030163(void)
-{
-	const ZBX_FIELD	field = {"report_test_timeout", "60s", NULL, NULL, 32, ZBX_TYPE_CHAR, ZBX_NOTNULL, 0};
-
-	return DBadd_field("config", &field);
-}
-
-<<<<<<< HEAD
-#undef HOST_STATUS_TEMPLATE
-#define HOST_STATUS_TEMPLATE		3
-#undef ZBX_FLAG_DISCOVERY_NORMAL
-#define ZBX_FLAG_DISCOVERY_NORMAL	0x00
-#undef ZBX_FLAG_DISCOVERY_RULE
-#define ZBX_FLAG_DISCOVERY_RULE		0x01
-#undef ZBX_FLAG_DISCOVERY_PROTOTYPE
-#define ZBX_FLAG_DISCOVERY_PROTOTYPE	0x02
-
-#define ZBX_FIELD_UUID			{"uuid", "", NULL, NULL, 32, ZBX_TYPE_CHAR, ZBX_NOTNULL, 0}
-
-static int	DBpatch_5030164(void)
-{
-	const ZBX_FIELD	field = ZBX_FIELD_UUID;
-
-	return DBadd_field("items", &field);
-}
-
-static int	DBpatch_5030165(void)
-{
-	const ZBX_FIELD	field = ZBX_FIELD_UUID;
-
-	return DBadd_field("hosts", &field);
-}
-
-static int	DBpatch_5030166(void)
-{
-	const ZBX_FIELD	field = ZBX_FIELD_UUID;
-
-	return DBadd_field("triggers", &field);
-}
-
-static int	DBpatch_5030167(void)
-{
-	const ZBX_FIELD	field = ZBX_FIELD_UUID;
-
-	return DBadd_field("dashboard", &field);
-}
-
-static int	DBpatch_5030168(void)
-{
-	const ZBX_FIELD	field = ZBX_FIELD_UUID;
-
-	return DBadd_field("graphs", &field);
-}
-
-static int	DBpatch_5030169(void)
-{
-	const ZBX_FIELD	field = ZBX_FIELD_UUID;
-
-	return DBadd_field("hstgrp", &field);
-}
-
-static int	DBpatch_5030170(void)
-{
-	const ZBX_FIELD	field = ZBX_FIELD_UUID;
-
-	return DBadd_field("httptest", &field);
-}
-
-static int	DBpatch_5030171(void)
-{
-	const ZBX_FIELD	field = ZBX_FIELD_UUID;
-
-	return DBadd_field("valuemap", &field);
-}
-
-static char	*update_template_name(char *old)
-{
-	char	*ptr, new[MAX_STRING_LEN], *ptr_snmp, buffer[7];
-	int	version;
-
-#define MIN_TEMPLATE_NAME_LEN	3
-#define STRING_SNMP_LABEL		"SNMP"
-
-	ptr = old;
-
-	if (NULL != zbx_regexp_match(old, "Template (APP|App|DB|Module|Net|OS|SAN|Server|Tel|VM) ", NULL) &&
-			1 == sscanf(old, "Template %*[^ ] %" ZBX_STR(MAX_STRING_LEN) "[^\n]s", new) &&
-			MIN_TEMPLATE_NAME_LEN <= strlen(new))
-	{
-		ptr = zbx_strdup(ptr, new);
-	}
-
-	for (version = 1; version <= 2; version++)
-	{
-		zbx_snprintf(buffer, sizeof(buffer), "%sv%d", STRING_SNMP_LABEL, version);
-		ptr_snmp = string_replace(ptr, buffer, STRING_SNMP_LABEL);
-		zbx_free(ptr);
-		ptr = ptr_snmp;
-	}
-
-	return ptr;
-}
-
-static int	DBpatch_5030172(void)
-{
-	int		ret = SUCCEED;
-	char		*name, *uuid, *sql = NULL;
-	size_t		sql_alloc = 0, sql_offset = 0;
-	DB_ROW		row;
-	DB_RESULT	result;
-
-	if (0 == (program_type & ZBX_PROGRAM_TYPE_SERVER))
-		return ret;
-
-	DBbegin_multiple_update(&sql, &sql_alloc, &sql_offset);
-
-	result = DBselect(
-			"select h.hostid,h.host"
-			" from hosts h"
-			" where h.status=%d",
-			HOST_STATUS_TEMPLATE);
-
-	while (NULL != (row = DBfetch(result)))
-	{
-		name = zbx_strdup(NULL, row[1]);
-		name = update_template_name(name);
-		uuid = zbx_gen_uuid4(name);
-		zbx_snprintf_alloc(&sql, &sql_alloc, &sql_offset, "update hosts set uuid='%s' where hostid=%s;\n",
-				uuid, row[0]);
-		zbx_free(name);
-		zbx_free(uuid);
-
-		if (SUCCEED != (ret = DBexecute_overflowed_sql(&sql, &sql_alloc, &sql_offset)))
-			goto out;
-	}
-
-	DBend_multiple_update(&sql, &sql_alloc, &sql_offset);
-
-	if (16 < sql_offset && ZBX_DB_OK > DBexecute("%s", sql))
-		ret = FAIL;
-out:
-	DBfree_result(result);
-	zbx_free(sql);
-
-	return ret;
-}
-
-static int	DBpatch_5030173(void)
-{
-	int		ret = SUCCEED;
-	char		*name, *uuid, *sql = NULL, *seed = NULL;
-	size_t		sql_alloc = 0, sql_offset = 0;
-	DB_ROW		row;
-	DB_RESULT	result;
-
-	if (0 == (program_type & ZBX_PROGRAM_TYPE_SERVER))
-		return ret;
-
-	DBbegin_multiple_update(&sql, &sql_alloc, &sql_offset);
-
-	result = DBselect(
-			"select i.itemid,i.key_,h.host"
-			" from items i"
-			" join hosts h on h.hostid=i.hostid"
-			" where h.status=%d and i.flags in (%d,%d) and i.templateid is null",
-			HOST_STATUS_TEMPLATE, ZBX_FLAG_DISCOVERY_NORMAL, ZBX_FLAG_DISCOVERY_RULE);
-
-	while (NULL != (row = DBfetch(result)))
-	{
-		name = zbx_strdup(NULL, row[2]);
-		name = update_template_name(name);
-		seed = zbx_dsprintf(seed, "%s/%s", name, row[1]);
-		uuid = zbx_gen_uuid4(seed);
-		zbx_snprintf_alloc(&sql, &sql_alloc, &sql_offset, "update items set uuid='%s' where itemid=%s;\n",
-				uuid, row[0]);
-		zbx_free(name);
-		zbx_free(uuid);
-		zbx_free(seed);
-
-		if (SUCCEED != (ret = DBexecute_overflowed_sql(&sql, &sql_alloc, &sql_offset)))
-			goto out;
-	}
-
-	DBend_multiple_update(&sql, &sql_alloc, &sql_offset);
-
-	if (16 < sql_offset && ZBX_DB_OK > DBexecute("%s", sql))
-		ret = FAIL;
-out:
-	DBfree_result(result);
-	zbx_free(sql);
-
-	return ret;
-}
-
-static int	DBpatch_5030174(void)
-{
-	int		ret = SUCCEED;
-	char		*uuid, *sql = NULL, *seed = NULL;
-	size_t		sql_alloc = 0, sql_offset = 0, seed_alloc = 0, seed_offset = 0;
-	DB_ROW		row;
-	DB_RESULT	result;
-
-	if (0 == (program_type & ZBX_PROGRAM_TYPE_SERVER))
-		return ret;
-
-	DBbegin_multiple_update(&sql, &sql_alloc, &sql_offset);
-
-	result = DBselect(
-			"select t.triggerid,t.description,t.expression,t.recovery_expression"
-			" from triggers t"
-			" join functions f on f.triggerid=t.triggerid"
-			" join items i on i.itemid=f.itemid"
-			" join hosts h on h.hostid=i.hostid and h.status=%d"
-			" where t.templateid is null and t.flags=%d",
-			HOST_STATUS_TEMPLATE, ZBX_FLAG_DISCOVERY_NORMAL);
-
-	while (NULL != (row = DBfetch(result)))
-	{
-		const char	*pexpr, *pexpr_f, *pexpr_s;
-		char		*trigger_expr, *expression = NULL;
-		int		i;
-		size_t		expression_alloc = 0, expression_offset = 0;
-		zbx_uint64_t	functionid;
-		DB_ROW		row2;
-		DB_RESULT	result2;
-
-		for (i = 0; i < 2; i++)
-		{
-			int	expr_start = 1;
-
-			trigger_expr = zbx_strdup(NULL, row[i + 2]);
-			pexpr = pexpr_f = (const char *)trigger_expr;
-
-			while (SUCCEED == get_N_functionid(pexpr, 1, &functionid, (const char **)&pexpr_s, &pexpr_f))
-			{
-				trigger_expr[pexpr_s - trigger_expr] = '\0';
-
-				result2 = DBselect(
-						"select h.host,i.key_,f.name,f.parameter"
-						" from functions f"
-						" join items i on i.itemid=f.itemid"
-						" join hosts h on h.hostid=i.hostid"
-						" where f.functionid=" ZBX_FS_UI64,
-						functionid);
-
-				while (NULL != (row2 = DBfetch(result2)))
-				{
-					char	*template_name;
-
-					if (1 == expr_start)
-					{
-						zbx_snprintf_alloc(&expression, &expression_alloc, &expression_offset,
-								"/");
-						expr_start = 0;
-					}
-					template_name = zbx_strdup(NULL, row2[0]);
-					template_name = update_template_name(template_name);
-					zbx_snprintf_alloc(&expression, &expression_alloc, &expression_offset,
-							"%s{%s:%s.%s(%s)}",pexpr, template_name,
-							row2[1], row2[2], row2[3]);
-					pexpr = pexpr_f;
-					zbx_free(template_name);
-				}
-
-				DBfree_result(result2);
-			}
-
-			if (pexpr != trigger_expr)
-				zbx_snprintf_alloc(&expression, &expression_alloc, &expression_offset, "%s", pexpr);
-
-			zbx_free(trigger_expr);
-		}
-
-		zbx_snprintf_alloc(&seed, &seed_alloc, &seed_offset, "%s", row[1]);
-		zbx_snprintf_alloc(&seed, &seed_alloc, &seed_offset, "%s", expression);
-
-		uuid = zbx_gen_uuid4(seed);
-		zbx_snprintf_alloc(&sql, &sql_alloc, &sql_offset, "update triggers set uuid='%s'"
-				" where triggerid=%s;\n", uuid, row[0]);
-		zbx_free(expression);
-		zbx_free(uuid);
-		zbx_free(seed);
-
-		if (SUCCEED != (ret = DBexecute_overflowed_sql(&sql, &sql_alloc, &sql_offset)))
-			goto out;
-	}
-
-	DBend_multiple_update(&sql, &sql_alloc, &sql_offset);
-
-	if (16 < sql_offset && ZBX_DB_OK > DBexecute("%s", sql))
-		ret = FAIL;
-out:
-	DBfree_result(result);
-	zbx_free(sql);
-
-	return ret;
-}
-
-static int	DBpatch_5030175(void)
-{
-	int		ret = SUCCEED;
-	char		*host_name, *uuid, *sql = NULL, *seed = NULL;
-	size_t		sql_alloc = 0, sql_offset = 0, seed_alloc = 0, seed_offset = 0;
-	DB_ROW		row;
-	DB_RESULT	result;
-
-	if (0 == (program_type & ZBX_PROGRAM_TYPE_SERVER))
-		return ret;
-
-	DBbegin_multiple_update(&sql, &sql_alloc, &sql_offset);
-	result = DBselect(
-			"select distinct g.graphid,g.name"
-			" from graphs g"
-			" join graphs_items gi on gi.graphid=g.graphid"
-			" join items i on i.itemid=gi.itemid"
-			" join hosts h on h.hostid=i.hostid and h.status=%d"
-			" where g.templateid is null and g.flags=%d",
-			HOST_STATUS_TEMPLATE, ZBX_FLAG_DISCOVERY_NORMAL);
-
-	while (NULL != (row = DBfetch(result)))
-	{
-		DB_ROW		row2;
-		DB_RESULT	result2;
-
-		zbx_snprintf_alloc(&seed, &seed_alloc, &seed_offset, "%s", row[1]);
-
-		result2 = DBselect(
-				"select h.host"
-				" from graphs_items gi"
-				" join items i on i.itemid=gi.itemid"
-				" join hosts h on h.hostid=i.hostid"
-				" where gi.graphid=%s"
-				" order by h.host",
-				row[0]);
-
-		while (NULL != (row2 = DBfetch(result2)))
-		{
-			host_name = zbx_strdup(NULL, row2[0]);
-			host_name = update_template_name(host_name);
-
-			zbx_snprintf_alloc(&seed, &seed_alloc, &seed_offset, "/%s", host_name);
-			zbx_free(host_name);
-		}
-
-		uuid = zbx_gen_uuid4(seed);
-		zbx_snprintf_alloc(&sql, &sql_alloc, &sql_offset, "update graphs set uuid='%s'"
-				" where graphid=%s;\n", uuid, row[0]);
-		zbx_free(uuid);
-		zbx_free(seed);
-
-		DBfree_result(result2);
-
-		if (SUCCEED != (ret = DBexecute_overflowed_sql(&sql, &sql_alloc, &sql_offset)))
-			goto out;
-	}
-
-	DBend_multiple_update(&sql, &sql_alloc, &sql_offset);
-
-	if (16 < sql_offset && ZBX_DB_OK > DBexecute("%s", sql))
-		ret = FAIL;
-out:
-	DBfree_result(result);
-	zbx_free(sql);
-
-	return ret;
-}
-
-static int	DBpatch_5030176(void)
-{
-	int		ret = SUCCEED;
-	char		*template_name, *uuid, *sql = NULL, *seed = NULL;
-	size_t		sql_alloc = 0, sql_offset = 0;
-	DB_ROW		row;
-	DB_RESULT	result;
-
-	if (0 == (program_type & ZBX_PROGRAM_TYPE_SERVER))
-		return ret;
-
-	DBbegin_multiple_update(&sql, &sql_alloc, &sql_offset);
-
-	result = DBselect(
-			"select d.dashboardid,d.name,h.host"
-			" from dashboard d"
-			" join hosts h on h.hostid=d.templateid"
-			" where h.status=%d",
-			HOST_STATUS_TEMPLATE);
-
-	while (NULL != (row = DBfetch(result)))
-	{
-		template_name = zbx_strdup(NULL, row[2]);
-		template_name = update_template_name(template_name);
-		seed = zbx_dsprintf(seed, "%s/%s", template_name, row[1]);
-		uuid = zbx_gen_uuid4(seed);
-		zbx_snprintf_alloc(&sql, &sql_alloc, &sql_offset,
-				"update dashboard set uuid='%s' where dashboardid=%s;\n", uuid, row[0]);
-		zbx_free(template_name);
-		zbx_free(uuid);
-		zbx_free(seed);
-
-		if (SUCCEED != (ret = DBexecute_overflowed_sql(&sql, &sql_alloc, &sql_offset)))
-			goto out;
-	}
-
-	DBend_multiple_update(&sql, &sql_alloc, &sql_offset);
-
-	if (16 < sql_offset && ZBX_DB_OK > DBexecute("%s", sql))
-		ret = FAIL;
-out:
-	DBfree_result(result);
-	zbx_free(sql);
-
-	return ret;
-}
-
-static int	DBpatch_5030177(void)
-{
-	int		ret = SUCCEED;
-	char		*template_name, *uuid, *sql = NULL, *seed = NULL;
-	size_t		sql_alloc = 0, sql_offset = 0;
-	DB_ROW		row;
-	DB_RESULT	result;
-
-	if (0 == (program_type & ZBX_PROGRAM_TYPE_SERVER))
-		return ret;
-
-	DBbegin_multiple_update(&sql, &sql_alloc, &sql_offset);
-
-	result = DBselect(
-			"select ht.httptestid,ht.name,h.host"
-			" from httptest ht"
-			" join hosts h on h.hostid=ht.hostid and h.status=%d"
-			" where ht.templateid is null",
-			HOST_STATUS_TEMPLATE);
-
-	while (NULL != (row = DBfetch(result)))
-	{
-		template_name = zbx_strdup(NULL, row[2]);
-		template_name = update_template_name(template_name);
-		seed = zbx_dsprintf(seed, "%s/%s", template_name, row[1]);
-		uuid = zbx_gen_uuid4(seed);
-		zbx_snprintf_alloc(&sql, &sql_alloc, &sql_offset,
-				"update httptest set uuid='%s' where httptestid=%s;\n", uuid, row[0]);
-		zbx_free(template_name);
-		zbx_free(uuid);
-		zbx_free(seed);
-
-		if (SUCCEED != (ret = DBexecute_overflowed_sql(&sql, &sql_alloc, &sql_offset)))
-			goto out;
-	}
-
-	DBend_multiple_update(&sql, &sql_alloc, &sql_offset);
-
-	if (16 < sql_offset && ZBX_DB_OK > DBexecute("%s", sql))
-		ret = FAIL;
-out:
-	DBfree_result(result);
-	zbx_free(sql);
-
-	return ret;
-}
-
-static int	DBpatch_5030178(void)
-{
-	int		ret = SUCCEED;
-	char		*template_name, *uuid, *sql = NULL, *seed = NULL;
-	size_t		sql_alloc = 0, sql_offset = 0;
-	DB_ROW		row;
-	DB_RESULT	result;
-
-	if (0 == (program_type & ZBX_PROGRAM_TYPE_SERVER))
-		return ret;
-
-	DBbegin_multiple_update(&sql, &sql_alloc, &sql_offset);
-
-	result = DBselect(
-			"select v.valuemapid,v.name,h.host"
-			" from valuemap v"
-			" join hosts h on h.hostid=v.hostid"
-			" where h.status=%d",
-			HOST_STATUS_TEMPLATE);
-
-	while (NULL != (row = DBfetch(result)))
-	{
-		template_name = zbx_strdup(NULL, row[2]);
-		template_name = update_template_name(template_name);
-		seed = zbx_dsprintf(seed, "%s/%s", template_name, row[1]);
-		uuid = zbx_gen_uuid4(seed);
-		zbx_snprintf_alloc(&sql, &sql_alloc, &sql_offset,
-				"update valuemap set uuid='%s' where valuemapid=%s;\n", uuid, row[0]);
-		zbx_free(template_name);
-		zbx_free(uuid);
-		zbx_free(seed);
-
-		if (SUCCEED != (ret = DBexecute_overflowed_sql(&sql, &sql_alloc, &sql_offset)))
-			goto out;
-	}
-
-	DBend_multiple_update(&sql, &sql_alloc, &sql_offset);
-
-	if (16 < sql_offset && ZBX_DB_OK > DBexecute("%s", sql))
-		ret = FAIL;
-out:
-	DBfree_result(result);
-=======
-static int	DBpatch_5030164(void)
 {
 	const ZBX_FIELD	field = {"dbversion_status", "", NULL, NULL, 1024, ZBX_TYPE_CHAR, ZBX_NOTNULL, 0};
 
@@ -6138,7 +5486,7 @@
 	return SUCCEED;
 }
 
-static int	DBpatch_5030165(void)
+static int	DBpatch_5030162(void)
 {
 	int			i, ret = SUCCEED;
 	DB_ROW			row;
@@ -6282,7 +5630,7 @@
 	return ret;
 }
 
-static int	DBpatch_5030166(void)
+static int	DBpatch_5030163(void)
 {
 	if (0 == (program_type & ZBX_PROGRAM_TYPE_SERVER))
 		return SUCCEED;
@@ -6472,7 +5820,7 @@
 	return SUCCEED;
 }
 
-static int	DBpatch_5030167(void)
+static int	DBpatch_5030164(void)
 {
 	DB_ROW		row;
 	DB_RESULT	result;
@@ -6566,220 +5914,11 @@
 			ret = FAIL;
 	}
 
->>>>>>> 17c7dcad
 	zbx_free(sql);
 
 	return ret;
 }
 
-<<<<<<< HEAD
-static int	DBpatch_5030179(void)
-{
-	int		ret = SUCCEED;
-	char		*uuid, *sql = NULL;
-	size_t		sql_alloc = 0, sql_offset = 0;
-	DB_ROW		row;
-	DB_RESULT	result;
-
-	if (0 == (program_type & ZBX_PROGRAM_TYPE_SERVER))
-		return ret;
-
-	DBbegin_multiple_update(&sql, &sql_alloc, &sql_offset);
-
-	result = DBselect("select groupid,name from hstgrp");
-
-	while (NULL != (row = DBfetch(result)))
-	{
-		uuid = zbx_gen_uuid4(row[1]);
-		zbx_snprintf_alloc(&sql, &sql_alloc, &sql_offset,
-				"update hstgrp set uuid='%s' where groupid=%s;\n", uuid, row[0]);
-		zbx_free(uuid);
-
-		if (SUCCEED != (ret = DBexecute_overflowed_sql(&sql, &sql_alloc, &sql_offset)))
-			goto out;
-	}
-
-	DBend_multiple_update(&sql, &sql_alloc, &sql_offset);
-
-	if (16 < sql_offset && ZBX_DB_OK > DBexecute("%s", sql))
-		ret = FAIL;
-out:
-	DBfree_result(result);
-	zbx_free(sql);
-
-	return ret;
-}
-
-static int	DBpatch_5030180(void)
-{
-	int		ret = SUCCEED;
-	char		*template_name, *uuid, *sql = NULL, *seed = NULL;
-	size_t		sql_alloc = 0, sql_offset = 0;
-	DB_ROW		row;
-	DB_RESULT	result;
-
-	if (0 == (program_type & ZBX_PROGRAM_TYPE_SERVER))
-		return ret;
-
-	DBbegin_multiple_update(&sql, &sql_alloc, &sql_offset);
-
-	result = DBselect(
-			"select i.itemid,i.key_,h.host,i2.key_"
-			" from items i"
-			" join hosts h on h.hostid=i.hostid"
-			" join item_discovery id on id.itemid=i.itemid"
-			" join items i2 on id.parent_itemid=i2.itemid"
-			" where h.status=%d and i.flags=%d and i.templateid is null",
-			HOST_STATUS_TEMPLATE, ZBX_FLAG_DISCOVERY_PROTOTYPE);
-
-	while (NULL != (row = DBfetch(result)))
-	{
-		template_name = zbx_strdup(NULL, row[2]);
-		template_name = update_template_name(template_name);
-		seed = zbx_dsprintf(seed, "%s/%s/%s", template_name, row[3], row[1]);
-		uuid = zbx_gen_uuid4(seed);
-		zbx_snprintf_alloc(&sql, &sql_alloc, &sql_offset, "update items set uuid='%s' where itemid=%s;\n",
-				uuid, row[0]);
-		zbx_free(template_name);
-		zbx_free(uuid);
-		zbx_free(seed);
-
-		if (SUCCEED != (ret = DBexecute_overflowed_sql(&sql, &sql_alloc, &sql_offset)))
-			goto out;
-	}
-
-	DBend_multiple_update(&sql, &sql_alloc, &sql_offset);
-
-	if (16 < sql_offset && ZBX_DB_OK > DBexecute("%s", sql))
-		ret = FAIL;
-out:
-	DBfree_result(result);
-	zbx_free(sql);
-
-	return ret;
-}
-
-static int	DBpatch_5030181(void)
-{
-	int		ret = SUCCEED;
-	char		*uuid, *sql = NULL, *seed = NULL;
-	size_t		sql_alloc = 0, sql_offset = 0, seed_alloc = 0, seed_offset = 0;
-	DB_ROW		row;
-	DB_RESULT	result;
-
-	if (0 == (program_type & ZBX_PROGRAM_TYPE_SERVER))
-		return ret;
-
-	DBbegin_multiple_update(&sql, &sql_alloc, &sql_offset);
-
-	result = DBselect(
-			"select distinct t.triggerid,t.description,t.expression,t.recovery_expression"
-			" from triggers t"
-			" join functions f on f.triggerid=t.triggerid"
-			" join items i on i.itemid=f.itemid"
-			" join hosts h on h.hostid=i.hostid and h.status=%d"
-			" where t.templateid is null and t.flags=%d",
-			HOST_STATUS_TEMPLATE, ZBX_FLAG_DISCOVERY_PROTOTYPE);
-
-	while (NULL != (row = DBfetch(result)))
-	{
-		const char	*pexpr, *pexpr_f, *pexpr_s;
-		char		*trigger_expr, *total_expr = NULL;
-		int		i;
-		size_t		total_expr_alloc = 0, total_expr_offset = 0;
-		zbx_uint64_t	functionid;
-		DB_ROW		row2;
-		DB_RESULT	result2;
-
-		result2 = DBselect(
-				"select distinct i2.key_"
-				" from items i"
-				" join item_discovery id on id.itemid=i.itemid"
-				" join items i2 on id.parent_itemid=i2.itemid"
-				" join functions f on i.itemid=f.itemid and f.triggerid=%s"
-				" where i.flags=%d",
-				row[0], ZBX_FLAG_DISCOVERY_PROTOTYPE);
-
-		if (NULL == (row2 = DBfetch(result2)))
-		{
-			DBfree_result(result2);
-			continue;
-		}
-
-		zbx_snprintf_alloc(&seed, &seed_alloc, &seed_offset, "%s", row2[0]);
-
-		DBfree_result(result2);
-
-		for (i = 0; i < 2; i++)
-		{
-			int	expr_start = 1;
-
-			trigger_expr = zbx_strdup(NULL, row[i + 2]);
-			pexpr = pexpr_f = (const char *)trigger_expr;
-
-			while (SUCCEED == get_N_functionid(pexpr, 1, &functionid, (const char **)&pexpr_s, &pexpr_f))
-			{
-				trigger_expr[pexpr_s - trigger_expr] = '\0';
-
-				result2 = DBselect(
-						"select h.host,i.key_,f.name,f.parameter"
-						" from functions f"
-						" join items i on i.itemid=f.itemid"
-						" join hosts h on h.hostid=i.hostid"
-						" where f.functionid=" ZBX_FS_UI64,
-						functionid);
-
-				while (NULL != (row2 = DBfetch(result2)))
-				{
-					char	*template_name;
-
-					if (1 == expr_start)
-					{
-						zbx_snprintf_alloc(&total_expr, &total_expr_alloc, &total_expr_offset,
-								"/");
-						expr_start = 0;
-					}
-
-					template_name = zbx_strdup(NULL, row2[0]);
-					template_name = update_template_name(template_name);
-
-					zbx_snprintf_alloc(&total_expr, &total_expr_alloc, &total_expr_offset,
-							"%s{%s:%s.%s(%s)}",pexpr, template_name,
-							row2[1], row2[2], row2[3]);
-					pexpr = pexpr_f;
-					zbx_free(template_name);
-				}
-
-				DBfree_result(result2);
-			}
-
-			if (pexpr != trigger_expr)
-				zbx_snprintf_alloc(&total_expr, &total_expr_alloc, &total_expr_offset, "%s", pexpr);
-
-			zbx_free(trigger_expr);
-		}
-
-		zbx_snprintf_alloc(&seed, &seed_alloc, &seed_offset, "/%s", row[1]);
-		zbx_snprintf_alloc(&seed, &seed_alloc, &seed_offset, "%s", total_expr);
-
-		uuid = zbx_gen_uuid4(seed);
-		zbx_snprintf_alloc(&sql, &sql_alloc, &sql_offset, "update triggers set uuid='%s'"
-				" where triggerid=%s;\n", uuid, row[0]);
-		zbx_free(total_expr);
-		zbx_free(uuid);
-		zbx_free(seed);
-
-		if (SUCCEED != (ret = DBexecute_overflowed_sql(&sql, &sql_alloc, &sql_offset)))
-			goto out;
-	}
-
-	DBend_multiple_update(&sql, &sql_alloc, &sql_offset);
-
-	if (16 < sql_offset && ZBX_DB_OK > DBexecute("%s", sql))
-		ret = FAIL;
-out:
-	DBfree_result(result);
-=======
 static int	dbpatch_validate_key_macro(const char *key)
 {
 	char	*params, *macro;
@@ -6875,7 +6014,7 @@
 	return exp;
 }
 
-static int	DBpatch_5030168(void)
+static int	DBpatch_5030165(void)
 {
 	DB_ROW			row;
 	DB_RESULT		result;
@@ -6992,14 +6131,957 @@
 			ret = FAIL;
 	}
 
->>>>>>> 17c7dcad
 	zbx_free(sql);
 
 	return ret;
 }
 
-<<<<<<< HEAD
+static int	dbpatch_aggregate2formula(const char *itemid, const AGENT_REQUEST *request, char **str,
+		size_t *str_alloc, size_t *str_offset, char **error)
+{
+	char	*esc;
+
+	if (3 > request->nparam)
+	{
+		*error = zbx_strdup(NULL, "invalid number of parameters");
+		return FAIL;
+	}
+
+	if (0 == strcmp(request->key, "grpavg"))
+	{
+		zbx_strcpy_alloc(str, str_alloc, str_offset, "avg");
+	}
+	else if (0 == strcmp(request->key, "grpmax"))
+	{
+		zbx_strcpy_alloc(str, str_alloc, str_offset, "max");
+	}
+	else if (0 == strcmp(request->key, "grpmin"))
+	{
+		zbx_strcpy_alloc(str, str_alloc, str_offset, "min");
+	}
+	else if (0 == strcmp(request->key, "grpsum"))
+	{
+		zbx_strcpy_alloc(str, str_alloc, str_offset, "sum");
+	}
+	else
+	{
+		*error = zbx_dsprintf(NULL, "unknown group function \"%s\"", request->key);
+		return FAIL;
+	}
+
+	if (SUCCEED != dbpatch_validate_key_macro(request->params[1]))
+	{
+		zabbix_log(LOG_LEVEL_WARNING, "invalid key parameter \"%s\" when converting aggregate check \"%s\""
+				" to calculated item: using macro within item key is not supported anymore",
+				request->params[1], itemid);
+	}
+
+	zbx_rtrim(request->params[1], " ");
+	zbx_snprintf_alloc(str, str_alloc, str_offset, "(%s_foreach(/*/%s?[", request->params[2], request->params[1]);
+
+	if (REQUEST_PARAMETER_TYPE_ARRAY == get_rparam_type(request, 0))
+	{
+		int				i, groups_num;
+		char				*group;
+		zbx_request_parameter_type_t	type;
+
+		groups_num = num_param(request->params[0]);
+
+		for (i = 1; i <= groups_num; i++)
+		{
+			if (NULL == (group = get_param_dyn(request->params[0], i, &type)))
+				continue;
+
+			if ('[' != (*str)[*str_offset - 1])
+				zbx_strcpy_alloc(str, str_alloc, str_offset, " or ");
+
+			esc = zbx_dyn_escape_string(group, "\\\"");
+			zbx_snprintf_alloc(str, str_alloc, str_offset, "group=\"%s\"", esc);
+			zbx_free(esc);
+			zbx_free(group);
+		}
+	}
+	else
+	{
+		esc = zbx_dyn_escape_string(request->params[0], "\\\"");
+		zbx_snprintf_alloc(str, str_alloc, str_offset, "group=\"%s\"", esc);
+		zbx_free(esc);
+	}
+
+	zbx_chrcpy_alloc(str, str_alloc, str_offset, ']');
+
+	if (4 == request->nparam)
+		zbx_snprintf_alloc(str, str_alloc, str_offset, ",%s", request->params[3]);
+
+	zbx_strcpy_alloc(str, str_alloc, str_offset, "))");
+
+	if (ITEM_PARAM_LEN < zbx_strlen_utf8(*str))
+	{
+		*error = zbx_strdup(NULL, "resulting formula is too long");
+		return FAIL;
+	}
+
+	return SUCCEED;
+}
+
+static int	DBpatch_5030166(void)
+{
+	DB_ROW		row;
+	DB_RESULT	result;
+	int		ret = SUCCEED;
+	char		*sql = NULL, *params = NULL;
+	size_t		sql_alloc = 0, sql_offset = 0, params_alloc = 0, params_offset;
+
+	DBbegin_multiple_update(&sql, &sql_alloc, &sql_offset);
+
+	/* ITEM_TYPE_AGGREGATE = 8 */
+	result = DBselect("select itemid,key_ from items where type=8");
+
+	while (SUCCEED == ret && NULL != (row = DBfetch(result)))
+	{
+		AGENT_REQUEST	request;
+		char		*error = NULL, *esc;
+		int		ret_formula;
+
+		params_offset = 0;
+
+		init_request(&request);
+		parse_item_key(row[1], &request);
+
+		ret_formula = dbpatch_aggregate2formula(row[0], &request, &params, &params_alloc, &params_offset,
+				&error);
+		free_request(&request);
+
+		if (FAIL == ret_formula)
+		{
+			zabbix_log(LOG_LEVEL_WARNING, "Cannot convert aggregate checks item \"%s\": %s", row[0], error);
+			zbx_free(error);
+			continue;
+		}
+
+		esc = DBdyn_escape_field("items", "params", params);
+		zbx_snprintf_alloc(&sql, &sql_alloc, &sql_offset,
+				"update items set type=15,params='%s' where itemid=%s;\n", esc, row[0]);
+		zbx_free(esc);
+
+		ret = DBexecute_overflowed_sql(&sql, &sql_alloc, &sql_offset);
+	}
+
+	DBfree_result(result);
+
+	DBend_multiple_update(&sql, &sql_alloc, &sql_offset);
+
+	if (SUCCEED == ret && 16 < sql_offset)
+	{
+		if (ZBX_DB_OK > DBexecute("%s", sql))
+			ret = FAIL;
+	}
+
+	zbx_free(params);
+	zbx_free(sql);
+
+	return ret;
+}
+
+static int	DBpatch_5030167(void)
+{
+#ifdef HAVE_MYSQL
+	return DBcreate_index("items", "items_8", "key_(1024)", 0);
+#else
+	return DBcreate_index("items", "items_8", "key_", 0);
+#endif
+}
+
+#undef HOST_STATUS_TEMPLATE
+#define HOST_STATUS_TEMPLATE		3
+#undef ZBX_FLAG_DISCOVERY_NORMAL
+#define ZBX_FLAG_DISCOVERY_NORMAL	0x00
+#undef ZBX_FLAG_DISCOVERY_RULE
+#define ZBX_FLAG_DISCOVERY_RULE		0x01
+#undef ZBX_FLAG_DISCOVERY_PROTOTYPE
+#define ZBX_FLAG_DISCOVERY_PROTOTYPE	0x02
+
+#define ZBX_FIELD_UUID			{"uuid", "", NULL, NULL, 32, ZBX_TYPE_CHAR, ZBX_NOTNULL, 0}
+
+static int	DBpatch_5030168(void)
+{
+	const ZBX_FIELD	field = ZBX_FIELD_UUID;
+
+	return DBadd_field("items", &field);
+}
+
+static int	DBpatch_5030169(void)
+{
+	const ZBX_FIELD	field = ZBX_FIELD_UUID;
+
+	return DBadd_field("hosts", &field);
+}
+
+static int	DBpatch_5030170(void)
+{
+	const ZBX_FIELD	field = ZBX_FIELD_UUID;
+
+	return DBadd_field("triggers", &field);
+}
+
+static int	DBpatch_5030171(void)
+{
+	const ZBX_FIELD	field = ZBX_FIELD_UUID;
+
+	return DBadd_field("dashboard", &field);
+}
+
+static int	DBpatch_5030172(void)
+{
+	const ZBX_FIELD	field = ZBX_FIELD_UUID;
+
+	return DBadd_field("graphs", &field);
+}
+
+static int	DBpatch_5030173(void)
+{
+	const ZBX_FIELD	field = ZBX_FIELD_UUID;
+
+	return DBadd_field("hstgrp", &field);
+}
+
+static int	DBpatch_5030174(void)
+{
+	const ZBX_FIELD	field = ZBX_FIELD_UUID;
+
+	return DBadd_field("httptest", &field);
+}
+
+static int	DBpatch_5030175(void)
+{
+	const ZBX_FIELD	field = ZBX_FIELD_UUID;
+
+	return DBadd_field("valuemap", &field);
+}
+
+static char	*update_template_name(char *old)
+{
+	char	*ptr, new[MAX_STRING_LEN], *ptr_snmp, buffer[7];
+	int	version;
+
+#define MIN_TEMPLATE_NAME_LEN	3
+#define STRING_SNMP_LABEL		"SNMP"
+
+	ptr = old;
+
+	if (NULL != zbx_regexp_match(old, "Template (APP|App|DB|Module|Net|OS|SAN|Server|Tel|VM) ", NULL) &&
+			1 == sscanf(old, "Template %*[^ ] %" ZBX_STR(MAX_STRING_LEN) "[^\n]s", new) &&
+			MIN_TEMPLATE_NAME_LEN <= strlen(new))
+	{
+		ptr = zbx_strdup(ptr, new);
+	}
+
+	for (version = 1; version <= 2; version++)
+	{
+		zbx_snprintf(buffer, sizeof(buffer), "%sv%d", STRING_SNMP_LABEL, version);
+		ptr_snmp = string_replace(ptr, buffer, STRING_SNMP_LABEL);
+		zbx_free(ptr);
+		ptr = ptr_snmp;
+	}
+
+	return ptr;
+}
+
+static char	*DBpatch_make_trigger_function(const char *name, const char *tpl, const char *key, const char *param)
+{
+	char	*template_name, *func = NULL;
+	size_t	func_alloc = 0, func_offset = 0;
+
+	template_name = zbx_strdup(NULL, tpl);
+	template_name = update_template_name(template_name);
+
+	zbx_snprintf_alloc(&func, &func_alloc, &func_offset, "%s(/%s/%s", name, template_name, key);
+
+	if ('\0' != *param)
+	{
+		if ('$' == *param)
+		{
+			if (',' == *++param)
+				param++;
+		}
+
+		zbx_snprintf_alloc(&func, &func_alloc, &func_offset, "%s", param);
+	}
+
+	zbx_chrcpy_alloc(&func, &func_alloc, &func_offset, ')');
+
+	zbx_free(template_name);
+
+	return func;
+}
+
+static int	DBpatch_5030176(void)
+{
+	int		ret = SUCCEED;
+	char		*name, *uuid, *sql = NULL;
+	size_t		sql_alloc = 0, sql_offset = 0;
+	DB_ROW		row;
+	DB_RESULT	result;
+
+	if (0 == (program_type & ZBX_PROGRAM_TYPE_SERVER))
+		return ret;
+
+	DBbegin_multiple_update(&sql, &sql_alloc, &sql_offset);
+
+	result = DBselect(
+			"select h.hostid,h.host"
+			" from hosts h"
+			" where h.status=%d",
+			HOST_STATUS_TEMPLATE);
+
+	while (NULL != (row = DBfetch(result)))
+	{
+		name = zbx_strdup(NULL, row[1]);
+		name = update_template_name(name);
+		uuid = zbx_gen_uuid4(name);
+		zbx_snprintf_alloc(&sql, &sql_alloc, &sql_offset, "update hosts set uuid='%s' where hostid=%s;\n",
+				uuid, row[0]);
+		zbx_free(name);
+		zbx_free(uuid);
+
+		if (SUCCEED != (ret = DBexecute_overflowed_sql(&sql, &sql_alloc, &sql_offset)))
+			goto out;
+	}
+
+	DBend_multiple_update(&sql, &sql_alloc, &sql_offset);
+
+	if (16 < sql_offset && ZBX_DB_OK > DBexecute("%s", sql))
+		ret = FAIL;
+out:
+	DBfree_result(result);
+	zbx_free(sql);
+
+	return ret;
+}
+
+static int	DBpatch_5030177(void)
+{
+	int		ret = SUCCEED;
+	char		*name, *uuid, *sql = NULL, *seed = NULL;
+	size_t		sql_alloc = 0, sql_offset = 0;
+	DB_ROW		row;
+	DB_RESULT	result;
+
+	if (0 == (program_type & ZBX_PROGRAM_TYPE_SERVER))
+		return ret;
+
+	DBbegin_multiple_update(&sql, &sql_alloc, &sql_offset);
+
+	result = DBselect(
+			"select i.itemid,i.key_,h.host"
+			" from items i"
+			" join hosts h on h.hostid=i.hostid"
+			" where h.status=%d and i.flags in (%d,%d) and i.templateid is null",
+			HOST_STATUS_TEMPLATE, ZBX_FLAG_DISCOVERY_NORMAL, ZBX_FLAG_DISCOVERY_RULE);
+
+	while (NULL != (row = DBfetch(result)))
+	{
+		name = zbx_strdup(NULL, row[2]);
+		name = update_template_name(name);
+		seed = zbx_dsprintf(seed, "%s/%s", name, row[1]);
+		uuid = zbx_gen_uuid4(seed);
+		zbx_snprintf_alloc(&sql, &sql_alloc, &sql_offset, "update items set uuid='%s' where itemid=%s;\n",
+				uuid, row[0]);
+		zbx_free(name);
+		zbx_free(uuid);
+		zbx_free(seed);
+
+		if (SUCCEED != (ret = DBexecute_overflowed_sql(&sql, &sql_alloc, &sql_offset)))
+			goto out;
+	}
+
+	DBend_multiple_update(&sql, &sql_alloc, &sql_offset);
+
+	if (16 < sql_offset && ZBX_DB_OK > DBexecute("%s", sql))
+		ret = FAIL;
+out:
+	DBfree_result(result);
+	zbx_free(sql);
+
+	return ret;
+}
+
+static int	DBpatch_5030178(void)
+{
+	int		ret = SUCCEED;
+	char		*uuid, *sql = NULL, *seed = NULL;
+	size_t		sql_alloc = 0, sql_offset = 0, seed_alloc = 0, seed_offset = 0;
+	DB_ROW		row;
+	DB_RESULT	result;
+
+	if (0 == (program_type & ZBX_PROGRAM_TYPE_SERVER))
+		return ret;
+
+	DBbegin_multiple_update(&sql, &sql_alloc, &sql_offset);
+
+	result = DBselect(
+			"select distinct t.triggerid,t.description,t.expression,t.recovery_expression"
+			" from triggers t"
+			" join functions f on f.triggerid=t.triggerid"
+			" join items i on i.itemid=f.itemid"
+			" join hosts h on h.hostid=i.hostid and h.status=%d"
+			" where t.templateid is null and t.flags=%d",
+			HOST_STATUS_TEMPLATE, ZBX_FLAG_DISCOVERY_NORMAL);
+
+	while (NULL != (row = DBfetch(result)))
+	{
+		char		*trigger_expr;
+		char		*composed_expr[] = { NULL, NULL };
+		int		i;
+		DB_ROW		row2;
+		DB_RESULT	result2;
+
+		for (i = 0; i < 2; i++)
+		{
+			int			j;
+			char			*error = NULL;
+			zbx_eval_context_t	ctx;
+
+			trigger_expr = zbx_strdup(NULL, row[i + 2]);
+
+			zabbix_log(LOG_LEVEL_DEBUG, "%s: trigger expression: %s", __func__, trigger_expr);
+
+			if ('\0' == *trigger_expr)
+			{
+				if (0 == i)
+					zabbix_log(LOG_LEVEL_WARNING, "%s: empty expression for trigger %s", __func__, row[0]);
+				continue;
+			}
+
+			if (FAIL == zbx_eval_parse_expression(&ctx, trigger_expr, ZBX_EVAL_PARSE_TRIGGER_EXPRESSSION, &error))
+			{
+				zabbix_log(LOG_LEVEL_CRIT, "%s: error parsing trigger expression for %s: %s",
+						__func__, row[0], error);
+				zbx_free(error);
+				return FAIL;
+			}
+
+			for (j = 0; j < ctx.stack.values_num; j++)
+			{
+				zbx_eval_token_t	*token = &ctx.stack.values[j];
+				zbx_uint64_t		functionid;
+
+				if (ZBX_EVAL_TOKEN_FUNCTIONID != token->type)
+					continue;
+
+				if (SUCCEED != is_uint64_n(ctx.expression + token->loc.l + 1, token->loc.r - token->loc.l - 1,
+						&functionid))
+				{
+					zabbix_log(LOG_LEVEL_CRIT, "%s: error parsing trigger expression %s, is_uint64_n error",
+							__func__, row[0]);
+					return FAIL;
+				}
+
+				result2 = DBselect(
+						"select h.host,i.key_,f.name,f.parameter"
+						" from functions f"
+						" join items i on i.itemid=f.itemid"
+						" join hosts h on h.hostid=i.hostid"
+						" where f.functionid=" ZBX_FS_UI64,
+						functionid);
+
+				if (NULL != (row2 = DBfetch(result2)))
+				{
+					char	*func;
+
+					func = DBpatch_make_trigger_function(row2[2], row2[0], row2[1], row2[3]);
+					zbx_variant_clear(&token->value);
+					zbx_variant_set_str(&token->value, func);
+				}
+
+				DBfree_result(result2);
+			}
+
+			zbx_eval_compose_expression(&ctx, &composed_expr[i]);
+			zbx_eval_clear(&ctx);
+
+			zabbix_log(LOG_LEVEL_DEBUG, "%s: result expression '%s'", __func__, composed_expr[i]);
+
+			zbx_free(trigger_expr);
+		}
+
+		zbx_snprintf_alloc(&seed, &seed_alloc, &seed_offset, "%s/", row[1]);
+		zbx_snprintf_alloc(&seed, &seed_alloc, &seed_offset, "%s", composed_expr[0]);
+		if (NULL != composed_expr[1])
+			zbx_snprintf_alloc(&seed, &seed_alloc, &seed_offset, "/%s", composed_expr[1]);
+
+		zabbix_log(LOG_LEVEL_DEBUG, "%s: seed: %s", __func__, seed);
+
+		uuid = zbx_gen_uuid4(seed);
+		zbx_snprintf_alloc(&sql, &sql_alloc, &sql_offset, "update triggers set uuid='%s'"
+				" where triggerid=%s;\n", uuid, row[0]);
+
+		zbx_free(composed_expr[0]);
+		zbx_free(composed_expr[1]);
+		zbx_free(uuid);
+		zbx_free(seed);
+
+		if (SUCCEED != (ret = DBexecute_overflowed_sql(&sql, &sql_alloc, &sql_offset)))
+			goto out;
+	}
+
+	DBend_multiple_update(&sql, &sql_alloc, &sql_offset);
+
+	if (16 < sql_offset && ZBX_DB_OK > DBexecute("%s", sql))
+		ret = FAIL;
+out:
+	DBfree_result(result);
+	zbx_free(sql);
+
+	return ret;
+}
+
+static int	DBpatch_5030179(void)
+{
+	int		ret = SUCCEED;
+	char		*host_name, *uuid, *sql = NULL, *seed = NULL;
+	size_t		sql_alloc = 0, sql_offset = 0, seed_alloc = 0, seed_offset = 0;
+	DB_ROW		row;
+	DB_RESULT	result;
+
+	if (0 == (program_type & ZBX_PROGRAM_TYPE_SERVER))
+		return ret;
+
+	DBbegin_multiple_update(&sql, &sql_alloc, &sql_offset);
+	result = DBselect(
+			"select distinct g.graphid,g.name"
+			" from graphs g"
+			" join graphs_items gi on gi.graphid=g.graphid"
+			" join items i on i.itemid=gi.itemid"
+			" join hosts h on h.hostid=i.hostid and h.status=%d"
+			" where g.templateid is null and g.flags=%d",
+			HOST_STATUS_TEMPLATE, ZBX_FLAG_DISCOVERY_NORMAL);
+
+	while (NULL != (row = DBfetch(result)))
+	{
+		DB_ROW		row2;
+		DB_RESULT	result2;
+
+		zbx_snprintf_alloc(&seed, &seed_alloc, &seed_offset, "%s", row[1]);
+
+		result2 = DBselect(
+				"select h.host"
+				" from graphs_items gi"
+				" join items i on i.itemid=gi.itemid"
+				" join hosts h on h.hostid=i.hostid"
+				" where gi.graphid=%s"
+				" order by h.host",
+				row[0]);
+
+		while (NULL != (row2 = DBfetch(result2)))
+		{
+			host_name = zbx_strdup(NULL, row2[0]);
+			host_name = update_template_name(host_name);
+
+			zbx_snprintf_alloc(&seed, &seed_alloc, &seed_offset, "/%s", host_name);
+			zbx_free(host_name);
+		}
+
+		uuid = zbx_gen_uuid4(seed);
+		zbx_snprintf_alloc(&sql, &sql_alloc, &sql_offset, "update graphs set uuid='%s'"
+				" where graphid=%s;\n", uuid, row[0]);
+		zbx_free(uuid);
+		zbx_free(seed);
+
+		DBfree_result(result2);
+
+		if (SUCCEED != (ret = DBexecute_overflowed_sql(&sql, &sql_alloc, &sql_offset)))
+			goto out;
+	}
+
+	DBend_multiple_update(&sql, &sql_alloc, &sql_offset);
+
+	if (16 < sql_offset && ZBX_DB_OK > DBexecute("%s", sql))
+		ret = FAIL;
+out:
+	DBfree_result(result);
+	zbx_free(sql);
+
+	return ret;
+}
+
+static int	DBpatch_5030180(void)
+{
+	int		ret = SUCCEED;
+	char		*template_name, *uuid, *sql = NULL, *seed = NULL;
+	size_t		sql_alloc = 0, sql_offset = 0;
+	DB_ROW		row;
+	DB_RESULT	result;
+
+	if (0 == (program_type & ZBX_PROGRAM_TYPE_SERVER))
+		return ret;
+
+	DBbegin_multiple_update(&sql, &sql_alloc, &sql_offset);
+
+	result = DBselect(
+			"select d.dashboardid,d.name,h.host"
+			" from dashboard d"
+			" join hosts h on h.hostid=d.templateid"
+			" where h.status=%d",
+			HOST_STATUS_TEMPLATE);
+
+	while (NULL != (row = DBfetch(result)))
+	{
+		template_name = zbx_strdup(NULL, row[2]);
+		template_name = update_template_name(template_name);
+		seed = zbx_dsprintf(seed, "%s/%s", template_name, row[1]);
+		uuid = zbx_gen_uuid4(seed);
+		zbx_snprintf_alloc(&sql, &sql_alloc, &sql_offset,
+				"update dashboard set uuid='%s' where dashboardid=%s;\n", uuid, row[0]);
+		zbx_free(template_name);
+		zbx_free(uuid);
+		zbx_free(seed);
+
+		if (SUCCEED != (ret = DBexecute_overflowed_sql(&sql, &sql_alloc, &sql_offset)))
+			goto out;
+	}
+
+	DBend_multiple_update(&sql, &sql_alloc, &sql_offset);
+
+	if (16 < sql_offset && ZBX_DB_OK > DBexecute("%s", sql))
+		ret = FAIL;
+out:
+	DBfree_result(result);
+	zbx_free(sql);
+
+	return ret;
+}
+
+static int	DBpatch_5030181(void)
+{
+	int		ret = SUCCEED;
+	char		*template_name, *uuid, *sql = NULL, *seed = NULL;
+	size_t		sql_alloc = 0, sql_offset = 0;
+	DB_ROW		row;
+	DB_RESULT	result;
+
+	if (0 == (program_type & ZBX_PROGRAM_TYPE_SERVER))
+		return ret;
+
+	DBbegin_multiple_update(&sql, &sql_alloc, &sql_offset);
+
+	result = DBselect(
+			"select ht.httptestid,ht.name,h.host"
+			" from httptest ht"
+			" join hosts h on h.hostid=ht.hostid and h.status=%d"
+			" where ht.templateid is null",
+			HOST_STATUS_TEMPLATE);
+
+	while (NULL != (row = DBfetch(result)))
+	{
+		template_name = zbx_strdup(NULL, row[2]);
+		template_name = update_template_name(template_name);
+		seed = zbx_dsprintf(seed, "%s/%s", template_name, row[1]);
+		uuid = zbx_gen_uuid4(seed);
+		zbx_snprintf_alloc(&sql, &sql_alloc, &sql_offset,
+				"update httptest set uuid='%s' where httptestid=%s;\n", uuid, row[0]);
+		zbx_free(template_name);
+		zbx_free(uuid);
+		zbx_free(seed);
+
+		if (SUCCEED != (ret = DBexecute_overflowed_sql(&sql, &sql_alloc, &sql_offset)))
+			goto out;
+	}
+
+	DBend_multiple_update(&sql, &sql_alloc, &sql_offset);
+
+	if (16 < sql_offset && ZBX_DB_OK > DBexecute("%s", sql))
+		ret = FAIL;
+out:
+	DBfree_result(result);
+	zbx_free(sql);
+
+	return ret;
+}
+
 static int	DBpatch_5030182(void)
+{
+	int		ret = SUCCEED;
+	char		*template_name, *uuid, *sql = NULL, *seed = NULL;
+	size_t		sql_alloc = 0, sql_offset = 0;
+	DB_ROW		row;
+	DB_RESULT	result;
+
+	if (0 == (program_type & ZBX_PROGRAM_TYPE_SERVER))
+		return ret;
+
+	DBbegin_multiple_update(&sql, &sql_alloc, &sql_offset);
+
+	result = DBselect(
+			"select v.valuemapid,v.name,h.host"
+			" from valuemap v"
+			" join hosts h on h.hostid=v.hostid"
+			" where h.status=%d",
+			HOST_STATUS_TEMPLATE);
+
+	while (NULL != (row = DBfetch(result)))
+	{
+		template_name = zbx_strdup(NULL, row[2]);
+		template_name = update_template_name(template_name);
+		seed = zbx_dsprintf(seed, "%s/%s", template_name, row[1]);
+		uuid = zbx_gen_uuid4(seed);
+		zbx_snprintf_alloc(&sql, &sql_alloc, &sql_offset,
+				"update valuemap set uuid='%s' where valuemapid=%s;\n", uuid, row[0]);
+		zbx_free(template_name);
+		zbx_free(uuid);
+		zbx_free(seed);
+
+		if (SUCCEED != (ret = DBexecute_overflowed_sql(&sql, &sql_alloc, &sql_offset)))
+			goto out;
+	}
+
+	DBend_multiple_update(&sql, &sql_alloc, &sql_offset);
+
+	if (16 < sql_offset && ZBX_DB_OK > DBexecute("%s", sql))
+		ret = FAIL;
+out:
+	DBfree_result(result);
+	zbx_free(sql);
+
+	return ret;
+}
+
+static int	DBpatch_5030183(void)
+{
+	int		ret = SUCCEED;
+	char		*uuid, *sql = NULL;
+	size_t		sql_alloc = 0, sql_offset = 0;
+	DB_ROW		row;
+	DB_RESULT	result;
+
+	if (0 == (program_type & ZBX_PROGRAM_TYPE_SERVER))
+		return ret;
+
+	DBbegin_multiple_update(&sql, &sql_alloc, &sql_offset);
+
+	result = DBselect("select groupid,name from hstgrp");
+
+	while (NULL != (row = DBfetch(result)))
+	{
+		uuid = zbx_gen_uuid4(row[1]);
+		zbx_snprintf_alloc(&sql, &sql_alloc, &sql_offset,
+				"update hstgrp set uuid='%s' where groupid=%s;\n", uuid, row[0]);
+		zbx_free(uuid);
+
+		if (SUCCEED != (ret = DBexecute_overflowed_sql(&sql, &sql_alloc, &sql_offset)))
+			goto out;
+	}
+
+	DBend_multiple_update(&sql, &sql_alloc, &sql_offset);
+
+	if (16 < sql_offset && ZBX_DB_OK > DBexecute("%s", sql))
+		ret = FAIL;
+out:
+	DBfree_result(result);
+	zbx_free(sql);
+
+	return ret;
+}
+
+static int	DBpatch_5030184(void)
+{
+	int		ret = SUCCEED;
+	char		*template_name, *uuid, *sql = NULL, *seed = NULL;
+	size_t		sql_alloc = 0, sql_offset = 0;
+	DB_ROW		row;
+	DB_RESULT	result;
+
+	if (0 == (program_type & ZBX_PROGRAM_TYPE_SERVER))
+		return ret;
+
+	DBbegin_multiple_update(&sql, &sql_alloc, &sql_offset);
+
+	result = DBselect(
+			"select i.itemid,i.key_,h.host,i2.key_"
+			" from items i"
+			" join hosts h on h.hostid=i.hostid"
+			" join item_discovery id on id.itemid=i.itemid"
+			" join items i2 on id.parent_itemid=i2.itemid"
+			" where h.status=%d and i.flags=%d and i.templateid is null",
+			HOST_STATUS_TEMPLATE, ZBX_FLAG_DISCOVERY_PROTOTYPE);
+
+	while (NULL != (row = DBfetch(result)))
+	{
+		template_name = zbx_strdup(NULL, row[2]);
+		template_name = update_template_name(template_name);
+		seed = zbx_dsprintf(seed, "%s/%s/%s", template_name, row[3], row[1]);
+		uuid = zbx_gen_uuid4(seed);
+		zbx_snprintf_alloc(&sql, &sql_alloc, &sql_offset, "update items set uuid='%s' where itemid=%s;\n",
+				uuid, row[0]);
+		zbx_free(template_name);
+		zbx_free(uuid);
+		zbx_free(seed);
+
+		if (SUCCEED != (ret = DBexecute_overflowed_sql(&sql, &sql_alloc, &sql_offset)))
+			goto out;
+	}
+
+	DBend_multiple_update(&sql, &sql_alloc, &sql_offset);
+
+	if (16 < sql_offset && ZBX_DB_OK > DBexecute("%s", sql))
+		ret = FAIL;
+out:
+	DBfree_result(result);
+	zbx_free(sql);
+
+	return ret;
+}
+
+static int	DBpatch_5030185(void)
+{
+	int			ret = SUCCEED;
+	char			*uuid, *sql = NULL, *seed = NULL;
+	size_t			sql_alloc = 0, sql_offset = 0, seed_alloc = 0, seed_offset = 0;
+	DB_ROW			row;
+	DB_RESULT		result;
+
+	if (0 == (program_type & ZBX_PROGRAM_TYPE_SERVER))
+		return ret;
+
+	DBbegin_multiple_update(&sql, &sql_alloc, &sql_offset);
+
+	result = DBselect(
+			"select distinct t.triggerid,t.description,t.expression,t.recovery_expression"
+			" from triggers t"
+			" join functions f on f.triggerid=t.triggerid"
+			" join items i on i.itemid=f.itemid"
+			" join hosts h on h.hostid=i.hostid and h.status=%d"
+			" where t.templateid is null and t.flags=%d",
+			HOST_STATUS_TEMPLATE, ZBX_FLAG_DISCOVERY_PROTOTYPE);
+
+	while (NULL != (row = DBfetch(result)))
+	{
+		char		*trigger_expr;
+		char		*composed_expr[] = { NULL, NULL };
+		int		i;
+		DB_ROW		row2;
+		DB_RESULT	result2;
+
+		result2 = DBselect(
+				"select distinct i2.key_"
+				" from items i"
+				" join item_discovery id on id.itemid=i.itemid"
+				" join items i2 on id.parent_itemid=i2.itemid"
+				" join functions f on i.itemid=f.itemid and f.triggerid=%s"
+				" where i.flags=%d",
+				row[0], ZBX_FLAG_DISCOVERY_PROTOTYPE);
+
+		if (NULL == (row2 = DBfetch(result2)))
+		{
+			DBfree_result(result2);
+			continue;
+		}
+
+		zbx_snprintf_alloc(&seed, &seed_alloc, &seed_offset, "%s", row2[0]);
+
+		DBfree_result(result2);
+
+		for (i = 0; i < 2; i++)
+		{
+			int			j;
+			char			*error = NULL;
+			zbx_eval_context_t	ctx;
+
+			trigger_expr = zbx_strdup(NULL, row[i + 2]);
+
+			zabbix_log(LOG_LEVEL_DEBUG, "trigger expression: %s", trigger_expr);
+
+			if ('\0' == *trigger_expr)
+			{
+				if (0 == i)
+					zabbix_log(LOG_LEVEL_WARNING, "%s: empty expression for trigger %s", __func__, row[0]);
+				continue;
+			}
+
+			if (FAIL == zbx_eval_parse_expression(&ctx, trigger_expr, ZBX_EVAL_TRIGGER_EXPRESSION_LLD, &error))
+			{
+				zabbix_log(LOG_LEVEL_CRIT, "%s: error parsing trigger expression for %s: %s",
+						__func__, row[0], error);
+				zbx_free(error);
+				return FAIL;
+			}
+
+			for (j = 0; j < ctx.stack.values_num; j++)
+			{
+				zbx_eval_token_t	*token = &ctx.stack.values[j];
+				zbx_uint64_t		functionid;
+
+				if (ZBX_EVAL_TOKEN_FUNCTIONID != token->type)
+					continue;
+
+				if (SUCCEED != is_uint64_n(ctx.expression + token->loc.l + 1, token->loc.r - token->loc.l - 1,
+						&functionid))
+				{
+					zabbix_log(LOG_LEVEL_CRIT, "%s: error parsing trigger expression %s, is_uint64_n error",
+							__func__, row[0]);
+					return FAIL;
+				}
+
+				result2 = DBselect(
+						"select h.host,i.key_,f.name,f.parameter"
+						" from functions f"
+						" join items i on i.itemid=f.itemid"
+						" join hosts h on h.hostid=i.hostid"
+						" where f.functionid=" ZBX_FS_UI64,
+						functionid);
+
+				if (NULL != (row2 = DBfetch(result2)))
+				{
+					char	*func;
+
+					func = DBpatch_make_trigger_function(row2[2], row2[0], row2[1], row2[3]);
+					zbx_variant_clear(&token->value);
+					zbx_variant_set_str(&token->value, func);
+				}
+
+				DBfree_result(result2);
+			}
+
+			zbx_eval_compose_expression(&ctx, &composed_expr[i]);
+			zbx_eval_clear(&ctx);
+
+			zabbix_log(LOG_LEVEL_DEBUG, "result expression '%s'", composed_expr[i]);
+
+			zbx_free(trigger_expr);
+		}
+
+		zbx_snprintf_alloc(&seed, &seed_alloc, &seed_offset, "/%s/", row[1]);
+		zbx_snprintf_alloc(&seed, &seed_alloc, &seed_offset, "%s", composed_expr[0]);
+		if (NULL != composed_expr[1])
+			zbx_snprintf_alloc(&seed, &seed_alloc, &seed_offset, "/%s", composed_expr[1]);
+
+		zabbix_log(LOG_LEVEL_DEBUG, "seed: %s", seed);
+
+		uuid = zbx_gen_uuid4(seed);
+		zbx_snprintf_alloc(&sql, &sql_alloc, &sql_offset, "update triggers set uuid='%s'"
+				" where triggerid=%s;\n", uuid, row[0]);
+
+		zbx_free(composed_expr[0]);
+		zbx_free(composed_expr[1]);
+		zbx_free(uuid);
+		zbx_free(seed);
+
+		if (SUCCEED != (ret = DBexecute_overflowed_sql(&sql, &sql_alloc, &sql_offset)))
+			goto out;
+	}
+
+	DBend_multiple_update(&sql, &sql_alloc, &sql_offset);
+
+	if (16 < sql_offset && ZBX_DB_OK > DBexecute("%s", sql))
+		ret = FAIL;
+out:
+	DBfree_result(result);
+	zbx_free(sql);
+
+	return ret;
+}
+
+static int	DBpatch_5030186(void)
 {
 	int		ret = SUCCEED;
 	char		*templ_name, *uuid, *sql = NULL, *seed = NULL;
@@ -7050,7 +7132,7 @@
 	return ret;
 }
 
-static int	DBpatch_5030183(void)
+static int	DBpatch_5030187(void)
 {
 	int		ret = SUCCEED;
 	char		*name_tmpl, *uuid, *seed = NULL, *sql = NULL;
@@ -7094,170 +7176,15 @@
 		ret = FAIL;
 out:
 	DBfree_result(result);
-=======
-static int	dbpatch_aggregate2formula(const char *itemid, const AGENT_REQUEST *request, char **str,
-		size_t *str_alloc, size_t *str_offset, char **error)
-{
-	char	*esc;
-
-	if (3 > request->nparam)
-	{
-		*error = zbx_strdup(NULL, "invalid number of parameters");
-		return FAIL;
-	}
-
-	if (0 == strcmp(request->key, "grpavg"))
-	{
-		zbx_strcpy_alloc(str, str_alloc, str_offset, "avg");
-	}
-	else if (0 == strcmp(request->key, "grpmax"))
-	{
-		zbx_strcpy_alloc(str, str_alloc, str_offset, "max");
-	}
-	else if (0 == strcmp(request->key, "grpmin"))
-	{
-		zbx_strcpy_alloc(str, str_alloc, str_offset, "min");
-	}
-	else if (0 == strcmp(request->key, "grpsum"))
-	{
-		zbx_strcpy_alloc(str, str_alloc, str_offset, "sum");
-	}
-	else
-	{
-		*error = zbx_dsprintf(NULL, "unknown group function \"%s\"", request->key);
-		return FAIL;
-	}
-
-	if (SUCCEED != dbpatch_validate_key_macro(request->params[1]))
-	{
-		zabbix_log(LOG_LEVEL_WARNING, "invalid key parameter \"%s\" when converting aggregate check \"%s\""
-				" to calculated item: using macro within item key is not supported anymore",
-				request->params[1], itemid);
-	}
-
-	zbx_rtrim(request->params[1], " ");
-	zbx_snprintf_alloc(str, str_alloc, str_offset, "(%s_foreach(/*/%s?[", request->params[2], request->params[1]);
-
-	if (REQUEST_PARAMETER_TYPE_ARRAY == get_rparam_type(request, 0))
-	{
-		int				i, groups_num;
-		char				*group;
-		zbx_request_parameter_type_t	type;
-
-		groups_num = num_param(request->params[0]);
-
-		for (i = 1; i <= groups_num; i++)
-		{
-			if (NULL == (group = get_param_dyn(request->params[0], i, &type)))
-				continue;
-
-			if ('[' != (*str)[*str_offset - 1])
-				zbx_strcpy_alloc(str, str_alloc, str_offset, " or ");
-
-			esc = zbx_dyn_escape_string(group, "\\\"");
-			zbx_snprintf_alloc(str, str_alloc, str_offset, "group=\"%s\"", esc);
-			zbx_free(esc);
-			zbx_free(group);
-		}
-	}
-	else
-	{
-		esc = zbx_dyn_escape_string(request->params[0], "\\\"");
-		zbx_snprintf_alloc(str, str_alloc, str_offset, "group=\"%s\"", esc);
-		zbx_free(esc);
-	}
-
-	zbx_chrcpy_alloc(str, str_alloc, str_offset, ']');
-
-	if (4 == request->nparam)
-		zbx_snprintf_alloc(str, str_alloc, str_offset, ",%s", request->params[3]);
-
-	zbx_strcpy_alloc(str, str_alloc, str_offset, "))");
-
-	if (ITEM_PARAM_LEN < zbx_strlen_utf8(*str))
-	{
-		*error = zbx_strdup(NULL, "resulting formula is too long");
-		return FAIL;
-	}
-
-	return SUCCEED;
-}
-
-static int	DBpatch_5030169(void)
-{
-	DB_ROW		row;
-	DB_RESULT	result;
-	int		ret = SUCCEED;
-	char		*sql = NULL, *params = NULL;
-	size_t		sql_alloc = 0, sql_offset = 0, params_alloc = 0, params_offset;
-
-	DBbegin_multiple_update(&sql, &sql_alloc, &sql_offset);
-
-	/* ITEM_TYPE_AGGREGATE = 8 */
-	result = DBselect("select itemid,key_ from items where type=8");
-
-	while (SUCCEED == ret && NULL != (row = DBfetch(result)))
-	{
-		AGENT_REQUEST	request;
-		char		*error = NULL, *esc;
-		int		ret_formula;
-
-		params_offset = 0;
-
-		init_request(&request);
-		parse_item_key(row[1], &request);
-
-		ret_formula = dbpatch_aggregate2formula(row[0], &request, &params, &params_alloc, &params_offset,
-				&error);
-		free_request(&request);
-
-		if (FAIL == ret_formula)
-		{
-			zabbix_log(LOG_LEVEL_WARNING, "Cannot convert aggregate checks item \"%s\": %s", row[0], error);
-			zbx_free(error);
-			continue;
-		}
-
-		esc = DBdyn_escape_field("items", "params", params);
-		zbx_snprintf_alloc(&sql, &sql_alloc, &sql_offset,
-				"update items set type=15,params='%s' where itemid=%s;\n", esc, row[0]);
-		zbx_free(esc);
-
-		ret = DBexecute_overflowed_sql(&sql, &sql_alloc, &sql_offset);
-	}
-
-	DBfree_result(result);
-
-	DBend_multiple_update(&sql, &sql_alloc, &sql_offset);
-
-	if (SUCCEED == ret && 16 < sql_offset)
-	{
-		if (ZBX_DB_OK > DBexecute("%s", sql))
-			ret = FAIL;
-	}
-
-	zbx_free(params);
->>>>>>> 17c7dcad
 	zbx_free(sql);
 
 	return ret;
 }
 
-<<<<<<< HEAD
 #undef HOST_STATUS_TEMPLATE
 #undef ZBX_FLAG_DISCOVERY_NORMAL
 #undef ZBX_FLAG_DISCOVERY_RULE
 #undef ZBX_FLAG_DISCOVERY_PROTOTYPE
-=======
-static int	DBpatch_5030170(void)
-{
-#ifdef HAVE_MYSQL
-	return DBcreate_index("items", "items_8", "key_(1024)", 0);
-#else
-	return DBcreate_index("items", "items_8", "key_", 0);
-#endif
-}
->>>>>>> 17c7dcad
 
 #endif
 
@@ -7436,7 +7363,6 @@
 DBPATCH_ADD(5030168, 0, 1)
 DBPATCH_ADD(5030169, 0, 1)
 DBPATCH_ADD(5030170, 0, 1)
-<<<<<<< HEAD
 DBPATCH_ADD(5030171, 0, 1)
 DBPATCH_ADD(5030172, 0, 1)
 DBPATCH_ADD(5030173, 0, 1)
@@ -7450,7 +7376,9 @@
 DBPATCH_ADD(5030181, 0, 1)
 DBPATCH_ADD(5030182, 0, 1)
 DBPATCH_ADD(5030183, 0, 1)
-=======
->>>>>>> 17c7dcad
+DBPATCH_ADD(5030184, 0, 1)
+DBPATCH_ADD(5030185, 0, 1)
+DBPATCH_ADD(5030186, 0, 1)
+DBPATCH_ADD(5030187, 0, 1)
 
 DBPATCH_END()