--- conflicted
+++ resolved
@@ -41,8 +41,211 @@
 	return SUCCEED;
 }
 
-<<<<<<< HEAD
+typedef struct
+{
+	zbx_uint64_t	id;
+	zbx_uint64_t	userid;
+	char		*idx;
+	zbx_uint64_t	idx2;
+	zbx_uint64_t	value_id;
+	int		value_int;
+	char		*value_str;
+	char		*source;
+	int		type;
+}
+zbx_dbpatch_profile_t;
+
+static void	DBpatch_get_key_fields(DB_ROW row, zbx_dbpatch_profile_t *profile, char **subsect, char **field, char **key)
+{
+	int	tok_idx = 0;
+	char	*token;
+
+	ZBX_DBROW2UINT64(profile->id, row[0]);
+	ZBX_DBROW2UINT64(profile->userid, row[1]);
+	profile->idx = zbx_strdup(profile->idx, row[2]);
+	ZBX_DBROW2UINT64(profile->idx2, row[3]);
+	ZBX_DBROW2UINT64(profile->value_id, row[4]);
+	profile->value_int = atoi(row[5]);
+	profile->value_str = zbx_strdup(profile->value_str, row[6]);
+	profile->source = zbx_strdup(profile->source, row[7]);
+	profile->type = atoi(row[8]);
+
+	token = strtok(profile->idx, ".");
+
+	while (NULL != token)
+	{
+		token = strtok(NULL, ".");
+		tok_idx++;
+
+		if (1 == tok_idx)
+		{
+			*subsect = zbx_strdup(*subsect, token);
+		}
+		else if (2 == tok_idx)
+		{
+			*key = zbx_strdup(*key, token);
+		}
+		else if (3 == tok_idx)
+		{
+			*field = zbx_strdup(*field, token);
+			break;
+		}
+	}
+}
+
 static int	DBpatch_5030001(void)
+{
+	int		i, ret = SUCCEED;
+	const char	*keys[] =
+	{
+		"web.items.php.sort",
+		"web.items.php.sortorder",
+		"web.triggers.php.sort",
+		"web.triggers.php.sortorder",
+		"web.graphs.php.sort",
+		"web.graphs.php.sortorder",
+		"web.host_discovery.php.sort",
+		"web.host_discovery.php.sortorder",
+		"web.httpconf.php.sort",
+		"web.httpconf.php.sortorder",
+		"web.disc_prototypes.php.sort",
+		"web.disc_prototypes.php.sortorder",
+		"web.trigger_prototypes.php.sort",
+		"web.trigger_prototypes.php.sortorder",
+		"web.host_prototypes.php.sort",
+		"web.host_prototypes.php.sortorder"
+	};
+
+	if (0 == (program_type & ZBX_PROGRAM_TYPE_SERVER))
+		return SUCCEED;
+
+	for (i = 0; SUCCEED == ret && i < (int)ARRSIZE(keys); i++)
+	{
+		char			*subsect = NULL, *field = NULL, *key = NULL;
+		DB_ROW			row;
+		DB_RESULT		result;
+		zbx_dbpatch_profile_t	profile = {0};
+
+		result = DBselect("select profileid,userid,idx,idx2,value_id,value_int,value_str,source,type"
+				" from profiles where idx='%s'", keys[i]);
+
+		if (NULL == (row = DBfetch(result)))
+		{
+			DBfree_result(result);
+			continue;
+		}
+
+		DBpatch_get_key_fields(row, &profile, &subsect, &field, &key);
+
+		DBfree_result(result);
+
+		if (NULL == subsect || NULL == field || NULL == key)
+		{
+			zabbix_log(LOG_LEVEL_ERR, "failed to parse profile key fields for key '%s'", keys[i]);
+			ret = FAIL;
+		}
+
+		if (SUCCEED == ret && ZBX_DB_OK > DBexecute("insert into profiles "
+				"(profileid,userid,idx,idx2,value_id,value_int,value_str,source,type) values "
+				"(" ZBX_FS_UI64 "," ZBX_FS_UI64 ",'web.hosts.%s.%s.%s'," ZBX_FS_UI64 ","
+				ZBX_FS_UI64 ",%d,'%s','%s',%d)",
+				DBget_maxid("profiles"), profile.userid, subsect, key, field, profile.idx2, profile.value_id,
+				profile.value_int, profile.value_str, profile.source, profile.type))
+		{
+			ret = FAIL;
+		}
+
+		if (SUCCEED == ret && ZBX_DB_OK > DBexecute("insert into profiles "
+				"(profileid,userid,idx,idx2,value_id,value_int,value_str,source,type) values "
+				"(" ZBX_FS_UI64 "," ZBX_FS_UI64 ",'web.templates.%s.%s.%s'," ZBX_FS_UI64 ","
+				ZBX_FS_UI64 ",%d,'%s','%s',%d)",
+				DBget_maxid("profiles"), profile.userid, subsect, key, field, profile.idx2, profile.value_id,
+				profile.value_int, profile.value_str, profile.source, profile.type))
+		{
+			ret = FAIL;
+		}
+
+		if (SUCCEED == ret &&
+				ZBX_DB_OK > DBexecute("delete from profiles where profileid=" ZBX_FS_UI64, profile.id))
+		{
+			ret = FAIL;
+		}
+
+		zbx_free(profile.idx);
+		zbx_free(profile.value_str);
+		zbx_free(profile.source);
+		zbx_free(subsect);
+		zbx_free(field);
+		zbx_free(key);
+	}
+
+	return ret;
+}
+
+static int	DBpatch_5030002(void)
+{
+	if (0 == (program_type & ZBX_PROGRAM_TYPE_SERVER))
+		return SUCCEED;
+
+	if (ZBX_DB_OK > DBexecute("delete from profiles where "
+			"idx like 'web.items.%%filter%%' or "
+			"idx like 'web.triggers.%%filter%%' or "
+			"idx like 'web.graphs.%%filter%%' or "
+			"idx like 'web.host_discovery.%%filter%%' or "
+			"idx like 'web.httpconf.%%filter%%' or "
+			"idx like 'web.disc_prototypes.%%filter%%' or "
+			"idx like 'web.trigger_prototypes.%%filter%%' or "
+			"idx like 'web.host_prototypes.%%filter%%'"))
+	{
+		return FAIL;
+	}
+
+	return SUCCEED;
+}
+
+static int	DBpatch_5030003(void)
+{
+	int			ret = SUCCEED;
+	char			*subsect = NULL, *field = NULL, *key = NULL;
+	DB_ROW			row;
+	DB_RESULT		result;
+	zbx_dbpatch_profile_t	profile = {0};
+
+	if (0 == (program_type & ZBX_PROGRAM_TYPE_SERVER))
+		return SUCCEED;
+
+	result = DBselect("select profileid,userid,idx,idx2,value_id,value_int,value_str,source,type"
+			" from profiles where idx in ('web.dashbrd.list.sort','web.dashbrd.list.sortorder')");
+
+	while (NULL != (row = DBfetch(result)))
+	{
+		DBpatch_get_key_fields(row, &profile, &subsect, &field, &key);
+
+		if (ZBX_DB_OK > DBexecute("insert into profiles "
+				"(profileid,userid,idx,idx2,value_id,value_int,value_str,source,type) values "
+				"(" ZBX_FS_UI64 "," ZBX_FS_UI64 ",'web.templates.%s.%s.%s'," ZBX_FS_UI64 ","
+				ZBX_FS_UI64 ",%d,'%s','%s',%d)",
+				DBget_maxid("profiles"), profile.userid, subsect, key, field, profile.idx2,
+				profile.value_id, profile.value_int, profile.value_str, profile.source, profile.type))
+		{
+			ret = FAIL;
+			break;
+		}
+	}
+
+	DBfree_result(result);
+
+	zbx_free(profile.idx);
+	zbx_free(profile.value_str);
+	zbx_free(profile.source);
+	zbx_free(subsect);
+	zbx_free(field);
+	zbx_free(key);
+
+	return ret;
+}
+
+static int	DBpatch_5030004(void)
 {
 	const ZBX_TABLE table =
 		{"token", "tokenid", 0,
@@ -65,242 +268,38 @@
 	return DBcreate_table(&table);
 }
 
-static int	DBpatch_5030002(void)
+static int	DBpatch_5030005(void)
 {
 	return DBcreate_index("token", "token_1", "name", 0);
 }
 
-static int	DBpatch_5030003(void)
+static int	DBpatch_5030006(void)
 {
 	return DBcreate_index("token", "token_2", "userid,name", 1);
 }
 
-static int	DBpatch_5030004(void)
+static int	DBpatch_5030007(void)
 {
 	return DBcreate_index("token", "token_3", "token", 1);
 }
 
-static int	DBpatch_5030005(void)
+static int	DBpatch_5030008(void)
 {
 	return DBcreate_index("token", "token_4", "creator_userid", 0);
 }
 
-static int	DBpatch_5030006(void)
+static int	DBpatch_5030009(void)
 {
 	const ZBX_FIELD field = {"userid", NULL, "users", "userid", 0, 0, 0, ZBX_FK_CASCADE_DELETE};
 
 	return DBadd_foreign_key("token", 1, &field);
 }
 
-static int	DBpatch_5030007(void)
+static int	DBpatch_5030010(void)
 {
 	const ZBX_FIELD field = {"creator_userid", NULL, "users", "userid", 0, 0, 0, 0};
 
 	return DBadd_foreign_key("token", 2, &field);
-=======
-typedef struct
-{
-	zbx_uint64_t	id;
-	zbx_uint64_t	userid;
-	char		*idx;
-	zbx_uint64_t	idx2;
-	zbx_uint64_t	value_id;
-	int		value_int;
-	char		*value_str;
-	char		*source;
-	int		type;
-}
-zbx_dbpatch_profile_t;
-
-static void	DBpatch_get_key_fields(DB_ROW row, zbx_dbpatch_profile_t *profile, char **subsect, char **field, char **key)
-{
-	int	tok_idx = 0;
-	char	*token;
-
-	ZBX_DBROW2UINT64(profile->id, row[0]);
-	ZBX_DBROW2UINT64(profile->userid, row[1]);
-	profile->idx = zbx_strdup(profile->idx, row[2]);
-	ZBX_DBROW2UINT64(profile->idx2, row[3]);
-	ZBX_DBROW2UINT64(profile->value_id, row[4]);
-	profile->value_int = atoi(row[5]);
-	profile->value_str = zbx_strdup(profile->value_str, row[6]);
-	profile->source = zbx_strdup(profile->source, row[7]);
-	profile->type = atoi(row[8]);
-
-	token = strtok(profile->idx, ".");
-
-	while (NULL != token)
-	{
-		token = strtok(NULL, ".");
-		tok_idx++;
-
-		if (1 == tok_idx)
-		{
-			*subsect = zbx_strdup(*subsect, token);
-		}
-		else if (2 == tok_idx)
-		{
-			*key = zbx_strdup(*key, token);
-		}
-		else if (3 == tok_idx)
-		{
-			*field = zbx_strdup(*field, token);
-			break;
-		}
-	}
-}
-
-static int	DBpatch_5030001(void)
-{
-	int		i, ret = SUCCEED;
-	const char	*keys[] =
-	{
-		"web.items.php.sort",
-		"web.items.php.sortorder",
-		"web.triggers.php.sort",
-		"web.triggers.php.sortorder",
-		"web.graphs.php.sort",
-		"web.graphs.php.sortorder",
-		"web.host_discovery.php.sort",
-		"web.host_discovery.php.sortorder",
-		"web.httpconf.php.sort",
-		"web.httpconf.php.sortorder",
-		"web.disc_prototypes.php.sort",
-		"web.disc_prototypes.php.sortorder",
-		"web.trigger_prototypes.php.sort",
-		"web.trigger_prototypes.php.sortorder",
-		"web.host_prototypes.php.sort",
-		"web.host_prototypes.php.sortorder"
-	};
-
-	if (0 == (program_type & ZBX_PROGRAM_TYPE_SERVER))
-		return SUCCEED;
-
-	for (i = 0; SUCCEED == ret && i < (int)ARRSIZE(keys); i++)
-	{
-		char			*subsect = NULL, *field = NULL, *key = NULL;
-		DB_ROW			row;
-		DB_RESULT		result;
-		zbx_dbpatch_profile_t	profile = {0};
-
-		result = DBselect("select profileid,userid,idx,idx2,value_id,value_int,value_str,source,type"
-				" from profiles where idx='%s'", keys[i]);
-
-		if (NULL == (row = DBfetch(result)))
-		{
-			DBfree_result(result);
-			continue;
-		}
-
-		DBpatch_get_key_fields(row, &profile, &subsect, &field, &key);
-
-		DBfree_result(result);
-
-		if (NULL == subsect || NULL == field || NULL == key)
-		{
-			zabbix_log(LOG_LEVEL_ERR, "failed to parse profile key fields for key '%s'", keys[i]);
-			ret = FAIL;
-		}
-
-		if (SUCCEED == ret && ZBX_DB_OK > DBexecute("insert into profiles "
-				"(profileid,userid,idx,idx2,value_id,value_int,value_str,source,type) values "
-				"(" ZBX_FS_UI64 "," ZBX_FS_UI64 ",'web.hosts.%s.%s.%s'," ZBX_FS_UI64 ","
-				ZBX_FS_UI64 ",%d,'%s','%s',%d)",
-				DBget_maxid("profiles"), profile.userid, subsect, key, field, profile.idx2, profile.value_id,
-				profile.value_int, profile.value_str, profile.source, profile.type))
-		{
-			ret = FAIL;
-		}
-
-		if (SUCCEED == ret && ZBX_DB_OK > DBexecute("insert into profiles "
-				"(profileid,userid,idx,idx2,value_id,value_int,value_str,source,type) values "
-				"(" ZBX_FS_UI64 "," ZBX_FS_UI64 ",'web.templates.%s.%s.%s'," ZBX_FS_UI64 ","
-				ZBX_FS_UI64 ",%d,'%s','%s',%d)",
-				DBget_maxid("profiles"), profile.userid, subsect, key, field, profile.idx2, profile.value_id,
-				profile.value_int, profile.value_str, profile.source, profile.type))
-		{
-			ret = FAIL;
-		}
-
-		if (SUCCEED == ret &&
-				ZBX_DB_OK > DBexecute("delete from profiles where profileid=" ZBX_FS_UI64, profile.id))
-		{
-			ret = FAIL;
-		}
-
-		zbx_free(profile.idx);
-		zbx_free(profile.value_str);
-		zbx_free(profile.source);
-		zbx_free(subsect);
-		zbx_free(field);
-		zbx_free(key);
-	}
-
-	return ret;
-}
-
-static int	DBpatch_5030002(void)
-{
-	if (0 == (program_type & ZBX_PROGRAM_TYPE_SERVER))
-		return SUCCEED;
-
-	if (ZBX_DB_OK > DBexecute("delete from profiles where "
-			"idx like 'web.items.%%filter%%' or "
-			"idx like 'web.triggers.%%filter%%' or "
-			"idx like 'web.graphs.%%filter%%' or "
-			"idx like 'web.host_discovery.%%filter%%' or "
-			"idx like 'web.httpconf.%%filter%%' or "
-			"idx like 'web.disc_prototypes.%%filter%%' or "
-			"idx like 'web.trigger_prototypes.%%filter%%' or "
-			"idx like 'web.host_prototypes.%%filter%%'"))
-	{
-		return FAIL;
-	}
-
-	return SUCCEED;
-}
-
-static int	DBpatch_5030003(void)
-{
-	int			ret = SUCCEED;
-	char			*subsect = NULL, *field = NULL, *key = NULL;
-	DB_ROW			row;
-	DB_RESULT		result;
-	zbx_dbpatch_profile_t	profile = {0};
-
-	if (0 == (program_type & ZBX_PROGRAM_TYPE_SERVER))
-		return SUCCEED;
-
-	result = DBselect("select profileid,userid,idx,idx2,value_id,value_int,value_str,source,type"
-			" from profiles where idx in ('web.dashbrd.list.sort','web.dashbrd.list.sortorder')");
-
-	while (NULL != (row = DBfetch(result)))
-	{
-		DBpatch_get_key_fields(row, &profile, &subsect, &field, &key);
-
-		if (ZBX_DB_OK > DBexecute("insert into profiles "
-				"(profileid,userid,idx,idx2,value_id,value_int,value_str,source,type) values "
-				"(" ZBX_FS_UI64 "," ZBX_FS_UI64 ",'web.templates.%s.%s.%s'," ZBX_FS_UI64 ","
-				ZBX_FS_UI64 ",%d,'%s','%s',%d)",
-				DBget_maxid("profiles"), profile.userid, subsect, key, field, profile.idx2,
-				profile.value_id, profile.value_int, profile.value_str, profile.source, profile.type))
-		{
-			ret = FAIL;
-			break;
-		}
-	}
-
-	DBfree_result(result);
-
-	zbx_free(profile.idx);
-	zbx_free(profile.value_str);
-	zbx_free(profile.source);
-	zbx_free(subsect);
-	zbx_free(field);
-	zbx_free(key);
-
-	return ret;
->>>>>>> 79a8ae47
 }
 
 #endif
@@ -313,12 +312,12 @@
 DBPATCH_ADD(5030001, 0, 1)
 DBPATCH_ADD(5030002, 0, 1)
 DBPATCH_ADD(5030003, 0, 1)
-<<<<<<< HEAD
 DBPATCH_ADD(5030004, 0, 1)
 DBPATCH_ADD(5030005, 0, 1)
 DBPATCH_ADD(5030006, 0, 1)
 DBPATCH_ADD(5030007, 0, 1)
-=======
->>>>>>> 79a8ae47
+DBPATCH_ADD(5030008, 0, 1)
+DBPATCH_ADD(5030009, 0, 1)
+DBPATCH_ADD(5030010, 0, 1)
 
 DBPATCH_END()