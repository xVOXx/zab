--- conflicted
+++ resolved
@@ -1481,14 +1481,7 @@
 
 	if (0 == strcmp(function->name, "abschange"))
 	{
-<<<<<<< HEAD
-		if (ITEM_VALUE_TYPE_FLOAT == function->value_type || ITEM_VALUE_TYPE_UINT64 == function->value_type)
-			dbpatch_update_func_change(function, "abs(change(", "))", replace, functions);
-		else
-			dbpatch_update_func_diff(function, replace, functions);
-=======
 		dbpatch_update_func_abschange(function, replace);
->>>>>>> 32f73b4a
 	}
 	else if (0 == strcmp(function->name, "avg") || 0 == strcmp(function->name, "max") ||
 			0 == strcmp(function->name, "min") || 0 == strcmp(function->name, "sum"))
@@ -1498,16 +1491,6 @@
 				ZBX_DBPATCH_ARG_NONE);
 		dbpatch_update_function(function, NULL, parameter, ZBX_DBPATCH_FUNCTION_UPDATE_PARAM);
 	}
-<<<<<<< HEAD
-	else if (0 == strcmp(function->name, "change"))
-	{
-		if (ITEM_VALUE_TYPE_FLOAT == function->value_type || ITEM_VALUE_TYPE_UINT64 == function->value_type)
-			dbpatch_update_func_change(function, "change(", ")", replace, functions);
-		else
-			dbpatch_update_func_diff(function, replace, functions);
-	}
-=======
->>>>>>> 32f73b4a
 	else if (0 == strcmp(function->name, "delta"))
 	{
 		dbpatch_convert_params(&parameter, function->parameter, &params,
