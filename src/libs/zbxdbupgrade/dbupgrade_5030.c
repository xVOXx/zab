--- conflicted
+++ resolved
@@ -248,448 +248,44 @@
 
 static int	DBpatch_5030004(void)
 {
-<<<<<<< HEAD
-	const ZBX_TABLE table =
-		{"valuemap", "valuemapid", 0,
-			{
-				{"valuemapid", NULL, NULL, NULL, 0, ZBX_TYPE_ID, ZBX_NOTNULL, 0},
-				{"hostid", NULL, "hosts", "hostid", 0, ZBX_TYPE_ID, ZBX_NOTNULL, 0},
-				{"name", "", NULL, NULL, 64, ZBX_TYPE_CHAR, ZBX_NOTNULL, 0},
-				{0}
-			},
-			NULL
-		};
-
-	return DBcreate_table(&table);
-=======
 	const ZBX_FIELD	field = {"available", "0", NULL, NULL, 0, ZBX_TYPE_INT, ZBX_NOTNULL, 0};
 
 	return DBadd_field("interface", &field);
->>>>>>> b115a9e3
 }
 
 static int	DBpatch_5030005(void)
 {
-<<<<<<< HEAD
-	return DBcreate_index("valuemap", "valuemap_1", "hostid,name", 1);
-=======
 	const ZBX_FIELD	field = {"error", "", NULL, NULL, 2048, ZBX_TYPE_CHAR, ZBX_NOTNULL, 0};
 
 	return DBadd_field("interface", &field);
->>>>>>> b115a9e3
 }
 
 static int	DBpatch_5030006(void)
 {
-<<<<<<< HEAD
-	const ZBX_FIELD	field = {"hostid", NULL, "hosts", "hostid", 0, 0, 0, ZBX_FK_CASCADE_DELETE};
-
-	return DBadd_foreign_key("valuemap", 1, &field);
-=======
 	const ZBX_FIELD	field = {"errors_from", "0", NULL, NULL, 0, ZBX_TYPE_INT, ZBX_NOTNULL, 0};
 
 	return DBadd_field("interface", &field);
->>>>>>> b115a9e3
 }
 
 static int	DBpatch_5030007(void)
 {
-<<<<<<< HEAD
-	const ZBX_TABLE table =
-		{"valuemap_mapping", "valuemap_mappingid", 0,
-			{
-				{"valuemap_mappingid", NULL, NULL, NULL, 0, ZBX_TYPE_ID, ZBX_NOTNULL, 0},
-				{"valuemapid", NULL, NULL, NULL, 0, ZBX_TYPE_ID, ZBX_NOTNULL, 0},
-				{"value", "", NULL, NULL, 64, ZBX_TYPE_CHAR, ZBX_NOTNULL, 0},
-				{"newvalue", "", NULL, NULL, 64, ZBX_TYPE_CHAR, ZBX_NOTNULL, 0},
-				{0}
-			},
-			NULL
-		};
-
-	return DBcreate_table(&table);
-=======
 	const ZBX_FIELD	field = {"disable_until", "0", NULL, NULL, 0, ZBX_TYPE_INT, ZBX_NOTNULL, 0};
 
 	return DBadd_field("interface", &field);
->>>>>>> b115a9e3
 }
 
 static int	DBpatch_5030008(void)
 {
-<<<<<<< HEAD
-	return DBcreate_index("valuemap_mapping", "valuemap_mapping_1", "valuemapid,value", 1);
-=======
 	return DBdrop_field("hosts", "available");
->>>>>>> b115a9e3
 }
 
 static int	DBpatch_5030009(void)
 {
-<<<<<<< HEAD
-	const ZBX_FIELD	field = {"valuemapid", NULL, "valuemap", "valuemapid", 0, 0, 0, ZBX_FK_CASCADE_DELETE};
-
-	return DBadd_foreign_key("valuemap_mapping", 1, &field);
-=======
 	return DBdrop_field("hosts", "ipmi_available");
->>>>>>> b115a9e3
 }
 
 static int	DBpatch_5030010(void)
 {
-<<<<<<< HEAD
-	return DBdrop_foreign_key("items", 3);
-}
-
-typedef struct
-{
-	zbx_uint64_t		valuemapid;
-	char			*name;
-	zbx_vector_ptr_pair_t	mappings;
-}
-zbx_valuemap_t;
-
-typedef struct
-{
-	zbx_uint64_t		hostid;
-	zbx_uint64_t		valuemapid;
-	zbx_vector_uint64_t	itemids;
-}
-zbx_host_t;
-
-static int	host_compare_func(const void *d1, const void *d2)
-{
-	const zbx_host_t	*h1 = *(const zbx_host_t **)d1;
-	const zbx_host_t	*h2 = *(const zbx_host_t **)d2;
-
-	ZBX_RETURN_IF_NOT_EQUAL(h1->hostid, h2->hostid);
-	ZBX_RETURN_IF_NOT_EQUAL(h1->valuemapid, h2->valuemapid);
-
-	return 0;
-}
-
-static void	get_discovered_itemids(const zbx_vector_uint64_t *itemids, zbx_vector_uint64_t *discovered_itemids)
-{
-	char		*sql = NULL;
-	size_t		sql_alloc = 0, sql_offset = 0;
-	DB_RESULT	result;
-	DB_ROW		row;
-
-	zbx_strcpy_alloc(&sql, &sql_alloc, &sql_offset, "select i2.itemid"
-			" from items i1,item_discovery i2"
-			" where i2.parent_itemid=i1.itemid"
-			" and");
-	DBadd_condition_alloc(&sql, &sql_alloc, &sql_offset, "i1.itemid", itemids->values, itemids->values_num);
-
-	result = DBselect("%s", sql);
-	zbx_free(sql);
-
-	while (NULL != (row = DBfetch(result)))
-	{
-		zbx_uint64_t	itemid;
-
-		ZBX_STR2UINT64(itemid, row[0]);
-
-		zbx_vector_uint64_append(discovered_itemids, itemid);
-	}
-	DBfree_result(result);
-}
-
-static void	get_template_itemids_by_templateids(zbx_vector_uint64_t *templateids, zbx_vector_uint64_t *itemids,
-		zbx_vector_uint64_t *discovered_itemids)
-{
-	DB_RESULT		result;
-	char			*sql = NULL;
-	size_t			sql_alloc = 0, sql_offset = 0;
-	DB_ROW			row;
-	zbx_vector_uint64_t	templateids_tmp;
-
-	zbx_vector_uint64_create(&templateids_tmp);
-	zbx_vector_uint64_append_array(&templateids_tmp, templateids->values, templateids->values_num);
-
-	zbx_vector_uint64_clear(templateids);
-
-	zbx_strcpy_alloc(&sql, &sql_alloc, &sql_offset, "select i1.itemid"
-			" from items i1"
-				" where exists ("
-					"select null"
-					" from items i2"
-					" where i2.templateid=i1.itemid"
-				")"
-				" and");
-	DBadd_condition_alloc(&sql, &sql_alloc, &sql_offset, "i1.templateid", templateids_tmp.values,
-			templateids_tmp.values_num);
-
-	result = DBselect("%s", sql);
-	zbx_free(sql);
-
-	while (NULL != (row = DBfetch(result)))
-	{
-		zbx_uint64_t	itemid;
-
-		ZBX_STR2UINT64(itemid, row[0]);
-
-		zbx_vector_uint64_append(templateids, itemid);
-	}
-	DBfree_result(result);
-
-	sql_offset = 0;
-	zbx_strcpy_alloc(&sql, &sql_alloc, &sql_offset, "select i2.itemid"
-			" from items i1,item_discovery i2"
-			" where i2.parent_itemid=i1.itemid"
-			" and");
-	DBadd_condition_alloc(&sql, &sql_alloc, &sql_offset, "i1.templateid", templateids_tmp.values,
-			templateids_tmp.values_num);
-
-	result = DBselect("%s", sql);
-	zbx_free(sql);
-
-	while (NULL != (row = DBfetch(result)))
-	{
-		zbx_uint64_t	itemid;
-
-		ZBX_STR2UINT64(itemid, row[0]);
-
-		zbx_vector_uint64_append(discovered_itemids, itemid);
-	}
-	DBfree_result(result);
-
-	zbx_vector_uint64_destroy(&templateids_tmp);
-
-	if (0 == templateids->values_num)
-		return;
-
-	zbx_vector_uint64_append_array(itemids, templateids->values, templateids->values_num);
-
-	get_template_itemids_by_templateids(templateids, itemids, discovered_itemids);
-}
-
-static void	host_free(zbx_host_t *host)
-{
-	zbx_vector_uint64_destroy(&host->itemids);
-	zbx_free(host);
-}
-
-static int	DBpatch_5030011(void)
-{
-	DB_RESULT		result;
-	DB_ROW			row;
-	int			i, j;
-	zbx_hashset_t		valuemaps;
-	zbx_hashset_iter_t	iter;
-	zbx_valuemap_t		valuemap_local, *valuemap;
-	zbx_uint64_t		valuemapid, valuemapid_update;
-	zbx_vector_ptr_t	hosts;
-	char			*sql = NULL;
-	size_t			sql_alloc = 0, sql_offset = 0;
-	zbx_vector_uint64_t	templateids, discovered_itemids;
-	zbx_db_insert_t		db_insert_valuemap, db_insert_valuemap_mapping;
-
-	zbx_hashset_create(&valuemaps, 1000, ZBX_DEFAULT_UINT64_HASH_FUNC, ZBX_DEFAULT_UINT64_COMPARE_FUNC);
-
-	zbx_vector_ptr_create(&hosts);
-	zbx_vector_ptr_reserve(&hosts, 1000);
-
-	zbx_vector_uint64_create(&templateids);
-	zbx_vector_uint64_reserve(&templateids, 1000);
-
-	zbx_vector_uint64_create(&discovered_itemids);
-	zbx_vector_uint64_reserve(&discovered_itemids, 1000);
-
-	result = DBselect(
-			"select m.valuemapid,v.name,m.value,m.newvalue"
-			" from valuemaps v"
-			" left join mappings m on v.valuemapid=m.valuemapid");
-
-	while (NULL != (row = DBfetch(result)))
-	{
-		zbx_ptr_pair_t	pair;
-
-		if (SUCCEED == DBis_null(row[0]))
-		{
-			zabbix_log(LOG_LEVEL_WARNING, "empty valuemap '%s' was removed", row[1]);
-			continue;
-		}
-
-		ZBX_STR2UINT64(valuemap_local.valuemapid, row[0]);
-
-		if (NULL == (valuemap = (zbx_valuemap_t *)zbx_hashset_search(&valuemaps, &valuemap_local)))
-		{
-			valuemap = zbx_hashset_insert(&valuemaps, &valuemap_local, sizeof(valuemap_local));
-			valuemap->name = zbx_strdup(NULL, row[1]);
-			zbx_vector_ptr_pair_create(&valuemap->mappings);
-		}
-
-		pair.first = zbx_strdup(NULL, row[2]);
-		pair.second = zbx_strdup(NULL, row[3]);
-
-		zbx_vector_ptr_pair_append(&valuemap->mappings, pair);
-	}
-	DBfree_result(result);
-
-	result = DBselect("select hostid,valuemapid,itemid"
-			" from items"
-			" where templateid is null"
-				" and valuemapid is not null"
-				" and flags in (0,2)");
-
-	while (NULL != (row = DBfetch(result)))
-	{
-		zbx_host_t	host_local, *host;
-		zbx_uint64_t	itemid;
-
-		ZBX_STR2UINT64(host_local.hostid, row[0]);
-		ZBX_STR2UINT64(host_local.valuemapid, row[1]);
-		ZBX_STR2UINT64(itemid, row[2]);
-
-		if (FAIL == (i = zbx_vector_ptr_search(&hosts, &host_local, host_compare_func)))
-		{
-			host = zbx_malloc(NULL, sizeof(zbx_host_t));
-			host->hostid = host_local.hostid;
-			host->valuemapid = host_local.valuemapid;
-			zbx_vector_uint64_create(&host->itemids);
-
-			zbx_vector_ptr_append(&hosts, host);
-		}
-		else
-			host = (zbx_host_t *)hosts.values[i];
-
-		zbx_vector_uint64_append(&host->itemids, itemid);
-	}
-	DBfree_result(result);
-
-	valuemapid_update = valuemapid = DBget_maxid_num("valuemap", hosts.values_num);
-
-	zbx_db_insert_prepare(&db_insert_valuemap, "valuemap", "valuemapid", "hostid", "name", NULL);
-	zbx_db_insert_prepare(&db_insert_valuemap_mapping, "valuemap_mapping", "valuemap_mappingid",
-			"valuemapid", "value", "newvalue", NULL);
-
-	for(i = 0; i < hosts.values_num; i++, valuemapid++)
-	{
-		zbx_host_t	*host;
-
-		host = (zbx_host_t *)hosts.values[i];
-
-		if (NULL != (valuemap = (zbx_valuemap_t *)zbx_hashset_search(&valuemaps, &host->valuemapid)))
-		{
-			zbx_db_insert_add_values(&db_insert_valuemap, valuemapid, host->hostid, valuemap->name);
-
-			for (j = 0; j < valuemap->mappings.values_num; j++)
-			{
-				zbx_db_insert_add_values(&db_insert_valuemap_mapping, __UINT64_C(0), valuemapid,
-						valuemap->mappings.values[j].first,
-						valuemap->mappings.values[j].second);
-			}
-		}
-	}
-
-	zbx_db_insert_execute(&db_insert_valuemap);
-	zbx_db_insert_clean(&db_insert_valuemap);
-
-	zbx_db_insert_autoincrement(&db_insert_valuemap_mapping, "valuemap_mappingid");
-	zbx_db_insert_execute(&db_insert_valuemap_mapping);
-	zbx_db_insert_clean(&db_insert_valuemap_mapping);
-
-	DBbegin_multiple_update(&sql, &sql_alloc, &sql_offset);
-
-	for(i = 0; i < hosts.values_num; i++, valuemapid_update++)
-	{
-		zbx_host_t	*host;
-		char		buffer[MAX_STRING_LEN];
-
-		host = (zbx_host_t *)hosts.values[i];
-
-		if (NULL != zbx_hashset_search(&valuemaps, &host->valuemapid))
-		{
-			zbx_snprintf(buffer, sizeof(buffer), "update items set valuemapid=" ZBX_FS_UI64 " where",
-					valuemapid_update);
-		}
-		else
-			zbx_strlcpy(buffer, "update items set valuemapid=null where", sizeof(buffer));
-
-		/* update valuemapid for top level items on a template/host */
-		zbx_vector_uint64_sort(&host->itemids, ZBX_DEFAULT_UINT64_COMPARE_FUNC);
-		zbx_strcpy_alloc(&sql, &sql_alloc, &sql_offset, buffer);
-		DBadd_condition_alloc(&sql, &sql_alloc, &sql_offset, "itemid", host->itemids.values,
-				host->itemids.values_num);
-		zbx_strcpy_alloc(&sql, &sql_alloc, &sql_offset, ";\n");
-		DBexecute_overflowed_sql(&sql, &sql_alloc, &sql_offset);
-
-		/* get discovered itemids for not templated item prototypes on a host */
-		get_discovered_itemids(&host->itemids, &discovered_itemids);
-
-		zbx_vector_uint64_append_array(&templateids, host->itemids.values, host->itemids.values_num);
-		get_template_itemids_by_templateids(&templateids, &host->itemids, &discovered_itemids);
-
-		/* make sure if multiple hosts are linked to same not nested template then there is only */
-		/* update by templateid from template and no selection by numerous itemids               */
-		zbx_strcpy_alloc(&sql, &sql_alloc, &sql_offset, buffer);
-		zbx_vector_uint64_sort(&host->itemids, ZBX_DEFAULT_UINT64_COMPARE_FUNC);
-		DBadd_condition_alloc(&sql, &sql_alloc, &sql_offset, "templateid", host->itemids.values,
-				host->itemids.values_num);
-		zbx_strcpy_alloc(&sql, &sql_alloc, &sql_offset, ";\n");
-		DBexecute_overflowed_sql(&sql, &sql_alloc, &sql_offset);
-
-		if (0 != discovered_itemids.values_num)
-		{
-			zbx_strcpy_alloc(&sql, &sql_alloc, &sql_offset, buffer);
-			zbx_vector_uint64_sort(&discovered_itemids, ZBX_DEFAULT_UINT64_COMPARE_FUNC);
-			DBadd_condition_alloc(&sql, &sql_alloc, &sql_offset, "itemid", discovered_itemids.values,
-					discovered_itemids.values_num);
-			zbx_strcpy_alloc(&sql, &sql_alloc, &sql_offset, ";\n");
-			DBexecute_overflowed_sql(&sql, &sql_alloc, &sql_offset);
-			zbx_vector_uint64_clear(&discovered_itemids);
-		}
-	}
-
-	DBend_multiple_update(&sql, &sql_alloc, &sql_offset);
-
-	if (16 < sql_offset)	/* in ORACLE always present begin..end; */
-		DBexecute("%s", sql);
-
-	zbx_free(sql);
-
-	zbx_hashset_iter_reset(&valuemaps, &iter);
-	while (NULL != (valuemap = (zbx_valuemap_t *)zbx_hashset_iter_next(&iter)))
-	{
-		zbx_free(valuemap->name);
-
-		for (i = 0; i < valuemap->mappings.values_num; i++)
-		{
-			zbx_free(valuemap->mappings.values[i].first);
-			zbx_free(valuemap->mappings.values[i].second);
-		}
-		zbx_vector_ptr_pair_destroy(&valuemap->mappings);
-	}
-
-	zbx_vector_ptr_clear_ext(&hosts, (zbx_clean_func_t)host_free);
-	zbx_vector_ptr_destroy(&hosts);
-	zbx_hashset_destroy(&valuemaps);
-
-	zbx_vector_uint64_destroy(&templateids);
-	zbx_vector_uint64_destroy(&discovered_itemids);
-
-	return SUCCEED;
-}
-
-static int	DBpatch_5030012(void)
-{
-	const ZBX_FIELD	field = {"valuemapid", NULL, "valuemap", "valuemapid", 0, ZBX_TYPE_ID, 0, 0};
-
-	return DBadd_foreign_key("items", 3, &field);
-}
-
-static int	DBpatch_5030013(void)
-{
-	return DBdrop_table("mappings");
-}
-
-static int	DBpatch_5030014(void)
-{
-	return DBdrop_table("valuemaps");
-}
-
-=======
 	return DBdrop_field("hosts", "snmp_available");
 }
 
@@ -881,7 +477,417 @@
 
 	return DBset_default("scripts", &field);
 }
->>>>>>> b115a9e3
+
+static int	DBpatch_5030039(void)
+{
+	const ZBX_TABLE table =
+		{"valuemap", "valuemapid", 0,
+			{
+				{"valuemapid", NULL, NULL, NULL, 0, ZBX_TYPE_ID, ZBX_NOTNULL, 0},
+				{"hostid", NULL, "hosts", "hostid", 0, ZBX_TYPE_ID, ZBX_NOTNULL, 0},
+				{"name", "", NULL, NULL, 64, ZBX_TYPE_CHAR, ZBX_NOTNULL, 0},
+				{0}
+			},
+			NULL
+		};
+
+	return DBcreate_table(&table);
+}
+
+static int	DBpatch_5030040(void)
+{
+	return DBcreate_index("valuemap", "valuemap_1", "hostid,name", 1);
+}
+
+static int	DBpatch_5030041(void)
+{
+	const ZBX_FIELD	field = {"hostid", NULL, "hosts", "hostid", 0, 0, 0, ZBX_FK_CASCADE_DELETE};
+
+	return DBadd_foreign_key("valuemap", 1, &field);
+}
+
+static int	DBpatch_5030042(void)
+{
+	const ZBX_TABLE table =
+		{"valuemap_mapping", "valuemap_mappingid", 0,
+			{
+				{"valuemap_mappingid", NULL, NULL, NULL, 0, ZBX_TYPE_ID, ZBX_NOTNULL, 0},
+				{"valuemapid", NULL, NULL, NULL, 0, ZBX_TYPE_ID, ZBX_NOTNULL, 0},
+				{"value", "", NULL, NULL, 64, ZBX_TYPE_CHAR, ZBX_NOTNULL, 0},
+				{"newvalue", "", NULL, NULL, 64, ZBX_TYPE_CHAR, ZBX_NOTNULL, 0},
+				{0}
+			},
+			NULL
+		};
+
+	return DBcreate_table(&table);
+}
+
+static int	DBpatch_5030043(void)
+{
+	return DBcreate_index("valuemap_mapping", "valuemap_mapping_1", "valuemapid,value", 1);
+}
+
+static int	DBpatch_5030044(void)
+{
+	const ZBX_FIELD	field = {"valuemapid", NULL, "valuemap", "valuemapid", 0, 0, 0, ZBX_FK_CASCADE_DELETE};
+
+	return DBadd_foreign_key("valuemap_mapping", 1, &field);
+}
+
+static int	DBpatch_5030045(void)
+{
+	return DBdrop_foreign_key("items", 3);
+}
+
+typedef struct
+{
+	zbx_uint64_t		valuemapid;
+	char			*name;
+	zbx_vector_ptr_pair_t	mappings;
+}
+zbx_valuemap_t;
+
+typedef struct
+{
+	zbx_uint64_t		hostid;
+	zbx_uint64_t		valuemapid;
+	zbx_vector_uint64_t	itemids;
+}
+zbx_host_t;
+
+static int	host_compare_func(const void *d1, const void *d2)
+{
+	const zbx_host_t	*h1 = *(const zbx_host_t **)d1;
+	const zbx_host_t	*h2 = *(const zbx_host_t **)d2;
+
+	ZBX_RETURN_IF_NOT_EQUAL(h1->hostid, h2->hostid);
+	ZBX_RETURN_IF_NOT_EQUAL(h1->valuemapid, h2->valuemapid);
+
+	return 0;
+}
+
+static void	get_discovered_itemids(const zbx_vector_uint64_t *itemids, zbx_vector_uint64_t *discovered_itemids)
+{
+	char		*sql = NULL;
+	size_t		sql_alloc = 0, sql_offset = 0;
+	DB_RESULT	result;
+	DB_ROW		row;
+
+	zbx_strcpy_alloc(&sql, &sql_alloc, &sql_offset, "select i2.itemid"
+			" from items i1,item_discovery i2"
+			" where i2.parent_itemid=i1.itemid"
+			" and");
+	DBadd_condition_alloc(&sql, &sql_alloc, &sql_offset, "i1.itemid", itemids->values, itemids->values_num);
+
+	result = DBselect("%s", sql);
+	zbx_free(sql);
+
+	while (NULL != (row = DBfetch(result)))
+	{
+		zbx_uint64_t	itemid;
+
+		ZBX_STR2UINT64(itemid, row[0]);
+
+		zbx_vector_uint64_append(discovered_itemids, itemid);
+	}
+	DBfree_result(result);
+}
+
+static void	get_template_itemids_by_templateids(zbx_vector_uint64_t *templateids, zbx_vector_uint64_t *itemids,
+		zbx_vector_uint64_t *discovered_itemids)
+{
+	DB_RESULT		result;
+	char			*sql = NULL;
+	size_t			sql_alloc = 0, sql_offset = 0;
+	DB_ROW			row;
+	zbx_vector_uint64_t	templateids_tmp;
+
+	zbx_vector_uint64_create(&templateids_tmp);
+	zbx_vector_uint64_append_array(&templateids_tmp, templateids->values, templateids->values_num);
+
+	zbx_vector_uint64_clear(templateids);
+
+	zbx_strcpy_alloc(&sql, &sql_alloc, &sql_offset, "select i1.itemid"
+			" from items i1"
+				" where exists ("
+					"select null"
+					" from items i2"
+					" where i2.templateid=i1.itemid"
+				")"
+				" and");
+	DBadd_condition_alloc(&sql, &sql_alloc, &sql_offset, "i1.templateid", templateids_tmp.values,
+			templateids_tmp.values_num);
+
+	result = DBselect("%s", sql);
+	zbx_free(sql);
+
+	while (NULL != (row = DBfetch(result)))
+	{
+		zbx_uint64_t	itemid;
+
+		ZBX_STR2UINT64(itemid, row[0]);
+
+		zbx_vector_uint64_append(templateids, itemid);
+	}
+	DBfree_result(result);
+
+	sql_offset = 0;
+	zbx_strcpy_alloc(&sql, &sql_alloc, &sql_offset, "select i2.itemid"
+			" from items i1,item_discovery i2"
+			" where i2.parent_itemid=i1.itemid"
+			" and");
+	DBadd_condition_alloc(&sql, &sql_alloc, &sql_offset, "i1.templateid", templateids_tmp.values,
+			templateids_tmp.values_num);
+
+	result = DBselect("%s", sql);
+	zbx_free(sql);
+
+	while (NULL != (row = DBfetch(result)))
+	{
+		zbx_uint64_t	itemid;
+
+		ZBX_STR2UINT64(itemid, row[0]);
+
+		zbx_vector_uint64_append(discovered_itemids, itemid);
+	}
+	DBfree_result(result);
+
+	zbx_vector_uint64_destroy(&templateids_tmp);
+
+	if (0 == templateids->values_num)
+		return;
+
+	zbx_vector_uint64_append_array(itemids, templateids->values, templateids->values_num);
+
+	get_template_itemids_by_templateids(templateids, itemids, discovered_itemids);
+}
+
+static void	host_free(zbx_host_t *host)
+{
+	zbx_vector_uint64_destroy(&host->itemids);
+	zbx_free(host);
+}
+
+static int	DBpatch_5030046(void)
+{
+	DB_RESULT		result;
+	DB_ROW			row;
+	int			i, j;
+	zbx_hashset_t		valuemaps;
+	zbx_hashset_iter_t	iter;
+	zbx_valuemap_t		valuemap_local, *valuemap;
+	zbx_uint64_t		valuemapid, valuemapid_update;
+	zbx_vector_ptr_t	hosts;
+	char			*sql = NULL;
+	size_t			sql_alloc = 0, sql_offset = 0;
+	zbx_vector_uint64_t	templateids, discovered_itemids;
+	zbx_db_insert_t		db_insert_valuemap, db_insert_valuemap_mapping;
+
+	zbx_hashset_create(&valuemaps, 1000, ZBX_DEFAULT_UINT64_HASH_FUNC, ZBX_DEFAULT_UINT64_COMPARE_FUNC);
+
+	zbx_vector_ptr_create(&hosts);
+	zbx_vector_ptr_reserve(&hosts, 1000);
+
+	zbx_vector_uint64_create(&templateids);
+	zbx_vector_uint64_reserve(&templateids, 1000);
+
+	zbx_vector_uint64_create(&discovered_itemids);
+	zbx_vector_uint64_reserve(&discovered_itemids, 1000);
+
+	result = DBselect(
+			"select m.valuemapid,v.name,m.value,m.newvalue"
+			" from valuemaps v"
+			" left join mappings m on v.valuemapid=m.valuemapid");
+
+	while (NULL != (row = DBfetch(result)))
+	{
+		zbx_ptr_pair_t	pair;
+
+		if (SUCCEED == DBis_null(row[0]))
+		{
+			zabbix_log(LOG_LEVEL_WARNING, "empty valuemap '%s' was removed", row[1]);
+			continue;
+		}
+
+		ZBX_STR2UINT64(valuemap_local.valuemapid, row[0]);
+
+		if (NULL == (valuemap = (zbx_valuemap_t *)zbx_hashset_search(&valuemaps, &valuemap_local)))
+		{
+			valuemap = zbx_hashset_insert(&valuemaps, &valuemap_local, sizeof(valuemap_local));
+			valuemap->name = zbx_strdup(NULL, row[1]);
+			zbx_vector_ptr_pair_create(&valuemap->mappings);
+		}
+
+		pair.first = zbx_strdup(NULL, row[2]);
+		pair.second = zbx_strdup(NULL, row[3]);
+
+		zbx_vector_ptr_pair_append(&valuemap->mappings, pair);
+	}
+	DBfree_result(result);
+
+	result = DBselect("select hostid,valuemapid,itemid"
+			" from items"
+			" where templateid is null"
+				" and valuemapid is not null"
+				" and flags in (0,2)");
+
+	while (NULL != (row = DBfetch(result)))
+	{
+		zbx_host_t	host_local, *host;
+		zbx_uint64_t	itemid;
+
+		ZBX_STR2UINT64(host_local.hostid, row[0]);
+		ZBX_STR2UINT64(host_local.valuemapid, row[1]);
+		ZBX_STR2UINT64(itemid, row[2]);
+
+		if (FAIL == (i = zbx_vector_ptr_search(&hosts, &host_local, host_compare_func)))
+		{
+			host = zbx_malloc(NULL, sizeof(zbx_host_t));
+			host->hostid = host_local.hostid;
+			host->valuemapid = host_local.valuemapid;
+			zbx_vector_uint64_create(&host->itemids);
+
+			zbx_vector_ptr_append(&hosts, host);
+		}
+		else
+			host = (zbx_host_t *)hosts.values[i];
+
+		zbx_vector_uint64_append(&host->itemids, itemid);
+	}
+	DBfree_result(result);
+
+	valuemapid_update = valuemapid = DBget_maxid_num("valuemap", hosts.values_num);
+
+	zbx_db_insert_prepare(&db_insert_valuemap, "valuemap", "valuemapid", "hostid", "name", NULL);
+	zbx_db_insert_prepare(&db_insert_valuemap_mapping, "valuemap_mapping", "valuemap_mappingid",
+			"valuemapid", "value", "newvalue", NULL);
+
+	for(i = 0; i < hosts.values_num; i++, valuemapid++)
+	{
+		zbx_host_t	*host;
+
+		host = (zbx_host_t *)hosts.values[i];
+
+		if (NULL != (valuemap = (zbx_valuemap_t *)zbx_hashset_search(&valuemaps, &host->valuemapid)))
+		{
+			zbx_db_insert_add_values(&db_insert_valuemap, valuemapid, host->hostid, valuemap->name);
+
+			for (j = 0; j < valuemap->mappings.values_num; j++)
+			{
+				zbx_db_insert_add_values(&db_insert_valuemap_mapping, __UINT64_C(0), valuemapid,
+						valuemap->mappings.values[j].first,
+						valuemap->mappings.values[j].second);
+			}
+		}
+	}
+
+	zbx_db_insert_execute(&db_insert_valuemap);
+	zbx_db_insert_clean(&db_insert_valuemap);
+
+	zbx_db_insert_autoincrement(&db_insert_valuemap_mapping, "valuemap_mappingid");
+	zbx_db_insert_execute(&db_insert_valuemap_mapping);
+	zbx_db_insert_clean(&db_insert_valuemap_mapping);
+
+	DBbegin_multiple_update(&sql, &sql_alloc, &sql_offset);
+
+	for(i = 0; i < hosts.values_num; i++, valuemapid_update++)
+	{
+		zbx_host_t	*host;
+		char		buffer[MAX_STRING_LEN];
+
+		host = (zbx_host_t *)hosts.values[i];
+
+		if (NULL != zbx_hashset_search(&valuemaps, &host->valuemapid))
+		{
+			zbx_snprintf(buffer, sizeof(buffer), "update items set valuemapid=" ZBX_FS_UI64 " where",
+					valuemapid_update);
+		}
+		else
+			zbx_strlcpy(buffer, "update items set valuemapid=null where", sizeof(buffer));
+
+		/* update valuemapid for top level items on a template/host */
+		zbx_vector_uint64_sort(&host->itemids, ZBX_DEFAULT_UINT64_COMPARE_FUNC);
+		zbx_strcpy_alloc(&sql, &sql_alloc, &sql_offset, buffer);
+		DBadd_condition_alloc(&sql, &sql_alloc, &sql_offset, "itemid", host->itemids.values,
+				host->itemids.values_num);
+		zbx_strcpy_alloc(&sql, &sql_alloc, &sql_offset, ";\n");
+		DBexecute_overflowed_sql(&sql, &sql_alloc, &sql_offset);
+
+		/* get discovered itemids for not templated item prototypes on a host */
+		get_discovered_itemids(&host->itemids, &discovered_itemids);
+
+		zbx_vector_uint64_append_array(&templateids, host->itemids.values, host->itemids.values_num);
+		get_template_itemids_by_templateids(&templateids, &host->itemids, &discovered_itemids);
+
+		/* make sure if multiple hosts are linked to same not nested template then there is only */
+		/* update by templateid from template and no selection by numerous itemids               */
+		zbx_strcpy_alloc(&sql, &sql_alloc, &sql_offset, buffer);
+		zbx_vector_uint64_sort(&host->itemids, ZBX_DEFAULT_UINT64_COMPARE_FUNC);
+		DBadd_condition_alloc(&sql, &sql_alloc, &sql_offset, "templateid", host->itemids.values,
+				host->itemids.values_num);
+		zbx_strcpy_alloc(&sql, &sql_alloc, &sql_offset, ";\n");
+		DBexecute_overflowed_sql(&sql, &sql_alloc, &sql_offset);
+
+		if (0 != discovered_itemids.values_num)
+		{
+			zbx_strcpy_alloc(&sql, &sql_alloc, &sql_offset, buffer);
+			zbx_vector_uint64_sort(&discovered_itemids, ZBX_DEFAULT_UINT64_COMPARE_FUNC);
+			DBadd_condition_alloc(&sql, &sql_alloc, &sql_offset, "itemid", discovered_itemids.values,
+					discovered_itemids.values_num);
+			zbx_strcpy_alloc(&sql, &sql_alloc, &sql_offset, ";\n");
+			DBexecute_overflowed_sql(&sql, &sql_alloc, &sql_offset);
+			zbx_vector_uint64_clear(&discovered_itemids);
+		}
+	}
+
+	DBend_multiple_update(&sql, &sql_alloc, &sql_offset);
+
+	if (16 < sql_offset)	/* in ORACLE always present begin..end; */
+		DBexecute("%s", sql);
+
+	zbx_free(sql);
+
+	zbx_hashset_iter_reset(&valuemaps, &iter);
+	while (NULL != (valuemap = (zbx_valuemap_t *)zbx_hashset_iter_next(&iter)))
+	{
+		zbx_free(valuemap->name);
+
+		for (i = 0; i < valuemap->mappings.values_num; i++)
+		{
+			zbx_free(valuemap->mappings.values[i].first);
+			zbx_free(valuemap->mappings.values[i].second);
+		}
+		zbx_vector_ptr_pair_destroy(&valuemap->mappings);
+	}
+
+	zbx_vector_ptr_clear_ext(&hosts, (zbx_clean_func_t)host_free);
+	zbx_vector_ptr_destroy(&hosts);
+	zbx_hashset_destroy(&valuemaps);
+
+	zbx_vector_uint64_destroy(&templateids);
+	zbx_vector_uint64_destroy(&discovered_itemids);
+
+	return SUCCEED;
+}
+
+static int	DBpatch_5030047(void)
+{
+	const ZBX_FIELD	field = {"valuemapid", NULL, "valuemap", "valuemapid", 0, ZBX_TYPE_ID, 0, 0};
+
+	return DBadd_foreign_key("items", 3, &field);
+}
+
+static int	DBpatch_5030048(void)
+{
+	return DBdrop_table("mappings");
+}
+
+static int	DBpatch_5030049(void)
+{
+	return DBdrop_table("valuemaps");
+}
+
 #endif
 
 DBPATCH_START(5030)
@@ -903,8 +909,6 @@
 DBPATCH_ADD(5030012, 0, 1)
 DBPATCH_ADD(5030013, 0, 1)
 DBPATCH_ADD(5030014, 0, 1)
-<<<<<<< HEAD
-=======
 DBPATCH_ADD(5030015, 0, 1)
 DBPATCH_ADD(5030016, 0, 1)
 DBPATCH_ADD(5030017, 0, 1)
@@ -929,6 +933,16 @@
 DBPATCH_ADD(5030036, 0, 1)
 DBPATCH_ADD(5030037, 0, 1)
 DBPATCH_ADD(5030038, 0, 1)
->>>>>>> b115a9e3
+DBPATCH_ADD(5030039, 0, 1)
+DBPATCH_ADD(5030040, 0, 1)
+DBPATCH_ADD(5030041, 0, 1)
+DBPATCH_ADD(5030042, 0, 1)
+DBPATCH_ADD(5030043, 0, 1)
+DBPATCH_ADD(5030044, 0, 1)
+DBPATCH_ADD(5030045, 0, 1)
+DBPATCH_ADD(5030046, 0, 1)
+DBPATCH_ADD(5030047, 0, 1)
+DBPATCH_ADD(5030048, 0, 1)
+DBPATCH_ADD(5030049, 0, 1)
 
 DBPATCH_END()