/*
** Zabbix
** Copyright (C) 2001-2021 Zabbix SIA
**
** This program is free software; you can redistribute it and/or modify
** it under the terms of the GNU General Public License as published by
** the Free Software Foundation; either version 2 of the License, or
** (at your option) any later version.
**
** This program is distributed in the hope that it will be useful,
** but WITHOUT ANY WARRANTY; without even the implied warranty of
** MERCHANTABILITY or FITNESS FOR A PARTICULAR PURPOSE. See the
** GNU General Public License for more details.
**
** You should have received a copy of the GNU General Public License
** along with this program; if not, write to the Free Software
** Foundation, Inc., 51 Franklin Street, Fifth Floor, Boston, MA  02110-1301, USA.
**/

#include "common.h"
#include "log.h"
#include "db.h"
#include "dbupgrade.h"

/*
 * 5.4 development database patches
 */

#ifndef HAVE_SQLITE3

extern unsigned char	program_type;

static int	DBpatch_5030000(void)
{
	if (0 == (program_type & ZBX_PROGRAM_TYPE_SERVER))
		return SUCCEED;

	if (ZBX_DB_OK > DBexecute("delete from profiles where idx='web.queue.config'"))
		return FAIL;

	return SUCCEED;
}

typedef struct
{
	zbx_uint64_t	id;
	zbx_uint64_t	userid;
	char		*idx;
	zbx_uint64_t	idx2;
	zbx_uint64_t	value_id;
	int		value_int;
	char		*value_str;
	char		*source;
	int		type;
}
zbx_dbpatch_profile_t;

static void	DBpatch_get_key_fields(DB_ROW row, zbx_dbpatch_profile_t *profile, char **subsect, char **field, char **key)
{
	int	tok_idx = 0;
	char	*token;

	ZBX_DBROW2UINT64(profile->id, row[0]);
	ZBX_DBROW2UINT64(profile->userid, row[1]);
	profile->idx = zbx_strdup(profile->idx, row[2]);
	ZBX_DBROW2UINT64(profile->idx2, row[3]);
	ZBX_DBROW2UINT64(profile->value_id, row[4]);
	profile->value_int = atoi(row[5]);
	profile->value_str = zbx_strdup(profile->value_str, row[6]);
	profile->source = zbx_strdup(profile->source, row[7]);
	profile->type = atoi(row[8]);

	token = strtok(profile->idx, ".");

	while (NULL != token)
	{
		token = strtok(NULL, ".");
		tok_idx++;

		if (1 == tok_idx)
		{
			*subsect = zbx_strdup(*subsect, token);
		}
		else if (2 == tok_idx)
		{
			*key = zbx_strdup(*key, token);
		}
		else if (3 == tok_idx)
		{
			*field = zbx_strdup(*field, token);
			break;
		}
	}
}

static int	DBpatch_5030001(void)
{
	int		i, ret = SUCCEED;
	const char	*keys[] =
	{
		"web.items.php.sort",
		"web.items.php.sortorder",
		"web.triggers.php.sort",
		"web.triggers.php.sortorder",
		"web.graphs.php.sort",
		"web.graphs.php.sortorder",
		"web.host_discovery.php.sort",
		"web.host_discovery.php.sortorder",
		"web.httpconf.php.sort",
		"web.httpconf.php.sortorder",
		"web.disc_prototypes.php.sort",
		"web.disc_prototypes.php.sortorder",
		"web.trigger_prototypes.php.sort",
		"web.trigger_prototypes.php.sortorder",
		"web.host_prototypes.php.sort",
		"web.host_prototypes.php.sortorder"
	};

	if (0 == (program_type & ZBX_PROGRAM_TYPE_SERVER))
		return SUCCEED;

	for (i = 0; SUCCEED == ret && i < (int)ARRSIZE(keys); i++)
	{
		char			*subsect = NULL, *field = NULL, *key = NULL;
		DB_ROW			row;
		DB_RESULT		result;
		zbx_dbpatch_profile_t	profile = {0};

		result = DBselect("select profileid,userid,idx,idx2,value_id,value_int,value_str,source,type"
				" from profiles where idx='%s'", keys[i]);

		if (NULL == (row = DBfetch(result)))
		{
			DBfree_result(result);
			continue;
		}

		DBpatch_get_key_fields(row, &profile, &subsect, &field, &key);

		DBfree_result(result);

		if (NULL == subsect || NULL == field || NULL == key)
		{
			zabbix_log(LOG_LEVEL_ERR, "failed to parse profile key fields for key '%s'", keys[i]);
			ret = FAIL;
		}

		if (SUCCEED == ret && ZBX_DB_OK > DBexecute("insert into profiles "
				"(profileid,userid,idx,idx2,value_id,value_int,value_str,source,type) values "
				"(" ZBX_FS_UI64 "," ZBX_FS_UI64 ",'web.hosts.%s.%s.%s'," ZBX_FS_UI64 ","
				ZBX_FS_UI64 ",%d,'%s','%s',%d)",
				DBget_maxid("profiles"), profile.userid, subsect, key, field, profile.idx2, profile.value_id,
				profile.value_int, profile.value_str, profile.source, profile.type))
		{
			ret = FAIL;
		}

		if (SUCCEED == ret && ZBX_DB_OK > DBexecute("insert into profiles "
				"(profileid,userid,idx,idx2,value_id,value_int,value_str,source,type) values "
				"(" ZBX_FS_UI64 "," ZBX_FS_UI64 ",'web.templates.%s.%s.%s'," ZBX_FS_UI64 ","
				ZBX_FS_UI64 ",%d,'%s','%s',%d)",
				DBget_maxid("profiles"), profile.userid, subsect, key, field, profile.idx2, profile.value_id,
				profile.value_int, profile.value_str, profile.source, profile.type))
		{
			ret = FAIL;
		}

		if (SUCCEED == ret &&
				ZBX_DB_OK > DBexecute("delete from profiles where profileid=" ZBX_FS_UI64, profile.id))
		{
			ret = FAIL;
		}

		zbx_free(profile.idx);
		zbx_free(profile.value_str);
		zbx_free(profile.source);
		zbx_free(subsect);
		zbx_free(field);
		zbx_free(key);
	}

	return ret;
}

static int	DBpatch_5030002(void)
{
	if (0 == (program_type & ZBX_PROGRAM_TYPE_SERVER))
		return SUCCEED;

	if (ZBX_DB_OK > DBexecute("delete from profiles where "
			"idx like 'web.items.%%filter%%' or "
			"idx like 'web.triggers.%%filter%%' or "
			"idx like 'web.graphs.%%filter%%' or "
			"idx like 'web.host_discovery.%%filter%%' or "
			"idx like 'web.httpconf.%%filter%%' or "
			"idx like 'web.disc_prototypes.%%filter%%' or "
			"idx like 'web.trigger_prototypes.%%filter%%' or "
			"idx like 'web.host_prototypes.%%filter%%'"))
	{
		return FAIL;
	}

	return SUCCEED;
}

static int	DBpatch_5030003(void)
{
	int			ret = SUCCEED;
	char			*subsect = NULL, *field = NULL, *key = NULL;
	DB_ROW			row;
	DB_RESULT		result;
	zbx_dbpatch_profile_t	profile = {0};

	if (0 == (program_type & ZBX_PROGRAM_TYPE_SERVER))
		return SUCCEED;

	result = DBselect("select profileid,userid,idx,idx2,value_id,value_int,value_str,source,type"
			" from profiles where idx in ('web.dashbrd.list.sort','web.dashbrd.list.sortorder')");

	while (NULL != (row = DBfetch(result)))
	{
		DBpatch_get_key_fields(row, &profile, &subsect, &field, &key);

		if (ZBX_DB_OK > DBexecute("insert into profiles "
				"(profileid,userid,idx,idx2,value_id,value_int,value_str,source,type) values "
				"(" ZBX_FS_UI64 "," ZBX_FS_UI64 ",'web.templates.%s.%s.%s'," ZBX_FS_UI64 ","
				ZBX_FS_UI64 ",%d,'%s','%s',%d)",
				DBget_maxid("profiles"), profile.userid, subsect, key, field, profile.idx2,
				profile.value_id, profile.value_int, profile.value_str, profile.source, profile.type))
		{
			ret = FAIL;
			break;
		}
	}

	DBfree_result(result);

	zbx_free(profile.idx);
	zbx_free(profile.value_str);
	zbx_free(profile.source);
	zbx_free(subsect);
	zbx_free(field);
	zbx_free(key);

	return ret;
}

<<<<<<< HEAD

static int	DBpatch_5030004(void)
{
	if (0 == (program_type & ZBX_PROGRAM_TYPE_SERVER))
		return SUCCEED;

	if (ZBX_DB_OK > DBexecute("delete from profiles where idx='web.overview.type' or idx='web.actionconf.eventsource'"))
		return FAIL;

	return SUCCEED;
=======
static int	DBpatch_5030004(void)
{
	const ZBX_FIELD	field = {"available", "0", NULL, NULL, 0, ZBX_TYPE_INT, ZBX_NOTNULL, 0};

	return DBadd_field("interface", &field);
}

static int	DBpatch_5030005(void)
{
	const ZBX_FIELD	field = {"error", "", NULL, NULL, 2048, ZBX_TYPE_CHAR, ZBX_NOTNULL, 0};

	return DBadd_field("interface", &field);
}

static int	DBpatch_5030006(void)
{
	const ZBX_FIELD	field = {"errors_from", "0", NULL, NULL, 0, ZBX_TYPE_INT, ZBX_NOTNULL, 0};

	return DBadd_field("interface", &field);
}

static int	DBpatch_5030007(void)
{
	const ZBX_FIELD	field = {"disable_until", "0", NULL, NULL, 0, ZBX_TYPE_INT, ZBX_NOTNULL, 0};

	return DBadd_field("interface", &field);
}

static int	DBpatch_5030008(void)
{
	return DBdrop_field("hosts", "available");
}

static int	DBpatch_5030009(void)
{
	return DBdrop_field("hosts", "ipmi_available");
}

static int	DBpatch_5030010(void)
{
	return DBdrop_field("hosts", "snmp_available");
}

static int	DBpatch_5030011(void)
{
	return DBdrop_field("hosts", "jmx_available");
}

static int	DBpatch_5030012(void)
{
	return DBdrop_field("hosts", "disable_until");
}

static int	DBpatch_5030013(void)
{
	return DBdrop_field("hosts", "ipmi_disable_until");
}

static int	DBpatch_5030014(void)
{
	return DBdrop_field("hosts", "snmp_disable_until");
}

static int	DBpatch_5030015(void)
{
	return DBdrop_field("hosts", "jmx_disable_until");
}

static int	DBpatch_5030016(void)
{
	return DBdrop_field("hosts", "errors_from");
}

static int	DBpatch_5030017(void)
{
	return DBdrop_field("hosts", "ipmi_errors_from");
}

static int	DBpatch_5030018(void)
{
	return DBdrop_field("hosts", "snmp_errors_from");
}

static int	DBpatch_5030019(void)
{
	return DBdrop_field("hosts", "jmx_errors_from");
}

static int	DBpatch_5030020(void)
{
	return DBdrop_field("hosts", "error");
}

static int	DBpatch_5030021(void)
{
	return DBdrop_field("hosts", "ipmi_error");
}

static int	DBpatch_5030022(void)
{
	return DBdrop_field("hosts", "snmp_error");
}

static int	DBpatch_5030023(void)
{
	return DBdrop_field("hosts", "jmx_error");
}

static int	DBpatch_5030024(void)
{
	return DBcreate_index("interface", "interface_3", "available", 0);
>>>>>>> be69bcef
}

#endif

DBPATCH_START(5030)

/* version, duplicates flag, mandatory flag */

DBPATCH_ADD(5030000, 0, 1)
DBPATCH_ADD(5030001, 0, 1)
DBPATCH_ADD(5030002, 0, 1)
DBPATCH_ADD(5030003, 0, 1)
DBPATCH_ADD(5030004, 0, 1)
<<<<<<< HEAD
=======
DBPATCH_ADD(5030005, 0, 1)
DBPATCH_ADD(5030006, 0, 1)
DBPATCH_ADD(5030007, 0, 1)
DBPATCH_ADD(5030008, 0, 1)
DBPATCH_ADD(5030009, 0, 1)
DBPATCH_ADD(5030010, 0, 1)
DBPATCH_ADD(5030011, 0, 1)
DBPATCH_ADD(5030012, 0, 1)
DBPATCH_ADD(5030013, 0, 1)
DBPATCH_ADD(5030014, 0, 1)
DBPATCH_ADD(5030015, 0, 1)
DBPATCH_ADD(5030016, 0, 1)
DBPATCH_ADD(5030017, 0, 1)
DBPATCH_ADD(5030018, 0, 1)
DBPATCH_ADD(5030019, 0, 1)
DBPATCH_ADD(5030020, 0, 1)
DBPATCH_ADD(5030021, 0, 1)
DBPATCH_ADD(5030022, 0, 1)
DBPATCH_ADD(5030023, 0, 1)
DBPATCH_ADD(5030024, 0, 1)
>>>>>>> be69bcef

DBPATCH_END()<|MERGE_RESOLUTION|>--- conflicted
+++ resolved
@@ -245,9 +245,120 @@
 	return ret;
 }
 
-<<<<<<< HEAD
-
 static int	DBpatch_5030004(void)
+{
+	const ZBX_FIELD	field = {"available", "0", NULL, NULL, 0, ZBX_TYPE_INT, ZBX_NOTNULL, 0};
+
+	return DBadd_field("interface", &field);
+}
+
+static int	DBpatch_5030005(void)
+{
+	const ZBX_FIELD	field = {"error", "", NULL, NULL, 2048, ZBX_TYPE_CHAR, ZBX_NOTNULL, 0};
+
+	return DBadd_field("interface", &field);
+}
+
+static int	DBpatch_5030006(void)
+{
+	const ZBX_FIELD	field = {"errors_from", "0", NULL, NULL, 0, ZBX_TYPE_INT, ZBX_NOTNULL, 0};
+
+	return DBadd_field("interface", &field);
+}
+
+static int	DBpatch_5030007(void)
+{
+	const ZBX_FIELD	field = {"disable_until", "0", NULL, NULL, 0, ZBX_TYPE_INT, ZBX_NOTNULL, 0};
+
+	return DBadd_field("interface", &field);
+}
+
+static int	DBpatch_5030008(void)
+{
+	return DBdrop_field("hosts", "available");
+}
+
+static int	DBpatch_5030009(void)
+{
+	return DBdrop_field("hosts", "ipmi_available");
+}
+
+static int	DBpatch_5030010(void)
+{
+	return DBdrop_field("hosts", "snmp_available");
+}
+
+static int	DBpatch_5030011(void)
+{
+	return DBdrop_field("hosts", "jmx_available");
+}
+
+static int	DBpatch_5030012(void)
+{
+	return DBdrop_field("hosts", "disable_until");
+}
+
+static int	DBpatch_5030013(void)
+{
+	return DBdrop_field("hosts", "ipmi_disable_until");
+}
+
+static int	DBpatch_5030014(void)
+{
+	return DBdrop_field("hosts", "snmp_disable_until");
+}
+
+static int	DBpatch_5030015(void)
+{
+	return DBdrop_field("hosts", "jmx_disable_until");
+}
+
+static int	DBpatch_5030016(void)
+{
+	return DBdrop_field("hosts", "errors_from");
+}
+
+static int	DBpatch_5030017(void)
+{
+	return DBdrop_field("hosts", "ipmi_errors_from");
+}
+
+static int	DBpatch_5030018(void)
+{
+	return DBdrop_field("hosts", "snmp_errors_from");
+}
+
+static int	DBpatch_5030019(void)
+{
+	return DBdrop_field("hosts", "jmx_errors_from");
+}
+
+static int	DBpatch_5030020(void)
+{
+	return DBdrop_field("hosts", "error");
+}
+
+static int	DBpatch_5030021(void)
+{
+	return DBdrop_field("hosts", "ipmi_error");
+}
+
+static int	DBpatch_5030022(void)
+{
+	return DBdrop_field("hosts", "snmp_error");
+}
+
+static int	DBpatch_5030023(void)
+{
+	return DBdrop_field("hosts", "jmx_error");
+}
+
+static int	DBpatch_5030024(void)
+{
+	return DBcreate_index("interface", "interface_3", "available", 0);
+}
+
+static int	DBpatch_5030025(void)
 {
 	if (0 == (program_type & ZBX_PROGRAM_TYPE_SERVER))
 		return SUCCEED;
@@ -256,119 +367,6 @@
 		return FAIL;
 
 	return SUCCEED;
-=======
-static int	DBpatch_5030004(void)
-{
-	const ZBX_FIELD	field = {"available", "0", NULL, NULL, 0, ZBX_TYPE_INT, ZBX_NOTNULL, 0};
-
-	return DBadd_field("interface", &field);
-}
-
-static int	DBpatch_5030005(void)
-{
-	const ZBX_FIELD	field = {"error", "", NULL, NULL, 2048, ZBX_TYPE_CHAR, ZBX_NOTNULL, 0};
-
-	return DBadd_field("interface", &field);
-}
-
-static int	DBpatch_5030006(void)
-{
-	const ZBX_FIELD	field = {"errors_from", "0", NULL, NULL, 0, ZBX_TYPE_INT, ZBX_NOTNULL, 0};
-
-	return DBadd_field("interface", &field);
-}
-
-static int	DBpatch_5030007(void)
-{
-	const ZBX_FIELD	field = {"disable_until", "0", NULL, NULL, 0, ZBX_TYPE_INT, ZBX_NOTNULL, 0};
-
-	return DBadd_field("interface", &field);
-}
-
-static int	DBpatch_5030008(void)
-{
-	return DBdrop_field("hosts", "available");
-}
-
-static int	DBpatch_5030009(void)
-{
-	return DBdrop_field("hosts", "ipmi_available");
-}
-
-static int	DBpatch_5030010(void)
-{
-	return DBdrop_field("hosts", "snmp_available");
-}
-
-static int	DBpatch_5030011(void)
-{
-	return DBdrop_field("hosts", "jmx_available");
-}
-
-static int	DBpatch_5030012(void)
-{
-	return DBdrop_field("hosts", "disable_until");
-}
-
-static int	DBpatch_5030013(void)
-{
-	return DBdrop_field("hosts", "ipmi_disable_until");
-}
-
-static int	DBpatch_5030014(void)
-{
-	return DBdrop_field("hosts", "snmp_disable_until");
-}
-
-static int	DBpatch_5030015(void)
-{
-	return DBdrop_field("hosts", "jmx_disable_until");
-}
-
-static int	DBpatch_5030016(void)
-{
-	return DBdrop_field("hosts", "errors_from");
-}
-
-static int	DBpatch_5030017(void)
-{
-	return DBdrop_field("hosts", "ipmi_errors_from");
-}
-
-static int	DBpatch_5030018(void)
-{
-	return DBdrop_field("hosts", "snmp_errors_from");
-}
-
-static int	DBpatch_5030019(void)
-{
-	return DBdrop_field("hosts", "jmx_errors_from");
-}
-
-static int	DBpatch_5030020(void)
-{
-	return DBdrop_field("hosts", "error");
-}
-
-static int	DBpatch_5030021(void)
-{
-	return DBdrop_field("hosts", "ipmi_error");
-}
-
-static int	DBpatch_5030022(void)
-{
-	return DBdrop_field("hosts", "snmp_error");
-}
-
-static int	DBpatch_5030023(void)
-{
-	return DBdrop_field("hosts", "jmx_error");
-}
-
-static int	DBpatch_5030024(void)
-{
-	return DBcreate_index("interface", "interface_3", "available", 0);
->>>>>>> be69bcef
 }
 
 #endif
@@ -382,8 +380,6 @@
 DBPATCH_ADD(5030002, 0, 1)
 DBPATCH_ADD(5030003, 0, 1)
 DBPATCH_ADD(5030004, 0, 1)
-<<<<<<< HEAD
-=======
 DBPATCH_ADD(5030005, 0, 1)
 DBPATCH_ADD(5030006, 0, 1)
 DBPATCH_ADD(5030007, 0, 1)
@@ -404,6 +400,6 @@
 DBPATCH_ADD(5030022, 0, 1)
 DBPATCH_ADD(5030023, 0, 1)
 DBPATCH_ADD(5030024, 0, 1)
->>>>>>> be69bcef
+DBPATCH_ADD(5030025, 0, 1)
 
 DBPATCH_END()