/*
** Zabbix
** Copyright (C) 2001-2021 Zabbix SIA
**
** This program is free software; you can redistribute it and/or modify
** it under the terms of the GNU General Public License as published by
** the Free Software Foundation; either version 2 of the License, or
** (at your option) any later version.
**
** This program is distributed in the hope that it will be useful,
** but WITHOUT ANY WARRANTY; without even the implied warranty of
** MERCHANTABILITY or FITNESS FOR A PARTICULAR PURPOSE. See the
** GNU General Public License for more details.
**
** You should have received a copy of the GNU General Public License
** along with this program; if not, write to the Free Software
** Foundation, Inc., 51 Franklin Street, Fifth Floor, Boston, MA  02110-1301, USA.
**/

#include "common.h"
#include "log.h"
#include "db.h"
#include "dbupgrade.h"
<<<<<<< HEAD
#include "log.h"
=======
#include "zbxalgo.h"
>>>>>>> 866e5186
#include "../zbxalgo/vectorimpl.h"

/*
 * 5.4 development database patches
 */

#ifndef HAVE_SQLITE3

extern unsigned char	program_type;

static int	DBpatch_5030000(void)
{
	if (0 == (program_type & ZBX_PROGRAM_TYPE_SERVER))
		return SUCCEED;

	if (ZBX_DB_OK > DBexecute("delete from profiles where idx='web.queue.config'"))
		return FAIL;

	return SUCCEED;
}

typedef struct
{
	zbx_uint64_t	id;
	zbx_uint64_t	userid;
	char		*idx;
	zbx_uint64_t	idx2;
	zbx_uint64_t	value_id;
	int		value_int;
	char		*value_str;
	char		*source;
	int		type;
}
zbx_dbpatch_profile_t;

static void	DBpatch_get_key_fields(DB_ROW row, zbx_dbpatch_profile_t *profile, char **subsect, char **field, char **key)
{
	int	tok_idx = 0;
	char	*token;

	ZBX_DBROW2UINT64(profile->id, row[0]);
	ZBX_DBROW2UINT64(profile->userid, row[1]);
	profile->idx = zbx_strdup(profile->idx, row[2]);
	ZBX_DBROW2UINT64(profile->idx2, row[3]);
	ZBX_DBROW2UINT64(profile->value_id, row[4]);
	profile->value_int = atoi(row[5]);
	profile->value_str = zbx_strdup(profile->value_str, row[6]);
	profile->source = zbx_strdup(profile->source, row[7]);
	profile->type = atoi(row[8]);

	token = strtok(profile->idx, ".");

	while (NULL != token)
	{
		token = strtok(NULL, ".");
		tok_idx++;

		if (1 == tok_idx)
		{
			*subsect = zbx_strdup(*subsect, token);
		}
		else if (2 == tok_idx)
		{
			*key = zbx_strdup(*key, token);
		}
		else if (3 == tok_idx)
		{
			*field = zbx_strdup(*field, token);
			break;
		}
	}
}

static int	DBpatch_5030001(void)
{
	int		i, ret = SUCCEED;
	const char	*keys[] =
	{
		"web.items.php.sort",
		"web.items.php.sortorder",
		"web.triggers.php.sort",
		"web.triggers.php.sortorder",
		"web.graphs.php.sort",
		"web.graphs.php.sortorder",
		"web.host_discovery.php.sort",
		"web.host_discovery.php.sortorder",
		"web.httpconf.php.sort",
		"web.httpconf.php.sortorder",
		"web.disc_prototypes.php.sort",
		"web.disc_prototypes.php.sortorder",
		"web.trigger_prototypes.php.sort",
		"web.trigger_prototypes.php.sortorder",
		"web.host_prototypes.php.sort",
		"web.host_prototypes.php.sortorder"
	};

	if (0 == (program_type & ZBX_PROGRAM_TYPE_SERVER))
		return SUCCEED;

	for (i = 0; SUCCEED == ret && i < (int)ARRSIZE(keys); i++)
	{
		char			*subsect = NULL, *field = NULL, *key = NULL;
		DB_ROW			row;
		DB_RESULT		result;
		zbx_dbpatch_profile_t	profile = {0};

		result = DBselect("select profileid,userid,idx,idx2,value_id,value_int,value_str,source,type"
				" from profiles where idx='%s'", keys[i]);

		if (NULL == (row = DBfetch(result)))
		{
			DBfree_result(result);
			continue;
		}

		DBpatch_get_key_fields(row, &profile, &subsect, &field, &key);

		DBfree_result(result);

		if (NULL == subsect || NULL == field || NULL == key)
		{
			zabbix_log(LOG_LEVEL_ERR, "failed to parse profile key fields for key '%s'", keys[i]);
			ret = FAIL;
		}

		if (SUCCEED == ret && ZBX_DB_OK > DBexecute("insert into profiles "
				"(profileid,userid,idx,idx2,value_id,value_int,value_str,source,type) values "
				"(" ZBX_FS_UI64 "," ZBX_FS_UI64 ",'web.hosts.%s.%s.%s'," ZBX_FS_UI64 ","
				ZBX_FS_UI64 ",%d,'%s','%s',%d)",
				DBget_maxid("profiles"), profile.userid, subsect, key, field, profile.idx2, profile.value_id,
				profile.value_int, profile.value_str, profile.source, profile.type))
		{
			ret = FAIL;
		}

		if (SUCCEED == ret && ZBX_DB_OK > DBexecute("insert into profiles "
				"(profileid,userid,idx,idx2,value_id,value_int,value_str,source,type) values "
				"(" ZBX_FS_UI64 "," ZBX_FS_UI64 ",'web.templates.%s.%s.%s'," ZBX_FS_UI64 ","
				ZBX_FS_UI64 ",%d,'%s','%s',%d)",
				DBget_maxid("profiles"), profile.userid, subsect, key, field, profile.idx2, profile.value_id,
				profile.value_int, profile.value_str, profile.source, profile.type))
		{
			ret = FAIL;
		}

		if (SUCCEED == ret &&
				ZBX_DB_OK > DBexecute("delete from profiles where profileid=" ZBX_FS_UI64, profile.id))
		{
			ret = FAIL;
		}

		zbx_free(profile.idx);
		zbx_free(profile.value_str);
		zbx_free(profile.source);
		zbx_free(subsect);
		zbx_free(field);
		zbx_free(key);
	}

	return ret;
}

static int	DBpatch_5030002(void)
{
	if (0 == (program_type & ZBX_PROGRAM_TYPE_SERVER))
		return SUCCEED;

	if (ZBX_DB_OK > DBexecute("delete from profiles where "
			"idx like 'web.items.%%filter%%' or "
			"idx like 'web.triggers.%%filter%%' or "
			"idx like 'web.graphs.%%filter%%' or "
			"idx like 'web.host_discovery.%%filter%%' or "
			"idx like 'web.httpconf.%%filter%%' or "
			"idx like 'web.disc_prototypes.%%filter%%' or "
			"idx like 'web.trigger_prototypes.%%filter%%' or "
			"idx like 'web.host_prototypes.%%filter%%'"))
	{
		return FAIL;
	}

	return SUCCEED;
}

static int	DBpatch_5030003(void)
{
	int			ret = SUCCEED;
	char			*subsect = NULL, *field = NULL, *key = NULL;
	DB_ROW			row;
	DB_RESULT		result;
	zbx_dbpatch_profile_t	profile = {0};

	if (0 == (program_type & ZBX_PROGRAM_TYPE_SERVER))
		return SUCCEED;

	result = DBselect("select profileid,userid,idx,idx2,value_id,value_int,value_str,source,type"
			" from profiles where idx in ('web.dashbrd.list.sort','web.dashbrd.list.sortorder')");

	while (NULL != (row = DBfetch(result)))
	{
		DBpatch_get_key_fields(row, &profile, &subsect, &field, &key);

		if (ZBX_DB_OK > DBexecute("insert into profiles "
				"(profileid,userid,idx,idx2,value_id,value_int,value_str,source,type) values "
				"(" ZBX_FS_UI64 "," ZBX_FS_UI64 ",'web.templates.%s.%s.%s'," ZBX_FS_UI64 ","
				ZBX_FS_UI64 ",%d,'%s','%s',%d)",
				DBget_maxid("profiles"), profile.userid, subsect, key, field, profile.idx2,
				profile.value_id, profile.value_int, profile.value_str, profile.source, profile.type))
		{
			ret = FAIL;
			break;
		}
	}

	DBfree_result(result);

	zbx_free(profile.idx);
	zbx_free(profile.value_str);
	zbx_free(profile.source);
	zbx_free(subsect);
	zbx_free(field);
	zbx_free(key);

	return ret;
}

static int	DBpatch_5030004(void)
{
	const ZBX_FIELD	field = {"available", "0", NULL, NULL, 0, ZBX_TYPE_INT, ZBX_NOTNULL, 0};

	return DBadd_field("interface", &field);
}

static int	DBpatch_5030005(void)
{
	const ZBX_FIELD	field = {"error", "", NULL, NULL, 2048, ZBX_TYPE_CHAR, ZBX_NOTNULL, 0};

	return DBadd_field("interface", &field);
}

static int	DBpatch_5030006(void)
{
	const ZBX_FIELD	field = {"errors_from", "0", NULL, NULL, 0, ZBX_TYPE_INT, ZBX_NOTNULL, 0};

	return DBadd_field("interface", &field);
}

static int	DBpatch_5030007(void)
{
	const ZBX_FIELD	field = {"disable_until", "0", NULL, NULL, 0, ZBX_TYPE_INT, ZBX_NOTNULL, 0};

	return DBadd_field("interface", &field);
}

static int	DBpatch_5030008(void)
{
	return DBdrop_field("hosts", "available");
}

static int	DBpatch_5030009(void)
{
	return DBdrop_field("hosts", "ipmi_available");
}

static int	DBpatch_5030010(void)
{
	return DBdrop_field("hosts", "snmp_available");
}

static int	DBpatch_5030011(void)
{
	return DBdrop_field("hosts", "jmx_available");
}

static int	DBpatch_5030012(void)
{
	return DBdrop_field("hosts", "disable_until");
}

static int	DBpatch_5030013(void)
{
	return DBdrop_field("hosts", "ipmi_disable_until");
}

static int	DBpatch_5030014(void)
{
	return DBdrop_field("hosts", "snmp_disable_until");
}

static int	DBpatch_5030015(void)
{
	return DBdrop_field("hosts", "jmx_disable_until");
}

static int	DBpatch_5030016(void)
{
	return DBdrop_field("hosts", "errors_from");
}

static int	DBpatch_5030017(void)
{
	return DBdrop_field("hosts", "ipmi_errors_from");
}

static int	DBpatch_5030018(void)
{
	return DBdrop_field("hosts", "snmp_errors_from");
}

static int	DBpatch_5030019(void)
{
	return DBdrop_field("hosts", "jmx_errors_from");
}

static int	DBpatch_5030020(void)
{
	return DBdrop_field("hosts", "error");
}

static int	DBpatch_5030021(void)
{
	return DBdrop_field("hosts", "ipmi_error");
}

static int	DBpatch_5030022(void)
{
	return DBdrop_field("hosts", "snmp_error");
}

static int	DBpatch_5030023(void)
{
	return DBdrop_field("hosts", "jmx_error");
}

static int	DBpatch_5030024(void)
{
	return DBcreate_index("interface", "interface_3", "available", 0);
}

static int	DBpatch_5030025(void)
{
	if (0 == (program_type & ZBX_PROGRAM_TYPE_SERVER))
		return SUCCEED;

	if (ZBX_DB_OK > DBexecute("delete from profiles where idx='web.overview.type' or idx='web.actionconf.eventsource'"))
		return FAIL;

	return SUCCEED;
}

static int	DBpatch_5030026(void)
{
	const ZBX_TABLE table =
		{"token", "tokenid", 0,
			{
				{"tokenid", NULL, NULL, NULL, 0, ZBX_TYPE_ID, ZBX_NOTNULL, 0},
				{"name", "", NULL, NULL, 64, ZBX_TYPE_CHAR, ZBX_NOTNULL, 0},
				{"description", "", NULL, NULL, 0, ZBX_TYPE_SHORTTEXT, ZBX_NOTNULL, 0},
				{"userid", NULL, NULL, NULL, 0, ZBX_TYPE_ID, ZBX_NOTNULL, 0},
				{"token", NULL, NULL, NULL, 128, ZBX_TYPE_CHAR, 0, 0},
				{"lastaccess", "0", NULL, NULL, 0, ZBX_TYPE_INT, ZBX_NOTNULL, 0},
				{"status", "0", NULL, NULL, 0, ZBX_TYPE_INT, ZBX_NOTNULL, 0},
				{"expires_at", "0", NULL, NULL, 0, ZBX_TYPE_INT, ZBX_NOTNULL, 0},
				{"created_at", "0", NULL, NULL, 0, ZBX_TYPE_INT, ZBX_NOTNULL, 0},
				{"creator_userid", NULL, NULL, NULL, 0, ZBX_TYPE_ID, 0, 0},
				{0}
			},
			NULL
		};

	return DBcreate_table(&table);
}

static int	DBpatch_5030027(void)
{
	return DBcreate_index("token", "token_1", "name", 0);
}

static int	DBpatch_5030028(void)
{
	return DBcreate_index("token", "token_2", "userid,name", 1);
}

static int	DBpatch_5030029(void)
{
	return DBcreate_index("token", "token_3", "token", 1);
}

static int	DBpatch_5030030(void)
{
	return DBcreate_index("token", "token_4", "creator_userid", 0);
}

static int	DBpatch_5030031(void)
{
	const ZBX_FIELD field = {"userid", NULL, "users", "userid", 0, 0, 0, ZBX_FK_CASCADE_DELETE};

	return DBadd_foreign_key("token", 1, &field);
}

static int	DBpatch_5030032(void)
{
	const ZBX_FIELD field = {"creator_userid", NULL, "users", "userid", 0, 0, 0, 0};

	return DBadd_foreign_key("token", 2, &field);
}

static int	DBpatch_5030033(void)
{
	const ZBX_FIELD	field = {"timeout", "30s", NULL, NULL, 32, ZBX_TYPE_CHAR, ZBX_NOTNULL, 0};

	return DBadd_field("scripts", &field);
}

static int	DBpatch_5030034(void)
{
	const ZBX_FIELD	old_field = {"command", "", NULL, NULL, 255, ZBX_TYPE_CHAR, ZBX_NOTNULL, 0};
	const ZBX_FIELD	field = {"command", "", NULL, NULL, 0, ZBX_TYPE_TEXT, ZBX_NOTNULL, 0};

	return DBmodify_field_type("scripts", &field, &old_field);
}

static int	DBpatch_5030035(void)
{
	const ZBX_TABLE	table =
			{"script_param", "script_paramid", 0,
				{
					{"script_paramid", NULL, NULL, NULL, 0, ZBX_TYPE_ID, ZBX_NOTNULL, 0},
					{"scriptid", NULL, NULL, NULL, 0, ZBX_TYPE_ID, ZBX_NOTNULL, 0},
					{"name", "", NULL, NULL, 255, ZBX_TYPE_CHAR, ZBX_NOTNULL, 0},
					{"value", "", NULL, NULL, 2048, ZBX_TYPE_CHAR, ZBX_NOTNULL, 0},
					{0}
				},
				NULL
			};

	return DBcreate_table(&table);
}

static int	DBpatch_5030036(void)
{
	const ZBX_FIELD	field = {"scriptid", NULL, "scripts", "scriptid", 0, 0, 0, ZBX_FK_CASCADE_DELETE};

	return DBadd_foreign_key("script_param", 1, &field);
}

static int	DBpatch_5030037(void)
{
	return DBcreate_index("script_param", "script_param_1", "scriptid,name", 1);
}

static int	DBpatch_5030038(void)
{
	const ZBX_FIELD field = {"type", "5", NULL, NULL, 0, ZBX_TYPE_INT, ZBX_NOTNULL, 0};

	return DBset_default("scripts", &field);
}

static int	DBpatch_5030039(void)
{
	const ZBX_TABLE table =
		{"valuemap", "valuemapid", 0,
			{
				{"valuemapid", NULL, NULL, NULL, 0, ZBX_TYPE_ID, ZBX_NOTNULL, 0},
				{"hostid", NULL, NULL, NULL, 0, ZBX_TYPE_ID, ZBX_NOTNULL, 0},
				{"name", "", NULL, NULL, 64, ZBX_TYPE_CHAR, ZBX_NOTNULL, 0},
				{0}
			},
			NULL
		};

	return DBcreate_table(&table);
}

static int	DBpatch_5030040(void)
{
	return DBcreate_index("valuemap", "valuemap_1", "hostid,name", 1);
}

static int	DBpatch_5030041(void)
{
	const ZBX_FIELD	field = {"hostid", NULL, "hosts", "hostid", 0, 0, 0, ZBX_FK_CASCADE_DELETE};

	return DBadd_foreign_key("valuemap", 1, &field);
}

static int	DBpatch_5030042(void)
{
	const ZBX_TABLE table =
		{"valuemap_mapping", "valuemap_mappingid", 0,
			{
				{"valuemap_mappingid", NULL, NULL, NULL, 0, ZBX_TYPE_ID, ZBX_NOTNULL, 0},
				{"valuemapid", NULL, NULL, NULL, 0, ZBX_TYPE_ID, ZBX_NOTNULL, 0},
				{"value", "", NULL, NULL, 64, ZBX_TYPE_CHAR, ZBX_NOTNULL, 0},
				{"newvalue", "", NULL, NULL, 64, ZBX_TYPE_CHAR, ZBX_NOTNULL, 0},
				{0}
			},
			NULL
		};

	return DBcreate_table(&table);
}

static int	DBpatch_5030043(void)
{
	return DBcreate_index("valuemap_mapping", "valuemap_mapping_1", "valuemapid,value", 1);
}

static int	DBpatch_5030044(void)
{
	const ZBX_FIELD	field = {"valuemapid", NULL, "valuemap", "valuemapid", 0, 0, 0, ZBX_FK_CASCADE_DELETE};

	return DBadd_foreign_key("valuemap_mapping", 1, &field);
}

static int	DBpatch_5030045(void)
{
	return DBdrop_foreign_key("items", 3);
}

typedef struct
{
	zbx_uint64_t		valuemapid;
	char			*name;
	zbx_vector_ptr_pair_t	mappings;
}
zbx_valuemap_t;

typedef struct
{
	zbx_uint64_t		hostid;
	zbx_uint64_t		valuemapid;
	zbx_vector_uint64_t	itemids;
}
zbx_host_t;

static int	host_compare_func(const void *d1, const void *d2)
{
	const zbx_host_t	*h1 = *(const zbx_host_t **)d1;
	const zbx_host_t	*h2 = *(const zbx_host_t **)d2;

	ZBX_RETURN_IF_NOT_EQUAL(h1->hostid, h2->hostid);
	ZBX_RETURN_IF_NOT_EQUAL(h1->valuemapid, h2->valuemapid);

	return 0;
}

static void	get_discovered_itemids(const zbx_vector_uint64_t *itemids, zbx_vector_uint64_t *discovered_itemids)
{
	char		*sql = NULL;
	size_t		sql_alloc = 0, sql_offset = 0;
	DB_RESULT	result;
	DB_ROW		row;

	zbx_strcpy_alloc(&sql, &sql_alloc, &sql_offset, "select itemid from item_discovery where");
	DBadd_condition_alloc(&sql, &sql_alloc, &sql_offset, "parent_itemid", itemids->values, itemids->values_num);

	result = DBselect("%s", sql);
	zbx_free(sql);

	while (NULL != (row = DBfetch(result)))
	{
		zbx_uint64_t	itemid;

		ZBX_STR2UINT64(itemid, row[0]);

		zbx_vector_uint64_append(discovered_itemids, itemid);
	}
	DBfree_result(result);
}

static void	get_template_itemids_by_templateids(zbx_vector_uint64_t *templateids, zbx_vector_uint64_t *itemids,
		zbx_vector_uint64_t *discovered_itemids)
{
	DB_RESULT		result;
	char			*sql = NULL;
	size_t			sql_alloc = 0, sql_offset = 0;
	DB_ROW			row;
	zbx_vector_uint64_t	templateids_tmp;

	zbx_vector_uint64_create(&templateids_tmp);
	zbx_vector_uint64_append_array(&templateids_tmp, templateids->values, templateids->values_num);

	zbx_vector_uint64_clear(templateids);

	zbx_strcpy_alloc(&sql, &sql_alloc, &sql_offset, "select i1.itemid"
			" from items i1"
				" where exists ("
					"select null"
					" from items i2"
					" where i2.templateid=i1.itemid"
				")"
				" and");
	DBadd_condition_alloc(&sql, &sql_alloc, &sql_offset, "i1.templateid", templateids_tmp.values,
			templateids_tmp.values_num);

	result = DBselect("%s", sql);
	zbx_free(sql);

	while (NULL != (row = DBfetch(result)))
	{
		zbx_uint64_t	itemid;

		ZBX_STR2UINT64(itemid, row[0]);

		zbx_vector_uint64_append(templateids, itemid);
	}
	DBfree_result(result);

	sql_offset = 0;
	zbx_strcpy_alloc(&sql, &sql_alloc, &sql_offset, "select i2.itemid"
			" from items i1,item_discovery i2"
			" where i2.parent_itemid=i1.itemid"
			" and");
	DBadd_condition_alloc(&sql, &sql_alloc, &sql_offset, "i1.templateid", templateids_tmp.values,
			templateids_tmp.values_num);

	result = DBselect("%s", sql);
	zbx_free(sql);

	while (NULL != (row = DBfetch(result)))
	{
		zbx_uint64_t	itemid;

		ZBX_STR2UINT64(itemid, row[0]);

		zbx_vector_uint64_append(discovered_itemids, itemid);
	}
	DBfree_result(result);

	zbx_vector_uint64_destroy(&templateids_tmp);

	if (0 == templateids->values_num)
		return;

	zbx_vector_uint64_append_array(itemids, templateids->values, templateids->values_num);

	get_template_itemids_by_templateids(templateids, itemids, discovered_itemids);
}

static void	host_free(zbx_host_t *host)
{
	zbx_vector_uint64_destroy(&host->itemids);
	zbx_free(host);
}

static int	DBpatch_5030046(void)
{
	DB_RESULT		result;
	DB_ROW			row;
	int			i, j;
	zbx_hashset_t		valuemaps;
	zbx_hashset_iter_t	iter;
	zbx_valuemap_t		valuemap_local, *valuemap;
	zbx_uint64_t		valuemapid;
	zbx_vector_ptr_t	hosts;
	char			*sql = NULL;
	size_t			sql_alloc = 0, sql_offset = 0;
	zbx_vector_uint64_t	templateids, discovered_itemids;
	zbx_db_insert_t		db_insert_valuemap, db_insert_valuemap_mapping;

	zbx_hashset_create(&valuemaps, 1000, ZBX_DEFAULT_UINT64_HASH_FUNC, ZBX_DEFAULT_UINT64_COMPARE_FUNC);

	zbx_vector_ptr_create(&hosts);
	zbx_vector_ptr_reserve(&hosts, 1000);

	zbx_vector_uint64_create(&templateids);
	zbx_vector_uint64_reserve(&templateids, 1000);

	zbx_vector_uint64_create(&discovered_itemids);
	zbx_vector_uint64_reserve(&discovered_itemids, 1000);

	result = DBselect(
			"select m.valuemapid,v.name,m.value,m.newvalue"
			" from valuemaps v"
			" left join mappings m on v.valuemapid=m.valuemapid");

	while (NULL != (row = DBfetch(result)))
	{
		zbx_ptr_pair_t	pair;

		if (SUCCEED == DBis_null(row[0]))
		{
			zabbix_log(LOG_LEVEL_WARNING, "empty valuemap '%s' was removed", row[1]);
			continue;
		}

		ZBX_STR2UINT64(valuemap_local.valuemapid, row[0]);

		if (NULL == (valuemap = (zbx_valuemap_t *)zbx_hashset_search(&valuemaps, &valuemap_local)))
		{
			valuemap = zbx_hashset_insert(&valuemaps, &valuemap_local, sizeof(valuemap_local));
			valuemap->name = zbx_strdup(NULL, row[1]);
			zbx_vector_ptr_pair_create(&valuemap->mappings);
		}

		pair.first = zbx_strdup(NULL, row[2]);
		pair.second = zbx_strdup(NULL, row[3]);

		zbx_vector_ptr_pair_append(&valuemap->mappings, pair);
	}
	DBfree_result(result);

	result = DBselect("select h.flags,i.hostid,i.valuemapid,i.itemid"
			" from items i,hosts h"
			" where i.templateid is null"
				" and i.valuemapid is not null"
				" and i.flags in (0,2)"
				" and h.hostid=i.hostid");

	while (NULL != (row = DBfetch(result)))
	{
		zbx_host_t	host_local, *host;
		zbx_uint64_t	itemid;
		unsigned char	flags;

		ZBX_STR2UCHAR(flags, row[0]);
		ZBX_STR2UINT64(host_local.hostid, row[1]);

		if (ZBX_FLAG_DISCOVERY_CREATED == flags)
			host_local.valuemapid = 0;
		else
			ZBX_STR2UINT64(host_local.valuemapid, row[2]);

		ZBX_STR2UINT64(itemid, row[3]);

		if (FAIL == (i = zbx_vector_ptr_search(&hosts, &host_local, host_compare_func)))
		{
			host = zbx_malloc(NULL, sizeof(zbx_host_t));
			host->hostid = host_local.hostid;
			host->valuemapid = host_local.valuemapid;
			zbx_vector_uint64_create(&host->itemids);

			zbx_vector_ptr_append(&hosts, host);
		}
		else
			host = (zbx_host_t *)hosts.values[i];

		zbx_vector_uint64_append(&host->itemids, itemid);
	}
	DBfree_result(result);

	zbx_db_insert_prepare(&db_insert_valuemap, "valuemap", "valuemapid", "hostid", "name", NULL);
	zbx_db_insert_prepare(&db_insert_valuemap_mapping, "valuemap_mapping", "valuemap_mappingid",
			"valuemapid", "value", "newvalue", NULL);

	for (i = 0, valuemapid = 0; i < hosts.values_num; i++)
	{
		zbx_host_t	*host;

		host = (zbx_host_t *)hosts.values[i];

		if (NULL != (valuemap = (zbx_valuemap_t *)zbx_hashset_search(&valuemaps, &host->valuemapid)))
		{
			zbx_db_insert_add_values(&db_insert_valuemap, ++valuemapid, host->hostid, valuemap->name);

			for (j = 0; j < valuemap->mappings.values_num; j++)
			{
				zbx_db_insert_add_values(&db_insert_valuemap_mapping, __UINT64_C(0), valuemapid,
						valuemap->mappings.values[j].first,
						valuemap->mappings.values[j].second);
			}
		}
	}

	zbx_db_insert_execute(&db_insert_valuemap);
	zbx_db_insert_clean(&db_insert_valuemap);

	zbx_db_insert_autoincrement(&db_insert_valuemap_mapping, "valuemap_mappingid");
	zbx_db_insert_execute(&db_insert_valuemap_mapping);
	zbx_db_insert_clean(&db_insert_valuemap_mapping);

	DBbegin_multiple_update(&sql, &sql_alloc, &sql_offset);

	for (i = 0, valuemapid = 0; i < hosts.values_num; i++)
	{
		zbx_host_t	*host;
		char		buffer[MAX_STRING_LEN];

		host = (zbx_host_t *)hosts.values[i];

		if (NULL != zbx_hashset_search(&valuemaps, &host->valuemapid))
		{
			zbx_snprintf(buffer, sizeof(buffer), "update items set valuemapid=" ZBX_FS_UI64 " where",
					++valuemapid);
		}
		else
			zbx_strlcpy(buffer, "update items set valuemapid=null where", sizeof(buffer));

		/* update valuemapid for top level items on a template/host */
		zbx_vector_uint64_sort(&host->itemids, ZBX_DEFAULT_UINT64_COMPARE_FUNC);
		zbx_strcpy_alloc(&sql, &sql_alloc, &sql_offset, buffer);
		DBadd_condition_alloc(&sql, &sql_alloc, &sql_offset, "itemid", host->itemids.values,
				host->itemids.values_num);
		zbx_strcpy_alloc(&sql, &sql_alloc, &sql_offset, ";\n");
		DBexecute_overflowed_sql(&sql, &sql_alloc, &sql_offset);

		/* get discovered itemids for not templated item prototypes on a host */
		get_discovered_itemids(&host->itemids, &discovered_itemids);

		zbx_vector_uint64_append_array(&templateids, host->itemids.values, host->itemids.values_num);
		get_template_itemids_by_templateids(&templateids, &host->itemids, &discovered_itemids);

		/* make sure if multiple hosts are linked to same not nested template then there is only */
		/* update by templateid from template and no selection by numerous itemids               */
		zbx_strcpy_alloc(&sql, &sql_alloc, &sql_offset, buffer);
		zbx_vector_uint64_sort(&host->itemids, ZBX_DEFAULT_UINT64_COMPARE_FUNC);
		DBadd_condition_alloc(&sql, &sql_alloc, &sql_offset, "templateid", host->itemids.values,
				host->itemids.values_num);
		zbx_strcpy_alloc(&sql, &sql_alloc, &sql_offset, ";\n");
		DBexecute_overflowed_sql(&sql, &sql_alloc, &sql_offset);

		if (0 != discovered_itemids.values_num)
		{
			zbx_strcpy_alloc(&sql, &sql_alloc, &sql_offset, buffer);
			zbx_vector_uint64_sort(&discovered_itemids, ZBX_DEFAULT_UINT64_COMPARE_FUNC);
			DBadd_condition_alloc(&sql, &sql_alloc, &sql_offset, "itemid", discovered_itemids.values,
					discovered_itemids.values_num);
			zbx_strcpy_alloc(&sql, &sql_alloc, &sql_offset, ";\n");
			DBexecute_overflowed_sql(&sql, &sql_alloc, &sql_offset);
			zbx_vector_uint64_clear(&discovered_itemids);
		}
	}

	DBend_multiple_update(&sql, &sql_alloc, &sql_offset);

	if (16 < sql_offset)	/* in ORACLE always present begin..end; */
		DBexecute("%s", sql);

	zbx_free(sql);

	zbx_hashset_iter_reset(&valuemaps, &iter);
	while (NULL != (valuemap = (zbx_valuemap_t *)zbx_hashset_iter_next(&iter)))
	{
		zbx_free(valuemap->name);

		for (i = 0; i < valuemap->mappings.values_num; i++)
		{
			zbx_free(valuemap->mappings.values[i].first);
			zbx_free(valuemap->mappings.values[i].second);
		}
		zbx_vector_ptr_pair_destroy(&valuemap->mappings);
	}

	zbx_vector_ptr_clear_ext(&hosts, (zbx_clean_func_t)host_free);
	zbx_vector_ptr_destroy(&hosts);
	zbx_hashset_destroy(&valuemaps);

	zbx_vector_uint64_destroy(&templateids);
	zbx_vector_uint64_destroy(&discovered_itemids);

	return SUCCEED;
}

static int	DBpatch_5030047(void)
{
	const ZBX_FIELD	field = {"valuemapid", NULL, "valuemap", "valuemapid", 0, ZBX_TYPE_ID, 0, 0};

	return DBadd_foreign_key("items", 3, &field);
}

static int	DBpatch_5030048(void)
{
	return DBdrop_table("mappings");
}

static int	DBpatch_5030049(void)
{
	return DBdrop_table("valuemaps");
}

static int	DBpatch_5030050(void)
{
	if (0 == (program_type & ZBX_PROGRAM_TYPE_SERVER))
		return SUCCEED;

	if (ZBX_DB_OK > DBexecute("delete from profiles where"
			" idx in ('web.valuemap.list.sort', 'web.valuemap.list.sortorder')"))
	{
		return FAIL;
	}

	return SUCCEED;
}

static int	DBpatch_5030051(void)
{
	return DBdrop_field("config", "compression_availability");
}

static int	DBpatch_5030052(void)
{
	return DBdrop_index("users", "users_1");
}

static int	DBpatch_5030053(void)
{
	const ZBX_FIELD	field = {"username", "", NULL, NULL, 100, ZBX_TYPE_CHAR, ZBX_NOTNULL, 0};

	return DBrename_field("users", "alias", &field);
}

static int	DBpatch_5030054(void)
{
	return DBcreate_index("users", "users_1", "username", 1);
}

static int	DBpatch_5030055(void)
{
	if (0 == (program_type & ZBX_PROGRAM_TYPE_SERVER))
		return SUCCEED;

	if (ZBX_DB_OK > DBexecute("update profiles set idx='web.user.filter_username' where idx='web.user.filter_alias'"))
		return FAIL;

	return SUCCEED;
}

static int	DBpatch_5030056(void)
{
	if (0 == (program_type & ZBX_PROGRAM_TYPE_SERVER))
		return SUCCEED;

	if (ZBX_DB_OK > DBexecute("update profiles set value_str='username' where idx='web.user.sort' and value_str like 'alias'"))
		return FAIL;

	return SUCCEED;
}

<<<<<<< HEAD
/* trigger function conversion to new syntax */

#define ZBX_DBPATCH_FUNCTION_UPDATE_NAME		0x01
#define ZBX_DBPATCH_FUNCTION_UPDATE_PARAM		0x02
#define ZBX_DBPATCH_FUNCTION_UPDATE			(ZBX_DBPATCH_FUNCTION_UPDATE_NAME | \
							ZBX_DBPATCH_FUNCTION_UPDATE_PARAM)

#define ZBX_DBPATCH_FUNCTION_CREATE			0x40
#define ZBX_DBPATCH_FUNCTION_DELETE			0x80

#define ZBX_DBPATCH_TRIGGER_UPDATE_EXPRESSION		0x01
#define ZBX_DBPATCH_TRIGGER_UPDATE_RECOVERY_EXPRESSION	0x02

#define ZBX_DBPATCH_TRIGGER_UPDATE			(ZBX_DBPATCH_TRIGGER_UPDATE_EXPRESSION | \
							ZBX_DBPATCH_TRIGGER_UPDATE_RECOVERY_EXPRESSION)

/* Function argument descriptors.                                                */
/* Used in varargs list to describe following parameter mapping to old position. */
/* Terminated with ZBX_DBPATCH_ARG_NONE.                                         */
/* For example:                                                                  */
/* ..., ZBX_DBPATCH_ARG_NUM, 1, ZBX_DBPATCH_ARG_STR, 0, ZBX_DBPATCH_ARG_NONE)    */
/*  meaning first numeric parameter copied from second parameter                 */
/*          second string parameter copied from first parameter                  */
typedef enum
{
	ZBX_DBPATCH_ARG_NONE,		/* terminating descriptor, must be put at the end of the list */
	ZBX_DBPATCH_ARG_HIST,		/* history period followed by sec/num (int) and timeshift (int) indexes */
	ZBX_DBPATCH_ARG_TIME,		/* time value followed by argument index (int)  */
	ZBX_DBPATCH_ARG_NUM,		/* number value followed by argument index (int)  */
	ZBX_DBPATCH_ARG_STR,		/* string value  followed by argument index (int)  */
	ZBX_DBPATCH_ARG_TREND,		/* trend period, followed by period (int) and timeshift (int) indexes */
	ZBX_DBPATCH_ARG_CONST_STR,	/* constant,fffffff followed by string (char *) value */
}
zbx_dbpatch_arg_t;

ZBX_VECTOR_DECL(loc, zbx_strloc_t)
ZBX_VECTOR_IMPL(loc, zbx_strloc_t)

typedef struct
{
	zbx_uint64_t	functionid;
	zbx_uint64_t	itemid;

	/* hostid for time based functions to track associated            */
	/* hosts when replacing with history function with common function */
	zbx_uint64_t	hostid;

	char		*name;
	char		*parameter;

	/* the first parameter (host:key) for calculated item */
	/* formula functions, NULL for trigger functions      */
	char		*arg0;

	unsigned char	flags;
}
zbx_dbpatch_function_t;

typedef struct
{
	zbx_uint64_t	triggerid;
	unsigned char	recovery_mode;
	unsigned char	flags;
	char		*expression;
	char		*recovery_expression;
}
zbx_dbpatch_trigger_t;

static void	dbpatch_function_free(zbx_dbpatch_function_t *func)
{
	zbx_free(func->name);
	zbx_free(func->parameter);
	zbx_free(func->arg0);
	zbx_free(func);
}

static void	dbpatch_trigger_clear(zbx_dbpatch_trigger_t *trigger)
{
	zbx_free(trigger->expression);
	zbx_free(trigger->recovery_expression);
}

static zbx_dbpatch_function_t	*dbpatch_new_function(zbx_uint64_t functionid, zbx_uint64_t itemid, const char *name,
		const char *parameter, unsigned char flags)
{
	zbx_dbpatch_function_t	*func;

	func = (zbx_dbpatch_function_t *)zbx_malloc(NULL, sizeof(zbx_dbpatch_function_t));
	func->functionid = functionid;
	func->itemid = itemid;
	func->name = (NULL != name ? zbx_strdup(NULL, name) : NULL);
	func->parameter = (NULL != parameter ? zbx_strdup(NULL, parameter) : NULL);
	func->flags = flags;
	func->arg0 = NULL;

	return func;
}

static void	dbpatch_add_function(const zbx_dbpatch_function_t *template, zbx_uint64_t functionid, const char *name,
		const char *parameter, unsigned char flags, zbx_vector_ptr_t *functions)
{
	zbx_dbpatch_function_t	*func;

	func = dbpatch_new_function(functionid, template->itemid, name, parameter, flags);
	func->arg0 = (NULL != template->arg0 ? zbx_strdup(NULL, template->arg0) : NULL);

	zbx_vector_ptr_append(functions, func);
}

static void	dbpatch_update_function(zbx_dbpatch_function_t *func, const char *name,
		const char *parameter, unsigned char flags)
{
	if (0 != (flags & ZBX_DBPATCH_FUNCTION_UPDATE_NAME))
		func->name = zbx_strdup(func->name, name);

	if (0 != (flags & ZBX_DBPATCH_FUNCTION_UPDATE_PARAM))
		func->parameter = zbx_strdup(func->parameter, parameter);

	func->flags = flags;
}

/******************************************************************************
 *                                                                            *
 * Function: dbpatch_update_expression                                        *
 *                                                                            *
 * Purpose: replace {functionid} occurrences in expression with the specified *
 *          replacement string                                                *
 *                                                                            *
 * Return value: SUCCEED - expression was changed                             *
 *               FAIL - otherwise                                             *
 *                                                                            *
 ******************************************************************************/
static int	dbpatch_update_expression(char **expression, zbx_uint64_t functionid, const char *replace)
{
	int		pos = 0, last_pos = 0;
	zbx_token_t	token;
	char		*out = NULL;
	size_t		out_alloc = 0, out_offset = 0;
	zbx_uint64_t	id;

	for (; SUCCEED == zbx_token_find(*expression, pos, &token, ZBX_TOKEN_SEARCH_FUNCTIONID); pos++)
	{
		switch (token.type)
		{
			case ZBX_TOKEN_OBJECTID:
				if (SUCCEED == is_uint64_n(*expression + token.data.objectid.name.l,
						token.data.objectid.name.r - token.data.objectid.name.l + 1, &id) &&
						functionid == id)
				{
					zbx_strncpy_alloc(&out, &out_alloc, &out_offset,
							*expression + last_pos, token.loc.l - last_pos);
					zbx_strcpy_alloc(&out, &out_alloc, &out_offset, replace);
					last_pos = token.loc.r + 1;
				}
				pos = token.loc.r;
				break;
			case ZBX_TOKEN_MACRO:
			case ZBX_TOKEN_USER_MACRO:
			case ZBX_TOKEN_LLD_MACRO:
				pos = token.loc.r;
				break;
		}
	}

	if (NULL == out)
		return FAIL;

	zbx_strcpy_alloc(&out, &out_alloc, &out_offset, *expression + last_pos);

	zbx_free(*expression);
	*expression = out;

	return SUCCEED;
}

/******************************************************************************
 *                                                                            *
 * Function: dbpatch_update_trigger                                           *
 *                                                                            *
 * Purpose: replace {functionid} occurrences in trigger expression and        *
 *          recovery expression with the specified replacement string         *
 *                                                                            *
 ******************************************************************************/
static void	dbpatch_update_trigger(zbx_dbpatch_trigger_t *trigger, zbx_uint64_t functionid, const char *replace)
{
	if (SUCCEED == dbpatch_update_expression(&trigger->expression, functionid, replace))
		trigger->flags |= ZBX_DBPATCH_TRIGGER_UPDATE_EXPRESSION;

	if (TRIGGER_RECOVERY_MODE_RECOVERY_EXPRESSION == trigger->recovery_mode)
	{
		if (SUCCEED == dbpatch_update_expression(&trigger->recovery_expression, functionid, replace))
			trigger->flags |= ZBX_DBPATCH_TRIGGER_UPDATE_RECOVERY_EXPRESSION;
	}
}

static void	dbpatch_update_func_abschange(zbx_dbpatch_function_t *function, char **replace)
{
	dbpatch_update_function(function, "change", "", ZBX_DBPATCH_FUNCTION_UPDATE);
	*replace = zbx_dsprintf(NULL, "abs({" ZBX_FS_UI64 "})", function->functionid);
}

static void	dbpatch_update_func_delta(zbx_dbpatch_function_t *function, const char *parameter, char **replace,
		zbx_vector_ptr_t *functions)
{
	zbx_uint64_t	functionid2;

	dbpatch_update_function(function, "max", parameter, ZBX_DBPATCH_FUNCTION_UPDATE);

	functionid2 = (NULL == function->arg0 ? DBget_maxid("functions") : (zbx_uint64_t)functions->values_num);
	dbpatch_add_function(function, functionid2, "min", parameter, ZBX_DBPATCH_FUNCTION_CREATE, functions);

	*replace = zbx_dsprintf(NULL, "({" ZBX_FS_UI64 "}-{" ZBX_FS_UI64 "})", function->functionid, functionid2);
}

static void	dbpatch_update_func_diff(zbx_dbpatch_function_t *function, char **replace, zbx_vector_ptr_t *functions)
{
	zbx_uint64_t	functionid2;

	dbpatch_update_function(function, "last", "#1", ZBX_DBPATCH_FUNCTION_UPDATE);

	functionid2 = (NULL == function->arg0 ? DBget_maxid("functions") : (zbx_uint64_t)functions->values_num);
	dbpatch_add_function(function, functionid2, "last", "#2", ZBX_DBPATCH_FUNCTION_CREATE, functions);

	*replace = zbx_dsprintf(NULL, "({" ZBX_FS_UI64 "}<>{" ZBX_FS_UI64 "})", function->functionid, functionid2);
}

static void	dbpatch_update_func_trenddelta(zbx_dbpatch_function_t *function, const char *parameter, char **replace,
		zbx_vector_ptr_t *functions)
{
	zbx_uint64_t	functionid2;

	dbpatch_update_function(function, "trendmax", parameter, ZBX_DBPATCH_FUNCTION_UPDATE);

	functionid2 = (NULL == function->arg0 ? DBget_maxid("functions") : (zbx_uint64_t)functions->values_num);
	dbpatch_add_function(function, functionid2, "trendmin", parameter, ZBX_DBPATCH_FUNCTION_CREATE, functions);

	*replace = zbx_dsprintf(NULL, "({" ZBX_FS_UI64 "}-{" ZBX_FS_UI64 "})", function->functionid, functionid2);
}

static void	dbpatch_update_func_strlen(zbx_dbpatch_function_t *function, const char *parameter, char **replace)
{
	dbpatch_update_function(function, "last", parameter, ZBX_DBPATCH_FUNCTION_UPDATE);

	*replace = zbx_dsprintf(NULL, "length({" ZBX_FS_UI64 "})", function->functionid);
}

static void	dbpatch_update_hist2common(zbx_dbpatch_function_t *function, int extended,
		zbx_dbpatch_trigger_t *trigger)
{
	char	*str  = NULL;
	size_t	str_alloc = 0, str_offset = 0;

	dbpatch_update_function(function, "last", "$", ZBX_DBPATCH_FUNCTION_UPDATE);

	if (0 == extended)
		zbx_chrcpy_alloc(&str, &str_alloc, &str_offset, '(');
	zbx_strcpy_alloc(&str, &str_alloc, &str_offset, trigger->expression);
	if (0 == extended)
		zbx_chrcpy_alloc(&str, &str_alloc, &str_offset, ')');

	zbx_snprintf_alloc(&str, &str_alloc, &str_offset, " or ({" ZBX_FS_UI64 "}<>{" ZBX_FS_UI64 "})",
			function->functionid, function->functionid);

	zbx_free(trigger->expression);
	trigger->expression = str;
	trigger->flags |= ZBX_DBPATCH_TRIGGER_UPDATE_EXPRESSION;
}

/******************************************************************************
 *                                                                            *
 * Function: dbpatch_parse_function_params                                    *
 *                                                                            *
 * Purpose: parse function parameter string into parameter location vector    *
 *                                                                            *
 ******************************************************************************/
static void	dbpatch_parse_function_params(const char *parameter, zbx_vector_loc_t *params)
{
	const char	*ptr;
	size_t		len, pos, sep = 0, eol;
	zbx_strloc_t	loc;

	eol = strlen(parameter);

	for (ptr = parameter; ptr < parameter + eol; ptr += sep + 1)
	{
		zbx_function_param_parse(ptr, &pos, &len, &sep);

		if (0 < len)
		{
			loc.l = ptr - parameter + pos;
			loc.r = loc.l + len - 1;
		}
		else
		{
			loc.l = ptr - parameter + eol - (ptr - parameter);
			loc.r = loc.l;
		}

		zbx_vector_loc_append_ptr(params, &loc);
	}

	while (0 < params->values_num && '\0' == parameter[params->values[params->values_num - 1].l])
		--params->values_num;
}

/******************************************************************************
 *                                                                            *
 * Function: dbpatch_convert_params                                           *
 *                                                                            *
 * Purpose: convert function parameters into new syntax                       *
 *                                                                            *
 * Parameters: out       - [OUT] the converted parameter string               *
 *             parameter - [IN] the original parameter string                 *
 *             params    - [IN] the parameter locations in original parameter *
 *                              string                                        *
 *             ...       - list of parameter descriptors with parameter data  *
 *                         (see zbx_dbpatch_arg_t enum for parameter list     *
 *                         description)                                       *
 *                                                                            *
 ******************************************************************************/
static void	dbpatch_convert_params(char **out, const char *parameter, zbx_vector_loc_t *params, ...)
{
	size_t		out_alloc = 0, out_offset = 0;
	va_list 	args;
	int		index, type, param_num = 0;
	zbx_strloc_t	*loc;
	const char	*ptr;

	va_start(args, params);

	while (ZBX_DBPATCH_ARG_NONE != (type = va_arg(args, int)))
	{
		if (0 != param_num++)
			zbx_chrcpy_alloc(out, &out_alloc, &out_offset, ',');

		switch (type)
		{
			case ZBX_DBPATCH_ARG_HIST:
				if (params->values_num > (index = va_arg(args, int)))
				{
					loc = &params->values[index];

					if ('#' == parameter[loc->l])
					{
						zbx_strncpy_alloc(out, &out_alloc, &out_offset, parameter + loc->l,
								loc->r - loc->l + 1);
					}
					else
					{
						zbx_strncpy_alloc(out, &out_alloc, &out_offset, parameter + loc->l,
								loc->r - loc->l + 1);
						if (0 != isdigit(parameter[loc->r]))
							zbx_chrcpy_alloc(out, &out_alloc, &out_offset, 's');
					}
				}

				if (-1 != (index = va_arg(args, int)) && index < params->values_num)
				{
					loc = &params->values[index];

					if ('\0' != parameter[loc->l])
					{
						if (0 == out_offset)
							zbx_strcpy_alloc(out, &out_alloc, &out_offset, "#1");

						zbx_strcpy_alloc(out, &out_alloc, &out_offset, ":now-");
						zbx_strncpy_alloc(out, &out_alloc, &out_offset, parameter + loc->l,
								loc->r - loc->l + 1);
						if (0 != isdigit(parameter[loc->r]))
							zbx_chrcpy_alloc(out, &out_alloc, &out_offset, 's');
					}
				}

				break;
			case ZBX_DBPATCH_ARG_TIME:
				if (params->values_num > (index = va_arg(args, int)))
				{
					loc = &params->values[index];
					zbx_strncpy_alloc(out, &out_alloc, &out_offset, parameter + loc->l,
							loc->r - loc->l + 1);
					if (0 != isdigit(parameter[loc->r]))
						zbx_chrcpy_alloc(out, &out_alloc, &out_offset, 's');
				}
				break;
			case ZBX_DBPATCH_ARG_NUM:
				if (params->values_num > (index = va_arg(args, int)))
				{
					loc = &params->values[index];
					zbx_strncpy_alloc(out, &out_alloc, &out_offset, parameter + loc->l,
							loc->r - loc->l + 1);
				}
				break;
			case ZBX_DBPATCH_ARG_STR:
				if (params->values_num > (index = va_arg(args, int)))
				{
					loc = &params->values[index];
					if ('"' == parameter[loc->l])
					{
						loc = &params->values[index];
						zbx_strncpy_alloc(out, &out_alloc, &out_offset, parameter + loc->l,
								loc->r - loc->l + 1);
					}
					else if ('\0' != parameter[loc->l])
					{
						char raw[FUNCTION_PARAM_LEN * 4 + 1], quoted[sizeof(raw)];

						zbx_strlcpy(raw, parameter + loc->l, loc->r - loc->l + 2);
						zbx_escape_string(quoted, sizeof(quoted), raw, "\"\\");
						zbx_chrcpy_alloc(out, &out_alloc, &out_offset, '"');
						zbx_strcpy_alloc(out, &out_alloc, &out_offset, quoted);
						zbx_chrcpy_alloc(out, &out_alloc, &out_offset, '"');
					}
				}
				break;
			case ZBX_DBPATCH_ARG_TREND:
				if (params->values_num > (index = va_arg(args, int)))
				{
					char	*str;

					loc = &params->values[index];
					str = zbx_substr_unquote(parameter, loc->l, loc->r);
					zbx_strcpy_alloc(out, &out_alloc, &out_offset, str);
					zbx_free(str);
				}
				if (params->values_num > (index = va_arg(args, int)))
				{
					char	*str;

					loc = &params->values[index];
					str = zbx_substr_unquote(parameter, loc->l, loc->r);
					zbx_chrcpy_alloc(out, &out_alloc, &out_offset, ':');
					zbx_strcpy_alloc(out, &out_alloc, &out_offset, str);
					zbx_free(str);
				}
				break;
			case ZBX_DBPATCH_ARG_CONST_STR:
				if (NULL != (ptr = va_arg(args, char *)))
				{
					char quoted[MAX_STRING_LEN];

					zbx_escape_string(quoted, sizeof(quoted), ptr, "\"\\");
					zbx_chrcpy_alloc(out, &out_alloc, &out_offset, '"');
					zbx_strcpy_alloc(out, &out_alloc, &out_offset, quoted);
					zbx_chrcpy_alloc(out, &out_alloc, &out_offset, '"');
				}
				break;
		}
	}

	va_end(args);

	if (0 != out_offset)
	{
		/* trim trailing empty parameters */
		while (0 < out_offset && ',' == (*out)[out_offset - 1])
			(*out)[--out_offset] = '\0';
	}
	else
		*out = zbx_strdup(NULL, "");
}

/******************************************************************************
 *                                                                            *
 * Function: dbpatch_is_numeric_count_pattern                                 *
 *                                                                            *
 * Purpose: check if the pattern can be a numeric value for the specified     *
 *          operation                                                         *
 *                                                                            *
 * Parameters: op      - [IN] the operation                                   *
 *             pattern - [IN] the pattern                                     *
 *                                                                            *
 * Comments: The op and pattern parameters are pointers to trigger expression *
 *           substrings.                                                      *
 *                                                                            *
 ******************************************************************************/
static int	dbpatch_is_numeric_count_pattern(const char *op, const char *pattern)
{
	if (0 == strncmp(op, "eq", ZBX_CONST_STRLEN("eq")) ||
			0 == strncmp(op, "ne", ZBX_CONST_STRLEN("ne")) ||
			0 == strncmp(op, "gt", ZBX_CONST_STRLEN("gt")) ||
			0 == strncmp(op, "ge", ZBX_CONST_STRLEN("ge")) ||
			0 == strncmp(op, "lt", ZBX_CONST_STRLEN("lt")) ||
			0 == strncmp(op, "le", ZBX_CONST_STRLEN("le")))
	{
		return SUCCEED;
	}

	if (0 == strncmp(op, "bitand", ZBX_CONST_STRLEN("bitand")))
	{
		const char	*ptr;

		/* op was the next parameter after pattern in the count function - */
		/* if the '/' is located beyond op, it's outside pattern           */
		if (NULL == (ptr = strchr(pattern, '/')) || ptr >= op)
			return SUCCEED;
	}

	return FAIL;
}

/******************************************************************************
 *                                                                            *
 * Function: dbpatch_convert_function                                         *
 *                                                                            *
 * Purpose: convert function to new parameter syntax/order                    *
 *                                                                            *
 * Parameters: function   - [IN/OUT] the function to convert                  *
 *             value_type - [IN] the function item value type                 *
 *             replace    - [OUT] the replacement for {functionid} in the     *
 *                          expression                                        *
 *             functions  - [IN/OUT] the functions                            *
 *                                                                            *
 * Comments: The function conversion can result in another function being     *
 *           added.                                                           *
 *                                                                            *
 ******************************************************************************/
static void	dbpatch_convert_function(zbx_dbpatch_function_t *function, unsigned char value_type,
		char **replace, zbx_vector_ptr_t *functions)
{
	zbx_vector_loc_t	params;
	char			*parameter = NULL;

	zbx_vector_loc_create(&params);

	dbpatch_parse_function_params(function->parameter, &params);

	if (0 == strcmp(function->name, "abschange"))
	{
		dbpatch_update_func_abschange(function, replace);
	}
	if (0 == strcmp(function->name, "change"))
	{
		dbpatch_update_function(function, NULL, "", ZBX_DBPATCH_FUNCTION_UPDATE_PARAM);
	}
	else if (0 == strcmp(function->name, "avg") || 0 == strcmp(function->name, "max") ||
			0 == strcmp(function->name, "min") || 0 == strcmp(function->name, "sum"))
	{
		dbpatch_convert_params(&parameter, function->parameter, &params,
				ZBX_DBPATCH_ARG_HIST, 0, 1,
				ZBX_DBPATCH_ARG_NONE);
		dbpatch_update_function(function, NULL, parameter, ZBX_DBPATCH_FUNCTION_UPDATE_PARAM);
	}
	else if (0 == strcmp(function->name, "delta"))
	{
		dbpatch_convert_params(&parameter, function->parameter, &params,
				ZBX_DBPATCH_ARG_HIST, 0, 1,
				ZBX_DBPATCH_ARG_NONE);
		dbpatch_update_func_delta(function, parameter, replace, functions);
	}
	else if (0 == strcmp(function->name, "diff"))
	{
		dbpatch_update_func_diff(function, replace, functions);
	}
	else if (0 == strcmp(function->name, "fuzzytime") || 0 == strcmp(function->name, "nodata"))
	{
		dbpatch_convert_params(&parameter, function->parameter, &params,
				ZBX_DBPATCH_ARG_TIME, 0,
				ZBX_DBPATCH_ARG_NONE);
		dbpatch_update_function(function, NULL, parameter, ZBX_DBPATCH_FUNCTION_UPDATE_PARAM);
	}
	else if (0 == strcmp(function->name, "percentile"))
	{
		dbpatch_convert_params(&parameter, function->parameter, &params,
				ZBX_DBPATCH_ARG_HIST, 0, 1,
				ZBX_DBPATCH_ARG_NUM, 2,
				ZBX_DBPATCH_ARG_NONE);
		dbpatch_update_function(function, NULL, parameter, ZBX_DBPATCH_FUNCTION_UPDATE_PARAM);
	}
	else if (0 == strcmp(function->name, "trendavg") || 0 == strcmp(function->name, "trendmin") ||
			0 == strcmp(function->name, "trendmax") || 0 == strcmp(function->name, "trendsum") ||
			0 == strcmp(function->name, "trendcount"))
	{
		dbpatch_convert_params(&parameter, function->parameter, &params,
				ZBX_DBPATCH_ARG_TREND, 0, 1,
				ZBX_DBPATCH_ARG_NONE);
		dbpatch_update_function(function, NULL, parameter, ZBX_DBPATCH_FUNCTION_UPDATE_PARAM);
	}
	else if (0 == strcmp(function->name, "trenddelta"))
	{
		dbpatch_convert_params(&parameter, function->parameter, &params,
				ZBX_DBPATCH_ARG_TREND, 0, 1,
				ZBX_DBPATCH_ARG_NONE);
		dbpatch_update_func_trenddelta(function, parameter, replace, functions);
	}
	else if (0 == strcmp(function->name, "band"))
	{
		dbpatch_convert_params(&parameter, function->parameter, &params,
				ZBX_DBPATCH_ARG_HIST, 0, 2,
				ZBX_DBPATCH_ARG_NUM, 1,
				ZBX_DBPATCH_ARG_NONE);
		dbpatch_update_function(function, "bitand", parameter, ZBX_DBPATCH_FUNCTION_UPDATE);
	}
	else if (0 == strcmp(function->name, "forecast"))
	{
		dbpatch_convert_params(&parameter, function->parameter, &params,
				ZBX_DBPATCH_ARG_HIST, 0, 1,
				ZBX_DBPATCH_ARG_TIME, 2,
				ZBX_DBPATCH_ARG_STR, 3,
				ZBX_DBPATCH_ARG_STR, 4,
				ZBX_DBPATCH_ARG_NONE);
		dbpatch_update_function(function, NULL, parameter, ZBX_DBPATCH_FUNCTION_UPDATE_PARAM);
	}
	else if (0 == strcmp(function->name, "timeleft"))
	{
		dbpatch_convert_params(&parameter, function->parameter, &params,
				ZBX_DBPATCH_ARG_HIST, 0, 1,
				ZBX_DBPATCH_ARG_NUM, 2,
				ZBX_DBPATCH_ARG_STR, 3,
				ZBX_DBPATCH_ARG_NONE);
		dbpatch_update_function(function, NULL, parameter, ZBX_DBPATCH_FUNCTION_UPDATE_PARAM);
	}
	else if (0 == strcmp(function->name, "count"))
	{
		int	arg_type = ZBX_DBPATCH_ARG_STR;
		char	*op;

		if (2 <= params.values_num)
		{
			const char	*pattern = function->parameter + params.values[1].l;

			if (3 > params.values_num || '\0' == *(op = function->parameter + params.values[2].l))
				op = zbx_strdup(NULL, "eq");
			else
				op = zbx_substr_unquote(function->parameter, params.values[2].l, params.values[2].r);

			if (0 == strcmp(op, "band"))
				op = zbx_strdup(op, "bitand");

			/* set numeric pattern type for numeric items and numeric operators unless */
			/* band operation pattern contains mask (separated by '/')                 */
			if ((ITEM_VALUE_TYPE_FLOAT == value_type || ITEM_VALUE_TYPE_UINT64 == value_type) &&
					SUCCEED == dbpatch_is_numeric_count_pattern(op, pattern))
			{
				arg_type = ZBX_DBPATCH_ARG_NUM;
			}
		}
		else
			op = zbx_strdup(NULL, "");

		dbpatch_convert_params(&parameter, function->parameter, &params,
				ZBX_DBPATCH_ARG_HIST, 0, 3,
				ZBX_DBPATCH_ARG_CONST_STR, op,
				arg_type, 1,
				ZBX_DBPATCH_ARG_NONE);
		dbpatch_update_function(function, NULL, parameter, ZBX_DBPATCH_FUNCTION_UPDATE_PARAM);

		zbx_free(op);
	}
	else if (0 == strcmp(function->name, "iregexp") || 0 == strcmp(function->name, "regexp"))
	{
		dbpatch_convert_params(&parameter, function->parameter, &params,
				ZBX_DBPATCH_ARG_HIST, 1, -1,
				ZBX_DBPATCH_ARG_CONST_STR, function->name,
				ZBX_DBPATCH_ARG_STR, 0,
				ZBX_DBPATCH_ARG_NONE);
		dbpatch_update_function(function, "find", parameter, ZBX_DBPATCH_FUNCTION_UPDATE);
	}
	else if (0 == strcmp(function->name, "str"))
	{
		dbpatch_convert_params(&parameter, function->parameter, &params,
				ZBX_DBPATCH_ARG_HIST, 1, -1,
				ZBX_DBPATCH_ARG_CONST_STR, "like",
				ZBX_DBPATCH_ARG_STR, 0,
				ZBX_DBPATCH_ARG_NONE);
		dbpatch_update_function(function, "find", parameter, ZBX_DBPATCH_FUNCTION_UPDATE);
	}
	else if (0 == strcmp(function->name, "last"))
	{
		dbpatch_convert_params(&parameter, function->parameter, &params,
				ZBX_DBPATCH_ARG_HIST, 0, 1,
				ZBX_DBPATCH_ARG_NONE);
		dbpatch_update_function(function, NULL, parameter, ZBX_DBPATCH_FUNCTION_UPDATE_PARAM);
	}
	else if (0 == strcmp(function->name, "prev"))
	{
		dbpatch_update_function(function, "last", "#2", ZBX_DBPATCH_FUNCTION_UPDATE);
	}
	else if (0 == strcmp(function->name, "strlen"))
	{
		dbpatch_convert_params(&parameter, function->parameter, &params,
				ZBX_DBPATCH_ARG_HIST, 0, 1,
				ZBX_DBPATCH_ARG_NONE);
		dbpatch_update_func_strlen(function, parameter, replace);
	}
	else if (0 == strcmp(function->name, "logeventid") || 0 == strcmp(function->name, "logsource"))
	{
		dbpatch_convert_params(&parameter, function->parameter, &params,
				ZBX_DBPATCH_ARG_STR, 0,
				ZBX_DBPATCH_ARG_NONE);
		dbpatch_update_function(function, NULL, parameter, ZBX_DBPATCH_FUNCTION_UPDATE_PARAM);
	}
	else if (0 == strcmp(function->name, "logseverity"))
	{
		dbpatch_update_function(function, NULL, "", ZBX_DBPATCH_FUNCTION_UPDATE_PARAM);
	}

	zbx_free(parameter);
	zbx_vector_loc_destroy(&params);
}

/******************************************************************************
 *                                                                            *
 * Function: dbpatch_convert_trigger                                          *
 *                                                                            *
 * Purpose: convert trigger and its functions to use new expression syntax    *
 *                                                                            *
 * Parameters: trigger   - [IN/OUT] the trigger data/updates                  *
 *             functions - [OUT] the function updates                         *
 *                                                                            *
 ******************************************************************************/
static int	dbpatch_convert_trigger(zbx_dbpatch_trigger_t *trigger, zbx_vector_ptr_t *functions)
{
	DB_ROW				row;
	DB_RESULT			result;
	int				i, index;
	zbx_uint64_t			functionid, itemid, hostid;
	zbx_vector_loc_t		params;
	zbx_vector_ptr_t		common_functions, trigger_functions;
	zbx_vector_uint64_t		hostids;
	zbx_dbpatch_function_t		*func;

	index = functions->values_num;

	zbx_vector_loc_create(&params);
	zbx_vector_ptr_create(&common_functions);
	zbx_vector_ptr_create(&trigger_functions);
	zbx_vector_uint64_create(&hostids);

	result = DBselect("select f.functionid,f.itemid,f.name,f.parameter,i.value_type,h.hostid"
			" from functions f"
			" join items i"
				" on f.itemid=i.itemid"
			" join hosts h"
				" on i.hostid=h.hostid"
			" where triggerid=" ZBX_FS_UI64
			" order by functionid",
			trigger->triggerid);

	while (NULL != (row = DBfetch(result)))
	{
		char		*replace = NULL;
		unsigned char	value_type;

		ZBX_STR2UINT64(functionid, row[0]);
		ZBX_STR2UINT64(itemid, row[1]);
		ZBX_STR2UINT64(hostid, row[5]);
		ZBX_STR2UCHAR(value_type, row[4]);

		if (0 == strcmp(row[2], "date") || 0 == strcmp(row[2], "dayofmonth") ||
				0 == strcmp(row[2], "dayofweek") || 0 == strcmp(row[2], "now") ||
				0 == strcmp(row[2], "time"))
		{
			char	func_name[FUNCTION_NAME_LEN * 4 + 1];

			zbx_snprintf(func_name, sizeof(func_name), "%s()", row[2]);
			dbpatch_update_trigger(trigger, functionid, func_name);

			func = dbpatch_new_function(functionid, itemid, row[2], row[3], 0);
			func->hostid = hostid;
			zbx_vector_ptr_append(&common_functions, func);

			continue;
		}

		zbx_vector_uint64_append(&hostids, hostid);

		func = dbpatch_new_function(functionid, itemid, row[2], row[3], 0);
		zbx_vector_ptr_append(functions, func);
		dbpatch_convert_function(func, value_type, &replace, functions);

		if (NULL != replace)
		{
			dbpatch_update_trigger(trigger, func->functionid, replace);
			zbx_free(replace);
		}
	}
	DBfree_result(result);

	for (i = index; i < functions->values_num; i++)
	{
		func = (zbx_dbpatch_function_t *)functions->values[i];

		if (0 == (func->flags & ZBX_DBPATCH_FUNCTION_DELETE) && NULL != func->parameter)
		{
			if ('\0' != *func->parameter)
				func->parameter = zbx_dsprintf(func->parameter, "$,%s", func->parameter);
			else
				func->parameter = zbx_strdup(func->parameter, "$");

			func->flags |= ZBX_DBPATCH_FUNCTION_UPDATE_PARAM;
		}
	}

	/* ensure that with history time functions converted to common time functions */
	/* the trigger is still linked to the same hosts                              */
	if (0 != common_functions.values_num)
	{
		int	extended = 0;

		zbx_vector_uint64_sort(&hostids, ZBX_DEFAULT_UINT64_COMPARE_FUNC);
		zbx_vector_uint64_uniq(&hostids, ZBX_DEFAULT_UINT64_COMPARE_FUNC);

		for (i = 0; i < common_functions.values_num; i++)
		{
			func = (zbx_dbpatch_function_t *)common_functions.values[i];

			if (FAIL == zbx_vector_uint64_bsearch(&hostids, func->hostid, ZBX_DEFAULT_UINT64_COMPARE_FUNC))
			{
				dbpatch_update_hist2common(func, extended, trigger);
				extended = 1;
				zbx_vector_uint64_append(&hostids, func->hostid);
				zbx_vector_uint64_sort(&hostids, ZBX_DEFAULT_UINT64_COMPARE_FUNC);
			}
			else
				func->flags = ZBX_DBPATCH_FUNCTION_DELETE;

			zbx_vector_ptr_append(functions, func);
		}
	}

	zbx_vector_uint64_destroy(&hostids);
	zbx_vector_ptr_destroy(&trigger_functions);
	zbx_vector_ptr_destroy(&common_functions);
	zbx_vector_loc_destroy(&params);

	if (0 != (trigger->flags & ZBX_DBPATCH_TRIGGER_UPDATE_EXPRESSION))
	{
		if (zbx_strlen_utf8(trigger->expression) > TRIGGER_EXPRESSION_LEN)
		{
			zabbix_log(LOG_LEVEL_WARNING, "trigger \"" ZBX_FS_UI64 "\" expression is too long: %s",
					trigger->triggerid, trigger->expression);
			return FAIL;
		}
	}

	if (0 != (trigger->flags & ZBX_DBPATCH_TRIGGER_UPDATE_RECOVERY_EXPRESSION))
	{
		if (zbx_strlen_utf8(trigger->recovery_expression) > TRIGGER_EXPRESSION_LEN)
		{
			zabbix_log(LOG_LEVEL_WARNING, "trigger \"" ZBX_FS_UI64 "\" recovery expression is too long: %s",
					trigger->triggerid, trigger->recovery_expression);
			return FAIL;
		}
	}

	return SUCCEED;
}

static int	DBpatch_5030057(void)
{
	int			i, ret = SUCCEED;
	DB_ROW			row;
	DB_RESULT		result;
	char			*sql;
	size_t			sql_alloc = 4096, sql_offset = 0;
	zbx_db_insert_t		db_insert_functions;
	zbx_vector_ptr_t	functions;

	if (0 == (program_type & ZBX_PROGRAM_TYPE_SERVER))
		return SUCCEED;

	zbx_vector_ptr_create(&functions);

	sql = zbx_malloc(NULL, sql_alloc);

	zbx_db_insert_prepare(&db_insert_functions, "functions", "functionid", "itemid", "triggerid", "name",
			"parameter", NULL);
	DBbegin_multiple_update(&sql, &sql_alloc, &sql_offset);

	result = DBselect("select triggerid,recovery_mode,expression,recovery_expression from triggers"
			" order by triggerid");

	while (NULL != (row = DBfetch(result)))
	{
		char			delim, *esc;
		zbx_dbpatch_trigger_t	trigger;

		ZBX_STR2UINT64(trigger.triggerid, row[0]);
		ZBX_STR2UCHAR(trigger.recovery_mode, row[1]);
		trigger.expression = zbx_strdup(NULL, row[2]);
		trigger.recovery_expression = zbx_strdup(NULL, row[3]);
		trigger.flags = 0;

		if (SUCCEED == dbpatch_convert_trigger(&trigger, &functions))
		{
			for (i = 0; i < functions.values_num; i++)
			{
				zbx_dbpatch_function_t	*func = (zbx_dbpatch_function_t *)functions.values[i];

				if (0 != (func->flags & ZBX_DBPATCH_FUNCTION_CREATE))
				{
					zbx_db_insert_add_values(&db_insert_functions, func->functionid,
							func->itemid, trigger.triggerid, func->name, func->parameter);
					continue;
				}

				if (0 != (func->flags & ZBX_DBPATCH_FUNCTION_DELETE))
				{
					zbx_snprintf_alloc(&sql, &sql_alloc, &sql_offset,
							"delete from functions where functionid=" ZBX_FS_UI64 ";\n",
							func->functionid);

					if (FAIL == (ret = DBexecute_overflowed_sql(&sql, &sql_alloc, &sql_offset)))
						break;

					continue;
				}

				delim = ' ';

				zbx_strcpy_alloc(&sql, &sql_alloc, &sql_offset, "update functions set");
				if (0 != (func->flags & ZBX_DBPATCH_FUNCTION_UPDATE_NAME))
				{
					esc = DBdyn_escape_field("functions", "name", func->name);
					zbx_snprintf_alloc(&sql, &sql_alloc, &sql_offset,"%cname='%s'", delim, esc);
					zbx_free(esc);
					delim = ',';
				}

				if (0 != (func->flags & ZBX_DBPATCH_FUNCTION_UPDATE_PARAM))
				{
					esc = DBdyn_escape_field("functions", "parameter", func->parameter);
					zbx_snprintf_alloc(&sql, &sql_alloc, &sql_offset,"%cparameter='%s'", delim, esc);
					zbx_free(esc);
				}

				zbx_snprintf_alloc(&sql, &sql_alloc, &sql_offset, " where functionid=" ZBX_FS_UI64
						";\n", func->functionid);

				if (FAIL == (ret = DBexecute_overflowed_sql(&sql, &sql_alloc, &sql_offset)))
					break;
			}

			if (SUCCEED == ret && 0 != (trigger.flags & ZBX_DBPATCH_TRIGGER_UPDATE))
			{
				delim = ' ';
				zbx_strcpy_alloc(&sql, &sql_alloc, &sql_offset, "update triggers set");

				if (0 != (trigger.flags & ZBX_DBPATCH_TRIGGER_UPDATE_EXPRESSION))
				{
					esc = DBdyn_escape_field("triggers", "expression", trigger.expression);
					zbx_snprintf_alloc(&sql, &sql_alloc, &sql_offset,"%cexpression='%s'", delim,
							esc);
					zbx_free(esc);
					delim = ',';
				}

				if (0 != (trigger.flags & ZBX_DBPATCH_TRIGGER_UPDATE_RECOVERY_EXPRESSION))
				{
					esc = DBdyn_escape_field("triggers", "recovery_expression",
							trigger.recovery_expression);
					zbx_snprintf_alloc(&sql, &sql_alloc, &sql_offset,"%crecovery_expression='%s'",
							delim, esc);
					zbx_free(esc);
				}

				zbx_snprintf_alloc(&sql, &sql_alloc, &sql_offset, " where triggerid=" ZBX_FS_UI64
						";\n", trigger.triggerid);

				if (FAIL == (ret = DBexecute_overflowed_sql(&sql, &sql_alloc, &sql_offset)))
					break;
			}
		}

		zbx_vector_ptr_clear_ext(&functions, (zbx_clean_func_t)dbpatch_function_free);
		dbpatch_trigger_clear(&trigger);

		if (SUCCEED != ret)
			break;
=======
/* Patches and helper functions for ZBXNEXT-6368 */

static int	is_valid_opcommand_type(const char *type_str, const char *scriptid)
{
#define ZBX_SCRIPT_TYPE_GLOBAL_SCRIPT	4	/* not used after upgrade */
	unsigned int	type;

	if (SUCCEED != is_uint31(type_str, &type))
		return FAIL;

	switch (type)
	{
		case ZBX_SCRIPT_TYPE_CUSTOM_SCRIPT:
		case ZBX_SCRIPT_TYPE_IPMI:
		case ZBX_SCRIPT_TYPE_SSH:
		case ZBX_SCRIPT_TYPE_TELNET:
			if (SUCCEED == DBis_null(scriptid))
				return SUCCEED;
			else
				return FAIL;
		case ZBX_SCRIPT_TYPE_GLOBAL_SCRIPT:
			if (FAIL == DBis_null(scriptid))
				return SUCCEED;
			else
				return FAIL;
		default:
			return FAIL;
	}
#undef ZBX_SCRIPT_TYPE_GLOBAL_SCRIPT
}

static int	validate_types_in_opcommand(void)
{
	DB_RESULT	result;
	DB_ROW		row;
	int		ret = SUCCEED;

	if (0 == (program_type & ZBX_PROGRAM_TYPE_SERVER))
		return ret;

	if (NULL == (result = DBselect("select operationid,type,scriptid from opcommand")))
	{
		zabbix_log(LOG_LEVEL_CRIT, "%s(): cannot select from table 'opcommand'", __func__);
		return FAIL;
	}

	while (NULL != (row = DBfetch(result)))
	{
		if (SUCCEED != is_valid_opcommand_type(row[1], row[2]))
		{
			zabbix_log(LOG_LEVEL_CRIT, "%s(): invalid record in table \"opcommand\": operationid: %s"
					" type: %s scriptid: %s", __func__, row[0], row[1],
					(SUCCEED == DBis_null(row[2])) ? "value is NULL" : row[2]);
			ret = FAIL;
			break;
		}
	}

	DBfree_result(result);

	return ret;
}

static int	DBpatch_5030057(void)
{
	return validate_types_in_opcommand();
}

static int	DBpatch_5030058(void)
{
	const ZBX_FIELD	field = {"scope", "1", NULL, NULL, 0, ZBX_TYPE_INT, ZBX_NOTNULL, 0};

	return DBadd_field("scripts", &field);
}

static int	DBpatch_5030059(void)
{
	const ZBX_FIELD	field = {"port", "", NULL, NULL, 64, ZBX_TYPE_CHAR, ZBX_NOTNULL, 0};

	return DBadd_field("scripts", &field);
}

static int	DBpatch_5030060(void)
{
	const ZBX_FIELD	field = {"authtype", "0", NULL, NULL, 0, ZBX_TYPE_INT, ZBX_NOTNULL, 0};

	return DBadd_field("scripts", &field);
}

static int	DBpatch_5030061(void)
{
	const ZBX_FIELD	field = {"username", "", NULL, NULL, 64, ZBX_TYPE_CHAR, ZBX_NOTNULL, 0};

	return DBadd_field("scripts", &field);
}

static int	DBpatch_5030062(void)
{
	const ZBX_FIELD	field = {"password", "", NULL, NULL, 64, ZBX_TYPE_CHAR, ZBX_NOTNULL, 0};

	return DBadd_field("scripts", &field);
}

static int	DBpatch_5030063(void)
{
	const ZBX_FIELD	field = {"publickey", "", NULL, NULL, 64, ZBX_TYPE_CHAR, ZBX_NOTNULL, 0};

	return DBadd_field("scripts", &field);
}

static int	DBpatch_5030064(void)
{
	const ZBX_FIELD	field = {"privatekey", "", NULL, NULL, 64, ZBX_TYPE_CHAR, ZBX_NOTNULL, 0};

	return DBadd_field("scripts", &field);
}

static int	DBpatch_5030065(void)
{
	const ZBX_FIELD	field = {"menu_path", "", NULL, NULL, 255, ZBX_TYPE_CHAR, ZBX_NOTNULL, 0};

	return DBadd_field("scripts", &field);
}

/******************************************************************************
 *                                                                            *
 * Function: DBpatch_5030066 (part of ZBXNEXT-6368)                           *
 *                                                                            *
 * Purpose: set value for 'scripts' table column 'scope' for existing global  *
 *          scripts                                                           *
 *                                                                            *
 * Return value: SUCCEED or FAIL                                              *
 *                                                                            *
 * Comments: 'scope' is set only for scripts which are NOT used in any action *
 *           operation. Otherwise the 'scope' default value is used, no need  *
 *           to modify it.                                                    *
 *                                                                            *
 ******************************************************************************/
static int	DBpatch_5030066(void)
{
	if (0 == (program_type & ZBX_PROGRAM_TYPE_SERVER))
		return SUCCEED;

	if (ZBX_DB_OK > DBexecute("update scripts set scope=%d"
			" where scriptid not in ("
			"select distinct scriptid"
			" from opcommand"
			" where scriptid is not null)", ZBX_SCRIPT_SCOPE_HOST))
	{
		return FAIL;
	}

	return SUCCEED;
}

static char	*zbx_rename_host_macros(const char *command)
{
	char	*p1, *p2, *p3, *p4, *p5, *p6, *p7;

	p1 = string_replace(command, "{HOST.CONN}", "{HOST.TARGET.CONN}");
	p2 = string_replace(p1, "{HOST.DNS}", "{HOST.TARGET.DNS}");
	p3 = string_replace(p2, "{HOST.HOST}", "{HOST.TARGET.HOST}");
	p4 = string_replace(p3, "{HOST.IP}", "{HOST.TARGET.IP}");
	p5 = string_replace(p4, "{HOST.NAME}", "{HOST.TARGET.NAME}");
	p6 = string_replace(p5, "{HOSTNAME}", "{HOST.TARGET.NAME}");
	p7 = string_replace(p6, "{IPADDRESS}", "{HOST.TARGET.IP}");

	zbx_free(p1);
	zbx_free(p2);
	zbx_free(p3);
	zbx_free(p4);
	zbx_free(p5);
	zbx_free(p6);

	return p7;
}

/******************************************************************************
 *                                                                            *
 * Function: DBpatch_5030067 (part of ZBXNEXT-6368)                           *
 *                                                                            *
 * Purpose: rename some {HOST.*} macros to {HOST.TARGET.*} in existing global *
 *          scripts which are used in actions                                 *
 *                                                                            *
 * Return value: SUCCEED or FAIL                                              *
 *                                                                            *
 ******************************************************************************/
static int	DBpatch_5030067(void)
{
	DB_RESULT	result;
	DB_ROW		row;
	int		ret = SUCCEED;

	if (0 == (program_type & ZBX_PROGRAM_TYPE_SERVER))
		return ret;

	if (NULL == (result = DBselect("select scriptid,command"
			" from scripts"
			" where scriptid in (select distinct scriptid from opcommand where scriptid is not null)")))
	{
		zabbix_log(LOG_LEVEL_CRIT, "%s(): cannot select from table 'scripts'", __func__);
		return FAIL;
	}

	while (NULL != (row = DBfetch(result)))
	{
		char	*command, *command_esc;
		int	rc;

		command_esc = DBdyn_escape_field("scripts", "command", (command = zbx_rename_host_macros(row[1])));

		zbx_free(command);

		rc = DBexecute("update scripts set command='%s' where scriptid=%s", command_esc, row[0]);

		zbx_free(command_esc);

		if (ZBX_DB_OK > rc)
		{
			ret = FAIL;
			break;
		}
	}
	DBfree_result(result);

	return ret;
}

/******************************************************************************
 *                                                                            *
 * Function: zbx_split_name  (part of ZBXNEXT-6368)                           *
 *                                                                            *
 * Purpose: helper function to split script name into menu_path and name      *
 *                                                                            *
 * Parameters:                                                                *
 *                name - [IN] old name                                        *
 *           menu_path - [OUT] menu path part, must be deallocated by caller  *
 *   name_without_path - [OUT] name, DO NOT deallocate in caller              *
 *                                                                            *
 ******************************************************************************/
static void	zbx_split_name(const char *name, char **menu_path, const char **name_without_path)
{
	char	*p;

	if (NULL == (p = strrchr(name, '/')))
		return;

	/* do not split if '/' is found at the beginning or at the end */
	if (name == p || '\0' == *(p + 1))
		return;

	*menu_path = zbx_strdup(*menu_path, name);

	p = *menu_path + (p - name);
	*p = '\0';
	*name_without_path = p + 1;
}

/******************************************************************************
 *                                                                            *
 * Function: zbx_make_script_name_unique  (part of ZBXNEXT-6368)              *
 *                                                                            *
 * Purpose: helper function to assist in making unique script names           *
 *                                                                            *
 * Parameters:                                                                *
 *            name - [IN] proposed name, to be tried first                    *
 *          suffix - [IN/OUT] numeric suffix to start from                    *
 *     unique_name - [OUT] unique name, must be deallocated by caller         *
 *                                                                            *
 * Return value: SUCCEED - unique name found, FAIL - DB error                 *
 *                                                                            *
 * Comments: pass initial suffix=0 to get "script ABC", "script ABC 2",       *
 *           "script ABC 3", ... .                                            *
 *           Pass initial suffix=1 to get "script ABC 1", "script ABC 2",     *
 *           "script ABC 3", ... .                                            *
 *                                                                            *
 ******************************************************************************/
static int	zbx_make_script_name_unique(const char *name, int *suffix, char **unique_name)
{
	DB_RESULT	result;
	DB_ROW		row;
	char		*sql, *try_name = NULL, *try_name_esc = NULL;

	while (1)
	{
		if (0 == *suffix)
		{
			try_name = zbx_strdup(NULL, name);
			(*suffix)++;
		}
		else
			try_name = zbx_dsprintf(try_name, "%s %d", name, *suffix);

		(*suffix)++;

		try_name_esc = DBdyn_escape_string(try_name);

		sql = zbx_dsprintf(NULL, "select scriptid from scripts where name='%s'", try_name_esc);

		zbx_free(try_name_esc);

		if (NULL == (result = DBselectN(sql, 1)))
		{
			zbx_free(try_name);
			zbx_free(sql);
			zabbix_log(LOG_LEVEL_CRIT, "%s(): cannot select from table 'scripts'", __func__);
			return FAIL;
		}

		zbx_free(sql);

		if (NULL == (row = DBfetch(result)))
		{
			*unique_name = try_name;
			DBfree_result(result);
			return SUCCEED;
		}

		DBfree_result(result);
	}
}

/******************************************************************************
 *                                                                            *
 * Function: DBpatch_5030068 (part of ZBXNEXT-6368)                           *
 *                                                                            *
 * Purpose: split script name between 'menu_path' and 'name' columns for      *
 *          existing global scripts                                           *
 *                                                                            *
 * Return value: SUCCEED or FAIL                                              *
 *                                                                            *
 ******************************************************************************/
static int	DBpatch_5030068(void)
{
	DB_RESULT	result;
	DB_ROW		row;
	int		ret = SUCCEED;

	if (0 == (program_type & ZBX_PROGRAM_TYPE_SERVER))
		return ret;

	if (NULL == (result = DBselect("select scriptid,name"
			" from scripts")))
	{
		zabbix_log(LOG_LEVEL_CRIT, "%s(): cannot select from table 'scripts'", __func__);
		return FAIL;
	}

	while (NULL != (row = DBfetch(result)))
	{
		const char	*scriptid = row[0];
		const char	*name = row[1];
		const char	*name_without_path;
		char		*menu_path = NULL, *menu_path_esc = NULL;
		char		*name_without_path_unique = NULL, *name_esc = NULL;
		int		rc, suffix = 0;

		zbx_split_name(name, &menu_path, &name_without_path);

		if (NULL == menu_path)
			continue;

		if (SUCCEED != zbx_make_script_name_unique(name_without_path, &suffix, &name_without_path_unique))
		{
			zbx_free(menu_path);
			ret = FAIL;
			break;
		}

		menu_path_esc = DBdyn_escape_string(menu_path);
		name_esc = DBdyn_escape_string(name_without_path_unique);

		rc = DBexecute("update scripts set menu_path='%s',name='%s' where scriptid=%s",
				menu_path_esc, name_esc, scriptid);

		zbx_free(name_esc);
		zbx_free(menu_path_esc);
		zbx_free(name_without_path_unique);
		zbx_free(menu_path);

		if (ZBX_DB_OK > rc)
		{
			ret = FAIL;
			break;
		}
	}

	DBfree_result(result);

	return ret;
}

typedef struct
{
	char	*command;
	char	*username;
	char	*password;
	char	*publickey;
	char	*privatekey;
	char	*type;
	char	*execute_on;
	char	*port;
	char	*authtype;
}
zbx_opcommand_parts_t;

typedef struct
{
	size_t		size;
	char		*record;
	zbx_uint64_t	scriptid;
}
zbx_opcommand_rec_t;

ZBX_VECTOR_DECL(opcommands, zbx_opcommand_rec_t)
ZBX_VECTOR_IMPL(opcommands, zbx_opcommand_rec_t)

/******************************************************************************
 *                                                                            *
 * Function: zbx_pack_record (part of ZBXNEXT-6368)                           *
 *                                                                            *
 * Purpose: helper function, packs parts of remote command into one memory    *
 *          chunk for efficient storing and comparing                         *
 *                                                                            *
 * Parameters:                                                                *
 *           parts - [IN] structure with all remote command components        *
 *   packed_record - [OUT] memory chunk with packed data. Must be deallocated *
 *                   by caller.                                               *
 *                                                                            *
 * Return value: size of memory chunk with the packed remote command          *
 *                                                                            *
 ******************************************************************************/
static size_t	zbx_pack_record(const zbx_opcommand_parts_t *parts, char **packed_record)
{
	size_t	size;
	char	*p, *p_end;

	size = strlen(parts->command) + strlen(parts->username) + strlen(parts->password) + strlen(parts->publickey) +
			strlen(parts->privatekey) + strlen(parts->type) + strlen(parts->execute_on) +
			strlen(parts->port) + strlen(parts->authtype) + 9; /* 9 terminating '\0' bytes for 9 parts */

	*packed_record = (char *)zbx_malloc(*packed_record, size);
	p = *packed_record;
	p_end = *packed_record + size;

	p += zbx_strlcpy(p, parts->command, size) + 1;
	p += zbx_strlcpy(p, parts->username, (size_t)(p_end - p)) + 1;
	p += zbx_strlcpy(p, parts->password, (size_t)(p_end - p)) + 1;
	p += zbx_strlcpy(p, parts->publickey, (size_t)(p_end - p)) + 1;
	p += zbx_strlcpy(p, parts->privatekey, (size_t)(p_end - p)) + 1;
	p += zbx_strlcpy(p, parts->type, (size_t)(p_end - p)) + 1;
	p += zbx_strlcpy(p, parts->execute_on, (size_t)(p_end - p)) + 1;
	p += zbx_strlcpy(p, parts->port, (size_t)(p_end - p)) + 1;
	p += zbx_strlcpy(p, parts->authtype, (size_t)(p_end - p)) + 1;

	return size;
}

/******************************************************************************
 *                                                                            *
 * Function: zbx_check_duplicate (part of ZBXNEXT-6368)                       *
 *                                                                            *
 * Purpose: checking if this remote command is a new one or a duplicate one   *
 *          and storing the assigned new global script id                     *
 *                                                                            *
 * Parameters:                                                                *
 *      opcommands - [IN] vector used for checking duplicates                 *
 *           parts - [IN] structure with all remote command components        *
 *           index - [OUT] index of vector element used to store information  *
 *                   about the remote command (either a new one or            *
 *                   an existing one)                                         *
 *                                                                            *
 * Return value: IS_NEW for new elements, IS_DUPLICATE for elements already   *
 *               seen                                                         *
 *                                                                            *
 ******************************************************************************/
#define IS_NEW		0
#define IS_DUPLICATE	1

static int	zbx_check_duplicate(zbx_vector_opcommands_t *opcommands,
		const zbx_opcommand_parts_t *parts, int *index)
{
	char			*packed_record = NULL;
	size_t			size;
	zbx_opcommand_rec_t	elem;
	int			i;

	size = zbx_pack_record(parts, &packed_record);

	for (i = 0; i < opcommands->values_num; i++)
	{
		if (size == opcommands->values[i].size &&
				0 == memcmp(opcommands->values[i].record, packed_record, size))
		{
			zbx_free(packed_record);
			*index = i;
			return IS_DUPLICATE;
		}
	}

	elem.size = size;
	elem.record = packed_record;
	elem.scriptid = 0;
	zbx_vector_opcommands_append(opcommands, elem);
	*index = opcommands->values_num - 1;

	return IS_NEW;
}

/******************************************************************************
 *                                                                            *
 * Function: DBpatch_5030069   (part of ZBXNEXT-6368)                         *
 *                                                                            *
 * Purpose: migrate remote commands from table 'opcommand' to table 'scripts' *
 *          and convert them into global scripts                              *
 *                                                                            *
 ******************************************************************************/
static int	DBpatch_5030069(void)
{
	DB_RESULT		result;
	DB_ROW			row;
	int			ret = SUCCEED, i, suffix = 1;
	zbx_vector_opcommands_t	opcommands;

	if (0 == (program_type & ZBX_PROGRAM_TYPE_SERVER))
		return ret;

	zbx_vector_opcommands_create(&opcommands);

	if (NULL == (result = DBselect("select command,username,password,publickey,privatekey,type,execute_on,port,"
			"authtype,operationid"
			" from opcommand"
			" where scriptid is null"
			" order by command,username,password,publickey,privatekey,type,execute_on,port,authtype")))
	{
		zabbix_log(LOG_LEVEL_CRIT, "%s(): cannot select from table 'opcommand'", __func__);
		zbx_vector_opcommands_destroy(&opcommands);

		return FAIL;
	}

	while (NULL != (row = DBfetch(result)))
	{
		char			*operationid;
		int			index;
		zbx_opcommand_parts_t	parts;

		parts.command = row[0];
		parts.username = row[1];
		parts.password = row[2];
		parts.publickey = row[3];
		parts.privatekey = row[4];
		parts.type = row[5];
		parts.execute_on = row[6];
		parts.port = row[7];
		parts.authtype = row[8];
		operationid = row[9];

		if (IS_NEW == zbx_check_duplicate(&opcommands, &parts, &index))
		{
			char		*script_name = NULL, *script_name_esc;
			char		*command_esc, *port_esc, *username_esc;
			char		*password_esc, *publickey_esc, *privatekey_esc;
			zbx_uint64_t	scriptid, type, execute_on, authtype, operationid_num;
			int		rc;

			if (SUCCEED != zbx_make_script_name_unique("Script", &suffix, &script_name))
			{
				ret = FAIL;
				break;
			}

			scriptid = DBget_maxid("scripts");

			ZBX_DBROW2UINT64(type, parts.type);
			ZBX_DBROW2UINT64(execute_on, parts.execute_on);
			ZBX_DBROW2UINT64(authtype, parts.authtype);
			ZBX_DBROW2UINT64(operationid_num, operationid);

			script_name_esc = DBdyn_escape_string(script_name);
			command_esc = DBdyn_escape_string(parts.command);
			port_esc = DBdyn_escape_string(parts.port);
			username_esc = DBdyn_escape_string(parts.username);
			password_esc = DBdyn_escape_string(parts.password);
			publickey_esc = DBdyn_escape_string(parts.publickey);
			privatekey_esc = DBdyn_escape_string(parts.privatekey);

			zbx_free(script_name);

			rc = DBexecute("insert into scripts (scriptid,name,command,description,type,execute_on,scope,"
					"port,authtype,username,password,publickey,privatekey) values ("
					ZBX_FS_UI64 ",'%s','%s',''," ZBX_FS_UI64 "," ZBX_FS_UI64 ",%d,'%s',"
					ZBX_FS_UI64 ",'%s','%s','%s','%s')",
					scriptid, script_name_esc, command_esc, type, execute_on,
					ZBX_SCRIPT_SCOPE_ACTION, port_esc, authtype,
					username_esc, password_esc, publickey_esc, privatekey_esc);

			zbx_free(privatekey_esc);
			zbx_free(publickey_esc);
			zbx_free(password_esc);
			zbx_free(username_esc);
			zbx_free(port_esc);
			zbx_free(command_esc);
			zbx_free(script_name_esc);

			if (ZBX_DB_OK > rc || ZBX_DB_OK > DBexecute("update opcommand set scriptid=" ZBX_FS_UI64
						" where operationid=" ZBX_FS_UI64, scriptid, operationid_num))
			{
				ret = FAIL;
				break;
			}

			opcommands.values[index].scriptid = scriptid;
		}
		else	/* IS_DUPLICATE */
		{
			zbx_uint64_t	scriptid;

			/* link to a previously migrated script */
			scriptid = opcommands.values[index].scriptid;

			if (ZBX_DB_OK > DBexecute("update opcommand set scriptid=" ZBX_FS_UI64
					" where operationid=%s", scriptid, operationid))
			{
				ret = FAIL;
				break;
			}
		}
>>>>>>> 866e5186
	}

	DBfree_result(result);

<<<<<<< HEAD
	DBend_multiple_update(&sql, &sql_alloc, &sql_offset);

	if (SUCCEED == ret && 16 < sql_offset)
	{
		if (ZBX_DB_OK > DBexecute("%s", sql))
			ret = FAIL;
	}

	if (SUCCEED == ret)
		zbx_db_insert_execute(&db_insert_functions);

	zbx_db_insert_clean(&db_insert_functions);
	zbx_free(sql);

	zbx_vector_ptr_destroy(&functions);

	return ret;
}

static int	DBpatch_5030058(void)
{
	if (0 == (program_type & ZBX_PROGRAM_TYPE_SERVER))
		return SUCCEED;

	if (ZBX_DB_OK > DBexecute("update trigger_queue set type=4 where type=3"))
		return FAIL;

	return SUCCEED;
}

=======
	for (i = 0; i < opcommands.values_num; i++)
		zbx_free(opcommands.values[i].record);

	zbx_vector_opcommands_destroy(&opcommands);

	return ret;
}
#undef IS_NEW
#undef IS_DUPLICATE

static int	DBpatch_5030070(void)
{
	const ZBX_FIELD field = {"scriptid", NULL, "scripts","scriptid", 0, ZBX_TYPE_ID, ZBX_NOTNULL, 0};

	return DBset_not_null("opcommand", &field);
}

static int	DBpatch_5030071(void)
{
	return DBdrop_field("opcommand", "execute_on");
}

static int	DBpatch_5030072(void)
{
	return DBdrop_field("opcommand", "port");
}

static int	DBpatch_5030073(void)
{
	return DBdrop_field("opcommand", "authtype");
}

static int	DBpatch_5030074(void)
{
	return DBdrop_field("opcommand", "username");
}

static int	DBpatch_5030075(void)
{
	return DBdrop_field("opcommand", "password");
}

static int	DBpatch_5030076(void)
{
	return DBdrop_field("opcommand", "publickey");
}

static int	DBpatch_5030077(void)
{
	return DBdrop_field("opcommand", "privatekey");
}

static int	DBpatch_5030078(void)
{
	return DBdrop_field("opcommand", "command");
}

static int	DBpatch_5030079(void)
{
	return DBdrop_field("opcommand", "type");
}

static int	DBpatch_5030080(void)
{
	const ZBX_FIELD	old_field = {"command", "", NULL, NULL, 0, ZBX_TYPE_SHORTTEXT, ZBX_NOTNULL, 0};
	const ZBX_FIELD	field = {"command", "", NULL, NULL, 0, ZBX_TYPE_TEXT, ZBX_NOTNULL, 0};

	return DBmodify_field_type("task_remote_command", &field, &old_field);
}
/*  end of ZBXNEXT-6368 patches */
>>>>>>> 866e5186
#endif

DBPATCH_START(5030)

/* version, duplicates flag, mandatory flag */

DBPATCH_ADD(5030000, 0, 1)
DBPATCH_ADD(5030001, 0, 1)
DBPATCH_ADD(5030002, 0, 1)
DBPATCH_ADD(5030003, 0, 1)
DBPATCH_ADD(5030004, 0, 1)
DBPATCH_ADD(5030005, 0, 1)
DBPATCH_ADD(5030006, 0, 1)
DBPATCH_ADD(5030007, 0, 1)
DBPATCH_ADD(5030008, 0, 1)
DBPATCH_ADD(5030009, 0, 1)
DBPATCH_ADD(5030010, 0, 1)
DBPATCH_ADD(5030011, 0, 1)
DBPATCH_ADD(5030012, 0, 1)
DBPATCH_ADD(5030013, 0, 1)
DBPATCH_ADD(5030014, 0, 1)
DBPATCH_ADD(5030015, 0, 1)
DBPATCH_ADD(5030016, 0, 1)
DBPATCH_ADD(5030017, 0, 1)
DBPATCH_ADD(5030018, 0, 1)
DBPATCH_ADD(5030019, 0, 1)
DBPATCH_ADD(5030020, 0, 1)
DBPATCH_ADD(5030021, 0, 1)
DBPATCH_ADD(5030022, 0, 1)
DBPATCH_ADD(5030023, 0, 1)
DBPATCH_ADD(5030024, 0, 1)
DBPATCH_ADD(5030025, 0, 1)
DBPATCH_ADD(5030026, 0, 1)
DBPATCH_ADD(5030027, 0, 1)
DBPATCH_ADD(5030028, 0, 1)
DBPATCH_ADD(5030029, 0, 1)
DBPATCH_ADD(5030030, 0, 1)
DBPATCH_ADD(5030031, 0, 1)
DBPATCH_ADD(5030032, 0, 1)
DBPATCH_ADD(5030033, 0, 1)
DBPATCH_ADD(5030034, 0, 1)
DBPATCH_ADD(5030035, 0, 1)
DBPATCH_ADD(5030036, 0, 1)
DBPATCH_ADD(5030037, 0, 1)
DBPATCH_ADD(5030038, 0, 1)
DBPATCH_ADD(5030039, 0, 1)
DBPATCH_ADD(5030040, 0, 1)
DBPATCH_ADD(5030041, 0, 1)
DBPATCH_ADD(5030042, 0, 1)
DBPATCH_ADD(5030043, 0, 1)
DBPATCH_ADD(5030044, 0, 1)
DBPATCH_ADD(5030045, 0, 1)
DBPATCH_ADD(5030046, 0, 1)
DBPATCH_ADD(5030047, 0, 1)
DBPATCH_ADD(5030048, 0, 1)
DBPATCH_ADD(5030049, 0, 1)
DBPATCH_ADD(5030050, 0, 1)
DBPATCH_ADD(5030051, 0, 1)
DBPATCH_ADD(5030052, 0, 1)
DBPATCH_ADD(5030053, 0, 1)
DBPATCH_ADD(5030054, 0, 1)
DBPATCH_ADD(5030055, 0, 1)
DBPATCH_ADD(5030056, 0, 1)
DBPATCH_ADD(5030057, 0, 1)
DBPATCH_ADD(5030058, 0, 1)
<<<<<<< HEAD
=======
DBPATCH_ADD(5030059, 0, 1)
DBPATCH_ADD(5030060, 0, 1)
DBPATCH_ADD(5030061, 0, 1)
DBPATCH_ADD(5030062, 0, 1)
DBPATCH_ADD(5030063, 0, 1)
DBPATCH_ADD(5030064, 0, 1)
DBPATCH_ADD(5030065, 0, 1)
DBPATCH_ADD(5030066, 0, 1)
DBPATCH_ADD(5030067, 0, 1)
DBPATCH_ADD(5030068, 0, 1)
DBPATCH_ADD(5030069, 0, 1)
DBPATCH_ADD(5030070, 0, 1)
DBPATCH_ADD(5030071, 0, 1)
DBPATCH_ADD(5030072, 0, 1)
DBPATCH_ADD(5030073, 0, 1)
DBPATCH_ADD(5030074, 0, 1)
DBPATCH_ADD(5030075, 0, 1)
DBPATCH_ADD(5030076, 0, 1)
DBPATCH_ADD(5030077, 0, 1)
DBPATCH_ADD(5030078, 0, 1)
DBPATCH_ADD(5030079, 0, 1)
DBPATCH_ADD(5030080, 0, 1)
>>>>>>> 866e5186

DBPATCH_END()<|MERGE_RESOLUTION|>--- conflicted
+++ resolved
@@ -21,11 +21,7 @@
 #include "log.h"
 #include "db.h"
 #include "dbupgrade.h"
-<<<<<<< HEAD
-#include "log.h"
-=======
 #include "zbxalgo.h"
->>>>>>> 866e5186
 #include "../zbxalgo/vectorimpl.h"
 
 /*
@@ -954,7 +950,709 @@
 	return SUCCEED;
 }
 
-<<<<<<< HEAD
+/* Patches and helper functions for ZBXNEXT-6368 */
+
+static int	is_valid_opcommand_type(const char *type_str, const char *scriptid)
+{
+#define ZBX_SCRIPT_TYPE_GLOBAL_SCRIPT	4	/* not used after upgrade */
+	unsigned int	type;
+
+	if (SUCCEED != is_uint31(type_str, &type))
+		return FAIL;
+
+	switch (type)
+	{
+		case ZBX_SCRIPT_TYPE_CUSTOM_SCRIPT:
+		case ZBX_SCRIPT_TYPE_IPMI:
+		case ZBX_SCRIPT_TYPE_SSH:
+		case ZBX_SCRIPT_TYPE_TELNET:
+			if (SUCCEED == DBis_null(scriptid))
+				return SUCCEED;
+			else
+				return FAIL;
+		case ZBX_SCRIPT_TYPE_GLOBAL_SCRIPT:
+			if (FAIL == DBis_null(scriptid))
+				return SUCCEED;
+			else
+				return FAIL;
+		default:
+			return FAIL;
+	}
+#undef ZBX_SCRIPT_TYPE_GLOBAL_SCRIPT
+}
+
+static int	validate_types_in_opcommand(void)
+{
+	DB_RESULT	result;
+	DB_ROW		row;
+	int		ret = SUCCEED;
+
+	if (0 == (program_type & ZBX_PROGRAM_TYPE_SERVER))
+		return ret;
+
+	if (NULL == (result = DBselect("select operationid,type,scriptid from opcommand")))
+	{
+		zabbix_log(LOG_LEVEL_CRIT, "%s(): cannot select from table 'opcommand'", __func__);
+		return FAIL;
+	}
+
+	while (NULL != (row = DBfetch(result)))
+	{
+		if (SUCCEED != is_valid_opcommand_type(row[1], row[2]))
+		{
+			zabbix_log(LOG_LEVEL_CRIT, "%s(): invalid record in table \"opcommand\": operationid: %s"
+					" type: %s scriptid: %s", __func__, row[0], row[1],
+					(SUCCEED == DBis_null(row[2])) ? "value is NULL" : row[2]);
+			ret = FAIL;
+			break;
+		}
+	}
+
+	DBfree_result(result);
+
+	return ret;
+}
+
+static int	DBpatch_5030057(void)
+{
+	return validate_types_in_opcommand();
+}
+
+static int	DBpatch_5030058(void)
+{
+	const ZBX_FIELD	field = {"scope", "1", NULL, NULL, 0, ZBX_TYPE_INT, ZBX_NOTNULL, 0};
+
+	return DBadd_field("scripts", &field);
+}
+
+static int	DBpatch_5030059(void)
+{
+	const ZBX_FIELD	field = {"port", "", NULL, NULL, 64, ZBX_TYPE_CHAR, ZBX_NOTNULL, 0};
+
+	return DBadd_field("scripts", &field);
+}
+
+static int	DBpatch_5030060(void)
+{
+	const ZBX_FIELD	field = {"authtype", "0", NULL, NULL, 0, ZBX_TYPE_INT, ZBX_NOTNULL, 0};
+
+	return DBadd_field("scripts", &field);
+}
+
+static int	DBpatch_5030061(void)
+{
+	const ZBX_FIELD	field = {"username", "", NULL, NULL, 64, ZBX_TYPE_CHAR, ZBX_NOTNULL, 0};
+
+	return DBadd_field("scripts", &field);
+}
+
+static int	DBpatch_5030062(void)
+{
+	const ZBX_FIELD	field = {"password", "", NULL, NULL, 64, ZBX_TYPE_CHAR, ZBX_NOTNULL, 0};
+
+	return DBadd_field("scripts", &field);
+}
+
+static int	DBpatch_5030063(void)
+{
+	const ZBX_FIELD	field = {"publickey", "", NULL, NULL, 64, ZBX_TYPE_CHAR, ZBX_NOTNULL, 0};
+
+	return DBadd_field("scripts", &field);
+}
+
+static int	DBpatch_5030064(void)
+{
+	const ZBX_FIELD	field = {"privatekey", "", NULL, NULL, 64, ZBX_TYPE_CHAR, ZBX_NOTNULL, 0};
+
+	return DBadd_field("scripts", &field);
+}
+
+static int	DBpatch_5030065(void)
+{
+	const ZBX_FIELD	field = {"menu_path", "", NULL, NULL, 255, ZBX_TYPE_CHAR, ZBX_NOTNULL, 0};
+
+	return DBadd_field("scripts", &field);
+}
+
+/******************************************************************************
+ *                                                                            *
+ * Function: DBpatch_5030066 (part of ZBXNEXT-6368)                           *
+ *                                                                            *
+ * Purpose: set value for 'scripts' table column 'scope' for existing global  *
+ *          scripts                                                           *
+ *                                                                            *
+ * Return value: SUCCEED or FAIL                                              *
+ *                                                                            *
+ * Comments: 'scope' is set only for scripts which are NOT used in any action *
+ *           operation. Otherwise the 'scope' default value is used, no need  *
+ *           to modify it.                                                    *
+ *                                                                            *
+ ******************************************************************************/
+static int	DBpatch_5030066(void)
+{
+	if (0 == (program_type & ZBX_PROGRAM_TYPE_SERVER))
+		return SUCCEED;
+
+	if (ZBX_DB_OK > DBexecute("update scripts set scope=%d"
+			" where scriptid not in ("
+			"select distinct scriptid"
+			" from opcommand"
+			" where scriptid is not null)", ZBX_SCRIPT_SCOPE_HOST))
+	{
+		return FAIL;
+	}
+
+	return SUCCEED;
+}
+
+static char	*zbx_rename_host_macros(const char *command)
+{
+	char	*p1, *p2, *p3, *p4, *p5, *p6, *p7;
+
+	p1 = string_replace(command, "{HOST.CONN}", "{HOST.TARGET.CONN}");
+	p2 = string_replace(p1, "{HOST.DNS}", "{HOST.TARGET.DNS}");
+	p3 = string_replace(p2, "{HOST.HOST}", "{HOST.TARGET.HOST}");
+	p4 = string_replace(p3, "{HOST.IP}", "{HOST.TARGET.IP}");
+	p5 = string_replace(p4, "{HOST.NAME}", "{HOST.TARGET.NAME}");
+	p6 = string_replace(p5, "{HOSTNAME}", "{HOST.TARGET.NAME}");
+	p7 = string_replace(p6, "{IPADDRESS}", "{HOST.TARGET.IP}");
+
+	zbx_free(p1);
+	zbx_free(p2);
+	zbx_free(p3);
+	zbx_free(p4);
+	zbx_free(p5);
+	zbx_free(p6);
+
+	return p7;
+}
+
+/******************************************************************************
+ *                                                                            *
+ * Function: DBpatch_5030067 (part of ZBXNEXT-6368)                           *
+ *                                                                            *
+ * Purpose: rename some {HOST.*} macros to {HOST.TARGET.*} in existing global *
+ *          scripts which are used in actions                                 *
+ *                                                                            *
+ * Return value: SUCCEED or FAIL                                              *
+ *                                                                            *
+ ******************************************************************************/
+static int	DBpatch_5030067(void)
+{
+	DB_RESULT	result;
+	DB_ROW		row;
+	int		ret = SUCCEED;
+
+	if (0 == (program_type & ZBX_PROGRAM_TYPE_SERVER))
+		return ret;
+
+	if (NULL == (result = DBselect("select scriptid,command"
+			" from scripts"
+			" where scriptid in (select distinct scriptid from opcommand where scriptid is not null)")))
+	{
+		zabbix_log(LOG_LEVEL_CRIT, "%s(): cannot select from table 'scripts'", __func__);
+		return FAIL;
+	}
+
+	while (NULL != (row = DBfetch(result)))
+	{
+		char	*command, *command_esc;
+		int	rc;
+
+		command_esc = DBdyn_escape_field("scripts", "command", (command = zbx_rename_host_macros(row[1])));
+
+		zbx_free(command);
+
+		rc = DBexecute("update scripts set command='%s' where scriptid=%s", command_esc, row[0]);
+
+		zbx_free(command_esc);
+
+		if (ZBX_DB_OK > rc)
+		{
+			ret = FAIL;
+			break;
+		}
+	}
+	DBfree_result(result);
+
+	return ret;
+}
+
+/******************************************************************************
+ *                                                                            *
+ * Function: zbx_split_name  (part of ZBXNEXT-6368)                           *
+ *                                                                            *
+ * Purpose: helper function to split script name into menu_path and name      *
+ *                                                                            *
+ * Parameters:                                                                *
+ *                name - [IN] old name                                        *
+ *           menu_path - [OUT] menu path part, must be deallocated by caller  *
+ *   name_without_path - [OUT] name, DO NOT deallocate in caller              *
+ *                                                                            *
+ ******************************************************************************/
+static void	zbx_split_name(const char *name, char **menu_path, const char **name_without_path)
+{
+	char	*p;
+
+	if (NULL == (p = strrchr(name, '/')))
+		return;
+
+	/* do not split if '/' is found at the beginning or at the end */
+	if (name == p || '\0' == *(p + 1))
+		return;
+
+	*menu_path = zbx_strdup(*menu_path, name);
+
+	p = *menu_path + (p - name);
+	*p = '\0';
+	*name_without_path = p + 1;
+}
+
+/******************************************************************************
+ *                                                                            *
+ * Function: zbx_make_script_name_unique  (part of ZBXNEXT-6368)              *
+ *                                                                            *
+ * Purpose: helper function to assist in making unique script names           *
+ *                                                                            *
+ * Parameters:                                                                *
+ *            name - [IN] proposed name, to be tried first                    *
+ *          suffix - [IN/OUT] numeric suffix to start from                    *
+ *     unique_name - [OUT] unique name, must be deallocated by caller         *
+ *                                                                            *
+ * Return value: SUCCEED - unique name found, FAIL - DB error                 *
+ *                                                                            *
+ * Comments: pass initial suffix=0 to get "script ABC", "script ABC 2",       *
+ *           "script ABC 3", ... .                                            *
+ *           Pass initial suffix=1 to get "script ABC 1", "script ABC 2",     *
+ *           "script ABC 3", ... .                                            *
+ *                                                                            *
+ ******************************************************************************/
+static int	zbx_make_script_name_unique(const char *name, int *suffix, char **unique_name)
+{
+	DB_RESULT	result;
+	DB_ROW		row;
+	char		*sql, *try_name = NULL, *try_name_esc = NULL;
+
+	while (1)
+	{
+		if (0 == *suffix)
+		{
+			try_name = zbx_strdup(NULL, name);
+			(*suffix)++;
+		}
+		else
+			try_name = zbx_dsprintf(try_name, "%s %d", name, *suffix);
+
+		(*suffix)++;
+
+		try_name_esc = DBdyn_escape_string(try_name);
+
+		sql = zbx_dsprintf(NULL, "select scriptid from scripts where name='%s'", try_name_esc);
+
+		zbx_free(try_name_esc);
+
+		if (NULL == (result = DBselectN(sql, 1)))
+		{
+			zbx_free(try_name);
+			zbx_free(sql);
+			zabbix_log(LOG_LEVEL_CRIT, "%s(): cannot select from table 'scripts'", __func__);
+			return FAIL;
+		}
+
+		zbx_free(sql);
+
+		if (NULL == (row = DBfetch(result)))
+		{
+			*unique_name = try_name;
+			DBfree_result(result);
+			return SUCCEED;
+		}
+
+		DBfree_result(result);
+	}
+}
+
+/******************************************************************************
+ *                                                                            *
+ * Function: DBpatch_5030068 (part of ZBXNEXT-6368)                           *
+ *                                                                            *
+ * Purpose: split script name between 'menu_path' and 'name' columns for      *
+ *          existing global scripts                                           *
+ *                                                                            *
+ * Return value: SUCCEED or FAIL                                              *
+ *                                                                            *
+ ******************************************************************************/
+static int	DBpatch_5030068(void)
+{
+	DB_RESULT	result;
+	DB_ROW		row;
+	int		ret = SUCCEED;
+
+	if (0 == (program_type & ZBX_PROGRAM_TYPE_SERVER))
+		return ret;
+
+	if (NULL == (result = DBselect("select scriptid,name"
+			" from scripts")))
+	{
+		zabbix_log(LOG_LEVEL_CRIT, "%s(): cannot select from table 'scripts'", __func__);
+		return FAIL;
+	}
+
+	while (NULL != (row = DBfetch(result)))
+	{
+		const char	*scriptid = row[0];
+		const char	*name = row[1];
+		const char	*name_without_path;
+		char		*menu_path = NULL, *menu_path_esc = NULL;
+		char		*name_without_path_unique = NULL, *name_esc = NULL;
+		int		rc, suffix = 0;
+
+		zbx_split_name(name, &menu_path, &name_without_path);
+
+		if (NULL == menu_path)
+			continue;
+
+		if (SUCCEED != zbx_make_script_name_unique(name_without_path, &suffix, &name_without_path_unique))
+		{
+			zbx_free(menu_path);
+			ret = FAIL;
+			break;
+		}
+
+		menu_path_esc = DBdyn_escape_string(menu_path);
+		name_esc = DBdyn_escape_string(name_without_path_unique);
+
+		rc = DBexecute("update scripts set menu_path='%s',name='%s' where scriptid=%s",
+				menu_path_esc, name_esc, scriptid);
+
+		zbx_free(name_esc);
+		zbx_free(menu_path_esc);
+		zbx_free(name_without_path_unique);
+		zbx_free(menu_path);
+
+		if (ZBX_DB_OK > rc)
+		{
+			ret = FAIL;
+			break;
+		}
+	}
+
+	DBfree_result(result);
+
+	return ret;
+}
+
+typedef struct
+{
+	char	*command;
+	char	*username;
+	char	*password;
+	char	*publickey;
+	char	*privatekey;
+	char	*type;
+	char	*execute_on;
+	char	*port;
+	char	*authtype;
+}
+zbx_opcommand_parts_t;
+
+typedef struct
+{
+	size_t		size;
+	char		*record;
+	zbx_uint64_t	scriptid;
+}
+zbx_opcommand_rec_t;
+
+ZBX_VECTOR_DECL(opcommands, zbx_opcommand_rec_t)
+ZBX_VECTOR_IMPL(opcommands, zbx_opcommand_rec_t)
+
+/******************************************************************************
+ *                                                                            *
+ * Function: zbx_pack_record (part of ZBXNEXT-6368)                           *
+ *                                                                            *
+ * Purpose: helper function, packs parts of remote command into one memory    *
+ *          chunk for efficient storing and comparing                         *
+ *                                                                            *
+ * Parameters:                                                                *
+ *           parts - [IN] structure with all remote command components        *
+ *   packed_record - [OUT] memory chunk with packed data. Must be deallocated *
+ *                   by caller.                                               *
+ *                                                                            *
+ * Return value: size of memory chunk with the packed remote command          *
+ *                                                                            *
+ ******************************************************************************/
+static size_t	zbx_pack_record(const zbx_opcommand_parts_t *parts, char **packed_record)
+{
+	size_t	size;
+	char	*p, *p_end;
+
+	size = strlen(parts->command) + strlen(parts->username) + strlen(parts->password) + strlen(parts->publickey) +
+			strlen(parts->privatekey) + strlen(parts->type) + strlen(parts->execute_on) +
+			strlen(parts->port) + strlen(parts->authtype) + 9; /* 9 terminating '\0' bytes for 9 parts */
+
+	*packed_record = (char *)zbx_malloc(*packed_record, size);
+	p = *packed_record;
+	p_end = *packed_record + size;
+
+	p += zbx_strlcpy(p, parts->command, size) + 1;
+	p += zbx_strlcpy(p, parts->username, (size_t)(p_end - p)) + 1;
+	p += zbx_strlcpy(p, parts->password, (size_t)(p_end - p)) + 1;
+	p += zbx_strlcpy(p, parts->publickey, (size_t)(p_end - p)) + 1;
+	p += zbx_strlcpy(p, parts->privatekey, (size_t)(p_end - p)) + 1;
+	p += zbx_strlcpy(p, parts->type, (size_t)(p_end - p)) + 1;
+	p += zbx_strlcpy(p, parts->execute_on, (size_t)(p_end - p)) + 1;
+	p += zbx_strlcpy(p, parts->port, (size_t)(p_end - p)) + 1;
+	p += zbx_strlcpy(p, parts->authtype, (size_t)(p_end - p)) + 1;
+
+	return size;
+}
+
+/******************************************************************************
+ *                                                                            *
+ * Function: zbx_check_duplicate (part of ZBXNEXT-6368)                       *
+ *                                                                            *
+ * Purpose: checking if this remote command is a new one or a duplicate one   *
+ *          and storing the assigned new global script id                     *
+ *                                                                            *
+ * Parameters:                                                                *
+ *      opcommands - [IN] vector used for checking duplicates                 *
+ *           parts - [IN] structure with all remote command components        *
+ *           index - [OUT] index of vector element used to store information  *
+ *                   about the remote command (either a new one or            *
+ *                   an existing one)                                         *
+ *                                                                            *
+ * Return value: IS_NEW for new elements, IS_DUPLICATE for elements already   *
+ *               seen                                                         *
+ *                                                                            *
+ ******************************************************************************/
+#define IS_NEW		0
+#define IS_DUPLICATE	1
+
+static int	zbx_check_duplicate(zbx_vector_opcommands_t *opcommands,
+		const zbx_opcommand_parts_t *parts, int *index)
+{
+	char			*packed_record = NULL;
+	size_t			size;
+	zbx_opcommand_rec_t	elem;
+	int			i;
+
+	size = zbx_pack_record(parts, &packed_record);
+
+	for (i = 0; i < opcommands->values_num; i++)
+	{
+		if (size == opcommands->values[i].size &&
+				0 == memcmp(opcommands->values[i].record, packed_record, size))
+		{
+			zbx_free(packed_record);
+			*index = i;
+			return IS_DUPLICATE;
+		}
+	}
+
+	elem.size = size;
+	elem.record = packed_record;
+	elem.scriptid = 0;
+	zbx_vector_opcommands_append(opcommands, elem);
+	*index = opcommands->values_num - 1;
+
+	return IS_NEW;
+}
+
+/******************************************************************************
+ *                                                                            *
+ * Function: DBpatch_5030069   (part of ZBXNEXT-6368)                         *
+ *                                                                            *
+ * Purpose: migrate remote commands from table 'opcommand' to table 'scripts' *
+ *          and convert them into global scripts                              *
+ *                                                                            *
+ ******************************************************************************/
+static int	DBpatch_5030069(void)
+{
+	DB_RESULT		result;
+	DB_ROW			row;
+	int			ret = SUCCEED, i, suffix = 1;
+	zbx_vector_opcommands_t	opcommands;
+
+	if (0 == (program_type & ZBX_PROGRAM_TYPE_SERVER))
+		return ret;
+
+	zbx_vector_opcommands_create(&opcommands);
+
+	if (NULL == (result = DBselect("select command,username,password,publickey,privatekey,type,execute_on,port,"
+			"authtype,operationid"
+			" from opcommand"
+			" where scriptid is null"
+			" order by command,username,password,publickey,privatekey,type,execute_on,port,authtype")))
+	{
+		zabbix_log(LOG_LEVEL_CRIT, "%s(): cannot select from table 'opcommand'", __func__);
+		zbx_vector_opcommands_destroy(&opcommands);
+
+		return FAIL;
+	}
+
+	while (NULL != (row = DBfetch(result)))
+	{
+		char			*operationid;
+		int			index;
+		zbx_opcommand_parts_t	parts;
+
+		parts.command = row[0];
+		parts.username = row[1];
+		parts.password = row[2];
+		parts.publickey = row[3];
+		parts.privatekey = row[4];
+		parts.type = row[5];
+		parts.execute_on = row[6];
+		parts.port = row[7];
+		parts.authtype = row[8];
+		operationid = row[9];
+
+		if (IS_NEW == zbx_check_duplicate(&opcommands, &parts, &index))
+		{
+			char		*script_name = NULL, *script_name_esc;
+			char		*command_esc, *port_esc, *username_esc;
+			char		*password_esc, *publickey_esc, *privatekey_esc;
+			zbx_uint64_t	scriptid, type, execute_on, authtype, operationid_num;
+			int		rc;
+
+			if (SUCCEED != zbx_make_script_name_unique("Script", &suffix, &script_name))
+			{
+				ret = FAIL;
+				break;
+			}
+
+			scriptid = DBget_maxid("scripts");
+
+			ZBX_DBROW2UINT64(type, parts.type);
+			ZBX_DBROW2UINT64(execute_on, parts.execute_on);
+			ZBX_DBROW2UINT64(authtype, parts.authtype);
+			ZBX_DBROW2UINT64(operationid_num, operationid);
+
+			script_name_esc = DBdyn_escape_string(script_name);
+			command_esc = DBdyn_escape_string(parts.command);
+			port_esc = DBdyn_escape_string(parts.port);
+			username_esc = DBdyn_escape_string(parts.username);
+			password_esc = DBdyn_escape_string(parts.password);
+			publickey_esc = DBdyn_escape_string(parts.publickey);
+			privatekey_esc = DBdyn_escape_string(parts.privatekey);
+
+			zbx_free(script_name);
+
+			rc = DBexecute("insert into scripts (scriptid,name,command,description,type,execute_on,scope,"
+					"port,authtype,username,password,publickey,privatekey) values ("
+					ZBX_FS_UI64 ",'%s','%s',''," ZBX_FS_UI64 "," ZBX_FS_UI64 ",%d,'%s',"
+					ZBX_FS_UI64 ",'%s','%s','%s','%s')",
+					scriptid, script_name_esc, command_esc, type, execute_on,
+					ZBX_SCRIPT_SCOPE_ACTION, port_esc, authtype,
+					username_esc, password_esc, publickey_esc, privatekey_esc);
+
+			zbx_free(privatekey_esc);
+			zbx_free(publickey_esc);
+			zbx_free(password_esc);
+			zbx_free(username_esc);
+			zbx_free(port_esc);
+			zbx_free(command_esc);
+			zbx_free(script_name_esc);
+
+			if (ZBX_DB_OK > rc || ZBX_DB_OK > DBexecute("update opcommand set scriptid=" ZBX_FS_UI64
+						" where operationid=" ZBX_FS_UI64, scriptid, operationid_num))
+			{
+				ret = FAIL;
+				break;
+			}
+
+			opcommands.values[index].scriptid = scriptid;
+		}
+		else	/* IS_DUPLICATE */
+		{
+			zbx_uint64_t	scriptid;
+
+			/* link to a previously migrated script */
+			scriptid = opcommands.values[index].scriptid;
+
+			if (ZBX_DB_OK > DBexecute("update opcommand set scriptid=" ZBX_FS_UI64
+					" where operationid=%s", scriptid, operationid))
+			{
+				ret = FAIL;
+				break;
+			}
+		}
+	}
+
+	DBfree_result(result);
+
+	for (i = 0; i < opcommands.values_num; i++)
+		zbx_free(opcommands.values[i].record);
+
+	zbx_vector_opcommands_destroy(&opcommands);
+
+	return ret;
+}
+#undef IS_NEW
+#undef IS_DUPLICATE
+
+static int	DBpatch_5030070(void)
+{
+	const ZBX_FIELD field = {"scriptid", NULL, "scripts","scriptid", 0, ZBX_TYPE_ID, ZBX_NOTNULL, 0};
+
+	return DBset_not_null("opcommand", &field);
+}
+
+static int	DBpatch_5030071(void)
+{
+	return DBdrop_field("opcommand", "execute_on");
+}
+
+static int	DBpatch_5030072(void)
+{
+	return DBdrop_field("opcommand", "port");
+}
+
+static int	DBpatch_5030073(void)
+{
+	return DBdrop_field("opcommand", "authtype");
+}
+
+static int	DBpatch_5030074(void)
+{
+	return DBdrop_field("opcommand", "username");
+}
+
+static int	DBpatch_5030075(void)
+{
+	return DBdrop_field("opcommand", "password");
+}
+
+static int	DBpatch_5030076(void)
+{
+	return DBdrop_field("opcommand", "publickey");
+}
+
+static int	DBpatch_5030077(void)
+{
+	return DBdrop_field("opcommand", "privatekey");
+}
+
+static int	DBpatch_5030078(void)
+{
+	return DBdrop_field("opcommand", "command");
+}
+
+static int	DBpatch_5030079(void)
+{
+	return DBdrop_field("opcommand", "type");
+}
+
+static int	DBpatch_5030080(void)
+{
+	const ZBX_FIELD	old_field = {"command", "", NULL, NULL, 0, ZBX_TYPE_SHORTTEXT, ZBX_NOTNULL, 0};
+	const ZBX_FIELD	field = {"command", "", NULL, NULL, 0, ZBX_TYPE_TEXT, ZBX_NOTNULL, 0};
+
+	return DBmodify_field_type("task_remote_command", &field, &old_field);
+}
+/*  end of ZBXNEXT-6368 patches */
+
 /* trigger function conversion to new syntax */
 
 #define ZBX_DBPATCH_FUNCTION_UPDATE_NAME		0x01
@@ -1803,7 +2501,7 @@
 	return SUCCEED;
 }
 
-static int	DBpatch_5030057(void)
+static int	DBpatch_5030081(void)
 {
 	int			i, ret = SUCCEED;
 	DB_ROW			row;
@@ -1924,743 +2622,40 @@
 
 		if (SUCCEED != ret)
 			break;
-=======
-/* Patches and helper functions for ZBXNEXT-6368 */
-
-static int	is_valid_opcommand_type(const char *type_str, const char *scriptid)
-{
-#define ZBX_SCRIPT_TYPE_GLOBAL_SCRIPT	4	/* not used after upgrade */
-	unsigned int	type;
-
-	if (SUCCEED != is_uint31(type_str, &type))
-		return FAIL;
-
-	switch (type)
-	{
-		case ZBX_SCRIPT_TYPE_CUSTOM_SCRIPT:
-		case ZBX_SCRIPT_TYPE_IPMI:
-		case ZBX_SCRIPT_TYPE_SSH:
-		case ZBX_SCRIPT_TYPE_TELNET:
-			if (SUCCEED == DBis_null(scriptid))
-				return SUCCEED;
-			else
-				return FAIL;
-		case ZBX_SCRIPT_TYPE_GLOBAL_SCRIPT:
-			if (FAIL == DBis_null(scriptid))
-				return SUCCEED;
-			else
-				return FAIL;
-		default:
-			return FAIL;
-	}
-#undef ZBX_SCRIPT_TYPE_GLOBAL_SCRIPT
-}
-
-static int	validate_types_in_opcommand(void)
-{
-	DB_RESULT	result;
-	DB_ROW		row;
-	int		ret = SUCCEED;
-
-	if (0 == (program_type & ZBX_PROGRAM_TYPE_SERVER))
-		return ret;
-
-	if (NULL == (result = DBselect("select operationid,type,scriptid from opcommand")))
-	{
-		zabbix_log(LOG_LEVEL_CRIT, "%s(): cannot select from table 'opcommand'", __func__);
-		return FAIL;
-	}
-
-	while (NULL != (row = DBfetch(result)))
-	{
-		if (SUCCEED != is_valid_opcommand_type(row[1], row[2]))
-		{
-			zabbix_log(LOG_LEVEL_CRIT, "%s(): invalid record in table \"opcommand\": operationid: %s"
-					" type: %s scriptid: %s", __func__, row[0], row[1],
-					(SUCCEED == DBis_null(row[2])) ? "value is NULL" : row[2]);
+	}
+
+	DBfree_result(result);
+
+	DBend_multiple_update(&sql, &sql_alloc, &sql_offset);
+
+	if (SUCCEED == ret && 16 < sql_offset)
+	{
+		if (ZBX_DB_OK > DBexecute("%s", sql))
 			ret = FAIL;
-			break;
-		}
-	}
-
-	DBfree_result(result);
+	}
+
+	if (SUCCEED == ret)
+		zbx_db_insert_execute(&db_insert_functions);
+
+	zbx_db_insert_clean(&db_insert_functions);
+	zbx_free(sql);
+
+	zbx_vector_ptr_destroy(&functions);
 
 	return ret;
 }
 
-static int	DBpatch_5030057(void)
-{
-	return validate_types_in_opcommand();
-}
-
-static int	DBpatch_5030058(void)
-{
-	const ZBX_FIELD	field = {"scope", "1", NULL, NULL, 0, ZBX_TYPE_INT, ZBX_NOTNULL, 0};
-
-	return DBadd_field("scripts", &field);
-}
-
-static int	DBpatch_5030059(void)
-{
-	const ZBX_FIELD	field = {"port", "", NULL, NULL, 64, ZBX_TYPE_CHAR, ZBX_NOTNULL, 0};
-
-	return DBadd_field("scripts", &field);
-}
-
-static int	DBpatch_5030060(void)
-{
-	const ZBX_FIELD	field = {"authtype", "0", NULL, NULL, 0, ZBX_TYPE_INT, ZBX_NOTNULL, 0};
-
-	return DBadd_field("scripts", &field);
-}
-
-static int	DBpatch_5030061(void)
-{
-	const ZBX_FIELD	field = {"username", "", NULL, NULL, 64, ZBX_TYPE_CHAR, ZBX_NOTNULL, 0};
-
-	return DBadd_field("scripts", &field);
-}
-
-static int	DBpatch_5030062(void)
-{
-	const ZBX_FIELD	field = {"password", "", NULL, NULL, 64, ZBX_TYPE_CHAR, ZBX_NOTNULL, 0};
-
-	return DBadd_field("scripts", &field);
-}
-
-static int	DBpatch_5030063(void)
-{
-	const ZBX_FIELD	field = {"publickey", "", NULL, NULL, 64, ZBX_TYPE_CHAR, ZBX_NOTNULL, 0};
-
-	return DBadd_field("scripts", &field);
-}
-
-static int	DBpatch_5030064(void)
-{
-	const ZBX_FIELD	field = {"privatekey", "", NULL, NULL, 64, ZBX_TYPE_CHAR, ZBX_NOTNULL, 0};
-
-	return DBadd_field("scripts", &field);
-}
-
-static int	DBpatch_5030065(void)
-{
-	const ZBX_FIELD	field = {"menu_path", "", NULL, NULL, 255, ZBX_TYPE_CHAR, ZBX_NOTNULL, 0};
-
-	return DBadd_field("scripts", &field);
-}
-
-/******************************************************************************
- *                                                                            *
- * Function: DBpatch_5030066 (part of ZBXNEXT-6368)                           *
- *                                                                            *
- * Purpose: set value for 'scripts' table column 'scope' for existing global  *
- *          scripts                                                           *
- *                                                                            *
- * Return value: SUCCEED or FAIL                                              *
- *                                                                            *
- * Comments: 'scope' is set only for scripts which are NOT used in any action *
- *           operation. Otherwise the 'scope' default value is used, no need  *
- *           to modify it.                                                    *
- *                                                                            *
- ******************************************************************************/
-static int	DBpatch_5030066(void)
+static int	DBpatch_5030082(void)
 {
 	if (0 == (program_type & ZBX_PROGRAM_TYPE_SERVER))
 		return SUCCEED;
 
-	if (ZBX_DB_OK > DBexecute("update scripts set scope=%d"
-			" where scriptid not in ("
-			"select distinct scriptid"
-			" from opcommand"
-			" where scriptid is not null)", ZBX_SCRIPT_SCOPE_HOST))
-	{
-		return FAIL;
-	}
-
-	return SUCCEED;
-}
-
-static char	*zbx_rename_host_macros(const char *command)
-{
-	char	*p1, *p2, *p3, *p4, *p5, *p6, *p7;
-
-	p1 = string_replace(command, "{HOST.CONN}", "{HOST.TARGET.CONN}");
-	p2 = string_replace(p1, "{HOST.DNS}", "{HOST.TARGET.DNS}");
-	p3 = string_replace(p2, "{HOST.HOST}", "{HOST.TARGET.HOST}");
-	p4 = string_replace(p3, "{HOST.IP}", "{HOST.TARGET.IP}");
-	p5 = string_replace(p4, "{HOST.NAME}", "{HOST.TARGET.NAME}");
-	p6 = string_replace(p5, "{HOSTNAME}", "{HOST.TARGET.NAME}");
-	p7 = string_replace(p6, "{IPADDRESS}", "{HOST.TARGET.IP}");
-
-	zbx_free(p1);
-	zbx_free(p2);
-	zbx_free(p3);
-	zbx_free(p4);
-	zbx_free(p5);
-	zbx_free(p6);
-
-	return p7;
-}
-
-/******************************************************************************
- *                                                                            *
- * Function: DBpatch_5030067 (part of ZBXNEXT-6368)                           *
- *                                                                            *
- * Purpose: rename some {HOST.*} macros to {HOST.TARGET.*} in existing global *
- *          scripts which are used in actions                                 *
- *                                                                            *
- * Return value: SUCCEED or FAIL                                              *
- *                                                                            *
- ******************************************************************************/
-static int	DBpatch_5030067(void)
-{
-	DB_RESULT	result;
-	DB_ROW		row;
-	int		ret = SUCCEED;
-
-	if (0 == (program_type & ZBX_PROGRAM_TYPE_SERVER))
-		return ret;
-
-	if (NULL == (result = DBselect("select scriptid,command"
-			" from scripts"
-			" where scriptid in (select distinct scriptid from opcommand where scriptid is not null)")))
-	{
-		zabbix_log(LOG_LEVEL_CRIT, "%s(): cannot select from table 'scripts'", __func__);
-		return FAIL;
-	}
-
-	while (NULL != (row = DBfetch(result)))
-	{
-		char	*command, *command_esc;
-		int	rc;
-
-		command_esc = DBdyn_escape_field("scripts", "command", (command = zbx_rename_host_macros(row[1])));
-
-		zbx_free(command);
-
-		rc = DBexecute("update scripts set command='%s' where scriptid=%s", command_esc, row[0]);
-
-		zbx_free(command_esc);
-
-		if (ZBX_DB_OK > rc)
-		{
-			ret = FAIL;
-			break;
-		}
-	}
-	DBfree_result(result);
-
-	return ret;
-}
-
-/******************************************************************************
- *                                                                            *
- * Function: zbx_split_name  (part of ZBXNEXT-6368)                           *
- *                                                                            *
- * Purpose: helper function to split script name into menu_path and name      *
- *                                                                            *
- * Parameters:                                                                *
- *                name - [IN] old name                                        *
- *           menu_path - [OUT] menu path part, must be deallocated by caller  *
- *   name_without_path - [OUT] name, DO NOT deallocate in caller              *
- *                                                                            *
- ******************************************************************************/
-static void	zbx_split_name(const char *name, char **menu_path, const char **name_without_path)
-{
-	char	*p;
-
-	if (NULL == (p = strrchr(name, '/')))
-		return;
-
-	/* do not split if '/' is found at the beginning or at the end */
-	if (name == p || '\0' == *(p + 1))
-		return;
-
-	*menu_path = zbx_strdup(*menu_path, name);
-
-	p = *menu_path + (p - name);
-	*p = '\0';
-	*name_without_path = p + 1;
-}
-
-/******************************************************************************
- *                                                                            *
- * Function: zbx_make_script_name_unique  (part of ZBXNEXT-6368)              *
- *                                                                            *
- * Purpose: helper function to assist in making unique script names           *
- *                                                                            *
- * Parameters:                                                                *
- *            name - [IN] proposed name, to be tried first                    *
- *          suffix - [IN/OUT] numeric suffix to start from                    *
- *     unique_name - [OUT] unique name, must be deallocated by caller         *
- *                                                                            *
- * Return value: SUCCEED - unique name found, FAIL - DB error                 *
- *                                                                            *
- * Comments: pass initial suffix=0 to get "script ABC", "script ABC 2",       *
- *           "script ABC 3", ... .                                            *
- *           Pass initial suffix=1 to get "script ABC 1", "script ABC 2",     *
- *           "script ABC 3", ... .                                            *
- *                                                                            *
- ******************************************************************************/
-static int	zbx_make_script_name_unique(const char *name, int *suffix, char **unique_name)
-{
-	DB_RESULT	result;
-	DB_ROW		row;
-	char		*sql, *try_name = NULL, *try_name_esc = NULL;
-
-	while (1)
-	{
-		if (0 == *suffix)
-		{
-			try_name = zbx_strdup(NULL, name);
-			(*suffix)++;
-		}
-		else
-			try_name = zbx_dsprintf(try_name, "%s %d", name, *suffix);
-
-		(*suffix)++;
-
-		try_name_esc = DBdyn_escape_string(try_name);
-
-		sql = zbx_dsprintf(NULL, "select scriptid from scripts where name='%s'", try_name_esc);
-
-		zbx_free(try_name_esc);
-
-		if (NULL == (result = DBselectN(sql, 1)))
-		{
-			zbx_free(try_name);
-			zbx_free(sql);
-			zabbix_log(LOG_LEVEL_CRIT, "%s(): cannot select from table 'scripts'", __func__);
-			return FAIL;
-		}
-
-		zbx_free(sql);
-
-		if (NULL == (row = DBfetch(result)))
-		{
-			*unique_name = try_name;
-			DBfree_result(result);
-			return SUCCEED;
-		}
-
-		DBfree_result(result);
-	}
-}
-
-/******************************************************************************
- *                                                                            *
- * Function: DBpatch_5030068 (part of ZBXNEXT-6368)                           *
- *                                                                            *
- * Purpose: split script name between 'menu_path' and 'name' columns for      *
- *          existing global scripts                                           *
- *                                                                            *
- * Return value: SUCCEED or FAIL                                              *
- *                                                                            *
- ******************************************************************************/
-static int	DBpatch_5030068(void)
-{
-	DB_RESULT	result;
-	DB_ROW		row;
-	int		ret = SUCCEED;
-
-	if (0 == (program_type & ZBX_PROGRAM_TYPE_SERVER))
-		return ret;
-
-	if (NULL == (result = DBselect("select scriptid,name"
-			" from scripts")))
-	{
-		zabbix_log(LOG_LEVEL_CRIT, "%s(): cannot select from table 'scripts'", __func__);
-		return FAIL;
-	}
-
-	while (NULL != (row = DBfetch(result)))
-	{
-		const char	*scriptid = row[0];
-		const char	*name = row[1];
-		const char	*name_without_path;
-		char		*menu_path = NULL, *menu_path_esc = NULL;
-		char		*name_without_path_unique = NULL, *name_esc = NULL;
-		int		rc, suffix = 0;
-
-		zbx_split_name(name, &menu_path, &name_without_path);
-
-		if (NULL == menu_path)
-			continue;
-
-		if (SUCCEED != zbx_make_script_name_unique(name_without_path, &suffix, &name_without_path_unique))
-		{
-			zbx_free(menu_path);
-			ret = FAIL;
-			break;
-		}
-
-		menu_path_esc = DBdyn_escape_string(menu_path);
-		name_esc = DBdyn_escape_string(name_without_path_unique);
-
-		rc = DBexecute("update scripts set menu_path='%s',name='%s' where scriptid=%s",
-				menu_path_esc, name_esc, scriptid);
-
-		zbx_free(name_esc);
-		zbx_free(menu_path_esc);
-		zbx_free(name_without_path_unique);
-		zbx_free(menu_path);
-
-		if (ZBX_DB_OK > rc)
-		{
-			ret = FAIL;
-			break;
-		}
-	}
-
-	DBfree_result(result);
-
-	return ret;
-}
-
-typedef struct
-{
-	char	*command;
-	char	*username;
-	char	*password;
-	char	*publickey;
-	char	*privatekey;
-	char	*type;
-	char	*execute_on;
-	char	*port;
-	char	*authtype;
-}
-zbx_opcommand_parts_t;
-
-typedef struct
-{
-	size_t		size;
-	char		*record;
-	zbx_uint64_t	scriptid;
-}
-zbx_opcommand_rec_t;
-
-ZBX_VECTOR_DECL(opcommands, zbx_opcommand_rec_t)
-ZBX_VECTOR_IMPL(opcommands, zbx_opcommand_rec_t)
-
-/******************************************************************************
- *                                                                            *
- * Function: zbx_pack_record (part of ZBXNEXT-6368)                           *
- *                                                                            *
- * Purpose: helper function, packs parts of remote command into one memory    *
- *          chunk for efficient storing and comparing                         *
- *                                                                            *
- * Parameters:                                                                *
- *           parts - [IN] structure with all remote command components        *
- *   packed_record - [OUT] memory chunk with packed data. Must be deallocated *
- *                   by caller.                                               *
- *                                                                            *
- * Return value: size of memory chunk with the packed remote command          *
- *                                                                            *
- ******************************************************************************/
-static size_t	zbx_pack_record(const zbx_opcommand_parts_t *parts, char **packed_record)
-{
-	size_t	size;
-	char	*p, *p_end;
-
-	size = strlen(parts->command) + strlen(parts->username) + strlen(parts->password) + strlen(parts->publickey) +
-			strlen(parts->privatekey) + strlen(parts->type) + strlen(parts->execute_on) +
-			strlen(parts->port) + strlen(parts->authtype) + 9; /* 9 terminating '\0' bytes for 9 parts */
-
-	*packed_record = (char *)zbx_malloc(*packed_record, size);
-	p = *packed_record;
-	p_end = *packed_record + size;
-
-	p += zbx_strlcpy(p, parts->command, size) + 1;
-	p += zbx_strlcpy(p, parts->username, (size_t)(p_end - p)) + 1;
-	p += zbx_strlcpy(p, parts->password, (size_t)(p_end - p)) + 1;
-	p += zbx_strlcpy(p, parts->publickey, (size_t)(p_end - p)) + 1;
-	p += zbx_strlcpy(p, parts->privatekey, (size_t)(p_end - p)) + 1;
-	p += zbx_strlcpy(p, parts->type, (size_t)(p_end - p)) + 1;
-	p += zbx_strlcpy(p, parts->execute_on, (size_t)(p_end - p)) + 1;
-	p += zbx_strlcpy(p, parts->port, (size_t)(p_end - p)) + 1;
-	p += zbx_strlcpy(p, parts->authtype, (size_t)(p_end - p)) + 1;
-
-	return size;
-}
-
-/******************************************************************************
- *                                                                            *
- * Function: zbx_check_duplicate (part of ZBXNEXT-6368)                       *
- *                                                                            *
- * Purpose: checking if this remote command is a new one or a duplicate one   *
- *          and storing the assigned new global script id                     *
- *                                                                            *
- * Parameters:                                                                *
- *      opcommands - [IN] vector used for checking duplicates                 *
- *           parts - [IN] structure with all remote command components        *
- *           index - [OUT] index of vector element used to store information  *
- *                   about the remote command (either a new one or            *
- *                   an existing one)                                         *
- *                                                                            *
- * Return value: IS_NEW for new elements, IS_DUPLICATE for elements already   *
- *               seen                                                         *
- *                                                                            *
- ******************************************************************************/
-#define IS_NEW		0
-#define IS_DUPLICATE	1
-
-static int	zbx_check_duplicate(zbx_vector_opcommands_t *opcommands,
-		const zbx_opcommand_parts_t *parts, int *index)
-{
-	char			*packed_record = NULL;
-	size_t			size;
-	zbx_opcommand_rec_t	elem;
-	int			i;
-
-	size = zbx_pack_record(parts, &packed_record);
-
-	for (i = 0; i < opcommands->values_num; i++)
-	{
-		if (size == opcommands->values[i].size &&
-				0 == memcmp(opcommands->values[i].record, packed_record, size))
-		{
-			zbx_free(packed_record);
-			*index = i;
-			return IS_DUPLICATE;
-		}
-	}
-
-	elem.size = size;
-	elem.record = packed_record;
-	elem.scriptid = 0;
-	zbx_vector_opcommands_append(opcommands, elem);
-	*index = opcommands->values_num - 1;
-
-	return IS_NEW;
-}
-
-/******************************************************************************
- *                                                                            *
- * Function: DBpatch_5030069   (part of ZBXNEXT-6368)                         *
- *                                                                            *
- * Purpose: migrate remote commands from table 'opcommand' to table 'scripts' *
- *          and convert them into global scripts                              *
- *                                                                            *
- ******************************************************************************/
-static int	DBpatch_5030069(void)
-{
-	DB_RESULT		result;
-	DB_ROW			row;
-	int			ret = SUCCEED, i, suffix = 1;
-	zbx_vector_opcommands_t	opcommands;
-
-	if (0 == (program_type & ZBX_PROGRAM_TYPE_SERVER))
-		return ret;
-
-	zbx_vector_opcommands_create(&opcommands);
-
-	if (NULL == (result = DBselect("select command,username,password,publickey,privatekey,type,execute_on,port,"
-			"authtype,operationid"
-			" from opcommand"
-			" where scriptid is null"
-			" order by command,username,password,publickey,privatekey,type,execute_on,port,authtype")))
-	{
-		zabbix_log(LOG_LEVEL_CRIT, "%s(): cannot select from table 'opcommand'", __func__);
-		zbx_vector_opcommands_destroy(&opcommands);
-
-		return FAIL;
-	}
-
-	while (NULL != (row = DBfetch(result)))
-	{
-		char			*operationid;
-		int			index;
-		zbx_opcommand_parts_t	parts;
-
-		parts.command = row[0];
-		parts.username = row[1];
-		parts.password = row[2];
-		parts.publickey = row[3];
-		parts.privatekey = row[4];
-		parts.type = row[5];
-		parts.execute_on = row[6];
-		parts.port = row[7];
-		parts.authtype = row[8];
-		operationid = row[9];
-
-		if (IS_NEW == zbx_check_duplicate(&opcommands, &parts, &index))
-		{
-			char		*script_name = NULL, *script_name_esc;
-			char		*command_esc, *port_esc, *username_esc;
-			char		*password_esc, *publickey_esc, *privatekey_esc;
-			zbx_uint64_t	scriptid, type, execute_on, authtype, operationid_num;
-			int		rc;
-
-			if (SUCCEED != zbx_make_script_name_unique("Script", &suffix, &script_name))
-			{
-				ret = FAIL;
-				break;
-			}
-
-			scriptid = DBget_maxid("scripts");
-
-			ZBX_DBROW2UINT64(type, parts.type);
-			ZBX_DBROW2UINT64(execute_on, parts.execute_on);
-			ZBX_DBROW2UINT64(authtype, parts.authtype);
-			ZBX_DBROW2UINT64(operationid_num, operationid);
-
-			script_name_esc = DBdyn_escape_string(script_name);
-			command_esc = DBdyn_escape_string(parts.command);
-			port_esc = DBdyn_escape_string(parts.port);
-			username_esc = DBdyn_escape_string(parts.username);
-			password_esc = DBdyn_escape_string(parts.password);
-			publickey_esc = DBdyn_escape_string(parts.publickey);
-			privatekey_esc = DBdyn_escape_string(parts.privatekey);
-
-			zbx_free(script_name);
-
-			rc = DBexecute("insert into scripts (scriptid,name,command,description,type,execute_on,scope,"
-					"port,authtype,username,password,publickey,privatekey) values ("
-					ZBX_FS_UI64 ",'%s','%s',''," ZBX_FS_UI64 "," ZBX_FS_UI64 ",%d,'%s',"
-					ZBX_FS_UI64 ",'%s','%s','%s','%s')",
-					scriptid, script_name_esc, command_esc, type, execute_on,
-					ZBX_SCRIPT_SCOPE_ACTION, port_esc, authtype,
-					username_esc, password_esc, publickey_esc, privatekey_esc);
-
-			zbx_free(privatekey_esc);
-			zbx_free(publickey_esc);
-			zbx_free(password_esc);
-			zbx_free(username_esc);
-			zbx_free(port_esc);
-			zbx_free(command_esc);
-			zbx_free(script_name_esc);
-
-			if (ZBX_DB_OK > rc || ZBX_DB_OK > DBexecute("update opcommand set scriptid=" ZBX_FS_UI64
-						" where operationid=" ZBX_FS_UI64, scriptid, operationid_num))
-			{
-				ret = FAIL;
-				break;
-			}
-
-			opcommands.values[index].scriptid = scriptid;
-		}
-		else	/* IS_DUPLICATE */
-		{
-			zbx_uint64_t	scriptid;
-
-			/* link to a previously migrated script */
-			scriptid = opcommands.values[index].scriptid;
-
-			if (ZBX_DB_OK > DBexecute("update opcommand set scriptid=" ZBX_FS_UI64
-					" where operationid=%s", scriptid, operationid))
-			{
-				ret = FAIL;
-				break;
-			}
-		}
->>>>>>> 866e5186
-	}
-
-	DBfree_result(result);
-
-<<<<<<< HEAD
-	DBend_multiple_update(&sql, &sql_alloc, &sql_offset);
-
-	if (SUCCEED == ret && 16 < sql_offset)
-	{
-		if (ZBX_DB_OK > DBexecute("%s", sql))
-			ret = FAIL;
-	}
-
-	if (SUCCEED == ret)
-		zbx_db_insert_execute(&db_insert_functions);
-
-	zbx_db_insert_clean(&db_insert_functions);
-	zbx_free(sql);
-
-	zbx_vector_ptr_destroy(&functions);
-
-	return ret;
-}
-
-static int	DBpatch_5030058(void)
-{
-	if (0 == (program_type & ZBX_PROGRAM_TYPE_SERVER))
-		return SUCCEED;
-
 	if (ZBX_DB_OK > DBexecute("update trigger_queue set type=4 where type=3"))
 		return FAIL;
 
 	return SUCCEED;
 }
 
-=======
-	for (i = 0; i < opcommands.values_num; i++)
-		zbx_free(opcommands.values[i].record);
-
-	zbx_vector_opcommands_destroy(&opcommands);
-
-	return ret;
-}
-#undef IS_NEW
-#undef IS_DUPLICATE
-
-static int	DBpatch_5030070(void)
-{
-	const ZBX_FIELD field = {"scriptid", NULL, "scripts","scriptid", 0, ZBX_TYPE_ID, ZBX_NOTNULL, 0};
-
-	return DBset_not_null("opcommand", &field);
-}
-
-static int	DBpatch_5030071(void)
-{
-	return DBdrop_field("opcommand", "execute_on");
-}
-
-static int	DBpatch_5030072(void)
-{
-	return DBdrop_field("opcommand", "port");
-}
-
-static int	DBpatch_5030073(void)
-{
-	return DBdrop_field("opcommand", "authtype");
-}
-
-static int	DBpatch_5030074(void)
-{
-	return DBdrop_field("opcommand", "username");
-}
-
-static int	DBpatch_5030075(void)
-{
-	return DBdrop_field("opcommand", "password");
-}
-
-static int	DBpatch_5030076(void)
-{
-	return DBdrop_field("opcommand", "publickey");
-}
-
-static int	DBpatch_5030077(void)
-{
-	return DBdrop_field("opcommand", "privatekey");
-}
-
-static int	DBpatch_5030078(void)
-{
-	return DBdrop_field("opcommand", "command");
-}
-
-static int	DBpatch_5030079(void)
-{
-	return DBdrop_field("opcommand", "type");
-}
-
-static int	DBpatch_5030080(void)
-{
-	const ZBX_FIELD	old_field = {"command", "", NULL, NULL, 0, ZBX_TYPE_SHORTTEXT, ZBX_NOTNULL, 0};
-	const ZBX_FIELD	field = {"command", "", NULL, NULL, 0, ZBX_TYPE_TEXT, ZBX_NOTNULL, 0};
-
-	return DBmodify_field_type("task_remote_command", &field, &old_field);
-}
-/*  end of ZBXNEXT-6368 patches */
->>>>>>> 866e5186
 #endif
 
 DBPATCH_START(5030)
@@ -2726,8 +2721,6 @@
 DBPATCH_ADD(5030056, 0, 1)
 DBPATCH_ADD(5030057, 0, 1)
 DBPATCH_ADD(5030058, 0, 1)
-<<<<<<< HEAD
-=======
 DBPATCH_ADD(5030059, 0, 1)
 DBPATCH_ADD(5030060, 0, 1)
 DBPATCH_ADD(5030061, 0, 1)
@@ -2750,6 +2743,7 @@
 DBPATCH_ADD(5030078, 0, 1)
 DBPATCH_ADD(5030079, 0, 1)
 DBPATCH_ADD(5030080, 0, 1)
->>>>>>> 866e5186
+DBPATCH_ADD(5030081, 0, 1)
+DBPATCH_ADD(5030082, 0, 1)
 
 DBPATCH_END()