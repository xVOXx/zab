/*
** Zabbix
** Copyright (C) 2001-2017 Zabbix SIA
**
** This program is free software; you can redistribute it and/or modify
** it under the terms of the GNU General Public License as published by
** the Free Software Foundation; either version 2 of the License, or
** (at your option) any later version.
**
** This program is distributed in the hope that it will be useful,
** but WITHOUT ANY WARRANTY; without even the implied warranty of
** MERCHANTABILITY or FITNESS FOR A PARTICULAR PURPOSE. See the
** GNU General Public License for more details.
**
** You should have received a copy of the GNU General Public License
** along with this program; if not, write to the Free Software
** Foundation, Inc., 51 Franklin Street, Fifth Floor, Boston, MA  02110-1301, USA.
**/

#include "common.h"
#include "db.h"
#include "dbupgrade.h"
#include "log.h"

/*
 * 3.4 development database patches
 */

#ifndef HAVE_SQLITE3

static int	DBpatch_3030000(void)
{
	const ZBX_FIELD	field = {"ipmi_authtype", "-1", NULL, NULL, 0, ZBX_TYPE_INT, ZBX_NOTNULL, 0};

	return DBset_default("hosts", &field);
}

static int	DBpatch_3030001(void)
{
	const ZBX_FIELD	field = {"snmp_oid", "", NULL, NULL, 512, ZBX_TYPE_CHAR, ZBX_NOTNULL, 0};

	return DBmodify_field_type("items", &field, NULL);
}

static int	DBpatch_3030002(void)
{
	const ZBX_FIELD	field = {"key_", "", NULL, NULL, 512, ZBX_TYPE_CHAR, ZBX_NOTNULL, 0};

	return DBmodify_field_type("dchecks", &field, NULL);
}

static int	DBpatch_3030003(void)
{
	return DBdrop_field("proxy_dhistory", "type");
}

static int	DBpatch_3030004(void)
{
	return DBdrop_field("proxy_dhistory", "key_");
}

static int	DBpatch_3030005(void)
{
	return DBdrop_foreign_key("dservices", 2);
}

static int	DBpatch_3030006(void)
{
	return DBdrop_index("dservices", "dservices_1");
}

static int	DBpatch_3030007(void)
{
	DB_ROW			row;
	DB_RESULT		result;
	zbx_vector_uint64_t	dserviceids;
	zbx_uint64_t		dserviceid;
	int			ret = SUCCEED;

	zbx_vector_uint64_create(&dserviceids);

	/* After dropping fields type and key_ from table dservices there is no guarantee that a unique
	index with fields dcheckid, ip and port can be created. To create a unique index for the same
	fields later this will delete rows where all three of them are identical only leaving the latest. */
	result = DBselect(
			"select ds.dserviceid"
			" from dservices ds"
			" where not exists ("
				"select null"
				" from dchecks dc"
				" where ds.dcheckid = dc.dcheckid"
					" and ds.type = dc.type"
					" and ds.key_ = dc.key_"
			")");

	while (NULL != (row = DBfetch(result)))
	{
		ZBX_STR2UINT64(dserviceid, row[0]);

		zbx_vector_uint64_append(&dserviceids, dserviceid);
	}
	DBfree_result(result);

	zbx_vector_uint64_sort(&dserviceids, ZBX_DEFAULT_UINT64_COMPARE_FUNC);

	if (0 != dserviceids.values_num)
		ret = DBexecute_multiple_query("delete from dservices where", "dserviceid", &dserviceids);

	zbx_vector_uint64_destroy(&dserviceids);

	return ret;
}

static int	DBpatch_3030008(void)
{
	return DBdrop_field("dservices", "type");
}

static int	DBpatch_3030009(void)
{
	return DBdrop_field("dservices", "key_");
}

static int	DBpatch_3030010(void)
{
	return DBcreate_index("dservices", "dservices_1", "dcheckid,ip,port", 1);
}

static int	DBpatch_3030011(void)
{
	const ZBX_FIELD	field = {"dcheckid", NULL, "dchecks", "dcheckid", 0, 0, 0, ZBX_FK_CASCADE_DELETE};

	return DBadd_foreign_key("dservices", 2, &field);
}

static int	DBpatch_3030012(void)
{
	const ZBX_FIELD	field = {"snmp_lastsize", "0", NULL, NULL, 0, ZBX_TYPE_UINT, ZBX_NOTNULL, 0};

	return DBmodify_field_type("globalvars", &field, NULL);
}

static int	DBpatch_3030013(void)
{
	const ZBX_FIELD	field = {"period", "1-7,00:00-24:00", NULL, NULL, 1024, ZBX_TYPE_CHAR, ZBX_NOTNULL, 0};

	return DBmodify_field_type("media", &field, NULL);
}

static int	DBpatch_3030015(void)
{
	const ZBX_TABLE table =
			{"item_preproc", "item_preprocid", 0,
				{
					{"item_preprocid", NULL, NULL, NULL, 0, ZBX_TYPE_ID, ZBX_NOTNULL, 0},
					{"itemid", NULL, NULL, NULL, 0, ZBX_TYPE_ID, ZBX_NOTNULL, 0},
					{"step", "0", NULL, NULL, 0, ZBX_TYPE_INT, ZBX_NOTNULL, 0},
					{"type", "0", NULL, NULL, 0, ZBX_TYPE_INT, ZBX_NOTNULL, 0},
					{"params", "", NULL, NULL, 255, ZBX_TYPE_CHAR, ZBX_NOTNULL, 0},
					{0}
				},
				NULL
			};

	return DBcreate_table(&table);
}

static int	DBpatch_3030016(void)
{
	return DBcreate_index("item_preproc", "item_preproc_1", "itemid,step", 0);
}

static int	DBpatch_3030017(void)
{
	const ZBX_FIELD	field = {"itemid", NULL, "items", "itemid", 0, 0, 0, ZBX_FK_CASCADE_DELETE};

	return DBadd_foreign_key("item_preproc", 1, &field);
}

static void	DBpatch_3030018_add_numeric_preproc_steps(zbx_db_insert_t *db_insert, zbx_uint64_t itemid,
		unsigned char data_type, const char *formula, unsigned char delta)
{
	int	step = 1;

	switch (data_type)
	{
		case ITEM_DATA_TYPE_BOOLEAN:
			zbx_db_insert_add_values(db_insert, __UINT64_C(0), itemid, step++, ZBX_PREPROC_BOOL2DEC, "");
			break;
		case ITEM_DATA_TYPE_OCTAL:
			zbx_db_insert_add_values(db_insert, __UINT64_C(0), itemid, step++, ZBX_PREPROC_OCT2DEC, "");
			break;
		case ITEM_DATA_TYPE_HEXADECIMAL:
			zbx_db_insert_add_values(db_insert, __UINT64_C(0), itemid, step++, ZBX_PREPROC_HEX2DEC, "");
			break;
	}

	switch (delta)
	{
		case ITEM_STORE_SPEED_PER_SECOND:
			zbx_db_insert_add_values(db_insert, __UINT64_C(0), itemid, step++, ZBX_PREPROC_DELTA_SPEED, "");
			break;
		case ITEM_STORE_SIMPLE_CHANGE:
			zbx_db_insert_add_values(db_insert, __UINT64_C(0), itemid, step++, ZBX_PREPROC_DELTA_VALUE, "");
			break;
	}

	if (NULL != formula)
		zbx_db_insert_add_values(db_insert, __UINT64_C(0), itemid, step++, ZBX_PREPROC_MULTIPLIER, formula);

}

static int	DBpatch_3030018(void)
{
	DB_ROW		row;
	DB_RESULT	result;
	unsigned char	value_type, data_type, delta;
	zbx_db_insert_t	db_insert;
	zbx_uint64_t	itemid;
	const char	*formula;
	int		ret;

	zbx_db_insert_prepare(&db_insert, "item_preproc", "item_preprocid", "itemid", "step", "type", "params", NULL);

	result = DBselect("select itemid,value_type,data_type,multiplier,formula,delta from items");

	while (NULL != (row = DBfetch(result)))
	{
		ZBX_STR2UINT64(itemid, row[0]);
		ZBX_STR2UCHAR(value_type, row[1]);

		switch (value_type)
		{
			case ITEM_VALUE_TYPE_FLOAT:
			case ITEM_VALUE_TYPE_UINT64:
				ZBX_STR2UCHAR(data_type, row[2]);
				formula = (1 == atoi(row[3]) ? row[4] : NULL);
				ZBX_STR2UCHAR(delta, row[5]);
				DBpatch_3030018_add_numeric_preproc_steps(&db_insert, itemid, data_type, formula,
						delta);
				break;
		}
	}

	DBfree_result(result);

	zbx_db_insert_autoincrement(&db_insert, "item_preprocid");
	ret = zbx_db_insert_execute(&db_insert);
	zbx_db_insert_clean(&db_insert);

	return ret;
}

static int	DBpatch_3030019(void)
{
	return DBdrop_field("items", "multiplier");
}

static int	DBpatch_3030020(void)
{
	return DBdrop_field("items", "data_type");
}

static int	DBpatch_3030021(void)
{
	return DBdrop_field("items", "delta");
}

static int	DBpatch_3030022(void)
{
	if (ZBX_DB_OK > DBexecute("update items set formula='' where flags<>1 or evaltype<>3"))
		return FAIL;

	return SUCCEED;
}

static int	DBpatch_3030023(void)
{
	if (ZBX_DB_OK > DBexecute("delete from profiles where idx like 'web.dashboard.widget.%%'"))
		return FAIL;

	return SUCCEED;
}

static int	DBpatch_3030024(void)
{
	const ZBX_FIELD	field = {"hk_events_internal", "1", NULL, NULL, 0, ZBX_TYPE_INT, ZBX_NOTNULL, 0};

	return DBset_default("config", &field);
}

static int	DBpatch_3030025(void)
{
	const ZBX_FIELD	field = {"hk_events_discovery", "1", NULL, NULL, 0, ZBX_TYPE_INT, ZBX_NOTNULL, 0};

	return DBset_default("config", &field);
}

static int	DBpatch_3030026(void)
{
	const ZBX_FIELD	field = {"hk_events_autoreg", "1", NULL, NULL, 0, ZBX_TYPE_INT, ZBX_NOTNULL, 0};

	return DBset_default("config", &field);
}

static int	DBpatch_3030027(void)
{
	const ZBX_FIELD	field = {"p_eventid", NULL, NULL, NULL, 0, ZBX_TYPE_ID, 0, 0};

	return DBadd_field("alerts", &field);
}

static int	DBpatch_3030028(void)
{
	const ZBX_FIELD	field = {"p_eventid", NULL, "events", "eventid", 0, ZBX_TYPE_ID, 0, ZBX_FK_CASCADE_DELETE};

	return DBadd_foreign_key("alerts", 5, &field);
}

static int	DBpatch_3030029(void)
{
	return DBcreate_index("alerts", "alerts_7", "p_eventid", 0);
}

/******************************************************************************
 *                                                                            *
 * Comments: This procedure fills in field 'p_eventid' for all recovery       *
 *           actions. 'p_eventid' value is defined as per last problematic    *
 *           event, that was closed by correct recovery event.                *
 *           This is done because the relation beetwen ecovery alerts and     *
 *           this method is most successful for updating zabbix 3.0 to latest *
 *           versions.                                                        *
 *                                                                            *
 ******************************************************************************/
static int	DBpatch_3030030(void)
{
	int			ret = FAIL;
	DB_ROW			row;
	DB_RESULT		result;
	char			*sql = NULL;
	size_t			sql_alloc = 0, sql_offset = 0;
	zbx_uint64_t		prev_eventid = 0, curr_eventid;

	DBbegin_multiple_update(&sql, &sql_alloc, &sql_offset);

	result = DBselect("select eventid, r_eventid"
			" from event_recovery"
			" order by r_eventid, eventid desc");

	while (NULL != (row = DBfetch(result)))
	{
		ZBX_STR2UINT64(curr_eventid, row[1]);
		if (prev_eventid == curr_eventid)
			continue;

		zbx_snprintf_alloc(&sql, &sql_alloc, &sql_offset,
				"update alerts set p_eventid=%s where eventid=%s;\n",
				row[0], row[1]);

		if (SUCCEED != DBexecute_overflowed_sql(&sql, &sql_alloc, &sql_offset))
			goto out;

		prev_eventid = curr_eventid;
	}

	DBend_multiple_update(&sql, &sql_alloc, &sql_offset);

	if (16 < sql_offset)
	{
		if (ZBX_DB_OK > DBexecute("%s", sql))
			goto out;
	}

	ret = SUCCEED;
out:
	DBfree_result(result);
	zbx_free(sql);

	return ret;
}

static int	DBpatch_3030031(void)
{
	const ZBX_FIELD	field = {"status", "0", NULL, NULL, 0, ZBX_TYPE_INT, ZBX_NOTNULL, 0};

	return DBadd_field("task", &field);
}

static int	DBpatch_3030032(void)
{
	const ZBX_FIELD	field = {"clock", "0", NULL, NULL, 0, ZBX_TYPE_INT, ZBX_NOTNULL, 0};

	return DBadd_field("task", &field);
}

static int	DBpatch_3030033(void)
{
	const ZBX_FIELD	field = {"ttl", "0", NULL, NULL, 0, ZBX_TYPE_INT, ZBX_NOTNULL, 0};

	return DBadd_field("task", &field);
}

static int	DBpatch_3030034(void)
{
	const ZBX_FIELD	field = {"proxy_hostid", NULL, NULL, NULL, 0, ZBX_TYPE_ID, 0, 0};

	return DBadd_field("task", &field);
}

static int	DBpatch_3030035(void)
{
	return DBcreate_index("task", "task_1", "status,proxy_hostid", 0);
}

static int	DBpatch_3030036(void)
{
	const ZBX_FIELD	field = {"proxy_hostid", NULL, "hosts", "hostid", 0, 0, 0, ZBX_FK_CASCADE_DELETE};

	return DBadd_foreign_key("task", 1, &field);
}

static int	DBpatch_3030037(void)
{
	const ZBX_TABLE table =
			{"task_remote_command", "taskid", 0,
				{
					{"taskid", NULL, NULL, NULL, 0, ZBX_TYPE_ID, ZBX_NOTNULL, 0},
					{"command_type", "0", NULL, NULL, 0, ZBX_TYPE_INT, ZBX_NOTNULL, 0},
					{"execute_on", "0", NULL, NULL, 0, ZBX_TYPE_INT, ZBX_NOTNULL, 0},
					{"port", "0", NULL, NULL, 0, ZBX_TYPE_INT, ZBX_NOTNULL, 0},
					{"authtype", "0", NULL, NULL, 0, ZBX_TYPE_INT, ZBX_NOTNULL, 0},
					{"username", "", NULL, NULL, 64, ZBX_TYPE_CHAR, ZBX_NOTNULL, 0},
					{"password", "", NULL, NULL, 64, ZBX_TYPE_CHAR, ZBX_NOTNULL, 0},
					{"publickey", "", NULL, NULL, 64, ZBX_TYPE_CHAR, ZBX_NOTNULL, 0},
					{"privatekey", "", NULL, NULL, 64, ZBX_TYPE_CHAR, ZBX_NOTNULL, 0},
					{"command", "", NULL, NULL, 0, ZBX_TYPE_SHORTTEXT, ZBX_NOTNULL, 0},
					{"alertid", NULL, NULL, NULL, 0, ZBX_TYPE_ID, 0, 0},
					{"parent_taskid", NULL, NULL, NULL, 0, ZBX_TYPE_ID, ZBX_NOTNULL, 0},
					{"hostid", NULL, NULL, NULL, 0, ZBX_TYPE_ID, ZBX_NOTNULL, 0},
					{0}
				},
				NULL
			};

	return DBcreate_table(&table);
}

static int	DBpatch_3030038(void)
{
	const ZBX_FIELD	field = {"taskid", NULL, "task", "taskid", 0, 0, 0, ZBX_FK_CASCADE_DELETE};

	return DBadd_foreign_key("task_remote_command", 1, &field);
}

static int	DBpatch_3030039(void)
{
	const ZBX_TABLE	table =
			{"task_remote_command_result", "taskid", 0,
				{
					{"taskid", NULL, NULL, NULL, 0, ZBX_TYPE_ID, ZBX_NOTNULL, 0},
					{"status", "0", NULL, NULL, 0, ZBX_TYPE_INT, ZBX_NOTNULL, 0},
					{"parent_taskid", NULL, NULL, NULL, 0, ZBX_TYPE_ID, ZBX_NOTNULL, 0},
					{"info", "", NULL, NULL, 0, ZBX_TYPE_SHORTTEXT, ZBX_NOTNULL, 0},
					{0}
				},
				NULL
			};

	return DBcreate_table(&table);
}

static int	DBpatch_3030040(void)
{
	const ZBX_FIELD	field = {"taskid", NULL, "task", "taskid", 0, 0, 0, ZBX_FK_CASCADE_DELETE};

	return DBadd_foreign_key("task_remote_command_result", 1, &field);
}

static int	DBpatch_3030041(void)
{
	/* 1 - ZBX_TM_STATUS_NEW */
	if (ZBX_DB_OK > DBexecute("update task set status=1"))
		return FAIL;

	return SUCCEED;
}

static int	DBpatch_3030042(void)
{
	/* 2 - ZBX_SCRIPT_EXECUTE_ON_PROXY */
	const ZBX_FIELD	field = {"execute_on", "2", NULL, NULL, 0, ZBX_TYPE_INT, ZBX_NOTNULL, 0};

	return DBset_default("scripts", &field);
}

static int	DBpatch_3030043(void)
{
	const ZBX_TABLE	table =
			{"sysmap_shape", "shapeid", 0,
				{
					{"shapeid", NULL, NULL, NULL, 0, ZBX_TYPE_ID, ZBX_NOTNULL, 0},
					{"sysmapid", NULL, NULL, NULL, 0, ZBX_TYPE_ID, ZBX_NOTNULL, 0},
					{"type", "0", NULL, NULL, 0, ZBX_TYPE_INT, ZBX_NOTNULL, 0},
					{"x", "0", NULL, NULL, 0, ZBX_TYPE_INT, ZBX_NOTNULL, 0},
					{"y", "0", NULL, NULL, 0, ZBX_TYPE_INT, ZBX_NOTNULL, 0},
					{"width", "200", NULL, NULL, 0, ZBX_TYPE_INT, ZBX_NOTNULL, 0},
					{"height", "200", NULL, NULL, 0, ZBX_TYPE_INT, ZBX_NOTNULL, 0},
					{"text", "", NULL, NULL, 0, ZBX_TYPE_SHORTTEXT, ZBX_NOTNULL, 0},
					{"font", "9", NULL, NULL, 0, ZBX_TYPE_INT, ZBX_NOTNULL, 0},
					{"font_size", "11", NULL, NULL, 0, ZBX_TYPE_INT, ZBX_NOTNULL, 0},
					{"font_color", "000000", NULL, NULL, 6, ZBX_TYPE_CHAR, ZBX_NOTNULL, 0},
					{"text_halign", "-1", NULL, NULL, 0, ZBX_TYPE_INT, ZBX_NOTNULL, 0},
					{"text_valign", "-1", NULL, NULL, 0, ZBX_TYPE_INT, ZBX_NOTNULL, 0},
					{"border_type", "-1", NULL, NULL, 0, ZBX_TYPE_INT, ZBX_NOTNULL, 0},
					{"border_width", "1", NULL, NULL, 0, ZBX_TYPE_INT, ZBX_NOTNULL, 0},
					{"border_color", "000000", NULL, NULL, 6, ZBX_TYPE_CHAR, ZBX_NOTNULL,0},
					{"background_color", "", NULL, NULL, 6, ZBX_TYPE_CHAR, ZBX_NOTNULL, 0},
					{"zindex", "-1", NULL, NULL, 0, ZBX_TYPE_INT, ZBX_NOTNULL, 0},
					{0}
				},
				NULL
			};

	return DBcreate_table(&table);
}

static int	DBpatch_3030044(void)
{
	return DBcreate_index("sysmap_shape", "sysmap_shape_1", "sysmapid", 0);
}

static int	DBpatch_3030045(void)
{
	const ZBX_FIELD	field = {"sysmapid", NULL, "sysmaps", "sysmapid", 0, 0, 0, ZBX_FK_CASCADE_DELETE};

	return DBadd_foreign_key("sysmap_shape", 1, &field);
}

static int	DBpatch_3030046(void)
{
	DB_ROW		row;
	DB_RESULT	result;
	int		ret = FAIL;
	zbx_uint64_t	shapeid = 0;

	result = DBselect("select sysmapid,width from sysmaps");

	while (NULL != (row = DBfetch(result)))
	{
		if (ZBX_DB_OK > DBexecute("insert into sysmap_shape (shapeid,sysmapid,width,height,text,border_width)"
				" values (" ZBX_FS_UI64 ",%s,%s,15,'{MAP.NAME}',0)", shapeid++, row[0], row[1]))
		{
			goto out;
		}
	}

	ret = SUCCEED;
out:
	DBfree_result(result);

	return ret;
}

static int	DBpatch_3030047(void)
{
	const ZBX_FIELD	field = {"error", "", NULL, NULL, 2048, ZBX_TYPE_CHAR, ZBX_NOTNULL, 0};

	return DBmodify_field_type("triggers", &field, NULL);
}

static int	DBpatch_3030048(void)
{
	const ZBX_FIELD	field = {"error", "", NULL, NULL, 2048, ZBX_TYPE_CHAR, ZBX_NOTNULL, 0};

	return DBmodify_field_type("alerts", &field, NULL);
}

static int	DBpatch_3030049(void)
{
	const ZBX_TABLE	table =
			{"sysmap_element_trigger", "selement_triggerid", 0,
				{
					{"selement_triggerid", NULL, NULL, NULL, 0, ZBX_TYPE_ID, ZBX_NOTNULL, 0},
					{"selementid", NULL, NULL, NULL, 0, ZBX_TYPE_ID, ZBX_NOTNULL, 0},
					{"triggerid", NULL, NULL, NULL, 0, ZBX_TYPE_ID, ZBX_NOTNULL, 0},
					{0}
				},
				NULL
			};

	return DBcreate_table(&table);
}

static int	DBpatch_3030050(void)
{
	return DBcreate_index("sysmap_element_trigger", "sysmap_element_trigger_1", "selementid,triggerid", 1);
}

static int	DBpatch_3030051(void)
{
	const ZBX_FIELD	field = {"selementid", NULL, "sysmaps_elements", "selementid", 0, 0, 0, ZBX_FK_CASCADE_DELETE};

	return DBadd_foreign_key("sysmap_element_trigger", 1, &field);
}

static int	DBpatch_3030052(void)
{
	const ZBX_FIELD	field = {"triggerid", NULL, "triggers", "triggerid", 0, 0, 0, ZBX_FK_CASCADE_DELETE};

	return DBadd_foreign_key("sysmap_element_trigger", 2, &field);
}

static int	DBpatch_3030053(void)
{
	DB_ROW		row;
	DB_RESULT	result;
	zbx_db_insert_t	db_insert;
	zbx_uint64_t	selementid, triggerid;
	int		ret = FAIL;

	zbx_db_insert_prepare(&db_insert, "sysmap_element_trigger", "selement_triggerid", "selementid", "triggerid",
			NULL);

	/* sysmaps_elements.elementid for trigger map elements (2) should be migrated to table sysmap_element_trigger */
	result = DBselect("select e.selementid,e.label,t.triggerid"
			" from sysmaps_elements e"
			" left join triggers t on"
			" e.elementid=t.triggerid"
			" where e.elementtype=2");

	while (NULL != (row = DBfetch(result)))
	{
		ZBX_STR2UINT64(selementid, row[0]);
		if (NULL != row[2])
		{
			ZBX_STR2UINT64(triggerid, row[2]);

			zbx_db_insert_add_values(&db_insert, __UINT64_C(0), selementid, triggerid);
		}
		else
		{
			if (ZBX_DB_OK > DBexecute("delete from sysmaps_elements where selementid=" ZBX_FS_UI64,
					selementid))
			{
				goto out;
			}

			zabbix_log(LOG_LEVEL_WARNING, "Map trigger element \"%s\" (selementid: " ZBX_FS_UI64 ") will be"
					" removed during database upgrade: no trigger found", row[1], selementid);
		}
	}

	zbx_db_insert_autoincrement(&db_insert, "selement_triggerid");
	ret = zbx_db_insert_execute(&db_insert);
out:
	DBfree_result(result);
	zbx_db_insert_clean(&db_insert);

	return ret;
}

static int	DBpatch_3030054(void)
{
	const ZBX_TABLE	table =
			{"httptest_field", "httptest_fieldid", 0,
				{
					{"httptest_fieldid", NULL, NULL, NULL, 0, ZBX_TYPE_ID, ZBX_NOTNULL, 0},
					{"httptestid", NULL, NULL, NULL, 0, ZBX_TYPE_ID, ZBX_NOTNULL, 0},
					{"type", "0", NULL, NULL, 0, ZBX_TYPE_INT, ZBX_NOTNULL, 0},
					{"name", "", NULL, NULL, 255, ZBX_TYPE_CHAR, ZBX_NOTNULL, 0},
					{"value", "", NULL, NULL, 0, ZBX_TYPE_SHORTTEXT, ZBX_NOTNULL, 0},
					{0}
				},
				NULL
			};

	return DBcreate_table(&table);
}

static int	DBpatch_3030055(void)
{
	return DBcreate_index("httptest_field", "httptest_field_1", "httptestid", 0);
}

static int	DBpatch_3030056(void)
{
	const ZBX_FIELD	field = {"httptestid", NULL, "httptest", "httptestid", 0, 0, 0, ZBX_FK_CASCADE_DELETE};

	return DBadd_foreign_key("httptest_field", 1, &field);
}

static int	DBpatch_3030057(void)
{
	const ZBX_TABLE	table =
			{"httpstep_field", "httpstep_fieldid", 0,
				{
					{"httpstep_fieldid", NULL, NULL, NULL, 0, ZBX_TYPE_ID, ZBX_NOTNULL, 0},
					{"httpstepid", NULL, NULL, NULL, 0, ZBX_TYPE_ID, ZBX_NOTNULL, 0},
					{"type", "0", NULL, NULL, 0, ZBX_TYPE_INT, ZBX_NOTNULL, 0},
					{"name", "", NULL, NULL, 255, ZBX_TYPE_CHAR, ZBX_NOTNULL, 0},
					{"value", "", NULL, NULL, 0, ZBX_TYPE_SHORTTEXT, ZBX_NOTNULL, 0},
					{0}
				},
				NULL
			};

	return DBcreate_table(&table);
}

static int	DBpatch_3030058(void)
{
	return DBcreate_index("httpstep_field", "httpstep_field_1", "httpstepid", 0);
}

static int	DBpatch_3030059(void)
{
	const ZBX_FIELD	field = {"httpstepid", NULL, "httpstep", "httpstepid", 0, 0, 0, ZBX_FK_CASCADE_DELETE};

	return DBadd_foreign_key("httpstep_field", 1, &field);
}

static int 	DBpatch_3030060_pair_cmp_func(const void *d1, const void *d2)
{
	const zbx_ptr_pair_t	*pair1 = (const zbx_ptr_pair_t *)d1;
	const zbx_ptr_pair_t	*pair2 = (const zbx_ptr_pair_t *)d2;

	return strcmp((char *)pair1->first, (char *)pair2->first);
}

#define TRIM_LEADING_WHITESPACE(ptr)	while (' ' == *ptr || '\t' == *ptr) ptr++;
#define TRIM_TRAILING_WHITESPACE(ptr)	do { ptr--; } while (' ' == *ptr || '\t' == *ptr);

static void	DBpatch_3030060_append_pairs(zbx_db_insert_t *db_insert, zbx_uint64_t parentid, int type,
		const char *source, const char separator, int unique, int allow_empty)
{
	char			*buffer, *key, *value, replace;
	zbx_vector_ptr_pair_t	pairs;
	zbx_ptr_pair_t		pair;
	int			index;

	buffer = zbx_strdup(NULL, source);
	key = buffer;
	zbx_vector_ptr_pair_create(&pairs);

	while ('\0' != *key)
	{
		char	*ptr = key;

		/* find end of the line */
		while ('\0' != *ptr && '\n' != *ptr && '\r' != *ptr)
			ptr++;

		replace = *ptr;
		*ptr = '\0';

		/* parse line */
		value = strchr(key, separator);

		/* if separator is absent and empty values are allowed, consider that value is empty */
		if (0 != allow_empty && NULL == value)
			value = ptr;

		if (NULL != value)
		{
			char	*tail = value;

			if (ptr != value)
				value++;

			TRIM_LEADING_WHITESPACE(key);
			if (key != tail)
			{
				TRIM_TRAILING_WHITESPACE(tail);
				tail[1] = '\0';
			}
			else
				goto skip;	/* no key */

			tail = ptr;
			TRIM_LEADING_WHITESPACE(value);
			if (value != tail)
			{
				TRIM_TRAILING_WHITESPACE(tail);
				tail[1] = '\0';
			}
			else
			{
				if (0 == allow_empty)
					goto skip;	/* no value */
			}

			pair.first = key;

			if (0 == unique || FAIL == (index = zbx_vector_ptr_pair_search(&pairs, pair,
					DBpatch_3030060_pair_cmp_func)))
			{
				pair.second = value;
				zbx_vector_ptr_pair_append(&pairs, pair);
			}
			else
				pairs.values[index].second = value;
		}
skip:
		if ('\0' != replace)
			ptr++;

		/* skip LF/CR symbols until the next nonempty line */
		while ('\n' == *ptr || '\r' == *ptr)
			ptr++;

		key = ptr;
	}

	for (index = 0; index < pairs.values_num; index++)
	{
		pair = pairs.values[index];
		zbx_db_insert_add_values(db_insert, __UINT64_C(0), parentid, type, pair.first, pair.second);
	}

	zbx_vector_ptr_pair_destroy(&pairs);
	zbx_free(buffer);
}

static int	DBpatch_3030060_migrate_pairs(const char *table, const char *field, int type, char separator,
		int unique, int allow_empty)
{
	DB_ROW		row;
	DB_RESULT	result;
	zbx_db_insert_t	db_insert;
	zbx_uint64_t	parentid;
	char		*target, *target_id, *source_id;
	int		len, ret;

	len = strlen(table) + 1;
	target = zbx_malloc(NULL, len + ZBX_CONST_STRLEN("_field"));
	zbx_strlcpy(target, table, len);
	zbx_strlcat(target, "_field", ZBX_CONST_STRLEN("_field"));

	target_id = zbx_malloc(NULL, len + ZBX_CONST_STRLEN("_fieldid"));
	zbx_strlcpy(target_id, table, len);
	zbx_strlcat(target_id, "_fieldid", ZBX_CONST_STRLEN("_field"));

	source_id = zbx_malloc(NULL, len + ZBX_CONST_STRLEN("id"));
	zbx_strlcpy(source_id, table, len);
	zbx_strlcat(source_id, "id", ZBX_CONST_STRLEN("id"));

	zbx_db_insert_prepare(&db_insert, target, target_id, source_id, "type", "name", "value", NULL);

	result = DBselect("select %s, %s from %s", source_id, field, table);

	while (NULL != (row = DBfetch(result)))
	{
		ZBX_STR2UINT64(parentid, row[0]);

		if (0 != strlen(row[1]))
		{
			DBpatch_3030060_append_pairs(&db_insert, parentid, type, row[1], separator, unique,
					allow_empty);
		}
	}
	DBfree_result(result);

	zbx_db_insert_autoincrement(&db_insert, target_id);
	ret = zbx_db_insert_execute(&db_insert);
	zbx_db_insert_clean(&db_insert);

	zbx_free(target);
	zbx_free(target_id);
	zbx_free(source_id);

	return ret;
}

static int	DBpatch_3030060(void)
{
	return DBpatch_3030060_migrate_pairs("httptest", "variables", ZBX_HTTPFIELD_VARIABLE, '=', 1, 1);
}

static int	DBpatch_3030061(void)
{
	return DBdrop_field("httptest", "variables");
}

static int	DBpatch_3030062(void)
{
	/* headers without value are not allowed by rfc7230 */
	return DBpatch_3030060_migrate_pairs("httptest", "headers", ZBX_HTTPFIELD_HEADER, ':', 0, 0);
}

static int	DBpatch_3030063(void)
{
	return DBdrop_field("httptest", "headers");
}

static int	DBpatch_3030064(void)
{
	return DBpatch_3030060_migrate_pairs("httpstep", "variables", ZBX_HTTPFIELD_VARIABLE, '=', 1, 1);
}

static int	DBpatch_3030065(void)
{
	return DBdrop_field("httpstep", "variables");
}

static int	DBpatch_3030066(void)
{
	return DBpatch_3030060_migrate_pairs("httpstep", "headers", ZBX_HTTPFIELD_HEADER, ':', 0, 0);
}

static int	DBpatch_3030067(void)
{
	return DBdrop_field("httpstep", "headers");
}

static int	DBpatch_3030068(void)
{
	const ZBX_FIELD	field = {"post_type", "0", NULL, NULL, 0, ZBX_TYPE_INT, ZBX_NOTNULL, 0};

	return DBadd_field("httpstep", &field);
}

static int	DBpatch_3030069(void)
{
	const ZBX_FIELD	field = {"sysmap_shapeid", NULL, NULL, NULL, 0, ZBX_TYPE_ID, ZBX_NOTNULL, 0};

	return DBrename_field("sysmap_shape", "shapeid", &field);
}

static int	DBpatch_3030070(void)
{
	const ZBX_FIELD	field = {"text_halign", "0", NULL, NULL, 0, ZBX_TYPE_INT, ZBX_NOTNULL, 0};

	return DBset_default("sysmap_shape", &field);
}

static int	DBpatch_3030071(void)
{
	const ZBX_FIELD	field = {"text_valign", "0", NULL, NULL, 0, ZBX_TYPE_INT, ZBX_NOTNULL, 0};

	return DBset_default("sysmap_shape", &field);
}

static int	DBpatch_3030072(void)
{
	const ZBX_FIELD	field = {"border_type", "0", NULL, NULL, 0, ZBX_TYPE_INT, ZBX_NOTNULL, 0};

	return DBset_default("sysmap_shape", &field);
}

static int	DBpatch_3030073(void)
{
	const ZBX_FIELD	field = {"zindex", "0", NULL, NULL, 0, ZBX_TYPE_INT, ZBX_NOTNULL, 0};

	return DBset_default("sysmap_shape", &field);
}

static int	DBpatch_3030074(void)
{
	if (ZBX_DB_OK > DBexecute("update sysmap_shape set text_halign=text_halign+1,text_valign=text_valign+1,"
			"border_type=border_type+1"))
	{
		return FAIL;
	}

	return SUCCEED;
}

static void	DBpatch_conv_day(int *value, const char **suffix)
{
	if (0 != *value)
	{
		if (0 == *value % 7)
		{
			*value /= 7;
			*suffix = "w";
		}
		else
			*suffix = "d";
	}
	else
		*suffix = "";
}

static void	DBpatch_conv_day_limit_25y(int *value, const char **suffix)
{
	if (25 * 365 <= *value)
	{
		*value = 25 * 365;
		*suffix = "d";
	}
	else
		DBpatch_conv_day(value, suffix);
}

static void	DBpatch_conv_sec(int *value, const char **suffix)
{
	if (0 != *value)
	{
		const int	factors[] = {60, 60, 24, 7, 0}, *factor = factors;
		const char	*suffixes[] = {"s", "m", "h", "d", "w"};

		while (0 != *factor && 0 == *value % *factor)
			*value /= *factor++;

		*suffix = suffixes[factor - factors];
	}
	else
		*suffix = "";
}

static void	DBpatch_conv_sec_limit_1w(int *value, const char **suffix)
{
	if (7 * 24 * 60 * 60 <= *value)
	{
		*value = 1;
		*suffix = "w";
	}
	else
		DBpatch_conv_sec(value, suffix);
}

typedef struct
{
	const char	*field;
	void		(*conv_func)(int *value, const char **suffix);
}
DBpatch_field_conv_t;

static int	DBpatch_table_convert(const char *table, const char *recid, const DBpatch_field_conv_t *field_convs)
{
	const DBpatch_field_conv_t	*fc;
	DB_RESULT			result;
	DB_ROW				row;
	char				*sql = NULL;
	size_t				sql_alloc = 0, sql_offset = 0;
	const char			*suffix;
	int				value, i, ret = FAIL;

	for (fc = field_convs; NULL != fc->field; fc++)
	{
		zbx_chrcpy_alloc(&sql, &sql_alloc, &sql_offset, ',');
		zbx_strcpy_alloc(&sql, &sql_alloc, &sql_offset, fc->field);
	}

	result = DBselect("select %s%s from %s", recid, sql, table);

	sql_offset = 0;

	DBbegin_multiple_update(&sql, &sql_alloc, &sql_offset);

	while (NULL != (row = DBfetch(result)))
	{
		zbx_snprintf_alloc(&sql, &sql_alloc, &sql_offset, "update %s set ", table);

		for (i = 1, fc = field_convs; NULL != fc->field; i++, fc++)
		{
			value = atoi(row[i]);
			fc->conv_func(&value, &suffix);
			zbx_snprintf_alloc(&sql, &sql_alloc, &sql_offset, "%s%s='%d%s'",
					(1 == i ? "" : ","), fc->field, value, suffix);
		}

		zbx_snprintf_alloc(&sql, &sql_alloc, &sql_offset, " where %s=%s;\n", recid, row[0]);

		if (SUCCEED != DBexecute_overflowed_sql(&sql, &sql_alloc, &sql_offset))
			goto out;
	}

	DBend_multiple_update(&sql, &sql_alloc, &sql_offset);

	if (16 < sql_offset)	/* in ORACLE always present begin..end; */
	{
		if (ZBX_DB_OK > DBexecute("%s", sql))
			goto out;
	}

	ret = SUCCEED;
out:
	DBfree_result(result);
	zbx_free(sql);

	return ret;
}

static int	DBpatch_3030075(void)
{
	const ZBX_FIELD	old_field = {"autologout", "900", NULL, NULL, 0, ZBX_TYPE_INT, ZBX_NOTNULL, 0};
	const ZBX_FIELD	new_field = {"autologout", "15m", NULL, NULL, 32, ZBX_TYPE_CHAR, ZBX_NOTNULL, 0};

	return DBmodify_field_type("users", &new_field, &old_field);
}

static int	DBpatch_3030076(void)
{
	const ZBX_FIELD	field = {"autologout", "15m", NULL, NULL, 32, ZBX_TYPE_CHAR, ZBX_NOTNULL, 0};

	return DBset_default("users", &field);
}

static int	DBpatch_3030077(void)
{
	const ZBX_FIELD	old_field = {"refresh", "30", NULL, NULL, 0, ZBX_TYPE_INT, ZBX_NOTNULL, 0};
	const ZBX_FIELD	new_field = {"refresh", "30s", NULL, NULL, 32, ZBX_TYPE_CHAR, ZBX_NOTNULL, 0};

	return DBmodify_field_type("users", &new_field, &old_field);
}

static int	DBpatch_3030078(void)
{
	const ZBX_FIELD	field = {"refresh", "30s", NULL, NULL, 32, ZBX_TYPE_CHAR, ZBX_NOTNULL, 0};

	return DBset_default("users", &field);
}

static int	DBpatch_3030079(void)
{
	const DBpatch_field_conv_t	field_convs[] = {
						{"autologout",	DBpatch_conv_sec},
						{"refresh",	DBpatch_conv_sec},
						{NULL}
					};

	return DBpatch_table_convert("users", "userid", field_convs);
}

static int	DBpatch_3030080(void)
{
	const ZBX_FIELD	old_field = {"delay", "0", NULL, NULL, 0, ZBX_TYPE_INT, ZBX_NOTNULL, 0};
	const ZBX_FIELD	new_field = {"delay", "30s", NULL, NULL, 32, ZBX_TYPE_CHAR, ZBX_NOTNULL, 0};

	return DBmodify_field_type("slideshows", &new_field, &old_field);
}

static int	DBpatch_3030081(void)
{
	const ZBX_FIELD	field = {"delay", "30s", NULL, NULL, 32, ZBX_TYPE_CHAR, ZBX_NOTNULL, 0};

	return DBset_default("slideshows", &field);
}

static int	DBpatch_3030082(void)
{
	const ZBX_FIELD	old_field = {"delay", "0", NULL, NULL, 0, ZBX_TYPE_INT, ZBX_NOTNULL, 0};
	const ZBX_FIELD	new_field = {"delay", "0", NULL, NULL, 32, ZBX_TYPE_CHAR, ZBX_NOTNULL, 0};

	return DBmodify_field_type("slides", &new_field, &old_field);
}

static int	DBpatch_3030083(void)
{
	const ZBX_FIELD	old_field = {"delay", "3600", NULL, NULL, 0, ZBX_TYPE_INT, ZBX_NOTNULL, 0};
	const ZBX_FIELD	new_field = {"delay", "1h", NULL, NULL, 255, ZBX_TYPE_CHAR, ZBX_NOTNULL, 0};

	return DBmodify_field_type("drules", &new_field, &old_field);
}

static int	DBpatch_3030084(void)
{
	const ZBX_FIELD	field = {"delay", "1h", NULL, NULL, 255, ZBX_TYPE_CHAR, ZBX_NOTNULL, 0};

	return DBset_default("drules", &field);
}

static int	DBpatch_3030085(void)
{
	const DBpatch_field_conv_t	field_convs[] = {{"delay", DBpatch_conv_sec}, {NULL}};

	return DBpatch_table_convert("drules", "druleid", field_convs);
}

static int	DBpatch_3030086(void)
{
	const ZBX_FIELD	old_field = {"delay", "60", NULL, NULL, 0, ZBX_TYPE_INT, ZBX_NOTNULL, 0};
	const ZBX_FIELD	new_field = {"delay", "1m", NULL, NULL, 255, ZBX_TYPE_CHAR, ZBX_NOTNULL, 0};

	return DBmodify_field_type("httptest", &new_field, &old_field);
}

static int	DBpatch_3030087(void)
{
	const ZBX_FIELD	field = {"delay", "1m", NULL, NULL, 255, ZBX_TYPE_CHAR, ZBX_NOTNULL, 0};

	return DBset_default("httptest", &field);
}

static int	DBpatch_3030088(void)
{
	const DBpatch_field_conv_t	field_convs[] = {{"delay", DBpatch_conv_sec}, {NULL}};

	return DBpatch_table_convert("httptest", "httptestid", field_convs);
}

static int	DBpatch_3030089(void)
{
	const ZBX_FIELD	old_field = {"timeout", "15", NULL, NULL, 0, ZBX_TYPE_INT, ZBX_NOTNULL, 0};
	const ZBX_FIELD	new_field = {"timeout", "15s", NULL, NULL, 255, ZBX_TYPE_CHAR, ZBX_NOTNULL, 0};

	return DBmodify_field_type("httpstep", &new_field, &old_field);
}

static int	DBpatch_3030090(void)
{
	const ZBX_FIELD	field = {"timeout", "15s", NULL, NULL, 255, ZBX_TYPE_CHAR, ZBX_NOTNULL, 0};

	return DBset_default("httpstep", &field);
}

static int	DBpatch_3030091(void)
{
	const DBpatch_field_conv_t	field_convs[] = {{"timeout", DBpatch_conv_sec}, {NULL}};

	return DBpatch_table_convert("httpstep", "httpstepid", field_convs);
}

static int	DBpatch_3030092(void)
{
	const ZBX_FIELD	old_field = {"delay", "0", NULL, NULL, 0, ZBX_TYPE_INT, ZBX_NOTNULL, 0};
	const ZBX_FIELD	new_field = {"delay", "0", NULL, NULL, 1024, ZBX_TYPE_CHAR, ZBX_NOTNULL, 0};

	return DBmodify_field_type("items", &new_field, &old_field);
}

static int	DBpatch_3030093(void)
{
	DB_RESULT	result;
	DB_ROW		row;
	const char	*delay_flex, *next, *suffix;
	char		*sql = NULL;
	size_t		sql_alloc = 0, sql_offset = 0;
	int		delay, ret = FAIL;

	result = DBselect("select itemid,delay,delay_flex from items");

	DBbegin_multiple_update(&sql, &sql_alloc, &sql_offset);

	while (NULL != (row = DBfetch(result)))
	{
		delay = atoi(row[1]);
		DBpatch_conv_sec(&delay, &suffix);
		zbx_snprintf_alloc(&sql, &sql_alloc, &sql_offset, "update items set delay='%d%s", delay, suffix);

		for (delay_flex = row[2]; '\0' != *delay_flex; delay_flex = next + 1)
		{
			zbx_chrcpy_alloc(&sql, &sql_alloc, &sql_offset, ';');

			if (0 != isdigit(*delay_flex) && NULL != (next = strchr(delay_flex, '/')))	/* flexible */
			{
				delay = atoi(delay_flex);
				DBpatch_conv_sec(&delay, &suffix);
				zbx_snprintf_alloc(&sql, &sql_alloc, &sql_offset, "%d%s", delay, suffix);
				delay_flex = next;
			}

			if (NULL == (next = strchr(delay_flex, ';')))
			{
				zbx_strcpy_alloc(&sql, &sql_alloc, &sql_offset, delay_flex);
				break;
			}

			zbx_strncpy_alloc(&sql, &sql_alloc, &sql_offset, delay_flex, next - delay_flex);
		}

		zbx_snprintf_alloc(&sql, &sql_alloc, &sql_offset, "' where itemid=%s;\n", row[0]);

		if (SUCCEED != DBexecute_overflowed_sql(&sql, &sql_alloc, &sql_offset))
			goto out;
	}

	DBend_multiple_update(&sql, &sql_alloc, &sql_offset);

	if (16 < sql_offset)	/* in ORACLE always present begin..end; */
	{
		if (ZBX_DB_OK > DBexecute("%s", sql))
			goto out;
	}

	ret = SUCCEED;
out:
	DBfree_result(result);
	zbx_free(sql);

	return ret;
}

static int	DBpatch_3030094(void)
{
	return DBdrop_field("items", "delay_flex");
}

static int	DBpatch_3030095(void)
{
	const ZBX_FIELD	old_field = {"history", "90", NULL, NULL, 0, ZBX_TYPE_INT, ZBX_NOTNULL, 0};
	const ZBX_FIELD	new_field = {"history", "90d", NULL, NULL, 255, ZBX_TYPE_CHAR, ZBX_NOTNULL, 0};

	return DBmodify_field_type("items", &new_field, &old_field);
}

static int	DBpatch_3030096(void)
{
	const ZBX_FIELD	field = {"history", "90d", NULL, NULL, 255, ZBX_TYPE_CHAR, ZBX_NOTNULL, 0};

	return DBset_default("items", &field);
}

static int	DBpatch_3030097(void)
{
	const ZBX_FIELD	old_field = {"trends", "365", NULL, NULL, 0, ZBX_TYPE_INT, ZBX_NOTNULL, 0};
	const ZBX_FIELD	new_field = {"trends", "365d", NULL, NULL, 255, ZBX_TYPE_CHAR, ZBX_NOTNULL, 0};

	return DBmodify_field_type("items", &new_field, &old_field);
}

static int	DBpatch_3030098(void)
{
	const ZBX_FIELD	field = {"trends", "365d", NULL, NULL, 255, ZBX_TYPE_CHAR, ZBX_NOTNULL, 0};

	return DBset_default("items", &field);
}

static int	DBpatch_3030099(void)
{
	const DBpatch_field_conv_t	field_convs[] = {
						{"history",	DBpatch_conv_day_limit_25y},
						{"trends",	DBpatch_conv_day_limit_25y},
						{NULL}
					};

	return DBpatch_table_convert("items", "itemid", field_convs);
}

static int	DBpatch_3030100(void)
{
	const ZBX_FIELD	field = {"lifetime", "30d", NULL, NULL, 255, ZBX_TYPE_CHAR, ZBX_NOTNULL, 0};

	return DBmodify_field_type("items", &field, NULL);
}

static int	DBpatch_3030101(void)
{
	const ZBX_FIELD	field = {"lifetime", "30d", NULL, NULL, 255, ZBX_TYPE_CHAR, ZBX_NOTNULL, 0};

	return DBset_default("items", &field);
}

static int	DBpatch_3030102(void)
{
	DB_RESULT	result;
	DB_ROW		row;
	char		*sql = NULL;
	size_t		sql_alloc = 0, sql_offset = 0;
	const char	*suffix;
	int		value, ret = FAIL;

	result = DBselect("select itemid,lifetime from items");

	DBbegin_multiple_update(&sql, &sql_alloc, &sql_offset);

	while (NULL != (row = DBfetch(result)))
	{
		zbx_strcpy_alloc(&sql, &sql_alloc, &sql_offset, "update items set lifetime='");

		if (0 != isdigit(*row[1]))
		{
			value = atoi(row[1]);
			DBpatch_conv_day_limit_25y(&value, &suffix);
			zbx_snprintf_alloc(&sql, &sql_alloc, &sql_offset, "%d%s", value, suffix);
		}
		else	/* items.lifetime may be a macro, in such case simply overwrite with max allowed value */
			zbx_strcpy_alloc(&sql, &sql_alloc, &sql_offset, "9125d");	/* 25 * 365 days */

		zbx_snprintf_alloc(&sql, &sql_alloc, &sql_offset, "' where itemid=%s;\n", row[0]);

		if (SUCCEED != DBexecute_overflowed_sql(&sql, &sql_alloc, &sql_offset))
			goto out;
	}

	DBend_multiple_update(&sql, &sql_alloc, &sql_offset);

	if (16 < sql_offset)	/* in ORACLE always present begin..end; */
	{
		if (ZBX_DB_OK > DBexecute("%s", sql))
			goto out;
	}

	ret = SUCCEED;
out:
	DBfree_result(result);
	zbx_free(sql);

	return ret;
}

static int	DBpatch_3030103(void)
{
	const ZBX_FIELD	old_field = {"esc_period", "0", NULL, NULL, 0, ZBX_TYPE_INT, ZBX_NOTNULL, 0};
	const ZBX_FIELD	new_field = {"esc_period", "1h", NULL, NULL, 255, ZBX_TYPE_CHAR, ZBX_NOTNULL, 0};

	return DBmodify_field_type("actions", &new_field, &old_field);
}

static int	DBpatch_3030104(void)
{
	const ZBX_FIELD	field = {"esc_period", "1h", NULL, NULL, 255, ZBX_TYPE_CHAR, ZBX_NOTNULL, 0};

	return DBset_default("actions", &field);
}

static int	DBpatch_3030105(void)
{
	const DBpatch_field_conv_t	field_convs[] = {{"esc_period", DBpatch_conv_sec_limit_1w}, {NULL}};

	return DBpatch_table_convert("actions", "actionid", field_convs);
}

static int	DBpatch_3030106(void)
{
	const ZBX_FIELD	old_field = {"esc_period", "0", NULL, NULL, 0, ZBX_TYPE_INT, ZBX_NOTNULL, 0};
	const ZBX_FIELD	new_field = {"esc_period", "0", NULL, NULL, 255, ZBX_TYPE_CHAR, ZBX_NOTNULL, 0};

	return DBmodify_field_type("operations", &new_field, &old_field);
}

static int	DBpatch_3030107(void)
{
	const DBpatch_field_conv_t	field_convs[] = {{"esc_period", DBpatch_conv_sec_limit_1w}, {NULL}};

	return DBpatch_table_convert("operations", "operationid", field_convs);
}

static int	DBpatch_3030108(void)
{
	const ZBX_FIELD	old_field = {"refresh_unsupported", "0", NULL, NULL, 0, ZBX_TYPE_INT, ZBX_NOTNULL, 0};
	const ZBX_FIELD	new_field = {"refresh_unsupported", "10m", NULL, NULL, 32, ZBX_TYPE_CHAR, ZBX_NOTNULL, 0};

	return DBmodify_field_type("config", &new_field, &old_field);
}

static int	DBpatch_3030109(void)
{
	const ZBX_FIELD	field = {"refresh_unsupported", "10m", NULL, NULL, 32, ZBX_TYPE_CHAR, ZBX_NOTNULL, 0};

	return DBset_default("config", &field);
}

static int	DBpatch_3030110(void)
{
	const ZBX_FIELD	field = {"work_period", "1-5,09:00-18:00", NULL, NULL, 255, ZBX_TYPE_CHAR, ZBX_NOTNULL, 0};

	return DBmodify_field_type("config", &field, NULL);
}

static int	DBpatch_3030111(void)
{
	const ZBX_FIELD	field = {"work_period", "1-5,09:00-18:00", NULL, NULL, 255, ZBX_TYPE_CHAR, ZBX_NOTNULL, 0};

	return DBset_default("config", &field);
}

static int	DBpatch_3030112(void)
{
	const ZBX_FIELD	old_field = {"event_expire", "7", NULL, NULL, 0, ZBX_TYPE_INT, ZBX_NOTNULL, 0};
	const ZBX_FIELD	new_field = {"event_expire", "1w", NULL, NULL, 32, ZBX_TYPE_CHAR, ZBX_NOTNULL, 0};

	return DBmodify_field_type("config", &new_field, &old_field);
}

static int	DBpatch_3030113(void)
{
	const ZBX_FIELD	field = {"event_expire", "1w", NULL, NULL, 32, ZBX_TYPE_CHAR, ZBX_NOTNULL, 0};

	return DBset_default("config", &field);
}

static int	DBpatch_3030114(void)
{
	const ZBX_FIELD	old_field = {"ok_period", "1800", NULL, NULL, 0, ZBX_TYPE_INT, ZBX_NOTNULL, 0};
	const ZBX_FIELD	new_field = {"ok_period", "30m", NULL, NULL, 32, ZBX_TYPE_CHAR, ZBX_NOTNULL, 0};

	return DBmodify_field_type("config", &new_field, &old_field);
}

static int	DBpatch_3030115(void)
{
	const ZBX_FIELD	field = {"ok_period", "30m", NULL, NULL, 32, ZBX_TYPE_CHAR, ZBX_NOTNULL, 0};

	return DBset_default("config", &field);
}

static int	DBpatch_3030116(void)
{
	const ZBX_FIELD	old_field = {"blink_period", "1800", NULL, NULL, 0, ZBX_TYPE_INT, ZBX_NOTNULL, 0};
	const ZBX_FIELD	new_field = {"blink_period", "30m", NULL, NULL, 32, ZBX_TYPE_CHAR, ZBX_NOTNULL, 0};

	return DBmodify_field_type("config", &new_field, &old_field);
}

static int	DBpatch_3030117(void)
{
	const ZBX_FIELD	field = {"blink_period", "30m", NULL, NULL, 32, ZBX_TYPE_CHAR, ZBX_NOTNULL, 0};

	return DBset_default("config", &field);
}

static int	DBpatch_3030118(void)
{
	const ZBX_FIELD	old_field = {"hk_events_trigger", "365", NULL, NULL, 0, ZBX_TYPE_INT, ZBX_NOTNULL, 0};
	const ZBX_FIELD	new_field = {"hk_events_trigger", "365d", NULL, NULL, 32, ZBX_TYPE_CHAR, ZBX_NOTNULL, 0};

	return DBmodify_field_type("config", &new_field, &old_field);
}

static int	DBpatch_3030119(void)
{
	const ZBX_FIELD	field = {"hk_events_trigger", "365d", NULL, NULL, 32, ZBX_TYPE_CHAR, ZBX_NOTNULL, 0};

	return DBset_default("config", &field);
}

static int	DBpatch_3030120(void)
{
	const ZBX_FIELD	old_field = {"hk_events_internal", "1", NULL, NULL, 0, ZBX_TYPE_INT, ZBX_NOTNULL, 0};
	const ZBX_FIELD	new_field = {"hk_events_internal", "1d", NULL, NULL, 32, ZBX_TYPE_CHAR, ZBX_NOTNULL, 0};

	return DBmodify_field_type("config", &new_field, &old_field);
}

static int	DBpatch_3030121(void)
{
	const ZBX_FIELD	field = {"hk_events_internal", "1d", NULL, NULL, 32, ZBX_TYPE_CHAR, ZBX_NOTNULL, 0};

	return DBset_default("config", &field);
}

static int	DBpatch_3030122(void)
{
	const ZBX_FIELD	old_field = {"hk_events_discovery", "1", NULL, NULL, 0, ZBX_TYPE_INT, ZBX_NOTNULL, 0};
	const ZBX_FIELD	new_field = {"hk_events_discovery", "1d", NULL, NULL, 32, ZBX_TYPE_CHAR, ZBX_NOTNULL, 0};

	return DBmodify_field_type("config", &new_field, &old_field);
}

static int	DBpatch_3030123(void)
{
	const ZBX_FIELD	field = {"hk_events_discovery", "1d", NULL, NULL, 32, ZBX_TYPE_CHAR, ZBX_NOTNULL, 0};

	return DBset_default("config", &field);
}

static int	DBpatch_3030124(void)
{
	const ZBX_FIELD	old_field = {"hk_events_autoreg", "1", NULL, NULL, 0, ZBX_TYPE_INT, ZBX_NOTNULL, 0};
	const ZBX_FIELD	new_field = {"hk_events_autoreg", "1d", NULL, NULL, 32, ZBX_TYPE_CHAR, ZBX_NOTNULL, 0};

	return DBmodify_field_type("config", &new_field, &old_field);
}

static int	DBpatch_3030125(void)
{
	const ZBX_FIELD	field = {"hk_events_autoreg", "1d", NULL, NULL, 32, ZBX_TYPE_CHAR, ZBX_NOTNULL, 0};

	return DBset_default("config", &field);
}

static int	DBpatch_3030126(void)
{
	const ZBX_FIELD	old_field = {"hk_services", "365", NULL, NULL, 0, ZBX_TYPE_INT, ZBX_NOTNULL, 0};
	const ZBX_FIELD	new_field = {"hk_services", "365d", NULL, NULL, 32, ZBX_TYPE_CHAR, ZBX_NOTNULL, 0};

	return DBmodify_field_type("config", &new_field, &old_field);
}

static int	DBpatch_3030127(void)
{
	const ZBX_FIELD	field = {"hk_services", "365d", NULL, NULL, 32, ZBX_TYPE_CHAR, ZBX_NOTNULL, 0};

	return DBset_default("config", &field);
}

static int	DBpatch_3030128(void)
{
	const ZBX_FIELD	old_field = {"hk_audit", "365", NULL, NULL, 0, ZBX_TYPE_INT, ZBX_NOTNULL, 0};
	const ZBX_FIELD	new_field = {"hk_audit", "365d", NULL, NULL, 32, ZBX_TYPE_CHAR, ZBX_NOTNULL, 0};

	return DBmodify_field_type("config", &new_field, &old_field);
}

static int	DBpatch_3030129(void)
{
	const ZBX_FIELD	field = {"hk_audit", "365d", NULL, NULL, 32, ZBX_TYPE_CHAR, ZBX_NOTNULL, 0};

	return DBset_default("config", &field);
}

static int	DBpatch_3030130(void)
{
	const ZBX_FIELD	old_field = {"hk_sessions", "365", NULL, NULL, 0, ZBX_TYPE_INT, ZBX_NOTNULL, 0};
	const ZBX_FIELD	new_field = {"hk_sessions", "365d", NULL, NULL, 32, ZBX_TYPE_CHAR, ZBX_NOTNULL, 0};

	return DBmodify_field_type("config", &new_field, &old_field);
}

static int	DBpatch_3030131(void)
{
	const ZBX_FIELD	field = {"hk_sessions", "365d", NULL, NULL, 32, ZBX_TYPE_CHAR, ZBX_NOTNULL, 0};

	return DBset_default("config", &field);
}

static int	DBpatch_3030132(void)
{
	const ZBX_FIELD	old_field = {"hk_history", "90", NULL, NULL, 0, ZBX_TYPE_INT, ZBX_NOTNULL, 0};
	const ZBX_FIELD	new_field = {"hk_history", "90d", NULL, NULL, 32, ZBX_TYPE_CHAR, ZBX_NOTNULL, 0};

	return DBmodify_field_type("config", &new_field, &old_field);
}

static int	DBpatch_3030133(void)
{
	const ZBX_FIELD	field = {"hk_history", "90d", NULL, NULL, 32, ZBX_TYPE_CHAR, ZBX_NOTNULL, 0};

	return DBset_default("config", &field);
}

static int	DBpatch_3030134(void)
{
	const ZBX_FIELD	old_field = {"hk_trends", "365", NULL, NULL, 0, ZBX_TYPE_INT, ZBX_NOTNULL, 0};
	const ZBX_FIELD	new_field = {"hk_trends", "365d", NULL, NULL, 32, ZBX_TYPE_CHAR, ZBX_NOTNULL, 0};

	return DBmodify_field_type("config", &new_field, &old_field);
}

static int	DBpatch_3030135(void)
{
	const ZBX_FIELD	field = {"hk_trends", "365d", NULL, NULL, 32, ZBX_TYPE_CHAR, ZBX_NOTNULL, 0};

	return DBset_default("config", &field);
}

static int	DBpatch_3030136(void)
{
	const DBpatch_field_conv_t	field_convs[] = {
						{"refresh_unsupported",	DBpatch_conv_sec},
						{"event_expire",	DBpatch_conv_day_limit_25y},
						{"ok_period",		DBpatch_conv_sec},
						{"blink_period",	DBpatch_conv_sec},
						{"hk_events_trigger",	DBpatch_conv_day_limit_25y},
						{"hk_events_internal",	DBpatch_conv_day_limit_25y},
						{"hk_events_discovery",	DBpatch_conv_day_limit_25y},
						{"hk_events_autoreg",	DBpatch_conv_day_limit_25y},
						{"hk_services",		DBpatch_conv_day_limit_25y},
						{"hk_audit",		DBpatch_conv_day_limit_25y},
						{"hk_sessions",		DBpatch_conv_day_limit_25y},
						{"hk_history",		DBpatch_conv_day_limit_25y},
						{"hk_trends",		DBpatch_conv_day_limit_25y},
						{NULL}
					};

	return DBpatch_table_convert("config", "configid", field_convs);
}

static int	DBpatch_3030137(void)
{
	const char	*sql =
			"delete from profiles"
			" where idx in ("
				"'web.items.filter_delay',"
				"'web.items.filter_history',"
				"'web.items.filter_trends',"
				"'web.items.subfilter_history',"
				"'web.items.subfilter_interval',"
				"'web.items.subfilter_trends'"
			")";

	if (ZBX_DB_OK > DBexecute("%s", sql))
		return FAIL;

	return SUCCEED;
}

static int	DBpatch_trailing_semicolon_remove(const char *table, const char *recid, const char *field,
		const char *condition)
{
	DB_RESULT	result;
	DB_ROW		row;
	const char	*semicolon;
	char		*sql = NULL;
	size_t		sql_alloc = 0, sql_offset = 0;
	int		ret = FAIL;

	result = DBselect("select %s,%s from %s%s", recid, field, table, condition);

	DBbegin_multiple_update(&sql, &sql_alloc, &sql_offset);

	while (NULL != (row = DBfetch(result)))
	{
		if (NULL == (semicolon = strrchr(row[1], ';')) || '\0' != *(semicolon + 1))
			continue;

		zbx_snprintf_alloc(&sql, &sql_alloc, &sql_offset, "update %s set %s='%.*s' where %s=%s;\n",
				table, field, semicolon - row[1], row[1], recid, row[0]);

		if (SUCCEED != DBexecute_overflowed_sql(&sql, &sql_alloc, &sql_offset))
			goto out;
	}

	DBend_multiple_update(&sql, &sql_alloc, &sql_offset);

	if (16 < sql_offset)	/* in ORACLE always present begin..end; */
	{
		if (ZBX_DB_OK > DBexecute("%s", sql))
			goto out;
	}

	ret = SUCCEED;
out:
	DBfree_result(result);
	zbx_free(sql);

	return ret;
}

static int	DBpatch_3030138(void)
{
	return DBpatch_trailing_semicolon_remove("config", "configid", "work_period", "");
}

static int	DBpatch_3030139(void)
{
	return DBpatch_trailing_semicolon_remove("media", "mediaid", "period", "");
}

static int	DBpatch_3030140(void)
{
	/* CONDITION_TYPE_TIME_PERIOD */
	return DBpatch_trailing_semicolon_remove("conditions", "conditionid", "value", " where conditiontype=6");
}

static int	DBpatch_3030141(void)
{
<<<<<<< HEAD
	const ZBX_TABLE table =
			{"dashboard", "dashboardid", 0,
				{
					{"dashboardid", NULL, NULL, NULL, 0, ZBX_TYPE_ID, ZBX_NOTNULL, 0},
					{"name", NULL, NULL, NULL, 255, ZBX_TYPE_CHAR, ZBX_NOTNULL, 0},
					{"userid", NULL, NULL, NULL, 0, ZBX_TYPE_ID, ZBX_NOTNULL, 0},
					{"private", "1", NULL, NULL, 0, ZBX_TYPE_INT, ZBX_NOTNULL, 0},
					{0}
				},
				NULL
			};

	return DBcreate_table(&table);
=======
	const ZBX_FIELD	field = {"jmx_endpoint", "", NULL, NULL, 255, ZBX_TYPE_CHAR, ZBX_NOTNULL, 0};

	return DBadd_field("items", &field);
>>>>>>> 581c38f3
}

static int	DBpatch_3030142(void)
{
<<<<<<< HEAD
	const ZBX_FIELD	field = {"userid", NULL, "users", "userid", 0, 0, 0, 0};

	return DBadd_foreign_key("dashboard", 1, &field);
=======
#define ZBX_DEFAULT_JMX_ENDPOINT	"service:jmx:rmi:///jndi/rmi://{HOST.CONN}:{HOST.PORT}/jmxrmi"
	/* 16 - ITEM_TYPE_JMX */
	if (ZBX_DB_OK > DBexecute("update items set jmx_endpoint='" ZBX_DEFAULT_JMX_ENDPOINT "' where type=16"))
		return FAIL;

	return SUCCEED;
#undef ZBX_DEFAULT_JMX_ENDPOINT
>>>>>>> 581c38f3
}

static int	DBpatch_3030143(void)
{
<<<<<<< HEAD
	const ZBX_TABLE table =
			{"dashboard_user", "dashboard_userid", 0,
				{
					{"dashboard_userid", NULL, NULL, NULL, 0, ZBX_TYPE_ID, ZBX_NOTNULL, 0},
					{"dashboardid", NULL, NULL, NULL, 0, ZBX_TYPE_ID, ZBX_NOTNULL, 0},
					{"userid", NULL, NULL, NULL, 0, ZBX_TYPE_ID, ZBX_NOTNULL, 0},
					{"permission", "2", NULL, NULL, 0, ZBX_TYPE_INT, ZBX_NOTNULL, 0},
					{0}
				},
				NULL
			};

	return DBcreate_table(&table);
=======
	const ZBX_FIELD field = {"maxsessions", "1", NULL, NULL, 0, ZBX_TYPE_INT, ZBX_NOTNULL, 0};

	return DBadd_field("media_type", &field);
>>>>>>> 581c38f3
}

static int	DBpatch_3030144(void)
{
<<<<<<< HEAD
	return DBcreate_index("dashboard_user", "dashboard_user_1", "dashboardid,userid", 1);
=======
	const ZBX_FIELD field = {"maxattempts", "3", NULL, NULL, 0, ZBX_TYPE_INT, ZBX_NOTNULL, 0};

	return DBadd_field("media_type", &field);
>>>>>>> 581c38f3
}

static int	DBpatch_3030145(void)
{
<<<<<<< HEAD
	const ZBX_FIELD	field = {"dashboardid", NULL, "dashboard", "dashboardid", 0, 0, 0, ZBX_FK_CASCADE_DELETE};

	return DBadd_foreign_key("dashboard_user", 1, &field);
=======
	const ZBX_FIELD field = {"attempt_interval", "10s", NULL, NULL, 32, ZBX_TYPE_CHAR, ZBX_NOTNULL, 0};

	return DBadd_field("media_type", &field);
>>>>>>> 581c38f3
}

static int	DBpatch_3030146(void)
{
<<<<<<< HEAD
	const ZBX_FIELD	field = {"userid", NULL, "users", "userid", 0, 0, 0, ZBX_FK_CASCADE_DELETE};

	return DBadd_foreign_key("dashboard_user", 2, &field);
=======
	return DBdrop_index("alerts", "alerts_4");
>>>>>>> 581c38f3
}

static int	DBpatch_3030147(void)
{
<<<<<<< HEAD
	const ZBX_TABLE table =
			{"dashboard_usrgrp", "dashboard_usrgrpid", 0,
				{
					{"dashboard_usrgrpid", NULL, NULL, NULL, 0, ZBX_TYPE_ID, ZBX_NOTNULL, 0},
					{"dashboardid", NULL, NULL, NULL, 0, ZBX_TYPE_ID, ZBX_NOTNULL, 0},
					{"usrgrpid", NULL, NULL, NULL, 0, ZBX_TYPE_ID, ZBX_NOTNULL, 0},
					{"permission", "2", NULL, NULL, 0, ZBX_TYPE_INT, ZBX_NOTNULL, 0},
					{0}
				},
				NULL
			};

	return DBcreate_table(&table);
}

static int	DBpatch_3030148(void)
{
	return DBcreate_index("dashboard_usrgrp", "dashboard_usrgrp_1", "dashboardid,usrgrpid", 1);
}

static int	DBpatch_3030149(void)
{
	const ZBX_FIELD	field = {"dashboardid", NULL, "dashboard", "dashboardid", 0, 0, 0, ZBX_FK_CASCADE_DELETE};

	return DBadd_foreign_key("dashboard_usrgrp", 1, &field);
}

static int	DBpatch_3030150(void)
{
	const ZBX_FIELD	field = {"usrgrpid", NULL, "usrgrp", "usrgrpid", 0, 0, 0, ZBX_FK_CASCADE_DELETE};

	return DBadd_foreign_key("dashboard_usrgrp", 2, &field);
}

static int	DBpatch_3030151(void)
{
	const ZBX_TABLE table =
			{"widget", "widgetid", 0,
				{
					{"widgetid", NULL, NULL, NULL, 0, ZBX_TYPE_ID, ZBX_NOTNULL, 0},
					{"dashboardid", NULL, NULL, NULL, 0, ZBX_TYPE_ID, ZBX_NOTNULL, 0},
					{"type", "", NULL, NULL, 255, ZBX_TYPE_CHAR, ZBX_NOTNULL, 0},
					{"name", "", NULL, NULL, 255, ZBX_TYPE_CHAR, ZBX_NOTNULL, 0},
					{"row", "0", NULL, NULL, 0, ZBX_TYPE_INT, ZBX_NOTNULL, 0},
					{"col", "0", NULL, NULL, 0, ZBX_TYPE_INT, ZBX_NOTNULL, 0},
					{"height", "1", NULL, NULL, 0, ZBX_TYPE_INT, ZBX_NOTNULL, 0},
					{"width", "1", NULL, NULL, 0, ZBX_TYPE_INT, ZBX_NOTNULL, 0},
					{0}
				},
				NULL
			};

	return DBcreate_table(&table);
}

static int	DBpatch_3030152(void)
{
	return DBcreate_index("widget", "widget_1", "dashboardid", 0);
}

static int	DBpatch_3030153(void)
{
	const ZBX_FIELD	field = {"dashboardid", NULL, "dashboard", "dashboardid", 0, 0, 0, ZBX_FK_CASCADE_DELETE};

	return DBadd_foreign_key("widget", 1, &field);
}

static int	DBpatch_3030154(void)
{
	const ZBX_TABLE table =
			{"widget_field", "widget_fieldid", 0,
				{
					{"widget_fieldid", NULL, NULL, NULL, 0, ZBX_TYPE_ID, ZBX_NOTNULL, 0},
					{"widgetid", NULL, NULL, NULL, 0, ZBX_TYPE_ID, ZBX_NOTNULL, 0},
					{"type", "0", NULL, NULL, 0, ZBX_TYPE_INT, ZBX_NOTNULL, 0},
					{"name", "", NULL, NULL, 255, ZBX_TYPE_CHAR, ZBX_NOTNULL, 0},
					{"value_int", "0", NULL, NULL, 0, ZBX_TYPE_INT, ZBX_NOTNULL, 0},
					{"value_str", "", NULL, NULL, 255, ZBX_TYPE_CHAR, ZBX_NOTNULL, 0},
					{"value_groupid", NULL, NULL, NULL, 0, ZBX_TYPE_ID, 0, 0},
					{"value_hostid", NULL, NULL, NULL, 0, ZBX_TYPE_ID, 0, 0},
					{"value_itemid", NULL, NULL, NULL, 0, ZBX_TYPE_ID, 0, 0},
					{"value_graphid", NULL, NULL, NULL, 0, ZBX_TYPE_ID, 0, 0},
					{"value_sysmapid", NULL, NULL, NULL, 0, ZBX_TYPE_ID, 0, 0},
					{0}
				},
				NULL
			};

	return DBcreate_table(&table);
}

static int	DBpatch_3030155(void)
{
	return DBcreate_index("widget_field", "widget_field_1", "widgetid", 0);
}

static int	DBpatch_3030156(void)
{
	return DBcreate_index("widget_field", "widget_field_2", "value_groupid", 0);
}

static int	DBpatch_3030157(void)
{
	return DBcreate_index("widget_field", "widget_field_3", "value_hostid", 0);
}

static int	DBpatch_3030158(void)
{
	return DBcreate_index("widget_field", "widget_field_4", "value_itemid", 0);
}

static int	DBpatch_3030159(void)
{
	return DBcreate_index("widget_field", "widget_field_5", "value_graphid", 0);
}

static int	DBpatch_3030160(void)
{
	return DBcreate_index("widget_field", "widget_field_6", "value_sysmapid", 0);
}

static int	DBpatch_3030161(void)
{
	const ZBX_FIELD	field = {"widgetid", NULL, "widget", "widgetid", 0, 0, 0, ZBX_FK_CASCADE_DELETE};

	return DBadd_foreign_key("widget_field", 1, &field);
}

static int	DBpatch_3030162(void)
{
	const ZBX_FIELD	field = {"value_groupid", NULL, "groups", "groupid", 0, 0, 0, ZBX_FK_CASCADE_DELETE};

	return DBadd_foreign_key("widget_field", 2, &field);
}

static int	DBpatch_3030163(void)
{
	const ZBX_FIELD	field = {"value_hostid", NULL, "hosts", "hostid", 0, 0, 0, ZBX_FK_CASCADE_DELETE};

	return DBadd_foreign_key("widget_field", 3, &field);
}

static int	DBpatch_3030164(void)
{
	const ZBX_FIELD	field = {"value_itemid", NULL, "items", "itemid", 0, 0, 0, ZBX_FK_CASCADE_DELETE};

	return DBadd_foreign_key("widget_field", 4, &field);
}

static int	DBpatch_3030165(void)
{
	const ZBX_FIELD	field = {"value_graphid", NULL, "graphs", "graphid", 0, 0, 0, ZBX_FK_CASCADE_DELETE};

	return DBadd_foreign_key("widget_field", 5, &field);
}

static int	DBpatch_3030166(void)
{
	const ZBX_FIELD	field = {"value_sysmapid", NULL, "sysmaps", "sysmapid", 0, 0, 0, ZBX_FK_CASCADE_DELETE};

	return DBadd_foreign_key("widget_field", 6, &field);
}

static int	DBpatch_3030167(void)
{
	zbx_db_insert_t	db_insert;
	int		ret;

	zbx_db_insert_prepare(&db_insert, "dashboard", "dashboardid", "name", "userid", "private", NULL);

	zbx_db_insert_add_values(&db_insert, __UINT64_C(1), "Dashboard", __UINT64_C(1), 0);

	ret = zbx_db_insert_execute(&db_insert);
	zbx_db_insert_clean(&db_insert);

	return ret;
}

static int	DBpatch_3030168(void)
{
	int		i;
	const char	*columns = "widgetid,dashboardid,type,name,row,col,height,width";
	const char	*values[] = {
		"1,1,'favgrph','',0,0,3,2",
		"2,1,'favscr','',0,2,3,2",
		"3,1,'favmap','',0,4,3,2",
		"4,1,'lastiss','',3,0,6,6",
		"5,1,'webovr','',9,0,4,3",
		"6,1,'dscvry','',9,3,4,3",
		"7,1,'hoststat','',0,6,4,6",
		"8,1,'syssum','',4,6,4,6",
		"9,1,'stszbx','',8,6,5,6",
		NULL
	};

	for (i = 0; NULL != values[i]; i++) {
		if (ZBX_DB_OK > DBexecute("insert into widget (%s) values (%s)", columns, values[i]))
			return FAIL;
	}

	return SUCCEED;
=======
	return DBcreate_index("alerts", "alerts_4", "status", 0);
>>>>>>> 581c38f3
}

#endif

DBPATCH_START(3030)

/* version, duplicates flag, mandatory flag */

DBPATCH_ADD(3030000, 0, 1)
DBPATCH_ADD(3030001, 0, 1)
DBPATCH_ADD(3030002, 0, 1)
DBPATCH_ADD(3030003, 0, 1)
DBPATCH_ADD(3030004, 0, 1)
DBPATCH_ADD(3030005, 0, 1)
DBPATCH_ADD(3030006, 0, 1)
DBPATCH_ADD(3030007, 0, 1)
DBPATCH_ADD(3030008, 0, 1)
DBPATCH_ADD(3030009, 0, 1)
DBPATCH_ADD(3030010, 0, 1)
DBPATCH_ADD(3030011, 0, 1)
DBPATCH_ADD(3030012, 0, 1)
DBPATCH_ADD(3030013, 0, 1)
DBPATCH_ADD(3030015, 0, 1)
DBPATCH_ADD(3030016, 0, 1)
DBPATCH_ADD(3030017, 0, 1)
DBPATCH_ADD(3030018, 0, 1)
DBPATCH_ADD(3030019, 0, 1)
DBPATCH_ADD(3030020, 0, 1)
DBPATCH_ADD(3030021, 0, 1)
DBPATCH_ADD(3030022, 0, 1)
DBPATCH_ADD(3030023, 0, 0)
DBPATCH_ADD(3030024, 0, 1)
DBPATCH_ADD(3030025, 0, 1)
DBPATCH_ADD(3030026, 0, 1)
DBPATCH_ADD(3030027, 0, 1)
DBPATCH_ADD(3030028, 0, 1)
DBPATCH_ADD(3030029, 0, 1)
DBPATCH_ADD(3030030, 0, 1)
DBPATCH_ADD(3030031, 0, 1)
DBPATCH_ADD(3030032, 0, 1)
DBPATCH_ADD(3030033, 0, 1)
DBPATCH_ADD(3030034, 0, 1)
DBPATCH_ADD(3030035, 0, 1)
DBPATCH_ADD(3030036, 0, 1)
DBPATCH_ADD(3030037, 0, 1)
DBPATCH_ADD(3030038, 0, 1)
DBPATCH_ADD(3030039, 0, 1)
DBPATCH_ADD(3030040, 0, 1)
DBPATCH_ADD(3030041, 0, 1)
DBPATCH_ADD(3030042, 0, 1)
DBPATCH_ADD(3030043, 0, 1)
DBPATCH_ADD(3030044, 0, 1)
DBPATCH_ADD(3030045, 0, 1)
DBPATCH_ADD(3030046, 0, 1)
DBPATCH_ADD(3030047, 0, 1)
DBPATCH_ADD(3030048, 0, 1)
DBPATCH_ADD(3030049, 0, 1)
DBPATCH_ADD(3030050, 0, 1)
DBPATCH_ADD(3030051, 0, 1)
DBPATCH_ADD(3030052, 0, 1)
DBPATCH_ADD(3030053, 0, 1)
DBPATCH_ADD(3030054, 0, 1)
DBPATCH_ADD(3030055, 0, 1)
DBPATCH_ADD(3030056, 0, 1)
DBPATCH_ADD(3030057, 0, 1)
DBPATCH_ADD(3030058, 0, 1)
DBPATCH_ADD(3030059, 0, 1)
DBPATCH_ADD(3030060, 0, 1)
DBPATCH_ADD(3030061, 0, 1)
DBPATCH_ADD(3030062, 0, 1)
DBPATCH_ADD(3030063, 0, 1)
DBPATCH_ADD(3030064, 0, 1)
DBPATCH_ADD(3030065, 0, 1)
DBPATCH_ADD(3030066, 0, 1)
DBPATCH_ADD(3030067, 0, 1)
DBPATCH_ADD(3030068, 0, 1)
DBPATCH_ADD(3030069, 0, 1)
DBPATCH_ADD(3030070, 0, 1)
DBPATCH_ADD(3030071, 0, 1)
DBPATCH_ADD(3030072, 0, 1)
DBPATCH_ADD(3030073, 0, 1)
DBPATCH_ADD(3030074, 0, 1)
DBPATCH_ADD(3030075, 0, 1)
DBPATCH_ADD(3030076, 0, 1)
DBPATCH_ADD(3030077, 0, 1)
DBPATCH_ADD(3030078, 0, 1)
DBPATCH_ADD(3030079, 0, 1)
DBPATCH_ADD(3030080, 0, 1)
DBPATCH_ADD(3030081, 0, 1)
DBPATCH_ADD(3030082, 0, 1)
DBPATCH_ADD(3030083, 0, 1)
DBPATCH_ADD(3030084, 0, 1)
DBPATCH_ADD(3030085, 0, 1)
DBPATCH_ADD(3030086, 0, 1)
DBPATCH_ADD(3030087, 0, 1)
DBPATCH_ADD(3030088, 0, 1)
DBPATCH_ADD(3030089, 0, 1)
DBPATCH_ADD(3030090, 0, 1)
DBPATCH_ADD(3030091, 0, 1)
DBPATCH_ADD(3030092, 0, 1)
DBPATCH_ADD(3030093, 0, 1)
DBPATCH_ADD(3030094, 0, 1)
DBPATCH_ADD(3030095, 0, 1)
DBPATCH_ADD(3030096, 0, 1)
DBPATCH_ADD(3030097, 0, 1)
DBPATCH_ADD(3030098, 0, 1)
DBPATCH_ADD(3030099, 0, 1)
DBPATCH_ADD(3030100, 0, 1)
DBPATCH_ADD(3030101, 0, 1)
DBPATCH_ADD(3030102, 0, 1)
DBPATCH_ADD(3030103, 0, 1)
DBPATCH_ADD(3030104, 0, 1)
DBPATCH_ADD(3030105, 0, 1)
DBPATCH_ADD(3030106, 0, 1)
DBPATCH_ADD(3030107, 0, 1)
DBPATCH_ADD(3030108, 0, 1)
DBPATCH_ADD(3030109, 0, 1)
DBPATCH_ADD(3030110, 0, 1)
DBPATCH_ADD(3030111, 0, 1)
DBPATCH_ADD(3030112, 0, 1)
DBPATCH_ADD(3030113, 0, 1)
DBPATCH_ADD(3030114, 0, 1)
DBPATCH_ADD(3030115, 0, 1)
DBPATCH_ADD(3030116, 0, 1)
DBPATCH_ADD(3030117, 0, 1)
DBPATCH_ADD(3030118, 0, 1)
DBPATCH_ADD(3030119, 0, 1)
DBPATCH_ADD(3030120, 0, 1)
DBPATCH_ADD(3030121, 0, 1)
DBPATCH_ADD(3030122, 0, 1)
DBPATCH_ADD(3030123, 0, 1)
DBPATCH_ADD(3030124, 0, 1)
DBPATCH_ADD(3030125, 0, 1)
DBPATCH_ADD(3030126, 0, 1)
DBPATCH_ADD(3030127, 0, 1)
DBPATCH_ADD(3030128, 0, 1)
DBPATCH_ADD(3030129, 0, 1)
DBPATCH_ADD(3030130, 0, 1)
DBPATCH_ADD(3030131, 0, 1)
DBPATCH_ADD(3030132, 0, 1)
DBPATCH_ADD(3030133, 0, 1)
DBPATCH_ADD(3030134, 0, 1)
DBPATCH_ADD(3030135, 0, 1)
DBPATCH_ADD(3030136, 0, 1)
DBPATCH_ADD(3030137, 0, 1)
DBPATCH_ADD(3030138, 0, 1)
DBPATCH_ADD(3030139, 0, 1)
DBPATCH_ADD(3030140, 0, 1)
DBPATCH_ADD(3030141, 0, 1)
DBPATCH_ADD(3030142, 0, 1)
DBPATCH_ADD(3030143, 0, 1)
DBPATCH_ADD(3030144, 0, 1)
DBPATCH_ADD(3030145, 0, 1)
DBPATCH_ADD(3030146, 0, 1)
DBPATCH_ADD(3030147, 0, 1)
<<<<<<< HEAD
DBPATCH_ADD(3030148, 0, 1)
DBPATCH_ADD(3030149, 0, 1)
DBPATCH_ADD(3030150, 0, 1)
DBPATCH_ADD(3030151, 0, 1)
DBPATCH_ADD(3030152, 0, 1)
DBPATCH_ADD(3030153, 0, 1)
DBPATCH_ADD(3030154, 0, 1)
DBPATCH_ADD(3030155, 0, 1)
DBPATCH_ADD(3030156, 0, 1)
DBPATCH_ADD(3030157, 0, 1)
DBPATCH_ADD(3030158, 0, 1)
DBPATCH_ADD(3030159, 0, 1)
DBPATCH_ADD(3030160, 0, 1)
DBPATCH_ADD(3030161, 0, 1)
DBPATCH_ADD(3030162, 0, 1)
DBPATCH_ADD(3030163, 0, 1)
DBPATCH_ADD(3030164, 0, 1)
DBPATCH_ADD(3030165, 0, 1)
DBPATCH_ADD(3030166, 0, 1)
DBPATCH_ADD(3030167, 0, 1)
DBPATCH_ADD(3030168, 0, 1)
=======
>>>>>>> 581c38f3

DBPATCH_END()<|MERGE_RESOLUTION|>--- conflicted
+++ resolved
@@ -1737,7 +1737,55 @@
 
 static int	DBpatch_3030141(void)
 {
-<<<<<<< HEAD
+	const ZBX_FIELD	field = {"jmx_endpoint", "", NULL, NULL, 255, ZBX_TYPE_CHAR, ZBX_NOTNULL, 0};
+
+	return DBadd_field("items", &field);
+}
+
+static int	DBpatch_3030142(void)
+{
+#define ZBX_DEFAULT_JMX_ENDPOINT	"service:jmx:rmi:///jndi/rmi://{HOST.CONN}:{HOST.PORT}/jmxrmi"
+	/* 16 - ITEM_TYPE_JMX */
+	if (ZBX_DB_OK > DBexecute("update items set jmx_endpoint='" ZBX_DEFAULT_JMX_ENDPOINT "' where type=16"))
+		return FAIL;
+
+	return SUCCEED;
+#undef ZBX_DEFAULT_JMX_ENDPOINT
+}
+
+static int	DBpatch_3030143(void)
+{
+	const ZBX_FIELD field = {"maxsessions", "1", NULL, NULL, 0, ZBX_TYPE_INT, ZBX_NOTNULL, 0};
+
+	return DBadd_field("media_type", &field);
+}
+
+static int	DBpatch_3030144(void)
+{
+	const ZBX_FIELD field = {"maxattempts", "3", NULL, NULL, 0, ZBX_TYPE_INT, ZBX_NOTNULL, 0};
+
+	return DBadd_field("media_type", &field);
+}
+
+static int	DBpatch_3030145(void)
+{
+	const ZBX_FIELD field = {"attempt_interval", "10s", NULL, NULL, 32, ZBX_TYPE_CHAR, ZBX_NOTNULL, 0};
+
+	return DBadd_field("media_type", &field);
+}
+
+static int	DBpatch_3030146(void)
+{
+	return DBdrop_index("alerts", "alerts_4");
+}
+
+static int	DBpatch_3030147(void)
+{
+	return DBcreate_index("alerts", "alerts_4", "status", 0);
+}
+
+static int	DBpatch_3030148(void)
+{
 	const ZBX_TABLE table =
 			{"dashboard", "dashboardid", 0,
 				{
@@ -1751,33 +1799,17 @@
 			};
 
 	return DBcreate_table(&table);
-=======
-	const ZBX_FIELD	field = {"jmx_endpoint", "", NULL, NULL, 255, ZBX_TYPE_CHAR, ZBX_NOTNULL, 0};
-
-	return DBadd_field("items", &field);
->>>>>>> 581c38f3
-}
-
-static int	DBpatch_3030142(void)
-{
-<<<<<<< HEAD
+}
+
+static int	DBpatch_3030149(void)
+{
 	const ZBX_FIELD	field = {"userid", NULL, "users", "userid", 0, 0, 0, 0};
 
 	return DBadd_foreign_key("dashboard", 1, &field);
-=======
-#define ZBX_DEFAULT_JMX_ENDPOINT	"service:jmx:rmi:///jndi/rmi://{HOST.CONN}:{HOST.PORT}/jmxrmi"
-	/* 16 - ITEM_TYPE_JMX */
-	if (ZBX_DB_OK > DBexecute("update items set jmx_endpoint='" ZBX_DEFAULT_JMX_ENDPOINT "' where type=16"))
-		return FAIL;
-
-	return SUCCEED;
-#undef ZBX_DEFAULT_JMX_ENDPOINT
->>>>>>> 581c38f3
-}
-
-static int	DBpatch_3030143(void)
-{
-<<<<<<< HEAD
+}
+
+static int	DBpatch_3030150(void)
+{
 	const ZBX_TABLE table =
 			{"dashboard_user", "dashboard_userid", 0,
 				{
@@ -1791,51 +1823,29 @@
 			};
 
 	return DBcreate_table(&table);
-=======
-	const ZBX_FIELD field = {"maxsessions", "1", NULL, NULL, 0, ZBX_TYPE_INT, ZBX_NOTNULL, 0};
-
-	return DBadd_field("media_type", &field);
->>>>>>> 581c38f3
-}
-
-static int	DBpatch_3030144(void)
-{
-<<<<<<< HEAD
+}
+
+static int	DBpatch_3030151(void)
+{
 	return DBcreate_index("dashboard_user", "dashboard_user_1", "dashboardid,userid", 1);
-=======
-	const ZBX_FIELD field = {"maxattempts", "3", NULL, NULL, 0, ZBX_TYPE_INT, ZBX_NOTNULL, 0};
-
-	return DBadd_field("media_type", &field);
->>>>>>> 581c38f3
-}
-
-static int	DBpatch_3030145(void)
-{
-<<<<<<< HEAD
+}
+
+static int	DBpatch_3030152(void)
+{
 	const ZBX_FIELD	field = {"dashboardid", NULL, "dashboard", "dashboardid", 0, 0, 0, ZBX_FK_CASCADE_DELETE};
 
 	return DBadd_foreign_key("dashboard_user", 1, &field);
-=======
-	const ZBX_FIELD field = {"attempt_interval", "10s", NULL, NULL, 32, ZBX_TYPE_CHAR, ZBX_NOTNULL, 0};
-
-	return DBadd_field("media_type", &field);
->>>>>>> 581c38f3
-}
-
-static int	DBpatch_3030146(void)
-{
-<<<<<<< HEAD
+}
+
+static int	DBpatch_3030153(void)
+{
 	const ZBX_FIELD	field = {"userid", NULL, "users", "userid", 0, 0, 0, ZBX_FK_CASCADE_DELETE};
 
 	return DBadd_foreign_key("dashboard_user", 2, &field);
-=======
-	return DBdrop_index("alerts", "alerts_4");
->>>>>>> 581c38f3
-}
-
-static int	DBpatch_3030147(void)
-{
-<<<<<<< HEAD
+}
+
+static int	DBpatch_3030154(void)
+{
 	const ZBX_TABLE table =
 			{"dashboard_usrgrp", "dashboard_usrgrpid", 0,
 				{
@@ -1851,26 +1861,26 @@
 	return DBcreate_table(&table);
 }
 
-static int	DBpatch_3030148(void)
+static int	DBpatch_3030155(void)
 {
 	return DBcreate_index("dashboard_usrgrp", "dashboard_usrgrp_1", "dashboardid,usrgrpid", 1);
 }
 
-static int	DBpatch_3030149(void)
+static int	DBpatch_3030156(void)
 {
 	const ZBX_FIELD	field = {"dashboardid", NULL, "dashboard", "dashboardid", 0, 0, 0, ZBX_FK_CASCADE_DELETE};
 
 	return DBadd_foreign_key("dashboard_usrgrp", 1, &field);
 }
 
-static int	DBpatch_3030150(void)
+static int	DBpatch_3030157(void)
 {
 	const ZBX_FIELD	field = {"usrgrpid", NULL, "usrgrp", "usrgrpid", 0, 0, 0, ZBX_FK_CASCADE_DELETE};
 
 	return DBadd_foreign_key("dashboard_usrgrp", 2, &field);
 }
 
-static int	DBpatch_3030151(void)
+static int	DBpatch_3030158(void)
 {
 	const ZBX_TABLE table =
 			{"widget", "widgetid", 0,
@@ -1891,19 +1901,19 @@
 	return DBcreate_table(&table);
 }
 
-static int	DBpatch_3030152(void)
+static int	DBpatch_3030159(void)
 {
 	return DBcreate_index("widget", "widget_1", "dashboardid", 0);
 }
 
-static int	DBpatch_3030153(void)
+static int	DBpatch_3030160(void)
 {
 	const ZBX_FIELD	field = {"dashboardid", NULL, "dashboard", "dashboardid", 0, 0, 0, ZBX_FK_CASCADE_DELETE};
 
 	return DBadd_foreign_key("widget", 1, &field);
 }
 
-static int	DBpatch_3030154(void)
+static int	DBpatch_3030161(void)
 {
 	const ZBX_TABLE table =
 			{"widget_field", "widget_fieldid", 0,
@@ -1927,79 +1937,79 @@
 	return DBcreate_table(&table);
 }
 
-static int	DBpatch_3030155(void)
+static int	DBpatch_3030162(void)
 {
 	return DBcreate_index("widget_field", "widget_field_1", "widgetid", 0);
 }
 
-static int	DBpatch_3030156(void)
+static int	DBpatch_3030163(void)
 {
 	return DBcreate_index("widget_field", "widget_field_2", "value_groupid", 0);
 }
 
-static int	DBpatch_3030157(void)
+static int	DBpatch_3030164(void)
 {
 	return DBcreate_index("widget_field", "widget_field_3", "value_hostid", 0);
 }
 
-static int	DBpatch_3030158(void)
+static int	DBpatch_3030165(void)
 {
 	return DBcreate_index("widget_field", "widget_field_4", "value_itemid", 0);
 }
 
-static int	DBpatch_3030159(void)
+static int	DBpatch_3030166(void)
 {
 	return DBcreate_index("widget_field", "widget_field_5", "value_graphid", 0);
 }
 
-static int	DBpatch_3030160(void)
+static int	DBpatch_3030167(void)
 {
 	return DBcreate_index("widget_field", "widget_field_6", "value_sysmapid", 0);
 }
 
-static int	DBpatch_3030161(void)
+static int	DBpatch_3030168(void)
 {
 	const ZBX_FIELD	field = {"widgetid", NULL, "widget", "widgetid", 0, 0, 0, ZBX_FK_CASCADE_DELETE};
 
 	return DBadd_foreign_key("widget_field", 1, &field);
 }
 
-static int	DBpatch_3030162(void)
+static int	DBpatch_3030169(void)
 {
 	const ZBX_FIELD	field = {"value_groupid", NULL, "groups", "groupid", 0, 0, 0, ZBX_FK_CASCADE_DELETE};
 
 	return DBadd_foreign_key("widget_field", 2, &field);
 }
 
-static int	DBpatch_3030163(void)
+static int	DBpatch_3030170(void)
 {
 	const ZBX_FIELD	field = {"value_hostid", NULL, "hosts", "hostid", 0, 0, 0, ZBX_FK_CASCADE_DELETE};
 
 	return DBadd_foreign_key("widget_field", 3, &field);
 }
 
-static int	DBpatch_3030164(void)
+static int	DBpatch_3030171(void)
 {
 	const ZBX_FIELD	field = {"value_itemid", NULL, "items", "itemid", 0, 0, 0, ZBX_FK_CASCADE_DELETE};
 
 	return DBadd_foreign_key("widget_field", 4, &field);
 }
 
-static int	DBpatch_3030165(void)
+static int	DBpatch_3030172(void)
 {
 	const ZBX_FIELD	field = {"value_graphid", NULL, "graphs", "graphid", 0, 0, 0, ZBX_FK_CASCADE_DELETE};
 
 	return DBadd_foreign_key("widget_field", 5, &field);
 }
 
-static int	DBpatch_3030166(void)
+static int	DBpatch_3030173(void)
 {
 	const ZBX_FIELD	field = {"value_sysmapid", NULL, "sysmaps", "sysmapid", 0, 0, 0, ZBX_FK_CASCADE_DELETE};
 
 	return DBadd_foreign_key("widget_field", 6, &field);
 }
 
-static int	DBpatch_3030167(void)
+static int	DBpatch_3030174(void)
 {
 	zbx_db_insert_t	db_insert;
 	int		ret;
@@ -2014,7 +2024,7 @@
 	return ret;
 }
 
-static int	DBpatch_3030168(void)
+static int	DBpatch_3030175(void)
 {
 	int		i;
 	const char	*columns = "widgetid,dashboardid,type,name,row,col,height,width";
@@ -2037,9 +2047,6 @@
 	}
 
 	return SUCCEED;
-=======
-	return DBcreate_index("alerts", "alerts_4", "status", 0);
->>>>>>> 581c38f3
 }
 
 #endif
@@ -2195,7 +2202,6 @@
 DBPATCH_ADD(3030145, 0, 1)
 DBPATCH_ADD(3030146, 0, 1)
 DBPATCH_ADD(3030147, 0, 1)
-<<<<<<< HEAD
 DBPATCH_ADD(3030148, 0, 1)
 DBPATCH_ADD(3030149, 0, 1)
 DBPATCH_ADD(3030150, 0, 1)
@@ -2217,7 +2223,12 @@
 DBPATCH_ADD(3030166, 0, 1)
 DBPATCH_ADD(3030167, 0, 1)
 DBPATCH_ADD(3030168, 0, 1)
-=======
->>>>>>> 581c38f3
+DBPATCH_ADD(3030169, 0, 1)
+DBPATCH_ADD(3030170, 0, 1)
+DBPATCH_ADD(3030171, 0, 1)
+DBPATCH_ADD(3030172, 0, 1)
+DBPATCH_ADD(3030173, 0, 1)
+DBPATCH_ADD(3030174, 0, 1)
+DBPATCH_ADD(3030175, 0, 1)
 
 DBPATCH_END()