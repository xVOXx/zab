/*
** Zabbix
** Copyright (C) 2001-2017 Zabbix SIA
**
** This program is free software; you can redistribute it and/or modify
** it under the terms of the GNU General Public License as published by
** the Free Software Foundation; either version 2 of the License, or
** (at your option) any later version.
**
** This program is distributed in the hope that it will be useful,
** but WITHOUT ANY WARRANTY; without even the implied warranty of
** MERCHANTABILITY or FITNESS FOR A PARTICULAR PURPOSE. See the
** GNU General Public License for more details.
**
** You should have received a copy of the GNU General Public License
** along with this program; if not, write to the Free Software
** Foundation, Inc., 51 Franklin Street, Fifth Floor, Boston, MA  02110-1301, USA.
**/

#include "common.h"
#include "db.h"
#include "dbupgrade.h"

/*
 * 3.4 development database patches
 */

#ifndef HAVE_SQLITE3

static int	DBpatch_3030000(void)
{
	const ZBX_FIELD	field = {"ipmi_authtype", "-1", NULL, NULL, 0, ZBX_TYPE_INT, ZBX_NOTNULL, 0};

	return DBset_default("hosts", &field);
}

static int	DBpatch_3030001(void)
{
	const ZBX_FIELD field = {"snmp_oid", "", NULL, NULL, 512, ZBX_TYPE_CHAR, ZBX_NOTNULL, 0};

	return DBmodify_field_type("items", &field);
}

static int	DBpatch_3030002(void)
{
	const ZBX_FIELD field = {"key_", "", NULL, NULL, 512, ZBX_TYPE_CHAR, ZBX_NOTNULL, 0};

	return DBmodify_field_type("dchecks", &field);
}

static int	DBpatch_3030003(void)
{
	return DBdrop_field("proxy_dhistory", "type");
}

static int	DBpatch_3030004(void)
{
	return DBdrop_field("proxy_dhistory", "key_");
}

static int	DBpatch_3030005(void)
{
	return DBdrop_foreign_key("dservices", 2);
}

static int	DBpatch_3030006(void)
{
	return DBdrop_index("dservices", "dservices_1");
}

static int	DBpatch_3030007(void)
{
	DB_ROW			row;
	DB_RESULT		result;
	zbx_vector_uint64_t	dserviceids;
	zbx_uint64_t		dserviceid;
	int			ret = SUCCEED;

	zbx_vector_uint64_create(&dserviceids);

	/* After dropping fields type and key_ from table dservices there is no guarantee that a unique
	index with fields dcheckid, ip and port can be created. To create a unique index for the same
	fields later this will delete rows where all three of them are identical only leaving the latest. */
	result = DBselect(
			"select ds.dserviceid"
			" from dservices ds"
			" where not exists ("
				"select null"
				" from dchecks dc"
				" where ds.dcheckid = dc.dcheckid"
					" and ds.type = dc.type"
					" and ds.key_ = dc.key_"
			")");

	while (NULL != (row = DBfetch(result)))
	{
		ZBX_STR2UINT64(dserviceid, row[0]);

		zbx_vector_uint64_append(&dserviceids, dserviceid);
	}
	DBfree_result(result);

	zbx_vector_uint64_sort(&dserviceids, ZBX_DEFAULT_UINT64_COMPARE_FUNC);

	if (0 != dserviceids.values_num)
		ret = DBexecute_multiple_query("delete from dservices where", "dserviceid", &dserviceids);

	zbx_vector_uint64_destroy(&dserviceids);

	return ret;
}

static int	DBpatch_3030008(void)
{
	return DBdrop_field("dservices", "type");
}

static int	DBpatch_3030009(void)
{
	return DBdrop_field("dservices", "key_");
}

static int	DBpatch_3030010(void)
{
	return DBcreate_index("dservices", "dservices_1", "dcheckid,ip,port", 1);
}

static int	DBpatch_3030011(void)
{
	const ZBX_FIELD	field = {"dcheckid", NULL, "dchecks", "dcheckid", 0, 0, 0, ZBX_FK_CASCADE_DELETE};

	return DBadd_foreign_key("dservices", 2, &field);
}

static int	DBpatch_3030012(void)
{
	const ZBX_FIELD field = {"snmp_lastsize", "0", NULL, NULL, 0, ZBX_TYPE_UINT, ZBX_NOTNULL, 0};

	return DBmodify_field_type("globalvars", &field);
}

static int	DBpatch_3030013(void)
{
	const ZBX_FIELD field = {"period", "1-7,00:00-24:00", NULL, NULL, 1024, ZBX_TYPE_CHAR, ZBX_NOTNULL, 0};

	return DBmodify_field_type("media", &field);
}

static int	DBpatch_3030014(void)
{
	const ZBX_FIELD field = {"delay_flex", "", NULL, NULL, 1024, ZBX_TYPE_CHAR, ZBX_NOTNULL, 0};

	return DBmodify_field_type("items", &field);
}

static int	DBpatch_3030015(void)
{
	const ZBX_TABLE table =
			{"item_preproc", "item_preprocid", 0,
				{
					{"item_preprocid", NULL, NULL, NULL, 0, ZBX_TYPE_ID, ZBX_NOTNULL, 0},
					{"itemid", NULL, NULL, NULL, 0, ZBX_TYPE_ID, ZBX_NOTNULL, 0},
					{"step", "0", NULL, NULL, 0, ZBX_TYPE_INT, ZBX_NOTNULL, 0},
					{"type", "0", NULL, NULL, 0, ZBX_TYPE_INT, ZBX_NOTNULL, 0},
					{"params", "", NULL, NULL, 255, ZBX_TYPE_CHAR, ZBX_NOTNULL, 0},
					{0}
				},
				NULL
			};

	return DBcreate_table(&table);
}

static int	DBpatch_3030016(void)
{
	return DBcreate_index("item_preproc", "item_preproc_1", "itemid, step", 0);
}

static int	DBpatch_3030017(void)
{
	const ZBX_FIELD	field = {"itemid", NULL, "items", "itemid", 0, 0, 0, ZBX_FK_CASCADE_DELETE};

	return DBadd_foreign_key("item_preproc", 1, &field);
}

static void	DBpatch_3030018_add_numeric_preproc_steps(zbx_db_insert_t *db_insert, zbx_uint64_t itemid,
		unsigned char data_type, const char *formula, unsigned char delta)
{
	int	step = 1;

	switch (data_type)
	{
		case ITEM_DATA_TYPE_BOOLEAN:
			zbx_db_insert_add_values(db_insert, __UINT64_C(0), itemid, step++, ZBX_PREPROC_BOOL2DEC, "");
			break;
		case ITEM_DATA_TYPE_OCTAL:
			zbx_db_insert_add_values(db_insert, __UINT64_C(0), itemid, step++, ZBX_PREPROC_OCT2DEC, "");
			break;
		case ITEM_DATA_TYPE_HEXADECIMAL:
			zbx_db_insert_add_values(db_insert, __UINT64_C(0), itemid, step++, ZBX_PREPROC_HEX2DEC, "");
			break;
	}

	switch (delta)
	{
		case ITEM_STORE_SPEED_PER_SECOND:
			zbx_db_insert_add_values(db_insert, __UINT64_C(0), itemid, step++, ZBX_PREPROC_DELTA_SPEED, "");
			break;
		case ITEM_STORE_SIMPLE_CHANGE:
			zbx_db_insert_add_values(db_insert, __UINT64_C(0), itemid, step++, ZBX_PREPROC_DELTA_VALUE, "");
			break;
	}

	if (NULL != formula)
		zbx_db_insert_add_values(db_insert, __UINT64_C(0), itemid, step++, ZBX_PREPROC_MULTIPLIER, formula);

}

static int	DBpatch_3030018(void)
{
	DB_ROW		row;
	DB_RESULT	result;
	unsigned char	value_type, data_type, delta;
	zbx_db_insert_t	db_insert;
	zbx_uint64_t	itemid;
	const char	*formula;
	int		ret;

	zbx_db_insert_prepare(&db_insert, "item_preproc", "item_preprocid", "itemid", "step", "type", "params", NULL);

	result = DBselect("select itemid,value_type,data_type,multiplier,formula,delta from items");

	while (NULL != (row = DBfetch(result)))
	{
		ZBX_STR2UINT64(itemid, row[0]);
		ZBX_STR2UCHAR(value_type, row[1]);

		switch (value_type)
		{
			case ITEM_VALUE_TYPE_FLOAT:
			case ITEM_VALUE_TYPE_UINT64:
				ZBX_STR2UCHAR(data_type, row[2]);
				formula = (1 == atoi(row[3]) ? row[4] : NULL);
				ZBX_STR2UCHAR(delta, row[5]);
				DBpatch_3030018_add_numeric_preproc_steps(&db_insert, itemid, data_type, formula,
						delta);
				break;
		}
	}

	DBfree_result(result);

	zbx_db_insert_autoincrement(&db_insert, "item_preprocid");
	ret = zbx_db_insert_execute(&db_insert);
	zbx_db_insert_clean(&db_insert);

	return ret;
}

static int	DBpatch_3030019(void)
{
	return DBdrop_field("items", "multiplier");
}

static int	DBpatch_3030020(void)
{
	return DBdrop_field("items", "data_type");
}

static int	DBpatch_3030021(void)
{
	return DBdrop_field("items", "delta");
}

static int	DBpatch_3030022(void)
{
	if (ZBX_DB_OK > DBexecute("update items set formula='' where flags<>1 or evaltype<>3"))
		return FAIL;

	return SUCCEED;
}

static int	DBpatch_3030023(void)
{
	if (ZBX_DB_OK > DBexecute("delete from profiles where idx like 'web.dashboard.widget.%%'"))
		return FAIL;

	return SUCCEED;
}

static int	DBpatch_3030024(void)
{
	const ZBX_FIELD	field = {"hk_events_internal", "1", NULL, NULL, 0, ZBX_TYPE_INT, ZBX_NOTNULL, 0};

	return DBset_default("config", &field);
}

static int	DBpatch_3030025(void)
{
	const ZBX_FIELD	field = {"hk_events_discovery", "1", NULL, NULL, 0, ZBX_TYPE_INT, ZBX_NOTNULL, 0};

	return DBset_default("config", &field);
}

static int	DBpatch_3030026(void)
{
	const ZBX_FIELD	field = {"hk_events_autoreg", "1", NULL, NULL, 0, ZBX_TYPE_INT, ZBX_NOTNULL, 0};

	return DBset_default("config", &field);
}

static int	DBpatch_3030027(void)
{
	const ZBX_FIELD	field = {"p_eventid", NULL, NULL, NULL, 0, ZBX_TYPE_ID, 0, 0};

	return DBadd_field("alerts", &field);
}

static int	DBpatch_3030028(void)
{
	const ZBX_FIELD	field = {"p_eventid", NULL, "events", "eventid", 0, ZBX_TYPE_ID, 0, ZBX_FK_CASCADE_DELETE};

	return DBadd_foreign_key("alerts", 5, &field);
}

static int	DBpatch_3030029(void)
{
	return DBcreate_index("alerts", "alerts_7", "p_eventid", 0);
}

/******************************************************************************
 *                                                                            *
 * Comments: This procedure fills in field 'p_eventid' for all recovery       *
 *           actions. 'p_eventid' value is defined as per last problematic    *
 *           event, that was closed by correct recovery event.                *
 *           This is done because the relation beetwen ecovery alerts and     *
 *           this method is most successful for updating zabbix 3.0 to latest *
 *           versions.                                                        *
 *                                                                            *
 ******************************************************************************/
static int	DBpatch_3030030(void)
{
	int			ret = FAIL;
	DB_ROW			row;
	DB_RESULT		result;
	char			*sql = NULL;
	size_t			sql_alloc = 0, sql_offset = 0;
	zbx_uint64_t		prev_eventid = 0, curr_eventid;

	DBbegin_multiple_update(&sql, &sql_alloc, &sql_offset);

	result = DBselect("select eventid, r_eventid"
			" from event_recovery"
			" order by r_eventid, eventid desc");

	while (NULL != (row = DBfetch(result)))
	{
		ZBX_STR2UINT64(curr_eventid, row[1]);
		if (prev_eventid == curr_eventid)
			continue;

		zbx_snprintf_alloc(&sql, &sql_alloc, &sql_offset,
				"update alerts set p_eventid=%s where eventid=%s;\n",
				row[0], row[1]);

		if (SUCCEED != DBexecute_overflowed_sql(&sql, &sql_alloc, &sql_offset))
			goto out;

		prev_eventid = curr_eventid;
	}

	DBend_multiple_update(&sql, &sql_alloc, &sql_offset);

	if (16 < sql_offset)
	{
		if (ZBX_DB_OK > DBexecute("%s", sql))
			goto out;
	}

	ret = SUCCEED;
out:
	DBfree_result(result);
	zbx_free(sql);

	return ret;
}

static int	DBpatch_3030031(void)
{
	const ZBX_FIELD	field = {"status", "0", NULL, NULL, 0, ZBX_TYPE_INT, ZBX_NOTNULL, 0};

	return DBadd_field("task", &field);
}

static int	DBpatch_3030032(void)
{
	const ZBX_FIELD	field = {"clock", "0", NULL, NULL, 0, ZBX_TYPE_INT, ZBX_NOTNULL, 0};

	return DBadd_field("task", &field);
}

static int	DBpatch_3030033(void)
{
	const ZBX_FIELD	field = {"ttl", "0", NULL, NULL, 0, ZBX_TYPE_INT, ZBX_NOTNULL, 0};

	return DBadd_field("task", &field);
}

static int	DBpatch_3030034(void)
{
	const ZBX_FIELD	field = {"proxy_hostid", NULL, NULL, NULL, 0, ZBX_TYPE_ID, 0, 0};

	return DBadd_field("task", &field);
}

static int	DBpatch_3030035(void)
{
	return DBcreate_index("task", "task_1", "status,proxy_hostid", 0);
}

static int	DBpatch_3030036(void)
{
	const ZBX_FIELD	field = {"proxy_hostid", NULL, "hosts", "hostid", 0, 0, 0, ZBX_FK_CASCADE_DELETE};

	return DBadd_foreign_key("task", 1, &field);
}

static int	DBpatch_3030037(void)
{
	const ZBX_TABLE table =
			{"task_remote_command", "taskid", 0,
				{
					{"taskid", NULL, NULL, NULL, 0, ZBX_TYPE_ID, ZBX_NOTNULL, 0},
					{"command_type", "0", NULL, NULL, 0, ZBX_TYPE_INT, ZBX_NOTNULL, 0},
					{"execute_on", "0", NULL, NULL, 0, ZBX_TYPE_INT, ZBX_NOTNULL, 0},
					{"port", "0", NULL, NULL, 0, ZBX_TYPE_INT, ZBX_NOTNULL, 0},
					{"authtype", "0", NULL, NULL, 0, ZBX_TYPE_INT, ZBX_NOTNULL, 0},
					{"username", "", NULL, NULL, 64, ZBX_TYPE_CHAR, ZBX_NOTNULL, 0},
					{"password", "", NULL, NULL, 64, ZBX_TYPE_CHAR, ZBX_NOTNULL, 0},
					{"publickey", "", NULL, NULL, 64, ZBX_TYPE_CHAR, ZBX_NOTNULL, 0},
					{"privatekey", "", NULL, NULL, 64, ZBX_TYPE_CHAR, ZBX_NOTNULL, 0},
					{"command", "", NULL, NULL, 0, ZBX_TYPE_SHORTTEXT, ZBX_NOTNULL, 0},
					{"alertid", NULL, NULL, NULL, 0, ZBX_TYPE_ID, 0, 0},
					{"parent_taskid", NULL, NULL, NULL, 0, ZBX_TYPE_ID, ZBX_NOTNULL, 0},
					{"hostid", NULL, NULL, NULL, 0, ZBX_TYPE_ID, ZBX_NOTNULL, 0},
					{0}
				},
				NULL
			};

	return DBcreate_table(&table);
}

static int	DBpatch_3030038(void)
{
	const ZBX_FIELD	field = {"taskid", NULL, "task", "taskid", 0, 0, 0, ZBX_FK_CASCADE_DELETE};

	return DBadd_foreign_key("task_remote_command", 1, &field);
}

static int	DBpatch_3030039(void)
{
	const ZBX_TABLE table =
			{"task_remote_command_result", "taskid", 0,
				{
					{"taskid", NULL, NULL, NULL, 0, ZBX_TYPE_ID, ZBX_NOTNULL, 0},
					{"status", "0", NULL, NULL, 0, ZBX_TYPE_INT, ZBX_NOTNULL, 0},
					{"parent_taskid", NULL, NULL, NULL, 0, ZBX_TYPE_ID, ZBX_NOTNULL, 0},
					{"info", "", NULL, NULL, 0, ZBX_TYPE_SHORTTEXT, ZBX_NOTNULL, 0},
					{0}
				},
				NULL
			};

	return DBcreate_table(&table);
}

static int	DBpatch_3030040(void)
{
	const ZBX_FIELD	field = {"taskid", NULL, "task", "taskid", 0, 0, 0, ZBX_FK_CASCADE_DELETE};

	return DBadd_foreign_key("task_remote_command_result", 1, &field);
}

static int	DBpatch_3030041(void)
{
	/* 1 - ZBX_TM_STATUS_NEW */
	if (ZBX_DB_OK > DBexecute("update task set status=1"))
		return FAIL;

	return SUCCEED;
}

static int	DBpatch_3030042(void)
{
	/* 2 - ZBX_SCRIPT_EXECUTE_ON_PROXY */
	const ZBX_FIELD field = {"execute_on", "2", NULL, NULL, 0, ZBX_TYPE_INT, ZBX_NOTNULL, 0};

	return DBset_default("scripts", &field);
}

static int	DBpatch_3030043(void)
{
	const ZBX_TABLE table =
			{"sysmap_shape", "shapeid", 0,
				{
					{"shapeid", NULL, NULL, NULL, 0, ZBX_TYPE_ID, ZBX_NOTNULL, 0},
					{"sysmapid", NULL, NULL, NULL, 0, ZBX_TYPE_ID, ZBX_NOTNULL, 0},
					{"type", "0", NULL, NULL, 0, ZBX_TYPE_INT, ZBX_NOTNULL, 0},
					{"x", "0", NULL, NULL, 0, ZBX_TYPE_INT, ZBX_NOTNULL, 0},
					{"y", "0", NULL, NULL, 0, ZBX_TYPE_INT, ZBX_NOTNULL, 0},
					{"width", "200", NULL, NULL, 0, ZBX_TYPE_INT, ZBX_NOTNULL, 0},
					{"height", "200", NULL, NULL, 0, ZBX_TYPE_INT, ZBX_NOTNULL, 0},
					{"text", "", NULL, NULL, 0, ZBX_TYPE_SHORTTEXT, ZBX_NOTNULL, 0},
					{"font", "9", NULL, NULL, 0, ZBX_TYPE_INT, ZBX_NOTNULL, 0},
					{"font_size", "11", NULL, NULL, 0, ZBX_TYPE_INT, ZBX_NOTNULL, 0},
					{"font_color", "000000", NULL, NULL, 6, ZBX_TYPE_CHAR, ZBX_NOTNULL, 0},
					{"text_halign", "-1", NULL, NULL, 0, ZBX_TYPE_INT, ZBX_NOTNULL, 0},
					{"text_valign", "-1", NULL, NULL, 0, ZBX_TYPE_INT, ZBX_NOTNULL, 0},
					{"border_type", "-1", NULL, NULL, 0, ZBX_TYPE_INT, ZBX_NOTNULL, 0},
					{"border_width", "1", NULL, NULL, 0, ZBX_TYPE_INT, ZBX_NOTNULL, 0},
					{"border_color", "000000", NULL, NULL, 6, ZBX_TYPE_CHAR, ZBX_NOTNULL,0},
					{"background_color", "", NULL, NULL, 6, ZBX_TYPE_CHAR, ZBX_NOTNULL, 0},
					{"zindex", "-1", NULL, NULL, 0, ZBX_TYPE_INT, ZBX_NOTNULL, 0},
					{0}
				},
				NULL
			};

	return DBcreate_table(&table);
}

static int	DBpatch_3030044(void)
{
	return DBcreate_index("sysmap_shape", "sysmap_shape_1", "sysmapid", 0);
}

static int	DBpatch_3030045(void)
{
	const ZBX_FIELD	field = {"sysmapid", NULL, "sysmaps", "sysmapid", 0, 0, 0, ZBX_FK_CASCADE_DELETE};

	return DBadd_foreign_key("sysmap_shape", 1, &field);
}

static int	DBpatch_3030046(void)
{
	DB_ROW		row;
	DB_RESULT	result;
	zbx_db_insert_t	db_insert;
	zbx_uint64_t	mapid;
	int		width, ret;

	zbx_db_insert_prepare(&db_insert, "sysmap_shape", "shapeid", "sysmapid", "width", "height", "text",
			"border_width", NULL);

	result = DBselect("select sysmapid,width from sysmaps");

	while (NULL != (row = DBfetch(result)))
	{
		ZBX_STR2UINT64(mapid, row[0]);
		width = atoi(row[1]);

		zbx_db_insert_add_values(&db_insert, __UINT64_C(0), mapid, width, 15, "{MAP.NAME}", 0);
	}

	DBfree_result(result);

	zbx_db_insert_autoincrement(&db_insert, "shapeid");
	ret = zbx_db_insert_execute(&db_insert);
	zbx_db_insert_clean(&db_insert);

	return ret;
}

static int	DBpatch_3030047(void)
{
<<<<<<< HEAD
	const ZBX_TABLE table =
			{"sysmap_element_trigger", "selement_triggerid", 0,
				{
					{"selement_triggerid", NULL, NULL, NULL, 0, ZBX_TYPE_ID, ZBX_NOTNULL, 0},
					{"selementid", NULL, NULL, NULL, 0, ZBX_TYPE_ID, ZBX_NOTNULL, 0},
					{"triggerid", NULL, NULL, NULL, 0, ZBX_TYPE_ID, ZBX_NOTNULL, 0},
					{0}
				},
				NULL
			};

	return DBcreate_table(&table);
=======
	const ZBX_FIELD	field = {"error", "", NULL, NULL, 2048, ZBX_TYPE_CHAR, ZBX_NOTNULL, 0};

	return DBmodify_field_type("triggers", &field);
>>>>>>> 53f41689
}

static int	DBpatch_3030048(void)
{
<<<<<<< HEAD
	return DBcreate_index("sysmap_element_trigger", "sysmap_element_trigger_1", "selementid", 0);
}

static int	DBpatch_3030049(void)
{
	const ZBX_FIELD	field = {"selementid", NULL, "sysmaps_elements", "selementid", 0, 0, 0, ZBX_FK_CASCADE_DELETE};

	return DBadd_foreign_key("sysmap_element_trigger", 1, &field);
}

static int	DBpatch_3030050(void)
{
	const ZBX_FIELD	field = {"triggerid", NULL, "triggers", "triggerid", 0, 0, 0, ZBX_FK_CASCADE_DELETE};

	return DBadd_foreign_key("sysmap_element_trigger", 2, &field);
}

static int	DBpatch_3030051(void)
{
	DB_ROW		row;
	DB_RESULT	result;
	unsigned char	value_type, data_type, delta;
	zbx_db_insert_t	db_insert;
	zbx_uint64_t	selementid, triggerid;
	const char	*formula;
	int		width, ret;

	zbx_db_insert_prepare(&db_insert, "sysmap_element_trigger", "selement_triggerid", "selementid", "triggerid",
			NULL);

	/* sysmaps_elements.elementid for trigger map elements (2) should be migrated to table sysmap_element_trigger */
	result = DBselect("select selementid, elementid from sysmaps_elements where elementtype=2");

	while (NULL != (row = DBfetch(result)))
	{
		ZBX_STR2UINT64(selementid, row[0]);
		ZBX_STR2UINT64(triggerid, row[1]);

		zbx_db_insert_add_values(&db_insert, __UINT64_C(0), selementid, triggerid);
	}

	DBfree_result(result);

	zbx_db_insert_autoincrement(&db_insert, "selement_triggerid");
	ret = zbx_db_insert_execute(&db_insert);
	zbx_db_insert_clean(&db_insert);

	return ret;
=======
	const ZBX_FIELD	field = {"error", "", NULL, NULL, 2048, ZBX_TYPE_CHAR, ZBX_NOTNULL, 0};

	return DBmodify_field_type("alerts", &field);
>>>>>>> 53f41689
}

#endif

DBPATCH_START(3030)

/* version, duplicates flag, mandatory flag */

DBPATCH_ADD(3030000, 0, 1)
DBPATCH_ADD(3030001, 0, 1)
DBPATCH_ADD(3030002, 0, 1)
DBPATCH_ADD(3030003, 0, 1)
DBPATCH_ADD(3030004, 0, 1)
DBPATCH_ADD(3030005, 0, 1)
DBPATCH_ADD(3030006, 0, 1)
DBPATCH_ADD(3030007, 0, 1)
DBPATCH_ADD(3030008, 0, 1)
DBPATCH_ADD(3030009, 0, 1)
DBPATCH_ADD(3030010, 0, 1)
DBPATCH_ADD(3030011, 0, 1)
DBPATCH_ADD(3030012, 0, 1)
DBPATCH_ADD(3030013, 0, 1)
DBPATCH_ADD(3030014, 0, 1)
DBPATCH_ADD(3030015, 0, 1)
DBPATCH_ADD(3030016, 0, 1)
DBPATCH_ADD(3030017, 0, 1)
DBPATCH_ADD(3030018, 0, 1)
DBPATCH_ADD(3030019, 0, 1)
DBPATCH_ADD(3030020, 0, 1)
DBPATCH_ADD(3030021, 0, 1)
DBPATCH_ADD(3030022, 0, 1)
DBPATCH_ADD(3030023, 0, 0)
DBPATCH_ADD(3030024, 0, 1)
DBPATCH_ADD(3030025, 0, 1)
DBPATCH_ADD(3030026, 0, 1)
DBPATCH_ADD(3030027, 0, 1)
DBPATCH_ADD(3030028, 0, 1)
DBPATCH_ADD(3030029, 0, 1)
DBPATCH_ADD(3030030, 0, 1)
DBPATCH_ADD(3030031, 0, 1)
DBPATCH_ADD(3030032, 0, 1)
DBPATCH_ADD(3030033, 0, 1)
DBPATCH_ADD(3030034, 0, 1)
DBPATCH_ADD(3030035, 0, 1)
DBPATCH_ADD(3030036, 0, 1)
DBPATCH_ADD(3030037, 0, 1)
DBPATCH_ADD(3030038, 0, 1)
DBPATCH_ADD(3030039, 0, 1)
DBPATCH_ADD(3030040, 0, 1)
DBPATCH_ADD(3030041, 0, 1)
DBPATCH_ADD(3030042, 0, 1)
DBPATCH_ADD(3030043, 0, 1)
DBPATCH_ADD(3030044, 0, 1)
DBPATCH_ADD(3030045, 0, 1)
DBPATCH_ADD(3030046, 0, 1)
DBPATCH_ADD(3030047, 0, 1)
DBPATCH_ADD(3030048, 0, 1)
<<<<<<< HEAD
DBPATCH_ADD(3030049, 0, 1)
DBPATCH_ADD(3030050, 0, 1)
DBPATCH_ADD(3030051, 0, 1)
=======
>>>>>>> 53f41689

DBPATCH_END()<|MERGE_RESOLUTION|>--- conflicted
+++ resolved
@@ -574,7 +574,20 @@
 
 static int	DBpatch_3030047(void)
 {
-<<<<<<< HEAD
+	const ZBX_FIELD	field = {"error", "", NULL, NULL, 2048, ZBX_TYPE_CHAR, ZBX_NOTNULL, 0};
+
+	return DBmodify_field_type("triggers", &field);
+}
+
+static int	DBpatch_3030048(void)
+{
+	const ZBX_FIELD	field = {"error", "", NULL, NULL, 2048, ZBX_TYPE_CHAR, ZBX_NOTNULL, 0};
+
+	return DBmodify_field_type("alerts", &field);
+}
+
+static int	DBpatch_3030049(void)
+{
 	const ZBX_TABLE table =
 			{"sysmap_element_trigger", "selement_triggerid", 0,
 				{
@@ -587,34 +600,28 @@
 			};
 
 	return DBcreate_table(&table);
-=======
-	const ZBX_FIELD	field = {"error", "", NULL, NULL, 2048, ZBX_TYPE_CHAR, ZBX_NOTNULL, 0};
-
-	return DBmodify_field_type("triggers", &field);
->>>>>>> 53f41689
-}
-
-static int	DBpatch_3030048(void)
-{
-<<<<<<< HEAD
+}
+
+static int	DBpatch_3030050(void)
+{
 	return DBcreate_index("sysmap_element_trigger", "sysmap_element_trigger_1", "selementid", 0);
 }
 
-static int	DBpatch_3030049(void)
+static int	DBpatch_3030051(void)
 {
 	const ZBX_FIELD	field = {"selementid", NULL, "sysmaps_elements", "selementid", 0, 0, 0, ZBX_FK_CASCADE_DELETE};
 
 	return DBadd_foreign_key("sysmap_element_trigger", 1, &field);
 }
 
-static int	DBpatch_3030050(void)
+static int	DBpatch_3030052(void)
 {
 	const ZBX_FIELD	field = {"triggerid", NULL, "triggers", "triggerid", 0, 0, 0, ZBX_FK_CASCADE_DELETE};
 
 	return DBadd_foreign_key("sysmap_element_trigger", 2, &field);
 }
 
-static int	DBpatch_3030051(void)
+static int	DBpatch_3030053(void)
 {
 	DB_ROW		row;
 	DB_RESULT	result;
@@ -645,11 +652,6 @@
 	zbx_db_insert_clean(&db_insert);
 
 	return ret;
-=======
-	const ZBX_FIELD	field = {"error", "", NULL, NULL, 2048, ZBX_TYPE_CHAR, ZBX_NOTNULL, 0};
-
-	return DBmodify_field_type("alerts", &field);
->>>>>>> 53f41689
 }
 
 #endif
@@ -707,11 +709,10 @@
 DBPATCH_ADD(3030046, 0, 1)
 DBPATCH_ADD(3030047, 0, 1)
 DBPATCH_ADD(3030048, 0, 1)
-<<<<<<< HEAD
 DBPATCH_ADD(3030049, 0, 1)
 DBPATCH_ADD(3030050, 0, 1)
 DBPATCH_ADD(3030051, 0, 1)
-=======
->>>>>>> 53f41689
+DBPATCH_ADD(3030052, 0, 1)
+DBPATCH_ADD(3030053, 0, 1)
 
 DBPATCH_END()