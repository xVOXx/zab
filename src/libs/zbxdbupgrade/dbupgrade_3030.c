--- conflicted
+++ resolved
@@ -146,6 +146,133 @@
 	return DBmodify_field_type("media", &field);
 }
 
+static int	DBpatch_3030015(void)
+{
+	const ZBX_TABLE table =
+			{"item_preproc", "item_preprocid", 0,
+				{
+					{"item_preprocid", NULL, NULL, NULL, 0, ZBX_TYPE_ID, ZBX_NOTNULL, 0},
+					{"itemid", NULL, NULL, NULL, 0, ZBX_TYPE_ID, ZBX_NOTNULL, 0},
+					{"step", "0", NULL, NULL, 0, ZBX_TYPE_INT, ZBX_NOTNULL, 0},
+					{"type", "0", NULL, NULL, 0, ZBX_TYPE_INT, ZBX_NOTNULL, 0},
+					{"params", "", NULL, NULL, 255, ZBX_TYPE_CHAR, ZBX_NOTNULL, 0},
+					{0}
+				},
+				NULL
+			};
+
+	return DBcreate_table(&table);
+}
+
+static int	DBpatch_3030016(void)
+{
+	return DBcreate_index("item_preproc", "item_preproc_1", "itemid, step", 0);
+}
+
+static int	DBpatch_3030017(void)
+{
+	const ZBX_FIELD	field = {"itemid", NULL, "items", "itemid", 0, 0, 0, ZBX_FK_CASCADE_DELETE};
+
+	return DBadd_foreign_key("item_preproc", 1, &field);
+}
+
+static void	DBpatch_3030018_add_numeric_preproc_steps(zbx_db_insert_t *db_insert, zbx_uint64_t itemid,
+		unsigned char value_type, unsigned char data_type, const char *formula, unsigned char delta)
+{
+	int	step = 1;
+
+	switch (data_type)
+	{
+		case ITEM_DATA_TYPE_BOOLEAN:
+			zbx_db_insert_add_values(db_insert, __UINT64_C(0), itemid, step++, ZBX_PREPROC_BOOL2DEC, "");
+			break;
+		case ITEM_DATA_TYPE_OCTAL:
+			zbx_db_insert_add_values(db_insert, __UINT64_C(0), itemid, step++, ZBX_PREPROC_OCT2DEC, "");
+			break;
+		case ITEM_DATA_TYPE_HEXADECIMAL:
+			zbx_db_insert_add_values(db_insert, __UINT64_C(0), itemid, step++, ZBX_PREPROC_HEX2DEC, "");
+			break;
+	}
+
+	switch (delta)
+	{
+		case ITEM_STORE_SPEED_PER_SECOND:
+			zbx_db_insert_add_values(db_insert, __UINT64_C(0), itemid, step++, ZBX_PREPROC_DELTA_SPEED, "");
+			break;
+		case ITEM_STORE_SIMPLE_CHANGE:
+			zbx_db_insert_add_values(db_insert, __UINT64_C(0), itemid, step++, ZBX_PREPROC_DELTA_VALUE, "");
+			break;
+	}
+
+	if (NULL != formula)
+		zbx_db_insert_add_values(db_insert, __UINT64_C(0), itemid, step++, ZBX_PREPROC_MULTIPLIER, formula);
+
+}
+
+static int	DBpatch_3030018(void)
+{
+	DB_ROW		row;
+	DB_RESULT	result;
+	unsigned char	value_type, data_type, delta;
+	zbx_db_insert_t	db_insert;
+	zbx_uint64_t	itemid;
+	const char	*formula;
+	int		ret;
+
+	zbx_db_insert_prepare(&db_insert, "item_preproc", "item_preprocid", "itemid", "step", "type", "params", NULL);
+
+	result = DBselect("select itemid,value_type,data_type,multiplier,formula,delta from items");
+
+	while (NULL != (row = DBfetch(result)))
+	{
+		ZBX_STR2UINT64(itemid, row[0]);
+		ZBX_STR2UCHAR(value_type, row[1]);
+
+		switch (value_type)
+		{
+			case ITEM_VALUE_TYPE_FLOAT:
+			case ITEM_VALUE_TYPE_UINT64:
+				ZBX_STR2UCHAR(data_type, row[2]);
+				formula = (1 == atoi(row[3]) ? row[4] : NULL);
+				ZBX_STR2UCHAR(delta, row[5]);
+				DBpatch_3030018_add_numeric_preproc_steps(&db_insert, itemid, value_type, data_type,
+						formula, delta);
+				break;
+		}
+	}
+
+	DBfree_result(result);
+
+	zbx_db_insert_autoincrement(&db_insert, "item_preprocid");
+	ret = zbx_db_insert_execute(&db_insert);
+	zbx_db_insert_clean(&db_insert);
+
+	return ret;
+}
+
+static int	DBpatch_3030019(void)
+{
+	return DBdrop_field("items", "multiplier");
+}
+
+static int	DBpatch_3030020(void)
+{
+	return DBdrop_field("items", "data_type");
+}
+
+static int	DBpatch_3030021(void)
+{
+	return DBdrop_field("items", "delta");
+}
+
+static int	DBpatch_3030022(void)
+{
+	if (ZBX_DB_OK > DBexecute("update items set formula='' where flags<>1 or evaltype<>3"))
+		return FAIL;
+
+	return SUCCEED;
+}
+
 static void	DBpatch_conv_day(int *value, char *suffix)
 {
 	if (0 != *value && 0 == *value % 7)
@@ -233,35 +360,35 @@
 	return ret;
 }
 
-static int	DBpatch_3030015(void)
+static int	DBpatch_3030023(void)
 {
 	const ZBX_FIELD field = {"autologout", "15m", NULL, NULL, 32, ZBX_TYPE_CHAR, ZBX_NOTNULL, 0};
 
 	return DBmodify_field_type("users", &field);
 }
 
-static int	DBpatch_3030016(void)
+static int	DBpatch_3030024(void)
 {
 	const ZBX_FIELD field = {"autologout", "15m", NULL, NULL, 32, ZBX_TYPE_CHAR, ZBX_NOTNULL, 0};
 
 	return DBset_default("users", &field);
 }
 
-static int	DBpatch_3030017(void)
+static int	DBpatch_3030025(void)
 {
 	const ZBX_FIELD field = {"refresh", "30s", NULL, NULL, 32, ZBX_TYPE_CHAR, ZBX_NOTNULL, 0};
 
 	return DBmodify_field_type("users", &field);
 }
 
-static int	DBpatch_3030018(void)
+static int	DBpatch_3030026(void)
 {
 	const ZBX_FIELD field = {"refresh", "30s", NULL, NULL, 32, ZBX_TYPE_CHAR, ZBX_NOTNULL, 0};
 
 	return DBset_default("users", &field);
 }
 
-static int	DBpatch_3030019(void)
+static int	DBpatch_3030027(void)
 {
 	const DBpatch_field_conv_t	field_convs[] = {
 						{"autologout",	DBpatch_conv_sec},
@@ -272,63 +399,63 @@
 	return DBpatch_table_convert("users", "userid", field_convs);
 }
 
-static int	DBpatch_3030020(void)
+static int	DBpatch_3030028(void)
 {
 	const ZBX_FIELD field = {"delay", "1h", NULL, NULL, 255, ZBX_TYPE_CHAR, ZBX_NOTNULL | ZBX_PROXY, 0};
 
 	return DBmodify_field_type("drules", &field);
 }
 
-static int	DBpatch_3030021(void)
+static int	DBpatch_3030029(void)
 {
 	const ZBX_FIELD field = {"delay", "1h", NULL, NULL, 255, ZBX_TYPE_CHAR, ZBX_NOTNULL | ZBX_PROXY, 0};
 
 	return DBset_default("drules", &field);
 }
 
-static int	DBpatch_3030022(void)
+static int	DBpatch_3030030(void)
 {
 	const DBpatch_field_conv_t	field_convs[] = {{"delay", DBpatch_conv_sec}, {NULL}};
 
 	return DBpatch_table_convert("drules", "druleid", field_convs);
 }
 
-static int	DBpatch_3030023(void)
+static int	DBpatch_3030031(void)
 {
 	const ZBX_FIELD field = {"delay", "1m", NULL, NULL, 255, ZBX_TYPE_CHAR, ZBX_NOTNULL | ZBX_PROXY, 0};
 
 	return DBmodify_field_type("httptest", &field);
 }
 
-static int	DBpatch_3030024(void)
+static int	DBpatch_3030032(void)
 {
 	const ZBX_FIELD field = {"delay", "1m", NULL, NULL, 255, ZBX_TYPE_CHAR, ZBX_NOTNULL | ZBX_PROXY, 0};
 
 	return DBset_default("httptest", &field);
 }
 
-static int	DBpatch_3030025(void)
+static int	DBpatch_3030033(void)
 {
 	const DBpatch_field_conv_t	field_convs[] = {{"delay", DBpatch_conv_sec}, {NULL}};
 
 	return DBpatch_table_convert("httptest", "httptestid", field_convs);
 }
 
-static int	DBpatch_3030026(void)
+static int	DBpatch_3030034(void)
 {
 	const ZBX_FIELD field = {"delay", "0s", NULL, NULL, 1024, ZBX_TYPE_CHAR, ZBX_NOTNULL | ZBX_PROXY, 0};
 
 	return DBmodify_field_type("items", &field);
 }
 
-static int	DBpatch_3030027(void)
+static int	DBpatch_3030035(void)
 {
 	const ZBX_FIELD field = {"delay", "0s", NULL, NULL, 1024, ZBX_TYPE_CHAR, ZBX_NOTNULL | ZBX_PROXY, 0};
 
 	return DBset_default("items", &field);
 }
 
-static int	DBpatch_3030028(void)
+static int	DBpatch_3030036(void)
 {
 	DB_RESULT	result;
 	DB_ROW		row;
@@ -390,40 +517,40 @@
 	return ret;
 }
 
-static int	DBpatch_3030029(void)
+static int	DBpatch_3030037(void)
 {
 	return DBdrop_field("items", "delay_flex");
 }
 
-static int	DBpatch_3030030(void)
+static int	DBpatch_3030038(void)
 {
 	const ZBX_FIELD field = {"history", "90d", NULL, NULL, 255, ZBX_TYPE_CHAR, ZBX_NOTNULL, 0};
 
 	return DBmodify_field_type("items", &field);
 }
 
-static int	DBpatch_3030031(void)
+static int	DBpatch_3030039(void)
 {
 	const ZBX_FIELD field = {"history", "90d", NULL, NULL, 255, ZBX_TYPE_CHAR, ZBX_NOTNULL, 0};
 
 	return DBset_default("items", &field);
 }
 
-static int	DBpatch_3030032(void)
+static int	DBpatch_3030040(void)
 {
 	const ZBX_FIELD field = {"trends", "365d", NULL, NULL, 255, ZBX_TYPE_CHAR, ZBX_NOTNULL, 0};
 
 	return DBmodify_field_type("items", &field);
 }
 
-static int	DBpatch_3030033(void)
+static int	DBpatch_3030041(void)
 {
 	const ZBX_FIELD field = {"trends", "365d", NULL, NULL, 255, ZBX_TYPE_CHAR, ZBX_NOTNULL, 0};
 
 	return DBset_default("items", &field);
 }
 
-static int	DBpatch_3030034(void)
+static int	DBpatch_3030042(void)
 {
 	const DBpatch_field_conv_t	field_convs[] = {
 						{"history",	DBpatch_conv_day},
@@ -434,22 +561,21 @@
 	return DBpatch_table_convert("items", "itemid", field_convs);
 }
 
-static int	DBpatch_3030035(void)
+static int	DBpatch_3030043(void)
 {
 	const ZBX_FIELD field = {"lifetime", "30d", NULL, NULL, 255, ZBX_TYPE_CHAR, ZBX_NOTNULL, 0};
 
 	return DBmodify_field_type("items", &field);
 }
 
-<<<<<<< HEAD
-static int	DBpatch_3030036(void)
+static int	DBpatch_3030044(void)
 {
 	const ZBX_FIELD field = {"lifetime", "30d", NULL, NULL, 255, ZBX_TYPE_CHAR, ZBX_NOTNULL, 0};
 
 	return DBset_default("items", &field);
 }
 
-static int	DBpatch_3030037(void)
+static int	DBpatch_3030045(void)
 {
 	DB_RESULT	result;
 	DB_ROW		row;
@@ -499,238 +625,238 @@
 	return ret;
 }
 
-static int	DBpatch_3030038(void)
+static int	DBpatch_3030046(void)
 {
 	const ZBX_FIELD field = {"esc_period", "0s", NULL, NULL, 255, ZBX_TYPE_CHAR, ZBX_NOTNULL, 0};
 
 	return DBmodify_field_type("actions", &field);
 }
 
-static int	DBpatch_3030039(void)
+static int	DBpatch_3030047(void)
 {
 	const ZBX_FIELD field = {"esc_period", "0s", NULL, NULL, 255, ZBX_TYPE_CHAR, ZBX_NOTNULL, 0};
 
 	return DBset_default("actions", &field);
 }
 
-static int	DBpatch_3030040(void)
+static int	DBpatch_3030048(void)
 {
 	const DBpatch_field_conv_t	field_convs[] = {{"esc_period", DBpatch_conv_sec}, {NULL}};
 
 	return DBpatch_table_convert("actions", "actionid", field_convs);
 }
 
-static int	DBpatch_3030041(void)
+static int	DBpatch_3030049(void)
 {
 	const ZBX_FIELD field = {"esc_period", "0s", NULL, NULL, 255, ZBX_TYPE_CHAR, ZBX_NOTNULL, 0};
 
 	return DBmodify_field_type("operations", &field);
 }
 
-static int	DBpatch_3030042(void)
+static int	DBpatch_3030050(void)
 {
 	const ZBX_FIELD field = {"esc_period", "0s", NULL, NULL, 255, ZBX_TYPE_CHAR, ZBX_NOTNULL, 0};
 
 	return DBset_default("operations", &field);
 }
 
-static int	DBpatch_3030043(void)
+static int	DBpatch_3030051(void)
 {
 	const DBpatch_field_conv_t	field_convs[] = {{"esc_period", DBpatch_conv_sec}, {NULL}};
 
 	return DBpatch_table_convert("operations", "operationid", field_convs);
 }
 
-static int	DBpatch_3030044(void)
+static int	DBpatch_3030052(void)
 {
 	const ZBX_FIELD field = {"refresh_unsupported", "0s", NULL, NULL, 32, ZBX_TYPE_CHAR, ZBX_NOTNULL | ZBX_PROXY, 0};
 
 	return DBmodify_field_type("config", &field);
 }
 
-static int	DBpatch_3030045(void)
+static int	DBpatch_3030053(void)
 {
 	const ZBX_FIELD field = {"refresh_unsupported", "0s", NULL, NULL, 32, ZBX_TYPE_CHAR, ZBX_NOTNULL | ZBX_PROXY, 0};
 
 	return DBset_default("config", &field);
 }
 
-static int	DBpatch_3030046(void)
+static int	DBpatch_3030054(void)
 {
 	const ZBX_FIELD field = {"work_period", "1-5,00:00-24:00", NULL, NULL, 255, ZBX_TYPE_CHAR, ZBX_NOTNULL, 0};
 
 	return DBmodify_field_type("config", &field);
 }
 
-static int	DBpatch_3030047(void)
+static int	DBpatch_3030055(void)
 {
 	const ZBX_FIELD field = {"event_expire", "1w", NULL, NULL, 32, ZBX_TYPE_CHAR, ZBX_NOTNULL, 0};
 
 	return DBmodify_field_type("config", &field);
 }
 
-static int	DBpatch_3030048(void)
+static int	DBpatch_3030056(void)
 {
 	const ZBX_FIELD field = {"event_expire", "1w", NULL, NULL, 32, ZBX_TYPE_CHAR, ZBX_NOTNULL, 0};
 
 	return DBset_default("config", &field);
 }
 
-static int	DBpatch_3030049(void)
+static int	DBpatch_3030057(void)
 {
 	const ZBX_FIELD field = {"ok_period", "30m", NULL, NULL, 32, ZBX_TYPE_CHAR, ZBX_NOTNULL, 0};
 
 	return DBmodify_field_type("config", &field);
 }
 
-static int	DBpatch_3030050(void)
+static int	DBpatch_3030058(void)
 {
 	const ZBX_FIELD field = {"ok_period", "30m", NULL, NULL, 32, ZBX_TYPE_CHAR, ZBX_NOTNULL, 0};
 
 	return DBset_default("config", &field);
 }
 
-static int	DBpatch_3030051(void)
+static int	DBpatch_3030059(void)
 {
 	const ZBX_FIELD field = {"blink_period", "30m", NULL, NULL, 32, ZBX_TYPE_CHAR, ZBX_NOTNULL, 0};
 
 	return DBmodify_field_type("config", &field);
 }
 
-static int	DBpatch_3030052(void)
+static int	DBpatch_3030060(void)
 {
 	const ZBX_FIELD field = {"blink_period", "30m", NULL, NULL, 32, ZBX_TYPE_CHAR, ZBX_NOTNULL, 0};
 
 	return DBset_default("config", &field);
 }
 
-static int	DBpatch_3030053(void)
+static int	DBpatch_3030061(void)
 {
 	const ZBX_FIELD field = {"hk_events_trigger", "365d", NULL, NULL, 32, ZBX_TYPE_CHAR, ZBX_NOTNULL, 0};
 
 	return DBmodify_field_type("config", &field);
 }
 
-static int	DBpatch_3030054(void)
+static int	DBpatch_3030062(void)
 {
 	const ZBX_FIELD field = {"hk_events_trigger", "365d", NULL, NULL, 32, ZBX_TYPE_CHAR, ZBX_NOTNULL, 0};
 
 	return DBset_default("config", &field);
 }
 
-static int	DBpatch_3030055(void)
+static int	DBpatch_3030063(void)
 {
 	const ZBX_FIELD field = {"hk_events_internal", "365d", NULL, NULL, 32, ZBX_TYPE_CHAR, ZBX_NOTNULL, 0};
 
 	return DBmodify_field_type("config", &field);
 }
 
-static int	DBpatch_3030056(void)
+static int	DBpatch_3030064(void)
 {
 	const ZBX_FIELD field = {"hk_events_internal", "365d", NULL, NULL, 32, ZBX_TYPE_CHAR, ZBX_NOTNULL, 0};
 
 	return DBset_default("config", &field);
 }
 
-static int	DBpatch_3030057(void)
+static int	DBpatch_3030065(void)
 {
 	const ZBX_FIELD field = {"hk_events_discovery", "365d", NULL, NULL, 32, ZBX_TYPE_CHAR, ZBX_NOTNULL, 0};
 
 	return DBmodify_field_type("config", &field);
 }
 
-static int	DBpatch_3030058(void)
+static int	DBpatch_3030066(void)
 {
 	const ZBX_FIELD field = {"hk_events_discovery", "365d", NULL, NULL, 32, ZBX_TYPE_CHAR, ZBX_NOTNULL, 0};
 
 	return DBset_default("config", &field);
 }
 
-static int	DBpatch_3030059(void)
+static int	DBpatch_3030067(void)
 {
 	const ZBX_FIELD field = {"hk_events_autoreg", "365d", NULL, NULL, 32, ZBX_TYPE_CHAR, ZBX_NOTNULL, 0};
 
 	return DBmodify_field_type("config", &field);
 }
 
-static int	DBpatch_3030060(void)
+static int	DBpatch_3030068(void)
 {
 	const ZBX_FIELD field = {"hk_events_autoreg", "365d", NULL, NULL, 32, ZBX_TYPE_CHAR, ZBX_NOTNULL, 0};
 
 	return DBset_default("config", &field);
 }
 
-static int	DBpatch_3030061(void)
+static int	DBpatch_3030069(void)
 {
 	const ZBX_FIELD field = {"hk_services", "365d", NULL, NULL, 32, ZBX_TYPE_CHAR, ZBX_NOTNULL, 0};
 
 	return DBmodify_field_type("config", &field);
 }
 
-static int	DBpatch_3030062(void)
+static int	DBpatch_3030070(void)
 {
 	const ZBX_FIELD field = {"hk_services", "365d", NULL, NULL, 32, ZBX_TYPE_CHAR, ZBX_NOTNULL, 0};
 
 	return DBset_default("config", &field);
 }
 
-static int	DBpatch_3030063(void)
+static int	DBpatch_3030071(void)
 {
 	const ZBX_FIELD field = {"hk_audit", "365d", NULL, NULL, 32, ZBX_TYPE_CHAR, ZBX_NOTNULL, 0};
 
 	return DBmodify_field_type("config", &field);
 }
 
-static int	DBpatch_3030064(void)
+static int	DBpatch_3030072(void)
 {
 	const ZBX_FIELD field = {"hk_audit", "365d", NULL, NULL, 32, ZBX_TYPE_CHAR, ZBX_NOTNULL, 0};
 
 	return DBset_default("config", &field);
 }
 
-static int	DBpatch_3030065(void)
+static int	DBpatch_3030073(void)
 {
 	const ZBX_FIELD field = {"hk_sessions", "365d", NULL, NULL, 32, ZBX_TYPE_CHAR, ZBX_NOTNULL, 0};
 
 	return DBmodify_field_type("config", &field);
 }
 
-static int	DBpatch_3030066(void)
+static int	DBpatch_3030074(void)
 {
 	const ZBX_FIELD field = {"hk_sessions", "365d", NULL, NULL, 32, ZBX_TYPE_CHAR, ZBX_NOTNULL, 0};
 
 	return DBset_default("config", &field);
 }
 
-static int	DBpatch_3030067(void)
+static int	DBpatch_3030075(void)
 {
 	const ZBX_FIELD field = {"hk_history", "90d", NULL, NULL, 32, ZBX_TYPE_CHAR, ZBX_NOTNULL, 0};
 
 	return DBmodify_field_type("config", &field);
 }
 
-static int	DBpatch_3030068(void)
+static int	DBpatch_3030076(void)
 {
 	const ZBX_FIELD field = {"hk_history", "90d", NULL, NULL, 32, ZBX_TYPE_CHAR, ZBX_NOTNULL, 0};
 
 	return DBset_default("config", &field);
 }
 
-static int	DBpatch_3030069(void)
+static int	DBpatch_3030077(void)
 {
 	const ZBX_FIELD field = {"hk_trends", "365d", NULL, NULL, 32, ZBX_TYPE_CHAR, ZBX_NOTNULL, 0};
 
 	return DBmodify_field_type("config", &field);
 }
 
-static int	DBpatch_3030070(void)
+static int	DBpatch_3030078(void)
 {
 	const ZBX_FIELD field = {"hk_trends", "365d", NULL, NULL, 32, ZBX_TYPE_CHAR, ZBX_NOTNULL, 0};
 
 	return DBset_default("config", &field);
 }
 
-static int	DBpatch_3030071(void)
+static int	DBpatch_3030079(void)
 {
 	const DBpatch_field_conv_t	field_convs[] = {
 						{"refresh_unsupported",	DBpatch_conv_sec},
@@ -750,133 +876,6 @@
 					};
 
 	return DBpatch_table_convert("config", "configid", field_convs);
-=======
-static int	DBpatch_3030015(void)
-{
-	const ZBX_TABLE table =
-			{"item_preproc", "item_preprocid", 0,
-				{
-					{"item_preprocid", NULL, NULL, NULL, 0, ZBX_TYPE_ID, ZBX_NOTNULL, 0},
-					{"itemid", NULL, NULL, NULL, 0, ZBX_TYPE_ID, ZBX_NOTNULL, 0},
-					{"step", "0", NULL, NULL, 0, ZBX_TYPE_INT, ZBX_NOTNULL, 0},
-					{"type", "0", NULL, NULL, 0, ZBX_TYPE_INT, ZBX_NOTNULL, 0},
-					{"params", "", NULL, NULL, 255, ZBX_TYPE_CHAR, ZBX_NOTNULL, 0},
-					{0}
-				},
-				NULL
-			};
-
-	return DBcreate_table(&table);
-}
-
-static int	DBpatch_3030016(void)
-{
-	return DBcreate_index("item_preproc", "item_preproc_1", "itemid, step", 0);
-}
-
-static int	DBpatch_3030017(void)
-{
-	const ZBX_FIELD	field = {"itemid", NULL, "items", "itemid", 0, 0, 0, ZBX_FK_CASCADE_DELETE};
-
-	return DBadd_foreign_key("item_preproc", 1, &field);
-}
-
-static void	DBpatch_3030018_add_numeric_preproc_steps(zbx_db_insert_t *db_insert, zbx_uint64_t itemid,
-		unsigned char value_type, unsigned char data_type, const char *formula, unsigned char delta)
-{
-	int	step = 1;
-
-	switch (data_type)
-	{
-		case ITEM_DATA_TYPE_BOOLEAN:
-			zbx_db_insert_add_values(db_insert, __UINT64_C(0), itemid, step++, ZBX_PREPROC_BOOL2DEC, "");
-			break;
-		case ITEM_DATA_TYPE_OCTAL:
-			zbx_db_insert_add_values(db_insert, __UINT64_C(0), itemid, step++, ZBX_PREPROC_OCT2DEC, "");
-			break;
-		case ITEM_DATA_TYPE_HEXADECIMAL:
-			zbx_db_insert_add_values(db_insert, __UINT64_C(0), itemid, step++, ZBX_PREPROC_HEX2DEC, "");
-			break;
-	}
-
-	switch (delta)
-	{
-		case ITEM_STORE_SPEED_PER_SECOND:
-			zbx_db_insert_add_values(db_insert, __UINT64_C(0), itemid, step++, ZBX_PREPROC_DELTA_SPEED, "");
-			break;
-		case ITEM_STORE_SIMPLE_CHANGE:
-			zbx_db_insert_add_values(db_insert, __UINT64_C(0), itemid, step++, ZBX_PREPROC_DELTA_VALUE, "");
-			break;
-	}
-
-	if (NULL != formula)
-		zbx_db_insert_add_values(db_insert, __UINT64_C(0), itemid, step++, ZBX_PREPROC_MULTIPLIER, formula);
-
-}
-
-static int	DBpatch_3030018(void)
-{
-	DB_ROW		row;
-	DB_RESULT	result;
-	unsigned char	value_type, data_type, delta;
-	zbx_db_insert_t	db_insert;
-	zbx_uint64_t	itemid;
-	const char	*formula;
-	int		ret;
-
-	zbx_db_insert_prepare(&db_insert, "item_preproc", "item_preprocid", "itemid", "step", "type", "params", NULL);
-
-	result = DBselect("select itemid,value_type,data_type,multiplier,formula,delta from items");
-
-	while (NULL != (row = DBfetch(result)))
-	{
-		ZBX_STR2UINT64(itemid, row[0]);
-		ZBX_STR2UCHAR(value_type, row[1]);
-
-		switch (value_type)
-		{
-			case ITEM_VALUE_TYPE_FLOAT:
-			case ITEM_VALUE_TYPE_UINT64:
-				ZBX_STR2UCHAR(data_type, row[2]);
-				formula = (1 == atoi(row[3]) ? row[4] : NULL);
-				ZBX_STR2UCHAR(delta, row[5]);
-				DBpatch_3030018_add_numeric_preproc_steps(&db_insert, itemid, value_type, data_type,
-						formula, delta);
-				break;
-		}
-	}
-
-	DBfree_result(result);
-
-	zbx_db_insert_autoincrement(&db_insert, "item_preprocid");
-	ret = zbx_db_insert_execute(&db_insert);
-	zbx_db_insert_clean(&db_insert);
-
-	return ret;
-}
-
-static int	DBpatch_3030019(void)
-{
-	return DBdrop_field("items", "multiplier");
-}
-
-static int	DBpatch_3030020(void)
-{
-	return DBdrop_field("items", "data_type");
-}
-
-static int	DBpatch_3030021(void)
-{
-	return DBdrop_field("items", "delta");
-}
-
-static int	DBpatch_3030022(void)
-{
-	if (ZBX_DB_OK > DBexecute("update items set formula='' where flags<>1 or evaltype<>3"))
-		return FAIL;
-
-	return SUCCEED;
->>>>>>> bfc8e349
 }
 
 #endif
@@ -899,10 +898,6 @@
 DBPATCH_ADD(3030011, 0, 1)
 DBPATCH_ADD(3030012, 0, 1)
 DBPATCH_ADD(3030013, 0, 1)
-<<<<<<< HEAD
-=======
-DBPATCH_ADD(3030014, 0, 1)
->>>>>>> bfc8e349
 DBPATCH_ADD(3030015, 0, 1)
 DBPATCH_ADD(3030016, 0, 1)
 DBPATCH_ADD(3030017, 0, 1)
@@ -911,7 +906,6 @@
 DBPATCH_ADD(3030020, 0, 1)
 DBPATCH_ADD(3030021, 0, 1)
 DBPATCH_ADD(3030022, 0, 1)
-<<<<<<< HEAD
 DBPATCH_ADD(3030023, 0, 1)
 DBPATCH_ADD(3030024, 0, 1)
 DBPATCH_ADD(3030025, 0, 1)
@@ -961,7 +955,13 @@
 DBPATCH_ADD(3030069, 0, 1)
 DBPATCH_ADD(3030070, 0, 1)
 DBPATCH_ADD(3030071, 0, 1)
-=======
->>>>>>> bfc8e349
+DBPATCH_ADD(3030072, 0, 1)
+DBPATCH_ADD(3030073, 0, 1)
+DBPATCH_ADD(3030074, 0, 1)
+DBPATCH_ADD(3030075, 0, 1)
+DBPATCH_ADD(3030076, 0, 1)
+DBPATCH_ADD(3030077, 0, 1)
+DBPATCH_ADD(3030078, 0, 1)
+DBPATCH_ADD(3030079, 0, 1)
 
 DBPATCH_END()