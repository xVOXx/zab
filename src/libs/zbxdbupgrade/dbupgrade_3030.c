--- conflicted
+++ resolved
@@ -282,46 +282,53 @@
 
 static int	DBpatch_3030023(void)
 {
-<<<<<<< HEAD
+	if (ZBX_DB_OK > DBexecute("delete from profiles where idx like 'web.dashboard.widget.%%'"))
+		return FAIL;
+
+	return SUCCEED;
+}
+
+static int	DBpatch_3030024(void)
+{
 	const ZBX_FIELD	field = {"status", "0", NULL, NULL, 0, ZBX_TYPE_INT, ZBX_NOTNULL, 0};
 
 	return DBadd_field("task", &field);
 }
 
-static int	DBpatch_3030024(void)
+static int	DBpatch_3030025(void)
 {
 	const ZBX_FIELD	field = {"clock", "0", NULL, NULL, 0, ZBX_TYPE_INT, ZBX_NOTNULL, 0};
 
 	return DBadd_field("task", &field);
 }
 
-static int	DBpatch_3030025(void)
+static int	DBpatch_3030026(void)
 {
 	const ZBX_FIELD	field = {"ttl", "0", NULL, NULL, 0, ZBX_TYPE_INT, ZBX_NOTNULL, 0};
 
 	return DBadd_field("task", &field);
 }
 
-static int	DBpatch_3030026(void)
+static int	DBpatch_3030027(void)
 {
 	const ZBX_FIELD	field = {"proxy_hostid", NULL, NULL, NULL, 0, ZBX_TYPE_ID, 0, 0};
 
 	return DBadd_field("task", &field);
 }
 
-static int	DBpatch_3030027(void)
+static int	DBpatch_3030028(void)
 {
 	return DBcreate_index("task", "task_1", "status,proxy_hostid", 0);
 }
 
-static int	DBpatch_3030028(void)
+static int	DBpatch_3030029(void)
 {
 	const ZBX_FIELD	field = {"proxy_hostid", NULL, "hosts", "hostid", 0, 0, 0, ZBX_FK_CASCADE_DELETE};
 
 	return DBadd_foreign_key("task", 1, &field);
 }
 
-static int	DBpatch_3030029(void)
+static int	DBpatch_3030030(void)
 {
 	const ZBX_TABLE table =
 			{"task_remote_command", "taskid", 0,
@@ -347,14 +354,14 @@
 	return DBcreate_table(&table);
 }
 
-static int	DBpatch_3030030(void)
+static int	DBpatch_3030031(void)
 {
 	const ZBX_FIELD	field = {"taskid", NULL, "task", "taskid", 0, 0, 0, ZBX_FK_CASCADE_DELETE};
 
 	return DBadd_foreign_key("task_remote_command", 1, &field);
 }
 
-static int	DBpatch_3030031(void)
+static int	DBpatch_3030032(void)
 {
 	const ZBX_TABLE table =
 			{"task_remote_command_result", "taskid", 0,
@@ -371,20 +378,12 @@
 	return DBcreate_table(&table);
 }
 
-static int	DBpatch_3030032(void)
+static int	DBpatch_3030033(void)
 {
 	const ZBX_FIELD	field = {"taskid", NULL, "task", "taskid", 0, 0, 0, ZBX_FK_CASCADE_DELETE};
 
 	return DBadd_foreign_key("task_remote_command_result", 1, &field);
 }
-=======
-	if (ZBX_DB_OK > DBexecute("delete from profiles where idx like 'web.dashboard.widget.%%'"))
-		return FAIL;
-
-	return SUCCEED;
-}
-
->>>>>>> d360dc4c
 #endif
 
 DBPATCH_START(3030)
@@ -414,8 +413,7 @@
 DBPATCH_ADD(3030020, 0, 1)
 DBPATCH_ADD(3030021, 0, 1)
 DBPATCH_ADD(3030022, 0, 1)
-<<<<<<< HEAD
-DBPATCH_ADD(3030023, 0, 1)
+DBPATCH_ADD(3030023, 0, 0)
 DBPATCH_ADD(3030024, 0, 1)
 DBPATCH_ADD(3030025, 0, 1)
 DBPATCH_ADD(3030026, 0, 1)
@@ -425,8 +423,6 @@
 DBPATCH_ADD(3030030, 0, 1)
 DBPATCH_ADD(3030031, 0, 1)
 DBPATCH_ADD(3030032, 0, 1)
-=======
-DBPATCH_ADD(3030023, 0, 0)
->>>>>>> d360dc4c
+DBPATCH_ADD(3030033, 0, 1)
 
 DBPATCH_END()