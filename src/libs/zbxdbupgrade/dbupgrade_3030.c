/*
** Zabbix
** Copyright (C) 2001-2017 Zabbix SIA
**
** This program is free software; you can redistribute it and/or modify
** it under the terms of the GNU General Public License as published by
** the Free Software Foundation; either version 2 of the License, or
** (at your option) any later version.
**
** This program is distributed in the hope that it will be useful,
** but WITHOUT ANY WARRANTY; without even the implied warranty of
** MERCHANTABILITY or FITNESS FOR A PARTICULAR PURPOSE. See the
** GNU General Public License for more details.
**
** You should have received a copy of the GNU General Public License
** along with this program; if not, write to the Free Software
** Foundation, Inc., 51 Franklin Street, Fifth Floor, Boston, MA  02110-1301, USA.
**/

#include "common.h"
#include "db.h"
#include "dbupgrade.h"

/*
 * 3.4 development database patches
 */

#ifndef HAVE_SQLITE3

static int	DBpatch_3030000(void)
{
	const ZBX_FIELD	field = {"ipmi_authtype", "-1", NULL, NULL, 0, ZBX_TYPE_INT, ZBX_NOTNULL, 0};

	return DBset_default("hosts", &field);
}

static int	DBpatch_3030001(void)
{
	const ZBX_FIELD field = {"snmp_oid", "", NULL, NULL, 512, ZBX_TYPE_CHAR, ZBX_NOTNULL, 0};

	return DBmodify_field_type("items", &field);
}

static int	DBpatch_3030002(void)
{
	const ZBX_FIELD field = {"key_", "", NULL, NULL, 512, ZBX_TYPE_CHAR, ZBX_NOTNULL, 0};

	return DBmodify_field_type("dchecks", &field);
}

static int	DBpatch_3030003(void)
{
	return DBdrop_field("proxy_dhistory", "type");
}

static int	DBpatch_3030004(void)
{
	return DBdrop_field("proxy_dhistory", "key_");
}

static int	DBpatch_3030005(void)
{
	return DBdrop_foreign_key("dservices", 2);
}

static int	DBpatch_3030006(void)
{
	return DBdrop_index("dservices", "dservices_1");
}

static int	DBpatch_3030007(void)
{
	DB_ROW			row;
	DB_RESULT		result;
	zbx_vector_uint64_t	dserviceids;
	zbx_uint64_t		dserviceid;
	int			ret = SUCCEED;

	zbx_vector_uint64_create(&dserviceids);

	/* After dropping fields type and key_ from table dservices there is no guarantee that a unique
	index with fields dcheckid, ip and port can be created. To create a unique index for the same
	fields later this will delete rows where all three of them are identical only leaving the latest. */
	result = DBselect(
			"select ds.dserviceid"
			" from dservices ds"
			" where not exists ("
				"select null"
				" from dchecks dc"
				" where ds.dcheckid = dc.dcheckid"
					" and ds.type = dc.type"
					" and ds.key_ = dc.key_"
			")");

	while (NULL != (row = DBfetch(result)))
	{
		ZBX_STR2UINT64(dserviceid, row[0]);

		zbx_vector_uint64_append(&dserviceids, dserviceid);
	}
	DBfree_result(result);

	zbx_vector_uint64_sort(&dserviceids, ZBX_DEFAULT_UINT64_COMPARE_FUNC);

	if (0 != dserviceids.values_num)
		ret = DBexecute_multiple_query("delete from dservices where", "dserviceid", &dserviceids);

	zbx_vector_uint64_destroy(&dserviceids);

	return ret;
}

static int	DBpatch_3030008(void)
{
	return DBdrop_field("dservices", "type");
}

static int	DBpatch_3030009(void)
{
	return DBdrop_field("dservices", "key_");
}

static int	DBpatch_3030010(void)
{
	return DBcreate_index("dservices", "dservices_1", "dcheckid,ip,port", 1);
}

static int	DBpatch_3030011(void)
{
	const ZBX_FIELD	field = {"dcheckid", NULL, "dchecks", "dcheckid", 0, 0, 0, ZBX_FK_CASCADE_DELETE};

	return DBadd_foreign_key("dservices", 2, &field);
}

static int	DBpatch_3030012(void)
{
	const ZBX_FIELD field = {"snmp_lastsize", "0", NULL, NULL, 0, ZBX_TYPE_UINT, ZBX_NOTNULL, 0};

	return DBmodify_field_type("globalvars", &field);
}

static int	DBpatch_3030013(void)
{
	const ZBX_FIELD field = {"period", "1-7,00:00-24:00", NULL, NULL, 1024, ZBX_TYPE_CHAR, ZBX_NOTNULL, 0};

	return DBmodify_field_type("media", &field);
}

static int	DBpatch_3030015(void)
{
	const ZBX_TABLE table =
			{"item_preproc", "item_preprocid", 0,
				{
					{"item_preprocid", NULL, NULL, NULL, 0, ZBX_TYPE_ID, ZBX_NOTNULL, 0},
					{"itemid", NULL, NULL, NULL, 0, ZBX_TYPE_ID, ZBX_NOTNULL, 0},
					{"step", "0", NULL, NULL, 0, ZBX_TYPE_INT, ZBX_NOTNULL, 0},
					{"type", "0", NULL, NULL, 0, ZBX_TYPE_INT, ZBX_NOTNULL, 0},
					{"params", "", NULL, NULL, 255, ZBX_TYPE_CHAR, ZBX_NOTNULL, 0},
					{0}
				},
				NULL
			};

	return DBcreate_table(&table);
}

static int	DBpatch_3030016(void)
{
	return DBcreate_index("item_preproc", "item_preproc_1", "itemid, step", 0);
}

static int	DBpatch_3030017(void)
{
	const ZBX_FIELD	field = {"itemid", NULL, "items", "itemid", 0, 0, 0, ZBX_FK_CASCADE_DELETE};

	return DBadd_foreign_key("item_preproc", 1, &field);
}

static void	DBpatch_3030018_add_numeric_preproc_steps(zbx_db_insert_t *db_insert, zbx_uint64_t itemid,
		unsigned char data_type, const char *formula, unsigned char delta)
{
	int	step = 1;

	switch (data_type)
	{
		case ITEM_DATA_TYPE_BOOLEAN:
			zbx_db_insert_add_values(db_insert, __UINT64_C(0), itemid, step++, ZBX_PREPROC_BOOL2DEC, "");
			break;
		case ITEM_DATA_TYPE_OCTAL:
			zbx_db_insert_add_values(db_insert, __UINT64_C(0), itemid, step++, ZBX_PREPROC_OCT2DEC, "");
			break;
		case ITEM_DATA_TYPE_HEXADECIMAL:
			zbx_db_insert_add_values(db_insert, __UINT64_C(0), itemid, step++, ZBX_PREPROC_HEX2DEC, "");
			break;
	}

	switch (delta)
	{
		case ITEM_STORE_SPEED_PER_SECOND:
			zbx_db_insert_add_values(db_insert, __UINT64_C(0), itemid, step++, ZBX_PREPROC_DELTA_SPEED, "");
			break;
		case ITEM_STORE_SIMPLE_CHANGE:
			zbx_db_insert_add_values(db_insert, __UINT64_C(0), itemid, step++, ZBX_PREPROC_DELTA_VALUE, "");
			break;
	}

	if (NULL != formula)
		zbx_db_insert_add_values(db_insert, __UINT64_C(0), itemid, step++, ZBX_PREPROC_MULTIPLIER, formula);

}

static int	DBpatch_3030018(void)
{
	DB_ROW		row;
	DB_RESULT	result;
	unsigned char	value_type, data_type, delta;
	zbx_db_insert_t	db_insert;
	zbx_uint64_t	itemid;
	const char	*formula;
	int		ret;

	zbx_db_insert_prepare(&db_insert, "item_preproc", "item_preprocid", "itemid", "step", "type", "params", NULL);

	result = DBselect("select itemid,value_type,data_type,multiplier,formula,delta from items");

	while (NULL != (row = DBfetch(result)))
	{
		ZBX_STR2UINT64(itemid, row[0]);
		ZBX_STR2UCHAR(value_type, row[1]);

		switch (value_type)
		{
			case ITEM_VALUE_TYPE_FLOAT:
			case ITEM_VALUE_TYPE_UINT64:
				ZBX_STR2UCHAR(data_type, row[2]);
				formula = (1 == atoi(row[3]) ? row[4] : NULL);
				ZBX_STR2UCHAR(delta, row[5]);
				DBpatch_3030018_add_numeric_preproc_steps(&db_insert, itemid, data_type, formula,
						delta);
				break;
		}
	}

	DBfree_result(result);

	zbx_db_insert_autoincrement(&db_insert, "item_preprocid");
	ret = zbx_db_insert_execute(&db_insert);
	zbx_db_insert_clean(&db_insert);

	return ret;
}

static int	DBpatch_3030019(void)
{
	return DBdrop_field("items", "multiplier");
}

static int	DBpatch_3030020(void)
{
	return DBdrop_field("items", "data_type");
}

static int	DBpatch_3030021(void)
{
	return DBdrop_field("items", "delta");
}

static int	DBpatch_3030022(void)
{
	if (ZBX_DB_OK > DBexecute("update items set formula='' where flags<>1 or evaltype<>3"))
		return FAIL;

	return SUCCEED;
}

static int	DBpatch_3030023(void)
{
	if (ZBX_DB_OK > DBexecute("delete from profiles where idx like 'web.dashboard.widget.%%'"))
		return FAIL;

	return SUCCEED;
}

<<<<<<< HEAD
static void	DBpatch_conv_day(int *value, const char **suffix)
{
	if (0 != *value)
	{
		if (0 == *value % 7)
		{
			*value /= 7;
			*suffix = "w";
		}
		else
			*suffix = "d";
	}
	else
		*suffix = "";
}

static void	DBpatch_conv_day_limit_25y(int *value, const char **suffix)
{
	if (25 * 365 <= *value)
	{
		*value = 25 * 365;
		*suffix = "d";
	}
	else
		DBpatch_conv_day(value, suffix);
}

static void	DBpatch_conv_sec(int *value, const char **suffix)
{
	if (0 != *value)
	{
		const int	factors[] = {60, 60, 24, 7, 0}, *factor = factors;
		const char	*suffixes[] = {"s", "m", "h", "d", "w"};

		while (0 != *factor && 0 == *value % *factor)
			*value /= *factor++;

		*suffix = suffixes[factor - factors];
	}
	else
		*suffix = "";
}

static void	DBpatch_conv_sec_limit_1w(int *value, const char **suffix)
{
	if (7 * 24 * 60 * 60 <= *value)
	{
		*value = 1;
		*suffix = "w";
	}
	else
		DBpatch_conv_sec(value, suffix);
}

typedef struct
{
	const char	*field;
	void		(*conv_func)(int *value, const char **suffix);
}
DBpatch_field_conv_t;

static int	DBpatch_table_convert(const char *table, const char *recid, const DBpatch_field_conv_t *field_convs)
{
	const DBpatch_field_conv_t	*fc;
	DB_RESULT			result;
	DB_ROW				row;
	char				*sql = NULL;
	size_t				sql_alloc = 0, sql_offset = 0;
	const char			*suffix;
	int				value, i, ret = FAIL;

	for (fc = field_convs; NULL != fc->field; fc++)
	{
		zbx_chrcpy_alloc(&sql, &sql_alloc, &sql_offset, ',');
		zbx_strcpy_alloc(&sql, &sql_alloc, &sql_offset, fc->field);
	}

	result = DBselect("select %s%s from %s", recid, sql, table);

	sql_offset = 0;

	DBbegin_multiple_update(&sql, &sql_alloc, &sql_offset);

	while (NULL != (row = DBfetch(result)))
	{
		zbx_snprintf_alloc(&sql, &sql_alloc, &sql_offset, "update %s set ", table);

		for (i = 1, fc = field_convs; NULL != fc->field; i++, fc++)
		{
			value = atoi(row[i]);
			fc->conv_func(&value, &suffix);
			zbx_snprintf_alloc(&sql, &sql_alloc, &sql_offset, "%s%s='%d%s'",
					(1 == i ? "" : ","), fc->field, value, suffix);
		}

		zbx_snprintf_alloc(&sql, &sql_alloc, &sql_offset, " where %s=%s;\n", recid, row[0]);

		if (SUCCEED != DBexecute_overflowed_sql(&sql, &sql_alloc, &sql_offset))
			goto out;
	}

	DBend_multiple_update(&sql, &sql_alloc, &sql_offset);

	if (16 < sql_offset)	/* in ORACLE always present begin..end; */
	{
		if (ZBX_DB_OK > DBexecute("%s", sql))
			goto out;
	}

	ret = SUCCEED;
out:
	DBfree_result(result);
	zbx_free(sql);

	return ret;
}

static int	DBpatch_3030024(void)
{
	const ZBX_FIELD field = {"autologout", "15m", NULL, NULL, 32, ZBX_TYPE_CHAR, ZBX_NOTNULL, 0};

	return DBmodify_field_type("users", &field);
=======
static int	DBpatch_3030024(void)
{
	const ZBX_FIELD	field = {"hk_events_internal", "1", NULL, NULL, 0, ZBX_TYPE_INT, ZBX_NOTNULL, 0};

	return DBset_default("config", &field);
>>>>>>> 68ce3474
}

static int	DBpatch_3030025(void)
{
<<<<<<< HEAD
	const ZBX_FIELD field = {"autologout", "15m", NULL, NULL, 32, ZBX_TYPE_CHAR, ZBX_NOTNULL, 0};

	return DBset_default("users", &field);
=======
	const ZBX_FIELD	field = {"hk_events_discovery", "1", NULL, NULL, 0, ZBX_TYPE_INT, ZBX_NOTNULL, 0};

	return DBset_default("config", &field);
>>>>>>> 68ce3474
}

static int	DBpatch_3030026(void)
{
<<<<<<< HEAD
	const ZBX_FIELD field = {"refresh", "30s", NULL, NULL, 32, ZBX_TYPE_CHAR, ZBX_NOTNULL, 0};

	return DBmodify_field_type("users", &field);
=======
	const ZBX_FIELD	field = {"hk_events_autoreg", "1", NULL, NULL, 0, ZBX_TYPE_INT, ZBX_NOTNULL, 0};

	return DBset_default("config", &field);
>>>>>>> 68ce3474
}

static int	DBpatch_3030027(void)
{
<<<<<<< HEAD
	const ZBX_FIELD field = {"refresh", "30s", NULL, NULL, 32, ZBX_TYPE_CHAR, ZBX_NOTNULL, 0};

	return DBset_default("users", &field);
=======
	const ZBX_FIELD	field = {"p_eventid", NULL, NULL, NULL, 0, ZBX_TYPE_ID, 0, 0};

	return DBadd_field("alerts", &field);
>>>>>>> 68ce3474
}

static int	DBpatch_3030028(void)
{
<<<<<<< HEAD
	const DBpatch_field_conv_t	field_convs[] = {
						{"autologout",	DBpatch_conv_sec},
						{"refresh",	DBpatch_conv_sec},
						{NULL}
					};

	return DBpatch_table_convert("users", "userid", field_convs);
=======
	const ZBX_FIELD	field = {"p_eventid", NULL, "events", "eventid", 0, ZBX_TYPE_ID, 0, ZBX_FK_CASCADE_DELETE};

	return DBadd_foreign_key("alerts", 5, &field);
>>>>>>> 68ce3474
}

static int	DBpatch_3030029(void)
{
<<<<<<< HEAD
	const ZBX_FIELD field = {"delay", "30s", NULL, NULL, 32, ZBX_TYPE_CHAR, ZBX_NOTNULL, 0};

	return DBmodify_field_type("slideshows", &field);
}

static int	DBpatch_3030030(void)
{
	const ZBX_FIELD field = {"delay", "30s", NULL, NULL, 32, ZBX_TYPE_CHAR, ZBX_NOTNULL, 0};

	return DBset_default("slideshows", &field);
}

static int	DBpatch_3030031(void)
{
	const ZBX_FIELD field = {"delay", "0", NULL, NULL, 32, ZBX_TYPE_CHAR, ZBX_NOTNULL, 0};

	return DBmodify_field_type("slides", &field);
}

static int	DBpatch_3030032(void)
{
	const ZBX_FIELD field = {"delay", "1h", NULL, NULL, 255, ZBX_TYPE_CHAR, ZBX_NOTNULL, 0};

	return DBmodify_field_type("drules", &field);
}

static int	DBpatch_3030033(void)
{
	const ZBX_FIELD field = {"delay", "1h", NULL, NULL, 255, ZBX_TYPE_CHAR, ZBX_NOTNULL, 0};

	return DBset_default("drules", &field);
}

static int	DBpatch_3030034(void)
{
	const DBpatch_field_conv_t	field_convs[] = {{"delay", DBpatch_conv_sec}, {NULL}};

	return DBpatch_table_convert("drules", "druleid", field_convs);
}

static int	DBpatch_3030035(void)
{
	const ZBX_FIELD field = {"delay", "1m", NULL, NULL, 255, ZBX_TYPE_CHAR, ZBX_NOTNULL, 0};

	return DBmodify_field_type("httptest", &field);
}

static int	DBpatch_3030036(void)
{
	const ZBX_FIELD field = {"delay", "1m", NULL, NULL, 255, ZBX_TYPE_CHAR, ZBX_NOTNULL, 0};

	return DBset_default("httptest", &field);
}

static int	DBpatch_3030037(void)
{
	const DBpatch_field_conv_t	field_convs[] = {{"delay", DBpatch_conv_sec}, {NULL}};

	return DBpatch_table_convert("httptest", "httptestid", field_convs);
}

static int	DBpatch_3030038(void)
{
	const ZBX_FIELD field = {"timeout", "15s", NULL, NULL, 255, ZBX_TYPE_CHAR, ZBX_NOTNULL, 0};

	return DBmodify_field_type("httpstep", &field);
}

static int	DBpatch_3030039(void)
{
	const ZBX_FIELD field = {"timeout", "15s", NULL, NULL, 255, ZBX_TYPE_CHAR, ZBX_NOTNULL, 0};

	return DBset_default("httpstep", &field);
}

static int	DBpatch_3030040(void)
{
	const DBpatch_field_conv_t	field_convs[] = {{"timeout", DBpatch_conv_sec}, {NULL}};

	return DBpatch_table_convert("httpstep", "httpstepid", field_convs);
}

static int	DBpatch_3030041(void)
{
	const ZBX_FIELD field = {"delay", "0", NULL, NULL, 1024, ZBX_TYPE_CHAR, ZBX_NOTNULL, 0};

	return DBmodify_field_type("items", &field);
}

static int	DBpatch_3030042(void)
{
	DB_RESULT	result;
	DB_ROW		row;
	const char	*delay_flex, *next, *suffix;
	char		*sql = NULL;
	size_t		sql_alloc = 0, sql_offset = 0;
	int		delay, ret = FAIL;

	result = DBselect("select itemid,delay,delay_flex from items");

	DBbegin_multiple_update(&sql, &sql_alloc, &sql_offset);

	while (NULL != (row = DBfetch(result)))
	{
		delay = atoi(row[1]);
		DBpatch_conv_sec(&delay, &suffix);
		zbx_snprintf_alloc(&sql, &sql_alloc, &sql_offset, "update items set delay='%d%s", delay, suffix);

		for (delay_flex = row[2]; '\0' != *delay_flex; delay_flex = next + 1)
		{
			zbx_chrcpy_alloc(&sql, &sql_alloc, &sql_offset, ';');

			if (0 != isdigit(*delay_flex) && NULL != (next = strchr(delay_flex, '/')))	/* flexible */
			{
				delay = atoi(delay_flex);
				DBpatch_conv_sec(&delay, &suffix);
				zbx_snprintf_alloc(&sql, &sql_alloc, &sql_offset, "%d%s", delay, suffix);
				delay_flex = next;
			}

			if (NULL == (next = strchr(delay_flex, ';')))
			{
				zbx_strcpy_alloc(&sql, &sql_alloc, &sql_offset, delay_flex);
				break;
			}

			zbx_strncpy_alloc(&sql, &sql_alloc, &sql_offset, delay_flex, next - delay_flex);
		}

		zbx_snprintf_alloc(&sql, &sql_alloc, &sql_offset, "' where itemid=%s;\n", row[0]);

		if (SUCCEED != DBexecute_overflowed_sql(&sql, &sql_alloc, &sql_offset))
			goto out;
	}

	DBend_multiple_update(&sql, &sql_alloc, &sql_offset);

	if (16 < sql_offset)	/* in ORACLE always present begin..end; */
	{
		if (ZBX_DB_OK > DBexecute("%s", sql))
			goto out;
	}

	ret = SUCCEED;
out:
	DBfree_result(result);
	zbx_free(sql);

	return ret;
}

static int	DBpatch_3030043(void)
{
	return DBdrop_field("items", "delay_flex");
}

static int	DBpatch_3030044(void)
{
	const ZBX_FIELD field = {"history", "90d", NULL, NULL, 255, ZBX_TYPE_CHAR, ZBX_NOTNULL, 0};

	return DBmodify_field_type("items", &field);
}

static int	DBpatch_3030045(void)
{
	const ZBX_FIELD field = {"history", "90d", NULL, NULL, 255, ZBX_TYPE_CHAR, ZBX_NOTNULL, 0};

	return DBset_default("items", &field);
}

static int	DBpatch_3030046(void)
{
	const ZBX_FIELD field = {"trends", "365d", NULL, NULL, 255, ZBX_TYPE_CHAR, ZBX_NOTNULL, 0};

	return DBmodify_field_type("items", &field);
}

static int	DBpatch_3030047(void)
{
	const ZBX_FIELD field = {"trends", "365d", NULL, NULL, 255, ZBX_TYPE_CHAR, ZBX_NOTNULL, 0};

	return DBset_default("items", &field);
}

static int	DBpatch_3030048(void)
{
	const DBpatch_field_conv_t	field_convs[] = {
						{"history",	DBpatch_conv_day_limit_25y},
						{"trends",	DBpatch_conv_day_limit_25y},
						{NULL}
					};

	return DBpatch_table_convert("items", "itemid", field_convs);
}

static int	DBpatch_3030049(void)
{
	const ZBX_FIELD field = {"lifetime", "30d", NULL, NULL, 255, ZBX_TYPE_CHAR, ZBX_NOTNULL, 0};

	return DBmodify_field_type("items", &field);
}

static int	DBpatch_3030050(void)
{
	const ZBX_FIELD field = {"lifetime", "30d", NULL, NULL, 255, ZBX_TYPE_CHAR, ZBX_NOTNULL, 0};

	return DBset_default("items", &field);
}

static int	DBpatch_3030051(void)
{
	DB_RESULT	result;
	DB_ROW		row;
	char		*sql = NULL;
	size_t		sql_alloc = 0, sql_offset = 0;
	const char	*suffix;
	int		value, ret = FAIL;

	result = DBselect("select itemid,lifetime from items");

	DBbegin_multiple_update(&sql, &sql_alloc, &sql_offset);

	while (NULL != (row = DBfetch(result)))
	{
		zbx_strcpy_alloc(&sql, &sql_alloc, &sql_offset, "update items set lifetime='");

		if (0 != isdigit(*row[1]))
		{
			value = atoi(row[1]);
			DBpatch_conv_day_limit_25y(&value, &suffix);
			zbx_snprintf_alloc(&sql, &sql_alloc, &sql_offset, "%d%s", value, suffix);
		}
		else	/* items.lifetime may be a macro, in such case simply overwrite with max allowed value */
			zbx_strcpy_alloc(&sql, &sql_alloc, &sql_offset, "9125d");	/* 25 * 365 days */

		zbx_snprintf_alloc(&sql, &sql_alloc, &sql_offset, "' where itemid=%s;\n", row[0]);

		if (SUCCEED != DBexecute_overflowed_sql(&sql, &sql_alloc, &sql_offset))
			goto out;
	}

	DBend_multiple_update(&sql, &sql_alloc, &sql_offset);

	if (16 < sql_offset)	/* in ORACLE always present begin..end; */
	{
		if (ZBX_DB_OK > DBexecute("%s", sql))
			goto out;
	}

	ret = SUCCEED;
out:
	DBfree_result(result);
	zbx_free(sql);

	return ret;
}

static int	DBpatch_3030052(void)
{
	const ZBX_FIELD field = {"esc_period", "1h", NULL, NULL, 255, ZBX_TYPE_CHAR, ZBX_NOTNULL, 0};

	return DBmodify_field_type("actions", &field);
}

static int	DBpatch_3030053(void)
{
	const ZBX_FIELD field = {"esc_period", "1h", NULL, NULL, 255, ZBX_TYPE_CHAR, ZBX_NOTNULL, 0};

	return DBset_default("actions", &field);
}

static int	DBpatch_3030054(void)
{
	const DBpatch_field_conv_t	field_convs[] = {{"esc_period", DBpatch_conv_sec_limit_1w}, {NULL}};

	return DBpatch_table_convert("actions", "actionid", field_convs);
}

static int	DBpatch_3030055(void)
{
	const ZBX_FIELD field = {"esc_period", "0", NULL, NULL, 255, ZBX_TYPE_CHAR, ZBX_NOTNULL, 0};

	return DBmodify_field_type("operations", &field);
}

static int	DBpatch_3030056(void)
{
	const DBpatch_field_conv_t	field_convs[] = {{"esc_period", DBpatch_conv_sec_limit_1w}, {NULL}};

	return DBpatch_table_convert("operations", "operationid", field_convs);
}

static int	DBpatch_3030057(void)
{
	const ZBX_FIELD field = {"refresh_unsupported", "10m", NULL, NULL, 32, ZBX_TYPE_CHAR, ZBX_NOTNULL, 0};

	return DBmodify_field_type("config", &field);
}

static int	DBpatch_3030058(void)
{
	const ZBX_FIELD field = {"refresh_unsupported", "10m", NULL, NULL, 32, ZBX_TYPE_CHAR, ZBX_NOTNULL, 0};

	return DBset_default("config", &field);
}

static int	DBpatch_3030059(void)
{
	const ZBX_FIELD field = {"work_period", "1-5,09:00-18:00", NULL, NULL, 255, ZBX_TYPE_CHAR, ZBX_NOTNULL, 0};

	return DBmodify_field_type("config", &field);
}

static int	DBpatch_3030060(void)
{
	const ZBX_FIELD field = {"work_period", "1-5,09:00-18:00", NULL, NULL, 255, ZBX_TYPE_CHAR, ZBX_NOTNULL, 0};

	return DBset_default("config", &field);
}

static int	DBpatch_3030061(void)
{
	const ZBX_FIELD field = {"event_expire", "1w", NULL, NULL, 32, ZBX_TYPE_CHAR, ZBX_NOTNULL, 0};

	return DBmodify_field_type("config", &field);
}

static int	DBpatch_3030062(void)
{
	const ZBX_FIELD field = {"event_expire", "1w", NULL, NULL, 32, ZBX_TYPE_CHAR, ZBX_NOTNULL, 0};

	return DBset_default("config", &field);
}

static int	DBpatch_3030063(void)
{
	const ZBX_FIELD field = {"ok_period", "30m", NULL, NULL, 32, ZBX_TYPE_CHAR, ZBX_NOTNULL, 0};

	return DBmodify_field_type("config", &field);
}

static int	DBpatch_3030064(void)
{
	const ZBX_FIELD field = {"ok_period", "30m", NULL, NULL, 32, ZBX_TYPE_CHAR, ZBX_NOTNULL, 0};

	return DBset_default("config", &field);
}

static int	DBpatch_3030065(void)
{
	const ZBX_FIELD field = {"blink_period", "30m", NULL, NULL, 32, ZBX_TYPE_CHAR, ZBX_NOTNULL, 0};

	return DBmodify_field_type("config", &field);
}

static int	DBpatch_3030066(void)
{
	const ZBX_FIELD field = {"blink_period", "30m", NULL, NULL, 32, ZBX_TYPE_CHAR, ZBX_NOTNULL, 0};

	return DBset_default("config", &field);
}

static int	DBpatch_3030067(void)
{
	const ZBX_FIELD field = {"hk_events_trigger", "365d", NULL, NULL, 32, ZBX_TYPE_CHAR, ZBX_NOTNULL, 0};

	return DBmodify_field_type("config", &field);
}

static int	DBpatch_3030068(void)
{
	const ZBX_FIELD field = {"hk_events_trigger", "365d", NULL, NULL, 32, ZBX_TYPE_CHAR, ZBX_NOTNULL, 0};

	return DBset_default("config", &field);
}

static int	DBpatch_3030069(void)
{
	const ZBX_FIELD field = {"hk_events_internal", "365d", NULL, NULL, 32, ZBX_TYPE_CHAR, ZBX_NOTNULL, 0};

	return DBmodify_field_type("config", &field);
}

static int	DBpatch_3030070(void)
{
	const ZBX_FIELD field = {"hk_events_internal", "365d", NULL, NULL, 32, ZBX_TYPE_CHAR, ZBX_NOTNULL, 0};

	return DBset_default("config", &field);
}

static int	DBpatch_3030071(void)
{
	const ZBX_FIELD field = {"hk_events_discovery", "365d", NULL, NULL, 32, ZBX_TYPE_CHAR, ZBX_NOTNULL, 0};

	return DBmodify_field_type("config", &field);
}

static int	DBpatch_3030072(void)
{
	const ZBX_FIELD field = {"hk_events_discovery", "365d", NULL, NULL, 32, ZBX_TYPE_CHAR, ZBX_NOTNULL, 0};

	return DBset_default("config", &field);
}

static int	DBpatch_3030073(void)
{
	const ZBX_FIELD field = {"hk_events_autoreg", "365d", NULL, NULL, 32, ZBX_TYPE_CHAR, ZBX_NOTNULL, 0};

	return DBmodify_field_type("config", &field);
}

static int	DBpatch_3030074(void)
{
	const ZBX_FIELD field = {"hk_events_autoreg", "365d", NULL, NULL, 32, ZBX_TYPE_CHAR, ZBX_NOTNULL, 0};

	return DBset_default("config", &field);
}

static int	DBpatch_3030075(void)
{
	const ZBX_FIELD field = {"hk_services", "365d", NULL, NULL, 32, ZBX_TYPE_CHAR, ZBX_NOTNULL, 0};

	return DBmodify_field_type("config", &field);
}

static int	DBpatch_3030076(void)
{
	const ZBX_FIELD field = {"hk_services", "365d", NULL, NULL, 32, ZBX_TYPE_CHAR, ZBX_NOTNULL, 0};

	return DBset_default("config", &field);
}

static int	DBpatch_3030077(void)
{
	const ZBX_FIELD field = {"hk_audit", "365d", NULL, NULL, 32, ZBX_TYPE_CHAR, ZBX_NOTNULL, 0};

	return DBmodify_field_type("config", &field);
}

static int	DBpatch_3030078(void)
{
	const ZBX_FIELD field = {"hk_audit", "365d", NULL, NULL, 32, ZBX_TYPE_CHAR, ZBX_NOTNULL, 0};

	return DBset_default("config", &field);
}

static int	DBpatch_3030079(void)
{
	const ZBX_FIELD field = {"hk_sessions", "365d", NULL, NULL, 32, ZBX_TYPE_CHAR, ZBX_NOTNULL, 0};

	return DBmodify_field_type("config", &field);
}

static int	DBpatch_3030080(void)
{
	const ZBX_FIELD field = {"hk_sessions", "365d", NULL, NULL, 32, ZBX_TYPE_CHAR, ZBX_NOTNULL, 0};

	return DBset_default("config", &field);
}

static int	DBpatch_3030081(void)
{
	const ZBX_FIELD field = {"hk_history", "90d", NULL, NULL, 32, ZBX_TYPE_CHAR, ZBX_NOTNULL, 0};

	return DBmodify_field_type("config", &field);
}

static int	DBpatch_3030082(void)
{
	const ZBX_FIELD field = {"hk_history", "90d", NULL, NULL, 32, ZBX_TYPE_CHAR, ZBX_NOTNULL, 0};

	return DBset_default("config", &field);
}

static int	DBpatch_3030083(void)
{
	const ZBX_FIELD field = {"hk_trends", "365d", NULL, NULL, 32, ZBX_TYPE_CHAR, ZBX_NOTNULL, 0};

	return DBmodify_field_type("config", &field);
}

static int	DBpatch_3030084(void)
{
	const ZBX_FIELD field = {"hk_trends", "365d", NULL, NULL, 32, ZBX_TYPE_CHAR, ZBX_NOTNULL, 0};

	return DBset_default("config", &field);
}

static int	DBpatch_3030085(void)
{
	const DBpatch_field_conv_t	field_convs[] = {
						{"refresh_unsupported",	DBpatch_conv_sec},
						{"event_expire",	DBpatch_conv_day_limit_25y},
						{"ok_period",		DBpatch_conv_sec},
						{"blink_period",	DBpatch_conv_sec},
						{"hk_events_trigger",	DBpatch_conv_day_limit_25y},
						{"hk_events_internal",	DBpatch_conv_day_limit_25y},
						{"hk_events_discovery",	DBpatch_conv_day_limit_25y},
						{"hk_events_autoreg",	DBpatch_conv_day_limit_25y},
						{"hk_services",		DBpatch_conv_day_limit_25y},
						{"hk_audit",		DBpatch_conv_day_limit_25y},
						{"hk_sessions",		DBpatch_conv_day_limit_25y},
						{"hk_history",		DBpatch_conv_day_limit_25y},
						{"hk_trends",		DBpatch_conv_day_limit_25y},
						{NULL}
					};

	return DBpatch_table_convert("config", "configid", field_convs);
}

static int	DBpatch_3030086(void)
{
	const char	*sql =
			"delete from profiles"
			" where idx in ("
				"'web.items.filter_delay',"
				"'web.items.filter_history',"
				"'web.items.filter_trends',"
				"'web.items.subfilter_history',"
				"'web.items.subfilter_interval',"
				"'web.items.subfilter_trends'"
			");";

	if (ZBX_DB_OK > DBexecute("%s", sql))
		return FAIL;

	return SUCCEED;
}

static int	DBpatch_trailing_semicolon_remove(const char *table, const char *recid, const char *field,
		const char *condition)
{
	DB_RESULT	result;
	DB_ROW		row;
	const char	*semicolon;
	char		*sql = NULL;
	size_t		sql_alloc = 0, sql_offset = 0;
	int		ret = FAIL;

	result = DBselect("select %s,%s from %s%s", recid, field, table, condition);

	DBbegin_multiple_update(&sql, &sql_alloc, &sql_offset);

	while (NULL != (row = DBfetch(result)))
	{
		if (NULL == (semicolon = strrchr(row[1], ';')) || '\0' != *(semicolon + 1))
			continue;

		zbx_snprintf_alloc(&sql, &sql_alloc, &sql_offset, "update %s set %s='%.*s' where %s=%s;\n",
				table, field, semicolon - row[1], row[1], recid, row[0]);

		if (SUCCEED != DBexecute_overflowed_sql(&sql, &sql_alloc, &sql_offset))
			goto out;
=======
	return DBcreate_index("alerts", "alerts_7", "p_eventid", 0);
}

/******************************************************************************
 *                                                                            *
 * Comments: This procedure fills in field 'p_eventid' for all recovery       *
 *           actions. 'p_eventid' value is defined as per last problematic    *
 *           event, that was closed by correct recovery event.                *
 *           This is done because the relation beetwen ecovery alerts and     *
 *           this method is most successful for updating zabbix 3.0 to latest *
 *           versions.                                                        *
 *                                                                            *
 ******************************************************************************/
static int	DBpatch_3030030(void)
{
	int			ret = FAIL;
	DB_ROW			row;
	DB_RESULT		result;
	char			*sql = NULL;
	size_t			sql_alloc = 0, sql_offset = 0;
	zbx_uint64_t		prev_eventid = 0, curr_eventid;

	DBbegin_multiple_update(&sql, &sql_alloc, &sql_offset);

	result = DBselect("select eventid, r_eventid"
			" from event_recovery"
			" order by r_eventid, eventid desc");

	while (NULL != (row = DBfetch(result)))
	{
		ZBX_STR2UINT64(curr_eventid, row[1]);
		if (prev_eventid == curr_eventid)
			continue;

		zbx_snprintf_alloc(&sql, &sql_alloc, &sql_offset,
				"update alerts set p_eventid=%s where eventid=%s;\n",
				row[0], row[1]);

		if (SUCCEED != DBexecute_overflowed_sql(&sql, &sql_alloc, &sql_offset))
			goto out;

		prev_eventid = curr_eventid;
>>>>>>> 68ce3474
	}

	DBend_multiple_update(&sql, &sql_alloc, &sql_offset);

<<<<<<< HEAD
	if (16 < sql_offset)	/* in ORACLE always present begin..end; */
=======
	if (16 < sql_offset)
>>>>>>> 68ce3474
	{
		if (ZBX_DB_OK > DBexecute("%s", sql))
			goto out;
	}

	ret = SUCCEED;
out:
	DBfree_result(result);
	zbx_free(sql);

	return ret;
}

<<<<<<< HEAD
static int	DBpatch_3030087(void)
{
	return DBpatch_trailing_semicolon_remove("config", "configid", "work_period", "");
}

static int	DBpatch_3030088(void)
{
	return DBpatch_trailing_semicolon_remove("media", "mediaid", "period", "");
}

static int	DBpatch_3030089(void)
{
	/* CONDITION_TYPE_TIME_PERIOD */
	return DBpatch_trailing_semicolon_remove("conditions", "conditionid", "value", " where conditiontype=6");
}

=======
>>>>>>> 68ce3474
#endif

DBPATCH_START(3030)

/* version, duplicates flag, mandatory flag */

DBPATCH_ADD(3030000, 0, 1)
DBPATCH_ADD(3030001, 0, 1)
DBPATCH_ADD(3030002, 0, 1)
DBPATCH_ADD(3030003, 0, 1)
DBPATCH_ADD(3030004, 0, 1)
DBPATCH_ADD(3030005, 0, 1)
DBPATCH_ADD(3030006, 0, 1)
DBPATCH_ADD(3030007, 0, 1)
DBPATCH_ADD(3030008, 0, 1)
DBPATCH_ADD(3030009, 0, 1)
DBPATCH_ADD(3030010, 0, 1)
DBPATCH_ADD(3030011, 0, 1)
DBPATCH_ADD(3030012, 0, 1)
DBPATCH_ADD(3030013, 0, 1)
DBPATCH_ADD(3030015, 0, 1)
DBPATCH_ADD(3030016, 0, 1)
DBPATCH_ADD(3030017, 0, 1)
DBPATCH_ADD(3030018, 0, 1)
DBPATCH_ADD(3030019, 0, 1)
DBPATCH_ADD(3030020, 0, 1)
DBPATCH_ADD(3030021, 0, 1)
DBPATCH_ADD(3030022, 0, 1)
DBPATCH_ADD(3030023, 0, 0)
DBPATCH_ADD(3030024, 0, 1)
DBPATCH_ADD(3030025, 0, 1)
DBPATCH_ADD(3030026, 0, 1)
DBPATCH_ADD(3030027, 0, 1)
DBPATCH_ADD(3030028, 0, 1)
DBPATCH_ADD(3030029, 0, 1)
DBPATCH_ADD(3030030, 0, 1)
<<<<<<< HEAD
DBPATCH_ADD(3030031, 0, 1)
DBPATCH_ADD(3030032, 0, 1)
DBPATCH_ADD(3030033, 0, 1)
DBPATCH_ADD(3030034, 0, 1)
DBPATCH_ADD(3030035, 0, 1)
DBPATCH_ADD(3030036, 0, 1)
DBPATCH_ADD(3030037, 0, 1)
DBPATCH_ADD(3030038, 0, 1)
DBPATCH_ADD(3030039, 0, 1)
DBPATCH_ADD(3030040, 0, 1)
DBPATCH_ADD(3030041, 0, 1)
DBPATCH_ADD(3030042, 0, 1)
DBPATCH_ADD(3030043, 0, 1)
DBPATCH_ADD(3030044, 0, 1)
DBPATCH_ADD(3030045, 0, 1)
DBPATCH_ADD(3030046, 0, 1)
DBPATCH_ADD(3030047, 0, 1)
DBPATCH_ADD(3030048, 0, 1)
DBPATCH_ADD(3030049, 0, 1)
DBPATCH_ADD(3030050, 0, 1)
DBPATCH_ADD(3030051, 0, 1)
DBPATCH_ADD(3030052, 0, 1)
DBPATCH_ADD(3030053, 0, 1)
DBPATCH_ADD(3030054, 0, 1)
DBPATCH_ADD(3030055, 0, 1)
DBPATCH_ADD(3030056, 0, 1)
DBPATCH_ADD(3030057, 0, 1)
DBPATCH_ADD(3030058, 0, 1)
DBPATCH_ADD(3030059, 0, 1)
DBPATCH_ADD(3030060, 0, 1)
DBPATCH_ADD(3030061, 0, 1)
DBPATCH_ADD(3030062, 0, 1)
DBPATCH_ADD(3030063, 0, 1)
DBPATCH_ADD(3030064, 0, 1)
DBPATCH_ADD(3030065, 0, 1)
DBPATCH_ADD(3030066, 0, 1)
DBPATCH_ADD(3030067, 0, 1)
DBPATCH_ADD(3030068, 0, 1)
DBPATCH_ADD(3030069, 0, 1)
DBPATCH_ADD(3030070, 0, 1)
DBPATCH_ADD(3030071, 0, 1)
DBPATCH_ADD(3030072, 0, 1)
DBPATCH_ADD(3030073, 0, 1)
DBPATCH_ADD(3030074, 0, 1)
DBPATCH_ADD(3030075, 0, 1)
DBPATCH_ADD(3030076, 0, 1)
DBPATCH_ADD(3030077, 0, 1)
DBPATCH_ADD(3030078, 0, 1)
DBPATCH_ADD(3030079, 0, 1)
DBPATCH_ADD(3030080, 0, 1)
DBPATCH_ADD(3030081, 0, 1)
DBPATCH_ADD(3030082, 0, 1)
DBPATCH_ADD(3030083, 0, 1)
DBPATCH_ADD(3030084, 0, 1)
DBPATCH_ADD(3030085, 0, 1)
DBPATCH_ADD(3030086, 0, 1)
DBPATCH_ADD(3030087, 0, 1)
DBPATCH_ADD(3030088, 0, 1)
DBPATCH_ADD(3030089, 0, 1)
=======
>>>>>>> 68ce3474

DBPATCH_END()<|MERGE_RESOLUTION|>--- conflicted
+++ resolved
@@ -281,7 +281,103 @@
 	return SUCCEED;
 }
 
-<<<<<<< HEAD
+static int	DBpatch_3030024(void)
+{
+	const ZBX_FIELD	field = {"hk_events_internal", "1", NULL, NULL, 0, ZBX_TYPE_INT, ZBX_NOTNULL, 0};
+
+	return DBset_default("config", &field);
+}
+
+static int	DBpatch_3030025(void)
+{
+	const ZBX_FIELD	field = {"hk_events_discovery", "1", NULL, NULL, 0, ZBX_TYPE_INT, ZBX_NOTNULL, 0};
+
+	return DBset_default("config", &field);
+}
+
+static int	DBpatch_3030026(void)
+{
+	const ZBX_FIELD	field = {"hk_events_autoreg", "1", NULL, NULL, 0, ZBX_TYPE_INT, ZBX_NOTNULL, 0};
+
+	return DBset_default("config", &field);
+}
+
+static int	DBpatch_3030027(void)
+{
+	const ZBX_FIELD	field = {"p_eventid", NULL, NULL, NULL, 0, ZBX_TYPE_ID, 0, 0};
+
+	return DBadd_field("alerts", &field);
+}
+
+static int	DBpatch_3030028(void)
+{
+	const ZBX_FIELD	field = {"p_eventid", NULL, "events", "eventid", 0, ZBX_TYPE_ID, 0, ZBX_FK_CASCADE_DELETE};
+
+	return DBadd_foreign_key("alerts", 5, &field);
+}
+
+static int	DBpatch_3030029(void)
+{
+	return DBcreate_index("alerts", "alerts_7", "p_eventid", 0);
+}
+
+/******************************************************************************
+ *                                                                            *
+ * Comments: This procedure fills in field 'p_eventid' for all recovery       *
+ *           actions. 'p_eventid' value is defined as per last problematic    *
+ *           event, that was closed by correct recovery event.                *
+ *           This is done because the relation beetwen ecovery alerts and     *
+ *           this method is most successful for updating zabbix 3.0 to latest *
+ *           versions.                                                        *
+ *                                                                            *
+ ******************************************************************************/
+static int	DBpatch_3030030(void)
+{
+	int			ret = FAIL;
+	DB_ROW			row;
+	DB_RESULT		result;
+	char			*sql = NULL;
+	size_t			sql_alloc = 0, sql_offset = 0;
+	zbx_uint64_t		prev_eventid = 0, curr_eventid;
+
+	DBbegin_multiple_update(&sql, &sql_alloc, &sql_offset);
+
+	result = DBselect("select eventid, r_eventid"
+			" from event_recovery"
+			" order by r_eventid, eventid desc");
+
+	while (NULL != (row = DBfetch(result)))
+	{
+		ZBX_STR2UINT64(curr_eventid, row[1]);
+		if (prev_eventid == curr_eventid)
+			continue;
+
+		zbx_snprintf_alloc(&sql, &sql_alloc, &sql_offset,
+				"update alerts set p_eventid=%s where eventid=%s;\n",
+				row[0], row[1]);
+
+		if (SUCCEED != DBexecute_overflowed_sql(&sql, &sql_alloc, &sql_offset))
+			goto out;
+
+		prev_eventid = curr_eventid;
+	}
+
+	DBend_multiple_update(&sql, &sql_alloc, &sql_offset);
+
+	if (16 < sql_offset)
+	{
+		if (ZBX_DB_OK > DBexecute("%s", sql))
+			goto out;
+	}
+
+	ret = SUCCEED;
+out:
+	DBfree_result(result);
+	zbx_free(sql);
+
+	return ret;
+}
+
 static void	DBpatch_conv_day(int *value, const char **suffix)
 {
 	if (0 != *value)
@@ -399,62 +495,36 @@
 	return ret;
 }
 
-static int	DBpatch_3030024(void)
+static int	DBpatch_3030031(void)
 {
 	const ZBX_FIELD field = {"autologout", "15m", NULL, NULL, 32, ZBX_TYPE_CHAR, ZBX_NOTNULL, 0};
 
 	return DBmodify_field_type("users", &field);
-=======
-static int	DBpatch_3030024(void)
-{
-	const ZBX_FIELD	field = {"hk_events_internal", "1", NULL, NULL, 0, ZBX_TYPE_INT, ZBX_NOTNULL, 0};
-
-	return DBset_default("config", &field);
->>>>>>> 68ce3474
-}
-
-static int	DBpatch_3030025(void)
-{
-<<<<<<< HEAD
+}
+
+static int	DBpatch_3030032(void)
+{
 	const ZBX_FIELD field = {"autologout", "15m", NULL, NULL, 32, ZBX_TYPE_CHAR, ZBX_NOTNULL, 0};
 
 	return DBset_default("users", &field);
-=======
-	const ZBX_FIELD	field = {"hk_events_discovery", "1", NULL, NULL, 0, ZBX_TYPE_INT, ZBX_NOTNULL, 0};
-
-	return DBset_default("config", &field);
->>>>>>> 68ce3474
-}
-
-static int	DBpatch_3030026(void)
-{
-<<<<<<< HEAD
+}
+
+static int	DBpatch_3030033(void)
+{
 	const ZBX_FIELD field = {"refresh", "30s", NULL, NULL, 32, ZBX_TYPE_CHAR, ZBX_NOTNULL, 0};
 
 	return DBmodify_field_type("users", &field);
-=======
-	const ZBX_FIELD	field = {"hk_events_autoreg", "1", NULL, NULL, 0, ZBX_TYPE_INT, ZBX_NOTNULL, 0};
-
-	return DBset_default("config", &field);
->>>>>>> 68ce3474
-}
-
-static int	DBpatch_3030027(void)
-{
-<<<<<<< HEAD
+}
+
+static int	DBpatch_3030034(void)
+{
 	const ZBX_FIELD field = {"refresh", "30s", NULL, NULL, 32, ZBX_TYPE_CHAR, ZBX_NOTNULL, 0};
 
 	return DBset_default("users", &field);
-=======
-	const ZBX_FIELD	field = {"p_eventid", NULL, NULL, NULL, 0, ZBX_TYPE_ID, 0, 0};
-
-	return DBadd_field("alerts", &field);
->>>>>>> 68ce3474
-}
-
-static int	DBpatch_3030028(void)
-{
-<<<<<<< HEAD
+}
+
+static int	DBpatch_3030035(void)
+{
 	const DBpatch_field_conv_t	field_convs[] = {
 						{"autologout",	DBpatch_conv_sec},
 						{"refresh",	DBpatch_conv_sec},
@@ -462,106 +532,100 @@
 					};
 
 	return DBpatch_table_convert("users", "userid", field_convs);
-=======
-	const ZBX_FIELD	field = {"p_eventid", NULL, "events", "eventid", 0, ZBX_TYPE_ID, 0, ZBX_FK_CASCADE_DELETE};
-
-	return DBadd_foreign_key("alerts", 5, &field);
->>>>>>> 68ce3474
-}
-
-static int	DBpatch_3030029(void)
-{
-<<<<<<< HEAD
+}
+
+static int	DBpatch_3030036(void)
+{
 	const ZBX_FIELD field = {"delay", "30s", NULL, NULL, 32, ZBX_TYPE_CHAR, ZBX_NOTNULL, 0};
 
 	return DBmodify_field_type("slideshows", &field);
 }
 
-static int	DBpatch_3030030(void)
+static int	DBpatch_3030037(void)
 {
 	const ZBX_FIELD field = {"delay", "30s", NULL, NULL, 32, ZBX_TYPE_CHAR, ZBX_NOTNULL, 0};
 
 	return DBset_default("slideshows", &field);
 }
 
-static int	DBpatch_3030031(void)
+static int	DBpatch_3030038(void)
 {
 	const ZBX_FIELD field = {"delay", "0", NULL, NULL, 32, ZBX_TYPE_CHAR, ZBX_NOTNULL, 0};
 
 	return DBmodify_field_type("slides", &field);
 }
 
-static int	DBpatch_3030032(void)
+static int	DBpatch_3030039(void)
 {
 	const ZBX_FIELD field = {"delay", "1h", NULL, NULL, 255, ZBX_TYPE_CHAR, ZBX_NOTNULL, 0};
 
 	return DBmodify_field_type("drules", &field);
 }
 
-static int	DBpatch_3030033(void)
+static int	DBpatch_3030040(void)
 {
 	const ZBX_FIELD field = {"delay", "1h", NULL, NULL, 255, ZBX_TYPE_CHAR, ZBX_NOTNULL, 0};
 
 	return DBset_default("drules", &field);
 }
 
-static int	DBpatch_3030034(void)
+static int	DBpatch_3030041(void)
 {
 	const DBpatch_field_conv_t	field_convs[] = {{"delay", DBpatch_conv_sec}, {NULL}};
 
 	return DBpatch_table_convert("drules", "druleid", field_convs);
 }
 
-static int	DBpatch_3030035(void)
+static int	DBpatch_3030042(void)
 {
 	const ZBX_FIELD field = {"delay", "1m", NULL, NULL, 255, ZBX_TYPE_CHAR, ZBX_NOTNULL, 0};
 
 	return DBmodify_field_type("httptest", &field);
 }
 
-static int	DBpatch_3030036(void)
+static int	DBpatch_3030043(void)
 {
 	const ZBX_FIELD field = {"delay", "1m", NULL, NULL, 255, ZBX_TYPE_CHAR, ZBX_NOTNULL, 0};
 
 	return DBset_default("httptest", &field);
 }
 
-static int	DBpatch_3030037(void)
+static int	DBpatch_3030044(void)
 {
 	const DBpatch_field_conv_t	field_convs[] = {{"delay", DBpatch_conv_sec}, {NULL}};
 
 	return DBpatch_table_convert("httptest", "httptestid", field_convs);
 }
 
-static int	DBpatch_3030038(void)
+static int	DBpatch_3030045(void)
 {
 	const ZBX_FIELD field = {"timeout", "15s", NULL, NULL, 255, ZBX_TYPE_CHAR, ZBX_NOTNULL, 0};
 
 	return DBmodify_field_type("httpstep", &field);
 }
 
-static int	DBpatch_3030039(void)
+static int	DBpatch_3030046(void)
 {
 	const ZBX_FIELD field = {"timeout", "15s", NULL, NULL, 255, ZBX_TYPE_CHAR, ZBX_NOTNULL, 0};
 
 	return DBset_default("httpstep", &field);
 }
 
-static int	DBpatch_3030040(void)
+static int	DBpatch_3030047(void)
 {
 	const DBpatch_field_conv_t	field_convs[] = {{"timeout", DBpatch_conv_sec}, {NULL}};
 
 	return DBpatch_table_convert("httpstep", "httpstepid", field_convs);
 }
 
-static int	DBpatch_3030041(void)
+static int	DBpatch_3030048(void)
 {
 	const ZBX_FIELD field = {"delay", "0", NULL, NULL, 1024, ZBX_TYPE_CHAR, ZBX_NOTNULL, 0};
 
 	return DBmodify_field_type("items", &field);
 }
 
-static int	DBpatch_3030042(void)
+static int	DBpatch_3030049(void)
 {
 	DB_RESULT	result;
 	DB_ROW		row;
@@ -623,40 +687,40 @@
 	return ret;
 }
 
-static int	DBpatch_3030043(void)
+static int	DBpatch_3030050(void)
 {
 	return DBdrop_field("items", "delay_flex");
 }
 
-static int	DBpatch_3030044(void)
+static int	DBpatch_3030051(void)
 {
 	const ZBX_FIELD field = {"history", "90d", NULL, NULL, 255, ZBX_TYPE_CHAR, ZBX_NOTNULL, 0};
 
 	return DBmodify_field_type("items", &field);
 }
 
-static int	DBpatch_3030045(void)
+static int	DBpatch_3030052(void)
 {
 	const ZBX_FIELD field = {"history", "90d", NULL, NULL, 255, ZBX_TYPE_CHAR, ZBX_NOTNULL, 0};
 
 	return DBset_default("items", &field);
 }
 
-static int	DBpatch_3030046(void)
+static int	DBpatch_3030053(void)
 {
 	const ZBX_FIELD field = {"trends", "365d", NULL, NULL, 255, ZBX_TYPE_CHAR, ZBX_NOTNULL, 0};
 
 	return DBmodify_field_type("items", &field);
 }
 
-static int	DBpatch_3030047(void)
+static int	DBpatch_3030054(void)
 {
 	const ZBX_FIELD field = {"trends", "365d", NULL, NULL, 255, ZBX_TYPE_CHAR, ZBX_NOTNULL, 0};
 
 	return DBset_default("items", &field);
 }
 
-static int	DBpatch_3030048(void)
+static int	DBpatch_3030055(void)
 {
 	const DBpatch_field_conv_t	field_convs[] = {
 						{"history",	DBpatch_conv_day_limit_25y},
@@ -667,21 +731,21 @@
 	return DBpatch_table_convert("items", "itemid", field_convs);
 }
 
-static int	DBpatch_3030049(void)
+static int	DBpatch_3030056(void)
 {
 	const ZBX_FIELD field = {"lifetime", "30d", NULL, NULL, 255, ZBX_TYPE_CHAR, ZBX_NOTNULL, 0};
 
 	return DBmodify_field_type("items", &field);
 }
 
-static int	DBpatch_3030050(void)
+static int	DBpatch_3030057(void)
 {
 	const ZBX_FIELD field = {"lifetime", "30d", NULL, NULL, 255, ZBX_TYPE_CHAR, ZBX_NOTNULL, 0};
 
 	return DBset_default("items", &field);
 }
 
-static int	DBpatch_3030051(void)
+static int	DBpatch_3030058(void)
 {
 	DB_RESULT	result;
 	DB_ROW		row;
@@ -729,238 +793,238 @@
 	return ret;
 }
 
-static int	DBpatch_3030052(void)
+static int	DBpatch_3030059(void)
 {
 	const ZBX_FIELD field = {"esc_period", "1h", NULL, NULL, 255, ZBX_TYPE_CHAR, ZBX_NOTNULL, 0};
 
 	return DBmodify_field_type("actions", &field);
 }
 
-static int	DBpatch_3030053(void)
+static int	DBpatch_3030060(void)
 {
 	const ZBX_FIELD field = {"esc_period", "1h", NULL, NULL, 255, ZBX_TYPE_CHAR, ZBX_NOTNULL, 0};
 
 	return DBset_default("actions", &field);
 }
 
-static int	DBpatch_3030054(void)
+static int	DBpatch_3030061(void)
 {
 	const DBpatch_field_conv_t	field_convs[] = {{"esc_period", DBpatch_conv_sec_limit_1w}, {NULL}};
 
 	return DBpatch_table_convert("actions", "actionid", field_convs);
 }
 
-static int	DBpatch_3030055(void)
+static int	DBpatch_3030062(void)
 {
 	const ZBX_FIELD field = {"esc_period", "0", NULL, NULL, 255, ZBX_TYPE_CHAR, ZBX_NOTNULL, 0};
 
 	return DBmodify_field_type("operations", &field);
 }
 
-static int	DBpatch_3030056(void)
+static int	DBpatch_3030063(void)
 {
 	const DBpatch_field_conv_t	field_convs[] = {{"esc_period", DBpatch_conv_sec_limit_1w}, {NULL}};
 
 	return DBpatch_table_convert("operations", "operationid", field_convs);
 }
 
-static int	DBpatch_3030057(void)
+static int	DBpatch_3030064(void)
 {
 	const ZBX_FIELD field = {"refresh_unsupported", "10m", NULL, NULL, 32, ZBX_TYPE_CHAR, ZBX_NOTNULL, 0};
 
 	return DBmodify_field_type("config", &field);
 }
 
-static int	DBpatch_3030058(void)
+static int	DBpatch_3030065(void)
 {
 	const ZBX_FIELD field = {"refresh_unsupported", "10m", NULL, NULL, 32, ZBX_TYPE_CHAR, ZBX_NOTNULL, 0};
 
 	return DBset_default("config", &field);
 }
 
-static int	DBpatch_3030059(void)
+static int	DBpatch_3030066(void)
 {
 	const ZBX_FIELD field = {"work_period", "1-5,09:00-18:00", NULL, NULL, 255, ZBX_TYPE_CHAR, ZBX_NOTNULL, 0};
 
 	return DBmodify_field_type("config", &field);
 }
 
-static int	DBpatch_3030060(void)
+static int	DBpatch_3030067(void)
 {
 	const ZBX_FIELD field = {"work_period", "1-5,09:00-18:00", NULL, NULL, 255, ZBX_TYPE_CHAR, ZBX_NOTNULL, 0};
 
 	return DBset_default("config", &field);
 }
 
-static int	DBpatch_3030061(void)
+static int	DBpatch_3030068(void)
 {
 	const ZBX_FIELD field = {"event_expire", "1w", NULL, NULL, 32, ZBX_TYPE_CHAR, ZBX_NOTNULL, 0};
 
 	return DBmodify_field_type("config", &field);
 }
 
-static int	DBpatch_3030062(void)
+static int	DBpatch_3030069(void)
 {
 	const ZBX_FIELD field = {"event_expire", "1w", NULL, NULL, 32, ZBX_TYPE_CHAR, ZBX_NOTNULL, 0};
 
 	return DBset_default("config", &field);
 }
 
-static int	DBpatch_3030063(void)
+static int	DBpatch_3030070(void)
 {
 	const ZBX_FIELD field = {"ok_period", "30m", NULL, NULL, 32, ZBX_TYPE_CHAR, ZBX_NOTNULL, 0};
 
 	return DBmodify_field_type("config", &field);
 }
 
-static int	DBpatch_3030064(void)
+static int	DBpatch_3030071(void)
 {
 	const ZBX_FIELD field = {"ok_period", "30m", NULL, NULL, 32, ZBX_TYPE_CHAR, ZBX_NOTNULL, 0};
 
 	return DBset_default("config", &field);
 }
 
-static int	DBpatch_3030065(void)
+static int	DBpatch_3030072(void)
 {
 	const ZBX_FIELD field = {"blink_period", "30m", NULL, NULL, 32, ZBX_TYPE_CHAR, ZBX_NOTNULL, 0};
 
 	return DBmodify_field_type("config", &field);
 }
 
-static int	DBpatch_3030066(void)
+static int	DBpatch_3030073(void)
 {
 	const ZBX_FIELD field = {"blink_period", "30m", NULL, NULL, 32, ZBX_TYPE_CHAR, ZBX_NOTNULL, 0};
 
 	return DBset_default("config", &field);
 }
 
-static int	DBpatch_3030067(void)
+static int	DBpatch_3030074(void)
 {
 	const ZBX_FIELD field = {"hk_events_trigger", "365d", NULL, NULL, 32, ZBX_TYPE_CHAR, ZBX_NOTNULL, 0};
 
 	return DBmodify_field_type("config", &field);
 }
 
-static int	DBpatch_3030068(void)
+static int	DBpatch_3030075(void)
 {
 	const ZBX_FIELD field = {"hk_events_trigger", "365d", NULL, NULL, 32, ZBX_TYPE_CHAR, ZBX_NOTNULL, 0};
 
 	return DBset_default("config", &field);
 }
 
-static int	DBpatch_3030069(void)
-{
-	const ZBX_FIELD field = {"hk_events_internal", "365d", NULL, NULL, 32, ZBX_TYPE_CHAR, ZBX_NOTNULL, 0};
-
-	return DBmodify_field_type("config", &field);
-}
-
-static int	DBpatch_3030070(void)
-{
-	const ZBX_FIELD field = {"hk_events_internal", "365d", NULL, NULL, 32, ZBX_TYPE_CHAR, ZBX_NOTNULL, 0};
-
-	return DBset_default("config", &field);
-}
-
-static int	DBpatch_3030071(void)
-{
-	const ZBX_FIELD field = {"hk_events_discovery", "365d", NULL, NULL, 32, ZBX_TYPE_CHAR, ZBX_NOTNULL, 0};
-
-	return DBmodify_field_type("config", &field);
-}
-
-static int	DBpatch_3030072(void)
-{
-	const ZBX_FIELD field = {"hk_events_discovery", "365d", NULL, NULL, 32, ZBX_TYPE_CHAR, ZBX_NOTNULL, 0};
-
-	return DBset_default("config", &field);
-}
-
-static int	DBpatch_3030073(void)
-{
-	const ZBX_FIELD field = {"hk_events_autoreg", "365d", NULL, NULL, 32, ZBX_TYPE_CHAR, ZBX_NOTNULL, 0};
-
-	return DBmodify_field_type("config", &field);
-}
-
-static int	DBpatch_3030074(void)
-{
-	const ZBX_FIELD field = {"hk_events_autoreg", "365d", NULL, NULL, 32, ZBX_TYPE_CHAR, ZBX_NOTNULL, 0};
-
-	return DBset_default("config", &field);
-}
-
-static int	DBpatch_3030075(void)
+static int	DBpatch_3030076(void)
+{
+	const ZBX_FIELD field = {"hk_events_internal", "1d", NULL, NULL, 32, ZBX_TYPE_CHAR, ZBX_NOTNULL, 0};
+
+	return DBmodify_field_type("config", &field);
+}
+
+static int	DBpatch_3030077(void)
+{
+	const ZBX_FIELD field = {"hk_events_internal", "1d", NULL, NULL, 32, ZBX_TYPE_CHAR, ZBX_NOTNULL, 0};
+
+	return DBset_default("config", &field);
+}
+
+static int	DBpatch_3030078(void)
+{
+	const ZBX_FIELD field = {"hk_events_discovery", "1d", NULL, NULL, 32, ZBX_TYPE_CHAR, ZBX_NOTNULL, 0};
+
+	return DBmodify_field_type("config", &field);
+}
+
+static int	DBpatch_3030079(void)
+{
+	const ZBX_FIELD field = {"hk_events_discovery", "1d", NULL, NULL, 32, ZBX_TYPE_CHAR, ZBX_NOTNULL, 0};
+
+	return DBset_default("config", &field);
+}
+
+static int	DBpatch_3030080(void)
+{
+	const ZBX_FIELD field = {"hk_events_autoreg", "1d", NULL, NULL, 32, ZBX_TYPE_CHAR, ZBX_NOTNULL, 0};
+
+	return DBmodify_field_type("config", &field);
+}
+
+static int	DBpatch_3030081(void)
+{
+	const ZBX_FIELD field = {"hk_events_autoreg", "1d", NULL, NULL, 32, ZBX_TYPE_CHAR, ZBX_NOTNULL, 0};
+
+	return DBset_default("config", &field);
+}
+
+static int	DBpatch_3030082(void)
 {
 	const ZBX_FIELD field = {"hk_services", "365d", NULL, NULL, 32, ZBX_TYPE_CHAR, ZBX_NOTNULL, 0};
 
 	return DBmodify_field_type("config", &field);
 }
 
-static int	DBpatch_3030076(void)
+static int	DBpatch_3030083(void)
 {
 	const ZBX_FIELD field = {"hk_services", "365d", NULL, NULL, 32, ZBX_TYPE_CHAR, ZBX_NOTNULL, 0};
 
 	return DBset_default("config", &field);
 }
 
-static int	DBpatch_3030077(void)
+static int	DBpatch_3030084(void)
 {
 	const ZBX_FIELD field = {"hk_audit", "365d", NULL, NULL, 32, ZBX_TYPE_CHAR, ZBX_NOTNULL, 0};
 
 	return DBmodify_field_type("config", &field);
 }
 
-static int	DBpatch_3030078(void)
+static int	DBpatch_3030085(void)
 {
 	const ZBX_FIELD field = {"hk_audit", "365d", NULL, NULL, 32, ZBX_TYPE_CHAR, ZBX_NOTNULL, 0};
 
 	return DBset_default("config", &field);
 }
 
-static int	DBpatch_3030079(void)
+static int	DBpatch_3030086(void)
 {
 	const ZBX_FIELD field = {"hk_sessions", "365d", NULL, NULL, 32, ZBX_TYPE_CHAR, ZBX_NOTNULL, 0};
 
 	return DBmodify_field_type("config", &field);
 }
 
-static int	DBpatch_3030080(void)
+static int	DBpatch_3030087(void)
 {
 	const ZBX_FIELD field = {"hk_sessions", "365d", NULL, NULL, 32, ZBX_TYPE_CHAR, ZBX_NOTNULL, 0};
 
 	return DBset_default("config", &field);
 }
 
-static int	DBpatch_3030081(void)
+static int	DBpatch_3030088(void)
 {
 	const ZBX_FIELD field = {"hk_history", "90d", NULL, NULL, 32, ZBX_TYPE_CHAR, ZBX_NOTNULL, 0};
 
 	return DBmodify_field_type("config", &field);
 }
 
-static int	DBpatch_3030082(void)
+static int	DBpatch_3030089(void)
 {
 	const ZBX_FIELD field = {"hk_history", "90d", NULL, NULL, 32, ZBX_TYPE_CHAR, ZBX_NOTNULL, 0};
 
 	return DBset_default("config", &field);
 }
 
-static int	DBpatch_3030083(void)
+static int	DBpatch_3030090(void)
 {
 	const ZBX_FIELD field = {"hk_trends", "365d", NULL, NULL, 32, ZBX_TYPE_CHAR, ZBX_NOTNULL, 0};
 
 	return DBmodify_field_type("config", &field);
 }
 
-static int	DBpatch_3030084(void)
+static int	DBpatch_3030091(void)
 {
 	const ZBX_FIELD field = {"hk_trends", "365d", NULL, NULL, 32, ZBX_TYPE_CHAR, ZBX_NOTNULL, 0};
 
 	return DBset_default("config", &field);
 }
 
-static int	DBpatch_3030085(void)
+static int	DBpatch_3030092(void)
 {
 	const DBpatch_field_conv_t	field_convs[] = {
 						{"refresh_unsupported",	DBpatch_conv_sec},
@@ -982,7 +1046,7 @@
 	return DBpatch_table_convert("config", "configid", field_convs);
 }
 
-static int	DBpatch_3030086(void)
+static int	DBpatch_3030093(void)
 {
 	const char	*sql =
 			"delete from profiles"
@@ -1025,59 +1089,11 @@
 
 		if (SUCCEED != DBexecute_overflowed_sql(&sql, &sql_alloc, &sql_offset))
 			goto out;
-=======
-	return DBcreate_index("alerts", "alerts_7", "p_eventid", 0);
-}
-
-/******************************************************************************
- *                                                                            *
- * Comments: This procedure fills in field 'p_eventid' for all recovery       *
- *           actions. 'p_eventid' value is defined as per last problematic    *
- *           event, that was closed by correct recovery event.                *
- *           This is done because the relation beetwen ecovery alerts and     *
- *           this method is most successful for updating zabbix 3.0 to latest *
- *           versions.                                                        *
- *                                                                            *
- ******************************************************************************/
-static int	DBpatch_3030030(void)
-{
-	int			ret = FAIL;
-	DB_ROW			row;
-	DB_RESULT		result;
-	char			*sql = NULL;
-	size_t			sql_alloc = 0, sql_offset = 0;
-	zbx_uint64_t		prev_eventid = 0, curr_eventid;
-
-	DBbegin_multiple_update(&sql, &sql_alloc, &sql_offset);
-
-	result = DBselect("select eventid, r_eventid"
-			" from event_recovery"
-			" order by r_eventid, eventid desc");
-
-	while (NULL != (row = DBfetch(result)))
-	{
-		ZBX_STR2UINT64(curr_eventid, row[1]);
-		if (prev_eventid == curr_eventid)
-			continue;
-
-		zbx_snprintf_alloc(&sql, &sql_alloc, &sql_offset,
-				"update alerts set p_eventid=%s where eventid=%s;\n",
-				row[0], row[1]);
-
-		if (SUCCEED != DBexecute_overflowed_sql(&sql, &sql_alloc, &sql_offset))
-			goto out;
-
-		prev_eventid = curr_eventid;
->>>>>>> 68ce3474
 	}
 
 	DBend_multiple_update(&sql, &sql_alloc, &sql_offset);
 
-<<<<<<< HEAD
 	if (16 < sql_offset)	/* in ORACLE always present begin..end; */
-=======
-	if (16 < sql_offset)
->>>>>>> 68ce3474
 	{
 		if (ZBX_DB_OK > DBexecute("%s", sql))
 			goto out;
@@ -1091,25 +1107,22 @@
 	return ret;
 }
 
-<<<<<<< HEAD
-static int	DBpatch_3030087(void)
+static int	DBpatch_3030094(void)
 {
 	return DBpatch_trailing_semicolon_remove("config", "configid", "work_period", "");
 }
 
-static int	DBpatch_3030088(void)
+static int	DBpatch_3030095(void)
 {
 	return DBpatch_trailing_semicolon_remove("media", "mediaid", "period", "");
 }
 
-static int	DBpatch_3030089(void)
+static int	DBpatch_3030096(void)
 {
 	/* CONDITION_TYPE_TIME_PERIOD */
 	return DBpatch_trailing_semicolon_remove("conditions", "conditionid", "value", " where conditiontype=6");
 }
 
-=======
->>>>>>> 68ce3474
 #endif
 
 DBPATCH_START(3030)
@@ -1146,7 +1159,6 @@
 DBPATCH_ADD(3030028, 0, 1)
 DBPATCH_ADD(3030029, 0, 1)
 DBPATCH_ADD(3030030, 0, 1)
-<<<<<<< HEAD
 DBPATCH_ADD(3030031, 0, 1)
 DBPATCH_ADD(3030032, 0, 1)
 DBPATCH_ADD(3030033, 0, 1)
@@ -1206,7 +1218,12 @@
 DBPATCH_ADD(3030087, 0, 1)
 DBPATCH_ADD(3030088, 0, 1)
 DBPATCH_ADD(3030089, 0, 1)
-=======
->>>>>>> 68ce3474
+DBPATCH_ADD(3030090, 0, 1)
+DBPATCH_ADD(3030091, 0, 1)
+DBPATCH_ADD(3030092, 0, 1)
+DBPATCH_ADD(3030093, 0, 1)
+DBPATCH_ADD(3030094, 0, 1)
+DBPATCH_ADD(3030095, 0, 1)
+DBPATCH_ADD(3030096, 0, 1)
 
 DBPATCH_END()