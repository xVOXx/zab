/*
** Zabbix
** Copyright (C) 2001-2016 Zabbix SIA
**
** This program is free software; you can redistribute it and/or modify
** it under the terms of the GNU General Public License as published by
** the Free Software Foundation; either version 2 of the License, or
** (at your option) any later version.
**
** This program is distributed in the hope that it will be useful,
** but WITHOUT ANY WARRANTY; without even the implied warranty of
** MERCHANTABILITY or FITNESS FOR A PARTICULAR PURPOSE. See the
** GNU General Public License for more details.
**
** You should have received a copy of the GNU General Public License
** along with this program; if not, write to the Free Software
** Foundation, Inc., 51 Franklin Street, Fifth Floor, Boston, MA  02110-1301, USA.
**/

#include "common.h"
#include "db.h"
#include "dbupgrade.h"
#include "log.h"

/*
 * 3.2 development database patches
 */

#ifndef HAVE_SQLITE3

static int	DBpatch_3010000(void)
{
	return DBdrop_index("history_log", "history_log_2");
}

static int	DBpatch_3010001(void)
{
	return DBdrop_field("history_log", "id");
}

static int	DBpatch_3010002(void)
{
	return DBdrop_index("history_text", "history_text_2");
}

static int	DBpatch_3010003(void)
{
	return DBdrop_field("history_text", "id");
}

static int	DBpatch_3010004(void)
{
	const ZBX_FIELD	field = {"recovery_mode", "0", NULL, NULL, 0, ZBX_TYPE_INT, ZBX_NOTNULL, 0};

	return DBadd_field("triggers", &field);
}

static int	DBpatch_3010005(void)
{
	const ZBX_FIELD	field = {"recovery_expression", "", NULL, NULL, 2048, ZBX_TYPE_CHAR, ZBX_NOTNULL, 0};

	return DBadd_field("triggers", &field);
}

static int	DBpatch_3010006(void)
{
	const ZBX_TABLE table =
			{"trigger_tag", "triggertagid", 0,
				{
					{"triggertagid", NULL, NULL, NULL, 0, ZBX_TYPE_ID, ZBX_NOTNULL, 0},
					{"triggerid", NULL, NULL, NULL, 0, ZBX_TYPE_ID, ZBX_NOTNULL, 0},
					{"tag", "", NULL, NULL, 255, ZBX_TYPE_CHAR, ZBX_NOTNULL, 0},
					{"value", "", NULL, NULL, 255, ZBX_TYPE_CHAR, ZBX_NOTNULL, 0},
					{0}
				},
				NULL
			};

	return DBcreate_table(&table);
}

static int	DBpatch_3010007(void)
{
	return DBcreate_index("trigger_tag", "trigger_tag_1", "triggerid", 0);
}

static int	DBpatch_3010008(void)
{
	const ZBX_FIELD	field = {"triggerid", NULL, "triggers", "triggerid", 0, 0, 0, ZBX_FK_CASCADE_DELETE};

	return DBadd_foreign_key("trigger_tag", 1, &field);
}

static int	DBpatch_3010009(void)
{
	const ZBX_TABLE table =
			{"event_tag", "eventtagid", 0,
				{
					{"eventtagid", NULL, NULL, NULL, 0, ZBX_TYPE_ID, ZBX_NOTNULL, 0},
					{"eventid", NULL, NULL, NULL, 0, ZBX_TYPE_ID, ZBX_NOTNULL, 0},
					{"tag", "", NULL, NULL, 255, ZBX_TYPE_CHAR, ZBX_NOTNULL, 0},
					{"value", "", NULL, NULL, 255, ZBX_TYPE_CHAR, ZBX_NOTNULL, 0},
					{0}
				},
				NULL
			};

	return DBcreate_table(&table);
}

static int	DBpatch_3010010(void)
{
	return DBcreate_index("event_tag", "event_tag_1", "eventid", 0);
}

static int	DBpatch_3010011(void)
{
	const ZBX_FIELD	field = {"eventid", NULL, "events", "eventid", 0, 0, 0, ZBX_FK_CASCADE_DELETE};

	return DBadd_foreign_key("event_tag", 1, &field);
}

static int	DBpatch_3010012(void)
{
	const ZBX_FIELD	field = {"value2", "", NULL, NULL, 255, ZBX_TYPE_CHAR, ZBX_NOTNULL, 0};

	return DBadd_field("conditions", &field);
}

static int	DBpatch_3010013(void)
{
	const ZBX_FIELD	field = {"maintenance_mode", "1", NULL, NULL, 0, ZBX_TYPE_INT, ZBX_NOTNULL, 0};

	return DBadd_field("actions", &field);
}

static int	DBpatch_3010014(void)
{
	const ZBX_TABLE table =
			{"problem", "eventid", 0,
				{
					{"eventid", NULL, NULL, NULL, 0, ZBX_TYPE_ID, ZBX_NOTNULL, 0},
					{"source", "0", NULL, NULL, 0, ZBX_TYPE_INT, ZBX_NOTNULL, 0},
					{"object", "0", NULL, NULL, 0, ZBX_TYPE_INT, ZBX_NOTNULL, 0},
					{"objectid", "0", NULL, NULL, 0, ZBX_TYPE_ID, ZBX_NOTNULL, 0},
					{0}
				},
				NULL
			};

	return DBcreate_table(&table);
}

static int	DBpatch_3010015(void)
{
	return DBcreate_index("problem", "problem_1", "source,object,objectid", 0);
}

static int	DBpatch_3010016(void)
{
	const ZBX_FIELD field = {"eventid", NULL, "events", "eventid", 0, ZBX_TYPE_ID, ZBX_NOTNULL,
			ZBX_FK_CASCADE_DELETE};

	return DBadd_foreign_key("problem", 1, &field);
}

static int	DBpatch_3010017(void)
{
	const ZBX_TABLE table =
			{"event_recovery", "eventid", 0,
				{
					{"eventid", NULL, NULL, NULL, 0, ZBX_TYPE_ID, ZBX_NOTNULL, 0},
					{"r_eventid", NULL, NULL, NULL, 0, ZBX_TYPE_ID, ZBX_NOTNULL, 0},
					{0}
				},
				NULL
			};

	return DBcreate_table(&table);
}

static int	DBpatch_3010018(void)
{
	return DBcreate_index("event_recovery", "event_recovery_1", "r_eventid", 0);
}

static int	DBpatch_3010019(void)
{
	const ZBX_FIELD field = {"eventid", NULL, "events", "eventid", 0, ZBX_TYPE_ID, ZBX_NOTNULL,
			ZBX_FK_CASCADE_DELETE};

	return DBadd_foreign_key("event_recovery", 1, &field);
}

static int	DBpatch_3010020(void)
{
	const ZBX_FIELD field = {"r_eventid", NULL, "events", "eventid", 0, ZBX_TYPE_ID, ZBX_NOTNULL,
			ZBX_FK_CASCADE_DELETE};

	return DBadd_foreign_key("event_recovery", 2, &field);
}

/* DBpatch_3010021 () */

#define ZBX_OPEN_EVENT_WARNING_NUM	10000000

/* problem eventids by triggerid */
typedef struct
{
	int			source;
	int			object;
	zbx_uint64_t		objectid;
	zbx_vector_uint64_t	eventids;
}
zbx_object_events_t;


/* source events hashset support */
static zbx_hash_t	DBpatch_3010021_trigger_events_hash_func(const void *data)
{
	const zbx_object_events_t	*oe = (const zbx_object_events_t *)data;

	zbx_hash_t		hash;

	hash = ZBX_DEFAULT_UINT64_HASH_FUNC(&oe->objectid);
	hash = ZBX_DEFAULT_UINT64_HASH_ALGO(&oe->source, sizeof(oe->source), hash);
	hash = ZBX_DEFAULT_UINT64_HASH_ALGO(&oe->object, sizeof(oe->object), hash);

	return hash;
}

static int	DBpatch_3010021_trigger_events_compare_func(const void *d1, const void *d2)
{
	const zbx_object_events_t	*oe1 = (const zbx_object_events_t *)d1;
	const zbx_object_events_t	*oe2 = (const zbx_object_events_t *)d2;

	ZBX_RETURN_IF_NOT_EQUAL(oe1->source, oe2->source);
	ZBX_RETURN_IF_NOT_EQUAL(oe1->object, oe2->object);
	ZBX_RETURN_IF_NOT_EQUAL(oe1->objectid, oe2->objectid);

	return 0;
}


/******************************************************************************
 *                                                                            *
 * Function: DBpatch_3010021_update_event_recovery                            *
 *                                                                            *
 * Purpose: set events.r_eventid field with corresponding recovery event id   *
 *                                                                            *
 * Parameters: events   - [IN/OUT] unrecovered events indexed by triggerid    *
 *             eventid  - [IN/OUT] the last processed event id                *
 *                                                                            *
 * Return value: SUCCEED - the operation was completed successfully           *
 *               FAIL    - otherwise                                          *
 *                                                                            *
 ******************************************************************************/
static int	DBpatch_3010021_update_event_recovery(zbx_hashset_t *events, zbx_uint64_t *eventid)
{
	DB_ROW			row;
	DB_RESULT		result;
	char			*sql = NULL;
	size_t			sql_alloc = 4096, sql_offset = 0;
	int			i, value, ret = FAIL;
	zbx_object_events_t	*object_events, object_events_local;
	zbx_db_insert_t		db_insert;

	sql = zbx_malloc(NULL, sql_alloc);

	/* source: 0 - EVENT_SOURCE_TRIGGERS, 3 - EVENT_SOURCE_INTERNAL */
	zbx_snprintf_alloc(&sql, &sql_alloc, &sql_offset,
			"select source,object,objectid,eventid,value"
			" from events"
			" where eventid>" ZBX_FS_UI64
				" and source in (0,3)"
			" order by eventid",
			*eventid);

	/* process events by 10k large batches */
	if (NULL == (result = DBselectN(sql, 10000)))
		goto out;

	zbx_db_insert_prepare(&db_insert, "event_recovery", "eventid", "r_eventid", NULL);

	while (NULL != (row = DBfetch(result)))
	{
		object_events_local.source = atoi(row[0]);
		object_events_local.object = atoi(row[1]);

		ZBX_STR2UINT64(object_events_local.objectid, row[2]);
		ZBX_STR2UINT64(*eventid, row[3]);
		value = atoi(row[4]);

		if (NULL == (object_events = (zbx_object_events_t *)zbx_hashset_search(events, &object_events_local)))
		{
			object_events = (zbx_object_events_t *)zbx_hashset_insert(events, &object_events_local,
					sizeof(object_events_local));

			zbx_vector_uint64_create(&object_events->eventids);
		}

		if (1 == value)
		{
			/* 1 - TRIGGER_VALUE_TRUE (PROBLEM state) */

			zbx_vector_uint64_append(&object_events->eventids, *eventid);

			if (ZBX_OPEN_EVENT_WARNING_NUM == object_events->eventids.values_num)
			{
				zabbix_log(LOG_LEVEL_WARNING, "too many open problem events by event source:%d,"
						" object:%d and objectid:" ZBX_FS_UI64, object_events->source,
						object_events->object, object_events->objectid);
			}
		}
		else
		{
			/* 0 - TRIGGER_VALUE_FALSE (OK state) */

			for (i = 0; i < object_events->eventids.values_num; i++)
				zbx_db_insert_add_values(&db_insert, object_events->eventids.values[i], *eventid);

			zbx_vector_uint64_clear(&object_events->eventids);
		}
	}
	DBfree_result(result);

	ret = zbx_db_insert_execute(&db_insert);
	zbx_db_insert_clean(&db_insert);
out:
	zbx_free(sql);

	return ret;
}

static int	DBpatch_3010021(void)
{
	int			i, ret = FAIL;
	zbx_uint64_t		eventid = 0, old_eventid;
	zbx_db_insert_t		db_insert;
	zbx_hashset_t		events;
	zbx_hashset_iter_t	iter;
	zbx_object_events_t	*object_events;

	zbx_hashset_create(&events, 1024, DBpatch_3010021_trigger_events_hash_func,
			DBpatch_3010021_trigger_events_compare_func);
	zbx_db_insert_prepare(&db_insert, "problem", "eventid", "source", "object", "objectid", NULL);

	do
	{
		old_eventid = eventid;

		if (SUCCEED != DBpatch_3010021_update_event_recovery(&events, &eventid))
			goto out;
	}
	while (eventid != old_eventid);

	/* generate problems from unrecovered events */

	zbx_hashset_iter_reset(&events, &iter);
	while (NULL != (object_events = (zbx_object_events_t *)zbx_hashset_iter_next(&iter)))
	{
		for (i = 0; i < object_events->eventids.values_num; i++)
		{
			zbx_db_insert_add_values(&db_insert, object_events->eventids.values[i], object_events->source,
					object_events->object, object_events->objectid);
		}

		if (1000 < db_insert.rows.values_num)
		{
			if (SUCCEED != zbx_db_insert_execute(&db_insert))
				goto out;

			zbx_db_insert_clean(&db_insert);
			zbx_db_insert_prepare(&db_insert, "problem", "eventid", "source", "object", "objectid", NULL);
		}

		zbx_vector_uint64_destroy(&object_events->eventids);
	}

	if (SUCCEED != zbx_db_insert_execute(&db_insert))
		goto out;

	ret = SUCCEED;
out:
	zbx_db_insert_clean(&db_insert);
	zbx_hashset_destroy(&events);

	return ret;
}

static int	DBpatch_3010022(void)
{
<<<<<<< HEAD
	const ZBX_FIELD	field = {"correlation_mode", "0", NULL, NULL, 0, ZBX_TYPE_INT, ZBX_NOTNULL, 0};

	return DBadd_field("triggers", &field);
=======
	const ZBX_FIELD	field = {"recovery", "0", NULL, NULL, 0, ZBX_TYPE_INT, ZBX_NOTNULL, 0};

	return DBadd_field("operations", &field);
>>>>>>> a6e4c985
}

static int	DBpatch_3010023(void)
{
<<<<<<< HEAD
	const ZBX_FIELD	field = {"correlation_tag", "", NULL, NULL, 255, ZBX_TYPE_CHAR, ZBX_NOTNULL, 0};

	return DBadd_field("triggers", &field);
}

static int	DBpatch_3010024(void)
{
	const ZBX_FIELD	field = {"clock", "0", NULL, NULL, 0, ZBX_TYPE_INT, ZBX_NOTNULL, 0};

	return DBadd_field("problem", &field);
}

static int	DBpatch_3010025(void)
{
	const ZBX_FIELD	field = {"ns", "0", NULL, NULL, 0, ZBX_TYPE_INT, ZBX_NOTNULL, 0};

	return DBadd_field("problem", &field);
}

static int	DBpatch_3010026(void)
{
	const ZBX_FIELD	field = {"r_eventid", NULL, NULL, NULL, 0, ZBX_TYPE_ID, 0, 0};

	return DBadd_field("problem", &field);
}

static int	DBpatch_3010027(void)
{
	const ZBX_FIELD	field = {"r_clock", "0", NULL, NULL, 0, ZBX_TYPE_INT, ZBX_NOTNULL, 0};

	return DBadd_field("problem", &field);
}

static int	DBpatch_3010028(void)
{
	const ZBX_FIELD	field = {"r_ns", "0", NULL, NULL, 0, ZBX_TYPE_INT, ZBX_NOTNULL, 0};

	return DBadd_field("problem", &field);
}

static int	DBpatch_3010029(void)
{
	return DBcreate_index("problem", "problem_2", "r_clock", 0);
}

static int	DBpatch_3010030(void)
{
	const ZBX_FIELD	field = {"r_eventid", NULL, "events", "eventid", 0, 0, 0, ZBX_FK_CASCADE_DELETE};

	return DBadd_foreign_key("problem", 2, &field);
}

static int	DBpatch_3010031(void)
{
	const ZBX_TABLE table =
			{"problem_tag", "problemtagid", 0,
				{
					{"problemtagid", NULL, NULL, NULL, 0, ZBX_TYPE_ID, ZBX_NOTNULL, 0},
					{"eventid", NULL, NULL, NULL, 0, ZBX_TYPE_ID, ZBX_NOTNULL, 0},
					{"tag", "", NULL, NULL, 255, ZBX_TYPE_CHAR, ZBX_NOTNULL, 0},
					{"value", "", NULL, NULL, 255, ZBX_TYPE_CHAR, ZBX_NOTNULL, 0},
					{0}
				},
				NULL
			};

	return DBcreate_table(&table);
}

static int	DBpatch_3010032(void)
{
	return DBcreate_index("problem_tag", "problem_tag_1", "eventid", 0);
}

static int	DBpatch_3010033(void)
{
	return DBcreate_index("problem_tag", "problem_tag_2", "tag,value", 0);
}

static int	DBpatch_3010034(void)
{
	const ZBX_FIELD	field = {"eventid", NULL, "problem", "eventid", 0, 0, 0, ZBX_FK_CASCADE_DELETE};

	return DBadd_foreign_key("problem_tag", 1, &field);
}

static int	DBpatch_3010035(void)
{
	const ZBX_FIELD	field = {"problem_count", "0", NULL, NULL, 0, ZBX_TYPE_INT, ZBX_NOTNULL, 0};

	return DBadd_field("triggers", &field);
}

static int	DBpatch_3010036(void)
{
	DB_ROW		row;
	DB_RESULT	result;
	int		ret = FAIL, value, problem_count;
	char		*sql = NULL;
	size_t		sql_alloc = 4096, sql_offset = 0;

	sql = zbx_malloc(NULL, sql_alloc);
	DBbegin_multiple_update(&sql, &sql_alloc, &sql_offset);

	result = DBselect("select t.triggerid,count(p.objectid) from triggers t"
				" left join problem p on p.source=0"
					" and p.object=0"
					" and p.objectid=t.triggerid"
				" group by t.triggerid");

	while (NULL != (row = DBfetch(result)))
	{
		problem_count = atoi(row[1]);
		value = (0 == problem_count ? 0 : 1);

		zbx_snprintf_alloc(&sql, &sql_alloc, &sql_offset,
				"update triggers"
					" set value=%d,"
					"problem_count=%d"
				" where triggerid=%s;\n",
				value, problem_count, row[0]);
=======
	zbx_db_insert_t	db_insert, db_insert_msg;
	DB_ROW		row;
	DB_RESULT	result;
	int		ret, actions_num;
	zbx_uint64_t	actionid, operationid;

	result = DBselect("select count(*) from actions where recovery_msg=1");
	if (NULL == (row = DBfetch(result)) || 0 == (actions_num = atoi(row[0])))
	{
		ret = SUCCEED;
		goto out;
	}

	operationid = DBget_maxid_num("operations", actions_num);

	zbx_db_insert_prepare(&db_insert, "operations", "operationid", "actionid", "operationtype", "recovery", NULL);
	zbx_db_insert_prepare(&db_insert_msg, "opmessage", "operationid", "default_msg", "subject", "message", NULL);

	DBfree_result(result);
	result = DBselect("select actionid,r_shortdata,r_longdata from actions where recovery_msg=1");

	while (NULL != (row = DBfetch(result)))
	{
		ZBX_STR2UINT64(actionid, row[0]);
		/* operationtype: 11 - OPERATION_TYPE_RECOVERY_MESSAGE */
		zbx_db_insert_add_values(&db_insert, operationid, actionid, 11, 1);
		zbx_db_insert_add_values(&db_insert_msg, operationid, 1, row[1], row[2]);

		operationid++;
	}

	if (SUCCEED == (ret = zbx_db_insert_execute(&db_insert)))
		ret = zbx_db_insert_execute(&db_insert_msg);

	zbx_db_insert_clean(&db_insert_msg);
	zbx_db_insert_clean(&db_insert);

out:
	DBfree_result(result);

	return ret;
}

/* patch 3010024 */

#define	ZBX_3010024_ACTION_NOTHING	0
#define	ZBX_3010024_ACTION_DISABLE	1
#define	ZBX_3010024_ACTION_CONVERT	2

/******************************************************************************
 *                                                                            *
 * Function: DBpatch_3010024_validate_action                                  *
 *                                                                            *
 * Purpose: checks if the action must be disabled or its operations converted *
 *          to recovery operations                                            *
 *                                                                            *
 * Return value: ZBX_3010024_ACTION_NOTHING - do nothing                      *
 *               ZBX_3010024_ACTION_DISABLE - disable action                  *
 *               ZBX_3010024_ACTION_CONVERT - convert action operations to    *
 *                                            recovery operations             *
 *                                                                            *
 * Comments: This function does not analyze expressions so it might ask to    *
 *           disable actions that can't match success event. However correct  *
 *           analysis is not easy to do, so to be safe failure is returned.   *
 *                                                                            *
 ******************************************************************************/
static int	DBpatch_3010024_validate_action(zbx_uint64_t actionid, int eventsource, int evaltype, int recovery_msg)
{
	DB_ROW		row;
	DB_RESULT	result;
	int		conditiontype, ret = ZBX_3010024_ACTION_DISABLE, value;

	/* evaltype: 0 - CONDITION_EVAL_TYPE_AND_OR, 1 - CONDITION_EVAL_TYPE_AND */
	if (evaltype != 0 && evaltype != 1)
		return ret;

	result = DBselect("select conditiontype,value from conditions where actionid=" ZBX_FS_UI64, actionid);

	while (NULL != (row = DBfetch(result)))
	{
		conditiontype = atoi(row[0]);

		/* eventsource: 0 - EVENT_SOURCE_TRIGGERS, 3 - EVENT_SOURCE_INTERNAL  */
		if (0 == eventsource)
		{
			/* conditiontype: 5 - CONDITION_TYPE_TRIGGER_VALUE */
			if (5 != conditiontype)
				continue;

			value = atoi(row[1]);

			/* condition 'Trigger value = OK' */
			if (0 == value)
			{
				if (ZBX_3010024_ACTION_NOTHING == ret)
				{
					ret = ZBX_3010024_ACTION_DISABLE;
					break;

				}
				ret = ZBX_3010024_ACTION_CONVERT;
			}

			/* condition 'Trigger value = PROBLEM' */
			if (1 == value)
			{
				if (ZBX_3010024_ACTION_CONVERT == ret)
				{
					ret = ZBX_3010024_ACTION_DISABLE;
					break;

				}
				ret = ZBX_3010024_ACTION_NOTHING;
			}
		}
		else if (3 == eventsource)
		{
			/* conditiontype: 23 -  CONDITION_TYPE_EVENT_TYPE */
			if (23 != conditiontype)
				continue;

			value = atoi(row[1]);

			/* event types:                                                          */
			/*            1 - Event type:  Item in "normal" state                    */
			/*            3 - Low-level discovery rule in "normal" state             */
			/*            5 - Trigger in "normal" state                              */
			if (1 == value || 3 == value || 5 == value)
			{
				ret = ZBX_3010024_ACTION_DISABLE;
				break;
			}

			/* event types:                                                          */
			/*            0 - Event type:  Item in "not supported" state             */
			/*            2 - Low-level discovery rule in "not supported" state      */
			/*            4 - Trigger in "unknown" state                             */
			if (0 == value || 2 == value || 4 == value)
				ret = ZBX_3010024_ACTION_NOTHING;
		}
	}
	DBfree_result(result);

	if (ZBX_3010024_ACTION_CONVERT == ret)
	{
		result = DBselect("select o.operationtype,o.esc_step_from,o.esc_step_to,count(oc.opconditionid)"
					" from operations o"
					" left join opconditions oc"
						" on oc.operationid=o.operationid"
					" where o.actionid=" ZBX_FS_UI64
					" group by o.operationid",
					actionid);

		while (NULL != (row = DBfetch(result)))
		{
			/* cannot convert action if:                                                    */
			/*   there are escalation steps that aren't executed at the escalation start    */
			/*   there are conditions defined for action operations                         */
			/*   there are operation to send message and action recovery message is enabled */
			if (1 != atoi(row[1]) || 1 != atoi(row[1]) ||
					0 != atoi(row[3]) ||
					(0 == atoi(row[0]) && 0 != recovery_msg))
			{
				ret = ZBX_3010024_ACTION_DISABLE;
				break;
			}
		}

		DBfree_result(result);
	}

	return ret;
}

static int	DBpatch_3010024(void)
{
	DB_ROW			row;
	DB_RESULT		result;
	zbx_vector_uint64_t	actionids_disable, actionids_convert;
	int			ret, evaltype, eventsource, recovery_msg;
	zbx_uint64_t		actionid;

	zbx_vector_uint64_create(&actionids_disable);
	zbx_vector_uint64_create(&actionids_convert);

	/* eventsource: 0 - EVENT_SOURCE_TRIGGERS, 3 - EVENT_SOURCE_INTERNAL */
	result = DBselect("select actionid,name,eventsource,evaltype,recovery_msg from actions"
			" where eventsource in (0,3)");

	while (NULL != (row = DBfetch(result)))
	{
		ZBX_STR2UINT64(actionid, row[0]);
		eventsource = atoi(row[2]);
		evaltype = atoi(row[3]);
		recovery_msg = atoi(row[4]);

		ret = DBpatch_3010024_validate_action(actionid, eventsource, evaltype, recovery_msg);

		if (ZBX_3010024_ACTION_DISABLE == ret)
		{
			zbx_vector_uint64_append(&actionids_disable, actionid);
			zabbix_log(LOG_LEVEL_WARNING, "Action \"%s\" will be disabled during database upgrade:"
					" conditions might have matched success event which is not supported anymore.",
					row[1]);
		}
		else if (ZBX_3010024_ACTION_CONVERT == ret)
		{
			zbx_vector_uint64_append(&actionids_convert, actionid);
			zabbix_log(LOG_LEVEL_WARNING, "Action \"%s\" operations will be converted to recovery"
					" operations during database upgrade.", row[1]);
		}
	}
	DBfree_result(result);

	ret = SUCCEED;

	if (0 != actionids_disable.values_num || 0 != actionids_convert.values_num)
	{
		char	*sql = NULL;
		size_t	sql_alloc = 0, sql_offset = 0;

		DBbegin_multiple_update(&sql, &sql_alloc, &sql_offset);

		if (0 != actionids_disable.values_num)
		{
			/* status: 1 - ACTION_STATUS_DISABLED */

			zbx_strcpy_alloc(&sql, &sql_alloc, &sql_offset, "update actions set status=1 where");
			DBadd_condition_alloc(&sql, &sql_alloc, &sql_offset, "actionid", actionids_disable.values,
					actionids_disable.values_num);
			zbx_strcpy_alloc(&sql, &sql_alloc, &sql_offset, ";\n");
		}

		if (0 != actionids_convert.values_num)
		{
			zbx_strcpy_alloc(&sql, &sql_alloc, &sql_offset, "update actions"
					" set r_shortdata=def_shortdata,"
						"r_longdata=def_longdata"
					" where");
			DBadd_condition_alloc(&sql, &sql_alloc, &sql_offset, "actionid", actionids_convert.values,
					actionids_convert.values_num);
			zbx_strcpy_alloc(&sql, &sql_alloc, &sql_offset, ";\n");

			zbx_strcpy_alloc(&sql, &sql_alloc, &sql_offset, "update operations set recovery=1 where");
			DBadd_condition_alloc(&sql, &sql_alloc, &sql_offset, "actionid", actionids_convert.values,
					actionids_convert.values_num);
			zbx_strcpy_alloc(&sql, &sql_alloc, &sql_offset, ";\n");
		}

		DBend_multiple_update(&sql, &sql_alloc, &sql_offset);

		if (ZBX_DB_OK > DBexecute("%s", sql))
			ret = FAIL;

		zbx_free(sql);
	}

	zbx_vector_uint64_destroy(&actionids_convert);
	zbx_vector_uint64_destroy(&actionids_disable);

	return ret;
}

static int	DBpatch_3010025(void)
{
	return DBdrop_field("actions", "recovery_msg");
}

/* patch 3010026 */

#define	ZBX_3010026_TOKEN_UNKNOWN	0
#define	ZBX_3010026_TOKEN_OPEN		1
#define	ZBX_3010026_TOKEN_CLOSE		2
#define	ZBX_3010026_TOKEN_AND		3
#define	ZBX_3010026_TOKEN_OR		4
#define	ZBX_3010026_TOKEN_VALUE		5
#define	ZBX_3010026_TOKEN_END		6

#define ZBX_3010026_PARSE_VALUE		0
#define ZBX_3010026_PARSE_OP		1

/******************************************************************************
 *                                                                            *
 * Function: DBpatch_3010026_get_conditionids                                 *
 *                                                                            *
 * Purpose: get success condition identifiers                                 *
 *                                                                            *
 * Parameters: actionid     - [IN] the action identifier                      *
 *             name         - [IN] the action name                            *
 *             eventsource  - [IN] the action event source                    *
 *             conditionids - [OUT] the success condition identifiers         *
 *                                                                            *
 ******************************************************************************/
static void	DBpatch_3010026_get_conditionids(zbx_uint64_t actionid, const char *name, int eventsource,
		zbx_vector_uint64_t *conditionids)
{
	DB_ROW		row;
	DB_RESULT	result;
	zbx_uint64_t	conditionid;
	char		*condition = NULL;
	size_t		condition_alloc = 0, condition_offset = 0;
	int		value;

	/* eventsource: 0 - EVENT_SOURCE_TRIGGERS, 3 - EVENT_SOURCE_INTERNAL  */
	if (0 == eventsource)
	{
		/* conditiontype: 5 - CONDITION_TYPE_TRIGGER_VALUE */
		result = DBselect("select conditionid,value from conditions"
				" where actionid=" ZBX_FS_UI64
					" and conditiontype=5",
				actionid);
	}
	else if (3 == eventsource)
	{
		/* conditiontype: 23 -  CONDITION_TYPE_EVENT_TYPE */
		result = DBselect("select conditionid,value from conditions"
				" where actionid=" ZBX_FS_UI64
					" and conditiontype=23"
					" and value in ('1', '3', '5')",
				actionid);
	}
	else
		return;

	while (NULL != (row = DBfetch(result)))
	{
		ZBX_STR2UINT64(conditionid, row[0]);
		zbx_vector_uint64_append(conditionids, conditionid);

		value = atoi(row[1]);

		if (0 == eventsource)
		{
			/* value: 0 - TRIGGER_VALUE_OK, 1 - TRIGGER_VALUE_PROBLEM */
			const char	*values[] = {"OK", "PROBLEM"};

			zbx_snprintf_alloc(&condition, &condition_alloc, &condition_offset, "Trigger value = %s",
					values[value]);
		}
		else
		{
			/* value: 1 - EVENT_TYPE_ITEM_NORMAL        */
			/*        3 - EVENT_TYPE_LLDRULE_NORMAL     */
			/*        5 - *EVENT_TYPE_TRIGGER_NORMAL    */
			const char	*values[] = {NULL, "Item in 'normal' state",
							NULL, "Low-level discovery rule in 'normal' state",
							NULL, "Trigger in 'normal' state"};

			zbx_snprintf_alloc(&condition, &condition_alloc, &condition_offset, "Event type = %s",
					values[value]);
		}

		zabbix_log(LOG_LEVEL_WARNING, "Action \"%s\" condition \"%s\" will be removed during database upgrade:"
				" this type of condition is not supported anymore", name, condition);

		condition_offset = 0;
	}

	zbx_free(condition);
	DBfree_result(result);
}

/******************************************************************************
 *                                                                            *
 * Function: DBpatch_3010026_expression_skip_whitespace                       *
 *                                                                            *
 * Purpose: skips whitespace characters                                       *
 *                                                                            *
 * Parameters: expression - [IN] the expression to process                    *
 *             offset     - [IN] the starting offset in expression            *
 *                                                                            *
 * Return value: the position of first non-whitespace character after offset  *
 *                                                                            *
 ******************************************************************************/
static size_t	DBpatch_3010026_expression_skip_whitespace(const char *expression, size_t offset)
{
	while (' ' == expression[offset])
		offset++;

	return offset;
}

/******************************************************************************
 *                                                                            *
 * Function: DBpatch_3010026_expression_get_token                             *
 *                                                                            *
 * Purpose: gets the next expression token starting with offset               *
 *                                                                            *
 * Parameters: expression - [IN] the expression to process                    *
 *             offset     - [IN] the starting offset in expression            *
 *             token      - [OUT] the token location in expression            *
 *                                                                            *
 * Return value: the token type (see ZBX_3010026_TOKEN_* defines)             *
 *                                                                            *
 * Comments: The recognized tokens are '(', ')', 'and', 'or' and '{<id>}'.    *
 *                                                                            *
 ******************************************************************************/
static int	DBpatch_3010026_expression_get_token(const char *expression, int offset, zbx_strloc_t *token)
{
	int	ret = ZBX_3010026_TOKEN_UNKNOWN;

	offset = DBpatch_3010026_expression_skip_whitespace(expression, offset);
	token->l = offset;

	switch (expression[offset])
	{
		case '\0':
			token->r = offset;
			ret = ZBX_3010026_TOKEN_END;
			break;
		case '(':
			token->r = offset;
			ret = ZBX_3010026_TOKEN_OPEN;
			break;
		case ')':
			token->r = offset;
			ret = ZBX_3010026_TOKEN_CLOSE;
			break;
		case 'o':
			if ('r' == expression[offset + 1])
			{
				token->r = offset + 1;
				ret = ZBX_3010026_TOKEN_OR;
			}
			break;
		case 'a':
			if ('n' == expression[offset + 1] && 'd' == expression[offset + 2])
			{
				token->r = offset + 2;
				ret = ZBX_3010026_TOKEN_AND;
			}
			break;
		case '{':
			while (0 != isdigit(expression[++offset]))
				;
			if ('}' == expression[offset])
			{
				token->r = offset;
				ret = ZBX_3010026_TOKEN_VALUE;
			}
			break;
	}

	return ret;
}

/******************************************************************************
 *                                                                            *
 * Function: DBpatch_3010026_expression_validate_value                        *
 *                                                                            *
 * Purpose: checks if the value does not match any filter value               *
 *                                                                            *
 * Parameters: expression - [IN] the expression to process                    *
 *             value      - [IN] the location of value in expression          *
 *             filter     - [IN] a list of values to compare                  *
 *                                                                            *
 * Return value: SUCCEED - the value does not match any filter values         *
 *               FAIL    - otherwise                                          *
 *                                                                            *
 ******************************************************************************/
static int	DBpatch_3010026_expression_validate_value(const char *expression, zbx_strloc_t *value,
		const zbx_vector_str_t *filter)
{
	int	i;

	for (i = 0; i < filter->values_num; i++)
	{
		if (0 == strncmp(expression + value->l, filter->values[i], value->r - value->l + 1))
			return SUCCEED;
	}

	return FAIL;
}

/******************************************************************************
 *                                                                            *
 * Function: DBpatch_3010026_expression_cut_substring                         *
 *                                                                            *
 * Purpose: cuts substring from the expression                                *
 *                                                                            *
 * Parameters: expression - [IN] the expression to process                    *
 *             cu         - [IN] the substring location                       *
 *                                                                            *
 ******************************************************************************/
static void	DBpatch_3010026_expression_cut_substring(char *expression, zbx_strloc_t *cut)
{
	if (cut->l <= cut->r)
		memmove(expression + cut->l, expression + cut->r + 1, strlen(expression + cut->r + 1) + 1);
}

/******************************************************************************
 *                                                                            *
 * Function: DBpatch_3010026_expression_move_location                         *
 *                                                                            *
 * Purpose: location by the specified offset                                  *
 *                                                                            *
 * Parameters: location  - [IN] the location to adjust                        *
 *             offset    - [IN] the offset                                    *
 *                                                                            *
 ******************************************************************************/
static void	DBpatch_3010026_expression_move_location(zbx_strloc_t *location, int offset)
{
	location->l += offset;
	location->r += offset;
}

/******************************************************************************
 *                                                                            *
 * Function: DBpatch_3010026_expression_remove_values_impl                    *
 *                                                                            *
 * Purpose: removes values specified in filter from the location              *
 *                                                                            *
 * Parameters: expression - [IN] the expression to process                    *
 *             exp_token  - [IN] the current location in expression           *
 *             filter     - [IN] a list of values                             *
 *                                                                            *
 * Return value: SUCCEED - the expression was processed successfully          *
 *               FAIL    - failed to parse expression                         *
 *                                                                            *
 ******************************************************************************/
static int	DBpatch_3010026_expression_remove_values_impl(char *expression, zbx_strloc_t *exp_token,
		const zbx_vector_str_t *filter)
{
	zbx_strloc_t	token, cut_loc, op_token, value_token;
	int		token_type, cut_value = 0, state = ZBX_3010026_PARSE_VALUE,
			prevop_type = ZBX_3010026_TOKEN_UNKNOWN;

	exp_token->r = exp_token->l;

	while (ZBX_3010026_TOKEN_UNKNOWN != (token_type =
			DBpatch_3010026_expression_get_token(expression, exp_token->r, &token)))
	{
		/* parse value */
		if (ZBX_3010026_PARSE_VALUE == state)
		{
			state = ZBX_3010026_PARSE_OP;

			if (ZBX_3010026_TOKEN_OPEN == token_type)
			{
				token.l = token.r + 1;

				if (FAIL == DBpatch_3010026_expression_remove_values_impl(expression, &token, filter))
					return FAIL;

				if (')' != expression[token.r])
					return FAIL;

				if (token.r == DBpatch_3010026_expression_skip_whitespace(expression, token.l))
					cut_value = 1;

				/* include opening '(' into token */
				token.l--;

				value_token = token;
				exp_token->r = token.r + 1;

				continue;
			}
			else if (ZBX_3010026_TOKEN_VALUE != token_type)
				return FAIL;

			if (SUCCEED == DBpatch_3010026_expression_validate_value(expression, &token, filter))
				cut_value = 1;

			value_token = token;
			exp_token->r = token.r + 1;

			continue;
		}

		/* parse operator */
		state = ZBX_3010026_PARSE_VALUE;

		if (1 == cut_value)
		{
			if (ZBX_3010026_TOKEN_AND == prevop_type || (ZBX_3010026_TOKEN_OR == prevop_type &&
					(ZBX_3010026_TOKEN_CLOSE == token_type || ZBX_3010026_TOKEN_END == token_type)))
			{
				cut_loc.l = op_token.l;
				cut_loc.r = value_token.r;
				DBpatch_3010026_expression_move_location(&token, -(cut_loc.r - cut_loc.l + 1));
				prevop_type = token_type;
				op_token = token;
			}
			else
			{
				cut_loc.l = value_token.l;

				if (ZBX_3010026_TOKEN_CLOSE == token_type || ZBX_3010026_TOKEN_END == token_type)
					cut_loc.r = token.l - 1;
				else
					cut_loc.r = token.r;

				DBpatch_3010026_expression_move_location(&token, -(cut_loc.r - cut_loc.l + 1));
			}
			DBpatch_3010026_expression_cut_substring(expression, &cut_loc);
			cut_value = 0;
		}
		else
		{
			prevop_type = token_type;
			op_token = token;
		}

		if (ZBX_3010026_TOKEN_CLOSE == token_type || ZBX_3010026_TOKEN_END == token_type)
		{
			exp_token->r = token.r;
			return SUCCEED;
		}

		if (ZBX_3010026_TOKEN_AND != token_type && ZBX_3010026_TOKEN_OR != token_type)
			return FAIL;

		exp_token->r = token.r + 1;
	}

	return FAIL;
}

/******************************************************************************
 *                                                                            *
 * Function: DBpatch_3010026_expression_remove_values                         *
 *                                                                            *
 * Purpose: removes values specified in filter from the location              *
 *                                                                            *
 * Parameters: expression - [IN] the expression to process                    *
 *             filter     - [IN] a list of values                             *
 *                                                                            *
 * Return value: SUCCEED - the expression was processed successfully          *
 *               FAIL    - failed to parse expression                         *
 *                                                                            *
 ******************************************************************************/
static int	DBpatch_3010026_expression_remove_values(char *expression, const zbx_vector_str_t *filter)
{
	int		ret;
	zbx_strloc_t	token = {0};

	if (SUCCEED == (ret = DBpatch_3010026_expression_remove_values_impl(expression, &token, filter)))
		zbx_lrtrim(expression, " ");

	return ret;
}

static int	DBpatch_3010026(void)
{
	DB_ROW			row;
	DB_RESULT		result;
	zbx_vector_uint64_t	conditionids, actionids;
	int			ret = FAIL, evaltype, index, i, eventsource;
	zbx_uint64_t		actionid;
	char			*sql = NULL, *formula;
	size_t			sql_alloc = 0, sql_offset = 0;
	zbx_vector_str_t	filter;

	zbx_vector_uint64_create(&conditionids);
	zbx_vector_uint64_create(&actionids);
	zbx_vector_str_create(&filter);
	DBbegin_multiple_update(&sql, &sql_alloc, &sql_offset);

	result = DBselect("select actionid,eventsource,evaltype,formula,name from actions");

	while (NULL != (row = DBfetch(result)))
	{
		ZBX_STR2UINT64(actionid, row[0]);
		eventsource = atoi(row[1]);
		evaltype = atoi(row[2]);

		index = conditionids.values_num;
		DBpatch_3010026_get_conditionids(actionid, row[4], eventsource, &conditionids);

		/* evaltype: 3 - CONDITION_EVAL_TYPE_EXPRESSION */
		if (3 != evaltype)
			continue;

		/* no new conditions to remove, process next action */
		if (index == conditionids.values_num)
			continue;

		formula = zbx_strdup(NULL, row[3]);

		for (i = index; i < conditionids.values_num; i++)
			zbx_vector_str_append(&filter, zbx_dsprintf(NULL, "{" ZBX_FS_UI64 "}", conditionids.values[i]));

		if (SUCCEED == DBpatch_3010026_expression_remove_values(formula, &filter))
		{
			zbx_snprintf_alloc(&sql, &sql_alloc, &sql_offset, "update actions set formula='%s'"
					" where actionid=" ZBX_FS_UI64 ";\n", formula, actionid);
		}

		zbx_free(formula);
		zbx_vector_str_clear_ext(&filter, zbx_ptr_free);
>>>>>>> a6e4c985

		if (SUCCEED != DBexecute_overflowed_sql(&sql, &sql_alloc, &sql_offset))
			goto out;
	}

	DBend_multiple_update(&sql, &sql_alloc, &sql_offset);

	if (16 < sql_offset)	/* in ORACLE always present begin..end; */
	{
		if (ZBX_DB_OK > DBexecute("%s", sql))
			goto out;
	}

<<<<<<< HEAD
	ret = SUCCEED;
out:
	DBfree_result(result);
	zbx_free(sql);
=======
	if (0 != conditionids.values_num)
	{
		sql_offset = 0;
		zbx_strcpy_alloc(&sql, &sql_alloc, &sql_offset, "delete from conditions where");
		DBadd_condition_alloc(&sql, &sql_alloc, &sql_offset, "conditionid", conditionids.values,
				conditionids.values_num);

		if (ZBX_DB_OK > DBexecute("%s", sql))
			goto out;
	}

	/* reset action evaltype to AND/OR if it has no more conditions left */

	DBfree_result(result);
	result = DBselect("select a.actionid,a.name,a.evaltype,count(c.conditionid)"
			" from actions a"
			" left join conditions c"
				" on a.actionid=c.actionid"
			" group by a.actionid");

	while (NULL != (row = DBfetch(result)))
	{
		/* reset evaltype to AND/OR (0) if action has no more conditions and it's evaltype is not AND/OR */
		if (0 == atoi(row[3]) && 0 != atoi(row[2]))
		{
			ZBX_STR2UINT64(actionid, row[0]);
			zbx_vector_uint64_append(&actionids, actionid);

			zabbix_log(LOG_LEVEL_WARNING, "Action \"%s\" type of calculation will be changed to And/Or"
					" during database upgrade: no action conditions found", row[1]);
		}
	}

	if (0 != actionids.values_num)
	{
		sql_offset = 0;
		zbx_strcpy_alloc(&sql, &sql_alloc, &sql_offset, "update actions set evaltype=0 where");

		DBadd_condition_alloc(&sql, &sql_alloc, &sql_offset, "actionid", actionids.values,
				actionids.values_num);

		if (ZBX_DB_OK > DBexecute("%s", sql))
			goto out;
	}

	ret = SUCCEED;

out:
	DBfree_result(result);
	zbx_free(sql);
	zbx_vector_str_destroy(&filter);
	zbx_vector_uint64_destroy(&actionids);
	zbx_vector_uint64_destroy(&conditionids);
>>>>>>> a6e4c985

	return ret;
}

#endif

DBPATCH_START(3010)

/* version, duplicates flag, mandatory flag */

DBPATCH_ADD(3010000, 0, 1)
DBPATCH_ADD(3010001, 0, 1)
DBPATCH_ADD(3010002, 0, 1)
DBPATCH_ADD(3010003, 0, 1)
DBPATCH_ADD(3010004, 0, 1)
DBPATCH_ADD(3010005, 0, 1)
DBPATCH_ADD(3010006, 0, 1)
DBPATCH_ADD(3010007, 0, 1)
DBPATCH_ADD(3010008, 0, 1)
DBPATCH_ADD(3010009, 0, 1)
DBPATCH_ADD(3010010, 0, 1)
DBPATCH_ADD(3010011, 0, 1)
DBPATCH_ADD(3010012, 0, 1)
DBPATCH_ADD(3010013, 0, 1)
DBPATCH_ADD(3010014, 0, 1)
DBPATCH_ADD(3010015, 0, 1)
DBPATCH_ADD(3010016, 0, 1)
DBPATCH_ADD(3010017, 0, 1)
DBPATCH_ADD(3010018, 0, 1)
DBPATCH_ADD(3010019, 0, 1)
DBPATCH_ADD(3010020, 0, 1)
DBPATCH_ADD(3010021, 0, 1)
DBPATCH_ADD(3010022, 0, 1)
DBPATCH_ADD(3010023, 0, 1)
DBPATCH_ADD(3010024, 0, 1)
DBPATCH_ADD(3010025, 0, 1)
DBPATCH_ADD(3010026, 0, 1)
<<<<<<< HEAD
DBPATCH_ADD(3010027, 0, 1)
DBPATCH_ADD(3010028, 0, 1)
DBPATCH_ADD(3010029, 0, 1)
DBPATCH_ADD(3010030, 0, 1)
DBPATCH_ADD(3010031, 0, 1)
DBPATCH_ADD(3010032, 0, 1)
DBPATCH_ADD(3010033, 0, 1)
DBPATCH_ADD(3010034, 0, 1)
DBPATCH_ADD(3010035, 0, 1)
DBPATCH_ADD(3010036, 0, 1)
=======
>>>>>>> a6e4c985

DBPATCH_END()<|MERGE_RESOLUTION|>--- conflicted
+++ resolved
@@ -390,142 +390,13 @@
 
 static int	DBpatch_3010022(void)
 {
-<<<<<<< HEAD
-	const ZBX_FIELD	field = {"correlation_mode", "0", NULL, NULL, 0, ZBX_TYPE_INT, ZBX_NOTNULL, 0};
-
-	return DBadd_field("triggers", &field);
-=======
 	const ZBX_FIELD	field = {"recovery", "0", NULL, NULL, 0, ZBX_TYPE_INT, ZBX_NOTNULL, 0};
 
 	return DBadd_field("operations", &field);
->>>>>>> a6e4c985
 }
 
 static int	DBpatch_3010023(void)
 {
-<<<<<<< HEAD
-	const ZBX_FIELD	field = {"correlation_tag", "", NULL, NULL, 255, ZBX_TYPE_CHAR, ZBX_NOTNULL, 0};
-
-	return DBadd_field("triggers", &field);
-}
-
-static int	DBpatch_3010024(void)
-{
-	const ZBX_FIELD	field = {"clock", "0", NULL, NULL, 0, ZBX_TYPE_INT, ZBX_NOTNULL, 0};
-
-	return DBadd_field("problem", &field);
-}
-
-static int	DBpatch_3010025(void)
-{
-	const ZBX_FIELD	field = {"ns", "0", NULL, NULL, 0, ZBX_TYPE_INT, ZBX_NOTNULL, 0};
-
-	return DBadd_field("problem", &field);
-}
-
-static int	DBpatch_3010026(void)
-{
-	const ZBX_FIELD	field = {"r_eventid", NULL, NULL, NULL, 0, ZBX_TYPE_ID, 0, 0};
-
-	return DBadd_field("problem", &field);
-}
-
-static int	DBpatch_3010027(void)
-{
-	const ZBX_FIELD	field = {"r_clock", "0", NULL, NULL, 0, ZBX_TYPE_INT, ZBX_NOTNULL, 0};
-
-	return DBadd_field("problem", &field);
-}
-
-static int	DBpatch_3010028(void)
-{
-	const ZBX_FIELD	field = {"r_ns", "0", NULL, NULL, 0, ZBX_TYPE_INT, ZBX_NOTNULL, 0};
-
-	return DBadd_field("problem", &field);
-}
-
-static int	DBpatch_3010029(void)
-{
-	return DBcreate_index("problem", "problem_2", "r_clock", 0);
-}
-
-static int	DBpatch_3010030(void)
-{
-	const ZBX_FIELD	field = {"r_eventid", NULL, "events", "eventid", 0, 0, 0, ZBX_FK_CASCADE_DELETE};
-
-	return DBadd_foreign_key("problem", 2, &field);
-}
-
-static int	DBpatch_3010031(void)
-{
-	const ZBX_TABLE table =
-			{"problem_tag", "problemtagid", 0,
-				{
-					{"problemtagid", NULL, NULL, NULL, 0, ZBX_TYPE_ID, ZBX_NOTNULL, 0},
-					{"eventid", NULL, NULL, NULL, 0, ZBX_TYPE_ID, ZBX_NOTNULL, 0},
-					{"tag", "", NULL, NULL, 255, ZBX_TYPE_CHAR, ZBX_NOTNULL, 0},
-					{"value", "", NULL, NULL, 255, ZBX_TYPE_CHAR, ZBX_NOTNULL, 0},
-					{0}
-				},
-				NULL
-			};
-
-	return DBcreate_table(&table);
-}
-
-static int	DBpatch_3010032(void)
-{
-	return DBcreate_index("problem_tag", "problem_tag_1", "eventid", 0);
-}
-
-static int	DBpatch_3010033(void)
-{
-	return DBcreate_index("problem_tag", "problem_tag_2", "tag,value", 0);
-}
-
-static int	DBpatch_3010034(void)
-{
-	const ZBX_FIELD	field = {"eventid", NULL, "problem", "eventid", 0, 0, 0, ZBX_FK_CASCADE_DELETE};
-
-	return DBadd_foreign_key("problem_tag", 1, &field);
-}
-
-static int	DBpatch_3010035(void)
-{
-	const ZBX_FIELD	field = {"problem_count", "0", NULL, NULL, 0, ZBX_TYPE_INT, ZBX_NOTNULL, 0};
-
-	return DBadd_field("triggers", &field);
-}
-
-static int	DBpatch_3010036(void)
-{
-	DB_ROW		row;
-	DB_RESULT	result;
-	int		ret = FAIL, value, problem_count;
-	char		*sql = NULL;
-	size_t		sql_alloc = 4096, sql_offset = 0;
-
-	sql = zbx_malloc(NULL, sql_alloc);
-	DBbegin_multiple_update(&sql, &sql_alloc, &sql_offset);
-
-	result = DBselect("select t.triggerid,count(p.objectid) from triggers t"
-				" left join problem p on p.source=0"
-					" and p.object=0"
-					" and p.objectid=t.triggerid"
-				" group by t.triggerid");
-
-	while (NULL != (row = DBfetch(result)))
-	{
-		problem_count = atoi(row[1]);
-		value = (0 == problem_count ? 0 : 1);
-
-		zbx_snprintf_alloc(&sql, &sql_alloc, &sql_offset,
-				"update triggers"
-					" set value=%d,"
-					"problem_count=%d"
-				" where triggerid=%s;\n",
-				value, problem_count, row[0]);
-=======
 	zbx_db_insert_t	db_insert, db_insert_msg;
 	DB_ROW		row;
 	DB_RESULT	result;
@@ -1217,7 +1088,6 @@
 
 		zbx_free(formula);
 		zbx_vector_str_clear_ext(&filter, zbx_ptr_free);
->>>>>>> a6e4c985
 
 		if (SUCCEED != DBexecute_overflowed_sql(&sql, &sql_alloc, &sql_offset))
 			goto out;
@@ -1231,12 +1101,6 @@
 			goto out;
 	}
 
-<<<<<<< HEAD
-	ret = SUCCEED;
-out:
-	DBfree_result(result);
-	zbx_free(sql);
-=======
 	if (0 != conditionids.values_num)
 	{
 		sql_offset = 0;
@@ -1290,7 +1154,157 @@
 	zbx_vector_str_destroy(&filter);
 	zbx_vector_uint64_destroy(&actionids);
 	zbx_vector_uint64_destroy(&conditionids);
->>>>>>> a6e4c985
+
+	return ret;
+}
+
+static int	DBpatch_3010027(void)
+{
+	const ZBX_FIELD	field = {"correlation_mode", "0", NULL, NULL, 0, ZBX_TYPE_INT, ZBX_NOTNULL, 0};
+
+	return DBadd_field("triggers", &field);
+}
+
+static int	DBpatch_3010028(void)
+{
+	const ZBX_FIELD	field = {"correlation_tag", "", NULL, NULL, 255, ZBX_TYPE_CHAR, ZBX_NOTNULL, 0};
+
+	return DBadd_field("triggers", &field);
+}
+
+static int	DBpatch_3010029(void)
+{
+	const ZBX_FIELD	field = {"clock", "0", NULL, NULL, 0, ZBX_TYPE_INT, ZBX_NOTNULL, 0};
+
+	return DBadd_field("problem", &field);
+}
+
+static int	DBpatch_3010030(void)
+{
+	const ZBX_FIELD	field = {"ns", "0", NULL, NULL, 0, ZBX_TYPE_INT, ZBX_NOTNULL, 0};
+
+	return DBadd_field("problem", &field);
+}
+
+static int	DBpatch_3010031(void)
+{
+	const ZBX_FIELD	field = {"r_eventid", NULL, NULL, NULL, 0, ZBX_TYPE_ID, 0, 0};
+
+	return DBadd_field("problem", &field);
+}
+
+static int	DBpatch_3010032(void)
+{
+	const ZBX_FIELD	field = {"r_clock", "0", NULL, NULL, 0, ZBX_TYPE_INT, ZBX_NOTNULL, 0};
+
+	return DBadd_field("problem", &field);
+}
+
+static int	DBpatch_3010033(void)
+{
+	const ZBX_FIELD	field = {"r_ns", "0", NULL, NULL, 0, ZBX_TYPE_INT, ZBX_NOTNULL, 0};
+
+	return DBadd_field("problem", &field);
+}
+
+static int	DBpatch_3010034(void)
+{
+	return DBcreate_index("problem", "problem_2", "r_clock", 0);
+}
+
+static int	DBpatch_3010035(void)
+{
+	const ZBX_FIELD	field = {"r_eventid", NULL, "events", "eventid", 0, 0, 0, ZBX_FK_CASCADE_DELETE};
+
+	return DBadd_foreign_key("problem", 2, &field);
+}
+
+static int	DBpatch_3010036(void)
+{
+	const ZBX_TABLE table =
+			{"problem_tag", "problemtagid", 0,
+				{
+					{"problemtagid", NULL, NULL, NULL, 0, ZBX_TYPE_ID, ZBX_NOTNULL, 0},
+					{"eventid", NULL, NULL, NULL, 0, ZBX_TYPE_ID, ZBX_NOTNULL, 0},
+					{"tag", "", NULL, NULL, 255, ZBX_TYPE_CHAR, ZBX_NOTNULL, 0},
+					{"value", "", NULL, NULL, 255, ZBX_TYPE_CHAR, ZBX_NOTNULL, 0},
+					{0}
+				},
+				NULL
+			};
+
+	return DBcreate_table(&table);
+}
+
+static int	DBpatch_3010037(void)
+{
+	return DBcreate_index("problem_tag", "problem_tag_1", "eventid", 0);
+}
+
+static int	DBpatch_3010038(void)
+{
+	return DBcreate_index("problem_tag", "problem_tag_2", "tag,value", 0);
+}
+
+static int	DBpatch_3010039(void)
+{
+	const ZBX_FIELD	field = {"eventid", NULL, "problem", "eventid", 0, 0, 0, ZBX_FK_CASCADE_DELETE};
+
+	return DBadd_foreign_key("problem_tag", 1, &field);
+}
+
+static int	DBpatch_3010040(void)
+{
+	const ZBX_FIELD	field = {"problem_count", "0", NULL, NULL, 0, ZBX_TYPE_INT, ZBX_NOTNULL, 0};
+
+	return DBadd_field("triggers", &field);
+}
+
+static int	DBpatch_3010041(void)
+{
+	DB_ROW		row;
+	DB_RESULT	result;
+	int		ret = FAIL, value, problem_count;
+	char		*sql = NULL;
+	size_t		sql_alloc = 4096, sql_offset = 0;
+
+	sql = zbx_malloc(NULL, sql_alloc);
+	DBbegin_multiple_update(&sql, &sql_alloc, &sql_offset);
+
+	result = DBselect("select t.triggerid,count(p.objectid) from triggers t"
+				" left join problem p on p.source=0"
+					" and p.object=0"
+					" and p.objectid=t.triggerid"
+				" group by t.triggerid");
+
+	while (NULL != (row = DBfetch(result)))
+	{
+		problem_count = atoi(row[1]);
+		value = (0 == problem_count ? 0 : 1);
+
+		zbx_snprintf_alloc(&sql, &sql_alloc, &sql_offset,
+				"update triggers"
+					" set value=%d,"
+					"problem_count=%d"
+				" where triggerid=%s;\n",
+				value, problem_count, row[0]);
+
+		if (SUCCEED != DBexecute_overflowed_sql(&sql, &sql_alloc, &sql_offset))
+			goto out;
+	}
+
+	DBend_multiple_update(&sql, &sql_alloc, &sql_offset);
+
+	if (16 < sql_offset)	/* in ORACLE always present begin..end; */
+	{
+		if (ZBX_DB_OK > DBexecute("%s", sql))
+			goto out;
+	}
+
+	ret = SUCCEED;
+out:
+	DBfree_result(result);
+	zbx_free(sql);
 
 	return ret;
 }
@@ -1328,7 +1342,6 @@
 DBPATCH_ADD(3010024, 0, 1)
 DBPATCH_ADD(3010025, 0, 1)
 DBPATCH_ADD(3010026, 0, 1)
-<<<<<<< HEAD
 DBPATCH_ADD(3010027, 0, 1)
 DBPATCH_ADD(3010028, 0, 1)
 DBPATCH_ADD(3010029, 0, 1)
@@ -1339,7 +1352,10 @@
 DBPATCH_ADD(3010034, 0, 1)
 DBPATCH_ADD(3010035, 0, 1)
 DBPATCH_ADD(3010036, 0, 1)
-=======
->>>>>>> a6e4c985
+DBPATCH_ADD(3010037, 0, 1)
+DBPATCH_ADD(3010038, 0, 1)
+DBPATCH_ADD(3010039, 0, 1)
+DBPATCH_ADD(3010040, 0, 1)
+DBPATCH_ADD(3010041, 0, 1)
 
 DBPATCH_END()