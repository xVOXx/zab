/*
** Copyright (C) 2001-2024 Zabbix SIA
**
** This program is free software: you can redistribute it and/or modify it under the terms of
** the GNU Affero General Public License as published by the Free Software Foundation, version 3.
**
** This program is distributed in the hope that it will be useful, but WITHOUT ANY WARRANTY;
** without even the implied warranty of MERCHANTABILITY or FITNESS FOR A PARTICULAR PURPOSE.
** See the GNU Affero General Public License for more details.
**
** You should have received a copy of the GNU Affero General Public License along with this program.
** If not, see <https://www.gnu.org/licenses/>.
**/

#include "dbupgrade.h"
#include "zbxdbhigh.h"

/*
 * 7.0 maintenance database patches
 */

#ifndef HAVE_SQLITE3

static int	DBpatch_7000000(void)
{
	return SUCCEED;
}

static int	DBpatch_7000001(void)
{
	if (0 == (DBget_program_type() & ZBX_PROGRAM_TYPE_SERVER))
		return SUCCEED;

	if (ZBX_DB_OK > zbx_db_execute(
			"update profiles"
				" set value_str='operating_mode'"
				" where idx='web.proxies.php.sort'"
				" and value_str like 'status'"))
	{
		return FAIL;
	}

	return SUCCEED;
}

static int	DBpatch_7000002(void)
{
	if (FAIL == zbx_db_index_exists("auditlog", "auditlog_4"))
		return DBcreate_index("auditlog", "auditlog_4", "recordsetid", 0);

	return SUCCEED;
}

static int	DBpatch_7000003(void)
{
<<<<<<< HEAD
	if (FAIL == zbx_db_index_exists("items", "items_10"))
		return DBcreate_index("items", "items_10", "uuid", 0);

	return SUCCEED;
}

static int	DBpatch_7000004(void)
{
	if (FAIL == zbx_db_index_exists("hosts", "hosts_9"))
		return DBcreate_index("hosts", "hosts_9", "uuid", 0);

	return SUCCEED;
}

static int	DBpatch_7000005(void)
{
	if (FAIL == zbx_db_index_exists("hstgrp", "hstgrp_2"))
		return DBcreate_index("hstgrp", "hstgrp_2", "uuid", 0);

	return SUCCEED;
}

static int	DBpatch_7000006(void)
{
	if (FAIL == zbx_db_index_exists("httptest", "httptest_5"))
		return DBcreate_index("httptest", "httptest_5", "uuid", 0);

	return SUCCEED;
}

static int	DBpatch_7000007(void)
{
	if (FAIL == zbx_db_index_exists("valuemap", "valuemap_2"))
		return DBcreate_index("valuemap", "valuemap_2", "uuid", 0);

	return SUCCEED;
}

static int	DBpatch_7000008(void)
{
	if (FAIL == zbx_db_index_exists("triggers", "triggers_4"))
		return DBcreate_index("triggers", "triggers_4", "uuid", 0);

	return SUCCEED;
}

static int	DBpatch_7000009(void)
{
	if (FAIL == zbx_db_index_exists("graphs", "graphs_5"))
		return DBcreate_index("graphs", "graphs_5", "uuid", 0);

	return SUCCEED;
}

static int	DBpatch_7000010(void)
{
	if (FAIL == zbx_db_index_exists("services", "services_1"))
		return DBcreate_index("services", "services_1", "uuid", 0);

	return SUCCEED;
}

static int	DBpatch_7000011(void)
{
	if (FAIL == zbx_db_index_exists("dashboard", "dashboard_3"))
		return DBcreate_index("dashboard", "dashboard_3", "uuid", 0);

	return SUCCEED;
=======
	return DBdrop_index("userdirectory_usrgrp", "userdirectory_usrgrp_3");
>>>>>>> 17fa42b9
}

#endif

DBPATCH_START(7000)

/* version, duplicates flag, mandatory flag */

DBPATCH_ADD(7000000, 0, 1)
DBPATCH_ADD(7000001, 0, 0)
DBPATCH_ADD(7000002, 0, 0)
DBPATCH_ADD(7000003, 0, 0)
<<<<<<< HEAD
DBPATCH_ADD(7000004, 0, 0)
DBPATCH_ADD(7000005, 0, 0)
DBPATCH_ADD(7000006, 0, 0)
DBPATCH_ADD(7000007, 0, 0)
DBPATCH_ADD(7000008, 0, 0)
DBPATCH_ADD(7000009, 0, 0)
DBPATCH_ADD(7000010, 0, 0)
DBPATCH_ADD(7000011, 0, 0)
=======
>>>>>>> 17fa42b9

DBPATCH_END()<|MERGE_RESOLUTION|>--- conflicted
+++ resolved
@@ -53,14 +53,18 @@
 
 static int	DBpatch_7000003(void)
 {
-<<<<<<< HEAD
+	return DBdrop_index("userdirectory_usrgrp", "userdirectory_usrgrp_3");
+}
+
+static int	DBpatch_7000004(void)
+{
 	if (FAIL == zbx_db_index_exists("items", "items_10"))
 		return DBcreate_index("items", "items_10", "uuid", 0);
 
 	return SUCCEED;
 }
 
-static int	DBpatch_7000004(void)
+static int	DBpatch_7000005(void)
 {
 	if (FAIL == zbx_db_index_exists("hosts", "hosts_9"))
 		return DBcreate_index("hosts", "hosts_9", "uuid", 0);
@@ -68,7 +72,7 @@
 	return SUCCEED;
 }
 
-static int	DBpatch_7000005(void)
+static int	DBpatch_7000006(void)
 {
 	if (FAIL == zbx_db_index_exists("hstgrp", "hstgrp_2"))
 		return DBcreate_index("hstgrp", "hstgrp_2", "uuid", 0);
@@ -76,7 +80,7 @@
 	return SUCCEED;
 }
 
-static int	DBpatch_7000006(void)
+static int	DBpatch_7000007(void)
 {
 	if (FAIL == zbx_db_index_exists("httptest", "httptest_5"))
 		return DBcreate_index("httptest", "httptest_5", "uuid", 0);
@@ -84,7 +88,7 @@
 	return SUCCEED;
 }
 
-static int	DBpatch_7000007(void)
+static int	DBpatch_7000008(void)
 {
 	if (FAIL == zbx_db_index_exists("valuemap", "valuemap_2"))
 		return DBcreate_index("valuemap", "valuemap_2", "uuid", 0);
@@ -92,7 +96,7 @@
 	return SUCCEED;
 }
 
-static int	DBpatch_7000008(void)
+static int	DBpatch_7000009(void)
 {
 	if (FAIL == zbx_db_index_exists("triggers", "triggers_4"))
 		return DBcreate_index("triggers", "triggers_4", "uuid", 0);
@@ -100,7 +104,7 @@
 	return SUCCEED;
 }
 
-static int	DBpatch_7000009(void)
+static int	DBpatch_7000010(void)
 {
 	if (FAIL == zbx_db_index_exists("graphs", "graphs_5"))
 		return DBcreate_index("graphs", "graphs_5", "uuid", 0);
@@ -108,7 +112,7 @@
 	return SUCCEED;
 }
 
-static int	DBpatch_7000010(void)
+static int	DBpatch_7000011(void)
 {
 	if (FAIL == zbx_db_index_exists("services", "services_1"))
 		return DBcreate_index("services", "services_1", "uuid", 0);
@@ -116,15 +120,12 @@
 	return SUCCEED;
 }
 
-static int	DBpatch_7000011(void)
+static int	DBpatch_7000012(void)
 {
 	if (FAIL == zbx_db_index_exists("dashboard", "dashboard_3"))
 		return DBcreate_index("dashboard", "dashboard_3", "uuid", 0);
 
 	return SUCCEED;
-=======
-	return DBdrop_index("userdirectory_usrgrp", "userdirectory_usrgrp_3");
->>>>>>> 17fa42b9
 }
 
 #endif
@@ -137,7 +138,6 @@
 DBPATCH_ADD(7000001, 0, 0)
 DBPATCH_ADD(7000002, 0, 0)
 DBPATCH_ADD(7000003, 0, 0)
-<<<<<<< HEAD
 DBPATCH_ADD(7000004, 0, 0)
 DBPATCH_ADD(7000005, 0, 0)
 DBPATCH_ADD(7000006, 0, 0)
@@ -146,7 +146,6 @@
 DBPATCH_ADD(7000009, 0, 0)
 DBPATCH_ADD(7000010, 0, 0)
 DBPATCH_ADD(7000011, 0, 0)
-=======
->>>>>>> 17fa42b9
+DBPATCH_ADD(7000012, 0, 0)
 
 DBPATCH_END()