--- conflicted
+++ resolved
@@ -4904,14 +4904,9 @@
 
 	while (NULL != (item = zbx_hashset_iter_next(&iter)))
 	{
-<<<<<<< HEAD
 		ZBX_DC_HOST	*host = NULL;
-=======
+
 		if (0 != (item->flags & (ZBX_FLAG_DISCOVERY | ZBX_FLAG_DISCOVERY_CHILD)))
-			continue;
->>>>>>> d7558b31
-
-		if (ZBX_FLAG_DISCOVERY_CHILD == item->flags)
 			continue;
 
 		switch (item->type)
