/*
** Zabbix
** Copyright (C) 2000-2011 Zabbix SIA
**
** This program is free software; you can redistribute it and/or modify
** it under the terms of the GNU General Public License as published by
** the Free Software Foundation; either version 2 of the License, or
** (at your option) any later version.
**
** This program is distributed in the hope that it will be useful,
** but WITHOUT ANY WARRANTY; without even the implied warranty of
** MERCHANTABILITY or FITNESS FOR A PARTICULAR PURPOSE.  See the
** GNU General Public License for more details.
**
** You should have received a copy of the GNU General Public License
** along with this program; if not, write to the Free Software
** Foundation, Inc., 675 Mass Ave, Cambridge, MA 02139, USA.
**/

#include "common.h"
#include "log.h"
#include "threads.h"

#include "dbcache.h"
#include "ipc.h"
#include "mutexs.h"

#include "memalloc.h"
#include "strpool.h"

#include "zbxalgo.h"

#define	LOCK_CACHE	zbx_mutex_lock(&config_lock)
#define	UNLOCK_CACHE	zbx_mutex_unlock(&config_lock)

#define ZBX_LOC_NOWHERE	0
#define ZBX_LOC_QUEUE	1
#define ZBX_LOC_POLLER	2

typedef struct
{
	zbx_uint64_t	triggerid;
	const char	*description;
	const char	*expression;
	const char	*error;
	unsigned char	priority;
	unsigned char	type;
	unsigned char	value;
	unsigned char	value_flags;
}
ZBX_DC_TRIGGER;

typedef struct zbx_dc_trigger_deplist_s
{
	zbx_uint64_t				triggerid;
	const ZBX_DC_TRIGGER			*trigger;
	const struct zbx_dc_trigger_deplist_s	**dependencies;
}
ZBX_DC_TRIGGER_DEPLIST;

typedef struct
{
	zbx_uint64_t	functionid;
	zbx_uint64_t	itemid;
	const char	*function;
	const char	*parameter;
}
ZBX_DC_FUNCTION;

typedef struct
{
	zbx_uint64_t		itemid;
	zbx_uint64_t		hostid;
	zbx_uint64_t		interfaceid;
	const char		*key;
	const char		*port;
	const ZBX_DC_TRIGGER	**triggers;
	int			delay;
	int			nextcheck;
	unsigned char		type;
	unsigned char		data_type;
	unsigned char		value_type;
	unsigned char		poller_type;
	unsigned char		status;
	unsigned char		location;
	unsigned char		flags;
}
ZBX_DC_ITEM;

typedef struct
{
	zbx_uint64_t	hostid;
	const char	*key;
	ZBX_DC_ITEM	*item_ptr;
	unsigned int	sync_num;
}
ZBX_DC_ITEM_HK;

typedef struct
{
	zbx_uint64_t	itemid;
	const char	*snmp_community;
	const char	*snmp_oid;
	const char	*snmpv3_securityname;
	const char	*snmpv3_authpassphrase;
	const char	*snmpv3_privpassphrase;
	unsigned char	snmpv3_securitylevel;
}
ZBX_DC_SNMPITEM;

typedef struct
{
	zbx_uint64_t	itemid;
	const char	*ipmi_sensor;
}
ZBX_DC_IPMIITEM;

typedef struct
{
	zbx_uint64_t	itemid;
	const char	*delay_flex;
}
ZBX_DC_FLEXITEM;

typedef struct
{
	zbx_uint64_t	itemid;
	const char	*trapper_hosts;
}
ZBX_DC_TRAPITEM;

typedef struct
{
	zbx_uint64_t	itemid;
	const char	*logtimefmt;
}
ZBX_DC_LOGITEM;

typedef struct
{
	zbx_uint64_t	itemid;
	const char	*params;
}
ZBX_DC_DBITEM;

typedef struct
{
	zbx_uint64_t	itemid;
	const char	*username;
	const char	*publickey;
	const char	*privatekey;
	const char	*password;
	const char	*params;
	unsigned char	authtype;
}
ZBX_DC_SSHITEM;

typedef struct
{
	zbx_uint64_t	itemid;
	const char	*username;
	const char	*password;
	const char	*params;
}
ZBX_DC_TELNETITEM;

typedef struct
{
	zbx_uint64_t	itemid;
	const char	*username;
	const char	*password;
}
ZBX_DC_JMXITEM;

typedef struct
{
	zbx_uint64_t	itemid;
	const char	*params;
}
ZBX_DC_CALCITEM;

typedef struct
{
	zbx_uint64_t	hostid;
	zbx_uint64_t	proxy_hostid;
	const char	*host;
	const char	*name;
	int		maintenance_from;
	int		errors_from;
	int		disable_until;
	int		snmp_errors_from;
	int		snmp_disable_until;
	int		ipmi_errors_from;
	int		ipmi_disable_until;
	int		jmx_errors_from;
	int		jmx_disable_until;
	unsigned char	maintenance_status;
	unsigned char	maintenance_type;
	unsigned char	available;
	unsigned char	snmp_available;
	unsigned char	ipmi_available;
	unsigned char	jmx_available;
	unsigned char	status;
}
ZBX_DC_HOST;

typedef struct
{
	zbx_uint64_t	proxy_hostid;
	const char	*host;
	ZBX_DC_HOST	*host_ptr;
	unsigned int	sync_num;
	unsigned char	status;
}
ZBX_DC_HOST_PH;

typedef struct
{
	zbx_uint64_t	hostid;
	int		proxy_config_nextcheck;
	int		proxy_data_nextcheck;
	unsigned char	location;
}
ZBX_DC_PROXY;

typedef struct
{
	zbx_uint64_t	hostid;
	const char	*ipmi_username;
	const char	*ipmi_password;
	signed char	ipmi_authtype;
	unsigned char	ipmi_privilege;
}
ZBX_DC_IPMIHOST;

typedef struct
{
	zbx_uint64_t		hostid;
	zbx_vector_uint64_t	templateids;
}
ZBX_DC_HTMPL;

typedef struct
{
	zbx_uint64_t	globalmacroid;
	const char	*macro;
	const char	*value;
}
ZBX_DC_GMACRO;

typedef struct
{
	const char	*macro;
	ZBX_DC_GMACRO	*gmacro_ptr;
	unsigned int	sync_num;
}
ZBX_DC_GMACRO_M;

typedef struct
{
	zbx_uint64_t	hostmacroid;
	zbx_uint64_t	hostid;
	const char	*macro;
	const char	*value;
}
ZBX_DC_HMACRO;

typedef struct
{
	zbx_uint64_t	hostid;
	const char	*macro;
	ZBX_DC_HMACRO	*hmacro_ptr;
	unsigned int	sync_num;
}
ZBX_DC_HMACRO_HM;

typedef struct
{
	zbx_uint64_t	interfaceid;
	zbx_uint64_t	hostid;
	const char	*ip;
	const char	*dns;
	const char	*port;
	unsigned char	useip;
	unsigned char	type;
	unsigned char	main;
}
ZBX_DC_INTERFACE;

typedef struct
{
	zbx_uint64_t		hostid;
	ZBX_DC_INTERFACE	*interface_ptr;
	unsigned int		sync_num;
	unsigned char		type;
}
ZBX_DC_INTERFACE_HT;

typedef struct
{
	int		alert_history;
	int		event_history;
	int		refresh_unsupported;
	zbx_uint64_t	discovery_groupid;
	int		ns_support;
	const char	*severity_name[TRIGGER_SEVERITY_COUNT];
}
ZBX_DC_CONFIG_TABLE;

typedef struct
{
	zbx_hashset_t		items;
	zbx_hashset_t		items_hk;	/* hostid, key */
	zbx_hashset_t		snmpitems;
	zbx_hashset_t		ipmiitems;
	zbx_hashset_t		flexitems;
	zbx_hashset_t		trapitems;
	zbx_hashset_t		logitems;
	zbx_hashset_t		dbitems;
	zbx_hashset_t		sshitems;
	zbx_hashset_t		telnetitems;
	zbx_hashset_t		jmxitems;
	zbx_hashset_t		calcitems;
	zbx_hashset_t		functions;
	zbx_hashset_t		triggers;
	zbx_hashset_t		trigdeps;
	zbx_vector_ptr_t	time_triggers;
	zbx_hashset_t		hosts;
	zbx_hashset_t		hosts_ph;	/* proxy_hostid, host */
	zbx_hashset_t		proxies;
	zbx_hashset_t		ipmihosts;
	zbx_hashset_t		htmpls;
	zbx_hashset_t		gmacros;
	zbx_hashset_t		gmacros_m;	/* macro */
	zbx_hashset_t		hmacros;
	zbx_hashset_t		hmacros_hm;	/* hostid, macro */
	zbx_hashset_t		interfaces;
	zbx_hashset_t		interfaces_ht;	/* hostid, type */
	zbx_binary_heap_t	queues[ZBX_POLLER_TYPE_COUNT];
	zbx_binary_heap_t	pqueue;
	ZBX_DC_CONFIG_TABLE	*config;
}
ZBX_DC_CONFIG;

static ZBX_DC_CONFIG	*config = NULL;
static ZBX_MUTEX	config_lock;
static zbx_mem_info_t	*config_mem;

ZBX_MEM_FUNC_IMPL(__config, config_mem);

static unsigned int	sync_num = 0;

static const char	*INTERNED_SERVER_STATUS_KEY;
static const char	*INTERNED_SERVER_ZABBIXLOG_KEY;

static void	poller_by_item(zbx_uint64_t itemid, zbx_uint64_t proxy_hostid,
				unsigned char item_type, const char *key,
				unsigned char flags, unsigned char *poller_type)
{
	if (0 != proxy_hostid && (ITEM_TYPE_INTERNAL != item_type &&
				ITEM_TYPE_AGGREGATE != item_type &&
				ITEM_TYPE_CALCULATED != item_type))
	{
		*poller_type = ZBX_NO_POLLER;
		return;
	}

	if (INTERNED_SERVER_STATUS_KEY == key || INTERNED_SERVER_ZABBIXLOG_KEY == key)
	{
		*poller_type = ZBX_NO_POLLER;
		return;
	}

	if (0 != (ZBX_FLAG_DISCOVERY_CHILD & flags))
	{
		*poller_type = ZBX_NO_POLLER;
		return;
	}

	switch (item_type)
	{
		case ITEM_TYPE_SIMPLE:
			if (SUCCEED == cmp_key_id(key, SERVER_ICMPPING_KEY) ||
					SUCCEED == cmp_key_id(key, SERVER_ICMPPINGSEC_KEY) ||
					SUCCEED == cmp_key_id(key, SERVER_ICMPPINGLOSS_KEY))
			{
				if (0 == CONFIG_PINGER_FORKS)
					break;
				*poller_type = ZBX_POLLER_TYPE_PINGER;
				return;
			}
		case ITEM_TYPE_ZABBIX:
		case ITEM_TYPE_SNMPv1:
		case ITEM_TYPE_SNMPv2c:
		case ITEM_TYPE_SNMPv3:
		case ITEM_TYPE_INTERNAL:
		case ITEM_TYPE_AGGREGATE:
		case ITEM_TYPE_EXTERNAL:
		case ITEM_TYPE_DB_MONITOR:
		case ITEM_TYPE_SSH:
		case ITEM_TYPE_TELNET:
		case ITEM_TYPE_CALCULATED:
			if (0 == CONFIG_POLLER_FORKS)
				break;
			*poller_type = ZBX_POLLER_TYPE_NORMAL;
			return;
		case ITEM_TYPE_IPMI:
			if (0 == CONFIG_IPMIPOLLER_FORKS)
				break;
			*poller_type = ZBX_POLLER_TYPE_IPMI;
			return;
		case ITEM_TYPE_JMX:
			if (0 == CONFIG_JAVAPOLLER_FORKS)
				break;
			*poller_type = ZBX_POLLER_TYPE_JAVA;
			return;
	}

	*poller_type = ZBX_NO_POLLER;
}

static int	DCget_reachable_nextcheck(const ZBX_DC_ITEM *item, int now)
{
	int	nextcheck;

	if (ITEM_STATUS_NOTSUPPORTED == item->status)
	{
		nextcheck = calculate_item_nextcheck(item->interfaceid, item->itemid, item->type,
				config->config->refresh_unsupported, NULL, now, NULL);
	}
	else
	{
		const ZBX_DC_FLEXITEM	*flexitem;

		flexitem = zbx_hashset_search(&config->flexitems, &item->itemid);
		nextcheck = calculate_item_nextcheck(item->interfaceid, item->itemid, item->type,
				item->delay, flexitem ? flexitem->delay_flex : NULL, now, NULL);
	}

	return nextcheck;
}

static int	DCget_unreachable_nextcheck(const ZBX_DC_ITEM *item, const ZBX_DC_HOST *host)
{
	switch (item->type)
	{
		case ITEM_TYPE_ZABBIX:
			if (0 != host->errors_from)
				return host->disable_until;
			break;
		case ITEM_TYPE_SNMPv1:
		case ITEM_TYPE_SNMPv2c:
		case ITEM_TYPE_SNMPv3:
			if (0 != host->snmp_errors_from)
				return host->snmp_disable_until;
			break;
		case ITEM_TYPE_IPMI:
			if (0 != host->ipmi_errors_from)
				return host->ipmi_disable_until;
			break;
		case ITEM_TYPE_JMX:
			if (0 != host->jmx_errors_from)
				return host->jmx_disable_until;
			break;
		default:
			/* nothing to do */;
	}

	return DCget_reachable_nextcheck(item, time(NULL));
}

static int	DCget_disable_until(const ZBX_DC_ITEM *item, const ZBX_DC_HOST *host)
{
	switch (item->type)
	{
		case ITEM_TYPE_ZABBIX:
			if (0 != host->errors_from)
				return host->disable_until;
			break;
		case ITEM_TYPE_SNMPv1:
		case ITEM_TYPE_SNMPv2c:
		case ITEM_TYPE_SNMPv3:
			if (0 != host->snmp_errors_from)
				return host->snmp_disable_until;
			break;
		case ITEM_TYPE_IPMI:
			if (0 != host->ipmi_errors_from)
				return host->ipmi_disable_until;
			break;
		case ITEM_TYPE_JMX:
			if (0 != host->jmx_errors_from)
				return host->jmx_disable_until;
			break;
		default:
			/* nothing to do */;
	}

	return 0;
}

static void	DCincrease_disable_until(const ZBX_DC_ITEM *item, ZBX_DC_HOST *host, int now)
{
	switch (item->type)
	{
		case ITEM_TYPE_ZABBIX:
			if (0 != host->errors_from)
				host->disable_until = now + CONFIG_TIMEOUT;
			break;
		case ITEM_TYPE_SNMPv1:
		case ITEM_TYPE_SNMPv2c:
		case ITEM_TYPE_SNMPv3:
			if (0 != host->snmp_errors_from)
				host->snmp_disable_until = now + CONFIG_TIMEOUT;
			break;
		case ITEM_TYPE_IPMI:
			if (0 != host->ipmi_errors_from)
				host->ipmi_disable_until = now + CONFIG_TIMEOUT;
			break;
		case ITEM_TYPE_JMX:
			if (0 != host->jmx_errors_from)
				host->jmx_disable_until = now + CONFIG_TIMEOUT;
			break;
		default:
			/* nothing to do */;
	}
}

static void	*DCfind_id(zbx_hashset_t *hashset, zbx_uint64_t id, size_t size, int *found)
{
	void		*ptr;
	zbx_uint64_t	buffer[1024];	/* adjust buffer size to accommodate any type DCfind_id() can be called for */

	if (NULL == (ptr = zbx_hashset_search(hashset, &id)))
	{
		*found = 0;

		buffer[0] = id;
		ptr = zbx_hashset_insert(hashset, &buffer[0], size);
	}
	else
		*found = 1;

	return ptr;
}

static ZBX_DC_ITEM	*DCfind_item(zbx_uint64_t hostid, const char *key)
{
	ZBX_DC_ITEM_HK	*item_hk, item_hk_local;

	item_hk_local.hostid = hostid;
	item_hk_local.key = key;

	if (NULL == (item_hk = zbx_hashset_search(&config->items_hk, &item_hk_local)))
		return NULL;
	else
		return item_hk->item_ptr;
}

static ZBX_DC_HOST	*DCfind_host(zbx_uint64_t proxy_hostid, const char *host)
{
	ZBX_DC_HOST_PH	*host_ph, host_ph_local;

	host_ph_local.proxy_hostid = proxy_hostid;
	host_ph_local.status = HOST_STATUS_MONITORED;
	host_ph_local.host = host;

	if (NULL == (host_ph = zbx_hashset_search(&config->hosts_ph, &host_ph_local)))
		return NULL;
	else
		return host_ph->host_ptr;
}

static void	DCstrpool_replace(int found, const char **curr, const char *new)
{
	if (0 == found)
	{
		*curr = zbx_strpool_intern(new);
	}
	else if (0 != strcmp(*curr, new))
	{
		zbx_strpool_release(*curr);
		*curr = zbx_strpool_intern(new);
	}
}

static void	DCupdate_item_queue(ZBX_DC_ITEM *item, unsigned char old_poller_type, int old_nextcheck)
{
	zbx_binary_heap_elem_t	elem;

	if (ZBX_LOC_POLLER == item->location)
		return;

	if (ZBX_LOC_QUEUE == item->location && old_poller_type != item->poller_type)
	{
		item->location = ZBX_LOC_NOWHERE;
		zbx_binary_heap_remove_direct(&config->queues[old_poller_type], item->itemid);
	}

	if (item->poller_type >= ZBX_POLLER_TYPE_COUNT)
		return;

	if (ZBX_LOC_QUEUE == item->location && old_nextcheck == item->nextcheck)
		return;

	elem.key = item->itemid;
	elem.data = (const void *)item;

	if (ZBX_LOC_QUEUE == item->location)
		zbx_binary_heap_update_direct(&config->queues[item->poller_type], &elem);
	else
	{
		item->location = ZBX_LOC_QUEUE;
		zbx_binary_heap_insert(&config->queues[item->poller_type], &elem);
	}
}

static void	DCupdate_proxy_queue(ZBX_DC_PROXY *proxy)
{
	zbx_binary_heap_elem_t	elem;

	if (ZBX_LOC_POLLER == proxy->location)
		return;

	elem.key = proxy->hostid;
	elem.data = (const void *)proxy;

	if (ZBX_LOC_QUEUE == proxy->location)
		zbx_binary_heap_update_direct(&config->pqueue, &elem);
	else
	{
		proxy->location = ZBX_LOC_QUEUE;
		zbx_binary_heap_insert(&config->pqueue, &elem);
	}
}

#define DEFAULT_ALERT_HISTORY		365
#define DEFAULT_EVENT_HISTORY		365
#define DEFAULT_REFRESH_UNSUPPORTED	600
#define DEFAULT_NS_SUPPORT		1
static char	*default_severity_names[] = {"Not classified", "Information", "Warning", "Average", "High", "Disaster"};

static int	DCsync_config(DB_RESULT result)
{
	const char		*__function_name = "DCsync_config";

	DB_ROW			row;

	int			i, found = 1;

	zabbix_log(LOG_LEVEL_DEBUG, "In %s()", __function_name);

	if (NULL == config->config)
	{
		found = 0;
		config->config = __config_mem_malloc_func(NULL, sizeof(ZBX_DC_CONFIG_TABLE));
	}

	if (NULL == (row = DBfetch(result)))
	{
		zabbix_log(LOG_LEVEL_ERR, "no records in table 'config'");

		if (0 == found)
		{
			/* load default config data */

			config->config->alert_history = DEFAULT_ALERT_HISTORY;
			config->config->event_history = DEFAULT_EVENT_HISTORY;
			config->config->refresh_unsupported = DEFAULT_REFRESH_UNSUPPORTED;
			config->config->discovery_groupid = 0;
			config->config->ns_support = DEFAULT_NS_SUPPORT;

			for (i = 0; TRIGGER_SEVERITY_COUNT > i; i++)
				DCstrpool_replace(found, &config->config->severity_name[i], default_severity_names[i]);
		}
	}
	else
	{
		/* store the config data */

		config->config->alert_history = atoi(row[0]);
		config->config->event_history = atoi(row[1]);
		config->config->refresh_unsupported = atoi(row[2]);
		ZBX_STR2UINT64(config->config->discovery_groupid, row[3]);
		config->config->ns_support = atoi(row[4]);

		for (i = 0; TRIGGER_SEVERITY_COUNT > i; i++)
			DCstrpool_replace(found, &config->config->severity_name[i], row[5 + i]);

		if (NULL != (row = DBfetch(result)))	/* config table should have only one record */
			zabbix_log(LOG_LEVEL_ERR, "table 'config' has multiple records");
	}

	zabbix_log(LOG_LEVEL_DEBUG, "End of %s()", __function_name);

	return SUCCEED;
}

static void	DCsync_items(DB_RESULT result)
{
	const char		*__function_name = "DCsync_items";

	DB_ROW			row;

	ZBX_DC_ITEM		*item;
	ZBX_DC_SNMPITEM		*snmpitem;
	ZBX_DC_IPMIITEM		*ipmiitem;
	ZBX_DC_FLEXITEM		*flexitem;
	ZBX_DC_TRAPITEM		*trapitem;
	ZBX_DC_LOGITEM		*logitem;
	ZBX_DC_DBITEM		*dbitem;
	ZBX_DC_SSHITEM		*sshitem;
	ZBX_DC_TELNETITEM	*telnetitem;
	ZBX_DC_JMXITEM		*jmxitem;
	ZBX_DC_CALCITEM		*calcitem;

	ZBX_DC_ITEM_HK		*item_hk, item_hk_local;

	time_t			now;
	unsigned char		status, old_poller_type;
	int			delay, found;
	int			update_index, old_nextcheck;
	zbx_uint64_t		itemid, hostid, proxy_hostid;
	zbx_vector_uint64_t	ids;
	zbx_hashset_iter_t	iter;

	zabbix_log(LOG_LEVEL_DEBUG, "In %s()", __function_name);

	zbx_vector_uint64_create(&ids);
	zbx_vector_uint64_reserve(&ids, config->items.num_data + 32);

	now = time(NULL);

	while (NULL != (row = DBfetch(result)))
	{
		ZBX_STR2UINT64(itemid, row[0]);
		ZBX_STR2UINT64(hostid, row[1]);
		ZBX_DBROW2UINT64(proxy_hostid, row[2]);
		delay = atoi(row[15]);
		status = (unsigned char)atoi(row[20]);

		/* array of selected items */
		zbx_vector_uint64_append(&ids, itemid);

		item = DCfind_id(&config->items, itemid, sizeof(ZBX_DC_ITEM), &found);

		/* see whether we should and can update items_hk index at this point */

		update_index = 0;

		if (0 == found || item->hostid != hostid || 0 != strcmp(item->key, row[6]))
		{
			if (1 == found)
			{
				item_hk_local.hostid = item->hostid;
				item_hk_local.key = item->key;
				item_hk = zbx_hashset_search(&config->items_hk, &item_hk_local);

				if (sync_num != item_hk->sync_num)
				{
					zbx_strpool_release(item_hk->key);
					zbx_hashset_remove(&config->items_hk, &item_hk_local);
				}
			}

			item_hk_local.hostid = hostid;
			item_hk_local.key = row[6];
			item_hk = zbx_hashset_search(&config->items_hk, &item_hk_local);

			if (NULL != item_hk)
			{
				item_hk->item_ptr = item;
				item_hk->sync_num = sync_num;
			}
			else
				update_index = 1;
		}

		/* store new information in item structure */

		item->hostid = hostid;
		item->type = (unsigned char)atoi(row[3]);
		item->data_type = (unsigned char)atoi(row[4]);
		DCstrpool_replace(found, &item->key, row[6]);
		DCstrpool_replace(found, &item->port, row[9]);
		item->flags = (unsigned char)atoi(row[26]);
		ZBX_DBROW2UINT64(item->interfaceid, row[27]);

		if (0 != (ZBX_FLAG_DISCOVERY & item->flags))
			item->value_type = ITEM_VALUE_TYPE_TEXT;
		else
			item->value_type = (unsigned char)atoi(row[5]);

		if (0 == found)
		{
			item->triggers = NULL;
		}
		else if (NULL != item->triggers && NULL == item->triggers[0])
		{
			/* free the memory if no triggers were found during last sync */

			config->items.mem_free_func(item->triggers);
			item->triggers = NULL;
		}
		else if (NULL != item->triggers)
		{
			/* we can reuse the same memory if the trigger list has not changed */

			item->triggers[0] = NULL;
		}

		/* update items_hk index using new data, if not done already */

		if (update_index)
		{
			item_hk_local.hostid = item->hostid;
			item_hk_local.key = zbx_strpool_acquire(item->key);
			item_hk_local.item_ptr = item;
			item_hk_local.sync_num = sync_num;
			zbx_hashset_insert(&config->items_hk, &item_hk_local, sizeof(ZBX_DC_ITEM_HK));
		}

		if (0 == found)
		{
			item->location = ZBX_LOC_NOWHERE;
			item->poller_type = ZBX_NO_POLLER;
			old_nextcheck = 0;

			if (ITEM_STATUS_NOTSUPPORTED == status)
			{
				item->nextcheck = calculate_item_nextcheck(item->interfaceid, itemid,
						item->type, config->config->refresh_unsupported, NULL, now, NULL);
			}
			else
			{
				item->nextcheck = calculate_item_nextcheck(item->interfaceid, itemid,
						item->type, delay, row[16], now, NULL);
			}
		}
		else
		{
			old_nextcheck = item->nextcheck;

			if (ITEM_STATUS_ACTIVE == status && (status != item->status || delay != item->delay))
			{
				item->nextcheck = calculate_item_nextcheck(item->interfaceid, itemid,
						item->type, delay, row[16], now, NULL);
			}
			else if (ITEM_STATUS_NOTSUPPORTED == status && status != item->status)
			{
				item->nextcheck = calculate_item_nextcheck(item->interfaceid, itemid,
						item->type, config->config->refresh_unsupported, NULL, now, NULL);
			}
		}

		item->status = status;
		item->delay = delay;

		old_poller_type = item->poller_type;
		poller_by_item(itemid, proxy_hostid, item->type, item->key, item->flags, &item->poller_type);
		if (ZBX_POLLER_TYPE_UNREACHABLE == old_poller_type &&
				(ZBX_POLLER_TYPE_NORMAL == item->poller_type ||
				ZBX_POLLER_TYPE_IPMI == item->poller_type ||
				ZBX_POLLER_TYPE_JAVA == item->poller_type))
			item->poller_type = ZBX_POLLER_TYPE_UNREACHABLE;

		/* SNMP items */

		if (ITEM_TYPE_SNMPv1 == item->type || ITEM_TYPE_SNMPv2c == item->type || ITEM_TYPE_SNMPv3 == item->type)
		{
			snmpitem = DCfind_id(&config->snmpitems, itemid, sizeof(ZBX_DC_SNMPITEM), &found);

			DCstrpool_replace(found, &snmpitem->snmp_community, row[7]);
			DCstrpool_replace(found, &snmpitem->snmp_oid, row[8]);
			DCstrpool_replace(found, &snmpitem->snmpv3_securityname, row[10]);
			snmpitem->snmpv3_securitylevel = (unsigned char)atoi(row[11]);
			DCstrpool_replace(found, &snmpitem->snmpv3_authpassphrase, row[12]);
			DCstrpool_replace(found, &snmpitem->snmpv3_privpassphrase, row[13]);
		}
		else if (NULL != (snmpitem = zbx_hashset_search(&config->snmpitems, &itemid)))
		{
			/* remove SNMP parameters for non-SNMP item */

			zbx_strpool_release(snmpitem->snmp_community);
			zbx_strpool_release(snmpitem->snmp_oid);
			zbx_strpool_release(snmpitem->snmpv3_securityname);
			zbx_strpool_release(snmpitem->snmpv3_authpassphrase);
			zbx_strpool_release(snmpitem->snmpv3_privpassphrase);

			zbx_hashset_remove(&config->snmpitems, &itemid);
		}

		/* IPMI items */

		if (ITEM_TYPE_IPMI == item->type)
		{
			ipmiitem = DCfind_id(&config->ipmiitems, itemid, sizeof(ZBX_DC_IPMIITEM), &found);

			DCstrpool_replace(found, &ipmiitem->ipmi_sensor, row[14]);
		}
		else if (NULL != (ipmiitem = zbx_hashset_search(&config->ipmiitems, &itemid)))
		{
			/* remove IPMI parameters for non-IPMI item */
			zbx_strpool_release(ipmiitem->ipmi_sensor);
			zbx_hashset_remove(&config->ipmiitems, &itemid);
		}

		/* items with flexible intervals */

		if (SUCCEED != DBis_null(row[16]) && '\0' != *row[16])
		{
			flexitem = DCfind_id(&config->flexitems, itemid, sizeof(ZBX_DC_FLEXITEM), &found);

			DCstrpool_replace(found, &flexitem->delay_flex, row[16]);
		}
		else if (NULL != (flexitem = zbx_hashset_search(&config->flexitems, &itemid)))
		{
			/* remove delay_flex parameter for non-flexible item */
			zbx_strpool_release(flexitem->delay_flex);
			zbx_hashset_remove(&config->flexitems, &itemid);
		}

		/* trapper items */

		if (ITEM_TYPE_TRAPPER == item->type && SUCCEED != DBis_null(row[17]) && '\0' != *row[17])
		{
			trapitem = DCfind_id(&config->trapitems, itemid, sizeof(ZBX_DC_TRAPITEM), &found);

			DCstrpool_replace(found, &trapitem->trapper_hosts, row[17]);
		}
		else if (NULL != (trapitem = zbx_hashset_search(&config->trapitems, &itemid)))
		{
			/* remove trapper_hosts parameter */
			zbx_strpool_release(trapitem->trapper_hosts);
			zbx_hashset_remove(&config->trapitems, &itemid);
		}

		/* log items */

		if (ITEM_VALUE_TYPE_LOG == item->value_type && SUCCEED != DBis_null(row[18]) && '\0' != *row[18])
		{
			logitem = DCfind_id(&config->logitems, itemid, sizeof(ZBX_DC_LOGITEM), &found);

			DCstrpool_replace(found, &logitem->logtimefmt, row[18]);
		}
		else if (NULL != (logitem = zbx_hashset_search(&config->logitems, &itemid)))
		{
			/* remove logtimefmt parameter */
			zbx_strpool_release(logitem->logtimefmt);
			zbx_hashset_remove(&config->logitems, &itemid);
		}

		/* db items */

		if (ITEM_TYPE_DB_MONITOR == item->type && SUCCEED != DBis_null(row[19]) && '\0' != *row[19])
		{
			dbitem = DCfind_id(&config->dbitems, itemid, sizeof(ZBX_DC_DBITEM), &found);

			DCstrpool_replace(found, &dbitem->params, row[19]);
		}
		else if (NULL != (dbitem = zbx_hashset_search(&config->dbitems, &itemid)))
		{
			/* remove db item parameters */
			zbx_strpool_release(dbitem->params);
			zbx_hashset_remove(&config->dbitems, &itemid);
		}

		/* SSH items */

		if (ITEM_TYPE_SSH == item->type)
		{
			sshitem = DCfind_id(&config->sshitems, itemid, sizeof(ZBX_DC_SSHITEM), &found);

			sshitem->authtype = (unsigned short)atoi(row[21]);
			DCstrpool_replace(found, &sshitem->username, row[22]);
			DCstrpool_replace(found, &sshitem->password, row[23]);
			DCstrpool_replace(found, &sshitem->publickey, row[24]);
			DCstrpool_replace(found, &sshitem->privatekey, row[25]);
			DCstrpool_replace(found, &sshitem->params, row[19]);
		}
		else if (NULL != (sshitem = zbx_hashset_search(&config->sshitems, &itemid)))
		{
			/* remove SSH item parameters */

			zbx_strpool_release(sshitem->username);
			zbx_strpool_release(sshitem->password);
			zbx_strpool_release(sshitem->publickey);
			zbx_strpool_release(sshitem->privatekey);
			zbx_strpool_release(sshitem->params);

			zbx_hashset_remove(&config->sshitems, &itemid);
		}

		/* TELNET items */

		if (ITEM_TYPE_TELNET == item->type)
		{
			telnetitem = DCfind_id(&config->telnetitems, itemid, sizeof(ZBX_DC_TELNETITEM), &found);

			DCstrpool_replace(found, &telnetitem->username, row[22]);
			DCstrpool_replace(found, &telnetitem->password, row[23]);
			DCstrpool_replace(found, &telnetitem->params, row[19]);
		}
		else if (NULL != (telnetitem = zbx_hashset_search(&config->telnetitems, &itemid)))
		{
			/* remove TELNET item parameters */

			zbx_strpool_release(telnetitem->username);
			zbx_strpool_release(telnetitem->password);
			zbx_strpool_release(telnetitem->params);

			zbx_hashset_remove(&config->telnetitems, &itemid);
		}

		/* JMX items */

		if (ITEM_TYPE_JMX == item->type)
		{
			jmxitem = DCfind_id(&config->jmxitems, itemid, sizeof(ZBX_DC_JMXITEM), &found);

			DCstrpool_replace(found, &jmxitem->username, row[22]);
			DCstrpool_replace(found, &jmxitem->password, row[23]);
		}
		else if (NULL != (jmxitem = zbx_hashset_search(&config->jmxitems, &itemid)))
		{
			/* remove JMX item parameters */

			zbx_strpool_release(jmxitem->username);
			zbx_strpool_release(jmxitem->password);

			zbx_hashset_remove(&config->jmxitems, &itemid);
		}

		/* calculated items */

		if (ITEM_TYPE_CALCULATED == item->type)
		{
			calcitem = DCfind_id(&config->calcitems, itemid, sizeof(ZBX_DC_CALCITEM), &found);

			DCstrpool_replace(found, &calcitem->params, row[19]);
		}
		else if (NULL != (calcitem = zbx_hashset_search(&config->calcitems, &itemid)))
		{
			/* remove calculated item parameters */
			zbx_strpool_release(calcitem->params);
			zbx_hashset_remove(&config->calcitems, &itemid);
		}

		DCupdate_item_queue(item, old_poller_type, old_nextcheck);
	}

	/* remove deleted or disabled items from buffer */

	zbx_vector_uint64_sort(&ids, ZBX_DEFAULT_UINT64_COMPARE_FUNC);

	zbx_hashset_iter_reset(&config->items, &iter);

	while (NULL != (item = zbx_hashset_iter_next(&iter)))
	{
		itemid = item->itemid;

		if (FAIL != zbx_vector_uint64_bsearch(&ids, itemid, ZBX_DEFAULT_UINT64_COMPARE_FUNC))
			continue;

		/* SNMP items */

		if (ITEM_TYPE_SNMPv1 == item->type ||
				ITEM_TYPE_SNMPv2c == item->type ||
				ITEM_TYPE_SNMPv3 == item->type)
		{
			snmpitem = zbx_hashset_search(&config->snmpitems, &itemid);

			zbx_strpool_release(snmpitem->snmp_community);
			zbx_strpool_release(snmpitem->snmp_oid);
			zbx_strpool_release(snmpitem->snmpv3_securityname);
			zbx_strpool_release(snmpitem->snmpv3_authpassphrase);
			zbx_strpool_release(snmpitem->snmpv3_privpassphrase);

			zbx_hashset_remove(&config->snmpitems, &itemid);
		}

		/* IPMI items */

		if (ITEM_TYPE_IPMI == item->type)
		{
			ipmiitem = zbx_hashset_search(&config->ipmiitems, &itemid);
			zbx_strpool_release(ipmiitem->ipmi_sensor);
			zbx_hashset_remove(&config->ipmiitems, &itemid);
		}

		/* items with flexible intervals */

		if (NULL != (flexitem = zbx_hashset_search(&config->flexitems, &itemid)))
		{
			zbx_strpool_release(flexitem->delay_flex);
			zbx_hashset_remove(&config->flexitems, &itemid);
		}

		/* trapper items */

		if (ITEM_TYPE_TRAPPER == item->type &&
				NULL != (trapitem = zbx_hashset_search(&config->trapitems, &itemid)))
		{
			zbx_strpool_release(trapitem->trapper_hosts);
			zbx_hashset_remove(&config->trapitems, &itemid);
		}

		/* log items */

		if (ITEM_VALUE_TYPE_LOG == item->value_type &&
				NULL != (logitem = zbx_hashset_search(&config->logitems, &itemid)))
		{
			zbx_strpool_release(logitem->logtimefmt);
			zbx_hashset_remove(&config->logitems, &itemid);
		}

		/* db items */

		if (ITEM_TYPE_DB_MONITOR == item->type &&
				NULL != (dbitem = zbx_hashset_search(&config->dbitems, &itemid)))
		{
			zbx_strpool_release(dbitem->params);
			zbx_hashset_remove(&config->dbitems, &itemid);
		}

		/* SSH items */

		if (ITEM_TYPE_SSH == item->type)
		{
			sshitem = zbx_hashset_search(&config->sshitems, &itemid);

			zbx_strpool_release(sshitem->username);
			zbx_strpool_release(sshitem->password);
			zbx_strpool_release(sshitem->publickey);
			zbx_strpool_release(sshitem->privatekey);
			zbx_strpool_release(sshitem->params);

			zbx_hashset_remove(&config->sshitems, &itemid);
		}

		/* TELNET items */

		if (ITEM_TYPE_TELNET == item->type)
		{
			telnetitem = zbx_hashset_search(&config->telnetitems, &itemid);

			zbx_strpool_release(telnetitem->username);
			zbx_strpool_release(telnetitem->password);
			zbx_strpool_release(telnetitem->params);

			zbx_hashset_remove(&config->telnetitems, &itemid);
		}

		/* JMX items */

		if (ITEM_TYPE_JMX == item->type)
		{
			jmxitem = zbx_hashset_search(&config->jmxitems, &itemid);

			zbx_strpool_release(jmxitem->username);
			zbx_strpool_release(jmxitem->password);

			zbx_hashset_remove(&config->jmxitems, &itemid);
		}

		/* calculated items */

		if (ITEM_TYPE_CALCULATED == item->type)
		{
			calcitem = zbx_hashset_search(&config->calcitems, &itemid);
			zbx_strpool_release(calcitem->params);
			zbx_hashset_remove(&config->calcitems, &itemid);
		}

		/* items */

		item_hk_local.hostid = item->hostid;
		item_hk_local.key = item->key;
		item_hk = zbx_hashset_search(&config->items_hk, &item_hk_local);

		if (sync_num != item_hk->sync_num)
		{
			zbx_strpool_release(item_hk->key);
			zbx_hashset_remove(&config->items_hk, &item_hk_local);
		}

		if (ZBX_LOC_QUEUE == item->location)
			zbx_binary_heap_remove_direct(&config->queues[item->poller_type], item->itemid);

		zbx_strpool_release(item->key);
		zbx_strpool_release(item->port);

		if (NULL != item->triggers)
			config->items.mem_free_func(item->triggers);

		zbx_hashset_iter_remove(&iter);
	}

	zbx_vector_uint64_destroy(&ids);

	zabbix_log(LOG_LEVEL_DEBUG, "End of %s()", __function_name);
}

static void	DCsync_triggers(DB_RESULT trig_result)
{
	const char		*__function_name = "DCsync_triggers";

	DB_ROW			row;

	ZBX_DC_TRIGGER		*trigger;

	int			found;
	zbx_uint64_t		triggerid;
	zbx_vector_uint64_t	ids;
	zbx_hashset_iter_t	iter;

	zabbix_log(LOG_LEVEL_DEBUG, "In %s()", __function_name);

	zbx_vector_uint64_create(&ids);
	zbx_vector_uint64_reserve(&ids, config->triggers.num_data + 32);

	while (NULL != (row = DBfetch(trig_result)))
	{
		ZBX_STR2UINT64(triggerid, row[0]);

		/* array of selected triggers */
		zbx_vector_uint64_append(&ids, triggerid);

		trigger = DCfind_id(&config->triggers, triggerid, sizeof(ZBX_DC_TRIGGER), &found);

		/* store new information in trigger structure */

		DCstrpool_replace(found, &trigger->description, row[1]);
		DCstrpool_replace(found, &trigger->expression, row[2]);
		DCstrpool_replace(found, &trigger->error, row[3]);
		trigger->priority = (unsigned char)atoi(row[4]);
		trigger->type = (unsigned char)atoi(row[5]);
		trigger->value = (unsigned char)atoi(row[6]);
		trigger->value_flags = (unsigned char)atoi(row[7]);
	}

	/* remove deleted or disabled triggers from buffer */

	zbx_vector_uint64_sort(&ids, ZBX_DEFAULT_UINT64_COMPARE_FUNC);

	zbx_hashset_iter_reset(&config->triggers, &iter);

	while (NULL != (trigger = zbx_hashset_iter_next(&iter)))
	{
		if (FAIL != zbx_vector_uint64_bsearch(&ids, trigger->triggerid, ZBX_DEFAULT_UINT64_COMPARE_FUNC))
			continue;

		zbx_strpool_release(trigger->description);
		zbx_strpool_release(trigger->expression);
		zbx_strpool_release(trigger->error);

		zbx_hashset_iter_remove(&iter);
	}

	zbx_vector_uint64_destroy(&ids);

	zabbix_log(LOG_LEVEL_DEBUG, "End of %s()", __function_name);
}

static void	DCsync_trigdeps(DB_RESULT tdep_result)
{
	const char		*__function_name = "DCsync_trigdeps";

	DB_ROW			row;

	ZBX_DC_TRIGGER_DEPLIST	*trigdep, *trigdep_down, *trigdep_up;

	int			found;
	zbx_uint64_t		triggerid, triggerid_down, triggerid_up;
	zbx_vector_ptr_t	dependencies;
	zbx_vector_uint64_t	ids_down;
	zbx_vector_uint64_t	ids_up;
	zbx_hashset_iter_t	iter;

	zabbix_log(LOG_LEVEL_DEBUG, "In %s()", __function_name);

	zbx_vector_ptr_create(&dependencies);

	zbx_vector_uint64_create(&ids_down);
	zbx_vector_uint64_create(&ids_up);

	triggerid = 0;
	trigdep_down = NULL;

	while (NULL != (row = DBfetch(tdep_result)))
	{
		/* find trigdep_down pointer */

		ZBX_STR2UINT64(triggerid_down, row[0]);

		if (triggerid != triggerid_down)
		{
			if (NULL != trigdep_down)
			{
				trigdep_down->dependencies = config->trigdeps.mem_realloc_func(trigdep_down->dependencies,
						(dependencies.values_num + 1) * sizeof(const ZBX_DC_TRIGGER_DEPLIST *));
				memcpy(trigdep_down->dependencies, dependencies.values,
						dependencies.values_num * sizeof(const ZBX_DC_TRIGGER_DEPLIST *));
				trigdep_down->dependencies[dependencies.values_num] = NULL;

				dependencies.values_num = 0;
			}

			triggerid = triggerid_down;

			trigdep_down = DCfind_id(&config->trigdeps, triggerid_down, sizeof(ZBX_DC_TRIGGER_DEPLIST), &found);

			trigdep_down->trigger = zbx_hashset_search(&config->triggers, &triggerid_down);

			if (0 == found)
				trigdep_down->dependencies = NULL;

			zbx_vector_uint64_append(&ids_down, triggerid_down);
		}

		/* find trigdep_up pointer */

		ZBX_STR2UINT64(triggerid_up, row[1]);

		trigdep_up = DCfind_id(&config->trigdeps, triggerid_up, sizeof(ZBX_DC_TRIGGER_DEPLIST), &found);

		if (0 == found)
			trigdep_up->dependencies = NULL;

		zbx_vector_uint64_append(&ids_up, triggerid_up);

		zbx_vector_ptr_append(&dependencies, trigdep_up);
	}

	if (NULL != trigdep_down)
	{
		trigdep_down->dependencies = config->trigdeps.mem_realloc_func(trigdep_down->dependencies,
				(dependencies.values_num + 1) * sizeof(const ZBX_DC_TRIGGER_DEPLIST *));
		memcpy(trigdep_down->dependencies, dependencies.values,
				dependencies.values_num * sizeof(const ZBX_DC_TRIGGER_DEPLIST *));
		trigdep_down->dependencies[dependencies.values_num] = NULL;
	}

	zbx_vector_ptr_destroy(&dependencies);

	/* remove deleted trigger dependencies from buffer */

	zbx_vector_uint64_sort(&ids_up, ZBX_DEFAULT_UINT64_COMPARE_FUNC);

	zbx_hashset_iter_reset(&config->trigdeps, &iter);

	while (NULL != (trigdep = zbx_hashset_iter_next(&iter)))
	{
		if (FAIL != zbx_vector_uint64_bsearch(&ids_down, trigdep->triggerid, ZBX_DEFAULT_UINT64_COMPARE_FUNC))
			continue;

		if (FAIL != zbx_vector_uint64_bsearch(&ids_up, trigdep->triggerid, ZBX_DEFAULT_UINT64_COMPARE_FUNC))
		{
			trigdep->trigger = zbx_hashset_search(&config->triggers, &trigdep->triggerid);

			if (NULL != trigdep->dependencies)
			{
				config->trigdeps.mem_free_func(trigdep->dependencies);
				trigdep->dependencies = NULL;
			}

			continue;
		}

		if (NULL != trigdep->dependencies)
			config->trigdeps.mem_free_func(trigdep->dependencies);

		zbx_hashset_iter_remove(&iter);
	}

	zbx_vector_uint64_destroy(&ids_down);
	zbx_vector_uint64_destroy(&ids_up);

	zabbix_log(LOG_LEVEL_DEBUG, "End of %s()", __function_name);
}

static void	DCsync_functions(DB_RESULT result)
{
	const char		*__function_name = "DCsync_functions";

	DB_ROW			row;

	ZBX_DC_ITEM		*item;
	ZBX_DC_FUNCTION		*function;
	ZBX_DC_TRIGGER		*trigger;

	int			i, j, k, found;
	zbx_uint64_t		itemid, functionid, triggerid;
	zbx_vector_uint64_t	ids;
	zbx_hashset_iter_t	iter;

	zbx_ptr_pair_t		itemtrig;
	zbx_vector_ptr_pair_t	itemtrigs;

	zabbix_log(LOG_LEVEL_DEBUG, "In %s()", __function_name);

	config->time_triggers.values_num = 0;

	zbx_vector_uint64_create(&ids);
	zbx_vector_uint64_reserve(&ids, config->functions.num_data + 32);

	zbx_vector_ptr_pair_create(&itemtrigs);

	while (NULL != (row = DBfetch(result)))
	{
		ZBX_STR2UINT64(itemid, row[0]);
		ZBX_STR2UINT64(functionid, row[1]);
		ZBX_STR2UINT64(triggerid, row[4]);

		if (NULL == (item = zbx_hashset_search(&config->items, &itemid)) ||
				NULL == (trigger = zbx_hashset_search(&config->triggers, &triggerid)))
		{
			/* Item and trigger could have been created after we have selected them in the */
			/* previous queries. However, we shall avoid the check for functions being the */
			/* same as in the trigger expression, because that is somewhat expensive, not */
			/* 100% (think functions keeping their functionid, but changing their function */
			/* or parameters), and even if there is an inconsistency, we can live with it. */

			continue;
		}

		/* process item information */

		itemtrig.first = item;
		itemtrig.second = trigger;

		zbx_vector_ptr_pair_append(&itemtrigs, itemtrig);

		/* process function information */

		zbx_vector_uint64_append(&ids, functionid);

		function = DCfind_id(&config->functions, functionid, sizeof(ZBX_DC_FUNCTION), &found);

		function->itemid = itemid;
		DCstrpool_replace(found, &function->function, row[2]);
		DCstrpool_replace(found, &function->parameter, row[3]);

		/* process trigger information */

		if (SUCCEED == is_time_function(function->function))
			zbx_vector_ptr_append(&config->time_triggers, trigger);
	}

	zbx_vector_ptr_sort(&config->time_triggers, ZBX_DEFAULT_UINT64_PTR_COMPARE_FUNC);
	zbx_vector_ptr_uniq(&config->time_triggers, ZBX_DEFAULT_UINT64_PTR_COMPARE_FUNC);

	/* update links from items to triggers */

	zbx_vector_ptr_pair_sort(&itemtrigs, ZBX_DEFAULT_UINT64_PTR_COMPARE_FUNC);

	for (i = 0; i < itemtrigs.values_num; i++)
	{
		for (j = i + 1; j < itemtrigs.values_num; j++)
		{
			if (itemtrigs.values[i].first != itemtrigs.values[j].first)
				break;
		}

		item = (ZBX_DC_ITEM *)itemtrigs.values[i].first;

		item->triggers = config->items.mem_realloc_func(item->triggers, (j - i + 1) * sizeof(const ZBX_DC_TRIGGER *));

		for (k = i; k < j; k++)
			item->triggers[k - i] = (const ZBX_DC_TRIGGER *)itemtrigs.values[k].second;

		item->triggers[j - i] = NULL;

		i = j - 1;
	}

	zbx_vector_ptr_pair_destroy(&itemtrigs);

	/* remove deleted or disabled functions from buffer */

	zbx_vector_uint64_sort(&ids, ZBX_DEFAULT_UINT64_COMPARE_FUNC);

	zbx_hashset_iter_reset(&config->functions, &iter);

	while (NULL != (function = zbx_hashset_iter_next(&iter)))
	{
		if (FAIL != zbx_vector_uint64_bsearch(&ids, function->functionid, ZBX_DEFAULT_UINT64_COMPARE_FUNC))
			continue;

		zbx_strpool_release(function->function);
		zbx_strpool_release(function->parameter);

		zbx_hashset_iter_remove(&iter);
	}

	zbx_vector_uint64_destroy(&ids);

	zabbix_log(LOG_LEVEL_DEBUG, "End of %s()", __function_name);
}

static void	DCsync_hosts(DB_RESULT result)
{
	const char		*__function_name = "DCsync_hosts";

	DB_ROW			row;

	ZBX_DC_HOST		*host;
	ZBX_DC_IPMIHOST		*ipmihost;
	ZBX_DC_PROXY		*proxy;

	ZBX_DC_HOST_PH		*host_ph, host_ph_local;

	int			found;
	int			update_index;
	zbx_uint64_t		hostid, proxy_hostid;
	zbx_vector_uint64_t	ids;
	zbx_hashset_iter_t	iter;
	unsigned char		status;
	time_t			now;
	signed char		ipmi_authtype;
	unsigned char		ipmi_privilege;

	zabbix_log(LOG_LEVEL_DEBUG, "In %s()", __function_name);

	zbx_vector_uint64_create(&ids);
	zbx_vector_uint64_reserve(&ids, config->hosts.num_data + 32);

	now = time(NULL);

	while (NULL != (row = DBfetch(result)))
	{
		ZBX_STR2UINT64(hostid, row[0]);
		ZBX_DBROW2UINT64(proxy_hostid, row[1]);
		status = (unsigned char)atoi(row[22]);

		/* array of selected hosts */
		zbx_vector_uint64_append(&ids, hostid);

		host = DCfind_id(&config->hosts, hostid, sizeof(ZBX_DC_HOST), &found);

		/* see whether we should and can update hosts_ph index at this point */

		update_index = 0;

		if (0 == found || host->proxy_hostid != proxy_hostid || host->status != status ||
				0 != strcmp(host->host, row[2]))
		{
			if (1 == found)
			{
				host_ph_local.proxy_hostid = host->proxy_hostid;
				host_ph_local.status = host->status;
				host_ph_local.host = host->host;
				host_ph = zbx_hashset_search(&config->hosts_ph, &host_ph_local);

				if (sync_num != host_ph->sync_num)
				{
					zbx_strpool_release(host_ph->host);
					zbx_hashset_remove(&config->hosts_ph, &host_ph_local);
				}
			}

			host_ph_local.proxy_hostid = proxy_hostid;
			host_ph_local.status = status;
			host_ph_local.host = row[2];
			host_ph = zbx_hashset_search(&config->hosts_ph, &host_ph_local);

			if (NULL != host_ph)
			{
				host_ph->host_ptr = host;
				host_ph->sync_num = sync_num;
			}
			else
				update_index = 1;
		}

		/* store new information in host structure */

		host->proxy_hostid = proxy_hostid;
		DCstrpool_replace(found, &host->host, row[2]);
		DCstrpool_replace(found, &host->name, row[23]);
		host->maintenance_status = (unsigned char)atoi(row[7]);
		host->maintenance_type = (unsigned char)atoi(row[8]);
		host->maintenance_from = atoi(row[9]);
		host->status = status;

		if (0 == found)
		{
			host->errors_from = atoi(row[10]);
			host->available = (unsigned char)atoi(row[11]);
			host->disable_until = atoi(row[12]);
			host->snmp_errors_from = atoi(row[13]);
			host->snmp_available = (unsigned char)atoi(row[14]);
			host->snmp_disable_until = atoi(row[15]);
			host->ipmi_errors_from = atoi(row[16]);
			host->ipmi_available = (unsigned char)atoi(row[17]);
			host->ipmi_disable_until = atoi(row[18]);
			host->jmx_errors_from = atoi(row[19]);
			host->jmx_available = (unsigned char)atoi(row[20]);
			host->jmx_disable_until = atoi(row[21]);
		}

		/* update hosts_ph index using new data, if not done already */

		if (update_index)
		{
			host_ph_local.proxy_hostid = host->proxy_hostid;
			host_ph_local.status = host->status;
			host_ph_local.host = zbx_strpool_acquire(host->host);
			host_ph_local.host_ptr = host;
			host_ph_local.sync_num = sync_num;
			zbx_hashset_insert(&config->hosts_ph, &host_ph_local, sizeof(ZBX_DC_HOST_PH));
		}

		/* IPMI hosts */

		ipmi_authtype = (signed char)atoi(row[3]);
		ipmi_privilege = (unsigned char)atoi(row[4]);

		if (0 != ipmi_authtype || 2 != ipmi_privilege || '\0' != *row[5] || '\0' != *row[6])	/* useipmi */
		{
			ipmihost = DCfind_id(&config->ipmihosts, hostid, sizeof(ZBX_DC_IPMIHOST), &found);

			ipmihost->ipmi_authtype = ipmi_authtype;
			ipmihost->ipmi_privilege = ipmi_privilege;
			DCstrpool_replace(found, &ipmihost->ipmi_username, row[5]);
			DCstrpool_replace(found, &ipmihost->ipmi_password, row[6]);
		}
		else if (NULL != (ipmihost = zbx_hashset_search(&config->ipmihosts, &hostid)))
		{
			/* remove IPMI connection parameters for hosts without IPMI */

			zbx_strpool_release(ipmihost->ipmi_username);
			zbx_strpool_release(ipmihost->ipmi_password);

			zbx_hashset_remove(&config->ipmihosts, &hostid);
		}

		/* passive proxies */

		if (HOST_STATUS_PROXY_PASSIVE == host->status)
		{
			proxy = DCfind_id(&config->proxies, hostid, sizeof(ZBX_DC_PROXY), &found);

			if (0 == found)
			{
				proxy->proxy_config_nextcheck = (int)calculate_proxy_nextcheck(
						hostid, CONFIG_PROXYCONFIG_FREQUENCY, now);
				proxy->proxy_data_nextcheck = (int)calculate_proxy_nextcheck(
						hostid, CONFIG_PROXYDATA_FREQUENCY, now);
				proxy->location = ZBX_LOC_NOWHERE;

				DCupdate_proxy_queue(proxy);
			}
		}
		else if (NULL != (proxy = zbx_hashset_search(&config->proxies, &hostid)))
		{
			if (ZBX_LOC_QUEUE == proxy->location)
			{
				zbx_binary_heap_remove_direct(&config->pqueue, proxy->hostid);
				proxy->location = ZBX_LOC_NOWHERE;
			}

			zbx_hashset_remove(&config->proxies, &hostid);
		}
	}

	/* remove deleted or disabled hosts from buffer */

	zbx_vector_uint64_sort(&ids, ZBX_DEFAULT_UINT64_COMPARE_FUNC);

	zbx_hashset_iter_reset(&config->hosts, &iter);

	while (NULL != (host = zbx_hashset_iter_next(&iter)))
	{
		hostid = host->hostid;

		if (FAIL != zbx_vector_uint64_bsearch(&ids, hostid, ZBX_DEFAULT_UINT64_COMPARE_FUNC))
			continue;

		/* IPMI hosts */

		if (NULL != (ipmihost = zbx_hashset_search(&config->ipmihosts, &hostid)))
		{
			zbx_strpool_release(ipmihost->ipmi_username);
			zbx_strpool_release(ipmihost->ipmi_password);

			zbx_hashset_remove(&config->ipmihosts, &hostid);
		}

		/* passive proxies */

		if (NULL != (proxy = zbx_hashset_search(&config->proxies, &hostid)))
		{
			if (ZBX_LOC_QUEUE == proxy->location)
			{
				zbx_binary_heap_remove_direct(&config->pqueue, proxy->hostid);
				proxy->location = ZBX_LOC_NOWHERE;
			}

			zbx_hashset_remove(&config->proxies, &hostid);
		}

		/* hosts */

		host_ph_local.proxy_hostid = host->proxy_hostid;
		host_ph_local.status = host->status;
		host_ph_local.host = host->host;
		host_ph = zbx_hashset_search(&config->hosts_ph, &host_ph_local);

		if (sync_num != host_ph->sync_num)
		{
			zbx_strpool_release(host_ph->host);
			zbx_hashset_remove(&config->hosts_ph, &host_ph_local);
		}

		zbx_strpool_release(host->host);
		zbx_strpool_release(host->name);

		zbx_hashset_iter_remove(&iter);
	}

	zbx_vector_uint64_destroy(&ids);

	zabbix_log(LOG_LEVEL_DEBUG, "End of %s()", __function_name);
}

static void	DCsync_htmpls(DB_RESULT result)
{
	const char		*__function_name = "DCsync_htmpls";

	DB_ROW			row;

	ZBX_DC_HTMPL		*htmpl = NULL;

	int			found;
	zbx_uint64_t		_hostid = 0, hostid, templateid;
	zbx_vector_uint64_t	ids;
	zbx_hashset_iter_t	iter;

	zabbix_log(LOG_LEVEL_DEBUG, "In %s()", __function_name);

	zbx_vector_uint64_create(&ids);
	zbx_vector_uint64_reserve(&ids, config->htmpls.num_data + 32);

	while (NULL != (row = DBfetch(result)))
	{
		ZBX_STR2UINT64(hostid, row[0]);
		ZBX_STR2UINT64(templateid, row[1]);

		if (_hostid != hostid || 0 == _hostid)
		{
			_hostid = hostid;

			/* array of selected hosts */
			zbx_vector_uint64_append(&ids, hostid);

			htmpl = DCfind_id(&config->htmpls, hostid, sizeof(ZBX_DC_HTMPL), &found);

			if (0 == found)
			{
				zbx_vector_uint64_create_ext(&htmpl->templateids,
						__config_mem_malloc_func,
						__config_mem_realloc_func,
						__config_mem_free_func);
			}
			else
				zbx_vector_uint64_clear(&htmpl->templateids);
		}

		zbx_vector_uint64_append(&htmpl->templateids, templateid);
	}

	/* remove deleted hosts from buffer */

	zbx_hashset_iter_reset(&config->htmpls, &iter);

	while (NULL != (htmpl = zbx_hashset_iter_next(&iter)))
	{
		if (FAIL != zbx_vector_uint64_bsearch(&ids, htmpl->hostid, ZBX_DEFAULT_UINT64_COMPARE_FUNC))
			continue;

		zbx_vector_uint64_destroy(&htmpl->templateids);

		zbx_hashset_iter_remove(&iter);
	}

	zbx_vector_uint64_destroy(&ids);

	zabbix_log(LOG_LEVEL_DEBUG, "End of %s()", __function_name);
}

static void	DCsync_gmacros(DB_RESULT result)
{
	const char		*__function_name = "DCsync_gmacros";

	DB_ROW			row;

	ZBX_DC_GMACRO		*gmacro;
	ZBX_DC_GMACRO_M		*gmacro_m, gmacro_m_local;

	int			found, update_index;
	zbx_uint64_t		globalmacroid;
	zbx_vector_uint64_t	ids;
	zbx_hashset_iter_t	iter;

	zabbix_log(LOG_LEVEL_DEBUG, "In %s()", __function_name);

	zbx_vector_uint64_create(&ids);
	zbx_vector_uint64_reserve(&ids, config->gmacros.num_data + 32);

	while (NULL != (row = DBfetch(result)))
	{
		ZBX_STR2UINT64(globalmacroid, row[0]);

		/* array of selected globalmacros */
		zbx_vector_uint64_append(&ids, globalmacroid);

		gmacro = DCfind_id(&config->gmacros, globalmacroid, sizeof(ZBX_DC_GMACRO), &found);

		/* see whether we should and can update gmacros_m index at this point */

		update_index = 0;

		if (0 == found || 0 != strcmp(gmacro->macro, row[1]))
		{
			if (1 == found)
			{
				gmacro_m_local.macro = gmacro->macro;
				gmacro_m = zbx_hashset_search(&config->gmacros_m, &gmacro_m_local);

				if (sync_num != gmacro_m->sync_num)
				{
					zbx_strpool_release(gmacro_m->macro);
					zbx_hashset_remove(&config->gmacros_m, &gmacro_m_local);
				}
			}

			gmacro_m_local.macro = row[1];
			gmacro_m = zbx_hashset_search(&config->gmacros_m, &gmacro_m_local);

			if (NULL != gmacro_m)
			{
				gmacro_m->gmacro_ptr = gmacro;
				gmacro_m->sync_num = sync_num;
			}
			else
				update_index = 1;
		}

		/* store new information in macro structure */

		DCstrpool_replace(found, &gmacro->macro, row[1]);
		DCstrpool_replace(found, &gmacro->value, row[2]);

		/* update gmacros_m index using new data, if not done already */

		if (update_index)
		{
			gmacro_m_local.macro = zbx_strpool_acquire(gmacro->macro);
			gmacro_m_local.gmacro_ptr = gmacro;
			gmacro_m_local.sync_num = sync_num;
			zbx_hashset_insert(&config->gmacros_m, &gmacro_m_local, sizeof(ZBX_DC_GMACRO_M));
		}
	}

	/* remove deleted globalmacros from buffer */

	zbx_vector_uint64_sort(&ids, ZBX_DEFAULT_UINT64_COMPARE_FUNC);

	zbx_hashset_iter_reset(&config->gmacros, &iter);

	while (NULL != (gmacro = zbx_hashset_iter_next(&iter)))
	{
		if (FAIL != zbx_vector_uint64_bsearch(&ids, gmacro->globalmacroid, ZBX_DEFAULT_UINT64_COMPARE_FUNC))
			continue;

		gmacro_m_local.macro = gmacro->macro;
		gmacro_m = zbx_hashset_search(&config->gmacros_m, &gmacro_m_local);

		if (sync_num != gmacro_m->sync_num)
		{
			zbx_strpool_release(gmacro_m->macro);
			zbx_hashset_remove(&config->gmacros_m, &gmacro_m_local);
		}

		zbx_strpool_release(gmacro->macro);
		zbx_strpool_release(gmacro->value);

		zbx_hashset_iter_remove(&iter);
	}

	zbx_vector_uint64_destroy(&ids);

	zabbix_log(LOG_LEVEL_DEBUG, "End of %s()", __function_name);
}

static void	DCsync_hmacros(DB_RESULT result)
{
	const char		*__function_name = "DCsync_hmacros";

	DB_ROW			row;

	ZBX_DC_HMACRO		*hmacro;
	ZBX_DC_HMACRO_HM	*hmacro_hm, hmacro_hm_local;

	int			found, update_index;
	zbx_uint64_t		hostmacroid, hostid;
	zbx_vector_uint64_t	ids;
	zbx_hashset_iter_t	iter;

	zabbix_log(LOG_LEVEL_DEBUG, "In %s()", __function_name);

	zbx_vector_uint64_create(&ids);
	zbx_vector_uint64_reserve(&ids, config->hmacros.num_data + 32);

	while (NULL != (row = DBfetch(result)))
	{
		ZBX_STR2UINT64(hostmacroid, row[0]);
		ZBX_STR2UINT64(hostid, row[1]);

		/* array of selected hostmacros */
		zbx_vector_uint64_append(&ids, hostmacroid);

		hmacro = DCfind_id(&config->hmacros, hostmacroid, sizeof(ZBX_DC_HMACRO), &found);

		/* see whether we should and can update hmacros_hm index at this point */

		update_index = 0;

		if (0 == found || hmacro->hostid != hostid || 0 != strcmp(hmacro->macro, row[2]))
		{
			if (1 == found)
			{
				hmacro_hm_local.hostid = hmacro->hostid;
				hmacro_hm_local.macro = hmacro->macro;
				hmacro_hm = zbx_hashset_search(&config->hmacros_hm, &hmacro_hm_local);

				if (sync_num != hmacro_hm->sync_num)
				{
					zbx_strpool_release(hmacro_hm->macro);
					zbx_hashset_remove(&config->hmacros_hm, &hmacro_hm_local);
				}
			}

			hmacro_hm_local.hostid = hostid;
			hmacro_hm_local.macro = row[2];
			hmacro_hm = zbx_hashset_search(&config->hmacros_hm, &hmacro_hm_local);

			if (NULL != hmacro_hm)
			{
				hmacro_hm->hmacro_ptr = hmacro;
				hmacro_hm->sync_num = sync_num;
			}
			else
				update_index = 1;
		}

		/* store new information in macro structure */

		hmacro->hostid = hostid;
		DCstrpool_replace(found, &hmacro->macro, row[2]);
		DCstrpool_replace(found, &hmacro->value, row[3]);

		/* update hmacros_hm index using new data, if not done already */

		if (update_index)
		{
			hmacro_hm_local.hostid = hmacro->hostid;
			hmacro_hm_local.macro = zbx_strpool_acquire(hmacro->macro);
			hmacro_hm_local.hmacro_ptr = hmacro;
			hmacro_hm_local.sync_num = sync_num;
			zbx_hashset_insert(&config->hmacros_hm, &hmacro_hm_local, sizeof(ZBX_DC_HMACRO_HM));
		}
	}

	/* remove deleted hostmacros from buffer */

	zbx_vector_uint64_sort(&ids, ZBX_DEFAULT_UINT64_COMPARE_FUNC);

	zbx_hashset_iter_reset(&config->hmacros, &iter);

	while (NULL != (hmacro = zbx_hashset_iter_next(&iter)))
	{
		if (FAIL != zbx_vector_uint64_bsearch(&ids, hmacro->hostmacroid, ZBX_DEFAULT_UINT64_COMPARE_FUNC))
			continue;

		hmacro_hm_local.hostid = hmacro->hostid;
		hmacro_hm_local.macro = hmacro->macro;
		hmacro_hm = zbx_hashset_search(&config->hmacros_hm, &hmacro_hm_local);

		if (sync_num != hmacro_hm->sync_num)
		{
			zbx_strpool_release(hmacro_hm->macro);
			zbx_hashset_remove(&config->hmacros_hm, &hmacro_hm_local);
		}

		zbx_strpool_release(hmacro->macro);
		zbx_strpool_release(hmacro->value);

		zbx_hashset_iter_remove(&iter);
	}

	zbx_vector_uint64_destroy(&ids);

	zabbix_log(LOG_LEVEL_DEBUG, "End of %s()", __function_name);
}

static void	DCsync_interfaces(DB_RESULT result)
{
	const char		*__function_name = "DCsync_interfaces";

	DB_ROW			row;

	ZBX_DC_INTERFACE	*interface;
	ZBX_DC_INTERFACE_HT	*interface_ht, interface_ht_local;

	int			found, update_index;
	zbx_uint64_t		interfaceid, hostid;
	unsigned char		type, main_;
	zbx_vector_uint64_t	ids;
	zbx_hashset_iter_t	iter;

	zabbix_log(LOG_LEVEL_DEBUG, "In %s()", __function_name);

	zbx_vector_uint64_create(&ids);
	zbx_vector_uint64_reserve(&ids, config->interfaces.num_data + 32);

	while (NULL != (row = DBfetch(result)))
	{
		ZBX_STR2UINT64(interfaceid, row[0]);
		ZBX_STR2UINT64(hostid, row[1]);
		type = (unsigned char)atoi(row[2]);
		main_ = (unsigned char)atoi(row[3]);

		/* array of selected interfaces */
		zbx_vector_uint64_append(&ids, interfaceid);

		interface = DCfind_id(&config->interfaces, interfaceid, sizeof(ZBX_DC_INTERFACE), &found);

		/* see whether we should and can update interfaces_ht index at this point */

		update_index = 0;

		if (0 == found || interface->hostid != hostid || interface->type != type || interface->main != main_)
		{
			if (found && 1 == interface->main)
			{
				interface_ht_local.hostid = interface->hostid;
				interface_ht_local.type = interface->type;
				interface_ht = zbx_hashset_search(&config->interfaces_ht, &interface_ht_local);

				if (sync_num != interface_ht->sync_num)
					zbx_hashset_remove(&config->interfaces_ht, &interface_ht_local);
			}

			if (1 == main_)
			{
				interface_ht_local.hostid = hostid;
				interface_ht_local.type = type;
				interface_ht = zbx_hashset_search(&config->interfaces_ht, &interface_ht_local);

				if (NULL != interface_ht)
				{
					interface_ht->interface_ptr = interface;
					interface_ht->sync_num = sync_num;
				}
				else
					update_index = 1;
			}
		}

		/* store new information in interface structure */

		interface->hostid = hostid;
		interface->type = type;
		interface->main = main_;
		interface->useip = (unsigned char)atoi(row[4]);
		DCstrpool_replace(found, &interface->ip, row[5]);
		DCstrpool_replace(found, &interface->dns, row[6]);
		DCstrpool_replace(found, &interface->port, row[7]);

		/* update interfaces_ht index using new data, if not done already */

		if (update_index)
		{
			interface_ht_local.hostid = interface->hostid;
			interface_ht_local.type = interface->type;
			interface_ht_local.interface_ptr = interface;
			interface_ht_local.sync_num = sync_num;
			zbx_hashset_insert(&config->interfaces_ht, &interface_ht_local, sizeof(ZBX_DC_INTERFACE_HT));
		}
	}

	/* remove deleted interfaces from buffer */

	zbx_vector_uint64_sort(&ids, ZBX_DEFAULT_UINT64_COMPARE_FUNC);

	zbx_hashset_iter_reset(&config->interfaces, &iter);

	while (NULL != (interface = zbx_hashset_iter_next(&iter)))
	{
		if (FAIL != zbx_vector_uint64_bsearch(&ids, interface->interfaceid, ZBX_DEFAULT_UINT64_COMPARE_FUNC))
			continue;

		if (1 == interface->main)
		{
			interface_ht_local.hostid = interface->hostid;
			interface_ht_local.type = interface->type;
			interface_ht = zbx_hashset_search(&config->interfaces_ht, &interface_ht_local);

			if (sync_num != interface_ht->sync_num)
				zbx_hashset_remove(&config->interfaces_ht, &interface_ht_local);
		}

		zbx_strpool_release(interface->ip);
		zbx_strpool_release(interface->dns);
		zbx_strpool_release(interface->port);

		zbx_hashset_iter_remove(&iter);
	}

	zbx_vector_uint64_destroy(&ids);

	zabbix_log(LOG_LEVEL_DEBUG, "End of %s()", __function_name);
}

/******************************************************************************
 *                                                                            *
 * Function: DCsync_configuration                                             *
 *                                                                            *
 * Purpose: Synchronize configuration data from database                      *
 *                                                                            *
 * Author: Alexander Vladishev, Aleksandrs Saveljevs                          *
 *                                                                            *
 ******************************************************************************/
void	DCsync_configuration()
{
	const char		*__function_name = "DCsync_configuration";

	DB_RESULT		item_result;
	DB_RESULT		trig_result;
	DB_RESULT		tdep_result;
	DB_RESULT		func_result;
	DB_RESULT		host_result;
	DB_RESULT		htmpl_result;
	DB_RESULT		gmacro_result;
	DB_RESULT		hmacro_result;
	DB_RESULT		if_result;
	DB_RESULT		conf_result;

	int			i;
<<<<<<< HEAD
	double			sec, csec, isec, hsec, htsec, gmsec, hmsec, ifsec, ssec;
=======
	double			sec, isec, tsec, dsec, fsec, hsec, htsec, gmsec, hmsec, ifsec, ssec;
>>>>>>> f5e48717
	const zbx_strpool_t	*strpool;

	zabbix_log(LOG_LEVEL_DEBUG, "In %s()", __function_name);

	sec = zbx_time();
	conf_result = DBselect(
			"select alert_history,event_history,refresh_unsupported,"
				"discovery_groupid,ns_support,severity_name_0,severity_name_1,"
				"severity_name_2,severity_name_3,severity_name_4,severity_name_5"
			" from config"
			" where 1=1"
				DB_NODE,
			DBnode_local("configid"));	/* must be synced with DCload_config() */
	csec = zbx_time() - sec;

	sec = zbx_time();
	item_result = DBselect(
			"select i.itemid,i.hostid,h.proxy_hostid,i.type,i.data_type,i.value_type,i.key_,"
				"i.snmp_community,i.snmp_oid,i.port,i.snmpv3_securityname,"
				"i.snmpv3_securitylevel,i.snmpv3_authpassphrase,i.snmpv3_privpassphrase,"
				"i.ipmi_sensor,i.delay,i.delay_flex,i.trapper_hosts,i.logtimefmt,i.params,"
				"i.status,i.authtype,i.username,i.password,i.publickey,i.privatekey,"
				"i.flags,i.interfaceid"
			" from items i,hosts h"
			" where i.hostid=h.hostid"
				" and h.status in (%d)"
				" and i.status in (%d,%d)"
				DB_NODE,
			HOST_STATUS_MONITORED,
			ITEM_STATUS_ACTIVE, ITEM_STATUS_NOTSUPPORTED,
			DBnode_local("i.itemid"));
	isec = zbx_time() - sec;

	sec = zbx_time();
	trig_result = DBselect(
			"select distinct t.triggerid,t.description,t.expression,t.error,"
				"t.priority,t.type,t.value,t.value_flags"
			" from hosts h,items i,functions f,triggers t"
			" where h.hostid=i.hostid"
				" and i.itemid=f.itemid"
				" and f.triggerid=t.triggerid"
				" and h.status in (%d)"
				" and i.status in (%d,%d)"
				" and t.status in (%d)"
				" and t.flags not in (%d)"
				DB_NODE,
			HOST_STATUS_MONITORED,
			ITEM_STATUS_ACTIVE, ITEM_STATUS_NOTSUPPORTED,
			TRIGGER_STATUS_ENABLED,
			ZBX_FLAG_DISCOVERY_CHILD,
			DBnode_local("h.hostid"));
	tsec = zbx_time() - sec;

	sec = zbx_time();
	tdep_result = DBselect(
			"select d.triggerid_down,d.triggerid_up"
			" from trigger_depends d"
			" where 1=1" DB_NODE
			" order by d.triggerid_down",
			DBnode_local("d.triggerid_down"));
	dsec = zbx_time() - sec;

	sec = zbx_time();
	func_result = DBselect(
			"select i.itemid,f.functionid,f.function,f.parameter,t.triggerid"
			" from hosts h,items i,functions f,triggers t"
			" where h.hostid=i.hostid"
				" and i.itemid=f.itemid"
				" and f.triggerid=t.triggerid"
				" and h.status in (%d)"
				" and i.status in (%d,%d)"
				" and t.status in (%d)"
				" and t.flags not in (%d)"
				DB_NODE,
			HOST_STATUS_MONITORED,
			ITEM_STATUS_ACTIVE, ITEM_STATUS_NOTSUPPORTED,
			TRIGGER_STATUS_ENABLED,
			ZBX_FLAG_DISCOVERY_CHILD,
			DBnode_local("h.hostid"));
	fsec = zbx_time() - sec;

	sec = zbx_time();
	host_result = DBselect(
			"select hostid,proxy_hostid,host,ipmi_authtype,ipmi_privilege,ipmi_username,"
				"ipmi_password,maintenance_status,maintenance_type,maintenance_from,"
				"errors_from,available,disable_until,snmp_errors_from,"
				"snmp_available,snmp_disable_until,ipmi_errors_from,ipmi_available,"
				"ipmi_disable_until,jmx_errors_from,jmx_available,jmx_disable_until,"
				"status,name"
			" from hosts"
			" where status in (%d,%d,%d)"
				DB_NODE,
			HOST_STATUS_MONITORED, HOST_STATUS_PROXY_ACTIVE, HOST_STATUS_PROXY_PASSIVE,
			DBnode_local("hostid"));
	hsec = zbx_time() - sec;

	sec = zbx_time();
	htmpl_result = DBselect(
			"select hostid,templateid"
			" from hosts_templates"
			" where 1=1"
				DB_NODE
			" order by hostid,templateid",
			DBnode_local("hosttemplateid"));
	htsec = zbx_time() - sec;

	sec = zbx_time();
	gmacro_result = DBselect(
			"select globalmacroid,macro,value"
			" from globalmacro"
			" where 1=1"
				DB_NODE,
			DBnode_local("globalmacroid"));
	gmsec = zbx_time() - sec;

	sec = zbx_time();
	hmacro_result = DBselect(
			"select hostmacroid,hostid,macro,value"
			" from hostmacro"
			" where 1=1"
				DB_NODE,
			DBnode_local("hostmacroid"));
	hmsec = zbx_time() - sec;

	sec = zbx_time();
	if_result = DBselect(
			"select interfaceid,hostid,type,main,useip,ip,dns,port"
			" from interface"
			" where 1=1"
				DB_NODE,
			DBnode_local("interfaceid"));
	ifsec = zbx_time() - sec;

	LOCK_CACHE;

	sync_num++;

	sec = zbx_time();
	DCsync_config(conf_result);
	DCsync_items(item_result);
	DCsync_triggers(trig_result);
	DCsync_trigdeps(tdep_result);
	DCsync_functions(func_result);
	DCsync_hosts(host_result);
	DCsync_htmpls(htmpl_result);
	DCsync_gmacros(gmacro_result);
	DCsync_hmacros(hmacro_result);
	DCsync_interfaces(if_result);
	ssec = zbx_time() - sec;

	strpool = zbx_strpool_info();

	zabbix_log(LOG_LEVEL_DEBUG, "%s() sync_num   : %u", __function_name, sync_num);
<<<<<<< HEAD
	zabbix_log(LOG_LEVEL_DEBUG, "%s() sync config: " ZBX_FS_DBL " sec.", __function_name, csec);
	zabbix_log(LOG_LEVEL_DEBUG, "%s() item sql   : " ZBX_FS_DBL " sec.", __function_name, isec);
	zabbix_log(LOG_LEVEL_DEBUG, "%s() host sql   : " ZBX_FS_DBL " sec.", __function_name, hsec);
	zabbix_log(LOG_LEVEL_DEBUG, "%s() htmpl sql  : " ZBX_FS_DBL " sec.", __function_name, htsec);
	zabbix_log(LOG_LEVEL_DEBUG, "%s() gmacro sql : " ZBX_FS_DBL " sec.", __function_name, gmsec);
	zabbix_log(LOG_LEVEL_DEBUG, "%s() hmacro sql : " ZBX_FS_DBL " sec.", __function_name, hmsec);
	zabbix_log(LOG_LEVEL_DEBUG, "%s() interf sql : " ZBX_FS_DBL " sec.", __function_name, ifsec);
	zabbix_log(LOG_LEVEL_DEBUG, "%s() sync lock  : " ZBX_FS_DBL " sec.", __function_name, ssec);
	zabbix_log(LOG_LEVEL_DEBUG, "%s() total time : " ZBX_FS_DBL " sec.", __function_name,
			csec + isec + hsec + htsec + gmsec + hmsec + ifsec + ssec);
=======
	zabbix_log(LOG_LEVEL_DEBUG, "%s() item sql   : " ZBX_FS_DBL " sec.", __function_name,
			isec);
	zabbix_log(LOG_LEVEL_DEBUG, "%s() trig sql   : " ZBX_FS_DBL " sec.", __function_name,
			tsec);
	zabbix_log(LOG_LEVEL_DEBUG, "%s() tdep sql   : " ZBX_FS_DBL " sec.", __function_name,
			dsec);
	zabbix_log(LOG_LEVEL_DEBUG, "%s() func sql   : " ZBX_FS_DBL " sec.", __function_name,
			fsec);
	zabbix_log(LOG_LEVEL_DEBUG, "%s() host sql   : " ZBX_FS_DBL " sec.", __function_name,
			hsec);
	zabbix_log(LOG_LEVEL_DEBUG, "%s() htmpl sql  : " ZBX_FS_DBL " sec.", __function_name,
			htsec);
	zabbix_log(LOG_LEVEL_DEBUG, "%s() gmacro sql : " ZBX_FS_DBL " sec.", __function_name,
			gmsec);
	zabbix_log(LOG_LEVEL_DEBUG, "%s() hmacro sql : " ZBX_FS_DBL " sec.", __function_name,
			hmsec);
	zabbix_log(LOG_LEVEL_DEBUG, "%s() interf sql : " ZBX_FS_DBL " sec.", __function_name,
			ifsec);
	zabbix_log(LOG_LEVEL_DEBUG, "%s() sync lock  : " ZBX_FS_DBL " sec.", __function_name,
			ssec);
	zabbix_log(LOG_LEVEL_DEBUG, "%s() total time : " ZBX_FS_DBL " sec.", __function_name,
			isec + tsec + dsec + fsec + hsec + htsec + gmsec + hmsec + ifsec + ssec);
>>>>>>> f5e48717

	zabbix_log(LOG_LEVEL_DEBUG, "%s() items      : %d (%d slots)", __function_name,
			config->items.num_data, config->items.num_slots);
	zabbix_log(LOG_LEVEL_DEBUG, "%s() items_hk   : %d (%d slots)", __function_name,
			config->items_hk.num_data, config->items_hk.num_slots);
	zabbix_log(LOG_LEVEL_DEBUG, "%s() snmpitems  : %d (%d slots)", __function_name,
			config->snmpitems.num_data, config->snmpitems.num_slots);
	zabbix_log(LOG_LEVEL_DEBUG, "%s() ipmiitems  : %d (%d slots)", __function_name,
			config->ipmiitems.num_data, config->ipmiitems.num_slots);
	zabbix_log(LOG_LEVEL_DEBUG, "%s() flexitems  : %d (%d slots)", __function_name,
			config->flexitems.num_data, config->flexitems.num_slots);
	zabbix_log(LOG_LEVEL_DEBUG, "%s() trapitems  : %d (%d slots)", __function_name,
			config->trapitems.num_data, config->trapitems.num_slots);
	zabbix_log(LOG_LEVEL_DEBUG, "%s() logitems   : %d (%d slots)", __function_name,
			config->logitems.num_data, config->logitems.num_slots);
	zabbix_log(LOG_LEVEL_DEBUG, "%s() dbitems    : %d (%d slots)", __function_name,
			config->dbitems.num_data, config->dbitems.num_slots);
	zabbix_log(LOG_LEVEL_DEBUG, "%s() sshitems   : %d (%d slots)", __function_name,
			config->sshitems.num_data, config->sshitems.num_slots);
	zabbix_log(LOG_LEVEL_DEBUG, "%s() telnetitems: %d (%d slots)", __function_name,
			config->telnetitems.num_data, config->telnetitems.num_slots);
	zabbix_log(LOG_LEVEL_DEBUG, "%s() jmxitems   : %d (%d slots)", __function_name,
			config->jmxitems.num_data, config->jmxitems.num_slots);
	zabbix_log(LOG_LEVEL_DEBUG, "%s() calcitems  : %d (%d slots)", __function_name,
			config->calcitems.num_data, config->calcitems.num_slots);
	zabbix_log(LOG_LEVEL_DEBUG, "%s() functions  : %d (%d slots)", __function_name,
			config->functions.num_data, config->functions.num_slots);
	zabbix_log(LOG_LEVEL_DEBUG, "%s() triggers   : %d (%d slots)", __function_name,
			config->triggers.num_data, config->triggers.num_slots);
	zabbix_log(LOG_LEVEL_DEBUG, "%s() trigdeps   : %d (%d slots)", __function_name,
			config->trigdeps.num_data, config->trigdeps.num_slots);
	zabbix_log(LOG_LEVEL_DEBUG, "%s() time_trigs : %d (%d allocated)", __function_name,
			config->time_triggers.values_num, config->time_triggers.values_alloc);
	zabbix_log(LOG_LEVEL_DEBUG, "%s() hosts      : %d (%d slots)", __function_name,
			config->hosts.num_data, config->hosts.num_slots);
	zabbix_log(LOG_LEVEL_DEBUG, "%s() hosts_ph   : %d (%d slots)", __function_name,
			config->hosts_ph.num_data, config->hosts_ph.num_slots);
	zabbix_log(LOG_LEVEL_DEBUG, "%s() proxies    : %d (%d slots)", __function_name,
			config->proxies.num_data, config->proxies.num_slots);
	zabbix_log(LOG_LEVEL_DEBUG, "%s() ipmihosts  : %d (%d slots)", __function_name,
			config->ipmihosts.num_data, config->ipmihosts.num_slots);
	zabbix_log(LOG_LEVEL_DEBUG, "%s() htmpls     : %d (%d slots)", __function_name,
			config->htmpls.num_data, config->htmpls.num_slots);
	zabbix_log(LOG_LEVEL_DEBUG, "%s() gmacros    : %d (%d slots)", __function_name,
			config->gmacros.num_data, config->gmacros.num_slots);
	zabbix_log(LOG_LEVEL_DEBUG, "%s() gmacros_m  : %d (%d slots)", __function_name,
			config->gmacros_m.num_data, config->gmacros_m.num_slots);
	zabbix_log(LOG_LEVEL_DEBUG, "%s() hmacros    : %d (%d slots)", __function_name,
			config->hmacros.num_data, config->hmacros.num_slots);
	zabbix_log(LOG_LEVEL_DEBUG, "%s() hmacros_hm : %d (%d slots)", __function_name,
			config->hmacros_hm.num_data, config->hmacros_hm.num_slots);
	zabbix_log(LOG_LEVEL_DEBUG, "%s() interfaces : %d (%d slots)", __function_name,
			config->interfaces.num_data, config->interfaces.num_slots);
	zabbix_log(LOG_LEVEL_DEBUG, "%s() interfac_ht: %d (%d slots)", __function_name,
			config->interfaces_ht.num_data, config->interfaces_ht.num_slots);

	for (i = 0; i < ZBX_POLLER_TYPE_COUNT; i++)
		zabbix_log(LOG_LEVEL_DEBUG, "%s() queue[%d]   : %d (%d allocated)", __function_name,
				i, config->queues[i].elems_num, config->queues[i].elems_alloc);

	zabbix_log(LOG_LEVEL_DEBUG, "%s() pqueue     : %d (%d allocated)", __function_name,
			config->pqueue.elems_num, config->pqueue.elems_alloc);

	zabbix_log(LOG_LEVEL_DEBUG, "%s() configfree : " ZBX_FS_DBL "%%", __function_name,
			100 * ((double)config_mem->free_size / config_mem->orig_size));

	zabbix_log(LOG_LEVEL_DEBUG, "%s() strings    : %d (%d slots)", __function_name,
			strpool->hashset->num_data, strpool->hashset->num_slots);
	zabbix_log(LOG_LEVEL_DEBUG, "%s() strpoolfree: " ZBX_FS_DBL "%%", __function_name,
			100 * ((double)strpool->mem_info->free_size / strpool->mem_info->orig_size));

	zbx_mem_dump_stats(config_mem);
	zbx_mem_dump_stats(strpool->mem_info);

	UNLOCK_CACHE;

	DBfree_result(item_result);
	DBfree_result(trig_result);
	DBfree_result(tdep_result);
	DBfree_result(func_result);
	DBfree_result(host_result);
	DBfree_result(htmpl_result);
	DBfree_result(gmacro_result);
	DBfree_result(hmacro_result);
	DBfree_result(if_result);

	zabbix_log(LOG_LEVEL_DEBUG, "End of %s()", __function_name);
}

/******************************************************************************
 *                                                                            *
 * Function: init_configuration_cache                                         *
 *                                                                            *
 * Purpose: Allocate shared memory for configuration cache                    *
 *                                                                            *
 * Author: Alexander Vladishev, Aleksandrs Saveljevs                          *
 *                                                                            *
 * Comments: helper functions __config_mem_XXX_func(), __config_XXX_hash,     *
 *           and __config_XXX_compare are only used inside this function      *
 *           for initializing hashset, vector, and heap data structures       *
 *                                                                            *
 ******************************************************************************/

static zbx_hash_t	__config_item_hk_hash(const void *data)
{
	const ZBX_DC_ITEM_HK	*item_hk = (const ZBX_DC_ITEM_HK *)data;

	zbx_hash_t		hash;

	hash = ZBX_DEFAULT_UINT64_HASH_FUNC(&item_hk->hostid);
	hash = ZBX_DEFAULT_STRING_HASH_ALGO(item_hk->key, strlen(item_hk->key), hash);

	return hash;
}

static int	__config_item_hk_compare(const void *d1, const void *d2)
{
	const ZBX_DC_ITEM_HK	*item_hk_1 = (const ZBX_DC_ITEM_HK *)d1;
	const ZBX_DC_ITEM_HK	*item_hk_2 = (const ZBX_DC_ITEM_HK *)d2;

	if (item_hk_1->hostid < item_hk_2->hostid)
		return -1;
	if (item_hk_1->hostid > item_hk_2->hostid)
		return +1;

	return item_hk_1->key == item_hk_2->key ? 0 : strcmp(item_hk_1->key, item_hk_2->key);
}

static zbx_hash_t	__config_host_ph_hash(const void *data)
{
	const ZBX_DC_HOST_PH	*host_ph = (const ZBX_DC_HOST_PH *)data;

	zbx_hash_t		hash;

	hash = ZBX_DEFAULT_UINT64_HASH_FUNC(&host_ph->proxy_hostid);
	hash = ZBX_DEFAULT_STRING_HASH_ALGO((char *)&host_ph->status, 1, hash);
	hash = ZBX_DEFAULT_STRING_HASH_ALGO(host_ph->host, strlen(host_ph->host), hash);

	return hash;
}

static int	__config_host_ph_compare(const void *d1, const void *d2)
{
	const ZBX_DC_HOST_PH	*host_ph_1 = (const ZBX_DC_HOST_PH *)d1;
	const ZBX_DC_HOST_PH	*host_ph_2 = (const ZBX_DC_HOST_PH *)d2;

	if (host_ph_1->proxy_hostid < host_ph_2->proxy_hostid)
		return -1;
	if (host_ph_1->proxy_hostid > host_ph_2->proxy_hostid)
		return +1;

	if (host_ph_1->status < host_ph_2->status)
		return -1;
	if (host_ph_1->status > host_ph_2->status)
		return +1;

	return host_ph_1->host == host_ph_2->host ? 0 : strcmp(host_ph_1->host, host_ph_2->host);
}

static zbx_hash_t	__config_gmacro_m_hash(const void *data)
{
	const ZBX_DC_GMACRO_M	*gmacro_m = (const ZBX_DC_GMACRO_M *)data;

	zbx_hash_t		hash;

	hash = ZBX_DEFAULT_STRING_HASH_FUNC(gmacro_m->macro);

	return hash;
}

static int	__config_gmacro_m_compare(const void *d1, const void *d2)
{
	const ZBX_DC_GMACRO_M	*gmacro_m_1 = (const ZBX_DC_GMACRO_M *)d1;
	const ZBX_DC_GMACRO_M	*gmacro_m_2 = (const ZBX_DC_GMACRO_M *)d2;

	return gmacro_m_1->macro == gmacro_m_2->macro ? 0 : strcmp(gmacro_m_1->macro, gmacro_m_2->macro);
}

static zbx_hash_t	__config_hmacro_hm_hash(const void *data)
{
	const ZBX_DC_HMACRO_HM	*hmacro_hm = (const ZBX_DC_HMACRO_HM *)data;

	zbx_hash_t		hash;

	hash = ZBX_DEFAULT_UINT64_HASH_FUNC(&hmacro_hm->hostid);
	hash = ZBX_DEFAULT_STRING_HASH_ALGO(hmacro_hm->macro, strlen(hmacro_hm->macro), hash);

	return hash;
}

static int	__config_hmacro_hm_compare(const void *d1, const void *d2)
{
	const ZBX_DC_HMACRO_HM	*hmacro_hm_1 = (const ZBX_DC_HMACRO_HM *)d1;
	const ZBX_DC_HMACRO_HM	*hmacro_hm_2 = (const ZBX_DC_HMACRO_HM *)d2;

	if (hmacro_hm_1->hostid < hmacro_hm_2->hostid)
		return -1;
	if (hmacro_hm_1->hostid > hmacro_hm_2->hostid)
		return +1;

	return hmacro_hm_1->macro == hmacro_hm_2->macro ? 0 : strcmp(hmacro_hm_1->macro, hmacro_hm_2->macro);
}

static zbx_hash_t	__config_interface_ht_hash(const void *data)
{
	const ZBX_DC_INTERFACE_HT	*interface_ht = (const ZBX_DC_INTERFACE_HT *)data;

	zbx_hash_t			hash;

	hash = ZBX_DEFAULT_UINT64_HASH_FUNC(&interface_ht->hostid);
	hash = ZBX_DEFAULT_STRING_HASH_ALGO((char *)&interface_ht->type, 1, hash);

	return hash;
}

static int	__config_interface_ht_compare(const void *d1, const void *d2)
{
	const ZBX_DC_INTERFACE_HT	*interface_ht_1 = (const ZBX_DC_INTERFACE_HT *)d1;
	const ZBX_DC_INTERFACE_HT	*interface_ht_2 = (const ZBX_DC_INTERFACE_HT *)d2;

	if (interface_ht_1->hostid < interface_ht_2->hostid)
		return -1;
	if (interface_ht_1->hostid > interface_ht_2->hostid)
		return +1;

	if (interface_ht_1->type < interface_ht_2->type)
		return -1;
	if (interface_ht_1->type > interface_ht_2->type)
		return +1;

	return 0;
}

static int	__config_nextcheck_compare(const void *d1, const void *d2)
{
	const zbx_binary_heap_elem_t	*e1 = (const zbx_binary_heap_elem_t *)d1;
	const zbx_binary_heap_elem_t	*e2 = (const zbx_binary_heap_elem_t *)d2;

	const ZBX_DC_ITEM		*i1 = (const ZBX_DC_ITEM *)e1->data;
	const ZBX_DC_ITEM		*i2 = (const ZBX_DC_ITEM *)e2->data;

	if (i1->nextcheck < i2->nextcheck)
		return -1;
	if (i1->nextcheck > i2->nextcheck)
		return +1;

	return 0;
}

static int	__config_java_item_compare(const ZBX_DC_ITEM *i1, const ZBX_DC_ITEM *i2)
{
	const ZBX_DC_JMXITEM	*j1;
	const ZBX_DC_JMXITEM	*j2;

	if (i1->nextcheck < i2->nextcheck)
		return -1;
	if (i1->nextcheck > i2->nextcheck)
		return +1;

	if (i1->interfaceid < i2->interfaceid)
		return -1;
	if (i1->interfaceid > i2->interfaceid)
		return +1;

	j1 = zbx_hashset_search(&config->jmxitems, &i1->itemid);
	j2 = zbx_hashset_search(&config->jmxitems, &i2->itemid);

	if (j1->username < j2->username)
		return -1;
	if (j1->username > j2->username)
		return +1;

	if (j1->password < j2->password)
		return -1;
	if (j1->password > j2->password)
		return +1;

	return 0;
}

static int	__config_java_elem_compare(const void *d1, const void *d2)
{
	const zbx_binary_heap_elem_t	*e1 = (const zbx_binary_heap_elem_t *)d1;
	const zbx_binary_heap_elem_t	*e2 = (const zbx_binary_heap_elem_t *)d2;

	return __config_java_item_compare((const ZBX_DC_ITEM *)e1->data, (const ZBX_DC_ITEM *)e2->data);
}

static int	__config_proxy_compare(const void *d1, const void *d2)
{
	const zbx_binary_heap_elem_t	*e1 = (const zbx_binary_heap_elem_t *)d1;
	const zbx_binary_heap_elem_t	*e2 = (const zbx_binary_heap_elem_t *)d2;

	const ZBX_DC_PROXY		*p1 = (const ZBX_DC_PROXY *)e1->data;
	const ZBX_DC_PROXY		*p2 = (const ZBX_DC_PROXY *)e2->data;

	int				nextcheck1, nextcheck2;

	nextcheck1 = (p1->proxy_config_nextcheck < p1->proxy_data_nextcheck) ?
			p1->proxy_config_nextcheck : p1->proxy_data_nextcheck;
	nextcheck2 = (p2->proxy_config_nextcheck < p2->proxy_data_nextcheck) ?
			p2->proxy_config_nextcheck : p2->proxy_data_nextcheck;

	if (nextcheck1 < nextcheck2)
		return -1;
	if (nextcheck1 > nextcheck2)
		return +1;

	return 0;
}

void	init_configuration_cache()
{
	const char	*__function_name = "init_configuration_cache";

	int		i;
	key_t		shm_key;
	size_t		config_size;
	size_t		strpool_size;

	zabbix_log(LOG_LEVEL_DEBUG, "In %s() size:%d", __function_name, CONFIG_CONF_CACHE_SIZE);

	strpool_size = (size_t)(CONFIG_CONF_CACHE_SIZE * 0.15);
	config_size = CONFIG_CONF_CACHE_SIZE - strpool_size;

	if (-1 == (shm_key = zbx_ftok(CONFIG_FILE, ZBX_IPC_CONFIG_ID)))
	{
		zbx_error("Can't create IPC key for configuration cache");
		exit(FAIL);
	}

	if (ZBX_MUTEX_ERROR == zbx_mutex_create_force(&config_lock, ZBX_MUTEX_CONFIG))
	{
		zbx_error("Unable to create mutex for configuration cache");
		exit(FAIL);
	}

	zbx_mem_create(&config_mem, shm_key, ZBX_NO_MUTEX, config_size, "configuration cache", "CacheSize");

	config = __config_mem_malloc_func(NULL, sizeof(ZBX_DC_CONFIG));

#define	INIT_HASHSET_SIZE	1000	/* should be calculated dynamically based on config_size? */

#define CREATE_HASHSET(hashset)	CREATE_HASHSET_EXT(hashset, ZBX_DEFAULT_UINT64_HASH_FUNC, ZBX_DEFAULT_UINT64_COMPARE_FUNC)

#define CREATE_HASHSET_EXT(hashset, hash_func, compare_func)								\
															\
	zbx_hashset_create_ext(&hashset, INIT_HASHSET_SIZE,								\
				hash_func, compare_func,								\
				__config_mem_malloc_func,								\
				__config_mem_realloc_func,								\
				__config_mem_free_func)

	CREATE_HASHSET(config->items);
	CREATE_HASHSET(config->snmpitems);
	CREATE_HASHSET(config->ipmiitems);
	CREATE_HASHSET(config->flexitems);
	CREATE_HASHSET(config->trapitems);
	CREATE_HASHSET(config->logitems);
	CREATE_HASHSET(config->dbitems);
	CREATE_HASHSET(config->sshitems);
	CREATE_HASHSET(config->telnetitems);
	CREATE_HASHSET(config->jmxitems);
	CREATE_HASHSET(config->calcitems);
	CREATE_HASHSET(config->functions);
	CREATE_HASHSET(config->triggers);
	CREATE_HASHSET(config->trigdeps);
	CREATE_HASHSET(config->hosts);
	CREATE_HASHSET(config->proxies);
	CREATE_HASHSET(config->ipmihosts);
	CREATE_HASHSET(config->htmpls);
	CREATE_HASHSET(config->gmacros);
	CREATE_HASHSET(config->hmacros);
	CREATE_HASHSET(config->interfaces);

	CREATE_HASHSET_EXT(config->items_hk, __config_item_hk_hash, __config_item_hk_compare);
	CREATE_HASHSET_EXT(config->hosts_ph, __config_host_ph_hash, __config_host_ph_compare);
	CREATE_HASHSET_EXT(config->gmacros_m, __config_gmacro_m_hash, __config_gmacro_m_compare);
	CREATE_HASHSET_EXT(config->hmacros_hm, __config_hmacro_hm_hash, __config_hmacro_hm_compare);
	CREATE_HASHSET_EXT(config->interfaces_ht, __config_interface_ht_hash, __config_interface_ht_compare);

	zbx_vector_ptr_create_ext(&config->time_triggers,
			__config_mem_malloc_func,
			__config_mem_realloc_func,
			__config_mem_free_func);

	for (i = 0; i < ZBX_POLLER_TYPE_COUNT; i++)
	{
		if (ZBX_POLLER_TYPE_JAVA != i)
		{
			zbx_binary_heap_create_ext(&config->queues[i],
					__config_nextcheck_compare,
					ZBX_BINARY_HEAP_OPTION_DIRECT,
					__config_mem_malloc_func,
					__config_mem_realloc_func,
					__config_mem_free_func);
		}
	}

	zbx_binary_heap_create_ext(&config->queues[ZBX_POLLER_TYPE_JAVA],
			__config_java_elem_compare,
			ZBX_BINARY_HEAP_OPTION_DIRECT,
			__config_mem_malloc_func,
			__config_mem_realloc_func,
			__config_mem_free_func);

	zbx_binary_heap_create_ext(&config->pqueue,
					__config_proxy_compare,
					ZBX_BINARY_HEAP_OPTION_DIRECT,
					__config_mem_malloc_func,
					__config_mem_realloc_func,
					__config_mem_free_func);

	config->config = NULL;

#undef	INIT_HASHSET_SIZE

#undef	CREATE_HASHSET
#undef	CREATE_HASHSET_EXT

	zbx_strpool_create(strpool_size);

	INTERNED_SERVER_STATUS_KEY = zbx_strpool_intern(SERVER_STATUS_KEY);
	INTERNED_SERVER_ZABBIXLOG_KEY = zbx_strpool_intern(SERVER_ZABBIXLOG_KEY);

	zabbix_log(LOG_LEVEL_DEBUG, "End of %s()", __function_name);
}

/******************************************************************************
 *                                                                            *
 * Function: free_configuration_cache                                         *
 *                                                                            *
 * Purpose: Free memory allocated for configuration cache                     *
 *                                                                            *
 * Author: Alexei Vladishev, Aleksandrs Saveljevs                             *
 *                                                                            *
 ******************************************************************************/
void	free_configuration_cache()
{
	const char	*__function_name = "free_configuration_cache";

	zabbix_log(LOG_LEVEL_DEBUG, "In %s()", __function_name);

	LOCK_CACHE;

	config = NULL;
	zbx_mem_destroy(config_mem);

	zbx_strpool_destroy();

	UNLOCK_CACHE;

	zbx_mutex_destroy(&config_lock);

	zabbix_log(LOG_LEVEL_DEBUG, "End of %s()", __function_name);
}

/******************************************************************************
 *                                                                            *
 * Function: DCload_config                                                    *
 *                                                                            *
 * Purpose: load 'config' table in cache                                      *
 *                                                                            *
 * Author: Rudolfs Kreicbergs                                                 *
 *                                                                            *
 * Comments: !! SQL statement must be synced with DCsync_configuration()!!    *
 *                                                                            *
 ******************************************************************************/
void	DCload_config()
{
	const char		*__function_name = "DCload_config";

	DB_RESULT		result;

	zabbix_log(LOG_LEVEL_DEBUG, "In %s()", __function_name);

	result = DBselect(
			"select alert_history,event_history,refresh_unsupported,"
				"discovery_groupid,ns_support,severity_name_0,severity_name_1,"
				"severity_name_2,severity_name_3,severity_name_4,severity_name_5"
			" from config"
			" where 1=1"
				DB_NODE,
			DBnode_local("configid"));

	LOCK_CACHE;

	DCsync_config(result);

	UNLOCK_CACHE;

	zabbix_log(LOG_LEVEL_DEBUG, "End of %s()", __function_name);
}

static void	DCget_host(DC_HOST *dst_host, const ZBX_DC_HOST *src_host)
{
	const ZBX_DC_IPMIHOST	*ipmihost;

	dst_host->hostid = src_host->hostid;
	dst_host->proxy_hostid = src_host->proxy_hostid;
	strscpy(dst_host->host, src_host->host);
	strscpy(dst_host->name, src_host->name);
	dst_host->maintenance_status = src_host->maintenance_status;
	dst_host->maintenance_type = src_host->maintenance_type;
	dst_host->maintenance_from = src_host->maintenance_from;
	dst_host->errors_from = src_host->errors_from;
	dst_host->available = src_host->available;
	dst_host->disable_until = src_host->disable_until;
	dst_host->snmp_errors_from = src_host->snmp_errors_from;
	dst_host->snmp_available = src_host->snmp_available;
	dst_host->snmp_disable_until = src_host->snmp_disable_until;
	dst_host->ipmi_errors_from = src_host->ipmi_errors_from;
	dst_host->ipmi_available = src_host->ipmi_available;
	dst_host->ipmi_disable_until = src_host->ipmi_disable_until;
	dst_host->jmx_errors_from = src_host->jmx_errors_from;
	dst_host->jmx_available = src_host->jmx_available;
	dst_host->jmx_disable_until = src_host->jmx_disable_until;

	if (NULL != (ipmihost = zbx_hashset_search(&config->ipmihosts, &src_host->hostid)))
	{
		dst_host->ipmi_authtype = ipmihost->ipmi_authtype;
		dst_host->ipmi_privilege = ipmihost->ipmi_privilege;
		strscpy(dst_host->ipmi_username, ipmihost->ipmi_username);
		strscpy(dst_host->ipmi_password, ipmihost->ipmi_password);
	}
	else
	{
		dst_host->ipmi_authtype = 0;
		dst_host->ipmi_privilege = 2;
		*dst_host->ipmi_username = '\0';
		*dst_host->ipmi_password = '\0';
	}
}

/******************************************************************************
 *                                                                            *
 * Function: DCget_host_by_hostid                                             *
 *                                                                            *
 * Purpose: Locate host in configuration cache                                *
 *                                                                            *
 * Parameters: host - [OUT] pointer to DC_HOST structure                      *
 *             hostid - [IN] host ID from database                            *
 *                                                                            *
 * Return value: SUCCEED if record located and FAIL otherwise                 *
 *                                                                            *
 * Author: Alexander Vladishev, Aleksandrs Saveljevs                          *
 *                                                                            *
 ******************************************************************************/
int	DCget_host_by_hostid(DC_HOST *host, zbx_uint64_t hostid)
{
	int			res = FAIL;
	const ZBX_DC_HOST	*dc_host;

	LOCK_CACHE;

	if (NULL != (dc_host = zbx_hashset_search(&config->hosts, &hostid)))
	{
		DCget_host(host, dc_host);
		res = SUCCEED;
	}

	UNLOCK_CACHE;

	return res;
}

static void	DCget_interface(DC_INTERFACE *dst_interface, const ZBX_DC_INTERFACE *src_interface)
{
	if (NULL != src_interface)
	{
		strscpy(dst_interface->ip_orig, src_interface->ip);
		strscpy(dst_interface->dns_orig, src_interface->dns);
		strscpy(dst_interface->port_orig, src_interface->port);
		dst_interface->useip = src_interface->useip;
		dst_interface->type = src_interface->type;
		dst_interface->main = src_interface->main;
	}
	else
	{
		*dst_interface->ip_orig = '\0';
		*dst_interface->dns_orig = '\0';
		*dst_interface->port_orig = '\0';
		dst_interface->useip = 1;
		dst_interface->type = INTERFACE_TYPE_UNKNOWN;
		dst_interface->main = 0;
	}

	dst_interface->addr = NULL;
	dst_interface->port = 0;
}

static void	DCget_item(DC_ITEM *dst_item, const ZBX_DC_ITEM *src_item)
{
	const ZBX_DC_LOGITEM		*logitem;
	const ZBX_DC_SNMPITEM		*snmpitem;
	const ZBX_DC_TRAPITEM		*trapitem;
	const ZBX_DC_IPMIITEM		*ipmiitem;
	const ZBX_DC_DBITEM		*dbitem;
	const ZBX_DC_FLEXITEM		*flexitem;
	const ZBX_DC_SSHITEM		*sshitem;
	const ZBX_DC_TELNETITEM		*telnetitem;
	const ZBX_DC_JMXITEM		*jmxitem;
	const ZBX_DC_CALCITEM		*calcitem;
	const ZBX_DC_INTERFACE		*dc_interface;

	dst_item->itemid = src_item->itemid;
	dst_item->type = src_item->type;
	dst_item->data_type = src_item->data_type;
	dst_item->value_type = src_item->value_type;
	strscpy(dst_item->key_orig, src_item->key);
	dst_item->key = NULL;
	dst_item->delay = src_item->delay;
	dst_item->nextcheck = src_item->nextcheck;
	dst_item->status = src_item->status;
	*dst_item->trapper_hosts = '\0';
	*dst_item->logtimefmt = '\0';
	*dst_item->delay_flex = '\0';
	dst_item->flags = src_item->flags;

	if (NULL != (flexitem = zbx_hashset_search(&config->flexitems, &src_item->itemid)))
		strscpy(dst_item->delay_flex, flexitem->delay_flex);

	if (ITEM_VALUE_TYPE_LOG == dst_item->value_type &&
			NULL != (logitem = zbx_hashset_search(&config->logitems, &src_item->itemid)))
	{
		strscpy(dst_item->logtimefmt, logitem->logtimefmt);
	}

	switch (src_item->type)
	{
		case ITEM_TYPE_SNMPv1:
		case ITEM_TYPE_SNMPv2c:
		case ITEM_TYPE_SNMPv3:
			if (NULL != (snmpitem = zbx_hashset_search(&config->snmpitems, &src_item->itemid)))
			{
				strscpy(dst_item->snmp_community_orig, snmpitem->snmp_community);
				strscpy(dst_item->snmp_oid_orig, snmpitem->snmp_oid);
				strscpy(dst_item->snmpv3_securityname_orig, snmpitem->snmpv3_securityname);
				dst_item->snmpv3_securitylevel = snmpitem->snmpv3_securitylevel;
				strscpy(dst_item->snmpv3_authpassphrase_orig, snmpitem->snmpv3_authpassphrase);
				strscpy(dst_item->snmpv3_privpassphrase_orig, snmpitem->snmpv3_privpassphrase);
			}
			break;
		case ITEM_TYPE_TRAPPER:
			if (NULL != (trapitem = zbx_hashset_search(&config->trapitems, &src_item->itemid)))
				strscpy(dst_item->trapper_hosts, trapitem->trapper_hosts);
			break;
		case ITEM_TYPE_IPMI:
			if (NULL != (ipmiitem = zbx_hashset_search(&config->ipmiitems, &src_item->itemid)))
				strscpy(dst_item->ipmi_sensor, ipmiitem->ipmi_sensor);
			break;
		case ITEM_TYPE_DB_MONITOR:
			if (NULL != (dbitem = zbx_hashset_search(&config->dbitems, &src_item->itemid)))
			{
				strscpy(dst_item->params_orig, dbitem->params);
				dst_item->params = NULL;
			}
			break;
		case ITEM_TYPE_SSH:
			if (NULL != (sshitem = zbx_hashset_search(&config->sshitems, &src_item->itemid)))
			{
				dst_item->authtype = sshitem->authtype;
				strscpy(dst_item->username_orig, sshitem->username);
				strscpy(dst_item->publickey_orig, sshitem->publickey);
				strscpy(dst_item->privatekey_orig, sshitem->privatekey);
				strscpy(dst_item->password_orig, sshitem->password);
				strscpy(dst_item->params_orig, sshitem->params);
				dst_item->username = NULL;
				dst_item->publickey = NULL;
				dst_item->privatekey = NULL;
				dst_item->password = NULL;
				dst_item->params = NULL;
			}
			break;
		case ITEM_TYPE_TELNET:
			if (NULL != (telnetitem = zbx_hashset_search(&config->telnetitems, &src_item->itemid)))
			{
				strscpy(dst_item->username_orig, telnetitem->username);
				strscpy(dst_item->password_orig, telnetitem->password);
				strscpy(dst_item->params_orig, telnetitem->params);
				dst_item->username = NULL;
				dst_item->password = NULL;
				dst_item->params = NULL;
			}
			break;
		case ITEM_TYPE_JMX:
			if (NULL != (jmxitem = zbx_hashset_search(&config->jmxitems, &src_item->itemid)))
			{
				strscpy(dst_item->username_orig, jmxitem->username);
				strscpy(dst_item->password_orig, jmxitem->password);
				dst_item->username = NULL;
				dst_item->password = NULL;
			}
			break;
		case ITEM_TYPE_CALCULATED:
			if (NULL != (calcitem = zbx_hashset_search(&config->calcitems, &src_item->itemid)))
			{
				strscpy(dst_item->params_orig, calcitem->params);
				dst_item->params = NULL;
			}
			break;
		default:
			/* nothing to do */;
	}

	dc_interface = zbx_hashset_search(&config->interfaces, &src_item->interfaceid);

	DCget_interface(&dst_item->interface, dc_interface);

	if ('\0' != *src_item->port)
	{
		switch (src_item->type)
		{
			case ITEM_TYPE_SNMPv1:
			case ITEM_TYPE_SNMPv2c:
			case ITEM_TYPE_SNMPv3:
				strscpy(dst_item->interface.port_orig, src_item->port);
				break;
			default:
				/* nothing to do */;
		}
	}
}

static void	DCget_function(DC_FUNCTION *dst_function, const ZBX_DC_FUNCTION *src_function)
{
	dst_function->functionid = src_function->functionid;
	dst_function->itemid = src_function->itemid;
	dst_function->function = zbx_strdup(NULL, src_function->function);
	dst_function->parameter = zbx_strdup(NULL, src_function->parameter);
}

static void	DCget_trigger(DC_TRIGGER *dst_trigger, const ZBX_DC_TRIGGER *src_trigger)
{
	dst_trigger->triggerid = src_trigger->triggerid;
	dst_trigger->expression = zbx_strdup(NULL, src_trigger->expression);
	strscpy(dst_trigger->old_error, src_trigger->error);
	dst_trigger->new_error = NULL;
	dst_trigger->timespec.sec = 0;
	dst_trigger->timespec.ns = 0;
	dst_trigger->type = src_trigger->type;
	dst_trigger->value = src_trigger->value;
	dst_trigger->value_flags = src_trigger->value_flags;
}

/******************************************************************************
 *                                                                            *
 * Function: DCconfig_get_item_by_key                                         *
 *                                                                            *
 * Purpose: Locate item in configuration cache                                *
 *                                                                            *
 * Parameters: item - [OUT] pointer to DC_ITEM structure                      *
 *             proxy_hostid - [IN] proxy host ID                              *
 *             host - [IN] host.host                                          *
 *             key - [IN] item key                                            *
 *                                                                            *
 * Return value: SUCCEED if record located and FAIL otherwise                 *
 *                                                                            *
 * Author: Alexander Vladishev, Aleksandrs Saveljevs                          *
 *                                                                            *
 ******************************************************************************/
int	DCconfig_get_item_by_key(DC_ITEM *item, zbx_uint64_t proxy_hostid, const char *host, const char *key)
{
	int			res = FAIL;
	const ZBX_DC_ITEM	*dc_item;
	const ZBX_DC_HOST	*dc_host;

	LOCK_CACHE;

	if (NULL == (dc_host = DCfind_host(proxy_hostid, host)))
		goto unlock;

	if (NULL == (dc_item = DCfind_item(dc_host->hostid, key)))
		goto unlock;

	DCget_host(&item->host, dc_host);
	DCget_item(item, dc_item);

	res = SUCCEED;
unlock:
	UNLOCK_CACHE;

	return res;
}

/******************************************************************************
 *                                                                            *
 * Function: DCconfig_get_item_by_itemid                                      *
 *                                                                            *
 * Purpose: Get item with specified ID                                        *
 *                                                                            *
 * Parameters: item - [OUT] pointer to DC_ITEM structure                      *
 *             itemid - [IN] item ID                                          *
 *                                                                            *
 * Return value: SUCCEED if item found, otherwise FAIL                        *
 *                                                                            *
 * Author: Alexander Vladishev, Aleksandrs Saveljevs                          *
 *                                                                            *
 ******************************************************************************/
int	DCconfig_get_item_by_itemid(DC_ITEM *item, zbx_uint64_t itemid)
{
	int			res = FAIL;
	const ZBX_DC_ITEM	*dc_item;
	const ZBX_DC_HOST	*dc_host;

	LOCK_CACHE;

	if (NULL == (dc_item = zbx_hashset_search(&config->items, &itemid)))
		goto unlock;

	if (NULL == (dc_host = zbx_hashset_search(&config->hosts, &dc_item->hostid)))
		goto unlock;

	DCget_host(&item->host, dc_host);
	DCget_item(item, dc_item);

	res = SUCCEED;
unlock:
	UNLOCK_CACHE;

	return res;
}

/******************************************************************************
 *                                                                            *
 * Function: DCconfig_get_function_by_functionid                              *
 *                                                                            *
 * Purpose: Get function with specified ID                                    *
 *                                                                            *
 * Parameters: function - [OUT] pointer to DC_FUNCTION structure              *
 *             functionid - [IN] item ID                                      *
 *                                                                            *
 * Return value: SUCCEED if function found, otherwise FAIL                    *
 *                                                                            *
 * Author: Aleksandrs Saveljevs                                               *
 *                                                                            *
 ******************************************************************************/
int	DCconfig_get_function_by_functionid(DC_FUNCTION *function, zbx_uint64_t functionid)
{
	int			res = FAIL;
	const ZBX_DC_FUNCTION	*dc_function;

	LOCK_CACHE;

	if (NULL == (dc_function = zbx_hashset_search(&config->functions, &functionid)))
		goto unlock;

	DCget_function(function, dc_function);

	res = SUCCEED;
unlock:
	UNLOCK_CACHE;

	return res;
}

/******************************************************************************
 *                                                                            *
 * Function: DCconfig_get_triggers_by_itemids                                 *
 *                                                                            *
 * Purpose: get triggers for specified items                                  *
 *                                                                            *
 * Author: Aleksandrs Saveljevs                                               *
 *                                                                            *
 ******************************************************************************/
void	DCconfig_get_triggers_by_itemids(zbx_hashset_t *trigger_info, zbx_vector_ptr_t *trigger_order,
		const zbx_uint64_t *itemids, const zbx_timespec_t *timespecs, const char **errors, int item_num)
{
	int			i, j, found;
	const ZBX_DC_ITEM	*dc_item;
	const ZBX_DC_TRIGGER	*dc_trigger;
	DC_TRIGGER		*trigger;

	LOCK_CACHE;

	for (i = 0; i < item_num; i++)
	{
		if (NULL != (dc_item = zbx_hashset_search(&config->items, &itemids[i])) && NULL != dc_item->triggers)
		{
			for (j = 0; NULL != (dc_trigger = dc_item->triggers[j]); j++)
			{
				trigger = DCfind_id(trigger_info, dc_trigger->triggerid, sizeof(DC_TRIGGER), &found);

				if (0 == found)
				{
					DCget_trigger(trigger, dc_trigger);
					zbx_vector_ptr_append(trigger_order, trigger);
				}

				if (NULL != timespecs)
				{
					if (trigger->timespec.sec < timespecs[i].sec ||
							(trigger->timespec.sec == timespecs[i].sec &&
							trigger->timespec.ns < timespecs[i].ns))
					{
						trigger->timespec.sec = timespecs[i].sec;
						trigger->timespec.ns = timespecs[i].ns;

						if (NULL != errors)
							trigger->new_error = errors[i];
					}
				}
				else if (NULL != errors)
				{
					trigger->new_error = errors[i];
				}
			}
		}
	}

	UNLOCK_CACHE;

	zbx_vector_ptr_sort(trigger_order, ZBX_DEFAULT_UINT64_PTR_COMPARE_FUNC);
}

/******************************************************************************
 *                                                                            *
 * Function: DCconfig_get_trigger_for_event                                   *
 *                                                                            *
 * Purpose: get trigger by triggerid to be used in event processing           *
 *                                                                            *
 * Author: Aleksandrs Saveljevs                                               *
 *                                                                            *
 * Comments: fields "url" and "comment" are not filled for event processing   *
 *                                                                            *
 ******************************************************************************/
int	DCconfig_get_trigger_for_event(DB_TRIGGER *trigger, zbx_uint64_t triggerid)
{
	int			ret = SUCCEED;
	const ZBX_DC_TRIGGER	*dc_trigger;

	LOCK_CACHE;

	if (NULL != (dc_trigger = zbx_hashset_search(&config->triggers, &triggerid)))
	{
		trigger->triggerid = dc_trigger->triggerid;
		strscpy(trigger->description, dc_trigger->description);
		strscpy(trigger->expression, dc_trigger->expression);
		trigger->priority = dc_trigger->priority;
		trigger->type = dc_trigger->type;
	}
	else
		ret = FAIL;

	UNLOCK_CACHE;

	return ret;
}

/******************************************************************************
 *                                                                            *
 * Function: DCconfig_get_time_based_triggers                                 *
 *                                                                            *
 * Purpose: get triggers that have time-based functions (sorted by triggerid) *
 *                                                                            *
 * Author: Aleksandrs Saveljevs                                               *
 *                                                                            *
 * Comments: a trigger should have at least one function that is time-based   *
 *           and which does not have its host in no-data maintenance          *
 *                                                                            *
 ******************************************************************************/
void	DCconfig_get_time_based_triggers(DC_TRIGGER **trigger_info, zbx_vector_ptr_t *trigger_order)
{
	int			i, found;
	zbx_uint64_t		functionid;
	const ZBX_DC_ITEM	*dc_item;
	const ZBX_DC_FUNCTION	*dc_function;
	const ZBX_DC_TRIGGER	*dc_trigger;
	const ZBX_DC_HOST	*dc_host;
	DC_TRIGGER		*trigger;
	const char		*p, *q;

	*trigger_info = zbx_malloc(*trigger_info, config->time_triggers.values_num * sizeof(DC_TRIGGER));

	LOCK_CACHE;

	for (i = 0; i < config->time_triggers.values_num; i++)
	{
		dc_trigger = (const ZBX_DC_TRIGGER *)config->time_triggers.values[i];

		found = 0;

		for (p = dc_trigger->expression; '\0' != *p; p++)
		{
			if ('{' == *p)
			{
				for (q = p + 1; '}' != *q && '\0' != *q; q++)
				{
					if ('0' > *q || '9' < *q)
						break;
				}

				if ('}' == *q)
				{
					ZBX_STR2UINT64(functionid, p + 1);

					if (NULL != (dc_function = zbx_hashset_search(&config->functions, &functionid)) &&
							SUCCEED == is_time_function(dc_function->function) &&
							NULL != (dc_item = zbx_hashset_search(&config->items, &dc_function->itemid)) &&
							NULL != (dc_host = zbx_hashset_search(&config->hosts, &dc_item->hostid)) &&
							!(HOST_MAINTENANCE_STATUS_ON == dc_host->maintenance_status &&
							MAINTENANCE_TYPE_NODATA == dc_host->maintenance_type))
					{
						found = 1;
						break;
					}

					p = q;
				}
			}
		}

		if (1 == found)
		{
			trigger = &(*trigger_info)[trigger_order->values_num];

			DCget_trigger(trigger, dc_trigger);
			zbx_timespec(&trigger->timespec);

			zbx_vector_ptr_append(trigger_order, trigger);
		}
	}

	UNLOCK_CACHE;

	zbx_vector_ptr_sort(trigger_order, ZBX_DEFAULT_UINT64_PTR_COMPARE_FUNC);
}

/******************************************************************************
 *                                                                            *
 * Function: DCconfig_get_interface_by_type                                   *
 *                                                                            *
 * Purpose: Locate main interface of specified type in configuration cache    *
 *                                                                            *
 * Parameters: interface - [OUT] pointer to DC_INTERFACE structure            *
 *             hostid - [IN] host ID                                          *
 *             type - [IN] interface type                                     *
 *                                                                            *
 * Return value: SUCCEED if record located and FAIL otherwise                 *
 *                                                                            *
 * Author: Alexander Vladishev                                                *
 *                                                                            *
 ******************************************************************************/
int	DCconfig_get_interface_by_type(DC_INTERFACE *interface, zbx_uint64_t hostid, unsigned char type)
{
	int			res = FAIL;
	const ZBX_DC_INTERFACE	*dc_interface;
	ZBX_DC_INTERFACE_HT	*interface_ht, interface_ht_local;

	interface_ht_local.hostid = hostid;
	interface_ht_local.type = type;

	LOCK_CACHE;

	if (NULL == (interface_ht = zbx_hashset_search(&config->interfaces_ht, &interface_ht_local)))
		goto unlock;

	dc_interface = interface_ht->interface_ptr;

	DCget_interface(interface, dc_interface);

	res = SUCCEED;
unlock:
	UNLOCK_CACHE;

	return res;
}

/******************************************************************************
 *                                                                            *
 * Function: DCconfig_get_poller_nextcheck                                    *
 *                                                                            *
 * Purpose: Get nextcheck for selected poller                                 *
 *                                                                            *
 * Parameters: poller_type - [IN] poller type (ZBX_POLLER_TYPE_...)           *
 *                                                                            *
 * Return value: nextcheck or FAIL if no items for selected poller            *
 *                                                                            *
 * Author: Alexander Vladishev, Aleksandrs Saveljevs                          *
 *                                                                            *
 ******************************************************************************/
int	DCconfig_get_poller_nextcheck(unsigned char poller_type)
{
	const char			*__function_name = "DCconfig_get_poller_nextcheck";

	int				nextcheck;
	zbx_binary_heap_t		*queue;
	const zbx_binary_heap_elem_t	*min;
	const ZBX_DC_ITEM		*dc_item;

	zabbix_log(LOG_LEVEL_DEBUG, "In %s() poller_type:%d", __function_name, (int)poller_type);

	queue = &config->queues[poller_type];

	LOCK_CACHE;

	if (FAIL == zbx_binary_heap_empty(queue))
	{
		min = zbx_binary_heap_find_min(queue);
		dc_item = (const ZBX_DC_ITEM *)min->data;

		nextcheck = dc_item->nextcheck;
	}
	else
		nextcheck = FAIL;

	UNLOCK_CACHE;

	zabbix_log(LOG_LEVEL_DEBUG, "End of %s():%d", __function_name, nextcheck);

	return nextcheck;
}

/******************************************************************************
 *                                                                            *
 * Function: DCconfig_get_poller_items                                        *
 *                                                                            *
 * Purpose: Get array of items for selected poller                            *
 *                                                                            *
 * Parameters: poller_type - [IN] poller type (ZBX_POLLER_TYPE_...)           *
 *             items - [OUT] array of items                                   *
 *             max_items - [IN] elements in items array                       *
 *                                                                            *
 * Return value: number of items in items array                               *
 *                                                                            *
 * Author: Alexander Vladishev, Aleksandrs Saveljevs                          *
 *                                                                            *
 * Comments: Items leave the queue only through this function. Pollers        *
 *           must always return the items they have taken using either        *
 *           DCrequeue_reachable_item() or DCrequeue_unreachable_item().      *
 *                                                                            *
 ******************************************************************************/
int	DCconfig_get_poller_items(unsigned char poller_type, DC_ITEM *items, int max_items)
{
	const char		*__function_name = "DCconfig_get_poller_items";

	int			now, num = 0;
	zbx_binary_heap_t	*queue;

	zabbix_log(LOG_LEVEL_DEBUG, "In %s() poller_type:%d", __function_name, (int)poller_type);

	now = time(NULL);

	queue = &config->queues[poller_type];

	LOCK_CACHE;

	while (num < max_items && FAIL == zbx_binary_heap_empty(queue))
	{
		int				disable_until, old_nextcheck;
		unsigned char			old_poller_type;
		const zbx_binary_heap_elem_t	*min;
		ZBX_DC_HOST			*dc_host;
		ZBX_DC_ITEM			*dc_item;
		static const ZBX_DC_ITEM	*dc_item_prev = NULL;

		min = zbx_binary_heap_find_min(queue);
		dc_item = (ZBX_DC_ITEM *)min->data;

		if (dc_item->nextcheck > now)
			break;

		if (ZBX_POLLER_TYPE_JAVA == poller_type)
			if (0 != num && 0 != __config_java_item_compare(dc_item_prev, dc_item))
				break;

		zbx_binary_heap_remove_min(queue);
		dc_item->location = ZBX_LOC_NOWHERE;

		if (0 == config->config->refresh_unsupported && ITEM_STATUS_NOTSUPPORTED == dc_item->status)
			continue;

		if (NULL == (dc_host = zbx_hashset_search(&config->hosts, &dc_item->hostid)))
			continue;

		if (HOST_MAINTENANCE_STATUS_ON == dc_host->maintenance_status &&
				MAINTENANCE_TYPE_NODATA == dc_host->maintenance_type)
		{
			old_nextcheck = dc_item->nextcheck;
			dc_item->nextcheck = DCget_reachable_nextcheck(dc_item, now);

			DCupdate_item_queue(dc_item, dc_item->poller_type, old_nextcheck);
			continue;
		}

		if (0 == (disable_until = DCget_disable_until(dc_item, dc_host)))
		{
			if (ZBX_POLLER_TYPE_UNREACHABLE == poller_type)
			{
				old_poller_type = dc_item->poller_type;
				poller_by_item(dc_item->itemid, dc_host->proxy_hostid, dc_item->type, dc_item->key,
						dc_item->flags, &dc_item->poller_type);

				old_nextcheck = dc_item->nextcheck;
				dc_item->nextcheck = DCget_reachable_nextcheck(dc_item, now);

				DCupdate_item_queue(dc_item, old_poller_type, old_nextcheck);
				continue;
			}
		}
		else
		{
			if (ZBX_POLLER_TYPE_NORMAL == poller_type ||
					ZBX_POLLER_TYPE_IPMI == poller_type ||
					ZBX_POLLER_TYPE_JAVA == poller_type)
			{
				old_poller_type = dc_item->poller_type;
				dc_item->poller_type = ZBX_POLLER_TYPE_UNREACHABLE;

				old_nextcheck = dc_item->nextcheck;
				if (disable_until > now)
					dc_item->nextcheck = DCget_unreachable_nextcheck(dc_item, dc_host);

				DCupdate_item_queue(dc_item, old_poller_type, old_nextcheck);
				continue;
			}
			else if (disable_until > now)
			{
				old_nextcheck = dc_item->nextcheck;
				dc_item->nextcheck = DCget_unreachable_nextcheck(dc_item, dc_host);

				DCupdate_item_queue(dc_item, dc_item->poller_type, old_nextcheck);
				continue;
			}

			DCincrease_disable_until(dc_item, dc_host, now);
		}

		dc_item_prev = dc_item;
		dc_item->location = ZBX_LOC_POLLER;
		DCget_host(&items[num].host, dc_host);
		DCget_item(&items[num], dc_item);
		num++;
	}

	UNLOCK_CACHE;

	zabbix_log(LOG_LEVEL_DEBUG, "End of %s():%d", __function_name, num);

	return num;
}

/******************************************************************************
 *                                                                            *
 * Function: DCconfig_get_items                                               *
 *                                                                            *
 * Purpose: Get array of items with specified key                             *
 *                                                                            *
 * Parameters: hostid - [IN] host ID (0 - keys from all hosts)                *
 *             key - [IN] key name                                            *
 *             items - [OUT] pointer to array of DC_ITEM structures           *
 *                                                                            *
 * Return value: number of items                                              *
 *                                                                            *
 * Author: Alexander Vladishev, Aleksandrs Saveljevs                          *
 *                                                                            *
 * Comments: only used for SERVER_ZABBIXLOG_KEY and SERVER_STATUS_KEY items   *
 *                                                                            *
 ******************************************************************************/
int	DCconfig_get_items(zbx_uint64_t hostid, const char *key, DC_ITEM **items)
{
	const char	*__function_name = "DCconfig_get_items";

	int			items_num = 0, items_alloc = 8, counter = 0;
	ZBX_DC_ITEM		*dc_item;
	ZBX_DC_HOST		*dc_host;
	zbx_hashset_iter_t	dc_iter;

	zabbix_log(LOG_LEVEL_DEBUG, "In %s() hostid:" ZBX_FS_UI64 " key:'%s'",
			__function_name, hostid, key);

	*items = zbx_malloc(*items, items_alloc * sizeof(DC_ITEM));

	LOCK_CACHE;

	if (0 == hostid)
		zbx_hashset_iter_reset(&config->hosts, &dc_iter);

	while (1)
	{
		if (0 == hostid)
		{
			if (NULL == (dc_host = zbx_hashset_iter_next(&dc_iter)))
				break;
		}
		else
		{
			if (1 != ++counter || (NULL == (dc_host = zbx_hashset_search(&config->hosts, &hostid))))
				break;
		}

		if (0 != dc_host->proxy_hostid)
			continue;

		if (HOST_MAINTENANCE_STATUS_OFF != dc_host->maintenance_status ||
				MAINTENANCE_TYPE_NORMAL != dc_host->maintenance_type)
			continue;

		if (NULL == (dc_item = DCfind_item(dc_host->hostid, key)))
			continue;

		if (0 != (ZBX_FLAG_DISCOVERY_CHILD & dc_item->flags))
			continue;

		if (0 == config->config->refresh_unsupported && ITEM_STATUS_NOTSUPPORTED == dc_item->status)
			continue;

		if (items_num == items_alloc)
		{
			items_alloc += 8;
			*items = zbx_realloc(*items, items_alloc * sizeof(DC_ITEM));
		}

		DCget_host(&(*items)[items_num].host, dc_host);
		DCget_item(&(*items)[items_num], dc_item);
		items_num++;
	}

	UNLOCK_CACHE;

	zabbix_log(LOG_LEVEL_DEBUG, "End of %s():%d", __function_name, items_num);

	return items_num;
}

/******************************************************************************
 *                                                                            *
 * Function: DCconfig_get_config_data                                         *
 *                                                                            *
 * Purpose: get config table data                                             *
 *                                                                            *
 * Return value: pointer to the returned data                                 *
 *                                                                            *
 * Author: Rudolfs Kreicbergs                                                 *
 *                                                                            *
 * Comments: data must be of correct data type                                *
 *                                                                            *
 ******************************************************************************/
void	*DCconfig_get_config_data(void *data, int type)
{
	LOCK_CACHE;

	switch(type)
	{
		case CONFIG_ALERT_HISTORY:
			*(int *)data = config->config->alert_history;
			break;
		case CONFIG_EVENT_HISTORY:
			*(int *)data = config->config->event_history;
			break;
		case CONFIG_REFRESH_UNSUPPORTED:
			*(int *)data = config->config->refresh_unsupported;
			break;
		case CONFIG_DISCOVERY_GROUPID:
			*(zbx_uint64_t *)data = config->config->discovery_groupid;
			break;
		case CONFIG_NS_SUPPORT:
			*(int *)data = config->config->ns_support;
			break;
	}

	UNLOCK_CACHE;

	return data;
}

/******************************************************************************
 *                                                                            *
 * Function: DCget_trigger_severity_name                                      *
 *                                                                            *
 * Purpose: get trigger severity name                                         *
 *                                                                            *
 * Parameters: trigger    - [IN] a trigger data with priority field;          *
 *                               TRIGGER_SEVERITY_*                           *
 *             replace_to - [OUT] pointer to a buffer that will receive       *
 *                          a null-terminated trigger severity string         *
 *                                                                            *
 * Return value: upon successful completion return SUCCEED                    *
 *               otherwise FAIL                                               *
 *                                                                            *
 * Author: Alexander Vladishev, Rudolfs Kreicbergs                            *
 *                                                                            *
 ******************************************************************************/
int	DCget_trigger_severity_name(DB_TRIGGER *trigger, char **replace_to)
{
	if (0 == trigger->triggerid || TRIGGER_SEVERITY_COUNT <= trigger->priority)
		return FAIL;

	LOCK_CACHE;

	*replace_to = zbx_strdup(*replace_to, config->config->severity_name[trigger->priority]);

	UNLOCK_CACHE;

	return SUCCEED;
}

void	DCrequeue_reachable_item(zbx_uint64_t itemid, unsigned char status, int now)
{
	ZBX_DC_ITEM	*dc_item;
	ZBX_DC_HOST	*dc_host;
	unsigned char	old_poller_type;
	int		old_nextcheck;

	LOCK_CACHE;

	if (NULL != (dc_item = zbx_hashset_search(&config->items, &itemid)))
	{
		dc_item->status = status;

		old_poller_type = dc_item->poller_type;
		if (ZBX_POLLER_TYPE_UNREACHABLE == dc_item->poller_type)
			if (NULL != (dc_host = zbx_hashset_search(&config->hosts, &dc_item->hostid)))
				poller_by_item(dc_item->itemid, dc_host->proxy_hostid, dc_item->type,
						dc_item->key, dc_item->flags, &dc_item->poller_type);

		old_nextcheck = dc_item->nextcheck;
		dc_item->nextcheck = DCget_reachable_nextcheck(dc_item, now);

		if (ZBX_LOC_POLLER == dc_item->location)
			dc_item->location = ZBX_LOC_NOWHERE;

		DCupdate_item_queue(dc_item, old_poller_type, old_nextcheck);
	}

	UNLOCK_CACHE;
}

void	DCrequeue_unreachable_item(zbx_uint64_t itemid)
{
	ZBX_DC_ITEM	*dc_item;
	ZBX_DC_HOST	*dc_host;
	unsigned char	old_poller_type;
	int		old_nextcheck;

	LOCK_CACHE;

	if (NULL != (dc_item = zbx_hashset_search(&config->items, &itemid)) &&
			NULL != (dc_host = zbx_hashset_search(&config->hosts, &dc_item->hostid)))
	{
		old_poller_type = dc_item->poller_type;
		if (ZBX_POLLER_TYPE_NORMAL == dc_item->poller_type ||
				ZBX_POLLER_TYPE_IPMI == dc_item->poller_type ||
				ZBX_POLLER_TYPE_JAVA == dc_item->poller_type)
			dc_item->poller_type = ZBX_POLLER_TYPE_UNREACHABLE;

		old_nextcheck = dc_item->nextcheck;
		dc_item->nextcheck = DCget_unreachable_nextcheck(dc_item, dc_host);

		if (ZBX_LOC_POLLER == dc_item->location)
			dc_item->location = ZBX_LOC_NOWHERE;

		DCupdate_item_queue(dc_item, old_poller_type, old_nextcheck);
	}

	UNLOCK_CACHE;
}

int	DCconfig_activate_host(DC_ITEM *item)
{
	int		res = FAIL;
	ZBX_DC_HOST	*dc_host;

	LOCK_CACHE;

	if (NULL == (dc_host = zbx_hashset_search(&config->hosts, &item->host.hostid)))
		goto unlock;

	switch (item->type)
	{
		case ITEM_TYPE_ZABBIX:
			item->host.errors_from = dc_host->errors_from;
			item->host.available = dc_host->available;
			item->host.disable_until = dc_host->disable_until;
			dc_host->errors_from = 0;
			dc_host->available = HOST_AVAILABLE_TRUE;
			dc_host->disable_until = 0;
			break;
		case ITEM_TYPE_SNMPv1:
		case ITEM_TYPE_SNMPv2c:
		case ITEM_TYPE_SNMPv3:
			item->host.snmp_errors_from = dc_host->snmp_errors_from;
			item->host.snmp_available = dc_host->snmp_available;
			item->host.snmp_disable_until = dc_host->snmp_disable_until;
			dc_host->snmp_errors_from = 0;
			dc_host->snmp_available = HOST_AVAILABLE_TRUE;
			dc_host->snmp_disable_until = 0;
			break;
		case ITEM_TYPE_IPMI:
			item->host.ipmi_errors_from = dc_host->ipmi_errors_from;
			item->host.ipmi_available = dc_host->ipmi_available;
			item->host.ipmi_disable_until = dc_host->ipmi_disable_until;
			dc_host->ipmi_errors_from = 0;
			dc_host->ipmi_available = HOST_AVAILABLE_TRUE;
			dc_host->ipmi_disable_until = 0;
			break;
		case ITEM_TYPE_JMX:
			item->host.jmx_errors_from = dc_host->jmx_errors_from;
			item->host.jmx_available = dc_host->jmx_available;
			item->host.jmx_disable_until = dc_host->jmx_disable_until;
			dc_host->jmx_errors_from = 0;
			dc_host->jmx_available = HOST_AVAILABLE_TRUE;
			dc_host->jmx_disable_until = 0;
			break;
		default:
			goto unlock;
	}

	res = SUCCEED;
unlock:
	UNLOCK_CACHE;

	return res;
}

int	DCconfig_deactivate_host(DC_ITEM *item, int now)
{
	int		res = FAIL;
	ZBX_DC_HOST	*dc_host;
	int		*errors_from;
	int		*disable_until;
	unsigned char	*available;

	LOCK_CACHE;

	if (NULL == (dc_host = zbx_hashset_search(&config->hosts, &item->host.hostid)))
		goto unlock;

	switch (item->type)
	{
		case ITEM_TYPE_ZABBIX:
			item->host.errors_from = dc_host->errors_from;
			item->host.available = dc_host->available;
			item->host.disable_until = dc_host->disable_until;
			errors_from = &dc_host->errors_from;
			available = &dc_host->available;
			disable_until = &dc_host->disable_until;
			break;
		case ITEM_TYPE_SNMPv1:
		case ITEM_TYPE_SNMPv2c:
		case ITEM_TYPE_SNMPv3:
			item->host.snmp_errors_from = dc_host->snmp_errors_from;
			item->host.snmp_available = dc_host->snmp_available;
			item->host.snmp_disable_until = dc_host->snmp_disable_until;
			errors_from = &dc_host->snmp_errors_from;
			available = &dc_host->snmp_available;
			disable_until = &dc_host->snmp_disable_until;
			break;
		case ITEM_TYPE_IPMI:
			item->host.ipmi_errors_from = dc_host->ipmi_errors_from;
			item->host.ipmi_available = dc_host->ipmi_available;
			item->host.ipmi_disable_until = dc_host->ipmi_disable_until;
			errors_from = &dc_host->ipmi_errors_from;
			available = &dc_host->ipmi_available;
			disable_until = &dc_host->ipmi_disable_until;
			break;
		case ITEM_TYPE_JMX:
			item->host.jmx_errors_from = dc_host->jmx_errors_from;
			item->host.jmx_available = dc_host->jmx_available;
			item->host.jmx_disable_until = dc_host->jmx_disable_until;
			errors_from = &dc_host->jmx_errors_from;
			available = &dc_host->jmx_available;
			disable_until = &dc_host->jmx_disable_until;
			break;
		default:
			goto unlock;
	}

	/* First error */
	if (*errors_from == 0)
	{
		*errors_from = now;
		*disable_until = now + CONFIG_UNREACHABLE_DELAY;
	}
	else
	{
		if (now - *errors_from <= CONFIG_UNREACHABLE_PERIOD)
		{
			/* Still unavailable, but won't change status to UNAVAILABLE yet */
			*disable_until = now + CONFIG_UNREACHABLE_DELAY;
		}
		else
		{
			*disable_until = now + CONFIG_UNAVAILABLE_DELAY;
			*available = HOST_AVAILABLE_FALSE;
		}
	}

	res = SUCCEED;
unlock:
	UNLOCK_CACHE;

	return res;
}

/******************************************************************************
 *                                                                            *
 * Comments: helper function for DCconfig_check_trigger_dependencies()        *
 *                                                                            *
 ******************************************************************************/
static int	DCconfig_check_trigger_dependencies_rec(const ZBX_DC_TRIGGER_DEPLIST *trigdep, int level)
{
	int				i;
	const ZBX_DC_TRIGGER		*next_trigger;
	const ZBX_DC_TRIGGER_DEPLIST	*next_trigdep;

	if (32 < level)
	{
		zabbix_log(LOG_LEVEL_CRIT, "recursive trigger dependency detected (triggerid:" ZBX_FS_UI64 ")",
				trigdep->triggerid);
		return SUCCEED;
	}

	if (NULL != trigdep->dependencies)
	{
		for (i = 0; NULL != (next_trigdep = trigdep->dependencies[i]); i++)
		{
			if (NULL != (next_trigger = next_trigdep->trigger) &&
					TRIGGER_VALUE_TRUE == next_trigger->value &&
					TRIGGER_VALUE_FLAG_NORMAL == next_trigger->value_flags)
			{
				return FAIL;
			}

			if (FAIL == DCconfig_check_trigger_dependencies_rec(next_trigdep, level + 1))
				return FAIL;
		}
	}

	return SUCCEED;
}

/******************************************************************************
 *                                                                            *
 * Function: DCconfig_check_trigger_dependencies                              *
 *                                                                            *
 * Purpose: check whether any of trigger dependencies have value TRUE         *
 *                                                                            *
 * Return value: SUCCEED - trigger can change its value                       *
 *               FAIL - otherwise                                             *
 *                                                                            *
 * Author: Alexei Vladishev, Aleksandrs Saveljevs                             *
 *                                                                            *
 ******************************************************************************/
int	DCconfig_check_trigger_dependencies(zbx_uint64_t triggerid)
{
	int				ret = SUCCEED;
	const ZBX_DC_TRIGGER_DEPLIST	*trigdep;

	LOCK_CACHE;

	if (NULL != (trigdep = zbx_hashset_search(&config->trigdeps, &triggerid)))
		ret = DCconfig_check_trigger_dependencies_rec(trigdep, 0);

	UNLOCK_CACHE;

	return ret;
}

/******************************************************************************
 *                                                                            *
 * Function: DCconfig_set_trigger_value                                       *
 *                                                                            *
 * Purpose: set trigger value, value flags, and error                         *
 *                                                                            *
 * Author: Aleksandrs Saveljevs                                               *
 *                                                                            *
 ******************************************************************************/
void	DCconfig_set_trigger_value(zbx_uint64_t triggerid, unsigned char value,
		unsigned char value_flags, const char *error)
{
	ZBX_DC_TRIGGER	*dc_trigger;

	LOCK_CACHE;

	if (NULL != (dc_trigger = zbx_hashset_search(&config->triggers, &triggerid)))
	{
		zbx_strpool_release(dc_trigger->error);
		dc_trigger->error = zbx_strpool_intern(error);
		dc_trigger->value = value;
		dc_trigger->value_flags = value_flags;
	}

	UNLOCK_CACHE;
}

/******************************************************************************
 *                                                                            *
 * Function: DCconfig_set_maintenance                                         *
 *                                                                            *
 * Purpose: set host maintenance status                                       *
 *                                                                            *
 * Author: Alexander Vladishev, Aleksandrs Saveljevs                          *
 *                                                                            *
 ******************************************************************************/
void	DCconfig_set_maintenance(zbx_uint64_t hostid, int maintenance_status,
				int maintenance_type, int maintenance_from)
{
	ZBX_DC_HOST	*dc_host;

	LOCK_CACHE;

	if (NULL != (dc_host = zbx_hashset_search(&config->hosts, &hostid)))
	{
		if (HOST_MAINTENANCE_STATUS_OFF == dc_host->maintenance_status ||
				HOST_MAINTENANCE_STATUS_OFF == maintenance_status)
			dc_host->maintenance_from = maintenance_from;

		dc_host->maintenance_status = maintenance_status;
		dc_host->maintenance_type = maintenance_type;
	}

	UNLOCK_CACHE;
}

/******************************************************************************
 *                                                                            *
 * Function: DCconfig_get_stats                                               *
 *                                                                            *
 * Purpose: get statistics of the database cache                              *
 *                                                                            *
 * Author: Alexander Vladishev, Aleksandrs Saveljevs                          *
 *                                                                            *
 ******************************************************************************/
void	*DCconfig_get_stats(int request)
{
	static zbx_uint64_t	value_uint;
	static double		value_double;

	const zbx_mem_info_t	*strpool_mem;

	strpool_mem = zbx_strpool_info()->mem_info;

	switch (request)
	{
		case ZBX_CONFSTATS_BUFFER_TOTAL:
			value_uint = config_mem->orig_size + strpool_mem->orig_size;
			return &value_uint;
		case ZBX_CONFSTATS_BUFFER_USED:
			value_uint = (config_mem->orig_size + strpool_mem->orig_size) -
					(config_mem->free_size + strpool_mem->free_size);
			return &value_uint;
		case ZBX_CONFSTATS_BUFFER_FREE:
			value_uint = config_mem->free_size + strpool_mem->free_size;
			return &value_uint;
		case ZBX_CONFSTATS_BUFFER_PFREE:
			value_double = 100.0 * ((double)(config_mem->free_size + strpool_mem->free_size) /
							(config_mem->orig_size + strpool_mem->orig_size));
			return &value_double;
		default:
			return NULL;
	}
}

static void	DCget_proxy(DC_PROXY *dst_proxy, ZBX_DC_PROXY *src_proxy)
{
	ZBX_DC_HOST		*host;
	ZBX_DC_INTERFACE_HT	*interface_ht, interface_ht_local;

	dst_proxy->hostid = src_proxy->hostid;
	dst_proxy->proxy_config_nextcheck = src_proxy->proxy_config_nextcheck;
	dst_proxy->proxy_data_nextcheck = src_proxy->proxy_data_nextcheck;

	if (NULL != (host = zbx_hashset_search(&config->hosts, &src_proxy->hostid)))
		strscpy(dst_proxy->host, host->host);
	else
		*dst_proxy->host = '\0';

	interface_ht_local.hostid = src_proxy->hostid;
	interface_ht_local.type = INTERFACE_TYPE_UNKNOWN;

	if (NULL != (interface_ht = zbx_hashset_search(&config->interfaces_ht, &interface_ht_local)))
	{
		const ZBX_DC_INTERFACE	*interface = interface_ht->interface_ptr;

		strscpy(dst_proxy->addr_orig, interface->useip ? interface->ip : interface->dns);
		strscpy(dst_proxy->port_orig, interface->port);
	}
	else
	{
		*dst_proxy->addr_orig = '\0';
		*dst_proxy->port_orig = '\0';
	}

	dst_proxy->addr = NULL;
	dst_proxy->port = 0;
}

/******************************************************************************
 *                                                                            *
 * Function: DCconfig_get_proxypoller_hosts                                   *
 *                                                                            *
 * Purpose: Get array of proxies for proxy poller                             *
 *                                                                            *
 * Parameters: hosts - [OUT] array of hosts                                   *
 *             max_hosts - [IN] elements in hosts array                       *
 *                                                                            *
 * Return value: number of proxies in hosts array                             *
 *                                                                            *
 * Author: Alexander Vladishev                                                *
 *                                                                            *
 * Comments: Proxies leave the queue only through this function. Pollers must *
 *           always return the proxies they have taken using DCrequeue_proxy. *
 *                                                                            *
 ******************************************************************************/
int	DCconfig_get_proxypoller_hosts(DC_PROXY *proxies, int max_hosts)
{
	const char		*__function_name = "DCconfig_get_proxypoller_hosts";
	int			now, num = 0;
	zbx_binary_heap_t	*queue;

	zabbix_log(LOG_LEVEL_DEBUG, "In %s()", __function_name);

	now = time(NULL);

	queue = &config->pqueue;

	LOCK_CACHE;

	while (num < max_hosts && FAIL == zbx_binary_heap_empty(queue))
	{
		const zbx_binary_heap_elem_t	*min;
		ZBX_DC_PROXY			*dc_proxy;

		min = zbx_binary_heap_find_min(queue);
		dc_proxy = (ZBX_DC_PROXY *)min->data;

		if (dc_proxy->proxy_config_nextcheck > now && dc_proxy->proxy_data_nextcheck > now)
			break;

		zbx_binary_heap_remove_min(queue);
		dc_proxy->location = ZBX_LOC_POLLER;

		DCget_proxy(&proxies[num], dc_proxy);
		num++;
	}

	UNLOCK_CACHE;

	zabbix_log(LOG_LEVEL_DEBUG, "End of %s():%d", __function_name, num);

	return num;
}

/******************************************************************************
 *                                                                            *
 * Function: DCconfig_get_proxypoller_nextcheck                               *
 *                                                                            *
 * Purpose: Get nextcheck for passive proxies                                 *
 *                                                                            *
 * Return value: nextcheck or FAIL if no passive proxies in queue             *
 *                                                                            *
 * Author: Alexander Vladishev                                                *
 *                                                                            *
 ******************************************************************************/
int	DCconfig_get_proxypoller_nextcheck()
{
	const char		*__function_name = "DCconfig_get_proxypoller_nextcheck";

	int			nextcheck;
	zbx_binary_heap_t	*queue;

	zabbix_log(LOG_LEVEL_DEBUG, "In %s()", __function_name);

	queue = &config->pqueue;

	LOCK_CACHE;

	if (FAIL == zbx_binary_heap_empty(queue))
	{
		const zbx_binary_heap_elem_t	*min;
		const ZBX_DC_PROXY		*dc_proxy;

		min = zbx_binary_heap_find_min(queue);
		dc_proxy = (const ZBX_DC_PROXY *)min->data;

		nextcheck = (dc_proxy->proxy_config_nextcheck < dc_proxy->proxy_data_nextcheck) ?
				dc_proxy->proxy_config_nextcheck : dc_proxy->proxy_data_nextcheck;
	}
	else
		nextcheck = FAIL;

	UNLOCK_CACHE;

	zabbix_log(LOG_LEVEL_DEBUG, "End of %s():%d", __function_name, nextcheck);

	return nextcheck;
}

void	DCrequeue_proxy(zbx_uint64_t hostid, unsigned char update_nextcheck)
{
	const char	*__function_name = "DCrequeue_proxy";
	time_t		now;
	ZBX_DC_PROXY	*dc_proxy;

	zabbix_log(LOG_LEVEL_DEBUG, "In %s() update_nextcheck:%d", __function_name, (int)update_nextcheck);

	now = time(NULL);

	LOCK_CACHE;

	if (NULL != (dc_proxy = zbx_hashset_search(&config->proxies, &hostid)))
	{
		if (0x01 & update_nextcheck)
		{
			dc_proxy->proxy_config_nextcheck = (int)calculate_proxy_nextcheck(
					hostid, CONFIG_PROXYCONFIG_FREQUENCY, now);
		}
		if (0x02 & update_nextcheck)
		{
			dc_proxy->proxy_data_nextcheck = (int)calculate_proxy_nextcheck(
					hostid, CONFIG_PROXYDATA_FREQUENCY, now);
		}

		if (ZBX_LOC_POLLER == dc_proxy->location)
			dc_proxy->location = ZBX_LOC_NOWHERE;

		DCupdate_proxy_queue(dc_proxy);
	}

	UNLOCK_CACHE;

	zabbix_log(LOG_LEVEL_DEBUG, "End of %s()", __function_name);
}

static int	DCget_host_macro(zbx_uint64_t *hostids, int host_num, const char *macro, char **replace_to)
{
	const char	*__function_name = "DCget_host_macro";

	int			i, j, ret = FAIL;
	zbx_vector_uint64_t	templateids;
	ZBX_DC_HMACRO_HM	*hmacro_hm, hmacro_hm_local;
	ZBX_DC_HTMPL		*htmpl;

	zabbix_log(LOG_LEVEL_DEBUG, "In %s() macro:'%s'", __function_name, macro);

	if (0 == host_num)
		goto clean;

	zbx_vector_uint64_create(&templateids);
	zbx_vector_uint64_reserve(&templateids, 32);

	hmacro_hm_local.macro = macro;

	for (i = 0; i < host_num; i++)
	{
		hmacro_hm_local.hostid = hostids[i];

		if (NULL != (hmacro_hm = zbx_hashset_search(&config->hmacros_hm, &hmacro_hm_local)))
		{
			zbx_free(*replace_to);
			*replace_to = strdup(hmacro_hm->hmacro_ptr->value);
			ret = SUCCEED;
			break;
		}

		if (NULL != (htmpl = zbx_hashset_search(&config->htmpls, &hostids[i])))
		{
			for (j = 0; j < htmpl->templateids.values_num; j++)
				zbx_vector_uint64_append(&templateids, htmpl->templateids.values[j]);
		}
	}

	if (FAIL == ret && 0 != templateids.values_num)
	{
		zbx_vector_uint64_sort(&templateids, ZBX_DEFAULT_UINT64_COMPARE_FUNC);
		ret = DCget_host_macro(templateids.values, templateids.values_num, macro, replace_to);	/* recursion */
	}

	zbx_vector_uint64_destroy(&templateids);
clean:
	zabbix_log(LOG_LEVEL_DEBUG, "End of %s():%s", __function_name, zbx_result_string(ret));

	return ret;
}

static void	DCget_global_macro(const char *macro, char **replace_to)
{
	const char	*__function_name = "DCget_global_macro";

	ZBX_DC_GMACRO_M	*gmacro_m, gmacro_m_local;

	zabbix_log(LOG_LEVEL_DEBUG, "In %s() macro:'%s'", __function_name, macro);

	gmacro_m_local.macro = macro;

	if (NULL != (gmacro_m = zbx_hashset_search(&config->gmacros_m, &gmacro_m_local)))
	{
		zbx_free(*replace_to);
		*replace_to = strdup(gmacro_m->gmacro_ptr->value);
	}

	zabbix_log(LOG_LEVEL_DEBUG, "End of %s()", __function_name);
}

void	DCget_user_macro(zbx_uint64_t *hostids, int host_num, const char *macro, char **replace_to)
{
	const char	*__function_name = "DCget_user_macro";

	zabbix_log(LOG_LEVEL_DEBUG, "In %s() macro:'%s'", __function_name, macro);

	LOCK_CACHE;

	if (FAIL == DCget_host_macro(hostids, host_num, macro, replace_to))
		DCget_global_macro(macro, replace_to);

	UNLOCK_CACHE;

	zabbix_log(LOG_LEVEL_DEBUG, "End of %s()", __function_name);
}<|MERGE_RESOLUTION|>--- conflicted
+++ resolved
@@ -2148,11 +2148,7 @@
 	DB_RESULT		conf_result;
 
 	int			i;
-<<<<<<< HEAD
-	double			sec, csec, isec, hsec, htsec, gmsec, hmsec, ifsec, ssec;
-=======
-	double			sec, isec, tsec, dsec, fsec, hsec, htsec, gmsec, hmsec, ifsec, ssec;
->>>>>>> f5e48717
+	double			sec, csec, isec, tsec, dsec, fsec, hsec, htsec, gmsec, hmsec, ifsec, ssec;
 	const zbx_strpool_t	*strpool;
 
 	zabbix_log(LOG_LEVEL_DEBUG, "In %s()", __function_name);
@@ -2306,9 +2302,11 @@
 	strpool = zbx_strpool_info();
 
 	zabbix_log(LOG_LEVEL_DEBUG, "%s() sync_num   : %u", __function_name, sync_num);
-<<<<<<< HEAD
 	zabbix_log(LOG_LEVEL_DEBUG, "%s() sync config: " ZBX_FS_DBL " sec.", __function_name, csec);
 	zabbix_log(LOG_LEVEL_DEBUG, "%s() item sql   : " ZBX_FS_DBL " sec.", __function_name, isec);
+	zabbix_log(LOG_LEVEL_DEBUG, "%s() trig sql   : " ZBX_FS_DBL " sec.", __function_name, tsec);
+	zabbix_log(LOG_LEVEL_DEBUG, "%s() tdep sql   : " ZBX_FS_DBL " sec.", __function_name, dsec);
+	zabbix_log(LOG_LEVEL_DEBUG, "%s() func sql   : " ZBX_FS_DBL " sec.", __function_name, fsec);
 	zabbix_log(LOG_LEVEL_DEBUG, "%s() host sql   : " ZBX_FS_DBL " sec.", __function_name, hsec);
 	zabbix_log(LOG_LEVEL_DEBUG, "%s() htmpl sql  : " ZBX_FS_DBL " sec.", __function_name, htsec);
 	zabbix_log(LOG_LEVEL_DEBUG, "%s() gmacro sql : " ZBX_FS_DBL " sec.", __function_name, gmsec);
@@ -2316,31 +2314,7 @@
 	zabbix_log(LOG_LEVEL_DEBUG, "%s() interf sql : " ZBX_FS_DBL " sec.", __function_name, ifsec);
 	zabbix_log(LOG_LEVEL_DEBUG, "%s() sync lock  : " ZBX_FS_DBL " sec.", __function_name, ssec);
 	zabbix_log(LOG_LEVEL_DEBUG, "%s() total time : " ZBX_FS_DBL " sec.", __function_name,
-			csec + isec + hsec + htsec + gmsec + hmsec + ifsec + ssec);
-=======
-	zabbix_log(LOG_LEVEL_DEBUG, "%s() item sql   : " ZBX_FS_DBL " sec.", __function_name,
-			isec);
-	zabbix_log(LOG_LEVEL_DEBUG, "%s() trig sql   : " ZBX_FS_DBL " sec.", __function_name,
-			tsec);
-	zabbix_log(LOG_LEVEL_DEBUG, "%s() tdep sql   : " ZBX_FS_DBL " sec.", __function_name,
-			dsec);
-	zabbix_log(LOG_LEVEL_DEBUG, "%s() func sql   : " ZBX_FS_DBL " sec.", __function_name,
-			fsec);
-	zabbix_log(LOG_LEVEL_DEBUG, "%s() host sql   : " ZBX_FS_DBL " sec.", __function_name,
-			hsec);
-	zabbix_log(LOG_LEVEL_DEBUG, "%s() htmpl sql  : " ZBX_FS_DBL " sec.", __function_name,
-			htsec);
-	zabbix_log(LOG_LEVEL_DEBUG, "%s() gmacro sql : " ZBX_FS_DBL " sec.", __function_name,
-			gmsec);
-	zabbix_log(LOG_LEVEL_DEBUG, "%s() hmacro sql : " ZBX_FS_DBL " sec.", __function_name,
-			hmsec);
-	zabbix_log(LOG_LEVEL_DEBUG, "%s() interf sql : " ZBX_FS_DBL " sec.", __function_name,
-			ifsec);
-	zabbix_log(LOG_LEVEL_DEBUG, "%s() sync lock  : " ZBX_FS_DBL " sec.", __function_name,
-			ssec);
-	zabbix_log(LOG_LEVEL_DEBUG, "%s() total time : " ZBX_FS_DBL " sec.", __function_name,
-			isec + tsec + dsec + fsec + hsec + htsec + gmsec + hmsec + ifsec + ssec);
->>>>>>> f5e48717
+			csec + isec + tsec + dsec + fsec + hsec + htsec + gmsec + hmsec + ifsec + ssec);
 
 	zabbix_log(LOG_LEVEL_DEBUG, "%s() items      : %d (%d slots)", __function_name,
 			config->items.num_data, config->items.num_slots);
