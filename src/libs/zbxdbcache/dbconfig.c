--- conflicted
+++ resolved
@@ -4990,7 +4990,157 @@
 
 /******************************************************************************
  *                                                                            *
-<<<<<<< HEAD
+ * Function: DCget_item_count                                                 *
+ *                                                                            *
+ * Purpose: return the number of active items                                 *
+ *                                                                            *
+ * Return value: the number of active items                                   *
+ *                                                                            *
+ ******************************************************************************/
+int	DCget_item_count()
+{
+	return config->items.num_data;
+}
+
+/******************************************************************************
+ *                                                                            *
+ * Function: DCget_item_unsupported_count                                     *
+ *                                                                            *
+ * Purpose: return the number of active unsupported items                     *
+ *                                                                            *
+ * Return value: the number of active unsupported items                       *
+ *                                                                            *
+ ******************************************************************************/
+int	DCget_item_unsupported_count()
+{
+	int			count = 0;
+	zbx_hashset_iter_t	iter;
+	ZBX_DC_ITEM		*item;
+
+	LOCK_CACHE;
+
+	zbx_hashset_iter_reset(&config->items, &iter);
+
+	while (NULL != (item = zbx_hashset_iter_next(&iter)))
+	{
+		if (ITEM_STATE_NOTSUPPORTED == item->state)
+			count++;
+	}
+
+	UNLOCK_CACHE;
+
+	return count;
+}
+
+/******************************************************************************
+ *                                                                            *
+ * Function: DCget_trigger_count                                              *
+ *                                                                            *
+ * Purpose: return the number of triggers                                     *
+ *                                                                            *
+ * Return value: the number of triggers                                       *
+ *                                                                            *
+ ******************************************************************************/
+int	DCget_trigger_count()
+{
+	return config->triggers.num_data;
+}
+
+/******************************************************************************
+ *                                                                            *
+ * Function: DCget_host_count                                                 *
+ *                                                                            *
+ * Purpose: return the number of monitored hosts                              *
+ *                                                                            *
+ * Return value: the number of monitored hosts                                *
+ *                                                                            *
+ ******************************************************************************/
+int	DCget_host_count()
+{
+	int			nhosts = 0;
+	zbx_hashset_iter_t	iter;
+	ZBX_DC_HOST		*host;
+
+	LOCK_CACHE;
+
+	zbx_hashset_iter_reset(&config->hosts, &iter);
+
+	while (NULL != (host = zbx_hashset_iter_next(&iter)))
+	{
+		if (HOST_STATUS_MONITORED == host->status)
+			nhosts++;
+	}
+
+	UNLOCK_CACHE;
+
+	return nhosts;
+}
+
+/******************************************************************************
+ *                                                                            *
+ * Function: DCget_required_performance                                       *
+ *                                                                            *
+ * Purpose: calculate the required server performance (values per second)     *
+ *                                                                            *
+ * Return value: the required nvps number                                     *
+ *                                                                            *
+ ******************************************************************************/
+double	DCget_required_performance()
+{
+	double			nvps = 0;
+	zbx_hashset_iter_t	iter;
+	ZBX_DC_ITEM		*item;
+
+	LOCK_CACHE;
+
+	zbx_hashset_iter_reset(&config->items, &iter);
+
+	while (NULL != (item = zbx_hashset_iter_next(&iter)))
+	{
+		if (0 != item->delay)
+			nvps += 1.0 / item->delay;
+	}
+
+	UNLOCK_CACHE;
+
+	return nvps;
+}
+
+/******************************************************************************
+ *                                                                            *
+ * Function: DCget_functions_hostids                                          *
+ *                                                                            *
+ * Purpose: get hosts with items associated with a set of functions           *
+ *                                                                            *
+ * Parameters: hosts       - [OUT] a vector of host identifiers               *
+ *             functionids - [IN] a vector containing source function ids     *
+ *                                                                            *
+ ******************************************************************************/
+void	DCget_functions_hostids(zbx_vector_uint64_t *hosts, const zbx_vector_uint64_t *functionids)
+{
+	ZBX_DC_FUNCTION		*function;
+	ZBX_DC_ITEM		*item;
+	int			i;
+
+	LOCK_CACHE;
+
+	for (i = 0; i < functionids->values_num; i++)
+	{
+		if (NULL == (function = zbx_hashset_search(&config->functions, &functionids->values[i])))
+			continue;
+
+		if (NULL != (item = zbx_hashset_search(&config->items, &function->itemid)))
+			zbx_vector_uint64_append(hosts, item->hostid);
+	}
+
+	UNLOCK_CACHE;
+
+	zbx_vector_uint64_sort(hosts, ZBX_DEFAULT_UINT64_COMPARE_FUNC);
+	zbx_vector_uint64_uniq(hosts, ZBX_DEFAULT_UINT64_COMPARE_FUNC);
+}
+
+/******************************************************************************
+ *                                                                            *
  * Function: DCget_expressions                                                *
  *                                                                            *
  * Purpose: retrieves global expression data from cache                       *
@@ -5056,154 +5206,4 @@
 void	DCget_expressions_by_name(zbx_vector_ptr_t *expressions, const char *name)
 {
 	DCget_expressions_by_names(expressions, &name, 1);
-}
-=======
- * Function: DCget_item_count                                                 *
- *                                                                            *
- * Purpose: return the number of active items                                 *
- *                                                                            *
- * Return value: the number of active items                                   *
- *                                                                            *
- ******************************************************************************/
-int	DCget_item_count()
-{
-	return config->items.num_data;
-}
-
-/******************************************************************************
- *                                                                            *
- * Function: DCget_item_unsupported_count                                     *
- *                                                                            *
- * Purpose: return the number of active unsupported items                     *
- *                                                                            *
- * Return value: the number of active unsupported items                       *
- *                                                                            *
- ******************************************************************************/
-int	DCget_item_unsupported_count()
-{
-	int			count = 0;
-	zbx_hashset_iter_t	iter;
-	ZBX_DC_ITEM		*item;
-
-	LOCK_CACHE;
-
-	zbx_hashset_iter_reset(&config->items, &iter);
-
-	while (NULL != (item = zbx_hashset_iter_next(&iter)))
-	{
-		if (ITEM_STATE_NOTSUPPORTED == item->state)
-			count++;
-	}
-
-	UNLOCK_CACHE;
-
-	return count;
-}
-
-/******************************************************************************
- *                                                                            *
- * Function: DCget_trigger_count                                              *
- *                                                                            *
- * Purpose: return the number of triggers                                     *
- *                                                                            *
- * Return value: the number of triggers                                       *
- *                                                                            *
- ******************************************************************************/
-int	DCget_trigger_count()
-{
-	return config->triggers.num_data;
-}
-
-/******************************************************************************
- *                                                                            *
- * Function: DCget_host_count                                                 *
- *                                                                            *
- * Purpose: return the number of monitored hosts                              *
- *                                                                            *
- * Return value: the number of monitored hosts                                *
- *                                                                            *
- ******************************************************************************/
-int	DCget_host_count()
-{
-	int			nhosts = 0;
-	zbx_hashset_iter_t	iter;
-	ZBX_DC_HOST		*host;
-
-	LOCK_CACHE;
-
-	zbx_hashset_iter_reset(&config->hosts, &iter);
-
-	while (NULL != (host = zbx_hashset_iter_next(&iter)))
-	{
-		if (HOST_STATUS_MONITORED == host->status)
-			nhosts++;
-	}
-
-	UNLOCK_CACHE;
-
-	return nhosts;
-}
-
-/******************************************************************************
- *                                                                            *
- * Function: DCget_required_performance                                       *
- *                                                                            *
- * Purpose: calculate the required server performance (values per second)     *
- *                                                                            *
- * Return value: the required nvps number                                     *
- *                                                                            *
- ******************************************************************************/
-double	DCget_required_performance()
-{
-	double			nvps = 0;
-	zbx_hashset_iter_t	iter;
-	ZBX_DC_ITEM		*item;
-
-	LOCK_CACHE;
-
-	zbx_hashset_iter_reset(&config->items, &iter);
-
-	while (NULL != (item = zbx_hashset_iter_next(&iter)))
-	{
-		if (0 != item->delay)
-			nvps += 1.0 / item->delay;
-	}
-
-	UNLOCK_CACHE;
-
-	return nvps;
-}
-
-/******************************************************************************
- *                                                                            *
- * Function: DCget_functions_hostids                                          *
- *                                                                            *
- * Purpose: get hosts with items associated with a set of functions           *
- *                                                                            *
- * Parameters: hosts       - [OUT] a vector of host identifiers               *
- *             functionids - [IN] a vector containing source function ids     *
- *                                                                            *
- ******************************************************************************/
-void	DCget_functions_hostids(zbx_vector_uint64_t *hosts, const zbx_vector_uint64_t *functionids)
-{
-	ZBX_DC_FUNCTION		*function;
-	ZBX_DC_ITEM		*item;
-	int			i;
-
-	LOCK_CACHE;
-
-	for (i = 0; i < functionids->values_num; i++)
-	{
-		if (NULL == (function = zbx_hashset_search(&config->functions, &functionids->values[i])))
-			continue;
-
-		if (NULL != (item = zbx_hashset_search(&config->items, &function->itemid)))
-			zbx_vector_uint64_append(hosts, item->hostid);
-	}
-
-	UNLOCK_CACHE;
-
-	zbx_vector_uint64_sort(hosts, ZBX_DEFAULT_UINT64_COMPARE_FUNC);
-	zbx_vector_uint64_uniq(hosts, ZBX_DEFAULT_UINT64_COMPARE_FUNC);
-}
->>>>>>> 09d94216
+}