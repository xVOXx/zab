/*
** Zabbix
** Copyright (C) 2001-2013 Zabbix SIA
**
** This program is free software; you can redistribute it and/or modify
** it under the terms of the GNU General Public License as published by
** the Free Software Foundation; either version 2 of the License, or
** (at your option) any later version.
**
** This program is distributed in the hope that it will be useful,
** but WITHOUT ANY WARRANTY; without even the implied warranty of
** MERCHANTABILITY or FITNESS FOR A PARTICULAR PURPOSE. See the
** GNU General Public License for more details.
**
** You should have received a copy of the GNU General Public License
** along with this program; if not, write to the Free Software
** Foundation, Inc., 51 Franklin Street, Fifth Floor, Boston, MA  02110-1301, USA.
**/

#include "common.h"
#include "log.h"
#include "threads.h"
#include "dbcache.h"
#include "ipc.h"
#include "mutexs.h"
#include "memalloc.h"
#include "strpool.h"
#include "zbxserver.h"
#include "zbxalgo.h"
#include "dbcache.h"

static int	sync_in_progress = 0;
#define	LOCK_CACHE	if (0 == sync_in_progress) zbx_mutex_lock(&config_lock)
#define	UNLOCK_CACHE	if (0 == sync_in_progress) zbx_mutex_unlock(&config_lock)
#define START_SYNC	LOCK_CACHE; sync_in_progress = 1
#define FINISH_SYNC	sync_in_progress = 0; UNLOCK_CACHE

#define ZBX_LOC_NOWHERE	0
#define ZBX_LOC_QUEUE	1
#define ZBX_LOC_POLLER	2

typedef struct
{
	zbx_uint64_t	triggerid;
	const char	*description;
	const char	*expression;
	const char	*error;
	int		lastchange;
	unsigned char	priority;
	unsigned char	type;
	unsigned char	value;
	unsigned char	state;
}
ZBX_DC_TRIGGER;

typedef struct zbx_dc_trigger_deplist_s
{
	zbx_uint64_t				triggerid;
	const ZBX_DC_TRIGGER			*trigger;
	const struct zbx_dc_trigger_deplist_s	**dependencies;
}
ZBX_DC_TRIGGER_DEPLIST;

typedef struct
{
	zbx_uint64_t	functionid;
	zbx_uint64_t	triggerid;
	zbx_uint64_t	itemid;
	const char	*function;
	const char	*parameter;
}
ZBX_DC_FUNCTION;

typedef struct
{
	zbx_uint64_t		itemid;
	zbx_uint64_t		hostid;
	zbx_uint64_t		interfaceid;
	zbx_uint64_t		lastlogsize;
	const char		*key;
	const char		*port;
	const ZBX_DC_TRIGGER	**triggers;
	int			delay;
	int			nextcheck;
	int			lastclock;
	int			mtime;
	unsigned char		type;
	unsigned char		data_type;
	unsigned char		value_type;
	unsigned char		poller_type;
	unsigned char		state;
	unsigned char		location;
	unsigned char		flags;
}
ZBX_DC_ITEM;

typedef struct
{
	zbx_uint64_t	hostid;
	const char	*key;
	ZBX_DC_ITEM	*item_ptr;
}
ZBX_DC_ITEM_HK;

typedef struct
{
	zbx_uint64_t	itemid;
	const char	*snmp_community;
	const char	*snmp_oid;
	const char	*snmpv3_securityname;
	const char	*snmpv3_authpassphrase;
	const char	*snmpv3_privpassphrase;
	const char	*snmpv3_contextname;
	unsigned char	snmpv3_securitylevel;
	unsigned char	snmpv3_authprotocol;
	unsigned char	snmpv3_privprotocol;
}
ZBX_DC_SNMPITEM;

typedef struct
{
	zbx_uint64_t	itemid;
	const char	*ipmi_sensor;
}
ZBX_DC_IPMIITEM;

typedef struct
{
	zbx_uint64_t	itemid;
	const char	*delay_flex;
}
ZBX_DC_FLEXITEM;

typedef struct
{
	zbx_uint64_t	itemid;
	const char	*trapper_hosts;
}
ZBX_DC_TRAPITEM;

typedef struct
{
	zbx_uint64_t	itemid;
	const char	*logtimefmt;
}
ZBX_DC_LOGITEM;

typedef struct
{
	zbx_uint64_t	itemid;
	const char	*params;
}
ZBX_DC_DBITEM;

typedef struct
{
	zbx_uint64_t	itemid;
	const char	*username;
	const char	*publickey;
	const char	*privatekey;
	const char	*password;
	const char	*params;
	unsigned char	authtype;
}
ZBX_DC_SSHITEM;

typedef struct
{
	zbx_uint64_t	itemid;
	const char	*username;
	const char	*password;
	const char	*params;
}
ZBX_DC_TELNETITEM;

typedef struct
{
	zbx_uint64_t	itemid;
	const char	*username;
	const char	*password;
}
ZBX_DC_JMXITEM;

typedef struct
{
	zbx_uint64_t	itemid;
	const char	*params;
}
ZBX_DC_CALCITEM;

typedef zbx_item_history_value_t	ZBX_DC_DELTAITEM;

typedef struct
{
	zbx_uint64_t	hostid;
	zbx_uint64_t	proxy_hostid;
	const char	*host;
	const char	*name;
	int		maintenance_from;
	int		errors_from;
	int		disable_until;
	int		snmp_errors_from;
	int		snmp_disable_until;
	int		ipmi_errors_from;
	int		ipmi_disable_until;
	int		jmx_errors_from;
	int		jmx_disable_until;
	unsigned char	maintenance_status;
	unsigned char	maintenance_type;
	unsigned char	available;
	unsigned char	snmp_available;
	unsigned char	ipmi_available;
	unsigned char	jmx_available;
	unsigned char	status;
}
ZBX_DC_HOST;

typedef struct
{
	zbx_uint64_t	proxy_hostid;
	const char	*host;
	ZBX_DC_HOST	*host_ptr;
	unsigned char	status;
}
ZBX_DC_HOST_PH;

typedef struct
{
	zbx_uint64_t	hostid;
	int		proxy_config_nextcheck;
	int		proxy_data_nextcheck;
	unsigned char	location;
}
ZBX_DC_PROXY;

typedef struct
{
	zbx_uint64_t	hostid;
	const char	*ipmi_username;
	const char	*ipmi_password;
	signed char	ipmi_authtype;
	unsigned char	ipmi_privilege;
}
ZBX_DC_IPMIHOST;

typedef struct
{
	zbx_uint64_t		hostid;
	zbx_vector_uint64_t	templateids;
}
ZBX_DC_HTMPL;

typedef struct
{
	zbx_uint64_t	globalmacroid;
	const char	*macro;
	const char	*value;
}
ZBX_DC_GMACRO;

typedef struct
{
	const char	*macro;
	ZBX_DC_GMACRO	*gmacro_ptr;
}
ZBX_DC_GMACRO_M;

typedef struct
{
	zbx_uint64_t	hostmacroid;
	zbx_uint64_t	hostid;
	const char	*macro;
	const char	*value;
}
ZBX_DC_HMACRO;

typedef struct
{
	zbx_uint64_t	hostid;
	const char	*macro;
	ZBX_DC_HMACRO	*hmacro_ptr;
}
ZBX_DC_HMACRO_HM;

typedef struct
{
	zbx_uint64_t	interfaceid;
	zbx_uint64_t	hostid;
	const char	*ip;
	const char	*dns;
	const char	*port;
	unsigned char	useip;
	unsigned char	type;
	unsigned char	main;
}
ZBX_DC_INTERFACE;

typedef struct
{
	zbx_uint64_t		hostid;
	ZBX_DC_INTERFACE	*interface_ptr;
	unsigned char		type;
}
ZBX_DC_INTERFACE_HT;

typedef struct
{
	const char		*addr;
	zbx_vector_uint64_t	interfaceids;
}
ZBX_DC_INTERFACE_ADDR;

typedef struct
{
	zbx_uint64_t		interfaceid;
	zbx_vector_uint64_t	itemids;
}
ZBX_DC_INTERFACE_ITEM;

typedef struct
{
	const char	*severity_name[TRIGGER_SEVERITY_COUNT];
	zbx_uint64_t	discovery_groupid;
	int		refresh_unsupported;
	unsigned char	snmptrap_logging;
	/* housekeeping related configuration data */
	zbx_config_hk_t	hk;
}
ZBX_DC_CONFIG_TABLE;

typedef struct
{
	zbx_hashset_t		items;
	zbx_hashset_t		items_hk;		/* hostid, key */
	zbx_hashset_t		snmpitems;
	zbx_hashset_t		ipmiitems;
	zbx_hashset_t		flexitems;
	zbx_hashset_t		trapitems;
	zbx_hashset_t		logitems;
	zbx_hashset_t		dbitems;
	zbx_hashset_t		sshitems;
	zbx_hashset_t		telnetitems;
	zbx_hashset_t		jmxitems;
	zbx_hashset_t		calcitems;
	zbx_hashset_t		deltaitems;		/* history data for delta value calculations */
	zbx_hashset_t		functions;
	zbx_hashset_t		triggers;
	zbx_hashset_t		trigdeps;
	zbx_vector_ptr_t	*time_triggers;
	zbx_hashset_t		hosts;
	zbx_hashset_t		hosts_ph;		/* proxy_hostid, host */
	zbx_hashset_t		proxies;
	zbx_hashset_t		ipmihosts;
	zbx_hashset_t		htmpls;
	zbx_hashset_t		gmacros;
	zbx_hashset_t		gmacros_m;		/* macro */
	zbx_hashset_t		hmacros;
	zbx_hashset_t		hmacros_hm;		/* hostid, macro */
	zbx_hashset_t		interfaces;
	zbx_hashset_t		interfaces_ht;		/* hostid, type */
	zbx_hashset_t		interface_snmpaddrs;	/* addr, interfaceids for SNMP interfaces */
	zbx_hashset_t		interface_snmpitems;	/* interfaceid, itemids for SNMP trap items */
	zbx_binary_heap_t	queues[ZBX_POLLER_TYPE_COUNT];
	zbx_binary_heap_t	pqueue;
	ZBX_DC_CONFIG_TABLE	*config;
}
ZBX_DC_CONFIG;

static ZBX_DC_CONFIG	*config = NULL;
static ZBX_MUTEX	config_lock;
static zbx_mem_info_t	*config_mem;

extern unsigned char	daemon_type;
extern int		CONFIG_TIMER_FORKS;

ZBX_MEM_FUNC_IMPL(__config, config_mem);

static unsigned char	poller_by_item(zbx_uint64_t itemid, zbx_uint64_t proxy_hostid,
		unsigned char item_type, const char *key, unsigned char flags)
{
	if (0 != proxy_hostid && (ITEM_TYPE_INTERNAL != item_type &&
				ITEM_TYPE_AGGREGATE != item_type &&
				ITEM_TYPE_CALCULATED != item_type))
	{
		return ZBX_NO_POLLER;
	}

	if (0 != (ZBX_FLAG_DISCOVERY_PROTOTYPE & flags))
		return ZBX_NO_POLLER;

	switch (item_type)
	{
		case ITEM_TYPE_SIMPLE:
			if (SUCCEED == cmp_key_id(key, SERVER_ICMPPING_KEY) ||
					SUCCEED == cmp_key_id(key, SERVER_ICMPPINGSEC_KEY) ||
					SUCCEED == cmp_key_id(key, SERVER_ICMPPINGLOSS_KEY))
			{
				if (0 == CONFIG_PINGER_FORKS)
					break;

				return ZBX_POLLER_TYPE_PINGER;
			}
		case ITEM_TYPE_ZABBIX:
		case ITEM_TYPE_SNMPv1:
		case ITEM_TYPE_SNMPv2c:
		case ITEM_TYPE_SNMPv3:
		case ITEM_TYPE_INTERNAL:
		case ITEM_TYPE_AGGREGATE:
		case ITEM_TYPE_EXTERNAL:
		case ITEM_TYPE_DB_MONITOR:
		case ITEM_TYPE_SSH:
		case ITEM_TYPE_TELNET:
		case ITEM_TYPE_CALCULATED:
			if (0 == CONFIG_POLLER_FORKS)
				break;

			return ZBX_POLLER_TYPE_NORMAL;
		case ITEM_TYPE_IPMI:
			if (0 == CONFIG_IPMIPOLLER_FORKS)
				break;

			return ZBX_POLLER_TYPE_IPMI;
		case ITEM_TYPE_JMX:
			if (0 == CONFIG_JAVAPOLLER_FORKS)
				break;

			return ZBX_POLLER_TYPE_JAVA;
	}

	return ZBX_NO_POLLER;
}

static int	DCget_reachable_nextcheck(const ZBX_DC_ITEM *item, int now)
{
	int	nextcheck;

	if (ITEM_STATE_NOTSUPPORTED == item->state)
	{
		nextcheck = calculate_item_nextcheck(item->interfaceid, item->itemid, item->type,
				config->config->refresh_unsupported, NULL, now, NULL);
	}
	else
	{
		const ZBX_DC_FLEXITEM	*flexitem;

		flexitem = zbx_hashset_search(&config->flexitems, &item->itemid);
		nextcheck = calculate_item_nextcheck(item->interfaceid, item->itemid, item->type,
				item->delay, flexitem ? flexitem->delay_flex : NULL, now, NULL);
	}

	return nextcheck;
}

static int	DCget_unreachable_nextcheck(const ZBX_DC_ITEM *item, const ZBX_DC_HOST *host)
{
	switch (item->type)
	{
		case ITEM_TYPE_ZABBIX:
			if (0 != host->errors_from)
				return host->disable_until;
			break;
		case ITEM_TYPE_SNMPv1:
		case ITEM_TYPE_SNMPv2c:
		case ITEM_TYPE_SNMPv3:
			if (0 != host->snmp_errors_from)
				return host->snmp_disable_until;
			break;
		case ITEM_TYPE_IPMI:
			if (0 != host->ipmi_errors_from)
				return host->ipmi_disable_until;
			break;
		case ITEM_TYPE_JMX:
			if (0 != host->jmx_errors_from)
				return host->jmx_disable_until;
			break;
		default:
			/* nothing to do */;
	}

	return DCget_reachable_nextcheck(item, time(NULL));
}

static int	DCget_disable_until(const ZBX_DC_ITEM *item, const ZBX_DC_HOST *host)
{
	switch (item->type)
	{
		case ITEM_TYPE_ZABBIX:
			if (0 != host->errors_from)
				return host->disable_until;
			break;
		case ITEM_TYPE_SNMPv1:
		case ITEM_TYPE_SNMPv2c:
		case ITEM_TYPE_SNMPv3:
			if (0 != host->snmp_errors_from)
				return host->snmp_disable_until;
			break;
		case ITEM_TYPE_IPMI:
			if (0 != host->ipmi_errors_from)
				return host->ipmi_disable_until;
			break;
		case ITEM_TYPE_JMX:
			if (0 != host->jmx_errors_from)
				return host->jmx_disable_until;
			break;
		default:
			/* nothing to do */;
	}

	return 0;
}

static void	DCincrease_disable_until(const ZBX_DC_ITEM *item, ZBX_DC_HOST *host, int now)
{
	switch (item->type)
	{
		case ITEM_TYPE_ZABBIX:
			if (0 != host->errors_from)
				host->disable_until = now + CONFIG_TIMEOUT;
			break;
		case ITEM_TYPE_SNMPv1:
		case ITEM_TYPE_SNMPv2c:
		case ITEM_TYPE_SNMPv3:
			if (0 != host->snmp_errors_from)
				host->snmp_disable_until = now + CONFIG_TIMEOUT;
			break;
		case ITEM_TYPE_IPMI:
			if (0 != host->ipmi_errors_from)
				host->ipmi_disable_until = now + CONFIG_TIMEOUT;
			break;
		case ITEM_TYPE_JMX:
			if (0 != host->jmx_errors_from)
				host->jmx_disable_until = now + CONFIG_TIMEOUT;
			break;
		default:
			/* nothing to do */;
	}
}

static void	*DCfind_id(zbx_hashset_t *hashset, zbx_uint64_t id, size_t size, int *found)
{
	void		*ptr;
	zbx_uint64_t	buffer[1024];	/* adjust buffer size to accommodate any type DCfind_id() can be called for */

	if (NULL == (ptr = zbx_hashset_search(hashset, &id)))
	{
		*found = 0;

		buffer[0] = id;
		ptr = zbx_hashset_insert(hashset, &buffer[0], size);
	}
	else
		*found = 1;

	return ptr;
}

static ZBX_DC_ITEM	*DCfind_item(zbx_uint64_t hostid, const char *key)
{
	ZBX_DC_ITEM_HK	*item_hk, item_hk_local;

	item_hk_local.hostid = hostid;
	item_hk_local.key = key;

	if (NULL == (item_hk = zbx_hashset_search(&config->items_hk, &item_hk_local)))
		return NULL;
	else
		return item_hk->item_ptr;
}

static ZBX_DC_HOST	*DCfind_host(zbx_uint64_t proxy_hostid, const char *host)
{
	ZBX_DC_HOST_PH	*host_ph, host_ph_local;

	host_ph_local.proxy_hostid = proxy_hostid;
	host_ph_local.status = HOST_STATUS_MONITORED;
	host_ph_local.host = host;

	if (NULL == (host_ph = zbx_hashset_search(&config->hosts_ph, &host_ph_local)))
		return NULL;
	else
		return host_ph->host_ptr;
}

static int	DCstrpool_replace(int found, const char **curr, const char *new)
{
	if (1 == found)
	{
		if (0 == strcmp(*curr, new))
			return FAIL;

		zbx_strpool_release(*curr);
	}

	*curr = zbx_strpool_intern(new);

	return SUCCEED;	/* indicate that the string has been replaced */
}

static void	DCupdate_item_queue(ZBX_DC_ITEM *item, unsigned char old_poller_type, int old_nextcheck)
{
	zbx_binary_heap_elem_t	elem;

	if (ZBX_LOC_POLLER == item->location)
		return;

	if (ZBX_LOC_QUEUE == item->location && old_poller_type != item->poller_type)
	{
		item->location = ZBX_LOC_NOWHERE;
		zbx_binary_heap_remove_direct(&config->queues[old_poller_type], item->itemid);
	}

	if (item->poller_type >= ZBX_POLLER_TYPE_COUNT)
		return;

	if (ZBX_LOC_QUEUE == item->location && old_nextcheck == item->nextcheck)
		return;

	elem.key = item->itemid;
	elem.data = (const void *)item;

	if (ZBX_LOC_QUEUE != item->location)
	{
		item->location = ZBX_LOC_QUEUE;
		zbx_binary_heap_insert(&config->queues[item->poller_type], &elem);
	}
	else
		zbx_binary_heap_update_direct(&config->queues[item->poller_type], &elem);
}

static void	DCupdate_proxy_queue(ZBX_DC_PROXY *proxy)
{
	zbx_binary_heap_elem_t	elem;

	if (ZBX_LOC_POLLER == proxy->location)
		return;

	elem.key = proxy->hostid;
	elem.data = (const void *)proxy;

	if (ZBX_LOC_QUEUE != proxy->location)
	{
		proxy->location = ZBX_LOC_QUEUE;
		zbx_binary_heap_insert(&config->pqueue, &elem);
	}
	else
		zbx_binary_heap_update_direct(&config->pqueue, &elem);
}

#define DEFAULT_REFRESH_UNSUPPORTED	600
static char	*default_severity_names[] = {"Not classified", "Information", "Warning", "Average", "High", "Disaster"};

static int	DCsync_config(DB_RESULT result)
{
	const char	*__function_name = "DCsync_config";
	DB_ROW		row;
	int		i, found = 1;

	zabbix_log(LOG_LEVEL_DEBUG, "In %s()", __function_name);

	if (NULL == config->config)
	{
		found = 0;
		config->config = __config_mem_malloc_func(NULL, sizeof(ZBX_DC_CONFIG_TABLE));
	}

	if (NULL == (row = DBfetch(result)))
	{
		if (0 != (daemon_type & ZBX_DAEMON_TYPE_SERVER))
			zabbix_log(LOG_LEVEL_ERR, "no records in table 'config'");

		if (0 == found)
		{
			/* load default config data */

			config->config->refresh_unsupported = DEFAULT_REFRESH_UNSUPPORTED;
			config->config->discovery_groupid = 0;

			for (i = 0; TRIGGER_SEVERITY_COUNT > i; i++)
				DCstrpool_replace(found, &config->config->severity_name[i], default_severity_names[i]);

			/* set default housekeeper configuration */
			config->config->hk.events_mode = ZBX_HK_OPTION_ENABLED;
			config->config->hk.events_trigger = 365;
			config->config->hk.events_internal = 365;
			config->config->hk.events_autoreg = 365;
			config->config->hk.events_discovery = 365;

			config->config->hk.audit_mode = ZBX_HK_OPTION_ENABLED;
			config->config->hk.audit = 365;

			config->config->hk.services_mode = ZBX_HK_OPTION_ENABLED;
			config->config->hk.services = 365;

			config->config->hk.sessions_mode = ZBX_HK_OPTION_ENABLED;
			config->config->hk.sessions = 365;

			config->config->hk.history_mode = ZBX_HK_OPTION_ENABLED;
			config->config->hk.history_global = ZBX_HK_OPTION_DISABLED;
			config->config->hk.history = 90;

			config->config->hk.trends_mode = ZBX_HK_OPTION_ENABLED;
			config->config->hk.trends_global = ZBX_HK_OPTION_DISABLED;
			config->config->hk.trends = 365;
		}
	}
	else
	{
		/* store the config data */

		config->config->refresh_unsupported = atoi(row[0]);
		ZBX_STR2UINT64(config->config->discovery_groupid, row[1]);
		config->config->snmptrap_logging = (unsigned char)atoi(row[2]);

		for (i = 0; TRIGGER_SEVERITY_COUNT > i; i++)
			DCstrpool_replace(found, &config->config->severity_name[i], row[3 + i]);

		/* read housekeeper configuration */
		config->config->hk.events_mode = atoi(row[9]);
		config->config->hk.events_trigger = atoi(row[10]);
		config->config->hk.events_internal = atoi(row[11]);
		config->config->hk.events_discovery = atoi(row[12]);
		config->config->hk.events_autoreg = atoi(row[13]);

		config->config->hk.services_mode = atoi(row[14]);
		config->config->hk.services = atoi(row[15]);

		config->config->hk.audit_mode = atoi(row[16]);
		config->config->hk.audit = atoi(row[17]);

		config->config->hk.sessions_mode = atoi(row[18]);
		config->config->hk.sessions = atoi(row[19]);

		config->config->hk.history_mode = atoi(row[20]);
		config->config->hk.history = atoi(row[22]);

		if (ZBX_HK_OPTION_ENABLED == config->config->hk.history_mode)
			config->config->hk.history_global = atoi(row[21]);
		else
			config->config->hk.history_global = ZBX_HK_OPTION_DISABLED;

		config->config->hk.trends_mode = atoi(row[23]);
		config->config->hk.trends = atoi(row[25]);

		if (ZBX_HK_OPTION_ENABLED == config->config->hk.trends_mode)
			config->config->hk.trends_global = atoi(row[24]);
		else
			config->config->hk.trends_global = ZBX_HK_OPTION_DISABLED;

		if (NULL != (row = DBfetch(result)))	/* config table should have only one record */
			zabbix_log(LOG_LEVEL_ERR, "table 'config' has multiple records");
	}

	zabbix_log(LOG_LEVEL_DEBUG, "End of %s()", __function_name);

	return SUCCEED;
}

static void	DCsync_items(DB_RESULT result)
{
	const char		*__function_name = "DCsync_items";

	DB_ROW			row;

	ZBX_DC_ITEM		*item;
	ZBX_DC_SNMPITEM		*snmpitem;
	ZBX_DC_IPMIITEM		*ipmiitem;
	ZBX_DC_FLEXITEM		*flexitem;
	ZBX_DC_TRAPITEM		*trapitem;
	ZBX_DC_LOGITEM		*logitem;
	ZBX_DC_DBITEM		*dbitem;
	ZBX_DC_SSHITEM		*sshitem;
	ZBX_DC_TELNETITEM	*telnetitem;
	ZBX_DC_JMXITEM		*jmxitem;
	ZBX_DC_CALCITEM		*calcitem;
	ZBX_DC_INTERFACE_ITEM	*interface_snmpitem;
	ZBX_DC_ITEM_HK		*item_hk, item_hk_local;
	ZBX_DC_DELTAITEM	*deltaitem;

	time_t			now;
	unsigned char		state, old_poller_type;
	int			delay, found;
	int			update_index, old_nextcheck;
	zbx_uint64_t		itemid, hostid, proxy_hostid;
	zbx_vector_uint64_t	ids;
	zbx_hashset_iter_t	iter;

	zabbix_log(LOG_LEVEL_DEBUG, "In %s()", __function_name);

	/* clear interface_snmpitems list */
	zbx_hashset_iter_reset(&config->interface_snmpitems, &iter);

	while (NULL != (interface_snmpitem = zbx_hashset_iter_next(&iter)))
	{
		zbx_vector_uint64_destroy(&interface_snmpitem->itemids);
		zbx_hashset_iter_remove(&iter);
	}

	zbx_vector_uint64_create(&ids);
	zbx_vector_uint64_reserve(&ids, config->items.num_data + 32);

	now = time(NULL);

	while (NULL != (row = DBfetch(result)))
	{
		ZBX_STR2UINT64(itemid, row[0]);
		ZBX_STR2UINT64(hostid, row[1]);
		ZBX_DBROW2UINT64(proxy_hostid, row[2]);
		delay = atoi(row[15]);
		state = (unsigned char)atoi(row[20]);

		/* array of selected items */
		zbx_vector_uint64_append(&ids, itemid);

		item = DCfind_id(&config->items, itemid, sizeof(ZBX_DC_ITEM), &found);

		/* see whether we should and can update items_hk index at this point */

		update_index = 0;

		if (0 == found || item->hostid != hostid || 0 != strcmp(item->key, row[6]))
		{
			if (1 == found)
			{
				item_hk_local.hostid = item->hostid;
				item_hk_local.key = item->key;
				item_hk = zbx_hashset_search(&config->items_hk, &item_hk_local);

				if (item == item_hk->item_ptr)
				{
					zbx_strpool_release(item_hk->key);
					zbx_hashset_remove(&config->items_hk, &item_hk_local);
				}
			}

			item_hk_local.hostid = hostid;
			item_hk_local.key = row[6];
			item_hk = zbx_hashset_search(&config->items_hk, &item_hk_local);

			if (NULL != item_hk)
				item_hk->item_ptr = item;
			else
				update_index = 1;
		}

		/* store new information in item structure */

		item->hostid = hostid;
		item->type = (unsigned char)atoi(row[3]);
		item->data_type = (unsigned char)atoi(row[4]);
		DCstrpool_replace(found, &item->key, row[6]);
		DCstrpool_replace(found, &item->port, row[9]);
		item->flags = (unsigned char)atoi(row[26]);
		ZBX_DBROW2UINT64(item->interfaceid, row[27]);

		if (0 != (ZBX_FLAG_DISCOVERY_RULE & item->flags))
			item->value_type = ITEM_VALUE_TYPE_TEXT;
		else
			item->value_type = (unsigned char)atoi(row[5]);

		if (0 == found)
		{
			item->triggers = NULL;
<<<<<<< HEAD
			if (SUCCEED != DBis_null(row[28]))
				item->lastclock = atoi(row[28]);
			else
				item->lastclock = 0;
			ZBX_STR2UINT64(item->lastlogsize, row[32]);
			item->mtime = atoi(row[33]);
=======
			item->lastclock = 0;
>>>>>>> 0191c67a
		}
		else if (NULL != item->triggers && NULL == item->triggers[0])
		{
			/* free the memory if no triggers were found during last sync */

			config->items.mem_free_func(item->triggers);
			item->triggers = NULL;
		}
		else if (NULL != item->triggers)
		{
			/* we can reuse the same memory if the trigger list has not changed */

			item->triggers[0] = NULL;
		}

		/* update items_hk index using new data, if not done already */

		if (1 == update_index)
		{
			item_hk_local.hostid = item->hostid;
			item_hk_local.key = zbx_strpool_acquire(item->key);
			item_hk_local.item_ptr = item;
			zbx_hashset_insert(&config->items_hk, &item_hk_local, sizeof(ZBX_DC_ITEM_HK));
		}

		if (0 == found)
		{
			item->location = ZBX_LOC_NOWHERE;
			item->poller_type = ZBX_NO_POLLER;
			old_nextcheck = 0;

			if (ITEM_STATE_NOTSUPPORTED == state)
			{
				item->nextcheck = calculate_item_nextcheck(item->interfaceid, itemid,
						item->type, config->config->refresh_unsupported, NULL, now, NULL);
			}
			else
			{
				item->nextcheck = calculate_item_nextcheck(item->interfaceid, itemid,
						item->type, delay, row[16], now, NULL);
			}
		}
		else
		{
			old_nextcheck = item->nextcheck;

			if (ITEM_STATE_NORMAL == state && (state != item->state || delay != item->delay))
			{
				item->nextcheck = calculate_item_nextcheck(item->interfaceid, itemid,
						item->type, delay, row[16], now, NULL);
			}
			else if (ITEM_STATE_NOTSUPPORTED == state && state != item->state)
			{
				item->nextcheck = calculate_item_nextcheck(item->interfaceid, itemid,
						item->type, config->config->refresh_unsupported, NULL, now, NULL);
			}
		}

		item->state = state;
		item->delay = delay;

		old_poller_type = item->poller_type;
		item->poller_type = poller_by_item(itemid, proxy_hostid, item->type, item->key, item->flags);

		if (ZBX_POLLER_TYPE_UNREACHABLE == old_poller_type &&
				(ZBX_POLLER_TYPE_NORMAL == item->poller_type ||
				ZBX_POLLER_TYPE_IPMI == item->poller_type ||
				ZBX_POLLER_TYPE_JAVA == item->poller_type))
		{
			item->poller_type = ZBX_POLLER_TYPE_UNREACHABLE;
		}

		/* SNMP items */

		if (ITEM_TYPE_SNMPv1 == item->type || ITEM_TYPE_SNMPv2c == item->type || ITEM_TYPE_SNMPv3 == item->type)
		{
			snmpitem = DCfind_id(&config->snmpitems, itemid, sizeof(ZBX_DC_SNMPITEM), &found);

			DCstrpool_replace(found, &snmpitem->snmp_community, row[7]);
			DCstrpool_replace(found, &snmpitem->snmp_oid, row[8]);
			DCstrpool_replace(found, &snmpitem->snmpv3_securityname, row[10]);
			snmpitem->snmpv3_securitylevel = (unsigned char)atoi(row[11]);
			DCstrpool_replace(found, &snmpitem->snmpv3_authpassphrase, row[12]);
			DCstrpool_replace(found, &snmpitem->snmpv3_privpassphrase, row[13]);
			snmpitem->snmpv3_authprotocol = (unsigned char)atoi(row[28]);
			snmpitem->snmpv3_privprotocol = (unsigned char)atoi(row[29]);
			DCstrpool_replace(found, &snmpitem->snmpv3_contextname, row[30]);
		}
		else if (NULL != (snmpitem = zbx_hashset_search(&config->snmpitems, &itemid)))
		{
			/* remove SNMP parameters for non-SNMP item */

			zbx_strpool_release(snmpitem->snmp_community);
			zbx_strpool_release(snmpitem->snmp_oid);
			zbx_strpool_release(snmpitem->snmpv3_securityname);
			zbx_strpool_release(snmpitem->snmpv3_authpassphrase);
			zbx_strpool_release(snmpitem->snmpv3_privpassphrase);
			zbx_strpool_release(snmpitem->snmpv3_contextname);

			zbx_hashset_remove(&config->snmpitems, &itemid);
		}

		/* IPMI items */

		if (ITEM_TYPE_IPMI == item->type)
		{
			ipmiitem = DCfind_id(&config->ipmiitems, itemid, sizeof(ZBX_DC_IPMIITEM), &found);

			DCstrpool_replace(found, &ipmiitem->ipmi_sensor, row[14]);
		}
		else if (NULL != (ipmiitem = zbx_hashset_search(&config->ipmiitems, &itemid)))
		{
			/* remove IPMI parameters for non-IPMI item */
			zbx_strpool_release(ipmiitem->ipmi_sensor);
			zbx_hashset_remove(&config->ipmiitems, &itemid);
		}

		/* items with flexible intervals */

		if ('\0' != *row[16])
		{
			flexitem = DCfind_id(&config->flexitems, itemid, sizeof(ZBX_DC_FLEXITEM), &found);

			if (SUCCEED == DCstrpool_replace(found, &flexitem->delay_flex, row[16]) &&
					ITEM_STATE_NOTSUPPORTED != item->state)
			{
				item->nextcheck = calculate_item_nextcheck(item->interfaceid, item->itemid, item->type,
						item->delay, flexitem->delay_flex, now, NULL);
			}
		}
		else if (NULL != (flexitem = zbx_hashset_search(&config->flexitems, &itemid)))
		{
			/* remove delay_flex parameter for non-flexible item and update nextcheck */

			zbx_strpool_release(flexitem->delay_flex);
			zbx_hashset_remove(&config->flexitems, &itemid);

			if (ITEM_STATE_NOTSUPPORTED != item->state)
			{
				item->nextcheck = calculate_item_nextcheck(item->interfaceid, item->itemid, item->type,
						item->delay, NULL, now, NULL);
			}
		}

		/* trapper items */

		if (ITEM_TYPE_TRAPPER == item->type && '\0' != *row[17])
		{
			trapitem = DCfind_id(&config->trapitems, itemid, sizeof(ZBX_DC_TRAPITEM), &found);
			zbx_trim_str_list(row[17], ',');
			DCstrpool_replace(found, &trapitem->trapper_hosts, row[17]);
		}
		else if (NULL != (trapitem = zbx_hashset_search(&config->trapitems, &itemid)))
		{
			/* remove trapper_hosts parameter */
			zbx_strpool_release(trapitem->trapper_hosts);
			zbx_hashset_remove(&config->trapitems, &itemid);
		}

		/* log items */

		if (ITEM_VALUE_TYPE_LOG == item->value_type && '\0' != *row[18])
		{
			logitem = DCfind_id(&config->logitems, itemid, sizeof(ZBX_DC_LOGITEM), &found);

			DCstrpool_replace(found, &logitem->logtimefmt, row[18]);
		}
		else if (NULL != (logitem = zbx_hashset_search(&config->logitems, &itemid)))
		{
			/* remove logtimefmt parameter */
			zbx_strpool_release(logitem->logtimefmt);
			zbx_hashset_remove(&config->logitems, &itemid);
		}

		/* db items */

		if (ITEM_TYPE_DB_MONITOR == item->type && '\0' != *row[19])
		{
			dbitem = DCfind_id(&config->dbitems, itemid, sizeof(ZBX_DC_DBITEM), &found);

			DCstrpool_replace(found, &dbitem->params, row[19]);
		}
		else if (NULL != (dbitem = zbx_hashset_search(&config->dbitems, &itemid)))
		{
			/* remove db item parameters */
			zbx_strpool_release(dbitem->params);
			zbx_hashset_remove(&config->dbitems, &itemid);
		}

		/* SSH items */

		if (ITEM_TYPE_SSH == item->type)
		{
			sshitem = DCfind_id(&config->sshitems, itemid, sizeof(ZBX_DC_SSHITEM), &found);

			sshitem->authtype = (unsigned short)atoi(row[21]);
			DCstrpool_replace(found, &sshitem->username, row[22]);
			DCstrpool_replace(found, &sshitem->password, row[23]);
			DCstrpool_replace(found, &sshitem->publickey, row[24]);
			DCstrpool_replace(found, &sshitem->privatekey, row[25]);
			DCstrpool_replace(found, &sshitem->params, row[19]);
		}
		else if (NULL != (sshitem = zbx_hashset_search(&config->sshitems, &itemid)))
		{
			/* remove SSH item parameters */

			zbx_strpool_release(sshitem->username);
			zbx_strpool_release(sshitem->password);
			zbx_strpool_release(sshitem->publickey);
			zbx_strpool_release(sshitem->privatekey);
			zbx_strpool_release(sshitem->params);

			zbx_hashset_remove(&config->sshitems, &itemid);
		}

		/* TELNET items */

		if (ITEM_TYPE_TELNET == item->type)
		{
			telnetitem = DCfind_id(&config->telnetitems, itemid, sizeof(ZBX_DC_TELNETITEM), &found);

			DCstrpool_replace(found, &telnetitem->username, row[22]);
			DCstrpool_replace(found, &telnetitem->password, row[23]);
			DCstrpool_replace(found, &telnetitem->params, row[19]);
		}
		else if (NULL != (telnetitem = zbx_hashset_search(&config->telnetitems, &itemid)))
		{
			/* remove TELNET item parameters */

			zbx_strpool_release(telnetitem->username);
			zbx_strpool_release(telnetitem->password);
			zbx_strpool_release(telnetitem->params);

			zbx_hashset_remove(&config->telnetitems, &itemid);
		}

		/* JMX items */

		if (ITEM_TYPE_JMX == item->type)
		{
			jmxitem = DCfind_id(&config->jmxitems, itemid, sizeof(ZBX_DC_JMXITEM), &found);

			DCstrpool_replace(found, &jmxitem->username, row[22]);
			DCstrpool_replace(found, &jmxitem->password, row[23]);
		}
		else if (NULL != (jmxitem = zbx_hashset_search(&config->jmxitems, &itemid)))
		{
			/* remove JMX item parameters */

			zbx_strpool_release(jmxitem->username);
			zbx_strpool_release(jmxitem->password);

			zbx_hashset_remove(&config->jmxitems, &itemid);
		}

		/* SNMP trap items for current server/proxy */

		if (ITEM_TYPE_SNMPTRAP == item->type && 0 == proxy_hostid)
		{
			interface_snmpitem = DCfind_id(&config->interface_snmpitems,
					item->interfaceid, sizeof(ZBX_DC_INTERFACE_ITEM), &found);

			if (0 == found)
			{
				zbx_vector_uint64_create_ext(&interface_snmpitem->itemids,
						__config_mem_malloc_func,
						__config_mem_realloc_func,
						__config_mem_free_func);
			}

			zbx_vector_uint64_append(&interface_snmpitem->itemids, itemid);
		}

		/* calculated items */

		if (ITEM_TYPE_CALCULATED == item->type)
		{
			calcitem = DCfind_id(&config->calcitems, itemid, sizeof(ZBX_DC_CALCITEM), &found);

			DCstrpool_replace(found, &calcitem->params, row[19]);
		}
		else if (NULL != (calcitem = zbx_hashset_search(&config->calcitems, &itemid)))
		{
			/* remove calculated item parameters */

			zbx_strpool_release(calcitem->params);
			zbx_hashset_remove(&config->calcitems, &itemid);
		}

		DCupdate_item_queue(item, old_poller_type, old_nextcheck);
	}

	/* remove deleted or disabled items from buffer */

	zbx_vector_uint64_sort(&ids, ZBX_DEFAULT_UINT64_COMPARE_FUNC);

	zbx_hashset_iter_reset(&config->items, &iter);

	while (NULL != (item = zbx_hashset_iter_next(&iter)))
	{
		itemid = item->itemid;

		if (FAIL != zbx_vector_uint64_bsearch(&ids, itemid, ZBX_DEFAULT_UINT64_COMPARE_FUNC))
			continue;

		/* SNMP items */

		if (ITEM_TYPE_SNMPv1 == item->type || ITEM_TYPE_SNMPv2c == item->type || ITEM_TYPE_SNMPv3 == item->type)
		{
			snmpitem = zbx_hashset_search(&config->snmpitems, &itemid);

			zbx_strpool_release(snmpitem->snmp_community);
			zbx_strpool_release(snmpitem->snmp_oid);
			zbx_strpool_release(snmpitem->snmpv3_securityname);
			zbx_strpool_release(snmpitem->snmpv3_authpassphrase);
			zbx_strpool_release(snmpitem->snmpv3_privpassphrase);
			zbx_strpool_release(snmpitem->snmpv3_contextname);

			zbx_hashset_remove(&config->snmpitems, &itemid);
		}

		/* IPMI items */

		if (ITEM_TYPE_IPMI == item->type)
		{
			ipmiitem = zbx_hashset_search(&config->ipmiitems, &itemid);
			zbx_strpool_release(ipmiitem->ipmi_sensor);
			zbx_hashset_remove(&config->ipmiitems, &itemid);
		}

		/* items with flexible intervals */

		if (NULL != (flexitem = zbx_hashset_search(&config->flexitems, &itemid)))
		{
			zbx_strpool_release(flexitem->delay_flex);
			zbx_hashset_remove(&config->flexitems, &itemid);
		}

		/* trapper items */

		if (ITEM_TYPE_TRAPPER == item->type &&
				NULL != (trapitem = zbx_hashset_search(&config->trapitems, &itemid)))
		{
			zbx_strpool_release(trapitem->trapper_hosts);
			zbx_hashset_remove(&config->trapitems, &itemid);
		}

		/* log items */

		if (ITEM_VALUE_TYPE_LOG == item->value_type &&
				NULL != (logitem = zbx_hashset_search(&config->logitems, &itemid)))
		{
			zbx_strpool_release(logitem->logtimefmt);
			zbx_hashset_remove(&config->logitems, &itemid);
		}

		/* db items */

		if (ITEM_TYPE_DB_MONITOR == item->type &&
				NULL != (dbitem = zbx_hashset_search(&config->dbitems, &itemid)))
		{
			zbx_strpool_release(dbitem->params);
			zbx_hashset_remove(&config->dbitems, &itemid);
		}

		/* SSH items */

		if (ITEM_TYPE_SSH == item->type)
		{
			sshitem = zbx_hashset_search(&config->sshitems, &itemid);

			zbx_strpool_release(sshitem->username);
			zbx_strpool_release(sshitem->password);
			zbx_strpool_release(sshitem->publickey);
			zbx_strpool_release(sshitem->privatekey);
			zbx_strpool_release(sshitem->params);

			zbx_hashset_remove(&config->sshitems, &itemid);
		}

		/* TELNET items */

		if (ITEM_TYPE_TELNET == item->type)
		{
			telnetitem = zbx_hashset_search(&config->telnetitems, &itemid);

			zbx_strpool_release(telnetitem->username);
			zbx_strpool_release(telnetitem->password);
			zbx_strpool_release(telnetitem->params);

			zbx_hashset_remove(&config->telnetitems, &itemid);
		}

		/* JMX items */

		if (ITEM_TYPE_JMX == item->type)
		{
			jmxitem = zbx_hashset_search(&config->jmxitems, &itemid);

			zbx_strpool_release(jmxitem->username);
			zbx_strpool_release(jmxitem->password);

			zbx_hashset_remove(&config->jmxitems, &itemid);
		}

		/* calculated items */

		if (ITEM_TYPE_CALCULATED == item->type)
		{
			calcitem = zbx_hashset_search(&config->calcitems, &itemid);
			zbx_strpool_release(calcitem->params);
			zbx_hashset_remove(&config->calcitems, &itemid);
		}

		/* delta items */

		if (NULL != (deltaitem = zbx_hashset_search(&config->deltaitems, &itemid)))
			zbx_hashset_remove(&config->deltaitems, &itemid);

		/* items */

		item_hk_local.hostid = item->hostid;
		item_hk_local.key = item->key;
		item_hk = zbx_hashset_search(&config->items_hk, &item_hk_local);

		if (item == item_hk->item_ptr)
		{
			zbx_strpool_release(item_hk->key);
			zbx_hashset_remove(&config->items_hk, &item_hk_local);
		}

		if (ZBX_LOC_QUEUE == item->location)
			zbx_binary_heap_remove_direct(&config->queues[item->poller_type], item->itemid);

		zbx_strpool_release(item->key);
		zbx_strpool_release(item->port);

		if (NULL != item->triggers)
			config->items.mem_free_func(item->triggers);

		zbx_hashset_iter_remove(&iter);
	}

	zbx_vector_uint64_destroy(&ids);

	zabbix_log(LOG_LEVEL_DEBUG, "End of %s()", __function_name);
}

static void	DCsync_triggers(DB_RESULT trig_result)
{
	const char		*__function_name = "DCsync_triggers";

	DB_ROW			row;

	ZBX_DC_TRIGGER		*trigger;

	int			found;
	zbx_uint64_t		triggerid;
	zbx_vector_uint64_t	ids;
	zbx_hashset_iter_t	iter;

	zabbix_log(LOG_LEVEL_DEBUG, "In %s()", __function_name);

	zbx_vector_uint64_create(&ids);
	zbx_vector_uint64_reserve(&ids, config->triggers.num_data + 32);

	while (NULL != (row = DBfetch(trig_result)))
	{
		ZBX_STR2UINT64(triggerid, row[0]);

		/* array of selected triggers */
		zbx_vector_uint64_append(&ids, triggerid);

		trigger = DCfind_id(&config->triggers, triggerid, sizeof(ZBX_DC_TRIGGER), &found);

		/* store new information in trigger structure */

		DCstrpool_replace(found, &trigger->description, row[1]);
		DCstrpool_replace(found, &trigger->expression, row[2]);
		DCstrpool_replace(found, &trigger->error, row[3]);
		trigger->priority = (unsigned char)atoi(row[4]);
		trigger->type = (unsigned char)atoi(row[5]);
		trigger->value = (unsigned char)atoi(row[6]);
		trigger->state = (unsigned char)atoi(row[7]);
		trigger->lastchange = atoi(row[8]);
	}

	/* remove deleted or disabled triggers from buffer */

	zbx_vector_uint64_sort(&ids, ZBX_DEFAULT_UINT64_COMPARE_FUNC);

	zbx_hashset_iter_reset(&config->triggers, &iter);

	while (NULL != (trigger = zbx_hashset_iter_next(&iter)))
	{
		if (FAIL != zbx_vector_uint64_bsearch(&ids, trigger->triggerid, ZBX_DEFAULT_UINT64_COMPARE_FUNC))
			continue;

		zbx_strpool_release(trigger->description);
		zbx_strpool_release(trigger->expression);
		zbx_strpool_release(trigger->error);

		zbx_hashset_iter_remove(&iter);
	}

	zbx_vector_uint64_destroy(&ids);

	zabbix_log(LOG_LEVEL_DEBUG, "End of %s()", __function_name);
}

static void	DCsync_trigdeps(DB_RESULT tdep_result)
{
	const char		*__function_name = "DCsync_trigdeps";

	DB_ROW			row;

	ZBX_DC_TRIGGER_DEPLIST	*trigdep, *trigdep_down, *trigdep_up;

	int			found;
	zbx_uint64_t		triggerid, triggerid_down, triggerid_up;
	zbx_vector_ptr_t	dependencies;
	zbx_vector_uint64_t	ids_down;
	zbx_vector_uint64_t	ids_up;
	zbx_hashset_iter_t	iter;

	zabbix_log(LOG_LEVEL_DEBUG, "In %s()", __function_name);

	zbx_vector_ptr_create(&dependencies);

	zbx_vector_uint64_create(&ids_down);
	zbx_vector_uint64_create(&ids_up);

	triggerid = 0;
	trigdep_down = NULL;

	while (NULL != (row = DBfetch(tdep_result)))
	{
		/* find trigdep_down pointer */

		ZBX_STR2UINT64(triggerid_down, row[0]);

		if (triggerid != triggerid_down)
		{
			if (NULL != trigdep_down)
			{
				trigdep_down->dependencies = config->trigdeps.mem_realloc_func(trigdep_down->dependencies,
						(dependencies.values_num + 1) * sizeof(const ZBX_DC_TRIGGER_DEPLIST *));
				memcpy(trigdep_down->dependencies, dependencies.values,
						dependencies.values_num * sizeof(const ZBX_DC_TRIGGER_DEPLIST *));
				trigdep_down->dependencies[dependencies.values_num] = NULL;

				dependencies.values_num = 0;
			}

			triggerid = triggerid_down;

			trigdep_down = DCfind_id(&config->trigdeps, triggerid_down, sizeof(ZBX_DC_TRIGGER_DEPLIST), &found);

			trigdep_down->trigger = zbx_hashset_search(&config->triggers, &triggerid_down);

			if (0 == found)
				trigdep_down->dependencies = NULL;

			zbx_vector_uint64_append(&ids_down, triggerid_down);
		}

		/* find trigdep_up pointer */

		ZBX_STR2UINT64(triggerid_up, row[1]);

		trigdep_up = DCfind_id(&config->trigdeps, triggerid_up, sizeof(ZBX_DC_TRIGGER_DEPLIST), &found);

		if (0 == found)
			trigdep_up->dependencies = NULL;

		zbx_vector_uint64_append(&ids_up, triggerid_up);

		zbx_vector_ptr_append(&dependencies, trigdep_up);
	}

	if (NULL != trigdep_down)
	{
		trigdep_down->dependencies = config->trigdeps.mem_realloc_func(trigdep_down->dependencies,
				(dependencies.values_num + 1) * sizeof(const ZBX_DC_TRIGGER_DEPLIST *));
		memcpy(trigdep_down->dependencies, dependencies.values,
				dependencies.values_num * sizeof(const ZBX_DC_TRIGGER_DEPLIST *));
		trigdep_down->dependencies[dependencies.values_num] = NULL;
	}

	zbx_vector_ptr_destroy(&dependencies);

	/* remove deleted trigger dependencies from buffer */

	zbx_vector_uint64_sort(&ids_up, ZBX_DEFAULT_UINT64_COMPARE_FUNC);

	zbx_hashset_iter_reset(&config->trigdeps, &iter);

	while (NULL != (trigdep = zbx_hashset_iter_next(&iter)))
	{
		if (FAIL != zbx_vector_uint64_bsearch(&ids_down, trigdep->triggerid, ZBX_DEFAULT_UINT64_COMPARE_FUNC))
			continue;

		if (FAIL != zbx_vector_uint64_bsearch(&ids_up, trigdep->triggerid, ZBX_DEFAULT_UINT64_COMPARE_FUNC))
		{
			trigdep->trigger = zbx_hashset_search(&config->triggers, &trigdep->triggerid);

			if (NULL != trigdep->dependencies)
			{
				config->trigdeps.mem_free_func(trigdep->dependencies);
				trigdep->dependencies = NULL;
			}

			continue;
		}

		if (NULL != trigdep->dependencies)
			config->trigdeps.mem_free_func(trigdep->dependencies);

		zbx_hashset_iter_remove(&iter);
	}

	zbx_vector_uint64_destroy(&ids_down);
	zbx_vector_uint64_destroy(&ids_up);

	zabbix_log(LOG_LEVEL_DEBUG, "End of %s()", __function_name);
}

static void	DCsync_functions(DB_RESULT result)
{
	const char		*__function_name = "DCsync_functions";

	DB_ROW			row;

	ZBX_DC_ITEM		*item;
	ZBX_DC_FUNCTION		*function;
	ZBX_DC_TRIGGER		*trigger;

	int			i, j, k, found;
	zbx_uint64_t		itemid, functionid, triggerid;
	zbx_vector_uint64_t	ids;
	zbx_hashset_iter_t	iter;

	zbx_ptr_pair_t		itemtrig;
	zbx_vector_ptr_pair_t	itemtrigs;

	zabbix_log(LOG_LEVEL_DEBUG, "In %s()", __function_name);

	for (i = 0; i < CONFIG_TIMER_FORKS; i++)
		config->time_triggers[i].values_num = 0;

	zbx_vector_uint64_create(&ids);
	zbx_vector_uint64_reserve(&ids, config->functions.num_data + 32);

	zbx_vector_ptr_pair_create(&itemtrigs);

	while (NULL != (row = DBfetch(result)))
	{
		ZBX_STR2UINT64(itemid, row[0]);
		ZBX_STR2UINT64(functionid, row[1]);
		ZBX_STR2UINT64(triggerid, row[4]);

		if (NULL == (item = zbx_hashset_search(&config->items, &itemid)) ||
				NULL == (trigger = zbx_hashset_search(&config->triggers, &triggerid)))
		{
			/* Item and trigger could have been created after we have selected them in the */
			/* previous queries. However, we shall avoid the check for functions being the */
			/* same as in the trigger expression, because that is somewhat expensive, not */
			/* 100% (think functions keeping their functionid, but changing their function */
			/* or parameters), and even if there is an inconsistency, we can live with it. */

			continue;
		}

		/* process item information */

		itemtrig.first = item;
		itemtrig.second = trigger;

		zbx_vector_ptr_pair_append(&itemtrigs, itemtrig);

		/* process function information */

		zbx_vector_uint64_append(&ids, functionid);

		function = DCfind_id(&config->functions, functionid, sizeof(ZBX_DC_FUNCTION), &found);

		function->triggerid = triggerid;
		function->itemid = itemid;
		DCstrpool_replace(found, &function->function, row[2]);
		DCstrpool_replace(found, &function->parameter, row[3]);

		/* spread triggers with time based-fuctions between timer processes (load balancing) */

		if (SUCCEED == is_time_function(function->function))
		{
			i = function->triggerid % CONFIG_TIMER_FORKS;
			zbx_vector_ptr_append(&config->time_triggers[i], trigger);
		}
	}

	for (i = 0; i < CONFIG_TIMER_FORKS; i++)
	{
		zbx_vector_ptr_sort(&config->time_triggers[i], ZBX_DEFAULT_UINT64_PTR_COMPARE_FUNC);
		zbx_vector_ptr_uniq(&config->time_triggers[i], ZBX_DEFAULT_UINT64_PTR_COMPARE_FUNC);
	}

	/* update links from items to triggers */

	zbx_vector_ptr_pair_sort(&itemtrigs, ZBX_DEFAULT_UINT64_PTR_COMPARE_FUNC);

	for (i = 0; i < itemtrigs.values_num; i++)
	{
		for (j = i + 1; j < itemtrigs.values_num; j++)
		{
			if (itemtrigs.values[i].first != itemtrigs.values[j].first)
				break;
		}

		item = (ZBX_DC_ITEM *)itemtrigs.values[i].first;

		item->triggers = config->items.mem_realloc_func(item->triggers, (j - i + 1) * sizeof(const ZBX_DC_TRIGGER *));

		for (k = i; k < j; k++)
			item->triggers[k - i] = (const ZBX_DC_TRIGGER *)itemtrigs.values[k].second;

		item->triggers[j - i] = NULL;

		i = j - 1;
	}

	zbx_vector_ptr_pair_destroy(&itemtrigs);

	/* remove deleted or disabled functions from buffer */

	zbx_vector_uint64_sort(&ids, ZBX_DEFAULT_UINT64_COMPARE_FUNC);

	zbx_hashset_iter_reset(&config->functions, &iter);

	while (NULL != (function = zbx_hashset_iter_next(&iter)))
	{
		if (FAIL != zbx_vector_uint64_bsearch(&ids, function->functionid, ZBX_DEFAULT_UINT64_COMPARE_FUNC))
			continue;

		zbx_strpool_release(function->function);
		zbx_strpool_release(function->parameter);

		zbx_hashset_iter_remove(&iter);
	}

	zbx_vector_uint64_destroy(&ids);

	zabbix_log(LOG_LEVEL_DEBUG, "End of %s()", __function_name);
}

static void	DCsync_hosts(DB_RESULT result)
{
	const char		*__function_name = "DCsync_hosts";

	DB_ROW			row;

	ZBX_DC_HOST		*host;
	ZBX_DC_IPMIHOST		*ipmihost;
	ZBX_DC_PROXY		*proxy;

	ZBX_DC_HOST_PH		*host_ph, host_ph_local;

	int			found;
	int			update_index;
	zbx_uint64_t		hostid, proxy_hostid;
	zbx_vector_uint64_t	ids;
	zbx_hashset_iter_t	iter;
	unsigned char		status;
	time_t			now;
	signed char		ipmi_authtype;
	unsigned char		ipmi_privilege;

	zabbix_log(LOG_LEVEL_DEBUG, "In %s()", __function_name);

	zbx_vector_uint64_create(&ids);
	zbx_vector_uint64_reserve(&ids, config->hosts.num_data + 32);

	now = time(NULL);

	while (NULL != (row = DBfetch(result)))
	{
		ZBX_STR2UINT64(hostid, row[0]);
		ZBX_DBROW2UINT64(proxy_hostid, row[1]);
		status = (unsigned char)atoi(row[22]);

		/* array of selected hosts */
		zbx_vector_uint64_append(&ids, hostid);

		host = DCfind_id(&config->hosts, hostid, sizeof(ZBX_DC_HOST), &found);

		/* see whether we should and can update hosts_ph index at this point */

		update_index = 0;

		if (0 == found || host->proxy_hostid != proxy_hostid || host->status != status ||
				0 != strcmp(host->host, row[2]))
		{
			if (1 == found)
			{
				host_ph_local.proxy_hostid = host->proxy_hostid;
				host_ph_local.status = host->status;
				host_ph_local.host = host->host;
				host_ph = zbx_hashset_search(&config->hosts_ph, &host_ph_local);

				if (NULL != host_ph && host == host_ph->host_ptr)	/* see ZBX-4045 for NULL check */
				{
					zbx_strpool_release(host_ph->host);
					zbx_hashset_remove(&config->hosts_ph, &host_ph_local);
				}
			}

			host_ph_local.proxy_hostid = proxy_hostid;
			host_ph_local.status = status;
			host_ph_local.host = row[2];
			host_ph = zbx_hashset_search(&config->hosts_ph, &host_ph_local);

			if (NULL != host_ph)
				host_ph->host_ptr = host;
			else
				update_index = 1;
		}

		/* store new information in host structure */

		host->proxy_hostid = proxy_hostid;
		DCstrpool_replace(found, &host->host, row[2]);
		DCstrpool_replace(found, &host->name, row[23]);
		host->maintenance_status = (unsigned char)atoi(row[7]);
		host->maintenance_type = (unsigned char)atoi(row[8]);
		host->maintenance_from = atoi(row[9]);
		host->status = status;

		if (0 == found)
		{
			host->errors_from = atoi(row[10]);
			host->available = (unsigned char)atoi(row[11]);
			host->disable_until = atoi(row[12]);
			host->snmp_errors_from = atoi(row[13]);
			host->snmp_available = (unsigned char)atoi(row[14]);
			host->snmp_disable_until = atoi(row[15]);
			host->ipmi_errors_from = atoi(row[16]);
			host->ipmi_available = (unsigned char)atoi(row[17]);
			host->ipmi_disable_until = atoi(row[18]);
			host->jmx_errors_from = atoi(row[19]);
			host->jmx_available = (unsigned char)atoi(row[20]);
			host->jmx_disable_until = atoi(row[21]);
		}

		/* update hosts_ph index using new data, if not done already */

		if (1 == update_index)
		{
			host_ph_local.proxy_hostid = host->proxy_hostid;
			host_ph_local.status = host->status;
			host_ph_local.host = zbx_strpool_acquire(host->host);
			host_ph_local.host_ptr = host;
			zbx_hashset_insert(&config->hosts_ph, &host_ph_local, sizeof(ZBX_DC_HOST_PH));
		}

		/* IPMI hosts */

		ipmi_authtype = (signed char)atoi(row[3]);
		ipmi_privilege = (unsigned char)atoi(row[4]);

		if (0 != ipmi_authtype || 2 != ipmi_privilege || '\0' != *row[5] || '\0' != *row[6])	/* useipmi */
		{
			ipmihost = DCfind_id(&config->ipmihosts, hostid, sizeof(ZBX_DC_IPMIHOST), &found);

			ipmihost->ipmi_authtype = ipmi_authtype;
			ipmihost->ipmi_privilege = ipmi_privilege;
			DCstrpool_replace(found, &ipmihost->ipmi_username, row[5]);
			DCstrpool_replace(found, &ipmihost->ipmi_password, row[6]);
		}
		else if (NULL != (ipmihost = zbx_hashset_search(&config->ipmihosts, &hostid)))
		{
			/* remove IPMI connection parameters for hosts without IPMI */

			zbx_strpool_release(ipmihost->ipmi_username);
			zbx_strpool_release(ipmihost->ipmi_password);

			zbx_hashset_remove(&config->ipmihosts, &hostid);
		}

		/* passive proxies */

		if (HOST_STATUS_PROXY_PASSIVE == host->status)
		{
			proxy = DCfind_id(&config->proxies, hostid, sizeof(ZBX_DC_PROXY), &found);

			if (0 == found)
			{
				proxy->proxy_config_nextcheck = (int)calculate_proxy_nextcheck(
						hostid, CONFIG_PROXYCONFIG_FREQUENCY, now);
				proxy->proxy_data_nextcheck = (int)calculate_proxy_nextcheck(
						hostid, CONFIG_PROXYDATA_FREQUENCY, now);
				proxy->location = ZBX_LOC_NOWHERE;

				DCupdate_proxy_queue(proxy);
			}
		}
		else if (NULL != (proxy = zbx_hashset_search(&config->proxies, &hostid)))
		{
			if (ZBX_LOC_QUEUE == proxy->location)
			{
				zbx_binary_heap_remove_direct(&config->pqueue, proxy->hostid);
				proxy->location = ZBX_LOC_NOWHERE;
			}

			zbx_hashset_remove(&config->proxies, &hostid);
		}
	}

	/* remove deleted or disabled hosts from buffer */

	zbx_vector_uint64_sort(&ids, ZBX_DEFAULT_UINT64_COMPARE_FUNC);

	zbx_hashset_iter_reset(&config->hosts, &iter);

	while (NULL != (host = zbx_hashset_iter_next(&iter)))
	{
		hostid = host->hostid;

		if (FAIL != zbx_vector_uint64_bsearch(&ids, hostid, ZBX_DEFAULT_UINT64_COMPARE_FUNC))
			continue;

		/* IPMI hosts */

		if (NULL != (ipmihost = zbx_hashset_search(&config->ipmihosts, &hostid)))
		{
			zbx_strpool_release(ipmihost->ipmi_username);
			zbx_strpool_release(ipmihost->ipmi_password);

			zbx_hashset_remove(&config->ipmihosts, &hostid);
		}

		/* passive proxies */

		if (NULL != (proxy = zbx_hashset_search(&config->proxies, &hostid)))
		{
			if (ZBX_LOC_QUEUE == proxy->location)
			{
				zbx_binary_heap_remove_direct(&config->pqueue, proxy->hostid);
				proxy->location = ZBX_LOC_NOWHERE;
			}

			zbx_hashset_remove(&config->proxies, &hostid);
		}

		/* hosts */

		host_ph_local.proxy_hostid = host->proxy_hostid;
		host_ph_local.status = host->status;
		host_ph_local.host = host->host;
		host_ph = zbx_hashset_search(&config->hosts_ph, &host_ph_local);

		if (NULL != host_ph && host == host_ph->host_ptr)	/* see ZBX-4045 for NULL check */
		{
			zbx_strpool_release(host_ph->host);
			zbx_hashset_remove(&config->hosts_ph, &host_ph_local);
		}

		zbx_strpool_release(host->host);
		zbx_strpool_release(host->name);

		zbx_hashset_iter_remove(&iter);
	}

	zbx_vector_uint64_destroy(&ids);

	zabbix_log(LOG_LEVEL_DEBUG, "End of %s()", __function_name);
}

static void	DCsync_htmpls(DB_RESULT result)
{
	const char		*__function_name = "DCsync_htmpls";

	DB_ROW			row;

	ZBX_DC_HTMPL		*htmpl = NULL;

	int			found;
	zbx_uint64_t		_hostid = 0, hostid, templateid;
	zbx_vector_uint64_t	ids;
	zbx_hashset_iter_t	iter;

	zabbix_log(LOG_LEVEL_DEBUG, "In %s()", __function_name);

	zbx_vector_uint64_create(&ids);
	zbx_vector_uint64_reserve(&ids, config->htmpls.num_data + 32);

	while (NULL != (row = DBfetch(result)))
	{
		ZBX_STR2UINT64(hostid, row[0]);
		ZBX_STR2UINT64(templateid, row[1]);

		if (_hostid != hostid || 0 == _hostid)
		{
			_hostid = hostid;

			/* array of selected hosts */
			zbx_vector_uint64_append(&ids, hostid);

			htmpl = DCfind_id(&config->htmpls, hostid, sizeof(ZBX_DC_HTMPL), &found);

			if (0 == found)
			{
				zbx_vector_uint64_create_ext(&htmpl->templateids,
						__config_mem_malloc_func,
						__config_mem_realloc_func,
						__config_mem_free_func);
			}
			else
				zbx_vector_uint64_clear(&htmpl->templateids);
		}

		zbx_vector_uint64_append(&htmpl->templateids, templateid);
	}

	/* remove deleted hosts from buffer */

	zbx_hashset_iter_reset(&config->htmpls, &iter);

	while (NULL != (htmpl = zbx_hashset_iter_next(&iter)))
	{
		if (FAIL != zbx_vector_uint64_bsearch(&ids, htmpl->hostid, ZBX_DEFAULT_UINT64_COMPARE_FUNC))
			continue;

		zbx_vector_uint64_destroy(&htmpl->templateids);

		zbx_hashset_iter_remove(&iter);
	}

	zbx_vector_uint64_destroy(&ids);

	zabbix_log(LOG_LEVEL_DEBUG, "End of %s()", __function_name);
}

static void	DCsync_gmacros(DB_RESULT result)
{
	const char		*__function_name = "DCsync_gmacros";

	DB_ROW			row;

	ZBX_DC_GMACRO		*gmacro;
	ZBX_DC_GMACRO_M		*gmacro_m, gmacro_m_local;

	int			found, update_index;
	zbx_uint64_t		globalmacroid;
	zbx_vector_uint64_t	ids;
	zbx_hashset_iter_t	iter;

	zabbix_log(LOG_LEVEL_DEBUG, "In %s()", __function_name);

	zbx_vector_uint64_create(&ids);
	zbx_vector_uint64_reserve(&ids, config->gmacros.num_data + 32);

	while (NULL != (row = DBfetch(result)))
	{
		ZBX_STR2UINT64(globalmacroid, row[0]);

		/* array of selected globalmacros */
		zbx_vector_uint64_append(&ids, globalmacroid);

		gmacro = DCfind_id(&config->gmacros, globalmacroid, sizeof(ZBX_DC_GMACRO), &found);

		/* see whether we should and can update gmacros_m index at this point */

		update_index = 0;

		if (0 == found || 0 != strcmp(gmacro->macro, row[1]))
		{
			if (1 == found)
			{
				gmacro_m_local.macro = gmacro->macro;
				gmacro_m = zbx_hashset_search(&config->gmacros_m, &gmacro_m_local);

				if (NULL != gmacro_m && gmacro == gmacro_m->gmacro_ptr)	/* see ZBX-4045 for NULL check */
				{
					zbx_strpool_release(gmacro_m->macro);
					zbx_hashset_remove(&config->gmacros_m, &gmacro_m_local);
				}
			}

			gmacro_m_local.macro = row[1];
			gmacro_m = zbx_hashset_search(&config->gmacros_m, &gmacro_m_local);

			if (NULL != gmacro_m)
				gmacro_m->gmacro_ptr = gmacro;
			else
				update_index = 1;
		}

		/* store new information in macro structure */

		DCstrpool_replace(found, &gmacro->macro, row[1]);
		DCstrpool_replace(found, &gmacro->value, row[2]);

		/* update gmacros_m index using new data, if not done already */

		if (1 == update_index)
		{
			gmacro_m_local.macro = zbx_strpool_acquire(gmacro->macro);
			gmacro_m_local.gmacro_ptr = gmacro;
			zbx_hashset_insert(&config->gmacros_m, &gmacro_m_local, sizeof(ZBX_DC_GMACRO_M));
		}
	}

	/* remove deleted globalmacros from buffer */

	zbx_vector_uint64_sort(&ids, ZBX_DEFAULT_UINT64_COMPARE_FUNC);

	zbx_hashset_iter_reset(&config->gmacros, &iter);

	while (NULL != (gmacro = zbx_hashset_iter_next(&iter)))
	{
		if (FAIL != zbx_vector_uint64_bsearch(&ids, gmacro->globalmacroid, ZBX_DEFAULT_UINT64_COMPARE_FUNC))
			continue;

		gmacro_m_local.macro = gmacro->macro;
		gmacro_m = zbx_hashset_search(&config->gmacros_m, &gmacro_m_local);

		if (NULL != gmacro_m && gmacro == gmacro_m->gmacro_ptr)	/* see ZBX-4045 for NULL check */
		{
			zbx_strpool_release(gmacro_m->macro);
			zbx_hashset_remove(&config->gmacros_m, &gmacro_m_local);
		}

		zbx_strpool_release(gmacro->macro);
		zbx_strpool_release(gmacro->value);

		zbx_hashset_iter_remove(&iter);
	}

	zbx_vector_uint64_destroy(&ids);

	zabbix_log(LOG_LEVEL_DEBUG, "End of %s()", __function_name);
}

static void	DCsync_hmacros(DB_RESULT result)
{
	const char		*__function_name = "DCsync_hmacros";

	DB_ROW			row;

	ZBX_DC_HMACRO		*hmacro;
	ZBX_DC_HMACRO_HM	*hmacro_hm, hmacro_hm_local;

	int			found, update_index;
	zbx_uint64_t		hostmacroid, hostid;
	zbx_vector_uint64_t	ids;
	zbx_hashset_iter_t	iter;

	zabbix_log(LOG_LEVEL_DEBUG, "In %s()", __function_name);

	zbx_vector_uint64_create(&ids);
	zbx_vector_uint64_reserve(&ids, config->hmacros.num_data + 32);

	while (NULL != (row = DBfetch(result)))
	{
		ZBX_STR2UINT64(hostmacroid, row[0]);
		ZBX_STR2UINT64(hostid, row[1]);

		/* array of selected hostmacros */
		zbx_vector_uint64_append(&ids, hostmacroid);

		hmacro = DCfind_id(&config->hmacros, hostmacroid, sizeof(ZBX_DC_HMACRO), &found);

		/* see whether we should and can update hmacros_hm index at this point */

		update_index = 0;

		if (0 == found || hmacro->hostid != hostid || 0 != strcmp(hmacro->macro, row[2]))
		{
			if (1 == found)
			{
				hmacro_hm_local.hostid = hmacro->hostid;
				hmacro_hm_local.macro = hmacro->macro;
				hmacro_hm = zbx_hashset_search(&config->hmacros_hm, &hmacro_hm_local);

				if (hmacro == hmacro_hm->hmacro_ptr)
				{
					zbx_strpool_release(hmacro_hm->macro);
					zbx_hashset_remove(&config->hmacros_hm, &hmacro_hm_local);
				}
			}

			hmacro_hm_local.hostid = hostid;
			hmacro_hm_local.macro = row[2];
			hmacro_hm = zbx_hashset_search(&config->hmacros_hm, &hmacro_hm_local);

			if (NULL != hmacro_hm)
				hmacro_hm->hmacro_ptr = hmacro;
			else
				update_index = 1;
		}

		/* store new information in macro structure */

		hmacro->hostid = hostid;
		DCstrpool_replace(found, &hmacro->macro, row[2]);
		DCstrpool_replace(found, &hmacro->value, row[3]);

		/* update hmacros_hm index using new data, if not done already */

		if (1 == update_index)
		{
			hmacro_hm_local.hostid = hmacro->hostid;
			hmacro_hm_local.macro = zbx_strpool_acquire(hmacro->macro);
			hmacro_hm_local.hmacro_ptr = hmacro;
			zbx_hashset_insert(&config->hmacros_hm, &hmacro_hm_local, sizeof(ZBX_DC_HMACRO_HM));
		}
	}

	/* remove deleted hostmacros from buffer */

	zbx_vector_uint64_sort(&ids, ZBX_DEFAULT_UINT64_COMPARE_FUNC);

	zbx_hashset_iter_reset(&config->hmacros, &iter);

	while (NULL != (hmacro = zbx_hashset_iter_next(&iter)))
	{
		if (FAIL != zbx_vector_uint64_bsearch(&ids, hmacro->hostmacroid, ZBX_DEFAULT_UINT64_COMPARE_FUNC))
			continue;

		hmacro_hm_local.hostid = hmacro->hostid;
		hmacro_hm_local.macro = hmacro->macro;
		hmacro_hm = zbx_hashset_search(&config->hmacros_hm, &hmacro_hm_local);

		if (hmacro == hmacro_hm->hmacro_ptr)
		{
			zbx_strpool_release(hmacro_hm->macro);
			zbx_hashset_remove(&config->hmacros_hm, &hmacro_hm_local);
		}

		zbx_strpool_release(hmacro->macro);
		zbx_strpool_release(hmacro->value);

		zbx_hashset_iter_remove(&iter);
	}

	zbx_vector_uint64_destroy(&ids);

	zabbix_log(LOG_LEVEL_DEBUG, "End of %s()", __function_name);
}

static void	DCsync_interfaces(DB_RESULT result)
{
	const char		*__function_name = "DCsync_interfaces";

	DB_ROW			row;

	ZBX_DC_INTERFACE	*interface;
	ZBX_DC_INTERFACE_HT	*interface_ht, interface_ht_local;
	ZBX_DC_INTERFACE_ADDR	*interface_snmpaddr, interface_snmpaddr_local;

	int			found, update_index;
	zbx_uint64_t		interfaceid, hostid;
	unsigned char		type, main_;
	zbx_vector_uint64_t	ids;
	zbx_hashset_iter_t	iter;

	zabbix_log(LOG_LEVEL_DEBUG, "In %s()", __function_name);

	/* clear interface_snmpaddrs list */

	zbx_hashset_iter_reset(&config->interface_snmpaddrs, &iter);

	while (NULL != (interface_snmpaddr = zbx_hashset_iter_next(&iter)))
	{
		zbx_strpool_release(interface_snmpaddr->addr);
		zbx_vector_uint64_destroy(&interface_snmpaddr->interfaceids);
		zbx_hashset_iter_remove(&iter);
	}

	zbx_vector_uint64_create(&ids);
	zbx_vector_uint64_reserve(&ids, config->interfaces.num_data + 32);

	while (NULL != (row = DBfetch(result)))
	{
		ZBX_STR2UINT64(interfaceid, row[0]);
		ZBX_STR2UINT64(hostid, row[1]);
		type = (unsigned char)atoi(row[2]);
		main_ = (unsigned char)atoi(row[3]);

		/* array of selected interfaces */
		zbx_vector_uint64_append(&ids, interfaceid);

		interface = DCfind_id(&config->interfaces, interfaceid, sizeof(ZBX_DC_INTERFACE), &found);

		/* see whether we should and can update interfaces_ht index at this point */

		update_index = 0;

		if (0 == found || interface->hostid != hostid || interface->type != type || interface->main != main_)
		{
			if (1 == found && 1 == interface->main)
			{
				interface_ht_local.hostid = interface->hostid;
				interface_ht_local.type = interface->type;
				interface_ht = zbx_hashset_search(&config->interfaces_ht, &interface_ht_local);

				if (NULL != interface_ht && interface == interface_ht->interface_ptr)
				{
					/* see ZBX-4045 for NULL check in the conditional */
					zbx_hashset_remove(&config->interfaces_ht, &interface_ht_local);
				}
			}

			if (1 == main_)
			{
				interface_ht_local.hostid = hostid;
				interface_ht_local.type = type;
				interface_ht = zbx_hashset_search(&config->interfaces_ht, &interface_ht_local);

				if (NULL != interface_ht)
					interface_ht->interface_ptr = interface;
				else
					update_index = 1;
			}
		}

		/* store new information in interface structure */

		interface->hostid = hostid;
		interface->type = type;
		interface->main = main_;
		interface->useip = (unsigned char)atoi(row[4]);
		DCstrpool_replace(found, &interface->ip, row[5]);
		DCstrpool_replace(found, &interface->dns, row[6]);
		DCstrpool_replace(found, &interface->port, row[7]);

		/* update interfaces_ht index using new data, if not done already */

		if (1 == update_index)
		{
			interface_ht_local.hostid = interface->hostid;
			interface_ht_local.type = interface->type;
			interface_ht_local.interface_ptr = interface;
			zbx_hashset_insert(&config->interfaces_ht, &interface_ht_local, sizeof(ZBX_DC_INTERFACE_HT));
		}

		/* update interface_snmpaddrs */

		if (INTERFACE_TYPE_SNMP == interface->type)	/* used only for SNMP traps */
		{
			if ('\0' != *(interface_snmpaddr_local.addr = ('\0' != interface->useip) ?
					interface->ip : interface->dns))
			{
				if (NULL == (interface_snmpaddr = zbx_hashset_search(&config->interface_snmpaddrs, &interface_snmpaddr_local)))
				{
					zbx_strpool_acquire(interface_snmpaddr_local.addr);

					interface_snmpaddr = zbx_hashset_insert(&config->interface_snmpaddrs,
							&interface_snmpaddr_local, sizeof(ZBX_DC_INTERFACE_ADDR));
					zbx_vector_uint64_create_ext(&interface_snmpaddr->interfaceids,
							__config_mem_malloc_func,
							__config_mem_realloc_func,
							__config_mem_free_func);
				}

				zbx_vector_uint64_append(&interface_snmpaddr->interfaceids, interfaceid);
			}
		}
	}

	/* remove deleted interfaces from buffer and resolve macros for ip and dns fields */

	zbx_vector_uint64_sort(&ids, ZBX_DEFAULT_UINT64_COMPARE_FUNC);

	zbx_hashset_iter_reset(&config->interfaces, &iter);

	while (NULL != (interface = zbx_hashset_iter_next(&iter)))
	{
		if (FAIL == zbx_vector_uint64_bsearch(&ids, interface->interfaceid, ZBX_DEFAULT_UINT64_COMPARE_FUNC))
		{
			/* remove from buffer */

			if (1 == interface->main)
			{
				interface_ht_local.hostid = interface->hostid;
				interface_ht_local.type = interface->type;
				interface_ht = zbx_hashset_search(&config->interfaces_ht, &interface_ht_local);

				if (NULL != interface_ht && interface == interface_ht->interface_ptr)
				{
					/* see ZBX-4045 for NULL check in the conditional */
					zbx_hashset_remove(&config->interfaces_ht, &interface_ht_local);
				}
			}

			zbx_strpool_release(interface->ip);
			zbx_strpool_release(interface->dns);
			zbx_strpool_release(interface->port);

			zbx_hashset_iter_remove(&iter);
		}
		else if (1 != interface->main || INTERFACE_TYPE_AGENT != interface->type)
		{
			/* macros are not supported for the main agent interface, resolve for other interfaces */

			int	macros;
			char	*addr;
			DC_HOST	host;

			macros = STR_CONTAINS_MACROS(interface->ip) ? 0x01 : 0;
			macros |= STR_CONTAINS_MACROS(interface->dns) ? 0x02 : 0;

			if (0 != macros)
			{
				DCget_host_by_hostid(&host, hostid);

				if (0 != (macros & 0x01))
				{
					addr = zbx_strdup(NULL, interface->ip);
					substitute_simple_macros(NULL, NULL, NULL, NULL, NULL, &host, NULL, NULL, &addr,
							MACRO_TYPE_INTERFACE_ADDR, NULL, 0);
					DCstrpool_replace(1, &interface->ip, addr);
					zbx_free(addr);
				}

				if (0 != (macros & 0x02))
				{
					addr = zbx_strdup(NULL, interface->dns);
					substitute_simple_macros(NULL, NULL, NULL, NULL, NULL, &host, NULL, NULL, &addr,
							MACRO_TYPE_INTERFACE_ADDR, NULL, 0);
					DCstrpool_replace(1, &interface->dns, addr);
					zbx_free(addr);
				}
			}
		}
	}

	zbx_vector_uint64_destroy(&ids);

	zabbix_log(LOG_LEVEL_DEBUG, "End of %s()", __function_name);
}

/******************************************************************************
 *                                                                            *
 * Function: DCsync_config_select                                             *
 *                                                                            *
 * Purpose: Executes SQL select statement used to synchronize configuration   *
 *          data with DCsync_config()                                         *
 *                                                                            *
 * Author: Andris Zeila                                                       *
 *                                                                            *
 ******************************************************************************/
static DB_RESULT	DCsync_config_select()
{
	return DBselect(
			"select refresh_unsupported,discovery_groupid,snmptrap_logging,"
				"severity_name_0,severity_name_1,severity_name_2,"
				"severity_name_3,severity_name_4,severity_name_5,"
				"hk_events_mode,hk_events_trigger,hk_events_internal,"
				"hk_events_discovery,hk_events_autoreg,hk_services_mode,"
				"hk_services,hk_audit_mode,hk_audit,hk_sessions_mode,hk_sessions,"
				"hk_history_mode,hk_history_global,hk_history,hk_trends_mode,"
				"hk_trends_global,hk_trends"
			" from config"
			ZBX_SQL_NODE,
			DBwhere_node_local("configid"));
}

/******************************************************************************
 *                                                                            *
 * Function: DCsync_configuration                                             *
 *                                                                            *
 * Purpose: Synchronize configuration data from database                      *
 *                                                                            *
 * Author: Alexander Vladishev, Aleksandrs Saveljevs                          *
 *                                                                            *
 ******************************************************************************/
void	DCsync_configuration()
{
	const char		*__function_name = "DCsync_configuration";

	DB_RESULT		item_result;
	DB_RESULT		trig_result;
	DB_RESULT		tdep_result;
	DB_RESULT		func_result;
	DB_RESULT		host_result;
	DB_RESULT		htmpl_result;
	DB_RESULT		gmacro_result;
	DB_RESULT		hmacro_result;
	DB_RESULT		if_result;
	DB_RESULT		conf_result;

	int			i;
	double			sec, csec, isec, tsec, dsec, fsec, hsec, htsec, gmsec, hmsec, ifsec,
				csec2, isec2, tsec2, dsec2, fsec2, hsec2, htsec2, gmsec2, hmsec2, ifsec2, total2;
	const zbx_strpool_t	*strpool;

	zabbix_log(LOG_LEVEL_DEBUG, "In %s()", __function_name);

	sec = zbx_time();
	conf_result = DCsync_config_select();
	csec = zbx_time() - sec;

	sec = zbx_time();
	item_result = DBselect(
			"select i.itemid,i.hostid,h.proxy_hostid,i.type,i.data_type,i.value_type,i.key_,"
				"i.snmp_community,i.snmp_oid,i.port,i.snmpv3_securityname,"
				"i.snmpv3_securitylevel,i.snmpv3_authpassphrase,i.snmpv3_privpassphrase,"
				"i.ipmi_sensor,i.delay,i.delay_flex,i.trapper_hosts,i.logtimefmt,i.params,"
				"i.state,i.authtype,i.username,i.password,i.publickey,i.privatekey,"
<<<<<<< HEAD
				"i.flags,i.interfaceid,i.lastclock,i.snmpv3_authprotocol,i.snmpv3_privprotocol,"
				"i.snmpv3_contextname,i.lastlogsize,i.mtime"
=======
				"i.flags,i.interfaceid,i.snmpv3_authprotocol,i.snmpv3_privprotocol,"
				"i.snmpv3_contextname"
>>>>>>> 0191c67a
			" from items i,hosts h"
			" where i.hostid=h.hostid"
				" and h.status=%d"
				" and i.status=%d"
				ZBX_SQL_NODE,
			HOST_STATUS_MONITORED,
			ITEM_STATUS_ACTIVE,
			DBand_node_local("i.itemid"));
	isec = zbx_time() - sec;

	sec = zbx_time();
	trig_result = DBselect(
			"select distinct t.triggerid,t.description,t.expression,t.error,"
				"t.priority,t.type,t.value,t.state,t.lastchange"
			" from hosts h,items i,functions f,triggers t"
			" where h.hostid=i.hostid"
				" and i.itemid=f.itemid"
				" and f.triggerid=t.triggerid"
				" and h.status=%d"
				" and i.status=%d"
				" and t.status=%d"
				" and t.flags<>%d"
				ZBX_SQL_NODE,
			HOST_STATUS_MONITORED,
			ITEM_STATUS_ACTIVE,
			TRIGGER_STATUS_ENABLED,
			ZBX_FLAG_DISCOVERY_PROTOTYPE,
			DBand_node_local("h.hostid"));
	tsec = zbx_time() - sec;

	sec = zbx_time();
	tdep_result = DBselect(
			"select d.triggerid_down,d.triggerid_up"
			" from trigger_depends d"
			ZBX_SQL_NODE
			" order by d.triggerid_down",
			DBwhere_node_local("d.triggerid_down"));
	dsec = zbx_time() - sec;

	sec = zbx_time();
	func_result = DBselect(
			"select i.itemid,f.functionid,f.function,f.parameter,t.triggerid"
			" from hosts h,items i,functions f,triggers t"
			" where h.hostid=i.hostid"
				" and i.itemid=f.itemid"
				" and f.triggerid=t.triggerid"
				" and h.status=%d"
				" and i.status=%d"
				" and t.status=%d"
				" and t.flags<>%d"
				ZBX_SQL_NODE,
			HOST_STATUS_MONITORED,
			ITEM_STATUS_ACTIVE,
			TRIGGER_STATUS_ENABLED,
			ZBX_FLAG_DISCOVERY_PROTOTYPE,
			DBand_node_local("h.hostid"));
	fsec = zbx_time() - sec;

	sec = zbx_time();
	host_result = DBselect(
			"select hostid,proxy_hostid,host,ipmi_authtype,ipmi_privilege,ipmi_username,"
				"ipmi_password,maintenance_status,maintenance_type,maintenance_from,"
				"errors_from,available,disable_until,snmp_errors_from,"
				"snmp_available,snmp_disable_until,ipmi_errors_from,ipmi_available,"
				"ipmi_disable_until,jmx_errors_from,jmx_available,jmx_disable_until,"
				"status,name"
			" from hosts"
			" where status in (%d,%d,%d)"
				" and flags<>%d"
				ZBX_SQL_NODE,
			HOST_STATUS_MONITORED, HOST_STATUS_PROXY_ACTIVE, HOST_STATUS_PROXY_PASSIVE,
			ZBX_FLAG_DISCOVERY_PROTOTYPE,
			DBand_node_local("hostid"));
	hsec = zbx_time() - sec;

	sec = zbx_time();
	htmpl_result = DBselect(
			"select hostid,templateid"
			" from hosts_templates"
			ZBX_SQL_NODE
			" order by hostid,templateid",
			DBwhere_node_local("hosttemplateid"));
	htsec = zbx_time() - sec;

	sec = zbx_time();
	gmacro_result = DBselect(
			"select globalmacroid,macro,value"
			" from globalmacro"
			ZBX_SQL_NODE,
			DBwhere_node_local("globalmacroid"));
	gmsec = zbx_time() - sec;

	sec = zbx_time();
	hmacro_result = DBselect(
			"select hostmacroid,hostid,macro,value"
			" from hostmacro"
			ZBX_SQL_NODE,
			DBwhere_node_local("hostmacroid"));
	hmsec = zbx_time() - sec;

	sec = zbx_time();
	if_result = DBselect(
			"select interfaceid,hostid,type,main,useip,ip,dns,port"
			" from interface"
			ZBX_SQL_NODE,
			DBwhere_node_local("interfaceid"));
	ifsec = zbx_time() - sec;

	START_SYNC;

	sec = zbx_time();
	DCsync_config(conf_result);
	csec2 = zbx_time() - sec;

	sec = zbx_time();
	DCsync_items(item_result);
	isec2 = zbx_time() - sec;

	sec = zbx_time();
	DCsync_triggers(trig_result);
	tsec2 = zbx_time() - sec;

	sec = zbx_time();
	DCsync_trigdeps(tdep_result);
	dsec2 = zbx_time() - sec;

	sec = zbx_time();
	DCsync_functions(func_result);
	fsec2 = zbx_time() - sec;

	sec = zbx_time();
	DCsync_hosts(host_result);
	hsec2 = zbx_time() - sec;

	sec = zbx_time();
	DCsync_htmpls(htmpl_result);
	htsec2 = zbx_time() - sec;

	sec = zbx_time();
	DCsync_gmacros(gmacro_result);
	gmsec2 = zbx_time() - sec;

	sec = zbx_time();
	DCsync_hmacros(hmacro_result);
	hmsec2 = zbx_time() - sec;

	sec = zbx_time();
	DCsync_interfaces(if_result);	/* resolves macros for interface_snmpaddrs, must be after DCsync_hmacros() */
	ifsec2 = zbx_time() - sec;

	strpool = zbx_strpool_info();

	total2 = csec2 + isec2 + tsec2 + dsec2 + fsec2 + hsec2 + htsec2 + gmsec2 + hmsec2 + ifsec2;
	zabbix_log(LOG_LEVEL_DEBUG, "%s() config     : sql:" ZBX_FS_DBL " sync:" ZBX_FS_DBL " sec.", __function_name, csec, csec2);
	zabbix_log(LOG_LEVEL_DEBUG, "%s() items      : sql:" ZBX_FS_DBL " sync:" ZBX_FS_DBL " sec.", __function_name, isec, isec2);
	zabbix_log(LOG_LEVEL_DEBUG, "%s() triggers   : sql:" ZBX_FS_DBL " sync:" ZBX_FS_DBL " sec.", __function_name, tsec, tsec2);
	zabbix_log(LOG_LEVEL_DEBUG, "%s() trigdeps   : sql:" ZBX_FS_DBL " sync:" ZBX_FS_DBL " sec.", __function_name, dsec, dsec2);
	zabbix_log(LOG_LEVEL_DEBUG, "%s() functions  : sql:" ZBX_FS_DBL " sync:" ZBX_FS_DBL " sec.", __function_name, fsec, fsec2);
	zabbix_log(LOG_LEVEL_DEBUG, "%s() hosts      : sql:" ZBX_FS_DBL " sync:" ZBX_FS_DBL " sec.", __function_name, hsec, hsec2);
	zabbix_log(LOG_LEVEL_DEBUG, "%s() templates  : sql:" ZBX_FS_DBL " sync:" ZBX_FS_DBL " sec.", __function_name, htsec, htsec2);
	zabbix_log(LOG_LEVEL_DEBUG, "%s() globmacros : sql:" ZBX_FS_DBL " sync:" ZBX_FS_DBL " sec.", __function_name, gmsec, gmsec2);
	zabbix_log(LOG_LEVEL_DEBUG, "%s() hostmacros : sql:" ZBX_FS_DBL " sync:" ZBX_FS_DBL " sec.", __function_name, hmsec, hmsec2);
	zabbix_log(LOG_LEVEL_DEBUG, "%s() interfaces : sql:" ZBX_FS_DBL " sync:" ZBX_FS_DBL " sec.", __function_name, ifsec, ifsec2);
	zabbix_log(LOG_LEVEL_DEBUG, "%s() total sync : " ZBX_FS_DBL " sec.", __function_name, total2);
	zabbix_log(LOG_LEVEL_DEBUG, "%s() total      : " ZBX_FS_DBL " sec.", __function_name,
			csec + isec + tsec + dsec + fsec + hsec + htsec + gmsec + hmsec + ifsec + total2);

	zabbix_log(LOG_LEVEL_DEBUG, "%s() items      : %d (%d slots)", __function_name,
			config->items.num_data, config->items.num_slots);
	zabbix_log(LOG_LEVEL_DEBUG, "%s() items_hk   : %d (%d slots)", __function_name,
			config->items_hk.num_data, config->items_hk.num_slots);
	zabbix_log(LOG_LEVEL_DEBUG, "%s() snmpitems  : %d (%d slots)", __function_name,
			config->snmpitems.num_data, config->snmpitems.num_slots);
	zabbix_log(LOG_LEVEL_DEBUG, "%s() ipmiitems  : %d (%d slots)", __function_name,
			config->ipmiitems.num_data, config->ipmiitems.num_slots);
	zabbix_log(LOG_LEVEL_DEBUG, "%s() flexitems  : %d (%d slots)", __function_name,
			config->flexitems.num_data, config->flexitems.num_slots);
	zabbix_log(LOG_LEVEL_DEBUG, "%s() trapitems  : %d (%d slots)", __function_name,
			config->trapitems.num_data, config->trapitems.num_slots);
	zabbix_log(LOG_LEVEL_DEBUG, "%s() logitems   : %d (%d slots)", __function_name,
			config->logitems.num_data, config->logitems.num_slots);
	zabbix_log(LOG_LEVEL_DEBUG, "%s() dbitems    : %d (%d slots)", __function_name,
			config->dbitems.num_data, config->dbitems.num_slots);
	zabbix_log(LOG_LEVEL_DEBUG, "%s() sshitems   : %d (%d slots)", __function_name,
			config->sshitems.num_data, config->sshitems.num_slots);
	zabbix_log(LOG_LEVEL_DEBUG, "%s() telnetitems: %d (%d slots)", __function_name,
			config->telnetitems.num_data, config->telnetitems.num_slots);
	zabbix_log(LOG_LEVEL_DEBUG, "%s() jmxitems   : %d (%d slots)", __function_name,
			config->jmxitems.num_data, config->jmxitems.num_slots);
	zabbix_log(LOG_LEVEL_DEBUG, "%s() calcitems  : %d (%d slots)", __function_name,
			config->calcitems.num_data, config->calcitems.num_slots);
	zabbix_log(LOG_LEVEL_DEBUG, "%s() deltaitems  : %d (%d slots)", __function_name,
			config->deltaitems.num_data, config->deltaitems.num_slots);
	zabbix_log(LOG_LEVEL_DEBUG, "%s() functions  : %d (%d slots)", __function_name,
			config->functions.num_data, config->functions.num_slots);
	zabbix_log(LOG_LEVEL_DEBUG, "%s() triggers   : %d (%d slots)", __function_name,
			config->triggers.num_data, config->triggers.num_slots);
	zabbix_log(LOG_LEVEL_DEBUG, "%s() trigdeps   : %d (%d slots)", __function_name,
			config->trigdeps.num_data, config->trigdeps.num_slots);
	for (i = 0; i < CONFIG_TIMER_FORKS; i++)
	{
		zabbix_log(LOG_LEVEL_DEBUG, "%s() t_trigs[%d] : %d (%d allocated)", __function_name,
				i, config->time_triggers[i].values_num, config->time_triggers[i].values_alloc);
	}
	zabbix_log(LOG_LEVEL_DEBUG, "%s() hosts      : %d (%d slots)", __function_name,
			config->hosts.num_data, config->hosts.num_slots);
	zabbix_log(LOG_LEVEL_DEBUG, "%s() hosts_ph   : %d (%d slots)", __function_name,
			config->hosts_ph.num_data, config->hosts_ph.num_slots);
	zabbix_log(LOG_LEVEL_DEBUG, "%s() proxies    : %d (%d slots)", __function_name,
			config->proxies.num_data, config->proxies.num_slots);
	zabbix_log(LOG_LEVEL_DEBUG, "%s() ipmihosts  : %d (%d slots)", __function_name,
			config->ipmihosts.num_data, config->ipmihosts.num_slots);
	zabbix_log(LOG_LEVEL_DEBUG, "%s() htmpls     : %d (%d slots)", __function_name,
			config->htmpls.num_data, config->htmpls.num_slots);
	zabbix_log(LOG_LEVEL_DEBUG, "%s() gmacros    : %d (%d slots)", __function_name,
			config->gmacros.num_data, config->gmacros.num_slots);
	zabbix_log(LOG_LEVEL_DEBUG, "%s() gmacros_m  : %d (%d slots)", __function_name,
			config->gmacros_m.num_data, config->gmacros_m.num_slots);
	zabbix_log(LOG_LEVEL_DEBUG, "%s() hmacros    : %d (%d slots)", __function_name,
			config->hmacros.num_data, config->hmacros.num_slots);
	zabbix_log(LOG_LEVEL_DEBUG, "%s() hmacros_hm : %d (%d slots)", __function_name,
			config->hmacros_hm.num_data, config->hmacros_hm.num_slots);
	zabbix_log(LOG_LEVEL_DEBUG, "%s() interfaces : %d (%d slots)", __function_name,
			config->interfaces.num_data, config->interfaces.num_slots);
	zabbix_log(LOG_LEVEL_DEBUG, "%s() interfac_ht: %d (%d slots)", __function_name,
			config->interfaces_ht.num_data, config->interfaces_ht.num_slots);
	zabbix_log(LOG_LEVEL_DEBUG, "%s() if_snmpitms: %d (%d slots)", __function_name,
			config->interface_snmpitems.num_data, config->interface_snmpitems.num_slots);
	zabbix_log(LOG_LEVEL_DEBUG, "%s() if_snmpaddr: %d (%d slots)", __function_name,
			config->interface_snmpaddrs.num_data, config->interface_snmpaddrs.num_slots);

	for (i = 0; ZBX_POLLER_TYPE_COUNT > i; i++)
	{
		zabbix_log(LOG_LEVEL_DEBUG, "%s() queue[%d]   : %d (%d allocated)", __function_name,
				i, config->queues[i].elems_num, config->queues[i].elems_alloc);
	}

	zabbix_log(LOG_LEVEL_DEBUG, "%s() pqueue     : %d (%d allocated)", __function_name,
			config->pqueue.elems_num, config->pqueue.elems_alloc);

	zabbix_log(LOG_LEVEL_DEBUG, "%s() configfree : " ZBX_FS_DBL "%%", __function_name,
			100 * ((double)config_mem->free_size / config_mem->orig_size));

	zabbix_log(LOG_LEVEL_DEBUG, "%s() strings    : %d (%d slots)", __function_name,
			strpool->hashset->num_data, strpool->hashset->num_slots);

	zabbix_log(LOG_LEVEL_DEBUG, "%s() strpoolfree: " ZBX_FS_DBL "%%", __function_name,
			100 * ((double)strpool->mem_info->free_size / strpool->mem_info->orig_size));

	zbx_mem_dump_stats(config_mem);
	zbx_mem_dump_stats(strpool->mem_info);

	FINISH_SYNC;

	DBfree_result(conf_result);
	DBfree_result(item_result);
	DBfree_result(trig_result);
	DBfree_result(tdep_result);
	DBfree_result(func_result);
	DBfree_result(host_result);
	DBfree_result(htmpl_result);
	DBfree_result(gmacro_result);
	DBfree_result(hmacro_result);
	DBfree_result(if_result);

	zabbix_log(LOG_LEVEL_DEBUG, "End of %s()", __function_name);
}

/******************************************************************************
 *                                                                            *
 * Function: init_configuration_cache                                         *
 *                                                                            *
 * Purpose: Allocate shared memory for configuration cache                    *
 *                                                                            *
 * Author: Alexander Vladishev, Aleksandrs Saveljevs                          *
 *                                                                            *
 * Comments: helper functions __config_mem_XXX_func(), __config_XXX_hash,     *
 *           and __config_XXX_compare are only used inside this function      *
 *           for initializing hashset, vector, and heap data structures       *
 *                                                                            *
 ******************************************************************************/

static zbx_hash_t	__config_item_hk_hash(const void *data)
{
	const ZBX_DC_ITEM_HK	*item_hk = (const ZBX_DC_ITEM_HK *)data;

	zbx_hash_t		hash;

	hash = ZBX_DEFAULT_UINT64_HASH_FUNC(&item_hk->hostid);
	hash = ZBX_DEFAULT_STRING_HASH_ALGO(item_hk->key, strlen(item_hk->key), hash);

	return hash;
}

static int	__config_item_hk_compare(const void *d1, const void *d2)
{
	const ZBX_DC_ITEM_HK	*item_hk_1 = (const ZBX_DC_ITEM_HK *)d1;
	const ZBX_DC_ITEM_HK	*item_hk_2 = (const ZBX_DC_ITEM_HK *)d2;

	if (item_hk_1->hostid < item_hk_2->hostid)
		return -1;
	if (item_hk_1->hostid > item_hk_2->hostid)
		return +1;

	return item_hk_1->key == item_hk_2->key ? 0 : strcmp(item_hk_1->key, item_hk_2->key);
}

static zbx_hash_t	__config_host_ph_hash(const void *data)
{
	const ZBX_DC_HOST_PH	*host_ph = (const ZBX_DC_HOST_PH *)data;

	zbx_hash_t		hash;

	hash = ZBX_DEFAULT_UINT64_HASH_FUNC(&host_ph->proxy_hostid);
	hash = ZBX_DEFAULT_STRING_HASH_ALGO((char *)&host_ph->status, 1, hash);
	hash = ZBX_DEFAULT_STRING_HASH_ALGO(host_ph->host, strlen(host_ph->host), hash);

	return hash;
}

static int	__config_host_ph_compare(const void *d1, const void *d2)
{
	const ZBX_DC_HOST_PH	*host_ph_1 = (const ZBX_DC_HOST_PH *)d1;
	const ZBX_DC_HOST_PH	*host_ph_2 = (const ZBX_DC_HOST_PH *)d2;

	if (host_ph_1->proxy_hostid < host_ph_2->proxy_hostid)
		return -1;
	if (host_ph_1->proxy_hostid > host_ph_2->proxy_hostid)
		return +1;

	if (host_ph_1->status < host_ph_2->status)
		return -1;
	if (host_ph_1->status > host_ph_2->status)
		return +1;

	return host_ph_1->host == host_ph_2->host ? 0 : strcmp(host_ph_1->host, host_ph_2->host);
}

static zbx_hash_t	__config_gmacro_m_hash(const void *data)
{
	const ZBX_DC_GMACRO_M	*gmacro_m = (const ZBX_DC_GMACRO_M *)data;

	zbx_hash_t		hash;

	hash = ZBX_DEFAULT_STRING_HASH_FUNC(gmacro_m->macro);

	return hash;
}

static int	__config_gmacro_m_compare(const void *d1, const void *d2)
{
	const ZBX_DC_GMACRO_M	*gmacro_m_1 = (const ZBX_DC_GMACRO_M *)d1;
	const ZBX_DC_GMACRO_M	*gmacro_m_2 = (const ZBX_DC_GMACRO_M *)d2;

	return gmacro_m_1->macro == gmacro_m_2->macro ? 0 : strcmp(gmacro_m_1->macro, gmacro_m_2->macro);
}

static zbx_hash_t	__config_hmacro_hm_hash(const void *data)
{
	const ZBX_DC_HMACRO_HM	*hmacro_hm = (const ZBX_DC_HMACRO_HM *)data;

	zbx_hash_t		hash;

	hash = ZBX_DEFAULT_UINT64_HASH_FUNC(&hmacro_hm->hostid);
	hash = ZBX_DEFAULT_STRING_HASH_ALGO(hmacro_hm->macro, strlen(hmacro_hm->macro), hash);

	return hash;
}

static int	__config_hmacro_hm_compare(const void *d1, const void *d2)
{
	const ZBX_DC_HMACRO_HM	*hmacro_hm_1 = (const ZBX_DC_HMACRO_HM *)d1;
	const ZBX_DC_HMACRO_HM	*hmacro_hm_2 = (const ZBX_DC_HMACRO_HM *)d2;

	if (hmacro_hm_1->hostid < hmacro_hm_2->hostid)
		return -1;
	if (hmacro_hm_1->hostid > hmacro_hm_2->hostid)
		return +1;

	return hmacro_hm_1->macro == hmacro_hm_2->macro ? 0 : strcmp(hmacro_hm_1->macro, hmacro_hm_2->macro);
}

static zbx_hash_t	__config_interface_ht_hash(const void *data)
{
	const ZBX_DC_INTERFACE_HT	*interface_ht = (const ZBX_DC_INTERFACE_HT *)data;

	zbx_hash_t			hash;

	hash = ZBX_DEFAULT_UINT64_HASH_FUNC(&interface_ht->hostid);
	hash = ZBX_DEFAULT_STRING_HASH_ALGO((char *)&interface_ht->type, 1, hash);

	return hash;
}

static int	__config_interface_ht_compare(const void *d1, const void *d2)
{
	const ZBX_DC_INTERFACE_HT	*interface_ht_1 = (const ZBX_DC_INTERFACE_HT *)d1;
	const ZBX_DC_INTERFACE_HT	*interface_ht_2 = (const ZBX_DC_INTERFACE_HT *)d2;

	if (interface_ht_1->hostid < interface_ht_2->hostid)
		return -1;
	if (interface_ht_1->hostid > interface_ht_2->hostid)
		return +1;

	if (interface_ht_1->type < interface_ht_2->type)
		return -1;
	if (interface_ht_1->type > interface_ht_2->type)
		return +1;

	return 0;
}

static zbx_hash_t	__config_interface_addr_hash(const void *data)
{
	const ZBX_DC_INTERFACE_ADDR	*interface_addr = (const ZBX_DC_INTERFACE_ADDR *)data;

	return ZBX_DEFAULT_STRING_HASH_ALGO(interface_addr->addr, strlen(interface_addr->addr), ZBX_DEFAULT_HASH_SEED);
}

static int	__config_interface_addr_compare(const void *d1, const void *d2)
{
	const ZBX_DC_INTERFACE_ADDR	*interface_addr_1 = (const ZBX_DC_INTERFACE_ADDR *)d1;
	const ZBX_DC_INTERFACE_ADDR	*interface_addr_2 = (const ZBX_DC_INTERFACE_ADDR *)d2;

	return (interface_addr_1->addr == interface_addr_2->addr ? 0 : strcmp(interface_addr_1->addr, interface_addr_2->addr));
}

static int	__config_nextcheck_compare(const void *d1, const void *d2)
{
	const zbx_binary_heap_elem_t	*e1 = (const zbx_binary_heap_elem_t *)d1;
	const zbx_binary_heap_elem_t	*e2 = (const zbx_binary_heap_elem_t *)d2;

	const ZBX_DC_ITEM		*i1 = (const ZBX_DC_ITEM *)e1->data;
	const ZBX_DC_ITEM		*i2 = (const ZBX_DC_ITEM *)e2->data;

	if (i1->nextcheck < i2->nextcheck)
		return -1;
	if (i1->nextcheck > i2->nextcheck)
		return +1;

	return 0;
}

static int	__config_java_item_compare(const ZBX_DC_ITEM *i1, const ZBX_DC_ITEM *i2)
{
	const ZBX_DC_JMXITEM	*j1;
	const ZBX_DC_JMXITEM	*j2;

	if (i1->nextcheck < i2->nextcheck)
		return -1;
	if (i1->nextcheck > i2->nextcheck)
		return +1;

	if (i1->interfaceid < i2->interfaceid)
		return -1;
	if (i1->interfaceid > i2->interfaceid)
		return +1;

	j1 = zbx_hashset_search(&config->jmxitems, &i1->itemid);
	j2 = zbx_hashset_search(&config->jmxitems, &i2->itemid);

	if (j1->username < j2->username)
		return -1;
	if (j1->username > j2->username)
		return +1;

	if (j1->password < j2->password)
		return -1;
	if (j1->password > j2->password)
		return +1;

	return 0;
}

static int	__config_java_elem_compare(const void *d1, const void *d2)
{
	const zbx_binary_heap_elem_t	*e1 = (const zbx_binary_heap_elem_t *)d1;
	const zbx_binary_heap_elem_t	*e2 = (const zbx_binary_heap_elem_t *)d2;

	return __config_java_item_compare((const ZBX_DC_ITEM *)e1->data, (const ZBX_DC_ITEM *)e2->data);
}

static int	__config_proxy_compare(const void *d1, const void *d2)
{
	const zbx_binary_heap_elem_t	*e1 = (const zbx_binary_heap_elem_t *)d1;
	const zbx_binary_heap_elem_t	*e2 = (const zbx_binary_heap_elem_t *)d2;

	const ZBX_DC_PROXY		*p1 = (const ZBX_DC_PROXY *)e1->data;
	const ZBX_DC_PROXY		*p2 = (const ZBX_DC_PROXY *)e2->data;

	int				nextcheck1, nextcheck2;

	nextcheck1 = (p1->proxy_config_nextcheck < p1->proxy_data_nextcheck) ?
			p1->proxy_config_nextcheck : p1->proxy_data_nextcheck;
	nextcheck2 = (p2->proxy_config_nextcheck < p2->proxy_data_nextcheck) ?
			p2->proxy_config_nextcheck : p2->proxy_data_nextcheck;

	if (nextcheck1 < nextcheck2)
		return -1;
	if (nextcheck1 > nextcheck2)
		return +1;

	return 0;
}

void	init_configuration_cache()
{
	const char	*__function_name = "init_configuration_cache";

	int		i;
	key_t		shm_key;
	size_t		config_size;
	size_t		strpool_size;

	zabbix_log(LOG_LEVEL_DEBUG, "In %s() size:%d", __function_name, CONFIG_CONF_CACHE_SIZE);

	strpool_size = (size_t)(CONFIG_CONF_CACHE_SIZE * 0.15);
	config_size = CONFIG_CONF_CACHE_SIZE - strpool_size;

	if (-1 == (shm_key = zbx_ftok(CONFIG_FILE, ZBX_IPC_CONFIG_ID)))
	{
		zbx_error("Can't create IPC key for configuration cache");
		exit(FAIL);
	}

	if (ZBX_MUTEX_ERROR == zbx_mutex_create_force(&config_lock, ZBX_MUTEX_CONFIG))
	{
		zbx_error("Unable to create mutex for configuration cache");
		exit(FAIL);
	}

	zbx_mem_create(&config_mem, shm_key, ZBX_NO_MUTEX, config_size, "configuration cache", "CacheSize", 0);

	config = __config_mem_malloc_func(NULL, sizeof(ZBX_DC_CONFIG) +
			CONFIG_TIMER_FORKS * sizeof(zbx_vector_ptr_t));
	config->time_triggers = (zbx_vector_ptr_t *)(config + 1);

#define	INIT_HASHSET_SIZE	1000	/* should be calculated dynamically based on config_size? */

#define CREATE_HASHSET(hashset)	CREATE_HASHSET_EXT(hashset, ZBX_DEFAULT_UINT64_HASH_FUNC, ZBX_DEFAULT_UINT64_COMPARE_FUNC)

#define CREATE_HASHSET_EXT(hashset, hash_func, compare_func)								\
															\
	zbx_hashset_create_ext(&hashset, INIT_HASHSET_SIZE,								\
				hash_func, compare_func,								\
				__config_mem_malloc_func,								\
				__config_mem_realloc_func,								\
				__config_mem_free_func)

	CREATE_HASHSET(config->items);
	CREATE_HASHSET(config->snmpitems);
	CREATE_HASHSET(config->ipmiitems);
	CREATE_HASHSET(config->flexitems);
	CREATE_HASHSET(config->trapitems);
	CREATE_HASHSET(config->logitems);
	CREATE_HASHSET(config->dbitems);
	CREATE_HASHSET(config->sshitems);
	CREATE_HASHSET(config->telnetitems);
	CREATE_HASHSET(config->jmxitems);
	CREATE_HASHSET(config->calcitems);
	CREATE_HASHSET(config->deltaitems);
	CREATE_HASHSET(config->functions);
	CREATE_HASHSET(config->triggers);
	CREATE_HASHSET(config->trigdeps);
	CREATE_HASHSET(config->hosts);
	CREATE_HASHSET(config->proxies);
	CREATE_HASHSET(config->ipmihosts);
	CREATE_HASHSET(config->htmpls);
	CREATE_HASHSET(config->gmacros);
	CREATE_HASHSET(config->hmacros);
	CREATE_HASHSET(config->interfaces);
	CREATE_HASHSET(config->interface_snmpitems);

	CREATE_HASHSET_EXT(config->items_hk, __config_item_hk_hash, __config_item_hk_compare);
	CREATE_HASHSET_EXT(config->hosts_ph, __config_host_ph_hash, __config_host_ph_compare);
	CREATE_HASHSET_EXT(config->gmacros_m, __config_gmacro_m_hash, __config_gmacro_m_compare);
	CREATE_HASHSET_EXT(config->hmacros_hm, __config_hmacro_hm_hash, __config_hmacro_hm_compare);
	CREATE_HASHSET_EXT(config->interfaces_ht, __config_interface_ht_hash, __config_interface_ht_compare);
	CREATE_HASHSET_EXT(config->interface_snmpaddrs, __config_interface_addr_hash, __config_interface_addr_compare);

	for (i = 0; i < CONFIG_TIMER_FORKS; i++)
	{
		zbx_vector_ptr_create_ext(&config->time_triggers[i],
				__config_mem_malloc_func,
				__config_mem_realloc_func,
				__config_mem_free_func);
	}

	for (i = 0; i < ZBX_POLLER_TYPE_COUNT; i++)
	{
		if (ZBX_POLLER_TYPE_JAVA != i)
		{
			zbx_binary_heap_create_ext(&config->queues[i],
					__config_nextcheck_compare,
					ZBX_BINARY_HEAP_OPTION_DIRECT,
					__config_mem_malloc_func,
					__config_mem_realloc_func,
					__config_mem_free_func);
		}
	}

	zbx_binary_heap_create_ext(&config->queues[ZBX_POLLER_TYPE_JAVA],
			__config_java_elem_compare,
			ZBX_BINARY_HEAP_OPTION_DIRECT,
			__config_mem_malloc_func,
			__config_mem_realloc_func,
			__config_mem_free_func);

	zbx_binary_heap_create_ext(&config->pqueue,
					__config_proxy_compare,
					ZBX_BINARY_HEAP_OPTION_DIRECT,
					__config_mem_malloc_func,
					__config_mem_realloc_func,
					__config_mem_free_func);

	config->config = NULL;

#undef	INIT_HASHSET_SIZE

#undef	CREATE_HASHSET
#undef	CREATE_HASHSET_EXT

	zbx_strpool_create(strpool_size);

	zabbix_log(LOG_LEVEL_DEBUG, "End of %s()", __function_name);
}

/******************************************************************************
 *                                                                            *
 * Function: free_configuration_cache                                         *
 *                                                                            *
 * Purpose: Free memory allocated for configuration cache                     *
 *                                                                            *
 * Author: Alexei Vladishev, Aleksandrs Saveljevs                             *
 *                                                                            *
 ******************************************************************************/
void	free_configuration_cache()
{
	const char	*__function_name = "free_configuration_cache";

	zabbix_log(LOG_LEVEL_DEBUG, "In %s()", __function_name);

	LOCK_CACHE;

	config = NULL;
	zbx_mem_destroy(config_mem);

	zbx_strpool_destroy();

	UNLOCK_CACHE;

	zbx_mutex_destroy(&config_lock);

	zabbix_log(LOG_LEVEL_DEBUG, "End of %s()", __function_name);
}

/******************************************************************************
 *                                                                            *
 * Function: DCload_config                                                    *
 *                                                                            *
 * Purpose: load 'config' table in cache                                      *
 *                                                                            *
 * Author: Rudolfs Kreicbergs                                                 *
 *                                                                            *
 * Comments: !! SQL statement must be synced with DCsync_configuration()!!    *
 *                                                                            *
 ******************************************************************************/
void	DCload_config()
{
	const char		*__function_name = "DCload_config";

	DB_RESULT		result;

	zabbix_log(LOG_LEVEL_DEBUG, "In %s()", __function_name);

	result = DCsync_config_select();

	LOCK_CACHE;

	DCsync_config(result);

	UNLOCK_CACHE;

	DBfree_result(result);

	zabbix_log(LOG_LEVEL_DEBUG, "End of %s()", __function_name);
}

static void	DCget_host(DC_HOST *dst_host, const ZBX_DC_HOST *src_host)
{
	const ZBX_DC_IPMIHOST	*ipmihost;

	dst_host->hostid = src_host->hostid;
	dst_host->proxy_hostid = src_host->proxy_hostid;
	strscpy(dst_host->host, src_host->host);
	strscpy(dst_host->name, src_host->name);
	dst_host->maintenance_status = src_host->maintenance_status;
	dst_host->maintenance_type = src_host->maintenance_type;
	dst_host->maintenance_from = src_host->maintenance_from;
	dst_host->errors_from = src_host->errors_from;
	dst_host->available = src_host->available;
	dst_host->disable_until = src_host->disable_until;
	dst_host->snmp_errors_from = src_host->snmp_errors_from;
	dst_host->snmp_available = src_host->snmp_available;
	dst_host->snmp_disable_until = src_host->snmp_disable_until;
	dst_host->ipmi_errors_from = src_host->ipmi_errors_from;
	dst_host->ipmi_available = src_host->ipmi_available;
	dst_host->ipmi_disable_until = src_host->ipmi_disable_until;
	dst_host->jmx_errors_from = src_host->jmx_errors_from;
	dst_host->jmx_available = src_host->jmx_available;
	dst_host->jmx_disable_until = src_host->jmx_disable_until;

	if (NULL != (ipmihost = zbx_hashset_search(&config->ipmihosts, &src_host->hostid)))
	{
		dst_host->ipmi_authtype = ipmihost->ipmi_authtype;
		dst_host->ipmi_privilege = ipmihost->ipmi_privilege;
		strscpy(dst_host->ipmi_username, ipmihost->ipmi_username);
		strscpy(dst_host->ipmi_password, ipmihost->ipmi_password);
	}
	else
	{
		dst_host->ipmi_authtype = 0;
		dst_host->ipmi_privilege = 2;
		*dst_host->ipmi_username = '\0';
		*dst_host->ipmi_password = '\0';
	}
}

/******************************************************************************
 *                                                                            *
 * Function: DCget_host_by_hostid                                             *
 *                                                                            *
 * Purpose: Locate host in configuration cache                                *
 *                                                                            *
 * Parameters: host - [OUT] pointer to DC_HOST structure                      *
 *             hostid - [IN] host ID from database                            *
 *                                                                            *
 * Return value: SUCCEED if record located and FAIL otherwise                 *
 *                                                                            *
 * Author: Alexander Vladishev, Aleksandrs Saveljevs                          *
 *                                                                            *
 ******************************************************************************/
int	DCget_host_by_hostid(DC_HOST *host, zbx_uint64_t hostid)
{
	int			res = FAIL;
	const ZBX_DC_HOST	*dc_host;

	LOCK_CACHE;

	if (NULL != (dc_host = zbx_hashset_search(&config->hosts, &hostid)))
	{
		DCget_host(host, dc_host);
		res = SUCCEED;
	}

	UNLOCK_CACHE;

	return res;
}

static void	DCget_interface(DC_INTERFACE *dst_interface, const ZBX_DC_INTERFACE *src_interface)
{
	if (NULL != src_interface)
	{
		strscpy(dst_interface->ip_orig, src_interface->ip);
		strscpy(dst_interface->dns_orig, src_interface->dns);
		strscpy(dst_interface->port_orig, src_interface->port);
		dst_interface->useip = src_interface->useip;
		dst_interface->type = src_interface->type;
		dst_interface->main = src_interface->main;
	}
	else
	{
		*dst_interface->ip_orig = '\0';
		*dst_interface->dns_orig = '\0';
		*dst_interface->port_orig = '\0';
		dst_interface->useip = 1;
		dst_interface->type = INTERFACE_TYPE_UNKNOWN;
		dst_interface->main = 0;
	}

	dst_interface->addr = (1 == dst_interface->useip ? dst_interface->ip_orig : dst_interface->dns_orig);
	dst_interface->port = 0;
}

static void	DCget_item(DC_ITEM *dst_item, const ZBX_DC_ITEM *src_item)
{
	const ZBX_DC_LOGITEM		*logitem;
	const ZBX_DC_SNMPITEM		*snmpitem;
	const ZBX_DC_TRAPITEM		*trapitem;
	const ZBX_DC_IPMIITEM		*ipmiitem;
	const ZBX_DC_DBITEM		*dbitem;
	const ZBX_DC_FLEXITEM		*flexitem;
	const ZBX_DC_SSHITEM		*sshitem;
	const ZBX_DC_TELNETITEM		*telnetitem;
	const ZBX_DC_JMXITEM		*jmxitem;
	const ZBX_DC_CALCITEM		*calcitem;
	const ZBX_DC_INTERFACE		*dc_interface;

	dst_item->itemid = src_item->itemid;
	dst_item->type = src_item->type;
	dst_item->data_type = src_item->data_type;
	dst_item->value_type = src_item->value_type;
	strscpy(dst_item->key_orig, src_item->key);
	dst_item->key = NULL;
	dst_item->delay = src_item->delay;
	dst_item->nextcheck = src_item->nextcheck;
	dst_item->state = src_item->state;
	dst_item->lastclock = src_item->lastclock;
	dst_item->flags = src_item->flags;
	dst_item->lastlogsize = src_item->lastlogsize;
	dst_item->mtime = src_item->mtime;

	if (NULL != (flexitem = zbx_hashset_search(&config->flexitems, &src_item->itemid)))
		strscpy(dst_item->delay_flex, flexitem->delay_flex);
	else
		*dst_item->delay_flex = '\0';

	if (ITEM_VALUE_TYPE_LOG == src_item->value_type)
	{
		if (NULL != (logitem = zbx_hashset_search(&config->logitems, &src_item->itemid)))
			strscpy(dst_item->logtimefmt, logitem->logtimefmt);
		else
			*dst_item->logtimefmt = '\0';
	}

	switch (src_item->type)
	{
		case ITEM_TYPE_SNMPv1:
		case ITEM_TYPE_SNMPv2c:
		case ITEM_TYPE_SNMPv3:
			snmpitem = zbx_hashset_search(&config->snmpitems, &src_item->itemid);

			strscpy(dst_item->snmp_community_orig, snmpitem->snmp_community);
			strscpy(dst_item->snmp_oid_orig, snmpitem->snmp_oid);
			strscpy(dst_item->snmpv3_securityname_orig, snmpitem->snmpv3_securityname);
			dst_item->snmpv3_securitylevel = snmpitem->snmpv3_securitylevel;
			strscpy(dst_item->snmpv3_authpassphrase_orig, snmpitem->snmpv3_authpassphrase);
			strscpy(dst_item->snmpv3_privpassphrase_orig, snmpitem->snmpv3_privpassphrase);
			dst_item->snmpv3_authprotocol = snmpitem->snmpv3_authprotocol;
			dst_item->snmpv3_privprotocol = snmpitem->snmpv3_privprotocol;
			strscpy(dst_item->snmpv3_contextname_orig, snmpitem->snmpv3_contextname);

			dst_item->snmp_community = NULL;
			dst_item->snmp_oid = NULL;
			dst_item->snmpv3_securityname = NULL;
			dst_item->snmpv3_authpassphrase = NULL;
			dst_item->snmpv3_privpassphrase = NULL;
			dst_item->snmpv3_contextname = NULL;
			break;
		case ITEM_TYPE_TRAPPER:
			if (NULL != (trapitem = zbx_hashset_search(&config->trapitems, &src_item->itemid)))
				strscpy(dst_item->trapper_hosts, trapitem->trapper_hosts);
			else
				*dst_item->trapper_hosts = '\0';
			break;
		case ITEM_TYPE_IPMI:
			if (NULL != (ipmiitem = zbx_hashset_search(&config->ipmiitems, &src_item->itemid)))
				strscpy(dst_item->ipmi_sensor, ipmiitem->ipmi_sensor);
			else
				*dst_item->ipmi_sensor = '\0';
			break;
		case ITEM_TYPE_DB_MONITOR:
			dbitem = zbx_hashset_search(&config->dbitems, &src_item->itemid);
			dst_item->params = zbx_strdup(NULL, NULL != dbitem ? dbitem->params : "");
			break;
		case ITEM_TYPE_SSH:
			if (NULL != (sshitem = zbx_hashset_search(&config->sshitems, &src_item->itemid)))
			{
				dst_item->authtype = sshitem->authtype;
				strscpy(dst_item->username_orig, sshitem->username);
				strscpy(dst_item->publickey_orig, sshitem->publickey);
				strscpy(dst_item->privatekey_orig, sshitem->privatekey);
				strscpy(dst_item->password_orig, sshitem->password);
				dst_item->params = zbx_strdup(NULL, sshitem->params);
			}
			else
			{
				dst_item->authtype = 0;
				*dst_item->username_orig = '\0';
				*dst_item->publickey_orig = '\0';
				*dst_item->privatekey_orig = '\0';
				*dst_item->password_orig = '\0';
				dst_item->params = zbx_strdup(NULL, "");
			}
			dst_item->username = NULL;
			dst_item->publickey = NULL;
			dst_item->privatekey = NULL;
			dst_item->password = NULL;
			break;
		case ITEM_TYPE_TELNET:
			if (NULL != (telnetitem = zbx_hashset_search(&config->telnetitems, &src_item->itemid)))
			{
				strscpy(dst_item->username_orig, telnetitem->username);
				strscpy(dst_item->password_orig, telnetitem->password);
				dst_item->params = zbx_strdup(NULL, telnetitem->params);
			}
			else
			{
				*dst_item->username_orig = '\0';
				*dst_item->password_orig = '\0';
				dst_item->params = zbx_strdup(NULL, "");
			}
			dst_item->username = NULL;
			dst_item->password = NULL;
			break;
		case ITEM_TYPE_JMX:
			if (NULL != (jmxitem = zbx_hashset_search(&config->jmxitems, &src_item->itemid)))
			{
				strscpy(dst_item->username_orig, jmxitem->username);
				strscpy(dst_item->password_orig, jmxitem->password);
			}
			else
			{
				*dst_item->username_orig = '\0';
				*dst_item->password_orig = '\0';
			}
			dst_item->username = NULL;
			dst_item->password = NULL;
			break;
		case ITEM_TYPE_CALCULATED:
			calcitem = zbx_hashset_search(&config->calcitems, &src_item->itemid);
			dst_item->params = zbx_strdup(NULL, NULL != calcitem ? calcitem->params : "");
			break;
		default:
			/* nothing to do */;
	}

	dc_interface = zbx_hashset_search(&config->interfaces, &src_item->interfaceid);

	DCget_interface(&dst_item->interface, dc_interface);

	if ('\0' != *src_item->port)
	{
		switch (src_item->type)
		{
			case ITEM_TYPE_SNMPv1:
			case ITEM_TYPE_SNMPv2c:
			case ITEM_TYPE_SNMPv3:
				strscpy(dst_item->interface.port_orig, src_item->port);
				break;
			default:
				/* nothing to do */;
		}
	}
}

void	DCconfig_clean_items(DC_ITEM *items, int *errcodes, size_t num)
{
	size_t	i;

	for (i = 0; i < num; i++)
	{
		if (NULL != errcodes && SUCCEED != errcodes[i])
			continue;

		switch (items[i].type)
		{
			case ITEM_TYPE_DB_MONITOR:
			case ITEM_TYPE_SSH:
			case ITEM_TYPE_TELNET:
			case ITEM_TYPE_CALCULATED:
				zbx_free(items[i].params);
				break;
		}
	}
}

static void	DCget_function(DC_FUNCTION *dst_function, const ZBX_DC_FUNCTION *src_function)
{
	size_t	sz_function, sz_parameter;

	dst_function->functionid = src_function->functionid;
	dst_function->triggerid = src_function->triggerid;
	dst_function->itemid = src_function->itemid;

	sz_function = strlen(src_function->function) + 1;
	sz_parameter = strlen(src_function->parameter) + 1;
	dst_function->function = zbx_malloc(NULL, sz_function + sz_parameter);
	dst_function->parameter = dst_function->function + sz_function;
	memcpy(dst_function->function, src_function->function, sz_function);
	memcpy(dst_function->parameter, src_function->parameter, sz_parameter);
}

static void	DCget_trigger(DC_TRIGGER *dst_trigger, const ZBX_DC_TRIGGER *src_trigger)
{
	dst_trigger->triggerid = src_trigger->triggerid;
	dst_trigger->description = zbx_strdup(NULL, src_trigger->description);
	dst_trigger->expression_orig = zbx_strdup(NULL, src_trigger->expression);
	dst_trigger->expression = NULL;
	dst_trigger->error = zbx_strdup(NULL, src_trigger->error);
	dst_trigger->new_error = NULL;
	dst_trigger->timespec.sec = 0;
	dst_trigger->timespec.ns = 0;
	dst_trigger->priority = src_trigger->priority;
	dst_trigger->type = src_trigger->type;
	dst_trigger->value = src_trigger->value;
	dst_trigger->state = src_trigger->state;
	dst_trigger->new_value = TRIGGER_VALUE_UNKNOWN;
	dst_trigger->lastchange = src_trigger->lastchange;
}

static void	DCclean_trigger(DC_TRIGGER *trigger)
{
	zbx_free(trigger->new_error);
	zbx_free(trigger->error);
	zbx_free(trigger->expression_orig);
	zbx_free(trigger->description);
}

/******************************************************************************
 *                                                                            *
 * Function: DCconfig_get_items_by_keys                                       *
 *                                                                            *
 * Purpose: Locate item in configuration cache                                *
 *                                                                            *
 * Parameters: item         - [OUT] pointer to DC_ITEM structure              *
 *             proxy_hostid - [IN] proxy host ID                              *
 *             keys         - [IN] list of item keys                          *
 *                                                                            *
 * Return value: SUCCEED if record located and FAIL otherwise                 *
 *                                                                            *
 * Author: Alexander Vladishev, Aleksandrs Saveljevs                          *
 *                                                                            *
 ******************************************************************************/
void	DCconfig_get_items_by_keys(DC_ITEM *items, zbx_uint64_t proxy_hostid,
		zbx_host_key_t *keys, int *errcodes, size_t num)
{
	size_t			i;
	const ZBX_DC_ITEM	*dc_item;
	const ZBX_DC_HOST	*dc_host;

	LOCK_CACHE;

	for (i = 0; i < num; i++)
	{
		if (NULL == (dc_host = DCfind_host(proxy_hostid, keys[i].host)) ||
				NULL == (dc_item = DCfind_item(dc_host->hostid, keys[i].key)))
		{
			errcodes[i] = FAIL;
			continue;
		}

		DCget_host(&items[i].host, dc_host);
		DCget_item(&items[i], dc_item);
		errcodes[i] = SUCCEED;
	}

	UNLOCK_CACHE;
}

/******************************************************************************
 *                                                                            *
 * Function: DCconfig_get_items_by_itemids                                    *
 *                                                                            *
 * Purpose: Get item with specified ID                                        *
 *                                                                            *
 * Parameters: items    - [OUT] pointer to DC_ITEM structures                 *
 *             itemids  - [IN] array of item IDs                              *
 *             errcodes - [OUT] SUCCEED if item found, otherwise FAIL         *
 *             num      - [IN] number of elements                             *
 *                                                                            *
 * Author: Alexander Vladishev, Aleksandrs Saveljevs                          *
 *                                                                            *
 ******************************************************************************/
void	DCconfig_get_items_by_itemids(DC_ITEM *items, zbx_uint64_t *itemids, int *errcodes, size_t num)
{
	size_t			i;
	const ZBX_DC_ITEM	*dc_item;
	const ZBX_DC_HOST	*dc_host;

	LOCK_CACHE;

	for (i = 0; i < num; i++)
	{
		if (NULL == (dc_item = zbx_hashset_search(&config->items, &itemids[i])) ||
				NULL == (dc_host = zbx_hashset_search(&config->hosts, &dc_item->hostid)))
		{
			errcodes[i] = FAIL;
			continue;
		}

		DCget_host(&items[i].host, dc_host);
		DCget_item(&items[i], dc_item);
		errcodes[i] = SUCCEED;
	}

	UNLOCK_CACHE;
}

/******************************************************************************
 *                                                                            *
 * Function: DCconfig_get_functions_by_functionids                            *
 *                                                                            *
 * Purpose: Get functions by IDs                                              *
 *                                                                            *
 * Parameters: functions   - [OUT] pointer to DC_FUNCTION structures          *
 *             functionids - [IN] array of function IDs                       *
 *             errcodes    - [OUT] SUCCEED if item found, otherwise FAIL      *
 *             num         - [IN] number of elements                          *
 *                                                                            *
 * Author: Aleksandrs Saveljevs, Alexander Vladishev                          *
 *                                                                            *
 ******************************************************************************/
void	DCconfig_get_functions_by_functionids(DC_FUNCTION *functions, zbx_uint64_t *functionids, int *errcodes, size_t num)
{
	size_t			i;
	const ZBX_DC_FUNCTION	*dc_function;

	LOCK_CACHE;

	for (i = 0; i < num; i++)
	{
		if (NULL == (dc_function = zbx_hashset_search(&config->functions, &functionids[i])))
		{
			errcodes[i] = FAIL;
			continue;
		}

		DCget_function(&functions[i], dc_function);
		errcodes[i] = SUCCEED;
	}

	UNLOCK_CACHE;
}

/******************************************************************************
 *                                                                            *
 * Function: DCconfig_clean_functions                                         *
 *                                                                            *
 * Author: Alexander Vladishev                                                *
 *                                                                            *
 ******************************************************************************/
void	DCconfig_clean_functions(DC_FUNCTION *functions, int *errcodes, size_t num)
{
	size_t	i;

	for (i = 0; i < num; i++)
	{
		if (SUCCEED != errcodes[i])
			continue;

		zbx_free(functions[i].function);
	}
}

/******************************************************************************
 *                                                                            *
 * Function: DCconfig_get_triggers_by_itemids                                 *
 *                                                                            *
 * Purpose: get triggers for specified items                                  *
 *                                                                            *
 * Author: Aleksandrs Saveljevs                                               *
 *                                                                            *
 ******************************************************************************/
void	DCconfig_get_triggers_by_itemids(zbx_hashset_t *trigger_info, zbx_vector_ptr_t *trigger_order,
		const zbx_uint64_t *itemids, const zbx_timespec_t *timespecs, char **errors, int item_num)
{
	int			i, j, found;
	const ZBX_DC_ITEM	*dc_item;
	const ZBX_DC_TRIGGER	*dc_trigger;
	DC_TRIGGER		*trigger;

	LOCK_CACHE;

	for (i = 0; i < item_num; i++)
	{
		if (NULL != (dc_item = zbx_hashset_search(&config->items, &itemids[i])) && NULL != dc_item->triggers)
		{
			for (j = 0; NULL != (dc_trigger = dc_item->triggers[j]); j++)
			{
				trigger = DCfind_id(trigger_info, dc_trigger->triggerid, sizeof(DC_TRIGGER), &found);

				if (0 == found)
				{
					DCget_trigger(trigger, dc_trigger);
					zbx_vector_ptr_append(trigger_order, trigger);
				}

				if (trigger->timespec.sec < timespecs[i].sec ||
						(trigger->timespec.sec == timespecs[i].sec &&
						trigger->timespec.ns < timespecs[i].ns))
				{
					trigger->timespec = timespecs[i];

					if (NULL != errors)
						trigger->new_error = zbx_strdup(trigger->new_error, errors[i]);
				}
			}
		}
	}

	UNLOCK_CACHE;

	zbx_vector_ptr_sort(trigger_order, ZBX_DEFAULT_UINT64_PTR_COMPARE_FUNC);
}

/******************************************************************************
 *                                                                            *
 * Function: DCconfig_get_time_based_triggers                                 *
 *                                                                            *
 * Purpose: get triggers that have time-based functions (sorted by triggerid) *
 *                                                                            *
 * Author: Aleksandrs Saveljevs                                               *
 *                                                                            *
 * Comments: a trigger should have at least one function that is time-based   *
 *           and which does not have its host in no-data maintenance          *
 *                                                                            *
 ******************************************************************************/
void	DCconfig_get_time_based_triggers(DC_TRIGGER **trigger_info, zbx_vector_ptr_t *trigger_order, int process_num)
{
	int			i, found;
	zbx_uint64_t		functionid;
	const ZBX_DC_ITEM	*dc_item;
	const ZBX_DC_FUNCTION	*dc_function;
	const ZBX_DC_TRIGGER	*dc_trigger;
	const ZBX_DC_HOST	*dc_host;
	DC_TRIGGER		*trigger;
	const char		*p, *q;

	LOCK_CACHE;

	*trigger_info = zbx_malloc(*trigger_info,
			config->time_triggers[process_num - 1].values_num * sizeof(DC_TRIGGER));

	for (i = 0; i < config->time_triggers[process_num - 1].values_num; i++)
	{
		dc_trigger = (const ZBX_DC_TRIGGER *)config->time_triggers[process_num - 1].values[i];

		found = 0;

		for (p = dc_trigger->expression; '\0' != *p; p++)
		{
			if ('{' == *p)
			{
				for (q = p + 1; '}' != *q && '\0' != *q; q++)
				{
					if ('0' > *q || '9' < *q)
						break;
				}

				if ('}' == *q)
				{
					sscanf(p + 1, ZBX_FS_UI64, &functionid);

					if (NULL != (dc_function = zbx_hashset_search(&config->functions, &functionid)) &&
							SUCCEED == is_time_function(dc_function->function) &&
							NULL != (dc_item = zbx_hashset_search(&config->items, &dc_function->itemid)) &&
							NULL != (dc_host = zbx_hashset_search(&config->hosts, &dc_item->hostid)) &&
							!(HOST_MAINTENANCE_STATUS_ON == dc_host->maintenance_status &&
							MAINTENANCE_TYPE_NODATA == dc_host->maintenance_type))
					{
						found = 1;
						break;
					}

					p = q;
				}
			}
		}

		if (1 == found)
		{
			trigger = &(*trigger_info)[trigger_order->values_num];

			DCget_trigger(trigger, dc_trigger);
			zbx_timespec(&trigger->timespec);

			zbx_vector_ptr_append(trigger_order, trigger);
		}
	}

	UNLOCK_CACHE;

	zbx_vector_ptr_sort(trigger_order, ZBX_DEFAULT_UINT64_PTR_COMPARE_FUNC);
}

void	DCfree_triggers(zbx_vector_ptr_t *triggers)
{
	int	i;

	for (i = 0; i < triggers->values_num; i++)
		DCclean_trigger((DC_TRIGGER *)triggers->values[i]);
	triggers->values_num = 0;
}

/******************************************************************************
 *                                                                            *
 * Function: DCconfig_get_interface_by_type                                   *
 *                                                                            *
 * Purpose: Locate main interface of specified type in configuration cache    *
 *                                                                            *
 * Parameters: interface - [OUT] pointer to DC_INTERFACE structure            *
 *             hostid - [IN] host ID                                          *
 *             type - [IN] interface type                                     *
 *                                                                            *
 * Return value: SUCCEED if record located and FAIL otherwise                 *
 *                                                                            *
 * Author: Alexander Vladishev                                                *
 *                                                                            *
 ******************************************************************************/
int	DCconfig_get_interface_by_type(DC_INTERFACE *interface, zbx_uint64_t hostid, unsigned char type)
{
	int			res = FAIL;
	const ZBX_DC_INTERFACE	*dc_interface;
	ZBX_DC_INTERFACE_HT	*interface_ht, interface_ht_local;

	interface_ht_local.hostid = hostid;
	interface_ht_local.type = type;

	LOCK_CACHE;

	if (NULL == (interface_ht = zbx_hashset_search(&config->interfaces_ht, &interface_ht_local)))
		goto unlock;

	dc_interface = interface_ht->interface_ptr;

	DCget_interface(interface, dc_interface);

	res = SUCCEED;
unlock:
	UNLOCK_CACHE;

	return res;
}

/******************************************************************************
 *                                                                            *
 * Function: DCconfig_get_poller_nextcheck                                    *
 *                                                                            *
 * Purpose: Get nextcheck for selected poller                                 *
 *                                                                            *
 * Parameters: poller_type - [IN] poller type (ZBX_POLLER_TYPE_...)           *
 *                                                                            *
 * Return value: nextcheck or FAIL if no items for selected poller            *
 *                                                                            *
 * Author: Alexander Vladishev, Aleksandrs Saveljevs                          *
 *                                                                            *
 ******************************************************************************/
int	DCconfig_get_poller_nextcheck(unsigned char poller_type)
{
	const char			*__function_name = "DCconfig_get_poller_nextcheck";

	int				nextcheck;
	zbx_binary_heap_t		*queue;
	const zbx_binary_heap_elem_t	*min;
	const ZBX_DC_ITEM		*dc_item;

	zabbix_log(LOG_LEVEL_DEBUG, "In %s() poller_type:%d", __function_name, (int)poller_type);

	queue = &config->queues[poller_type];

	LOCK_CACHE;

	if (FAIL == zbx_binary_heap_empty(queue))
	{
		min = zbx_binary_heap_find_min(queue);
		dc_item = (const ZBX_DC_ITEM *)min->data;

		nextcheck = dc_item->nextcheck;
	}
	else
		nextcheck = FAIL;

	UNLOCK_CACHE;

	zabbix_log(LOG_LEVEL_DEBUG, "End of %s():%d", __function_name, nextcheck);

	return nextcheck;
}

/******************************************************************************
 *                                                                            *
 * Function: DCconfig_get_poller_items                                        *
 *                                                                            *
 * Purpose: Get array of items for selected poller                            *
 *                                                                            *
 * Parameters: poller_type - [IN] poller type (ZBX_POLLER_TYPE_...)           *
 *             items - [OUT] array of items                                   *
 *             max_items - [IN] elements in items array                       *
 *                                                                            *
 * Return value: number of items in items array                               *
 *                                                                            *
 * Author: Alexander Vladishev, Aleksandrs Saveljevs                          *
 *                                                                            *
 * Comments: Items leave the queue only through this function. Pollers        *
 *           must always return the items they have taken using either        *
 *           DCrequeue_items().                                               *
 *                                                                            *
 ******************************************************************************/
int	DCconfig_get_poller_items(unsigned char poller_type, DC_ITEM *items, int max_items)
{
	const char		*__function_name = "DCconfig_get_poller_items";

	int			now, num = 0;
	zbx_binary_heap_t	*queue;

	zabbix_log(LOG_LEVEL_DEBUG, "In %s() poller_type:%d", __function_name, (int)poller_type);

	now = time(NULL);

	queue = &config->queues[poller_type];

	LOCK_CACHE;

	while (num < max_items && FAIL == zbx_binary_heap_empty(queue))
	{
		int				disable_until, old_nextcheck;
		unsigned char			old_poller_type;
		const zbx_binary_heap_elem_t	*min;
		ZBX_DC_HOST			*dc_host;
		ZBX_DC_ITEM			*dc_item;
		static const ZBX_DC_ITEM	*dc_item_prev = NULL;

		min = zbx_binary_heap_find_min(queue);
		dc_item = (ZBX_DC_ITEM *)min->data;

		if (dc_item->nextcheck > now)
			break;

		if (ZBX_POLLER_TYPE_JAVA == poller_type)
			if (0 != num && 0 != __config_java_item_compare(dc_item_prev, dc_item))
				break;

		zbx_binary_heap_remove_min(queue);
		dc_item->location = ZBX_LOC_NOWHERE;

		if (0 == config->config->refresh_unsupported && ITEM_STATE_NOTSUPPORTED == dc_item->state)
			continue;

		if (NULL == (dc_host = zbx_hashset_search(&config->hosts, &dc_item->hostid)))
			continue;

		if (HOST_MAINTENANCE_STATUS_ON == dc_host->maintenance_status &&
				MAINTENANCE_TYPE_NODATA == dc_host->maintenance_type)
		{
			old_nextcheck = dc_item->nextcheck;
			dc_item->nextcheck = DCget_reachable_nextcheck(dc_item, now);

			DCupdate_item_queue(dc_item, dc_item->poller_type, old_nextcheck);
			continue;
		}

		if (0 == (disable_until = DCget_disable_until(dc_item, dc_host)))
		{
			if (ZBX_POLLER_TYPE_UNREACHABLE == poller_type)
			{
				old_poller_type = dc_item->poller_type;
				dc_item->poller_type = poller_by_item(dc_item->itemid, dc_host->proxy_hostid,
						dc_item->type, dc_item->key, dc_item->flags);

				old_nextcheck = dc_item->nextcheck;
				dc_item->nextcheck = DCget_reachable_nextcheck(dc_item, now);

				DCupdate_item_queue(dc_item, old_poller_type, old_nextcheck);
				continue;
			}
		}
		else
		{
			if (ZBX_POLLER_TYPE_NORMAL == poller_type ||
					ZBX_POLLER_TYPE_IPMI == poller_type ||
					ZBX_POLLER_TYPE_JAVA == poller_type)
			{
				old_poller_type = dc_item->poller_type;
				dc_item->poller_type = ZBX_POLLER_TYPE_UNREACHABLE;

				old_nextcheck = dc_item->nextcheck;
				if (disable_until > now)
					dc_item->nextcheck = DCget_unreachable_nextcheck(dc_item, dc_host);

				DCupdate_item_queue(dc_item, old_poller_type, old_nextcheck);
				continue;
			}
			else if (disable_until > now)
			{
				old_nextcheck = dc_item->nextcheck;
				dc_item->nextcheck = DCget_unreachable_nextcheck(dc_item, dc_host);

				DCupdate_item_queue(dc_item, dc_item->poller_type, old_nextcheck);
				continue;
			}

			DCincrease_disable_until(dc_item, dc_host, now);
		}

		dc_item_prev = dc_item;
		dc_item->location = ZBX_LOC_POLLER;
		DCget_host(&items[num].host, dc_host);
		DCget_item(&items[num], dc_item);
		num++;
	}

	UNLOCK_CACHE;

	zabbix_log(LOG_LEVEL_DEBUG, "End of %s():%d", __function_name, num);

	return num;
}

/******************************************************************************
 *                                                                            *
 * Function: DCconfig_get_snmp_interfaceids_by_addr                           *
 *                                                                            *
 * Purpose: get array of interface IDs for the specified address              *
 *                                                                            *
 * Return value: number of interface IDs returned                             *
 *                                                                            *
 * Author: Rudolfs Kreicbergs                                                 *
 *                                                                            *
 ******************************************************************************/
int	DCconfig_get_snmp_interfaceids_by_addr(const char *addr, zbx_uint64_t **interfaceids)
{
	const char		*__function_name = "DCconfig_get_snmp_interfaceids_by_addr";

	int			count = 0, i;
	ZBX_DC_INTERFACE_ADDR	*dc_interface_snmpaddr, dc_interface_snmpaddr_local;

	zabbix_log(LOG_LEVEL_DEBUG, "In %s() addr:'%s'", __function_name, addr);

	dc_interface_snmpaddr_local.addr = addr;

	LOCK_CACHE;

	if (NULL == (dc_interface_snmpaddr = zbx_hashset_search(&config->interface_snmpaddrs, &dc_interface_snmpaddr_local)))
		goto unlock;

	*interfaceids = zbx_malloc(*interfaceids, dc_interface_snmpaddr->interfaceids.values_num * sizeof(zbx_uint64_t));

	for (i = 0; i < dc_interface_snmpaddr->interfaceids.values_num; i++)
		(*interfaceids)[i] = dc_interface_snmpaddr->interfaceids.values[i];

	count = i;
unlock:
	UNLOCK_CACHE;

	zabbix_log(LOG_LEVEL_DEBUG, "End of %s():%d", __function_name, count);

	return count;
}

/******************************************************************************
 *                                                                            *
 * Function: DCconfig_get_snmp_items_by_interfaceid                           *
 *                                                                            *
 * Purpose: get array of snmp trap items for the specified interfaceid        *
 *                                                                            *
 * Return value: number of items returned                                     *
 *                                                                            *
 * Author: Rudolfs Kreicbergs                                                 *
 *                                                                            *
 ******************************************************************************/
size_t	DCconfig_get_snmp_items_by_interfaceid(zbx_uint64_t interfaceid, DC_ITEM **items)
{
	const char		*__function_name = "DCconfig_get_snmp_items_by_interface";

	size_t			items_num = 0, items_alloc = 8;
	int			i;
	ZBX_DC_ITEM		*dc_item;
	ZBX_DC_INTERFACE_ITEM	*dc_interface_snmpitem;
	ZBX_DC_INTERFACE	*dc_interface;
	ZBX_DC_HOST		*dc_host;

	zabbix_log(LOG_LEVEL_DEBUG, "In %s() interfaceid:" ZBX_FS_UI64, __function_name, interfaceid);

	LOCK_CACHE;

	if (NULL == (dc_interface = zbx_hashset_search(&config->interfaces, &interfaceid)))
		goto unlock;

	if (NULL == (dc_host = zbx_hashset_search(&config->hosts, &dc_interface->hostid)))
		goto unlock;

	if (HOST_MAINTENANCE_STATUS_ON == dc_host->maintenance_status &&
			MAINTENANCE_TYPE_NODATA == dc_host->maintenance_type)
	{
		goto unlock;
	}

	if (NULL == (dc_interface_snmpitem = zbx_hashset_search(&config->interface_snmpitems, &interfaceid)))
		goto unlock;

	*items = zbx_malloc(*items, items_alloc * sizeof(DC_ITEM));

	for (i = 0; i < dc_interface_snmpitem->itemids.values_num; i++)
	{
		if (NULL == (dc_item = zbx_hashset_search(&config->items, &dc_interface_snmpitem->itemids.values[i])))
			continue;

		if (0 == config->config->refresh_unsupported && ITEM_STATE_NOTSUPPORTED == dc_item->state)
			continue;

		if (items_num == items_alloc)
		{
			items_alloc += 8;
			*items = zbx_realloc(*items, items_alloc * sizeof(DC_ITEM));
		}

		DCget_host(&(*items)[items_num].host, dc_host);
		DCget_item(&(*items)[items_num], dc_item);
		items_num++;
	}
unlock:
	UNLOCK_CACHE;

	zabbix_log(LOG_LEVEL_DEBUG, "End of %s():" ZBX_FS_SIZE_T, __function_name, (zbx_fs_size_t)items_num);

	return items_num;
}

/******************************************************************************
 *                                                                            *
 * Function: DCconfig_get_config_data                                         *
 *                                                                            *
 * Purpose: get config table data                                             *
 *                                                                            *
 * Return value: pointer to the returned data                                 *
 *                                                                            *
 * Author: Rudolfs Kreicbergs                                                 *
 *                                                                            *
 * Comments: data must be of correct data type                                *
 *                                                                            *
 ******************************************************************************/
void	*DCconfig_get_config_data(void *data, int type)
{
	LOCK_CACHE;

	switch (type)
	{
		case CONFIG_REFRESH_UNSUPPORTED:
			*(int *)data = config->config->refresh_unsupported;
			break;
		case CONFIG_DISCOVERY_GROUPID:
			*(zbx_uint64_t *)data = config->config->discovery_groupid;
			break;
		case CONFIG_SNMPTRAP_LOGGING:
			*(unsigned char *)data = config->config->snmptrap_logging;
			break;
	}

	UNLOCK_CACHE;

	return data;
}

/******************************************************************************
 *                                                                            *
 * Function: DCconfig_get_config_hk                                           *
 *                                                                            *
 * Purpose: get housekeeping configuration data                               *
 *                                                                            *
 * Author: Andris Zeila                                                       *
 *                                                                            *
 ******************************************************************************/
void	DCconfig_get_config_hk(zbx_config_hk_t *data)
{
	LOCK_CACHE;

	*data = config->config->hk;

	UNLOCK_CACHE;
}

/******************************************************************************
 *                                                                            *
 * Function: DCget_trigger_severity_name                                      *
 *                                                                            *
 * Purpose: get trigger severity name                                         *
 *                                                                            *
 * Parameters: trigger    - [IN] a trigger data with priority field;          *
 *                               TRIGGER_SEVERITY_*                           *
 *             replace_to - [OUT] pointer to a buffer that will receive       *
 *                          a null-terminated trigger severity string         *
 *                                                                            *
 * Return value: upon successful completion return SUCCEED                    *
 *               otherwise FAIL                                               *
 *                                                                            *
 * Author: Alexander Vladishev, Rudolfs Kreicbergs                            *
 *                                                                            *
 ******************************************************************************/
int	DCget_trigger_severity_name(unsigned char priority, char **replace_to)
{
	if (TRIGGER_SEVERITY_COUNT <= priority)
		return FAIL;

	LOCK_CACHE;

	*replace_to = zbx_strdup(*replace_to, config->config->severity_name[priority]);

	UNLOCK_CACHE;

	return SUCCEED;
}

static void	DCrequeue_reachable_item(ZBX_DC_ITEM *dc_item, int lastclock)
{
	unsigned char	old_poller_type;
	int		old_nextcheck;

	dc_item->nextcheck = DCget_reachable_nextcheck(dc_item, lastclock);

	if (ZBX_NO_POLLER == dc_item->poller_type)
		return;

	if (ZBX_LOC_POLLER == dc_item->location)
		dc_item->location = ZBX_LOC_NOWHERE;

	old_poller_type = dc_item->poller_type;
	old_nextcheck = dc_item->nextcheck;

	if (ZBX_POLLER_TYPE_UNREACHABLE == dc_item->poller_type)
	{
		ZBX_DC_HOST	*dc_host;

		if (NULL == (dc_host = zbx_hashset_search(&config->hosts, &dc_item->hostid)))
			return;

		dc_item->poller_type = poller_by_item(dc_item->itemid, dc_host->proxy_hostid,
				dc_item->type, dc_item->key, dc_item->flags);
	}

	DCupdate_item_queue(dc_item, old_poller_type, old_nextcheck);
}

static void	DCrequeue_unreachable_item(ZBX_DC_ITEM *dc_item)
{
	ZBX_DC_HOST	*dc_host;
	unsigned char	old_poller_type;
	int		old_nextcheck;

	if (NULL == (dc_host = zbx_hashset_search(&config->hosts, &dc_item->hostid)))
		return;

	dc_item->nextcheck = DCget_unreachable_nextcheck(dc_item, dc_host);

	if (ZBX_NO_POLLER == dc_item->poller_type)
		return;

	if (ZBX_LOC_POLLER == dc_item->location)
		dc_item->location = ZBX_LOC_NOWHERE;

	old_poller_type = dc_item->poller_type;
	old_nextcheck = dc_item->nextcheck;

	if (ZBX_POLLER_TYPE_NORMAL == dc_item->poller_type ||
			ZBX_POLLER_TYPE_IPMI == dc_item->poller_type ||
			ZBX_POLLER_TYPE_JAVA == dc_item->poller_type)
		dc_item->poller_type = ZBX_POLLER_TYPE_UNREACHABLE;

	DCupdate_item_queue(dc_item, old_poller_type, old_nextcheck);
}

void	DCrequeue_items(zbx_uint64_t *itemids, unsigned char *states, int *lastclocks, zbx_uint64_t *lastlogsizes,
		int *mtimes, int *errcodes, size_t num)
{
	size_t		i;
	ZBX_DC_ITEM	*dc_item;

	LOCK_CACHE;

	for (i = 0; i < num; i++)
	{
		if (FAIL == errcodes[i])
			continue;

		if (NULL == (dc_item = zbx_hashset_search(&config->items, &itemids[i])))
			continue;

		dc_item->state = states[i];
		dc_item->lastclock = lastclocks[i];
		if (NULL != lastlogsizes)
			dc_item->lastlogsize = lastlogsizes[i];
		if (NULL != mtimes)
			dc_item->mtime = mtimes[i];

		switch (errcodes[i])
		{
			case SUCCEED:
			case NOTSUPPORTED:
			case AGENT_ERROR:
				DCrequeue_reachable_item(dc_item, lastclocks[i]);
				break;
			case NETWORK_ERROR:
			case GATEWAY_ERROR:
				DCrequeue_unreachable_item(dc_item);
				break;
			default:
				THIS_SHOULD_NEVER_HAPPEN;
		}
	}

	UNLOCK_CACHE;
}

/******************************************************************************
 *                                                                            *
 * Function: DCconfig_update_host_availability                                *
 *                                                                            *
 * Purpose: update hosts availability in configuration cache                  *
 *                                                                            *
 * Parameters: availability     - [IN] an array containing host availability  *
 *                                data                                        *
 *             availability_num - [IN] the number of items in availability    *
 *                                array                                       *
 *                                                                            *
 * Return value: The number of updates performed.                             *
 *                                                                            *
 ******************************************************************************/
int	DCconfig_update_host_availability(const zbx_host_availability_t *availability, int availability_num)
{
	int		update_count = 0, i;
	ZBX_DC_HOST	*dc_host;

	LOCK_CACHE;

	for (i = 0; i < availability_num; i++)
	{
		if (NULL == (dc_host = zbx_hashset_search(&config->hosts, &availability->hostid)))
			continue;

		switch (availability->type)
		{
			case ITEM_TYPE_ZABBIX:
				dc_host->errors_from = availability->errors_from;
				dc_host->available = availability->available;
				dc_host->disable_until = availability->disable_until;
				break;
			case ITEM_TYPE_SNMPv1:
			case ITEM_TYPE_SNMPv2c:
			case ITEM_TYPE_SNMPv3:
				dc_host->snmp_errors_from = availability->errors_from;
				dc_host->snmp_available = availability->available;
				dc_host->snmp_disable_until = availability->disable_until;
				break;
			case ITEM_TYPE_IPMI:
				dc_host->ipmi_errors_from = availability->errors_from;
				dc_host->ipmi_available = availability->available;
				dc_host->ipmi_disable_until = availability->disable_until;
				break;
			case ITEM_TYPE_JMX:
				dc_host->jmx_errors_from = availability->errors_from;
				dc_host->jmx_available = availability->available;
				dc_host->jmx_disable_until = availability->disable_until;
				break;
			default:
				continue;
		}
		update_count++;
	}

	UNLOCK_CACHE;

	return update_count;
}

/******************************************************************************
 *                                                                            *
 * Comments: helper function for DCconfig_check_trigger_dependencies()        *
 *                                                                            *
 ******************************************************************************/
static int	DCconfig_check_trigger_dependencies_rec(const ZBX_DC_TRIGGER_DEPLIST *trigdep, int level)
{
	int				i;
	const ZBX_DC_TRIGGER		*next_trigger;
	const ZBX_DC_TRIGGER_DEPLIST	*next_trigdep;

	if (32 < level)
	{
		zabbix_log(LOG_LEVEL_CRIT, "recursive trigger dependency detected (triggerid:" ZBX_FS_UI64 ")",
				trigdep->triggerid);
		return SUCCEED;
	}

	if (NULL != trigdep->dependencies)
	{
		for (i = 0; NULL != (next_trigdep = trigdep->dependencies[i]); i++)
		{
			if (NULL != (next_trigger = next_trigdep->trigger) &&
					TRIGGER_VALUE_PROBLEM == next_trigger->value &&
					TRIGGER_STATE_NORMAL == next_trigger->state)
			{
				return FAIL;
			}

			if (FAIL == DCconfig_check_trigger_dependencies_rec(next_trigdep, level + 1))
				return FAIL;
		}
	}

	return SUCCEED;
}

/******************************************************************************
 *                                                                            *
 * Function: DCconfig_check_trigger_dependencies                              *
 *                                                                            *
 * Purpose: check whether any of trigger dependencies have value TRUE         *
 *                                                                            *
 * Return value: SUCCEED - trigger can change its value                       *
 *               FAIL - otherwise                                             *
 *                                                                            *
 * Author: Alexei Vladishev, Aleksandrs Saveljevs                             *
 *                                                                            *
 ******************************************************************************/
int	DCconfig_check_trigger_dependencies(zbx_uint64_t triggerid)
{
	int				ret = SUCCEED;
	const ZBX_DC_TRIGGER_DEPLIST	*trigdep;

	LOCK_CACHE;

	if (NULL != (trigdep = zbx_hashset_search(&config->trigdeps, &triggerid)))
		ret = DCconfig_check_trigger_dependencies_rec(trigdep, 0);

	UNLOCK_CACHE;

	return ret;
}

/******************************************************************************
 *                                                                            *
 * Function: DCconfig_set_trigger_value                                       *
 *                                                                            *
 * Purpose: set trigger value, value flags, and error                         *
 *                                                                            *
 * Author: Aleksandrs Saveljevs                                               *
 *                                                                            *
 ******************************************************************************/
void	DCconfig_set_trigger_value(zbx_uint64_t triggerid, unsigned char value,
		unsigned char state, const char *error, int *lastchange)
{
	ZBX_DC_TRIGGER	*dc_trigger;

	LOCK_CACHE;

	if (NULL != (dc_trigger = zbx_hashset_search(&config->triggers, &triggerid)))
	{
		DCstrpool_replace(1, &dc_trigger->error, error);
		dc_trigger->value = value;
		dc_trigger->state = state;
		if (NULL != lastchange)
			dc_trigger->lastchange = *lastchange;
	}

	UNLOCK_CACHE;
}

/******************************************************************************
 *                                                                            *
 * Function: DCconfig_set_maintenance                                         *
 *                                                                            *
 * Purpose: set host maintenance status                                       *
 *                                                                            *
 * Author: Alexander Vladishev, Aleksandrs Saveljevs                          *
 *                                                                            *
 ******************************************************************************/
void	DCconfig_set_maintenance(zbx_uint64_t hostid, int maintenance_status,
				int maintenance_type, int maintenance_from)
{
	ZBX_DC_HOST	*dc_host;

	LOCK_CACHE;

	if (NULL != (dc_host = zbx_hashset_search(&config->hosts, &hostid)))
	{
		if (HOST_MAINTENANCE_STATUS_OFF == dc_host->maintenance_status ||
				HOST_MAINTENANCE_STATUS_OFF == maintenance_status)
			dc_host->maintenance_from = maintenance_from;

		dc_host->maintenance_status = maintenance_status;
		dc_host->maintenance_type = maintenance_type;
	}

	UNLOCK_CACHE;
}

/******************************************************************************
 *                                                                            *
 * Function: DCconfig_get_stats                                               *
 *                                                                            *
 * Purpose: get statistics of the database cache                              *
 *                                                                            *
 * Author: Alexander Vladishev, Aleksandrs Saveljevs                          *
 *                                                                            *
 ******************************************************************************/
void	*DCconfig_get_stats(int request)
{
	static zbx_uint64_t	value_uint;
	static double		value_double;

	const zbx_mem_info_t	*strpool_mem;

	strpool_mem = zbx_strpool_info()->mem_info;

	switch (request)
	{
		case ZBX_CONFSTATS_BUFFER_TOTAL:
			value_uint = config_mem->orig_size + strpool_mem->orig_size;
			return &value_uint;
		case ZBX_CONFSTATS_BUFFER_USED:
			value_uint = (config_mem->orig_size + strpool_mem->orig_size) -
					(config_mem->free_size + strpool_mem->free_size);
			return &value_uint;
		case ZBX_CONFSTATS_BUFFER_FREE:
			value_uint = config_mem->free_size + strpool_mem->free_size;
			return &value_uint;
		case ZBX_CONFSTATS_BUFFER_PFREE:
			value_double = 100.0 * ((double)(config_mem->free_size + strpool_mem->free_size) /
							(config_mem->orig_size + strpool_mem->orig_size));
			return &value_double;
		default:
			return NULL;
	}
}

static void	DCget_proxy(DC_PROXY *dst_proxy, ZBX_DC_PROXY *src_proxy)
{
	ZBX_DC_HOST		*host;
	ZBX_DC_INTERFACE_HT	*interface_ht, interface_ht_local;

	dst_proxy->hostid = src_proxy->hostid;
	dst_proxy->proxy_config_nextcheck = src_proxy->proxy_config_nextcheck;
	dst_proxy->proxy_data_nextcheck = src_proxy->proxy_data_nextcheck;

	if (NULL != (host = zbx_hashset_search(&config->hosts, &src_proxy->hostid)))
		strscpy(dst_proxy->host, host->host);
	else
		*dst_proxy->host = '\0';

	interface_ht_local.hostid = src_proxy->hostid;
	interface_ht_local.type = INTERFACE_TYPE_UNKNOWN;

	if (NULL != (interface_ht = zbx_hashset_search(&config->interfaces_ht, &interface_ht_local)))
	{
		const ZBX_DC_INTERFACE	*interface = interface_ht->interface_ptr;

		strscpy(dst_proxy->addr_orig, interface->useip ? interface->ip : interface->dns);
		strscpy(dst_proxy->port_orig, interface->port);
	}
	else
	{
		*dst_proxy->addr_orig = '\0';
		*dst_proxy->port_orig = '\0';
	}

	dst_proxy->addr = NULL;
	dst_proxy->port = 0;
}

/******************************************************************************
 *                                                                            *
 * Function: DCconfig_get_proxypoller_hosts                                   *
 *                                                                            *
 * Purpose: Get array of proxies for proxy poller                             *
 *                                                                            *
 * Parameters: hosts - [OUT] array of hosts                                   *
 *             max_hosts - [IN] elements in hosts array                       *
 *                                                                            *
 * Return value: number of proxies in hosts array                             *
 *                                                                            *
 * Author: Alexander Vladishev                                                *
 *                                                                            *
 * Comments: Proxies leave the queue only through this function. Pollers must *
 *           always return the proxies they have taken using DCrequeue_proxy. *
 *                                                                            *
 ******************************************************************************/
int	DCconfig_get_proxypoller_hosts(DC_PROXY *proxies, int max_hosts)
{
	const char		*__function_name = "DCconfig_get_proxypoller_hosts";
	int			now, num = 0;
	zbx_binary_heap_t	*queue;

	zabbix_log(LOG_LEVEL_DEBUG, "In %s()", __function_name);

	now = time(NULL);

	queue = &config->pqueue;

	LOCK_CACHE;

	while (num < max_hosts && FAIL == zbx_binary_heap_empty(queue))
	{
		const zbx_binary_heap_elem_t	*min;
		ZBX_DC_PROXY			*dc_proxy;

		min = zbx_binary_heap_find_min(queue);
		dc_proxy = (ZBX_DC_PROXY *)min->data;

		if (dc_proxy->proxy_config_nextcheck > now && dc_proxy->proxy_data_nextcheck > now)
			break;

		zbx_binary_heap_remove_min(queue);
		dc_proxy->location = ZBX_LOC_POLLER;

		DCget_proxy(&proxies[num], dc_proxy);
		num++;
	}

	UNLOCK_CACHE;

	zabbix_log(LOG_LEVEL_DEBUG, "End of %s():%d", __function_name, num);

	return num;
}

/******************************************************************************
 *                                                                            *
 * Function: DCconfig_get_proxypoller_nextcheck                               *
 *                                                                            *
 * Purpose: Get nextcheck for passive proxies                                 *
 *                                                                            *
 * Return value: nextcheck or FAIL if no passive proxies in queue             *
 *                                                                            *
 * Author: Alexander Vladishev                                                *
 *                                                                            *
 ******************************************************************************/
int	DCconfig_get_proxypoller_nextcheck()
{
	const char		*__function_name = "DCconfig_get_proxypoller_nextcheck";

	int			nextcheck;
	zbx_binary_heap_t	*queue;

	zabbix_log(LOG_LEVEL_DEBUG, "In %s()", __function_name);

	queue = &config->pqueue;

	LOCK_CACHE;

	if (FAIL == zbx_binary_heap_empty(queue))
	{
		const zbx_binary_heap_elem_t	*min;
		const ZBX_DC_PROXY		*dc_proxy;

		min = zbx_binary_heap_find_min(queue);
		dc_proxy = (const ZBX_DC_PROXY *)min->data;

		nextcheck = (dc_proxy->proxy_config_nextcheck < dc_proxy->proxy_data_nextcheck) ?
				dc_proxy->proxy_config_nextcheck : dc_proxy->proxy_data_nextcheck;
	}
	else
		nextcheck = FAIL;

	UNLOCK_CACHE;

	zabbix_log(LOG_LEVEL_DEBUG, "End of %s():%d", __function_name, nextcheck);

	return nextcheck;
}

void	DCrequeue_proxy(zbx_uint64_t hostid, unsigned char update_nextcheck)
{
	const char	*__function_name = "DCrequeue_proxy";
	time_t		now;
	ZBX_DC_PROXY	*dc_proxy;

	zabbix_log(LOG_LEVEL_DEBUG, "In %s() update_nextcheck:%d", __function_name, (int)update_nextcheck);

	now = time(NULL);

	LOCK_CACHE;

	if (NULL != (dc_proxy = zbx_hashset_search(&config->proxies, &hostid)))
	{
		if (0 != (0x01 & update_nextcheck))
		{
			dc_proxy->proxy_config_nextcheck = (int)calculate_proxy_nextcheck(
					hostid, CONFIG_PROXYCONFIG_FREQUENCY, now);
		}
		if (0 != (0x02 & update_nextcheck))
		{
			dc_proxy->proxy_data_nextcheck = (int)calculate_proxy_nextcheck(
					hostid, CONFIG_PROXYDATA_FREQUENCY, now);
		}

		if (ZBX_LOC_POLLER == dc_proxy->location)
			dc_proxy->location = ZBX_LOC_NOWHERE;

		DCupdate_proxy_queue(dc_proxy);
	}

	UNLOCK_CACHE;

	zabbix_log(LOG_LEVEL_DEBUG, "End of %s()", __function_name);
}

static int	DCget_host_macro(zbx_uint64_t *hostids, int host_num, const char *macro, char **replace_to)
{
	const char	*__function_name = "DCget_host_macro";

	int			i, j, ret = FAIL;
	zbx_vector_uint64_t	templateids;
	ZBX_DC_HMACRO_HM	*hmacro_hm, hmacro_hm_local;
	ZBX_DC_HTMPL		*htmpl;

	zabbix_log(LOG_LEVEL_DEBUG, "In %s() macro:'%s'", __function_name, macro);

	if (0 == host_num)
		goto clean;

	zbx_vector_uint64_create(&templateids);
	zbx_vector_uint64_reserve(&templateids, 32);

	hmacro_hm_local.macro = macro;

	for (i = 0; i < host_num; i++)
	{
		hmacro_hm_local.hostid = hostids[i];

		if (NULL != (hmacro_hm = zbx_hashset_search(&config->hmacros_hm, &hmacro_hm_local)))
		{
			zbx_free(*replace_to);
			*replace_to = strdup(hmacro_hm->hmacro_ptr->value);
			ret = SUCCEED;
			break;
		}

		if (NULL != (htmpl = zbx_hashset_search(&config->htmpls, &hostids[i])))
		{
			for (j = 0; j < htmpl->templateids.values_num; j++)
				zbx_vector_uint64_append(&templateids, htmpl->templateids.values[j]);
		}
	}

	if (FAIL == ret && 0 != templateids.values_num)
	{
		zbx_vector_uint64_sort(&templateids, ZBX_DEFAULT_UINT64_COMPARE_FUNC);
		ret = DCget_host_macro(templateids.values, templateids.values_num, macro, replace_to);	/* recursion */
	}

	zbx_vector_uint64_destroy(&templateids);
clean:
	zabbix_log(LOG_LEVEL_DEBUG, "End of %s():%s", __function_name, zbx_result_string(ret));

	return ret;
}

static void	DCget_global_macro(const char *macro, char **replace_to)
{
	const char	*__function_name = "DCget_global_macro";

	ZBX_DC_GMACRO_M	*gmacro_m, gmacro_m_local;

	zabbix_log(LOG_LEVEL_DEBUG, "In %s() macro:'%s'", __function_name, macro);

	gmacro_m_local.macro = macro;

	if (NULL != (gmacro_m = zbx_hashset_search(&config->gmacros_m, &gmacro_m_local)))
	{
		zbx_free(*replace_to);
		*replace_to = strdup(gmacro_m->gmacro_ptr->value);
	}

	zabbix_log(LOG_LEVEL_DEBUG, "End of %s()", __function_name);
}

void	DCget_user_macro(zbx_uint64_t *hostids, int host_num, const char *macro, char **replace_to)
{
	const char	*__function_name = "DCget_user_macro";

	zabbix_log(LOG_LEVEL_DEBUG, "In %s() macro:'%s'", __function_name, macro);

	LOCK_CACHE;

	if (FAIL == DCget_host_macro(hostids, host_num, macro, replace_to))
		DCget_global_macro(macro, replace_to);

	UNLOCK_CACHE;

	zabbix_log(LOG_LEVEL_DEBUG, "End of %s()", __function_name);
}

/******************************************************************************
 *                                                                            *
 * Function: DCget_delta_items                                                *
 *                                                                            *
 * Purpose: Get a copy of delta item history stored in configuration cache    *
 *                                                                            *
 * Parameters: items - [OUT] the copy of item history                         *
 *             ids   - [IN] a vector of item ids to get the history for       *
 *                                                                            *
 * Comments: The hahset must be created by the caller like:                   *
 *            zbx_hashset_create(items, 1000, ZBX_DEFAULT_UINT64_HASH_FUNC,   *
 *                               ZBX_DEFAULT_UINT64_COMPARE_FUNC)             *
 *                                                                            *
 ******************************************************************************/
void	DCget_delta_items(zbx_hashset_t *items, const zbx_vector_uint64_t *ids)
{
	ZBX_DC_DELTAITEM	*deltaitem;
	int			i;

	LOCK_CACHE;

	/* only FLOAT and UINT64 value types can be used for delta calculations, */
	/* so just copying data is safe                                          */
	for (i = 0; i < ids->values_num; i++)
	{
		if (NULL != (deltaitem = zbx_hashset_search(&config->deltaitems, &ids->values[i])))
			zbx_hashset_insert(items, deltaitem, sizeof(ZBX_DC_DELTAITEM));
	}

	UNLOCK_CACHE;
}

/******************************************************************************
 *                                                                            *
 * Function: DCset_delta_items                                                *
 *                                                                            *
 * Purpose: Updates delta item history data in cache                          *
 *                                                                            *
 * Parameters: items - [IN] the new delta item history data. If the timestamp *
 *                          seconds is set to 0 then item history data is     *
 *                          removed from cache.                               *
 *                                                                            *
 ******************************************************************************/
void	DCset_delta_items(zbx_hashset_t *items)
{
	zbx_hashset_iter_t	iter;
	ZBX_DC_DELTAITEM	*deltaitem, *item;

	zbx_hashset_iter_reset(items, &iter);

	LOCK_CACHE;

	while (NULL != (item = zbx_hashset_iter_next(&iter)))
	{
		if (NULL == (deltaitem = zbx_hashset_search(&config->deltaitems, &item->itemid)))
		{
			if (0 != item->timestamp.sec)
				zbx_hashset_insert(&config->deltaitems, item, sizeof(ZBX_DC_DELTAITEM));
		}
		else
		{
			if (0 != item->timestamp.sec)
			{
				if (0 < zbx_timespec_compare(&item->timestamp, &deltaitem->timestamp))
				{
					deltaitem->timestamp = item->timestamp;
					deltaitem->value = item->value;
				}
			}
			else
				zbx_hashset_remove(&config->deltaitems, &item->itemid);
		}
	}

	UNLOCK_CACHE;
}

/******************************************************************************
 *                                                                            *
 * Function: DCfree_item_queue                                                *
 *                                                                            *
 * Purpose: frees the item queue data vector created by DCget_item_queue()    *
 *                                                                            *
 * Parameters: queue - [IN] the item queue data vector to free                *
 *                                                                            *
 ******************************************************************************/
void	DCfree_item_queue(zbx_vector_ptr_t *queue)
{
	int	i;

	for (i = 0; i < queue->values_num; i++)
		free(queue->values[i]);
}

/******************************************************************************
 *                                                                            *
 * Function: DCget_item_queue                                                 *
 *                                                                            *
 * Purpose: retrieves vector of delayed items                                 *
 *                                                                            *
 * Parameters: queue - [OUT] the vector of delayed items (optional)           *
 *             from  - [IN] the minimum delay time in seconds or -1 if there  *
 *                          is no minimum limit                               *
 *             to    - [IN] the maximum delay time in seconds or -1 if there  *
 *                          is no maximum limit                               *
 *                                                                            *
 * Return value: the number of delayed items,                                 *
 *                                                                            *
 ******************************************************************************/
int	DCget_item_queue(zbx_vector_ptr_t *queue, int from, int to)
{
	zbx_hashset_iter_t	iter;
	ZBX_DC_ITEM		*item;
	ZBX_DC_HOST		*host = NULL;
	int			now, nitems = 0;
	zbx_queue_item_t	*queue_item;

	now = time(NULL);

	LOCK_CACHE;

	zbx_hashset_iter_reset(&config->items, &iter);

	while (NULL != (item = zbx_hashset_iter_next(&iter)))
	{
		if (ZBX_FLAG_DISCOVERY_CHILD == item->flags)
			continue;

		if (0 == item->lastclock)
			continue;

		switch (item->type)
		{
			case ITEM_TYPE_ZABBIX_ACTIVE:
				if (0 == strncmp(item->key, "log[", 4) ||
						0 == strncmp(item->key, "logrt[", 6) ||
						0 == strncmp(item->key, "eventlog[", 9))
				{
					continue;
				}
			case ITEM_TYPE_SSH:
			case ITEM_TYPE_TELNET:
			case ITEM_TYPE_SIMPLE:
			case ITEM_TYPE_INTERNAL:
			case ITEM_TYPE_DB_MONITOR:
			case ITEM_TYPE_AGGREGATE:
			case ITEM_TYPE_EXTERNAL:
			case ITEM_TYPE_CALCULATED:
				break;
			case ITEM_TYPE_ZABBIX:
				if (NULL == (host = zbx_hashset_search(&config->hosts, &item->hostid)) ||
						0 != host->errors_from)
				{
					continue;
				}
				break;
			case ITEM_TYPE_SNMPv1:
			case ITEM_TYPE_SNMPv2c:
			case ITEM_TYPE_SNMPv3:
				if (NULL == (host = zbx_hashset_search(&config->hosts, &item->hostid)) ||
						0 != host->snmp_errors_from)
				{
					continue;
				}
				break;
			case ITEM_TYPE_IPMI:
				if (NULL == (host = zbx_hashset_search(&config->hosts, &item->hostid)) ||
						0 != host->ipmi_errors_from)
				{
					continue;
				}
				break;
			case ITEM_TYPE_JMX:
				if (NULL == (host = zbx_hashset_search(&config->hosts, &item->hostid)) ||
						0 != host->jmx_errors_from)
				{
					continue;
				}
				break;
			default:
				continue;
		}

		if ((-1 != from && from > now - item->nextcheck) || (-1 != to && now - item->nextcheck >= to))
			continue;

		if (NULL != queue)
		{
			queue_item = zbx_malloc(NULL, sizeof(zbx_queue_item_t));
			queue_item->itemid = item->itemid;
			queue_item->type = item->type;
			queue_item->nextcheck = item->nextcheck;

			if (NULL != host || (NULL != (host = zbx_hashset_search(&config->hosts, &item->hostid))))
				queue_item->proxy_hostid = host->proxy_hostid;
			else
				queue_item->proxy_hostid = 0;

			zbx_vector_ptr_append(queue, queue_item);
		}
		nitems++;
	}

	UNLOCK_CACHE;

	return nitems;
}<|MERGE_RESOLUTION|>--- conflicted
+++ resolved
@@ -860,16 +860,9 @@
 		if (0 == found)
 		{
 			item->triggers = NULL;
-<<<<<<< HEAD
-			if (SUCCEED != DBis_null(row[28]))
-				item->lastclock = atoi(row[28]);
-			else
-				item->lastclock = 0;
+			item->lastclock = 0;
 			ZBX_STR2UINT64(item->lastlogsize, row[32]);
 			item->mtime = atoi(row[33]);
-=======
-			item->lastclock = 0;
->>>>>>> 0191c67a
 		}
 		else if (NULL != item->triggers && NULL == item->triggers[0])
 		{
@@ -2379,13 +2372,8 @@
 				"i.snmpv3_securitylevel,i.snmpv3_authpassphrase,i.snmpv3_privpassphrase,"
 				"i.ipmi_sensor,i.delay,i.delay_flex,i.trapper_hosts,i.logtimefmt,i.params,"
 				"i.state,i.authtype,i.username,i.password,i.publickey,i.privatekey,"
-<<<<<<< HEAD
-				"i.flags,i.interfaceid,i.lastclock,i.snmpv3_authprotocol,i.snmpv3_privprotocol,"
+				"i.flags,i.interfaceid,i.snmpv3_authprotocol,i.snmpv3_privprotocol,"
 				"i.snmpv3_contextname,i.lastlogsize,i.mtime"
-=======
-				"i.flags,i.interfaceid,i.snmpv3_authprotocol,i.snmpv3_privprotocol,"
-				"i.snmpv3_contextname"
->>>>>>> 0191c67a
 			" from items i,hosts h"
 			" where i.hostid=h.hostid"
 				" and h.status=%d"
@@ -4783,7 +4771,7 @@
 
 	while (NULL != (item = zbx_hashset_iter_next(&iter)))
 	{
-		if (ZBX_FLAG_DISCOVERY_CHILD == item->flags)
+		if (ZBX_FLAG_DISCOVERY_PROTOTYPE == item->flags)
 			continue;
 
 		if (0 == item->lastclock)
