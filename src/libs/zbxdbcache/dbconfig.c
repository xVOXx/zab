/*
** Zabbix
** Copyright (C) 2001-2020 Zabbix SIA
**
** This program is free software; you can redistribute it and/or modify
** it under the terms of the GNU General Public License as published by
** the Free Software Foundation; either version 2 of the License, or
** (at your option) any later version.
**
** This program is distributed in the hope that it will be useful,
** but WITHOUT ANY WARRANTY; without even the implied warranty of
** MERCHANTABILITY or FITNESS FOR A PARTICULAR PURPOSE. See the
** GNU General Public License for more details.
**
** You should have received a copy of the GNU General Public License
** along with this program; if not, write to the Free Software
** Foundation, Inc., 51 Franklin Street, Fifth Floor, Boston, MA  02110-1301, USA.
**/

#include <stddef.h>

#include "common.h"
#include "log.h"
#include "threads.h"
#include "dbcache.h"
#include "ipc.h"
#include "mutexs.h"
#include "memalloc.h"
#include "zbxserver.h"
#include "zbxalgo.h"
#include "zbxregexp.h"
#include "cfg.h"
#include "zbxtasks.h"
#include "../zbxcrypto/tls_tcp_active.h"

#define ZBX_DBCONFIG_IMPL
#include "dbconfig.h"
#include "dbsync.h"

int	sync_in_progress = 0;

#define START_SYNC	WRLOCK_CACHE; sync_in_progress = 1
#define FINISH_SYNC	sync_in_progress = 0; UNLOCK_CACHE

#define ZBX_LOC_NOWHERE	0
#define ZBX_LOC_QUEUE	1
#define ZBX_LOC_POLLER	2

#define ZBX_SNMP_OID_TYPE_NORMAL	0
#define ZBX_SNMP_OID_TYPE_DYNAMIC	1
#define ZBX_SNMP_OID_TYPE_MACRO		2

/* trigger is functional unless its expression contains disabled or not monitored items */
#define TRIGGER_FUNCTIONAL_TRUE		0
#define TRIGGER_FUNCTIONAL_FALSE	1

/* trigger contains time functions and is also scheduled by timer queue */
#define ZBX_TRIGGER_TIMER_UNKNOWN	0
#define ZBX_TRIGGER_TIMER_QUEUE		1

/* item priority in poller queue */
#define ZBX_QUEUE_PRIORITY_HIGH		0
#define ZBX_QUEUE_PRIORITY_NORMAL	1
#define ZBX_QUEUE_PRIORITY_LOW		2

/* shorthand macro for calling in_maintenance_without_data_collection() */
#define DCin_maintenance_without_data_collection(dc_host, dc_item)			\
		in_maintenance_without_data_collection(dc_host->maintenance_status,	\
				dc_host->maintenance_type, dc_item->type)

/******************************************************************************
 *                                                                            *
 * Function: zbx_value_validator_func_t                                       *
 *                                                                            *
 * Purpose: validate macro value when expanding user macros                   *
 *                                                                            *
 * Parameters: macro   - [IN] the user macro                                  *
 *             value   - [IN] the macro value                                 *
 *             error   - [OUT] the error message                              *
 *                                                                            *
 * Return value: SUCCEED - the value is valid                                 *
 *               FAIL    - otherwise                                          *
 *                                                                            *
 ******************************************************************************/
typedef int (*zbx_value_validator_func_t)(const char *macro, const char *value, char **error);

ZBX_DC_CONFIG	*config = NULL;
zbx_rwlock_t	config_lock = ZBX_RWLOCK_NULL;
static zbx_mem_info_t	*config_mem;

extern unsigned char	program_type;
extern int		CONFIG_TIMER_FORKS;

ZBX_MEM_FUNC_IMPL(__config, config_mem)

static void	dc_maintenance_precache_nested_groups(void);

/******************************************************************************
 *                                                                            *
 * Function: dc_strdup                                                        *
 *                                                                            *
 * Purpose: copies string into configuration cache shared memory              *
 *                                                                            *
 ******************************************************************************/
static char	*dc_strdup(const char *source)
{
	char	*dst;
	size_t	len;

	len = strlen(source) + 1;
	dst = (char *)__config_mem_malloc_func(NULL, len);
	memcpy(dst, source, len);
	return dst;
}

/******************************************************************************
 *                                                                            *
 * Function: is_item_processed_by_server                                      *
 *                                                                            *
 * Parameters: type - [IN] item type [ITEM_TYPE_* flag]                       *
 *             key  - [IN] item key                                           *
 *                                                                            *
 * Return value: SUCCEED when an item should be processed by server           *
 *               FAIL otherwise                                               *
 *                                                                            *
 * Comments: list of the items, always processed by server                    *
 *           ,------------------+--------------------------------------,      *
 *           | type             | key                                  |      *
 *           +------------------+--------------------------------------+      *
 *           | Zabbix internal  | zabbix[host,,items]                  |      *
 *           | Zabbix internal  | zabbix[host,,items_unsupported]      |      *
 *           | Zabbix internal  | zabbix[host,discovery,interfaces]    |      *
 *           | Zabbix internal  | zabbix[host,,maintenance]            |      *
 *           | Zabbix internal  | zabbix[proxy,<proxyname>,lastaccess] |      *
 *           | Zabbix aggregate | *                                    |      *
 *           | Calculated       | *                                    |      *
 *           '------------------+--------------------------------------'      *
 *                                                                            *
 ******************************************************************************/
int	is_item_processed_by_server(unsigned char type, const char *key)
{
	int	ret = FAIL;

	switch (type)
	{
		case ITEM_TYPE_AGGREGATE:
		case ITEM_TYPE_CALCULATED:
			ret = SUCCEED;
			break;

		case ITEM_TYPE_INTERNAL:
			if (0 == strncmp(key, "zabbix[", 7))
			{
				AGENT_REQUEST	request;
				char		*arg1, *arg2, *arg3;

				init_request(&request);

				if (SUCCEED != parse_item_key(key, &request) || 3 != request.nparam)
					goto clean;

				arg1 = get_rparam(&request, 0);
				arg2 = get_rparam(&request, 1);
				arg3 = get_rparam(&request, 2);

				if (0 == strcmp(arg1, "host"))
				{
					if ('\0' == *arg2)
					{
						if (0 == strcmp(arg3, "maintenance") || 0 == strcmp(arg3, "items") ||
								0 == strcmp(arg3, "items_unsupported"))
						{
							ret = SUCCEED;
						}
					}
					else if (0 == strcmp(arg2, "discovery") && 0 == strcmp(arg3, "interfaces"))
						ret = SUCCEED;
				}
				else if (0 == strcmp(arg1, "proxy") && 0 == strcmp(arg3, "lastaccess"))
					ret = SUCCEED;
clean:
				free_request(&request);
			}
			break;
	}

	return ret;
}

static unsigned char	poller_by_item(unsigned char type, const char *key)
{
	switch (type)
	{
		case ITEM_TYPE_SIMPLE:
			if (SUCCEED == cmp_key_id(key, SERVER_ICMPPING_KEY) ||
					SUCCEED == cmp_key_id(key, SERVER_ICMPPINGSEC_KEY) ||
					SUCCEED == cmp_key_id(key, SERVER_ICMPPINGLOSS_KEY))
			{
				if (0 == CONFIG_PINGER_FORKS)
					break;

				return ZBX_POLLER_TYPE_PINGER;
			}
			ZBX_FALLTHROUGH;
		case ITEM_TYPE_ZABBIX:
		case ITEM_TYPE_SNMP:
		case ITEM_TYPE_INTERNAL:
		case ITEM_TYPE_AGGREGATE:
		case ITEM_TYPE_EXTERNAL:
		case ITEM_TYPE_DB_MONITOR:
		case ITEM_TYPE_SSH:
		case ITEM_TYPE_TELNET:
		case ITEM_TYPE_CALCULATED:
		case ITEM_TYPE_HTTPAGENT:
			if (0 == CONFIG_POLLER_FORKS)
				break;

			return ZBX_POLLER_TYPE_NORMAL;
		case ITEM_TYPE_IPMI:
			if (0 == CONFIG_IPMIPOLLER_FORKS)
				break;

			return ZBX_POLLER_TYPE_IPMI;
		case ITEM_TYPE_JMX:
			if (0 == CONFIG_JAVAPOLLER_FORKS)
				break;

			return ZBX_POLLER_TYPE_JAVA;
	}

	return ZBX_NO_POLLER;
}

/******************************************************************************
 *                                                                            *
 * Function: zbx_is_counted_in_item_queue                                     *
 *                                                                            *
 * Purpose: determine whether the given item type is counted in item queue    *
 *                                                                            *
 * Return value: SUCCEED if item is counted in the queue, FAIL otherwise      *
 *                                                                            *
 ******************************************************************************/
int	zbx_is_counted_in_item_queue(unsigned char type, const char *key)
{
	switch (type)
	{
		case ITEM_TYPE_ZABBIX_ACTIVE:
			if (0 == strncmp(key, "log[", 4) ||
					0 == strncmp(key, "logrt[", 6) ||
					0 == strncmp(key, "eventlog[", 9))
			{
				return FAIL;
			}
			break;
		case ITEM_TYPE_TRAPPER:
		case ITEM_TYPE_DEPENDENT:
		case ITEM_TYPE_HTTPTEST:
		case ITEM_TYPE_SNMPTRAP:
			return FAIL;
	}

	return SUCCEED;
}

/******************************************************************************
 *                                                                            *
 * Function: get_item_nextcheck_seed                                          *
 *                                                                            *
 * Purpose: get the seed value to be used for item nextcheck calculations     *
 *                                                                            *
 * Return value: the seed for nextcheck calculations                          *
 *                                                                            *
 * Comments: The seed value is used to spread multiple item nextchecks over   *
 *           the item delay period to even the system load.                   *
 *           Items with the same delay period and seed value will have the    *
 *           same nextcheck values.                                           *
 *                                                                            *
 ******************************************************************************/
static zbx_uint64_t	get_item_nextcheck_seed(zbx_uint64_t itemid, zbx_uint64_t interfaceid, unsigned char type,
		const char *key)
{
	if (ITEM_TYPE_JMX == type)
		return interfaceid;

	if (ITEM_TYPE_SNMP == type)
	{
		ZBX_DC_SNMPINTERFACE	*snmp;

		if (NULL == (snmp = (ZBX_DC_SNMPINTERFACE *)zbx_hashset_search(&config->interfaces_snmp, &interfaceid))
				|| SNMP_BULK_ENABLED != snmp->bulk)
		{
			return itemid;
		}

		return interfaceid;
	}

	if (ITEM_TYPE_SIMPLE == type)
	{
		if (SUCCEED == cmp_key_id(key, SERVER_ICMPPING_KEY) ||
				SUCCEED == cmp_key_id(key, SERVER_ICMPPINGSEC_KEY) ||
				SUCCEED == cmp_key_id(key, SERVER_ICMPPINGLOSS_KEY))
		{
			return interfaceid;
		}
	}

	return itemid;
}

static int	DCget_disable_until(const ZBX_DC_ITEM *item, const ZBX_DC_HOST *host);

#define ZBX_ITEM_COLLECTED		0x01	/* force item rescheduling after new value collection */
#define ZBX_HOST_UNREACHABLE		0x02
#define ZBX_ITEM_KEY_CHANGED		0x04
#define ZBX_ITEM_TYPE_CHANGED		0x08
#define ZBX_ITEM_DELAY_CHANGED		0x10
#define ZBX_REFRESH_UNSUPPORTED_CHANGED	0x20

static int	DCitem_nextcheck_update(ZBX_DC_ITEM *item, const ZBX_DC_HOST *host, unsigned char new_state,
		int flags, int now, char **error)
{
	zbx_uint64_t	seed;

	if (0 == (flags & ZBX_ITEM_COLLECTED) && 0 != item->nextcheck &&
			0 == (flags & ZBX_ITEM_KEY_CHANGED) && 0 == (flags & ZBX_ITEM_TYPE_CHANGED) &&
			((ITEM_STATE_NORMAL == new_state && 0 == (flags & ZBX_ITEM_DELAY_CHANGED)) ||
			(ITEM_STATE_NOTSUPPORTED == new_state && 0 == (flags & (0 == item->schedulable ?
					ZBX_ITEM_DELAY_CHANGED : ZBX_REFRESH_UNSUPPORTED_CHANGED)))))
	{
		return SUCCEED;	/* avoid unnecessary nextcheck updates when syncing items in cache */
	}

	seed = get_item_nextcheck_seed(item->itemid, item->interfaceid, item->type, item->key);

	/* for new items, supported items and items that are notsupported due to invalid update interval try to parse */
	/* interval first and then decide whether it should become/remain supported/notsupported */
	if (0 == item->nextcheck || ITEM_STATE_NORMAL == new_state || 0 == item->schedulable)
	{
		int			simple_interval;
		zbx_custom_interval_t	*custom_intervals;

		if (SUCCEED != zbx_interval_preproc(item->delay, &simple_interval, &custom_intervals, error))
		{
			/* Polling items with invalid update intervals repeatedly does not make sense because they */
			/* can only be healed by editing configuration (either update interval or macros involved) */
			/* and such changes will be detected during configuration synchronization. DCsync_items()  */
			/* detects item configuration changes affecting check scheduling and passes them in flags. */

			item->nextcheck = ZBX_JAN_2038;
			item->schedulable = 0;
			return FAIL;
		}

		if (ITEM_STATE_NORMAL == new_state || 0 == item->schedulable)
		{
			int	disable_until;

			if (0 != (flags & ZBX_HOST_UNREACHABLE) && 0 != (disable_until =
					DCget_disable_until(item, host)))
			{
				item->nextcheck = calculate_item_nextcheck_unreachable(simple_interval,
						custom_intervals, disable_until);
			}
			else
			{
				/* supported items and items that could not have been scheduled previously, but had */
				/* their update interval fixed, should be scheduled using their update intervals */
				item->nextcheck = calculate_item_nextcheck(seed, item->type, simple_interval,
						custom_intervals, now);
			}
		}
		else
		{
			/* use refresh_unsupported interval for new items that have a valid update interval of their */
			/* own, but were synced from the database in ITEM_STATE_NOTSUPPORTED state */
			item->nextcheck = calculate_item_nextcheck(seed, item->type, config->config->refresh_unsupported,
					NULL, now);
		}

		zbx_custom_interval_free(custom_intervals);
	}
	else	/* for items notsupported for other reasons use refresh_unsupported interval */
	{
		item->nextcheck = calculate_item_nextcheck(seed, item->type, config->config->refresh_unsupported, NULL,
				now);
	}

	item->schedulable = 1;

	return SUCCEED;
}

static void	DCitem_poller_type_update(ZBX_DC_ITEM *dc_item, const ZBX_DC_HOST *dc_host, int flags)
{
	unsigned char	poller_type;

	if (0 != dc_host->proxy_hostid && SUCCEED != is_item_processed_by_server(dc_item->type, dc_item->key))
	{
		dc_item->poller_type = ZBX_NO_POLLER;
		return;
	}

	poller_type = poller_by_item(dc_item->type, dc_item->key);

	if (0 != (flags & ZBX_HOST_UNREACHABLE))
	{
		if (ZBX_POLLER_TYPE_NORMAL == poller_type || ZBX_POLLER_TYPE_JAVA == poller_type)
			poller_type = ZBX_POLLER_TYPE_UNREACHABLE;

		dc_item->poller_type = poller_type;
		return;
	}

	if (0 != (flags & ZBX_ITEM_COLLECTED))
	{
		dc_item->poller_type = poller_type;
		return;
	}

	if (ZBX_POLLER_TYPE_UNREACHABLE != dc_item->poller_type ||
			(ZBX_POLLER_TYPE_NORMAL != poller_type && ZBX_POLLER_TYPE_JAVA != poller_type))
	{
		dc_item->poller_type = poller_type;
	}
}

static int	DCget_disable_until(const ZBX_DC_ITEM *item, const ZBX_DC_HOST *host)
{
	switch (item->type)
	{
		case ITEM_TYPE_ZABBIX:
			if (0 != host->errors_from)
				return host->disable_until;
			break;
		case ITEM_TYPE_SNMP:
			if (0 != host->snmp_errors_from)
				return host->snmp_disable_until;
			break;
		case ITEM_TYPE_IPMI:
			if (0 != host->ipmi_errors_from)
				return host->ipmi_disable_until;
			break;
		case ITEM_TYPE_JMX:
			if (0 != host->jmx_errors_from)
				return host->jmx_disable_until;
			break;
		default:
			/* nothing to do */;
	}

	return 0;
}

static void	DCincrease_disable_until(const ZBX_DC_ITEM *item, ZBX_DC_HOST *host, int now)
{
	switch (item->type)
	{
		case ITEM_TYPE_ZABBIX:
			if (0 != host->errors_from)
				host->disable_until = now + CONFIG_TIMEOUT;
			break;
		case ITEM_TYPE_SNMP:
			if (0 != host->snmp_errors_from)
				host->snmp_disable_until = now + CONFIG_TIMEOUT;
			break;
		case ITEM_TYPE_IPMI:
			if (0 != host->ipmi_errors_from)
				host->ipmi_disable_until = now + CONFIG_TIMEOUT;
			break;
		case ITEM_TYPE_JMX:
			if (0 != host->jmx_errors_from)
				host->jmx_disable_until = now + CONFIG_TIMEOUT;
			break;
		default:
			/* nothing to do */;
	}
}

/******************************************************************************
 *                                                                            *
 * Function: DCfind_id                                                        *
 *                                                                            *
 * Purpose: Find an element in a hashset by its 'id' or create the element if *
 *          it does not exist                                                 *
 *                                                                            *
 * Parameters:                                                                *
 *     hashset - [IN] hashset to search                                       *
 *     id      - [IN] id of element to search for                             *
 *     size    - [IN] size of element to search for                           *
 *     found   - [OUT flag. 0 - element did not exist, it was created.        *
 *                          1 - existing element was found.                   *
 *                                                                            *
 * Return value: pointer to the found or created element                      *
 *                                                                            *
 ******************************************************************************/
void	*DCfind_id(zbx_hashset_t *hashset, zbx_uint64_t id, size_t size, int *found)
{
	void		*ptr;
	zbx_uint64_t	buffer[1024];	/* adjust buffer size to accommodate any type DCfind_id() can be called for */

	if (NULL == (ptr = zbx_hashset_search(hashset, &id)))
	{
		*found = 0;

		buffer[0] = id;
		ptr = zbx_hashset_insert(hashset, &buffer[0], size);
	}
	else
	{
		*found = 1;
	}

	return ptr;
}

static ZBX_DC_ITEM	*DCfind_item(zbx_uint64_t hostid, const char *key)
{
	ZBX_DC_ITEM_HK	*item_hk, item_hk_local;

	item_hk_local.hostid = hostid;
	item_hk_local.key = key;

	if (NULL == (item_hk = (ZBX_DC_ITEM_HK *)zbx_hashset_search(&config->items_hk, &item_hk_local)))
		return NULL;
	else
		return item_hk->item_ptr;
}

static ZBX_DC_HOST	*DCfind_host(const char *host)
{
	ZBX_DC_HOST_H	*host_h, host_h_local;

	host_h_local.host = host;

	if (NULL == (host_h = (ZBX_DC_HOST_H *)zbx_hashset_search(&config->hosts_h, &host_h_local)))
		return NULL;
	else
		return host_h->host_ptr;
}

/******************************************************************************
 *                                                                            *
 * Function: DCfind_proxy                                                     *
 *                                                                            *
 * Purpose: Find a record with proxy details in configuration cache using the *
 *          proxy name                                                        *
 *                                                                            *
 * Parameters: host - [IN] proxy name                                         *
 *                                                                            *
 * Return value: pointer to record if found or NULL otherwise                 *
 *                                                                            *
 ******************************************************************************/
static ZBX_DC_HOST	*DCfind_proxy(const char *host)
{
	ZBX_DC_HOST_H	*host_p, host_p_local;

	host_p_local.host = host;

	if (NULL == (host_p = (ZBX_DC_HOST_H *)zbx_hashset_search(&config->hosts_p, &host_p_local)))
		return NULL;
	else
		return host_p->host_ptr;
}

/* private strpool functions */

#define	REFCOUNT_FIELD_SIZE	sizeof(zbx_uint32_t)

static zbx_hash_t	__config_strpool_hash(const void *data)
{
	return ZBX_DEFAULT_STRING_HASH_FUNC((char *)data + REFCOUNT_FIELD_SIZE);
}

static int	__config_strpool_compare(const void *d1, const void *d2)
{
	return strcmp((char *)d1 + REFCOUNT_FIELD_SIZE, (char *)d2 + REFCOUNT_FIELD_SIZE);
}

static const char	*zbx_strpool_intern(const char *str)
{
	void		*record;
	zbx_uint32_t	*refcount;

	record = zbx_hashset_search(&config->strpool, str - REFCOUNT_FIELD_SIZE);

	if (NULL == record)
	{
		record = zbx_hashset_insert_ext(&config->strpool, str - REFCOUNT_FIELD_SIZE,
				REFCOUNT_FIELD_SIZE + strlen(str) + 1, REFCOUNT_FIELD_SIZE);
		*(zbx_uint32_t *)record = 0;
	}

	refcount = (zbx_uint32_t *)record;
	(*refcount)++;

	return (char *)record + REFCOUNT_FIELD_SIZE;
}

void	zbx_strpool_release(const char *str)
{
	zbx_uint32_t	*refcount;

	refcount = (zbx_uint32_t *)(str - REFCOUNT_FIELD_SIZE);
	if (0 == --(*refcount))
		zbx_hashset_remove(&config->strpool, str - REFCOUNT_FIELD_SIZE);
}

static const char	*zbx_strpool_acquire(const char *str)
{
	zbx_uint32_t	*refcount;

	refcount = (zbx_uint32_t *)(str - REFCOUNT_FIELD_SIZE);
	(*refcount)++;

	return str;
}

int	DCstrpool_replace(int found, const char **curr, const char *new_str)
{
	if (1 == found)
	{
		if (0 == strcmp(*curr, new_str))
			return FAIL;

		zbx_strpool_release(*curr);
	}

	*curr = zbx_strpool_intern(new_str);

	return SUCCEED;	/* indicate that the string has been replaced */
}

static void	DCupdate_item_queue(ZBX_DC_ITEM *item, unsigned char old_poller_type, int old_nextcheck)
{
	zbx_binary_heap_elem_t	elem;

	if (ZBX_LOC_POLLER == item->location)
		return;

	if (ZBX_LOC_QUEUE == item->location && old_poller_type != item->poller_type)
	{
		item->location = ZBX_LOC_NOWHERE;
		zbx_binary_heap_remove_direct(&config->queues[old_poller_type], item->itemid);
	}

	if (item->poller_type == ZBX_NO_POLLER)
		return;

	if (ZBX_LOC_QUEUE == item->location && old_nextcheck == item->nextcheck)
		return;

	elem.key = item->itemid;
	elem.data = (const void *)item;

	if (ZBX_LOC_QUEUE != item->location)
	{
		item->location = ZBX_LOC_QUEUE;
		zbx_binary_heap_insert(&config->queues[item->poller_type], &elem);
	}
	else
		zbx_binary_heap_update_direct(&config->queues[item->poller_type], &elem);
}

static void	DCupdate_proxy_queue(ZBX_DC_PROXY *proxy)
{
	zbx_binary_heap_elem_t	elem;

	if (ZBX_LOC_POLLER == proxy->location)
		return;

	proxy->nextcheck = proxy->proxy_tasks_nextcheck;
	if (proxy->proxy_data_nextcheck < proxy->nextcheck)
		proxy->nextcheck = proxy->proxy_data_nextcheck;
	if (proxy->proxy_config_nextcheck < proxy->nextcheck)
		proxy->nextcheck = proxy->proxy_config_nextcheck;

	elem.key = proxy->hostid;
	elem.data = (const void *)proxy;

	if (ZBX_LOC_QUEUE != proxy->location)
	{
		proxy->location = ZBX_LOC_QUEUE;
		zbx_binary_heap_insert(&config->pqueue, &elem);
	}
	else
		zbx_binary_heap_update_direct(&config->pqueue, &elem);
}

/******************************************************************************
 *                                                                            *
 * Function: config_gmacro_add_index                                          *
 *                                                                            *
 * Purpose: adds global macro index                                           *
 *                                                                            *
 * Parameters: gmacro_index - [IN/OUT] a global macro index hashset           *
 *             gmacro       - [IN] the macro to index                         *
 *                                                                            *
 ******************************************************************************/
static void	config_gmacro_add_index(zbx_hashset_t *gmacro_index, ZBX_DC_GMACRO *gmacro)
{
	ZBX_DC_GMACRO_M	*gmacro_m, gmacro_m_local;

	gmacro_m_local.macro = gmacro->macro;

	if (NULL == (gmacro_m = (ZBX_DC_GMACRO_M *)zbx_hashset_search(gmacro_index, &gmacro_m_local)))
	{
		gmacro_m_local.macro = zbx_strpool_acquire(gmacro->macro);
		zbx_vector_ptr_create_ext(&gmacro_m_local.gmacros, __config_mem_malloc_func, __config_mem_realloc_func,
				__config_mem_free_func);

		gmacro_m = (ZBX_DC_GMACRO_M *)zbx_hashset_insert(gmacro_index, &gmacro_m_local, sizeof(ZBX_DC_GMACRO_M));
	}

	zbx_vector_ptr_append(&gmacro_m->gmacros, gmacro);
}

/******************************************************************************
 *                                                                            *
 * Function: config_gmacro_remove_index                                       *
 *                                                                            *
 * Purpose: removes global macro index                                        *
 *                                                                            *
 * Parameters: gmacro_index - [IN/OUT] a global macro index hashset           *
 *             gmacro       - [IN] the macro to remove                        *
 *                                                                            *
 ******************************************************************************/
static void	config_gmacro_remove_index(zbx_hashset_t *gmacro_index, ZBX_DC_GMACRO *gmacro)
{
	ZBX_DC_GMACRO_M	*gmacro_m, gmacro_m_local;
	int		index;

	gmacro_m_local.macro = gmacro->macro;

	if (NULL != (gmacro_m = (ZBX_DC_GMACRO_M *)zbx_hashset_search(gmacro_index, &gmacro_m_local)))
	{
		if (FAIL != (index = zbx_vector_ptr_search(&gmacro_m->gmacros, gmacro, ZBX_DEFAULT_PTR_COMPARE_FUNC)))
			zbx_vector_ptr_remove(&gmacro_m->gmacros, index);

		if (0 == gmacro_m->gmacros.values_num)
		{
			zbx_strpool_release(gmacro_m->macro);
			zbx_vector_ptr_destroy(&gmacro_m->gmacros);
			zbx_hashset_remove(gmacro_index, &gmacro_m_local);
		}
	}
}

/******************************************************************************
 *                                                                            *
 * Function: config_hmacro_add_index                                          *
 *                                                                            *
 * Purpose: adds host macro index                                             *
 *                                                                            *
 * Parameters: hmacro_index - [IN/OUT] a host macro index hashset             *
 *             hmacro       - [IN] the macro to index                         *
 *                                                                            *
 ******************************************************************************/
static void	config_hmacro_add_index(zbx_hashset_t *hmacro_index, ZBX_DC_HMACRO *hmacro)
{
	ZBX_DC_HMACRO_HM	*hmacro_hm, hmacro_hm_local;

	hmacro_hm_local.hostid = hmacro->hostid;
	hmacro_hm_local.macro = hmacro->macro;

	if (NULL == (hmacro_hm = (ZBX_DC_HMACRO_HM *)zbx_hashset_search(hmacro_index, &hmacro_hm_local)))
	{
		hmacro_hm_local.macro = zbx_strpool_acquire(hmacro->macro);
		zbx_vector_ptr_create_ext(&hmacro_hm_local.hmacros, __config_mem_malloc_func, __config_mem_realloc_func,
				__config_mem_free_func);

		hmacro_hm = (ZBX_DC_HMACRO_HM *)zbx_hashset_insert(hmacro_index, &hmacro_hm_local, sizeof(ZBX_DC_HMACRO_HM));
	}

	zbx_vector_ptr_append(&hmacro_hm->hmacros, hmacro);
}

/******************************************************************************
 *                                                                            *
 * Function: config_hmacro_remove_index                                       *
 *                                                                            *
 * Purpose: removes host macro index                                          *
 *                                                                            *
 * Parameters: hmacro_index - [IN/OUT] a host macro index hashset             *
 *             hmacro       - [IN] the macro name to remove                   *
 *                                                                            *
 ******************************************************************************/
static void	config_hmacro_remove_index(zbx_hashset_t *hmacro_index, ZBX_DC_HMACRO *hmacro)
{
	ZBX_DC_HMACRO_HM	*hmacro_hm, hmacro_hm_local;
	int			index;

	hmacro_hm_local.hostid = hmacro->hostid;
	hmacro_hm_local.macro = hmacro->macro;

	if (NULL != (hmacro_hm = (ZBX_DC_HMACRO_HM *)zbx_hashset_search(hmacro_index, &hmacro_hm_local)))
	{
		if (FAIL != (index = zbx_vector_ptr_search(&hmacro_hm->hmacros, hmacro, ZBX_DEFAULT_PTR_COMPARE_FUNC)))
			zbx_vector_ptr_remove(&hmacro_hm->hmacros, index);

		if (0 == hmacro_hm->hmacros.values_num)
		{
			zbx_strpool_release(hmacro_hm->macro);
			zbx_vector_ptr_destroy(&hmacro_hm->hmacros);
			zbx_hashset_remove(hmacro_index, &hmacro_hm_local);
		}
	}
}

/******************************************************************************
 *                                                                            *
 * Function: set_hk_opt                                                       *
 *                                                                            *
 * Purpose: sets and validates global housekeeping option                     *
 *                                                                            *
 * Parameters: value     - [OUT] housekeeping setting                         *
 *             non_zero  - [IN] 0 if value is allowed to be zero, 1 otherwise *
 *             value_min - [IN] minimal acceptable setting value              *
 *             value_raw - [IN] setting value to validate                     *
 *                                                                            *
 ******************************************************************************/
static int	set_hk_opt(int *value, int non_zero, int value_min, const char *value_raw)
{
	if (SUCCEED != is_time_suffix(value_raw, value, ZBX_LENGTH_UNLIMITED))
		return FAIL;

	if (0 != non_zero && 0 == *value)
		return FAIL;

	if (0 != *value && (value_min > *value || ZBX_HK_PERIOD_MAX < *value))
		return FAIL;

	return SUCCEED;
}

static int	DCsync_config(zbx_dbsync_t *sync, int *flags)
{
	const ZBX_TABLE	*config_table;

	const char	*selected_fields[] = {"refresh_unsupported", "discovery_groupid", "snmptrap_logging",
					"severity_name_0", "severity_name_1", "severity_name_2", "severity_name_3",
					"severity_name_4", "severity_name_5", "hk_events_mode", "hk_events_trigger",
					"hk_events_internal", "hk_events_discovery", "hk_events_autoreg",
					"hk_services_mode", "hk_services", "hk_audit_mode", "hk_audit",
					"hk_sessions_mode", "hk_sessions", "hk_history_mode", "hk_history_global",
					"hk_history", "hk_trends_mode", "hk_trends_global", "hk_trends",
					"default_inventory_mode", "db_extension", "autoreg_tls_accept"};	/* sync with zbx_dbsync_compare_config() */
	const char	*row[ARRSIZE(selected_fields)];
	size_t		i;
	int		j, found = 1, refresh_unsupported, ret;
	char		**db_row;
	zbx_uint64_t	rowid;
	unsigned char	tag;

	zabbix_log(LOG_LEVEL_DEBUG, "In %s()", __func__);

	*flags = 0;

	if (NULL == config->config)
	{
		found = 0;
		config->config = (ZBX_DC_CONFIG_TABLE *)__config_mem_malloc_func(NULL, sizeof(ZBX_DC_CONFIG_TABLE));
	}

	if (SUCCEED != (ret = zbx_dbsync_next(sync, &rowid, &db_row, &tag)))
	{
		/* load default config data */

		if (0 != (program_type & ZBX_PROGRAM_TYPE_SERVER))
			zabbix_log(LOG_LEVEL_ERR, "no records in table 'config'");

		config_table = DBget_table("config");

		for (i = 0; i < ARRSIZE(selected_fields); i++)
			row[i] = DBget_field(config_table, selected_fields[i])->default_value;
	}
	else
	{
		for (i = 0; i < ARRSIZE(selected_fields); i++)
			row[i] = db_row[i];
	}

	/* store the config data */

	if (SUCCEED != is_time_suffix(row[0], &refresh_unsupported, ZBX_LENGTH_UNLIMITED))
	{
		zabbix_log(LOG_LEVEL_WARNING, "invalid unsupported item refresh interval, restoring default");

		config_table = DBget_table("config");

		if (SUCCEED != is_time_suffix(DBget_field(config_table, "refresh_unsupported")->default_value,
				&refresh_unsupported, ZBX_LENGTH_UNLIMITED))
		{
			THIS_SHOULD_NEVER_HAPPEN;
			refresh_unsupported = 0;
		}
	}

	if (0 == found || config->config->refresh_unsupported != refresh_unsupported)
		*flags |= ZBX_REFRESH_UNSUPPORTED_CHANGED;

	config->config->refresh_unsupported = refresh_unsupported;

	if (NULL != row[1])
		ZBX_STR2UINT64(config->config->discovery_groupid, row[1]);
	else
		config->config->discovery_groupid = ZBX_DISCOVERY_GROUPID_UNDEFINED;

	config->config->snmptrap_logging = (unsigned char)atoi(row[2]);
	config->config->default_inventory_mode = atoi(row[26]);
	DCstrpool_replace(found, &config->config->db_extension, row[27]);
	config->config->autoreg_tls_accept = (unsigned char)atoi(row[28]);

	for (j = 0; TRIGGER_SEVERITY_COUNT > j; j++)
		DCstrpool_replace(found, &config->config->severity_name[j], row[3 + j]);

#if TRIGGER_SEVERITY_COUNT != 6
#	error "row indexes below are based on assumption of six trigger severity levels"
#endif

	/* read housekeeper configuration */

	if (ZBX_HK_OPTION_ENABLED == (config->config->hk.events_mode = atoi(row[9])) &&
			(SUCCEED != set_hk_opt(&config->config->hk.events_trigger, 1, SEC_PER_DAY, row[10]) ||
			SUCCEED != set_hk_opt(&config->config->hk.events_internal, 1, SEC_PER_DAY, row[11]) ||
			SUCCEED != set_hk_opt(&config->config->hk.events_discovery, 1, SEC_PER_DAY, row[12]) ||
			SUCCEED != set_hk_opt(&config->config->hk.events_autoreg, 1, SEC_PER_DAY, row[13])))
	{
		zabbix_log(LOG_LEVEL_WARNING, "trigger, internal, network discovery and auto-registration data"
				" housekeeping will be disabled due to invalid settings");
		config->config->hk.events_mode = ZBX_HK_OPTION_DISABLED;
	}

	if (ZBX_HK_OPTION_ENABLED == (config->config->hk.services_mode = atoi(row[14])) &&
			SUCCEED != set_hk_opt(&config->config->hk.services, 1, SEC_PER_DAY, row[15]))
	{
		zabbix_log(LOG_LEVEL_WARNING, "IT services data housekeeping will be disabled due to invalid"
				" settings");
		config->config->hk.services_mode = ZBX_HK_OPTION_DISABLED;
	}

	if (ZBX_HK_OPTION_ENABLED == (config->config->hk.audit_mode = atoi(row[16])) &&
			SUCCEED != set_hk_opt(&config->config->hk.audit, 1, SEC_PER_DAY, row[17]))
	{
		zabbix_log(LOG_LEVEL_WARNING, "audit data housekeeping will be disabled due to invalid"
				" settings");
		config->config->hk.audit_mode = ZBX_HK_OPTION_DISABLED;
	}

	if (ZBX_HK_OPTION_ENABLED == (config->config->hk.sessions_mode = atoi(row[18])) &&
			SUCCEED != set_hk_opt(&config->config->hk.sessions, 1, SEC_PER_DAY, row[19]))
	{
		zabbix_log(LOG_LEVEL_WARNING, "user sessions data housekeeping will be disabled due to invalid"
				" settings");
		config->config->hk.sessions_mode = ZBX_HK_OPTION_DISABLED;
	}

	config->config->hk.history_mode = atoi(row[20]);
	if (ZBX_HK_OPTION_ENABLED == (config->config->hk.history_global = atoi(row[21])) &&
			SUCCEED != set_hk_opt(&config->config->hk.history, 0, ZBX_HK_HISTORY_MIN, row[22]))
	{
		zabbix_log(LOG_LEVEL_WARNING, "history data housekeeping will be disabled and all items will"
				" store their history due to invalid global override settings");
		config->config->hk.history_mode = ZBX_HK_MODE_DISABLED;
		config->config->hk.history = 1;	/* just enough to make 0 == items[i].history condition fail */
	}

#ifdef HAVE_POSTGRESQL
	if (ZBX_HK_MODE_DISABLED != config->config->hk.history_mode &&
			ZBX_HK_OPTION_ENABLED == config->config->hk.history_global &&
			0 == zbx_strcmp_null(config->config->db_extension, ZBX_CONFIG_DB_EXTENSION_TIMESCALE))
	{
		config->config->hk.history_mode = ZBX_HK_MODE_PARTITION;
	}
#endif

	config->config->hk.trends_mode = atoi(row[23]);
	if (ZBX_HK_OPTION_ENABLED == (config->config->hk.trends_global = atoi(row[24])) &&
			SUCCEED != set_hk_opt(&config->config->hk.trends, 0, ZBX_HK_TRENDS_MIN, row[25]))
	{
		zabbix_log(LOG_LEVEL_WARNING, "trends data housekeeping will be disabled and all numeric items"
				" will store their history due to invalid global override settings");
		config->config->hk.trends_mode = ZBX_HK_MODE_DISABLED;
		config->config->hk.trends = 1;	/* just enough to make 0 == items[i].trends condition fail */
	}

#ifdef HAVE_POSTGRESQL
	if (ZBX_HK_MODE_DISABLED != config->config->hk.trends_mode &&
			ZBX_HK_OPTION_ENABLED == config->config->hk.trends_global &&
			0 == zbx_strcmp_null(config->config->db_extension, ZBX_CONFIG_DB_EXTENSION_TIMESCALE))
	{
		config->config->hk.trends_mode = ZBX_HK_MODE_PARTITION;
	}
#endif

	if (SUCCEED == ret && SUCCEED == zbx_dbsync_next(sync, &rowid, &db_row, &tag))	/* table must have */
		zabbix_log(LOG_LEVEL_ERR, "table 'config' has multiple records");	/* only one record */

	zabbix_log(LOG_LEVEL_DEBUG, "End of %s()", __func__);

	return SUCCEED;
}

static void	DCsync_autoreg_config(zbx_dbsync_t *sync)
{
	/* sync this function with zbx_dbsync_compare_autoreg_psk() */
	int		ret;
	char		**db_row;
	zbx_uint64_t	rowid;
	unsigned char	tag;

	zabbix_log(LOG_LEVEL_DEBUG, "In %s()", __func__);

	if (SUCCEED == (ret = zbx_dbsync_next(sync, &rowid, &db_row, &tag)))
	{
		switch (tag)
		{
			case ZBX_DBSYNC_ROW_ADD:
			case ZBX_DBSYNC_ROW_UPDATE:
				zbx_strlcpy(config->autoreg_psk_identity, db_row[0],
						sizeof(config->autoreg_psk_identity));
				zbx_strlcpy(config->autoreg_psk, db_row[1], sizeof(config->autoreg_psk));
				break;
			case ZBX_DBSYNC_ROW_REMOVE:
				config->autoreg_psk_identity[0] = '\0';
				zbx_guaranteed_memset(config->autoreg_psk, 0, sizeof(config->autoreg_psk));
				break;
			default:
				THIS_SHOULD_NEVER_HAPPEN;
		}
	}

	zabbix_log(LOG_LEVEL_DEBUG, "End of %s()", __func__);
}

static void	DCsync_hosts(zbx_dbsync_t *sync)
{
	char		**row;
	zbx_uint64_t	rowid;
	unsigned char	tag;

	ZBX_DC_HOST	*host;
	ZBX_DC_IPMIHOST	*ipmihost;
	ZBX_DC_PROXY	*proxy;
	ZBX_DC_HOST_H	*host_h, host_h_local, *host_p, host_p_local;

	int		found;
	int		update_index_h, update_index_p, ret;
	zbx_uint64_t	hostid, proxy_hostid;
	unsigned char	status;
	time_t		now;
	signed char	ipmi_authtype;
	unsigned char	ipmi_privilege;
#if defined(HAVE_POLARSSL) || defined(HAVE_GNUTLS) || defined(HAVE_OPENSSL)
	ZBX_DC_PSK	*psk_i, psk_i_local;
	zbx_ptr_pair_t	*psk_owner, psk_owner_local;
	zbx_hashset_t	psk_owners;
#endif
	zabbix_log(LOG_LEVEL_DEBUG, "In %s()", __func__);

#if defined(HAVE_POLARSSL) || defined(HAVE_GNUTLS) || defined(HAVE_OPENSSL)
	zbx_hashset_create(&psk_owners, 0, ZBX_DEFAULT_PTR_HASH_FUNC, ZBX_DEFAULT_PTR_COMPARE_FUNC);
#endif
	now = time(NULL);

	while (SUCCEED == (ret = zbx_dbsync_next(sync, &rowid, &row, &tag)))
	{
		/* removed rows will be always added at the end */
		if (ZBX_DBSYNC_ROW_REMOVE == tag)
			break;

		ZBX_STR2UINT64(hostid, row[0]);
		ZBX_DBROW2UINT64(proxy_hostid, row[1]);
		ZBX_STR2UCHAR(status, row[22]);

		host = (ZBX_DC_HOST *)DCfind_id(&config->hosts, hostid, sizeof(ZBX_DC_HOST), &found);

		/* see whether we should and can update 'hosts_h' and 'hosts_p' indexes at this point */

		update_index_h = 0;
		update_index_p = 0;

		if ((HOST_STATUS_MONITORED == status || HOST_STATUS_NOT_MONITORED == status) &&
				(0 == found || 0 != strcmp(host->host, row[2])))
		{
			if (1 == found)
			{
				host_h_local.host = host->host;
				host_h = (ZBX_DC_HOST_H *)zbx_hashset_search(&config->hosts_h, &host_h_local);

				if (NULL != host_h && host == host_h->host_ptr)	/* see ZBX-4045 for NULL check */
				{
					zbx_strpool_release(host_h->host);
					zbx_hashset_remove_direct(&config->hosts_h, host_h);
				}
			}

			host_h_local.host = row[2];
			host_h = (ZBX_DC_HOST_H *)zbx_hashset_search(&config->hosts_h, &host_h_local);

			if (NULL != host_h)
				host_h->host_ptr = host;
			else
				update_index_h = 1;
		}
		else if ((HOST_STATUS_PROXY_ACTIVE == status || HOST_STATUS_PROXY_PASSIVE == status) &&
				(0 == found || 0 != strcmp(host->host, row[2])))
		{
			if (1 == found)
			{
				host_p_local.host = host->host;
				host_p = (ZBX_DC_HOST_H *)zbx_hashset_search(&config->hosts_p, &host_p_local);

				if (NULL != host_p && host == host_p->host_ptr)
				{
					zbx_strpool_release(host_p->host);
					zbx_hashset_remove_direct(&config->hosts_p, host_p);
				}
			}

			host_p_local.host = row[2];
			host_p = (ZBX_DC_HOST_H *)zbx_hashset_search(&config->hosts_p, &host_p_local);

			if (NULL != host_p)
				host_p->host_ptr = host;
			else
				update_index_p = 1;
		}

		/* store new information in host structure */

		DCstrpool_replace(found, &host->host, row[2]);
		DCstrpool_replace(found, &host->name, row[23]);
#if defined(HAVE_POLARSSL) || defined(HAVE_GNUTLS) || defined(HAVE_OPENSSL)
		DCstrpool_replace(found, &host->tls_issuer, row[31]);
		DCstrpool_replace(found, &host->tls_subject, row[32]);

		/* maintain 'config->psks' in configuration cache */

		/*****************************************************************************/
		/*                                                                           */
		/* cases to cover (PSKid means PSK identity):                                */
		/*                                                                           */
		/*                                  Incoming data record                     */
		/*                                  /                   \                    */
		/*                                new                   new                  */
		/*                               PSKid                 PSKid                 */
		/*                             non-empty               empty                 */
		/*                             /      \                /    \                */
		/*                            /        \              /      \               */
		/*                       'host'        'host'      'host'    'host'          */
		/*                       record        record      record    record          */
		/*                        has           has         has       has            */
		/*                     non-empty       empty     non-empty  empty PSK        */
		/*                        PSK           PSK         PSK      |     \         */
		/*                       /   \           |           |       |      \        */
		/*                      /     \          |           |       |       \       */
		/*                     /       \         |           |       |        \      */
		/*            new PSKid       new PSKid  |           |   existing     new    */
		/*             same as         differs   |           |    record     record  */
		/*            old PSKid         from     |           |      |          |     */
		/*           /    |           old PSKid  |           |     done        |     */
		/*          /     |              |       |           |                 |     */
		/*   new PSK    new PSK        delete    |        delete               |     */
		/*    value      value        old PSKid  |       old PSKid             |     */
		/*   same as    differs       and value  |       and value             |     */
		/*     old       from         from psks  |       from psks             |     */
		/*      |        old          hashset    |        hashset              |     */
		/*     done       /           (if ref    |        (if ref              |     */
		/*               /            count=0)   |        count=0)             |     */
		/*              /              /     \  /|           \                /      */
		/*             /              /--------- |            \              /       */
		/*            /              /         \ |             \            /        */
		/*       delete          new PSKid   new PSKid         set pointer in        */
		/*       old PSK          already     not in           'hosts' record        */
		/*        value           in psks      psks             to NULL PSK          */
		/*        from            hashset     hashset                |               */
		/*       string            /   \          \                 done             */
		/*        pool            /     \          \                                 */
		/*         |             /       \          \                                */
		/*       change    PSK value   PSK value    insert                           */
		/*      PSK value  in hashset  in hashset  new PSKid                         */
		/*      for this    same as     differs    and value                         */
		/*       PSKid      new PSK     from new   into psks                         */
		/*         |        value      PSK value    hashset                          */
		/*        done        \           |            /                             */
		/*                     \       replace        /                              */
		/*                      \      PSK value     /                               */
		/*                       \     in hashset   /                                */
		/*                        \    with new    /                                 */
		/*                         \   PSK value  /                                  */
		/*                          \     |      /                                   */
		/*                           \    |     /                                    */
		/*                            set pointer                                    */
		/*                            in 'host'                                      */
		/*                            record to                                      */
		/*                            new PSKid                                      */
		/*                                |                                          */
		/*                               done                                        */
		/*                                                                           */
		/*****************************************************************************/

		psk_owner = NULL;

		if ('\0' == *row[33] || '\0' == *row[34])	/* new PSKid or value empty */
		{
			/* In case of "impossible" errors ("PSK value without identity" or "PSK identity without */
			/* value") assume empty PSK identity and value. These errors should have been prevented */
			/* by validation in frontend/API. Be prepared when making a connection requiring PSK - */
			/* the PSK might not be available. */

			if (1 == found)
			{
				if (NULL == host->tls_dc_psk)	/* 'host' record has empty PSK */
					goto done;

				/* 'host' record has non-empty PSK. Unlink and delete PSK. */

				psk_i_local.tls_psk_identity = host->tls_dc_psk->tls_psk_identity;

				if (NULL != (psk_i = (ZBX_DC_PSK *)zbx_hashset_search(&config->psks, &psk_i_local)) &&
						0 == --(psk_i->refcount))
				{
					zbx_strpool_release(psk_i->tls_psk_identity);
					zbx_strpool_release(psk_i->tls_psk);
					zbx_hashset_remove_direct(&config->psks, psk_i);
				}
			}

			host->tls_dc_psk = NULL;
			goto done;
		}

		/* new PSKid and value non-empty */

		zbx_strlower(row[34]);

		if (1 == found && NULL != host->tls_dc_psk)	/* 'host' record has non-empty PSK */
		{
			if (0 == strcmp(host->tls_dc_psk->tls_psk_identity, row[33]))	/* new PSKid same as */
											/* old PSKid */
			{
				if (0 != strcmp(host->tls_dc_psk->tls_psk, row[34]))	/* new PSK value */
											/* differs from old */
				{
					if (NULL == (psk_owner = (zbx_ptr_pair_t *)zbx_hashset_search(&psk_owners,
							&host->tls_dc_psk->tls_psk_identity)))
					{
						/* change underlying PSK value and 'config->psks' is updated, too */
						DCstrpool_replace(1, &host->tls_dc_psk->tls_psk, row[34]);
					}
					else
					{
						zabbix_log(LOG_LEVEL_WARNING, "conflicting PSK values for PSK identity"
								" \"%s\" on hosts \"%s\" and \"%s\" (and maybe others)",
								(char *)psk_owner->first, (char *)psk_owner->second,
								host->host);
					}
				}

				goto done;
			}

			/* New PSKid differs from old PSKid. Unlink and delete old PSK. */

			psk_i_local.tls_psk_identity = host->tls_dc_psk->tls_psk_identity;

			if (NULL != (psk_i = (ZBX_DC_PSK *)zbx_hashset_search(&config->psks, &psk_i_local)) &&
					0 == --(psk_i->refcount))
			{
				zbx_strpool_release(psk_i->tls_psk_identity);
				zbx_strpool_release(psk_i->tls_psk);
				zbx_hashset_remove_direct(&config->psks, psk_i);
			}

			host->tls_dc_psk = NULL;
		}

		/* new PSK identity already stored? */

		psk_i_local.tls_psk_identity = row[33];

		if (NULL != (psk_i = (ZBX_DC_PSK *)zbx_hashset_search(&config->psks, &psk_i_local)))
		{
			/* new PSKid already in psks hashset */

			if (0 != strcmp(psk_i->tls_psk, row[34]))	/* PSKid stored but PSK value is different */
			{
				if (NULL == (psk_owner = (zbx_ptr_pair_t *)zbx_hashset_search(&psk_owners, &psk_i->tls_psk_identity)))
				{
					DCstrpool_replace(1, &psk_i->tls_psk, row[34]);
				}
				else
				{
					zabbix_log(LOG_LEVEL_WARNING, "conflicting PSK values for PSK identity"
							" \"%s\" on hosts \"%s\" and \"%s\" (and maybe others)",
							(char *)psk_owner->first, (char *)psk_owner->second,
							host->host);
				}
			}

			host->tls_dc_psk = psk_i;
			psk_i->refcount++;
			goto done;
		}

		/* insert new PSKid and value into psks hashset */

		DCstrpool_replace(0, &psk_i_local.tls_psk_identity, row[33]);
		DCstrpool_replace(0, &psk_i_local.tls_psk, row[34]);
		psk_i_local.refcount = 1;
		host->tls_dc_psk = zbx_hashset_insert(&config->psks, &psk_i_local, sizeof(ZBX_DC_PSK));
done:
		if (NULL != host->tls_dc_psk && NULL == psk_owner)
		{
			if (NULL == (psk_owner = (zbx_ptr_pair_t *)zbx_hashset_search(&psk_owners, &host->tls_dc_psk->tls_psk_identity)))
			{
				/* register this host as the PSK identity owner, against which to report conflicts */

				psk_owner_local.first = (char *)host->tls_dc_psk->tls_psk_identity;
				psk_owner_local.second = (char *)host->host;

				zbx_hashset_insert(&psk_owners, &psk_owner_local, sizeof(psk_owner_local));
			}
		}
#endif
		ZBX_STR2UCHAR(host->tls_connect, row[29]);
		ZBX_STR2UCHAR(host->tls_accept, row[30]);

		if (0 == found)
		{
			ZBX_DBROW2UINT64(host->maintenanceid, row[33 + ZBX_HOST_TLS_OFFSET]);
			host->maintenance_status = (unsigned char)atoi(row[7]);
			host->maintenance_type = (unsigned char)atoi(row[8]);
			host->maintenance_from = atoi(row[9]);
			host->data_expected_from = now;
			host->update_items = 0;

			host->errors_from = atoi(row[10]);
			host->available = (unsigned char)atoi(row[11]);
			host->disable_until = atoi(row[12]);
			host->snmp_errors_from = atoi(row[13]);
			host->snmp_available = (unsigned char)atoi(row[14]);
			host->snmp_disable_until = atoi(row[15]);
			host->ipmi_errors_from = atoi(row[16]);
			host->ipmi_available = (unsigned char)atoi(row[17]);
			host->ipmi_disable_until = atoi(row[18]);
			host->jmx_errors_from = atoi(row[19]);
			host->jmx_available = (unsigned char)atoi(row[20]);
			host->jmx_disable_until = atoi(row[21]);
			host->availability_ts = now;

			DCstrpool_replace(0, &host->error, row[25]);
			DCstrpool_replace(0, &host->snmp_error, row[26]);
			DCstrpool_replace(0, &host->ipmi_error, row[27]);
			DCstrpool_replace(0, &host->jmx_error, row[28]);

			host->items_num = 0;
			host->snmp_items_num = 0;
			host->ipmi_items_num = 0;
			host->jmx_items_num = 0;

			host->reset_availability = 0;

			zbx_vector_ptr_create_ext(&host->interfaces_v, __config_mem_malloc_func,
					__config_mem_realloc_func, __config_mem_free_func);
		}
		else
		{
			if (HOST_STATUS_MONITORED == status && HOST_STATUS_MONITORED != host->status)
				host->data_expected_from = now;

			/* reset host status if host status has been changed (e.g., if host has been disabled) */
			if (status != host->status)
				host->reset_availability = 1;

			/* reset host status if host proxy assignment has been changed */
			if (proxy_hostid != host->proxy_hostid)
				host->reset_availability = 1;
		}

		host->proxy_hostid = proxy_hostid;

		/* update 'hosts_h' and 'hosts_p' indexes using new data, if not done already */

		if (1 == update_index_h)
		{
			host_h_local.host = zbx_strpool_acquire(host->host);
			host_h_local.host_ptr = host;
			zbx_hashset_insert(&config->hosts_h, &host_h_local, sizeof(ZBX_DC_HOST_H));
		}

		if (1 == update_index_p)
		{
			host_p_local.host = zbx_strpool_acquire(host->host);
			host_p_local.host_ptr = host;
			zbx_hashset_insert(&config->hosts_p, &host_p_local, sizeof(ZBX_DC_HOST_H));
		}

		/* IPMI hosts */

		ipmi_authtype = (signed char)atoi(row[3]);
		ipmi_privilege = (unsigned char)atoi(row[4]);

		if (ZBX_IPMI_DEFAULT_AUTHTYPE != ipmi_authtype || ZBX_IPMI_DEFAULT_PRIVILEGE != ipmi_privilege ||
				'\0' != *row[5] || '\0' != *row[6])	/* useipmi */
		{
			ipmihost = (ZBX_DC_IPMIHOST *)DCfind_id(&config->ipmihosts, hostid, sizeof(ZBX_DC_IPMIHOST), &found);

			ipmihost->ipmi_authtype = ipmi_authtype;
			ipmihost->ipmi_privilege = ipmi_privilege;
			DCstrpool_replace(found, &ipmihost->ipmi_username, row[5]);
			DCstrpool_replace(found, &ipmihost->ipmi_password, row[6]);
		}
		else if (NULL != (ipmihost = (ZBX_DC_IPMIHOST *)zbx_hashset_search(&config->ipmihosts, &hostid)))
		{
			/* remove IPMI connection parameters for hosts without IPMI */

			zbx_strpool_release(ipmihost->ipmi_username);
			zbx_strpool_release(ipmihost->ipmi_password);

			zbx_hashset_remove_direct(&config->ipmihosts, ipmihost);
		}

		/* proxies */

		if (HOST_STATUS_PROXY_ACTIVE == status || HOST_STATUS_PROXY_PASSIVE == status)
		{
			proxy = (ZBX_DC_PROXY *)DCfind_id(&config->proxies, hostid, sizeof(ZBX_DC_PROXY), &found);

			if (0 == found)
			{
				proxy->location = ZBX_LOC_NOWHERE;
				proxy->version = 0;
				proxy->lastaccess = atoi(row[24]);
				proxy->last_cfg_error_time = 0;
			}

			proxy->auto_compress = atoi(row[32 + ZBX_HOST_TLS_OFFSET]);
			DCstrpool_replace(found, &proxy->proxy_address, row[31 + ZBX_HOST_TLS_OFFSET]);

			if (HOST_STATUS_PROXY_PASSIVE == status && (0 == found || status != host->status))
			{
				proxy->proxy_config_nextcheck = (int)calculate_proxy_nextcheck(
						hostid, CONFIG_PROXYCONFIG_FREQUENCY, now);
				proxy->proxy_data_nextcheck = (int)calculate_proxy_nextcheck(
						hostid, CONFIG_PROXYDATA_FREQUENCY, now);
				proxy->proxy_tasks_nextcheck = (int)calculate_proxy_nextcheck(
						hostid, ZBX_TASK_UPDATE_FREQUENCY, now);

				DCupdate_proxy_queue(proxy);
			}
			else if (HOST_STATUS_PROXY_ACTIVE == status && ZBX_LOC_QUEUE == proxy->location)
			{
				zbx_binary_heap_remove_direct(&config->pqueue, proxy->hostid);
				proxy->location = ZBX_LOC_NOWHERE;
			}
			proxy->last_version_error_time = time(NULL);
		}
		else if (NULL != (proxy = (ZBX_DC_PROXY *)zbx_hashset_search(&config->proxies, &hostid)))
		{
			if (ZBX_LOC_QUEUE == proxy->location)
			{
				zbx_binary_heap_remove_direct(&config->pqueue, proxy->hostid);
				proxy->location = ZBX_LOC_NOWHERE;
			}

			zbx_strpool_release(proxy->proxy_address);
			zbx_hashset_remove_direct(&config->proxies, proxy);
		}

		host->status = status;
	}

	/* remove deleted hosts from buffer */
	for (; SUCCEED == ret; ret = zbx_dbsync_next(sync, &rowid, &row, &tag))
	{
		if (NULL == (host = (ZBX_DC_HOST *)zbx_hashset_search(&config->hosts, &rowid)))
			continue;

		hostid = host->hostid;

		/* IPMI hosts */

		if (NULL != (ipmihost = (ZBX_DC_IPMIHOST *)zbx_hashset_search(&config->ipmihosts, &hostid)))
		{
			zbx_strpool_release(ipmihost->ipmi_username);
			zbx_strpool_release(ipmihost->ipmi_password);

			zbx_hashset_remove_direct(&config->ipmihosts, ipmihost);
		}

		/* proxies */

		if (NULL != (proxy = (ZBX_DC_PROXY *)zbx_hashset_search(&config->proxies, &hostid)))
		{
			if (ZBX_LOC_QUEUE == proxy->location)
			{
				zbx_binary_heap_remove_direct(&config->pqueue, proxy->hostid);
				proxy->location = ZBX_LOC_NOWHERE;
			}

			zbx_strpool_release(proxy->proxy_address);
			zbx_hashset_remove_direct(&config->proxies, proxy);
		}

		/* hosts */

		if (HOST_STATUS_MONITORED == host->status || HOST_STATUS_NOT_MONITORED == host->status)
		{
			host_h_local.host = host->host;
			host_h = (ZBX_DC_HOST_H *)zbx_hashset_search(&config->hosts_h, &host_h_local);

			if (NULL != host_h && host == host_h->host_ptr)	/* see ZBX-4045 for NULL check */
			{
				zbx_strpool_release(host_h->host);
				zbx_hashset_remove_direct(&config->hosts_h, host_h);
			}
		}
		else if (HOST_STATUS_PROXY_ACTIVE == host->status || HOST_STATUS_PROXY_PASSIVE == host->status)
		{
			host_p_local.host = host->host;
			host_p = (ZBX_DC_HOST_H *)zbx_hashset_search(&config->hosts_p, &host_p_local);

			if (NULL != host_p && host == host_p->host_ptr)
			{
				zbx_strpool_release(host_p->host);
				zbx_hashset_remove_direct(&config->hosts_p, host_p);
			}
		}

		zbx_strpool_release(host->host);
		zbx_strpool_release(host->name);

		zbx_strpool_release(host->error);
		zbx_strpool_release(host->snmp_error);
		zbx_strpool_release(host->ipmi_error);
		zbx_strpool_release(host->jmx_error);
#if defined(HAVE_POLARSSL) || defined(HAVE_GNUTLS) || defined(HAVE_OPENSSL)
		zbx_strpool_release(host->tls_issuer);
		zbx_strpool_release(host->tls_subject);

		/* Maintain 'psks' index. Unlink and delete the PSK identity. */
		if (NULL != host->tls_dc_psk)
		{
			psk_i_local.tls_psk_identity = host->tls_dc_psk->tls_psk_identity;

			if (NULL != (psk_i = (ZBX_DC_PSK *)zbx_hashset_search(&config->psks, &psk_i_local)) &&
					0 == --(psk_i->refcount))
			{
				zbx_strpool_release(psk_i->tls_psk_identity);
				zbx_strpool_release(psk_i->tls_psk);
				zbx_hashset_remove_direct(&config->psks, psk_i);
			}
		}
#endif
		zbx_vector_ptr_destroy(&host->interfaces_v);
		zbx_hashset_remove_direct(&config->hosts, host);
	}

#if defined(HAVE_POLARSSL) || defined(HAVE_GNUTLS) || defined(HAVE_OPENSSL)
	zbx_hashset_destroy(&psk_owners);
#endif

	zabbix_log(LOG_LEVEL_DEBUG, "End of %s()", __func__);
}

static void	DCsync_host_inventory(zbx_dbsync_t *sync)
{
	ZBX_DC_HOST_INVENTORY	*host_inventory, *host_inventory_auto;
	zbx_uint64_t		rowid, hostid;
	int			found, ret, i;
	char			**row;
	unsigned char		tag;

	zabbix_log(LOG_LEVEL_DEBUG, "In %s()", __func__);

	while (SUCCEED == (ret = zbx_dbsync_next(sync, &rowid, &row, &tag)))
	{
		/* removed rows will be always added at the end */
		if (ZBX_DBSYNC_ROW_REMOVE == tag)
			break;

		ZBX_STR2UINT64(hostid, row[0]);

		host_inventory = (ZBX_DC_HOST_INVENTORY *)DCfind_id(&config->host_inventories, hostid, sizeof(ZBX_DC_HOST_INVENTORY), &found);

		ZBX_STR2UCHAR(host_inventory->inventory_mode, row[1]);

		/* store new information in host_inventory structure */
		for (i = 0; i < HOST_INVENTORY_FIELD_COUNT; i++)
			DCstrpool_replace(found, &(host_inventory->values[i]), row[i + 2]);

		host_inventory_auto = (ZBX_DC_HOST_INVENTORY *)DCfind_id(&config->host_inventories_auto, hostid, sizeof(ZBX_DC_HOST_INVENTORY),
				&found);

		host_inventory_auto->inventory_mode = host_inventory->inventory_mode;

		if (1 == found)
		{
			for (i = 0; i < HOST_INVENTORY_FIELD_COUNT; i++)
			{
				if (NULL == host_inventory_auto->values[i])
					continue;

				zbx_strpool_release(host_inventory_auto->values[i]);
				host_inventory_auto->values[i] = NULL;
			}
		}
		else
		{
			for (i = 0; i < HOST_INVENTORY_FIELD_COUNT; i++)
				host_inventory_auto->values[i] = NULL;
		}
	}

	/* remove deleted host inventory from cache */
	for (; SUCCEED == ret; ret = zbx_dbsync_next(sync, &rowid, &row, &tag))
	{
		if (NULL == (host_inventory = (ZBX_DC_HOST_INVENTORY *)zbx_hashset_search(&config->host_inventories, &rowid)))
			continue;

		for (i = 0; i < HOST_INVENTORY_FIELD_COUNT; i++)
			zbx_strpool_release(host_inventory->values[i]);

		zbx_hashset_remove_direct(&config->host_inventories, host_inventory);

		if (NULL == (host_inventory_auto = (ZBX_DC_HOST_INVENTORY *)zbx_hashset_search(&config->host_inventories_auto, &rowid)))
		{
			THIS_SHOULD_NEVER_HAPPEN;
			continue;
		}

		for (i = 0; i < HOST_INVENTORY_FIELD_COUNT; i++)
		{
			if (NULL != host_inventory_auto->values[i])
				zbx_strpool_release(host_inventory_auto->values[i]);
		}

		zbx_hashset_remove_direct(&config->host_inventories_auto, host_inventory_auto);
	}

	zabbix_log(LOG_LEVEL_DEBUG, "End of %s()", __func__);
}

static void	DCsync_htmpls(zbx_dbsync_t *sync)
{
	char			**row;
	zbx_uint64_t		rowid;
	unsigned char		tag;

	ZBX_DC_HTMPL		*htmpl = NULL;

	int			found, i, index, ret;
	zbx_uint64_t		_hostid = 0, hostid, templateid;
	zbx_vector_ptr_t	sort;

	zabbix_log(LOG_LEVEL_DEBUG, "In %s()", __func__);

	zbx_vector_ptr_create(&sort);

	while (SUCCEED == (ret = zbx_dbsync_next(sync, &rowid, &row, &tag)))
	{
		/* removed rows will be always added at the end */
		if (ZBX_DBSYNC_ROW_REMOVE == tag)
			break;

		ZBX_STR2UINT64(hostid, row[0]);
		ZBX_STR2UINT64(templateid, row[1]);

		if (_hostid != hostid || 0 == _hostid)
		{
			_hostid = hostid;

			htmpl = (ZBX_DC_HTMPL *)DCfind_id(&config->htmpls, hostid, sizeof(ZBX_DC_HTMPL), &found);

			if (0 == found)
			{
				zbx_vector_uint64_create_ext(&htmpl->templateids,
						__config_mem_malloc_func,
						__config_mem_realloc_func,
						__config_mem_free_func);
				zbx_vector_uint64_reserve(&htmpl->templateids, 1);
			}

			zbx_vector_ptr_append(&sort, htmpl);
		}

		zbx_vector_uint64_append(&htmpl->templateids, templateid);
	}

	/* remove deleted host templates from cache */
	for (; SUCCEED == ret; ret = zbx_dbsync_next(sync, &rowid, &row, &tag))
	{
		ZBX_STR2UINT64(hostid, row[0]);

		if (NULL == (htmpl = (ZBX_DC_HTMPL *)zbx_hashset_search(&config->htmpls, &hostid)))
			continue;

		ZBX_STR2UINT64(templateid, row[1]);

		if (-1 == (index = zbx_vector_uint64_search(&htmpl->templateids, templateid,
				ZBX_DEFAULT_UINT64_COMPARE_FUNC)))
		{
			continue;
		}

		if (1 == htmpl->templateids.values_num)
		{
			zbx_vector_uint64_destroy(&htmpl->templateids);
			zbx_hashset_remove_direct(&config->htmpls, htmpl);
		}
		else
		{
			zbx_vector_uint64_remove_noorder(&htmpl->templateids, index);
			zbx_vector_ptr_append(&sort, htmpl);
		}
	}

	/* sort the changed template lists */

	zbx_vector_ptr_sort(&sort, ZBX_DEFAULT_UINT64_PTR_COMPARE_FUNC);
	zbx_vector_ptr_uniq(&sort, ZBX_DEFAULT_UINT64_PTR_COMPARE_FUNC);

	for (i = 0; i < sort.values_num; i++)
	{
		htmpl = (ZBX_DC_HTMPL *)sort.values[i];
		zbx_vector_uint64_sort(&htmpl->templateids, ZBX_DEFAULT_UINT64_COMPARE_FUNC);
	}

	zbx_vector_ptr_destroy(&sort);

	zabbix_log(LOG_LEVEL_DEBUG, "End of %s()", __func__);
}

static void	DCsync_gmacros(zbx_dbsync_t *sync)
{
	char		**row;
	zbx_uint64_t	rowid;
	unsigned char	tag;

	ZBX_DC_GMACRO	*gmacro;

	int		found, context_existed, update_index, ret;
	zbx_uint64_t	globalmacroid;
	char		*macro = NULL, *context = NULL;

	zabbix_log(LOG_LEVEL_DEBUG, "In %s()", __func__);

	while (SUCCEED == (ret = zbx_dbsync_next(sync, &rowid, &row, &tag)))
	{
		/* removed rows will be always added at the end */
		if (ZBX_DBSYNC_ROW_REMOVE == tag)
			break;

		ZBX_STR2UINT64(globalmacroid, row[0]);

		if (SUCCEED != zbx_user_macro_parse_dyn(row[1], &macro, &context, NULL))
		{
			zabbix_log(LOG_LEVEL_WARNING, "cannot parse user macro \"%s\"", row[1]);
			continue;
		}

		gmacro = (ZBX_DC_GMACRO *)DCfind_id(&config->gmacros, globalmacroid, sizeof(ZBX_DC_GMACRO), &found);

		/* see whether we should and can update gmacros_m index at this point */
		update_index = 0;

		if (0 == found || 0 != strcmp(gmacro->macro, macro) || 0 != zbx_strcmp_null(gmacro->context, context))
		{
			if (1 == found)
				config_gmacro_remove_index(&config->gmacros_m, gmacro);

			update_index = 1;
		}

		/* store new information in macro structure */
		DCstrpool_replace(found, &gmacro->macro, macro);
		DCstrpool_replace(found, &gmacro->value, row[2]);

		context_existed = (1 == found && NULL != gmacro->context);

		if (NULL == context)
		{
			/* release the context if it was removed from the macro */
			if (1 == context_existed)
				zbx_strpool_release(gmacro->context);

			gmacro->context = NULL;
		}
		else
		{
			/* replace the existing context (1) or add context to macro (0) */
			DCstrpool_replace(context_existed, &gmacro->context, context);
		}

		/* update gmacros_m index using new data */
		if (1 == update_index)
			config_gmacro_add_index(&config->gmacros_m, gmacro);
	}

	/* remove deleted globalmacros from buffer */
	for (; SUCCEED == ret; ret = zbx_dbsync_next(sync, &rowid, &row, &tag))
	{
		if (NULL == (gmacro = (ZBX_DC_GMACRO *)zbx_hashset_search(&config->gmacros, &rowid)))
			continue;

		config_gmacro_remove_index(&config->gmacros_m, gmacro);

		zbx_strpool_release(gmacro->macro);
		zbx_strpool_release(gmacro->value);

		if (NULL != gmacro->context)
			zbx_strpool_release(gmacro->context);

		zbx_hashset_remove_direct(&config->gmacros, gmacro);
	}

	zbx_free(context);
	zbx_free(macro);

	zabbix_log(LOG_LEVEL_DEBUG, "End of %s()", __func__);
}

static void	DCsync_hmacros(zbx_dbsync_t *sync)
{
	char		**row;
	zbx_uint64_t	rowid;
	unsigned char	tag;

	ZBX_DC_HMACRO	*hmacro;

	int		found, context_existed, update_index, ret;
	zbx_uint64_t	hostmacroid, hostid;
	char		*macro = NULL, *context = NULL;

	zabbix_log(LOG_LEVEL_DEBUG, "In %s()", __func__);

	while (SUCCEED == (ret = zbx_dbsync_next(sync, &rowid, &row, &tag)))
	{
		/* removed rows will be always added at the end */
		if (ZBX_DBSYNC_ROW_REMOVE == tag)
			break;

		ZBX_STR2UINT64(hostmacroid, row[0]);
		ZBX_STR2UINT64(hostid, row[1]);

		if (SUCCEED != zbx_user_macro_parse_dyn(row[2], &macro, &context, NULL))
		{
			zabbix_log(LOG_LEVEL_WARNING, "cannot parse host \"%s\" macro \"%s\"", row[1], row[2]);
			continue;
		}

		hmacro = (ZBX_DC_HMACRO *)DCfind_id(&config->hmacros, hostmacroid, sizeof(ZBX_DC_HMACRO), &found);

		/* see whether we should and can update hmacros_hm index at this point */
		update_index = 0;

		if (0 == found || hmacro->hostid != hostid || 0 != strcmp(hmacro->macro, macro) ||
				0 != zbx_strcmp_null(hmacro->context, context))
		{
			if (1 == found)
				config_hmacro_remove_index(&config->hmacros_hm, hmacro);

			update_index = 1;
		}

		/* store new information in macro structure */
		hmacro->hostid = hostid;
		DCstrpool_replace(found, &hmacro->macro, macro);
		DCstrpool_replace(found, &hmacro->value, row[3]);

		context_existed = (1 == found && NULL != hmacro->context);

		if (NULL == context)
		{
			/* release the context if it was removed from the macro */
			if (1 == context_existed)
				zbx_strpool_release(hmacro->context);

			hmacro->context = NULL;
		}
		else
		{
			/* replace the existing context (1) or add context to macro (0) */
			DCstrpool_replace(context_existed, &hmacro->context, context);
		}

		/* update hmacros_hm index using new data */
		if (1 == update_index)
			config_hmacro_add_index(&config->hmacros_hm, hmacro);
	}

	/* remove deleted host macros from buffer */
	for (; SUCCEED == ret; ret = zbx_dbsync_next(sync, &rowid, &row, &tag))
	{
		if (NULL == (hmacro = (ZBX_DC_HMACRO *)zbx_hashset_search(&config->hmacros, &rowid)))
			continue;

		config_hmacro_remove_index(&config->hmacros_hm, hmacro);

		zbx_strpool_release(hmacro->macro);
		zbx_strpool_release(hmacro->value);

		if (NULL != hmacro->context)
			zbx_strpool_release(hmacro->context);

		zbx_hashset_remove_direct(&config->hmacros, hmacro);
	}

	zbx_free(context);
	zbx_free(macro);

	zabbix_log(LOG_LEVEL_DEBUG, "End of %s()", __func__);
}

/******************************************************************************
 *                                                                            *
 * Function: substitute_host_interface_macros                                 *
 *                                                                            *
 * Purpose: trying to resolve the macros in host interface                    *
 *                                                                            *
 ******************************************************************************/
static void	substitute_host_interface_macros(ZBX_DC_INTERFACE *interface)
{
	int	macros;
	char	*addr;
	DC_HOST	host;

	macros = STR_CONTAINS_MACROS(interface->ip) ? 0x01 : 0;
	macros |= STR_CONTAINS_MACROS(interface->dns) ? 0x02 : 0;

	if (0 != macros)
	{
		DCget_host_by_hostid(&host, interface->hostid);

		if (0 != (macros & 0x01))
		{
			addr = zbx_strdup(NULL, interface->ip);
			substitute_simple_macros(NULL, NULL, NULL, NULL, NULL, &host, NULL, NULL, NULL,
					&addr, MACRO_TYPE_INTERFACE_ADDR, NULL, 0);
			if (SUCCEED == is_ip(addr) || SUCCEED == zbx_validate_hostname(addr))
				DCstrpool_replace(1, &interface->ip, addr);
			zbx_free(addr);
		}

		if (0 != (macros & 0x02))
		{
			addr = zbx_strdup(NULL, interface->dns);
			substitute_simple_macros(NULL, NULL, NULL, NULL, NULL, &host, NULL, NULL, NULL,
					&addr, MACRO_TYPE_INTERFACE_ADDR, NULL, 0);
			if (SUCCEED == is_ip(addr) || SUCCEED == zbx_validate_hostname(addr))
				DCstrpool_replace(1, &interface->dns, addr);
			zbx_free(addr);
		}
	}
}

/******************************************************************************
 *                                                                            *
 * Function: dc_interface_snmpaddrs_remove                                    *
 *                                                                            *
 * Purpose: remove interface from SNMP address -> interfaceid index           *
 *                                                                            *
 * Parameters: interface - [IN] the interface                                 *
 *                                                                            *
 ******************************************************************************/
static void	dc_interface_snmpaddrs_remove(ZBX_DC_INTERFACE *interface)
{
	ZBX_DC_INTERFACE_ADDR	*ifaddr, ifaddr_local;
	int			index;

	ifaddr_local.addr = (0 != interface->useip ? interface->ip : interface->dns);

	if ('\0' == *ifaddr_local.addr)
		return;

	if (NULL == (ifaddr = (ZBX_DC_INTERFACE_ADDR *)zbx_hashset_search(&config->interface_snmpaddrs, &ifaddr_local)))
		return;

	if (FAIL == (index = zbx_vector_uint64_search(&ifaddr->interfaceids, interface->interfaceid,
			ZBX_DEFAULT_UINT64_COMPARE_FUNC)))
	{
		return;
	}

	zbx_vector_uint64_remove_noorder(&ifaddr->interfaceids, index);

	if (0 == ifaddr->interfaceids.values_num)
	{
		zbx_strpool_release(ifaddr->addr);
		zbx_vector_uint64_destroy(&ifaddr->interfaceids);
		zbx_hashset_remove_direct(&config->interface_snmpaddrs, ifaddr);
	}
}

/******************************************************************************
 *                                                                            *
 * Function: dc_interface_snmp_set                                            *
 *                                                                            *
 * Purpose: setup SNMP attributes for interface with interfaceid index        *
 *                                                                            *
 * Parameters: interface - [IN] the interface                                 *
 *             row       - [IN] the row data from DB                          *
 *
 *                                                                            *
 ******************************************************************************/
static ZBX_DC_SNMPINTERFACE	*dc_interface_snmp_set(zbx_uint64_t interfaceid, const char **row,
		unsigned char *bulk_changed)
{
	int			found;
	ZBX_DC_SNMPINTERFACE	*snmp;
	unsigned char		bulk;

	snmp = (ZBX_DC_SNMPINTERFACE *)DCfind_id(&config->interfaces_snmp, interfaceid, sizeof(ZBX_DC_SNMPINTERFACE),
			&found);

	ZBX_STR2UCHAR(bulk, row[9]);

<<<<<<< HEAD
	if (found == 0)
=======
	if (0 == found)
>>>>>>> 7985e3c2
		*bulk_changed = 1;
	else if (snmp->bulk != bulk)
		*bulk_changed = 1;
	else
		*bulk_changed = 0;

	if (0 != *bulk_changed)
		snmp->bulk = bulk;

	ZBX_STR2UCHAR(snmp->version, row[8]);
	DCstrpool_replace(found, &snmp->community, row[10]);
	DCstrpool_replace(found, &snmp->securityname, row[11]);
	ZBX_STR2UCHAR(snmp->securitylevel, row[12]);
	DCstrpool_replace(found, &snmp->authpassphrase, row[13]);
	DCstrpool_replace(found, &snmp->privpassphrase, row[14]);
	ZBX_STR2UCHAR(snmp->authprotocol, row[15]);
	ZBX_STR2UCHAR(snmp->privprotocol, row[16]);
	DCstrpool_replace(found, &snmp->contextname, row[17]);

	return snmp;
}

/******************************************************************************
 *                                                                            *
 * Function: dc_interface_snmp_remove                                    *
 *                                                                            *
 * Purpose: remove interface from SNMP address -> interfaceid index           *
 *                                                                            *
 * Parameters: interface - [IN] the interface                                 *
 *                                                                            *
 ******************************************************************************/
static void	dc_interface_snmp_remove(zbx_uint64_t interfaceid)
{
	ZBX_DC_SNMPINTERFACE	*snmp;

	if (NULL == (snmp = (ZBX_DC_SNMPINTERFACE *)zbx_hashset_search(&config->interfaces_snmp, &interfaceid)))
		return;

	zbx_strpool_release(snmp->community);
	zbx_strpool_release(snmp->securityname);
	zbx_strpool_release(snmp->authpassphrase);
	zbx_strpool_release(snmp->privpassphrase);
	zbx_strpool_release(snmp->contextname);

	zbx_hashset_remove_direct(&config->interfaces_snmp, snmp);

	return;
}

static void	DCsync_interfaces(zbx_dbsync_t *sync)
{
	char			**row;
	zbx_uint64_t		rowid;
	unsigned char		tag;

	ZBX_DC_INTERFACE	*interface;
	ZBX_DC_INTERFACE_HT	*interface_ht, interface_ht_local;
	ZBX_DC_INTERFACE_ADDR	*interface_snmpaddr, interface_snmpaddr_local;
	ZBX_DC_HOST		*host;

	int			found, update_index, ret, i;
	zbx_uint64_t		interfaceid, hostid;
	unsigned char		type, main_, useip;
	unsigned char		reset_snmp_stats;
	zbx_vector_ptr_t	interfaces;

	zabbix_log(LOG_LEVEL_DEBUG, "In %s()", __func__);

	zbx_vector_ptr_create(&interfaces);

	while (SUCCEED == (ret = zbx_dbsync_next(sync, &rowid, &row, &tag)))
	{
		/* removed rows will be always added at the end */
		if (ZBX_DBSYNC_ROW_REMOVE == tag)
			break;

		ZBX_STR2UINT64(interfaceid, row[0]);
		ZBX_STR2UINT64(hostid, row[1]);
		ZBX_STR2UCHAR(type, row[2]);
		ZBX_STR2UCHAR(main_, row[3]);
		ZBX_STR2UCHAR(useip, row[4]);

		/* If there is no host for this interface, skip it. */
		/* This may be possible if the host was added after we synced config for hosts. */
		if (NULL == (host = (ZBX_DC_HOST *)zbx_hashset_search(&config->hosts, &hostid)))
			continue;

		interface = (ZBX_DC_INTERFACE *)DCfind_id(&config->interfaces, interfaceid, sizeof(ZBX_DC_INTERFACE), &found);
		zbx_vector_ptr_append(&interfaces, interface);

		/* remove old address->interfaceid index */
		if (0 != found && INTERFACE_TYPE_SNMP == interface->type)
			dc_interface_snmpaddrs_remove(interface);

		/* see whether we should and can update interfaces_ht index at this point */

		update_index = 0;

		if (0 == found || interface->hostid != hostid || interface->type != type || interface->main != main_)
		{
			if (1 == found && 1 == interface->main)
			{
				interface_ht_local.hostid = interface->hostid;
				interface_ht_local.type = interface->type;
				interface_ht = (ZBX_DC_INTERFACE_HT *)zbx_hashset_search(&config->interfaces_ht, &interface_ht_local);

				if (NULL != interface_ht && interface == interface_ht->interface_ptr)
				{
					/* see ZBX-4045 for NULL check in the conditional */
					zbx_hashset_remove(&config->interfaces_ht, &interface_ht_local);
				}
			}

			if (1 == main_)
			{
				interface_ht_local.hostid = hostid;
				interface_ht_local.type = type;
				interface_ht = (ZBX_DC_INTERFACE_HT *)zbx_hashset_search(&config->interfaces_ht, &interface_ht_local);

				if (NULL != interface_ht)
					interface_ht->interface_ptr = interface;
				else
					update_index = 1;
			}
		}

		/* store new information in interface structure */

		reset_snmp_stats = (0 == found || interface->hostid != hostid || interface->type != type ||
				interface->useip != useip);

		interface->hostid = hostid;
		interface->type = type;
		interface->main = main_;
		interface->useip = useip;
		reset_snmp_stats |= (SUCCEED == DCstrpool_replace(found, &interface->ip, row[5]));
		reset_snmp_stats |= (SUCCEED == DCstrpool_replace(found, &interface->dns, row[6]));
		reset_snmp_stats |= (SUCCEED == DCstrpool_replace(found, &interface->port, row[7]));

		/* update interfaces_ht index using new data, if not done already */

		if (1 == update_index)
		{
			interface_ht_local.hostid = interface->hostid;
			interface_ht_local.type = interface->type;
			interface_ht_local.interface_ptr = interface;
			zbx_hashset_insert(&config->interfaces_ht, &interface_ht_local, sizeof(ZBX_DC_INTERFACE_HT));
		}

		/* update interface_snmpaddrs for SNMP traps or reset bulk request statistics */

		if (INTERFACE_TYPE_SNMP == interface->type)
		{
			ZBX_DC_SNMPINTERFACE	*snmp;
			unsigned char		bulk_changed;

			interface_snmpaddr_local.addr = (0 != interface->useip ? interface->ip : interface->dns);

			if ('\0' != *interface_snmpaddr_local.addr)
			{
				if (NULL == (interface_snmpaddr = (ZBX_DC_INTERFACE_ADDR *)zbx_hashset_search(&config->interface_snmpaddrs,
						&interface_snmpaddr_local)))
				{
					zbx_strpool_acquire(interface_snmpaddr_local.addr);

					interface_snmpaddr = (ZBX_DC_INTERFACE_ADDR *)zbx_hashset_insert(&config->interface_snmpaddrs,
							&interface_snmpaddr_local, sizeof(ZBX_DC_INTERFACE_ADDR));
					zbx_vector_uint64_create_ext(&interface_snmpaddr->interfaceids,
							__config_mem_malloc_func,
							__config_mem_realloc_func,
							__config_mem_free_func);
				}

				zbx_vector_uint64_append(&interface_snmpaddr->interfaceids, interfaceid);
			}

			snmp = dc_interface_snmp_set(interfaceid, (const char **)row, &bulk_changed);

			if (1 == reset_snmp_stats || 0 != bulk_changed)
			{
				snmp->max_succeed = 0;
				snmp->min_fail = MAX_SNMP_ITEMS + 1;
			}
		}

		/* first resolve macros for ip and dns fields in main agent interface  */
		/* because other interfaces might reference main interfaces ip and dns */
		/* with {HOST.IP} and {HOST.DNS} macros                                */
		if (1 == interface->main && INTERFACE_TYPE_AGENT == interface->type)
			substitute_host_interface_macros(interface);

		if (0 == found)
		{
			/* new interface - add it to a list of host interfaces in 'config->hosts' hashset */

			int	exists = 0;

			/* It is an error if the pointer is already in the list. Detect it. */

			for (i = 0; i < host->interfaces_v.values_num; i++)
			{
				if (interface == host->interfaces_v.values[i])
				{
					exists = 1;
					break;
				}
			}

			if (0 == exists)
				zbx_vector_ptr_append(&host->interfaces_v, interface);
			else
				THIS_SHOULD_NEVER_HAPPEN;
		}
	}

	/* resolve macros in other interfaces */

	for (i = 0; i < interfaces.values_num; i++)
	{
		interface = (ZBX_DC_INTERFACE *)interfaces.values[i];

		if (1 != interface->main || INTERFACE_TYPE_AGENT != interface->type)
			substitute_host_interface_macros(interface);
	}

	/* remove deleted interfaces from buffer */

	for (; SUCCEED == ret; ret = zbx_dbsync_next(sync, &rowid, &row, &tag))
	{
		if (NULL == (interface = (ZBX_DC_INTERFACE *)zbx_hashset_search(&config->interfaces, &rowid)))
			continue;

		/* remove interface from the list of host interfaces in 'config->hosts' hashset */

		if (NULL != (host = (ZBX_DC_HOST *)zbx_hashset_search(&config->hosts, &interface->hostid)))
		{
			for (i = 0; i < host->interfaces_v.values_num; i++)
			{
				if (interface == host->interfaces_v.values[i])
				{
					zbx_vector_ptr_remove(&host->interfaces_v, i);
					break;
				}
			}
		}

		if (INTERFACE_TYPE_SNMP == interface->type)
		{
			dc_interface_snmpaddrs_remove(interface);
			dc_interface_snmp_remove(interface->interfaceid);
		}

		if (1 == interface->main)
		{
			interface_ht_local.hostid = interface->hostid;
			interface_ht_local.type = interface->type;
			interface_ht = (ZBX_DC_INTERFACE_HT *)zbx_hashset_search(&config->interfaces_ht, &interface_ht_local);

			if (NULL != interface_ht && interface == interface_ht->interface_ptr)
			{
				/* see ZBX-4045 for NULL check in the conditional */
				zbx_hashset_remove(&config->interfaces_ht, &interface_ht_local);
			}
		}

		zbx_strpool_release(interface->ip);
		zbx_strpool_release(interface->dns);
		zbx_strpool_release(interface->port);

		zbx_hashset_remove_direct(&config->interfaces, interface);
	}

	zbx_vector_ptr_destroy(&interfaces);

	zabbix_log(LOG_LEVEL_DEBUG, "End of %s()", __func__);
}

/******************************************************************************
 *                                                                            *
 * Function: dc_interface_snmpitems_remove                                    *
 *                                                                            *
 * Purpose: remove item from interfaceid -> itemid index                      *
 *                                                                            *
 * Parameters: interface - [IN] the item                                      *
 *                                                                            *
 ******************************************************************************/
static void	dc_interface_snmpitems_remove(ZBX_DC_ITEM *item)
{
	ZBX_DC_INTERFACE_ITEM	*ifitem;
	int			index;
	zbx_uint64_t		interfaceid;

	if (0 == (interfaceid = item->interfaceid))
		return;

	if (NULL == (ifitem = (ZBX_DC_INTERFACE_ITEM *)zbx_hashset_search(&config->interface_snmpitems, &interfaceid)))
		return;

	if (FAIL == (index = zbx_vector_uint64_search(&ifitem->itemids, item->itemid, ZBX_DEFAULT_UINT64_COMPARE_FUNC)))
		return;

	zbx_vector_uint64_remove_noorder(&ifitem->itemids, index);

	if (0 == ifitem->itemids.values_num)
	{
		zbx_vector_uint64_destroy(&ifitem->itemids);
		zbx_hashset_remove_direct(&config->interface_snmpitems, ifitem);
	}
}

/******************************************************************************
 *                                                                            *
 * Function: dc_masteritem_remove_depitem                                     *
 *                                                                            *
 * Purpose: remove itemid from master item dependent itemid vector            *
 *                                                                            *
 * Parameters: master_itemid - [IN] the master item identifier                *
 *             dep_itemid    - [IN] the dependent item identifier             *
 *                                                                            *
 ******************************************************************************/
static void	dc_masteritem_remove_depitem(zbx_uint64_t master_itemid, zbx_uint64_t dep_itemid)
{
	ZBX_DC_MASTERITEM	*masteritem;
	int			index;
	zbx_uint64_pair_t	pair;

	if (NULL == (masteritem = (ZBX_DC_MASTERITEM *)zbx_hashset_search(&config->masteritems, &master_itemid)))
		return;

	pair.first = dep_itemid;
	if (FAIL == (index = zbx_vector_uint64_pair_search(&masteritem->dep_itemids, pair,
			ZBX_DEFAULT_UINT64_COMPARE_FUNC)))
	{
		return;
	}

	zbx_vector_uint64_pair_remove_noorder(&masteritem->dep_itemids, index);

	if (0 == masteritem->dep_itemids.values_num)
	{
		zbx_vector_uint64_pair_destroy(&masteritem->dep_itemids);
		zbx_hashset_remove_direct(&config->masteritems, masteritem);
	}
}

/******************************************************************************
 *                                                                            *
 * Function: dc_host_update_agent_stats                                       *
 *                                                                            *
 * Purpose: update number of items per agent statistics                       *
 *                                                                            *
 * Parameters: host - [IN] the host                                           *
 *             type - [IN] the item type (ITEM_TYPE_*)                        *
 *             num  - [IN] the number of items (+) added, (-) removed         *
 *                                                                            *
 ******************************************************************************/
static void	dc_host_update_agent_stats(ZBX_DC_HOST *host, unsigned char type, int num)
{
	switch (type)
	{
		case ITEM_TYPE_ZABBIX:
			host->items_num += num;
			break;
		case ITEM_TYPE_SNMP:
			host->snmp_items_num += num;
			break;
		case ITEM_TYPE_IPMI:
			host->ipmi_items_num += num;
			break;
		case ITEM_TYPE_JMX:
			host->jmx_items_num += num;
	}
}

static void	DCsync_items(zbx_dbsync_t *sync, int flags)
{
	char			**row;
	zbx_uint64_t		rowid;
	unsigned char		tag;

	ZBX_DC_HOST		*host;

	ZBX_DC_ITEM		*item;
	ZBX_DC_NUMITEM		*numitem;
	ZBX_DC_SNMPITEM		*snmpitem;
	ZBX_DC_IPMIITEM		*ipmiitem;
	ZBX_DC_TRAPITEM		*trapitem;
	ZBX_DC_DEPENDENTITEM	*depitem;
	ZBX_DC_LOGITEM		*logitem;
	ZBX_DC_DBITEM		*dbitem;
	ZBX_DC_SSHITEM		*sshitem;
	ZBX_DC_TELNETITEM	*telnetitem;
	ZBX_DC_SIMPLEITEM	*simpleitem;
	ZBX_DC_JMXITEM		*jmxitem;
	ZBX_DC_CALCITEM		*calcitem;
	ZBX_DC_INTERFACE_ITEM	*interface_snmpitem;
	ZBX_DC_MASTERITEM	*master;
	ZBX_DC_PREPROCITEM	*preprocitem;
	ZBX_DC_HTTPITEM		*httpitem;
	ZBX_DC_ITEM_HK		*item_hk, item_hk_local;

	time_t			now;
	unsigned char		status, type, value_type, old_poller_type;
	int			found, update_index, ret, i,  old_nextcheck;
	zbx_uint64_t		itemid, hostid;
	zbx_vector_ptr_t	dep_items;

	zbx_vector_ptr_create(&dep_items);

	zabbix_log(LOG_LEVEL_DEBUG, "In %s()", __func__);

	now = time(NULL);

	while (SUCCEED == (ret = zbx_dbsync_next(sync, &rowid, &row, &tag)))
	{
		/* removed rows will be always added at the end */
		if (ZBX_DBSYNC_ROW_REMOVE == tag)
			break;

		flags &= ZBX_REFRESH_UNSUPPORTED_CHANGED;

		ZBX_STR2UINT64(itemid, row[0]);
		ZBX_STR2UINT64(hostid, row[1]);
		ZBX_STR2UCHAR(status, row[2]);
		ZBX_STR2UCHAR(type, row[3]);

		if (NULL == (host = (ZBX_DC_HOST *)zbx_hashset_search(&config->hosts, &hostid)))
			continue;

		item = (ZBX_DC_ITEM *)DCfind_id(&config->items, itemid, sizeof(ZBX_DC_ITEM), &found);

		/* template item */
		ZBX_DBROW2UINT64(item->templateid, row[48]);

		/* LLD item prototype */
		ZBX_DBROW2UINT64(item->parent_itemid, row[49]);

		if (0 != found && ITEM_TYPE_SNMPTRAP == item->type)
			dc_interface_snmpitems_remove(item);

		/* see whether we should and can update items_hk index at this point */

		update_index = 0;

		if (0 == found || item->hostid != hostid || 0 != strcmp(item->key, row[5]))
		{
			if (1 == found)
			{
				item_hk_local.hostid = item->hostid;
				item_hk_local.key = item->key;
				item_hk = (ZBX_DC_ITEM_HK *)zbx_hashset_search(&config->items_hk, &item_hk_local);

				if (item == item_hk->item_ptr)
				{
					zbx_strpool_release(item_hk->key);
					zbx_hashset_remove_direct(&config->items_hk, item_hk);
				}
			}

			item_hk_local.hostid = hostid;
			item_hk_local.key = row[5];
			item_hk = (ZBX_DC_ITEM_HK *)zbx_hashset_search(&config->items_hk, &item_hk_local);

			if (NULL != item_hk)
				item_hk->item_ptr = item;
			else
				update_index = 1;
		}

		/* store new information in item structure */

		item->hostid = hostid;
		item->flags = (unsigned char)atoi(row[18]);
		ZBX_DBROW2UINT64(item->interfaceid, row[19]);

		if (SUCCEED != is_time_suffix(row[22], &item->history_sec, ZBX_LENGTH_UNLIMITED))
			item->history_sec = ZBX_HK_PERIOD_MAX;

		if (0 != item->history_sec && ZBX_HK_OPTION_ENABLED == config->config->hk.history_global)
			item->history_sec = config->config->hk.history;

		item->history = (0 != item->history_sec);

		ZBX_STR2UCHAR(item->inventory_link, row[24]);
		ZBX_DBROW2UINT64(item->valuemapid, row[25]);

		if (0 != (ZBX_FLAG_DISCOVERY_RULE & item->flags))
			value_type = ITEM_VALUE_TYPE_TEXT;
		else
			ZBX_STR2UCHAR(value_type, row[4]);

		if (SUCCEED == DCstrpool_replace(found, &item->key, row[5]))
			flags |= ZBX_ITEM_KEY_CHANGED;

		if (0 == found)
		{
			item->triggers = NULL;
			item->update_triggers = 0;
			item->nextcheck = 0;
			item->lastclock = 0;
			item->state = (unsigned char)atoi(row[12]);
			ZBX_STR2UINT64(item->lastlogsize, row[20]);
			item->mtime = atoi(row[21]);
			DCstrpool_replace(found, &item->error, row[27]);
			item->data_expected_from = now;
			item->location = ZBX_LOC_NOWHERE;
			item->poller_type = ZBX_NO_POLLER;
			item->queue_priority = ZBX_QUEUE_PRIORITY_NORMAL;
			item->schedulable = 1;
		}
		else
		{
			if (item->type != type)
				flags |= ZBX_ITEM_TYPE_CHANGED;

			if (ITEM_STATUS_ACTIVE == status && ITEM_STATUS_ACTIVE != item->status)
				item->data_expected_from = now;

			if (ITEM_STATUS_ACTIVE == item->status)
				dc_host_update_agent_stats(host, item->type, -1);
		}

		if (ITEM_STATUS_ACTIVE == status)
			dc_host_update_agent_stats(host, type, 1);

		item->type = type;
		item->status = status;
		item->value_type = value_type;

		/* update items_hk index using new data, if not done already */

		if (1 == update_index)
		{
			item_hk_local.hostid = item->hostid;
			item_hk_local.key = zbx_strpool_acquire(item->key);
			item_hk_local.item_ptr = item;
			zbx_hashset_insert(&config->items_hk, &item_hk_local, sizeof(ZBX_DC_ITEM_HK));
		}

		/* process item intervals and update item nextcheck */

		if (SUCCEED == DCstrpool_replace(found, &item->delay, row[8]))
			flags |= ZBX_ITEM_DELAY_CHANGED;

		/* numeric items */

		if (ITEM_VALUE_TYPE_FLOAT == item->value_type || ITEM_VALUE_TYPE_UINT64 == item->value_type)
		{
			int	trends_sec;

			numitem = (ZBX_DC_NUMITEM *)DCfind_id(&config->numitems, itemid, sizeof(ZBX_DC_NUMITEM), &found);

			if (SUCCEED != is_time_suffix(row[23], &trends_sec, ZBX_LENGTH_UNLIMITED))
				trends_sec = ZBX_HK_PERIOD_MAX;

			if (0 != trends_sec && ZBX_HK_OPTION_ENABLED == config->config->hk.trends_global)
				trends_sec = config->config->hk.trends;

			numitem->trends = (0 != trends_sec);

			DCstrpool_replace(found, &numitem->units, row[26]);
		}
		else if (NULL != (numitem = (ZBX_DC_NUMITEM *)zbx_hashset_search(&config->numitems, &itemid)))
		{
			/* remove parameters for non-numeric item */

			zbx_strpool_release(numitem->units);

			zbx_hashset_remove_direct(&config->numitems, numitem);
		}

		/* SNMP items */

		if (ITEM_TYPE_SNMP == item->type)
		{
			snmpitem = (ZBX_DC_SNMPITEM *)DCfind_id(&config->snmpitems, itemid, sizeof(ZBX_DC_SNMPITEM), &found);

			if (SUCCEED == DCstrpool_replace(found, &snmpitem->snmp_oid, row[6]))
			{
				if (NULL != strchr(snmpitem->snmp_oid, '{'))
					snmpitem->snmp_oid_type = ZBX_SNMP_OID_TYPE_MACRO;
				else if (NULL != strchr(snmpitem->snmp_oid, '['))
					snmpitem->snmp_oid_type = ZBX_SNMP_OID_TYPE_DYNAMIC;
				else
					snmpitem->snmp_oid_type = ZBX_SNMP_OID_TYPE_NORMAL;
			}
		}
		else if (NULL != (snmpitem = (ZBX_DC_SNMPITEM *)zbx_hashset_search(&config->snmpitems, &itemid)))
		{
			/* remove SNMP parameters for non-SNMP item */

			zbx_strpool_release(snmpitem->snmp_oid);
			zbx_hashset_remove_direct(&config->snmpitems, snmpitem);
		}

		/* IPMI items */

		if (ITEM_TYPE_IPMI == item->type)
		{
			ipmiitem = (ZBX_DC_IPMIITEM *)DCfind_id(&config->ipmiitems, itemid, sizeof(ZBX_DC_IPMIITEM), &found);

			DCstrpool_replace(found, &ipmiitem->ipmi_sensor, row[7]);
		}
		else if (NULL != (ipmiitem = (ZBX_DC_IPMIITEM *)zbx_hashset_search(&config->ipmiitems, &itemid)))
		{
			/* remove IPMI parameters for non-IPMI item */
			zbx_strpool_release(ipmiitem->ipmi_sensor);
			zbx_hashset_remove_direct(&config->ipmiitems, ipmiitem);
		}

		/* trapper items */

		if (ITEM_TYPE_TRAPPER == item->type && '\0' != *row[9])
		{
			trapitem = (ZBX_DC_TRAPITEM *)DCfind_id(&config->trapitems, itemid, sizeof(ZBX_DC_TRAPITEM), &found);
			DCstrpool_replace(found, &trapitem->trapper_hosts, row[9]);
		}
		else if (NULL != (trapitem = (ZBX_DC_TRAPITEM *)zbx_hashset_search(&config->trapitems, &itemid)))
		{
			/* remove trapper_hosts parameter */
			zbx_strpool_release(trapitem->trapper_hosts);
			zbx_hashset_remove_direct(&config->trapitems, trapitem);
		}

		/* dependent items */

		if (ITEM_TYPE_DEPENDENT == item->type && SUCCEED != DBis_null(row[29]) && 0 == host->proxy_hostid)
		{
			depitem = (ZBX_DC_DEPENDENTITEM *)DCfind_id(&config->dependentitems, itemid,
					sizeof(ZBX_DC_DEPENDENTITEM), &found);

			if (1 == found)
				depitem->last_master_itemid = depitem->master_itemid;
			else
				depitem->last_master_itemid = 0;

			depitem->flags = item->flags;
			ZBX_STR2UINT64(depitem->master_itemid, row[29]);

			if (depitem->last_master_itemid != depitem->master_itemid)
				zbx_vector_ptr_append(&dep_items, depitem);
		}
		else if (NULL != (depitem = (ZBX_DC_DEPENDENTITEM *)zbx_hashset_search(&config->dependentitems, &itemid)))
		{
			dc_masteritem_remove_depitem(depitem->master_itemid, itemid);
			zbx_hashset_remove_direct(&config->dependentitems, depitem);
		}

		/* log items */

		if (ITEM_VALUE_TYPE_LOG == item->value_type && '\0' != *row[10])
		{
			logitem = (ZBX_DC_LOGITEM *)DCfind_id(&config->logitems, itemid, sizeof(ZBX_DC_LOGITEM), &found);

			DCstrpool_replace(found, &logitem->logtimefmt, row[10]);
		}
		else if (NULL != (logitem = (ZBX_DC_LOGITEM *)zbx_hashset_search(&config->logitems, &itemid)))
		{
			/* remove logtimefmt parameter */
			zbx_strpool_release(logitem->logtimefmt);
			zbx_hashset_remove_direct(&config->logitems, logitem);
		}

		/* db items */

		if (ITEM_TYPE_DB_MONITOR == item->type && '\0' != *row[11])
		{
			dbitem = (ZBX_DC_DBITEM *)DCfind_id(&config->dbitems, itemid, sizeof(ZBX_DC_DBITEM), &found);

			DCstrpool_replace(found, &dbitem->params, row[11]);
			DCstrpool_replace(found, &dbitem->username, row[14]);
			DCstrpool_replace(found, &dbitem->password, row[15]);
		}
		else if (NULL != (dbitem = (ZBX_DC_DBITEM *)zbx_hashset_search(&config->dbitems, &itemid)))
		{
			/* remove db item parameters */
			zbx_strpool_release(dbitem->params);
			zbx_strpool_release(dbitem->username);
			zbx_strpool_release(dbitem->password);

			zbx_hashset_remove_direct(&config->dbitems, dbitem);
		}

		/* SSH items */

		if (ITEM_TYPE_SSH == item->type)
		{
			sshitem = (ZBX_DC_SSHITEM *)DCfind_id(&config->sshitems, itemid, sizeof(ZBX_DC_SSHITEM), &found);

			sshitem->authtype = (unsigned short)atoi(row[13]);
			DCstrpool_replace(found, &sshitem->username, row[14]);
			DCstrpool_replace(found, &sshitem->password, row[15]);
			DCstrpool_replace(found, &sshitem->publickey, row[16]);
			DCstrpool_replace(found, &sshitem->privatekey, row[17]);
			DCstrpool_replace(found, &sshitem->params, row[11]);
		}
		else if (NULL != (sshitem = (ZBX_DC_SSHITEM *)zbx_hashset_search(&config->sshitems, &itemid)))
		{
			/* remove SSH item parameters */

			zbx_strpool_release(sshitem->username);
			zbx_strpool_release(sshitem->password);
			zbx_strpool_release(sshitem->publickey);
			zbx_strpool_release(sshitem->privatekey);
			zbx_strpool_release(sshitem->params);

			zbx_hashset_remove_direct(&config->sshitems, sshitem);
		}

		/* TELNET items */

		if (ITEM_TYPE_TELNET == item->type)
		{
			telnetitem = (ZBX_DC_TELNETITEM *)DCfind_id(&config->telnetitems, itemid, sizeof(ZBX_DC_TELNETITEM), &found);

			DCstrpool_replace(found, &telnetitem->username, row[14]);
			DCstrpool_replace(found, &telnetitem->password, row[15]);
			DCstrpool_replace(found, &telnetitem->params, row[11]);
		}
		else if (NULL != (telnetitem = (ZBX_DC_TELNETITEM *)zbx_hashset_search(&config->telnetitems, &itemid)))
		{
			/* remove TELNET item parameters */

			zbx_strpool_release(telnetitem->username);
			zbx_strpool_release(telnetitem->password);
			zbx_strpool_release(telnetitem->params);

			zbx_hashset_remove_direct(&config->telnetitems, telnetitem);
		}

		/* simple items */

		if (ITEM_TYPE_SIMPLE == item->type)
		{
			simpleitem = (ZBX_DC_SIMPLEITEM *)DCfind_id(&config->simpleitems, itemid, sizeof(ZBX_DC_SIMPLEITEM), &found);

			DCstrpool_replace(found, &simpleitem->username, row[14]);
			DCstrpool_replace(found, &simpleitem->password, row[15]);
		}
		else if (NULL != (simpleitem = (ZBX_DC_SIMPLEITEM *)zbx_hashset_search(&config->simpleitems, &itemid)))
		{
			/* remove simple item parameters */

			zbx_strpool_release(simpleitem->username);
			zbx_strpool_release(simpleitem->password);

			zbx_hashset_remove_direct(&config->simpleitems, simpleitem);
		}

		/* JMX items */

		if (ITEM_TYPE_JMX == item->type)
		{
			jmxitem = (ZBX_DC_JMXITEM *)DCfind_id(&config->jmxitems, itemid, sizeof(ZBX_DC_JMXITEM), &found);

			DCstrpool_replace(found, &jmxitem->username, row[14]);
			DCstrpool_replace(found, &jmxitem->password, row[15]);
			DCstrpool_replace(found, &jmxitem->jmx_endpoint, row[28]);
		}
		else if (NULL != (jmxitem = (ZBX_DC_JMXITEM *)zbx_hashset_search(&config->jmxitems, &itemid)))
		{
			/* remove JMX item parameters */

			zbx_strpool_release(jmxitem->username);
			zbx_strpool_release(jmxitem->password);
			zbx_strpool_release(jmxitem->jmx_endpoint);

			zbx_hashset_remove_direct(&config->jmxitems, jmxitem);
		}

		/* SNMP trap items for current server/proxy */

		if (ITEM_TYPE_SNMPTRAP == item->type && 0 == host->proxy_hostid)
		{
			interface_snmpitem = (ZBX_DC_INTERFACE_ITEM *)DCfind_id(&config->interface_snmpitems,
					item->interfaceid, sizeof(ZBX_DC_INTERFACE_ITEM), &found);

			if (0 == found)
			{
				zbx_vector_uint64_create_ext(&interface_snmpitem->itemids,
						__config_mem_malloc_func,
						__config_mem_realloc_func,
						__config_mem_free_func);
			}

			zbx_vector_uint64_append(&interface_snmpitem->itemids, itemid);
		}

		/* calculated items */

		if (ITEM_TYPE_CALCULATED == item->type)
		{
			calcitem = (ZBX_DC_CALCITEM *)DCfind_id(&config->calcitems, itemid, sizeof(ZBX_DC_CALCITEM), &found);

			DCstrpool_replace(found, &calcitem->params, row[11]);
		}
		else if (NULL != (calcitem = (ZBX_DC_CALCITEM *)zbx_hashset_search(&config->calcitems, &itemid)))
		{
			/* remove calculated item parameters */

			zbx_strpool_release(calcitem->params);
			zbx_hashset_remove_direct(&config->calcitems, calcitem);
		}

		/* HTTP agent items */

		if (ITEM_TYPE_HTTPAGENT == item->type)
		{
			httpitem = (ZBX_DC_HTTPITEM *)DCfind_id(&config->httpitems, itemid, sizeof(ZBX_DC_HTTPITEM),
					&found);

			DCstrpool_replace(found, &httpitem->timeout, row[30]);
			DCstrpool_replace(found, &httpitem->url, row[31]);
			DCstrpool_replace(found, &httpitem->query_fields, row[32]);
			DCstrpool_replace(found, &httpitem->posts, row[33]);
			DCstrpool_replace(found, &httpitem->status_codes, row[34]);
			httpitem->follow_redirects = (unsigned char)atoi(row[35]);
			httpitem->post_type = (unsigned char)atoi(row[36]);
			DCstrpool_replace(found, &httpitem->http_proxy, row[37]);
			DCstrpool_replace(found, &httpitem->headers, row[38]);
			httpitem->retrieve_mode = (unsigned char)atoi(row[39]);
			httpitem->request_method = (unsigned char)atoi(row[40]);
			httpitem->output_format = (unsigned char)atoi(row[41]);
			DCstrpool_replace(found, &httpitem->ssl_cert_file, row[42]);
			DCstrpool_replace(found, &httpitem->ssl_key_file, row[43]);
			DCstrpool_replace(found, &httpitem->ssl_key_password, row[44]);
			httpitem->verify_peer = (unsigned char)atoi(row[45]);
			httpitem->verify_host = (unsigned char)atoi(row[46]);
			httpitem->allow_traps = (unsigned char)atoi(row[47]);

			httpitem->authtype = (unsigned char)atoi(row[13]);
			DCstrpool_replace(found, &httpitem->username, row[14]);
			DCstrpool_replace(found, &httpitem->password, row[15]);
			DCstrpool_replace(found, &httpitem->trapper_hosts, row[9]);
		}
		else if (NULL != (httpitem = (ZBX_DC_HTTPITEM *)zbx_hashset_search(&config->httpitems, &itemid)))
		{
			zbx_strpool_release(httpitem->timeout);
			zbx_strpool_release(httpitem->url);
			zbx_strpool_release(httpitem->query_fields);
			zbx_strpool_release(httpitem->posts);
			zbx_strpool_release(httpitem->status_codes);
			zbx_strpool_release(httpitem->http_proxy);
			zbx_strpool_release(httpitem->headers);
			zbx_strpool_release(httpitem->ssl_cert_file);
			zbx_strpool_release(httpitem->ssl_key_file);
			zbx_strpool_release(httpitem->ssl_key_password);
			zbx_strpool_release(httpitem->username);
			zbx_strpool_release(httpitem->password);
			zbx_strpool_release(httpitem->trapper_hosts);

			zbx_hashset_remove_direct(&config->httpitems, httpitem);
		}

		/* it is crucial to update type specific (config->snmpitems, config->ipmiitems, etc.) hashsets before */
		/* attempting to requeue an item because type specific properties are used to arrange items in queues */

		old_poller_type = item->poller_type;
		old_nextcheck = item->nextcheck;

		if (ITEM_STATUS_ACTIVE == item->status && HOST_STATUS_MONITORED == host->status)
		{
			DCitem_poller_type_update(item, host, flags);

			if (SUCCEED == zbx_is_counted_in_item_queue(item->type, item->key))
			{
				char	*error = NULL;

				if (FAIL == DCitem_nextcheck_update(item, host, item->state, flags, now, &error))
				{
					zbx_timespec_t	ts = {now, 0};

					/* Usual way for an item to become not supported is to receive an error     */
					/* instead of value. Item state and error will be updated by history syncer */
					/* during history sync following a regular procedure with item update in    */
					/* database and config cache, logging etc. There is no need to set          */
					/* ITEM_STATE_NOTSUPPORTED here.                                            */

					if (0 == host->proxy_hostid)
					{
						dc_add_history(item->itemid, item->value_type, 0, NULL, &ts,
								ITEM_STATE_NOTSUPPORTED, error);
					}
					zbx_free(error);
				}
			}
		}
		else
		{
			item->nextcheck = 0;
			item->queue_priority = ZBX_QUEUE_PRIORITY_NORMAL;
			item->poller_type = ZBX_NO_POLLER;
		}

		DCupdate_item_queue(item, old_poller_type, old_nextcheck);
	}

	/* update dependent item vectors within master items */

	for (i = 0; i < dep_items.values_num; i++)
	{
		zbx_uint64_pair_t	pair;

		depitem = (ZBX_DC_DEPENDENTITEM *)dep_items.values[i];
		dc_masteritem_remove_depitem(depitem->last_master_itemid, depitem->itemid);
		pair.first = depitem->itemid;
		pair.second = depitem->flags;

		/* append item to dependent item vector of master item */
		if (NULL == (master = (ZBX_DC_MASTERITEM *)zbx_hashset_search(&config->masteritems, &depitem->master_itemid)))
		{
			ZBX_DC_MASTERITEM	master_local;

			master_local.itemid = depitem->master_itemid;
			master = (ZBX_DC_MASTERITEM *)zbx_hashset_insert(&config->masteritems, &master_local, sizeof(master_local));

			zbx_vector_uint64_pair_create_ext(&master->dep_itemids, __config_mem_malloc_func,
					__config_mem_realloc_func, __config_mem_free_func);
		}

		zbx_vector_uint64_pair_append(&master->dep_itemids, pair);
	}

	zbx_vector_ptr_destroy(&dep_items);

	/* remove deleted items from buffer */
	for (; SUCCEED == ret; ret = zbx_dbsync_next(sync, &rowid, &row, &tag))
	{
		if (NULL == (item = (ZBX_DC_ITEM *)zbx_hashset_search(&config->items, &rowid)))
			continue;

		if (ITEM_STATUS_ACTIVE == item->status &&
				NULL != (host = (ZBX_DC_HOST *)zbx_hashset_search(&config->hosts, &item->hostid)))
		{
			dc_host_update_agent_stats(host, item->type, -1);
		}

		itemid = item->itemid;

		if (ITEM_TYPE_SNMPTRAP == item->type)
			dc_interface_snmpitems_remove(item);

		/* numeric items */

		if (ITEM_VALUE_TYPE_FLOAT == item->value_type || ITEM_VALUE_TYPE_UINT64 == item->value_type)
		{
			numitem = (ZBX_DC_NUMITEM *)zbx_hashset_search(&config->numitems, &itemid);

			zbx_strpool_release(numitem->units);

			zbx_hashset_remove_direct(&config->numitems, numitem);
		}

		/* SNMP items */

		if (ITEM_TYPE_SNMP == item->type)
		{
			snmpitem = (ZBX_DC_SNMPITEM *)zbx_hashset_search(&config->snmpitems, &itemid);
			zbx_strpool_release(snmpitem->snmp_oid);
			zbx_hashset_remove_direct(&config->snmpitems, snmpitem);
		}

		/* IPMI items */

		if (ITEM_TYPE_IPMI == item->type)
		{
			ipmiitem = (ZBX_DC_IPMIITEM *)zbx_hashset_search(&config->ipmiitems, &itemid);
			zbx_strpool_release(ipmiitem->ipmi_sensor);
			zbx_hashset_remove_direct(&config->ipmiitems, ipmiitem);
		}

		/* trapper items */

		if (ITEM_TYPE_TRAPPER == item->type &&
				NULL != (trapitem = (ZBX_DC_TRAPITEM *)zbx_hashset_search(&config->trapitems, &itemid)))
		{
			zbx_strpool_release(trapitem->trapper_hosts);
			zbx_hashset_remove_direct(&config->trapitems, trapitem);
		}

		/* dependent items */

		if (NULL != (depitem = (ZBX_DC_DEPENDENTITEM *)zbx_hashset_search(&config->dependentitems, &itemid)))
		{
			dc_masteritem_remove_depitem(depitem->master_itemid, itemid);
			zbx_hashset_remove_direct(&config->dependentitems, depitem);
		}

		/* log items */

		if (ITEM_VALUE_TYPE_LOG == item->value_type &&
				NULL != (logitem = (ZBX_DC_LOGITEM *)zbx_hashset_search(&config->logitems, &itemid)))
		{
			zbx_strpool_release(logitem->logtimefmt);
			zbx_hashset_remove_direct(&config->logitems, logitem);
		}

		/* db items */

		if (ITEM_TYPE_DB_MONITOR == item->type &&
				NULL != (dbitem = (ZBX_DC_DBITEM *)zbx_hashset_search(&config->dbitems, &itemid)))
		{
			zbx_strpool_release(dbitem->params);
			zbx_strpool_release(dbitem->username);
			zbx_strpool_release(dbitem->password);

			zbx_hashset_remove_direct(&config->dbitems, dbitem);
		}

		/* SSH items */

		if (ITEM_TYPE_SSH == item->type)
		{
			sshitem = (ZBX_DC_SSHITEM *)zbx_hashset_search(&config->sshitems, &itemid);

			zbx_strpool_release(sshitem->username);
			zbx_strpool_release(sshitem->password);
			zbx_strpool_release(sshitem->publickey);
			zbx_strpool_release(sshitem->privatekey);
			zbx_strpool_release(sshitem->params);

			zbx_hashset_remove_direct(&config->sshitems, sshitem);
		}

		/* TELNET items */

		if (ITEM_TYPE_TELNET == item->type)
		{
			telnetitem = (ZBX_DC_TELNETITEM *)zbx_hashset_search(&config->telnetitems, &itemid);

			zbx_strpool_release(telnetitem->username);
			zbx_strpool_release(telnetitem->password);
			zbx_strpool_release(telnetitem->params);

			zbx_hashset_remove_direct(&config->telnetitems, telnetitem);
		}

		/* simple items */

		if (ITEM_TYPE_SIMPLE == item->type)
		{
			simpleitem = (ZBX_DC_SIMPLEITEM *)zbx_hashset_search(&config->simpleitems, &itemid);

			zbx_strpool_release(simpleitem->username);
			zbx_strpool_release(simpleitem->password);

			zbx_hashset_remove_direct(&config->simpleitems, simpleitem);
		}

		/* JMX items */

		if (ITEM_TYPE_JMX == item->type)
		{
			jmxitem = (ZBX_DC_JMXITEM *)zbx_hashset_search(&config->jmxitems, &itemid);

			zbx_strpool_release(jmxitem->username);
			zbx_strpool_release(jmxitem->password);
			zbx_strpool_release(jmxitem->jmx_endpoint);

			zbx_hashset_remove_direct(&config->jmxitems, jmxitem);
		}

		/* calculated items */

		if (ITEM_TYPE_CALCULATED == item->type)
		{
			calcitem = (ZBX_DC_CALCITEM *)zbx_hashset_search(&config->calcitems, &itemid);
			zbx_strpool_release(calcitem->params);
			zbx_hashset_remove_direct(&config->calcitems, calcitem);
		}

		/* HTTP agent items */

		if (ITEM_TYPE_HTTPAGENT == item->type)
		{
			httpitem = (ZBX_DC_HTTPITEM *)zbx_hashset_search(&config->httpitems, &itemid);

			zbx_strpool_release(httpitem->timeout);
			zbx_strpool_release(httpitem->url);
			zbx_strpool_release(httpitem->query_fields);
			zbx_strpool_release(httpitem->posts);
			zbx_strpool_release(httpitem->status_codes);
			zbx_strpool_release(httpitem->http_proxy);
			zbx_strpool_release(httpitem->headers);
			zbx_strpool_release(httpitem->ssl_cert_file);
			zbx_strpool_release(httpitem->ssl_key_file);
			zbx_strpool_release(httpitem->ssl_key_password);
			zbx_strpool_release(httpitem->username);
			zbx_strpool_release(httpitem->password);
			zbx_strpool_release(httpitem->trapper_hosts);

			zbx_hashset_remove_direct(&config->httpitems, httpitem);
		}

		/* items */

		item_hk_local.hostid = item->hostid;
		item_hk_local.key = item->key;
		item_hk = (ZBX_DC_ITEM_HK *)zbx_hashset_search(&config->items_hk, &item_hk_local);

		if (item == item_hk->item_ptr)
		{
			zbx_strpool_release(item_hk->key);
			zbx_hashset_remove_direct(&config->items_hk, item_hk);
		}

		if (ZBX_LOC_QUEUE == item->location)
			zbx_binary_heap_remove_direct(&config->queues[item->poller_type], item->itemid);

		zbx_strpool_release(item->key);
		zbx_strpool_release(item->error);
		zbx_strpool_release(item->delay);

		if (NULL != item->triggers)
			config->items.mem_free_func(item->triggers);

		if (NULL != (preprocitem = (ZBX_DC_PREPROCITEM *)zbx_hashset_search(&config->preprocitems, &item->itemid)))
		{
			zbx_vector_ptr_destroy(&preprocitem->preproc_ops);
			zbx_hashset_remove_direct(&config->preprocitems, preprocitem);
		}

		zbx_hashset_remove_direct(&config->items, item);
	}

	zabbix_log(LOG_LEVEL_DEBUG, "End of %s()", __func__);
}

static void	DCsync_template_items(zbx_dbsync_t *sync)
{
	char			**row;
	zbx_uint64_t		rowid, itemid;
	unsigned char		tag;
	int			ret, found;
	ZBX_DC_TEMPLATE_ITEM 	*item;

	zabbix_log(LOG_LEVEL_DEBUG, "In %s()", __func__);

	while (SUCCEED == (ret = zbx_dbsync_next(sync, &rowid, &row, &tag)))
	{
		/* removed rows will be always added at the end */
		if (ZBX_DBSYNC_ROW_REMOVE == tag)
			break;

		ZBX_STR2UINT64(itemid, row[0]);
		item = (ZBX_DC_TEMPLATE_ITEM *)DCfind_id(&config->template_items, itemid, sizeof(ZBX_DC_TEMPLATE_ITEM),
				&found);

		ZBX_STR2UINT64(item->hostid, row[1]);
		ZBX_DBROW2UINT64(item->templateid, row[2]);
	}

	/* remove deleted template items from buffer */
	for (; SUCCEED == ret; ret = zbx_dbsync_next(sync, &rowid, &row, &tag))
	{
		if (NULL == (item = (ZBX_DC_TEMPLATE_ITEM *)zbx_hashset_search(&config->template_items, &rowid)))
			continue;

		zbx_hashset_remove_direct(&config->template_items, item);
	}

	zabbix_log(LOG_LEVEL_DEBUG, "End of %s()", __func__);
}

static void	DCsync_prototype_items(zbx_dbsync_t *sync)
{
	char			**row;
	zbx_uint64_t		rowid, itemid;
	unsigned char		tag;
	int			ret, found;
	ZBX_DC_PROTOTYPE_ITEM 	*item;

	zabbix_log(LOG_LEVEL_DEBUG, "In %s()", __func__);

	while (SUCCEED == (ret = zbx_dbsync_next(sync, &rowid, &row, &tag)))
	{
		/* removed rows will be always added at the end */
		if (ZBX_DBSYNC_ROW_REMOVE == tag)
			break;

		ZBX_STR2UINT64(itemid, row[0]);
		item = (ZBX_DC_PROTOTYPE_ITEM *)DCfind_id(&config->prototype_items, itemid,
				sizeof(ZBX_DC_PROTOTYPE_ITEM), &found);

		ZBX_STR2UINT64(item->hostid, row[1]);
		ZBX_DBROW2UINT64(item->templateid, row[2]);
	}

	/* remove deleted prototype items from buffer */
	for (; SUCCEED == ret; ret = zbx_dbsync_next(sync, &rowid, &row, &tag))
	{
		if (NULL == (item = (ZBX_DC_PROTOTYPE_ITEM *)zbx_hashset_search(&config->prototype_items, &rowid)))
			continue;

		zbx_hashset_remove_direct(&config->prototype_items, item);
	}

	zabbix_log(LOG_LEVEL_DEBUG, "End of %s()", __func__);
}

static void	DCsync_triggers(zbx_dbsync_t *sync)
{
	char		**row;
	zbx_uint64_t	rowid;
	unsigned char	tag;

	ZBX_DC_TRIGGER	*trigger;

	int		found, ret;
	zbx_uint64_t	triggerid;

	zabbix_log(LOG_LEVEL_DEBUG, "In %s()", __func__);

	while (SUCCEED == (ret = zbx_dbsync_next(sync, &rowid, &row, &tag)))
	{
		/* removed rows will be always added at the end */
		if (ZBX_DBSYNC_ROW_REMOVE == tag)
			break;

		ZBX_STR2UINT64(triggerid, row[0]);

		trigger = (ZBX_DC_TRIGGER *)DCfind_id(&config->triggers, triggerid, sizeof(ZBX_DC_TRIGGER), &found);

		/* store new information in trigger structure */

		DCstrpool_replace(found, &trigger->description, row[1]);
		DCstrpool_replace(found, &trigger->expression, row[2]);
		DCstrpool_replace(found, &trigger->recovery_expression, row[11]);
		DCstrpool_replace(found, &trigger->correlation_tag, row[13]);
		DCstrpool_replace(found, &trigger->opdata, row[14]);
		ZBX_STR2UCHAR(trigger->priority, row[4]);
		ZBX_STR2UCHAR(trigger->type, row[5]);
		ZBX_STR2UCHAR(trigger->status, row[9]);
		ZBX_STR2UCHAR(trigger->recovery_mode, row[10]);
		ZBX_STR2UCHAR(trigger->correlation_mode, row[12]);

		if (0 == found)
		{
			DCstrpool_replace(found, &trigger->error, row[3]);
			ZBX_STR2UCHAR(trigger->value, row[6]);
			ZBX_STR2UCHAR(trigger->state, row[7]);
			trigger->lastchange = atoi(row[8]);
			trigger->locked = 0;

			zbx_vector_ptr_create_ext(&trigger->tags, __config_mem_malloc_func, __config_mem_realloc_func,
					__config_mem_free_func);
			trigger->topoindex = 1;
		}
	}

	/* remove deleted triggers from buffer */
	if (SUCCEED == ret)
	{
		zbx_vector_uint64_t	functionids;
		int			i;
		ZBX_DC_ITEM		*item;
		ZBX_DC_FUNCTION		*function;

		zbx_vector_uint64_create(&functionids);

		for (; SUCCEED == ret; ret = zbx_dbsync_next(sync, &rowid, &row, &tag))
		{
			if (NULL == (trigger = (ZBX_DC_TRIGGER *)zbx_hashset_search(&config->triggers, &rowid)))
				continue;

			/* force trigger list update for items used in removed trigger */

			get_functionids(&functionids, trigger->expression);

			if (TRIGGER_RECOVERY_MODE_RECOVERY_EXPRESSION == trigger->recovery_mode)
				get_functionids(&functionids, trigger->recovery_expression);

			for (i = 0; i < functionids.values_num; i++)
			{
				if (NULL == (function = (ZBX_DC_FUNCTION *)zbx_hashset_search(&config->functions, &functionids.values[i])))
					continue;

				if (NULL == (item = (ZBX_DC_ITEM *)zbx_hashset_search(&config->items, &function->itemid)))
					continue;

				item->update_triggers = 1;
				if (NULL != item->triggers)
				{
					config->items.mem_free_func(item->triggers);
					item->triggers = NULL;
				}
			}
			zbx_vector_uint64_clear(&functionids);

			zbx_strpool_release(trigger->description);
			zbx_strpool_release(trigger->expression);
			zbx_strpool_release(trigger->recovery_expression);
			zbx_strpool_release(trigger->error);
			zbx_strpool_release(trigger->correlation_tag);
			zbx_strpool_release(trigger->opdata);

			zbx_vector_ptr_destroy(&trigger->tags);

			zbx_hashset_remove_direct(&config->triggers, trigger);
		}
		zbx_vector_uint64_destroy(&functionids);
	}

	zabbix_log(LOG_LEVEL_DEBUG, "End of %s()", __func__);
}

static void	DCconfig_sort_triggers_topologically(void);

/******************************************************************************
 *                                                                            *
 * Function: dc_trigger_deplist_release                                       *
 *                                                                            *
 * Purpose: releases trigger dependency list, removing it if necessary        *
 *                                                                            *
 ******************************************************************************/
static int	dc_trigger_deplist_release(ZBX_DC_TRIGGER_DEPLIST *trigdep)
{
	if (0 == --trigdep->refcount)
	{
		zbx_vector_ptr_destroy(&trigdep->dependencies);
		zbx_hashset_remove_direct(&config->trigdeps, trigdep);
		return SUCCEED;
	}

	return FAIL;
}

/******************************************************************************
 *                                                                            *
 * Function: dc_trigger_deplist_init                                          *
 *                                                                            *
 * Purpose: initializes trigger dependency list                               *
 *                                                                            *
 ******************************************************************************/
static void	dc_trigger_deplist_init(ZBX_DC_TRIGGER_DEPLIST *trigdep, ZBX_DC_TRIGGER *trigger)
{
	trigdep->refcount = 1;
	trigdep->trigger = trigger;
	zbx_vector_ptr_create_ext(&trigdep->dependencies, __config_mem_malloc_func, __config_mem_realloc_func,
			__config_mem_free_func);
}

/******************************************************************************
 *                                                                            *
 * Function: dc_trigger_deplist_reset                                         *
 *                                                                            *
 * Purpose: resets trigger dependency list to release memory allocated by     *
 *          dependencies vector                                               *
 *                                                                            *
 ******************************************************************************/
static void	dc_trigger_deplist_reset(ZBX_DC_TRIGGER_DEPLIST *trigdep)
{
	zbx_vector_ptr_destroy(&trigdep->dependencies);
	zbx_vector_ptr_create_ext(&trigdep->dependencies, __config_mem_malloc_func, __config_mem_realloc_func,
			__config_mem_free_func);
}

static void	DCsync_trigdeps(zbx_dbsync_t *sync)
{
	char			**row;
	zbx_uint64_t		rowid;
	unsigned char		tag;

	ZBX_DC_TRIGGER_DEPLIST	*trigdep_down, *trigdep_up;

	int			found, index, ret;
	zbx_uint64_t		triggerid_down, triggerid_up;
	ZBX_DC_TRIGGER		*trigger_up, *trigger_down;

	zabbix_log(LOG_LEVEL_DEBUG, "In %s()", __func__);

	while (SUCCEED == (ret = zbx_dbsync_next(sync, &rowid, &row, &tag)))
	{
		/* removed rows will be always added at the end */
		if (ZBX_DBSYNC_ROW_REMOVE == tag)
			break;

		/* find trigdep_down pointer */

		ZBX_STR2UINT64(triggerid_down, row[0]);
		if (NULL == (trigger_down = (ZBX_DC_TRIGGER *)zbx_hashset_search(&config->triggers, &triggerid_down)))
			continue;

		ZBX_STR2UINT64(triggerid_up, row[1]);
		if (NULL == (trigger_up = (ZBX_DC_TRIGGER *)zbx_hashset_search(&config->triggers, &triggerid_up)))
			continue;

		trigdep_down = (ZBX_DC_TRIGGER_DEPLIST *)DCfind_id(&config->trigdeps, triggerid_down, sizeof(ZBX_DC_TRIGGER_DEPLIST), &found);
		if (0 == found)
			dc_trigger_deplist_init(trigdep_down, trigger_down);
		else
			trigdep_down->refcount++;

		trigdep_up = (ZBX_DC_TRIGGER_DEPLIST *)DCfind_id(&config->trigdeps, triggerid_up, sizeof(ZBX_DC_TRIGGER_DEPLIST), &found);
		if (0 == found)
			dc_trigger_deplist_init(trigdep_up, trigger_up);
		else
			trigdep_up->refcount++;

		zbx_vector_ptr_append(&trigdep_down->dependencies, trigdep_up);
	}

	/* remove deleted trigger dependencies from buffer */
	for (; SUCCEED == ret; ret = zbx_dbsync_next(sync, &rowid, &row, &tag))
	{
		ZBX_STR2UINT64(triggerid_down, row[0]);
		if (NULL == (trigdep_down = (ZBX_DC_TRIGGER_DEPLIST *)zbx_hashset_search(&config->trigdeps,
				&triggerid_down)))
		{
			continue;
		}

		ZBX_STR2UINT64(triggerid_up, row[1]);
		if (NULL != (trigdep_up = (ZBX_DC_TRIGGER_DEPLIST *)zbx_hashset_search(&config->trigdeps,
				&triggerid_up)))
		{
			dc_trigger_deplist_release(trigdep_up);
		}

		if (SUCCEED != dc_trigger_deplist_release(trigdep_down))
		{
			if (FAIL == (index = zbx_vector_ptr_search(&trigdep_down->dependencies, &triggerid_up,
					ZBX_DEFAULT_UINT64_PTR_COMPARE_FUNC)))
			{
				continue;
			}

			if (1 == trigdep_down->dependencies.values_num)
				dc_trigger_deplist_reset(trigdep_down);
			else
				zbx_vector_ptr_remove_noorder(&trigdep_down->dependencies, index);
		}
	}

	zabbix_log(LOG_LEVEL_DEBUG, "End of %s()", __func__);
}

static void	DCsync_functions(zbx_dbsync_t *sync)
{
	char		**row;
	zbx_uint64_t	rowid;
	unsigned char	tag;

	ZBX_DC_ITEM	*item;
	ZBX_DC_FUNCTION	*function;

	int		found, ret;
	zbx_uint64_t	itemid, functionid, triggerid;

	zabbix_log(LOG_LEVEL_DEBUG, "In %s()", __func__);

	while (SUCCEED == (ret = zbx_dbsync_next(sync, &rowid, &row, &tag)))
	{
		/* removed rows will be always added at the end */
		if (ZBX_DBSYNC_ROW_REMOVE == tag)
			break;

		ZBX_STR2UINT64(itemid, row[0]);
		ZBX_STR2UINT64(functionid, row[1]);
		ZBX_STR2UINT64(triggerid, row[4]);

		if (NULL == (item = (ZBX_DC_ITEM *)zbx_hashset_search(&config->items, &itemid)))
		{
			/* Item could have been created after we have selected them in the             */
			/* previous queries. However, we shall avoid the check for functions being the */
			/* same as in the trigger expression, because that is somewhat expensive, not  */
			/* 100% (think functions keeping their functionid, but changing their function */
			/* or parameters), and even if there is an inconsistency, we can live with it. */

			continue;
		}

		/* process function information */

		function = (ZBX_DC_FUNCTION *)DCfind_id(&config->functions, functionid, sizeof(ZBX_DC_FUNCTION), &found);

		if (1 == found && function->itemid != itemid)
		{
			ZBX_DC_ITEM	*item_last;

			if (NULL != (item_last = zbx_hashset_search(&config->items, &function->itemid)))
			{
				item_last->update_triggers = 1;
				if (NULL != item_last->triggers)
				{
					config->items.mem_free_func(item_last->triggers);
					item_last->triggers = NULL;
				}
			}
		}

		function->triggerid = triggerid;
		function->itemid = itemid;
		DCstrpool_replace(found, &function->function, row[2]);
		DCstrpool_replace(found, &function->parameter, row[3]);

		function->timer = (SUCCEED == is_time_function(function->function) ? 1 : 0);

		item->update_triggers = 1;
		if (NULL != item->triggers)
			item->triggers[0] = NULL;
	}

	for (; SUCCEED == ret; ret = zbx_dbsync_next(sync, &rowid, &row, &tag))
	{
		if (NULL == (function = (ZBX_DC_FUNCTION *)zbx_hashset_search(&config->functions, &rowid)))
			continue;

		if (NULL != (item = (ZBX_DC_ITEM *)zbx_hashset_search(&config->items, &function->itemid)))
		{
			item->update_triggers = 1;
			if (NULL != item->triggers)
			{
				config->items.mem_free_func(item->triggers);
				item->triggers = NULL;
			}
		}

		zbx_strpool_release(function->function);
		zbx_strpool_release(function->parameter);

		zbx_hashset_remove_direct(&config->functions, function);
	}

	zabbix_log(LOG_LEVEL_DEBUG, "End of %s()", __func__);
}

/******************************************************************************
 *                                                                            *
 * Function: dc_regexp_remove_expression                                      *
 *                                                                            *
 * Purpose: removes expression from regexp                                    *
 *                                                                            *
 ******************************************************************************/
static ZBX_DC_REGEXP	*dc_regexp_remove_expression(const char *regexp_name, zbx_uint64_t expressionid)
{
	ZBX_DC_REGEXP	*regexp, regexp_local;
	int		index;

	regexp_local.name = regexp_name;

	if (NULL == (regexp = (ZBX_DC_REGEXP *)zbx_hashset_search(&config->regexps, &regexp_local)))
		return NULL;

	if (FAIL == (index = zbx_vector_uint64_search(&regexp->expressionids, expressionid,
			ZBX_DEFAULT_UINT64_COMPARE_FUNC)))
	{
		return NULL;
	}

	zbx_vector_uint64_remove_noorder(&regexp->expressionids, index);

	return regexp;
}

/******************************************************************************
 *                                                                            *
 * Function: DCsync_expressions                                               *
 *                                                                            *
 * Purpose: Updates expressions configuration cache                           *
 *                                                                            *
 * Parameters: result - [IN] the result of expressions database select        *
 *                                                                            *
 ******************************************************************************/
static void	DCsync_expressions(zbx_dbsync_t *sync)
{
	char			**row;
	zbx_uint64_t		rowid;
	unsigned char		tag;
	zbx_hashset_iter_t	iter;
	ZBX_DC_EXPRESSION	*expression;
	ZBX_DC_REGEXP		*regexp, regexp_local;
	zbx_uint64_t		expressionid;
	int			found, ret;

	zabbix_log(LOG_LEVEL_DEBUG, "In %s()", __func__);

	while (SUCCEED == (ret = zbx_dbsync_next(sync, &rowid, &row, &tag)))
	{
		/* removed rows will be always added at the end */
		if (ZBX_DBSYNC_ROW_REMOVE == tag)
			break;

		ZBX_STR2UINT64(expressionid, row[1]);
		expression = (ZBX_DC_EXPRESSION *)DCfind_id(&config->expressions, expressionid, sizeof(ZBX_DC_EXPRESSION), &found);

		if (0 != found)
			dc_regexp_remove_expression(expression->regexp, expressionid);

		DCstrpool_replace(found, &expression->regexp, row[0]);
		DCstrpool_replace(found, &expression->expression, row[2]);
		ZBX_STR2UCHAR(expression->type, row[3]);
		ZBX_STR2UCHAR(expression->case_sensitive, row[5]);
		expression->delimiter = *row[4];

		regexp_local.name = row[0];

		if (NULL == (regexp = (ZBX_DC_REGEXP *)zbx_hashset_search(&config->regexps, &regexp_local)))
		{
			DCstrpool_replace(0, &regexp_local.name, row[0]);
			zbx_vector_uint64_create_ext(&regexp_local.expressionids,
					__config_mem_malloc_func,
					__config_mem_realloc_func,
					__config_mem_free_func);

			regexp = (ZBX_DC_REGEXP *)zbx_hashset_insert(&config->regexps, &regexp_local, sizeof(ZBX_DC_REGEXP));
		}

		zbx_vector_uint64_append(&regexp->expressionids, expressionid);
	}

	/* remove regexps with no expressions related to it */
	zbx_hashset_iter_reset(&config->regexps, &iter);

	while (NULL != (regexp = (ZBX_DC_REGEXP *)zbx_hashset_iter_next(&iter)))
	{
		if (0 < regexp->expressionids.values_num)
			continue;

		zbx_strpool_release(regexp->name);
		zbx_vector_uint64_destroy(&regexp->expressionids);
		zbx_hashset_iter_remove(&iter);
	}

	/* remove unused expressions */
	for (; SUCCEED == ret; ret = zbx_dbsync_next(sync, &rowid, &row, &tag))
	{
		if (NULL == (expression = (ZBX_DC_EXPRESSION *)zbx_hashset_search(&config->expressions, &rowid)))
			continue;

		if (NULL != (regexp = dc_regexp_remove_expression(expression->regexp, expression->expressionid)))
		{
			if (0 == regexp->expressionids.values_num)
			{
				zbx_strpool_release(regexp->name);
				zbx_vector_uint64_destroy(&regexp->expressionids);
				zbx_hashset_remove_direct(&config->regexps, regexp);
			}
		}

		zbx_strpool_release(expression->expression);
		zbx_strpool_release(expression->regexp);
		zbx_hashset_remove_direct(&config->expressions, expression);
	}

	zabbix_log(LOG_LEVEL_DEBUG, "End of %s()", __func__);
}

/******************************************************************************
 *                                                                            *
 * Function: DCsync_actions                                                   *
 *                                                                            *
 * Purpose: Updates actions configuration cache                               *
 *                                                                            *
 * Parameters: sync - [IN] the db synchronization data                        *
 *                                                                            *
 * Comments: The result contains the following fields:                        *
 *           0 - actionid                                                     *
 *           1 - eventsource                                                  *
 *           2 - evaltype                                                     *
 *           3 - formula                                                      *
 *                                                                            *
 ******************************************************************************/
static void	DCsync_actions(zbx_dbsync_t *sync)
{
	char		**row;
	zbx_uint64_t	rowid;
	unsigned char	tag;
	zbx_uint64_t	actionid;
	zbx_dc_action_t	*action;
	int		found, ret;

	zabbix_log(LOG_LEVEL_DEBUG, "In %s()", __func__);

	while (SUCCEED == (ret = zbx_dbsync_next(sync, &rowid, &row, &tag)))
	{
		/* removed rows will be always added at the end */
		if (ZBX_DBSYNC_ROW_REMOVE == tag)
			break;

		ZBX_STR2UINT64(actionid, row[0]);
		action = (zbx_dc_action_t *)DCfind_id(&config->actions, actionid, sizeof(zbx_dc_action_t), &found);

		ZBX_STR2UCHAR(action->eventsource, row[1]);
		ZBX_STR2UCHAR(action->evaltype, row[2]);

		DCstrpool_replace(found, &action->formula, row[3]);

		if (0 == found)
		{
			if (EVENT_SOURCE_INTERNAL == action->eventsource)
				config->internal_actions++;

			zbx_vector_ptr_create_ext(&action->conditions, __config_mem_malloc_func,
					__config_mem_realloc_func, __config_mem_free_func);

			zbx_vector_ptr_reserve(&action->conditions, 1);

			action->opflags = ZBX_ACTION_OPCLASS_NONE;
		}
	}

	/* remove deleted actions */
	for (; SUCCEED == ret; ret = zbx_dbsync_next(sync, &rowid, &row, &tag))
	{
		if (NULL == (action = (zbx_dc_action_t *)zbx_hashset_search(&config->actions, &rowid)))
			continue;

		if (EVENT_SOURCE_INTERNAL == action->eventsource)
			config->internal_actions--;

		zbx_strpool_release(action->formula);
		zbx_vector_ptr_destroy(&action->conditions);

		zbx_hashset_remove_direct(&config->actions, action);
	}

	zabbix_log(LOG_LEVEL_DEBUG, "End of %s()", __func__);
}

/******************************************************************************
 *                                                                            *
 * Function: DCsync_action_ops                                                *
 *                                                                            *
 * Purpose: Updates action operation class flags in configuration cache       *
 *                                                                            *
 * Parameters: sync - [IN] the db synchronization data                        *
 *                                                                            *
 * Comments: The result contains the following fields:                        *
 *           0 - actionid                                                     *
 *           1 - action operation class flags                                 *
 *                                                                            *
 ******************************************************************************/
static void	DCsync_action_ops(zbx_dbsync_t *sync)
{
	char		**row;
	zbx_uint64_t	rowid;
	unsigned char	tag;
	zbx_uint64_t	actionid;
	zbx_dc_action_t	*action;

	zabbix_log(LOG_LEVEL_DEBUG, "In %s()", __func__);

	while (SUCCEED == zbx_dbsync_next(sync, &rowid, &row, &tag))
	{
		ZBX_STR2UINT64(actionid, row[0]);

		if (NULL == (action = (zbx_dc_action_t *)zbx_hashset_search(&config->actions, &actionid)))
			continue;

		action->opflags = atoi(row[1]);
	}

	zabbix_log(LOG_LEVEL_DEBUG, "End of %s()", __func__);
}

/******************************************************************************
 *                                                                            *
 * Function: dc_compare_action_conditions_by_type                             *
 *                                                                            *
 * Purpose: compare two action conditions by their type                       *
 *                                                                            *
 * Comments: This function is used to sort action conditions by type.         *
 *                                                                            *
 ******************************************************************************/
static int	dc_compare_action_conditions_by_type(const void *d1, const void *d2)
{
	zbx_dc_action_condition_t	*c1 = *(zbx_dc_action_condition_t **)d1;
	zbx_dc_action_condition_t	*c2 = *(zbx_dc_action_condition_t **)d2;

	ZBX_RETURN_IF_NOT_EQUAL(c1->conditiontype, c2->conditiontype);

	return 0;
}

/******************************************************************************
 *                                                                            *
 * Function: DCsync_action_conditions                                         *
 *                                                                            *
 * Purpose: Updates action conditions configuration cache                     *
 *                                                                            *
 * Parameters: sync - [IN] the db synchronization data                        *
 *                                                                            *
 * Comments: The result contains the following fields:                        *
 *           0 - conditionid                                                  *
 *           1 - actionid                                                     *
 *           2 - conditiontype                                                *
 *           3 - operator                                                     *
 *           4 - value                                                        *
 *                                                                            *
 ******************************************************************************/
static void	DCsync_action_conditions(zbx_dbsync_t *sync)
{
	char				**row;
	zbx_uint64_t			rowid;
	unsigned char			tag;
	zbx_uint64_t			actionid, conditionid;
	zbx_dc_action_t			*action;
	zbx_dc_action_condition_t	*condition;
	int				found, i, index, ret;
	zbx_vector_ptr_t		actions;

	zabbix_log(LOG_LEVEL_DEBUG, "In %s()", __func__);

	zbx_vector_ptr_create(&actions);

	while (SUCCEED == (ret = zbx_dbsync_next(sync, &rowid, &row, &tag)))
	{
		/* removed rows will be always added at the end */
		if (ZBX_DBSYNC_ROW_REMOVE == tag)
			break;

		ZBX_STR2UINT64(actionid, row[1]);

		if (NULL == (action = (zbx_dc_action_t *)zbx_hashset_search(&config->actions, &actionid)))
			continue;

		ZBX_STR2UINT64(conditionid, row[0]);

		condition = (zbx_dc_action_condition_t *)DCfind_id(&config->action_conditions, conditionid, sizeof(zbx_dc_action_condition_t),
				&found);

		ZBX_STR2UCHAR(condition->conditiontype, row[2]);
		ZBX_STR2UCHAR(condition->op, row[3]);

		DCstrpool_replace(found, &condition->value, row[4]);
		DCstrpool_replace(found, &condition->value2, row[5]);

		if (0 == found)
		{
			condition->actionid = actionid;
			zbx_vector_ptr_append(&action->conditions, condition);
		}

		if (CONDITION_EVAL_TYPE_AND_OR == action->evaltype)
			zbx_vector_ptr_append(&actions, action);
	}

	/* remove deleted conditions */
	for (; SUCCEED == ret; ret = zbx_dbsync_next(sync, &rowid, &row, &tag))
	{
		if (NULL == (condition = (zbx_dc_action_condition_t *)zbx_hashset_search(&config->action_conditions, &rowid)))
			continue;

		if (NULL != (action = (zbx_dc_action_t *)zbx_hashset_search(&config->actions, &condition->actionid)))
		{
			if (FAIL != (index = zbx_vector_ptr_search(&action->conditions, condition,
					ZBX_DEFAULT_PTR_COMPARE_FUNC)))
			{
				zbx_vector_ptr_remove_noorder(&action->conditions, index);

				if (CONDITION_EVAL_TYPE_AND_OR == action->evaltype)
					zbx_vector_ptr_append(&actions, action);
			}
		}

		zbx_strpool_release(condition->value);
		zbx_strpool_release(condition->value2);

		zbx_hashset_remove_direct(&config->action_conditions, condition);
	}

	/* sort conditions by type */

	zbx_vector_ptr_sort(&actions, ZBX_DEFAULT_PTR_COMPARE_FUNC);
	zbx_vector_ptr_uniq(&actions, ZBX_DEFAULT_PTR_COMPARE_FUNC);

	for (i = 0; i < actions.values_num; i++)
	{
		action = (zbx_dc_action_t *)actions.values[i];

		if (CONDITION_EVAL_TYPE_AND_OR == action->evaltype)
			zbx_vector_ptr_sort(&action->conditions, dc_compare_action_conditions_by_type);
	}

	zbx_vector_ptr_destroy(&actions);

	zabbix_log(LOG_LEVEL_DEBUG, "End of %s()", __func__);
}

/******************************************************************************
 *                                                                            *
 * Function: DCsync_correlations                                              *
 *                                                                            *
 * Purpose: Updates correlations configuration cache                          *
 *                                                                            *
 * Parameters: sync - [IN] the db synchronization data                        *
 *                                                                            *
 * Comments: The result contains the following fields:                        *
 *           0 - correlationid                                                *
 *           1 - name                                                         *
 *           2 - evaltype                                                     *
 *           3 - formula                                                      *
 *                                                                            *
 ******************************************************************************/
static void	DCsync_correlations(zbx_dbsync_t *sync)
{
	char			**row;
	zbx_uint64_t		rowid;
	unsigned char		tag;
	zbx_uint64_t		correlationid;
	zbx_dc_correlation_t	*correlation;
	int			found, ret;

	zabbix_log(LOG_LEVEL_DEBUG, "In %s()", __func__);

	while (SUCCEED == (ret = zbx_dbsync_next(sync, &rowid, &row, &tag)))
	{
		/* removed rows will be always added at the end */
		if (ZBX_DBSYNC_ROW_REMOVE == tag)
			break;

		ZBX_STR2UINT64(correlationid, row[0]);

		correlation = (zbx_dc_correlation_t *)DCfind_id(&config->correlations, correlationid, sizeof(zbx_dc_correlation_t), &found);

		if (0 == found)
		{
			zbx_vector_ptr_create_ext(&correlation->conditions, __config_mem_malloc_func,
					__config_mem_realloc_func, __config_mem_free_func);

			zbx_vector_ptr_create_ext(&correlation->operations, __config_mem_malloc_func,
					__config_mem_realloc_func, __config_mem_free_func);
		}

		DCstrpool_replace(found, &correlation->name, row[1]);
		DCstrpool_replace(found, &correlation->formula, row[3]);

		ZBX_STR2UCHAR(correlation->evaltype, row[2]);
	}

	/* remove deleted correlations */

	for (; SUCCEED == ret; ret = zbx_dbsync_next(sync, &rowid, &row, &tag))
	{
		if (NULL == (correlation = (zbx_dc_correlation_t *)zbx_hashset_search(&config->correlations, &rowid)))
			continue;

		zbx_strpool_release(correlation->name);
		zbx_strpool_release(correlation->formula);

		zbx_vector_ptr_destroy(&correlation->conditions);
		zbx_vector_ptr_destroy(&correlation->operations);

		zbx_hashset_remove_direct(&config->correlations, correlation);
	}

	zabbix_log(LOG_LEVEL_DEBUG, "End of %s()", __func__);
}

/******************************************************************************
 *                                                                            *
 * Function: dc_corr_condition_get_size                                       *
 *                                                                            *
 * Purpose: get the actual size of correlation condition data depending on    *
 *          its type                                                          *
 *                                                                            *
 * Parameters: type - [IN] the condition type                                 *
 *                                                                            *
 * Return value: the size                                                     *
 *                                                                            *
 ******************************************************************************/
static size_t	dc_corr_condition_get_size(unsigned char type)
{
	switch (type)
	{
		case ZBX_CORR_CONDITION_OLD_EVENT_TAG:
			/* break; is not missing here */
		case ZBX_CORR_CONDITION_NEW_EVENT_TAG:
			return offsetof(zbx_dc_corr_condition_t, data) + sizeof(zbx_dc_corr_condition_tag_t);
		case ZBX_CORR_CONDITION_NEW_EVENT_HOSTGROUP:
			return offsetof(zbx_dc_corr_condition_t, data) + sizeof(zbx_dc_corr_condition_group_t);
		case ZBX_CORR_CONDITION_EVENT_TAG_PAIR:
			return offsetof(zbx_dc_corr_condition_t, data) + sizeof(zbx_dc_corr_condition_tag_pair_t);
		case ZBX_CORR_CONDITION_OLD_EVENT_TAG_VALUE:
			/* break; is not missing here */
		case ZBX_CORR_CONDITION_NEW_EVENT_TAG_VALUE:
			return offsetof(zbx_dc_corr_condition_t, data) + sizeof(zbx_dc_corr_condition_tag_value_t);
	}

	THIS_SHOULD_NEVER_HAPPEN;
	return 0;
}

/******************************************************************************
 *                                                                            *
 * Function: dc_corr_condition_init_data                                      *
 *                                                                            *
 * Purpose: initializes correlation condition data from database row          *
 *                                                                            *
 * Parameters: condition - [IN] the condition to initialize                   *
 *             found     - [IN] 0 - new condition, 1 - cached condition       *
 *             row       - [IN] the database row containing condition data    *
 *                                                                            *
 ******************************************************************************/
static void	dc_corr_condition_init_data(zbx_dc_corr_condition_t *condition, int found,  DB_ROW row)
{
	if (ZBX_CORR_CONDITION_OLD_EVENT_TAG == condition->type || ZBX_CORR_CONDITION_NEW_EVENT_TAG == condition->type)
	{
		DCstrpool_replace(found, &condition->data.tag.tag, row[0]);
		return;
	}

	row++;

	if (ZBX_CORR_CONDITION_OLD_EVENT_TAG_VALUE == condition->type ||
			ZBX_CORR_CONDITION_NEW_EVENT_TAG_VALUE == condition->type)
	{
		DCstrpool_replace(found, &condition->data.tag_value.tag, row[0]);
		DCstrpool_replace(found, &condition->data.tag_value.value, row[1]);
		ZBX_STR2UCHAR(condition->data.tag_value.op, row[2]);
		return;
	}

	row += 3;

	if (ZBX_CORR_CONDITION_NEW_EVENT_HOSTGROUP == condition->type)
	{
		ZBX_STR2UINT64(condition->data.group.groupid, row[0]);
		ZBX_STR2UCHAR(condition->data.group.op, row[1]);
		return;
	}

	row += 2;

	if (ZBX_CORR_CONDITION_EVENT_TAG_PAIR == condition->type)
	{
		DCstrpool_replace(found, &condition->data.tag_pair.oldtag, row[0]);
		DCstrpool_replace(found, &condition->data.tag_pair.newtag, row[1]);
		return;
	}
}

/******************************************************************************
 *                                                                            *
 * Function: corr_condition_free_data                                         *
 *                                                                            *
 * Purpose: frees correlation condition data                                  *
 *                                                                            *
 * Parameters: condition - [IN] the condition                                 *
 *                                                                            *
 ******************************************************************************/
static void	corr_condition_free_data(zbx_dc_corr_condition_t *condition)
{
	switch (condition->type)
	{
		case ZBX_CORR_CONDITION_OLD_EVENT_TAG:
			/* break; is not missing here */
		case ZBX_CORR_CONDITION_NEW_EVENT_TAG:
			zbx_strpool_release(condition->data.tag.tag);
			break;
		case ZBX_CORR_CONDITION_EVENT_TAG_PAIR:
			zbx_strpool_release(condition->data.tag_pair.oldtag);
			zbx_strpool_release(condition->data.tag_pair.newtag);
			break;
		case ZBX_CORR_CONDITION_OLD_EVENT_TAG_VALUE:
			/* break; is not missing here */
		case ZBX_CORR_CONDITION_NEW_EVENT_TAG_VALUE:
			zbx_strpool_release(condition->data.tag_value.tag);
			zbx_strpool_release(condition->data.tag_value.value);
			break;
	}
}

/******************************************************************************
 *                                                                            *
 * Function: dc_compare_corr_conditions_by_type                               *
 *                                                                            *
 * Purpose: compare two correlation conditions by their type                  *
 *                                                                            *
 * Comments: This function is used to sort correlation conditions by type.    *
 *                                                                            *
 ******************************************************************************/
static int	dc_compare_corr_conditions_by_type(const void *d1, const void *d2)
{
	zbx_dc_corr_condition_t	*c1 = *(zbx_dc_corr_condition_t **)d1;
	zbx_dc_corr_condition_t	*c2 = *(zbx_dc_corr_condition_t **)d2;

	ZBX_RETURN_IF_NOT_EQUAL(c1->type, c2->type);

	return 0;
}

/******************************************************************************
 *                                                                            *
 * Function: DCsync_corr_conditions                                           *
 *                                                                            *
 * Purpose: Updates correlation conditions configuration cache                *
 *                                                                            *
 * Parameters: sync - [IN] the db synchronization data                        *
 *                                                                            *
 * Comments: The result contains the following fields:                        *
 *           0 - corr_conditionid                                             *
 *           1 - correlationid                                                *
 *           2 - type                                                         *
 *           3 - corr_condition_tag.tag                                       *
 *           4 - corr_condition_tagvalue.tag                                  *
 *           5 - corr_condition_tagvalue.value                                *
 *           6 - corr_condition_tagvalue.operator                             *
 *           7 - corr_condition_group.groupid                                 *
 *           8 - corr_condition_group.operator                                *
 *           9 - corr_condition_tagpair.oldtag                                *
 *          10 - corr_condition_tagpair.newtag                                *
 *                                                                            *
 ******************************************************************************/
static void	DCsync_corr_conditions(zbx_dbsync_t *sync)
{
	char			**row;
	zbx_uint64_t		rowid;
	unsigned char		tag;
	zbx_uint64_t		conditionid, correlationid;
	zbx_dc_corr_condition_t	*condition;
	zbx_dc_correlation_t	*correlation;
	int			found, ret, i, index;
	unsigned char		type;
	size_t			condition_size;
	zbx_vector_ptr_t	correlations;

	zabbix_log(LOG_LEVEL_DEBUG, "In %s()", __func__);

	zbx_vector_ptr_create(&correlations);

	while (SUCCEED == (ret = zbx_dbsync_next(sync, &rowid, &row, &tag)))
	{
		/* removed rows will be always added at the end */
		if (ZBX_DBSYNC_ROW_REMOVE == tag)
			break;

		ZBX_STR2UINT64(correlationid, row[1]);

		if (NULL == (correlation = (zbx_dc_correlation_t *)zbx_hashset_search(&config->correlations, &correlationid)))
			continue;

		ZBX_STR2UINT64(conditionid, row[0]);
		ZBX_STR2UCHAR(type, row[2]);

		condition_size = dc_corr_condition_get_size(type);
		condition = (zbx_dc_corr_condition_t *)DCfind_id(&config->corr_conditions, conditionid, condition_size, &found);

		condition->correlationid = correlationid;
		condition->type = type;
		dc_corr_condition_init_data(condition, found, row + 3);

		if (0 == found)
			zbx_vector_ptr_append(&correlation->conditions, condition);

		/* sort the conditions later */
		if (CONDITION_EVAL_TYPE_AND_OR == correlation->evaltype)
			zbx_vector_ptr_append(&correlations, correlation);
	}

	/* remove deleted correlation conditions */

	for (; SUCCEED == ret; ret = zbx_dbsync_next(sync, &rowid, &row, &tag))
	{
		if (NULL == (condition = (zbx_dc_corr_condition_t *)zbx_hashset_search(&config->corr_conditions, &rowid)))
			continue;

		/* remove condition from correlation->conditions vector */
		if (NULL != (correlation = (zbx_dc_correlation_t *)zbx_hashset_search(&config->correlations, &condition->correlationid)))
		{
			if (FAIL != (index = zbx_vector_ptr_search(&correlation->conditions, condition,
					ZBX_DEFAULT_PTR_COMPARE_FUNC)))
			{
				/* sort the conditions later */
				if (CONDITION_EVAL_TYPE_AND_OR == correlation->evaltype)
					zbx_vector_ptr_append(&correlations, correlation);

				zbx_vector_ptr_remove_noorder(&correlation->conditions, index);
			}
		}

		corr_condition_free_data(condition);
		zbx_hashset_remove_direct(&config->corr_conditions, condition);
	}

	/* sort conditions by type */

	zbx_vector_ptr_sort(&correlations, ZBX_DEFAULT_PTR_COMPARE_FUNC);
	zbx_vector_ptr_uniq(&correlations, ZBX_DEFAULT_PTR_COMPARE_FUNC);

	for (i = 0; i < correlations.values_num; i++)
	{
		correlation = (zbx_dc_correlation_t *)correlations.values[i];
		zbx_vector_ptr_sort(&correlation->conditions, dc_compare_corr_conditions_by_type);
	}

	zbx_vector_ptr_destroy(&correlations);

	zabbix_log(LOG_LEVEL_DEBUG, "End of %s()", __func__);
}

/******************************************************************************
 *                                                                            *
 * Function: DCsync_corr_operations                                           *
 *                                                                            *
 * Purpose: Updates correlation operations configuration cache                *
 *                                                                            *
 * Parameters: result - [IN] the result of correlation operations database    *
 *                           select                                           *
 *                                                                            *
 * Comments: The result contains the following fields:                        *
 *           0 - corr_operationid                                             *
 *           1 - correlationid                                                *
 *           2 - type                                                         *
 *                                                                            *
 ******************************************************************************/
static void	DCsync_corr_operations(zbx_dbsync_t *sync)
{
	char			**row;
	zbx_uint64_t		rowid;
	unsigned char		tag;
	zbx_uint64_t		operationid, correlationid;
	zbx_dc_corr_operation_t	*operation;
	zbx_dc_correlation_t	*correlation;
	int			found, ret, index;
	unsigned char		type;

	zabbix_log(LOG_LEVEL_DEBUG, "In %s()", __func__);

	while (SUCCEED == (ret = zbx_dbsync_next(sync, &rowid, &row, &tag)))
	{
		/* removed rows will be always added at the end */
		if (ZBX_DBSYNC_ROW_REMOVE == tag)
			break;

		ZBX_STR2UINT64(correlationid, row[1]);

		if (NULL == (correlation = (zbx_dc_correlation_t *)zbx_hashset_search(&config->correlations, &correlationid)))
			continue;

		ZBX_STR2UINT64(operationid, row[0]);
		ZBX_STR2UCHAR(type, row[2]);

		operation = (zbx_dc_corr_operation_t *)DCfind_id(&config->corr_operations, operationid, sizeof(zbx_dc_corr_operation_t), &found);

		operation->type = type;

		if (0 == found)
		{
			operation->correlationid = correlationid;
			zbx_vector_ptr_append(&correlation->operations, operation);
		}
	}

	/* remove deleted correlation operations */

	/* remove deleted actions */
	for (; SUCCEED == ret; ret = zbx_dbsync_next(sync, &rowid, &row, &tag))
	{
		if (NULL == (operation = (zbx_dc_corr_operation_t *)zbx_hashset_search(&config->corr_operations, &rowid)))
			continue;

		/* remove operation from correlation->conditions vector */
		if (NULL != (correlation = (zbx_dc_correlation_t *)zbx_hashset_search(&config->correlations, &operation->correlationid)))
		{
			if (FAIL != (index = zbx_vector_ptr_search(&correlation->operations, operation,
					ZBX_DEFAULT_PTR_COMPARE_FUNC)))
			{
				zbx_vector_ptr_remove_noorder(&correlation->operations, index);
			}
		}
		zbx_hashset_remove_direct(&config->corr_operations, operation);
	}

	zabbix_log(LOG_LEVEL_DEBUG, "End of %s()", __func__);
}

static int	dc_compare_hgroups(const void *d1, const void *d2)
{
	const zbx_dc_hostgroup_t	*g1 = *((const zbx_dc_hostgroup_t **)d1);
	const zbx_dc_hostgroup_t	*g2 = *((const zbx_dc_hostgroup_t **)d2);

	return strcmp(g1->name, g2->name);
}

/******************************************************************************
 *                                                                            *
 * Function: DCsync_hostgroups                                                *
 *                                                                            *
 * Purpose: Updates host groups configuration cache                           *
 *                                                                            *
 * Parameters: sync - [IN] the db synchronization data                        *
 *                                                                            *
 * Comments: The result contains the following fields:                        *
 *           0 - groupid                                                      *
 *           1 - name                                                         *
 *                                                                            *
 ******************************************************************************/
static void	DCsync_hostgroups(zbx_dbsync_t *sync)
{
	char			**row;
	zbx_uint64_t		rowid;
	unsigned char		tag;
	zbx_uint64_t		groupid;
	zbx_dc_hostgroup_t	*group;
	int			found, ret, index;

	zabbix_log(LOG_LEVEL_DEBUG, "In %s()", __func__);

	while (SUCCEED == (ret = zbx_dbsync_next(sync, &rowid, &row, &tag)))
	{
		/* removed rows will be always added at the end */
		if (ZBX_DBSYNC_ROW_REMOVE == tag)
			break;

		ZBX_STR2UINT64(groupid, row[0]);

		group = (zbx_dc_hostgroup_t *)DCfind_id(&config->hostgroups, groupid, sizeof(zbx_dc_hostgroup_t), &found);

		if (0 == found)
		{
			group->flags = ZBX_DC_HOSTGROUP_FLAGS_NONE;
			zbx_vector_ptr_append(&config->hostgroups_name, group);

			zbx_hashset_create_ext(&group->hostids, 0, ZBX_DEFAULT_UINT64_HASH_FUNC,
					ZBX_DEFAULT_UINT64_COMPARE_FUNC, NULL, __config_mem_malloc_func,
					__config_mem_realloc_func, __config_mem_free_func);
		}

		DCstrpool_replace(found, &group->name, row[1]);
	}

	/* remove deleted host groups */

	for (; SUCCEED == ret; ret = zbx_dbsync_next(sync, &rowid, &row, &tag))
	{
		if (NULL == (group = (zbx_dc_hostgroup_t *)zbx_hashset_search(&config->hostgroups, &rowid)))
			continue;

		if (FAIL != (index = zbx_vector_ptr_search(&config->hostgroups_name, group, ZBX_DEFAULT_PTR_COMPARE_FUNC)))
			zbx_vector_ptr_remove_noorder(&config->hostgroups_name, index);

		if (ZBX_DC_HOSTGROUP_FLAGS_NONE != group->flags)
			zbx_vector_uint64_destroy(&group->nested_groupids);

		zbx_strpool_release(group->name);
		zbx_hashset_destroy(&group->hostids);
		zbx_hashset_remove_direct(&config->hostgroups, group);
	}

	zabbix_log(LOG_LEVEL_DEBUG, "End of %s()", __func__);
}

/******************************************************************************
 *                                                                            *
 * Function: DCsync_trigger_tags                                              *
 *                                                                            *
 * Purpose: Updates trigger tags in configuration cache                       *
 *                                                                            *
 * Parameters: sync - [IN] the db synchronization data                        *
 *                                                                            *
 * Comments: The result contains the following fields:                        *
 *           0 - triggertagid                                                 *
 *           1 - triggerid                                                    *
 *           2 - tag                                                          *
 *           3 - value                                                        *
 *                                                                            *
 ******************************************************************************/
static void	DCsync_trigger_tags(zbx_dbsync_t *sync)
{
	char			**row;
	zbx_uint64_t		rowid;
	unsigned char		tag;
	int			found, ret, index;
	zbx_uint64_t		triggerid, triggertagid;
	ZBX_DC_TRIGGER		*trigger;
	zbx_dc_trigger_tag_t	*trigger_tag;

	zabbix_log(LOG_LEVEL_DEBUG, "In %s()", __func__);

	while (SUCCEED == (ret = zbx_dbsync_next(sync, &rowid, &row, &tag)))
	{
		/* removed rows will be always added at the end */
		if (ZBX_DBSYNC_ROW_REMOVE == tag)
			break;

		ZBX_STR2UINT64(triggerid, row[1]);

		if (NULL == (trigger = (ZBX_DC_TRIGGER *)zbx_hashset_search(&config->triggers, &triggerid)))
			continue;

		ZBX_STR2UINT64(triggertagid, row[0]);

		trigger_tag = (zbx_dc_trigger_tag_t *)DCfind_id(&config->trigger_tags, triggertagid, sizeof(zbx_dc_trigger_tag_t), &found);
		DCstrpool_replace(found, &trigger_tag->tag, row[2]);
		DCstrpool_replace(found, &trigger_tag->value, row[3]);

		if (0 == found)
		{
			trigger_tag->triggerid = triggerid;
			zbx_vector_ptr_append(&trigger->tags, trigger_tag);
		}
	}

	/* remove unused trigger tags */

	for (; SUCCEED == ret; ret = zbx_dbsync_next(sync, &rowid, &row, &tag))
	{
		if (NULL == (trigger_tag = (zbx_dc_trigger_tag_t *)zbx_hashset_search(&config->trigger_tags, &rowid)))
			continue;

		if (NULL != (trigger = (ZBX_DC_TRIGGER *)zbx_hashset_search(&config->triggers, &trigger_tag->triggerid)))
		{
			if (FAIL != (index = zbx_vector_ptr_search(&trigger->tags, trigger_tag,
					ZBX_DEFAULT_PTR_COMPARE_FUNC)))
			{
				zbx_vector_ptr_remove_noorder(&trigger->tags, index);

				/* recreate empty tags vector to release used memory */
				if (0 == trigger->tags.values_num)
				{
					zbx_vector_ptr_destroy(&trigger->tags);
					zbx_vector_ptr_create_ext(&trigger->tags, __config_mem_malloc_func,
							__config_mem_realloc_func, __config_mem_free_func);
				}
			}
		}

		zbx_strpool_release(trigger_tag->tag);
		zbx_strpool_release(trigger_tag->value);

		zbx_hashset_remove_direct(&config->trigger_tags, trigger_tag);
	}

	zabbix_log(LOG_LEVEL_DEBUG, "End of %s()", __func__);
}

/******************************************************************************
 *                                                                            *
 * Function: DCsync_host_tags                                                 *
 *                                                                            *
 * Purpose: Updates host tags in configuration cache                          *
 *                                                                            *
 * Parameters: sync - [IN] the db synchronization data                        *
 *                                                                            *
 * Comments: The result contains the following fields:                        *
 *           0 - hosttagid                                                    *
 *           1 - hostid                                                       *
 *           2 - tag                                                          *
 *           3 - value                                                        *
 *                                                                            *
 ******************************************************************************/
static void	DCsync_host_tags(zbx_dbsync_t *sync)
{
	char		**row;
	zbx_uint64_t	rowid;
	unsigned char	tag;

	zbx_dc_host_tag_t		*host_tag;
	zbx_dc_host_tag_index_t		*host_tag_index_entry;

	int		found, index, ret;
	zbx_uint64_t	hosttagid, hostid;

	zabbix_log(LOG_LEVEL_DEBUG, "In %s()", __func__);

	while (SUCCEED == (ret = zbx_dbsync_next(sync, &rowid, &row, &tag)))
	{
		/* removed rows will be always added at the end */
		if (ZBX_DBSYNC_ROW_REMOVE == tag)
			break;

		ZBX_STR2UINT64(hosttagid, row[0]);
		ZBX_STR2UINT64(hostid, row[1]);

		host_tag = (zbx_dc_host_tag_t *)DCfind_id(&config->host_tags, hosttagid,
				sizeof(zbx_dc_host_tag_t), &found);

		/* store new information in host_tag structure */
		host_tag->hostid = hostid;
		DCstrpool_replace(found, &host_tag->tag, row[2]);
		DCstrpool_replace(found, &host_tag->value, row[3]);

		/* update host_tags_index*/
		if (tag == ZBX_DBSYNC_ROW_ADD)
		{
			host_tag_index_entry = (zbx_dc_host_tag_index_t *)DCfind_id(&config->host_tags_index, hostid,
					sizeof(zbx_dc_host_tag_index_t), &found);

			if (0 == found)
			{
				zbx_vector_ptr_create_ext(&host_tag_index_entry->tags, __config_mem_malloc_func,
						__config_mem_realloc_func, __config_mem_free_func);
			}

			zbx_vector_ptr_append(&host_tag_index_entry->tags, host_tag);
		}
	}

	/* remove deleted host tags from buffer */
	for (; SUCCEED == ret; ret = zbx_dbsync_next(sync, &rowid, &row, &tag))
	{
		if (NULL == (host_tag = (zbx_dc_host_tag_t *)zbx_hashset_search(&config->host_tags, &rowid)))
			continue;

		/* update host_tags_index*/
		host_tag_index_entry = (zbx_dc_host_tag_index_t *)zbx_hashset_search(&config->host_tags_index,
				&host_tag->hostid);

		if (NULL != host_tag_index_entry)
		{
			if (FAIL != (index = zbx_vector_ptr_search(&host_tag_index_entry->tags, host_tag,
					ZBX_DEFAULT_PTR_COMPARE_FUNC)))
			{
				zbx_vector_ptr_remove(&host_tag_index_entry->tags, index);
			}

			/* remove index entry if it's empty */
			if (0 == host_tag_index_entry->tags.values_num)
			{
				zbx_vector_ptr_destroy(&host_tag_index_entry->tags);
				zbx_hashset_remove_direct(&config->host_tags_index, host_tag_index_entry);
			}
		}

		/* clear host_tag structure */
		zbx_strpool_release(host_tag->tag);
		zbx_strpool_release(host_tag->value);

		zbx_hashset_remove_direct(&config->host_tags, host_tag);
	}

	zabbix_log(LOG_LEVEL_DEBUG, "End of %s()", __func__);
}

/******************************************************************************
 *                                                                            *
 * Function: dc_compare_item_preproc_by_step                                  *
 *                                                                            *
 * Purpose: compare two item preprocessing operations by step                 *
 *                                                                            *
 * Comments: This function is used to sort correlation conditions by type.    *
 *                                                                            *
 ******************************************************************************/
static int	dc_compare_preprocops_by_step(const void *d1, const void *d2)
{
	zbx_dc_preproc_op_t	*p1 = *(zbx_dc_preproc_op_t **)d1;
	zbx_dc_preproc_op_t	*p2 = *(zbx_dc_preproc_op_t **)d2;

	ZBX_RETURN_IF_NOT_EQUAL(p1->step, p2->step);

	return 0;
}

/******************************************************************************
 *                                                                            *
 * Function: DCsync_item_preproc                                              *
 *                                                                            *
 * Purpose: Updates item preprocessing steps in configuration cache           *
 *                                                                            *
 * Parameters: sync - [IN] the db synchronization data                        *
 *                                                                            *
 * Comments: The result contains the following fields:                        *
 *           0 - item_preprocid                                               *
 *           1 - itemid                                                       *
 *           2 - type                                                         *
 *           3 - params                                                       *
 *                                                                            *
 ******************************************************************************/
static void	DCsync_item_preproc(zbx_dbsync_t *sync, int timestamp)
{
	char			**row;
	zbx_uint64_t		rowid;
	unsigned char		tag;
	zbx_uint64_t		item_preprocid, itemid;
	int			found, ret, i, index;
	ZBX_DC_PREPROCITEM	*preprocitem = NULL;
	zbx_dc_preproc_op_t	*op;
	zbx_vector_ptr_t	items;

	zabbix_log(LOG_LEVEL_DEBUG, "In %s()", __func__);

	zbx_vector_ptr_create(&items);

	while (SUCCEED == (ret = zbx_dbsync_next(sync, &rowid, &row, &tag)))
	{
		/* removed rows will be always added at the end */
		if (ZBX_DBSYNC_ROW_REMOVE == tag)
			break;

		ZBX_STR2UINT64(itemid, row[1]);

		if (NULL == preprocitem || itemid != preprocitem->itemid)
		{
			if (NULL == (preprocitem = (ZBX_DC_PREPROCITEM *)zbx_hashset_search(&config->preprocitems, &itemid)))
			{
				ZBX_DC_PREPROCITEM	preprocitem_local;

				preprocitem_local.itemid = itemid;

				preprocitem = (ZBX_DC_PREPROCITEM *)zbx_hashset_insert(&config->preprocitems, &preprocitem_local,
						sizeof(preprocitem_local));

				zbx_vector_ptr_create_ext(&preprocitem->preproc_ops, __config_mem_malloc_func,
						__config_mem_realloc_func, __config_mem_free_func);
			}

			preprocitem->update_time = timestamp;
		}

		ZBX_STR2UINT64(item_preprocid, row[0]);

		op = (zbx_dc_preproc_op_t *)DCfind_id(&config->preprocops, item_preprocid, sizeof(zbx_dc_preproc_op_t), &found);

		ZBX_STR2UCHAR(op->type, row[2]);
		DCstrpool_replace(found, &op->params, row[3]);
		op->step = atoi(row[4]);
		op->error_handler = atoi(row[6]);
		DCstrpool_replace(found, &op->error_handler_params, row[7]);

		if (0 == found)
		{
			op->itemid = itemid;
			zbx_vector_ptr_append(&preprocitem->preproc_ops, op);
		}

		zbx_vector_ptr_append(&items, preprocitem);
	}

	/* remove deleted item preprocessing operations */

	for (; SUCCEED == ret; ret = zbx_dbsync_next(sync, &rowid, &row, &tag))
	{
		if (NULL == (op = (zbx_dc_preproc_op_t *)zbx_hashset_search(&config->preprocops, &rowid)))
			continue;

		if (NULL != (preprocitem = (ZBX_DC_PREPROCITEM *)zbx_hashset_search(&config->preprocitems, &op->itemid)))
		{
			if (FAIL != (index = zbx_vector_ptr_search(&preprocitem->preproc_ops, op,
					ZBX_DEFAULT_PTR_COMPARE_FUNC)))
			{
				zbx_vector_ptr_remove_noorder(&preprocitem->preproc_ops, index);
				zbx_vector_ptr_append(&items, preprocitem);
			}
		}

		zbx_strpool_release(op->params);
		zbx_strpool_release(op->error_handler_params);
		zbx_hashset_remove_direct(&config->preprocops, op);
	}

	/* sort item preprocessing operations by step */

	zbx_vector_ptr_sort(&items, ZBX_DEFAULT_PTR_COMPARE_FUNC);
	zbx_vector_ptr_uniq(&items, ZBX_DEFAULT_PTR_COMPARE_FUNC);

	for (i = 0; i < items.values_num; i++)
	{
		preprocitem = (ZBX_DC_PREPROCITEM *)items.values[i];

		if (0 == preprocitem->preproc_ops.values_num)
		{
			zbx_vector_ptr_destroy(&preprocitem->preproc_ops);
			zbx_hashset_remove_direct(&config->preprocitems, preprocitem);
		}
		else
			zbx_vector_ptr_sort(&preprocitem->preproc_ops, dc_compare_preprocops_by_step);
	}

	zbx_vector_ptr_destroy(&items);

	zabbix_log(LOG_LEVEL_DEBUG, "End of %s()", __func__);
}

/******************************************************************************
 *                                                                            *
 * Function: DCsync_hostgroup_hosts                                           *
 *                                                                            *
 * Purpose: Updates group hosts in configuration cache                        *
 *                                                                            *
 * Parameters: sync - [IN] the db synchronization data                        *
 *                                                                            *
 * Comments: The result contains the following fields:                        *
 *           0 - groupid                                                      *
 *           1 - hostid                                                       *
 *                                                                            *
 ******************************************************************************/
static void	DCsync_hostgroup_hosts(zbx_dbsync_t *sync)
{
	char			**row;
	zbx_uint64_t		rowid;
	unsigned char		tag;

	zbx_dc_hostgroup_t	*group = NULL;

	int			ret;
	zbx_uint64_t		last_groupid = 0, groupid, hostid;

	zabbix_log(LOG_LEVEL_DEBUG, "In %s()", __func__);

	while (SUCCEED == (ret = zbx_dbsync_next(sync, &rowid, &row, &tag)))
	{
		config->maintenance_update = ZBX_MAINTENANCE_UPDATE_TRUE;

		/* removed rows will be always added at the end */
		if (ZBX_DBSYNC_ROW_REMOVE == tag)
			break;

		ZBX_STR2UINT64(groupid, row[0]);

		if (last_groupid != groupid)
		{
			group = (zbx_dc_hostgroup_t *)zbx_hashset_search(&config->hostgroups, &groupid);
			last_groupid = groupid;
		}

		if (NULL == group)
			continue;

		ZBX_STR2UINT64(hostid, row[1]);
		zbx_hashset_insert(&group->hostids, &hostid, sizeof(hostid));
	}

	/* remove deleted group hostids from cache */
	for (; SUCCEED == ret; ret = zbx_dbsync_next(sync, &rowid, &row, &tag))
	{
		ZBX_STR2UINT64(groupid, row[0]);

		if (NULL == (group = (zbx_dc_hostgroup_t *)zbx_hashset_search(&config->hostgroups, &groupid)))
			continue;

		ZBX_STR2UINT64(hostid, row[1]);
		zbx_hashset_remove(&group->hostids, &hostid);
	}

	zabbix_log(LOG_LEVEL_DEBUG, "End of %s()", __func__);
}

/******************************************************************************
 *                                                                            *
 * Function: dc_trigger_update_topology                                       *
 *                                                                            *
 * Purpose: updates trigger topology after trigger dependency changes         *
 *                                                                            *
 ******************************************************************************/
static void	dc_trigger_update_topology(void)
{
	zbx_hashset_iter_t	iter;
	ZBX_DC_TRIGGER		*trigger;

	zbx_hashset_iter_reset(&config->triggers, &iter);
	while (NULL != (trigger = (ZBX_DC_TRIGGER *)zbx_hashset_iter_next(&iter)))
		trigger->topoindex = 1;

	DCconfig_sort_triggers_topologically();
}

static int	zbx_default_ptr_pair_ptr_compare_func(const void *d1, const void *d2)
{
	const zbx_ptr_pair_t	*p1 = (const zbx_ptr_pair_t *)d1;
	const zbx_ptr_pair_t	*p2 = (const zbx_ptr_pair_t *)d2;

	ZBX_RETURN_IF_NOT_EQUAL(p1->first, p2->first);
	ZBX_RETURN_IF_NOT_EQUAL(p1->second, p2->second);

	return 0;
}

#define ZBX_TIMER_DELAY		30

/******************************************************************************
 *                                                                            *
 * Function: dc_timer_calculate_nextcheck                                     *
 *                                                                            *
 * Purpose: calculates next check for timer queue item                        *
 *                                                                            *
 ******************************************************************************/
static int	dc_timer_calculate_nextcheck(time_t now, zbx_uint64_t seed)
{
	int	nextcheck;

	nextcheck = ZBX_TIMER_DELAY * (int)(now / (time_t)ZBX_TIMER_DELAY) +
			(int)(seed % (zbx_uint64_t)ZBX_TIMER_DELAY);

	while (nextcheck <= now)
		nextcheck += ZBX_TIMER_DELAY;

	return nextcheck;
}

/******************************************************************************
 *                                                                            *
 * Function: dc_trigger_update_cache                                          *
 *                                                                            *
 * Purpose: updates trigger related cache data;                               *
 *              1) time triggers assigned to timer processes                  *
 *              2) trigger functionality (if it uses contain disabled         *
 *                 items/hosts)                                               *
 *              3) list of triggers each item is used by                      *
 *                                                                            *
 ******************************************************************************/
static void	dc_trigger_update_cache(void)
{
	zbx_hashset_iter_t	iter;
	ZBX_DC_TRIGGER		*trigger;
	ZBX_DC_FUNCTION		*function;
	ZBX_DC_ITEM		*item;
	int			i, j, k, now;
	zbx_ptr_pair_t		itemtrig;
	zbx_vector_ptr_pair_t	itemtrigs;
	ZBX_DC_HOST		*host;

	zbx_hashset_iter_reset(&config->triggers, &iter);
	while (NULL != (trigger = (ZBX_DC_TRIGGER *)zbx_hashset_iter_next(&iter)))
	{
		trigger->functional = TRIGGER_FUNCTIONAL_TRUE;
		trigger->timer = ZBX_TRIGGER_TIMER_UNKNOWN;
	}

	zbx_vector_ptr_pair_create(&itemtrigs);
	zbx_hashset_iter_reset(&config->functions, &iter);
	while (NULL != (function = (ZBX_DC_FUNCTION *)zbx_hashset_iter_next(&iter)))
	{

		if (NULL == (item = (ZBX_DC_ITEM *)zbx_hashset_search(&config->items, &function->itemid)) ||
				NULL == (trigger = (ZBX_DC_TRIGGER *)zbx_hashset_search(&config->triggers, &function->triggerid)))
		{
			continue;
		}

		/* cache item - trigger link */
		if (0 != item->update_triggers)
		{
			itemtrig.first = item;
			itemtrig.second = trigger;
			zbx_vector_ptr_pair_append(&itemtrigs, itemtrig);
		}

		/* disable functionality for triggers with expression containing */
		/* disabled or not monitored items                               */

		if (TRIGGER_FUNCTIONAL_FALSE == trigger->functional)
			continue;

		if (ITEM_STATUS_DISABLED == item->status ||
				(NULL == (host = (ZBX_DC_HOST *)zbx_hashset_search(&config->hosts, &item->hostid)) ||
						HOST_STATUS_NOT_MONITORED == host->status))
		{
			trigger->functional = TRIGGER_FUNCTIONAL_FALSE;
		}

		if (1 == function->timer)
			trigger->timer = ZBX_TRIGGER_TIMER_QUEUE;
	}

	zbx_vector_ptr_pair_sort(&itemtrigs, zbx_default_ptr_pair_ptr_compare_func);
	zbx_vector_ptr_pair_uniq(&itemtrigs, zbx_default_ptr_pair_ptr_compare_func);

	/* update links from items to triggers */
	for (i = 0; i < itemtrigs.values_num; i++)
	{
		for (j = i + 1; j < itemtrigs.values_num; j++)
		{
			if (itemtrigs.values[i].first != itemtrigs.values[j].first)
				break;
		}

		item = (ZBX_DC_ITEM *)itemtrigs.values[i].first;
		item->update_triggers = 0;
		item->triggers = (ZBX_DC_TRIGGER **)config->items.mem_realloc_func(item->triggers, (j - i + 1) * sizeof(ZBX_DC_TRIGGER *));

		for (k = i; k < j; k++)
			item->triggers[k - i] = (ZBX_DC_TRIGGER *)itemtrigs.values[k].second;

		item->triggers[j - i] = NULL;

		i = j - 1;
	}

	zbx_vector_ptr_pair_destroy(&itemtrigs);

	/* add triggers to timer queue */
	now = time(NULL);
	zbx_binary_heap_clear(&config->timer_queue);
	zbx_hashset_iter_reset(&config->triggers, &iter);
	while (NULL != (trigger = (ZBX_DC_TRIGGER *)zbx_hashset_iter_next(&iter)))
	{
		zbx_binary_heap_elem_t	elem;

		if (TRIGGER_STATUS_DISABLED == trigger->status)
			continue;

		if (TRIGGER_FUNCTIONAL_FALSE == trigger->functional)
			continue;

		if (ZBX_TRIGGER_TIMER_QUEUE != trigger->timer)
			continue;

		trigger->nextcheck = dc_timer_calculate_nextcheck(now, trigger->triggerid);
		elem.key = trigger->triggerid;
		elem.data = (void *)trigger;
		zbx_binary_heap_insert(&config->timer_queue, &elem);
	}
}

/******************************************************************************
 *                                                                            *
 * Function: dc_hostgroups_update_cache                                       *
 *                                                                            *
 * Purpose: updates hostgroup name index and resets nested group lists        *
 *                                                                            *
 ******************************************************************************/
static void	dc_hostgroups_update_cache(void)
{
	zbx_hashset_iter_t	iter;
	zbx_dc_hostgroup_t	*group;

	zbx_vector_ptr_sort(&config->hostgroups_name, dc_compare_hgroups);

	zbx_hashset_iter_reset(&config->hostgroups, &iter);
	while (NULL != (group = (zbx_dc_hostgroup_t *)zbx_hashset_iter_next(&iter)))
	{
		if (ZBX_DC_HOSTGROUP_FLAGS_NONE != group->flags)
		{
			group->flags = ZBX_DC_HOSTGROUP_FLAGS_NONE;
			zbx_vector_uint64_destroy(&group->nested_groupids);
		}
	}
}

/******************************************************************************
 *                                                                            *
 * Function: DCsync_configuration                                             *
 *                                                                            *
 * Purpose: Synchronize configuration data from database                      *
 *                                                                            *
 * Author: Alexander Vladishev, Aleksandrs Saveljevs                          *
 *                                                                            *
 ******************************************************************************/
void	DCsync_configuration(unsigned char mode)
{
	int		i, flags;
	double		sec, csec, hsec, hisec, htsec, gmsec, hmsec, ifsec, isec, tsec, dsec, fsec, expr_sec, csec2,
			hsec2, hisec2, htsec2, gmsec2, hmsec2, ifsec2, isec2, tsec2, dsec2, fsec2, expr_sec2,
			action_sec, action_sec2, action_op_sec, action_op_sec2, action_condition_sec,
			action_condition_sec2, trigger_tag_sec, trigger_tag_sec2, host_tag_sec, host_tag_sec2,
			correlation_sec, correlation_sec2, corr_condition_sec, corr_condition_sec2, corr_operation_sec,
			corr_operation_sec2, hgroups_sec, hgroups_sec2, itempp_sec, itempp_sec2, total, total2,
			update_sec, maintenance_sec, maintenance_sec2;

	zbx_dbsync_t	config_sync, hosts_sync, hi_sync, htmpl_sync, gmacro_sync, hmacro_sync, if_sync, items_sync,
			template_items_sync, prototype_items_sync, triggers_sync, tdep_sync, func_sync, expr_sync,
			action_sync, action_op_sync, action_condition_sync, trigger_tag_sync, host_tag_sync,
			correlation_sync, corr_condition_sync, corr_operation_sync, hgroups_sync, itempp_sync,
			maintenance_sync, maintenance_period_sync, maintenance_tag_sync, maintenance_group_sync,
			maintenance_host_sync, hgroup_host_sync;

	double		autoreg_csec, autoreg_csec2;
	zbx_dbsync_t	autoreg_config_sync;
	zbx_uint64_t	update_flags = 0;

	zabbix_log(LOG_LEVEL_DEBUG, "In %s()", __func__);

	zbx_dbsync_init_env(config);

	/* global configuration must be synchronized directly with database */
	zbx_dbsync_init(&config_sync, ZBX_DBSYNC_INIT);
	zbx_dbsync_init(&autoreg_config_sync, mode);
	zbx_dbsync_init(&hosts_sync, mode);
	zbx_dbsync_init(&hi_sync, mode);
	zbx_dbsync_init(&htmpl_sync, mode);
	zbx_dbsync_init(&gmacro_sync, mode);
	zbx_dbsync_init(&hmacro_sync, mode);
	zbx_dbsync_init(&if_sync, mode);
	zbx_dbsync_init(&items_sync, mode);
	zbx_dbsync_init(&template_items_sync, mode);
	zbx_dbsync_init(&prototype_items_sync, mode);
	zbx_dbsync_init(&triggers_sync, mode);
	zbx_dbsync_init(&tdep_sync, mode);
	zbx_dbsync_init(&func_sync, mode);
	zbx_dbsync_init(&expr_sync, mode);
	zbx_dbsync_init(&action_sync, mode);

	/* Action operation sync produces virtual rows with two columns - actionid, opflags. */
	/* Because of this it cannot return the original database select and must always be  */
	/* initialized in update mode.                                                       */
	zbx_dbsync_init(&action_op_sync, ZBX_DBSYNC_UPDATE);

	zbx_dbsync_init(&action_condition_sync, mode);
	zbx_dbsync_init(&trigger_tag_sync, mode);
	zbx_dbsync_init(&host_tag_sync, mode);
	zbx_dbsync_init(&correlation_sync, mode);
	zbx_dbsync_init(&corr_condition_sync, mode);
	zbx_dbsync_init(&corr_operation_sync, mode);
	zbx_dbsync_init(&hgroups_sync, mode);
	zbx_dbsync_init(&hgroup_host_sync, mode);
	zbx_dbsync_init(&itempp_sync, mode);

	zbx_dbsync_init(&maintenance_sync, mode);
	zbx_dbsync_init(&maintenance_period_sync, mode);
	zbx_dbsync_init(&maintenance_tag_sync, mode);
	zbx_dbsync_init(&maintenance_group_sync, mode);
	zbx_dbsync_init(&maintenance_host_sync, mode);

	sec = zbx_time();
	if (FAIL == zbx_dbsync_compare_config(&config_sync))
		goto out;
	csec = zbx_time() - sec;

	sec = zbx_time();
	if (FAIL == zbx_dbsync_compare_autoreg_psk(&autoreg_config_sync))
		goto out;
	autoreg_csec = zbx_time() - sec;

	/* sync global configuration settings */
	START_SYNC;
	sec = zbx_time();
	DCsync_config(&config_sync, &flags);
	csec2 = zbx_time() - sec;

	sec = zbx_time();
	DCsync_autoreg_config(&autoreg_config_sync);	/* must be done in the same cache locking with config sync */
	autoreg_csec2 = zbx_time() - sec;
	FINISH_SYNC;

	/* sync macro related data, to support macro resolving during configuration sync */

	sec = zbx_time();
	if (FAIL == zbx_dbsync_compare_host_templates(&htmpl_sync))
		goto out;
	htsec = zbx_time() - sec;

	sec = zbx_time();
	if (FAIL == zbx_dbsync_compare_global_macros(&gmacro_sync))
		goto out;
	gmsec = zbx_time() - sec;

	sec = zbx_time();
	if (FAIL == zbx_dbsync_compare_host_macros(&hmacro_sync))
		goto out;
	hmsec = zbx_time() - sec;

	sec = zbx_time();
	if (FAIL == zbx_dbsync_compare_host_tags(&host_tag_sync))
		goto out;
	host_tag_sec = zbx_time() - sec;

	START_SYNC;
	sec = zbx_time();
	DCsync_htmpls(&htmpl_sync);
	htsec2 = zbx_time() - sec;

	sec = zbx_time();
	DCsync_gmacros(&gmacro_sync);
	gmsec2 = zbx_time() - sec;

	sec = zbx_time();
	DCsync_hmacros(&hmacro_sync);
	hmsec2 = zbx_time() - sec;

	sec = zbx_time();
	DCsync_host_tags(&host_tag_sync);
	host_tag_sec2 = zbx_time() - sec;
	FINISH_SYNC;

	/* sync host data to support host lookups when resolving macros during configuration sync */

	sec = zbx_time();
	if (FAIL == zbx_dbsync_compare_hosts(&hosts_sync))
		goto out;
	hsec = zbx_time() - sec;

	sec = zbx_time();
	if (FAIL == zbx_dbsync_compare_host_inventory(&hi_sync))
		goto out;
	hisec = zbx_time() - sec;

	sec = zbx_time();
	if (FAIL == zbx_dbsync_compare_host_groups(&hgroups_sync))
		goto out;
	if (FAIL == zbx_dbsync_compare_host_group_hosts(&hgroup_host_sync))
		goto out;
	hgroups_sec = zbx_time() - sec;

	sec = zbx_time();
	if (FAIL == zbx_dbsync_compare_maintenances(&maintenance_sync))
		goto out;
	if (FAIL == zbx_dbsync_compare_maintenance_tags(&maintenance_tag_sync))
		goto out;
	if (FAIL == zbx_dbsync_compare_maintenance_periods(&maintenance_period_sync))
		goto out;
	if (FAIL == zbx_dbsync_compare_maintenance_groups(&maintenance_group_sync))
		goto out;
	if (FAIL == zbx_dbsync_compare_maintenance_hosts(&maintenance_host_sync))
		goto out;
	maintenance_sec = zbx_time() - sec;

	START_SYNC;
	sec = zbx_time();
	DCsync_hosts(&hosts_sync);
	hsec2 = zbx_time() - sec;

	sec = zbx_time();
	DCsync_host_inventory(&hi_sync);
	hisec2 = zbx_time() - sec;

	sec = zbx_time();
	DCsync_hostgroups(&hgroups_sync);
	DCsync_hostgroup_hosts(&hgroup_host_sync);
	hgroups_sec2 = zbx_time() - sec;

	sec = zbx_time();
	DCsync_maintenances(&maintenance_sync);
	DCsync_maintenance_tags(&maintenance_tag_sync);
	DCsync_maintenance_groups(&maintenance_group_sync);
	DCsync_maintenance_hosts(&maintenance_host_sync);
	DCsync_maintenance_periods(&maintenance_period_sync);
	maintenance_sec2 = zbx_time() - sec;

	if (0 != hgroups_sync.add_num + hgroups_sync.update_num + hgroups_sync.remove_num)
		update_flags |= ZBX_DBSYNC_UPDATE_HOST_GROUPS;

	if (0 != maintenance_group_sync.add_num + maintenance_group_sync.update_num + maintenance_group_sync.remove_num)
		update_flags |= ZBX_DBSYNC_UPDATE_MAINTENANCE_GROUPS;

	if (0 != (update_flags & ZBX_DBSYNC_UPDATE_HOST_GROUPS))
		dc_hostgroups_update_cache();

	/* pre-cache nested groups used in maintenances to allow read lock */
	/* during host maintenance update calculations                     */
	if (0 != (update_flags & (ZBX_DBSYNC_UPDATE_HOST_GROUPS | ZBX_DBSYNC_UPDATE_MAINTENANCE_GROUPS)))
		dc_maintenance_precache_nested_groups();

	FINISH_SYNC;

	/* sync item data to support item lookups when resolving macros during configuration sync */

	sec = zbx_time();
	if (FAIL == zbx_dbsync_compare_interfaces(&if_sync))
		goto out;
	ifsec = zbx_time() - sec;

	sec = zbx_time();
	if (FAIL == zbx_dbsync_compare_items(&items_sync))
		goto out;

	if (FAIL == zbx_dbsync_compare_template_items(&template_items_sync))
		goto out;

	if (FAIL == zbx_dbsync_compare_prototype_items(&prototype_items_sync))
		goto out;
	isec = zbx_time() - sec;

	sec = zbx_time();
	if (FAIL == zbx_dbsync_compare_item_preprocs(&itempp_sync))
		goto out;
	itempp_sec = zbx_time() - sec;

	START_SYNC;

	/* resolves macros for interface_snmpaddrs, must be after DCsync_hmacros() */
	sec = zbx_time();
	DCsync_interfaces(&if_sync);
	ifsec2 = zbx_time() - sec;

	/* relies on hosts, proxies and interfaces, must be after DCsync_{hosts,interfaces}() */
	sec = zbx_time();
	DCsync_items(&items_sync, flags);
	DCsync_template_items(&template_items_sync);
	DCsync_prototype_items(&prototype_items_sync);
	isec2 = zbx_time() - sec;

	/* relies on items, must be after DCsync_items() */
	sec = zbx_time();
	DCsync_item_preproc(&itempp_sync, sec);
	itempp_sec2 = zbx_time() - sec;

	config->item_sync_ts = time(NULL);
	FINISH_SYNC;

	dc_flush_history();	/* misconfigured items generate pseudo-historic values to become notsupported */

	/* sync function data to support function lookups when resolving macros during configuration sync */

	sec = zbx_time();
	if (FAIL == zbx_dbsync_compare_functions(&func_sync))
		goto out;
	fsec = zbx_time() - sec;

	START_SYNC;
	sec = zbx_time();
	DCsync_functions(&func_sync);
	fsec2 = zbx_time() - sec;
	FINISH_SYNC;

	/* sync rest of the data */

	sec = zbx_time();
	if (FAIL == zbx_dbsync_compare_triggers(&triggers_sync))
		goto out;
	tsec = zbx_time() - sec;

	sec = zbx_time();
	if (FAIL == zbx_dbsync_compare_trigger_dependency(&tdep_sync))
		goto out;
	dsec = zbx_time() - sec;

	sec = zbx_time();
	if (FAIL == zbx_dbsync_compare_expressions(&expr_sync))
		goto out;
	expr_sec = zbx_time() - sec;

	sec = zbx_time();
	if (FAIL == zbx_dbsync_compare_actions(&action_sync))
		goto out;
	action_sec = zbx_time() - sec;

	sec = zbx_time();
	if (FAIL == zbx_dbsync_compare_action_ops(&action_op_sync))
		goto out;
	action_op_sec = zbx_time() - sec;

	sec = zbx_time();
	if (FAIL == zbx_dbsync_compare_action_conditions(&action_condition_sync))
		goto out;
	action_condition_sec = zbx_time() - sec;

	sec = zbx_time();
	if (FAIL == zbx_dbsync_compare_trigger_tags(&trigger_tag_sync))
		goto out;
	trigger_tag_sec = zbx_time() - sec;

	sec = zbx_time();
	if (FAIL == zbx_dbsync_compare_correlations(&correlation_sync))
		goto out;
	correlation_sec = zbx_time() - sec;

	sec = zbx_time();
	if (FAIL == zbx_dbsync_compare_corr_conditions(&corr_condition_sync))
		goto out;
	corr_condition_sec = zbx_time() - sec;

	sec = zbx_time();
	if (FAIL == zbx_dbsync_compare_corr_operations(&corr_operation_sync))
		goto out;
	corr_operation_sec = zbx_time() - sec;

	START_SYNC;

	sec = zbx_time();
	DCsync_triggers(&triggers_sync);
	tsec2 = zbx_time() - sec;

	sec = zbx_time();
	DCsync_trigdeps(&tdep_sync);
	dsec2 = zbx_time() - sec;

	sec = zbx_time();
	DCsync_expressions(&expr_sync);
	expr_sec2 = zbx_time() - sec;

	sec = zbx_time();
	DCsync_actions(&action_sync);
	action_sec2 = zbx_time() - sec;

	sec = zbx_time();
	DCsync_action_ops(&action_op_sync);
	action_op_sec2 = zbx_time() - sec;

	sec = zbx_time();
	DCsync_action_conditions(&action_condition_sync);
	action_condition_sec2 = zbx_time() - sec;

	sec = zbx_time();
	/* relies on triggers, must be after DCsync_triggers() */
	DCsync_trigger_tags(&trigger_tag_sync);
	trigger_tag_sec2 = zbx_time() - sec;

	sec = zbx_time();
	DCsync_correlations(&correlation_sync);
	correlation_sec2 = zbx_time() - sec;

	sec = zbx_time();
	/* relies on correlation rules, must be after DCsync_correlations() */
	DCsync_corr_conditions(&corr_condition_sync);
	corr_condition_sec2 = zbx_time() - sec;

	sec = zbx_time();
	/* relies on correlation rules, must be after DCsync_correlations() */
	DCsync_corr_operations(&corr_operation_sync);
	corr_operation_sec2 = zbx_time() - sec;

	sec = zbx_time();

	if (0 != hosts_sync.add_num + hosts_sync.update_num + hosts_sync.remove_num)
		update_flags |= ZBX_DBSYNC_UPDATE_HOSTS;

	if (0 != items_sync.add_num + items_sync.update_num + items_sync.remove_num)
		update_flags |= ZBX_DBSYNC_UPDATE_ITEMS;

	if (0 != func_sync.add_num + func_sync.update_num + func_sync.remove_num)
		update_flags |= ZBX_DBSYNC_UPDATE_FUNCTIONS;

	if (0 != triggers_sync.add_num + triggers_sync.update_num + triggers_sync.remove_num)
		update_flags |= ZBX_DBSYNC_UPDATE_TRIGGERS;

	if (0 != tdep_sync.add_num + tdep_sync.update_num + tdep_sync.remove_num)
		update_flags |= ZBX_DBSYNC_UPDATE_TRIGGER_DEPENDENCY;

	/* update trigger topology if trigger dependency was changed */
	if (0 != (update_flags & ZBX_DBSYNC_UPDATE_TRIGGER_DEPENDENCY))
		dc_trigger_update_topology();

	/* update various trigger related links in cache */
	if (0 != (update_flags & (ZBX_DBSYNC_UPDATE_HOSTS | ZBX_DBSYNC_UPDATE_ITEMS | ZBX_DBSYNC_UPDATE_FUNCTIONS |
			ZBX_DBSYNC_UPDATE_TRIGGERS)))
	{
		dc_trigger_update_cache();
	}

	update_sec = zbx_time() - sec;

	if (SUCCEED == ZBX_CHECK_LOG_LEVEL(LOG_LEVEL_DEBUG))
	{
		total = csec + hsec + hisec + htsec + gmsec + hmsec + ifsec + isec + tsec + dsec + fsec + expr_sec +
				action_sec + action_op_sec + action_condition_sec + trigger_tag_sec + correlation_sec +
				corr_condition_sec + corr_operation_sec + hgroups_sec + itempp_sec + maintenance_sec;
		total2 = csec2 + hsec2 + hisec2 + htsec2 + gmsec2 + hmsec2 + ifsec2 + isec2 + tsec2 + dsec2 + fsec2 +
				expr_sec2 + action_op_sec2 + action_sec2 + action_condition_sec2 + trigger_tag_sec2 +
				correlation_sec2 + corr_condition_sec2 + corr_operation_sec2 + hgroups_sec2 +
				itempp_sec2 + maintenance_sec2 + update_sec;

		zabbix_log(LOG_LEVEL_DEBUG, "%s() config     : sql:" ZBX_FS_DBL " sync:" ZBX_FS_DBL " sec ("
				ZBX_FS_UI64 "/" ZBX_FS_UI64 "/" ZBX_FS_UI64 ").",
				__func__, csec, csec2, config_sync.add_num, config_sync.update_num,
				config_sync.remove_num);

		total += autoreg_csec;
		total2 += autoreg_csec2;
		zabbix_log(LOG_LEVEL_DEBUG, "%s() autoreg    : sql:" ZBX_FS_DBL " sync:" ZBX_FS_DBL " sec ("
				ZBX_FS_UI64 "/" ZBX_FS_UI64 "/" ZBX_FS_UI64 ").",
				__func__, autoreg_csec, autoreg_csec2, autoreg_config_sync.add_num,
				autoreg_config_sync.update_num, autoreg_config_sync.remove_num);

		zabbix_log(LOG_LEVEL_DEBUG, "%s() hosts      : sql:" ZBX_FS_DBL " sync:" ZBX_FS_DBL " sec ("
				ZBX_FS_UI64 "/" ZBX_FS_UI64 "/" ZBX_FS_UI64 ").",
				__func__, hsec, hsec2, hosts_sync.add_num, hosts_sync.update_num,
				hosts_sync.remove_num);
		zabbix_log(LOG_LEVEL_DEBUG, "%s() host_invent: sql:" ZBX_FS_DBL " sync:" ZBX_FS_DBL " sec ("
				ZBX_FS_UI64 "/" ZBX_FS_UI64 "/" ZBX_FS_UI64 ").",
				__func__, hisec, hisec2, hi_sync.add_num, hi_sync.update_num,
				hi_sync.remove_num);
		zabbix_log(LOG_LEVEL_DEBUG, "%s() templates  : sql:" ZBX_FS_DBL " sync:" ZBX_FS_DBL " sec ("
				ZBX_FS_UI64 "/" ZBX_FS_UI64 "/" ZBX_FS_UI64 ").",
				__func__, htsec, htsec2, htmpl_sync.add_num, htmpl_sync.update_num,
				htmpl_sync.remove_num);
		zabbix_log(LOG_LEVEL_DEBUG, "%s() globmacros : sql:" ZBX_FS_DBL " sync:" ZBX_FS_DBL " sec ("
				ZBX_FS_UI64 "/" ZBX_FS_UI64 "/" ZBX_FS_UI64 ").",
				__func__, gmsec, gmsec2, gmacro_sync.add_num, gmacro_sync.update_num,
				gmacro_sync.remove_num);
		zabbix_log(LOG_LEVEL_DEBUG, "%s() hostmacros : sql:" ZBX_FS_DBL " sync:" ZBX_FS_DBL " sec ("
				ZBX_FS_UI64 "/" ZBX_FS_UI64 "/" ZBX_FS_UI64 ").",
				__func__, hmsec, hmsec2, hmacro_sync.add_num, hmacro_sync.update_num,
				hmacro_sync.remove_num);
		zabbix_log(LOG_LEVEL_DEBUG, "%s() interfaces : sql:" ZBX_FS_DBL " sync:" ZBX_FS_DBL " sec ("
				ZBX_FS_UI64 "/" ZBX_FS_UI64 "/" ZBX_FS_UI64 ").",
				__func__, ifsec, ifsec2, if_sync.add_num, if_sync.update_num,
				if_sync.remove_num);
		zabbix_log(LOG_LEVEL_DEBUG, "%s() items      : sql:" ZBX_FS_DBL " sync:" ZBX_FS_DBL " sec ("
				ZBX_FS_UI64 "/" ZBX_FS_UI64 "/" ZBX_FS_UI64 ").",
				__func__, isec, isec2, items_sync.add_num, items_sync.update_num,
				items_sync.remove_num);
		zabbix_log(LOG_LEVEL_DEBUG, "%s() template_items      : sql:" ZBX_FS_DBL " sync:" ZBX_FS_DBL " sec ("
				ZBX_FS_UI64 "/" ZBX_FS_UI64 "/" ZBX_FS_UI64 ").",
				__func__, isec, isec2, template_items_sync.add_num,
				template_items_sync.update_num, template_items_sync.remove_num);
		zabbix_log(LOG_LEVEL_DEBUG, "%s() prototype_items      : sql:" ZBX_FS_DBL " sync:" ZBX_FS_DBL " sec ("
				ZBX_FS_UI64 "/" ZBX_FS_UI64 "/" ZBX_FS_UI64 ").",
				__func__, isec, isec2, prototype_items_sync.add_num,
				prototype_items_sync.update_num, prototype_items_sync.remove_num);
		zabbix_log(LOG_LEVEL_DEBUG, "%s() triggers   : sql:" ZBX_FS_DBL " sync:" ZBX_FS_DBL " sec ("
				ZBX_FS_UI64 "/" ZBX_FS_UI64 "/" ZBX_FS_UI64 ").",
				__func__, tsec, tsec2, triggers_sync.add_num, triggers_sync.update_num,
				triggers_sync.remove_num);
		zabbix_log(LOG_LEVEL_DEBUG, "%s() trigdeps   : sql:" ZBX_FS_DBL " sync:" ZBX_FS_DBL " sec ("
				ZBX_FS_UI64 "/" ZBX_FS_UI64 "/" ZBX_FS_UI64 ").",
				__func__, dsec, dsec2, tdep_sync.add_num, tdep_sync.update_num,
				tdep_sync.remove_num);
		zabbix_log(LOG_LEVEL_DEBUG, "%s() trig. tags : sql:" ZBX_FS_DBL " sync:" ZBX_FS_DBL " sec ("
				ZBX_FS_UI64 "/" ZBX_FS_UI64 "/" ZBX_FS_UI64 ").",
				__func__, trigger_tag_sec, trigger_tag_sec2, trigger_tag_sync.add_num,
				trigger_tag_sync.update_num, trigger_tag_sync.remove_num);
		zabbix_log(LOG_LEVEL_DEBUG, "%s() host tags : sql:" ZBX_FS_DBL " sync:" ZBX_FS_DBL " sec ("
				ZBX_FS_UI64 "/" ZBX_FS_UI64 "/" ZBX_FS_UI64 ").",
				__func__, host_tag_sec, host_tag_sec2, host_tag_sync.add_num,
				host_tag_sync.update_num, host_tag_sync.remove_num);
		zabbix_log(LOG_LEVEL_DEBUG, "%s() functions  : sql:" ZBX_FS_DBL " sync:" ZBX_FS_DBL " sec ("
				ZBX_FS_UI64 "/" ZBX_FS_UI64 "/" ZBX_FS_UI64 ").",
				__func__, fsec, fsec2, func_sync.add_num, func_sync.update_num,
				func_sync.remove_num);
		zabbix_log(LOG_LEVEL_DEBUG, "%s() expressions: sql:" ZBX_FS_DBL " sync:" ZBX_FS_DBL " sec ("
				ZBX_FS_UI64 "/" ZBX_FS_UI64 "/" ZBX_FS_UI64 ").",
				__func__, expr_sec, expr_sec2, expr_sync.add_num, expr_sync.update_num,
				expr_sync.remove_num);
		zabbix_log(LOG_LEVEL_DEBUG, "%s() actions    : sql:" ZBX_FS_DBL " sync:" ZBX_FS_DBL " sec ("
				ZBX_FS_UI64 "/" ZBX_FS_UI64 "/" ZBX_FS_UI64 ").",
				__func__, action_sec, action_sec2, action_sync.add_num, action_sync.update_num,
				action_sync.remove_num);
		zabbix_log(LOG_LEVEL_DEBUG, "%s() operations : sql:" ZBX_FS_DBL " sync:" ZBX_FS_DBL " sec ("
				ZBX_FS_UI64 "/" ZBX_FS_UI64 "/" ZBX_FS_UI64 ").",
				__func__, action_op_sec, action_op_sec2, action_op_sync.add_num,
				action_op_sync.update_num, action_op_sync.remove_num);
		zabbix_log(LOG_LEVEL_DEBUG, "%s() conditions : sql:" ZBX_FS_DBL " sync:" ZBX_FS_DBL " sec ("
				ZBX_FS_UI64 "/" ZBX_FS_UI64 "/" ZBX_FS_UI64 ").",
				__func__, action_condition_sec, action_condition_sec2,
				action_condition_sync.add_num, action_condition_sync.update_num,
				action_condition_sync.remove_num);
		zabbix_log(LOG_LEVEL_DEBUG, "%s() corr       : sql:" ZBX_FS_DBL " sync:" ZBX_FS_DBL " sec ("
				ZBX_FS_UI64 "/" ZBX_FS_UI64 "/" ZBX_FS_UI64 ").",
				__func__, correlation_sec, correlation_sec2, correlation_sync.add_num,
				correlation_sync.update_num, correlation_sync.remove_num);
		zabbix_log(LOG_LEVEL_DEBUG, "%s() corr_cond  : sql:" ZBX_FS_DBL " sync:" ZBX_FS_DBL " sec ("
				ZBX_FS_UI64 "/" ZBX_FS_UI64 "/" ZBX_FS_UI64 ").",
				__func__, corr_condition_sec, corr_condition_sec2, corr_condition_sync.add_num,
				corr_condition_sync.update_num, corr_condition_sync.remove_num);
		zabbix_log(LOG_LEVEL_DEBUG, "%s() corr_op    : sql:" ZBX_FS_DBL " sync:" ZBX_FS_DBL " sec ("
				ZBX_FS_UI64 "/" ZBX_FS_UI64 "/" ZBX_FS_UI64 ").",
				__func__, corr_operation_sec, corr_operation_sec2, corr_operation_sync.add_num,
				corr_operation_sync.update_num, corr_operation_sync.remove_num);
		zabbix_log(LOG_LEVEL_DEBUG, "%s() hgroups    : sql:" ZBX_FS_DBL " sync:" ZBX_FS_DBL " sec ("
				ZBX_FS_UI64 "/" ZBX_FS_UI64 "/" ZBX_FS_UI64 ").",
				__func__, hgroups_sec, hgroups_sec2, hgroups_sync.add_num,
				hgroups_sync.update_num, hgroups_sync.remove_num);
		zabbix_log(LOG_LEVEL_DEBUG, "%s() item pproc : sql:" ZBX_FS_DBL " sync:" ZBX_FS_DBL " sec ("
				ZBX_FS_UI64 "/" ZBX_FS_UI64 "/" ZBX_FS_UI64 ").",
				__func__, itempp_sec, itempp_sec2, itempp_sync.add_num, itempp_sync.update_num,
				itempp_sync.remove_num);
		zabbix_log(LOG_LEVEL_DEBUG, "%s() maintenance: sql:" ZBX_FS_DBL " sync:" ZBX_FS_DBL " sec ("
				ZBX_FS_UI64 "/" ZBX_FS_UI64 "/" ZBX_FS_UI64 ").",
				__func__, maintenance_sec, maintenance_sec2, maintenance_sync.add_num,
				maintenance_sync.update_num, maintenance_sync.remove_num);

		zabbix_log(LOG_LEVEL_DEBUG, "%s() reindex    : " ZBX_FS_DBL " sec.", __func__, update_sec);

		zabbix_log(LOG_LEVEL_DEBUG, "%s() total sql  : " ZBX_FS_DBL " sec.", __func__, total);
		zabbix_log(LOG_LEVEL_DEBUG, "%s() total sync : " ZBX_FS_DBL " sec.", __func__, total2);

		zabbix_log(LOG_LEVEL_DEBUG, "%s() proxies    : %d (%d slots)", __func__,
				config->proxies.num_data, config->proxies.num_slots);
		zabbix_log(LOG_LEVEL_DEBUG, "%s() hosts      : %d (%d slots)", __func__,
				config->hosts.num_data, config->hosts.num_slots);
		zabbix_log(LOG_LEVEL_DEBUG, "%s() hosts_h    : %d (%d slots)", __func__,
				config->hosts_h.num_data, config->hosts_h.num_slots);
		zabbix_log(LOG_LEVEL_DEBUG, "%s() hosts_p    : %d (%d slots)", __func__,
				config->hosts_p.num_data, config->hosts_p.num_slots);
#if defined(HAVE_POLARSSL) || defined(HAVE_GNUTLS) || defined(HAVE_OPENSSL)
		zabbix_log(LOG_LEVEL_DEBUG, "%s() psks       : %d (%d slots)", __func__,
				config->psks.num_data, config->psks.num_slots);
#endif
		zabbix_log(LOG_LEVEL_DEBUG, "%s() ipmihosts  : %d (%d slots)", __func__,
				config->ipmihosts.num_data, config->ipmihosts.num_slots);
		zabbix_log(LOG_LEVEL_DEBUG, "%s() host_invent: %d (%d slots)", __func__,
				config->host_inventories.num_data, config->host_inventories.num_slots);
		zabbix_log(LOG_LEVEL_DEBUG, "%s() htmpls     : %d (%d slots)", __func__,
				config->htmpls.num_data, config->htmpls.num_slots);
		zabbix_log(LOG_LEVEL_DEBUG, "%s() gmacros    : %d (%d slots)", __func__,
				config->gmacros.num_data, config->gmacros.num_slots);
		zabbix_log(LOG_LEVEL_DEBUG, "%s() gmacros_m  : %d (%d slots)", __func__,
				config->gmacros_m.num_data, config->gmacros_m.num_slots);
		zabbix_log(LOG_LEVEL_DEBUG, "%s() hmacros    : %d (%d slots)", __func__,
				config->hmacros.num_data, config->hmacros.num_slots);
		zabbix_log(LOG_LEVEL_DEBUG, "%s() hmacros_hm : %d (%d slots)", __func__,
				config->hmacros_hm.num_data, config->hmacros_hm.num_slots);
		zabbix_log(LOG_LEVEL_DEBUG, "%s() interfaces : %d (%d slots)", __func__,
				config->interfaces.num_data, config->interfaces.num_slots);
		zabbix_log(LOG_LEVEL_DEBUG, "%s() interfaces_snmp : %d (%d slots)", __func__,
				config->interfaces_snmp.num_data, config->interfaces_snmp.num_slots);
		zabbix_log(LOG_LEVEL_DEBUG, "%s() interfac_ht: %d (%d slots)", __func__,
				config->interfaces_ht.num_data, config->interfaces_ht.num_slots);
		zabbix_log(LOG_LEVEL_DEBUG, "%s() if_snmpitms: %d (%d slots)", __func__,
				config->interface_snmpitems.num_data, config->interface_snmpitems.num_slots);
		zabbix_log(LOG_LEVEL_DEBUG, "%s() if_snmpaddr: %d (%d slots)", __func__,
				config->interface_snmpaddrs.num_data, config->interface_snmpaddrs.num_slots);
		zabbix_log(LOG_LEVEL_DEBUG, "%s() items      : %d (%d slots)", __func__,
				config->items.num_data, config->items.num_slots);
		zabbix_log(LOG_LEVEL_DEBUG, "%s() items_hk   : %d (%d slots)", __func__,
				config->items_hk.num_data, config->items_hk.num_slots);
		zabbix_log(LOG_LEVEL_DEBUG, "%s() numitems   : %d (%d slots)", __func__,
				config->numitems.num_data, config->numitems.num_slots);
		zabbix_log(LOG_LEVEL_DEBUG, "%s() preprocitems: %d (%d slots)", __func__,
				config->preprocitems.num_data, config->preprocitems.num_slots);
		zabbix_log(LOG_LEVEL_DEBUG, "%s() preprocops : %d (%d slots)", __func__,
				config->preprocops.num_data, config->preprocops.num_slots);
		zabbix_log(LOG_LEVEL_DEBUG, "%s() snmpitems  : %d (%d slots)", __func__,
				config->snmpitems.num_data, config->snmpitems.num_slots);
		zabbix_log(LOG_LEVEL_DEBUG, "%s() ipmiitems  : %d (%d slots)", __func__,
				config->ipmiitems.num_data, config->ipmiitems.num_slots);
		zabbix_log(LOG_LEVEL_DEBUG, "%s() trapitems  : %d (%d slots)", __func__,
				config->trapitems.num_data, config->trapitems.num_slots);
		zabbix_log(LOG_LEVEL_DEBUG, "%s() dependentitems  : %d (%d slots)", __func__,
				config->dependentitems.num_data, config->dependentitems.num_slots);
		zabbix_log(LOG_LEVEL_DEBUG, "%s() logitems   : %d (%d slots)", __func__,
				config->logitems.num_data, config->logitems.num_slots);
		zabbix_log(LOG_LEVEL_DEBUG, "%s() dbitems    : %d (%d slots)", __func__,
				config->dbitems.num_data, config->dbitems.num_slots);
		zabbix_log(LOG_LEVEL_DEBUG, "%s() sshitems   : %d (%d slots)", __func__,
				config->sshitems.num_data, config->sshitems.num_slots);
		zabbix_log(LOG_LEVEL_DEBUG, "%s() telnetitems: %d (%d slots)", __func__,
				config->telnetitems.num_data, config->telnetitems.num_slots);
		zabbix_log(LOG_LEVEL_DEBUG, "%s() simpleitems: %d (%d slots)", __func__,
				config->simpleitems.num_data, config->simpleitems.num_slots);
		zabbix_log(LOG_LEVEL_DEBUG, "%s() jmxitems   : %d (%d slots)", __func__,
				config->jmxitems.num_data, config->jmxitems.num_slots);
		zabbix_log(LOG_LEVEL_DEBUG, "%s() calcitems  : %d (%d slots)", __func__,
				config->calcitems.num_data, config->calcitems.num_slots);
		zabbix_log(LOG_LEVEL_DEBUG, "%s() httpitems  : %d (%d slots)", __func__,
				config->httpitems.num_data, config->httpitems.num_slots);
		zabbix_log(LOG_LEVEL_DEBUG, "%s() functions  : %d (%d slots)", __func__,
				config->functions.num_data, config->functions.num_slots);
		zabbix_log(LOG_LEVEL_DEBUG, "%s() triggers   : %d (%d slots)", __func__,
				config->triggers.num_data, config->triggers.num_slots);
		zabbix_log(LOG_LEVEL_DEBUG, "%s() trigdeps   : %d (%d slots)", __func__,
				config->trigdeps.num_data, config->trigdeps.num_slots);
		zabbix_log(LOG_LEVEL_DEBUG, "%s() trig. tags : %d (%d slots)", __func__,
				config->trigger_tags.num_data, config->trigger_tags.num_slots);
		zabbix_log(LOG_LEVEL_DEBUG, "%s() expressions: %d (%d slots)", __func__,
				config->expressions.num_data, config->expressions.num_slots);

		zabbix_log(LOG_LEVEL_DEBUG, "%s() actions    : %d (%d slots)", __func__,
				config->actions.num_data, config->actions.num_slots);
		zabbix_log(LOG_LEVEL_DEBUG, "%s() conditions : %d (%d slots)", __func__,
				config->action_conditions.num_data, config->action_conditions.num_slots);

		zabbix_log(LOG_LEVEL_DEBUG, "%s() corr.      : %d (%d slots)", __func__,
				config->correlations.num_data, config->correlations.num_slots);
		zabbix_log(LOG_LEVEL_DEBUG, "%s() corr. conds: %d (%d slots)", __func__,
				config->corr_conditions.num_data, config->corr_conditions.num_slots);
		zabbix_log(LOG_LEVEL_DEBUG, "%s() corr. ops  : %d (%d slots)", __func__,
				config->corr_operations.num_data, config->corr_operations.num_slots);
		zabbix_log(LOG_LEVEL_DEBUG, "%s() hgroups    : %d (%d slots)", __func__,
				config->hostgroups.num_data, config->hostgroups.num_slots);
		zabbix_log(LOG_LEVEL_DEBUG, "%s() item procs : %d (%d slots)", __func__,
				config->preprocops.num_data, config->preprocops.num_slots);

		zabbix_log(LOG_LEVEL_DEBUG, "%s() maintenance: %d (%d slots)", __func__,
				config->maintenances.num_data, config->maintenances.num_slots);
		zabbix_log(LOG_LEVEL_DEBUG, "%s() maint tags : %d (%d slots)", __func__,
				config->maintenance_tags.num_data, config->maintenance_tags.num_slots);
		zabbix_log(LOG_LEVEL_DEBUG, "%s() maint time : %d (%d slots)", __func__,
				config->maintenance_periods.num_data, config->maintenance_periods.num_slots);

		for (i = 0; ZBX_POLLER_TYPE_COUNT > i; i++)
		{
			zabbix_log(LOG_LEVEL_DEBUG, "%s() queue[%d]   : %d (%d allocated)", __func__,
					i, config->queues[i].elems_num, config->queues[i].elems_alloc);
		}

		zabbix_log(LOG_LEVEL_DEBUG, "%s() pqueue     : %d (%d allocated)", __func__,
				config->pqueue.elems_num, config->pqueue.elems_alloc);

		zabbix_log(LOG_LEVEL_DEBUG, "%s() timer queue: %d (%d allocated)", __func__,
				config->timer_queue.elems_num, config->timer_queue.elems_alloc);

		zabbix_log(LOG_LEVEL_DEBUG, "%s() configfree : " ZBX_FS_DBL "%%", __func__,
				100 * ((double)config_mem->free_size / config_mem->orig_size));

		zabbix_log(LOG_LEVEL_DEBUG, "%s() strings    : %d (%d slots)", __func__,
				config->strpool.num_data, config->strpool.num_slots);

		zbx_mem_dump_stats(LOG_LEVEL_DEBUG, config_mem);
	}
out:
	if (0 == sync_in_progress)
	{
		/* non recoverable database error is encountered */
		THIS_SHOULD_NEVER_HAPPEN;
		START_SYNC;
	}

	config->status->last_update = 0;
	config->sync_ts = time(NULL);

	FINISH_SYNC;

	zbx_dbsync_clear(&config_sync);
	zbx_dbsync_clear(&autoreg_config_sync);
	zbx_dbsync_clear(&hosts_sync);
	zbx_dbsync_clear(&hi_sync);
	zbx_dbsync_clear(&htmpl_sync);
	zbx_dbsync_clear(&gmacro_sync);
	zbx_dbsync_clear(&hmacro_sync);
	zbx_dbsync_clear(&host_tag_sync);
	zbx_dbsync_clear(&if_sync);
	zbx_dbsync_clear(&items_sync);
	zbx_dbsync_clear(&template_items_sync);
	zbx_dbsync_clear(&prototype_items_sync);
	zbx_dbsync_clear(&triggers_sync);
	zbx_dbsync_clear(&tdep_sync);
	zbx_dbsync_clear(&func_sync);
	zbx_dbsync_clear(&expr_sync);
	zbx_dbsync_clear(&action_sync);
	zbx_dbsync_clear(&action_op_sync);
	zbx_dbsync_clear(&action_condition_sync);
	zbx_dbsync_clear(&trigger_tag_sync);
	zbx_dbsync_clear(&correlation_sync);
	zbx_dbsync_clear(&corr_condition_sync);
	zbx_dbsync_clear(&corr_operation_sync);
	zbx_dbsync_clear(&hgroups_sync);
	zbx_dbsync_clear(&itempp_sync);
	zbx_dbsync_clear(&maintenance_sync);
	zbx_dbsync_clear(&maintenance_period_sync);
	zbx_dbsync_clear(&maintenance_tag_sync);
	zbx_dbsync_clear(&maintenance_group_sync);
	zbx_dbsync_clear(&maintenance_host_sync);
	zbx_dbsync_clear(&hgroup_host_sync);

	zbx_dbsync_free_env();

	if (SUCCEED == ZBX_CHECK_LOG_LEVEL(LOG_LEVEL_TRACE))
		DCdump_configuration();

	zabbix_log(LOG_LEVEL_DEBUG, "End of %s()", __func__);
}

/******************************************************************************
 *                                                                            *
 * Helper functions for configuration cache data structure element comparison *
 * and hash value calculation.                                                *
 *                                                                            *
 * The __config_mem_XXX_func(), __config_XXX_hash and __config_XXX_compare    *
 * functions are used only inside init_configuration_cache() function to      *
 * initialize internal data structures.                                       *
 *                                                                            *
 ******************************************************************************/

static zbx_hash_t	__config_item_hk_hash(const void *data)
{
	const ZBX_DC_ITEM_HK	*item_hk = (const ZBX_DC_ITEM_HK *)data;

	zbx_hash_t		hash;

	hash = ZBX_DEFAULT_UINT64_HASH_FUNC(&item_hk->hostid);
	hash = ZBX_DEFAULT_STRING_HASH_ALGO(item_hk->key, strlen(item_hk->key), hash);

	return hash;
}

static int	__config_item_hk_compare(const void *d1, const void *d2)
{
	const ZBX_DC_ITEM_HK	*item_hk_1 = (const ZBX_DC_ITEM_HK *)d1;
	const ZBX_DC_ITEM_HK	*item_hk_2 = (const ZBX_DC_ITEM_HK *)d2;

	ZBX_RETURN_IF_NOT_EQUAL(item_hk_1->hostid, item_hk_2->hostid);

	return item_hk_1->key == item_hk_2->key ? 0 : strcmp(item_hk_1->key, item_hk_2->key);
}

static zbx_hash_t	__config_host_h_hash(const void *data)
{
	const ZBX_DC_HOST_H	*host_h = (const ZBX_DC_HOST_H *)data;

	return ZBX_DEFAULT_STRING_HASH_ALGO(host_h->host, strlen(host_h->host), ZBX_DEFAULT_HASH_SEED);
}

static int	__config_host_h_compare(const void *d1, const void *d2)
{
	const ZBX_DC_HOST_H	*host_h_1 = (const ZBX_DC_HOST_H *)d1;
	const ZBX_DC_HOST_H	*host_h_2 = (const ZBX_DC_HOST_H *)d2;

	return host_h_1->host == host_h_2->host ? 0 : strcmp(host_h_1->host, host_h_2->host);
}

static zbx_hash_t	__config_gmacro_m_hash(const void *data)
{
	const ZBX_DC_GMACRO_M	*gmacro_m = (const ZBX_DC_GMACRO_M *)data;

	zbx_hash_t		hash;

	hash = ZBX_DEFAULT_STRING_HASH_FUNC(gmacro_m->macro);

	return hash;
}

static int	__config_gmacro_m_compare(const void *d1, const void *d2)
{
	const ZBX_DC_GMACRO_M	*gmacro_m_1 = (const ZBX_DC_GMACRO_M *)d1;
	const ZBX_DC_GMACRO_M	*gmacro_m_2 = (const ZBX_DC_GMACRO_M *)d2;

	return gmacro_m_1->macro == gmacro_m_2->macro ? 0 : strcmp(gmacro_m_1->macro, gmacro_m_2->macro);
}

static zbx_hash_t	__config_hmacro_hm_hash(const void *data)
{
	const ZBX_DC_HMACRO_HM	*hmacro_hm = (const ZBX_DC_HMACRO_HM *)data;

	zbx_hash_t		hash;

	hash = ZBX_DEFAULT_UINT64_HASH_FUNC(&hmacro_hm->hostid);
	hash = ZBX_DEFAULT_STRING_HASH_ALGO(hmacro_hm->macro, strlen(hmacro_hm->macro), hash);

	return hash;
}

static int	__config_hmacro_hm_compare(const void *d1, const void *d2)
{
	const ZBX_DC_HMACRO_HM	*hmacro_hm_1 = (const ZBX_DC_HMACRO_HM *)d1;
	const ZBX_DC_HMACRO_HM	*hmacro_hm_2 = (const ZBX_DC_HMACRO_HM *)d2;

	ZBX_RETURN_IF_NOT_EQUAL(hmacro_hm_1->hostid, hmacro_hm_2->hostid);

	return hmacro_hm_1->macro == hmacro_hm_2->macro ? 0 : strcmp(hmacro_hm_1->macro, hmacro_hm_2->macro);
}

static zbx_hash_t	__config_interface_ht_hash(const void *data)
{
	const ZBX_DC_INTERFACE_HT	*interface_ht = (const ZBX_DC_INTERFACE_HT *)data;

	zbx_hash_t			hash;

	hash = ZBX_DEFAULT_UINT64_HASH_FUNC(&interface_ht->hostid);
	hash = ZBX_DEFAULT_STRING_HASH_ALGO((char *)&interface_ht->type, 1, hash);

	return hash;
}

static int	__config_interface_ht_compare(const void *d1, const void *d2)
{
	const ZBX_DC_INTERFACE_HT	*interface_ht_1 = (const ZBX_DC_INTERFACE_HT *)d1;
	const ZBX_DC_INTERFACE_HT	*interface_ht_2 = (const ZBX_DC_INTERFACE_HT *)d2;

	ZBX_RETURN_IF_NOT_EQUAL(interface_ht_1->hostid, interface_ht_2->hostid);
	ZBX_RETURN_IF_NOT_EQUAL(interface_ht_1->type, interface_ht_2->type);

	return 0;
}

static zbx_hash_t	__config_interface_addr_hash(const void *data)
{
	const ZBX_DC_INTERFACE_ADDR	*interface_addr = (const ZBX_DC_INTERFACE_ADDR *)data;

	return ZBX_DEFAULT_STRING_HASH_ALGO(interface_addr->addr, strlen(interface_addr->addr), ZBX_DEFAULT_HASH_SEED);
}

static int	__config_interface_addr_compare(const void *d1, const void *d2)
{
	const ZBX_DC_INTERFACE_ADDR	*interface_addr_1 = (const ZBX_DC_INTERFACE_ADDR *)d1;
	const ZBX_DC_INTERFACE_ADDR	*interface_addr_2 = (const ZBX_DC_INTERFACE_ADDR *)d2;

	return (interface_addr_1->addr == interface_addr_2->addr ? 0 : strcmp(interface_addr_1->addr, interface_addr_2->addr));
}

static int	__config_snmp_item_compare(const ZBX_DC_ITEM *i1, const ZBX_DC_ITEM *i2)
{
	const ZBX_DC_SNMPITEM	*s1;
	const ZBX_DC_SNMPITEM	*s2;

	unsigned char		f1;
	unsigned char		f2;

	ZBX_RETURN_IF_NOT_EQUAL(i1->interfaceid, i2->interfaceid);
	ZBX_RETURN_IF_NOT_EQUAL(i1->type, i2->type);

	f1 = ZBX_FLAG_DISCOVERY_RULE & i1->flags;
	f2 = ZBX_FLAG_DISCOVERY_RULE & i2->flags;

	ZBX_RETURN_IF_NOT_EQUAL(f1, f2);

	s1 = (ZBX_DC_SNMPITEM *)zbx_hashset_search(&config->snmpitems, &i1->itemid);
	s2 = (ZBX_DC_SNMPITEM *)zbx_hashset_search(&config->snmpitems, &i2->itemid);

	ZBX_RETURN_IF_NOT_EQUAL(s1->snmp_oid_type, s2->snmp_oid_type);

	return 0;
}

static int	__config_heap_elem_compare(const void *d1, const void *d2)
{
	const zbx_binary_heap_elem_t	*e1 = (const zbx_binary_heap_elem_t *)d1;
	const zbx_binary_heap_elem_t	*e2 = (const zbx_binary_heap_elem_t *)d2;

	const ZBX_DC_ITEM		*i1 = (const ZBX_DC_ITEM *)e1->data;
	const ZBX_DC_ITEM		*i2 = (const ZBX_DC_ITEM *)e2->data;

	ZBX_RETURN_IF_NOT_EQUAL(i1->nextcheck, i2->nextcheck);
	ZBX_RETURN_IF_NOT_EQUAL(i1->queue_priority, i2->queue_priority);

	if (ITEM_TYPE_SNMP != i1->type)
	{
		if (ITEM_TYPE_SNMP != i2->type)
			return 0;

		return -1;
	}
	else
	{
		if (ITEM_TYPE_SNMP != i2->type)
			return +1;

		return __config_snmp_item_compare(i1, i2);
	}
}

static int	__config_pinger_elem_compare(const void *d1, const void *d2)
{
	const zbx_binary_heap_elem_t	*e1 = (const zbx_binary_heap_elem_t *)d1;
	const zbx_binary_heap_elem_t	*e2 = (const zbx_binary_heap_elem_t *)d2;

	const ZBX_DC_ITEM		*i1 = (const ZBX_DC_ITEM *)e1->data;
	const ZBX_DC_ITEM		*i2 = (const ZBX_DC_ITEM *)e2->data;

	ZBX_RETURN_IF_NOT_EQUAL(i1->nextcheck, i2->nextcheck);
	ZBX_RETURN_IF_NOT_EQUAL(i1->queue_priority, i2->queue_priority);
	ZBX_RETURN_IF_NOT_EQUAL(i1->interfaceid, i2->interfaceid);

	return 0;
}

static int	__config_java_item_compare(const ZBX_DC_ITEM *i1, const ZBX_DC_ITEM *i2)
{
	const ZBX_DC_JMXITEM	*j1;
	const ZBX_DC_JMXITEM	*j2;

	ZBX_RETURN_IF_NOT_EQUAL(i1->interfaceid, i2->interfaceid);

	j1 = (ZBX_DC_JMXITEM *)zbx_hashset_search(&config->jmxitems, &i1->itemid);
	j2 = (ZBX_DC_JMXITEM *)zbx_hashset_search(&config->jmxitems, &i2->itemid);

	ZBX_RETURN_IF_NOT_EQUAL(j1->username, j2->username);
	ZBX_RETURN_IF_NOT_EQUAL(j1->password, j2->password);
	ZBX_RETURN_IF_NOT_EQUAL(j1->jmx_endpoint, j2->jmx_endpoint);

	return 0;
}

static int	__config_java_elem_compare(const void *d1, const void *d2)
{
	const zbx_binary_heap_elem_t	*e1 = (const zbx_binary_heap_elem_t *)d1;
	const zbx_binary_heap_elem_t	*e2 = (const zbx_binary_heap_elem_t *)d2;

	const ZBX_DC_ITEM		*i1 = (const ZBX_DC_ITEM *)e1->data;
	const ZBX_DC_ITEM		*i2 = (const ZBX_DC_ITEM *)e2->data;

	ZBX_RETURN_IF_NOT_EQUAL(i1->nextcheck, i2->nextcheck);
	ZBX_RETURN_IF_NOT_EQUAL(i1->queue_priority, i2->queue_priority);

	return __config_java_item_compare(i1, i2);
}

static int	__config_proxy_compare(const void *d1, const void *d2)
{
	const zbx_binary_heap_elem_t	*e1 = (const zbx_binary_heap_elem_t *)d1;
	const zbx_binary_heap_elem_t	*e2 = (const zbx_binary_heap_elem_t *)d2;

	const ZBX_DC_PROXY		*p1 = (const ZBX_DC_PROXY *)e1->data;
	const ZBX_DC_PROXY		*p2 = (const ZBX_DC_PROXY *)e2->data;

	ZBX_RETURN_IF_NOT_EQUAL(p1->nextcheck, p2->nextcheck);

	return 0;
}

/* hash and compare functions for expressions hashset */

static zbx_hash_t	__config_regexp_hash(const void *data)
{
	const ZBX_DC_REGEXP	*regexp = (const ZBX_DC_REGEXP *)data;

	return ZBX_DEFAULT_STRING_HASH_FUNC(regexp->name);
}

static int	__config_regexp_compare(const void *d1, const void *d2)
{
	const ZBX_DC_REGEXP	*r1 = (const ZBX_DC_REGEXP *)d1;
	const ZBX_DC_REGEXP	*r2 = (const ZBX_DC_REGEXP *)d2;

	return r1->name == r2->name ? 0 : strcmp(r1->name, r2->name);
}

#if defined(HAVE_POLARSSL) || defined(HAVE_GNUTLS) || defined(HAVE_OPENSSL)
static zbx_hash_t	__config_psk_hash(const void *data)
{
	const ZBX_DC_PSK	*psk_i = (const ZBX_DC_PSK *)data;

	return ZBX_DEFAULT_STRING_HASH_ALGO(psk_i->tls_psk_identity, strlen(psk_i->tls_psk_identity),
			ZBX_DEFAULT_HASH_SEED);
}

static int	__config_psk_compare(const void *d1, const void *d2)
{
	const ZBX_DC_PSK	*psk_1 = (const ZBX_DC_PSK *)d1;
	const ZBX_DC_PSK	*psk_2 = (const ZBX_DC_PSK *)d2;

	return psk_1->tls_psk_identity == psk_2->tls_psk_identity ? 0 : strcmp(psk_1->tls_psk_identity,
			psk_2->tls_psk_identity);
}
#endif

static int	__config_timer_compare(const void *d1, const void *d2)
{
	const zbx_binary_heap_elem_t	*e1 = (const zbx_binary_heap_elem_t *)d1;
	const zbx_binary_heap_elem_t	*e2 = (const zbx_binary_heap_elem_t *)d2;

	const ZBX_DC_TRIGGER		*t1 = (const ZBX_DC_TRIGGER *)e1->data;
	const ZBX_DC_TRIGGER		*t2 = (const ZBX_DC_TRIGGER *)e2->data;

	ZBX_RETURN_IF_NOT_EQUAL(t1->nextcheck, t2->nextcheck);

	return 0;
}

static zbx_hash_t	__config_data_session_hash(const void *data)
{
	const zbx_data_session_t	*session = (const zbx_data_session_t *)data;
	zbx_hash_t			hash;

	hash = ZBX_DEFAULT_UINT64_HASH_FUNC(&session->hostid);
	return ZBX_DEFAULT_STRING_HASH_ALGO(session->token, strlen(session->token), hash);
}

static int	__config_data_session_compare(const void *d1, const void *d2)
{
	const zbx_data_session_t	*s1 = (const zbx_data_session_t *)d1;
	const zbx_data_session_t	*s2 = (const zbx_data_session_t *)d2;

	ZBX_RETURN_IF_NOT_EQUAL(s1->hostid, s2->hostid);
	return strcmp(s1->token, s2->token);
}

/******************************************************************************
 *                                                                            *
 * Function: init_configuration_cache                                         *
 *                                                                            *
 * Purpose: Allocate shared memory for configuration cache                    *
 *                                                                            *
 * Author: Alexander Vladishev, Aleksandrs Saveljevs                          *
 *                                                                            *
 ******************************************************************************/
int	init_configuration_cache(char **error)
{
	int	i, ret;

	zabbix_log(LOG_LEVEL_DEBUG, "In %s() size:" ZBX_FS_UI64, __func__, CONFIG_CONF_CACHE_SIZE);

	if (SUCCEED != (ret = zbx_rwlock_create(&config_lock, ZBX_RWLOCK_CONFIG, error)))
		goto out;

	if (SUCCEED != (ret = zbx_mem_create(&config_mem, CONFIG_CONF_CACHE_SIZE, "configuration cache",
			"CacheSize", 0, error)))
	{
		goto out;
	}

	config = (ZBX_DC_CONFIG *)__config_mem_malloc_func(NULL, sizeof(ZBX_DC_CONFIG) +
			CONFIG_TIMER_FORKS * sizeof(zbx_vector_ptr_t));

#define CREATE_HASHSET(hashset, hashset_size)									\
														\
	CREATE_HASHSET_EXT(hashset, hashset_size, ZBX_DEFAULT_UINT64_HASH_FUNC, ZBX_DEFAULT_UINT64_COMPARE_FUNC)

#define CREATE_HASHSET_EXT(hashset, hashset_size, hash_func, compare_func)					\
														\
	zbx_hashset_create_ext(&hashset, hashset_size, hash_func, compare_func, NULL,				\
			__config_mem_malloc_func, __config_mem_realloc_func, __config_mem_free_func)

	CREATE_HASHSET(config->items, 100);
	CREATE_HASHSET(config->numitems, 0);
	CREATE_HASHSET(config->snmpitems, 0);
	CREATE_HASHSET(config->ipmiitems, 0);
	CREATE_HASHSET(config->trapitems, 0);
	CREATE_HASHSET(config->dependentitems, 0);
	CREATE_HASHSET(config->logitems, 0);
	CREATE_HASHSET(config->dbitems, 0);
	CREATE_HASHSET(config->sshitems, 0);
	CREATE_HASHSET(config->telnetitems, 0);
	CREATE_HASHSET(config->simpleitems, 0);
	CREATE_HASHSET(config->jmxitems, 0);
	CREATE_HASHSET(config->calcitems, 0);
	CREATE_HASHSET(config->masteritems, 0);
	CREATE_HASHSET(config->preprocitems, 0);
	CREATE_HASHSET(config->httpitems, 0);
	CREATE_HASHSET(config->template_items, 0);
	CREATE_HASHSET(config->prototype_items, 0);
	CREATE_HASHSET(config->functions, 100);
	CREATE_HASHSET(config->triggers, 100);
	CREATE_HASHSET(config->trigdeps, 0);
	CREATE_HASHSET(config->hosts, 10);
	CREATE_HASHSET(config->proxies, 0);
	CREATE_HASHSET(config->host_inventories, 0);
	CREATE_HASHSET(config->host_inventories_auto, 0);
	CREATE_HASHSET(config->ipmihosts, 0);
	CREATE_HASHSET(config->htmpls, 0);
	CREATE_HASHSET(config->gmacros, 0);
	CREATE_HASHSET(config->hmacros, 0);
	CREATE_HASHSET(config->interfaces, 10);
	CREATE_HASHSET(config->interfaces_snmp, 0);
	CREATE_HASHSET(config->interface_snmpitems, 0);
	CREATE_HASHSET(config->expressions, 0);
	CREATE_HASHSET(config->actions, 0);
	CREATE_HASHSET(config->action_conditions, 0);
	CREATE_HASHSET(config->trigger_tags, 0);
	CREATE_HASHSET(config->host_tags, 0);
	CREATE_HASHSET(config->host_tags_index, 0);
	CREATE_HASHSET(config->correlations, 0);
	CREATE_HASHSET(config->corr_conditions, 0);
	CREATE_HASHSET(config->corr_operations, 0);
	CREATE_HASHSET(config->hostgroups, 0);
	zbx_vector_ptr_create_ext(&config->hostgroups_name, __config_mem_malloc_func, __config_mem_realloc_func,
			__config_mem_free_func);

	CREATE_HASHSET(config->preprocops, 0);

	CREATE_HASHSET(config->maintenances, 0);
	CREATE_HASHSET(config->maintenance_periods, 0);
	CREATE_HASHSET(config->maintenance_tags, 0);

	CREATE_HASHSET_EXT(config->items_hk, 100, __config_item_hk_hash, __config_item_hk_compare);
	CREATE_HASHSET_EXT(config->hosts_h, 10, __config_host_h_hash, __config_host_h_compare);
	CREATE_HASHSET_EXT(config->hosts_p, 0, __config_host_h_hash, __config_host_h_compare);
	CREATE_HASHSET_EXT(config->gmacros_m, 0, __config_gmacro_m_hash, __config_gmacro_m_compare);
	CREATE_HASHSET_EXT(config->hmacros_hm, 0, __config_hmacro_hm_hash, __config_hmacro_hm_compare);
	CREATE_HASHSET_EXT(config->interfaces_ht, 10, __config_interface_ht_hash, __config_interface_ht_compare);
	CREATE_HASHSET_EXT(config->interface_snmpaddrs, 0, __config_interface_addr_hash, __config_interface_addr_compare);
	CREATE_HASHSET_EXT(config->regexps, 0, __config_regexp_hash, __config_regexp_compare);

	CREATE_HASHSET_EXT(config->strpool, 100, __config_strpool_hash, __config_strpool_compare);

#if defined(HAVE_POLARSSL) || defined(HAVE_GNUTLS) || defined(HAVE_OPENSSL)
	CREATE_HASHSET_EXT(config->psks, 0, __config_psk_hash, __config_psk_compare);
#endif

	for (i = 0; i < ZBX_POLLER_TYPE_COUNT; i++)
	{
		switch (i)
		{
			case ZBX_POLLER_TYPE_JAVA:
				zbx_binary_heap_create_ext(&config->queues[i],
						__config_java_elem_compare,
						ZBX_BINARY_HEAP_OPTION_DIRECT,
						__config_mem_malloc_func,
						__config_mem_realloc_func,
						__config_mem_free_func);
				break;
			case ZBX_POLLER_TYPE_PINGER:
				zbx_binary_heap_create_ext(&config->queues[i],
						__config_pinger_elem_compare,
						ZBX_BINARY_HEAP_OPTION_DIRECT,
						__config_mem_malloc_func,
						__config_mem_realloc_func,
						__config_mem_free_func);
				break;
			default:
				zbx_binary_heap_create_ext(&config->queues[i],
						__config_heap_elem_compare,
						ZBX_BINARY_HEAP_OPTION_DIRECT,
						__config_mem_malloc_func,
						__config_mem_realloc_func,
						__config_mem_free_func);
				break;
		}
	}

	zbx_binary_heap_create_ext(&config->pqueue,
					__config_proxy_compare,
					ZBX_BINARY_HEAP_OPTION_DIRECT,
					__config_mem_malloc_func,
					__config_mem_realloc_func,
					__config_mem_free_func);

	zbx_binary_heap_create_ext(&config->timer_queue,
					__config_timer_compare,
					ZBX_BINARY_HEAP_OPTION_DIRECT,
					__config_mem_malloc_func,
					__config_mem_realloc_func,
					__config_mem_free_func);

	CREATE_HASHSET_EXT(config->data_sessions, 0, __config_data_session_hash, __config_data_session_compare);

	config->config = NULL;

	config->status = (ZBX_DC_STATUS *)__config_mem_malloc_func(NULL, sizeof(ZBX_DC_STATUS));
	config->status->last_update = 0;

	config->availability_diff_ts = 0;
	config->sync_ts = 0;
	config->item_sync_ts = 0;

	config->internal_actions = 0;

	/* maintenance data are used only when timers are defined (server) */
	if (0 != CONFIG_TIMER_FORKS)
	{
		config->maintenance_update = ZBX_MAINTENANCE_UPDATE_FALSE;
		config->maintenance_update_flags = (zbx_uint64_t *)__config_mem_malloc_func(NULL, sizeof(zbx_uint64_t) *
				ZBX_MAINTENANCE_UPDATE_FLAGS_NUM());
		memset(config->maintenance_update_flags, 0, sizeof(zbx_uint64_t) * ZBX_MAINTENANCE_UPDATE_FLAGS_NUM());
	}

	config->proxy_lastaccess_ts = time(NULL);

	/* create data session token for proxies */
	if (0 != (program_type & ZBX_PROGRAM_TYPE_PROXY))
	{
		char	*token;

		token = zbx_create_token(0);
		config->session_token = dc_strdup(token);
		zbx_free(token);
	}
	else
		config->session_token = NULL;

#undef CREATE_HASHSET
#undef CREATE_HASHSET_EXT
out:
	zabbix_log(LOG_LEVEL_DEBUG, "End of %s()", __func__);

	return ret;
}

/******************************************************************************
 *                                                                            *
 * Function: free_configuration_cache                                         *
 *                                                                            *
 * Purpose: Free memory allocated for configuration cache                     *
 *                                                                            *
 * Author: Alexei Vladishev, Aleksandrs Saveljevs                             *
 *                                                                            *
 ******************************************************************************/
void	free_configuration_cache(void)
{
	zabbix_log(LOG_LEVEL_DEBUG, "In %s()", __func__);

	WRLOCK_CACHE;

	config = NULL;

	UNLOCK_CACHE;

	zbx_rwlock_destroy(&config_lock);

	zabbix_log(LOG_LEVEL_DEBUG, "End of %s()", __func__);
}

/******************************************************************************
 *                                                                            *
 * Function: in_maintenance_without_data_collection                           *
 *                                                                            *
 * Parameters: maintenance_status - [IN] maintenance status                   *
 *                                       HOST_MAINTENANCE_STATUS_* flag       *
 *             maintenance_type   - [IN] maintenance type                     *
 *                                       MAINTENANCE_TYPE_* flag              *
 *             type               - [IN] item type                            *
 *                                       ITEM_TYPE_* flag                     *
 *                                                                            *
 * Return value: SUCCEED if host in maintenance without data collection       *
 *               FAIL otherwise                                               *
 *                                                                            *
 ******************************************************************************/
int	in_maintenance_without_data_collection(unsigned char maintenance_status, unsigned char maintenance_type,
		unsigned char type)
{
	if (HOST_MAINTENANCE_STATUS_ON != maintenance_status)
		return FAIL;

	if (MAINTENANCE_TYPE_NODATA != maintenance_type)
		return FAIL;

	if (ITEM_TYPE_INTERNAL == type)
		return FAIL;

	return SUCCEED;
}

static void	DCget_host(DC_HOST *dst_host, const ZBX_DC_HOST *src_host)
{
	const ZBX_DC_IPMIHOST		*ipmihost;
	const ZBX_DC_HOST_INVENTORY	*host_inventory;

	dst_host->hostid = src_host->hostid;
	dst_host->proxy_hostid = src_host->proxy_hostid;
	strscpy(dst_host->host, src_host->host);
	zbx_strlcpy_utf8(dst_host->name, src_host->name, sizeof(dst_host->name));
	dst_host->maintenance_status = src_host->maintenance_status;
	dst_host->maintenance_type = src_host->maintenance_type;
	dst_host->maintenance_from = src_host->maintenance_from;
	dst_host->errors_from = src_host->errors_from;
	dst_host->available = src_host->available;
	dst_host->disable_until = src_host->disable_until;
	dst_host->snmp_errors_from = src_host->snmp_errors_from;
	dst_host->snmp_available = src_host->snmp_available;
	dst_host->snmp_disable_until = src_host->snmp_disable_until;
	dst_host->ipmi_errors_from = src_host->ipmi_errors_from;
	dst_host->ipmi_available = src_host->ipmi_available;
	dst_host->ipmi_disable_until = src_host->ipmi_disable_until;
	dst_host->jmx_errors_from = src_host->jmx_errors_from;
	dst_host->jmx_available = src_host->jmx_available;
	dst_host->jmx_disable_until = src_host->jmx_disable_until;
	dst_host->status = src_host->status;
	strscpy(dst_host->error, src_host->error);
	strscpy(dst_host->snmp_error, src_host->snmp_error);
	strscpy(dst_host->ipmi_error, src_host->ipmi_error);
	strscpy(dst_host->jmx_error, src_host->jmx_error);
	dst_host->tls_connect = src_host->tls_connect;
	dst_host->tls_accept = src_host->tls_accept;
#if defined(HAVE_POLARSSL) || defined(HAVE_GNUTLS) || defined(HAVE_OPENSSL)
	strscpy(dst_host->tls_issuer, src_host->tls_issuer);
	strscpy(dst_host->tls_subject, src_host->tls_subject);

	if (NULL == src_host->tls_dc_psk)
	{
		*dst_host->tls_psk_identity = '\0';
		*dst_host->tls_psk = '\0';
	}
	else
	{
		strscpy(dst_host->tls_psk_identity, src_host->tls_dc_psk->tls_psk_identity);
		strscpy(dst_host->tls_psk, src_host->tls_dc_psk->tls_psk);
	}
#endif
	if (NULL != (ipmihost = (ZBX_DC_IPMIHOST *)zbx_hashset_search(&config->ipmihosts, &src_host->hostid)))
	{
		dst_host->ipmi_authtype = ipmihost->ipmi_authtype;
		dst_host->ipmi_privilege = ipmihost->ipmi_privilege;
		strscpy(dst_host->ipmi_username, ipmihost->ipmi_username);
		strscpy(dst_host->ipmi_password, ipmihost->ipmi_password);
	}
	else
	{
		dst_host->ipmi_authtype = ZBX_IPMI_DEFAULT_AUTHTYPE;
		dst_host->ipmi_privilege = ZBX_IPMI_DEFAULT_PRIVILEGE;
		*dst_host->ipmi_username = '\0';
		*dst_host->ipmi_password = '\0';
	}

	if (NULL != (host_inventory = (ZBX_DC_HOST_INVENTORY *)zbx_hashset_search(&config->host_inventories, &src_host->hostid)))
		dst_host->inventory_mode = (char)host_inventory->inventory_mode;
	else
		dst_host->inventory_mode = HOST_INVENTORY_DISABLED;
}

/******************************************************************************
 *                                                                            *
 * Function: DCget_host_by_hostid                                             *
 *                                                                            *
 * Purpose: Locate host in configuration cache                                *
 *                                                                            *
 * Parameters: host - [OUT] pointer to DC_HOST structure                      *
 *             hostid - [IN] host ID from database                            *
 *                                                                            *
 * Return value: SUCCEED if record located and FAIL otherwise                 *
 *                                                                            *
 * Author: Alexander Vladishev, Aleksandrs Saveljevs                          *
 *                                                                            *
 ******************************************************************************/
int	DCget_host_by_hostid(DC_HOST *host, zbx_uint64_t hostid)
{
	int			ret = FAIL;
	const ZBX_DC_HOST	*dc_host;

	RDLOCK_CACHE;

	if (NULL != (dc_host = (ZBX_DC_HOST *)zbx_hashset_search(&config->hosts, &hostid)))
	{
		DCget_host(host, dc_host);
		ret = SUCCEED;
	}

	UNLOCK_CACHE;

	return ret;
}

/******************************************************************************
 *                                                                            *
 * Function: DCcheck_proxy_permissions                                        *
 *                                                                            *
 * Purpose:                                                                   *
 *     Check access rights for an active proxy and get the proxy ID           *
 *                                                                            *
 * Parameters:                                                                *
 *     host   - [IN] proxy name                                               *
 *     sock   - [IN] connection socket context                                *
 *     hostid - [OUT] proxy ID found in configuration cache                   *
 *     error  - [OUT] error message why access was denied                     *
 *                                                                            *
 * Return value:                                                              *
 *     SUCCEED - access is allowed, FAIL - access denied                      *
 *                                                                            *
 * Comments:                                                                  *
 *     Generating of error messages is done outside of configuration cache    *
 *     locking.                                                               *
 *                                                                            *
 ******************************************************************************/
int	DCcheck_proxy_permissions(const char *host, const zbx_socket_t *sock, zbx_uint64_t *hostid, char **error)
{
	const ZBX_DC_HOST	*dc_host;
#if defined(HAVE_POLARSSL) || defined(HAVE_GNUTLS) || defined(HAVE_OPENSSL)
	zbx_tls_conn_attr_t	attr;

	if (ZBX_TCP_SEC_TLS_CERT == sock->connection_type)
	{
		if (SUCCEED != zbx_tls_get_attr_cert(sock, &attr))
		{
			*error = zbx_strdup(*error, "internal error: cannot get connection attributes");
			THIS_SHOULD_NEVER_HAPPEN;
			return FAIL;
		}
	}
#if defined(HAVE_POLARSSL) || defined(HAVE_GNUTLS) || (defined(HAVE_OPENSSL) && defined(HAVE_OPENSSL_WITH_PSK))
	else if (ZBX_TCP_SEC_TLS_PSK == sock->connection_type)
	{
		if (SUCCEED != zbx_tls_get_attr_psk(sock, &attr))
		{
			*error = zbx_strdup(*error, "internal error: cannot get connection attributes");
			THIS_SHOULD_NEVER_HAPPEN;
			return FAIL;
		}
	}
#endif
	else if (ZBX_TCP_SEC_UNENCRYPTED != sock->connection_type)
	{
		*error = zbx_strdup(*error, "internal error: invalid connection type");
		THIS_SHOULD_NEVER_HAPPEN;
		return FAIL;
	}
#endif
	RDLOCK_CACHE;

	if (NULL == (dc_host = DCfind_proxy(host)))
	{
		UNLOCK_CACHE;
		*error = zbx_dsprintf(*error, "proxy \"%s\" not found", host);
		return FAIL;
	}

	if (HOST_STATUS_PROXY_ACTIVE != dc_host->status)
	{
		UNLOCK_CACHE;
		*error = zbx_dsprintf(*error, "proxy \"%s\" is configured in passive mode", host);
		return FAIL;
	}

	if (0 == ((unsigned int)dc_host->tls_accept & sock->connection_type))
	{
		UNLOCK_CACHE;
		*error = zbx_dsprintf(NULL, "connection of type \"%s\" is not allowed for proxy \"%s\"",
				zbx_tcp_connection_type_name(sock->connection_type), host);
		return FAIL;
	}

#if defined(HAVE_POLARSSL) || defined(HAVE_GNUTLS) || defined(HAVE_OPENSSL)
	if (ZBX_TCP_SEC_TLS_CERT == sock->connection_type)
	{
		/* simplified match, not compliant with RFC 4517, 4518 */
		if ('\0' != *dc_host->tls_issuer && 0 != strcmp(dc_host->tls_issuer, attr.issuer))
		{
			UNLOCK_CACHE;
			*error = zbx_dsprintf(*error, "proxy \"%s\" certificate issuer does not match", host);
			return FAIL;
		}

		/* simplified match, not compliant with RFC 4517, 4518 */
		if ('\0' != *dc_host->tls_subject && 0 != strcmp(dc_host->tls_subject, attr.subject))
		{
			UNLOCK_CACHE;
			*error = zbx_dsprintf(*error, "proxy \"%s\" certificate subject does not match", host);
			return FAIL;
		}
	}
#if defined(HAVE_POLARSSL) || defined(HAVE_GNUTLS) || (defined(HAVE_OPENSSL) && defined(HAVE_OPENSSL_WITH_PSK))
	else if (ZBX_TCP_SEC_TLS_PSK == sock->connection_type)
	{
		if (NULL != dc_host->tls_dc_psk)
		{
			if (strlen(dc_host->tls_dc_psk->tls_psk_identity) != attr.psk_identity_len ||
					0 != memcmp(dc_host->tls_dc_psk->tls_psk_identity, attr.psk_identity,
					attr.psk_identity_len))
			{
				UNLOCK_CACHE;
				*error = zbx_dsprintf(*error, "proxy \"%s\" is using false PSK identity", host);
				return FAIL;
			}
		}
		else
		{
			UNLOCK_CACHE;
			*error = zbx_dsprintf(*error, "active proxy \"%s\" is connecting with PSK but there is no PSK"
					" in the database for this proxy", host);
			return FAIL;
		}
	}
#endif
#endif
	*hostid = dc_host->hostid;

	UNLOCK_CACHE;

	return SUCCEED;
}

#if defined(HAVE_POLARSSL) || defined(HAVE_GNUTLS) || defined(HAVE_OPENSSL)
/******************************************************************************
 *                                                                            *
 * Function: DCget_psk_by_identity                                            *
 *                                                                            *
 * Purpose:                                                                   *
 *     Find PSK with the specified identity in configuration cache            *
 *                                                                            *
 * Parameters:                                                                *
 *     psk_identity - [IN] PSK identity to search for ('\0' terminated)       *
 *     psk_buf      - [OUT] output buffer for PSK value with size             *
 *                    HOST_TLS_PSK_LEN_MAX                                    *
 *     psk_usage    - [OUT] 0 - PSK not found, 1 - found in host PSKs,        *
 *                          2 - found in autoregistration PSK, 3 - found in   *
 *                          both                                              *
 * Return value:                                                              *
 *     PSK length in bytes if PSK found. 0 - if PSK not found.                *
 *                                                                            *
 * Comments:                                                                  *
 *     ATTENTION! This function's address and arguments are described and     *
 *     used in file src/libs/zbxcrypto/tls.c for calling this function by     *
 *     pointer. If you ever change this DCget_psk_by_identity() function      *
 *     arguments or return value do not forget to synchronize changes with    *
 *     the src/libs/zbxcrypto/tls.c.                                          *
 *                                                                            *
 ******************************************************************************/
size_t	DCget_psk_by_identity(const unsigned char *psk_identity, unsigned char *psk_buf, unsigned int *psk_usage)
{
	const ZBX_DC_PSK	*psk_i;
	ZBX_DC_PSK		psk_i_local;
	size_t			psk_len = 0;
	unsigned char		autoreg_psk_tmp[HOST_TLS_PSK_LEN_MAX];

	*psk_usage = 0;

	psk_i_local.tls_psk_identity = (const char *)psk_identity;

	RDLOCK_CACHE;

	/* Is it among host PSKs? */
	if (NULL != (psk_i = (ZBX_DC_PSK *)zbx_hashset_search(&config->psks, &psk_i_local)))
	{
		psk_len = zbx_strlcpy((char *)psk_buf, psk_i->tls_psk, HOST_TLS_PSK_LEN_MAX);
		*psk_usage |= ZBX_PSK_FOR_HOST;
	}

	/* Does it match autoregistration PSK? */
	if (0 != strcmp(config->autoreg_psk_identity, (const char *)psk_identity))
	{
		UNLOCK_CACHE;
		return psk_len;
	}

	if (0 == *psk_usage)	/* only as autoregistration PSK */
	{
		psk_len = zbx_strlcpy((char *)psk_buf, config->autoreg_psk, HOST_TLS_PSK_LEN_MAX);
		UNLOCK_CACHE;
		*psk_usage |= ZBX_PSK_FOR_AUTOREG;

		return psk_len;
	}

	/* the requested PSK is used as host PSK and as autoregistration PSK */
	zbx_strlcpy((char *)autoreg_psk_tmp, config->autoreg_psk, sizeof(autoreg_psk_tmp));

	UNLOCK_CACHE;

	if (0 == strcmp((const char *)psk_buf, (const char *)autoreg_psk_tmp))
	{
		*psk_usage |= ZBX_PSK_FOR_AUTOREG;
		return psk_len;
	}

	zabbix_log(LOG_LEVEL_WARNING, "host PSK and autoregistration PSK have the same identity \"%s\" but"
			" different PSK values, autoregistration will not be allowed", psk_identity);
	return psk_len;
}
#endif

/******************************************************************************
 *                                                                            *
 * Function: DCget_autoregistration_psk                                       *
 *                                                                            *
 * Purpose:                                                                   *
 *     Copy autoregistration PSK identity and value from configuration cache  *
 *     into caller's buffers                                                  *
 *                                                                            *
 * Parameters:                                                                *
 *     psk_identity_buf     - [OUT] buffer for PSK identity                   *
 *     psk_identity_buf_len - [IN] buffer length for PSK identity             *
 *     psk_buf              - [OUT] buffer for PSK value                      *
 *     psk_buf_len          - [IN] buffer length for PSK value                *
 *                                                                            *
 * Comments: if autoregistration PSK is not configured then empty strings     *
 *           will be copied into buffers                                      *
 *                                                                            *
 ******************************************************************************/
void	DCget_autoregistration_psk(char *psk_identity_buf, size_t psk_identity_buf_len,
		unsigned char *psk_buf, size_t psk_buf_len)
{
	RDLOCK_CACHE;

	zbx_strlcpy((char *)psk_identity_buf, config->autoreg_psk_identity, psk_identity_buf_len);
	zbx_strlcpy((char *)psk_buf, config->autoreg_psk, psk_buf_len);

	UNLOCK_CACHE;
}

static void	DCget_interface(DC_INTERFACE *dst_interface, const ZBX_DC_INTERFACE *src_interface)
{
	if (NULL != src_interface)
	{
		dst_interface->interfaceid = src_interface->interfaceid;
		strscpy(dst_interface->ip_orig, src_interface->ip);
		strscpy(dst_interface->dns_orig, src_interface->dns);
		strscpy(dst_interface->port_orig, src_interface->port);
		dst_interface->useip = src_interface->useip;
		dst_interface->type = src_interface->type;
		dst_interface->main = src_interface->main;
	}
	else
	{
		dst_interface->interfaceid = 0;
		*dst_interface->ip_orig = '\0';
		*dst_interface->dns_orig = '\0';
		*dst_interface->port_orig = '\0';
		dst_interface->useip = 1;
		dst_interface->type = INTERFACE_TYPE_UNKNOWN;
		dst_interface->main = 0;
	}

	dst_interface->addr = (1 == dst_interface->useip ? dst_interface->ip_orig : dst_interface->dns_orig);
	dst_interface->port = 0;
}

static void	DCget_item(DC_ITEM *dst_item, const ZBX_DC_ITEM *src_item)
{
	const ZBX_DC_NUMITEM		*numitem;
	const ZBX_DC_LOGITEM		*logitem;
	const ZBX_DC_SNMPITEM		*snmpitem;
	const ZBX_DC_SNMPINTERFACE	*snmp;
	const ZBX_DC_TRAPITEM		*trapitem;
	const ZBX_DC_IPMIITEM		*ipmiitem;
	const ZBX_DC_DBITEM		*dbitem;
	const ZBX_DC_SSHITEM		*sshitem;
	const ZBX_DC_TELNETITEM		*telnetitem;
	const ZBX_DC_SIMPLEITEM		*simpleitem;
	const ZBX_DC_JMXITEM		*jmxitem;
	const ZBX_DC_CALCITEM		*calcitem;
	const ZBX_DC_INTERFACE		*dc_interface;
	const ZBX_DC_HTTPITEM		*httpitem;

	dst_item->itemid = src_item->itemid;
	dst_item->type = src_item->type;
	dst_item->value_type = src_item->value_type;
	strscpy(dst_item->key_orig, src_item->key);
	dst_item->key = NULL;
	dst_item->delay = zbx_strdup(NULL, src_item->delay);
	dst_item->nextcheck = src_item->nextcheck;
	dst_item->state = src_item->state;
	dst_item->lastclock = src_item->lastclock;
	dst_item->flags = src_item->flags;
	dst_item->lastlogsize = src_item->lastlogsize;
	dst_item->mtime = src_item->mtime;
	dst_item->history = src_item->history;
	dst_item->inventory_link = src_item->inventory_link;
	dst_item->valuemapid = src_item->valuemapid;
	dst_item->status = src_item->status;
	dst_item->history_sec = src_item->history_sec;

	dst_item->error = zbx_strdup(NULL, src_item->error);

	switch (src_item->value_type)
	{
		case ITEM_VALUE_TYPE_FLOAT:
		case ITEM_VALUE_TYPE_UINT64:
			numitem = (ZBX_DC_NUMITEM *)zbx_hashset_search(&config->numitems, &src_item->itemid);

			dst_item->trends = numitem->trends;
			dst_item->units = zbx_strdup(NULL, numitem->units);
			break;
		case ITEM_VALUE_TYPE_LOG:
			if (NULL != (logitem = (ZBX_DC_LOGITEM *)zbx_hashset_search(&config->logitems, &src_item->itemid)))
				strscpy(dst_item->logtimefmt, logitem->logtimefmt);
			else
				*dst_item->logtimefmt = '\0';
			break;
	}

	switch (src_item->type)
	{
		case ITEM_TYPE_SNMP:
			snmpitem = (ZBX_DC_SNMPITEM *)zbx_hashset_search(&config->snmpitems, &src_item->itemid);
			snmp = (ZBX_DC_SNMPINTERFACE *)zbx_hashset_search(&config->interfaces_snmp, &src_item->interfaceid);

			strscpy(dst_item->snmp_community_orig, snmp->community);
			strscpy(dst_item->snmp_oid_orig, snmpitem->snmp_oid);
			strscpy(dst_item->snmpv3_securityname_orig, snmp->securityname);
			dst_item->snmpv3_securitylevel = snmp->securitylevel;
			strscpy(dst_item->snmpv3_authpassphrase_orig, snmp->authpassphrase);
			strscpy(dst_item->snmpv3_privpassphrase_orig, snmp->privpassphrase);
			dst_item->snmpv3_authprotocol = snmp->authprotocol;
			dst_item->snmpv3_privprotocol = snmp->privprotocol;
			strscpy(dst_item->snmpv3_contextname_orig, snmp->contextname);
			dst_item->snmp_version = snmp->version;

			dst_item->snmp_community = NULL;
			dst_item->snmp_oid = NULL;
			dst_item->snmpv3_securityname = NULL;
			dst_item->snmpv3_authpassphrase = NULL;
			dst_item->snmpv3_privpassphrase = NULL;
			dst_item->snmpv3_contextname = NULL;
			break;
		case ITEM_TYPE_TRAPPER:
			if (NULL != (trapitem = (ZBX_DC_TRAPITEM *)zbx_hashset_search(&config->trapitems, &src_item->itemid)))
				strscpy(dst_item->trapper_hosts, trapitem->trapper_hosts);
			else
				*dst_item->trapper_hosts = '\0';
			break;
		case ITEM_TYPE_IPMI:
			if (NULL != (ipmiitem = (ZBX_DC_IPMIITEM *)zbx_hashset_search(&config->ipmiitems, &src_item->itemid)))
				strscpy(dst_item->ipmi_sensor, ipmiitem->ipmi_sensor);
			else
				*dst_item->ipmi_sensor = '\0';
			break;
		case ITEM_TYPE_DB_MONITOR:
			if (NULL != (dbitem = (ZBX_DC_DBITEM *)zbx_hashset_search(&config->dbitems, &src_item->itemid)))
			{
				dst_item->params = zbx_strdup(NULL, dbitem->params);
				strscpy(dst_item->username_orig, dbitem->username);
				strscpy(dst_item->password_orig, dbitem->password);
			}
			else
			{
				dst_item->params = zbx_strdup(NULL, "");
				*dst_item->username_orig = '\0';
				*dst_item->password_orig = '\0';
			}
			dst_item->username = NULL;
			dst_item->password = NULL;

			break;
		case ITEM_TYPE_SSH:
			if (NULL != (sshitem = (ZBX_DC_SSHITEM *)zbx_hashset_search(&config->sshitems, &src_item->itemid)))
			{
				dst_item->authtype = sshitem->authtype;
				strscpy(dst_item->username_orig, sshitem->username);
				strscpy(dst_item->publickey_orig, sshitem->publickey);
				strscpy(dst_item->privatekey_orig, sshitem->privatekey);
				strscpy(dst_item->password_orig, sshitem->password);
				dst_item->params = zbx_strdup(NULL, sshitem->params);
			}
			else
			{
				dst_item->authtype = 0;
				*dst_item->username_orig = '\0';
				*dst_item->publickey_orig = '\0';
				*dst_item->privatekey_orig = '\0';
				*dst_item->password_orig = '\0';
				dst_item->params = zbx_strdup(NULL, "");
			}
			dst_item->username = NULL;
			dst_item->publickey = NULL;
			dst_item->privatekey = NULL;
			dst_item->password = NULL;
			break;
		case ITEM_TYPE_HTTPAGENT:
			if (NULL != (httpitem = (ZBX_DC_HTTPITEM *)zbx_hashset_search(&config->httpitems, &src_item->itemid)))
			{
				strscpy(dst_item->timeout_orig, httpitem->timeout);
				strscpy(dst_item->url_orig, httpitem->url);
				strscpy(dst_item->query_fields_orig, httpitem->query_fields);
				strscpy(dst_item->status_codes_orig, httpitem->status_codes);
				dst_item->follow_redirects = httpitem->follow_redirects;
				dst_item->post_type = httpitem->post_type;
				strscpy(dst_item->http_proxy_orig, httpitem->http_proxy);
				dst_item->headers = zbx_strdup(NULL, httpitem->headers);
				dst_item->retrieve_mode = httpitem->retrieve_mode;
				dst_item->request_method = httpitem->request_method;
				dst_item->output_format = httpitem->output_format;
				strscpy(dst_item->ssl_cert_file_orig, httpitem->ssl_cert_file);
				strscpy(dst_item->ssl_key_file_orig, httpitem->ssl_key_file);
				strscpy(dst_item->ssl_key_password_orig, httpitem->ssl_key_password);
				dst_item->verify_peer = httpitem->verify_peer;
				dst_item->verify_host = httpitem->verify_host;
				dst_item->authtype = httpitem->authtype;
				strscpy(dst_item->username_orig, httpitem->username);
				strscpy(dst_item->password_orig, httpitem->password);
				dst_item->posts = zbx_strdup(NULL, httpitem->posts);
				dst_item->allow_traps = httpitem->allow_traps;
				strscpy(dst_item->trapper_hosts, httpitem->trapper_hosts);
			}
			else
			{
				*dst_item->timeout_orig = '\0';
				*dst_item->url_orig = '\0';
				*dst_item->query_fields_orig = '\0';
				*dst_item->status_codes_orig = '\0';
				dst_item->follow_redirects = 0;
				dst_item->post_type = 0;
				*dst_item->http_proxy_orig = '\0';
				dst_item->headers = zbx_strdup(NULL, "");
				dst_item->retrieve_mode = 0;
				dst_item->request_method = 0;
				dst_item->output_format = 0;
				*dst_item->ssl_cert_file_orig = '\0';
				*dst_item->ssl_key_file_orig = '\0';
				*dst_item->ssl_key_password_orig = '\0';
				dst_item->verify_peer = 0;
				dst_item->verify_host = 0;
				dst_item->authtype = 0;
				*dst_item->username_orig = '\0';
				*dst_item->password_orig = '\0';
				dst_item->posts = zbx_strdup(NULL, "");
				dst_item->allow_traps = 0;
				*dst_item->trapper_hosts = '\0';
			}
			dst_item->timeout = NULL;
			dst_item->url = NULL;
			dst_item->query_fields = NULL;
			dst_item->status_codes = NULL;
			dst_item->http_proxy = NULL;
			dst_item->ssl_cert_file = NULL;
			dst_item->ssl_key_file = NULL;
			dst_item->ssl_key_password = NULL;
			dst_item->username = NULL;
			dst_item->password = NULL;
			break;
		case ITEM_TYPE_TELNET:
			if (NULL != (telnetitem = (ZBX_DC_TELNETITEM *)zbx_hashset_search(&config->telnetitems, &src_item->itemid)))
			{
				strscpy(dst_item->username_orig, telnetitem->username);
				strscpy(dst_item->password_orig, telnetitem->password);
				dst_item->params = zbx_strdup(NULL, telnetitem->params);
			}
			else
			{
				*dst_item->username_orig = '\0';
				*dst_item->password_orig = '\0';
				dst_item->params = zbx_strdup(NULL, "");
			}
			dst_item->username = NULL;
			dst_item->password = NULL;
			break;
		case ITEM_TYPE_SIMPLE:
			if (NULL != (simpleitem = (ZBX_DC_SIMPLEITEM *)zbx_hashset_search(&config->simpleitems, &src_item->itemid)))
			{
				strscpy(dst_item->username_orig, simpleitem->username);
				strscpy(dst_item->password_orig, simpleitem->password);
			}
			else
			{
				*dst_item->username_orig = '\0';
				*dst_item->password_orig = '\0';
			}
			dst_item->username = NULL;
			dst_item->password = NULL;
			break;
		case ITEM_TYPE_JMX:
			if (NULL != (jmxitem = (ZBX_DC_JMXITEM *)zbx_hashset_search(&config->jmxitems, &src_item->itemid)))
			{
				strscpy(dst_item->username_orig, jmxitem->username);
				strscpy(dst_item->password_orig, jmxitem->password);
				strscpy(dst_item->jmx_endpoint_orig, jmxitem->jmx_endpoint);
			}
			else
			{
				*dst_item->username_orig = '\0';
				*dst_item->password_orig = '\0';
				*dst_item->jmx_endpoint_orig = '\0';
			}
			dst_item->username = NULL;
			dst_item->password = NULL;
			dst_item->jmx_endpoint = NULL;
			break;
		case ITEM_TYPE_CALCULATED:
			calcitem = (ZBX_DC_CALCITEM *)zbx_hashset_search(&config->calcitems, &src_item->itemid);
			dst_item->params = zbx_strdup(NULL, NULL != calcitem ? calcitem->params : "");
			break;
		default:
			/* nothing to do */;
	}

	dc_interface = (ZBX_DC_INTERFACE *)zbx_hashset_search(&config->interfaces, &src_item->interfaceid);

	DCget_interface(&dst_item->interface, dc_interface);
}

void	DCconfig_clean_items(DC_ITEM *items, int *errcodes, size_t num)
{
	size_t	i;

	for (i = 0; i < num; i++)
	{
		if (NULL != errcodes && SUCCEED != errcodes[i])
			continue;

		if (ITEM_VALUE_TYPE_FLOAT == items[i].value_type || ITEM_VALUE_TYPE_UINT64 == items[i].value_type)
		{
			zbx_free(items[i].units);
		}

		switch (items[i].type)
		{
			case ITEM_TYPE_HTTPAGENT:
				zbx_free(items[i].headers);
				zbx_free(items[i].posts);
				break;
			case ITEM_TYPE_DB_MONITOR:
			case ITEM_TYPE_SSH:
			case ITEM_TYPE_TELNET:
			case ITEM_TYPE_CALCULATED:
				zbx_free(items[i].params);
				break;
		}

		zbx_free(items[i].delay);
		zbx_free(items[i].error);
	}
}

static void	DCget_function(DC_FUNCTION *dst_function, const ZBX_DC_FUNCTION *src_function)
{
	size_t	sz_function, sz_parameter;

	dst_function->functionid = src_function->functionid;
	dst_function->triggerid = src_function->triggerid;
	dst_function->itemid = src_function->itemid;

	sz_function = strlen(src_function->function) + 1;
	sz_parameter = strlen(src_function->parameter) + 1;
	dst_function->function = (char *)zbx_malloc(NULL, sz_function + sz_parameter);
	dst_function->parameter = dst_function->function + sz_function;
	memcpy(dst_function->function, src_function->function, sz_function);
	memcpy(dst_function->parameter, src_function->parameter, sz_parameter);
}

static void	DCget_trigger(DC_TRIGGER *dst_trigger, const ZBX_DC_TRIGGER *src_trigger)
{
	int	i;

	dst_trigger->triggerid = src_trigger->triggerid;
	dst_trigger->description = zbx_strdup(NULL, src_trigger->description);
	dst_trigger->expression_orig = zbx_strdup(NULL, src_trigger->expression);
	dst_trigger->recovery_expression_orig = zbx_strdup(NULL, src_trigger->recovery_expression);
	dst_trigger->error = zbx_strdup(NULL, src_trigger->error);
	dst_trigger->timespec.sec = 0;
	dst_trigger->timespec.ns = 0;
	dst_trigger->priority = src_trigger->priority;
	dst_trigger->type = src_trigger->type;
	dst_trigger->value = src_trigger->value;
	dst_trigger->state = src_trigger->state;
	dst_trigger->new_value = TRIGGER_VALUE_UNKNOWN;
	dst_trigger->lastchange = src_trigger->lastchange;
	dst_trigger->topoindex = src_trigger->topoindex;
	dst_trigger->status = src_trigger->status;
	dst_trigger->recovery_mode = src_trigger->recovery_mode;
	dst_trigger->correlation_mode = src_trigger->correlation_mode;
	dst_trigger->correlation_tag = zbx_strdup(NULL, src_trigger->correlation_tag);
	dst_trigger->opdata = zbx_strdup(NULL, src_trigger->opdata);
	dst_trigger->flags = 0;

	dst_trigger->expression = NULL;
	dst_trigger->recovery_expression = NULL;
	dst_trigger->new_error = NULL;

	dst_trigger->expression = zbx_strdup(NULL, src_trigger->expression);
	dst_trigger->recovery_expression = zbx_strdup(NULL, src_trigger->recovery_expression);

	zbx_vector_ptr_create(&dst_trigger->tags);

	if (0 != src_trigger->tags.values_num)
	{
		zbx_vector_ptr_reserve(&dst_trigger->tags, src_trigger->tags.values_num);

		for (i = 0; i < src_trigger->tags.values_num; i++)
		{
			const zbx_dc_trigger_tag_t	*dc_trigger_tag = (const zbx_dc_trigger_tag_t *)src_trigger->tags.values[i];
			zbx_tag_t			*tag;

			tag = (zbx_tag_t *)zbx_malloc(NULL, sizeof(zbx_tag_t));
			tag->tag = zbx_strdup(NULL, dc_trigger_tag->tag);
			tag->value = zbx_strdup(NULL, dc_trigger_tag->value);

			zbx_vector_ptr_append(&dst_trigger->tags, tag);
		}
	}
}

void	zbx_free_tag(zbx_tag_t *tag)
{
	zbx_free(tag->tag);
	zbx_free(tag->value);
	zbx_free(tag);
}

void	zbx_free_item_tag(zbx_item_tag_t *item_tag)
{
	zbx_free(item_tag->tag.tag);
	zbx_free(item_tag->tag.value);
	zbx_free(item_tag);
}

static void	DCclean_trigger(DC_TRIGGER *trigger)
{
	zbx_free(trigger->new_error);
	zbx_free(trigger->error);
	zbx_free(trigger->expression_orig);
	zbx_free(trigger->recovery_expression_orig);
	zbx_free(trigger->expression);
	zbx_free(trigger->recovery_expression);
	zbx_free(trigger->description);
	zbx_free(trigger->correlation_tag);
	zbx_free(trigger->opdata);

	zbx_vector_ptr_clear_ext(&trigger->tags, (zbx_clean_func_t)zbx_free_tag);
	zbx_vector_ptr_destroy(&trigger->tags);
}

/******************************************************************************
 *                                                                            *
 * Function: DCconfig_get_items_by_keys                                       *
 *                                                                            *
 * Purpose: locate item in configuration cache by host and key                *
 *                                                                            *
 * Parameters: items    - [OUT] pointer to array of DC_ITEM structures        *
 *             keys     - [IN] list of item keys with host names              *
 *             errcodes - [OUT] SUCCEED if record located and FAIL otherwise  *
 *             num      - [IN] number of elements in items, keys, errcodes    *
 *                                                                            *
 * Author: Alexander Vladishev, Aleksandrs Saveljevs                          *
 *                                                                            *
 ******************************************************************************/
void	DCconfig_get_items_by_keys(DC_ITEM *items, zbx_host_key_t *keys, int *errcodes, size_t num)
{
	size_t			i;
	const ZBX_DC_ITEM	*dc_item;
	const ZBX_DC_HOST	*dc_host;

	RDLOCK_CACHE;

	for (i = 0; i < num; i++)
	{
		if (NULL == (dc_host = DCfind_host(keys[i].host)) ||
				NULL == (dc_item = DCfind_item(dc_host->hostid, keys[i].key)))
		{
			errcodes[i] = FAIL;
			continue;
		}

		DCget_host(&items[i].host, dc_host);
		DCget_item(&items[i], dc_item);
		errcodes[i] = SUCCEED;
	}

	UNLOCK_CACHE;
}

int	DCconfig_get_hostid_by_name(const char *host, zbx_uint64_t *hostid)
{
	const ZBX_DC_HOST	*dc_host;
	int			ret;

	RDLOCK_CACHE;

	if (NULL != (dc_host = DCfind_host(host)))
	{
		*hostid = dc_host->hostid;
		ret = SUCCEED;
	}
	else
		ret = FAIL;

	UNLOCK_CACHE;

	return ret;
}

/******************************************************************************
 *                                                                            *
 * Function: DCconfig_get_items_by_itemids                                    *
 *                                                                            *
 * Purpose: Get item with specified ID                                        *
 *                                                                            *
 * Parameters: items    - [OUT] pointer to DC_ITEM structures                 *
 *             itemids  - [IN] array of item IDs                              *
 *             errcodes - [OUT] SUCCEED if item found, otherwise FAIL         *
 *             num      - [IN] number of elements                             *
 *                                                                            *
 * Author: Alexander Vladishev, Aleksandrs Saveljevs                          *
 *                                                                            *
 ******************************************************************************/
void	DCconfig_get_items_by_itemids(DC_ITEM *items, const zbx_uint64_t *itemids, int *errcodes, size_t num)
{
	size_t			i;
	const ZBX_DC_ITEM	*dc_item;
	const ZBX_DC_HOST	*dc_host;

	RDLOCK_CACHE;

	for (i = 0; i < num; i++)
	{
		if (NULL == (dc_item = (ZBX_DC_ITEM *)zbx_hashset_search(&config->items, &itemids[i])) ||
				NULL == (dc_host = (ZBX_DC_HOST *)zbx_hashset_search(&config->hosts, &dc_item->hostid)))
		{
			errcodes[i] = FAIL;
			continue;
		}

		DCget_host(&items[i].host, dc_host);
		DCget_item(&items[i], dc_item);
		errcodes[i] = SUCCEED;
	}

	UNLOCK_CACHE;
}

/******************************************************************************
 *                                                                            *
 * Function: dc_preproc_item_init                                             *
 *                                                                            *
 * Purpose: initialize new preprocessor item from configuration cache         *
 *                                                                            *
 * Parameters: item   - [OUT] the item to initialize                          *
 *             itemid - [IN] the item identifier                              *
 *                                                                            *
 * Return value: SUCCEED - the item was initialized successfully              *
 *               FAIL    - item with the specified itemid is not cached or    *
 *                         monitored                                          *
 *                                                                            *
 ******************************************************************************/
static int	dc_preproc_item_init(zbx_preproc_item_t *item, zbx_uint64_t itemid)
{
	const ZBX_DC_ITEM	*dc_item;
	const ZBX_DC_HOST	*dc_host;

	if (NULL == (dc_item = (const ZBX_DC_ITEM *)zbx_hashset_search(&config->items, &itemid)))
		return FAIL;

	if (ITEM_STATUS_ACTIVE != dc_item->status)
		return FAIL;

	if (NULL == (dc_host = (const ZBX_DC_HOST *)zbx_hashset_search(&config->hosts, &dc_item->hostid)))
		return FAIL;

	if (HOST_STATUS_MONITORED != dc_host->status)
		return FAIL;

	item->itemid = itemid;
	item->type = dc_item->type;
	item->value_type = dc_item->value_type;

	item->dep_itemids = NULL;
	item->dep_itemids_num = 0;

	item->preproc_ops = NULL;
	item->preproc_ops_num = 0;
	item->update_time = 0;

	return SUCCEED;
}

/******************************************************************************
 *                                                                            *
 * Function: DCconfig_get_preprocessable_items                                *
 *                                                                            *
 * Purpose: get preprocessable items:                                         *
 *              * items with preprocessing steps                              *
 *              * items with dependent items                                  *
 *              * internal items                                              *
 *                                                                            *
 * Parameters: items       - [IN/OUT] hashset with DC_ITEMs                   *
 *             timestamp   - [IN/OUT] timestamp of a last update              *
 *                                                                            *
 ******************************************************************************/
void	DCconfig_get_preprocessable_items(zbx_hashset_t *items, int *timestamp)
{
	const ZBX_DC_PREPROCITEM	*dc_preprocitem;
	const ZBX_DC_MASTERITEM		*dc_masteritem;
	const ZBX_DC_ITEM		*dc_item;
	const zbx_dc_preproc_op_t	*dc_op;
	zbx_preproc_item_t		*item, item_local;
	zbx_hashset_iter_t		iter;
	zbx_preproc_op_t		*op;
	int				i;

	zabbix_log(LOG_LEVEL_DEBUG, "In %s()", __func__);

	/* no changes */
	if (0 != *timestamp && *timestamp == config->item_sync_ts)
		goto out;

	zbx_hashset_clear(items);
	*timestamp = config->item_sync_ts;

	RDLOCK_CACHE;

	zbx_hashset_iter_reset(&config->preprocitems, &iter);
	while (NULL != (dc_preprocitem = (const ZBX_DC_PREPROCITEM *)zbx_hashset_iter_next(&iter)))
	{
		if (FAIL == dc_preproc_item_init(&item_local, dc_preprocitem->itemid))
			continue;

		item = (zbx_preproc_item_t *)zbx_hashset_insert(items, &item_local, sizeof(item_local));

		item->preproc_ops_num = dc_preprocitem->preproc_ops.values_num;
		item->preproc_ops = (zbx_preproc_op_t *)zbx_malloc(NULL, sizeof(zbx_preproc_op_t) * item->preproc_ops_num);
		item->update_time = dc_preprocitem->update_time;

		for (i = 0; i < dc_preprocitem->preproc_ops.values_num; i++)
		{
			dc_op = (const zbx_dc_preproc_op_t *)dc_preprocitem->preproc_ops.values[i];
			op = &item->preproc_ops[i];
			op->type = dc_op->type;
			op->params = zbx_strdup(NULL, dc_op->params);
			op->error_handler = dc_op->error_handler;
			op->error_handler_params = zbx_strdup(NULL, dc_op->error_handler_params);
		}
	}

	zbx_hashset_iter_reset(&config->masteritems, &iter);
	while (NULL != (dc_masteritem = (const ZBX_DC_MASTERITEM *)zbx_hashset_iter_next(&iter)))
	{
		if (NULL == (item = (zbx_preproc_item_t *)zbx_hashset_search(items, &dc_masteritem->itemid)))
		{
			if (FAIL == dc_preproc_item_init(&item_local, dc_masteritem->itemid))
				continue;

			item = (zbx_preproc_item_t *)zbx_hashset_insert(items, &item_local, sizeof(item_local));
		}

		item->dep_itemids_num = dc_masteritem->dep_itemids.values_num;

		item->dep_itemids = (zbx_uint64_pair_t *)zbx_malloc(NULL,
				sizeof(zbx_uint64_pair_t) * item->dep_itemids_num);

		memcpy(item->dep_itemids, dc_masteritem->dep_itemids.values,
				sizeof(zbx_uint64_pair_t) * item->dep_itemids_num);
	}

	zbx_hashset_iter_reset(&config->items, &iter);
	while (NULL != (dc_item = (const ZBX_DC_ITEM *)zbx_hashset_iter_next(&iter)))
	{
		if (ITEM_TYPE_INTERNAL != dc_item->type)
			continue;

		if (NULL == (item = (zbx_preproc_item_t *)zbx_hashset_search(items, &dc_item->itemid)))
		{
			if (FAIL == dc_preproc_item_init(&item_local, dc_item->itemid))
				continue;

			zbx_hashset_insert(items, &item_local, sizeof(item_local));
		}
	}

	UNLOCK_CACHE;
out:
	zabbix_log(LOG_LEVEL_DEBUG, "End of %s() items:%d", __func__, items->num_data);
}

void	DCconfig_get_hosts_by_itemids(DC_HOST *hosts, const zbx_uint64_t *itemids, int *errcodes, size_t num)
{
	size_t			i;
	const ZBX_DC_ITEM	*dc_item;
	const ZBX_DC_HOST	*dc_host;

	RDLOCK_CACHE;

	for (i = 0; i < num; i++)
	{
		if (NULL == (dc_item = (ZBX_DC_ITEM *)zbx_hashset_search(&config->items, &itemids[i])) ||
				NULL == (dc_host = (ZBX_DC_HOST *)zbx_hashset_search(&config->hosts, &dc_item->hostid)))
		{
			errcodes[i] = FAIL;
			continue;
		}

		DCget_host(&hosts[i], dc_host);
		errcodes[i] = SUCCEED;
	}

	UNLOCK_CACHE;
}

void	DCconfig_get_triggers_by_triggerids(DC_TRIGGER *triggers, const zbx_uint64_t *triggerids, int *errcode,
		size_t num)
{
	size_t			i;
	const ZBX_DC_TRIGGER	*dc_trigger;

	RDLOCK_CACHE;

	for (i = 0; i < num; i++)
	{
		if (NULL == (dc_trigger = (const ZBX_DC_TRIGGER *)zbx_hashset_search(&config->triggers, &triggerids[i])))
		{
			errcode[i] = FAIL;
			continue;
		}

		DCget_trigger(&triggers[i], dc_trigger);
		errcode[i] = SUCCEED;
	}

	UNLOCK_CACHE;
}

/******************************************************************************
 *                                                                            *
 * Function: DCconfig_get_functions_by_functionids                            *
 *                                                                            *
 * Purpose: Get functions by IDs                                              *
 *                                                                            *
 * Parameters: functions   - [OUT] pointer to DC_FUNCTION structures          *
 *             functionids - [IN] array of function IDs                       *
 *             errcodes    - [OUT] SUCCEED if item found, otherwise FAIL      *
 *             num         - [IN] number of elements                          *
 *                                                                            *
 * Author: Aleksandrs Saveljevs, Alexander Vladishev                          *
 *                                                                            *
 ******************************************************************************/
void	DCconfig_get_functions_by_functionids(DC_FUNCTION *functions, zbx_uint64_t *functionids, int *errcodes,
		size_t num)
{
	size_t			i;
	const ZBX_DC_FUNCTION	*dc_function;

	RDLOCK_CACHE;

	for (i = 0; i < num; i++)
	{
		if (NULL == (dc_function = (ZBX_DC_FUNCTION *)zbx_hashset_search(&config->functions, &functionids[i])))
		{
			errcodes[i] = FAIL;
			continue;
		}

		DCget_function(&functions[i], dc_function);
		errcodes[i] = SUCCEED;
	}

	UNLOCK_CACHE;
}

/******************************************************************************
 *                                                                            *
 * Function: DCconfig_clean_functions                                         *
 *                                                                            *
 * Author: Alexander Vladishev                                                *
 *                                                                            *
 ******************************************************************************/
void	DCconfig_clean_functions(DC_FUNCTION *functions, int *errcodes, size_t num)
{
	size_t	i;

	for (i = 0; i < num; i++)
	{
		if (SUCCEED != errcodes[i])
			continue;

		zbx_free(functions[i].function);
	}
}

void	DCconfig_clean_triggers(DC_TRIGGER *triggers, int *errcodes, size_t num)
{
	size_t	i;

	for (i = 0; i < num; i++)
	{
		if (SUCCEED != errcodes[i])
			continue;

		DCclean_trigger(&triggers[i]);
	}
}

/******************************************************************************
 *                                                                            *
 * Function: DCconfig_lock_triggers_by_history_items                          *
 *                                                                            *
 * Purpose: Lock triggers for specified items so that multiple processes do   *
 *          not process one trigger simultaneously. Otherwise, this leads to  *
 *          problems like multiple successive OK events or escalations being  *
 *          started and not cancelled, because they are not seen in parallel  *
 *          transactions.                                                     *
 *                                                                            *
 * Parameters: history_items - [IN/OUT] list of history items history syncer  *
 *                                    wishes to take for processing; on       *
 *                                    output, the item locked field is set    *
 *                                    to 0 if the corresponding item cannot   *
 *                                    be taken                                *
 *             triggerids  - [OUT] list of trigger IDs that this function has *
 *                                 locked for processing; unlock those using  *
 *                                 DCconfig_unlock_triggers() function        *
 *                                                                            *
 * Author: Aleksandrs Saveljevs                                               *
 *                                                                            *
 * Comments: This does not solve the problem fully (e.g., ZBX-7484). There is *
 *           a significant time period between the place where we lock the    *
 *           triggers and the place where we process them. So it could happen *
 *           that a configuration cache update happens after we have locked   *
 *           the triggers and it turns out that in the updated configuration  *
 *           there is a new trigger for two of the items that two different   *
 *           history syncers have taken for processing. In that situation,    *
 *           the problem we are solving here might still happen. However,     *
 *           locking triggers makes this problem much less likely and only in *
 *           case configuration changes. On a stable configuration, it should *
 *           work without any problems.                                       *
 *                                                                            *
 * Return value: the number of items available for processing (unlocked).     *
 *                                                                            *
 ******************************************************************************/
int	DCconfig_lock_triggers_by_history_items(zbx_vector_ptr_t *history_items, zbx_vector_uint64_t *triggerids)
{
	int			i, j, locked_num = 0;
	const ZBX_DC_ITEM	*dc_item;
	ZBX_DC_TRIGGER		*dc_trigger;
	zbx_hc_item_t		*history_item;

	WRLOCK_CACHE;

	for (i = 0; i < history_items->values_num; i++)
	{
		history_item = (zbx_hc_item_t *)history_items->values[i];

		if (0 != (ZBX_DC_FLAG_NOVALUE & history_item->tail->flags))
			continue;

		if (NULL == (dc_item = (ZBX_DC_ITEM *)zbx_hashset_search(&config->items, &history_item->itemid)))
			continue;

		if (NULL == dc_item->triggers)
			continue;

		for (j = 0; NULL != (dc_trigger = dc_item->triggers[j]); j++)
		{
			if (TRIGGER_STATUS_ENABLED != dc_trigger->status)
				continue;

			if (1 == dc_trigger->locked)
			{
				locked_num++;
				history_item->status = ZBX_HC_ITEM_STATUS_BUSY;
				goto next;
			}
		}

		for (j = 0; NULL != (dc_trigger = dc_item->triggers[j]); j++)
		{
			if (TRIGGER_STATUS_ENABLED != dc_trigger->status)
				continue;

			dc_trigger->locked = 1;
			zbx_vector_uint64_append(triggerids, dc_trigger->triggerid);
		}
next:;
	}

	UNLOCK_CACHE;

	return history_items->values_num - locked_num;
}

/******************************************************************************
 *                                                                            *
 * Function: DCconfig_lock_triggers_by_triggerids                             *
 *                                                                            *
 * Purpose: Lock triggers so that multiple processes do not process one       *
 *          trigger simultaneously.                                           *
 *                                                                            *
 * Parameters: triggerids_in  - [IN] ids of triggers to lock                  *
 *             triggerids_out - [OUT] ids of locked triggers                  *
 *                                                                            *
 ******************************************************************************/
void	DCconfig_lock_triggers_by_triggerids(zbx_vector_uint64_t *triggerids_in, zbx_vector_uint64_t *triggerids_out)
{
	int		i;
	ZBX_DC_TRIGGER	*dc_trigger;

	if (0 == triggerids_in->values_num)
		return;

	WRLOCK_CACHE;

	for (i = 0; i < triggerids_in->values_num; i++)
	{
		if (NULL == (dc_trigger = (ZBX_DC_TRIGGER *)zbx_hashset_search(&config->triggers, &triggerids_in->values[i])))
			continue;

		if (1 == dc_trigger->locked)
			continue;

		dc_trigger->locked = 1;
		zbx_vector_uint64_append(triggerids_out, dc_trigger->triggerid);
	}

	UNLOCK_CACHE;
}

/******************************************************************************
 *                                                                            *
 * Function: DCconfig_unlock_triggers                                         *
 *                                                                            *
 * Author: Aleksandrs Saveljevs                                               *
 *                                                                            *
 ******************************************************************************/
void	DCconfig_unlock_triggers(const zbx_vector_uint64_t *triggerids)
{
	int		i;
	ZBX_DC_TRIGGER	*dc_trigger;

	WRLOCK_CACHE;

	for (i = 0; i < triggerids->values_num; i++)
	{
		if (NULL == (dc_trigger = (ZBX_DC_TRIGGER *)zbx_hashset_search(&config->triggers, &triggerids->values[i])))
			continue;

		dc_trigger->locked = 0;
	}

	UNLOCK_CACHE;
}

/******************************************************************************
 *                                                                            *
 * Function: DCconfig_unlock_all_triggers                                     *
 *                                                                            *
 * Purpose: Unlocks all locked triggers before doing full history sync at     *
 *          program exit                                                      *
 *                                                                            *
 ******************************************************************************/
void	DCconfig_unlock_all_triggers(void)
{
	ZBX_DC_TRIGGER		*dc_trigger;
	zbx_hashset_iter_t	iter;

	WRLOCK_CACHE;

	zbx_hashset_iter_reset(&config->triggers, &iter);

	while (NULL != (dc_trigger = (ZBX_DC_TRIGGER *)zbx_hashset_iter_next(&iter)))
		dc_trigger->locked = 0;

	UNLOCK_CACHE;
}

/******************************************************************************
 *                                                                            *
 * Function: DCconfig_get_triggers_by_itemids                                 *
 *                                                                            *
 * Purpose: get enabled triggers for specified items                          *
 *                                                                            *
 * Author: Aleksandrs Saveljevs                                               *
 *                                                                            *
 ******************************************************************************/
void	DCconfig_get_triggers_by_itemids(zbx_hashset_t *trigger_info, zbx_vector_ptr_t *trigger_order,
		const zbx_uint64_t *itemids, const zbx_timespec_t *timespecs, int itemids_num)
{
	int			i, j, found;
	const ZBX_DC_ITEM	*dc_item;
	const ZBX_DC_TRIGGER	*dc_trigger;
	DC_TRIGGER		*trigger;

	RDLOCK_CACHE;

	for (i = 0; i < itemids_num; i++)
	{
		/* skip items which are not in configuration cache and items without triggers */

		if (NULL == (dc_item = (ZBX_DC_ITEM *)zbx_hashset_search(&config->items, &itemids[i])) || NULL == dc_item->triggers)
			continue;

		/* process all triggers for the specified item */

		for (j = 0; NULL != (dc_trigger = dc_item->triggers[j]); j++)
		{
			if (TRIGGER_STATUS_ENABLED != dc_trigger->status)
				continue;

			/* find trigger by id or create a new record in hashset if not found */
			trigger = (DC_TRIGGER *)DCfind_id(trigger_info, dc_trigger->triggerid, sizeof(DC_TRIGGER), &found);

			if (0 == found)
			{
				DCget_trigger(trigger, dc_trigger);
				zbx_vector_ptr_append(trigger_order, trigger);
			}

			/* copy latest change timestamp */

			if (trigger->timespec.sec < timespecs[i].sec ||
					(trigger->timespec.sec == timespecs[i].sec &&
					trigger->timespec.ns < timespecs[i].ns))
			{
				/* DCconfig_get_triggers_by_itemids() function is called during trigger processing */
				/* when syncing history cache. A trigger cannot be processed by two syncers at the */
				/* same time, so its safe to update trigger timespec within read lock.             */
				trigger->timespec = timespecs[i];
			}
		}
	}

	UNLOCK_CACHE;
}

/******************************************************************************
 *                                                                            *
 * Function: DCconfig_find_active_time_function                               *
 *                                                                            *
 * Purpose: checks if the expression contains time based functions            *
 *                                                                            *
 ******************************************************************************/
static int	DCconfig_find_active_time_function(const char *expression)
{
	zbx_uint64_t		functionid;
	const ZBX_DC_FUNCTION	*dc_function;
	const ZBX_DC_HOST	*dc_host;
	const ZBX_DC_ITEM	*dc_item;

	while (SUCCEED == get_N_functionid(expression, 1, &functionid, &expression))
	{
		if (NULL == (dc_function = (ZBX_DC_FUNCTION *)zbx_hashset_search(&config->functions, &functionid)))
			continue;

		if (1 == dc_function->timer)
		{
			if (NULL == (dc_item = zbx_hashset_search(&config->items, &dc_function->itemid)))
				continue;

			if (NULL == (dc_host = zbx_hashset_search(&config->hosts, &dc_item->hostid)))
				continue;

			if (SUCCEED != DCin_maintenance_without_data_collection(dc_host, dc_item))
				return SUCCEED;
		}
	}

	return FAIL;
}

/******************************************************************************
 *                                                                            *
 * Function: zbx_dc_get_timer_triggers_by_triggerids                          *
 *                                                                            *
 * Purpose: gets timer triggers from cache                                    *
 *                                                                            *
 * Parameters: trigger_info  - [IN/OUT] triggers                              *
 *             trigger_order - [IN/OUT] triggers in processing order          *
 *             triggerids    - [IN] identifiers of the triggers to retrieve   *
 *             ts            - [IN] current timestamp                         *
 *                                                                            *
 ******************************************************************************/
void	zbx_dc_get_timer_triggers_by_triggerids(zbx_hashset_t *trigger_info, zbx_vector_ptr_t *trigger_order,
		const zbx_vector_uint64_t *triggerids, const zbx_timespec_t *ts)
{
	int		i;
	ZBX_DC_TRIGGER	*dc_trigger;

	RDLOCK_CACHE;

	for (i = 0; i < triggerids->values_num; i++)
	{
		if (NULL != (dc_trigger = (ZBX_DC_TRIGGER *)zbx_hashset_search(&config->triggers,
				&triggerids->values[i])))
		{
			DC_TRIGGER	*trigger, trigger_local;
			unsigned char	flags;

			if (SUCCEED == DCconfig_find_active_time_function(dc_trigger->expression))
			{
				flags = ZBX_DC_TRIGGER_PROBLEM_EXPRESSION;
			}
			else
			{
				if (TRIGGER_RECOVERY_MODE_RECOVERY_EXPRESSION != dc_trigger->recovery_mode)
					continue;

				if (TRIGGER_VALUE_PROBLEM != dc_trigger->value)
					continue;

				if (SUCCEED != DCconfig_find_active_time_function(dc_trigger->recovery_expression))
					continue;

				flags = 0;
			}

			trigger_local.triggerid = dc_trigger->triggerid;
			trigger = (DC_TRIGGER *)zbx_hashset_insert(trigger_info, &trigger_local, sizeof(trigger_local));
			DCget_trigger(trigger, dc_trigger);

			/* DCconfig_get_triggers_by_itemids() function is called during trigger processing */
			/* when syncing history cache. A trigger cannot be processed by two syncers at the */
			/* same time, so its safe to update trigger timespec within read lock.             */
			trigger->timespec = *ts;
			trigger->flags = flags;

			zbx_vector_ptr_append(trigger_order, trigger);
		}
	}

	UNLOCK_CACHE;
}

/******************************************************************************
 *                                                                            *
 * Function: zbx_dc_get_timer_triggerids                                      *
 *                                                                            *
 * Purpose: gets triggerids from timer queue                                  *
 *                                                                            *
 * Parameters: triggerids - [OUT] timer tirggerids to process                 *
 *             now        - [IN] current time                                 *
 *             limit      - [IN] the maximum number of triggerids to return   *
 *                                                                            *
 * Comments: This function locks returned triggerids in configuration cache.  *
 *                                                                            *
 ******************************************************************************/
void	zbx_dc_get_timer_triggerids(zbx_vector_uint64_t *triggerids, int now, int limit)
{
	WRLOCK_CACHE;

	while (SUCCEED != zbx_binary_heap_empty(&config->timer_queue) && 0 != limit)
	{
		zbx_binary_heap_elem_t	*elem;
		ZBX_DC_TRIGGER		*dc_trigger;

		elem = zbx_binary_heap_find_min(&config->timer_queue);
		dc_trigger = (ZBX_DC_TRIGGER *)elem->data;

		if (dc_trigger->nextcheck > now)
			break;

		/* locked triggers are already being processed by other processes, we can skip them */
		if (0 == dc_trigger->locked)
		{
			zbx_vector_uint64_append(triggerids, dc_trigger->triggerid);
			dc_trigger->locked = 1;
			limit--;
		}

		dc_trigger->nextcheck = dc_timer_calculate_nextcheck(now, dc_trigger->triggerid);
		zbx_binary_heap_update_direct(&config->timer_queue, elem);
	}

	UNLOCK_CACHE;
}

/******************************************************************************
 *                                                                            *
 * Function: zbx_dc_clear_timer_queue                                         *
 *                                                                            *
 * Purpose: clears timer trigger queue                                        *
 *                                                                            *
 ******************************************************************************/
void	zbx_dc_clear_timer_queue(void)
{
	WRLOCK_CACHE;
	zbx_binary_heap_clear(&config->timer_queue);
	UNLOCK_CACHE;
}

void	DCfree_triggers(zbx_vector_ptr_t *triggers)
{
	int	i;

	for (i = 0; i < triggers->values_num; i++)
		DCclean_trigger((DC_TRIGGER *)triggers->values[i]);

	zbx_vector_ptr_clear(triggers);
}

void	DCconfig_update_interface_snmp_stats(zbx_uint64_t interfaceid, int max_snmp_succeed, int min_snmp_fail)
{
	ZBX_DC_SNMPINTERFACE	*dc_snmp;

	WRLOCK_CACHE;

	if (NULL != (dc_snmp = (ZBX_DC_SNMPINTERFACE *)zbx_hashset_search(&config->interfaces_snmp, &interfaceid)) &&
			SNMP_BULK_ENABLED == dc_snmp->bulk)
	{
		if (dc_snmp->max_succeed < max_snmp_succeed)
			dc_snmp->max_succeed = (unsigned char)max_snmp_succeed;

		if (dc_snmp->min_fail > min_snmp_fail)
			dc_snmp->min_fail = (unsigned char)min_snmp_fail;
	}

	UNLOCK_CACHE;
}

static int	DCconfig_get_suggested_snmp_vars_nolock(zbx_uint64_t interfaceid, int *bulk)
{
	int				num;
	const ZBX_DC_SNMPINTERFACE	*dc_snmp;

	dc_snmp = (const ZBX_DC_SNMPINTERFACE *)zbx_hashset_search(&config->interfaces_snmp, &interfaceid);

	if (NULL != bulk)
		*bulk = (NULL == dc_snmp ? SNMP_BULK_DISABLED : dc_snmp->bulk);

	if (NULL == dc_snmp || SNMP_BULK_ENABLED != dc_snmp->bulk)
		return 1;

	/* The general strategy is to multiply request size by 3/2 in order to approach the limit faster. */
	/* However, once we are over the limit, we change the strategy to increasing the value by 1. This */
	/* is deemed better than going backwards from the error because less timeouts are going to occur. */

	if (1 >= dc_snmp->max_succeed || MAX_SNMP_ITEMS + 1 != dc_snmp->min_fail)
		num = dc_snmp->max_succeed + 1;
	else
		num = dc_snmp->max_succeed * 3 / 2;

	if (num < dc_snmp->min_fail)
		return num;

	/* If we have already found the optimal number of variables to query, we wish to base our suggestion on that */
	/* number. If we occasionally get a timeout in this area, it can mean two things: either the device's actual */
	/* limit is a bit lower than that (it can process requests above it, but only sometimes) or a UDP packet in  */
	/* one of the directions was lost. In order to account for the former, we allow ourselves to lower the count */
	/* of variables, but only up to two times. Otherwise, performance will gradually degrade due to the latter.  */

	return MAX(dc_snmp->max_succeed - 2, dc_snmp->min_fail - 1);
}

int	DCconfig_get_suggested_snmp_vars(zbx_uint64_t interfaceid, int *bulk)
{
	int	ret;

	RDLOCK_CACHE;

	ret = DCconfig_get_suggested_snmp_vars_nolock(interfaceid, bulk);

	UNLOCK_CACHE;

	return ret;
}

static int	dc_get_interface_by_type(DC_INTERFACE *interface, zbx_uint64_t hostid, unsigned char type)
{
	int				res = FAIL;
	const ZBX_DC_INTERFACE		*dc_interface;
	const ZBX_DC_INTERFACE_HT	*interface_ht;
	ZBX_DC_INTERFACE_HT		interface_ht_local;

	interface_ht_local.hostid = hostid;
	interface_ht_local.type = type;

	if (NULL != (interface_ht = (const ZBX_DC_INTERFACE_HT *)zbx_hashset_search(&config->interfaces_ht, &interface_ht_local)))
	{
		dc_interface = interface_ht->interface_ptr;
		DCget_interface(interface, dc_interface);
		res = SUCCEED;
	}

	return res;
}

/******************************************************************************
 *                                                                            *
 * Function: DCconfig_get_interface_by_type                                   *
 *                                                                            *
 * Purpose: Locate main interface of specified type in configuration cache    *
 *                                                                            *
 * Parameters: interface - [OUT] pointer to DC_INTERFACE structure            *
 *             hostid - [IN] host ID                                          *
 *             type - [IN] interface type                                     *
 *                                                                            *
 * Return value: SUCCEED if record located and FAIL otherwise                 *
 *                                                                            *
 ******************************************************************************/
int	DCconfig_get_interface_by_type(DC_INTERFACE *interface, zbx_uint64_t hostid, unsigned char type)
{
	int	res;

	RDLOCK_CACHE;

	res = dc_get_interface_by_type(interface, hostid, type);

	UNLOCK_CACHE;

	return res;
}

/******************************************************************************
 *                                                                            *
 * Function: DCconfig_get_interface                                           *
 *                                                                            *
 * Purpose: Locate interface in configuration cache                           *
 *                                                                            *
 * Parameters: interface - [OUT] pointer to DC_INTERFACE structure            *
 *             hostid - [IN] host ID                                          *
 *             itemid - [IN] item ID                                          *
 *                                                                            *
 * Return value: SUCCEED if record located and FAIL otherwise                 *
 *                                                                            *
 ******************************************************************************/
int	DCconfig_get_interface(DC_INTERFACE *interface, zbx_uint64_t hostid, zbx_uint64_t itemid)
{
	int			res = FAIL, i;
	const ZBX_DC_ITEM	*dc_item;
	const ZBX_DC_INTERFACE	*dc_interface;

	RDLOCK_CACHE;

	if (0 != itemid)
	{
		if (NULL == (dc_item = (const ZBX_DC_ITEM *)zbx_hashset_search(&config->items, &itemid)))
			goto unlock;

		if (0 != dc_item->interfaceid)
		{
			if (NULL == (dc_interface = (const ZBX_DC_INTERFACE *)zbx_hashset_search(&config->interfaces,
					&dc_item->interfaceid)))
			{
				goto unlock;
			}

			DCget_interface(interface, dc_interface);
			res = SUCCEED;
			goto unlock;
		}

		hostid = dc_item->hostid;
	}

	if (0 == hostid)
		goto unlock;

	for (i = 0; i < (int)ARRSIZE(INTERFACE_TYPE_PRIORITY); i++)
	{
		if (SUCCEED == (res = dc_get_interface_by_type(interface, hostid, INTERFACE_TYPE_PRIORITY[i])))
			break;
	}

unlock:
	UNLOCK_CACHE;

	return res;
}

/******************************************************************************
 *                                                                            *
 * Function: dc_config_get_queue_nextcheck                                    *
 *                                                                            *
 * Purpose: Get nextcheck for selected queue                                  *
 *                                                                            *
 * Parameters: queue - [IN] the queue                                         *
 *                                                                            *
 * Return value: nextcheck or FAIL if no items for the specified queue        *
 *                                                                            *
 ******************************************************************************/
static int	dc_config_get_queue_nextcheck(zbx_binary_heap_t *queue)
{
	int				nextcheck;
	const zbx_binary_heap_elem_t	*min;
	const ZBX_DC_ITEM		*dc_item;

	if (FAIL == zbx_binary_heap_empty(queue))
	{
		min = zbx_binary_heap_find_min(queue);
		dc_item = (const ZBX_DC_ITEM *)min->data;

		nextcheck = dc_item->nextcheck;
	}
	else
		nextcheck = FAIL;

	return nextcheck;
}

/******************************************************************************
 *                                                                            *
 * Function: DCconfig_get_poller_nextcheck                                    *
 *                                                                            *
 * Purpose: Get nextcheck for selected poller                                 *
 *                                                                            *
 * Parameters: poller_type - [IN] poller type (ZBX_POLLER_TYPE_...)           *
 *                                                                            *
 * Return value: nextcheck or FAIL if no items for selected poller            *
 *                                                                            *
 * Author: Alexander Vladishev, Aleksandrs Saveljevs                          *
 *                                                                            *
 ******************************************************************************/
int	DCconfig_get_poller_nextcheck(unsigned char poller_type)
{
	int			nextcheck;
	zbx_binary_heap_t	*queue;

	zabbix_log(LOG_LEVEL_DEBUG, "In %s() poller_type:%d", __func__, (int)poller_type);

	queue = &config->queues[poller_type];

	RDLOCK_CACHE;

	nextcheck = dc_config_get_queue_nextcheck(queue);

	UNLOCK_CACHE;

	zabbix_log(LOG_LEVEL_DEBUG, "End of %s():%d", __func__, nextcheck);

	return nextcheck;
}

static void	dc_requeue_item(ZBX_DC_ITEM *dc_item, const ZBX_DC_HOST *dc_host, unsigned char new_state, int flags,
		int lastclock)
{
	unsigned char	old_poller_type;
	int		old_nextcheck;

	old_nextcheck = dc_item->nextcheck;
	DCitem_nextcheck_update(dc_item, dc_host, new_state, flags, lastclock, NULL);

	old_poller_type = dc_item->poller_type;
	DCitem_poller_type_update(dc_item, dc_host, flags);

	DCupdate_item_queue(dc_item, old_poller_type, old_nextcheck);
}

/******************************************************************************
 *                                                                            *
 * Function: dc_requeue_item_at                                               *
 *                                                                            *
 * Purpose: requeues items at the specified time                              *
 *                                                                            *
 * Parameters: dc_item   - [IN] the item to reque                             *
 *             dc_host   - [IN] item's host                                   *
 *             nextcheck - [IN] the scheduled time                            *
 *                                                                            *
 ******************************************************************************/
static void	dc_requeue_item_at(ZBX_DC_ITEM *dc_item, ZBX_DC_HOST *dc_host, int nextcheck)
{
	unsigned char	old_poller_type;
	int		old_nextcheck;

	dc_item->queue_priority = ZBX_QUEUE_PRIORITY_HIGH;

	old_nextcheck = dc_item->nextcheck;
	dc_item->nextcheck = nextcheck;

	old_poller_type = dc_item->poller_type;
	DCitem_poller_type_update(dc_item, dc_host, ZBX_ITEM_COLLECTED);

	DCupdate_item_queue(dc_item, old_poller_type, old_nextcheck);
}

/******************************************************************************
 *                                                                            *
 * Function: DCconfig_get_poller_items                                        *
 *                                                                            *
 * Purpose: Get array of items for selected poller                            *
 *                                                                            *
 * Parameters: poller_type - [IN] poller type (ZBX_POLLER_TYPE_...)           *
 *             items       - [OUT] array of items                             *
 *                                                                            *
 * Return value: number of items in items array                               *
 *                                                                            *
 * Author: Alexander Vladishev, Aleksandrs Saveljevs                          *
 *                                                                            *
 * Comments: Items leave the queue only through this function. Pollers must   *
 *           always return the items they have taken using DCrequeue_items()  *
 *           or DCpoller_requeue_items().                                     *
 *                                                                            *
 *           Currently batch polling is supported only for JMX, SNMP and      *
 *           icmpping* simple checks. In other cases only single item is      *
 *           retrieved.                                                       *
 *                                                                            *
 *           IPMI poller queue are handled by DCconfig_get_ipmi_poller_items()*
 *           function.                                                        *
 *                                                                            *
 ******************************************************************************/
int	DCconfig_get_poller_items(unsigned char poller_type, DC_ITEM *items)
{
	int			now, num = 0, max_items;
	zbx_binary_heap_t	*queue;

	zabbix_log(LOG_LEVEL_DEBUG, "In %s() poller_type:%d", __func__, (int)poller_type);

	now = time(NULL);

	queue = &config->queues[poller_type];

	switch (poller_type)
	{
		case ZBX_POLLER_TYPE_JAVA:
			max_items = MAX_JAVA_ITEMS;
			break;
		case ZBX_POLLER_TYPE_PINGER:
			max_items = MAX_PINGER_ITEMS;
			break;
		default:
			max_items = 1;
	}

	WRLOCK_CACHE;

	while (num < max_items && FAIL == zbx_binary_heap_empty(queue))
	{
		int				disable_until;
		const zbx_binary_heap_elem_t	*min;
		ZBX_DC_HOST			*dc_host;
		ZBX_DC_ITEM			*dc_item;
		static const ZBX_DC_ITEM	*dc_item_prev = NULL;

		min = zbx_binary_heap_find_min(queue);
		dc_item = (ZBX_DC_ITEM *)min->data;

		if (dc_item->nextcheck > now)
			break;

		if (0 != num)
		{
			if (ITEM_TYPE_SNMP == dc_item_prev->type)
			{
				if (0 != __config_snmp_item_compare(dc_item_prev, dc_item))
					break;
			}
			else if (ITEM_TYPE_JMX == dc_item_prev->type)
			{
				if (0 != __config_java_item_compare(dc_item_prev, dc_item))
					break;
			}
		}

		zbx_binary_heap_remove_min(queue);
		dc_item->location = ZBX_LOC_NOWHERE;

		if (NULL == (dc_host = (ZBX_DC_HOST *)zbx_hashset_search(&config->hosts, &dc_item->hostid)))
			continue;

		if (HOST_STATUS_MONITORED != dc_host->status)
			continue;

		if (SUCCEED == DCin_maintenance_without_data_collection(dc_host, dc_item))
		{
			dc_requeue_item(dc_item, dc_host, dc_item->state, ZBX_ITEM_COLLECTED, now);
			continue;
		}

		/* don't apply unreachable item/host throttling for prioritized items */
		if (ZBX_QUEUE_PRIORITY_HIGH != dc_item->queue_priority)
		{
			if (0 == (disable_until = DCget_disable_until(dc_item, dc_host)))
			{
				/* move reachable items on reachable hosts to normal pollers */
				if (ZBX_POLLER_TYPE_UNREACHABLE == poller_type &&
						ZBX_QUEUE_PRIORITY_LOW != dc_item->queue_priority)
				{
					dc_requeue_item(dc_item, dc_host, dc_item->state, ZBX_ITEM_COLLECTED, now);
					continue;
				}
			}
			else
			{
				/* move items on unreachable hosts to unreachable pollers or    */
				/* postpone checks on hosts that have been checked recently and */
				/* are still unreachable                                        */
				if (ZBX_POLLER_TYPE_NORMAL == poller_type || ZBX_POLLER_TYPE_JAVA == poller_type ||
						disable_until > now)
				{
					dc_requeue_item(dc_item, dc_host, dc_item->state,
							ZBX_ITEM_COLLECTED | ZBX_HOST_UNREACHABLE, now);
					continue;
				}

				DCincrease_disable_until(dc_item, dc_host, now);
			}
		}

		dc_item_prev = dc_item;
		dc_item->location = ZBX_LOC_POLLER;
		DCget_host(&items[num].host, dc_host);
		DCget_item(&items[num], dc_item);
		num++;

		if (1 == num && ZBX_POLLER_TYPE_NORMAL == poller_type && ITEM_TYPE_SNMP == dc_item->type &&
				0 == (ZBX_FLAG_DISCOVERY_RULE & dc_item->flags))
		{
			ZBX_DC_SNMPITEM	*snmpitem;

			snmpitem = (ZBX_DC_SNMPITEM *)zbx_hashset_search(&config->snmpitems, &dc_item->itemid);

			if (ZBX_SNMP_OID_TYPE_NORMAL == snmpitem->snmp_oid_type ||
					ZBX_SNMP_OID_TYPE_DYNAMIC == snmpitem->snmp_oid_type)
			{
				max_items = DCconfig_get_suggested_snmp_vars_nolock(dc_item->interfaceid, NULL);
			}
		}
	}

	UNLOCK_CACHE;

	zabbix_log(LOG_LEVEL_DEBUG, "End of %s():%d", __func__, num);

	return num;
}

/******************************************************************************
 *                                                                            *
 * Function: DCconfig_get_ipmi_poller_items                                   *
 *                                                                            *
 * Purpose: Get array of items for IPMI poller                                *
 *                                                                            *
 * Parameters: now       - [IN] current timestamp                             *
 *             items     - [OUT] array of items                               *
 *             items_num - [IN] the number of items to get                    *
 *             nextcheck - [OUT] the next scheduled check                     *
 *                                                                            *
 * Return value: number of items in items array                               *
 *                                                                            *
 * Comments: IPMI items leave the queue only through this function. IPMI      *
 *           manager must always return the items they have taken using       *
 *           DCrequeue_items() or DCpoller_requeue_items().                   *
 *                                                                            *
 ******************************************************************************/
int	DCconfig_get_ipmi_poller_items(int now, DC_ITEM *items, int items_num, int *nextcheck)
{
	int			num = 0;
	zbx_binary_heap_t	*queue;

	zabbix_log(LOG_LEVEL_DEBUG, "In %s()", __func__);

	queue = &config->queues[ZBX_POLLER_TYPE_IPMI];

	WRLOCK_CACHE;

	while (num < items_num && FAIL == zbx_binary_heap_empty(queue))
	{
		int				disable_until;
		const zbx_binary_heap_elem_t	*min;
		ZBX_DC_HOST			*dc_host;
		ZBX_DC_ITEM			*dc_item;

		min = zbx_binary_heap_find_min(queue);
		dc_item = (ZBX_DC_ITEM *)min->data;

		if (dc_item->nextcheck > now)
			break;

		zbx_binary_heap_remove_min(queue);
		dc_item->location = ZBX_LOC_NOWHERE;

		if (NULL == (dc_host = (ZBX_DC_HOST *)zbx_hashset_search(&config->hosts, &dc_item->hostid)))
			continue;

		if (HOST_STATUS_MONITORED != dc_host->status)
			continue;

		if (SUCCEED == DCin_maintenance_without_data_collection(dc_host, dc_item))
		{
			dc_requeue_item(dc_item, dc_host, dc_item->state, ZBX_ITEM_COLLECTED, now);
			continue;
		}

		/* don't apply unreachable item/host throttling for prioritized items */
		if (ZBX_QUEUE_PRIORITY_HIGH != dc_item->queue_priority)
		{
			if (0 != (disable_until = DCget_disable_until(dc_item, dc_host)))
			{
				if (disable_until > now)
				{
					dc_requeue_item(dc_item, dc_host, dc_item->state,
							ZBX_ITEM_COLLECTED | ZBX_HOST_UNREACHABLE, now);
					continue;
				}

				DCincrease_disable_until(dc_item, dc_host, now);
			}
		}

		dc_item->location = ZBX_LOC_POLLER;
		DCget_host(&items[num].host, dc_host);
		DCget_item(&items[num], dc_item);
		num++;
	}

	*nextcheck = dc_config_get_queue_nextcheck(&config->queues[ZBX_POLLER_TYPE_IPMI]);

	UNLOCK_CACHE;

	zabbix_log(LOG_LEVEL_DEBUG, "End of %s():%d", __func__, num);

	return num;
}


/******************************************************************************
 *                                                                            *
 * Function: DCconfig_get_snmp_interfaceids_by_addr                           *
 *                                                                            *
 * Purpose: get array of interface IDs for the specified address              *
 *                                                                            *
 * Return value: number of interface IDs returned                             *
 *                                                                            *
 * Author: Rudolfs Kreicbergs                                                 *
 *                                                                            *
 ******************************************************************************/
int	DCconfig_get_snmp_interfaceids_by_addr(const char *addr, zbx_uint64_t **interfaceids)
{
	int				count = 0, i;
	const ZBX_DC_INTERFACE_ADDR	*dc_interface_snmpaddr;
	ZBX_DC_INTERFACE_ADDR		dc_interface_snmpaddr_local;

	zabbix_log(LOG_LEVEL_DEBUG, "In %s() addr:'%s'", __func__, addr);

	dc_interface_snmpaddr_local.addr = addr;

	RDLOCK_CACHE;

	if (NULL == (dc_interface_snmpaddr = (const ZBX_DC_INTERFACE_ADDR *)zbx_hashset_search(&config->interface_snmpaddrs, &dc_interface_snmpaddr_local)))
		goto unlock;

	*interfaceids = (zbx_uint64_t *)zbx_malloc(*interfaceids, dc_interface_snmpaddr->interfaceids.values_num * sizeof(zbx_uint64_t));

	for (i = 0; i < dc_interface_snmpaddr->interfaceids.values_num; i++)
		(*interfaceids)[i] = dc_interface_snmpaddr->interfaceids.values[i];

	count = i;
unlock:
	UNLOCK_CACHE;

	zabbix_log(LOG_LEVEL_DEBUG, "End of %s():%d", __func__, count);

	return count;
}

/******************************************************************************
 *                                                                            *
 * Function: DCconfig_get_snmp_items_by_interfaceid                           *
 *                                                                            *
 * Purpose: get array of snmp trap items for the specified interfaceid        *
 *                                                                            *
 * Return value: number of items returned                                     *
 *                                                                            *
 * Author: Rudolfs Kreicbergs                                                 *
 *                                                                            *
 ******************************************************************************/
size_t	DCconfig_get_snmp_items_by_interfaceid(zbx_uint64_t interfaceid, DC_ITEM **items)
{
	size_t				items_num = 0, items_alloc = 8;
	int				i;
	const ZBX_DC_ITEM		*dc_item;
	const ZBX_DC_INTERFACE_ITEM	*dc_interface_snmpitem;
	const ZBX_DC_INTERFACE		*dc_interface;
	const ZBX_DC_HOST		*dc_host;

	zabbix_log(LOG_LEVEL_DEBUG, "In %s() interfaceid:" ZBX_FS_UI64, __func__, interfaceid);

	RDLOCK_CACHE;

	if (NULL == (dc_interface = (const ZBX_DC_INTERFACE *)zbx_hashset_search(&config->interfaces, &interfaceid)))
		goto unlock;

	if (NULL == (dc_host = (const ZBX_DC_HOST *)zbx_hashset_search(&config->hosts, &dc_interface->hostid)))
		goto unlock;

	if (HOST_STATUS_MONITORED != dc_host->status)
		goto unlock;

	if (NULL == (dc_interface_snmpitem = (const ZBX_DC_INTERFACE_ITEM *)zbx_hashset_search(&config->interface_snmpitems, &interfaceid)))
		goto unlock;

	*items = (DC_ITEM *)zbx_malloc(*items, items_alloc * sizeof(DC_ITEM));

	for (i = 0; i < dc_interface_snmpitem->itemids.values_num; i++)
	{
		if (NULL == (dc_item = (ZBX_DC_ITEM *)zbx_hashset_search(&config->items, &dc_interface_snmpitem->itemids.values[i])))
			continue;

		if (ITEM_STATUS_ACTIVE != dc_item->status)
			continue;

		if (SUCCEED == DCin_maintenance_without_data_collection(dc_host, dc_item))
			continue;

		if (0 == config->config->refresh_unsupported && ITEM_STATE_NOTSUPPORTED == dc_item->state)
			continue;

		if (items_num == items_alloc)
		{
			items_alloc += 8;
			*items = (DC_ITEM *)zbx_realloc(*items, items_alloc * sizeof(DC_ITEM));
		}

		DCget_host(&(*items)[items_num].host, dc_host);
		DCget_item(&(*items)[items_num], dc_item);
		items_num++;
	}
unlock:
	UNLOCK_CACHE;

	zabbix_log(LOG_LEVEL_DEBUG, "End of %s():" ZBX_FS_SIZE_T, __func__, (zbx_fs_size_t)items_num);

	return items_num;
}

static void	dc_requeue_items(const zbx_uint64_t *itemids, const unsigned char *states, const int *lastclocks,
		const int *errcodes, size_t num)
{
	size_t		i;
	ZBX_DC_ITEM	*dc_item;
	ZBX_DC_HOST	*dc_host;

	for (i = 0; i < num; i++)
	{
		if (FAIL == errcodes[i])
			continue;

		if (NULL == (dc_item = (ZBX_DC_ITEM *)zbx_hashset_search(&config->items, &itemids[i])))
			continue;

		if (ZBX_LOC_POLLER == dc_item->location)
			dc_item->location = ZBX_LOC_NOWHERE;

		if (ITEM_STATUS_ACTIVE != dc_item->status)
			continue;

		if (NULL == (dc_host = (ZBX_DC_HOST *)zbx_hashset_search(&config->hosts, &dc_item->hostid)))
			continue;

		if (HOST_STATUS_MONITORED != dc_host->status)
			continue;

		if (SUCCEED != zbx_is_counted_in_item_queue(dc_item->type, dc_item->key))
			continue;

		switch (errcodes[i])
		{
			case SUCCEED:
			case NOTSUPPORTED:
			case AGENT_ERROR:
			case CONFIG_ERROR:
				dc_item->queue_priority = ZBX_QUEUE_PRIORITY_NORMAL;
				dc_requeue_item(dc_item, dc_host, states[i], ZBX_ITEM_COLLECTED, lastclocks[i]);
				break;
			case NETWORK_ERROR:
			case GATEWAY_ERROR:
			case TIMEOUT_ERROR:
				dc_item->queue_priority = ZBX_QUEUE_PRIORITY_LOW;
				dc_requeue_item(dc_item, dc_host, states[i], ZBX_ITEM_COLLECTED | ZBX_HOST_UNREACHABLE,
						time(NULL));
				break;
			default:
				THIS_SHOULD_NEVER_HAPPEN;
		}
	}
}

void	DCrequeue_items(const zbx_uint64_t *itemids, const unsigned char *states, const int *lastclocks,
		const int *errcodes, size_t num)
{
	WRLOCK_CACHE;

	dc_requeue_items(itemids, states, lastclocks, errcodes, num);

	UNLOCK_CACHE;
}

void	DCpoller_requeue_items(const zbx_uint64_t *itemids, const unsigned char *states, const int *lastclocks,
		const int *errcodes, size_t num, unsigned char poller_type, int *nextcheck)
{
	WRLOCK_CACHE;

	dc_requeue_items(itemids, states, lastclocks, errcodes, num);
	*nextcheck = dc_config_get_queue_nextcheck(&config->queues[poller_type]);

	UNLOCK_CACHE;
}

/******************************************************************************
 *                                                                            *
 * Function: zbx_dc_requeue_unreachable_items                                 *
 *                                                                            *
 * Purpose: requeue unreachable items                                         *
 *                                                                            *
 * Parameters: itemids     - [IN] the item id array                           *
 *             itemids_num - [IN] the number of values in itemids array       *
 *                                                                            *
 * Comments: This function is used when items must be put back in the queue   *
 *           without polling them. For example if a poller has taken a batch  *
 *           of items from queue, host becomes unreachable during while       *
 *           polling the items, so the unpolled items of the same host must   *
 *           be returned to queue without updating their status.              *
 *                                                                            *
 ******************************************************************************/
void	zbx_dc_requeue_unreachable_items(zbx_uint64_t *itemids, size_t itemids_num)
{
	size_t		i;
	ZBX_DC_ITEM	*dc_item;
	ZBX_DC_HOST	*dc_host;

	WRLOCK_CACHE;

	for (i = 0; i < itemids_num; i++)
	{
		if (NULL == (dc_item = (ZBX_DC_ITEM *)zbx_hashset_search(&config->items, &itemids[i])))
			continue;

		if (ZBX_LOC_POLLER == dc_item->location)
			dc_item->location = ZBX_LOC_NOWHERE;

		if (ITEM_STATUS_ACTIVE != dc_item->status)
			continue;

		if (NULL == (dc_host = (ZBX_DC_HOST *)zbx_hashset_search(&config->hosts, &dc_item->hostid)))
			continue;

		if (HOST_STATUS_MONITORED != dc_host->status)
			continue;

		dc_requeue_item(dc_item, dc_host, dc_item->state, ZBX_ITEM_COLLECTED | ZBX_HOST_UNREACHABLE,
				time(NULL));
	}

	UNLOCK_CACHE;
}

/******************************************************************************
 *                                                                            *
 * Function: DChost_get_agent_availability                                    *
 *                                                                            *
 * Purpose: get host availability data for the specified agent                *
 *                                                                            *
 * Parameters: dc_host      - [IN] the host                                   *
 *             agent        - [IN] the agent (see ZBX_FLAGS_AGENT_STATUS_*    *
 *                                 defines                                    *
 *             availability - [OUT] the host availability data                *
 *                                                                            *
 * Comments: The configuration cache must be locked already.                  *
 *                                                                            *
 ******************************************************************************/
static void	DChost_get_agent_availability(const ZBX_DC_HOST *dc_host, unsigned char agent_type,
		zbx_agent_availability_t *agent)
{

	agent->flags = ZBX_FLAGS_AGENT_STATUS;

	switch (agent_type)
	{
		case ZBX_AGENT_ZABBIX:
			agent->available = dc_host->available;
			agent->error = zbx_strdup(agent->error, dc_host->error);
			agent->errors_from = dc_host->errors_from;
			agent->disable_until = dc_host->disable_until;
			break;
		case ZBX_AGENT_SNMP:
			agent->available = dc_host->snmp_available;
			agent->error = zbx_strdup(agent->error, dc_host->snmp_error);
			agent->errors_from = dc_host->snmp_errors_from;
			agent->disable_until = dc_host->snmp_disable_until;
			break;
		case ZBX_AGENT_IPMI:
			agent->available = dc_host->ipmi_available;
			agent->error = zbx_strdup(agent->error, dc_host->ipmi_error);
			agent->errors_from = dc_host->ipmi_errors_from;
			agent->disable_until = dc_host->ipmi_disable_until;
			break;
		case ZBX_AGENT_JMX:
			agent->available = dc_host->jmx_available;
			agent->error = zbx_strdup(agent->error, dc_host->jmx_error);
			agent->errors_from = dc_host->jmx_errors_from;
			agent->disable_until = dc_host->jmx_disable_until;
			break;
	}
}

static void	DCagent_set_availability(zbx_agent_availability_t *av,  unsigned char *available, const char **error,
		int *errors_from, int *disable_until)
{
#define AGENT_AVAILABILITY_ASSIGN(flags, mask, dst, src)	\
	if (0 != (flags & mask))				\
	{							\
		if (dst != src)					\
			dst = src;				\
		else						\
			flags &= (~(mask));			\
	}

#define AGENT_AVAILABILITY_ASSIGN_STR(flags, mask, dst, src)	\
	if (0 != (flags & mask))				\
	{							\
		if (0 != strcmp(dst, src))			\
			DCstrpool_replace(1, &dst, src);	\
		else						\
			flags &= (~(mask));			\
	}

	AGENT_AVAILABILITY_ASSIGN(av->flags, ZBX_FLAGS_AGENT_STATUS_AVAILABLE, *available, av->available);
	AGENT_AVAILABILITY_ASSIGN_STR(av->flags, ZBX_FLAGS_AGENT_STATUS_ERROR, *error, av->error);
	AGENT_AVAILABILITY_ASSIGN(av->flags, ZBX_FLAGS_AGENT_STATUS_ERRORS_FROM, *errors_from, av->errors_from);
	AGENT_AVAILABILITY_ASSIGN(av->flags, ZBX_FLAGS_AGENT_STATUS_DISABLE_UNTIL, *disable_until, av->disable_until);

#undef AGENT_AVAILABILITY_ASSIGN_STR
#undef AGENT_AVAILABILITY_ASSIGN
}

/******************************************************************************
 *                                                                            *
 * Function: DChost_set_agent_availability                                    *
 *                                                                            *
 * Purpose: set host availability data in configuration cache                 *
 *                                                                            *
 * Parameters: dc_host      - [OUT] the host                                  *
 *             availability - [IN/OUT] the host availability data             *
 *                                                                            *
 * Return value: SUCCEED - at least one availability field was updated        *
 *               FAIL    - no availability fields were updated                *
 *                                                                            *
 * Comments: The configuration cache must be locked already.                  *
 *                                                                            *
 *           This function clears availability flags of non updated fields    *
 *           updated leaving only flags identifying changed fields.           *
 *                                                                            *
 ******************************************************************************/
static int	DChost_set_agent_availability(ZBX_DC_HOST *dc_host, int now, unsigned char agent_type,
		zbx_agent_availability_t *agent)
{
	switch (agent_type)
	{
		case ZBX_AGENT_ZABBIX:
			DCagent_set_availability(agent, &dc_host->available,
					&dc_host->error, &dc_host->errors_from, &dc_host->disable_until);
			break;
		case ZBX_AGENT_SNMP:
			DCagent_set_availability(agent, &dc_host->snmp_available,
					&dc_host->snmp_error, &dc_host->snmp_errors_from, &dc_host->snmp_disable_until);
			break;
		case ZBX_AGENT_IPMI:
			DCagent_set_availability(agent, &dc_host->ipmi_available,
					&dc_host->ipmi_error, &dc_host->ipmi_errors_from, &dc_host->ipmi_disable_until);
			break;
		case ZBX_AGENT_JMX:
			DCagent_set_availability(agent, &dc_host->jmx_available,
					&dc_host->jmx_error, &dc_host->jmx_errors_from, &dc_host->jmx_disable_until);
			break;
	}

	if (ZBX_FLAGS_AGENT_STATUS_NONE == agent->flags)
		return FAIL;

	if (0 != (agent->flags & (ZBX_FLAGS_AGENT_STATUS_AVAILABLE | ZBX_FLAGS_AGENT_STATUS_ERROR)))
		dc_host->availability_ts = now;

	return SUCCEED;
}

/******************************************************************************
 *                                                                            *
 * Function: DChost_set_availability                                          *
 *                                                                            *
 * Purpose: set host availability data in configuration cache                 *
 *                                                                            *
 * Parameters: dc_host      - [OUT] the host                                  *
 *             availability - [IN/OUT] the host availability data             *
 *                                                                            *
 * Return value: SUCCEED - at least one availability field was updated        *
 *               FAIL    - no availability fields were updated                *
 *                                                                            *
 * Comments: The configuration cache must be locked already.                  *
 *                                                                            *
 *           This function clears availability flags of non updated fields    *
 *           updated leaving only flags identifying changed fields.           *
 *                                                                            *
 ******************************************************************************/
static int	DChost_set_availability(ZBX_DC_HOST *dc_host, int now, zbx_host_availability_t *ha)
{
	int		i;
	unsigned char	flags = ZBX_FLAGS_AGENT_STATUS_NONE;

	DCagent_set_availability(&ha->agents[ZBX_AGENT_ZABBIX], &dc_host->available, &dc_host->error,
			&dc_host->errors_from, &dc_host->disable_until);
	DCagent_set_availability(&ha->agents[ZBX_AGENT_SNMP], &dc_host->snmp_available, &dc_host->snmp_error,
			&dc_host->snmp_errors_from, &dc_host->snmp_disable_until);
	DCagent_set_availability(&ha->agents[ZBX_AGENT_IPMI], &dc_host->ipmi_available, &dc_host->ipmi_error,
			&dc_host->ipmi_errors_from, &dc_host->ipmi_disable_until);
	DCagent_set_availability(&ha->agents[ZBX_AGENT_JMX], &dc_host->jmx_available, &dc_host->jmx_error,
			&dc_host->jmx_errors_from, &dc_host->jmx_disable_until);

	for (i = 0; i < ZBX_AGENT_MAX; i++)
		flags |= ha->agents[i].flags;

	if (ZBX_FLAGS_AGENT_STATUS_NONE == flags)
		return FAIL;

	if (0 != (flags & (ZBX_FLAGS_AGENT_STATUS_AVAILABLE | ZBX_FLAGS_AGENT_STATUS_ERROR)))
		dc_host->availability_ts = now;

	return SUCCEED;
}

/******************************************************************************
 *                                                                            *
 * Function: zbx_host_availability_init                                       *
 *                                                                            *
 * Purpose: initializes host availability data                                *
 *                                                                            *
 * Parameters: availability - [IN/OUT] host availability data                 *
 *                                                                            *
 ******************************************************************************/
void	zbx_host_availability_init(zbx_host_availability_t *availability, zbx_uint64_t hostid)
{
	memset(availability, 0, sizeof(zbx_host_availability_t));
	availability->hostid = hostid;
}

/******************************************************************************
 *                                                                            *
 * Function: zbx_host_availability_clean                                      *
 *                                                                            *
 * Purpose: releases resources allocated to store host availability data      *
 *                                                                            *
 * Parameters: availability - [IN] host availability data                     *
 *                                                                            *
 ******************************************************************************/
void	zbx_host_availability_clean(zbx_host_availability_t *ha)
{
	int	i;

	for (i = 0; i < ZBX_AGENT_MAX; i++)
		zbx_free(ha->agents[i].error);
}

/******************************************************************************
 *                                                                            *
 * Function: zbx_host_availability_free                                       *
 *                                                                            *
 * Purpose: frees host availability data                                      *
 *                                                                            *
 * Parameters: availability - [IN] host availability data                     *
 *                                                                            *
 ******************************************************************************/
void	zbx_host_availability_free(zbx_host_availability_t *availability)
{
	zbx_host_availability_clean(availability);
	zbx_free(availability);
}

/******************************************************************************
 *                                                                            *
 * Function: zbx_agent_availability_init                                      *
 *                                                                            *
 * Purpose: initializes agent availability with the specified data            *
 *                                                                            *
 * Parameters: availability  - [IN/OUT] agent availability data               *
 *             hostid        - [IN] the host identifier                       *
 *             flags         - [IN] the availability flags indicating which   *
 *                                  availability fields to set                *
 *             available     - [IN] the availability data                     *
 *             error         - [IN]                                           *
 *             errors_from   - [IN]                                           *
 *             disable_until - [IN]                                           *
 *                                                                            *
 ******************************************************************************/
static void	zbx_agent_availability_init(zbx_agent_availability_t *agent, unsigned char available, const char *error,
		int errors_from, int disable_until)
{
	agent->flags = ZBX_FLAGS_AGENT_STATUS;
	agent->available = available;
	agent->error = zbx_strdup(agent->error, error);
	agent->errors_from = errors_from;
	agent->disable_until = disable_until;
}

/******************************************************************************
 *                                                                            *
 * Function: zbx_host_availability_is_set                                     *
 *                                                                            *
 * Purpose: checks host availability if any agent availability field is set   *
 *                                                                            *
 * Parameters: availability - [IN] host availability data                     *
 *                                                                            *
 * Return value: SUCCEED - an agent availability field is set                 *
 *               FAIL - no agent availability fields are set                  *
 *                                                                            *
 ******************************************************************************/
int	zbx_host_availability_is_set(const zbx_host_availability_t *ha)
{
	int	i;

	for (i = 0; i < ZBX_AGENT_MAX; i++)
	{
		if (ZBX_FLAGS_AGENT_STATUS_NONE != ha->agents[i].flags)
			return SUCCEED;
	}

	return FAIL;
}

/**************************************************************************************
 *                                                                                    *
 * Host availability update example                                                   *
 *                                                                                    *
 *                                                                                    *
 *               |            UnreachablePeriod                                       *
 *               |               (conf file)                                          *
 *               |              ______________                                        *
 *               |             /              \                                       *
 *               |             p     p     p     p       p       p                    *
 *               |             o     o     o     o       o       o                    *
 *               |             l     l     l     l       l       l                    *
 *               |             l     l     l     l       l       l                    *
 *               | n                                                                  *
 *               | e           e     e     e     e       e       e                    *
 *     agent     | w   p   p   r     r     r     r       r       r       p   p   p    *
 *       polls   |     o   o   r     r     r     r       r       r       o   o   o    *
 *               | h   l   l   o     o     o     o       o       o       l   l   l    *
 *               | o   l   l   r     r     r     r       r       r       l   l   l    *
 *               | s                                                                  *
 *               | t   ok  ok  E1    E1    E2    E1      E1      E2      ok  ok  ok   *
 *  --------------------------------------------------------------------------------  *
 *  available    | 0   1   1   1     1     1     2       2       2       0   0   0    *
 *               |                                                                    *
 *  error        | ""  ""  ""  ""    ""    ""    E1      E1      E2      ""  ""  ""   *
 *               |                                                                    *
 *  errors_from  | 0   0   0   T4    T4    T4    T4      T4      T4      0   0   0    *
 *               |                                                                    *
 *  disable_until| 0   0   0   T5    T6    T7    T8      T9      T10     0   0   0    *
 *  --------------------------------------------------------------------------------  *
 *   timestamps  | T1  T2  T3  T4    T5    T6    T7      T8      T9     T10 T11 T12   *
 *               |  \_/ \_/ \_/ \___/ \___/ \___/ \_____/ \_____/ \_____/ \_/ \_/     *
 *               |   |   |   |    |     |     |      |       |       |     |   |      *
 *  polling      |  item delay   UnreachableDelay    UnavailableDelay     item |      *
 *      periods  |                 (conf file)         (conf file)         delay      *
 *                                                                                    *
 *                                                                                    *
 **************************************************************************************/

/******************************************************************************
 *                                                                            *
 * Function: DChost_activate                                                  *
 *                                                                            *
 * Purpose: set host as available based on the agent availability data        *
 *                                                                            *
 * Parameters: hostid     - [IN] the host identifier                          *
 *             agent_type - [IN] the agent type (see ZBX_AGENT_* defines)     *
 *             ts         - [IN] the last timestamp                           *
 *             in         - [IN/OUT] IN: the caller's agent availability data *
 *                                  OUT: the agent availability data in cache *
 *                                       before changes                       *
 *             out        - [OUT] the agent availability data after changes   *
 *                                                                            *
 * Return value: SUCCEED - the host was activated successfully                *
 *               FAIL    - the host was already activated or activation       *
 *                         failed                                             *
 *                                                                            *
 * Comments: The host availability fields are updated according to the above  *
 *           schema.                                                          *
 *                                                                            *
 ******************************************************************************/
int	DChost_activate(zbx_uint64_t hostid, unsigned char agent_type, const zbx_timespec_t *ts,
		zbx_agent_availability_t *in, zbx_agent_availability_t *out)
{
	int		ret = FAIL;
	ZBX_DC_HOST	*dc_host;

	/* don't try activating host if there were no errors detected */
	if (0 == in->errors_from && HOST_AVAILABLE_TRUE == in->available)
		goto out;

	WRLOCK_CACHE;

	if (NULL == (dc_host = (ZBX_DC_HOST *)zbx_hashset_search(&config->hosts, &hostid)))
		goto unlock;

	/* Don't try activating host if:                  */
	/* - (server, proxy) it's not monitored any more; */
	/* - (server) it's monitored by proxy.            */
	if ((0 != (program_type & ZBX_PROGRAM_TYPE_SERVER) && 0 != dc_host->proxy_hostid) ||
			HOST_STATUS_MONITORED != dc_host->status)
	{
		goto unlock;
	}

	DChost_get_agent_availability(dc_host, agent_type, in);
	zbx_agent_availability_init(out, HOST_AVAILABLE_TRUE, "", 0, 0);
	DChost_set_agent_availability(dc_host, ts->sec, agent_type, out);

	if (ZBX_FLAGS_AGENT_STATUS_NONE != out->flags)
		ret = SUCCEED;
unlock:
	UNLOCK_CACHE;
out:
	return ret;
}

/******************************************************************************
 *                                                                            *
 * Function: DChost_deactivate                                                *
 *                                                                            *
 * Purpose: attempt to set host as unavailable based on agent availability    *
 *                                                                            *
 * Parameters: hostid     - [IN] the host identifier                          *
 *             agent_type - [IN] the agent type (see ZBX_AGENT_* defines)     *
 *             ts         - [IN] the last timestamp                           *
 *             in         - [IN/OUT] IN: the caller's host availability data  *
 *                                  OUT: the host availability data in cache  *
 *                                       before changes                       *
 *             out        - [OUT] the host availability data after changes    *
 *             error      - [IN] the error message                            *
 *                                                                            *
 * Return value: SUCCEED - the host was deactivated successfully              *
 *               FAIL    - the host was already deactivated or deactivation   *
 *                         failed                                             *
 *                                                                            *
 * Comments: The host availability fields are updated according to the above  *
 *           schema.                                                          *
 *                                                                            *
 ******************************************************************************/
int	DChost_deactivate(zbx_uint64_t hostid, unsigned char agent_type, const zbx_timespec_t *ts,
		zbx_agent_availability_t *in, zbx_agent_availability_t *out, const char *error_msg)
{
	int		ret = FAIL, errors_from,disable_until;
	const char	*error;
	unsigned char	available;
	ZBX_DC_HOST	*dc_host;


	/* don't try deactivating host if the unreachable delay has not passed since the first error */
	if (CONFIG_UNREACHABLE_DELAY > ts->sec - in->errors_from)
		goto out;

	WRLOCK_CACHE;

	if (NULL == (dc_host = (ZBX_DC_HOST *)zbx_hashset_search(&config->hosts, &hostid)))
		goto unlock;

	/* Don't try deactivating host if:                */
	/* - (server, proxy) it's not monitored any more; */
	/* - (server) it's monitored by proxy.            */
	if ((0 != (program_type & ZBX_PROGRAM_TYPE_SERVER) && 0 != dc_host->proxy_hostid) ||
			HOST_STATUS_MONITORED != dc_host->status)
	{
		goto unlock;
	}

	DChost_get_agent_availability(dc_host, agent_type, in);

	available = in->available;
	error = in->error;

	if (0 == in->errors_from)
	{
		/* first error, schedule next unreachable check */
		errors_from = ts->sec;
		disable_until = ts->sec + CONFIG_UNREACHABLE_DELAY;
	}
	else
	{
		errors_from = in->errors_from;
		disable_until = in->disable_until;

		/* Check if other pollers haven't already attempted deactivating host. */
		/* In that case should wait the initial unreachable delay before       */
		/* trying to make it unavailable.                                      */
		if (CONFIG_UNREACHABLE_DELAY <= ts->sec - errors_from)
		{
			/* repeating error */
			if (CONFIG_UNREACHABLE_PERIOD > ts->sec - errors_from)
			{
				/* leave host available, schedule next unreachable check */
				disable_until = ts->sec + CONFIG_UNREACHABLE_DELAY;
			}
			else
			{
				/* make host unavailable, schedule next unavailable check */
				disable_until = ts->sec + CONFIG_UNAVAILABLE_DELAY;
				available = HOST_AVAILABLE_FALSE;
				error = error_msg;
			}
		}
	}

	zbx_agent_availability_init(out, available, error, errors_from, disable_until);
	DChost_set_agent_availability(dc_host, ts->sec, agent_type, out);

	if (ZBX_FLAGS_AGENT_STATUS_NONE != out->flags)
		ret = SUCCEED;
unlock:
	UNLOCK_CACHE;
out:
	return ret;
}

/******************************************************************************
 *                                                                            *
 * Function: DCset_hosts_availability                                         *
 *                                                                            *
 * Purpose: update availability of hosts in configuration cache and return    *
 *          the updated field flags                                           *
 *                                                                            *
 * Parameters: availabilities - [IN/OUT] the hosts availability data          *
 *                                                                            *
 * Return value: SUCCEED - at least one host availability data was updated    *
 *               FAIL    - no hosts were updated                              *
 *                                                                            *
 ******************************************************************************/
int	DCset_hosts_availability(zbx_vector_ptr_t *availabilities)
{
	int			i;
	ZBX_DC_HOST		*dc_host;
	zbx_host_availability_t	*ha;
	int			ret = FAIL, now;

	now = time(NULL);

	WRLOCK_CACHE;

	for (i = 0; i < availabilities->values_num; i++)
	{
		ha = (zbx_host_availability_t *)availabilities->values[i];

		if (NULL == (dc_host = (ZBX_DC_HOST *)zbx_hashset_search(&config->hosts, &ha->hostid)))
		{
			int	j;

			/* reset availability flags so this host is ignored when saving availability diff to DB */
			for (j = 0; j < ZBX_AGENT_MAX; j++)
				ha->agents[j].flags = ZBX_FLAGS_AGENT_STATUS_NONE;

			continue;
		}

		if (SUCCEED == DChost_set_availability(dc_host, now, ha))
			ret = SUCCEED;
	}

	UNLOCK_CACHE;

	return ret;
}

/******************************************************************************
 *                                                                            *
 * Comments: helper function for trigger dependency checking                  *
 *                                                                            *
 * Parameters: trigdep        - [IN] the trigger dependency data              *
 *             level          - [IN] the trigger dependency level             *
 *             triggerids     - [IN] the currently processing trigger ids     *
 *                                   for bulk trigger operations              *
 *                                   (optional, can be NULL)                  *
 *             master_triggerids - [OUT] unresolved master trigger ids        *
 *                                   for bulk trigger operations              *
 *                                   (optional together with triggerids       *
 *                                   parameter)                               *
 *                                                                            *
 * Return value: SUCCEED - trigger dependency check succeed / was unresolved  *
 *               FAIL    - otherwise                                          *
 *                                                                            *
 * Comments: With bulk trigger processing a master trigger can be in the same *
 *           batch as dependent trigger. In this case it might be impossible  *
 *           to perform dependency check based on cashed trigger values. The  *
 *           unresolved master trigger ids will be added to master_triggerids *
 *           vector, so the dependency check can be performed after a new     *
 *           master trigger value has been calculated.                        *
 *                                                                            *
 ******************************************************************************/
static int	DCconfig_check_trigger_dependencies_rec(const ZBX_DC_TRIGGER_DEPLIST *trigdep, int level,
		const zbx_vector_uint64_t *triggerids, zbx_vector_uint64_t *master_triggerids)
{
	int				i;
	const ZBX_DC_TRIGGER		*next_trigger;
	const ZBX_DC_TRIGGER_DEPLIST	*next_trigdep;

	if (ZBX_TRIGGER_DEPENDENCY_LEVELS_MAX < level)
	{
		zabbix_log(LOG_LEVEL_CRIT, "recursive trigger dependency is too deep (triggerid:" ZBX_FS_UI64 ")",
				trigdep->triggerid);
		return SUCCEED;
	}

	if (0 != trigdep->dependencies.values_num)
	{
		for (i = 0; i < trigdep->dependencies.values_num; i++)
		{
			next_trigdep = (const ZBX_DC_TRIGGER_DEPLIST *)trigdep->dependencies.values[i];

			if (NULL != (next_trigger = next_trigdep->trigger) &&
					TRIGGER_STATUS_ENABLED == next_trigger->status &&
					TRIGGER_FUNCTIONAL_TRUE == next_trigger->functional)
			{

				if (NULL == triggerids || FAIL == zbx_vector_uint64_bsearch(triggerids,
						next_trigger->triggerid, ZBX_DEFAULT_UINT64_COMPARE_FUNC))
				{
					if (TRIGGER_VALUE_PROBLEM == next_trigger->value)
						return FAIL;
				}
				else
					zbx_vector_uint64_append(master_triggerids, next_trigger->triggerid);
			}

			if (FAIL == DCconfig_check_trigger_dependencies_rec(next_trigdep, level + 1, triggerids,
					master_triggerids))
			{
				return FAIL;
			}
		}
	}

	return SUCCEED;
}

/******************************************************************************
 *                                                                            *
 * Function: DCconfig_check_trigger_dependencies                              *
 *                                                                            *
 * Purpose: check whether any of trigger dependencies have value PROBLEM      *
 *                                                                            *
 * Return value: SUCCEED - trigger can change its value                       *
 *               FAIL - otherwise                                             *
 *                                                                            *
 * Author: Alexei Vladishev, Aleksandrs Saveljevs                             *
 *                                                                            *
 ******************************************************************************/
int	DCconfig_check_trigger_dependencies(zbx_uint64_t triggerid)
{
	int				ret = SUCCEED;
	const ZBX_DC_TRIGGER_DEPLIST	*trigdep;

	RDLOCK_CACHE;

	if (NULL != (trigdep = (const ZBX_DC_TRIGGER_DEPLIST *)zbx_hashset_search(&config->trigdeps, &triggerid)))
		ret = DCconfig_check_trigger_dependencies_rec(trigdep, 0, NULL, NULL);

	UNLOCK_CACHE;

	return ret;
}

/******************************************************************************
 *                                                                            *
 * Comments: helper function for DCconfig_sort_triggers_topologically()       *
 *                                                                            *
 ******************************************************************************/
static unsigned char	DCconfig_sort_triggers_topologically_rec(const ZBX_DC_TRIGGER_DEPLIST *trigdep, int level)
{
	int				i;
	unsigned char			topoindex = 2, next_topoindex;
	const ZBX_DC_TRIGGER_DEPLIST	*next_trigdep;

	if (32 < level)
	{
		zabbix_log(LOG_LEVEL_CRIT, "recursive trigger dependency is too deep (triggerid:" ZBX_FS_UI64 ")",
				trigdep->triggerid);
		goto exit;
	}

	if (0 == trigdep->trigger->topoindex)
	{
		zabbix_log(LOG_LEVEL_CRIT, "trigger dependencies contain a cycle (triggerid:" ZBX_FS_UI64 ")",
				trigdep->triggerid);
		goto exit;
	}

	trigdep->trigger->topoindex = 0;

	for (i = 0; i < trigdep->dependencies.values_num; i++)
	{
		next_trigdep = (const ZBX_DC_TRIGGER_DEPLIST *)trigdep->dependencies.values[i];

		if (1 < (next_topoindex = next_trigdep->trigger->topoindex))
			goto next;

		if (0 == next_trigdep->dependencies.values_num)
			continue;

		next_topoindex = DCconfig_sort_triggers_topologically_rec(next_trigdep, level + 1);
next:
		if (topoindex < next_topoindex + 1)
			topoindex = next_topoindex + 1;
	}

	trigdep->trigger->topoindex = topoindex;
exit:
	return topoindex;
}

/******************************************************************************
 *                                                                            *
 * Function: DCconfig_sort_triggers_topologically                             *
 *                                                                            *
 * Purpose: assign each trigger an index based on trigger dependency topology *
 *                                                                            *
 * Author: Aleksandrs Saveljevs                                               *
 *                                                                            *
 ******************************************************************************/
static void	DCconfig_sort_triggers_topologically(void)
{
	zbx_hashset_iter_t		iter;
	ZBX_DC_TRIGGER			*trigger;
	const ZBX_DC_TRIGGER_DEPLIST	*trigdep;

	zbx_hashset_iter_reset(&config->trigdeps, &iter);

	while (NULL != (trigdep = (ZBX_DC_TRIGGER_DEPLIST *)zbx_hashset_iter_next(&iter)))
	{
		trigger = trigdep->trigger;

		if (NULL == trigger || 1 < trigger->topoindex || 0 == trigdep->dependencies.values_num)
			continue;

		DCconfig_sort_triggers_topologically_rec(trigdep, 0);
	}
}

/******************************************************************************
 *                                                                            *
 * Function: DCconfig_triggers_apply_changes                                  *
 *                                                                            *
 * Purpose: apply trigger value,state,lastchange or error changes to          *
 *          configuration cache after committed to database                   *
 *                                                                            *
 ******************************************************************************/
void	DCconfig_triggers_apply_changes(zbx_vector_ptr_t *trigger_diff)
{
	int			i;
	zbx_trigger_diff_t	*diff;
	ZBX_DC_TRIGGER		*dc_trigger;

	if (0 == trigger_diff->values_num)
		return;

	WRLOCK_CACHE;

	for (i = 0; i < trigger_diff->values_num; i++)
	{
		diff = (zbx_trigger_diff_t *)trigger_diff->values[i];

		if (NULL == (dc_trigger = (ZBX_DC_TRIGGER *)zbx_hashset_search(&config->triggers, &diff->triggerid)))
			continue;

		if (0 != (diff->flags & ZBX_FLAGS_TRIGGER_DIFF_UPDATE_LASTCHANGE))
			dc_trigger->lastchange = diff->lastchange;

		if (0 != (diff->flags & ZBX_FLAGS_TRIGGER_DIFF_UPDATE_VALUE))
			dc_trigger->value = diff->value;

		if (0 != (diff->flags & ZBX_FLAGS_TRIGGER_DIFF_UPDATE_STATE))
			dc_trigger->state = diff->state;

		if (0 != (diff->flags & ZBX_FLAGS_TRIGGER_DIFF_UPDATE_ERROR))
			DCstrpool_replace(1, &dc_trigger->error, diff->error);
	}

	UNLOCK_CACHE;
}

/******************************************************************************
 *                                                                            *
 * Function: DCconfig_get_stats                                               *
 *                                                                            *
 * Purpose: get statistics of the database cache                              *
 *                                                                            *
 * Author: Alexander Vladishev, Aleksandrs Saveljevs                          *
 *                                                                            *
 ******************************************************************************/
void	*DCconfig_get_stats(int request)
{
	static zbx_uint64_t	value_uint;
	static double		value_double;

	switch (request)
	{
		case ZBX_CONFSTATS_BUFFER_TOTAL:
			value_uint = config_mem->orig_size;
			return &value_uint;
		case ZBX_CONFSTATS_BUFFER_USED:
			value_uint = config_mem->orig_size - config_mem->free_size;
			return &value_uint;
		case ZBX_CONFSTATS_BUFFER_FREE:
			value_uint = config_mem->free_size;
			return &value_uint;
		case ZBX_CONFSTATS_BUFFER_PUSED:
			value_double = 100 * (double)(config_mem->orig_size - config_mem->free_size) /
					config_mem->orig_size;
			return &value_double;
		case ZBX_CONFSTATS_BUFFER_PFREE:
			value_double = 100 * (double)config_mem->free_size / config_mem->orig_size;
			return &value_double;
		default:
			return NULL;
	}
}

static void	DCget_proxy(DC_PROXY *dst_proxy, const ZBX_DC_PROXY *src_proxy)
{
	const ZBX_DC_HOST	*host;
	ZBX_DC_INTERFACE_HT	*interface_ht, interface_ht_local;

	dst_proxy->hostid = src_proxy->hostid;
	dst_proxy->proxy_config_nextcheck = src_proxy->proxy_config_nextcheck;
	dst_proxy->proxy_data_nextcheck = src_proxy->proxy_data_nextcheck;
	dst_proxy->proxy_tasks_nextcheck = src_proxy->proxy_tasks_nextcheck;
	dst_proxy->last_cfg_error_time = src_proxy->last_cfg_error_time;
	dst_proxy->version = src_proxy->version;
	dst_proxy->lastaccess = src_proxy->lastaccess;
	dst_proxy->auto_compress = src_proxy->auto_compress;
	dst_proxy->last_version_error_time = src_proxy->last_version_error_time;

	if (NULL != (host = (const ZBX_DC_HOST *)zbx_hashset_search(&config->hosts, &src_proxy->hostid)))
	{
		strscpy(dst_proxy->host, host->host);
		strscpy(dst_proxy->proxy_address, src_proxy->proxy_address);

		dst_proxy->tls_connect = host->tls_connect;
		dst_proxy->tls_accept = host->tls_accept;
#if defined(HAVE_POLARSSL) || defined(HAVE_GNUTLS) || defined(HAVE_OPENSSL)
		strscpy(dst_proxy->tls_issuer, host->tls_issuer);
		strscpy(dst_proxy->tls_subject, host->tls_subject);

		if (NULL == host->tls_dc_psk)
		{
			*dst_proxy->tls_psk_identity = '\0';
			*dst_proxy->tls_psk = '\0';
		}
		else
		{
			strscpy(dst_proxy->tls_psk_identity, host->tls_dc_psk->tls_psk_identity);
			strscpy(dst_proxy->tls_psk, host->tls_dc_psk->tls_psk);
		}
#endif
	}
	else
	{
		/* DCget_proxy() is called only from DCconfig_get_proxypoller_hosts(), which is called only from */
		/* process_proxy(). So, this branch should never happen. */
		*dst_proxy->host = '\0';
		*dst_proxy->proxy_address = '\0';
		dst_proxy->tls_connect = ZBX_TCP_SEC_TLS_PSK;	/* set PSK to deliberately fail in this case */
#if defined(HAVE_POLARSSL) || defined(HAVE_GNUTLS) || defined(HAVE_OPENSSL)
		*dst_proxy->tls_psk_identity = '\0';
		*dst_proxy->tls_psk = '\0';
#endif
		THIS_SHOULD_NEVER_HAPPEN;
	}

	interface_ht_local.hostid = src_proxy->hostid;
	interface_ht_local.type = INTERFACE_TYPE_UNKNOWN;

	if (NULL != (interface_ht = (ZBX_DC_INTERFACE_HT *)zbx_hashset_search(&config->interfaces_ht, &interface_ht_local)))
	{
		const ZBX_DC_INTERFACE	*interface = interface_ht->interface_ptr;

		strscpy(dst_proxy->addr_orig, interface->useip ? interface->ip : interface->dns);
		strscpy(dst_proxy->port_orig, interface->port);
	}
	else
	{
		*dst_proxy->addr_orig = '\0';
		*dst_proxy->port_orig = '\0';
	}

	dst_proxy->addr = NULL;
	dst_proxy->port = 0;
}

int	DCconfig_get_last_sync_time(void)
{
	return config->sync_ts;
}

void	DCconfig_wait_sync(void)
{
	struct timespec	ts = {0, 1e8};

	while (0 == config->sync_ts)
		nanosleep(&ts, NULL);
}

/******************************************************************************
 *                                                                            *
 * Function: DCconfig_get_proxypoller_hosts                                   *
 *                                                                            *
 * Purpose: Get array of proxies for proxy poller                             *
 *                                                                            *
 * Parameters: hosts - [OUT] array of hosts                                   *
 *             max_hosts - [IN] elements in hosts array                       *
 *                                                                            *
 * Return value: number of proxies in hosts array                             *
 *                                                                            *
 * Author: Alexander Vladishev                                                *
 *                                                                            *
 * Comments: Proxies leave the queue only through this function. Pollers must *
 *           always return the proxies they have taken using DCrequeue_proxy. *
 *                                                                            *
 ******************************************************************************/
int	DCconfig_get_proxypoller_hosts(DC_PROXY *proxies, int max_hosts)
{
	int			now, num = 0;
	zbx_binary_heap_t	*queue;

	zabbix_log(LOG_LEVEL_DEBUG, "In %s()", __func__);

	now = time(NULL);

	queue = &config->pqueue;

	WRLOCK_CACHE;

	while (num < max_hosts && FAIL == zbx_binary_heap_empty(queue))
	{
		const zbx_binary_heap_elem_t	*min;
		ZBX_DC_PROXY			*dc_proxy;

		min = zbx_binary_heap_find_min(queue);
		dc_proxy = (ZBX_DC_PROXY *)min->data;

		if (dc_proxy->nextcheck > now)
			break;

		zbx_binary_heap_remove_min(queue);
		dc_proxy->location = ZBX_LOC_POLLER;

		DCget_proxy(&proxies[num], dc_proxy);
		num++;
	}

	UNLOCK_CACHE;

	zabbix_log(LOG_LEVEL_DEBUG, "End of %s():%d", __func__, num);

	return num;
}

/******************************************************************************
 *                                                                            *
 * Function: DCconfig_get_proxypoller_nextcheck                               *
 *                                                                            *
 * Purpose: Get nextcheck for passive proxies                                 *
 *                                                                            *
 * Return value: nextcheck or FAIL if no passive proxies in queue             *
 *                                                                            *
 * Author: Alexander Vladishev                                                *
 *                                                                            *
 ******************************************************************************/
int	DCconfig_get_proxypoller_nextcheck(void)
{
	int			nextcheck;
	zbx_binary_heap_t	*queue;

	zabbix_log(LOG_LEVEL_DEBUG, "In %s()", __func__);

	queue = &config->pqueue;

	RDLOCK_CACHE;

	if (FAIL == zbx_binary_heap_empty(queue))
	{
		const zbx_binary_heap_elem_t	*min;
		const ZBX_DC_PROXY		*dc_proxy;

		min = zbx_binary_heap_find_min(queue);
		dc_proxy = (const ZBX_DC_PROXY *)min->data;

		nextcheck = dc_proxy->nextcheck;
	}
	else
		nextcheck = FAIL;

	UNLOCK_CACHE;

	zabbix_log(LOG_LEVEL_DEBUG, "End of %s():%d", __func__, nextcheck);

	return nextcheck;
}

void	DCrequeue_proxy(zbx_uint64_t hostid, unsigned char update_nextcheck, int proxy_conn_err)
{
	time_t		now;
	ZBX_DC_HOST	*dc_host;
	ZBX_DC_PROXY	*dc_proxy;

	zabbix_log(LOG_LEVEL_DEBUG, "In %s() update_nextcheck:%d", __func__, (int)update_nextcheck);

	now = time(NULL);

	WRLOCK_CACHE;

	if (NULL != (dc_host = (ZBX_DC_HOST *)zbx_hashset_search(&config->hosts, &hostid)) &&
			NULL != (dc_proxy = (ZBX_DC_PROXY *)zbx_hashset_search(&config->proxies, &hostid)))
	{
		if (ZBX_LOC_POLLER == dc_proxy->location)
			dc_proxy->location = ZBX_LOC_NOWHERE;

		/* set or clear passive proxy misconfiguration error timestamp */
		if (SUCCEED == proxy_conn_err)
			dc_proxy->last_cfg_error_time = 0;
		else if (CONFIG_ERROR == proxy_conn_err)
			dc_proxy->last_cfg_error_time = (int)now;

		if (HOST_STATUS_PROXY_PASSIVE == dc_host->status)
		{
			if (0 != (update_nextcheck & ZBX_PROXY_CONFIG_NEXTCHECK))
			{
				dc_proxy->proxy_config_nextcheck = (int)calculate_proxy_nextcheck(
						hostid, CONFIG_PROXYCONFIG_FREQUENCY, now);
			}

			if (0 != (update_nextcheck & ZBX_PROXY_DATA_NEXTCHECK))
			{
				dc_proxy->proxy_data_nextcheck = (int)calculate_proxy_nextcheck(
						hostid, CONFIG_PROXYDATA_FREQUENCY, now);
			}
			if (0 != (update_nextcheck & ZBX_PROXY_TASKS_NEXTCHECK))
			{
				dc_proxy->proxy_tasks_nextcheck = (int)calculate_proxy_nextcheck(
						hostid, ZBX_TASK_UPDATE_FREQUENCY, now);
			}

			DCupdate_proxy_queue(dc_proxy);
		}
	}

	UNLOCK_CACHE;

	zabbix_log(LOG_LEVEL_DEBUG, "End of %s()", __func__);
}

static void	dc_get_host_macro(const zbx_uint64_t *hostids, int host_num, const char *macro, const char *context,
		char **value, char **value_default)
{
	int			i, j;
	const ZBX_DC_HMACRO_HM	*hmacro_hm;
	ZBX_DC_HMACRO_HM	hmacro_hm_local;
	const ZBX_DC_HTMPL	*htmpl;
	zbx_vector_uint64_t	templateids;

	if (0 == host_num)
		return;

	hmacro_hm_local.macro = macro;

	for (i = 0; i < host_num; i++)
	{
		hmacro_hm_local.hostid = hostids[i];

		if (NULL != (hmacro_hm = (const ZBX_DC_HMACRO_HM *)zbx_hashset_search(&config->hmacros_hm, &hmacro_hm_local)))
		{
			for (j = 0; j < hmacro_hm->hmacros.values_num; j++)
			{
				const ZBX_DC_HMACRO	*hmacro = (const ZBX_DC_HMACRO *)hmacro_hm->hmacros.values[j];

				if (0 == strcmp(hmacro->macro, macro))
				{
					if (0 == zbx_strcmp_null(hmacro->context, context))
					{
						*value = zbx_strdup(*value, hmacro->value);
						return;
					}

					/* check for the default (without parameters) macro value */
					if (NULL == *value_default && NULL != context && NULL == hmacro->context)
						*value_default = zbx_strdup(*value_default, hmacro->value);
				}
			}
		}
	}

	zbx_vector_uint64_create(&templateids);
	zbx_vector_uint64_reserve(&templateids, 32);

	for (i = 0; i < host_num; i++)
	{
		if (NULL != (htmpl = (const ZBX_DC_HTMPL *)zbx_hashset_search(&config->htmpls, &hostids[i])))
		{
			for (j = 0; j < htmpl->templateids.values_num; j++)
				zbx_vector_uint64_append(&templateids, htmpl->templateids.values[j]);
		}
	}

	if (0 != templateids.values_num)
	{
		zbx_vector_uint64_sort(&templateids, ZBX_DEFAULT_UINT64_COMPARE_FUNC);
		dc_get_host_macro(templateids.values, templateids.values_num, macro, context, value, value_default);
	}

	zbx_vector_uint64_destroy(&templateids);
}

static void	dc_get_global_macro(const char *macro, const char *context, char **value, char **value_default)
{
	int			i;
	const ZBX_DC_GMACRO_M	*gmacro_m;
	ZBX_DC_GMACRO_M		gmacro_m_local;

	gmacro_m_local.macro = macro;

	if (NULL != (gmacro_m = (const ZBX_DC_GMACRO_M *)zbx_hashset_search(&config->gmacros_m, &gmacro_m_local)))
	{
		for (i = 0; i < gmacro_m->gmacros.values_num; i++)
		{
			const ZBX_DC_GMACRO	*gmacro = (const ZBX_DC_GMACRO *)gmacro_m->gmacros.values[i];

			if (0 == strcmp(gmacro->macro, macro))
			{
				if (0 == zbx_strcmp_null(gmacro->context, context))
				{
					*value = zbx_strdup(*value, gmacro->value);
					break;
				}

				/* check for the default (without parameters) macro value */
				if (NULL == *value_default && NULL != context && NULL == gmacro->context)
					*value_default = zbx_strdup(*value_default, gmacro->value);
			}
		}
	}
}

static void	dc_get_user_macro(const zbx_uint64_t *hostids, int hostids_num, const char *macro, const char *context,
		char **replace_to)
{
	char	*value = NULL, *value_default = NULL;

	/* User macros should be expanded according to the following priority: */
	/*                                                                     */
	/*  1) host context macro                                              */
	/*  2) global context macro                                            */
	/*  3) host base (default) macro                                       */
	/*  4) global base (default) macro                                     */
	/*                                                                     */
	/* We try to expand host macros first. If there is no perfect match on */
	/* the host level, we try to expand global macros, passing the default */
	/* macro value found on the host level, if any.                        */

	dc_get_host_macro(hostids, hostids_num, macro, context, &value, &value_default);

	if (NULL == value)
		dc_get_global_macro(macro, context, &value, &value_default);

	if (NULL != value)
	{
		zbx_free(*replace_to);
		*replace_to = value;

		zbx_free(value_default);
	}
	else if (NULL != value_default)
	{
		zbx_free(*replace_to);
		*replace_to = value_default;
	}
}

void	DCget_user_macro(const zbx_uint64_t *hostids, int hostids_num, const char *macro, char **replace_to)
{
	char	*name = NULL, *context = NULL;

	zabbix_log(LOG_LEVEL_DEBUG, "In %s() macro:'%s'", __func__, macro);

	if (SUCCEED != zbx_user_macro_parse_dyn(macro, &name, &context, NULL))
		goto out;

	RDLOCK_CACHE;

	dc_get_user_macro(hostids, hostids_num, name, context, replace_to);

	UNLOCK_CACHE;

	zbx_free(context);
	zbx_free(name);
out:
	zabbix_log(LOG_LEVEL_DEBUG, "End of %s()", __func__);
}

/******************************************************************************
 *                                                                            *
 * Function: dc_expression_user_macro_validator                               *
 *                                                                            *
 * Purpose: validate user macro values in trigger expressions                 *
 *                                                                            *
 * Parameters: value   - [IN] the macro value                                 *
 *                                                                            *
 * Return value: SUCCEED - the macro value can be used in expression          *
 *               FAIL    - otherwise                                          *
 *                                                                            *
 ******************************************************************************/
static int	dc_expression_user_macro_validator(const char *value)
{
	if (SUCCEED == is_double_suffix(value, ZBX_FLAG_DOUBLE_SUFFIX))
		return SUCCEED;

	return FAIL;
}

/******************************************************************************
 *                                                                            *
 * Function: zbx_dc_expand_user_macros                                        *
 *                                                                            *
 * Purpose: expand user macros in the specified text value                    *
 *                                                                            *
 * Parameters: text           - [IN] the text value to expand                 *
 *             hostids        - [IN] an array of related hostids              *
 *             hostids_num    - [IN] the number of hostids                    *
 *             validator_func - [IN] an optional validator function           *
 *                                                                            *
 * Return value: The text value with expanded user macros. Unknown or invalid *
 *               macros will be left unresolved.                              *
 *                                                                            *
 * Comments: The returned value must be freed by the caller.                  *
 *           This function must be used only by configuration syncer          *
 *                                                                            *
 ******************************************************************************/
char	*zbx_dc_expand_user_macros(const char *text, zbx_uint64_t *hostids, int hostids_num,
		zbx_macro_value_validator_func_t validator_func)
{
	zbx_token_t	token;
	int		pos = 0, len, last_pos = 0;
	char		*str = NULL, *name = NULL, *context = NULL, *value = NULL;
	size_t		str_alloc = 0, str_offset = 0;

	if ('\0' == *text)
		return zbx_strdup(NULL, text);

	for (; SUCCEED == zbx_token_find(text, pos, &token, ZBX_TOKEN_SEARCH_BASIC); pos++)
	{
		if (ZBX_TOKEN_USER_MACRO != token.type)
			continue;

		if (SUCCEED != zbx_user_macro_parse_dyn(text + token.loc.l, &name, &context, &len))
			continue;

		zbx_strncpy_alloc(&str, &str_alloc, &str_offset, text + last_pos, token.loc.l - last_pos);
		dc_get_user_macro(hostids, hostids_num, name, context, &value);

		if (NULL != value && NULL != validator_func && FAIL == validator_func(value))
			zbx_free(value);

		if (NULL != value)
		{
			zbx_strcpy_alloc(&str, &str_alloc, &str_offset, value);
			zbx_free(value);

		}
		else
		{
			zbx_strncpy_alloc(&str, &str_alloc, &str_offset, text + token.loc.l,
					token.loc.r - token.loc.l + 1);
		}

		zbx_free(name);
		zbx_free(context);

		pos = token.loc.r;
		last_pos = pos + 1;
	}

	zbx_strcpy_alloc(&str, &str_alloc, &str_offset, text + last_pos);

	return str;
}

/******************************************************************************
 *                                                                            *
 * Function: dc_expression_expand_user_macros                                 *
 *                                                                            *
 * Purpose: expand user macros in trigger expression                          *
 *                                                                            *
 * Parameters: expression - [IN] the expression to expand                     *
 *             error      - [OUT] the error message                           *
 *                                                                            *
 * Return value: The expanded expression or NULL in the case of error.        *
 *               If NULL is returned the error message is set.                *
 *                                                                            *
 * Comments: The returned expression must be freed by the caller.             *
 *                                                                            *
 ******************************************************************************/
static char	*dc_expression_expand_user_macros(const char *expression)
{
	zbx_vector_uint64_t	functionids, hostids;
	char			*out;

	zbx_vector_uint64_create(&functionids);
	zbx_vector_uint64_create(&hostids);

	get_functionids(&functionids, expression);
	zbx_dc_get_hostids_by_functionids(functionids.values, functionids.values_num, &hostids);

	out = zbx_dc_expand_user_macros(expression, hostids.values, hostids.values_num,
			dc_expression_user_macro_validator);

	if (NULL != strstr(out, "{$"))
	{
		zabbix_log(LOG_LEVEL_DEBUG, "cannot evaluate expression: invalid macro value");
		zbx_free(out);
	}

	zbx_vector_uint64_destroy(&hostids);
	zbx_vector_uint64_destroy(&functionids);

	return out;
}

/******************************************************************************
 *                                                                            *
 * Function: DCexpression_expand_user_macros                                  *
 *                                                                            *
 * Purpose: expand user macros in trigger expression                          *
 *                                                                            *
 * Parameters: expression - [IN] the expression to expand                     *
 *                                                                            *
 * Return value: The expanded expression or NULL in the case of error.        *
 *               If NULL is returned the error message is set.                *
 *                                                                            *
 * Comments: The returned expression must be freed by the caller.             *
 *           This function is a locking wrapper of                            *
 *           dc_expression_expand_user_macros() function for external usage.  *
 *                                                                            *
 ******************************************************************************/
char	*DCexpression_expand_user_macros(const char *expression)
{
	char	*expression_ex;

	RDLOCK_CACHE;

	expression_ex = dc_expression_expand_user_macros(expression);

	UNLOCK_CACHE;

	return expression_ex;
}

/******************************************************************************
 *                                                                            *
 * Function: DCfree_item_queue                                                *
 *                                                                            *
 * Purpose: frees the item queue data vector created by DCget_item_queue()    *
 *                                                                            *
 * Parameters: queue - [IN] the item queue data vector to free                *
 *                                                                            *
 ******************************************************************************/
void	DCfree_item_queue(zbx_vector_ptr_t *queue)
{
	int	i;

	for (i = 0; i < queue->values_num; i++)
		zbx_free(queue->values[i]);
}

/******************************************************************************
 *                                                                            *
 * Function: DCget_item_queue                                                 *
 *                                                                            *
 * Purpose: retrieves vector of delayed items                                 *
 *                                                                            *
 * Parameters: queue - [OUT] the vector of delayed items (optional)           *
 *             from  - [IN] the minimum delay time in seconds (non-negative)  *
 *             to    - [IN] the maximum delay time in seconds or              *
 *                          ZBX_QUEUE_TO_INFINITY if there is no limit        *
 *                                                                            *
 * Return value: the number of delayed items                                  *
 *                                                                            *
 ******************************************************************************/
int	DCget_item_queue(zbx_vector_ptr_t *queue, int from, int to)
{
	zbx_hashset_iter_t	iter;
	const ZBX_DC_ITEM	*dc_item;
	int			now, nitems = 0, data_expected_from, delay;
	zbx_queue_item_t	*queue_item;

	now = time(NULL);

	RDLOCK_CACHE;

	zbx_hashset_iter_reset(&config->items, &iter);

	while (NULL != (dc_item = (const ZBX_DC_ITEM *)zbx_hashset_iter_next(&iter)))
	{
		const ZBX_DC_HOST	*dc_host;

		if (ITEM_STATUS_ACTIVE != dc_item->status)
			continue;

		if (SUCCEED != zbx_is_counted_in_item_queue(dc_item->type, dc_item->key))
			continue;

		if (NULL == (dc_host = (const ZBX_DC_HOST *)zbx_hashset_search(&config->hosts, &dc_item->hostid)))
			continue;

		if (HOST_STATUS_MONITORED != dc_host->status)
			continue;

		if (SUCCEED == DCin_maintenance_without_data_collection(dc_host, dc_item))
			continue;

		switch (dc_item->type)
		{
			case ITEM_TYPE_ZABBIX:
				if (HOST_AVAILABLE_TRUE != dc_host->available)
					continue;
				break;
			case ITEM_TYPE_ZABBIX_ACTIVE:
				if (dc_host->data_expected_from > (data_expected_from = dc_item->data_expected_from))
					data_expected_from = dc_host->data_expected_from;
				if (SUCCEED != zbx_interval_preproc(dc_item->delay, &delay, NULL, NULL))
					continue;
				if (data_expected_from + delay > now)
					continue;
				break;
			case ITEM_TYPE_SNMP:
				if (HOST_AVAILABLE_TRUE != dc_host->snmp_available)
					continue;
				break;
			case ITEM_TYPE_IPMI:
				if (HOST_AVAILABLE_TRUE != dc_host->ipmi_available)
					continue;
				break;
			case ITEM_TYPE_JMX:
				if (HOST_AVAILABLE_TRUE != dc_host->jmx_available)
					continue;
				break;
		}

		if (now - dc_item->nextcheck < from || (ZBX_QUEUE_TO_INFINITY != to && now - dc_item->nextcheck >= to))
			continue;

		if (NULL != queue)
		{
			queue_item = (zbx_queue_item_t *)zbx_malloc(NULL, sizeof(zbx_queue_item_t));
			queue_item->itemid = dc_item->itemid;
			queue_item->type = dc_item->type;
			queue_item->nextcheck = dc_item->nextcheck;
			queue_item->proxy_hostid = dc_host->proxy_hostid;

			zbx_vector_ptr_append(queue, queue_item);
		}
		nitems++;
	}

	UNLOCK_CACHE;

	return nitems;
}

/******************************************************************************
 *                                                                            *
 * Function: dc_trigger_items_hosts_enabled                                   *
 *                                                                            *
 * Purpose: check that functionids in trigger (recovery) expression           *
 *          correspond to enabled items and hosts                             *
 *                                                                            *
 * Parameters: expression - [IN] trigger (recovery) expression                *
 *                                                                            *
 * Return value: SUCCEED - all functionids correspond to enabled items and    *
 *                           enabled hosts                                    *
 *               FAIL    - at least one item or host is disabled              *
 *                                                                            *
 ******************************************************************************/
static int	dc_trigger_items_hosts_enabled(const char *expression)
{
	zbx_uint64_t		functionid;
	const ZBX_DC_ITEM	*dc_item;
	const ZBX_DC_FUNCTION	*dc_function;
	const ZBX_DC_HOST	*dc_host;
	const char		*p, *q;

	for (p = expression; '\0' != *p; p++)
	{
		if ('{' != *p)
			continue;

		if ('$' == p[1])
		{
			int	macro_r, context_l, context_r;

			if (SUCCEED == zbx_user_macro_parse(p, &macro_r, &context_l, &context_r))
				p += macro_r;
			else
				p++;

			continue;
		}

		if (NULL == (q = strchr(p + 1, '}')))
			return FAIL;

		if (SUCCEED != is_uint64_n(p + 1, q - p - 1, &functionid))
			continue;

		if (NULL == (dc_function = (ZBX_DC_FUNCTION *)zbx_hashset_search(&config->functions, &functionid)) ||
				NULL == (dc_item = (ZBX_DC_ITEM *)zbx_hashset_search(&config->items, &dc_function->itemid)) ||
				ITEM_STATUS_ACTIVE != dc_item->status ||
				NULL == (dc_host = (ZBX_DC_HOST *)zbx_hashset_search(&config->hosts, &dc_item->hostid)) ||
				HOST_STATUS_MONITORED != dc_host->status)
		{
			return FAIL;
		}

		p = q;
	}

	return SUCCEED;
}

/******************************************************************************
 *                                                                            *
 * Function: dc_status_update                                                 *
 *                                                                            *
 * Purpose: check when status information stored in configuration cache was   *
 *          updated last time and update it if necessary                      *
 *                                                                            *
 * Comments: This function gathers the following information:                 *
 *             - number of enabled hosts (total and per proxy)                *
 *             - number of disabled hosts (total and per proxy)               *
 *             - number of enabled and supported items (total, per host and   *
 *                                                                 per proxy) *
 *             - number of enabled and not supported items (total, per host   *
 *                                                             and per proxy) *
 *             - number of disabled items (total and per proxy)               *
 *             - number of enabled triggers with value OK                     *
 *             - number of enabled triggers with value PROBLEM                *
 *             - number of disabled triggers                                  *
 *             - required performance (total and per proxy)                   *
 *           Gathered information can then be displayed in the frontend (see  *
 *           "status.get" request) and used in calculation of zabbix[] items. *
 *                                                                            *
 * NOTE: Always call this function before accessing information stored in     *
 *       config->status as well as host and required performance counters     *
 *       stored in elements of config->proxies and item counters in elements  *
 *       of config->hosts.                                                    *
 *                                                                            *
 ******************************************************************************/
static void	dc_status_update(void)
{
#define ZBX_STATUS_LIFETIME	SEC_PER_MIN

	zbx_hashset_iter_t	iter;
	ZBX_DC_PROXY		*dc_proxy;
	ZBX_DC_HOST		*dc_host, *dc_proxy_host;
	const ZBX_DC_ITEM	*dc_item;
	const ZBX_DC_TRIGGER	*dc_trigger;

	if (0 != config->status->last_update && config->status->last_update + ZBX_STATUS_LIFETIME > time(NULL))
		return;

	/* reset global counters */

	config->status->hosts_monitored = 0;
	config->status->hosts_not_monitored = 0;
	config->status->items_active_normal = 0;
	config->status->items_active_notsupported = 0;
	config->status->items_disabled = 0;
	config->status->triggers_enabled_ok = 0;
	config->status->triggers_enabled_problem = 0;
	config->status->triggers_disabled = 0;
	config->status->required_performance = 0.0;

	/* loop over proxies to reset per-proxy host and required performance counters */

	zbx_hashset_iter_reset(&config->proxies, &iter);

	while (NULL != (dc_proxy = (ZBX_DC_PROXY *)zbx_hashset_iter_next(&iter)))
	{
		dc_proxy->hosts_monitored = 0;
		dc_proxy->hosts_not_monitored = 0;
		dc_proxy->required_performance = 0.0;
	}

	/* loop over hosts */

	zbx_hashset_iter_reset(&config->hosts, &iter);

	while (NULL != (dc_host = (ZBX_DC_HOST *)zbx_hashset_iter_next(&iter)))
	{
		/* reset per-host/per-proxy item counters */

		dc_host->items_active_normal = 0;
		dc_host->items_active_notsupported = 0;
		dc_host->items_disabled = 0;

		/* gather per-proxy statistics of enabled and disabled hosts */
		switch (dc_host->status)
		{
			case HOST_STATUS_MONITORED:
				config->status->hosts_monitored++;
				if (0 == dc_host->proxy_hostid)
					break;
				if (NULL == (dc_proxy = (ZBX_DC_PROXY *)zbx_hashset_search(&config->proxies, &dc_host->proxy_hostid)))
					break;
				dc_proxy->hosts_monitored++;
				break;
			case HOST_STATUS_NOT_MONITORED:
				config->status->hosts_not_monitored++;
				if (0 == dc_host->proxy_hostid)
					break;
				if (NULL == (dc_proxy = (ZBX_DC_PROXY *)zbx_hashset_search(&config->proxies, &dc_host->proxy_hostid)))
					break;
				dc_proxy->hosts_not_monitored++;
				break;
		}
	}

	/* loop over items to gather per-host and per-proxy statistics */

	zbx_hashset_iter_reset(&config->items, &iter);

	while (NULL != (dc_item = (ZBX_DC_ITEM *)zbx_hashset_iter_next(&iter)))
	{
		dc_proxy = NULL;
		dc_proxy_host = NULL;

		if (ZBX_FLAG_DISCOVERY_NORMAL != dc_item->flags && ZBX_FLAG_DISCOVERY_CREATED != dc_item->flags)
			continue;

		if (NULL == (dc_host = (ZBX_DC_HOST *)zbx_hashset_search(&config->hosts, &dc_item->hostid)))
			continue;

		if (0 != dc_host->proxy_hostid)
		{
			dc_proxy = (ZBX_DC_PROXY *)zbx_hashset_search(&config->proxies, &dc_host->proxy_hostid);
			dc_proxy_host = (ZBX_DC_HOST *)zbx_hashset_search(&config->hosts, &dc_host->proxy_hostid);
		}

		switch (dc_item->status)
		{
			case ITEM_STATUS_ACTIVE:
				if (HOST_STATUS_MONITORED == dc_host->status)
				{
					int	delay;

					if (SUCCEED == zbx_interval_preproc(dc_item->delay, &delay, NULL, NULL) &&
							0 != delay)
					{
						config->status->required_performance += 1.0 / delay;

						if (NULL != dc_proxy)
							dc_proxy->required_performance += 1.0 / delay;
					}

					switch (dc_item->state)
					{
						case ITEM_STATE_NORMAL:
							config->status->items_active_normal++;
							dc_host->items_active_normal++;
							if (NULL != dc_proxy_host)
								dc_proxy_host->items_active_normal++;
							break;
						case ITEM_STATE_NOTSUPPORTED:
							config->status->items_active_notsupported++;
							dc_host->items_active_notsupported++;
							if (NULL != dc_proxy_host)
								dc_proxy_host->items_active_notsupported++;
							break;
						default:
							THIS_SHOULD_NEVER_HAPPEN;
					}

					break;
				}
				ZBX_FALLTHROUGH;
			case ITEM_STATUS_DISABLED:
				config->status->items_disabled++;
				if (NULL != dc_proxy_host)
					dc_proxy_host->items_disabled++;
				break;
			default:
				THIS_SHOULD_NEVER_HAPPEN;
		}
	}

	/* loop over triggers to gather enabled and disabled trigger statistics */

	zbx_hashset_iter_reset(&config->triggers, &iter);

	while (NULL != (dc_trigger = (ZBX_DC_TRIGGER *)zbx_hashset_iter_next(&iter)))
	{
		switch (dc_trigger->status)
		{
			case TRIGGER_STATUS_ENABLED:
				if (SUCCEED == dc_trigger_items_hosts_enabled(dc_trigger->expression) &&
						(TRIGGER_RECOVERY_MODE_RECOVERY_EXPRESSION != dc_trigger->recovery_mode ||
						SUCCEED == dc_trigger_items_hosts_enabled(dc_trigger->recovery_expression)))
				{
					switch (dc_trigger->value)
					{
						case TRIGGER_VALUE_OK:
							config->status->triggers_enabled_ok++;
							break;
						case TRIGGER_VALUE_PROBLEM:
							config->status->triggers_enabled_problem++;
							break;
						default:
							THIS_SHOULD_NEVER_HAPPEN;
					}

					break;
				}
				ZBX_FALLTHROUGH;
			case TRIGGER_STATUS_DISABLED:
				config->status->triggers_disabled++;
				break;
			default:
				THIS_SHOULD_NEVER_HAPPEN;
		}
	}

	config->status->last_update = time(NULL);

#undef ZBX_STATUS_LIFETIME
}

/******************************************************************************
 *                                                                            *
 * Function: DCget_item_count                                                 *
 *                                                                            *
 * Purpose: return the number of active items                                 *
 *                                                                            *
 * Parameters: hostid - [IN] the host id, pass 0 to specify all hosts         *
 *                                                                            *
 * Return value: the number of active items                                   *
 *                                                                            *
 ******************************************************************************/
zbx_uint64_t	DCget_item_count(zbx_uint64_t hostid)
{
	zbx_uint64_t		count;
	const ZBX_DC_HOST	*dc_host;

	WRLOCK_CACHE;

	dc_status_update();

	if (0 == hostid)
		count = config->status->items_active_normal + config->status->items_active_notsupported;
	else if (NULL != (dc_host = (ZBX_DC_HOST *)zbx_hashset_search(&config->hosts, &hostid)))
		count = dc_host->items_active_normal + dc_host->items_active_notsupported;
	else
		count = 0;

	UNLOCK_CACHE;

	return count;
}

/******************************************************************************
 *                                                                            *
 * Function: DCget_item_unsupported_count                                     *
 *                                                                            *
 * Purpose: return the number of active unsupported items                     *
 *                                                                            *
 * Parameters: hostid - [IN] the host id, pass 0 to specify all hosts         *
 *                                                                            *
 * Return value: the number of active unsupported items                       *
 *                                                                            *
 ******************************************************************************/
zbx_uint64_t	DCget_item_unsupported_count(zbx_uint64_t hostid)
{
	zbx_uint64_t		count;
	const ZBX_DC_HOST	*dc_host;

	WRLOCK_CACHE;

	dc_status_update();

	if (0 == hostid)
		count = config->status->items_active_notsupported;
	else if (NULL != (dc_host = (ZBX_DC_HOST *)zbx_hashset_search(&config->hosts, &hostid)))
		count = dc_host->items_active_notsupported;
	else
		count = 0;

	UNLOCK_CACHE;

	return count;
}

/******************************************************************************
 *                                                                            *
 * Function: DCget_trigger_count                                              *
 *                                                                            *
 * Purpose: count active triggers                                             *
 *                                                                            *
 ******************************************************************************/
zbx_uint64_t	DCget_trigger_count(void)
{
	zbx_uint64_t	count;

	WRLOCK_CACHE;

	dc_status_update();

	count = config->status->triggers_enabled_ok + config->status->triggers_enabled_problem;

	UNLOCK_CACHE;

	return count;
}

/******************************************************************************
 *                                                                            *
 * Function: DCget_host_count                                                 *
 *                                                                            *
 * Purpose: count monitored and not monitored hosts                           *
 *                                                                            *
 ******************************************************************************/
zbx_uint64_t	DCget_host_count(void)
{
	zbx_uint64_t	nhosts;

	WRLOCK_CACHE;

	dc_status_update();

	nhosts = config->status->hosts_monitored;

	UNLOCK_CACHE;

	return nhosts;
}

/******************************************************************************
 *                                                                            *
 * Function: DCget_required_performance                                       *
 *                                                                            *
 * Return value: the required nvps number                                     *
 *                                                                            *
 ******************************************************************************/
double	DCget_required_performance(void)
{
	double	nvps;

	WRLOCK_CACHE;

	dc_status_update();

	nvps = config->status->required_performance;

	UNLOCK_CACHE;

	return nvps;
}

/******************************************************************************
 *                                                                            *
 * Function: DCget_count_stats_all                                            *
 *                                                                            *
 * Purpose: retrieves all internal metrics of the configuration cache         *
 *                                                                            *
 * Parameters: stats - [OUT] the configuration cache statistics               *
 *                                                                            *
 ******************************************************************************/
void	DCget_count_stats_all(zbx_config_cache_info_t *stats)
{
	WRLOCK_CACHE;

	dc_status_update();

	stats->hosts = config->status->hosts_monitored;
	stats->items = config->status->items_active_normal + config->status->items_active_notsupported;
	stats->items_unsupported = config->status->items_active_notsupported;
	stats->requiredperformance = config->status->required_performance;

	UNLOCK_CACHE;
}

static void	proxy_counter_ui64_push(zbx_vector_ptr_t *vector, zbx_uint64_t proxyid, zbx_uint64_t counter)
{
	zbx_proxy_counter_t	*proxy_counter;

	proxy_counter = (zbx_proxy_counter_t *)zbx_malloc(NULL, sizeof(zbx_proxy_counter_t));
	proxy_counter->proxyid = proxyid;
	proxy_counter->counter_value.ui64 = counter;
	zbx_vector_ptr_append(vector, proxy_counter);
}

static void	proxy_counter_dbl_push(zbx_vector_ptr_t *vector, zbx_uint64_t proxyid, double counter)
{
	zbx_proxy_counter_t	*proxy_counter;

	proxy_counter = (zbx_proxy_counter_t *)zbx_malloc(NULL, sizeof(zbx_proxy_counter_t));
	proxy_counter->proxyid = proxyid;
	proxy_counter->counter_value.dbl = counter;
	zbx_vector_ptr_append(vector, proxy_counter);
}

void	DCget_status(zbx_vector_ptr_t *hosts_monitored, zbx_vector_ptr_t *hosts_not_monitored,
		zbx_vector_ptr_t *items_active_normal, zbx_vector_ptr_t *items_active_notsupported,
		zbx_vector_ptr_t *items_disabled, zbx_uint64_t *triggers_enabled_ok,
		zbx_uint64_t *triggers_enabled_problem, zbx_uint64_t *triggers_disabled,
		zbx_vector_ptr_t *required_performance)
{
	zbx_hashset_iter_t	iter;
	const ZBX_DC_PROXY	*dc_proxy;
	const ZBX_DC_HOST	*dc_proxy_host;

	WRLOCK_CACHE;

	dc_status_update();

	proxy_counter_ui64_push(hosts_monitored, 0, config->status->hosts_monitored);
	proxy_counter_ui64_push(hosts_not_monitored, 0, config->status->hosts_not_monitored);
	proxy_counter_ui64_push(items_active_normal, 0, config->status->items_active_normal);
	proxy_counter_ui64_push(items_active_notsupported, 0, config->status->items_active_notsupported);
	proxy_counter_ui64_push(items_disabled, 0, config->status->items_disabled);
	*triggers_enabled_ok = config->status->triggers_enabled_ok;
	*triggers_enabled_problem = config->status->triggers_enabled_problem;
	*triggers_disabled = config->status->triggers_disabled;
	proxy_counter_dbl_push(required_performance, 0, config->status->required_performance);

	zbx_hashset_iter_reset(&config->proxies, &iter);

	while (NULL != (dc_proxy = (ZBX_DC_PROXY *)zbx_hashset_iter_next(&iter)))
	{
		proxy_counter_ui64_push(hosts_monitored, dc_proxy->hostid, dc_proxy->hosts_monitored);
		proxy_counter_ui64_push(hosts_not_monitored, dc_proxy->hostid, dc_proxy->hosts_not_monitored);

		if (NULL != (dc_proxy_host = (ZBX_DC_HOST *)zbx_hashset_search(&config->hosts, &dc_proxy->hostid)))
		{
			proxy_counter_ui64_push(items_active_normal, dc_proxy->hostid,
					dc_proxy_host->items_active_normal);
			proxy_counter_ui64_push(items_active_notsupported, dc_proxy->hostid,
					dc_proxy_host->items_active_notsupported);
			proxy_counter_ui64_push(items_disabled, dc_proxy->hostid, dc_proxy_host->items_disabled);
		}

		proxy_counter_dbl_push(required_performance, dc_proxy->hostid, dc_proxy->required_performance);
	}

	UNLOCK_CACHE;
}

/******************************************************************************
 *                                                                            *
 * Function: DCget_expressions_by_names                                       *
 *                                                                            *
 * Purpose: retrieves global expression data from cache                       *
 *                                                                            *
 * Parameters: expressions  - [OUT] a vector of expression data pointers      *
 *             names        - [IN] a vector containing expression names       *
 *             names_num    - [IN] the number of items in names vector        *
 *                                                                            *
 * Comment: The expressions vector contains allocated data, which must be     *
 *          freed afterwards with zbx_regexp_clean_expressions() function.    *
 *                                                                            *
 ******************************************************************************/
void	DCget_expressions_by_names(zbx_vector_ptr_t *expressions, const char * const *names, int names_num)
{
	int			i, iname;
	const ZBX_DC_EXPRESSION	*expression;
	const ZBX_DC_REGEXP	*regexp;
	ZBX_DC_REGEXP		search_regexp;

	RDLOCK_CACHE;

	for (iname = 0; iname < names_num; iname++)
	{
		search_regexp.name = names[iname];

		if (NULL != (regexp = (const ZBX_DC_REGEXP *)zbx_hashset_search(&config->regexps, &search_regexp)))
		{
			for (i = 0; i < regexp->expressionids.values_num; i++)
			{
				zbx_uint64_t		expressionid = regexp->expressionids.values[i];
				zbx_expression_t	*rxp;

				if (NULL == (expression = (const ZBX_DC_EXPRESSION *)zbx_hashset_search(&config->expressions, &expressionid)))
					continue;

				rxp = (zbx_expression_t *)zbx_malloc(NULL, sizeof(zbx_expression_t));
				rxp->name = zbx_strdup(NULL, regexp->name);
				rxp->expression = zbx_strdup(NULL, expression->expression);
				rxp->exp_delimiter = expression->delimiter;
				rxp->case_sensitive = expression->case_sensitive;
				rxp->expression_type = expression->type;

				zbx_vector_ptr_append(expressions, rxp);
			}
		}
	}

	UNLOCK_CACHE;
}

/******************************************************************************
 *                                                                            *
 * Function: DCget_expression                                                 *
 *                                                                            *
 * Purpose: retrieves regular expression data from cache                      *
 *                                                                            *
 * Parameters: expressions  - [OUT] a vector of expression data pointers      *
 *             name         - [IN] the regular expression name                *
 *                                                                            *
 * Comment: The expressions vector contains allocated data, which must be     *
 *          freed afterwards with zbx_regexp_clean_expressions() function.    *
 *                                                                            *
 ******************************************************************************/
void	DCget_expressions_by_name(zbx_vector_ptr_t *expressions, const char *name)
{
	DCget_expressions_by_names(expressions, &name, 1);
}

/******************************************************************************
 *                                                                            *
 * Function: DCget_data_expected_from                                         *
 *                                                                            *
 * Purpose: Returns time since which data is expected for the given item. We  *
 *          would not mind not having data for the item before that time, but *
 *          since that time we expect data to be coming.                      *
 *                                                                            *
 * Parameters: itemid  - [IN] the item id                                     *
 *             seconds - [OUT] the time data is expected as a Unix timestamp  *
 *                                                                            *
 ******************************************************************************/
int	DCget_data_expected_from(zbx_uint64_t itemid, int *seconds)
{
	const ZBX_DC_ITEM	*dc_item;
	const ZBX_DC_HOST	*dc_host;
	int			ret = FAIL;

	RDLOCK_CACHE;

	if (NULL == (dc_item = (const ZBX_DC_ITEM *)zbx_hashset_search(&config->items, &itemid)))
		goto unlock;

	if (ITEM_STATUS_ACTIVE != dc_item->status)
		goto unlock;

	if (NULL == (dc_host = (const ZBX_DC_HOST *)zbx_hashset_search(&config->hosts, &dc_item->hostid)))
		goto unlock;

	if (HOST_STATUS_MONITORED != dc_host->status)
		goto unlock;

	*seconds = MAX(dc_item->data_expected_from, dc_host->data_expected_from);

	ret = SUCCEED;
unlock:
	UNLOCK_CACHE;

	return ret;
}

/******************************************************************************
 *                                                                            *
 * Function: dc_get_hostids_by_functionids                                    *
 *                                                                            *
 * Purpose: get host identifiers for the specified list of functions          *
 *                                                                            *
 * Parameters: functionids     - [IN] the function ids                        *
 *             functionids_num - [IN] the number of function ids              *
 *             hostids         - [OUT] the host ids                           *
 *                                                                            *
 * Comments: this function must be used only by configuration syncer          *
 *                                                                            *
 ******************************************************************************/
void	zbx_dc_get_hostids_by_functionids(const zbx_uint64_t *functionids, int functionids_num,
		zbx_vector_uint64_t *hostids)
{
	const ZBX_DC_FUNCTION	*function;
	const ZBX_DC_ITEM	*item;
	int			i;

	for (i = 0; i < functionids_num; i++)
	{
		if (NULL == (function = (const ZBX_DC_FUNCTION *)zbx_hashset_search(&config->functions, &functionids[i])))
				continue;

		if (NULL != (item = (const ZBX_DC_ITEM *)zbx_hashset_search(&config->items, &function->itemid)))
			zbx_vector_uint64_append(hostids, item->hostid);
	}

	zbx_vector_uint64_sort(hostids, ZBX_DEFAULT_UINT64_COMPARE_FUNC);
	zbx_vector_uint64_uniq(hostids, ZBX_DEFAULT_UINT64_COMPARE_FUNC);
}

/******************************************************************************
 *                                                                            *
 * Function: DCget_hostids_by_functionids                                     *
 *                                                                            *
 * Purpose: get function host ids grouped by an object (trigger) id           *
 *                                                                            *
 * Parameters: functionids - [IN] the function ids                            *
 *             hostids     - [OUT] the host ids                               *
 *                                                                            *
 ******************************************************************************/
void	DCget_hostids_by_functionids(zbx_vector_uint64_t *functionids, zbx_vector_uint64_t *hostids)
{
	zabbix_log(LOG_LEVEL_DEBUG, "In %s()", __func__);

	RDLOCK_CACHE;

	zbx_dc_get_hostids_by_functionids(functionids->values, functionids->values_num, hostids);

	UNLOCK_CACHE;

	zabbix_log(LOG_LEVEL_DEBUG, "End of %s(): found %d hosts", __func__, hostids->values_num);
}

/******************************************************************************
 *                                                                            *
 * Function: dc_get_hosts_by_functionids                                      *
 *                                                                            *
 * Purpose: get hosts for the specified list of functions                     *
 *                                                                            *
 * Parameters: functionids     - [IN] the function ids                        *
 *             functionids_num - [IN] the number of function ids              *
 *             hosts           - [OUT] hosts                                  *
 *                                                                            *
 ******************************************************************************/
static void	dc_get_hosts_by_functionids(const zbx_uint64_t *functionids, int functionids_num, zbx_hashset_t *hosts)
{
	const ZBX_DC_FUNCTION	*dc_function;
	const ZBX_DC_ITEM	*dc_item;
	const ZBX_DC_HOST	*dc_host;
	DC_HOST			host;
	int			i;

	for (i = 0; i < functionids_num; i++)
	{
		if (NULL == (dc_function = (const ZBX_DC_FUNCTION *)zbx_hashset_search(&config->functions, &functionids[i])))
			continue;

		if (NULL == (dc_item = (const ZBX_DC_ITEM *)zbx_hashset_search(&config->items, &dc_function->itemid)))
			continue;

		if (NULL == (dc_host = (const ZBX_DC_HOST *)zbx_hashset_search(&config->hosts, &dc_item->hostid)))
			continue;

		DCget_host(&host, dc_host);
		zbx_hashset_insert(hosts, &host, sizeof(host));
	}
}

/******************************************************************************
 *                                                                            *
 * Function: DCget_hosts_by_functionids                                       *
 *                                                                            *
 * Purpose: get hosts for the specified list of functions                     *
 *                                                                            *
 * Parameters: functionids - [IN] the function ids                            *
 *             hosts       - [OUT] hosts                                      *
 *                                                                            *
 ******************************************************************************/
void	DCget_hosts_by_functionids(const zbx_vector_uint64_t *functionids, zbx_hashset_t *hosts)
{
	zabbix_log(LOG_LEVEL_DEBUG, "In %s()", __func__);

	RDLOCK_CACHE;

	dc_get_hosts_by_functionids(functionids->values, functionids->values_num, hosts);

	UNLOCK_CACHE;

	zabbix_log(LOG_LEVEL_DEBUG, "End of %s(): found %d hosts", __func__, hosts->num_data);
}

/******************************************************************************
 *                                                                            *
 * Function: DCget_internal_action_count                                      *
 *                                                                            *
 * Purpose: get number of enabled internal actions                            *
 *                                                                            *
 * Return value: number of enabled internal actions                           *
 *                                                                            *
 ******************************************************************************/
unsigned int	DCget_internal_action_count(void)
{
	unsigned int count;

	RDLOCK_CACHE;

	count = config->internal_actions;

	UNLOCK_CACHE;

	return count;
}

/******************************************************************************
 *                                                                            *
 * Function: zbx_config_get                                                   *
 *                                                                            *
 * Purpose: get global configuration data                                     *
 *                                                                            *
 * Parameters: cfg   - [OUT] the global configuration data                    *
 *             flags - [IN] the flags specifying fields to get,               *
 *                          see ZBX_CONFIG_FLAGS_ defines                     *
 *                                                                            *
 * Comments: It's recommended to cleanup 'cfg' structure after use with       *
 *           zbx_config_clean() function even if only simple fields were      *
 *           requested.                                                       *
 *                                                                            *
 ******************************************************************************/
void	zbx_config_get(zbx_config_t *cfg, zbx_uint64_t flags)
{
	RDLOCK_CACHE;

	if (0 != (flags & ZBX_CONFIG_FLAGS_SEVERITY_NAME))
	{
		int	i;

		cfg->severity_name = (char **)zbx_malloc(NULL, TRIGGER_SEVERITY_COUNT * sizeof(char *));

		for (i = 0; i < TRIGGER_SEVERITY_COUNT; i++)
			cfg->severity_name[i] = zbx_strdup(NULL, config->config->severity_name[i]);
	}

	if (0 != (flags & ZBX_CONFIG_FLAGS_DISCOVERY_GROUPID))
		cfg->discovery_groupid = config->config->discovery_groupid;

	if (0 != (flags & ZBX_CONFIG_FLAGS_DEFAULT_INVENTORY_MODE))
		cfg->default_inventory_mode = config->config->default_inventory_mode;

	if (0 != (flags & ZBX_CONFIG_FLAGS_REFRESH_UNSUPPORTED))
		cfg->refresh_unsupported = config->config->refresh_unsupported;

	if (0 != (flags & ZBX_CONFIG_FLAGS_SNMPTRAP_LOGGING))
		cfg->snmptrap_logging = config->config->snmptrap_logging;

	if (0 != (flags & ZBX_CONFIG_FLAGS_HOUSEKEEPER))
		cfg->hk = config->config->hk;

	if (0 != (flags & ZBX_CONFIG_FLAGS_DB_EXTENSION))
		cfg->db_extension = zbx_strdup(NULL, config->config->db_extension);

	if (0 != (flags & ZBX_CONFIG_FLAGS_AUTOREG_TLS_ACCEPT))
		cfg->autoreg_tls_accept = config->config->autoreg_tls_accept;

	UNLOCK_CACHE;

	cfg->flags = flags;
}

/******************************************************************************
 *                                                                            *
 * Function: zbx_config_clean                                                 *
 *                                                                            *
 * Purpose: cleans global configuration data structure filled                 *
 *          by zbx_config_get() function                                      *
 *                                                                            *
 * Parameters: cfg   - [IN] the global configuration data                     *
 *                                                                            *
 ******************************************************************************/
void	zbx_config_clean(zbx_config_t *cfg)
{
	if (0 != (cfg->flags & ZBX_CONFIG_FLAGS_SEVERITY_NAME))
	{
		int	i;

		for (i = 0; i < TRIGGER_SEVERITY_COUNT; i++)
			zbx_free(cfg->severity_name[i]);

		zbx_free(cfg->severity_name);
	}

	if (0 != (cfg->flags & ZBX_CONFIG_FLAGS_DB_EXTENSION))
		zbx_free(cfg->db_extension);
}

/******************************************************************************
 *                                                                            *
 * Function: DCreset_hosts_availability                                       *
 *                                                                            *
 * Purpose: resets host availability for disabled hosts and hosts without     *
 *          enabled items for the corresponding interface                     *
 *                                                                            *
 * Parameters: hosts - [OUT] changed host availability data                   *
 *                                                                            *
 * Return value: SUCCEED - host availability was reset for at least one host  *
 *               FAIL    - no hosts required availability reset               *
 *                                                                            *
 * Comments: This function resets host availability in configuration cache.   *
 *           The caller must perform corresponding database updates based     *
 *           on returned host availability reset data. On server the function *
 *           skips hosts handled by proxies.                                  *
 *                                                                            *
 ******************************************************************************/
int	DCreset_hosts_availability(zbx_vector_ptr_t *hosts)
{
	ZBX_DC_HOST		*host;
	zbx_hashset_iter_t	iter;
	zbx_host_availability_t	*ha = NULL;
	int			now;

	zabbix_log(LOG_LEVEL_DEBUG, "In %s()", __func__);

	now = time(NULL);

	WRLOCK_CACHE;

	zbx_hashset_iter_reset(&config->hosts, &iter);

	while (NULL != (host = (ZBX_DC_HOST *)zbx_hashset_iter_next(&iter)))
	{
		int	items_num = 0, snmp_items_num = 0, ipmi_items_num = 0, jmx_items_num = 0;

		/* On server skip hosts handled by proxies. They are handled directly */
		/* when receiving hosts' availability data from proxies.              */
		/* Unless a host was just (re)assigned to a proxy or the proxy has    */
		/* not updated its status during the maximum proxy heartbeat period.  */
		/* In this case reset all interfaces to unknown status.               */
		if (0 == host->reset_availability &&
				0 != (program_type & ZBX_PROGRAM_TYPE_SERVER) && 0 != host->proxy_hostid)
		{
			ZBX_DC_PROXY	*proxy;

			if (NULL != (proxy = (ZBX_DC_PROXY *)zbx_hashset_search(&config->proxies, &host->proxy_hostid)))
			{
				/* SEC_PER_MIN is a tolerance interval, it was chosen arbitrarily */
				if (ZBX_PROXY_HEARTBEAT_FREQUENCY_MAX + SEC_PER_MIN >= now - proxy->lastaccess)
					continue;
			}

			host->reset_availability = 1;
		}

		if (NULL == ha)
			ha = (zbx_host_availability_t *)zbx_malloc(NULL, sizeof(zbx_host_availability_t));

		zbx_host_availability_init(ha, host->hostid);

		if (0 == host->reset_availability)
		{
			items_num = host->items_num;
			snmp_items_num = host->snmp_items_num;
			ipmi_items_num = host->ipmi_items_num;
			jmx_items_num = host->jmx_items_num;
		}

		if (0 == items_num && HOST_AVAILABLE_UNKNOWN != host->available)
			zbx_agent_availability_init(&ha->agents[ZBX_AGENT_ZABBIX], HOST_AVAILABLE_UNKNOWN, "", 0, 0);

		if (0 == snmp_items_num && HOST_AVAILABLE_UNKNOWN != host->snmp_available)
			zbx_agent_availability_init(&ha->agents[ZBX_AGENT_SNMP], HOST_AVAILABLE_UNKNOWN, "", 0, 0);

		if (0 == ipmi_items_num && HOST_AVAILABLE_UNKNOWN != host->ipmi_available)
			zbx_agent_availability_init(&ha->agents[ZBX_AGENT_IPMI], HOST_AVAILABLE_UNKNOWN, "", 0, 0);

		if (0 == jmx_items_num && HOST_AVAILABLE_UNKNOWN != host->jmx_available)
			zbx_agent_availability_init(&ha->agents[ZBX_AGENT_JMX], HOST_AVAILABLE_UNKNOWN, "", 0, 0);

		if (SUCCEED == zbx_host_availability_is_set(ha))
		{
			if (SUCCEED == DChost_set_availability(host, now, ha))
			{
				zbx_vector_ptr_append(hosts, ha);
				ha = NULL;
			}
			else
				zbx_host_availability_clean(ha);
		}

		host->reset_availability = 0;
	}
	UNLOCK_CACHE;

	zbx_free(ha);

	zbx_vector_ptr_sort(hosts, ZBX_DEFAULT_UINT64_PTR_COMPARE_FUNC);

	zabbix_log(LOG_LEVEL_DEBUG, "End of %s() hosts:%d", __func__, hosts->values_num);

	return 0 == hosts->values_num ? FAIL : SUCCEED;
}

/******************************************************************************
 *                                                                            *
 * Function: DCget_hosts_availability                                         *
 *                                                                            *
 * Purpose: gets availability data for hosts with availability data changed   *
 *          in period from last availability update to the specified          *
 *          timestamp                                                         *
 *                                                                            *
 * Parameters: hosts - [OUT] changed host availability data                   *
 *             ts    - [OUT] the availability diff timestamp                  *
 *                                                                            *
 * Return value: SUCCEED - availability was changed for at least one host     *
 *               FAIL    - no host availability was changed                   *
 *                                                                            *
 ******************************************************************************/
int	DCget_hosts_availability(zbx_vector_ptr_t *hosts, int *ts)
{
	const ZBX_DC_HOST	*host;
	zbx_hashset_iter_t	iter;
	zbx_host_availability_t	*ha = NULL;

	zabbix_log(LOG_LEVEL_DEBUG, "In %s()", __func__);

	RDLOCK_CACHE;

	*ts = time(NULL);

	zbx_hashset_iter_reset(&config->hosts, &iter);

	while (NULL != (host = (const ZBX_DC_HOST *)zbx_hashset_iter_next(&iter)))
	{
		if (config->availability_diff_ts <= host->availability_ts && host->availability_ts < *ts)
		{
			ha = (zbx_host_availability_t *)zbx_malloc(NULL, sizeof(zbx_host_availability_t));
			zbx_host_availability_init(ha, host->hostid);

			zbx_agent_availability_init(&ha->agents[ZBX_AGENT_ZABBIX], host->available, host->error,
					host->errors_from, host->disable_until);
			zbx_agent_availability_init(&ha->agents[ZBX_AGENT_SNMP], host->snmp_available, host->snmp_error,
					host->snmp_errors_from, host->snmp_disable_until);
			zbx_agent_availability_init(&ha->agents[ZBX_AGENT_IPMI], host->ipmi_available, host->ipmi_error,
					host->ipmi_errors_from, host->ipmi_disable_until);
			zbx_agent_availability_init(&ha->agents[ZBX_AGENT_JMX], host->jmx_available, host->jmx_error,
					host->jmx_errors_from, host->jmx_disable_until);

			zbx_vector_ptr_append(hosts, ha);
		}
	}

	UNLOCK_CACHE;

	zbx_vector_ptr_sort(hosts, ZBX_DEFAULT_UINT64_PTR_COMPARE_FUNC);

	zabbix_log(LOG_LEVEL_DEBUG, "End of %s() hosts:%d", __func__, hosts->values_num);

	return 0 == hosts->values_num ? FAIL : SUCCEED;
}

/******************************************************************************
 *                                                                            *
 * Function: DCtouch_hosts_availability                                       *
 *                                                                            *
 * Purpose: sets availability timestamp to current time for the specified     *
 *          hosts                                                             *
 *                                                                            *
 * Parameters: hostids - [IN] the host identifiers                            *
 *                                                                            *
 ******************************************************************************/
void	DCtouch_hosts_availability(const zbx_vector_uint64_t *hostids)
{
	ZBX_DC_HOST	*dc_host;
	int		i, now;

	zabbix_log(LOG_LEVEL_DEBUG, "In %s() hostids:%d", __func__, hostids->values_num);

	now = time(NULL);

	WRLOCK_CACHE;

	for (i = 0; i < hostids->values_num; i++)
	{
		if (NULL != (dc_host = zbx_hashset_search(&config->hosts, &hostids->values[i])))
			dc_host->availability_ts = now;
	}

	UNLOCK_CACHE;

	zabbix_log(LOG_LEVEL_DEBUG, "End of %s()", __func__);
}

/******************************************************************************
 *                                                                            *
 * Function: zbx_db_condition_clean                                           *
 *                                                                            *
 * Purpose: cleans condition data structure                                   *
 *                                                                            *
 * Parameters: condition - [IN] the condition data to free                    *
 *                                                                            *
 ******************************************************************************/
void	zbx_db_condition_clean(DB_CONDITION *condition)
{
	zbx_free(condition->value2);
	zbx_free(condition->value);
}

/******************************************************************************
 *                                                                            *
 * Function: zbx_conditions_eval_clean                                        *
 *                                                                            *
 * Purpose: cleans condition data structures from hashset                     *
 *                                                                            *
 * Parameters: uniq_conditions - [IN] hashset with data structures to clean   *
 *                                                                            *
 ******************************************************************************/
void	zbx_conditions_eval_clean(zbx_hashset_t *uniq_conditions)
{
	zbx_hashset_iter_t	iter;
	DB_CONDITION		*condition;

	zbx_hashset_iter_reset(uniq_conditions, &iter);

	while (NULL != (condition = (DB_CONDITION *)zbx_hashset_iter_next(&iter)))
		zbx_db_condition_clean(condition);
}

/******************************************************************************
 *                                                                            *
 * Function: zbx_action_eval_free                                             *
 *                                                                            *
 * Purpose: frees action evaluation data structure                            *
 *                                                                            *
 * Parameters: action - [IN] the action evaluation to free                    *
 *                                                                            *
 ******************************************************************************/
void	zbx_action_eval_free(zbx_action_eval_t *action)
{
	zbx_free(action->formula);

	zbx_vector_ptr_destroy(&action->conditions);

	zbx_free(action);
}

/******************************************************************************
 *                                                                            *
 * Function: dc_action_copy_conditions                                        *
 *                                                                            *
 * Purpose: copies configuration cache action conditions to the specified     *
 *          vector                                                            *
 *                                                                            *
 * Parameters: dc_action  - [IN] the source action                            *
 *             conditions - [OUT] the conditions vector                       *
 *                                                                            *
 ******************************************************************************/
static void	dc_action_copy_conditions(const zbx_dc_action_t *dc_action, zbx_vector_ptr_t *conditions)
{
	int				i;
	DB_CONDITION			*condition;
	zbx_dc_action_condition_t	*dc_condition;

	zbx_vector_ptr_reserve(conditions, dc_action->conditions.values_num);

	for (i = 0; i < dc_action->conditions.values_num; i++)
	{
		dc_condition = (zbx_dc_action_condition_t *)dc_action->conditions.values[i];

		condition = (DB_CONDITION *)zbx_malloc(NULL, sizeof(DB_CONDITION));

		condition->conditionid = dc_condition->conditionid;
		condition->actionid = dc_action->actionid;
		condition->conditiontype = dc_condition->conditiontype;
		condition->op = dc_condition->op;
		condition->value = zbx_strdup(NULL, dc_condition->value);
		condition->value2 = zbx_strdup(NULL, dc_condition->value2);

		zbx_vector_ptr_append(conditions, condition);
	}
}

/******************************************************************************
 *                                                                            *
 * Function: dc_action_eval_create                                            *
 *                                                                            *
 * Purpose: creates action evaluation data from configuration cache action    *
 *                                                                            *
 * Parameters: dc_action - [IN] the source action                             *
 *                                                                            *
 * Return value: the action evaluation data                                   *
 *                                                                            *
 * Comments: The returned value must be freed with zbx_action_eval_free()     *
 *           function later.                                                  *
 *                                                                            *
 ******************************************************************************/
static zbx_action_eval_t	*dc_action_eval_create(const zbx_dc_action_t *dc_action)
{
	zbx_action_eval_t		*action;

	action = (zbx_action_eval_t *)zbx_malloc(NULL, sizeof(zbx_action_eval_t));

	action->actionid = dc_action->actionid;
	action->eventsource = dc_action->eventsource;
	action->evaltype = dc_action->evaltype;
	action->opflags = dc_action->opflags;
	action->formula = zbx_strdup(NULL, dc_action->formula);
	zbx_vector_ptr_create(&action->conditions);

	dc_action_copy_conditions(dc_action, &action->conditions);

	return action;
}

/******************************************************************************
 *                                                                            *
 * Function: prepare_actions_eval                                             *
 *                                                                            *
 * Purpose: make actions to point, to conditions from hashset, where all      *
 *          conditions are unique, this ensures that we don't double check    *
 *          same conditions.                                                  *
 *                                                                            *
 * Parameters: actions         - [IN/OUT] all conditions are added to hashset *
 *                                        then cleaned, actions will now      *
 *                                        point to conditions from hashset.   *
 *                                        for custom expression also          *
 *                                        replaces formula                    *
 *             uniq_conditions - [OUT]    unique conditions that actions      *
 *                                        point to (several sources)          *
 *                                                                            *
 * Comments: The returned conditions must be freed with                       *
 *           zbx_conditions_eval_clean() function later.                      *
 *                                                                            *
 ******************************************************************************/
static void	prepare_actions_eval(zbx_vector_ptr_t *actions, zbx_hashset_t *uniq_conditions)
{
	int	i, j;

	for (i = 0; i < actions->values_num; i++)
	{
		zbx_action_eval_t	*action = (zbx_action_eval_t *)actions->values[i];

		for (j = 0; j < action->conditions.values_num; j++)
		{
			DB_CONDITION	*uniq_condition = NULL, *condition = (DB_CONDITION *)action->conditions.values[j];

			if (EVENT_SOURCE_COUNT <= action->eventsource)
			{
				zbx_db_condition_clean(condition);
			}
			else if (NULL == (uniq_condition = (DB_CONDITION *)zbx_hashset_search(&uniq_conditions[action->eventsource],
					condition)))
			{
				uniq_condition = (DB_CONDITION *)zbx_hashset_insert(&uniq_conditions[action->eventsource],
						condition, sizeof(DB_CONDITION));
			}
			else
			{
				if (CONDITION_EVAL_TYPE_EXPRESSION == action->evaltype)
				{
					char	search[ZBX_MAX_UINT64_LEN + 2];
					char	replace[ZBX_MAX_UINT64_LEN + 2];
					char	*old_formula;

					zbx_snprintf(search, sizeof(search), "{" ZBX_FS_UI64 "}",
							condition->conditionid);
					zbx_snprintf(replace, sizeof(replace), "{" ZBX_FS_UI64 "}",
							uniq_condition->conditionid);

					old_formula = action->formula;
					action->formula = string_replace(action->formula, search, replace);
					zbx_free(old_formula);
				}

				zbx_db_condition_clean(condition);
			}

			zbx_free(action->conditions.values[j]);
			action->conditions.values[j] = uniq_condition;
		}
	}
}

/******************************************************************************
 *                                                                            *
 * Function: zbx_dc_get_actions_eval                                          *
 *                                                                            *
 * Purpose: gets action evaluation data                                       *
 *                                                                            *
 * Parameters: actions         - [OUT] the action evaluation data             *
 *             uniq_conditions - [OUT] unique conditions that actions         *
 *                                     point to (several sources)             *
 *             opflags         - [IN] flags specifying which actions to get   *
 *                                    based on their operation classes        *
 *                                    (see ZBX_ACTION_OPCLASS_* defines)      *
 *                                                                            *
 * Comments: The returned actions and conditions must be freed with           *
 *           zbx_action_eval_free() and zbx_conditions_eval_clean()           *
 *           functions later.                                                 *
 *                                                                            *
 ******************************************************************************/
void	zbx_dc_get_actions_eval(zbx_vector_ptr_t *actions, zbx_hashset_t *uniq_conditions, unsigned char opflags)
{
	const zbx_dc_action_t		*dc_action;
	zbx_hashset_iter_t		iter;

	zabbix_log(LOG_LEVEL_DEBUG, "In %s()", __func__);

	RDLOCK_CACHE;

	zbx_hashset_iter_reset(&config->actions, &iter);

	while (NULL != (dc_action = (const zbx_dc_action_t *)zbx_hashset_iter_next(&iter)))
	{
		if (0 != (opflags & dc_action->opflags))
			zbx_vector_ptr_append(actions, dc_action_eval_create(dc_action));
	}

	UNLOCK_CACHE;

	prepare_actions_eval(actions, uniq_conditions);

	zabbix_log(LOG_LEVEL_DEBUG, "End of %s() actions:%d", __func__, actions->values_num);
}

/******************************************************************************
 *                                                                            *
 * Function: zbx_set_availability_update_ts                                   *
 *                                                                            *
 * Purpose: sets timestamp of the last availability update                    *
 *                                                                            *
 * Parameter: ts - [IN] the last availability update timestamp                *
 *                                                                            *
 * Comments: This function is used only by proxies when preparing host        *
 *           availability data to be sent to server.                          *
 *                                                                            *
 ******************************************************************************/
void	zbx_set_availability_diff_ts(int ts)
{
	/* this data can't be accessed simultaneously from multiple processes - locking is not necessary */
	config->availability_diff_ts = ts;
}

/******************************************************************************
 *                                                                            *
 * Function: corr_condition_clean                                             *
 *                                                                            *
 * Purpose: frees correlation condition                                       *
 *                                                                            *
 * Parameter: condition - [IN] the condition to free                          *
 *                                                                            *
 ******************************************************************************/
static void	corr_condition_clean(zbx_corr_condition_t *condition)
{
	switch (condition->type)
	{
		case ZBX_CORR_CONDITION_OLD_EVENT_TAG:
			/* break; is not missing here */
		case ZBX_CORR_CONDITION_NEW_EVENT_TAG:
			zbx_free(condition->data.tag.tag);
			break;
		case ZBX_CORR_CONDITION_EVENT_TAG_PAIR:
			zbx_free(condition->data.tag_pair.oldtag);
			zbx_free(condition->data.tag_pair.newtag);
			break;
		case ZBX_CORR_CONDITION_OLD_EVENT_TAG_VALUE:
			/* break; is not missing here */
		case ZBX_CORR_CONDITION_NEW_EVENT_TAG_VALUE:
			zbx_free(condition->data.tag_value.tag);
			zbx_free(condition->data.tag_value.value);
			break;
	}
}

/******************************************************************************
 *                                                                            *
 * Function: dc_correlation_free                                              *
 *                                                                            *
 * Purpose: frees global correlation rule                                     *
 *                                                                            *
 * Parameter: condition - [IN] the condition to free                          *
 *                                                                            *
 ******************************************************************************/
static void	dc_correlation_free(zbx_correlation_t *correlation)
{
	zbx_free(correlation->name);
	zbx_free(correlation->formula);

	zbx_vector_ptr_clear_ext(&correlation->operations, zbx_ptr_free);
	zbx_vector_ptr_destroy(&correlation->operations);
	zbx_vector_ptr_destroy(&correlation->conditions);

	zbx_free(correlation);
}

/******************************************************************************
 *                                                                            *
 * Function: dc_corr_condition_copy                                           *
 *                                                                            *
 * Purpose: copies cached correlation condition to memory                     *
 *                                                                            *
 * Parameter: dc_condition - [IN] the condition to copy                       *
 *            condition    - [OUT] the destination condition                  *
 *                                                                            *
 * Return value: The cloned correlation condition.                            *
 *                                                                            *
 ******************************************************************************/
static void	dc_corr_condition_copy(const zbx_dc_corr_condition_t *dc_condition, zbx_corr_condition_t *condition)
{
	condition->type = dc_condition->type;

	switch (condition->type)
	{
		case ZBX_CORR_CONDITION_OLD_EVENT_TAG:
			/* break; is not missing here */
		case ZBX_CORR_CONDITION_NEW_EVENT_TAG:
			condition->data.tag.tag = zbx_strdup(NULL, dc_condition->data.tag.tag);
			break;
		case ZBX_CORR_CONDITION_EVENT_TAG_PAIR:
			condition->data.tag_pair.oldtag = zbx_strdup(NULL, dc_condition->data.tag_pair.oldtag);
			condition->data.tag_pair.newtag = zbx_strdup(NULL, dc_condition->data.tag_pair.newtag);
			break;
		case ZBX_CORR_CONDITION_OLD_EVENT_TAG_VALUE:
			/* break; is not missing here */
		case ZBX_CORR_CONDITION_NEW_EVENT_TAG_VALUE:
			condition->data.tag_value.tag = zbx_strdup(NULL, dc_condition->data.tag_value.tag);
			condition->data.tag_value.value = zbx_strdup(NULL, dc_condition->data.tag_value.value);
			condition->data.tag_value.op = dc_condition->data.tag_value.op;
			break;
		case ZBX_CORR_CONDITION_NEW_EVENT_HOSTGROUP:
			condition->data.group.groupid = dc_condition->data.group.groupid;
			condition->data.group.op = dc_condition->data.group.op;
			break;
	}
}

/******************************************************************************
 *                                                                            *
 * Function: zbx_dc_corr_operation_dup                                        *
 *                                                                            *
 * Purpose: clones cached correlation operation to memory                     *
 *                                                                            *
 * Parameter: operation - [IN] the operation to clone                         *
 *                                                                            *
 * Return value: The cloned correlation operation.                            *
 *                                                                            *
 ******************************************************************************/
static zbx_corr_operation_t	*zbx_dc_corr_operation_dup(const zbx_dc_corr_operation_t *dc_operation)
{
	zbx_corr_operation_t	*operation;

	operation = (zbx_corr_operation_t *)zbx_malloc(NULL, sizeof(zbx_corr_operation_t));
	operation->type = dc_operation->type;

	return operation;
}

/******************************************************************************
 *                                                                            *
 * Function: dc_correlation_formula_dup                                       *
 *                                                                            *
 * Purpose: clones cached correlation formula, generating it if necessary     *
 *                                                                            *
 * Parameter: correlation - [IN] the correlation                              *
 *                                                                            *
 * Return value: The cloned correlation formula.                              *
 *                                                                            *
 ******************************************************************************/
static char	*dc_correlation_formula_dup(const zbx_dc_correlation_t *dc_correlation)
{
#define ZBX_OPERATION_TYPE_UNKNOWN	0
#define ZBX_OPERATION_TYPE_OR		1
#define ZBX_OPERATION_TYPE_AND		2

	char				*formula = NULL;
	const char			*op = NULL;
	size_t				formula_alloc = 0, formula_offset = 0;
	int				i, last_type = -1, last_op = ZBX_OPERATION_TYPE_UNKNOWN;
	const zbx_dc_corr_condition_t	*dc_condition;
	zbx_uint64_t			last_id;

	if (CONDITION_EVAL_TYPE_EXPRESSION == dc_correlation->evaltype || 0 == dc_correlation->conditions.values_num)
		return zbx_strdup(NULL, dc_correlation->formula);

	dc_condition = (const zbx_dc_corr_condition_t *)dc_correlation->conditions.values[0];

	switch (dc_correlation->evaltype)
	{
		case CONDITION_EVAL_TYPE_OR:
			op = " or";
			break;
		case CONDITION_EVAL_TYPE_AND:
			op = " and";
			break;
	}

	if (NULL != op)
	{
		zbx_snprintf_alloc(&formula, &formula_alloc, &formula_offset, "{" ZBX_FS_UI64 "}",
				dc_condition->corr_conditionid);

		for (i = 1; i < dc_correlation->conditions.values_num; i++)
		{
			dc_condition = (const zbx_dc_corr_condition_t *)dc_correlation->conditions.values[i];

			zbx_strcpy_alloc(&formula, &formula_alloc, &formula_offset, op);
			zbx_snprintf_alloc(&formula, &formula_alloc, &formula_offset, " {" ZBX_FS_UI64 "}",
					dc_condition->corr_conditionid);
		}

		return formula;
	}

	last_id = dc_condition->corr_conditionid;
	last_type = dc_condition->type;

	for (i = 1; i < dc_correlation->conditions.values_num; i++)
	{
		dc_condition = (const zbx_dc_corr_condition_t *)dc_correlation->conditions.values[i];

		if (last_type == dc_condition->type)
		{
			if (last_op != ZBX_OPERATION_TYPE_OR)
				zbx_chrcpy_alloc(&formula, &formula_alloc, &formula_offset, '(');

			zbx_snprintf_alloc(&formula, &formula_alloc, &formula_offset, "{" ZBX_FS_UI64 "} or ", last_id);
			last_op = ZBX_OPERATION_TYPE_OR;
		}
		else
		{
			zbx_snprintf_alloc(&formula, &formula_alloc, &formula_offset, "{" ZBX_FS_UI64 "}", last_id);

			if (last_op == ZBX_OPERATION_TYPE_OR)
				zbx_chrcpy_alloc(&formula, &formula_alloc, &formula_offset, ')');

			zbx_strcpy_alloc(&formula, &formula_alloc, &formula_offset, " and ");

			last_op = ZBX_OPERATION_TYPE_AND;
		}

		last_type = dc_condition->type;
		last_id = dc_condition->corr_conditionid;
	}

	zbx_snprintf_alloc(&formula, &formula_alloc, &formula_offset, "{" ZBX_FS_UI64 "}", last_id);

	if (last_op == ZBX_OPERATION_TYPE_OR)
		zbx_chrcpy_alloc(&formula, &formula_alloc, &formula_offset, ')');

	return formula;

#undef ZBX_OPERATION_TYPE_UNKNOWN
#undef ZBX_OPERATION_TYPE_OR
#undef ZBX_OPERATION_TYPE_AND
}

void	zbx_dc_correlation_rules_init(zbx_correlation_rules_t *rules)
{
	zbx_vector_ptr_create(&rules->correlations);
	zbx_hashset_create_ext(&rules->conditions, 0, ZBX_DEFAULT_UINT64_HASH_FUNC, ZBX_DEFAULT_UINT64_COMPARE_FUNC,
			(zbx_clean_func_t)corr_condition_clean, ZBX_DEFAULT_MEM_MALLOC_FUNC,
			ZBX_DEFAULT_MEM_REALLOC_FUNC, ZBX_DEFAULT_MEM_FREE_FUNC);

	rules->sync_ts = 0;
}

void	zbx_dc_correlation_rules_clean(zbx_correlation_rules_t *rules)
{
	zbx_vector_ptr_clear_ext(&rules->correlations, (zbx_clean_func_t)dc_correlation_free);
	zbx_hashset_clear(&rules->conditions);
}

void	zbx_dc_correlation_rules_free(zbx_correlation_rules_t *rules)
{
	zbx_dc_correlation_rules_clean(rules);
	zbx_vector_ptr_destroy(&rules->correlations);
	zbx_hashset_destroy(&rules->conditions);
}

/******************************************************************************
 *                                                                            *
 * Function: zbx_dc_correlation_get_rules                                     *
 *                                                                            *
 * Purpose: gets correlation rules from configuration cache                   *
 *                                                                            *
 * Parameter: rules   - [IN/OUT] the correlation rules                        *
 *                                                                            *
 ******************************************************************************/
void	zbx_dc_correlation_rules_get(zbx_correlation_rules_t *rules)
{
	int				i;
	zbx_hashset_iter_t		iter;
	const zbx_dc_correlation_t	*dc_correlation;
	const zbx_dc_corr_condition_t	*dc_condition;
	zbx_correlation_t		*correlation;
	zbx_corr_condition_t		*condition, condition_local;

	RDLOCK_CACHE;

	/* The correlation rules are refreshed only if the sync timestamp   */
	/* does not match current configuration cache sync timestamp. This  */
	/* allows to locally cache the correlation rules.                   */
	if (config->sync_ts == rules->sync_ts)
	{
		UNLOCK_CACHE;
		return;
	}

	zbx_dc_correlation_rules_clean(rules);

	zbx_hashset_iter_reset(&config->correlations, &iter);
	while (NULL != (dc_correlation = (const zbx_dc_correlation_t *)zbx_hashset_iter_next(&iter)))
	{
		correlation = (zbx_correlation_t *)zbx_malloc(NULL, sizeof(zbx_correlation_t));
		correlation->correlationid = dc_correlation->correlationid;
		correlation->evaltype = dc_correlation->evaltype;
		correlation->name = zbx_strdup(NULL, dc_correlation->name);
		correlation->formula = dc_correlation_formula_dup(dc_correlation);
		zbx_vector_ptr_create(&correlation->conditions);
		zbx_vector_ptr_create(&correlation->operations);

		for (i = 0; i < dc_correlation->conditions.values_num; i++)
		{
			dc_condition = (const zbx_dc_corr_condition_t *)dc_correlation->conditions.values[i];
			condition_local.corr_conditionid = dc_condition->corr_conditionid;
			condition = (zbx_corr_condition_t *)zbx_hashset_insert(&rules->conditions, &condition_local, sizeof(condition_local));
			dc_corr_condition_copy(dc_condition, condition);
			zbx_vector_ptr_append(&correlation->conditions, condition);
		}

		for (i = 0; i < dc_correlation->operations.values_num; i++)
		{
			zbx_vector_ptr_append(&correlation->operations,
					zbx_dc_corr_operation_dup((const zbx_dc_corr_operation_t *)dc_correlation->operations.values[i]));
		}

		zbx_vector_ptr_append(&rules->correlations, correlation);
	}

	rules->sync_ts = config->sync_ts;

	UNLOCK_CACHE;

	zbx_vector_ptr_sort(&rules->correlations, ZBX_DEFAULT_UINT64_PTR_COMPARE_FUNC);
}

/******************************************************************************
 *                                                                            *
 * Function: dc_hostgroup_cache_nested_groupids                               *
 *                                                                            *
 * Purpose: cache nested group identifiers                                    *
 *                                                                            *
 ******************************************************************************/
void	dc_hostgroup_cache_nested_groupids(zbx_dc_hostgroup_t *parent_group)
{
	zbx_dc_hostgroup_t	*group;

	if (0 == (parent_group->flags & ZBX_DC_HOSTGROUP_FLAGS_NESTED_GROUPIDS))
	{
		int	index, len;

		zbx_vector_uint64_create_ext(&parent_group->nested_groupids, __config_mem_malloc_func,
				__config_mem_realloc_func, __config_mem_free_func);

		index = zbx_vector_ptr_bsearch(&config->hostgroups_name, parent_group, dc_compare_hgroups);
		len = strlen(parent_group->name);

		while (++index < config->hostgroups_name.values_num)
		{
			group = (zbx_dc_hostgroup_t *)config->hostgroups_name.values[index];

			if (0 != strncmp(group->name, parent_group->name, len))
				break;

			if ('\0' == group->name[len] || '/' == group->name[len])
				zbx_vector_uint64_append(&parent_group->nested_groupids, group->groupid);
		}

		parent_group->flags |= ZBX_DC_HOSTGROUP_FLAGS_NESTED_GROUPIDS;
	}
}

/******************************************************************************
 *                                                                            *
 * Function: dc_maintenance_precache_nested_groups                            *
 *                                                                            *
 * Purpose: pre-caches nested groups for groups used in running maintenances  *
 *                                                                            *
 ******************************************************************************/
static void	dc_maintenance_precache_nested_groups(void)
{
	zbx_hashset_iter_t	iter;
	zbx_dc_maintenance_t	*maintenance;
	zbx_vector_uint64_t	groupids;
	int			i;
	zbx_dc_hostgroup_t	*group;

	if (0 == config->maintenances.num_data)
		return;

	zbx_vector_uint64_create(&groupids);
	zbx_hashset_iter_reset(&config->maintenances, &iter);
	while (NULL != (maintenance = (zbx_dc_maintenance_t *)zbx_hashset_iter_next(&iter)))
	{
		if (ZBX_MAINTENANCE_RUNNING != maintenance->state)
			continue;

		zbx_vector_uint64_append_array(&groupids, maintenance->groupids.values,
				maintenance->groupids.values_num);
	}

	zbx_vector_uint64_sort(&groupids, ZBX_DEFAULT_UINT64_COMPARE_FUNC);
	zbx_vector_uint64_uniq(&groupids, ZBX_DEFAULT_UINT64_COMPARE_FUNC);

	for (i = 0; i < groupids.values_num; i++)
	{
		if (NULL != (group = (zbx_dc_hostgroup_t *)zbx_hashset_search(&config->hostgroups,
				&groupids.values[i])))
		{
			dc_hostgroup_cache_nested_groupids(group);
		}
	}

	zbx_vector_uint64_destroy(&groupids);
}

/******************************************************************************
 *                                                                            *
 * Function: dc_get_nested_hostgroupids                                       *
 *                                                                            *
 * Purpose: gets nested group ids for the specified host group                *
 *          (including the target group id)                                   *
 *                                                                            *
 * Parameter: groupid         - [IN] the parent group identifier              *
 *            nested_groupids - [OUT] the nested + parent group ids           *
 *                                                                            *
 ******************************************************************************/
void	dc_get_nested_hostgroupids(zbx_uint64_t groupid, zbx_vector_uint64_t *nested_groupids)
{
	zbx_dc_hostgroup_t	*parent_group;

	zbx_vector_uint64_append(nested_groupids, groupid);

	/* The target group id will not be found in the configuration cache if target group was removed */
	/* between call to this function and the configuration cache look-up below. The target group id */
	/* is nevertheless returned so that the SELECT statements of the callers work even if no group  */
	/* was found.                                                                                   */

	if (NULL != (parent_group = (zbx_dc_hostgroup_t *)zbx_hashset_search(&config->hostgroups, &groupid)))
	{
		dc_hostgroup_cache_nested_groupids(parent_group);

		if (0 != parent_group->nested_groupids.values_num)
		{
			zbx_vector_uint64_append_array(nested_groupids, parent_group->nested_groupids.values,
					parent_group->nested_groupids.values_num);
		}
	}
}

/******************************************************************************
 *                                                                            *
 * Function: zbx_dc_get_nested_hostgroupids                                   *
 *                                                                            *
 * Purpose: gets nested group ids for the specified host groups               *
 *                                                                            *
 * Parameter: groupids        - [IN] the parent group identifiers             *
 *            groupids_num    - [IN] the number of parent groups              *
 *            nested_groupids - [OUT] the nested + parent group ids           *
 *                                                                            *
 ******************************************************************************/
void	zbx_dc_get_nested_hostgroupids(zbx_uint64_t *groupids, int groupids_num, zbx_vector_uint64_t *nested_groupids)
{
	int	i;

	WRLOCK_CACHE;

	for (i = 0; i < groupids_num; i++)
		dc_get_nested_hostgroupids(groupids[i], nested_groupids);

	UNLOCK_CACHE;

	zbx_vector_uint64_sort(nested_groupids, ZBX_DEFAULT_UINT64_COMPARE_FUNC);
	zbx_vector_uint64_uniq(nested_groupids, ZBX_DEFAULT_UINT64_COMPARE_FUNC);
}

/******************************************************************************
 *                                                                            *
 * Function: zbx_dc_get_nested_hostgroupids_by_names                          *
 *                                                                            *
 * Purpose: gets nested group ids for the specified host groups               *
 *                                                                            *
 * Parameter: names           - [IN] the parent group names                   *
 *            names_num       - [IN] the number of parent groups              *
 *            nested_groupids - [OUT] the nested + parent group ids           *
 *                                                                            *
 ******************************************************************************/
void	zbx_dc_get_nested_hostgroupids_by_names(char **names, int names_num, zbx_vector_uint64_t *nested_groupids)
{
	int	i, index;

	WRLOCK_CACHE;

	for (i = 0; i < names_num; i++)
	{
		zbx_dc_hostgroup_t	group_local, *group;

		group_local.name = names[i];

		if (FAIL != (index = zbx_vector_ptr_bsearch(&config->hostgroups_name, &group_local,
				dc_compare_hgroups)))
		{
			group = (zbx_dc_hostgroup_t *)config->hostgroups_name.values[index];
			dc_get_nested_hostgroupids(group->groupid, nested_groupids);
		}
	}

	UNLOCK_CACHE;

	zbx_vector_uint64_sort(nested_groupids, ZBX_DEFAULT_UINT64_COMPARE_FUNC);
	zbx_vector_uint64_uniq(nested_groupids, ZBX_DEFAULT_UINT64_COMPARE_FUNC);
}

/******************************************************************************
 *                                                                            *
 * Function: zbx_dc_get_active_proxy_by_name                                  *
 *                                                                            *
 * Purpose: gets active proxy data by its name from configuration cache       *
 *                                                                            *
 * Parameters:                                                                *
 *     name  - [IN] the proxy name                                            *
 *     proxy - [OUT] the proxy data                                           *
 *     error - [OUT] error message                                            *
 *                                                                            *
 * Return value:                                                              *
 *     SUCCEED - proxy data were retrieved successfully                       *
 *     FAIL    - failed to retrieve proxy data, error message is set          *
 *                                                                            *
 ******************************************************************************/
int	zbx_dc_get_active_proxy_by_name(const char *name, DC_PROXY *proxy, char **error)
{
	int			ret = FAIL;
	const ZBX_DC_HOST	*dc_host;
	const ZBX_DC_PROXY	*dc_proxy;

	RDLOCK_CACHE;

	if (NULL == (dc_host = DCfind_proxy(name)))
	{
		*error = zbx_dsprintf(*error, "proxy \"%s\" not found", name);
		goto out;
	}

	if (HOST_STATUS_PROXY_ACTIVE != dc_host->status)
	{
		*error = zbx_dsprintf(*error, "proxy \"%s\" is configured for passive mode", name);
		goto out;
	}

	if (NULL == (dc_proxy = (const ZBX_DC_PROXY *)zbx_hashset_search(&config->proxies, &dc_host->hostid)))
	{
		*error = zbx_dsprintf(*error, "proxy \"%s\" not found in configuration cache", name);
		goto out;
	}

	DCget_proxy(proxy, dc_proxy);
	ret = SUCCEED;
out:
	UNLOCK_CACHE;

	return ret;
}

/******************************************************************************
 *                                                                            *
 * Function: zbx_dc_items_update_nextcheck                                    *
 *                                                                            *
 * Purpose: updates item nextcheck values in configuration cache              *
 *                                                                            *
 * Parameters: items      - [IN] the items to update                          *
 *             values     - [IN] the items values containing new properties   *
 *             errcodes   - [IN] item error codes. Update only items with     *
 *                               SUCCEED code                                 *
 *             values_num - [IN] the number of elements in items,values and   *
 *                               errcodes arrays                              *
 *                                                                            *
 ******************************************************************************/
void	zbx_dc_items_update_nextcheck(DC_ITEM *items, zbx_agent_value_t *values, int *errcodes, size_t values_num)
{
	size_t		i;
	ZBX_DC_ITEM	*dc_item;
	ZBX_DC_HOST	*dc_host;

	WRLOCK_CACHE;

	for (i = 0; i < values_num; i++)
	{
		if (FAIL == errcodes[i])
			continue;

		if (NULL == (dc_item = (ZBX_DC_ITEM *)zbx_hashset_search(&config->items, &items[i].itemid)))
			continue;

		if (ITEM_STATUS_ACTIVE != dc_item->status)
			continue;

		if (NULL == (dc_host = (ZBX_DC_HOST *)zbx_hashset_search(&config->hosts, &dc_item->hostid)))
			continue;

		if (HOST_STATUS_MONITORED != dc_host->status)
			continue;

		if (ZBX_LOC_NOWHERE != dc_item->location)
			continue;

		/* update nextcheck for items that are counted in queue for monitoring purposes */
		if (SUCCEED == zbx_is_counted_in_item_queue(dc_item->type, dc_item->key))
			DCitem_nextcheck_update(dc_item, dc_host, items[i].state, ZBX_ITEM_COLLECTED, values[i].ts.sec,
					NULL);
	}

	UNLOCK_CACHE;
}

/******************************************************************************
 *                                                                            *
 * Function: zbx_dc_get_host_interfaces                                       *
 *                                                                            *
 * Purpose: get data of all network interfaces for a host in configuration    *
 *          cache                                                             *
 *                                                                            *
 * Parameter: hostid     - [IN] the host identifier                           *
 *            interfaces - [OUT] array with interface data                    *
 *            n          - [OUT] number of allocated 'interfaces' elements    *
 *                                                                            *
 * Return value: SUCCEED - interface data retrieved successfully              *
 *               FAIL    - host not found                                     *
 *                                                                            *
 * Comments: if host is found but has no interfaces (should not happen) this  *
 *           function sets 'n' to 0 and no memory is allocated for            *
 *           'interfaces'. It is a caller responsibility to deallocate        *
 *           memory of 'interfaces' and its components.                       *
 *                                                                            *
 ******************************************************************************/
int	zbx_dc_get_host_interfaces(zbx_uint64_t hostid, DC_INTERFACE2 **interfaces, int *n)
{
	const ZBX_DC_HOST	*host;
	int			i, ret = FAIL;

	if (0 == hostid)
		return FAIL;

	RDLOCK_CACHE;

	/* find host entry in 'config->hosts' hashset */

	if (NULL == (host = (const ZBX_DC_HOST *)zbx_hashset_search(&config->hosts, &hostid)))
		goto unlock;

	/* allocate memory for results */

	if (0 < (*n = host->interfaces_v.values_num))
		*interfaces = (DC_INTERFACE2 *)zbx_malloc(NULL, sizeof(DC_INTERFACE2) * (size_t)*n);

	/* copy data about all host interfaces */

	for (i = 0; i < *n; i++)
	{
		const ZBX_DC_INTERFACE	*src = (const ZBX_DC_INTERFACE *)host->interfaces_v.values[i];
		DC_INTERFACE2		*dst = *interfaces + i;

		dst->interfaceid = src->interfaceid;
		dst->type = src->type;
		dst->main = src->main;
		dst->useip = src->useip;
		strscpy(dst->ip_orig, src->ip);
		strscpy(dst->dns_orig, src->dns);
		strscpy(dst->port_orig, src->port);
		dst->addr = (1 == src->useip ? dst->ip_orig : dst->dns_orig);

		if (INTERFACE_TYPE_SNMP == dst->type)
		{
			ZBX_DC_SNMPINTERFACE *snmp;

			snmp = (ZBX_DC_SNMPINTERFACE *)zbx_hashset_search(&config->interfaces_snmp, &dst->interfaceid);
			dst->bulk = snmp->bulk;
			dst->snmp_version= snmp->version;
		}
	}

	ret = SUCCEED;
unlock:
	UNLOCK_CACHE;

	return ret;
}

/******************************************************************************
 *                                                                            *
 * Function: DCconfig_items_apply_changes                                     *
 *                                                                            *
 * Purpose: apply item state, error, mtime, lastlogsize changes to            *
 *          configuration cache                                               *
 *                                                                            *
 ******************************************************************************/
void	DCconfig_items_apply_changes(const zbx_vector_ptr_t *item_diff)
{
	int			i;
	const zbx_item_diff_t	*diff;
	ZBX_DC_ITEM		*dc_item;

	if (0 == item_diff->values_num)
		return;

	WRLOCK_CACHE;

	for (i = 0; i < item_diff->values_num; i++)
	{
		diff = (const zbx_item_diff_t *)item_diff->values[i];

		if (NULL == (dc_item = (ZBX_DC_ITEM *)zbx_hashset_search(&config->items, &diff->itemid)))
			continue;

		if (0 != (ZBX_FLAGS_ITEM_DIFF_UPDATE_LASTLOGSIZE & diff->flags))
			dc_item->lastlogsize = diff->lastlogsize;

		if (0 != (ZBX_FLAGS_ITEM_DIFF_UPDATE_MTIME & diff->flags))
			dc_item->mtime = diff->mtime;

		if (0 != (ZBX_FLAGS_ITEM_DIFF_UPDATE_ERROR & diff->flags))
			DCstrpool_replace(1, &dc_item->error, diff->error);

		if (0 != (ZBX_FLAGS_ITEM_DIFF_UPDATE_STATE & diff->flags))
			dc_item->state = diff->state;

		if (0 != (ZBX_FLAGS_ITEM_DIFF_UPDATE_LASTCLOCK & diff->flags))
			dc_item->lastclock = diff->lastclock;
	}

	UNLOCK_CACHE;
}

/******************************************************************************
 *                                                                            *
 * Function: DCconfig_update_inventory_values                                 *
 *                                                                            *
 * Purpose: update automatic inventory in configuration cache                 *
 *                                                                            *
 ******************************************************************************/
void	DCconfig_update_inventory_values(const zbx_vector_ptr_t *inventory_values)
{
	ZBX_DC_HOST_INVENTORY	*host_inventory = NULL;
	int			i;

	WRLOCK_CACHE;

	for (i = 0; i < inventory_values->values_num; i++)
	{
		const zbx_inventory_value_t	*inventory_value = (zbx_inventory_value_t *)inventory_values->values[i];
		const char			**value;

		if (NULL == host_inventory || inventory_value->hostid != host_inventory->hostid)
		{
			host_inventory = (ZBX_DC_HOST_INVENTORY *)zbx_hashset_search(&config->host_inventories_auto, &inventory_value->hostid);

			if (NULL == host_inventory)
				continue;
		}

		value = &host_inventory->values[inventory_value->idx];

		DCstrpool_replace((NULL != *value ? 1 : 0), value, inventory_value->value);
	}

	UNLOCK_CACHE;
}

/******************************************************************************
 *                                                                            *
 * Function: dc_get_host_inventory_value_by_hostid                            *
 *                                                                            *
 * Purpose: find inventory value in automatically populated cache, if not     *
 *          found then look in main inventory cache                           *
 *                                                                            *
 * Comments: This function must be called inside configuration cache read     *
 *           (or write) lock.                                                 *
 *                                                                            *
 ******************************************************************************/
static int	dc_get_host_inventory_value_by_hostid(zbx_uint64_t hostid, char **replace_to, int value_idx)
{
	const ZBX_DC_HOST_INVENTORY	*dc_inventory;

	if (NULL != (dc_inventory = (const ZBX_DC_HOST_INVENTORY *)zbx_hashset_search(&config->host_inventories_auto,
			&hostid)) && NULL != dc_inventory->values[value_idx])
	{
		*replace_to = zbx_strdup(*replace_to, dc_inventory->values[value_idx]);
		return SUCCEED;
	}

	if (NULL != (dc_inventory = (const ZBX_DC_HOST_INVENTORY *)zbx_hashset_search(&config->host_inventories,
			&hostid)))
	{
		*replace_to = zbx_strdup(*replace_to, dc_inventory->values[value_idx]);
		return SUCCEED;
	}

	return FAIL;
}

/******************************************************************************
 *                                                                            *
 * Function: DCget_host_inventory_value_by_itemid                             *
 *                                                                            *
 * Purpose: find inventory value in automatically populated cache, if not     *
 *          found then look in main inventory cache                           *
 *                                                                            *
 ******************************************************************************/
int	DCget_host_inventory_value_by_itemid(zbx_uint64_t itemid, char **replace_to, int value_idx)
{
	const ZBX_DC_ITEM	*dc_item;
	int			ret = FAIL;

	RDLOCK_CACHE;

	if (NULL != (dc_item = (ZBX_DC_ITEM *)zbx_hashset_search(&config->items, &itemid)))
		ret = dc_get_host_inventory_value_by_hostid(dc_item->hostid, replace_to, value_idx);

	UNLOCK_CACHE;

	return ret;
}

/******************************************************************************
 *                                                                            *
 * Function: DCget_host_inventory_value_by_hostid                             *
 *                                                                            *
 * Purpose: find inventory value in automatically populated cache, if not     *
 *          found then look in main inventory cache                           *
 *                                                                            *
 ******************************************************************************/
int	DCget_host_inventory_value_by_hostid(zbx_uint64_t hostid, char **replace_to, int value_idx)
{
	int	ret;

	RDLOCK_CACHE;

	ret = dc_get_host_inventory_value_by_hostid(hostid, replace_to, value_idx);

	UNLOCK_CACHE;

	return ret;
}

/******************************************************************************
 *                                                                            *
 * Function: zbx_dc_get_trigger_dependencies                                  *
 *                                                                            *
 * Purpose: checks/returns trigger dependencies for a set of triggers         *
 *                                                                            *
 * Parameter: triggerids  - [IN] the currently processing trigger ids         *
 *            deps        - [OUT] list of dependency check results for failed *
 *                                or unresolved dependencies                  *
 *                                                                            *
 * Comments: This function returns list of zbx_trigger_dep_t structures       *
 *           for failed or unresolved dependency checks.                      *
 *           Dependency check is failed if any of the master triggers that    *
 *           are not being processed in this batch (present in triggerids     *
 *           vector) has a problem value.                                     *
 *           Dependency check is unresolved if a master trigger is being      *
 *           processed in this batch (present in triggerids vector) and no    *
 *           other master triggers have problem value.                        *
 *           Dependency check is successful if all master triggers (if any)   *
 *           have OK value and are not being processed in this batch.         *
 *                                                                            *
 ******************************************************************************/
void	zbx_dc_get_trigger_dependencies(const zbx_vector_uint64_t *triggerids, zbx_vector_ptr_t *deps)
{
	int				i, ret;
	const ZBX_DC_TRIGGER_DEPLIST	*trigdep;
	zbx_vector_uint64_t		masterids;
	zbx_trigger_dep_t		*dep;

	zbx_vector_uint64_create(&masterids);
	zbx_vector_uint64_reserve(&masterids, 64);

	RDLOCK_CACHE;

	for (i = 0; i < triggerids->values_num; i++)
	{
		if (NULL == (trigdep = (ZBX_DC_TRIGGER_DEPLIST *)zbx_hashset_search(&config->trigdeps, &triggerids->values[i])))
			continue;

		if (FAIL == (ret = DCconfig_check_trigger_dependencies_rec(trigdep, 0, triggerids, &masterids)) ||
				0 != masterids.values_num)
		{
			dep = (zbx_trigger_dep_t *)zbx_malloc(NULL, sizeof(zbx_trigger_dep_t));
			dep->triggerid = triggerids->values[i];
			zbx_vector_uint64_create(&dep->masterids);

			if (SUCCEED == ret)
			{
				dep->status = ZBX_TRIGGER_DEPENDENCY_UNRESOLVED;
				zbx_vector_uint64_append_array(&dep->masterids, masterids.values, masterids.values_num);
			}
			else
				dep->status = ZBX_TRIGGER_DEPENDENCY_FAIL;

			zbx_vector_ptr_append(deps, dep);
		}

		zbx_vector_uint64_clear(&masterids);
	}

	UNLOCK_CACHE;

	zbx_vector_uint64_destroy(&masterids);
}

/******************************************************************************
 *                                                                            *
 * Function: zbx_dc_reschedule_items                                          *
 *                                                                            *
 * Purpose: reschedules items that are processed by the target daemon         *
 *                                                                            *
 * Parameter: itemids       - [IN] the item identifiers                       *
 *            nextcheck     - [IN] the schedueld time                         *
 *            proxy_hostids - [OUT] the proxy_hostids of the given itemids    *
 *                                  (optional, can be NULL)                   *
 *                                                                            *
 * Comments: On server this function reschedules items monitored by server.   *
 *           On proxy only items monitored by the proxy is accessible, so     *
 *           all items can be safely rescheduled.                             *
 *                                                                            *
 ******************************************************************************/
void	zbx_dc_reschedule_items(const zbx_vector_uint64_t *itemids, int nextcheck, zbx_uint64_t *proxy_hostids)
{
	int		i;
	ZBX_DC_ITEM	*dc_item;
	ZBX_DC_HOST	*dc_host;
	zbx_uint64_t	proxy_hostid;

	WRLOCK_CACHE;

	for (i = 0; i < itemids->values_num; i++)
	{
		if (NULL == (dc_item = (ZBX_DC_ITEM *)zbx_hashset_search(&config->items, &itemids->values[i])) ||
				NULL == (dc_host = (ZBX_DC_HOST *)zbx_hashset_search(&config->hosts, &dc_item->hostid)))
		{
			zabbix_log(LOG_LEVEL_WARNING, "cannot perform check now for itemid [" ZBX_FS_UI64 "]"
					": item is not in cache", itemids->values[i]);

			proxy_hostid = 0;
		}
		else if (0 == dc_item->schedulable)
		{
			zabbix_log(LOG_LEVEL_WARNING, "cannot perform check now for item \"%s\" on host \"%s\""
					": item configuration error", dc_item->key, dc_host->host);

			proxy_hostid = 0;
		}
		else if (0 == (proxy_hostid = dc_host->proxy_hostid) ||
				SUCCEED == is_item_processed_by_server(dc_item->type, dc_item->key))
		{
			dc_requeue_item_at(dc_item, dc_host, nextcheck);
			proxy_hostid = 0;
		}

		if (NULL != proxy_hostids)
			proxy_hostids[i] = proxy_hostid;
	}

	UNLOCK_CACHE;
}


/******************************************************************************
 *                                                                            *
 * Function: zbx_dc_update_proxy                                              *
 *                                                                            *
 * Purpose: updates changed proxy data in configuration cache and updates     *
 *          diff flags to reflect the updated data                            *
 *                                                                            *
 * Parameter: diff - [IN/OUT] the properties to update                        *
 *                                                                            *
 ******************************************************************************/
void	zbx_dc_update_proxy(zbx_proxy_diff_t *diff)
{
	ZBX_DC_PROXY	*proxy;

	WRLOCK_CACHE;

	if (diff->lastaccess < config->proxy_lastaccess_ts)
		diff->lastaccess = config->proxy_lastaccess_ts;

	if (NULL != (proxy = (ZBX_DC_PROXY *)zbx_hashset_search(&config->proxies, &diff->hostid)))
	{
		if (0 != (diff->flags & ZBX_FLAGS_PROXY_DIFF_UPDATE_LASTACCESS))
		{
			if (proxy->lastaccess != diff->lastaccess)
				proxy->lastaccess = diff->lastaccess;

			/* proxy last access in database is updated separately in  */
			/* every ZBX_PROXY_LASTACCESS_UPDATE_FREQUENCY seconds     */
			diff->flags &= (~ZBX_FLAGS_PROXY_DIFF_UPDATE_LASTACCESS);
		}

		if (0 != (diff->flags & ZBX_FLAGS_PROXY_DIFF_UPDATE_VERSION))
		{
			if (proxy->version != diff->version)
				proxy->version = diff->version;
			else
				diff->flags &= (~ZBX_FLAGS_PROXY_DIFF_UPDATE_VERSION);
		}

		if (0 != (diff->flags & ZBX_FLAGS_PROXY_DIFF_UPDATE_COMPRESS))
		{
			if (proxy->auto_compress != diff->compress)
				proxy->auto_compress = diff->compress;
			else
				diff->flags &= (~ZBX_FLAGS_PROXY_DIFF_UPDATE_COMPRESS);
		}
		if (0 != (diff->flags & ZBX_FLAGS_PROXY_DIFF_UPDATE_LASTERROR))
		{
			if (proxy-> last_version_error_time != diff->last_version_error_time)
				proxy->last_version_error_time = diff->last_version_error_time;
			diff->flags &= (~ZBX_FLAGS_PROXY_DIFF_UPDATE_LASTERROR);
		}
	}

	UNLOCK_CACHE;
}

/******************************************************************************
 *                                                                            *
 * Function: zbx_dc_get_proxy_lastaccess                                      *
 *                                                                            *
 * Purpose: returns proxy lastaccess changes since last lastaccess request    *
 *                                                                            *
 * Parameter: lastaccess - [OUT] last access updates for proxies that need    *
 *                               to be synced with database, sorted by        *
 *                               hostid                                       *
 *                                                                            *
 ******************************************************************************/
void	zbx_dc_get_proxy_lastaccess(zbx_vector_uint64_pair_t *lastaccess)
{
	ZBX_DC_PROXY	*proxy;
	int		now;

	if (ZBX_PROXY_LASTACCESS_UPDATE_FREQUENCY < (now = time(NULL)) - config->proxy_lastaccess_ts)
	{
		zbx_hashset_iter_t	iter;

		WRLOCK_CACHE;

		zbx_hashset_iter_reset(&config->proxies, &iter);

		while (NULL != (proxy = (ZBX_DC_PROXY *)zbx_hashset_iter_next(&iter)))
		{
			if (proxy->lastaccess >= config->proxy_lastaccess_ts)
			{
				zbx_uint64_pair_t	pair = {proxy->hostid, proxy->lastaccess};

				zbx_vector_uint64_pair_append(lastaccess, pair);
			}
		}

		config->proxy_lastaccess_ts = now;

		UNLOCK_CACHE;

		zbx_vector_uint64_pair_sort(lastaccess, ZBX_DEFAULT_UINT64_COMPARE_FUNC);
	}
}

/******************************************************************************
 *                                                                            *
 * Function: zbx_dc_get_session_token                                         *
 *                                                                            *
 * Purpose: returns session token                                             *
 *                                                                            *
 * Return value: pointer to session token (NULL for server).                  *
 *                                                                            *
 * Comments: The session token is generated during configuration cache        *
 *           initialization and is not changed later. Therefore no locking    *
 *           is required.                                                     *
 *                                                                            *
 ******************************************************************************/
const char	*zbx_dc_get_session_token(void)
{
	return config->session_token;
}

/******************************************************************************
 *                                                                            *
 * Function: zbx_dc_get_or_create_data_session                                *
 *                                                                            *
 * Purpose: returns data session, creates a new session if none found         *
 *                                                                            *
 * Parameter: hostid - [IN] the host (proxy) identifier                       *
 *            token  - [IN] the session token (not NULL)                      *
 *                                                                            *
 * Return value: pointer to data session.                                     *
 *                                                                            *
 * Comments: The last_valueid property of the returned session object can be  *
 *           updated directly without locking cache because only one data     *
 *           session is updated at the same time and after retrieving the     *
 *           session object will not be deleted for 24 hours.                 *
 *                                                                            *
 ******************************************************************************/
zbx_data_session_t	*zbx_dc_get_or_create_data_session(zbx_uint64_t hostid, const char *token)
{
	zbx_data_session_t	*session, session_local;
	time_t			now;

	now = time(NULL);
	session_local.hostid = hostid;
	session_local.token = token;

	RDLOCK_CACHE;
	session = (zbx_data_session_t *)zbx_hashset_search(&config->data_sessions, &session_local);
	UNLOCK_CACHE;

	if (NULL == session)
	{
		WRLOCK_CACHE;
		session = (zbx_data_session_t *)zbx_hashset_insert(&config->data_sessions, &session_local,
				sizeof(session_local));
		session->token = dc_strdup(token);
		UNLOCK_CACHE;

		session->last_valueid = 0;
	}

	session->lastaccess = now;

	return session;
}

/******************************************************************************
 *                                                                            *
 * Function: zbx_dc_cleanup_data_sessions                                     *
 *                                                                            *
 * Purpose: removes data sessions not accessed for 24 hours                   *
 *                                                                            *
 ******************************************************************************/
void	zbx_dc_cleanup_data_sessions(void)
{
	zbx_data_session_t	*session;
	zbx_hashset_iter_t	iter;
	time_t			now;

	now = time(NULL);

	WRLOCK_CACHE;

	zbx_hashset_iter_reset(&config->data_sessions, &iter);
	while (NULL != (session = (zbx_data_session_t *)zbx_hashset_iter_next(&iter)))
	{
		if (session->lastaccess + SEC_PER_DAY <= now)
		{
			__config_mem_free_func((char *)session->token);
			zbx_hashset_iter_remove(&iter);
		}
	}

	UNLOCK_CACHE;
}

static void	zbx_gather_tags_from_host(zbx_uint64_t hostid, zbx_vector_ptr_t *item_tags)
{
	zbx_dc_host_tag_index_t 	*dc_tag_index;
	zbx_dc_host_tag_t		*dc_tag;
	zbx_item_tag_t			*tag;
	int				i;

	if (NULL != (dc_tag_index = zbx_hashset_search(&config->host_tags_index, &hostid)))
	{
		for (i = 0; i < dc_tag_index->tags.values_num; i++)
		{
			dc_tag = (zbx_dc_host_tag_t *)dc_tag_index->tags.values[i];
			tag = (zbx_item_tag_t *) zbx_malloc(NULL, sizeof(zbx_item_tag_t));
			tag->tag.tag = zbx_strdup(NULL, dc_tag->tag);
			tag->tag.value = zbx_strdup(NULL, dc_tag->value);
			zbx_vector_ptr_append(item_tags, tag);
		}
	}
}

static void	zbx_gather_tags_from_template_chain(zbx_uint64_t itemid, zbx_vector_ptr_t *item_tags)
{
	ZBX_DC_TEMPLATE_ITEM	*item;

	if (NULL != (item = (ZBX_DC_TEMPLATE_ITEM *)zbx_hashset_search(&config->template_items, &itemid)))
	{
		zbx_gather_tags_from_host(item->hostid, item_tags);

		if (0 != item->templateid)
			zbx_gather_tags_from_template_chain(item->templateid, item_tags);
	}
}

static void	zbx_get_item_tags(zbx_uint64_t itemid, zbx_vector_ptr_t *item_tags)
{
	ZBX_DC_ITEM		*item;
	ZBX_DC_PROTOTYPE_ITEM	*lld_item;
	zbx_item_tag_t		*tag;
	int			n, i;

	if (NULL == (item = (ZBX_DC_ITEM *)zbx_hashset_search(&config->items, &itemid)))
		return;

	n = item_tags->values_num;

	zbx_gather_tags_from_host(item->hostid, item_tags);

	if (0 != item->templateid)
		zbx_gather_tags_from_template_chain(item->templateid, item_tags);

	/* check for discovered item */
	if (0 != item->parent_itemid && 4 == item->flags)
	{
		if (NULL != (lld_item = (ZBX_DC_PROTOTYPE_ITEM *)zbx_hashset_search(&config->prototype_items,
				&item->parent_itemid)))
		{
			if (0 != lld_item->templateid)
				zbx_gather_tags_from_template_chain(lld_item->templateid, item_tags);
		}
	}

	/* assign hostid and itemid values to newly gathered tags */
	for (i = n; i < item_tags->values_num; i++)
	{
		tag = (zbx_item_tag_t *)item_tags->values[i];
		tag->hostid = item->hostid;
		tag->itemid = item->itemid;
	}
}

void	zbx_dc_get_item_tags_by_functionids(const zbx_uint64_t *functionids, size_t functionids_num,
		zbx_vector_ptr_t *item_tags)
{
	const ZBX_DC_FUNCTION	*dc_function;
	size_t			i;

	RDLOCK_CACHE;

	for (i = 0; i < functionids_num; i++)
	{
		if (NULL == (dc_function = (const ZBX_DC_FUNCTION *)zbx_hashset_search(&config->functions,
				&functionids[i])))
		{
			continue;
		}

		zbx_get_item_tags(dc_function->itemid, item_tags);
	}

	UNLOCK_CACHE;
}

#ifdef HAVE_TESTS
#	include "../../../tests/libs/zbxdbcache/dc_item_poller_type_update_test.c"
#endif<|MERGE_RESOLUTION|>--- conflicted
+++ resolved
@@ -2017,11 +2017,7 @@
 
 	ZBX_STR2UCHAR(bulk, row[9]);
 
-<<<<<<< HEAD
-	if (found == 0)
-=======
 	if (0 == found)
->>>>>>> 7985e3c2
 		*bulk_changed = 1;
 	else if (snmp->bulk != bulk)
 		*bulk_changed = 1;
