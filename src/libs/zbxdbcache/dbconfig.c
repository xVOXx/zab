--- conflicted
+++ resolved
@@ -2237,20 +2237,15 @@
 			{
 				/* remove delay_flex parameter for non-flexible item */
 
-<<<<<<< HEAD
-			zbx_strpool_release(flexitem->delay_flex);
-			zbx_hashset_remove_direct(&config->flexitems, flexitem);
-=======
 				zbx_strpool_release(flexitem->delay_flex);
-				zbx_hashset_remove(&config->flexitems, &itemid);
->>>>>>> ff3ae4f2
+				zbx_hashset_remove_direct(&config->flexitems, flexitem);
+
+				flexitem = NULL;
 
 				delay_flex_changed = 1;
 			}
 			else
 				delay_flex_changed = 0;
-
-			flexitem = NULL;
 		}
 
 		if (ITEM_STATUS_ACTIVE == item->status && HOST_STATUS_MONITORED == host->status)
@@ -7369,4 +7364,4 @@
 
 		zbx_free(cfg->severity_name);
 	}
-}+}
