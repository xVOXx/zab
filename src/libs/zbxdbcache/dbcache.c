--- conflicted
+++ resolved
@@ -854,11 +854,8 @@
 		zbx_timespec_t	ts;
 		unsigned char	type;
 		unsigned char	value;
-<<<<<<< HEAD
 		unsigned char	value_flags;
-=======
 		unsigned char	flags;
->>>>>>> 585f1a15
 	}
 	zbx_trigger_t;
 
@@ -876,11 +873,7 @@
 	zabbix_log(LOG_LEVEL_DEBUG, "In %s()", __function_name);
 
 	zbx_snprintf_alloc(&sql, &sql_allocated, &sql_offset, 1024,
-<<<<<<< HEAD
-			"select distinct t.triggerid,t.type,t.value,t.value_flags,t.error,t.expression,f.itemid"
-=======
-			"select distinct t.triggerid,t.type,t.value,t.error,t.expression,f.itemid,i.flags"
->>>>>>> 585f1a15
+			"select distinct t.triggerid,t.type,t.value,t.value_flags,t.error,t.expression,f.itemid,i.flags"
 			" from triggers t,functions f,items i"
 			" where i.status not in (%d)"
 				" and i.itemid=f.itemid"
@@ -940,7 +933,7 @@
 			tr_last->flags = 0x00;
 		}
 
-		flags = (unsigned char)atoi(row[6]);
+		flags = (unsigned char)atoi(row[7]);
 
 		if (0 != (ZBX_FLAG_DISCOVERY_CHILD & flags))
 		{
