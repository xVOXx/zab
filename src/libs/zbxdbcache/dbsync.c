--- conflicted
+++ resolved
@@ -519,11 +519,8 @@
 				"hk_services,hk_audit_mode,hk_audit,hk_sessions_mode,hk_sessions,"
 				"hk_history_mode,hk_history_global,hk_history,hk_trends_mode,"
 				"hk_trends_global,hk_trends,default_inventory_mode,db_extension,autoreg_tls_accept,"
-<<<<<<< HEAD
-				"compression_status,compress_older,instanceid,default_timezone,auditlog_enabled"
-=======
-				"compression_status,compress_older,instanceid,default_timezone,hk_events_service"
->>>>>>> a36c2413
+				"compression_status,compress_older,instanceid,default_timezone,hk_events_service,"
+				"auditlog_enabled"
 			" from config"
 			" order by configid")))	/* if you change number of columns in DBselect(), */
 						/* adjust SELECTED_CONFIG_FIELD_COUNT */
