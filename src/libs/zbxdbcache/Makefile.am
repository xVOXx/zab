--- conflicted
+++ resolved
@@ -9,14 +9,8 @@
 	dbsync.c \
 	dbsync.h \
 	valuecache.c \
-<<<<<<< HEAD
-	valuecache.h
-=======
 	valuecache.h \
-	item_preproc.c \
-	item_preproc.h \
 	dbconfig_dump.c
->>>>>>> 18a790cd
 
 libzbxdbcache_a_CFLAGS = \
 	-I@top_srcdir@/src/zabbix_server/ \
