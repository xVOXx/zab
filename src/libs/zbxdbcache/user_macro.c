/*
** Zabbix
** Copyright (C) 2001-2022 Zabbix SIA
**
** This program is free software; you can redistribute it and/or modify
** it under the terms of the GNU General Public License as published by
** the Free Software Foundation; either version 2 of the License, or
** (at your option) any later version.
**
** This program is distributed in the hope that it will be useful,
** but WITHOUT ANY WARRANTY; without even the implied warranty of
** MERCHANTABILITY or FITNESS FOR A PARTICULAR PURPOSE. See the
** GNU General Public License for more details.
**
** You should have received a copy of the GNU General Public License
** along with this program; if not, write to the Free Software
** Foundation, Inc., 51 Franklin Street, Fifth Floor, Boston, MA  02110-1301, USA.
**/

#include "user_macro.h"

#include "zbxshmem.h"
#include "dbsync.h"
#include "dbconfig.h"
#include "zbxregexp.h"
#include "zbxnum.h"

extern zbx_shmem_info_t	*config_mem;
ZBX_SHMEM_FUNC_IMPL(__config, config_mem)

ZBX_PTR_VECTOR_IMPL(um_macro, zbx_um_macro_t *)
ZBX_PTR_VECTOR_IMPL(um_host, zbx_um_host_t *)

#define ZBX_MACRO_NO_KVS_VALUE	"*UNKNOWN*"

extern char	*CONFIG_VAULTDBPATH;
extern unsigned char	program_type;

typedef enum
{
	ZBX_UM_UPDATE_HOST,
	ZBX_UM_UPDATE_MACRO
}
zbx_um_update_cause_t;

/*********************************************************************************
 *                                                                               *
 * Purpose: create duplicate user macro cache                                    *
 *                                                                               *
 * Parameters:  cache - [IN] the user macro cache to duplicate                   *
 *                                                                               *
 * Return value: The duplicated user macro cache.                                *
 *                                                                               *
 * Comments: The internal structures are duplicated copying references of        *
 *           cached objects and incrementing their reference counters.           *
 *                                                                               *
 *********************************************************************************/
static zbx_um_cache_t	*um_cache_dup(zbx_um_cache_t *cache)
{
	zbx_um_cache_t		*dup;
	zbx_um_host_t		**phost;
	zbx_hashset_iter_t	iter;

	dup = (zbx_um_cache_t *)__config_shmem_malloc_func(NULL, sizeof(zbx_um_cache_t));
	dup->refcount = 1;

	zbx_hashset_copy(&dup->hosts, &cache->hosts, sizeof(zbx_um_host_t *));
	zbx_hashset_iter_reset(&dup->hosts, &iter);
	while (NULL != (phost = (zbx_um_host_t **)zbx_hashset_iter_next(&iter)))
		(*phost)->refcount++;

	return dup;
}

/* macro sorting */

static int	um_macro_compare_by_name_context(const void *d1, const void *d2)
{
	const zbx_um_macro_t	*m1 = *(const zbx_um_macro_t * const *)d1;
	const zbx_um_macro_t	*m2 = *(const zbx_um_macro_t * const *)d2;
	int		ret;

	if (0 != (ret = strcmp(m1->name, m2->name)))
		return ret;

	/* CONDITION_OPERATOR_EQUAL (0) has higher priority than CONDITION_OPERATOR_REGEXP (8) */
	ZBX_RETURN_IF_NOT_EQUAL(m1->context_op, m2->context_op);

	return zbx_strcmp_null(m1->context, m2->context);
}

/* host hashset support */

static zbx_hash_t	um_host_hash(const void *d)
{
	const zbx_um_host_t	*host = *(const zbx_um_host_t * const *)d;

	return ZBX_DEFAULT_UINT64_HASH_FUNC(&host->hostid);
}

static int	um_host_compare(const void *d1, const void *d2)
{
	const zbx_um_host_t	*h1 = *(const zbx_um_host_t * const *)d1;
	const zbx_um_host_t	*h2 = *(const zbx_um_host_t * const *)d2;

	ZBX_RETURN_IF_NOT_EQUAL(h1->hostid, h2->hostid);

	return 0;
}

/* user macro hashset support */

zbx_hash_t	um_macro_hash(const void *d)
{
	const zbx_um_macro_t	*macro = *(const zbx_um_macro_t * const *)d;

	return ZBX_DEFAULT_UINT64_HASH_FUNC(&macro->macroid);
}

int	um_macro_compare(const void *d1, const void *d2)
{
	const zbx_um_macro_t	*m1 = *(const zbx_um_macro_t * const *)d1;
	const zbx_um_macro_t	*m2 = *(const zbx_um_macro_t * const *)d2;

	ZBX_RETURN_IF_NOT_EQUAL(m1->macroid, m2->macroid);

	return 0;
}

/*********************************************************************************
 *                                                                               *
 * Purpose: create user macro cache                                              *
 *                                                                               *
 *********************************************************************************/
zbx_um_cache_t	*um_cache_create(void)
{
	zbx_um_cache_t	*cache;

	cache = (zbx_um_cache_t *)__config_shmem_malloc_func(NULL, sizeof(zbx_um_cache_t));
	cache->refcount = 1;
	cache->revision = 0;
	zbx_hashset_create_ext(&cache->hosts, 10, um_host_hash, um_host_compare, NULL,
			__config_shmem_malloc_func, __config_shmem_realloc_func, __config_shmem_free_func);

	return cache;
}

/*********************************************************************************
 *                                                                               *
 * Purpose: release user macro                                                   *
 *                                                                               *
 *********************************************************************************/
void	um_macro_release(zbx_um_macro_t *macro)
{
	if (0 != --macro->refcount)
		return;

	dc_strpool_release(macro->name);
	if (NULL != macro->context)
		dc_strpool_release(macro->context);
	if (NULL != macro->value)
		dc_strpool_release(macro->value);

	__config_shmem_free_func(macro);
}

/*********************************************************************************
 *                                                                               *
 * Purpose: release user macro host                                              *
 *                                                                               *
 *********************************************************************************/
static void	um_host_release(zbx_um_host_t *host)
{
	int	i;

	if (0 != --host->refcount)
		return;

	for (i = 0; i < host->macros.values_num; i++)
		um_macro_release(host->macros.values[i]);
	zbx_vector_um_macro_destroy(&host->macros);

	zbx_vector_uint64_destroy(&host->templateids);
	__config_shmem_free_func(host);
}

/*********************************************************************************
 *                                                                               *
 * Purpose: release user macro cache                                             *
 *                                                                               *
 *********************************************************************************/
void	um_cache_release(zbx_um_cache_t *cache)
{
	zbx_um_host_t		**host;
	zbx_hashset_iter_t	iter;

	if (0 != --cache->refcount)
		return;

	zbx_hashset_iter_reset(&cache->hosts, &iter);
	while (NULL != (host = (zbx_um_host_t **)zbx_hashset_iter_next(&iter)))
		um_host_release(*host);
	zbx_hashset_destroy(&cache->hosts);

	__config_shmem_free_func(cache);
}

/*********************************************************************************
 *                                                                               *
 * Purpose: duplicate user macro                                                 *
 *                                                                               *
 *********************************************************************************/
static zbx_um_macro_t	*um_macro_dup(zbx_um_macro_t *macro)
{
	zbx_um_macro_t	*dup;

	dup = (zbx_um_macro_t *)__config_shmem_malloc_func(NULL, sizeof(zbx_um_macro_t));
	dup->macroid = macro->macroid;
	dup->hostid = macro->hostid;
	dup->name = dc_strpool_acquire(macro->name);
	dup->context = dc_strpool_acquire(macro->context);
	dup->value = dc_strpool_acquire(macro->value);
	dup->type = macro->type;
	dup->context_op = macro->context_op;
	dup->refcount = 1;

	return dup;
}

/*********************************************************************************
 *                                                                               *
 * Purpose: duplicate user macro host                                            *
 *                                                                               *
 * Comment: macro references are copied over with incremented reference counters.*
 *                                                                               *
 *********************************************************************************/
static zbx_um_host_t	*um_host_dup(zbx_um_host_t *host)
{
	zbx_um_host_t	*dup;
	int		i;

	dup = (zbx_um_host_t *)__config_shmem_malloc_func(NULL, sizeof(zbx_um_host_t));
	dup->hostid = host->hostid;
	dup->refcount = 1;
	dup->macro_revision = host->macro_revision;
	dup->link_revision = host->link_revision;

	zbx_vector_uint64_create_ext(&dup->templateids, __config_shmem_malloc_func, __config_shmem_realloc_func,
			__config_shmem_free_func);

	if (0 != host->templateids.values_num)
	{
		zbx_vector_uint64_append_array(&dup->templateids, host->templateids.values,
				host->templateids.values_num);
	}

	zbx_vector_um_macro_create_ext(&dup->macros, __config_shmem_malloc_func, __config_shmem_realloc_func,
			__config_shmem_free_func);

	if (0 != host->macros.values_num)
		zbx_vector_um_macro_append_array(&dup->macros, host->macros.values, host->macros.values_num);

	for (i = 0; i < host->macros.values_num; i++)
		host->macros.values[i]->refcount++;

	return dup;
}

/* checks if object is locked and cannot be updated */

static int	um_macro_is_locked(const zbx_um_macro_t *macro)
{
	/* macro is referred by cache and host, so refcount 2 means nothing else is using it */
	return 2 != macro->refcount ? SUCCEED : FAIL;
}

static int	um_macro_has_host(const zbx_um_macro_t *macro)
{
	/* if macro is referred only by cache it does not belong to any host */
	return 1 != macro->refcount ? SUCCEED : FAIL;
}

static int	um_host_is_locked(const zbx_um_host_t *host)
{
	return 1 != host->refcount ? SUCCEED : FAIL;
}

static int	um_cache_is_locked(const zbx_um_cache_t *cache)
{
	return 1 != cache->refcount ? SUCCEED : FAIL;
}

/*********************************************************************************
 *                                                                               *
 * Purpose: create user macro host                                               *
 *                                                                               *
 *********************************************************************************/
static zbx_um_host_t	*um_cache_create_host(zbx_um_cache_t *cache, zbx_uint64_t hostid)
{
	zbx_um_host_t	*host;

	host = (zbx_um_host_t *)__config_shmem_malloc_func(NULL, sizeof(zbx_um_host_t));
	host->hostid = hostid;
	host->refcount = 1;
	host->macro_revision = cache->revision;
	host->link_revision = cache->revision;
	zbx_vector_uint64_create_ext(&host->templateids, __config_shmem_malloc_func, __config_shmem_realloc_func,
			__config_shmem_free_func);
	zbx_vector_um_macro_create_ext(&host->macros, __config_shmem_malloc_func, __config_shmem_realloc_func,
			__config_shmem_free_func);

	zbx_hashset_insert(&cache->hosts, &host, sizeof(host));

	return host;
}

/*********************************************************************************
 *                                                                               *
 * Purpose: acquire user macro host for update                                   *
 *                                                                               *
 * Comments: If the host is used by other processes it will be duplicated.       *
 *                                                                               *
 *********************************************************************************/
static zbx_um_host_t	*um_cache_acquire_host(zbx_um_cache_t *cache, zbx_uint64_t hostid,
		zbx_um_update_cause_t cause)
{
	zbx_uint64_t	*phostid = &hostid;
	zbx_um_host_t	**phost;

	if (NULL != (phost = (zbx_um_host_t **)zbx_hashset_search(&cache->hosts, &phostid)))
	{
		if (SUCCEED == um_host_is_locked(*phost))
		{
			um_host_release(*phost);
			*phost = um_host_dup(*phost);
		}

		/* hosts are acquired when there are changes to be made, */
		/* meaning host revision must be updated                 */
		switch (cause)
		{
			case ZBX_UM_UPDATE_HOST:
				(*phost)->link_revision = cache->revision;
				break;
			case ZBX_UM_UPDATE_MACRO:
				(*phost)->macro_revision = cache->revision;
				break;
		}

		return *phost;

	}

	return NULL;
}

/*********************************************************************************
 *                                                                               *
 * Purpose: remove user macro from the host                                      *
 *                                                                               *
 *********************************************************************************/
static void	um_host_remove_macro(zbx_um_host_t *host, zbx_um_macro_t *macro)
{
	int	i;

	for (i = 0; i < host->macros.values_num; i++)
	{
		if (macro->macroid == host->macros.values[i]->macroid)
		{
			um_macro_release(host->macros.values[i]);
			zbx_vector_um_macro_remove_noorder(&host->macros, i);
			break;
		}
	}
}

/* user macro cache sync */

#define ZBX_UM_MACRO_UPDATE_HOSTID	0x0001
#define ZBX_UM_MACRO_UPDATE_NAME	0x0002
#define ZBX_UM_MACRO_UPDATE_CONTEXT	0x0004
#define ZBX_UM_MACRO_UPDATE_VALUE	0x0008

#define ZBX_UM_INDEX_UPDATE	(ZBX_UM_MACRO_UPDATE_HOSTID | ZBX_UM_MACRO_UPDATE_NAME)

static int	dc_compare_kvs_path(const void *d1, const void *d2)
{
	const zbx_dc_kvs_path_t	*ptr1 = *((const zbx_dc_kvs_path_t * const *)d1);
	const zbx_dc_kvs_path_t	*ptr2 = *((const zbx_dc_kvs_path_t * const *)d2);

	return strcmp(ptr1->path, ptr2->path);
}

static zbx_hash_t	dc_kv_hash(const void *data)
{
	return ZBX_DEFAULT_STRING_HASH_FUNC(((const zbx_dc_kv_t *)data)->key);
}

static int	dc_kv_compare(const void *d1, const void *d2)
{
	return strcmp(((const zbx_dc_kv_t *)d1)->key, ((const zbx_dc_kv_t *)d2)->key);
}

/*********************************************************************************
 *                                                                               *
 * Purpose: remove kvs path from configuration cache                             *
 *                                                                               *
 *********************************************************************************/
static void	dc_kvs_path_remove(zbx_dc_kvs_path_t *kvs_path)
{
	zbx_dc_kvs_path_t	kvs_path_local;
	int			i;

	kvs_path_local.path = kvs_path->path;

	if (FAIL != (i = zbx_vector_ptr_search(&config->kvs_paths, &kvs_path_local, dc_compare_kvs_path)))
		zbx_vector_ptr_remove_noorder(&config->kvs_paths, i);

	zbx_hashset_destroy(&kvs_path->kvs);
	dc_strpool_release(kvs_path->path);

	__config_shmem_free_func(kvs_path);
}

/*********************************************************************************
 *                                                                               *
 * Purpose: remove macro from key-value storage, releasing unused storage        *
 *          elements when necessary                                              *
 *                                                                               *
 *********************************************************************************/
static void	um_macro_kv_remove(zbx_um_macro_t *macro, zbx_dc_macro_kv_t *mkv)
{
	int			i;
	zbx_uint64_pair_t	pair = {macro->hostid, macro->macroid};

	if (FAIL != (i = zbx_vector_uint64_pair_search(&mkv->kv->macros, pair, ZBX_DEFAULT_UINT64_PAIR_COMPARE_FUNC)))
	{
		zbx_vector_uint64_pair_remove_noorder(&mkv->kv->macros, i);
		if (0 == mkv->kv->macros.values_num)
		{
			zbx_vector_uint64_pair_destroy(&mkv->kv->macros);
			zbx_hashset_remove_direct(&mkv->kv_path->kvs, mkv->kv);
			if (0 == mkv->kv_path->kvs.num_data)
				dc_kvs_path_remove(mkv->kv_path);
		}
	}
}

/*********************************************************************************
 *                                                                               *
 * Purpose: register vault macro in key value storage                            *
 *                                                                               *
 *********************************************************************************/
static void	um_macro_register_kvs(zbx_um_macro_t *macro, const char *location)
{
	zbx_dc_kvs_path_t	*kvs_path, kvs_path_local;
	zbx_dc_kv_t		*kv, kv_local;
	int			i;
	zbx_uint64_pair_t	pair = {macro->hostid, macro->macroid};
	char			*path, *key;
	zbx_hashset_t		*macro_kv = (0 == macro->hostid ? &config->gmacro_kv : &config->hmacro_kv);
	zbx_dc_macro_kv_t	*mkv;

	zbx_strsplit_last(location, ':', &path, &key);

	if (NULL == key)
	{
		zabbix_log(LOG_LEVEL_WARNING, "cannot parse host \"" ZBX_FS_UI64 "\" macro \"" ZBX_FS_UI64 "\""
				" Vault location \"%s\": missing separator \":\"",
				macro->hostid, macro->macroid, location);
		goto out;
	}

	if (0 != (program_type & ZBX_PROGRAM_TYPE_SERVER) && NULL != CONFIG_VAULTDBPATH &&
			0 == strcasecmp(CONFIG_VAULTDBPATH, path) &&
			(0 == strcasecmp(key, ZBX_PROTO_TAG_PASSWORD)
					|| 0 == strcasecmp(key, ZBX_PROTO_TAG_USERNAME)))
	{
		zabbix_log(LOG_LEVEL_WARNING, "cannot parse host \"" ZBX_FS_UI64 "\" macro \"" ZBX_FS_UI64 "\""
				" Vault location \"%s\": database credentials should not be used with Vault macros",
				macro->hostid, macro->macroid, location);

		zbx_free(path);
		zbx_free(key);

		goto out;
	}

	kvs_path_local.path = path;

	if (FAIL == (i = zbx_vector_ptr_search(&config->kvs_paths, &kvs_path_local, dc_compare_kvs_path)))
	{
		kvs_path = (zbx_dc_kvs_path_t *)__config_shmem_malloc_func(NULL, sizeof(zbx_dc_kvs_path_t));
		kvs_path->path = dc_strpool_intern(path);
		zbx_hashset_create_ext(&kvs_path->kvs, 0, dc_kv_hash, dc_kv_compare, NULL,
				__config_shmem_malloc_func, __config_shmem_realloc_func, __config_shmem_free_func);

		zbx_vector_ptr_append(&config->kvs_paths, kvs_path);
		kv = NULL;
	}
	else
	{
		kvs_path = (zbx_dc_kvs_path_t *)config->kvs_paths.values[i];
		kv_local.key = key;
		kv = (zbx_dc_kv_t *)zbx_hashset_search(&kvs_path->kvs, &kv_local);
	}

	if (NULL == kv)
	{
		kv_local.key = dc_strpool_intern(key);
		kv_local.value = NULL;
<<<<<<< HEAD
=======
		zbx_vector_uint64_pair_create_ext(&kv_local.macros, __config_shmem_malloc_func,
				__config_shmem_realloc_func, __config_shmem_free_func);
>>>>>>> 4c51ce43

		zbx_vector_uint64_pair_create_ext(&kv_local.macros, __config_shmem_malloc_func,
				__config_shmem_realloc_func,
				__config_shmem_free_func);
		kv = (zbx_dc_kv_t *)zbx_hashset_insert(&kvs_path->kvs, &kv_local, sizeof(zbx_dc_kv_t));
	}

	if (NULL != (mkv = zbx_hashset_search(macro_kv, &macro->macroid)))
	{
		/* no kvs location changes - skip updates */
		if (mkv->kv == kv)
			goto out;

		/* remove from old kv location */
		um_macro_kv_remove(macro, mkv);

		if (NULL != macro->value)
		{
			dc_strpool_release(macro->value);
			macro->value = NULL;
		}
	}
	else
	{
		zbx_dc_macro_kv_t	mkv_local;

		mkv_local.macroid = macro->macroid;
		mkv = (zbx_dc_macro_kv_t *)zbx_hashset_insert(macro_kv, &mkv_local, sizeof(mkv_local));
	}

	kv->update = 1;
	mkv->kv = kv;
	mkv->kv_path = kvs_path;
	zbx_vector_uint64_pair_append(&kv->macros, pair);
out:
	zbx_free(path);
	zbx_free(key);
}

/*********************************************************************************
 *                                                                               *
 * Purpose: deregister vault macro from key value storage, releasing unused      *
 *          storage elements when necessary                                      *
 *                                                                               *
 *********************************************************************************/
static void	um_macro_deregister_kvs(zbx_um_macro_t *macro)
{
	zbx_hashset_t	*macro_kv = (0 == macro->hostid ? &config->gmacro_kv : &config->hmacro_kv);

	zbx_dc_macro_kv_t	*mkv;

	if (NULL != (mkv = zbx_hashset_search(macro_kv, &macro->macroid)))
	{
		um_macro_kv_remove(macro, mkv);
		zbx_hashset_remove_direct(macro_kv, mkv);
	}
}

/*********************************************************************************
 *                                                                               *
 * Purpose: check if the macro vault location has not changed                    *
 *                                                                               *
 *********************************************************************************/
int	um_macro_check_vault_location(const zbx_um_macro_t *macro, const char *location)
{
	zbx_hashset_t		*macro_kv = (0 == macro->hostid ? &config->gmacro_kv : &config->hmacro_kv);
	zbx_dc_macro_kv_t	*mkv;
	char			*path, *key;
	int			i, ret = FAIL;
	zbx_dc_kvs_path_t	*kvs_path, kvs_path_local;
	zbx_dc_kv_t		*kv, kv_local;

	if (NULL == (mkv = zbx_hashset_search(macro_kv, &macro->macroid)))
		return FAIL;

	zbx_strsplit_first(location, ':', &path, &key);

	kvs_path_local.path = path;
	if (FAIL == (i = zbx_vector_ptr_search(&config->kvs_paths, &kvs_path_local, dc_compare_kvs_path)))
		goto out;

	kvs_path = (zbx_dc_kvs_path_t *)config->kvs_paths.values[i];
	kv_local.key = key;

	kv = (zbx_dc_kv_t *)zbx_hashset_search(&kvs_path->kvs, &kv_local);
	if (kv == mkv->kv)
		ret = SUCCEED;
out:
	zbx_free(path);
	zbx_free(key);

	return ret;
}

/*********************************************************************************
 *                                                                               *
 * Purpose: sync global/host user macros                                         *
 *                                                                               *
 * Parameters: cache  - [IN] the user macro cache                                *
 *             sync   - [IN] the synchronization object containing inserted,     *
 *                            updated and deleted rows                           *
 *             offset - [IN] macro column offset in the row                      *
 *                                                                               *
 *********************************************************************************/
static void	um_cache_sync_macros(zbx_um_cache_t *cache, zbx_dbsync_t *sync, int offset)
{
	unsigned char		tag;
	int			ret, i;
	zbx_uint64_t		rowid, macroid, hostid = ZBX_UM_CACHE_GLOBAL_MACRO_HOSTID, *pmacroid = &macroid;
	char			**row;
	zbx_um_macro_t		**pmacro;
	zbx_um_host_t		*host;
	zbx_vector_um_host_t	hosts;
	zbx_hashset_t		*user_macros;

	user_macros = (2 == offset ? &config->hmacros : &config->gmacros);

	zbx_vector_um_host_create(&hosts);

	while (SUCCEED == (ret = zbx_dbsync_next(sync, &rowid, &row, &tag)))
	{
		char		*name = NULL, *context = NULL;
		const char	*dc_name, *dc_context, *dc_value;
		unsigned char	context_op, type;
		zbx_um_macro_t	*macro;

		/* removed rows will be always at the end of sync list */
		if (ZBX_DBSYNC_ROW_REMOVE == tag)
			break;

		if (SUCCEED != zbx_user_macro_parse_dyn(row[offset], &name, &context, NULL, &context_op))
		{
			if (2 == offset)
				zabbix_log(LOG_LEVEL_WARNING, "cannot parse host \"%s\" macro \"%s\"", row[1], row[2]);
			else
				zabbix_log(LOG_LEVEL_WARNING, "cannot parse global macro \"%s\"", row[1]);
			continue;
		}

		ZBX_STR2UINT64(macroid, row[0]);

		dc_name = dc_strpool_intern(name);
		dc_context = dc_strpool_intern(context);
		zbx_free(name);
		zbx_free(context);

		if (2 == offset)
			ZBX_STR2UINT64(hostid, row[1]);

		ZBX_STR2UCHAR(type, row[offset + 2]);

		/* acquire new value before releasing old value to avoid value being */
		/*  removed and added back to string pool if it was not changed      */
		if (ZBX_MACRO_VALUE_VAULT != type)
			dc_value = dc_strpool_intern(row[offset + 1]);

		if (NULL != (pmacro = (zbx_um_macro_t **)zbx_hashset_search(user_macros, &pmacroid)))
		{
			host = um_cache_acquire_host(cache, (*pmacro)->hostid, ZBX_UM_UPDATE_MACRO);

			if (SUCCEED == um_macro_is_locked(*pmacro))
			{
				if (NULL != host)
				{
					/* remove old macro from host so a new (duped) one can be added later */
					um_host_remove_macro(host, *pmacro);
					zbx_vector_um_host_append(&hosts, host);
				}

				um_macro_release(*pmacro);
				*pmacro = um_macro_dup(*pmacro);
			}

			if ((*pmacro)->hostid != hostid)
			{
				if (SUCCEED == um_macro_has_host(*pmacro) && NULL != host)
				{
					/* remove macro from old host */
					um_host_remove_macro(host, *pmacro);
					zbx_vector_um_host_append(&hosts, host);
				}

				/* acquire new host */
				host = um_cache_acquire_host(cache, hostid, ZBX_UM_UPDATE_MACRO);
			}

			dc_strpool_release((*pmacro)->name);
			if (NULL != (*pmacro)->context)
				dc_strpool_release((*pmacro)->context);

			if (ZBX_MACRO_VALUE_VAULT != (*pmacro)->type)
			{
				/* release macro value if it was not stored in vault */
				dc_strpool_release((*pmacro)->value);
				(*pmacro)->value = NULL;
			}
			else
			{
				if (ZBX_MACRO_VALUE_VAULT != type)
					um_macro_deregister_kvs(*pmacro);
			}
		}
		else
		{
			macro = (zbx_um_macro_t *)__config_shmem_malloc_func(NULL, sizeof(zbx_um_macro_t));
			macro->macroid = macroid;
			macro->refcount = 1;
			macro->value = NULL;
			pmacro = zbx_hashset_insert(user_macros, &macro, sizeof(macro));

			host = um_cache_acquire_host(cache, hostid, ZBX_UM_UPDATE_MACRO);
		}

		(*pmacro)->hostid = hostid;
		(*pmacro)->name = dc_name;
		(*pmacro)->context = dc_context;
		(*pmacro)->type = type;
		(*pmacro)->context_op = context_op;

		if (ZBX_MACRO_VALUE_VAULT == type)
			um_macro_register_kvs(*pmacro, row[offset + 1]);
		else
			(*pmacro)->value = dc_value;

		if (NULL == host)
			host = um_cache_create_host(cache, hostid);

		/* append created macros to host */
		if (1 == (*pmacro)->refcount)
		{
			(*pmacro)->refcount++;
			zbx_vector_um_macro_append(&host->macros, *pmacro);
		}

		zbx_vector_um_host_append(&hosts, host);
	}

	/* handle removed macros */
	for (macroid = rowid; SUCCEED == ret; ret = zbx_dbsync_next(sync, &macroid, &row, &tag))
	{
		if (NULL == (pmacro = (zbx_um_macro_t **)zbx_hashset_search(user_macros, &pmacroid)))
			continue;

		if (ZBX_MACRO_VALUE_VAULT == (*pmacro)->type)
			um_macro_deregister_kvs(*pmacro);

		if (NULL != (host = um_cache_acquire_host(cache, (*pmacro)->hostid, ZBX_UM_UPDATE_MACRO)))
		{
			um_host_remove_macro(host, *pmacro);
			zbx_vector_um_host_append(&hosts, host);
		}
		um_macro_release(*pmacro);
		zbx_hashset_remove_direct(user_macros, pmacro);
	}

	/* sort macros, remove unused hosts */

	zbx_vector_um_host_sort(&hosts, ZBX_DEFAULT_PTR_COMPARE_FUNC);
	zbx_vector_um_host_uniq(&hosts, ZBX_DEFAULT_PTR_COMPARE_FUNC);

	for (i = 0; i < hosts.values_num; i++)
	{
		if (0 == hosts.values[i]->macros.values_num)
		{
			/* recreate empty-macros vector to release memory */
			zbx_vector_um_macro_destroy(&hosts.values[i]->macros);
			zbx_vector_um_macro_create_ext(&hosts.values[i]->macros, __config_shmem_malloc_func,
					__config_shmem_realloc_func, __config_shmem_free_func);
		}
		else
			zbx_vector_um_macro_sort(&hosts.values[i]->macros, um_macro_compare_by_name_context);
	}

	zbx_vector_um_host_destroy(&hosts);
}

/*********************************************************************************
 *                                                                               *
 * Purpose: sync host-template links                                             *
 *                                                                               *
 *********************************************************************************/
static void	um_cache_sync_hosts(zbx_um_cache_t *cache, zbx_dbsync_t *sync)
{
	unsigned char	tag;
	int		ret;
	zbx_uint64_t	rowid, hostid, templateid;
	char		**row;
	zbx_um_host_t	*host;

	while (SUCCEED == (ret = zbx_dbsync_next(sync, &rowid, &row, &tag)))
	{
		/* removed rows will be always at the end of sync list */
		if (ZBX_DBSYNC_ROW_REMOVE == tag)
			break;

		ZBX_STR2UINT64(hostid, row[0]);

		if (NULL == (host = um_cache_acquire_host(cache, hostid, ZBX_UM_UPDATE_HOST)))
			host = um_cache_create_host(cache, hostid);

		ZBX_DBROW2UINT64(templateid, row[1]);
		zbx_vector_uint64_append(&host->templateids, templateid);
	}

	/* handle removed host template links */
	for (; SUCCEED == ret; ret = zbx_dbsync_next(sync, &rowid, &row, &tag))
	{
		int	i;

		ZBX_STR2UINT64(hostid, row[0]);

		if (NULL == (host = um_cache_acquire_host(cache, hostid, ZBX_UM_UPDATE_HOST)))
			continue;

		ZBX_DBROW2UINT64(templateid, row[1]);

		for (i = 0; i < host->templateids.values_num; i++)
		{
			if (host->templateids.values[i] == templateid)
			{
				zbx_vector_uint64_remove_noorder(&host->templateids, i);
				if (0 == host->templateids.values_num)
				{
					zbx_vector_uint64_destroy(&host->templateids);
					zbx_vector_uint64_create_ext(&host->templateids, __config_shmem_malloc_func,
							__config_shmem_realloc_func, __config_shmem_free_func);
				}
				break;
			}
		}
	}
}

/*********************************************************************************
 *                                                                               *
 * Purpose: sync user macro cache                                                *
 *                                                                               *
 *********************************************************************************/
zbx_um_cache_t	*um_cache_sync(zbx_um_cache_t *cache, zbx_uint64_t revision, zbx_dbsync_t *gmacros,
		zbx_dbsync_t *hmacros, zbx_dbsync_t *htmpls)
{
	if (ZBX_DBSYNC_INIT != gmacros->mode && ZBX_DBSYNC_INIT != hmacros->mode && ZBX_DBSYNC_INIT != htmpls->mode &&
			0 == gmacros->rows.values_num && 0 == hmacros->rows.values_num && 0 == htmpls->rows.values_num)
	{
		return cache;
	}

	if (SUCCEED == um_cache_is_locked(cache))
	{
		um_cache_release(cache);
		cache = um_cache_dup(cache);
	}

	cache->revision = revision;

	um_cache_sync_macros(cache, gmacros, 1);
	um_cache_sync_macros(cache, hmacros, 2);
	um_cache_sync_hosts(cache, htmpls);

	return cache;
}

#define ZBX_UM_MATCH_FAIL	(-1)
#define ZBX_UM_MATCH_FULL	0
#define ZBX_UM_MATCH_NAME	1

/*********************************************************************************
 *                                                                               *
 * Purpose: match user macro against macro name and context                      *
 *                                                                               *
 *********************************************************************************/
static int	um_macro_match(const zbx_um_macro_t *macro, const char *name, const char *context)
{
	if (0 != strcmp(macro->name, name))
		return ZBX_UM_MATCH_FAIL;

	if (NULL == macro->context)
		return NULL == context ? ZBX_UM_MATCH_FULL : ZBX_UM_MATCH_NAME;

	if (NULL != context)
	{
		switch (macro->context_op)
		{
			case CONDITION_OPERATOR_EQUAL:
				if (0 == strcmp(macro->context, context))
					return ZBX_UM_MATCH_FULL;
				break;
			case CONDITION_OPERATOR_REGEXP:
				if (NULL != zbx_regexp_match(context, macro->context, NULL))
					return ZBX_UM_MATCH_FULL;
				break;
			default:
				THIS_SHOULD_NEVER_HAPPEN;
				break;
		}
	}

	return ZBX_UM_MATCH_NAME;
}

/*********************************************************************************
 *                                                                               *
 * Purpose: get user macro from host                                             *
 *                                                                               *
 * Parameters: host    - [IN] the host                                           *
 *             name    - [IN] the macro name ({$NAME})                           *
 *             context - [IN] the macro context                                  *
 *             macro   - [OUT] the macro                                         *
 *                                                                               *
 * Return value: SUCCEED - the macro with specified context was found            *
 *               FAIL    - the macro was not found, but value will contain base  *
 *                         macro value if context was specified and base macro   *
 *                         was found                                             *
 *                                                                               *
 *********************************************************************************/
static int	um_host_get_macro(const zbx_um_host_t *host, const char *name, const char *context,
		const zbx_um_macro_t **macro)
{
	zbx_um_macro_t	macro_local;
	int		i, ret;

	if (0 == host->macros.values_num)
		return FAIL;

	macro_local.name = name;
	macro_local.context = NULL;
	macro_local.context_op = 0;

	i = zbx_vector_um_macro_nearestindex(&host->macros, &macro_local, um_macro_compare_by_name_context);

	if (i >= host->macros.values_num)
		return FAIL;

	for (; i < host->macros.values_num; i++)
	{
		if (ZBX_UM_MATCH_FAIL == (ret = um_macro_match(host->macros.values[i], name, context)))
			return FAIL;

		if (ZBX_UM_MATCH_FULL == ret)
		{
			*macro = host->macros.values[i];
			return SUCCEED;
		}

		if (NULL == host->macros.values[i]->context && NULL == *macro)
			*macro = host->macros.values[i];
	}

	return FAIL;
}

/*********************************************************************************
 *                                                                               *
 * Purpose: get user macro in the scope of specified hosts                       *
 *                                                                               *
 * Return value: SUCCEED - the macro with specified context was found            *
 *               FAIL    - the macro was not found, but value will contain base  *
 *                         macro value if context was specified and base macro   *
 *                         was found                                             *
 *                                                                               *
 *********************************************************************************/
static int	um_cache_get_host_macro(const zbx_um_cache_t *cache, const zbx_uint64_t *hostids, int hostids_num,
		const char *name, const char *context, const zbx_um_macro_t **macro)
{
	int			i, ret = SUCCEED;
	zbx_vector_uint64_t	templateids;
	const zbx_um_host_t	* const *phost;

	zbx_vector_uint64_create(&templateids);

	for (i = 0; i < hostids_num; i++)
	{
		const zbx_uint64_t	*phostid = &hostids[i];

		if (NULL != (phost = (const zbx_um_host_t * const *)zbx_hashset_search(&cache->hosts, &phostid)))
		{
			if (SUCCEED == um_host_get_macro(*phost, name, context, macro))
				goto out;

			zbx_vector_uint64_append_array(&templateids, (*phost)->templateids.values,
					(*phost)->templateids.values_num);
		}
	}

	if (0 != templateids.values_num)
		ret = um_cache_get_host_macro(cache, templateids.values, templateids.values_num, name, context, macro);
	else
		ret = FAIL;
out:
	zbx_vector_uint64_destroy(&templateids);

	return ret;
}

/*********************************************************************************
 *                                                                               *
 * Purpose: get user macro (host/global)                                         *
 *                                                                               *
 * Parameters: cache       - [IN] the user macro cache                           *
 *             hostids     - [IN] the host identifiers                           *
 *             hostids_num - [IN] the number of host identifiers                 *
 *             macro       - [IN] the macro with optional context                *
 *             um_macro    - [OUT] the cached macro                              *
 *                                                                               *
 *********************************************************************************/
static void	um_cache_get_macro(const zbx_um_cache_t *cache, const zbx_uint64_t *hostids, int hostids_num,
		const char *macro, const zbx_um_macro_t **um_macro)
{
	char		*name = NULL, *context = NULL;
	unsigned char	context_op;

	if (SUCCEED != zbx_user_macro_parse_dyn(macro, &name, &context, NULL, &context_op))
		return;

	/* User macros should be expanded according to the following priority: */
	/*                                                                     */
	/*  1) host context macro                                              */
	/*  2) global context macro                                            */
	/*  3) host base (default) macro                                       */
	/*  4) global base (default) macro                                     */
	/*                                                                     */
	/* We try to expand host macros first. If there is no perfect match on */
	/* the host level, we try to expand global macros, passing the default */
	/* macro value found on the host level, if any.                        */

	if (SUCCEED != um_cache_get_host_macro(cache, hostids, hostids_num, name, context, um_macro))
	{
		zbx_uint64_t	hostid = ZBX_UM_CACHE_GLOBAL_MACRO_HOSTID;

		um_cache_get_host_macro(cache, &hostid, 1, name, context, um_macro);
	}

	zbx_free(name);
	zbx_free(context);
}

/*********************************************************************************
 *                                                                               *
 * Purpose: resolve user macro (host/global)                                     *
 *                                                                               *
 * Parameters: cache       - [IN] the user macro cache                           *
 *             hostids     - [IN] the host identifiers                           *
 *             hostids_num - [IN] the number of host identifiers                 *
 *             macro       - [IN] the macro with optional context                *
 *             env         - [IN] the environment flag:                          *
 *                                  0 - secure                                   *
 *                                  1 - non-secure (secure macros are resolved   *
 *                                                  to ***** )                   *
 *             value       - [OUT] macro value, must be freed by the caller      *
 *                                                                               *
 *********************************************************************************/
void	um_cache_resolve_const(const zbx_um_cache_t *cache, const zbx_uint64_t *hostids, int hostids_num,
		const char *macro, int env, const char **value)
{
	const zbx_um_macro_t	*um_macro = NULL;

	um_cache_get_macro(cache, hostids, hostids_num, macro, &um_macro);

	if (NULL != um_macro)
	{
		if (ZBX_MACRO_ENV_NONSECURE == env && ZBX_MACRO_VALUE_TEXT != um_macro->type)
			*value = ZBX_MACRO_SECRET_MASK;
		else
			*value = (NULL != um_macro->value ? um_macro->value : ZBX_MACRO_NO_KVS_VALUE);
	}
}

/*********************************************************************************
 *                                                                               *
 * Purpose: resolve user macro (host/global)                                     *
 *                                                                               *
 * Parameters: cache       - [IN] the user macro cache                           *
 *             hostids     - [IN] the host identifiers                           *
 *             hostids_num - [IN] the number of host identifiers                 *
 *             macro       - [IN] the macro with optional context                *
 *             env         - [IN] the environment flag:                          *
 *                                  0 - secure                                   *
 *                                  1 - non-secure (secure macros are resolved   *
 *                                                  to ***** )                   *
 *             value       - [OUT] macro value, must be freed by the caller      *
 *                                                                               *
 *********************************************************************************/
void	um_cache_resolve(const zbx_um_cache_t *cache, const zbx_uint64_t *hostids, int hostids_num, const char *macro,
		int env, char **value)
{
	const zbx_um_macro_t	*um_macro = NULL;

	zabbix_log(LOG_LEVEL_DEBUG, "In %s() macro:'%s'", __func__, macro);

	um_cache_get_macro(cache, hostids, hostids_num, macro, &um_macro);

	if (NULL != um_macro)
	{
		if (ZBX_MACRO_ENV_NONSECURE == env && ZBX_MACRO_VALUE_TEXT != um_macro->type)
			*value = zbx_strdup(*value, ZBX_MACRO_SECRET_MASK);
		else
			*value = zbx_strdup(NULL, (NULL != um_macro->value ? um_macro->value : ZBX_MACRO_NO_KVS_VALUE));
	}

	if (SUCCEED == ZBX_CHECK_LOG_LEVEL(LOG_LEVEL_DEBUG))
	{
		const char	*out = NULL;

		if (NULL != um_macro)
		{
			if (ZBX_MACRO_VALUE_TEXT == um_macro->type)
				out = um_macro->value;
			else
				out = (NULL == um_macro->value ? ZBX_MACRO_SECRET_MASK : ZBX_MACRO_NO_KVS_VALUE);
		}

		zabbix_log(LOG_LEVEL_DEBUG, "End of %s(): %s", __func__, ZBX_NULL2EMPTY_STR(out));
	}
}

/*********************************************************************************
 *                                                                               *
 * Purpose: set value to the specified macros                                    *
 *                                                                               *
 * Parameters: cache          - [IN] the user macro cache                        *
 *             revision       - [IN] the configuration revision                  *
 *             host_macro_ids - [IN] a vector of hostid,macroid pairs            *
 *             value          - [IN] the new value (stored in string pool)       *
 *                                                                               *
 *********************************************************************************/
zbx_um_cache_t	*um_cache_set_value_to_macros(zbx_um_cache_t *cache, zbx_uint64_t revision,
		const zbx_vector_uint64_pair_t *host_macro_ids, const char *value)
{
	int			i;
	zbx_vector_um_host_t	hosts;

	zbx_vector_um_host_create(&hosts);

	if (SUCCEED == um_cache_is_locked(cache))
	{
		um_cache_release(cache);
		cache = um_cache_dup(cache);
	}

	cache->revision = revision;

	for (i = 0; i < host_macro_ids->values_num; i++)
	{
		zbx_um_macro_t		**pmacro;
		zbx_uint64_pair_t	*pair = &host_macro_ids->values[i];
		zbx_hashset_t		*user_macros = (0 != pair->first ? &config->hmacros : &config->gmacros);
		zbx_uint64_t		*pmacroid = &pair->second;
		zbx_um_host_t		*host;

		if (NULL == (pmacro = (zbx_um_macro_t **)zbx_hashset_search(user_macros, &pmacroid)))
			continue;

		if (NULL == (host = um_cache_acquire_host(cache, (*pmacro)->hostid, ZBX_UM_UPDATE_MACRO)))
			continue;

		if (SUCCEED == um_macro_is_locked(*pmacro))
		{
			um_host_remove_macro(host, *pmacro);
			um_macro_release(*pmacro);
			*pmacro = um_macro_dup(*pmacro);

			(*pmacro)->refcount++;
			zbx_vector_um_macro_append(&host->macros, *pmacro);
		}

		if (NULL != (*pmacro)->value)
			dc_strpool_release((*pmacro)->value);

		(*pmacro)->value = dc_strpool_acquire(value);

		zbx_vector_um_host_append(&hosts, host);
	}

	zbx_vector_um_host_sort(&hosts, ZBX_DEFAULT_PTR_COMPARE_FUNC);
	zbx_vector_um_host_uniq(&hosts, ZBX_DEFAULT_PTR_COMPARE_FUNC);

	for (i = 0; i < hosts.values_num; i++)
		zbx_vector_um_macro_sort(&hosts.values[i]->macros, um_macro_compare_by_name_context);

	zbx_vector_um_host_destroy(&hosts);

	return cache;
}

void	um_cache_dump(zbx_um_cache_t *cache)
{
	zbx_hashset_iter_t	iter;
	zbx_um_host_t		**phost;
	zbx_vector_uint64_t	ids;
	int			i;

	zabbix_log(LOG_LEVEL_TRACE, "In %s() hosts:%d refcount:%u revision:" ZBX_FS_UI64, __func__,
			cache->hosts.num_data, cache->refcount, cache->revision);

	zbx_vector_uint64_create(&ids);

	zbx_hashset_iter_reset(&cache->hosts, &iter);
	while (NULL != (phost = (zbx_um_host_t **)zbx_hashset_iter_next(&iter)))
	{
		zabbix_log(LOG_LEVEL_TRACE, "hostid:" ZBX_FS_UI64 " refcount:%u link_revision:" ZBX_FS_UI64
				" macro_revision:" ZBX_FS_UI64, (*phost)->hostid,
				(*phost)->refcount, (*phost)->link_revision, (*phost)->macro_revision);

		zabbix_log(LOG_LEVEL_TRACE, "  macros:");

		for (i = 0; i < (*phost)->macros.values_num; i++)
		{
			zbx_um_macro_t	*macro = (*phost)->macros.values[i];
			const char	*value;

			switch (macro->type)
			{
				case ZBX_MACRO_VALUE_SECRET:
				case ZBX_MACRO_VALUE_VAULT:
					value = ZBX_MACRO_SECRET_MASK;
					break;
				default:
					value = macro->value;
					break;
			}

			zabbix_log(LOG_LEVEL_TRACE, "    macroid:" ZBX_FS_UI64 " name:'%s' context:'%s' op:'%u'"
					" value:'%s' type:%u refcount:%u", macro->macroid, macro->name,
					ZBX_NULL2EMPTY_STR(macro->context), macro->context_op,
					ZBX_NULL2EMPTY_STR(value), macro->type, macro->refcount);
		}

		if (0 != (*phost)->templateids.values_num)
		{
			zbx_vector_uint64_append_array(&ids, (*phost)->templateids.values,
					(*phost)->templateids.values_num);
			zbx_vector_uint64_sort(&ids, ZBX_DEFAULT_UINT64_COMPARE_FUNC);

			zabbix_log(LOG_LEVEL_TRACE, "  templateids:");

			for (i = 0; i < ids.values_num; i++)
				zabbix_log(LOG_LEVEL_TRACE, "    " ZBX_FS_UI64, ids.values[i]);

			zbx_vector_uint64_clear(&ids);
		}
	}

	zbx_vector_uint64_destroy(&ids);

	zabbix_log(LOG_LEVEL_TRACE, "End of %s()", __func__);
}

int	um_cache_get_host_revision(const zbx_um_cache_t *cache, zbx_uint64_t hostid, zbx_uint64_t *revision)
{
	const zbx_um_host_t	* const *phost;
	int			i;
	zbx_uint64_t		*phostid = &hostid;

	if (NULL == (phost = (const zbx_um_host_t * const *)zbx_hashset_search(&cache->hosts, &phostid)))
		return FAIL;

	if ((*phost)->macro_revision > *revision)
		*revision = (*phost)->macro_revision;

	for (i = 0; i < (*phost)->templateids.values_num; i++)
		um_cache_get_host_revision(cache, (*phost)->templateids.values[i], revision);

	return SUCCEED;
}

static void	um_cache_get_hosts(const zbx_um_cache_t *cache, const zbx_uint64_t *phostid, zbx_uint64_t revision,
		zbx_vector_um_host_t *hosts)
{
	zbx_um_host_t	**phost;
	int		i;

	if (NULL == (phost = (zbx_um_host_t **)zbx_hashset_search(&cache->hosts, &phostid)))
		return;

	/* if host-template linking has changed, force macro update for all children */
	if ((*phost)->link_revision > revision)
		revision = 0;

	if ((*phost)->macro_revision > revision || (*phost)->link_revision > revision)
		zbx_vector_um_host_append(hosts, *phost);

	for (i = 0; i < (*phost)->templateids.values_num; i++)
		um_cache_get_hosts(cache, &(*phost)->templateids.values[i], revision, hosts);
}

/*********************************************************************************
 *                                                                               *
 * Purpose: get identifiers of user macro host objects that were updated since   *
 *          the specified revision                                               *
 *                                                                               *
 * Parameters: cache             - [IN] the user macro cache                     *
 *             hostids           - [IN] identifiers of the hosts to check        *
 *             hostids_num       - [IN] the number of hosts to check             *
 *             revision          - [IN] the revision                             *
 *             macro_hostids     - [OUT] the identifiers of updated host objects *
 *             del_macro_hostids - [OUT] the identifiers of cleared host objects *
 *                                  (without macros or linked templates),        *
 *                                  optional                                     *
 *                                                                               *
 *********************************************************************************/
void	um_cache_get_macro_updates(const zbx_um_cache_t *cache, const zbx_uint64_t *hostids, int hostids_num,
		zbx_uint64_t revision, zbx_vector_uint64_t *macro_hostids, zbx_vector_uint64_t *del_macro_hostids)
{
	int			i;
	zbx_vector_um_host_t	hosts;

	zbx_vector_um_host_create(&hosts);

	for (i = 0; i < hostids_num; i++)
		um_cache_get_hosts(cache, &hostids[i], revision, &hosts);

	if (0 != hosts.values_num)
	{
		zbx_vector_um_host_sort(&hosts, ZBX_DEFAULT_PTR_COMPARE_FUNC);
		zbx_vector_um_host_uniq(&hosts, ZBX_DEFAULT_PTR_COMPARE_FUNC);

		for (i = 0; i < hosts.values_num; i++)
		{
			if (0 != hosts.values[i]->macros.values_num || 0 != hosts.values[i]->templateids.values_num)
				zbx_vector_uint64_append(macro_hostids, hosts.values[i]->hostid);
			else
				zbx_vector_uint64_append(del_macro_hostids, hosts.values[i]->hostid);
		}
	}

	zbx_vector_um_host_destroy(&hosts);
}

/*********************************************************************************
 *                                                                               *
 * Purpose: recursively remove templates linked to the hostid from unused_hosts  *
 *          the specified revision                                               *
 *                                                                               *
 * Parameters: cache        - [IN] the user macro cache                          *
 *             hostid       - [IN] the parent hostid                             *
 *             templates    - [IN/OUT] the leftover (not linked to hosts)        *
 *                                     templates                                 *
 *                                                                               *
 *********************************************************************************/
static void	um_cache_check_used_templates(const zbx_um_cache_t *cache, zbx_uint64_t hostid,
		zbx_hashset_t *templates)
{
	void		*data;
	zbx_um_host_t	**phost;
	zbx_uint64_t	*phostid = &hostid;
	int		i;

	if (NULL != (data = zbx_hashset_search(templates, &hostid)))
		zbx_hashset_remove_direct(templates, data);

	if (NULL == (phost = (zbx_um_host_t **)zbx_hashset_search(&cache->hosts, &phostid)))
		return;

	for (i = 0; i < (*phost)->templateids.values_num; i++)
		um_cache_check_used_templates(cache, (*phost)->templateids.values[i], templates);
}

/*********************************************************************************
 *                                                                               *
 * Purpose: get identifiers of templates not linked to the specified hosts       *
 *          neither directly nor through other templates                         *
 *                                                                               *
 * Parameters: cache       - [IN] the user macro cache                           *
 *             templates   - [IN] the database templates                         *
 *             hostids     - [IN] the database hosts                             *
 *             templateids - [IN/OUT] the templates not linked to any host       *
 *                                     neither directly nor through other        *
 *                                     templates                                 *
 *                                                                               *
 *********************************************************************************/
void	um_cache_get_unused_templates(zbx_um_cache_t *cache, zbx_hashset_t *templates,
		const zbx_vector_uint64_t *hostids, zbx_vector_uint64_t *templateids)
{
	zbx_hashset_iter_t	iter;
	int			i;
	zbx_uint64_t		*phostid;

	for (i = 0; i < hostids->values_num; i++)
		um_cache_check_used_templates(cache, hostids->values[i], templates);

	zbx_hashset_iter_reset(templates, &iter);
	while (NULL != (phostid = (zbx_uint64_t *)zbx_hashset_iter_next(&iter)))
		zbx_vector_uint64_append(templateids, *phostid);
}

/*********************************************************************************
 *                                                                               *
 * Purpose: remove deleted hosts/templates from user macro cache                 *
 *                                                                               *
 * Parameters: cache   - [IN] the user macro cache                               *
 *             hostids - [IN] the deleted host/template identifiers              *
 *                                                                               *
 *********************************************************************************/
void	um_cache_remove_hosts(zbx_um_cache_t *cache, const zbx_vector_uint64_t *hostids)
{
	zbx_um_host_t	**phost;
	int		i;

	for (i = 0; i < hostids->values_num; i++)
	{
		zbx_uint64_t	*phostid = &hostids->values[i];

		if (NULL != (phost = (zbx_um_host_t **)zbx_hashset_search(&cache->hosts, &phostid)))
		{
			zbx_hashset_remove_direct(&cache->hosts, phost);
			um_host_release(*phost);
		}
	}
}<|MERGE_RESOLUTION|>--- conflicted
+++ resolved
@@ -509,15 +509,9 @@
 	{
 		kv_local.key = dc_strpool_intern(key);
 		kv_local.value = NULL;
-<<<<<<< HEAD
-=======
 		zbx_vector_uint64_pair_create_ext(&kv_local.macros, __config_shmem_malloc_func,
 				__config_shmem_realloc_func, __config_shmem_free_func);
->>>>>>> 4c51ce43
-
-		zbx_vector_uint64_pair_create_ext(&kv_local.macros, __config_shmem_malloc_func,
-				__config_shmem_realloc_func,
-				__config_shmem_free_func);
+
 		kv = (zbx_dc_kv_t *)zbx_hashset_insert(&kvs_path->kvs, &kv_local, sizeof(zbx_dc_kv_t));
 	}
 
