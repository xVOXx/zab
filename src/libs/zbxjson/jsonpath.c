/*
** Zabbix
** Copyright (C) 2001-2023 Zabbix SIA
**
** This program is free software; you can redistribute it and/or modify
** it under the terms of the GNU General Public License as published by
** the Free Software Foundation; either version 2 of the License, or
** (at your option) any later version.
**
** This program is distributed in the hope that it will be useful,
** but WITHOUT ANY WARRANTY; without even the implied warranty of
** MERCHANTABILITY or FITNESS FOR A PARTICULAR PURPOSE. See the
** GNU General Public License for more details.
**
** You should have received a copy of the GNU General Public License
** along with this program; if not, write to the Free Software
** Foundation, Inc., 51 Franklin Street, Fifth Floor, Boston, MA  02110-1301, USA.
**/

#include "jsonpath.h"

#include "zbxregexp.h"
#include "zbxvariant.h"
#include "zbxnum.h"
#include "zbxexpr.h"
#include "json.h"
#include "json_parser.h"
#include "jsonobj.h"
#include "zbxalgo.h"

typedef struct
{
	zbx_jsonpath_token_group_t	group;
	int				precedence;
}

zbx_jsonpath_token_def_t;

typedef struct
{
	zbx_jsonobj_t	*obj;
	char		*path;
	zbx_hashset_t	index;
}
zbx_jsonobj_index_t;

ZBX_PTR_VECTOR_DECL(jsonobj_index_ptr, zbx_jsonobj_index_t *)
ZBX_PTR_VECTOR_IMPL(jsonobj_index_ptr, zbx_jsonobj_index_t *)

#if !defined(_WINDOWS) && !defined(__MINGW32__)
struct zbx_jsonpath_index
{
	zbx_vector_jsonobj_index_ptr_t	indexes;
	pthread_mutex_t			lock;
};

static zbx_hashset_t	*jsonpath_index_get(zbx_jsonpath_index_t *index, zbx_jsonobj_t *obj,
		zbx_jsonpath_token_t *token);

#endif

static int	jsonpath_query_object(zbx_jsonpath_context_t *ctx, zbx_jsonobj_t *obj, int path_depth);
static int	jsonpath_query_array(zbx_jsonpath_context_t *ctx, zbx_jsonobj_t *array, int path_depth);
static int	jsonpath_str_copy_value(char **str, size_t *str_alloc, size_t *str_offset, zbx_jsonobj_t *obj);
static void	jsonpath_ctx_clear(zbx_jsonpath_context_t *ctx);

/* define token groups and precedence */
static zbx_jsonpath_token_def_t	jsonpath_tokens[] = {
	{0, 0},
	{ZBX_JSONPATH_TOKEN_GROUP_OPERAND, 0},		/* ZBX_JSONPATH_TOKEN_PATH_ABSOLUTE */
	{ZBX_JSONPATH_TOKEN_GROUP_OPERAND, 0},		/* ZBX_JSONPATH_TOKEN_PATH_RELATIVE */
	{ZBX_JSONPATH_TOKEN_GROUP_OPERAND, 0},		/* ZBX_JSONPATH_TOKEN_CONST_STR */
	{ZBX_JSONPATH_TOKEN_GROUP_OPERAND, 0},		/* ZBX_JSONPATH_TOKEN_CONST_NUM */
	{ZBX_JSONPATH_TOKEN_GROUP_NONE, 0},		/* ZBX_JSONPATH_TOKEN_PAREN_LEFT */
	{ZBX_JSONPATH_TOKEN_GROUP_NONE, 0},		/* ZBX_JSONPATH_TOKEN_PAREN_RIGHT */
	{ZBX_JSONPATH_TOKEN_GROUP_OPERATOR2, 4},	/* ZBX_JSONPATH_TOKEN_OP_PLUS */
	{ZBX_JSONPATH_TOKEN_GROUP_OPERATOR2, 4},	/* ZBX_JSONPATH_TOKEN_OP_MINUS */
	{ZBX_JSONPATH_TOKEN_GROUP_OPERATOR2, 3},	/* ZBX_JSONPATH_TOKEN_OP_MULT */
	{ZBX_JSONPATH_TOKEN_GROUP_OPERATOR2, 3},	/* ZBX_JSONPATH_TOKEN_OP_DIV */
	{ZBX_JSONPATH_TOKEN_GROUP_OPERATOR2, 7},	/* ZBX_JSONPATH_TOKEN_OP_EQ */
	{ZBX_JSONPATH_TOKEN_GROUP_OPERATOR2, 7},	/* ZBX_JSONPATH_TOKEN_OP_NE */
	{ZBX_JSONPATH_TOKEN_GROUP_OPERATOR2, 6},	/* ZBX_JSONPATH_TOKEN_OP_GT */
	{ZBX_JSONPATH_TOKEN_GROUP_OPERATOR2, 6},	/* ZBX_JSONPATH_TOKEN_OP_GE */
	{ZBX_JSONPATH_TOKEN_GROUP_OPERATOR2, 6},	/* ZBX_JSONPATH_TOKEN_OP_LT */
	{ZBX_JSONPATH_TOKEN_GROUP_OPERATOR2, 6},	/* ZBX_JSONPATH_TOKEN_OP_LE */
	{ZBX_JSONPATH_TOKEN_GROUP_OPERATOR1, 2},	/* ZBX_JSONPATH_TOKEN_OP_NOT */
	{ZBX_JSONPATH_TOKEN_GROUP_OPERATOR2, 11},	/* ZBX_JSONPATH_TOKEN_OP_AND */
	{ZBX_JSONPATH_TOKEN_GROUP_OPERATOR2, 12},	/* ZBX_JSONPATH_TOKEN_OP_OR */
	{ZBX_JSONPATH_TOKEN_GROUP_OPERATOR2, 7}		/* ZBX_JSONPATH_TOKEN_OP_REGEXP */
};


static int	jsonpath_token_precedence(int type)
{
	return jsonpath_tokens[type].precedence;
}

static int	jsonpath_token_group(int type)
{
	return jsonpath_tokens[type].group;
}

/******************************************************************************
 *                                                                            *
 * Purpose: add external json object reference to a vector                    *
 *                                                                            *
 * Parameters: refs  - [IN/OUT] the json object reference vector              *
 *             name  - [IN] the json object name or array index               *
 *             value - [IN] the json object                                   *
 *                                                                            *
 ******************************************************************************/
static void	zbx_vector_jsonobj_ref_add_object(zbx_vector_jsonobj_ref_t *refs, const char *name,
		zbx_jsonobj_t *value)
{
	zbx_jsonobj_ref_t	ref;

	ref.name = zbx_strdup(NULL, name);
	ref.external = 1;

	ref.value = value;
	zbx_vector_jsonobj_ref_append(refs, ref);
}

/******************************************************************************
 *                                                                            *
 * Purpose: add internal json object reference to a vector                    *
 *                                                                            *
 * Parameters: refs  - [IN/OUT] the json object reference vector              *
 *             name  - [IN] the json object name or array index               *
 *             str   - [IN] the string value of the object                    *
 *                                                                            *
 * Comments: This function will create json object and add internal reference,*
 *           meaning the object will be destroyed together with its reference.*
 *                                                                            *
 ******************************************************************************/
static void	zbx_vector_jsonobj_ref_add_string(zbx_vector_jsonobj_ref_t *refs, const char *name,
		const char *str)
{
	zbx_jsonobj_ref_t	ref;

	ref.name = zbx_strdup(NULL, name);
	ref.external = 0;

	ref.value = (zbx_jsonobj_t *)zbx_malloc(NULL, sizeof(zbx_jsonobj_t));
	jsonobj_init(ref.value, ZBX_JSON_TYPE_STRING);
	jsonobj_set_string(ref.value, zbx_strdup(NULL, str));

	zbx_vector_jsonobj_ref_append(refs, ref);
}

/******************************************************************************
 *                                                                            *
 * Purpose: add a copy of json object reference to a vector                   *
 *                                                                            *
 * Parameters: refs  - [IN/OUT] the json object reference vector              *
 *             ref   - [IN] the json object reference                         *
 *                                                                            *
 * Comments: For internal references a new internal json object will be       *
 *           created.                                                         *
 *                                                                            *
 ******************************************************************************/
static void	zbx_vector_jsonobj_ref_add(zbx_vector_jsonobj_ref_t *refs, zbx_jsonobj_ref_t *ref)
{
	if (0 != ref->external)
		zbx_vector_jsonobj_ref_add_object(refs, ref->name, ref->value);
	else
		zbx_vector_jsonobj_ref_add_string(refs, ref->name, ref->value->data.string);
}

/******************************************************************************
 *                                                                            *
 * Purpose: copy json object references from one vector to other              *
 *                                                                            *
 * Parameters: dst - [IN/OUT] the destination json object reference vector    *
 *             src - [IN] the source json object reference vector             *
 *                                                                            *
 * Comments: For internal references a new internal json object will be       *
 *           created.                                                         *
 *                                                                            *
 ******************************************************************************/
static void	zbx_vector_jsonobj_ref_copy(zbx_vector_jsonobj_ref_t *dst, const zbx_vector_jsonobj_ref_t *src)
{
	int	i;

	for (i = 0; i < src->values_num; i++)
	{
		if (0 != src->values[i].external)
			zbx_vector_jsonobj_ref_add_object(dst, src->values[i].name, src->values[i].value);
		else
			zbx_vector_jsonobj_ref_add_string(dst, src->values[i].name, src->values[i].value->data.string);
	}
}

/******************************************************************************
 *                                                                            *
 * Purpose: set json error message and return FAIL                            *
 *                                                                            *
 * Comments: This function is used to return from json path parsing functions *
 *           in the case of failure.                                          *
 *                                                                            *
 ******************************************************************************/
static int	zbx_jsonpath_error(const char *path)
{
	if ('\0' != *path)
		zbx_set_json_strerror("unsupported construct in jsonpath starting with: \"%s\"", path);
	else
		zbx_set_json_strerror("jsonpath was unexpectedly terminated");

	return FAIL;
}

static char	*jsonpath_strndup(const char *source, size_t len)
{
	char	*str;

	str = (char *)zbx_malloc(NULL, len + 1);
	memcpy(str, source, len);
	str[len] = '\0';

	return str;
}

/******************************************************************************
 *                                                                            *
 * Purpose: unquote single or double quoted string by stripping               *
 *          leading/trailing quotes and unescaping backslash sequences        *
 *                                                                            *
 * Parameters: value - [OUT] the output value, must have at least len bytes   *
 *             start - [IN] a single or double quoted string to unquote       *
 *             len   - [IN] the length of the input string                    *
 *                                                                            *
 ******************************************************************************/
static void	jsonpath_unquote(char *value, const char *start, size_t len)
{
	const char	*end = start + len - 1;

	for (start++; start != end; start++)
	{
		if ('\\' == *start)
			start++;

		*value++ = *start;
	}

	*value = '\0';
}

/******************************************************************************
 *                                                                            *
 * Purpose: unquote string stripping leading/trailing quotes and unescaping   *
 *          backspace sequences                                               *
 *                                                                            *
 * Parameters: start - [IN] the string to unquote including leading and       *
 *                          trailing quotes                                   *
 *             len   - [IN] the length of the input string                    *
 *                                                                            *
 * Return value: The unescaped string (must be freed by the caller).          *
 *                                                                            *
 ******************************************************************************/
static char	*jsonpath_unquote_dyn(const char *start, size_t len)
{
	char	*value;

	value = (char *)zbx_malloc(NULL, len + 1);
	jsonpath_unquote(value, start, len);

	return value;
}

/******************************************************************************
 *                                                                            *
 * Purpose: create jsonpath list item of the specified size                   *
 *                                                                            *
 ******************************************************************************/
static zbx_jsonpath_list_node_t	*jsonpath_list_create_node(size_t size)
{
	return (zbx_jsonpath_list_node_t *)zbx_malloc(NULL, offsetof(zbx_jsonpath_list_node_t, data) + size);
}

/******************************************************************************
 *                                                                            *
 * Purpose: free jsonpath list                                                *
 *                                                                            *
 ******************************************************************************/
static void	jsonpath_list_free(zbx_jsonpath_list_node_t *list)
{
	while (NULL != list)
	{
		zbx_jsonpath_list_node_t	*item = list;

		list = list->next;
		zbx_free(item);
	}
}

/******************************************************************************
 *                                                                            *
 * Purpose: append array index to list                                        *
 *                                                                            *
 ******************************************************************************/
static zbx_jsonpath_list_node_t	*jsonpath_list_append_index(zbx_jsonpath_list_node_t *head, int index,
		int check_duplicate)
{
	zbx_jsonpath_list_node_t	*node;

	if (0 != check_duplicate)
	{
		for (node = head; NULL != node; node = node->next)
		{
			int	query_index;

			memcpy(&query_index, node->data, sizeof(query_index));
			if (query_index == index)
				return head;
		}
	}

	node = jsonpath_list_create_node(sizeof(int));
	node->next = head;
	memcpy(node->data, &index, sizeof(int));

	return node;
}

/******************************************************************************
 *                                                                            *
 * Purpose: append name to list                                               *
 *                                                                            *
 ******************************************************************************/
static zbx_jsonpath_list_node_t	*jsonpath_list_append_name(zbx_jsonpath_list_node_t *head, const char *name, size_t len)
{
	zbx_jsonpath_list_node_t	*node, *new_node;

	new_node = jsonpath_list_create_node(len + 1);
	jsonpath_unquote(new_node->data, name, len + 1);

	for (node = head; NULL != node; node = node->next)
	{
		if (0 == strcmp((char *)new_node->data, (char *)node->data))
		{
			zbx_free(new_node);
			return head;
		}
	}

	new_node->next = head;

	return new_node;
}

/******************************************************************************
 *                                                                            *
 * Purpose: create jsonpath structure and compile json path                   *
 *                                                                            *
 ******************************************************************************/
static zbx_jsonpath_t	*jsonpath_create_token_jsonpath(const char *text, size_t len)
{
	zbx_jsonpath_t	*path;
	char		*tmp_text;

	tmp_text = jsonpath_strndup(text, len);

	if ('@' == *tmp_text)
		*tmp_text = '$';

	path = (zbx_jsonpath_t *)zbx_malloc(NULL, sizeof(zbx_jsonpath_t));

	if (FAIL == zbx_jsonpath_compile(tmp_text, path))
	{
		zbx_free(path);
		goto out;
	}

	if (1 != path->definite)
	{
		zbx_set_json_strerror("only simple path are supported in jsonpath expression: \"%s\"", text);
		zbx_jsonpath_clear(path);
		zbx_free(path);
		goto out;
	}

	if (ZBX_JSONPATH_SEGMENT_FUNCTION == path->segments[path->segments_num - 1].type)
	{
		zbx_set_json_strerror("functions are not supported in jsonpath expression: \"%s\"", text);
		zbx_jsonpath_clear(path);
		zbx_free(path);
	}
out:
	zbx_free(tmp_text);

	return path;
}

/******************************************************************************
 *                                                                            *
 * Purpose: create jsonpath expression token                                  *
 *                                                                            *
 * Parameters: type       - [IN] the token type                               *
 *             expression - [IN] the expression                               *
 *             loc        - [IN] the token location in the expression         *
 *                                                                            *
 * Return value: The created token (must be freed by the caller) or           *
 *               NULL in the case of error.                                   *
 *                                                                            *
 ******************************************************************************/
static zbx_jsonpath_token_t	*jsonpath_create_token(unsigned char type, const char *expression,
		const zbx_strloc_t *loc)
{
	zbx_jsonpath_token_t	*token;

	token = (zbx_jsonpath_token_t *)zbx_malloc(NULL, sizeof(zbx_jsonpath_token_t));
	token->type = type;

	switch (token->type)
	{
		case ZBX_JSONPATH_TOKEN_CONST_STR:
			token->text = jsonpath_unquote_dyn(expression + loc->l, loc->r - loc->l + 1);
			token->path = NULL;
			break;
		case ZBX_JSONPATH_TOKEN_PATH_ABSOLUTE:
		case ZBX_JSONPATH_TOKEN_PATH_RELATIVE:
			if (NULL == (token->path = jsonpath_create_token_jsonpath(expression + loc->l,
					loc->r - loc->l + 1)))
			{
				zbx_free(token);
			}
			else
				token->text = jsonpath_strndup(expression + loc->l, loc->r - loc->l + 1);
			break;
		case ZBX_JSONPATH_TOKEN_CONST_NUM:
			token->text = jsonpath_strndup(expression + loc->l, loc->r - loc->l + 1);
			token->path = NULL;
			break;
		default:
			token->text = NULL;
			token->path = NULL;
	}

	return token;
}

/******************************************************************************
 *                                                                            *
 * Purpose: free jsonpath expression token                                    *
 *                                                                            *
 ******************************************************************************/
static void	jsonpath_token_free(zbx_jsonpath_token_t *token)
{
	zbx_free(token->text);

	if (NULL != token->path)
	{
		zbx_jsonpath_clear(token->path);
		zbx_free(token->path);
	}

	zbx_free(token);
}

/******************************************************************************
 *                                                                            *
 * Purpose: reserve space in jsonpath segments array for more segments        *
 *                                                                            *
 * Parameters: jsonpath - [IN] the jsonpath data                              *
 *             num      - [IN] the number of segments to reserve              *
 *                                                                            *
 ******************************************************************************/
static void	jsonpath_reserve(zbx_jsonpath_t *jsonpath, int num)
{
	if (jsonpath->segments_num + num > jsonpath->segments_alloc)
	{
		int	old_alloc = jsonpath->segments_alloc;

		if (jsonpath->segments_alloc < num)
			jsonpath->segments_alloc = jsonpath->segments_num + num;
		else
			jsonpath->segments_alloc *= 2;

		jsonpath->segments = (zbx_jsonpath_segment_t *)zbx_realloc(jsonpath->segments,
				sizeof(zbx_jsonpath_segment_t) * (size_t)jsonpath->segments_alloc);

		/* Initialize the memory allocated for new segments, as parser can set     */
		/* detached flag for the next segment, so the memory cannot be initialized */
		/* when creating a segment.                                                */
		memset(jsonpath->segments + old_alloc, 0,
				(size_t)(jsonpath->segments_alloc - old_alloc) * sizeof(zbx_jsonpath_segment_t));
	}
}

/******************************************************************************
 *                                                                            *
 * Purpose: free resource allocated by jsonpath segment                       *
 *                                                                            *
 ******************************************************************************/
static void	jsonpath_segment_clear(zbx_jsonpath_segment_t *segment)
{
	switch (segment->type)
	{
		case ZBX_JSONPATH_SEGMENT_MATCH_LIST:
			jsonpath_list_free(segment->data.list.values);
			break;
		case ZBX_JSONPATH_SEGMENT_MATCH_EXPRESSION:
			zbx_vector_ptr_clear_ext(&segment->data.expression.tokens,
					(zbx_clean_func_t)jsonpath_token_free);
			zbx_vector_ptr_destroy(&segment->data.expression.tokens);
			break;
		default:
			break;
	}
}

/******************************************************************************
 *                                                                            *
 * Purpose: find next component of json path                                  *
 *                                                                            *
 * Parameters: pnext - [IN/OUT] the reference to the next path component      *
 *                                                                            *
 * Return value: SUCCEED - the json path component was parsed successfully    *
 *               FAIL    - json path parsing error                            *
 *                                                                            *
 ******************************************************************************/
static int	jsonpath_next(const char **pnext)
{
	const char	*next = *pnext, *start;

	/* process dot notation component */
	if ('.' == *next)
	{
		if ('\0' == *(++next))
			return zbx_jsonpath_error(*pnext);

		if ('[' != *next)
		{
			start = next;

			while (0 != isalnum((unsigned char)*next) || '_' == *next)
				next++;

			if (start == next)
				return zbx_jsonpath_error(*pnext);

			*pnext = next;
			return SUCCEED;
		}
	}

	if ('[' != *next)
		return zbx_jsonpath_error(*pnext);

	SKIP_WHITESPACE_NEXT(next);

	/* process array index component */
	if (0 != isdigit((unsigned char)*next))
	{
		size_t	pos;

		for (pos = 1; 0 != isdigit((unsigned char)next[pos]); pos++)
			;

		next += pos;
		SKIP_WHITESPACE(next);
	}
	else
	{
		char	quotes;

		if ('\'' != *next && '"' != *next)
			return zbx_jsonpath_error(*pnext);

		start = next;

		for (quotes = *next++; quotes != *next; next++)
		{
			if ('\0' == *next)
				return zbx_jsonpath_error(*pnext);
		}

		if (start == next)
			return zbx_jsonpath_error(*pnext);

		SKIP_WHITESPACE_NEXT(next);
	}

	if (']' != *next++)
		return zbx_jsonpath_error(*pnext);

	*pnext = next;
	return SUCCEED;
}

/******************************************************************************
 *                                                                            *
 * Purpose: parse single or double quoted substring                           *
 *                                                                            *
 * Parameters: start - [IN] the substring start                               *
 *             len   - [OUT] the substring length                             *
 *                                                                            *
 * Return value: SUCCEED - the substring was parsed successfully              *
 *               FAIL    - otherwise                                          *
 *                                                                            *
 ******************************************************************************/
static int	jsonpath_parse_substring(const char *start, size_t *len)
{
	const char	*ptr;
	char		quotes;

	for (quotes = *start, ptr = start + 1; '\0' != *ptr; ptr++)
	{
		if (*ptr == quotes)
		{
			*len = (size_t)(ptr - start + 1);
			return SUCCEED;
		}

		if ('\\' == *ptr)
		{
			if (quotes != ptr[1] && '\\' != ptr[1] )
				return FAIL;
			ptr++;
		}
	}

	return FAIL;
}

/******************************************************************************
 *                                                                            *
 * Purpose: parse jsonpath reference                                          *
 *                                                                            *
 * Parameters: start - [IN] the jsonpath start                                *
 *             len   - [OUT] the jsonpath length                              *
 *                                                                            *
 * Return value: SUCCEED - the jsonpath was parsed successfully               *
 *               FAIL    - otherwise                                          *
 *                                                                            *
 * Comments: This function is used to parse jsonpath references used in       *
 *           jsonpath filter expressions.                                     *
 *                                                                            *
 ******************************************************************************/
static int	jsonpath_parse_path(const char *start, size_t *len)
{
	const char	*ptr = start + 1;

	while ('[' == *ptr || '.' == *ptr)
	{
		if (FAIL == jsonpath_next(&ptr))
			return FAIL;
	}

	*len = (size_t)(ptr - start);
	return SUCCEED;
}

/******************************************************************************
 *                                                                            *
 * Purpose: parse number value                                                *
 *                                                                            *
 * Parameters: start - [IN] the number start                                  *
 *             len   - [OUT] the number length                                *
 *                                                                            *
 * Return value: SUCCEED - the number was parsed successfully                 *
 *               FAIL    - otherwise                                          *
 *                                                                            *
 ******************************************************************************/
static int	jsonpath_parse_number(const char *start, size_t *len)
{
	const char	*ptr = start;
	char		*end;
	int		size;
	double		tmp;

	if ('-' == *ptr || '+' == *ptr)
		ptr++;

	if (FAIL == zbx_number_parse(ptr, &size))
		return FAIL;

	ptr += size;
	errno = 0;
	tmp = strtod(start, &end);

	if (ptr != end || HUGE_VAL == tmp || -HUGE_VAL == tmp || EDOM == errno)
		return FAIL;

	*len = (size_t)(ptr - start);

	return SUCCEED;
}

/******************************************************************************
 *                                                                            *
 * Purpose: get next token in jsonpath expression                             *
 *                                                                            *
 * Parameters: expression - [IN] the jsonpath expression                      *
 *             pos        - [IN] the position of token in the expression      *
 *             prev_group - [IN] the preceding token group, used to determine *
 *                               token type based on context if necessary     *
 *             type       - [OUT] the token type                              *
 *             loc        - [OUT] the token location in the expression        *
 *                                                                            *
 * Return value: SUCCEED - the token was parsed successfully                  *
 *               FAIL    - otherwise                                          *
 *                                                                            *
 ******************************************************************************/
static int	jsonpath_expression_next_token(const char *expression, size_t pos, int prev_group,
		zbx_jsonpath_token_type_t *type, zbx_strloc_t *loc)
{
	size_t		len;
	const char	*ptr = expression + pos;

	SKIP_WHITESPACE(ptr);
	loc->l = (size_t)(ptr - expression);

	switch (*ptr)
	{
		case '(':
			*type = ZBX_JSONPATH_TOKEN_PAREN_LEFT;
			loc->r = loc->l;
			return SUCCEED;
		case ')':
			*type = ZBX_JSONPATH_TOKEN_PAREN_RIGHT;
			loc->r = loc->l;
			return SUCCEED;
		case '+':
			*type = ZBX_JSONPATH_TOKEN_OP_PLUS;
			loc->r = loc->l;
			return SUCCEED;
		case '-':
			if (ZBX_JSONPATH_TOKEN_GROUP_OPERAND == prev_group)
			{
				*type = ZBX_JSONPATH_TOKEN_OP_MINUS;
				loc->r = loc->l;
				return SUCCEED;
			}
			break;
		case '/':
			*type = ZBX_JSONPATH_TOKEN_OP_DIV;
			loc->r = loc->l;
			return SUCCEED;
		case '*':
			*type = ZBX_JSONPATH_TOKEN_OP_MULT;
			loc->r = loc->l;
			return SUCCEED;
		case '!':
			if ('=' == ptr[1])
			{
				*type = ZBX_JSONPATH_TOKEN_OP_NE;
				loc->r = loc->l + 1;
				return SUCCEED;
			}
			*type = ZBX_JSONPATH_TOKEN_OP_NOT;
			loc->r = loc->l;
			return SUCCEED;
		case '=':
			switch (ptr[1])
			{
				case '=':
					*type = ZBX_JSONPATH_TOKEN_OP_EQ;
					loc->r = loc->l + 1;
					return SUCCEED;
				case '~':
					*type = ZBX_JSONPATH_TOKEN_OP_REGEXP;
					loc->r = loc->l + 1;
					return SUCCEED;
			}
			goto out;
		case '<':
			if ('=' == ptr[1])
			{
				*type = ZBX_JSONPATH_TOKEN_OP_LE;
				loc->r = loc->l + 1;
				return SUCCEED;
			}
			*type = ZBX_JSONPATH_TOKEN_OP_LT;
			loc->r = loc->l;
			return SUCCEED;
		case '>':
			if ('=' == ptr[1])
			{
				*type = ZBX_JSONPATH_TOKEN_OP_GE;
				loc->r = loc->l + 1;
				return SUCCEED;
			}
			*type = ZBX_JSONPATH_TOKEN_OP_GT;
			loc->r = loc->l;
			return SUCCEED;
		case '|':
			if ('|' == ptr[1])
			{
				*type = ZBX_JSONPATH_TOKEN_OP_OR;
				loc->r = loc->l + 1;
				return SUCCEED;
			}
			goto out;
		case '&':
			if ('&' == ptr[1])
			{
				*type = ZBX_JSONPATH_TOKEN_OP_AND;
				loc->r = loc->l + 1;
				return SUCCEED;
			}
			goto out;
		case '@':
			if (SUCCEED == jsonpath_parse_path(ptr, &len))
			{
				*type = ZBX_JSONPATH_TOKEN_PATH_RELATIVE;
				loc->r = loc->l + len - 1;
				return SUCCEED;
			}
			goto out;

		case '$':
			if (SUCCEED == jsonpath_parse_path(ptr, &len))
			{
				*type = ZBX_JSONPATH_TOKEN_PATH_ABSOLUTE;
				loc->r = loc->l + len - 1;
				return SUCCEED;
			}
			goto out;
		case '\'':
		case '"':
			if (SUCCEED == jsonpath_parse_substring(ptr, &len))
			{
				*type = ZBX_JSONPATH_TOKEN_CONST_STR;
				loc->r = loc->l + len - 1;
				return SUCCEED;
			}
			goto out;
	}

	if ('-' == *ptr || 0 != isdigit((unsigned char)*ptr))
	{
		if (SUCCEED == jsonpath_parse_number(ptr, &len))
		{
			*type = ZBX_JSONPATH_TOKEN_CONST_NUM;
			loc->r = loc->l + len - 1;
			return SUCCEED;
		}
	}
out:
	return zbx_jsonpath_error(ptr);
}

/* value types on index stack */
typedef enum
{
	ZBX_JSONPATH_CONST = 1,		/* constant value - string or number */
	ZBX_JSONPATH_VALUE,		/* result of an operation after which cannot be used in index */
	ZBX_JSONPATH_PATH,		/* relative jsonpath - @.a.b.c */
	ZBX_JSONPATH_PATH_OP		/* result of an operation with jsonpath which still can be used in index */
}
zbx_jsonpath_index_value_type_t;

typedef struct
{
	zbx_jsonpath_index_value_type_t	type;
	zbx_jsonpath_token_t		*index_token;
	zbx_jsonpath_token_t		*value_token;
}
zbx_jsonpath_index_value_t;

ZBX_VECTOR_DECL(jpi_value, zbx_jsonpath_index_value_t)
ZBX_VECTOR_IMPL(jpi_value, zbx_jsonpath_index_value_t)

/******************************************************************************
 *                                                                            *
 * Purpose: analyze expression and set indexing fields if possible            *
 *                                                                            *
 * Comments: Expression can be indexed if it contains relative json path      *
 *           comparison with constant that is used in and operations.         *
 *           This is tested by doing a pseudo evaluation by operand types     *
 *           and checking the result type.                                    *
 *                                                                            *
 *           So expressions like ?(@.a.b == 1), ?(@.a == "A" and @.b == "B")  *
 *           can be indexed (by @.a.b and by @.a) while expressions like      *
 *           ?(@.a == @.b), ?(@.a == "A" or @.b == "B") cannot.               *
 *                                                                            *
 ******************************************************************************/
static void	jsonpath_expression_prepare_index(zbx_jsonpath_expression_t *exp)
{
	int				i;
	zbx_vector_jpi_value_t		stack;
	zbx_jsonpath_index_value_t	*left, *right;

	zbx_vector_jpi_value_create(&stack);

	for (i = 0; i < exp->tokens.values_num; i++)
	{
		zbx_jsonpath_token_t		*token = (zbx_jsonpath_token_t *)exp->tokens.values[i];
		zbx_jsonpath_index_value_t	jpi = {0};

		switch (token->type)
		{
			case ZBX_JSONPATH_TOKEN_OP_NOT:
				if (1 > stack.values_num)
					goto out;
				stack.values[stack.values_num - 1].type = ZBX_JSONPATH_VALUE;
				stack.values[stack.values_num - 1].index_token = NULL;
				stack.values[stack.values_num - 1].value_token = NULL;
				continue;
			case ZBX_JSONPATH_TOKEN_PATH_RELATIVE:
				jpi.index_token = token;
				jpi.type = ZBX_JSONPATH_PATH;
				zbx_vector_jpi_value_append(&stack, jpi);
				continue;
			case ZBX_JSONPATH_TOKEN_PATH_ABSOLUTE:
				jpi.type = ZBX_JSONPATH_VALUE;
				zbx_vector_jpi_value_append(&stack, jpi);
				continue;
			case ZBX_JSONPATH_TOKEN_CONST_STR:
			case ZBX_JSONPATH_TOKEN_CONST_NUM:
				jpi.value_token = token;
				jpi.type = ZBX_JSONPATH_CONST;
				zbx_vector_jpi_value_append(&stack, jpi);
				continue;
		}

		if (2 > stack.values_num)
			goto out;

		left = &stack.values[stack.values_num - 2];
		right = &stack.values[stack.values_num - 1];
		stack.values_num--;

		switch (token->type)
		{
			case ZBX_JSONPATH_TOKEN_OP_EQ:
				if ((ZBX_JSONPATH_PATH == left->type || ZBX_JSONPATH_PATH == right->type) &&
						(ZBX_JSONPATH_CONST == left->type || ZBX_JSONPATH_CONST == right->type))
				{
					left->type = ZBX_JSONPATH_PATH_OP;

					if (ZBX_JSONPATH_CONST == right->type)
						left->value_token = right->value_token;
					else
						left->index_token = right->index_token;
				}
				else
					left->type = ZBX_JSONPATH_VALUE;
				continue;
			case ZBX_JSONPATH_TOKEN_OP_AND:
				if (ZBX_JSONPATH_PATH == left->type)
					left->type = ZBX_JSONPATH_VALUE;

				if (ZBX_JSONPATH_PATH == right->type)
					right->type = ZBX_JSONPATH_VALUE;

				if (ZBX_JSONPATH_PATH_OP == left->type && ZBX_JSONPATH_PATH_OP == right->type)
					continue;

				if ((ZBX_JSONPATH_PATH_OP == left->type || ZBX_JSONPATH_PATH_OP == right->type) &&
						(ZBX_JSONPATH_VALUE == left->type || ZBX_JSONPATH_VALUE == right->type))
				{
					if (ZBX_JSONPATH_PATH_OP != left->type)
						*left = *right;
				}
				else
					left->type = ZBX_JSONPATH_VALUE;
				continue;
			default:
				left->type = ZBX_JSONPATH_VALUE;
				left->index_token = NULL;
				left->value_token = NULL;
				break;
		}
	}

	if (1 == stack.values_num && ZBX_JSONPATH_PATH_OP == stack.values[0].type)
	{
		exp->index_token = stack.values[0].index_token;
		exp->value_token = stack.values[0].value_token;
	}
out:
	zbx_vector_jpi_value_destroy(&stack);
}

/******************************************************************************
 *                                                                            *
 * Purpose: parse jsonpath filter expression in format                        *
 *                                                                            *
 * Parameters: expression - [IN] the expression, including opening and        *
 *                               closing parenthesis                          *
 *             jsonpath   - [IN/OUT] the jsonpath                             *
 *             next       - [OUT] a pointer to the next character after       *
 *                                parsed expression                           *
 *                                                                            *
 * Return value: SUCCEED - the expression was parsed successfully             *
 *               FAIL    - otherwise                                          *
 *                                                                            *
 * Comments: This function uses shunting-yard algorithm to store parsed       *
 *           tokens in postfix notation for evaluation.                       *
 *                                                                            *
 *  The following token precedence rules are enforced:                        *
 *   1) binary operator must follow an operand                                *
 *   2) operand must follow an operator                                       *
 *   3) unary operator must follow an operator                                *
 *   4) ')' must follow an operand                                            *
 *                                                                            *
 ******************************************************************************/
static int	jsonpath_parse_expression(const char *expression, zbx_jsonpath_t *jsonpath, const char **next)
{
	int				nesting = 1, ret = FAIL;
	zbx_jsonpath_token_t		*optoken, *token;
	zbx_vector_ptr_t		output, operators;
	zbx_strloc_t			loc = {0, 0};
	zbx_jsonpath_token_type_t	token_type;
	zbx_jsonpath_token_group_t	prev_group = ZBX_JSONPATH_TOKEN_GROUP_NONE;

	if ('(' != *expression)
		return zbx_jsonpath_error(expression);

	zbx_vector_ptr_create(&output);
	zbx_vector_ptr_create(&operators);

	while (SUCCEED == jsonpath_expression_next_token(expression, loc.r + 1, prev_group, &token_type, &loc))
	{
		switch (token_type)
		{
			case ZBX_JSONPATH_TOKEN_PAREN_LEFT:
				nesting++;
				break;

			case ZBX_JSONPATH_TOKEN_PAREN_RIGHT:
				if (ZBX_JSONPATH_TOKEN_GROUP_OPERAND != prev_group)
				{
					zbx_jsonpath_error(expression + loc.l);
					goto out;
				}

				if (0 == --nesting)
				{
					*next = expression + loc.r + 1;
					ret = SUCCEED;
					goto out;
				}
				break;
			default:
				break;
		}

		if (ZBX_JSONPATH_TOKEN_GROUP_OPERAND == jsonpath_token_group(token_type))
		{
			/* expression cannot have two consequent operands */
			if (ZBX_JSONPATH_TOKEN_GROUP_OPERAND == prev_group)
			{
				zbx_jsonpath_error(expression + loc.l);
				goto out;
			}

			if (NULL == (token = jsonpath_create_token(token_type, expression, &loc)))
				goto cleanup;

			zbx_vector_ptr_append(&operators, token);
			prev_group = jsonpath_token_group(token_type);
			continue;
		}

		if (ZBX_JSONPATH_TOKEN_GROUP_OPERATOR2 == jsonpath_token_group(token_type) ||
				ZBX_JSONPATH_TOKEN_GROUP_OPERATOR1 == jsonpath_token_group(token_type))
		{
			/* binary operator must follow an operand  */
			if (ZBX_JSONPATH_TOKEN_GROUP_OPERATOR2 == jsonpath_token_group(token_type) &&
					ZBX_JSONPATH_TOKEN_GROUP_OPERAND != prev_group)
			{
				zbx_jsonpath_error(expression + loc.l);
				goto cleanup;
			}

			/* negation ! operator cannot follow an operand */
			if (ZBX_JSONPATH_TOKEN_OP_NOT == token_type &&
					ZBX_JSONPATH_TOKEN_GROUP_OPERAND == prev_group)
			{
				zbx_jsonpath_error(expression + loc.l);
				goto cleanup;
			}

			for (; 0 < operators.values_num; operators.values_num--)
			{
				optoken = operators.values[operators.values_num - 1];

				if (jsonpath_token_precedence(optoken->type) >
						jsonpath_token_precedence(token_type))
				{
					break;
				}

				if (ZBX_JSONPATH_TOKEN_PAREN_LEFT == optoken->type)
					break;

				zbx_vector_ptr_append(&output, optoken);
			}

			if (NULL == (token = jsonpath_create_token(token_type, expression, &loc)))
				goto cleanup;

			zbx_vector_ptr_append(&operators, token);
			prev_group = jsonpath_token_group(token_type);
			continue;
		}

		if (ZBX_JSONPATH_TOKEN_PAREN_LEFT == token_type)
		{
			if (NULL == (token = jsonpath_create_token(token_type, expression, &loc)))
				goto cleanup;

			zbx_vector_ptr_append(&operators, token);
			prev_group = ZBX_JSONPATH_TOKEN_GROUP_NONE;
			continue;
		}

		if (ZBX_JSONPATH_TOKEN_PAREN_RIGHT == token_type)
		{
			/* right parenthesis must follow and operand or right parenthesis */
			if (ZBX_JSONPATH_TOKEN_GROUP_OPERAND != prev_group)
			{
				zbx_jsonpath_error(expression + loc.l);
				goto cleanup;
			}

			for (optoken = 0; 0 < operators.values_num; operators.values_num--)
			{
				optoken = operators.values[operators.values_num - 1];

				if (ZBX_JSONPATH_TOKEN_PAREN_LEFT == optoken->type)
				{
					operators.values_num--;
					break;
				}

				zbx_vector_ptr_append(&output, optoken);
			}

			if (NULL == optoken)
			{
				zbx_jsonpath_error(expression + loc.l);
				goto cleanup;
			}
			jsonpath_token_free(optoken);

			prev_group = ZBX_JSONPATH_TOKEN_GROUP_OPERAND;
			continue;
		}
	}
out:
	if (SUCCEED == ret)
	{
		zbx_jsonpath_segment_t	*segment;

		for (optoken = 0; 0 < operators.values_num; operators.values_num--)
		{
			optoken = operators.values[operators.values_num - 1];

			if (ZBX_JSONPATH_TOKEN_PAREN_LEFT == optoken->type)
			{
				zbx_set_json_strerror("mismatched () brackets in expression: %s", expression);
				ret = FAIL;
				goto cleanup;
			}

			zbx_vector_ptr_append(&output, optoken);
		}

		jsonpath_reserve(jsonpath, 1);
		segment = &jsonpath->segments[jsonpath->segments_num++];
		segment->type = ZBX_JSONPATH_SEGMENT_MATCH_EXPRESSION;
		zbx_vector_ptr_create(&segment->data.expression.tokens);
		zbx_vector_ptr_append_array(&segment->data.expression.tokens, output.values, output.values_num);

		/* index only json path that has been definite until this point */
		if (0 != jsonpath->definite)
			jsonpath_expression_prepare_index(&segment->data.expression);

		jsonpath->definite = 0;
	}
cleanup:
	if (SUCCEED != ret)
	{
		zbx_vector_ptr_clear_ext(&operators, (zbx_clean_func_t)jsonpath_token_free);
		zbx_vector_ptr_clear_ext(&output, (zbx_clean_func_t)jsonpath_token_free);
	}

	zbx_vector_ptr_destroy(&operators);
	zbx_vector_ptr_destroy(&output);

	return ret;
}

/******************************************************************************
 *                                                                            *
 * Purpose: parse a list of single or double quoted names, including trivial  *
 *          case when a single name is used                                   *
 *                                                                            *
 * Parameters: list     - [IN] the name list                                  *
 *             jsonpath - [IN/OUT] the jsonpath                               *
 *             next     - [OUT] a pointer to the next character after parsed  *
 *                              list                                          *
 *                                                                            *
 * Return value: SUCCEED - the list was parsed successfully                   *
 *               FAIL    - otherwise                                          *
 *                                                                            *
 * Comments: In the trivial case (when list contains one name) the name is    *
 *           stored into zbx_jsonpath_list_t:value field and later its        *
 *           address is stored into zbx_jsonpath_list_t:values to reduce      *
 *           allocations in trivial cases.                                    *
 *                                                                            *
 ******************************************************************************/
static int	jsonpath_parse_names(const char *list, zbx_jsonpath_t *jsonpath, const char **next)
{
	zbx_jsonpath_segment_t		*segment;
	int				ret = FAIL, parsed_name = 0;
	const char			*end, *start = NULL;
	zbx_jsonpath_list_node_t	*head = NULL;

	for (end = list; ']' != *end || NULL != start; end++)
	{
		switch (*end)
		{
			case '\'':
			case '"':
				if (NULL == start)
				{
					start = end;
				}
				else if (*start == *end)
				{
					if (start + 1 == end)
					{
						ret = zbx_jsonpath_error(start);
						goto out;
					}

					head = jsonpath_list_append_name(head, start, (size_t)(end - start));
					parsed_name = 1;
					start = NULL;
				}
				break;
			case '\\':
				if (NULL == start || ('\\' != end[1] && *start != end[1]))
				{
					ret = zbx_jsonpath_error(end);
					goto out;
				}
				end++;
				break;
			case ' ':
			case '\t':
				break;
			case ',':
				if (NULL != start)
					break;

				if (0 == parsed_name)
				{
					ret = zbx_jsonpath_error(end);
					goto out;
				}
				parsed_name = 0;
				break;
			case '\0':
				ret = zbx_jsonpath_error(end);
				goto out;
			default:
				if (NULL == start)
				{
					ret = zbx_jsonpath_error(end);
					goto out;
				}
		}
	}

	if (0 == parsed_name)
	{
		ret = zbx_jsonpath_error(end);
		goto out;
	}

	segment = &jsonpath->segments[jsonpath->segments_num++];
	segment->type = ZBX_JSONPATH_SEGMENT_MATCH_LIST;
	segment->data.list.type = ZBX_JSONPATH_LIST_NAME;
	segment->data.list.values = head;

	if (NULL != head->next)
		jsonpath->definite = 0;

	head = NULL;
	*next = end;
	ret = SUCCEED;
out:
	if (NULL != head)
		jsonpath_list_free(head);

	return ret;
}

/******************************************************************************
 *                                                                            *
 * Purpose: parse a list of array indexes or range start:end values           *
 *          case when a single name is used                                   *
 *                                                                            *
 * Parameters: list     - [IN] the index list                                 *
 *             jsonpath - [IN/OUT] the jsonpath                               *
 *             next     - [OUT] a pointer to the next character after parsed  *
 *                              list                                          *
 *                                                                            *
 * Return value: SUCCEED - the list was parsed successfully                   *
 *               FAIL    - otherwise                                          *
 *                                                                            *
 ******************************************************************************/
static int	jsonpath_parse_indexes(const char *list, zbx_jsonpath_t *jsonpath, const char **next)
{
	zbx_jsonpath_segment_t		*segment;
	const char			*end, *start = NULL;
	int				ret = FAIL, type = ZBX_JSONPATH_SEGMENT_UNKNOWN;
	unsigned int			flags = 0, parsed_index = 0;
	zbx_jsonpath_list_node_t	*head = NULL, *node;

	for (end = list; ; end++)
	{
		if (0 != isdigit((unsigned char)*end))
		{
			if (NULL == start)
				start = end;
			continue;
		}

		if ('-' == *end)
		{
			if (NULL != start)
			{
				ret = zbx_jsonpath_error(end);
				goto out;
			}
			start = end;
			continue;
		}

		if (NULL != start)
		{
			if ('-' == *start && end == start + 1)
			{
				ret = zbx_jsonpath_error(start);
				goto out;
			}

			head = jsonpath_list_append_index(head, atoi(start), type == ZBX_JSONPATH_SEGMENT_MATCH_LIST);
			start = NULL;
			parsed_index = 1;
		}

		if (']' == *end)
		{
			if (ZBX_JSONPATH_SEGMENT_MATCH_RANGE != type)
			{
				if (0 == parsed_index)
				{
					ret = zbx_jsonpath_error(end);
					goto out;
				}
			}
			else
				flags |= (parsed_index << 1);
			break;
		}

		if (':' == *end)
		{
			if (ZBX_JSONPATH_SEGMENT_UNKNOWN != type)
			{
				ret = zbx_jsonpath_error(end);
				goto out;
			}
			type = ZBX_JSONPATH_SEGMENT_MATCH_RANGE;
			flags |= parsed_index;
			parsed_index = 0;
		}
		else if (',' == *end)
		{
			if (ZBX_JSONPATH_SEGMENT_MATCH_RANGE == type || 0 == parsed_index)
			{
				ret = zbx_jsonpath_error(end);
				goto out;
			}
			type = ZBX_JSONPATH_SEGMENT_MATCH_LIST;
			parsed_index = 0;
		}
		else if (' ' != *end && '\t' != *end)
		{
			ret = zbx_jsonpath_error(end);
			goto out;
		}
	}

	segment = &jsonpath->segments[jsonpath->segments_num++];

	if (ZBX_JSONPATH_SEGMENT_MATCH_RANGE == type)
	{
		node = head;

		segment->type = ZBX_JSONPATH_SEGMENT_MATCH_RANGE;
		segment->data.range.flags = flags;
		if (0 != (flags & 0x02))
		{
			memcpy(&segment->data.range.end, node->data, sizeof(int));
			node = node->next;
		}
		else
			segment->data.range.end = 0;

		if (0 != (flags & 0x01))
			memcpy(&segment->data.range.start, node->data, sizeof(int));
		else
			segment->data.range.start = 0;

		jsonpath->definite = 0;
	}
	else
	{
		segment->type = ZBX_JSONPATH_SEGMENT_MATCH_LIST;
		segment->data.list.type = ZBX_JSONPATH_LIST_INDEX;
		segment->data.list.values = head;

		if (NULL != head->next)
			jsonpath->definite = 0;

		head = NULL;
	}

	*next = end;
	ret = SUCCEED;
out:
	jsonpath_list_free(head);

	return ret;
}

/******************************************************************************
 *                                                                            *
 * Purpose: parse jsonpath bracket notation segment                           *
 *                                                                            *
 * Parameters: start     - [IN] the segment start                             *
 *             jsonpath  - [IN/OUT] the jsonpath                              *
 *             next      - [OUT] a pointer to the next character after parsed *
 *                               segment                                      *
 *                                                                            *
 * Return value: SUCCEED - the segment was parsed successfully                *
 *               FAIL    - otherwise                                          *
 *                                                                            *
 ******************************************************************************/
static int	jsonpath_parse_bracket_segment(const char *start, zbx_jsonpath_t *jsonpath, const char **next)
{
	const char	*ptr = start;
	int		ret;

	SKIP_WHITESPACE(ptr);

	if ('?' == *ptr)
	{
		ret = jsonpath_parse_expression(ptr + 1, jsonpath, next);
	}
	else if ('*' == *ptr)
	{
		jsonpath->segments[jsonpath->segments_num++].type = ZBX_JSONPATH_SEGMENT_MATCH_ALL;
		jsonpath->definite = 0;
		*next = ptr + 1;
		ret = SUCCEED;
	}
	else if ('\'' == *ptr || '"' == *ptr)
	{
		ret = jsonpath_parse_names(ptr, jsonpath, next);
	}
	else if (0 != isdigit((unsigned char)*ptr) || ':' == *ptr || '-' == *ptr)
	{
		ret = jsonpath_parse_indexes(ptr, jsonpath, next);
	}
	else
		ret = zbx_jsonpath_error(ptr);

	if (SUCCEED == ret)
	{
		ptr = *next;
		SKIP_WHITESPACE(ptr);

		if (']' != *ptr)
			return zbx_jsonpath_error(ptr);

		*next = ptr + 1;
	}

	return ret;
}

/******************************************************************************
 *                                                                            *
 * Purpose: parse jsonpath dot notation segment                               *
 *                                                                            *
 * Parameters: start     - [IN] the segment start                             *
 *             jsonpath  - [IN/OUT] the jsonpath                              *
 *             next      - [OUT] a pointer to the next character after parsed *
 *                               segment                                      *
 *                                                                            *
 * Return value: SUCCEED - the segment was parsed successfully                *
 *               FAIL    - otherwise                                          *
 *                                                                            *
 ******************************************************************************/
static int	jsonpath_parse_dot_segment(const char *start, zbx_jsonpath_t *jsonpath, const char **next)
{
	zbx_jsonpath_segment_t	*segment;
	const char		*ptr;
	size_t			len;

	segment = &jsonpath->segments[jsonpath->segments_num];
	jsonpath->segments_num++;

	if ('*' == *start)
	{
		jsonpath->definite = 0;
		segment->type = ZBX_JSONPATH_SEGMENT_MATCH_ALL;
		*next = start + 1;
		return SUCCEED;
	}

	for (ptr = start; 0 != isalnum((unsigned char)*ptr) || '_' == *ptr;)
		ptr++;

	len = (size_t)(ptr - start);

	if ('(' == *ptr)
	{
		const char	*end = ptr + 1;

		SKIP_WHITESPACE(end);
		if (')' == *end)
		{
			if (ZBX_CONST_STRLEN("min") == len && 0 == strncmp(start, "min", len))
			{
				segment->data.function.type = ZBX_JSONPATH_FUNCTION_MIN;
			}
			else if (ZBX_CONST_STRLEN("max") == len && 0 == strncmp(start, "max", len))
			{
				segment->data.function.type = ZBX_JSONPATH_FUNCTION_MAX;
			}
			else if (ZBX_CONST_STRLEN("avg") == len && 0 == strncmp(start, "avg", len))
			{
				segment->data.function.type = ZBX_JSONPATH_FUNCTION_AVG;
			}
			else if (ZBX_CONST_STRLEN("length") == len && 0 == strncmp(start, "length", len))
			{
				segment->data.function.type = ZBX_JSONPATH_FUNCTION_LENGTH;
			}
			else if (ZBX_CONST_STRLEN("first") == len && 0 == strncmp(start, "first", len))
			{
				segment->data.function.type = ZBX_JSONPATH_FUNCTION_FIRST;
				jsonpath->first_match = 1;
			}
			else if (ZBX_CONST_STRLEN("sum") == len && 0 == strncmp(start, "sum", len))
			{
				segment->data.function.type = ZBX_JSONPATH_FUNCTION_SUM;
			}
			else
				return zbx_jsonpath_error(start);

			segment->type = ZBX_JSONPATH_SEGMENT_FUNCTION;
			*next = end + 1;
			return SUCCEED;
		}
	}

	if (0 < len)
	{
		segment->type = ZBX_JSONPATH_SEGMENT_MATCH_LIST;
		segment->data.list.type = ZBX_JSONPATH_LIST_NAME;
		segment->data.list.values = jsonpath_list_create_node(len + 1);
		zbx_strlcpy(segment->data.list.values->data, start, len + 1);
		segment->data.list.values->next = NULL;
		*next = start + len;
		return SUCCEED;
	}

	return zbx_jsonpath_error(start);
}

/******************************************************************************
 *                                                                            *
 * Purpose: parse jsonpath name reference ~                                   *
 *                                                                            *
 * Parameters: start     - [IN] the segment start                             *
 *             jsonpath  - [IN/OUT] the jsonpath                              *
 *             next      - [OUT] a pointer to the next character after parsed *
 *                               segment                                      *
 *                                                                            *
 * Return value: SUCCEED - the name reference was parsed                      *
 *                                                                            *
 ******************************************************************************/
static int	jsonpath_parse_name_reference(const char *start, zbx_jsonpath_t *jsonpath, const char **next)
{
	zbx_jsonpath_segment_t	*segment;

	segment = &jsonpath->segments[jsonpath->segments_num];
	jsonpath->segments_num++;
	segment->type = ZBX_JSONPATH_SEGMENT_FUNCTION;
	segment->data.function.type = ZBX_JSONPATH_FUNCTION_NAME;
	*next = start + 1;
	return SUCCEED;
}

/******************************************************************************
 *                                                                            *
 * Purpose: perform the rest of jsonpath query on json data                   *
 *                                                                            *
 * Parameters: ctx        - [IN] the jsonpath query context                   *
 *             obj        - [IN] the json object                              *
 *             path_depth - [IN] the jsonpath segment to match                *
 *                                                                            *
 * Return value: SUCCEED - the data were queried successfully                 *
 *               FAIL    - otherwise                                          *
 *                                                                            *
 ******************************************************************************/
static int	jsonpath_query_contents(zbx_jsonpath_context_t *ctx, zbx_jsonobj_t *obj, int path_depth)
{
	int	ret;

	switch (obj->type)
	{
		case ZBX_JSON_TYPE_OBJECT:
			ret = jsonpath_query_object(ctx, obj, path_depth);
			break;
		case ZBX_JSON_TYPE_ARRAY:
			ret = jsonpath_query_array(ctx, obj, path_depth);
			break;
		default:
			ret = SUCCEED;
	}

	return ret;
}

/******************************************************************************
 *                                                                            *
 * Purpose: query next segment                                                *
 *                                                                            *
 * Parameters: ctx        - [IN] the jsonpath query context                   *
 *             name       - [IN] name or index of the next json element       *
 *             obj        - [IN] the current json object                      *
 *             path_depth - [IN] the jsonpath segment to match                *
 *                                                                            *
 * Return value: SUCCEED - the segment was queried successfully               *
 *               FAIL    - otherwise                                          *
 *                                                                            *
 ******************************************************************************/
static int	jsonpath_query_next_segment(zbx_jsonpath_context_t *ctx, const char *name, zbx_jsonobj_t *obj,
		int path_depth)
{
	/* check if jsonpath end has been reached, so we have found matching data */
	/* (functions are processed afterwards)                                   */
	if (++path_depth == ctx->path->segments_num ||
			ZBX_JSONPATH_SEGMENT_FUNCTION == ctx->path->segments[path_depth].type)
	{
		if (1 == ctx->path->first_match)
			ctx->found = 1;

		zbx_vector_jsonobj_ref_add_object(&ctx->objects, name, obj);
		return SUCCEED;
	}

	/* continue by matching found object against the rest of jsonpath segments */
	return jsonpath_query_contents(ctx, obj, path_depth);
}

/******************************************************************************
 *                                                                            *
 * Purpose: match object contents against jsonpath segment name list          *
 *                                                                            *
 * Parameters: ctx        - [IN] the jsonpath query context                   *
 *             parent     - [IN] parent json object                           *
 *             path_depth - [IN] the jsonpath segment to match                *
 *                                                                            *
 * Return value: SUCCEED - no errors, failed match is not an error            *
 *               FAIL    - otherwise                                          *
 *                                                                            *
 ******************************************************************************/
static int	jsonpath_match_name(zbx_jsonpath_context_t *ctx, zbx_jsonobj_t *parent, int path_depth)
{
	const zbx_jsonpath_segment_t	*segment = &ctx->path->segments[path_depth];
	const zbx_jsonpath_list_node_t	*node;
	zbx_jsonobj_el_t		el_local, *el;

	/* object contents can match only name list */
	if (ZBX_JSONPATH_LIST_NAME != segment->data.list.type)
		return SUCCEED;

	for (node = segment->data.list.values; NULL != node; node = node->next)
	{
		el_local.name = (char *)node->data;
		if (NULL != (el = (zbx_jsonobj_el_t *)zbx_hashset_search(&parent->data.object, &el_local)))
		{
			if (FAIL == jsonpath_query_next_segment(ctx, el->name, &el->value, path_depth))
				return FAIL;
		}
	}

	return SUCCEED;
}

/******************************************************************************
 *                                                                            *
 * Purpose: extract value from json data by the specified path                *
 *                                                                            *
 * Parameters: obj   - [IN] the parent object                                 *
 *             path  - [IN] the jsonpath                                      *
 *             value - [OUT] the extracted value                              *
 *                                                                            *
 * Return value: SUCCEED - the value was extracted successfully               *
 *               FAIL    - in the case of errors or if there was no value to  *
 *                         extract                                            *
 *                                                                            *
 ******************************************************************************/
static int	jsonpath_extract_value(zbx_jsonobj_t *obj, zbx_jsonpath_t *path, zbx_variant_t *value)
{
	int				ret = FAIL;
	zbx_jsonpath_context_t		ctx;

	ctx.path = path;
	ctx.found = 0;
	ctx.root = obj;
	zbx_vector_jsonobj_ref_create(&ctx.objects);
	ctx.index = NULL;

	if (SUCCEED == jsonpath_query_contents(&ctx, obj, 0) && 0 != ctx.objects.values_num)
	{
		char	*str = NULL;
		size_t	str_alloc = 0, str_offset = 0;

		jsonpath_str_copy_value(&str, &str_alloc, &str_offset, ctx.objects.values[0].value);
		zbx_variant_set_str(value, str);
		ret = SUCCEED;
	}

	jsonpath_ctx_clear(&ctx);

	return ret;
}

/******************************************************************************
 *                                                                            *
 * Purpose: convert jsonpath expression to text format                        *
 *                                                                            *
 * Parameters: expression - [IN] the jsonpath expression                      *
 *                                                                            *
 * Return value: The converted expression, must be freed by the caller.       *
 *                                                                            *
 * Comments: This function is used to include expression in error message.    *
 *                                                                            *
 ******************************************************************************/
static char	*jsonpath_expression_to_str(zbx_jsonpath_expression_t *expression)
{
	int			i;
	char			*str = NULL;
	size_t			str_alloc = 0, str_offset = 0;

	for (i = 0; i < expression->tokens.values_num; i++)
	{
		zbx_jsonpath_token_t	*token = (zbx_jsonpath_token_t *)expression->tokens.values[i];

		if (0 != i)
			zbx_strcpy_alloc(&str, &str_alloc, &str_offset, ",");

		switch (token->type)
		{
			case ZBX_JSONPATH_TOKEN_PATH_ABSOLUTE:
			case ZBX_JSONPATH_TOKEN_PATH_RELATIVE:
			case ZBX_JSONPATH_TOKEN_CONST_STR:
			case ZBX_JSONPATH_TOKEN_CONST_NUM:
				zbx_strcpy_alloc(&str, &str_alloc, &str_offset, token->text);
				break;
			case ZBX_JSONPATH_TOKEN_PAREN_LEFT:
				zbx_strcpy_alloc(&str, &str_alloc, &str_offset, "(");
				break;
			case ZBX_JSONPATH_TOKEN_PAREN_RIGHT:
				zbx_strcpy_alloc(&str, &str_alloc, &str_offset, ")");
				break;
			case ZBX_JSONPATH_TOKEN_OP_PLUS:
				zbx_strcpy_alloc(&str, &str_alloc, &str_offset, "+");
				break;
			case ZBX_JSONPATH_TOKEN_OP_MINUS:
				zbx_strcpy_alloc(&str, &str_alloc, &str_offset, "-");
				break;
			case ZBX_JSONPATH_TOKEN_OP_MULT:
				zbx_strcpy_alloc(&str, &str_alloc, &str_offset, "*");
				break;
			case ZBX_JSONPATH_TOKEN_OP_DIV:
				zbx_strcpy_alloc(&str, &str_alloc, &str_offset, "/");
				break;
			case ZBX_JSONPATH_TOKEN_OP_EQ:
				zbx_strcpy_alloc(&str, &str_alloc, &str_offset, "==");
				break;
			case ZBX_JSONPATH_TOKEN_OP_NE:
				zbx_strcpy_alloc(&str, &str_alloc, &str_offset, "!=");
				break;
			case ZBX_JSONPATH_TOKEN_OP_GT:
				zbx_strcpy_alloc(&str, &str_alloc, &str_offset, ">");
				break;
			case ZBX_JSONPATH_TOKEN_OP_GE:
				zbx_strcpy_alloc(&str, &str_alloc, &str_offset, ">=");
				break;
			case ZBX_JSONPATH_TOKEN_OP_LT:
				zbx_strcpy_alloc(&str, &str_alloc, &str_offset, "<");
				break;
			case ZBX_JSONPATH_TOKEN_OP_LE:
				zbx_strcpy_alloc(&str, &str_alloc, &str_offset, "<=");
				break;
			case ZBX_JSONPATH_TOKEN_OP_NOT:
				zbx_strcpy_alloc(&str, &str_alloc, &str_offset, "!");
				break;
			case ZBX_JSONPATH_TOKEN_OP_AND:
				zbx_strcpy_alloc(&str, &str_alloc, &str_offset, "&&");
				break;
			case ZBX_JSONPATH_TOKEN_OP_OR:
				zbx_strcpy_alloc(&str, &str_alloc, &str_offset, "||");
				break;
			case ZBX_JSONPATH_TOKEN_OP_REGEXP:
				zbx_strcpy_alloc(&str, &str_alloc, &str_offset, "=~");
				break;
			default:
				zbx_strcpy_alloc(&str, &str_alloc, &str_offset, "?");
				break;
		}
	}

	return str;
}

/******************************************************************************
 *                                                                            *
 * Purpose: set jsonpath expression error message                             *
 *                                                                            *
 * Parameters: expression - [IN] the jsonpath expression                      *
 *                                                                            *
 * Comments: This function is used to set error message when expression       *
 *           evaluation fails                                                 *
 *                                                                            *
 ******************************************************************************/
static void	jsonpath_set_expression_error(zbx_jsonpath_expression_t *expression)
{
	char	*text;

	text = jsonpath_expression_to_str(expression);

	if (NULL != text)
		zbx_set_json_strerror("invalid compiled expression: %s", text);
	else
		THIS_SHOULD_NEVER_HAPPEN;

	zbx_free(text);
}

/******************************************************************************
 *                                                                            *
 * Purpose: convert variant value to 'boolean' (1, 0)                         *
 *                                                                            *
 * Parameters: value - [IN/OUT] the value                                     *
 *                                                                            *
 * Comments: This function is used to cast operand to boolean value for       *
 *           boolean functions (and, or, negation).                           *
 *                                                                            *
 ******************************************************************************/
static void	jsonpath_variant_to_boolean(zbx_variant_t *value)
{
	double	res;

	switch (value->type)
	{
		case ZBX_VARIANT_UI64:
			res = (0 != value->data.ui64 ? 1 : 0);
			break;
		case ZBX_VARIANT_DBL:
			res = (SUCCEED != zbx_double_compare(value->data.dbl, 0.0) ? 1 : 0);
			break;
		case ZBX_VARIANT_STR:
			res = ('\0' != *value->data.str ? 1 : 0);
			break;
		case ZBX_VARIANT_NONE:
			res = 0;
			break;
		default:
			THIS_SHOULD_NEVER_HAPPEN;
			res = 0;
			break;
	}

	zbx_variant_clear(value);
	zbx_variant_set_dbl(value, res);
}

/******************************************************************************
 *                                                                            *
 * Purpose: match text against regular expression                             *
 *                                                                            *
 * Parameters: text    - [IN] the text to match                               *
 *             pattern - [IN] the regular expression                          *
 *             result  - [OUT] 1.0 if match succeeded, 0.0 otherwise          *
 *                                                                            *
 * Return value: SUCCEED - regular expression match was performed             *
 *               FAIL    - regular expression error                           *
 *                                                                            *
 ******************************************************************************/
static int	jsonpath_regexp_match(const char *text, const char *pattern, double *result)
{
	zbx_regexp_t	*rxp;
	const char	*error = NULL;

	if (FAIL == zbx_regexp_compile(pattern, &rxp, &error))
	{
		zbx_set_json_strerror("invalid regular expression in JSON path: %s", error);
		zbx_regexp_err_msg_free(error);
		return FAIL;
	}
	*result = (0 == zbx_regexp_match_precompiled(text, rxp) ? 1.0 : 0.0);
	zbx_regexp_free(rxp);

	return SUCCEED;
}

static int	jsonpath_prepare_numeric_arg(zbx_variant_t *var)
{
	if (SUCCEED != zbx_variant_convert(var, ZBX_VARIANT_DBL))
	{
		zbx_set_json_strerror("invalid operand '%s' of type '%s'", zbx_variant_value_desc(var),
				zbx_variant_type_desc(var));
		return FAIL;
	}

	return SUCCEED;
}

/******************************************************************************
 *                                                                            *
 * Purpose: match json array element/object value against jsonpath expression *
 *                                                                            *
 * Parameters: ctx        - [IN] the jsonpath query context                   *
 *             name       - [IN] name or index of the next json element       *
 *             obj        - [IN] the jsonobject to match                      *
 *             path_depth - [IN] the jsonpath segment to match                *
 *                                                                            *
 * Return value: SUCCEED - no errors, failed match is not an error            *
 *               FAIL    - otherwise                                          *
 *                                                                            *
 ******************************************************************************/
static int	jsonpath_match_expression(zbx_jsonpath_context_t *ctx, const char *name, zbx_jsonobj_t *obj,
		int path_depth)
{
	zbx_vector_var_t	stack;
	int			i, ret = SUCCEED;
	zbx_jsonpath_segment_t	*segment;
	zbx_variant_t		value, *right;
	double			res;

	zbx_vector_var_create(&stack);

	segment = &ctx->path->segments[path_depth];

	for (i = 0; i < segment->data.expression.tokens.values_num; i++)
	{
		zbx_variant_t		*left;
		zbx_jsonpath_token_t	*token = (zbx_jsonpath_token_t *)segment->data.expression.tokens.values[i];

		if (ZBX_JSONPATH_TOKEN_GROUP_OPERATOR2 == jsonpath_token_group(token->type))
		{
			if (2 > stack.values_num)
			{
				jsonpath_set_expression_error(&segment->data.expression);
				ret = FAIL;
				goto out;
			}

			left = &stack.values[stack.values_num - 2];
			right = &stack.values[stack.values_num - 1];

			switch (token->type)
			{
				case ZBX_JSONPATH_TOKEN_OP_PLUS:
					if (SUCCEED != jsonpath_prepare_numeric_arg(left) ||
							SUCCEED != jsonpath_prepare_numeric_arg(right))
					{
						ret = FAIL;
						goto out;
					}
					left->data.dbl += right->data.dbl;
					stack.values_num--;
					break;
				case ZBX_JSONPATH_TOKEN_OP_MINUS:
					if (SUCCEED != jsonpath_prepare_numeric_arg(left) ||
							SUCCEED != jsonpath_prepare_numeric_arg(right))
					{
						ret = FAIL;
						goto out;
					}
					left->data.dbl -= right->data.dbl;
					stack.values_num--;
					break;
				case ZBX_JSONPATH_TOKEN_OP_MULT:
					if (SUCCEED != jsonpath_prepare_numeric_arg(left) ||
							SUCCEED != jsonpath_prepare_numeric_arg(right))
					{
						ret = FAIL;
						goto out;
					}
					left->data.dbl *= right->data.dbl;
					stack.values_num--;
					break;
				case ZBX_JSONPATH_TOKEN_OP_DIV:
					if (SUCCEED != jsonpath_prepare_numeric_arg(left) ||
							SUCCEED != jsonpath_prepare_numeric_arg(right))
					{
						ret = FAIL;
						goto out;
					}
					left->data.dbl /= right->data.dbl;
					stack.values_num--;
					break;
				case ZBX_JSONPATH_TOKEN_OP_EQ:
					res = (0 == zbx_variant_compare(left, right) ? 1.0 : 0.0);
					zbx_variant_clear(left);
					zbx_variant_clear(right);
					zbx_variant_set_dbl(left, res);
					stack.values_num--;
					break;
				case ZBX_JSONPATH_TOKEN_OP_NE:
					res = (0 != zbx_variant_compare(left, right) ? 1.0 : 0.0);
					zbx_variant_clear(left);
					zbx_variant_clear(right);
					zbx_variant_set_dbl(left, res);
					stack.values_num--;
					break;
				case ZBX_JSONPATH_TOKEN_OP_GT:
					res = (0 < zbx_variant_compare(left, right) ? 1.0 : 0.0);
					zbx_variant_clear(left);
					zbx_variant_clear(right);
					zbx_variant_set_dbl(left, res);
					stack.values_num--;
					break;
				case ZBX_JSONPATH_TOKEN_OP_GE:
					res = (0 <= zbx_variant_compare(left, right) ? 1.0 : 0.0);
					zbx_variant_clear(left);
					zbx_variant_clear(right);
					zbx_variant_set_dbl(left, res);
					stack.values_num--;
					break;
				case ZBX_JSONPATH_TOKEN_OP_LT:
					res = (0 > zbx_variant_compare(left, right) ? 1.0 : 0.0);
					zbx_variant_clear(left);
					zbx_variant_clear(right);
					zbx_variant_set_dbl(left, res);
					stack.values_num--;
					break;
				case ZBX_JSONPATH_TOKEN_OP_LE:
					res = (0 >= zbx_variant_compare(left, right) ? 1.0 : 0.0);
					zbx_variant_clear(left);
					zbx_variant_clear(right);
					zbx_variant_set_dbl(left, res);
					stack.values_num--;
					break;
				case ZBX_JSONPATH_TOKEN_OP_AND:
					jsonpath_variant_to_boolean(left);
					jsonpath_variant_to_boolean(right);
					if (SUCCEED != zbx_double_compare(left->data.dbl, 0.0) &&
							SUCCEED != zbx_double_compare(right->data.dbl, 0.0))
					{
						res = 1.0;
					}
					else
						res = 0.0;
					zbx_variant_set_dbl(left, res);
					zbx_variant_clear(right);
					stack.values_num--;
					break;
				case ZBX_JSONPATH_TOKEN_OP_OR:
					jsonpath_variant_to_boolean(left);
					jsonpath_variant_to_boolean(right);
					if (SUCCEED != zbx_double_compare(left->data.dbl, 0.0) ||
							SUCCEED != zbx_double_compare(right->data.dbl, 0.0))
					{
						res = 1.0;
					}
					else
					{
						res = 0.0;
					}
					zbx_variant_set_dbl(left, res);
					zbx_variant_clear(right);
					stack.values_num--;
					break;
				case ZBX_JSONPATH_TOKEN_OP_REGEXP:
					if (FAIL == zbx_variant_convert(left, ZBX_VARIANT_STR) ||
							FAIL == zbx_variant_convert(right, ZBX_VARIANT_STR))
					{
						res = 0.0;
						ret = SUCCEED;
					}
					else
					{
						ret = jsonpath_regexp_match(left->data.str, right->data.str, &res);
					}

					zbx_variant_clear(left);
					zbx_variant_clear(right);

					if (FAIL == ret)
						goto out;

					zbx_variant_set_dbl(left, res);
					stack.values_num--;
					break;
				default:
					break;
			}
			continue;
		}

		switch (token->type)
		{
			case ZBX_JSONPATH_TOKEN_PATH_ABSOLUTE:
				if (FAIL == jsonpath_extract_value(ctx->root, token->path, &value))
					zbx_variant_set_none(&value);
				zbx_vector_var_append_ptr(&stack, &value);
				break;
			case ZBX_JSONPATH_TOKEN_PATH_RELATIVE:
				/* relative path can be applied only to array or object */
				if (ZBX_JSON_TYPE_ARRAY != obj->type && ZBX_JSON_TYPE_OBJECT != obj->type)
					goto out;

				if (FAIL == jsonpath_extract_value(obj, token->path, &value))
					zbx_variant_set_none(&value);
				zbx_vector_var_append_ptr(&stack, &value);
				break;
			case ZBX_JSONPATH_TOKEN_CONST_STR:
				zbx_variant_set_str(&value, zbx_strdup(NULL, token->text));
				zbx_vector_var_append_ptr(&stack, &value);
				break;
			case ZBX_JSONPATH_TOKEN_CONST_NUM:
				zbx_variant_set_dbl(&value, atof(token->text));
				zbx_vector_var_append_ptr(&stack, &value);
				break;
			case ZBX_JSONPATH_TOKEN_OP_NOT:
				if (1 > stack.values_num)
				{
					jsonpath_set_expression_error(&segment->data.expression);
					ret = FAIL;
					goto out;
				}
				right = &stack.values[stack.values_num - 1];
				jsonpath_variant_to_boolean(right);
				right->data.dbl = 1 - right->data.dbl;
				break;
			default:
				break;
		}
	}

	if (1 != stack.values_num)
	{
		jsonpath_set_expression_error(&segment->data.expression);
		goto out;
	}

	jsonpath_variant_to_boolean(&stack.values[0]);
	if (SUCCEED != zbx_double_compare(stack.values[0].data.dbl, 0.0))
		ret = jsonpath_query_next_segment(ctx, name, obj, path_depth);
out:
	for (i = 0; i < stack.values_num; i++)
		zbx_variant_clear(&stack.values[i]);
	zbx_vector_var_destroy(&stack);

	return ret;
}

/******************************************************************************
 *                                                                            *
 * Purpose: query indexed object fields for jsonpath segment match            *
 *                                                                            *
 * Parameters: ctx        - [IN] the jsonpath query context                   *
 *             index      - [IN] the indexing hashset                         *
 *             path_depth - [IN] the jsonpath segment to match                *
 *                                                                            *
 * Return value: SUCCEED - the object was queried successfully                *
 *               FAIL    - otherwise                                          *
 *                                                                            *
 ******************************************************************************/
static int	jsonpath_match_indexed_expression(zbx_jsonpath_context_t *ctx, zbx_hashset_t *index, int path_depth)
{
	zbx_jsonpath_segment_t	*segment = &ctx->path->segments[path_depth];
	zbx_jsonobj_index_el_t	index_local, *el;

	index_local.value = segment->data.expression.value_token->text;

	if (NULL != (el = (zbx_jsonobj_index_el_t *)zbx_hashset_search(index, &index_local)))
	{
		int	i;

		for (i = 0; i < el->objects.values_num; i++)
		{
			jsonpath_match_expression(ctx, el->objects.values[i].name, el->objects.values[i].value,
					path_depth);
		}
	}

	return SUCCEED;
}

/******************************************************************************
 *                                                                            *
 * Purpose: query object fields for jsonpath segment match                    *
 *                                                                            *
 * Parameters: ctx        - [IN] the jsonpath query context                   *
 *             obj        - [IN] the json object to query                     *
 *             path_depth - [IN] the jsonpath segment to match                *
 *                                                                            *
 * Return value: SUCCEED - the object was queried successfully                *
 *               FAIL    - otherwise                                          *
 *                                                                            *
 ******************************************************************************/
static int	jsonpath_query_object(zbx_jsonpath_context_t *ctx, zbx_jsonobj_t *obj, int path_depth)
{
	const zbx_jsonpath_segment_t	*segment;
	int				ret = SUCCEED;
	zbx_hashset_iter_t		iter;
	zbx_jsonobj_el_t		*el;

	segment = &ctx->path->segments[path_depth];

	if (ZBX_JSONPATH_SEGMENT_MATCH_LIST == segment->type)
	{
		ret = jsonpath_match_name(ctx, obj, path_depth);
		if (FAIL == ret || 1 != segment->detached)
			return ret;
	}
#if !defined(_WINDOWS) && !defined(__MINGW32__)
	else if (ZBX_JSONPATH_SEGMENT_MATCH_EXPRESSION == segment->type && NULL != segment->data.expression.index_token)
	{
		zbx_hashset_t	*index;

		if (NULL != (index = jsonpath_index_get(ctx->index, obj, segment->data.expression.index_token)))
			return jsonpath_match_indexed_expression(ctx, index, path_depth);

	}
#endif
	zbx_hashset_iter_reset(&obj->data.object, &iter);
	while (NULL != (el = (zbx_jsonobj_el_t *)zbx_hashset_iter_next(&iter)) && SUCCEED == ret &&
			0 == ctx->found)
	{
		switch (segment->type)
		{
			case ZBX_JSONPATH_SEGMENT_MATCH_ALL:
				ret = jsonpath_query_next_segment(ctx, el->name, &el->value, path_depth);
				break;
			case ZBX_JSONPATH_SEGMENT_MATCH_EXPRESSION:
				ret = jsonpath_match_expression(ctx, el->name, &el->value, path_depth);
				break;
			default:
				break;
		}

		if (1 == segment->detached)
			ret = jsonpath_query_contents(ctx, &el->value, path_depth);
	}

	return ret;
}

/******************************************************************************
 *                                                                            *
 * Purpose: array elements against segment index list                         *
 *                                                                            *
 * Parameters: ctx          - [IN] the jsonpath query context                 *
 *             parent       - [IN] the json array                             *
 *             path_depth   - [IN] the jsonpath segment to match              *
 *                                                                            *
 * Return value: SUCCEED - no errors, failed match is not an error            *
 *               FAIL    - otherwise                                          *
 *                                                                            *
 ******************************************************************************/
static int	jsonpath_match_index(zbx_jsonpath_context_t *ctx, zbx_jsonobj_t *parent, int path_depth)
{
	const zbx_jsonpath_segment_t	*segment = &ctx->path->segments[path_depth];
	const zbx_jsonpath_list_node_t	*node;

	/* array contents can match only index list */
	if (ZBX_JSONPATH_LIST_INDEX != segment->data.list.type)
		return SUCCEED;

	for (node = segment->data.list.values; NULL != node; node = node->next)
	{
		int	query_index;

		memcpy(&query_index, node->data, sizeof(query_index));

		if (0 > query_index)
			query_index += parent->data.array.values_num;

		if (query_index >= 0 && query_index < parent->data.array.values_num)
		{
			char	name[MAX_ID_LEN + 1];

			zbx_snprintf(name, sizeof(name), "%d", query_index);

			if (FAIL == jsonpath_query_next_segment(ctx, name, parent->data.array.values[query_index],
					path_depth))
			{
				return FAIL;
			}
		}
	}

	return SUCCEED;
}

/******************************************************************************
 *                                                                            *
 * Purpose: match array elements against segment index range                  *
 *                                                                            *
 * Parameters: ctx        - [IN] the jsonpath query context                   *
 *             parent     - [IN] the json array                               *
 *             path_depth - [IN] the jsonpath segment to match                *
 *                                                                            *
 * Return value: SUCCEED - no errors, failed match is not an error            *
 *               FAIL    - otherwise                                          *
 *                                                                            *
 ******************************************************************************/
static int	jsonpath_match_range(zbx_jsonpath_context_t *ctx, zbx_jsonobj_t *parent, int path_depth)
{
	int				i, start_index, end_index, values_num;
	const zbx_jsonpath_segment_t	*segment = &ctx->path->segments[path_depth];

	values_num = parent->data.array.values_num;
	start_index = (0 != (segment->data.range.flags & 0x01) ? segment->data.range.start : 0);
	end_index = (0 != (segment->data.range.flags & 0x02) ? MIN(segment->data.range.end, values_num) : values_num);

	if (0 > start_index)
	{
		if (0 > (start_index = start_index + values_num))
			start_index = 0;
	}
	if (0 > end_index)
	{
		if (0 > (end_index = end_index + values_num))
			return SUCCEED;
	}

	for (i = start_index; i < end_index; i++)
	{
		char	name[MAX_ID_LEN + 1];

		zbx_snprintf(name, sizeof(name), "%d", i);

		if (FAIL == jsonpath_query_next_segment(ctx, name, parent->data.array.values[i], path_depth))
			return FAIL;
	}

	return SUCCEED;
}

/******************************************************************************
 *                                                                            *
 * Purpose: query json array for jsonpath segment match                       *
 *                                                                            *
 * Parameters: ctx        - [IN] the jsonpath query context                   *
 *             array      - [IN] the json array to query                      *
 *             path_depth - [IN] the jsonpath segment to match                *
 *                                                                            *
 * Return value: SUCCEED - the array was queried successfully                 *
 *               FAIL    - otherwise                                          *
 *                                                                            *
 ******************************************************************************/
static int	jsonpath_query_array(zbx_jsonpath_context_t *ctx, zbx_jsonobj_t *array, int path_depth)
{
	int			ret = SUCCEED, i;
	zbx_jsonpath_segment_t	*segment;

	segment = &ctx->path->segments[path_depth];

	switch (segment->type)
	{
		case ZBX_JSONPATH_SEGMENT_MATCH_LIST:
			ret = jsonpath_match_index(ctx, array, path_depth);
			if (FAIL == ret || 1 != segment->detached)
				return ret;
			break;
		case ZBX_JSONPATH_SEGMENT_MATCH_RANGE:
			ret = jsonpath_match_range(ctx, array, path_depth);
			if (FAIL == ret || 1 != segment->detached)
				return ret;
			break;
#if !defined(_WINDOWS) && !defined(__MINGW32__)
		case ZBX_JSONPATH_SEGMENT_MATCH_EXPRESSION:
			if (NULL != segment->data.expression.index_token)
			{
				zbx_hashset_t	*index;

				if (NULL != (index = jsonpath_index_get(ctx->index, array,
						segment->data.expression.index_token)))
				{
					return jsonpath_match_indexed_expression(ctx, index, path_depth);
				}
			}
			break;
#endif
		default:
			break;
	}

	for (i = 0; i < array->data.array.values_num && SUCCEED == ret && 0 == ctx->found; i++)
	{
		char	name[MAX_ID_LEN + 1];

		zbx_snprintf(name, sizeof(name), "%d", i);

		switch (segment->type)
		{
			case ZBX_JSONPATH_SEGMENT_MATCH_ALL:
				ret = jsonpath_query_next_segment(ctx, name, array->data.array.values[i], path_depth);
				break;
			case ZBX_JSONPATH_SEGMENT_MATCH_EXPRESSION:
				ret = jsonpath_match_expression(ctx, name, array->data.array.values[i], path_depth);
				break;
			default:
				break;
		}

		if (1 == segment->detached)
			ret = jsonpath_query_contents(ctx, array->data.array.values[i], path_depth);
	}

	return ret;
}

/******************************************************************************
 *                                                                            *
 * Purpose: get numeric value from json data                                  *
 *                                                                            *
 * Parameters: obj   - [IN] json object                                       *
 *             value - [OUT] the extracted value                              *
 *                                                                            *
 * Return value: SUCCEED - the value was extracted successfully               *
 *               FAIL    - the pointer was not pointing at numeric value      *
 *                                                                            *
 ******************************************************************************/
static int	jsonpath_get_numeric_value(const zbx_jsonobj_t *obj, double *value)
{
	switch (obj->type)
	{
		case ZBX_JSON_TYPE_NUMBER:
			*value = obj->data.number;
			return SUCCEED;
		case ZBX_JSON_TYPE_STRING:
			if (SUCCEED == zbx_is_double(obj->data.string, value))
				return SUCCEED;
			zbx_set_json_strerror("array value is not a number or out of range: %s", obj->data.string);
			return FAIL;
		default:
			zbx_set_json_strerror("array value type is not a number or string");
			return FAIL;
	}
}

/******************************************************************************
 *                                                                            *
 * Purpose: get value from json data                                          *
 *                                                                            *
 * Return value: SUCCEED - the value was extracted successfully               *
 *               FAIL    - the pointer was not pointing at numeric value      *
 *                                                                            *
 ******************************************************************************/
static int	jsonpath_str_copy_value(char **str, size_t *str_alloc, size_t *str_offset, zbx_jsonobj_t *obj)
{
	switch (obj->type)
	{
		case ZBX_JSON_TYPE_STRING:
			zbx_strcpy_alloc(str, str_alloc, str_offset, obj->data.string);
			return SUCCEED;
			break;
		default:
			return zbx_jsonobj_to_string(str, str_alloc, str_offset, obj);
	}
}

/******************************************************************************
 *                                                                            *
 * Purpose: apply jsonpath function to the extracted object list              *
 *                                                                            *
 * Parameters: in            - [IN] the matched objects                       *
 *             type          - [IN] the function type                         *
 *             definite_path - [IN/OUT] 1 - if the path is definite (pointing *
 *                                          at single object)                 *
 *                                      0 - otherwise                         *
 *             out           - [OUT] the result objects                       *
 *                                                                            *
 * Return value: SUCCEED - the function was applied successfully              *
 *               FAIL    - invalid input data for the function or internal    *
 *                         json error                                         *
 *                                                                            *
 ******************************************************************************/
static int	jsonpath_apply_function(const zbx_vector_jsonobj_ref_t *in, zbx_jsonpath_function_type_t type,
		int *definite_path, zbx_vector_jsonobj_ref_t *out)
{
	int				i, ret = FAIL;
	double				result;
	zbx_vector_jsonobj_ref_t	tmp;
	char				buffer[64];

	zbx_vector_jsonobj_ref_create(&tmp);

	if (ZBX_JSONPATH_FUNCTION_NAME == type)
	{
		if (0 == in->values_num)
		{
			zbx_set_json_strerror("cannot extract name from empty result");
			goto out;
		}

		for (i = 0; i < in->values_num; i++)
			zbx_vector_jsonobj_ref_add_string(out, "", in->values[i].name);

		ret = SUCCEED;
		goto out;
	}

	/* convert definite path result to object array if possible */
	if (0 != *definite_path)
	{
		if (0 == in->values_num || ZBX_JSON_TYPE_ARRAY != in->values[0].value->type)
		{
			/* all functions can be applied only to arrays        */
			/* attempt to apply a function to non-array will fail */
			zbx_set_json_strerror("cannot apply function to non-array JSON element");
			goto out;
		}

		for (i = 0; i < in->values[0].value->data.array.values_num; i++)
		{
			char	name[MAX_ID_LEN + 1];

			zbx_snprintf(name, sizeof(name), "%d", i);
			zbx_vector_jsonobj_ref_add_object(&tmp, name, in->values[0].value->data.array.values[i]);
		}

		in = &tmp;
		*definite_path = 0;
	}

	if (ZBX_JSONPATH_FUNCTION_LENGTH == type)
	{
		zbx_snprintf(buffer, sizeof(buffer), "%d", in->values_num);
		zbx_vector_jsonobj_ref_add_string(out, "", buffer);
		*definite_path = 1;
		ret = SUCCEED;
		goto out;
	}

	if (ZBX_JSONPATH_FUNCTION_FIRST == type)
	{
		if (0 < in->values_num)
			zbx_vector_jsonobj_ref_add(out, &in->values[0]);

		*definite_path = 1;
		ret = SUCCEED;
		goto out;
	}

	if (0 == in->values_num)
	{
		zbx_set_json_strerror("cannot apply aggregation function to empty array");
		goto out;
	}

	if (FAIL == jsonpath_get_numeric_value(in->values[0].value, &result))
		goto out;

	for (i = 1; i < in->values_num; i++)
	{
		double	value;

		if (FAIL == jsonpath_get_numeric_value(in->values[i].value, &value))
			goto out;

		switch (type)
		{
			case ZBX_JSONPATH_FUNCTION_MIN:
				if (value < result)
					result = value;
				break;
			case ZBX_JSONPATH_FUNCTION_MAX:
				if (value > result)
					result = value;
				break;
			case ZBX_JSONPATH_FUNCTION_AVG:
			case ZBX_JSONPATH_FUNCTION_SUM:
				result += value;
				break;
			default:
				break;
		}
	}

	if (ZBX_JSONPATH_FUNCTION_AVG == type)
		result /= in->values_num;

	zbx_print_double(buffer, sizeof(buffer), result);
	if (SUCCEED != zbx_is_double(buffer, NULL))
	{
		zbx_set_json_strerror("invalid function result: %s", buffer);
		goto out;
	}

	zbx_del_zeros(buffer);
	zbx_vector_jsonobj_ref_add_string(out, "", buffer);
	*definite_path = 1;
	ret = SUCCEED;
out:
	jsonobj_clear_ref_vector(&tmp);
	zbx_vector_jsonobj_ref_destroy(&tmp);

	return ret;
}

/******************************************************************************
 *                                                                            *
 * Purpose: apply jsonpath function to the extracted object list              *
 *                                                                            *
 * Parameters: ctx           - [IN] the jsonpath query context                *
 *             path_depth    - [IN] the jsonpath segment to match             *
 *             definite_path - [IN/OUT]                                       *
 *             out           - [OUT] the result object                        *
 *                                                                            *
 * Return value: SUCCEED - the function was applied successfully              *
 *               FAIL    - invalid input data for the function or internal    *
 *                         json error                                         *
 *                                                                            *
 ******************************************************************************/
static int	jsonpath_apply_functions(zbx_jsonpath_context_t *ctx, int path_depth, int *definite_path,
		zbx_vector_jsonobj_ref_t *out)
{
	int				ret;
	zbx_vector_jsonobj_ref_t	in;

	zbx_vector_jsonobj_ref_create(&in);

	/* when functions are applied directly to the json document (at the start of the jsonpath ) */
	/* it makes all document as input object                                                    */
	if (0 == path_depth)
		zbx_vector_jsonobj_ref_add_object(&in, "", ctx->root);
	else
		zbx_vector_jsonobj_ref_copy(&in, &ctx->objects);

	for (;;)
	{
		ret = jsonpath_apply_function(&in, ctx->path->segments[path_depth++].data.function.type,
				definite_path, out);

		jsonobj_clear_ref_vector(&in);

		if (SUCCEED != ret || path_depth == ctx->path->segments_num)
			break;

		zbx_vector_jsonobj_ref_copy(&in, out);
		jsonobj_clear_ref_vector(out);
	}

	jsonobj_clear_ref_vector(&in);
	zbx_vector_jsonobj_ref_destroy(&in);

	return ret;
}

/******************************************************************************
 *                                                                            *
 * Purpose: format query result, depending on jsonpath type                   *
 *                                                                            *
 * Parameters: objects       - [IN] the matched json refs (name, value)       *
 *             definite_path - [IN] the jsonpath definite flag                *
 *             output        - [OUT] the output value                         *
 *                                                                            *
 * Return value: SUCCEED - the result was formatted successfully              *
 *               FAIL    - invalid result data (internal json error)          *
 *                                                                            *
 ******************************************************************************/
static int	jsonpath_format_query_result(const zbx_vector_jsonobj_ref_t *objects, int definite_path, char **output)
{
	size_t	output_offset = 0, output_alloc;
	int	i;
	char	delim;

	if (0 == objects->values_num)
		return SUCCEED;

	if (1 == definite_path)
		return jsonpath_str_copy_value(output, &output_alloc, &output_offset, objects->values[0].value);

	/* reserve 32 bytes per returned object plus array start/end [] and terminating zero */
	output_alloc = (size_t)objects->values_num * 32 + 3;
	*output = (char *)zbx_malloc(NULL, output_alloc);

	delim = '[';

	for (i = 0; i < objects->values_num; i++)
	{
		zbx_chrcpy_alloc(output, &output_alloc, &output_offset, delim);
		zbx_jsonobj_to_string(output, &output_alloc, &output_offset, objects->values[i].value);
		delim = ',';
	}

	zbx_chrcpy_alloc(output, &output_alloc, &output_offset, ']');

	return SUCCEED;
}

void	zbx_jsonpath_clear(zbx_jsonpath_t *jsonpath)
{
	int	i;

	for (i = 0; i < jsonpath->segments_num; i++)
		jsonpath_segment_clear(&jsonpath->segments[i]);

	zbx_free(jsonpath->segments);
}

/******************************************************************************
 *                                                                            *
 * Purpose: compile jsonpath to be used in queries                            *
 *                                                                            *
 * Parameters: path     - [IN] the path to parse                              *
 *             jsonpath - [IN/OUT] the compiled jsonpath                      *
 *                                                                            *
 * Return value: SUCCEED - the segment was parsed successfully                *
 *               FAIL    - otherwise                                          *
 *                                                                            *
 ******************************************************************************/
int	zbx_jsonpath_compile(const char *path, zbx_jsonpath_t *jsonpath)
{
	int				ret = FAIL;
	const char			*ptr = path, *next;
	zbx_jsonpath_segment_type_t	segment_type, last_segment_type = ZBX_JSONPATH_SEGMENT_UNKNOWN;
	zbx_jsonpath_t			jpquery;

	if ('$' != *ptr || '\0' == ptr[1])
	{
		zbx_set_json_strerror("JSONPath query must start with the root object/element $.");
		return FAIL;
	}

	memset(&jpquery, 0, sizeof(zbx_jsonpath_t));
	jsonpath_reserve(&jpquery, 4);
	jpquery.definite = 1;
	jpquery.first_match = 0;

	for (ptr++; '\0' != *ptr; ptr = next)
	{
		char	prefix;

		jsonpath_reserve(&jpquery, 1);

		if ('.' == (prefix = *ptr))
		{
			if ('.' == *(++ptr))
			{
				/* mark next segment as detached */
				zbx_jsonpath_segment_t	*segment = &jpquery.segments[jpquery.segments_num];

				if (1 != segment->detached)
				{
					segment->detached = 1;
					jpquery.definite = 0;
					ptr++;
				}
			}

			switch (*ptr)
			{
				case '[':
					prefix = *ptr;
					break;
				case '\0':
				case '.':
					prefix = 0;
					break;
			}
		}

		switch (prefix)
		{
			case '.':
				ret = jsonpath_parse_dot_segment(ptr, &jpquery, &next);
				break;
			case '[':
				ret = jsonpath_parse_bracket_segment(ptr + 1, &jpquery, &next);
				break;
			case '~':
				ret = jsonpath_parse_name_reference(ptr, &jpquery, &next);
				break;
			default:
				ret = zbx_jsonpath_error(ptr);
				break;
		}

		if (SUCCEED != ret)
			break;

		/* function segments can be followed only by function segments */
		segment_type = jpquery.segments[jpquery.segments_num - 1].type;
		if (ZBX_JSONPATH_SEGMENT_FUNCTION == last_segment_type && ZBX_JSONPATH_SEGMENT_FUNCTION != segment_type)
		{
			ret = zbx_jsonpath_error(ptr);
			break;
		}
		last_segment_type = segment_type;
	}

	if (SUCCEED == ret && 0 == jpquery.segments_num)
		ret = zbx_jsonpath_error(ptr);

	if (SUCCEED == ret)
	{
		jpquery.first_match |= jpquery.definite;
		*jsonpath = jpquery;
	}
	else
		zbx_jsonpath_clear(&jpquery);

	return ret;
}

/******************************************************************************
 *                                                                            *
 * Purpose: perform jsonpath query on the specified json data                 *
 *                                                                            *
 * Parameters: jp     - [IN] the json data                                    *
 *             path   - [IN] the jsonpath                                     *
 *             output - [OUT] the output value                                *
 *                                                                            *
 * Return value: SUCCEED - the query was performed successfully (empty result *
 *                         being counted as successful query)                 *
 *               FAIL    - otherwise                                          *
 *                                                                            *
 * Comments: This function is for compatibility purposes. Where possible the  *
 *           zbx_jsonobj_query() function must be used.                       *
 *                                                                            *
 ******************************************************************************/
int	zbx_jsonpath_query(const struct zbx_json_parse *jp, const char *path, char **output)
{
	int		ret;
	zbx_jsonobj_t	obj;

	if (SUCCEED != zbx_jsonobj_open(jp->start, &obj))
		return FAIL;

	ret = zbx_jsonobj_query(&obj, path, output);

	zbx_jsonobj_clear(&obj);

	return ret;
}

static void	jsonpath_ctx_clear(zbx_jsonpath_context_t *ctx)
{
	jsonobj_clear_ref_vector(&ctx->objects);
	zbx_vector_jsonobj_ref_destroy(&ctx->objects);
}

/******************************************************************************
 *                                                                            *
 * Purpose: perform jsonpath query on the specified json object               *
 *                                                                            *
 * Parameters: obj    - [IN] json object                                  *
 *             index  - [IN] jsonpath index (optional)                        *
 *             path   - [IN] jsonpath                                         *
 *             output - [OUT] output value                                    *
 *                                                                            *
 * Return value: SUCCEED - the query was performed successfully (empty result *
 *                         being counted as successful query)                 *
 *               FAIL    - otherwise                                          *
 *                                                                            *
 ******************************************************************************/
int	zbx_jsonobj_query_ext(zbx_jsonobj_t *obj, zbx_jsonpath_index_t *index, const char *path, char **output)
{
	zbx_jsonpath_context_t	ctx;
	zbx_jsonpath_t		jsonpath;
	int			ret = SUCCEED;

	if (FAIL == zbx_jsonpath_compile(path, &jsonpath))
		return FAIL;

	ctx.found = 0;
	ctx.root = obj;
	ctx.path = &jsonpath;
	zbx_vector_jsonobj_ref_create(&ctx.objects);
	ctx.index = index;

	switch (obj->type)
	{
		case ZBX_JSON_TYPE_OBJECT:
			ret = jsonpath_query_object(&ctx, obj, 0);
			break;
		case ZBX_JSON_TYPE_ARRAY:
			ret = jsonpath_query_array(&ctx, obj, 0);
			break;
		default:
			break;
	}

	if (SUCCEED == ret)
	{
		zbx_vector_jsonobj_ref_t	out;
		int				definite_path = jsonpath.definite, path_depth;

		zbx_vector_jsonobj_ref_create(&out);

		path_depth = jsonpath.segments_num;
		while (0 < path_depth && ZBX_JSONPATH_SEGMENT_FUNCTION == jsonpath.segments[path_depth - 1].type)
			path_depth--;

		if (path_depth < jsonpath.segments_num)
		{
			if (SUCCEED == (ret = jsonpath_apply_functions(&ctx, path_depth, &definite_path, &out)))
				ret = jsonpath_format_query_result(&out, definite_path, output);
		}
		else
			ret = jsonpath_format_query_result(&ctx.objects, definite_path, output);

		jsonobj_clear_ref_vector(&out);
		zbx_vector_jsonobj_ref_destroy(&out);
	}

	jsonpath_ctx_clear(&ctx);
	zbx_jsonpath_clear(&jsonpath);

	return ret;
}

int	zbx_jsonobj_query(zbx_jsonobj_t *obj, const char *path, char **output)
{
	return zbx_jsonobj_query_ext(obj, NULL, path, output);
}

#if !defined(_WINDOWS) && !defined(__MINGW32__)
/* jsonobject index hashset support */

static zbx_hash_t	jsonobj_index_el_hash(const void *v)
{
	const zbx_jsonobj_index_el_t	*el = (const zbx_jsonobj_index_el_t *)v;

	return ZBX_DEFAULT_STRING_HASH_FUNC(el->value);
}

static int	jsonobj_index_el_compare(const void *v1, const void *v2)
{
	const zbx_jsonobj_index_el_t	*el1 = (const zbx_jsonobj_index_el_t *)v1;
	const zbx_jsonobj_index_el_t	*el2 = (const zbx_jsonobj_index_el_t *)v2;

	return strcmp(el1->value, el2->value);
}

/******************************************************************************
 *                                                                            *
 * Purpose: free resources allocated by json object index element             *
 *                                                                            *
 * Parameters: v  - [IN] the json index element                               *
 *                                                                            *
 ******************************************************************************/
static void	jsonobj_index_el_clear(void *v)
{
	zbx_jsonobj_index_el_t	*el = (zbx_jsonobj_index_el_t *)v;
	int			i;

	zbx_free(el->value);
	for (i = 0; i < el->objects.values_num; i++)
	{
		zbx_free(el->objects.values[i].name);

		if (0 != el->objects.values[i].external)
		{
			zbx_jsonobj_clear(el->objects.values[i].value);
			zbx_free(el->objects.values[i].value);
		}
	}

	zbx_vector_jsonobj_ref_destroy(&el->objects);
}

/******************************************************************************
 *                                                                            *
 * Purpose: add matched object to the index                                   *
 *                                                                            *
 * Parameters: index   - [IN] the parent object index                         *
 *             name    - [IN] the name of objec to add to index               *
 *             obj     - [IN] the object to add to index                      *
 *             value   - [IN] the object matched by index path                *
 *                                                                            *
 ******************************************************************************/
static void	jsonobj_index_add_element(zbx_hashset_t *index, const char *name, zbx_jsonobj_t *obj,
		zbx_jsonobj_t *value)
{
	zbx_jsonobj_index_el_t	el_local = {.value = NULL}, *el;
	size_t			value_alloc = 0, value_offset = 0;
	zbx_jsonobj_ref_t	ref;

	jsonpath_str_copy_value(&el_local.value, &value_alloc, &value_offset, value);

	if (NULL == (el = (zbx_jsonobj_index_el_t *)zbx_hashset_search(index, &el_local)))
	{
		el = (zbx_jsonobj_index_el_t *)zbx_hashset_insert(index, &el_local, sizeof(el_local));
		zbx_vector_jsonobj_ref_create(&el->objects);
	}
	else
		zbx_free(el_local.value);

	ref.name = zbx_strdup(NULL, name);
	ref.value = obj;
	ref.external = 0;
	zbx_vector_jsonobj_ref_append(&el->objects, ref);
}


/******************************************************************************
 *                                                                            *
 * Purpose: add new json object index to jsopath index                        *
 *                                                                            *
 ******************************************************************************/
static zbx_hashset_t	*jsonpath_index_add(zbx_jsonpath_index_t *index, zbx_jsonobj_t *obj,
		zbx_jsonpath_token_t *token)
{
	zbx_jsonobj_index_t	*obj_index;
	zbx_jsonpath_context_t	ctx;

	obj_index = (zbx_jsonobj_index_t *)zbx_malloc(NULL, sizeof(zbx_jsonobj_index_t));
	obj_index->obj = obj;
	obj_index->path = zbx_strdup(NULL, token->text);
	zbx_hashset_create_ext(&obj_index->index, 0, jsonobj_index_el_hash, jsonobj_index_el_compare,
			jsonobj_index_el_clear, ZBX_DEFAULT_MEM_MALLOC_FUNC, ZBX_DEFAULT_MEM_REALLOC_FUNC,
			ZBX_DEFAULT_MEM_FREE_FUNC);

	ctx.root = obj;
	ctx.path = token->path;
	zbx_vector_jsonobj_ref_create(&ctx.objects);
	ctx.index = NULL;

	if (ZBX_JSON_TYPE_OBJECT == obj->type)
	{
		zbx_hashset_iter_t	iter;
		zbx_jsonobj_el_t	*el;

		zbx_hashset_iter_reset(&obj->data.object, &iter);
		while (NULL != (el = (zbx_jsonobj_el_t *)zbx_hashset_iter_next(&iter)))
		{
			ctx.found = 0;
			if (SUCCEED == jsonpath_query_contents(&ctx, &el->value, 0) && 1 == ctx.objects.values_num)
			{
				jsonobj_index_add_element(&obj_index->index, el->name, &el->value,
						ctx.objects.values[0].value);
			}

			jsonobj_clear_ref_vector(&ctx.objects);
		}
	}
	else
	{
		int	i;

		for (i = 0; i < obj->data.array.values_num; i++)
		{
			char		name[MAX_ID_LEN + 1];
			zbx_jsonobj_t	*value = obj->data.array.values[i];

			zbx_snprintf(name, sizeof(name), "%d", i);

			ctx.found = 0;
			if (SUCCEED == jsonpath_query_contents(&ctx, value, 0) && 1 == ctx.objects.values_num)
				jsonobj_index_add_element(&obj_index->index, name, value, ctx.objects.values[0].value);

			jsonobj_clear_ref_vector(&ctx.objects);
		}
	}

	jsonpath_ctx_clear(&ctx);

	zbx_vector_jsonobj_index_ptr_append(&index->indexes, obj_index);

	return &obj_index->index;
}

/******************************************************************************
 *                                                                            *
 * Purpose: get json object index                                             *
 *                                                                            *
 * Parameters: index - [IN] jsonpath index, with 0-* json object indexes      *
 *             obj   - [IN] target object                                     *
 *             token - [IN] jsonpath token with index query                   *
 *                                                                            *
 * Return value: The indexed object contents by the specified query.          *
 *                                                                            *
 * Comments: If this object was not indexed by the specified query, then a    *
 *           new index will be created.                                       *
 *                                                                            *
 ******************************************************************************/
static zbx_hashset_t	*jsonpath_index_get(zbx_jsonpath_index_t *index, zbx_jsonobj_t *obj,
		zbx_jsonpath_token_t *token)
{
	int		i;
	zbx_hashset_t	*objects = NULL;

	if (NULL == index)
		return NULL;

	pthread_mutex_lock(&index->lock);

	for (i = 0; i < index->indexes.values_num; i++)
	{
		if (index->indexes.values[i]->obj == obj && 0 == strcmp(index->indexes.values[i]->path, token->text))
		{
			objects = &index->indexes.values[i]->index;
			break;
		}
	}

	if (NULL == objects)
		objects = jsonpath_index_add(index, obj, token);

	pthread_mutex_unlock(&index->lock);

	return objects;
}

/******************************************************************************
 *                                                                            *
 * Purpose: free json object index                                            *
 *                                                                            *
 ******************************************************************************/
static void	jsonobj_index_free(zbx_jsonobj_index_t *index)
{
	zbx_free(index->path);
	zbx_hashset_destroy(&index->index);
	zbx_free(index);
}

/******************************************************************************
 *                                                                            *
 * Purpose: create jsonpath index                                             *
 *                                                                            *
 ******************************************************************************/
zbx_jsonpath_index_t	*zbx_jsonpath_index_create(char **error)
{
	zbx_jsonpath_index_t	*index;
	int			err;

	index = (zbx_jsonpath_index_t *)zbx_malloc(NULL, sizeof(zbx_jsonpath_index_t));

	if (0 != (err = pthread_mutex_init(&index->lock, NULL)))
	{
		*error = zbx_dsprintf(NULL, "cannot initialize jsonpath index mutex: %s", zbx_strerror(err));
		zbx_free(index);
		return NULL;
	}

	zbx_vector_jsonobj_index_ptr_create(&index->indexes);
<<<<<<< HEAD
=======

	pthread_mutex_init(&index->lock, NULL);
>>>>>>> e164f805

	return index;
}

/******************************************************************************
 *                                                                            *
 * Purpose: destroy jsonpath index                                            *
 *                                                                            *
 ******************************************************************************/
void	zbx_jsonpath_index_free(zbx_jsonpath_index_t *index)
{
	pthread_mutex_destroy(&index->lock);

	zbx_vector_jsonobj_index_ptr_clear_ext(&index->indexes, jsonobj_index_free);
	zbx_vector_jsonobj_index_ptr_destroy(&index->indexes);

	zbx_free(index);
}

#endif<|MERGE_RESOLUTION|>--- conflicted
+++ resolved
@@ -3159,11 +3159,8 @@
 	}
 
 	zbx_vector_jsonobj_index_ptr_create(&index->indexes);
-<<<<<<< HEAD
-=======
 
 	pthread_mutex_init(&index->lock, NULL);
->>>>>>> e164f805
 
 	return index;
 }
