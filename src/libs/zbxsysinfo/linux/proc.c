--- conflicted
+++ resolved
@@ -24,15 +24,11 @@
 #include "zbxregexp.h"
 #include "log.h"
 #include "stats.h"
-<<<<<<< HEAD
-#include "proc.h"
 #include "zbxjson.h"
 
 #define PROC_VAL_TYPE_TEXT	0
 #define PROC_VAL_TYPE_NUM	1
 #define PROC_VAL_TYPE_BYTE	2
-=======
->>>>>>> 6f4520d7
 
 extern int	CONFIG_TIMEOUT;
 
