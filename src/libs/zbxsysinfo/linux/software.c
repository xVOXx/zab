--- conflicted
+++ resolved
@@ -954,17 +954,12 @@
 				ZBX_EXIT_CODE_CHECKS_DISABLED, NULL) &&
 				'\0' != *buf)	/* consider this manager if test_cmd outputs anything to stdout */
 		{
-<<<<<<< HEAD
 			timeout = timeout - (int)(time(NULL) - tm_start);
 
 			tm_start = time(NULL);
 
 			if (SUCCEED != zbx_execute(mng->details_cmd, &buf, error, sizeof(error), timeout,
 					ZBX_EXIT_CODE_CHECKS_DISABLED, NULL))
-=======
-			if (SUCCEED != zbx_execute(mng->details_cmd, &buf, error, sizeof(error),
-					sysinfo_get_config_timeout(), ZBX_EXIT_CODE_CHECKS_DISABLED, NULL))
->>>>>>> 4a18b33b
 			{
 				continue;
 			}
