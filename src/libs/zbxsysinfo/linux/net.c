/*
** Zabbix
** Copyright (C) 2001-2018 Zabbix SIA
**
** This program is free software; you can redistribute it and/or modify
** it under the terms of the GNU General Public License as published by
** the Free Software Foundation; either version 2 of the License, or
** (at your option) any later version.
**
** This program is distributed in the hope that it will be useful,
** but WITHOUT ANY WARRANTY; without even the implied warranty of
** MERCHANTABILITY or FITNESS FOR A PARTICULAR PURPOSE. See the
** GNU General Public License for more details.
**
** You should have received a copy of the GNU General Public License
** along with this program; if not, write to the Free Software
** Foundation, Inc., 51 Franklin Street, Fifth Floor, Boston, MA  02110-1301, USA.
**/

#include "common.h"
#include "sysinfo.h"
#include "zbxjson.h"
#include "log.h"

typedef struct
{
	zbx_uint64_t ibytes;
	zbx_uint64_t ipackets;
	zbx_uint64_t ierr;
	zbx_uint64_t idrop;
	zbx_uint64_t ififo;
	zbx_uint64_t iframe;
	zbx_uint64_t icompressed;
	zbx_uint64_t imulticast;
	zbx_uint64_t obytes;
	zbx_uint64_t opackets;
	zbx_uint64_t oerr;
	zbx_uint64_t odrop;
<<<<<<< HEAD
	zbx_uint64_t colls;
=======
	zbx_uint64_t ocolls;
>>>>>>> da300cc7
	zbx_uint64_t ofifo;
	zbx_uint64_t ocarrier;
	zbx_uint64_t ocompressed;
}
net_stat_t;

#if HAVE_INET_DIAG
#	include <sys/socket.h>
#	include <linux/netlink.h>
#	include <linux/inet_diag.h>

enum
{
	STATE_UNKNOWN = 0,
	STATE_ESTABLISHED,
	STATE_SYN_SENT,
	STATE_SYN_RECV,
	STATE_FIN_WAIT1,
	STATE_FIN_WAIT2,
	STATE_TIME_WAIT,
	STATE_CLOSE,
	STATE_CLOSE_WAIT,
	STATE_LAST_ACK,
	STATE_LISTEN,
	STATE_CLOSING,
	STATE_MAXSTATES
};

enum
{
	NLERR_OK = 0,
	NLERR_UNKNOWN,
	NLERR_SOCKCREAT,
	NLERR_BADSEND,
	NLERR_BADRECV,
	NLERR_RECVTIMEOUT,
	NLERR_RESPTRUNCAT,
	NLERR_OPNOTSUPPORTED,
	NLERR_UNKNOWNMSGTYPE
};

static int	nlerr;

static int	find_tcp_port_by_state_nl(unsigned short port, int state, int *found)
{
	struct
	{
		struct nlmsghdr		nlhdr;
		struct inet_diag_req	r;
	}
	request;

	int			ret = FAIL, fd, status, i;
	int			families[] = {AF_INET, AF_INET6, AF_UNSPEC};
	unsigned int		sequence = 0x58425A;
	struct timeval		timeout = { 1, 500 * 1000 };

	struct sockaddr_nl	s_sa = { AF_NETLINK, 0, 0, 0 };
	struct iovec		s_io[1] = { { &request, sizeof(request) } };
	struct msghdr		s_msg = { (void *)&s_sa, sizeof(struct sockaddr_nl), s_io, 1, NULL, 0, 0};

	char			buffer[BUFSIZ] = { 0 };

	struct sockaddr_nl	r_sa = { AF_NETLINK, 0, 0, 0 };
	struct iovec		r_io[1] = { { buffer, BUFSIZ } };
	struct msghdr		r_msg = { (void *)&r_sa, sizeof(struct sockaddr_nl), r_io, 1, NULL, 0, 0};

	struct nlmsghdr		*r_hdr;

	*found = 0;

	request.nlhdr.nlmsg_len = sizeof(request);
	request.nlhdr.nlmsg_flags = NLM_F_REQUEST | NLM_F_ROOT | NLM_F_MATCH;
	request.nlhdr.nlmsg_pid = 0;
	request.nlhdr.nlmsg_seq = sequence;
	request.nlhdr.nlmsg_type = TCPDIAG_GETSOCK;

	memset(&request.r, 0, sizeof(request.r));
	request.r.idiag_states = (1 << state);

	if (-1 == (fd = socket(AF_NETLINK, SOCK_DGRAM, NETLINK_INET_DIAG)) ||
			0 != setsockopt(fd, SOL_SOCKET, SO_RCVTIMEO, (char *)&timeout, sizeof(struct timeval)))
	{
		nlerr = NLERR_SOCKCREAT;
		goto out;
	}

	nlerr = NLERR_OK;

	for (i = 0; AF_UNSPEC != families[i]; i++)
	{
		request.r.idiag_family = families[i];

		if (-1 == sendmsg(fd, &s_msg, 0))
		{
			nlerr = NLERR_BADSEND;
			goto out;
		}

		while (NLERR_OK == nlerr)
		{
			status = recvmsg(fd, &r_msg, 0);

			if (0 > status)
			{
				if (EAGAIN == errno || EWOULDBLOCK == errno)
					nlerr = NLERR_RECVTIMEOUT;
				else if (EINTR != errno)
					nlerr = NLERR_BADRECV;

				continue;
			}

			if (0 == status)
				break;

			for (r_hdr = (struct nlmsghdr *)buffer; NLMSG_OK(r_hdr, (unsigned)status);
					r_hdr = NLMSG_NEXT(r_hdr, status))
			{
				struct inet_diag_msg	*r = (struct inet_diag_msg *)NLMSG_DATA(r_hdr);

				if (sequence != r_hdr->nlmsg_seq)
					continue;

				switch (r_hdr->nlmsg_type)
				{
					case NLMSG_DONE:
						goto out;
					case NLMSG_ERROR:
					{
						struct nlmsgerr	*err = (struct nlmsgerr *)NLMSG_DATA(r_hdr);

						if (NLMSG_LENGTH(sizeof(struct nlmsgerr)) > r_hdr->nlmsg_len)
						{
							nlerr = NLERR_RESPTRUNCAT;
						}
						else
						{
							nlerr = (EOPNOTSUPP == -err->error ? NLERR_OPNOTSUPPORTED :
								NLERR_UNKNOWN);
						}

						goto out;
					}
					case 0x12:
						if (state == r->idiag_state && port == ntohs(r->id.idiag_sport))
						{
							*found = 1;
							goto out;
						}
						break;
					default:
						nlerr = NLERR_UNKNOWNMSGTYPE;
						break;
				}
			}
		}
	}
out:
	if (-1 != fd)
		close(fd);

	if (NLERR_OK == nlerr)
		ret = SUCCEED;

	return ret;
}
#endif

static int	get_net_stat(const char *if_name, net_stat_t *result, char **error)
{
	int	ret = SYSINFO_RET_FAIL;
	char	line[MAX_STRING_LEN], name[MAX_STRING_LEN], *p;
	FILE	*f;

	if (NULL == if_name || '\0' == *if_name)
	{
		*error = zbx_strdup(NULL, "Network interface name cannot be empty.");
		return SYSINFO_RET_FAIL;
	}

	if (NULL == (f = fopen("/proc/net/dev", "r")))
	{
		*error = zbx_dsprintf(NULL, "Cannot open /proc/net/dev: %s", zbx_strerror(errno));
		return SYSINFO_RET_FAIL;
	}

	while (NULL != fgets(line, sizeof(line), f))
	{
		if (NULL == (p = strstr(line, ":")))
			continue;

		*p = '\t';

		if (17 == sscanf(line, "%s\t" ZBX_FS_UI64 "\t" ZBX_FS_UI64 "\t"
				ZBX_FS_UI64 "\t" ZBX_FS_UI64 "\t"
				ZBX_FS_UI64 "\t" ZBX_FS_UI64 "\t"
				ZBX_FS_UI64 "\t" ZBX_FS_UI64 "\t"
				ZBX_FS_UI64 "\t" ZBX_FS_UI64 "\t"
				ZBX_FS_UI64 "\t" ZBX_FS_UI64 "\t"
				ZBX_FS_UI64 "\t" ZBX_FS_UI64 "\t"
				ZBX_FS_UI64 "\t" ZBX_FS_UI64 "\n",
				name,
				&result->ibytes,	/* bytes */
				&result->ipackets,	/* packets */
				&result->ierr,		/* errs */
				&result->idrop,		/* drop */
				&result->ififo,		/* fifo (overruns) */
				&result->iframe,	/* frame */
				&result->icompressed,	/* compressed */
				&result->imulticast,	/* multicast */
				&result->obytes,	/* bytes */
				&result->opackets,	/* packets */
				&result->oerr,		/* errs */
				&result->odrop,		/* drop */
				&result->ofifo,		/* fifo (overruns)*/
<<<<<<< HEAD
				&result->colls,		/* colls (collisions) */
				&result->ocarrier,	/* carrier */
				&result->ocompressed))	/* compressed */

=======
				&result->ocolls,	/* colls (collisions) */
				&result->ocarrier,	/* carrier */
				&result->ocompressed))	/* compressed */
>>>>>>> da300cc7
		{
			if (0 == strcmp(name, if_name))
			{
				ret = SYSINFO_RET_OK;
				break;
			}
		}
	}

	zbx_fclose(f);

	if (SYSINFO_RET_FAIL == ret)
	{
		*error = zbx_strdup(NULL, "Cannot find information for this network interface in /proc/net/dev.");
		return SYSINFO_RET_FAIL;
	}

	return SYSINFO_RET_OK;
}

/******************************************************************************
 *                                                                            *
 * Function: proc_read_tcp_listen                                             *
 *                                                                            *
 * Purpose: reads /proc/net/tcp(6) file by chunks until the last line in      *
 *          in buffer has non-listening socket state                          *
 *                                                                            *
 * Parameters: filename     - [IN] the file to read                           *
 *             buffer       - [IN/OUT] the output buffer                      *
 *             buffer_alloc - [IN/OUT] the output buffer size                 *
 *                                                                            *
 * Return value: -1 error occurred during reading                             *
 *                0 empty file (shouldn't happen)                             *
 *               >0 the number of bytes read                                  *
 *                                                                            *
 ******************************************************************************/
static int    proc_read_tcp_listen(const char *filename, char **buffer, int *buffer_alloc)
{
	int     n, fd, ret = -1, offset = 0;
	char    *start, *end;

	if (-1 == (fd = open(filename, O_RDONLY)))
		return -1;

	while (0 != (n = read(fd, *buffer + offset, *buffer_alloc - offset)))
	{
		int    count = 0;

		if (-1 == n)
			goto out;

		offset += n;

		if (offset == *buffer_alloc)
		{
			*buffer_alloc *= 2;
			*buffer = (char *)zbx_realloc(*buffer, *buffer_alloc);
		}

		(*buffer)[offset] = '\0';

		/* find the last full line */
		for (start = *buffer + offset - 1; start > *buffer; start--)
		{
			if ('\n' == *start)
			{
				if (++count == 2)
					break;

				end = start;
			}
		}

		/* check if the socket is in listening state */
		if (2 == count)
		{
			start++;
			count = 0;

			while (' ' == *start++)
				;

			while (count < 3 && start < end)
			{
				while (' ' != *start)
					start++;

				while (' ' == *start)
					start++;

				count++;
			}

			if (3 == count && 0 != strncmp(start, "0A", 2))
				break;
		}
	}

	ret = offset;
out:
	close(fd);

	return ret;
}

/******************************************************************************
 *                                                                            *
 * Function: proc_read_file                                                   *
 *                                                                            *
 * Purpose: reads whole file into a buffer in a single read operation         *
 *                                                                            *
 * Parameters: filename     - [IN] the file to read                           *
 *             buffer       - [IN/OUT] the output buffer                      *
 *             buffer_alloc - [IN/OUT] the output buffer size                 *
 *                                                                            *
 * Return value: -1 error occurred during reading                             *
 *                0 empty file (shouldn't happen)                             *
 *               >0 the number of bytes read                                  *
 *                                                                            *
 ******************************************************************************/
static int	proc_read_file(const char *filename, char **buffer, int *buffer_alloc)
{
	int	n, fd, ret = -1, offset = 0;

	if (-1 == (fd = open(filename, O_RDONLY)))
		return -1;

	while (0 != (n = read(fd, *buffer + offset, *buffer_alloc - offset)))
	{
		if (-1 == n)
			goto out;

		offset += n;

		if (offset == *buffer_alloc)
		{
			*buffer_alloc *= 2;
			*buffer = (char *)zbx_realloc(*buffer, *buffer_alloc);
		}
	}

	ret = offset;
out:
	close(fd);

	return ret;
}

int	NET_IF_IN(AGENT_REQUEST *request, AGENT_RESULT *result)
{
	net_stat_t	ns;
	char		*if_name, *mode, *error;

	if (2 < request->nparam)
	{
		SET_MSG_RESULT(result, zbx_strdup(NULL, "Too many parameters."));
		return SYSINFO_RET_FAIL;
	}

	if_name = get_rparam(request, 0);
	mode = get_rparam(request, 1);

	if (SYSINFO_RET_OK != get_net_stat(if_name, &ns, &error))
	{
		SET_MSG_RESULT(result, error);
		return SYSINFO_RET_FAIL;
	}

	if (NULL == mode || '\0' == *mode || 0 == strcmp(mode, "bytes"))	/* default parameter */
		SET_UI64_RESULT(result, ns.ibytes);
	else if (0 == strcmp(mode, "packets"))
		SET_UI64_RESULT(result, ns.ipackets);
	else if (0 == strcmp(mode, "errors"))
		SET_UI64_RESULT(result, ns.ierr);
	else if (0 == strcmp(mode, "dropped"))
		SET_UI64_RESULT(result, ns.idrop);
	else if (0 == strcmp(mode, "overruns"))
		SET_UI64_RESULT(result, ns.ififo);
	else if (0 == strcmp(mode, "frame"))
		SET_UI64_RESULT(result, ns.iframe);
	else if (0 == strcmp(mode, "compressed"))
		SET_UI64_RESULT(result, ns.icompressed);
	else if (0 == strcmp(mode, "multicast"))
		SET_UI64_RESULT(result, ns.imulticast);
	else
	{
		SET_MSG_RESULT(result, zbx_strdup(NULL, "Invalid second parameter."));
		return SYSINFO_RET_FAIL;
	}

	return SYSINFO_RET_OK;
}

int	NET_IF_OUT(AGENT_REQUEST *request, AGENT_RESULT *result)
{
	net_stat_t	ns;
	char		*if_name, *mode, *error;

	if (2 < request->nparam)
	{
		SET_MSG_RESULT(result, zbx_strdup(NULL, "Too many parameters."));
		return SYSINFO_RET_FAIL;
	}

	if_name = get_rparam(request, 0);
	mode = get_rparam(request, 1);

	if (SYSINFO_RET_OK != get_net_stat(if_name, &ns, &error))
	{
		SET_MSG_RESULT(result, error);
		return SYSINFO_RET_FAIL;
	}

	if (NULL == mode || '\0' == *mode || 0 == strcmp(mode, "bytes"))	/* default parameter */
		SET_UI64_RESULT(result, ns.obytes);
	else if (0 == strcmp(mode, "packets"))
		SET_UI64_RESULT(result, ns.opackets);
	else if (0 == strcmp(mode, "errors"))
		SET_UI64_RESULT(result, ns.oerr);
	else if (0 == strcmp(mode, "dropped"))
		SET_UI64_RESULT(result, ns.odrop);
	else if (0 == strcmp(mode, "overruns"))
		SET_UI64_RESULT(result, ns.ofifo);
<<<<<<< HEAD
	else if (0 == strcmp(mode, "colls"))
		SET_UI64_RESULT(result, ns.colls);
=======
	else if (0 == strcmp(mode, "collisions"))
		SET_UI64_RESULT(result, ns.ocolls);
>>>>>>> da300cc7
	else if (0 == strcmp(mode, "carrier"))
		SET_UI64_RESULT(result, ns.ocarrier);
	else if (0 == strcmp(mode, "compressed"))
		SET_UI64_RESULT(result, ns.ocompressed);
	else
	{
		SET_MSG_RESULT(result, zbx_strdup(NULL, "Invalid second parameter."));
		return SYSINFO_RET_FAIL;
	}

	return SYSINFO_RET_OK;
}

int	NET_IF_TOTAL(AGENT_REQUEST *request, AGENT_RESULT *result)
{
	net_stat_t	ns;
	char		*if_name, *mode, *error;

	if (2 < request->nparam)
	{
		SET_MSG_RESULT(result, zbx_strdup(NULL, "Too many parameters."));
		return SYSINFO_RET_FAIL;
	}

	if_name = get_rparam(request, 0);
	mode = get_rparam(request, 1);

	if (SYSINFO_RET_OK != get_net_stat(if_name, &ns, &error))
	{
		SET_MSG_RESULT(result, error);
		return SYSINFO_RET_FAIL;
	}

	if (NULL == mode || '\0' == *mode || 0 == strcmp(mode, "bytes"))	/* default parameter */
		SET_UI64_RESULT(result, ns.ibytes + ns.obytes);
	else if (0 == strcmp(mode, "packets"))
		SET_UI64_RESULT(result, ns.ipackets + ns.opackets);
	else if (0 == strcmp(mode, "errors"))
		SET_UI64_RESULT(result, ns.ierr + ns.oerr);
	else if (0 == strcmp(mode, "dropped"))
		SET_UI64_RESULT(result, ns.idrop + ns.odrop);
	else if (0 == strcmp(mode, "overruns"))
		SET_UI64_RESULT(result, ns.ififo + ns.ofifo);
	else if (0 == strcmp(mode, "compressed"))
		SET_UI64_RESULT(result, ns.icompressed + ns.ocompressed);
	else
	{
		SET_MSG_RESULT(result, zbx_strdup(NULL, "Invalid second parameter."));
		return SYSINFO_RET_FAIL;
	}

	return SYSINFO_RET_OK;
}

int	NET_IF_COLLISIONS(AGENT_REQUEST *request, AGENT_RESULT *result)
{
	net_stat_t	ns;
	char		*if_name, *error;

	if (1 < request->nparam)
	{
		SET_MSG_RESULT(result, zbx_strdup(NULL, "Too many parameters."));
		return SYSINFO_RET_FAIL;
	}

	if_name = get_rparam(request, 0);

	if (SYSINFO_RET_OK != get_net_stat(if_name, &ns, &error))
	{
		SET_MSG_RESULT(result, error);
		return SYSINFO_RET_FAIL;
	}

	SET_UI64_RESULT(result, ns.ocolls);

	return SYSINFO_RET_OK;
}

int	NET_IF_DISCOVERY(AGENT_REQUEST *request, AGENT_RESULT *result)
{
	char		line[MAX_STRING_LEN], *p;
	FILE		*f;
	struct zbx_json	j;

	ZBX_UNUSED(request);

	if (NULL == (f = fopen("/proc/net/dev", "r")))
	{
		SET_MSG_RESULT(result, zbx_dsprintf(NULL, "Cannot open /proc/net/dev: %s", zbx_strerror(errno)));
		return SYSINFO_RET_FAIL;
	}

	zbx_json_init(&j, ZBX_JSON_STAT_BUF_LEN);

	zbx_json_addarray(&j, ZBX_PROTO_TAG_DATA);

	while (NULL != fgets(line, sizeof(line), f))
	{
		if (NULL == (p = strstr(line, ":")))
			continue;

		*p = '\0';

		/* trim left spaces */
		for (p = line; ' ' == *p && '\0' != *p; p++)
			;

		zbx_json_addobject(&j, NULL);
		zbx_json_addstring(&j, "{#IFNAME}", p, ZBX_JSON_TYPE_STRING);
		zbx_json_close(&j);
	}

	zbx_fclose(f);

	zbx_json_close(&j);

	SET_STR_RESULT(result, strdup(j.buffer));

	zbx_json_free(&j);

	return SYSINFO_RET_OK;
}

int	NET_TCP_LISTEN(AGENT_REQUEST *request, AGENT_RESULT *result)
{
	char		pattern[64], *port_str, *buffer = NULL;
	unsigned short	port;
	zbx_uint64_t	listen = 0;
	int		ret = SYSINFO_RET_FAIL, n, buffer_alloc = 64 * ZBX_KIBIBYTE;
#ifdef HAVE_INET_DIAG
	int		found;
#endif
	if (1 < request->nparam)
	{
		SET_MSG_RESULT(result, zbx_strdup(NULL, "Too many parameters."));
		return SYSINFO_RET_FAIL;
	}

	port_str = get_rparam(request, 0);

	if (NULL == port_str || SUCCEED != is_ushort(port_str, &port))
	{
		SET_MSG_RESULT(result, zbx_strdup(NULL, "Invalid first parameter."));
		return SYSINFO_RET_FAIL;
	}

#ifdef HAVE_INET_DIAG
	if (SUCCEED == find_tcp_port_by_state_nl(port, STATE_LISTEN, &found))
	{
		ret = SYSINFO_RET_OK;
		listen = found;
	}
	else
	{
		const char	*error;

		switch (nlerr)
		{
			case NLERR_UNKNOWN:
				error = "unrecognized netlink error occurred";
				break;
			case NLERR_SOCKCREAT:
				error = "cannot create netlink socket";
				break;
			case NLERR_BADSEND:
				error = "cannot send netlink message to kernel";
				break;
			case NLERR_BADRECV:
				error = "cannot receive netlink message from kernel";
				break;
			case NLERR_RECVTIMEOUT:
				error = "receiving netlink response timed out";
				break;
			case NLERR_RESPTRUNCAT:
				error = "received truncated netlink response from kernel";
				break;
			case NLERR_OPNOTSUPPORTED:
				error = "netlink operation not supported";
				break;
			case NLERR_UNKNOWNMSGTYPE:
				error = "received message of unrecognized type from kernel";
				break;
			default:
				error = "unknown error";
		}

		zabbix_log(LOG_LEVEL_DEBUG, "netlink interface error: %s", error);
		zabbix_log(LOG_LEVEL_DEBUG, "falling back on reading /proc/net/tcp...");
#endif
		buffer = (char *)zbx_malloc(NULL, buffer_alloc);

		if (0 < (n = proc_read_tcp_listen("/proc/net/tcp", &buffer, &buffer_alloc)))
		{
			ret = SYSINFO_RET_OK;

			zbx_snprintf(pattern, sizeof(pattern), "%04X 00000000:0000 0A", (unsigned int)port);

			if (NULL != strstr(buffer, pattern))
			{
				listen = 1;
				goto out;
			}
		}

		if (0 < (n = proc_read_tcp_listen("/proc/net/tcp6", &buffer, &buffer_alloc)))
		{
			ret = SYSINFO_RET_OK;

			zbx_snprintf(pattern, sizeof(pattern), "%04X 00000000000000000000000000000000:0000 0A",
					(unsigned int)port);

			if (NULL != strstr(buffer, pattern))
				listen = 1;
		}
out:
		zbx_free(buffer);
#ifdef HAVE_INET_DIAG
	}
#endif
	SET_UI64_RESULT(result, listen);

	return ret;
}

int	NET_UDP_LISTEN(AGENT_REQUEST *request, AGENT_RESULT *result)
{
	char		pattern[64], *port_str, *buffer = NULL;
	unsigned short	port;
	zbx_uint64_t	listen = 0;
	int		ret = SYSINFO_RET_FAIL, n, buffer_alloc = 64 * ZBX_KIBIBYTE;

	if (1 < request->nparam)
	{
		SET_MSG_RESULT(result, zbx_strdup(NULL, "Too many parameters."));
		return SYSINFO_RET_FAIL;
	}

	port_str = get_rparam(request, 0);

	if (NULL == port_str || SUCCEED != is_ushort(port_str, &port))
	{
		SET_MSG_RESULT(result, zbx_strdup(NULL, "Invalid first parameter."));
		return SYSINFO_RET_FAIL;
	}

	buffer = (char *)zbx_malloc(NULL, buffer_alloc);

	if (0 < (n = proc_read_file("/proc/net/udp", &buffer, &buffer_alloc)))
	{
		ret = SYSINFO_RET_OK;

		zbx_snprintf(pattern, sizeof(pattern), "%04X 00000000:0000 07", (unsigned int)port);

		buffer[n] = '\0';

		if (NULL != strstr(buffer, pattern))
		{
			listen = 1;
			goto out;
		}
	}

	if (0 < (n = proc_read_file("/proc/net/udp6", &buffer, &buffer_alloc)))
	{
		ret = SYSINFO_RET_OK;

		zbx_snprintf(pattern, sizeof(pattern), "%04X 00000000000000000000000000000000:0000 07",
				(unsigned int)port);

		buffer[n] = '\0';

		if (NULL != strstr(buffer, pattern))
			listen = 1;
	}
out:
	zbx_free(buffer);

	SET_UI64_RESULT(result, listen);

	return ret;
}<|MERGE_RESOLUTION|>--- conflicted
+++ resolved
@@ -36,11 +36,10 @@
 	zbx_uint64_t opackets;
 	zbx_uint64_t oerr;
 	zbx_uint64_t odrop;
-<<<<<<< HEAD
-	zbx_uint64_t colls;
-=======
 	zbx_uint64_t ocolls;
->>>>>>> da300cc7
+	zbx_uint64_t ofifo;
+	zbx_uint64_t ocarrier;
+	zbx_uint64_t ocompressed;
 	zbx_uint64_t ofifo;
 	zbx_uint64_t ocarrier;
 	zbx_uint64_t ocompressed;
@@ -257,16 +256,9 @@
 				&result->oerr,		/* errs */
 				&result->odrop,		/* drop */
 				&result->ofifo,		/* fifo (overruns)*/
-<<<<<<< HEAD
-				&result->colls,		/* colls (collisions) */
-				&result->ocarrier,	/* carrier */
-				&result->ocompressed))	/* compressed */
-
-=======
 				&result->ocolls,	/* colls (collisions) */
 				&result->ocarrier,	/* carrier */
 				&result->ocompressed))	/* compressed */
->>>>>>> da300cc7
 		{
 			if (0 == strcmp(name, if_name))
 			{
@@ -490,13 +482,8 @@
 		SET_UI64_RESULT(result, ns.odrop);
 	else if (0 == strcmp(mode, "overruns"))
 		SET_UI64_RESULT(result, ns.ofifo);
-<<<<<<< HEAD
-	else if (0 == strcmp(mode, "colls"))
-		SET_UI64_RESULT(result, ns.colls);
-=======
 	else if (0 == strcmp(mode, "collisions"))
 		SET_UI64_RESULT(result, ns.ocolls);
->>>>>>> da300cc7
 	else if (0 == strcmp(mode, "carrier"))
 		SET_UI64_RESULT(result, ns.ocarrier);
 	else if (0 == strcmp(mode, "compressed"))
