--- conflicted
+++ resolved
@@ -36,8 +36,6 @@
 }
 net_stat_t;
 
-<<<<<<< HEAD
-=======
 #if HAVE_INET_DIAG
 #	include <sys/socket.h>
 #	include <linux/netlink.h>
@@ -200,7 +198,6 @@
 }
 #endif
 
->>>>>>> c329b2d8
 static int	get_net_stat(const char *if_name, net_stat_t *result, char **error)
 {
 	int	ret = SYSINFO_RET_FAIL;
@@ -262,9 +259,10 @@
 
 /******************************************************************************
  *                                                                            *
- * Function: proc_read_file                                                   *
- *                                                                            *
- * Purpose: reads whole file into a buffer in a single read operation         *
+ * Function: proc_read_tcp_listen                                             *
+ *                                                                            *
+ * Purpose: reads /proc/net/tcp(6) file by chunks until the last line in      *
+ *          in buffer has non-listening socket state                          *
  *                                                                            *
  * Parameters: filename     - [IN] the file to read                           *
  *             buffer       - [IN/OUT] the output buffer                      *
@@ -274,15 +272,94 @@
  *                0 empty file (shouldn't happen)                             *
  *               >0 the number of bytes read                                  *
  *                                                                            *
- * Comments: When reading line by line the file might be changed between      *
- *           reads resulting in a possible information loss. To avoid it      *
- *           try reading/expanding the buffer until it fits the whole file.   *
+ ******************************************************************************/
+static int    proc_read_tcp_listen(const char *filename, char **buffer, int *buffer_alloc)
+{
+	int     n, fd, ret = -1, offset = 0;
+	char    *start, *end;
+
+	if (-1 == (fd = open(filename, O_RDONLY)))
+		return -1;
+
+	while (0 != (n = read(fd, *buffer + offset, *buffer_alloc - offset)))
+	{
+		int    count = 0;
+
+		if (-1 == n)
+			goto out;
+
+		offset += n;
+
+		if (offset == *buffer_alloc)
+		{
+			*buffer_alloc *= 2;
+			*buffer = zbx_realloc(*buffer, *buffer_alloc);
+		}
+
+		(*buffer)[offset] = '\0';
+
+		/* find the last full line */
+		for (start = *buffer + offset - 1; start > *buffer; start--)
+		{
+			if ('\n' == *start)
+			{
+				if (++count == 2)
+					break;
+
+				end = start;
+			}
+		}
+
+		/* check if the socket is in listening state */
+		if (2 == count)
+		{
+			start++;
+			count = 0;
+
+			while (' ' == *start++)
+				;
+
+			while (count < 3 && start < end)
+			{
+				while (' ' != *start)
+					start++;
+
+				while (' ' == *start)
+					start++;
+
+				count++;
+			}
+
+			if (3 == count && 0 != strncmp(start, "0A", 2))
+				break;
+		}
+	}
+
+	ret = offset;
+out:
+	close(fd);
+
+	return ret;
+}
+
+/******************************************************************************
+ *                                                                            *
+ * Function: proc_read_file                                                   *
+ *                                                                            *
+ * Purpose: reads whole file into a buffer in a single read operation         *
+ *                                                                            *
+ * Parameters: filename     - [IN] the file to read                           *
+ *             buffer       - [IN/OUT] the output buffer                      *
+ *             buffer_alloc - [IN/OUT] the output buffer size                 *
+ *                                                                            *
+ * Return value: -1 error occurred during reading                             *
+ *                0 empty file (shouldn't happen)                             *
+ *               >0 the number of bytes read                                  *
  *                                                                            *
  ******************************************************************************/
 static int	proc_read_file(const char *filename, char **buffer, int *buffer_alloc)
 {
-	int	n, fd, ret = -1;
-	size_t	offset = 0;
+	int	n, fd, ret = -1, offset = 0;
 
 	if (-1 == (fd = open(filename, O_RDONLY)))
 		return -1;
@@ -492,13 +569,9 @@
 	unsigned short	port;
 	zbx_uint64_t	listen = 0;
 	int		ret = SYSINFO_RET_FAIL, n, buffer_alloc = 64 * ZBX_KIBIBYTE;
-<<<<<<< HEAD
-
-=======
 #ifdef HAVE_INET_DIAG
 	int		found;
 #endif
->>>>>>> c329b2d8
 	if (1 < request->nparam)
 	{
 		SET_MSG_RESULT(result, zbx_strdup(NULL, "Too many parameters."));
@@ -513,17 +586,10 @@
 		return SYSINFO_RET_FAIL;
 	}
 
-	buffer = zbx_malloc(NULL, buffer_alloc);
-
-	if (0 < (n = proc_read_file("/proc/net/tcp", &buffer, &buffer_alloc)))
+#ifdef HAVE_INET_DIAG
+	if (SUCCEED == find_tcp_port_by_state_nl(port, STATE_LISTEN, &found))
 	{
 		ret = SYSINFO_RET_OK;
-<<<<<<< HEAD
-
-		zbx_snprintf(pattern, sizeof(pattern), "%04X 00000000:0000 0A", (unsigned int)port);
-
-		buffer[n] = '\0';
-=======
 		listen = found;
 	}
 	else
@@ -564,30 +630,35 @@
 		zabbix_log(LOG_LEVEL_DEBUG, "falling back on reading /proc/net/tcp...");
 #endif
 		buffer = zbx_malloc(NULL, buffer_alloc);
->>>>>>> c329b2d8
-
-		if (NULL != strstr(buffer, pattern))
-		{
-			listen = 1;
-			goto out;
-		}
-	}
-
-	if (0 < (n = proc_read_file("/proc/net/tcp6", &buffer, &buffer_alloc)))
-	{
-		ret = SYSINFO_RET_OK;
-
-		zbx_snprintf(pattern, sizeof(pattern), "%04X 00000000000000000000000000000000:0000 0A",
-				(unsigned int)port);
-
-		buffer[n] = '\0';
-
-		if (NULL != strstr(buffer, pattern))
-			listen = 1;
-	}
+
+		if (0 < (n = proc_read_tcp_listen("/proc/net/tcp", &buffer, &buffer_alloc)))
+		{
+			ret = SYSINFO_RET_OK;
+
+			zbx_snprintf(pattern, sizeof(pattern), "%04X 00000000:0000 0A", (unsigned int)port);
+
+			if (NULL != strstr(buffer, pattern))
+			{
+				listen = 1;
+				goto out;
+			}
+		}
+
+		if (0 < (n = proc_read_tcp_listen("/proc/net/tcp6", &buffer, &buffer_alloc)))
+		{
+			ret = SYSINFO_RET_OK;
+
+			zbx_snprintf(pattern, sizeof(pattern), "%04X 00000000000000000000000000000000:0000 0A",
+					(unsigned int)port);
+
+			if (NULL != strstr(buffer, pattern))
+				listen = 1;
+		}
 out:
-	zbx_free(buffer);
-
+		zbx_free(buffer);
+#ifdef HAVE_INET_DIAG
+	}
+#endif
 	SET_UI64_RESULT(result, listen);
 
 	return ret;
