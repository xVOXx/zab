/*
** Zabbix
** Copyright (C) 2001-2021 Zabbix SIA
**
** This program is free software; you can redistribute it and/or modify
** it under the terms of the GNU General Public License as published by
** the Free Software Foundation; either version 2 of the License, or
** (at your option) any later version.
**
** This program is distributed in the hope that it will be useful,
** but WITHOUT ANY WARRANTY; without even the implied warranty of
** MERCHANTABILITY or FITNESS FOR A PARTICULAR PURPOSE. See the
** GNU General Public License for more details.
**
** You should have received a copy of the GNU General Public License
** along with this program; if not, write to the Free Software
** Foundation, Inc., 51 Franklin Street, Fifth Floor, Boston, MA  02110-1301, USA.
**/

#include "sysinfo.h"
#include "log.h"

ZBX_METRIC	parameter_hostname =
/*	KEY			FLAG		FUNCTION		TEST PARAMETERS */
	{"system.hostname",     CF_HAVEPARAMS,  SYSTEM_HOSTNAME,        NULL};


static void	retrieve_hostname(char *buffer, int len, char **error)
{
	if (SUCCEED != gethostname(buffer, len))
	{
		zabbix_log(LOG_LEVEL_ERR, "gethostname() failed: %s", strerror_from_system(WSAGetLastError()));
		*error = zbx_dsprintf(NULL, "Cannot obtain host name: %s", strerror_from_system(WSAGetLastError()));
	}
}

int	SYSTEM_HOSTNAME(AGENT_REQUEST *request, AGENT_RESULT *result)
{
	DWORD		dwSize = 256;
	wchar_t		computerName[256];
	char		*type, *transform, buffer[256], *name, *error = NULL;

	if (2 < request->nparam)
	{
		SET_MSG_RESULT(result, zbx_strdup(NULL, "Too many parameters."));
		return SYSINFO_RET_FAIL;
	}

	type = get_rparam(request, 0);
	transform = get_rparam(request, 1);

	if (NULL != type && '\0' != *type && 0 != strcmp(type, "netbios"))
	{
		if (0 == GetComputerName(computerName, &dwSize))
		{
			zabbix_log(LOG_LEVEL_ERR, "GetComputerName() failed: %s",
					strerror_from_system(GetLastError()));

			SET_MSG_RESULT(result, zbx_dsprintf(NULL, "Cannot obtain computer name: %s",
					strerror_from_system(GetLastError())));

			return SYSINFO_RET_FAIL;
		}

		name = zbx_unicode_to_utf8(computerName);
	}
	else
	{
		if (0 == strcmp(type, "shorthost"))
		{
			retrieve_hostname(buffer, sizeof(buffer), &error);
			if (NULL != error)
			{
				SET_MSG_RESULT(result, error);
				return SYSINFO_RET_FAIL;
			}

			char	*dot;

			if (NULL != (dot = strchr(buffer, '.')))
				*dot = '\0';

			name = zbx_strdup(NULL, buffer);
		}
		else if (0 == strcmp(type, "host"))
		{
<<<<<<< HEAD
			retrieve_hostname(buffer, sizeof(buffer), &error);
			if (NULL != error)
=======
			/* Buffer size is chosen large enough to contain any DNS name, not just                      */
			/* MAX_COMPUTERNAME_LENGTH + 1 characters. MAX_COMPUTERNAME_LENGTH is usually less than 32,  */
			/* but it varies among systems, so we cannot use the constant in a precompiled Windows agent,*/
			/* which is expected to work on any system.                                                  */
			if (0 == GetComputerName(computerName, &dwSize))
>>>>>>> 2e7852e0
			{
				SET_MSG_RESULT(result, error);
				return SYSINFO_RET_FAIL;
			}
			name = zbx_strdup(NULL, buffer);
		}
		else
		{
			SET_MSG_RESULT(result, zbx_strdup(NULL, "Invalid first parameter."));
			return SYSINFO_RET_FAIL;
		}
	}

	if (NULL != transform && '\0' != *transform && 0 != strcmp(transform, "none"))
	{
		if (0 == strcmp(transform, "lower"))
		{
			zbx_strlower(name);
		}
		else
		{
			zbx_free(name);
			SET_MSG_RESULT(result, zbx_strdup(NULL, "Invalid second parameter."));
			return SYSINFO_RET_FAIL;
		}
	}

	SET_STR_RESULT(result, name);

	return SYSINFO_RET_OK;
}<|MERGE_RESOLUTION|>--- conflicted
+++ resolved
@@ -51,6 +51,10 @@
 
 	if (NULL != type && '\0' != *type && 0 != strcmp(type, "netbios"))
 	{
+		/* Buffer size is chosen large enough to contain any DNS name, not just                      */
+		/* MAX_COMPUTERNAME_LENGTH + 1 characters. MAX_COMPUTERNAME_LENGTH is usually less than 32,  */
+		/* but it varies among systems, so we cannot use the constant in a precompiled Windows agent,*/
+		/* which is expected to work on any system.                                                  */
 		if (0 == GetComputerName(computerName, &dwSize))
 		{
 			zabbix_log(LOG_LEVEL_ERR, "GetComputerName() failed: %s",
@@ -84,20 +88,13 @@
 		}
 		else if (0 == strcmp(type, "host"))
 		{
-<<<<<<< HEAD
 			retrieve_hostname(buffer, sizeof(buffer), &error);
 			if (NULL != error)
-=======
-			/* Buffer size is chosen large enough to contain any DNS name, not just                      */
-			/* MAX_COMPUTERNAME_LENGTH + 1 characters. MAX_COMPUTERNAME_LENGTH is usually less than 32,  */
-			/* but it varies among systems, so we cannot use the constant in a precompiled Windows agent,*/
-			/* which is expected to work on any system.                                                  */
-			if (0 == GetComputerName(computerName, &dwSize))
->>>>>>> 2e7852e0
 			{
 				SET_MSG_RESULT(result, error);
 				return SYSINFO_RET_FAIL;
 			}
+			
 			name = zbx_strdup(NULL, buffer);
 		}
 		else
