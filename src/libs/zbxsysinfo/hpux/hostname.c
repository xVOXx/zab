/*
** Zabbix
** Copyright (C) 2001-2014 Zabbix SIA
**
** This program is free software; you can redistribute it and/or modify
** it under the terms of the GNU General Public License as published by
** the Free Software Foundation; either version 2 of the License, or
** (at your option) any later version.
**
** This program is distributed in the hope that it will be useful,
** but WITHOUT ANY WARRANTY; without even the implied warranty of
** MERCHANTABILITY or FITNESS FOR A PARTICULAR PURPOSE. See the
** GNU General Public License for more details.
**
** You should have received a copy of the GNU General Public License
** along with this program; if not, write to the Free Software
** Foundation, Inc., 51 Franklin Street, Fifth Floor, Boston, MA  02110-1301, USA.
**/

#include "sysinfo.h"
#include "log.h"

ZBX_METRIC	parameter_hostname =
/*	KEY			FLAG		FUNCTION		TEST PARAMETERS */
	{"system.hostname",     0,              SYSTEM_HOSTNAME,        NULL};

int	SYSTEM_HOSTNAME(AGENT_REQUEST *request, AGENT_RESULT *result)
{
	char	*hostname;
	long 	hostbufsize = 0;

#ifdef _SC_HOST_NAME_MAX
	hostbufsize = sysconf(_SC_HOST_NAME_MAX) + 1;
#endif
	if (0 == hostbufsize)
		hostbufsize = 256;

	hostname = zbx_malloc(NULL, hostbufsize);

<<<<<<< HEAD
	if (-1 == uname(&name))
	{
		SET_MSG_RESULT(result, zbx_dsprintf(NULL, "Cannot obtain system information: %s", zbx_strerror(errno)));
=======
	if (0 != gethostname(hostname, hostbufsize))
	{
		zbx_free(hostname);
>>>>>>> 62a3d35a
		return SYSINFO_RET_FAIL;
	}

	SET_STR_RESULT(result, hostname);

	return SYSINFO_RET_OK;
}<|MERGE_RESOLUTION|>--- conflicted
+++ resolved
@@ -37,15 +37,11 @@
 
 	hostname = zbx_malloc(NULL, hostbufsize);
 
-<<<<<<< HEAD
-	if (-1 == uname(&name))
-	{
-		SET_MSG_RESULT(result, zbx_dsprintf(NULL, "Cannot obtain system information: %s", zbx_strerror(errno)));
-=======
 	if (0 != gethostname(hostname, hostbufsize))
 	{
 		zbx_free(hostname);
->>>>>>> 62a3d35a
+	{
+		SET_MSG_RESULT(result, zbx_dsprintf(NULL, "Cannot obtain system information: %s", zbx_strerror(errno)));
 		return SYSINFO_RET_FAIL;
 	}
 
