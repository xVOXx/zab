/*
** Zabbix
** Copyright (C) 2001-2023 Zabbix SIA
**
** This program is free software; you can redistribute it and/or modify
** it under the terms of the GNU General Public License as published by
** the Free Software Foundation; either version 2 of the License, or
** (at your option) any later version.
**
** This program is distributed in the hope that it will be useful,
** but WITHOUT ANY WARRANTY; without even the implied warranty of
** MERCHANTABILITY or FITNESS FOR A PARTICULAR PURPOSE. See the
** GNU General Public License for more details.
**
** You should have received a copy of the GNU General Public License
** along with this program; if not, write to the Free Software
** Foundation, Inc., 51 Franklin Street, Fifth Floor, Boston, MA  02110-1301, USA.
**/

#include "zbxsysinfo.h"
#include "sysinfo.h"
#include "alias/alias.h"

#include "log.h"
#include "zbxthreads.h"
#if !defined(_WINDOWS) && !defined(__MINGW32__)
#include "zbxnix.h"
#endif
#include "zbxalgo.h"
#include "zbxregexp.h"
#include "zbxstr.h"
#include "zbxnum.h"
#include "zbxparam.h"
#include "zbxexpr.h"
#include "zbxfile.h"

#ifdef WITH_AGENT_METRICS
#	include "agent/agent.h"
#endif

#ifdef WITH_COMMON_METRICS
	#include "common/zbxsysinfo_common.h"
#endif

#ifdef WITH_HTTP_METRICS
#	include "common/http_metrics.h"
#endif

#ifdef WITH_SIMPLE_METRICS
#	include "simple/simple.h"
#endif

#ifdef WITH_SPECIFIC_METRICS
#	include "specsysinfo.h"
#endif

typedef struct
{
	char				*pattern;
	zbx_vector_str_t		elements;
	zbx_key_access_rule_type_t	type;
	int				empty_arguments;
}
zbx_key_access_rule_t;

#ifdef WITH_HOSTNAME_METRIC
extern ZBX_METRIC	parameter_hostname;
#endif

static ZBX_METRIC		*commands = NULL;
static ZBX_METRIC		*commands_local = NULL;
zbx_vector_ptr_t		key_access_rules;
static zbx_get_config_int_f	get_config_timeout_cb = NULL;
static zbx_get_config_int_f	get_config_enable_remote_commands_cb = NULL;
static zbx_get_config_int_f	get_config_log_remote_commands_cb = NULL;
static zbx_get_config_int_f	get_config_unsafe_user_parameters_cb = NULL;

#define ZBX_COMMAND_ERROR		0
#define ZBX_COMMAND_WITHOUT_PARAMS	1
#define ZBX_COMMAND_WITH_PARAMS		2

static int	compare_key_access_rules(const void *rule_a, const void *rule_b);
static int	zbx_parse_key_access_rule(char *pattern, zbx_key_access_rule_t *rule);

/******************************************************************************
 *                                                                            *
 * Purpose: parses item key and splits it into command and parameters         *
 *                                                                            *
 * Return value: ZBX_COMMAND_ERROR - error                                    *
 *               ZBX_COMMAND_WITHOUT_PARAMS - command without parameters      *
 *               ZBX_COMMAND_WITH_PARAMS - command with parameters            *
 *                                                                            *
 ******************************************************************************/
static int	parse_command_dyn(const char *command, char **cmd, char **param)
{
	const char	*pl, *pr;
	size_t		cmd_alloc = 0, param_alloc = 0,
			cmd_offset = 0, param_offset = 0;

	for (pl = command; SUCCEED == zbx_is_key_char(*pl); pl++)
		;

	if (pl == command)
		return ZBX_COMMAND_ERROR;

	zbx_strncpy_alloc(cmd, &cmd_alloc, &cmd_offset, command, pl - command);

	if ('\0' == *pl)	/* no parameters specified */
		return ZBX_COMMAND_WITHOUT_PARAMS;

	if ('[' != *pl)		/* unsupported character */
		return ZBX_COMMAND_ERROR;

	for (pr = ++pl; '\0' != *pr; pr++)
		;

	if (']' != *--pr)
		return ZBX_COMMAND_ERROR;

	zbx_strncpy_alloc(param, &param_alloc, &param_offset, pl, pr - pl);

	return ZBX_COMMAND_WITH_PARAMS;
}

static int	add_to_metrics(ZBX_METRIC **metrics, ZBX_METRIC *metric, char *error, size_t max_error_len)
{
	int		i = 0;

	while (NULL != (*metrics)[i].key)
	{
		if (0 == strcmp((*metrics)[i].key, metric->key))
		{
			zbx_snprintf(error, max_error_len, "key \"%s\" already exists", metric->key);
			return FAIL;	/* metric already exists */
		}
		i++;
	}

	(*metrics)[i].key = zbx_strdup(NULL, metric->key);
	(*metrics)[i].flags = metric->flags;
	(*metrics)[i].function = metric->function;
	(*metrics)[i].test_param = (NULL == metric->test_param ? NULL : zbx_strdup(NULL, metric->test_param));

	*metrics = (ZBX_METRIC *)zbx_realloc(*metrics, (i + 2) * sizeof(ZBX_METRIC));
	memset(&(*metrics)[i + 1], 0, sizeof(ZBX_METRIC));

	return SUCCEED;
}

void	zbx_init_library_sysinfo(zbx_get_config_int_f get_config_timeout_f, zbx_get_config_int_f
		get_config_enable_remote_commands_f, zbx_get_config_int_f get_config_log_remote_commands_f,
		zbx_get_config_int_f get_config_unsafe_user_parameters_f)
{
	get_config_timeout_cb = get_config_timeout_f;
	get_config_enable_remote_commands_cb = get_config_enable_remote_commands_f;
	get_config_log_remote_commands_cb = get_config_log_remote_commands_f;
	get_config_unsafe_user_parameters_cb = get_config_unsafe_user_parameters_f;
}

/******************************************************************************
 *                                                                            *
 * Purpose: registers a new item key into the system                          *
 *                                                                            *
 ******************************************************************************/
int	zbx_add_metric(ZBX_METRIC *metric, char *error, size_t max_error_len)
{
	return add_to_metrics(&commands, metric, error, max_error_len);
}

#ifdef WITH_COMMON_METRICS
/******************************************************************************
 *                                                                            *
 * Purpose: registers a new item key as local into the system                 *
 *                                                                            *
 ******************************************************************************/
static int	add_metric_local(ZBX_METRIC *metric, char *error, size_t max_error_len)
{
	return add_to_metrics(&commands_local, metric, error, max_error_len);
}
#endif /* WITH_COMMON_METRICS */

#if !defined(__MINGW32__)
int	zbx_add_user_parameter(const char *itemkey, char *command, char *error, size_t max_error_len)
{
	int		ret;
	unsigned	flags = CF_USERPARAMETER;
	ZBX_METRIC	metric;
	AGENT_REQUEST	request;

	zbx_init_agent_request(&request);

	if (SUCCEED == (ret = zbx_parse_item_key(itemkey, &request)))
	{
		if (1 == get_rparams_num(&request) && 0 == strcmp("[*]", itemkey + strlen(get_rkey(&request))))
			flags |= CF_HAVEPARAMS;
		else if (0 != get_rparams_num(&request))
			ret = FAIL;
	}

	if (SUCCEED == ret)
	{
		metric.key = get_rkey(&request);
		metric.flags = flags;
		metric.function = &execute_user_parameter;
		metric.test_param = command;

		ret = zbx_add_metric(&metric, error, max_error_len);
	}
	else
		zbx_strlcpy(error, "syntax error", max_error_len);

	zbx_free_agent_request(&request);

	return ret;
}

void	zbx_remove_user_parameters(void)
{
	int	i, usr = -1;

	if (NULL == commands)
		return;

	for (i = 0; NULL != commands[i].key; i++)
	{
		if (0 != (CF_USERPARAMETER & commands[i].flags))
		{
			zbx_free(commands[i].key);
			zbx_free(commands[i].test_param);

			if (0 > usr)
				usr = i;
		}
	}

	if (0 < usr)
	{
		commands = (ZBX_METRIC *)zbx_realloc(commands, ((unsigned int)usr + 1) * sizeof(ZBX_METRIC));
		memset(&commands[usr], 0, sizeof(ZBX_METRIC));
	}
	else if (0 == usr)
	{
		zbx_free(commands);
	}
}

void	zbx_get_metrics_copy(ZBX_METRIC **metrics)
{
	unsigned int	i;

	if (NULL == commands)
	{
		*metrics = NULL;
		return;
	}

	for (i = 0; NULL != commands[i].key; i++)
		;

	*metrics = (ZBX_METRIC *)zbx_malloc(*metrics, sizeof(ZBX_METRIC) * (i + 1));

	for (i = 0; NULL != commands[i].key; i++)
	{
		(*metrics)[i].key = zbx_strdup(NULL, commands[i].key);
		(*metrics)[i].flags = commands[i].flags;
		(*metrics)[i].function = commands[i].function;
		(*metrics)[i].test_param = (NULL == commands[i].test_param ?
				NULL : zbx_strdup(NULL, commands[i].test_param));
	}

	memset(&(*metrics)[i], 0, sizeof(ZBX_METRIC));
}

void	zbx_set_metrics(ZBX_METRIC *metrics)
{
	zbx_free_metrics_ext(&commands);
	commands = metrics;
}
#endif

int	sysinfo_get_config_timeout(void)
{
	return get_config_timeout_cb();
}

int	sysinfo_get_config_log_remote_commands(void)
{
	return get_config_log_remote_commands_cb();
}

int	sysinfo_get_config_unsafe_user_parameters(void)
{
	return get_config_unsafe_user_parameters_cb();
}

void	zbx_init_metrics(void)
{
#if (defined(WITH_AGENT_METRICS) || defined(WITH_COMMON_METRICS) || defined(WITH_HTTP_METRICS) ||	\
	defined(WITH_SPECIFIC_METRICS) || defined(WITH_SIMPLE_METRICS))
	int	i;
	char	error[MAX_STRING_LEN];
#elif (defined(WITH_HOSTNAME_METRIC))
	char	error[MAX_STRING_LEN];
#endif

	zbx_init_key_access_rules();

	commands = (ZBX_METRIC *)zbx_malloc(commands, sizeof(ZBX_METRIC));
	commands[0].key = NULL;
	commands_local = (ZBX_METRIC *)zbx_malloc(commands_local, sizeof(ZBX_METRIC));
	commands_local[0].key = NULL;

#ifdef WITH_AGENT_METRICS
	for (i = 0; NULL != parameters_agent[i].key; i++)
	{
		if (SUCCEED != zbx_add_metric(&parameters_agent[i], error, sizeof(error)))
		{
			zabbix_log(LOG_LEVEL_CRIT, "cannot add item key: %s", error);
			exit(EXIT_FAILURE);
		}
	}
#endif

#ifdef WITH_COMMON_METRICS
	for (i = 0; NULL != parameters_common[i].key; i++)
	{
		if (SUCCEED != zbx_add_metric(&parameters_common[i], error, sizeof(error)))
		{
			zabbix_log(LOG_LEVEL_CRIT, "cannot add item key: %s", error);
			exit(EXIT_FAILURE);
		}
	}

	for (i = 0; NULL != parameters_common_local[i].key; i++)
	{
		if (SUCCEED != add_metric_local(&parameters_common_local[i], error, sizeof(error)))
		{
			zabbix_log(LOG_LEVEL_CRIT, "cannot add item key: %s", error);
			exit(EXIT_FAILURE);
		}
	}
#endif

#ifdef WITH_HTTP_METRICS
	for (i = 0; NULL != parameters_common_http[i].key; i++)
	{
		if (SUCCEED != zbx_add_metric(&parameters_common_http[i], error, sizeof(error)))
		{
			zabbix_log(LOG_LEVEL_CRIT, "cannot add item key: %s", error);
			exit(EXIT_FAILURE);
		}
	}
#endif

#ifdef WITH_SPECIFIC_METRICS
	for (i = 0; NULL != parameters_specific[i].key; i++)
	{
		if (SUCCEED != zbx_add_metric(&parameters_specific[i], error, sizeof(error)))
		{
			zabbix_log(LOG_LEVEL_CRIT, "cannot add item key: %s", error);
			exit(EXIT_FAILURE);
		}
	}
#endif

#ifdef WITH_SIMPLE_METRICS
	for (i = 0; NULL != parameters_simple[i].key; i++)
	{
		if (SUCCEED != zbx_add_metric(&parameters_simple[i], error, sizeof(error)))
		{
			zabbix_log(LOG_LEVEL_CRIT, "cannot add item key: %s", error);
			exit(EXIT_FAILURE);
		}
	}
#endif

#ifdef WITH_HOSTNAME_METRIC
	if (SUCCEED != zbx_add_metric(&parameter_hostname, error, sizeof(error)))
	{
		zabbix_log(LOG_LEVEL_CRIT, "cannot add item key: %s", error);
		exit(EXIT_FAILURE);
	}
#endif
}

void	zbx_free_metrics_ext(ZBX_METRIC **metrics)
{
	if (NULL != *metrics)
	{
		int	i;

		for (i = 0; NULL != (*metrics)[i].key; i++)
		{
			zbx_free((*metrics)[i].key);
			zbx_free((*metrics)[i].test_param);
		}

		zbx_free(*metrics);
	}
}

void	zbx_free_metrics(void)
{
	zbx_free_metrics_ext(&commands);
	zbx_free_metrics_ext(&commands_local);
	zbx_free_key_access_rules();
}

/******************************************************************************
 *                                                                            *
 * Purpose: initializes key access rule list                                  *
 *                                                                            *
 ******************************************************************************/
void	zbx_init_key_access_rules(void)
{
	zbx_vector_ptr_create(&key_access_rules);
}

/******************************************************************************
 *                                                                            *
 * Purpose: frees key access rule and its resources                           *
 *                                                                            *
 ******************************************************************************/
static void	zbx_key_access_rule_free(zbx_key_access_rule_t *rule)
{
	zbx_free(rule->pattern);
	zbx_vector_str_clear_ext(&rule->elements, zbx_str_free);
	zbx_vector_str_destroy(&rule->elements);
	zbx_free(rule);
}

/******************************************************************************
 *                                                                            *
 * Purpose: creates key access rule                                           *
 *                                                                            *
 * Parameters: pattern - [IN] the rule pattern                                *
 *             type    - [IN] the rule type                                   *
 *                                                                            *
 *  Return value: The created rule or NULL if pattern was invalid.            *
 *                                                                            *
 ******************************************************************************/
static zbx_key_access_rule_t	*zbx_key_access_rule_create(char *pattern, zbx_key_access_rule_type_t type)
{
	zbx_key_access_rule_t	*rule;

	rule = zbx_malloc(NULL, sizeof(zbx_key_access_rule_t));
	rule->type = type;
	rule->pattern = zbx_strdup(NULL, pattern);
	zbx_vector_str_create(&rule->elements);

	if (SUCCEED != zbx_parse_key_access_rule(pattern, rule))
	{
		zbx_key_access_rule_free(rule);
		rule = NULL;
	}
	return rule;
}

/******************************************************************************
 *                                                                            *
 * Purpose: validates key access rules configuration                          *
 *                                                                            *
 ******************************************************************************/
void	zbx_finalize_key_access_rules_configuration(void)
{
	int			i, j, rules_num, sysrun_index = ZBX_MAX_UINT31_1;
	zbx_key_access_rule_t	*rule, *sysrun_deny;
	char			sysrun_pattern[] = "system.run[*]";

	rules_num = key_access_rules.values_num;

	/* prepare default system.run[*] deny rule to be added at the end */
	if (NULL == (sysrun_deny = zbx_key_access_rule_create(sysrun_pattern, ZBX_KEY_ACCESS_DENY)))
	{
		THIS_SHOULD_NEVER_HAPPEN;
		exit(EXIT_FAILURE);
	}

	if (FAIL != (i = zbx_vector_ptr_search(&key_access_rules, sysrun_deny, compare_key_access_rules)))
	{
		/* exclude system.run[*] from total number of rules */
		rules_num--;

		/* sysrun_index points at the first rule matching system.run[*] */
		sysrun_index = i;
	}

	if (0 != rules_num)
	{
		/* throw out all rules after '*', because they would never match */
		for (i = 0; i < key_access_rules.values_num; i++)
		{
			rule = (zbx_key_access_rule_t*)key_access_rules.values[i];
			if (1 == rule->elements.values_num && 0 == strcmp(rule->elements.values[0], "*"))
			{
				/* 'match all' rule also matches system.run[*] */
				if (i < sysrun_index)
					sysrun_index = i;

				break;
			}
		}

		if (i != key_access_rules.values_num)
		{
			for (j = ++i; j < key_access_rules.values_num; j++)
			{
				rule = (zbx_key_access_rule_t*)key_access_rules.values[j];
				zabbix_log(LOG_LEVEL_WARNING, "removed unreachable %s \"%s\" rule",
						(ZBX_KEY_ACCESS_ALLOW == rule->type ? "AllowKey" : "DenyKey"),
						rule->pattern);
				zbx_key_access_rule_free(rule);
			}
			key_access_rules.values_num = i;
		}

		/* trailing AllowKey rules are meaningless, because AllowKey=* is default behavior, */
		for (i = key_access_rules.values_num - 1; 0 <= i; i--)
		{
			rule = (zbx_key_access_rule_t*)key_access_rules.values[i];

			if (ZBX_KEY_ACCESS_ALLOW != rule->type)
				break;

			/* system.run allow rules are not redundant because of default system.run[*] deny rule */
			if (0 == rule->elements.values_num || 0 != strcmp(rule->elements.values[0], "system.run"))
			{
				if (i != sysrun_index)
				{
					zabbix_log(LOG_LEVEL_WARNING, "removed redundant trailing AllowKey \"%s\" rule",
							rule->pattern);
				}

				zbx_key_access_rule_free(rule);
				zbx_vector_ptr_remove(&key_access_rules, i);
			}
		}

		if (0 == key_access_rules.values_num)
		{
			zabbix_log(LOG_LEVEL_CRIT, "Item key access rules are configured to match all keys,"
					" indicating possible configuration problem. "
					" Please remove the rules if that was the purpose.");
			exit(EXIT_FAILURE);
		}
	}

	if (ZBX_MAX_UINT31_1 == sysrun_index)
		zbx_vector_ptr_append(&key_access_rules, sysrun_deny);
	else
		zbx_key_access_rule_free(sysrun_deny);
}

/******************************************************************************
 *                                                                            *
 * Purpose: parses key access rule expression from AllowKey and DenyKey       *
 *                                                                            *
 * Parameters: pattern - [IN] key access rule wildcard                        *
 *             rule    - [IN] key access rule element to fill                 *
 *                                                                            *
 * Return value: SUCCEED - successful execution                               *
 *               FAIL    - pattern parsing failed                             *
 *                                                                            *
 ******************************************************************************/
static int	zbx_parse_key_access_rule(char *pattern, zbx_key_access_rule_t *rule)
{
	char		*pl, *pr = NULL, *param;
	size_t		alloc = 0, offset = 0;
	int		i, size;

	for (pl = pattern; SUCCEED == zbx_is_key_char(*pl) || '*' == *pl; pl++);

	if (pl == pattern)
		return FAIL; /* empty key */

	/* extract rule elements [0] = key pattern and all parameters follow */
	zbx_strncpy_alloc(&pr, &alloc, &offset, pattern, pl - pattern);
	zbx_wildcard_minimize(pr);
	zbx_vector_str_append(&rule->elements, pr);
	rule->empty_arguments = 0;

	if ('\0' == *pl)	/* no parameters specified */
		return SUCCEED;

	if ('[' != *pl)		/* unsupported character */
		return FAIL;

	for (pr = ++pl; '\0' != *pr; pr++);

	if (']' != *--pr)
		return FAIL;

	if (1 > pr - pl)	/* no parameters specified */
	{
		rule->empty_arguments = 1;
		return SUCCEED;
	}

	*pr = '\0';
	size = zbx_num_param(pl);
	zbx_vector_str_reserve(&rule->elements, size);

	for (i = 0; i < size; i++)
	{
		if (NULL == (param = zbx_get_param_dyn(pl, i + 1, NULL)))
			return FAIL;

		zbx_wildcard_minimize(param);
		zbx_vector_str_append(&rule->elements, param);
	}

	*pr = ']';

	/* remove repeated trailing "*" parameters */
	if (1 < size && 0 == strcmp(rule->elements.values[i--], "*"))
	{
		for (; 0 < i; i--)
		{
			if (0 != strcmp(rule->elements.values[i], "*"))
				break;

			zbx_free(rule->elements.values[i + 1]);
			zbx_vector_str_remove(&rule->elements, i + 1);
		}
	}

	return SUCCEED;
}

/******************************************************************************
 *                                                                            *
 * Purpose: Compares two zbx_key_access_rule_t values to perform search       *
 *          within vector. Rule type (allow/deny) is not checked here.        *
 *                                                                            *
 * Parameters: rule_a - [IN] key access rule 1                                *
 *             rule_b - [IN] key access rule 2                                *
 *                                                                            *
 * Return value: If key access rule values are the same, 0 is returned        *
 *               otherwise nonzero value is returned.                         *
 *                                                                            *
 ******************************************************************************/
static int	compare_key_access_rules(const void *rule_a, const void *rule_b)
{
	const zbx_key_access_rule_t	*a, *b;
	int				i;

	a = *(zbx_key_access_rule_t **)rule_a;
	b = *(zbx_key_access_rule_t **)rule_b;

	if (a->empty_arguments != b->empty_arguments || a->elements.values_num != b->elements.values_num)
		return 1;

	for (i = 0; a->elements.values_num > i; i++)
	{
		if (0 != strcmp(a->elements.values[i], b->elements.values[i]))
			return 1;
	}

	return 0;
}

/******************************************************************************
 *                                                                            *
 * Purpose: adds new key access rule from AllowKey and DenyKey parameters     *
 *                                                                            *
 * Parameters: parameter - [IN] the parameter that defined the rule           *
 *             pattern   - [IN] key access rule wildcard                      *
 *             type      - [IN] key access rule type (allow/deny)             *
 *                                                                            *
 * Return value: SUCCEED - successful execution                               *
 *               FAIL    - pattern parsing failed                             *
 *                                                                            *
 ******************************************************************************/
int	zbx_add_key_access_rule(const char *parameter, char *pattern, zbx_key_access_rule_type_t type)
{
	zbx_key_access_rule_t	*rule, *r;
	int			i;

	if (NULL == (rule = zbx_key_access_rule_create(pattern, type)))
	{
		zabbix_log(LOG_LEVEL_WARNING, "failed to process %s access rule \"%s\"", parameter, pattern);
		return FAIL;

	}

	if (FAIL != (i = zbx_vector_ptr_search(&key_access_rules, rule, compare_key_access_rules)))
	{
		r = (zbx_key_access_rule_t*)key_access_rules.values[i];

		zabbix_log(LOG_LEVEL_WARNING, "%s access rule \"%s\" was not added"
				" because it %s another rule defined above ",
				parameter, pattern, r->type == type ? "duplicates" : "conflicts with");
		zbx_key_access_rule_free(rule);

		return SUCCEED;
	}

	zbx_vector_ptr_append(&key_access_rules, rule);

	return SUCCEED;
}

/******************************************************************************
 *                                                                            *
 * Purpose: checks agent metric request against configured access rules       *
 *                                                                            *
 * Parameters: request - [IN] metric request (key and parameters)             *
 *                                                                            *
 * Return value: ZBX_KEY_ACCESS_ALLOW - metric access allowed                 *
 *               ZBX_KEY_ACCESS_DENY  - metric access denied                  *
 *                                                                            *
 ******************************************************************************/
int	zbx_check_request_access_rules(AGENT_REQUEST *request)
{
	int			i, j, empty_arguments;
	zbx_key_access_rule_t	*rule;

	/* empty arguments flag means key is followed by empty brackets, which is not the same as no brackets */
	empty_arguments = (1 == request->nparam && 0 == strlen(request->params[0]));

	for (i = 0; key_access_rules.values_num > i; i++)
	{
		rule = (zbx_key_access_rule_t*)key_access_rules.values[i];

		if (0 == strcmp("*", rule->elements.values[0]) && 1 == rule->elements.values_num)
			return rule->type; /* match all */

		if (1 < rule->elements.values_num)
		{
			if (0 == strcmp("*", rule->elements.values[rule->elements.values_num - 1]))
			{
				if (2 == rule->elements.values_num && 0 == request->nparam)
					continue;	/* rule: key[*], request: key */
			}
			else
			{
				if (request->nparam < (rule->elements.values_num - 1))
					continue;	/* too few parameters */

				if (request->nparam > (rule->elements.values_num - 1) && 0 == empty_arguments)
					continue;	/* too many parameters */
			}
		}

		if (0 == zbx_wildcard_match(request->key, rule->elements.values[0]))
			continue;	/* key doesn't match */

		if (0 != rule->empty_arguments)	/* rule expects empty argument list: key[] */
		{
			if (0 != empty_arguments)
				return rule->type;

			continue;
		}

		if (0 != empty_arguments && 1 == rule->elements.values_num)
			continue;	/* no parameters expected by rule */

		if (0 == request->nparam && 1 == rule->elements.values_num)	/* no parameters */
			return rule->type;

		for (j = 1; rule->elements.values_num > j; j++)
		{
			if ((rule->elements.values_num - 1) == j)	/* last parameter */
			{
				if (0 == strcmp("*", rule->elements.values[j]))
					return rule->type;	/* skip next parameter checks */

				if (request->nparam < j)
					break;

				if (0 == zbx_wildcard_match(request->params[j - 1], rule->elements.values[j]))
					break;		/* parameter doesn't match pattern */

				return rule->type;
			}

			if (request->nparam < j ||
					0 == zbx_wildcard_match(request->params[j - 1], rule->elements.values[j]))
				break;	/* parameter doesn't match pattern */
		}
	}

	return ZBX_KEY_ACCESS_ALLOW;	/* allow by default for backward compatibility */
}

/******************************************************************************
 *                                                                            *
 * Purpose: checks agent metric request against configured access rules       *
 *                                                                            *
 * Parameters: metric - [IN] metric requested (key and parameters)            *
 *                                                                            *
 * Return value: ZBX_KEY_ACCESS_ALLOW - metric access allowed                 *
 *               ZBX_KEY_ACCESS_DENY  - metric access denied                  *
 *                                                                            *
 ******************************************************************************/
int	zbx_check_key_access_rules(const char *metric)
{
	int		ret;
	AGENT_REQUEST	request;

	zbx_init_agent_request(&request);

	if (SUCCEED == zbx_parse_item_key(metric, &request))
		ret = zbx_check_request_access_rules(&request);
	else
		ret = ZBX_KEY_ACCESS_DENY;

	zbx_free_agent_request(&request);

	return ret;
}

/******************************************************************************
 *                                                                            *
 * Purpose: cleanup key access rule list                                      *
 *                                                                            *
 ******************************************************************************/
void	zbx_free_key_access_rules(void)
{
	int	i;

	for(i = 0; i < key_access_rules.values_num; i++)
		zbx_key_access_rule_free((zbx_key_access_rule_t *)key_access_rules.values[i]);

	zbx_vector_ptr_destroy(&key_access_rules);
}

static void	zbx_log_init(zbx_log_t *log)
{
	log->value = NULL;
	log->source = NULL;
	log->timestamp = 0;
	log->severity = 0;
	log->logeventid = 0;
}

<<<<<<< HEAD
=======
void	zbx_init_agent_result(AGENT_RESULT *result)
{
	memset(result, 0, sizeof(AGENT_RESULT));
}

static void	zbx_log_clean(zbx_log_t *log)
{
	zbx_free(log->source);
	zbx_free(log->value);
}

void	zbx_log_free(zbx_log_t *log)
{
	zbx_log_clean(log);
	zbx_free(log);
}

void	zbx_free_agent_result(AGENT_RESULT *result)
{
	ZBX_UNSET_UI64_RESULT(result);
	ZBX_UNSET_DBL_RESULT(result);
	ZBX_UNSET_STR_RESULT(result);
	ZBX_UNSET_TEXT_RESULT(result);
	ZBX_UNSET_BIN_RESULT(result);
	ZBX_UNSET_LOG_RESULT(result);
	ZBX_UNSET_MSG_RESULT(result);
}

>>>>>>> 6c6176a1
/******************************************************************************
 *                                                                            *
 * Purpose: initialize the request structure                                  *
 *                                                                            *
 * Parameters: request - pointer to the structure                             *
 *                                                                            *
 ******************************************************************************/
void	zbx_init_agent_request(AGENT_REQUEST *request)
{
	request->key = NULL;
	request->nparam = 0;
	request->params = NULL;
	request->types = NULL;
	request->lastlogsize = 0;
	request->mtime = 0;
}

/******************************************************************************
 *                                                                            *
 * Purpose: free memory used by the request parameters                        *
 *                                                                            *
 * Parameters: request - pointer to the request structure                     *
 *                                                                            *
 ******************************************************************************/
static void	free_request_params(AGENT_REQUEST *request)
{
	int	i;

	for (i = 0; i < request->nparam; i++)
		zbx_free(request->params[i]);
	zbx_free(request->params);
	zbx_free(request->types);

	request->nparam = 0;
}

/******************************************************************************
 *                                                                            *
 * Purpose: free memory used by the request                                   *
 *                                                                            *
 * Parameters: request - pointer to the request structure                     *
 *                                                                            *
 ******************************************************************************/
void	zbx_free_agent_request(AGENT_REQUEST *request)
{
	zbx_free(request->key);
	free_request_params(request);
}

/******************************************************************************
 *                                                                            *
 * Purpose: add a new parameter                                               *
 *                                                                            *
 * Parameters: request - [OUT] pointer to the request structure               *
 *             pvalue  - [IN]  parameter value string                         *
 *             type    - [IN]  parameter type                                 *
 *                                                                            *
 ******************************************************************************/
static void	add_request_param(AGENT_REQUEST *request, char *pvalue, zbx_request_parameter_type_t type)
{
	request->nparam++;
	request->params = (char **)zbx_realloc(request->params, request->nparam * sizeof(char *));
	request->params[request->nparam - 1] = pvalue;
	request->types = (zbx_request_parameter_type_t*)zbx_realloc(request->types,
			request->nparam * sizeof(zbx_request_parameter_type_t));
	request->types[request->nparam - 1] = type;
}

/******************************************************************************
 *                                                                            *
 * Purpose: parse item command (key) and fill AGENT_REQUEST structure         *
 *                                                                            *
 * Parameters: itemkey - complete item key                                    *
 *                                                                            *
 * Return value: request - structure filled with data from item key           *
 *                                                                            *
 * Comments: thread-safe                                                      *
 *                                                                            *
 ******************************************************************************/
int	zbx_parse_item_key(const char *itemkey, AGENT_REQUEST *request)
{
	int	i, ret = FAIL;
	char	*key = NULL, *params = NULL;

	switch (parse_command_dyn(itemkey, &key, &params))
	{
		case ZBX_COMMAND_WITH_PARAMS:
			if (0 == (request->nparam = zbx_num_param(params)))
				goto out;	/* key is badly formatted */

			request->params = (char **)zbx_malloc(request->params, request->nparam * sizeof(char *));
			request->types = (zbx_request_parameter_type_t*)zbx_malloc(request->types,
					request->nparam * sizeof(zbx_request_parameter_type_t));

			for (i = 0; i < request->nparam; i++)
				request->params[i] = zbx_get_param_dyn(params, i + 1, &request->types[i]);
			break;
		case ZBX_COMMAND_ERROR:
			goto out;	/* key is badly formatted */
	}

	request->key = key;
	key = NULL;

	ret = SUCCEED;
out:
	zbx_free(params);
	zbx_free(key);

	return ret;
}
#undef ZBX_COMMAND_ERROR
#undef ZBX_COMMAND_WITHOUT_PARAMS
#undef ZBX_COMMAND_WITH_PARAMS

void	zbx_test_parameter(const char *key)
{
#define ZBX_KEY_COLUMN_WIDTH	45
	AGENT_RESULT	result;

	printf("%-*s", ZBX_KEY_COLUMN_WIDTH, key);

	zbx_init_agent_result(&result);

	if (SUCCEED == zbx_execute_agent_check(key, ZBX_PROCESS_WITH_ALIAS, &result))
	{
		char	buffer[ZBX_MAX_DOUBLE_LEN + 1];

		if (0 != ZBX_ISSET_UI64(&result))
			printf(" [u|" ZBX_FS_UI64 "]", result.ui64);

		if (0 != ZBX_ISSET_DBL(&result))
			printf(" [d|%s]", zbx_print_double(buffer, sizeof(buffer), result.dbl));

		if (0 != ZBX_ISSET_STR(&result))
			printf(" [s|%s]", result.str);

		if (0 != ZBX_ISSET_TEXT(&result))
			printf(" [t|%s]", result.text);

		if (0 != ZBX_ISSET_MSG(&result))
			printf(" [m|%s]", result.msg);
	}
	else
	{
		if (0 != ZBX_ISSET_MSG(&result))
			printf(" [m|" ZBX_NOTSUPPORTED "] [%s]", result.msg);
		else
			printf(" [m|" ZBX_NOTSUPPORTED "]");
	}

	zbx_free_agent_result(&result);

	printf("\n");

	fflush(stdout);
#undef ZBX_KEY_COLUMN_WIDTH
}

void	zbx_test_parameters(void)
{
	int	i;
	char	*key = NULL;
	size_t	key_alloc = 0;

	for (i = 0; NULL != commands[i].key; i++)
	{
		if (0 != strcmp(commands[i].key, "__UserPerfCounter"))
		{
			size_t	key_offset = 0;

			zbx_strcpy_alloc(&key, &key_alloc, &key_offset, commands[i].key);

			if (0 == (commands[i].flags & CF_USERPARAMETER) && NULL != commands[i].test_param)
			{
				zbx_chrcpy_alloc(&key, &key_alloc, &key_offset, '[');
				zbx_strcpy_alloc(&key, &key_alloc, &key_offset, commands[i].test_param);
				zbx_chrcpy_alloc(&key, &key_alloc, &key_offset, ']');
			}

			if (ZBX_KEY_ACCESS_ALLOW == zbx_check_key_access_rules(key))
				zbx_test_parameter(key);
		}
	}

	zbx_free(key);

	test_aliases();
}

static int	zbx_check_user_parameter(const char *param, int config_unsafe_user_parameters, char *error,
		int max_error_len)
{
	const char	suppressed_chars[] = "\\'\"`*?[]{}~$!&;()<>|#@\n", *c;
	char		*buf = NULL;
	size_t		buf_alloc = 128, buf_offset = 0;

	if (0 != config_unsafe_user_parameters)
		return SUCCEED;

	for (c = suppressed_chars; '\0' != *c; c++)
	{
		if (NULL == strchr(param, *c))
			continue;

		buf = (char *)zbx_malloc(buf, buf_alloc);

		for (c = suppressed_chars; '\0' != *c; c++)
		{
			if (c != suppressed_chars)
				zbx_strcpy_alloc(&buf, &buf_alloc, &buf_offset, ", ");

			if (0 != isprint(*c))
				zbx_chrcpy_alloc(&buf, &buf_alloc, &buf_offset, *c);
			else
				zbx_snprintf_alloc(&buf, &buf_alloc, &buf_offset, "0x%02x", (unsigned int)(*c));
		}

		zbx_snprintf(error, max_error_len, "Special characters \"%s\" are not allowed in the parameters.", buf);

		zbx_free(buf);

		return FAIL;
	}

	return SUCCEED;
}

static int	replace_param(const char *cmd, const AGENT_REQUEST *request, int config_user_parameters,
		char **out, char *error, int max_error_len)
{
	const char	*pl = cmd, *pr, *tmp;
	size_t		out_alloc = 0, out_offset = 0;
	int		num, ret = SUCCEED;

	while (NULL != (pr = strchr(pl, '$')))
	{
		zbx_strncpy_alloc(out, &out_alloc, &out_offset, pl, pr - pl);

		/* check if increasing pointer by 1 will not result in buffer overrun */
		if ('\0' != pr[1])
			pr++;

		if ('0' == *pr)
		{
			zbx_strcpy_alloc(out, &out_alloc, &out_offset, cmd);
		}
		else if ('1' <= *pr && *pr <= '9')
		{
			num = (int)(*pr - '0');

			if (request->nparam >= num)
			{
				tmp = get_rparam(request, num - 1);

				if (SUCCEED != (ret = zbx_check_user_parameter(tmp, config_user_parameters, error,
						max_error_len)))
				{
					break;
				}

				zbx_strcpy_alloc(out, &out_alloc, &out_offset, tmp);
			}
		}
		else
		{
			if ('$' != *pr)
				zbx_chrcpy_alloc(out, &out_alloc, &out_offset, '$');
			zbx_chrcpy_alloc(out, &out_alloc, &out_offset, *pr);
		}

		pl = pr + 1;
	}

	if (SUCCEED == ret)
		zbx_strcpy_alloc(out, &out_alloc, &out_offset, pl);
	else
		zbx_free(*out);

	return ret;
}

/**********************************************************************************
 *                                                                                *
 * Parameters: in_command - item key                                              *
 *             flags - ZBX_PROCESS_LOCAL_COMMAND, allow execution of system.run   *
 *                     ZBX_PROCESS_MODULE_COMMAND, execute item from a module     *
 *                     ZBX_PROCESS_WITH_ALIAS, substitute agent Alias             *
 *                                                                                *
 * Return value: SUCCEED - successful execution                                   *
 *               NOTSUPPORTED - item key is not supported or other error          *
 *               result - contains item value or error message                    *
 *                                                                                *
 **********************************************************************************/
int	zbx_execute_agent_check(const char *in_command, unsigned flags, AGENT_RESULT *result)
{
	int		ret = NOTSUPPORTED;
	ZBX_METRIC	*command = NULL;
	AGENT_REQUEST	request;

	zbx_init_agent_request(&request);

	if (SUCCEED != zbx_parse_item_key((0 == (flags & ZBX_PROCESS_WITH_ALIAS) ? in_command :
			zbx_alias_get(in_command)), &request))
	{
		SET_MSG_RESULT(result, zbx_strdup(NULL, "Invalid item key format."));
		goto notsupported;
	}

	if (0 == (flags & ZBX_PROCESS_LOCAL_COMMAND) && ZBX_KEY_ACCESS_ALLOW !=
			zbx_check_request_access_rules(&request))
	{
		zabbix_log(LOG_LEVEL_DEBUG, "Key access denied: \"%s\"", in_command);
		SET_MSG_RESULT(result, zbx_strdup(NULL, "Unsupported item key."));
		goto notsupported;
	}

	/* system.run is not allowed by default except for getting hostname for daemons */
	if (1 != get_config_enable_remote_commands_cb() && 0 == (flags & ZBX_PROCESS_LOCAL_COMMAND) &&
			0 == strcmp(request.key, "system.run"))
	{
		SET_MSG_RESULT(result, zbx_strdup(NULL, "Remote commands are not enabled."));
		goto notsupported;
	}

	if (0 != (flags & ZBX_PROCESS_LOCAL_COMMAND))
	{
		for (command = commands_local; NULL != command->key; command++)
		{
			if (0 == strcmp(command->key, request.key))
				break;
		}
	}

	if (NULL == command || NULL == command->key)
	{
		for (command = commands; NULL != command->key; command++)
		{
			if (0 == strcmp(command->key, request.key))
				break;
		}
	}

	/* item key not found */
	if (NULL == command->key)
	{
		SET_MSG_RESULT(result, zbx_strdup(NULL, "Unsupported item key."));
		goto notsupported;
	}

	/* expected item from a module */
	if (0 != (flags & ZBX_PROCESS_MODULE_COMMAND) && 0 == (command->flags & CF_MODULE))
	{
		SET_MSG_RESULT(result, zbx_strdup(NULL, "Unsupported item key."));
		goto notsupported;
	}

	/* command does not accept parameters but was called with parameters */
	if (0 == (command->flags & CF_HAVEPARAMS) && 0 != request.nparam)
	{
		SET_MSG_RESULT(result, zbx_strdup(NULL, "Item does not allow parameters."));
		goto notsupported;
	}

	if (0 != (command->flags & CF_USERPARAMETER))
	{
		if (0 != (command->flags & CF_HAVEPARAMS))
		{
			char	*parameters = NULL, error[MAX_STRING_LEN];

			if (FAIL == replace_param(command->test_param, &request, get_config_unsafe_user_parameters_cb(),
					&parameters, error, sizeof(error)))
			{
				SET_MSG_RESULT(result, zbx_strdup(NULL, error));
				goto notsupported;
			}

			free_request_params(&request);
			add_request_param(&request, parameters, REQUEST_PARAMETER_TYPE_STRING);
		}
		else
		{
			free_request_params(&request);
			add_request_param(&request, zbx_strdup(NULL, command->test_param),
					REQUEST_PARAMETER_TYPE_STRING);
		}
	}

	if (SYSINFO_RET_OK != command->function(&request, result))
	{
		/* "return NOTSUPPORTED;" would be more appropriate here for preserving original error */
		/* message in "result" but would break things relying on ZBX_NOTSUPPORTED message. */
		if (0 != (command->flags & CF_MODULE) && 0 == ZBX_ISSET_MSG(result))
			SET_MSG_RESULT(result, zbx_strdup(NULL, ZBX_NOTSUPPORTED_MSG));

		goto notsupported;
	}

	ret = SUCCEED;
notsupported:
	zbx_free_agent_request(&request);

	return ret;
}

static void	add_log_result(AGENT_RESULT *result, const char *value)
{
	result->log = (zbx_log_t *)zbx_malloc(result->log, sizeof(zbx_log_t));

	zbx_log_init(result->log);

	result->log->value = zbx_strdup(result->log->value, value);
	result->type |= AR_LOG;
}

int	zbx_set_agent_result_type(AGENT_RESULT *result, int value_type, char *c)
{
	zbx_uint64_t	value_uint64;
	int		ret = FAIL;
	double		dbl_tmp;

	assert(result);

	switch (value_type)
	{
		case ITEM_VALUE_TYPE_UINT64:
			zbx_trim_integer(c);
			zbx_del_zeros(c);

			if (SUCCEED == zbx_is_uint64(c, &value_uint64))
			{
				SET_UI64_RESULT(result, value_uint64);
				ret = SUCCEED;
			}
			break;
		case ITEM_VALUE_TYPE_FLOAT:
			zbx_trim_float(c);

			if (SUCCEED == zbx_is_double(c, &dbl_tmp))
			{
				SET_DBL_RESULT(result, dbl_tmp);
				ret = SUCCEED;
			}
			break;
		case ITEM_VALUE_TYPE_STR:
			zbx_replace_invalid_utf8(c);
			SET_STR_RESULT(result, zbx_strdup(NULL, c));
			ret = SUCCEED;
			break;
		case ITEM_VALUE_TYPE_TEXT:
			zbx_replace_invalid_utf8(c);
			SET_TEXT_RESULT(result, zbx_strdup(NULL, c));
			ret = SUCCEED;
			break;
		case ITEM_VALUE_TYPE_LOG:
			zbx_replace_invalid_utf8(c);
			add_log_result(result, c);
			ret = SUCCEED;
			break;
		case ITEM_VALUE_TYPE_BIN:
		case ITEM_VALUE_TYPE_NONE:
		default:
			THIS_SHOULD_NEVER_HAPPEN;
			exit(EXIT_FAILURE);
	}

	return ret;
}

void	zbx_set_agent_result_meta(AGENT_RESULT *result, zbx_uint64_t lastlogsize, int mtime)
{
	result->lastlogsize = lastlogsize;
	result->mtime = mtime;
	result->type |= AR_META;
}

static zbx_uint64_t	*get_result_ui64_value(AGENT_RESULT *result)
{
	zbx_uint64_t	value;

	assert(result);

	if (0 != ZBX_ISSET_UI64(result))
	{
		/* nothing to do */
	}
	else if (0 != ZBX_ISSET_DBL(result))
	{
		SET_UI64_RESULT(result, result->dbl);
	}
	else if (0 != ZBX_ISSET_STR(result))
	{
		zbx_trim_integer(result->str);
		zbx_del_zeros(result->str);

		if (SUCCEED != zbx_is_uint64(result->str, &value))
			return NULL;

		SET_UI64_RESULT(result, value);
	}
	else if (0 != ZBX_ISSET_TEXT(result))
	{
		zbx_trim_integer(result->text);
		zbx_del_zeros(result->text);

		if (SUCCEED != zbx_is_uint64(result->text, &value))
			return NULL;

		SET_UI64_RESULT(result, value);
	}
	/* skip AR_MESSAGE - it is information field */

	if (0 != ZBX_ISSET_UI64(result))
		return &result->ui64;

	return NULL;
}

static double	*get_result_dbl_value(AGENT_RESULT *result)
{
	double	value;

	assert(result);

	if (0 != ZBX_ISSET_DBL(result))
	{
		/* nothing to do */
	}
	else if (0 != ZBX_ISSET_UI64(result))
	{
		SET_DBL_RESULT(result, result->ui64);
	}
	else if (0 != ZBX_ISSET_STR(result))
	{
		zbx_trim_float(result->str);

		if (SUCCEED != zbx_is_double(result->str, &value))
			return NULL;

		SET_DBL_RESULT(result, value);
	}
	else if (0 != ZBX_ISSET_TEXT(result))
	{
		zbx_trim_float(result->text);

		if (SUCCEED != zbx_is_double(result->text, &value))
			return NULL;

		SET_DBL_RESULT(result, value);
	}
	/* skip AR_MESSAGE - it is information field */

	if (0 != ZBX_ISSET_DBL(result))
		return &result->dbl;

	return NULL;
}

static char	**get_result_str_value(AGENT_RESULT *result)
{
	char	*p, tmp;

	assert(result);

	if (0 != ZBX_ISSET_STR(result))
	{
		/* nothing to do */
	}
	else if (0 != ZBX_ISSET_TEXT(result))
	{
		/* NOTE: copy only line */
		for (p = result->text; '\0' != *p && '\r' != *p && '\n' != *p; p++);
		tmp = *p; /* remember result->text character */
		*p = '\0'; /* temporary replace */
		SET_STR_RESULT(result, zbx_strdup(NULL, result->text)); /* copy line */
		*p = tmp; /* restore result->text character */
	}
	else if (0 != ZBX_ISSET_UI64(result))
	{
		SET_STR_RESULT(result, zbx_dsprintf(NULL, ZBX_FS_UI64, result->ui64));
	}
	else if (0 != ZBX_ISSET_DBL(result))
	{
		SET_STR_RESULT(result, zbx_dsprintf(NULL, ZBX_FS_DBL, result->dbl));
	}
	/* skip AR_MESSAGE - it is information field */

	if (0 != ZBX_ISSET_STR(result))
		return &result->str;

	return NULL;
}

static char	**get_result_text_value(AGENT_RESULT *result)
{
	assert(result);

	if (0 != ZBX_ISSET_TEXT(result))
	{
		/* nothing to do */
	}
	else if (0 != ZBX_ISSET_STR(result))
	{
		SET_TEXT_RESULT(result, zbx_strdup(NULL, result->str));
	}
	else if (0 != ZBX_ISSET_UI64(result))
	{
		SET_TEXT_RESULT(result, zbx_dsprintf(NULL, ZBX_FS_UI64, result->ui64));
	}
	else if (0 != ZBX_ISSET_DBL(result))
	{
		SET_TEXT_RESULT(result, zbx_dsprintf(NULL, ZBX_FS_DBL, result->dbl));
	}
	/* skip AR_MESSAGE - it is information field */

	if (0 != ZBX_ISSET_TEXT(result))
		return &result->text;

	return NULL;
}

static zbx_log_t	*get_result_log_value(AGENT_RESULT *result)
{
	if (0 != ZBX_ISSET_LOG(result))
		return result->log;

	if (0 != ZBX_ISSET_VALUE(result))
	{
		result->log = (zbx_log_t *)zbx_malloc(result->log, sizeof(zbx_log_t));

		zbx_log_init(result->log);

		if (0 != ZBX_ISSET_STR(result))
			result->log->value = zbx_strdup(result->log->value, result->str);
		else if (0 != ZBX_ISSET_TEXT(result))
			result->log->value = zbx_strdup(result->log->value, result->text);
		else if (0 != ZBX_ISSET_UI64(result))
			result->log->value = zbx_dsprintf(result->log->value, ZBX_FS_UI64, result->ui64);
		else if (0 != ZBX_ISSET_DBL(result))
			result->log->value = zbx_dsprintf(result->log->value, ZBX_FS_DBL, result->dbl);

		result->type |= AR_LOG;

		return result->log;
	}

	return NULL;
}

/******************************************************************************
 *                                                                            *
 * Purpose: return value of result in special type                            *
 *          if value missing, convert existing value to requested type        *
 *                                                                            *
 * Return value:                                                              *
 *         NULL - if value is missing or can't be converted                   *
 *                                                                            *
 * Comments:  better use definitions                                          *
 *                ZBX_GET_UI64_RESULT                                         *
 *                ZBX_GET_DBL_RESULT                                          *
 *                ZBX_GET_STR_RESULT                                          *
 *                ZBX_GET_TEXT_RESULT                                         *
 *                ZBX_GET_LOG_RESULT                                          *
 *                ZBX_GET_MSG_RESULT                                          *
 *                                                                            *
 *    AR_MESSAGE - skipped in conversion                                      *
 *                                                                            *
 ******************************************************************************/
void	*get_result_value_by_type(AGENT_RESULT *result, int require_type)
{
	assert(result);

	switch (require_type)
	{
		case AR_UINT64:
			return (void *)get_result_ui64_value(result);
		case AR_DOUBLE:
			return (void *)get_result_dbl_value(result);
		case AR_STRING:
			return (void *)get_result_str_value(result);
		case AR_TEXT:
			return (void *)get_result_text_value(result);
		case AR_LOG:
			return (void *)get_result_log_value(result);
		case AR_MESSAGE:
			if (0 != ZBX_ISSET_MSG(result))
				return (void *)(&result->msg);
			break;
		default:
			break;
	}

	return NULL;
}

#if !defined(_WINDOWS) && !defined(__MINGW32__)
#if defined(WITH_AGENT2_METRICS)
int	zbx_execute_threaded_metric(zbx_metric_func_t metric_func, AGENT_REQUEST *request, AGENT_RESULT *result)
{
	/* calling fork() in a multithreaded program may result in deadlock on mutex */
	return metric_func(request, result);
}
#else
/*******************************************************************************
 *                                                                             *
 * Purpose: serialize agent result to transfer over pipe/socket                *
 *                                                                             *
 * Parameters: data        - [IN/OUT] the data buffer                          *
 *             data_alloc  - [IN/OUT] the data buffer allocated size           *
 *             data_offset - [IN/OUT] the data buffer data size                *
 *             agent_ret   - [IN] the agent result return code                 *
 *             result      - [IN] the agent result                             *
 *                                                                             *
 * Comments: The agent result is serialized as [rc][type][data] where:         *
 *             [rc] the agent result return code, 4 bytes                      *
 *             [type] the agent result data type, 1 byte                       *
 *             [data] the agent result data, null terminated string (optional) *
 *                                                                             *
 *******************************************************************************/
static void	serialize_agent_result(char **data, size_t *data_alloc, size_t *data_offset, int agent_ret,
		AGENT_RESULT *result)
{
	char	**pvalue, result_type;
	size_t	value_len;

	if (SYSINFO_RET_OK == agent_ret)
	{
		if (ZBX_ISSET_TEXT(result))
			result_type = 't';
		else if (ZBX_ISSET_STR(result))
			result_type = 's';
		else if (ZBX_ISSET_UI64(result))
			result_type = 'u';
		else if (ZBX_ISSET_DBL(result))
			result_type = 'd';
		else if (ZBX_ISSET_MSG(result))
			result_type = 'm';
		else
			result_type = '-';
	}
	else
		result_type = 'm';

	switch (result_type)
	{
		case 't':
		case 's':
		case 'u':
		case 'd':
			pvalue = ZBX_GET_TEXT_RESULT(result);
			break;
		case 'm':
			pvalue = ZBX_GET_MSG_RESULT(result);
			break;
		default:
			pvalue = NULL;
	}

	if (NULL != pvalue)
	{
		value_len = strlen(*pvalue) + 1;
	}
	else
	{
		value_len = 0;
		result_type = '-';
	}

	if (*data_alloc - *data_offset < value_len + 1 + sizeof(int))
	{
		while (*data_alloc - *data_offset < value_len + 1 + sizeof(int))
			*data_alloc = (size_t)(*data_alloc * 1.5);

		*data = (char *)zbx_realloc(*data, *data_alloc);
	}

	memcpy(*data + *data_offset, &agent_ret, sizeof(int));
	*data_offset += sizeof(int);

	(*data)[(*data_offset)++] = result_type;

	if ('-' != result_type)
	{
		memcpy(*data + *data_offset, *pvalue, value_len);
		*data_offset += value_len;
	}
}

/******************************************************************************
 *                                                                            *
 * Purpose: deserialize agent result                                          *
 *                                                                            *
 * Parameters: data        - [IN] the data to deserialize                     *
 *             result      - [OUT] the agent result                           *
 *                                                                            *
 * Return value: the agent result return code (SYSINFO_RET_*)                 *
 *                                                                            *
 ******************************************************************************/
static int	deserialize_agent_result(char *data, AGENT_RESULT *result)
{
	int	ret, agent_ret;
	char	type;

	memcpy(&agent_ret, data, sizeof(int));
	data += sizeof(int);

	type = *data++;

	if ('m' == type || 0 == strcmp(data, ZBX_NOTSUPPORTED))
	{
		SET_MSG_RESULT(result, zbx_strdup(NULL, data));
		return agent_ret;
	}

	switch (type)
	{
		case 't':
			ret = zbx_set_agent_result_type(result, ITEM_VALUE_TYPE_TEXT, data);
			break;
		case 's':
			ret = zbx_set_agent_result_type(result, ITEM_VALUE_TYPE_STR, data);
			break;
		case 'u':
			ret = zbx_set_agent_result_type(result, ITEM_VALUE_TYPE_UINT64, data);
			break;
		case 'd':
			ret = zbx_set_agent_result_type(result, ITEM_VALUE_TYPE_FLOAT, data);
			break;
		default:
			ret = SUCCEED;
	}

	/* return deserialized return code or SYSINFO_RET_FAIL if setting result data failed */
	return (FAIL == ret ? SYSINFO_RET_FAIL : agent_ret);
}

/******************************************************************************
 *                                                                            *
 * Purpose: execute metric in a separate process/thread so it can be          *
 *          killed/terminated when timeout is detected                        *
 *                                                                            *
 * Parameters: metric_func - [IN] the metric function to execute              *
 *             ...                the metric function parameters              *
 *                                                                            *
 * Return value:                                                              *
 *         SYSINFO_RET_OK - the metric was executed successfully              *
 *         SYSINFO_RET_FAIL - otherwise                                       *
 *                                                                            *
 ******************************************************************************/
int	zbx_execute_threaded_metric(zbx_metric_func_t metric_func, AGENT_REQUEST *request, AGENT_RESULT *result)
{
	int	ret = SYSINFO_RET_OK;
	pid_t	pid;
	int	fds[2], n, status;
	char	buffer[MAX_STRING_LEN], *data;
	size_t	data_alloc = MAX_STRING_LEN, data_offset = 0;

	zabbix_log(LOG_LEVEL_DEBUG, "In %s() key:'%s'", __func__, request->key);

	if (-1 == pipe(fds))
	{
		SET_MSG_RESULT(result, zbx_dsprintf(NULL, "Cannot create data pipe: %s", strerror_from_system(errno)));
		ret = SYSINFO_RET_FAIL;
		goto out;
	}

	if (-1 == (pid = zbx_fork()))
	{
		close(fds[0]);
		close(fds[1]);
		SET_MSG_RESULT(result, zbx_dsprintf(NULL, "Cannot fork data process: %s", strerror_from_system(errno)));
		ret = SYSINFO_RET_FAIL;
		goto out;
	}

	data = (char *)zbx_malloc(NULL, data_alloc);

	if (0 == pid)
	{
		zabbix_log(LOG_LEVEL_DEBUG, "executing in data process for key:'%s'", request->key);

		zbx_set_metric_thread_signal_handler();

		close(fds[0]);

		ret = metric_func(request, result);
		serialize_agent_result(&data, &data_alloc, &data_offset, ret, result);

		ret = zbx_write_all(fds[1], data, data_offset);

		zbx_free(data);
		zbx_free_agent_result(result);

		close(fds[1]);

		exit(SUCCEED == ret ? EXIT_SUCCESS : EXIT_FAILURE);
	}

	close(fds[1]);

	zbx_alarm_on(sysinfo_get_config_timeout());

	while (0 != (n = read(fds[0], buffer, sizeof(buffer))))
	{
		if (SUCCEED == zbx_alarm_timed_out())
		{
			SET_MSG_RESULT(result, zbx_strdup(NULL, "Timeout while waiting for data."));
			kill(pid, SIGKILL);
			ret = SYSINFO_RET_FAIL;
			break;
		}

		if (-1 == n)
		{
			SET_MSG_RESULT(result, zbx_dsprintf(NULL, "Error while reading data: %s", zbx_strerror(errno)));
			kill(pid, SIGKILL);
			ret = SYSINFO_RET_FAIL;
			break;
		}

		if ((int)(data_alloc - data_offset) < n + 1)
		{
			while ((int)(data_alloc - data_offset) < n + 1)
				data_alloc = (size_t)(data_alloc * 1.5);

			data = (char *)zbx_realloc(data, data_alloc);
		}

		memcpy(data + data_offset, buffer, n);
		data_offset += n;
		data[data_offset] = '\0';
	}

	zbx_alarm_off();

	close(fds[0]);

	while (-1 == waitpid(pid, &status, 0))
	{
		if (EINTR != errno)
		{
			zabbix_log(LOG_LEVEL_ERR, "failed to wait on child processes: %s", zbx_strerror(errno));
			ret = SYSINFO_RET_FAIL;
			break;
		}
	}

	if (SYSINFO_RET_OK == ret)
	{
		if (0 == WIFEXITED(status))
		{
			SET_MSG_RESULT(result, zbx_dsprintf(NULL, "Data gathering process terminated unexpectedly with"
					" error %d.", status));
			kill(pid, SIGKILL);
			ret = SYSINFO_RET_FAIL;
		}
		else if (EXIT_SUCCESS != WEXITSTATUS(status))
		{
			SET_MSG_RESULT(result, zbx_dsprintf(NULL, "Data gathering process terminated with error %d.",
					status));
			ret = SYSINFO_RET_FAIL;
		}
		else
			ret = deserialize_agent_result(data, result);
	}

	zbx_free(data);
out:
	zabbix_log(LOG_LEVEL_DEBUG, "End of %s():%s '%s'", __func__, zbx_sysinfo_ret_string(ret),
			ZBX_ISSET_MSG(result) ? result->msg : "");
	return ret;
}
#endif
#else

static ZBX_THREAD_LOCAL zbx_uint32_t	mutex_flag = ZBX_MUTEX_ALL_ALLOW;

zbx_uint32_t zbx_get_thread_global_mutex_flag()
{
	return mutex_flag;
}

typedef struct
{
	zbx_metric_func_t	func;
	AGENT_REQUEST		*request;
	AGENT_RESULT		*result;
	zbx_uint32_t		mutex_flag; /* in regular case should always be = ZBX_MUTEX_ALL_ALLOW */
	HANDLE			timeout_event;
	int			agent_ret;
}
zbx_metric_thread_args_t;

ZBX_THREAD_ENTRY(agent_metric_thread, data)
{
	zbx_metric_thread_args_t	*args = (zbx_metric_thread_args_t *)((zbx_thread_args_t *)data)->args;
	mutex_flag = args->mutex_flag;

	zabbix_log(LOG_LEVEL_DEBUG, "executing in data thread for key:'%s'", args->request->key);

	if (SYSINFO_RET_FAIL == (args->agent_ret = args->func(args->request, args->result, args->timeout_event)))
	{
		if (NULL == ZBX_GET_MSG_RESULT(args->result))
			SET_MSG_RESULT(args->result, zbx_strdup(NULL, ZBX_NOTSUPPORTED));
	}

	zbx_thread_exit(0);
}

/******************************************************************************
 *                                                                            *
 * Purpose: execute metric in a separate process/thread so it can be          *
 *          killed/terminated when timeout is detected                        *
 *                                                                            *
 * Parameters: metric_func - [IN] the metric function to execute              *
 *             ...                the metric function parameters              *
 *                                                                            *
 * Return value:                                                              *
 *         SYSINFO_RET_OK - the metric was executed successfully              *
 *         SYSINFO_RET_FAIL - otherwise                                       *
 *                                                                            *
 ******************************************************************************/
int	zbx_execute_threaded_metric(zbx_metric_func_t metric_func, AGENT_REQUEST *request, AGENT_RESULT *result)
{
	ZBX_THREAD_HANDLE		thread;
	zbx_thread_args_t		thread_args;
	zbx_metric_thread_args_t	metric_args = {metric_func, request, result, ZBX_MUTEX_THREAD_DENIED |
							ZBX_MUTEX_LOGGING_DENIED};
	DWORD				rc;
	BOOL				terminate_thread = FALSE;

	zabbix_log(LOG_LEVEL_DEBUG, "In %s() key:'%s'", __func__, request->key);

	if (NULL == (metric_args.timeout_event = CreateEvent(NULL, TRUE, FALSE, NULL)))
	{
		SET_MSG_RESULT(result, zbx_dsprintf(NULL, "Cannot create timeout event for data thread: %s",
				strerror_from_system(GetLastError())));
		return SYSINFO_RET_FAIL;
	}

	thread_args.args = (void *)&metric_args;

	zbx_thread_start(agent_metric_thread, &thread_args, &thread);

	if (ZBX_THREAD_ERROR == thread)
	{
		SET_MSG_RESULT(result, zbx_dsprintf(NULL, "Cannot start data thread: %s",
				strerror_from_system(GetLastError())));
		CloseHandle(metric_args.timeout_event);
		return SYSINFO_RET_FAIL;
	}

	/* 1000 is multiplier for converting seconds into milliseconds */
	if (WAIT_FAILED == (rc = WaitForSingleObject(thread, sysinfo_get_config_timeout() * 1000)))
	{
		/* unexpected error */

		SET_MSG_RESULT(result, zbx_dsprintf(NULL, "Cannot wait for data: %s",
				strerror_from_system(GetLastError())));
		terminate_thread = TRUE;
	}
	else if (WAIT_TIMEOUT == rc)
	{
		SET_MSG_RESULT(result, zbx_strdup(NULL, "Timeout while waiting for data."));

		/* timeout; notify thread to clean up and exit, if stuck then terminate it */

		if (FALSE == SetEvent(metric_args.timeout_event))
		{
			zabbix_log(LOG_LEVEL_ERR, "SetEvent() failed: %s", strerror_from_system(GetLastError()));
			terminate_thread = TRUE;
		}
		else
		{
			DWORD	timeout_rc = WaitForSingleObject(thread, 3000);	/* wait up to 3 seconds */

			if (WAIT_FAILED == timeout_rc)
			{
				zabbix_log(LOG_LEVEL_ERR, "Waiting for data failed: %s",
						strerror_from_system(GetLastError()));
				terminate_thread = TRUE;
			}
			else if (WAIT_TIMEOUT == timeout_rc)
			{
				zabbix_log(LOG_LEVEL_ERR, "Stuck data thread");
				terminate_thread = TRUE;
			}
			/* timeout_rc must be WAIT_OBJECT_0 (signaled) */
		}
	}

	if (TRUE == terminate_thread)
	{
		if (FALSE != TerminateThread(thread, 0))
		{
			zabbix_log(LOG_LEVEL_ERR, "%s(): TerminateThread() for %s[%s%s] succeeded", __func__,
					request->key, (0 < request->nparam) ? request->params[0] : "",
					(1 < request->nparam) ? ",..." : "");
		}
		else
		{
			zabbix_log(LOG_LEVEL_ERR, "%s(): TerminateThread() for %s[%s%s] failed: %s", __func__,
					request->key, (0 < request->nparam) ? request->params[0] : "",
					(1 < request->nparam) ? ",..." : "",
					strerror_from_system(GetLastError()));
		}
	}

	CloseHandle(thread);
	CloseHandle(metric_args.timeout_event);

	zabbix_log(LOG_LEVEL_DEBUG, "End of %s():%s '%s'", __func__,
			zbx_sysinfo_ret_string(metric_args.agent_ret), ZBX_ISSET_MSG(result) ? result->msg : "");

	return WAIT_OBJECT_0 == rc ? metric_args.agent_ret : SYSINFO_RET_FAIL;
}
#endif

/******************************************************************************
 *                                                                            *
 * Purpose: frees previously allocated mount-point structure                  *
 *                                                                            *
 * Parameters: mpoint - [IN] pointer to structure from vector                 *
 *                                                                            *
 ******************************************************************************/
void	zbx_mpoints_free(zbx_mpoint_t *mpoint)
{
	zbx_free(mpoint->options);
	zbx_free(mpoint);
}

#if !defined(_WINDOWS) && !defined(__MINGW32__)
static void	get_fqdn(char **hostname)
{
	char			buffer[MAX_STRING_LEN];
	struct addrinfo		hints = {0};
	struct addrinfo*	res = NULL;

	buffer[MAX_STRING_LEN - 1] = '\0';

	/* check for successful call to the gethostname and check that data fits in the buffer */
	if (0 == gethostname(buffer, MAX_STRING_LEN - 1) && MAX_STRING_LEN - 2 > strlen(buffer))
		*hostname = zbx_strdup(*hostname, buffer);

	hints.ai_family = AF_UNSPEC;
	hints.ai_flags = AI_CANONNAME;

	if (0 == getaddrinfo(*hostname, 0, &hints, &res))
		*hostname = zbx_strdup(*hostname, res->ai_canonname);

	if (NULL != res)
		freeaddrinfo(res);

	zbx_rtrim(*hostname, " .\n\r");
}

int	hostname_handle_params(AGENT_REQUEST *request, AGENT_RESULT *result, char **hostname)
{
	char	*type, *transform;

	type = get_rparam(request, 0);
	transform = get_rparam(request, 1);

	if (NULL != type && '\0' != *type && 0 != strcmp(type, "host"))
	{
		if (0 == strcmp(type, "shorthost"))
		{
			char	*dot;

			if (NULL != (dot = strchr(*hostname, '.')))
				*dot = '\0';
		}
		else if (0 == strcmp(type, "fqdn"))
		{
			get_fqdn(hostname);
		}
		else if (0 == strcmp(type, "netbios"))
		{
			SET_MSG_RESULT(result, zbx_strdup(NULL, "NetBIOS is not supported on the current platform."));
			return FAIL;
		}
		else
		{
			SET_MSG_RESULT(result, zbx_strdup(NULL, "Invalid first parameter."));
			return FAIL;
		}
	}

	if (NULL != transform && '\0' != *transform && 0 != strcmp(transform, "none"))
	{
		if (0 == strcmp(transform, "lower"))
		{
			zbx_strlower(*hostname);
		}
		else
		{
			SET_MSG_RESULT(result, zbx_strdup(NULL, "Invalid second parameter."));
			return FAIL;
		}
	}

	SET_STR_RESULT(result, *hostname);

	return SUCCEED;
}

/******************************************************************************
 *                                                                            *
 * Purpose: format string containing human-readable mount options from flags  *
 *                                                                            *
 * Parameters: mntopts     - [IN] array containing flag to string mappings    *
 *             flags       - [IN] mount point flags                           *
 *                                                                            *
 * Return value: returns null-terminated allocated string with                *
 *               comma-separated mount options                                *
 *                                                                            *
 ******************************************************************************/
char	*zbx_format_mntopt_string(zbx_mntopt_t mntopts[], int flags)
{
	char		*dst_string = NULL;
	size_t		dst_alloc = 1, dst_offset = 0;
	zbx_mntopt_t	*mntopt;

	dst_string = (char *)zbx_malloc(NULL, dst_alloc);
	*dst_string = '\0';

	if (0 != flags)
	{
		for (mntopt = mntopts; 0 != mntopt->flag; mntopt++)
		{
			if (0 == ((zbx_uint64_t)flags & mntopt->flag))
				continue;

			if ('\0' != *dst_string)
				zbx_strcpy_alloc(&dst_string, &dst_alloc, &dst_offset, ",");

			zbx_strcpy_alloc(&dst_string, &dst_alloc, &dst_offset, mntopt->name);
		}
	}

	return dst_string;
}
#endif<|MERGE_RESOLUTION|>--- conflicted
+++ resolved
@@ -835,37 +835,6 @@
 	log->logeventid = 0;
 }
 
-<<<<<<< HEAD
-=======
-void	zbx_init_agent_result(AGENT_RESULT *result)
-{
-	memset(result, 0, sizeof(AGENT_RESULT));
-}
-
-static void	zbx_log_clean(zbx_log_t *log)
-{
-	zbx_free(log->source);
-	zbx_free(log->value);
-}
-
-void	zbx_log_free(zbx_log_t *log)
-{
-	zbx_log_clean(log);
-	zbx_free(log);
-}
-
-void	zbx_free_agent_result(AGENT_RESULT *result)
-{
-	ZBX_UNSET_UI64_RESULT(result);
-	ZBX_UNSET_DBL_RESULT(result);
-	ZBX_UNSET_STR_RESULT(result);
-	ZBX_UNSET_TEXT_RESULT(result);
-	ZBX_UNSET_BIN_RESULT(result);
-	ZBX_UNSET_LOG_RESULT(result);
-	ZBX_UNSET_MSG_RESULT(result);
-}
-
->>>>>>> 6c6176a1
 /******************************************************************************
  *                                                                            *
  * Purpose: initialize the request structure                                  *
