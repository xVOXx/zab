--- conflicted
+++ resolved
@@ -150,12 +150,7 @@
 
 	*value_int = 0;
 
-<<<<<<< HEAD
-	if (SUCCEED == (ret = zbx_tcp_connect(&s, CONFIG_SOURCE_IP, host, port, timeout, ZBX_TCP_SEC_UNENCRYPTED, NULL,
-			NULL)))
-=======
 	if (SUCCEED == (ret = zbx_udp_connect(&s, CONFIG_SOURCE_IP, host, port, timeout)))
->>>>>>> c16837c5
 	{
 		make_packet(&data);
 
