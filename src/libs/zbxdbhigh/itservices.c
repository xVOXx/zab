/*
** Zabbix
** Copyright (C) 2001-2017 Zabbix SIA
**
** This program is free software; you can redistribute it and/or modify
** it under the terms of the GNU General Public License as published by
** the Free Software Foundation; either version 2 of the License, or
** (at your option) any later version.
**
** This program is distributed in the hope that it will be useful,
** but WITHOUT ANY WARRANTY; without even the implied warranty of
** MERCHANTABILITY or FITNESS FOR A PARTICULAR PURPOSE. See the
** GNU General Public License for more details.
**
** You should have received a copy of the GNU General Public License
** along with this program; if not, write to the Free Software
** Foundation, Inc., 51 Franklin Street, Fifth Floor, Boston, MA  02110-1301, USA.
**/

#include "common.h"

#include "db.h"
#include "log.h"
#include "mutexs.h"

#define LOCK_ITSERVICES		zbx_mutex_lock(&itservices_lock)
#define UNLOCK_ITSERVICES	zbx_mutex_unlock(&itservices_lock)

static ZBX_MUTEX	itservices_lock = ZBX_MUTEX_NULL;

/* status update queue items */
typedef struct
{
	/* the update source id */
	zbx_uint64_t	sourceid;
	/* the new status */
	int		status;
	/* timestamp */
	int		clock;
}
zbx_status_update_t;

/* Service node */
typedef struct
{
	/* service id */
	zbx_uint64_t		serviceid;
	/* trigger id of leaf nodes */
	zbx_uint64_t		triggerid;
	/* the initial service status */
	int			old_status;
	/* the calculated service status */
	int			status;
	/* the service status calculation algorithm, see SERVICE_ALGORITHM_* defines */
	int			algorithm;
	/* the parent nodes */
	zbx_vector_ptr_t	parents;
	/* the child nodes */
	zbx_vector_ptr_t	children;
}
zbx_itservice_t;

/* index of services by triggerid */
typedef struct
{
	zbx_uint64_t		triggerid;
	zbx_vector_ptr_t	itservices;
}
zbx_itservice_index_t;

/* a set of services used during update session                          */
/*                                                                          */
/* All services are stored into hashset accessed by serviceid. The services */
/* also are indexed by triggerid.                                           */
/* The following types of services are loaded during update session:        */
/*  1) services directly linked to the triggers with values changed         */
/*     during update session.                                               */
/*  2) direct or indirect parent services of (1)                            */
/*  3) services required to calculate status of (2) and not already loaded  */
/*     as (1) or (2).                                                       */
/*                                                                          */
/* In this schema:                                                          */
/*   (1) can't have children services                                       */
/*   (2) will have children services                                        */
/*   (1) and (2) will have parent services unless it's the root service     */
/*   (3) will have neither children or parent services                      */
/*                                                                          */
typedef struct
{
	/* loaded services */
	zbx_hashset_t	itservices;
	/* service index by triggerid */
	zbx_hashset_t	index;
}
zbx_itservices_t;

/******************************************************************************
 *                                                                            *
 * Function: its_itservices_init                                              *
 *                                                                            *
 * Purpose: initializes services data set to store services during update     *
 *          session                                                           *
 *                                                                            *
 * Parameters: set   - [IN] the data set to initialize                        *
 *                                                                            *
 ******************************************************************************/
static void	its_itservices_init(zbx_itservices_t *itservices)
{
	zbx_hashset_create(&itservices->itservices, 512, ZBX_DEFAULT_UINT64_HASH_FUNC, ZBX_DEFAULT_UINT64_COMPARE_FUNC);
	zbx_hashset_create(&itservices->index, 128, ZBX_DEFAULT_UINT64_HASH_FUNC, ZBX_DEFAULT_UINT64_COMPARE_FUNC);
}

/******************************************************************************
 *                                                                            *
 * Function: its_itservices_clean                                             *
 *                                                                            *
 * Purpose: cleans services data set by releasing allocated memory            *
 *                                                                            *
 * Parameters: set   - [IN] the data set to clean                             *
 *                                                                            *
 ******************************************************************************/
static void	its_itservices_clean(zbx_itservices_t *itservices)
{
	zbx_hashset_iter_t	iter;
	zbx_itservice_t		*itservice;
	zbx_itservice_index_t	*index;

	zbx_hashset_iter_reset(&itservices->index, &iter);

	while (NULL != (index = zbx_hashset_iter_next(&iter)))
		zbx_vector_ptr_destroy(&index->itservices);

	zbx_hashset_destroy(&itservices->index);

	zbx_hashset_iter_reset(&itservices->itservices, &iter);

	while (NULL != (itservice = zbx_hashset_iter_next(&iter)))
	{
		zbx_vector_ptr_destroy(&itservice->children);
		zbx_vector_ptr_destroy(&itservice->parents);
	}

	zbx_hashset_destroy(&itservices->itservices);
}

/******************************************************************************
 *                                                                            *
 * Function: its_itservice_create                                             *
 *                                                                            *
 * Purpose: creates a new service node                                        *
 *                                                                            *
 * Parameters: itservices  - [IN] the services data                           *
 *             serviceid   - [IN] the service id                              *
 *             algorithm   - [IN] the service status calculation mode         *
 *             triggerid   - [IN] the source trigger id for leaf nodes        *
 *             status      - [IN] the initial service status                  *
 *                                                                            *
 * Return value: the created service node                                     *
 *                                                                            *
 ******************************************************************************/
static zbx_itservice_t	*its_itservice_create(zbx_itservices_t *itservices, zbx_uint64_t serviceid,
		zbx_uint64_t triggerid, int status, int algorithm)
{
	zbx_itservice_t		itservice = {.serviceid = serviceid, .triggerid = triggerid, .old_status = status,
				.status = status, .algorithm = algorithm}, *pitservice;
	zbx_itservice_index_t	*pindex;

	zbx_vector_ptr_create(&itservice.children);
	zbx_vector_ptr_create(&itservice.parents);

	pitservice = zbx_hashset_insert(&itservices->itservices, &itservice, sizeof(itservice));

	if (0 != triggerid)
	{
		if (NULL == (pindex = zbx_hashset_search(&itservices->index, &triggerid)))
		{
			zbx_itservice_index_t	index = {.triggerid = triggerid};

			zbx_vector_ptr_create(&index.itservices);

			pindex = zbx_hashset_insert(&itservices->index, &index, sizeof(index));
		}

		zbx_vector_ptr_append(&pindex->itservices, pitservice);
	}

	return pitservice;
}

/******************************************************************************
 *                                                                            *
 * Function: its_updates_append                                               *
 *                                                                            *
 * Purpose: adds an update to the queue                                       *
 *                                                                            *
 * Parameters: updates   - [OUT] the update queue                             *
 *             sourceid  - [IN] the update source id                          *
 *             status    - [IN] the update status                             *
 *             clock     - [IN] the update timestamp                          *
 *                                                                            *
 ******************************************************************************/
static void	its_updates_append(zbx_vector_ptr_t *updates, zbx_uint64_t sourceid, int status, int clock)
{
	zbx_status_update_t	*update;

	update = zbx_malloc(NULL, sizeof(zbx_status_update_t));

	update->sourceid = sourceid;
	update->status = status;
	update->clock = clock;

	zbx_vector_ptr_append(updates, update);
}

static void	zbx_status_update_free(zbx_status_update_t *update)
{
	zbx_free(update);
}

/******************************************************************************
 *                                                                            *
 * Function: its_itservices_load_children                                     *
 *                                                                            *
 * Purpose: loads all missing children of the specified services              *
 *                                                                            *
 * Parameters: itservices   - [IN] the services data                          *
 *                                                                            *
 ******************************************************************************/
static void	its_itservices_load_children(zbx_itservices_t *itservices)
{
	const char		*__function_name = "its_itservices_load_children";

	char			*sql = NULL;
	size_t			sql_alloc = 0, sql_offset = 0;
	DB_RESULT		result;
	DB_ROW			row;
	zbx_itservice_t		*itservice, *parent;
	zbx_uint64_t		serviceid, parentid;
	zbx_vector_uint64_t	serviceids;
	zbx_hashset_iter_t	iter;

	zabbix_log(LOG_LEVEL_DEBUG, "In %s()", __function_name);

	zbx_vector_uint64_create(&serviceids);

	zbx_hashset_iter_reset(&itservices->itservices, &iter);

	while (NULL != (itservice = zbx_hashset_iter_next(&iter)))
	{
		if (0 == itservice->triggerid)
			zbx_vector_uint64_append(&serviceids, itservice->serviceid);
	}

	/* check for extreme case when there are only leaf nodes */
	if (0 == serviceids.values_num)
		goto out;

	zbx_vector_uint64_sort(&serviceids, ZBX_DEFAULT_UINT64_COMPARE_FUNC);

	zbx_strcpy_alloc(&sql, &sql_alloc, &sql_offset,
			"select s.serviceid,s.status,s.algorithm,sl.serviceupid"
			" from services s,services_links sl"
			" where s.serviceid=sl.servicedownid"
				" and");
	DBadd_condition_alloc(&sql, &sql_alloc, &sql_offset, "sl.serviceupid", serviceids.values,
			serviceids.values_num);

	result = DBselect("%s", sql);

	while (NULL != (row = DBfetch(result)))
	{
		ZBX_STR2UINT64(serviceid, row[0]);
		ZBX_STR2UINT64(parentid, row[3]);

		if (NULL == (parent = zbx_hashset_search(&itservices->itservices, &parentid)))
		{
			THIS_SHOULD_NEVER_HAPPEN;
			continue;
		}

		if (NULL == (itservice = zbx_hashset_search(&itservices->itservices, &serviceid)))
			itservice = its_itservice_create(itservices, serviceid, 0, atoi(row[1]), atoi(row[2]));

		if (FAIL == zbx_vector_ptr_search(&parent->children, itservice, ZBX_DEFAULT_PTR_COMPARE_FUNC))
			zbx_vector_ptr_append(&parent->children, itservice);
	}
	DBfree_result(result);

	zbx_free(sql);

	zbx_vector_uint64_destroy(&serviceids);
out:
	zabbix_log(LOG_LEVEL_DEBUG, "End of %s()", __function_name);
}

/******************************************************************************
 *                                                                            *
 * Function: its_itservices_load_parents                                      *
 *                                                                            *
 * Purpose: recursively loads parent nodes of the specified service until the *
 *          root node                                                         *
 *                                                                            *
 * Parameters: itservices   - [IN] the services data                          *
 *             serviceids   - [IN] a vector containing ids of services to     *
 *                                 load parents                               *
 *                                                                            *
 ******************************************************************************/
static void	its_itservices_load_parents(zbx_itservices_t *itservices, zbx_vector_uint64_t *serviceids)
{
	const char	*__function_name = "its_itservices_load_parents";

	DB_RESULT	result;
	DB_ROW		row;
	char		*sql = NULL;
	size_t		sql_alloc = 0, sql_offset = 0;
	zbx_itservice_t	*parent, *itservice;
	zbx_uint64_t	parentid, serviceid;

	zabbix_log(LOG_LEVEL_DEBUG, "In %s()", __function_name);

	zbx_vector_uint64_sort(serviceids, ZBX_DEFAULT_UINT64_COMPARE_FUNC);
	zbx_vector_uint64_uniq(serviceids, ZBX_DEFAULT_UINT64_COMPARE_FUNC);

	zbx_strcpy_alloc(&sql, &sql_alloc, &sql_offset,
			"select s.serviceid,s.status,s.algorithm,sl.servicedownid"
			" from services s,services_links sl"
			" where s.serviceid=sl.serviceupid"
				" and");
	DBadd_condition_alloc(&sql, &sql_alloc, &sql_offset, "sl.servicedownid", serviceids->values,
			serviceids->values_num);

	zbx_vector_uint64_clear(serviceids);

	result = DBselect("%s", sql);

	while (NULL != (row = DBfetch(result)))
	{
		ZBX_STR2UINT64(parentid, row[0]);
		ZBX_STR2UINT64(serviceid, row[3]);

		/* find the service */
		if (NULL == (itservice = zbx_hashset_search(&itservices->itservices, &serviceid)))
		{
			THIS_SHOULD_NEVER_HAPPEN;
			continue;
		}

		/* find/load the parent service */
		if (NULL == (parent = zbx_hashset_search(&itservices->itservices, &parentid)))
		{
			parent = its_itservice_create(itservices, parentid, 0, atoi(row[1]), atoi(row[2]));
			zbx_vector_uint64_append(serviceids, parent->serviceid);
		}

		/* link the service as a parent's child */
		if (FAIL == zbx_vector_ptr_search(&itservice->parents, parent, ZBX_DEFAULT_PTR_COMPARE_FUNC))
			zbx_vector_ptr_append(&itservice->parents, parent);
	}
	DBfree_result(result);

	zbx_free(sql);

	if (0 != serviceids->values_num)
		its_itservices_load_parents(itservices, serviceids);

	zabbix_log(LOG_LEVEL_DEBUG, "End of %s()", __function_name);
}

/******************************************************************************
 *                                                                            *
 * Function: its_load_services_by_triggerids                                  *
 *                                                                            *
 * Purpose: loads services that might be affected by the specified triggerid  *
 *          or are required to calculate status of loaded services            *
 *                                                                            *
 * Parameters: itservices - [IN] the services data                            *
 *             triggerids - [IN] the sorted list of trigger ids               *
 *                                                                            *
 ******************************************************************************/
static void	its_load_services_by_triggerids(zbx_itservices_t *itservices, const zbx_vector_uint64_t *triggerids)
{
	const char		*__function_name = "its_load_services_by_triggerids";

	DB_RESULT		result;
	DB_ROW			row;
	zbx_uint64_t		serviceid, triggerid;
	zbx_itservice_t		*itservice;
	char			*sql = NULL;
	size_t			sql_alloc = 0, sql_offset = 0;
	zbx_vector_uint64_t	serviceids;

	zabbix_log(LOG_LEVEL_DEBUG, "In %s()", __function_name);

	zbx_vector_uint64_create(&serviceids);

	zbx_strcpy_alloc(&sql, &sql_alloc, &sql_offset,
			"select serviceid,triggerid,status,algorithm"
			" from services"
			" where");
	DBadd_condition_alloc(&sql, &sql_alloc, &sql_offset, "triggerid", triggerids->values, triggerids->values_num);

	result = DBselect("%s", sql);

	zbx_free(sql);

	while (NULL != (row = DBfetch(result)))
	{
		ZBX_STR2UINT64(serviceid, row[0]);
		ZBX_STR2UINT64(triggerid, row[1]);

		itservice = its_itservice_create(itservices, serviceid, triggerid, atoi(row[2]), atoi(row[3]));

		zbx_vector_uint64_append(&serviceids, itservice->serviceid);
	}
	DBfree_result(result);

	if (0 != serviceids.values_num)
	{
		its_itservices_load_parents(itservices, &serviceids);
		its_itservices_load_children(itservices);
	}

	zbx_vector_uint64_destroy(&serviceids);

	zabbix_log(LOG_LEVEL_DEBUG, "End of %s()", __function_name);
}

/******************************************************************************
 *                                                                            *
 * Function: its_itservice_update_status                                      *
 *                                                                            *
 * Purpose: updates service and its parents statuses                          *
 *                                                                            *
 * Parameters: service    - [IN] the service to update                        *
 *             clock      - [IN] the update timestamp                         *
 *             alarms     - [OUT] the alarms update queue                     *
 *                                                                            *
 * Comments: This function recalculates service status according to the       *
 *           algorithm and status of the children services. If the status     *
 *           has been changed, an alarm is generated and parent services      *
 *           (up until the root service) are updated too.                     *
 *                                                                            *
 ******************************************************************************/
static void	its_itservice_update_status(zbx_itservice_t *itservice, int clock, zbx_vector_ptr_t *alarms)
{
	int	status, i;

	switch (itservice->algorithm)
	{
		case SERVICE_ALGORITHM_MIN:
			status = TRIGGER_SEVERITY_COUNT;
			for (i = 0; i < itservice->children.values_num; i++)
			{
				zbx_itservice_t	*child = (zbx_itservice_t *)itservice->children.values[i];

				if (child->status < status)
					status = child->status;
			}
			break;
		case SERVICE_ALGORITHM_MAX:
			status = 0;
			for (i = 0; i < itservice->children.values_num; i++)
			{
				zbx_itservice_t	*child = (zbx_itservice_t *)itservice->children.values[i];

				if (child->status > status)
					status = child->status;
			}
			break;
		case SERVICE_ALGORITHM_NONE:
			goto out;
		default:
			zabbix_log(LOG_LEVEL_ERR, "unknown calculation algorithm of service status [%d]",
					itservice->algorithm);
			goto out;
	}

	if (itservice->status != status)
	{
		itservice->status = status;

		its_updates_append(alarms, itservice->serviceid, status, clock);

		/* update parent services */
		for (i = 0; i < itservice->parents.values_num; i++)
			its_itservice_update_status(itservice->parents.values[i], clock, alarms);
	}
out:
	;
}

/******************************************************************************
 *                                                                            *
 * Function: its_updates_compare                                              *
 *                                                                            *
 * Purpose: used to sort service updates by source id                         *
 *                                                                            *
 ******************************************************************************/
static int	its_updates_compare(const zbx_status_update_t **update1, const zbx_status_update_t **update2)
{
	ZBX_RETURN_IF_NOT_EQUAL((*update1)->sourceid, (*update2)->sourceid);

	return 0;
}

/******************************************************************************
 *                                                                            *
 * Function: its_write_status_and_alarms                                      *
 *                                                                            *
 * Purpose: writes service status changes and generated service alarms into   *
 *          database                                                          *
 *                                                                            *
 * Parameters: itservices - [IN] the services data                            *
 *             alarms     - [IN] the service alarms update queue              *
 *                                                                            *
 * Return value: SUCCEED - the data was written successfully                  *
 *               FAIL    - otherwise                                          *
 *                                                                            *
 ******************************************************************************/
static int	its_write_status_and_alarms(zbx_itservices_t *itservices, zbx_vector_ptr_t *alarms)
{
	int			i, ret = FAIL;
	zbx_vector_ptr_t	updates;
	char			*sql = NULL;
	size_t			sql_alloc = 0, sql_offset = 0;
	zbx_uint64_t		alarmid;
	zbx_hashset_iter_t	iter;
	zbx_itservice_t		*itservice;

	/* get a list of service status updates that must be written to database */
	zbx_vector_ptr_create(&updates);
	zbx_hashset_iter_reset(&itservices->itservices, &iter);

	while (NULL != (itservice = zbx_hashset_iter_next(&iter)))
	{
		if (itservice->old_status != itservice->status)
			its_updates_append(&updates, itservice->serviceid, itservice->status, 0);
	}

	/* write service status changes into database */
	DBbegin_multiple_update(&sql, &sql_alloc, &sql_offset);

	if (0 != updates.values_num)
	{
		zbx_vector_ptr_sort(&updates, (zbx_compare_func_t)its_updates_compare);
		zbx_vector_ptr_uniq(&updates, (zbx_compare_func_t)its_updates_compare);

		for (i = 0; i < updates.values_num; i++)
		{
			zbx_status_update_t	*update = updates.values[i];

			zbx_snprintf_alloc(&sql, &sql_alloc, &sql_offset,
					"update services"
					" set status=%d"
					" where serviceid=" ZBX_FS_UI64 ";\n",
					update->status, update->sourceid);

			if (SUCCEED != DBexecute_overflowed_sql(&sql, &sql_alloc, &sql_offset))
				goto out;
		}
	}

	DBend_multiple_update(&sql, &sql_alloc, &sql_offset);

	if (16 < sql_offset)
	{
		if (ZBX_DB_OK > DBexecute("%s", sql))
			goto out;
	}

	ret = SUCCEED;

	/* write generated service alarms into database */
	if (0 != alarms->values_num)
	{
		zbx_db_insert_t	db_insert;

		alarmid = DBget_maxid_num("service_alarms", alarms->values_num);

		zbx_db_insert_prepare(&db_insert, "service_alarms", "servicealarmid", "serviceid", "value", "clock",
				NULL);

		for (i = 0; i < alarms->values_num; i++)
		{
			zbx_status_update_t	*update = alarms->values[i];

			zbx_db_insert_add_values(&db_insert, alarmid++, update->sourceid, update->status,
					update->clock);
		}

		ret = zbx_db_insert_execute(&db_insert);

		zbx_db_insert_clean(&db_insert);
	}
out:
	zbx_free(sql);

	zbx_vector_ptr_clear_ext(&updates, (zbx_clean_func_t)zbx_status_update_free);
	zbx_vector_ptr_destroy(&updates);

	return ret;
}

/******************************************************************************
 *                                                                            *
 * Function: its_flush_updates                                                *
 *                                                                            *
 * Purpose: processes the service update queue                                *
 *                                                                            *
 * Return value: SUCCEED - the data was written successfully                  *
 *               FAIL    - otherwise                                          *
 *                                                                            *
 * Comments: The following steps are taken to process the queue:              *
 *           1) Load all services either directly referenced (with triggerid) *
 *              by update queue or dependent on those services (directly or   *
 *              indirectly) or required to calculate status of any loaded     *
 *              services.                                                     *
 *           2) Apply updates to the loaded service tree. Queue new service   *
 *              alarms whenever service status changes.                       *
 *           3) Write the final service status changes and the generated      *
 *              service alarm queue into database.                            *
 *                                                                            *
 ******************************************************************************/
static int	its_flush_updates(zbx_vector_ptr_t *updates)
{
	const char		*__function_name = "its_flush_updates";

	int			i, j, k, ret = FAIL;
	zbx_status_update_t	*update;
	zbx_itservices_t	itservices;
	zbx_vector_ptr_t	alarms;
	zbx_itservice_index_t	*index;
	zbx_vector_uint64_t	triggerids;

	zabbix_log(LOG_LEVEL_DEBUG, "In %s()", __function_name);

	its_itservices_init(&itservices);

	zbx_vector_uint64_create(&triggerids);

	for (i = 0; i < updates->values_num; i++)
	{
		update = (zbx_status_update_t *)updates->values[i];

		zbx_vector_uint64_append(&triggerids, update->sourceid);
	}

	zbx_vector_uint64_sort(&triggerids, ZBX_DEFAULT_UINT64_COMPARE_FUNC);

	/* load all services affected by the trigger status change and      */
	/* the services that are required for resulting status calculations */
	its_load_services_by_triggerids(&itservices, &triggerids);

	zbx_vector_uint64_destroy(&triggerids);

	if (0 == itservices.itservices.num_data)
	{
		ret = SUCCEED;
		goto out;
	}

	zbx_vector_ptr_create(&alarms);

	/* apply status updates */
	for (i = 0; i < updates->values_num; i++)
	{
		update = updates->values[i];

		if (NULL == (index = zbx_hashset_search(&itservices.index, update)))
			continue;

		/* change the status of services based on the update */
		for (j = 0; j < index->itservices.values_num; j++)
		{
			zbx_itservice_t	*itservice = (zbx_itservice_t *)index->itservices.values[j];

			if (SERVICE_ALGORITHM_NONE == itservice->algorithm || itservice->status == update->status)
				continue;

			its_updates_append(&alarms, itservice->serviceid, update->status, update->clock);
			itservice->status = update->status;
		}

		/* recalculate status of the parent services */
		for (j = 0; j < index->itservices.values_num; j++)
		{
			zbx_itservice_t	*itservice = (zbx_itservice_t *)index->itservices.values[j];

			/* update parent services */
			for (k = 0; k < itservice->parents.values_num; k++)
				its_itservice_update_status(itservice->parents.values[k], update->clock, &alarms);
		}
	}

	ret = its_write_status_and_alarms(&itservices, &alarms);

	zbx_vector_ptr_clear_ext(&alarms, (zbx_clean_func_t)zbx_status_update_free);
	zbx_vector_ptr_destroy(&alarms);
out:
	its_itservices_clean(&itservices);

	zabbix_log(LOG_LEVEL_DEBUG, "End of %s():%s", __function_name, zbx_result_string(ret));

	return ret;
}

/*
 * Public API
 */

/******************************************************************************
 *                                                                            *
 * Function: DBupdate_itservices                                              *
 *                                                                            *
 * Purpose: updates services by applying event list                           *
 *                                                                            *
 * Return value: SUCCEED - the services were updated successfully             *
 *               FAIL    - otherwise                                          *
 *                                                                            *
 ******************************************************************************/
int	DBupdate_itservices(zbx_vector_ptr_t *trigger_diff)
{
	const char		*__function_name = "DBupdate_itservices";

	int			ret = SUCCEED;
	zbx_vector_ptr_t	updates;
	int			i;
	zbx_trigger_diff_t	*diff;

	zabbix_log(LOG_LEVEL_DEBUG, "In %s()", __function_name);

	zbx_vector_ptr_create(&updates);

	for (i = 0; i < trigger_diff->values_num; i++)
	{
		diff = (zbx_trigger_diff_t *)trigger_diff->values[i];

		if (0 == (diff->flags & ZBX_FLAGS_TRIGGER_DIFF_UPDATE_VALUE))
			continue;

		its_updates_append(&updates, diff->triggerid, TRIGGER_VALUE_PROBLEM == diff->value ?
				diff->priority : 0, diff->lastchange);
	}

	if (0 != updates.values_num)
	{
		LOCK_ITSERVICES;

		ret = its_flush_updates(&updates);

		UNLOCK_ITSERVICES;

		zbx_vector_ptr_clear_ext(&updates, zbx_ptr_free);
	}

	zbx_vector_ptr_destroy(&updates);

	zabbix_log(LOG_LEVEL_DEBUG, "End of %s():%s", __function_name, zbx_result_string(ret));

	return ret;
}

/******************************************************************************
 *                                                                            *
 * Function: DBremove_itservice_triggers                                      *
 *                                                                            *
 * Purpose: removes specified trigger ids from dependent services and reset   *
 *          the status of those services to the default value (0)             *
 *                                                                            *
 * Parameters: triggerids     - [IN] an array of trigger ids to remove        *
 *             triggerids_num - [IN] the number of items in triggerids array  *
 *                                                                            *
 * Return value: SUCCEED - the data was written successfully                  *
 *               FAIL    - otherwise                                          *
 *                                                                            *
 ******************************************************************************/
int	DBremove_triggers_from_itservices(zbx_uint64_t *triggerids, int triggerids_num)
{
	char			*sql = NULL;
	size_t			sql_alloc = 0, sql_offset = 0;
	zbx_vector_ptr_t	updates;
	int			i, ret = FAIL, now;

	if (0 == triggerids_num)
		return SUCCEED;

	now = time(NULL);

	zbx_vector_ptr_create(&updates);

	for (i = 0; i < triggerids_num; i++)
		its_updates_append(&updates, triggerids[i], 0, now);

	LOCK_ITSERVICES;

	if (FAIL == its_flush_updates(&updates))
		goto out;

	zbx_strcpy_alloc(&sql, &sql_alloc, &sql_offset, "update services set triggerid=null,showsla=0 where");
	DBadd_condition_alloc(&sql, &sql_alloc, &sql_offset, "triggerid", triggerids, triggerids_num);

	if (ZBX_DB_OK <= DBexecute("%s", sql))
		ret = SUCCEED;

	zbx_free(sql);
out:
	UNLOCK_ITSERVICES;

	zbx_vector_ptr_clear_ext(&updates, (zbx_clean_func_t)zbx_status_update_free);
	zbx_vector_ptr_destroy(&updates);

	return ret;
}

int	zbx_create_itservices_lock(char **error)
{
<<<<<<< HEAD
	return zbx_mutex_create(&itservices_lock, ZBX_MUTEX_ITSERVICES, error);
=======
	if (FAIL == zbx_mutex_create_force(&itservices_lock, ZBX_MUTEX_ITSERVICES))
	{
		zbx_error("cannot create mutex for services");
		exit(EXIT_FAILURE);
	}
>>>>>>> 1ae1c8b9
}

void	zbx_destroy_itservices_lock(void)
{
	zbx_mutex_destroy(&itservices_lock);
}<|MERGE_RESOLUTION|>--- conflicted
+++ resolved
@@ -814,15 +814,7 @@
 
 int	zbx_create_itservices_lock(char **error)
 {
-<<<<<<< HEAD
 	return zbx_mutex_create(&itservices_lock, ZBX_MUTEX_ITSERVICES, error);
-=======
-	if (FAIL == zbx_mutex_create_force(&itservices_lock, ZBX_MUTEX_ITSERVICES))
-	{
-		zbx_error("cannot create mutex for services");
-		exit(EXIT_FAILURE);
-	}
->>>>>>> 1ae1c8b9
 }
 
 void	zbx_destroy_itservices_lock(void)
