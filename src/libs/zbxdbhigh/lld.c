--- conflicted
+++ resolved
@@ -121,9 +121,10 @@
  *                                                                            *
  * Parameters: filter     - [IN] the lld filter                               *
  *             lld_ruleid - [IN] the lld rule id                              *
- *                                                                            *
- ******************************************************************************/
-static void	lld_filter_load(lld_filter_t *filter, zbx_uint64_t lld_ruleid)
+ *             error      - [OUT] the error description                       *
+ *                                                                            *
+ ******************************************************************************/
+static int	lld_filter_load(lld_filter_t *filter, zbx_uint64_t lld_ruleid, char **error)
 {
 	DB_RESULT	result;
 	DB_ROW		row;
@@ -171,23 +172,12 @@
 
 	if (CONDITION_EVAL_TYPE_AND_OR == filter->evaltype)
 		zbx_vector_ptr_sort(&filter->conditions, lld_condition_compare_by_macro);
-<<<<<<< HEAD
-=======
-
-	if (CONDITION_EVAL_TYPE_EXPRESSION == evaltype &&
-			FAIL == translate_expression(formula, &filter->expression, error))
-	{
-		goto out;
-	}
-
-	filter->evaltype = evaltype;
 
 	ret = SUCCEED;
+
+	DCconfig_clean_items(&item, &errcode, 1);
 out:
-	DCconfig_clean_items(&item, &errcode, 1);
-
 	return ret;
->>>>>>> 038ec259
 }
 
 /******************************************************************************
@@ -559,7 +549,8 @@
 	if (0 == hostid)
 		goto clean;
 
-	lld_filter_load(&filter, lld_ruleid);
+	if (SUCCEED != lld_filter_load(&filter, lld_ruleid, &error))
+		goto error;
 
 	if (SUCCEED != lld_rows_get(value, &filter, &lld_rows, &error))
 		goto error;
