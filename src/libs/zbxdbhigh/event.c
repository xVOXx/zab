--- conflicted
+++ resolved
@@ -213,31 +213,7 @@
 
 /******************************************************************************
  *                                                                            *
-<<<<<<< HEAD
- * Function: zbx_free_event                                                   *
-=======
- * Function: zbx_db_trigger_clean                                             *
- *                                                                            *
- * Purpose: frees resources allocated to store trigger data                   *
- *                                                                            *
- * Parameters: trigger -                                                      *
- *                                                                            *
- ******************************************************************************/
-void	zbx_db_trigger_clean(DB_TRIGGER *trigger)
-{
-	zbx_free(trigger->description);
-	zbx_free(trigger->expression);
-	zbx_free(trigger->recovery_expression);
-	zbx_free(trigger->comments);
-	zbx_free(trigger->url);
-	zbx_free(trigger->opdata);
-	zbx_free(trigger->event_name);
-}
-
-/******************************************************************************
- *                                                                            *
  * Function: zbx_db_free_event                                                *
->>>>>>> 866e5186
  *                                                                            *
  * Purpose: deallocate memory allocated in zbx_db_get_events_by_eventids()    *
  *                                                                            *
