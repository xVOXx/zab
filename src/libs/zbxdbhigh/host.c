/*
** Zabbix
** Copyright (C) 2001-2021 Zabbix SIA
**
** This program is free software; you can redistribute it and/or modify
** it under the terms of the GNU General Public License as published by
** the Free Software Foundation; either version 2 of the License, or
** (at your option) any later version.
**
** This program is distributed in the hope that it will be useful,
** but WITHOUT ANY WARRANTY; without even the implied warranty of
** MERCHANTABILITY or FITNESS FOR A PARTICULAR PURPOSE. See the
** GNU General Public License for more details.
**
** You should have received a copy of the GNU General Public License
** along with this program; if not, write to the Free Software
** Foundation, Inc., 51 Franklin Street, Fifth Floor, Boston, MA  02110-1301, USA.
**/

#include "common.h"

#include "db.h"
#include "log.h"
#include "dbcache.h"
#include "zbxserver.h"
#include "../../libs/zbxaudit/audit_host.h"
#include "../../libs/zbxaudit/audit_item.h"
#include "../../libs/zbxaudit/audit_trigger.h"
#include "../../libs/zbxaudit/audit_httptest.h"
#include "trigger_linking.h"
#include "graph_linking.h"
#include "../zbxalgo/vectorimpl.h"

typedef struct
{
	zbx_uint64_t	id;
	char		*name;
}
zbx_id_name_pair_t;

static zbx_hash_t	zbx_ids_names_hash_func(const void *data)
{
	const zbx_id_name_pair_t	*id_name_pair_entry = (const zbx_id_name_pair_t *)data;

	return ZBX_DEFAULT_UINT64_HASH_ALGO(&(id_name_pair_entry->id), sizeof(id_name_pair_entry->id),
			ZBX_DEFAULT_HASH_SEED);
}

static int	zbx_ids_names_compare_func(const void *d1, const void *d2)
{
	const zbx_id_name_pair_t	*id_name_pair_entry_1 = (const zbx_id_name_pair_t *)d1;
	const zbx_id_name_pair_t	*id_name_pair_entry_2 = (const zbx_id_name_pair_t *)d2;

	ZBX_RETURN_IF_NOT_EQUAL(id_name_pair_entry_1->id, id_name_pair_entry_2->id);

	return 0;
}

/******************************************************************************
 *                                                                            *
 * Function: DBselect_ids_names                                               *
 *                                                                            *
 * Parameters: sql   - [IN] sql statement                                     *
 *             ids   - [OUT] sorted list of selected uint64 values            *
 *             names - [OUT] list of names of the requested resource, order   *
 *                     matches the order of ids list                          *
 *                                                                            *
 * Return value: SUCCEED - query for selecting ids and names SUCCEEDED        *
 *               FAIL    - otherwise                                          *
 *                                                                            *
 ******************************************************************************/
int	DBselect_ids_names(const char *sql, zbx_vector_uint64_t *ids, zbx_vector_str_t *names)
{
	int		i, ret = FAIL;
	DB_RESULT	result;
	DB_ROW		row;
	zbx_uint64_t	id;
	zbx_hashset_t	ids_names;

	if (NULL == (result = DBselect("%s", sql)))
		goto out;

#define	IDS_NAMES_HASHSET_DEF_SIZE	100
	zbx_hashset_create(&ids_names, IDS_NAMES_HASHSET_DEF_SIZE,
			zbx_ids_names_hash_func,
			zbx_ids_names_compare_func);
#undef IDS_NAMES_HASHSET_DEF_SIZE

	while (NULL != (row = DBfetch(result)))
	{
		zbx_id_name_pair_t	local_id_name_pair;

		ZBX_STR2UINT64(id, row[0]);
		zbx_vector_uint64_append(ids, id);
		local_id_name_pair.id = id;
		local_id_name_pair.name = zbx_strdup(NULL, row[1]);
		zbx_hashset_insert(&ids_names, &local_id_name_pair, sizeof(local_id_name_pair));
	}
	DBfree_result(result);

	zbx_vector_uint64_sort(ids, ZBX_DEFAULT_UINT64_COMPARE_FUNC);

	for (i = 0; i < ids->values_num; i++)
	{
		zbx_id_name_pair_t	*found, temp_t;

		temp_t.id = ids->values[i];
		if (NULL != (found = (zbx_id_name_pair_t *)zbx_hashset_search(&ids_names, &temp_t)))
		{
			zbx_vector_str_append(names, zbx_strdup(NULL, found->name));
			zbx_free(found->name);
		}
		else
		{
			THIS_SHOULD_NEVER_HAPPEN;
			goto clean;
		}
	}
	ret = SUCCEED;
clean:
	zbx_hashset_destroy(&ids_names);
out:
	return ret;
}

typedef struct _zbx_template_graph_valid_t zbx_template_graph_valid_t;
ZBX_PTR_VECTOR_DECL(graph_valid_ptr, zbx_template_graph_valid_t *)

struct _zbx_template_graph_valid_t
{
	zbx_uint64_t		tgraphid;
	zbx_uint64_t		hgraphid;
	char			*name;
	zbx_vector_str_t	tkeys;
	zbx_vector_str_t	hkeys;
};

ZBX_PTR_VECTOR_IMPL(graph_valid_ptr, zbx_template_graph_valid_t *)

static char	*get_template_names(const zbx_vector_uint64_t *templateids)
{
	DB_RESULT	result;
	DB_ROW		row;
	char		*sql = NULL, *template_names = NULL;
	size_t		sql_alloc = 256, sql_offset=0, tmp_alloc = 64, tmp_offset = 0;

	sql = (char *)zbx_malloc(sql, sql_alloc);
	template_names = (char *)zbx_malloc(template_names, tmp_alloc);

	zbx_strcpy_alloc(&sql, &sql_alloc, &sql_offset,
			"select host"
			" from hosts"
			" where");

	DBadd_condition_alloc(&sql, &sql_alloc, &sql_offset, "hostid",
			templateids->values, templateids->values_num);

	result = DBselect("%s", sql);

	while (NULL != (row = DBfetch(result)))
		zbx_snprintf_alloc(&template_names, &tmp_alloc, &tmp_offset, "\"%s\", ", row[0]);

	template_names[tmp_offset - 2] = '\0';

	DBfree_result(result);
	zbx_free(sql);

	return template_names;
}

/******************************************************************************
 *                                                                            *
 * Function: DBget_profiles_by_source_idxs_values                             *
 *                                                                            *
 * Description: gets a vector of profile identifiers used with the specified  *
 *              source, indexes and value identifiers                         *
 *                                                                            *
 * Parameters: profileids - [OUT] the screen item identifiers                 *
 *             source     - [IN] the source                                   *
 *             idxs       - [IN] an array of index values                     *
 *             idxs_num   - [IN] the number of values in idxs array           *
 *             value_ids  - [IN] the resource identifiers                     *
 *                                                                            *
 ******************************************************************************/
static void	DBget_profiles_by_source_idxs_values(zbx_vector_uint64_t *profileids, const char *source,
		const char **idxs, int idxs_num, zbx_vector_uint64_t *value_ids)
{
	char	*sql = NULL;
	size_t	sql_alloc = 0, sql_offset = 0;

	zbx_strcpy_alloc(&sql, &sql_alloc, &sql_offset, "select distinct profileid from profiles where");

	if (NULL != source)
		zbx_snprintf_alloc(&sql, &sql_alloc, &sql_offset, " source='%s' and", source);

	if (0 != idxs_num)
	{
		DBadd_str_condition_alloc(&sql, &sql_alloc, &sql_offset, "idx", idxs, idxs_num);
		zbx_strcpy_alloc(&sql, &sql_alloc, &sql_offset, " and");
	}

	DBadd_condition_alloc(&sql, &sql_alloc, &sql_offset, "value_id", value_ids->values, value_ids->values_num);

	DBselect_uint64(sql, profileids);

	zbx_free(sql);

	zbx_vector_uint64_sort(profileids, ZBX_DEFAULT_UINT64_COMPARE_FUNC);
}

/******************************************************************************
 *                                                                            *
 * Function: DBget_sysmapelements_by_element_type_ids                         *
 *                                                                            *
 * Description: gets a vector of sysmap element identifiers used with the     *
 *              specified element type and identifiers                        *
 *                                                                            *
 * Parameters: selementids - [OUT] the sysmap element identifiers             *
 *             elementtype - [IN] the element type                            *
 *             elementids  - [IN] the element identifiers                     *
 *                                                                            *
 ******************************************************************************/
static void	DBget_sysmapelements_by_element_type_ids(zbx_vector_uint64_t *selementids, int elementtype,
		const zbx_vector_uint64_t *elementids)
{
	char	*sql = NULL;
	size_t	sql_alloc = 0, sql_offset = 0;

	zbx_snprintf_alloc(&sql, &sql_alloc, &sql_offset,
			"select distinct selementid"
			" from sysmaps_elements"
			" where elementtype=%d"
				" and",
			elementtype);

	DBadd_condition_alloc(&sql, &sql_alloc, &sql_offset, "elementid", elementids->values, elementids->values_num);
	DBselect_uint64(sql, selementids);

	zbx_free(sql);

	zbx_vector_uint64_sort(selementids, ZBX_DEFAULT_UINT64_COMPARE_FUNC);
}

/******************************************************************************
 *                                                                            *
 * Function: validate_linked_templates                                        *
 *                                                                            *
 * Description: Check collisions between linked templates                     *
 *                                                                            *
 * Parameters: templateids - [IN] array of template IDs                       *
 *                                                                            *
 * Return value: SUCCEED if no collisions found                               *
 *                                                                            *
 * Author: Alexander Vladishev                                                *
 *                                                                            *
 * Comments: !!! Don't forget to sync the code with PHP !!!                   *
 *                                                                            *
 ******************************************************************************/
static int	validate_linked_templates(const zbx_vector_uint64_t *templateids, char *error, size_t max_error_len)
{
	DB_RESULT	result;
	DB_ROW		row;
	char		*sql = NULL;
	size_t		sql_alloc = 256, sql_offset;
	int		ret = SUCCEED;

	zabbix_log(LOG_LEVEL_DEBUG, "In %s()", __func__);

	if (0 == templateids->values_num)
		goto out;

	sql = (char *)zbx_malloc(sql, sql_alloc);

	/* items */
	if (SUCCEED == ret && 1 < templateids->values_num)
	{
		sql_offset = 0;
		zbx_strcpy_alloc(&sql, &sql_alloc, &sql_offset,
				"select key_,count(*)"
				" from items"
				" where");
		DBadd_condition_alloc(&sql, &sql_alloc, &sql_offset, "hostid",
				templateids->values, templateids->values_num);
		zbx_strcpy_alloc(&sql, &sql_alloc, &sql_offset,
				" group by key_"
				" having count(*)>1");

		result = DBselectN(sql, 1);

		if (NULL != (row = DBfetch(result)))
		{
			ret = FAIL;
			zbx_snprintf(error, max_error_len, "conflicting item key \"%s\" found", row[0]);
		}
		DBfree_result(result);
	}

	/* trigger expressions */
	if (SUCCEED == ret)
	{
		sql_offset = 0;
		zbx_snprintf_alloc(&sql, &sql_alloc, &sql_offset,
				"select t1.description,h2.host"
				" from items i1,functions f1,triggers t1,functions f2,items i2,hosts h2"
				" where i1.itemid=f1.itemid"
					" and f1.triggerid=t1.triggerid"
					" and t1.triggerid=f2.triggerid"
					" and f2.itemid=i2.itemid"
					" and i2.hostid=h2.hostid"
					" and h2.status=%d"
					" and",
				HOST_STATUS_TEMPLATE);
		DBadd_condition_alloc(&sql, &sql_alloc, &sql_offset, "i1.hostid",
				templateids->values, templateids->values_num);
		zbx_strcpy_alloc(&sql, &sql_alloc, &sql_offset, " and not");
		DBadd_condition_alloc(&sql, &sql_alloc, &sql_offset, "i2.hostid",
				templateids->values, templateids->values_num);

		result = DBselectN(sql, 1);

		if (NULL != (row = DBfetch(result)))
		{
			ret = FAIL;
			zbx_snprintf(error, max_error_len,
					"trigger \"%s\" has items from template \"%s\"",
					row[0], row[1]);
		}
		DBfree_result(result);
	}

	/* trigger dependencies */
	if (SUCCEED == ret)
	{
		sql_offset = 0;
		zbx_strcpy_alloc(&sql, &sql_alloc, &sql_offset,
				/* don't remove "description2 and host2" aliases, the ORACLE needs them */
				"select t1.description,h1.host,t2.description as description2,h2.host as host2"
				" from trigger_depends td,triggers t1,functions f1,items i1,hosts h1,"
					"triggers t2,functions f2,items i2,hosts h2"
				" where td.triggerid_down=t1.triggerid"
					" and t1.triggerid=f1.triggerid"
					" and f1.itemid=i1.itemid"
					" and i1.hostid=h1.hostid"
					" and td.triggerid_up=t2.triggerid"
					" and t2.triggerid=f2.triggerid"
					" and f2.itemid=i2.itemid"
					" and i2.hostid=h2.hostid"
					" and");
		DBadd_condition_alloc(&sql, &sql_alloc, &sql_offset, "i1.hostid",
				templateids->values, templateids->values_num);
		zbx_strcpy_alloc(&sql, &sql_alloc, &sql_offset, " and not");
		DBadd_condition_alloc(&sql, &sql_alloc, &sql_offset, "i2.hostid",
				templateids->values, templateids->values_num);
		zbx_snprintf_alloc(&sql, &sql_alloc, &sql_offset, " and h2.status=%d", HOST_STATUS_TEMPLATE);

		result = DBselectN(sql, 1);

		if (NULL != (row = DBfetch(result)))
		{
			ret = FAIL;
			zbx_snprintf(error, max_error_len,
					"trigger \"%s\" in template \"%s\""
					" has dependency from trigger \"%s\" in template \"%s\"",
					row[0], row[1], row[2], row[3]);
		}
		DBfree_result(result);
	}

	/* graphs */
	if (SUCCEED == ret && 1 < templateids->values_num)
	{
		zbx_vector_uint64_t	graphids;

		zbx_vector_uint64_create(&graphids);

		/* select all linked graphs */
		sql_offset = 0;
		zbx_strcpy_alloc(&sql, &sql_alloc, &sql_offset,
				"select distinct gi.graphid"
				" from graphs_items gi,items i"
				" where gi.itemid=i.itemid"
					" and");
		DBadd_condition_alloc(&sql, &sql_alloc, &sql_offset, "i.hostid",
				templateids->values, templateids->values_num);

		DBselect_uint64(sql, &graphids);

		/* check for names */
		if (0 != graphids.values_num)
		{
			sql_offset = 0;
			zbx_strcpy_alloc(&sql, &sql_alloc, &sql_offset,
					"select name,count(*)"
					" from graphs"
					" where");
			DBadd_condition_alloc(&sql, &sql_alloc, &sql_offset, "graphid",
					graphids.values, graphids.values_num);
			zbx_strcpy_alloc(&sql, &sql_alloc, &sql_offset,
					" group by name"
					" having count(*)>1");

			result = DBselect("%s", sql);

			if (NULL != (row = DBfetch(result)))
			{
				ret = FAIL;
				zbx_snprintf(error, max_error_len,
						"template with graph \"%s\" already linked to the host", row[0]);
			}
			DBfree_result(result);
		}

		zbx_vector_uint64_destroy(&graphids);
	}

	/* httptests */
	if (SUCCEED == ret && 1 < templateids->values_num)
	{
		sql_offset = 0;
		zbx_strcpy_alloc(&sql, &sql_alloc, &sql_offset,
				"select name,count(*)"
				" from httptest"
				" where");
		DBadd_condition_alloc(&sql, &sql_alloc, &sql_offset, "hostid",
				templateids->values, templateids->values_num);
		zbx_strcpy_alloc(&sql, &sql_alloc, &sql_offset,
				" group by name"
				" having count(*)>1");

		result = DBselectN(sql, 1);

		if (NULL != (row = DBfetch(result)))
		{
			ret = FAIL;
			zbx_snprintf(error, max_error_len,
					"template with web scenario \"%s\" already linked to the host", row[0]);
		}
		DBfree_result(result);
	}

	zbx_free(sql);
out:
	zabbix_log(LOG_LEVEL_DEBUG, "End of %s():%s", __func__, zbx_result_string(ret));

	return ret;
}

/******************************************************************************
 *                                                                            *
 * Function: validate_inventory_links                                         *
 *                                                                            *
 * Description: Check collisions in item inventory links                      *
 *                                                                            *
 * Parameters: hostid      - [IN] host identifier from database               *
 *             templateids - [IN] array of template IDs                       *
 *                                                                            *
 * Return value: SUCCEED if no collisions found                               *
 *                                                                            *
 * Author: Alexander Vladishev                                                *
 *                                                                            *
 * Comments: !!! Don't forget to sync the code with PHP !!!                   *
 *                                                                            *
 ******************************************************************************/
static int	validate_inventory_links(zbx_uint64_t hostid, const zbx_vector_uint64_t *templateids,
		char *error, size_t max_error_len)
{
	DB_RESULT	result;
	DB_ROW		row;
	char		*sql = NULL;
	size_t		sql_alloc = 512, sql_offset;
	int		ret = SUCCEED;

	zabbix_log(LOG_LEVEL_DEBUG, "In %s()", __func__);

	sql = (char *)zbx_malloc(sql, sql_alloc);

	sql_offset = 0;
	zbx_strcpy_alloc(&sql, &sql_alloc, &sql_offset,
			"select inventory_link,count(*)"
			" from items"
			" where inventory_link<>0"
				" and");
	DBadd_condition_alloc(&sql, &sql_alloc, &sql_offset, "hostid",
			templateids->values, templateids->values_num);
	zbx_strcpy_alloc(&sql, &sql_alloc, &sql_offset,
			" group by inventory_link"
			" having count(*)>1");

	result = DBselectN(sql, 1);

	if (NULL != (row = DBfetch(result)))
	{
		ret = FAIL;
		zbx_strlcpy(error, "two items cannot populate one host inventory field", max_error_len);
	}
	DBfree_result(result);

	if (FAIL == ret)
		goto out;

	sql_offset = 0;
	zbx_strcpy_alloc(&sql, &sql_alloc, &sql_offset,
			"select ti.itemid"
			" from items ti,items i"
			" where ti.key_<>i.key_"
				" and ti.inventory_link=i.inventory_link"
				" and");
	DBadd_condition_alloc(&sql, &sql_alloc, &sql_offset, "ti.hostid",
			templateids->values, templateids->values_num);
	zbx_snprintf_alloc(&sql, &sql_alloc, &sql_offset,
				" and i.hostid=" ZBX_FS_UI64
				" and ti.inventory_link<>0"
				" and not exists ("
					"select *"
					" from items",
				hostid);
	zbx_strcpy_alloc(&sql, &sql_alloc, &sql_offset, " where");
	DBadd_condition_alloc(&sql, &sql_alloc, &sql_offset, "items.hostid",
			templateids->values, templateids->values_num);
	zbx_strcpy_alloc(&sql, &sql_alloc, &sql_offset,
						" and items.key_=i.key_"
					")");

	result = DBselectN(sql, 1);

	if (NULL != (row = DBfetch(result)))
	{
		ret = FAIL;
		zbx_strlcpy(error, "two items cannot populate one host inventory field", max_error_len);
	}
	DBfree_result(result);
out:
	zbx_free(sql);

	zabbix_log(LOG_LEVEL_DEBUG, "End of %s():%s", __func__, zbx_result_string(ret));

	return ret;
}

/******************************************************************************
 *                                                                            *
 * Function: validate_httptests                                               *
 *                                                                            *
 * Description: checking collisions on linking of web scenarios               *
 *                                                                            *
 * Parameters: hostid      - [IN] host identifier from database               *
 *             templateids - [IN] array of template IDs                       *
 *                                                                            *
 * Return value: SUCCEED if no collisions found                               *
 *                                                                            *
 * Author: Alexander Vladishev                                                *
 *                                                                            *
 * Comments: !!! Don't forget to sync the code with PHP !!!                   *
 *                                                                            *
 ******************************************************************************/
static int	validate_httptests(zbx_uint64_t hostid, const zbx_vector_uint64_t *templateids,
		char *error, size_t max_error_len)
{
	DB_RESULT	tresult;
	DB_RESULT	sresult;
	DB_ROW		trow;
	char		*sql = NULL;
	size_t		sql_alloc = 512, sql_offset = 0;
	int		ret = SUCCEED;
	zbx_uint64_t	t_httptestid, h_httptestid;

	zabbix_log(LOG_LEVEL_DEBUG, "In %s()", __func__);

	sql = (char *)zbx_malloc(sql, sql_alloc);

	/* selects web scenarios from templates and host with identical names */
	zbx_snprintf_alloc(&sql, &sql_alloc, &sql_offset,
			"select t.httptestid,t.name,h.httptestid"
			" from httptest t"
				" inner join httptest h"
					" on h.name=t.name"
						" and h.hostid=" ZBX_FS_UI64
			" where", hostid);
	DBadd_condition_alloc(&sql, &sql_alloc, &sql_offset, "t.hostid", templateids->values, templateids->values_num);

	tresult = DBselect("%s", sql);

	while (NULL != (trow = DBfetch(tresult)))
	{
		ZBX_STR2UINT64(t_httptestid, trow[0]);
		ZBX_STR2UINT64(h_httptestid, trow[2]);

		sql_offset = 0;
		zbx_snprintf_alloc(&sql, &sql_alloc, &sql_offset,
				/* don't remove "h_httpstepid" alias, the ORACLE needs it */
				"select t.httpstepid,h.httpstepid as h_httpstepid"
				" from httpstep t"
					" left join httpstep h"
						" on h.httptestid=" ZBX_FS_UI64
							" and h.no=t.no"
							" and h.name=t.name"
				" where t.httptestid=" ZBX_FS_UI64
					" and h.httpstepid is null"
				" union "
				"select t.httpstepid,h.httpstepid as h_httpstepid"
				" from httpstep h"
					" left outer join httpstep t"
						" on t.httptestid=" ZBX_FS_UI64
							" and t.no=h.no"
							" and t.name=h.name"
				" where h.httptestid=" ZBX_FS_UI64
					" and t.httpstepid is null",
				h_httptestid, t_httptestid, t_httptestid, h_httptestid);

		sresult = DBselectN(sql, 1);

		if (NULL != DBfetch(sresult))
		{
			ret = FAIL;
			zbx_snprintf(error, max_error_len,
					"web scenario \"%s\" already exists on the host (steps are not identical)",
					trow[1]);
		}
		DBfree_result(sresult);

		if (SUCCEED != ret)
			break;
	}
	DBfree_result(tresult);

	zbx_free(sql);

	zabbix_log(LOG_LEVEL_DEBUG, "End of %s():%s", __func__, zbx_result_string(ret));

	return ret;
}

static void	zbx_graph_valid_free(zbx_template_graph_valid_t *graph)
{
	zbx_vector_str_clear_ext(&graph->tkeys, zbx_str_free);
	zbx_vector_str_clear_ext(&graph->hkeys, zbx_str_free);
	zbx_vector_str_destroy(&graph->tkeys);
	zbx_vector_str_destroy(&graph->hkeys);
	zbx_free(graph->name);
	zbx_free(graph);
}

/******************************************************************************
 *                                                                            *
 * Function: validate_host                                                    *
 *                                                                            *
 * Description: Check collisions between host and linked template             *
 *                                                                            *
 * Parameters: hostid      - [IN] host identifier from database               *
 *             templateids - [IN] array of template IDs                       *
 *                                                                            *
 * Return value: SUCCEED if no collisions found                               *
 *                                                                            *
 * Author: Alexander Vladishev                                                *
 *                                                                            *
 * Comments: !!! Don't forget to sync the code with PHP !!!                   *
 *                                                                            *
 ******************************************************************************/
static int	validate_host(zbx_uint64_t hostid, zbx_vector_uint64_t *templateids, char *error, size_t max_error_len)
{
	int				ret = SUCCEED, i, j;
	char				*sql;
	unsigned char			t_flags, h_flags, type;
	DB_RESULT			tresult;
	DB_ROW				trow;
	size_t				sql_alloc = 256, sql_offset;
	zbx_uint64_t			graphid, interfaceids[INTERFACE_TYPE_COUNT];
	zbx_vector_graph_valid_ptr_t	graphs;
	zbx_vector_uint64_t		graphids;
	zbx_template_graph_valid_t	*graph;

	zabbix_log(LOG_LEVEL_DEBUG, "In %s()", __func__);

	if (SUCCEED != (ret = validate_inventory_links(hostid, templateids, error, max_error_len)))
		goto out;

	if (SUCCEED != (ret = validate_httptests(hostid, templateids, error, max_error_len)))
		goto out;

	zbx_vector_graph_valid_ptr_create(&graphs);
	zbx_vector_uint64_create(&graphids);

	sql = (char *)zbx_malloc(NULL, sql_alloc);

	sql_offset = 0;

	zbx_snprintf_alloc(&sql, &sql_alloc, &sql_offset,
			"select distinct g.graphid,g.name,g.flags,g2.graphid,g2.flags"
			" from graphs_items gi,items i,graphs g"
			" join graphs g2 on g2.name=g.name and g2.templateid is null"
			" join graphs_items gi2 on gi2.graphid=g2.graphid"
			" join items i2 on i2.itemid=gi2.itemid and i2.hostid=" ZBX_FS_UI64
			" where g.graphid=gi.graphid and gi.itemid=i.itemid and",
			hostid);
	DBadd_condition_alloc(&sql, &sql_alloc, &sql_offset, "i.hostid", templateids->values, templateids->values_num);

	tresult = DBselect("%s", sql);

	while (NULL != (trow = DBfetch(tresult)))
	{
		t_flags = (unsigned char)atoi(trow[2]);
		h_flags = (unsigned char)atoi(trow[4]);

		if (t_flags != h_flags)
		{
			ret = FAIL;
			zbx_snprintf(error, max_error_len,
					"graph prototype and real graph \"%s\" have the same name", trow[1]);
			break;
		}

		graph = (zbx_template_graph_valid_t *)zbx_malloc(NULL, sizeof(zbx_template_graph_valid_t));

		ZBX_STR2UINT64(graph->tgraphid, trow[0]);
		ZBX_STR2UINT64(graph->hgraphid, trow[3]);

		zbx_vector_uint64_append(&graphids, graph->tgraphid);
		zbx_vector_uint64_append(&graphids, graph->hgraphid);

		graph->name = zbx_strdup(NULL, trow[1]);

		zbx_vector_str_create(&graph->hkeys);
		zbx_vector_str_create(&graph->tkeys);

		zbx_vector_graph_valid_ptr_append(&graphs, graph);
	}

	DBfree_result(tresult);

	if (0 != graphids.values_num)
	{
		sql_offset = 0;

		zbx_strcpy_alloc(&sql, &sql_alloc, &sql_offset,
				"select gi.graphid,i.key_"
				" from items i,graphs_items gi"
				" where gi.itemid=i.itemid"
				" and");
		DBadd_condition_alloc(&sql, &sql_alloc, &sql_offset, "gi.graphid", graphids.values,
				graphids.values_num);

		tresult = DBselect("%s", sql);

		while (NULL != (trow = DBfetch(tresult)))
		{
			ZBX_STR2UINT64(graphid, trow[0]);

			for (i = 0; i < graphs.values_num; i++)
			{
				graph = (zbx_template_graph_valid_t *)graphs.values[i];

				if (graphid == graph->tgraphid)
				{
					zbx_vector_str_append(&graph->tkeys, zbx_strdup(NULL, trow[1]));
					break;
				}

				if (graphid == graph->hgraphid)
				{
					zbx_vector_str_append(&graph->hkeys, zbx_strdup(NULL, trow[1]));
					break;
				}
			}
		}
		DBfree_result(tresult);
	}

	for (i = 0; i < graphs.values_num; i++)
	{
		graph = (zbx_template_graph_valid_t *)graphs.values[i];

		if (graph->tkeys.values_num != graph->hkeys.values_num )
		{
			ret = FAIL;
			break;
		}

		zbx_vector_str_sort(&graph->tkeys, ZBX_DEFAULT_STR_COMPARE_FUNC);
		zbx_vector_str_sort(&graph->hkeys, ZBX_DEFAULT_STR_COMPARE_FUNC);

		for (j = 0; j < graph->tkeys.values_num; j++)
		{
			if (0 != strcmp(graph->tkeys.values[j], graph->hkeys.values[j]))
			{
				ret = FAIL;
				break;
			}
		}

		if (FAIL == ret)
			break;
	}

	if (FAIL == ret && 0 < graphs.values_num)
	{
		graph = (zbx_template_graph_valid_t *)graphs.values[i];

		zbx_snprintf(error, max_error_len, "graph \"%s\" already exists on the host (items are not identical)",
				graph->name);
	}

	if (SUCCEED == ret)
	{
		sql_offset = 0;
		zbx_snprintf_alloc(&sql, &sql_alloc, &sql_offset,
				"select i.key_"
				" from items i,items t"
				" where i.key_=t.key_"
					" and i.flags<>t.flags"
					" and i.hostid=" ZBX_FS_UI64
					" and",
				hostid);
		DBadd_condition_alloc(&sql, &sql_alloc, &sql_offset, "t.hostid",
				templateids->values, templateids->values_num);

		tresult = DBselectN(sql, 1);

		if (NULL != (trow = DBfetch(tresult)))
		{
			ret = FAIL;
			zbx_snprintf(error, max_error_len,
					"item prototype and real item \"%s\" have the same key", trow[0]);
		}
		DBfree_result(tresult);
	}

	/* interfaces */
	if (SUCCEED == ret)
	{
		memset(&interfaceids, 0, sizeof(interfaceids));

		tresult = DBselect(
				"select type,interfaceid"
				" from interface"
				" where hostid=" ZBX_FS_UI64
					" and type in (%d,%d,%d,%d)"
					" and main=1",
				hostid, INTERFACE_TYPE_AGENT, INTERFACE_TYPE_SNMP,
				INTERFACE_TYPE_IPMI, INTERFACE_TYPE_JMX);

		while (NULL != (trow = DBfetch(tresult)))
		{
			type = (unsigned char)atoi(trow[0]);
			ZBX_STR2UINT64(interfaceids[type - 1], trow[1]);
		}
		DBfree_result(tresult);

		sql_offset = 0;
		zbx_snprintf_alloc(&sql, &sql_alloc, &sql_offset,
				"select distinct type"
				" from items"
				" where type not in (%d,%d,%d,%d,%d,%d,%d)"
					" and",
				ITEM_TYPE_TRAPPER, ITEM_TYPE_INTERNAL, ITEM_TYPE_ZABBIX_ACTIVE,
				ITEM_TYPE_HTTPTEST, ITEM_TYPE_DB_MONITOR, ITEM_TYPE_CALCULATED, ITEM_TYPE_DEPENDENT);
		DBadd_condition_alloc(&sql, &sql_alloc, &sql_offset, "hostid",
				templateids->values, templateids->values_num);

		tresult = DBselect("%s", sql);

		while (SUCCEED == ret && NULL != (trow = DBfetch(tresult)))
		{
			type = (unsigned char)atoi(trow[0]);
			type = get_interface_type_by_item_type(type);

			if (INTERFACE_TYPE_ANY == type)
			{
				for (i = 0; INTERFACE_TYPE_COUNT > i; i++)
				{
					if (0 != interfaceids[i])
						break;
				}

				if (INTERFACE_TYPE_COUNT == i)
				{
					zbx_strlcpy(error, "cannot find any interfaces on host", max_error_len);
					ret = FAIL;
				}
			}
			else if (0 == interfaceids[type - 1])
			{
				zbx_snprintf(error, max_error_len, "cannot find \"%s\" host interface",
						zbx_interface_type_string((zbx_interface_type_t)type));
				ret = FAIL;
			}
		}
		DBfree_result(tresult);
	}

	zbx_free(sql);

	zbx_vector_graph_valid_ptr_clear_ext(&graphs, zbx_graph_valid_free);
	zbx_vector_graph_valid_ptr_destroy(&graphs);
	zbx_vector_uint64_destroy(&graphids);
out:
	zabbix_log(LOG_LEVEL_DEBUG, "End of %s():%s", __func__, zbx_result_string(ret));

	return ret;
}

/******************************************************************************
 *                                                                            *
 * Function: DBdelete_action_conditions                                       *
 *                                                                            *
 * Purpose: delete action conditions by condition type and id                 *
 *                                                                            *
 * Author: Alexander Vladishev                                                *
 *                                                                            *
 ******************************************************************************/
static void	DBdelete_action_conditions(int conditiontype, zbx_uint64_t elementid)
{
	DB_RESULT		result;
	DB_ROW			row;
	zbx_uint64_t		id;
	zbx_vector_uint64_t	actionids, conditionids;
	char			*sql = NULL;
	size_t			sql_alloc = 0, sql_offset = 0;

	zbx_vector_uint64_create(&actionids);
	zbx_vector_uint64_create(&conditionids);

	/* disable actions */
	result = DBselect("select actionid,conditionid from conditions where conditiontype=%d and"
			" value='" ZBX_FS_UI64 "'", conditiontype, elementid);

	while (NULL != (row = DBfetch(result)))
	{
		ZBX_STR2UINT64(id, row[0]);
		zbx_vector_uint64_append(&actionids, id);

		ZBX_STR2UINT64(id, row[1]);
		zbx_vector_uint64_append(&conditionids, id);
	}

	DBfree_result(result);

	DBbegin_multiple_update(&sql, &sql_alloc, &sql_offset);

	if (0 != actionids.values_num)
	{
		zbx_vector_uint64_sort(&actionids, ZBX_DEFAULT_UINT64_COMPARE_FUNC);
		zbx_vector_uint64_uniq(&actionids, ZBX_DEFAULT_UINT64_COMPARE_FUNC);

		zbx_snprintf_alloc(&sql, &sql_alloc, &sql_offset, "update actions set status=%d where",
				ACTION_STATUS_DISABLED);
		DBadd_condition_alloc(&sql, &sql_alloc, &sql_offset, "actionid", actionids.values,
				actionids.values_num);
		zbx_strcpy_alloc(&sql, &sql_alloc, &sql_offset, ";\n");
	}

	if (0 != conditionids.values_num)
	{
		zbx_vector_uint64_sort(&conditionids, ZBX_DEFAULT_UINT64_COMPARE_FUNC);

		zbx_strcpy_alloc(&sql, &sql_alloc, &sql_offset, "delete from conditions where");
		DBadd_condition_alloc(&sql, &sql_alloc, &sql_offset, "conditionid", conditionids.values,
				conditionids.values_num);
		zbx_strcpy_alloc(&sql, &sql_alloc, &sql_offset, ";\n");
	}

	DBend_multiple_update(&sql, &sql_alloc, &sql_offset);

	/* in ORACLE always present begin..end; */
	if (16 < sql_offset)
		DBexecute("%s", sql);

	zbx_free(sql);

	zbx_vector_uint64_destroy(&conditionids);
	zbx_vector_uint64_destroy(&actionids);
}

/******************************************************************************
 *                                                                            *
 * Function: DBadd_to_housekeeper                                             *
 *                                                                            *
 * Purpose:  adds table and field with specific id to housekeeper list        *
 *                                                                            *
 * Parameters: ids       - [IN] identifiers for data removal                  *
 *             field     - [IN] field name from table                         *
 *             tables_hk - [IN] table name to delete information from         *
 *             count     - [IN] number of tables in tables array              *
 *                                                                            *
 * Author: Eugene Grigorjev, Alexander Vladishev                              *
 *                                                                            *
 * Comments: !!! Don't forget to sync the code with PHP !!!                   *
 *                                                                            *
 ******************************************************************************/
static void	DBadd_to_housekeeper(const zbx_vector_uint64_t *ids, const char *field, const char **tables_hk,
		int count)
{
	int		i, j;
	zbx_uint64_t	housekeeperid;
	zbx_db_insert_t	db_insert;

	zabbix_log(LOG_LEVEL_DEBUG, "In %s() values_num:%d", __func__, ids->values_num);

	if (0 == ids->values_num)
		goto out;

	housekeeperid = DBget_maxid_num("housekeeper", count * ids->values_num);

	zbx_db_insert_prepare(&db_insert, "housekeeper", "housekeeperid", "tablename", "field", "value", NULL);

	for (i = 0; i < ids->values_num; i++)
	{
		for (j = 0; j < count; j++)
			zbx_db_insert_add_values(&db_insert, housekeeperid++, tables_hk[j], field, ids->values[i]);
	}

	zbx_db_insert_execute(&db_insert);
	zbx_db_insert_clean(&db_insert);
out:
	zabbix_log(LOG_LEVEL_DEBUG, "End of %s()", __func__);
}

/******************************************************************************
 *                                                                            *
 * Function: DBdelete_triggers                                                *
 *                                                                            *
 * Purpose: delete trigger from database                                      *
 *                                                                            *
 * Parameters: triggerids - [IN] trigger identifiers from database            *
 *                                                                            *
 ******************************************************************************/
void	DBdelete_triggers(zbx_vector_uint64_t *triggerids)
{
	char			*sql = NULL;
	size_t			sql_alloc = 256, sql_offset;
	int			i;
	zbx_vector_uint64_t	selementids;
	const char		*event_tables[] = {"events"};

	if (0 == triggerids->values_num)
		return;

	sql = (char *)zbx_malloc(sql, sql_alloc);

	zbx_vector_uint64_create(&selementids);

	sql_offset = 0;
	DBbegin_multiple_update(&sql, &sql_alloc, &sql_offset);

	DBget_sysmapelements_by_element_type_ids(&selementids, SYSMAP_ELEMENT_TYPE_TRIGGER, triggerids);
	if (0 != selementids.values_num)
	{
		zbx_strcpy_alloc(&sql, &sql_alloc, &sql_offset, "delete from sysmaps_elements where");
		DBadd_condition_alloc(&sql, &sql_alloc, &sql_offset, "selementid", selementids.values,
				selementids.values_num);
		zbx_strcpy_alloc(&sql, &sql_alloc, &sql_offset, ";\n");
	}

	for (i = 0; i < triggerids->values_num; i++)
		DBdelete_action_conditions(CONDITION_TYPE_TRIGGER, triggerids->values[i]);

	zbx_strcpy_alloc(&sql, &sql_alloc, &sql_offset,
			"delete from triggers"
			" where");
	DBadd_condition_alloc(&sql, &sql_alloc, &sql_offset, "triggerid", triggerids->values, triggerids->values_num);
	zbx_snprintf_alloc(&sql, &sql_alloc, &sql_offset, ";\n");

	DBend_multiple_update(&sql, &sql_alloc, &sql_offset);

	DBexecute("%s", sql);

	/* add housekeeper task to delete problems associated with trigger, this allows old events to be deleted */
	DBadd_to_housekeeper(triggerids, "triggerid", event_tables, ARRSIZE(event_tables));

	zbx_vector_uint64_destroy(&selementids);

	zbx_free(sql);
}

/******************************************************************************
 *                                                                            *
 * Function: DBdelete_trigger_hierarchy                                       *
 *                                                                            *
 * Purpose: delete parent triggers and auto-created children from database    *
 *                                                                            *
 * Parameters: triggerids - [IN] trigger identifiers from database            *
 *                                                                            *
 ******************************************************************************/
static void	DBdelete_trigger_hierarchy(zbx_vector_uint64_t *triggerids)
{
	char			*sql = NULL;
	size_t			sql_alloc = 256, sql_offset = 0;
	zbx_vector_uint64_t	children_triggerids;

	zabbix_log(LOG_LEVEL_DEBUG, "In %s()", __func__);

	if (0 == triggerids->values_num)
		goto out;

	sql = (char *)zbx_malloc(sql, sql_alloc);

	zbx_vector_uint64_create(&children_triggerids);

	zbx_strcpy_alloc(&sql, &sql_alloc, &sql_offset, "select distinct td.triggerid,t.description,t.flags from "
			"trigger_discovery td, triggers t where td.triggerid=t.triggerid and");
	DBadd_condition_alloc(&sql, &sql_alloc, &sql_offset, "parent_triggerid", triggerids->values,
			triggerids->values_num);

	zbx_audit_DBselect_delete_for_trigger(sql, &children_triggerids);
	zbx_vector_uint64_setdiff(triggerids, &children_triggerids, ZBX_DEFAULT_UINT64_COMPARE_FUNC);

	DBdelete_triggers(&children_triggerids);
	DBdelete_triggers(triggerids);

	zbx_vector_uint64_destroy(&children_triggerids);

	zbx_free(sql);
out:
	zabbix_log(LOG_LEVEL_DEBUG, "End of %s()", __func__);
}

/******************************************************************************
 *                                                                            *
 * Function: DBdelete_triggers_by_itemids                                     *
 *                                                                            *
 * Purpose: delete triggers by itemid                                         *
 *                                                                            *
 * Parameters: itemids - [IN] item identifiers from database                  *
 *                                                                            *
 * Author: Eugene Grigorjev                                                   *
 *                                                                            *
 * Comments: !!! Don't forget to sync the code with PHP !!!                   *
 *                                                                            *
 ******************************************************************************/
static void	DBdelete_triggers_by_itemids(zbx_vector_uint64_t *itemids)
{
	char			*sql = NULL;
	size_t			sql_alloc = 0, sql_offset = 0;
	zbx_vector_uint64_t	triggerids;

	zabbix_log(LOG_LEVEL_DEBUG, "In %s() values_num:%d", __func__, itemids->values_num);

	if (0 == itemids->values_num)
		goto out;

	zbx_vector_uint64_create(&triggerids);

	zbx_strcpy_alloc(&sql, &sql_alloc, &sql_offset, "select distinct triggerid from functions where");
	DBadd_condition_alloc(&sql, &sql_alloc, &sql_offset, "itemid", itemids->values, itemids->values_num);

	DBselect_uint64(sql, &triggerids);

	DBdelete_trigger_hierarchy(&triggerids);
	zbx_vector_uint64_destroy(&triggerids);
	zbx_free(sql);
out:
	zabbix_log(LOG_LEVEL_DEBUG, "End of %s()", __func__);
}

/******************************************************************************
 *                                                                            *
 * Function: DBdelete_graphs                                                  *
 *                                                                            *
 * Purpose: delete graph from database                                        *
 *                                                                            *
 * Parameters: graphids - [IN] array of graph id's from database              *
 *                                                                            *
 ******************************************************************************/
void	DBdelete_graphs(zbx_vector_uint64_t *graphids)
{
	char			*sql = NULL;
	size_t			sql_alloc = 256, sql_offset = 0;
	zbx_vector_uint64_t	profileids;
	const char		*profile_idx =  "web.favorite.graphids";

	zabbix_log(LOG_LEVEL_DEBUG, "In %s() values_num:%d", __func__, graphids->values_num);

	if (0 == graphids->values_num)
		goto out;

	sql = (char *)zbx_malloc(sql, sql_alloc);

	zbx_vector_uint64_create(&profileids);

	DBbegin_multiple_update(&sql, &sql_alloc, &sql_offset);

	/* delete from profiles */
	DBget_profiles_by_source_idxs_values(&profileids, "graphid", &profile_idx, 1, graphids);
	if (0 != profileids.values_num)
	{
		zbx_strcpy_alloc(&sql, &sql_alloc, &sql_offset, "delete from profiles where");
		DBadd_condition_alloc(&sql, &sql_alloc, &sql_offset, "profileid", profileids.values,
				profileids.values_num);
		zbx_strcpy_alloc(&sql, &sql_alloc, &sql_offset, ";\n");
	}

	/* delete from graphs */
	zbx_strcpy_alloc(&sql, &sql_alloc, &sql_offset, "delete from graphs where");
	DBadd_condition_alloc(&sql, &sql_alloc, &sql_offset, "graphid", graphids->values, graphids->values_num);
	zbx_strcpy_alloc(&sql, &sql_alloc, &sql_offset, ";\n");

	DBend_multiple_update(&sql, &sql_alloc, &sql_offset);

	DBexecute("%s", sql);

	zbx_vector_uint64_destroy(&profileids);

	zbx_free(sql);
out:
	zabbix_log(LOG_LEVEL_DEBUG, "End of %s()", __func__);
}

/******************************************************************************
 *                                                                            *
 * Function: DBdelete_graph_hierarchy                                         *
 *                                                                            *
 * Purpose: delete parent graphs and auto-created children from database      *
 *                                                                            *
 * Parameters: graphids - [IN] array of graph id's from database              *
 *                                                                            *
 ******************************************************************************/
static void	DBdelete_graph_hierarchy(zbx_vector_uint64_t *graphids)
{
	char			*sql = NULL;
	size_t			sql_alloc = 256, sql_offset = 0;
	zbx_vector_uint64_t	children_graphids;

	if (0 == graphids->values_num)
		return;

	sql = (char *)zbx_malloc(sql, sql_alloc);

	zbx_vector_uint64_create(&children_graphids);

	zbx_strcpy_alloc(&sql, &sql_alloc, &sql_offset, "select distinct graphid from graph_discovery where");
	DBadd_condition_alloc(&sql, &sql_alloc, &sql_offset, "parent_graphid", graphids->values,
			graphids->values_num);

	DBselect_uint64(sql, &children_graphids);
	zbx_vector_uint64_setdiff(graphids, &children_graphids, ZBX_DEFAULT_UINT64_COMPARE_FUNC);

	DBdelete_graphs(&children_graphids);
	DBdelete_graphs(graphids);

	zbx_vector_uint64_destroy(&children_graphids);

	zbx_free(sql);
}

/******************************************************************************
 *                                                                            *
 * Function: DBdelete_graphs_by_itemids                                       *
 *                                                                            *
 * Parameters: itemids - [IN] item identifiers from database                  *
 *                                                                            *
 * Author: Alexander Vladishev                                                *
 *                                                                            *
 ******************************************************************************/
static void	DBdelete_graphs_by_itemids(zbx_vector_uint64_t *itemids)
{
	char			*sql = NULL;
	size_t			sql_alloc = 256, sql_offset;
	DB_RESULT		result;
	DB_ROW			row;
	zbx_uint64_t		graphid;
	zbx_vector_uint64_t	graphids;
	int			index;

	zabbix_log(LOG_LEVEL_DEBUG, "In %s() values_num:%d", __func__, itemids->values_num);

	if (0 == itemids->values_num)
		goto out;

	sql = (char *)zbx_malloc(sql, sql_alloc);
	zbx_vector_uint64_create(&graphids);

	/* select all graphs with items */
	sql_offset = 0;
	zbx_snprintf_alloc(&sql, &sql_alloc, &sql_offset, "select distinct graphid from graphs_items where");
	DBadd_condition_alloc(&sql, &sql_alloc, &sql_offset, "itemid", itemids->values, itemids->values_num);

	DBselect_uint64(sql, &graphids);

	if (0 == graphids.values_num)
		goto clean;

	/* select graphs with other items */
	sql_offset = 0;
	zbx_snprintf_alloc(&sql, &sql_alloc, &sql_offset,
			"select distinct graphid"
			" from graphs_items"
			" where");
	DBadd_condition_alloc(&sql, &sql_alloc, &sql_offset, "graphid", graphids.values, graphids.values_num);
	zbx_snprintf_alloc(&sql, &sql_alloc, &sql_offset, " and not");
	DBadd_condition_alloc(&sql, &sql_alloc, &sql_offset, "itemid", itemids->values, itemids->values_num);
	result = DBselect("%s", sql);

	while (NULL != (row = DBfetch(result)))
	{
		ZBX_STR2UINT64(graphid, row[0]);
		if (FAIL != (index = zbx_vector_uint64_bsearch(&graphids, graphid, ZBX_DEFAULT_UINT64_COMPARE_FUNC)))
			zbx_vector_uint64_remove(&graphids, index);
	}
	DBfree_result(result);

	DBdelete_graph_hierarchy(&graphids);
clean:
	zbx_vector_uint64_destroy(&graphids);
	zbx_free(sql);
out:
	zabbix_log(LOG_LEVEL_DEBUG, "End of %s()", __func__);
}

/******************************************************************************
 *                                                                            *
 * Function: DBdelete_items                                                   *
 *                                                                            *
 * Purpose: delete items from database                                        *
 *                                                                            *
 * Parameters: itemids - [IN] array of item identifiers from database         *
 *                                                                            *
 ******************************************************************************/
void	DBdelete_items(zbx_vector_uint64_t *itemids)
{
	char			*sql = NULL;
	size_t			sql_alloc = 256, sql_offset;
	zbx_vector_uint64_t	profileids;
	int			num;
	const char		*event_tables[] = {"events"};
	const char		*profile_idx = "web.favorite.graphids";
	unsigned char		history_mode, trends_mode;

	zabbix_log(LOG_LEVEL_DEBUG, "In %s() values_num:%d", __func__, itemids->values_num);

	if (0 == itemids->values_num)
		goto out;

	sql = (char *)zbx_malloc(sql, sql_alloc);
	zbx_vector_uint64_create(&profileids);

	do	/* add child items (auto-created and prototypes) */
	{
		num = itemids->values_num;
		sql_offset = 0;
		zbx_strcpy_alloc(&sql, &sql_alloc, &sql_offset,
				"select distinct id.itemid,i.name,i.flags from"
				" item_discovery id,items i where id.itemid=i.itemid and ");
		DBadd_condition_alloc(&sql, &sql_alloc, &sql_offset, "parent_itemid",
				itemids->values, itemids->values_num);

		if (FAIL == zbx_audit_DBselect_delete_for_item(sql, itemids))
			goto clean;

		zbx_vector_uint64_uniq(itemids, ZBX_DEFAULT_UINT64_COMPARE_FUNC);
	}
	while (num != itemids->values_num);

	DBdelete_graphs_by_itemids(itemids);
	DBdelete_triggers_by_itemids(itemids);

	zbx_config_get_hk_mode(&history_mode, &trends_mode);

	if (ZBX_HK_MODE_PARTITION != history_mode && ZBX_HK_MODE_PARTITION != trends_mode)
	{
		const char	*history_trends_tables[] = {"history", "history_str", "history_uint", "history_log",
				"history_text", "trends", "trends_uint"};

		DBadd_to_housekeeper(itemids, "itemid", history_trends_tables, ARRSIZE(history_trends_tables));
	}
	else if (ZBX_HK_MODE_PARTITION != history_mode)
	{
		const char	*history_tables[] = {"history", "history_str", "history_uint", "history_log",
				"history_text"};

		DBadd_to_housekeeper(itemids, "itemid", history_tables, ARRSIZE(history_tables));
	}
	else if (ZBX_HK_MODE_PARTITION != trends_mode)
	{
		const char	*trend_tables[] = {"trends", "trends_uint"};

		DBadd_to_housekeeper(itemids, "itemid", trend_tables, ARRSIZE(trend_tables));
	}

	/* add housekeeper task to delete problems associated with item, this allows old events to be deleted */
	DBadd_to_housekeeper(itemids, "itemid", event_tables, ARRSIZE(event_tables));
	DBadd_to_housekeeper(itemids, "lldruleid", event_tables, ARRSIZE(event_tables));

	sql_offset = 0;
	DBbegin_multiple_update(&sql, &sql_alloc, &sql_offset);

	/* delete from profiles */
	DBget_profiles_by_source_idxs_values(&profileids, "itemid", &profile_idx, 1, itemids);
	if (0 != profileids.values_num)
	{
		zbx_strcpy_alloc(&sql, &sql_alloc, &sql_offset, "delete from profiles where");
		DBadd_condition_alloc(&sql, &sql_alloc, &sql_offset, "profileid", profileids.values,
				profileids.values_num);
		zbx_strcpy_alloc(&sql, &sql_alloc, &sql_offset, ";\n");
	}

	/* delete from items */
	zbx_strcpy_alloc(&sql, &sql_alloc, &sql_offset, "delete from items where");
	DBadd_condition_alloc(&sql, &sql_alloc, &sql_offset, "itemid", itemids->values, itemids->values_num);
	zbx_strcpy_alloc(&sql, &sql_alloc, &sql_offset, ";\n");

	DBend_multiple_update(&sql, &sql_alloc, &sql_offset);

	DBexecute("%s", sql);
clean:
	zbx_vector_uint64_destroy(&profileids);

	zbx_free(sql);
out:
	zabbix_log(LOG_LEVEL_DEBUG, "End of %s()", __func__);
}

/******************************************************************************
 *                                                                            *
 * Function: DBdelete_httptests                                               *
 *                                                                            *
 * Purpose: delete web tests from database                                    *
 *                                                                            *
 * Parameters: httptestids - [IN] array of httptest id's from database        *
 *                                                                            *
 * Author: Alexander Vladishev                                                *
 *                                                                            *
 * Comments: !!! Don't forget to sync the code with PHP !!!                   *
 *                                                                            *
 ******************************************************************************/
static void	DBdelete_httptests(const zbx_vector_uint64_t *httptestids)
{
	char			*sql = NULL;
	size_t			sql_alloc = 256, sql_offset = 0;
	zbx_vector_uint64_t	itemids;

	zabbix_log(LOG_LEVEL_DEBUG, "In %s() values_num:%d", __func__, httptestids->values_num);

	if (0 == httptestids->values_num)
		goto out;

	sql = (char *)zbx_malloc(sql, sql_alloc);
	zbx_vector_uint64_create(&itemids);

	/* httpstepitem, httptestitem */
	sql_offset = 0;
	zbx_strcpy_alloc(&sql, &sql_alloc, &sql_offset,
			"select hsi.itemid,i.name,i.flags"
			" from httpstepitem hsi,httpstep hs,items i"
			" where hsi.httpstepid=hs.httpstepid and i.itemid=hsi.itemid"
				" and");
	DBadd_condition_alloc(&sql, &sql_alloc, &sql_offset, "hs.httptestid",
			httptestids->values, httptestids->values_num);
	zbx_strcpy_alloc(&sql, &sql_alloc, &sql_offset,
			" union all "
			"select i.itemid,i.name,i.flags"
			" from httptestitem ht,items i"
			" where ht.itemid=i.itemid and");
	DBadd_condition_alloc(&sql, &sql_alloc, &sql_offset, "httptestid",
			httptestids->values, httptestids->values_num);

	if (FAIL == zbx_audit_DBselect_delete_for_item(sql, &itemids))
		goto clean;

	DBdelete_items(&itemids);

	sql_offset = 0;
	zbx_strcpy_alloc(&sql, &sql_alloc, &sql_offset, "delete from httptest where");
	DBadd_condition_alloc(&sql, &sql_alloc, &sql_offset, "httptestid",
			httptestids->values, httptestids->values_num);
	DBexecute("%s", sql);
clean:
	zbx_vector_uint64_destroy(&itemids);
	zbx_free(sql);
out:
	zabbix_log(LOG_LEVEL_DEBUG, "End of %s()", __func__);
}

/******************************************************************************
 *                                                                            *
 * Function: DBgroup_prototypes_delete                                        *
 *                                                                            *
 * Parameters: del_group_prototypeids - [IN] list of group_prototypeids which *
 *                                      will be deleted                       *
 *                                                                            *
 ******************************************************************************/
static void	DBgroup_prototypes_delete(const zbx_vector_uint64_t *del_group_prototypeids)
{
	char			*sql = NULL;
	size_t			sql_alloc = 0, sql_offset;
	zbx_vector_uint64_t	groupids;

	zabbix_log(LOG_LEVEL_DEBUG, "In %s()", __func__);

	if (0 == del_group_prototypeids->values_num)
		return;

	zbx_vector_uint64_create(&groupids);

	sql_offset = 0;
	zbx_strcpy_alloc(&sql, &sql_alloc, &sql_offset, "select groupid from group_discovery where");
	DBadd_condition_alloc(&sql, &sql_alloc, &sql_offset, "parent_group_prototypeid",
			del_group_prototypeids->values, del_group_prototypeids->values_num);

	DBselect_uint64(sql, &groupids);

	DBdelete_groups(&groupids);

	sql_offset = 0;
	zbx_strcpy_alloc(&sql, &sql_alloc, &sql_offset, "delete from group_prototype where");
	DBadd_condition_alloc(&sql, &sql_alloc, &sql_offset, "group_prototypeid",
			del_group_prototypeids->values, del_group_prototypeids->values_num);

	DBexecute("%s", sql);

	zbx_vector_uint64_destroy(&groupids);
	zbx_free(sql);

	zabbix_log(LOG_LEVEL_DEBUG, "End of %s()", __func__);
}

/******************************************************************************
 *                                                                            *
 * Function: DBdelete_host_prototypes                                         *
 *                                                                            *
 * Purpose: deletes host prototypes from database                             *
 *                                                                            *
 * Parameters: host_prototype_ids   - [IN] list of host prototype ids         *
 *             host_prototype_names - [IN] list of host prototype names       *
 *                                                                            *
 ******************************************************************************/
static void	DBdelete_host_prototypes(const zbx_vector_uint64_t *host_prototype_ids,
		const zbx_vector_str_t *host_prototype_names)
{
	int			i;
	char			*sql = NULL;
	size_t			sql_alloc = 0, sql_offset;
	zbx_vector_uint64_t	hostids, group_prototype_ids;
	zbx_vector_str_t	hostnames;

	zabbix_log(LOG_LEVEL_DEBUG, "In %s()", __func__);

	if (0 == host_prototype_ids->values_num)
		goto out;

	/* delete discovered hosts */

	zbx_vector_uint64_create(&hostids);
	zbx_vector_str_create(&hostnames);
	zbx_vector_uint64_create(&group_prototype_ids);

	sql_offset = 0;
	zbx_strcpy_alloc(&sql, &sql_alloc, &sql_offset, "select hd.hostid,h.name from host_discovery hd,hosts h "
			"where hd.hostid=h.hostid and");
	DBadd_condition_alloc(&sql, &sql_alloc, &sql_offset, "parent_hostid",
			host_prototype_ids->values, host_prototype_ids->values_num);

	if (FAIL == DBselect_ids_names(sql, &hostids, &hostnames))
		goto clean;

	if (0 != hostids.values_num)
		DBdelete_hosts(&hostids, &hostnames);

	/* delete group prototypes */

	sql_offset = 0;
	zbx_strcpy_alloc(&sql, &sql_alloc, &sql_offset, "select group_prototypeid from group_prototype where");
	DBadd_condition_alloc(&sql, &sql_alloc, &sql_offset, "hostid",
			host_prototype_ids->values, host_prototype_ids->values_num);

	DBselect_uint64(sql, &group_prototype_ids);
	DBgroup_prototypes_delete(&group_prototype_ids);

	/* delete host prototypes */

	sql_offset = 0;
	zbx_strcpy_alloc(&sql, &sql_alloc, &sql_offset, "delete from hosts where");
	DBadd_condition_alloc(&sql, &sql_alloc, &sql_offset, "hostid",
			host_prototype_ids->values, host_prototype_ids->values_num);

	DBexecute("%s", sql);

	for (i = 0; i < host_prototype_ids->values_num; i++)
		zbx_audit_host_prototype_del(host_prototype_ids->values[i], host_prototype_names->values[i]);
clean:
	zbx_vector_uint64_destroy(&group_prototype_ids);
	zbx_vector_uint64_destroy(&hostids);
	zbx_vector_str_clear_ext(&hostnames, zbx_str_free);
	zbx_vector_str_destroy(&hostnames);
	zbx_free(sql);
out:
	zabbix_log(LOG_LEVEL_DEBUG, "End of %s()", __func__);
}

/******************************************************************************
 *                                                                            *
 * Function: DBdelete_template_httptests                                      *
 *                                                                            *
 * Purpose: delete template web scenatios from host                           *
 *                                                                            *
 * Parameters: hostid      - [IN] host identifier from database               *
 *             templateids - [IN] array of template IDs                       *
 *                                                                            *
 ******************************************************************************/
static void	DBdelete_template_httptests(zbx_uint64_t hostid, const zbx_vector_uint64_t *templateids)
{
	char			*sql = NULL;
	size_t			sql_alloc = 0, sql_offset = 0;
	zbx_vector_uint64_t	httptestids;

	zabbix_log(LOG_LEVEL_DEBUG, "In %s()", __func__);

	zbx_vector_uint64_create(&httptestids);

	zbx_snprintf_alloc(&sql, &sql_alloc, &sql_offset,
			"select h.httptestid,h.name"
			" from httptest h"
				" join httptest t"
					" on");
	DBadd_condition_alloc(&sql, &sql_alloc, &sql_offset, "t.hostid", templateids->values, templateids->values_num);
	zbx_snprintf_alloc(&sql, &sql_alloc, &sql_offset,
						" and t.httptestid=h.templateid"
			" where h.hostid=" ZBX_FS_UI64, hostid);

	if (FAIL == zbx_audit_DBselect_delete_for_httptest(sql, &httptestids))
		goto clean;

	DBdelete_httptests(&httptestids);
clean:
	zbx_vector_uint64_destroy(&httptestids);
	zbx_free(sql);

	zabbix_log(LOG_LEVEL_DEBUG, "End of %s()", __func__);
}

/******************************************************************************
 *                                                                            *
 * Function: DBdelete_template_graphs                                         *
 *                                                                            *
 * Purpose: delete template graphs from host                                  *
 *                                                                            *
 * Parameters: hostid      - [IN] host identifier from database               *
 *             templateids - [IN] array of template IDs                       *
 *                                                                            *
 * Author: Eugene Grigorjev                                                   *
 *                                                                            *
 * Comments: !!! Don't forget to sync the code with PHP !!!                   *
 *                                                                            *
 ******************************************************************************/
static void	DBdelete_template_graphs(zbx_uint64_t hostid, const zbx_vector_uint64_t *templateids)
{
	char			*sql = NULL;
	size_t			sql_alloc = 0, sql_offset = 0;
	zbx_vector_uint64_t	graphids;

	zabbix_log(LOG_LEVEL_DEBUG, "In %s()", __func__);

	zbx_vector_uint64_create(&graphids);

	zbx_snprintf_alloc(&sql, &sql_alloc, &sql_offset,
			"select distinct gi.graphid"
			" from graphs_items gi,items i,items ti"
			" where gi.itemid=i.itemid"
				" and i.templateid=ti.itemid"
				" and i.hostid=" ZBX_FS_UI64
				" and",
			hostid);
	DBadd_condition_alloc(&sql, &sql_alloc, &sql_offset, "ti.hostid", templateids->values, templateids->values_num);

	DBselect_uint64(sql, &graphids);

	DBdelete_graph_hierarchy(&graphids);

	zbx_vector_uint64_destroy(&graphids);
	zbx_free(sql);

	zabbix_log(LOG_LEVEL_DEBUG, "End of %s()", __func__);
}

/******************************************************************************
 *                                                                            *
 * Function: DBdelete_template_triggers                                       *
 *                                                                            *
 * Purpose: delete template triggers from host                                *
 *                                                                            *
 * Parameters: hostid      - [IN] host identifier from database               *
 *             templateids - [IN] array of template IDs                       *
 *                                                                            *
 * Author: Eugene Grigorjev                                                   *
 *                                                                            *
 * Comments: !!! Don't forget to sync the code with PHP !!!                   *
 *                                                                            *
 ******************************************************************************/
static void	DBdelete_template_triggers(zbx_uint64_t hostid, const zbx_vector_uint64_t *templateids)
{
	char			*sql = NULL;
	size_t			sql_alloc = 0, sql_offset = 0;
	zbx_vector_uint64_t	triggerids;

	zabbix_log(LOG_LEVEL_DEBUG, "In %s()", __func__);

	zbx_vector_uint64_create(&triggerids);

	zbx_snprintf_alloc(&sql, &sql_alloc, &sql_offset,
			"select distinct f.triggerid,t.description,t.flags"
			" from functions f,items i,items ti,triggers t"
			" where f.itemid=i.itemid"
				" and i.templateid=ti.itemid"
				" and t.triggerid=f.triggerid"
				" and i.hostid=" ZBX_FS_UI64
				" and",
			hostid);
	DBadd_condition_alloc(&sql, &sql_alloc, &sql_offset, "ti.hostid", templateids->values, templateids->values_num);

	zbx_audit_DBselect_delete_for_trigger(sql, &triggerids);

	DBdelete_trigger_hierarchy(&triggerids);
	zbx_vector_uint64_destroy(&triggerids);
	zbx_free(sql);

	zabbix_log(LOG_LEVEL_DEBUG, "End of %s()", __func__);
}

/******************************************************************************
 *                                                                            *
 * Function: DBdelete_template_host_prototypes                                *
 *                                                                            *
 * Purpose: delete template host prototypes from host                         *
 *                                                                            *
 * Parameters: hostid      - [IN] host identifier from database               *
 *             templateids - [IN] array of template IDs                       *
 *                                                                            *
 ******************************************************************************/
static void	DBdelete_template_host_prototypes(zbx_uint64_t hostid, const zbx_vector_uint64_t *templateids)
{
	char			*sql = NULL;
	size_t			sql_alloc = 0, sql_offset = 0;
	zbx_vector_uint64_t	host_prototype_ids;
	zbx_vector_str_t	host_prototype_names;

	zabbix_log(LOG_LEVEL_DEBUG, "In %s()", __func__);

	zbx_vector_uint64_create(&host_prototype_ids);
	zbx_vector_str_create(&host_prototype_names);

	zbx_snprintf_alloc(&sql, &sql_alloc, &sql_offset,
			"select hp.hostid,hp.name"
			" from items hi,host_discovery hhd,hosts hp,host_discovery thd,items ti"
			" where hi.itemid=hhd.parent_itemid"
				" and hhd.hostid=hp.hostid"
				" and hp.templateid=thd.hostid"
				" and thd.parent_itemid=ti.itemid"
				" and hi.hostid=" ZBX_FS_UI64
				" and",
			hostid);
	DBadd_condition_alloc(&sql, &sql_alloc, &sql_offset, "ti.hostid", templateids->values, templateids->values_num);
	if (FAIL == DBselect_ids_names(sql, &host_prototype_ids, &host_prototype_names))
		goto clean;
	DBdelete_host_prototypes(&host_prototype_ids, &host_prototype_names);
clean:
	zbx_free(sql);

	zbx_vector_uint64_destroy(&host_prototype_ids);
	zbx_vector_str_clear_ext(&host_prototype_names, zbx_str_free);
	zbx_vector_str_destroy(&host_prototype_names);

	zabbix_log(LOG_LEVEL_DEBUG, "End of %s()", __func__);
}

/******************************************************************************
 *                                                                            *
 * Function: DBdelete_template_items                                          *
 *                                                                            *
 * Purpose: delete template items from host                                   *
 *                                                                            *
 * Parameters: hostid      - [IN] host identifier from database               *
 *             templateids - [IN] array of template IDs                       *
 *                                                                            *
 * Author: Eugene Grigorjev                                                   *
 *                                                                            *
 * Comments: !!! Don't forget to sync the code with PHP !!!                   *
 *                                                                            *
 ******************************************************************************/
static void	DBdelete_template_items(zbx_uint64_t hostid, const zbx_vector_uint64_t *templateids)
{
	char			*sql = NULL;
	size_t			sql_alloc = 0, sql_offset = 0;
	zbx_vector_uint64_t	itemids;

	zabbix_log(LOG_LEVEL_DEBUG, "In %s()", __func__);

	zbx_vector_uint64_create(&itemids);

	zbx_snprintf_alloc(&sql, &sql_alloc, &sql_offset,
			"select distinct i.itemid,i.name,i.flags"
			" from items i,items ti"
			" where i.templateid=ti.itemid"
				" and i.hostid=" ZBX_FS_UI64
				" and",
			hostid);
	DBadd_condition_alloc(&sql, &sql_alloc, &sql_offset, "ti.hostid", templateids->values, templateids->values_num);

	if (FAIL == zbx_audit_DBselect_delete_for_item(sql, &itemids))
		goto clean;

	DBdelete_items(&itemids);
clean:
	zbx_vector_uint64_destroy(&itemids);
	zbx_free(sql);

	zabbix_log(LOG_LEVEL_DEBUG, "End of %s()", __func__);
}

/******************************************************************************
 *                                                                            *
 * Function: get_templates_by_hostid                                          *
 *                                                                            *
 * Description: Retrieve already linked templates for specified host          *
 *                                                                            *
 * Parameters: hostid      - [IN] host identifier from database               *
 *             templateids - [IN/OUT] array of template IDs                   *
 *                                                                            *
 * Author: Alexander Vladishev                                                *
 *                                                                            *
 ******************************************************************************/
static void	get_templates_by_hostid(zbx_uint64_t hostid, zbx_vector_uint64_t *templateids)
{
	DB_RESULT	result;
	DB_ROW		row;
	zbx_uint64_t	templateid;

	result = DBselect(
			"select templateid"
			" from hosts_templates"
			" where hostid=" ZBX_FS_UI64,
			hostid);

	while (NULL != (row = DBfetch(result)))
	{
		ZBX_STR2UINT64(templateid, row[0]);
		zbx_vector_uint64_append(templateids, templateid);
	}
	DBfree_result(result);

	zbx_vector_uint64_sort(templateids, ZBX_DEFAULT_UINT64_COMPARE_FUNC);
}

/******************************************************************************
 *                                                                            *
 * Function: DBdelete_template_elements                                       *
 *                                                                            *
 * Parameters: hostid          - [IN] host identifier from database           *
 *             hostname        - [IN] name of the host                        *
 *             del_templateids - [IN] array of template IDs                   *
 *             error           - [OUT] error message                          *
 *                                                                            *
 * Author: Eugene Grigorjev                                                   *
 *                                                                            *
 * Comments: !!! Don't forget to sync the code with PHP !!!                   *
 *                                                                            *
 ******************************************************************************/
int	DBdelete_template_elements(zbx_uint64_t hostid, const char *hostname, zbx_vector_uint64_t *del_templateids,
		char **error)
{
	char			*sql = NULL, err[MAX_STRING_LEN];
	size_t			sql_alloc = 128, sql_offset = 0;
	zbx_vector_uint64_t	templateids;
	int			i, res = SUCCEED;
	DB_RESULT		result;
	DB_ROW			row;

	zabbix_log(LOG_LEVEL_DEBUG, "In %s()", __func__);

	zbx_vector_uint64_create(&templateids);

	get_templates_by_hostid(hostid, &templateids);

	for (i = 0; i < del_templateids->values_num; i++)
	{
		int	index;

		if (FAIL == (index = zbx_vector_uint64_bsearch(&templateids, del_templateids->values[i],
				ZBX_DEFAULT_UINT64_COMPARE_FUNC)))
		{
			/* template already unlinked */
			zbx_vector_uint64_remove(del_templateids, i--);
		}
		else
			zbx_vector_uint64_remove(&templateids, index);
	}

	/* all templates already unlinked */
	if (0 == del_templateids->values_num)
		goto clean;

	if (SUCCEED != (res = validate_linked_templates(&templateids, err, sizeof(err))))
	{
		*error = zbx_strdup(NULL, err);
		goto clean;
	}

	zbx_audit_host_create_entry(AUDIT_ACTION_UPDATE, hostid, hostname);

	DBdelete_template_httptests(hostid, del_templateids);
	DBdelete_template_graphs(hostid, del_templateids);
	DBdelete_template_triggers(hostid, del_templateids);
	DBdelete_template_host_prototypes(hostid, del_templateids);

	/* removing items will remove discovery rules related to them */
	DBdelete_template_items(hostid, del_templateids);

	/* need to find hosttemplateids for audit */
	sql = (char *)zbx_malloc(sql, sql_alloc);

	zbx_snprintf_alloc(&sql, &sql_alloc, &sql_offset,
			"select hosttemplateid,templateid from hosts_templates"
			" where hostid=" ZBX_FS_UI64
				" and",
			hostid);
	DBadd_condition_alloc(&sql, &sql_alloc, &sql_offset, "templateid",
			del_templateids->values, del_templateids->values_num);

	result = DBselect("%s", sql);

	while (NULL != (row = DBfetch(result)))
	{
		zbx_uint64_t	hosttemplateid, templateid;

		ZBX_STR2UINT64(hosttemplateid, row[0]);
		ZBX_STR2UINT64(templateid, row[1]);
		zbx_audit_host_update_json_delete_parent_template(hostid, hosttemplateid);
	}

	DBfree_result(result);


	sql_offset = 0;

	zbx_snprintf_alloc(&sql, &sql_alloc, &sql_offset,
			"delete from hosts_templates"
			" where hostid=" ZBX_FS_UI64
				" and",
			hostid);
	DBadd_condition_alloc(&sql, &sql_alloc, &sql_offset, "templateid",
			del_templateids->values, del_templateids->values_num);
	DBexecute("%s", sql);

	zbx_free(sql);
clean:
	zbx_vector_uint64_destroy(&templateids);

	zabbix_log(LOG_LEVEL_DEBUG, "End of %s():%s", __func__, zbx_result_string(res));

	return res;
}

typedef struct
{
	zbx_uint64_t	group_prototypeid;
	zbx_uint64_t	groupid;
	zbx_uint64_t	templateid_host;	/* for audit update */
	zbx_uint64_t	templateid;		/* reference to parent group_prototypeid */
	char		*name;
}
zbx_group_prototype_t;

static void	DBgroup_prototype_clean(zbx_group_prototype_t *group_prototype)
{
	zbx_free(group_prototype->name);
	zbx_free(group_prototype);
}

static void	DBgroup_prototypes_clean(zbx_vector_ptr_t *group_prototypes)
{
	int	i;

	for (i = 0; i < group_prototypes->values_num; i++)
		DBgroup_prototype_clean((zbx_group_prototype_t *)group_prototypes->values[i]);
}

typedef struct
{
	zbx_uint64_t	hostmacroid;
	char		*macro;
	char		*value_orig;
	char		*value;
	char		*description_orig;
	char		*description;
	unsigned char	type_orig;
	unsigned char	type;
#define ZBX_FLAG_HPMACRO_RESET_FLAG		__UINT64_C(0x00000000)
#define ZBX_FLAG_HPMACRO_UPDATE_VALUE		__UINT64_C(0x00000001)
#define ZBX_FLAG_HPMACRO_UPDATE_DESCRIPTION	__UINT64_C(0x00000002)
#define ZBX_FLAG_HPMACRO_UPDATE_TYPE		__UINT64_C(0x00000004)
#define ZBX_FLAG_HPMACRO_UPDATE	\
		(ZBX_FLAG_HPMACRO_UPDATE_VALUE | ZBX_FLAG_HPMACRO_UPDATE_DESCRIPTION | ZBX_FLAG_HPMACRO_UPDATE_TYPE)
	zbx_uint64_t	flags;
}
zbx_macros_prototype_t;

ZBX_PTR_VECTOR_DECL(macros, zbx_macros_prototype_t *)
ZBX_PTR_VECTOR_IMPL(macros, zbx_macros_prototype_t *)

typedef struct
{
	char		*community_orig;
	char		*community;
	char		*securityname_orig;
	char		*securityname;
	char		*authpassphrase_orig;
	char		*authpassphrase;
	char		*privpassphrase_orig;
	char		*privpassphrase;
	char		*contextname_orig;
	char		*contextname;
	unsigned char	securitylevel_orig;
	unsigned char	securitylevel;
	unsigned char	authprotocol_orig;
	unsigned char	authprotocol;
	unsigned char	privprotocol_orig;
	unsigned char	privprotocol;
	unsigned char	version_orig;
	unsigned char	version;
	unsigned char	bulk_orig;
	unsigned char	bulk;
#define ZBX_FLAG_HPINTERFACE_SNMP_RESET_FLAG		__UINT64_C(0x00000000)
#define ZBX_FLAG_HPINTERFACE_SNMP_UPDATE_TYPE		__UINT64_C(0x00000001)
#define ZBX_FLAG_HPINTERFACE_SNMP_UPDATE_BULK		__UINT64_C(0x00000002)
#define ZBX_FLAG_HPINTERFACE_SNMP_UPDATE_COMMUNITY	__UINT64_C(0x00000004)
#define ZBX_FLAG_HPINTERFACE_SNMP_UPDATE_SECNAME	__UINT64_C(0x00000008)
#define ZBX_FLAG_HPINTERFACE_SNMP_UPDATE_SECLEVEL	__UINT64_C(0x00000010)
#define ZBX_FLAG_HPINTERFACE_SNMP_UPDATE_AUTHPASS	__UINT64_C(0x00000020)
#define ZBX_FLAG_HPINTERFACE_SNMP_UPDATE_PRIVPASS	__UINT64_C(0x00000040)
#define ZBX_FLAG_HPINTERFACE_SNMP_UPDATE_AUTHPROTOCOL	__UINT64_C(0x00000080)
#define ZBX_FLAG_HPINTERFACE_SNMP_UPDATE_PRIVPROTOCOL	__UINT64_C(0x00000100)
#define ZBX_FLAG_HPINTERFACE_SNMP_UPDATE_CONTEXT	__UINT64_C(0x00000200)
#define ZBX_FLAG_HPINTERFACE_SNMP_UPDATE									\
		(ZBX_FLAG_HPINTERFACE_SNMP_UPDATE_TYPE | ZBX_FLAG_HPINTERFACE_SNMP_UPDATE_BULK |		\
		ZBX_FLAG_HPINTERFACE_SNMP_UPDATE_COMMUNITY | ZBX_FLAG_HPINTERFACE_SNMP_UPDATE_SECNAME |		\
		ZBX_FLAG_HPINTERFACE_SNMP_UPDATE_SECLEVEL | ZBX_FLAG_HPINTERFACE_SNMP_UPDATE_AUTHPASS |		\
		ZBX_FLAG_HPINTERFACE_SNMP_UPDATE_PRIVPASS | ZBX_FLAG_HPINTERFACE_SNMP_UPDATE_AUTHPROTOCOL |	\
		ZBX_FLAG_HPINTERFACE_SNMP_UPDATE_PRIVPROTOCOL | ZBX_FLAG_HPINTERFACE_SNMP_UPDATE_CONTEXT)
#define ZBX_FLAG_HPINTERFACE_SNMP_CREATE		__UINT64_C(0x00000400)
	zbx_uint64_t	flags;
}
zbx_interface_prototype_snmp_t;

typedef struct
{
	zbx_uint64_t	interfaceid;
	unsigned char	main_orig;
	unsigned char	main;
	unsigned char	type_orig;
	unsigned char	type;
	unsigned char	useip_orig;
	unsigned char	useip;
	char		*ip_orig;
	char		*ip;
	char		*dns_orig;
	char		*dns;
	char		*port_orig;
	char		*port;
#define ZBX_FLAG_HPINTERFACE_RESET_FLAG		__UINT64_C(0x00000000)
#define ZBX_FLAG_HPINTERFACE_UPDATE_MAIN	__UINT64_C(0x00000001)
#define ZBX_FLAG_HPINTERFACE_UPDATE_TYPE	__UINT64_C(0x00000002)
#define ZBX_FLAG_HPINTERFACE_UPDATE_USEIP	__UINT64_C(0x00000004)
#define ZBX_FLAG_HPINTERFACE_UPDATE_IP		__UINT64_C(0x00000008)
#define ZBX_FLAG_HPINTERFACE_UPDATE_DNS		__UINT64_C(0x00000010)
#define ZBX_FLAG_HPINTERFACE_UPDATE_PORT	__UINT64_C(0x00000020)
#define ZBX_FLAG_HPINTERFACE_UPDATE	\
		(ZBX_FLAG_HPINTERFACE_UPDATE_MAIN | ZBX_FLAG_HPINTERFACE_UPDATE_TYPE | \
		ZBX_FLAG_HPINTERFACE_UPDATE_USEIP | ZBX_FLAG_HPINTERFACE_UPDATE_IP | \
		ZBX_FLAG_HPINTERFACE_UPDATE_DNS | ZBX_FLAG_HPINTERFACE_UPDATE_PORT)
	zbx_uint64_t	flags;
	union _data
	{
		zbx_interface_prototype_snmp_t	*snmp;
	}
	data;
}
zbx_interfaces_prototype_t;

ZBX_PTR_VECTOR_DECL(interfaces, zbx_interfaces_prototype_t *)
ZBX_PTR_VECTOR_IMPL(interfaces, zbx_interfaces_prototype_t *)

typedef struct
{
	zbx_uint64_t		templateid;		/* link to parent template */
	zbx_uint64_t		hostid;
	zbx_uint64_t		itemid;			/* discovery rule id */
	zbx_vector_uint64_t	lnk_templateids;	/* list of templates which should be linked */
	zbx_vector_ptr_t	group_prototypes;	/* list of group prototypes */
	zbx_vector_macros_t	hostmacros;		/* list of user macros */
	zbx_vector_db_tag_ptr_t	tags;			/* list of host prototype tags */
	zbx_vector_interfaces_t	interfaces;		/* list of interfaces */
	char			*host;
	char			*name_orig;
	char			*name;
	unsigned char		status_orig;
	unsigned char		status;
#define ZBX_FLAG_HPLINK_RESET_FLAG			0x00
#define ZBX_FLAG_HPLINK_UPDATE_NAME			0x01
#define ZBX_FLAG_HPLINK_UPDATE_STATUS			0x02
#define ZBX_FLAG_HPLINK_UPDATE_DISCOVER			0x04
#define ZBX_FLAG_HPLINK_UPDATE_CUSTOM_INTERFACES	0x08
	unsigned char		flags;
	unsigned char		discover_orig;
	unsigned char		discover;
	unsigned char		custom_interfaces_orig;
	unsigned char		custom_interfaces;
	zbx_uint64_t		templateid_host;
}
zbx_host_prototype_t;

static void	DBhost_macro_free(zbx_macros_prototype_t *hostmacro)
{
	if (0 != (hostmacro->flags & ZBX_FLAG_HPMACRO_UPDATE_VALUE))
		zbx_free(hostmacro->value_orig);

	if (0 != (hostmacro->flags & ZBX_FLAG_HPMACRO_UPDATE_DESCRIPTION))
		zbx_free(hostmacro->description_orig);

	zbx_free(hostmacro->macro);
	zbx_free(hostmacro->value);
	zbx_free(hostmacro->description);
	zbx_free(hostmacro);
}

static void	DBhost_interface_free(zbx_interfaces_prototype_t *interface)
{
	zbx_free(interface->ip);
	zbx_free(interface->dns);
	zbx_free(interface->port);

	if (0 != (interface->flags & ZBX_FLAG_HPINTERFACE_UPDATE_IP))
		zbx_free(interface->ip_orig);

	if (0 != (interface->flags & ZBX_FLAG_HPINTERFACE_UPDATE_DNS))
		zbx_free(interface->dns_orig);

	if (0 != (interface->flags & ZBX_FLAG_HPINTERFACE_UPDATE_PORT))
		zbx_free(interface->port_orig);

	if (INTERFACE_TYPE_SNMP == interface->type)
	{
		if (0 != (interface->data.snmp->flags & ZBX_FLAG_HPINTERFACE_SNMP_UPDATE_COMMUNITY))
			zbx_free(interface->data.snmp->community_orig);

		if (0 != (interface->data.snmp->flags & ZBX_FLAG_HPINTERFACE_SNMP_UPDATE_SECNAME))
			zbx_free(interface->data.snmp->securityname_orig);

		if (0 != (interface->data.snmp->flags & ZBX_FLAG_HPINTERFACE_SNMP_UPDATE_AUTHPASS))
			zbx_free(interface->data.snmp->authpassphrase_orig);

		if (0 != (interface->data.snmp->flags & ZBX_FLAG_HPINTERFACE_SNMP_UPDATE_PRIVPASS))
			zbx_free(interface->data.snmp->privpassphrase_orig);

		if (0 != (interface->data.snmp->flags & ZBX_FLAG_HPINTERFACE_SNMP_UPDATE_CONTEXT))
			zbx_free(interface->data.snmp->contextname_orig);

		zbx_free(interface->data.snmp->community);
		zbx_free(interface->data.snmp->securityname);
		zbx_free(interface->data.snmp->authpassphrase);
		zbx_free(interface->data.snmp->privpassphrase);
		zbx_free(interface->data.snmp->contextname);
		zbx_free(interface->data.snmp);
	}

	zbx_free(interface);
}

static void	DBhost_prototype_clean(zbx_host_prototype_t *host_prototype)
{
	if (0 != (host_prototype->flags & ZBX_FLAG_HPLINK_UPDATE_NAME))
		zbx_free(host_prototype->name_orig);

	zbx_free(host_prototype->name);
	zbx_free(host_prototype->host);
	zbx_vector_macros_clear_ext(&host_prototype->hostmacros, DBhost_macro_free);
	zbx_vector_macros_destroy(&host_prototype->hostmacros);
	zbx_vector_db_tag_ptr_clear_ext(&host_prototype->tags, zbx_db_tag_free);
	zbx_vector_db_tag_ptr_destroy(&host_prototype->tags);
	zbx_vector_interfaces_clear_ext(&host_prototype->interfaces, DBhost_interface_free);
	zbx_vector_interfaces_destroy(&host_prototype->interfaces);
	DBgroup_prototypes_clean(&host_prototype->group_prototypes);
	zbx_vector_ptr_destroy(&host_prototype->group_prototypes);
	zbx_vector_uint64_destroy(&host_prototype->lnk_templateids);
	zbx_free(host_prototype);
}

static void	DBhost_prototypes_clean(zbx_vector_ptr_t *host_prototypes)
{
	int	i;

	for (i = 0; i < host_prototypes->values_num; i++)
		DBhost_prototype_clean((zbx_host_prototype_t *)host_prototypes->values[i]);
}

/******************************************************************************
 *                                                                            *
 * Function: DBis_regular_host                                                *
 *                                                                            *
 * Comments: auxiliary function for DBcopy_template_host_prototypes()         *
 *                                                                            *
 ******************************************************************************/
static int	DBis_regular_host(zbx_uint64_t hostid)
{
	DB_RESULT	result;
	DB_ROW		row;
	int		ret = FAIL;

	result = DBselect("select flags from hosts where hostid=" ZBX_FS_UI64, hostid);

	if (NULL != (row = DBfetch(result)))
	{
		if (0 == atoi(row[0]))
			ret = SUCCEED;
	}
	DBfree_result(result);

	return ret;
}

/******************************************************************************
 *                                                                            *
 * Function: DBhost_prototypes_make                                           *
 *                                                                            *
 * Comments: auxiliary function for DBcopy_template_host_prototypes()         *
 *                                                                            *
 ******************************************************************************/
static void	DBhost_prototypes_make(zbx_uint64_t hostid, zbx_vector_uint64_t *templateids,
		zbx_vector_ptr_t *host_prototypes)
{
	DB_RESULT		result;
	DB_ROW			row;
	char			*sql = NULL;
	size_t			sql_alloc = 0, sql_offset = 0;
	zbx_vector_uint64_t	itemids;
	zbx_host_prototype_t	*host_prototype;

	zabbix_log(LOG_LEVEL_DEBUG, "In %s()", __func__);

	zbx_vector_uint64_create(&itemids);

	/* selects host prototypes from templates */

	zbx_snprintf_alloc(&sql, &sql_alloc, &sql_offset,
			"select hi.itemid,th.hostid,th.host,th.name,th.status,th.discover,th.custom_interfaces"
			" from items hi,items ti,host_discovery thd,hosts th"
			" where hi.templateid=ti.itemid"
				" and ti.itemid=thd.parent_itemid"
				" and thd.hostid=th.hostid"
				" and hi.hostid=" ZBX_FS_UI64
				" and",
			hostid);
	DBadd_condition_alloc(&sql, &sql_alloc, &sql_offset, "ti.hostid", templateids->values, templateids->values_num);

	result = DBselect("%s", sql);

	while (NULL != (row = DBfetch(result)))
	{
		host_prototype = (zbx_host_prototype_t *)zbx_malloc(NULL, sizeof(zbx_host_prototype_t));

		host_prototype->hostid = 0;
		ZBX_STR2UINT64(host_prototype->itemid, row[0]);
		ZBX_STR2UINT64(host_prototype->templateid, row[1]);
		zbx_vector_uint64_create(&host_prototype->lnk_templateids);
		zbx_vector_ptr_create(&host_prototype->group_prototypes);
		zbx_vector_macros_create(&host_prototype->hostmacros);
		zbx_vector_db_tag_ptr_create(&host_prototype->tags);
		zbx_vector_interfaces_create(&host_prototype->interfaces);
		host_prototype->host = zbx_strdup(NULL, row[2]);
		host_prototype->name = zbx_strdup(NULL, row[3]);
		ZBX_STR2UCHAR(host_prototype->status, row[4]);
		host_prototype->flags = ZBX_FLAG_HPLINK_RESET_FLAG;
		ZBX_STR2UCHAR(host_prototype->discover, row[5]);
		ZBX_STR2UCHAR(host_prototype->custom_interfaces, row[6]);
		host_prototype->name_orig = NULL;
		host_prototype->status_orig = 0;
		host_prototype->discover_orig = 0;
		host_prototype->templateid_host = 0;
		host_prototype->custom_interfaces_orig = 0;
		zbx_vector_ptr_append(host_prototypes, host_prototype);
		zbx_vector_uint64_append(&itemids, host_prototype->itemid);
	}
	DBfree_result(result);

	if (0 != host_prototypes->values_num)
	{
		zbx_uint64_t	itemid;
		unsigned char	status;
		int		i;

		zbx_vector_uint64_sort(&itemids, ZBX_DEFAULT_UINT64_COMPARE_FUNC);
		zbx_vector_uint64_uniq(&itemids, ZBX_DEFAULT_UINT64_COMPARE_FUNC);

		/* selects host prototypes from host */

		sql_offset = 0;
		zbx_snprintf_alloc(&sql, &sql_alloc, &sql_offset,
				"select i.itemid,h.hostid,h.host,h.name,h.status,h.discover,h.custom_interfaces"
				",h.templateid"
				" from items i,host_discovery hd,hosts h"
				" where i.itemid=hd.parent_itemid"
					" and hd.hostid=h.hostid"
					" and i.hostid=" ZBX_FS_UI64
					" and",
				hostid);
		DBadd_condition_alloc(&sql, &sql_alloc, &sql_offset, "i.itemid", itemids.values, itemids.values_num);

		result = DBselect("%s", sql);

		while (NULL != (row = DBfetch(result)))
		{
			ZBX_STR2UINT64(itemid, row[0]);

			for (i = 0; i < host_prototypes->values_num; i++)
			{
				host_prototype = (zbx_host_prototype_t *)host_prototypes->values[i];

				if (host_prototype->itemid == itemid && 0 == strcmp(host_prototype->host, row[2]))
				{
					ZBX_STR2UINT64(host_prototype->hostid, row[1]);

					if (0 != strcmp(host_prototype->name, row[3]))
					{
						host_prototype->flags |= ZBX_FLAG_HPLINK_UPDATE_NAME;
						host_prototype->name_orig = zbx_strdup(NULL, row[3]);
					}

					if (host_prototype->status != (status = (unsigned char)atoi(row[4])))
					{
						host_prototype->flags |= ZBX_FLAG_HPLINK_UPDATE_STATUS;
						host_prototype->status_orig = status;
					}

					if (host_prototype->discover != (unsigned char)atoi(row[5]))
					{
						host_prototype->flags |= ZBX_FLAG_HPLINK_UPDATE_DISCOVER;
						host_prototype->discover_orig = (unsigned char)atoi(row[5]);
					}

					if (host_prototype->custom_interfaces != (unsigned char)atoi(row[6]))
					{
						host_prototype->flags |= ZBX_FLAG_HPLINK_UPDATE_CUSTOM_INTERFACES;
						host_prototype->custom_interfaces_orig = (unsigned char)atoi(row[6]);
					}

					ZBX_DBROW2UINT64(host_prototype->templateid_host, row[7]);

					break;
				}
			}
		}
		DBfree_result(result);
	}

	zbx_free(sql);

	zbx_vector_uint64_destroy(&itemids);

	/* sort by templateid */
	zbx_vector_ptr_sort(host_prototypes, ZBX_DEFAULT_UINT64_PTR_COMPARE_FUNC);

	zabbix_log(LOG_LEVEL_DEBUG, "End of %s()", __func__);
}

/******************************************************************************
 *                                                                            *
 * Function: DBhost_prototypes_templates_make                                 *
 *                                                                            *
 * Parameters: host_prototypes     - [IN/OUT] list of host prototypes         *
 *                                   should be sorted by templateid           *
 *             del_hosttemplateids - [OUT] list of hosttemplateids which      *
 *                                   should be deleted                        *
 *                                                                            *
 * Comments: auxiliary function for DBcopy_template_host_prototypes()         *
 *                                                                            *
 ******************************************************************************/
static void	DBhost_prototypes_templates_make(zbx_vector_ptr_t *host_prototypes,
		zbx_vector_uint64_t *del_hosttemplateids)
{
	DB_RESULT		result;
	DB_ROW			row;
	char			*sql = NULL;
	size_t			sql_alloc = 0, sql_offset = 0;
	zbx_vector_uint64_t	hostids;
	zbx_uint64_t		hostid, templateid, hosttemplateid;
	zbx_host_prototype_t	*host_prototype;
	int			i;

	zabbix_log(LOG_LEVEL_DEBUG, "In %s()", __func__);

	zbx_vector_uint64_create(&hostids);

	/* select list of templates which should be linked to host prototypes */

	for (i = 0; i < host_prototypes->values_num; i++)
	{
		host_prototype = (zbx_host_prototype_t *)host_prototypes->values[i];

		zbx_vector_uint64_append(&hostids, host_prototype->templateid);
	}

	zbx_strcpy_alloc(&sql, &sql_alloc, &sql_offset,
			"select hostid,templateid"
			" from hosts_templates"
			" where");
	DBadd_condition_alloc(&sql, &sql_alloc, &sql_offset, "hostid", hostids.values, hostids.values_num);
	zbx_strcpy_alloc(&sql, &sql_alloc, &sql_offset, " order by hostid,templateid");

	result = DBselect("%s", sql);

	while (NULL != (row = DBfetch(result)))
	{
		ZBX_STR2UINT64(hostid, row[0]);
		ZBX_STR2UINT64(templateid, row[1]);

		if (FAIL == (i = zbx_vector_ptr_bsearch(host_prototypes, &hostid, ZBX_DEFAULT_UINT64_PTR_COMPARE_FUNC)))
		{
			THIS_SHOULD_NEVER_HAPPEN;
			continue;
		}

		host_prototype = (zbx_host_prototype_t *)host_prototypes->values[i];

		zbx_vector_uint64_append(&host_prototype->lnk_templateids, templateid);
	}
	DBfree_result(result);

	/* select list of templates which already linked to host prototypes */

	zbx_vector_uint64_clear(&hostids);

	for (i = 0; i < host_prototypes->values_num; i++)
	{
		host_prototype = (zbx_host_prototype_t *)host_prototypes->values[i];

		if (0 == host_prototype->hostid)
			continue;

		zbx_vector_uint64_append(&hostids, host_prototype->hostid);
	}

	if (0 != hostids.values_num)
	{
		zbx_vector_uint64_sort(&hostids, ZBX_DEFAULT_UINT64_COMPARE_FUNC);

		sql_offset = 0;
		zbx_strcpy_alloc(&sql, &sql_alloc, &sql_offset,
				"select hostid,templateid,hosttemplateid"
				" from hosts_templates"
				" where");
		DBadd_condition_alloc(&sql, &sql_alloc, &sql_offset, "hostid", hostids.values, hostids.values_num);
		zbx_strcpy_alloc(&sql, &sql_alloc, &sql_offset, " order by hosttemplateid");

		result = DBselect("%s", sql);

		while (NULL != (row = DBfetch(result)))
		{
			ZBX_STR2UINT64(hostid, row[0]);
			ZBX_STR2UINT64(templateid, row[1]);

			for (i = 0; i < host_prototypes->values_num; i++)
			{
				host_prototype = (zbx_host_prototype_t *)host_prototypes->values[i];

				if (host_prototype->hostid == hostid)
				{
					if (FAIL == (i = zbx_vector_uint64_bsearch(&host_prototype->lnk_templateids,
							templateid, ZBX_DEFAULT_UINT64_COMPARE_FUNC)))
					{
						ZBX_STR2UINT64(hosttemplateid, row[2]);
						zbx_vector_uint64_append(del_hosttemplateids, hosttemplateid);

						zbx_audit_host_prototype_create_entry(AUDIT_ACTION_UPDATE,
								host_prototype->hostid, host_prototype->name);

						zbx_audit_host_prototype_update_json_delete_parent_template(
								host_prototype->hostid, hosttemplateid);
					}
					else
						zbx_vector_uint64_remove(&host_prototype->lnk_templateids, i);

					break;
				}
			}

			if (i == host_prototypes->values_num)
				THIS_SHOULD_NEVER_HAPPEN;
		}
		DBfree_result(result);
	}

	zbx_vector_uint64_destroy(&hostids);

	zbx_free(sql);

	zabbix_log(LOG_LEVEL_DEBUG, "End of %s()", __func__);
}

/******************************************************************************
 *                                                                            *
 * Function: DBhost_prototypes_groups_make                                    *
 *                                                                            *
 * Parameters: host_prototypes        - [IN/OUT] list of host prototypes      *
 *                                      should be sorted by templateid        *
 *             del_group_prototypeids - [OUT] sorted list of                  *
 *                                      group_prototypeid which should be     *
 *                                      deleted                               *
 *                                                                            *
 * Comments: auxiliary function for DBcopy_template_host_prototypes()         *
 *                                                                            *
 ******************************************************************************/
static void	DBhost_prototypes_groups_make(zbx_vector_ptr_t *host_prototypes,
		zbx_vector_uint64_t *del_group_prototypeids)
{
	DB_RESULT		result;
	DB_ROW			row;
	char			*sql = NULL;
	size_t			sql_alloc = 0, sql_offset = 0;
	zbx_vector_uint64_t	hostids;
	zbx_uint64_t		hostid, groupid, group_prototypeid;
	zbx_host_prototype_t	*host_prototype;
	zbx_group_prototype_t	*group_prototype;
	int			i;

	zbx_vector_uint64_create(&hostids);

	/* select list of groups which should be linked to host prototypes */

	for (i = 0; i < host_prototypes->values_num; i++)
	{
		host_prototype = (zbx_host_prototype_t *)host_prototypes->values[i];

		zbx_vector_uint64_append(&hostids, host_prototype->templateid);
	}

	zbx_strcpy_alloc(&sql, &sql_alloc, &sql_offset,
			"select hostid,name,groupid,group_prototypeid"
			" from group_prototype"
			" where");
	DBadd_condition_alloc(&sql, &sql_alloc, &sql_offset, "hostid", hostids.values, hostids.values_num);
	zbx_strcpy_alloc(&sql, &sql_alloc, &sql_offset, " order by hostid");

	result = DBselect("%s", sql);

	while (NULL != (row = DBfetch(result)))
	{
		ZBX_STR2UINT64(hostid, row[0]);

		if (FAIL == (i = zbx_vector_ptr_bsearch(host_prototypes, &hostid, ZBX_DEFAULT_UINT64_PTR_COMPARE_FUNC)))
		{
			THIS_SHOULD_NEVER_HAPPEN;
			continue;
		}

		host_prototype = (zbx_host_prototype_t *)host_prototypes->values[i];

		group_prototype = (zbx_group_prototype_t *)zbx_malloc(NULL, sizeof(zbx_group_prototype_t));
		group_prototype->group_prototypeid = 0;
		group_prototype->name = zbx_strdup(NULL, row[1]);
		ZBX_DBROW2UINT64(group_prototype->groupid, row[2]);
		ZBX_STR2UINT64(group_prototype->templateid, row[3]);
		group_prototype->templateid_host = 0;

		zbx_vector_ptr_append(&host_prototype->group_prototypes, group_prototype);
	}
	DBfree_result(result);

	/* select list of group prototypes which already linked to host prototypes */

	zbx_vector_uint64_clear(&hostids);

	for (i = 0; i < host_prototypes->values_num; i++)
	{
		host_prototype = (zbx_host_prototype_t *)host_prototypes->values[i];

		if (0 == host_prototype->hostid)
			continue;

		zbx_vector_uint64_append(&hostids, host_prototype->hostid);
	}

	if (0 != hostids.values_num)
	{
		zbx_vector_uint64_sort(&hostids, ZBX_DEFAULT_UINT64_COMPARE_FUNC);

		sql_offset = 0;
		zbx_strcpy_alloc(&sql, &sql_alloc, &sql_offset,
				"select hostid,group_prototypeid,groupid,name,templateid from group_prototype where");
		DBadd_condition_alloc(&sql, &sql_alloc, &sql_offset, "hostid", hostids.values, hostids.values_num);
		zbx_strcpy_alloc(&sql, &sql_alloc, &sql_offset, " order by group_prototypeid");

		result = DBselect("%s", sql);

		while (NULL != (row = DBfetch(result)))
		{
			ZBX_STR2UINT64(hostid, row[0]);

			for (i = 0; i < host_prototypes->values_num; i++)
			{
				host_prototype = (zbx_host_prototype_t *)host_prototypes->values[i];

				if (host_prototype->hostid == hostid)
				{
					int	k;

					ZBX_STR2UINT64(group_prototypeid, row[1]);
					ZBX_DBROW2UINT64(groupid, row[2]);

					for (k = 0; k < host_prototype->group_prototypes.values_num; k++)
					{
						group_prototype = (zbx_group_prototype_t *)
								host_prototype->group_prototypes.values[k];

						if (0 != group_prototype->group_prototypeid)
							continue;

						if (group_prototype->groupid == groupid &&
								0 == strcmp(group_prototype->name, row[3]))
						{
							zbx_uint64_t	templateid_orig;

							ZBX_DBROW2UINT64(templateid_orig, row[4]);
							group_prototype->templateid_host = templateid_orig;
							group_prototype->group_prototypeid = group_prototypeid;
							break;
						}
					}

					if (k == host_prototype->group_prototypes.values_num)
						zbx_vector_uint64_append(del_group_prototypeids, group_prototypeid);

					break;
				}
			}

			if (i == host_prototypes->values_num)
				THIS_SHOULD_NEVER_HAPPEN;
		}
		DBfree_result(result);
	}

	zbx_vector_uint64_sort(del_group_prototypeids, ZBX_DEFAULT_UINT64_COMPARE_FUNC);

	zbx_vector_uint64_destroy(&hostids);
	zbx_free(sql);
}

/******************************************************************************
 *                                                                            *
 * Function: DBhost_prototypes_macro_make                                     *
 *                                                                            *
 * Purpose: validate hostmacros value changes                                 *
 *                                                                            *
 * Parameters: hostmacros  - [IN/OUT] list of hostmacros                      *
 *             hostmacroid - [IN] hostmacro id                                *
 *             macro       - [IN] hostmacro key                               *
 *             value       - [IN] hostmacro value                             *
 *             description - [IN] hostmacro description                       *
 *             type        - [IN] hostmacro type                              *
 *                                                                            *
 * Return value: SUCCEED - the host macro was found                           *
 *               FAIL    - in the other case                                  *
 ******************************************************************************/
static int	DBhost_prototypes_macro_make(zbx_vector_macros_t *hostmacros, zbx_uint64_t hostmacroid,
		const char *macro, const char *value, const char *description, unsigned char type)
{
	zbx_macros_prototype_t	*hostmacro;
	int			i;

	for (i = 0; i < hostmacros->values_num; i++)
	{
		hostmacro = hostmacros->values[i];

		/* check if host macro has already been added */
		if (0 == hostmacro->hostmacroid && 0 == strcmp(hostmacro->macro, macro))
		{
			hostmacro->hostmacroid = hostmacroid;

			if (0 != strcmp(hostmacro->value, value))
			{
				hostmacro->flags |= ZBX_FLAG_HPMACRO_UPDATE_VALUE;
				hostmacro->value_orig = zbx_strdup(NULL, value);
			}

			if (0 != strcmp(hostmacro->description, description))
			{
				hostmacro->flags |= ZBX_FLAG_HPMACRO_UPDATE_DESCRIPTION;
				hostmacro->description_orig = zbx_strdup(NULL, description);
			}

			if (hostmacro->type != type)
			{
				hostmacro->flags |= ZBX_FLAG_HPMACRO_UPDATE_TYPE;
				hostmacro->type_orig = type;
			}

			return SUCCEED;
		}
	}

	return FAIL;
}

/******************************************************************************
 *                                                                            *
 * Function: DBhost_prototypes_interface_make                                 *
 *                                                                            *
 * Purpose: fill empty value in interfaces with input parameters              *
 *                                                                            *
 * Parameters: interfaces     - [IN/OUT] list of host interfaces              *
 *             interfaceid    - [IN] interface id                             *
 *             del_snmp_ids   - [IN/OUT] list of SNMP interfaces to delete    *
 *             ifmain         - [IN] interface main                           *
 *             type           - [IN] interface type                           *
 *             useip          - [IN] interface useip                          *
 *             ip             - [IN] interface ip                             *
 *             dns            - [IN] interface dns                            *
 *             port           - [IN] interface port                           *
 *             snmp_type      - [IN] interface_snmp version                   *
 *             bulk           - [IN] interface_snmp bulk                      *
 *             community      - [IN] interface_snmp community                 *
 *             securityname   - [IN] interface_snmp securityname              *
 *             securitylevel  - [IN] interface_snmp securitylevel             *
 *             authpassphrase - [IN] interface_snmp authpassphrase            *
 *             privpassphrase - [IN] interface_snmp privpassphrase            *
 *             authprotocol   - [IN] interface_snmp authprotocol              *
 *             privprotocol   - [IN] interface_snmp privprotocol              *
 *             contextname    - [IN] interface_snmp contextname               *
 *                                                                            *
 * Return value: SUCCEED - the host interface was found                       *
 *               FAIL    - in the other case                                  *
 ******************************************************************************/
static int	DBhost_prototypes_interface_make(zbx_vector_interfaces_t *interfaces, zbx_uint64_t interfaceid,
		zbx_vector_uint64_t *del_snmp_ids, unsigned char ifmain, unsigned char type, unsigned char useip,
		const char *ip, const char *dns, const char *port, unsigned char snmp_type, unsigned char bulk,
		const char *community, const char *securityname, unsigned char securitylevel,
		const char *authpassphrase, const char *privpassphrase, unsigned char authprotocol,
		unsigned char privprotocol, const char *contextname)
{
	zbx_interfaces_prototype_t	*interface;
	int				i;

	for (i = 0; i < interfaces->values_num; i++)
	{
		interface = interfaces->values[i];

		if (0 == interface->interfaceid)
		{
			interface->interfaceid = interfaceid;

			if (interface->main != ifmain)
			{
				interface->flags |= ZBX_FLAG_HPINTERFACE_UPDATE_MAIN;
				interface->main_orig = ifmain;
			}

			if (interface->type != type)
			{
				interface->flags |= ZBX_FLAG_HPINTERFACE_UPDATE_TYPE;
				interface->type_orig = type;
			}

			if (interface->useip != useip)
			{
				interface->flags |= ZBX_FLAG_HPINTERFACE_UPDATE_USEIP;
				interface->useip_orig = useip;
			}

			if (0 != strcmp(interface->ip, ip))
			{
				interface->flags |= ZBX_FLAG_HPINTERFACE_UPDATE_IP;
				interface->ip_orig = zbx_strdup(NULL, ip);
			}

			if (0 != strcmp(interface->dns, dns))
			{
				interface->flags |= ZBX_FLAG_HPINTERFACE_UPDATE_DNS;
				interface->dns_orig = zbx_strdup(NULL, dns);
			}

			if (0 != strcmp(interface->port, port))
			{
				interface->flags |= ZBX_FLAG_HPINTERFACE_UPDATE_PORT;
				interface->port_orig = zbx_strdup(NULL, port);
			}

			if (INTERFACE_TYPE_SNMP == interface->type)
			{
				zbx_interface_prototype_snmp_t *snmp = interface->data.snmp;

				if (INTERFACE_TYPE_SNMP == type)
				{
					if (snmp->version != snmp_type)
					{
						snmp->flags |= ZBX_FLAG_HPINTERFACE_SNMP_UPDATE_TYPE;
						snmp->version_orig = snmp_type;
					}

					if (snmp->bulk != bulk)
					{
						snmp->flags |= ZBX_FLAG_HPINTERFACE_SNMP_UPDATE_BULK;
						snmp->bulk_orig = bulk;
					}

					if (0 != strcmp(snmp->community, community))
					{
						snmp->flags |= ZBX_FLAG_HPINTERFACE_SNMP_UPDATE_COMMUNITY;
						snmp->community_orig = zbx_strdup(NULL, community);
					}

					if (0 != strcmp(snmp->securityname, securityname))
					{
						snmp->flags |= ZBX_FLAG_HPINTERFACE_SNMP_UPDATE_SECNAME;
						snmp->securityname_orig = zbx_strdup(NULL, securityname);
					}

					if (snmp->securitylevel != securitylevel)
					{
						snmp->flags |= ZBX_FLAG_HPINTERFACE_SNMP_UPDATE_SECLEVEL;
						snmp->securitylevel_orig = securitylevel;
					}

					if (0 != strcmp(snmp->authpassphrase, authpassphrase))
					{
						snmp->flags |= ZBX_FLAG_HPINTERFACE_SNMP_UPDATE_AUTHPASS;
						snmp->authpassphrase_orig = zbx_strdup(NULL, authpassphrase);
					}

					if (0 != strcmp(snmp->privpassphrase, privpassphrase))
					{
						snmp->flags |= ZBX_FLAG_HPINTERFACE_SNMP_UPDATE_PRIVPASS;
						snmp->privpassphrase_orig = zbx_strdup(NULL, privpassphrase);
					}

					if (snmp->authprotocol != authprotocol)
					{
						snmp->flags |= ZBX_FLAG_HPINTERFACE_SNMP_UPDATE_AUTHPROTOCOL;
						snmp->authprotocol_orig = authprotocol;
					}

					if (snmp->privprotocol != privprotocol)
					{
						snmp->flags |= ZBX_FLAG_HPINTERFACE_SNMP_UPDATE_PRIVPROTOCOL;
						snmp->privprotocol_orig = privprotocol;
					}

					if (0 != strcmp(snmp->contextname, contextname))
					{
						snmp->flags |= ZBX_FLAG_HPINTERFACE_SNMP_UPDATE_CONTEXT;
						snmp->contextname_orig = zbx_strdup(NULL, contextname);
					}
				}
				else
					snmp->flags |= ZBX_FLAG_HPINTERFACE_SNMP_CREATE;
			}
			else if (INTERFACE_TYPE_SNMP == type)
			{
				zbx_vector_uint64_append(del_snmp_ids, interfaceid);
			}

			return SUCCEED;
		}
	}

	return FAIL;
}

/******************************************************************************
 *                                                                            *
 * Function: DBhost_prototypes_macros_make                                    *
 *                                                                            *
 * Parameters: host_prototypes - [IN/OUT] list of host prototypes             *
 *                                   should be sorted by templateid           *
 *             del_macroids    - [OUT] sorted list of host macroids which     *
 *                                   should be deleted                        *
 *                                                                            *
 * Comments: auxiliary function for DBcopy_template_host_prototypes()         *
 *                                                                            *
 ******************************************************************************/
static void	DBhost_prototypes_macros_make(zbx_vector_ptr_t *host_prototypes, zbx_vector_uint64_t *del_macroids)
{
	DB_RESULT		result;
	DB_ROW			row;
	char			*sql = NULL;
	size_t			sql_alloc = 0, sql_offset = 0;
	zbx_vector_uint64_t	hostids;
	zbx_uint64_t		hostid, hostmacroid;
	zbx_host_prototype_t	*host_prototype;
	zbx_macros_prototype_t	*hostmacro;
	int			i;

	zabbix_log(LOG_LEVEL_DEBUG, "In %s()", __func__);

	zbx_vector_uint64_create(&hostids);

	/* select list of macros prototypes which should be linked to host prototypes */

	for (i = 0; i < host_prototypes->values_num; i++)
	{
		host_prototype = (zbx_host_prototype_t *)host_prototypes->values[i];

		zbx_vector_uint64_append(&hostids, host_prototype->templateid);
	}

	zbx_strcpy_alloc(&sql, &sql_alloc, &sql_offset,
			"select hostid,macro,value,description,type"
			" from hostmacro"
			" where");
	DBadd_condition_alloc(&sql, &sql_alloc, &sql_offset, "hostid", hostids.values, hostids.values_num);
	zbx_strcpy_alloc(&sql, &sql_alloc, &sql_offset, " order by hostid");

	result = DBselect("%s", sql);
	host_prototype = NULL;

	while (NULL != (row = DBfetch(result)))
	{
		ZBX_STR2UINT64(hostid, row[0]);

		if (NULL == host_prototype || host_prototype->templateid != hostid)
		{
			if (FAIL == (i = zbx_vector_ptr_bsearch(host_prototypes, &hostid,
					ZBX_DEFAULT_UINT64_PTR_COMPARE_FUNC)))
			{
				THIS_SHOULD_NEVER_HAPPEN;
				continue;
			}

			host_prototype = (zbx_host_prototype_t *)host_prototypes->values[i];
		}

		hostmacro = (zbx_macros_prototype_t *)zbx_malloc(NULL, sizeof(zbx_macros_prototype_t));
		hostmacro->hostmacroid = 0;
		hostmacro->macro = zbx_strdup(NULL, row[1]);
		hostmacro->value = zbx_strdup(NULL, row[2]);
		hostmacro->description = zbx_strdup(NULL, row[3]);
		ZBX_STR2UCHAR(hostmacro->type, row[4]);
		hostmacro->flags = ZBX_FLAG_HPMACRO_RESET_FLAG;
		hostmacro->value_orig = NULL;
		hostmacro->description_orig = NULL;
		hostmacro->type_orig = 0;

		zbx_vector_macros_append(&host_prototype->hostmacros, hostmacro);
	}
	DBfree_result(result);

	/* select list of macros prototypes which already linked to host prototypes */

	zbx_vector_uint64_clear(&hostids);

	for (i = 0; i < host_prototypes->values_num; i++)
	{
		host_prototype = (zbx_host_prototype_t *)host_prototypes->values[i];

		if (0 == host_prototype->hostid)
			continue;

		zbx_vector_uint64_append(&hostids, host_prototype->hostid);
	}

	if (0 != hostids.values_num)
	{
		zbx_vector_uint64_sort(&hostids, ZBX_DEFAULT_UINT64_COMPARE_FUNC);

		sql_offset = 0;
		zbx_strcpy_alloc(&sql, &sql_alloc, &sql_offset,
				"select hostmacroid,hostid,macro,value,description,type from hostmacro where");
		DBadd_condition_alloc(&sql, &sql_alloc, &sql_offset, "hostid", hostids.values, hostids.values_num);
		zbx_strcpy_alloc(&sql, &sql_alloc, &sql_offset, " order by hostid");

		result = DBselect("%s", sql);

		while (NULL != (row = DBfetch(result)))
		{
			ZBX_STR2UINT64(hostid, row[1]);

			for (i = 0; i < host_prototypes->values_num; i++)
			{
				host_prototype = (zbx_host_prototype_t *)host_prototypes->values[i];

				if (host_prototype->hostid == hostid)
				{
					unsigned char	type;

					ZBX_STR2UINT64(hostmacroid, row[0]);
					ZBX_STR2UCHAR(type, row[5]);

					if (FAIL == DBhost_prototypes_macro_make(&host_prototype->hostmacros,
							hostmacroid, row[2], row[3], row[4], type))
					{
						zbx_vector_uint64_append(del_macroids, hostmacroid);

						zbx_audit_host_prototype_create_entry(AUDIT_ACTION_UPDATE,
								host_prototype->hostid, host_prototype->name);

						zbx_audit_host_prototype_update_json_delete_hostmacro(
								host_prototype->hostid, hostmacroid);
					}

					break;
				}
			}

			if (i == host_prototypes->values_num)
				THIS_SHOULD_NEVER_HAPPEN;
		}
		DBfree_result(result);
	}

	zbx_vector_uint64_sort(del_macroids, ZBX_DEFAULT_UINT64_COMPARE_FUNC);

	zbx_vector_uint64_destroy(&hostids);
	zbx_free(sql);

	zabbix_log(LOG_LEVEL_DEBUG, "End of %s()", __func__);
}

/******************************************************************************
 *                                                                            *
 * Function: DBhost_prototypes_tags_make                                      *
 *                                                                            *
 * Parameters: host_prototypes - [IN/OUT] list of host prototypes             *
 *                                   should be sorted by templateid           *
 *             del_tagids      - [OUT] list of host tagids which              *
 *                                   should be deleted                        *
 *                                                                            *
 * Comments: auxiliary function for DBcopy_template_host_prototypes()         *
 *                                                                            *
 ******************************************************************************/
static void	DBhost_prototypes_tags_make(zbx_vector_ptr_t *host_prototypes, zbx_vector_uint64_t *del_tagids)
{
	DB_RESULT		result;
	DB_ROW			row;
	char			*sql = NULL;
	size_t			sql_alloc = 0, sql_offset = 0;
	zbx_vector_uint64_t	hostids;
	zbx_uint64_t		hostid, tagid;
	zbx_host_prototype_t	*host_prototype;
	zbx_db_tag_t		*tag;
	int			i;

	zabbix_log(LOG_LEVEL_DEBUG, "In %s()", __func__);

	zbx_vector_uint64_create(&hostids);

	/* get template host prototype tags that must be added to host prototypes */

	for (i = 0; i < host_prototypes->values_num; i++)
	{
		host_prototype = (zbx_host_prototype_t *)host_prototypes->values[i];

		zbx_vector_uint64_append(&hostids, host_prototype->templateid);
	}

	zbx_strcpy_alloc(&sql, &sql_alloc, &sql_offset,
			"select hostid,tag,value"
			" from host_tag"
			" where");
	DBadd_condition_alloc(&sql, &sql_alloc, &sql_offset, "hostid", hostids.values, hostids.values_num);
	zbx_strcpy_alloc(&sql, &sql_alloc, &sql_offset, " order by hostid");

	result = DBselect("%s", sql);
	host_prototype = NULL;

	while (NULL != (row = DBfetch(result)))
	{
		ZBX_STR2UINT64(hostid, row[0]);

		if (NULL == host_prototype || host_prototype->templateid != hostid)
		{
			if (FAIL == (i = zbx_vector_ptr_bsearch(host_prototypes, &hostid,
					ZBX_DEFAULT_UINT64_PTR_COMPARE_FUNC)))
			{
				THIS_SHOULD_NEVER_HAPPEN;
				continue;
			}

			host_prototype = (zbx_host_prototype_t *)host_prototypes->values[i];
		}


		tag = zbx_db_tag_create(row[1], row[2]);
		tag->tagid = 0;
		zbx_vector_db_tag_ptr_append(&host_prototype->tags, tag);
	}
	DBfree_result(result);

	/* get tags of existing host prototypes */

	zbx_vector_uint64_clear(&hostids);

	for (i = 0; i < host_prototypes->values_num; i++)
	{
		host_prototype = (zbx_host_prototype_t *)host_prototypes->values[i];

		if (0 == host_prototype->hostid)
			continue;

		zbx_vector_uint64_append(&hostids, host_prototype->hostid);
	}

	/* replace existing tags with the new tags */
	if (0 != hostids.values_num)
	{
		int	tag_index;

		zbx_vector_uint64_sort(&hostids, ZBX_DEFAULT_UINT64_COMPARE_FUNC);

		sql_offset = 0;
		zbx_strcpy_alloc(&sql, &sql_alloc, &sql_offset,
				"select hosttagid,hostid,tag,value from host_tag where");
		DBadd_condition_alloc(&sql, &sql_alloc, &sql_offset, "hostid", hostids.values, hostids.values_num);
		zbx_strcpy_alloc(&sql, &sql_alloc, &sql_offset, " order by hostid");
		result = DBselect("%s", sql);

		host_prototype = NULL;

		while (NULL != (row = DBfetch(result)))
		{
			ZBX_STR2UINT64(tagid, row[0]);
			ZBX_STR2UINT64(hostid, row[1]);

			if (NULL == host_prototype || host_prototype->hostid != hostid)
			{
				tag_index = 0;

				for (i = 0; i < host_prototypes->values_num; i++)
				{
					host_prototype = (zbx_host_prototype_t *)host_prototypes->values[i];

					if (host_prototype->hostid == hostid)
						break;
				}

				if (NULL != host_prototype && host_prototype->hostid != hostid)
				{
					THIS_SHOULD_NEVER_HAPPEN;
					continue;
				}
			}

			if (tag_index < host_prototype->tags.values_num)
			{
				host_prototype->tags.values[tag_index]->tagid = tagid;
				host_prototype->tags.values[tag_index]->flags |= ZBX_FLAG_DB_TAG_UPDATE_TAG |
						ZBX_FLAG_DB_TAG_UPDATE_VALUE;

				host_prototype->tags.values[tag_index]->tag_orig = zbx_strdup(NULL, row[2]);
				host_prototype->tags.values[tag_index]->value_orig = zbx_strdup(NULL, row[3]);
			}
			else
			{
				zbx_vector_uint64_append(del_tagids, tagid);

				zbx_audit_host_prototype_create_entry(AUDIT_ACTION_UPDATE, host_prototype->hostid,
						host_prototype->name);
				zbx_audit_host_prototype_update_json_delete_tag(host_prototype->hostid, tagid);
			}

			tag_index++;
		}
		DBfree_result(result);
	}

	zbx_vector_uint64_sort(del_tagids, ZBX_DEFAULT_UINT64_COMPARE_FUNC);

	zbx_vector_uint64_destroy(&hostids);
	zbx_free(sql);

	zabbix_log(LOG_LEVEL_DEBUG, "End of %s()", __func__);
}

/******************************************************************************
 *                                                                            *
 * Function: DBhost_prototypes_save                                           *
 *                                                                            *
 * Function: DBhost_prototypes_interfaces_make                                *
 *                                                                            *
 * Purpose: prepare interfaces to be added, updated or removed from DB        *
 * Parameters: host_prototypes       - [IN/OUT] list of host prototypes       *
 *                                         should be sorted by templateid     *
 *             del_interfaceids      - [OUT] sorted list of host interface    *
 *                                         ids which should be deleted        *
 *             del_snmp_interfaceids - [OUT] sorted list of host snmp         *
 *                                         interface ids which should be      *
 *                                         deleted                            *
 *                                                                            *
 * Comments: auxiliary function for DBcopy_template_host_prototypes()         *
 *                                                                            *
 ******************************************************************************/
static void	DBhost_prototypes_interfaces_make(zbx_vector_ptr_t *host_prototypes,
		zbx_vector_uint64_t *del_interfaceids, zbx_vector_uint64_t *del_snmp_interfaceids)
{
	DB_RESULT			result;
	DB_ROW				row;
	char				*sql = NULL;
	size_t				sql_alloc = 0, sql_offset = 0;
	zbx_vector_uint64_t		hostids;
	zbx_uint64_t			hostid;
	zbx_host_prototype_t		*host_prototype;
	zbx_interfaces_prototype_t	*interface;
	int				i;

	zabbix_log(LOG_LEVEL_DEBUG, "In %s()", __func__);

	zbx_vector_uint64_create(&hostids);

	/* select list of interfaces which should be linked to host prototypes */

	for (i = 0; i < host_prototypes->values_num; i++)
	{
		host_prototype = (zbx_host_prototype_t *)host_prototypes->values[i];

		zbx_vector_uint64_append(&hostids, host_prototype->templateid);
	}

	zbx_strcpy_alloc(&sql, &sql_alloc, &sql_offset,
			"select hi.hostid,hi.main,hi.type,hi.useip,hi.ip,hi.dns,hi.port,s.version,s.bulk,s.community,"
				"s.securityname,s.securitylevel,s.authpassphrase,s.privpassphrase,s.authprotocol,"
				"s.privprotocol,s.contextname"
			" from interface hi"
				" left join interface_snmp s"
					" on hi.interfaceid=s.interfaceid"
			" where");
	DBadd_condition_alloc(&sql, &sql_alloc, &sql_offset, "hi.hostid", hostids.values, hostids.values_num);
	zbx_strcpy_alloc(&sql, &sql_alloc, &sql_offset, " order by hi.hostid");

	result = DBselect("%s", sql);
	host_prototype = NULL;

	while (NULL != (row = DBfetch(result)))
	{
		ZBX_STR2UINT64(hostid, row[0]);

		if (NULL == host_prototype || host_prototype->templateid != hostid)
		{
			if (FAIL == (i = zbx_vector_ptr_bsearch(host_prototypes, &hostid,
					ZBX_DEFAULT_UINT64_PTR_COMPARE_FUNC)))
			{
				THIS_SHOULD_NEVER_HAPPEN;
				continue;
			}

			host_prototype = (zbx_host_prototype_t *)host_prototypes->values[i];
		}

		interface = (zbx_interfaces_prototype_t *)zbx_malloc(NULL, sizeof(zbx_interfaces_prototype_t));
		interface->interfaceid = 0;
		ZBX_STR2UCHAR(interface->main, row[1]);
		ZBX_STR2UCHAR(interface->type, row[2]);
		ZBX_STR2UCHAR(interface->useip, row[3]);
		interface->ip = zbx_strdup(NULL, row[4]);
		interface->dns = zbx_strdup(NULL, row[5]);
		interface->port = zbx_strdup(NULL, row[6]);
		interface->flags = ZBX_FLAG_HPINTERFACE_RESET_FLAG;
		interface->main_orig = 0;
		interface->type_orig = 0;
		interface->useip_orig = 0;
		interface->ip_orig = NULL;
		interface->dns_orig = NULL;
		interface->port_orig = NULL;

		if (INTERFACE_TYPE_SNMP == interface->type)
		{
			zbx_interface_prototype_snmp_t	*snmp;

			snmp = (zbx_interface_prototype_snmp_t *)zbx_malloc(NULL,
					sizeof(zbx_interface_prototype_snmp_t));
			ZBX_STR2UCHAR(snmp->version, row[7]);
			ZBX_STR2UCHAR(snmp->bulk, row[8]);
			snmp->community = zbx_strdup(NULL, row[9]);
			snmp->securityname = zbx_strdup(NULL, row[10]);
			ZBX_STR2UCHAR(snmp->securitylevel, row[11]);
			snmp->authpassphrase = zbx_strdup(NULL, row[12]);
			snmp->privpassphrase = zbx_strdup(NULL, row[13]);
			ZBX_STR2UCHAR(snmp->authprotocol, row[14]);
			ZBX_STR2UCHAR(snmp->privprotocol, row[15]);
			snmp->contextname = zbx_strdup(NULL, row[16]);
			snmp->flags = ZBX_FLAG_HPINTERFACE_SNMP_RESET_FLAG;
			interface->data.snmp = snmp;
			snmp->community_orig = NULL;
			snmp->securityname_orig = NULL;
			snmp->authpassphrase_orig = NULL;
			snmp->privpassphrase_orig = NULL;
			snmp->contextname_orig = NULL;
			snmp->securitylevel_orig = 0;
			snmp->authprotocol_orig = 0;
			snmp->privprotocol_orig = 0;
			snmp->version_orig = 0;
			snmp->bulk_orig = 0;
		}
		else
			interface->data.snmp = NULL;

		zbx_vector_interfaces_append(&host_prototype->interfaces, interface);
	}
	DBfree_result(result);

	/* select list of interfaces which are already linked to host prototypes */

	zbx_vector_uint64_clear(&hostids);

	for (i = 0; i < host_prototypes->values_num; i++)
	{
		host_prototype = (zbx_host_prototype_t *)host_prototypes->values[i];

		/* host prototype is not saved yet */
		if (0 == host_prototype->hostid)
			continue;

		zbx_vector_uint64_append(&hostids, host_prototype->hostid);
	}

	if (0 != hostids.values_num)
	{
		zbx_vector_uint64_sort(&hostids, ZBX_DEFAULT_UINT64_COMPARE_FUNC);

		sql_offset = 0;
		zbx_strcpy_alloc(&sql, &sql_alloc, &sql_offset,
				"select hi.interfaceid,hi.hostid,hi.main,hi.type,hi.useip,hi.ip,hi.dns,hi.port,"
					"s.version,s.bulk,s.community,s.securityname,s.securitylevel,s.authpassphrase,"
					"s.privpassphrase,s.authprotocol,s.privprotocol,s.contextname"
				" from interface hi"
					" left join interface_snmp s"
						" on hi.interfaceid=s.interfaceid"
				" where");
		DBadd_condition_alloc(&sql, &sql_alloc, &sql_offset, "hi.hostid", hostids.values, hostids.values_num);
		zbx_strcpy_alloc(&sql, &sql_alloc, &sql_offset, " order by hi.hostid");

		result = DBselect("%s", sql);

		while (NULL != (row = DBfetch(result)))
		{
			ZBX_STR2UINT64(hostid, row[1]);

			for (i = 0; i < host_prototypes->values_num; i++)
			{
				host_prototype = (zbx_host_prototype_t *)host_prototypes->values[i];

				if (host_prototype->hostid == hostid)
				{
					unsigned char	type;
					uint64_t	interfaceid;

					ZBX_STR2UINT64(interfaceid, row[0]);
					ZBX_STR2UCHAR(type, row[3]);

					if (INTERFACE_TYPE_SNMP == type)
					{
						if (FAIL == DBhost_prototypes_interface_make(
								&host_prototype->interfaces, interfaceid,
								del_snmp_interfaceids,
								(unsigned char)atoi(row[2]),	/* main */
								type,
								(unsigned char)atoi(row[4]),	/* useip */
								row[5],				/* ip */
								row[6],				/* dns */
								row[7],				/* port */
								(unsigned char)atoi(row[8]),	/* version */
								(unsigned char)atoi(row[9]),	/* bulk */
								row[10],			/* community */
								row[11],			/* securityname */
								(unsigned char)atoi(row[12]),	/* securitylevel */
								row[13],			/* authpassphrase */
								row[14],			/* privpassphrase */
								(unsigned char)atoi(row[15]),	/* authprotocol */
								(unsigned char)atoi(row[16]),	/* privprotocol */
								row[17]))			/* contextname */
						{
							zbx_vector_uint64_append(del_interfaceids, interfaceid);

							zbx_audit_host_prototype_create_entry(AUDIT_ACTION_UPDATE,
									host_prototype->hostid, host_prototype->name);

							zbx_audit_host_prototype_update_json_delete_interface(
									host_prototype->hostid, interfaceid);
						}
					}
					else
					{
						if (FAIL == DBhost_prototypes_interface_make(
								&host_prototype->interfaces, interfaceid,
								del_snmp_interfaceids,
								(unsigned char)atoi(row[2]),	/* main */
								type,
								(unsigned char)atoi(row[4]),	/* useip */
								row[5],				/* ip */
								row[6],				/* dns */
								row[7],				/* port */
								0, 0, NULL, NULL, 0, NULL, NULL, 0, 0, NULL))
						{
							zbx_vector_uint64_append(del_interfaceids, interfaceid);

							zbx_audit_host_prototype_create_entry(AUDIT_ACTION_UPDATE,
									host_prototype->hostid, host_prototype->name);

							zbx_audit_host_prototype_update_json_delete_interface(
									host_prototype->hostid, interfaceid);
						}
					}

					break;
				}
			}

			/* no interfaces found for this host prototype, but there must be at least one */
			if (i == host_prototypes->values_num)
				THIS_SHOULD_NEVER_HAPPEN;
		}
		DBfree_result(result);
	}

	zbx_vector_uint64_sort(del_interfaceids, ZBX_DEFAULT_UINT64_COMPARE_FUNC);
	zbx_vector_uint64_sort(del_snmp_interfaceids, ZBX_DEFAULT_UINT64_COMPARE_FUNC);

	zbx_vector_uint64_destroy(&hostids);
	zbx_free(sql);

	zabbix_log(LOG_LEVEL_DEBUG, "End of %s()", __func__);
}

/******************************************************************************
 *                                                                            *
 * Function: DBhost_prototypes_interface_snmp_prepare_sql                     *
 *                                                                            *
 * Purpose: prepare sql for update record of interface_snmp table             *
 *                                                                            *
 * Parameters: hostid      - [IN] host identifier                             *
 *             interfaceid - [IN] snmp interface id;                          *
 *             snmp        - [IN] snmp interface prototypes for update        *
 *             sql         - [IN/OUT] sql string                              *
 *             sql_alloc   - [IN/OUT] size of sql string                      *
 *             sql_offset  - [IN/OUT] offset in sql string                    *
 *                                                                            *
 ******************************************************************************/
static void	DBhost_prototypes_interface_snmp_prepare_sql(zbx_uint64_t hostid, const zbx_uint64_t interfaceid,
		const zbx_interface_prototype_snmp_t *snmp, char **sql, size_t *sql_alloc, size_t *sql_offset)
{
	const char	*d = "";
	char		*esc;

	zbx_strcpy_alloc(sql, sql_alloc, sql_offset, "update interface_snmp set ");

	if (0 != (snmp->flags & ZBX_FLAG_HPINTERFACE_SNMP_UPDATE_TYPE))
	{
		zbx_snprintf_alloc(sql, sql_alloc, sql_offset, "version=%d", (int)snmp->version);
		d = ",";

		zbx_audit_host_prototype_update_json_update_interface_version(hostid, interfaceid,
				snmp->version_orig, snmp->version);
	}

	if (0 != (snmp->flags & ZBX_FLAG_HPINTERFACE_SNMP_UPDATE_BULK))
	{
		zbx_snprintf_alloc(sql, sql_alloc, sql_offset, "%sbulk=%d", d, (int)snmp->bulk);
		d = ",";

		zbx_audit_host_prototype_update_json_update_interface_bulk(hostid, interfaceid, snmp->bulk_orig,
				snmp->bulk);
	}

	if (0 != (snmp->flags & ZBX_FLAG_HPINTERFACE_SNMP_UPDATE_COMMUNITY))
	{
		esc = DBdyn_escape_string(snmp->community);
		zbx_snprintf_alloc(sql, sql_alloc, sql_offset, "%scommunity='%s'", d, esc);
		zbx_free(esc);
		d = ",";

		zbx_audit_host_prototype_update_json_update_interface_community(hostid, interfaceid,
				snmp->community_orig, snmp->community);
	}

	if (0 != (snmp->flags & ZBX_FLAG_HPINTERFACE_SNMP_UPDATE_SECNAME))
	{
		esc = DBdyn_escape_string(snmp->securityname);
		zbx_snprintf_alloc(sql, sql_alloc, sql_offset, "%ssecurityname='%s'", d, esc);
		zbx_free(esc);
		d = ",";

		zbx_audit_host_prototype_update_json_update_interface_securityname(hostid, interfaceid,
				snmp->securityname_orig, snmp->securityname);
	}

	if (0 != (snmp->flags & ZBX_FLAG_HPINTERFACE_SNMP_UPDATE_SECLEVEL))
	{
		zbx_snprintf_alloc(sql, sql_alloc, sql_offset, "%ssecuritylevel=%d", d, (int)snmp->securitylevel);
		d = ",";

		zbx_audit_host_prototype_update_json_update_interface_securitylevel(hostid, interfaceid,
				snmp->securitylevel_orig, snmp->securitylevel);
	}

	if (0 != (snmp->flags & ZBX_FLAG_HPINTERFACE_SNMP_UPDATE_AUTHPASS))
	{
		esc = DBdyn_escape_string(snmp->authpassphrase);
		zbx_snprintf_alloc(sql, sql_alloc, sql_offset, "%sauthpassphrase='%s'", d, esc);
		zbx_free(esc);
		d = ",";

		zbx_audit_host_prototype_update_json_update_interface_authpassphrase(hostid, interfaceid,
				snmp->authpassphrase_orig, snmp->authpassphrase);
	}

	if (0 != (snmp->flags & ZBX_FLAG_HPINTERFACE_SNMP_UPDATE_PRIVPASS))
	{
		esc = DBdyn_escape_string(snmp->privpassphrase);
		zbx_snprintf_alloc(sql, sql_alloc, sql_offset, "%sprivpassphrase='%s'", d, esc);
		zbx_free(esc);
		d = ",";

		zbx_audit_host_prototype_update_json_update_interface_privpassphrase(hostid, interfaceid,
				snmp->privpassphrase_orig, snmp->privpassphrase);
	}

	if (0 != (snmp->flags & ZBX_FLAG_HPINTERFACE_SNMP_UPDATE_AUTHPROTOCOL))
	{
		zbx_snprintf_alloc(sql, sql_alloc, sql_offset, "%sauthprotocol=%d", d, (int)snmp->authprotocol);
		d = ",";

		zbx_audit_host_prototype_update_json_update_interface_authprotocol(hostid, interfaceid,
				snmp->authprotocol_orig, snmp->authprotocol);
	}

	if (0 != (snmp->flags & ZBX_FLAG_HPINTERFACE_SNMP_UPDATE_PRIVPROTOCOL))
	{
		zbx_snprintf_alloc(sql, sql_alloc, sql_offset, "%sprivprotocol=%d", d, (int)snmp->privprotocol);
		d = ",";

		zbx_audit_host_prototype_update_json_update_interface_privprotocol(hostid, interfaceid,
				snmp->privprotocol_orig, snmp->privprotocol);
	}

	if (0 != (snmp->flags & ZBX_FLAG_HPINTERFACE_SNMP_UPDATE_CONTEXT))
	{
		esc = DBdyn_escape_string(snmp->contextname);
		zbx_snprintf_alloc(sql, sql_alloc, sql_offset, "%scontextname='%s'", d, esc);
		zbx_free(esc);

		zbx_audit_host_prototype_update_json_update_interface_contextname(hostid, interfaceid,
				snmp->contextname_orig, snmp->contextname);
	}

	zbx_snprintf_alloc(sql, sql_alloc, sql_offset, " where interfaceid=" ZBX_FS_UI64 ";\n", interfaceid);
}

/******************************************************************************
 *                                                                            *
 * Function: DBhost_prototypes_save                                           *
 *                                                                            *
 * Purpose: auxiliary function for DBcopy_template_host_prototypes()          *
 *                                                                            *
 * Parameters: host_prototypes      - [IN] vector of host prototypes          *
 *             del_hosttemplateids  - [IN] host template ids for delete       *
 *             del_hostmacroids     - [IN] host macro ids for delete          *
 *             del_tagids           - [IN] tag ids for delete                 *
 *             del_interfaceids     - [IN] interface ids for delete           *
 *             del_snmpids          - [IN] SNMP interface ids for delete      *
 *             db_insert_htemplates - [IN/OUT] templates insert structure     *
 *                                                                            *
 ******************************************************************************/
static void	DBhost_prototypes_save(zbx_vector_ptr_t *host_prototypes, zbx_vector_uint64_t *del_hosttemplateids,
		zbx_vector_uint64_t *del_hostmacroids, zbx_vector_uint64_t *del_tagids,
		zbx_vector_uint64_t *del_interfaceids ,zbx_vector_uint64_t *del_snmpids,
		zbx_db_insert_t *db_insert_htemplates)
{
	char				*sql1 = NULL, *sql2 = NULL, *name_esc, *value_esc;
	size_t				sql1_alloc = ZBX_KIBIBYTE, sql1_offset = 0,
					sql2_alloc = ZBX_KIBIBYTE, sql2_offset = 0;
	zbx_group_prototype_t		*group_prototype;
	zbx_macros_prototype_t		*hostmacro;
	zbx_db_tag_t			*tag;
	zbx_interfaces_prototype_t	*interface;
	zbx_uint64_t			hostid = 0, hosttemplateid = 0, group_prototypeid = 0, new_hostmacroid = 0,
					hosttagid = 0, interfaceid = 0;
	int				i, j, new_hosts = 0, new_hosts_templates = 0, new_group_prototypes = 0,
					upd_group_prototypes = 0, new_hostmacros = 0, upd_hostmacros = 0,
					new_tags = 0, new_interfaces = 0, upd_interfaces = 0, new_snmp = 0,
					upd_snmp = 0;
	zbx_db_insert_t			db_insert, db_insert_hdiscovery, db_insert_gproto,
					db_insert_hmacro, db_insert_tag, db_insert_iface, db_insert_snmp;
	zbx_vector_db_tag_ptr_t		upd_tags;

	zabbix_log(LOG_LEVEL_DEBUG, "In %s()", __func__);

	zbx_vector_db_tag_ptr_create(&upd_tags);

	for (i = 0; i < host_prototypes->values_num; i++)
	{
		zbx_host_prototype_t	*host_prototype;

		host_prototype = (zbx_host_prototype_t *)host_prototypes->values[i];

		if (0 == host_prototype->hostid)
		{
			new_hosts++;
		}
		else
		{
			zbx_audit_host_prototype_create_entry(AUDIT_ACTION_UPDATE, host_prototype->hostid,
					host_prototype->name);
		}

		new_hosts_templates += host_prototype->lnk_templateids.values_num;

		for (j = 0; j < host_prototype->group_prototypes.values_num; j++)
		{
			group_prototype = (zbx_group_prototype_t *)host_prototype->group_prototypes.values[j];

			if (0 == group_prototype->group_prototypeid)
				new_group_prototypes++;
			else
				upd_group_prototypes++;
		}

		for (j = 0; j < host_prototype->hostmacros.values_num; j++)
		{
			hostmacro = host_prototype->hostmacros.values[j];

			if (0 == hostmacro->hostmacroid)
				new_hostmacros++;
			else if (0 != (hostmacro->flags & ZBX_FLAG_HPMACRO_UPDATE))
				upd_hostmacros++;
		}

		for (j = 0; j < host_prototype->tags.values_num; j++)
		{
			tag = host_prototype->tags.values[j];

			if (0 == tag->tagid)
			{
				new_tags++;
			}
			else if (0 != (tag->flags & ZBX_FLAG_DB_TAG_UPDATE))
			{
				zbx_vector_db_tag_ptr_append(&upd_tags, tag);

				zbx_audit_host_prototype_update_json_update_tag_create_entry(host_prototype->hostid,
						tag->tagid);

				if (0 != (tag->flags & ZBX_FLAG_DB_TAG_UPDATE_TAG))
				{
					zbx_audit_host_prototype_update_json_update_tag_tag(host_prototype->hostid,
							tag->tagid, tag->tag_orig, tag->tag);
				}

				if (0 != (tag->flags & ZBX_FLAG_DB_TAG_UPDATE_VALUE))
				{
					zbx_audit_host_prototype_update_json_update_tag_value(host_prototype->hostid,
							tag->tagid, tag->value_orig, tag->value);
				}
			}
		}

		for (j = 0; j < host_prototype->interfaces.values_num; j++)
		{
			interface = host_prototype->interfaces.values[j];

			if (0 == interface->interfaceid)
				new_interfaces++;
			else if (0 != (interface->flags & ZBX_FLAG_HPINTERFACE_UPDATE))
				upd_interfaces++;

			if (INTERFACE_TYPE_SNMP == interface->type)
			{
				if (0 == interface->interfaceid)
					interface->data.snmp->flags |= ZBX_FLAG_HPINTERFACE_SNMP_CREATE;

				if (0 != (interface->data.snmp->flags & ZBX_FLAG_HPINTERFACE_SNMP_CREATE))
					new_snmp++;
				else if (0 != (interface->data.snmp->flags & ZBX_FLAG_HPINTERFACE_SNMP_UPDATE))
					upd_snmp++;
			}
		}
	}

	if (0 != new_hosts)
	{
		hostid = DBget_maxid_num("hosts", new_hosts);

		zbx_db_insert_prepare(&db_insert, "hosts", "hostid", "host", "name", "status", "flags", "templateid",
				"discover", "custom_interfaces", NULL);

		zbx_db_insert_prepare(&db_insert_hdiscovery, "host_discovery", "hostid", "parent_itemid", NULL);
	}

	if (new_hosts != host_prototypes->values_num || 0 != upd_group_prototypes || 0 != upd_hostmacros ||
			0 != upd_tags.values_num)
	{
		sql1 = (char *)zbx_malloc(sql1, sql1_alloc);
		DBbegin_multiple_update(&sql1, &sql1_alloc, &sql1_offset);
	}

	if (0 != new_hosts_templates)
		hosttemplateid = DBget_maxid_num("hosts_templates", new_hosts_templates);

	if (0 != del_hosttemplateids->values_num)
	{
		sql2 = (char *)zbx_malloc(sql2, sql2_alloc);
		zbx_strcpy_alloc(&sql2, &sql2_alloc, &sql2_offset, "delete from hosts_templates where");
		DBadd_condition_alloc(&sql2, &sql2_alloc, &sql2_offset, "hosttemplateid",
				del_hosttemplateids->values, del_hosttemplateids->values_num);
		zbx_strcpy_alloc(&sql2, &sql2_alloc, &sql2_offset, ";\n");
	}

	if (0 != del_hostmacroids->values_num)
	{
		zbx_strcpy_alloc(&sql2, &sql2_alloc, &sql2_offset, "delete from hostmacro where");
		DBadd_condition_alloc(&sql2, &sql2_alloc, &sql2_offset, "hostmacroid",
				del_hostmacroids->values, del_hostmacroids->values_num);
		zbx_strcpy_alloc(&sql2, &sql2_alloc, &sql2_offset, ";\n");
	}

	if (0 != del_tagids->values_num)
	{
		zbx_strcpy_alloc(&sql2, &sql2_alloc, &sql2_offset, "delete from host_tag where");
		DBadd_condition_alloc(&sql2, &sql2_alloc, &sql2_offset, "hosttagid", del_tagids->values,
				del_tagids->values_num);
		zbx_strcpy_alloc(&sql2, &sql2_alloc, &sql2_offset, ";\n");
	}

	if (0 != del_snmpids->values_num)
	{
		zbx_strcpy_alloc(&sql2, &sql2_alloc, &sql2_offset, "delete from interface_snmp where");
		DBadd_condition_alloc(&sql2, &sql2_alloc, &sql2_offset, "interfaceid",
				del_snmpids->values, del_snmpids->values_num);
		zbx_strcpy_alloc(&sql2, &sql2_alloc, &sql2_offset, ";\n");
	}

	if (0 != del_interfaceids->values_num)
	{
		zbx_strcpy_alloc(&sql2, &sql2_alloc, &sql2_offset, "delete from interface where");
		DBadd_condition_alloc(&sql2, &sql2_alloc, &sql2_offset, "interfaceid",
				del_interfaceids->values, del_interfaceids->values_num);
		zbx_strcpy_alloc(&sql2, &sql2_alloc, &sql2_offset, ";\n");
	}

	if (0 != new_group_prototypes)
	{
		group_prototypeid = DBget_maxid_num("group_prototype", new_group_prototypes);

		zbx_db_insert_prepare(&db_insert_gproto, "group_prototype", "group_prototypeid", "hostid", "name",
				"groupid", "templateid", NULL);
	}

	if (0 != new_hostmacros)
	{
		new_hostmacroid = DBget_maxid_num("hostmacro", new_hostmacros);

		zbx_db_insert_prepare(&db_insert_hmacro, "hostmacro", "hostmacroid", "hostid", "macro", "value",
				"description", "type", NULL);
	}

	if (0 != new_tags)
	{
		hosttagid = DBget_maxid_num("host_tag", new_tags);

		zbx_db_insert_prepare(&db_insert_tag, "host_tag", "hosttagid", "hostid", "tag", "value", NULL);
	}

	if (0 != new_interfaces)
	{
		interfaceid = DBget_maxid_num("interface", new_interfaces);

		zbx_db_insert_prepare(&db_insert_iface, "interface", "interfaceid", "hostid", "main", "type",
				"useip", "ip", "dns", "port", NULL);
	}

	if (0 != new_snmp)
	{
		zbx_db_insert_prepare(&db_insert_snmp, "interface_snmp", "interfaceid", "version", "bulk", "community",
				"securityname", "securitylevel", "authpassphrase", "privpassphrase", "authprotocol",
				"privprotocol", "contextname", NULL);
	}

	for (i = 0; i < host_prototypes->values_num; i++)
	{
		zbx_host_prototype_t	*host_prototype;

		host_prototype = (zbx_host_prototype_t *)host_prototypes->values[i];

		if (0 == host_prototype->hostid)
		{
			host_prototype->hostid = hostid++;

			zbx_db_insert_add_values(&db_insert, host_prototype->hostid, host_prototype->host,
					host_prototype->name, (int)host_prototype->status,
					(int)ZBX_FLAG_DISCOVERY_PROTOTYPE, host_prototype->templateid,
					(int)host_prototype->discover, (int)host_prototype->custom_interfaces);

			zbx_audit_host_prototype_create_entry(AUDIT_ACTION_ADD, host_prototype->hostid,
					host_prototype->name);

			zbx_db_insert_add_values(&db_insert_hdiscovery, host_prototype->hostid, host_prototype->itemid);

			zbx_audit_host_prototype_update_json_add_details(host_prototype->hostid,
					host_prototype->templateid, host_prototype->name, (int)host_prototype->status,
					(int)host_prototype->discover, (int)host_prototype->custom_interfaces);
		}
		else
		{
			zbx_snprintf_alloc(&sql1, &sql1_alloc, &sql1_offset, "update hosts set templateid=" ZBX_FS_UI64,
					host_prototype->templateid);

			zbx_audit_host_prototype_update_json_update_templateid(host_prototype->hostid,
					host_prototype->templateid_host, host_prototype->templateid);

			if (0 != (host_prototype->flags & ZBX_FLAG_HPLINK_UPDATE_NAME))
			{
				name_esc = DBdyn_escape_string(host_prototype->name);
				zbx_snprintf_alloc(&sql1, &sql1_alloc, &sql1_offset, ",name='%s'", name_esc);
				zbx_audit_host_prototype_update_json_update_name(host_prototype->hostid,
						host_prototype->name_orig, name_esc);
				zbx_free(name_esc);
			}
			if (0 != (host_prototype->flags & ZBX_FLAG_HPLINK_UPDATE_STATUS))
			{
				zbx_snprintf_alloc(&sql1, &sql1_alloc, &sql1_offset, ",status=%d",
						host_prototype->status);
				zbx_audit_host_prototype_update_json_update_status(host_prototype->hostid,
						host_prototype->status_orig, host_prototype->status);
			}
			if (0 != (host_prototype->flags & ZBX_FLAG_HPLINK_UPDATE_DISCOVER))
			{
				zbx_snprintf_alloc(&sql1, &sql1_alloc, &sql1_offset, ",discover=%d",
						host_prototype->discover);
				zbx_audit_host_prototype_update_json_update_discover(host_prototype->hostid,
						host_prototype->discover_orig, host_prototype->discover);
			}
			if (0 != (host_prototype->flags & ZBX_FLAG_HPLINK_UPDATE_CUSTOM_INTERFACES))
			{
				zbx_snprintf_alloc(&sql1, &sql1_alloc, &sql1_offset, ",custom_interfaces=%d",
						host_prototype->custom_interfaces);
				zbx_audit_host_prototype_update_json_update_custom_interfaces(host_prototype->hostid,
						host_prototype->custom_interfaces_orig,
						host_prototype->custom_interfaces);
			}

			zbx_snprintf_alloc(&sql1, &sql1_alloc, &sql1_offset, " where hostid=" ZBX_FS_UI64 ";\n",
					host_prototype->hostid);
		}

		DBexecute_overflowed_sql(&sql1, &sql1_alloc, &sql1_offset);

		for (j = 0; j < host_prototype->lnk_templateids.values_num; j++)
		{
			zbx_db_insert_add_values(db_insert_htemplates, hosttemplateid, host_prototype->hostid,
					host_prototype->lnk_templateids.values[j]);

			zbx_audit_host_prototype_update_json_add_parent_template(host_prototype->hostid,
					hosttemplateid, host_prototype->lnk_templateids.values[j]);

			hosttemplateid++;
		}

		for (j = 0; j < host_prototype->group_prototypes.values_num; j++)
		{
			group_prototype = (zbx_group_prototype_t *)host_prototype->group_prototypes.values[j];

			if (0 == group_prototype->group_prototypeid)
			{
				zbx_db_insert_add_values(&db_insert_gproto, group_prototypeid, host_prototype->hostid,
						group_prototype->name, group_prototype->groupid,
						group_prototype->templateid);

				zbx_audit_host_prototype_update_json_add_group_details(host_prototype->hostid,
						group_prototypeid, group_prototype->name, group_prototype->groupid,
						group_prototype->templateid);

				group_prototypeid++;
			}
			else
			{
				zbx_snprintf_alloc(&sql1, &sql1_alloc, &sql1_offset,
						"update group_prototype"
						" set templateid=" ZBX_FS_UI64
						" where group_prototypeid=" ZBX_FS_UI64 ";\n",
						group_prototype->templateid, group_prototype->group_prototypeid);

				zbx_audit_host_prototype_update_json_update_group_details(host_prototype->hostid,
						group_prototype->group_prototypeid, group_prototype->name,
						group_prototype->groupid, group_prototype->templateid_host,
						group_prototype->templateid);
			}
		}

		for (j = 0; j < host_prototype->hostmacros.values_num; j++)
		{
			hostmacro = host_prototype->hostmacros.values[j];

			if (0 == hostmacro->hostmacroid)
			{
				zbx_db_insert_add_values(&db_insert_hmacro, new_hostmacroid, host_prototype->hostid,
						hostmacro->macro, hostmacro->value, hostmacro->description,
						(int)hostmacro->type);

				zbx_audit_host_prototype_update_json_add_hostmacro(host_prototype->hostid,
						new_hostmacroid, hostmacro->macro, (ZBX_MACRO_VALUE_SECRET ==
						(int)hostmacro->type) ? ZBX_MACRO_SECRET_MASK : hostmacro->value,
						hostmacro->description, (int)hostmacro->type);
				new_hostmacroid++;
			}
			else if (0 != (hostmacro->flags & ZBX_FLAG_HPMACRO_UPDATE))
			{
				const char	*d = "";

				zbx_strcpy_alloc(&sql1, &sql1_alloc, &sql1_offset, "update hostmacro set ");

				zbx_audit_host_prototype_update_json_update_hostmacro_create_entry(
						host_prototype->hostid, hostmacro->hostmacroid);

				if (0 != (hostmacro->flags & ZBX_FLAG_HPMACRO_UPDATE_VALUE))
				{
					value_esc = DBdyn_escape_string(hostmacro->value);
					zbx_snprintf_alloc(&sql1, &sql1_alloc, &sql1_offset, "value='%s'", value_esc);
					zbx_free(value_esc);
					d = ",";

					zbx_audit_host_prototype_update_json_update_hostmacro_value(
							host_prototype->hostid, hostmacro->hostmacroid,
							((0 != (hostmacro->flags & ZBX_FLAG_HPMACRO_UPDATE_TYPE) &&
							ZBX_MACRO_VALUE_SECRET == (int)hostmacro->type_orig) ||
							(0 == (hostmacro->flags & ZBX_FLAG_HPMACRO_UPDATE_TYPE) &&
							ZBX_MACRO_VALUE_SECRET == (int)hostmacro->type)) ?
							ZBX_MACRO_SECRET_MASK : hostmacro->value_orig,
							(ZBX_MACRO_VALUE_SECRET == (int)hostmacro->type) ?
							ZBX_MACRO_SECRET_MASK : hostmacro->value);
				}

				if (0 != (hostmacro->flags & ZBX_FLAG_HPMACRO_UPDATE_DESCRIPTION))
				{
					value_esc = DBdyn_escape_string(hostmacro->description);
					zbx_snprintf_alloc(&sql1, &sql1_alloc, &sql1_offset, "%sdescription='%s'",
							d, value_esc);
					zbx_free(value_esc);
					d = ",";

					zbx_audit_host_prototype_update_json_update_hostmacro_description(
							host_prototype->hostid, hostmacro->hostmacroid,
							hostmacro->description_orig, hostmacro->description);
				}

				if (0 != (hostmacro->flags & ZBX_FLAG_HPMACRO_UPDATE_TYPE))
				{
					zbx_snprintf_alloc(&sql1, &sql1_alloc, &sql1_offset, "%stype=%d",
							d, hostmacro->type);

					zbx_audit_host_prototype_update_json_update_hostmacro_type(
							host_prototype->hostid, hostmacro->hostmacroid,
							hostmacro->type_orig, hostmacro->type);
				}

				zbx_snprintf_alloc(&sql1, &sql1_alloc, &sql1_offset,
						" where hostmacroid=" ZBX_FS_UI64 ";\n", hostmacro->hostmacroid);
			}
		}

		for (j = 0; j < host_prototype->tags.values_num; j++)
		{
			tag = host_prototype->tags.values[j];

			if (0 == tag->tagid)
			{
				zbx_db_insert_add_values(&db_insert_tag, hosttagid, host_prototype->hostid,
						tag->tag, tag->value);

				zbx_audit_host_prototype_update_json_add_tag(host_prototype->hostid, hosttagid,
						tag->tag, tag->value);

				hosttagid++;
			}
		}

		for (j = 0; j < host_prototype->interfaces.values_num; j++)
		{
			interface = host_prototype->interfaces.values[j];

			if (0 == interface->interfaceid)
			{
				interface->interfaceid = interfaceid++;
				zbx_db_insert_add_values(&db_insert_iface, interface->interfaceid,
						host_prototype->hostid, (int)interface->main, (int)interface->type,
						(int)interface->useip, interface->ip, interface->dns, interface->port);

				zbx_audit_host_prototype_update_json_add_interfaces(host_prototype->hostid,
						interface->interfaceid, interface->main, interface->type,
						interface->useip, interface->ip, interface->dns, atoi(interface->port));
			}
			else if (0 != (interface->flags & ZBX_FLAG_HPMACRO_UPDATE))
			{
				const char	*d = "";

				zbx_strcpy_alloc(&sql1, &sql1_alloc, &sql1_offset, "update interface set ");

				if (0 != (interface->flags & ZBX_FLAG_HPINTERFACE_UPDATE_MAIN))
				{
					zbx_snprintf_alloc(&sql1, &sql1_alloc, &sql1_offset, "%smain=%d", d,
							interface->main);
					d = ",";
					zbx_audit_host_prototype_update_json_update_interface_main(
							host_prototype->hostid, interface->interfaceid,
							interface->main_orig, interface->main);
				}

				if (0 != (interface->flags & ZBX_FLAG_HPINTERFACE_UPDATE_TYPE))
				{
					zbx_snprintf_alloc(&sql1, &sql1_alloc, &sql1_offset, "%stype=%d", d,
							interface->type);
					d = ",";
					zbx_audit_host_prototype_update_json_update_interface_type(
							host_prototype->hostid, interface->interfaceid,
							interface->type_orig, interface->type);
				}

				if (0 != (interface->flags & ZBX_FLAG_HPINTERFACE_UPDATE_USEIP))
				{
					zbx_snprintf_alloc(&sql1, &sql1_alloc, &sql1_offset, "%suseip=%d", d,
							interface->useip);
					d = ",";
					zbx_audit_host_prototype_update_json_update_interface_useip(
							host_prototype->hostid, interface->interfaceid,
							interface->useip_orig, interface->useip);
				}

				if (0 != (interface->flags & ZBX_FLAG_HPINTERFACE_UPDATE_IP))
				{
					value_esc = DBdyn_escape_string(interface->ip);
					zbx_snprintf_alloc(&sql1, &sql1_alloc, &sql1_offset, "%sip='%s'", d, value_esc);
					zbx_free(value_esc);
					d = ",";
					zbx_audit_host_prototype_update_json_update_interface_ip(
							host_prototype->hostid, interface->interfaceid,
							interface->ip_orig, interface->ip);
				}

				if (0 != (interface->flags & ZBX_FLAG_HPINTERFACE_UPDATE_DNS))
				{
					value_esc = DBdyn_escape_string(interface->dns);
					zbx_snprintf_alloc(&sql1, &sql1_alloc, &sql1_offset, "%sdns='%s'", d,
							value_esc);
					zbx_free(value_esc);
					d = ",";
					zbx_audit_host_prototype_update_json_update_interface_dns(
							host_prototype->hostid, interface->interfaceid,
							interface->dns_orig, interface->dns);
				}

				if (0 != (interface->flags & ZBX_FLAG_HPINTERFACE_UPDATE_PORT))
				{
					value_esc = DBdyn_escape_string(interface->port);
					zbx_snprintf_alloc(&sql1, &sql1_alloc, &sql1_offset, "%sport='%s'", d,
							value_esc);
					zbx_free(value_esc);
					zbx_audit_host_prototype_update_json_update_interface_port(
							host_prototype->hostid, interface->interfaceid,
							atoi(interface->port_orig), atoi(interface->port));
				}

				zbx_snprintf_alloc(&sql1, &sql1_alloc, &sql1_offset,
						" where interfaceid=" ZBX_FS_UI64 ";\n", interface->interfaceid);
			}

			if (INTERFACE_TYPE_SNMP == interface->type)
			{
				if (0 != (interface->data.snmp->flags & ZBX_FLAG_HPINTERFACE_SNMP_CREATE))
				{
					zbx_db_insert_add_values(&db_insert_snmp, interface->interfaceid,
							(int)interface->data.snmp->version,
							(int)interface->data.snmp->bulk,
							interface->data.snmp->community,
							interface->data.snmp->securityname,
							(int)interface->data.snmp->securitylevel,
							interface->data.snmp->authpassphrase,
							interface->data.snmp->privpassphrase,
							(int)interface->data.snmp->authprotocol,
							(int)interface->data.snmp->privprotocol,
							interface->data.snmp->contextname);

					zbx_audit_host_prototype_update_json_add_snmp_interface(host_prototype->hostid,
							interface->data.snmp->version, interface->data.snmp->bulk,
							interface->data.snmp->community,
							interface->data.snmp->securityname,
							interface->data.snmp->securitylevel,
							interface->data.snmp->authpassphrase,
							interface->data.snmp->privpassphrase,
							interface->data.snmp->authprotocol,
							interface->data.snmp->privprotocol,
							interface->data.snmp->contextname,
							interface->interfaceid);
				}
				else if (0 != (interface->data.snmp->flags & ZBX_FLAG_HPINTERFACE_SNMP_UPDATE))
				{
					zbx_audit_host_prototype_update_json_update_interface_details_create_entry(
							host_prototype->hostid, interface->interfaceid);
					DBhost_prototypes_interface_snmp_prepare_sql(host_prototype->hostid,
							interface->interfaceid, interface->data.snmp, &sql1,
							&sql1_alloc, &sql1_offset);
				}
			}
		}

		DBexecute_overflowed_sql(&sql1, &sql1_alloc, &sql1_offset);
	}

	if (0 != upd_tags.values_num)
	{
		zbx_vector_db_tag_ptr_sort(&upd_tags, ZBX_DEFAULT_UINT64_PTR_COMPARE_FUNC);

		for (i = 0; i < upd_tags.values_num; i++)
		{
			char	delim = ' ';

			tag = upd_tags.values[i];

			zbx_strcpy_alloc(&sql1, &sql1_alloc, &sql1_offset, "update host_tag set");

			if (0 != (tag->flags & ZBX_FLAG_DB_TAG_UPDATE_TAG))
			{
				value_esc = DBdyn_escape_string(tag->tag);
				zbx_snprintf_alloc(&sql1, &sql1_alloc, &sql1_offset, "%ctag='%s'", delim,
						value_esc);
				zbx_free(value_esc);
				delim = ',';
			}

			if (0 != (tag->flags & ZBX_FLAG_DB_TAG_UPDATE_VALUE))
			{
				value_esc = DBdyn_escape_string(tag->value);
				zbx_snprintf_alloc(&sql1, &sql1_alloc, &sql1_offset, "%cvalue='%s'", delim,
						value_esc);
				zbx_free(value_esc);
			}

			zbx_snprintf_alloc(&sql1, &sql1_alloc, &sql1_offset,
					" where hosttagid=" ZBX_FS_UI64 ";\n", tag->tagid);
		}
	}

	if (0 != new_hosts)
	{
		zbx_db_insert_execute(&db_insert);
		zbx_db_insert_clean(&db_insert);

		zbx_db_insert_execute(&db_insert_hdiscovery);
		zbx_db_insert_clean(&db_insert_hdiscovery);
	}

	if (0 != new_group_prototypes)
	{
		zbx_db_insert_execute(&db_insert_gproto);
		zbx_db_insert_clean(&db_insert_gproto);
	}

	if (0 != new_hostmacros)
	{
		zbx_db_insert_execute(&db_insert_hmacro);
		zbx_db_insert_clean(&db_insert_hmacro);
	}

	if (0 != new_tags)
	{
		zbx_db_insert_execute(&db_insert_tag);
		zbx_db_insert_clean(&db_insert_tag);
	}

	if (0 != new_interfaces)
	{
		zbx_db_insert_execute(&db_insert_iface);
		zbx_db_insert_clean(&db_insert_iface);
	}

	if (0 != new_snmp)
	{
		zbx_db_insert_execute(&db_insert_snmp);
		zbx_db_insert_clean(&db_insert_snmp);
	}

	if (NULL != sql1 || new_hosts != host_prototypes->values_num || 0 != upd_group_prototypes ||
			0 != upd_hostmacros || 0 != upd_interfaces || 0 != upd_snmp)
	{
		DBend_multiple_update(&sql1, &sql1_alloc, &sql1_offset);

		/* in ORACLE always present begin..end; */
		if (16 < sql1_offset)
			DBexecute("%s", sql1);
		zbx_free(sql1);
	}

	if (0 != del_hosttemplateids->values_num || 0 != del_hostmacroids->values_num || 0 != del_tagids->values_num ||
			0 != del_interfaceids->values_num || 0 != del_snmpids->values_num)
	{
		DBexecute("%s", sql2);
		zbx_free(sql2);
	}

	zbx_vector_db_tag_ptr_destroy(&upd_tags);

	zabbix_log(LOG_LEVEL_DEBUG, "End of %s()", __func__);
}

/******************************************************************************
 *                                                                            *
 * Function: DBcopy_template_host_prototypes                                  *
 *                                                                            *
 * Purpose: copy host prototypes from templates and create links between      *
 *          them and discovery rules                                          *
 *                                                                            *
 * Parameters: hostid               - [IN] host id                            *
 *             templateids          - [IN] host template ids                  *
 *             db_insert_htemplates - [IN/OUT] templates insert structure     *
 * Comments: auxiliary function for DBcopy_template_elements()                *
 *                                                                            *
 ******************************************************************************/
static void	DBcopy_template_host_prototypes(zbx_uint64_t hostid, zbx_vector_uint64_t *templateids,
		zbx_db_insert_t *db_insert_htemplates)
{
	zbx_vector_ptr_t	host_prototypes;

	zabbix_log(LOG_LEVEL_DEBUG, "In %s()", __func__);

	/* only regular hosts can have host prototypes */
	if (SUCCEED != DBis_regular_host(hostid))
		return;

	zbx_vector_ptr_create(&host_prototypes);

	DBhost_prototypes_make(hostid, templateids, &host_prototypes);

	if (0 != host_prototypes.values_num)
	{
		zbx_vector_uint64_t	del_hosttemplateids, del_group_prototypeids, del_macroids, del_tagids,
					del_interfaceids, del_snmp_interfaceids;

		zbx_vector_uint64_create(&del_hosttemplateids);
		zbx_vector_uint64_create(&del_group_prototypeids);
		zbx_vector_uint64_create(&del_macroids);
		zbx_vector_uint64_create(&del_tagids);
		zbx_vector_uint64_create(&del_interfaceids);
		zbx_vector_uint64_create(&del_snmp_interfaceids);

		DBhost_prototypes_templates_make(&host_prototypes, &del_hosttemplateids);
		DBhost_prototypes_groups_make(&host_prototypes, &del_group_prototypeids);
		DBhost_prototypes_macros_make(&host_prototypes, &del_macroids);
		DBhost_prototypes_tags_make(&host_prototypes, &del_tagids);
		DBhost_prototypes_interfaces_make(&host_prototypes, &del_interfaceids, &del_snmp_interfaceids);
		DBhost_prototypes_save(&host_prototypes, &del_hosttemplateids, &del_macroids, &del_tagids,
				&del_interfaceids, &del_snmp_interfaceids, db_insert_htemplates);
		DBgroup_prototypes_delete(&del_group_prototypeids);

		zbx_vector_uint64_destroy(&del_tagids);
		zbx_vector_uint64_destroy(&del_macroids);
		zbx_vector_uint64_destroy(&del_group_prototypeids);
		zbx_vector_uint64_destroy(&del_snmp_interfaceids);
		zbx_vector_uint64_destroy(&del_interfaceids);
		zbx_vector_uint64_destroy(&del_hosttemplateids);
	}

	DBhost_prototypes_clean(&host_prototypes);
	zbx_vector_ptr_destroy(&host_prototypes);

	zabbix_log(LOG_LEVEL_DEBUG, "End of %s()", __func__);
}

typedef struct
{
	zbx_uint64_t		t_itemid;
	zbx_uint64_t		h_itemid;
	unsigned char		type;
}
httpstepitem_t;

typedef struct
{
	zbx_uint64_t		httpstepid;
	zbx_uint64_t		hoststepid;
	char			*name;
	char			*url_orig;
	char			*url;
	char			*posts_orig;
	char			*posts;
	char			*required_orig;
	char			*required;
	char			*status_codes_orig;
	char			*status_codes;
	zbx_vector_ptr_t	httpstepitems;
	zbx_vector_ptr_t	fields;
	char			*timeout_orig;
	char			*timeout;
	int			no;
	int			follow_redirects_orig;
	int			follow_redirects;
	int			retrieve_mode_orig;
	int			retrieve_mode;
	int			post_type_orig;
	int			post_type;
#define ZBX_FLAG_HTTPSTEP_RESET_FLAG			__UINT64_C(0x000000000000)
#define ZBX_FLAG_HTTPSTEP_UPDATE_URL			__UINT64_C(0x000000000001)
#define ZBX_FLAG_HTTPSTEP_UPDATE_POSTS			__UINT64_C(0x000000000002)
#define ZBX_FLAG_HTTPSTEP_UPDATE_REQUIRED		__UINT64_C(0x000000000004)
#define ZBX_FLAG_HTTPSTEP_UPDATE_STATUS_CODES		__UINT64_C(0x000000000008)
#define ZBX_FLAG_HTTPSTEP_UPDATE_TIMEOUT		__UINT64_C(0x000000000010)
#define ZBX_FLAG_HTTPSTEP_UPDATE_FOLLOW_REDIRECTS	__UINT64_C(0x000000000020)
#define ZBX_FLAG_HTTPSTEP_UPDATE_RETRIEVE_MODE		__UINT64_C(0x000000000040)
#define ZBX_FLAG_HTTPSTEP_UPDATE_POST_TYPE		__UINT64_C(0x000000000080)
#define ZBX_FLAG_HTTPSTEP_UPDATE									\
		(ZBX_FLAG_HTTPSTEP_UPDATE_URL | ZBX_FLAG_HTTPSTEP_UPDATE_POSTS |			\
		ZBX_FLAG_HTTPSTEP_UPDATE_REQUIRED | ZBX_FLAG_HTTPSTEP_UPDATE_STATUS_CODES |		\
		ZBX_FLAG_HTTPSTEP_UPDATE_TIMEOUT | ZBX_FLAG_HTTPSTEP_UPDATE_FOLLOW_REDIRECTS |		\
		ZBX_FLAG_HTTPSTEP_UPDATE_RETRIEVE_MODE | ZBX_FLAG_HTTPSTEP_UPDATE_POST_TYPE		\
		)
	zbx_uint64_t		upd_flags;
}
httpstep_t;

typedef struct
{
	zbx_uint64_t		httptesttagid;
	char			*tag;
	char			*value;
}
httptesttag_t;

typedef struct
{
	zbx_uint64_t		t_itemid;
	zbx_uint64_t		h_itemid;
	unsigned char		type;
}
httptestitem_t;

typedef struct
{
	zbx_uint64_t		templateid;
	zbx_uint64_t		templateid_host;
	zbx_uint64_t		httptestid;
	char			*name;
	char			*delay_orig;
	char			*delay;
	zbx_vector_ptr_t	fields;
	char			*agent_orig;
	char			*agent;
	char			*http_user_orig;
	char			*http_user;
	char			*http_password_orig;
	char			*http_password;
	char			*http_proxy_orig;
	char			*http_proxy;
	zbx_vector_ptr_t	httpsteps;
	zbx_vector_ptr_t	httptestitems;
	zbx_vector_ptr_t	httptesttags;
	int			retries_orig;
	int			retries;
	unsigned char		status_orig;
	unsigned char		status;
	unsigned char		authentication_orig;
	unsigned char		authentication;
	char			*ssl_cert_file_orig;
	char			*ssl_cert_file;
	char			*ssl_key_file_orig;
	char			*ssl_key_file;
	char			*ssl_key_password_orig;
	char			*ssl_key_password;
	int			verify_peer_orig;
	int			verify_peer;
	int			verify_host_orig;
	int			verify_host;
#define ZBX_FLAG_HTTPTEST_RESET_FLAG			__UINT64_C(0x000000000000)
#define ZBX_FLAG_HTTPTEST_UPDATE_DELAY			__UINT64_C(0x000000000001)
#define ZBX_FLAG_HTTPTEST_UPDATE_AGENT			__UINT64_C(0x000000000002)
#define ZBX_FLAG_HTTPTEST_UPDATE_HTTP_USER		__UINT64_C(0x000000000004)
#define ZBX_FLAG_HTTPTEST_UPDATE_HTTP_PASSWORD		__UINT64_C(0x000000000008)
#define ZBX_FLAG_HTTPTEST_UPDATE_HTTP_PROXY		__UINT64_C(0x000000000010)
#define ZBX_FLAG_HTTPTEST_UPDATE_RETRIES		__UINT64_C(0x000000000020)
#define ZBX_FLAG_HTTPTEST_UPDATE_STATUS			__UINT64_C(0x000000000040)
#define ZBX_FLAG_HTTPTEST_UPDATE_AUTHENTICATION		__UINT64_C(0x000000000080)
#define ZBX_FLAG_HTTPTEST_UPDATE_SSL_CERT_FILE		__UINT64_C(0x000000000100)
#define ZBX_FLAG_HTTPTEST_UPDATE_SSL_KEY_FILE		__UINT64_C(0x000000000200)
#define ZBX_FLAG_HTTPTEST_UPDATE_SSL_KEY_PASSWORD	__UINT64_C(0x000000000400)
#define ZBX_FLAG_HTTPTEST_UPDATE_VERIFY_PEER		__UINT64_C(0x000000000800)
#define ZBX_FLAG_HTTPTEST_UPDATE_VERIFY_HOST		__UINT64_C(0x000000001000)
#define ZBX_FLAG_HTTPTEST_UPDATE									\
		(ZBX_FLAG_HTTPTEST_UPDATE_DELAY | ZBX_FLAG_HTTPTEST_UPDATE_AGENT |			\
		ZBX_FLAG_HTTPTEST_UPDATE_HTTP_USER | ZBX_FLAG_HTTPTEST_UPDATE_HTTP_PASSWORD |		\
		ZBX_FLAG_HTTPTEST_UPDATE_HTTP_PROXY | ZBX_FLAG_HTTPTEST_UPDATE_RETRIES |		\
		ZBX_FLAG_HTTPTEST_UPDATE_STATUS | ZBX_FLAG_HTTPTEST_UPDATE_AUTHENTICATION |		\
		ZBX_FLAG_HTTPTEST_UPDATE_SSL_CERT_FILE | ZBX_FLAG_HTTPTEST_UPDATE_SSL_KEY_FILE |	\
		ZBX_FLAG_HTTPTEST_UPDATE_SSL_KEY_PASSWORD | ZBX_FLAG_HTTPTEST_UPDATE_VERIFY_PEER |	\
		ZBX_FLAG_HTTPTEST_UPDATE_VERIFY_HOST							\
		)
	zbx_uint64_t		upd_flags;
}
httptest_t;

typedef struct
{
	int			type;
	char			*name;
	char			*value;
}
httpfield_t;

/******************************************************************************
 *                                                                            *
 * Function: DBget_httptests                                                  *
 *                                                                            *
 ******************************************************************************/
static void	DBget_httptests(const zbx_uint64_t hostid, const zbx_vector_uint64_t *templateids,
		zbx_vector_ptr_t *httptests)
{
	int			i, j, k, int_orig;
	char			*sql = NULL;
	size_t			sql_alloc = 512, sql_offset = 0;
	DB_RESULT		result;
	DB_ROW			row;
	httptest_t		*httptest;
	httpstep_t		*httpstep;
	httpfield_t		*httpfield;
	httptestitem_t		*httptestitem;
	httpstepitem_t		*httpstepitem;
	zbx_vector_uint64_t	httptestids;	/* the list of web scenarios which should be added to a host */
	zbx_vector_uint64_t	items;
	zbx_uint64_t		httptestid, httpstepid;

	zabbix_log(LOG_LEVEL_DEBUG, "In %s()", __func__);

	zbx_vector_uint64_create(&httptestids);
	zbx_vector_uint64_create(&items);

	sql = (char *)zbx_malloc(sql, sql_alloc);

	zbx_snprintf_alloc(&sql, &sql_alloc, &sql_offset,
			"select t.httptestid,t.name,t.delay,t.status,t.agent,t.authentication,"
				"t.http_user,t.http_password,t.http_proxy,t.retries,h.httptestid,h.templateid,h.delay,"
				"h.status,h.agent,h.authentication,h.http_user,h.http_password,h.http_proxy,h.retries,"
				"t.ssl_cert_file,t.ssl_key_file,t.ssl_key_password,t.verify_peer,t.verify_host,"
				"h.ssl_cert_file,h.ssl_key_file,h.ssl_key_password,h.verify_peer,h.verify_host"
			" from httptest t"
				" left join httptest h"
					" on h.hostid=" ZBX_FS_UI64
						" and h.name=t.name"
			" where", hostid);
	DBadd_condition_alloc(&sql, &sql_alloc, &sql_offset, "t.hostid", templateids->values, templateids->values_num);
	zbx_strcpy_alloc(&sql, &sql_alloc, &sql_offset, " order by t.httptestid");

	result = DBselect("%s", sql);

	while (NULL != (row = DBfetch(result)))
	{
		httptest = (httptest_t *)zbx_calloc(NULL, 1, sizeof(httptest_t));

		httptest->upd_flags = ZBX_FLAG_HTTPTEST_RESET_FLAG;

		ZBX_STR2UINT64(httptest->templateid, row[0]);
		ZBX_DBROW2UINT64(httptest->templateid_host, row[11]);
		ZBX_DBROW2UINT64(httptest->httptestid, row[10]);
		zbx_vector_ptr_create(&httptest->httpsteps);
		zbx_vector_ptr_create(&httptest->httptestitems);
		zbx_vector_ptr_create(&httptest->fields);
		zbx_vector_ptr_create(&httptest->httptesttags);
		httptest->name = zbx_strdup(NULL, row[1]);
		httptest->delay = zbx_strdup(NULL, row[2]);
		httptest->delay_orig = NULL;
		httptest->status = (unsigned char)atoi(row[3]);
		httptest->status_orig = httptest->status;
		httptest->agent = zbx_strdup(NULL, row[4]);
		httptest->agent_orig = NULL;
		httptest->authentication = (unsigned char)atoi(row[5]);
		httptest->authentication_orig = httptest->authentication;
		httptest->http_user = zbx_strdup(NULL, row[6]);
		httptest->http_user_orig = NULL;
		httptest->http_password = zbx_strdup(NULL, row[7]);
		httptest->http_password_orig = NULL;
		httptest->http_proxy = zbx_strdup(NULL, row[8]);
		httptest->http_proxy_orig = NULL;
		httptest->retries = atoi(row[9]);
		httptest->retries_orig = httptest->retries;

		httptest->ssl_cert_file = zbx_strdup(NULL, row[20]);
		httptest->ssl_cert_file_orig = NULL;
		httptest->ssl_key_file = zbx_strdup(NULL, row[21]);
		httptest->ssl_key_file_orig = NULL;
		httptest->ssl_key_password = zbx_strdup(NULL, row[22]);
		httptest->ssl_key_password_orig = NULL;
		httptest->verify_peer = atoi(row[23]);
		httptest->verify_peer_orig = httptest->verify_peer;
		httptest->verify_host = atoi(row[24]);
		httptest->verify_host_orig = httptest->verify_host;

		zbx_vector_ptr_append(httptests, httptest);

		if (0 != httptest->httptestid)
		{
			unsigned char		uchar_orig;

#define SET_FLAG_STR(r, i, f, s)		\
{						\
	if (0 != strcmp(r, (i)))		\
	{					\
		s->upd_flags |= f;		\
		i##_orig = zbx_strdup(NULL, r);	\
	}					\
}

#define SET_FLAG_UCHAR(r, i, f, s)		\
{						\
	ZBX_STR2UCHAR(uchar_orig, (r));		\
	if (uchar_orig != (i))			\
	{					\
		s->upd_flags |= f;		\
		i##_orig = uchar_orig;		\
	}					\
}

#define SET_FLAG_INT(r, i, f, s)		\
{						\
	int_orig = atoi(r);			\
	if (int_orig != (i))			\
	{					\
		s->upd_flags |= f;		\
		i##_orig = int_orig;		\
	}					\
}
			SET_FLAG_STR(row[12], httptest->delay, ZBX_FLAG_HTTPTEST_UPDATE_DELAY, httptest);
			SET_FLAG_UCHAR(row[13], httptest->status, ZBX_FLAG_HTTPTEST_UPDATE_STATUS, httptest);
			SET_FLAG_STR(row[14], httptest->agent, ZBX_FLAG_HTTPTEST_UPDATE_AGENT, httptest);
			SET_FLAG_UCHAR(row[15], httptest->authentication, ZBX_FLAG_HTTPTEST_UPDATE_AUTHENTICATION,
					httptest);
			SET_FLAG_STR(row[16], httptest->http_user, ZBX_FLAG_HTTPTEST_UPDATE_HTTP_USER, httptest);
			SET_FLAG_STR(row[17], httptest->http_password, ZBX_FLAG_HTTPTEST_UPDATE_HTTP_PASSWORD,
					httptest);
			SET_FLAG_STR(row[18], httptest->http_proxy, ZBX_FLAG_HTTPTEST_UPDATE_HTTP_PROXY, httptest);
			SET_FLAG_INT(row[19], httptest->retries, ZBX_FLAG_HTTPTEST_UPDATE_RETRIES, httptest);
			SET_FLAG_STR(row[25], httptest->ssl_cert_file, ZBX_FLAG_HTTPTEST_UPDATE_SSL_CERT_FILE,
					httptest);
			SET_FLAG_STR(row[26], httptest->ssl_key_file, ZBX_FLAG_HTTPTEST_UPDATE_SSL_KEY_FILE, httptest);
			SET_FLAG_STR(row[27], httptest->ssl_key_password, ZBX_FLAG_HTTPTEST_UPDATE_SSL_KEY_PASSWORD,
					httptest);
			SET_FLAG_INT(row[28], httptest->verify_peer, ZBX_FLAG_HTTPTEST_UPDATE_VERIFY_PEER, httptest);
			SET_FLAG_INT(row[29], httptest->verify_host, ZBX_FLAG_HTTPTEST_UPDATE_VERIFY_HOST, httptest);
		}

		zbx_vector_uint64_append(&httptestids, httptest->templateid);
	}

	DBfree_result(result);

	if (0 != httptestids.values_num)
	{
		httptest = NULL;

		/* web scenario fields */
		sql_offset = 0;
		zbx_strcpy_alloc(&sql, &sql_alloc, &sql_offset,
				"select httptestid,type,name,value"
				" from httptest_field"
				" where");
		DBadd_condition_alloc(&sql, &sql_alloc, &sql_offset, "httptestid",
				httptestids.values, httptestids.values_num);
		zbx_strcpy_alloc(&sql, &sql_alloc, &sql_offset, " order by httptestid,httptest_fieldid");

		result = DBselect("%s", sql);

		while (NULL != (row = DBfetch(result)))
		{
			ZBX_STR2UINT64(httptestid, row[0]);

			if (NULL == httptest || httptest->templateid != httptestid)
			{
				if (FAIL == (i = zbx_vector_ptr_bsearch(httptests, &httptestid,
						ZBX_DEFAULT_UINT64_PTR_COMPARE_FUNC)))
				{
					THIS_SHOULD_NEVER_HAPPEN;
					continue;
				}

				httptest = (httptest_t *)httptests->values[i];
			}

			httpfield = (httpfield_t *)zbx_malloc(NULL, sizeof(httpfield_t));

			httpfield->type = atoi(row[1]);
			httpfield->name = zbx_strdup(NULL, row[2]);
			httpfield->value = zbx_strdup(NULL, row[3]);

			zbx_vector_ptr_append(&httptest->fields, httpfield);
		}
		DBfree_result(result);

		/* web scenario steps */
		httptest = NULL;

		sql_offset = 0;
		zbx_snprintf_alloc(&sql, &sql_alloc, &sql_offset,
				"select ts.httpstepid,ts.httptestid,ts.name,ts.no,ts.url,ts.timeout,ts.posts,"
				"ts.required,ts.status_codes,ts.follow_redirects,ts.retrieve_mode,ts.post_type,"
				"hs.httpstepid,hs.url,hs.timeout,hs.posts,hs.required,hs.status_codes,"
				"hs.follow_redirects,hs.retrieve_mode,hs.post_type"
				" from httpstep ts"
				" left join httptest tt on tt.httptestid=ts.httptestid"
				" left join httptest ht on ht.hostid=" ZBX_FS_UI64 " and ht.name=tt.name"
				" left join httpstep hs on hs.httptestid=ht.httptestid and hs.no=ts.no"
				" where", hostid);
		DBadd_condition_alloc(&sql, &sql_alloc, &sql_offset, "ts.httptestid",
				httptestids.values, httptestids.values_num);
		zbx_strcpy_alloc(&sql, &sql_alloc, &sql_offset, " order by ts.httptestid");

		result = DBselect("%s", sql);

		while (NULL != (row = DBfetch(result)))
		{
			ZBX_STR2UINT64(httptestid, row[1]);

			if (NULL == httptest || httptest->templateid != httptestid)
			{
				if (FAIL == (i = zbx_vector_ptr_bsearch(httptests, &httptestid,
						ZBX_DEFAULT_UINT64_PTR_COMPARE_FUNC)))
				{
					THIS_SHOULD_NEVER_HAPPEN;
					continue;
				}

				httptest = (httptest_t *)httptests->values[i];
			}

			httpstep = (httpstep_t *)zbx_malloc(NULL, sizeof(httpstep_t));

			ZBX_STR2UINT64(httpstep->httpstepid, row[0]);
			httpstep->name = zbx_strdup(NULL, row[2]);
			httpstep->no = atoi(row[3]);
			httpstep->url = zbx_strdup(NULL, row[4]);
			httpstep->url_orig = NULL;
			httpstep->timeout = zbx_strdup(NULL, row[5]);
			httpstep->timeout_orig = NULL;
			httpstep->posts = zbx_strdup(NULL, row[6]);
			httpstep->posts_orig = NULL;
			httpstep->required = zbx_strdup(NULL, row[7]);
			httpstep->required_orig = NULL;
			httpstep->status_codes = zbx_strdup(NULL, row[8]);
			httpstep->status_codes_orig = NULL;
			httpstep->follow_redirects = atoi(row[9]);
			httpstep->follow_redirects_orig = httpstep->follow_redirects;
			httpstep->retrieve_mode = atoi(row[10]);
			httpstep->retrieve_mode_orig = httpstep->retrieve_mode;
			httpstep->post_type = atoi(row[11]);
			httpstep->post_type_orig = httpstep->post_type;
			httpstep->upd_flags = ZBX_FLAG_HTTPSTEP_RESET_FLAG;
			zbx_vector_ptr_create(&httpstep->httpstepitems);
			zbx_vector_ptr_create(&httpstep->fields);

			ZBX_DBROW2UINT64(httpstep->hoststepid, row[12]);

			if (0 != httpstep->hoststepid)
			{
				SET_FLAG_STR(row[13], httpstep->url, ZBX_FLAG_HTTPSTEP_UPDATE_URL, httpstep);
				SET_FLAG_STR(row[14], httpstep->timeout, ZBX_FLAG_HTTPSTEP_UPDATE_TIMEOUT, httpstep);
				SET_FLAG_STR(row[15], httpstep->posts, ZBX_FLAG_HTTPSTEP_UPDATE_POSTS, httpstep);
				SET_FLAG_STR(row[16], httpstep->required, ZBX_FLAG_HTTPSTEP_UPDATE_REQUIRED, httpstep);
				SET_FLAG_STR(row[17], httpstep->status_codes, ZBX_FLAG_HTTPSTEP_UPDATE_STATUS_CODES,
						httpstep);
				SET_FLAG_INT(row[18], httpstep->follow_redirects,
						ZBX_FLAG_HTTPSTEP_UPDATE_FOLLOW_REDIRECTS, httpstep);
				SET_FLAG_INT(row[19], httpstep->retrieve_mode, ZBX_FLAG_HTTPSTEP_UPDATE_RETRIEVE_MODE,
						httpstep);
				SET_FLAG_INT(row[20], httpstep->post_type, ZBX_FLAG_HTTPSTEP_UPDATE_POST_TYPE,
						httpstep);
			}

			zbx_vector_ptr_append(&httptest->httpsteps, httpstep);
		}

		DBfree_result(result);

		for (i = 0; i < httptests->values_num; i++)
		{
			httptest = (httptest_t *)httptests->values[i];
			zbx_vector_ptr_sort(&httptest->httpsteps, ZBX_DEFAULT_UINT64_PTR_COMPARE_FUNC);
		}

		/* web scenario step fields */
		httptest = NULL;

		sql_offset = 0;
		zbx_strcpy_alloc(&sql, &sql_alloc, &sql_offset,
				"select s.httptestid,f.httpstepid,f.type,f.name,f.value"
				" from httpstep_field f"
					" join httpstep s"
						" on f.httpstepid=s.httpstepid"
							" and");
		DBadd_condition_alloc(&sql, &sql_alloc, &sql_offset, "s.httptestid",
				httptestids.values, httptestids.values_num);
		zbx_strcpy_alloc(&sql, &sql_alloc, &sql_offset,
				" order by s.httptestid,f.httpstepid,f.httpstep_fieldid");

		result = DBselect("%s", sql);

		while (NULL != (row = DBfetch(result)))
		{
			ZBX_STR2UINT64(httptestid, row[0]);
			ZBX_STR2UINT64(httpstepid, row[1]);

			if (NULL == httptest || httptest->templateid != httptestid)
			{
				if (FAIL == (i = zbx_vector_ptr_bsearch(httptests, &httptestid,
						ZBX_DEFAULT_UINT64_PTR_COMPARE_FUNC)))
				{
					THIS_SHOULD_NEVER_HAPPEN;
					continue;
				}

				httptest = (httptest_t *)httptests->values[i];
				httpstep = NULL;
			}

			if (NULL == httpstep || httpstep->httpstepid != httpstepid)
			{
				if (FAIL == (i = zbx_vector_ptr_bsearch(&httptest->httpsteps, &httpstepid,
						ZBX_DEFAULT_UINT64_PTR_COMPARE_FUNC)))
				{
					THIS_SHOULD_NEVER_HAPPEN;
					continue;
				}

				httpstep = (httpstep_t *)httptest->httpsteps.values[i];
			}

			httpfield = (httpfield_t *)zbx_malloc(NULL, sizeof(httpfield_t));

			httpfield->type = atoi(row[2]);
			httpfield->name = zbx_strdup(NULL, row[3]);
			httpfield->value = zbx_strdup(NULL, row[4]);

			zbx_vector_ptr_append(&httpstep->fields, httpfield);
		}
		DBfree_result(result);

		/* web scenario tags */
		httptest = NULL;

		sql_offset = 0;
		zbx_strcpy_alloc(&sql, &sql_alloc, &sql_offset,
				"select httptesttagid,httptestid,tag,value"
				" from httptest_tag"
				" where");
		DBadd_condition_alloc(&sql, &sql_alloc, &sql_offset, "httptestid",
				httptestids.values, httptestids.values_num);
		zbx_strcpy_alloc(&sql, &sql_alloc, &sql_offset, " order by httptestid");

		result = DBselect("%s", sql);

		while (NULL != (row = DBfetch(result)))
		{
			httptesttag_t	*httptesttag;

			ZBX_STR2UINT64(httptestid, row[1]);

			if (NULL == httptest || httptest->templateid != httptestid)
			{
				if (FAIL == (i = zbx_vector_ptr_bsearch(httptests, &httptestid,
						ZBX_DEFAULT_UINT64_PTR_COMPARE_FUNC)))
				{
					THIS_SHOULD_NEVER_HAPPEN;
					continue;
				}

				httptest = (httptest_t *)httptests->values[i];
			}

			httptesttag = (httptesttag_t *)zbx_malloc(NULL, sizeof(httptesttag_t));

			ZBX_STR2UINT64(httptesttag->httptesttagid, row[0]);
			httptesttag->tag = zbx_strdup(NULL, row[2]);
			httptesttag->value = zbx_strdup(NULL, row[3]);

			zbx_vector_ptr_append(&httptest->httptesttags, httptesttag);
		}
		DBfree_result(result);

		for (i = 0; i < httptests->values_num; i++)
		{
			httptest = (httptest_t *)httptests->values[i];
			zbx_vector_ptr_sort(&httptest->httptesttags, ZBX_DEFAULT_UINT64_PTR_COMPARE_FUNC);
		}
	}

	/* web scenario items */
	if (0 != httptestids.values_num)
	{
		httptest = NULL;

		sql_offset = 0;
		zbx_strcpy_alloc(&sql, &sql_alloc, &sql_offset,
				"select httptestid,itemid,type"
				" from httptestitem"
				" where");
		DBadd_condition_alloc(&sql, &sql_alloc, &sql_offset, "httptestid",
				httptestids.values, httptestids.values_num);

		result = DBselect("%s", sql);

		while (NULL != (row = DBfetch(result)))
		{
			ZBX_STR2UINT64(httptestid, row[0]);

			if (NULL == httptest || httptest->templateid != httptestid)
			{
				if (FAIL == (i = zbx_vector_ptr_bsearch(httptests, &httptestid,
						ZBX_DEFAULT_UINT64_PTR_COMPARE_FUNC)))
				{
					THIS_SHOULD_NEVER_HAPPEN;
					continue;
				}

				httptest = (httptest_t *)httptests->values[i];
			}

			httptestitem = (httptestitem_t *)zbx_calloc(NULL, 1, sizeof(httptestitem_t));

			ZBX_STR2UINT64(httptestitem->t_itemid, row[1]);
			httptestitem->type = (unsigned char)atoi(row[2]);

			zbx_vector_ptr_append(&httptest->httptestitems, httptestitem);

			zbx_vector_uint64_append(&items, httptestitem->t_itemid);
		}
		DBfree_result(result);
	}

	/* web scenario step items */
	if (0 != httptestids.values_num)
	{
		httptest = NULL;
		httpstep = NULL;

		sql_offset = 0;
		zbx_strcpy_alloc(&sql, &sql_alloc, &sql_offset,
				"select hs.httptestid,hsi.httpstepid,hsi.itemid,hsi.type"
				" from httpstepitem hsi"
					" join httpstep hs"
						" on");
		DBadd_condition_alloc(&sql, &sql_alloc, &sql_offset, "hs.httptestid",
				httptestids.values, httptestids.values_num);
		zbx_strcpy_alloc(&sql, &sql_alloc, &sql_offset,
							" and hs.httpstepid=hsi.httpstepid"
				" order by hs.httptestid,hsi.httpstepid");

		result = DBselect("%s", sql);

		while (NULL != (row = DBfetch(result)))
		{
			ZBX_STR2UINT64(httptestid, row[0]);
			ZBX_STR2UINT64(httpstepid, row[1]);

			if (NULL == httptest || httptest->templateid != httptestid)
			{
				if (FAIL == (i = zbx_vector_ptr_bsearch(httptests, &httptestid,
						ZBX_DEFAULT_UINT64_PTR_COMPARE_FUNC)))
				{
					THIS_SHOULD_NEVER_HAPPEN;
					continue;
				}

				httptest = (httptest_t *)httptests->values[i];
				httpstep = NULL;
			}

			if (NULL == httpstep || httpstep->httpstepid != httpstepid)
			{
				if (FAIL == (i = zbx_vector_ptr_bsearch(&httptest->httpsteps, &httpstepid,
						ZBX_DEFAULT_UINT64_PTR_COMPARE_FUNC)))
				{
					THIS_SHOULD_NEVER_HAPPEN;
					continue;
				}

				httpstep = (httpstep_t *)httptest->httpsteps.values[i];
			}

			httpstepitem = (httpstepitem_t *)zbx_calloc(NULL, 1, sizeof(httpstepitem_t));

			ZBX_STR2UINT64(httpstepitem->t_itemid, row[2]);
			httpstepitem->type = (unsigned char)atoi(row[3]);

			zbx_vector_ptr_append(&httpstep->httpstepitems, httpstepitem);

			zbx_vector_uint64_append(&items, httpstepitem->t_itemid);
		}
		DBfree_result(result);
	}

	/* items */
	if (0 != items.values_num)
	{
		zbx_vector_uint64_sort(&items, ZBX_DEFAULT_UINT64_COMPARE_FUNC);

		sql_offset = 0;
		zbx_snprintf_alloc(&sql, &sql_alloc, &sql_offset,
				"select t.itemid,h.itemid"
				" from items t"
					" join items h"
						" on h.hostid=" ZBX_FS_UI64
							" and h.key_=t.key_"
				" where", hostid);
		DBadd_condition_alloc(&sql, &sql_alloc, &sql_offset, "t.itemid",
				items.values, items.values_num);

		result = DBselect("%s", sql);

		while (NULL != (row = DBfetch(result)))
		{
			zbx_uint64_t	itemid;

			ZBX_STR2UINT64(itemid, row[0]);

			for (i = 0; i < httptests->values_num; i++)
			{
				httptest = (httptest_t *)httptests->values[i];

				for (j = 0; j < httptest->httptestitems.values_num; j++)
				{
					httptestitem = (httptestitem_t *)httptest->httptestitems.values[j];

					if (httptestitem->t_itemid == itemid)
						ZBX_STR2UINT64(httptestitem->h_itemid, row[1]);
				}

				for (j = 0; j < httptest->httpsteps.values_num; j++)
				{
					httpstep = (httpstep_t *)httptest->httpsteps.values[j];

					for (k = 0; k < httpstep->httpstepitems.values_num; k++)
					{
						httpstepitem = (httpstepitem_t *)httpstep->httpstepitems.values[k];

						if (httpstepitem->t_itemid == itemid)
							ZBX_STR2UINT64(httpstepitem->h_itemid, row[1]);
					}
				}
			}
		}
		DBfree_result(result);
	}

	zbx_free(sql);

	zbx_vector_uint64_destroy(&items);
	zbx_vector_uint64_destroy(&httptestids);

	zabbix_log(LOG_LEVEL_DEBUG, "End of %s()", __func__);
}

/******************************************************************************
 *                                                                            *
 * Function: DBsave_httptests                                                 *
 *                                                                            *
 *                                                                            *
 ******************************************************************************/
static void	DBsave_httptests(zbx_uint64_t hostid, zbx_vector_ptr_t *httptests)
{
	char			*sql;
	size_t			sql_alloc = 512, sql_offset = 0;
	httptest_t		*httptest;
	httpfield_t		*httpfield;
	httpstep_t		*httpstep;
	zbx_uint64_t		httptestid = 0, httpstepid = 0, httptestitemid = 0, httpstepitemid = 0,
				httptestfieldid = 0, httpstepfieldid = 0, httptesttagid = 0;
	int			i, j, k, num_httpsteps = 0, num_httptestitems = 0, num_httpstepitems = 0,
				num_httptestfields = 0, num_httpstepfields = 0, num_httptesttags = 0, num_httptests = 0;
	zbx_db_insert_t		db_insert_htest, db_insert_hstep, db_insert_htitem, db_insert_hsitem, db_insert_tfield,
				db_insert_sfield, db_insert_httag;
	zbx_vector_uint64_t	httpupdtestids, httpupdstepids, deletefieldsids, deletestepfieldsids, deletetagids;
	DB_RESULT		result;
	DB_ROW			row;

	if (0 == httptests->values_num)
		return;

	sql = (char *)zbx_malloc(NULL, sql_alloc);

	zbx_vector_uint64_create(&httpupdtestids);
	zbx_vector_uint64_create(&httpupdstepids);
	zbx_vector_uint64_create(&deletefieldsids);
	zbx_vector_uint64_create(&deletestepfieldsids);
	zbx_vector_uint64_create(&deletetagids);

	for (i = 0; i < httptests->values_num; i++)
	{
		httptest = (httptest_t *)httptests->values[i];

		num_httptestfields += httptest->fields.values_num;
		num_httptesttags += httptest->httptesttags.values_num;

		if (0 == httptest->httptestid)
		{
			num_httptests++;
			num_httpsteps += httptest->httpsteps.values_num;
			num_httptestitems += httptest->httptestitems.values_num;

			for (j = 0; j < httptest->httpsteps.values_num; j++)
			{
				httpstep = (httpstep_t *)httptest->httpsteps.values[j];

				num_httpstepfields += httpstep->fields.values_num;
				num_httpstepitems += httpstep->httpstepitems.values_num;
			}
		}
		else
		{
			zbx_vector_uint64_append(&httpupdtestids, httptest->httptestid);

			for (j = 0; j < httptest->httpsteps.values_num; j++)
			{
				httpstep = (httpstep_t *)httptest->httpsteps.values[j];

				num_httpstepfields += httpstep->fields.values_num;
				zbx_vector_uint64_append(&httpupdstepids, httpstep->hoststepid);
			}

			zbx_audit_httptest_create_entry(AUDIT_ACTION_UPDATE, httptest->httptestid, httptest->name);
		}
	}

	if (0 != httpupdtestids.values_num)
	{
		sql_offset = 0;
		zbx_strcpy_alloc(&sql, &sql_alloc, &sql_offset,
				"select httptest_fieldid,httptestid,type"
				" from httptest_field where");
		DBadd_condition_alloc(&sql, &sql_alloc, &sql_offset, "httptestid", httpupdtestids.values,
				httpupdtestids.values_num);

		result = DBselect("%s", sql);

		while (NULL != (row = DBfetch(result)))
		{
			int type;
			zbx_uint64_t httpfieldid, testid;

			ZBX_STR2UINT64(httpfieldid, row[0]);
			ZBX_STR2UINT64(testid, row[1]);
			type = atoi(row[2]);
			zbx_vector_uint64_append(&deletefieldsids, httpfieldid);
			zbx_audit_httptest_update_json_delete_httptest_field(testid, httpfieldid, type);
		}

		DBfree_result(result);

		sql_offset = 0;
		zbx_strcpy_alloc(&sql, &sql_alloc, &sql_offset,
				"select httptesttagid,httptestid"
				" from httptest_tag where"
				);
		DBadd_condition_alloc(&sql, &sql_alloc, &sql_offset, "httptestid", httpupdtestids.values,
				httpupdtestids.values_num);

		result = DBselect("%s", sql);

		while (NULL != (row = DBfetch(result)))
		{
			zbx_uint64_t httptagid, testid;

			ZBX_STR2UINT64(httptagid, row[0]);
			ZBX_STR2UINT64(testid, row[0]);
			zbx_vector_uint64_append(&deletetagids, httptagid);
			zbx_audit_httptest_update_json_delete_tags(testid, httptagid);
		}

		DBfree_result(result);
	}

	if (0 != httpupdstepids.values_num)
	{
		sql_offset = 0;
		zbx_strcpy_alloc(&sql, &sql_alloc, &sql_offset,
				"select sf.httpstep_fieldid,sf.httpstepid,s.httptestid,sf.type"
				" from httpstep_field sf"
				" join httpstep s on s.httpstepid=sf.httpstepid"
				" where");
		DBadd_condition_alloc(&sql, &sql_alloc, &sql_offset, "sf.httpstepid", httpupdstepids.values,
						httpupdstepids.values_num);

		result = DBselect("%s", sql);

		while (NULL != (row = DBfetch(result)))
		{
			int type;
			zbx_uint64_t stepfieldid, testid, stepid;

			ZBX_STR2UINT64(stepfieldid, row[0]);
			ZBX_STR2UINT64(stepid, row[1]);
			ZBX_STR2UINT64(testid, row[2]);
			type = atoi(row[3]);
			zbx_vector_uint64_append(&deletestepfieldsids, stepfieldid);
			zbx_audit_httptest_update_json_delete_httpstep_field(testid, stepid, stepfieldid, type);
		}

		DBfree_result(result);
	}

	if (0 != deletefieldsids.values_num)
	{
		sql_offset = 0;
		zbx_snprintf_alloc(&sql, &sql_alloc, &sql_offset, "delete from httptest_field where");
		DBadd_condition_alloc(&sql, &sql_alloc, &sql_offset, "httptest_fieldid", deletefieldsids.values,
				deletefieldsids.values_num);
		DBexecute("%s", sql);
	}

	if (0 != deletestepfieldsids.values_num)
	{
		sql_offset = 0;
		zbx_snprintf_alloc(&sql, &sql_alloc, &sql_offset, "delete from httpstep_field where");
		DBadd_condition_alloc(&sql, &sql_alloc, &sql_offset, "httpstep_fieldid", deletestepfieldsids.values,
				deletestepfieldsids.values_num);
		DBexecute("%s", sql);
	}

	if (0 != deletetagids.values_num)
	{
		sql_offset = 0;
		zbx_snprintf_alloc(&sql, &sql_alloc, &sql_offset, "delete from httptest_tag where");
		DBadd_condition_alloc(&sql, &sql_alloc, &sql_offset, "httptesttagid", deletetagids.values,
				deletetagids.values_num);
		DBexecute("%s", sql);
	}

	sql_offset = 0;

	if (0 != num_httptests)
	{
		httptestid = DBget_maxid_num("httptest", num_httptests);

		zbx_db_insert_prepare(&db_insert_htest, "httptest", "httptestid", "name", "delay", "status", "agent",
				"authentication", "http_user", "http_password", "http_proxy", "retries", "hostid",
				"templateid", "ssl_cert_file", "ssl_key_file", "ssl_key_password", "verify_peer",
				"verify_host", NULL);
	}

	if (0 != num_httptestfields)
	{
		httptestfieldid = DBget_maxid_num("httptest_field", num_httptestfields);

		zbx_db_insert_prepare(&db_insert_tfield, "httptest_field", "httptest_fieldid", "httptestid", "type",
				"name", "value", NULL);
	}

	if (0 != num_httpsteps)
	{
		httpstepid = DBget_maxid_num("httpstep", num_httpsteps);

		zbx_db_insert_prepare(&db_insert_hstep, "httpstep", "httpstepid", "httptestid", "name", "no", "url",
				"timeout", "posts", "required", "status_codes", "follow_redirects", "retrieve_mode",
				"post_type", NULL);
	}

	if (0 != num_httptestitems)
	{
		httptestitemid = DBget_maxid_num("httptestitem", num_httptestitems);

		zbx_db_insert_prepare(&db_insert_htitem, "httptestitem", "httptestitemid", "httptestid", "itemid",
				"type", NULL);
	}

	if (0 != num_httpstepitems)
	{
		httpstepitemid = DBget_maxid_num("httpstepitem", num_httpstepitems);

		zbx_db_insert_prepare(&db_insert_hsitem, "httpstepitem", "httpstepitemid", "httpstepid", "itemid",
				"type", NULL);
	}

	if (0 != num_httpstepfields)
	{
		httpstepfieldid = DBget_maxid_num("httpstep_field", num_httpstepfields);

		zbx_db_insert_prepare(&db_insert_sfield, "httpstep_field", "httpstep_fieldid", "httpstepid", "type",
				"name", "value", NULL);
	}

	if (0 != num_httptesttags)
	{
		httptesttagid = DBget_maxid_num("httptest_tag", num_httptesttags);

		zbx_db_insert_prepare(&db_insert_httag, "httptest_tag", "httptesttagid", "httptestid", "tag", "value",
				NULL);
	}

	DBbegin_multiple_update(&sql, &sql_alloc, &sql_offset);

	for (i = 0; i < httptests->values_num; i++)
	{
		httptest = (httptest_t *)httptests->values[i];

		if (0 == httptest->httptestid)
		{
			httptest->httptestid = httptestid++;

			zbx_audit_httptest_create_entry(AUDIT_ACTION_ADD, httptest->httptestid, httptest->name);

			zbx_db_insert_add_values(&db_insert_htest, httptest->httptestid, httptest->name,
					httptest->delay, (int)httptest->status, httptest->agent,
					(int)httptest->authentication, httptest->http_user, httptest->http_password,
					httptest->http_proxy, httptest->retries, hostid, httptest->templateid,
					httptest->ssl_cert_file, httptest->ssl_key_file, httptest->ssl_key_password,
					httptest->verify_peer, httptest->verify_host);

			zbx_audit_httptest_update_json_add_data(httptest->httptestid, httptest->templateid,
					httptest->name, httptest->delay, (int)httptest->status, httptest->agent,
					(int)httptest->authentication, httptest->http_user, httptest->http_proxy,
					httptest->retries, hostid);

			for (j = 0; j < httptest->httpsteps.values_num; j++)
			{
				httpstep = (httpstep_t *)httptest->httpsteps.values[j];

				zbx_db_insert_add_values(&db_insert_hstep, httpstepid, httptest->httptestid,
						httpstep->name, httpstep->no, httpstep->url, httpstep->timeout,
						httpstep->posts, httpstep->required, httpstep->status_codes,
						httpstep->follow_redirects, httpstep->retrieve_mode,
						httpstep->post_type);

				httpstep->hoststepid = httpstepid;

				zbx_audit_httptest_update_json_add_httptest_httpstep(httptest->httptestid, httpstepid,
						httpstep->name, httpstep->no, httpstep->url, httpstep->timeout,
						httpstep->posts, httpstep->required, httpstep->status_codes,
						httpstep->follow_redirects, httpstep->retrieve_mode,
						httpstep->post_type);

				for (k = 0; k < httpstep->httpstepitems.values_num; k++)
				{
					httpstepitem_t	*httpstepitem;

					httpstepitem = (httpstepitem_t *)httpstep->httpstepitems.values[k];

					zbx_db_insert_add_values(&db_insert_hsitem,  httpstepitemid, httpstepid,
							httpstepitem->h_itemid, (int)httpstepitem->type);

					httpstepitemid++;
				}

				httpstepid++;
			}

			for (j = 0; j < httptest->httptestitems.values_num; j++)
			{
				httptestitem_t	*httptestitem;

				httptestitem = (httptestitem_t *)httptest->httptestitems.values[j];

				zbx_db_insert_add_values(&db_insert_htitem, httptestitemid, httptest->httptestid,
						httptestitem->h_itemid, (int)httptestitem->type);

				httptestitemid++;
			}
		}
		else
		{
			char		*str_esc;
			const char	*d = ",";

			zbx_audit_httptest_create_entry(AUDIT_ACTION_UPDATE, httptest->httptestid, httptest->name);
			zbx_snprintf_alloc(&sql, &sql_alloc, &sql_offset, "update httptest"
					" set templateid=" ZBX_FS_UI64, httptest->templateid);

			zbx_audit_httptest_update_json_update_templateid(httptest->httptestid,
					httptest->templateid_host, httptest->templateid);

			if (0 != (httptest->upd_flags & ZBX_FLAG_HTTPTEST_UPDATE))
			{

#define PREPARE_UPDATE_HTTPTEST_STR(FLAG, field)								\
		if (0 != (httptest->upd_flags & FLAG))								\
		{												\
			str_esc = DBdyn_escape_string(httptest->field);						\
			zbx_snprintf_alloc(&sql, &sql_alloc, &sql_offset, "%s"#field"='%s'", d, str_esc);	\
			d = ",";										\
			zbx_free(str_esc);									\
														\
			zbx_audit_httptest_update_json_update_##field(httptest->httptestid,			\
					httptest->field##_orig, httptest->field);				\
		}

#define PREPARE_UPDATE_HTTPTEST_STR_SECRET(FLAG, field)								\
		if (0 != (httptest->upd_flags & FLAG))								\
		{												\
			str_esc = DBdyn_escape_string(httptest->field);						\
			zbx_snprintf_alloc(&sql, &sql_alloc, &sql_offset, "%s"#field"='%s'", d, str_esc);	\
			d = ",";										\
			zbx_free(str_esc);									\
														\
			zbx_audit_httptest_update_json_update_##field(httptest->httptestid,			\
				ZBX_MACRO_SECRET_MASK, ZBX_MACRO_SECRET_MASK);					\
		}

#define PREPARE_UPDATE_HTTPTEST_INT(FLAG, field)								\
		if (0 != (httptest->upd_flags & FLAG))								\
		{												\
			zbx_snprintf_alloc(&sql, &sql_alloc, &sql_offset, "%s"#field"=%d", d, httptest->field);	\
			d = ",";										\
														\
			zbx_audit_httptest_update_json_update_##field(httptest->httptestid,			\
					httptest->field##_orig, httptest->field);				\
		}

#define PREPARE_UPDATE_HTTPTEST_UC(FLAG, field)									\
		if (0 != (httptest->upd_flags & FLAG))								\
		{												\
			zbx_snprintf_alloc(&sql, &sql_alloc, &sql_offset, "%s"#field"=%d", d,			\
					(int)httptest->field);							\
			d = ",";										\
														\
			zbx_audit_httptest_update_json_update_##field(httptest->httptestid,			\
					httptest->field##_orig, httptest->field);				\
		}
				PREPARE_UPDATE_HTTPTEST_STR(ZBX_FLAG_HTTPTEST_UPDATE_DELAY, delay);
				PREPARE_UPDATE_HTTPTEST_STR(ZBX_FLAG_HTTPTEST_UPDATE_AGENT, agent);
				PREPARE_UPDATE_HTTPTEST_STR(ZBX_FLAG_HTTPTEST_UPDATE_HTTP_USER, http_user);
				PREPARE_UPDATE_HTTPTEST_STR_SECRET(ZBX_FLAG_HTTPTEST_UPDATE_HTTP_PASSWORD,
						http_password);
				PREPARE_UPDATE_HTTPTEST_STR(ZBX_FLAG_HTTPTEST_UPDATE_HTTP_PROXY, http_proxy);
				PREPARE_UPDATE_HTTPTEST_INT(ZBX_FLAG_HTTPTEST_UPDATE_RETRIES, retries);
				PREPARE_UPDATE_HTTPTEST_UC(ZBX_FLAG_HTTPTEST_UPDATE_STATUS, status);
				PREPARE_UPDATE_HTTPTEST_UC(ZBX_FLAG_HTTPTEST_UPDATE_AUTHENTICATION, authentication);
				PREPARE_UPDATE_HTTPTEST_STR(ZBX_FLAG_HTTPTEST_UPDATE_SSL_CERT_FILE, ssl_cert_file);
				PREPARE_UPDATE_HTTPTEST_STR(ZBX_FLAG_HTTPTEST_UPDATE_SSL_KEY_FILE, ssl_key_file);
				PREPARE_UPDATE_HTTPTEST_STR_SECRET(ZBX_FLAG_HTTPTEST_UPDATE_SSL_KEY_PASSWORD,
						ssl_key_password);
				PREPARE_UPDATE_HTTPTEST_INT(ZBX_FLAG_HTTPTEST_UPDATE_VERIFY_PEER, verify_peer);
				PREPARE_UPDATE_HTTPTEST_INT(ZBX_FLAG_HTTPTEST_UPDATE_VERIFY_HOST, verify_host);
				ZBX_UNUSED(d);
			}

			zbx_snprintf_alloc(&sql, &sql_alloc, &sql_offset, " where httptestid=" ZBX_FS_UI64 ";\n",
					httptest->httptestid);

			for (j = 0; j < httptest->httpsteps.values_num; j++)
			{
				httpstep = (httpstep_t *)httptest->httpsteps.values[j];

				if (0 != (httpstep->upd_flags & ZBX_FLAG_HTTPSTEP_UPDATE))
				{

#define PREPARE_UPDATE_HTTPSTEP_STR(FLAG, field)								\
		if (0 != (httpstep->upd_flags & FLAG))								\
		{												\
			str_esc = DBdyn_escape_string(httpstep->field);						\
			zbx_snprintf_alloc(&sql, &sql_alloc, &sql_offset, "%s"#field"='%s'", d, str_esc);	\
			d = ",";										\
			zbx_free(str_esc);									\
														\
			zbx_audit_httptest_update_json_httpstep_update_##field(httptest->httptestid,		\
					httpstep->httpstepid, httpstep->field##_orig, httpstep->field);		\
		}

#define PREPARE_UPDATE_HTTPSTEP_INT(FLAG, field)								\
		if (0 != (httpstep->upd_flags & FLAG))								\
		{												\
			zbx_snprintf_alloc(&sql, &sql_alloc, &sql_offset, "%s"#field"=%d", d, httpstep->field);	\
			d = ",";										\
														\
			zbx_audit_httptest_update_json_httpstep_update_##field(httptest->httptestid,		\
					httpstep->httpstepid, httpstep->field##_orig, httpstep->field);		\
		}

					d = "";
					zbx_snprintf_alloc(&sql, &sql_alloc, &sql_offset, "update httpstep set ");

<<<<<<< HEAD
					PREPARE_UPDATE_HTTPSTEP_STR(ZBX_FLAG_HTTPSTEP_UPDATE_URL, url);
					PREPARE_UPDATE_HTTPSTEP_STR(ZBX_FLAG_HTTPSTEP_UPDATE_POSTS, posts);
					PREPARE_UPDATE_HTTPSTEP_STR(ZBX_FLAG_HTTPSTEP_UPDATE_REQUIIRED, required);
					PREPARE_UPDATE_HTTPSTEP_STR(ZBX_FLAG_HTTPSTEP_UPDATE_STATUS_CODES,
							status_codes);
					PREPARE_UPDATE_HTTPSTEP_STR(ZBX_FLAG_HTTPSTEP_UPDATE_TIMEOUT, timeout);
					PREPARE_UPDATE_HTTPSTEP_INT(ZBX_FLAG_HTTPSTEP_UPDATE_FOLLOW_REDIRECT,
							follow_redirects);
					PREPARE_UPDATE_HTTPSTEP_INT(ZBX_FLAG_HTTPSTEP_UPDATE_RETRIEVE_MODE,
							retrieve_mode);
					PREPARE_UPDATE_HTTPSTEP_INT(ZBX_FLAG_HTTPSTEP_UPDATE_POST_TYPE, post_type);
=======
					PREPARE_UPDATE_STR(ZBX_FLAG_HTTPSTEP_UPDATE_URL, url, httpstep);
					PREPARE_UPDATE_STR(ZBX_FLAG_HTTPSTEP_UPDATE_POSTS, posts, httpstep);
					PREPARE_UPDATE_STR(ZBX_FLAG_HTTPSTEP_UPDATE_REQUIRED, required, httpstep);
					PREPARE_UPDATE_STR(ZBX_FLAG_HTTPSTEP_UPDATE_STATUS_CODES, status_codes,
							httpstep);
					PREPARE_UPDATE_STR(ZBX_FLAG_HTTPSTEP_UPDATE_TIMEOUT, timeout, httpstep);
					PREPARE_UPDATE_INT(ZBX_FLAG_HTTPSTEP_UPDATE_FOLLOW_REDIRECTS, follow_redirects,
							httpstep);
					PREPARE_UPDATE_INT(ZBX_FLAG_HTTPSTEP_UPDATE_RETRIEVE_MODE, retrieve_mode,
							httpstep);
					PREPARE_UPDATE_INT(ZBX_FLAG_HTTPSTEP_UPDATE_POST_TYPE, post_type, httpstep);
>>>>>>> 8abdb883
					ZBX_UNUSED(d);

					zbx_snprintf_alloc(&sql, &sql_alloc, &sql_offset,
							" where httpstepid=" ZBX_FS_UI64 ";\n", httpstep->hoststepid);
				}
			}
			zbx_audit_httptest_update_json_update_templateid(httptest->httptestid,
					httptest->templateid_host, httptest->templateid);
		}

		for (j = 0; j < httptest->fields.values_num; j++)
		{
			httpfield = (httpfield_t *)httptest->fields.values[j];

			zbx_db_insert_add_values(&db_insert_tfield, httptestfieldid, httptest->httptestid,
					httpfield->type, httpfield->name, httpfield->value);

			zbx_audit_httptest_update_json_add_httptest_field(httptest->httptestid, httptestfieldid,
						httpfield->type, httpfield->name, httpfield->value);

			httptestfieldid++;
		}

		for (j = 0; j < httptest->httptesttags.values_num; j++)
		{
			httptesttag_t	*httptesttag;

			httptesttag = (httptesttag_t *)httptest->httptesttags.values[j];

			zbx_db_insert_add_values(&db_insert_httag, httptesttagid, httptest->httptestid,
					httptesttag->tag, httptesttag->value);

			zbx_audit_httptest_update_json_add_httptest_tag(httptest->httptestid, httptesttagid,
					httptesttag->tag, httptesttag->value);

			httptesttagid++;
		}

		for (j = 0; j < httptest->httpsteps.values_num; j++)
		{
			httpstep = (httpstep_t *)httptest->httpsteps.values[j];
			for (k = 0; k < httpstep->fields.values_num; k++)
			{
				httpfield = (httpfield_t *)httpstep->fields.values[k];

				zbx_db_insert_add_values(&db_insert_sfield, httpstepfieldid, httpstep->hoststepid,
						httpfield->type, httpfield->name, httpfield->value);

				zbx_audit_httptest_update_json_add_httpstep_field(httptest->httptestid,
						httpstepid, httpstepfieldid, httpfield->type, httpfield->name,
						httpfield->value);
				httpstepfieldid++;
			}
		}
	}

	if (0 != num_httptests)
	{
		zbx_db_insert_execute(&db_insert_htest);
		zbx_db_insert_clean(&db_insert_htest);
	}

	if (0 != num_httpsteps)
	{
		zbx_db_insert_execute(&db_insert_hstep);
		zbx_db_insert_clean(&db_insert_hstep);
	}

	if (0 != num_httptestitems)
	{
		zbx_db_insert_execute(&db_insert_htitem);
		zbx_db_insert_clean(&db_insert_htitem);
	}

	if (0 != num_httpstepitems)
	{
		zbx_db_insert_execute(&db_insert_hsitem);
		zbx_db_insert_clean(&db_insert_hsitem);
	}

	if (0 != num_httptestfields)
	{
		zbx_db_insert_execute(&db_insert_tfield);
		zbx_db_insert_clean(&db_insert_tfield);
	}

	if (0 != num_httpstepfields)
	{
		zbx_db_insert_execute(&db_insert_sfield);
		zbx_db_insert_clean(&db_insert_sfield);
	}

	if (0 != num_httptesttags)
	{
		zbx_db_insert_execute(&db_insert_httag);
		zbx_db_insert_clean(&db_insert_httag);
	}

	DBend_multiple_update(&sql, &sql_alloc, &sql_offset);

	if (16 < sql_offset)
		DBexecute("%s", sql);

	zbx_free(sql);

	zbx_vector_uint64_destroy(&httpupdtestids);
	zbx_vector_uint64_destroy(&httpupdstepids);
	zbx_vector_uint64_destroy(&deletefieldsids);
	zbx_vector_uint64_destroy(&deletestepfieldsids);
	zbx_vector_uint64_destroy(&deletetagids);
}

/******************************************************************************
 *                                                                            *
 * Function: clean_httptests                                                  *
 *                                                                            *
 ******************************************************************************/
static void	clean_httptests(zbx_vector_ptr_t *httptests)
{
	httptest_t	*httptest;
	httpfield_t	*httpfield;
	httpstep_t	*httpstep;
	httptesttag_t	*httptesttag;
	int		i, j, k;

	for (i = 0; i < httptests->values_num; i++)
	{
		httptest = (httptest_t *)httptests->values[i];

		zbx_free(httptest->http_proxy);
		zbx_free(httptest->http_proxy_orig);
		zbx_free(httptest->http_password);
		zbx_free(httptest->http_password_orig);
		zbx_free(httptest->http_user);
		zbx_free(httptest->http_user_orig);
		zbx_free(httptest->agent);
		zbx_free(httptest->agent_orig);
		zbx_free(httptest->delay);
		zbx_free(httptest->delay_orig);
		zbx_free(httptest->name);
		zbx_free(httptest->ssl_cert_file);
		zbx_free(httptest->ssl_cert_file_orig);
		zbx_free(httptest->ssl_key_file);
		zbx_free(httptest->ssl_key_file_orig);
		zbx_free(httptest->ssl_key_password);
		zbx_free(httptest->ssl_key_password_orig);

		for (j = 0; j < httptest->fields.values_num; j++)
		{
			httpfield = (httpfield_t *)httptest->fields.values[j];

			zbx_free(httpfield->name);
			zbx_free(httpfield->value);

			zbx_free(httpfield);
		}

		zbx_vector_ptr_destroy(&httptest->fields);

		for (j = 0; j < httptest->httptesttags.values_num; j++)
		{
			httptesttag = (httptesttag_t *)httptest->httptesttags.values[j];

			zbx_free(httptesttag->tag);
			zbx_free(httptesttag->value);

			zbx_free(httptesttag);
		}

		zbx_vector_ptr_destroy(&httptest->httptesttags);

		for (j = 0; j < httptest->httpsteps.values_num; j++)
		{
			httpstep = (httpstep_t *)httptest->httpsteps.values[j];

			zbx_free(httpstep->status_codes);
			zbx_free(httpstep->status_codes_orig);
			zbx_free(httpstep->required);
			zbx_free(httpstep->required_orig);
			zbx_free(httpstep->posts);
			zbx_free(httpstep->posts_orig);
			zbx_free(httpstep->timeout);
			zbx_free(httpstep->timeout_orig);
			zbx_free(httpstep->url);
			zbx_free(httpstep->url_orig);
			zbx_free(httpstep->name);

			for (k = 0; k < httpstep->fields.values_num; k++)
			{
				httpfield = (httpfield_t *)httpstep->fields.values[k];

				zbx_free(httpfield->name);
				zbx_free(httpfield->value);

				zbx_free(httpfield);
			}

			zbx_vector_ptr_destroy(&httpstep->fields);

			for (k = 0; k < httpstep->httpstepitems.values_num; k++)
				zbx_free(httpstep->httpstepitems.values[k]);

			zbx_vector_ptr_destroy(&httpstep->httpstepitems);

			zbx_free(httpstep);
		}

		zbx_vector_ptr_destroy(&httptest->httpsteps);

		for (j = 0; j < httptest->httptestitems.values_num; j++)
			zbx_free(httptest->httptestitems.values[j]);

		zbx_vector_ptr_destroy(&httptest->httptestitems);

		zbx_free(httptest);
	}
}

/******************************************************************************
 *                                                                            *
 * Function: DBcopy_template_httptests                                        *
 *                                                                            *
 * Purpose: copy web scenarios from template to host                          *
 *                                                                            *
 * Parameters: hostid      - [IN] host identifier from database               *
 *             templateids - [IN] array of template IDs                       *
 *                                                                            *
 ******************************************************************************/
static void	DBcopy_template_httptests(zbx_uint64_t hostid, const zbx_vector_uint64_t *templateids)
{
	zbx_vector_ptr_t	httptests;

	zabbix_log(LOG_LEVEL_DEBUG, "In %s()", __func__);

	zbx_vector_ptr_create(&httptests);

	DBget_httptests(hostid, templateids, &httptests);
	DBsave_httptests(hostid, &httptests);

	clean_httptests(&httptests);
	zbx_vector_ptr_destroy(&httptests);

	zabbix_log(LOG_LEVEL_DEBUG, "End of %s()", __func__);
}

/******************************************************************************
 *                                                                            *
 * Function: DBcopy_template_elements                                         *
 *                                                                            *
 * Purpose: copy elements from specified template                             *
 *                                                                            *
 * Parameters: hostid          - [IN] host identifier from database           *
 *             lnk_templateids - [IN] array of template IDs                   *
 *                                                                            *
 * Return value: upon successful completion return SUCCEED                    *
 *                                                                            *
 ******************************************************************************/
int	DBcopy_template_elements(zbx_uint64_t hostid, zbx_vector_uint64_t *lnk_templateids, char **error)
{
	zbx_vector_uint64_t	templateids;
	zbx_uint64_t		hosttemplateid;
	int			i, res = SUCCEED;
	char			*template_names, err[MAX_STRING_LEN];
	zbx_db_insert_t		*db_insert_htemplates;

	zabbix_log(LOG_LEVEL_DEBUG, "In %s()", __func__);

	zbx_vector_uint64_create(&templateids);

	get_templates_by_hostid(hostid, &templateids);

	for (i = 0; i < lnk_templateids->values_num; i++)
	{
		if (FAIL != zbx_vector_uint64_search(&templateids, lnk_templateids->values[i],
				ZBX_DEFAULT_UINT64_COMPARE_FUNC))
		{
			/* template already linked */
			zbx_vector_uint64_remove(lnk_templateids, i--);
		}
		else
			zbx_vector_uint64_append(&templateids, lnk_templateids->values[i]);
	}

	/* all templates already linked */
	if (0 == lnk_templateids->values_num)
		goto clean;

	zbx_vector_uint64_sort(&templateids, ZBX_DEFAULT_UINT64_COMPARE_FUNC);

	if (SUCCEED != (res = validate_linked_templates(&templateids, err, sizeof(err))))
	{
		template_names = get_template_names(lnk_templateids);

		*error = zbx_dsprintf(NULL, "%s to host \"%s\": %s", template_names, zbx_host_string(hostid), err);

		zbx_free(template_names);
		goto clean;
	}

	if (SUCCEED != (res = validate_host(hostid, lnk_templateids, err, sizeof(err))))
	{
		template_names = get_template_names(lnk_templateids);

		*error = zbx_dsprintf(NULL, "%s to host \"%s\": %s", template_names, zbx_host_string(hostid), err);

		zbx_free(template_names);
		goto clean;
	}

	hosttemplateid = DBget_maxid_num("hosts_templates", lnk_templateids->values_num);

	db_insert_htemplates = zbx_malloc(NULL, sizeof(zbx_db_insert_t));

	zbx_db_insert_prepare(db_insert_htemplates, "hosts_templates",  "hosttemplateid", "hostid", "templateid", NULL);

	for (i = 0; i < lnk_templateids->values_num; i++)
	{
		zbx_db_insert_add_values(db_insert_htemplates, hosttemplateid, hostid, lnk_templateids->values[i]);
		zbx_audit_host_update_json_add_parent_template(hostid, hosttemplateid, lnk_templateids->values[i]);

		hosttemplateid++;
	}

	DBcopy_template_items(hostid, lnk_templateids);
	DBcopy_template_host_prototypes(hostid, lnk_templateids, db_insert_htemplates);

	zbx_db_insert_execute(db_insert_htemplates);
	zbx_db_insert_clean(db_insert_htemplates);
	zbx_free(db_insert_htemplates);

	if (SUCCEED == (res = DBcopy_template_triggers(hostid, lnk_templateids, error)))
	{
		res = DBcopy_template_graphs(hostid, lnk_templateids);
		DBcopy_template_httptests(hostid, lnk_templateids);
	}
clean:
	zbx_vector_uint64_destroy(&templateids);

	zabbix_log(LOG_LEVEL_DEBUG, "End of %s():%s", __func__, zbx_result_string(res));

	return res;
}

/******************************************************************************
 *                                                                            *
 * Function: DBdelete_hosts                                                   *
 *                                                                            *
 * Purpose: delete hosts from database with all elements                      *
 *                                                                            *
 * Parameters: hostids   - [IN] host identifiers from database                *
 *             hostnames - [IN] names of hosts                                *
 *                                                                            *
 ******************************************************************************/
void	DBdelete_hosts(const zbx_vector_uint64_t *hostids, const zbx_vector_str_t *hostnames)
{
	int			i;
	zbx_vector_uint64_t	itemids, httptestids, selementids;
	char			*sql = NULL;
	size_t			sql_alloc = 0, sql_offset;

	zabbix_log(LOG_LEVEL_DEBUG, "In %s()", __func__);

	if (SUCCEED != DBlock_hostids(hostids))
		goto out;

	zbx_vector_uint64_create(&httptestids);
	zbx_vector_uint64_create(&selementids);

	/* delete web tests */

	sql_offset = 0;
	zbx_strcpy_alloc(&sql, &sql_alloc, &sql_offset,
			"select httptestid"
			" from httptest"
			" where");
	DBadd_condition_alloc(&sql, &sql_alloc, &sql_offset, "hostid", hostids->values, hostids->values_num);

	DBselect_uint64(sql, &httptestids);

	DBdelete_httptests(&httptestids);

	zbx_vector_uint64_destroy(&httptestids);

	zbx_vector_uint64_create(&itemids);

	sql_offset = 0;
	zbx_strcpy_alloc(&sql, &sql_alloc, &sql_offset,
			"select itemid,name,flags"
			" from items"
			" where");
	DBadd_condition_alloc(&sql, &sql_alloc, &sql_offset, "hostid", hostids->values, hostids->values_num);

	if (FAIL == zbx_audit_DBselect_delete_for_item(sql, &itemids))
		goto clean;

	DBdelete_items(&itemids);

	zbx_vector_uint64_destroy(&itemids);

	sql_offset = 0;
	DBbegin_multiple_update(&sql, &sql_alloc, &sql_offset);

	/* delete host from maps */
	DBget_sysmapelements_by_element_type_ids(&selementids, SYSMAP_ELEMENT_TYPE_HOST, hostids);
	if (0 != selementids.values_num)
	{
		zbx_strcpy_alloc(&sql, &sql_alloc, &sql_offset, "delete from sysmaps_elements where");
		DBadd_condition_alloc(&sql, &sql_alloc, &sql_offset, "selementid", selementids.values,
				selementids.values_num);
		zbx_strcpy_alloc(&sql, &sql_alloc, &sql_offset, ";\n");
	}

	/* delete action conditions */
	for (i = 0; i < hostids->values_num; i++)
		DBdelete_action_conditions(CONDITION_TYPE_HOST, hostids->values[i]);

	/* delete host */
	zbx_strcpy_alloc(&sql, &sql_alloc, &sql_offset, "delete from hosts where");
	DBadd_condition_alloc(&sql, &sql_alloc, &sql_offset, "hostid", hostids->values, hostids->values_num);
	zbx_strcpy_alloc(&sql, &sql_alloc, &sql_offset, ";\n");

	DBend_multiple_update(&sql, &sql_alloc, &sql_offset);

	DBexecute("%s", sql);

	for (i = 0; i < hostids->values_num; i++)
		zbx_audit_host_del(hostids->values[i], hostnames->values[i]);
clean:
	zbx_free(sql);

	zbx_vector_uint64_destroy(&selementids);
out:
	zabbix_log(LOG_LEVEL_DEBUG, "End of %s()", __func__);
}

/******************************************************************************
 *                                                                            *
 * Function: DBdelete_hosts_with_prototypes                                   *
 *                                                                            *
 * Purpose: delete hosts from database, check if there are any host           *
 *          prototypes and delete them first                                  *
 *                                                                            *
 * Parameters: hostids   - [IN] host identifiers from database                *
 *             hostnames - [IN] names of hosts                                *
 *                                                                            *
 ******************************************************************************/
void	DBdelete_hosts_with_prototypes(const zbx_vector_uint64_t *hostids, const zbx_vector_str_t *hostnames)
{
	zbx_vector_uint64_t	host_prototype_ids;
	zbx_vector_str_t	host_prototype_names;
	char			*sql = NULL;
	size_t			sql_alloc = 0, sql_offset = 0;

	zabbix_log(LOG_LEVEL_DEBUG, "In %s()", __func__);

	zbx_vector_uint64_create(&host_prototype_ids);
	zbx_vector_str_create(&host_prototype_names);

	zbx_strcpy_alloc(&sql, &sql_alloc, &sql_offset,
			"select hd.hostid,h.name"
			" from items i,host_discovery hd, hosts h"
			" where hd.hostid=h.hostid and i.itemid=hd.parent_itemid"
				" and");
	DBadd_condition_alloc(&sql, &sql_alloc, &sql_offset, "i.hostid", hostids->values, hostids->values_num);

	if (FAIL == DBselect_ids_names(sql, &host_prototype_ids, &host_prototype_names))
		goto clean;

	DBdelete_host_prototypes(&host_prototype_ids, &host_prototype_names);

	DBdelete_hosts(hostids, hostnames);
clean:
	zbx_free(sql);
	zbx_vector_uint64_destroy(&host_prototype_ids);
	zbx_vector_str_destroy(&host_prototype_names);


	zabbix_log(LOG_LEVEL_DEBUG, "End of %s()", __func__);
}

/******************************************************************************
 *                                                                            *
 * Function: DBadd_interface                                                  *
 *                                                                            *
 * Purpose: add new interface to specified host                               *
 *                                                                            *
 * Parameters: hostid - [IN] host identifier from database                    *
 *             type   - [IN] new interface type                               *
 *             useip  - [IN] how to connect to the host 0/1 - DNS/IP          *
 *             ip     - [IN] IP address                                       *
 *             dns    - [IN] DNS address                                      *
 *             port   - [IN] port                                             *
 *             flags  - [IN] the used connection type                         *
 *                                                                            *
 * Return value: upon successful completion return interface identifier       *
 *                                                                            *
 * Author: Alexander Vladishev                                                *
 *                                                                            *
 * Comments:                                                                  *
 *                                                                            *
 ******************************************************************************/
zbx_uint64_t	DBadd_interface(zbx_uint64_t hostid, unsigned char type, unsigned char useip,
		const char *ip, const char *dns, unsigned short port, zbx_conn_flags_t flags)
{
	DB_RESULT	result;
	DB_ROW		row;
	char		*ip_esc, *dns_esc, *tmp = NULL;
	zbx_uint64_t	interfaceid = 0;
	unsigned char	main_ = 1, db_main, db_useip;
	unsigned short	db_port;
	const char	*db_ip, *db_dns;

	zabbix_log(LOG_LEVEL_DEBUG, "In %s()", __func__);

	result = DBselect(
			"select interfaceid,useip,ip,dns,port,main"
			" from interface"
			" where hostid=" ZBX_FS_UI64
				" and type=%d",
			hostid, (int)type);

	while (NULL != (row = DBfetch(result)))
	{
		db_useip = (unsigned char)atoi(row[1]);
		db_ip = row[2];
		db_dns = row[3];
		db_main = (unsigned char)atoi(row[5]);
		if (1 == db_main)
			main_ = 0;

		if (ZBX_CONN_DEFAULT == flags)
		{
			if (db_useip != useip)
				continue;
			if (useip && 0 != strcmp(db_ip, ip))
				continue;

			if (!useip && 0 != strcmp(db_dns, dns))
				continue;

			zbx_free(tmp);
			tmp = strdup(row[4]);
			substitute_simple_macros(NULL, NULL, NULL, NULL, &hostid, NULL, NULL, NULL, NULL, NULL, NULL,
					NULL, &tmp, MACRO_TYPE_COMMON, NULL, 0);
			if (FAIL == is_ushort(tmp, &db_port) || db_port != port)
				continue;

			ZBX_STR2UINT64(interfaceid, row[0]);
			break;
		}

		/* update main interface if explicit connection flags were passed (flags != ZBX_CONN_DEFAULT) */
		if (1 == db_main)
		{
			char	*update = NULL, delim = ' ';
			size_t	update_alloc = 0, update_offset = 0;

			ZBX_STR2UINT64(interfaceid, row[0]);

			if (db_useip != useip)
			{
				zbx_snprintf_alloc(&update, &update_alloc, &update_offset, "%cuseip=%d", delim, useip);
				delim = ',';
				zbx_audit_host_update_json_update_interface_useip(hostid, interfaceid, db_useip, useip);
			}

			if (ZBX_CONN_IP == flags && 0 != strcmp(db_ip, ip))
			{
				ip_esc = DBdyn_escape_field("interface", "ip", ip);
				zbx_snprintf_alloc(&update, &update_alloc, &update_offset, "%cip='%s'", delim, ip_esc);
				zbx_free(ip_esc);
				delim = ',';
				zbx_audit_host_update_json_update_interface_ip(hostid, interfaceid, db_ip, ip);
			}

			if (ZBX_CONN_DNS == flags && 0 != strcmp(db_dns, dns))
			{
				dns_esc = DBdyn_escape_field("interface", "dns", dns);
				zbx_snprintf_alloc(&update, &update_alloc, &update_offset, "%cdns='%s'", delim,
						dns_esc);
				zbx_free(dns_esc);
				delim = ',';
				zbx_audit_host_update_json_update_interface_dns(hostid, interfaceid, db_dns, dns);
			}

			if (FAIL == is_ushort(row[4], &db_port) || db_port != port)
			{
				zbx_snprintf_alloc(&update, &update_alloc, &update_offset, "%cport=%u", delim, port);
				zbx_audit_host_update_json_update_interface_port(hostid, interfaceid, db_port, port);
			}

			if (0 != update_alloc)
			{
				DBexecute("update interface set%s where interfaceid=" ZBX_FS_UI64, update,
						interfaceid);
				zbx_free(update);
			}
			break;
		}
	}
	DBfree_result(result);

	zbx_free(tmp);

	if (0 != interfaceid)
		goto out;

	ip_esc = DBdyn_escape_field("interface", "ip", ip);
	dns_esc = DBdyn_escape_field("interface", "dns", dns);

	interfaceid = DBget_maxid("interface");

	DBexecute("insert into interface"
			" (interfaceid,hostid,main,type,useip,ip,dns,port)"
		" values"
			" (" ZBX_FS_UI64 "," ZBX_FS_UI64 ",%d,%d,%d,'%s','%s',%d)",
		interfaceid, hostid, (int)main_, (int)type, (int)useip, ip_esc, dns_esc, (int)port);

	zbx_audit_host_update_json_add_interfaces(hostid, interfaceid, main_, type, useip, ip_esc, dns_esc, (int)port);
	zbx_free(dns_esc);
	zbx_free(ip_esc);
out:
	zabbix_log(LOG_LEVEL_DEBUG, "End of %s():" ZBX_FS_UI64, __func__, interfaceid);

	return interfaceid;
}

/******************************************************************************
 *                                                                            *
 * Function: DBadd_interface_snmp                                             *
 *                                                                            *
 * Purpose: add new or update interface options to specified interface        *
 *                                                                            *
 * Parameters: interfaceid    - [IN] interface id from database               *
 *             version        - [IN] snmp version                             *
 *             bulk           - [IN] snmp bulk options                        *
 *             community      - [IN] snmp community name                      *
 *             securityname   - [IN] snmp v3 security name                    *
 *             securitylevel  - [IN] snmp v3 security level                   *
 *             authpassphrase - [IN] snmp v3 authentication passphrase        *
 *             privpassphrase - [IN] snmp v3 private passphrase               *
 *             authprotocol   - [IN] snmp v3 authentication protocol          *
 *             privprotocol   - [IN] snmp v3 private protocol                 *
 *             contextname    - [IN] snmp v3 context name                     *
 *                                                                            *
 ******************************************************************************/
void	DBadd_interface_snmp(const zbx_uint64_t interfaceid, const unsigned char version,
		const unsigned char bulk, const char *community, const char *securityname,
		const unsigned char securitylevel, const char *authpassphrase, const char *privpassphrase,
		const unsigned char authprotocol, const unsigned char privprotocol, const char *contextname,
		const zbx_uint64_t hostid)
{
	char		*community_esc, *securityname_esc, *authpassphrase_esc, *privpassphrase_esc, *contextname_esc;
	unsigned char	db_version, db_bulk, db_securitylevel, db_authprotocol, db_privprotocol;
	DB_RESULT	result;
	DB_ROW		row;
	int		break_loop = 0;

	zabbix_log(LOG_LEVEL_DEBUG, "In %s() interfaceid:" ZBX_FS_UI64, __func__, interfaceid);

	result = DBselect(
			"select version,bulk,community,securityname,securitylevel,authpassphrase,privpassphrase,"
			"authprotocol,privprotocol,contextname"
			" from interface_snmp"
			" where interfaceid=" ZBX_FS_UI64,
			interfaceid);

	while (NULL != (row = DBfetch(result)))
	{
		ZBX_STR2UCHAR(db_version, row[0]);

		if (version != db_version)
			break_loop = 1;

		ZBX_STR2UCHAR(db_bulk, row[1]);

		if (bulk != db_bulk)
			break_loop = 1;

		if (0 != strcmp(community, row[2]))
			break_loop = 1;

		if (0 != strcmp(securityname, row[3]))
			break_loop = 1;

		ZBX_STR2UCHAR(db_securitylevel, row[4]);

		if (securitylevel != db_securitylevel)
			break_loop = 1;

		if (0 != strcmp(authpassphrase, row[5]))
			break_loop = 1;

		if (0 != strcmp(privpassphrase, row[6]))
			break_loop = 1;

		ZBX_STR2UCHAR(db_authprotocol, row[7]);

		if (authprotocol != db_authprotocol)
			break_loop = 1;

		ZBX_STR2UCHAR(db_privprotocol, row[8]);

		if (privprotocol != db_privprotocol)
			break_loop = 1;

		if (0 != strcmp(contextname, row[9]))
			break_loop = 1;

		if (1 == break_loop)
			break;

		goto out;
	}

	community_esc = DBdyn_escape_field("interface_snmp", "community", community);
	securityname_esc = DBdyn_escape_field("interface_snmp", "securityname", securityname);
	authpassphrase_esc = DBdyn_escape_field("interface_snmp", "authpassphrase", authpassphrase);
	privpassphrase_esc = DBdyn_escape_field("interface_snmp", "privpassphrase", privpassphrase);
	contextname_esc = DBdyn_escape_field("interface_snmp", "contextname", contextname);

	if (NULL == row)
	{
		DBexecute("insert into interface_snmp"
				" (interfaceid,version,bulk,community,securityname,securitylevel,authpassphrase,"
				" privpassphrase,authprotocol,privprotocol,contextname)"
			" values"
				" (" ZBX_FS_UI64 ",%d,%d,'%s','%s',%d,'%s','%s',%d,%d,'%s')",
			interfaceid, (int)version, (int)bulk, community_esc, securityname_esc, (int)securitylevel,
			authpassphrase_esc, privpassphrase_esc, (int)authprotocol, (int)privprotocol, contextname_esc);

		zbx_audit_host_update_json_add_snmp_interface(hostid, version, bulk, community_esc, securityname_esc,
				securitylevel, authpassphrase_esc, privpassphrase_esc, authprotocol, privprotocol,
				contextname_esc, interfaceid);
	}
	else
	{
		DBexecute(
			"update interface_snmp"
			" set version=%d"
				",bulk=%d"
				",community='%s'"
				",securityname='%s'"
				",securitylevel=%d"
				",authpassphrase='%s'"
				",privpassphrase='%s'"
				",authprotocol=%d"
				",privprotocol=%d"
				",contextname='%s'"
			" where interfaceid=" ZBX_FS_UI64,
			(int)version, (int)bulk, community_esc, securityname_esc, (int)securitylevel,
			authpassphrase_esc, privpassphrase_esc, (int)authprotocol, (int)privprotocol, contextname_esc,
			interfaceid);

		zbx_audit_host_update_json_update_snmp_interface(hostid, db_version, version, db_bulk, bulk, row[2],
				community_esc, row[3], securityname_esc, db_securitylevel, securitylevel, row[5],
				authpassphrase_esc, row[6], privpassphrase_esc, db_authprotocol, authprotocol,
				db_privprotocol, privprotocol, row[9], contextname_esc, interfaceid);
	}

	zbx_free(community_esc);
	zbx_free(securityname_esc);
	zbx_free(authpassphrase_esc);
	zbx_free(privpassphrase_esc);
	zbx_free(contextname_esc);
out:
	DBfree_result(result);
	zabbix_log(LOG_LEVEL_DEBUG, "End of %s()", __func__);
}

/******************************************************************************
 *                                                                            *
 * Function: DBdelete_groups_validate                                         *
 *                                                                            *
 * Purpose: removes the groupids from the list which cannot be deleted        *
 *          (host or template can remain without groups or it's an internal   *
 *          group or it's used by a host prototype)                           *
 *                                                                            *
 ******************************************************************************/
static void	DBdelete_groups_validate(zbx_vector_uint64_t *groupids)
{
	DB_RESULT		result;
	DB_ROW			row;
	char			*sql = NULL;
	size_t			sql_alloc = 0, sql_offset = 0;
	zbx_vector_uint64_t	hostids;
	zbx_uint64_t		groupid;
	int			index, internal;

	if (0 == groupids->values_num)
		return;

	zbx_vector_uint64_create(&hostids);

	/* select of the list of hosts which remain without groups */

	zbx_strcpy_alloc(&sql, &sql_alloc, &sql_offset,
			"select hg.hostid"
			" from hosts_groups hg"
			" where");
	DBadd_condition_alloc(&sql, &sql_alloc, &sql_offset, "hg.groupid", groupids->values, groupids->values_num);
	zbx_strcpy_alloc(&sql, &sql_alloc, &sql_offset,
			" and not exists ("
				"select null"
				" from hosts_groups hg2"
				" where hg.hostid=hg2.hostid"
					" and not");
	DBadd_condition_alloc(&sql, &sql_alloc, &sql_offset, "hg2.groupid", groupids->values, groupids->values_num);
	zbx_strcpy_alloc(&sql, &sql_alloc, &sql_offset,
			")");

	DBselect_uint64(sql, &hostids);

	/* select of the list of groups which cannot be deleted */

	sql_offset = 0;
	zbx_strcpy_alloc(&sql, &sql_alloc, &sql_offset,
			"select g.groupid,g.internal,g.name"
			" from hstgrp g"
			" where");
	DBadd_condition_alloc(&sql, &sql_alloc, &sql_offset, "g.groupid", groupids->values, groupids->values_num);
	if (0 < hostids.values_num)
	{
		zbx_snprintf_alloc(&sql, &sql_alloc, &sql_offset,
				" and (g.internal=%d"
					" or exists ("
						"select null"
						" from hosts_groups hg"
						" where g.groupid=hg.groupid"
							" and",
				ZBX_INTERNAL_GROUP);
		DBadd_condition_alloc(&sql, &sql_alloc, &sql_offset, "hg.hostid", hostids.values, hostids.values_num);
		zbx_strcpy_alloc(&sql, &sql_alloc, &sql_offset, "))");
	}
	else
		zbx_snprintf_alloc(&sql, &sql_alloc, &sql_offset, " and g.internal=%d", ZBX_INTERNAL_GROUP);

	result = DBselect("%s", sql);

	while (NULL != (row = DBfetch(result)))
	{
		ZBX_STR2UINT64(groupid, row[0]);
		internal = atoi(row[1]);

		if (FAIL != (index = zbx_vector_uint64_bsearch(groupids, groupid, ZBX_DEFAULT_UINT64_COMPARE_FUNC)))
			zbx_vector_uint64_remove(groupids, index);

		if (ZBX_INTERNAL_GROUP == internal)
		{
			zabbix_log(LOG_LEVEL_WARNING, "host group \"%s\" is internal and cannot be deleted", row[2]);
		}
		else
		{
			zabbix_log(LOG_LEVEL_WARNING, "host group \"%s\" cannot be deleted,"
					" because some hosts or templates depend on it", row[2]);
		}
	}
	DBfree_result(result);

	/* check if groups is used in the groups prototypes */

	if (0 != groupids->values_num)
	{
		sql_offset = 0;
		zbx_strcpy_alloc(&sql, &sql_alloc, &sql_offset,
				"select g.groupid,g.name"
				" from hstgrp g"
				" where");
		DBadd_condition_alloc(&sql, &sql_alloc, &sql_offset, "g.groupid",
				groupids->values, groupids->values_num);
		zbx_strcpy_alloc(&sql, &sql_alloc, &sql_offset,
					" and exists ("
						"select null"
						" from group_prototype gp"
						" where g.groupid=gp.groupid"
					")");

		result = DBselect("%s", sql);

		while (NULL != (row = DBfetch(result)))
		{
			ZBX_STR2UINT64(groupid, row[0]);

			if (FAIL != (index = zbx_vector_uint64_bsearch(groupids, groupid,
					ZBX_DEFAULT_UINT64_COMPARE_FUNC)))
			{
				zbx_vector_uint64_remove(groupids, index);
			}

			zabbix_log(LOG_LEVEL_WARNING, "host group \"%s\" cannot be deleted,"
					" because it is used by a host prototype", row[1]);
		}
		DBfree_result(result);
	}

	zbx_vector_uint64_destroy(&hostids);
	zbx_free(sql);
}

/******************************************************************************
 *                                                                            *
 * Function: DBdelete_groups                                                  *
 *                                                                            *
 * Purpose: delete host groups from database                                  *
 *                                                                            *
 * Parameters: groupids - [IN] array of group identifiers from database       *
 *                                                                            *
 ******************************************************************************/
void	DBdelete_groups(zbx_vector_uint64_t *groupids)
{
	char			*sql = NULL;
	size_t			sql_alloc = 256, sql_offset = 0;
	int			i;
	zbx_vector_uint64_t	selementids;

	zabbix_log(LOG_LEVEL_DEBUG, "In %s() values_num:%d", __func__, groupids->values_num);

	DBdelete_groups_validate(groupids);

	if (0 == groupids->values_num)
		goto out;

	for (i = 0; i < groupids->values_num; i++)
		DBdelete_action_conditions(CONDITION_TYPE_HOST_GROUP, groupids->values[i]);

	sql = (char *)zbx_malloc(sql, sql_alloc);

	zbx_vector_uint64_create(&selementids);

	DBbegin_multiple_update(&sql, &sql_alloc, &sql_offset);

	/* delete sysmaps_elements */
	DBget_sysmapelements_by_element_type_ids(&selementids, SYSMAP_ELEMENT_TYPE_HOST_GROUP, groupids);
	if (0 != selementids.values_num)
	{
		zbx_strcpy_alloc(&sql, &sql_alloc, &sql_offset, "delete from sysmaps_elements where");
		DBadd_condition_alloc(&sql, &sql_alloc, &sql_offset, "selementid", selementids.values,
				selementids.values_num);
		zbx_strcpy_alloc(&sql, &sql_alloc, &sql_offset, ";\n");
	}

	/* groups */
	zbx_strcpy_alloc(&sql, &sql_alloc, &sql_offset, "delete from hstgrp where");
	DBadd_condition_alloc(&sql, &sql_alloc, &sql_offset, "groupid", groupids->values, groupids->values_num);
	zbx_strcpy_alloc(&sql, &sql_alloc, &sql_offset, ";\n");

	DBend_multiple_update(&sql, &sql_alloc, &sql_offset);

	DBexecute("%s", sql);

	zbx_vector_uint64_destroy(&selementids);

	zbx_free(sql);
out:
	zabbix_log(LOG_LEVEL_DEBUG, "End of %s()", __func__);
}

/******************************************************************************
 *                                                                            *
 * Function: DBadd_host_inventory                                             *
 *                                                                            *
 * Purpose: adds host inventory to the host                                   *
 *                                                                            *
 * Parameters: hostid         - [IN] host identifier                          *
 *             inventory_mode - [IN] the host inventory mode                  *
 *                                                                            *
 ******************************************************************************/
void	DBadd_host_inventory(zbx_uint64_t hostid, int inventory_mode)
{
	zbx_db_insert_t	db_insert;

	zbx_db_insert_prepare(&db_insert, "host_inventory", "hostid", "inventory_mode", NULL);
	zbx_db_insert_add_values(&db_insert, hostid, inventory_mode);
	zbx_db_insert_execute(&db_insert);
	zbx_db_insert_clean(&db_insert);
	zbx_audit_host_update_json_add_inventory_mode(hostid, inventory_mode);
}

/******************************************************************************
 *                                                                            *
 * Function: DBset_host_inventory                                             *
 *                                                                            *
 * Purpose: sets host inventory mode for the specified host                   *
 *                                                                            *
 * Parameters: hostid         - [IN] host identifier                          *
 *             inventory_mode - [IN] the host inventory mode                  *
 *                                                                            *
 * Comments: The host_inventory table record is created if absent.            *
 *                                                                            *
 *           This function does not allow disabling host inventory - only     *
 *           setting manual or automatic host inventory mode is supported.    *
 *                                                                            *
 ******************************************************************************/
void	DBset_host_inventory(zbx_uint64_t hostid, int inventory_mode)
{
	DB_RESULT	result;
	DB_ROW		row;

	zabbix_log(LOG_LEVEL_DEBUG, "In %s()", __func__);

	result = DBselect("select inventory_mode from host_inventory where hostid=" ZBX_FS_UI64, hostid);

	if (NULL == (row = DBfetch(result)))
	{
		DBadd_host_inventory(hostid, inventory_mode);
	}
	else if (inventory_mode != atoi(row[0]))
	{
		DBexecute("update host_inventory set inventory_mode=%d where hostid=" ZBX_FS_UI64, inventory_mode,
				hostid);
		zbx_audit_host_update_json_update_inventory_mode(hostid, atoi(row[0]), inventory_mode);
	}

	DBfree_result(result);

	zabbix_log(LOG_LEVEL_DEBUG, "End of %s()", __func__);
}<|MERGE_RESOLUTION|>--- conflicted
+++ resolved
@@ -5359,31 +5359,17 @@
 					d = "";
 					zbx_snprintf_alloc(&sql, &sql_alloc, &sql_offset, "update httpstep set ");
 
-<<<<<<< HEAD
 					PREPARE_UPDATE_HTTPSTEP_STR(ZBX_FLAG_HTTPSTEP_UPDATE_URL, url);
 					PREPARE_UPDATE_HTTPSTEP_STR(ZBX_FLAG_HTTPSTEP_UPDATE_POSTS, posts);
-					PREPARE_UPDATE_HTTPSTEP_STR(ZBX_FLAG_HTTPSTEP_UPDATE_REQUIIRED, required);
+					PREPARE_UPDATE_HTTPSTEP_STR(ZBX_FLAG_HTTPSTEP_UPDATE_REQUIRED, required);
 					PREPARE_UPDATE_HTTPSTEP_STR(ZBX_FLAG_HTTPSTEP_UPDATE_STATUS_CODES,
 							status_codes);
 					PREPARE_UPDATE_HTTPSTEP_STR(ZBX_FLAG_HTTPSTEP_UPDATE_TIMEOUT, timeout);
-					PREPARE_UPDATE_HTTPSTEP_INT(ZBX_FLAG_HTTPSTEP_UPDATE_FOLLOW_REDIRECT,
+					PREPARE_UPDATE_HTTPSTEP_INT(ZBX_FLAG_HTTPSTEP_UPDATE_FOLLOW_REDIRECTS,
 							follow_redirects);
 					PREPARE_UPDATE_HTTPSTEP_INT(ZBX_FLAG_HTTPSTEP_UPDATE_RETRIEVE_MODE,
 							retrieve_mode);
 					PREPARE_UPDATE_HTTPSTEP_INT(ZBX_FLAG_HTTPSTEP_UPDATE_POST_TYPE, post_type);
-=======
-					PREPARE_UPDATE_STR(ZBX_FLAG_HTTPSTEP_UPDATE_URL, url, httpstep);
-					PREPARE_UPDATE_STR(ZBX_FLAG_HTTPSTEP_UPDATE_POSTS, posts, httpstep);
-					PREPARE_UPDATE_STR(ZBX_FLAG_HTTPSTEP_UPDATE_REQUIRED, required, httpstep);
-					PREPARE_UPDATE_STR(ZBX_FLAG_HTTPSTEP_UPDATE_STATUS_CODES, status_codes,
-							httpstep);
-					PREPARE_UPDATE_STR(ZBX_FLAG_HTTPSTEP_UPDATE_TIMEOUT, timeout, httpstep);
-					PREPARE_UPDATE_INT(ZBX_FLAG_HTTPSTEP_UPDATE_FOLLOW_REDIRECTS, follow_redirects,
-							httpstep);
-					PREPARE_UPDATE_INT(ZBX_FLAG_HTTPSTEP_UPDATE_RETRIEVE_MODE, retrieve_mode,
-							httpstep);
-					PREPARE_UPDATE_INT(ZBX_FLAG_HTTPSTEP_UPDATE_POST_TYPE, post_type, httpstep);
->>>>>>> 8abdb883
 					ZBX_UNUSED(d);
 
 					zbx_snprintf_alloc(&sql, &sql_alloc, &sql_offset,
