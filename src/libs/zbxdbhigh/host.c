/*
** Zabbix
** Copyright (C) 2001-2013 Zabbix SIA
**
** This program is free software; you can redistribute it and/or modify
** it under the terms of the GNU General Public License as published by
** the Free Software Foundation; either version 2 of the License, or
** (at your option) any later version.
**
** This program is distributed in the hope that it will be useful,
** but WITHOUT ANY WARRANTY; without even the implied warranty of
** MERCHANTABILITY or FITNESS FOR A PARTICULAR PURPOSE. See the
** GNU General Public License for more details.
**
** You should have received a copy of the GNU General Public License
** along with this program; if not, write to the Free Software
** Foundation, Inc., 51 Franklin Street, Fifth Floor, Boston, MA  02110-1301, USA.
**/

#include "common.h"

#include "db.h"
#include "log.h"
#include "dbcache.h"
#include "zbxserver.h"
#include "mutexs.h"

#define LOCK_SERVICES	zbx_mutex_lock(&services_lock)
#define UNLOCK_SERVICES	zbx_mutex_unlock(&services_lock)

static ZBX_MUTEX	services_lock;

/******************************************************************************
 *                                                                            *
 * Function: validate_linked_templates                                        *
 *                                                                            *
 * Description: Check of collisions between linked templates                  *
 *                                                                            *
 * Parameters: templateids - [IN] array of template IDs                       *
 *                                                                            *
 * Return value: SUCCEED if no collisions found                               *
 *                                                                            *
 * Author: Alexander Vladishev                                                *
 *                                                                            *
 * Comments: !!! Don't forget to sync the code with PHP !!!                   *
 *                                                                            *
 ******************************************************************************/
static int	validate_linked_templates(zbx_vector_uint64_t *templateids, char *error, size_t max_error_len)
{
	const char	*__function_name = "validate_linked_templates";

	DB_RESULT	result;
	DB_ROW		row;
	char		*sql = NULL;
	size_t		sql_alloc = 256, sql_offset;
	int		ret = SUCCEED;

	zabbix_log(LOG_LEVEL_DEBUG, "In %s()", __function_name);

	if (0 == templateids->values_num)
		goto out;

	sql = zbx_malloc(sql, sql_alloc);

	/* applications */
	if (1 < templateids->values_num)
	{
		sql_offset = 0;
		zbx_strcpy_alloc(&sql, &sql_alloc, &sql_offset,
				"select name,count(*)"
				" from applications"
				" where");
		DBadd_condition_alloc(&sql, &sql_alloc, &sql_offset, "hostid",
				templateids->values, templateids->values_num);
		zbx_strcpy_alloc(&sql, &sql_alloc, &sql_offset,
				" group by name"
				" having count(*)>1");

		result = DBselectN(sql, 1);

		if (NULL != (row = DBfetch(result)))
		{
			ret = FAIL;
			zbx_snprintf(error, max_error_len,
					"template with application \"%s\" already linked to the host", row[0]);
		}
		DBfree_result(result);
	}

	/* items */
	if (SUCCEED == ret && 1 < templateids->values_num)
	{
		sql_offset = 0;
		zbx_strcpy_alloc(&sql, &sql_alloc, &sql_offset,
				"select key_,count(*)"
				" from items"
				" where");
		DBadd_condition_alloc(&sql, &sql_alloc, &sql_offset, "hostid",
				templateids->values, templateids->values_num);
		zbx_strcpy_alloc(&sql, &sql_alloc, &sql_offset,
				" group by key_"
				" having count(*)>1");

		result = DBselectN(sql, 1);

		if (NULL != (row = DBfetch(result)))
		{
			ret = FAIL;
			zbx_snprintf(error, max_error_len,
					"template with item key \"%s\" already linked to the host", row[0]);
		}
		DBfree_result(result);
	}

	/* trigger expressions */
	if (SUCCEED == ret)
	{
		sql_offset = 0;
		zbx_snprintf_alloc(&sql, &sql_alloc, &sql_offset,
				"select t1.description,h2.host"
				" from items i1,functions f1,triggers t1,functions f2,items i2,hosts h2"
				" where i1.itemid=f1.itemid"
					" and f1.triggerid=t1.triggerid"
					" and t1.triggerid=f2.triggerid"
					" and f2.itemid=i2.itemid"
					" and i2.hostid=h2.hostid"
					" and h2.status=%d"
					" and",
				HOST_STATUS_TEMPLATE);
		DBadd_condition_alloc(&sql, &sql_alloc, &sql_offset, "i1.hostid",
				templateids->values, templateids->values_num);
		zbx_strcpy_alloc(&sql, &sql_alloc, &sql_offset, " and not");
		DBadd_condition_alloc(&sql, &sql_alloc, &sql_offset, "i2.hostid",
				templateids->values, templateids->values_num);

		result = DBselectN(sql, 1);

		if (NULL != (row = DBfetch(result)))
		{
			ret = FAIL;
			zbx_snprintf(error, max_error_len,
					"trigger \"%s\" has items from template \"%s\"",
					row[0], row[1]);
		}
		DBfree_result(result);
	}

	/* trigger dependencies */
	if (SUCCEED == ret)
	{
		sql_offset = 0;
		zbx_strcpy_alloc(&sql, &sql_alloc, &sql_offset,
				/* don't remove "description2 and host2" aliases, the ORACLE needs them */
				"select t1.description,h1.host,t2.description as description2,h2.host as host2"
				" from trigger_depends td,triggers t1,functions f1,items i1,hosts h1,"
					"triggers t2,functions f2,items i2,hosts h2"
				" where td.triggerid_down=t1.triggerid"
					" and t1.triggerid=f1.triggerid"
					" and f1.itemid=i1.itemid"
					" and i1.hostid=h1.hostid"
					" and td.triggerid_up=t2.triggerid"
					" and t2.triggerid=f2.triggerid"
					" and f2.itemid=i2.itemid"
					" and i2.hostid=h2.hostid"
					" and");
		DBadd_condition_alloc(&sql, &sql_alloc, &sql_offset, "i1.hostid",
				templateids->values, templateids->values_num);
		zbx_strcpy_alloc(&sql, &sql_alloc, &sql_offset, " and not");
		DBadd_condition_alloc(&sql, &sql_alloc, &sql_offset, "i2.hostid",
				templateids->values, templateids->values_num);
		zbx_snprintf_alloc(&sql, &sql_alloc, &sql_offset, " and h2.status=%d", HOST_STATUS_TEMPLATE);

		result = DBselectN(sql, 1);

		if (NULL != (row = DBfetch(result)))
		{
			ret = FAIL;
			zbx_snprintf(error, max_error_len,
					"trigger \"%s\" in template \"%s\""
					" has dependency from trigger \"%s\" in template \"%s\"",
					row[0], row[1], row[2], row[3]);
		}
		DBfree_result(result);
	}

	/* graphs */
	if (SUCCEED == ret && 1 < templateids->values_num)
	{
		zbx_vector_uint64_t	graphids;
		zbx_uint64_t		graphid;

		zbx_vector_uint64_create(&graphids);

		/* select all linked graphs */
		sql_offset = 0;
		zbx_strcpy_alloc(&sql, &sql_alloc, &sql_offset,
				"select distinct gi.graphid"
				" from graphs_items gi,items i"
				" where gi.itemid=i.itemid"
					" and");
		DBadd_condition_alloc(&sql, &sql_alloc, &sql_offset, "i.hostid",
				templateids->values, templateids->values_num);

		result = DBselect("%s", sql);

		while (NULL != (row = DBfetch(result)))
		{
			ZBX_STR2UINT64(graphid, row[0]);
			zbx_vector_uint64_append(&graphids, graphid);
		}
		DBfree_result(result);

		/* check for names */
		if (0 != graphids.values_num)
		{
			zbx_vector_uint64_sort(&graphids, ZBX_DEFAULT_UINT64_COMPARE_FUNC);

			sql_offset = 0;
			zbx_strcpy_alloc(&sql, &sql_alloc, &sql_offset,
					"select name,count(*)"
					" from graphs"
					" where");
			DBadd_condition_alloc(&sql, &sql_alloc, &sql_offset, "graphid",
					graphids.values, graphids.values_num);
			zbx_strcpy_alloc(&sql, &sql_alloc, &sql_offset,
					" group by name"
					" having count(*)>1");

			result = DBselect("%s", sql);

			if (NULL != (row = DBfetch(result)))
			{
				ret = FAIL;
				zbx_snprintf(error, max_error_len,
						"template with graph \"%s\" already linked to the host", row[0]);
			}
			DBfree_result(result);
		}

		zbx_vector_uint64_destroy(&graphids);
	}

	/* httptests */
	if (SUCCEED == ret && 1 < templateids->values_num)
	{
		sql_offset = 0;
		zbx_strcpy_alloc(&sql, &sql_alloc, &sql_offset,
				"select name,count(*)"
				" from httptest"
				" where");
		DBadd_condition_alloc(&sql, &sql_alloc, &sql_offset, "hostid",
				templateids->values, templateids->values_num);
		zbx_strcpy_alloc(&sql, &sql_alloc, &sql_offset,
				" group by name"
				" having count(*)>1");

		result = DBselectN(sql, 1);

		if (NULL != (row = DBfetch(result)))
		{
			ret = FAIL;
			zbx_snprintf(error, max_error_len,
					"template with web scenario \"%s\" already linked to the host", row[0]);
		}
		DBfree_result(result);
	}

	zbx_free(sql);
out:
	zabbix_log(LOG_LEVEL_DEBUG, "End of %s():%s", __function_name, zbx_result_string(ret));

	return ret;
}

/******************************************************************************
 *                                                                            *
 * Function: DBcmp_triggers                                                   *
 *                                                                            *
 * Purpose: compare two triggers                                              *
 *                                                                            *
 * Parameters: triggerid1 - first trigger identificator from database         *
 *             triggerid2 - second trigger identificator from database        *
 *                                                                            *
 * Return value: SUCCEED - if triggers coincide                               *
 *                                                                            *
 * Author: Eugene Grigorjev                                                   *
 *                                                                            *
 * Comments: !!! Don't forget to sync the code with PHP !!!                   *
 *                                                                            *
 ******************************************************************************/
static int	DBcmp_triggers(zbx_uint64_t triggerid1, const char *expression1,
		zbx_uint64_t triggerid2, const char *expression2)
{
	DB_RESULT	result;
	DB_ROW		row;
	char		*search = NULL,
			*replace = NULL,
			*old_expr = NULL,
			*expr = NULL;
	int		res = SUCCEED;

	expr = strdup(expression2);

	result = DBselect(
			"select f1.functionid,f2.functionid"
			" from functions f1,functions f2,items i1,items i2"
			" where f1.function=f2.function"
				" and f1.parameter=f2.parameter"
				" and i1.key_=i2.key_"
				" and i1.itemid=f1.itemid"
				" and i2.itemid=f2.itemid"
				" and f1.triggerid=" ZBX_FS_UI64
				" and f2.triggerid=" ZBX_FS_UI64,
				triggerid1, triggerid2);

	while (NULL != (row = DBfetch(result)))
	{
		search = zbx_dsprintf(NULL, "{%s}", row[1]);
		replace = zbx_dsprintf(NULL, "{%s}", row[0]);

		old_expr = expr;
		expr = string_replace(old_expr, search, replace);
		zbx_free(old_expr);

		zbx_free(replace);
		zbx_free(search);
	}
	DBfree_result(result);

	if (0 != strcmp(expression1, expr))
		res = FAIL;

	zbx_free(expr);

	return res;
}

/******************************************************************************
 *                                                                            *
 * Function: validate_inventory_links                                         *
 *                                                                            *
 * Description: Check collisions in item inventory links                      *
 *                                                                            *
 * Parameters: hostid      - [IN] host identificator from database            *
 *             templateids - [IN] array of template IDs                       *
 *                                                                            *
 * Return value: SUCCEED if no collisions found                               *
 *                                                                            *
 * Author: Alexander Vladishev                                                *
 *                                                                            *
 * Comments: !!! Don't forget to sync the code with PHP !!!                   *
 *                                                                            *
 ******************************************************************************/
static int	validate_inventory_links(zbx_uint64_t hostid, zbx_vector_uint64_t *templateids,
		char *error, size_t max_error_len)
{
	const char	*__function_name = "validate_inventory_links";
	DB_RESULT	result;
	DB_ROW		row;
	char		*sql = NULL;
	size_t		sql_alloc = 512, sql_offset;
	int		ret = SUCCEED;

	zabbix_log(LOG_LEVEL_DEBUG, "In %s()", __function_name);

	sql = zbx_malloc(sql, sql_alloc);

	sql_offset = 0;
	zbx_strcpy_alloc(&sql, &sql_alloc, &sql_offset,
			"select inventory_link,count(*)"
			" from items"
			" where inventory_link<>0"
				" and");
	DBadd_condition_alloc(&sql, &sql_alloc, &sql_offset, "hostid",
			templateids->values, templateids->values_num);
	zbx_strcpy_alloc(&sql, &sql_alloc, &sql_offset,
			" group by inventory_link"
			" having count(*)>1");

	result = DBselectN(sql, 1);

	if (NULL != (row = DBfetch(result)))
	{
		ret = FAIL;
		zbx_strlcpy(error, "two items cannot populate one host inventory field", max_error_len);
	}
	DBfree_result(result);

	if (FAIL == ret)
		goto out;

	sql_offset = 0;
	zbx_strcpy_alloc(&sql, &sql_alloc, &sql_offset,
			"select ti.itemid"
			" from items ti,items i"
			" where ti.key_<>i.key_"
				" and ti.inventory_link=i.inventory_link"
				" and");
	DBadd_condition_alloc(&sql, &sql_alloc, &sql_offset, "ti.hostid",
			templateids->values, templateids->values_num);
	zbx_snprintf_alloc(&sql, &sql_alloc, &sql_offset,
				" and i.hostid=" ZBX_FS_UI64
				" and ti.inventory_link<>0"
				" and not exists ("
					"select *"
					" from items",
				hostid);
	zbx_strcpy_alloc(&sql, &sql_alloc, &sql_offset, " where");
	DBadd_condition_alloc(&sql, &sql_alloc, &sql_offset, "items.hostid",
			templateids->values, templateids->values_num);
	zbx_strcpy_alloc(&sql, &sql_alloc, &sql_offset,
						" and items.key_=i.key_"
					")");

	result = DBselectN(sql, 1);

	if (NULL != (row = DBfetch(result)))
	{
		ret = FAIL;
		zbx_strlcpy(error, "two items cannot populate one host inventory field", max_error_len);
	}
	DBfree_result(result);
out:
	zbx_free(sql);

	zabbix_log(LOG_LEVEL_DEBUG, "End of %s():%s", __function_name, zbx_result_string(ret));

	return ret;
}

/******************************************************************************
 *                                                                            *
 * Function: validate_httptests                                               *
 *                                                                            *
 * Description: checking collisions on linking of web scenarios               *
 *                                                                            *
 * Parameters: hostid      - [IN] host identificator from database            *
 *             templateids - [IN] array of template IDs                       *
 *                                                                            *
 * Return value: SUCCEED if no collisions found                               *
 *                                                                            *
 * Author: Alexander Vladishev                                                *
 *                                                                            *
 * Comments: !!! Don't forget to sync the code with PHP !!!                   *
 *                                                                            *
 ******************************************************************************/
static int	validate_httptests(zbx_uint64_t hostid, zbx_vector_uint64_t *templateids,
		char *error, size_t max_error_len)
{
	const char	*__function_name = "validate_httptests";
	DB_RESULT	tresult;
	DB_RESULT	sresult;
	DB_ROW		trow;
	char		*sql = NULL;
	size_t		sql_alloc = 512, sql_offset = 0;
	int		ret = SUCCEED;
	zbx_uint64_t	t_httptestid, h_httptestid;

	zabbix_log(LOG_LEVEL_DEBUG, "In %s()", __function_name);

	sql = zbx_malloc(sql, sql_alloc);

	/* selects web scenarios from templates and host with identical names */
	zbx_snprintf_alloc(&sql, &sql_alloc, &sql_offset,
			"select t.httptestid,t.name,h.httptestid"
			" from httptest t"
				" inner join httptest h"
					" on h.name=t.name"
						" and h.hostid=" ZBX_FS_UI64
			" where", hostid);
	DBadd_condition_alloc(&sql, &sql_alloc, &sql_offset, "t.hostid", templateids->values, templateids->values_num);

	tresult = DBselect("%s", sql);

	while (NULL != (trow = DBfetch(tresult)))
	{
		ZBX_STR2UINT64(t_httptestid, trow[0]);
		ZBX_STR2UINT64(h_httptestid, trow[2]);

		sql_offset = 0;
		zbx_snprintf_alloc(&sql, &sql_alloc, &sql_offset,
				/* don't remove "h_httpstepid" alias, the ORACLE needs it */
				"select t.httpstepid,h.httpstepid as h_httpstepid"
				" from httpstep t"
					" left join httpstep h"
						" on h.httptestid=" ZBX_FS_UI64
							" and h.no=t.no"
							" and h.name=t.name"
				" where t.httptestid=" ZBX_FS_UI64
					" and h.httpstepid is null"
				" union "
				"select t.httpstepid,h.httpstepid as h_httpstepid"
				" from httpstep h"
					" left outer join httpstep t"
						" on t.httptestid=" ZBX_FS_UI64
							" and t.no=h.no"
							" and t.name=h.name"
				" where h.httptestid=" ZBX_FS_UI64
					" and t.httpstepid is null",
				h_httptestid, t_httptestid, t_httptestid, h_httptestid);

		sresult = DBselectN(sql, 1);

		if (NULL != DBfetch(sresult))
		{
			ret = FAIL;
			zbx_snprintf(error, max_error_len,
					"web scenario \"%s\" already exists on the host (steps are not identical)",
					trow[1]);
		}
		DBfree_result(sresult);

		if (SUCCEED != ret)
			break;
	}
	DBfree_result(tresult);

	zbx_free(sql);

	zabbix_log(LOG_LEVEL_DEBUG, "End of %s():%s", __function_name, zbx_result_string(ret));

	return ret;
}

void	DBget_graphitems(const char *sql, ZBX_GRAPH_ITEMS **gitems, size_t *gitems_alloc, size_t *gitems_num)
{
	const char	*__function_name = "DBget_graphitems";
	DB_RESULT	result;
	DB_ROW		row;
	ZBX_GRAPH_ITEMS	*gitem;

	zabbix_log(LOG_LEVEL_DEBUG, "In %s()", __function_name);

	*gitems_num = 0;

	result = DBselect("%s", sql);

	while (NULL != (row = DBfetch(result)))
	{
		if (*gitems_alloc == *gitems_num)
		{
			*gitems_alloc += 16;
			*gitems = zbx_realloc(*gitems, *gitems_alloc * sizeof(ZBX_GRAPH_ITEMS));
		}

		gitem = &(*gitems)[*gitems_num];

		ZBX_STR2UINT64(gitem->gitemid, row[0]);
		ZBX_STR2UINT64(gitem->itemid, row[1]);
		zbx_strlcpy(gitem->key, row[2], sizeof(gitem->key));
		gitem->drawtype = atoi(row[3]);
		gitem->sortorder = atoi(row[4]);
		zbx_strlcpy(gitem->color, row[5], sizeof(gitem->color));
		gitem->yaxisside = atoi(row[6]);
		gitem->calc_fnc = atoi(row[7]);
		gitem->type = atoi(row[8]);
		gitem->flags = (unsigned char)atoi(row[9]);

		zabbix_log(LOG_LEVEL_DEBUG, "%s() [%d] itemid:" ZBX_FS_UI64 " key:'%s'",
				__function_name, *gitems_num, gitem->itemid, gitem->key);

		(*gitems_num)++;
	}
	DBfree_result(result);

	zabbix_log(LOG_LEVEL_DEBUG, "End of %s()", __function_name);
}

/******************************************************************************
 *                                                                            *
 * Function: DBcmp_graphitems                                                 *
 *                                                                            *
 * Purpose: Compare graph items from two graphs                               *
 *                                                                            *
 * Parameters: gitems1     - [IN] first graph items, sorted by itemid         *
 *             gitems1_num - [IN] number of first graph items                 *
 *             gitems2     - [IN] second graph items, sorted by itemid        *
 *             gitems2_num - [IN] number of second graph items                *
 *                                                                            *
 * Return value: SUCCEED if graph items coincide                              *
 *                                                                            *
 * Author: Alexander Vladishev                                                *
 *                                                                            *
 * Comments: !!! Don't forget to sync the code with PHP !!!                   *
 *                                                                            *
 ******************************************************************************/
static int	DBcmp_graphitems(ZBX_GRAPH_ITEMS *gitems1, int gitems1_num,
		ZBX_GRAPH_ITEMS *gitems2, int gitems2_num)
{
	const char	*__function_name = "DBcmp_graphitems";
	int		res = FAIL, i;

	zabbix_log(LOG_LEVEL_DEBUG, "In %s()", __function_name);

	if (gitems1_num != gitems2_num)
		goto clean;

	for (i = 0; i < gitems1_num; i++)
		if (0 != strcmp(gitems1[i].key, gitems2[i].key))
			goto clean;

	res = SUCCEED;
clean:
	zabbix_log(LOG_LEVEL_DEBUG, "End of %s():%s", __function_name, zbx_result_string(res));

	return res;
}

/******************************************************************************
 *                                                                            *
 * Function: validate_host                                                    *
 *                                                                            *
 * Description: Check collisions between host and linked template             *
 *                                                                            *
 * Parameters: hostid      - [IN] host identificator from database            *
 *             templateids - [IN] array of template IDs                       *
 *                                                                            *
 * Return value: SUCCEED if no collisions found                               *
 *                                                                            *
 * Author: Alexander Vladishev                                                *
 *                                                                            *
 * Comments: !!! Don't forget to sync the code with PHP !!!                   *
 *                                                                            *
 ******************************************************************************/
static int	validate_host(zbx_uint64_t hostid, zbx_vector_uint64_t *templateids,
		char *error, size_t max_error_len)
{
	const char	*__function_name = "validate_host";
	DB_RESULT	tresult;
	DB_RESULT	hresult;
	DB_ROW		trow;
	DB_ROW		hrow;
	char		*sql = NULL, *name_esc;
	size_t		sql_alloc = 256, sql_offset;
	ZBX_GRAPH_ITEMS *gitems = NULL, *chd_gitems = NULL;
	size_t		gitems_alloc = 0, gitems_num = 0,
			chd_gitems_alloc = 0, chd_gitems_num = 0;
	int		res = SUCCEED;
	zbx_uint64_t	graphid, interfaceids[4];
	unsigned char	t_flags, h_flags, type;

	zabbix_log(LOG_LEVEL_DEBUG, "In %s()", __function_name);

	if (SUCCEED != (res = validate_inventory_links(hostid, templateids, error, max_error_len)))
		goto out;

	if (SUCCEED != (res = validate_httptests(hostid, templateids, error, max_error_len)))
		goto out;

	sql = zbx_malloc(sql, sql_alloc);

	sql_offset = 0;
	zbx_strcpy_alloc(&sql, &sql_alloc, &sql_offset,
			"select distinct g.graphid,g.name,g.flags"
			" from graphs g,graphs_items gi,items i"
			" where g.graphid=gi.graphid"
				" and gi.itemid=i.itemid"
				" and");
	DBadd_condition_alloc(&sql, &sql_alloc, &sql_offset, "i.hostid", templateids->values, templateids->values_num);

	tresult = DBselect("%s", sql);

	while (SUCCEED == res && NULL != (trow = DBfetch(tresult)))
	{
		ZBX_STR2UINT64(graphid, trow[0]);
		t_flags = (unsigned char)atoi(trow[2]);

		sql_offset = 0;
		zbx_snprintf_alloc(&sql, &sql_alloc, &sql_offset,
				"select 0,0,i.key_,gi.drawtype,gi.sortorder,gi.color,gi.yaxisside,gi.calc_fnc,"
					"gi.type,i.flags"
				" from graphs_items gi,items i"
				" where gi.itemid=i.itemid"
					" and gi.graphid=" ZBX_FS_UI64
				" order by i.key_",
				graphid);

		DBget_graphitems(sql, &gitems, &gitems_alloc, &gitems_num);

		name_esc = DBdyn_escape_string(trow[1]);

		hresult = DBselect(
				"select distinct g.graphid,g.flags"
				" from graphs g,graphs_items gi,items i"
				" where g.graphid=gi.graphid"
					" and gi.itemid=i.itemid"
					" and i.hostid=" ZBX_FS_UI64
					" and g.name='%s'"
					" and g.templateid is null",
				hostid, name_esc);

		zbx_free(name_esc);

		/* compare graphs */
		while (NULL != (hrow = DBfetch(hresult)))
		{
			ZBX_STR2UINT64(graphid, hrow[0]);
			h_flags = (unsigned char)atoi(hrow[1]);

			if (t_flags != h_flags)
			{
				res = FAIL;
				zbx_snprintf(error, max_error_len,
						"graph prototype and real graph \"%s\" have the same name", trow[1]);
				break;
			}

			sql_offset = 0;
			zbx_snprintf_alloc(&sql, &sql_alloc, &sql_offset,
					"select gi.gitemid,i.itemid,i.key_,gi.drawtype,gi.sortorder,gi.color,"
						"gi.yaxisside,gi.calc_fnc,gi.type,i.flags"
					" from graphs_items gi,items i"
					" where gi.itemid=i.itemid"
						" and gi.graphid=" ZBX_FS_UI64
					" order by i.key_",
					graphid);

			DBget_graphitems(sql, &chd_gitems, &chd_gitems_alloc, &chd_gitems_num);

			if (SUCCEED != DBcmp_graphitems(gitems, gitems_num, chd_gitems, chd_gitems_num))
			{
				res = FAIL;
				zbx_snprintf(error, max_error_len,
						"graph \"%s\" already exists on the host (items are not identical)",
						trow[1]);
				break;
			}
		}
		DBfree_result(hresult);
	}
	DBfree_result(tresult);

	if (SUCCEED == res)
	{
		sql_offset = 0;
		zbx_snprintf_alloc(&sql, &sql_alloc, &sql_offset,
				"select i.key_"
				" from items i,items t"
				" where i.key_=t.key_"
					" and i.flags<>t.flags"
					" and i.hostid=" ZBX_FS_UI64
					" and",
				hostid);
		DBadd_condition_alloc(&sql, &sql_alloc, &sql_offset, "t.hostid",
				templateids->values, templateids->values_num);

		tresult = DBselectN(sql, 1);

		if (NULL != (trow = DBfetch(tresult)))
		{
			res = FAIL;
			zbx_snprintf(error, max_error_len,
					"item prototype and real item \"%s\" have the same key", trow[0]);
		}
		DBfree_result(tresult);
	}

	/* interfaces */
	if (SUCCEED == res)
	{
		memset(&interfaceids, 0, sizeof(interfaceids));

		tresult = DBselect(
				"select type,interfaceid"
				" from interface"
				" where hostid=" ZBX_FS_UI64
					" and type in (%d,%d,%d,%d)"
					" and main=1"
					ZBX_SQL_NODE,
				hostid, INTERFACE_TYPE_AGENT, INTERFACE_TYPE_SNMP,
				INTERFACE_TYPE_IPMI, INTERFACE_TYPE_JMX, DBand_node_local("interfaceid"));

		while (NULL != (trow = DBfetch(tresult)))
		{
			type = (unsigned char)atoi(trow[0]);
			ZBX_STR2UINT64(interfaceids[type - 1], trow[1]);
		}
		DBfree_result(tresult);

		sql_offset = 0;
		zbx_snprintf_alloc(&sql, &sql_alloc, &sql_offset,
				"select distinct type"
				" from items"
				" where type not in (%d,%d,%d,%d,%d,%d)"
					" and",
				ITEM_TYPE_TRAPPER, ITEM_TYPE_INTERNAL, ITEM_TYPE_ZABBIX_ACTIVE,
				ITEM_TYPE_AGGREGATE, ITEM_TYPE_DB_MONITOR, ITEM_TYPE_CALCULATED);
		DBadd_condition_alloc(&sql, &sql_alloc, &sql_offset, "hostid",
				templateids->values, templateids->values_num);

		tresult = DBselect("%s", sql);

		while (SUCCEED == res && NULL != (trow = DBfetch(tresult)))
		{
			type = (unsigned char)atoi(trow[0]);
			type = get_interface_type_by_item_type(type);

			if (INTERFACE_TYPE_ANY != type && 0 == interfaceids[type - 1])
			{
				res = FAIL;
				zbx_snprintf(error, max_error_len, "cannot find \"%s\" host interface",
						zbx_interface_type_string((zbx_interface_type_t)type));
			}
		}
		DBfree_result(tresult);
	}

	zbx_free(sql);
	zbx_free(gitems);
	zbx_free(chd_gitems);
out:
	zabbix_log(LOG_LEVEL_DEBUG, "In %s():%s", __function_name, zbx_result_string(res));

	return res;
}

/******************************************************************************
 *                                                                            *
 * Function: DBclear_parents_from_trigger                                     *
 *                                                                            *
 * Purpose: removes any links between trigger and service if service          *
 *          is not leaf (treenode)                                            *
 *                                                                            *
 * Parameters:                                                                *
 *                                                                            *
 * Author: Eugene Grigorjev                                                   *
 *                                                                            *
 * Comments: !!! Don't forget to sync the code with PHP !!!                   *
 *                                                                            *
 ******************************************************************************/
static void	DBclear_parents_from_trigger()
{
	DB_RESULT	result;
	DB_ROW		row;
	zbx_uint64_t	serviceid;

	result = DBselect("select s.serviceid"
				" from services s,services_links sl"
				" where s.serviceid=sl.serviceupid"
					" and s.triggerid is not null"
				" group by s.serviceid");

	while (NULL != (row = DBfetch(result)))
	{
		ZBX_STR2UINT64(serviceid, row[0]);

		DBexecute("update services"
				" set triggerid=null"
				" where serviceid=" ZBX_FS_UI64, serviceid);
	}
	DBfree_result(result);
}

/******************************************************************************
 *                                                                            *
 * Function: DBget_service_status                                             *
 *                                                                            *
 * Purpose: retrieve true status                                              *
 *                                                                            *
 * Author: Eugene Grigorjev                                                   *
 *                                                                            *
 * Comments: !!! Don't forget to sync the code with PHP !!!                   *
 *                                                                            *
 ******************************************************************************/
static int	DBget_service_status(zbx_uint64_t serviceid, int algorithm, zbx_uint64_t triggerid)
{
	DB_RESULT	result;
	DB_ROW		row;

	int		status = 0;
	char		sort_order[MAX_STRING_LEN];
	char		sql[MAX_STRING_LEN];

	if (0 != triggerid)
	{
		result = DBselect("select priority"
					" from triggers"
					" where triggerid=" ZBX_FS_UI64
						" and status=0"
						" and value=%d",
					triggerid,
					TRIGGER_VALUE_PROBLEM);
		row = DBfetch(result);
		if (NULL != row && SUCCEED != DBis_null(row[0]))
		{
			status = atoi(row[0]);
		}
		DBfree_result(result);
	}

	if (SERVICE_ALGORITHM_MAX == algorithm || SERVICE_ALGORITHM_MIN == algorithm)
	{
		zbx_strlcpy(sort_order, (SERVICE_ALGORITHM_MAX == algorithm ? "desc" : "asc"), sizeof(sort_order));

		zbx_snprintf(sql, sizeof(sql), "select s.status"
						" from services s,services_links l"
						" where l.serviceupid=" ZBX_FS_UI64
							" and s.serviceid=l.servicedownid"
						" order by s.status %s",
						serviceid,
						sort_order);

		result = DBselectN(sql, 1);
		row = DBfetch(result);
		if (NULL != row && SUCCEED != DBis_null(row[0]))
		{
			if (atoi(row[0]) != 0)
			{
				status = atoi(row[0]);
			}
		}
		DBfree_result(result);
	}

	return status;
}

/* SUCCEED if latest service alarm has this status */
/* Rewrite required to simplify logic ?*/
static int	latest_service_alarm(zbx_uint64_t serviceid, int status)
{
	const char	*__function_name = "latest_service_alarm";
	DB_RESULT	result;
	DB_ROW		row;
	int		ret = FAIL;
	char		sql[MAX_STRING_LEN];

	zabbix_log(LOG_LEVEL_DEBUG, "In %s(): serviceid [" ZBX_FS_UI64 "] status [%d]",
			__function_name, serviceid, status);

	zbx_snprintf(sql, sizeof(sql), "select servicealarmid,value"
					" from service_alarms"
					" where serviceid=" ZBX_FS_UI64
					" order by servicealarmid desc", serviceid);

	result = DBselectN(sql, 1);
	row = DBfetch(result);

	if (NULL != row && FAIL == DBis_null(row[1]) && status == atoi(row[1]))
	{
		ret = SUCCEED;
	}

	DBfree_result(result);

	zabbix_log(LOG_LEVEL_DEBUG, "End of %s():%s", __function_name, zbx_result_string(ret));

	return ret;
}

static void	DBadd_service_alarm(zbx_uint64_t serviceid, int status, int clock)
{
	const char	*__function_name = "DBadd_service_alarm";

	zabbix_log(LOG_LEVEL_DEBUG, "In %s()", __function_name);

	if (SUCCEED != latest_service_alarm(serviceid, status))
	{
		DBexecute("insert into service_alarms (servicealarmid,serviceid,clock,value)"
			" values(" ZBX_FS_UI64 "," ZBX_FS_UI64 ",%d,%d)",
			DBget_maxid("service_alarms"), serviceid, clock, status);
	}

	zabbix_log(LOG_LEVEL_DEBUG, "End of %s()", __function_name);
}

/******************************************************************************
 *                                                                            *
 * Function: DBupdate_services_rec                                            *
 *                                                                            *
 * Purpose: re-calculate and update status of the service and its children    *
 *                                                                            *
 * Parameters: serviceid - item to update services for                        *
 *                                                                            *
 * Author: Alexei Vladishev                                                   *
 *                                                                            *
 * Comments: recursive function                                               *
 *           !!! Don't forget to sync the code with PHP !!!                   *
 *                                                                            *
 ******************************************************************************/
static void	DBupdate_services_rec(zbx_uint64_t serviceid, int clock)
{
	int		algorithm, status = 0;
	zbx_uint64_t	serviceupid;
	DB_RESULT	result;
	DB_ROW		row;

	result = DBselect("select l.serviceupid,s.algorithm"
			" from services_links l,services s"
			" where s.serviceid=l.serviceupid"
				" and l.servicedownid=" ZBX_FS_UI64,
			serviceid);

	while (NULL != (row = DBfetch(result)))
	{
		ZBX_STR2UINT64(serviceupid, row[0]);
		algorithm = atoi(row[1]);

		if (SERVICE_ALGORITHM_MAX == algorithm || SERVICE_ALGORITHM_MIN == algorithm)
		{
			status = DBget_service_status(serviceupid, algorithm, 0);

			DBadd_service_alarm(serviceupid, status, clock);
			DBexecute("update services set status=%d where serviceid=" ZBX_FS_UI64, status, serviceupid);
		}
		else if (SERVICE_ALGORITHM_NONE != algorithm)
			zabbix_log(LOG_LEVEL_ERR, "unknown calculation algorithm of service status [%d]", algorithm);
	}
	DBfree_result(result);

	result = DBselect("select serviceupid"
			" from services_links"
			" where servicedownid=" ZBX_FS_UI64,
			serviceid);

	while (NULL != (row = DBfetch(result)))
	{
		ZBX_STR2UINT64(serviceupid, row[0]);
		DBupdate_services_rec(serviceupid, clock);
	}
	DBfree_result(result);
}

/******************************************************************************
 *                                                                            *
 * Function: DBupdate_services_status_all                                     *
 *                                                                            *
 * Purpose: Cleaning parent nodes from triggers, updating ALL services status.*
 *                                                                            *
 * Author: Eugene Grigorjev                                                   *
 *                                                                            *
 * Comments: !!! Don't forget to sync the code with PHP !!!                   *
 *                                                                            *
 ******************************************************************************/
static void	DBupdate_services_status_all()
{
	DB_RESULT	result;
	DB_ROW		row;

	zbx_uint64_t	serviceid = 0, triggerid = 0;
	int		status = 0, clock;

	DBclear_parents_from_trigger();

	clock = time(NULL);

	result = DBselect(
			"select serviceid,algorithm,triggerid"
			" from services"
			" where serviceid not in (select distinct serviceupid from services_links)");

	while (NULL != (row = DBfetch(result)))
	{
		ZBX_STR2UINT64(serviceid, row[0]);
		if (SUCCEED == DBis_null(row[2]))
			triggerid = 0;
		else
			ZBX_STR2UINT64(triggerid, row[2]);

		status = DBget_service_status(serviceid, atoi(row[1]), triggerid);

		DBexecute("update services"
				" set status=%d"
				" where serviceid=" ZBX_FS_UI64,
				status, serviceid);

		DBadd_service_alarm(serviceid, status, clock);
	}
	DBfree_result(result);

	result = DBselect(
			"select max(servicedownid),serviceupid"
			" from services_links"
			" where servicedownid not in (select distinct serviceupid from services_links)"
			" group by serviceupid");

	while (NULL != (row = DBfetch(result)))
	{
		ZBX_STR2UINT64(serviceid, row[0]);
		DBupdate_services_rec(serviceid, clock);
	}
	DBfree_result(result);
}

/******************************************************************************
 *                                                                            *
 * Function: DBupdate_services                                                *
 *                                                                            *
 * Purpose: re-calculate and update status of the service and its children    *
 *                                                                            *
 * Parameters: serviceid - item to update services for                        *
 *             status - new status of the service                             *
 *                                                                            *
 * Author: Alexei Vladishev                                                   *
 *                                                                            *
 * Comments: !!! Don't forget to sync the code with PHP !!!                   *
 *                                                                            *
 ******************************************************************************/
void	DBupdate_services(zbx_uint64_t triggerid, int status, int clock)
{
	DB_RESULT	result;
	DB_ROW		row;
	zbx_uint64_t	serviceid;

	result = DBselect("select serviceid from services where triggerid=" ZBX_FS_UI64, triggerid);

	LOCK_SERVICES;

	while (NULL != (row = DBfetch(result)))
	{
		ZBX_STR2UINT64(serviceid, row[0]);

		DBexecute("update services set status=%d where serviceid=" ZBX_FS_UI64, status, serviceid);

		DBadd_service_alarm(serviceid, status, clock);
		DBupdate_services_rec(serviceid, clock);
	}

	UNLOCK_SERVICES;

	DBfree_result(result);
}

/******************************************************************************
 *                                                                            *
 * Function: DBdelete_services_by_triggerids                                  *
 *                                                                            *
 * Purpose: delete triggers from service                                      *
 *                                                                            *
 * Parameters: triggerids     - [IN] trigger identificators from database     *
 *             triggerids_num - [IN] number of triggers                       *
 *                                                                            *
 * Author: Eugene Grigorjev                                                   *
 *                                                                            *
 * Comments: !!! Don't forget to sync the code with PHP !!!                   *
 *                                                                            *
 ******************************************************************************/
static void	DBdelete_services_by_triggerids(zbx_uint64_t *triggerids, int triggerids_num)
{
	char	*sql = NULL;
	size_t	sql_alloc = 256, sql_offset = 0;

	if (0 == triggerids_num)
		return;

	sql = zbx_malloc(sql, sql_alloc);

	zbx_strcpy_alloc(&sql, &sql_alloc, &sql_offset,
			"delete from services"
			" where");
	DBadd_condition_alloc(&sql, &sql_alloc, &sql_offset, "triggerid", triggerids, triggerids_num);

	DBexecute("%s", sql);

	zbx_free(sql);

	DBupdate_services_status_all();
}

/******************************************************************************
 *                                                                            *
 * Function: DBdelete_sysmaps_elements                                        *
 *                                                                            *
 * Purpose: delete elements from map by elementtype and elementid             *
 *                                                                            *
 * Author: Eugene Grigorjev                                                   *
 *                                                                            *
 * Comments: !!! Don't forget to sync the code with PHP !!!                   *
 *                                                                            *
 ******************************************************************************/
static void	DBdelete_sysmaps_elements(int elementtype, zbx_uint64_t *elementids, int elementids_num)
{
	char	*sql = NULL;
	size_t	sql_alloc = 256, sql_offset = 0;

	if (0 == elementids_num)
		return;

	sql = zbx_malloc(sql, sql_alloc);

	zbx_snprintf_alloc(&sql, &sql_alloc, &sql_offset,
			"delete from sysmaps_elements"
			" where elementtype=%d"
				" and",
			elementtype);
	DBadd_condition_alloc(&sql, &sql_alloc, &sql_offset, "elementid", elementids, elementids_num);

	DBexecute("%s", sql);

	zbx_free(sql);
}

/******************************************************************************
 *                                                                            *
 * Function: DBdelete_action_conditions                                       *
 *                                                                            *
 * Purpose: delete action conditions by condition type and id                 *
 *                                                                            *
 * Author: Alexander Vladishev                                                *
 *                                                                            *
 ******************************************************************************/
static void	DBdelete_action_conditions(int conditiontype, zbx_uint64_t elementid)
{
	DB_RESULT	result;
	DB_ROW		row;

	/* disable actions */
	result = DBselect("select distinct actionid from conditions where conditiontype=%d and value='" ZBX_FS_UI64 "'",
			conditiontype, elementid);

	while (NULL != (row = DBfetch(result)))
		DBexecute("update actions set status=%d where actionid=%s", ACTION_STATUS_DISABLED, row[0]);

	DBfree_result(result);

	/* delete action conditions */
	DBexecute("delete from conditions where conditiontype=%d and value='" ZBX_FS_UI64 "'",
			conditiontype, elementid);
}

/******************************************************************************
 *                                                                            *
 * Function: DBdelete_triggers                                                *
 *                                                                            *
 * Purpose: delete trigger from database                                      *
 *                                                                            *
 * Parameters: triggerids - [IN] trigger identificators from database         *
 *                                                                            *
 ******************************************************************************/
void	DBdelete_triggers(zbx_vector_uint64_t *triggerids)
{
	char		*sql = NULL;
	size_t		sql_alloc = 256, sql_offset;
	int		num, i;
	DB_RESULT	result;
	DB_ROW		row;
	zbx_uint64_t	triggerid;

	if (0 == triggerids->values_num)
		return;

	sql = zbx_malloc(sql, sql_alloc);

	/* add child triggers (auto-created) */
	do
	{
		num = triggerids->values_num;
		sql_offset = 0;
		zbx_strcpy_alloc(&sql, &sql_alloc, &sql_offset,
				"select triggerid"
				" from trigger_discovery"
				" where");
		DBadd_condition_alloc(&sql, &sql_alloc, &sql_offset, "parent_triggerid",
				triggerids->values, triggerids->values_num);

		result = DBselect("%s", sql);

		while (NULL != (row = DBfetch(result)))
		{
			ZBX_STR2UINT64(triggerid, row[0]);
			zbx_vector_uint64_append(triggerids, triggerid);
		}
		DBfree_result(result);

		zbx_vector_uint64_sort(triggerids, ZBX_DEFAULT_UINT64_COMPARE_FUNC);
		zbx_vector_uint64_uniq(triggerids, ZBX_DEFAULT_UINT64_COMPARE_FUNC);
	}
	while (num != triggerids->values_num);

	DBdelete_services_by_triggerids(triggerids->values, triggerids->values_num);
	DBdelete_sysmaps_elements(SYSMAP_ELEMENT_TYPE_TRIGGER, triggerids->values, triggerids->values_num);

	for (i = 0; i < triggerids->values_num; i++)
		DBdelete_action_conditions(CONDITION_TYPE_TRIGGER, triggerids->values[i]);

	sql_offset = 0;
	DBbegin_multiple_update(&sql, &sql_alloc, &sql_offset);

	zbx_snprintf_alloc(&sql, &sql_alloc, &sql_offset,
			"delete from events"
			" where source=%d"
				" and object=%d"
				" and",
			EVENT_SOURCE_TRIGGERS, EVENT_OBJECT_TRIGGER);
	DBadd_condition_alloc(&sql, &sql_alloc, &sql_offset, "objectid", triggerids->values, triggerids->values_num);
	zbx_strcpy_alloc(&sql, &sql_alloc, &sql_offset, ";\n");

	/* delete from profiles */
	zbx_strcpy_alloc(&sql, &sql_alloc, &sql_offset,
			"delete from profiles"
			" where idx='web.events.filter.triggerid'"
				" and");
	DBadd_condition_alloc(&sql, &sql_alloc, &sql_offset, "value_id", triggerids->values, triggerids->values_num);
	zbx_strcpy_alloc(&sql, &sql_alloc, &sql_offset, ";\n");

	zbx_strcpy_alloc(&sql, &sql_alloc, &sql_offset,
			"delete from triggers"
			" where");
	DBadd_condition_alloc(&sql, &sql_alloc, &sql_offset, "triggerid", triggerids->values, triggerids->values_num);
	zbx_snprintf_alloc(&sql, &sql_alloc, &sql_offset, ";\n");

	DBend_multiple_update(&sql, &sql_alloc, &sql_offset);

	DBexecute("%s", sql);

	zbx_free(sql);
}

/******************************************************************************
 *                                                                            *
 * Function: DBdelete_triggers_by_itemids                                     *
 *                                                                            *
 * Purpose: delete triggers by itemid                                         *
 *                                                                            *
 * Parameters: itemids - [IN] item identificators from database               *
 *                                                                            *
 * Author: Eugene Grigorjev                                                   *
 *                                                                            *
 * Comments: !!! Don't forget to sync the code with PHP !!!                   *
 *                                                                            *
 ******************************************************************************/
static void	DBdelete_triggers_by_itemids(zbx_vector_uint64_t *itemids)
{
	const char		*__function_name = "DBdelete_triggers_by_itemids";

	char			*sql = NULL;
	size_t			sql_alloc = 512, sql_offset = 0;
	DB_RESULT		result;
	DB_ROW			row;
	zbx_uint64_t		triggerid;
	zbx_vector_uint64_t	triggerids;

	zabbix_log(LOG_LEVEL_DEBUG, "In %s() values_num:%d", __function_name, itemids->values_num);

	if (0 == itemids->values_num)
		goto out;

	sql = zbx_malloc(sql, sql_alloc);
	zbx_vector_uint64_create(&triggerids);

	zbx_strcpy_alloc(&sql, &sql_alloc, &sql_offset,
			"select distinct triggerid"
			" from functions"
			" where");
	DBadd_condition_alloc(&sql, &sql_alloc, &sql_offset, "itemid", itemids->values, itemids->values_num);

	result = DBselect("%s", sql);

	while (NULL != (row = DBfetch(result)))
	{
		ZBX_STR2UINT64(triggerid, row[0]);
		zbx_vector_uint64_append(&triggerids, triggerid);
	}
	DBfree_result(result);

	zbx_vector_uint64_sort(&triggerids, ZBX_DEFAULT_UINT64_COMPARE_FUNC);
	DBdelete_triggers(&triggerids);

	zbx_vector_uint64_destroy(&triggerids);
	zbx_free(sql);
out:
	zabbix_log(LOG_LEVEL_DEBUG, "End of %s()", __function_name);
}

/******************************************************************************
 *                                                                            *
 * Function: DBdelete_history_by_itemids                                      *
 *                                                                            *
 * Purpose: delete item history                                               *
 *                                                                            *
 * Parameters: itemids - [IN] item identificators from database               *
 *                                                                            *
 * Author: Eugene Grigorjev, Alexander Vladishev                              *
 *                                                                            *
 * Comments: !!! Don't forget to sync the code with PHP !!!                   *
 *                                                                            *
 ******************************************************************************/
static void	DBdelete_history_by_itemids(zbx_vector_uint64_t *itemids)
{
	const char	*__function_name = "DBdelete_history_by_itemids";
	char		*sql = NULL;
	size_t		sql_alloc = 64 * ZBX_KIBIBYTE, sql_offset = 0;
	int		i, j;
	zbx_uint64_t	housekeeperid;
	const char	*ins_housekeeper_sql = "insert into housekeeper (housekeeperid,tablename,field,value) values ";
#define	ZBX_HISTORY_TABLES_COUNT	7
	const char	*tables[ZBX_HISTORY_TABLES_COUNT] = {"history", "history_str", "history_uint", "history_log",
			"history_text", "trends", "trends_uint"};

	zabbix_log(LOG_LEVEL_DEBUG, "In %s() values_num:%d", __function_name, itemids->values_num);

	if (0 == itemids->values_num)
		return;

	housekeeperid = DBget_maxid_num("housekeeper", ZBX_HISTORY_TABLES_COUNT * itemids->values_num);

	sql = zbx_malloc(sql, sql_alloc);

	DBbegin_multiple_update(&sql, &sql_alloc, &sql_offset);
#ifdef HAVE_MULTIROW_INSERT
	zbx_strcpy_alloc(&sql, &sql_alloc, &sql_offset, ins_housekeeper_sql);
#endif
	for (i = 0; i < itemids->values_num; i++)
	{
		for (j = 0; j < ZBX_HISTORY_TABLES_COUNT; j++)
		{
#ifndef HAVE_MULTIROW_INSERT
			zbx_strcpy_alloc(&sql, &sql_alloc, &sql_offset, ins_housekeeper_sql);
#endif
			zbx_snprintf_alloc(&sql, &sql_alloc, &sql_offset,
					"(" ZBX_FS_UI64 ",'%s','itemid'," ZBX_FS_UI64 ")" ZBX_ROW_DL,
					housekeeperid++, tables[j], itemids->values[i]);
		}
	}

#ifdef HAVE_MULTIROW_INSERT
	sql_offset--;
	zbx_strcpy_alloc(&sql, &sql_alloc, &sql_offset, ";\n");
#endif
	DBend_multiple_update(&sql, &sql_alloc, &sql_offset);
	DBexecute("%s", sql);

	zbx_free(sql);

	zabbix_log(LOG_LEVEL_DEBUG, "End of %s()", __function_name);
}

/******************************************************************************
 *                                                                            *
 * Function: DBdelete_graphs                                                  *
 *                                                                            *
 * Purpose: delete graph from database                                        *
 *                                                                            *
 * Parameters: graphids - [IN] array of graph id's from database              *
 *                                                                            *
 ******************************************************************************/
void	DBdelete_graphs(zbx_vector_uint64_t *graphids)
{
	const char	*__function_name = "DBdelete_graphs";

	char		*sql = NULL;
	size_t		sql_alloc = 256, sql_offset;
	int		num;
	DB_RESULT	result;
	DB_ROW		row;
	zbx_uint64_t	graphid;

	zabbix_log(LOG_LEVEL_DEBUG, "In %s() values_num:%d", __function_name, graphids->values_num);

	if (0 == graphids->values_num)
		goto out;

	sql = zbx_malloc(sql, sql_alloc);

	do	/* add child graphs (auto-created) */
	{
		num = graphids->values_num;
		sql_offset = 0;
		zbx_strcpy_alloc(&sql, &sql_alloc, &sql_offset,
				"select graphid"
				" from graph_discovery"
				" where");
		DBadd_condition_alloc(&sql, &sql_alloc, &sql_offset, "parent_graphid",
				graphids->values, graphids->values_num);

		result = DBselect("%s", sql);

		while (NULL != (row = DBfetch(result)))
		{
			ZBX_STR2UINT64(graphid, row[0]);
			zbx_vector_uint64_append(graphids, graphid);
		}
		DBfree_result(result);

		zbx_vector_uint64_sort(graphids, ZBX_DEFAULT_UINT64_COMPARE_FUNC);
		zbx_vector_uint64_uniq(graphids, ZBX_DEFAULT_UINT64_COMPARE_FUNC);
	}
	while (num != graphids->values_num);

	sql_offset = 0;
	DBbegin_multiple_update(&sql, &sql_alloc, &sql_offset);

	/* delete from screens_items */
	zbx_snprintf_alloc(&sql, &sql_alloc, &sql_offset,
			"delete from screens_items"
			" where resourcetype=%d"
				" and",
			SCREEN_RESOURCE_GRAPH);
	DBadd_condition_alloc(&sql, &sql_alloc, &sql_offset, "resourceid", graphids->values, graphids->values_num);
	zbx_strcpy_alloc(&sql, &sql_alloc, &sql_offset, ";\n");

	/* delete from profiles */
	zbx_strcpy_alloc(&sql, &sql_alloc, &sql_offset,
			"delete from profiles"
			" where idx='web.favorite.graphids'"
				" and source='graphid'"
				" and");
	DBadd_condition_alloc(&sql, &sql_alloc, &sql_offset, "value_id", graphids->values, graphids->values_num);
	zbx_strcpy_alloc(&sql, &sql_alloc, &sql_offset, ";\n");

	/* delete from graphs */
	zbx_strcpy_alloc(&sql, &sql_alloc, &sql_offset, "delete from graphs where");
	DBadd_condition_alloc(&sql, &sql_alloc, &sql_offset, "graphid", graphids->values, graphids->values_num);
	zbx_strcpy_alloc(&sql, &sql_alloc, &sql_offset, ";\n");

	DBend_multiple_update(&sql, &sql_alloc, &sql_offset);

	DBexecute("%s", sql);

	zbx_free(sql);
out:
	zabbix_log(LOG_LEVEL_DEBUG, "End of %s()", __function_name);
}

/******************************************************************************
 *                                                                            *
 * Function: DBdelete_graphs_by_itemids                                       *
 *                                                                            *
 * Parameters: itemids - [IN] item identificators from database               *
 *                                                                            *
 * Author: Alexander Vladishev                                                *
 *                                                                            *
 ******************************************************************************/
static void	DBdelete_graphs_by_itemids(zbx_vector_uint64_t *itemids)
{
	const char		*__function_name = "DBdelete_graphs_by_itemids";
	char			*sql = NULL;
	size_t			sql_alloc = 256, sql_offset;
	DB_RESULT		result;
	DB_ROW			row;
	zbx_uint64_t		graphid;
	zbx_vector_uint64_t	graphids;
	int			index;

	zabbix_log(LOG_LEVEL_DEBUG, "In %s() values_num:%d", __function_name, itemids->values_num);

	if (0 == itemids->values_num)
		goto out;

	sql = zbx_malloc(sql, sql_alloc);
	zbx_vector_uint64_create(&graphids);

	/* select all graphs with items */
	sql_offset = 0;
	zbx_snprintf_alloc(&sql, &sql_alloc, &sql_offset, "select distinct graphid from graphs_items where");
	DBadd_condition_alloc(&sql, &sql_alloc, &sql_offset, "itemid", itemids->values, itemids->values_num);
	result = DBselect("%s", sql);

	while (NULL != (row = DBfetch(result)))
	{
		ZBX_STR2UINT64(graphid, row[0]);
		zbx_vector_uint64_append(&graphids, graphid);
	}
	DBfree_result(result);

	if (0 == graphids.values_num)
		goto clean;

	zbx_vector_uint64_sort(&graphids, ZBX_DEFAULT_UINT64_COMPARE_FUNC);

	/* select graphs with other items */
	sql_offset = 0;
	zbx_snprintf_alloc(&sql, &sql_alloc, &sql_offset,
			"select distinct graphid"
			" from graphs_items"
			" where");
	DBadd_condition_alloc(&sql, &sql_alloc, &sql_offset, "graphid", graphids.values, graphids.values_num);
	zbx_snprintf_alloc(&sql, &sql_alloc, &sql_offset, " and not");
	DBadd_condition_alloc(&sql, &sql_alloc, &sql_offset, "itemid", itemids->values, itemids->values_num);
	result = DBselect("%s", sql);

	while (NULL != (row = DBfetch(result)))
	{
		ZBX_STR2UINT64(graphid, row[0]);
		if (FAIL != (index = zbx_vector_uint64_bsearch(&graphids, graphid, ZBX_DEFAULT_UINT64_COMPARE_FUNC)))
			zbx_vector_uint64_remove(&graphids, index);
	}
	DBfree_result(result);

	DBdelete_graphs(&graphids);
clean:
	zbx_vector_uint64_destroy(&graphids);
	zbx_free(sql);
out:
	zabbix_log(LOG_LEVEL_DEBUG, "End of %s()", __function_name);
}

/******************************************************************************
 *                                                                            *
 * Function: DBdelete_items                                                   *
 *                                                                            *
 * Purpose: delete items from database                                        *
 *                                                                            *
 * Parameters: itemids - [IN] array of item identificators from database      *
 *                                                                            *
 ******************************************************************************/
void	DBdelete_items(zbx_vector_uint64_t *itemids)
{
	const char	*__function_name = "DBdelete_items";

	char		*sql = NULL;
	size_t		sql_alloc = 256, sql_offset;
	int		num;
	DB_RESULT	result;
	DB_ROW		row;
	zbx_uint64_t	itemid;

	zabbix_log(LOG_LEVEL_DEBUG, "In %s() values_num:%d", __function_name, itemids->values_num);

	if (0 == itemids->values_num)
		goto out;

	sql = zbx_malloc(sql, sql_alloc);

	do	/* add child items (auto-created and prototypes) */
	{
		num = itemids->values_num;
		sql_offset = 0;
		zbx_strcpy_alloc(&sql, &sql_alloc, &sql_offset,
				"select itemid"
				" from item_discovery"
				" where");
		DBadd_condition_alloc(&sql, &sql_alloc, &sql_offset, "parent_itemid",
				itemids->values, itemids->values_num);

		result = DBselect("%s", sql);

		while (NULL != (row = DBfetch(result)))
		{
			ZBX_STR2UINT64(itemid, row[0]);
			zbx_vector_uint64_append(itemids, itemid);
		}
		DBfree_result(result);

		zbx_vector_uint64_sort(itemids, ZBX_DEFAULT_UINT64_COMPARE_FUNC);
		zbx_vector_uint64_uniq(itemids, ZBX_DEFAULT_UINT64_COMPARE_FUNC);
	}
	while (num != itemids->values_num);

	DBdelete_graphs_by_itemids(itemids);
	DBdelete_triggers_by_itemids(itemids);
	DBdelete_history_by_itemids(itemids);

	sql_offset = 0;
	DBbegin_multiple_update(&sql, &sql_alloc, &sql_offset);

	/* delete from screens_items */
	zbx_snprintf_alloc(&sql, &sql_alloc, &sql_offset,
			"delete from screens_items"
				" where resourcetype in (%d,%d)"
					" and",
			SCREEN_RESOURCE_PLAIN_TEXT,
			SCREEN_RESOURCE_SIMPLE_GRAPH);
	DBadd_condition_alloc(&sql, &sql_alloc, &sql_offset, "resourceid", itemids->values, itemids->values_num);
	zbx_strcpy_alloc(&sql, &sql_alloc, &sql_offset, ";\n");

	/* delete from profiles */
	zbx_strcpy_alloc(&sql, &sql_alloc, &sql_offset,
			"delete from profiles"
			" where idx='web.favorite.graphids'"
				" and source='itemid'"
				" and");
	DBadd_condition_alloc(&sql, &sql_alloc, &sql_offset, "value_id", itemids->values, itemids->values_num);
	zbx_strcpy_alloc(&sql, &sql_alloc, &sql_offset, ";\n");

	/* delete from items */
	zbx_strcpy_alloc(&sql, &sql_alloc, &sql_offset, "delete from items where");
	DBadd_condition_alloc(&sql, &sql_alloc, &sql_offset, "itemid", itemids->values, itemids->values_num);
	zbx_strcpy_alloc(&sql, &sql_alloc, &sql_offset, ";\n");

	DBend_multiple_update(&sql, &sql_alloc, &sql_offset);

	DBexecute("%s", sql);

	zbx_free(sql);
out:
	zabbix_log(LOG_LEVEL_DEBUG, "End of %s()", __function_name);
}

/******************************************************************************
 *                                                                            *
 * Function: DBdelete_httptests                                               *
 *                                                                            *
 * Purpose: delete web tests from database                                    *
 *                                                                            *
 * Parameters: httptestids - [IN] array of httptest id's from database        *
 *                                                                            *
 * Author: Alexander Vladishev                                                *
 *                                                                            *
 * Comments: !!! Don't forget to sync the code with PHP !!!                   *
 *                                                                            *
 ******************************************************************************/
static void	DBdelete_httptests(zbx_vector_uint64_t *httptestids)
{
	const char		*__function_name = "DBdelete_httptests";
	DB_RESULT		result;
	DB_ROW			row;
	char			*sql = NULL;
	size_t			sql_alloc = 256, sql_offset = 0;
	zbx_vector_uint64_t	itemids;
	zbx_uint64_t		itemid;

	zabbix_log(LOG_LEVEL_DEBUG, "In %s() values_num:%d", __function_name, httptestids->values_num);

	if (0 == httptestids->values_num)
		goto out;

	sql = zbx_malloc(sql, sql_alloc);
	zbx_vector_uint64_create(&itemids);

	/* httpstepitem, httptestitem */
	sql_offset = 0;
	zbx_strcpy_alloc(&sql, &sql_alloc, &sql_offset,
			"select hsi.itemid"
			" from httpstepitem hsi,httpstep hs"
			" where hsi.httpstepid=hs.httpstepid"
				" and");
	DBadd_condition_alloc(&sql, &sql_alloc, &sql_offset, "hs.httptestid",
			httptestids->values, httptestids->values_num);
	zbx_strcpy_alloc(&sql, &sql_alloc, &sql_offset,
			" union all "
			"select itemid"
			" from httptestitem"
			" where");
	DBadd_condition_alloc(&sql, &sql_alloc, &sql_offset, "httptestid",
			httptestids->values, httptestids->values_num);

	result = DBselect("%s", sql);

	while (NULL != (row = DBfetch(result)))
	{
		ZBX_STR2UINT64(itemid, row[0]);
		zbx_vector_uint64_append(&itemids, itemid);
	}
	DBfree_result(result);

	zbx_vector_uint64_sort(&itemids, ZBX_DEFAULT_UINT64_COMPARE_FUNC);
	DBdelete_items(&itemids);

	sql_offset = 0;
	zbx_strcpy_alloc(&sql, &sql_alloc, &sql_offset, "delete from httptest where");
	DBadd_condition_alloc(&sql, &sql_alloc, &sql_offset, "httptestid",
			httptestids->values, httptestids->values_num);
	DBexecute("%s", sql);

	zbx_vector_uint64_destroy(&itemids);
	zbx_free(sql);
out:
	zabbix_log(LOG_LEVEL_DEBUG, "End of %s()", __function_name);
}

/******************************************************************************
 *                                                                            *
 * Function: DBdelete_application                                             *
 *                                                                            *
 * Purpose: delete application                                                *
 *                                                                            *
 * Parameters: applicationid - [IN] application identificator from database   *
 *                                                                            *
 * Author: Eugene Grigorjev, Alexander Vladishev                              *
 *                                                                            *
 * Comments: !!! Don't forget to sync the code with PHP !!!                   *
 *                                                                            *
 ******************************************************************************/
static void	DBdelete_applications(zbx_uint64_t *applicationids, int applicationids_num)
{
	DB_RESULT	result;
	DB_ROW		row;
	char		*sql = NULL;
	size_t		sql_alloc = 256, sql_offset = 0;
	zbx_uint64_t	*ids = NULL, applicationid;
	int		ids_alloc = 0, ids_num = 0;

	if (0 == applicationids_num)
		return;

	sql = zbx_malloc(sql, sql_alloc);

	zbx_strcpy_alloc(&sql, &sql_alloc, &sql_offset,
			"select applicationid,name"
			" from httptest"
			" where");
	DBadd_condition_alloc(&sql, &sql_alloc, &sql_offset, "applicationid", applicationids, applicationids_num);

	result = DBselect("%s", sql);

	while (NULL != (row = DBfetch(result)))
	{
		ZBX_STR2UINT64(applicationid, row[0]);
		uint64_array_add(&ids, &ids_alloc, &ids_num, applicationid, 4);

		zabbix_log(LOG_LEVEL_DEBUG, "Application [" ZBX_FS_UI64 "] used by scenario '%s'",
				applicationid, row[1]);
	}
	DBfree_result(result);

	uint64_array_remove(applicationids, &applicationids_num, ids, ids_num);

	sql_offset = 0;
	DBbegin_multiple_update(&sql, &sql_alloc, &sql_offset);

	if (0 != applicationids_num)
	{
		zbx_strcpy_alloc(&sql, &sql_alloc, &sql_offset, "delete from applications where");
		DBadd_condition_alloc(&sql, &sql_alloc, &sql_offset,
				"applicationid", applicationids, applicationids_num);
		zbx_strcpy_alloc(&sql, &sql_alloc, &sql_offset, ";\n");
	}

	if (0 != ids_num)
	{
		zbx_strcpy_alloc(&sql, &sql_alloc, &sql_offset, "update applications set templateid=null where");
		DBadd_condition_alloc(&sql, &sql_alloc, &sql_offset, "applicationid", ids, ids_num);
		zbx_strcpy_alloc(&sql, &sql_alloc, &sql_offset, ";\n");
	}

	DBend_multiple_update(&sql, &sql_alloc, &sql_offset);

	DBexecute("%s", sql);

	zbx_free(ids);
	zbx_free(sql);
}

/******************************************************************************
 *                                                                            *
 * Function: DBdelete_host_prototypes                                         *
 *                                                                            *
 * Purpose: deletes host prototypes from database                             *
 *                                                                            *
 * Parameters: host_prototypeids - [IN] list of host prototypes               *
 *                                                                            *
 ******************************************************************************/
static void	DBdelete_host_prototypes(zbx_vector_uint64_t *host_prototypeids)
{
	DB_RESULT		result;
	DB_ROW			row;
	char			*sql = NULL;
	size_t			sql_alloc = 256, sql_offset = 0;
	zbx_uint64_t		hostid;
	zbx_vector_uint64_t	hostids;

	if (0 == host_prototypeids->values_num)
		return;

	sql = zbx_malloc(sql, sql_alloc);

	/* delete discovered hosts */

	zbx_vector_uint64_create(&hostids);

	zbx_strcpy_alloc(&sql, &sql_alloc, &sql_offset, "select hostid from host_discovery where");
	DBadd_condition_alloc(&sql, &sql_alloc, &sql_offset, "parent_hostid",
			host_prototypeids->values, host_prototypeids->values_num);

	result = DBselect("%s", sql);

	while (NULL != (row = DBfetch(result)))
	{
		ZBX_STR2UINT64(hostid, row[0]);
		zbx_vector_uint64_append(&hostids, hostid);
	}
	DBfree_result(result);

	if (0 != hostids.values_num)
	{
		zbx_vector_uint64_sort(&hostids, ZBX_DEFAULT_UINT64_COMPARE_FUNC);
		DBdelete_hosts(&hostids);
	}

	/* delete host prototypes */

	sql_offset = 0;
	zbx_strcpy_alloc(&sql, &sql_alloc, &sql_offset, "delete from hosts where");
	DBadd_condition_alloc(&sql, &sql_alloc, &sql_offset, "hostid",
			host_prototypeids->values, host_prototypeids->values_num);

	DBexecute("%s", sql);

	zbx_vector_uint64_destroy(&hostids);

	zbx_free(sql);
}

/******************************************************************************
 *                                                                            *
 * Function: DBdelete_template_httptests                                      *
 *                                                                            *
 * Purpose: delete template web scenatios from host                           *
 *                                                                            *
 * Parameters: hostid      - [IN] host identificator from database            *
 *             templateids - [IN] array of template IDs                       *
 *                                                                            *
 ******************************************************************************/
static void	DBdelete_template_httptests(zbx_uint64_t hostid, zbx_vector_uint64_t *templateids)
{
	const char		*__function_name = "DBdelete_template_httptests";

	char			*sql = NULL;
	size_t			sql_alloc = 256, sql_offset = 0;
	DB_RESULT		result;
	DB_ROW			row;
	zbx_vector_uint64_t	httptestids;
	zbx_uint64_t		httptestid;

	zabbix_log(LOG_LEVEL_DEBUG, "In %s()", __function_name);

	sql = zbx_malloc(sql, sql_alloc);
	zbx_vector_uint64_create(&httptestids);

	zbx_snprintf_alloc(&sql, &sql_alloc, &sql_offset,
			"select h.httptestid"
			" from httptest h"
				" join httptest t"
					" on");
	DBadd_condition_alloc(&sql, &sql_alloc, &sql_offset, "t.hostid", templateids->values, templateids->values_num);
	zbx_snprintf_alloc(&sql, &sql_alloc, &sql_offset,
						" and t.httptestid=h.templateid"
			" where h.hostid=" ZBX_FS_UI64, hostid);

	result = DBselect("%s", sql);

	while (NULL != (row = DBfetch(result)))
	{
		ZBX_STR2UINT64(httptestid, row[0]);
		zbx_vector_uint64_append(&httptestids, httptestid);
	}
	DBfree_result(result);

	zbx_vector_uint64_sort(&httptestids, ZBX_DEFAULT_UINT64_COMPARE_FUNC);
	DBdelete_httptests(&httptestids);

	zbx_vector_uint64_destroy(&httptestids);
	zbx_free(sql);

	zabbix_log(LOG_LEVEL_DEBUG, "End of %s()", __function_name);
}

/******************************************************************************
 *                                                                            *
 * Function: DBdelete_template_graphs                                         *
 *                                                                            *
 * Purpose: delete template graphs from host                                  *
 *                                                                            *
 * Parameters: hostid      - [IN] host identificator from database            *
 *             templateids - [IN] array of template IDs                       *
 *                                                                            *
 * Author: Eugene Grigorjev                                                   *
 *                                                                            *
 * Comments: !!! Don't forget to sync the code with PHP !!!                   *
 *                                                                            *
 ******************************************************************************/
static void	DBdelete_template_graphs(zbx_uint64_t hostid, zbx_vector_uint64_t *templateids)
{
	const char		*__function_name = "DBdelete_template_graphs";

	char			*sql = NULL;
	size_t			sql_alloc = 256, sql_offset = 0;
	DB_RESULT		result;
	DB_ROW			row;
	zbx_vector_uint64_t	graphids;
	zbx_uint64_t		graphid;

	zabbix_log(LOG_LEVEL_DEBUG, "In %s()", __function_name);

	sql = zbx_malloc(sql, sql_alloc);
	zbx_vector_uint64_create(&graphids);

	zbx_snprintf_alloc(&sql, &sql_alloc, &sql_offset,
			"select distinct gi.graphid"
			" from graphs_items gi,items i,items ti"
			" where gi.itemid=i.itemid"
				" and i.templateid=ti.itemid"
				" and i.hostid=" ZBX_FS_UI64
				" and",
			hostid);
	DBadd_condition_alloc(&sql, &sql_alloc, &sql_offset, "ti.hostid", templateids->values, templateids->values_num);

	result = DBselect("%s", sql);

	while (NULL != (row = DBfetch(result)))
	{
		ZBX_STR2UINT64(graphid, row[0]);
		zbx_vector_uint64_append(&graphids, graphid);
	}
	DBfree_result(result);

	zbx_vector_uint64_sort(&graphids, ZBX_DEFAULT_UINT64_COMPARE_FUNC);
	DBdelete_graphs(&graphids);

	zbx_vector_uint64_destroy(&graphids);
	zbx_free(sql);

	zabbix_log(LOG_LEVEL_DEBUG, "End of %s()", __function_name);
}

/******************************************************************************
 *                                                                            *
 * Function: DBdelete_template_triggers                                       *
 *                                                                            *
 * Purpose: delete template triggers from host                                *
 *                                                                            *
 * Parameters: hostid      - [IN] host identificator from database            *
 *             templateids - [IN] array of template IDs                       *
 *                                                                            *
 * Author: Eugene Grigorjev                                                   *
 *                                                                            *
 * Comments: !!! Don't forget to sync the code with PHP !!!                   *
 *                                                                            *
 ******************************************************************************/
static void	DBdelete_template_triggers(zbx_uint64_t hostid, zbx_vector_uint64_t *templateids)
{
	const char		*__function_name = "DBdelete_template_triggers";

	char			*sql = NULL;
	size_t			sql_alloc = 256, sql_offset = 0;
	DB_RESULT		result;
	DB_ROW			row;
	zbx_uint64_t		triggerid;
	zbx_vector_uint64_t	triggerids;

	zabbix_log(LOG_LEVEL_DEBUG, "In %s()", __function_name);

	sql = zbx_malloc(sql, sql_alloc);
	zbx_vector_uint64_create(&triggerids);

	zbx_snprintf_alloc(&sql, &sql_alloc, &sql_offset,
			"select distinct f.triggerid"
			" from functions f,items i,items ti"
			" where f.itemid=i.itemid"
				" and i.templateid=ti.itemid"
				" and i.hostid=" ZBX_FS_UI64
				" and",
			hostid);
	DBadd_condition_alloc(&sql, &sql_alloc, &sql_offset, "ti.hostid", templateids->values, templateids->values_num);

	result = DBselect("%s", sql);

	while (NULL != (row = DBfetch(result)))
	{
		ZBX_STR2UINT64(triggerid, row[0]);
		zbx_vector_uint64_append(&triggerids, triggerid);
	}
	DBfree_result(result);

	zbx_vector_uint64_sort(&triggerids, ZBX_DEFAULT_UINT64_COMPARE_FUNC);
	DBdelete_triggers(&triggerids);

	zbx_vector_uint64_destroy(&triggerids);
	zbx_free(sql);

	zabbix_log(LOG_LEVEL_DEBUG, "End of %s()", __function_name);
}

/******************************************************************************
 *                                                                            *
 * Function: DBdelete_template_host_prototypes                                *
 *                                                                            *
 * Purpose: delete template host prototypes from host                         *
 *                                                                            *
 * Parameters: hostid      - [IN] host identificator from database            *
 *             templateids - [IN] array of template IDs                       *
 *                                                                            *
 ******************************************************************************/
static void	DBdelete_template_host_prototypes(zbx_uint64_t hostid, zbx_vector_uint64_t *templateids)
{
	const char		*__function_name = "DBdelete_template_host_prototypes";

	char			*sql = NULL;
	size_t			sql_alloc = 256, sql_offset = 0;
	DB_RESULT		result;
	DB_ROW			row;
	zbx_uint64_t		host_prototypeid;
	zbx_vector_uint64_t	host_prototypeids;

	zabbix_log(LOG_LEVEL_DEBUG, "In %s()", __function_name);

	zbx_vector_uint64_create(&host_prototypeids);

	sql = zbx_malloc(sql, sql_alloc);

	zbx_snprintf_alloc(&sql, &sql_alloc, &sql_offset,
			"select hp.hostid"
			" from items hi,host_discovery hhd,hosts hp,host_discovery thd,items ti"
			" where hi.itemid=hhd.parent_itemid"
				" and hhd.hostid=hp.hostid"
				" and hp.templateid=thd.hostid"
				" and thd.parent_itemid=ti.itemid"
				" and hi.hostid=" ZBX_FS_UI64
				" and",
			hostid);
	DBadd_condition_alloc(&sql, &sql_alloc, &sql_offset, "ti.hostid", templateids->values, templateids->values_num);

	result = DBselect("%s", sql);

	while (NULL != (row = DBfetch(result)))
	{
		ZBX_STR2UINT64(host_prototypeid, row[0]);
		zbx_vector_uint64_append(&host_prototypeids, host_prototypeid);
	}
	DBfree_result(result);

	zbx_vector_uint64_sort(&host_prototypeids, ZBX_DEFAULT_UINT64_COMPARE_FUNC);
	DBdelete_host_prototypes(&host_prototypeids);

	zbx_free(sql);

	zbx_vector_uint64_destroy(&host_prototypeids);

	zabbix_log(LOG_LEVEL_DEBUG, "End of %s()", __function_name);
}

/******************************************************************************
 *                                                                            *
 * Function: DBdelete_template_items                                          *
 *                                                                            *
 * Purpose: delete template items from host                                   *
 *                                                                            *
 * Parameters: hostid      - [IN] host identificator from database            *
 *             templateids - [IN] array of template IDs                       *
 *                                                                            *
 * Author: Eugene Grigorjev                                                   *
 *                                                                            *
 * Comments: !!! Don't forget to sync the code with PHP !!!                   *
 *                                                                            *
 ******************************************************************************/
static void	DBdelete_template_items(zbx_uint64_t hostid, zbx_vector_uint64_t *templateids)
{
	const char		*__function_name = "DBdelete_template_items";

	char			*sql = NULL;
	size_t			sql_alloc = 256, sql_offset = 0;
	DB_RESULT		result;
	DB_ROW			row;
	zbx_uint64_t		itemid;
	zbx_vector_uint64_t	itemids;

	zabbix_log(LOG_LEVEL_DEBUG, "In %s()", __function_name);

	sql = zbx_malloc(sql, sql_alloc);
	zbx_vector_uint64_create(&itemids);

	zbx_snprintf_alloc(&sql, &sql_alloc, &sql_offset,
			"select distinct i.itemid"
			" from items i,items ti"
			" where i.templateid=ti.itemid"
				" and i.hostid=" ZBX_FS_UI64
				" and",
			hostid);
	DBadd_condition_alloc(&sql, &sql_alloc, &sql_offset, "ti.hostid", templateids->values, templateids->values_num);

	result = DBselect("%s", sql);

	while (NULL != (row = DBfetch(result)))
	{
		ZBX_STR2UINT64(itemid, row[0]);
		zbx_vector_uint64_append(&itemids, itemid);
	}
	DBfree_result(result);

	zbx_vector_uint64_sort(&itemids, ZBX_DEFAULT_UINT64_COMPARE_FUNC);
	DBdelete_items(&itemids);

	zbx_vector_uint64_destroy(&itemids);
	zbx_free(sql);

	zabbix_log(LOG_LEVEL_DEBUG, "End of %s()", __function_name);
}

/******************************************************************************
 *                                                                            *
 * Function: DBdelete_template_applications                                   *
 *                                                                            *
 * Purpose: delete application                                                *
 *                                                                            *
 * Parameters: hostid      - [IN] host identificator from database            *
 *             templateids - [IN] array of template IDs                       *
 *                                                                            *
 * Author: Eugene Grigorjev                                                   *
 *                                                                            *
 * Comments: !!! Don't forget to sync the code with PHP !!!                   *
 *                                                                            *
 ******************************************************************************/
static void	DBdelete_template_applications(zbx_uint64_t hostid, zbx_vector_uint64_t *templateids)
{
	const char	*__function_name = "DBdelete_template_applications";

	char		*sql = NULL;
	size_t		sql_alloc = 256, sql_offset = 0;
	DB_RESULT	result;
	DB_ROW		row;
	zbx_uint64_t	*applicationids = NULL, applicationid;
	int		applicationids_alloc = 0, applicationids_num = 0;

	zabbix_log(LOG_LEVEL_DEBUG, "In %s()", __function_name);

	sql = zbx_malloc(sql, sql_alloc);

	zbx_snprintf_alloc(&sql, &sql_alloc, &sql_offset,
			"select distinct a.applicationid"
			" from applications a,applications ta"
			" where a.templateid=ta.applicationid"
				" and a.hostid=" ZBX_FS_UI64
				" and",
			hostid);
	DBadd_condition_alloc(&sql, &sql_alloc, &sql_offset, "ta.hostid", templateids->values, templateids->values_num);

	result = DBselect("%s", sql);

	while (NULL != (row = DBfetch(result)))
	{
		ZBX_STR2UINT64(applicationid, row[0]);
		uint64_array_add(&applicationids, &applicationids_alloc, &applicationids_num,
				applicationid, 64);
	}
	DBfree_result(result);

	DBdelete_applications(applicationids, applicationids_num);

	zbx_free(applicationids);
	zbx_free(sql);

	zabbix_log(LOG_LEVEL_DEBUG, "End of %s()", __function_name);
}

/******************************************************************************
 *                                                                            *
 * Function: DBcopy_trigger_to_host                                           *
 *                                                                            *
 * Purpose: copy specified trigger to host                                    *
 *                                                                            *
 * Parameters: hostid - host identificator from database                      *
 *             triggerid - trigger identificator from database                *
 *             description - trigger description                              *
 *             expression - trigger expression                                *
 *             status - trigger status                                        *
 *             type - trigger type                                            *
 *             priority - trigger priority                                    *
 *             comments - trigger comments                                    *
 *             url - trigger url                                              *
 *                                                                            *
 * Return value: upon successful completion return SUCCEED                    *
 *                                                                            *
 * Author: Eugene Grigorjev, Alexander Vladishev                              *
 *                                                                            *
 * Comments: !!! Don't forget to sync the code with PHP !!!                   *
 *                                                                            *
 ******************************************************************************/
static int	DBcopy_trigger_to_host(zbx_uint64_t *new_triggerid, zbx_uint64_t hostid,
		zbx_uint64_t triggerid, const char *description, const char *expression,
		unsigned char status, unsigned char type, unsigned char priority,
		const char *comments, const char *url, unsigned char flags)
{
	DB_RESULT	result;
	DB_ROW		row;
	char		*sql = NULL;
	size_t		sql_alloc = 256, sql_offset = 0;
	zbx_uint64_t	itemid,	h_triggerid, functionid;
	char		*old_expression = NULL,
			*new_expression = NULL,
			*expression_esc = NULL,
			*search = NULL,
			*replace = NULL,
			*description_esc = NULL,
			*comments_esc = NULL,
			*url_esc = NULL,
			*function_esc = NULL,
			*parameter_esc = NULL;
	int		res = FAIL;

	sql = zbx_malloc(sql, sql_alloc);

	DBbegin_multiple_update(&sql, &sql_alloc, &sql_offset);

	description_esc = DBdyn_escape_string(description);

	result = DBselect(
			"select distinct t.triggerid,t.expression"
			" from triggers t,functions f,items i"
			" where t.triggerid=f.triggerid"
				" and f.itemid=i.itemid"
				" and t.templateid is null"
				" and i.hostid=" ZBX_FS_UI64
				" and t.description='%s'",
			hostid, description_esc);

	while (NULL != (row = DBfetch(result)))
	{
		ZBX_STR2UINT64(h_triggerid, row[0]);

		if (SUCCEED != DBcmp_triggers(triggerid, expression,
				h_triggerid, row[1]))
			continue;

		/* link not linked trigger with same description and expression */
		zbx_snprintf_alloc(&sql, &sql_alloc, &sql_offset,
				"update triggers"
				" set templateid=" ZBX_FS_UI64 ","
					"flags=%d"
				" where triggerid=" ZBX_FS_UI64 ";\n",
				triggerid, (int)flags, h_triggerid);

		res = SUCCEED;
		break;
	}
	DBfree_result(result);

	/* create trigger if no updated triggers */
	if (SUCCEED != res)
	{
		res = SUCCEED;

		*new_triggerid = DBget_maxid("triggers");
		new_expression = strdup(expression);

		comments_esc = DBdyn_escape_string(comments);
		url_esc = DBdyn_escape_string(url);

		zbx_snprintf_alloc(&sql, &sql_alloc, &sql_offset,
				"insert into triggers"
					" (triggerid,description,priority,status,"
						"comments,url,type,value,state,templateid,flags)"
					" values (" ZBX_FS_UI64 ",'%s',%d,%d,"
						"'%s','%s',%d,%d,%d," ZBX_FS_UI64 ",%d);\n",
					*new_triggerid, description_esc, (int)priority, (int)status, comments_esc,
					url_esc, (int)type, TRIGGER_VALUE_OK, TRIGGER_STATE_NORMAL, triggerid,
					(int)flags);

		zbx_free(url_esc);
		zbx_free(comments_esc);

		/* Loop: functions */
		result = DBselect(
				"select hi.itemid,tf.functionid,tf.function,tf.parameter,ti.key_"
				" from functions tf,items ti"
				" left join items hi"
					" on hi.key_=ti.key_"
						" and hi.hostid=" ZBX_FS_UI64
				" where tf.itemid=ti.itemid"
					" and tf.triggerid=" ZBX_FS_UI64,
				hostid, triggerid);

		while (SUCCEED == res && NULL != (row = DBfetch(result)))
		{
			if (SUCCEED != DBis_null(row[0]))
			{
				ZBX_STR2UINT64(itemid, row[0]);

				functionid = DBget_maxid("functions");

				search = zbx_dsprintf(NULL, "{%s}", row[1]);
				replace = zbx_dsprintf(NULL, "{" ZBX_FS_UI64 "}", functionid);

				function_esc = DBdyn_escape_string(row[2]);
				parameter_esc = DBdyn_escape_string(row[3]);

				zbx_snprintf_alloc(&sql, &sql_alloc, &sql_offset,
						"insert into functions"
						" (functionid,itemid,triggerid,function,parameter)"
						" values (" ZBX_FS_UI64 "," ZBX_FS_UI64 ","
							ZBX_FS_UI64 ",'%s','%s');\n",
						functionid, itemid, *new_triggerid,
						function_esc, parameter_esc);

				old_expression = new_expression;
				new_expression = string_replace(old_expression, search, replace);

				zbx_free(old_expression);
				zbx_free(parameter_esc);
				zbx_free(function_esc);
				zbx_free(replace);
				zbx_free(search);
			}
			else
			{
				zabbix_log(LOG_LEVEL_DEBUG, "Missing similar key '%s'"
						" for host [" ZBX_FS_UI64 "]",
						row[4], hostid);
				res = FAIL;
			}
		}
		DBfree_result(result);

		if (SUCCEED == res)
		{
			expression_esc = DBdyn_escape_string_len(new_expression, TRIGGER_EXPRESSION_LEN);

			zbx_snprintf_alloc(&sql, &sql_alloc, &sql_offset,
					"update triggers set expression='%s' where triggerid=" ZBX_FS_UI64 ";\n",
					expression_esc, *new_triggerid);

			zbx_free(expression_esc);
		}

		zbx_free(new_expression);
	}
	else
		*new_triggerid = 0;

	DBend_multiple_update(&sql, &sql_alloc, &sql_offset);

	if (sql_offset > 16)	/* In ORACLE always present begin..end; */
		DBexecute("%s", sql);

	zbx_free(sql);
	zbx_free(description_esc);

	return res;
}

/******************************************************************************
 *                                                                            *
 * Function: DBadd_template_dependencies_for_new_triggers                     *
 *                                                                            *
 * Purpose: update trigger dependencies for specified host                    *
 *                                                                            *
 * Parameters: trids - array of trigger identifiers from database             *
 *             trids_num - trigger count in trids array                       *
 *                                                                            *
 * Return value: upon successful completion return SUCCEED                    *
 *                                                                            *
 * Author: Eugene Grigorjev                                                   *
 *                                                                            *
 * Comments: !!! Don't forget to sync the code with PHP !!!                   *
 *                                                                            *
 ******************************************************************************/
static int	DBadd_template_dependencies_for_new_triggers(zbx_uint64_t *trids, int trids_num)
{
	DB_RESULT	result;
	DB_ROW		row;
	int		alloc = 16, count = 0, i;
	zbx_uint64_t	*hst_triggerids = NULL, *tpl_triggerids = NULL,
			templateid, triggerid,
			templateid_down, templateid_up,
			triggerid_down, triggerid_up,
			triggerdepid;
	char		*sql = NULL;
	size_t		sql_alloc = 512, sql_offset;

	if (0 == trids_num)
		return SUCCEED;

	sql = zbx_malloc(sql, sql_alloc);
	tpl_triggerids = zbx_malloc(tpl_triggerids, alloc * sizeof(zbx_uint64_t));
	hst_triggerids = zbx_malloc(hst_triggerids, alloc * sizeof(zbx_uint64_t));

	sql_offset = 0;
	zbx_strcpy_alloc(&sql, &sql_alloc, &sql_offset,
			"select triggerid,templateid"
			" from triggers"
			" where");
	DBadd_condition_alloc(&sql, &sql_alloc, &sql_offset, "triggerid", trids, trids_num);

	result = DBselect("%s", sql);

	while (NULL != (row = DBfetch(result)))
	{
		ZBX_STR2UINT64(triggerid, row[0]);
		ZBX_DBROW2UINT64(templateid, row[1]);

		if (alloc == count)
		{
			alloc += 16;
			hst_triggerids = zbx_realloc(hst_triggerids, alloc * sizeof(zbx_uint64_t));
			tpl_triggerids = zbx_realloc(tpl_triggerids, alloc * sizeof(zbx_uint64_t));
		}

		hst_triggerids[count] = triggerid;
		tpl_triggerids[count] = templateid;
		count++;
	}
	DBfree_result(result);

	sql_offset = 0;
	zbx_strcpy_alloc(&sql, &sql_alloc, &sql_offset,
			"select distinct td.triggerid_down,td.triggerid_up"
			" from triggers t,trigger_depends td"
			" where t.templateid in (td.triggerid_up,td.triggerid_down)"
				" and");
	DBadd_condition_alloc(&sql, &sql_alloc, &sql_offset, "t.triggerid", trids, trids_num);

	result = DBselect("%s", sql);

	sql_offset = 0;
	DBbegin_multiple_update(&sql, &sql_alloc, &sql_offset);

	while (NULL != (row = DBfetch(result)))
	{
		ZBX_STR2UINT64(templateid_down, row[0]);
		ZBX_STR2UINT64(templateid_up, row[1]);

		triggerid_down = 0;
		triggerid_up = templateid_up;

		for (i = 0; i < count; i++)
		{
			if (tpl_triggerids[i] == templateid_down)
				triggerid_down = hst_triggerids[i];
			if (tpl_triggerids[i] == templateid_up)
				triggerid_up = hst_triggerids[i];
		}

		if (0 != triggerid_down)
		{
			triggerdepid = DBget_maxid("trigger_depends");

			zbx_snprintf_alloc(&sql, &sql_alloc, &sql_offset,
					"insert into trigger_depends"
					" (triggerdepid,triggerid_down,triggerid_up)"
					" values (" ZBX_FS_UI64 "," ZBX_FS_UI64 "," ZBX_FS_UI64 ");\n",
					triggerdepid, triggerid_down, triggerid_up);
		}
	}
	DBfree_result(result);

	DBend_multiple_update(&sql, &sql_alloc, &sql_offset);

	if (sql_offset > 16)	/* In ORACLE always present begin..end; */
		DBexecute("%s", sql);

	zbx_free(hst_triggerids);
	zbx_free(tpl_triggerids);
	zbx_free(sql);

	return SUCCEED;
}

/******************************************************************************
 *                                                                            *
 * Function: get_templates_by_hostid                                          *
 *                                                                            *
 * Description: Retrieve already linked templates for specified host          *
 *                                                                            *
 * Parameters: hostid      - [IN] host identificator from database            *
 *             templateids - [IN] array of template IDs                       *
 *
 * Author: Alexander Vladishev                                                *
 *                                                                            *
 * Comments:                                                                  *
 *                                                                            *
 ******************************************************************************/
static void	get_templates_by_hostid(zbx_uint64_t hostid, zbx_vector_uint64_t *templateids)
{
	DB_RESULT	result;
	DB_ROW		row;
	zbx_uint64_t	templateid;

	result = DBselect(
			"select templateid"
			" from hosts_templates"
			" where hostid=" ZBX_FS_UI64,
			hostid);

	while (NULL != (row = DBfetch(result)))
	{
		ZBX_STR2UINT64(templateid, row[0]);
		zbx_vector_uint64_append(templateids, templateid);
	}
	DBfree_result(result);

	zbx_vector_uint64_sort(templateids, ZBX_DEFAULT_UINT64_COMPARE_FUNC);
}

/******************************************************************************
 *                                                                            *
 * Function: DBdelete_template_elements                                       *
 *                                                                            *
 * Purpose: delete template elements from host                                *
 *                                                                            *
 * Parameters: hostid          - [IN] host identificator from database        *
 *             del_templateids - [IN] array of template IDs                   *
 *                                                                            *
 * Author: Eugene Grigorjev                                                   *
 *                                                                            *
 * Comments: !!! Don't forget to sync the code with PHP !!!                   *
 *                                                                            *
 ******************************************************************************/
int	DBdelete_template_elements(zbx_uint64_t hostid, zbx_vector_uint64_t *del_templateids)
{
	const char		*__function_name = "DBdelete_template_elements";

	char			*sql = NULL;
	size_t			sql_alloc = 128, sql_offset = 0;
	zbx_vector_uint64_t	templateids;
	int			i, index, res = SUCCEED;
	char			error[MAX_STRING_LEN];

	zabbix_log(LOG_LEVEL_DEBUG, "In %s()", __function_name);

	zbx_vector_uint64_create(&templateids);

	get_templates_by_hostid(hostid, &templateids);

	for (i = 0; i < del_templateids->values_num; i++)
	{
		if (FAIL == (index = zbx_vector_uint64_bsearch(&templateids, del_templateids->values[i],
				ZBX_DEFAULT_UINT64_COMPARE_FUNC)))
		{
			/* template already unlinked */
			zbx_vector_uint64_remove(del_templateids, i--);
		}
		else
			zbx_vector_uint64_remove(&templateids, index);
	}

	/* all templates already unlinked */
	if (0 == del_templateids->values_num)
		goto clean;

	if (SUCCEED != (res = validate_linked_templates(&templateids, error, sizeof(error))))
	{
		zabbix_log(LOG_LEVEL_WARNING, "cannot unlink template: %s", error);
		goto clean;
	}

	DBdelete_template_httptests(hostid, del_templateids);
	DBdelete_template_graphs(hostid, del_templateids);
	DBdelete_template_triggers(hostid, del_templateids);
	DBdelete_template_host_prototypes(hostid, del_templateids);
	DBdelete_template_items(hostid, del_templateids);
	DBdelete_template_applications(hostid, del_templateids);

	sql = zbx_malloc(sql, sql_alloc);

	zbx_snprintf_alloc(&sql, &sql_alloc, &sql_offset,
			"delete from hosts_templates"
			" where hostid=" ZBX_FS_UI64
				" and",
			hostid);
	DBadd_condition_alloc(&sql, &sql_alloc, &sql_offset, "templateid",
			del_templateids->values, del_templateids->values_num);
	DBexecute("%s", sql);

	zbx_free(sql);
clean:
	zbx_vector_uint64_destroy(&templateids);

	zabbix_log(LOG_LEVEL_DEBUG, "End of %s():%s", __function_name, zbx_result_string(res));

	return res;
}

/******************************************************************************
 *                                                                            *
 * Function: DBcopy_template_applications                                     *
 *                                                                            *
 * Purpose: copy applications from templates to host                          *
 *                                                                            *
 * Parameters: hostid      - [IN] host id                                     *
 *             templateids - [IN] array of template IDs                       *
 *                                                                            *
 * Author: Eugene Grigorjev                                                   *
 *                                                                            *
 * Comments: !!! Don't forget to sync the code with PHP !!!                   *
 *                                                                            *
 ******************************************************************************/
static void	DBcopy_template_applications(zbx_uint64_t hostid, zbx_vector_uint64_t *templateids)
{
	typedef struct
	{
		zbx_uint64_t	applicationid;
		zbx_uint64_t	templateid;
		char		*name_esc;
	}
	zbx_app_t;

	const char	*__function_name = "DBcopy_template_applications";
	DB_RESULT	result;
	DB_ROW		row;
	char		*sql = NULL;
	size_t		sql_alloc = ZBX_KIBIBYTE, sql_offset;
	zbx_app_t	*app = NULL;
	size_t		app_alloc = 0, app_num = 0;

	zabbix_log(LOG_LEVEL_DEBUG, "In %s()", __function_name);

	sql = zbx_malloc(sql, sql_alloc);

	sql_offset = 0;
	zbx_snprintf_alloc(&sql, &sql_alloc, &sql_offset,
			"select ta.applicationid,ta.name,ha.applicationid"
			" from applications ta"
			" left join applications ha"
				" on ha.name=ta.name"
					" and ha.hostid=" ZBX_FS_UI64
			" where",
			hostid);
	DBadd_condition_alloc(&sql, &sql_alloc, &sql_offset, "ta.hostid", templateids->values, templateids->values_num);
	zbx_strcpy_alloc(&sql, &sql_alloc, &sql_offset, " order by ha.applicationid");

	result = DBselect("%s", sql);

	while (NULL != (row = DBfetch(result)))
	{
		if (app_num == app_alloc)
		{
			app_alloc += 16;
			app = zbx_realloc(app, app_alloc * sizeof(zbx_app_t));
		}

		ZBX_STR2UINT64(app[app_num].templateid, row[0]);

		if (SUCCEED != DBis_null(row[2]))
		{
			ZBX_STR2UINT64(app[app_num].applicationid, row[2]);
			app[app_num].name_esc = NULL;
		}
		else
		{
			app[app_num].applicationid = 0;
			app[app_num].name_esc = DBdyn_escape_string(row[1]);
		}
		app_num++;
	}
	DBfree_result(result);

	if (0 != app_num)
	{
		zbx_uint64_t	applicationid = 0;
		int		i, new_applications = app_num;
		const char	*ins_applications_sql =
				"insert into applications"
				" (applicationid,hostid,name,templateid)"
				" values ";

		sql_offset = 0;
		DBbegin_multiple_update(&sql, &sql_alloc, &sql_offset);

		for (i = 0; i < app_num; i++)
		{
			if (0 == app[i].applicationid)
				continue;

			zbx_snprintf_alloc(&sql, &sql_alloc, &sql_offset,
					"update applications"
					" set templateid=" ZBX_FS_UI64
					" where applicationid=" ZBX_FS_UI64 ";\n",
					app[i].templateid, app[i].applicationid);

			new_applications--;
		}

		if (0 != new_applications)
		{
			applicationid = DBget_maxid_num("applications", new_applications);
#ifdef HAVE_MULTIROW_INSERT
			zbx_strcpy_alloc(&sql, &sql_alloc, &sql_offset, ins_applications_sql);
#endif
		}

		for (i = 0; i < app_num; i++)
		{
			if (0 != app[i].applicationid)
				continue;

#ifndef HAVE_MULTIROW_INSERT
			zbx_strcpy_alloc(&sql, &sql_alloc, &sql_offset, ins_applications_sql);
#endif
			zbx_snprintf_alloc(&sql, &sql_alloc, &sql_offset,
					"(" ZBX_FS_UI64 "," ZBX_FS_UI64 ",'%s'," ZBX_FS_UI64 ")" ZBX_ROW_DL,
					applicationid++, hostid, app[i].name_esc, app[i].templateid);

			zbx_free(app[i].name_esc);
		}

#ifdef HAVE_MULTIROW_INSERT
		if (0 != new_applications)
		{
			sql_offset--;
			zbx_strcpy_alloc(&sql, &sql_alloc, &sql_offset, ";\n");
		}
#endif
		DBend_multiple_update(&sql, &sql_alloc, &sql_offset);

		DBexecute("%s", sql);

		zbx_free(app);
	}

	zbx_free(sql);

	zabbix_log(LOG_LEVEL_DEBUG, "End of %s()", __function_name);
}

typedef struct
{
	zbx_uint64_t		templateid;		/* link to parent template */
	zbx_uint64_t		hostid;
	zbx_uint64_t		itemid;			/* discovery rule id */
	zbx_vector_uint64_t	lnk_templateids;	/* list of templates which should be linked */
	char			*host;
	char			*name;
	unsigned char		status;
#define ZBX_FLAG_HPLINK_UPDATE_NAME	0x01
#define ZBX_FLAG_HPLINK_UPDATE_STATUS	0x02
	unsigned char		flags;
}
zbx_host_prototype_t;

static void	DBhost_prototypes_clean(zbx_vector_ptr_t *host_prototypes)
{
	int			i;
	zbx_host_prototype_t	*host_prototype;

	for (i = 0; i < host_prototypes->values_num; i++)
	{
		host_prototype = (zbx_host_prototype_t *)host_prototypes->values[i];

		zbx_free(host_prototype->name);
		zbx_free(host_prototype->host);
		zbx_vector_uint64_destroy(&host_prototype->lnk_templateids);
		zbx_free(host_prototype);
	}
}

/******************************************************************************
 *                                                                            *
 * Function: DBis_regular_host                                                *
 *                                                                            *
 * Comments: auxiliary function for DBcopy_template_host_prototypes()         *
 *                                                                            *
 ******************************************************************************/
static int	DBis_regular_host(zbx_uint64_t hostid)
{
	DB_RESULT	result;
	DB_ROW		row;
	int		ret = FAIL;

	result = DBselect("select flags from hosts where hostid=" ZBX_FS_UI64, hostid);

	if (NULL != (row = DBfetch(result)))
	{
		if (0 == atoi(row[0]))
			ret = SUCCEED;
	}
	DBfree_result(result);

	return ret;
}

/******************************************************************************
 *                                                                            *
 * Function: DBhost_prototypes_make                                           *
 *                                                                            *
 * Comments: auxiliary function for DBcopy_template_host_prototypes()         *
 *                                                                            *
 ******************************************************************************/
static void	DBhost_prototypes_make(zbx_uint64_t hostid, zbx_vector_uint64_t *templateids,
		zbx_vector_ptr_t *host_prototypes)
{
	DB_RESULT		result;
	DB_ROW			row;
	char			*sql = NULL;
	size_t			sql_alloc = ZBX_KIBIBYTE, sql_offset = 0;
	zbx_vector_uint64_t	itemids;
	zbx_host_prototype_t	*host_prototype;

	zbx_vector_uint64_create(&itemids);

	sql = zbx_malloc(sql, sql_alloc);

	/* selects host prototypes from templates */

	zbx_snprintf_alloc(&sql, &sql_alloc, &sql_offset,
			"select hi.itemid,th.hostid,th.host,th.name,th.status"
			" from items hi,items ti,host_discovery thd,hosts th"
			" where hi.templateid=ti.itemid"
				" and ti.itemid=thd.parent_itemid"
				" and thd.hostid=th.hostid"
				" and hi.hostid=" ZBX_FS_UI64
				" and",
			hostid);
	DBadd_condition_alloc(&sql, &sql_alloc, &sql_offset, "ti.hostid", templateids->values, templateids->values_num);

	result = DBselect("%s", sql);

	while (NULL != (row = DBfetch(result)))
	{
		host_prototype = (zbx_host_prototype_t *)zbx_malloc(NULL, sizeof(zbx_host_prototype_t));

		host_prototype->hostid = 0;
		ZBX_STR2UINT64(host_prototype->itemid, row[0]);
		ZBX_STR2UINT64(host_prototype->templateid, row[1]);
		zbx_vector_uint64_create(&host_prototype->lnk_templateids);
		host_prototype->host = zbx_strdup(NULL, row[2]);
		host_prototype->name = zbx_strdup(NULL, row[3]);
		host_prototype->status = (unsigned char)atoi(row[4]);
		host_prototype->flags = 0;

		zbx_vector_ptr_append(host_prototypes, host_prototype);
		zbx_vector_uint64_append(&itemids, host_prototype->itemid);
	}
	DBfree_result(result);

	if (0 != host_prototypes->values_num)
	{
		zbx_uint64_t	itemid;
		unsigned char	status;
		int		i;

		zbx_vector_uint64_sort(&itemids, ZBX_DEFAULT_UINT64_COMPARE_FUNC);
		zbx_vector_uint64_uniq(&itemids, ZBX_DEFAULT_UINT64_COMPARE_FUNC);

		/* selects host prototypes from host */

		sql_offset = 0;
		zbx_snprintf_alloc(&sql, &sql_alloc, &sql_offset,
				"select i.itemid,h.hostid,h.host,h.name,h.status"
				" from items i,host_discovery hd,hosts h"
				" where i.itemid=hd.parent_itemid"
					" and hd.hostid=h.hostid"
					" and i.hostid=" ZBX_FS_UI64
					" and",
				hostid);
		DBadd_condition_alloc(&sql, &sql_alloc, &sql_offset, "i.itemid",
				itemids.values, itemids.values_num);

		result = DBselect("%s", sql);

		while (NULL != (row = DBfetch(result)))
		{
			ZBX_STR2UINT64(itemid, row[0]);

			for (i = 0; i < host_prototypes->values_num; i++)
			{
				host_prototype = (zbx_host_prototype_t *)host_prototypes->values[i];

				if (host_prototype->itemid == itemid && 0 == strcmp(host_prototype->host, row[2]))
				{
					ZBX_STR2UINT64(host_prototype->hostid, row[1]);
					if (0 != strcmp(host_prototype->name, row[3]))
						host_prototype->flags |= ZBX_FLAG_HPLINK_UPDATE_NAME;
					if (host_prototype->status != (status = (unsigned char)atoi(row[4])))
						host_prototype->flags |= ZBX_FLAG_HPLINK_UPDATE_STATUS;
					break;
				}
			}
		}
		DBfree_result(result);
	}

	zbx_free(sql);

	zbx_vector_uint64_destroy(&itemids);

	/* sort by templateid */
	zbx_vector_ptr_sort(host_prototypes, ZBX_DEFAULT_UINT64_PTR_COMPARE_FUNC);
}

/******************************************************************************
 *                                                                            *
 * Function: DBhost_prototypes_templates_make                                 *
 *                                                                            *
 * Parameters: host_prototypes     - [IN/OUT] list of host prototypes         *
 *                                   should be sorted by templateid           *
 *             del_hosttemplateids - [OUT] list of hosttemplateids which      *
 *                                   should be deleted                        *
 *                                                                            *
 * Comments: auxiliary function for DBcopy_template_host_prototypes()         *
 *                                                                            *
 ******************************************************************************/
static void	DBhost_prototypes_templates_make(zbx_vector_ptr_t *host_prototypes,
		zbx_vector_uint64_t *del_hosttemplateids)
{
	DB_RESULT		result;
	DB_ROW			row;
	char			*sql = NULL;
	size_t			sql_alloc = ZBX_KIBIBYTE, sql_offset = 0;
	zbx_vector_uint64_t	hostids;
	zbx_uint64_t		hostid, templateid, hosttemplateid;
	zbx_host_prototype_t	*host_prototype;
	int			i;

	sql = zbx_malloc(sql, sql_alloc);

	zbx_vector_uint64_create(&hostids);

	/* select list of templates which should be linked to host prototypes */

	for (i = 0; i < host_prototypes->values_num; i++)
	{
		host_prototype = (zbx_host_prototype_t *)host_prototypes->values[i];

		zbx_vector_uint64_append(&hostids, host_prototype->templateid);
	}

	zbx_strcpy_alloc(&sql, &sql_alloc, &sql_offset,
			"select hostid,templateid"
			" from hosts_templates"
			" where");
	DBadd_condition_alloc(&sql, &sql_alloc, &sql_offset, "hostid", hostids.values, hostids.values_num);
	zbx_strcpy_alloc(&sql, &sql_alloc, &sql_offset, " order by hostid,templateid");

	result = DBselect("%s", sql);

	while (NULL != (row = DBfetch(result)))
	{
		ZBX_STR2UINT64(hostid, row[0]);
		ZBX_STR2UINT64(templateid, row[1]);

		if (FAIL == (i = zbx_vector_ptr_bsearch(host_prototypes, &hostid, ZBX_DEFAULT_UINT64_PTR_COMPARE_FUNC)))
		{
			THIS_SHOULD_NEVER_HAPPEN;
			continue;
		}

		host_prototype = (zbx_host_prototype_t *)host_prototypes->values[i];

		zbx_vector_uint64_append(&host_prototype->lnk_templateids, templateid);
	}
	DBfree_result(result);

	/* select list of templates which already linked to host prototypes */

	hostids.values_num = 0;

	for (i = 0; i < host_prototypes->values_num; i++)
	{
		host_prototype = (zbx_host_prototype_t *)host_prototypes->values[i];

		if (0 == host_prototype->hostid)
			continue;

		zbx_vector_uint64_append(&hostids, host_prototype->hostid);
	}

	if (0 != hostids.values_num)
	{
		sql_offset = 0;
		zbx_strcpy_alloc(&sql, &sql_alloc, &sql_offset,
				"select hostid,templateid,hosttemplateid"
				" from hosts_templates"
				" where");
		DBadd_condition_alloc(&sql, &sql_alloc, &sql_offset, "hostid", hostids.values, hostids.values_num);
		zbx_strcpy_alloc(&sql, &sql_alloc, &sql_offset, " order by hosttemplateid");

		result = DBselect("%s", sql);

		while (NULL != (row = DBfetch(result)))
		{
			ZBX_STR2UINT64(hostid, row[0]);
			ZBX_STR2UINT64(templateid, row[1]);

			for (i = 0; i < host_prototypes->values_num; i++)
			{
				host_prototype = (zbx_host_prototype_t *)host_prototypes->values[i];

				if (host_prototype->hostid == hostid)
					break;
			}

			if (i == host_prototypes->values_num)
			{
				THIS_SHOULD_NEVER_HAPPEN;
				continue;
			}

			if (FAIL == (i = zbx_vector_uint64_bsearch(&host_prototype->lnk_templateids, templateid,
						ZBX_DEFAULT_UINT64_COMPARE_FUNC)))
			{
				ZBX_STR2UINT64(hosttemplateid, row[2]);
				zbx_vector_uint64_append(del_hosttemplateids, hosttemplateid);
			}
			else
				zbx_vector_uint64_remove(&host_prototype->lnk_templateids, i);
		}
		DBfree_result(result);
	}

	zbx_vector_uint64_destroy(&hostids);

	zbx_free(sql);
}

/******************************************************************************
 *                                                                            *
 * Function: DBhost_prototypes_save                                           *
 *                                                                            *
 * Comments: auxiliary function for DBcopy_template_host_prototypes()         *
 *                                                                            *
 ******************************************************************************/
static void	DBhost_prototypes_save(zbx_vector_ptr_t *host_prototypes, zbx_vector_uint64_t *del_hosttemplateids)
{
	char			*sql1 = NULL, *sql2 = NULL, *sql3 = NULL, *sql4 = NULL, *sql5 = NULL,
				*host_esc, *name_esc;
	size_t			sql1_alloc = ZBX_KIBIBYTE, sql1_offset = 0,
				sql2_alloc = ZBX_KIBIBYTE, sql2_offset = 0,
				sql3_alloc = ZBX_KIBIBYTE, sql3_offset = 0,
				sql4_alloc = ZBX_KIBIBYTE, sql4_offset = 0,
				sql5_alloc = ZBX_KIBIBYTE, sql5_offset = 0;
	zbx_host_prototype_t	*host_prototype;
	zbx_uint64_t		hostid = 0, hosttemplateid = 0;
	int			i, j, new_hosts = 0, new_hosts_templates = 0;
	const char		*ins_host_discovery_sql =
				"insert into host_discovery (hostid,parent_itemid) values ";
	const char		*ins_hosts_sql = "insert into hosts (hostid,host,name,status,flags,templateid) values ";
	const char		*ins_hosts_templates_sql =
				"insert into hosts_templates (hosttemplateid,hostid,templateid) values ";

	for (i = 0; i < host_prototypes->values_num; i++)
	{
		host_prototype = (zbx_host_prototype_t *)host_prototypes->values[i];

		if (0 == host_prototype->hostid)
			new_hosts++;

		new_hosts_templates += host_prototype->lnk_templateids.values_num;
	}

	if (0 != new_hosts)
	{
		hostid = DBget_maxid_num("hosts", new_hosts);

		sql1 = zbx_malloc(sql1, sql1_alloc);
		sql2 = zbx_malloc(sql2, sql2_alloc);
		DBbegin_multiple_update(&sql1, &sql1_alloc, &sql1_offset);
		DBbegin_multiple_update(&sql2, &sql2_alloc, &sql2_offset);
#ifdef HAVE_MULTIROW_INSERT
		zbx_strcpy_alloc(&sql1, &sql1_alloc, &sql1_offset, ins_hosts_sql);
		zbx_strcpy_alloc(&sql2, &sql2_alloc, &sql2_offset, ins_host_discovery_sql);
#endif
	}

	if (new_hosts != host_prototypes->values_num)
	{
		sql3 = zbx_malloc(sql3, sql3_alloc);
		DBbegin_multiple_update(&sql3, &sql3_alloc, &sql3_offset);
	}

	if (0 != new_hosts_templates)
	{
		hosttemplateid = DBget_maxid_num("hosts_templates", new_hosts_templates);

		sql4 = zbx_malloc(sql4, sql4_alloc);
		DBbegin_multiple_update(&sql4, &sql4_alloc, &sql4_offset);
#ifdef HAVE_MULTIROW_INSERT
		zbx_strcpy_alloc(&sql4, &sql4_alloc, &sql4_offset, ins_hosts_templates_sql);
#endif
	}

	if (0 != del_hosttemplateids->values_num)
	{
		sql5 = zbx_malloc(sql5, sql5_alloc);
		zbx_strcpy_alloc(&sql5, &sql5_alloc, &sql5_offset, "delete from hosts_templates where");
		DBadd_condition_alloc(&sql5, &sql5_alloc, &sql5_offset, "hosttemplateid",
				del_hosttemplateids->values, del_hosttemplateids->values_num);
	}

	for (i = 0; i < host_prototypes->values_num; i++)
	{
		host_prototype = (zbx_host_prototype_t *)host_prototypes->values[i];

		if (0 == host_prototype->hostid)
		{
			host_esc = DBdyn_escape_string(host_prototype->host);
			name_esc = DBdyn_escape_string(host_prototype->name);

			host_prototype->hostid = hostid++;
#ifndef HAVE_MULTIROW_INSERT
			zbx_strcpy_alloc(&sql1, &sql1_alloc, &sql1_offset, ins_hosts_sql);
			zbx_strcpy_alloc(&sql2, &sql2_alloc, &sql2_offset, ins_host_discovery_sql);
#endif
			zbx_snprintf_alloc(&sql1, &sql1_alloc, &sql1_offset,
					"(" ZBX_FS_UI64 ",'%s','%s',%d,%d," ZBX_FS_UI64 ")" ZBX_ROW_DL,
					host_prototype->hostid, host_esc, name_esc, (int)host_prototype->status,
					ZBX_FLAG_DISCOVERY_PROTOTYPE, host_prototype->templateid);
			zbx_snprintf_alloc(&sql2, &sql2_alloc, &sql2_offset,
					"(" ZBX_FS_UI64 "," ZBX_FS_UI64 ")" ZBX_ROW_DL,
					host_prototype->hostid, host_prototype->itemid);

			zbx_free(name_esc);
			zbx_free(host_esc);
		}
		else
		{
			zbx_snprintf_alloc(&sql3, &sql3_alloc, &sql3_offset, "update hosts set templateid=" ZBX_FS_UI64,
					host_prototype->templateid);
			if (0 != (host_prototype->flags & ZBX_FLAG_HPLINK_UPDATE_NAME))
			{
				name_esc = DBdyn_escape_string(host_prototype->name);
				zbx_snprintf_alloc(&sql3, &sql3_alloc, &sql3_offset, ",name='%s'", name_esc);
				zbx_free(name_esc);
			}
			if (0 != (host_prototype->flags & ZBX_FLAG_HPLINK_UPDATE_STATUS))
			{
				zbx_snprintf_alloc(&sql3, &sql3_alloc, &sql3_offset, ",status=%d",
						host_prototype->status);
			}
			zbx_snprintf_alloc(&sql3, &sql3_alloc, &sql3_offset, " where hostid=" ZBX_FS_UI64 ";\n",
					host_prototype->hostid);
		}

		for (j = 0; j < host_prototype->lnk_templateids.values_num; j++)
		{
#ifndef HAVE_MULTIROW_INSERT
			zbx_strcpy_alloc(&sql4, &sql4_alloc, &sql4_offset, ins_hosts_templates_sql);
#endif
			zbx_snprintf_alloc(&sql4, &sql4_alloc, &sql4_offset,
					"(" ZBX_FS_UI64 "," ZBX_FS_UI64 "," ZBX_FS_UI64 ")" ZBX_ROW_DL,
					hosttemplateid++, host_prototype->hostid,
					host_prototype->lnk_templateids.values[j]);
		}
	}

	if (0 != new_hosts)
	{
#ifdef HAVE_MULTIROW_INSERT
		sql1_offset--;
		sql2_offset--;
		zbx_strcpy_alloc(&sql1, &sql1_alloc, &sql1_offset, ";\n");
		zbx_strcpy_alloc(&sql2, &sql2_alloc, &sql2_offset, ";\n");
#endif
		DBend_multiple_update(&sql1, &sql1_alloc, &sql1_offset);
		DBend_multiple_update(&sql2, &sql2_alloc, &sql2_offset);
		DBexecute("%s", sql1);
		DBexecute("%s", sql2);
		zbx_free(sql1);
		zbx_free(sql2);
	}

	if (new_hosts != host_prototypes->values_num)
	{
		DBend_multiple_update(&sql3, &sql3_alloc, &sql3_offset);
		DBexecute("%s", sql3);
		zbx_free(sql3);
	}

	if (0 != new_hosts_templates)
	{
#ifdef HAVE_MULTIROW_INSERT
		sql4_offset--;
		zbx_strcpy_alloc(&sql4, &sql4_alloc, &sql4_offset, ";\n");
#endif
		DBend_multiple_update(&sql4, &sql4_alloc, &sql4_offset);
		DBexecute("%s", sql4);
		zbx_free(sql4);
	}

	if (0 != del_hosttemplateids->values_num)
	{
		DBexecute("%s", sql5);
		zbx_free(sql5);
	}
}

/******************************************************************************
 *                                                                            *
 * Function: DBcopy_template_host_prototypes                                  *
 *                                                                            *
 * Purpose: copy host prototypes from templates and create links between      *
 *          them and discovery rules                                          *
 *                                                                            *
 * Comments: auxiliary function for DBcopy_template_items()                   *
 *                                                                            *
 ******************************************************************************/
static void	DBcopy_template_host_prototypes(zbx_uint64_t hostid, zbx_vector_uint64_t *templateids)
{
	zbx_vector_ptr_t	host_prototypes;

	/* only regular hosts can have host prototypes */
	if (SUCCEED != DBis_regular_host(hostid))
		return;

	zbx_vector_ptr_create(&host_prototypes);

	DBhost_prototypes_make(hostid, templateids, &host_prototypes);

	if (0 != host_prototypes.values_num)
	{
		zbx_vector_uint64_t	del_hosttemplateids;

		zbx_vector_uint64_create(&del_hosttemplateids);

		DBhost_prototypes_templates_make(&host_prototypes, &del_hosttemplateids);
		DBhost_prototypes_save(&host_prototypes, &del_hosttemplateids);

		zbx_vector_uint64_destroy(&del_hosttemplateids);
	}

	DBhost_prototypes_clean(&host_prototypes);
	zbx_vector_ptr_destroy(&host_prototypes);
}

/* auxiliary function for DBcopy_template_items() */
static void	DBget_interfaces_by_hostid(zbx_uint64_t hostid, zbx_uint64_t *interfaceids)
{
	DB_RESULT	result;
	DB_ROW		row;
	unsigned char	type;

	result = DBselect(
			"select type,interfaceid"
			" from interface"
			" where hostid=" ZBX_FS_UI64
				" and type in (%d,%d,%d,%d)"
				" and main=1",
			hostid, INTERFACE_TYPE_AGENT, INTERFACE_TYPE_SNMP, INTERFACE_TYPE_IPMI, INTERFACE_TYPE_JMX);

	while (NULL != (row = DBfetch(result)))
	{
		type = (unsigned char)atoi(row[0]);
		ZBX_STR2UINT64(interfaceids[type - 1], row[1]);
	}
	DBfree_result(result);
}

/******************************************************************************
 *                                                                            *
 * Function: DBcopy_template_items                                            *
 *                                                                            *
 * Purpose: copy template items to host                                       *
 *                                                                            *
 * Parameters: hostid      - [IN] host id                                     *
 *             templateids - [IN] array of template IDs                       *
 *                                                                            *
 * Author: Eugene Grigorjev                                                   *
 *                                                                            *
 * Comments: !!! Don't forget to sync the code with PHP !!!                   *
 *                                                                            *
 ******************************************************************************/
static void	DBcopy_template_items(zbx_uint64_t hostid, zbx_vector_uint64_t *templateids)
{
	typedef struct
	{
		zbx_uint64_t	itemid;
		zbx_uint64_t	valuemapid;
		zbx_uint64_t	interfaceid;
		zbx_uint64_t	templateid;
		char		*name_esc;
		char		*key_esc;
		char		*delay_flex_esc;
		char		*trapper_hosts_esc;
		char		*units_esc;
		char		*formula_esc;
		char		*logtimefmt_esc;
		char		*params_esc;
		char		*ipmi_sensor_esc;
		char		*snmp_community_esc;
		char		*snmp_oid_esc;
		char		*snmpv3_securityname_esc;
		char		*snmpv3_authpassphrase_esc;
		char		*snmpv3_privpassphrase_esc;
		char		*snmpv3_contextname_esc;
		char		*username_esc;
		char		*password_esc;
		char		*publickey_esc;
		char		*privatekey_esc;
		char		*filter_esc;
		char		*description_esc;
		char		*lifetime_esc;
		int		delay;
		int		history;
		int		trends;
		int		multiplier;
		int		delta;
		unsigned char	type;
		unsigned char	value_type;
		unsigned char	data_type;
		unsigned char	status;
		unsigned char	snmpv3_securitylevel;
		unsigned char	snmpv3_authprotocol;
		unsigned char	snmpv3_privprotocol;
		unsigned char	authtype;
		unsigned char	flags;
		unsigned char	inventory_link;
	}
	zbx_item_t;

	typedef struct
	{
		zbx_uint64_t	itemid;
		zbx_uint64_t	applicationid;
	}
	zbx_itemapp_t;

	typedef struct
	{
		zbx_uint64_t	itemid;
		zbx_uint64_t	parent_itemid;
	}
	zbx_proto_t;

	const char	*__function_name = "DBcopy_template_items";

	DB_RESULT	result;
	DB_ROW		row;
	char		*sql = NULL;
	size_t		sql_alloc = 16 * ZBX_KIBIBYTE, sql_offset = 0;
	int		i;
	zbx_uint64_t	interfaceids[4];
	zbx_item_t	*item = NULL;
	size_t		item_alloc = 0, item_num = 0;

	zabbix_log(LOG_LEVEL_DEBUG, "In %s()", __function_name);

	memset(&interfaceids, 0, sizeof(interfaceids));

	DBget_interfaces_by_hostid(hostid, interfaceids);

	/* items */

	sql = zbx_malloc(sql, sql_alloc);

	sql_offset = 0;
	zbx_snprintf_alloc(&sql, &sql_alloc, &sql_offset,
			"select ti.itemid,ti.name,ti.key_,ti.type,ti.value_type,ti.data_type,ti.delay,ti.delay_flex,"
				"ti.history,ti.trends,ti.status,ti.trapper_hosts,ti.units,ti.multiplier,ti.delta,"
				"ti.formula,ti.logtimefmt,ti.valuemapid,ti.params,ti.ipmi_sensor,ti.snmp_community,"
				"ti.snmp_oid,ti.snmpv3_securityname,ti.snmpv3_securitylevel,ti.snmpv3_authprotocol,"
				"ti.snmpv3_authpassphrase,ti.snmpv3_privprotocol,ti.snmpv3_privpassphrase,ti.authtype,"
				"ti.username,ti.password,ti.publickey,ti.privatekey,ti.flags,ti.filter,ti.description,"
				"ti.inventory_link,ti.lifetime,ti.snmpv3_contextname,hi.itemid"
			" from items ti"
			" left join items hi on hi.key_=ti.key_"
				" and hi.hostid=" ZBX_FS_UI64
			" where",
			hostid);
	DBadd_condition_alloc(&sql, &sql_alloc, &sql_offset, "ti.hostid", templateids->values, templateids->values_num);
	zbx_snprintf_alloc(&sql, &sql_alloc, &sql_offset, " order by hi.itemid");

	result = DBselect("%s", sql);

	while (NULL != (row = DBfetch(result)))
	{
		unsigned char	interface_type;

		if (item_num == item_alloc)
		{
			item_alloc += 64;
			item = zbx_realloc(item, item_alloc * sizeof(zbx_item_t));
		}

		ZBX_STR2UINT64(item[item_num].templateid, row[0]);
		item[item_num].name_esc = DBdyn_escape_string(row[1]);
		item[item_num].type = (unsigned char)atoi(row[3]);
		item[item_num].value_type = (unsigned char)atoi(row[4]);
		item[item_num].data_type = (unsigned char)atoi(row[5]);
		item[item_num].delay = atoi(row[6]);
		item[item_num].delay_flex_esc = DBdyn_escape_string(row[7]);
		item[item_num].history = atoi(row[8]);
		item[item_num].trends = atoi(row[9]);
		item[item_num].status = (unsigned char)atoi(row[10]);
		item[item_num].trapper_hosts_esc = DBdyn_escape_string(row[11]);
		item[item_num].units_esc = DBdyn_escape_string(row[12]);
		item[item_num].multiplier = atoi(row[13]);
		item[item_num].delta = atoi(row[14]);
		item[item_num].formula_esc = DBdyn_escape_string(row[15]);
		item[item_num].logtimefmt_esc = DBdyn_escape_string(row[16]);
		ZBX_DBROW2UINT64(item[item_num].valuemapid, row[17]);
		item[item_num].params_esc = DBdyn_escape_string(row[18]);
		item[item_num].ipmi_sensor_esc = DBdyn_escape_string(row[19]);
		item[item_num].snmp_community_esc = DBdyn_escape_string(row[20]);
		item[item_num].snmp_oid_esc = DBdyn_escape_string(row[21]);
		item[item_num].snmpv3_securityname_esc = DBdyn_escape_string(row[22]);
		item[item_num].snmpv3_securitylevel = (unsigned char)atoi(row[23]);
		item[item_num].snmpv3_authprotocol = (unsigned char)atoi(row[24]);
		item[item_num].snmpv3_authpassphrase_esc = DBdyn_escape_string(row[25]);
		item[item_num].snmpv3_privprotocol = (unsigned char)atoi(row[26]);
		item[item_num].snmpv3_privpassphrase_esc = DBdyn_escape_string(row[27]);
		item[item_num].authtype = (unsigned char)atoi(row[28]);
		item[item_num].username_esc = DBdyn_escape_string(row[29]);
		item[item_num].password_esc = DBdyn_escape_string(row[30]);
		item[item_num].publickey_esc = DBdyn_escape_string(row[31]);
		item[item_num].privatekey_esc = DBdyn_escape_string(row[32]);
		item[item_num].flags = (unsigned char)atoi(row[33]);
		item[item_num].filter_esc = DBdyn_escape_string(row[34]);
		item[item_num].description_esc = DBdyn_escape_string(row[35]);
		item[item_num].inventory_link = (unsigned char)atoi(row[36]);
		item[item_num].lifetime_esc = DBdyn_escape_string(row[37]);
		item[item_num].snmpv3_contextname_esc = DBdyn_escape_string(row[38]);

		switch (interface_type = get_interface_type_by_item_type(item[item_num].type))
		{
			case INTERFACE_TYPE_UNKNOWN:
				item[item_num].interfaceid = 0;
				break;
			case INTERFACE_TYPE_ANY:
				for (i = 0; INTERFACE_TYPE_COUNT > i; i++)
				{
					if (0 != interfaceids[INTERFACE_TYPE_PRIORITY[i] - 1])
						break;
				}
				item[item_num].interfaceid = interfaceids[INTERFACE_TYPE_PRIORITY[i] - 1];
				break;
			default:
				item[item_num].interfaceid = interfaceids[interface_type - 1];
		}

		if (SUCCEED != DBis_null(row[39]))
		{
			item[item_num].key_esc = NULL;
			ZBX_STR2UINT64(item[item_num].itemid, row[39]);
		}
		else
		{
			item[item_num].key_esc = DBdyn_escape_string(row[2]);
			item[item_num].itemid = 0;
		}

		item_num++;
	}
	DBfree_result(result);

	if (0 != item_num)
	{
<<<<<<< HEAD
		zbx_uint64_t		itemid = 0;
		int			new_items = item_num;
		const char		*ins_items_sql =
					"insert into items"
					" (itemid,name,key_,hostid,type,value_type,data_type,delay,delay_flex,history,"
						"trends,status,trapper_hosts,units,multiplier,delta,formula,logtimefmt,"
						"valuemapid,params,ipmi_sensor,snmp_community,snmp_oid,"
						"snmpv3_securityname,snmpv3_securitylevel,snmpv3_authprotocol,"
						"snmpv3_authpassphrase,snmpv3_privprotocol,snmpv3_privpassphrase,"
						"authtype,username,password,publickey,privatekey,templateid,flags,"
						"filter,description,inventory_link,interfaceid,lifetime)"
					" values ";
		zbx_vector_uint64_t	itemids, protoids;
		zbx_itemapp_t		*itemapp = NULL;
		size_t			itemapp_alloc = 0, itemapp_num = 0;

		zbx_vector_uint64_create(&itemids);
		zbx_vector_uint64_reserve(&itemids, item_num);
		zbx_vector_uint64_create(&protoids);
=======
		zbx_uint64_t	itemid = 0;
		int		new_items = item_num;
		const char	*ins_items_sql =
				"insert into items"
				" (itemid,name,key_,hostid,type,value_type,data_type,delay,delay_flex,history,trends,"
					"status,trapper_hosts,units,multiplier,delta,formula,logtimefmt,valuemapid,"
					"params,ipmi_sensor,snmp_community,snmp_oid,snmpv3_securityname,"
					"snmpv3_securitylevel,snmpv3_authprotocol,snmpv3_authpassphrase,"
					"snmpv3_privprotocol,snmpv3_privpassphrase,authtype,username,password,"
					"publickey,privatekey,templateid,flags,filter,description,inventory_link,"
					"interfaceid,lifetime,snmpv3_contextname)"
				" values ";
		zbx_uint64_t	*itemids = NULL, *protoids = NULL;
		size_t		itemids_num = 0, protoids_num = 0;
		zbx_itemapp_t	*itemapp = NULL;
		size_t		itemapp_alloc = 0, itemapp_num = 0;

		itemids = zbx_malloc(itemids, item_num * sizeof(zbx_uint64_t));
>>>>>>> d4e3f8d8

		sql_offset = 0;
		DBbegin_multiple_update(&sql, &sql_alloc, &sql_offset);

		for (i = 0; i < item_num; i++)
		{
			if (0 == item[i].itemid)
				continue;

			zbx_vector_uint64_append(&itemids, item[i].itemid);

			zbx_snprintf_alloc(&sql, &sql_alloc, &sql_offset,
					"update items"
					" set name='%s',"
						"type=%d,"
						"value_type=%d,"
						"data_type=%d,"
						"delay=%d,"
						"delay_flex='%s',"
						"history=%d,"
						"trends=%d,"
						"status=%d,"
						"trapper_hosts='%s',"
						"units='%s',"
						"multiplier=%d,"
						"delta=%d,"
						"formula='%s',"
						"logtimefmt='%s',"
						"valuemapid=%s,"
						"params='%s',"
						"ipmi_sensor='%s',"
						"snmp_community='%s',"
						"snmp_oid='%s',"
						"snmpv3_securityname='%s',"
						"snmpv3_securitylevel=%d,"
						"snmpv3_authprotocol=%d,"
						"snmpv3_authpassphrase='%s',"
						"snmpv3_privprotocol=%d,"
						"snmpv3_privpassphrase='%s',"
						"snmpv3_contextname='%s',"
						"authtype=%d,"
						"username='%s',"
						"password='%s',"
						"publickey='%s',"
						"privatekey='%s',"
						"templateid=" ZBX_FS_UI64 ","
						"flags=%d,"
						"filter='%s',"
						"description='%s',"
						"inventory_link=%d,"
						"interfaceid=%s,"
						"lifetime='%s'"
					" where itemid=" ZBX_FS_UI64 ";\n",
					item[i].name_esc, (int)item[i].type, (int)item[i].value_type,
					(int)item[i].data_type, item[i].delay, item[i].delay_flex_esc,
					item[i].history, item[i].trends, (int)item[i].status, item[i].trapper_hosts_esc,
					item[i].units_esc, item[i].multiplier, item[i].delta, item[i].formula_esc,
					item[i].logtimefmt_esc, DBsql_id_ins(item[i].valuemapid), item[i].params_esc,
					item[i].ipmi_sensor_esc, item[i].snmp_community_esc, item[i].snmp_oid_esc,
					item[i].snmpv3_securityname_esc, (int)item[i].snmpv3_securitylevel,
					(int)item[i].snmpv3_authprotocol, item[i].snmpv3_authpassphrase_esc,
					(int)item[i].snmpv3_privprotocol, item[i].snmpv3_privpassphrase_esc,
					item[i].snmpv3_contextname_esc, (int)item[i].authtype, item[i].username_esc,
					item[i].password_esc, item[i].publickey_esc, item[i].privatekey_esc,
					item[i].templateid, (int)item[i].flags, item[i].filter_esc,
					item[i].description_esc, (int)item[i].inventory_link,
					DBsql_id_ins(item[i].interfaceid), item[i].lifetime_esc, item[i].itemid);

			new_items--;
		}

		if (0 != new_items)
		{
			itemid = DBget_maxid_num("items", new_items);
#ifdef HAVE_MULTIROW_INSERT
			zbx_strcpy_alloc(&sql, &sql_alloc, &sql_offset, ins_items_sql);
#endif
		}

		for (i = 0; i < item_num; i++)
		{
			if (0 != item[i].itemid)
				continue;

#ifndef HAVE_MULTIROW_INSERT
			zbx_strcpy_alloc(&sql, &sql_alloc, &sql_offset, ins_items_sql);
#endif
			zbx_snprintf_alloc(&sql, &sql_alloc, &sql_offset,
					"(" ZBX_FS_UI64 ",'%s','%s'," ZBX_FS_UI64 ",%d,%d,%d,%d,'%s',%d,%d,%d,'%s',"
						"'%s',%d,%d,'%s','%s',%s,'%s','%s','%s','%s','%s',%d,%d,'%s',%d,'%s',"
						"%d,'%s','%s','%s','%s'," ZBX_FS_UI64 ",%d,'%s','%s',%d,%s,'%s','%s')"
						ZBX_ROW_DL,
					itemid, item[i].name_esc, item[i].key_esc, hostid, (int)item[i].type,
					(int)item[i].value_type, (int)item[i].data_type, item[i].delay,
					item[i].delay_flex_esc, item[i].history, item[i].trends, (int)item[i].status,
					item[i].trapper_hosts_esc, item[i].units_esc, item[i].multiplier,
					item[i].delta, item[i].formula_esc, item[i].logtimefmt_esc,
					DBsql_id_ins(item[i].valuemapid), item[i].params_esc, item[i].ipmi_sensor_esc,
					item[i].snmp_community_esc, item[i].snmp_oid_esc,
					item[i].snmpv3_securityname_esc, (int)item[i].snmpv3_securitylevel,
					(int)item[i].snmpv3_authprotocol, item[i].snmpv3_authpassphrase_esc,
					(int)item[i].snmpv3_privprotocol, item[i].snmpv3_privpassphrase_esc,
					(int)item[i].authtype, item[i].username_esc, item[i].password_esc,
					item[i].publickey_esc, item[i].privatekey_esc, item[i].templateid,
					(int)item[i].flags, item[i].filter_esc, item[i].description_esc,
					(int)item[i].inventory_link, DBsql_id_ins(item[i].interfaceid),
					item[i].lifetime_esc, item[i].snmpv3_contextname_esc);

			zbx_free(item[i].key_esc);

			if (0 != (ZBX_FLAG_DISCOVERY_PROTOTYPE & item[i].flags))
				zbx_vector_uint64_append(&protoids, itemid);

			zbx_vector_uint64_append(&itemids, itemid++);
		}

#ifdef HAVE_MULTIROW_INSERT
		if (0 != new_items)
		{
			sql_offset--;
			zbx_strcpy_alloc(&sql, &sql_alloc, &sql_offset, ";\n");
		}
#endif
		DBend_multiple_update(&sql, &sql_alloc, &sql_offset);

		DBexecute("%s", sql);

		for (i = 0; i < item_num; i++)
		{
			zbx_free(item[i].snmpv3_contextname_esc);
			zbx_free(item[i].lifetime_esc);
			zbx_free(item[i].description_esc);
			zbx_free(item[i].filter_esc);
			zbx_free(item[i].privatekey_esc);
			zbx_free(item[i].publickey_esc);
			zbx_free(item[i].password_esc);
			zbx_free(item[i].username_esc);
			zbx_free(item[i].snmpv3_privpassphrase_esc);
			zbx_free(item[i].snmpv3_authpassphrase_esc);
			zbx_free(item[i].snmpv3_securityname_esc);
			zbx_free(item[i].snmp_oid_esc);
			zbx_free(item[i].snmp_community_esc);
			zbx_free(item[i].ipmi_sensor_esc);
			zbx_free(item[i].params_esc);
			zbx_free(item[i].logtimefmt_esc);
			zbx_free(item[i].formula_esc);
			zbx_free(item[i].units_esc);
			zbx_free(item[i].trapper_hosts_esc);
			zbx_free(item[i].delay_flex_esc);
			zbx_free(item[i].name_esc);
		}
		zbx_free(item);

		/* items_applications */

		sql_offset = 0;
		zbx_strcpy_alloc(&sql, &sql_alloc, &sql_offset,
				"select hi.itemid,ha.applicationid"
				" from items_applications tia"
					" join items hi on hi.templateid=tia.itemid"
						" and");
		DBadd_condition_alloc(&sql, &sql_alloc, &sql_offset, "hi.itemid", itemids.values, itemids.values_num);
		zbx_strcpy_alloc(&sql, &sql_alloc, &sql_offset,
					" join applications ha on ha.templateid=tia.applicationid"
						" and ha.hostid=hi.hostid"
						" left join items_applications hia on hia.applicationid=ha.applicationid"
							" and hia.itemid=hi.itemid"
				" where hia.itemappid is null");

		zbx_vector_uint64_destroy(&itemids);

		result = DBselect("%s", sql);

		while (NULL != (row = DBfetch(result)))
		{
			if (itemapp_num == itemapp_alloc)
			{
				itemapp_alloc += 64;
				itemapp = zbx_realloc(itemapp, itemapp_alloc * sizeof(zbx_itemapp_t));
			}

			ZBX_STR2UINT64(itemapp[itemapp_num].itemid, row[0]);
			ZBX_STR2UINT64(itemapp[itemapp_num].applicationid, row[1]);
			itemapp_num++;
		}
		DBfree_result(result);

		/* item_discovery */

		if (0 != itemapp_num)
		{
			zbx_uint64_t	itemappid;
			const char	*ins_itemapps_sql =
					"insert into items_applications (itemappid,itemid,applicationid) values ";

			sql_offset = 0;
			DBbegin_multiple_update(&sql, &sql_alloc, &sql_offset);

			itemappid = DBget_maxid_num("items_applications", itemapp_num);
#ifdef HAVE_MULTIROW_INSERT
			zbx_strcpy_alloc(&sql, &sql_alloc, &sql_offset, ins_itemapps_sql);
#endif

			for (i = 0; i < itemapp_num; i++)
			{
#ifndef HAVE_MULTIROW_INSERT
				zbx_strcpy_alloc(&sql, &sql_alloc, &sql_offset, ins_itemapps_sql);
#endif
				zbx_snprintf_alloc(&sql, &sql_alloc, &sql_offset,
						"(" ZBX_FS_UI64 "," ZBX_FS_UI64 "," ZBX_FS_UI64 ")" ZBX_ROW_DL,
						itemappid++, itemapp[i].itemid, itemapp[i].applicationid);
			}

#ifdef HAVE_MULTIROW_INSERT
			sql_offset--;
			zbx_strcpy_alloc(&sql, &sql_alloc, &sql_offset, ";\n");
#endif
			DBend_multiple_update(&sql, &sql_alloc, &sql_offset);

			DBexecute("%s", sql);

			zbx_free(itemapp);
		}

		if (0 != protoids.values_num)
		{
			zbx_proto_t	*proto = NULL;
			size_t		proto_alloc = 0, proto_num = 0;

			sql_offset = 0;
			zbx_snprintf_alloc(&sql, &sql_alloc, &sql_offset,
					"select i.itemid,r.itemid"
					" from items i,item_discovery id,items r"
					" where i.templateid=id.itemid"
						" and id.parent_itemid=r.templateid"
						" and r.hostid=" ZBX_FS_UI64
						" and",
					hostid);
			DBadd_condition_alloc(&sql, &sql_alloc, &sql_offset, "i.itemid",
					protoids.values, protoids.values_num);

			result = DBselect("%s", sql);

			while (NULL != (row = DBfetch(result)))
			{
				if (proto_num == proto_alloc)
				{
					proto_alloc += 16;
					proto = zbx_realloc(proto, proto_alloc * sizeof(zbx_proto_t));
				}

				ZBX_STR2UINT64(proto[proto_num].itemid, row[0]);
				ZBX_STR2UINT64(proto[proto_num].parent_itemid, row[1]);
				proto_num++;
			}
			DBfree_result(result);

			if (0 != proto_num)
			{
				zbx_uint64_t	itemdiscoveryid;
				const char	*ins_item_discovery_sql =
						"insert into item_discovery"
						" (itemdiscoveryid,itemid,parent_itemid)"
						" values ";

				sql_offset = 0;
				DBbegin_multiple_update(&sql, &sql_alloc, &sql_offset);

				itemdiscoveryid = DBget_maxid_num("item_discovery", proto_num);
#ifdef HAVE_MULTIROW_INSERT
				zbx_strcpy_alloc(&sql, &sql_alloc, &sql_offset, ins_item_discovery_sql);
#endif

				for (i = 0; i < proto_num; i++)
				{
#ifndef HAVE_MULTIROW_INSERT
					zbx_strcpy_alloc(&sql, &sql_alloc, &sql_offset, ins_item_discovery_sql);
#endif
					zbx_snprintf_alloc(&sql, &sql_alloc, &sql_offset,
							"(" ZBX_FS_UI64 "," ZBX_FS_UI64 "," ZBX_FS_UI64 ")" ZBX_ROW_DL,
							itemdiscoveryid++, proto[i].itemid, proto[i].parent_itemid);
				}

#ifdef HAVE_MULTIROW_INSERT
				sql_offset--;
				zbx_strcpy_alloc(&sql, &sql_alloc, &sql_offset, ";\n");
#endif
				DBend_multiple_update(&sql, &sql_alloc, &sql_offset);

				DBexecute("%s", sql);

				zbx_free(proto);
			}
		}

		zbx_vector_uint64_destroy(&protoids);
	}

	zbx_free(sql);

	zabbix_log(LOG_LEVEL_DEBUG, "End of %s()", __function_name);
}

/******************************************************************************
 *                                                                            *
 * Function: DBcopy_template_triggers                                         *
 *                                                                            *
 * Purpose: Copy template triggers to host                                    *
 *                                                                            *
 * Parameters: hostid      - [IN] host identificator from database            *
 *             templateids - [IN] array of template IDs                       *
 *                                                                            *
 * Return value: upon successful completion return SUCCEED                    *
 *                                                                            *
 * Author: Eugene Grigorjev                                                   *
 *                                                                            *
 * Comments: !!! Don't forget to sync the code with PHP !!!                   *
 *                                                                            *
 ******************************************************************************/
static int	DBcopy_template_triggers(zbx_uint64_t hostid, zbx_vector_uint64_t *templateids)
{
	const char	*__function_name = "DBcopy_template_triggers";
	char		*sql = NULL;
	size_t		sql_alloc = 512, sql_offset = 0;
	DB_RESULT	result;
	DB_ROW		row;
	zbx_uint64_t	triggerid, new_triggerid;
	int		res = SUCCEED;
	zbx_uint64_t	*trids = NULL;
	int		trids_alloc = 0, trids_num = 0;

	zabbix_log(LOG_LEVEL_DEBUG, "In %s()", __function_name);

	sql = zbx_malloc(sql, sql_alloc);

	sql_offset = 0;
	zbx_strcpy_alloc(&sql, &sql_alloc, &sql_offset,
			"select distinct t.triggerid,t.description,t.expression,t.status,"
				"t.type,t.priority,t.comments,t.url,t.flags"
			" from triggers t,functions f,items i"
			" where t.triggerid=f.triggerid"
				" and f.itemid=i.itemid"
				" and");
	DBadd_condition_alloc(&sql, &sql_alloc, &sql_offset, "i.hostid", templateids->values, templateids->values_num);

	result = DBselect("%s", sql);

	zbx_free(sql);

	while (SUCCEED == res && NULL != (row = DBfetch(result)))
	{
		ZBX_STR2UINT64(triggerid, row[0]);

		res = DBcopy_trigger_to_host(&new_triggerid, hostid, triggerid,
				row[1],				/* description */
				row[2],				/* expression */
				(unsigned char)atoi(row[3]),	/* status */
				(unsigned char)atoi(row[4]),	/* type */
				(unsigned char)atoi(row[5]),	/* priority */
				row[6],				/* comments */
				row[7],				/* url */
				(unsigned char)atoi(row[8]));	/* flags */

		if (0 != new_triggerid)				/* new trigger added */
			uint64_array_add(&trids, &trids_alloc, &trids_num, new_triggerid, 64);
	}
	DBfree_result(result);

	if (SUCCEED == res)
		res = DBadd_template_dependencies_for_new_triggers(trids, trids_num);

	zbx_free(trids);

	zabbix_log(LOG_LEVEL_DEBUG, "End of %s():%s", __function_name, zbx_result_string(res));

	return res;
}

/******************************************************************************
 *                                                                            *
 * Function: DBget_same_itemid                                                *
 *                                                                            *
 * Purpose: get same itemid for selected host by itemid from template         *
 *                                                                            *
 * Parameters: hostid - host identificator from database                      *
 *             itemid - item identificator from database (from template)      *
 *                                                                            *
 * Return value: new item identificator or zero if item not found             *
 *                                                                            *
 * Author: Alexander Vladishev                                                *
 *                                                                            *
 * Comments: !!! Don't forget to sync the code with PHP !!!                   *
 *                                                                            *
 ******************************************************************************/
static zbx_uint64_t	DBget_same_itemid(zbx_uint64_t hostid, zbx_uint64_t titemid)
{
	const char	*__function_name = "DBget_same_itemid";
	DB_RESULT	result;
	DB_ROW		row;
	zbx_uint64_t	itemid;

	zabbix_log(LOG_LEVEL_DEBUG, "In %s() hostid:" ZBX_FS_UI64
			" titemid:" ZBX_FS_UI64,
			__function_name, hostid, titemid);

	result = DBselect(
			"select hi.itemid"
			" from items hi,items ti"
			" where hi.key_=ti.key_"
				" and hi.hostid=" ZBX_FS_UI64
				" and ti.itemid=" ZBX_FS_UI64,
			hostid, titemid);

	while (NULL != (row = DBfetch(result)))
	{
		ZBX_STR2UINT64(itemid, row[0]);
	}
	DBfree_result(result);

	zabbix_log(LOG_LEVEL_DEBUG, "End of %s():" ZBX_FS_UI64, __function_name, itemid);

	return itemid;
}

/******************************************************************************
 *                                                                            *
 * Function: DBcopy_graph_to_host                                             *
 *                                                                            *
 * Purpose: copy specified graph to host                                      *
 *                                                                            *
 * Parameters: graphid - graph identificator from database                    *
 *             hostid - host identificator from database                      *
 *                                                                            *
 * Author: Eugene Grigorjev, Alexander Vladishev                              *
 *                                                                            *
 * Comments: !!! Don't forget to sync the code with PHP !!!                   *
 *                                                                            *
 ******************************************************************************/
static void	DBcopy_graph_to_host(zbx_uint64_t hostid, zbx_uint64_t graphid,
		const char *name, int width, int height, double yaxismin,
		double yaxismax, unsigned char show_work_period,
		unsigned char show_triggers, unsigned char graphtype,
		unsigned char show_legend, unsigned char show_3d,
		double percent_left, double percent_right,
		unsigned char ymin_type, unsigned char ymax_type,
		zbx_uint64_t ymin_itemid, zbx_uint64_t ymax_itemid,
		unsigned char flags)
{
	const char	*__function_name = "DBcopy_graph_to_host";
	DB_RESULT	result;
	DB_ROW		row;
	ZBX_GRAPH_ITEMS *gitems = NULL, *chd_gitems = NULL;
	size_t		gitems_alloc = 0, gitems_num = 0,
			chd_gitems_alloc = 0, chd_gitems_num = 0;
	int		i;
	zbx_uint64_t	hst_graphid, hst_gitemid;
	char		*sql = NULL, *name_esc, *color_esc;
	size_t		sql_alloc = ZBX_KIBIBYTE, sql_offset;

	zabbix_log(LOG_LEVEL_DEBUG, "In %s()", __function_name);

	sql = zbx_malloc(sql, sql_alloc * sizeof(char));

	name_esc = DBdyn_escape_string(name);

	sql_offset = 0;
	zbx_snprintf_alloc(&sql, &sql_alloc, &sql_offset,
			"select 0,dst.itemid,dst.key_,gi.drawtype,gi.sortorder,gi.color,gi.yaxisside,gi.calc_fnc,"
				"gi.type,i.flags"
			" from graphs_items gi,items i,items dst"
			" where gi.itemid=i.itemid"
				" and i.key_=dst.key_"
				" and gi.graphid=" ZBX_FS_UI64
				" and dst.hostid=" ZBX_FS_UI64
			" order by dst.key_",
			graphid, hostid);

	DBget_graphitems(sql, &gitems, &gitems_alloc, &gitems_num);

	result = DBselect(
			"select distinct g.graphid"
			" from graphs g,graphs_items gi,items i"
			" where g.graphid=gi.graphid"
				" and gi.itemid=i.itemid"
				" and i.hostid=" ZBX_FS_UI64
				" and g.name='%s'"
				" and g.templateid is null",
			hostid, name_esc);

	/* compare graphs */
	hst_graphid = 0;
	while (NULL != (row = DBfetch(result)))
	{
		ZBX_STR2UINT64(hst_graphid, row[0]);

		sql_offset = 0;
		zbx_snprintf_alloc(&sql, &sql_alloc, &sql_offset,
				"select gi.gitemid,i.itemid,i.key_,gi.drawtype,gi.sortorder,gi.color,gi.yaxisside,"
					"gi.calc_fnc,gi.type,i.flags"
				" from graphs_items gi,items i"
				" where gi.itemid=i.itemid"
					" and gi.graphid=" ZBX_FS_UI64
				" order by i.key_",
				hst_graphid);

		DBget_graphitems(sql, &chd_gitems, &chd_gitems_alloc, &chd_gitems_num);

		if (SUCCEED == DBcmp_graphitems(gitems, gitems_num, chd_gitems, chd_gitems_num))
			break;	/* found equal graph */

		hst_graphid = 0;
	}
	DBfree_result(result);

	sql_offset = 0;
	DBbegin_multiple_update(&sql, &sql_alloc, &sql_offset);

	if (GRAPH_YAXIS_TYPE_ITEM_VALUE == ymin_type)
		ymin_itemid = DBget_same_itemid(hostid, ymin_itemid);
	else
		ymin_itemid = 0;

	if (GRAPH_YAXIS_TYPE_ITEM_VALUE == ymax_type)
		ymax_itemid = DBget_same_itemid(hostid, ymax_itemid);
	else
		ymax_itemid = 0;

	if (0 != hst_graphid)
	{
		zbx_snprintf_alloc(&sql, &sql_alloc, &sql_offset,
				"update graphs"
				" set name='%s',"
					"width=%d,"
					"height=%d,"
					"yaxismin=" ZBX_FS_DBL ","
					"yaxismax=" ZBX_FS_DBL ","
					"templateid=" ZBX_FS_UI64 ","
					"show_work_period=%d,"
					"show_triggers=%d,"
					"graphtype=%d,"
					"show_legend=%d,"
					"show_3d=%d,"
					"percent_left=" ZBX_FS_DBL ","
					"percent_right=" ZBX_FS_DBL ","
					"ymin_type=%d,"
					"ymax_type=%d,"
					"ymin_itemid=%s,"
					"ymax_itemid=%s,"
					"flags=%d"
				" where graphid=" ZBX_FS_UI64 ";\n",
				name_esc, width, height, yaxismin, yaxismax,
				graphid, (int)show_work_period, (int)show_triggers,
				(int)graphtype, (int)show_legend, (int)show_3d,
				percent_left, percent_right, (int)ymin_type, (int)ymax_type,
				DBsql_id_ins(ymin_itemid), DBsql_id_ins(ymax_itemid), (int)flags,
				hst_graphid);

		for (i = 0; i < gitems_num; i++)
		{
			color_esc = DBdyn_escape_string(gitems[i].color);

			zbx_snprintf_alloc(&sql, &sql_alloc, &sql_offset,
					"update graphs_items"
					" set drawtype=%d,"
						"sortorder=%d,"
						"color='%s',"
						"yaxisside=%d,"
						"calc_fnc=%d,"
						"type=%d"
					" where gitemid=" ZBX_FS_UI64 ";\n",
					gitems[i].drawtype,
					gitems[i].sortorder,
					color_esc,
					gitems[i].yaxisside,
					gitems[i].calc_fnc,
					gitems[i].type,
					chd_gitems[i].gitemid);

			zbx_free(color_esc);
		}
	}
	else
	{
		hst_graphid = DBget_maxid("graphs");

		zbx_snprintf_alloc(&sql, &sql_alloc, &sql_offset,
				"insert into graphs"
				" (graphid,name,width,height,yaxismin,yaxismax,templateid,"
				"show_work_period,show_triggers,graphtype,show_legend,"
				"show_3d,percent_left,percent_right,ymin_type,ymax_type,"
				"ymin_itemid,ymax_itemid,flags)"
				" values (" ZBX_FS_UI64 ",'%s',%d,%d," ZBX_FS_DBL ","
				ZBX_FS_DBL "," ZBX_FS_UI64 ",%d,%d,%d,%d,%d," ZBX_FS_DBL ","
				ZBX_FS_DBL ",%d,%d,%s,%s,%d);\n",
				hst_graphid, name_esc, width, height, yaxismin, yaxismax,
				graphid, (int)show_work_period, (int)show_triggers,
				(int)graphtype, (int)show_legend, (int)show_3d,
				percent_left, percent_right, (int)ymin_type, (int)ymax_type,
				DBsql_id_ins(ymin_itemid), DBsql_id_ins(ymax_itemid), (int)flags);

		hst_gitemid = DBget_maxid_num("graphs_items", gitems_num);

		for (i = 0; i < gitems_num; i++)
		{
			color_esc = DBdyn_escape_string(gitems[i].color);

			zbx_snprintf_alloc(&sql, &sql_alloc, &sql_offset,
					"insert into graphs_items (gitemid,graphid,itemid,drawtype,"
					"sortorder,color,yaxisside,calc_fnc,type)"
					" values (" ZBX_FS_UI64 "," ZBX_FS_UI64 "," ZBX_FS_UI64
					",%d,%d,'%s',%d,%d,%d);\n",
					hst_gitemid, hst_graphid, gitems[i].itemid,
					gitems[i].drawtype, gitems[i].sortorder, color_esc,
					gitems[i].yaxisside, gitems[i].calc_fnc, gitems[i].type);
			hst_gitemid++;

			zbx_free(color_esc);
		}
	}

	zbx_free(name_esc);

	DBend_multiple_update(&sql, &sql_alloc, &sql_offset);

	if (sql_offset > 16)	/* In ORACLE always present begin..end; */
		DBexecute("%s", sql);

	zbx_free(gitems);
	zbx_free(chd_gitems);
	zbx_free(sql);

	zabbix_log(LOG_LEVEL_DEBUG, "End of %s()", __function_name);
}

/******************************************************************************
 *                                                                            *
 * Function: DBcopy_template_graphs                                           *
 *                                                                            *
 * Purpose: copy graphs from template to host                                 *
 *                                                                            *
 * Parameters: hostid      - [IN] host identificator from database            *
 *             templateids - [IN] array of template IDs                       *
 *                                                                            *
 * Author: Eugene Grigorjev                                                   *
 *                                                                            *
 * Comments: !!! Don't forget to sync the code with PHP !!!                   *
 *                                                                            *
 ******************************************************************************/
static void	DBcopy_template_graphs(zbx_uint64_t hostid, zbx_vector_uint64_t *templateids)
{
	const char	*__function_name = "DBcopy_template_graphs";
	char		*sql = NULL;
	size_t		sql_alloc = 512, sql_offset = 0;
	DB_RESULT	result;
	DB_ROW		row;
	zbx_uint64_t	graphid, ymin_itemid, ymax_itemid;

	zabbix_log(LOG_LEVEL_DEBUG, "In %s()", __function_name);

	sql = zbx_malloc(sql, sql_alloc);

	zbx_strcpy_alloc(&sql, &sql_alloc, &sql_offset,
			"select distinct g.graphid,g.name,g.width,g.height,g.yaxismin,"
				"g.yaxismax,g.show_work_period,g.show_triggers,"
				"g.graphtype,g.show_legend,g.show_3d,g.percent_left,"
				"g.percent_right,g.ymin_type,g.ymax_type,g.ymin_itemid,"
				"g.ymax_itemid,g.flags"
			" from graphs g,graphs_items gi,items i"
			" where g.graphid=gi.graphid"
				" and gi.itemid=i.itemid"
				" and");
	DBadd_condition_alloc(&sql, &sql_alloc, &sql_offset, "i.hostid", templateids->values, templateids->values_num);

	result = DBselect("%s", sql);

	zbx_free(sql);

	while (NULL != (row = DBfetch(result)))
	{
		ZBX_STR2UINT64(graphid, row[0]);
		ZBX_DBROW2UINT64(ymin_itemid, row[15]);
		ZBX_DBROW2UINT64(ymax_itemid, row[16]);

		DBcopy_graph_to_host(hostid, graphid,
				row[1],				/* name */
				atoi(row[2]),			/* width */
				atoi(row[3]),			/* height */
				atof(row[4]),			/* yaxismin */
				atof(row[5]),			/* yaxismax */
				(unsigned char)atoi(row[6]),	/* show_work_period */
				(unsigned char)atoi(row[7]),	/* show_triggers */
				(unsigned char)atoi(row[8]),	/* graphtype */
				(unsigned char)atoi(row[9]),	/* show_legend */
				(unsigned char)atoi(row[10]),	/* show_3d */
				atof(row[11]),			/* percent_left */
				atof(row[12]),			/* percent_right */
				(unsigned char)atoi(row[13]),	/* ymin_type */
				(unsigned char)atoi(row[14]),	/* ymax_type */
				ymin_itemid,
				ymax_itemid,
				(unsigned char)atoi(row[17]));	/* flags */
	}
	DBfree_result(result);

	zabbix_log(LOG_LEVEL_DEBUG, "End of %s()", __function_name);
}

typedef struct
{
	zbx_uint64_t		t_itemid;
	zbx_uint64_t		h_itemid;
	unsigned char		type;
}
httpstepitem_t;

typedef struct
{
	zbx_uint64_t		httpstepid;
	char			*name_esc;
	char			*url_esc;
	char			*posts_esc;
	char			*required_esc;
	char			*status_codes_esc;
	zbx_vector_ptr_t	httpstepitems;
	int			no;
	int			timeout;
}
httpstep_t;

typedef struct
{
	zbx_uint64_t		t_itemid;
	zbx_uint64_t		h_itemid;
	unsigned char		type;
}
httptestitem_t;

typedef struct
{
	zbx_uint64_t		templateid;
	zbx_uint64_t		httptestid;
	zbx_uint64_t		t_applicationid;
	zbx_uint64_t		h_applicationid;
	char			*name_esc;
	char			*macros_esc;
	char			*agent_esc;
	char			*http_user_esc;
	char			*http_password_esc;
	char			*http_proxy_esc;
	zbx_vector_ptr_t	httpsteps;
	zbx_vector_ptr_t	httptestitems;
	int			delay;
	int			retries;
	unsigned char		status;
	unsigned char		authentication;
}
httptest_t;

/******************************************************************************
 *                                                                            *
 * Function: DBget_httptests                                                  *
 *                                                                            *
 * Purpose: helper function for DCmass_add_history()                          *
 *                                                                            *
 ******************************************************************************/
static void	DBget_httptests(zbx_uint64_t hostid, zbx_vector_uint64_t *templateids, zbx_vector_ptr_t *httptests)
{
	const char		*__function_name = "DBget_httptests";

	char			*sql = NULL;
	size_t			sql_alloc = 512, sql_offset = 0;
	DB_RESULT		result;
	DB_ROW			row;
	httptest_t		*httptest;
	httpstep_t		*httpstep;
	httptestitem_t		*httptestitem;
	httpstepitem_t		*httpstepitem;
	zbx_vector_uint64_t	httptestids;	/* the list of web scenarios which should be added to a host */
	zbx_vector_uint64_t	applications;
	zbx_vector_uint64_t	items;
	zbx_uint64_t		httptestid, httpstepid, applicationid, itemid;
	int			i, j, k;

	zabbix_log(LOG_LEVEL_DEBUG, "In %s()", __function_name);

	zbx_vector_uint64_create(&httptestids);
	zbx_vector_uint64_create(&applications);
	zbx_vector_uint64_create(&items);

	sql = zbx_malloc(sql, sql_alloc);

	zbx_snprintf_alloc(&sql, &sql_alloc, &sql_offset,
			"select t.httptestid,t.name,t.applicationid,t.delay,t.status,t.macros,t.agent,"
				"t.authentication,t.http_user,t.http_password,t.http_proxy,t.retries,h.httptestid"
			" from httptest t"
				" left join httptest h"
					" on h.hostid=" ZBX_FS_UI64
						" and h.name=t.name"
			" where", hostid);
	DBadd_condition_alloc(&sql, &sql_alloc, &sql_offset, "t.hostid", templateids->values, templateids->values_num);
	zbx_strcpy_alloc(&sql, &sql_alloc, &sql_offset, " order by t.httptestid");

	result = DBselect("%s", sql);

	while (NULL != (row = DBfetch(result)))
	{
		httptest = zbx_calloc(NULL, 1, sizeof(httptest_t));

		ZBX_STR2UINT64(httptest->templateid, row[0]);
		ZBX_DBROW2UINT64(httptest->httptestid, row[12]);
		zbx_vector_ptr_create(&httptest->httpsteps);
		zbx_vector_ptr_create(&httptest->httptestitems);

		zbx_vector_ptr_append(httptests, httptest);

		if (0 == httptest->httptestid)
		{
			httptest->name_esc = DBdyn_escape_string(row[1]);
			ZBX_DBROW2UINT64(httptest->t_applicationid, row[2]);
			httptest->delay = atoi(row[3]);
			httptest->status = (unsigned char)atoi(row[4]);
			httptest->macros_esc = DBdyn_escape_string(row[5]);
			httptest->agent_esc = DBdyn_escape_string(row[6]);
			httptest->authentication = (unsigned char)atoi(row[7]);
			httptest->http_user_esc = DBdyn_escape_string(row[8]);
			httptest->http_password_esc = DBdyn_escape_string(row[9]);
			httptest->http_proxy_esc = DBdyn_escape_string(row[10]);
			httptest->retries = atoi(row[11]);

			zbx_vector_uint64_append(&httptestids, httptest->templateid);

			if (0 != httptest->t_applicationid)
				zbx_vector_uint64_append(&applications, httptest->t_applicationid);
		}
	}
	DBfree_result(result);

	/* web scenario steps */
	if (0 != httptestids.values_num)
	{
		httptest = NULL;

		sql_offset = 0;
		zbx_strcpy_alloc(&sql, &sql_alloc, &sql_offset,
				"select httpstepid,httptestid,name,no,url,timeout,posts,required,status_codes"
				" from httpstep"
				" where");
		DBadd_condition_alloc(&sql, &sql_alloc, &sql_offset, "httptestid",
				httptestids.values, httptestids.values_num);
		zbx_strcpy_alloc(&sql, &sql_alloc, &sql_offset, " order by httptestid");

		result = DBselect("%s", sql);

		while (NULL != (row = DBfetch(result)))
		{
			ZBX_STR2UINT64(httptestid, row[1]);

			if (NULL == httptest || httptest->templateid != httptestid)
			{
				if (FAIL == (i = zbx_vector_ptr_bsearch(httptests, &httptestid,
						ZBX_DEFAULT_UINT64_PTR_COMPARE_FUNC)))
				{
					THIS_SHOULD_NEVER_HAPPEN;
					continue;
				}

				httptest = (httptest_t *)httptests->values[i];
			}

			httpstep = zbx_malloc(NULL, sizeof(httptest_t));

			ZBX_STR2UINT64(httpstep->httpstepid, row[0]);
			httpstep->name_esc = DBdyn_escape_string(row[2]);
			httpstep->no = atoi(row[3]);
			httpstep->url_esc = DBdyn_escape_string(row[4]);
			httpstep->timeout = atoi(row[5]);
			httpstep->posts_esc = DBdyn_escape_string(row[6]);
			httpstep->required_esc = DBdyn_escape_string(row[7]);
			httpstep->status_codes_esc = DBdyn_escape_string(row[8]);
			zbx_vector_ptr_create(&httpstep->httpstepitems);

			zbx_vector_ptr_append(&httptest->httpsteps, httpstep);
		}
		DBfree_result(result);

		for (i = 0; i < httptests->values_num; i++)
		{
			httptest = (httptest_t *)httptests->values[i];
			zbx_vector_ptr_sort(&httptest->httpsteps, ZBX_DEFAULT_UINT64_PTR_COMPARE_FUNC);
		}
	}

	/* applications */
	if (0 != applications.values_num)
	{
		zbx_vector_uint64_sort(&applications, ZBX_DEFAULT_UINT64_COMPARE_FUNC);
		zbx_vector_uint64_uniq(&applications, ZBX_DEFAULT_UINT64_COMPARE_FUNC);

		sql_offset = 0;
		zbx_snprintf_alloc(&sql, &sql_alloc, &sql_offset,
				"select t.applicationid,h.applicationid"
				" from applications t"
					" join applications h"
						" on h.hostid=" ZBX_FS_UI64
							" and h.name=t.name"
				" where", hostid);
		DBadd_condition_alloc(&sql, &sql_alloc, &sql_offset, "t.applicationid",
				applications.values, applications.values_num);

		result = DBselect("%s", sql);

		while (NULL != (row = DBfetch(result)))
		{
			ZBX_STR2UINT64(applicationid, row[0]);

			for (i = 0; i < httptests->values_num; i++)
			{
				httptest = (httptest_t *)httptests->values[i];

				if (httptest->t_applicationid == applicationid)
					ZBX_STR2UINT64(httptest->h_applicationid, row[1]);
			}
		}
		DBfree_result(result);
	}

	/* web scenario items */
	if (0 != httptestids.values_num)
	{
		httptest = NULL;

		sql_offset = 0;
		zbx_strcpy_alloc(&sql, &sql_alloc, &sql_offset,
				"select httptestid,itemid,type"
				" from httptestitem"
				" where");
		DBadd_condition_alloc(&sql, &sql_alloc, &sql_offset, "httptestid",
				httptestids.values, httptestids.values_num);

		result = DBselect("%s", sql);

		while (NULL != (row = DBfetch(result)))
		{
			ZBX_STR2UINT64(httptestid, row[0]);

			if (NULL == httptest || httptest->templateid != httptestid)
			{
				if (FAIL == (i = zbx_vector_ptr_bsearch(httptests, &httptestid,
						ZBX_DEFAULT_UINT64_PTR_COMPARE_FUNC)))
				{
					THIS_SHOULD_NEVER_HAPPEN;
					continue;
				}

				httptest = (httptest_t *)httptests->values[i];
			}

			httptestitem = zbx_calloc(NULL, 1, sizeof(httptestitem_t));

			ZBX_STR2UINT64(httptestitem->t_itemid, row[1]);
			httptestitem->type = (unsigned char)atoi(row[2]);

			zbx_vector_ptr_append(&httptest->httptestitems, httptestitem);

			zbx_vector_uint64_append(&items, httptestitem->t_itemid);
		}
		DBfree_result(result);
	}

	/* web scenario step items */
	if (0 != httptestids.values_num)
	{
		httptest = NULL;
		httpstep = NULL;

		sql_offset = 0;
		zbx_strcpy_alloc(&sql, &sql_alloc, &sql_offset,
				"select hs.httptestid,hsi.httpstepid,hsi.itemid,hsi.type"
				" from httpstepitem hsi"
					" join httpstep hs"
						" on");
		DBadd_condition_alloc(&sql, &sql_alloc, &sql_offset, "hs.httptestid",
				httptestids.values, httptestids.values_num);
		zbx_strcpy_alloc(&sql, &sql_alloc, &sql_offset,
							" and hs.httpstepid=hsi.httpstepid"
				" order by hs.httptestid,hsi.httpstepid");

		result = DBselect("%s", sql);

		while (NULL != (row = DBfetch(result)))
		{
			ZBX_STR2UINT64(httptestid, row[0]);
			ZBX_STR2UINT64(httpstepid, row[1]);

			if (NULL == httptest || httptest->templateid != httptestid)
			{
				if (FAIL == (i = zbx_vector_ptr_bsearch(httptests, &httptestid,
						ZBX_DEFAULT_UINT64_PTR_COMPARE_FUNC)))
				{
					THIS_SHOULD_NEVER_HAPPEN;
					continue;
				}

				httptest = (httptest_t *)httptests->values[i];
				httpstep = NULL;
			}

			if (NULL == httpstep || httpstep->httpstepid != httpstepid)
			{
				if (FAIL == (i = zbx_vector_ptr_bsearch(&httptest->httpsteps, &httpstepid,
						ZBX_DEFAULT_UINT64_PTR_COMPARE_FUNC)))
				{
					THIS_SHOULD_NEVER_HAPPEN;
					continue;
				}

				httpstep = (httpstep_t *)httptest->httpsteps.values[i];
			}

			httpstepitem = zbx_calloc(NULL, 1, sizeof(httpstepitem_t));

			ZBX_STR2UINT64(httpstepitem->t_itemid, row[2]);
			httpstepitem->type = (unsigned char)atoi(row[3]);

			zbx_vector_ptr_append(&httpstep->httpstepitems, httpstepitem);

			zbx_vector_uint64_append(&items, httpstepitem->t_itemid);
		}
		DBfree_result(result);
	}

	/* items */
	if (0 != items.values_num)
	{
		zbx_vector_uint64_sort(&items, ZBX_DEFAULT_UINT64_COMPARE_FUNC);

		sql_offset = 0;
		zbx_snprintf_alloc(&sql, &sql_alloc, &sql_offset,
				"select t.itemid,h.itemid"
				" from items t"
					" join items h"
						" on h.hostid=" ZBX_FS_UI64
							" and h.key_=t.key_"
				" where", hostid);
		DBadd_condition_alloc(&sql, &sql_alloc, &sql_offset, "t.itemid",
				items.values, items.values_num);

		result = DBselect("%s", sql);

		while (NULL != (row = DBfetch(result)))
		{
			ZBX_STR2UINT64(itemid, row[0]);

			for (i = 0; i < httptests->values_num; i++)
			{
				httptest = (httptest_t *)httptests->values[i];

				for (j = 0; j < httptest->httptestitems.values_num; j++)
				{
					httptestitem = (httptestitem_t *)httptest->httptestitems.values[j];

					if (httptestitem->t_itemid == itemid)
						ZBX_STR2UINT64(httptestitem->h_itemid, row[1]);
				}

				for (j = 0; j < httptest->httpsteps.values_num; j++)
				{
					httpstep = (httpstep_t *)httptest->httpsteps.values[j];

					for (k = 0; k < httpstep->httpstepitems.values_num; k++)
					{
						httpstepitem = (httpstepitem_t *)httpstep->httpstepitems.values[k];

						if (httpstepitem->t_itemid == itemid)
							ZBX_STR2UINT64(httpstepitem->h_itemid, row[1]);
					}
				}
			}
		}
		DBfree_result(result);
	}

	zbx_free(sql);

	zbx_vector_uint64_destroy(&items);
	zbx_vector_uint64_destroy(&applications);
	zbx_vector_uint64_destroy(&httptestids);

	zabbix_log(LOG_LEVEL_DEBUG, "End of %s()", __function_name);
}

/******************************************************************************
 *                                                                            *
 * Function: DBsave_httptests                                                 *
 *                                                                            *
 * Purpose: helper function for DCmass_add_history()                          *
 *                                                                            *
 ******************************************************************************/
static void	DBsave_httptests(zbx_uint64_t hostid, zbx_vector_ptr_t *httptests)
{
	char		*sql = NULL, *sql1 = NULL, *sql2 = NULL, *sql3 = NULL, *sql4 = NULL, *sql5 = NULL;
	size_t		sql_alloc = 2 * ZBX_KIBIBYTE, sql_offset = 0,
			sql1_alloc = 512, sql1_offset = 0,
			sql2_alloc = 512, sql2_offset = 0,
			sql3_alloc = 512, sql3_offset = 0,
			sql4_alloc = 512, sql4_offset = 0,
			sql5_alloc = 512, sql5_offset = 0;
	httptest_t	*httptest;
	httpstep_t	*httpstep;
	httptestitem_t	*httptestitem;
	httpstepitem_t	*httpstepitem;
	zbx_uint64_t	httptestid = 0, httpstepid = 0, httptestitemid = 0, httpstepitemid = 0;
	int		i, j, k, num_httptests = 0, num_httpsteps = 0, num_httptestitems = 0, num_httpstepitems = 0;
	const char	*ins_httptest_sql =
			"insert into httptest"
			" (httptestid,name,applicationid,delay,status,macros,agent,"
				"authentication,http_user,http_password,http_proxy,retries,hostid,templateid)"
			" values ";
	const char	*ins_httpstep_sql =
			"insert into httpstep"
			" (httpstepid,httptestid,name,no,url,timeout,posts,required,status_codes)"
			" values ";
	const char	*ins_httptestitem_sql =
			"insert into httptestitem (httptestitemid,httptestid,itemid,type) values ";
	const char	*ins_httpstepitem_sql =
			"insert into httpstepitem (httpstepitemid,httpstepid,itemid,type) values ";

	if (0 == httptests->values_num)
		return;

	sql = zbx_malloc(sql, sql_alloc);

	DBbegin_multiple_update(&sql, &sql_alloc, &sql_offset);

	for (i = 0; i < httptests->values_num; i++)
	{
		httptest = (httptest_t *)httptests->values[i];

		if (0 == httptest->httptestid)
		{
			num_httptests++;
			num_httpsteps += httptest->httpsteps.values_num;
			num_httptestitems += httptest->httptestitems.values_num;

			for (j = 0; j < httptest->httpsteps.values_num; j++)
			{
				httpstep = (httpstep_t *)httptest->httpsteps.values[j];

				num_httpstepitems += httpstep->httpstepitems.values_num;
			}
		}
	}

	if (0 != num_httptests)
	{
		httptestid = DBget_maxid_num("httptest", num_httptests);

		sql1 = zbx_malloc(sql1, sql1_alloc);
#ifdef HAVE_MULTIROW_INSERT
		zbx_strcpy_alloc(&sql1, &sql1_alloc, &sql1_offset, ins_httptest_sql);
#endif
	}

	if (httptests->values_num != num_httptests)
		sql2 = zbx_malloc(sql2, sql2_alloc);

	if (0 != num_httpsteps)
	{
		httpstepid = DBget_maxid_num("httpstep", num_httpsteps);

		sql3 = zbx_malloc(sql3, sql3_alloc);
#ifdef HAVE_MULTIROW_INSERT
		zbx_strcpy_alloc(&sql3, &sql3_alloc, &sql3_offset, ins_httpstep_sql);
#endif
	}

	if (0 != num_httptestitems)
	{
		httptestitemid = DBget_maxid_num("httptestitem", num_httptestitems);

		sql4 = zbx_malloc(sql4, sql4_alloc);
#ifdef HAVE_MULTIROW_INSERT
		zbx_strcpy_alloc(&sql4, &sql4_alloc, &sql4_offset, ins_httptestitem_sql);
#endif
	}

	if (0 != num_httpstepitems)
	{
		httpstepitemid = DBget_maxid_num("httpstepitem", num_httpstepitems);

		sql5 = zbx_malloc(sql5, sql5_alloc);
#ifdef HAVE_MULTIROW_INSERT
		zbx_strcpy_alloc(&sql5, &sql5_alloc, &sql5_offset, ins_httpstepitem_sql);
#endif
	}

	for (i = 0; i < httptests->values_num; i++)
	{
		httptest = (httptest_t *)httptests->values[i];

		if (0 == httptest->httptestid)
		{
			httptest->httptestid = httptestid++;

#ifndef HAVE_MULTIROW_INSERT
			zbx_strcpy_alloc(&sql1, &sql1_alloc, &sql1_offset, ins_httptest_sql);
#endif
			zbx_snprintf_alloc(&sql1, &sql1_alloc, &sql1_offset,
					"(" ZBX_FS_UI64 ",'%s',%s,%d,%d,'%s','%s',%d,'%s','%s','%s',%d,"
						ZBX_FS_UI64 "," ZBX_FS_UI64 ")" ZBX_ROW_DL,
					httptest->httptestid, httptest->name_esc, DBsql_id_ins(httptest->h_applicationid),
					httptest->delay, (int)httptest->status, httptest->macros_esc,
					httptest->agent_esc, (int)httptest->authentication, httptest->http_user_esc,
					httptest->http_password_esc, httptest->http_proxy_esc, httptest->retries,
					hostid, httptest->templateid);

			for (j = 0; j < httptest->httpsteps.values_num; j++)
			{
				httpstep = (httpstep_t *)httptest->httpsteps.values[j];
#ifndef HAVE_MULTIROW_INSERT
				zbx_strcpy_alloc(&sql3, &sql3_alloc, &sql3_offset, ins_httpstep_sql);
#endif
				zbx_snprintf_alloc(&sql3, &sql3_alloc, &sql3_offset,
						"(" ZBX_FS_UI64 "," ZBX_FS_UI64 ",'%s',%d,'%s',"\
							"%d,'%s','%s','%s')" ZBX_ROW_DL,
						httpstepid, httptest->httptestid, httpstep->name_esc, httpstep->no,
						httpstep->url_esc, httpstep->timeout, httpstep->posts_esc,
						httpstep->required_esc, httpstep->status_codes_esc);

				for (k = 0; k < httpstep->httpstepitems.values_num; k++)
				{
					httpstepitem = (httpstepitem_t *)httpstep->httpstepitems.values[k];
#ifndef HAVE_MULTIROW_INSERT
					zbx_strcpy_alloc(&sql5, &sql5_alloc, &sql5_offset, ins_httpstepitem_sql);
#endif
					zbx_snprintf_alloc(&sql5, &sql5_alloc, &sql5_offset,
							"(" ZBX_FS_UI64 "," ZBX_FS_UI64 "," ZBX_FS_UI64 ",%d)"
							ZBX_ROW_DL, httpstepitemid, httpstepid, httpstepitem->h_itemid,
							(int)httpstepitem->type);

					httpstepitemid++;
				}

				httpstepid++;
			}

			for (j = 0; j < httptest->httptestitems.values_num; j++)
			{
				httptestitem = (httptestitem_t *)httptest->httptestitems.values[j];
#ifndef HAVE_MULTIROW_INSERT
				zbx_strcpy_alloc(&sql4, &sql4_alloc, &sql4_offset, ins_httptestitem_sql);
#endif
				zbx_snprintf_alloc(&sql4, &sql4_alloc, &sql4_offset,
						"(" ZBX_FS_UI64 "," ZBX_FS_UI64 "," ZBX_FS_UI64 ",%d)" ZBX_ROW_DL,
						httptestitemid, httptest->httptestid, httptestitem->h_itemid,
						(int)httptestitem->type);
				httptestitemid++;
			}
		}
		else
		{
			zbx_snprintf_alloc(&sql2, &sql2_alloc, &sql2_offset,
					"update httptest"
					" set templateid=" ZBX_FS_UI64
					" where httptestid=" ZBX_FS_UI64 ";\n",
					httptest->templateid, httptest->httptestid);
		}
	}

	if (0 != num_httptests)
	{
#ifdef HAVE_MULTIROW_INSERT
		sql1_offset--;
		zbx_strcpy_alloc(&sql1, &sql1_alloc, &sql1_offset, ";\n");
#endif
		zbx_strcpy_alloc(&sql, &sql_alloc, &sql_offset, sql1);
	}

	if (httptests->values_num != num_httptests)
		zbx_strcpy_alloc(&sql, &sql_alloc, &sql_offset, sql2);

	if (0 != num_httpsteps)
	{
#ifdef HAVE_MULTIROW_INSERT
		sql3_offset--;
		zbx_strcpy_alloc(&sql3, &sql3_alloc, &sql3_offset, ";\n");
#endif
		zbx_strcpy_alloc(&sql, &sql_alloc, &sql_offset, sql3);
	}

	if (0 != num_httptestitems)
	{
#ifdef HAVE_MULTIROW_INSERT
		sql4_offset--;
		zbx_strcpy_alloc(&sql4, &sql4_alloc, &sql4_offset, ";\n");
#endif
		zbx_strcpy_alloc(&sql, &sql_alloc, &sql_offset, sql4);
	}

	if (0 != num_httpstepitems)
	{
#ifdef HAVE_MULTIROW_INSERT
		sql5_offset--;
		zbx_strcpy_alloc(&sql5, &sql5_alloc, &sql5_offset, ";\n");
#endif
		zbx_strcpy_alloc(&sql, &sql_alloc, &sql_offset, sql5);
	}

	DBend_multiple_update(&sql, &sql_alloc, &sql_offset);
	DBexecute("%s", sql);

	zbx_free(sql5);
	zbx_free(sql4);
	zbx_free(sql3);
	zbx_free(sql2);
	zbx_free(sql1);
	zbx_free(sql);
}

/******************************************************************************
 *                                                                            *
 * Function: clean_httptests                                                  *
 *                                                                            *
 * Purpose: helper function for DCmass_add_history()                          *
 *                                                                            *
 ******************************************************************************/
static void	clean_httptests(zbx_vector_ptr_t *httptests)
{
	httptest_t	*httptest;
	httpstep_t	*httpstep;
	int		i, j, k;

	for (i = 0; i < httptests->values_num; i++)
	{
		httptest = (httptest_t *)httptests->values[i];

		zbx_free(httptest->http_proxy_esc);
		zbx_free(httptest->http_password_esc);
		zbx_free(httptest->http_user_esc);
		zbx_free(httptest->agent_esc);
		zbx_free(httptest->macros_esc);
		zbx_free(httptest->name_esc);

		for (j = 0; j < httptest->httpsteps.values_num; j++)
		{
			httpstep = (httpstep_t *)httptest->httpsteps.values[j];

			zbx_free(httpstep->status_codes_esc);
			zbx_free(httpstep->required_esc);
			zbx_free(httpstep->posts_esc);
			zbx_free(httpstep->url_esc);
			zbx_free(httpstep->name_esc);

			for (k = 0; k < httpstep->httpstepitems.values_num; k++)
				zbx_free(httpstep->httpstepitems.values[k]);

			zbx_vector_ptr_destroy(&httpstep->httpstepitems);

			zbx_free(httpstep);
		}

		zbx_vector_ptr_destroy(&httptest->httpsteps);

		for (j = 0; j < httptest->httptestitems.values_num; j++)
			zbx_free(httptest->httptestitems.values[j]);

		zbx_vector_ptr_destroy(&httptest->httptestitems);

		zbx_free(httptest);
	}
}

/******************************************************************************
 *                                                                            *
 * Function: DBcopy_template_httptests                                        *
 *                                                                            *
 * Purpose: copy web scenarios from template to host                          *
 *                                                                            *
 * Parameters: hostid      - [IN] host identificator from database            *
 *             templateids - [IN] array of template IDs                       *
 *                                                                            *
 ******************************************************************************/
static void	DBcopy_template_httptests(zbx_uint64_t hostid, zbx_vector_uint64_t *templateids)
{
	const char		*__function_name = "DBcopy_template_httptests";
	zbx_vector_ptr_t	httptests;

	zabbix_log(LOG_LEVEL_DEBUG, "In %s()", __function_name);

	zbx_vector_ptr_create(&httptests);

	DBget_httptests(hostid, templateids, &httptests);
	DBsave_httptests(hostid, &httptests);

	clean_httptests(&httptests);
	zbx_vector_ptr_destroy(&httptests);

	zabbix_log(LOG_LEVEL_DEBUG, "End of %s()", __function_name);
}

/******************************************************************************
 *                                                                            *
 * Function: DBcopy_template_elements                                         *
 *                                                                            *
 * Purpose: copy elements from specified template                             *
 *                                                                            *
 * Parameters: hostid          - [IN] host identificator from database        *
 *             lnk_templateids - [IN] array of template IDs                   *
 *                                                                            *
 * Return value: upon successful completion return SUCCEED                    *
 *                                                                            *
 ******************************************************************************/
int	DBcopy_template_elements(zbx_uint64_t hostid, zbx_vector_uint64_t *lnk_templateids)
{
	const char		*__function_name = "DBcopy_template_elements";
	zbx_vector_uint64_t	templateids;
	zbx_uint64_t		hosttemplateid;
	int			i, res = SUCCEED;
	char			error[MAX_STRING_LEN];

	zabbix_log(LOG_LEVEL_DEBUG, "In %s()", __function_name);

	zbx_vector_uint64_create(&templateids);

	get_templates_by_hostid(hostid, &templateids);

	for (i = 0; i < lnk_templateids->values_num; i++)
	{
		if (FAIL != zbx_vector_uint64_bsearch(&templateids, lnk_templateids->values[i],
				ZBX_DEFAULT_UINT64_COMPARE_FUNC))
		{
			/* template already linked */
			zbx_vector_uint64_remove(lnk_templateids, i--);
		}
		else
			zbx_vector_uint64_append(&templateids, lnk_templateids->values[i]);
	}

	/* all templates already linked */
	if (0 == lnk_templateids->values_num)
		goto clean;

	zbx_vector_uint64_sort(&templateids, ZBX_DEFAULT_UINT64_COMPARE_FUNC);

	if (SUCCEED != (res = validate_linked_templates(&templateids, error, sizeof(error))))
	{
		zabbix_log(LOG_LEVEL_WARNING, "cannot link template: %s", error);
		goto clean;
	}

	if (SUCCEED != (res = validate_host(hostid, lnk_templateids, error, sizeof(error))))
	{
		zabbix_log(LOG_LEVEL_WARNING, "cannot link template: %s", error);
		goto clean;
	}

	hosttemplateid = DBget_maxid_num("hosts_templates", lnk_templateids->values_num);

	for (i = 0; i < lnk_templateids->values_num; i++)
	{
		DBexecute("insert into hosts_templates (hosttemplateid,hostid,templateid)"
				" values (" ZBX_FS_UI64 "," ZBX_FS_UI64 "," ZBX_FS_UI64 ")",
				hosttemplateid++, hostid, lnk_templateids->values[i]);
	}

	DBcopy_template_applications(hostid, lnk_templateids);
	DBcopy_template_items(hostid, lnk_templateids);
	DBcopy_template_host_prototypes(hostid, lnk_templateids);
	if (SUCCEED == (res = DBcopy_template_triggers(hostid, lnk_templateids)))
	{
		DBcopy_template_graphs(hostid, lnk_templateids);
		DBcopy_template_httptests(hostid, lnk_templateids);
	}
clean:
	zbx_vector_uint64_destroy(&templateids);

	zabbix_log(LOG_LEVEL_DEBUG, "End of %s():%s", __function_name, zbx_result_string(res));

	return res;
}

/******************************************************************************
 *                                                                            *
 * Function: DBdelete_hosts                                                   *
 *                                                                            *
 * Purpose: delete hosts from database with all elements                      *
 *                                                                            *
 * Parameters: hostids - [IN] host identificators from database               *
 *                                                                            *
 ******************************************************************************/
void	DBdelete_hosts(zbx_vector_uint64_t *hostids)
{
	const char		*__function_name = "DBdelete_hosts";

	DB_RESULT		result;
	DB_ROW			row;
	zbx_uint64_t		elementid;
	zbx_vector_uint64_t	itemids, httptestids;
	char			*sql = NULL;
	size_t			sql_alloc = 256, sql_offset;
	int			i;

	zabbix_log(LOG_LEVEL_DEBUG, "In %s()", __function_name);

	sql = zbx_malloc(sql, sql_alloc);

	zbx_vector_uint64_create(&httptestids);

	/* delete web tests */

	sql_offset = 0;
	zbx_strcpy_alloc(&sql, &sql_alloc, &sql_offset,
			"select httptestid"
			" from httptest"
			" where");
	DBadd_condition_alloc(&sql, &sql_alloc, &sql_offset, "hostid", hostids->values, hostids->values_num);

	result = DBselect("%s", sql);

	while (NULL != (row = DBfetch(result)))
	{
		ZBX_STR2UINT64(elementid, row[0]);
		zbx_vector_uint64_append(&httptestids, elementid);
	}
	DBfree_result(result);

	zbx_vector_uint64_sort(&httptestids, ZBX_DEFAULT_UINT64_COMPARE_FUNC);
	DBdelete_httptests(&httptestids);

	zbx_vector_uint64_destroy(&httptestids);

	/* delete items -> triggers -> graphs */

	zbx_vector_uint64_create(&itemids);

	sql_offset = 0;
	zbx_strcpy_alloc(&sql, &sql_alloc, &sql_offset,
			"select itemid"
			" from items"
			" where");
	DBadd_condition_alloc(&sql, &sql_alloc, &sql_offset, "hostid", hostids->values, hostids->values_num);

	result = DBselect("%s", sql);

	while (NULL != (row = DBfetch(result)))
	{
		ZBX_STR2UINT64(elementid, row[0]);
		zbx_vector_uint64_append(&itemids, elementid);
	}
	DBfree_result(result);

	zbx_vector_uint64_sort(&itemids, ZBX_DEFAULT_UINT64_COMPARE_FUNC);
	DBdelete_items(&itemids);

	zbx_vector_uint64_destroy(&itemids);

	/* delete host from maps */
	DBdelete_sysmaps_elements(SYSMAP_ELEMENT_TYPE_HOST, hostids->values, hostids->values_num);

	/* delete action conditions */
	for (i = 0; i < hostids->values_num; i++)
		DBdelete_action_conditions(CONDITION_TYPE_HOST, hostids->values[i]);

	/* delete host */
	sql_offset = 0;
	zbx_strcpy_alloc(&sql, &sql_alloc, &sql_offset, "delete from hosts where");
	DBadd_condition_alloc(&sql, &sql_alloc, &sql_offset, "hostid", hostids->values, hostids->values_num);

	DBexecute("%s", sql);

	zbx_free(sql);

	zabbix_log(LOG_LEVEL_DEBUG, "End of %s()", __function_name);
}

/******************************************************************************
 *                                                                            *
 * Function: DBadd_interface                                                  *
 *                                                                            *
 * Purpose: add new interface to specified host                               *
 *                                                                            *
 * Parameters: hostid - [IN] host identificator from database                 *
 *             type   - [IN] new interface type                               *
 *             useip  - [IN] how to connect to the host 0/1 - DNS/IP          *
 *             ip     - [IN] IP address                                       *
 *             dns    - [IN] DNS address                                      *
 *             port   - [IN] port                                             *
 *                                                                            *
 * Return value: upon successful completion return interface identificator    *
 *                                                                            *
 * Author: Alexander Vladishev                                                *
 *                                                                            *
 * Comments:                                                                  *
 *                                                                            *
 ******************************************************************************/
zbx_uint64_t	DBadd_interface(zbx_uint64_t hostid, unsigned char type,
		unsigned char useip, const char *ip, const char *dns, unsigned short port)
{
	const char	*__function_name = "DBadd_interface";

	DB_RESULT	result;
	DB_ROW		row;
	char		*ip_esc, *dns_esc, *tmp = NULL;
	zbx_uint64_t	interfaceid = 0;
	unsigned char	main_ = 1, db_main, db_useip;
	unsigned short	db_port;
	const char	*db_ip, *db_dns;

	zabbix_log(LOG_LEVEL_DEBUG, "In %s()", __function_name);

	result = DBselect(
			"select interfaceid,useip,ip,dns,port,main"
			" from interface"
			" where hostid=" ZBX_FS_UI64
				" and type=%d",
			hostid, (int)type);

	while (NULL != (row = DBfetch(result)))
	{
		db_useip = (unsigned char)atoi(row[1]);
		db_ip = row[2];
		db_dns = row[3];
		db_main = (unsigned char)atoi(row[5]);
		if (1 == db_main)
			main_ = 0;

		if (db_useip != useip)
			continue;

		if (useip && 0 != strcmp(db_ip, ip))
			continue;

		if (!useip && 0 != strcmp(db_dns, dns))
			continue;

		zbx_free(tmp);
		tmp = strdup(row[4]);
		substitute_simple_macros(NULL, NULL, NULL, NULL, &hostid, NULL, NULL, NULL,
				&tmp, MACRO_TYPE_COMMON, NULL, 0);
		if (FAIL == is_ushort(tmp, &db_port) || db_port != port)
			continue;

		ZBX_STR2UINT64(interfaceid, row[0]);
		break;
	}
	DBfree_result(result);

	zbx_free(tmp);

	if (0 != interfaceid)
		goto out;

	ip_esc = DBdyn_escape_string_len(ip, INTERFACE_IP_LEN);
	dns_esc = DBdyn_escape_string_len(dns, INTERFACE_DNS_LEN);

	interfaceid = DBget_maxid("interface");

	DBexecute("insert into interface"
			" (interfaceid,hostid,main,type,useip,ip,dns,port)"
		" values"
			" (" ZBX_FS_UI64 "," ZBX_FS_UI64 ",%d,%d,%d,'%s','%s',%d)",
		interfaceid, hostid, (int)main_, (int)type, (int)useip, ip_esc, dns_esc, (int)port);

	zbx_free(dns_esc);
	zbx_free(ip_esc);
out:
	zabbix_log(LOG_LEVEL_DEBUG, "End of %s():" ZBX_FS_UI64, __function_name, interfaceid);

	return interfaceid;
}

void	zbx_create_services_lock()
{
	if (ZBX_MUTEX_ERROR == zbx_mutex_create_force(&services_lock, ZBX_MUTEX_SERVICES))
	{
		zbx_error("cannot create mutex for IT services");
		exit(FAIL);
	}
}

void	zbx_destroy_services_lock()
{
	zbx_mutex_destroy(&services_lock);
}

/******************************************************************************
 *                                                                            *
 * Function: DBdelete_groups                                                  *
 *                                                                            *
 * Purpose: delete host groups from database                                  *
 *                                                                            *
 * Parameters: groupids - [IN] array of group identificators from database    *
 *                                                                            *
 ******************************************************************************/
void	DBdelete_groups(zbx_vector_uint64_t *groupids)
{
	const char	*__function_name = "DBdelete_groups";

	char		*sql = NULL;
	size_t		sql_alloc = 256, sql_offset = 0;
	int		i;

	zabbix_log(LOG_LEVEL_DEBUG, "In %s() values_num:%d", __function_name, groupids->values_num);

	if (0 == groupids->values_num)
		goto out;

	for (i = 0; i < groupids->values_num; i++)
		DBdelete_action_conditions(CONDITION_TYPE_HOST_GROUP, groupids->values[i]);

	sql = zbx_malloc(sql, sql_alloc);

	DBbegin_multiple_update(&sql, &sql_alloc, &sql_offset);

	/* delete sysmaps_elements */
	zbx_snprintf_alloc(&sql, &sql_alloc, &sql_offset,
			"delete from sysmaps_elements"
			" where elementtype=%d"
				" and",
			SYSMAP_ELEMENT_TYPE_HOST_GROUP);
	DBadd_condition_alloc(&sql, &sql_alloc, &sql_offset, "elementid", groupids->values, groupids->values_num);
	zbx_strcpy_alloc(&sql, &sql_alloc, &sql_offset, ";\n");

	/* delete screens_items (host group is mandatory for this elements) */
	zbx_snprintf_alloc(&sql, &sql_alloc, &sql_offset,
			"delete from screens_items"
			" where resourcetype in (%d,%d)"
				" and",
			SCREEN_RESOURCE_DATA_OVERVIEW, SCREEN_RESOURCE_TRIGGERS_OVERVIEW);
	DBadd_condition_alloc(&sql, &sql_alloc, &sql_offset, "resourceid", groupids->values, groupids->values_num);
	zbx_strcpy_alloc(&sql, &sql_alloc, &sql_offset, ";\n");

	/* update screens_items (host group isn't mandatory for this elements) */
	zbx_snprintf_alloc(&sql, &sql_alloc, &sql_offset,
			"update screens_items"
			" set resourceid=0"
			" where resourcetype in (%d,%d,%d,%d)"
				" and",
			SCREEN_RESOURCE_HOSTS_INFO, SCREEN_RESOURCE_TRIGGERS_INFO,
			SCREEN_RESOURCE_HOSTGROUP_TRIGGERS, SCREEN_RESOURCE_HOST_TRIGGERS);
	DBadd_condition_alloc(&sql, &sql_alloc, &sql_offset, "resourceid", groupids->values, groupids->values_num);
	zbx_strcpy_alloc(&sql, &sql_alloc, &sql_offset, ";\n");

	/* profiles */
	zbx_strcpy_alloc(&sql, &sql_alloc, &sql_offset,
			"delete from profiles"
			" where idx in ('web.dashconf.groups.groupids','web.dashconf.groups.hide.groupids')"
				" and");
	DBadd_condition_alloc(&sql, &sql_alloc, &sql_offset, "value_id", groupids->values, groupids->values_num);
	zbx_strcpy_alloc(&sql, &sql_alloc, &sql_offset, ";\n");

	/* groups */
	zbx_strcpy_alloc(&sql, &sql_alloc, &sql_offset, "delete from groups where");
	DBadd_condition_alloc(&sql, &sql_alloc, &sql_offset, "groupid", groupids->values, groupids->values_num);
	zbx_strcpy_alloc(&sql, &sql_alloc, &sql_offset, ";\n");

	DBend_multiple_update(&sql, &sql_alloc, &sql_offset);

	DBexecute("%s", sql);

	zbx_free(sql);
out:
	zabbix_log(LOG_LEVEL_DEBUG, "End of %s()", __function_name);
}<|MERGE_RESOLUTION|>--- conflicted
+++ resolved
@@ -3503,7 +3503,6 @@
 
 	if (0 != item_num)
 	{
-<<<<<<< HEAD
 		zbx_uint64_t		itemid = 0;
 		int			new_items = item_num;
 		const char		*ins_items_sql =
@@ -3514,7 +3513,8 @@
 						"snmpv3_securityname,snmpv3_securitylevel,snmpv3_authprotocol,"
 						"snmpv3_authpassphrase,snmpv3_privprotocol,snmpv3_privpassphrase,"
 						"authtype,username,password,publickey,privatekey,templateid,flags,"
-						"filter,description,inventory_link,interfaceid,lifetime)"
+						"filter,description,inventory_link,interfaceid,lifetime,"
+						"snmpv3_contextname)"
 					" values ";
 		zbx_vector_uint64_t	itemids, protoids;
 		zbx_itemapp_t		*itemapp = NULL;
@@ -3523,26 +3523,6 @@
 		zbx_vector_uint64_create(&itemids);
 		zbx_vector_uint64_reserve(&itemids, item_num);
 		zbx_vector_uint64_create(&protoids);
-=======
-		zbx_uint64_t	itemid = 0;
-		int		new_items = item_num;
-		const char	*ins_items_sql =
-				"insert into items"
-				" (itemid,name,key_,hostid,type,value_type,data_type,delay,delay_flex,history,trends,"
-					"status,trapper_hosts,units,multiplier,delta,formula,logtimefmt,valuemapid,"
-					"params,ipmi_sensor,snmp_community,snmp_oid,snmpv3_securityname,"
-					"snmpv3_securitylevel,snmpv3_authprotocol,snmpv3_authpassphrase,"
-					"snmpv3_privprotocol,snmpv3_privpassphrase,authtype,username,password,"
-					"publickey,privatekey,templateid,flags,filter,description,inventory_link,"
-					"interfaceid,lifetime,snmpv3_contextname)"
-				" values ";
-		zbx_uint64_t	*itemids = NULL, *protoids = NULL;
-		size_t		itemids_num = 0, protoids_num = 0;
-		zbx_itemapp_t	*itemapp = NULL;
-		size_t		itemapp_alloc = 0, itemapp_num = 0;
-
-		itemids = zbx_malloc(itemids, item_num * sizeof(zbx_uint64_t));
->>>>>>> d4e3f8d8
 
 		sql_offset = 0;
 		DBbegin_multiple_update(&sql, &sql_alloc, &sql_offset);
