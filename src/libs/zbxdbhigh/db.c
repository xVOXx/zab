--- conflicted
+++ resolved
@@ -654,21 +654,12 @@
  ******************************************************************************/
 static zbx_uint64_t	DBget_nextid(const char *tablename, int num)
 {
-<<<<<<< HEAD
-	DB_RESULT		result;
-	DB_ROW			row;
+	zbx_db_result_t		result;
+	zbx_db_row_t		row;
 	zbx_uint64_t		ret1, ret2;
 	zbx_uint64_t		min = 0, max = ZBX_DB_MAX_ID;
 	int			found = FAIL, dbres;
 	const zbx_db_table_t	*table;
-=======
-	zbx_db_result_t	result;
-	zbx_db_row_t	row;
-	zbx_uint64_t	ret1, ret2;
-	zbx_uint64_t	min = 0, max = ZBX_DB_MAX_ID;
-	int		found = FAIL, dbres;
-	const ZBX_TABLE	*table;
->>>>>>> edfdb90a
 
 	zabbix_log(LOG_LEVEL_DEBUG, "In %s() tablename:'%s'", __func__, tablename);
 
@@ -3367,15 +3358,9 @@
  ******************************************************************************/
 int	zbx_db_lock_record(const char *table, zbx_uint64_t id, const char *add_field, zbx_uint64_t add_id)
 {
-<<<<<<< HEAD
-	DB_RESULT		result;
+	zbx_db_result_t		result;
 	const zbx_db_table_t	*t;
 	int			ret;
-=======
-	zbx_db_result_t	result;
-	const ZBX_TABLE	*t;
-	int		ret;
->>>>>>> edfdb90a
 
 	zabbix_log(LOG_LEVEL_DEBUG, "In %s()", __func__);
 
@@ -3421,19 +3406,11 @@
  ******************************************************************************/
 int	zbx_db_lock_records(const char *table, const zbx_vector_uint64_t *ids)
 {
-<<<<<<< HEAD
-	DB_RESULT		result;
+	zbx_db_result_t		result;
 	const zbx_db_table_t	*t;
 	int			ret;
 	char			*sql = NULL;
 	size_t			sql_alloc = 0, sql_offset = 0;
-=======
-	zbx_db_result_t	result;
-	const ZBX_TABLE	*t;
-	int		ret;
-	char		*sql = NULL;
-	size_t		sql_alloc = 0, sql_offset = 0;
->>>>>>> edfdb90a
 
 	zabbix_log(LOG_LEVEL_DEBUG, "In %s()", __func__);
 
