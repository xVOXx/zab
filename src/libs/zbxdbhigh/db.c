--- conflicted
+++ resolved
@@ -904,22 +904,9 @@
 	if (0 != zbx_strcmp_null(info->extension, ZBX_DB_EXTENSION_TIMESCALEDB))
 		goto out;
 
-	/* at this point we are sure the TimescaleDB extension is enabled in Zabbix */
+	/* at this point we know the TimescaleDB extension is enabled in Zabbix */
 
 	zbx_tsdb_info_extract(info);
-
-	/* Timescale compression feature is available in PostgreSQL 10.2 and TimescaleDB 1.5.0 and newer */
-	/* in TimescaleDB Community Edition, and it is not available in TimescaleDB Apache 2 Edition.    */
-	/* timescaledb.license parameter is available in TimescaleDB API starting from TimescaleDB 2.0.  */
-	if (ZBX_POSTGRESQL_MIN_VERSION_WITH_TIMESCALEDB > info->current_version)
-	{
-		zabbix_log(LOG_LEVEL_WARNING, "PostgreSQL version %lu is not supported with TimescaleDB, minimum"
-				" required is %d.", (unsigned long)info->current_version,
-				ZBX_POSTGRESQL_MIN_VERSION_WITH_TIMESCALEDB);
-		info->ext_err_code = ZBX_TIMESCALEDB_POSTGRES_TOO_OLD;
-		ret = FAIL;
-		goto out;
-	}
 
 	if (DB_VERSION_FAILED_TO_RETRIEVE == info->ext_flag)
 	{
@@ -1115,113 +1102,6 @@
 	zbx_free(version_info->ext_friendly_current_version);
 }
 
-<<<<<<< HEAD
-#ifdef HAVE_POSTGRESQL
-/******************************************************************************
- *                                                                            *
- * Purpose: checks if TimescaleDB version is allowed and if it supports       *
- *          compression                                                       *
- *                                                                            *
- * Parameters: allow_unsupported_ver - [IN] flag that indicates whether to    *
- *                                          allow unsupported versions of     *
- *                                          TimescaleDB or not                *
- *             db_version_info       - [IN/OUT] information about version of  *
- *                                              DB and its extensions         *
- *                                                                            *
- * Return value: SUCCEED - if there are no critical errors                    *
- *               FAIL    - otherwise                                          *
- *                                                                            *
- ******************************************************************************/
-int	zbx_db_check_tsdb_capabilities(struct zbx_db_version_info_t *db_version_info, int allow_unsupported_ver)
-{
-	int	ret = SUCCEED;
-
-	if (0 != zbx_strcmp_null(db_version_info->extension, ZBX_DB_EXTENSION_TIMESCALEDB))
-	{
-		goto out;
-	}
-
-	if (DB_VERSION_FAILED_TO_RETRIEVE == db_version_info->ext_flag)
-	{
-		db_version_info->ext_err_code = ZBX_TIMESCALEDB_VERSION_FAILED_TO_RETRIEVE;
-		ret = FAIL;
-		goto out;
-	}
-
-	if (DB_VERSION_LOWER_THAN_MINIMUM == db_version_info->ext_flag)
-	{
-		zabbix_log(LOG_LEVEL_WARNING, "Version must be at least %d. Recommended version should be at least"
-				" %s %s.", ZBX_TIMESCALE_MIN_VERSION, ZBX_TIMESCALE_LICENSE_COMMUNITY_STR,
-				ZBX_TIMESCALE_MIN_SUPPORTED_VERSION_STR);
-		db_version_info->ext_err_code = ZBX_TIMESCALEDB_VERSION_LOWER_THAN_MINIMUM;
-		ret = FAIL;
-		goto out;
-	}
-
-	if (DB_VERSION_NOT_SUPPORTED_ERROR == db_version_info->ext_flag)
-	{
-		zabbix_log(LOG_LEVEL_WARNING, "TimescaleDB version %u is not officially supported. Recommended version"
-				" should be at least %s %s.", db_version_info->ext_current_version,
-				ZBX_TIMESCALE_LICENSE_COMMUNITY_STR, ZBX_TIMESCALE_MIN_SUPPORTED_VERSION_STR);
-		db_version_info->ext_err_code = ZBX_TIMESCALEDB_VERSION_NOT_SUPPORTED;
-
-		if (0 == allow_unsupported_ver)
-		{
-			ret = FAIL;
-			goto out;
-		}
-
-		db_version_info->ext_flag = DB_VERSION_NOT_SUPPORTED_WARNING;
-	}
-
-	if (DB_VERSION_HIGHER_THAN_MAXIMUM == db_version_info->ext_flag)
-	{
-		zabbix_log(LOG_LEVEL_WARNING, "Recommended version should not be higher than %s %s.",
-				ZBX_TIMESCALE_LICENSE_COMMUNITY_STR, ZBX_TIMESCALE_MAX_VERSION_STR);
-		db_version_info->ext_err_code = ZBX_TIMESCALEDB_VERSION_HIGHER_THAN_MAXIMUM;
-
-		if (0 == allow_unsupported_ver)
-		{
-			db_version_info->ext_flag = DB_VERSION_HIGHER_THAN_MAXIMUM_ERROR;
-			ret = FAIL;
-			goto out;
-		}
-
-		db_version_info->ext_flag = DB_VERSION_HIGHER_THAN_MAXIMUM_WARNING;
-	}
-
-	if (ZBX_TIMESCALE_MIN_VERSION_WITH_LICENSE_PARAM_SUPPORT > db_version_info->ext_current_version)
-	{
-		zabbix_log(LOG_LEVEL_WARNING, "Current TimescaleDB version is %u. TimescaleDB license and compression"
-				" availability detection is possible starting from TimescaleDB 2.0.",
-				db_version_info->ext_current_version);
-		zbx_tsdb_set_compression_availability(ON);
-		goto out;
-	}
-
-	if (0 != zbx_strcmp_null(db_version_info->ext_lic, ZBX_TIMESCALE_LICENSE_COMMUNITY))
-	{
-		zabbix_log(LOG_LEVEL_WARNING, "Detected license [%s] does not support compression. Compression is"
-				" supported in %s.", ZBX_NULL2EMPTY_STR(db_version_info->ext_lic),
-				ZBX_TIMESCALE_LICENSE_COMMUNITY_STR);
-		db_version_info->ext_err_code = ZBX_TIMESCALEDB_LICENSE_NOT_COMMUNITY;
-		goto out;
-	}
-
-	zabbix_log(LOG_LEVEL_DEBUG, "%s was detected. TimescaleDB compression is supported.",
-			ZBX_TIMESCALE_LICENSE_COMMUNITY_STR);
-
-	if (ZBX_EXT_ERR_UNDEFINED == db_version_info->ext_err_code)
-		db_version_info->ext_err_code = ZBX_EXT_SUCCEED;
-
-	zbx_tsdb_set_compression_availability(ON);
-out:
-	return ret;
-}
-#endif
-
-=======
->>>>>>> 00c3012e
 #define MAX_EXPRESSIONS	950
 
 #ifdef HAVE_ORACLE
