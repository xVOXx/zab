--- conflicted
+++ resolved
@@ -556,17 +556,8 @@
 			event.value = (TRIGGER_VALUE_FLAG_UNKNOWN == new_flags ? TRIGGER_VALUE_UNKNOWN : new_value);
 			event.value_changed = value_changed;
 
-<<<<<<< HEAD
-			if (FAIL == (ret = process_event(&event)))
+			if (FAIL == (ret = process_event(&event, 0)))
 				zabbix_log(LOG_LEVEL_DEBUG, "Event not added for triggerid " ZBX_FS_UI64, triggerid);
-=======
-			/* Processing event */
-			if (FAIL == (ret = process_event(&event, 0)))
-			{
-				zabbix_log(LOG_LEVEL_DEBUG, "Event not added for triggerid [" ZBX_FS_UI64 "]",
-						triggerid);
-			}
->>>>>>> 345d326a
 		}
 		
 	}
