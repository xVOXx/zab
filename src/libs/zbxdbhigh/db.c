/*
** Zabbix
** Copyright (C) 2001-2023 Zabbix SIA
**
** This program is free software; you can redistribute it and/or modify
** it under the terms of the GNU General Public License as published by
** the Free Software Foundation; either version 2 of the License, or
** (at your option) any later version.
**
** This program is distributed in the hope that it will be useful,
** but WITHOUT ANY WARRANTY; without even the implied warranty of
** MERCHANTABILITY or FITNESS FOR A PARTICULAR PURPOSE. See the
** GNU General Public License for more details.
**
** You should have received a copy of the GNU General Public License
** along with this program; if not, write to the Free Software
** Foundation, Inc., 51 Franklin Street, Fifth Floor, Boston, MA  02110-1301, USA.
**/

#include "zbxdbhigh.h"

#include "log.h"
#include "zbxthreads.h"
#include "cfg.h"
#include "zbxcrypto.h"
#include "zbxnum.h"
#include "zbx_host_constants.h"
#include "zbx_trigger_constants.h"
#include "zbx_dbversion_constants.h"

#define ZBX_DB_WAIT_DOWN	10

#define ZBX_MAX_SQL_SIZE	262144	/* 256KB */
#ifndef ZBX_MAX_OVERFLOW_SQL_SIZE
#	ifdef HAVE_ORACLE
		/* Do not use "overflowing" (multi-statement) queries for Oracle. */
		/* Zabbix benefits from cursor_sharing=force Oracle parameter */
		/* which doesn't apply to PL/SQL blocks. */
#		define ZBX_MAX_OVERFLOW_SQL_SIZE	0
#	else
#		define ZBX_MAX_OVERFLOW_SQL_SIZE	ZBX_MAX_SQL_SIZE
#	endif
#elif 0 != ZBX_MAX_OVERFLOW_SQL_SIZE && \
		(1024 > ZBX_MAX_OVERFLOW_SQL_SIZE || ZBX_MAX_OVERFLOW_SQL_SIZE > ZBX_MAX_SQL_SIZE)
#error ZBX_MAX_OVERFLOW_SQL_SIZE is out of range
#endif

#ifdef HAVE_ORACLE
#	if 0 == ZBX_MAX_OVERFLOW_SQL_SIZE
#		define	ZBX_SQL_EXEC_FROM	ZBX_CONST_STRLEN(ZBX_PLSQL_BEGIN)
#	else
#		define	ZBX_SQL_EXEC_FROM	0
#	endif
#else
#	define	ZBX_SQL_EXEC_FROM	0
#endif

#ifdef HAVE_MULTIROW_INSERT
#	define ZBX_ROW_DL	","
#else
#	define ZBX_ROW_DL	";\n"
#endif

static int	connection_failure;

static const zbx_config_dbhigh_t	*zbx_cfg_dbhigh = NULL;

static zbx_dc_get_nextid_func_t				zbx_cb_nextid;

void	zbx_db_close(void)
{
	zbx_db_close_basic();
}

int	zbx_db_validate_config_features(unsigned char program_type, const zbx_config_dbhigh_t *config_dbhigh)
{
	int	err = 0;

#if !(defined(HAVE_MYSQL_TLS) || defined(HAVE_MARIADB_TLS) || defined(HAVE_POSTGRESQL))
	err |= (FAIL == check_cfg_feature_str("DBTLSConnect", config_dbhigh->config_db_tls_connect,
			"PostgreSQL or MySQL library version that support TLS"));
	err |= (FAIL == check_cfg_feature_str("DBTLSCAFile", config_dbhigh->config_db_tls_ca_file,
			"PostgreSQL or MySQL library version that support TLS"));
	err |= (FAIL == check_cfg_feature_str("DBTLSCertFile", config_dbhigh->config_db_tls_cert_file,
			"PostgreSQL or MySQL library version that support TLS"));
	err |= (FAIL == check_cfg_feature_str("DBTLSKeyFile", config_dbhigh->config_db_tls_key_file,
			"PostgreSQL or MySQL library version that support TLS"));
#endif

#if !(defined(HAVE_MYSQL_TLS) || defined(HAVE_POSTGRESQL))
	if (NULL != config_dbhigh->config_db_tls_connect && 0 == strcmp(config_dbhigh->config_db_tls_connect,
			ZBX_DB_TLS_CONNECT_VERIFY_CA_TXT))
	{
		zbx_error("\"DBTLSConnect\" configuration parameter value '%s' cannot be used: Zabbix %s was compiled"
			" without PostgreSQL or MySQL library version that support this value",
			ZBX_DB_TLS_CONNECT_VERIFY_CA_TXT, get_program_type_string(program_type));
		err |= 1;
	}
#else
	ZBX_UNUSED(program_type);
	ZBX_UNUSED(config_dbhigh);
#endif

#if !(defined(HAVE_MYSQL_TLS) || defined(HAVE_MARIADB_TLS))
	err |= (FAIL == check_cfg_feature_str("DBTLSCipher", config_dbhigh->config_db_tls_cipher,
			"MySQL library version that support configuration of cipher"));
#endif

#if !defined(HAVE_MYSQL_TLS_CIPHERSUITES)
	err |= (FAIL == check_cfg_feature_str("DBTLSCipher13", config_dbhigh->config_db_tls_cipher_13,
			"MySQL library version that support configuration of TLSv1.3 ciphersuites"));
#endif

	return 0 != err ? FAIL : SUCCEED;
}

zbx_config_dbhigh_t	*zbx_config_dbhigh_new(void)
{
	zbx_config_dbhigh_t	*config_dbhigh;

	config_dbhigh = (zbx_config_dbhigh_t *)zbx_malloc(NULL, sizeof(zbx_config_dbhigh_t));
	memset(config_dbhigh, 0, sizeof(zbx_config_dbhigh_t));

	return config_dbhigh;
}

void	zbx_config_dbhigh_free(zbx_config_dbhigh_t *config_dbhigh)
{
	zbx_free(config_dbhigh->config_dbhost);
	zbx_free(config_dbhigh->config_dbname);
	zbx_free(config_dbhigh->config_dbschema);
	zbx_free(config_dbhigh->config_dbuser);
	zbx_free(config_dbhigh->config_dbpassword);
	zbx_free(config_dbhigh->config_dbsocket);
	zbx_free(config_dbhigh->config_db_tls_connect);
	zbx_free(config_dbhigh->config_db_tls_cert_file);
	zbx_free(config_dbhigh->config_db_tls_key_file);
	zbx_free(config_dbhigh->config_db_tls_ca_file);
	zbx_free(config_dbhigh->config_db_tls_cipher);
	zbx_free(config_dbhigh->config_db_tls_cipher_13);

	zbx_free(config_dbhigh);
}

void	zbx_init_library_dbhigh(const zbx_config_dbhigh_t *config_dbhigh)
{
	zbx_cfg_dbhigh = config_dbhigh;
}

#if defined(HAVE_MYSQL) || defined(HAVE_POSTGRESQL)
static void	check_cfg_empty_str(const char *parameter, const char *value)
{
	if (NULL != value && 0 == strlen(value))
	{
		zabbix_log(LOG_LEVEL_CRIT, "configuration parameter \"%s\" is defined but empty", parameter);
		exit(EXIT_FAILURE);
	}
}

void	zbx_db_validate_config(const zbx_config_dbhigh_t *config_dbhigh)
{
	check_cfg_empty_str("DBTLSConnect", config_dbhigh->config_db_tls_connect);
	check_cfg_empty_str("DBTLSCertFile", config_dbhigh->config_db_tls_cert_file);
	check_cfg_empty_str("DBTLSKeyFile", config_dbhigh->config_db_tls_key_file);
	check_cfg_empty_str("DBTLSCAFile", config_dbhigh->config_db_tls_ca_file);
	check_cfg_empty_str("DBTLSCipher", config_dbhigh->config_db_tls_cipher);
	check_cfg_empty_str("DBTLSCipher13", config_dbhigh->config_db_tls_cipher_13);

	if (NULL != config_dbhigh->config_db_tls_connect &&
			0 != strcmp(config_dbhigh->config_db_tls_connect, ZBX_DB_TLS_CONNECT_REQUIRED_TXT) &&
			0 != strcmp(config_dbhigh->config_db_tls_connect, ZBX_DB_TLS_CONNECT_VERIFY_CA_TXT) &&
			0 != strcmp(config_dbhigh->config_db_tls_connect, ZBX_DB_TLS_CONNECT_VERIFY_FULL_TXT))
	{
		zabbix_log(LOG_LEVEL_CRIT, "invalid \"DBTLSConnect\" configuration parameter: '%s'",
				config_dbhigh->config_db_tls_connect);
		exit(EXIT_FAILURE);
	}

	if (NULL != config_dbhigh->config_db_tls_connect &&
			(0 == strcmp(ZBX_DB_TLS_CONNECT_VERIFY_CA_TXT, config_dbhigh->config_db_tls_connect) ||
			0 == strcmp(ZBX_DB_TLS_CONNECT_VERIFY_FULL_TXT, config_dbhigh->config_db_tls_connect)) &&
			NULL == config_dbhigh->config_db_tls_ca_file)
	{
		zabbix_log(LOG_LEVEL_CRIT, "parameter \"DBTLSConnect\" value \"%s\" requires \"DBTLSCAFile\", but it"
				" is not defined", config_dbhigh->config_db_tls_connect);
		exit(EXIT_FAILURE);
	}

	if ((NULL != config_dbhigh->config_db_tls_cert_file || NULL != config_dbhigh->config_db_tls_key_file) &&
			(NULL == config_dbhigh->config_db_tls_cert_file ||
			NULL == config_dbhigh->config_db_tls_key_file || NULL == config_dbhigh->config_db_tls_ca_file))
	{
		zabbix_log(LOG_LEVEL_CRIT, "parameter \"DBTLSKeyFile\" or \"DBTLSCertFile\" is defined, but"
				" \"DBTLSKeyFile\", \"DBTLSCertFile\" or \"DBTLSCAFile\" is not defined");
		exit(EXIT_FAILURE);
	}
}
#endif

/******************************************************************************
 *                                                                            *
 * Purpose: specify the autoincrement options when connecting to the database *
 *                                                                            *
 ******************************************************************************/
void	zbx_db_init_autoincrement_options(void)
{
	zbx_db_init_autoincrement_options_basic();
}

/******************************************************************************
 *                                                                            *
 * Purpose: connect to the database                                           *
 *                                                                            *
 * Parameters: flag - ZBX_DB_CONNECT_ONCE (try once and return the result),   *
 *                    ZBX_DB_CONNECT_EXIT (exit on failure) or                *
 *                    ZBX_DB_CONNECT_NORMAL (retry until connected)           *
 *                                                                            *
 * Return value: same as zbx_db_connect_basic()                                     *
 *                                                                            *
 ******************************************************************************/
int	zbx_db_connect(int flag)
{
	int	err;

	zabbix_log(LOG_LEVEL_DEBUG, "In %s() flag:%d", __func__, flag);

	while (ZBX_DB_OK != (err = zbx_db_connect_basic(zbx_cfg_dbhigh)))
	{
		if (ZBX_DB_CONNECT_ONCE == flag)
			break;

		if (ZBX_DB_FAIL == err || ZBX_DB_CONNECT_EXIT == flag)
		{
			zabbix_log(LOG_LEVEL_CRIT, "Cannot connect to the database. Exiting...");
			exit(EXIT_FAILURE);
		}

		zabbix_log(LOG_LEVEL_ERR, "database is down: reconnecting in %d seconds", ZBX_DB_WAIT_DOWN);
		connection_failure = 1;
		zbx_sleep(ZBX_DB_WAIT_DOWN);
	}

	if (0 != connection_failure)
	{
		zabbix_log(LOG_LEVEL_ERR, "database connection re-established");
		connection_failure = 0;
	}

	zabbix_log(LOG_LEVEL_DEBUG, "End of %s():%d", __func__, err);

	return err;
}

int	zbx_db_init(zbx_dc_get_nextid_func_t cb_nextid, unsigned char program, int log_slow_queries, char **error)
{
	zbx_cb_nextid = cb_nextid;

	if (ZBX_PROGRAM_TYPE_SERVER != program)
	{
		return zbx_db_init_basic(zbx_cfg_dbhigh->config_dbname, zbx_dbschema_get_schema(),
				log_slow_queries, error);
	}

	return SUCCEED;
}

void	zbx_db_deinit(void)
{
	zbx_db_deinit_basic();
}

/******************************************************************************
 *                                                                            *
 * Purpose: helper function to loop transaction operation while DB is down    *
 *                                                                            *
 ******************************************************************************/
static void	DBtxn_operation(int (*txn_operation)(void))
{
	int	rc;

	rc = txn_operation();

	while (ZBX_DB_DOWN == rc)
	{
		zbx_db_close();
		zbx_db_connect(ZBX_DB_CONNECT_NORMAL);

		if (ZBX_DB_DOWN == (rc = txn_operation()))
		{
			zabbix_log(LOG_LEVEL_ERR, "database is down: retrying in %d seconds", ZBX_DB_WAIT_DOWN);
			connection_failure = 1;
			sleep(ZBX_DB_WAIT_DOWN);
		}
	}
}

/******************************************************************************
 *                                                                            *
 * Purpose: start a transaction                                               *
 *                                                                            *
 * Comments: do nothing if DB does not support transactions                   *
 *                                                                            *
 ******************************************************************************/
void	zbx_db_begin(void)
{
	DBtxn_operation(zbx_db_begin_basic);
}

/******************************************************************************
 *                                                                            *
 * Purpose: commit a transaction                                              *
 *                                                                            *
 * Comments: do nothing if DB does not support transactions                   *
 *                                                                            *
 ******************************************************************************/
int	zbx_db_commit(void)
{
	if (ZBX_DB_OK > zbx_db_commit_basic())
	{
		zabbix_log(LOG_LEVEL_DEBUG, "commit called on failed transaction, doing a rollback instead");
		zbx_db_rollback();
	}

	return zbx_db_txn_end_error();
}

/******************************************************************************
 *                                                                            *
 * Purpose: rollback a transaction                                            *
 *                                                                            *
 * Comments: do nothing if DB does not support transactions                   *
 *                                                                            *
 ******************************************************************************/
void	zbx_db_rollback(void)
{
	if (ZBX_DB_OK > zbx_db_rollback_basic())
	{
		zabbix_log(LOG_LEVEL_WARNING, "cannot perform transaction rollback, connection will be reset");

		zbx_db_close();
		zbx_db_connect(ZBX_DB_CONNECT_NORMAL);
	}
}

/******************************************************************************
 *                                                                            *
 * Purpose: commit or rollback a transaction depending on a parameter value   *
 *                                                                            *
 * Comments: do nothing if DB does not support transactions                   *
 *                                                                            *
 ******************************************************************************/
int	zbx_db_end(int ret)
{
	if (SUCCEED == ret)
		return ZBX_DB_OK == zbx_db_commit() ? SUCCEED : FAIL;

	zbx_db_rollback();

	return FAIL;
}

#ifdef HAVE_ORACLE
/******************************************************************************
 *                                                                            *
 * Purpose: prepares a SQL statement for execution                            *
 *                                                                            *
 * Comments: retry until DB is up                                             *
 *                                                                            *
 ******************************************************************************/
void	zbx_db_statement_prepare(const char *sql)
{
	int	rc;

	rc = zbx_db_statement_prepare_basic(sql);

	while (ZBX_DB_DOWN == rc)
	{
		zbx_db_close();
		zbx_db_connect(ZBX_DB_CONNECT_NORMAL);

		if (ZBX_DB_DOWN == (rc = zbx_db_statement_prepare_basic(sql)))
		{
			zabbix_log(LOG_LEVEL_ERR, "database is down: retrying in %d seconds", ZBX_DB_WAIT_DOWN);
			connection_failure = 1;
			sleep(ZBX_DB_WAIT_DOWN);
		}
	}
}
#endif

/******************************************************************************
 *                                                                            *
 * Purpose: execute a non-select statement                                    *
 *                                                                            *
 * Comments: retry until DB is up                                             *
 *                                                                            *
 ******************************************************************************/
int	zbx_db_execute(const char *fmt, ...)
{
	va_list	args;
	int	rc;

	va_start(args, fmt);

	rc = zbx_db_vexecute(fmt, args);

	while (ZBX_DB_DOWN == rc)
	{
		zbx_db_close();
		zbx_db_connect(ZBX_DB_CONNECT_NORMAL);

		if (ZBX_DB_DOWN == (rc = zbx_db_vexecute(fmt, args)))
		{
			zabbix_log(LOG_LEVEL_ERR, "database is down: retrying in %d seconds", ZBX_DB_WAIT_DOWN);
			connection_failure = 1;
			sleep(ZBX_DB_WAIT_DOWN);
		}
	}

	va_end(args);

	return rc;
}

/******************************************************************************
 *                                                                            *
 * Purpose: execute a non-select statement                                    *
 *                                                                            *
 * Comments: don't retry if DB is down                                        *
 *                                                                            *
 ******************************************************************************/
int	zbx_db_execute_once(const char *fmt, ...)
{
	va_list	args;
	int	rc;

	va_start(args, fmt);

	rc = zbx_db_vexecute(fmt, args);

	va_end(args);

	return rc;
}

/******************************************************************************
 *                                                                            *
 * Purpose: check if numeric field value is null                              *
 *                                                                            *
 * Parameters: field - [IN] field value to be checked                         *
 *                                                                            *
 * Return value: SUCCEED - field value is null                                *
 *               FAIL    - otherwise                                          *
 *                                                                            *
 * Comments: ATTENTION! This function should only be used with numeric fields *
 *           since on Oracle empty string is returned instead of NULL and it  *
 *           is not possible to differentiate empty string from NULL string   *
 *                                                                            *
 ******************************************************************************/
int	zbx_db_is_null(const char *field)
{
	return zbx_db_is_null_basic(field);
}

zbx_db_row_t	zbx_db_fetch(zbx_db_result_t result)
{
	return zbx_db_fetch_basic(result);
}

/******************************************************************************
 *                                                                            *
 * Purpose: execute a select statement                                        *
 *                                                                            *
 * Comments: retry until DB is up                                             *
 *                                                                            *
 ******************************************************************************/
zbx_db_result_t	zbx_db_select(const char *fmt, ...)
{
	va_list		args;
	zbx_db_result_t	rc;

	va_start(args, fmt);

	rc = zbx_db_vselect(fmt, args);

	while ((zbx_db_result_t)ZBX_DB_DOWN == rc)
	{
		zbx_db_close();
		zbx_db_connect(ZBX_DB_CONNECT_NORMAL);

		if ((zbx_db_result_t)ZBX_DB_DOWN == (rc = zbx_db_vselect(fmt, args)))
		{
			zabbix_log(LOG_LEVEL_ERR, "database is down: retrying in %d seconds", ZBX_DB_WAIT_DOWN);
			connection_failure = 1;
			sleep(ZBX_DB_WAIT_DOWN);
		}
	}

	va_end(args);

	return rc;
}

/******************************************************************************
 *                                                                            *
 * Purpose: execute a select statement and get the first N entries            *
 *                                                                            *
 * Comments: retry until DB is up                                             *
 *                                                                            *
 ******************************************************************************/
zbx_db_result_t	zbx_db_select_n(const char *query, int n)
{
	zbx_db_result_t	rc;

	rc = zbx_db_select_n_basic(query, n);

	while ((zbx_db_result_t)ZBX_DB_DOWN == rc)
	{
		zbx_db_close();
		zbx_db_connect(ZBX_DB_CONNECT_NORMAL);

		if ((zbx_db_result_t)ZBX_DB_DOWN == (rc = zbx_db_select_n_basic(query, n)))
		{
			zabbix_log(LOG_LEVEL_ERR, "database is down: retrying in %d seconds", ZBX_DB_WAIT_DOWN);
			connection_failure = 1;
			sleep(ZBX_DB_WAIT_DOWN);
		}
	}

	return rc;
}

#ifdef HAVE_MYSQL
static size_t	get_string_field_size(const zbx_db_field_t *field)
{
	switch(field->type)
	{
		case ZBX_TYPE_BLOB:
		case ZBX_TYPE_LONGTEXT:
			return 4294967295ul;
		case ZBX_TYPE_CHAR:
		case ZBX_TYPE_TEXT:
		case ZBX_TYPE_SHORTTEXT:
			return 65535u;
		case ZBX_TYPE_CUID:
			return CUID_LEN - 1;
		default:
			THIS_SHOULD_NEVER_HAPPEN;
			exit(EXIT_FAILURE);
	}
}
#elif defined(HAVE_ORACLE)
static size_t	get_string_field_size(const zbx_db_field_t *field)
{
	switch(field->type)
	{
		case ZBX_TYPE_BLOB:
		case ZBX_TYPE_LONGTEXT:
		case ZBX_TYPE_TEXT:
			return 4294967295ul;
		case ZBX_TYPE_CHAR:
		case ZBX_TYPE_SHORTTEXT:
			if (4000 < field->length)
				return 32767u;
			else
				return 4000u;
		case ZBX_TYPE_CUID:
			return CUID_LEN - 1;
		default:
			THIS_SHOULD_NEVER_HAPPEN;
			exit(EXIT_FAILURE);
	}
}
#endif

static size_t	get_string_field_chars(const zbx_db_field_t *field)
{
	if (ZBX_TYPE_LONGTEXT == field->type && 0 == field->length)
		return ZBX_SIZE_T_MAX;
	else if (ZBX_TYPE_CUID == field->type)
		return CUID_LEN - 1;
	else
		return field->length;
}

char	*zbx_db_dyn_escape_string_len(const char *src, size_t length)
{
	return zbx_db_dyn_escape_string_basic(src, ZBX_SIZE_T_MAX, length, ESCAPE_SEQUENCE_ON);
}

char	*zbx_db_dyn_escape_string(const char *src)
{
	return zbx_db_dyn_escape_string_basic(src, ZBX_SIZE_T_MAX, ZBX_SIZE_T_MAX, ESCAPE_SEQUENCE_ON);
}

static char	*DBdyn_escape_field_len(const zbx_db_field_t *field, const char *src, zbx_escape_sequence_t flag)
{
<<<<<<< HEAD
	size_t	length;

	if ((ZBX_TYPE_LONGTEXT == field->type || ZBX_TYPE_BLOB == field->type) && 0 == field->length)
		length = ZBX_SIZE_T_MAX;
	else if (ZBX_TYPE_CUID == field->type)
		length = CUID_LEN;
	else
		length = field->length;

=======
>>>>>>> 4b6547a4
#if defined(HAVE_MYSQL) || defined(HAVE_ORACLE)
	return zbx_db_dyn_escape_string_basic(src, get_string_field_size(field), get_string_field_chars(field), flag);
#else
	return zbx_db_dyn_escape_string_basic(src, ZBX_SIZE_T_MAX, get_string_field_chars(field), flag);
#endif
}

char	*zbx_db_dyn_escape_field(const char *table_name, const char *field_name, const char *src)
{
	const zbx_db_table_t	*table;
	const zbx_db_field_t	*field;

	if (NULL == (table = zbx_db_get_table(table_name)) || NULL == (field = zbx_db_get_field(table, field_name)))
	{
		zabbix_log(LOG_LEVEL_CRIT, "invalid table: \"%s\" field: \"%s\"", table_name, field_name);
		exit(EXIT_FAILURE);
	}

	return DBdyn_escape_field_len(field, src, ESCAPE_SEQUENCE_ON);
}

char	*zbx_db_dyn_escape_like_pattern(const char *src)
{
	return zbx_db_dyn_escape_like_pattern_basic(src);
}

static zbx_db_table_t	*db_get_table(const char *tablename)
{
	zbx_db_table_t	*tables = zbx_dbschema_get_tables();

	for (int t = 0; NULL != tables[t].table; t++)
	{
		if (0 == strcmp(tables[t].table, tablename))
			return &tables[t];
	}

	return NULL;
}

static zbx_db_field_t	*db_get_field(zbx_db_table_t *table, const char *fieldname)
{
	int	f;

	for (f = 0; NULL != table->fields[f].name; f++)
	{
		if (0 == strcmp(table->fields[f].name, fieldname))
			return &table->fields[f];
	}

	return NULL;
}

const zbx_db_table_t	*zbx_db_get_table(const char *tablename)
{
	return db_get_table(tablename);
}

const zbx_db_field_t	*zbx_db_get_field(const zbx_db_table_t *table, const char *fieldname)
{
	return db_get_field((zbx_db_table_t *)table, fieldname);
}

int	zbx_db_validate_field_size(const char *tablename, const char *fieldname, const char *str)
{
	const zbx_db_table_t	*table;
	const zbx_db_field_t	*field;
	size_t			max_bytes, max_chars;

	if (NULL == (table = zbx_db_get_table(tablename)) || NULL == (field = zbx_db_get_field(table, fieldname)))
	{
		zabbix_log(LOG_LEVEL_CRIT, "invalid table: \"%s\" field: \"%s\"", tablename, fieldname);
		return FAIL;
	}

#if defined(HAVE_MYSQL) || defined(HAVE_ORACLE)
	max_bytes = get_string_field_size(field);
#else
	max_bytes = ZBX_SIZE_T_MAX;
#endif
	max_chars = get_string_field_chars(field);

	if (max_bytes < strlen(str))
		return FAIL;

	if (ZBX_SIZE_T_MAX == max_chars)
		return SUCCEED;

	if (max_chars != max_bytes && max_chars < zbx_strlen_utf8(str))
		return FAIL;

	return SUCCEED;
}

/******************************************************************************
 *                                                                            *
 * Purpose: gets a new identifier(s) for a specified table                    *
 *                                                                            *
 * Parameters: tablename - [IN] the name of a table                           *
 *             num       - [IN] the number of reserved records                *
 *                                                                            *
 * Return value: first reserved identifier                                    *
 *                                                                            *
 ******************************************************************************/
static zbx_uint64_t	DBget_nextid(const char *tablename, int num)
{
	zbx_db_result_t		result;
	zbx_db_row_t		row;
	zbx_uint64_t		ret1, ret2;
	zbx_uint64_t		min = 0, max = ZBX_DB_MAX_ID;
	int			found = FAIL, dbres;
	const zbx_db_table_t	*table;

	zabbix_log(LOG_LEVEL_DEBUG, "In %s() tablename:'%s'", __func__, tablename);

	if (NULL == (table = zbx_db_get_table(tablename)))
	{
		zabbix_log(LOG_LEVEL_CRIT, "Error getting table: %s", tablename);
		THIS_SHOULD_NEVER_HAPPEN;
		exit(EXIT_FAILURE);
	}

	while (FAIL == found)
	{
		/* avoid eternal loop within failed transaction */
		if (0 < zbx_db_txn_level() && 0 != zbx_db_txn_error())
		{
			zabbix_log(LOG_LEVEL_DEBUG, "End of %s() transaction failed", __func__);
			return 0;
		}

		result = zbx_db_select("select nextid from ids where table_name='%s' and field_name='%s'",
				table->table, table->recid);

		if (NULL == (row = zbx_db_fetch(result)))
		{
			zbx_db_free_result(result);

			result = zbx_db_select("select max(%s) from %s where %s between " ZBX_FS_UI64 " and " ZBX_FS_UI64,
					table->recid, table->table, table->recid, min, max);

			if (NULL == (row = zbx_db_fetch(result)) || SUCCEED == zbx_db_is_null(row[0]))
			{
				ret1 = min;
			}
			else
			{
				ZBX_STR2UINT64(ret1, row[0]);
				if (ret1 >= max)
				{
					zabbix_log(LOG_LEVEL_CRIT, "maximum number of id's exceeded"
							" [table:%s, field:%s, id:" ZBX_FS_UI64 "]",
							table->table, table->recid, ret1);
					exit(EXIT_FAILURE);
				}
			}

			zbx_db_free_result(result);

			dbres = zbx_db_execute("insert into ids (table_name,field_name,nextid)"
					" values ('%s','%s'," ZBX_FS_UI64 ")",
					table->table, table->recid, ret1);

			if (ZBX_DB_OK > dbres)
			{
				/* solving the problem of an invisible record created in a parallel transaction */
				zbx_db_execute("update ids set nextid=nextid+1 where table_name='%s' and field_name='%s'",
						table->table, table->recid);
			}

			continue;
		}
		else
		{
			ZBX_STR2UINT64(ret1, row[0]);
			zbx_db_free_result(result);

			if (ret1 < min || ret1 >= max)
			{
				zbx_db_execute("delete from ids where table_name='%s' and field_name='%s'",
						table->table, table->recid);
				continue;
			}

			zbx_db_execute("update ids set nextid=nextid+%d where table_name='%s' and field_name='%s'",
					num, table->table, table->recid);

			result = zbx_db_select("select nextid from ids where table_name='%s' and field_name='%s'",
					table->table, table->recid);

			if (NULL != (row = zbx_db_fetch(result)) && SUCCEED != zbx_db_is_null(row[0]))
			{
				ZBX_STR2UINT64(ret2, row[0]);

				if (ret1 + num == ret2)
					found = SUCCEED;
			}
			else
				THIS_SHOULD_NEVER_HAPPEN;

			zbx_db_free_result(result);
		}
	}

	zabbix_log(LOG_LEVEL_DEBUG, "End of %s():" ZBX_FS_UI64 " table:'%s' recid:'%s'",
			__func__, ret2 - num + 1, table->table, table->recid);

	return ret2 - num + 1;
}

zbx_uint64_t	zbx_db_get_maxid_num(const char *tablename, int num)
{
	if (0 == strcmp(tablename, "events") ||
			0 == strcmp(tablename, "event_tag") ||
			0 == strcmp(tablename, "problem_tag") ||
			0 == strcmp(tablename, "dservices") ||
			0 == strcmp(tablename, "dhosts") ||
			0 == strcmp(tablename, "alerts") ||
			0 == strcmp(tablename, "escalations") ||
			0 == strcmp(tablename, "autoreg_host") ||
			0 == strcmp(tablename, "event_suppress") ||
			0 == strcmp(tablename, "trigger_queue"))
		return zbx_cb_nextid(tablename, num);

	return DBget_nextid(tablename, num);
}

/******************************************************************************
 *                                                                            *
 * Purpose: connects to DB and tries to detect DB version                     *
 *                                                                            *
 ******************************************************************************/
void	zbx_db_extract_version_info(struct zbx_db_version_info_t *version_info)
{
	zbx_db_connect(ZBX_DB_CONNECT_NORMAL);
	zbx_dbms_version_info_extract(version_info);
	zbx_db_close();
}

/******************************************************************************
 *                                                                            *
 * Purpose: connects to DB and tries to detect DB extension version info      *
 *                                                                            *
 ******************************************************************************/
void	zbx_db_extract_dbextension_info(struct zbx_db_version_info_t *version_info)
{
#ifdef HAVE_POSTGRESQL
	zbx_db_result_t	result;
	zbx_db_row_t	row;

	zbx_db_connect(ZBX_DB_CONNECT_NORMAL);

	/* in case of major upgrade, db_extension may be missing */
	if (FAIL == zbx_db_field_exists("config", "db_extension"))
		goto out;

	if (NULL == (result = zbx_db_select("select db_extension from config")))
		goto out;

	if (NULL == (row = zbx_db_fetch(result)) || '\0' == *row[0])
		goto clean;

	version_info->extension = zbx_strdup(NULL, row[0]);

	zbx_tsdb_info_extract(version_info);
clean:
	zbx_db_free_result(result);
out:
	zbx_db_close();
#else
	ZBX_UNUSED(version_info);
#endif
}

/******************************************************************************
 *                                                                            *
 * Purpose: writes a json entry in DB with the result for the front-end       *
 *                                                                            *
 * Parameters: version - [IN] entry of DB versions                            *
 *                                                                            *
 ******************************************************************************/
void	zbx_db_flush_version_requirements(const char *version)
{
	zabbix_log(LOG_LEVEL_DEBUG, "In %s()", __func__);

	if (ZBX_DB_OK > zbx_db_execute("update config set dbversion_status='%s'", version))
		zabbix_log(LOG_LEVEL_CRIT, "Failed to set dbversion_status");

	zabbix_log(LOG_LEVEL_DEBUG, "End of %s()", __func__);
}

/*********************************************************************************
 *                                                                               *
 * Purpose: verify that Zabbix server/proxy will start with provided DB version  *
 *          and configuration                                                    *
 *                                                                               *
 * Parameters: info              - [IN] DB version information                   *
 *             allow_unsupported - [IN] value of AllowUnsupportedDBVersions flag *
 *             program_type      - [IN]                                          *
 *                                                                               *
 *********************************************************************************/
int	zbx_db_check_version_info(struct zbx_db_version_info_t *info, int allow_unsupported,
		unsigned char program_type)
{
	zbx_db_extract_version_info(info);

	if (DB_VERSION_NOT_SUPPORTED_ERROR == info->flag ||
			DB_VERSION_HIGHER_THAN_MAXIMUM == info->flag || DB_VERSION_LOWER_THAN_MINIMUM == info->flag)
	{
		const char	*program_type_s;
		int		server_db_deprecated;

		program_type_s = get_program_type_string(program_type);

		server_db_deprecated = (DB_VERSION_LOWER_THAN_MINIMUM == info->flag &&
				0 != (program_type & ZBX_PROGRAM_TYPE_SERVER));

		if (0 == allow_unsupported || 0 != server_db_deprecated)
		{
			zabbix_log(LOG_LEVEL_ERR, " ");
			zabbix_log(LOG_LEVEL_ERR, "Unable to start Zabbix %s due to unsupported %s database"
					" version (%s).", program_type_s, info->database,
					info->friendly_current_version);

			if (DB_VERSION_HIGHER_THAN_MAXIMUM == info->flag)
			{
				zabbix_log(LOG_LEVEL_ERR, "Must not be higher than (%s).",
						info->friendly_max_version);
				info->flag = DB_VERSION_HIGHER_THAN_MAXIMUM_ERROR;
			}
			else
			{
				zabbix_log(LOG_LEVEL_ERR, "Must be at least (%s).",
						info->friendly_min_supported_version);
			}

			zabbix_log(LOG_LEVEL_ERR, "Use of supported database version is highly recommended.");

			if (0 == server_db_deprecated)
			{
				zabbix_log(LOG_LEVEL_ERR, "Override by setting AllowUnsupportedDBVersions=1"
						" in Zabbix %s configuration file at your own risk.", program_type_s);
			}

			zabbix_log(LOG_LEVEL_ERR, " ");

			return FAIL;
		}
		else
		{
			zabbix_log(LOG_LEVEL_ERR, " ");
			zabbix_log(LOG_LEVEL_ERR, "Warning! Unsupported %s database version (%s).",
					info->database, info->friendly_current_version);

			if (DB_VERSION_HIGHER_THAN_MAXIMUM == info->flag)
			{
				zabbix_log(LOG_LEVEL_ERR, "Should not be higher than (%s).",
						info->friendly_max_version);
				info->flag = DB_VERSION_HIGHER_THAN_MAXIMUM_WARNING;
			}
			else
			{
				zabbix_log(LOG_LEVEL_ERR, "Should be at least (%s).",
						info->friendly_min_supported_version);
				info->flag = DB_VERSION_NOT_SUPPORTED_WARNING;
			}

			zabbix_log(LOG_LEVEL_ERR, "Use of supported database version is highly recommended.");
			zabbix_log(LOG_LEVEL_ERR, " ");
		}
	}

	return SUCCEED;
}

void	zbx_db_version_info_clear(struct zbx_db_version_info_t *version_info)
{
	zbx_free(version_info->friendly_current_version);
	zbx_free(version_info->extension);
	zbx_free(version_info->ext_friendly_current_version);
	zbx_free(version_info->ext_lic);
}

#ifdef HAVE_POSTGRESQL
/******************************************************************************
 *                                                                            *
 * Purpose: checks if TimescaleDB version is allowed and if it supports       *
 *          compression                                                       *
 *                                                                            *
 * Parameters: allow_unsupported_ver - [IN] flag that indicates whether to    *
 *                                          allow unsupported versions of     *
 *                                          TimescaleDB or not                *
 *             db_version_info       - [IN/OUT] information about version of  *
 *                                              DB and its extensions         *
 *                                                                            *
 * Return value: SUCCEED - if there are no critical errors                    *
 *               FAIL    - otherwise                                          *
 *                                                                            *
 ******************************************************************************/
int	zbx_db_check_tsdb_capabilities(struct zbx_db_version_info_t *db_version_info, int allow_unsupported_ver)
{
	int	ret = SUCCEED;

	if (0 != zbx_strcmp_null(db_version_info->extension, ZBX_DB_EXTENSION_TIMESCALEDB))
	{
		goto out;
	}

	/* Timescale compression feature is available in PostgreSQL 10.2 and TimescaleDB 1.5.0 and newer */
	/* in TimescaleDB Community Edition, and it is not available in TimescaleDB Apache 2 Edition.    */
	/* timescaledb.license parameter is available in TimescaleDB API starting from TimescaleDB 2.0.  */
	if (ZBX_POSTGRESQL_MIN_VERSION_WITH_TIMESCALEDB > db_version_info->current_version)
	{
		zabbix_log(LOG_LEVEL_WARNING, "PostgreSQL version %lu is not supported with TimescaleDB, minimum"
				" required is %d.", (unsigned long)db_version_info->current_version,
				ZBX_POSTGRESQL_MIN_VERSION_WITH_TIMESCALEDB);
		db_version_info->ext_err_code = ZBX_TIMESCALEDB_POSTGRES_TOO_OLD;
		ret = FAIL;
		goto out;
	}

	if (DB_VERSION_FAILED_TO_RETRIEVE == db_version_info->ext_flag)
	{
		db_version_info->ext_err_code = ZBX_TIMESCALEDB_VERSION_FAILED_TO_RETRIEVE;
		ret = FAIL;
		goto out;
	}

	if (DB_VERSION_LOWER_THAN_MINIMUM == db_version_info->ext_flag)
	{
		zabbix_log(LOG_LEVEL_WARNING, "Version must be at least %d. Recommended version should be at least"
				" %s %s.", ZBX_TIMESCALE_MIN_VERSION, ZBX_TIMESCALE_LICENSE_COMMUNITY_STR,
				ZBX_TIMESCALE_MIN_SUPPORTED_VERSION_STR);
		db_version_info->ext_err_code = ZBX_TIMESCALEDB_VERSION_LOWER_THAN_MINIMUM;
		ret = FAIL;
		goto out;
	}

	if (DB_VERSION_NOT_SUPPORTED_ERROR == db_version_info->ext_flag)
	{
		zabbix_log(LOG_LEVEL_WARNING, "TimescaleDB version %u is not officially supported. Recommended version"
				" should be at least %s %s.", db_version_info->ext_current_version,
				ZBX_TIMESCALE_LICENSE_COMMUNITY_STR, ZBX_TIMESCALE_MIN_SUPPORTED_VERSION_STR);
		db_version_info->ext_err_code = ZBX_TIMESCALEDB_VERSION_NOT_SUPPORTED;

		if (0 == allow_unsupported_ver)
		{
			ret = FAIL;
			goto out;
		}

		db_version_info->ext_flag = DB_VERSION_NOT_SUPPORTED_WARNING;
	}

	if (DB_VERSION_HIGHER_THAN_MAXIMUM == db_version_info->ext_flag)
	{
		zabbix_log(LOG_LEVEL_WARNING, "Recommended version should not be higher than %s %s.",
				ZBX_TIMESCALE_LICENSE_COMMUNITY_STR, ZBX_TIMESCALE_MAX_VERSION_STR);
		db_version_info->ext_err_code = ZBX_TIMESCALEDB_VERSION_HIGHER_THAN_MAXIMUM;

		if (0 == allow_unsupported_ver)
		{
			db_version_info->ext_flag = DB_VERSION_HIGHER_THAN_MAXIMUM_ERROR;
			ret = FAIL;
			goto out;
		}

		db_version_info->ext_flag = DB_VERSION_HIGHER_THAN_MAXIMUM_WARNING;
	}

	if (ZBX_TIMESCALE_MIN_VERSION_WITH_LICENSE_PARAM_SUPPORT > db_version_info->ext_current_version)
	{
		zabbix_log(LOG_LEVEL_WARNING, "Current TimescaleDB version is %u. TimescaleDB license and compression"
				" availability detection is possible starting from TimescaleDB 2.0.",
				db_version_info->ext_current_version);
		zbx_tsdb_set_compression_availability(ON);
		goto out;
	}

	if (0 != zbx_strcmp_null(db_version_info->ext_lic, ZBX_TIMESCALE_LICENSE_COMMUNITY))
	{
		zabbix_log(LOG_LEVEL_WARNING, "Detected license [%s] does not support compression. Compression is"
				" supported in %s.", ZBX_NULL2EMPTY_STR(db_version_info->ext_lic),
				ZBX_TIMESCALE_LICENSE_COMMUNITY_STR);
		db_version_info->ext_err_code = ZBX_TIMESCALEDB_LICENSE_NOT_COMMUNITY;
		goto out;
	}

	zabbix_log(LOG_LEVEL_DEBUG, "%s was detected. TimescaleDB compression is supported.",
			ZBX_TIMESCALE_LICENSE_COMMUNITY_STR);

	if (ZBX_EXT_ERR_UNDEFINED == db_version_info->ext_err_code)
		db_version_info->ext_err_code = ZBX_EXT_SUCCEED;

	zbx_tsdb_set_compression_availability(ON);
out:
	return ret;
}
#endif

#define MAX_EXPRESSIONS	950

#ifdef HAVE_ORACLE
#define MIN_NUM_BETWEEN	5	/* minimum number of consecutive values for using "between <id1> and <idN>" */

/******************************************************************************
 *                                                                            *
 * Purpose: Takes an initial part of SQL query and appends a generated        *
 *          WHERE condition. The WHERE condition is generated from the given  *
 *          list of values as a mix of <fieldname> BETWEEN <id1> AND <idN>"   *
 *                                                                            *
 * Parameters: sql        - [IN/OUT] buffer for SQL query construction        *
 *             sql_alloc  - [IN/OUT] size of the 'sql' buffer                 *
 *             sql_offset - [IN/OUT] current position in the 'sql' buffer     *
 *             fieldname  - [IN] field name to be used in SQL WHERE condition *
 *             values     - [IN] array of numerical values sorted in          *
 *                               ascending order to be included in WHERE      *
 *             num        - [IN] number of elements in 'values' array         *
 *             seq_len    - [OUT] - array of sequential chains                *
 *             seq_num    - [OUT] - length of seq_len                         *
 *             in_num     - [OUT] - number of id for 'IN'                     *
 *             between_num- [OUT] - number of sequential chains for 'BETWEEN' *
 *                                                                            *
 ******************************************************************************/
static void	DBadd_condition_alloc_btw(char **sql, size_t *sql_alloc, size_t *sql_offset, const char *fieldname,
		const zbx_uint64_t *values, const int num, int **seq_len, int *seq_num, int *in_num, int *between_num)
{
	int		i, len, first, start;
	zbx_uint64_t	value;

	/* Store lengths of consecutive sequences of values in a temporary array 'seq_len'. */
	/* An isolated value is represented as a sequence with length 1. */
	*seq_len = (int *)zbx_malloc(*seq_len, num * sizeof(int));

	for (i = 1, *seq_num = 0, value = values[0], len = 1; i < num; i++)
	{
		if (values[i] != ++value)
		{
			if (MIN_NUM_BETWEEN <= len)
				(*between_num)++;
			else
				*in_num += len;

			(*seq_len)[(*seq_num)++] = len;
			len = 1;
			value = values[i];
		}
		else
			len++;
	}

	if (MIN_NUM_BETWEEN <= len)
		(*between_num)++;
	else
		*in_num += len;

	(*seq_len)[(*seq_num)++] = len;

	if (MAX_EXPRESSIONS < *in_num || 1 < *between_num || (0 < *in_num && 0 < *between_num))
		zbx_chrcpy_alloc(sql, sql_alloc, sql_offset, '(');

	/* compose "between"s */
	for (i = 0, first = 1, start = 0; i < *seq_num; i++)
	{
		if (MIN_NUM_BETWEEN <= (*seq_len)[i])
		{
			if (1 != first)
			{
					zbx_strcpy_alloc(sql, sql_alloc, sql_offset, " or ");
			}
			else
				first = 0;

			zbx_snprintf_alloc(sql, sql_alloc, sql_offset, "%s between " ZBX_FS_UI64 " and " ZBX_FS_UI64,
					fieldname, values[start], values[start + (*seq_len)[i] - 1]);
		}

		start += (*seq_len)[i];
	}

	if (0 < *in_num && 0 < *between_num)
	{
		zbx_strcpy_alloc(sql, sql_alloc, sql_offset, " or ");
	}
}
#endif

/******************************************************************************
 *                                                                            *
 * Purpose: Takes an initial part of SQL query and appends a generated        *
 *          WHERE condition. The WHERE condition is generated from the given  *
 *          list of values as a mix of <fieldname> BETWEEN <id1> AND <idN>"   *
 *          and "<fieldname> IN (<id1>,<id2>,...,<idN>)" elements.            *
 *                                                                            *
 * Parameters: sql        - [IN/OUT] buffer for SQL query construction        *
 *             sql_alloc  - [IN/OUT] size of the 'sql' buffer                 *
 *             sql_offset - [IN/OUT] current position in the 'sql' buffer     *
 *             fieldname  - [IN] field name to be used in SQL WHERE condition *
 *             values     - [IN] array of numerical values sorted in          *
 *                               ascending order to be included in WHERE      *
 *             num        - [IN] number of elements in 'values' array         *
 *                                                                            *
 ******************************************************************************/
void	zbx_db_add_condition_alloc(char **sql, size_t *sql_alloc, size_t *sql_offset, const char *fieldname,
		const zbx_uint64_t *values, const int num)
{
#ifdef HAVE_ORACLE
	int		start, between_num = 0, in_num = 0, seq_num;
	int		*seq_len = NULL;
#endif
	int		i, in_cnt;
#if defined(HAVE_SQLITE3)
	int		expr_num, expr_cnt = 0;
#endif
	if (0 == num)
		return;

	zbx_chrcpy_alloc(sql, sql_alloc, sql_offset, ' ');
#ifdef HAVE_ORACLE
	DBadd_condition_alloc_btw(sql, sql_alloc, sql_offset, fieldname, values, num, &seq_len, &seq_num, &in_num,
			&between_num);

	if (1 < in_num)
		zbx_snprintf_alloc(sql, sql_alloc, sql_offset, "%s in (", fieldname);

	/* compose "in"s */
	for (i = 0, in_cnt = 0, start = 0; i < seq_num; i++)
	{
		if (MIN_NUM_BETWEEN > seq_len[i])
		{
			if (1 == in_num)
#else
	if (MAX_EXPRESSIONS < num)
		zbx_chrcpy_alloc(sql, sql_alloc, sql_offset, '(');

#if	defined(HAVE_SQLITE3)
	expr_num = (num + MAX_EXPRESSIONS - 1) / MAX_EXPRESSIONS;

	if (MAX_EXPRESSIONS < expr_num)
		zbx_chrcpy_alloc(sql, sql_alloc, sql_offset, '(');
#endif

	if (1 < num)
		zbx_snprintf_alloc(sql, sql_alloc, sql_offset, "%s in (", fieldname);

	/* compose "in"s */
	for (i = 0, in_cnt = 0; i < num; i++)
	{
			if (1 == num)
#endif
			{
				zbx_snprintf_alloc(sql, sql_alloc, sql_offset, "%s=" ZBX_FS_UI64, fieldname,
#ifdef HAVE_ORACLE
						values[start]);
#else
						values[i]);
#endif
				break;
			}
			else
			{
#ifdef HAVE_ORACLE
				do
				{
#endif
					if (MAX_EXPRESSIONS == in_cnt)
					{
						in_cnt = 0;
						(*sql_offset)--;
#if defined(HAVE_SQLITE3)
						if (MAX_EXPRESSIONS == ++expr_cnt)
						{
							zbx_snprintf_alloc(sql, sql_alloc, sql_offset, ")) or (%s in (",
									fieldname);
							expr_cnt = 0;
						}
						else
						{
#endif
							zbx_snprintf_alloc(sql, sql_alloc, sql_offset, ") or %s in (",
									fieldname);
#if defined(HAVE_SQLITE3)
						}
#endif
					}

					in_cnt++;
					zbx_snprintf_alloc(sql, sql_alloc, sql_offset, ZBX_FS_UI64 ",",
#ifdef HAVE_ORACLE
							values[start++]);
				}
				while (0 != --seq_len[i]);
			}
		}
		else
			start += seq_len[i];
	}

	zbx_free(seq_len);

	if (1 < in_num)
#else
							values[i]);
			}
	}

	if (1 < num)
#endif
	{
		(*sql_offset)--;
		zbx_chrcpy_alloc(sql, sql_alloc, sql_offset, ')');
	}

#if defined(HAVE_SQLITE3)
	if (MAX_EXPRESSIONS < expr_num)
		zbx_chrcpy_alloc(sql, sql_alloc, sql_offset, ')');
#endif
#ifdef HAVE_ORACLE
	if (MAX_EXPRESSIONS < in_num || 1 < between_num || (0 < in_num && 0 < between_num))
#else
	if (MAX_EXPRESSIONS < num)
#endif
		zbx_chrcpy_alloc(sql, sql_alloc, sql_offset, ')');

#undef MAX_EXPRESSIONS
#ifdef HAVE_ORACLE
#undef MIN_NUM_BETWEEN
#endif
}

/******************************************************************************
 *                                                                            *
 * Purpose: This function is similar to DBadd_condition_alloc(), except it is *
 *          designed for generating WHERE conditions for strings. Hence, this *
 *          function is simpler, because only IN condition is possible.       *
 *                                                                            *
 * Parameters: sql        - [IN/OUT] buffer for SQL query construction        *
 *             sql_alloc  - [IN/OUT] size of the 'sql' buffer                 *
 *             sql_offset - [IN/OUT] current position in the 'sql' buffer     *
 *             fieldname  - [IN] field name to be used in SQL WHERE condition *
 *             values     - [IN] array of string values                       *
 *             num        - [IN] number of elements in 'values' array         *
 *                                                                            *
 * Comments: To support Oracle empty values are checked separately (is null   *
 *           for Oracle and ='' for the other databases).                     *
 *                                                                            *
 ******************************************************************************/
void	zbx_db_add_str_condition_alloc(char **sql, size_t *sql_alloc, size_t *sql_offset, const char *fieldname,
		const char **values, const int num)
{
#define MAX_EXPRESSIONS	950

	int	i, cnt = 0;
	char	*value_esc;
	int	values_num = 0, empty_num = 0;

	if (0 == num)
		return;

	zbx_chrcpy_alloc(sql, sql_alloc, sql_offset, ' ');

	for (i = 0; i < num; i++)
	{
		if ('\0' == *values[i])
			empty_num++;
		else
			values_num++;
	}

	if (MAX_EXPRESSIONS < values_num || (0 != values_num && 0 != empty_num))
		zbx_chrcpy_alloc(sql, sql_alloc, sql_offset, '(');

	if (0 != empty_num)
	{
		zbx_snprintf_alloc(sql, sql_alloc, sql_offset, "%s" ZBX_SQL_STRCMP, fieldname, ZBX_SQL_STRVAL_EQ(""));

		if (0 == values_num)
			return;

		zbx_strcpy_alloc(sql, sql_alloc, sql_offset, " or ");
	}

	if (1 == values_num)
	{
		for (i = 0; i < num; i++)
		{
			if ('\0' == *values[i])
				continue;

			value_esc = zbx_db_dyn_escape_string(values[i]);
			zbx_snprintf_alloc(sql, sql_alloc, sql_offset, "%s='%s'", fieldname, value_esc);
			zbx_free(value_esc);
		}

		if (0 != empty_num)
			zbx_chrcpy_alloc(sql, sql_alloc, sql_offset, ')');
		return;
	}

	zbx_strcpy_alloc(sql, sql_alloc, sql_offset, fieldname);
	zbx_strcpy_alloc(sql, sql_alloc, sql_offset, " in (");

	for (i = 0; i < num; i++)
	{
		if ('\0' == *values[i])
			continue;

		if (MAX_EXPRESSIONS == cnt)
		{
			cnt = 0;
			(*sql_offset)--;
			zbx_strcpy_alloc(sql, sql_alloc, sql_offset, ") or ");
			zbx_strcpy_alloc(sql, sql_alloc, sql_offset, fieldname);
			zbx_strcpy_alloc(sql, sql_alloc, sql_offset, " in (");
		}

		value_esc = zbx_db_dyn_escape_string(values[i]);
		zbx_chrcpy_alloc(sql, sql_alloc, sql_offset, '\'');
		zbx_strcpy_alloc(sql, sql_alloc, sql_offset, value_esc);
		zbx_strcpy_alloc(sql, sql_alloc, sql_offset, "',");
		zbx_free(value_esc);

		cnt++;
	}

	(*sql_offset)--;
	zbx_chrcpy_alloc(sql, sql_alloc, sql_offset, ')');

	if (MAX_EXPRESSIONS < values_num || 0 != empty_num)
		zbx_chrcpy_alloc(sql, sql_alloc, sql_offset, ')');

#undef MAX_EXPRESSIONS
}

static char	buf_string[640];

/******************************************************************************
 *                                                                            *
 * Return value: <host> or "???" if host not found                            *
 *                                                                            *
 ******************************************************************************/
const char	*zbx_host_string(zbx_uint64_t hostid)
{
	zbx_db_result_t	result;
	zbx_db_row_t	row;

	result = zbx_db_select(
			"select host"
			" from hosts"
			" where hostid=" ZBX_FS_UI64,
			hostid);

	if (NULL != (row = zbx_db_fetch(result)))
		zbx_snprintf(buf_string, sizeof(buf_string), "%s", row[0]);
	else
		zbx_snprintf(buf_string, sizeof(buf_string), "???");

	zbx_db_free_result(result);

	return buf_string;
}

/******************************************************************************
 *                                                                            *
 * Return value: <host>:<key> or "???" if item not found                      *
 *                                                                            *
 ******************************************************************************/
const char	*zbx_host_key_string(zbx_uint64_t itemid)
{
	zbx_db_result_t	result;
	zbx_db_row_t	row;

	result = zbx_db_select(
			"select h.host,i.key_"
			" from hosts h,items i"
			" where h.hostid=i.hostid"
				" and i.itemid=" ZBX_FS_UI64,
			itemid);

	if (NULL != (row = zbx_db_fetch(result)))
		zbx_snprintf(buf_string, sizeof(buf_string), "%s:%s", row[0], row[1]);
	else
		zbx_snprintf(buf_string, sizeof(buf_string), "???");

	zbx_db_free_result(result);

	return buf_string;
}

/******************************************************************************
 *                                                                            *
 * Purpose: check if user has access rights to information - full name,       *
 *          alias, Email, SMS, etc                                            *
 *                                                                            *
 * Parameters: userid           - [IN] user who owns the information          *
 *             recipient_userid - [IN] user who will receive the information  *
 *                                     can be NULL for remote command         *
 *                                                                            *
 * Return value: SUCCEED - if information receiving user has access rights    *
 *               FAIL    - otherwise                                          *
 *                                                                            *
 * Comments: Users has access rights or can view personal information only    *
 *           about themselves and other user who belong to their group.       *
 *           "Zabbix Super Admin" can view and has access rights to           *
 *           information about any user.                                      *
 *                                                                            *
 ******************************************************************************/
int	zbx_check_user_permissions(const zbx_uint64_t *userid, const zbx_uint64_t *recipient_userid)
{
	zbx_db_result_t	result;
	zbx_db_row_t	row;
	int		user_type = -1, ret = SUCCEED;

	zabbix_log(LOG_LEVEL_DEBUG, "In %s()", __func__);

	if (NULL == recipient_userid || *userid == *recipient_userid)
		goto out;

	result = zbx_db_select("select r.type from users u,role r where u.roleid=r.roleid and"
			" userid=" ZBX_FS_UI64, *recipient_userid);

	if (NULL != (row = zbx_db_fetch(result)) && FAIL == zbx_db_is_null(row[0]))
		user_type = atoi(row[0]);
	zbx_db_free_result(result);

	if (-1 == user_type)
	{
		zabbix_log(LOG_LEVEL_DEBUG, "%s() cannot check permissions", __func__);
		ret = FAIL;
		goto out;
	}

	if (USER_TYPE_SUPER_ADMIN != user_type)
	{
		/* check if users are from the same user group */
		result = zbx_db_select(
				"select null"
				" from users_groups ug1"
				" where ug1.userid=" ZBX_FS_UI64
					" and exists (select null"
						" from users_groups ug2"
						" where ug1.usrgrpid=ug2.usrgrpid"
							" and ug2.userid=" ZBX_FS_UI64
					")",
				*userid, *recipient_userid);

		if (NULL == zbx_db_fetch(result))
			ret = FAIL;
		zbx_db_free_result(result);
	}
out:
	zabbix_log(LOG_LEVEL_DEBUG, "End of %s():%s", __func__, zbx_result_string(ret));

	return ret;
}

/******************************************************************************
 *                                                                            *
 * Return value: "Name Surname (Alias)" or "unknown" if user not found        *
 *                                                                            *
 ******************************************************************************/
const char	*zbx_user_string(zbx_uint64_t userid)
{
	zbx_db_result_t	result;
	zbx_db_row_t	row;

	result = zbx_db_select("select name,surname,username from users where userid=" ZBX_FS_UI64, userid);

	if (NULL != (row = zbx_db_fetch(result)))
		zbx_snprintf(buf_string, sizeof(buf_string), "%s %s (%s)", row[0], row[1], row[2]);
	else
		zbx_snprintf(buf_string, sizeof(buf_string), "unknown");

	zbx_db_free_result(result);

	return buf_string;
}

/******************************************************************************
 *                                                                            *
 * Purpose: get user username, name and surname                               *
 *                                                                            *
 * Parameters: userid     - [IN] user id                                      *
 *             username   - [OUT] user alias                                  *
 *             name       - [OUT] user name                                   *
 *             surname    - [OUT] user surname                                *
 *                                                                            *
 * Return value: SUCCEED or FAIL                                              *
 *                                                                            *
 ******************************************************************************/
int	zbx_db_get_user_names(zbx_uint64_t userid, char **username, char **name, char **surname)
{
	int		ret = FAIL;
	zbx_db_result_t	result;
	zbx_db_row_t	row;

	if (NULL == (result = zbx_db_select(
			"select username,name,surname"
			" from users"
			" where userid=" ZBX_FS_UI64, userid)))
	{
		goto out;
	}

	if (NULL == (row = zbx_db_fetch(result)))
		goto out;

	*username = zbx_strdup(NULL, row[0]);
	*name = zbx_strdup(NULL, row[1]);
	*surname = zbx_strdup(NULL, row[2]);

	ret = SUCCEED;
out:
	zbx_db_free_result(result);

	return ret;
}

/******************************************************************************
 *                                                                            *
 * Purpose: construct where condition                                         *
 *                                                                            *
 * Return value: "=<id>" if id not equal zero,                                *
 *               otherwise " is null"                                         *
 *                                                                            *
 * Comments: NB! Do not use this function more than once in same SQL query    *
 *                                                                            *
 ******************************************************************************/
const char	*zbx_db_sql_id_cmp(zbx_uint64_t id)
{
	static char		buf[22];	/* 1 - '=', 20 - value size, 1 - '\0' */
	static const char	is_null[9] = " is null";

	if (0 == id)
		return is_null;

	zbx_snprintf(buf, sizeof(buf), "=" ZBX_FS_UI64, id);

	return buf;
}

/******************************************************************************
 *                                                                            *
 * Purpose: register unknown host and generate event                          *
 *                                                                            *
 ******************************************************************************/
void	zbx_db_register_host(zbx_uint64_t proxy_hostid, const char *host, const char *ip, const char *dns,
		unsigned short port, unsigned int connection_type, const char *host_metadata, unsigned short flag,
		int now, const zbx_events_funcs_t *events_cbs)
{
	zbx_vector_ptr_t	autoreg_hosts;

	zbx_vector_ptr_create(&autoreg_hosts);

	zbx_db_register_host_prepare(&autoreg_hosts, host, ip, dns, port, connection_type, host_metadata, flag, now);
	zbx_db_register_host_flush(&autoreg_hosts, proxy_hostid, events_cbs);

	zbx_db_register_host_clean(&autoreg_hosts);
	zbx_vector_ptr_destroy(&autoreg_hosts);
}

static void	autoreg_host_free(zbx_autoreg_host_t *autoreg_host)
{
	zbx_free(autoreg_host->host);
	zbx_free(autoreg_host->ip);
	zbx_free(autoreg_host->dns);
	zbx_free(autoreg_host->host_metadata);
	zbx_free(autoreg_host);
}

void	zbx_db_register_host_prepare(zbx_vector_ptr_t *autoreg_hosts, const char *host, const char *ip, const char *dns,
		unsigned short port, unsigned int connection_type, const char *host_metadata, unsigned short flag,
		int now)
{
	zbx_autoreg_host_t	*autoreg_host;
	int			i;

	for (i = 0; i < autoreg_hosts->values_num; i++)	/* duplicate check */
	{
		autoreg_host = (zbx_autoreg_host_t *)autoreg_hosts->values[i];

		if (0 == strcmp(host, autoreg_host->host))
		{
			zbx_vector_ptr_remove(autoreg_hosts, i);
			autoreg_host_free(autoreg_host);
			break;
		}
	}

	autoreg_host = (zbx_autoreg_host_t *)zbx_malloc(NULL, sizeof(zbx_autoreg_host_t));
	autoreg_host->autoreg_hostid = autoreg_host->hostid = 0;
	autoreg_host->host = zbx_strdup(NULL, host);
	autoreg_host->ip = zbx_strdup(NULL, ip);
	autoreg_host->dns = zbx_strdup(NULL, dns);
	autoreg_host->port = port;
	autoreg_host->connection_type = connection_type;
	autoreg_host->host_metadata = zbx_strdup(NULL, host_metadata);
	autoreg_host->flag = flag;
	autoreg_host->now = now;

	zbx_vector_ptr_append(autoreg_hosts, autoreg_host);
}

static void	autoreg_get_hosts(zbx_vector_ptr_t *autoreg_hosts, zbx_vector_str_t *hosts)
{
	int	i;

	for (i = 0; i < autoreg_hosts->values_num; i++)
	{
		zbx_autoreg_host_t	*autoreg_host = (zbx_autoreg_host_t *)autoreg_hosts->values[i];

		zbx_vector_str_append(hosts, autoreg_host->host);
	}
}

static void	process_autoreg_hosts(zbx_vector_ptr_t *autoreg_hosts, zbx_uint64_t proxy_hostid)
{
	zbx_db_result_t		result;
	zbx_db_row_t		row;
	zbx_vector_str_t	hosts;
	zbx_uint64_t		current_proxy_hostid;
	char			*sql = NULL;
	size_t			sql_alloc = 256, sql_offset;
	zbx_autoreg_host_t	*autoreg_host;
	int			i;

	sql = (char *)zbx_malloc(sql, sql_alloc);
	zbx_vector_str_create(&hosts);

	if (0 != proxy_hostid)
	{
		autoreg_get_hosts(autoreg_hosts, &hosts);

		/* delete from vector if already exist in hosts table */
		sql_offset = 0;
		zbx_snprintf_alloc(&sql, &sql_alloc, &sql_offset,
				"select h.host,h.hostid,h.proxy_hostid,a.host_metadata,a.listen_ip,a.listen_dns,"
					"a.listen_port,a.flags,a.autoreg_hostid"
				" from hosts h"
				" left join autoreg_host a"
					" on a.proxy_hostid=h.proxy_hostid and a.host=h.host"
				" where");
		zbx_db_add_str_condition_alloc(&sql, &sql_alloc, &sql_offset, "h.host",
				(const char **)hosts.values, hosts.values_num);

		result = zbx_db_select("%s", sql);

		while (NULL != (row = zbx_db_fetch(result)))
		{
			for (i = 0; i < autoreg_hosts->values_num; i++)
			{
				autoreg_host = (zbx_autoreg_host_t *)autoreg_hosts->values[i];

				if (0 != strcmp(autoreg_host->host, row[0]))
					continue;

				ZBX_STR2UINT64(autoreg_host->hostid, row[1]);
				ZBX_DBROW2UINT64(current_proxy_hostid, row[2]);

				if (current_proxy_hostid != proxy_hostid || SUCCEED == zbx_db_is_null(row[8]) ||
						0 != strcmp(autoreg_host->host_metadata, row[3]) ||
						autoreg_host->flag != atoi(row[7]))
				{
					break;
				}

				/* process with autoregistration if the connection type was forced and */
				/* is different from the last registered connection type               */
				if (ZBX_CONN_DEFAULT != autoreg_host->flag)
				{
					unsigned short	port;

					if (FAIL == zbx_is_ushort(row[6], &port) || port != autoreg_host->port)
						break;

					if (ZBX_CONN_IP == autoreg_host->flag && 0 != strcmp(row[4], autoreg_host->ip))
						break;

					if (ZBX_CONN_DNS == autoreg_host->flag && 0 != strcmp(row[5], autoreg_host->dns))
						break;
				}

				zbx_vector_ptr_remove(autoreg_hosts, i);
				autoreg_host_free(autoreg_host);

				break;
			}

		}
		zbx_db_free_result(result);

		hosts.values_num = 0;
	}

	if (0 != autoreg_hosts->values_num)
	{
		autoreg_get_hosts(autoreg_hosts, &hosts);

		/* update autoreg_id in vector if already exists in autoreg_host table */
		sql_offset = 0;
		zbx_snprintf_alloc(&sql, &sql_alloc, &sql_offset,
				"select autoreg_hostid,host"
				" from autoreg_host"
				" where");
		zbx_db_add_str_condition_alloc(&sql, &sql_alloc, &sql_offset, "host",
				(const char **)hosts.values, hosts.values_num);

		result = zbx_db_select("%s", sql);

		while (NULL != (row = zbx_db_fetch(result)))
		{
			for (i = 0; i < autoreg_hosts->values_num; i++)
			{
				autoreg_host = (zbx_autoreg_host_t *)autoreg_hosts->values[i];

				if (0 == autoreg_host->autoreg_hostid && 0 == strcmp(autoreg_host->host, row[1]))
				{
					ZBX_STR2UINT64(autoreg_host->autoreg_hostid, row[0]);
					break;
				}
			}
		}
		zbx_db_free_result(result);

		hosts.values_num = 0;
	}

	zbx_vector_str_destroy(&hosts);
	zbx_free(sql);
}

static int	compare_autoreg_host_by_hostid(const void *d1, const void *d2)
{
	const zbx_autoreg_host_t	*p1 = *(const zbx_autoreg_host_t **)d1;
	const zbx_autoreg_host_t	*p2 = *(const zbx_autoreg_host_t **)d2;

	ZBX_RETURN_IF_NOT_EQUAL(p1->hostid, p2->hostid);

	return 0;
}

void	zbx_db_register_host_flush(zbx_vector_ptr_t *autoreg_hosts, zbx_uint64_t proxy_hostid,
		const zbx_events_funcs_t *events_cbs)
{
	zbx_autoreg_host_t	*autoreg_host;
	zbx_uint64_t		autoreg_hostid = 0;
	zbx_db_insert_t		db_insert;
	int			i, create = 0, update = 0;
	char			*sql = NULL, *ip_esc, *dns_esc, *host_metadata_esc;
	size_t			sql_alloc = 256, sql_offset = 0;
	zbx_timespec_t		ts = {0, 0};

	zabbix_log(LOG_LEVEL_DEBUG, "In %s()", __func__);

	process_autoreg_hosts(autoreg_hosts, proxy_hostid);

	for (i = 0; i < autoreg_hosts->values_num; i++)
	{
		autoreg_host = (zbx_autoreg_host_t *)autoreg_hosts->values[i];

		if (0 == autoreg_host->autoreg_hostid)
			create++;
	}

	if (0 != create)
	{
		autoreg_hostid = zbx_db_get_maxid_num("autoreg_host", create);

		zbx_db_insert_prepare(&db_insert, "autoreg_host", "autoreg_hostid", "proxy_hostid", "host", "listen_ip",
				"listen_dns", "listen_port", "tls_accepted", "host_metadata", "flags", NULL);
	}

	if (0 != (update = autoreg_hosts->values_num - create))
	{
		sql = (char *)zbx_malloc(sql, sql_alloc);
		zbx_db_begin_multiple_update(&sql, &sql_alloc, &sql_offset);
	}

	zbx_vector_ptr_sort(autoreg_hosts, ZBX_DEFAULT_UINT64_PTR_COMPARE_FUNC);

	for (i = 0; i < autoreg_hosts->values_num; i++)
	{
		autoreg_host = (zbx_autoreg_host_t *)autoreg_hosts->values[i];

		if (0 == autoreg_host->autoreg_hostid)
		{
			autoreg_host->autoreg_hostid = autoreg_hostid++;

			zbx_db_insert_add_values(&db_insert, autoreg_host->autoreg_hostid, proxy_hostid,
					autoreg_host->host, autoreg_host->ip, autoreg_host->dns,
					(int)autoreg_host->port, (int)autoreg_host->connection_type,
					autoreg_host->host_metadata, autoreg_host->flag);
		}
		else
		{
			ip_esc = zbx_db_dyn_escape_string(autoreg_host->ip);
			dns_esc = zbx_db_dyn_escape_string(autoreg_host->dns);
			host_metadata_esc = zbx_db_dyn_escape_string(autoreg_host->host_metadata);

			zbx_snprintf_alloc(&sql, &sql_alloc, &sql_offset,
					"update autoreg_host"
					" set listen_ip='%s',"
						"listen_dns='%s',"
						"listen_port=%hu,"
						"host_metadata='%s',"
						"tls_accepted='%u',"
						"flags=%hu,"
						"proxy_hostid=%s"
					" where autoreg_hostid=" ZBX_FS_UI64 ";\n",
				ip_esc, dns_esc, autoreg_host->port, host_metadata_esc, autoreg_host->connection_type,
				autoreg_host->flag, zbx_db_sql_id_ins(proxy_hostid), autoreg_host->autoreg_hostid);

			zbx_free(host_metadata_esc);
			zbx_free(dns_esc);
			zbx_free(ip_esc);
		}
	}

	if (0 != create)
	{
		zbx_db_insert_execute(&db_insert);
		zbx_db_insert_clean(&db_insert);
	}

	if (0 != update)
	{
		zbx_db_end_multiple_update(&sql, &sql_alloc, &sql_offset);
		zbx_db_execute("%s", sql);
		zbx_free(sql);
	}

	zbx_vector_ptr_sort(autoreg_hosts, compare_autoreg_host_by_hostid);

	for (i = 0; i < autoreg_hosts->values_num; i++)
	{
		autoreg_host = (zbx_autoreg_host_t *)autoreg_hosts->values[i];

		ts.sec = autoreg_host->now;

		if (NULL != events_cbs->add_event_cb)
		{
			events_cbs->add_event_cb(EVENT_SOURCE_AUTOREGISTRATION, EVENT_OBJECT_ZABBIX_ACTIVE,
					autoreg_host->autoreg_hostid, &ts, TRIGGER_VALUE_PROBLEM, NULL, NULL, NULL, 0,
					0, NULL, 0, NULL, 0, NULL, NULL, NULL);
		}
	}

	if (NULL != events_cbs->process_events_cb)
		events_cbs->process_events_cb(NULL, NULL);

	if (NULL != events_cbs->clean_events_cb)
		events_cbs->clean_events_cb();

	zabbix_log(LOG_LEVEL_DEBUG, "End of %s()", __func__);
}

void	zbx_db_register_host_clean(zbx_vector_ptr_t *autoreg_hosts)
{
	zbx_vector_ptr_clear_ext(autoreg_hosts, (zbx_mem_free_func_t)autoreg_host_free);
}

/******************************************************************************
 *                                                                            *
 * Purpose: register unknown host                                             *
 *                                                                            *
 * Parameters: host - host name                                               *
 *                                                                            *
 ******************************************************************************/
void	zbx_db_proxy_register_host(const char *host, const char *ip, const char *dns, unsigned short port,
		unsigned int connection_type, const char *host_metadata, unsigned short flag, int now)
{
	char	*host_esc, *ip_esc, *dns_esc, *host_metadata_esc;

	host_esc = zbx_db_dyn_escape_field("proxy_autoreg_host", "host", host);
	ip_esc = zbx_db_dyn_escape_field("proxy_autoreg_host", "listen_ip", ip);
	dns_esc = zbx_db_dyn_escape_field("proxy_autoreg_host", "listen_dns", dns);
	host_metadata_esc = zbx_db_dyn_escape_field("proxy_autoreg_host", "host_metadata", host_metadata);

	zbx_db_execute("insert into proxy_autoreg_host"
			" (clock,host,listen_ip,listen_dns,listen_port,tls_accepted,host_metadata,flags)"
			" values"
			" (%d,'%s','%s','%s',%d,%u,'%s',%d)",
			now, host_esc, ip_esc, dns_esc, (int)port, connection_type, host_metadata_esc,
			(int)flag);

	zbx_free(host_metadata_esc);
	zbx_free(dns_esc);
	zbx_free(ip_esc);
	zbx_free(host_esc);
}

/******************************************************************************
 *                                                                            *
 * Purpose: execute a set of SQL statements IF it is big enough               *
 *                                                                            *
 ******************************************************************************/
int	zbx_db_execute_overflowed_sql(char **sql, size_t *sql_alloc, size_t *sql_offset)
{
	int	ret = SUCCEED;

	if (ZBX_MAX_OVERFLOW_SQL_SIZE < *sql_offset)
	{
#ifdef HAVE_MULTIROW_INSERT
		if (',' == (*sql)[*sql_offset - 1])
		{
			(*sql_offset)--;
			zbx_strcpy_alloc(sql, sql_alloc, sql_offset, ";\n");
		}
#endif
#if defined(HAVE_ORACLE) && 0 == ZBX_MAX_OVERFLOW_SQL_SIZE
		/* make sure we are not called twice without */
		/* putting a new sql into the buffer first */
		if (*sql_offset <= ZBX_SQL_EXEC_FROM)
		{
			THIS_SHOULD_NEVER_HAPPEN;
			return ret;
		}

		/* Oracle fails with ORA-00911 if it encounters ';' w/o PL/SQL block */
		zbx_rtrim(*sql, ZBX_WHITESPACE ";");
#else
		zbx_db_end_multiple_update(sql, sql_alloc, sql_offset);
#endif
		/* For Oracle with max_overflow_sql_size == 0, jump over "begin\n" */
		/* before execution. ZBX_SQL_EXEC_FROM is 0 for all other cases. */
		if (ZBX_DB_OK > zbx_db_execute("%s", *sql + ZBX_SQL_EXEC_FROM))
			ret = FAIL;

		*sql_offset = 0;

		zbx_db_begin_multiple_update(sql, sql_alloc, sql_offset);
	}

	return ret;
}

/******************************************************************************
 *                                                                            *
 * Purpose: construct a unique host name by the given sample                  *
 *                                                                            *
 * Parameters: host_name_sample - a host name to start constructing from      *
 *             field_name       - field name for host or host visible name    *
 *                                                                            *
 * Return value: unique host name which does not exist in the database        *
 *                                                                            *
 * Comments: the sample cannot be empty                                       *
 *           constructs new by adding "_$(number+1)", where "number"          *
 *           shows count of the sample itself plus already constructed ones   *
 *           host_name_sample is not modified, allocates new memory!          *
 *                                                                            *
 ******************************************************************************/
char	*zbx_db_get_unique_hostname_by_sample(const char *host_name_sample, const char *field_name)
{
	zbx_db_result_t		result;
	zbx_db_row_t		row;
	int			full_match = 0, i;
	char			*host_name_temp = NULL, *host_name_sample_esc;
	zbx_vector_uint64_t	nums;
	zbx_uint64_t		num = 2;	/* produce alternatives starting from "2" */
	size_t			sz;

	assert(host_name_sample && *host_name_sample);

	zabbix_log(LOG_LEVEL_DEBUG, "In %s() sample:'%s'", __func__, host_name_sample);

	zbx_vector_uint64_create(&nums);
	zbx_vector_uint64_reserve(&nums, 8);

	sz = strlen(host_name_sample);
	host_name_sample_esc = zbx_db_dyn_escape_like_pattern(host_name_sample);

	result = zbx_db_select(
			"select %s"
			" from hosts"
			" where %s like '%s%%' escape '%c'"
				" and flags<>%d"
				" and status in (%d,%d,%d)",
				field_name, field_name, host_name_sample_esc, ZBX_SQL_LIKE_ESCAPE_CHAR,
			ZBX_FLAG_DISCOVERY_PROTOTYPE,
			HOST_STATUS_MONITORED, HOST_STATUS_NOT_MONITORED, HOST_STATUS_TEMPLATE);

	zbx_free(host_name_sample_esc);

	while (NULL != (row = zbx_db_fetch(result)))
	{
		zbx_uint64_t	n;
		const char	*p;

		if (0 != strncmp(row[0], host_name_sample, sz))
			continue;

		p = row[0] + sz;

		if ('\0' == *p)
		{
			full_match = 1;
			continue;
		}

		if ('_' != *p || FAIL == zbx_is_uint64(p + 1, &n))
			continue;

		zbx_vector_uint64_append(&nums, n);
	}
	zbx_db_free_result(result);

	zbx_vector_uint64_sort(&nums, ZBX_DEFAULT_UINT64_COMPARE_FUNC);

	if (0 == full_match)
	{
		host_name_temp = zbx_strdup(host_name_temp, host_name_sample);
		goto clean;
	}

	for (i = 0; i < nums.values_num; i++)
	{
		if (num > nums.values[i])
			continue;

		if (num < nums.values[i])	/* found, all others will be bigger */
			break;

		num++;
	}

	host_name_temp = zbx_dsprintf(host_name_temp, "%s_" ZBX_FS_UI64, host_name_sample, num);
clean:
	zbx_vector_uint64_destroy(&nums);

	zabbix_log(LOG_LEVEL_DEBUG, "End of %s():'%s'", __func__, host_name_temp);

	return host_name_temp;
}

/******************************************************************************
 *                                                                            *
 * Purpose: construct insert statement                                        *
 *                                                                            *
 * Return value: "<id>" if id not equal zero,                                 *
 *               otherwise "null"                                             *
 *                                                                            *
 ******************************************************************************/
const char	*zbx_db_sql_id_ins(zbx_uint64_t id)
{
	static unsigned char	n = 0;
	static char		buf[4][21];	/* 20 - value size, 1 - '\0' */
	static const char	null[5] = "null";

	if (0 == id)
		return null;

	n = (n + 1) & 3;

	zbx_snprintf(buf[n], sizeof(buf[n]), ZBX_FS_UI64, id);

	return buf[n];
}

/******************************************************************************
 *                                                                            *
 * Purpose: get corresponding host_inventory field name                       *
 *                                                                            *
 * Parameters: inventory_link - [IN] field link 1..HOST_INVENTORY_FIELD_COUNT *
 *                                                                            *
 * Return value: field name or NULL if value of inventory_link is incorrect   *
 *                                                                            *
 ******************************************************************************/
const char	*zbx_db_get_inventory_field(unsigned char inventory_link)
{
	static const char	*inventory_fields[HOST_INVENTORY_FIELD_COUNT] =
	{
		"type", "type_full", "name", "alias", "os", "os_full", "os_short", "serialno_a", "serialno_b", "tag",
		"asset_tag", "macaddress_a", "macaddress_b", "hardware", "hardware_full", "software", "software_full",
		"software_app_a", "software_app_b", "software_app_c", "software_app_d", "software_app_e", "contact",
		"location", "location_lat", "location_lon", "notes", "chassis", "model", "hw_arch", "vendor",
		"contract_number", "installer_name", "deployment_status", "url_a", "url_b", "url_c", "host_networks",
		"host_netmask", "host_router", "oob_ip", "oob_netmask", "oob_router", "date_hw_purchase",
		"date_hw_install", "date_hw_expiry", "date_hw_decomm", "site_address_a", "site_address_b",
		"site_address_c", "site_city", "site_state", "site_country", "site_zip", "site_rack", "site_notes",
		"poc_1_name", "poc_1_email", "poc_1_phone_a", "poc_1_phone_b", "poc_1_cell", "poc_1_screen",
		"poc_1_notes", "poc_2_name", "poc_2_email", "poc_2_phone_a", "poc_2_phone_b", "poc_2_cell",
		"poc_2_screen", "poc_2_notes"
	};

	if (1 > inventory_link || inventory_link > HOST_INVENTORY_FIELD_COUNT)
		return NULL;

	return inventory_fields[inventory_link - 1];
}

int	zbx_db_table_exists(const char *table_name)
{
	char		*table_name_esc;
	zbx_db_result_t	result;
	int		ret;

	table_name_esc = zbx_db_dyn_escape_string(table_name);

#if defined(HAVE_MYSQL)
	result = zbx_db_select("show tables like '%s'", table_name_esc);
#elif defined(HAVE_ORACLE)
	result = zbx_db_select(
			"select 1"
			" from all_tables"
			" where lower(table_name)='%s'",
			table_name_esc);
#elif defined(HAVE_POSTGRESQL)
	result = zbx_db_select(
			"select 1"
			" from information_schema.tables"
			" where table_name='%s'"
				" and table_schema='%s'",
			table_name_esc, zbx_db_get_schema_esc());
#elif defined(HAVE_SQLITE3)
	result = zbx_db_select(
			"select 1"
			" from sqlite_master"
			" where tbl_name='%s'"
				" and type='table'",
			table_name_esc);
#endif

	zbx_free(table_name_esc);

	ret = (NULL == zbx_db_fetch(result) ? FAIL : SUCCEED);

	zbx_db_free_result(result);

	return ret;
}

int	zbx_db_field_exists(const char *table_name, const char *field_name)
{
	zbx_db_result_t	result;
#if defined(HAVE_MYSQL)
	char		*field_name_esc;
	int		ret;
#elif defined(HAVE_ORACLE)
	char		*table_name_esc, *field_name_esc;
	int		ret;
#elif defined(HAVE_POSTGRESQL)
	char		*table_name_esc, *field_name_esc;
	int		ret;
#elif defined(HAVE_SQLITE3)
	char		*table_name_esc;
	zbx_db_row_t	row;
	int		ret = FAIL;
#endif

#if defined(HAVE_MYSQL)
	field_name_esc = zbx_db_dyn_escape_string(field_name);

	result = zbx_db_select("show columns from %s like '%s'",
			table_name, field_name_esc);

	zbx_free(field_name_esc);

	ret = (NULL == zbx_db_fetch(result) ? FAIL : SUCCEED);

	zbx_db_free_result(result);
#elif defined(HAVE_ORACLE)
	table_name_esc = zbx_db_dyn_escape_string(table_name);
	field_name_esc = zbx_db_dyn_escape_string(field_name);

	result = zbx_db_select(
			"select 1"
			" from col"
			" where lower(tname)='%s'"
				" and lower(cname)='%s'",
			table_name_esc, field_name_esc);

	zbx_free(field_name_esc);
	zbx_free(table_name_esc);

	ret = (NULL == zbx_db_fetch(result) ? FAIL : SUCCEED);

	zbx_db_free_result(result);
#elif defined(HAVE_POSTGRESQL)
	table_name_esc = zbx_db_dyn_escape_string(table_name);
	field_name_esc = zbx_db_dyn_escape_string(field_name);

	result = zbx_db_select(
			"select 1"
			" from information_schema.columns"
			" where table_name='%s'"
				" and column_name='%s'"
				" and table_schema='%s'",
			table_name_esc, field_name_esc, zbx_db_get_schema_esc());

	zbx_free(field_name_esc);
	zbx_free(table_name_esc);

	ret = (NULL == zbx_db_fetch(result) ? FAIL : SUCCEED);

	zbx_db_free_result(result);
#elif defined(HAVE_SQLITE3)
	table_name_esc = zbx_db_dyn_escape_string(table_name);

	result = zbx_db_select("PRAGMA table_info('%s')", table_name_esc);

	zbx_free(table_name_esc);

	while (NULL != (row = zbx_db_fetch(result)))
	{
		if (0 != strcmp(field_name, row[1]))
			continue;

		ret = SUCCEED;
		break;
	}
	zbx_db_free_result(result);
#endif

	return ret;
}

#if defined(HAVE_ORACLE)
void	zbx_db_table_prepare(const char *tablename, struct zbx_json *json)
{
#define ZBX_TYPE_CHAR_STR	"nvarchar2"
#define ZBX_PROTO_TAG_FIELDS	"fields"
#define ZBX_PROTO_TAG_LENGTH	"length"
#define ZBX_PROTO_TAG_CHAR	"char"
	zbx_db_table_t		*table;
	int			i;
	zbx_vector_str_t	names;
	size_t			offset;

	if (NULL != json)
		offset = json->buffer_offset;

	zbx_vector_str_create(&names);

	if (NULL == (table = db_get_table(tablename)))
	{
		zabbix_log(LOG_LEVEL_CRIT, "%s(): cannot find table '%s'", __func__, tablename);

		goto cleanup;
	}

	for (i = 0; NULL != table->fields[i].name; i++)
	{
		switch (table->fields[i].type)
		{
			case ZBX_TYPE_TEXT:
				zbx_vector_str_append(&names, (char *)table->fields[i].name);
				break;
			default:
				break;
		}
	}

	if (0 != names.values_num)
	{
		zbx_db_row_t	row;
		zbx_db_result_t	result;
		char		*table_name_esc;
		char		*sql = NULL;
		size_t		sql_alloc = 0, sql_offset = 0;

		table_name_esc = zbx_db_dyn_escape_string(table->table);

		zbx_snprintf_alloc(&sql, &sql_alloc, &sql_offset, "select column_name,data_type,char_length"
				" from user_tab_columns"
				" where lower(table_name)='%s'"
					" and",
				table_name_esc);

		zbx_free(table_name_esc);

		zbx_db_add_str_condition_alloc(&sql, &sql_alloc, &sql_offset, "lower(column_name)",
				(const char **)names.values, names.values_num);

		result = zbx_db_select("%s", sql);
		while (NULL != (row = zbx_db_fetch(result)))
		{
			zbx_db_field_t	*field;

			zbx_strlower(row[0]);
			if (NULL == (field = db_get_field(table, row[0])))
			{
				zabbix_log(LOG_LEVEL_CRIT, "%s(): table '%s', cannot find field '%s'", __func__,
						table->table, row[0]);
				continue;
			}

			zbx_strlower(row[1]);
			if (0 != strcmp(row[1], ZBX_TYPE_CHAR_STR))
				continue;

			field->type = ZBX_TYPE_CHAR;
			field->length = (unsigned short)atoi(row[2]);

			if (NULL != json)
			{
				if (offset == json->buffer_offset)
				{
					zbx_json_addobject(json, tablename);
					zbx_json_addobject(json, ZBX_PROTO_TAG_FIELDS);
				}

				zbx_json_addobject(json, field->name);
				zbx_json_addstring(json, ZBX_PROTO_TAG_TYPE, ZBX_PROTO_TAG_CHAR, ZBX_JSON_TYPE_STRING);
				zbx_json_adduint64(json, ZBX_PROTO_TAG_LENGTH, field->length);
				zbx_json_close(json);
			}
		}
		zbx_db_free_result(result);

		zbx_free(sql);
	}
cleanup:
	zbx_vector_str_destroy(&names);

	if (NULL != json)
	{
		if (offset != json->buffer_offset)
		{
			zbx_json_close(json);
			zbx_json_close(json);
		}
	}
#undef ZBX_TYPE_CHAR_STR
#undef ZBX_PROTO_TAG_FIELDS
#undef ZBX_PROTO_TAG_LENGTH
#undef ZBX_PROTO_TAG_CHAR
}
#endif

#ifndef HAVE_SQLITE3
int	zbx_db_trigger_exists(const char *table_name, const char *trigger_name)
{
	char		*table_name_esc, *trigger_name_esc;
	zbx_db_result_t	result;
	int		ret;

	table_name_esc = zbx_db_dyn_escape_string(table_name);
	trigger_name_esc = zbx_db_dyn_escape_string(trigger_name);

#if defined(HAVE_MYSQL)
	result = zbx_db_select(
			"show triggers where `table`='%s'"
			" and `trigger`='%s'",
			table_name_esc, trigger_name_esc);
#elif defined(HAVE_ORACLE)
	result = zbx_db_select(
			"select 1"
			" from all_triggers"
			" where lower(table_name)='%s'"
				" and lower(trigger_name)='%s'",
			table_name_esc, trigger_name_esc);
#elif defined(HAVE_POSTGRESQL)
	result = zbx_db_select(
			"select 1"
			" from information_schema.triggers"
			" where event_object_table='%s'"
			" and trigger_name='%s'"
			" and trigger_schema='%s'",
			table_name_esc, trigger_name_esc, zbx_db_get_schema_esc());
#endif
	ret = (NULL == zbx_db_fetch(result) ? FAIL : SUCCEED);

	zbx_db_free_result(result);

	zbx_free(table_name_esc);
	zbx_free(trigger_name_esc);

	return ret;
}

int	zbx_db_index_exists(const char *table_name, const char *index_name)
{
	char		*table_name_esc, *index_name_esc;
	zbx_db_result_t	result;
	int		ret;

	table_name_esc = zbx_db_dyn_escape_string(table_name);
	index_name_esc = zbx_db_dyn_escape_string(index_name);

#if defined(HAVE_MYSQL)
	result = zbx_db_select(
			"show index from %s"
			" where key_name='%s'",
			table_name_esc, index_name_esc);
#elif defined(HAVE_ORACLE)
	result = zbx_db_select(
			"select 1"
			" from user_indexes"
			" where lower(table_name)='%s'"
				" and lower(index_name)='%s'",
			table_name_esc, index_name_esc);
#elif defined(HAVE_POSTGRESQL)
	result = zbx_db_select(
			"select 1"
			" from pg_indexes"
			" where tablename='%s'"
				" and indexname='%s'"
				" and schemaname='%s'",
			table_name_esc, index_name_esc, zbx_db_get_schema_esc());
#endif

	ret = (NULL == zbx_db_fetch(result) ? FAIL : SUCCEED);

	zbx_db_free_result(result);

	zbx_free(table_name_esc);
	zbx_free(index_name_esc);

	return ret;
}

int	zbx_db_pk_exists(const char *table_name)
{
	zbx_db_result_t	result;
	int		ret;

#if defined(HAVE_MYSQL)
	result = zbx_db_select(
			"show index from %s"
			" where key_name='PRIMARY'",
			table_name);
#elif defined(HAVE_ORACLE)
	char		*name_u;

	name_u = zbx_strdup(NULL, table_name);
	zbx_strupper(name_u);
	result = zbx_db_select(
			"select 1"
			" from user_constraints"
			" where constraint_type='P'"
				" and table_name='%s'",
			name_u);
	zbx_free(name_u);
#elif defined(HAVE_POSTGRESQL)
	result = zbx_db_select(
			"select 1"
			" from information_schema.table_constraints"
			" where table_name='%s'"
				" and constraint_type='PRIMARY KEY'"
				" and constraint_schema='%s'",
			table_name, zbx_db_get_schema_esc());
#endif
	ret = (NULL == zbx_db_fetch(result) ? FAIL : SUCCEED);

	zbx_db_free_result(result);

	return ret;
}

#endif

/******************************************************************************
 *                                                                            *
 * Parameters: sql - [IN] sql statement                                       *
 *             ids - [OUT] sorted list of selected uint64 values              *
 *                                                                            *
 ******************************************************************************/
void	zbx_db_select_uint64(const char *sql, zbx_vector_uint64_t *ids)
{
	zbx_db_result_t	result;
	zbx_db_row_t	row;
	zbx_uint64_t	id;

	result = zbx_db_select("%s", sql);

	while (NULL != (row = zbx_db_fetch(result)))
	{
		ZBX_STR2UINT64(id, row[0]);

		zbx_vector_uint64_append(ids, id);
	}
	zbx_db_free_result(result);

	zbx_vector_uint64_sort(ids, ZBX_DEFAULT_UINT64_COMPARE_FUNC);
}

int	zbx_db_prepare_multiple_query(const char *query, const char *field_name, zbx_vector_uint64_t *ids, char **sql,
		size_t	*sql_alloc, size_t *sql_offset)
{
#define ZBX_MAX_IDS	950
	int	i, ret = SUCCEED;

	for (i = 0; i < ids->values_num; i += ZBX_MAX_IDS)
	{
		zbx_strcpy_alloc(sql, sql_alloc, sql_offset, query);
		zbx_db_add_condition_alloc(sql, sql_alloc, sql_offset, field_name, &ids->values[i],
				MIN(ZBX_MAX_IDS, ids->values_num - i));
		zbx_strcpy_alloc(sql, sql_alloc, sql_offset, ";\n");

		if (SUCCEED != (ret = zbx_db_execute_overflowed_sql(sql, sql_alloc, sql_offset)))
			break;
	}

	return ret;
}

int	zbx_db_execute_multiple_query(const char *query, const char *field_name, zbx_vector_uint64_t *ids)
{
	char	*sql = NULL;
	size_t	sql_alloc = ZBX_KIBIBYTE, sql_offset = 0;
	int	ret = SUCCEED;

	sql = (char *)zbx_malloc(sql, sql_alloc);

	zbx_db_begin_multiple_update(&sql, &sql_alloc, &sql_offset);

	ret = zbx_db_prepare_multiple_query(query, field_name, ids, &sql, &sql_alloc, &sql_offset);

	if (SUCCEED == ret && sql_offset > 16)	/* in ORACLE always present begin..end; */
	{
		zbx_db_end_multiple_update(&sql, &sql_alloc, &sql_offset);

		if (ZBX_DB_OK > zbx_db_execute("%s", sql))
			ret = FAIL;
	}

	zbx_free(sql);

	return ret;
}

#if defined(HAVE_MYSQL) || defined(HAVE_POSTGRESQL)
static void	zbx_warn_char_set(const char *db_name, const char *char_set)
{
	zabbix_log(LOG_LEVEL_WARNING, "Zabbix supports only \"" ZBX_SUPPORTED_DB_CHARACTER_SET "\" character set(s)."
			" Database \"%s\" has default character set \"%s\"", db_name, char_set);
}
#endif

#if defined(HAVE_MYSQL) || defined(HAVE_POSTGRESQL) || defined(HAVE_ORACLE)
static void	zbx_warn_no_charset_info(const char *db_name)
{
	zabbix_log(LOG_LEVEL_WARNING, "Cannot get database \"%s\" character set", db_name);
}
#endif

#if defined(HAVE_MYSQL)
static char	*db_strlist_quote(const char *strlist, char delimiter)
{
	const char	*delim;
	char		*str = NULL;
	size_t		str_alloc = 0, str_offset = 0;

	while (NULL != (delim = strchr(strlist, delimiter)))
	{
		zbx_snprintf_alloc(&str, &str_alloc, &str_offset, "'%.*s',", (int)(delim - strlist), strlist);
		strlist = delim + 1;
	}

	zbx_snprintf_alloc(&str, &str_alloc, &str_offset, "'%s'", strlist);

	return str;
}
#endif

void	zbx_db_check_character_set(void)
{
#if defined(HAVE_MYSQL)
	char		*database_name_esc, *charset_list, *collation_list;
	zbx_db_result_t	result;
	zbx_db_row_t	row;

	database_name_esc = zbx_db_dyn_escape_string(zbx_cfg_dbhigh->config_dbname);
	zbx_db_connect(ZBX_DB_CONNECT_NORMAL);

	result = zbx_db_select(
			"select default_character_set_name,default_collation_name"
			" from information_schema.SCHEMATA"
			" where schema_name='%s'", database_name_esc);

	if (NULL == result || NULL == (row = zbx_db_fetch(result)))
	{
		zbx_warn_no_charset_info(zbx_cfg_dbhigh->config_dbname);
	}
	else
	{
		char	*char_set = row[0];
		char	*collation = row[1];

		if (FAIL == zbx_str_in_list(ZBX_SUPPORTED_DB_CHARACTER_SET, char_set, ZBX_DB_STRLIST_DELIM))
			zbx_warn_char_set(zbx_cfg_dbhigh->config_dbname, char_set);

		if (SUCCEED != zbx_str_in_list(ZBX_SUPPORTED_DB_COLLATION, collation, ZBX_DB_STRLIST_DELIM))
		{
			zabbix_log(LOG_LEVEL_WARNING, "Zabbix supports only \"%s\" collation(s)."
					" Database \"%s\" has default collation \"%s\"", ZBX_SUPPORTED_DB_COLLATION,
					zbx_cfg_dbhigh->config_dbname, collation);
		}
	}

	zbx_db_free_result(result);

	charset_list = db_strlist_quote(ZBX_SUPPORTED_DB_CHARACTER_SET, ZBX_DB_STRLIST_DELIM);
	collation_list = db_strlist_quote(ZBX_SUPPORTED_DB_COLLATION, ZBX_DB_STRLIST_DELIM);

	result = zbx_db_select(
			"select count(*)"
			" from information_schema.`COLUMNS`"
			" where table_schema='%s'"
				" and data_type in ('text','varchar','longtext')"
				" and (character_set_name not in (%s) or collation_name not in (%s))",
			database_name_esc, charset_list, collation_list);

	zbx_free(collation_list);
	zbx_free(charset_list);

	if (NULL == result || NULL == (row = zbx_db_fetch(result)))
	{
		zabbix_log(LOG_LEVEL_WARNING, "cannot get character set of database \"%s\" tables",
				zbx_cfg_dbhigh->config_dbname);
	}
	else if (0 != strcmp("0", row[0]))
	{
		zabbix_log(LOG_LEVEL_WARNING, "character set name or collation name that is not supported by Zabbix"
				" found in %s column(s) of database \"%s\"", row[0], zbx_cfg_dbhigh->config_dbname);
		zabbix_log(LOG_LEVEL_WARNING, "only character set(s) \"%s\" and corresponding collation(s) \"%s\""
				" should be used in database", ZBX_SUPPORTED_DB_CHARACTER_SET,
				ZBX_SUPPORTED_DB_COLLATION);
	}

	zbx_db_free_result(result);
	zbx_db_close();
	zbx_free(database_name_esc);
#elif defined(HAVE_ORACLE)
	zbx_db_result_t	result;
	zbx_db_row_t	row;

	zbx_db_connect(ZBX_DB_CONNECT_NORMAL);
	result = zbx_db_select(
			"select parameter,value"
			" from NLS_DATABASE_PARAMETERS"
			" where parameter in ('NLS_CHARACTERSET','NLS_NCHAR_CHARACTERSET')");

	if (NULL == result)
	{
		zbx_warn_no_charset_info(zbx_cfg_dbhigh->config_dbname);
	}
	else
	{
		while (NULL != (row = zbx_db_fetch(result)))
		{
			const char	*parameter = row[0];
			const char	*value = row[1];

			if (NULL == parameter || NULL == value)
			{
				continue;
			}
			else if (0 == strcasecmp("NLS_CHARACTERSET", parameter) ||
					(0 == strcasecmp("NLS_NCHAR_CHARACTERSET", parameter)))
			{
				if (0 != strcasecmp(ZBX_ORACLE_UTF8_CHARSET, value) &&
						0 != strcasecmp(ZBX_ORACLE_CESU8_CHARSET, value))
				{
					zabbix_log(LOG_LEVEL_WARNING, "database \"%s\" parameter \"%s\" has value"
							" \"%s\". Zabbix supports only \"%s\" or \"%s\" character sets",
							zbx_cfg_dbhigh->config_dbname, parameter, value,
							ZBX_ORACLE_UTF8_CHARSET, ZBX_ORACLE_CESU8_CHARSET);
				}
			}
		}
	}

	zbx_db_free_result(result);
	zbx_db_close();
#elif defined(HAVE_POSTGRESQL)
#define OID_LENGTH_MAX		20

	char		*database_name_esc, oid[OID_LENGTH_MAX];
	zbx_db_result_t	result;
	zbx_db_row_t	row;

	database_name_esc = zbx_db_dyn_escape_string(zbx_cfg_dbhigh->config_dbname);

	zbx_db_connect(ZBX_DB_CONNECT_NORMAL);
	result = zbx_db_select(
			"select pg_encoding_to_char(encoding)"
			" from pg_database"
			" where datname='%s'",
			database_name_esc);

	if (NULL == result || NULL == (row = zbx_db_fetch(result)))
	{
		zbx_warn_no_charset_info(zbx_cfg_dbhigh->config_dbname);
		goto out;
	}
	else if (strcasecmp(row[0], ZBX_SUPPORTED_DB_CHARACTER_SET))
	{
		zbx_warn_char_set(zbx_cfg_dbhigh->config_dbname, row[0]);
		goto out;

	}

	zbx_db_free_result(result);

	result = zbx_db_select(
			"select oid"
			" from pg_namespace"
			" where nspname='%s'",
			zbx_db_get_schema_esc());

	if (NULL == result || NULL == (row = zbx_db_fetch(result)) || '\0' == **row)
	{
		zabbix_log(LOG_LEVEL_WARNING, "cannot get character set of database \"%s\" fields",
				zbx_cfg_dbhigh->config_dbname);
		goto out;
	}

	zbx_strscpy(oid, *row);

	zbx_db_free_result(result);

	result = zbx_db_select(
			"select count(*)"
			" from pg_attribute as a"
				" left join pg_class as c"
					" on c.relfilenode=a.attrelid"
				" left join pg_collation as l"
					" on l.oid=a.attcollation"
			" where atttypid in (25,1043)"
				" and c.relnamespace=%s"
				" and c.relam=0"
				" and l.collname<>'default'",
			oid);

	if (NULL == result || NULL == (row = zbx_db_fetch(result)))
	{
		zabbix_log(LOG_LEVEL_WARNING, "cannot get character set of database \"%s\" fields",
				zbx_cfg_dbhigh->config_dbname);
	}
	else if (0 != strcmp("0", row[0]))
	{
		zabbix_log(LOG_LEVEL_WARNING, "database has %s fields with unsupported character set. Zabbix supports"
				" only \"%s\" character set", row[0], ZBX_SUPPORTED_DB_CHARACTER_SET);
	}

	zbx_db_free_result(result);

	result = zbx_db_select("show client_encoding");

	if (NULL == result || NULL == (row = zbx_db_fetch(result)))
	{
		zabbix_log(LOG_LEVEL_WARNING, "cannot get info about database \"%s\" client encoding",
				zbx_cfg_dbhigh->config_dbname);
	}
	else if (0 != strcasecmp(row[0], ZBX_SUPPORTED_DB_CHARACTER_SET))
	{
		zabbix_log(LOG_LEVEL_WARNING, "client_encoding for database \"%s\" is \"%s\". Zabbix supports only"
				" \"%s\"", zbx_cfg_dbhigh->config_dbname, row[0], ZBX_SUPPORTED_DB_CHARACTER_SET);
	}

	zbx_db_free_result(result);

	result = zbx_db_select("show server_encoding");

	if (NULL == result || NULL == (row = zbx_db_fetch(result)))
	{
		zabbix_log(LOG_LEVEL_WARNING, "cannot get info about database \"%s\" server encoding",
				zbx_cfg_dbhigh->config_dbname);
	}
	else if (0 != strcasecmp(row[0], ZBX_SUPPORTED_DB_CHARACTER_SET))
	{
		zabbix_log(LOG_LEVEL_WARNING, "server_encoding for database \"%s\" is \"%s\". Zabbix supports only"
				" \"%s\"", zbx_cfg_dbhigh->config_dbname, row[0], ZBX_SUPPORTED_DB_CHARACTER_SET);
	}
out:
	zbx_db_free_result(result);
	zbx_db_close();
	zbx_free(database_name_esc);
#endif
}

#ifdef HAVE_ORACLE
/******************************************************************************
 *                                                                            *
 * Purpose: format bulk operation (insert, update) value list                 *
 *                                                                            *
 * Parameters: fields     - [IN] the field list                               *
 *             values     - [IN] the corresponding value list                 *
 *             values_num - [IN] the number of values to format               *
 *                                                                            *
 * Return value: the formatted value list <value1>,<value2>...                *
 *                                                                            *
 * Comments: The returned string is allocated by this function and must be    *
 *           freed by the caller later.                                       *
 *                                                                            *
 ******************************************************************************/
static char	*zbx_db_format_values(zbx_db_field_t **fields, const zbx_db_value_t *values, int values_num)
{
	int	i;
	char	*str = NULL;
	size_t	str_alloc = 0, str_offset = 0;

	for (i = 0; i < values_num; i++)
	{
		zbx_db_field_t		*field = fields[i];
		const zbx_db_value_t	*value = &values[i];

		if (0 < i)
			zbx_chrcpy_alloc(&str, &str_alloc, &str_offset, ',');

		switch (field->type)
		{
			case ZBX_TYPE_CHAR:
			case ZBX_TYPE_TEXT:
			case ZBX_TYPE_SHORTTEXT:
			case ZBX_TYPE_LONGTEXT:
			case ZBX_TYPE_CUID:
			case ZBX_TYPE_BLOB:
				zbx_snprintf_alloc(&str, &str_alloc, &str_offset, "'%s'", value->str);
				break;
			case ZBX_TYPE_FLOAT:
				zbx_snprintf_alloc(&str, &str_alloc, &str_offset, ZBX_FS_DBL64, value->dbl);
				break;
			case ZBX_TYPE_ID:
			case ZBX_TYPE_UINT:
				zbx_snprintf_alloc(&str, &str_alloc, &str_offset, ZBX_FS_UI64, value->ui64);
				break;
			case ZBX_TYPE_INT:
				zbx_snprintf_alloc(&str, &str_alloc, &str_offset, "%d", value->i32);
				break;
			default:
				zbx_strcpy_alloc(&str, &str_alloc, &str_offset, "(unknown type)");
				break;
		}
	}

	return str;
}
#endif

/******************************************************************************
 *                                                                            *
 * Purpose: releases resources allocated by bulk insert operations            *
 *                                                                            *
 * Parameters: self        - [IN] the bulk insert data                        *
 *                                                                            *
 ******************************************************************************/
void	zbx_db_insert_clean(zbx_db_insert_t *self)
{
	int	i, j;

	for (i = 0; i < self->rows.values_num; i++)
	{
		zbx_db_value_t	*row = (zbx_db_value_t *)self->rows.values[i];

		for (j = 0; j < self->fields.values_num; j++)
		{
			zbx_db_field_t	*field = (zbx_db_field_t *)self->fields.values[j];

			switch (field->type)
			{
				case ZBX_TYPE_CHAR:
				case ZBX_TYPE_TEXT:
				case ZBX_TYPE_SHORTTEXT:
				case ZBX_TYPE_LONGTEXT:
				case ZBX_TYPE_CUID:
				case ZBX_TYPE_BLOB:
					zbx_free(row[j].str);
					break;
			}
		}

		zbx_free(row);
	}

	zbx_vector_ptr_destroy(&self->rows);

	zbx_vector_ptr_destroy(&self->fields);
}

/******************************************************************************
 *                                                                            *
 * Purpose: prepare for database bulk insert operation                        *
 *                                                                            *
 * Parameters: self        - [IN] the bulk insert data                        *
 *             table       - [IN] the target table name                       *
 *             fields      - [IN] names of the fields to insert               *
 *             fields_num  - [IN] the number of items in fields array         *
 *                                                                            *
 * Comments: The operation fails if the target table does not have the        *
 *           specified fields defined in its schema.                          *
 *                                                                            *
 *           Usage example:                                                   *
 *             zbx_db_insert_t ins;                                           *
 *                                                                            *
 *             zbx_db_insert_prepare(&ins, "history", "id", "value");         *
 *             zbx_db_insert_add_values(&ins, (zbx_uint64_t)1, 1.0);          *
 *             zbx_db_insert_add_values(&ins, (zbx_uint64_t)2, 2.0);          *
 *               ...                                                          *
 *             zbx_db_insert_execute(&ins);                                   *
 *             zbx_db_insert_clean(&ins);                                     *
 *                                                                            *
 ******************************************************************************/
void	zbx_db_insert_prepare_dyn(zbx_db_insert_t *self, const zbx_db_table_t *table, const zbx_db_field_t **fields,
		int fields_num)
{
	int	i;

	if (0 == fields_num)
	{
		THIS_SHOULD_NEVER_HAPPEN;
		exit(EXIT_FAILURE);
	}

	self->autoincrement = -1;

	zbx_vector_ptr_create(&self->fields);
	zbx_vector_ptr_create(&self->rows);

	self->table = table;

	for (i = 0; i < fields_num; i++)
		zbx_vector_ptr_append(&self->fields, (zbx_db_field_t *)fields[i]);
}

/******************************************************************************
 *                                                                            *
 * Purpose: prepare for database bulk insert operation                        *
 *                                                                            *
 * Parameters: self  - [IN] the bulk insert data                              *
 *             table - [IN] the target table name                             *
 *             ...   - [IN] names of the fields to insert                     *
 *             NULL  - [IN] terminating NULL pointer                          *
 *                                                                            *
 * Comments: This is a convenience wrapper for zbx_db_insert_prepare_dyn()    *
 *           function.                                                        *
 *                                                                            *
 ******************************************************************************/
void	zbx_db_insert_prepare(zbx_db_insert_t *self, const char *table, ...)
{
	zbx_vector_ptr_t	fields;
	va_list			args;
	char			*field;
	const zbx_db_table_t	*ptable;
	const zbx_db_field_t	*pfield;

	/* find the table and fields in database schema */
	if (NULL == (ptable = zbx_db_get_table(table)))
	{
		THIS_SHOULD_NEVER_HAPPEN;
		exit(EXIT_FAILURE);
	}

	va_start(args, table);

	zbx_vector_ptr_create(&fields);

	while (NULL != (field = va_arg(args, char *)))
	{
		if (NULL == (pfield = zbx_db_get_field(ptable, field)))
		{
			zabbix_log(LOG_LEVEL_ERR, "Cannot locate table \"%s\" field \"%s\" in database schema",
					table, field);
			THIS_SHOULD_NEVER_HAPPEN;
			exit(EXIT_FAILURE);
		}
		zbx_vector_ptr_append(&fields, (zbx_db_field_t *)pfield);
	}

	va_end(args);

	zbx_db_insert_prepare_dyn(self, ptable, (const zbx_db_field_t **)fields.values, fields.values_num);

	zbx_vector_ptr_destroy(&fields);
}

/******************************************************************************
 *                                                                            *
 * Purpose: adds row values for database bulk insert operation                *
 *                                                                            *
 * Parameters: self        - [IN] the bulk insert data                        *
 *             values      - [IN] the values to insert                        *
 *             fields_num  - [IN] the number of items in values array         *
 *                                                                            *
 * Comments: The values must be listed in the same order as the field names   *
 *           for insert preparation functions.                                *
 *                                                                            *
 ******************************************************************************/
void	zbx_db_insert_add_values_dyn(zbx_db_insert_t *self, zbx_db_value_t **values, int values_num)
{
	int		i;
	zbx_db_value_t	*row;

	if (values_num != self->fields.values_num)
	{
		THIS_SHOULD_NEVER_HAPPEN;
		exit(EXIT_FAILURE);
	}

	row = (zbx_db_value_t *)zbx_malloc(NULL, self->fields.values_num * sizeof(zbx_db_value_t));

	for (i = 0; i < self->fields.values_num; i++)
	{
		zbx_db_field_t		*field = (zbx_db_field_t *)self->fields.values[i];
		const zbx_db_value_t	*value = values[i];

		switch (field->type)
		{
			case ZBX_TYPE_LONGTEXT:
			case ZBX_TYPE_CHAR:
			case ZBX_TYPE_TEXT:
			case ZBX_TYPE_SHORTTEXT:
			case ZBX_TYPE_CUID:
			case ZBX_TYPE_BLOB:
#ifdef HAVE_ORACLE
				row[i].str = DBdyn_escape_field_len(field, value->str, ESCAPE_SEQUENCE_OFF);
#else
				row[i].str = DBdyn_escape_field_len(field, value->str, ESCAPE_SEQUENCE_ON);
#endif
				break;
			case ZBX_TYPE_INT:
			case ZBX_TYPE_FLOAT:
			case ZBX_TYPE_UINT:
			case ZBX_TYPE_ID:
			case ZBX_TYPE_SERIAL:
				row[i] = *value;
				break;
			default:
				THIS_SHOULD_NEVER_HAPPEN;
				exit(EXIT_FAILURE);
		}
	}

	zbx_vector_ptr_append(&self->rows, row);
}

/******************************************************************************
 *                                                                            *
 * Purpose: adds row values for database bulk insert operation                *
 *                                                                            *
 * Parameters: self - [IN] the bulk insert data                               *
 *             ...  - [IN] the values to insert                               *
 *                                                                            *
 * Comments: This is a convenience wrapper for zbx_db_insert_add_values_dyn() *
 *           function.                                                        *
 *           Note that the types of the passed values must conform to the     *
 *           corresponding field types.                                       *
 *                                                                            *
 ******************************************************************************/
void	zbx_db_insert_add_values(zbx_db_insert_t *self, ...)
{
	zbx_vector_ptr_t	values;
	va_list			args;
	int			i;
	zbx_db_field_t		*field;
	zbx_db_value_t		*value;

	va_start(args, self);

	zbx_vector_ptr_create(&values);

	for (i = 0; i < self->fields.values_num; i++)
	{
		field = (zbx_db_field_t *)self->fields.values[i];

		value = (zbx_db_value_t *)zbx_malloc(NULL, sizeof(zbx_db_value_t));

		switch (field->type)
		{
			case ZBX_TYPE_CHAR:
			case ZBX_TYPE_TEXT:
			case ZBX_TYPE_SHORTTEXT:
			case ZBX_TYPE_LONGTEXT:
			case ZBX_TYPE_CUID:
			case ZBX_TYPE_BLOB:
				value->str = va_arg(args, char *);
				break;
			case ZBX_TYPE_INT:
				value->i32 = va_arg(args, int);
				break;
			case ZBX_TYPE_FLOAT:
				value->dbl = va_arg(args, double);
				break;
			case ZBX_TYPE_UINT:
			case ZBX_TYPE_ID:
				value->ui64 = va_arg(args, zbx_uint64_t);
				break;
			default:
				THIS_SHOULD_NEVER_HAPPEN;
				exit(EXIT_FAILURE);
		}

		zbx_vector_ptr_append(&values, value);
	}

	va_end(args);

	zbx_db_insert_add_values_dyn(self, (zbx_db_value_t **)values.values, values.values_num);

	zbx_vector_ptr_clear_ext(&values, zbx_ptr_free);
	zbx_vector_ptr_destroy(&values);
}

#if defined(HAVE_MYSQL) || defined(HAVE_POSTGRESQL)
/******************************************************************************
 *                                                                            *
 * Purpose: decodes Base64 encoded binary data and escapes it allowing it to  *
 *          be used inside sql statement                                      *
 *                                                                            *
 * Parameters: sql_insert_data     - [IN/OUT] base64 encoded unescaped data   *
 *                                                                            *
 * Comment: input data is released from memory and replaced with pointer      *
 *          to the output data.                                               *
 *                                                                            *
 ******************************************************************************/
static void	decode_and_escape_binary_value_for_sql(char **sql_insert_data)
{
	size_t	binary_data_len;
	char	*escaped_binary;

	size_t	binary_data_max_len = strlen(*sql_insert_data) * 3 / 4 + 1;
	char	*binary_data = (char*)zbx_malloc(NULL, binary_data_max_len);

	zbx_base64_decode(*sql_insert_data, binary_data, binary_data_max_len, &binary_data_len);
#if defined (HAVE_MYSQL)
	escaped_binary = (char*)zbx_malloc(NULL, 2 * binary_data_len);
	zbx_mysql_escape_bin(binary_data, escaped_binary, binary_data_len);
#elif defined (HAVE_POSTGRESQL)
	zbx_postgresql_escape_bin(binary_data, &escaped_binary, binary_data_len);
#endif
	zbx_free(binary_data);
	zbx_free(*sql_insert_data);
	*sql_insert_data = escaped_binary;
}
#endif

/******************************************************************************
 *                                                                            *
 * Purpose: executes the prepared database bulk insert operation              *
 *                                                                            *
 * Parameters: self - [IN] the bulk insert data                               *
 *                                                                            *
 * Return value: Returns SUCCEED if the operation completed successfully or   *
 *               FAIL otherwise.                                              *
 *                                                                            *
 ******************************************************************************/
int	zbx_db_insert_execute(zbx_db_insert_t *self)
{
	int			ret = FAIL, i, j;
	const zbx_db_field_t	*field;
	char			*sql_command, delim[2] = {',', '('};
	size_t			sql_command_alloc = 512, sql_command_offset = 0;

#ifndef HAVE_ORACLE
	char		*sql;
	size_t		sql_alloc = 16 * ZBX_KIBIBYTE, sql_offset = 0;

#	ifdef HAVE_MYSQL
	char		*sql_values = NULL;
	size_t		sql_values_alloc = 0, sql_values_offset = 0;
#	endif
#else
	zbx_db_bind_context_t	*contexts;
	int			rc, tries = 0;
#endif

	if (0 == self->rows.values_num)
		return SUCCEED;

	/* process the auto increment field */
	if (-1 != self->autoincrement)
	{
		zbx_uint64_t	id;

		id = zbx_db_get_maxid_num(self->table->table, self->rows.values_num);

		for (i = 0; i < self->rows.values_num; i++)
		{
			zbx_db_value_t	*values = (zbx_db_value_t *)self->rows.values[i];

			values[self->autoincrement].ui64 = id++;
		}
	}

#ifndef HAVE_ORACLE
	sql = (char *)zbx_malloc(NULL, sql_alloc);
#endif
	sql_command = (char *)zbx_malloc(NULL, sql_command_alloc);

	/* create sql insert statement command */

	zbx_strcpy_alloc(&sql_command, &sql_command_alloc, &sql_command_offset, "insert into ");
	zbx_strcpy_alloc(&sql_command, &sql_command_alloc, &sql_command_offset, self->table->table);
	zbx_chrcpy_alloc(&sql_command, &sql_command_alloc, &sql_command_offset, ' ');

	for (i = 0; i < self->fields.values_num; i++)
	{
		field = (zbx_db_field_t *)self->fields.values[i];

		zbx_chrcpy_alloc(&sql_command, &sql_command_alloc, &sql_command_offset, delim[0 == i]);
		zbx_strcpy_alloc(&sql_command, &sql_command_alloc, &sql_command_offset, field->name);
	}
#ifdef HAVE_MYSQL
	/* MySQL workaround - explicitly add missing text fields with '' default value */
	for (field = (const zbx_db_field_t *)self->table->fields; NULL != field->name; field++)
	{
		switch (field->type)
		{
			case ZBX_TYPE_BLOB:
			case ZBX_TYPE_TEXT:
			case ZBX_TYPE_SHORTTEXT:
			case ZBX_TYPE_LONGTEXT:
			case ZBX_TYPE_CUID:
				if (FAIL != zbx_vector_ptr_search(&self->fields, (void *)field,
						ZBX_DEFAULT_PTR_COMPARE_FUNC))
				{
					continue;
				}

				zbx_chrcpy_alloc(&sql_command, &sql_command_alloc, &sql_command_offset, ',');
				zbx_strcpy_alloc(&sql_command, &sql_command_alloc, &sql_command_offset, field->name);
				zbx_strcpy_alloc(&sql_values, &sql_values_alloc, &sql_values_offset, ",''");
				break;
		}
	}
#endif
	zbx_strcpy_alloc(&sql_command, &sql_command_alloc, &sql_command_offset, ") values ");

#ifdef HAVE_ORACLE
	for (i = 0; i < self->fields.values_num; i++)
	{
		zbx_chrcpy_alloc(&sql_command, &sql_command_alloc, &sql_command_offset, delim[0 == i]);
		zbx_snprintf_alloc(&sql_command, &sql_command_alloc, &sql_command_offset, ":%d", i + 1);
	}
	zbx_chrcpy_alloc(&sql_command, &sql_command_alloc, &sql_command_offset, ')');

	contexts = (zbx_db_bind_context_t *)zbx_malloc(NULL, sizeof(zbx_db_bind_context_t) * self->fields.values_num);

retry_oracle:
	zbx_db_statement_prepare(sql_command);

	for (j = 0; j < self->fields.values_num; j++)
	{
		field = (zbx_db_field_t *)self->fields.values[j];

		if (ZBX_DB_OK > zbx_db_bind_parameter_dyn(&contexts[j], j, field->type,
				(zbx_db_value_t **)self->rows.values, self->rows.values_num))
		{
			for (i = 0; i < j; i++)
				zbx_db_clean_bind_context(&contexts[i]);

			goto out;
		}
	}

	if (SUCCEED == ZBX_CHECK_LOG_LEVEL(LOG_LEVEL_DEBUG))
	{
		for (i = 0; i < self->rows.values_num; i++)
		{
			zbx_db_value_t	*values = (zbx_db_value_t *)self->rows.values[i];
			char	*str;

			str = zbx_db_format_values((zbx_db_field_t **)self->fields.values, values,
					self->fields.values_num);
			zabbix_log(LOG_LEVEL_DEBUG, "insert [txnlev:%d] [%s]", zbx_db_txn_level(), str);
			zbx_free(str);
		}
	}

	rc = zbx_db_statement_execute(self->rows.values_num);

	for (j = 0; j < self->fields.values_num; j++)
		zbx_db_clean_bind_context(&contexts[j]);

	if (ZBX_DB_DOWN == rc)
	{
		if (0 < tries++)
		{
			zabbix_log(LOG_LEVEL_ERR, "database is down: retrying in %d seconds", ZBX_DB_WAIT_DOWN);
			connection_failure = 1;
			sleep(ZBX_DB_WAIT_DOWN);
		}

		zbx_db_close();
		zbx_db_connect(ZBX_DB_CONNECT_NORMAL);

		goto retry_oracle;
	}

	ret = (ZBX_DB_OK <= rc ? SUCCEED : FAIL);

#else
	zbx_db_begin_multiple_update(&sql, &sql_alloc, &sql_offset);

	for (i = 0; i < self->rows.values_num; i++)
	{
		zbx_db_value_t	*values = (zbx_db_value_t *)self->rows.values[i];

#	ifdef HAVE_MULTIROW_INSERT
		if (16 > sql_offset)
			zbx_strcpy_alloc(&sql, &sql_alloc, &sql_offset, sql_command);
#	else
		zbx_strcpy_alloc(&sql, &sql_alloc, &sql_offset, sql_command);
#	endif
		for (j = 0; j < self->fields.values_num; j++)
		{
			zbx_db_value_t	*value = &values[j];

			field = (const zbx_db_field_t *)self->fields.values[j];

			zbx_chrcpy_alloc(&sql, &sql_alloc, &sql_offset, delim[0 == j]);

			switch (field->type)
			{
				case ZBX_TYPE_CHAR:
				case ZBX_TYPE_TEXT:
				case ZBX_TYPE_SHORTTEXT:
				case ZBX_TYPE_LONGTEXT:
				case ZBX_TYPE_CUID:
					zbx_chrcpy_alloc(&sql, &sql_alloc, &sql_offset, '\'');
					zbx_strcpy_alloc(&sql, &sql_alloc, &sql_offset, value->str);
					zbx_chrcpy_alloc(&sql, &sql_alloc, &sql_offset, '\'');
					break;
				case ZBX_TYPE_BLOB:
					zbx_chrcpy_alloc(&sql, &sql_alloc, &sql_offset, '\'');
#if defined(HAVE_MYSQL) || defined(HAVE_POSTGRESQL)
					decode_and_escape_binary_value_for_sql(&(value->str));
#elif defined(HAVE_ORACLE)
					/* Oracle converts base64 to binary when it formats prepared statement */
#endif
					zbx_strcpy_alloc(&sql, &sql_alloc, &sql_offset, value->str);
					zbx_chrcpy_alloc(&sql, &sql_alloc, &sql_offset, '\'');
					break;
				case ZBX_TYPE_INT:
					zbx_snprintf_alloc(&sql, &sql_alloc, &sql_offset, "%d", value->i32);
					break;
				case ZBX_TYPE_FLOAT:
					zbx_snprintf_alloc(&sql, &sql_alloc, &sql_offset, ZBX_FS_DBL64_SQL, value->dbl);
					break;
				case ZBX_TYPE_UINT:
					zbx_snprintf_alloc(&sql, &sql_alloc, &sql_offset, ZBX_FS_UI64,
							value->ui64);
					break;
				case ZBX_TYPE_ID:
					zbx_strcpy_alloc(&sql, &sql_alloc, &sql_offset,
							zbx_db_sql_id_ins(value->ui64));
					break;
				default:
					THIS_SHOULD_NEVER_HAPPEN;
					exit(EXIT_FAILURE);
			}
		}
#	ifdef HAVE_MYSQL
		if (NULL != sql_values)
			zbx_strcpy_alloc(&sql, &sql_alloc, &sql_offset, sql_values);
#	endif

		zbx_strcpy_alloc(&sql, &sql_alloc, &sql_offset, ")" ZBX_ROW_DL);

		if (SUCCEED != (ret = zbx_db_execute_overflowed_sql(&sql, &sql_alloc, &sql_offset)))
			goto out;
	}

	if (16 < sql_offset)
	{
#	ifdef HAVE_MULTIROW_INSERT
		if (',' == sql[sql_offset - 1])
		{
			sql_offset--;
			zbx_strcpy_alloc(&sql, &sql_alloc, &sql_offset, ";\n");
		}
#	endif
		zbx_db_end_multiple_update(sql, sql_alloc, sql_offset);

		if (ZBX_DB_OK > zbx_db_execute("%s", sql))
			ret = FAIL;
	}
#endif

out:
	zbx_free(sql_command);

#ifndef HAVE_ORACLE
	zbx_free(sql);

#	ifdef HAVE_MYSQL
	zbx_free(sql_values);
#	endif
#else
	zbx_free(contexts);
#endif
	return ret;
}

/******************************************************************************
 *                                                                            *
 * Purpose: executes the prepared database bulk insert operation              *
 *                                                                            *
 * Parameters: self - [IN] the bulk insert data                               *
 *                                                                            *
 ******************************************************************************/
void	zbx_db_insert_autoincrement(zbx_db_insert_t *self, const char *field_name)
{
	int	i;

	for (i = 0; i < self->fields.values_num; i++)
	{
		zbx_db_field_t	*field = (zbx_db_field_t *)self->fields.values[i];

		if (ZBX_TYPE_ID == field->type && 0 == strcmp(field_name, field->name))
		{
			self->autoincrement = i;
			return;
		}
	}

	THIS_SHOULD_NEVER_HAPPEN;
	exit(EXIT_FAILURE);
}

/******************************************************************************
 *                                                                            *
 * Purpose: determine is it a server or a proxy database                      *
 *                                                                            *
 * Return value: ZBX_DB_SERVER - server database                              *
 *               ZBX_DB_PROXY - proxy database                                *
 *               ZBX_DB_UNKNOWN - an error occurred                           *
 *                                                                            *
 ******************************************************************************/
int	zbx_db_get_database_type(void)
{
	const char	*result_string;
	zbx_db_result_t	result;
	int		ret = ZBX_DB_UNKNOWN;

	zabbix_log(LOG_LEVEL_DEBUG, "In %s()", __func__);

	zbx_db_connect(ZBX_DB_CONNECT_NORMAL);

	if (NULL == (result = zbx_db_select_n("select userid from users", 1)))
	{
		zabbix_log(LOG_LEVEL_DEBUG, "cannot select records from \"users\" table");
		goto out;
	}

	if (NULL != zbx_db_fetch(result))
	{
		zabbix_log(LOG_LEVEL_DEBUG, "there is at least 1 record in \"users\" table");
		ret = ZBX_DB_SERVER;
	}
	else
	{
		zabbix_log(LOG_LEVEL_DEBUG, "no records in \"users\" table");
		ret = ZBX_DB_PROXY;
	}

	zbx_db_free_result(result);
out:
	zbx_db_close();

	switch (ret)
	{
		case ZBX_DB_SERVER:
			result_string = "ZBX_DB_SERVER";
			break;
		case ZBX_DB_PROXY:
			result_string = "ZBX_DB_PROXY";
			break;
		case ZBX_DB_UNKNOWN:
			result_string = "ZBX_DB_UNKNOWN";
			break;
	}

	zabbix_log(LOG_LEVEL_DEBUG, "End of %s():%s", __func__, result_string);

	return ret;
}

/******************************************************************************
 *                                                                            *
 * Purpose: locks a record in a table by its primary key and an optional      *
 *          constraint field                                                  *
 *                                                                            *
 * Parameters: table     - [IN] the target table                              *
 *             id        - [IN] primary key value                             *
 *             add_field - [IN] additional constraint field name (optional)   *
 *             add_id    - [IN] constraint field value                        *
 *                                                                            *
 * Return value: SUCCEED - the record was successfully locked                 *
 *               FAIL    - the table does not contain the specified record    *
 *                                                                            *
 ******************************************************************************/
int	zbx_db_lock_record(const char *table, zbx_uint64_t id, const char *add_field, zbx_uint64_t add_id)
{
	zbx_db_result_t		result;
	const zbx_db_table_t	*t;
	int			ret;

	zabbix_log(LOG_LEVEL_DEBUG, "In %s()", __func__);

	if (0 == zbx_db_txn_level())
		zabbix_log(LOG_LEVEL_DEBUG, "%s() called outside of transaction", __func__);

	t = zbx_db_get_table(table);

	if (NULL == add_field)
	{
		result = zbx_db_select("select null from %s where %s=" ZBX_FS_UI64 ZBX_FOR_UPDATE, table, t->recid, id);
	}
	else
	{
		result = zbx_db_select("select null from %s where %s=" ZBX_FS_UI64 " and %s=" ZBX_FS_UI64 ZBX_FOR_UPDATE,
				table, t->recid, id, add_field, add_id);
	}

	if (NULL == zbx_db_fetch(result))
		ret = FAIL;
	else
		ret = SUCCEED;

	zbx_db_free_result(result);

	zabbix_log(LOG_LEVEL_DEBUG, "End of %s():%s", __func__, zbx_result_string(ret));

	return ret;
}

/******************************************************************************
 *                                                                            *
 * Purpose: locks a records in a table by its primary key                     *
 *                                                                            *
 * Parameters: table     - [IN] the target table                              *
 *             ids       - [IN] primary key values                            *
 *                                                                            *
 * Return value: SUCCEED - one or more of the specified records were          *
 *                         successfully locked                                *
 *               FAIL    - the table does not contain any of the specified    *
 *                         records or 'table' name not found                  *
 *                                                                            *
 ******************************************************************************/
int	zbx_db_lock_records(const char *table, const zbx_vector_uint64_t *ids)
{
	zbx_db_result_t		result;
	const zbx_db_table_t	*t;
	int			ret;
	char			*sql = NULL;
	size_t			sql_alloc = 0, sql_offset = 0;

	zabbix_log(LOG_LEVEL_DEBUG, "In %s()", __func__);

	if (0 == zbx_db_txn_level())
		zabbix_log(LOG_LEVEL_DEBUG, "%s() called outside of transaction", __func__);

	if (NULL == (t = zbx_db_get_table(table)))
	{
		zabbix_log(LOG_LEVEL_CRIT, "%s(): cannot find table '%s'", __func__, table);
		THIS_SHOULD_NEVER_HAPPEN;
		ret = FAIL;
		goto out;
	}

	zbx_snprintf_alloc(&sql, &sql_alloc, &sql_offset, "select null from %s where", table);
	zbx_db_add_condition_alloc(&sql, &sql_alloc, &sql_offset, t->recid, ids->values, ids->values_num);

	result = zbx_db_select("%s" ZBX_FOR_UPDATE, sql);

	zbx_free(sql);

	if (NULL == zbx_db_fetch(result))
		ret = FAIL;
	else
		ret = SUCCEED;

	zbx_db_free_result(result);
out:
	zabbix_log(LOG_LEVEL_DEBUG, "End of %s():%s", __func__, zbx_result_string(ret));

	return ret;
}

/******************************************************************************
 *                                                                            *
 * Purpose: locks a records in a table by field name                          *
 *                                                                            *
 * Parameters: table      - [IN] the target table                             *
 *             field_name - [IN] field name                                   *
 *             ids        - [IN/OUT] IN - sorted array of IDs to lock         *
 *                                   OUT - resulting array of locked IDs      *
 *                                                                            *
 * Return value: SUCCEED - one or more of the specified records were          *
 *                         successfully locked                                *
 *               FAIL    - no records were locked                             *
 *                                                                            *
 ******************************************************************************/
int	zbx_db_lock_ids(const char *table_name, const char *field_name, zbx_vector_uint64_t *ids)
{
	char		*sql = NULL;
	size_t		sql_alloc = 0, sql_offset = 0;
	zbx_uint64_t	id;
	int		i;
	zbx_db_result_t	result;
	zbx_db_row_t	row;

	if (0 == ids->values_num)
		return FAIL;

	zbx_snprintf_alloc(&sql, &sql_alloc, &sql_offset, "select %s from %s where", field_name, table_name);
	zbx_db_add_condition_alloc(&sql, &sql_alloc, &sql_offset, field_name, ids->values, ids->values_num);
	zbx_snprintf_alloc(&sql, &sql_alloc, &sql_offset, " order by %s" ZBX_FOR_UPDATE, field_name);
	result = zbx_db_select("%s", sql);
	zbx_free(sql);

	for (i = 0; NULL != (row = zbx_db_fetch(result)); i++)
	{
		ZBX_STR2UINT64(id, row[0]);

		while (id != ids->values[i])
			zbx_vector_uint64_remove(ids, i);
	}
	zbx_db_free_result(result);

	while (i != ids->values_num)
		zbx_vector_uint64_remove_noorder(ids, i);

	return (0 != ids->values_num ? SUCCEED : FAIL);
}

/******************************************************************************
 *                                                                            *
 * Purpose: validate that session is active and get associated user data      *
 *                                                                            *
 * Parameters: sessionid - [IN] the session id to validate                    *
 *             user      - [OUT] user information                             *
 *                                                                            *
 * Return value:  SUCCEED - session is active and user data was retrieved     *
 *                FAIL    - otherwise                                         *
 *                                                                            *
 ******************************************************************************/
int	zbx_db_get_user_by_active_session(const char *sessionid, zbx_user_t *user)
{
	char		*sessionid_esc;
	int		ret = FAIL;
	zbx_db_result_t	result;
	zbx_db_row_t	row;

	zabbix_log(LOG_LEVEL_DEBUG, "In %s() sessionid:%s", __func__, sessionid);

	sessionid_esc = zbx_db_dyn_escape_string(sessionid);

	if (NULL == (result = zbx_db_select(
			"select u.userid,u.roleid,u.username,r.type"
				" from sessions s,users u,role r"
			" where s.userid=u.userid"
				" and s.sessionid='%s'"
				" and s.status=%d"
				" and u.roleid=r.roleid",
			sessionid_esc, ZBX_SESSION_ACTIVE)))
	{
		goto out;
	}

	if (NULL == (row = zbx_db_fetch(result)))
		goto out;

	ZBX_STR2UINT64(user->userid, row[0]);
	ZBX_STR2UINT64(user->roleid, row[1]);
	user->username = zbx_strdup(NULL, row[2]);
	user->type = atoi(row[3]);

	ret = SUCCEED;
out:
	zbx_db_free_result(result);
	zbx_free(sessionid_esc);

	zabbix_log(LOG_LEVEL_DEBUG, "End of %s():%s", __func__, zbx_result_string(ret));

	return ret;
}

/******************************************************************************
 *                                                                            *
 * Purpose: validate that token is not expired and is active and then get     *
 *          associated user data                                              *
 *                                                                            *
 * Parameters: formatted_auth_token_hash - [IN] auth token to validate        *
 *             user                      - [OUT] user information             *
 *                                                                            *
 * Return value:  SUCCEED - token is valid and user data was retrieved        *
 *                FAIL    - otherwise                                         *
 *                                                                            *
 ******************************************************************************/
int	zbx_db_get_user_by_auth_token(const char *formatted_auth_token_hash, zbx_user_t *user)
{
	int		ret = FAIL;
	zbx_db_result_t	result = NULL;
	zbx_db_row_t	row;
	time_t		t;

	zabbix_log(LOG_LEVEL_DEBUG, "In %s() auth token:%s", __func__, formatted_auth_token_hash);

	t = time(NULL);

	if ((time_t) - 1 == t)
	{
		zabbix_log(LOG_LEVEL_ERR, "%s(): failed to get time: %s", __func__, zbx_strerror(errno));
		goto out;
	}

	if (NULL == (result = zbx_db_select(
			"select u.userid,u.roleid,u.username,r.type"
				" from token t,users u,role r"
			" where t.userid=u.userid"
				" and t.token='%s'"
				" and u.roleid=r.roleid"
				" and t.status=%d"
				" and (t.expires_at=%d or t.expires_at > %lu)",
			formatted_auth_token_hash, ZBX_AUTH_TOKEN_ENABLED, ZBX_AUTH_TOKEN_NEVER_EXPIRES,
			(unsigned long)t)))
	{
		goto out;
	}

	if (NULL == (row = zbx_db_fetch(result)))
		goto out;

	ZBX_STR2UINT64(user->userid, row[0]);
	ZBX_STR2UINT64(user->roleid, row[1]);
	user->username = zbx_strdup(NULL, row[2]);
	user->type = atoi(row[3]);
	ret = SUCCEED;
out:
	zbx_db_free_result(result);

	zabbix_log(LOG_LEVEL_DEBUG, "End of %s():%s", __func__, zbx_result_string(ret));

	return ret;
}

void	zbx_user_init(zbx_user_t *user)
{
	user->username = NULL;
}

void	zbx_user_free(zbx_user_t *user)
{
	zbx_free(user->username);
}

/******************************************************************************
 *                                                                            *
 * Purpose: checks instanceid value in config table and generates new         *
 *          instance id if its empty                                          *
 *                                                                            *
 * Return value: SUCCEED - valid instance id either exists or was created     *
 *               FAIL    - no valid instance id exists and could not create   *
 *                         one                                                *
 *                                                                            *
 ******************************************************************************/
int	zbx_db_check_instanceid(void)
{
	zbx_db_result_t	result;
	zbx_db_row_t	row;
	int		ret = SUCCEED;

	zbx_db_connect(ZBX_DB_CONNECT_NORMAL);

	result = zbx_db_select("select configid,instanceid from config order by configid");
	if (NULL != (row = zbx_db_fetch(result)))
	{
		if (SUCCEED == zbx_db_is_null(row[1]) || '\0' == *row[1])
		{
			char	*token;

			token = zbx_create_token(0);
			if (ZBX_DB_OK > zbx_db_execute("update config set instanceid='%s' where configid=%s", token, row[0]))
			{
				zabbix_log(LOG_LEVEL_ERR, "cannot update instance id in database");
				ret = FAIL;
			}
			zbx_free(token);
		}
	}
	else
	{
		zabbix_log(LOG_LEVEL_ERR, "cannot read instance id from database");
		ret = FAIL;
	}
	zbx_db_free_result(result);

	zbx_db_close();

	return ret;
}

#if defined(HAVE_POSTGRESQL)
/******************************************************************************
 *                                                                            *
 * Purpose: returns escaped DB schema name                                    *
 *                                                                            *
 ******************************************************************************/
char	*zbx_db_get_schema_esc(void)
{
	static char	*name;

	if (NULL == name)
	{
		name = zbx_db_dyn_escape_string(NULL == zbx_cfg_dbhigh->config_dbschema ||
				'\0' == *zbx_cfg_dbhigh->config_dbschema ? "public" : zbx_cfg_dbhigh->config_dbschema);
	}

	return name;
}
#endif<|MERGE_RESOLUTION|>--- conflicted
+++ resolved
@@ -575,7 +575,7 @@
 
 static size_t	get_string_field_chars(const zbx_db_field_t *field)
 {
-	if (ZBX_TYPE_LONGTEXT == field->type && 0 == field->length)
+	if ((ZBX_TYPE_LONGTEXT == field->type && ZBX_TYPE_BLOB == field->type) && 0 == field->length)
 		return ZBX_SIZE_T_MAX;
 	else if (ZBX_TYPE_CUID == field->type)
 		return CUID_LEN - 1;
@@ -595,18 +595,6 @@
 
 static char	*DBdyn_escape_field_len(const zbx_db_field_t *field, const char *src, zbx_escape_sequence_t flag)
 {
-<<<<<<< HEAD
-	size_t	length;
-
-	if ((ZBX_TYPE_LONGTEXT == field->type || ZBX_TYPE_BLOB == field->type) && 0 == field->length)
-		length = ZBX_SIZE_T_MAX;
-	else if (ZBX_TYPE_CUID == field->type)
-		length = CUID_LEN;
-	else
-		length = field->length;
-
-=======
->>>>>>> 4b6547a4
 #if defined(HAVE_MYSQL) || defined(HAVE_ORACLE)
 	return zbx_db_dyn_escape_string_basic(src, get_string_field_size(field), get_string_field_chars(field), flag);
 #else
