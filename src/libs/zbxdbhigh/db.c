/*
** Zabbix
** Copyright (C) 2001-2013 Zabbix SIA
**
** This program is free software; you can redistribute it and/or modify
** it under the terms of the GNU General Public License as published by
** the Free Software Foundation; either version 2 of the License, or
** (at your option) any later version.
**
** This program is distributed in the hope that it will be useful,
** but WITHOUT ANY WARRANTY; without even the implied warranty of
** MERCHANTABILITY or FITNESS FOR A PARTICULAR PURPOSE. See the
** GNU General Public License for more details.
**
** You should have received a copy of the GNU General Public License
** along with this program; if not, write to the Free Software
** Foundation, Inc., 51 Franklin Street, Fifth Floor, Boston, MA  02110-1301, USA.
**/

#include "zbxdb.h"
#include "db.h"
#include "log.h"
#include "common.h"
#include "events.h"
#include "threads.h"
#include "zbxserver.h"
#include "dbcache.h"
#include "zbxalgo.h"

#define ZBX_DB_WAIT_DOWN	10

#if HAVE_POSTGRESQL
extern char	ZBX_PG_ESCAPE_BACKSLASH;
#endif
/***************************************************************/
/* ID structure: NNNSSSDDDDDDDDDDD, where                      */
/*      NNN - nodeid (to which node the ID belongs to)         */
/*      SSS - source nodeid (in which node was the ID created) */
/*      DDDDDDDDDDD - the ID itself                            */
/***************************************************************/

extern int	txn_level;
extern int	txn_error;

/******************************************************************************
 *                                                                            *
 * Function: __DBnode                                                         *
 *                                                                            *
 * Purpose: prepare a SQL statement to select records from a specific node    *
 *                                                                            *
 * Parameters: field_name - [IN] the name of the field                        *
 *             nodeid     - [IN] node identificator from database             *
 *             op         - [IN] 0 - and; 1 - where                           *
 *                                                                            *
 * Return value:                                                              *
 *  An SQL condition like:                                                    *
 *   " and hostid between 100000000000000 and 199999999999999"                *
 *  or                                                                        *
 *   " where hostid between 100000000000000 and 199999999999999"              *
 *  or an empty string for a standalone setup (nodeid = 0)                    *
 *                                                                            *
 ******************************************************************************/
const char	*__DBnode(const char *field_name, int nodeid, int op)
{
	static char	dbnode[62 + ZBX_FIELDNAME_LEN];
	const char	*operators[] = {"and", "where"};

	if (0 != nodeid)
	{
		zbx_uint64_t	min, max;

		min = ZBX_DM_MAX_HISTORY_IDS * (zbx_uint64_t)nodeid;
		max = min + ZBX_DM_MAX_HISTORY_IDS - 1;

		zbx_snprintf(dbnode, sizeof(dbnode), " %s %s between " ZBX_FS_UI64 " and " ZBX_FS_UI64,
				operators[op], field_name, min, max);
	}
	else
		*dbnode = '\0';

	return dbnode;
}

/******************************************************************************
 *                                                                            *
 * Function: DBis_node_id                                                     *
 *                                                                            *
 * Purpose: checks belonging of an identifier to a certain node               *
 *                                                                            *
 * Parameters: id     - [IN] the checked identifier                           *
 *             nodeid - [IN] node identificator from database                 *
 *                                                                            *
 * Return value: SUCCEED if identifier is belonging to a node, FAIL otherwise *
 *                                                                            *
 ******************************************************************************/
int	DBis_node_id(zbx_uint64_t id, int nodeid)
{
	zbx_uint64_t	min, max;

	min = ZBX_DM_MAX_HISTORY_IDS * (zbx_uint64_t)nodeid;
	max = min + ZBX_DM_MAX_HISTORY_IDS - 1;

	return min <= id && id <= max ? SUCCEED : FAIL;
}

void	DBclose()
{
	zbx_db_close();
}

/******************************************************************************
 *                                                                            *
 * Function: DBconnect                                                        *
 *                                                                            *
 * Purpose: connect to the database                                           *
 *                                                                            *
 * Parameters: flag - ZBX_DB_CONNECT_ONCE (try once and return the result),   *
 *                    ZBX_DB_CONNECT_EXIT (exit on failure) or                *
 *                    ZBX_DB_CONNECT_NORMAL (retry until connected)           *
 *                                                                            *
 * Return value: same as zbx_db_connect()                                     *
 *                                                                            *
 ******************************************************************************/
int	DBconnect(int flag)
{
	const char	*__function_name = "DBconnect";
	int		err;

	zabbix_log(LOG_LEVEL_DEBUG, "In %s() flag:%d", __function_name, flag);


	while (ZBX_DB_OK != (err = zbx_db_connect(CONFIG_DBHOST, CONFIG_DBUSER, CONFIG_DBPASSWORD,
			CONFIG_DBNAME, CONFIG_DBSCHEMA, CONFIG_DBSOCKET, CONFIG_DBPORT)))
	{
		if (ZBX_DB_CONNECT_ONCE == flag)
			break;

		if (ZBX_DB_FAIL == err || ZBX_DB_CONNECT_EXIT == flag)
		{
			zabbix_log(LOG_LEVEL_CRIT, "Cannot connect to the database. Exiting...");
			exit(FAIL);
		}

		zabbix_log(LOG_LEVEL_WARNING, "Database is down. Reconnecting in %d seconds.", ZBX_DB_WAIT_DOWN);
		zbx_sleep(ZBX_DB_WAIT_DOWN);
	}

	zabbix_log(LOG_LEVEL_DEBUG, "End of %s():%d", __function_name, err);

	return err;
}

/******************************************************************************
 *                                                                            *
 * Function: DBinit                                                           *
 *                                                                            *
 * Author: Alexander Vladishev                                                *
 *                                                                            *
 ******************************************************************************/
void	DBinit()
{
	zbx_db_init(CONFIG_DBNAME);
}

/******************************************************************************
 *                                                                            *
 * Function: DBtxn_operation                                                  *
 *                                                                            *
 * Purpose: helper function to loop transaction operation while DB is down    *
 *                                                                            *
 * Author: Eugene Grigorjev, Vladimir Levijev                                 *
 *                                                                            *
 ******************************************************************************/
static void	DBtxn_operation(int (*txn_operation)())
{
	int	rc;

	rc = txn_operation();

	while (ZBX_DB_DOWN == rc)
	{
		DBclose();
		DBconnect(ZBX_DB_CONNECT_NORMAL);

		if (ZBX_DB_DOWN == (rc = txn_operation()))
		{
			zabbix_log(LOG_LEVEL_WARNING, "Database is down. Retrying in %d seconds.", ZBX_DB_WAIT_DOWN);
			sleep(ZBX_DB_WAIT_DOWN);
		}
	}
}

/******************************************************************************
 *                                                                            *
 * Function: DBbegin                                                          *
 *                                                                            *
 * Purpose: start a transaction                                               *
 *                                                                            *
 * Author: Eugene Grigorjev, Vladimir Levijev                                 *
 *                                                                            *
 * Comments: do nothing if DB does not support transactions                   *
 *                                                                            *
 ******************************************************************************/
void	DBbegin()
{
	DBtxn_operation(zbx_db_begin);
}

/******************************************************************************
 *                                                                            *
 * Function: DBcommit                                                         *
 *                                                                            *
 * Purpose: commit a transaction                                              *
 *                                                                            *
 * Author: Eugene Grigorjev, Vladimir Levijev                                 *
 *                                                                            *
 * Comments: do nothing if DB does not support transactions                   *
 *                                                                            *
 ******************************************************************************/
void	DBcommit()
{
	DBtxn_operation(zbx_db_commit);
}

/******************************************************************************
 *                                                                            *
 * Function: DBrollback                                                       *
 *                                                                            *
 * Purpose: rollback a transaction                                            *
 *                                                                            *
 * Author: Eugene Grigorjev, Vladimir Levijev                                 *
 *                                                                            *
 * Comments: do nothing if DB does not support transactions                   *
 *                                                                            *
 ******************************************************************************/
void	DBrollback()
{
	DBtxn_operation(zbx_db_rollback);
}

/******************************************************************************
 *                                                                            *
 * Function: DBend                                                            *
 *                                                                            *
 * Purpose: commit or rollback a transaction depending on a parameter value   *
 *                                                                            *
 * Comments: do nothing if DB does not support transactions                   *
 *                                                                            *
 ******************************************************************************/
void	DBend(int ret)
{
	if (SUCCEED == ret)
		DBtxn_operation(zbx_db_commit);
	else
		DBtxn_operation(zbx_db_rollback);
}

#ifdef HAVE_ORACLE
/******************************************************************************
 *                                                                            *
 * Function: DBstatement_prepare                                              *
 *                                                                            *
 * Purpose: prepares a SQL statement for execution                            *
 *                                                                            *
 * Comments: retry until DB is up                                             *
 *                                                                            *
 ******************************************************************************/
void	DBstatement_prepare(const char *sql)
{
	int	rc;

	rc = zbx_db_statement_prepare(sql);

	while (ZBX_DB_DOWN == rc)
	{
		DBclose();
		DBconnect(ZBX_DB_CONNECT_NORMAL);

		if (ZBX_DB_DOWN == (rc = zbx_db_statement_prepare(sql)))
		{
			zabbix_log(LOG_LEVEL_WARNING, "Database is down. Retrying in %d seconds.", ZBX_DB_WAIT_DOWN);
			sleep(ZBX_DB_WAIT_DOWN);
		}
	}
}

/******************************************************************************
 *                                                                            *
 * Function: DBbind_parameter                                                 *
 *                                                                            *
 * Purpose: creates an association between a program variable and             *
 *          a placeholder in a SQL statement                                  *
 *                                                                            *
 * Comments: retry until DB is up                                             *
 *                                                                            *
 ******************************************************************************/
void	DBbind_parameter(int position, void *buffer, unsigned char type)
{
	int	rc;

	rc = zbx_db_bind_parameter(position, buffer, type);

	while (ZBX_DB_DOWN == rc)
	{
		DBclose();
		DBconnect(ZBX_DB_CONNECT_NORMAL);

		if (ZBX_DB_DOWN == (rc = zbx_db_bind_parameter(position, buffer, type)))
		{
			zabbix_log(LOG_LEVEL_WARNING, "Database is down. Retrying in %d seconds.", ZBX_DB_WAIT_DOWN);
			sleep(ZBX_DB_WAIT_DOWN);
		}
	}
}

/******************************************************************************
 *                                                                            *
 * Function: DBstatement_execute                                              *
 *                                                                            *
 * Purpose: executes a SQL statement                                          *
 *                                                                            *
 * Comments: retry until DB is up                                             *
 *                                                                            *
 ******************************************************************************/
int	DBstatement_execute()
{
	int	rc;

	rc = zbx_db_statement_execute();

	while (ZBX_DB_DOWN == rc)
	{
		DBclose();
		DBconnect(ZBX_DB_CONNECT_NORMAL);

		if (ZBX_DB_DOWN == (rc = zbx_db_statement_execute()))
		{
			zabbix_log(LOG_LEVEL_WARNING, "Database is down. Retrying in %d seconds.", ZBX_DB_WAIT_DOWN);
			sleep(ZBX_DB_WAIT_DOWN);
		}
	}

	return rc;
}
#endif

/******************************************************************************
 *                                                                            *
 * Function: __zbx_DBexecute                                                  *
 *                                                                            *
 * Purpose: execute a non-select statement                                    *
 *                                                                            *
 * Comments: retry until DB is up                                             *
 *                                                                            *
 ******************************************************************************/
int	__zbx_DBexecute(const char *fmt, ...)
{
	va_list	args;
	int	rc;

	va_start(args, fmt);

	rc = zbx_db_vexecute(fmt, args);

	while (ZBX_DB_DOWN == rc)
	{
		DBclose();
		DBconnect(ZBX_DB_CONNECT_NORMAL);

		if (ZBX_DB_DOWN == (rc = zbx_db_vexecute(fmt, args)))
		{
			zabbix_log(LOG_LEVEL_WARNING, "Database is down. Retrying in %d seconds.", ZBX_DB_WAIT_DOWN);
			sleep(ZBX_DB_WAIT_DOWN);
		}
	}

	va_end(args);

	return rc;
}

int	DBis_null(const char *field)
{
	return zbx_db_is_null(field);
}

DB_ROW	DBfetch(DB_RESULT result)
{
	return zbx_db_fetch(result);
}

/******************************************************************************
 *                                                                            *
 * Function: DBselect_once                                                    *
 *                                                                            *
 * Purpose: execute a select statement                                        *
 *                                                                            *
 ******************************************************************************/
DB_RESULT	__zbx_DBselect_once(const char *fmt, ...)
{
	va_list		args;
	DB_RESULT	rc;

	va_start(args, fmt);

	rc = zbx_db_vselect(fmt, args);

	va_end(args);

	return rc;
}

/******************************************************************************
 *                                                                            *
 * Function: DBselect                                                         *
 *                                                                            *
 * Purpose: execute a select statement                                        *
 *                                                                            *
 * Comments: retry until DB is up                                             *
 *                                                                            *
 ******************************************************************************/
DB_RESULT	__zbx_DBselect(const char *fmt, ...)
{
	va_list		args;
	DB_RESULT	rc;

	va_start(args, fmt);

	rc = zbx_db_vselect(fmt, args);

	while ((DB_RESULT)ZBX_DB_DOWN == rc)
	{
		DBclose();
		DBconnect(ZBX_DB_CONNECT_NORMAL);

		if ((DB_RESULT)ZBX_DB_DOWN == (rc = zbx_db_vselect(fmt, args)))
		{
			zabbix_log(LOG_LEVEL_WARNING, "Database is down. Retrying in %d seconds.", ZBX_DB_WAIT_DOWN);
			sleep(ZBX_DB_WAIT_DOWN);
		}
	}

	va_end(args);

	return rc;
}

/******************************************************************************
 *                                                                            *
 * Function: DBselectN                                                        *
 *                                                                            *
 * Purpose: execute a select statement and get the first N entries            *
 *                                                                            *
 * Comments: retry until DB is up                                             *
 *                                                                            *
 ******************************************************************************/
DB_RESULT	DBselectN(const char *query, int n)
{
	DB_RESULT	rc;

	rc = zbx_db_select_n(query, n);

	while ((DB_RESULT)ZBX_DB_DOWN == rc)
	{
		DBclose();
		DBconnect(ZBX_DB_CONNECT_NORMAL);

		if ((DB_RESULT)ZBX_DB_DOWN == (rc = zbx_db_select_n(query, n)))
		{
			zabbix_log(LOG_LEVEL_WARNING, "Database is down. Retrying in %d seconds.", ZBX_DB_WAIT_DOWN);
			sleep(ZBX_DB_WAIT_DOWN);
		}
	}

	return rc;
}

/******************************************************************************
 *                                                                            *
 * Function: process_trigger                                                  *
 *                                                                            *
 * Purpose: 1) generate sql statement for updating trigger                    *
 *          2) add events                                                     *
 *          3) update cached trigger                                          *
 *                                                                            *
 * Return value: SUCCEED - trigger processed successfully                     *
 *               FAIL    - no changes                                         *
 *                                                                            *
 * Comments: do not process if there are dependencies with value PROBLEM      *
 *                                                                            *
 ******************************************************************************/
static int	process_trigger(char **sql, size_t *sql_alloc, size_t *sql_offset, const DC_TRIGGER *trigger)
{
	const char	*__function_name = "process_trigger";

	const char	*new_error_local;
	char		*new_error_esc;
	int		new_state, new_value, new_lastchange, value_changed, state_changed, multiple_problem,
			error_changed, ret = FAIL;

	zabbix_log(LOG_LEVEL_DEBUG, "In %s() triggerid:" ZBX_FS_UI64 " value:%d(%d) new_value:%d",
			__function_name, trigger->triggerid, trigger->value, trigger->state, trigger->new_value);

	if (TRIGGER_VALUE_UNKNOWN == trigger->new_value)
	{
		new_state = TRIGGER_STATE_UNKNOWN;
		new_value = trigger->value;
	}
	else
	{
		new_state = TRIGGER_STATE_NORMAL;
		new_value = trigger->new_value;
	}

	/**************************************************************************************************/
	/*                                                                                                */
	/* The following table shows in which cases trigger should be updated and/or events should be     */
	/* generated. Trigger value(state) changes from state "from" to state "to":                       */
	/*                                                                                                */
	/*   _          |                                                                                 */
	/*    \__ to    |                                                                                 */
	/*       \_____ |   OK           OK(?)        PROBLEM     PROBLEM(?)                              */
	/*   from      \|                                                                                 */
	/*              |                                                                                 */
	/*  ------------+------------------------------------------------------                           */
	/*              |                                                                                 */
	/*  OK          |   no           T            T+E         -                                       */
	/*              |                                                                                 */
	/*  OK(?)       |   T            T(e)         T+E         -                                       */
	/*              |                                                                                 */
	/*  PROBLEM     |   T+E          -            T(m)+E(m)   T                                       */
	/*              |                                                                                 */
	/*  PROBLEM(?)  |   T+E          -            T+E(m)      T(e)                                    */
	/*              |                                                                                 */
	/*                                                                                                */
	/* Legend:                                                                                        */
	/*                                                                                                */
	/*  -   - should never happen                                                                     */
	/*  no  - do nothing                                                                              */
	/*  T   - update a trigger                                                                        */
	/*  E   - generate an event                                                                       */
	/*  (m) - if it is a "multiple PROBLEM events" trigger                                            */
	/*  (e) - if an error message has changed                                                         */
	/*                                                                                                */
	/**************************************************************************************************/

	new_error_local = (NULL == trigger->new_error ? "" : trigger->new_error);
	new_lastchange = trigger->timespec.sec;

	value_changed = (trigger->value != new_value ||
			(0 == trigger->lastchange && TRIGGER_STATE_UNKNOWN != new_state));
	state_changed = (trigger->state != new_state);
	multiple_problem = (TRIGGER_TYPE_MULTIPLE_TRUE == trigger->type && TRIGGER_VALUE_PROBLEM == new_value &&
			TRIGGER_STATE_NORMAL == new_state);
	error_changed = (0 != strcmp(trigger->error, new_error_local));

	if (0 != value_changed || 0 != state_changed || 0 != multiple_problem || 0 != error_changed)
	{
		if (SUCCEED == DCconfig_check_trigger_dependencies(trigger->triggerid))
		{
			if (NULL == *sql)
			{
				*sql_alloc = 2 * ZBX_KIBIBYTE;
				*sql = zbx_malloc(*sql, *sql_alloc);
			}

			zbx_strcpy_alloc(sql, sql_alloc, sql_offset, "update triggers set ");

			if (0 != value_changed || 0 != multiple_problem)
			{
				DCconfig_set_trigger_value(trigger->triggerid, new_value, new_state, new_error_local,
						&new_lastchange);

				add_event(0, EVENT_SOURCE_TRIGGERS, EVENT_OBJECT_TRIGGER, trigger->triggerid,
						&trigger->timespec, new_value, trigger->description,
						trigger->expression_orig, trigger->priority, trigger->type);

				zbx_snprintf_alloc(sql, sql_alloc, sql_offset, "lastchange=%d,", new_lastchange);
			}
			else
			{
				DCconfig_set_trigger_value(trigger->triggerid, new_value, new_state, new_error_local,
						NULL);
			}

			if (0 != value_changed)
				zbx_snprintf_alloc(sql, sql_alloc, sql_offset, "value=%d,", new_value);

			if (0 != state_changed)
			{
				add_event(0, EVENT_SOURCE_INTERNAL, EVENT_OBJECT_TRIGGER, trigger->triggerid,
						&trigger->timespec, new_state, trigger->description,
						trigger->expression_orig, trigger->priority, trigger->type);

				zbx_snprintf_alloc(sql, sql_alloc, sql_offset, "state=%d,", new_state);
			}

			if (0 != error_changed)
			{
				new_error_esc = DBdyn_escape_string_len(new_error_local, TRIGGER_ERROR_LEN);
				zbx_snprintf_alloc(sql, sql_alloc, sql_offset, "error='%s',", new_error_esc);
				zbx_free(new_error_esc);
			}

			(*sql_offset)--;

			zbx_snprintf_alloc(sql, sql_alloc, sql_offset, " where triggerid=" ZBX_FS_UI64,
					trigger->triggerid);

			ret = SUCCEED;
		}
	}

	zabbix_log(LOG_LEVEL_DEBUG, "End of %s():%s", __function_name, zbx_result_string(ret));

	return ret;
}

void	process_triggers(zbx_vector_ptr_t *triggers)
{
	const char	*__function_name = "process_triggers";

	char		*sql = NULL;
	size_t		sql_alloc = 16 * ZBX_KIBIBYTE, sql_offset = 0;
	int		i;
	DC_TRIGGER	*trigger;

	zabbix_log(LOG_LEVEL_DEBUG, "In %s() values_num:%d", __function_name, triggers->values_num);

	if (0 == triggers->values_num)
		goto out;

	sql = zbx_malloc(sql, sql_alloc);

	DBbegin_multiple_update(&sql, &sql_alloc, &sql_offset);

	for (i = 0; i < triggers->values_num; i++)
	{
		trigger = (DC_TRIGGER *)triggers->values[i];

		if (SUCCEED == process_trigger(&sql, &sql_alloc, &sql_offset, trigger))
		{
			zbx_strcpy_alloc(&sql, &sql_alloc, &sql_offset, ";\n");
			DBexecute_overflowed_sql(&sql, &sql_alloc, &sql_offset);
		}
	}

	DBend_multiple_update(&sql, &sql_alloc, &sql_offset);

	if (sql_offset > 16)	/* in ORACLE always present begin..end; */
		DBexecute("%s", sql);

	zbx_free(sql);
out:
	zabbix_log(LOG_LEVEL_DEBUG, "End of %s()", __function_name);
}

void	DBadd_trend(zbx_uint64_t itemid, double value, int clock)
{
	const char	*__function_name = "DBadd_trend";
	DB_RESULT	result;
	DB_ROW		row;
	int		hour, num;
	double		value_min, value_avg, value_max;

	zabbix_log(LOG_LEVEL_DEBUG, "In %s()", __function_name);

	hour = clock - clock % SEC_PER_HOUR;

	result = DBselect("select num,value_min,value_avg,value_max from trends where itemid=" ZBX_FS_UI64 " and clock=%d",
			itemid, hour);

	if (NULL != (row = DBfetch(result)))
	{
		num = atoi(row[0]);
		value_min = atof(row[1]);
		value_avg = atof(row[2]);
		value_max = atof(row[3]);
		if (value < value_min)
			value_min = value;
		if (value > value_max)
			value_max = value;
		value_avg = (num * value_avg + value) / (num + 1);
		num++;

		DBexecute("update trends"
				" set num=%d,"
				"value_min=" ZBX_FS_DBL ","
				"value_avg=" ZBX_FS_DBL ","
				"value_max=" ZBX_FS_DBL
				" where itemid=" ZBX_FS_UI64
					" and clock=%d",
				num, value_min, value_avg, value_max, itemid, hour);
	}
	else
	{
		DBexecute("insert into trends (itemid,clock,num,value_min,value_avg,value_max)"
				" values (" ZBX_FS_UI64 ",%d,%d," ZBX_FS_DBL "," ZBX_FS_DBL "," ZBX_FS_DBL ")",
				itemid, hour, 1, value, value, value);
	}
	DBfree_result(result);

	zabbix_log(LOG_LEVEL_DEBUG, "End of %s()", __function_name);
}

void	DBadd_trend_uint(zbx_uint64_t itemid, zbx_uint64_t value, int clock)
{
	const char	*__function_name = "DBadd_trend_uint";
	DB_RESULT	result;
	DB_ROW		row;
	int		hour, num;
	zbx_uint64_t	value_min, value_avg, value_max;

	zabbix_log(LOG_LEVEL_DEBUG, "In %s()", __function_name);

	hour = clock - clock % SEC_PER_HOUR;

	result = DBselect("select num,value_min,value_avg,value_max from trends_uint where itemid=" ZBX_FS_UI64 " and clock=%d",
		itemid, hour);

	if (NULL != (row = DBfetch(result)))
	{
		num = atoi(row[0]);
		ZBX_STR2UINT64(value_min, row[1]);
		ZBX_STR2UINT64(value_avg, row[2]);
		ZBX_STR2UINT64(value_max, row[3]);
		if (value < value_min)
			value_min = value;
		if (value > value_max)
			value_max = value;
		value_avg = (num * value_avg + value) / (num + 1);
		num++;

		DBexecute("update trends_uint"
				" set num=%d,"
				"value_min=" ZBX_FS_UI64 ","
				"value_avg=" ZBX_FS_UI64 ","
				"value_max=" ZBX_FS_UI64
				" where itemid=" ZBX_FS_UI64
					" and clock=%d",
				num, value_min, value_avg, value_max, itemid, hour);
	}
	else
	{
		DBexecute("insert into trends_uint (itemid,clock,num,value_min,value_avg,value_max)"
				" values (" ZBX_FS_UI64 ",%d,%d," ZBX_FS_UI64 "," ZBX_FS_UI64 "," ZBX_FS_UI64 ")",
				itemid, hour, 1, value, value, value);
	}
	DBfree_result(result);

	zabbix_log(LOG_LEVEL_DEBUG, "End of %s()", __function_name);
}

int	DBget_row_count(const char *table_name)
{
	const char	*__function_name = "DBget_row_count";
	int		count = 0;
	DB_RESULT	result;
	DB_ROW		row;

	zabbix_log(LOG_LEVEL_DEBUG, "In %s() table_name:'%s'", __function_name, table_name);

	result = DBselect("select count(*) from %s", table_name);

	if (NULL != (row = DBfetch(result)))
		count = atoi(row[0]);
	DBfree_result(result);

	zabbix_log(LOG_LEVEL_DEBUG, "End of %s():%d", __function_name, count);

	return count;
}

int	DBget_proxy_lastaccess(const char *hostname, int *lastaccess, char **error)
{
	const char	*__function_name = "DBget_proxy_lastaccess";
	DB_RESULT	result;
	DB_ROW		row;
	char		*host_esc;
	int		ret = FAIL;

	zabbix_log(LOG_LEVEL_DEBUG, "In %s()", __function_name);

	host_esc = DBdyn_escape_string(hostname);
	result = DBselect("select lastaccess from hosts where host='%s' and status in (%d,%d)",
			host_esc, HOST_STATUS_PROXY_ACTIVE, HOST_STATUS_PROXY_PASSIVE);
	zbx_free(host_esc);

	if (NULL != (row = DBfetch(result)))
	{
		*lastaccess = atoi(row[0]);
		ret = SUCCEED;
	}
	else
		*error = zbx_dsprintf(*error, "proxy \"%s\" does not exist", hostname);
	DBfree_result(result);

	zabbix_log(LOG_LEVEL_DEBUG, "End of %s():%s", __function_name, zbx_result_string(ret));

	return ret;
}

/******************************************************************************
 *                                                                            *
 * Function: DBget_escape_string_len                                          *
 *                                                                            *
 * Return value: return length in bytes of escaped string                     *
 *               with terminating '\0'                                        *
 *                                                                            *
 * Author: Aleksandrs Saveljevs                                               *
 *                                                                            *
 * Comments: sync changes with 'DBescape_string'                              *
 *           and 'DBdyn_escape_string_len'                                    *
 *                                                                            *
 ******************************************************************************/
static size_t	DBget_escape_string_len(const char *src)
{
	const char	*s;
	size_t		len = 1;	/* '\0' */

	for (s = src; NULL != s && '\0' != *s; s++)
	{
		if ('\r' == *s)
			continue;
#if defined(HAVE_MYSQL)
		if ('\'' == *s || '\\' == *s)
#elif defined(HAVE_POSTGRESQL)
		if ('\'' == *s || ('\\' == *s && 1 == ZBX_PG_ESCAPE_BACKSLASH))
#else
		if ('\'' == *s)
#endif
			len++;

		len++;
	}

	return len;
}

/******************************************************************************
 *                                                                            *
 * Function: DBescape_string                                                  *
 *                                                                            *
 * Return value: escaped string                                               *
 *                                                                            *
 * Author: Alexander Vladishev                                                *
 *                                                                            *
 * Comments: sync changes with 'DBget_escape_string_len'                      *
 *           and 'DBdyn_escape_string_len'                                    *
 *                                                                            *
 ******************************************************************************/
static void	DBescape_string(const char *src, char *dst, size_t len)
{
	const char	*s;
	char		*d;
#if defined(HAVE_MYSQL)
#	define ZBX_DB_ESC_CH	'\\'
#elif !defined(HAVE_POSTGRESQL)
#	define ZBX_DB_ESC_CH	'\''
#endif
	assert(dst);

	len--;	/* '\0' */

	for (s = src, d = dst; NULL != s && '\0' != *s && 0 < len; s++)
	{
		if ('\r' == *s)
			continue;

#if defined(HAVE_MYSQL)
		if ('\'' == *s || '\\' == *s)
#elif defined(HAVE_POSTGRESQL)
		if ('\'' == *s || ('\\' == *s && 1 == ZBX_PG_ESCAPE_BACKSLASH))
#else
		if ('\'' == *s)
#endif
		{
			if (2 > len)
				break;
#if defined(HAVE_POSTGRESQL)
			*d++ = *s;
#else
			*d++ = ZBX_DB_ESC_CH;
#endif
			len--;
		}
		*d++ = *s;
		len--;
	}
	*d = '\0';
}

/******************************************************************************
 *                                                                            *
 * Function: DBdyn_escape_string                                              *
 *                                                                            *
 * Return value: escaped string                                               *
 *                                                                            *
 * Author: Alexander Vladishev                                                *
 *                                                                            *
 ******************************************************************************/
char	*DBdyn_escape_string(const char *src)
{
	size_t	len;
	char	*dst = NULL;

	len = DBget_escape_string_len(src);

	dst = zbx_malloc(dst, len);

	DBescape_string(src, dst, len);

	return dst;
}

/******************************************************************************
 *                                                                            *
 * Function: DBdyn_escape_string_len                                          *
 *                                                                            *
 * Return value: escaped string                                               *
 *                                                                            *
 * Author: Alexander Vladishev                                                *
 *                                                                            *
 ******************************************************************************/
char	*DBdyn_escape_string_len(const char *src, size_t max_src_len)
{
	const char	*s;
	char		*dst = NULL;
	size_t		len = 1;	/* '\0' */

	max_src_len++;

	for (s = src; NULL != s && '\0' != *s && 0 < max_src_len; s++)
	{
		if ('\r' == *s)
			continue;

		/* only UTF-8 characters should reduce a variable max_src_len */
		if (0x80 != (0xc0 & *s) && 0 == --max_src_len)
			break;

#if defined(HAVE_MYSQL)
		if ('\'' == *s || '\\' == *s)
#elif defined(HAVE_POSTGRESQL)
		if ('\'' == *s || ('\\' == *s && 1 == ZBX_PG_ESCAPE_BACKSLASH))
#else
		if ('\'' == *s)
#endif
			len++;

		len++;
	}

	dst = zbx_malloc(dst, len);

	DBescape_string(src, dst, len);

	return dst;
}

/******************************************************************************
 *                                                                            *
 * Function: DBget_escape_like_pattern_len                                    *
 *                                                                            *
 * Return value: return length of escaped LIKE pattern with terminating '\0'  *
 *                                                                            *
 * Author: Aleksandrs Saveljevs                                               *
 *                                                                            *
 * Comments: sync changes with 'DBescape_like_pattern'                        *
 *                                                                            *
 ******************************************************************************/
static int	DBget_escape_like_pattern_len(const char *src)
{
	int		len;
	const char	*s;

	len = DBget_escape_string_len(src) - 1; /* minus '\0' */

	for (s = src; s && *s; s++)
	{
		len += (*s == '_' || *s == '%' || *s == ZBX_SQL_LIKE_ESCAPE_CHAR);
		len += 1;
	}

	len++; /* '\0' */

	return len;
}

/******************************************************************************
 *                                                                            *
 * Function: DBescape_like_pattern                                            *
 *                                                                            *
 * Return value: escaped string to be used as pattern in LIKE                 *
 *                                                                            *
 * Author: Aleksandrs Saveljevs                                               *
 *                                                                            *
 * Comments: sync changes with 'DBget_escape_like_pattern_len'                *
 *                                                                            *
 *           For instance, we wish to find string a_b%c\d'e!f in our database *
 *           using '!' as escape character. Our queries then become:          *
 *                                                                            *
 *           ... LIKE 'a!_b!%c\\d\'e!!f' ESCAPE '!' (MySQL, PostgreSQL)       *
 *           ... LIKE 'a!_b!%c\d''e!!f' ESCAPE '!' (IBM DB2, Oracle, SQLite3) *
 *                                                                            *
 *           Using backslash as escape character in LIKE would be too much    *
 *           trouble, because escaping backslashes would have to be escaped   *
 *           as well, like so:                                                *
 *                                                                            *
 *           ... LIKE 'a\\_b\\%c\\\\d\'e!f' ESCAPE '\\' or                    *
 *           ... LIKE 'a\\_b\\%c\\\\d\\\'e!f' ESCAPE '\\' (MySQL, PostgreSQL) *
 *           ... LIKE 'a\_b\%c\\d''e!f' ESCAPE '\' (IBM DB2, Oracle, SQLite3) *
 *                                                                            *
 *           Hence '!' instead of backslash.                                  *
 *                                                                            *
 ******************************************************************************/
static void	DBescape_like_pattern(const char *src, char *dst, int len)
{
	char		*d;
	char		*tmp = NULL;
	const char	*t;

	assert(dst);

	tmp = zbx_malloc(tmp, len);

	DBescape_string(src, tmp, len);

	len--; /* '\0' */

	for (t = tmp, d = dst; t && *t && len; t++)
	{
		if (*t == '_' || *t == '%' || *t == ZBX_SQL_LIKE_ESCAPE_CHAR)
		{
			if (len <= 1)
				break;
			*d++ = ZBX_SQL_LIKE_ESCAPE_CHAR;
			len--;
		}
		*d++ = *t;
		len--;
	}

	*d = '\0';

	zbx_free(tmp);
}

/******************************************************************************
 *                                                                            *
 * Function: DBdyn_escape_like_pattern                                        *
 *                                                                            *
 * Return value: escaped string to be used as pattern in LIKE                 *
 *                                                                            *
 * Author: Aleksandrs Saveljevs                                               *
 *                                                                            *
 ******************************************************************************/
char	*DBdyn_escape_like_pattern(const char *src)
{
	int	len;
	char	*dst = NULL;

	len = DBget_escape_like_pattern_len(src);

	dst = zbx_malloc(dst, len);

	DBescape_like_pattern(src, dst, len);

	return dst;
}

void	DBget_item_from_db(DB_ITEM *item, DB_ROW row)
{
	ZBX_STR2UINT64(item->itemid, row[0]);
	item->key = row[1];
	item->host_name = row[2];
	item->type = atoi(row[3]);
	item->history = atoi(row[4]);
	item->trends = atoi(row[13]);
	item->value_type = atoi(row[6]);

	ZBX_STR2UINT64(item->hostid, row[5]);
	item->delta = atoi(row[7]);

	item->units = row[8];
	item->multiplier = atoi(row[9]);
	item->formula = row[10];
	item->state = (unsigned char)atoi(row[11]);
	ZBX_DBROW2UINT64(item->valuemapid, row[12]);

	item->data_type = atoi(row[14]);
}

const ZBX_TABLE *DBget_table(const char *tablename)
{
	int	t;

	for (t = 0; NULL != tables[t].table; t++)
	{
		if (0 == strcmp(tables[t].table, tablename))
			return &tables[t];
	}

	return NULL;
}

const ZBX_FIELD *DBget_field(const ZBX_TABLE *table, const char *fieldname)
{
	int	f;

	for (f = 0; NULL != table->fields[f].name; f++)
	{
		if (0 == strcmp(table->fields[f].name, fieldname))
			return &table->fields[f];
	}

	return NULL;
}

/******************************************************************************
 *                                                                            *
 * Function: DBget_nextid                                                     *
 *                                                                            *
 * Purpose: gets a new identifier(s) for a specified table                    *
 *                                                                            *
 * Parameters: tablename - [IN] the name of a table                           *
 *             num       - [IN] the number of reserved records                *
 *                                                                            *
 * Return value: first reserved identifier                                    *
 *                                                                            *
 ******************************************************************************/
static zbx_uint64_t	DBget_nextid(const char *tablename, int num)
{
	const char	*__function_name = "DBget_nextid";
	DB_RESULT	result;
	DB_ROW		row;
	zbx_uint64_t	ret1, ret2;
	zbx_uint64_t	min, max;
	int		found = FAIL, dbres;
	const ZBX_TABLE	*table;

	zabbix_log(LOG_LEVEL_DEBUG, "In %s() tablename:'%s'", __function_name, tablename);

	table = DBget_table(tablename);

	if (0 == CONFIG_NODEID)
	{
		min = 0;
		max = ZBX_STANDALONE_MAX_IDS;
	}
	else if (0 != (table->flags & ZBX_SYNC))
	{
		min = ZBX_DM_MAX_HISTORY_IDS * (zbx_uint64_t)CONFIG_NODEID +
			ZBX_DM_MAX_CONFIG_IDS * (zbx_uint64_t)CONFIG_NODEID;
		max = min + ZBX_DM_MAX_CONFIG_IDS - 1;
	}
	else
	{
		min = ZBX_DM_MAX_HISTORY_IDS * (zbx_uint64_t)CONFIG_NODEID;
		max = min + ZBX_DM_MAX_HISTORY_IDS - 1;
	}

	while (FAIL == found)
	{
		/* avoid eternal loop within failed transaction */
		if (0 < zbx_db_txn_level() && 0 != zbx_db_txn_error())
		{
			zabbix_log(LOG_LEVEL_DEBUG, "End of %s() transaction failed", __function_name);
			return 0;
		}

		result = DBselect("select nextid from ids where nodeid=%d and table_name='%s' and field_name='%s'",
				CONFIG_NODEID, table->table, table->recid);

		if (NULL == (row = DBfetch(result)))
		{
			DBfree_result(result);

			result = DBselect("select max(%s) from %s where %s between " ZBX_FS_UI64 " and " ZBX_FS_UI64,
					table->recid, table->table, table->recid, min, max);

			if (NULL == (row = DBfetch(result)) || SUCCEED == DBis_null(row[0]))
			{
				ret1 = min;
			}
			else
			{
				ZBX_STR2UINT64(ret1, row[0]);
				if (ret1 >= max)
				{
					zabbix_log(LOG_LEVEL_CRIT, "maximum number of id's exceeded"
							" [table:%s, field:%s, id:" ZBX_FS_UI64 "]",
							table->table, table->recid, ret1);
					exit(FAIL);
				}
			}
			DBfree_result(result);

			dbres = DBexecute("insert into ids (nodeid,table_name,field_name,nextid)"
					" values (%d,'%s','%s'," ZBX_FS_UI64 ")",
					CONFIG_NODEID, table->table, table->recid, ret1);

			if (ZBX_DB_OK > dbres)
			{
				/* solving the problem of an invisible record created in a parallel transaction */
				DBexecute("update ids set nextid=nextid+1 where nodeid=%d and table_name='%s'"
						" and field_name='%s'",
						CONFIG_NODEID, table->table, table->recid);
			}

			continue;
		}
		else
		{
			ZBX_STR2UINT64(ret1, row[0]);
			DBfree_result(result);

			if (ret1 < min || ret1 >= max)
			{
				DBexecute("delete from ids where nodeid=%d and table_name='%s' and field_name='%s'",
						CONFIG_NODEID, table->table, table->recid);
				continue;
			}

			DBexecute("update ids set nextid=nextid+%d where nodeid=%d and table_name='%s' and field_name='%s'",
					num, CONFIG_NODEID, table->table, table->recid);

			result = DBselect("select nextid from ids where nodeid=%d and table_name='%s' and field_name='%s'",
					CONFIG_NODEID, table->table, table->recid);

			if (NULL != (row = DBfetch(result)) && SUCCEED != DBis_null(row[0]))
			{
				ZBX_STR2UINT64(ret2, row[0]);
				DBfree_result(result);
				if (ret1 + num == ret2)
					found = SUCCEED;
			}
			else
				THIS_SHOULD_NEVER_HAPPEN;
		}
	}

	zabbix_log(LOG_LEVEL_DEBUG, "End of %s():" ZBX_FS_UI64 " table:'%s' recid:'%s'",
			__function_name, ret2 - num + 1, table->table, table->recid);

	return ret2 - num + 1;
}

zbx_uint64_t	DBget_maxid_num(const char *tablename, int num)
{
	if (0 == strcmp(tablename, "history_log") ||
			0 == strcmp(tablename, "history_text") ||
			0 == strcmp(tablename, "events") ||
			0 == strcmp(tablename, "dservices") ||
			0 == strcmp(tablename, "dhosts") ||
			0 == strcmp(tablename, "alerts") ||
			0 == strcmp(tablename, "escalations") ||
			0 == strcmp(tablename, "autoreg_host") ||
			0 == strcmp(tablename, "graph_discovery") ||
			0 == strcmp(tablename, "trigger_discovery"))
		return DCget_nextid(tablename, num);

	return DBget_nextid(tablename, num);
}

/******************************************************************************
 *                                                                            *
 * Function: DBadd_condition_alloc                                            *
 *                                                                            *
 * Purpose: takes an initial part of SQL query and appends a generated        *
 *          WHERE condition. The WHERE condidion is generated from the given  *
 *          list of values as a mix of <fieldname> BETWEEN <id1> AND <idN>"   *
 *          and "<fieldname> IN (<id1>,<id2>,...,<idN>)" elements.            *
 *                                                                            *
 * Parameters: sql        - [IN/OUT] buffer for SQL query construction        *
 *             sql_alloc  - [IN/OUT] size of the 'sql' buffer                 *
 *             sql_offset - [IN/OUT] current position in the 'sql' buffer     *
 *             fieldname  - [IN] field name to be used in SQL WHERE condition *
 *             values     - [IN] array of numerical values sorted in          *
 *                               ascending order to be included in WHERE      *
 *             num        - [IN] number of elemnts in 'values' array          *
 *                                                                            *
 ******************************************************************************/
void	DBadd_condition_alloc(char **sql, size_t *sql_alloc, size_t *sql_offset, const char *fieldname,
		const zbx_uint64_t *values, const int num)
{
#define MAX_EXPRESSIONS	950
#define MIN_NUM_BETWEEN	5	/* minimum number of consecutive values for using "between <id1> and <idN>" */

	int		i, start, len, seq_num, first;
	int		between_num = 0, in_num = 0, in_cnt;
	zbx_uint64_t	value;
	int		*seq_len = NULL;

	if (0 == num)
		return;

	zbx_chrcpy_alloc(sql, sql_alloc, sql_offset, ' ');

	/* Store lengths of consecutive sequences of values in a temporary array 'seq_len'. */
	/* An isolated value is represented as a sequence with length 1. */
	seq_len = zbx_malloc(seq_len, num * sizeof(int));

	for (i = 1, seq_num = 0, value = values[0], len = 1; i < num; i++)
	{
		if (values[i] != ++value)
		{
			if (MIN_NUM_BETWEEN <= len)
				between_num++;
			else
				in_num += len;

			seq_len[seq_num++] = len;
			len = 1;
			value = values[i];
		}
		else
			len++;
	}

	if (MIN_NUM_BETWEEN <= len)
		between_num++;
	else
		in_num += len;

	seq_len[seq_num++] = len;

	if (MAX_EXPRESSIONS < in_num || 1 < between_num || (0 < in_num && 0 < between_num))
		zbx_chrcpy_alloc(sql, sql_alloc, sql_offset, '(');

	/* compose "between"s */
	for (i = 0, first = 1, start = 0; i < seq_num; i++)
	{
		if (MIN_NUM_BETWEEN <= seq_len[i])
		{
			if (1 != first)
				zbx_strcpy_alloc(sql, sql_alloc, sql_offset, " or ");

			zbx_snprintf_alloc(sql, sql_alloc, sql_offset, "%s between " ZBX_FS_UI64 " and " ZBX_FS_UI64,
					fieldname, values[start], values[start + seq_len[i] - 1]);
			first = 0;
		}

		start += seq_len[i];
	}

	if (0 < in_num && 0 < between_num)
		zbx_strcpy_alloc(sql, sql_alloc, sql_offset, " or ");

	if (1 < in_num)
		zbx_snprintf_alloc(sql, sql_alloc, sql_offset, "%s in (", fieldname);

	/* compose "in"s */
	for (i = 0, in_cnt = 0, start = 0; i < seq_num; i++)
	{
		if (MIN_NUM_BETWEEN > seq_len[i])
		{
			if (1 == in_num)
			{
				zbx_snprintf_alloc(sql, sql_alloc, sql_offset, "%s=" ZBX_FS_UI64, fieldname,
						values[start]);
				break;
			}
			else
			{
				do
				{
					if (MAX_EXPRESSIONS == in_cnt)
					{
						in_cnt = 0;
						(*sql_offset)--;
						zbx_snprintf_alloc(sql, sql_alloc, sql_offset, ") or %s in (", fieldname);
					}

					zbx_snprintf_alloc(sql, sql_alloc, sql_offset, ZBX_FS_UI64 ",", values[start++]);
					in_cnt++;
				}
				while (0 != --seq_len[i]);
			}
		}
		else
			start += seq_len[i];
	}

	if (1 < in_num)
	{
		(*sql_offset)--;
		zbx_chrcpy_alloc(sql, sql_alloc, sql_offset, ')');
	}

	zbx_free(seq_len);

	if (MAX_EXPRESSIONS < in_num || 1 < between_num || (0 < in_num && 0 < between_num))
		zbx_chrcpy_alloc(sql, sql_alloc, sql_offset, ')');
}

static char	buf_string[640];

/******************************************************************************
 *                                                                            *
 * Function: zbx_host_string                                                  *
 *                                                                            *
 * Return value: <host> or "???" if host not found                            *
 *                                                                            *
 * Author: Alexander Vladishev                                                *
 *                                                                            *
 ******************************************************************************/
const char	*zbx_host_string(zbx_uint64_t hostid)
{
	DB_RESULT	result;
	DB_ROW		row;

	result = DBselect(
			"select host"
			" from hosts"
			" where hostid=" ZBX_FS_UI64,
			hostid);

	if (NULL != (row = DBfetch(result)))
		zbx_snprintf(buf_string, sizeof(buf_string), "%s", row[0]);
	else
		zbx_snprintf(buf_string, sizeof(buf_string), "???");

	DBfree_result(result);

	return buf_string;
}

/******************************************************************************
 *                                                                            *
 * Function: zbx_host_key_string                                              *
 *                                                                            *
 * Return value: <host>:<key> or "???" if item not found                      *
 *                                                                            *
 * Author: Alexander Vladishev                                                *
 *                                                                            *
 ******************************************************************************/
const char	*zbx_host_key_string(zbx_uint64_t itemid)
{
	DB_RESULT	result;
	DB_ROW		row;

	result = DBselect(
			"select h.host,i.key_"
			" from hosts h,items i"
			" where h.hostid=i.hostid"
				" and i.itemid=" ZBX_FS_UI64,
			itemid);

	if (NULL != (row = DBfetch(result)))
		zbx_snprintf(buf_string, sizeof(buf_string), "%s:%s", row[0], row[1]);
	else
		zbx_snprintf(buf_string, sizeof(buf_string), "???");

	DBfree_result(result);

	return buf_string;
}

/******************************************************************************
 *                                                                            *
 * Function: zbx_host_key_string_by_item                                      *
 *                                                                            *
 * Return value: <host>:<key>                                                 *
 *                                                                            *
 * Author: Alexander Vladishev                                                *
 *                                                                            *
 ******************************************************************************/
const char	*zbx_host_key_string_by_item(DB_ITEM *item)
{
	zbx_snprintf(buf_string, sizeof(buf_string), "%s:%s", item->host_name, item->key);

	return buf_string;
}

/******************************************************************************
 *                                                                            *
 * Function: zbx_user_string                                                  *
 *                                                                            *
 * Return value: "Name Surname (Alias)" or "unknown" if user not found        *
 *                                                                            *
 * Author: Alexander Vladishev                                                *
 *                                                                            *
 ******************************************************************************/
const char	*zbx_user_string(zbx_uint64_t userid)
{
	DB_RESULT	result;
	DB_ROW		row;

	result = DBselect("select name,surname,alias from users where userid=" ZBX_FS_UI64,
			userid);

	if (NULL != (row = DBfetch(result)))
		zbx_snprintf(buf_string, sizeof(buf_string), "%s %s (%s)", row[0], row[1], row[2]);
	else
		zbx_snprintf(buf_string, sizeof(buf_string), "unknown");

	DBfree_result(result);

	return buf_string;
}

double	multiply_item_value_float(DB_ITEM *item, double value)
{
	double	value_double;

	if (ITEM_MULTIPLIER_USE != item->multiplier)
		return value;

	value_double = value * atof(item->formula);

	zabbix_log(LOG_LEVEL_DEBUG, "multiply_item_value_float() " ZBX_FS_DBL ",%s " ZBX_FS_DBL,
			value, item->formula, value_double);

	return value_double;
}

zbx_uint64_t	multiply_item_value_uint64(DB_ITEM *item, zbx_uint64_t value)
{
	zbx_uint64_t	formula_uint64, value_uint64;

	if (ITEM_MULTIPLIER_USE != item->multiplier)
		return value;

	if (SUCCEED == is_uint64(item->formula, &formula_uint64))
		value_uint64 = value * formula_uint64;
	else
		value_uint64 = (zbx_uint64_t)((double)value * atof(item->formula));

	zabbix_log(LOG_LEVEL_DEBUG, "multiply_item_value_uint64() " ZBX_FS_UI64 ",%s " ZBX_FS_UI64,
			value, item->formula, value_uint64);

	return value_uint64;
}

/******************************************************************************
 *                                                                            *
 * Function: DBsql_id_cmp                                                     *
 *                                                                            *
 * Purpose: construct where condition                                         *
 *                                                                            *
 * Return value: "=<id>" if id not equal zero,                                *
 *               otherwise " is null"                                         *
 *                                                                            *
 * Author: Alexander Vladishev                                                *
 *                                                                            *
 * Comments: NB! Do not use this function more than once in same SQL query    *
 *                                                                            *
 ******************************************************************************/
static const char	*DBsql_id_cmp(zbx_uint64_t id)
{
	static char		buf[22];	/* 1 - '=', 20 - value size, 1 - '\0' */
	static const char	is_null[9] = " is null";

	if (0 == id)
		return is_null;

	zbx_snprintf(buf, sizeof(buf), "=" ZBX_FS_UI64, id);

	return buf;
}

/******************************************************************************
 *                                                                            *
 * Function: DBregister_host                                                  *
 *                                                                            *
 * Purpose: register unknown host and generate event                          *
 *                                                                            *
 * Parameters: host - host name                                               *
 *                                                                            *
 * Author: Alexander Vladishev                                                *
 *                                                                            *
 ******************************************************************************/
void	DBregister_host(zbx_uint64_t proxy_hostid, const char *host, const char *ip, const char *dns,
		unsigned short port, const char *host_metadata, int now)
{
	char		*host_esc, *ip_esc, *dns_esc, *host_metadata_esc;
	DB_RESULT	result;
	DB_ROW		row;
	zbx_uint64_t	autoreg_hostid;
	zbx_timespec_t	ts;
	int		res = SUCCEED;

	host_esc = DBdyn_escape_string_len(host, HOST_HOST_LEN);

	ts.sec = now;
	ts.ns = 0;

	if (0 != proxy_hostid)
	{
		result = DBselect(
				"select hostid"
				" from hosts"
				" where proxy_hostid=" ZBX_FS_UI64
					" and host='%s'"
					ZBX_SQL_NODE,
				proxy_hostid, host_esc,
				DBand_node_local("hostid"));

		if (NULL != DBfetch(result))
			res = FAIL;
		DBfree_result(result);
	}

	if (SUCCEED == res)
	{
		ip_esc = DBdyn_escape_string_len(ip, INTERFACE_IP_LEN);
		dns_esc = DBdyn_escape_string_len(dns, INTERFACE_DNS_LEN);
		host_metadata_esc = DBdyn_escape_string(host_metadata);

		result = DBselect(
				"select autoreg_hostid"
				" from autoreg_host"
				" where proxy_hostid%s"
					" and host='%s'"
					ZBX_SQL_NODE,
				DBsql_id_cmp(proxy_hostid), host_esc,
				DBand_node_local("autoreg_hostid"));

		if (NULL != (row = DBfetch(result)))
		{
			ZBX_STR2UINT64(autoreg_hostid, row[0]);

			DBexecute("update autoreg_host"
					" set listen_ip='%s',listen_dns='%s',listen_port=%d,host_metadata='%s'"
					" where autoreg_hostid=" ZBX_FS_UI64,
					ip_esc, dns_esc, (int)port, host_metadata_esc, autoreg_hostid);
		}
		else
		{
			autoreg_hostid = DBget_maxid("autoreg_host");
			DBexecute("insert into autoreg_host"
					" (autoreg_hostid,proxy_hostid,host,listen_ip,listen_dns,listen_port,"
						"host_metadata)"
					" values"
					" (" ZBX_FS_UI64 ",%s,'%s','%s','%s',%d,'%s')",
					autoreg_hostid, DBsql_id_ins(proxy_hostid),
					host_esc, ip_esc, dns_esc, (int)port, host_metadata_esc);
		}
		DBfree_result(result);

		zbx_free(host_metadata_esc);
		zbx_free(dns_esc);
		zbx_free(ip_esc);

		add_event(0, EVENT_SOURCE_AUTO_REGISTRATION, EVENT_OBJECT_ZABBIX_ACTIVE, autoreg_hostid, &ts,
				TRIGGER_VALUE_PROBLEM, NULL, NULL, 0, 0);
		process_events();
	}

	zbx_free(host_esc);
}

/******************************************************************************
 *                                                                            *
 * Function: DBproxy_register_host                                            *
 *                                                                            *
 * Purpose: register unknown host                                             *
 *                                                                            *
 * Parameters: host - host name                                               *
 *                                                                            *
 * Author: Alexander Vladishev                                                *
 *                                                                            *
 ******************************************************************************/
void	DBproxy_register_host(const char *host, const char *ip, const char *dns, unsigned short port,
		const char *host_metadata)
{
	char	*host_esc, *ip_esc, *dns_esc, *host_metadata_esc;

	host_esc = DBdyn_escape_string_len(host, HOST_HOST_LEN);
	ip_esc = DBdyn_escape_string_len(ip, INTERFACE_IP_LEN);
	dns_esc = DBdyn_escape_string_len(dns, INTERFACE_DNS_LEN);
	host_metadata_esc = DBdyn_escape_string(host_metadata);

	DBexecute("insert into proxy_autoreg_host"
			" (clock,host,listen_ip,listen_dns,listen_port,host_metadata)"
			" values"
			" (%d,'%s','%s','%s',%d,'%s')",
			(int)time(NULL), host_esc, ip_esc, dns_esc, (int)port, host_metadata_esc);

	zbx_free(host_metadata_esc);
	zbx_free(dns_esc);
	zbx_free(ip_esc);
	zbx_free(host_esc);
}

/******************************************************************************
 *                                                                            *
 * Function: DBexecute_overflowed_sql                                         *
 *                                                                            *
 * Purpose: execute a set of SQL statements IF it is big enough               *
 *                                                                            *
 * Author: Dmitry Borovikov                                                   *
 *                                                                            *
 ******************************************************************************/
int	DBexecute_overflowed_sql(char **sql, size_t *sql_alloc, size_t *sql_offset)
{
	int	ret = SUCCEED;

	if (ZBX_MAX_SQL_SIZE < *sql_offset)
	{
#ifdef HAVE_MULTIROW_INSERT
		if (',' == (*sql)[*sql_offset - 1])
		{
			(*sql_offset)--;
			zbx_strcpy_alloc(sql, sql_alloc, sql_offset, ";\n");
		}
#endif
		DBend_multiple_update(sql, sql_alloc, sql_offset);

		if (ZBX_DB_OK > DBexecute("%s", *sql))
			ret = FAIL;
		*sql_offset = 0;

		DBbegin_multiple_update(sql, sql_alloc, sql_offset);
	}

	return ret;
}

/******************************************************************************
 *                                                                            *
 * Function: DBget_unique_hostname_by_sample                                  *
 *                                                                            *
 * Purpose: construct a unique host name by the given sample                  *
 *                                                                            *
 * Parameters: host_name_sample - a host name to start constructing from      *
 *                                                                            *
 * Return value: unique host name which does not exist in the data base       *
 *                                                                            *
 * Author: Dmitry Borovikov                                                   *
 *                                                                            *
 * Comments: the sample cannot be empty                                       *
 *           constructs new by adding "_$(number+1)", where "number"          *
 *           shows count of the sample itself plus already constructed ones   *
 *           host_name_sample is not modified, allocates new memory!          *
 *                                                                            *
 ******************************************************************************/
char	*DBget_unique_hostname_by_sample(const char *host_name_sample)
{
	const char		*__function_name = "DBget_unique_hostname_by_sample";
	DB_RESULT		result;
	DB_ROW			row;
	int			full_match = 0, i;
	char			*host_name_temp = NULL, *host_name_sample_esc;
	zbx_vector_uint64_t	nums;
	zbx_uint64_t		num = 2;	/* produce alternatives starting from "2" */
	size_t			sz;

	assert(host_name_sample && *host_name_sample);

	zabbix_log(LOG_LEVEL_DEBUG, "In %s() sample:'%s'", __function_name, host_name_sample);

	zbx_vector_uint64_create(&nums);
	zbx_vector_uint64_reserve(&nums, 8);

	sz = strlen(host_name_sample);
	host_name_sample_esc = DBdyn_escape_like_pattern(host_name_sample);

	result = DBselect(
			"select host"
			" from hosts"
			" where host like '%s%%' escape '%c'"
<<<<<<< HEAD
				" and flags<>%d"
				ZBX_SQL_NODE,
			host_name_sample_esc, ZBX_SQL_LIKE_ESCAPE_CHAR, ZBX_FLAG_DISCOVERY_PROTOTYPE,
=======
				" and status in (%d,%d,%d)"
				ZBX_SQL_NODE,
			host_name_sample_esc, ZBX_SQL_LIKE_ESCAPE_CHAR,
			HOST_STATUS_MONITORED, HOST_STATUS_NOT_MONITORED, HOST_STATUS_TEMPLATE,
>>>>>>> 47d54aef
			DBand_node_local("hostid"));

	zbx_free(host_name_sample_esc);

	while (NULL != (row = DBfetch(result)))
	{
		zbx_uint64_t	n;
		const char	*p;

		if (0 != strncmp(row[0], host_name_sample, sz))
			continue;

		p = row[0] + sz;

		if ('\0' == *p)
		{
			full_match = 1;
			continue;
		}

		if ('_' != *p || FAIL == is_uint64(p + 1, &n))
			continue;

		zbx_vector_uint64_append(&nums, n);
	}
	DBfree_result(result);

	zbx_vector_uint64_sort(&nums, ZBX_DEFAULT_UINT64_COMPARE_FUNC);

	if (0 == full_match)
	{
		host_name_temp = zbx_strdup(host_name_temp, host_name_sample);
		goto clean;
	}

	for (i = 0; i < nums.values_num; i++)
	{
		if (num > nums.values[i])
			continue;

		if (num < nums.values[i])	/* found, all other will be bigger */
			break;

		num++;
	}

	host_name_temp = zbx_dsprintf(host_name_temp, "%s_%d", host_name_sample, num);
clean:
	zbx_vector_uint64_destroy(&nums);

	zabbix_log(LOG_LEVEL_DEBUG, "End of %s():'%s'", __function_name, host_name_temp);

	return host_name_temp;
}

/******************************************************************************
 *                                                                            *
 * Function: DBsql_id_ins                                                     *
 *                                                                            *
 * Purpose: construct insert statement                                        *
 *                                                                            *
 * Return value: "<id>" if id not equal zero,                                 *
 *               otherwise "null"                                             *
 *                                                                            *
 * Author: Alexander Vladishev                                                *
 *                                                                            *
 ******************************************************************************/
const char	*DBsql_id_ins(zbx_uint64_t id)
{
	static unsigned char	n = 0;
	static char		buf[4][21];	/* 20 - value size, 1 - '\0' */
	static const char	null[5] = "null";

	if (0 == id)
		return null;

	n = (n + 1) & 3;

	zbx_snprintf(buf[n], sizeof(buf[n]), ZBX_FS_UI64, id);

	return buf[n];
}

#define ZBX_MAX_INVENTORY_FIELDS	70

/******************************************************************************
 *                                                                            *
 * Function: DBget_inventory_field                                            *
 *                                                                            *
 * Purpose: get corresponding host_inventory field name                       *
 *                                                                            *
 * Parameters: inventory_link - [IN] field number; 1..ZBX_MAX_INVENTORY_FIELDS*
 *                                                                            *
 * Return value: field name or NULL if value of inventory_link is incorrect   *
 *                                                                            *
 * Author: Alexander Vladishev                                                *
 *                                                                            *
 ******************************************************************************/
const char	*DBget_inventory_field(unsigned char inventory_link)
{
	static const char	*inventory_fields[ZBX_MAX_INVENTORY_FIELDS] =
	{
		"type", "type_full", "name", "alias", "os", "os_full", "os_short", "serialno_a", "serialno_b", "tag",
		"asset_tag", "macaddress_a", "macaddress_b", "hardware", "hardware_full", "software", "software_full",
		"software_app_a", "software_app_b", "software_app_c", "software_app_d", "software_app_e", "contact",
		"location", "location_lat", "location_lon", "notes", "chassis", "model", "hw_arch", "vendor",
		"contract_number", "installer_name", "deployment_status", "url_a", "url_b", "url_c", "host_networks",
		"host_netmask", "host_router", "oob_ip", "oob_netmask", "oob_router", "date_hw_purchase",
		"date_hw_install", "date_hw_expiry", "date_hw_decomm", "site_address_a", "site_address_b",
		"site_address_c", "site_city", "site_state", "site_country", "site_zip", "site_rack", "site_notes",
		"poc_1_name", "poc_1_email", "poc_1_phone_a", "poc_1_phone_b", "poc_1_cell", "poc_1_screen",
		"poc_1_notes", "poc_2_name", "poc_2_email", "poc_2_phone_a", "poc_2_phone_b", "poc_2_cell",
		"poc_2_screen", "poc_2_notes"
	};

	if (1 > inventory_link || inventory_link > ZBX_MAX_INVENTORY_FIELDS)
		return NULL;

	return inventory_fields[inventory_link - 1];
}

/******************************************************************************
 *                                                                            *
 * Function: DBget_inventory_field_len                                        *
 *                                                                            *
 * Purpose: get host_inventory field length by inventory_link                 *
 *                                                                            *
 * Parameters: inventory_link - [IN] field number; 1..ZBX_MAX_INVENTORY_FIELDS*
 *                                                                            *
 * Return value: field length                                                 *
 *                                                                            *
 * Author: Alexander Vladishev                                                *
 *                                                                            *
 ******************************************************************************/
unsigned short	DBget_inventory_field_len(unsigned char inventory_link)
{
	static unsigned short	*inventory_field_len = NULL;
	const char		*inventory_field;
	const ZBX_TABLE		*table;
	const ZBX_FIELD		*field;

	if (1 > inventory_link || inventory_link > ZBX_MAX_INVENTORY_FIELDS)
		assert(0);

	inventory_link--;

	if (NULL == inventory_field_len)
	{
		inventory_field_len = zbx_malloc(inventory_field_len, ZBX_MAX_INVENTORY_FIELDS * sizeof(unsigned short));
		memset(inventory_field_len, 0, ZBX_MAX_INVENTORY_FIELDS * sizeof(unsigned short));
	}

	if (0 != inventory_field_len[inventory_link])
		return inventory_field_len[inventory_link];

	inventory_field = DBget_inventory_field(inventory_link + 1);
	table = DBget_table("host_inventory");
	assert(NULL != table);
	field = DBget_field(table, inventory_field);
	assert(NULL != field);

	inventory_field_len[inventory_link] = field->length;

	return inventory_field_len[inventory_link];
}

#undef ZBX_MAX_INVENTORY_FIELDS

int	DBtxn_status()
{
	return 0 == zbx_db_txn_error() ? SUCCEED : FAIL;
}

int	DBtxn_ongoing()
{
	return 0 == zbx_db_txn_level() ? FAIL : SUCCEED;
}

int	DBtable_exists(const char *table_name)
{
	char		*table_name_esc;
	DB_RESULT	result;
	int		ret;

	table_name_esc = DBdyn_escape_string(table_name);

#if defined(HAVE_IBM_DB2)
	/* publib.boulder.ibm.com/infocenter/db2luw/v9r7/topic/com.ibm.db2.luw.admin.cmd.doc/doc/r0001967.html */
	result = DBselect(
			"select 1"
			" from syscat.tables"
			" where tabschema=user"
				" and lower(tabname)='%s'",
			table_name_esc);
#elif defined(HAVE_MYSQL)
	result = DBselect("show tables like '%s'", table_name_esc);
#elif defined(HAVE_ORACLE)
	result = DBselect(
			"select 1"
			" from tab"
			" where tabtype='TABLE'"
				" and lower(tname)='%s'",
			table_name_esc);
#elif defined(HAVE_POSTGRESQL)
	result = DBselect(
			"select 1"
			" from information_schema.tables"
			" where table_name='%s'"
				" and table_schema='public'",
			table_name_esc);
#elif defined(HAVE_SQLITE3)
	result = DBselect(
			"select 1"
			" from sqlite_master"
			" where tbl_name='%s'"
				" and type='table'",
			table_name_esc);
#endif

	zbx_free(table_name_esc);

	ret = (NULL == DBfetch(result) ? FAIL : SUCCEED);

	DBfree_result(result);

	return ret;
}

int	DBfield_exists(const char *table_name, const char *field_name)
{
	DB_RESULT	result;
#if defined(HAVE_IBM_DB2)
	char		*table_name_esc, *field_name_esc;
	int		ret;
#elif defined(HAVE_MYSQL)
	char		*field_name_esc;
	int		ret;
#elif defined(HAVE_ORACLE)
	char		*table_name_esc, *field_name_esc;
	int		ret;
#elif defined(HAVE_POSTGRESQL)
	char		*table_name_esc, *field_name_esc;
	int		ret;
#elif defined(HAVE_SQLITE3)
	char		*table_name_esc;
	DB_ROW		row;
	int		ret = FAIL;
#endif

#if defined(HAVE_IBM_DB2)
	table_name_esc = DBdyn_escape_string(table_name);
	field_name_esc = DBdyn_escape_string(field_name);

	result = DBselect(
			"select 1"
			" from syscat.columns"
			" where tabschema=user"
				" and lower(tabname)='%s'"
				" and lower(colname)='%s'",
			table_name_esc, field_name_esc);

	zbx_free(field_name_esc);
	zbx_free(table_name_esc);

	ret = (NULL == DBfetch(result) ? FAIL : SUCCEED);

	DBfree_result(result);
#elif defined(HAVE_MYSQL)
	field_name_esc = DBdyn_escape_string(field_name);

	result = DBselect("show columns from %s like '%s'",
			table_name, field_name_esc, ZBX_SQL_LIKE_ESCAPE_CHAR);

	zbx_free(field_name_esc);

	ret = (NULL == DBfetch(result) ? FAIL : SUCCEED);

	DBfree_result(result);
#elif defined(HAVE_ORACLE)
	table_name_esc = DBdyn_escape_string(table_name);
	field_name_esc = DBdyn_escape_string(field_name);

	result = DBselect(
			"select 1"
			" from col"
			" where lower(tname)='%s'"
				" and lower(cname)='%s'",
			table_name_esc, field_name_esc);

	zbx_free(field_name_esc);
	zbx_free(table_name_esc);

	ret = (NULL == DBfetch(result) ? FAIL : SUCCEED);

	DBfree_result(result);
#elif defined(HAVE_POSTGRESQL)
	table_name_esc = DBdyn_escape_string(table_name);
	field_name_esc = DBdyn_escape_string(field_name);

	result = DBselect(
			"select 1"
			" from information_schema.columns"
			" where table_name='%s'"
				" and column_name='%s'",
			table_name_esc, field_name_esc);

	zbx_free(field_name_esc);
	zbx_free(table_name_esc);

	ret = (NULL == DBfetch(result) ? FAIL : SUCCEED);

	DBfree_result(result);
#elif defined(HAVE_SQLITE3)
	table_name_esc = DBdyn_escape_string(table_name);

	result = DBselect("PRAGMA table_info('%s')", table_name_esc);

	zbx_free(table_name_esc);

	while (NULL != (row = DBfetch(result)))
	{
		if (0 != strcmp(field_name, row[1]))
			continue;

		ret = SUCCEED;
		break;
	}
	DBfree_result(result);
#endif

	return ret;
}

/******************************************************************************
 *                                                                            *
 * Function: DBselect_uint64                                                  *
 *                                                                            *
 * Parameters: sql - [IN] sql statement                                       *
 *             ids - [OUT] sorted list of selected uint64 values              *
 *                                                                            *
 ******************************************************************************/
void	DBselect_uint64(const char *sql, zbx_vector_uint64_t *ids)
{
	DB_RESULT	result;
	DB_ROW		row;
	zbx_uint64_t	id;

	result = DBselect("%s", sql);

	while (NULL != (row = DBfetch(result)))
	{
		ZBX_STR2UINT64(id, row[0]);

		zbx_vector_uint64_append(ids, id);
	}
	DBfree_result(result);

	zbx_vector_uint64_sort(ids, ZBX_DEFAULT_UINT64_COMPARE_FUNC);
}

/******************************************************************************
 *                                                                            *
 * Function: get_nodeid_by_id                                                 *
 *                                                                            *
 * Purpose: Get Node ID by resource ID                                        *
 *                                                                            *
 * Return value: Node ID                                                      *
 *                                                                            *
 * Author: Alexei Vladishev                                                   *
 *                                                                            *
 ******************************************************************************/
int	get_nodeid_by_id(zbx_uint64_t id)
{
	return (int)(id / ZBX_DM_MAX_HISTORY_IDS);
}

void	DBexecute_multiple_query(const char *query, const char *field_name, zbx_vector_uint64_t *ids)
{
#define ZBX_MAX_IDS	950
	char	*sql = NULL;
	size_t	sql_alloc = ZBX_KIBIBYTE, sql_offset = 0;
	int	i;

	sql = zbx_malloc(sql, sql_alloc);

	DBbegin_multiple_update(&sql, &sql_alloc, &sql_offset);

	for (i = 0; i < ids->values_num; i += ZBX_MAX_IDS)
	{
		zbx_strcpy_alloc(&sql, &sql_alloc, &sql_offset, query);
		DBadd_condition_alloc(&sql, &sql_alloc, &sql_offset, field_name,
				&ids->values[i], MIN(ZBX_MAX_IDS, ids->values_num - i));
		zbx_strcpy_alloc(&sql, &sql_alloc, &sql_offset, ";\n");

		DBexecute_overflowed_sql(&sql, &sql_alloc, &sql_offset);
	}

	if (sql_offset > 16)	/* in ORACLE always present begin..end; */
	{
		DBend_multiple_update(&sql, &sql_alloc, &sql_offset);

		DBexecute("%s", sql);
	}

	zbx_free(sql);
}<|MERGE_RESOLUTION|>--- conflicted
+++ resolved
@@ -1761,16 +1761,12 @@
 			"select host"
 			" from hosts"
 			" where host like '%s%%' escape '%c'"
-<<<<<<< HEAD
 				" and flags<>%d"
-				ZBX_SQL_NODE,
-			host_name_sample_esc, ZBX_SQL_LIKE_ESCAPE_CHAR, ZBX_FLAG_DISCOVERY_PROTOTYPE,
-=======
 				" and status in (%d,%d,%d)"
 				ZBX_SQL_NODE,
 			host_name_sample_esc, ZBX_SQL_LIKE_ESCAPE_CHAR,
+			ZBX_FLAG_DISCOVERY_PROTOTYPE,
 			HOST_STATUS_MONITORED, HOST_STATUS_NOT_MONITORED, HOST_STATUS_TEMPLATE,
->>>>>>> 47d54aef
 			DBand_node_local("hostid"));
 
 	zbx_free(host_name_sample_esc);
