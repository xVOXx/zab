--- conflicted
+++ resolved
@@ -855,9 +855,6 @@
 	zabbix_log(LOG_LEVEL_DEBUG, "End of %s()", __func__);
 }
 
-<<<<<<< HEAD
-#ifdef HAVE_POSTGRESQL
-=======
 /*********************************************************************************
  *                                                                               *
  * Purpose: verify that Zabbix server/proxy will start with provided DB version  *
@@ -866,9 +863,9 @@
  * Parameters: allow_unsupported - [IN] value of AllowUnsupportedDBVersions flag *
  *                                                                               *
  *********************************************************************************/
-int	DBcheck_version_info(struct zbx_db_version_info_t *info, int allow_unsupported)
-{
-	DBextract_version_info(info);
+int	zbx_db_check_version_info(struct zbx_db_version_info_t *info, int allow_unsupported)
+{
+	zbx_db_extract_version_info(info);
 
 	if (DB_VERSION_NOT_SUPPORTED_ERROR == info->flag ||
 			DB_VERSION_HIGHER_THAN_MAXIMUM == info->flag || DB_VERSION_LOWER_THAN_MINIMUM == info->flag)
@@ -939,8 +936,7 @@
 	return SUCCEED;
 }
 
-
->>>>>>> 278bb8f3
+#ifdef HAVE_POSTGRESQL
 /******************************************************************************
  *                                                                            *
  * Purpose: checks if TimescaleDB version is allowed and if it supports       *
