/*
** Zabbix
** Copyright (C) 2001-2023 Zabbix SIA
**
** This program is free software; you can redistribute it and/or modify
** it under the terms of the GNU General Public License as published by
** the Free Software Foundation; either version 2 of the License, or
** (at your option) any later version.
**
** This program is distributed in the hope that it will be useful,
** but WITHOUT ANY WARRANTY; without even the implied warranty of
** MERCHANTABILITY or FITNESS FOR A PARTICULAR PURPOSE. See the
** GNU General Public License for more details.
**
** You should have received a copy of the GNU General Public License
** along with this program; if not, write to the Free Software
** Foundation, Inc., 51 Franklin Street, Fifth Floor, Boston, MA  02110-1301, USA.
**/

#include "zbxdbhigh.h"

#include "zbxthreads.h"
#include "cfg.h"
#include "zbxcrypto.h"
#include "zbxnum.h"
#include "zbx_host_constants.h"
#include "zbx_trigger_constants.h"
#include "zbx_dbversion_constants.h"

#define ZBX_DB_WAIT_DOWN	10

#define ZBX_MAX_SQL_SIZE	262144	/* 256KB */
#ifndef ZBX_MAX_OVERFLOW_SQL_SIZE
#	ifdef HAVE_ORACLE
		/* Do not use "overflowing" (multi-statement) queries for Oracle. */
		/* Zabbix benefits from cursor_sharing=force Oracle parameter */
		/* which doesn't apply to PL/SQL blocks. */
#		define ZBX_MAX_OVERFLOW_SQL_SIZE	0
#	else
#		define ZBX_MAX_OVERFLOW_SQL_SIZE	ZBX_MAX_SQL_SIZE
#	endif
#elif 0 != ZBX_MAX_OVERFLOW_SQL_SIZE && \
		(1024 > ZBX_MAX_OVERFLOW_SQL_SIZE || ZBX_MAX_OVERFLOW_SQL_SIZE > ZBX_MAX_SQL_SIZE)
#error ZBX_MAX_OVERFLOW_SQL_SIZE is out of range
#endif

#ifdef HAVE_ORACLE
#	if 0 == ZBX_MAX_OVERFLOW_SQL_SIZE
#		define	ZBX_SQL_EXEC_FROM	ZBX_CONST_STRLEN(ZBX_PLSQL_BEGIN)
#	else
#		define	ZBX_SQL_EXEC_FROM	0
#	endif
#else
#	define	ZBX_SQL_EXEC_FROM	0
#endif

#ifdef HAVE_MULTIROW_INSERT
#	define ZBX_ROW_DL	","
#else
#	define ZBX_ROW_DL	";\n"
#endif

static int	connection_failure;

static const zbx_config_dbhigh_t	*zbx_cfg_dbhigh = NULL;

static zbx_dc_get_nextid_func_t				zbx_cb_nextid;

void	zbx_db_close(void)
{
	zbx_db_close_basic();
}

int	zbx_db_validate_config_features(unsigned char program_type, const zbx_config_dbhigh_t *config_dbhigh)
{
	int	err = 0;

#if !(defined(HAVE_MYSQL_TLS) || defined(HAVE_MARIADB_TLS) || defined(HAVE_POSTGRESQL))
	err |= (FAIL == check_cfg_feature_str("DBTLSConnect", config_dbhigh->config_db_tls_connect,
			"PostgreSQL or MySQL library version that support TLS"));
	err |= (FAIL == check_cfg_feature_str("DBTLSCAFile", config_dbhigh->config_db_tls_ca_file,
			"PostgreSQL or MySQL library version that support TLS"));
	err |= (FAIL == check_cfg_feature_str("DBTLSCertFile", config_dbhigh->config_db_tls_cert_file,
			"PostgreSQL or MySQL library version that support TLS"));
	err |= (FAIL == check_cfg_feature_str("DBTLSKeyFile", config_dbhigh->config_db_tls_key_file,
			"PostgreSQL or MySQL library version that support TLS"));
#endif

#if !(defined(HAVE_MYSQL_TLS) || defined(HAVE_POSTGRESQL))
	if (NULL != config_dbhigh->config_db_tls_connect && 0 == strcmp(config_dbhigh->config_db_tls_connect,
			ZBX_DB_TLS_CONNECT_VERIFY_CA_TXT))
	{
		zbx_error("\"DBTLSConnect\" configuration parameter value '%s' cannot be used: Zabbix %s was compiled"
			" without PostgreSQL or MySQL library version that support this value",
			ZBX_DB_TLS_CONNECT_VERIFY_CA_TXT, get_program_type_string(program_type));
		err |= 1;
	}
#else
	ZBX_UNUSED(program_type);
	ZBX_UNUSED(config_dbhigh);
#endif

#if !(defined(HAVE_MYSQL_TLS) || defined(HAVE_MARIADB_TLS))
	err |= (FAIL == check_cfg_feature_str("DBTLSCipher", config_dbhigh->config_db_tls_cipher,
			"MySQL library version that support configuration of cipher"));
#endif

#if !defined(HAVE_MYSQL_TLS_CIPHERSUITES)
	err |= (FAIL == check_cfg_feature_str("DBTLSCipher13", config_dbhigh->config_db_tls_cipher_13,
			"MySQL library version that support configuration of TLSv1.3 ciphersuites"));
#endif

	return 0 != err ? FAIL : SUCCEED;
}

zbx_config_dbhigh_t	*zbx_config_dbhigh_new(void)
{
	zbx_config_dbhigh_t	*config_dbhigh;

	config_dbhigh = (zbx_config_dbhigh_t *)zbx_malloc(NULL, sizeof(zbx_config_dbhigh_t));
	memset(config_dbhigh, 0, sizeof(zbx_config_dbhigh_t));

	return config_dbhigh;
}

void	zbx_config_dbhigh_free(zbx_config_dbhigh_t *config_dbhigh)
{
	zbx_free(config_dbhigh->config_dbhost);
	zbx_free(config_dbhigh->config_dbname);
	zbx_free(config_dbhigh->config_dbschema);
	zbx_free(config_dbhigh->config_dbuser);
	zbx_free(config_dbhigh->config_dbpassword);
	zbx_free(config_dbhigh->config_dbsocket);
	zbx_free(config_dbhigh->config_db_tls_connect);
	zbx_free(config_dbhigh->config_db_tls_cert_file);
	zbx_free(config_dbhigh->config_db_tls_key_file);
	zbx_free(config_dbhigh->config_db_tls_ca_file);
	zbx_free(config_dbhigh->config_db_tls_cipher);
	zbx_free(config_dbhigh->config_db_tls_cipher_13);

	zbx_free(config_dbhigh);
}

void	zbx_init_library_dbhigh(const zbx_config_dbhigh_t *config_dbhigh)
{
	zbx_cfg_dbhigh = config_dbhigh;
}

#if defined(HAVE_MYSQL) || defined(HAVE_POSTGRESQL)
static void	check_cfg_empty_str(const char *parameter, const char *value)
{
	if (NULL != value && 0 == strlen(value))
	{
		zabbix_log(LOG_LEVEL_CRIT, "configuration parameter \"%s\" is defined but empty", parameter);
		exit(EXIT_FAILURE);
	}
}

void	zbx_db_validate_config(const zbx_config_dbhigh_t *config_dbhigh)
{
	check_cfg_empty_str("DBTLSConnect", config_dbhigh->config_db_tls_connect);
	check_cfg_empty_str("DBTLSCertFile", config_dbhigh->config_db_tls_cert_file);
	check_cfg_empty_str("DBTLSKeyFile", config_dbhigh->config_db_tls_key_file);
	check_cfg_empty_str("DBTLSCAFile", config_dbhigh->config_db_tls_ca_file);
	check_cfg_empty_str("DBTLSCipher", config_dbhigh->config_db_tls_cipher);
	check_cfg_empty_str("DBTLSCipher13", config_dbhigh->config_db_tls_cipher_13);

	if (NULL != config_dbhigh->config_db_tls_connect &&
			0 != strcmp(config_dbhigh->config_db_tls_connect, ZBX_DB_TLS_CONNECT_REQUIRED_TXT) &&
			0 != strcmp(config_dbhigh->config_db_tls_connect, ZBX_DB_TLS_CONNECT_VERIFY_CA_TXT) &&
			0 != strcmp(config_dbhigh->config_db_tls_connect, ZBX_DB_TLS_CONNECT_VERIFY_FULL_TXT))
	{
		zabbix_log(LOG_LEVEL_CRIT, "invalid \"DBTLSConnect\" configuration parameter: '%s'",
				config_dbhigh->config_db_tls_connect);
		exit(EXIT_FAILURE);
	}

	if (NULL != config_dbhigh->config_db_tls_connect &&
			(0 == strcmp(ZBX_DB_TLS_CONNECT_VERIFY_CA_TXT, config_dbhigh->config_db_tls_connect) ||
			0 == strcmp(ZBX_DB_TLS_CONNECT_VERIFY_FULL_TXT, config_dbhigh->config_db_tls_connect)) &&
			NULL == config_dbhigh->config_db_tls_ca_file)
	{
		zabbix_log(LOG_LEVEL_CRIT, "parameter \"DBTLSConnect\" value \"%s\" requires \"DBTLSCAFile\", but it"
				" is not defined", config_dbhigh->config_db_tls_connect);
		exit(EXIT_FAILURE);
	}

	if ((NULL != config_dbhigh->config_db_tls_cert_file || NULL != config_dbhigh->config_db_tls_key_file) &&
			(NULL == config_dbhigh->config_db_tls_cert_file ||
			NULL == config_dbhigh->config_db_tls_key_file || NULL == config_dbhigh->config_db_tls_ca_file))
	{
		zabbix_log(LOG_LEVEL_CRIT, "parameter \"DBTLSKeyFile\" or \"DBTLSCertFile\" is defined, but"
				" \"DBTLSKeyFile\", \"DBTLSCertFile\" or \"DBTLSCAFile\" is not defined");
		exit(EXIT_FAILURE);
	}
}
#endif

/******************************************************************************
 *                                                                            *
 * Purpose: specify the autoincrement options when connecting to the database *
 *                                                                            *
 ******************************************************************************/
void	zbx_db_init_autoincrement_options(void)
{
	zbx_db_init_autoincrement_options_basic();
}

/******************************************************************************
 *                                                                            *
 * Purpose: connect to the database                                           *
 *                                                                            *
 * Parameters: flag - ZBX_DB_CONNECT_ONCE (try once and return the result),   *
 *                    ZBX_DB_CONNECT_EXIT (exit on failure) or                *
 *                    ZBX_DB_CONNECT_NORMAL (retry until connected)           *
 *                                                                            *
 * Return value: same as zbx_db_connect_basic()                                     *
 *                                                                            *
 ******************************************************************************/
int	zbx_db_connect(int flag)
{
	int	err;

	zabbix_log(LOG_LEVEL_DEBUG, "In %s() flag:%d", __func__, flag);

	while (ZBX_DB_OK != (err = zbx_db_connect_basic(zbx_cfg_dbhigh)))
	{
		if (ZBX_DB_CONNECT_ONCE == flag)
			break;

		if (ZBX_DB_FAIL == err || ZBX_DB_CONNECT_EXIT == flag)
		{
			zabbix_log(LOG_LEVEL_CRIT, "Cannot connect to the database. Exiting...");
			exit(EXIT_FAILURE);
		}

		zabbix_log(LOG_LEVEL_ERR, "database is down: reconnecting in %d seconds", ZBX_DB_WAIT_DOWN);
		connection_failure = 1;
		zbx_sleep(ZBX_DB_WAIT_DOWN);
	}

	if (0 != connection_failure)
	{
		zabbix_log(LOG_LEVEL_ERR, "database connection re-established");
		connection_failure = 0;
	}

	zabbix_log(LOG_LEVEL_DEBUG, "End of %s():%d", __func__, err);

	return err;
}

int	zbx_db_init(zbx_dc_get_nextid_func_t cb_nextid, int log_slow_queries, char **error)
{
	zbx_cb_nextid = cb_nextid;

	return zbx_db_init_basic(zbx_cfg_dbhigh->config_dbname, zbx_dbschema_get_schema(), log_slow_queries, error);
}

void	zbx_db_deinit(void)
{
	zbx_db_deinit_basic();
}

/******************************************************************************
 *                                                                            *
 * Purpose: helper function to loop transaction operation while DB is down    *
 *                                                                            *
 ******************************************************************************/
static void	DBtxn_operation(int (*txn_operation)(void))
{
	int	rc;

	rc = txn_operation();

	while (ZBX_DB_DOWN == rc)
	{
		zbx_db_close();
		zbx_db_connect(ZBX_DB_CONNECT_NORMAL);

		if (ZBX_DB_DOWN == (rc = txn_operation()))
		{
			zabbix_log(LOG_LEVEL_ERR, "database is down: retrying in %d seconds", ZBX_DB_WAIT_DOWN);
			connection_failure = 1;
			sleep(ZBX_DB_WAIT_DOWN);
		}
	}
}

/******************************************************************************
 *                                                                            *
 * Purpose: start a transaction                                               *
 *                                                                            *
 * Comments: do nothing if DB does not support transactions                   *
 *                                                                            *
 ******************************************************************************/
void	zbx_db_begin(void)
{
	DBtxn_operation(zbx_db_begin_basic);
}

/******************************************************************************
 *                                                                            *
 * Purpose: commit a transaction                                              *
 *                                                                            *
 * Comments: do nothing if DB does not support transactions                   *
 *                                                                            *
 ******************************************************************************/
int	zbx_db_commit(void)
{
	if (ZBX_DB_OK > zbx_db_commit_basic())
	{
		zabbix_log(LOG_LEVEL_DEBUG, "commit called on failed transaction, doing a rollback instead");
		zbx_db_rollback();
	}

	return zbx_db_txn_end_error();
}

/******************************************************************************
 *                                                                            *
 * Purpose: rollback a transaction                                            *
 *                                                                            *
 * Comments: do nothing if DB does not support transactions                   *
 *                                                                            *
 ******************************************************************************/
void	zbx_db_rollback(void)
{
	if (ZBX_DB_OK > zbx_db_rollback_basic())
	{
		zabbix_log(LOG_LEVEL_WARNING, "cannot perform transaction rollback, connection will be reset");

		zbx_db_close();
		zbx_db_connect(ZBX_DB_CONNECT_NORMAL);
	}
}

/******************************************************************************
 *                                                                            *
 * Purpose: commit or rollback a transaction depending on a parameter value   *
 *                                                                            *
 * Comments: do nothing if DB does not support transactions                   *
 *                                                                            *
 ******************************************************************************/
int	zbx_db_end(int ret)
{
	if (SUCCEED == ret)
		return ZBX_DB_OK == zbx_db_commit() ? SUCCEED : FAIL;

	zbx_db_rollback();

	return FAIL;
}

#ifdef HAVE_ORACLE
/******************************************************************************
 *                                                                            *
 * Purpose: prepares a SQL statement for execution                            *
 *                                                                            *
 * Comments: retry until DB is up                                             *
 *                                                                            *
 ******************************************************************************/
void	zbx_db_statement_prepare(const char *sql)
{
	int	rc;

	rc = zbx_db_statement_prepare_basic(sql);

	while (ZBX_DB_DOWN == rc)
	{
		zbx_db_close();
		zbx_db_connect(ZBX_DB_CONNECT_NORMAL);

		if (ZBX_DB_DOWN == (rc = zbx_db_statement_prepare_basic(sql)))
		{
			zabbix_log(LOG_LEVEL_ERR, "database is down: retrying in %d seconds", ZBX_DB_WAIT_DOWN);
			connection_failure = 1;
			sleep(ZBX_DB_WAIT_DOWN);
		}
	}
}
#endif

/******************************************************************************
 *                                                                            *
 * Purpose: execute a non-select statement                                    *
 *                                                                            *
 * Comments: retry until DB is up                                             *
 *                                                                            *
 ******************************************************************************/
int	zbx_db_execute(const char *fmt, ...)
{
	va_list	args;
	int	rc;

	va_start(args, fmt);

	rc = zbx_db_vexecute(fmt, args);

	while (ZBX_DB_DOWN == rc)
	{
		zbx_db_close();
		zbx_db_connect(ZBX_DB_CONNECT_NORMAL);

		if (ZBX_DB_DOWN == (rc = zbx_db_vexecute(fmt, args)))
		{
			zabbix_log(LOG_LEVEL_ERR, "database is down: retrying in %d seconds", ZBX_DB_WAIT_DOWN);
			connection_failure = 1;
			sleep(ZBX_DB_WAIT_DOWN);
		}
	}

	va_end(args);

	return rc;
}

/******************************************************************************
 *                                                                            *
 * Purpose: execute a non-select statement                                    *
 *                                                                            *
 * Comments: don't retry if DB is down                                        *
 *                                                                            *
 ******************************************************************************/
int	zbx_db_execute_once(const char *fmt, ...)
{
	va_list	args;
	int	rc;

	va_start(args, fmt);

	rc = zbx_db_vexecute(fmt, args);

	va_end(args);

	return rc;
}

/******************************************************************************
 *                                                                            *
 * Purpose: check if numeric field value is null                              *
 *                                                                            *
 * Parameters: field - [IN] field value to be checked                         *
 *                                                                            *
 * Return value: SUCCEED - field value is null                                *
 *               FAIL    - otherwise                                          *
 *                                                                            *
 * Comments: ATTENTION! This function should only be used with numeric fields *
 *           since on Oracle empty string is returned instead of NULL and it  *
 *           is not possible to differentiate empty string from NULL string   *
 *                                                                            *
 ******************************************************************************/
int	zbx_db_is_null(const char *field)
{
	return zbx_db_is_null_basic(field);
}

zbx_db_row_t	zbx_db_fetch(zbx_db_result_t result)
{
	return zbx_db_fetch_basic(result);
}

/******************************************************************************
 *                                                                            *
 * Purpose: execute a select statement                                        *
 *                                                                            *
 * Comments: retry until DB is up                                             *
 *                                                                            *
 ******************************************************************************/
zbx_db_result_t	zbx_db_select(const char *fmt, ...)
{
	va_list		args;
	zbx_db_result_t	rc;

	va_start(args, fmt);

	rc = zbx_db_vselect(fmt, args);

	while ((zbx_db_result_t)ZBX_DB_DOWN == rc)
	{
		zbx_db_close();
		zbx_db_connect(ZBX_DB_CONNECT_NORMAL);

		if ((zbx_db_result_t)ZBX_DB_DOWN == (rc = zbx_db_vselect(fmt, args)))
		{
			zabbix_log(LOG_LEVEL_ERR, "database is down: retrying in %d seconds", ZBX_DB_WAIT_DOWN);
			connection_failure = 1;
			sleep(ZBX_DB_WAIT_DOWN);
		}
	}

	va_end(args);

	return rc;
}

/******************************************************************************
 *                                                                            *
 * Purpose: execute a select statement and get the first N entries            *
 *                                                                            *
 * Comments: retry until DB is up                                             *
 *                                                                            *
 ******************************************************************************/
zbx_db_result_t	zbx_db_select_n(const char *query, int n)
{
	zbx_db_result_t	rc;

	rc = zbx_db_select_n_basic(query, n);

	while ((zbx_db_result_t)ZBX_DB_DOWN == rc)
	{
		zbx_db_close();
		zbx_db_connect(ZBX_DB_CONNECT_NORMAL);

		if ((zbx_db_result_t)ZBX_DB_DOWN == (rc = zbx_db_select_n_basic(query, n)))
		{
			zabbix_log(LOG_LEVEL_ERR, "database is down: retrying in %d seconds", ZBX_DB_WAIT_DOWN);
			connection_failure = 1;
			sleep(ZBX_DB_WAIT_DOWN);
		}
	}

	return rc;
}

#ifdef HAVE_MYSQL
static size_t	get_string_field_size(const zbx_db_field_t *field)
{
	switch(field->type)
	{
		case ZBX_TYPE_BLOB:
		case ZBX_TYPE_LONGTEXT:
			return 4294967295ul;
		case ZBX_TYPE_CHAR:
		case ZBX_TYPE_TEXT:
		case ZBX_TYPE_SHORTTEXT:
			return 65535u;
		case ZBX_TYPE_CUID:
			return CUID_LEN - 1;
		default:
			THIS_SHOULD_NEVER_HAPPEN;
			exit(EXIT_FAILURE);
	}
}
#elif defined(HAVE_ORACLE)
static size_t	get_string_field_size(const zbx_db_field_t *field)
{
	switch(field->type)
	{
		case ZBX_TYPE_BLOB:
		case ZBX_TYPE_LONGTEXT:
		case ZBX_TYPE_TEXT:
			return 4294967295ul;
		case ZBX_TYPE_CHAR:
		case ZBX_TYPE_SHORTTEXT:
			if (4000 < field->length)
				return 32767u;
			else
				return 4000u;
		case ZBX_TYPE_CUID:
			return CUID_LEN - 1;
		default:
			THIS_SHOULD_NEVER_HAPPEN;
			exit(EXIT_FAILURE);
	}
}
#endif

static size_t	get_string_field_chars(const zbx_db_field_t *field)
{
	if ((ZBX_TYPE_LONGTEXT == field->type || ZBX_TYPE_BLOB == field->type) && 0 == field->length)
		return ZBX_SIZE_T_MAX;
	else if (ZBX_TYPE_CUID == field->type)
		return CUID_LEN - 1;
	else
		return field->length;
}

char	*zbx_db_dyn_escape_string_len(const char *src, size_t length)
{
	return zbx_db_dyn_escape_string_basic(src, ZBX_SIZE_T_MAX, length, ESCAPE_SEQUENCE_ON);
}

char	*zbx_db_dyn_escape_string(const char *src)
{
	return zbx_db_dyn_escape_string_basic(src, ZBX_SIZE_T_MAX, ZBX_SIZE_T_MAX, ESCAPE_SEQUENCE_ON);
}

static char	*DBdyn_escape_field_len(const zbx_db_field_t *field, const char *src, zbx_escape_sequence_t flag)
{
#if defined(HAVE_MYSQL) || defined(HAVE_ORACLE)
	return zbx_db_dyn_escape_string_basic(src, get_string_field_size(field), get_string_field_chars(field), flag);
#else
	return zbx_db_dyn_escape_string_basic(src, ZBX_SIZE_T_MAX, get_string_field_chars(field), flag);
#endif
}

char	*zbx_db_dyn_escape_field(const char *table_name, const char *field_name, const char *src)
{
	const zbx_db_table_t	*table;
	const zbx_db_field_t	*field;

	if (NULL == (table = zbx_db_get_table(table_name)) || NULL == (field = zbx_db_get_field(table, field_name)))
	{
		zabbix_log(LOG_LEVEL_CRIT, "invalid table: \"%s\" field: \"%s\"", table_name, field_name);
		exit(EXIT_FAILURE);
	}

	return DBdyn_escape_field_len(field, src, ESCAPE_SEQUENCE_ON);
}

char	*zbx_db_dyn_escape_like_pattern(const char *src)
{
	return zbx_db_dyn_escape_like_pattern_basic(src);
}

static zbx_db_table_t	*db_get_table(const char *tablename)
{
	zbx_db_table_t	*tables = zbx_dbschema_get_tables();

	for (int t = 0; NULL != tables[t].table; t++)
	{
		if (0 == strcmp(tables[t].table, tablename))
			return &tables[t];
	}

	return NULL;
}

static zbx_db_field_t	*db_get_field(zbx_db_table_t *table, const char *fieldname)
{
	int	f;

	for (f = 0; NULL != table->fields[f].name; f++)
	{
		if (0 == strcmp(table->fields[f].name, fieldname))
			return &table->fields[f];
	}

	return NULL;
}

const zbx_db_table_t	*zbx_db_get_table(const char *tablename)
{
	return db_get_table(tablename);
}

const zbx_db_field_t	*zbx_db_get_field(const zbx_db_table_t *table, const char *fieldname)
{
	return db_get_field((zbx_db_table_t *)table, fieldname);
}

int	zbx_db_validate_field_size(const char *tablename, const char *fieldname, const char *str)
{
	const zbx_db_table_t	*table;
	const zbx_db_field_t	*field;
	size_t			max_bytes, max_chars;

	if (NULL == (table = zbx_db_get_table(tablename)) || NULL == (field = zbx_db_get_field(table, fieldname)))
	{
		zabbix_log(LOG_LEVEL_CRIT, "invalid table: \"%s\" field: \"%s\"", tablename, fieldname);
		return FAIL;
	}

#if defined(HAVE_MYSQL) || defined(HAVE_ORACLE)
	max_bytes = get_string_field_size(field);
#else
	max_bytes = ZBX_SIZE_T_MAX;
#endif
	max_chars = get_string_field_chars(field);

	if (max_bytes < strlen(str))
		return FAIL;

	if (ZBX_SIZE_T_MAX == max_chars)
		return SUCCEED;

	if (max_chars != max_bytes && max_chars < zbx_strlen_utf8(str))
		return FAIL;

	return SUCCEED;
}

/******************************************************************************
 *                                                                            *
 * Purpose: gets a new identifier(s) for a specified table                    *
 *                                                                            *
 * Parameters: tablename - [IN] the name of a table                           *
 *             num       - [IN] the number of reserved records                *
 *                                                                            *
 * Return value: first reserved identifier                                    *
 *                                                                            *
 ******************************************************************************/
static zbx_uint64_t	DBget_nextid(const char *tablename, int num)
{
	zbx_db_result_t		result;
	zbx_db_row_t		row;
	zbx_uint64_t		ret1, ret2;
	zbx_uint64_t		min = 0, max = ZBX_DB_MAX_ID;
	int			found = FAIL, dbres;
	const zbx_db_table_t	*table;

	zabbix_log(LOG_LEVEL_DEBUG, "In %s() tablename:'%s'", __func__, tablename);

	if (NULL == (table = zbx_db_get_table(tablename)))
	{
		zabbix_log(LOG_LEVEL_CRIT, "Error getting table: %s", tablename);
		THIS_SHOULD_NEVER_HAPPEN;
		exit(EXIT_FAILURE);
	}

	while (FAIL == found)
	{
		/* avoid eternal loop within failed transaction */
		if (0 < zbx_db_txn_level() && 0 != zbx_db_txn_error())
		{
			zabbix_log(LOG_LEVEL_DEBUG, "End of %s() transaction failed", __func__);
			return 0;
		}

		result = zbx_db_select("select nextid from ids where table_name='%s' and field_name='%s'",
				table->table, table->recid);

		if (NULL == (row = zbx_db_fetch(result)))
		{
			zbx_db_free_result(result);

			result = zbx_db_select("select max(%s) from %s where %s between " ZBX_FS_UI64 " and " ZBX_FS_UI64,
					table->recid, table->table, table->recid, min, max);

			if (NULL == (row = zbx_db_fetch(result)) || SUCCEED == zbx_db_is_null(row[0]))
			{
				ret1 = min;
			}
			else
			{
				ZBX_STR2UINT64(ret1, row[0]);
				if (ret1 >= max)
				{
					zabbix_log(LOG_LEVEL_CRIT, "maximum number of id's exceeded"
							" [table:%s, field:%s, id:" ZBX_FS_UI64 "]",
							table->table, table->recid, ret1);
					exit(EXIT_FAILURE);
				}
			}

			zbx_db_free_result(result);

			dbres = zbx_db_execute("insert into ids (table_name,field_name,nextid)"
					" values ('%s','%s'," ZBX_FS_UI64 ")",
					table->table, table->recid, ret1);

			if (ZBX_DB_OK > dbres)
			{
				/* solving the problem of an invisible record created in a parallel transaction */
				zbx_db_execute("update ids set nextid=nextid+1 where table_name='%s' and field_name='%s'",
						table->table, table->recid);
			}

			continue;
		}
		else
		{
			ZBX_STR2UINT64(ret1, row[0]);
			zbx_db_free_result(result);

			if (ret1 < min || ret1 >= max)
			{
				zbx_db_execute("delete from ids where table_name='%s' and field_name='%s'",
						table->table, table->recid);
				continue;
			}

			zbx_db_execute("update ids set nextid=nextid+%d where table_name='%s' and field_name='%s'",
					num, table->table, table->recid);

			result = zbx_db_select("select nextid from ids where table_name='%s' and field_name='%s'",
					table->table, table->recid);

			if (NULL != (row = zbx_db_fetch(result)) && SUCCEED != zbx_db_is_null(row[0]))
			{
				ZBX_STR2UINT64(ret2, row[0]);

				if (ret1 + num == ret2)
					found = SUCCEED;
			}
			else
				THIS_SHOULD_NEVER_HAPPEN;

			zbx_db_free_result(result);
		}
	}

	zabbix_log(LOG_LEVEL_DEBUG, "End of %s():" ZBX_FS_UI64 " table:'%s' recid:'%s'",
			__func__, ret2 - num + 1, table->table, table->recid);

	return ret2 - num + 1;
}

zbx_uint64_t	zbx_db_get_maxid_num(const char *tablename, int num)
{
	if (0 == strcmp(tablename, "events") ||
			0 == strcmp(tablename, "event_tag") ||
			0 == strcmp(tablename, "problem_tag") ||
			0 == strcmp(tablename, "dservices") ||
			0 == strcmp(tablename, "dhosts") ||
			0 == strcmp(tablename, "alerts") ||
			0 == strcmp(tablename, "escalations") ||
			0 == strcmp(tablename, "autoreg_host") ||
			0 == strcmp(tablename, "event_suppress") ||
			0 == strcmp(tablename, "trigger_queue") ||
			0 == strcmp(tablename, "proxy_history") ||
			0 == strcmp(tablename, "proxy_dhistory") ||
			0 == strcmp(tablename, "proxy_autoreg_host"))
		return zbx_cb_nextid(tablename, num);

	return DBget_nextid(tablename, num);
}

/******************************************************************************
 *                                                                            *
 * Purpose: connects to DB and tries to detect DB version                     *
 *                                                                            *
 ******************************************************************************/
void	zbx_db_extract_version_info(struct zbx_db_version_info_t *version_info)
{
	zbx_db_connect(ZBX_DB_CONNECT_NORMAL);
	zbx_dbms_version_info_extract(version_info);
	zbx_db_close();
}

/******************************************************************************
 *                                                                            *
 * Purpose: connects to DB and tries to detect DB extension version info      *
 *                                                                            *
 ******************************************************************************/
void	zbx_db_extract_dbextension_info(struct zbx_db_version_info_t *version_info)
{
#ifdef HAVE_POSTGRESQL
	zbx_db_result_t	result;
	zbx_db_row_t	row;

	zbx_db_connect(ZBX_DB_CONNECT_NORMAL);

	/* in case of major upgrade, db_extension may be missing */
	if (FAIL == zbx_db_field_exists("config", "db_extension"))
		goto out;

	if (NULL == (result = zbx_db_select("select db_extension from config")))
		goto out;

	if (NULL == (row = zbx_db_fetch(result)) || '\0' == *row[0])
		goto clean;

	version_info->extension = zbx_strdup(NULL, row[0]);

	zbx_tsdb_info_extract(version_info);
clean:
	zbx_db_free_result(result);
out:
	zbx_db_close();
#else
	ZBX_UNUSED(version_info);
#endif
}

/******************************************************************************
 *                                                                            *
 * Purpose: writes a json entry in DB with the result for the front-end       *
 *                                                                            *
 * Parameters: version - [IN] entry of DB versions                            *
 *                                                                            *
 ******************************************************************************/
void	zbx_db_flush_version_requirements(const char *version)
{
	zabbix_log(LOG_LEVEL_DEBUG, "In %s()", __func__);

	if (ZBX_DB_OK > zbx_db_execute("update config set dbversion_status='%s'", version))
		zabbix_log(LOG_LEVEL_CRIT, "Failed to set dbversion_status");

	zabbix_log(LOG_LEVEL_DEBUG, "End of %s()", __func__);
}

/*********************************************************************************
 *                                                                               *
 * Purpose: verify that Zabbix server/proxy will start with provided DB version  *
 *          and configuration                                                    *
 *                                                                               *
 * Parameters: info              - [IN] DB version information                   *
 *             allow_unsupported - [IN] value of AllowUnsupportedDBVersions flag *
 *             program_type      - [IN]                                          *
 *                                                                               *
 *********************************************************************************/
int	zbx_db_check_version_info(struct zbx_db_version_info_t *info, int allow_unsupported,
		unsigned char program_type)
{
	zbx_db_extract_version_info(info);

	if (DB_VERSION_NOT_SUPPORTED_ERROR == info->flag ||
			DB_VERSION_HIGHER_THAN_MAXIMUM == info->flag || DB_VERSION_LOWER_THAN_MINIMUM == info->flag)
	{
		const char	*program_type_s;
		int		server_db_deprecated;

		program_type_s = get_program_type_string(program_type);

		server_db_deprecated = (DB_VERSION_LOWER_THAN_MINIMUM == info->flag &&
				0 != (program_type & ZBX_PROGRAM_TYPE_SERVER));

		if (0 == allow_unsupported || 0 != server_db_deprecated)
		{
			zabbix_log(LOG_LEVEL_ERR, " ");
			zabbix_log(LOG_LEVEL_ERR, "Unable to start Zabbix %s due to unsupported %s database"
					" version (%s).", program_type_s, info->database,
					info->friendly_current_version);

			if (DB_VERSION_HIGHER_THAN_MAXIMUM == info->flag)
			{
				zabbix_log(LOG_LEVEL_ERR, "Must not be higher than (%s).",
						info->friendly_max_version);
				info->flag = DB_VERSION_HIGHER_THAN_MAXIMUM_ERROR;
			}
			else
			{
				zabbix_log(LOG_LEVEL_ERR, "Must be at least (%s).",
						info->friendly_min_supported_version);
			}

			zabbix_log(LOG_LEVEL_ERR, "Use of supported database version is highly recommended.");

			if (0 == server_db_deprecated)
			{
				zabbix_log(LOG_LEVEL_ERR, "Override by setting AllowUnsupportedDBVersions=1"
						" in Zabbix %s configuration file at your own risk.", program_type_s);
			}

			zabbix_log(LOG_LEVEL_ERR, " ");

			return FAIL;
		}
		else
		{
			zabbix_log(LOG_LEVEL_ERR, " ");
			zabbix_log(LOG_LEVEL_ERR, "Warning! Unsupported %s database version (%s).",
					info->database, info->friendly_current_version);

			if (DB_VERSION_HIGHER_THAN_MAXIMUM == info->flag)
			{
				zabbix_log(LOG_LEVEL_ERR, "Should not be higher than (%s).",
						info->friendly_max_version);
				info->flag = DB_VERSION_HIGHER_THAN_MAXIMUM_WARNING;
			}
			else
			{
				zabbix_log(LOG_LEVEL_ERR, "Should be at least (%s).",
						info->friendly_min_supported_version);
				info->flag = DB_VERSION_NOT_SUPPORTED_WARNING;
			}

			zabbix_log(LOG_LEVEL_ERR, "Use of supported database version is highly recommended.");
			zabbix_log(LOG_LEVEL_ERR, " ");
		}
	}

	return SUCCEED;
}

void	zbx_db_version_info_clear(struct zbx_db_version_info_t *version_info)
{
	zbx_free(version_info->friendly_current_version);
	zbx_free(version_info->extension);
	zbx_free(version_info->ext_friendly_current_version);
	zbx_free(version_info->ext_lic);
}

#ifdef HAVE_POSTGRESQL
/******************************************************************************
 *                                                                            *
 * Purpose: checks if TimescaleDB version is allowed and if it supports       *
 *          compression                                                       *
 *                                                                            *
 * Parameters: allow_unsupported_ver - [IN] flag that indicates whether to    *
 *                                          allow unsupported versions of     *
 *                                          TimescaleDB or not                *
 *             db_version_info       - [IN/OUT] information about version of  *
 *                                              DB and its extensions         *
 *                                                                            *
 * Return value: SUCCEED - if there are no critical errors                    *
 *               FAIL    - otherwise                                          *
 *                                                                            *
 ******************************************************************************/
int	zbx_db_check_tsdb_capabilities(struct zbx_db_version_info_t *db_version_info, int allow_unsupported_ver)
{
	int	ret = SUCCEED;

	if (0 != zbx_strcmp_null(db_version_info->extension, ZBX_DB_EXTENSION_TIMESCALEDB))
	{
		goto out;
	}

	/* Timescale compression feature is available in PostgreSQL 10.2 and TimescaleDB 1.5.0 and newer */
	/* in TimescaleDB Community Edition, and it is not available in TimescaleDB Apache 2 Edition.    */
	/* timescaledb.license parameter is available in TimescaleDB API starting from TimescaleDB 2.0.  */
	if (ZBX_POSTGRESQL_MIN_VERSION_WITH_TIMESCALEDB > db_version_info->current_version)
	{
		zabbix_log(LOG_LEVEL_WARNING, "PostgreSQL version %lu is not supported with TimescaleDB, minimum"
				" required is %d.", (unsigned long)db_version_info->current_version,
				ZBX_POSTGRESQL_MIN_VERSION_WITH_TIMESCALEDB);
		db_version_info->ext_err_code = ZBX_TIMESCALEDB_POSTGRES_TOO_OLD;
		ret = FAIL;
		goto out;
	}

	if (DB_VERSION_FAILED_TO_RETRIEVE == db_version_info->ext_flag)
	{
		db_version_info->ext_err_code = ZBX_TIMESCALEDB_VERSION_FAILED_TO_RETRIEVE;
		ret = FAIL;
		goto out;
	}

	if (DB_VERSION_LOWER_THAN_MINIMUM == db_version_info->ext_flag)
	{
		zabbix_log(LOG_LEVEL_WARNING, "Version must be at least %d. Recommended version should be at least"
				" %s %s.", ZBX_TIMESCALE_MIN_VERSION, ZBX_TIMESCALE_LICENSE_COMMUNITY_STR,
				ZBX_TIMESCALE_MIN_SUPPORTED_VERSION_STR);
		db_version_info->ext_err_code = ZBX_TIMESCALEDB_VERSION_LOWER_THAN_MINIMUM;
		ret = FAIL;
		goto out;
	}

	if (DB_VERSION_NOT_SUPPORTED_ERROR == db_version_info->ext_flag)
	{
		zabbix_log(LOG_LEVEL_WARNING, "TimescaleDB version %u is not officially supported. Recommended version"
				" should be at least %s %s.", db_version_info->ext_current_version,
				ZBX_TIMESCALE_LICENSE_COMMUNITY_STR, ZBX_TIMESCALE_MIN_SUPPORTED_VERSION_STR);
		db_version_info->ext_err_code = ZBX_TIMESCALEDB_VERSION_NOT_SUPPORTED;

		if (0 == allow_unsupported_ver)
		{
			ret = FAIL;
			goto out;
		}

		db_version_info->ext_flag = DB_VERSION_NOT_SUPPORTED_WARNING;
	}

	if (DB_VERSION_HIGHER_THAN_MAXIMUM == db_version_info->ext_flag)
	{
		zabbix_log(LOG_LEVEL_WARNING, "Recommended version should not be higher than %s %s.",
				ZBX_TIMESCALE_LICENSE_COMMUNITY_STR, ZBX_TIMESCALE_MAX_VERSION_STR);
		db_version_info->ext_err_code = ZBX_TIMESCALEDB_VERSION_HIGHER_THAN_MAXIMUM;

		if (0 == allow_unsupported_ver)
		{
			db_version_info->ext_flag = DB_VERSION_HIGHER_THAN_MAXIMUM_ERROR;
			ret = FAIL;
			goto out;
		}

		db_version_info->ext_flag = DB_VERSION_HIGHER_THAN_MAXIMUM_WARNING;
	}

	if (ZBX_TIMESCALE_MIN_VERSION_WITH_LICENSE_PARAM_SUPPORT > db_version_info->ext_current_version)
	{
		zabbix_log(LOG_LEVEL_WARNING, "Current TimescaleDB version is %u. TimescaleDB license and compression"
				" availability detection is possible starting from TimescaleDB 2.0.",
				db_version_info->ext_current_version);
		zbx_tsdb_set_compression_availability(ON);
		goto out;
	}

	if (0 != zbx_strcmp_null(db_version_info->ext_lic, ZBX_TIMESCALE_LICENSE_COMMUNITY))
	{
		zabbix_log(LOG_LEVEL_WARNING, "Detected license [%s] does not support compression. Compression is"
				" supported in %s.", ZBX_NULL2EMPTY_STR(db_version_info->ext_lic),
				ZBX_TIMESCALE_LICENSE_COMMUNITY_STR);
		db_version_info->ext_err_code = ZBX_TIMESCALEDB_LICENSE_NOT_COMMUNITY;
		goto out;
	}

	zabbix_log(LOG_LEVEL_DEBUG, "%s was detected. TimescaleDB compression is supported.",
			ZBX_TIMESCALE_LICENSE_COMMUNITY_STR);

	if (ZBX_EXT_ERR_UNDEFINED == db_version_info->ext_err_code)
		db_version_info->ext_err_code = ZBX_EXT_SUCCEED;

	zbx_tsdb_set_compression_availability(ON);
out:
	return ret;
}
#endif

#define MAX_EXPRESSIONS	950

#ifdef HAVE_ORACLE
#define MIN_NUM_BETWEEN	5	/* minimum number of consecutive values for using "between <id1> and <idN>" */

/******************************************************************************
 *                                                                            *
 * Purpose: Takes an initial part of SQL query and appends a generated        *
 *          WHERE condition. The WHERE condition is generated from the given  *
 *          list of values as a mix of <fieldname> BETWEEN <id1> AND <idN>"   *
 *                                                                            *
 * Parameters: sql        - [IN/OUT] buffer for SQL query construction        *
 *             sql_alloc  - [IN/OUT] size of the 'sql' buffer                 *
 *             sql_offset - [IN/OUT] current position in the 'sql' buffer     *
 *             fieldname  - [IN] field name to be used in SQL WHERE condition *
 *             values     - [IN] array of numerical values sorted in          *
 *                               ascending order to be included in WHERE      *
 *             num        - [IN] number of elements in 'values' array         *
 *             seq_len    - [OUT] - array of sequential chains                *
 *             seq_num    - [OUT] - length of seq_len                         *
 *             in_num     - [OUT] - number of id for 'IN'                     *
 *             between_num- [OUT] - number of sequential chains for 'BETWEEN' *
 *                                                                            *
 ******************************************************************************/
static void	DBadd_condition_alloc_btw(char **sql, size_t *sql_alloc, size_t *sql_offset, const char *fieldname,
		const zbx_uint64_t *values, const int num, int **seq_len, int *seq_num, int *in_num, int *between_num)
{
	int		i, len, first, start;
	zbx_uint64_t	value;

	/* Store lengths of consecutive sequences of values in a temporary array 'seq_len'. */
	/* An isolated value is represented as a sequence with length 1. */
	*seq_len = (int *)zbx_malloc(*seq_len, num * sizeof(int));

	for (i = 1, *seq_num = 0, value = values[0], len = 1; i < num; i++)
	{
		if (values[i] != ++value)
		{
			if (MIN_NUM_BETWEEN <= len)
				(*between_num)++;
			else
				*in_num += len;

			(*seq_len)[(*seq_num)++] = len;
			len = 1;
			value = values[i];
		}
		else
			len++;
	}

	if (MIN_NUM_BETWEEN <= len)
		(*between_num)++;
	else
		*in_num += len;

	(*seq_len)[(*seq_num)++] = len;

	if (MAX_EXPRESSIONS < *in_num || 1 < *between_num || (0 < *in_num && 0 < *between_num))
		zbx_chrcpy_alloc(sql, sql_alloc, sql_offset, '(');

	/* compose "between"s */
	for (i = 0, first = 1, start = 0; i < *seq_num; i++)
	{
		if (MIN_NUM_BETWEEN <= (*seq_len)[i])
		{
			if (1 != first)
			{
					zbx_strcpy_alloc(sql, sql_alloc, sql_offset, " or ");
			}
			else
				first = 0;

			zbx_snprintf_alloc(sql, sql_alloc, sql_offset, "%s between " ZBX_FS_UI64 " and " ZBX_FS_UI64,
					fieldname, values[start], values[start + (*seq_len)[i] - 1]);
		}

		start += (*seq_len)[i];
	}

	if (0 < *in_num && 0 < *between_num)
	{
		zbx_strcpy_alloc(sql, sql_alloc, sql_offset, " or ");
	}
}
#endif

/******************************************************************************
 *                                                                            *
 * Purpose: Takes an initial part of SQL query and appends a generated        *
 *          WHERE condition. The WHERE condition is generated from the given  *
 *          list of values as a mix of <fieldname> BETWEEN <id1> AND <idN>"   *
 *          and "<fieldname> IN (<id1>,<id2>,...,<idN>)" elements.            *
 *                                                                            *
 * Parameters: sql        - [IN/OUT] buffer for SQL query construction        *
 *             sql_alloc  - [IN/OUT] size of the 'sql' buffer                 *
 *             sql_offset - [IN/OUT] current position in the 'sql' buffer     *
 *             fieldname  - [IN] field name to be used in SQL WHERE condition *
 *             values     - [IN] array of numerical values sorted in          *
 *                               ascending order to be included in WHERE      *
 *             num        - [IN] number of elements in 'values' array         *
 *                                                                            *
 ******************************************************************************/
void	zbx_db_add_condition_alloc(char **sql, size_t *sql_alloc, size_t *sql_offset, const char *fieldname,
		const zbx_uint64_t *values, const int num)
{
#ifdef HAVE_ORACLE
	int		start, between_num = 0, in_num = 0, seq_num;
	int		*seq_len = NULL;
#endif
	int		i, in_cnt;
#if defined(HAVE_SQLITE3)
	int		expr_num, expr_cnt = 0;
#endif
	if (0 == num)
		return;

	zbx_chrcpy_alloc(sql, sql_alloc, sql_offset, ' ');
#ifdef HAVE_ORACLE
	DBadd_condition_alloc_btw(sql, sql_alloc, sql_offset, fieldname, values, num, &seq_len, &seq_num, &in_num,
			&between_num);

	if (1 < in_num)
		zbx_snprintf_alloc(sql, sql_alloc, sql_offset, "%s in (", fieldname);

	/* compose "in"s */
	for (i = 0, in_cnt = 0, start = 0; i < seq_num; i++)
	{
		if (MIN_NUM_BETWEEN > seq_len[i])
		{
			if (1 == in_num)
#else
	if (MAX_EXPRESSIONS < num)
		zbx_chrcpy_alloc(sql, sql_alloc, sql_offset, '(');

#if	defined(HAVE_SQLITE3)
	expr_num = (num + MAX_EXPRESSIONS - 1) / MAX_EXPRESSIONS;

	if (MAX_EXPRESSIONS < expr_num)
		zbx_chrcpy_alloc(sql, sql_alloc, sql_offset, '(');
#endif

	if (1 < num)
		zbx_snprintf_alloc(sql, sql_alloc, sql_offset, "%s in (", fieldname);

	/* compose "in"s */
	for (i = 0, in_cnt = 0; i < num; i++)
	{
			if (1 == num)
#endif
			{
				zbx_snprintf_alloc(sql, sql_alloc, sql_offset, "%s=" ZBX_FS_UI64, fieldname,
#ifdef HAVE_ORACLE
						values[start]);
#else
						values[i]);
#endif
				break;
			}
			else
			{
#ifdef HAVE_ORACLE
				do
				{
#endif
					if (MAX_EXPRESSIONS == in_cnt)
					{
						in_cnt = 0;
						(*sql_offset)--;
#if defined(HAVE_SQLITE3)
						if (MAX_EXPRESSIONS == ++expr_cnt)
						{
							zbx_snprintf_alloc(sql, sql_alloc, sql_offset, ")) or (%s in (",
									fieldname);
							expr_cnt = 0;
						}
						else
						{
#endif
							zbx_snprintf_alloc(sql, sql_alloc, sql_offset, ") or %s in (",
									fieldname);
#if defined(HAVE_SQLITE3)
						}
#endif
					}

					in_cnt++;
					zbx_snprintf_alloc(sql, sql_alloc, sql_offset, ZBX_FS_UI64 ",",
#ifdef HAVE_ORACLE
							values[start++]);
				}
				while (0 != --seq_len[i]);
			}
		}
		else
			start += seq_len[i];
	}

	zbx_free(seq_len);

	if (1 < in_num)
#else
							values[i]);
			}
	}

	if (1 < num)
#endif
	{
		(*sql_offset)--;
		zbx_chrcpy_alloc(sql, sql_alloc, sql_offset, ')');
	}

#if defined(HAVE_SQLITE3)
	if (MAX_EXPRESSIONS < expr_num)
		zbx_chrcpy_alloc(sql, sql_alloc, sql_offset, ')');
#endif
#ifdef HAVE_ORACLE
	if (MAX_EXPRESSIONS < in_num || 1 < between_num || (0 < in_num && 0 < between_num))
#else
	if (MAX_EXPRESSIONS < num)
#endif
		zbx_chrcpy_alloc(sql, sql_alloc, sql_offset, ')');

#undef MAX_EXPRESSIONS
#ifdef HAVE_ORACLE
#undef MIN_NUM_BETWEEN
#endif
}

/*********************************************************************************
 *                                                                               *
 * Purpose: This function is similar to the zbx_db_add_condition_alloc(), except *
 *          it is designed for generating WHERE conditions for strings. Hence,   *
 *          this function is simpler, because only IN condition is possible.     *
 *                                                                               *
 * Parameters: sql        - [IN/OUT] buffer for SQL query construction           *
 *             sql_alloc  - [IN/OUT] size of the 'sql' buffer                    *
 *             sql_offset - [IN/OUT] current position in the 'sql' buffer        *
 *             fieldname  - [IN] field name to be used in SQL WHERE condition    *
 *             values     - [IN] array of string values                          *
 *             num        - [IN] number of elements in 'values' array            *
 *                                                                               *
 * Comments: To support Oracle empty values are checked separately (is null      *
 *           for Oracle and ='' for the other databases).                        *
 *                                                                               *
 *********************************************************************************/
void	zbx_db_add_str_condition_alloc(char **sql, size_t *sql_alloc, size_t *sql_offset, const char *fieldname,
		const char * const *values, const int num)
{
#define MAX_EXPRESSIONS	950

	int	i, cnt = 0;
	char	*value_esc;
	int	values_num = 0, empty_num = 0;

	if (0 == num)
		return;

	zbx_chrcpy_alloc(sql, sql_alloc, sql_offset, ' ');

	for (i = 0; i < num; i++)
	{
		if ('\0' == *values[i])
			empty_num++;
		else
			values_num++;
	}

	if (MAX_EXPRESSIONS < values_num || (0 != values_num && 0 != empty_num))
		zbx_chrcpy_alloc(sql, sql_alloc, sql_offset, '(');

	if (0 != empty_num)
	{
		zbx_snprintf_alloc(sql, sql_alloc, sql_offset, "%s" ZBX_SQL_STRCMP, fieldname, ZBX_SQL_STRVAL_EQ(""));

		if (0 == values_num)
			return;

		zbx_strcpy_alloc(sql, sql_alloc, sql_offset, " or ");
	}

	if (1 == values_num)
	{
		for (i = 0; i < num; i++)
		{
			if ('\0' == *values[i])
				continue;

			value_esc = zbx_db_dyn_escape_string(values[i]);
			zbx_snprintf_alloc(sql, sql_alloc, sql_offset, "%s='%s'", fieldname, value_esc);
			zbx_free(value_esc);
		}

		if (0 != empty_num)
			zbx_chrcpy_alloc(sql, sql_alloc, sql_offset, ')');
		return;
	}

	zbx_strcpy_alloc(sql, sql_alloc, sql_offset, fieldname);
	zbx_strcpy_alloc(sql, sql_alloc, sql_offset, " in (");

	for (i = 0; i < num; i++)
	{
		if ('\0' == *values[i])
			continue;

		if (MAX_EXPRESSIONS == cnt)
		{
			cnt = 0;
			(*sql_offset)--;
			zbx_strcpy_alloc(sql, sql_alloc, sql_offset, ") or ");
			zbx_strcpy_alloc(sql, sql_alloc, sql_offset, fieldname);
			zbx_strcpy_alloc(sql, sql_alloc, sql_offset, " in (");
		}

		value_esc = zbx_db_dyn_escape_string(values[i]);
		zbx_chrcpy_alloc(sql, sql_alloc, sql_offset, '\'');
		zbx_strcpy_alloc(sql, sql_alloc, sql_offset, value_esc);
		zbx_strcpy_alloc(sql, sql_alloc, sql_offset, "',");
		zbx_free(value_esc);

		cnt++;
	}

	(*sql_offset)--;
	zbx_chrcpy_alloc(sql, sql_alloc, sql_offset, ')');

	if (MAX_EXPRESSIONS < values_num || 0 != empty_num)
		zbx_chrcpy_alloc(sql, sql_alloc, sql_offset, ')');

#undef MAX_EXPRESSIONS
}

static char	buf_string[640];

/******************************************************************************
 *                                                                            *
 * Return value: <host> or "???" if host not found                            *
 *                                                                            *
 ******************************************************************************/
const char	*zbx_host_string(zbx_uint64_t hostid)
{
	zbx_db_result_t	result;
	zbx_db_row_t	row;

	result = zbx_db_select(
			"select host"
			" from hosts"
			" where hostid=" ZBX_FS_UI64,
			hostid);

	if (NULL != (row = zbx_db_fetch(result)))
		zbx_snprintf(buf_string, sizeof(buf_string), "%s", row[0]);
	else
		zbx_snprintf(buf_string, sizeof(buf_string), "???");

	zbx_db_free_result(result);

	return buf_string;
}

/******************************************************************************
 *                                                                            *
 * Return value: <host>:<key> or "???" if item not found                      *
 *                                                                            *
 ******************************************************************************/
const char	*zbx_host_key_string(zbx_uint64_t itemid)
{
	zbx_db_result_t	result;
	zbx_db_row_t	row;

	result = zbx_db_select(
			"select h.host,i.key_"
			" from hosts h,items i"
			" where h.hostid=i.hostid"
				" and i.itemid=" ZBX_FS_UI64,
			itemid);

	if (NULL != (row = zbx_db_fetch(result)))
		zbx_snprintf(buf_string, sizeof(buf_string), "%s:%s", row[0], row[1]);
	else
		zbx_snprintf(buf_string, sizeof(buf_string), "???");

	zbx_db_free_result(result);

	return buf_string;
}

/******************************************************************************
 *                                                                            *
 * Purpose: check if user has access rights to information - full name,       *
 *          alias, Email, SMS, etc                                            *
 *                                                                            *
 * Parameters: userid           - [IN] user who owns the information          *
 *             recipient_userid - [IN] user who will receive the information  *
 *                                     can be NULL for remote command         *
 *                                                                            *
 * Return value: SUCCEED - if information receiving user has access rights    *
 *               FAIL    - otherwise                                          *
 *                                                                            *
 * Comments: Users has access rights or can view personal information only    *
 *           about themselves and other user who belong to their group.       *
 *           "Zabbix Super Admin" can view and has access rights to           *
 *           information about any user.                                      *
 *                                                                            *
 ******************************************************************************/
int	zbx_check_user_permissions(const zbx_uint64_t *userid, const zbx_uint64_t *recipient_userid)
{
	zbx_db_result_t	result;
	zbx_db_row_t	row;
	int		user_type = -1, ret = SUCCEED;

	zabbix_log(LOG_LEVEL_DEBUG, "In %s()", __func__);

	if (NULL == recipient_userid || *userid == *recipient_userid)
		goto out;

	result = zbx_db_select("select r.type from users u,role r where u.roleid=r.roleid and"
			" userid=" ZBX_FS_UI64, *recipient_userid);

	if (NULL != (row = zbx_db_fetch(result)) && FAIL == zbx_db_is_null(row[0]))
		user_type = atoi(row[0]);
	zbx_db_free_result(result);

	if (-1 == user_type)
	{
		zabbix_log(LOG_LEVEL_DEBUG, "%s() cannot check permissions", __func__);
		ret = FAIL;
		goto out;
	}

	if (USER_TYPE_SUPER_ADMIN != user_type)
	{
		/* check if users are from the same user group */
		result = zbx_db_select(
				"select null"
				" from users_groups ug1"
				" where ug1.userid=" ZBX_FS_UI64
					" and exists (select null"
						" from users_groups ug2"
						" where ug1.usrgrpid=ug2.usrgrpid"
							" and ug2.userid=" ZBX_FS_UI64
					")",
				*userid, *recipient_userid);

		if (NULL == zbx_db_fetch(result))
			ret = FAIL;
		zbx_db_free_result(result);
	}
out:
	zabbix_log(LOG_LEVEL_DEBUG, "End of %s():%s", __func__, zbx_result_string(ret));

	return ret;
}

/******************************************************************************
 *                                                                            *
 * Return value: "Name Surname (Alias)" or "unknown" if user not found        *
 *                                                                            *
 ******************************************************************************/
const char	*zbx_user_string(zbx_uint64_t userid)
{
	zbx_db_result_t	result;
	zbx_db_row_t	row;

	result = zbx_db_select("select name,surname,username from users where userid=" ZBX_FS_UI64, userid);

	if (NULL != (row = zbx_db_fetch(result)))
		zbx_snprintf(buf_string, sizeof(buf_string), "%s %s (%s)", row[0], row[1], row[2]);
	else
		zbx_snprintf(buf_string, sizeof(buf_string), "unknown");

	zbx_db_free_result(result);

	return buf_string;
}

/******************************************************************************
 *                                                                            *
 * Purpose: get user username, name and surname                               *
 *                                                                            *
 * Parameters: userid     - [IN] user id                                      *
 *             username   - [OUT] user alias                                  *
 *             name       - [OUT] user name                                   *
 *             surname    - [OUT] user surname                                *
 *                                                                            *
 * Return value: SUCCEED or FAIL                                              *
 *                                                                            *
 ******************************************************************************/
int	zbx_db_get_user_names(zbx_uint64_t userid, char **username, char **name, char **surname)
{
	int		ret = FAIL;
	zbx_db_result_t	result;
	zbx_db_row_t	row;

	if (NULL == (result = zbx_db_select(
			"select username,name,surname"
			" from users"
			" where userid=" ZBX_FS_UI64, userid)))
	{
		goto out;
	}

	if (NULL == (row = zbx_db_fetch(result)))
		goto out;

	*username = zbx_strdup(NULL, row[0]);
	*name = zbx_strdup(NULL, row[1]);
	*surname = zbx_strdup(NULL, row[2]);

	ret = SUCCEED;
out:
	zbx_db_free_result(result);

	return ret;
}

/******************************************************************************
 *                                                                            *
 * Purpose: construct where condition                                         *
 *                                                                            *
 * Return value: "=<id>" if id not equal zero,                                *
 *               otherwise " is null"                                         *
 *                                                                            *
 * Comments: NB! Do not use this function more than once in same SQL query    *
 *                                                                            *
 ******************************************************************************/
const char	*zbx_db_sql_id_cmp(zbx_uint64_t id)
{
	static char		buf[22];	/* 1 - '=', 20 - value size, 1 - '\0' */
	static const char	is_null[9] = " is null";

	if (0 == id)
		return is_null;

	zbx_snprintf(buf, sizeof(buf), "=" ZBX_FS_UI64, id);

	return buf;
}

/******************************************************************************
 *                                                                            *
<<<<<<< HEAD
 * Purpose: register unknown host and generate event                          *
 *                                                                            *
 ******************************************************************************/
void	zbx_db_register_host(zbx_uint64_t proxyid, const char *host, const char *ip, const char *dns,
		unsigned short port, unsigned int connection_type, const char *host_metadata, unsigned short flag,
		int now, const zbx_events_funcs_t *events_cbs)
{
	zbx_vector_ptr_t	autoreg_hosts;

	zbx_vector_ptr_create(&autoreg_hosts);

	zbx_db_register_host_prepare(&autoreg_hosts, host, ip, dns, port, connection_type, host_metadata, flag, now);
	zbx_db_register_host_flush(&autoreg_hosts, proxyid, events_cbs);

	zbx_db_register_host_clean(&autoreg_hosts);
	zbx_vector_ptr_destroy(&autoreg_hosts);
}

static void	autoreg_host_free(zbx_autoreg_host_t *autoreg_host)
{
	zbx_free(autoreg_host->host);
	zbx_free(autoreg_host->ip);
	zbx_free(autoreg_host->dns);
	zbx_free(autoreg_host->host_metadata);
	zbx_free(autoreg_host);
}

void	zbx_db_register_host_prepare(zbx_vector_ptr_t *autoreg_hosts, const char *host, const char *ip, const char *dns,
		unsigned short port, unsigned int connection_type, const char *host_metadata, unsigned short flag,
		int now)
{
	zbx_autoreg_host_t	*autoreg_host;
	int			i;

	for (i = 0; i < autoreg_hosts->values_num; i++)	/* duplicate check */
	{
		autoreg_host = (zbx_autoreg_host_t *)autoreg_hosts->values[i];

		if (0 == strcmp(host, autoreg_host->host))
		{
			zbx_vector_ptr_remove(autoreg_hosts, i);
			autoreg_host_free(autoreg_host);
			break;
		}
	}

	autoreg_host = (zbx_autoreg_host_t *)zbx_malloc(NULL, sizeof(zbx_autoreg_host_t));
	autoreg_host->autoreg_hostid = autoreg_host->hostid = 0;
	autoreg_host->host = zbx_strdup(NULL, host);
	autoreg_host->ip = zbx_strdup(NULL, ip);
	autoreg_host->dns = zbx_strdup(NULL, dns);
	autoreg_host->port = port;
	autoreg_host->connection_type = connection_type;
	autoreg_host->host_metadata = zbx_strdup(NULL, host_metadata);
	autoreg_host->flag = flag;
	autoreg_host->now = now;

	zbx_vector_ptr_append(autoreg_hosts, autoreg_host);
}

static void	autoreg_get_hosts(zbx_vector_ptr_t *autoreg_hosts, zbx_vector_str_t *hosts)
{
	int	i;

	for (i = 0; i < autoreg_hosts->values_num; i++)
	{
		zbx_autoreg_host_t	*autoreg_host = (zbx_autoreg_host_t *)autoreg_hosts->values[i];

		zbx_vector_str_append(hosts, autoreg_host->host);
	}
}

static void	process_autoreg_hosts(zbx_vector_ptr_t *autoreg_hosts, zbx_uint64_t proxyid)
{
	zbx_db_result_t		result;
	zbx_db_row_t		row;
	zbx_vector_str_t	hosts;
	zbx_uint64_t		current_proxyid;
	char			*sql = NULL;
	size_t			sql_alloc = 256, sql_offset;
	zbx_autoreg_host_t	*autoreg_host;
	int			i;

	sql = (char *)zbx_malloc(sql, sql_alloc);
	zbx_vector_str_create(&hosts);

	if (0 != proxyid)
	{
		autoreg_get_hosts(autoreg_hosts, &hosts);

		/* delete from vector if already exist in hosts table */
		sql_offset = 0;
		zbx_snprintf_alloc(&sql, &sql_alloc, &sql_offset,
				"select h.host,h.hostid,h.proxyid,a.host_metadata,a.listen_ip,a.listen_dns,"
					"a.listen_port,a.flags,a.autoreg_hostid"
				" from hosts h"
				" left join autoreg_host a"
					" on a.proxyid=h.proxyid and a.host=h.host"
				" where");
		zbx_db_add_str_condition_alloc(&sql, &sql_alloc, &sql_offset, "h.host",
				(const char **)hosts.values, hosts.values_num);

		result = zbx_db_select("%s", sql);

		while (NULL != (row = zbx_db_fetch(result)))
		{
			for (i = 0; i < autoreg_hosts->values_num; i++)
			{
				autoreg_host = (zbx_autoreg_host_t *)autoreg_hosts->values[i];

				if (0 != strcmp(autoreg_host->host, row[0]))
					continue;

				ZBX_STR2UINT64(autoreg_host->hostid, row[1]);
				ZBX_DBROW2UINT64(current_proxyid, row[2]);

				if (current_proxyid != proxyid || SUCCEED == zbx_db_is_null(row[8]) ||
						0 != strcmp(autoreg_host->host_metadata, row[3]) ||
						autoreg_host->flag != atoi(row[7]))
				{
					break;
				}

				/* process with autoregistration if the connection type was forced and */
				/* is different from the last registered connection type               */
				if (ZBX_CONN_DEFAULT != autoreg_host->flag)
				{
					unsigned short	port;

					if (FAIL == zbx_is_ushort(row[6], &port) || port != autoreg_host->port)
						break;

					if (ZBX_CONN_IP == autoreg_host->flag && 0 != strcmp(row[4], autoreg_host->ip))
						break;

					if (ZBX_CONN_DNS == autoreg_host->flag && 0 != strcmp(row[5], autoreg_host->dns))
						break;
				}

				zbx_vector_ptr_remove(autoreg_hosts, i);
				autoreg_host_free(autoreg_host);

				break;
			}

		}
		zbx_db_free_result(result);

		hosts.values_num = 0;
	}

	if (0 != autoreg_hosts->values_num)
	{
		autoreg_get_hosts(autoreg_hosts, &hosts);

		/* update autoreg_id in vector if already exists in autoreg_host table */
		sql_offset = 0;
		zbx_snprintf_alloc(&sql, &sql_alloc, &sql_offset,
				"select autoreg_hostid,host"
				" from autoreg_host"
				" where");
		zbx_db_add_str_condition_alloc(&sql, &sql_alloc, &sql_offset, "host",
				(const char **)hosts.values, hosts.values_num);

		result = zbx_db_select("%s", sql);

		while (NULL != (row = zbx_db_fetch(result)))
		{
			for (i = 0; i < autoreg_hosts->values_num; i++)
			{
				autoreg_host = (zbx_autoreg_host_t *)autoreg_hosts->values[i];

				if (0 == autoreg_host->autoreg_hostid && 0 == strcmp(autoreg_host->host, row[1]))
				{
					ZBX_STR2UINT64(autoreg_host->autoreg_hostid, row[0]);
					break;
				}
			}
		}
		zbx_db_free_result(result);

		hosts.values_num = 0;
	}

	zbx_vector_str_destroy(&hosts);
	zbx_free(sql);
}

static int	compare_autoreg_host_by_hostid(const void *d1, const void *d2)
{
	const zbx_autoreg_host_t	*p1 = *(const zbx_autoreg_host_t **)d1;
	const zbx_autoreg_host_t	*p2 = *(const zbx_autoreg_host_t **)d2;

	ZBX_RETURN_IF_NOT_EQUAL(p1->hostid, p2->hostid);

	return 0;
}

void	zbx_db_register_host_flush(zbx_vector_ptr_t *autoreg_hosts, zbx_uint64_t proxyid,
		const zbx_events_funcs_t *events_cbs)
{
	zbx_autoreg_host_t	*autoreg_host;
	zbx_uint64_t		autoreg_hostid = 0;
	zbx_db_insert_t		db_insert;
	int			i, create = 0, update = 0;
	char			*sql = NULL, *ip_esc, *dns_esc, *host_metadata_esc;
	size_t			sql_alloc = 256, sql_offset = 0;
	zbx_timespec_t		ts = {0, 0};

	zabbix_log(LOG_LEVEL_DEBUG, "In %s()", __func__);

	process_autoreg_hosts(autoreg_hosts, proxyid);

	for (i = 0; i < autoreg_hosts->values_num; i++)
	{
		autoreg_host = (zbx_autoreg_host_t *)autoreg_hosts->values[i];

		if (0 == autoreg_host->autoreg_hostid)
			create++;
	}

	if (0 != create)
	{
		autoreg_hostid = zbx_db_get_maxid_num("autoreg_host", create);

		zbx_db_insert_prepare(&db_insert, "autoreg_host", "autoreg_hostid", "proxyid", "host", "listen_ip",
				"listen_dns", "listen_port", "tls_accepted", "host_metadata", "flags", NULL);
	}

	if (0 != (update = autoreg_hosts->values_num - create))
	{
		sql = (char *)zbx_malloc(sql, sql_alloc);
		zbx_db_begin_multiple_update(&sql, &sql_alloc, &sql_offset);
	}

	zbx_vector_ptr_sort(autoreg_hosts, ZBX_DEFAULT_UINT64_PTR_COMPARE_FUNC);

	for (i = 0; i < autoreg_hosts->values_num; i++)
	{
		autoreg_host = (zbx_autoreg_host_t *)autoreg_hosts->values[i];

		if (0 == autoreg_host->autoreg_hostid)
		{
			autoreg_host->autoreg_hostid = autoreg_hostid++;

			zbx_db_insert_add_values(&db_insert, autoreg_host->autoreg_hostid, proxyid,
					autoreg_host->host, autoreg_host->ip, autoreg_host->dns,
					(int)autoreg_host->port, (int)autoreg_host->connection_type,
					autoreg_host->host_metadata, autoreg_host->flag);
		}
		else
		{
			ip_esc = zbx_db_dyn_escape_string(autoreg_host->ip);
			dns_esc = zbx_db_dyn_escape_string(autoreg_host->dns);
			host_metadata_esc = zbx_db_dyn_escape_string(autoreg_host->host_metadata);

			zbx_snprintf_alloc(&sql, &sql_alloc, &sql_offset,
					"update autoreg_host"
					" set listen_ip='%s',"
						"listen_dns='%s',"
						"listen_port=%hu,"
						"host_metadata='%s',"
						"tls_accepted='%u',"
						"flags=%hu,"
						"proxyid=%s"
					" where autoreg_hostid=" ZBX_FS_UI64 ";\n",
				ip_esc, dns_esc, autoreg_host->port, host_metadata_esc, autoreg_host->connection_type,
				autoreg_host->flag, zbx_db_sql_id_ins(proxyid), autoreg_host->autoreg_hostid);

			zbx_free(host_metadata_esc);
			zbx_free(dns_esc);
			zbx_free(ip_esc);
		}
	}

	if (0 != create)
	{
		zbx_db_insert_execute(&db_insert);
		zbx_db_insert_clean(&db_insert);
	}

	if (0 != update)
	{
		zbx_db_end_multiple_update(&sql, &sql_alloc, &sql_offset);
		zbx_db_execute("%s", sql);
		zbx_free(sql);
	}

	zbx_vector_ptr_sort(autoreg_hosts, compare_autoreg_host_by_hostid);

	for (i = 0; i < autoreg_hosts->values_num; i++)
	{
		autoreg_host = (zbx_autoreg_host_t *)autoreg_hosts->values[i];

		ts.sec = autoreg_host->now;

		if (NULL != events_cbs->add_event_cb)
		{
			events_cbs->add_event_cb(EVENT_SOURCE_AUTOREGISTRATION, EVENT_OBJECT_ZABBIX_ACTIVE,
					autoreg_host->autoreg_hostid, &ts, TRIGGER_VALUE_PROBLEM, NULL, NULL, NULL, 0,
					0, NULL, 0, NULL, 0, NULL, NULL, NULL);
		}
	}

	if (NULL != events_cbs->process_events_cb)
		events_cbs->process_events_cb(NULL, NULL);

	if (NULL != events_cbs->clean_events_cb)
		events_cbs->clean_events_cb();

	zabbix_log(LOG_LEVEL_DEBUG, "End of %s()", __func__);
}

void	zbx_db_register_host_clean(zbx_vector_ptr_t *autoreg_hosts)
{
	zbx_vector_ptr_clear_ext(autoreg_hosts, (zbx_mem_free_func_t)autoreg_host_free);
}

/******************************************************************************
 *                                                                            *
 * Purpose: register unknown host                                             *
 *                                                                            *
 * Parameters: host - host name                                               *
 *                                                                            *
 ******************************************************************************/
void	zbx_db_proxy_register_host(const char *host, const char *ip, const char *dns, unsigned short port,
		unsigned int connection_type, const char *host_metadata, unsigned short flag, int now)
{
	char	*host_esc, *ip_esc, *dns_esc, *host_metadata_esc;

	host_esc = zbx_db_dyn_escape_field("proxy_autoreg_host", "host", host);
	ip_esc = zbx_db_dyn_escape_field("proxy_autoreg_host", "listen_ip", ip);
	dns_esc = zbx_db_dyn_escape_field("proxy_autoreg_host", "listen_dns", dns);
	host_metadata_esc = zbx_db_dyn_escape_field("proxy_autoreg_host", "host_metadata", host_metadata);

	zbx_db_execute("insert into proxy_autoreg_host"
			" (clock,host,listen_ip,listen_dns,listen_port,tls_accepted,host_metadata,flags)"
			" values"
			" (%d,'%s','%s','%s',%d,%u,'%s',%d)",
			now, host_esc, ip_esc, dns_esc, (int)port, connection_type, host_metadata_esc,
			(int)flag);

	zbx_free(host_metadata_esc);
	zbx_free(dns_esc);
	zbx_free(ip_esc);
	zbx_free(host_esc);
}

/******************************************************************************
 *                                                                            *
=======
>>>>>>> 8fe01499
 * Purpose: execute a set of SQL statements IF it is big enough               *
 *                                                                            *
 ******************************************************************************/
int	zbx_db_execute_overflowed_sql(char **sql, size_t *sql_alloc, size_t *sql_offset)
{
	int	ret = SUCCEED;

	if (ZBX_MAX_OVERFLOW_SQL_SIZE < *sql_offset)
	{
#ifdef HAVE_MULTIROW_INSERT
		if (',' == (*sql)[*sql_offset - 1])
		{
			(*sql_offset)--;
			zbx_strcpy_alloc(sql, sql_alloc, sql_offset, ";\n");
		}
#endif
#if defined(HAVE_ORACLE) && 0 == ZBX_MAX_OVERFLOW_SQL_SIZE
		/* make sure we are not called twice without */
		/* putting a new sql into the buffer first */
		if (*sql_offset <= ZBX_SQL_EXEC_FROM)
		{
			THIS_SHOULD_NEVER_HAPPEN;
			return ret;
		}

		/* Oracle fails with ORA-00911 if it encounters ';' w/o PL/SQL block */
		zbx_rtrim(*sql, ZBX_WHITESPACE ";");
#else
		zbx_db_end_multiple_update(sql, sql_alloc, sql_offset);
#endif
		/* For Oracle with max_overflow_sql_size == 0, jump over "begin\n" */
		/* before execution. ZBX_SQL_EXEC_FROM is 0 for all other cases. */
		if (ZBX_DB_OK > zbx_db_execute("%s", *sql + ZBX_SQL_EXEC_FROM))
			ret = FAIL;

		*sql_offset = 0;

		zbx_db_begin_multiple_update(sql, sql_alloc, sql_offset);
	}

	return ret;
}

/******************************************************************************
 *                                                                            *
 * Purpose: construct a unique host name by the given sample                  *
 *                                                                            *
 * Parameters: host_name_sample - a host name to start constructing from      *
 *             field_name       - field name for host or host visible name    *
 *                                                                            *
 * Return value: unique host name which does not exist in the database        *
 *                                                                            *
 * Comments: the sample cannot be empty                                       *
 *           constructs new by adding "_$(number+1)", where "number"          *
 *           shows count of the sample itself plus already constructed ones   *
 *           host_name_sample is not modified, allocates new memory!          *
 *                                                                            *
 ******************************************************************************/
char	*zbx_db_get_unique_hostname_by_sample(const char *host_name_sample, const char *field_name)
{
	zbx_db_result_t		result;
	zbx_db_row_t		row;
	int			full_match = 0, i;
	char			*host_name_temp = NULL, *host_name_sample_esc;
	zbx_vector_uint64_t	nums;
	zbx_uint64_t		num = 2;	/* produce alternatives starting from "2" */
	size_t			sz;

	assert(host_name_sample && *host_name_sample);

	zabbix_log(LOG_LEVEL_DEBUG, "In %s() sample:'%s'", __func__, host_name_sample);

	zbx_vector_uint64_create(&nums);
	zbx_vector_uint64_reserve(&nums, 8);

	sz = strlen(host_name_sample);
	host_name_sample_esc = zbx_db_dyn_escape_like_pattern(host_name_sample);

	result = zbx_db_select(
			"select %s"
			" from hosts"
			" where %s like '%s%%' escape '%c'"
				" and flags<>%d"
				" and status in (%d,%d,%d)",
				field_name, field_name, host_name_sample_esc, ZBX_SQL_LIKE_ESCAPE_CHAR,
			ZBX_FLAG_DISCOVERY_PROTOTYPE,
			HOST_STATUS_MONITORED, HOST_STATUS_NOT_MONITORED, HOST_STATUS_TEMPLATE);

	zbx_free(host_name_sample_esc);

	while (NULL != (row = zbx_db_fetch(result)))
	{
		zbx_uint64_t	n;
		const char	*p;

		if (0 != strncmp(row[0], host_name_sample, sz))
			continue;

		p = row[0] + sz;

		if ('\0' == *p)
		{
			full_match = 1;
			continue;
		}

		if ('_' != *p || FAIL == zbx_is_uint64(p + 1, &n))
			continue;

		zbx_vector_uint64_append(&nums, n);
	}
	zbx_db_free_result(result);

	zbx_vector_uint64_sort(&nums, ZBX_DEFAULT_UINT64_COMPARE_FUNC);

	if (0 == full_match)
	{
		host_name_temp = zbx_strdup(host_name_temp, host_name_sample);
		goto clean;
	}

	for (i = 0; i < nums.values_num; i++)
	{
		if (num > nums.values[i])
			continue;

		if (num < nums.values[i])	/* found, all others will be bigger */
			break;

		num++;
	}

	host_name_temp = zbx_dsprintf(host_name_temp, "%s_" ZBX_FS_UI64, host_name_sample, num);
clean:
	zbx_vector_uint64_destroy(&nums);

	zabbix_log(LOG_LEVEL_DEBUG, "End of %s():'%s'", __func__, host_name_temp);

	return host_name_temp;
}

/******************************************************************************
 *                                                                            *
 * Purpose: construct insert statement                                        *
 *                                                                            *
 * Return value: "<id>" if id not equal zero,                                 *
 *               otherwise "null"                                             *
 *                                                                            *
 ******************************************************************************/
const char	*zbx_db_sql_id_ins(zbx_uint64_t id)
{
	static unsigned char	n = 0;
	static char		buf[4][21];	/* 20 - value size, 1 - '\0' */
	static const char	null[5] = "null";

	if (0 == id)
		return null;

	n = (n + 1) & 3;

	zbx_snprintf(buf[n], sizeof(buf[n]), ZBX_FS_UI64, id);

	return buf[n];
}

/******************************************************************************
 *                                                                            *
 * Purpose: get corresponding host_inventory field name                       *
 *                                                                            *
 * Parameters: inventory_link - [IN] field link 1..HOST_INVENTORY_FIELD_COUNT *
 *                                                                            *
 * Return value: field name or NULL if value of inventory_link is incorrect   *
 *                                                                            *
 ******************************************************************************/
const char	*zbx_db_get_inventory_field(unsigned char inventory_link)
{
	static const char	*inventory_fields[HOST_INVENTORY_FIELD_COUNT] =
	{
		"type", "type_full", "name", "alias", "os", "os_full", "os_short", "serialno_a", "serialno_b", "tag",
		"asset_tag", "macaddress_a", "macaddress_b", "hardware", "hardware_full", "software", "software_full",
		"software_app_a", "software_app_b", "software_app_c", "software_app_d", "software_app_e", "contact",
		"location", "location_lat", "location_lon", "notes", "chassis", "model", "hw_arch", "vendor",
		"contract_number", "installer_name", "deployment_status", "url_a", "url_b", "url_c", "host_networks",
		"host_netmask", "host_router", "oob_ip", "oob_netmask", "oob_router", "date_hw_purchase",
		"date_hw_install", "date_hw_expiry", "date_hw_decomm", "site_address_a", "site_address_b",
		"site_address_c", "site_city", "site_state", "site_country", "site_zip", "site_rack", "site_notes",
		"poc_1_name", "poc_1_email", "poc_1_phone_a", "poc_1_phone_b", "poc_1_cell", "poc_1_screen",
		"poc_1_notes", "poc_2_name", "poc_2_email", "poc_2_phone_a", "poc_2_phone_b", "poc_2_cell",
		"poc_2_screen", "poc_2_notes"
	};

	if (1 > inventory_link || inventory_link > HOST_INVENTORY_FIELD_COUNT)
		return NULL;

	return inventory_fields[inventory_link - 1];
}

int	zbx_db_table_exists(const char *table_name)
{
	char		*table_name_esc;
	zbx_db_result_t	result;
	int		ret;

	table_name_esc = zbx_db_dyn_escape_string(table_name);

#if defined(HAVE_MYSQL)
	result = zbx_db_select("show tables like '%s'", table_name_esc);
#elif defined(HAVE_ORACLE)
	result = zbx_db_select(
			"select 1"
			" from all_tables"
			" where lower(table_name)='%s'",
			table_name_esc);
#elif defined(HAVE_POSTGRESQL)
	result = zbx_db_select(
			"select 1"
			" from information_schema.tables"
			" where table_name='%s'"
				" and table_schema='%s'",
			table_name_esc, zbx_db_get_schema_esc());
#elif defined(HAVE_SQLITE3)
	result = zbx_db_select(
			"select 1"
			" from sqlite_master"
			" where tbl_name='%s'"
				" and type='table'",
			table_name_esc);
#endif

	zbx_free(table_name_esc);

	ret = (NULL == zbx_db_fetch(result) ? FAIL : SUCCEED);

	zbx_db_free_result(result);

	return ret;
}

int	zbx_db_field_exists(const char *table_name, const char *field_name)
{
#if (defined(HAVE_MYSQL) || defined(HAVE_ORACLE) || defined(HAVE_POSTGRESQL) || defined(HAVE_SQLITE3))
	zbx_db_result_t	result;
#endif
#if defined(HAVE_MYSQL)
	char		*field_name_esc;
	int		ret;
#elif defined(HAVE_ORACLE)
	char		*table_name_esc, *field_name_esc;
	int		ret;
#elif defined(HAVE_POSTGRESQL)
	char		*table_name_esc, *field_name_esc;
	int		ret;
#elif defined(HAVE_SQLITE3)
	char		*table_name_esc;
	zbx_db_row_t	row;
	int		ret = FAIL;
#endif

#if defined(HAVE_MYSQL)
	field_name_esc = zbx_db_dyn_escape_string(field_name);

	result = zbx_db_select("show columns from %s like '%s'",
			table_name, field_name_esc);

	zbx_free(field_name_esc);

	ret = (NULL == zbx_db_fetch(result) ? FAIL : SUCCEED);

	zbx_db_free_result(result);
#elif defined(HAVE_ORACLE)
	table_name_esc = zbx_db_dyn_escape_string(table_name);
	field_name_esc = zbx_db_dyn_escape_string(field_name);

	result = zbx_db_select(
			"select 1"
			" from col"
			" where lower(tname)='%s'"
				" and lower(cname)='%s'",
			table_name_esc, field_name_esc);

	zbx_free(field_name_esc);
	zbx_free(table_name_esc);

	ret = (NULL == zbx_db_fetch(result) ? FAIL : SUCCEED);

	zbx_db_free_result(result);
#elif defined(HAVE_POSTGRESQL)
	table_name_esc = zbx_db_dyn_escape_string(table_name);
	field_name_esc = zbx_db_dyn_escape_string(field_name);

	result = zbx_db_select(
			"select 1"
			" from information_schema.columns"
			" where table_name='%s'"
				" and column_name='%s'"
				" and table_schema='%s'",
			table_name_esc, field_name_esc, zbx_db_get_schema_esc());

	zbx_free(field_name_esc);
	zbx_free(table_name_esc);

	ret = (NULL == zbx_db_fetch(result) ? FAIL : SUCCEED);

	zbx_db_free_result(result);
#elif defined(HAVE_SQLITE3)
	table_name_esc = zbx_db_dyn_escape_string(table_name);

	result = zbx_db_select("PRAGMA table_info('%s')", table_name_esc);

	zbx_free(table_name_esc);

	while (NULL != (row = zbx_db_fetch(result)))
	{
		if (0 != strcmp(field_name, row[1]))
			continue;

		ret = SUCCEED;
		break;
	}
	zbx_db_free_result(result);
#endif

	return ret;
}

#if defined(HAVE_ORACLE)
void	zbx_db_table_prepare(const char *tablename, struct zbx_json *json)
{
#define ZBX_TYPE_CHAR_STR	"nvarchar2"
#define ZBX_PROTO_TAG_FIELDS	"fields"
#define ZBX_PROTO_TAG_LENGTH	"length"
#define ZBX_PROTO_TAG_CHAR	"char"
	zbx_db_table_t		*table;
	int			i;
	zbx_vector_str_t	names;
	size_t			offset;

	if (NULL != json)
		offset = json->buffer_offset;

	zbx_vector_str_create(&names);

	if (NULL == (table = db_get_table(tablename)))
	{
		zabbix_log(LOG_LEVEL_CRIT, "%s(): cannot find table '%s'", __func__, tablename);

		goto cleanup;
	}

	for (i = 0; NULL != table->fields[i].name; i++)
	{
		switch (table->fields[i].type)
		{
			case ZBX_TYPE_TEXT:
				zbx_vector_str_append(&names, (char *)table->fields[i].name);
				break;
			default:
				break;
		}
	}

	if (0 != names.values_num)
	{
		zbx_db_row_t	row;
		zbx_db_result_t	result;
		char		*table_name_esc;
		char		*sql = NULL;
		size_t		sql_alloc = 0, sql_offset = 0;

		table_name_esc = zbx_db_dyn_escape_string(table->table);

		zbx_snprintf_alloc(&sql, &sql_alloc, &sql_offset, "select column_name,data_type,char_length"
				" from user_tab_columns"
				" where lower(table_name)='%s'"
					" and",
				table_name_esc);

		zbx_free(table_name_esc);

		zbx_db_add_str_condition_alloc(&sql, &sql_alloc, &sql_offset, "lower(column_name)",
				(const char **)names.values, names.values_num);

		result = zbx_db_select("%s", sql);
		while (NULL != (row = zbx_db_fetch(result)))
		{
			zbx_db_field_t	*field;

			zbx_strlower(row[0]);
			if (NULL == (field = db_get_field(table, row[0])))
			{
				zabbix_log(LOG_LEVEL_CRIT, "%s(): table '%s', cannot find field '%s'", __func__,
						table->table, row[0]);
				continue;
			}

			zbx_strlower(row[1]);
			if (0 != strcmp(row[1], ZBX_TYPE_CHAR_STR))
				continue;

			field->type = ZBX_TYPE_CHAR;
			field->length = (unsigned short)atoi(row[2]);

			if (NULL != json)
			{
				if (offset == json->buffer_offset)
				{
					zbx_json_addobject(json, tablename);
					zbx_json_addobject(json, ZBX_PROTO_TAG_FIELDS);
				}

				zbx_json_addobject(json, field->name);
				zbx_json_addstring(json, ZBX_PROTO_TAG_TYPE, ZBX_PROTO_TAG_CHAR, ZBX_JSON_TYPE_STRING);
				zbx_json_adduint64(json, ZBX_PROTO_TAG_LENGTH, field->length);
				zbx_json_close(json);
			}
		}
		zbx_db_free_result(result);

		zbx_free(sql);
	}
cleanup:
	zbx_vector_str_destroy(&names);

	if (NULL != json)
	{
		if (offset != json->buffer_offset)
		{
			zbx_json_close(json);
			zbx_json_close(json);
		}
	}
#undef ZBX_TYPE_CHAR_STR
#undef ZBX_PROTO_TAG_FIELDS
#undef ZBX_PROTO_TAG_LENGTH
#undef ZBX_PROTO_TAG_CHAR
}
#endif

#ifndef HAVE_SQLITE3
int	zbx_db_trigger_exists(const char *table_name, const char *trigger_name)
{
	char		*table_name_esc, *trigger_name_esc;
	zbx_db_result_t	result;
	int		ret;

	table_name_esc = zbx_db_dyn_escape_string(table_name);
	trigger_name_esc = zbx_db_dyn_escape_string(trigger_name);

#if defined(HAVE_MYSQL)
	result = zbx_db_select(
			"show triggers where `table`='%s'"
			" and `trigger`='%s'",
			table_name_esc, trigger_name_esc);
#elif defined(HAVE_ORACLE)
	result = zbx_db_select(
			"select 1"
			" from all_triggers"
			" where lower(table_name)='%s'"
				" and lower(trigger_name)='%s'",
			table_name_esc, trigger_name_esc);
#elif defined(HAVE_POSTGRESQL)
	result = zbx_db_select(
			"select 1"
			" from information_schema.triggers"
			" where event_object_table='%s'"
			" and trigger_name='%s'"
			" and trigger_schema='%s'",
			table_name_esc, trigger_name_esc, zbx_db_get_schema_esc());
#endif
	ret = (NULL == zbx_db_fetch(result) ? FAIL : SUCCEED);

	zbx_db_free_result(result);

	zbx_free(table_name_esc);
	zbx_free(trigger_name_esc);

	return ret;
}

int	zbx_db_index_exists(const char *table_name, const char *index_name)
{
	char		*table_name_esc, *index_name_esc;
	zbx_db_result_t	result;
	int		ret;

	table_name_esc = zbx_db_dyn_escape_string(table_name);
	index_name_esc = zbx_db_dyn_escape_string(index_name);

#if defined(HAVE_MYSQL)
	result = zbx_db_select(
			"show index from %s"
			" where key_name='%s'",
			table_name_esc, index_name_esc);
#elif defined(HAVE_ORACLE)
	result = zbx_db_select(
			"select 1"
			" from user_indexes"
			" where lower(table_name)='%s'"
				" and lower(index_name)='%s'",
			table_name_esc, index_name_esc);
#elif defined(HAVE_POSTGRESQL)
	result = zbx_db_select(
			"select 1"
			" from pg_indexes"
			" where tablename='%s'"
				" and indexname='%s'"
				" and schemaname='%s'",
			table_name_esc, index_name_esc, zbx_db_get_schema_esc());
#endif

	ret = (NULL == zbx_db_fetch(result) ? FAIL : SUCCEED);

	zbx_db_free_result(result);

	zbx_free(table_name_esc);
	zbx_free(index_name_esc);

	return ret;
}

int	zbx_db_pk_exists(const char *table_name)
{
	zbx_db_result_t	result;
	int		ret;

#if defined(HAVE_MYSQL)
	result = zbx_db_select(
			"show index from %s"
			" where key_name='PRIMARY'",
			table_name);
#elif defined(HAVE_ORACLE)
	char		*name_u;

	name_u = zbx_strdup(NULL, table_name);
	zbx_strupper(name_u);
	result = zbx_db_select(
			"select 1"
			" from user_constraints"
			" where constraint_type='P'"
				" and table_name='%s'",
			name_u);
	zbx_free(name_u);
#elif defined(HAVE_POSTGRESQL)
	result = zbx_db_select(
			"select 1"
			" from information_schema.table_constraints"
			" where table_name='%s'"
				" and constraint_type='PRIMARY KEY'"
				" and constraint_schema='%s'",
			table_name, zbx_db_get_schema_esc());
#endif
	ret = (NULL == zbx_db_fetch(result) ? FAIL : SUCCEED);

	zbx_db_free_result(result);

	return ret;
}

#endif

/******************************************************************************
 *                                                                            *
 * Parameters: sql - [IN] sql statement                                       *
 *             ids - [OUT] sorted list of selected uint64 values              *
 *                                                                            *
 ******************************************************************************/
void	zbx_db_select_uint64(const char *sql, zbx_vector_uint64_t *ids)
{
	zbx_db_result_t	result;
	zbx_db_row_t	row;
	zbx_uint64_t	id;

	result = zbx_db_select("%s", sql);

	while (NULL != (row = zbx_db_fetch(result)))
	{
		ZBX_STR2UINT64(id, row[0]);

		zbx_vector_uint64_append(ids, id);
	}
	zbx_db_free_result(result);

	zbx_vector_uint64_sort(ids, ZBX_DEFAULT_UINT64_COMPARE_FUNC);
}

int	zbx_db_prepare_multiple_query(const char *query, const char *field_name, zbx_vector_uint64_t *ids, char **sql,
		size_t	*sql_alloc, size_t *sql_offset)
{
#define ZBX_MAX_IDS	950
	int	i, ret = SUCCEED;

	for (i = 0; i < ids->values_num; i += ZBX_MAX_IDS)
	{
		zbx_strcpy_alloc(sql, sql_alloc, sql_offset, query);
		zbx_db_add_condition_alloc(sql, sql_alloc, sql_offset, field_name, &ids->values[i],
				MIN(ZBX_MAX_IDS, ids->values_num - i));
		zbx_strcpy_alloc(sql, sql_alloc, sql_offset, ";\n");

		if (SUCCEED != (ret = zbx_db_execute_overflowed_sql(sql, sql_alloc, sql_offset)))
			break;
	}

	return ret;
}

int	zbx_db_execute_multiple_query(const char *query, const char *field_name, zbx_vector_uint64_t *ids)
{
	char	*sql = NULL;
	size_t	sql_alloc = ZBX_KIBIBYTE, sql_offset = 0;
	int	ret = SUCCEED;

	sql = (char *)zbx_malloc(sql, sql_alloc);

	zbx_db_begin_multiple_update(&sql, &sql_alloc, &sql_offset);

	ret = zbx_db_prepare_multiple_query(query, field_name, ids, &sql, &sql_alloc, &sql_offset);

	if (SUCCEED == ret && sql_offset > 16)	/* in ORACLE always present begin..end; */
	{
		zbx_db_end_multiple_update(&sql, &sql_alloc, &sql_offset);

		if (ZBX_DB_OK > zbx_db_execute("%s", sql))
			ret = FAIL;
	}

	zbx_free(sql);

	return ret;
}

#if defined(HAVE_MYSQL) || defined(HAVE_POSTGRESQL)
static void	zbx_warn_char_set(const char *db_name, const char *char_set)
{
	zabbix_log(LOG_LEVEL_WARNING, "Zabbix supports only \"" ZBX_SUPPORTED_DB_CHARACTER_SET "\" character set(s)."
			" Database \"%s\" has default character set \"%s\"", db_name, char_set);
}
#endif

#if defined(HAVE_MYSQL) || defined(HAVE_POSTGRESQL) || defined(HAVE_ORACLE)
static void	zbx_warn_no_charset_info(const char *db_name)
{
	zabbix_log(LOG_LEVEL_WARNING, "Cannot get database \"%s\" character set", db_name);
}
#endif

#if defined(HAVE_MYSQL)
static char	*db_strlist_quote(const char *strlist, char delimiter)
{
	const char	*delim;
	char		*str = NULL;
	size_t		str_alloc = 0, str_offset = 0;

	while (NULL != (delim = strchr(strlist, delimiter)))
	{
		zbx_snprintf_alloc(&str, &str_alloc, &str_offset, "'%.*s',", (int)(delim - strlist), strlist);
		strlist = delim + 1;
	}

	zbx_snprintf_alloc(&str, &str_alloc, &str_offset, "'%s'", strlist);

	return str;
}
#endif

void	zbx_db_check_character_set(void)
{
#if defined(HAVE_MYSQL)
	char		*database_name_esc, *charset_list, *collation_list;
	zbx_db_result_t	result;
	zbx_db_row_t	row;

	database_name_esc = zbx_db_dyn_escape_string(zbx_cfg_dbhigh->config_dbname);
	zbx_db_connect(ZBX_DB_CONNECT_NORMAL);

	result = zbx_db_select(
			"select default_character_set_name,default_collation_name"
			" from information_schema.SCHEMATA"
			" where schema_name='%s'", database_name_esc);

	if (NULL == result || NULL == (row = zbx_db_fetch(result)))
	{
		zbx_warn_no_charset_info(zbx_cfg_dbhigh->config_dbname);
	}
	else
	{
		char	*char_set = row[0];
		char	*collation = row[1];

		if (FAIL == zbx_str_in_list(ZBX_SUPPORTED_DB_CHARACTER_SET, char_set, ZBX_DB_STRLIST_DELIM))
			zbx_warn_char_set(zbx_cfg_dbhigh->config_dbname, char_set);

		if (SUCCEED != zbx_str_in_list(ZBX_SUPPORTED_DB_COLLATION, collation, ZBX_DB_STRLIST_DELIM))
		{
			zabbix_log(LOG_LEVEL_WARNING, "Zabbix supports only \"%s\" collation(s)."
					" Database \"%s\" has default collation \"%s\"", ZBX_SUPPORTED_DB_COLLATION,
					zbx_cfg_dbhigh->config_dbname, collation);
		}
	}

	zbx_db_free_result(result);

	charset_list = db_strlist_quote(ZBX_SUPPORTED_DB_CHARACTER_SET, ZBX_DB_STRLIST_DELIM);
	collation_list = db_strlist_quote(ZBX_SUPPORTED_DB_COLLATION, ZBX_DB_STRLIST_DELIM);

	result = zbx_db_select(
			"select count(*)"
			" from information_schema.`COLUMNS`"
			" where table_schema='%s'"
				" and data_type in ('text','varchar','longtext')"
				" and (character_set_name not in (%s) or collation_name not in (%s))",
			database_name_esc, charset_list, collation_list);

	zbx_free(collation_list);
	zbx_free(charset_list);

	if (NULL == result || NULL == (row = zbx_db_fetch(result)))
	{
		zabbix_log(LOG_LEVEL_WARNING, "cannot get character set of database \"%s\" tables",
				zbx_cfg_dbhigh->config_dbname);
	}
	else if (0 != strcmp("0", row[0]))
	{
		zabbix_log(LOG_LEVEL_WARNING, "character set name or collation name that is not supported by Zabbix"
				" found in %s column(s) of database \"%s\"", row[0], zbx_cfg_dbhigh->config_dbname);
		zabbix_log(LOG_LEVEL_WARNING, "only character set(s) \"%s\" and corresponding collation(s) \"%s\""
				" should be used in database", ZBX_SUPPORTED_DB_CHARACTER_SET,
				ZBX_SUPPORTED_DB_COLLATION);
	}

	zbx_db_free_result(result);
	zbx_db_close();
	zbx_free(database_name_esc);
#elif defined(HAVE_ORACLE)
	zbx_db_result_t	result;
	zbx_db_row_t	row;

	zbx_db_connect(ZBX_DB_CONNECT_NORMAL);
	result = zbx_db_select(
			"select parameter,value"
			" from NLS_DATABASE_PARAMETERS"
			" where parameter in ('NLS_CHARACTERSET','NLS_NCHAR_CHARACTERSET')");

	if (NULL == result)
	{
		zbx_warn_no_charset_info(zbx_cfg_dbhigh->config_dbname);
	}
	else
	{
		while (NULL != (row = zbx_db_fetch(result)))
		{
			const char	*parameter = row[0];
			const char	*value = row[1];

			if (NULL == parameter || NULL == value)
			{
				continue;
			}
			else if (0 == strcasecmp("NLS_CHARACTERSET", parameter) ||
					(0 == strcasecmp("NLS_NCHAR_CHARACTERSET", parameter)))
			{
				if (0 != strcasecmp(ZBX_ORACLE_UTF8_CHARSET, value) &&
						0 != strcasecmp(ZBX_ORACLE_CESU8_CHARSET, value))
				{
					zabbix_log(LOG_LEVEL_WARNING, "database \"%s\" parameter \"%s\" has value"
							" \"%s\". Zabbix supports only \"%s\" or \"%s\" character sets",
							zbx_cfg_dbhigh->config_dbname, parameter, value,
							ZBX_ORACLE_UTF8_CHARSET, ZBX_ORACLE_CESU8_CHARSET);
				}
			}
		}
	}

	zbx_db_free_result(result);
	zbx_db_close();
#elif defined(HAVE_POSTGRESQL)
#define OID_LENGTH_MAX		20

	char		*database_name_esc, oid[OID_LENGTH_MAX];
	zbx_db_result_t	result;
	zbx_db_row_t	row;

	database_name_esc = zbx_db_dyn_escape_string(zbx_cfg_dbhigh->config_dbname);

	zbx_db_connect(ZBX_DB_CONNECT_NORMAL);
	result = zbx_db_select(
			"select pg_encoding_to_char(encoding)"
			" from pg_database"
			" where datname='%s'",
			database_name_esc);

	if (NULL == result || NULL == (row = zbx_db_fetch(result)))
	{
		zbx_warn_no_charset_info(zbx_cfg_dbhigh->config_dbname);
		goto out;
	}
	else if (strcasecmp(row[0], ZBX_SUPPORTED_DB_CHARACTER_SET))
	{
		zbx_warn_char_set(zbx_cfg_dbhigh->config_dbname, row[0]);
		goto out;

	}

	zbx_db_free_result(result);

	result = zbx_db_select(
			"select oid"
			" from pg_namespace"
			" where nspname='%s'",
			zbx_db_get_schema_esc());

	if (NULL == result || NULL == (row = zbx_db_fetch(result)) || '\0' == **row)
	{
		zabbix_log(LOG_LEVEL_WARNING, "cannot get character set of database \"%s\" fields",
				zbx_cfg_dbhigh->config_dbname);
		goto out;
	}

	zbx_strscpy(oid, *row);

	zbx_db_free_result(result);

	result = zbx_db_select(
			"select count(*)"
			" from pg_attribute as a"
				" left join pg_class as c"
					" on c.relfilenode=a.attrelid"
				" left join pg_collation as l"
					" on l.oid=a.attcollation"
			" where atttypid in (25,1043)"
				" and c.relnamespace=%s"
				" and c.relam=0"
				" and l.collname<>'default'",
			oid);

	if (NULL == result || NULL == (row = zbx_db_fetch(result)))
	{
		zabbix_log(LOG_LEVEL_WARNING, "cannot get character set of database \"%s\" fields",
				zbx_cfg_dbhigh->config_dbname);
	}
	else if (0 != strcmp("0", row[0]))
	{
		zabbix_log(LOG_LEVEL_WARNING, "database has %s fields with unsupported character set. Zabbix supports"
				" only \"%s\" character set", row[0], ZBX_SUPPORTED_DB_CHARACTER_SET);
	}

	zbx_db_free_result(result);

	result = zbx_db_select("show client_encoding");

	if (NULL == result || NULL == (row = zbx_db_fetch(result)))
	{
		zabbix_log(LOG_LEVEL_WARNING, "cannot get info about database \"%s\" client encoding",
				zbx_cfg_dbhigh->config_dbname);
	}
	else if (0 != strcasecmp(row[0], ZBX_SUPPORTED_DB_CHARACTER_SET))
	{
		zabbix_log(LOG_LEVEL_WARNING, "client_encoding for database \"%s\" is \"%s\". Zabbix supports only"
				" \"%s\"", zbx_cfg_dbhigh->config_dbname, row[0], ZBX_SUPPORTED_DB_CHARACTER_SET);
	}

	zbx_db_free_result(result);

	result = zbx_db_select("show server_encoding");

	if (NULL == result || NULL == (row = zbx_db_fetch(result)))
	{
		zabbix_log(LOG_LEVEL_WARNING, "cannot get info about database \"%s\" server encoding",
				zbx_cfg_dbhigh->config_dbname);
	}
	else if (0 != strcasecmp(row[0], ZBX_SUPPORTED_DB_CHARACTER_SET))
	{
		zabbix_log(LOG_LEVEL_WARNING, "server_encoding for database \"%s\" is \"%s\". Zabbix supports only"
				" \"%s\"", zbx_cfg_dbhigh->config_dbname, row[0], ZBX_SUPPORTED_DB_CHARACTER_SET);
	}
out:
	zbx_db_free_result(result);
	zbx_db_close();
	zbx_free(database_name_esc);
#endif
}

#ifdef HAVE_ORACLE
/******************************************************************************
 *                                                                            *
 * Purpose: format bulk operation (insert, update) value list                 *
 *                                                                            *
 * Parameters: fields     - [IN] the field list                               *
 *             values     - [IN] the corresponding value list                 *
 *             values_num - [IN] the number of values to format               *
 *                                                                            *
 * Return value: the formatted value list <value1>,<value2>...                *
 *                                                                            *
 * Comments: The returned string is allocated by this function and must be    *
 *           freed by the caller later.                                       *
 *                                                                            *
 ******************************************************************************/
static char	*zbx_db_format_values(zbx_db_field_t **fields, const zbx_db_value_t *values, int values_num)
{
	int	i;
	char	*str = NULL;
	size_t	str_alloc = 0, str_offset = 0;

	for (i = 0; i < values_num; i++)
	{
		zbx_db_field_t		*field = fields[i];
		const zbx_db_value_t	*value = &values[i];

		if (0 < i)
			zbx_chrcpy_alloc(&str, &str_alloc, &str_offset, ',');

		switch (field->type)
		{
			case ZBX_TYPE_CHAR:
			case ZBX_TYPE_TEXT:
			case ZBX_TYPE_SHORTTEXT:
			case ZBX_TYPE_LONGTEXT:
			case ZBX_TYPE_CUID:
			case ZBX_TYPE_BLOB:
				zbx_snprintf_alloc(&str, &str_alloc, &str_offset, "'%s'", value->str);
				break;
			case ZBX_TYPE_FLOAT:
				zbx_snprintf_alloc(&str, &str_alloc, &str_offset, ZBX_FS_DBL64, value->dbl);
				break;
			case ZBX_TYPE_ID:
			case ZBX_TYPE_UINT:
				zbx_snprintf_alloc(&str, &str_alloc, &str_offset, ZBX_FS_UI64, value->ui64);
				break;
			case ZBX_TYPE_INT:
				zbx_snprintf_alloc(&str, &str_alloc, &str_offset, "%d", value->i32);
				break;
			default:
				zbx_strcpy_alloc(&str, &str_alloc, &str_offset, "(unknown type)");
				break;
		}
	}

	return str;
}
#endif

/******************************************************************************
 *                                                                            *
 * Purpose: releases resources allocated by bulk insert operations            *
 *                                                                            *
 * Parameters: self        - [IN] the bulk insert data                        *
 *                                                                            *
 ******************************************************************************/
void	zbx_db_insert_clean(zbx_db_insert_t *self)
{
	int	i, j;

	for (i = 0; i < self->rows.values_num; i++)
	{
		zbx_db_value_t	*row = (zbx_db_value_t *)self->rows.values[i];

		for (j = 0; j < self->fields.values_num; j++)
		{
			zbx_db_field_t	*field = (zbx_db_field_t *)self->fields.values[j];

			switch (field->type)
			{
				case ZBX_TYPE_CHAR:
				case ZBX_TYPE_TEXT:
				case ZBX_TYPE_SHORTTEXT:
				case ZBX_TYPE_LONGTEXT:
				case ZBX_TYPE_CUID:
				case ZBX_TYPE_BLOB:
					zbx_free(row[j].str);
					break;
			}
		}

		zbx_free(row);
	}

	zbx_vector_ptr_destroy(&self->rows);

	zbx_vector_ptr_destroy(&self->fields);
}

/******************************************************************************
 *                                                                            *
 * Purpose: prepare for database bulk insert operation                        *
 *                                                                            *
 * Parameters: self        - [IN] the bulk insert data                        *
 *             table       - [IN] the target table name                       *
 *             fields      - [IN] names of the fields to insert               *
 *             fields_num  - [IN] the number of items in fields array         *
 *                                                                            *
 * Comments: The operation fails if the target table does not have the        *
 *           specified fields defined in its schema.                          *
 *                                                                            *
 *           Usage example:                                                   *
 *             zbx_db_insert_t ins;                                           *
 *                                                                            *
 *             zbx_db_insert_prepare(&ins, "history", "id", "value");         *
 *             zbx_db_insert_add_values(&ins, (zbx_uint64_t)1, 1.0);          *
 *             zbx_db_insert_add_values(&ins, (zbx_uint64_t)2, 2.0);          *
 *               ...                                                          *
 *             zbx_db_insert_execute(&ins);                                   *
 *             zbx_db_insert_clean(&ins);                                     *
 *                                                                            *
 ******************************************************************************/
void	zbx_db_insert_prepare_dyn(zbx_db_insert_t *self, const zbx_db_table_t *table, const zbx_db_field_t **fields,
		int fields_num)
{
	int	i;

	if (0 == fields_num)
	{
		THIS_SHOULD_NEVER_HAPPEN;
		exit(EXIT_FAILURE);
	}

	self->autoincrement = -1;
	self->lastid = 0;

	zbx_vector_ptr_create(&self->fields);
	zbx_vector_ptr_create(&self->rows);

	self->table = table;

	for (i = 0; i < fields_num; i++)
		zbx_vector_ptr_append(&self->fields, (zbx_db_field_t *)fields[i]);
}

/******************************************************************************
 *                                                                            *
 * Purpose: prepare for database bulk insert operation                        *
 *                                                                            *
 * Parameters: self  - [IN] the bulk insert data                              *
 *             table - [IN] the target table name                             *
 *             ...   - [IN] names of the fields to insert                     *
 *             NULL  - [IN] terminating NULL pointer                          *
 *                                                                            *
 * Comments: This is a convenience wrapper for zbx_db_insert_prepare_dyn()    *
 *           function.                                                        *
 *                                                                            *
 ******************************************************************************/
void	zbx_db_insert_prepare(zbx_db_insert_t *self, const char *table, ...)
{
	zbx_vector_ptr_t	fields;
	va_list			args;
	char			*field;
	const zbx_db_table_t	*ptable;
	const zbx_db_field_t	*pfield;

	/* find the table and fields in database schema */
	if (NULL == (ptable = zbx_db_get_table(table)))
	{
		THIS_SHOULD_NEVER_HAPPEN;
		exit(EXIT_FAILURE);
	}

	va_start(args, table);

	zbx_vector_ptr_create(&fields);

	while (NULL != (field = va_arg(args, char *)))
	{
		if (NULL == (pfield = zbx_db_get_field(ptable, field)))
		{
			zabbix_log(LOG_LEVEL_ERR, "Cannot locate table \"%s\" field \"%s\" in database schema",
					table, field);
			THIS_SHOULD_NEVER_HAPPEN;
			exit(EXIT_FAILURE);
		}
		zbx_vector_ptr_append(&fields, (zbx_db_field_t *)pfield);
	}

	va_end(args);

	zbx_db_insert_prepare_dyn(self, ptable, (const zbx_db_field_t **)fields.values, fields.values_num);

	zbx_vector_ptr_destroy(&fields);
}

/******************************************************************************
 *                                                                            *
 * Purpose: adds row values for database bulk insert operation                *
 *                                                                            *
 * Parameters: self        - [IN] the bulk insert data                        *
 *             values      - [IN] the values to insert                        *
 *             fields_num  - [IN] the number of items in values array         *
 *                                                                            *
 * Comments: The values must be listed in the same order as the field names   *
 *           for insert preparation functions.                                *
 *                                                                            *
 ******************************************************************************/
void	zbx_db_insert_add_values_dyn(zbx_db_insert_t *self, zbx_db_value_t **values, int values_num)
{
	int		i;
	zbx_db_value_t	*row;

	if (values_num != self->fields.values_num)
	{
		THIS_SHOULD_NEVER_HAPPEN;
		exit(EXIT_FAILURE);
	}

	row = (zbx_db_value_t *)zbx_malloc(NULL, self->fields.values_num * sizeof(zbx_db_value_t));

	for (i = 0; i < self->fields.values_num; i++)
	{
		zbx_db_field_t		*field = (zbx_db_field_t *)self->fields.values[i];
		const zbx_db_value_t	*value = values[i];

		switch (field->type)
		{
			case ZBX_TYPE_LONGTEXT:
			case ZBX_TYPE_CHAR:
			case ZBX_TYPE_TEXT:
			case ZBX_TYPE_SHORTTEXT:
			case ZBX_TYPE_CUID:
			case ZBX_TYPE_BLOB:
#ifdef HAVE_ORACLE
				row[i].str = DBdyn_escape_field_len(field, value->str, ESCAPE_SEQUENCE_OFF);
#else
				row[i].str = DBdyn_escape_field_len(field, value->str, ESCAPE_SEQUENCE_ON);
#endif
				break;
			case ZBX_TYPE_INT:
			case ZBX_TYPE_FLOAT:
			case ZBX_TYPE_UINT:
			case ZBX_TYPE_ID:
			case ZBX_TYPE_SERIAL:
				row[i] = *value;
				break;
			default:
				THIS_SHOULD_NEVER_HAPPEN;
				exit(EXIT_FAILURE);
		}
	}

	zbx_vector_ptr_append(&self->rows, row);
}

/******************************************************************************
 *                                                                            *
 * Purpose: adds row values for database bulk insert operation                *
 *                                                                            *
 * Parameters: self - [IN] the bulk insert data                               *
 *             ...  - [IN] the values to insert                               *
 *                                                                            *
 * Comments: This is a convenience wrapper for zbx_db_insert_add_values_dyn() *
 *           function.                                                        *
 *           Note that the types of the passed values must conform to the     *
 *           corresponding field types.                                       *
 *                                                                            *
 ******************************************************************************/
void	zbx_db_insert_add_values(zbx_db_insert_t *self, ...)
{
	zbx_vector_ptr_t	values;
	va_list			args;
	int			i;
	zbx_db_field_t		*field;
	zbx_db_value_t		*value;

	va_start(args, self);

	zbx_vector_ptr_create(&values);

	for (i = 0; i < self->fields.values_num; i++)
	{
		field = (zbx_db_field_t *)self->fields.values[i];

		value = (zbx_db_value_t *)zbx_malloc(NULL, sizeof(zbx_db_value_t));

		switch (field->type)
		{
			case ZBX_TYPE_CHAR:
			case ZBX_TYPE_TEXT:
			case ZBX_TYPE_SHORTTEXT:
			case ZBX_TYPE_LONGTEXT:
			case ZBX_TYPE_CUID:
			case ZBX_TYPE_BLOB:
				value->str = va_arg(args, char *);
				break;
			case ZBX_TYPE_INT:
				value->i32 = va_arg(args, int);
				break;
			case ZBX_TYPE_FLOAT:
				value->dbl = va_arg(args, double);
				break;
			case ZBX_TYPE_UINT:
			case ZBX_TYPE_ID:
				value->ui64 = va_arg(args, zbx_uint64_t);
				break;
			default:
				THIS_SHOULD_NEVER_HAPPEN;
				exit(EXIT_FAILURE);
		}

		zbx_vector_ptr_append(&values, value);
	}

	va_end(args);

	zbx_db_insert_add_values_dyn(self, (zbx_db_value_t **)values.values, values.values_num);

	zbx_vector_ptr_clear_ext(&values, zbx_ptr_free);
	zbx_vector_ptr_destroy(&values);
}

#if defined(HAVE_MYSQL) || defined(HAVE_POSTGRESQL)
/******************************************************************************
 *                                                                            *
 * Purpose: decodes Base64 encoded binary data and escapes it allowing it to  *
 *          be used inside sql statement                                      *
 *                                                                            *
 * Parameters: sql_insert_data     - [IN/OUT] base64 encoded unescaped data   *
 *                                                                            *
 * Comment: input data is released from memory and replaced with pointer      *
 *          to the output data.                                               *
 *                                                                            *
 ******************************************************************************/
static void	decode_and_escape_binary_value_for_sql(char **sql_insert_data)
{
	size_t	binary_data_len;
	char	*escaped_binary;

	size_t	binary_data_max_len = strlen(*sql_insert_data) * 3 / 4 + 1;
	char	*binary_data = (char*)zbx_malloc(NULL, binary_data_max_len);

	zbx_base64_decode(*sql_insert_data, binary_data, binary_data_max_len, &binary_data_len);
#if defined (HAVE_MYSQL)
	escaped_binary = (char*)zbx_malloc(NULL, 2 * binary_data_len);
	zbx_mysql_escape_bin(binary_data, escaped_binary, binary_data_len);
#elif defined (HAVE_POSTGRESQL)
	zbx_postgresql_escape_bin(binary_data, &escaped_binary, binary_data_len);
#endif
	zbx_free(binary_data);
	zbx_free(*sql_insert_data);
	*sql_insert_data = escaped_binary;
}
#endif

/******************************************************************************
 *                                                                            *
 * Purpose: executes the prepared database bulk insert operation              *
 *                                                                            *
 * Parameters: self - [IN] the bulk insert data                               *
 *                                                                            *
 * Return value: Returns SUCCEED if the operation completed successfully or   *
 *               FAIL otherwise.                                              *
 *                                                                            *
 ******************************************************************************/
int	zbx_db_insert_execute(zbx_db_insert_t *self)
{
	int			ret = FAIL, i, j;
	const zbx_db_field_t	*field;
	char			*sql_command, delim[2] = {',', '('};
	size_t			sql_command_alloc = 512, sql_command_offset = 0;

#ifndef HAVE_ORACLE
	char		*sql;
	size_t		sql_alloc = 16 * ZBX_KIBIBYTE, sql_offset = 0;

#	ifdef HAVE_MYSQL
	char		*sql_values = NULL;
	size_t		sql_values_alloc = 0, sql_values_offset = 0;
#	endif
#else
	zbx_db_bind_context_t	*contexts;
	int			rc, tries = 0;
#endif

	if (0 == self->rows.values_num)
		return SUCCEED;

	/* process the auto increment field */
	if (-1 != self->autoincrement)
	{
		zbx_uint64_t	id;

		id = zbx_db_get_maxid_num(self->table->table, self->rows.values_num);

		for (i = 0; i < self->rows.values_num; i++)
		{
			zbx_db_value_t	*values = (zbx_db_value_t *)self->rows.values[i];

			values[self->autoincrement].ui64 = id++;
		}

		self->lastid = id - 1;
		/* reset autoincrement so execute could be retried with the same ids */
		self->autoincrement = -1;
	}

#ifndef HAVE_ORACLE
	sql = (char *)zbx_malloc(NULL, sql_alloc);
#endif
	sql_command = (char *)zbx_malloc(NULL, sql_command_alloc);

	/* create sql insert statement command */

	zbx_strcpy_alloc(&sql_command, &sql_command_alloc, &sql_command_offset, "insert into ");
	zbx_strcpy_alloc(&sql_command, &sql_command_alloc, &sql_command_offset, self->table->table);
	zbx_chrcpy_alloc(&sql_command, &sql_command_alloc, &sql_command_offset, ' ');

	for (i = 0; i < self->fields.values_num; i++)
	{
		field = (zbx_db_field_t *)self->fields.values[i];

		zbx_chrcpy_alloc(&sql_command, &sql_command_alloc, &sql_command_offset, delim[0 == i]);
		zbx_strcpy_alloc(&sql_command, &sql_command_alloc, &sql_command_offset, field->name);
	}
#ifdef HAVE_MYSQL
	/* MySQL workaround - explicitly add missing text fields with '' default value */
	for (field = (const zbx_db_field_t *)self->table->fields; NULL != field->name; field++)
	{
		switch (field->type)
		{
			case ZBX_TYPE_BLOB:
			case ZBX_TYPE_TEXT:
			case ZBX_TYPE_SHORTTEXT:
			case ZBX_TYPE_LONGTEXT:
			case ZBX_TYPE_CUID:
				if (FAIL != zbx_vector_ptr_search(&self->fields, (void *)field,
						ZBX_DEFAULT_PTR_COMPARE_FUNC))
				{
					continue;
				}

				zbx_chrcpy_alloc(&sql_command, &sql_command_alloc, &sql_command_offset, ',');
				zbx_strcpy_alloc(&sql_command, &sql_command_alloc, &sql_command_offset, field->name);
				zbx_strcpy_alloc(&sql_values, &sql_values_alloc, &sql_values_offset, ",''");
				break;
		}
	}
#endif
	zbx_strcpy_alloc(&sql_command, &sql_command_alloc, &sql_command_offset, ") values ");

#ifdef HAVE_ORACLE
	for (i = 0; i < self->fields.values_num; i++)
	{
		zbx_chrcpy_alloc(&sql_command, &sql_command_alloc, &sql_command_offset, delim[0 == i]);
		zbx_snprintf_alloc(&sql_command, &sql_command_alloc, &sql_command_offset, ":%d", i + 1);
	}
	zbx_chrcpy_alloc(&sql_command, &sql_command_alloc, &sql_command_offset, ')');

	contexts = (zbx_db_bind_context_t *)zbx_malloc(NULL, sizeof(zbx_db_bind_context_t) * self->fields.values_num);

retry_oracle:
	zbx_db_statement_prepare(sql_command);

	for (j = 0; j < self->fields.values_num; j++)
	{
		field = (zbx_db_field_t *)self->fields.values[j];

		if (ZBX_DB_OK > zbx_db_bind_parameter_dyn(&contexts[j], j, field->type,
				(zbx_db_value_t **)self->rows.values, self->rows.values_num))
		{
			for (i = 0; i < j; i++)
				zbx_db_clean_bind_context(&contexts[i]);

			goto out;
		}
	}

	if (SUCCEED == ZBX_CHECK_LOG_LEVEL(LOG_LEVEL_DEBUG))
	{
		for (i = 0; i < self->rows.values_num; i++)
		{
			zbx_db_value_t	*values = (zbx_db_value_t *)self->rows.values[i];
			char	*str;

			str = zbx_db_format_values((zbx_db_field_t **)self->fields.values, values,
					self->fields.values_num);
			zabbix_log(LOG_LEVEL_DEBUG, "insert [txnlev:%d] [%s]", zbx_db_txn_level(), str);
			zbx_free(str);
		}
	}

	rc = zbx_db_statement_execute(self->rows.values_num);

	for (j = 0; j < self->fields.values_num; j++)
		zbx_db_clean_bind_context(&contexts[j]);

	if (ZBX_DB_DOWN == rc)
	{
		if (0 < tries++)
		{
			zabbix_log(LOG_LEVEL_ERR, "database is down: retrying in %d seconds", ZBX_DB_WAIT_DOWN);
			connection_failure = 1;
			sleep(ZBX_DB_WAIT_DOWN);
		}

		zbx_db_close();
		zbx_db_connect(ZBX_DB_CONNECT_NORMAL);

		goto retry_oracle;
	}

	ret = (ZBX_DB_OK <= rc ? SUCCEED : FAIL);

#else
	zbx_db_begin_multiple_update(&sql, &sql_alloc, &sql_offset);

	for (i = 0; i < self->rows.values_num; i++)
	{
		zbx_db_value_t	*values = (zbx_db_value_t *)self->rows.values[i];

#	ifdef HAVE_MULTIROW_INSERT
		if (16 > sql_offset)
			zbx_strcpy_alloc(&sql, &sql_alloc, &sql_offset, sql_command);
#	else
		zbx_strcpy_alloc(&sql, &sql_alloc, &sql_offset, sql_command);
#	endif
		for (j = 0; j < self->fields.values_num; j++)
		{
			zbx_db_value_t	*value = &values[j];

			field = (const zbx_db_field_t *)self->fields.values[j];

			zbx_chrcpy_alloc(&sql, &sql_alloc, &sql_offset, delim[0 == j]);

			switch (field->type)
			{
				case ZBX_TYPE_CHAR:
				case ZBX_TYPE_TEXT:
				case ZBX_TYPE_SHORTTEXT:
				case ZBX_TYPE_LONGTEXT:
				case ZBX_TYPE_CUID:
					zbx_chrcpy_alloc(&sql, &sql_alloc, &sql_offset, '\'');
					zbx_strcpy_alloc(&sql, &sql_alloc, &sql_offset, value->str);
					zbx_chrcpy_alloc(&sql, &sql_alloc, &sql_offset, '\'');
					break;
				case ZBX_TYPE_BLOB:
					zbx_chrcpy_alloc(&sql, &sql_alloc, &sql_offset, '\'');
#if defined(HAVE_MYSQL) || defined(HAVE_POSTGRESQL)
					decode_and_escape_binary_value_for_sql(&(value->str));
#elif defined(HAVE_ORACLE)
					/* Oracle converts base64 to binary when it formats prepared statement */
#endif
					zbx_strcpy_alloc(&sql, &sql_alloc, &sql_offset, value->str);
					zbx_chrcpy_alloc(&sql, &sql_alloc, &sql_offset, '\'');
					break;
				case ZBX_TYPE_INT:
					zbx_snprintf_alloc(&sql, &sql_alloc, &sql_offset, "%d", value->i32);
					break;
				case ZBX_TYPE_FLOAT:
					zbx_snprintf_alloc(&sql, &sql_alloc, &sql_offset, ZBX_FS_DBL64_SQL, value->dbl);
					break;
				case ZBX_TYPE_UINT:
					zbx_snprintf_alloc(&sql, &sql_alloc, &sql_offset, ZBX_FS_UI64,
							value->ui64);
					break;
				case ZBX_TYPE_ID:
					zbx_strcpy_alloc(&sql, &sql_alloc, &sql_offset,
							zbx_db_sql_id_ins(value->ui64));
					break;
				default:
					THIS_SHOULD_NEVER_HAPPEN;
					exit(EXIT_FAILURE);
			}
		}
#	ifdef HAVE_MYSQL
		if (NULL != sql_values)
			zbx_strcpy_alloc(&sql, &sql_alloc, &sql_offset, sql_values);
#	endif

		zbx_strcpy_alloc(&sql, &sql_alloc, &sql_offset, ")" ZBX_ROW_DL);

		if (SUCCEED != (ret = zbx_db_execute_overflowed_sql(&sql, &sql_alloc, &sql_offset)))
			goto out;
	}

	if (16 < sql_offset)
	{
#	ifdef HAVE_MULTIROW_INSERT
		if (',' == sql[sql_offset - 1])
		{
			sql_offset--;
			zbx_strcpy_alloc(&sql, &sql_alloc, &sql_offset, ";\n");
		}
#	endif
		zbx_db_end_multiple_update(sql, sql_alloc, sql_offset);

		if (ZBX_DB_OK > zbx_db_execute("%s", sql))
			ret = FAIL;
	}
#endif

out:
	zbx_free(sql_command);

#ifndef HAVE_ORACLE
	zbx_free(sql);

#	ifdef HAVE_MYSQL
	zbx_free(sql_values);
#	endif
#else
	zbx_free(contexts);
#endif
	return ret;
}

/******************************************************************************
 *                                                                            *
 * Purpose: executes the prepared database bulk insert operation              *
 *                                                                            *
 * Parameters: self - [IN] the bulk insert data                               *
 *                                                                            *
 ******************************************************************************/
void	zbx_db_insert_autoincrement(zbx_db_insert_t *self, const char *field_name)
{
	int	i;

	for (i = 0; i < self->fields.values_num; i++)
	{
		zbx_db_field_t	*field = (zbx_db_field_t *)self->fields.values[i];

		if (ZBX_TYPE_ID == field->type && 0 == strcmp(field_name, field->name))
		{
			self->autoincrement = i;
			return;
		}
	}

	THIS_SHOULD_NEVER_HAPPEN;
	exit(EXIT_FAILURE);
}

/******************************************************************************
 *                                                                            *
 * Purpose: return the last id assigned by autoincrement                      *
 *                                                                            *
 ******************************************************************************/
zbx_uint64_t	zbx_db_insert_get_lastid(zbx_db_insert_t *self)
{
	return self->lastid;
}

/******************************************************************************
 *                                                                            *
 * Purpose: determine is it a server or a proxy database                      *
 *                                                                            *
 * Return value: ZBX_DB_SERVER - server database                              *
 *               ZBX_DB_PROXY - proxy database                                *
 *               ZBX_DB_UNKNOWN - an error occurred                           *
 *                                                                            *
 ******************************************************************************/
int	zbx_db_get_database_type(void)
{
	const char	*result_string;
	zbx_db_result_t	result;
	int		ret = ZBX_DB_UNKNOWN;

	zabbix_log(LOG_LEVEL_DEBUG, "In %s()", __func__);

	zbx_db_connect(ZBX_DB_CONNECT_NORMAL);

	if (NULL == (result = zbx_db_select_n("select userid from users", 1)))
	{
		zabbix_log(LOG_LEVEL_DEBUG, "cannot select records from \"users\" table");
		goto out;
	}

	if (NULL != zbx_db_fetch(result))
	{
		zabbix_log(LOG_LEVEL_DEBUG, "there is at least 1 record in \"users\" table");
		ret = ZBX_DB_SERVER;
	}
	else
	{
		zabbix_log(LOG_LEVEL_DEBUG, "no records in \"users\" table");
		ret = ZBX_DB_PROXY;
	}

	zbx_db_free_result(result);
out:
	zbx_db_close();

	switch (ret)
	{
		case ZBX_DB_SERVER:
			result_string = "ZBX_DB_SERVER";
			break;
		case ZBX_DB_PROXY:
			result_string = "ZBX_DB_PROXY";
			break;
		case ZBX_DB_UNKNOWN:
			result_string = "ZBX_DB_UNKNOWN";
			break;
	}

	zabbix_log(LOG_LEVEL_DEBUG, "End of %s():%s", __func__, result_string);

	return ret;
}

/******************************************************************************
 *                                                                            *
 * Purpose: locks a record in a table by its primary key and an optional      *
 *          constraint field                                                  *
 *                                                                            *
 * Parameters: table     - [IN] the target table                              *
 *             id        - [IN] primary key value                             *
 *             add_field - [IN] additional constraint field name (optional)   *
 *             add_id    - [IN] constraint field value                        *
 *                                                                            *
 * Return value: SUCCEED - the record was successfully locked                 *
 *               FAIL    - the table does not contain the specified record    *
 *                                                                            *
 ******************************************************************************/
int	zbx_db_lock_record(const char *table, zbx_uint64_t id, const char *add_field, zbx_uint64_t add_id)
{
	zbx_db_result_t		result;
	const zbx_db_table_t	*t;
	int			ret;

	zabbix_log(LOG_LEVEL_DEBUG, "In %s()", __func__);

	if (0 == zbx_db_txn_level())
		zabbix_log(LOG_LEVEL_DEBUG, "%s() called outside of transaction", __func__);

	t = zbx_db_get_table(table);

	if (NULL == add_field)
	{
		result = zbx_db_select("select null from %s where %s=" ZBX_FS_UI64 ZBX_FOR_UPDATE, table, t->recid, id);
	}
	else
	{
		result = zbx_db_select("select null from %s where %s=" ZBX_FS_UI64 " and %s=" ZBX_FS_UI64 ZBX_FOR_UPDATE,
				table, t->recid, id, add_field, add_id);
	}

	if (NULL == zbx_db_fetch(result))
		ret = FAIL;
	else
		ret = SUCCEED;

	zbx_db_free_result(result);

	zabbix_log(LOG_LEVEL_DEBUG, "End of %s():%s", __func__, zbx_result_string(ret));

	return ret;
}

/******************************************************************************
 *                                                                            *
 * Purpose: locks a records in a table by its primary key                     *
 *                                                                            *
 * Parameters: table     - [IN] the target table                              *
 *             ids       - [IN] primary key values                            *
 *                                                                            *
 * Return value: SUCCEED - one or more of the specified records were          *
 *                         successfully locked                                *
 *               FAIL    - the table does not contain any of the specified    *
 *                         records or 'table' name not found                  *
 *                                                                            *
 ******************************************************************************/
int	zbx_db_lock_records(const char *table, const zbx_vector_uint64_t *ids)
{
	zbx_db_result_t		result;
	const zbx_db_table_t	*t;
	int			ret;
	char			*sql = NULL;
	size_t			sql_alloc = 0, sql_offset = 0;

	zabbix_log(LOG_LEVEL_DEBUG, "In %s()", __func__);

	if (0 == zbx_db_txn_level())
		zabbix_log(LOG_LEVEL_DEBUG, "%s() called outside of transaction", __func__);

	if (NULL == (t = zbx_db_get_table(table)))
	{
		zabbix_log(LOG_LEVEL_CRIT, "%s(): cannot find table '%s'", __func__, table);
		THIS_SHOULD_NEVER_HAPPEN;
		ret = FAIL;
		goto out;
	}

	zbx_snprintf_alloc(&sql, &sql_alloc, &sql_offset, "select null from %s where", table);
	zbx_db_add_condition_alloc(&sql, &sql_alloc, &sql_offset, t->recid, ids->values, ids->values_num);

	result = zbx_db_select("%s" ZBX_FOR_UPDATE, sql);

	zbx_free(sql);

	if (NULL == zbx_db_fetch(result))
		ret = FAIL;
	else
		ret = SUCCEED;

	zbx_db_free_result(result);
out:
	zabbix_log(LOG_LEVEL_DEBUG, "End of %s():%s", __func__, zbx_result_string(ret));

	return ret;
}

/******************************************************************************
 *                                                                            *
 * Purpose: locks a records in a table by field name                          *
 *                                                                            *
 * Parameters: table      - [IN] the target table                             *
 *             field_name - [IN] field name                                   *
 *             ids        - [IN/OUT] IN - sorted array of IDs to lock         *
 *                                   OUT - resulting array of locked IDs      *
 *                                                                            *
 * Return value: SUCCEED - one or more of the specified records were          *
 *                         successfully locked                                *
 *               FAIL    - no records were locked                             *
 *                                                                            *
 ******************************************************************************/
int	zbx_db_lock_ids(const char *table_name, const char *field_name, zbx_vector_uint64_t *ids)
{
	char		*sql = NULL;
	size_t		sql_alloc = 0, sql_offset = 0;
	zbx_uint64_t	id;
	int		i;
	zbx_db_result_t	result;
	zbx_db_row_t	row;

	if (0 == ids->values_num)
		return FAIL;

	zbx_snprintf_alloc(&sql, &sql_alloc, &sql_offset, "select %s from %s where", field_name, table_name);
	zbx_db_add_condition_alloc(&sql, &sql_alloc, &sql_offset, field_name, ids->values, ids->values_num);
	zbx_snprintf_alloc(&sql, &sql_alloc, &sql_offset, " order by %s" ZBX_FOR_UPDATE, field_name);
	result = zbx_db_select("%s", sql);
	zbx_free(sql);

	for (i = 0; NULL != (row = zbx_db_fetch(result)); i++)
	{
		ZBX_STR2UINT64(id, row[0]);

		while (id != ids->values[i])
			zbx_vector_uint64_remove(ids, i);
	}
	zbx_db_free_result(result);

	while (i != ids->values_num)
		zbx_vector_uint64_remove_noorder(ids, i);

	return (0 != ids->values_num ? SUCCEED : FAIL);
}

/******************************************************************************
 *                                                                            *
 * Purpose: validate that session is active and get associated user data      *
 *                                                                            *
 * Parameters: sessionid - [IN] the session id to validate                    *
 *             user      - [OUT] user information                             *
 *                                                                            *
 * Return value:  SUCCEED - session is active and user data was retrieved     *
 *                FAIL    - otherwise                                         *
 *                                                                            *
 ******************************************************************************/
int	zbx_db_get_user_by_active_session(const char *sessionid, zbx_user_t *user)
{
	char		*sessionid_esc;
	int		ret = FAIL;
	zbx_db_result_t	result;
	zbx_db_row_t	row;

	zabbix_log(LOG_LEVEL_DEBUG, "In %s() sessionid:%s", __func__, sessionid);

	sessionid_esc = zbx_db_dyn_escape_string(sessionid);

	if (NULL == (result = zbx_db_select(
			"select u.userid,u.roleid,u.username,r.type"
				" from sessions s,users u,role r"
			" where s.userid=u.userid"
				" and s.sessionid='%s'"
				" and s.status=%d"
				" and u.roleid=r.roleid",
			sessionid_esc, ZBX_SESSION_ACTIVE)))
	{
		goto out;
	}

	if (NULL == (row = zbx_db_fetch(result)))
		goto out;

	ZBX_STR2UINT64(user->userid, row[0]);
	ZBX_STR2UINT64(user->roleid, row[1]);
	user->username = zbx_strdup(NULL, row[2]);
	user->type = atoi(row[3]);

	ret = SUCCEED;
out:
	zbx_db_free_result(result);
	zbx_free(sessionid_esc);

	zabbix_log(LOG_LEVEL_DEBUG, "End of %s():%s", __func__, zbx_result_string(ret));

	return ret;
}

/******************************************************************************
 *                                                                            *
 * Purpose: validate that token is not expired and is active and then get     *
 *          associated user data                                              *
 *                                                                            *
 * Parameters: formatted_auth_token_hash - [IN] auth token to validate        *
 *             user                      - [OUT] user information             *
 *                                                                            *
 * Return value:  SUCCEED - token is valid and user data was retrieved        *
 *                FAIL    - otherwise                                         *
 *                                                                            *
 ******************************************************************************/
int	zbx_db_get_user_by_auth_token(const char *formatted_auth_token_hash, zbx_user_t *user)
{
	int		ret = FAIL;
	zbx_db_result_t	result = NULL;
	zbx_db_row_t	row;
	time_t		t;

	zabbix_log(LOG_LEVEL_DEBUG, "In %s() auth token:%s", __func__, formatted_auth_token_hash);

	t = time(NULL);

	if ((time_t) - 1 == t)
	{
		zabbix_log(LOG_LEVEL_ERR, "%s(): failed to get time: %s", __func__, zbx_strerror(errno));
		goto out;
	}

	if (NULL == (result = zbx_db_select(
			"select u.userid,u.roleid,u.username,r.type"
				" from token t,users u,role r"
			" where t.userid=u.userid"
				" and t.token='%s'"
				" and u.roleid=r.roleid"
				" and t.status=%d"
				" and (t.expires_at=%d or t.expires_at > %lu)",
			formatted_auth_token_hash, ZBX_AUTH_TOKEN_ENABLED, ZBX_AUTH_TOKEN_NEVER_EXPIRES,
			(unsigned long)t)))
	{
		goto out;
	}

	if (NULL == (row = zbx_db_fetch(result)))
		goto out;

	ZBX_STR2UINT64(user->userid, row[0]);
	ZBX_STR2UINT64(user->roleid, row[1]);
	user->username = zbx_strdup(NULL, row[2]);
	user->type = atoi(row[3]);
	ret = SUCCEED;
out:
	zbx_db_free_result(result);

	zabbix_log(LOG_LEVEL_DEBUG, "End of %s():%s", __func__, zbx_result_string(ret));

	return ret;
}

void	zbx_user_init(zbx_user_t *user)
{
	user->username = NULL;
}

void	zbx_user_free(zbx_user_t *user)
{
	zbx_free(user->username);
}

/******************************************************************************
 *                                                                            *
 * Purpose: checks instanceid value in config table and generates new         *
 *          instance id if its empty                                          *
 *                                                                            *
 * Return value: SUCCEED - valid instance id either exists or was created     *
 *               FAIL    - no valid instance id exists and could not create   *
 *                         one                                                *
 *                                                                            *
 ******************************************************************************/
int	zbx_db_check_instanceid(void)
{
	zbx_db_result_t	result;
	zbx_db_row_t	row;
	int		ret = SUCCEED;

	zbx_db_connect(ZBX_DB_CONNECT_NORMAL);

	result = zbx_db_select("select configid,instanceid from config order by configid");
	if (NULL != (row = zbx_db_fetch(result)))
	{
		if (SUCCEED == zbx_db_is_null(row[1]) || '\0' == *row[1])
		{
			char	*token;

			token = zbx_create_token(0);
			if (ZBX_DB_OK > zbx_db_execute("update config set instanceid='%s' where configid=%s", token, row[0]))
			{
				zabbix_log(LOG_LEVEL_ERR, "cannot update instance id in database");
				ret = FAIL;
			}
			zbx_free(token);
		}
	}
	else
	{
		zabbix_log(LOG_LEVEL_ERR, "cannot read instance id from database");
		ret = FAIL;
	}
	zbx_db_free_result(result);

	zbx_db_close();

	return ret;
}

#if defined(HAVE_POSTGRESQL)
/******************************************************************************
 *                                                                            *
 * Purpose: returns escaped DB schema name                                    *
 *                                                                            *
 ******************************************************************************/
char	*zbx_db_get_schema_esc(void)
{
	static char	*name;

	if (NULL == name)
	{
		name = zbx_db_dyn_escape_string(NULL == zbx_cfg_dbhigh->config_dbschema ||
				'\0' == *zbx_cfg_dbhigh->config_dbschema ? "public" : zbx_cfg_dbhigh->config_dbschema);
	}

	return name;
}
#endif

#if defined(HAVE_ORACLE)
static int	validate_db_type_name(const int expected_type, const char *type_name,
		const int type_precision, const int type_length)
{
#define COMPAT_TYPE_INT4_STR		"NUMBER"
#define COMPAT_TYPE_INT8_STR		"NUMBER"
#define COMPAT_TYPE_VARCHAR_STR		"NVARCHAR2"
#define COMPAT_TYPE_FLOAT_STR		"BINARY_DOUBLE"
#define COMPAT_TYPE_BLOB_STR		"BLOB"
#define COMPAT_TYPE_TEXT_STR		"NCLOB"

#define COMPAT_TYPE_INT4_LEN		10
#define COMPAT_TYPE_INT8_LEN		20
#define COMPAT_TYPE_FLOAT_LEN		8
#define COMPAT_TYPE_SHORTTEXT_LEN	2000
#define COMPAT_TYPE_TEXT_LEN		4000
#define COMPAT_TYPE_CUID_LEN		75

	switch(expected_type)
	{
		case ZBX_TYPE_UINT:
		case ZBX_TYPE_ID:
		case ZBX_TYPE_SERIAL:
			if (0 == strcmp(COMPAT_TYPE_INT8_STR, type_name) && COMPAT_TYPE_INT8_LEN <= type_precision)
				return SUCCEED;
			break;
		case ZBX_TYPE_INT:
			if (0 == strcmp(COMPAT_TYPE_INT4_STR, type_name) && COMPAT_TYPE_INT4_LEN <= type_precision)
				return SUCCEED;
			break;
		case ZBX_TYPE_FLOAT:
			if (0 == strcmp(COMPAT_TYPE_FLOAT_STR, type_name) && COMPAT_TYPE_FLOAT_LEN <= type_length)
				return SUCCEED;
			break;
		case ZBX_TYPE_BLOB:
			if (0 == strcmp(COMPAT_TYPE_BLOB_STR, type_name))
				return SUCCEED;
			break;
		case ZBX_TYPE_TEXT:
			if (0 == strcmp(COMPAT_TYPE_TEXT_STR, type_name) || COMPAT_TYPE_TEXT_LEN <= type_length)
				return SUCCEED;
			break;
		case ZBX_TYPE_SHORTTEXT:
			if (COMPAT_TYPE_SHORTTEXT_LEN <= type_length)
				return SUCCEED;
			ZBX_FALLTHROUGH;
		case ZBX_TYPE_CHAR:
			if (0 == strcmp(COMPAT_TYPE_VARCHAR_STR, type_name))
				return SUCCEED;
			break;
		case ZBX_TYPE_LONGTEXT:
			if (0 == strcmp(COMPAT_TYPE_TEXT_STR, type_name))
				return SUCCEED;
			break;
		case ZBX_TYPE_CUID:
			if (0 == strcmp(COMPAT_TYPE_VARCHAR_STR, type_name) && COMPAT_TYPE_CUID_LEN <= type_length)
				return SUCCEED;
			break;
		default:
			return FAIL;
	}

	return FAIL;

#undef COMPAT_TYPE_INT4_STR
#undef COMPAT_TYPE_INT8_STR
#undef COMPAT_TYPE_VARCHAR_STR
#undef COMPAT_TYPE_FLOAT_STR
#undef COMPAT_TYPE_BLOB_STR
#undef COMPAT_TYPE_TEXT_STR

#undef COMPAT_TYPE_INT4_LEN
#undef COMPAT_TYPE_INT8_LEN
#undef COMPAT_TYPE_FLOAT_LEN
#undef COMPAT_TYPE_SHORTTEXT_LEN
#undef COMPAT_TYPE_TEXT_LEN
#undef COMPAT_TYPE_CUID_LEN
}

/******************************************************************************
 *                                                                            *
 * Purpose: checks if the column of specific table in the database has        *
 *              correct type                                                  *
 *                                                                            *
 * Return value: SUCCEED - Column has correct type                            *
 *               FAIL    - Otherwise                                          *
 ******************************************************************************/
int	zbx_db_check_oracle_colum_type(const char *table_name, const char *column_name, int expected_type)
{
	zbx_db_result_t	result = NULL;
	zbx_db_row_t	row;
	int		ret = FAIL;

	if (NULL == (result = zbx_db_select(
			"select data_type,data_precision,data_length "
				"from user_tab_columns "
				"where lower(table_name)='%s' and lower(column_name)='%s'",
			table_name, column_name)))
	{
		goto clean;
	}

	if (NULL != (row = zbx_db_fetch(result)))
	{
		ret = validate_db_type_name(expected_type, row[0], NULL == row[1] ? 0 : atoi(row[1]),
				NULL == row[2] ? 0 : atoi(row[2]));
	}
clean:
	zbx_db_free_result(result);

	return ret;
}
#endif /* defined(HAVE_ORACLE) */<|MERGE_RESOLUTION|>--- conflicted
+++ resolved
@@ -1633,359 +1633,6 @@
 
 /******************************************************************************
  *                                                                            *
-<<<<<<< HEAD
- * Purpose: register unknown host and generate event                          *
- *                                                                            *
- ******************************************************************************/
-void	zbx_db_register_host(zbx_uint64_t proxyid, const char *host, const char *ip, const char *dns,
-		unsigned short port, unsigned int connection_type, const char *host_metadata, unsigned short flag,
-		int now, const zbx_events_funcs_t *events_cbs)
-{
-	zbx_vector_ptr_t	autoreg_hosts;
-
-	zbx_vector_ptr_create(&autoreg_hosts);
-
-	zbx_db_register_host_prepare(&autoreg_hosts, host, ip, dns, port, connection_type, host_metadata, flag, now);
-	zbx_db_register_host_flush(&autoreg_hosts, proxyid, events_cbs);
-
-	zbx_db_register_host_clean(&autoreg_hosts);
-	zbx_vector_ptr_destroy(&autoreg_hosts);
-}
-
-static void	autoreg_host_free(zbx_autoreg_host_t *autoreg_host)
-{
-	zbx_free(autoreg_host->host);
-	zbx_free(autoreg_host->ip);
-	zbx_free(autoreg_host->dns);
-	zbx_free(autoreg_host->host_metadata);
-	zbx_free(autoreg_host);
-}
-
-void	zbx_db_register_host_prepare(zbx_vector_ptr_t *autoreg_hosts, const char *host, const char *ip, const char *dns,
-		unsigned short port, unsigned int connection_type, const char *host_metadata, unsigned short flag,
-		int now)
-{
-	zbx_autoreg_host_t	*autoreg_host;
-	int			i;
-
-	for (i = 0; i < autoreg_hosts->values_num; i++)	/* duplicate check */
-	{
-		autoreg_host = (zbx_autoreg_host_t *)autoreg_hosts->values[i];
-
-		if (0 == strcmp(host, autoreg_host->host))
-		{
-			zbx_vector_ptr_remove(autoreg_hosts, i);
-			autoreg_host_free(autoreg_host);
-			break;
-		}
-	}
-
-	autoreg_host = (zbx_autoreg_host_t *)zbx_malloc(NULL, sizeof(zbx_autoreg_host_t));
-	autoreg_host->autoreg_hostid = autoreg_host->hostid = 0;
-	autoreg_host->host = zbx_strdup(NULL, host);
-	autoreg_host->ip = zbx_strdup(NULL, ip);
-	autoreg_host->dns = zbx_strdup(NULL, dns);
-	autoreg_host->port = port;
-	autoreg_host->connection_type = connection_type;
-	autoreg_host->host_metadata = zbx_strdup(NULL, host_metadata);
-	autoreg_host->flag = flag;
-	autoreg_host->now = now;
-
-	zbx_vector_ptr_append(autoreg_hosts, autoreg_host);
-}
-
-static void	autoreg_get_hosts(zbx_vector_ptr_t *autoreg_hosts, zbx_vector_str_t *hosts)
-{
-	int	i;
-
-	for (i = 0; i < autoreg_hosts->values_num; i++)
-	{
-		zbx_autoreg_host_t	*autoreg_host = (zbx_autoreg_host_t *)autoreg_hosts->values[i];
-
-		zbx_vector_str_append(hosts, autoreg_host->host);
-	}
-}
-
-static void	process_autoreg_hosts(zbx_vector_ptr_t *autoreg_hosts, zbx_uint64_t proxyid)
-{
-	zbx_db_result_t		result;
-	zbx_db_row_t		row;
-	zbx_vector_str_t	hosts;
-	zbx_uint64_t		current_proxyid;
-	char			*sql = NULL;
-	size_t			sql_alloc = 256, sql_offset;
-	zbx_autoreg_host_t	*autoreg_host;
-	int			i;
-
-	sql = (char *)zbx_malloc(sql, sql_alloc);
-	zbx_vector_str_create(&hosts);
-
-	if (0 != proxyid)
-	{
-		autoreg_get_hosts(autoreg_hosts, &hosts);
-
-		/* delete from vector if already exist in hosts table */
-		sql_offset = 0;
-		zbx_snprintf_alloc(&sql, &sql_alloc, &sql_offset,
-				"select h.host,h.hostid,h.proxyid,a.host_metadata,a.listen_ip,a.listen_dns,"
-					"a.listen_port,a.flags,a.autoreg_hostid"
-				" from hosts h"
-				" left join autoreg_host a"
-					" on a.proxyid=h.proxyid and a.host=h.host"
-				" where");
-		zbx_db_add_str_condition_alloc(&sql, &sql_alloc, &sql_offset, "h.host",
-				(const char **)hosts.values, hosts.values_num);
-
-		result = zbx_db_select("%s", sql);
-
-		while (NULL != (row = zbx_db_fetch(result)))
-		{
-			for (i = 0; i < autoreg_hosts->values_num; i++)
-			{
-				autoreg_host = (zbx_autoreg_host_t *)autoreg_hosts->values[i];
-
-				if (0 != strcmp(autoreg_host->host, row[0]))
-					continue;
-
-				ZBX_STR2UINT64(autoreg_host->hostid, row[1]);
-				ZBX_DBROW2UINT64(current_proxyid, row[2]);
-
-				if (current_proxyid != proxyid || SUCCEED == zbx_db_is_null(row[8]) ||
-						0 != strcmp(autoreg_host->host_metadata, row[3]) ||
-						autoreg_host->flag != atoi(row[7]))
-				{
-					break;
-				}
-
-				/* process with autoregistration if the connection type was forced and */
-				/* is different from the last registered connection type               */
-				if (ZBX_CONN_DEFAULT != autoreg_host->flag)
-				{
-					unsigned short	port;
-
-					if (FAIL == zbx_is_ushort(row[6], &port) || port != autoreg_host->port)
-						break;
-
-					if (ZBX_CONN_IP == autoreg_host->flag && 0 != strcmp(row[4], autoreg_host->ip))
-						break;
-
-					if (ZBX_CONN_DNS == autoreg_host->flag && 0 != strcmp(row[5], autoreg_host->dns))
-						break;
-				}
-
-				zbx_vector_ptr_remove(autoreg_hosts, i);
-				autoreg_host_free(autoreg_host);
-
-				break;
-			}
-
-		}
-		zbx_db_free_result(result);
-
-		hosts.values_num = 0;
-	}
-
-	if (0 != autoreg_hosts->values_num)
-	{
-		autoreg_get_hosts(autoreg_hosts, &hosts);
-
-		/* update autoreg_id in vector if already exists in autoreg_host table */
-		sql_offset = 0;
-		zbx_snprintf_alloc(&sql, &sql_alloc, &sql_offset,
-				"select autoreg_hostid,host"
-				" from autoreg_host"
-				" where");
-		zbx_db_add_str_condition_alloc(&sql, &sql_alloc, &sql_offset, "host",
-				(const char **)hosts.values, hosts.values_num);
-
-		result = zbx_db_select("%s", sql);
-
-		while (NULL != (row = zbx_db_fetch(result)))
-		{
-			for (i = 0; i < autoreg_hosts->values_num; i++)
-			{
-				autoreg_host = (zbx_autoreg_host_t *)autoreg_hosts->values[i];
-
-				if (0 == autoreg_host->autoreg_hostid && 0 == strcmp(autoreg_host->host, row[1]))
-				{
-					ZBX_STR2UINT64(autoreg_host->autoreg_hostid, row[0]);
-					break;
-				}
-			}
-		}
-		zbx_db_free_result(result);
-
-		hosts.values_num = 0;
-	}
-
-	zbx_vector_str_destroy(&hosts);
-	zbx_free(sql);
-}
-
-static int	compare_autoreg_host_by_hostid(const void *d1, const void *d2)
-{
-	const zbx_autoreg_host_t	*p1 = *(const zbx_autoreg_host_t **)d1;
-	const zbx_autoreg_host_t	*p2 = *(const zbx_autoreg_host_t **)d2;
-
-	ZBX_RETURN_IF_NOT_EQUAL(p1->hostid, p2->hostid);
-
-	return 0;
-}
-
-void	zbx_db_register_host_flush(zbx_vector_ptr_t *autoreg_hosts, zbx_uint64_t proxyid,
-		const zbx_events_funcs_t *events_cbs)
-{
-	zbx_autoreg_host_t	*autoreg_host;
-	zbx_uint64_t		autoreg_hostid = 0;
-	zbx_db_insert_t		db_insert;
-	int			i, create = 0, update = 0;
-	char			*sql = NULL, *ip_esc, *dns_esc, *host_metadata_esc;
-	size_t			sql_alloc = 256, sql_offset = 0;
-	zbx_timespec_t		ts = {0, 0};
-
-	zabbix_log(LOG_LEVEL_DEBUG, "In %s()", __func__);
-
-	process_autoreg_hosts(autoreg_hosts, proxyid);
-
-	for (i = 0; i < autoreg_hosts->values_num; i++)
-	{
-		autoreg_host = (zbx_autoreg_host_t *)autoreg_hosts->values[i];
-
-		if (0 == autoreg_host->autoreg_hostid)
-			create++;
-	}
-
-	if (0 != create)
-	{
-		autoreg_hostid = zbx_db_get_maxid_num("autoreg_host", create);
-
-		zbx_db_insert_prepare(&db_insert, "autoreg_host", "autoreg_hostid", "proxyid", "host", "listen_ip",
-				"listen_dns", "listen_port", "tls_accepted", "host_metadata", "flags", NULL);
-	}
-
-	if (0 != (update = autoreg_hosts->values_num - create))
-	{
-		sql = (char *)zbx_malloc(sql, sql_alloc);
-		zbx_db_begin_multiple_update(&sql, &sql_alloc, &sql_offset);
-	}
-
-	zbx_vector_ptr_sort(autoreg_hosts, ZBX_DEFAULT_UINT64_PTR_COMPARE_FUNC);
-
-	for (i = 0; i < autoreg_hosts->values_num; i++)
-	{
-		autoreg_host = (zbx_autoreg_host_t *)autoreg_hosts->values[i];
-
-		if (0 == autoreg_host->autoreg_hostid)
-		{
-			autoreg_host->autoreg_hostid = autoreg_hostid++;
-
-			zbx_db_insert_add_values(&db_insert, autoreg_host->autoreg_hostid, proxyid,
-					autoreg_host->host, autoreg_host->ip, autoreg_host->dns,
-					(int)autoreg_host->port, (int)autoreg_host->connection_type,
-					autoreg_host->host_metadata, autoreg_host->flag);
-		}
-		else
-		{
-			ip_esc = zbx_db_dyn_escape_string(autoreg_host->ip);
-			dns_esc = zbx_db_dyn_escape_string(autoreg_host->dns);
-			host_metadata_esc = zbx_db_dyn_escape_string(autoreg_host->host_metadata);
-
-			zbx_snprintf_alloc(&sql, &sql_alloc, &sql_offset,
-					"update autoreg_host"
-					" set listen_ip='%s',"
-						"listen_dns='%s',"
-						"listen_port=%hu,"
-						"host_metadata='%s',"
-						"tls_accepted='%u',"
-						"flags=%hu,"
-						"proxyid=%s"
-					" where autoreg_hostid=" ZBX_FS_UI64 ";\n",
-				ip_esc, dns_esc, autoreg_host->port, host_metadata_esc, autoreg_host->connection_type,
-				autoreg_host->flag, zbx_db_sql_id_ins(proxyid), autoreg_host->autoreg_hostid);
-
-			zbx_free(host_metadata_esc);
-			zbx_free(dns_esc);
-			zbx_free(ip_esc);
-		}
-	}
-
-	if (0 != create)
-	{
-		zbx_db_insert_execute(&db_insert);
-		zbx_db_insert_clean(&db_insert);
-	}
-
-	if (0 != update)
-	{
-		zbx_db_end_multiple_update(&sql, &sql_alloc, &sql_offset);
-		zbx_db_execute("%s", sql);
-		zbx_free(sql);
-	}
-
-	zbx_vector_ptr_sort(autoreg_hosts, compare_autoreg_host_by_hostid);
-
-	for (i = 0; i < autoreg_hosts->values_num; i++)
-	{
-		autoreg_host = (zbx_autoreg_host_t *)autoreg_hosts->values[i];
-
-		ts.sec = autoreg_host->now;
-
-		if (NULL != events_cbs->add_event_cb)
-		{
-			events_cbs->add_event_cb(EVENT_SOURCE_AUTOREGISTRATION, EVENT_OBJECT_ZABBIX_ACTIVE,
-					autoreg_host->autoreg_hostid, &ts, TRIGGER_VALUE_PROBLEM, NULL, NULL, NULL, 0,
-					0, NULL, 0, NULL, 0, NULL, NULL, NULL);
-		}
-	}
-
-	if (NULL != events_cbs->process_events_cb)
-		events_cbs->process_events_cb(NULL, NULL);
-
-	if (NULL != events_cbs->clean_events_cb)
-		events_cbs->clean_events_cb();
-
-	zabbix_log(LOG_LEVEL_DEBUG, "End of %s()", __func__);
-}
-
-void	zbx_db_register_host_clean(zbx_vector_ptr_t *autoreg_hosts)
-{
-	zbx_vector_ptr_clear_ext(autoreg_hosts, (zbx_mem_free_func_t)autoreg_host_free);
-}
-
-/******************************************************************************
- *                                                                            *
- * Purpose: register unknown host                                             *
- *                                                                            *
- * Parameters: host - host name                                               *
- *                                                                            *
- ******************************************************************************/
-void	zbx_db_proxy_register_host(const char *host, const char *ip, const char *dns, unsigned short port,
-		unsigned int connection_type, const char *host_metadata, unsigned short flag, int now)
-{
-	char	*host_esc, *ip_esc, *dns_esc, *host_metadata_esc;
-
-	host_esc = zbx_db_dyn_escape_field("proxy_autoreg_host", "host", host);
-	ip_esc = zbx_db_dyn_escape_field("proxy_autoreg_host", "listen_ip", ip);
-	dns_esc = zbx_db_dyn_escape_field("proxy_autoreg_host", "listen_dns", dns);
-	host_metadata_esc = zbx_db_dyn_escape_field("proxy_autoreg_host", "host_metadata", host_metadata);
-
-	zbx_db_execute("insert into proxy_autoreg_host"
-			" (clock,host,listen_ip,listen_dns,listen_port,tls_accepted,host_metadata,flags)"
-			" values"
-			" (%d,'%s','%s','%s',%d,%u,'%s',%d)",
-			now, host_esc, ip_esc, dns_esc, (int)port, connection_type, host_metadata_esc,
-			(int)flag);
-
-	zbx_free(host_metadata_esc);
-	zbx_free(dns_esc);
-	zbx_free(ip_esc);
-	zbx_free(host_esc);
-}
-
-/******************************************************************************
- *                                                                            *
-=======
->>>>>>> 8fe01499
  * Purpose: execute a set of SQL statements IF it is big enough               *
  *                                                                            *
  ******************************************************************************/
