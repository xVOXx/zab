/*
** Zabbix
** Copyright (C) 2001-2013 Zabbix SIA
**
** This program is free software; you can redistribute it and/or modify
** it under the terms of the GNU General Public License as published by
** the Free Software Foundation; either version 2 of the License, or
** (at your option) any later version.
**
** This program is distributed in the hope that it will be useful,
** but WITHOUT ANY WARRANTY; without even the implied warranty of
** MERCHANTABILITY or FITNESS FOR A PARTICULAR PURPOSE. See the
** GNU General Public License for more details.
**
** You should have received a copy of the GNU General Public License
** along with this program; if not, write to the Free Software
** Foundation, Inc., 51 Franklin Street, Fifth Floor, Boston, MA  02110-1301, USA.
**/

#include "zbxdb.h"
#include "db.h"
#include "log.h"
#include "common.h"
#include "events.h"
#include "threads.h"
#include "zbxserver.h"
#include "dbcache.h"
#include "zbxalgo.h"

#define ZBX_DB_WAIT_DOWN	10

#if HAVE_POSTGRESQL
extern char	ZBX_PG_ESCAPE_BACKSLASH;
#endif
/***************************************************************/
/* ID structure: NNNSSSDDDDDDDDDDD, where                      */
/*      NNN - nodeid (to which node the ID belongs to)         */
/*      SSS - source nodeid (in which node was the ID created) */
/*      DDDDDDDDDDD - the ID itself                            */
/***************************************************************/

extern int	txn_level;
extern int	txn_error;

/******************************************************************************
 *                                                                            *
 * Function: __DBnode                                                         *
 *                                                                            *
 * Purpose: prepare a SQL statement to select records from a specific node    *
 *                                                                            *
 * Parameters: field_name - [IN] the name of the field                        *
 *             nodeid     - [IN] node identificator from database             *
 *             op         - [IN] 0 - and; 1 - where                           *
 *                                                                            *
 * Return value:                                                              *
 *  An SQL condition like:                                                    *
 *   " and hostid between 100000000000000 and 199999999999999"                *
 *  or                                                                        *
 *   " where hostid between 100000000000000 and 199999999999999"              *
 *  or an empty string for a standalone setup (nodeid = 0)                    *
 *                                                                            *
 ******************************************************************************/
const char	*__DBnode(const char *field_name, int nodeid, int op)
{
	static char	dbnode[62 + ZBX_FIELDNAME_LEN];
	const char	*operators[] = {"and", "where"};

	if (0 != nodeid)
	{
		zbx_uint64_t	min, max;

		min = ZBX_DM_MAX_HISTORY_IDS * (zbx_uint64_t)nodeid;
		max = min + ZBX_DM_MAX_HISTORY_IDS - 1;

		zbx_snprintf(dbnode, sizeof(dbnode), " %s %s between " ZBX_FS_UI64 " and " ZBX_FS_UI64,
				operators[op], field_name, min, max);
	}
	else
		*dbnode = '\0';

	return dbnode;
}

/******************************************************************************
 *                                                                            *
 * Function: DBis_node_id                                                     *
 *                                                                            *
 * Purpose: checks belonging of an identifier to a certain node               *
 *                                                                            *
 * Parameters: id     - [IN] the checked identifier                           *
 *             nodeid - [IN] node identificator from database                 *
 *                                                                            *
 * Return value: SUCCEED if identifier is belonging to a node, FAIL otherwise *
 *                                                                            *
 ******************************************************************************/
int	DBis_node_id(zbx_uint64_t id, int nodeid)
{
	zbx_uint64_t	min, max;

	min = ZBX_DM_MAX_HISTORY_IDS * (zbx_uint64_t)nodeid;
	max = min + ZBX_DM_MAX_HISTORY_IDS - 1;

	return min <= id && id <= max ? SUCCEED : FAIL;
}

void	DBclose()
{
	zbx_db_close();
}

/******************************************************************************
 *                                                                            *
 * Function: DBconnect                                                        *
 *                                                                            *
 * Purpose: connect to the database                                           *
 *                                                                            *
 * Parameters: flag - ZBX_DB_CONNECT_ONCE (try once and return the result),   *
 *                    ZBX_DB_CONNECT_EXIT (exit on failure) or                *
 *                    ZBX_DB_CONNECT_NORMAL (retry until connected)           *
 *                                                                            *
 * Return value: same as zbx_db_connect()                                     *
 *                                                                            *
 ******************************************************************************/
int	DBconnect(int flag)
{
	const char	*__function_name = "DBconnect";
	int		err;

	zabbix_log(LOG_LEVEL_DEBUG, "In %s() flag:%d", __function_name, flag);


	while (ZBX_DB_OK != (err = zbx_db_connect(CONFIG_DBHOST, CONFIG_DBUSER, CONFIG_DBPASSWORD,
			CONFIG_DBNAME, CONFIG_DBSCHEMA, CONFIG_DBSOCKET, CONFIG_DBPORT)))
	{
		if (ZBX_DB_CONNECT_ONCE == flag)
			break;

		if (ZBX_DB_FAIL == err || ZBX_DB_CONNECT_EXIT == flag)
		{
			zabbix_log(LOG_LEVEL_CRIT, "Cannot connect to the database. Exiting...");
			exit(FAIL);
		}

		zabbix_log(LOG_LEVEL_WARNING, "Database is down. Reconnecting in %d seconds.", ZBX_DB_WAIT_DOWN);
		zbx_sleep(ZBX_DB_WAIT_DOWN);
	}

	zabbix_log(LOG_LEVEL_DEBUG, "End of %s():%d", __function_name, err);

	return err;
}

/******************************************************************************
 *                                                                            *
 * Function: DBinit                                                           *
 *                                                                            *
 * Author: Alexander Vladishev                                                *
 *                                                                            *
 ******************************************************************************/
void	DBinit()
{
	zbx_db_init(CONFIG_DBNAME);
}

/******************************************************************************
 *                                                                            *
 * Function: DBtxn_operation                                                  *
 *                                                                            *
 * Purpose: helper function to loop transaction operation while DB is down    *
 *                                                                            *
 * Author: Eugene Grigorjev, Vladimir Levijev                                 *
 *                                                                            *
 ******************************************************************************/
static void	DBtxn_operation(int (*txn_operation)())
{
	int	rc;

	rc = txn_operation();

	while (ZBX_DB_DOWN == rc)
	{
		DBclose();
		DBconnect(ZBX_DB_CONNECT_NORMAL);

		if (ZBX_DB_DOWN == (rc = txn_operation()))
		{
			zabbix_log(LOG_LEVEL_WARNING, "Database is down. Retrying in %d seconds.", ZBX_DB_WAIT_DOWN);
			sleep(ZBX_DB_WAIT_DOWN);
		}
	}
}

/******************************************************************************
 *                                                                            *
 * Function: DBbegin                                                          *
 *                                                                            *
 * Purpose: start a transaction                                               *
 *                                                                            *
 * Author: Eugene Grigorjev, Vladimir Levijev                                 *
 *                                                                            *
 * Comments: do nothing if DB does not support transactions                   *
 *                                                                            *
 ******************************************************************************/
void	DBbegin()
{
	DBtxn_operation(zbx_db_begin);
}

/******************************************************************************
 *                                                                            *
 * Function: DBcommit                                                         *
 *                                                                            *
 * Purpose: commit a transaction                                              *
 *                                                                            *
 * Author: Eugene Grigorjev, Vladimir Levijev                                 *
 *                                                                            *
 * Comments: do nothing if DB does not support transactions                   *
 *                                                                            *
 ******************************************************************************/
void	DBcommit()
{
	DBtxn_operation(zbx_db_commit);
}

/******************************************************************************
 *                                                                            *
 * Function: DBrollback                                                       *
 *                                                                            *
 * Purpose: rollback a transaction                                            *
 *                                                                            *
 * Author: Eugene Grigorjev, Vladimir Levijev                                 *
 *                                                                            *
 * Comments: do nothing if DB does not support transactions                   *
 *                                                                            *
 ******************************************************************************/
void	DBrollback()
{
	DBtxn_operation(zbx_db_rollback);
}

/******************************************************************************
 *                                                                            *
 * Function: DBend                                                            *
 *                                                                            *
 * Purpose: commit or rollback a transaction depending on a parameter value   *
 *                                                                            *
 * Comments: do nothing if DB does not support transactions                   *
 *                                                                            *
 ******************************************************************************/
void	DBend(int ret)
{
	if (SUCCEED == ret)
		DBtxn_operation(zbx_db_commit);
	else
		DBtxn_operation(zbx_db_rollback);
}

#ifdef HAVE_ORACLE
/******************************************************************************
 *                                                                            *
 * Function: DBstatement_prepare                                              *
 *                                                                            *
 * Purpose: prepares a SQL statement for execution                            *
 *                                                                            *
 * Comments: retry until DB is up                                             *
 *                                                                            *
 ******************************************************************************/
void	DBstatement_prepare(const char *sql)
{
	int	rc;

	rc = zbx_db_statement_prepare(sql);

	while (ZBX_DB_DOWN == rc)
	{
		DBclose();
		DBconnect(ZBX_DB_CONNECT_NORMAL);

		if (ZBX_DB_DOWN == (rc = zbx_db_statement_prepare(sql)))
		{
			zabbix_log(LOG_LEVEL_WARNING, "Database is down. Retrying in %d seconds.", ZBX_DB_WAIT_DOWN);
			sleep(ZBX_DB_WAIT_DOWN);
		}
	}
}

/******************************************************************************
 *                                                                            *
 * Function: DBbind_parameter                                                 *
 *                                                                            *
 * Purpose: creates an association between a program variable and             *
 *          a placeholder in a SQL statement                                  *
 *                                                                            *
 * Comments: retry until DB is up                                             *
 *                                                                            *
 ******************************************************************************/
void	DBbind_parameter(int position, void *buffer, unsigned char type)
{
	int	rc;

	rc = zbx_db_bind_parameter(position, buffer, type);

	while (ZBX_DB_DOWN == rc)
	{
		DBclose();
		DBconnect(ZBX_DB_CONNECT_NORMAL);

		if (ZBX_DB_DOWN == (rc = zbx_db_bind_parameter(position, buffer, type)))
		{
			zabbix_log(LOG_LEVEL_WARNING, "Database is down. Retrying in %d seconds.", ZBX_DB_WAIT_DOWN);
			sleep(ZBX_DB_WAIT_DOWN);
		}
	}
}

/******************************************************************************
 *                                                                            *
 * Function: DBstatement_execute                                              *
 *                                                                            *
 * Purpose: executes a SQL statement                                          *
 *                                                                            *
 * Comments: retry until DB is up                                             *
 *                                                                            *
 ******************************************************************************/
int	DBstatement_execute()
{
	int	rc;

	rc = zbx_db_statement_execute();

	while (ZBX_DB_DOWN == rc)
	{
		DBclose();
		DBconnect(ZBX_DB_CONNECT_NORMAL);

		if (ZBX_DB_DOWN == (rc = zbx_db_statement_execute()))
		{
			zabbix_log(LOG_LEVEL_WARNING, "Database is down. Retrying in %d seconds.", ZBX_DB_WAIT_DOWN);
			sleep(ZBX_DB_WAIT_DOWN);
		}
	}

	return rc;
}
#endif

/******************************************************************************
 *                                                                            *
 * Function: __zbx_DBexecute                                                  *
 *                                                                            *
 * Purpose: execute a non-select statement                                    *
 *                                                                            *
 * Comments: retry until DB is up                                             *
 *                                                                            *
 ******************************************************************************/
int	__zbx_DBexecute(const char *fmt, ...)
{
	va_list	args;
	int	rc;

	va_start(args, fmt);

	rc = zbx_db_vexecute(fmt, args);

	while (ZBX_DB_DOWN == rc)
	{
		DBclose();
		DBconnect(ZBX_DB_CONNECT_NORMAL);

		if (ZBX_DB_DOWN == (rc = zbx_db_vexecute(fmt, args)))
		{
			zabbix_log(LOG_LEVEL_WARNING, "Database is down. Retrying in %d seconds.", ZBX_DB_WAIT_DOWN);
			sleep(ZBX_DB_WAIT_DOWN);
		}
	}

	va_end(args);

	return rc;
}

int	DBis_null(const char *field)
{
	return zbx_db_is_null(field);
}

DB_ROW	DBfetch(DB_RESULT result)
{
	return zbx_db_fetch(result);
}

/******************************************************************************
 *                                                                            *
 * Function: DBselect_once                                                    *
 *                                                                            *
 * Purpose: execute a select statement                                        *
 *                                                                            *
 ******************************************************************************/
DB_RESULT	__zbx_DBselect_once(const char *fmt, ...)
{
	va_list		args;
	DB_RESULT	rc;

	va_start(args, fmt);

	rc = zbx_db_vselect(fmt, args);

	va_end(args);

	return rc;
}

/******************************************************************************
 *                                                                            *
 * Function: DBselect                                                         *
 *                                                                            *
 * Purpose: execute a select statement                                        *
 *                                                                            *
 * Comments: retry until DB is up                                             *
 *                                                                            *
 ******************************************************************************/
DB_RESULT	__zbx_DBselect(const char *fmt, ...)
{
	va_list		args;
	DB_RESULT	rc;

	va_start(args, fmt);

	rc = zbx_db_vselect(fmt, args);

	while ((DB_RESULT)ZBX_DB_DOWN == rc)
	{
		DBclose();
		DBconnect(ZBX_DB_CONNECT_NORMAL);

		if ((DB_RESULT)ZBX_DB_DOWN == (rc = zbx_db_vselect(fmt, args)))
		{
			zabbix_log(LOG_LEVEL_WARNING, "Database is down. Retrying in %d seconds.", ZBX_DB_WAIT_DOWN);
			sleep(ZBX_DB_WAIT_DOWN);
		}
	}

	va_end(args);

	return rc;
}

/******************************************************************************
 *                                                                            *
 * Function: DBselectN                                                        *
 *                                                                            *
 * Purpose: execute a select statement and get the first N entries            *
 *                                                                            *
 * Comments: retry until DB is up                                             *
 *                                                                            *
 ******************************************************************************/
DB_RESULT	DBselectN(const char *query, int n)
{
	DB_RESULT	rc;

	rc = zbx_db_select_n(query, n);

	while ((DB_RESULT)ZBX_DB_DOWN == rc)
	{
		DBclose();
		DBconnect(ZBX_DB_CONNECT_NORMAL);

		if ((DB_RESULT)ZBX_DB_DOWN == (rc = zbx_db_select_n(query, n)))
		{
			zabbix_log(LOG_LEVEL_WARNING, "Database is down. Retrying in %d seconds.", ZBX_DB_WAIT_DOWN);
			sleep(ZBX_DB_WAIT_DOWN);
		}
	}

	return rc;
}

/******************************************************************************
 *                                                                            *
 * Function: process_trigger                                                  *
 *                                                                            *
 * Purpose: 1) generate sql statement for updating trigger                    *
 *          2) add events                                                     *
 *          3) update cached trigger                                          *
 *                                                                            *
 * Return value: SUCCEED - trigger processed successfully                     *
 *               FAIL    - no changes                                         *
 *                                                                            *
 * Comments: do not process if there are dependencies with value PROBLEM      *
 *                                                                            *
 ******************************************************************************/
static int	process_trigger(char **sql, size_t *sql_alloc, size_t *sql_offset, const DC_TRIGGER *trigger)
{
	const char	*__function_name = "process_trigger";

	const char	*new_error_local;
	char		*new_error_esc;
	int		new_state, new_value, new_lastchange, value_changed, state_changed, multiple_problem,
			error_changed, ret = FAIL;

	zabbix_log(LOG_LEVEL_DEBUG, "In %s() triggerid:" ZBX_FS_UI64 " value:%d(%d) new_value:%d",
			__function_name, trigger->triggerid, trigger->value, trigger->state, trigger->new_value);

	if (TRIGGER_VALUE_UNKNOWN == trigger->new_value)
	{
		new_state = TRIGGER_STATE_UNKNOWN;
		new_value = trigger->value;
	}
	else
	{
		new_state = TRIGGER_STATE_NORMAL;
		new_value = trigger->new_value;
	}

	/**************************************************************************************************/
	/*                                                                                                */
	/* The following table shows in which cases trigger should be updated and/or events should be     */
	/* generated. Trigger value(state) changes from state "from" to state "to":                       */
	/*                                                                                                */
	/*   _          |                                                                                 */
	/*    \__ to    |                                                                                 */
	/*       \_____ |   OK           OK(?)        PROBLEM     PROBLEM(?)                              */
	/*   from      \|                                                                                 */
	/*              |                                                                                 */
	/*  ------------+------------------------------------------------------                           */
	/*              |                                                                                 */
	/*  OK          |   no           T            T+E         -                                       */
	/*              |                                                                                 */
	/*  OK(?)       |   T            T(e)         T+E         -                                       */
	/*              |                                                                                 */
	/*  PROBLEM     |   T+E          -            T(m)+E(m)   T                                       */
	/*              |                                                                                 */
	/*  PROBLEM(?)  |   T+E          -            T+E(m)      T(e)                                    */
	/*              |                                                                                 */
	/*                                                                                                */
	/* Legend:                                                                                        */
	/*                                                                                                */
	/*  -   - should never happen                                                                     */
	/*  no  - do nothing                                                                              */
	/*  T   - update a trigger                                                                        */
	/*  E   - generate an event                                                                       */
	/*  (m) - if it is a "multiple PROBLEM events" trigger                                            */
	/*  (e) - if an error message has changed                                                         */
	/*                                                                                                */
	/**************************************************************************************************/

	new_error_local = (NULL == trigger->new_error ? "" : trigger->new_error);
	new_lastchange = trigger->timespec.sec;

	value_changed = (trigger->value != new_value ||
			(0 == trigger->lastchange && TRIGGER_STATE_UNKNOWN != new_state));
	state_changed = (trigger->state != new_state);
	multiple_problem = (TRIGGER_TYPE_MULTIPLE_TRUE == trigger->type && TRIGGER_VALUE_PROBLEM == new_value &&
			TRIGGER_STATE_NORMAL == new_state);
	error_changed = (0 != strcmp(trigger->error, new_error_local));

	if (0 != value_changed || 0 != state_changed || 0 != multiple_problem || 0 != error_changed)
	{
		if (SUCCEED == DCconfig_check_trigger_dependencies(trigger->triggerid))
		{
			if (NULL == *sql)
			{
				*sql_alloc = 2 * ZBX_KIBIBYTE;
				*sql = zbx_malloc(*sql, *sql_alloc);
			}

			zbx_strcpy_alloc(sql, sql_alloc, sql_offset, "update triggers set ");

			if (0 != value_changed || 0 != multiple_problem)
			{
				DCconfig_set_trigger_value(trigger->triggerid, new_value, new_state, new_error_local,
						&new_lastchange);

				add_event(0, EVENT_SOURCE_TRIGGERS, EVENT_OBJECT_TRIGGER, trigger->triggerid,
						&trigger->timespec, new_value, trigger->description,
						trigger->expression_orig, trigger->priority, trigger->type);

				zbx_snprintf_alloc(sql, sql_alloc, sql_offset, "lastchange=%d,", new_lastchange);
			}
			else
			{
				DCconfig_set_trigger_value(trigger->triggerid, new_value, new_state, new_error_local,
						NULL);
			}

			if (0 != value_changed)
				zbx_snprintf_alloc(sql, sql_alloc, sql_offset, "value=%d,", new_value);

			if (0 != state_changed)
			{
				add_event(0, EVENT_SOURCE_INTERNAL, EVENT_OBJECT_TRIGGER, trigger->triggerid,
						&trigger->timespec, new_state, trigger->description,
						trigger->expression_orig, trigger->priority, trigger->type);

				zbx_snprintf_alloc(sql, sql_alloc, sql_offset, "state=%d,", new_state);
			}

			if (0 != error_changed)
			{
				new_error_esc = DBdyn_escape_string_len(new_error_local, TRIGGER_ERROR_LEN);
				zbx_snprintf_alloc(sql, sql_alloc, sql_offset, "error='%s',", new_error_esc);
				zbx_free(new_error_esc);
			}

			(*sql_offset)--;

			zbx_snprintf_alloc(sql, sql_alloc, sql_offset, " where triggerid=" ZBX_FS_UI64,
					trigger->triggerid);

			ret = SUCCEED;
		}
	}

	zabbix_log(LOG_LEVEL_DEBUG, "End of %s():%s", __function_name, zbx_result_string(ret));

	return ret;
}

void	process_triggers(zbx_vector_ptr_t *triggers)
{
	const char	*__function_name = "process_triggers";

	char		*sql = NULL;
	size_t		sql_alloc = 16 * ZBX_KIBIBYTE, sql_offset = 0;
	int		i;
	DC_TRIGGER	*trigger;

	zabbix_log(LOG_LEVEL_DEBUG, "In %s() values_num:%d", __function_name, triggers->values_num);

	if (0 == triggers->values_num)
		goto out;

	sql = zbx_malloc(sql, sql_alloc);

	DBbegin_multiple_update(&sql, &sql_alloc, &sql_offset);

	for (i = 0; i < triggers->values_num; i++)
	{
		trigger = (DC_TRIGGER *)triggers->values[i];

		if (SUCCEED == process_trigger(&sql, &sql_alloc, &sql_offset, trigger))
		{
			zbx_strcpy_alloc(&sql, &sql_alloc, &sql_offset, ";\n");
			DBexecute_overflowed_sql(&sql, &sql_alloc, &sql_offset);
		}
	}

	DBend_multiple_update(&sql, &sql_alloc, &sql_offset);

	if (sql_offset > 16)	/* in ORACLE always present begin..end; */
		DBexecute("%s", sql);

	zbx_free(sql);
out:
	zabbix_log(LOG_LEVEL_DEBUG, "End of %s()", __function_name);
}

void	DBadd_trend(zbx_uint64_t itemid, double value, int clock)
{
	const char	*__function_name = "DBadd_trend";
	DB_RESULT	result;
	DB_ROW		row;
	int		hour, num;
	double		value_min, value_avg, value_max;

	zabbix_log(LOG_LEVEL_DEBUG, "In %s()", __function_name);

	hour = clock - clock % SEC_PER_HOUR;

	result = DBselect("select num,value_min,value_avg,value_max from trends where itemid=" ZBX_FS_UI64 " and clock=%d",
			itemid, hour);

	if (NULL != (row = DBfetch(result)))
	{
		num = atoi(row[0]);
		value_min = atof(row[1]);
		value_avg = atof(row[2]);
		value_max = atof(row[3]);
		if (value < value_min)
			value_min = value;
		if (value > value_max)
			value_max = value;
		value_avg = (num * value_avg + value) / (num + 1);
		num++;

		DBexecute("update trends"
				" set num=%d,"
				"value_min=" ZBX_FS_DBL ","
				"value_avg=" ZBX_FS_DBL ","
				"value_max=" ZBX_FS_DBL
				" where itemid=" ZBX_FS_UI64
					" and clock=%d",
				num, value_min, value_avg, value_max, itemid, hour);
	}
	else
	{
		DBexecute("insert into trends (itemid,clock,num,value_min,value_avg,value_max)"
				" values (" ZBX_FS_UI64 ",%d,%d," ZBX_FS_DBL "," ZBX_FS_DBL "," ZBX_FS_DBL ")",
				itemid, hour, 1, value, value, value);
	}
	DBfree_result(result);

	zabbix_log(LOG_LEVEL_DEBUG, "End of %s()", __function_name);
}

void	DBadd_trend_uint(zbx_uint64_t itemid, zbx_uint64_t value, int clock)
{
	const char	*__function_name = "DBadd_trend_uint";
	DB_RESULT	result;
	DB_ROW		row;
	int		hour, num;
	zbx_uint64_t	value_min, value_avg, value_max;

	zabbix_log(LOG_LEVEL_DEBUG, "In %s()", __function_name);

	hour = clock - clock % SEC_PER_HOUR;

	result = DBselect("select num,value_min,value_avg,value_max from trends_uint where itemid=" ZBX_FS_UI64 " and clock=%d",
		itemid, hour);

	if (NULL != (row = DBfetch(result)))
	{
		num = atoi(row[0]);
		ZBX_STR2UINT64(value_min, row[1]);
		ZBX_STR2UINT64(value_avg, row[2]);
		ZBX_STR2UINT64(value_max, row[3]);
		if (value < value_min)
			value_min = value;
		if (value > value_max)
			value_max = value;
		value_avg = (num * value_avg + value) / (num + 1);
		num++;

		DBexecute("update trends_uint"
				" set num=%d,"
				"value_min=" ZBX_FS_UI64 ","
				"value_avg=" ZBX_FS_UI64 ","
				"value_max=" ZBX_FS_UI64
				" where itemid=" ZBX_FS_UI64
					" and clock=%d",
				num, value_min, value_avg, value_max, itemid, hour);
	}
	else
	{
		DBexecute("insert into trends_uint (itemid,clock,num,value_min,value_avg,value_max)"
				" values (" ZBX_FS_UI64 ",%d,%d," ZBX_FS_UI64 "," ZBX_FS_UI64 "," ZBX_FS_UI64 ")",
				itemid, hour, 1, value, value, value);
	}
	DBfree_result(result);

	zabbix_log(LOG_LEVEL_DEBUG, "End of %s()", __function_name);
}

int	DBget_row_count(const char *table_name)
{
	const char	*__function_name = "DBget_row_count";
	int		count = 0;
	DB_RESULT	result;
	DB_ROW		row;

	zabbix_log(LOG_LEVEL_DEBUG, "In %s() table_name:'%s'", __function_name, table_name);

	result = DBselect("select count(*) from %s", table_name);

	if (NULL != (row = DBfetch(result)))
		count = atoi(row[0]);
	DBfree_result(result);

	zabbix_log(LOG_LEVEL_DEBUG, "End of %s():%d", __function_name, count);

	return count;
}

int	DBget_items_unsupported_count()
{
	const char	*__function_name = "DBget_items_unsupported_count";
	int		count = 0;
	DB_RESULT	result;
	DB_ROW		row;

	zabbix_log(LOG_LEVEL_DEBUG, "In %s()", __function_name);

	result = DBselect(
			"select count(*)"
			" from items"
			" where status=%d"
				" and state=%d",
			ITEM_STATUS_ACTIVE, ITEM_STATE_NOTSUPPORTED);

	if (NULL != (row = DBfetch(result)))
		count = atoi(row[0]);
	DBfree_result(result);

	zabbix_log(LOG_LEVEL_DEBUG, "End of %s():%d", __function_name, count);

	return count;
}

double	DBget_requiredperformance()
{
	const char	*__function_name = "DBget_requiredperformance";
	double		qps_total = 0;
	DB_RESULT	result;
	DB_ROW		row;

	zabbix_log(LOG_LEVEL_DEBUG, "In %s()", __function_name);

	/* !!! Don't forget to sync the code with PHP !!! */
	result = DBselect(
			"select sum(1.0/i.delay)"
			" from hosts h,items i"
			" where h.hostid=i.hostid"
				" and h.status=%d"
				" and i.status=%d"
				" and i.delay<>0",
			HOST_STATUS_MONITORED, ITEM_STATUS_ACTIVE);
	if (NULL != (row = DBfetch(result)) && SUCCEED != DBis_null(row[0]))
		qps_total = atof(row[0]);
	DBfree_result(result);

	zabbix_log(LOG_LEVEL_DEBUG, "End of %s(): " ZBX_FS_DBL, __function_name, qps_total);

	return qps_total;
}

int	DBget_proxy_lastaccess(const char *hostname, int *lastaccess, char **error)
{
	const char	*__function_name = "DBget_proxy_lastaccess";
	DB_RESULT	result;
	DB_ROW		row;
	char		*host_esc;
	int		ret = FAIL;

	zabbix_log(LOG_LEVEL_DEBUG, "In %s()", __function_name);

	host_esc = DBdyn_escape_string(hostname);
	result = DBselect("select lastaccess from hosts where host='%s' and status in (%d,%d)",
			host_esc, HOST_STATUS_PROXY_ACTIVE, HOST_STATUS_PROXY_PASSIVE);
	zbx_free(host_esc);

	if (NULL != (row = DBfetch(result)))
	{
		*lastaccess = atoi(row[0]);
		ret = SUCCEED;
	}
	else
		*error = zbx_dsprintf(*error, "proxy \"%s\" does not exist", hostname);
	DBfree_result(result);

	zabbix_log(LOG_LEVEL_DEBUG, "End of %s():%s", __function_name, zbx_result_string(ret));

	return ret;
}

/******************************************************************************
 *                                                                            *
 * Function: DBget_escape_string_len                                          *
 *                                                                            *
 * Return value: return length in bytes of escaped string                     *
 *               with terminating '\0'                                        *
 *                                                                            *
 * Author: Aleksandrs Saveljevs                                               *
 *                                                                            *
 * Comments: sync changes with 'DBescape_string'                              *
 *           and 'DBdyn_escape_string_len'                                    *
 *                                                                            *
 ******************************************************************************/
static size_t	DBget_escape_string_len(const char *src)
{
	const char	*s;
	size_t		len = 1;	/* '\0' */

	for (s = src; NULL != s && '\0' != *s; s++)
	{
		if ('\r' == *s)
			continue;
#if defined(HAVE_MYSQL)
		if ('\'' == *s || '\\' == *s)
#elif defined(HAVE_POSTGRESQL)
		if ('\'' == *s || ('\\' == *s && 1 == ZBX_PG_ESCAPE_BACKSLASH))
#else
		if ('\'' == *s)
#endif
			len++;

		len++;
	}

	return len;
}

/******************************************************************************
 *                                                                            *
 * Function: DBescape_string                                                  *
 *                                                                            *
 * Return value: escaped string                                               *
 *                                                                            *
 * Author: Alexander Vladishev                                                *
 *                                                                            *
 * Comments: sync changes with 'DBget_escape_string_len'                      *
 *           and 'DBdyn_escape_string_len'                                    *
 *                                                                            *
 ******************************************************************************/
static void	DBescape_string(const char *src, char *dst, size_t len)
{
	const char	*s;
	char		*d;
#if defined(HAVE_MYSQL)
#	define ZBX_DB_ESC_CH	'\\'
#elif !defined(HAVE_POSTGRESQL)
#	define ZBX_DB_ESC_CH	'\''
#endif
	assert(dst);

	len--;	/* '\0' */

	for (s = src, d = dst; NULL != s && '\0' != *s && 0 < len; s++)
	{
		if ('\r' == *s)
			continue;

#if defined(HAVE_MYSQL)
		if ('\'' == *s || '\\' == *s)
#elif defined(HAVE_POSTGRESQL)
		if ('\'' == *s || ('\\' == *s && 1 == ZBX_PG_ESCAPE_BACKSLASH))
#else
		if ('\'' == *s)
#endif
		{
			if (2 > len)
				break;
#if defined(HAVE_POSTGRESQL)
			*d++ = *s;
#else
			*d++ = ZBX_DB_ESC_CH;
#endif
			len--;
		}
		*d++ = *s;
		len--;
	}
	*d = '\0';
}

/******************************************************************************
 *                                                                            *
 * Function: DBdyn_escape_string                                              *
 *                                                                            *
 * Return value: escaped string                                               *
 *                                                                            *
 * Author: Alexander Vladishev                                                *
 *                                                                            *
 ******************************************************************************/
char	*DBdyn_escape_string(const char *src)
{
	size_t	len;
	char	*dst = NULL;

	len = DBget_escape_string_len(src);

	dst = zbx_malloc(dst, len);

	DBescape_string(src, dst, len);

	return dst;
}

/******************************************************************************
 *                                                                            *
 * Function: DBdyn_escape_string_len                                          *
 *                                                                            *
 * Return value: escaped string                                               *
 *                                                                            *
 * Author: Alexander Vladishev                                                *
 *                                                                            *
 ******************************************************************************/
char	*DBdyn_escape_string_len(const char *src, size_t max_src_len)
{
	const char	*s;
	char		*dst = NULL;
	size_t		len = 1;	/* '\0' */

	max_src_len++;

	for (s = src; NULL != s && '\0' != *s && 0 < max_src_len; s++)
	{
		if ('\r' == *s)
			continue;

		/* only UTF-8 characters should reduce a variable max_src_len */
		if (0x80 != (0xc0 & *s) && 0 == --max_src_len)
			break;

#if defined(HAVE_MYSQL)
		if ('\'' == *s || '\\' == *s)
#elif defined(HAVE_POSTGRESQL)
		if ('\'' == *s || ('\\' == *s && 1 == ZBX_PG_ESCAPE_BACKSLASH))
#else
		if ('\'' == *s)
#endif
			len++;

		len++;
	}

	dst = zbx_malloc(dst, len);

	DBescape_string(src, dst, len);

	return dst;
}

/******************************************************************************
 *                                                                            *
 * Function: DBget_escape_like_pattern_len                                    *
 *                                                                            *
 * Return value: return length of escaped LIKE pattern with terminating '\0'  *
 *                                                                            *
 * Author: Aleksandrs Saveljevs                                               *
 *                                                                            *
 * Comments: sync changes with 'DBescape_like_pattern'                        *
 *                                                                            *
 ******************************************************************************/
static int	DBget_escape_like_pattern_len(const char *src)
{
	int		len;
	const char	*s;

	len = DBget_escape_string_len(src) - 1; /* minus '\0' */

	for (s = src; s && *s; s++)
	{
		len += (*s == '_' || *s == '%' || *s == ZBX_SQL_LIKE_ESCAPE_CHAR);
		len += 1;
	}

	len++; /* '\0' */

	return len;
}

/******************************************************************************
 *                                                                            *
 * Function: DBescape_like_pattern                                            *
 *                                                                            *
 * Return value: escaped string to be used as pattern in LIKE                 *
 *                                                                            *
 * Author: Aleksandrs Saveljevs                                               *
 *                                                                            *
 * Comments: sync changes with 'DBget_escape_like_pattern_len'                *
 *                                                                            *
 *           For instance, we wish to find string a_b%c\d'e!f in our database *
 *           using '!' as escape character. Our queries then become:          *
 *                                                                            *
 *           ... LIKE 'a!_b!%c\\d\'e!!f' ESCAPE '!' (MySQL, PostgreSQL)       *
 *           ... LIKE 'a!_b!%c\d''e!!f' ESCAPE '!' (IBM DB2, Oracle, SQLite3) *
 *                                                                            *
 *           Using backslash as escape character in LIKE would be too much    *
 *           trouble, because escaping backslashes would have to be escaped   *
 *           as well, like so:                                                *
 *                                                                            *
 *           ... LIKE 'a\\_b\\%c\\\\d\'e!f' ESCAPE '\\' or                    *
 *           ... LIKE 'a\\_b\\%c\\\\d\\\'e!f' ESCAPE '\\' (MySQL, PostgreSQL) *
 *           ... LIKE 'a\_b\%c\\d''e!f' ESCAPE '\' (IBM DB2, Oracle, SQLite3) *
 *                                                                            *
 *           Hence '!' instead of backslash.                                  *
 *                                                                            *
 ******************************************************************************/
static void	DBescape_like_pattern(const char *src, char *dst, int len)
{
	char		*d;
	char		*tmp = NULL;
	const char	*t;

	assert(dst);

	tmp = zbx_malloc(tmp, len);

	DBescape_string(src, tmp, len);

	len--; /* '\0' */

	for (t = tmp, d = dst; t && *t && len; t++)
	{
		if (*t == '_' || *t == '%' || *t == ZBX_SQL_LIKE_ESCAPE_CHAR)
		{
			if (len <= 1)
				break;
			*d++ = ZBX_SQL_LIKE_ESCAPE_CHAR;
			len--;
		}
		*d++ = *t;
		len--;
	}

	*d = '\0';

	zbx_free(tmp);
}

/******************************************************************************
 *                                                                            *
 * Function: DBdyn_escape_like_pattern                                        *
 *                                                                            *
 * Return value: escaped string to be used as pattern in LIKE                 *
 *                                                                            *
 * Author: Aleksandrs Saveljevs                                               *
 *                                                                            *
 ******************************************************************************/
char	*DBdyn_escape_like_pattern(const char *src)
{
	int	len;
	char	*dst = NULL;

	len = DBget_escape_like_pattern_len(src);

	dst = zbx_malloc(dst, len);

	DBescape_like_pattern(src, dst, len);

	return dst;
}

void	DBget_item_from_db(DB_ITEM *item, DB_ROW row)
{
	ZBX_STR2UINT64(item->itemid, row[0]);
	item->key = row[1];
	item->host_name = row[2];
	item->type = atoi(row[3]);
	item->history = atoi(row[4]);
	item->trends = atoi(row[13]);
	item->value_type = atoi(row[6]);

	ZBX_STR2UINT64(item->hostid, row[5]);
	item->delta = atoi(row[7]);

	item->units = row[8];
	item->multiplier = atoi(row[9]);
	item->formula = row[10];
	item->state = (unsigned char)atoi(row[11]);
	ZBX_DBROW2UINT64(item->valuemapid, row[12]);

	item->data_type = atoi(row[14]);

<<<<<<< HEAD
=======
		switch (item->value_type)
		{
			case ITEM_VALUE_TYPE_FLOAT:
				item->prevorgvalue.dbl = atof(row[10]);
				break;
			case ITEM_VALUE_TYPE_UINT64:
				ZBX_STR2UINT64(item->prevorgvalue.ui64, row[10]);
				break;
			default:
				item->prevorgvalue.str = row[10];
				break;
		}
	}
	else
		item->prevorgvalue_null = 1;

	if (SUCCEED == DBis_null(row[11]))
		item->lastclock = 0;
	else
		item->lastclock = atoi(row[11]);

	item->units = row[12];
	item->multiplier = atoi(row[13]);
	item->formula = row[14];
	item->state = (unsigned char)atoi(row[15]);
	ZBX_DBROW2UINT64(item->valuemapid, row[16]);

	item->data_type = atoi(row[18]);
>>>>>>> 17c6efd8
}

const ZBX_TABLE *DBget_table(const char *tablename)
{
	int	t;

	for (t = 0; NULL != tables[t].table; t++)
	{
		if (0 == strcmp(tables[t].table, tablename))
			return &tables[t];
	}

	return NULL;
}

const ZBX_FIELD *DBget_field(const ZBX_TABLE *table, const char *fieldname)
{
	int	f;

	for (f = 0; NULL != table->fields[f].name; f++)
	{
		if (0 == strcmp(table->fields[f].name, fieldname))
			return &table->fields[f];
	}

	return NULL;
}

/******************************************************************************
 *                                                                            *
 * Function: DBget_nextid                                                     *
 *                                                                            *
 * Purpose: gets a new identifier(s) for a specified table                    *
 *                                                                            *
 * Parameters: tablename - [IN] the name of a table                           *
 *             num       - [IN] the number of reserved records                *
 *                                                                            *
 * Return value: first reserved identifier                                    *
 *                                                                            *
 ******************************************************************************/
static zbx_uint64_t	DBget_nextid(const char *tablename, int num)
{
	const char	*__function_name = "DBget_nextid";
	DB_RESULT	result;
	DB_ROW		row;
	zbx_uint64_t	ret1, ret2;
	zbx_uint64_t	min, max;
	int		found = FAIL, dbres;
	const ZBX_TABLE	*table;

	zabbix_log(LOG_LEVEL_DEBUG, "In %s() tablename:'%s'", __function_name, tablename);

	table = DBget_table(tablename);

	if (0 == CONFIG_NODEID)
	{
		min = 0;
		max = ZBX_STANDALONE_MAX_IDS;
	}
	else if (0 != (table->flags & ZBX_SYNC))
	{
		min = ZBX_DM_MAX_HISTORY_IDS * (zbx_uint64_t)CONFIG_NODEID +
			ZBX_DM_MAX_CONFIG_IDS * (zbx_uint64_t)CONFIG_NODEID;
		max = min + ZBX_DM_MAX_CONFIG_IDS - 1;
	}
	else
	{
		min = ZBX_DM_MAX_HISTORY_IDS * (zbx_uint64_t)CONFIG_NODEID;
		max = min + ZBX_DM_MAX_HISTORY_IDS - 1;
	}

	while (FAIL == found)
	{
		/* avoid eternal loop within failed transaction */
		if (0 < zbx_db_txn_level() && 0 != zbx_db_txn_error())
		{
			zabbix_log(LOG_LEVEL_DEBUG, "End of %s() transaction failed", __function_name);
			return 0;
		}

		result = DBselect("select nextid from ids where nodeid=%d and table_name='%s' and field_name='%s'",
				CONFIG_NODEID, table->table, table->recid);

		if (NULL == (row = DBfetch(result)))
		{
			DBfree_result(result);

			result = DBselect("select max(%s) from %s where %s between " ZBX_FS_UI64 " and " ZBX_FS_UI64,
					table->recid, table->table, table->recid, min, max);

			if (NULL == (row = DBfetch(result)) || SUCCEED == DBis_null(row[0]))
			{
				ret1 = min;
			}
			else
			{
				ZBX_STR2UINT64(ret1, row[0]);
				if (ret1 >= max)
				{
					zabbix_log(LOG_LEVEL_CRIT, "maximum number of id's exceeded"
							" [table:%s, field:%s, id:" ZBX_FS_UI64 "]",
							table->table, table->recid, ret1);
					exit(FAIL);
				}
			}
			DBfree_result(result);

			dbres = DBexecute("insert into ids (nodeid,table_name,field_name,nextid)"
					" values (%d,'%s','%s'," ZBX_FS_UI64 ")",
					CONFIG_NODEID, table->table, table->recid, ret1);

			if (ZBX_DB_OK > dbres)
			{
				/* solving the problem of an invisible record created in a parallel transaction */
				DBexecute("update ids set nextid=nextid+1 where nodeid=%d and table_name='%s'"
						" and field_name='%s'",
						CONFIG_NODEID, table->table, table->recid);
			}

			continue;
		}
		else
		{
			ZBX_STR2UINT64(ret1, row[0]);
			DBfree_result(result);

			if (ret1 < min || ret1 >= max)
			{
				DBexecute("delete from ids where nodeid=%d and table_name='%s' and field_name='%s'",
						CONFIG_NODEID, table->table, table->recid);
				continue;
			}

			DBexecute("update ids set nextid=nextid+%d where nodeid=%d and table_name='%s' and field_name='%s'",
					num, CONFIG_NODEID, table->table, table->recid);

			result = DBselect("select nextid from ids where nodeid=%d and table_name='%s' and field_name='%s'",
					CONFIG_NODEID, table->table, table->recid);

			if (NULL != (row = DBfetch(result)) && SUCCEED != DBis_null(row[0]))
			{
				ZBX_STR2UINT64(ret2, row[0]);
				DBfree_result(result);
				if (ret1 + num == ret2)
					found = SUCCEED;
			}
			else
				THIS_SHOULD_NEVER_HAPPEN;
		}
	}

	zabbix_log(LOG_LEVEL_DEBUG, "End of %s():" ZBX_FS_UI64 " table:'%s' recid:'%s'",
			__function_name, ret2 - num + 1, table->table, table->recid);

	return ret2 - num + 1;
}

zbx_uint64_t	DBget_maxid_num(const char *tablename, int num)
{
	if (0 == strcmp(tablename, "history_log") ||
			0 == strcmp(tablename, "history_text") ||
			0 == strcmp(tablename, "events") ||
			0 == strcmp(tablename, "dservices") ||
			0 == strcmp(tablename, "dhosts") ||
			0 == strcmp(tablename, "alerts") ||
			0 == strcmp(tablename, "escalations") ||
			0 == strcmp(tablename, "autoreg_host") ||
			0 == strcmp(tablename, "graph_discovery") ||
			0 == strcmp(tablename, "trigger_discovery"))
		return DCget_nextid(tablename, num);

	return DBget_nextid(tablename, num);
}

/******************************************************************************
 *                                                                            *
 * Function: DBadd_condition_alloc                                            *
 *                                                                            *
 * Purpose: takes an initial part of SQL query and appends a generated        *
 *          WHERE condition. The WHERE condidion is generated from the given  *
 *          list of values as a mix of <fieldname> BETWEEN <id1> AND <idN>"   *
 *          and "<fieldname> IN (<id1>,<id2>,...,<idN>)" elements.            *
 *                                                                            *
 * Parameters: sql        - [IN/OUT] buffer for SQL query construction        *
 *             sql_alloc  - [IN/OUT] size of the 'sql' buffer                 *
 *             sql_offset - [IN/OUT] current position in the 'sql' buffer     *
 *             fieldname  - [IN] field name to be used in SQL WHERE condition *
 *             values     - [IN] array of numerical values sorted in          *
 *                               ascending order to be included in WHERE      *
 *             num        - [IN] number of elemnts in 'values' array          *
 *                                                                            *
 ******************************************************************************/
void	DBadd_condition_alloc(char **sql, size_t *sql_alloc, size_t *sql_offset, const char *fieldname,
		const zbx_uint64_t *values, const int num)
{
#define MAX_EXPRESSIONS	950
#define MIN_NUM_BETWEEN	5	/* minimum number of consecutive values for using "between <id1> and <idN>" */

	int		i, start, len, seq_num, first;
	int		between_num = 0, in_num = 0, in_cnt;
	zbx_uint64_t	value;
	int		*seq_len = NULL;

	if (0 == num)
		return;

	zbx_chrcpy_alloc(sql, sql_alloc, sql_offset, ' ');

	/* Store lengths of consecutive sequences of values in a temporary array 'seq_len'. */
	/* An isolated value is represented as a sequence with length 1. */
	seq_len = zbx_malloc(seq_len, num * sizeof(int));

	for (i = 1, seq_num = 0, value = values[0], len = 1; i < num; i++)
	{
		if (values[i] != ++value)
		{
			if (MIN_NUM_BETWEEN <= len)
				between_num++;
			else
				in_num += len;

			seq_len[seq_num++] = len;
			len = 1;
			value = values[i];
		}
		else
			len++;
	}

	if (MIN_NUM_BETWEEN <= len)
		between_num++;
	else
		in_num += len;

	seq_len[seq_num++] = len;

	if (MAX_EXPRESSIONS < in_num || 1 < between_num || (0 < in_num && 0 < between_num))
		zbx_chrcpy_alloc(sql, sql_alloc, sql_offset, '(');

	/* compose "between"s */
	for (i = 0, first = 1, start = 0; i < seq_num; i++)
	{
		if (MIN_NUM_BETWEEN <= seq_len[i])
		{
			if (1 != first)
				zbx_strcpy_alloc(sql, sql_alloc, sql_offset, " or ");

			zbx_snprintf_alloc(sql, sql_alloc, sql_offset, "%s between " ZBX_FS_UI64 " and " ZBX_FS_UI64,
					fieldname, values[start], values[start + seq_len[i] - 1]);
			first = 0;
		}

		start += seq_len[i];
	}

	if (0 < in_num && 0 < between_num)
		zbx_strcpy_alloc(sql, sql_alloc, sql_offset, " or ");

	if (1 < in_num)
		zbx_snprintf_alloc(sql, sql_alloc, sql_offset, "%s in (", fieldname);

	/* compose "in"s */
	for (i = 0, in_cnt = 0, start = 0; i < seq_num; i++)
	{
		if (MIN_NUM_BETWEEN > seq_len[i])
		{
			if (1 == in_num)
			{
				zbx_snprintf_alloc(sql, sql_alloc, sql_offset, "%s=" ZBX_FS_UI64, fieldname,
						values[start]);
				break;
			}
			else
			{
				do
				{
					if (MAX_EXPRESSIONS == in_cnt)
					{
						in_cnt = 0;
						(*sql_offset)--;
						zbx_snprintf_alloc(sql, sql_alloc, sql_offset, ") or %s in (", fieldname);
					}

					zbx_snprintf_alloc(sql, sql_alloc, sql_offset, ZBX_FS_UI64 ",", values[start++]);
					in_cnt++;
				}
				while (0 != --seq_len[i]);
			}
		}
		else
			start += seq_len[i];
	}

	if (1 < in_num)
	{
		(*sql_offset)--;
		zbx_chrcpy_alloc(sql, sql_alloc, sql_offset, ')');
	}

	zbx_free(seq_len);

	if (MAX_EXPRESSIONS < in_num || 1 < between_num || (0 < in_num && 0 < between_num))
		zbx_chrcpy_alloc(sql, sql_alloc, sql_offset, ')');
}

static char	buf_string[640];

/******************************************************************************
 *                                                                            *
 * Function: zbx_host_string                                                  *
 *                                                                            *
 * Return value: <host> or "???" if host not found                            *
 *                                                                            *
 * Author: Alexander Vladishev                                                *
 *                                                                            *
 ******************************************************************************/
const char	*zbx_host_string(zbx_uint64_t hostid)
{
	DB_RESULT	result;
	DB_ROW		row;

	result = DBselect(
			"select host"
			" from hosts"
			" where hostid=" ZBX_FS_UI64,
			hostid);

	if (NULL != (row = DBfetch(result)))
		zbx_snprintf(buf_string, sizeof(buf_string), "%s", row[0]);
	else
		zbx_snprintf(buf_string, sizeof(buf_string), "???");

	DBfree_result(result);

	return buf_string;
}

/******************************************************************************
 *                                                                            *
 * Function: zbx_host_key_string                                              *
 *                                                                            *
 * Return value: <host>:<key> or "???" if item not found                      *
 *                                                                            *
 * Author: Alexander Vladishev                                                *
 *                                                                            *
 ******************************************************************************/
const char	*zbx_host_key_string(zbx_uint64_t itemid)
{
	DB_RESULT	result;
	DB_ROW		row;

	result = DBselect(
			"select h.host,i.key_"
			" from hosts h,items i"
			" where h.hostid=i.hostid"
				" and i.itemid=" ZBX_FS_UI64,
			itemid);

	if (NULL != (row = DBfetch(result)))
		zbx_snprintf(buf_string, sizeof(buf_string), "%s:%s", row[0], row[1]);
	else
		zbx_snprintf(buf_string, sizeof(buf_string), "???");

	DBfree_result(result);

	return buf_string;
}

/******************************************************************************
 *                                                                            *
 * Function: zbx_host_key_string_by_item                                      *
 *                                                                            *
 * Return value: <host>:<key>                                                 *
 *                                                                            *
 * Author: Alexander Vladishev                                                *
 *                                                                            *
 ******************************************************************************/
const char	*zbx_host_key_string_by_item(DB_ITEM *item)
{
	zbx_snprintf(buf_string, sizeof(buf_string), "%s:%s", item->host_name, item->key);

	return buf_string;
}

/******************************************************************************
 *                                                                            *
 * Function: zbx_user_string                                                  *
 *                                                                            *
 * Return value: "Name Surname (Alias)" or "unknown" if user not found        *
 *                                                                            *
 * Author: Alexander Vladishev                                                *
 *                                                                            *
 ******************************************************************************/
const char	*zbx_user_string(zbx_uint64_t userid)
{
	DB_RESULT	result;
	DB_ROW		row;

	result = DBselect("select name,surname,alias from users where userid=" ZBX_FS_UI64,
			userid);

	if (NULL != (row = DBfetch(result)))
		zbx_snprintf(buf_string, sizeof(buf_string), "%s %s (%s)", row[0], row[1], row[2]);
	else
		zbx_snprintf(buf_string, sizeof(buf_string), "unknown");

	DBfree_result(result);

	return buf_string;
}

double	multiply_item_value_float(DB_ITEM *item, double value)
{
	double	value_double;

	if (ITEM_MULTIPLIER_USE != item->multiplier)
		return value;

	value_double = value * atof(item->formula);

	zabbix_log(LOG_LEVEL_DEBUG, "multiply_item_value_float() " ZBX_FS_DBL ",%s " ZBX_FS_DBL,
			value, item->formula, value_double);

	return value_double;
}

zbx_uint64_t	multiply_item_value_uint64(DB_ITEM *item, zbx_uint64_t value)
{
	zbx_uint64_t	formula_uint64, value_uint64;

	if (ITEM_MULTIPLIER_USE != item->multiplier)
		return value;

	if (SUCCEED == is_uint64(item->formula, &formula_uint64))
		value_uint64 = value * formula_uint64;
	else
		value_uint64 = (zbx_uint64_t)((double)value * atof(item->formula));

	zabbix_log(LOG_LEVEL_DEBUG, "multiply_item_value_uint64() " ZBX_FS_UI64 ",%s " ZBX_FS_UI64,
			value, item->formula, value_uint64);

	return value_uint64;
}

/******************************************************************************
 *                                                                            *
 * Function: DBsql_id_cmp                                                     *
 *                                                                            *
 * Purpose: construct where condition                                         *
 *                                                                            *
 * Return value: "=<id>" if id not equal zero,                                *
 *               otherwise " is null"                                         *
 *                                                                            *
 * Author: Alexander Vladishev                                                *
 *                                                                            *
 * Comments: NB! Do not use this function more than once in same SQL query    *
 *                                                                            *
 ******************************************************************************/
static const char	*DBsql_id_cmp(zbx_uint64_t id)
{
	static char		buf[22];	/* 1 - '=', 20 - value size, 1 - '\0' */
	static const char	is_null[9] = " is null";

	if (0 == id)
		return is_null;

	zbx_snprintf(buf, sizeof(buf), "=" ZBX_FS_UI64, id);

	return buf;
}

/******************************************************************************
 *                                                                            *
 * Function: DBregister_host                                                  *
 *                                                                            *
 * Purpose: register unknown host and generate event                          *
 *                                                                            *
 * Parameters: host - host name                                               *
 *                                                                            *
 * Author: Alexander Vladishev                                                *
 *                                                                            *
 ******************************************************************************/
void	DBregister_host(zbx_uint64_t proxy_hostid, const char *host, const char *ip, const char *dns,
		unsigned short port, const char *host_metadata, int now)
{
	char		*host_esc, *ip_esc, *dns_esc, *host_metadata_esc;
	DB_RESULT	result;
	DB_ROW		row;
	zbx_uint64_t	autoreg_hostid;
	zbx_timespec_t	ts;
	int		res = SUCCEED;

	host_esc = DBdyn_escape_string_len(host, HOST_HOST_LEN);

	ts.sec = now;
	ts.ns = 0;

	if (0 != proxy_hostid)
	{
		result = DBselect(
				"select hostid"
				" from hosts"
				" where proxy_hostid=" ZBX_FS_UI64
					" and host='%s'"
					ZBX_SQL_NODE,
				proxy_hostid, host_esc,
				DBand_node_local("hostid"));

		if (NULL != DBfetch(result))
			res = FAIL;
		DBfree_result(result);
	}

	if (SUCCEED == res)
	{
		ip_esc = DBdyn_escape_string_len(ip, INTERFACE_IP_LEN);
		dns_esc = DBdyn_escape_string_len(dns, INTERFACE_DNS_LEN);
		host_metadata_esc = DBdyn_escape_string(host_metadata);

		result = DBselect(
				"select autoreg_hostid"
				" from autoreg_host"
				" where proxy_hostid%s"
					" and host='%s'"
					ZBX_SQL_NODE,
				DBsql_id_cmp(proxy_hostid), host_esc,
				DBand_node_local("autoreg_hostid"));

		if (NULL != (row = DBfetch(result)))
		{
			ZBX_STR2UINT64(autoreg_hostid, row[0]);

			DBexecute("update autoreg_host"
					" set listen_ip='%s',listen_dns='%s',listen_port=%d,host_metadata='%s'"
					" where autoreg_hostid=" ZBX_FS_UI64,
					ip_esc, dns_esc, (int)port, host_metadata_esc, autoreg_hostid);
		}
		else
		{
			autoreg_hostid = DBget_maxid("autoreg_host");
			DBexecute("insert into autoreg_host"
					" (autoreg_hostid,proxy_hostid,host,listen_ip,listen_dns,listen_port,"
						"host_metadata)"
					" values"
					" (" ZBX_FS_UI64 ",%s,'%s','%s','%s',%d,'%s')",
					autoreg_hostid, DBsql_id_ins(proxy_hostid),
					host_esc, ip_esc, dns_esc, (int)port, host_metadata_esc);
		}
		DBfree_result(result);

		zbx_free(host_metadata_esc);
		zbx_free(dns_esc);
		zbx_free(ip_esc);

		add_event(0, EVENT_SOURCE_AUTO_REGISTRATION, EVENT_OBJECT_ZABBIX_ACTIVE, autoreg_hostid, &ts,
				TRIGGER_VALUE_PROBLEM, NULL, NULL, 0, 0);
		process_events();
	}

	zbx_free(host_esc);
}

/******************************************************************************
 *                                                                            *
 * Function: DBproxy_register_host                                            *
 *                                                                            *
 * Purpose: register unknown host                                             *
 *                                                                            *
 * Parameters: host - host name                                               *
 *                                                                            *
 * Author: Alexander Vladishev                                                *
 *                                                                            *
 ******************************************************************************/
void	DBproxy_register_host(const char *host, const char *ip, const char *dns, unsigned short port,
		const char *host_metadata)
{
	char	*host_esc, *ip_esc, *dns_esc, *host_metadata_esc;

	host_esc = DBdyn_escape_string_len(host, HOST_HOST_LEN);
	ip_esc = DBdyn_escape_string_len(ip, INTERFACE_IP_LEN);
	dns_esc = DBdyn_escape_string_len(dns, INTERFACE_DNS_LEN);
	host_metadata_esc = DBdyn_escape_string(host_metadata);

	DBexecute("insert into proxy_autoreg_host"
			" (clock,host,listen_ip,listen_dns,listen_port,host_metadata)"
			" values"
			" (%d,'%s','%s','%s',%d,'%s')",
			(int)time(NULL), host_esc, ip_esc, dns_esc, (int)port, host_metadata_esc);

	zbx_free(host_metadata_esc);
	zbx_free(dns_esc);
	zbx_free(ip_esc);
	zbx_free(host_esc);
}

/******************************************************************************
 *                                                                            *
 * Function: DBexecute_overflowed_sql                                         *
 *                                                                            *
 * Purpose: execute a set of SQL statements IF it is big enough               *
 *                                                                            *
 * Author: Dmitry Borovikov                                                   *
 *                                                                            *
 ******************************************************************************/
int	DBexecute_overflowed_sql(char **sql, size_t *sql_alloc, size_t *sql_offset)
{
	int	ret = SUCCEED;

	if (ZBX_MAX_SQL_SIZE < *sql_offset)
	{
#ifdef HAVE_MULTIROW_INSERT
		if (',' == (*sql)[*sql_offset - 1])
		{
			(*sql_offset)--;
			zbx_strcpy_alloc(sql, sql_alloc, sql_offset, ";\n");
		}
#endif
		DBend_multiple_update(sql, sql_alloc, sql_offset);

		if (ZBX_DB_OK > DBexecute("%s", *sql))
			ret = FAIL;
		*sql_offset = 0;

		DBbegin_multiple_update(sql, sql_alloc, sql_offset);
	}

	return ret;
}

/******************************************************************************
 *                                                                            *
 * Function: DBget_unique_hostname_by_sample                                  *
 *                                                                            *
 * Purpose: construct a unique host name by the given sample                  *
 *                                                                            *
 * Parameters: host_name_sample - a host name to start constructing from      *
 *                                                                            *
 * Return value: unique host name which does not exist in the data base       *
 *                                                                            *
 * Author: Dmitry Borovikov                                                   *
 *                                                                            *
 * Comments: the sample cannot be empty                                       *
 *           constructs new by adding "_$(number+1)", where "number"          *
 *           shows count of the sample itself plus already constructed ones   *
 *           host_name_sample is not modified, allocates new memory!          *
 *                                                                            *
 ******************************************************************************/
char	*DBget_unique_hostname_by_sample(const char *host_name_sample)
{
	const char		*__function_name = "DBget_unique_hostname_by_sample";
	DB_RESULT		result;
	DB_ROW			row;
	int			full_match = 0, i;
	char			*host_name_temp = NULL, *host_name_sample_esc;
	zbx_vector_uint64_t	nums;
	zbx_uint64_t		num = 2;	/* produce alternatives starting from "2" */
	size_t			sz;

	assert(host_name_sample && *host_name_sample);

	zabbix_log(LOG_LEVEL_DEBUG, "In %s() sample:'%s'", __function_name, host_name_sample);

	zbx_vector_uint64_create(&nums);
	zbx_vector_uint64_reserve(&nums, 8);

	sz = strlen(host_name_sample);
	host_name_sample_esc = DBdyn_escape_like_pattern(host_name_sample);

	result = DBselect(
			"select host"
			" from hosts"
			" where host like '%s%%' escape '%c'"
				ZBX_SQL_NODE,
			host_name_sample_esc, ZBX_SQL_LIKE_ESCAPE_CHAR, DBand_node_local("hostid"));

	zbx_free(host_name_sample_esc);

	while (NULL != (row = DBfetch(result)))
	{
		zbx_uint64_t	n;
		const char	*p;

		if (0 != strncmp(row[0], host_name_sample, sz))
			continue;

		p = row[0] + sz;

		if ('\0' == *p)
		{
			full_match = 1;
			continue;
		}

		if ('_' != *p || FAIL == is_uint64(p + 1, &n))
			continue;

		zbx_vector_uint64_append(&nums, n);
	}
	DBfree_result(result);

	zbx_vector_uint64_sort(&nums, ZBX_DEFAULT_UINT64_COMPARE_FUNC);

	if (0 == full_match)
	{
		host_name_temp = zbx_strdup(host_name_temp, host_name_sample);
		goto clean;
	}

	for (i = 0; i < nums.values_num; i++)
	{
		if (num > nums.values[i])
			continue;

		if (num < nums.values[i])	/* found, all other will be bigger */
			break;

		num++;
	}

	host_name_temp = zbx_dsprintf(host_name_temp, "%s_%d", host_name_sample, num);
clean:
	zbx_vector_uint64_destroy(&nums);

	zabbix_log(LOG_LEVEL_DEBUG, "End of %s():'%s'", __function_name, host_name_temp);

	return host_name_temp;
}

/******************************************************************************
 *                                                                            *
 * Function: DBsql_id_ins                                                     *
 *                                                                            *
 * Purpose: construct insert statement                                        *
 *                                                                            *
 * Return value: "<id>" if id not equal zero,                                 *
 *               otherwise "null"                                             *
 *                                                                            *
 * Author: Alexander Vladishev                                                *
 *                                                                            *
 ******************************************************************************/
const char	*DBsql_id_ins(zbx_uint64_t id)
{
	static unsigned char	n = 0;
	static char		buf[4][21];	/* 20 - value size, 1 - '\0' */
	static const char	null[5] = "null";

	if (0 == id)
		return null;

	n = (n + 1) & 3;

	zbx_snprintf(buf[n], sizeof(buf[n]), ZBX_FS_UI64, id);

	return buf[n];
}

#define ZBX_MAX_INVENTORY_FIELDS	70

/******************************************************************************
 *                                                                            *
 * Function: DBget_inventory_field                                            *
 *                                                                            *
 * Purpose: get corresponding host_inventory field name                       *
 *                                                                            *
 * Parameters: inventory_link - [IN] field number; 1..ZBX_MAX_INVENTORY_FIELDS*
 *                                                                            *
 * Return value: field name or NULL if value of inventory_link is incorrect   *
 *                                                                            *
 * Author: Alexander Vladishev                                                *
 *                                                                            *
 ******************************************************************************/
const char	*DBget_inventory_field(unsigned char inventory_link)
{
	static const char	*inventory_fields[ZBX_MAX_INVENTORY_FIELDS] =
	{
		"type", "type_full", "name", "alias", "os", "os_full", "os_short", "serialno_a", "serialno_b", "tag",
		"asset_tag", "macaddress_a", "macaddress_b", "hardware", "hardware_full", "software", "software_full",
		"software_app_a", "software_app_b", "software_app_c", "software_app_d", "software_app_e", "contact",
		"location", "location_lat", "location_lon", "notes", "chassis", "model", "hw_arch", "vendor",
		"contract_number", "installer_name", "deployment_status", "url_a", "url_b", "url_c", "host_networks",
		"host_netmask", "host_router", "oob_ip", "oob_netmask", "oob_router", "date_hw_purchase",
		"date_hw_install", "date_hw_expiry", "date_hw_decomm", "site_address_a", "site_address_b",
		"site_address_c", "site_city", "site_state", "site_country", "site_zip", "site_rack", "site_notes",
		"poc_1_name", "poc_1_email", "poc_1_phone_a", "poc_1_phone_b", "poc_1_cell", "poc_1_screen",
		"poc_1_notes", "poc_2_name", "poc_2_email", "poc_2_phone_a", "poc_2_phone_b", "poc_2_cell",
		"poc_2_screen", "poc_2_notes"
	};

	if (1 > inventory_link || inventory_link > ZBX_MAX_INVENTORY_FIELDS)
		return NULL;

	return inventory_fields[inventory_link - 1];
}

/******************************************************************************
 *                                                                            *
 * Function: DBget_inventory_field_len                                        *
 *                                                                            *
 * Purpose: get host_inventory field length by inventory_link                 *
 *                                                                            *
 * Parameters: inventory_link - [IN] field number; 1..ZBX_MAX_INVENTORY_FIELDS*
 *                                                                            *
 * Return value: field length                                                 *
 *                                                                            *
 * Author: Alexander Vladishev                                                *
 *                                                                            *
 ******************************************************************************/
unsigned short	DBget_inventory_field_len(unsigned char inventory_link)
{
	static unsigned short	*inventory_field_len = NULL;
	const char		*inventory_field;
	const ZBX_TABLE		*table;
	const ZBX_FIELD		*field;

	if (1 > inventory_link || inventory_link > ZBX_MAX_INVENTORY_FIELDS)
		assert(0);

	inventory_link--;

	if (NULL == inventory_field_len)
	{
		inventory_field_len = zbx_malloc(inventory_field_len, ZBX_MAX_INVENTORY_FIELDS * sizeof(unsigned short));
		memset(inventory_field_len, 0, ZBX_MAX_INVENTORY_FIELDS * sizeof(unsigned short));
	}

	if (0 != inventory_field_len[inventory_link])
		return inventory_field_len[inventory_link];

	inventory_field = DBget_inventory_field(inventory_link + 1);
	table = DBget_table("host_inventory");
	assert(NULL != table);
	field = DBget_field(table, inventory_field);
	assert(NULL != field);

	inventory_field_len[inventory_link] = field->length;

	return inventory_field_len[inventory_link];
}

#undef ZBX_MAX_INVENTORY_FIELDS

int	DBtxn_status()
{
	return 0 == zbx_db_txn_error() ? SUCCEED : FAIL;
}

int	DBtxn_ongoing()
{
	return 0 == zbx_db_txn_level() ? FAIL : SUCCEED;
}

int	DBtable_exists(const char *table_name)
{
	char		*table_name_esc;
	DB_RESULT	result;
	int		ret;

	table_name_esc = DBdyn_escape_string(table_name);

#if defined(HAVE_IBM_DB2)
	/* publib.boulder.ibm.com/infocenter/db2luw/v9r7/topic/com.ibm.db2.luw.admin.cmd.doc/doc/r0001967.html */
	result = DBselect(
			"select 1"
			" from syscat.tables"
			" where tabschema=user"
				" and lower(tabname)='%s'",
			table_name_esc);
#elif defined(HAVE_MYSQL)
	result = DBselect("show tables like '%s'", table_name_esc);
#elif defined(HAVE_ORACLE)
	result = DBselect(
			"select 1"
			" from tab"
			" where tabtype='TABLE'"
				" and lower(tname)='%s'",
			table_name_esc);
#elif defined(HAVE_POSTGRESQL)
	result = DBselect(
			"select 1"
			" from information_schema.tables"
			" where table_name='%s'"
				" and table_schema='public'",
			table_name_esc);
#elif defined(HAVE_SQLITE3)
	result = DBselect(
			"select 1"
			" from sqlite_master"
			" where tbl_name='%s'"
				" and type='table'",
			table_name_esc);
#endif

	zbx_free(table_name_esc);

	ret = (NULL == DBfetch(result) ? FAIL : SUCCEED);

	DBfree_result(result);

	return ret;
}

int	DBfield_exists(const char *table_name, const char *field_name)
{
	DB_RESULT	result;
#if defined(HAVE_IBM_DB2)
	char		*table_name_esc, *field_name_esc;
	int		ret;
#elif defined(HAVE_MYSQL)
	char		*field_name_esc;
	int		ret;
#elif defined(HAVE_ORACLE)
	char		*table_name_esc, *field_name_esc;
	int		ret;
#elif defined(HAVE_POSTGRESQL)
	char		*table_name_esc, *field_name_esc;
	int		ret;
#elif defined(HAVE_SQLITE3)
	char		*table_name_esc;
	DB_ROW		row;
	int		ret = FAIL;
#endif

#if defined(HAVE_IBM_DB2)
	table_name_esc = DBdyn_escape_string(table_name);
	field_name_esc = DBdyn_escape_string(field_name);

	result = DBselect(
			"select 1"
			" from syscat.columns"
			" where tabschema=user"
				" and lower(tabname)='%s'"
				" and lower(colname)='%s'",
			table_name_esc, field_name_esc);

	zbx_free(field_name_esc);
	zbx_free(table_name_esc);

	ret = (NULL == DBfetch(result) ? FAIL : SUCCEED);

	DBfree_result(result);
#elif defined(HAVE_MYSQL)
	field_name_esc = DBdyn_escape_string(field_name);

	result = DBselect("show columns from %s like '%s'",
			table_name, field_name_esc, ZBX_SQL_LIKE_ESCAPE_CHAR);

	zbx_free(field_name_esc);

	ret = (NULL == DBfetch(result) ? FAIL : SUCCEED);

	DBfree_result(result);
#elif defined(HAVE_ORACLE)
	table_name_esc = DBdyn_escape_string(table_name);
	field_name_esc = DBdyn_escape_string(field_name);

	result = DBselect(
			"select 1"
			" from col"
			" where lower(tname)='%s'"
				" and lower(cname)='%s'",
			table_name_esc, field_name_esc);

	zbx_free(field_name_esc);
	zbx_free(table_name_esc);

	ret = (NULL == DBfetch(result) ? FAIL : SUCCEED);

	DBfree_result(result);
#elif defined(HAVE_POSTGRESQL)
	table_name_esc = DBdyn_escape_string(table_name);
	field_name_esc = DBdyn_escape_string(field_name);

	result = DBselect(
			"select 1"
			" from information_schema.columns"
			" where table_name='%s'"
				" and column_name='%s'",
			table_name_esc, field_name_esc);

	zbx_free(field_name_esc);
	zbx_free(table_name_esc);

	ret = (NULL == DBfetch(result) ? FAIL : SUCCEED);

	DBfree_result(result);
#elif defined(HAVE_SQLITE3)
	table_name_esc = DBdyn_escape_string(table_name);

	result = DBselect("PRAGMA table_info('%s')", table_name_esc);

	zbx_free(table_name_esc);

	while (NULL != (row = DBfetch(result)))
	{
		if (0 != strcmp(field_name, row[1]))
			continue;

		ret = SUCCEED;
		break;
	}
	DBfree_result(result);
#endif

	return ret;
}

/******************************************************************************
 *                                                                            *
 * Function: get_nodeid_by_id                                                 *
 *                                                                            *
 * Purpose: Get Node ID by resource ID                                        *
 *                                                                            *
 * Return value: Node ID                                                      *
 *                                                                            *
 * Author: Alexei Vladishev                                                   *
 *                                                                            *
 ******************************************************************************/
int	get_nodeid_by_id(zbx_uint64_t id)
{
	return (int)(id / ZBX_DM_MAX_HISTORY_IDS);
}

void	DBexecute_multiple_query(const char *query, const char *field_name, zbx_vector_uint64_t *ids)
{
#define ZBX_MAX_IDS	950
	char	*sql = NULL;
	size_t	sql_alloc = ZBX_KIBIBYTE, sql_offset = 0;
	int	i;

	sql = zbx_malloc(sql, sql_alloc);

	DBbegin_multiple_update(&sql, &sql_alloc, &sql_offset);

	for (i = 0; i < ids->values_num; i += ZBX_MAX_IDS)
	{
		zbx_strcpy_alloc(&sql, &sql_alloc, &sql_offset, query);
		DBadd_condition_alloc(&sql, &sql_alloc, &sql_offset, field_name,
				&ids->values[i], MIN(ZBX_MAX_IDS, ids->values_num - i));
		zbx_strcpy_alloc(&sql, &sql_alloc, &sql_offset, ";\n");

		DBexecute_overflowed_sql(&sql, &sql_alloc, &sql_offset);
	}

	if (sql_offset > 16)	/* in ORACLE always present begin..end; */
	{
		DBend_multiple_update(&sql, &sql_alloc, &sql_offset);

		DBexecute("%s", sql);
	}

	zbx_free(sql);
}<|MERGE_RESOLUTION|>--- conflicted
+++ resolved
@@ -1141,38 +1141,6 @@
 	ZBX_DBROW2UINT64(item->valuemapid, row[12]);
 
 	item->data_type = atoi(row[14]);
-
-<<<<<<< HEAD
-=======
-		switch (item->value_type)
-		{
-			case ITEM_VALUE_TYPE_FLOAT:
-				item->prevorgvalue.dbl = atof(row[10]);
-				break;
-			case ITEM_VALUE_TYPE_UINT64:
-				ZBX_STR2UINT64(item->prevorgvalue.ui64, row[10]);
-				break;
-			default:
-				item->prevorgvalue.str = row[10];
-				break;
-		}
-	}
-	else
-		item->prevorgvalue_null = 1;
-
-	if (SUCCEED == DBis_null(row[11]))
-		item->lastclock = 0;
-	else
-		item->lastclock = atoi(row[11]);
-
-	item->units = row[12];
-	item->multiplier = atoi(row[13]);
-	item->formula = row[14];
-	item->state = (unsigned char)atoi(row[15]);
-	ZBX_DBROW2UINT64(item->valuemapid, row[16]);
-
-	item->data_type = atoi(row[18]);
->>>>>>> 17c6efd8
 }
 
 const ZBX_TABLE *DBget_table(const char *tablename)
