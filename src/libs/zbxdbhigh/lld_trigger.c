/*
** Zabbix
** Copyright (C) 2001-2015 Zabbix SIA
**
** This program is free software; you can redistribute it and/or modify
** it under the terms of the GNU General Public License as published by
** the Free Software Foundation; either version 2 of the License, or
** (at your option) any later version.
**
** This program is distributed in the hope that it will be useful,
** but WITHOUT ANY WARRANTY; without even the implied warranty of
** MERCHANTABILITY or FITNESS FOR A PARTICULAR PURPOSE.  See the
** GNU General Public License for more details.
**
** You should have received a copy of the GNU General Public License
** along with this program; if not, write to the Free Software
** Foundation, Inc., 51 Franklin Street, Fifth Floor, Boston, MA  02110-1301, USA.
**/

#include "lld.h"
#include "db.h"
#include "log.h"
#include "zbxalgo.h"
#include "zbxserver.h"

typedef struct
{
	zbx_uint64_t		triggerid;
	char			*description;
	char			*expression;
	char			*comments;
	char			*url;
	unsigned char		status;
	unsigned char		type;
	unsigned char		priority;
	zbx_vector_ptr_t	functions;
	zbx_vector_ptr_t	dependencies;
}
zbx_lld_trigger_prototype_t;

typedef struct
{
	zbx_uint64_t		triggerid;
	zbx_uint64_t		parent_triggerid;
	char			*description;
	char			*description_orig;
	char			*expression;
	char			*expression_orig;
	char			*comments;
	char			*comments_orig;
	char			*url;
	char			*url_orig;
	zbx_vector_ptr_t	functions;
	zbx_vector_ptr_t	dependencies;
	zbx_vector_ptr_t	dependants;
#define ZBX_FLAG_LLD_TRIGGER_UNSET			__UINT64_C(0x00)
#define ZBX_FLAG_LLD_TRIGGER_DISCOVERED			__UINT64_C(0x01)
#define ZBX_FLAG_LLD_TRIGGER_UPDATE_DESCRIPTION		__UINT64_C(0x02)
#define ZBX_FLAG_LLD_TRIGGER_UPDATE_EXPRESSION		__UINT64_C(0x04)
#define ZBX_FLAG_LLD_TRIGGER_UPDATE_TYPE		__UINT64_C(0x08)
#define ZBX_FLAG_LLD_TRIGGER_UPDATE_PRIORITY		__UINT64_C(0x10)
#define ZBX_FLAG_LLD_TRIGGER_UPDATE_COMMENTS		__UINT64_C(0x20)
#define ZBX_FLAG_LLD_TRIGGER_UPDATE_URL			__UINT64_C(0x40)
#define ZBX_FLAG_LLD_TRIGGER_UPDATE									\
		(ZBX_FLAG_LLD_TRIGGER_UPDATE_DESCRIPTION | ZBX_FLAG_LLD_TRIGGER_UPDATE_EXPRESSION |	\
		ZBX_FLAG_LLD_TRIGGER_UPDATE_TYPE | ZBX_FLAG_LLD_TRIGGER_UPDATE_PRIORITY |		\
		ZBX_FLAG_LLD_TRIGGER_UPDATE_COMMENTS | ZBX_FLAG_LLD_TRIGGER_UPDATE_URL)
	zbx_uint64_t		flags;
}
zbx_lld_trigger_t;

typedef struct
{
	zbx_uint64_t	functionid;
	zbx_uint64_t	index;
	zbx_uint64_t	itemid;
	zbx_uint64_t	itemid_orig;
	char		*function;
	char		*function_orig;
	char		*parameter;
	char		*parameter_orig;
#define ZBX_FLAG_LLD_FUNCTION_UNSET			__UINT64_C(0x00)
#define ZBX_FLAG_LLD_FUNCTION_DISCOVERED		__UINT64_C(0x01)
#define ZBX_FLAG_LLD_FUNCTION_UPDATE_ITEMID		__UINT64_C(0x02)
#define ZBX_FLAG_LLD_FUNCTION_UPDATE_FUNCTION		__UINT64_C(0x04)
#define ZBX_FLAG_LLD_FUNCTION_UPDATE_PARAMETER		__UINT64_C(0x08)
#define ZBX_FLAG_LLD_FUNCTION_UPDATE								\
		(ZBX_FLAG_LLD_FUNCTION_UPDATE_ITEMID | ZBX_FLAG_LLD_FUNCTION_UPDATE_FUNCTION |	\
		ZBX_FLAG_LLD_FUNCTION_UPDATE_PARAMETER)
#define ZBX_FLAG_LLD_FUNCTION_DELETE			__UINT64_C(0x10)
	zbx_uint64_t	flags;
}
zbx_lld_function_t;

typedef struct
{
	zbx_uint64_t		triggerdepid;
	zbx_uint64_t		triggerid_up;	/* generic trigger */
	zbx_lld_trigger_t	*trigger_up;	/* lld-created trigger; (null) if trigger depends on generic trigger */
#define ZBX_FLAG_LLD_DEPENDENCY_UNSET			__UINT64_C(0x00)
#define ZBX_FLAG_LLD_DEPENDENCY_DISCOVERED		__UINT64_C(0x01)
#define ZBX_FLAG_LLD_DEPENDENCY_DELETE			__UINT64_C(0x02)
	zbx_uint64_t		flags;
}
zbx_lld_dependency_t;

typedef struct
{
	zbx_uint64_t		parent_triggerid;
	zbx_uint64_t		itemid;
	zbx_lld_trigger_t	*trigger;
}
zbx_lld_item_trigger_t;

typedef struct
{
	zbx_uint64_t	itemid;
	unsigned char	flags;
}
zbx_lld_item_t;

/* a reference to trigger which could be either existing trigger in database or */
/* a just discovered trigger stored in memory                                   */
typedef struct
{
	/* trigger id, 0 for newly discovered triggers */
	zbx_uint64_t		triggerid;

	/* trigger data, NULL for non-discovered triggers */
	zbx_lld_trigger_t	*trigger;

	/* flags to mark trigger dependencies during trigger dependency validation */
#define ZBX_LLD_TRIGGER_DEPENDENCY_NORMAL	0
#define ZBX_LLD_TRIGGER_DEPENDENCY_NEW		1
#define ZBX_LLD_TRIGGER_DEPENDENCY_DELETE	2

	/* flags used to mark dependencies when trigger reference is use to store dependency links */
	int			flags;
}
zbx_lld_trigger_ref_t;

/* a trigger node used to build trigger tree for dependency validation */
typedef struct
{
	/* trigger reference */
	zbx_lld_trigger_ref_t	trigger_ref;

	/* the current iteration number, used during dependency validation */
	int			iter_num;

	/* the number of dependants */
	int			parents;

	/* trigger dependency list */
	zbx_vector_ptr_t	dependencies;
}
zbx_lld_trigger_node_t;

/* a structure to keep information about current iteration during trigger dependencies validation */
typedef struct
{
	/* iteration number */
	int			iter_num;

	/* the dependency (from->to) that should be removed in the case of recursive loop */
	zbx_lld_trigger_ref_t	*ref_from;
	zbx_lld_trigger_ref_t	*ref_to;
}
zbx_lld_trigger_node_iter_t;


static void	lld_item_free(zbx_lld_item_t *item)
{
	zbx_free(item);
}

static void	lld_function_free(zbx_lld_function_t *function)
{
	zbx_free(function->parameter_orig);
	zbx_free(function->parameter);
	zbx_free(function->function_orig);
	zbx_free(function->function);
	zbx_free(function);
}

static void	lld_trigger_prototype_free(zbx_lld_trigger_prototype_t *trigger_prototype)
{
	zbx_vector_ptr_clear_ext(&trigger_prototype->dependencies, zbx_ptr_free);
	zbx_vector_ptr_destroy(&trigger_prototype->dependencies);
	zbx_vector_ptr_clear_ext(&trigger_prototype->functions, (zbx_mem_free_func_t)lld_function_free);
	zbx_vector_ptr_destroy(&trigger_prototype->functions);
	zbx_free(trigger_prototype->url);
	zbx_free(trigger_prototype->comments);
	zbx_free(trigger_prototype->expression);
	zbx_free(trigger_prototype->description);
	zbx_free(trigger_prototype);
}

static void	lld_trigger_free(zbx_lld_trigger_t *trigger)
{
	zbx_vector_ptr_destroy(&trigger->dependants);
	zbx_vector_ptr_clear_ext(&trigger->dependencies, zbx_ptr_free);
	zbx_vector_ptr_destroy(&trigger->dependencies);
	zbx_vector_ptr_clear_ext(&trigger->functions, (zbx_clean_func_t)lld_function_free);
	zbx_vector_ptr_destroy(&trigger->functions);
	zbx_free(trigger->url_orig);
	zbx_free(trigger->url);
	zbx_free(trigger->comments_orig);
	zbx_free(trigger->comments);
	zbx_free(trigger->expression_orig);
	zbx_free(trigger->expression);
	zbx_free(trigger->description_orig);
	zbx_free(trigger->description);
	zbx_free(trigger);
}

/******************************************************************************
 *                                                                            *
 * Function: lld_trigger_prototoypes_get                                      *
 *                                                                            *
 * Purpose: retrieve trigger prototypes which are inherited from the          *
 *          discovery rule                                                    *
 *                                                                            *
 * Parameters: lld_ruleid         - [IN] discovery rule id                    *
 *             trigger_prototypes - [OUT] sorted list of trigger prototypes   *
 *                                                                            *
 ******************************************************************************/
static void	lld_trigger_prototoypes_get(zbx_uint64_t lld_ruleid, zbx_vector_ptr_t *trigger_prototypes)
{
	DB_RESULT			result;
	DB_ROW				row;
	zbx_lld_trigger_prototype_t	*trigger_prototype;

	result = DBselect(
			"select distinct t.triggerid,t.description,t.expression,t.status,t.type,t.priority,t.comments,"
				"t.url"
			" from triggers t,functions f,items i,item_discovery id"
			" where t.triggerid=f.triggerid"
				" and f.itemid=i.itemid"
				" and i.itemid=id.itemid"
				" and id.parent_itemid=" ZBX_FS_UI64,
			lld_ruleid);

	/* run through trigger prototypes */
	while (NULL != (row = DBfetch(result)))
	{
		trigger_prototype = zbx_malloc(NULL, sizeof(zbx_lld_trigger_prototype_t));

		ZBX_STR2UINT64(trigger_prototype->triggerid, row[0]);
		trigger_prototype->description = zbx_strdup(NULL, row[1]);
		trigger_prototype->expression = zbx_strdup(NULL, row[2]);
		ZBX_STR2UCHAR(trigger_prototype->status, row[3]);
		ZBX_STR2UCHAR(trigger_prototype->type, row[4]);
		ZBX_STR2UCHAR(trigger_prototype->priority, row[5]);
		trigger_prototype->comments = zbx_strdup(NULL, row[6]);
		trigger_prototype->url = zbx_strdup(NULL, row[7]);

		zbx_vector_ptr_create(&trigger_prototype->functions);
		zbx_vector_ptr_create(&trigger_prototype->dependencies);

		zbx_vector_ptr_append(trigger_prototypes, trigger_prototype);
	}
	DBfree_result(result);

	zbx_vector_ptr_sort(trigger_prototypes, ZBX_DEFAULT_UINT64_PTR_COMPARE_FUNC);
}

/******************************************************************************
 *                                                                            *
 * Function: lld_triggers_get                                                 *
 *                                                                            *
 * Purpose: retrieve triggers which were created by the specified trigger     *
 *          prototypes                                                        *
 *                                                                            *
 * Parameters: trigger_prototypes - [IN] sorted list of trigger prototypes    *
 *             triggers           - [OUT] sorted list of triggers             *
 *                                                                            *
 ******************************************************************************/
<<<<<<< HEAD
static void	lld_triggers_get(zbx_vector_ptr_t *trigger_prototypes, zbx_vector_ptr_t *triggers)
=======
static void	lld_triggers_get(zbx_uint64_t parent_triggerid, zbx_vector_ptr_t *triggers, unsigned char type,
		unsigned char priority)
>>>>>>> f3c35b99
{
	const char		*__function_name = "lld_triggers_get";

	DB_RESULT		result;
	DB_ROW			row;
	zbx_vector_uint64_t	parent_triggerids;
	char			*sql = NULL;
	size_t			sql_alloc = 256, sql_offset = 0;
	int			i;

	zabbix_log(LOG_LEVEL_DEBUG, "In %s()", __function_name);

	zbx_vector_uint64_create(&parent_triggerids);
	zbx_vector_uint64_reserve(&parent_triggerids, trigger_prototypes->values_num);

	for (i = 0; i < trigger_prototypes->values_num; i++)
	{
		zbx_lld_trigger_prototype_t	*trigger_prototype;

		trigger_prototype = (zbx_lld_trigger_prototype_t *)trigger_prototypes->values[i];

		zbx_vector_uint64_append(&parent_triggerids, trigger_prototype->triggerid);
	}

	sql = zbx_malloc(sql, sql_alloc);

	zbx_strcpy_alloc(&sql, &sql_alloc, &sql_offset,
			"select td.parent_triggerid,t.triggerid,t.description,t.expression,t.type,t.priority,"
				"t.comments,t.url"
			" from triggers t,trigger_discovery td"
			" where t.triggerid=td.triggerid"
				" and");
	DBadd_condition_alloc(&sql, &sql_alloc, &sql_offset, "td.parent_triggerid",
			parent_triggerids.values, parent_triggerids.values_num);

	zbx_vector_uint64_destroy(&parent_triggerids);

	result = DBselect("%s", sql);

	zbx_free(sql);

	while (NULL != (row = DBfetch(result)))
	{
		zbx_uint64_t			parent_triggerid;
		zbx_lld_trigger_prototype_t	*trigger_prototype;
		zbx_lld_trigger_t		*trigger;
		int				index;

		ZBX_STR2UINT64(parent_triggerid, row[0]);

		if (FAIL == (index = zbx_vector_ptr_bsearch(trigger_prototypes, &parent_triggerid,
					ZBX_DEFAULT_UINT64_PTR_COMPARE_FUNC)))
		{
			THIS_SHOULD_NEVER_HAPPEN;
			continue;
		}

		trigger_prototype = (zbx_lld_trigger_prototype_t *)trigger_prototypes->values[index];

		trigger = zbx_malloc(NULL, sizeof(zbx_lld_trigger_t));

		ZBX_STR2UINT64(trigger->triggerid, row[1]);
		trigger->parent_triggerid = parent_triggerid;
		trigger->description = zbx_strdup(NULL, row[2]);
		trigger->description_orig = NULL;
		trigger->expression = zbx_strdup(NULL, row[3]);
		trigger->expression_orig = NULL;

		trigger->flags = ZBX_FLAG_LLD_TRIGGER_UNSET;

		if ((unsigned char)atoi(row[4]) != trigger_prototype->type)
			trigger->flags |= ZBX_FLAG_LLD_TRIGGER_UPDATE_TYPE;

		if ((unsigned char)atoi(row[5]) != trigger_prototype->priority)
			trigger->flags |= ZBX_FLAG_LLD_TRIGGER_UPDATE_PRIORITY;

		trigger->comments = zbx_strdup(NULL, row[6]);
		trigger->comments_orig = NULL;
<<<<<<< HEAD

		if (0 != strcmp(row[7], trigger_prototype->url))
			trigger->flags |= ZBX_FLAG_LLD_TRIGGER_UPDATE_URL;
=======
		trigger->url = zbx_strdup(NULL, row[6]);
		trigger->url_orig = NULL;
>>>>>>> f3c35b99

		zbx_vector_ptr_create(&trigger->functions);
		zbx_vector_ptr_create(&trigger->dependencies);
		zbx_vector_ptr_create(&trigger->dependants);

		zbx_vector_ptr_append(triggers, trigger);
	}
	DBfree_result(result);

	zbx_vector_ptr_sort(triggers, ZBX_DEFAULT_UINT64_PTR_COMPARE_FUNC);

	zabbix_log(LOG_LEVEL_DEBUG, "End of %s()", __function_name);
}

/******************************************************************************
 *                                                                            *
 * Function: lld_functions_get                                                *
 *                                                                            *
 * Purpose: retrieve functions which are used by all triggers in the host of  *
 *          the trigger prototype                                             *
 *                                                                            *
 ******************************************************************************/
static void	lld_functions_get(zbx_vector_ptr_t *trigger_prototypes, zbx_vector_ptr_t *triggers)
{
	const char			*__function_name = "lld_functions_get";

	int				i;
	zbx_lld_trigger_prototype_t	*trigger_prototype;
	zbx_lld_trigger_t		*trigger;
	zbx_vector_uint64_t		triggerids;

	zabbix_log(LOG_LEVEL_DEBUG, "In %s()", __function_name);

	zbx_vector_uint64_create(&triggerids);

	if (NULL != trigger_prototypes)
	{
		for (i = 0; i < trigger_prototypes->values_num; i++)
		{
			trigger_prototype = (zbx_lld_trigger_prototype_t *)trigger_prototypes->values[i];

			zbx_vector_uint64_append(&triggerids, trigger_prototype->triggerid);
		}
	}

	for (i = 0; i < triggers->values_num; i++)
	{
		trigger = (zbx_lld_trigger_t *)triggers->values[i];

		zbx_vector_uint64_append(&triggerids, trigger->triggerid);
	}

	if (0 != triggerids.values_num)
	{
		DB_RESULT		result;
		DB_ROW			row;
		zbx_lld_function_t	*function;
		zbx_uint64_t		triggerid;
		char			*sql = NULL;
		size_t			sql_alloc = 256, sql_offset = 0;
		int			index;

		zbx_vector_uint64_sort(&triggerids, ZBX_DEFAULT_UINT64_COMPARE_FUNC);

		sql = zbx_malloc(sql, sql_alloc);

		zbx_strcpy_alloc(&sql, &sql_alloc, &sql_offset,
				"select functionid,triggerid,itemid,function,parameter"
				" from functions"
				" where");
		DBadd_condition_alloc(&sql, &sql_alloc, &sql_offset, "triggerid",
				triggerids.values, triggerids.values_num);

		result = DBselect("%s", sql);

		zbx_free(sql);

		while (NULL != (row = DBfetch(result)))
		{
			function = zbx_malloc(NULL, sizeof(zbx_lld_function_t));

			function->index = 0;
			ZBX_STR2UINT64(function->functionid, row[0]);
			ZBX_STR2UINT64(triggerid, row[1]);
			ZBX_STR2UINT64(function->itemid, row[2]);
			function->itemid_orig = 0;
			function->function = zbx_strdup(NULL, row[3]);
			function->function_orig = NULL;
			function->parameter = zbx_strdup(NULL, row[4]);
			function->parameter_orig = NULL;
			function->flags = ZBX_FLAG_LLD_FUNCTION_UNSET;

			if (NULL != trigger_prototypes && FAIL != (index = zbx_vector_ptr_bsearch(trigger_prototypes,
					&triggerid, ZBX_DEFAULT_UINT64_PTR_COMPARE_FUNC)))
			{
				trigger_prototype = (zbx_lld_trigger_prototype_t *)trigger_prototypes->values[index];

				zbx_vector_ptr_append(&trigger_prototype->functions, function);
			}
			else if (FAIL != (index = zbx_vector_ptr_bsearch(triggers, &triggerid,
					ZBX_DEFAULT_UINT64_PTR_COMPARE_FUNC)))
			{
				trigger = (zbx_lld_trigger_t *)triggers->values[index];

				zbx_vector_ptr_append(&trigger->functions, function);
			}
			else
			{
				THIS_SHOULD_NEVER_HAPPEN;
				lld_function_free(function);
			}
		}
		DBfree_result(result);

		if (NULL != trigger_prototypes)
		{
			for (i = 0; i < trigger_prototypes->values_num; i++)
			{
				trigger_prototype = (zbx_lld_trigger_prototype_t *)trigger_prototypes->values[i];

				zbx_vector_ptr_sort(&trigger_prototype->functions, ZBX_DEFAULT_UINT64_PTR_COMPARE_FUNC);
			}
		}

		for (i = 0; i < triggers->values_num; i++)
		{
			trigger = (zbx_lld_trigger_t *)triggers->values[i];

			zbx_vector_ptr_sort(&trigger->functions, ZBX_DEFAULT_UINT64_PTR_COMPARE_FUNC);
		}
	}

	zbx_vector_uint64_destroy(&triggerids);

	zabbix_log(LOG_LEVEL_DEBUG, "End of %s()", __function_name);
}

/******************************************************************************
 *                                                                            *
 * Function: lld_dependencies_get                                             *
 *                                                                            *
 * Purpose: retrieve trigger dependencies                                     *
 *                                                                            *
 ******************************************************************************/
static void	lld_dependencies_get(zbx_vector_ptr_t *trigger_prototypes, zbx_vector_ptr_t *triggers)
{
	const char			*__function_name = "lld_dependencies_get";

	DB_RESULT			result;
	DB_ROW				row;
	zbx_lld_trigger_prototype_t	*trigger_prototype;
	zbx_lld_trigger_t		*trigger;
	zbx_lld_dependency_t		*dependency;
	zbx_vector_uint64_t		triggerids;
	zbx_uint64_t			triggerid_down;
	char				*sql = NULL;
	size_t				sql_alloc = 256, sql_offset = 0;
	int				i, index;

	zabbix_log(LOG_LEVEL_DEBUG, "In %s()", __function_name);

	zbx_vector_uint64_create(&triggerids);

	for (i = 0; i < trigger_prototypes->values_num; i++)
	{
		trigger_prototype = (zbx_lld_trigger_prototype_t *)trigger_prototypes->values[i];

		zbx_vector_uint64_append(&triggerids, trigger_prototype->triggerid);
	}

	for (i = 0; i < triggers->values_num; i++)
	{
		trigger = (zbx_lld_trigger_t *)triggers->values[i];

		zbx_vector_uint64_append(&triggerids, trigger->triggerid);
	}

	zbx_vector_uint64_sort(&triggerids, ZBX_DEFAULT_UINT64_COMPARE_FUNC);

	sql = zbx_malloc(sql, sql_alloc);

	zbx_strcpy_alloc(&sql, &sql_alloc, &sql_offset,
			"select triggerdepid,triggerid_down,triggerid_up"
			" from trigger_depends"
			" where");
	DBadd_condition_alloc(&sql, &sql_alloc, &sql_offset, "triggerid_down",
			triggerids.values, triggerids.values_num);

	zbx_vector_uint64_destroy(&triggerids);

	result = DBselect("%s", sql);

	zbx_free(sql);

	while (NULL != (row = DBfetch(result)))
	{
		dependency = zbx_malloc(NULL, sizeof(zbx_lld_dependency_t));

		ZBX_STR2UINT64(dependency->triggerdepid, row[0]);
		ZBX_STR2UINT64(triggerid_down, row[1]);
		ZBX_STR2UINT64(dependency->triggerid_up, row[2]);
		dependency->trigger_up = NULL;
		dependency->flags = ZBX_FLAG_LLD_DEPENDENCY_UNSET;

		if (FAIL != (index = zbx_vector_ptr_bsearch(trigger_prototypes, &triggerid_down,
				ZBX_DEFAULT_UINT64_PTR_COMPARE_FUNC)))
		{
			trigger_prototype = (zbx_lld_trigger_prototype_t *)trigger_prototypes->values[index];

			zbx_vector_ptr_append(&trigger_prototype->dependencies, dependency);
		}
		else if (FAIL != (index = zbx_vector_ptr_bsearch(triggers, &triggerid_down,
				ZBX_DEFAULT_UINT64_PTR_COMPARE_FUNC)))
		{
			trigger = (zbx_lld_trigger_t *)triggers->values[index];

			zbx_vector_ptr_append(&trigger->dependencies, dependency);
		}
		else
		{
			THIS_SHOULD_NEVER_HAPPEN;
			zbx_ptr_free(dependency);
		}
	}
	DBfree_result(result);

	for (i = 0; i < trigger_prototypes->values_num; i++)
	{
		trigger_prototype = (zbx_lld_trigger_prototype_t *)trigger_prototypes->values[i];

		zbx_vector_ptr_sort(&trigger_prototype->dependencies, ZBX_DEFAULT_UINT64_PTR_COMPARE_FUNC);
	}

	for (i = 0; i < triggers->values_num; i++)
	{
		trigger = (zbx_lld_trigger_t *)triggers->values[i];

		zbx_vector_ptr_sort(&trigger->dependencies, ZBX_DEFAULT_UINT64_PTR_COMPARE_FUNC);
	}

	zabbix_log(LOG_LEVEL_DEBUG, "End of %s()", __function_name);
}

/******************************************************************************
 *                                                                            *
 * Function: lld_items_get                                                    *
 *                                                                            *
 * Purpose: returns the list of items which are related to the trigger        *
 *          prototypes                                                        *
 *                                                                            *
 * Parameters: trigger_prototypes - [IN] a vector of trigger prototypes       *
 *             items              - [OUT] sorted list of items                *
 *                                                                            *
 ******************************************************************************/
static void	lld_items_get(zbx_vector_ptr_t *trigger_prototypes, zbx_vector_ptr_t *items)
{
	const char		*__function_name = "lld_items_get";

	DB_RESULT		result;
	DB_ROW			row;
	zbx_lld_item_t		*item;
	zbx_vector_uint64_t	parent_triggerids;
	char			*sql = NULL;
	size_t			sql_alloc = 256, sql_offset = 0;
	int			i;

	zabbix_log(LOG_LEVEL_DEBUG, "In %s()", __function_name);

	zbx_vector_uint64_create(&parent_triggerids);
	zbx_vector_uint64_reserve(&parent_triggerids, trigger_prototypes->values_num);

	for (i = 0; i < trigger_prototypes->values_num; i++)
	{
		zbx_lld_trigger_prototype_t	*trigger_prototype;

		trigger_prototype = (zbx_lld_trigger_prototype_t *)trigger_prototypes->values[i];

		zbx_vector_uint64_append(&parent_triggerids, trigger_prototype->triggerid);
	}
	sql = zbx_malloc(sql, sql_alloc);

	zbx_strcpy_alloc(&sql, &sql_alloc, &sql_offset,
			"select distinct i.itemid,i.flags"
			" from items i,functions f"
			" where i.itemid=f.itemid"
				" and");
	DBadd_condition_alloc(&sql, &sql_alloc, &sql_offset, "f.triggerid",
			parent_triggerids.values, parent_triggerids.values_num);

	zbx_vector_uint64_destroy(&parent_triggerids);

	result = DBselect("%s", sql);

	zbx_free(sql);

	while (NULL != (row = DBfetch(result)))
	{
		item = zbx_malloc(NULL, sizeof(zbx_lld_item_t));

		ZBX_STR2UINT64(item->itemid, row[0]);
		ZBX_STR2UCHAR(item->flags, row[1]);

		zbx_vector_ptr_append(items, item);
	}
	DBfree_result(result);

	zbx_vector_ptr_sort(items, ZBX_DEFAULT_UINT64_PTR_COMPARE_FUNC);

	zabbix_log(LOG_LEVEL_DEBUG, "End of %s()", __function_name);
}

/******************************************************************************
 *                                                                            *
 * Function: lld_trigger_get                                                  *
 *                                                                            *
 * Purpose: finds already existing trigger, using an item prototype and items *
 *          already created by it                                             *
 *                                                                            *
 * Return value: upon successful completion return pointer to the trigger     *
 *                                                                            *
 ******************************************************************************/
static zbx_lld_trigger_t	*lld_trigger_get(zbx_uint64_t parent_triggerid, zbx_hashset_t *items_triggers,
		zbx_vector_ptr_t *item_links)
{
	int	i;

	for (i = 0; i < item_links->values_num; i++)
	{
		zbx_lld_item_trigger_t	*item_trigger, item_trigger_local;
		zbx_lld_item_link_t	*item_link = (zbx_lld_item_link_t *)item_links->values[i];

		item_trigger_local.parent_triggerid = parent_triggerid;
		item_trigger_local.itemid = item_link->itemid;

		if (NULL != (item_trigger = zbx_hashset_search(items_triggers, &item_trigger_local)))
			return item_trigger->trigger;
	}

	return NULL;
}

static void	lld_expression_simplify(char **expression, zbx_vector_ptr_t *functions)
{
	const char		*__function_name = "lld_expression_simplify";

	size_t			l, r;
	int			index;
	zbx_uint64_t		functionid, function_index = 0;
	zbx_lld_function_t	*function;
	char			buffer[ZBX_MAX_UINT64_LEN];

	zabbix_log(LOG_LEVEL_DEBUG, "In %s() expression:'%s'", __function_name, *expression);

	for (l = 0; '\0' != (*expression)[l]; l++)
	{
		if ('{' != (*expression)[l])
			continue;

		for (r = l + 1; '\0' != (*expression)[r] && '}' != (*expression)[r]; r++)
			;

		if ('}' != (*expression)[r])
			continue;

		/* ... > 0 | {12345} + ... */
		/*           l     r       */

		if (SUCCEED != is_uint64_n(*expression + l + 1, r - l - 1, &functionid))
			continue;

		if (FAIL != (index = zbx_vector_ptr_bsearch(functions, &functionid,
				ZBX_DEFAULT_UINT64_PTR_COMPARE_FUNC)))
		{
			function = (zbx_lld_function_t *)functions->values[index];

			if (0 == function->index)
				function->index = ++function_index;

			zbx_snprintf(buffer, sizeof(buffer), ZBX_FS_UI64, function->index);

			r--;
			zbx_replace_string(expression, l + 1, &r, buffer);
			r++;
		}

		l = r;
	}

	zabbix_log(LOG_LEVEL_DEBUG, "End of %s() expression:'%s'", __function_name, *expression);
}

static char	*lld_expression_expand(const char *expression, zbx_vector_ptr_t *functions)
{
	const char		*__function_name = "lld_expression_expand";

	size_t			l, r;
	int			i;
	zbx_uint64_t		index;
	zbx_lld_function_t	*function;
	char			*buffer = NULL;
	size_t			buffer_alloc = 64, buffer_offset = 0;

	zabbix_log(LOG_LEVEL_DEBUG, "In %s() expression:'%s'", __function_name, expression);

	buffer = zbx_malloc(buffer, buffer_alloc);

	*buffer = '\0';

	for (l = 0; '\0' != expression[l]; l++)
	{
		zbx_chrcpy_alloc(&buffer, &buffer_alloc, &buffer_offset, expression[l]);

		if ('{' != expression[l])
			continue;

		for (r = l + 1; '\0' != expression[r] && '}' != expression[r]; r++)
			;

		if ('}' != expression[r])
			continue;

		/* ... > 0 | {1} + ... */
		/*           l r       */

		if (SUCCEED != is_uint64_n(expression + l + 1, r - l - 1, &index))
			continue;

		for (i = 0; i < functions->values_num; i++)
		{
			function = (zbx_lld_function_t *)functions->values[i];

			if (function->index != index)
				continue;

			zbx_snprintf_alloc(&buffer, &buffer_alloc, &buffer_offset, ZBX_FS_UI64 ":%s(%s)",
					function->itemid, function->function, function->parameter);

			break;
		}

		l = r - 1;
	}

	zabbix_log(LOG_LEVEL_DEBUG, "End of %s():'%s'", __function_name, buffer);

	return buffer;
}

static void	lld_function_make(zbx_lld_function_t *function_proto, zbx_vector_ptr_t *functions, zbx_uint64_t itemid)
{
	int			i;
	zbx_lld_function_t	*function;

	for (i = 0; i < functions->values_num; i++)
	{
		function = (zbx_lld_function_t *)functions->values[i];

		if (0 != (function->flags & ZBX_FLAG_LLD_FUNCTION_DISCOVERED))
			continue;

		if (function->index == function_proto->index)
			break;
	}

	if (i == functions->values_num)
	{
		function = zbx_malloc(NULL, sizeof(zbx_lld_function_t));

		function->index = function_proto->index;
		function->functionid = 0;
		function->itemid = itemid;
		function->itemid_orig = 0;
		function->function = zbx_strdup(NULL, function_proto->function);
		function->function_orig = NULL;
		function->parameter = zbx_strdup(NULL, function_proto->parameter);
		function->parameter_orig = NULL;
		function->flags = ZBX_FLAG_LLD_FUNCTION_DISCOVERED;

		zbx_vector_ptr_append(functions, function);
	}
	else
	{
		if (function->itemid != itemid)
		{
			function->itemid_orig = function->itemid;
			function->itemid = itemid;
			function->flags |= ZBX_FLAG_LLD_FUNCTION_UPDATE_ITEMID;
		}

		if (0 != strcmp(function->function, function_proto->function))
		{
			function->function_orig = function->function;
			function->function = zbx_strdup(NULL, function_proto->function);
			function->flags |= ZBX_FLAG_LLD_FUNCTION_UPDATE_FUNCTION;
		}

		if (0 != strcmp(function->parameter, function_proto->parameter))
		{
			function->parameter_orig = function->parameter;
			function->parameter = zbx_strdup(NULL, function_proto->parameter);
			function->flags |= ZBX_FLAG_LLD_FUNCTION_UPDATE_PARAMETER;
		}

		function->flags |= ZBX_FLAG_LLD_FUNCTION_DISCOVERED;
	}
}

static void	lld_functions_delete(zbx_vector_ptr_t *functions)
{
	int	i;

	for (i = 0; i < functions->values_num; i++)
	{
		zbx_lld_function_t	*function = (zbx_lld_function_t *)functions->values[i];

		if (0 != (function->flags & ZBX_FLAG_LLD_FUNCTION_DISCOVERED))
			continue;

		function->flags |= ZBX_FLAG_LLD_FUNCTION_DELETE;
	}
}

static int	lld_functions_make(zbx_vector_ptr_t *functions_proto, zbx_vector_ptr_t *functions,
		zbx_vector_ptr_t *items, zbx_vector_ptr_t *item_links)
{
	const char		*__function_name = "lld_functions_make";

	int			i, index, ret = FAIL;
	zbx_lld_function_t	*function_proto;
	zbx_lld_item_t		*item_proto;
	zbx_lld_item_link_t	*item_link;
	zbx_uint64_t		itemid;

	zabbix_log(LOG_LEVEL_DEBUG, "In %s()", __function_name);

	for (i = 0; i < functions_proto->values_num; i++)
	{
		function_proto = (zbx_lld_function_t *)functions_proto->values[i];

		index = zbx_vector_ptr_bsearch(items, &function_proto->itemid, ZBX_DEFAULT_UINT64_PTR_COMPARE_FUNC);

		if (FAIL == index)
			goto out;

		item_proto = (zbx_lld_item_t *)items->values[index];

		if (0 != (item_proto->flags & ZBX_FLAG_DISCOVERY_PROTOTYPE))
		{
			index = zbx_vector_ptr_bsearch(item_links, &item_proto->itemid,
					ZBX_DEFAULT_UINT64_PTR_COMPARE_FUNC);

			if (FAIL == index)
				goto out;

			item_link = (zbx_lld_item_link_t *)item_links->values[index];

			itemid = item_link->itemid;
		}
		else
			itemid = item_proto->itemid;

		lld_function_make(function_proto, functions, itemid);
	}

	lld_functions_delete(functions);

	ret = SUCCEED;
out:
	zabbix_log(LOG_LEVEL_DEBUG, "End of %s():%s", __function_name, zbx_result_string(ret));

	return ret;
}

/******************************************************************************
 *                                                                            *
 * Function: lld_trigger_make                                                 *
 *                                                                            *
 * Purpose: create a trigger based on lld rule and add it to the list         *
 *                                                                            *
 ******************************************************************************/
<<<<<<< HEAD
static void 	lld_trigger_make(zbx_lld_trigger_prototype_t *trigger_prototype, zbx_vector_ptr_t *triggers,
		zbx_vector_ptr_t *items, zbx_hashset_t *items_triggers, zbx_lld_row_t *lld_row, char **error)
=======
static void 	lld_trigger_make(zbx_vector_ptr_t *functions_proto, zbx_vector_ptr_t *triggers, zbx_vector_ptr_t *items,
		const char *description_proto, const char *expression_proto, const char *comments_proto,
		const char *url_proto, zbx_lld_row_t *lld_row, char **error)
>>>>>>> f3c35b99
{
	const char		*__function_name = "lld_trigger_make";

	zbx_lld_trigger_t	*trigger;
	char			*buffer = NULL, *expression = NULL, err[64];
	struct zbx_json_parse	*jp_row = &lld_row->jp_row;

	zabbix_log(LOG_LEVEL_DEBUG, "In %s()", __function_name);

	trigger = lld_trigger_get(trigger_prototype->triggerid, items_triggers, &lld_row->item_links);

	expression = zbx_strdup(expression, trigger_prototype->expression);
	if (SUCCEED != substitute_discovery_macros(&expression, jp_row, ZBX_MACRO_NUMERIC, err, sizeof(err)))
	{
		*error = zbx_strdcatf(*error, "Cannot %s trigger: %s.\n", (NULL != trigger ? "update" : "create"), err);
		goto out;
	}

	if (NULL != trigger)
	{
		buffer = zbx_strdup(buffer, trigger_prototype->description);
		substitute_discovery_macros(&buffer, jp_row, ZBX_MACRO_ANY, NULL, 0);
		zbx_lrtrim(buffer, ZBX_WHITESPACE);
		if (0 != strcmp(trigger->description, buffer))
		{
			trigger->description_orig = trigger->description;
			trigger->description = buffer;
			buffer = NULL;
			trigger->flags |= ZBX_FLAG_LLD_TRIGGER_UPDATE_DESCRIPTION;
		}

		if (0 != strcmp(trigger->expression, expression))
		{
			trigger->expression_orig = trigger->expression;
			trigger->expression = expression;
			expression = NULL;
			trigger->flags |= ZBX_FLAG_LLD_TRIGGER_UPDATE_EXPRESSION;
		}

		buffer = zbx_strdup(buffer, trigger_prototype->comments);
		substitute_discovery_macros(&buffer, jp_row, ZBX_MACRO_ANY, NULL, 0);
		zbx_lrtrim(buffer, ZBX_WHITESPACE);
		if (0 != strcmp(trigger->comments, buffer))
		{
			trigger->comments_orig = trigger->comments;
			trigger->comments = buffer;
			buffer = NULL;
			trigger->flags |= ZBX_FLAG_LLD_TRIGGER_UPDATE_COMMENTS;
		}

		buffer = zbx_strdup(buffer, url_proto);
		substitute_discovery_macros(&buffer, jp_row, ZBX_MACRO_ANY, NULL, 0);
		zbx_lrtrim(buffer, ZBX_WHITESPACE);
		if (0 != strcmp(trigger->url, buffer))
		{
			trigger->url_orig = trigger->url;
			trigger->url = buffer;
			buffer = NULL;
			trigger->flags |= ZBX_FLAG_LLD_TRIGGER_UPDATE_URL;
		}
	}
	else
	{
		trigger = zbx_malloc(NULL, sizeof(zbx_lld_trigger_t));

		trigger->triggerid = 0;
		trigger->parent_triggerid = trigger_prototype->triggerid;

		trigger->description = zbx_strdup(NULL, trigger_prototype->description);
		trigger->description_orig = NULL;
		substitute_discovery_macros(&trigger->description, jp_row, ZBX_MACRO_ANY, NULL, 0);
		zbx_lrtrim(trigger->description, ZBX_WHITESPACE);

		trigger->expression = expression;
		trigger->expression_orig = NULL;
		expression = NULL;

		trigger->comments = zbx_strdup(NULL, trigger_prototype->comments);
		trigger->comments_orig = NULL;
		substitute_discovery_macros(&trigger->comments, jp_row, ZBX_MACRO_ANY, NULL, 0);
		zbx_lrtrim(trigger->comments, ZBX_WHITESPACE);

		trigger->url = zbx_strdup(NULL, url_proto);
		trigger->url_orig = NULL;
		substitute_discovery_macros(&trigger->url, jp_row, ZBX_MACRO_ANY, NULL, 0);
		zbx_lrtrim(trigger->url, ZBX_WHITESPACE);

		zbx_vector_ptr_create(&trigger->functions);
		zbx_vector_ptr_create(&trigger->dependencies);
		zbx_vector_ptr_create(&trigger->dependants);

		trigger->flags = ZBX_FLAG_LLD_TRIGGER_UNSET;

		zbx_vector_ptr_append(triggers, trigger);
	}

	zbx_free(buffer);

	if (SUCCEED != lld_functions_make(&trigger_prototype->functions, &trigger->functions, items,
			&lld_row->item_links))
		goto out;

	trigger->flags |= ZBX_FLAG_LLD_TRIGGER_DISCOVERED;
out:
	zbx_free(expression);

	zabbix_log(LOG_LEVEL_DEBUG, "End of %s()", __function_name);
}

<<<<<<< HEAD
static zbx_hash_t	items_triggers_hash_func(const void *data)
=======
static void	lld_triggers_make(zbx_vector_ptr_t *functions_proto, zbx_vector_ptr_t *triggers,
		zbx_vector_ptr_t *items, const char *description_proto, const char *expression_proto,
		const char *comments_proto, const char *url_proto, zbx_vector_ptr_t *lld_rows, char **error)
>>>>>>> f3c35b99
{
	const zbx_lld_item_trigger_t	*item_trigger = data;
	zbx_hash_t			hash;

	hash = ZBX_DEFAULT_UINT64_HASH_FUNC(&item_trigger->parent_triggerid);
	hash = ZBX_DEFAULT_UINT64_HASH_ALGO(&item_trigger->itemid, sizeof(zbx_uint64_t), hash);

<<<<<<< HEAD
	return hash;
}
=======
		lld_trigger_make(functions_proto, triggers, items, description_proto, expression_proto, comments_proto,
				url_proto, lld_row, error);
	}
>>>>>>> f3c35b99

static int	items_triggers_compare_func(const void *d1, const void *d2)
{
	const zbx_lld_item_trigger_t	*item_trigger1 = d1, *item_trigger2 = d2;

	ZBX_RETURN_IF_NOT_EQUAL(item_trigger1->parent_triggerid, item_trigger2->parent_triggerid);
	ZBX_RETURN_IF_NOT_EQUAL(item_trigger1->itemid, item_trigger2->itemid);

	return 0;
}

static void	lld_triggers_make(zbx_vector_ptr_t *trigger_prototypes, zbx_vector_ptr_t *triggers,
		zbx_vector_ptr_t *items, zbx_vector_ptr_t *lld_rows, char **error)
{
	zbx_lld_trigger_prototype_t	*trigger_prototype;
	int				i, j;
	zbx_hashset_t			items_triggers;
	zbx_lld_trigger_t		*trigger;
	zbx_lld_function_t		*function;
	zbx_lld_item_trigger_t		item_trigger;

	/* used for fast search of trigger by item prototype */
	zbx_hashset_create(&items_triggers, 512, items_triggers_hash_func, items_triggers_compare_func);

	for (i = 0; i < triggers->values_num; i++)
	{
		trigger = (zbx_lld_trigger_t *)triggers->values[i];

		for (j = 0; j < trigger->functions.values_num; j++)
		{
			function = (zbx_lld_function_t *)trigger->functions.values[j];

			item_trigger.parent_triggerid = trigger->parent_triggerid;
			item_trigger.itemid = function->itemid;
			item_trigger.trigger = trigger;
			zbx_hashset_insert(&items_triggers, &item_trigger, sizeof(item_trigger));
		}
	}

	for (i = 0; i < trigger_prototypes->values_num; i++)
	{
		trigger_prototype = (zbx_lld_trigger_prototype_t *)trigger_prototypes->values[i];

		for (j = 0; j < lld_rows->values_num; j++)
		{
			zbx_lld_row_t	*lld_row = (zbx_lld_row_t *)lld_rows->values[j];

			lld_trigger_make(trigger_prototype, triggers, items, &items_triggers, lld_row, error);
		}
	}

	zbx_hashset_destroy(&items_triggers);

	zbx_vector_ptr_sort(triggers, ZBX_DEFAULT_UINT64_PTR_COMPARE_FUNC);
}

/******************************************************************************
 *                                                                            *
 * Function: lld_trigger_dependency_make                                      *
 *                                                                            *
 * Purpose: create a trigger dependencies                                     *
 *                                                                            *
 ******************************************************************************/
static void 	lld_trigger_dependency_make(zbx_lld_trigger_prototype_t *trigger_prototype,
		zbx_vector_ptr_t *trigger_prototypes, zbx_vector_ptr_t *triggers, zbx_vector_ptr_t *items,
		zbx_hashset_t *items_triggers, zbx_lld_row_t *lld_row, char **error)
{
	const char			*__function_name = "lld_trigger_dependency_make";

	zbx_lld_trigger_t		*trigger, *dep_trigger;
	zbx_lld_trigger_prototype_t	*dep_trigger_prototype;
	zbx_lld_dependency_t		*dependency;
	zbx_uint64_t			triggerid_up;
	int				i, j, index;

	zabbix_log(LOG_LEVEL_DEBUG, "In %s()", __function_name);

	if (NULL == (trigger = lld_trigger_get(trigger_prototype->triggerid, items_triggers, &lld_row->item_links)))
		goto out;

	for (i = 0; i < trigger_prototype->dependencies.values_num; i++)
	{
		triggerid_up = ((zbx_lld_dependency_t *)trigger_prototype->dependencies.values[i])->triggerid_up;

		index = zbx_vector_ptr_bsearch(trigger_prototypes, &triggerid_up, ZBX_DEFAULT_UINT64_PTR_COMPARE_FUNC);

		if (FAIL != index)
		{
			/* creating trigger dependency based on trigger prototype */

			dep_trigger_prototype = (zbx_lld_trigger_prototype_t *)trigger_prototypes->values[index];

			dep_trigger = lld_trigger_get(dep_trigger_prototype->triggerid, items_triggers,
					&lld_row->item_links);

			if (NULL != dep_trigger)
			{
				if (0 == dep_trigger->triggerid)
				{
					dependency = zbx_malloc(NULL, sizeof(zbx_lld_dependency_t));

					dependency->triggerdepid = 0;
					dependency->triggerid_up = 0;

					zbx_vector_ptr_append(&trigger->dependencies, dependency);
				}
				else
				{
					for (j = 0; j < trigger->dependencies.values_num; j++)
					{
						dependency = (zbx_lld_dependency_t *)trigger->dependencies.values[j];

						if (0 != (dependency->flags & ZBX_FLAG_LLD_DEPENDENCY_DISCOVERED))
							continue;

						if (dependency->triggerid_up == dep_trigger->triggerid)
							break;
					}

					if (j == trigger->dependencies.values_num)
					{
						dependency = zbx_malloc(NULL, sizeof(zbx_lld_dependency_t));

						dependency->triggerdepid = 0;
						dependency->triggerid_up = dep_trigger->triggerid;

						zbx_vector_ptr_append(&trigger->dependencies, dependency);
					}
				}

				zbx_vector_ptr_append(&dep_trigger->dependants, trigger);

				dependency->trigger_up = dep_trigger;
				dependency->flags = ZBX_FLAG_LLD_DEPENDENCY_DISCOVERED;
			}
			else
			{
				*error = zbx_strdcatf(*error, "Cannot create dependency on trigger \"%s\".\n",
						trigger->description);
			}
		}
		else
		{
			/* creating trigger dependency based on generic trigger */

			for (j = 0; j < trigger->dependencies.values_num; j++)
			{
				dependency = (zbx_lld_dependency_t *)trigger->dependencies.values[j];

				if (0 != (dependency->flags & ZBX_FLAG_LLD_DEPENDENCY_DISCOVERED))
					continue;

				if (dependency->triggerid_up == triggerid_up)
					break;
			}

			if (j == trigger->dependencies.values_num)
			{
				dependency = zbx_malloc(NULL, sizeof(zbx_lld_dependency_t));

				dependency->triggerdepid = 0;
				dependency->triggerid_up = triggerid_up;
				dependency->trigger_up = NULL;

				zbx_vector_ptr_append(&trigger->dependencies, dependency);
			}

			dependency->flags = ZBX_FLAG_LLD_DEPENDENCY_DISCOVERED;
		}
	}
out:
	zabbix_log(LOG_LEVEL_DEBUG, "End of %s()", __function_name);
}

static void	lld_trigger_dependencies_make(zbx_vector_ptr_t *trigger_prototypes, zbx_vector_ptr_t *triggers,
		zbx_vector_ptr_t *items, zbx_vector_ptr_t *lld_rows, char **error)
{
	zbx_lld_trigger_prototype_t	*trigger_prototype;
	int				i, j;
	zbx_hashset_t			items_triggers;
	zbx_lld_trigger_t		*trigger;
	zbx_lld_function_t		*function;
	zbx_lld_item_trigger_t		item_trigger;
	zbx_lld_dependency_t		*dependency;

	for (i = 0; i < trigger_prototypes->values_num; i++)
	{
		trigger_prototype = (zbx_lld_trigger_prototype_t *)trigger_prototypes->values[i];

		if (0 != trigger_prototype->dependencies.values_num)
			break;
	}

	/* all trigger prototypes have no dependencies */
	if (i == trigger_prototypes->values_num)
		return;

	/* used for fast search of trigger by item prototype */
	zbx_hashset_create(&items_triggers, 512, items_triggers_hash_func, items_triggers_compare_func);

	for (i = 0; i < triggers->values_num; i++)
	{
		trigger = (zbx_lld_trigger_t *)triggers->values[i];

		if (0 == (trigger->flags & ZBX_FLAG_LLD_TRIGGER_DISCOVERED))
			continue;

		for (j = 0; j < trigger->functions.values_num; j++)
		{
			function = (zbx_lld_function_t *)trigger->functions.values[j];

			item_trigger.parent_triggerid = trigger->parent_triggerid;
			item_trigger.itemid = function->itemid;
			item_trigger.trigger = trigger;
			zbx_hashset_insert(&items_triggers, &item_trigger, sizeof(item_trigger));
		}
	}

	for (i = 0; i < trigger_prototypes->values_num; i++)
	{
		trigger_prototype = (zbx_lld_trigger_prototype_t *)trigger_prototypes->values[i];

		for (j = 0; j < lld_rows->values_num; j++)
		{
			zbx_lld_row_t	*lld_row = (zbx_lld_row_t *)lld_rows->values[j];

			lld_trigger_dependency_make(trigger_prototype, trigger_prototypes, triggers, items,
					&items_triggers, lld_row, error);
		}
	}

	/* marking dependencies which will be deleted */
	for (i = 0; i < triggers->values_num; i++)
	{
		trigger = (zbx_lld_trigger_t *)triggers->values[i];

		if (0 == (trigger->flags & ZBX_FLAG_LLD_TRIGGER_DISCOVERED))
			continue;

		for (j = 0; j < trigger->dependencies.values_num; j++)
		{
			dependency = (zbx_lld_dependency_t *)trigger->dependencies.values[j];

			if (0 == (dependency->flags & ZBX_FLAG_LLD_DEPENDENCY_DISCOVERED))
				dependency->flags = ZBX_FLAG_LLD_DEPENDENCY_DELETE;
		}
	}

	zbx_hashset_destroy(&items_triggers);

	zbx_vector_ptr_sort(triggers, ZBX_DEFAULT_UINT64_PTR_COMPARE_FUNC);
}

/******************************************************************************
 *                                                                            *
 * Function: lld_validate_trigger_field                                       *
 *                                                                            *
 ******************************************************************************/
static void	lld_validate_trigger_field(zbx_lld_trigger_t *trigger, char **field, char **field_orig,
		zbx_uint64_t flag, size_t field_len, char **error)
{
	if (0 == (trigger->flags & ZBX_FLAG_LLD_TRIGGER_DISCOVERED))
		return;

	/* only new triggers or triggers with changed data will be validated */
	if (0 != trigger->triggerid && 0 == (trigger->flags & flag))
		return;

	if (SUCCEED != zbx_is_utf8(*field))
	{
		zbx_replace_invalid_utf8(*field);
		*error = zbx_strdcatf(*error, "Cannot %s trigger: value \"%s\" has invalid UTF-8 sequence.\n",
				(0 != trigger->triggerid ? "update" : "create"), *field);
	}
	else if (zbx_strlen_utf8(*field) > field_len)
	{
		*error = zbx_strdcatf(*error, "Cannot %s trigger: value \"%s\" is too long.\n",
				(0 != trigger->triggerid ? "update" : "create"), *field);
	}
	else
		return;

	if (0 != trigger->triggerid)
		lld_field_str_rollback(field, field_orig, &trigger->flags, flag);
	else
		trigger->flags &= ~ZBX_FLAG_LLD_TRIGGER_DISCOVERED;
}

/******************************************************************************
 *                                                                            *
 * Function: lld_trigger_changed                                              *
 *                                                                            *
 * Return value: returns SUCCEED if a trigger description or expression has   *
 *               been changed; FAIL - otherwise                               *
 *                                                                            *
 ******************************************************************************/
static int	lld_trigger_changed(zbx_lld_trigger_t *trigger)
{
	int			i;
	zbx_lld_function_t	*function;

	if (0 == trigger->triggerid)
		return SUCCEED;

	if (0 != (trigger->flags & (ZBX_FLAG_LLD_TRIGGER_UPDATE_DESCRIPTION | ZBX_FLAG_LLD_TRIGGER_UPDATE_EXPRESSION)))
		return SUCCEED;

	for (i = 0; i < trigger->functions.values_num; i++)
	{
		function = (zbx_lld_function_t *)trigger->functions.values[i];

		if (0 == function->functionid)
		{
			THIS_SHOULD_NEVER_HAPPEN;
			return SUCCEED;
		}

		if (0 != (function->flags & ZBX_FLAG_LLD_FUNCTION_UPDATE))
			return SUCCEED;
	}

	return FAIL;
}

/******************************************************************************
 *                                                                            *
 * Function: lld_triggers_equal                                               *
 *                                                                            *
 * Return value: returns SUCCEED if descriptions and expressions of           *
 *               the triggers are identical; FAIL - otherwise                 *
 *                                                                            *
 ******************************************************************************/
static int	lld_triggers_equal(zbx_lld_trigger_t *trigger, zbx_lld_trigger_t *trigger_b)
{
	const char	*__function_name = "lld_triggers_equal";

	int		ret = FAIL;

	zabbix_log(LOG_LEVEL_DEBUG, "In %s()", __function_name);

	if (0 == strcmp(trigger->description, trigger_b->description))
	{
		char	*expression, *expression_b;

		expression = lld_expression_expand(trigger->expression, &trigger->functions);
		expression_b = lld_expression_expand(trigger_b->expression, &trigger_b->functions);

		if (0 == strcmp(expression, expression_b))
			ret = SUCCEED;

		zbx_free(expression);
		zbx_free(expression_b);
	}

	zabbix_log(LOG_LEVEL_DEBUG, "End of %s():%s", __function_name, zbx_result_string(ret));

	return ret;
}

/******************************************************************************
 *                                                                            *
 * Function: lld_triggers_validate                                            *
 *                                                                            *
 * Parameters: triggers - [IN] sorted list of triggers                        *
 *                                                                            *
 ******************************************************************************/
static void	lld_triggers_validate(zbx_uint64_t hostid, zbx_vector_ptr_t *triggers, char **error)
{
	const char		*__function_name = "lld_triggers_validate";

	int			i, j, k;
	zbx_lld_trigger_t	*trigger;
	zbx_lld_function_t	*function;
	zbx_vector_uint64_t	triggerids;
	zbx_vector_str_t	descriptions;

	zabbix_log(LOG_LEVEL_DEBUG, "In %s()", __function_name);

	zbx_vector_uint64_create(&triggerids);
	zbx_vector_str_create(&descriptions);

	/* checking a validity of the fields */

	for (i = 0; i < triggers->values_num; i++)
	{
		trigger = (zbx_lld_trigger_t *)triggers->values[i];

		lld_validate_trigger_field(trigger, &trigger->description, &trigger->description_orig,
				ZBX_FLAG_LLD_TRIGGER_UPDATE_DESCRIPTION, TRIGGER_DESCRIPTION_LEN, error);
		lld_validate_trigger_field(trigger, &trigger->comments, &trigger->comments_orig,
				ZBX_FLAG_LLD_TRIGGER_UPDATE_COMMENTS, TRIGGER_COMMENTS_LEN, error);
		lld_validate_trigger_field(trigger, &trigger->url, &trigger->url_orig,
				ZBX_FLAG_LLD_TRIGGER_UPDATE_URL, TRIGGER_URL_LEN, error);
	}

	/* checking duplicated triggers in DB */

	for (i = 0; i < triggers->values_num; i++)
	{
		trigger = (zbx_lld_trigger_t *)triggers->values[i];

		if (0 == (trigger->flags & ZBX_FLAG_LLD_TRIGGER_DISCOVERED))
			continue;

		if (0 != trigger->triggerid)
		{
			zbx_vector_uint64_append(&triggerids, trigger->triggerid);

			if (SUCCEED != lld_trigger_changed(trigger))
				continue;
		}

		zbx_vector_str_append(&descriptions, trigger->description);
	}

	if (0 != descriptions.values_num)
	{
		char			*sql = NULL;
		size_t			sql_alloc = 256, sql_offset = 0;
		DB_RESULT		result;
		DB_ROW			row;
		zbx_vector_ptr_t	db_triggers;
		zbx_lld_trigger_t	*db_trigger;

		zbx_vector_ptr_create(&db_triggers);

		zbx_vector_str_sort(&descriptions, ZBX_DEFAULT_STR_COMPARE_FUNC);
		zbx_vector_str_uniq(&descriptions, ZBX_DEFAULT_STR_COMPARE_FUNC);

		sql = zbx_malloc(sql, sql_alloc);

		zbx_snprintf_alloc(&sql, &sql_alloc, &sql_offset,
				"select distinct t.triggerid,t.description,t.expression"
				" from triggers t,functions f,items i"
				" where t.triggerid=f.triggerid"
					" and f.itemid=i.itemid"
					" and i.hostid=" ZBX_FS_UI64
					" and",
				hostid);
		DBadd_str_condition_alloc(&sql, &sql_alloc, &sql_offset, "t.description",
				(const char **)descriptions.values, descriptions.values_num);

		if (0 != triggerids.values_num)
		{
			zbx_vector_uint64_sort(&triggerids, ZBX_DEFAULT_UINT64_COMPARE_FUNC);
			zbx_strcpy_alloc(&sql, &sql_alloc, &sql_offset, " and not");
			DBadd_condition_alloc(&sql, &sql_alloc, &sql_offset, "t.triggerid",
					triggerids.values, triggerids.values_num);
		}

		result = DBselect("%s", sql);

		while (NULL != (row = DBfetch(result)))
		{
			db_trigger = zbx_malloc(NULL, sizeof(zbx_lld_trigger_t));

			ZBX_STR2UINT64(db_trigger->triggerid, row[0]);
			db_trigger->description = zbx_strdup(NULL, row[1]);
			db_trigger->description_orig = NULL;
			db_trigger->expression = zbx_strdup(NULL, row[2]);
			db_trigger->expression_orig = NULL;
			db_trigger->comments = NULL;
			db_trigger->comments_orig = NULL;
			db_trigger->url = NULL;
			db_trigger->url_orig = NULL;
			db_trigger->flags = ZBX_FLAG_LLD_TRIGGER_UNSET;

			zbx_vector_ptr_create(&db_trigger->functions);
			zbx_vector_ptr_create(&db_trigger->dependencies);
			zbx_vector_ptr_create(&db_trigger->dependants);

			zbx_vector_ptr_append(&db_triggers, db_trigger);
		}
		DBfree_result(result);

		zbx_vector_ptr_sort(&db_triggers, ZBX_DEFAULT_UINT64_PTR_COMPARE_FUNC);

		lld_functions_get(NULL, &db_triggers);

		for (i = 0; i < db_triggers.values_num; i++)
		{
			db_trigger = (zbx_lld_trigger_t *)db_triggers.values[i];

			lld_expression_simplify(&db_trigger->expression, &db_trigger->functions);

			for (j = 0; j < triggers->values_num; j++)
			{
				trigger = (zbx_lld_trigger_t *)triggers->values[j];

				if (0 == (trigger->flags & ZBX_FLAG_LLD_TRIGGER_DISCOVERED))
					continue;

				if (SUCCEED != lld_triggers_equal(trigger, db_trigger))
					continue;

				*error = zbx_strdcatf(*error, "Cannot %s trigger: trigger \"%s\" already exists.\n",
						(0 != trigger->triggerid ? "update" : "create"), trigger->description);

				if (0 != trigger->triggerid)
				{
					lld_field_str_rollback(&trigger->description, &trigger->description_orig,
							&trigger->flags, ZBX_FLAG_LLD_TRIGGER_UPDATE_DESCRIPTION);

					lld_field_str_rollback(&trigger->expression, &trigger->expression_orig,
							&trigger->flags, ZBX_FLAG_LLD_TRIGGER_UPDATE_EXPRESSION);

					for (k = 0; k < trigger->functions.values_num; k++)
					{
						function = (zbx_lld_function_t *)trigger->functions.values[k];

						if (0 != function->functionid)
						{
							lld_field_uint64_rollback(&function->itemid,
									&function->itemid_orig,
									&function->flags,
									ZBX_FLAG_LLD_FUNCTION_UPDATE_ITEMID);

							lld_field_str_rollback(&function->function,
									&function->function_orig,
									&function->flags,
									ZBX_FLAG_LLD_FUNCTION_UPDATE_FUNCTION);

							lld_field_str_rollback(&function->parameter,
									&function->parameter_orig,
									&function->flags,
									ZBX_FLAG_LLD_FUNCTION_UPDATE_PARAMETER);

							function->flags &= ~ZBX_FLAG_LLD_FUNCTION_DELETE;
						}
						else
							function->flags &= ~ZBX_FLAG_LLD_FUNCTION_DISCOVERED;
					}
				}
				else
					trigger->flags &= ~ZBX_FLAG_LLD_TRIGGER_DISCOVERED;

				break;	/* only one same trigger can be here */
			}
		}

		zbx_vector_ptr_clear_ext(&db_triggers, (zbx_clean_func_t)lld_trigger_free);
		zbx_vector_ptr_destroy(&db_triggers);

		zbx_free(sql);
	}

	zbx_vector_str_destroy(&descriptions);
	zbx_vector_uint64_destroy(&triggerids);

	zabbix_log(LOG_LEVEL_DEBUG, "End of %s()", __function_name);
}

/******************************************************************************
 *                                                                            *
 * Function: lld_expression_create                                            *
 *                                                                            *
 * Purpose: transforms the simple trigger expression to the DB format         *
 *                                                                            *
 * Example:                                                                   *
 *                                                                            *
 *     "{1} > 5" => "{84756} > 5"                                             *
 *       ^            ^                                                       *
 *       |            functionid from the database                            *
 *       internal function index                                              *
 *                                                                            *
 ******************************************************************************/
static void	lld_expression_create(char **expression, zbx_vector_ptr_t *functions)
{
	const char		*__function_name = "lld_expression_create";

	size_t			l, r;
	int			i;
	zbx_uint64_t		function_index;
	zbx_lld_function_t	*function;
	char			buffer[ZBX_MAX_UINT64_LEN];

	zabbix_log(LOG_LEVEL_DEBUG, "In %s() expression:'%s'", __function_name, *expression);

	for (l = 0; '\0' != (*expression)[l]; l++)
	{
		if ('{' != (*expression)[l])
			continue;

		for (r = l + 1; '\0' != (*expression)[r] && '}' != (*expression)[r]; r++)
			;

		if ('}' != (*expression)[r])
			continue;

		/* ... > 0 | {1} + ... */
		/*           l r       */

		if (SUCCEED != is_uint64_n(*expression + l + 1, r - l - 1, &function_index))
			continue;

		for (i = 0; i < functions->values_num; i++)
		{
			function = (zbx_lld_function_t *)functions->values[i];

			if (function->index != function_index)
				continue;

			zbx_snprintf(buffer, sizeof(buffer), ZBX_FS_UI64, function->functionid);

			r--;
			zbx_replace_string(expression, l + 1, &r, buffer);
			r++;

			break;
		}

		l = r;
	}

	zabbix_log(LOG_LEVEL_DEBUG, "End of %s() expression:'%s'", __function_name, *expression);
}

/******************************************************************************
 *                                                                            *
 * Function: lld_triggers_save                                                *
 *                                                                            *
 * Purpose: add or update triggers in database based on discovery rule        *
 *                                                                            *
 ******************************************************************************/
<<<<<<< HEAD
static void	lld_triggers_save(zbx_vector_ptr_t *trigger_prototypes, zbx_vector_ptr_t *triggers)
{
	const char			*__function_name = "lld_triggers_save";

	int				i, j, new_triggers = 0, upd_triggers = 0, new_functions = 0,
					new_dependencies = 0;
	zbx_lld_trigger_prototype_t	*trigger_prototype;
	zbx_lld_trigger_t		*trigger;
	zbx_lld_function_t		*function;
	zbx_lld_dependency_t		*dependency;
	zbx_vector_ptr_t		upd_functions;	/* the ordered list of functions which will be updated */
	zbx_vector_uint64_t		del_functionids, del_triggerdepids;
	zbx_uint64_t			triggerid = 0, functionid = 0, triggerdepid = 0, triggerid_up;
	char				*sql = NULL, *function_esc, *parameter_esc;
	size_t				sql_alloc = 8 * ZBX_KIBIBYTE, sql_offset = 0;
	zbx_db_insert_t			db_insert, db_insert_tdiscovery, db_insert_tfunctions, db_insert_tdepends;
=======
static void	lld_triggers_save(zbx_uint64_t parent_triggerid, zbx_vector_ptr_t *triggers, unsigned char status,
		unsigned char type, unsigned char priority)
{
	const char		*__function_name = "lld_triggers_save";

	int			i, j, new_triggers = 0, upd_triggers = 0, new_functions = 0;
	zbx_lld_trigger_t	*trigger;
	zbx_lld_function_t	*function;
	zbx_vector_ptr_t	upd_functions;	/* the ordered list of functions which will be updated */
	zbx_vector_uint64_t	del_functionids;
	zbx_uint64_t		triggerid = 0, functionid = 0;
	char			*sql = NULL, *function_esc, *parameter_esc;
	size_t			sql_alloc = 8 * ZBX_KIBIBYTE, sql_offset = 0;
	zbx_db_insert_t		db_insert, db_insert_tdiscovery, db_insert_tfunctions;
>>>>>>> f3c35b99

	zabbix_log(LOG_LEVEL_DEBUG, "In %s()", __function_name);

	zbx_vector_ptr_create(&upd_functions);
	zbx_vector_uint64_create(&del_functionids);
	zbx_vector_uint64_create(&del_triggerdepids);

	for (i = 0; i < triggers->values_num; i++)
	{
		trigger = (zbx_lld_trigger_t *)triggers->values[i];

		if (0 == (trigger->flags & ZBX_FLAG_LLD_TRIGGER_DISCOVERED))
			continue;

		if (0 == trigger->triggerid)
			new_triggers++;
		else if (0 != (trigger->flags & ZBX_FLAG_LLD_TRIGGER_UPDATE))
			upd_triggers++;
<<<<<<< HEAD
=======
		}
>>>>>>> f3c35b99

		for (j = 0; j < trigger->functions.values_num; j++)
		{
			function = (zbx_lld_function_t *)trigger->functions.values[j];

			if (0 != (function->flags & ZBX_FLAG_LLD_FUNCTION_DELETE))
			{
				zbx_vector_uint64_append(&del_functionids, function->functionid);
				continue;
			}

			if (0 == (function->flags & ZBX_FLAG_LLD_FUNCTION_DISCOVERED))
				continue;

			if (0 == function->functionid)
				new_functions++;
			else if (0 != (function->flags & ZBX_FLAG_LLD_FUNCTION_UPDATE))
				zbx_vector_ptr_append(&upd_functions, function);
		}

		for (j = 0; j < trigger->dependencies.values_num; j++)
		{
			dependency = (zbx_lld_dependency_t *)trigger->dependencies.values[j];

			if (0 != (dependency->flags & ZBX_FLAG_LLD_DEPENDENCY_DELETE))
			{
				zbx_vector_uint64_append(&del_triggerdepids, dependency->triggerdepid);
				continue;
			}

			if (0 == (dependency->flags & ZBX_FLAG_LLD_DEPENDENCY_DISCOVERED))
				continue;

			if (0 == dependency->triggerdepid)
				new_dependencies++;
		}
	}

	if (0 == new_triggers && 0 == new_functions && 0 == new_dependencies && 0 == upd_triggers &&
			0 == upd_functions.values_num && 0 == del_functionids.values_num &&
			0 == del_triggerdepids.values_num)
	{
		goto out;
	}

	DBbegin();

	if (0 != new_triggers)
	{
		triggerid = DBget_maxid_num("triggers", new_triggers);

		zbx_db_insert_prepare(&db_insert, "triggers", "triggerid", "description", "expression", "priority",
				"status", "comments", "url", "type", "value", "state", "flags", NULL);

		zbx_db_insert_prepare(&db_insert_tdiscovery, "trigger_discovery", "triggerid", "parent_triggerid",
				NULL);
	}

	if (0 != new_functions)
	{
		functionid = DBget_maxid_num("functions", new_functions);

		zbx_db_insert_prepare(&db_insert_tfunctions, "functions", "functionid", "itemid", "triggerid",
				"function", "parameter", NULL);
	}

	if (0 != new_dependencies)
	{
		triggerdepid = DBget_maxid_num("trigger_depends", new_dependencies);

		zbx_db_insert_prepare(&db_insert_tdepends, "trigger_depends", "triggerdepid", "triggerid_down",
				"triggerid_up", NULL);
	}

	if (0 != upd_triggers || 0 != upd_functions.values_num || 0 != del_functionids.values_num ||
			0 != del_triggerdepids.values_num)
	{
		sql = zbx_malloc(sql, sql_alloc);
		DBbegin_multiple_update(&sql, &sql_alloc, &sql_offset);
	}

	for (i = 0; i < triggers->values_num; i++)
	{
		char	*description_esc, *expression_esc, *comments_esc, *url_esc;
<<<<<<< HEAD
		int	index;
=======
>>>>>>> f3c35b99

		trigger = (zbx_lld_trigger_t *)triggers->values[i];

		if (0 == (trigger->flags & ZBX_FLAG_LLD_TRIGGER_DISCOVERED))
			continue;

		index = zbx_vector_ptr_bsearch(trigger_prototypes, &trigger->parent_triggerid,
				ZBX_DEFAULT_UINT64_PTR_COMPARE_FUNC);

		trigger_prototype = (zbx_lld_trigger_prototype_t *)trigger_prototypes->values[index];

		for (j = 0; j < trigger->functions.values_num; j++)
		{
			function = (zbx_lld_function_t *)trigger->functions.values[j];

			if (0 != (function->flags & ZBX_FLAG_LLD_FUNCTION_DELETE))
				continue;

			if (0 == (function->flags & ZBX_FLAG_LLD_FUNCTION_DISCOVERED))
				continue;

			if (0 == function->functionid)
			{
				zbx_db_insert_add_values(&db_insert_tfunctions, functionid, function->itemid,
						(0 == trigger->triggerid ? triggerid : trigger->triggerid),
						function->function, function->parameter);

				function->functionid = functionid++;
			}
		}

		if (0 == trigger->triggerid || 0 != (trigger->flags & ZBX_FLAG_LLD_TRIGGER_UPDATE_EXPRESSION))
			lld_expression_create(&trigger->expression, &trigger->functions);

		if (0 == trigger->triggerid)
		{
			zbx_db_insert_add_values(&db_insert, triggerid, trigger->description, trigger->expression,
<<<<<<< HEAD
					(int)trigger_prototype->priority, (int)trigger_prototype->status,
					trigger->comments, trigger_prototype->url, (int)trigger_prototype->type,
=======
					(int)priority, (int)status, trigger->comments, trigger->url, (int)type,
>>>>>>> f3c35b99
					(int)TRIGGER_VALUE_OK, (int)TRIGGER_STATE_NORMAL,
					(int)ZBX_FLAG_DISCOVERY_CREATED);

			zbx_db_insert_add_values(&db_insert_tdiscovery, triggerid, trigger->parent_triggerid);

			trigger->triggerid = triggerid++;
		}
		else if (0 != (trigger->flags & ZBX_FLAG_LLD_TRIGGER_UPDATE))
		{
			const char	*d = "";

			zbx_strcpy_alloc(&sql, &sql_alloc, &sql_offset, "update triggers set ");

			if (0 != (trigger->flags & ZBX_FLAG_LLD_TRIGGER_UPDATE_DESCRIPTION))
			{
				description_esc = DBdyn_escape_string(trigger->description);
				zbx_snprintf_alloc(&sql, &sql_alloc, &sql_offset, "description='%s'",
						description_esc);
				zbx_free(description_esc);
				d = ",";
			}

			if (0 != (trigger->flags & ZBX_FLAG_LLD_TRIGGER_UPDATE_EXPRESSION))
			{
				expression_esc = DBdyn_escape_string(trigger->expression);
				zbx_snprintf_alloc(&sql, &sql_alloc, &sql_offset, "%sexpression='%s'", d,
						expression_esc);
				zbx_free(expression_esc);
				d = ",";
			}

			if (0 != (trigger->flags & ZBX_FLAG_LLD_TRIGGER_UPDATE_TYPE))
			{
				zbx_snprintf_alloc(&sql, &sql_alloc, &sql_offset, "%stype=%d", d,
						(int)trigger_prototype->type);
				d = ",";
			}

			if (0 != (trigger->flags & ZBX_FLAG_LLD_TRIGGER_UPDATE_PRIORITY))
			{
				zbx_snprintf_alloc(&sql, &sql_alloc, &sql_offset, "%spriority=%d", d,
						(int)trigger_prototype->priority);
				d = ",";
			}

			if (0 != (trigger->flags & ZBX_FLAG_LLD_TRIGGER_UPDATE_COMMENTS))
			{
				comments_esc = DBdyn_escape_string(trigger->comments);
				zbx_snprintf_alloc(&sql, &sql_alloc, &sql_offset, "%scomments='%s'", d, comments_esc);
				zbx_free(comments_esc);
				d = ",";
			}

			if (0 != (trigger->flags & ZBX_FLAG_LLD_TRIGGER_UPDATE_URL))
			{
<<<<<<< HEAD
				url_esc = DBdyn_escape_string(trigger_prototype->url);
=======
				url_esc = DBdyn_escape_string(trigger->url);
>>>>>>> f3c35b99
				zbx_snprintf_alloc(&sql, &sql_alloc, &sql_offset, "%surl='%s'", d, url_esc);
				zbx_free(url_esc);
			}

			zbx_snprintf_alloc(&sql, &sql_alloc, &sql_offset,
					" where triggerid=" ZBX_FS_UI64 ";\n", trigger->triggerid);
		}
	}

<<<<<<< HEAD
	for (i = 0; i < triggers->values_num; i++)
	{
		trigger = (zbx_lld_trigger_t *)triggers->values[i];

		if (0 == (trigger->flags & ZBX_FLAG_LLD_TRIGGER_DISCOVERED))
			continue;

		for (j = 0; j < trigger->dependencies.values_num; j++)
		{
			dependency = (zbx_lld_dependency_t *)trigger->dependencies.values[j];

			if (0 != (dependency->flags & ZBX_FLAG_LLD_DEPENDENCY_DELETE))
				continue;

			if (0 == (dependency->flags & ZBX_FLAG_LLD_DEPENDENCY_DISCOVERED))
				continue;

			if (0 == dependency->triggerdepid)
			{
				triggerid_up = (NULL == dependency->trigger_up ? dependency->triggerid_up :
						dependency->trigger_up->triggerid);

				zbx_db_insert_add_values(&db_insert_tdepends, triggerdepid, trigger->triggerid,
						triggerid_up);

				dependency->triggerdepid = triggerdepid++;
			}
		}
	}

=======
>>>>>>> f3c35b99
	zbx_vector_ptr_sort(&upd_functions, ZBX_DEFAULT_UINT64_PTR_COMPARE_FUNC);

	for (i = 0; i < upd_functions.values_num; i++)
	{
		const char	*d = "";

		function = (zbx_lld_function_t *)upd_functions.values[i];

		zbx_strcpy_alloc(&sql, &sql_alloc, &sql_offset, "update functions set ");

		if (0 != (function->flags & ZBX_FLAG_LLD_FUNCTION_UPDATE_ITEMID))
		{
			zbx_snprintf_alloc(&sql, &sql_alloc, &sql_offset, "itemid=" ZBX_FS_UI64,
					function->itemid);
			d = ",";
		}

		if (0 != (function->flags & ZBX_FLAG_LLD_FUNCTION_UPDATE_FUNCTION))
		{
			function_esc = DBdyn_escape_string(function->function);
			zbx_snprintf_alloc(&sql, &sql_alloc, &sql_offset, "%sfunction='%s'", d,
					function_esc);
			zbx_free(function_esc);
			d = ",";
		}

		if (0 != (function->flags & ZBX_FLAG_LLD_FUNCTION_UPDATE_PARAMETER))
		{
			parameter_esc = DBdyn_escape_string(function->parameter);
			zbx_snprintf_alloc(&sql, &sql_alloc, &sql_offset, "%sparameter='%s'", d,
					parameter_esc);
			zbx_free(parameter_esc);
		}

		zbx_snprintf_alloc(&sql, &sql_alloc, &sql_offset,
				" where functionid=" ZBX_FS_UI64 ";\n", function->functionid);
	}

	if (0 != del_functionids.values_num)
	{
		zbx_vector_uint64_sort(&del_functionids, ZBX_DEFAULT_UINT64_COMPARE_FUNC);

		zbx_strcpy_alloc(&sql, &sql_alloc, &sql_offset, "delete from functions where");
		DBadd_condition_alloc(&sql, &sql_alloc, &sql_offset, "functionid",
				del_functionids.values, del_functionids.values_num);
		zbx_strcpy_alloc(&sql, &sql_alloc, &sql_offset, ";\n");
	}

	if (0 != del_triggerdepids.values_num)
	{
		zbx_vector_uint64_sort(&del_triggerdepids, ZBX_DEFAULT_UINT64_COMPARE_FUNC);

		zbx_strcpy_alloc(&sql, &sql_alloc, &sql_offset, "delete from trigger_depends where");
		DBadd_condition_alloc(&sql, &sql_alloc, &sql_offset, "triggerdepid",
				del_triggerdepids.values, del_triggerdepids.values_num);
		zbx_strcpy_alloc(&sql, &sql_alloc, &sql_offset, ";\n");
	}

	if (0 != upd_triggers || 0 != upd_functions.values_num || 0 != del_functionids.values_num ||
			0 != del_triggerdepids.values_num)
	{
		DBend_multiple_update(&sql, &sql_alloc, &sql_offset);
		DBexecute("%s", sql);
		zbx_free(sql);
	}

	if (0 != new_triggers)
	{
		zbx_db_insert_execute(&db_insert);
		zbx_db_insert_clean(&db_insert);

		zbx_db_insert_execute(&db_insert_tdiscovery);
		zbx_db_insert_clean(&db_insert_tdiscovery);
	}

	if (0 != new_functions)
	{
		zbx_db_insert_execute(&db_insert_tfunctions);
		zbx_db_insert_clean(&db_insert_tfunctions);
	}

	if (0 != new_dependencies)
	{
		zbx_db_insert_execute(&db_insert_tdepends);
		zbx_db_insert_clean(&db_insert_tdepends);
	}

	DBcommit();
out:
	zbx_vector_uint64_destroy(&del_triggerdepids);
	zbx_vector_uint64_destroy(&del_functionids);
	zbx_vector_ptr_destroy(&upd_functions);

	zabbix_log(LOG_LEVEL_DEBUG, "End of %s()", __function_name);
}

/* hash/comparison functions to support cache/vector lookups by trigger reference */
zbx_hash_t	zbx_lld_trigger_ref_hash_func(const void *data)
{
	zbx_hash_t			hash;
	const zbx_lld_trigger_node_t	*trigger_node = (const zbx_lld_trigger_node_t *)data;
	void				*ptr = NULL;

	hash = ZBX_DEFAULT_UINT64_HASH_ALGO(&trigger_node->trigger_ref.triggerid,
			sizeof(trigger_node->trigger_ref.triggerid), ZBX_DEFAULT_HASH_SEED);

	if (0 == trigger_node->trigger_ref.triggerid)
		ptr = trigger_node->trigger_ref.trigger;

	return zbx_hash_modfnv(&ptr, sizeof(trigger_node->trigger_ref.trigger), hash);
}

int	zbx_lld_trigger_ref_compare_func(const void *d1, const void *d2)
{
	const zbx_lld_trigger_node_t	*n1 = (const zbx_lld_trigger_node_t *)d1;
	const zbx_lld_trigger_node_t	*n2 = (const zbx_lld_trigger_node_t *)d2;

	ZBX_RETURN_IF_NOT_EQUAL(n1->trigger_ref.triggerid, n2->trigger_ref.triggerid);

	/* Don't check pointer if id matches. If the reference was loaded from database it will not have pointer. */
	if (0 != n1->trigger_ref.triggerid)
		return 0;

	ZBX_RETURN_IF_NOT_EQUAL(n1->trigger_ref.trigger, n2->trigger_ref.trigger);

	return 0;
}

/* comparison function to determine trigger dependency validation order */
int	zbx_lld_trigger_node_compare_func(const void *d1, const void *d2)
{
	const zbx_lld_trigger_node_t	*n1 = *(const zbx_lld_trigger_node_t **)d1;
	const zbx_lld_trigger_node_t	*n2 = *(const zbx_lld_trigger_node_t **)d2;

	/* sort in ascending order, but ensure that existing triggers are first */
	if (0 != n1->trigger_ref.triggerid && 0 == n2->trigger_ref.triggerid)
		return -1;

	/* give priority to nodes with less parents */
	ZBX_RETURN_IF_NOT_EQUAL(n1->parents, n2->parents);

	/* compare ids */
	ZBX_RETURN_IF_NOT_EQUAL(n1->trigger_ref.triggerid, n2->trigger_ref.triggerid);

	/* Don't check pointer if id matches. If the reference was loaded from database it will not have pointer. */
	if (0 != n1->trigger_ref.triggerid)
		return 0;

	ZBX_RETURN_IF_NOT_EQUAL(n1->trigger_ref.trigger, n2->trigger_ref.trigger);

	return 0;
}

/******************************************************************************
 *                                                                            *
 * Function: lld_trigger_cache_append                                         *
 *                                                                            *
 * Purpose: adds a node to trigger cache                                      *
 *                                                                            *
 * Parameters: cache     - [IN] the trigger cache                             *
 *             triggerid - [IN] the trigger id                                *
 *             trigger   - [IN] the trigger data for new triggers             *
 *                                                                            *
 * Return value: the added node                                               *
 *                                                                            *
 ******************************************************************************/
static zbx_lld_trigger_node_t	*lld_trigger_cache_append(zbx_hashset_t *cache, zbx_uint64_t triggerid,
		zbx_lld_trigger_t *trigger)
{
	zbx_lld_trigger_node_t	node_local;

	node_local.trigger_ref.triggerid = triggerid;
	node_local.trigger_ref.trigger = trigger;
	node_local.trigger_ref.flags = 0;
	node_local.iter_num = 0;
	node_local.parents = 0;

	zbx_vector_ptr_create(&node_local.dependencies);

	return zbx_hashset_insert(cache, &node_local, sizeof(node_local));
}

/******************************************************************************
 *                                                                            *
 * Function: lld_trigger_cache_add_trigger_node                               *
 *                                                                            *
 * Purpose: add trigger and all triggers related to it to trigger dependency  *
 *          validation cache.                                                 *
 *                                                                            *
 * Parameters: cache           - [IN] the trigger cache                       *
 *             trigger         - [IN] the trigger to add                      *
 *             triggerids_up   - [OUT] identifiers of generic trigger         *
 *                                     dependants                             *
 *             triggerids_down - [OUT] identifiers of generic trigger         *
 *                                     dependencies                           *
 *                                                                            *
 ******************************************************************************/
static void	lld_trigger_cache_add_trigger_node(zbx_hashset_t *cache, zbx_lld_trigger_t *trigger,
		zbx_vector_uint64_t *triggerids_up, zbx_vector_uint64_t *triggerids_down)
{
	zbx_lld_trigger_ref_t	*trigger_ref;
	zbx_lld_trigger_node_t	*trigger_node, trigger_node_local;
	zbx_lld_dependency_t	*dependency;
	int			i;

	trigger_node_local.trigger_ref.triggerid = trigger->triggerid;
	trigger_node_local.trigger_ref.trigger = trigger;

	if (NULL != (trigger_node = zbx_hashset_search(cache, &trigger_node_local)))
		return;

	trigger_node = lld_trigger_cache_append(cache, trigger->triggerid, trigger);

	for (i = 0; i < trigger->dependencies.values_num; i++)
	{
		dependency = (zbx_lld_dependency_t *)trigger->dependencies.values[i];

		if (0 == (dependency->flags & ZBX_FLAG_LLD_DEPENDENCY_DISCOVERED))
			continue;

		trigger_ref = (zbx_lld_trigger_ref_t *)zbx_malloc(NULL, sizeof(zbx_lld_trigger_ref_t));

		trigger_ref->triggerid = dependency->triggerid_up;
		trigger_ref->trigger = dependency->trigger_up;
		trigger_ref->flags = (0 == dependency->triggerdepid ? ZBX_LLD_TRIGGER_DEPENDENCY_NEW :
				ZBX_LLD_TRIGGER_DEPENDENCY_NORMAL);

		zbx_vector_ptr_append(&trigger_node->dependencies, trigger_ref);

		if (NULL == trigger_ref->trigger)
		{
			trigger_node_local.trigger_ref.triggerid = trigger_ref->triggerid;
			trigger_node_local.trigger_ref.trigger = NULL;

			if (NULL == zbx_hashset_search(cache, &trigger_node_local))
			{
				zbx_vector_uint64_append(triggerids_up, trigger_ref->triggerid);
				zbx_vector_uint64_append(triggerids_down, trigger_ref->triggerid);

				lld_trigger_cache_append(cache, trigger_ref->triggerid, NULL);
			}
		}
	}

	if (0 != trigger->triggerid)
		zbx_vector_uint64_append(triggerids_up, trigger->triggerid);

	for (i = 0; i < trigger->dependants.values_num; i++)
	{
		lld_trigger_cache_add_trigger_node(cache, trigger->dependants.values[i], triggerids_up,
				triggerids_down);
	}

	for (i = 0; i < trigger->dependencies.values_num; i++)
	{
		dependency = (zbx_lld_dependency_t *)trigger->dependencies.values[i];

		if (NULL != dependency->trigger_up)
		{
			lld_trigger_cache_add_trigger_node(cache, dependency->trigger_up, triggerids_up,
					triggerids_down);
		}
	}
}

/******************************************************************************
 *                                                                            *
 * Function: lld_trigger_cache_init                                           *
 *                                                                            *
 * Purpose: initializes trigger cache used to perform trigger dependency      *
 *          validation                                                        *
 *                                                                            *
 * Parameters: cache    - [IN] the trigger cache                              *
 *             triggers - [IN] the discovered triggers                        *
 *                                                                            *
 * Comments: Triggers with new dependencies and.all triggers related to them  *
 *           are added to cache.                                              *
 *                                                                            *
 ******************************************************************************/
static void	lld_trigger_cache_init(zbx_hashset_t *cache, zbx_vector_ptr_t *triggers)
{
	const char		*__function_name = "lld_trigger_cache_init";

	zbx_vector_uint64_t	triggerids_up, triggerids_down;
	int			i, j;
	char			*sql = NULL;
	size_t			sql_alloc = 0, sql_offset;
	DB_RESULT		result;
	DB_ROW			row;
	zbx_lld_trigger_ref_t	*trigger_ref;
	zbx_lld_trigger_node_t	*trigger_node, trigger_node_local;

	zabbix_log(LOG_LEVEL_DEBUG, "In %s()", __function_name);

	zbx_hashset_create(cache, triggers->values_num, zbx_lld_trigger_ref_hash_func,
			zbx_lld_trigger_ref_compare_func);

	zbx_vector_uint64_create(&triggerids_down);
	zbx_vector_uint64_create(&triggerids_up);

	/* add all triggers with new dependencies to trigger cache */
	for (i = 0; i < triggers->values_num; i++)
	{
<<<<<<< HEAD
		zbx_lld_trigger_t	*trigger = (zbx_lld_trigger_t *)triggers->values[i];

		for (j = 0; j < trigger->dependencies.values_num; j++)
		{
			zbx_lld_dependency_t	*dependency = (zbx_lld_dependency_t *)trigger->dependencies.values[j];

			if (0 == dependency->triggerdepid)
				break;
		}

		if (j != trigger->dependencies.values_num)
			lld_trigger_cache_add_trigger_node(cache, trigger, &triggerids_up, &triggerids_down);
	}
=======
		zbx_uint64_t	parent_triggerid;
		const char	*description_proto, *comments_proto, *url_proto;
		char		*expression_proto;
		unsigned char	status, type, priority;
		int		i;

		ZBX_STR2UINT64(parent_triggerid, row[0]);
		description_proto = row[1];
		expression_proto = zbx_strdup(NULL, row[2]);
		ZBX_STR2UCHAR(status, row[3]);
		ZBX_STR2UCHAR(type, row[4]);
		ZBX_STR2UCHAR(priority, row[5]);
		comments_proto = row[6];
		url_proto = row[7];

		lld_triggers_get(parent_triggerid, &triggers, type, priority);
		lld_functions_get(parent_triggerid, &functions_proto, &triggers);
		lld_items_get(parent_triggerid, &items);
>>>>>>> f3c35b99

	/* keep trying to load generic dependants/dependencies until there are nothing to load */
	while (0 != triggerids_up.values_num || 0 != triggerids_down.values_num)
	{
		/* load dependants */
		if (0 != triggerids_down.values_num)
		{
			sql_offset = 0;
			zbx_vector_uint64_sort(&triggerids_down, ZBX_DEFAULT_UINT64_COMPARE_FUNC);
			zbx_vector_uint64_uniq(&triggerids_down, ZBX_DEFAULT_UINT64_COMPARE_FUNC);

			zbx_snprintf_alloc(&sql, &sql_alloc, &sql_offset,
					"select td.triggerid_down,td.triggerid_up"
					" from trigger_depends td"
						" left join triggers t"
							" on td.triggerid_up=t.triggerid"
					" where t.flags<>%d"
						" and", ZBX_FLAG_DISCOVERY_PROTOTYPE);
			DBadd_condition_alloc(&sql, &sql_alloc, &sql_offset, "td.triggerid_down",
					triggerids_down.values, triggerids_down.values_num);

			zbx_vector_uint64_clear(&triggerids_down);

			result = DBselect("%s", sql);

			while (NULL != (row = DBfetch(result)))
			{
				int			new_node = 0;
				zbx_lld_trigger_node_t	*trigger_node_up;

				ZBX_STR2UINT64(trigger_node_local.trigger_ref.triggerid, row[1]);

				if (NULL == (trigger_node_up = zbx_hashset_search(cache, &trigger_node_local)))
				{
					trigger_node_up = lld_trigger_cache_append(cache,
							trigger_node_local.trigger_ref.triggerid, NULL);
					new_node = 1;
				}

				ZBX_STR2UINT64(trigger_node_local.trigger_ref.triggerid, row[0]);

				if (NULL == (trigger_node = zbx_hashset_search(cache, &trigger_node_local)))
				{
					THIS_SHOULD_NEVER_HAPPEN;
					continue;
				}

				/* check if the dependency is not already registered in cache */
				for (i = 0; i < trigger_node->dependencies.values_num; i++)
				{
					trigger_ref = (zbx_lld_trigger_ref_t *)trigger_node->dependencies.values[i];

					/* references to generic triggers will always have valid id value */
					if (trigger_ref->triggerid == trigger_node_up->trigger_ref.triggerid)
						break;
				}

				/* if the dependency was not found - add it */
				if (i == trigger_node->dependencies.values_num)
				{
					trigger_ref = (zbx_lld_trigger_ref_t *)zbx_malloc(NULL,
							sizeof(zbx_lld_trigger_ref_t));

					trigger_ref->triggerid = trigger_node_up->trigger_ref.triggerid;
					trigger_ref->trigger = NULL;
					trigger_ref->flags = ZBX_LLD_TRIGGER_DEPENDENCY_NORMAL;

					zbx_vector_ptr_append(&trigger_node->dependencies, trigger_ref);

					trigger_node_up->parents++;
				}

				if (1 == new_node)
				{
					/* if the trigger was added to cache, we must check its dependencies */
					zbx_vector_uint64_append(&triggerids_up,
							trigger_node_up->trigger_ref.triggerid);
					zbx_vector_uint64_append(&triggerids_down,
							trigger_node_up->trigger_ref.triggerid);
				}
			}

			DBfree_result(result);
		}

		/* load dependencies */
		if (0 != triggerids_up.values_num)
		{
			sql_offset = 0;
			zbx_vector_uint64_sort(&triggerids_up, ZBX_DEFAULT_UINT64_COMPARE_FUNC);
			zbx_vector_uint64_uniq(&triggerids_up, ZBX_DEFAULT_UINT64_COMPARE_FUNC);

			zbx_snprintf_alloc(&sql, &sql_alloc, &sql_offset,
					"select td.triggerid_down"
					" from trigger_depends td"
						" left join triggers t"
							" on t.triggerid=td.triggerid_down"
					" where t.flags<>%d"
						" and", ZBX_FLAG_DISCOVERY_PROTOTYPE);
			DBadd_condition_alloc(&sql, &sql_alloc, &sql_offset, "td.triggerid_up", triggerids_up.values,
					triggerids_up.values_num);

			zbx_vector_uint64_clear(&triggerids_up);

			result = DBselect("%s", sql);

			while (NULL != (row = DBfetch(result)))
			{
				ZBX_STR2UINT64(trigger_node_local.trigger_ref.triggerid, row[0]);

				if (NULL != zbx_hashset_search(cache, &trigger_node_local))
					continue;

				trigger_node = lld_trigger_cache_append(cache, trigger_node_local.trigger_ref.triggerid,
						NULL);

				zbx_vector_uint64_append(&triggerids_up, trigger_node_local.trigger_ref.triggerid);
				zbx_vector_uint64_append(&triggerids_down, trigger_node_local.trigger_ref.triggerid);
			}

			DBfree_result(result);
		}

	}

<<<<<<< HEAD
	zbx_free(sql);
=======
		lld_triggers_make(&functions_proto, &triggers, &items, description_proto, expression_proto,
				comments_proto, url_proto, lld_rows, error);
		lld_triggers_validate(hostid, &triggers, error);
		lld_triggers_save(parent_triggerid, &triggers, status, type, priority);
>>>>>>> f3c35b99

	zbx_vector_uint64_destroy(&triggerids_up);
	zbx_vector_uint64_destroy(&triggerids_down);

	zabbix_log(LOG_LEVEL_DEBUG, "End of %s()", __function_name);
}

/******************************************************************************
 *                                                                            *
 * Function: zbx_trigger_cache_clean                                          *
 *                                                                            *
 * Purpose: releases resources allocated by trigger cache                     *
 *          validation                                                        *
 *                                                                            *
 * Parameters: cache - [IN] the trigger cache                                 *
 *                                                                            *
 ******************************************************************************/
static void	zbx_trigger_cache_clean(zbx_hashset_t *cache)
{
	zbx_hashset_iter_t	iter;
	zbx_lld_trigger_node_t	*trigger_node;

	zbx_hashset_iter_reset(cache, &iter);
	while (NULL != (trigger_node = zbx_hashset_iter_next(&iter)))
	{
		zbx_vector_ptr_clear_ext(&trigger_node->dependencies, zbx_ptr_free);
		zbx_vector_ptr_destroy(&trigger_node->dependencies);
	}

	zbx_hashset_destroy(cache);
}

/******************************************************************************
 *                                                                            *
 * Function: lld_trigger_dependency_delete                                    *
 *                                                                            *
 * Purpose: removes trigger dependency                                        *
 *                                                                            *
 * Parameters: from  - [IN] the reference to dependent triger                 *
 *             to    - [IN] the reference to trigger the from depends on      *
 *             error - [OUT] the error message                                *
 *                                                                            *
 * Comments: If possible (the dependency loop was introduced by discovered    *
 *           dependencies) the last dependency in the loop will be removed.   *
 *           Otherwise (the triggers in database already had dependency loop) *
 *           the last dependency in the loop will be marked as removed,       *
 *           however the dependency in database will be left intact.          *
 *                                                                            *
 ******************************************************************************/
static void	lld_trigger_dependency_delete(zbx_lld_trigger_ref_t *from, zbx_lld_trigger_ref_t *to, char **error)
{
	zbx_lld_trigger_t	*trigger;
	int			i;
	char			*trigger_desc;

	if (ZBX_LLD_TRIGGER_DEPENDENCY_NORMAL == to->flags)
	{
		/* When old dependency loop has been detected mark it as deleted to avoid   */
		/* infinite recursion during dependency validation, but don't really delete */
		/* it because only new dependencies can be deleted.                         */

		/* in old dependency loop there are no new triggers, so all involved */
		/* triggers have valid identifiers                                   */
		zabbix_log(LOG_LEVEL_CRIT, "existing recursive dependency loop detected for trigger \""
				ZBX_FS_UI64 "\"", to->triggerid);
		return;
	}

	trigger = from->trigger;

	/* remove the dependency */
	for (i = 0; i < trigger->dependencies.values_num; i++)
	{
		zbx_lld_dependency_t	*dependency = (zbx_lld_dependency_t *)trigger->dependencies.values[i];

		if ((NULL != dependency->trigger_up && dependency->trigger_up == to->trigger) ||
				(0 != dependency->triggerid_up && dependency->triggerid_up == to->triggerid))
		{
			zbx_free(dependency);
			zbx_vector_ptr_remove(&trigger->dependencies, i);

			break;
		}
	}

	if (0 != from->triggerid)
		trigger_desc = zbx_dsprintf(NULL, ZBX_FS_UI64, from->triggerid);
	else
		trigger_desc = zbx_strdup(NULL, from->trigger->description);

	*error = zbx_strdcatf(*error, "Cannot create all trigger \"%s\" dependencies:"
			" recursion too deep.\n", trigger_desc);

	zbx_free(trigger_desc);
}

/******************************************************************************
 *                                                                            *
 * Function: lld_trigger_dependencies_iter                                    *
 *                                                                            *
 * Purpose: iterates through trigger dependencies to find dependency loops    *
 *                                                                            *
 * Parameters: cache         - [IN] the trigger cache                         *
 *             triggers      - [IN] the discovered triggers                   *
 *             trigger_node  - [IN] the trigger to check                      *
 *             iter          - [IN] the dependency iterator                   *
 *             level         - [IN] the dependency level                      *
 *             error         - [OUT] the error message                        *
 *                                                                            *
 * Return value: SUCCEED - the trigger's dependency chain in valid            *
 *               FAIL    - a dependency loop was detected                     *
 *                                                                            *
 * Comments: If the validation fails the offending dependency is removed.     *
 *                                                                            *
 ******************************************************************************/
static int	lld_trigger_dependencies_iter(zbx_hashset_t *cache, zbx_vector_ptr_t *triggers,
		zbx_lld_trigger_node_t *trigger_node, zbx_lld_trigger_node_iter_t *iter, int level, char **error)
{
	int				i;
	zbx_lld_trigger_ref_t		*trigger_ref;
	zbx_lld_trigger_node_t		*trigger_node_up;
	zbx_lld_trigger_node_iter_t	child_iter, *piter;

	if (trigger_node->iter_num == iter->iter_num || ZBX_TRIGGER_DEPENDENCY_LEVELS_MAX < level)
	{
		/* dependency loop detected, resolve it by deleting corresponding dependency */
		lld_trigger_dependency_delete(iter->ref_from, iter->ref_to, error);

		/* mark the dependency as removed */
		iter->ref_to->flags = ZBX_LLD_TRIGGER_DEPENDENCY_DELETE;

		return FAIL;
	}

	trigger_node->iter_num = iter->iter_num;

	for (i = 0; i < trigger_node->dependencies.values_num; i++)
	{
		trigger_ref = (zbx_lld_trigger_ref_t *)trigger_node->dependencies.values[i];

		/* skip dependencies marked as deleted */
		if (ZBX_LLD_TRIGGER_DEPENDENCY_DELETE == trigger_ref->flags)
			continue;

		if (NULL == (trigger_node_up = zbx_hashset_search(cache, trigger_ref)))
		{
			THIS_SHOULD_NEVER_HAPPEN;
			continue;
		}

		/* Remember last dependency that could be cut.                         */
		/* It should be either a last new dependency or just a last dependency */
		/* if no new dependencies were encountered.                            */
		if (ZBX_LLD_TRIGGER_DEPENDENCY_NEW == trigger_ref->flags || NULL == iter->ref_to ||
				ZBX_LLD_TRIGGER_DEPENDENCY_NORMAL == iter->ref_to->flags)
		{
			child_iter.ref_from = &trigger_node->trigger_ref;
			child_iter.ref_to = trigger_ref;
			child_iter.iter_num = iter->iter_num;

			piter = &child_iter;
		}
		else
			piter = iter;

		if (FAIL == lld_trigger_dependencies_iter(cache, triggers, trigger_node_up, piter, level + 1, error))
			return FAIL;
	}

	trigger_node->iter_num = 0;

	return SUCCEED;
}

/******************************************************************************
 *                                                                            *
 * Function: lld_trigger_dependencies_validate                                *
 *                                                                            *
 * Purpose: validate discovered trigger dependencies                          *
 *                                                                            *
 * Parameters: triggers - [IN] the discovered triggers                        *
 *             error    - [OUT] the error message                             *
 *             triggers - [IN] the discovered triggers                        *
 *             trigger  - [IN] the trigger to check                           *
 *             iter     - [IN] the dependency iterator                        *
 *             level    - [IN] the dependency level                           *
 *                                                                            *
 * Comments: During validation the dependency loops will be resolved by       *
 *           removing offending dependencies.                                 *
 *                                                                            *
 ******************************************************************************/
static void	lld_trigger_dependencies_validate(zbx_vector_ptr_t *triggers, char **error)
{
	const char			*__function_name = "lld_trigger_dependencies_validate";

	zbx_hashset_t			cache;
	zbx_hashset_iter_t		iter;
	zbx_lld_trigger_node_t		*trigger_node, *trigger_node_up;
	zbx_lld_trigger_node_iter_t	node_iter = {0};
	zbx_vector_ptr_t		nodes;
	int				i;

	zabbix_log(LOG_LEVEL_DEBUG, "In %s()", __function_name);

	lld_trigger_cache_init(&cache, triggers);

	/* Perform dependency validation in the order of trigger ids and starting with parentless triggers. */
	/* This will give some consistency in choosing what dependencies should be deleted in the case of   */
	/* recursion.                                                                                       */
	zbx_vector_ptr_create(&nodes);
	zbx_vector_ptr_reserve(&nodes, cache.num_data);

	zbx_hashset_iter_reset(&cache, &iter);
	while (NULL != (trigger_node = zbx_hashset_iter_next(&iter)))
	{
		for (i = 0; i < trigger_node->dependencies.values_num; i++)
		{
			if (NULL == (trigger_node_up = zbx_hashset_search(&cache,
					trigger_node->dependencies.values[i])))
			{
				THIS_SHOULD_NEVER_HAPPEN;
				continue;
			}

			trigger_node_up->parents++;
		}
		zbx_vector_ptr_append(&nodes, trigger_node);
	}

	zbx_vector_ptr_sort(&nodes, zbx_lld_trigger_node_compare_func);

	for (i = 0; i < nodes.values_num; i++)
	{
		if (NULL == (trigger_node = zbx_hashset_search(&cache, (zbx_lld_trigger_node_t *)nodes.values[i])))
		{
			THIS_SHOULD_NEVER_HAPPEN;
			continue;
		}

		/* If dependency iterator returns false it means that dependency loop was detected */
		/* (and resolved). In this case we have to validate dependencies for this trigger  */
		/* again.                                                                          */
		do
		{
			node_iter.iter_num++;
			node_iter.ref_from = NULL;
			node_iter.ref_to = NULL;
		}
		while (SUCCEED != lld_trigger_dependencies_iter(&cache, triggers, trigger_node, &node_iter, 0, error));
	}

	zbx_vector_ptr_destroy(&nodes);
	zbx_trigger_cache_clean(&cache);

	zabbix_log(LOG_LEVEL_DEBUG, "End of %s()", __function_name);
}

/******************************************************************************
 *                                                                            *
 * Function: lld_update_triggers                                              *
 *                                                                            *
 * Purpose: add or update triggers for discovered items                       *
 *                                                                            *
 ******************************************************************************/
void	lld_update_triggers(zbx_uint64_t hostid, zbx_uint64_t lld_ruleid, zbx_vector_ptr_t *lld_rows, char **error)
{
	const char			*__function_name = "lld_update_triggers";

	zbx_vector_ptr_t		trigger_prototypes;
	zbx_vector_ptr_t		triggers;
	zbx_vector_ptr_t		items;
	zbx_lld_trigger_t		*trigger;
	zbx_lld_trigger_prototype_t	*trigger_prototype;
	int				i;

	zabbix_log(LOG_LEVEL_DEBUG, "In %s()", __function_name);

	zbx_vector_ptr_create(&trigger_prototypes);

	lld_trigger_prototoypes_get(lld_ruleid, &trigger_prototypes);

	if (0 == trigger_prototypes.values_num)
		goto out;

	zbx_vector_ptr_create(&triggers);	/* list of triggers which were created or will be created or */
						/* updated by the trigger prototype */
	zbx_vector_ptr_create(&items);		/* list of items which are related to the trigger prototypes */

	lld_triggers_get(&trigger_prototypes, &triggers);
	lld_functions_get(&trigger_prototypes, &triggers);
	lld_dependencies_get(&trigger_prototypes, &triggers);
	lld_items_get(&trigger_prototypes, &items);

	/* simplifying trigger expressions */

	for (i = 0; i < trigger_prototypes.values_num; i++)
	{
		trigger_prototype = (zbx_lld_trigger_prototype_t *)trigger_prototypes.values[i];

		lld_expression_simplify(&trigger_prototype->expression, &trigger_prototype->functions);
	}

	for (i = 0; i < triggers.values_num; i++)
	{
		trigger = (zbx_lld_trigger_t *)triggers.values[i];

		lld_expression_simplify(&trigger->expression, &trigger->functions);
	}

	/* making triggers */

	lld_triggers_make(&trigger_prototypes, &triggers, &items, lld_rows, error);
	lld_triggers_validate(hostid, &triggers, error);
	lld_trigger_dependencies_make(&trigger_prototypes, &triggers, &items, lld_rows, error);
	lld_trigger_dependencies_validate(&triggers, error);
	lld_triggers_save(&trigger_prototypes, &triggers);

	/* cleaning */

	zbx_vector_ptr_clear_ext(&items, (zbx_mem_free_func_t)lld_item_free);
	zbx_vector_ptr_clear_ext(&triggers, (zbx_mem_free_func_t)lld_trigger_free);
	zbx_vector_ptr_destroy(&items);
	zbx_vector_ptr_destroy(&triggers);
out:
	zbx_vector_ptr_clear_ext(&trigger_prototypes, (zbx_mem_free_func_t)lld_trigger_prototype_free);
	zbx_vector_ptr_destroy(&trigger_prototypes);

	zabbix_log(LOG_LEVEL_DEBUG, "End of %s()", __function_name);
}<|MERGE_RESOLUTION|>--- conflicted
+++ resolved
@@ -276,12 +276,7 @@
  *             triggers           - [OUT] sorted list of triggers             *
  *                                                                            *
  ******************************************************************************/
-<<<<<<< HEAD
 static void	lld_triggers_get(zbx_vector_ptr_t *trigger_prototypes, zbx_vector_ptr_t *triggers)
-=======
-static void	lld_triggers_get(zbx_uint64_t parent_triggerid, zbx_vector_ptr_t *triggers, unsigned char type,
-		unsigned char priority)
->>>>>>> f3c35b99
 {
 	const char		*__function_name = "lld_triggers_get";
 
@@ -360,14 +355,8 @@
 
 		trigger->comments = zbx_strdup(NULL, row[6]);
 		trigger->comments_orig = NULL;
-<<<<<<< HEAD
-
-		if (0 != strcmp(row[7], trigger_prototype->url))
-			trigger->flags |= ZBX_FLAG_LLD_TRIGGER_UPDATE_URL;
-=======
-		trigger->url = zbx_strdup(NULL, row[6]);
+		trigger->url = zbx_strdup(NULL, row[7]);
 		trigger->url_orig = NULL;
->>>>>>> f3c35b99
 
 		zbx_vector_ptr_create(&trigger->functions);
 		zbx_vector_ptr_create(&trigger->dependencies);
@@ -948,14 +937,8 @@
  * Purpose: create a trigger based on lld rule and add it to the list         *
  *                                                                            *
  ******************************************************************************/
-<<<<<<< HEAD
 static void 	lld_trigger_make(zbx_lld_trigger_prototype_t *trigger_prototype, zbx_vector_ptr_t *triggers,
 		zbx_vector_ptr_t *items, zbx_hashset_t *items_triggers, zbx_lld_row_t *lld_row, char **error)
-=======
-static void 	lld_trigger_make(zbx_vector_ptr_t *functions_proto, zbx_vector_ptr_t *triggers, zbx_vector_ptr_t *items,
-		const char *description_proto, const char *expression_proto, const char *comments_proto,
-		const char *url_proto, zbx_lld_row_t *lld_row, char **error)
->>>>>>> f3c35b99
 {
 	const char		*__function_name = "lld_trigger_make";
 
@@ -1006,7 +989,7 @@
 			trigger->flags |= ZBX_FLAG_LLD_TRIGGER_UPDATE_COMMENTS;
 		}
 
-		buffer = zbx_strdup(buffer, url_proto);
+		buffer = zbx_strdup(buffer, trigger_prototype->url);
 		substitute_discovery_macros(&buffer, jp_row, ZBX_MACRO_ANY, NULL, 0);
 		zbx_lrtrim(buffer, ZBX_WHITESPACE);
 		if (0 != strcmp(trigger->url, buffer))
@@ -1038,7 +1021,7 @@
 		substitute_discovery_macros(&trigger->comments, jp_row, ZBX_MACRO_ANY, NULL, 0);
 		zbx_lrtrim(trigger->comments, ZBX_WHITESPACE);
 
-		trigger->url = zbx_strdup(NULL, url_proto);
+		trigger->url = zbx_strdup(NULL, trigger_prototype->url);
 		trigger->url_orig = NULL;
 		substitute_discovery_macros(&trigger->url, jp_row, ZBX_MACRO_ANY, NULL, 0);
 		zbx_lrtrim(trigger->url, ZBX_WHITESPACE);
@@ -1065,13 +1048,7 @@
 	zabbix_log(LOG_LEVEL_DEBUG, "End of %s()", __function_name);
 }
 
-<<<<<<< HEAD
 static zbx_hash_t	items_triggers_hash_func(const void *data)
-=======
-static void	lld_triggers_make(zbx_vector_ptr_t *functions_proto, zbx_vector_ptr_t *triggers,
-		zbx_vector_ptr_t *items, const char *description_proto, const char *expression_proto,
-		const char *comments_proto, const char *url_proto, zbx_vector_ptr_t *lld_rows, char **error)
->>>>>>> f3c35b99
 {
 	const zbx_lld_item_trigger_t	*item_trigger = data;
 	zbx_hash_t			hash;
@@ -1079,14 +1056,8 @@
 	hash = ZBX_DEFAULT_UINT64_HASH_FUNC(&item_trigger->parent_triggerid);
 	hash = ZBX_DEFAULT_UINT64_HASH_ALGO(&item_trigger->itemid, sizeof(zbx_uint64_t), hash);
 
-<<<<<<< HEAD
 	return hash;
 }
-=======
-		lld_trigger_make(functions_proto, triggers, items, description_proto, expression_proto, comments_proto,
-				url_proto, lld_row, error);
-	}
->>>>>>> f3c35b99
 
 static int	items_triggers_compare_func(const void *d1, const void *d2)
 {
@@ -1711,7 +1682,6 @@
  * Purpose: add or update triggers in database based on discovery rule        *
  *                                                                            *
  ******************************************************************************/
-<<<<<<< HEAD
 static void	lld_triggers_save(zbx_vector_ptr_t *trigger_prototypes, zbx_vector_ptr_t *triggers)
 {
 	const char			*__function_name = "lld_triggers_save";
@@ -1728,22 +1698,6 @@
 	char				*sql = NULL, *function_esc, *parameter_esc;
 	size_t				sql_alloc = 8 * ZBX_KIBIBYTE, sql_offset = 0;
 	zbx_db_insert_t			db_insert, db_insert_tdiscovery, db_insert_tfunctions, db_insert_tdepends;
-=======
-static void	lld_triggers_save(zbx_uint64_t parent_triggerid, zbx_vector_ptr_t *triggers, unsigned char status,
-		unsigned char type, unsigned char priority)
-{
-	const char		*__function_name = "lld_triggers_save";
-
-	int			i, j, new_triggers = 0, upd_triggers = 0, new_functions = 0;
-	zbx_lld_trigger_t	*trigger;
-	zbx_lld_function_t	*function;
-	zbx_vector_ptr_t	upd_functions;	/* the ordered list of functions which will be updated */
-	zbx_vector_uint64_t	del_functionids;
-	zbx_uint64_t		triggerid = 0, functionid = 0;
-	char			*sql = NULL, *function_esc, *parameter_esc;
-	size_t			sql_alloc = 8 * ZBX_KIBIBYTE, sql_offset = 0;
-	zbx_db_insert_t		db_insert, db_insert_tdiscovery, db_insert_tfunctions;
->>>>>>> f3c35b99
 
 	zabbix_log(LOG_LEVEL_DEBUG, "In %s()", __function_name);
 
@@ -1762,10 +1716,6 @@
 			new_triggers++;
 		else if (0 != (trigger->flags & ZBX_FLAG_LLD_TRIGGER_UPDATE))
 			upd_triggers++;
-<<<<<<< HEAD
-=======
-		}
->>>>>>> f3c35b99
 
 		for (j = 0; j < trigger->functions.values_num; j++)
 		{
@@ -1850,10 +1800,7 @@
 	for (i = 0; i < triggers->values_num; i++)
 	{
 		char	*description_esc, *expression_esc, *comments_esc, *url_esc;
-<<<<<<< HEAD
 		int	index;
-=======
->>>>>>> f3c35b99
 
 		trigger = (zbx_lld_trigger_t *)triggers->values[i];
 
@@ -1891,12 +1838,8 @@
 		if (0 == trigger->triggerid)
 		{
 			zbx_db_insert_add_values(&db_insert, triggerid, trigger->description, trigger->expression,
-<<<<<<< HEAD
 					(int)trigger_prototype->priority, (int)trigger_prototype->status,
-					trigger->comments, trigger_prototype->url, (int)trigger_prototype->type,
-=======
-					(int)priority, (int)status, trigger->comments, trigger->url, (int)type,
->>>>>>> f3c35b99
+					trigger->comments, trigger->url, (int)trigger_prototype->type,
 					(int)TRIGGER_VALUE_OK, (int)TRIGGER_STATE_NORMAL,
 					(int)ZBX_FLAG_DISCOVERY_CREATED);
 
@@ -1952,11 +1895,7 @@
 
 			if (0 != (trigger->flags & ZBX_FLAG_LLD_TRIGGER_UPDATE_URL))
 			{
-<<<<<<< HEAD
-				url_esc = DBdyn_escape_string(trigger_prototype->url);
-=======
 				url_esc = DBdyn_escape_string(trigger->url);
->>>>>>> f3c35b99
 				zbx_snprintf_alloc(&sql, &sql_alloc, &sql_offset, "%surl='%s'", d, url_esc);
 				zbx_free(url_esc);
 			}
@@ -1966,7 +1905,6 @@
 		}
 	}
 
-<<<<<<< HEAD
 	for (i = 0; i < triggers->values_num; i++)
 	{
 		trigger = (zbx_lld_trigger_t *)triggers->values[i];
@@ -1997,8 +1935,6 @@
 		}
 	}
 
-=======
->>>>>>> f3c35b99
 	zbx_vector_ptr_sort(&upd_functions, ZBX_DEFAULT_UINT64_PTR_COMPARE_FUNC);
 
 	for (i = 0; i < upd_functions.values_num; i++)
@@ -2302,7 +2238,6 @@
 	/* add all triggers with new dependencies to trigger cache */
 	for (i = 0; i < triggers->values_num; i++)
 	{
-<<<<<<< HEAD
 		zbx_lld_trigger_t	*trigger = (zbx_lld_trigger_t *)triggers->values[i];
 
 		for (j = 0; j < trigger->dependencies.values_num; j++)
@@ -2316,26 +2251,6 @@
 		if (j != trigger->dependencies.values_num)
 			lld_trigger_cache_add_trigger_node(cache, trigger, &triggerids_up, &triggerids_down);
 	}
-=======
-		zbx_uint64_t	parent_triggerid;
-		const char	*description_proto, *comments_proto, *url_proto;
-		char		*expression_proto;
-		unsigned char	status, type, priority;
-		int		i;
-
-		ZBX_STR2UINT64(parent_triggerid, row[0]);
-		description_proto = row[1];
-		expression_proto = zbx_strdup(NULL, row[2]);
-		ZBX_STR2UCHAR(status, row[3]);
-		ZBX_STR2UCHAR(type, row[4]);
-		ZBX_STR2UCHAR(priority, row[5]);
-		comments_proto = row[6];
-		url_proto = row[7];
-
-		lld_triggers_get(parent_triggerid, &triggers, type, priority);
-		lld_functions_get(parent_triggerid, &functions_proto, &triggers);
-		lld_items_get(parent_triggerid, &items);
->>>>>>> f3c35b99
 
 	/* keep trying to load generic dependants/dependencies until there are nothing to load */
 	while (0 != triggerids_up.values_num || 0 != triggerids_down.values_num)
@@ -2461,14 +2376,7 @@
 
 	}
 
-<<<<<<< HEAD
 	zbx_free(sql);
-=======
-		lld_triggers_make(&functions_proto, &triggers, &items, description_proto, expression_proto,
-				comments_proto, url_proto, lld_rows, error);
-		lld_triggers_validate(hostid, &triggers, error);
-		lld_triggers_save(parent_triggerid, &triggers, status, type, priority);
->>>>>>> f3c35b99
 
 	zbx_vector_uint64_destroy(&triggerids_up);
 	zbx_vector_uint64_destroy(&triggerids_down);
