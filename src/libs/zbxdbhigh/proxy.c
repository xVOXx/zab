--- conflicted
+++ resolved
@@ -436,1669 +436,6 @@
 
 /******************************************************************************
  *                                                                            *
-<<<<<<< HEAD
-=======
- * Purpose: add database row to the proxy config json data                    *
- *                                                                            *
- * Parameters: j     - [OUT] the output json                                  *
- *             row   - [IN] the database row to add                           *
- *             table - [IN] the table configuration                           *
- *                                                                            *
- ******************************************************************************/
-static void	proxyconfig_add_row(struct zbx_json *j, const DB_ROW row, const ZBX_TABLE *table)
-{
-	int	fld = 0, i;
-
-	zbx_json_addstring(j, NULL, row[fld++], ZBX_JSON_TYPE_INT);
-
-	for (i = 0; 0 != table->fields[i].name; i++)
-	{
-		if (0 == (table->fields[i].flags & ZBX_PROXY))
-			continue;
-
-		switch (table->fields[i].type)
-		{
-			case ZBX_TYPE_INT:
-			case ZBX_TYPE_UINT:
-			case ZBX_TYPE_ID:
-				if (SUCCEED != DBis_null(row[fld]))
-					zbx_json_addstring(j, NULL, row[fld], ZBX_JSON_TYPE_INT);
-				else
-					zbx_json_addstring(j, NULL, NULL, ZBX_JSON_TYPE_NULL);
-				break;
-			default:
-				zbx_json_addstring(j, NULL, row[fld], ZBX_JSON_TYPE_STRING);
-				break;
-		}
-		fld++;
-	}
-}
-
-typedef struct
-{
-	zbx_uint64_t	itemid;
-	zbx_uint64_t	master_itemid;
-	char		*buffer;
-}
-zbx_proxy_item_config_t;
-
-/******************************************************************************
- *                                                                            *
- * Purpose: prepare items table proxy configuration data                      *
- *                                                                            *
- ******************************************************************************/
-static int	get_proxyconfig_table_items(zbx_uint64_t proxy_hostid, struct zbx_json *j, const ZBX_TABLE *table,
-		zbx_hashset_t *itemids)
-{
-	char			*sql = NULL;
-	size_t			sql_alloc = 4 * ZBX_KIBIBYTE, sql_offset = 0;
-	int			f, fld, fld_type = -1, fld_key = -1, fld_master = -1, ret = SUCCEED;
-	DB_RESULT		result;
-	DB_ROW			row;
-	zbx_hashset_t		proxy_items;
-	zbx_vector_ptr_t	items;
-	zbx_uint64_t		itemid;
-	zbx_hashset_iter_t	iter;
-	struct zbx_json		json_array;
-
-	zabbix_log(LOG_LEVEL_DEBUG, "In %s() proxy_hostid:" ZBX_FS_UI64, __func__, proxy_hostid);
-
-	zbx_json_addobject(j, table->table);
-	zbx_json_addarray(j, "fields");
-
-	sql = (char *)zbx_malloc(sql, sql_alloc);
-
-	zbx_snprintf_alloc(&sql, &sql_alloc, &sql_offset, "select t.%s", table->recid);
-
-	zbx_json_addstring(j, NULL, table->recid, ZBX_JSON_TYPE_STRING);
-
-	for (f = 0, fld = 1; 0 != table->fields[f].name; f++)
-	{
-		if (0 == (table->fields[f].flags & ZBX_PROXY))
-			continue;
-
-		zbx_strcpy_alloc(&sql, &sql_alloc, &sql_offset, ",t.");
-		zbx_strcpy_alloc(&sql, &sql_alloc, &sql_offset, table->fields[f].name);
-
-		zbx_json_addstring(j, NULL, table->fields[f].name, ZBX_JSON_TYPE_STRING);
-
-		if (0 == strcmp(table->fields[f].name, "type"))
-			fld_type = fld;
-		else if (0 == strcmp(table->fields[f].name, "key_"))
-			fld_key = fld;
-		else if (0 == strcmp(table->fields[f].name, "master_itemid"))
-			fld_master = fld;
-		fld++;
-	}
-
-	if (-1 == fld_type || -1 == fld_key || -1 == fld_master)
-	{
-		THIS_SHOULD_NEVER_HAPPEN;
-		exit(EXIT_FAILURE);
-	}
-
-	zbx_json_close(j);	/* fields */
-
-	zbx_json_addarray(j, "data");
-
-	zbx_snprintf_alloc(&sql, &sql_alloc, &sql_offset,
-			" from items t,hosts r where t.hostid=r.hostid"
-				" and r.proxy_hostid=" ZBX_FS_UI64
-				" and r.status in (%d,%d)"
-				" and t.flags<>%d"
-				" and t.type in (%d,%d,%d,%d,%d,%d,%d,%d,%d,%d,%d,%d,%d,%d,%d,%d,%d)"
-			" order by t.%s",
-			proxy_hostid,
-			HOST_STATUS_MONITORED, HOST_STATUS_NOT_MONITORED,
-			ZBX_FLAG_DISCOVERY_PROTOTYPE,
-			ITEM_TYPE_ZABBIX, ITEM_TYPE_ZABBIX_ACTIVE, ITEM_TYPE_SNMP, ITEM_TYPE_IPMI, ITEM_TYPE_TRAPPER,
-			ITEM_TYPE_SIMPLE, ITEM_TYPE_HTTPTEST, ITEM_TYPE_EXTERNAL, ITEM_TYPE_DB_MONITOR, ITEM_TYPE_SSH,
-			ITEM_TYPE_TELNET, ITEM_TYPE_JMX, ITEM_TYPE_SNMPTRAP, ITEM_TYPE_INTERNAL,
-			ITEM_TYPE_HTTPAGENT, ITEM_TYPE_DEPENDENT, ITEM_TYPE_SCRIPT,
-			table->recid);
-
-	if (NULL == (result = DBselect("%s", sql)))
-	{
-		ret = FAIL;
-		goto skip_data;
-	}
-
-	zbx_hashset_create(&proxy_items, 1000, ZBX_DEFAULT_UINT64_HASH_FUNC, ZBX_DEFAULT_UINT64_COMPARE_FUNC);
-	zbx_json_initarray(&json_array, 256);
-
-	while (NULL != (row = DBfetch(result)))
-	{
-		if (SUCCEED == is_item_processed_by_server(atoi(row[fld_type]), row[fld_key]))
-			continue;
-
-		if (SUCCEED != DBis_null(row[fld_master]))
-		{
-			zbx_proxy_item_config_t	proxy_item_local, *proxy_item;
-
-			ZBX_STR2UINT64(proxy_item_local.itemid, row[0]);
-			ZBX_STR2UINT64(proxy_item_local.master_itemid, row[fld_master]);
-			proxy_item = zbx_hashset_insert(&proxy_items, &proxy_item_local, sizeof(proxy_item_local));
-
-			proxyconfig_add_row(&json_array, row, table);
-
-			proxy_item->buffer = zbx_malloc(NULL, json_array.buffer_size + 1);
-			memcpy(proxy_item->buffer, json_array.buffer, json_array.buffer_size + 1);
-
-			zbx_json_cleanarray(&json_array);
-		}
-		else
-		{
-			ZBX_STR2UINT64(itemid, row[0]);
-			zbx_hashset_insert(itemids, &itemid, sizeof(itemid));
-
-			zbx_json_addarray(j, NULL);
-			proxyconfig_add_row(j, row, table);
-			zbx_json_close(j);
-		}
-	}
-	DBfree_result(result);
-	zbx_json_free(&json_array);
-
-	/* flush cached dependent items */
-
-	zbx_vector_ptr_create(&items);
-	while (0 != proxy_items.num_data)
-	{
-		zbx_proxy_item_config_t	*proxy_item;
-		int			i;
-
-		zbx_hashset_iter_reset(&proxy_items, &iter);
-		while (NULL != (proxy_item = (zbx_proxy_item_config_t *)zbx_hashset_iter_next(&iter)))
-		{
-			if (NULL == zbx_hashset_search(&proxy_items, &proxy_item->master_itemid))
-				zbx_vector_ptr_append(&items, proxy_item);
-		}
-
-		if (0 == items.values_num)
-		{
-			THIS_SHOULD_NEVER_HAPPEN;
-			exit(EXIT_FAILURE);
-		}
-
-		zbx_vector_ptr_sort(&items, ZBX_DEFAULT_UINT64_PTR_COMPARE_FUNC);
-		for (i = 0; i < items.values_num; i++)
-		{
-			proxy_item = (zbx_proxy_item_config_t *)items.values[i];
-			if (NULL != zbx_hashset_search(itemids, &proxy_item->master_itemid))
-			{
-				zbx_hashset_insert(itemids, &proxy_item->itemid, sizeof(itemid));
-				zbx_json_addraw(j, NULL, proxy_item->buffer);
-			}
-			zbx_free(proxy_item->buffer);
-			zbx_hashset_remove_direct(&proxy_items, proxy_item);
-		}
-
-		zbx_vector_ptr_clear(&items);
-	}
-	zbx_vector_ptr_destroy(&items);
-	zbx_hashset_destroy(&proxy_items);
-skip_data:
-	zbx_free(sql);
-
-	zbx_json_close(j);	/* data */
-	zbx_json_close(j);	/* table->table */
-
-	zabbix_log(LOG_LEVEL_DEBUG, "End of %s():%s", __func__, zbx_result_string(ret));
-
-	return ret;
-}
-
-/******************************************************************************
- *                                                                            *
- * Purpose: prepare items table proxy configuration data                      *
- *                                                                            *
- ******************************************************************************/
-static int	get_proxyconfig_table_items_ext(zbx_uint64_t proxy_hostid, const zbx_hashset_t *itemids,
-		struct zbx_json *j, const ZBX_TABLE *table)
-{
-	char		*sql = NULL;
-	size_t		sql_alloc = 4 * ZBX_KIBIBYTE, sql_offset = 0;
-	int		f, ret = SUCCEED, index = 1, itemid_index = 0;
-	DB_RESULT	result;
-	DB_ROW		row;
-
-	zabbix_log(LOG_LEVEL_DEBUG, "In %s() table:%s", __func__, table->table);
-
-	zbx_json_addobject(j, table->table);
-	zbx_json_addarray(j, "fields");
-
-	sql = (char *)zbx_malloc(sql, sql_alloc);
-
-	zbx_snprintf_alloc(&sql, &sql_alloc, &sql_offset, "select t.%s", table->recid);
-
-	zbx_json_addstring(j, NULL, table->recid, ZBX_JSON_TYPE_STRING);
-
-	for (f = 0; 0 != table->fields[f].name; f++)
-	{
-		if (0 == (table->fields[f].flags & ZBX_PROXY))
-			continue;
-
-		/* either the table uses itemid as primary key, then it will be stored in the */
-		/* first (0) column as record id, or it will have reference to items table    */
-		/* through itemid field                                                       */
-		if (0 == strcmp(table->fields[f].name, "itemid"))
-			itemid_index = index;
-
-		zbx_strcpy_alloc(&sql, &sql_alloc, &sql_offset, ",t.");
-		zbx_strcpy_alloc(&sql, &sql_alloc, &sql_offset, table->fields[f].name);
-		zbx_json_addstring(j, NULL, table->fields[f].name, ZBX_JSON_TYPE_STRING);
-		index++;
-	}
-
-	zbx_json_close(j);	/* fields */
-
-	zbx_json_addarray(j, "data");
-
-	zbx_snprintf_alloc(&sql, &sql_alloc, &sql_offset,
-			" from %s t,items i,hosts h"
-			" where t.itemid=i.itemid"
-				" and i.hostid=h.hostid"
-				" and h.proxy_hostid=" ZBX_FS_UI64,
-				table->table, proxy_hostid);
-	zbx_strcpy_alloc(&sql, &sql_alloc, &sql_offset, " order by t.");
-	zbx_strcpy_alloc(&sql, &sql_alloc, &sql_offset, table->recid);
-
-	if (NULL == (result = DBselect("%s", sql)))
-	{
-		ret = FAIL;
-		goto skip_data;
-	}
-
-	while (NULL != (row = DBfetch(result)))
-	{
-		zbx_uint64_t	itemid;
-
-		ZBX_STR2UINT64(itemid, row[itemid_index]);
-		if (NULL != zbx_hashset_search((zbx_hashset_t *)itemids, &itemid))
-		{
-			zbx_json_addarray(j, NULL);
-			proxyconfig_add_row(j, row, table);
-			zbx_json_close(j);
-		}
-	}
-	DBfree_result(result);
-skip_data:
-	zbx_free(sql);
-
-	zbx_json_close(j);	/* data */
-	zbx_json_close(j);	/* table->table */
-
-	zabbix_log(LOG_LEVEL_DEBUG, "End of %s():%s", __func__, zbx_result_string(ret));
-
-	return ret;
-}
-
-static int	keys_path_compare(const void *d1, const void *d2)
-{
-	const zbx_keys_path_t	*ptr1 = *((const zbx_keys_path_t **)d1);
-	const zbx_keys_path_t	*ptr2 = *((const zbx_keys_path_t **)d2);
-
-	return strcmp(ptr1->path, ptr2->path);
-}
-
-static zbx_hash_t	keys_hash(const void *data)
-{
-	return ZBX_DEFAULT_STRING_HASH_ALGO(*(const char **)data, strlen(*(const char **)data), ZBX_DEFAULT_HASH_SEED);
-}
-
-static int	keys_compare(const void *d1, const void *d2)
-{
-	return strcmp(*(const char **)d1, *(const char **)d2);
-}
-
-static void	key_path_free(void *data)
-{
-	zbx_hashset_iter_t	iter;
-	char			**ptr;
-	zbx_keys_path_t		*keys_path = (zbx_keys_path_t *)data;
-
-	zbx_hashset_iter_reset(&keys_path->keys, &iter);
-	while (NULL != (ptr = (char **)zbx_hashset_iter_next(&iter)))
-		zbx_free(*ptr);
-	zbx_hashset_destroy(&keys_path->keys);
-
-	zbx_free(keys_path->path);
-	zbx_free(keys_path);
-}
-
-/******************************************************************************
- *                                                                            *
- * Purpose: prepare proxy configuration data                                  *
- *                                                                            *
- ******************************************************************************/
-static int	get_proxyconfig_table(zbx_uint64_t proxy_hostid, struct zbx_json *j, const ZBX_TABLE *table,
-		const zbx_vector_uint64_t *hosts, const zbx_vector_uint64_t *httptests, zbx_vector_ptr_t *keys_paths)
-{
-	char			*sql = NULL;
-	size_t			sql_alloc = 4 * ZBX_KIBIBYTE, sql_offset = 0;
-	int			f, ret = SUCCEED, i, is_macro = 0;
-	DB_RESULT		result;
-	DB_ROW			row;
-	int			offset;
-
-	zabbix_log(LOG_LEVEL_DEBUG, "In %s() proxy_hostid:" ZBX_FS_UI64 " table:'%s'",
-			__func__, proxy_hostid, table->table);
-
-	if (0 == strcmp(table->table, "globalmacro"))
-	{
-		is_macro = 1;
-		offset = 0;
-	}
-	else if (0 == strcmp(table->table, "hostmacro"))
-	{
-		is_macro = 1;
-		offset = 1;
-	}
-
-	zbx_json_addobject(j, table->table);
-	zbx_json_addarray(j, "fields");
-
-	sql = (char *)zbx_malloc(sql, sql_alloc);
-
-	zbx_snprintf_alloc(&sql, &sql_alloc, &sql_offset, "select t.%s", table->recid);
-
-	zbx_json_addstring(j, NULL, table->recid, ZBX_JSON_TYPE_STRING);
-
-	for (f = 0; 0 != table->fields[f].name; f++)
-	{
-		if (0 == (table->fields[f].flags & ZBX_PROXY))
-			continue;
-
-		zbx_strcpy_alloc(&sql, &sql_alloc, &sql_offset, ",t.");
-		zbx_strcpy_alloc(&sql, &sql_alloc, &sql_offset, table->fields[f].name);
-
-		zbx_json_addstring(j, NULL, table->fields[f].name, ZBX_JSON_TYPE_STRING);
-	}
-
-	zbx_json_close(j);	/* fields */
-
-	zbx_json_addarray(j, "data");
-
-	zbx_snprintf_alloc(&sql, &sql_alloc, &sql_offset, " from %s t", table->table);
-
-	if (SUCCEED == zbx_str_in_list("hosts,interface,host_inventory,hosts_templates,hostmacro", table->table, ','))
-	{
-		if (0 == hosts->values_num)
-			goto skip_data;
-
-		zbx_strcpy_alloc(&sql, &sql_alloc, &sql_offset, " where");
-		DBadd_condition_alloc(&sql, &sql_alloc, &sql_offset, "t.hostid", hosts->values, hosts->values_num);
-	}
-	else if (0 == strcmp(table->table, "interface_snmp"))
-	{
-		if (0 == hosts->values_num)
-			goto skip_data;
-
-		zbx_strcpy_alloc(&sql, &sql_alloc, &sql_offset, ",interface h where t.interfaceid=h.interfaceid and");
-		DBadd_condition_alloc(&sql, &sql_alloc, &sql_offset, "h.hostid", hosts->values, hosts->values_num);
-	}
-	else if (0 == strcmp(table->table, "drules"))
-	{
-		zbx_snprintf_alloc(&sql, &sql_alloc, &sql_offset,
-				" where t.proxy_hostid=" ZBX_FS_UI64
-					" and t.status=%d",
-				proxy_hostid, DRULE_STATUS_MONITORED);
-	}
-	else if (0 == strcmp(table->table, "dchecks"))
-	{
-		zbx_snprintf_alloc(&sql, &sql_alloc, &sql_offset,
-				",drules r where t.druleid=r.druleid"
-					" and r.proxy_hostid=" ZBX_FS_UI64
-					" and r.status=%d",
-				proxy_hostid, DRULE_STATUS_MONITORED);
-	}
-	else if (0 == strcmp(table->table, "hstgrp"))
-	{
-		zbx_strcpy_alloc(&sql, &sql_alloc, &sql_offset, ",config r where t.groupid=r.discovery_groupid");
-	}
-	else if (SUCCEED == zbx_str_in_list("httptest,httptest_field,httptestitem,httpstep", table->table, ','))
-	{
-		if (0 == httptests->values_num)
-			goto skip_data;
-
-		zbx_strcpy_alloc(&sql, &sql_alloc, &sql_offset, " where");
-		DBadd_condition_alloc(&sql, &sql_alloc, &sql_offset, "t.httptestid",
-				httptests->values, httptests->values_num);
-	}
-	else if (SUCCEED == zbx_str_in_list("httpstepitem,httpstep_field", table->table, ','))
-	{
-		if (0 == httptests->values_num)
-			goto skip_data;
-
-		zbx_strcpy_alloc(&sql, &sql_alloc, &sql_offset,
-				",httpstep r where t.httpstepid=r.httpstepid"
-					" and");
-		DBadd_condition_alloc(&sql, &sql_alloc, &sql_offset, "r.httptestid",
-				httptests->values, httptests->values_num);
-	}
-
-	zbx_strcpy_alloc(&sql, &sql_alloc, &sql_offset, " order by t.");
-	zbx_strcpy_alloc(&sql, &sql_alloc, &sql_offset, table->recid);
-
-	if (NULL == (result = DBselect("%s", sql)))
-	{
-		ret = FAIL;
-		goto skip_data;
-	}
-
-	while (NULL != (row = DBfetch(result)))
-	{
-		zbx_json_addarray(j, NULL);
-		proxyconfig_add_row(j, row, table);
-		zbx_json_close(j);
-		if (1 == is_macro)
-		{
-			zbx_keys_path_t	*keys_path, keys_path_local;
-			unsigned char	type;
-			char		*path, *key;
-
-			ZBX_STR2UCHAR(type, row[3 + offset]);
-
-			if (ZBX_MACRO_VALUE_VAULT != type)
-				continue;
-
-			zbx_strsplit_last(row[2 + offset], ':', &path, &key);
-
-			if (NULL == key)
-			{
-				zabbix_log(LOG_LEVEL_WARNING, "cannot parse macro \"%s\" value \"%s\"",
-						row[1 + offset], row[2 + offset]);
-				goto next;
-			}
-
-			if (NULL != CONFIG_VAULTDBPATH && 0 == strcasecmp(CONFIG_VAULTDBPATH, path) &&
-					(0 == strcasecmp(key, ZBX_PROTO_TAG_PASSWORD)
-							|| 0 == strcasecmp(key, ZBX_PROTO_TAG_USERNAME)))
-			{
-				zabbix_log(LOG_LEVEL_WARNING, "cannot parse macro \"%s\" value \"%s\":"
-						" database credentials should not be used with Vault macros",
-						row[1 + offset], row[2 + offset]);
-				goto next;
-			}
-
-			keys_path_local.path = path;
-
-			if (FAIL == (i = zbx_vector_ptr_search(keys_paths, &keys_path_local, keys_path_compare)))
-			{
-				keys_path = zbx_malloc(NULL, sizeof(zbx_keys_path_t));
-				keys_path->path = path;
-
-				zbx_hashset_create(&keys_path->keys, 0, keys_hash, keys_compare);
-				zbx_hashset_insert(&keys_path->keys, &key, sizeof(char **));
-
-				zbx_vector_ptr_append(keys_paths, keys_path);
-				path = key = NULL;
-			}
-			else
-			{
-				keys_path = (zbx_keys_path_t *)keys_paths->values[i];
-				if (NULL == zbx_hashset_search(&keys_path->keys, &key))
-				{
-					zbx_hashset_insert(&keys_path->keys, &key, sizeof(char **));
-					key = NULL;
-				}
-			}
-next:
-			zbx_free(key);
-			zbx_free(path);
-		}
-	}
-	DBfree_result(result);
-skip_data:
-	zbx_free(sql);
-
-	zbx_json_close(j);	/* data */
-	zbx_json_close(j);	/* table->table */
-
-	zabbix_log(LOG_LEVEL_DEBUG, "End of %s():%s", __func__, zbx_result_string(ret));
-
-	return ret;
-}
-
-static void	get_proxy_monitored_hosts(zbx_uint64_t proxy_hostid, zbx_vector_uint64_t *hosts)
-{
-	DB_RESULT	result;
-	DB_ROW		row;
-	zbx_uint64_t	hostid, *ids = NULL;
-	int		ids_alloc = 0, ids_num = 0;
-	char		*sql = NULL;
-	size_t		sql_alloc = 512, sql_offset;
-
-	sql = (char *)zbx_malloc(sql, sql_alloc * sizeof(char));
-
-	result = DBselect(
-			"select hostid"
-			" from hosts"
-			" where proxy_hostid=" ZBX_FS_UI64
-				" and status in (%d,%d)"
-				" and flags<>%d",
-			proxy_hostid, HOST_STATUS_MONITORED, HOST_STATUS_NOT_MONITORED, ZBX_FLAG_DISCOVERY_PROTOTYPE);
-
-	while (NULL != (row = DBfetch(result)))
-	{
-		ZBX_STR2UINT64(hostid, row[0]);
-
-		zbx_vector_uint64_append(hosts, hostid);
-		uint64_array_add(&ids, &ids_alloc, &ids_num, hostid, 64);
-	}
-	DBfree_result(result);
-
-	while (0 != ids_num)
-	{
-		sql_offset = 0;
-		zbx_strcpy_alloc(&sql, &sql_alloc, &sql_offset,
-				"select distinct templateid"
-				" from hosts_templates"
-				" where");
-		DBadd_condition_alloc(&sql, &sql_alloc, &sql_offset, "hostid", ids, ids_num);
-
-		ids_num = 0;
-
-		result = DBselect("%s", sql);
-
-		while (NULL != (row = DBfetch(result)))
-		{
-			ZBX_STR2UINT64(hostid, row[0]);
-
-			zbx_vector_uint64_append(hosts, hostid);
-			uint64_array_add(&ids, &ids_alloc, &ids_num, hostid, 64);
-		}
-		DBfree_result(result);
-	}
-
-	zbx_free(ids);
-	zbx_free(sql);
-
-	zbx_vector_uint64_sort(hosts, ZBX_DEFAULT_UINT64_COMPARE_FUNC);
-}
-
-static void	get_proxy_monitored_httptests(zbx_uint64_t proxy_hostid, zbx_vector_uint64_t *httptests)
-{
-	DB_RESULT	result;
-	DB_ROW		row;
-	zbx_uint64_t	httptestid;
-
-	result = DBselect(
-			"select httptestid"
-			" from httptest t,hosts h"
-			" where t.hostid=h.hostid"
-				" and t.status=%d"
-				" and h.proxy_hostid=" ZBX_FS_UI64
-				" and h.status=%d",
-			HTTPTEST_STATUS_MONITORED, proxy_hostid, HOST_STATUS_MONITORED);
-
-	while (NULL != (row = DBfetch(result)))
-	{
-		ZBX_STR2UINT64(httptestid, row[0]);
-
-		zbx_vector_uint64_append(httptests, httptestid);
-	}
-	DBfree_result(result);
-
-	zbx_vector_uint64_sort(httptests, ZBX_DEFAULT_UINT64_COMPARE_FUNC);
-}
-
-static void	get_macro_secrets(const zbx_vector_ptr_t *keys_paths, struct zbx_json *j)
-{
-	int		i;
-	zbx_kvs_t	kvs;
-
-	zbx_kvs_create(&kvs, 100);
-
-	zbx_json_addobject(j, "macro.secrets");
-
-	for (i = 0; i < keys_paths->values_num; i++)
-	{
-		zbx_keys_path_t		*keys_path;
-		char			*error = NULL, **ptr;
-		zbx_hashset_iter_t	iter;
-
-		keys_path = (zbx_keys_path_t *)keys_paths->values[i];
-		if (FAIL == zbx_vault_kvs_get(keys_path->path, &kvs, &error))
-		{
-			zabbix_log(LOG_LEVEL_WARNING, "cannot get secrets for path \"%s\": %s", keys_path->path, error);
-			zbx_free(error);
-			continue;
-		}
-
-		zbx_json_addobject(j, keys_path->path);
-
-		zbx_hashset_iter_reset(&keys_path->keys, &iter);
-		while (NULL != (ptr = (char **)zbx_hashset_iter_next(&iter)))
-		{
-			zbx_kv_t	*kv, kv_local;
-
-			kv_local.key = *ptr;
-
-			if (NULL != (kv = zbx_kvs_search(&kvs, &kv_local)))
-				zbx_json_addstring(j, kv->key, kv->value, ZBX_JSON_TYPE_STRING);
-		}
-		zbx_json_close(j);
-
-		zbx_kvs_clear(&kvs);
-	}
-
-	zbx_json_close(j);
-	zbx_kvs_destroy(&kvs);
-}
-
-/******************************************************************************
- *                                                                            *
- * Purpose: prepare proxy configuration data                                  *
- *                                                                            *
- ******************************************************************************/
-int	get_proxyconfig_data(zbx_uint64_t proxy_hostid, struct zbx_json *j, char **error)
-{
-	static const char	*proxytable[] =
-	{
-		"globalmacro",
-		"hosts",
-		"interface",
-		"interface_snmp",
-		"host_inventory",
-		"hosts_templates",
-		"hostmacro",
-		"items",
-		"item_rtdata",
-		"item_preproc",
-		"item_parameter",
-		"drules",
-		"dchecks",
-		"regexps",
-		"expressions",
-		"hstgrp",
-		"config",
-		"httptest",
-		"httptestitem",
-		"httptest_field",
-		"httpstep",
-		"httpstepitem",
-		"httpstep_field",
-		"config_autoreg_tls",
-		NULL
-	};
-
-	int			i, ret = FAIL;
-	const ZBX_TABLE		*table;
-	zbx_vector_uint64_t	hosts, httptests;
-	zbx_hashset_t		itemids;
-	zbx_vector_ptr_t	keys_paths;
-
-	zabbix_log(LOG_LEVEL_DEBUG, "In %s() proxy_hostid:" ZBX_FS_UI64, __func__, proxy_hostid);
-
-	zbx_hashset_create(&itemids, 1000, ZBX_DEFAULT_UINT64_HASH_FUNC, ZBX_DEFAULT_UINT64_COMPARE_FUNC);
-	zbx_vector_uint64_create(&hosts);
-	zbx_vector_uint64_create(&httptests);
-	zbx_vector_ptr_create(&keys_paths);
-
-	DBbegin();
-	get_proxy_monitored_hosts(proxy_hostid, &hosts);
-	get_proxy_monitored_httptests(proxy_hostid, &httptests);
-
-	for (i = 0; NULL != proxytable[i]; i++)
-	{
-		table = DBget_table(proxytable[i]);
-
-		if (0 == strcmp(proxytable[i], "items"))
-		{
-			ret = get_proxyconfig_table_items(proxy_hostid, j, table, &itemids);
-		}
-		else if (0 == strcmp(proxytable[i], "item_preproc") || 0 == strcmp(proxytable[i], "item_rtdata") ||
-				0 == strcmp(proxytable[i], "item_parameter"))
-		{
-			if (0 != itemids.num_data)
-				ret = get_proxyconfig_table_items_ext(proxy_hostid, &itemids, j, table);
-		}
-		else
-			ret = get_proxyconfig_table(proxy_hostid, j, table, &hosts, &httptests, &keys_paths);
-
-		if (SUCCEED != ret)
-		{
-			*error = zbx_dsprintf(*error, "failed to get data from table \"%s\"", table->table);
-			goto out;
-		}
-	}
-
-	get_macro_secrets(&keys_paths, j);
-
-	ret = SUCCEED;
-out:
-	DBcommit();
-	zbx_vector_ptr_clear_ext(&keys_paths, key_path_free);
-	zbx_vector_ptr_destroy(&keys_paths);
-	zbx_vector_uint64_destroy(&httptests);
-	zbx_vector_uint64_destroy(&hosts);
-	zbx_hashset_destroy(&itemids);
-
-	zabbix_log(LOG_LEVEL_DEBUG, "End of %s():%s", __func__, zbx_result_string(ret));
-
-	return ret;
-}
-
-/******************************************************************************
- *                                                                            *
- * Purpose: A record is stored as a sequence of fields and flag bytes for     *
- *          handling NULL values. A field is stored as a null-terminated      *
- *          string to preserve field boundaries. If a field value can be NULL *
- *          a flag byte is inserted after the field to distinguish between    *
- *          empty string and NULL value. The flag byte can be '\1'            *
- *          (not NULL value) or '\2' (NULL value).                            *
- *                                                                            *
- * Examples of representation:                                                *
- *          \0\2    - the field can be NULL and it is NULL                    *
- *          \0\1    - the field can be NULL but is empty string               *
- *          abc\0\1 - the field can be NULL but is a string "abc"             *
- *          \0      - the field can not be NULL and is empty string           *
- *          abc\0   - the field can not be NULL and is a string "abc"         *
- *                                                                            *
- ******************************************************************************/
-static void	remember_record(const ZBX_FIELD **fields, int fields_count, char **recs, size_t *recs_alloc,
-		size_t *recs_offset, DB_ROW row)
-{
-	int	f;
-
-	for (f = 0; f < fields_count; f++)
-	{
-		if (0 != (fields[f]->flags & ZBX_NOTNULL))
-		{
-			zbx_strcpy_alloc(recs, recs_alloc, recs_offset, row[f]);
-			*recs_offset += sizeof(char);
-		}
-		else if (SUCCEED != DBis_null(row[f]))
-		{
-			zbx_strcpy_alloc(recs, recs_alloc, recs_offset, row[f]);
-			*recs_offset += sizeof(char);
-			zbx_chrcpy_alloc(recs, recs_alloc, recs_offset, '\1');
-		}
-		else
-		{
-			zbx_strcpy_alloc(recs, recs_alloc, recs_offset, "");
-			*recs_offset += sizeof(char);
-			zbx_chrcpy_alloc(recs, recs_alloc, recs_offset, '\2');
-		}
-	}
-}
-
-static zbx_hash_t	id_offset_hash_func(const void *data)
-{
-	const zbx_id_offset_t *p = (zbx_id_offset_t *)data;
-
-	return ZBX_DEFAULT_UINT64_HASH_ALGO(&p->id, sizeof(zbx_uint64_t), ZBX_DEFAULT_HASH_SEED);
-}
-
-static int	id_offset_compare_func(const void *d1, const void *d2)
-{
-	const zbx_id_offset_t *p1 = (zbx_id_offset_t *)d1, *p2 = (zbx_id_offset_t *)d2;
-
-	return ZBX_DEFAULT_UINT64_COMPARE_FUNC(&p1->id, &p2->id);
-}
-
-/******************************************************************************
- *                                                                            *
- * Purpose: find a number of the field                                        *
- *                                                                            *
- ******************************************************************************/
-static int	find_field_by_name(const ZBX_FIELD **fields, int fields_count, const char *field_name)
-{
-	int	f;
-
-	for (f = 0; f < fields_count; f++)
-	{
-		if (0 == strcmp(fields[f]->name, field_name))
-			break;
-	}
-
-	return f;
-}
-
-/******************************************************************************
- *                                                                            *
- * Purpose: This function compares a value from JSON record with the value    *
- *          of the n-th field of DB record. For description how DB record is  *
- *          stored in memory see comments in function remember_record().      *
- *                                                                            *
- * Comparing deals with 4 cases:                                              *
- *          - JSON value is not NULL, DB value is not NULL                    *
- *          - JSON value is not NULL, DB value is NULL                        *
- *          - JSON value is NULL, DB value is NULL                            *
- *          - JSON value is NULL, DB value is not NULL                        *
- *                                                                            *
- ******************************************************************************/
-static int	compare_nth_field(const ZBX_FIELD **fields, const char *rec_data, int n, const char *str, int is_null,
-		int *last_n, size_t *last_pos)
-{
-	int		i = *last_n, null_in_db = 0;
-	const char	*p = rec_data + *last_pos, *field_start = NULL;
-
-	do	/* find starting position of the n-th field */
-	{
-		field_start = p;
-		while ('\0' != *p++)
-			;
-
-		null_in_db = 0;
-
-		if (0 == (fields[i++]->flags & ZBX_NOTNULL))	/* field could be NULL */
-		{
-			if ('\2' == *p && (rec_data == p - 1 || '\0' == *(p - 2) || '\1' == *(p - 2) ||
-					'\2' == *(p - 2)))	/* field value is NULL */
-			{
-				null_in_db = 1;
-				p++;
-			}
-			else if ('\1' == *p)
-			{
-				p++;
-			}
-			else
-			{
-				THIS_SHOULD_NEVER_HAPPEN;
-				*last_n = 0;
-				*last_pos = 0;
-				return 1;
-			}
-		}
-	}
-	while (n >= i);
-
-	*last_n = i;				/* preserve number of field and its start position */
-	*last_pos = (size_t)(p - rec_data);	/* across calls to avoid searching from start */
-
-	if (0 == is_null)	/* value in JSON is not NULL */
-	{
-		if (0 == null_in_db)
-			return strcmp(field_start, str);
-		else
-			return 1;
-	}
-	else
-	{
-		if ('\0' == *str)
-		{
-			if (1 == null_in_db)
-				return 0;	/* fields are "equal" - both contain NULL */
-			else
-				return 1;
-		}
-		else
-		{
-			THIS_SHOULD_NEVER_HAPPEN;
-			*last_n = 0;
-			*last_pos = 0;
-			return 1;
-		}
-	}
-}
-
-/******************************************************************************
- *                                                                            *
- * Purpose: update configuration table                                        *
- *                                                                            *
- * Parameters: ...                                                            *
- *             del - [OUT] ids of the removed records that must be deleted    *
- *                         from database                                      *
- *                                                                            *
- * Return value: SUCCEED - processed successfully                             *
- *               FAIL - an error occurred                                     *
- *                                                                            *
- ******************************************************************************/
-static int	process_proxyconfig_table(const ZBX_TABLE *table, struct zbx_json_parse *jp_obj,
-		zbx_vector_uint64_t *del, char **error)
-{
-	int			f, fields_count, ret = FAIL, id_field_nr = 0, move_out = 0,
-				move_field_nr = 0;
-	const ZBX_FIELD		*fields[ZBX_MAX_FIELDS];
-	struct zbx_json_parse	jp_data, jp_row;
-	const char		*p, *pf;
-	zbx_uint64_t		recid, *p_recid = NULL;
-	zbx_vector_uint64_t	ins, moves, availability_interfaceids;
-	char			*buf = NULL, *esc, *sql = NULL, *recs = NULL;
-	size_t			sql_alloc = 4 * ZBX_KIBIBYTE, sql_offset,
-				recs_alloc = 20 * ZBX_KIBIBYTE, recs_offset = 0,
-				buf_alloc = 0;
-	DB_RESULT		result;
-	DB_ROW			row;
-	zbx_hashset_t		h_id_offsets, h_del;
-	zbx_hashset_iter_t	iter;
-	zbx_id_offset_t		id_offset, *p_id_offset = NULL;
-	zbx_db_insert_t		db_insert;
-	zbx_vector_ptr_t	values;
-	static zbx_vector_ptr_t	skip_fields;
-	static const ZBX_TABLE	*table_items, *table_interface;
-
-	zabbix_log(LOG_LEVEL_DEBUG, "In %s() table:'%s'", __func__, table->table);
-
-	/************************************************************************************/
-	/* T1. RECEIVED JSON (jp_obj) DATA FORMAT                                           */
-	/************************************************************************************/
-	/* Line |                  Data                     | Corresponding structure in DB */
-	/* -----+-------------------------------------------+------------------------------ */
-	/*   1  | {                                         |                               */
-	/*   2  |         "hosts": {                        | first table                   */
-	/*   3  |                 "fields": [               | list of table's columns       */
-	/*   4  |                         "hostid",         | first column                  */
-	/*   5  |                         "host",           | second column                 */
-	/*   6  |                         ...               | ...columns                    */
-	/*   7  |                 ],                        |                               */
-	/*   8  |                 "data": [                 | the table data                */
-	/*   9  |                         [                 | first entry                   */
-	/*  10  |                               1,          | value for first column        */
-	/*  11  |                               "zbx01",    | value for second column       */
-	/*  12  |                               ...         | ...values                     */
-	/*  13  |                         ],                |                               */
-	/*  14  |                         [                 | second entry                  */
-	/*  15  |                               2,          | value for first column        */
-	/*  16  |                               "zbx02",    | value for second column       */
-	/*  17  |                               ...         | ...values                     */
-	/*  18  |                         ],                |                               */
-	/*  19  |                         ...               | ...entries                    */
-	/*  20  |                 ]                         |                               */
-	/*  21  |         },                                |                               */
-	/*  22  |         "items": {                        | second table                  */
-	/*  23  |                 ...                       | ...                           */
-	/*  24  |         },                                |                               */
-	/*  25  |         ...                               | ...tables                     */
-	/*  26  | }                                         |                               */
-	/************************************************************************************/
-
-	if (NULL == table_items)
-	{
-		table_items = DBget_table("item_rtdata");
-
-		/* do not update existing lastlogsize and mtime fields */
-		zbx_vector_ptr_create(&skip_fields);
-		zbx_vector_ptr_append(&skip_fields, (void *)DBget_field(table_items, "lastlogsize"));
-		zbx_vector_ptr_append(&skip_fields, (void *)DBget_field(table_items, "mtime"));
-		zbx_vector_ptr_sort(&skip_fields, ZBX_DEFAULT_PTR_COMPARE_FUNC);
-	}
-
-	if (NULL == table_interface)
-		table_interface = DBget_table("interface");
-
-	/* get table columns (line 3 in T1) */
-	if (FAIL == zbx_json_brackets_by_name(jp_obj, "fields", &jp_data))
-	{
-		*error = zbx_strdup(*error, zbx_json_strerror());
-		goto out;
-	}
-
-	p = NULL;
-	/* iterate column names (lines 4-6 in T1) */
-	for (fields_count = 0; NULL != (p = zbx_json_next_value_dyn(&jp_data, p, &buf, &buf_alloc, NULL)); fields_count++)
-	{
-		if (NULL == (fields[fields_count] = DBget_field(table, buf)))
-		{
-			*error = zbx_dsprintf(*error, "invalid field name \"%s.%s\"", table->table, buf);
-			goto out;
-		}
-
-		if (0 == (fields[fields_count]->flags & ZBX_PROXY) &&
-				(0 != strcmp(table->recid, buf) || ZBX_TYPE_ID != fields[fields_count]->type))
-		{
-			*error = zbx_dsprintf(*error, "unexpected field \"%s.%s\"", table->table, buf);
-			goto out;
-		}
-	}
-
-	if (0 == fields_count)
-	{
-		*error = zbx_dsprintf(*error, "empty list of field names");
-		goto out;
-	}
-
-	/* get the entries (line 8 in T1) */
-	if (FAIL == zbx_json_brackets_by_name(jp_obj, ZBX_PROTO_TAG_DATA, &jp_data))
-	{
-		*error = zbx_strdup(*error, zbx_json_strerror());
-		goto out;
-	}
-
-	/* all records will be stored in one large string */
-	recs = (char *)zbx_malloc(recs, recs_alloc);
-
-	/* hash set as index for fast access to records via IDs */
-	zbx_hashset_create(&h_id_offsets, 10000, id_offset_hash_func, id_offset_compare_func);
-
-	/* a hash set as a list for finding records to be deleted */
-	zbx_hashset_create(&h_del, 10000, ZBX_DEFAULT_UINT64_HASH_FUNC, ZBX_DEFAULT_UINT64_COMPARE_FUNC);
-
-	sql = (char *)zbx_malloc(sql, sql_alloc);
-
-	sql_offset = 0;
-	zbx_strcpy_alloc(&sql, &sql_alloc, &sql_offset, "select ");
-
-	/* make a string with a list of fields for SELECT */
-	for (f = 0; f < fields_count; f++)
-	{
-		zbx_strcpy_alloc(&sql, &sql_alloc, &sql_offset, fields[f]->name);
-		zbx_chrcpy_alloc(&sql, &sql_alloc, &sql_offset, ',');
-	}
-
-	sql_offset--;
-	zbx_strcpy_alloc(&sql, &sql_alloc, &sql_offset, " from ");
-	zbx_strcpy_alloc(&sql, &sql_alloc, &sql_offset, table->table);
-
-	/* Find a number of the ID field. Usually the 1st field. */
-	id_field_nr = find_field_by_name(fields, fields_count, table->recid);
-
-	/* select all existing records */
-	result = DBselect("%s", sql);
-
-	while (NULL != (row = DBfetch(result)))
-	{
-		ZBX_STR2UINT64(recid, row[id_field_nr]);
-
-		id_offset.id = recid;
-		id_offset.offset = recs_offset;
-
-		zbx_hashset_insert(&h_id_offsets, &id_offset, sizeof(id_offset));
-		zbx_hashset_insert(&h_del, &recid, sizeof(recid));
-
-		remember_record(fields, fields_count, &recs, &recs_alloc, &recs_offset, row);
-	}
-	DBfree_result(result);
-
-	/* these tables have unique indices, need special preparation to avoid conflicts during inserts/updates */
-	if (0 == strcmp("globalmacro", table->table))
-	{
-		move_out = 1;
-		move_field_nr = find_field_by_name(fields, fields_count, "macro");
-	}
-	else if (0 == strcmp("hosts_templates", table->table))
-	{
-		move_out = 1;
-		move_field_nr = find_field_by_name(fields, fields_count, "templateid");
-	}
-	else if (0 == strcmp("hostmacro", table->table))
-	{
-		move_out = 1;
-		move_field_nr = find_field_by_name(fields, fields_count, "macro");
-	}
-	else if (0 == strcmp("items", table->table))
-	{
-		move_out = 1;
-		move_field_nr = find_field_by_name(fields, fields_count, "key_");
-	}
-	else if (0 == strcmp("drules", table->table))
-	{
-		move_out = 1;
-		move_field_nr = find_field_by_name(fields, fields_count, "name");
-	}
-	else if (0 == strcmp("regexps", table->table))
-	{
-		move_out = 1;
-		move_field_nr = find_field_by_name(fields, fields_count, "name");
-	}
-	else if (0 == strcmp("httptest", table->table))
-	{
-		move_out = 1;
-		move_field_nr = find_field_by_name(fields, fields_count, "name");
-	}
-
-	zbx_vector_uint64_create(&ins);
-
-	if (1 == move_out)
-		zbx_vector_uint64_create(&moves);
-
-	zbx_vector_uint64_create(&availability_interfaceids);
-
-	p = NULL;
-	/* iterate the entries (lines 9, 14 and 19 in T1) */
-	while (NULL != (p = zbx_json_next(&jp_data, p)))
-	{
-		if (FAIL == zbx_json_brackets_open(p, &jp_row) ||
-				NULL == (pf = zbx_json_next_value_dyn(&jp_row, NULL, &buf, &buf_alloc, NULL)))
-		{
-			*error = zbx_strdup(*error, zbx_json_strerror());
-			goto clean2;
-		}
-
-		/* check whether we need to update existing entry or insert a new one */
-
-		ZBX_STR2UINT64(recid, buf);
-
-		if (NULL != zbx_hashset_search(&h_del, &recid))
-		{
-			zbx_hashset_remove(&h_del, &recid);
-
-			if (1 == move_out)
-			{
-				int		last_n = 0;
-				size_t		last_pos = 0;
-				zbx_json_type_t	type;
-
-				/* locate a copy of this record as found in database */
-				id_offset.id = recid;
-				if (NULL == (p_id_offset = (zbx_id_offset_t *)zbx_hashset_search(&h_id_offsets, &id_offset)))
-				{
-					THIS_SHOULD_NEVER_HAPPEN;
-					goto clean2;
-				}
-
-				/* find the field requiring special preprocessing in JSON record */
-				f = 1;
-				while (NULL != (pf = zbx_json_next_value_dyn(&jp_row, pf, &buf, &buf_alloc, &type)))
-				{
-					/* parse values for the entry (lines 10-12 in T1) */
-
-					if (fields_count == f)
-					{
-						*error = zbx_dsprintf(*error, "invalid number of fields \"%.*s\"",
-								(int)(jp_row.end - jp_row.start + 1), jp_row.start);
-						goto clean2;
-					}
-
-					if (move_field_nr == f)
-						break;
-					f++;
-				}
-
-				if (0 != compare_nth_field(fields, recs + p_id_offset->offset, move_field_nr, buf,
-						(ZBX_JSON_TYPE_NULL == type), &last_n, &last_pos))
-				{
-					zbx_vector_uint64_append(&moves, recid);
-				}
-			}
-		}
-		else
-			zbx_vector_uint64_append(&ins, recid);
-	}
-
-	/* copy IDs of records to be deleted from hash set to vector */
-	zbx_hashset_iter_reset(&h_del, &iter);
-	while (NULL != (p_recid = (uint64_t *)zbx_hashset_iter_next(&iter)))
-		zbx_vector_uint64_append(del, *p_recid);
-	zbx_vector_uint64_sort(del, ZBX_DEFAULT_UINT64_COMPARE_FUNC);
-
-	zbx_vector_uint64_sort(&ins, ZBX_DEFAULT_UINT64_COMPARE_FUNC);
-
-	if (1 == move_out)
-	{
-		/* special preprocessing for 'hosts_templates' table to eliminate conflicts */
-		/* in the 'hostid, templateid' unique index */
-		if (0 == strcmp("hosts_templates", table->table))
-		{
-			/* Making the 'hostid, templateid' combination unique to avoid collisions when new records */
-			/* are inserted and existing ones are updated is a bit complex. Let's take a simpler approach */
-			/* - delete affected old records and insert the new ones. */
-			if (0 != moves.values_num)
-			{
-				zbx_vector_uint64_append_array(&ins, moves.values, moves.values_num);
-				zbx_vector_uint64_sort(&ins, ZBX_DEFAULT_UINT64_COMPARE_FUNC);
-				zbx_vector_uint64_append_array(del, moves.values, moves.values_num);
-				zbx_vector_uint64_sort(del, ZBX_DEFAULT_UINT64_COMPARE_FUNC);
-			}
-
-			if (0 != del->values_num)
-			{
-				sql_offset = 0;
-				zbx_snprintf_alloc(&sql, &sql_alloc, &sql_offset, "delete from %s where", table->table);
-				DBadd_condition_alloc(&sql, &sql_alloc, &sql_offset, table->recid, del->values,
-						del->values_num);
-
-				if (ZBX_DB_OK > DBexecute("%s", sql))
-					goto clean2;
-
-				zbx_vector_uint64_clear(del);
-			}
-		}
-		else
-		{
-			/* force index field update for removed records to avoid potential conflicts */
-			if (0 != del->values_num)
-				zbx_vector_uint64_append_array(&moves, del->values, del->values_num);
-
-			/* special preprocessing for 'globalmacro', 'hostmacro', 'items', 'drules', 'regexps' and  */
-			/* 'httptest' tables to eliminate conflicts in the 'macro', 'hostid,macro', 'hostid,key_', */
-			/* 'name', 'name' and 'hostid,name' unique indices */
-			if (0 < moves.values_num)
-			{
-				sql_offset = 0;
-#ifdef HAVE_MYSQL
-				zbx_snprintf_alloc(&sql, &sql_alloc, &sql_offset,
-						"update %s set %s=concat('#',%s) where",
-						table->table, fields[move_field_nr]->name, table->recid);
-#else
-				zbx_snprintf_alloc(&sql, &sql_alloc, &sql_offset, "update %s set %s='#'||%s where",
-						table->table, fields[move_field_nr]->name, table->recid);
-#endif
-				zbx_vector_uint64_sort(&moves, ZBX_DEFAULT_UINT64_COMPARE_FUNC);
-				DBadd_condition_alloc(&sql, &sql_alloc, &sql_offset, table->recid, moves.values,
-						moves.values_num);
-
-				if (ZBX_DB_OK > DBexecute("%s", sql))
-					goto clean2;
-			}
-		}
-	}
-
-	/* apply insert operations */
-
-	if (0 != ins.values_num)
-	{
-		zbx_vector_ptr_create(&values);
-		zbx_db_insert_prepare_dyn(&db_insert, table, fields, fields_count);
-
-		p = NULL;
-		/* iterate the entries (lines 9, 14 and 19 in T1) */
-		while (NULL != (p = zbx_json_next(&jp_data, p)))
-		{
-			zbx_json_type_t	type;
-			zbx_db_value_t	*value;
-
-			if (FAIL == zbx_json_brackets_open(p, &jp_row))
-			{
-				*error = zbx_dsprintf(*error, "invalid data format: %s", zbx_json_strerror());
-				goto clean;
-			}
-
-			pf = zbx_json_next_value_dyn(&jp_row, NULL, &buf, &buf_alloc, NULL);
-
-			/* check whether we need to insert a new entry or update an existing one */
-			ZBX_STR2UINT64(recid, buf);
-			if (FAIL == zbx_vector_uint64_bsearch(&ins, recid, ZBX_DEFAULT_UINT64_COMPARE_FUNC))
-				continue;
-
-			/* add the id field */
-			value = (zbx_db_value_t *)zbx_malloc(NULL, sizeof(zbx_db_value_t));
-			value->ui64 = recid;
-			zbx_vector_ptr_append(&values, value);
-
-			/* add the rest of fields */
-			for (f = 1; NULL != (pf = zbx_json_next_value_dyn(&jp_row, pf, &buf, &buf_alloc, &type));
-					f++)
-			{
-				if (f == fields_count)
-				{
-					*error = zbx_dsprintf(*error, "invalid number of fields \"%.*s\"",
-							(int)(jp_row.end - jp_row.start + 1), jp_row.start);
-					goto clean;
-				}
-
-				if (ZBX_JSON_TYPE_NULL == type && 0 != (fields[f]->flags & ZBX_NOTNULL))
-				{
-					*error = zbx_dsprintf(*error, "column \"%s.%s\" cannot be null",
-							table->table, fields[f]->name);
-					goto clean;
-				}
-
-				value = (zbx_db_value_t *)zbx_malloc(NULL, sizeof(zbx_db_value_t));
-
-				switch (fields[f]->type)
-				{
-					case ZBX_TYPE_INT:
-						value->i32 = atoi(buf);
-						break;
-					case ZBX_TYPE_UINT:
-						ZBX_STR2UINT64(value->ui64, buf);
-						break;
-					case ZBX_TYPE_ID:
-						if (ZBX_JSON_TYPE_NULL != type)
-							ZBX_STR2UINT64(value->ui64, buf);
-						else
-							value->ui64 = 0;
-						break;
-					case ZBX_TYPE_FLOAT:
-						value->dbl = atof(buf);
-						break;
-					case ZBX_TYPE_CHAR:
-					case ZBX_TYPE_TEXT:
-					case ZBX_TYPE_SHORTTEXT:
-					case ZBX_TYPE_LONGTEXT:
-						value->str = zbx_strdup(NULL, buf);
-						break;
-					default:
-						*error = zbx_dsprintf(*error, "unsupported field type %d in \"%s.%s\"",
-								(int)fields[f]->type, table->table, fields[f]->name);
-						zbx_free(value);
-						goto clean;
-
-				}
-
-				zbx_vector_ptr_append(&values, value);
-			}
-
-			zbx_db_insert_add_values_dyn(&db_insert, (const zbx_db_value_t **)values.values,
-					values.values_num);
-
-			for (f = 0; f < fields_count; f++)
-			{
-				switch (fields[f]->type)
-				{
-					case ZBX_TYPE_CHAR:
-					case ZBX_TYPE_TEXT:
-					case ZBX_TYPE_SHORTTEXT:
-					case ZBX_TYPE_LONGTEXT:
-						value = (zbx_db_value_t *)values.values[f];
-						zbx_free(value->str);
-				}
-			}
-			zbx_vector_ptr_clear_ext(&values, zbx_ptr_free);
-
-			if (f != fields_count)
-			{
-				*error = zbx_dsprintf(*error, "invalid number of fields \"%.*s\"",
-						(int)(jp_row.end - jp_row.start + 1), jp_row.start);
-				goto clean;
-			}
-		}
-
-		if (FAIL == zbx_db_insert_execute(&db_insert))
-			goto clean;
-	}
-
-	/* apply update operations */
-
-	sql_offset = 0;
-	zbx_DBbegin_multiple_update(&sql, &sql_alloc, &sql_offset);
-
-	p = NULL;
-	/* iterate the entries (lines 9, 14 and 19 in T1) */
-	while (NULL != (p = zbx_json_next(&jp_data, p)))
-	{
-		int		rec_differ = 0;	/* how many fields differ */
-		int		last_n = 0;
-		size_t		tmp_offset = sql_offset, last_pos = 0;
-		zbx_json_type_t	type;
-
-		if (FAIL == zbx_json_brackets_open(p, &jp_row))
-		{
-			*error = zbx_dsprintf(*error, "invalid data format: %s", zbx_json_strerror());
-			goto clean;
-		}
-
-		pf = zbx_json_next_value_dyn(&jp_row, NULL, &buf, &buf_alloc, NULL);
-
-		/* check whether we need to insert a new entry or update an existing one */
-		ZBX_STR2UINT64(recid, buf);
-		if (FAIL != zbx_vector_uint64_bsearch(&ins, recid, ZBX_DEFAULT_UINT64_COMPARE_FUNC))
-			continue;
-
-		if (1 == fields_count)	/* only primary key given, no update needed */
-			continue;
-
-		/* locate a copy of this record as found in database */
-		id_offset.id = recid;
-		if (NULL == (p_id_offset = (zbx_id_offset_t *)zbx_hashset_search(&h_id_offsets, &id_offset)))
-		{
-			THIS_SHOULD_NEVER_HAPPEN;
-			goto clean;
-		}
-
-		zbx_snprintf_alloc(&sql, &sql_alloc, &sql_offset, "update %s set ", table->table);
-
-		for (f = 1; NULL != (pf = zbx_json_next_value_dyn(&jp_row, pf, &buf, &buf_alloc, &type));
-				f++)
-		{
-			/* parse values for the entry (lines 10-12 in T1) */
-
-			if (f == fields_count)
-			{
-				*error = zbx_dsprintf(*error, "invalid number of fields \"%.*s\"",
-						(int)(jp_row.end - jp_row.start + 1), jp_row.start);
-				goto clean;
-			}
-
-			if (ZBX_JSON_TYPE_NULL == type && 0 != (fields[f]->flags & ZBX_NOTNULL))
-			{
-				*error = zbx_dsprintf(*error, "column \"%s.%s\" cannot be null",
-						table->table, fields[f]->name);
-				goto clean;
-			}
-
-			/* do not update existing lastlogsize and mtime fields */
-			if (FAIL != zbx_vector_ptr_bsearch(&skip_fields, fields[f],
-					ZBX_DEFAULT_PTR_COMPARE_FUNC))
-			{
-				continue;
-			}
-
-			if (0 == compare_nth_field(fields, recs + p_id_offset->offset, f, buf,
-					(ZBX_JSON_TYPE_NULL == type), &last_n, &last_pos))
-			{
-				continue;
-			}
-
-			if (table == table_interface && 0 == strcmp(fields[f]->name, "available"))
-			{
-				/* host availability on server differs from local (proxy) availability - */
-				/* reset availability timestamp to re-send availability data to server   */
-				zbx_vector_uint64_append(&availability_interfaceids, recid);
-				continue;
-			}
-
-			zbx_snprintf_alloc(&sql, &sql_alloc, &sql_offset, "%s=", fields[f]->name);
-			rec_differ++;
-
-			if (ZBX_JSON_TYPE_NULL == type)
-			{
-				zbx_strcpy_alloc(&sql, &sql_alloc, &sql_offset, "null,");
-				continue;
-			}
-
-			switch (fields[f]->type)
-			{
-				case ZBX_TYPE_INT:
-				case ZBX_TYPE_UINT:
-				case ZBX_TYPE_ID:
-				case ZBX_TYPE_FLOAT:
-					zbx_snprintf_alloc(&sql, &sql_alloc, &sql_offset, "%s,", buf);
-					break;
-				default:
-					esc = DBdyn_escape_string(buf);
-					zbx_snprintf_alloc(&sql, &sql_alloc, &sql_offset, "'%s',", esc);
-					zbx_free(esc);
-			}
-		}
-
-		if (f != fields_count)
-		{
-			*error = zbx_dsprintf(*error, "invalid number of fields \"%.*s\"",
-					(int)(jp_row.end - jp_row.start + 1), jp_row.start);
-			goto clean;
-		}
-
-		sql_offset--;
-
-		if (0 != rec_differ)
-		{
-			zbx_snprintf_alloc(&sql, &sql_alloc, &sql_offset, " where %s=" ZBX_FS_UI64 ";\n",
-					table->recid, recid);
-
-			if (SUCCEED != DBexecute_overflowed_sql(&sql, &sql_alloc, &sql_offset))
-				goto clean;
-		}
-		else
-		{
-			sql_offset = tmp_offset;	/* discard this update, all fields are the same */
-			*(sql + sql_offset) = '\0';
-		}
-	}
-
-	if (16 < sql_offset)	/* in ORACLE always present begin..end; */
-	{
-		zbx_DBend_multiple_update(&sql, &sql_alloc, &sql_offset);
-
-		if (ZBX_DB_OK > DBexecute("%s", sql))
-			goto clean;
-	}
-
-	/* delete operations are performed by the caller using the returned del vector */
-
-	if (0 != availability_interfaceids.values_num)
-	{
-		zbx_vector_uint64_sort(&availability_interfaceids, ZBX_DEFAULT_UINT64_COMPARE_FUNC);
-		zbx_vector_uint64_uniq(&availability_interfaceids, ZBX_DEFAULT_UINT64_COMPARE_FUNC);
-		DCtouch_interfaces_availability(&availability_interfaceids);
-	}
-
-	ret = SUCCEED;
-clean:
-	if (0 != ins.values_num)
-	{
-		zbx_db_insert_clean(&db_insert);
-		zbx_vector_ptr_destroy(&values);
-	}
-clean2:
-	zbx_hashset_destroy(&h_id_offsets);
-	zbx_hashset_destroy(&h_del);
-	zbx_vector_uint64_destroy(&availability_interfaceids);
-	zbx_vector_uint64_destroy(&ins);
-	if (1 == move_out)
-		zbx_vector_uint64_destroy(&moves);
-	zbx_free(sql);
-	zbx_free(recs);
-out:
-	zbx_free(buf);
-
-	zabbix_log(LOG_LEVEL_DEBUG, "End of %s():%s", __func__, zbx_result_string(ret));
-
-	return ret;
-}
-
-/******************************************************************************
- *                                                                            *
- * Purpose: update configuration                                              *
- *                                                                            *
- ******************************************************************************/
-int	process_proxyconfig(struct zbx_json_parse *jp_data, struct zbx_json_parse *jp_kvs_paths)
-{
-	typedef struct
-	{
-		const ZBX_TABLE		*table;
-		zbx_vector_uint64_t	ids;
-	}
-	table_ids_t;
-
-	char			buf[ZBX_TABLENAME_LEN_MAX];
-	const char		*p = NULL;
-	struct zbx_json_parse	jp_obj;
-	char			*error = NULL;
-	int			i, ret = SUCCEED;
-
-	table_ids_t		*table_ids;
-	zbx_vector_ptr_t	tables_proxy;
-	const ZBX_TABLE		*table;
-
-	zabbix_log(LOG_LEVEL_DEBUG, "In %s()", __func__);
-
-	zbx_vector_ptr_create(&tables_proxy);
-
-	DBbegin();
-
-	/* iterate the tables (lines 2, 22 and 25 in T1) */
-	while (NULL != (p = zbx_json_pair_next(jp_data, p, buf, sizeof(buf))) && SUCCEED == ret)
-	{
-		if (FAIL == zbx_json_brackets_open(p, &jp_obj))
-		{
-			error = zbx_strdup(error, zbx_json_strerror());
-			ret = FAIL;
-			break;
-		}
-
-		if (0 == strcmp(buf, "macro.secrets"))
-		{
-			*jp_kvs_paths = jp_obj;
-			continue;
-		}
-
-		if (NULL == (table = DBget_table(buf)))
-		{
-			error = zbx_dsprintf(error, "invalid table name \"%s\"", buf);
-			ret = FAIL;
-			break;
-		}
-
-		table_ids = (table_ids_t *)zbx_malloc(NULL, sizeof(table_ids_t));
-		table_ids->table = table;
-		zbx_vector_uint64_create(&table_ids->ids);
-		zbx_vector_ptr_append(&tables_proxy, table_ids);
-
-		ret = process_proxyconfig_table(table, &jp_obj, &table_ids->ids, &error);
-	}
-
-	if (SUCCEED == ret)
-	{
-		char	*sql = NULL;
-		size_t	sql_alloc = 512, sql_offset = 0;
-
-		sql = (char *)zbx_malloc(sql, sql_alloc * sizeof(char));
-
-		zbx_DBbegin_multiple_update(&sql, &sql_alloc, &sql_offset);
-
-		for (i = tables_proxy.values_num - 1; 0 <= i; i--)
-		{
-			table_ids = (table_ids_t *)tables_proxy.values[i];
-
-			if (0 == table_ids->ids.values_num)
-				continue;
-
-			if (0 == strcmp(table_ids->table->table, "items"))
-			{
-				/* special case for item preprocessing - remove before removing items */
-				zbx_strcpy_alloc(&sql, &sql_alloc, &sql_offset, "delete from item_preproc where");
-				DBadd_condition_alloc(&sql, &sql_alloc, &sql_offset, table_ids->table->recid,
-						table_ids->ids.values, table_ids->ids.values_num);
-				zbx_strcpy_alloc(&sql, &sql_alloc, &sql_offset, ";\n");
-
-				/* reset master_itemid to avoid recursive removal of dependent items */
-				zbx_strcpy_alloc(&sql, &sql_alloc, &sql_offset,
-						"update items set master_itemid=null where");
-				DBadd_condition_alloc(&sql, &sql_alloc, &sql_offset, "itemid", table_ids->ids.values,
-						table_ids->ids.values_num);
-				zbx_strcpy_alloc(&sql, &sql_alloc, &sql_offset, " and master_itemid is not null;\n");
-			}
-
-			zbx_snprintf_alloc(&sql, &sql_alloc, &sql_offset, "delete from %s where",
-					table_ids->table->table);
-			DBadd_condition_alloc(&sql, &sql_alloc, &sql_offset, table_ids->table->recid,
-					table_ids->ids.values, table_ids->ids.values_num);
-			zbx_strcpy_alloc(&sql, &sql_alloc, &sql_offset, ";\n");
-
-			DBexecute_overflowed_sql(&sql, &sql_alloc, &sql_offset);
-		}
-
-		if (sql_offset > 16)	/* in ORACLE always present begin..end; */
-		{
-			zbx_DBend_multiple_update(&sql, &sql_alloc, &sql_offset);
-
-			if (ZBX_DB_OK > DBexecute("%s", sql))
-				ret = FAIL;
-		}
-
-		zbx_free(sql);
-	}
-
-	for (i = 0; i < tables_proxy.values_num; i++)
-	{
-		table_ids = (table_ids_t *)tables_proxy.values[i];
-
-		zbx_vector_uint64_destroy(&table_ids->ids);
-		zbx_free(table_ids);
-	}
-	zbx_vector_ptr_destroy(&tables_proxy);
-
-	if (SUCCEED != (ret = DBend(ret)))
-	{
-		zabbix_log(LOG_LEVEL_ERR, "failed to update local proxy configuration copy: %s",
-				(NULL == error ? "database error" : error));
-	}
-
-	zbx_free(error);
-
-	zabbix_log(LOG_LEVEL_DEBUG, "End of %s()", __func__);
-
-	return ret;
-}
-
-/******************************************************************************
- *                                                                            *
->>>>>>> 8a31133d
  * Return value:  SUCCEED - processed successfully                            *
  *                FAIL - no interface availability has been changed           *
  *                                                                            *
