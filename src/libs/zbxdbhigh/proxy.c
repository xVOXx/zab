--- conflicted
+++ resolved
@@ -2343,15 +2343,11 @@
 	}
 	else
 	{
-		int		res = SUCCEED;
 		AGENT_RESULT	result;
 
 		init_result(&result);
 
 		if (NULL != value->value)
-			res = set_result_type(&result, item->value_type, item->data_type, value->value);
-
-		if (SUCCEED == res)
 		{
 			if (ITEM_VALUE_TYPE_LOG == item->value_type && NULL != value->value)
 			{
@@ -2429,11 +2425,6 @@
 			errcodes[i] = FAIL;
 			continue;
 		}
-<<<<<<< HEAD
-		else
-		{
-			init_result(&result);
-=======
 
 		processed_num++;
 	}
@@ -2445,7 +2436,6 @@
 	}
 
 	zabbix_log(LOG_LEVEL_DEBUG, "End of %s() processed:%d", __function_name, processed_num);
->>>>>>> 9e5d3b50
 
 	return processed_num;
 }
@@ -2500,49 +2490,6 @@
 
 			if (ts_diff->ns < 0)
 			{
-<<<<<<< HEAD
-				if (ITEM_VALUE_TYPE_LOG == items[i].value_type)
-				{
-					zbx_log_t	*log;
-
-					log = (zbx_log_t *)zbx_malloc(NULL, sizeof(zbx_log_t));
-					log->value = zbx_strdup(NULL, values[i].value);
-
-					if (0 == values[i].timestamp)
-					{
-						log->timestamp = 0;
-						calc_timestamp(log->value, &log->timestamp, items[i].logtimefmt);
-					}
-					else
-						log->timestamp = values[i].timestamp;
-
-					log->logeventid = values[i].logeventid;
-					log->severity = values[i].severity;
-
-					if (NULL != values[i].source)
-					{
-						zbx_replace_invalid_utf8(values[i].source);
-						log->source = zbx_strdup(NULL, values[i].source);
-					}
-					else
-						log->source = NULL;
-
-					SET_LOG_RESULT(&result, log);
-				}
-				else
-					SET_TEXT_RESULT(&result, zbx_strdup(NULL, values[i].value));
-			}
-
-			if (0 != values[i].meta)
-				set_result_meta(&result, values[i].lastlogsize, values[i].mtime);
-
-			items[i].state = ITEM_STATE_NORMAL;
-			dc_add_history(items[i].itemid, items[i].value_type, items[i].flags, &result,
-					&values[i].ts, items[i].state, NULL);
-
-			if (NULL != processed)
-				(*processed)++;
-=======
 				ts_diff->sec--;
 				ts_diff->ns += 1000000000;
 			}
@@ -2603,7 +2550,6 @@
 	}
 	else
 		zbx_timespec(&av->ts);
->>>>>>> 9e5d3b50
 
 	if (SUCCEED == zbx_json_value_by_name_dyn(jp_row, ZBX_PROTO_TAG_STATE, &tmp, &tmp_alloc))
 		av->state = (unsigned char)atoi(tmp);
@@ -2891,11 +2837,6 @@
 	/* don't process aggregate/calculated items coming from proxy */
 	if (ITEM_TYPE_AGGREGATE == item->type || ITEM_TYPE_CALCULATED == item->type)
 		return FAIL;
-
-	/* item has been already converted to decimal format by proxy - */
-	/* reset its data type to decimal to prevent double conversion  */
-	if (ITEM_VALUE_TYPE_UINT64 == item->value_type)
-		item->data_type = ITEM_DATA_TYPE_DECIMAL;
 
 	return SUCCEED;
 }
@@ -3621,7 +3562,7 @@
 	while (SUCCEED == parse_history_data_33(jp_data, &pnext, values, itemids, &values_num, &read_num, ts_diff,
 			&error) && 0 != values_num)
 	{
-		DCconfig_get_items_by_itemids(items, itemids, errcodes, values_num);
+		DCconfig_get_items_by_itemids(items, itemids, errcodes, values_num, ZBX_FLAG_ITEM_FIELDS_DEFAULT);
 
 		for (i = 0; i < values_num; i++)
 		{
