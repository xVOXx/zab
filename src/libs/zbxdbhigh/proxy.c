/*
** Zabbix
** Copyright (C) 2001-2017 Zabbix SIA
**
** This program is free software; you can redistribute it and/or modify
** it under the terms of the GNU General Public License as published by
** the Free Software Foundation; either version 2 of the License, or
** (at your option) any later version.
**
** This program is distributed in the hope that it will be useful,
** but WITHOUT ANY WARRANTY; without even the implied warranty of
** MERCHANTABILITY or FITNESS FOR A PARTICULAR PURPOSE. See the
** GNU General Public License for more details.
**
** You should have received a copy of the GNU General Public License
** along with this program; if not, write to the Free Software
** Foundation, Inc., 51 Franklin Street, Fifth Floor, Boston, MA  02110-1301, USA.
**/

#include "common.h"
#include "db.h"
#include "log.h"
#include "sysinfo.h"
#include "zbxserver.h"

#include "proxy.h"
#include "dbcache.h"
#include "discovery.h"
#include "zbxalgo.h"
#include "../zbxcrypto/tls_tcp_active.h"

/* the space reserved in json buffer to hold at least one record plus service data */
#define ZBX_DATA_JSON_RESERVED  	(HISTORY_TEXT_VALUE_LEN * 4 + ZBX_KIBIBYTE * 4)

#define ZBX_DATA_JSON_RECORD_LIMIT 	(ZBX_MAX_RECV_DATA_SIZE - ZBX_DATA_JSON_RESERVED)
#define ZBX_DATA_JSON_BATCH_LIMIT	((ZBX_MAX_RECV_DATA_SIZE - ZBX_DATA_JSON_RESERVED) / 2)

/* the maximum number of values processed in one batch */
#define ZBX_HISTORY_VALUES_MAX		256

extern unsigned int	configured_tls_accept_modes;

typedef struct
{
	const char		*field;
	const char		*tag;
	zbx_json_type_t		jt;
	char			*default_value;
}
zbx_history_field_t;

typedef struct
{
	const char		*table, *lastidfield;
	zbx_history_field_t	fields[ZBX_MAX_FIELDS];
}
zbx_history_table_t;

typedef struct
{
	zbx_uint64_t	id;
	size_t		offset;
}
zbx_id_offset_t;


typedef int (*zbx_client_item_validator_t)(DC_ITEM *item, zbx_socket_t *sock, void *args, char **error);

typedef struct
{
	zbx_uint64_t	hostid;
	int		value;
}
zbx_host_rights_t;

static zbx_history_table_t dht = {
	"proxy_dhistory", "dhistory_lastid",
		{
		{"clock",		ZBX_PROTO_TAG_CLOCK,		ZBX_JSON_TYPE_INT,	NULL},
		{"druleid",		ZBX_PROTO_TAG_DRULE,		ZBX_JSON_TYPE_INT,	NULL},
		{"dcheckid",		ZBX_PROTO_TAG_DCHECK,		ZBX_JSON_TYPE_INT,	NULL},
		{"ip",			ZBX_PROTO_TAG_IP,		ZBX_JSON_TYPE_STRING,	NULL},
		{"dns",			ZBX_PROTO_TAG_DNS,		ZBX_JSON_TYPE_STRING,	NULL},
		{"port",		ZBX_PROTO_TAG_PORT,		ZBX_JSON_TYPE_INT,	"0"},
		{"value",		ZBX_PROTO_TAG_VALUE,		ZBX_JSON_TYPE_STRING,	""},
		{"status",		ZBX_PROTO_TAG_STATUS,		ZBX_JSON_TYPE_INT,	"0"},
		{NULL}
		}
};

static zbx_history_table_t areg = {
	"proxy_autoreg_host", "autoreg_host_lastid",
		{
		{"clock",		ZBX_PROTO_TAG_CLOCK,		ZBX_JSON_TYPE_INT,	NULL},
		{"host",		ZBX_PROTO_TAG_HOST,		ZBX_JSON_TYPE_STRING,	NULL},
		{"listen_ip",		ZBX_PROTO_TAG_IP,		ZBX_JSON_TYPE_STRING,	""},
		{"listen_dns",		ZBX_PROTO_TAG_DNS,		ZBX_JSON_TYPE_STRING,	""},
		{"listen_port",		ZBX_PROTO_TAG_PORT,		ZBX_JSON_TYPE_STRING,	"0"},
		{"host_metadata",	ZBX_PROTO_TAG_HOST_METADATA,	ZBX_JSON_TYPE_STRING,	""},
		{NULL}
		}
};

static const char	*availability_tag_available[ZBX_AGENT_MAX] = {ZBX_PROTO_TAG_AVAILABLE,
					ZBX_PROTO_TAG_SNMP_AVAILABLE, ZBX_PROTO_TAG_IPMI_AVAILABLE,
					ZBX_PROTO_TAG_JMX_AVAILABLE};
static const char	*availability_tag_error[ZBX_AGENT_MAX] = {ZBX_PROTO_TAG_ERROR,
					ZBX_PROTO_TAG_SNMP_ERROR, ZBX_PROTO_TAG_IPMI_ERROR,
					ZBX_PROTO_TAG_JMX_ERROR};

/******************************************************************************
 *                                                                            *
 * Function: zbx_proxy_check_permissions                                      *
 *                                                                            *
 * Purpose: checks proxy connection permissions (encryption configuration)    *
 *                                                                            *
 * Parameters:                                                                *
 *     proxy   - [IN] the proxy data                                          *
 *     sock    - [IN] connection socket context                               *
 *     error   - [OUT] error message                                          *
 *                                                                            *
 * Return value:                                                              *
 *     SUCCEED - connection permission check was successful                   *
 *     FAIL    - otherwise                                                    *
 *                                                                            *
 ******************************************************************************/
int	zbx_proxy_check_permissions(const DC_PROXY *proxy, const zbx_socket_t *sock, char **error)
{
#if defined(HAVE_POLARSSL) || defined(HAVE_GNUTLS) || defined(HAVE_OPENSSL)
	zbx_tls_conn_attr_t	attr;

	if (ZBX_TCP_SEC_TLS_CERT == sock->connection_type)
	{
		if (SUCCEED != zbx_tls_get_attr_cert(sock, &attr))
		{
			*error = zbx_strdup(*error, "internal error: cannot get connection attributes");
			THIS_SHOULD_NEVER_HAPPEN;
			return FAIL;
		}
	}
	else if (ZBX_TCP_SEC_TLS_PSK == sock->connection_type)
	{
		if (SUCCEED != zbx_tls_get_attr_psk(sock, &attr))
		{
			*error = zbx_strdup(*error, "internal error: cannot get connection attributes");
			THIS_SHOULD_NEVER_HAPPEN;
			return FAIL;
		}
	}
	else if (ZBX_TCP_SEC_UNENCRYPTED != sock->connection_type)
	{
		*error = zbx_strdup(*error, "internal error: invalid connection type");
		THIS_SHOULD_NEVER_HAPPEN;
		return FAIL;
	}
#endif
	if (0 == ((unsigned int)proxy->tls_accept & sock->connection_type))
	{
		*error = zbx_dsprintf(NULL, "connection of type \"%s\" is not allowed for proxy \"%s\"",
				zbx_tcp_connection_type_name(sock->connection_type), proxy->host);
		return FAIL;
	}

#if defined(HAVE_POLARSSL) || defined(HAVE_GNUTLS) || defined(HAVE_OPENSSL)
	if (ZBX_TCP_SEC_TLS_CERT == sock->connection_type)
	{
		/* simplified match, not compliant with RFC 4517, 4518 */
		if ('\0' != *proxy->tls_issuer && 0 != strcmp(proxy->tls_issuer, attr.issuer))
		{
			*error = zbx_dsprintf(*error, "proxy \"%s\" certificate issuer does not match", proxy->host);
			return FAIL;
		}

		/* simplified match, not compliant with RFC 4517, 4518 */
		if ('\0' != *proxy->tls_subject && 0 != strcmp(proxy->tls_subject, attr.subject))
		{
			*error = zbx_dsprintf(*error, "proxy \"%s\" certificate subject does not match", proxy->host);
			return FAIL;
		}
	}
	else if (ZBX_TCP_SEC_TLS_PSK == sock->connection_type)
	{
		if (strlen(proxy->tls_psk_identity) != attr.psk_identity_len ||
				0 != memcmp(proxy->tls_psk_identity, attr.psk_identity, attr.psk_identity_len))
		{
			*error = zbx_dsprintf(*error, "proxy \"%s\" is using false PSK identity", proxy->host);
			return FAIL;
		}
	}
#endif
	return SUCCEED;
}

/******************************************************************************
 *                                                                            *
 * Function: zbx_host_check_permissions                                       *
 *                                                                            *
 * Purpose: checks host connection permissions (encryption configuration)     *
 *                                                                            *
 * Parameters:                                                                *
 *     host  - [IN] the host data                                             *
 *     sock  - [IN] connection socket context                                 *
 *     error - [OUT] error message                                            *
 *                                                                            *
 * Return value:                                                              *
 *     SUCCEED - connection permission check was successful                   *
 *     FAIL    - otherwise                                                    *
 *                                                                            *
 ******************************************************************************/
int	zbx_host_check_permissions(const DC_HOST *host, const zbx_socket_t *sock, char **error)
{
#if defined(HAVE_POLARSSL) || defined(HAVE_GNUTLS) || defined(HAVE_OPENSSL)
	zbx_tls_conn_attr_t	attr;

	if (ZBX_TCP_SEC_TLS_CERT == sock->connection_type)
	{
		if (SUCCEED != zbx_tls_get_attr_cert(sock, &attr))
		{
			*error = zbx_strdup(*error, "internal error: cannot get connection attributes");
			THIS_SHOULD_NEVER_HAPPEN;
			return FAIL;
		}
	}
	else if (ZBX_TCP_SEC_TLS_PSK == sock->connection_type)
	{
		if (SUCCEED != zbx_tls_get_attr_psk(sock, &attr))
		{
			*error = zbx_strdup(*error, "internal error: cannot get connection attributes");
			THIS_SHOULD_NEVER_HAPPEN;
			return FAIL;
		}
	}
	else if (ZBX_TCP_SEC_UNENCRYPTED != sock->connection_type)
	{
		*error = zbx_strdup(*error, "internal error: invalid connection type");
		THIS_SHOULD_NEVER_HAPPEN;
		return FAIL;
	}
#endif
	if (0 == ((unsigned int)host->tls_accept & sock->connection_type))
	{
		*error = zbx_dsprintf(NULL, "connection of type \"%s\" is not allowed for host \"%s\"",
				zbx_tcp_connection_type_name(sock->connection_type), host->host);
		return FAIL;
	}

#if defined(HAVE_POLARSSL) || defined(HAVE_GNUTLS) || defined(HAVE_OPENSSL)
	if (ZBX_TCP_SEC_TLS_CERT == sock->connection_type)
	{
		/* simplified match, not compliant with RFC 4517, 4518 */
		if ('\0' != *host->tls_issuer && 0 != strcmp(host->tls_issuer, attr.issuer))
		{
			*error = zbx_dsprintf(*error, "host \"%s\" certificate issuer does not match", host->host);
			return FAIL;
		}

		/* simplified match, not compliant with RFC 4517, 4518 */
		if ('\0' != *host->tls_subject && 0 != strcmp(host->tls_subject, attr.subject))
		{
			*error = zbx_dsprintf(*error, "host \"%s\" certificate subject does not match", host->host);
			return FAIL;
		}
	}
	else if (ZBX_TCP_SEC_TLS_PSK == sock->connection_type)
	{
		if (strlen(host->tls_psk_identity) != attr.psk_identity_len ||
				0 != memcmp(host->tls_psk_identity, attr.psk_identity, attr.psk_identity_len))
		{
			*error = zbx_dsprintf(*error, "host \"%s\" is using false PSK identity", host->host);
			return FAIL;
		}
	}
#endif
	return SUCCEED;
}

/******************************************************************************
 *                                                                            *
 * Function: get_active_proxy_from_request                                    *
 *                                                                            *
 * Purpose:                                                                   *
 *     Extract a proxy name from JSON and find the proxy ID in configuration  *
 *     cache, and check access rights. The proxy must be configured in active *
 *     mode.                                                                  *
 *                                                                            *
 * Parameters:                                                                *
 *     jp      - [IN] JSON with the proxy name                                *
 *     proxy   - [OUT] the proxy data                                         *
 *     error   - [OUT] error message                                          *
 *                                                                            *
 * Return value:                                                              *
 *     SUCCEED - proxy ID was found in database                               *
 *     FAIL    - an error occurred (e.g. an unknown proxy, the proxy is       *
 *               configured in passive mode or access denied)                 *
 *                                                                            *
 ******************************************************************************/
<<<<<<< HEAD
int	get_active_proxy_from_request(struct zbx_json_parse *jp, DC_PROXY *proxy, char **error)
=======
int	get_active_proxy_from_request(struct zbx_json_parse *jp, DC_PROXY *proxy,
		char **error)
>>>>>>> 419a0934
{
	char	*ch_error, host[HOST_HOST_LEN_MAX];

	if (SUCCEED != zbx_json_value_by_name(jp, ZBX_PROTO_TAG_HOST, host, HOST_HOST_LEN_MAX))
	{
		*error = zbx_strdup(*error, "missing name of proxy");
		return FAIL;
	}

	if (SUCCEED != zbx_check_hostname(host, &ch_error))
	{
		*error = zbx_dsprintf(*error, "invalid proxy name \"%s\": %s", host, ch_error);
		zbx_free(ch_error);
		return FAIL;
	}

	if (SUCCEED != zbx_dc_get_active_proxy_by_name(host, proxy, error))
		return FAIL;

	return SUCCEED;
}

/******************************************************************************
 *                                                                            *
 * Function: check_access_passive_proxy                                       *
 *                                                                            *
 * Purpose:                                                                   *
 *     Check access rights to a passive proxy for the given connection and    *
 *     send a response if denied.                                             *
 *                                                                            *
 * Parameters:                                                                *
 *     sock          - [IN] connection socket context                         *
 *     send_response - [IN] to send or not to send a response to server.      *
 *                          Value: ZBX_SEND_RESPONSE or                       *
 *                          ZBX_DO_NOT_SEND_RESPONSE                          *
 *     req           - [IN] request, included into error message              *
 *                                                                            *
 * Return value:                                                              *
 *     SUCCEED - access is allowed                                            *
 *     FAIL    - access is denied                                             *
 *                                                                            *
 ******************************************************************************/
int	check_access_passive_proxy(zbx_socket_t *sock, int send_response, const char *req)
{
	char	*msg = NULL;

	if (0 == (configured_tls_accept_modes & sock->connection_type))
	{
		msg = zbx_dsprintf(NULL, "%s from server over connection of type \"%s\" is not allowed", req,
				zbx_tcp_connection_type_name(sock->connection_type));

		zabbix_log(LOG_LEVEL_WARNING, "%s by proxy configuration parameter \"TLSAccept\"", msg);

		if (ZBX_SEND_RESPONSE == send_response)
			zbx_send_proxy_response(sock, FAIL, msg, CONFIG_TIMEOUT);

		zbx_free(msg);
		return FAIL;
	}

#if defined(HAVE_POLARSSL) || defined(HAVE_GNUTLS) || defined(HAVE_OPENSSL)
	if (ZBX_TCP_SEC_TLS_CERT == sock->connection_type && SUCCEED != zbx_check_server_issuer_subject(sock, &msg))
	{
		zabbix_log(LOG_LEVEL_WARNING, "%s from server is not allowed: %s", req, msg);

		if (ZBX_SEND_RESPONSE == send_response)
			zbx_send_proxy_response(sock, FAIL, "certificate issuer or subject mismatch", CONFIG_TIMEOUT);

		zbx_free(msg);
		return FAIL;
	}
#endif
	return SUCCEED;
}

/******************************************************************************
 *                                                                            *
 * Function: update_proxy_lastaccess                                          *
 *                                                                            *
 ******************************************************************************/
void	update_proxy_lastaccess(const zbx_uint64_t hostid)
{
	DBexecute("update hosts set lastaccess=%d where hostid=" ZBX_FS_UI64, time(NULL), hostid);
}

/******************************************************************************
 *                                                                            *
 * Function: get_proxyconfig_table                                            *
 *                                                                            *
 * Purpose: prepare proxy configuration data                                  *
 *                                                                            *
 ******************************************************************************/
static int	get_proxyconfig_table(zbx_uint64_t proxy_hostid, struct zbx_json *j, const ZBX_TABLE *table,
		zbx_vector_uint64_t *hosts, zbx_vector_uint64_t *httptests)
{
	const char		*__function_name = "get_proxyconfig_table";

	char			*sql = NULL;
	size_t			sql_alloc = 4 * ZBX_KIBIBYTE, sql_offset = 0;
	int			f, fld, fld_type = -1, fld_key = -1, ret = SUCCEED;
	DB_RESULT		result;
	DB_ROW			row;
	static const ZBX_TABLE	*table_items = NULL;

	zabbix_log(LOG_LEVEL_DEBUG, "In %s() proxy_hostid:" ZBX_FS_UI64 " table:'%s'",
			__function_name, proxy_hostid, table->table);

	if (NULL == table_items)
		table_items = DBget_table("items");

	zbx_json_addobject(j, table->table);
	zbx_json_addarray(j, "fields");

	sql = zbx_malloc(sql, sql_alloc);

	zbx_snprintf_alloc(&sql, &sql_alloc, &sql_offset, "select t.%s", table->recid);

	zbx_json_addstring(j, NULL, table->recid, ZBX_JSON_TYPE_STRING);

	for (f = 0, fld = 1; 0 != table->fields[f].name; f++)
	{
		if (0 == (table->fields[f].flags & ZBX_PROXY))
			continue;

		zbx_strcpy_alloc(&sql, &sql_alloc, &sql_offset, ",t.");
		zbx_strcpy_alloc(&sql, &sql_alloc, &sql_offset, table->fields[f].name);

		zbx_json_addstring(j, NULL, table->fields[f].name, ZBX_JSON_TYPE_STRING);

		if (table == table_items)
		{
			if (0 == strcmp(table->fields[f].name, "type"))
				fld_type = fld;
			else if (0 == strcmp(table->fields[f].name, "key_"))
				fld_key = fld;

			fld++;
		}
	}

	if (table == table_items && (-1 == fld_type || -1 == fld_key))
	{
		THIS_SHOULD_NEVER_HAPPEN;
		exit(EXIT_FAILURE);
	}

	zbx_json_close(j);	/* fields */

	zbx_json_addarray(j, "data");

	zbx_snprintf_alloc(&sql, &sql_alloc, &sql_offset, " from %s t", table->table);

	if (SUCCEED == str_in_list("hosts,interface,hosts_templates,hostmacro", table->table, ','))
	{
		if (0 == hosts->values_num)
			goto skip_data;

		zbx_strcpy_alloc(&sql, &sql_alloc, &sql_offset, " where");
		DBadd_condition_alloc(&sql, &sql_alloc, &sql_offset, "t.hostid", hosts->values, hosts->values_num);
	}
	else if (table == table_items)
	{
		zbx_snprintf_alloc(&sql, &sql_alloc, &sql_offset,
				",hosts r where t.hostid=r.hostid"
					" and r.proxy_hostid=" ZBX_FS_UI64
					" and r.status in (%d,%d)"
					" and t.type in (%d,%d,%d,%d,%d,%d,%d,%d,%d,%d,%d,%d,%d,%d,%d,%d)",
				proxy_hostid,
				HOST_STATUS_MONITORED, HOST_STATUS_NOT_MONITORED,
				ITEM_TYPE_ZABBIX, ITEM_TYPE_ZABBIX_ACTIVE, ITEM_TYPE_SNMPv1, ITEM_TYPE_SNMPv2c,
				ITEM_TYPE_SNMPv3, ITEM_TYPE_IPMI, ITEM_TYPE_TRAPPER, ITEM_TYPE_SIMPLE,
				ITEM_TYPE_HTTPTEST, ITEM_TYPE_EXTERNAL, ITEM_TYPE_DB_MONITOR, ITEM_TYPE_SSH,
				ITEM_TYPE_TELNET, ITEM_TYPE_JMX, ITEM_TYPE_SNMPTRAP, ITEM_TYPE_INTERNAL);
	}
	else if (0 == strcmp(table->table, "drules"))
	{
		zbx_snprintf_alloc(&sql, &sql_alloc, &sql_offset,
				" where t.proxy_hostid=" ZBX_FS_UI64
					" and t.status=%d",
				proxy_hostid, DRULE_STATUS_MONITORED);
	}
	else if (0 == strcmp(table->table, "dchecks"))
	{
		zbx_snprintf_alloc(&sql, &sql_alloc, &sql_offset,
				",drules r where t.druleid=r.druleid"
					" and r.proxy_hostid=" ZBX_FS_UI64
					" and r.status=%d",
				proxy_hostid, DRULE_STATUS_MONITORED);
	}
	else if (0 == strcmp(table->table, "groups"))
	{
		zbx_strcpy_alloc(&sql, &sql_alloc, &sql_offset, ",config r where t.groupid=r.discovery_groupid");
	}
	else if (SUCCEED == str_in_list("httptest,httptestitem,httpstep", table->table, ','))
	{
		if (0 == httptests->values_num)
			goto skip_data;

		zbx_strcpy_alloc(&sql, &sql_alloc, &sql_offset, " where");
		DBadd_condition_alloc(&sql, &sql_alloc, &sql_offset, "t.httptestid",
				httptests->values, httptests->values_num);
	}
	else if (0 == strcmp(table->table, "httpstepitem"))
	{
		if (0 == httptests->values_num)
			goto skip_data;

		zbx_strcpy_alloc(&sql, &sql_alloc, &sql_offset,
				",httpstep r where t.httpstepid=r.httpstepid"
					" and");
		DBadd_condition_alloc(&sql, &sql_alloc, &sql_offset, "r.httptestid",
				httptests->values, httptests->values_num);
	}

	zbx_strcpy_alloc(&sql, &sql_alloc, &sql_offset, " order by t.");
	zbx_strcpy_alloc(&sql, &sql_alloc, &sql_offset, table->recid);

	if (NULL == (result = DBselect("%s", sql)))
	{
		ret = FAIL;
		goto skip_data;
	}

	while (NULL != (row = DBfetch(result)))
	{
		if (table == table_items)
		{
			unsigned char	type;

			ZBX_STR2UCHAR(type, row[fld_type]);

			if (SUCCEED == is_item_processed_by_server(type, row[fld_key]))
				continue;
		}

		fld = 0;
		zbx_json_addarray(j, NULL);
		zbx_json_addstring(j, NULL, row[fld++], ZBX_JSON_TYPE_INT);

		for (f = 0; 0 != table->fields[f].name; f++)
		{
			if (0 == (table->fields[f].flags & ZBX_PROXY))
				continue;

			switch (table->fields[f].type)
			{
				case ZBX_TYPE_INT:
				case ZBX_TYPE_UINT:
				case ZBX_TYPE_ID:
					if (SUCCEED != DBis_null(row[fld]))
						zbx_json_addstring(j, NULL, row[fld], ZBX_JSON_TYPE_INT);
					else
						zbx_json_addstring(j, NULL, NULL, ZBX_JSON_TYPE_NULL);
					break;
				default:
					zbx_json_addstring(j, NULL, row[fld], ZBX_JSON_TYPE_STRING);
					break;
			}

			fld++;
		}
		zbx_json_close(j);
	}
	DBfree_result(result);
skip_data:
	zbx_free(sql);

	zbx_json_close(j);	/* data */
	zbx_json_close(j);	/* table->table */

	zabbix_log(LOG_LEVEL_DEBUG, "End of %s():%s", __function_name, zbx_result_string(ret));

	return ret;
}

static void	get_proxy_monitored_hosts(zbx_uint64_t proxy_hostid, zbx_vector_uint64_t *hosts)
{
	DB_RESULT	result;
	DB_ROW		row;
	zbx_uint64_t	hostid, *ids = NULL;
	int		ids_alloc = 0, ids_num = 0;
	char		*sql = NULL;
	size_t		sql_alloc = 512, sql_offset;

	sql = zbx_malloc(sql, sql_alloc * sizeof(char));

	result = DBselect(
			"select hostid"
			" from hosts"
			" where proxy_hostid=" ZBX_FS_UI64
				" and status in (%d,%d)"
				" and flags<>%d",
			proxy_hostid, HOST_STATUS_MONITORED, HOST_STATUS_NOT_MONITORED, ZBX_FLAG_DISCOVERY_PROTOTYPE);

	while (NULL != (row = DBfetch(result)))
	{
		ZBX_STR2UINT64(hostid, row[0]);

		zbx_vector_uint64_append(hosts, hostid);
		uint64_array_add(&ids, &ids_alloc, &ids_num, hostid, 64);
	}
	DBfree_result(result);

	while (0 != ids_num)
	{
		sql_offset = 0;
		zbx_strcpy_alloc(&sql, &sql_alloc, &sql_offset,
				"select distinct templateid"
				" from hosts_templates"
				" where");
		DBadd_condition_alloc(&sql, &sql_alloc, &sql_offset, "hostid", ids, ids_num);

		ids_num = 0;

		result = DBselect("%s", sql);

		while (NULL != (row = DBfetch(result)))
		{
			ZBX_STR2UINT64(hostid, row[0]);

			zbx_vector_uint64_append(hosts, hostid);
			uint64_array_add(&ids, &ids_alloc, &ids_num, hostid, 64);
		}
		DBfree_result(result);
	}

	zbx_free(ids);
	zbx_free(sql);

	zbx_vector_uint64_sort(hosts, ZBX_DEFAULT_UINT64_COMPARE_FUNC);
}

static void	get_proxy_monitored_httptests(zbx_uint64_t proxy_hostid, zbx_vector_uint64_t *httptests)
{
	DB_RESULT	result;
	DB_ROW		row;
	zbx_uint64_t	httptestid;

	result = DBselect(
			"select httptestid"
			" from httptest t,hosts h"
			" where t.hostid=h.hostid"
				" and t.status=%d"
				" and h.proxy_hostid=" ZBX_FS_UI64
				" and h.status=%d",
			HTTPTEST_STATUS_MONITORED, proxy_hostid, HOST_STATUS_MONITORED);

	while (NULL != (row = DBfetch(result)))
	{
		ZBX_STR2UINT64(httptestid, row[0]);

		zbx_vector_uint64_append(httptests, httptestid);
	}
	DBfree_result(result);

	zbx_vector_uint64_sort(httptests, ZBX_DEFAULT_UINT64_COMPARE_FUNC);
}

/******************************************************************************
 *                                                                            *
 * Function: get_proxyconfig_data                                             *
 *                                                                            *
 * Purpose: prepare proxy configuration data                                  *
 *                                                                            *
 ******************************************************************************/
int	get_proxyconfig_data(zbx_uint64_t proxy_hostid, struct zbx_json *j, char **error)
{
	static const char	*proxytable[] =
	{
		"globalmacro",
		"hosts",
		"interface",
		"hosts_templates",
		"hostmacro",
		"items",
		"drules",
		"dchecks",
		"regexps",
		"expressions",
		"groups",
		"config",
		"httptest",
		"httptestitem",
		"httpstep",
		"httpstepitem",
		NULL
	};

	const char		*__function_name = "get_proxyconfig_data";

	int			i, ret = FAIL;
	const ZBX_TABLE		*table;
	zbx_vector_uint64_t	hosts, httptests;

	zabbix_log(LOG_LEVEL_DEBUG, "In %s() proxy_hostid:" ZBX_FS_UI64, __function_name, proxy_hostid);

	assert(proxy_hostid);

	zbx_vector_uint64_create(&hosts);
	zbx_vector_uint64_create(&httptests);

	get_proxy_monitored_hosts(proxy_hostid, &hosts);
	get_proxy_monitored_httptests(proxy_hostid, &httptests);

	for (i = 0; NULL != proxytable[i]; i++)
	{
		table = DBget_table(proxytable[i]);
		assert(NULL != table);

		if (SUCCEED != get_proxyconfig_table(proxy_hostid, j, table, &hosts, &httptests))
		{
			*error = zbx_dsprintf(*error, "failed to get data from table \"%s\"", table->table);
			goto out;
		}
	}

	ret = SUCCEED;
out:
	zbx_vector_uint64_destroy(&httptests);
	zbx_vector_uint64_destroy(&hosts);

	zabbix_log(LOG_LEVEL_DEBUG, "End of %s():%s", __function_name, zbx_result_string(ret));

	return ret;
}

/******************************************************************************
 *                                                                            *
 * Function: remember_record                                                  *
 *                                                                            *
 * Purpose: A record is stored as a sequence of fields and flag bytes for     *
 *          handling NULL values. A field is stored as a null-terminated      *
 *          string to preserve field boundaries. If a field value can be NULL *
 *          a flag byte is inserted after the field to distinguish between    *
 *          empty string and NULL value. The flag byte can be '\1'            *
 *          (not NULL value) or '\2' (NULL value).                            *
 *                                                                            *
 * Examples of representation:                                                *
 *          \0\2    - the field can be NULL and it is NULL                    *
 *          \0\1    - the field can be NULL but is empty string               *
 *          abc\0\1 - the field can be NULL but is a string "abc"             *
 *          \0      - the field can not be NULL and is empty string           *
 *          abc\0   - the field can not be NULL and is a string "abc"         *
 *                                                                            *
 ******************************************************************************/
static void	remember_record(const ZBX_FIELD **fields, int fields_count, char **recs, size_t *recs_alloc,
		size_t *recs_offset, DB_ROW row)
{
	int	f;

	for (f = 0; f < fields_count; f++)
	{
		if (0 != (fields[f]->flags & ZBX_NOTNULL))
		{
			zbx_strcpy_alloc(recs, recs_alloc, recs_offset, row[f]);
			*recs_offset += sizeof(char);
		}
		else if (SUCCEED != DBis_null(row[f]))
		{
			zbx_strcpy_alloc(recs, recs_alloc, recs_offset, row[f]);
			*recs_offset += sizeof(char);
			zbx_chrcpy_alloc(recs, recs_alloc, recs_offset, '\1');
		}
		else
		{
			zbx_strcpy_alloc(recs, recs_alloc, recs_offset, "");
			*recs_offset += sizeof(char);
			zbx_chrcpy_alloc(recs, recs_alloc, recs_offset, '\2');
		}
	}
}

static zbx_hash_t	id_offset_hash_func(const void *data)
{
	const zbx_id_offset_t *p = data;

	return ZBX_DEFAULT_UINT64_HASH_ALGO(&p->id, sizeof(zbx_uint64_t), ZBX_DEFAULT_HASH_SEED);
}

static int	id_offset_compare_func(const void *d1, const void *d2)
{
	const zbx_id_offset_t *p1 = d1, *p2 = d2;

	return ZBX_DEFAULT_UINT64_COMPARE_FUNC(&p1->id, &p2->id);
}

/******************************************************************************
 *                                                                            *
 * Function: find_field_by_name                                               *
 *                                                                            *
 * Purpose: find a number of the field                                        *
 *                                                                            *
 ******************************************************************************/
static int	find_field_by_name(const ZBX_FIELD **fields, int fields_count, const char *field_name)
{
	int	f;

	for (f = 0; f < fields_count; f++)
	{
		if (0 == strcmp(fields[f]->name, field_name))
			break;
	}

	return f;
}

/******************************************************************************
 *                                                                            *
 * Function: compare_nth_field                                                *
 *                                                                            *
 * Purpose: This function compares a value from JSON record with the value    *
 *          of the n-th field of DB record. For description how DB record is  *
 *          stored in memory see comments in function remember_record().      *
 *                                                                            *
 * Comparing deals with 4 cases:                                              *
 *          - JSON value is not NULL, DB value is not NULL                    *
 *          - JSON value is not NULL, DB value is NULL                        *
 *          - JSON value is NULL, DB value is NULL                            *
 *          - JSON value is NULL, DB value is not NULL                        *
 *                                                                            *
 ******************************************************************************/
static int	compare_nth_field(const ZBX_FIELD **fields, const char *rec_data, int n, const char *str, int is_null,
		int *last_n, size_t *last_pos)
{
	int		i = *last_n, null_in_db = 0;
	const char	*p = rec_data + *last_pos, *field_start = NULL;

	do	/* find starting position of the n-th field */
	{
		field_start = p;
		while ('\0' != *p++)
			;

		null_in_db = 0;

		if (0 == (fields[i++]->flags & ZBX_NOTNULL))	/* field could be NULL */
		{
			if ('\2' == *p && (rec_data == p - 1 || '\0' == *(p - 2) || '\1' == *(p - 2) ||
					'\2' == *(p - 2)))	/* field value is NULL */
			{
				null_in_db = 1;
				p++;
			}
			else if ('\1' == *p)
			{
				p++;
			}
			else
			{
				THIS_SHOULD_NEVER_HAPPEN;
				*last_n = 0;
				*last_pos = 0;
				return 1;
			}
		}
	}
	while (n >= i);

	*last_n = i;				/* preserve number of field and its start position */
	*last_pos = (size_t)(p - rec_data);	/* across calls to avoid searching from start */

	if (0 == is_null)	/* value in JSON is not NULL */
	{
		if (0 == null_in_db)
			return strcmp(field_start, str);
		else
			return 1;
	}
	else
	{
		if ('\0' == *str)
		{
			if (1 == null_in_db)
				return 0;	/* fields are "equal" - both contain NULL */
			else
				return 1;
		}
		else
		{
			THIS_SHOULD_NEVER_HAPPEN;
			*last_n = 0;
			*last_pos = 0;
			return 1;
		}
	}
}

/******************************************************************************
 *                                                                            *
 * Function: process_proxyconfig_table                                        *
 *                                                                            *
 * Purpose: update configuration table                                        *
 *                                                                            *
 * Return value: SUCCEED - processed successfully                             *
 *               FAIL - an error occurred                                     *
 *                                                                            *
 ******************************************************************************/
static int	process_proxyconfig_table(const ZBX_TABLE *table, struct zbx_json_parse *jp_obj,
		zbx_vector_uint64_t *del, char **error)
{
	const char		*__function_name = "process_proxyconfig_table";

	int			f, fields_count = 0, insert, is_null, i, ret = FAIL, id_field_nr = 0, move_out = 0,
				move_field_nr = 0;
	const ZBX_FIELD		*fields[ZBX_MAX_FIELDS];
	struct zbx_json_parse	jp_data, jp_row;
	const char		*p, *pf;
	zbx_uint64_t		recid, *p_recid = NULL;
	zbx_vector_uint64_t	ins, moves;
	char			*buf = NULL, *esc, *sql = NULL, *recs = NULL;
	size_t			sql_alloc = 4 * ZBX_KIBIBYTE, sql_offset,
				recs_alloc = 20 * ZBX_KIBIBYTE, recs_offset = 0,
				buf_alloc = 0;
	DB_RESULT		result;
	DB_ROW			row;
	zbx_hashset_t           h_id_offsets, h_del;
	zbx_hashset_iter_t	iter;
	zbx_id_offset_t		id_offset, *p_id_offset = NULL;
	zbx_db_insert_t		db_insert;
	zbx_vector_ptr_t	values;
	static zbx_vector_ptr_t	skip_fields;
	static const ZBX_TABLE	*table_items = NULL;

	zabbix_log(LOG_LEVEL_DEBUG, "In %s() table:'%s'", __function_name, table->table);

	/************************************************************************************/
	/* T1. RECEIVED JSON (jp_obj) DATA FORMAT                                           */
	/************************************************************************************/
	/* Line |                  Data                     | Corresponding structure in DB */
	/* -----+-------------------------------------------+------------------------------ */
	/*   1  | {                                         |                               */
	/*   2  |         "hosts": {                        | first table                   */
	/*   3  |                 "fields": [               | list of table's columns       */
	/*   4  |                         "hostid",         | first column                  */
	/*   5  |                         "host",           | second column                 */
	/*   6  |                         ...               | ...columns                    */
	/*   7  |                 ],                        |                               */
	/*   8  |                 "data": [                 | the table data                */
	/*   9  |                         [                 | first entry                   */
	/*  10  |                               1,          | value for first column        */
	/*  11  |                               "zbx01",    | value for second column       */
	/*  12  |                               ...         | ...values                     */
	/*  13  |                         ],                |                               */
	/*  14  |                         [                 | second entry                  */
	/*  15  |                               2,          | value for first column        */
	/*  16  |                               "zbx02",    | value for second column       */
	/*  17  |                               ...         | ...values                     */
	/*  18  |                         ],                |                               */
	/*  19  |                         ...               | ...entries                    */
	/*  20  |                 ]                         |                               */
	/*  21  |         },                                |                               */
	/*  22  |         "items": {                        | second table                  */
	/*  23  |                 ...                       | ...                           */
	/*  24  |         },                                |                               */
	/*  25  |         ...                               | ...tables                     */
	/*  26  | }                                         |                               */
	/************************************************************************************/

	if (NULL == table_items)
	{
		table_items = DBget_table("items");

		/* do not update existing lastlogsize and mtime fields */
		zbx_vector_ptr_create(&skip_fields);
		zbx_vector_ptr_append(&skip_fields, (void *)DBget_field(table_items, "lastlogsize"));
		zbx_vector_ptr_append(&skip_fields, (void *)DBget_field(table_items, "mtime"));
		zbx_vector_ptr_sort(&skip_fields, ZBX_DEFAULT_PTR_COMPARE_FUNC);
	}

	/* get table columns (line 3 in T1) */
	if (FAIL == zbx_json_brackets_by_name(jp_obj, "fields", &jp_data))
	{
		*error = zbx_strdup(*error, zbx_json_strerror());
		goto out;
	}

	p = NULL;
	/* iterate column names (lines 4-6 in T1) */
	while (NULL != (p = zbx_json_next_value_dyn(&jp_data, p, &buf, &buf_alloc, NULL)))
	{
		if (NULL == (fields[fields_count++] = DBget_field(table, buf)))
		{
			*error = zbx_dsprintf(*error, "invalid field name \"%s.%s\"", table->table, buf);
			goto out;
		}
	}

	/* get the entries (line 8 in T1) */
	if (FAIL == zbx_json_brackets_by_name(jp_obj, ZBX_PROTO_TAG_DATA, &jp_data))
	{
		*error = zbx_strdup(*error, zbx_json_strerror());
		goto out;
	}

	/* all records will be stored in one large string */
	recs = zbx_malloc(recs, recs_alloc);

	/* hash set as index for fast access to records via IDs */
	zbx_hashset_create(&h_id_offsets, 10000, id_offset_hash_func, id_offset_compare_func);

	/* a hash set as a list for finding records to be deleted */
	zbx_hashset_create(&h_del, 10000, ZBX_DEFAULT_UINT64_HASH_FUNC, ZBX_DEFAULT_UINT64_COMPARE_FUNC);

	sql = zbx_malloc(sql, sql_alloc);

	sql_offset = 0;
	zbx_strcpy_alloc(&sql, &sql_alloc, &sql_offset, "select ");

	/* make a string with a list of fields for SELECT */
	for (f = 0; f < fields_count; f++)
	{
		zbx_strcpy_alloc(&sql, &sql_alloc, &sql_offset, fields[f]->name);
		zbx_chrcpy_alloc(&sql, &sql_alloc, &sql_offset, ',');
	}

	sql_offset--;
	zbx_strcpy_alloc(&sql, &sql_alloc, &sql_offset, " from ");
	zbx_strcpy_alloc(&sql, &sql_alloc, &sql_offset, table->table);

	/* Find a number of the ID field. Usually the 1st field. */
	id_field_nr = find_field_by_name(fields, fields_count, table->recid);

	/* select all existing records */
	result = DBselect("%s", sql);

	while (NULL != (row = DBfetch(result)))
	{
		ZBX_STR2UINT64(recid, row[id_field_nr]);

		id_offset.id = recid;
		id_offset.offset = recs_offset;

		zbx_hashset_insert(&h_id_offsets, &id_offset, sizeof(id_offset));
		zbx_hashset_insert(&h_del, &recid, sizeof(recid));

		remember_record(fields, fields_count, &recs, &recs_alloc, &recs_offset, row);
	}
	DBfree_result(result);

	/* these tables have unique indices, need special preparation to avoid conflicts during inserts/updates */
	if (0 == strcmp("globalmacro", table->table))
	{
		move_out = 1;
		move_field_nr = find_field_by_name(fields, fields_count, "macro");
	}
	else if (0 == strcmp("hosts_templates", table->table))
	{
		move_out = 1;
		move_field_nr = find_field_by_name(fields, fields_count, "templateid");
	}
	else if (0 == strcmp("hostmacro", table->table))
	{
		move_out = 1;
		move_field_nr = find_field_by_name(fields, fields_count, "macro");
	}
	else if (0 == strcmp("items", table->table))
	{
		move_out = 1;
		move_field_nr = find_field_by_name(fields, fields_count, "key_");
	}
	else if (0 == strcmp("drules", table->table))
	{
		move_out = 1;
		move_field_nr = find_field_by_name(fields, fields_count, "name");
	}
	else if (0 == strcmp("regexps", table->table))
	{
		move_out = 1;
		move_field_nr = find_field_by_name(fields, fields_count, "name");
	}
	else if (0 == strcmp("httptest", table->table))
	{
		move_out = 1;
		move_field_nr = find_field_by_name(fields, fields_count, "name");
	}

	zbx_vector_uint64_create(&ins);

	if (1 == move_out)
		zbx_vector_uint64_create(&moves);

	p = NULL;
	/* iterate the entries (lines 9, 14 and 19 in T1) */
	while (NULL != (p = zbx_json_next(&jp_data, p)))
	{
		if (FAIL == zbx_json_brackets_open(p, &jp_row) ||
				NULL == (pf = zbx_json_next_value_dyn(&jp_row, NULL, &buf, &buf_alloc, NULL)))
		{
			*error = zbx_strdup(*error, zbx_json_strerror());
			goto clean2;
		}

		/* check whether we need to update existing entry or insert a new one */

		ZBX_STR2UINT64(recid, buf);

		if (NULL != zbx_hashset_search(&h_del, &recid))
		{
			zbx_hashset_remove(&h_del, &recid);

			if (1 == move_out)
			{
				int	last_n = 0;
				size_t	last_pos = 0;

				/* locate a copy of this record as found in database */
				id_offset.id = recid;
				if (NULL == (p_id_offset = zbx_hashset_search(&h_id_offsets, &id_offset)))
				{
					THIS_SHOULD_NEVER_HAPPEN;
					goto clean2;
				}

				/* find the field requiring special preprocessing in JSON record */
				f = 1;
				while (NULL != (pf = zbx_json_next_value_dyn(&jp_row, pf, &buf, &buf_alloc, &is_null)))
				{
					/* parse values for the entry (lines 10-12 in T1) */

					if (fields_count == f)
					{
						*error = zbx_dsprintf(*error, "invalid number of fields \"%.*s\"",
								(int)(jp_row.end - jp_row.start + 1), jp_row.start);
						goto clean2;
					}

					if (move_field_nr == f)
						break;
					f++;
				}

				if (0 != compare_nth_field(fields, recs + p_id_offset->offset, move_field_nr, buf,
						is_null, &last_n, &last_pos))
				{
					zbx_vector_uint64_append(&moves, recid);
				}
			}
		}
		else
			zbx_vector_uint64_append(&ins, recid);
	}

	/* copy IDs of records to be deleted from hash set to vector */
	zbx_hashset_iter_reset(&h_del, &iter);
	while (NULL != (p_recid = zbx_hashset_iter_next(&iter)))
		zbx_vector_uint64_append(del, *p_recid);
	zbx_vector_uint64_sort(del, ZBX_DEFAULT_UINT64_COMPARE_FUNC);

	zbx_vector_uint64_sort(&ins, ZBX_DEFAULT_UINT64_COMPARE_FUNC);

	if (1 == move_out)
	{
		/* special preprocessing for 'hosts_templates' table to eliminate conflicts */
		/* in the 'hostid, templateid' unique index */
		if (0 == strcmp("hosts_templates", table->table))
		{
			/* Making the 'hostid, templateid' combination unique to avoid collisions when new records */
			/* are inserted and existing ones are updated is a bit complex. Let's take a simpler approach */
			/* - delete affected old records and insert the new ones. */
			for (i = 0; i < moves.values_num; i++)
			{
				zbx_vector_uint64_append(del, moves.values[i]);
				zbx_vector_uint64_append(&ins, moves.values[i]);
			}

			if (0 < moves.values_num)
			{
				zbx_vector_uint64_clear(&moves);
				zbx_vector_uint64_sort(del, ZBX_DEFAULT_UINT64_COMPARE_FUNC);
				zbx_vector_uint64_sort(&ins, ZBX_DEFAULT_UINT64_COMPARE_FUNC);
			}
		}

		if (0 != del->values_num)
		{
			sql_offset = 0;
			zbx_snprintf_alloc(&sql, &sql_alloc, &sql_offset, "delete from %s where", table->table);
			DBadd_condition_alloc(&sql, &sql_alloc, &sql_offset, table->recid, del->values,
					del->values_num);

			if (ZBX_DB_OK > DBexecute("%s", sql))
				goto clean2;

			zbx_vector_uint64_clear(del);
		}

		/* special preprocessing for 'globalmacro', 'hostmacro', 'items', 'drules', 'regexps' and 'httptest' */
		/* tables to eliminate conflicts */
		/* in the 'macro', 'hostid,macro', 'hostid,key_', 'name', 'name' and 'hostid,name' unique indices */
		if (1 < moves.values_num)
		{
			sql_offset = 0;
#ifdef HAVE_MYSQL
			zbx_snprintf_alloc(&sql, &sql_alloc, &sql_offset, "update %s set %s=concat('#',%s) where",
					table->table, fields[move_field_nr]->name, table->recid);
#else
			zbx_snprintf_alloc(&sql, &sql_alloc, &sql_offset, "update %s set %s='#'||%s where",
					table->table, fields[move_field_nr]->name, table->recid);
#endif
			zbx_vector_uint64_sort(&moves, ZBX_DEFAULT_UINT64_COMPARE_FUNC);
			DBadd_condition_alloc(&sql, &sql_alloc, &sql_offset, table->recid, moves.values,
					moves.values_num);

			if (ZBX_DB_OK > DBexecute("%s", sql))
				goto clean2;
		}
	}

	if (0 != ins.values_num)
	{
		zbx_vector_ptr_create(&values);

		zbx_db_insert_prepare_dyn(&db_insert, table, fields, fields_count);
	}

	sql_offset = 0;
	DBbegin_multiple_update(&sql, &sql_alloc, &sql_offset);

	p = NULL;
	/* iterate the entries (lines 9, 14 and 19 in T1) */
	while (NULL != (p = zbx_json_next(&jp_data, p)))
	{
		int	rec_differ = 0;	/* how many fields differ */
		int	last_n = 0;
		size_t	tmp_offset = sql_offset, last_pos = 0;

		zbx_json_brackets_open(p, &jp_row);
		pf = zbx_json_next_value_dyn(&jp_row, NULL, &buf, &buf_alloc, NULL);

		/* check whether we need to insert a new entry or update an existing one */
		ZBX_STR2UINT64(recid, buf);
		insert = (FAIL != zbx_vector_uint64_bsearch(&ins, recid, ZBX_DEFAULT_UINT64_COMPARE_FUNC));

		if (0 != insert)
		{
			/* perform insert operation */

			zbx_db_value_t	*value;

			/* add the id field */
			value = zbx_malloc(NULL, sizeof(zbx_db_value_t));
			value->ui64 = recid;
			zbx_vector_ptr_append(&values, value);

			/* add the rest of fields */
			for (f = 1; NULL != (pf = zbx_json_next_value_dyn(&jp_row, pf, &buf, &buf_alloc, &is_null));
					f++)
			{
				if (f == fields_count)
				{
					*error = zbx_dsprintf(*error, "invalid number of fields \"%.*s\"",
							(int)(jp_row.end - jp_row.start + 1), jp_row.start);
					goto clean;
				}

				if (0 != is_null && 0 != (fields[f]->flags & ZBX_NOTNULL))
				{
					*error = zbx_dsprintf(*error, "column \"%s.%s\" cannot be null",
							table->table, fields[f]->name);
					goto clean;
				}

				value = zbx_malloc(NULL, sizeof(zbx_db_value_t));

				switch (fields[f]->type)
				{
					case ZBX_TYPE_INT:
						value->i32 = atoi(buf);
						break;
					case ZBX_TYPE_UINT:
						ZBX_STR2UINT64(value->ui64, buf);
						break;
					case ZBX_TYPE_ID:
						if (0 == is_null)
							ZBX_STR2UINT64(value->ui64, buf);
						else
							value->ui64 = 0;
						break;
					case ZBX_TYPE_FLOAT:
						value->dbl = atof(buf);
						break;
					case ZBX_TYPE_CHAR:
					case ZBX_TYPE_TEXT:
					case ZBX_TYPE_SHORTTEXT:
					case ZBX_TYPE_LONGTEXT:
						value->str = zbx_strdup(NULL, buf);
						break;
					default:
						*error = zbx_dsprintf(*error, "unsupported field type %d in \"%s.%s\"",
								(int)fields[f]->type, table->table, fields[f]->name);
						zbx_free(value);
						goto clean;

				}

				zbx_vector_ptr_append(&values, value);
			}

			zbx_db_insert_add_values_dyn(&db_insert, (const zbx_db_value_t **)values.values,
					values.values_num);

			for (f = 0; f < fields_count; f++)
			{
				switch (fields[f]->type)
				{
					case ZBX_TYPE_CHAR:
					case ZBX_TYPE_TEXT:
					case ZBX_TYPE_SHORTTEXT:
					case ZBX_TYPE_LONGTEXT:
						value = values.values[f];
						zbx_free(value->str);
				}
			}
			zbx_vector_ptr_clear_ext(&values, zbx_ptr_free);

			if (f != fields_count)
			{
				*error = zbx_dsprintf(*error, "invalid number of fields \"%.*s\"",
						(int)(jp_row.end - jp_row.start + 1), jp_row.start);
				goto clean;
			}
		}
		else
		{
			/* perform update operation */

			if (1 == fields_count)	/* only primary key given, no update needed */
				continue;

			/* locate a copy of this record as found in database */
			id_offset.id = recid;
			if (NULL == (p_id_offset = zbx_hashset_search(&h_id_offsets, &id_offset)))
			{
				THIS_SHOULD_NEVER_HAPPEN;
				goto clean;
			}

			zbx_snprintf_alloc(&sql, &sql_alloc, &sql_offset, "update %s set ", table->table);

			for (f = 1; NULL != (pf = zbx_json_next_value_dyn(&jp_row, pf, &buf, &buf_alloc, &is_null));
					f++)
			{
				int	field_differ = 1;

				/* parse values for the entry (lines 10-12 in T1) */

				if (f == fields_count)
				{
					*error = zbx_dsprintf(*error, "invalid number of fields \"%.*s\"",
							(int)(jp_row.end - jp_row.start + 1), jp_row.start);
					goto clean;
				}

				if (0 != is_null && 0 != (fields[f]->flags & ZBX_NOTNULL))
				{
					*error = zbx_dsprintf(*error, "column \"%s.%s\" cannot be null",
							table->table, fields[f]->name);
					goto clean;
				}

				/* do not update existing lastlogsize and mtime fields */
				if (FAIL != zbx_vector_ptr_bsearch(&skip_fields, fields[f],
						ZBX_DEFAULT_PTR_COMPARE_FUNC))
				{
					continue;
				}

				if (0 == (field_differ = compare_nth_field(fields, recs + p_id_offset->offset, f, buf,
						is_null, &last_n, &last_pos)))
				{
					continue;
				}

				zbx_snprintf_alloc(&sql, &sql_alloc, &sql_offset, "%s=", fields[f]->name);
				rec_differ++;

				if (0 != is_null)
				{
					zbx_strcpy_alloc(&sql, &sql_alloc, &sql_offset, "null,");
					continue;
				}

				switch (fields[f]->type)
				{
					case ZBX_TYPE_INT:
					case ZBX_TYPE_UINT:
					case ZBX_TYPE_ID:
					case ZBX_TYPE_FLOAT:
						zbx_snprintf_alloc(&sql, &sql_alloc, &sql_offset, "%s,", buf);
						break;
					default:
						esc = DBdyn_escape_string(buf);
						zbx_snprintf_alloc(&sql, &sql_alloc, &sql_offset, "'%s',", esc);
						zbx_free(esc);
				}
			}

			if (f != fields_count)
			{
				*error = zbx_dsprintf(*error, "invalid number of fields \"%.*s\"",
						(int)(jp_row.end - jp_row.start + 1), jp_row.start);
				goto clean;
			}

			sql_offset--;

			if (0 != rec_differ)
			{
				zbx_snprintf_alloc(&sql, &sql_alloc, &sql_offset, " where %s=" ZBX_FS_UI64 ";\n",
						table->recid, recid);
			}
			else
			{
				sql_offset = tmp_offset;	/* discard this update, all fields are the same */
				*(sql + sql_offset) = '\0';
			}

			if (SUCCEED != DBexecute_overflowed_sql(&sql, &sql_alloc, &sql_offset))
				goto clean;
		}
	}

	if (sql_offset > 16)	/* in ORACLE always present begin..end; */
	{
		DBend_multiple_update(&sql, &sql_alloc, &sql_offset);

		if (ZBX_DB_OK > DBexecute("%s", sql))
			goto clean;
	}

	ret = (0 == ins.values_num ? SUCCEED : zbx_db_insert_execute(&db_insert));
clean:
	if (0 != ins.values_num)
	{
		zbx_db_insert_clean(&db_insert);
		zbx_vector_ptr_destroy(&values);
	}
clean2:
	zbx_hashset_destroy(&h_id_offsets);
	zbx_hashset_destroy(&h_del);
	zbx_vector_uint64_destroy(&ins);
	if (1 == move_out)
		zbx_vector_uint64_destroy(&moves);
	zbx_free(sql);
	zbx_free(recs);
out:
	zbx_free(buf);

	zabbix_log(LOG_LEVEL_DEBUG, "End of %s():%s", __function_name, zbx_result_string(ret));

	return ret;
}

/******************************************************************************
 *                                                                            *
 * Function: process_proxyconfig                                              *
 *                                                                            *
 * Purpose: update configuration                                              *
 *                                                                            *
 ******************************************************************************/
void	process_proxyconfig(struct zbx_json_parse *jp_data)
{
	typedef struct
	{
		const ZBX_TABLE		*table;
		zbx_vector_uint64_t	ids;
	}
	table_ids_t;

	const char		*__function_name = "process_proxyconfig";
	char			buf[ZBX_TABLENAME_LEN_MAX];
	const char		*p = NULL;
	struct zbx_json_parse	jp_obj;
	char			*error = NULL;
	int			i, ret = SUCCEED;

	table_ids_t		*table_ids;
	zbx_vector_ptr_t	tables;
	const ZBX_TABLE		*table;

	zabbix_log(LOG_LEVEL_DEBUG, "In %s()", __function_name);

	zbx_vector_ptr_create(&tables);

	DBbegin();

	/* iterate the tables (lines 2, 22 and 25 in T1) */
	while (NULL != (p = zbx_json_pair_next(jp_data, p, buf, sizeof(buf))) && SUCCEED == ret)
	{
		if (FAIL == zbx_json_brackets_open(p, &jp_obj))
		{
			error = zbx_strdup(error, zbx_json_strerror());
			ret = FAIL;
			break;
		}

		if (NULL == (table = DBget_table(buf)))
		{
			error = zbx_dsprintf(error, "invalid table name \"%s\"", buf);
			ret = FAIL;
			break;
		}

		table_ids = zbx_malloc(NULL, sizeof(table_ids_t));
		table_ids->table = table;
		zbx_vector_uint64_create(&table_ids->ids);
		zbx_vector_ptr_append(&tables, table_ids);

		ret = process_proxyconfig_table(table, &jp_obj, &table_ids->ids, &error);
	}

	if (SUCCEED == ret)
	{
		char 	*sql = NULL;
		size_t	sql_alloc = 512, sql_offset = 0;

		sql = zbx_malloc(sql, sql_alloc * sizeof(char));

		DBbegin_multiple_update(&sql, &sql_alloc, &sql_offset);

		for (i = tables.values_num - 1; 0 <= i; i--)
		{
			table_ids = tables.values[i];

			if (0 == table_ids->ids.values_num)
				continue;

			zbx_snprintf_alloc(&sql, &sql_alloc, &sql_offset, "delete from %s where",
					table_ids->table->table);
			DBadd_condition_alloc(&sql, &sql_alloc, &sql_offset, table_ids->table->recid,
					table_ids->ids.values, table_ids->ids.values_num);
			zbx_strcpy_alloc(&sql, &sql_alloc, &sql_offset, ";\n");
		}

		if (sql_offset > 16)	/* in ORACLE always present begin..end; */
		{
			DBend_multiple_update(&sql, &sql_alloc, &sql_offset);

			if (ZBX_DB_OK > DBexecute("%s", sql))
				ret = FAIL;
		}

		zbx_free(sql);
	}

	for (i = 0; i < tables.values_num; i++)
	{
		table_ids = tables.values[i];

		zbx_vector_uint64_destroy(&table_ids->ids);
		zbx_free(table_ids);
	}
	zbx_vector_ptr_destroy(&tables);

	DBend(ret);

	if (SUCCEED != ret)
	{
		zabbix_log(LOG_LEVEL_ERR, "failed to update local proxy configuration copy: %s",
				(NULL == error ? "database error" : error));
	}
	else
	{
		DCsync_configuration();
		DCupdate_hosts_availability();
	}

	zbx_free(error);

	zabbix_log(LOG_LEVEL_DEBUG, "End of %s()", __function_name);
}

/******************************************************************************
 *                                                                            *
 * Function: get_host_availability_data                                       *
 *                                                                            *
 * Return value:  SUCCEED - processed successfully                            *
 *                FAIL - no host availability has been changed                *
 *                                                                            *
 ******************************************************************************/
int	get_host_availability_data(struct zbx_json *json, int *ts)
{
	const char			*__function_name = "get_host_availability_data";
	int				i, j, ret = FAIL;
	zbx_vector_ptr_t		hosts;
	zbx_host_availability_t		*ha;

	zabbix_log(LOG_LEVEL_DEBUG, "In %s()", __function_name);

	zbx_vector_ptr_create(&hosts);

	if (SUCCEED != DCget_hosts_availability(&hosts, ts))
		goto out;

	zbx_json_addarray(json, ZBX_PROTO_TAG_HOST_AVAILABILITY);

	for (i = 0; i < hosts.values_num; i++)
	{
		ha = (zbx_host_availability_t *)hosts.values[i];

		zbx_json_addobject(json, NULL);
		zbx_json_adduint64(json, ZBX_PROTO_TAG_HOSTID, ha->hostid);

		for (j = 0; j < ZBX_AGENT_MAX; j++)
		{
			zbx_json_adduint64(json, availability_tag_available[j], ha->agents[j].available);
			zbx_json_addstring(json, availability_tag_error[j], ha->agents[j].error, ZBX_JSON_TYPE_STRING);
		}

		zbx_json_close(json);
	}

	zbx_json_close(json);

	ret = SUCCEED;
out:
	zbx_vector_ptr_clear_ext(&hosts, (zbx_mem_free_func_t)zbx_host_availability_free);
	zbx_vector_ptr_destroy(&hosts);

	zabbix_log(LOG_LEVEL_DEBUG, "End of %s():%s", __function_name, zbx_result_string(ret));

	return ret;
}

/******************************************************************************
 *                                                                            *
 * Function: process_host_availability_contents                               *
 *                                                                            *
 * Purpose: parses host availability data contents and processes it           *
 *                                                                            *
 * Return value:  SUCCEED - processed successfully                            *
 *                FAIL - an error occurred                                    *
 *                                                                            *
 ******************************************************************************/
static int	process_host_availability_contents(struct zbx_json_parse *jp_data, char **error)
{
	zbx_uint64_t		hostid;
	struct zbx_json_parse	jp_row;
	const char		*p = NULL;
	char			*tmp = NULL;
	size_t			tmp_alloc = 129;
	zbx_host_availability_t	*ha = NULL;
	zbx_vector_ptr_t	hosts;
	int			i, ret;

	tmp = (char *)zbx_malloc(NULL, tmp_alloc);

	zbx_vector_ptr_create(&hosts);

	while (NULL != (p = zbx_json_next(jp_data, p)))	/* iterate the host entries */
	{
		if (SUCCEED != (ret = zbx_json_brackets_open(p, &jp_row)))
		{
			*error = zbx_strdup(*error, zbx_json_strerror());
			goto out;
		}

		if (SUCCEED != (ret = zbx_json_value_by_name_dyn(&jp_row, ZBX_PROTO_TAG_HOSTID, &tmp, &tmp_alloc)))
		{
			*error = zbx_strdup(*error, zbx_json_strerror());
			goto out;
		}

		if (SUCCEED != (ret = is_uint64(tmp, &hostid)))
		{
			*error = zbx_strdup(*error, "hostid is not a valid numeric");
			goto out;
		}

		ha = (zbx_host_availability_t *)zbx_malloc(NULL, sizeof(zbx_host_availability_t));
		zbx_host_availability_init(ha, hostid);

		for (i = 0; i < ZBX_AGENT_MAX; i++)
		{
			if (SUCCEED != zbx_json_value_by_name_dyn(&jp_row, availability_tag_available[i], &tmp,
					&tmp_alloc))
			{
				continue;
			}

			ha->agents[i].available = atoi(tmp);
			ha->agents[i].flags |= ZBX_FLAGS_AGENT_STATUS_AVAILABLE;
		}

		for (i = 0; i < ZBX_AGENT_MAX; i++)
		{
			if (SUCCEED != zbx_json_value_by_name_dyn(&jp_row, availability_tag_error[i], &tmp, &tmp_alloc))
				continue;

			ha->agents[i].error = zbx_strdup(NULL, tmp);
			ha->agents[i].flags |= ZBX_FLAGS_AGENT_STATUS_ERROR;
		}

		if (SUCCEED != (ret = zbx_host_availability_is_set(ha)))
		{
			zbx_free(ha);
			*error = zbx_dsprintf(*error, "no availability data for \"hostid\":" ZBX_FS_UI64, hostid);
			goto out;
		}

		zbx_vector_ptr_append(&hosts, ha);
	}

	if (0 < hosts.values_num && SUCCEED == DCset_hosts_availability(&hosts))
	{
		int	i;
		char	*sql = NULL;
		size_t	sql_alloc = 4 * ZBX_KIBIBYTE, sql_offset = 0;

		sql = zbx_malloc(sql, sql_alloc);

		DBbegin();
		DBbegin_multiple_update(&sql, &sql_alloc, &sql_offset);

		for (i = 0; i < hosts.values_num; i++)
		{
			if (SUCCEED == zbx_sql_add_host_availability(&sql, &sql_alloc, &sql_offset, hosts.values[i]))
				zbx_strcpy_alloc(&sql, &sql_alloc, &sql_offset, ";\n");

			DBexecute_overflowed_sql(&sql, &sql_alloc, &sql_offset);
		}

		DBend_multiple_update(&sql, &sql_alloc, &sql_offset);

		if (16 < sql_offset)
			DBexecute("%s", sql);

		DBcommit();

		zbx_free(sql);
	}

	ret = SUCCEED;
out:
	zbx_vector_ptr_clear_ext(&hosts, (zbx_mem_free_func_t)zbx_host_availability_free);
	zbx_vector_ptr_destroy(&hosts);

	zbx_free(tmp);

	return ret;
}

/******************************************************************************
 *                                                                            *
 * Function: process_host_availability                                        *
 *                                                                            *
 * Purpose: update proxy hosts availability                                   *
 *                                                                            *
 * Return value:  SUCCEED - processed successfully                            *
 *                FAIL - an error occurred                                    *
 *                                                                            *
 ******************************************************************************/
int	process_host_availability(struct zbx_json_parse *jp, char **error)
{
	const char		*__function_name = "process_host_availability";
	struct zbx_json_parse	jp_data;
	int			ret;

	zabbix_log(LOG_LEVEL_DEBUG, "In %s()", __function_name);

	if (SUCCEED != (ret = zbx_json_brackets_by_name(jp, ZBX_PROTO_TAG_DATA, &jp_data)))
	{
		*error = zbx_strdup(*error, zbx_json_strerror());
		goto out;
	}

	if (SUCCEED == zbx_json_object_is_empty(&jp_data))
		goto out;

	ret = process_host_availability_contents(&jp_data, error);

out:
	zabbix_log(LOG_LEVEL_DEBUG, "End of %s():%s", __function_name, zbx_result_string(ret));

	return ret;
}

/******************************************************************************
 *                                                                            *
 * Function: proxy_get_lastid                                                 *
 *                                                                            *
 ******************************************************************************/
static void	proxy_get_lastid(const char *table_name, const char *lastidfield, zbx_uint64_t *lastid)
{
	const char	*__function_name = "proxy_get_lastid";
	DB_RESULT	result;
	DB_ROW		row;

	zabbix_log(LOG_LEVEL_DEBUG, "In %s() field:'%s.%s'", __function_name, table_name, lastidfield);

	result = DBselect("select nextid from ids where table_name='%s' and field_name='%s'",
			table_name, lastidfield);

	if (NULL == (row = DBfetch(result)))
		*lastid = 0;
	else
		ZBX_STR2UINT64(*lastid, row[0]);
	DBfree_result(result);

	zabbix_log(LOG_LEVEL_DEBUG, "End of %s():" ZBX_FS_UI64,	__function_name, *lastid);
}

/******************************************************************************
 *                                                                            *
 * Function: proxy_set_lastid                                                 *
 *                                                                            *
 ******************************************************************************/
static void	proxy_set_lastid(const char *table_name, const char *lastidfield, const zbx_uint64_t lastid)
{
	const char	*__function_name = "proxy_set_lastid";
	DB_RESULT	result;
	DB_ROW		row;

	zabbix_log(LOG_LEVEL_DEBUG, "In %s() [%s.%s:" ZBX_FS_UI64 "]",
			__function_name, table_name, lastidfield, lastid);

	result = DBselect("select 1 from ids where table_name='%s' and field_name='%s'",
			table_name, lastidfield);

	if (NULL == (row = DBfetch(result)))
	{
		DBexecute("insert into ids (table_name,field_name,nextid) values ('%s','%s'," ZBX_FS_UI64 ")",
				table_name, lastidfield, lastid);
	}
	else
	{
		DBexecute("update ids set nextid=" ZBX_FS_UI64 " where table_name='%s' and field_name='%s'",
				lastid, table_name, lastidfield);
	}
	DBfree_result(result);

	zabbix_log(LOG_LEVEL_DEBUG, "End of %s()", __function_name);
}

void	proxy_set_hist_lastid(const zbx_uint64_t lastid)
{
	proxy_set_lastid("proxy_history", "history_lastid", lastid);
}

void	proxy_set_dhis_lastid(const zbx_uint64_t lastid)
{
	proxy_set_lastid(dht.table, dht.lastidfield, lastid);
}

void	proxy_set_areg_lastid(const zbx_uint64_t lastid)
{
	proxy_set_lastid(areg.table, areg.lastidfield, lastid);
}

/******************************************************************************
 *                                                                            *
 * Function: proxy_get_history_data_simple                                    *
 *                                                                            *
 * Purpose: Get history data from the database.                               *
 *                                                                            *
 ******************************************************************************/
static void	proxy_get_history_data_simple(struct zbx_json *j, const char *proto_tag, const zbx_history_table_t *ht,
		zbx_uint64_t *lastid, zbx_uint64_t *id, int *records_num, int *more)
{
	const char	*__function_name = "proxy_get_history_data_simple";
	size_t		offset = 0;
	int		f, records_num_last = *records_num, retries = 1;
	char		sql[MAX_STRING_LEN];
	DB_RESULT	result;
	DB_ROW		row;
	struct timespec	t_sleep = { 0, 100000000L }, t_rem;

	zabbix_log(LOG_LEVEL_DEBUG, "In %s() table:'%s'", __function_name, ht->table);

	*more = ZBX_PROXY_DATA_DONE;

	offset += zbx_snprintf(sql + offset, sizeof(sql) - offset, "select id");

	for (f = 0; NULL != ht->fields[f].field; f++)
		offset += zbx_snprintf(sql + offset, sizeof(sql) - offset, ",%s", ht->fields[f].field);
try_again:
	zbx_snprintf(sql + offset, sizeof(sql) - offset, " from %s where id>" ZBX_FS_UI64 " order by id",
			ht->table, *id);

	result = DBselectN(sql, ZBX_MAX_HRECORDS);

	while (NULL != (row = DBfetch(result)))
	{
		ZBX_STR2UINT64(*lastid, row[0]);

		if (1 < *lastid - *id)
		{
			/* At least one record is missing. It can happen if some DB syncer process has */
			/* started but not yet committed a transaction or a rollback occurred in a DB syncer. */
			if (0 < retries--)
			{
				DBfree_result(result);
				zabbix_log(LOG_LEVEL_DEBUG, "%s() " ZBX_FS_UI64 " record(s) missing."
						" Waiting " ZBX_FS_DBL " sec, retrying.",
						__function_name, *lastid - *id - 1,
						t_sleep.tv_sec + t_sleep.tv_nsec / 1e9);
				nanosleep(&t_sleep, &t_rem);
				goto try_again;
			}
			else
			{
				zabbix_log(LOG_LEVEL_DEBUG, "%s() " ZBX_FS_UI64 " record(s) missing. No more retries.",
						__function_name, *lastid - *id - 1);
			}
		}

		if (0 == *records_num)
			zbx_json_addarray(j, proto_tag);

		zbx_json_addobject(j, NULL);

		for (f = 0; NULL != ht->fields[f].field; f++)
		{
			if (NULL != ht->fields[f].default_value && 0 == strcmp(row[f + 1], ht->fields[f].default_value))
				continue;

			zbx_json_addstring(j, ht->fields[f].tag, row[f + 1], ht->fields[f].jt);
		}

		(*records_num)++;

		zbx_json_close(j);

		/* stop gathering data to avoid exceeding the maximum packet size */
		if (ZBX_DATA_JSON_RECORD_LIMIT < j->buffer_offset)
		{
			*more = ZBX_PROXY_DATA_MORE;
			break;
		}

		*id = *lastid;
	}
	DBfree_result(result);

	if (ZBX_MAX_HRECORDS == *records_num)
		*more = ZBX_PROXY_DATA_MORE;

	zabbix_log(LOG_LEVEL_DEBUG, "End of %s():%d lastid:" ZBX_FS_UI64 " more:%d size:" ZBX_FS_SIZE_T,
			__function_name, *records_num - records_num_last, *lastid, *more, j->buffer_offset);
}

/******************************************************************************
 *                                                                            *
 * Function: proxy_get_history_data                                           *
 *                                                                            *
 * Purpose: Get history data from the database. Get items configuration from  *
 *          cache to speed things up.                                         *
 *                                                                            *
 ******************************************************************************/
static void	proxy_get_history_data(struct zbx_json *j, zbx_uint64_t *lastid, zbx_uint64_t *id, int *records_num,
		int *more)
{
	const char			*__function_name = "proxy_get_history_data";

	typedef struct
	{
		zbx_uint64_t	itemid;
		zbx_uint64_t	lastlogsize;
		size_t		psource;
		size_t		pvalue;
		int		clock;
		int		ns;
		int		timestamp;
		int		severity;
		int		logeventid;
		int		mtime;
		unsigned char	state;
		unsigned char	flags;
	}
	zbx_history_data_t;

	char				*sql = NULL;
	size_t				sql_alloc = 0, sql_offset = 0;
	DB_RESULT			result;
	DB_ROW				row;
	static char			*string_buffer = NULL;
	static size_t			string_buffer_alloc = ZBX_KIBIBYTE;
	size_t				string_buffer_offset = 0, len1, len2;
	static zbx_uint64_t		*itemids = NULL;
	static zbx_history_data_t	*data = NULL;
	static size_t			data_alloc = 0;
	size_t				data_num = 0, i;
	DC_ITEM				*dc_items;
	int				*errcodes, retries = 1, records_num_last = *records_num;
	zbx_history_data_t		*hd;
	struct timespec			t_sleep = { 0, 100000000L }, t_rem;

	zabbix_log(LOG_LEVEL_DEBUG, "In %s()", __function_name);

	if (NULL == string_buffer)
		string_buffer = zbx_malloc(string_buffer, string_buffer_alloc);

	*more = ZBX_PROXY_DATA_DONE;

try_again:
	zbx_snprintf_alloc(&sql, &sql_alloc, &sql_offset,
			"select id,itemid,clock,ns,timestamp,source,severity,"
				"value,logeventid,state,lastlogsize,mtime,flags"
			" from proxy_history"
			" where id>" ZBX_FS_UI64
			" order by id",
			*id);

	result = DBselectN(sql, ZBX_MAX_HRECORDS);

	zbx_free(sql);

	while (NULL != (row = DBfetch(result)))
	{
		ZBX_STR2UINT64(*lastid, row[0]);

		if (1 < *lastid - *id)
		{
			/* At least one record is missing. It can happen if some DB syncer process has */
			/* started but not yet committed a transaction or a rollback occurred in a DB syncer. */
			if (0 < retries--)
			{
				DBfree_result(result);
				zabbix_log(LOG_LEVEL_DEBUG, "%s() " ZBX_FS_UI64 " record(s) missing."
						" Waiting " ZBX_FS_DBL " sec, retrying.",
						__function_name, *lastid - *id - 1,
						t_sleep.tv_sec + t_sleep.tv_nsec / 1e9);
				nanosleep(&t_sleep, &t_rem);
				goto try_again;
			}
			else
			{
				zabbix_log(LOG_LEVEL_DEBUG, "%s() " ZBX_FS_UI64 " record(s) missing. No more retries.",
						__function_name, *lastid - *id - 1);
			}
		}

		if (data_alloc == data_num)
		{
			data_alloc += 8;
			data = zbx_realloc(data, sizeof(zbx_history_data_t) * data_alloc);
			itemids = zbx_realloc(itemids, sizeof(zbx_uint64_t) * data_alloc);
		}

		ZBX_STR2UINT64(itemids[data_num], row[1]);

		hd = &data[data_num++];

		hd->itemid = *lastid;
		hd->clock = atoi(row[2]);
		hd->ns = atoi(row[3]);
		hd->timestamp = atoi(row[4]);
		hd->severity = atoi(row[6]);
		hd->logeventid = atoi(row[8]);
		ZBX_STR2UCHAR(hd->state, row[9]);
		ZBX_STR2UINT64(hd->lastlogsize, row[10]);
		hd->mtime = atoi(row[11]);
		ZBX_STR2UCHAR(hd->flags, row[12]);

		len1 = strlen(row[5]) + 1;
		len2 = strlen(row[7]) + 1;

		if (string_buffer_alloc < string_buffer_offset + len1 + len2)
		{
			while (string_buffer_alloc < string_buffer_offset + len1 + len2)
				string_buffer_alloc += ZBX_KIBIBYTE;

			string_buffer = zbx_realloc(string_buffer, string_buffer_alloc);
		}

		hd->psource = string_buffer_offset;
		memcpy(&string_buffer[string_buffer_offset], row[5], len1);
		string_buffer_offset += len1;
		hd->pvalue = string_buffer_offset;
		memcpy(&string_buffer[string_buffer_offset], row[7], len2);
		string_buffer_offset += len2;

		*id = *lastid;
	}
	DBfree_result(result);

	dc_items = zbx_malloc(NULL, (sizeof(DC_ITEM) + sizeof(int)) * data_num);
	errcodes = (int *)(dc_items + data_num);

	DCconfig_get_items_by_itemids(dc_items, itemids, errcodes, data_num, ZBX_FLAG_ITEM_FIELDS_DEFAULT);

	for (i = 0; i < data_num; i++)
	{
		if (SUCCEED != errcodes[i])
			continue;

		if (ITEM_STATUS_ACTIVE != dc_items[i].status)
			continue;

		if (HOST_STATUS_MONITORED != dc_items[i].host.status)
			continue;

		hd = &data[i];

		if (0 == *records_num)
			zbx_json_addarray(j, ZBX_PROTO_TAG_HISTORY_DATA);

		zbx_json_addobject(j, NULL);
		zbx_json_adduint64(j, ZBX_PROTO_TAG_ITEMID, dc_items[i].itemid);
		zbx_json_adduint64(j, ZBX_PROTO_TAG_CLOCK, hd->clock);
		zbx_json_adduint64(j, ZBX_PROTO_TAG_NS, hd->ns);

		if (0 != hd->timestamp)
			zbx_json_adduint64(j, ZBX_PROTO_TAG_LOGTIMESTAMP, hd->timestamp);

		if ('\0' != string_buffer[hd->psource])
		{
			zbx_json_addstring(j, ZBX_PROTO_TAG_LOGSOURCE, &string_buffer[hd->psource],
					ZBX_JSON_TYPE_STRING);
		}

		if (0 != hd->severity)
			zbx_json_adduint64(j, ZBX_PROTO_TAG_LOGSEVERITY, hd->severity);

		if (0 != hd->logeventid)
			zbx_json_adduint64(j, ZBX_PROTO_TAG_LOGEVENTID, hd->logeventid);

		if (0 != hd->state)
			zbx_json_adduint64(j, ZBX_PROTO_TAG_STATE, hd->state);

		if (0 == (PROXY_HISTORY_FLAG_NOVALUE & hd->flags))
			zbx_json_addstring(j, ZBX_PROTO_TAG_VALUE, &string_buffer[hd->pvalue], ZBX_JSON_TYPE_STRING);

		if (0 != (PROXY_HISTORY_FLAG_META & hd->flags))
		{
			zbx_json_adduint64(j, ZBX_PROTO_TAG_LASTLOGSIZE, hd->lastlogsize);
			zbx_json_adduint64(j, ZBX_PROTO_TAG_MTIME, hd->mtime);
		}

		zbx_json_close(j);

		(*records_num)++;

		/* stop gathering data to avoid exceeding the maximum packet size */
		if (ZBX_DATA_JSON_RECORD_LIMIT < j->buffer_offset)
		{
			/* rollback lastid and id to the last added itemid */
			*lastid = hd->itemid;
			*id = hd->itemid;

			*more = ZBX_PROXY_DATA_MORE;
			break;
		}
	}
	DCconfig_clean_items(dc_items, errcodes, data_num);
	zbx_free(dc_items);

	if (ZBX_MAX_HRECORDS == data_num)
		*more = ZBX_PROXY_DATA_MORE;

	zabbix_log(LOG_LEVEL_DEBUG, "End of %s():%d selected:%d lastid:" ZBX_FS_UI64 " more:%d size:"
			ZBX_FS_SIZE_T, __function_name, *records_num - records_num_last, data_num, *lastid, *more,
			(int)j->buffer_offset);
}

int	proxy_get_hist_data(struct zbx_json *j, zbx_uint64_t *lastid, int *more)
{
	int		records_num = 0;
	zbx_uint64_t	id;

	proxy_get_lastid("proxy_history", "history_lastid", &id);

	/* get history data in batches by ZBX_MAX_HRECORDS records and stop if: */
	/*   1) there are no more data to read                                  */
	/*   2) we have retrieved more than the total maximum number of records */
	/*   3) we have gathered more than half of the maximum packet size      */
	while (ZBX_DATA_JSON_BATCH_LIMIT > j->buffer_offset)
	{
		proxy_get_history_data(j, lastid, &id, &records_num, more);

		if (ZBX_PROXY_DATA_DONE == *more || ZBX_MAX_HRECORDS_TOTAL < records_num)
			break;
	}

	if (0 != records_num)
		zbx_json_close(j);

	return records_num;
}

int	proxy_get_dhis_data(struct zbx_json *j, zbx_uint64_t *lastid, int *more)
{
	int		records_num = 0;
	zbx_uint64_t	id;

	proxy_get_lastid(dht.table, dht.lastidfield, &id);

	/* get history data in batches by ZBX_MAX_HRECORDS records and stop if: */
	/*   1) there are no more data to read                                  */
	/*   2) we have retrieved more than the total maximum number of records */
	/*   3) we have gathered more than half of the maximum packet size      */
	while (ZBX_DATA_JSON_BATCH_LIMIT > j->buffer_offset)
	{
		proxy_get_history_data_simple(j, ZBX_PROTO_TAG_DISCOVERY_DATA, &dht, lastid, &id, &records_num, more);

		if (ZBX_PROXY_DATA_DONE == *more || ZBX_MAX_HRECORDS_TOTAL < records_num)
			break;
	}

	if (0 != records_num)
		zbx_json_close(j);

	return records_num;
}

int	proxy_get_areg_data(struct zbx_json *j, zbx_uint64_t *lastid, int *more)
{
	int		records_num = 0;
	zbx_uint64_t	id;

	proxy_get_lastid(areg.table, areg.lastidfield, &id);

	/* get history data in batches by ZBX_MAX_HRECORDS records and stop if: */
	/*   1) there are no more data to read                                  */
	/*   2) we have retrieved more than the total maximum number of records */
	/*   3) we have gathered more than half of the maximum packet size      */
	while (ZBX_DATA_JSON_BATCH_LIMIT > j->buffer_offset)
	{
		proxy_get_history_data_simple(j, ZBX_PROTO_TAG_AUTO_REGISTRATION, &areg, lastid, &id, &records_num,
				more);

		if (ZBX_PROXY_DATA_DONE == *more || ZBX_MAX_HRECORDS_TOTAL < records_num)
			break;
	}

	if (0 != records_num)
		zbx_json_close(j);

	return records_num;
}

void	calc_timestamp(const char *line, int *timestamp, const char *format)
{
	const char	*__function_name = "calc_timestamp";
	int		hh, mm, ss, yyyy, dd, MM;
	int		hhc = 0, mmc = 0, ssc = 0, yyyyc = 0, ddc = 0, MMc = 0;
	int		i, num;
	struct tm	tm;
	time_t		t;

	zabbix_log(LOG_LEVEL_DEBUG, "In %s()", __function_name);

	hh = mm = ss = yyyy = dd = MM = 0;

	for (i = 0; '\0' != format[i] && '\0' != line[i]; i++)
	{
		if (0 == isdigit(line[i]))
			continue;

		num = (int)line[i] - 48;

		switch ((char)format[i])
		{
			case 'h':
				hh = 10 * hh + num;
				hhc++;
				break;
			case 'm':
				mm = 10 * mm + num;
				mmc++;
				break;
			case 's':
				ss = 10 * ss + num;
				ssc++;
				break;
			case 'y':
				yyyy = 10 * yyyy + num;
				yyyyc++;
				break;
			case 'd':
				dd = 10 * dd + num;
				ddc++;
				break;
			case 'M':
				MM = 10 * MM + num;
				MMc++;
				break;
		}
	}

	zabbix_log(LOG_LEVEL_DEBUG, "%s() %02d:%02d:%02d %02d/%02d/%04d",
			__function_name, hh, mm, ss, MM, dd, yyyy);

	/* seconds can be ignored, no ssc here */
	if (0 != hhc && 0 != mmc && 0 != yyyyc && 0 != ddc && 0 != MMc)
	{
		tm.tm_sec = ss;
		tm.tm_min = mm;
		tm.tm_hour = hh;
		tm.tm_mday = dd;
		tm.tm_mon = MM - 1;
		tm.tm_year = yyyy - 1900;
		tm.tm_isdst = -1;

		if (0 < (t = mktime(&tm)))
			*timestamp = t;
	}

	zabbix_log(LOG_LEVEL_DEBUG, "End of %s() timestamp:%d", __function_name, *timestamp);
}

/******************************************************************************
 *                                                                            *
 * Function: process_history_data_value                                       *
 *                                                                            *
 * Purpose: process single value from incoming history data                   *
 *                                                                            *
 * Parameters: item    - [IN] the item to process                             *
 *             value   - [IN] the value to process                            *
 *                                                                            *
 * Return value: SUCCEED - the value was processed successfully               *
 *               FAIL    - otherwise                                          *
 *                                                                            *
 ******************************************************************************/
static int	process_history_data_value(DC_ITEM *item, zbx_agent_value_t *value)
{
	if (ITEM_STATUS_ACTIVE != item->status)
		return FAIL;

	if (HOST_STATUS_MONITORED != item->host.status)
		return FAIL;

	if (SUCCEED == in_maintenance_without_data_collection(item->host.maintenance_status,
			item->host.maintenance_type, item->type) &&
			item->host.maintenance_from <= value->ts.sec)
		return FAIL;

	/* empty values are only allowed for meta information update packets */
	if (NULL == value->value)
	{
		if (0 == value->meta || ITEM_STATE_NOTSUPPORTED == value->state)
		{
			THIS_SHOULD_NEVER_HAPPEN;
			return FAIL;
		}
	}

	if (ITEM_STATE_NOTSUPPORTED == value->state ||
			(NULL != value->value && 0 == strcmp(value->value, ZBX_NOTSUPPORTED)))
	{
		zabbix_log(LOG_LEVEL_DEBUG, "item [%s:%s] error: %s", item->host.host, item->key_orig, value->value);

		item->state = ITEM_STATE_NOTSUPPORTED;
		dc_add_history(item->itemid, item->flags, NULL, &value->ts, item->state, value->value);
	}
	else
	{
		AGENT_RESULT	result;

		init_result(&result);

		if (NULL != value->value)
		{
			if (ITEM_VALUE_TYPE_LOG == item->value_type)
			{
				zbx_log_t	*log;

				log = (zbx_log_t *)zbx_malloc(NULL, sizeof(zbx_log_t));
				log->value = zbx_strdup(NULL, value->value);

				if (0 == value->timestamp)
				{
					log->timestamp = 0;
					calc_timestamp(log->value, &log->timestamp, item->logtimefmt);
				}
				else
					log->timestamp = value->timestamp;

				log->logeventid = value->logeventid;
				log->severity = value->severity;

				if (NULL != value->source)
				{
					log->source = zbx_strdup(NULL, value->source);
					zbx_replace_invalid_utf8(log->source);
				}
				else
					log->source = NULL;

				SET_LOG_RESULT(&result, log);
			}
			else
				SET_TEXT_RESULT(&result, zbx_strdup(NULL, value->value));
		}

		if (0 != value->meta)
			set_result_meta(&result, value->lastlogsize, value->mtime);

		item->state = ITEM_STATE_NORMAL;
		dc_add_history(item->itemid, item->flags, &result, &value->ts, item->state, NULL);

		free_result(&result);
	}

	return SUCCEED;
}

/******************************************************************************
 *                                                                            *
 * Function: process_history_data                                             *
 *                                                                            *
 * Purpose: process new item values                                           *
 *                                                                            *
 * Parameters: items      - [IN] the items to process                         *
 *             values     - [IN] the item values value to process             *
 *             errcodes   - [IN/OUT] in - item configuration error code       *
 *                                      (FAIL - item/host was not found)      *
 *                                   out - value processing result            *
 *                                      (SUCCEED - processed, FAIL - error)   *
 *             values_num - [IN] the number of items/values to process        *
 *                                                                            *
 * Return value: the number of processed values                               *
 *                                                                            *
 ******************************************************************************/
int	process_history_data(DC_ITEM *items, zbx_agent_value_t *values, int *errcodes, size_t values_num)
{
	const char	*__function_name = "process_history_data";
	size_t		i;
	int		processed_num = 0;

	zabbix_log(LOG_LEVEL_DEBUG, "In %s()", __function_name);

	for (i = 0; i < values_num; i++)
	{
		if (SUCCEED != errcodes[i])
			continue;

		if (SUCCEED != process_history_data_value(&items[i], &values[i]))
		{
			/* clean failed items to avoid updating their runtime data */
			DCconfig_clean_items(&items[i], &errcodes[i], 1);
			errcodes[i] = FAIL;
			continue;
		}

		processed_num++;
	}

	if (0 < processed_num)
	{
		zbx_dc_items_update_runtime_data(items, values, errcodes, values_num);
		dc_flush_history();
	}

	zabbix_log(LOG_LEVEL_DEBUG, "End of %s() processed:%d", __function_name, processed_num);

	return processed_num;
}

/******************************************************************************
 *                                                                            *
 * Function: zbx_agent_values_clean                                           *
 *                                                                            *
 * Purpose: frees resources allocated to store agent values                   *
 *                                                                            *
 * Parameters: values     - [IN] the values to clean                          *
 *             values_num - [IN] the number of items in values array          *
 *                                                                            *
 ******************************************************************************/
static void	zbx_agent_values_clean(zbx_agent_value_t *values, size_t values_num)
{
	size_t	i;

	for (i = 0; i < values_num; i++)
	{
		zbx_free(values[i].value);
		zbx_free(values[i].source);
	}
}

/******************************************************************************
 *                                                                            *
 * Function: get_client_timediff                                              *
 *                                                                            *
 * Purpose: calculates difference between server and client (proxy, active    *
 *          agent or sender) time                                             *
 *                                                                            *
 * Parameters: jp              - [IN] JSON with clock, [ns] fields            *
 *             ts_recv         - [IN] the connection timestamp                *
 *             client_timediff - [OUT] time difference between sending and    *
 *                                     receiving parties                      *
 *                                                                            *
 * Return value:  SUCCEED - processed successfully                            *
 *                FAIL - the JSON does not have timestamp data                *
 *                                                                            *
 ******************************************************************************/
static int	get_client_timediff(struct zbx_json_parse *jp, const zbx_timespec_t *ts_recv,
		zbx_timespec_t *client_timediff)
{
	char	tmp[32];

	if (SUCCEED == zbx_json_value_by_name(jp, ZBX_PROTO_TAG_CLOCK, tmp, sizeof(tmp)))
	{
		client_timediff->sec = ts_recv->sec - atoi(tmp);

		if (SUCCEED == zbx_json_value_by_name(jp, ZBX_PROTO_TAG_NS, tmp, sizeof(tmp)))
		{
			client_timediff->ns = ts_recv->ns - atoi(tmp);

			if (client_timediff->ns < 0)
			{
				client_timediff->sec--;
				client_timediff->ns += 1000000000;
			}
		}

		return SUCCEED;
	}

	return FAIL;
}

/******************************************************************************
 *                                                                            *
 * Function: parse_history_data_row_value                                     *
 *                                                                            *
 * Purpose: parses agent value from history data json row                     *
 *                                                                            *
 * Parameters: jp_row          - [IN] JSON with history data row              *
 *             client_timediff - [IN/OUT] time difference between sending and *
 *                                        receiving parties (nanoseconds may  *
 *                                        be autoincremented to ensure unique *
 *                                        value timestamps)                   *
 *             av              - [OUT] the agent value                        *
 *                                                                            *
 * Return value:  SUCCEED - the value was parsed successfully                 *
 *                FAIL    - otherwise                                         *
 *                                                                            *
 ******************************************************************************/
static int	parse_history_data_row_value(const struct zbx_json_parse *jp_row, zbx_timespec_t *client_timediff,
		zbx_agent_value_t *av)
{
	char	*tmp = NULL;
	size_t	tmp_alloc = 0;
	int	ret = FAIL;

	memset(av, 0, sizeof(zbx_agent_value_t));

	if (SUCCEED == zbx_json_value_by_name_dyn(jp_row, ZBX_PROTO_TAG_CLOCK, &tmp, &tmp_alloc))
	{
		if (FAIL == is_uint31(tmp, &av->ts.sec))
			goto out;

		av->ts.sec += client_timediff->sec;

		if (SUCCEED == zbx_json_value_by_name_dyn(jp_row, ZBX_PROTO_TAG_NS, &tmp, &tmp_alloc))
		{
			if (FAIL == is_uint_n_range(tmp, tmp_alloc, &av->ts.ns, sizeof(av->ts.ns),
				0LL, 999999999LL))
			{
				goto out;
			}

			av->ts.ns += client_timediff->ns;

			if (av->ts.ns > 999999999)
			{
				av->ts.sec++;
				av->ts.ns -= 1000000000;
			}
		}
		else
		{
			/* ensure unique value timestamp (clock, ns) if only clock is available */

			av->ts.ns = client_timediff->ns++;

			if (client_timediff->ns > 999999999)
			{
				client_timediff->sec++;
				client_timediff->ns = 0;
			}
		}
	}
	else
		zbx_timespec(&av->ts);

	if (SUCCEED == zbx_json_value_by_name_dyn(jp_row, ZBX_PROTO_TAG_STATE, &tmp, &tmp_alloc))
		av->state = (unsigned char)atoi(tmp);

	if (SUCCEED == zbx_json_value_by_name_dyn(jp_row, ZBX_PROTO_TAG_LASTLOGSIZE, &tmp, &tmp_alloc))
	{
		av->meta = 1;	/* contains meta information */

		is_uint64(tmp, &av->lastlogsize);
	}

	if (SUCCEED == zbx_json_value_by_name_dyn(jp_row, ZBX_PROTO_TAG_VALUE, &tmp, &tmp_alloc))
	{
		av->value = zbx_strdup(av->value, tmp);
	}
	else
	{
		if (ITEM_STATE_NOTSUPPORTED == av->state)
		{
			/* unsupported items cannot have empty error message */
			goto out;
		}

		if (0 == av->meta)
		{
			/* only meta information update packets can have empty value */
			goto out;
		}
	}

	if (SUCCEED == zbx_json_value_by_name_dyn(jp_row, ZBX_PROTO_TAG_MTIME, &tmp, &tmp_alloc))
		av->mtime = atoi(tmp);

	if (SUCCEED == zbx_json_value_by_name_dyn(jp_row, ZBX_PROTO_TAG_LOGTIMESTAMP, &tmp, &tmp_alloc))
		av->timestamp = atoi(tmp);

	if (SUCCEED == zbx_json_value_by_name_dyn(jp_row, ZBX_PROTO_TAG_LOGSOURCE, &tmp, &tmp_alloc))
		av->source = zbx_strdup(av->source, tmp);

	if (SUCCEED == zbx_json_value_by_name_dyn(jp_row, ZBX_PROTO_TAG_LOGSEVERITY, &tmp, &tmp_alloc))
		av->severity = atoi(tmp);

	if (SUCCEED == zbx_json_value_by_name_dyn(jp_row, ZBX_PROTO_TAG_LOGEVENTID, &tmp, &tmp_alloc))
		av->logeventid = atoi(tmp);

	zbx_free(tmp);

	ret = SUCCEED;
out:
	return ret;
}

/******************************************************************************
 *                                                                            *
 * Function: parse_history_data_row_itemid                                    *
 *                                                                            *
 * Purpose: parses item identifier from history data json row                 *
 *                                                                            *
 * Parameters: jp_row - [IN] JSON with history data row                       *
 *             itemid - [OUT] the item identifier                             *
 *                                                                            *
 * Return value:  SUCCEED - the item identifier was parsed successfully       *
 *                FAIL    - otherwise                                         *
 *                                                                            *
 ******************************************************************************/
static int	parse_history_data_row_itemid(const struct zbx_json_parse *jp_row, zbx_uint64_t *itemid)
{
	char	buffer[MAX_ID_LEN + 1];

	if (SUCCEED != zbx_json_value_by_name(jp_row, ZBX_PROTO_TAG_ITEMID, buffer, sizeof(buffer)))
		return FAIL;

	if (SUCCEED != is_uint64(buffer, itemid))
		return FAIL;

	return SUCCEED;
}
/******************************************************************************
 *                                                                            *
 * Function: parse_history_data_row_hostkey                                   *
 *                                                                            *
 * Purpose: parses host,key pair from history data json row                   *
 *                                                                            *
 * Parameters: jp_row - [IN] JSON with history data row                       *
 *             hk     - [OUT] the host,key pair                               *
 *                                                                            *
 * Return value:  SUCCEED - the host,key pair was parsed successfully         *
 *                FAIL    - otherwise                                         *
 *                                                                            *
 ******************************************************************************/
static int	parse_history_data_row_hostkey(const struct zbx_json_parse *jp_row, zbx_host_key_t *hk)
{
	char	buffer[MAX_STRING_LEN];

	if (SUCCEED != zbx_json_value_by_name(jp_row, ZBX_PROTO_TAG_HOST, buffer, sizeof(buffer)))
		return FAIL;

	hk->host = zbx_strdup(hk->host, buffer);

	if (SUCCEED != zbx_json_value_by_name(jp_row, ZBX_PROTO_TAG_KEY, buffer, sizeof(buffer)))
	{
		zbx_free(hk->host);
		return FAIL;
	}

	hk->key = zbx_strdup(hk->key, buffer);

	return SUCCEED;
}

/******************************************************************************
 *                                                                            *
 * Function: parse_history_data                                               *
 *                                                                            *
 * Purpose: parses up to ZBX_HISTORY_VALUES_MAX item values and host,key      *
 *          pairs from history data json                                      *
 *                                                                            *
 * Parameters: jp_data         - [IN] JSON with history data array            *
 *             pnext           - [IN/OUT] the pointer to the next item in     *
 *                                        json, NULL - no more data left      *
 *             values          - [OUT] the item values                        *
 *             hostkeys        - [OUT] the corresponding host,key pairs       *
 *             values_num      - [OUT] number of elements in values and       *
 *                                     hostkeys arrays                        *
 *             parsed_num      - [OUT] the number of values parsed            *
 *             client_timediff - [IN/OUT] time difference between sending and *
 *                                        receiving parties (nanoseconds may  *
 *                                        be autoincremented to ensure unique *
 *                                        value timestamps)                   *
 *             info            - [OUT] address of a pointer to the info       *
 *                                     string (should be freed by the caller) *
 *                                                                            *
 * Return value:  SUCCEED - values were parsed successfully                   *
 *                FAIL    - an error occurred                                 *
 *                                                                            *
 ******************************************************************************/
static int	parse_history_data(struct zbx_json_parse *jp_data, const char **pnext, zbx_agent_value_t *values,
		zbx_host_key_t *hostkeys, int *values_num, int *parsed_num, zbx_timespec_t *client_timediff,
		char **error)
{
	const char		*__function_name = "parse_history_data";

	struct zbx_json_parse	jp_row;
	int			ret = FAIL;

	zabbix_log(LOG_LEVEL_DEBUG, "In %s()", __function_name);

	*values_num = 0;
	*parsed_num = 0;

	if (NULL == *pnext)
	{
		if (NULL == (*pnext = zbx_json_next(jp_data, *pnext)) && *values_num < ZBX_HISTORY_VALUES_MAX)
		{
			ret = SUCCEED;
			goto out;
		}
	}

	/* iterate the history data rows */
	do
	{
		if (FAIL == zbx_json_brackets_open(*pnext, &jp_row))
		{
			*error = zbx_strdup(*error, zbx_json_strerror());
			goto out;
		}

		(*parsed_num)++;

		if (SUCCEED != parse_history_data_row_hostkey(&jp_row, &hostkeys[*values_num]))
			continue;

		if (SUCCEED != parse_history_data_row_value(&jp_row, client_timediff, &values[*values_num]))
			continue;

		(*values_num)++;
	}
	while (NULL != (*pnext = zbx_json_next(jp_data, *pnext)) && *values_num < ZBX_HISTORY_VALUES_MAX);

	ret = SUCCEED;
out:
	zabbix_log(LOG_LEVEL_DEBUG, "End of %s():%s processed:%d/%d", __function_name, zbx_result_string(ret),
			*values_num, *parsed_num);

	return ret;
}

/******************************************************************************
 *                                                                            *
 * Function: parse_history_data_33                                            *
 *                                                                            *
 * Purpose: parses up to ZBX_HISTORY_VALUES_MAX item values and item          *
 *          identifiers from history data json                                *
 *                                                                            *
 * Parameters: jp_data         - [IN] JSON with history data array            *
 *             pnext           - [IN/OUT] the pointer to the next item in     *
 *                                        json, NULL - no more data left      *
 *             values          - [OUT] the item values                        *
 *             itemids         - [OUT] the corresponding item identifiers     *
 *             values_num      - [OUT] number of elements in values and       *
 *                                     itemids arrays                         *
 *             parsed_num      - [OUT] the number of values parsed            *
 *             client_timediff - [IN/OUT] time difference between sending and *
 *                                        receiving parties (nanoseconds may  *
 *                                        be autoincremented to ensure unique *
 *                                        value timestamps)                   *
 *             info            - [OUT] address of a pointer to the info       *
 *                                     string (should be freed by the caller) *
 *                                                                            *
 * Return value:  SUCCEED - values were parsed successfully                   *
 *                FAIL    - an error occurred                                 *
 *                                                                            *
 * Comments: This function is used to parse the new proxy history data        *
 *           protocol introduced in Zabbix v3.3.                              *
 *                                                                            *
 ******************************************************************************/
static int	parse_history_data_33(struct zbx_json_parse *jp_data, const char **pnext, zbx_agent_value_t *values,
		zbx_uint64_t *itemids, int *values_num, int *parsed_num, zbx_timespec_t *client_timediff, char **error)
{
	const char		*__function_name = "parse_history_data_33";

	struct zbx_json_parse	jp_row;
	int			ret = FAIL;

	zabbix_log(LOG_LEVEL_DEBUG, "In %s()", __function_name);

	*values_num = 0;
	*parsed_num = 0;

	if (NULL == *pnext)
	{
		if (NULL == (*pnext = zbx_json_next(jp_data, *pnext)) && *values_num < ZBX_HISTORY_VALUES_MAX)
		{
			ret = SUCCEED;
			goto out;
		}
	}

	/* iterate the history data rows */
	do
	{
		if (FAIL == zbx_json_brackets_open(*pnext, &jp_row))
		{
			*error = zbx_strdup(*error, zbx_json_strerror());
			goto out;
		}

		(*parsed_num)++;

		if (SUCCEED != parse_history_data_row_itemid(&jp_row, &itemids[*values_num]))
			continue;

		if (SUCCEED != parse_history_data_row_value(&jp_row, client_timediff, &values[*values_num]))
			continue;

		(*values_num)++;
	}
	while (NULL != (*pnext = zbx_json_next(jp_data, *pnext)) && *values_num < ZBX_HISTORY_VALUES_MAX);

	ret = SUCCEED;
out:
	zabbix_log(LOG_LEVEL_DEBUG, "End of %s():%s processed:%d/%d", __function_name, zbx_result_string(ret),
			*values_num, *parsed_num);

	return ret;
}

/******************************************************************************
 *                                                                            *
 * Function: proxy_item_validator                                             *
 *                                                                            *
 * Purpose: validates item received from proxy                                *
 *                                                                            *
 * Parameters: item  - [IN/OUT] the item data                                 *
 *             sock  - [IN] the connection socket                             *
 *             args  - [IN] the validator arguments                           *
 *             error - unused                                                 *
 *                                                                            *
 * Return value:  SUCCEED - the validation was successful                     *
 *                FAIL    - otherwise                                         *
 *                                                                            *
 ******************************************************************************/
static int	proxy_item_validator(DC_ITEM *item, zbx_socket_t *sock, void *args, char **error)
{
	zbx_uint64_t	*proxyid = (zbx_uint64_t *)args;

	ZBX_UNUSED(sock);
	ZBX_UNUSED(error);

	/* don't process item if its host was assigned to another proxy */
	if (item->host.proxy_hostid != *proxyid)
		return FAIL;

	/* don't process aggregate/calculated items coming from proxy */
	if (ITEM_TYPE_AGGREGATE == item->type || ITEM_TYPE_CALCULATED == item->type)
		return FAIL;

	return SUCCEED;
}

/******************************************************************************
 *                                                                            *
 * Function: agent_item_validator                                             *
 *                                                                            *
 * Purpose: validates item received from active agent                         *
 *                                                                            *
 * Parameters: item  - [IN] the item data                                     *
 *             sock  - [IN] the connection socket                             *
 *             args  - [IN] the validator arguments                           *
 *             error - [OUT] the error message                                *
 *                                                                            *
 * Return value:  SUCCEED - the validation was successful                     *
 *                FAIL    - otherwise                                         *
 *                                                                            *
 ******************************************************************************/
static int	agent_item_validator(DC_ITEM *item, zbx_socket_t *sock, void *args, char **error)
{
	zbx_host_rights_t	*rights = (zbx_host_rights_t *)args;

	if (0 != item->host.proxy_hostid)
		return FAIL;

	if (ITEM_TYPE_ZABBIX_ACTIVE != item->type)
		return FAIL;

	if (rights->hostid != item->host.hostid)
	{
		rights->hostid = item->host.hostid;
		rights->value = zbx_host_check_permissions(&item->host, sock, error);
	}

	return rights->value;
}

/******************************************************************************
 *                                                                            *
 * Function: sender_item_validator                                            *
 *                                                                            *
 * Purpose: validates item received from sender                               *
 *                                                                            *
 * Parameters: item  - [IN] the item data                                     *
 *             sock  - [IN] the connection socket                             *
 *             args  - [IN] the validator arguments                           *
 *             error - [OUT] the error message                                *
 *                                                                            *
 * Return value:  SUCCEED - the validation was successful                     *
 *                FAIL    - otherwise                                         *
 *                                                                            *
 ******************************************************************************/
static int	sender_item_validator(DC_ITEM *item, zbx_socket_t *sock, void *args, char **error)
{
	char			*allowed_hosts;
	int			ret;
	zbx_host_rights_t	*rights;

	if (0 != item->host.proxy_hostid)
		return FAIL;

	if (ITEM_TYPE_TRAPPER != item->type)
		return FAIL;

	allowed_hosts = zbx_strdup(NULL, item->trapper_hosts);
	substitute_simple_macros(NULL, NULL, NULL, NULL, NULL, NULL, item, NULL, &allowed_hosts,
			MACRO_TYPE_PARAMS_FIELD, NULL, 0);
	ret = zbx_tcp_check_security(sock, allowed_hosts, ZBX_TCP_PERMIT_IF_EMPTY);
	zbx_free(allowed_hosts);

	if (FAIL == ret)
	{
		*error = zbx_dsprintf(*error,  "cannot process trapper item \"%s\": %s", item->key_orig,
				zbx_socket_strerror());
		return FAIL;
	}

	rights = (zbx_host_rights_t *)args;

	if (rights->hostid != item->host.hostid)
	{
		rights->hostid = item->host.hostid;
		rights->value = zbx_host_check_permissions(&item->host, sock, error);
	}

	return rights->value;
}

/******************************************************************************
 *                                                                            *
 * Function: process_client_history_data                                      *
 *                                                                            *
 * Purpose: process history data sent by proxy/agent/sender                   *
 *                                                                            *
 * Parameters: sock           - [IN] the connection socket                    *
 *             jp             - [IN] JSON with historical data                *
 *             ts             - [IN] the client connection timestamp          *
 *             validator_func - [IN] the item validator callback function     *
 *             validator_args - [IN] the user arguments passed to validator   *
 *                                   function                                 *
 *             info           - [OUT] address of a pointer to the info string *
 *                                    (should be freed by the caller)         *
 *                                                                            *
 * Return value:  SUCCEED - processed successfully                            *
 *                FAIL - an error occurred                                    *
 *                                                                            *
 ******************************************************************************/
static int	process_client_history_data(zbx_socket_t *sock, struct zbx_json_parse *jp, zbx_timespec_t *ts,
		zbx_client_item_validator_t validator_func, void *validator_args, char **info)
{
	const char		*__function_name = "process_client_history_data";

	int			ret = FAIL, values_num, read_num, processed_num = 0, total_num = 0, i,
				errcodes[ZBX_HISTORY_VALUES_MAX];
	struct zbx_json_parse	jp_data;
	zbx_timespec_t		client_timediff;
	const char		*pnext = NULL;
	char			*error = NULL;
	zbx_agent_value_t	values[ZBX_HISTORY_VALUES_MAX];
	zbx_host_key_t		*hostkeys;
	DC_ITEM			*items;
	double			sec;

	zabbix_log(LOG_LEVEL_DEBUG, "In %s()", __function_name);

	if (SUCCEED != get_client_timediff(jp, ts, &client_timediff))
	{
		client_timediff.sec = 0;
		client_timediff.ns = 0;
	}

	sec = zbx_time();

	if (SUCCEED != (ret = zbx_json_brackets_by_name(jp, ZBX_PROTO_TAG_DATA, &jp_data)))
	{
		*info = zbx_strdup(*info, zbx_json_strerror());
		goto out;
	}

	items = (DC_ITEM *)zbx_malloc(NULL, sizeof(DC_ITEM) * ZBX_HISTORY_VALUES_MAX);
	hostkeys = (zbx_host_key_t *)zbx_malloc(NULL, sizeof(zbx_host_key_t) * ZBX_HISTORY_VALUES_MAX);
	memset(hostkeys, 0, sizeof(zbx_host_key_t) * ZBX_HISTORY_VALUES_MAX);

	while (SUCCEED == parse_history_data(&jp_data, &pnext, values, hostkeys, &values_num, &read_num,
			&client_timediff, &error) && 0 != values_num)
	{
		DCconfig_get_items_by_keys(items, hostkeys, errcodes, values_num);

		for (i = 0; i < values_num; i++)
		{
			if (SUCCEED != errcodes[i])
				continue;

			if (SUCCEED != validator_func(&items[i], sock, validator_args, &error))
			{
				if (NULL != error)
				{
					zabbix_log(LOG_LEVEL_WARNING, "%s", error);
					zbx_free(error);
				}

				DCconfig_clean_items(&items[i], &errcodes[i], 1);
				errcodes[i] = FAIL;
			}
		}

		processed_num += process_history_data(items, values, errcodes, values_num);
		total_num += read_num;

		DCconfig_clean_items(items, errcodes, values_num);
		zbx_agent_values_clean(values, values_num);

		if (NULL == pnext)
			break;
	}

	for (i = 0; i < ZBX_HISTORY_VALUES_MAX; i++)
	{
		zbx_free(hostkeys[i].host);
		zbx_free(hostkeys[i].key);
	}

	zbx_free(hostkeys);
	zbx_free(items);
out:
	if (NULL == error)
	{
		ret = SUCCEED;
		*info = zbx_dsprintf(*info, "processed: %d; failed: %d; total: %d; seconds spent: " ZBX_FS_DBL,
				processed_num, total_num - processed_num, total_num, zbx_time() - sec);
	}
	else
	{
		zbx_free(*info);
		*info = error;
	}

	zabbix_log(LOG_LEVEL_DEBUG, "End of %s():%s", __function_name, zbx_result_string(ret));

	return ret;
}

/******************************************************************************
 *                                                                            *
 * Function: process_proxy_history_data                                       *
 *                                                                            *
 * Purpose: process history data received form Zabbix proxy                   *
 *                                                                            *
 * Parameters: proxy        - [IN] the source proxy                           *
 *             jp           - [IN] the JSON with history data                 *
 *             ts           - [IN] the connection timestamp                   *
 *             info         - [OUT] address of a pointer to the info string   *
 *                                  (should be freed by the caller)           *
 *                                                                            *
 * Return value:  SUCCEED - processed successfully                            *
 *                FAIL - an error occurred                                    *
 *                                                                            *
 ******************************************************************************/
int	process_proxy_history_data(const DC_PROXY *proxy, struct zbx_json_parse *jp, zbx_timespec_t *ts, char **info)
{
	return process_client_history_data(NULL, jp, ts, proxy_item_validator, (void *)&proxy->hostid, info);
}

/******************************************************************************
 *                                                                            *
 * Function: process_agent_history_data                                       *
 *                                                                            *
 * Purpose: process history data received form Zabbix active agent            *
 *                                                                            *
 * Parameters: sock         - [IN] the connection socket                      *
 *             jp           - [IN] the JSON with history data                 *
 *             ts           - [IN] the connection timestamp                   *
 *             info         - [OUT] address of a pointer to the info string   *
 *                                  (should be freed by the caller)           *
 *                                                                            *
 * Return value:  SUCCEED - processed successfully                            *
 *                FAIL - an error occurred                                    *
 *                                                                            *
 ******************************************************************************/
int	process_agent_history_data(zbx_socket_t *sock, struct zbx_json_parse *jp, zbx_timespec_t *ts, char **info)
{
	zbx_host_rights_t	rights = {0};

	return process_client_history_data(sock, jp, ts, agent_item_validator, &rights, info);
}

/******************************************************************************
 *                                                                            *
 * Function: process_sender_history_data                                      *
 *                                                                            *
 * Purpose: process history data received form Zabbix sender                  *
 *                                                                            *
 * Parameters: sock         - [IN] the connection socket                      *
 *             jp           - [IN] the JSON with history data                 *
 *             ts           - [IN] the connection timestamp                   *
 *             info         - [OUT] address of a pointer to the info string   *
 *                                  (should be freed by the caller)           *
 *                                                                            *
 * Return value:  SUCCEED - processed successfully                            *
 *                FAIL - an error occurred                                    *
 *                                                                            *
 ******************************************************************************/
int	process_sender_history_data(zbx_socket_t *sock, struct zbx_json_parse *jp, zbx_timespec_t *ts, char **info)
{
	zbx_host_rights_t	rights = {0};

	return process_client_history_data(sock, jp, ts, sender_item_validator, &rights, info);
}

/******************************************************************************
 *                                                                            *
 * Function: process_discovery_data_contents                                  *
 *                                                                            *
 * Purpose: parse discovery data contents and process it                      *
 *                                                                            *
 * Parameters: jp_data         - [IN] JSON with discovery data                *
 *             client_timediff - [IN] time difference between sending and     *
 *                                    receiving parties                       *
 *             info            - [OUT] address of a pointer to the info       *
 *                                     string (should be freed by the caller) *
 *                                                                            *
 * Return value:  SUCCEED - processed successfully                            *
 *                FAIL - an error occurred                                    *
 *                                                                            *
 ******************************************************************************/
static int	process_discovery_data_contents(struct zbx_json_parse *jp_data, const zbx_timespec_t *client_timediff,
		char **error)
{
	const char		*__function_name = "process_discovery_data_contents";
	DB_RESULT		result;
	DB_ROW			row;
	DB_DRULE		drule;
	DB_DHOST		dhost;
	zbx_uint64_t		last_druleid = 0, dcheckid;
	struct zbx_json_parse	jp_row;
	int			port, status, ret = SUCCEED;
	const char		*p = NULL;
	char			last_ip[INTERFACE_IP_LEN_MAX], ip[INTERFACE_IP_LEN_MAX],
				tmp[MAX_STRING_LEN], *value = NULL, dns[INTERFACE_DNS_LEN_MAX];
	time_t			itemtime;
	size_t			value_alloc = 128;

	zabbix_log(LOG_LEVEL_DEBUG, "In %s()", __function_name);

	memset(&drule, 0, sizeof(drule));
	*last_ip = '\0';

	value = zbx_malloc(value, value_alloc);

	while (NULL != (p = zbx_json_next(jp_data, p)))
	{
		if (FAIL == zbx_json_brackets_open(p, &jp_row))
			goto json_parse_error;

		if (FAIL == zbx_json_value_by_name(&jp_row, ZBX_PROTO_TAG_CLOCK, tmp, sizeof(tmp)))
			goto json_parse_error;

		itemtime = atoi(tmp) + client_timediff->sec;

		if (FAIL == zbx_json_value_by_name(&jp_row, ZBX_PROTO_TAG_DRULE, tmp, sizeof(tmp)))
			goto json_parse_error;

		ZBX_STR2UINT64(drule.druleid, tmp);

		if (FAIL == zbx_json_value_by_name(&jp_row, ZBX_PROTO_TAG_DCHECK, tmp, sizeof(tmp)))
			goto json_parse_error;

		if ('\0' != *tmp)
			ZBX_STR2UINT64(dcheckid, tmp);
		else
			dcheckid = 0;

		if (FAIL == zbx_json_value_by_name(&jp_row, ZBX_PROTO_TAG_IP, ip, sizeof(ip)))
			goto json_parse_error;

		if (SUCCEED == zbx_json_value_by_name(&jp_row, ZBX_PROTO_TAG_PORT, tmp, sizeof(tmp)))
			port = atoi(tmp);
		else
			port = 0;

		if (SUCCEED != zbx_json_value_by_name_dyn(&jp_row, ZBX_PROTO_TAG_VALUE, &value, &value_alloc))
			*value = '\0';

		if (SUCCEED != zbx_json_value_by_name(&jp_row, ZBX_PROTO_TAG_DNS, dns, sizeof(dns)))
			*dns = '\0';

		if (SUCCEED == zbx_json_value_by_name(&jp_row, ZBX_PROTO_TAG_STATUS, tmp, sizeof(tmp)))
			status = atoi(tmp);
		else
			status = 0;

		if (0 == last_druleid || drule.druleid != last_druleid)
		{
			result = DBselect(
					"select dcheckid"
					" from dchecks"
					" where druleid=" ZBX_FS_UI64
						" and uniq=1",
					drule.druleid);

			if (NULL != (row = DBfetch(result)))
				ZBX_STR2UINT64(drule.unique_dcheckid, row[0]);

			DBfree_result(result);

			last_druleid = drule.druleid;
		}

		if ('\0' == *last_ip || 0 != strcmp(ip, last_ip))
		{
			memset(&dhost, 0, sizeof(dhost));
			strscpy(last_ip, ip);
		}

		zabbix_log(LOG_LEVEL_DEBUG, "%s() druleid:" ZBX_FS_UI64 " dcheckid:" ZBX_FS_UI64 " unique_dcheckid:"
				ZBX_FS_UI64 " time:'%s %s' ip:'%s' dns:'%s' port:%d value:'%s'",
				__function_name, drule.druleid, dcheckid, drule.unique_dcheckid, zbx_date2str(itemtime),
				zbx_time2str(itemtime), ip, dns, port, value);

		DBbegin();

		if (0 == dcheckid)
		{
			if (SUCCEED != DBlock_druleid(drule.druleid))
			{
				DBrollback();

				zabbix_log(LOG_LEVEL_DEBUG, "druleid:" ZBX_FS_UI64 " does not exist", drule.druleid);

				continue;
			}

			discovery_update_host(&dhost, status, itemtime);
		}
		else
		{
			if (SUCCEED != DBlock_dcheckid(dcheckid, drule.druleid))
			{
				DBrollback();

				zabbix_log(LOG_LEVEL_DEBUG, "dcheckid:" ZBX_FS_UI64 " either does not exist or does not"
						" belong to druleid:" ZBX_FS_UI64, dcheckid, drule.druleid);

				continue;
			}

			discovery_update_service(&drule, dcheckid, &dhost, ip, dns, port, status, value, itemtime);
		}

		DBcommit();

		continue;
json_parse_error:
		*error = zbx_strdup(*error, zbx_json_strerror());
		ret = FAIL;
		break;
	}

	zbx_free(value);

	zabbix_log(LOG_LEVEL_DEBUG, "End of %s():%s", __function_name, zbx_result_string(ret));

	return ret;
}

/******************************************************************************
 *                                                                            *
 * Function: process_discovery_data                                           *
 *                                                                            *
 * Purpose: update discovery data, received from proxy                        *
 *                                                                            *
 * Parameters: jp           - [IN] JSON with historical data                  *
 *             ts           - [IN] timestamp when the proxy connection was    *
 *                                 established                                *
 *             error        - [OUT] address of a pointer to the info string   *
 *                                  (should be freed by the caller)           *
 *                                                                            *
 * Return value:  SUCCEED - processed successfully                            *
 *                FAIL - an error occurred                                    *
 *                                                                            *
 ******************************************************************************/
int	process_discovery_data(struct zbx_json_parse *jp, zbx_timespec_t *ts, char **error)
{
	const char		*__function_name = "process_discovery_data";
	int			ret;
	struct zbx_json_parse	jp_data;
	zbx_timespec_t		client_timediff;

	zabbix_log(LOG_LEVEL_DEBUG, "In %s()", __function_name);

	if (SUCCEED != (ret = get_client_timediff(jp, ts, &client_timediff)))
	{
		*error = zbx_strdup(*error, zbx_json_strerror());
		goto out;
	}

	if (SUCCEED != (ret = zbx_json_brackets_by_name(jp, ZBX_PROTO_TAG_DATA, &jp_data)))
	{
		*error = zbx_strdup(*error, zbx_json_strerror());
		goto out;
	}

	ret = process_discovery_data_contents(&jp_data, &client_timediff, error);
out:
	zabbix_log(LOG_LEVEL_DEBUG, "End of %s():%s", __function_name, zbx_result_string(ret));

	return ret;
}

/******************************************************************************
 *                                                                            *
 * Function: process_auto_registration_contents                               *
 *                                                                            *
 * Purpose: parse auto registration data contents and process it              *
 *                                                                            *
 * Parameters: jp_data         - [IN] JSON with auto registration data        *
 *             proxy_hostid    - [IN] proxy identifier from database          *
 *             client_timediff - [IN] time difference between sending and     *
 *                                    receiving parties                       *
 *             info            - [OUT] address of a pointer to the info       *
 *                                     string (should be freed by the caller) *
 *                                                                            *
 * Return value:  SUCCEED - processed successfully                            *
 *                FAIL - an error occurred                                    *
 *                                                                            *
 ******************************************************************************/
static int	process_auto_registration_contents(struct zbx_json_parse *jp_data, zbx_uint64_t proxy_hostid,
		const zbx_timespec_t *client_timediff, char **error)
{
	const char		*__function_name = "process_auto_registration_contents";

	struct zbx_json_parse	jp_row;
	int			ret = SUCCEED;
	const char		*p = NULL;
	time_t			itemtime;
	char			host[HOST_HOST_LEN_MAX], ip[INTERFACE_IP_LEN_MAX], dns[INTERFACE_DNS_LEN_MAX],
				tmp[MAX_STRING_LEN], *host_metadata = NULL;
	unsigned short		port;
	size_t			host_metadata_alloc = 1;	/* for at least NUL-termination char */
	zbx_vector_ptr_t	autoreg_hosts;

	zabbix_log(LOG_LEVEL_DEBUG, "In %s()", __function_name);

	zbx_vector_ptr_create(&autoreg_hosts);
	host_metadata = zbx_malloc(host_metadata, host_metadata_alloc);

	while (NULL != (p = zbx_json_next(jp_data, p)))
	{
		if (FAIL == (ret = zbx_json_brackets_open(p, &jp_row)))
			break;

		if (FAIL == (ret = zbx_json_value_by_name(&jp_row, ZBX_PROTO_TAG_CLOCK, tmp, sizeof(tmp))))
			break;

		itemtime = atoi(tmp) + client_timediff->sec;

		if (FAIL == (ret = zbx_json_value_by_name(&jp_row, ZBX_PROTO_TAG_HOST, host, sizeof(host))))
			break;

		if (FAIL == zbx_json_value_by_name_dyn(&jp_row, ZBX_PROTO_TAG_HOST_METADATA,
				&host_metadata, &host_metadata_alloc))
		{
			*host_metadata = '\0';
		}

		if (FAIL == zbx_json_value_by_name(&jp_row, ZBX_PROTO_TAG_IP, ip, sizeof(ip)))
			*ip = '\0';

		if (FAIL == zbx_json_value_by_name(&jp_row, ZBX_PROTO_TAG_DNS, dns, sizeof(dns)))
			*dns = '\0';

		if (FAIL == zbx_json_value_by_name(&jp_row, ZBX_PROTO_TAG_PORT, tmp, sizeof(tmp)))
			*tmp = '\0';

		if (FAIL == is_ushort(tmp, &port))
			port = ZBX_DEFAULT_AGENT_PORT;

		DBregister_host_prepare(&autoreg_hosts, host, ip, dns, port, host_metadata, itemtime);
	}

	if (0 != autoreg_hosts.values_num)
	{
		DBbegin();
		DBregister_host_flush(&autoreg_hosts, proxy_hostid);
		DBcommit();
	}

	zbx_free(host_metadata);
	DBregister_host_clean(&autoreg_hosts);
	zbx_vector_ptr_destroy(&autoreg_hosts);

	if (SUCCEED != ret)
		*error = zbx_strdup(*error, zbx_json_strerror());

	zabbix_log(LOG_LEVEL_DEBUG, "End of %s():%s", __function_name, zbx_result_string(ret));

	return ret;
}

/******************************************************************************
 *                                                                            *
 * Function: process_auto_registration                                        *
 *                                                                            *
 * Purpose: update auto registration data, received from proxy                *
 *                                                                            *
 * Parameters: jp           - [IN] JSON with historical data                  *
 *             proxy_hostid - [IN] proxy identifier from database             *
 *             ts           - [IN] timestamp when the proxy connection was    *
 *                                 established                                *
 *             error        - [OUT] address of a pointer to the info string   *
 *                                  (should be freed by the caller)           *
 *                                                                            *
 * Return value:  SUCCEED - processed successfully                            *
 *                FAIL - an error occurred                                    *
 *                                                                            *
 ******************************************************************************/
int	process_auto_registration(struct zbx_json_parse *jp, zbx_uint64_t proxy_hostid, zbx_timespec_t *ts,
		char **error)
{
	const char		*__function_name = "process_auto_registration";

	struct zbx_json_parse	jp_data;
	int			ret;
	zbx_timespec_t		client_timediff;

	zabbix_log(LOG_LEVEL_DEBUG, "In %s()", __function_name);

	if (SUCCEED != (ret = get_client_timediff(jp, ts, &client_timediff)))
	{
		*error = zbx_strdup(*error, zbx_json_strerror());
		goto out;
	}

	if (SUCCEED != (ret = zbx_json_brackets_by_name(jp, ZBX_PROTO_TAG_DATA, &jp_data)))
	{
		*error = zbx_strdup(*error, zbx_json_strerror());
		goto out;
	}

	ret = process_auto_registration_contents(&jp_data, proxy_hostid, &client_timediff, error);
out:
	zabbix_log(LOG_LEVEL_DEBUG, "End of %s():%s", __function_name, zbx_result_string(ret));

	return ret;
}

/******************************************************************************
 *                                                                            *
 * Function: proxy_get_history_count                                          *
 *                                                                            *
 * Purpose: get the number of values waiting to be sent to the sever          *
 *                                                                            *
 * Return value: the number of history values                                 *
 *                                                                            *
 ******************************************************************************/
int	proxy_get_history_count(void)
{
	DB_RESULT	result;
	DB_ROW		row;
	zbx_uint64_t	id;
	int 		count = 0;

	proxy_get_lastid("proxy_history", "history_lastid", &id);

	result = DBselect(
			"select count(*)"
			" from proxy_history"
			" where id>" ZBX_FS_UI64,
			id);

	if (NULL != (row = DBfetch(result)))
		count = atoi(row[0]);

	DBfree_result(result);

	return count;
}

/******************************************************************************
 *                                                                            *
 * Function: zbx_proxy_update_version                                         *
 *                                                                            *
 * Purpose: updates proxy version based on the received version field         *
 *                                                                            *
 * Parameters:                                                                *
 *     jp      - [IN] JSON with the proxy version                             *
 *     version - [OUT] proxy version                                          *
 *                                                                            *
 * Return value:                                                              *
 *     SUCCEED - proxy version was successfully extracted                     *
 *     FAIL    - otherwise                                                    *
 *                                                                            *
 ******************************************************************************/
int	zbx_proxy_update_version(DC_PROXY *proxy, struct zbx_json_parse *jp)
{
	char	value[MAX_STRING_LEN], *pminor, *ptr;
	int	version;

	if (NULL != jp &&
			SUCCEED == zbx_json_value_by_name(jp, ZBX_PROTO_TAG_VERSION, value, sizeof(value)) &&
			NULL != (pminor = strchr(value, '.')))
	{
		*pminor++ = '\0';

		if (NULL != (ptr = strchr(pminor, '.')))
			*ptr = '\0';

		version = ZBX_COMPONENT_VERSION(atoi(value), atoi(pminor));
	}
	else
		version = ZBX_COMPONENT_VERSION(3, 2);

	if (proxy->version != version)
	{
		zabbix_log(LOG_LEVEL_DEBUG, "proxy \"%s\" version updated from %d.%d to %d.%d", proxy->host,
				ZBX_COMPONENT_VERSION_MAJOR(proxy->version),
				ZBX_COMPONENT_VERSION_MINOR(proxy->version),
				ZBX_COMPONENT_VERSION_MAJOR(version),
				ZBX_COMPONENT_VERSION_MINOR(version));

		zbx_dc_update_proxy_version(proxy->hostid, version);
		proxy->version = version;
	}

	return SUCCEED;
}

/******************************************************************************
 *                                                                            *
 * Function: process_proxy_history_data_33                                    *
 *                                                                            *
 * Purpose: parses history data array and process the data                    *
 *                                                                            *
 * Parameters: jp_data         - [IN] JSON with history data array            *
 *             client_timediff - [IN/OUT] time difference between sending and *
 *                                        receiving parties (nanoseconds may  *
 *                                        be autoincremented to ensure unique *
 *                                        value timestamps)                   *
 *             info            - [OUT] address of a pointer to the info       *
 *                                     string (should be freed by the caller) *
 *                                                                            *
 * Return value:  SUCCEED - processed successfully                            *
 *                FAIL - an error occurred                                    *
 *                                                                            *
 * Comments: This function is used to parse the new proxy history data        *
 *           protocol introduced in Zabbix v3.3.                              *
 *                                                                            *
 ******************************************************************************/
static int	process_proxy_history_data_33(const DC_PROXY *proxy, struct zbx_json_parse *jp_data,
		zbx_timespec_t *client_timediff, char **info)
{
	const char		*__function_name = "process_proxy_history_data_33";

	const char		*pnext = NULL;
	int			ret = SUCCEED, processed_num = 0, total_num = 0, values_num, read_num, i, *errcodes;
	double			sec;
	zbx_agent_value_t	values[ZBX_HISTORY_VALUES_MAX];
	zbx_uint64_t		itemids[ZBX_HISTORY_VALUES_MAX];
	DC_ITEM			*items;
	char			*error = NULL;

	zabbix_log(LOG_LEVEL_DEBUG, "In %s()", __function_name);

	items = zbx_malloc(NULL, sizeof(DC_ITEM) * ZBX_HISTORY_VALUES_MAX);
	errcodes = zbx_malloc(NULL, sizeof(int) * ZBX_HISTORY_VALUES_MAX);

	sec = zbx_time();

	while (SUCCEED == parse_history_data_33(jp_data, &pnext, values, itemids, &values_num, &read_num,
			client_timediff, &error) && 0 != values_num)
	{
		DCconfig_get_items_by_itemids(items, itemids, errcodes, values_num, ZBX_FLAG_ITEM_FIELDS_DEFAULT);

		for (i = 0; i < values_num; i++)
		{
			if (SUCCEED != errcodes[i])
				continue;

			if (SUCCEED != proxy_item_validator(&items[i], NULL, (void *)&proxy->hostid, &error))
			{
				if (NULL != error)
				{
					zabbix_log(LOG_LEVEL_WARNING, "%s", error);
					zbx_free(error);
				}

				DCconfig_clean_items(&items[i], &errcodes[i], 1);
				errcodes[i] = FAIL;
			}
		}

		processed_num += process_history_data(items, values, errcodes, values_num);
		DCconfig_clean_items(items, errcodes, values_num);

		total_num += read_num;

		DCconfig_clean_items(items, errcodes, values_num);
		zbx_agent_values_clean(values, values_num);

		if (NULL == pnext)
			break;
	}

	zbx_free(errcodes);
	zbx_free(items);

	if (NULL == error)
	{
		ret = SUCCEED;
		*info = zbx_dsprintf(*info, "processed: %d; failed: %d; total: %d; seconds spent: " ZBX_FS_DBL,
				processed_num, total_num - processed_num, total_num, zbx_time() - sec);
	}
	else
	{
		zbx_free(*info);
		*info = error;
	}

	zabbix_log(LOG_LEVEL_DEBUG, "End of %s():%s", __function_name, zbx_result_string(ret));

	return ret;
}

/******************************************************************************
 *                                                                            *
 * Function: zbx_strcatnl_alloc                                               *
 *                                                                            *
 * Purpose: appends text to the string on a new line                          *
 *                                                                            *
 ******************************************************************************/
static void	zbx_strcatnl_alloc(char **info, size_t *info_alloc, size_t *info_offset, const char *text)
{
	if (0 != *info_offset)
		zbx_chrcpy_alloc(info, info_alloc, info_offset, '\n');

	zbx_strcpy_alloc(info, info_alloc, info_offset, text);
}

/******************************************************************************
 *                                                                            *
 * Function: process_proxy_data                                               *
 *                                                                            *
 * Purpose: process 'proxy data' request                                      *
 *                                                                            *
 * Parameters: proxy        - [IN] the source proxy                           *
 *             jp           - [IN] JSON with proxy data                       *
 *             proxy_hostid - [IN] proxy identifier from database             *
 *             ts           - [IN] timestamp when the proxy connection was    *
 *                                 established                                *
 *             error        - [OUT] address of a pointer to the info string   *
 *                                  (should be freed by the caller)           *
 *                                                                            *
 * Return value:  SUCCEED - processed successfully                            *
 *                FAIL - an error occurred                                    *
 *                                                                            *
 ******************************************************************************/
int	process_proxy_data(const DC_PROXY *proxy, struct zbx_json_parse *jp, zbx_timespec_t *ts, char **error)
{
	const char		*__function_name = "process_proxy_data";

	struct zbx_json_parse	jp_data;
	int			ret = SUCCEED;
	zbx_timespec_t		client_timediff;
	char			*error_step = NULL;
	size_t			error_alloc = 0, error_offset = 0;

	zabbix_log(LOG_LEVEL_DEBUG, "In %s()", __function_name);

	if (SUCCEED != (ret = get_client_timediff(jp, ts, &client_timediff)))
	{
		*error = zbx_strdup(*error, zbx_json_strerror());
		goto out;
	}

	DCconfig_set_proxy_timediff(proxy->hostid, &client_timediff);

	if (SUCCEED == zbx_json_brackets_by_name(jp, ZBX_PROTO_TAG_HOST_AVAILABILITY, &jp_data))
	{
		if (SUCCEED != process_host_availability_contents(&jp_data, &error_step))
			zbx_strcatnl_alloc(error, &error_alloc, &error_offset, error_step);
	}

	if (SUCCEED == zbx_json_brackets_by_name(jp, ZBX_PROTO_TAG_HISTORY_DATA, &jp_data))
	{
		zbx_timespec_t	client_timediff_copy = client_timediff;

		/* use modifiable copy of client_timediff to allow unique clock,ns value timestamps */
		process_proxy_history_data_33(proxy, &jp_data, &client_timediff_copy, &error_step);
		zbx_strcatnl_alloc(error, &error_alloc, &error_offset, error_step);
	}

	if (SUCCEED == zbx_json_brackets_by_name(jp, ZBX_PROTO_TAG_DISCOVERY_DATA, &jp_data))
	{
		if (SUCCEED != process_discovery_data_contents(&jp_data, &client_timediff, &error_step))
			zbx_strcatnl_alloc(error, &error_alloc, &error_offset, error_step);
	}

	if (SUCCEED == zbx_json_brackets_by_name(jp, ZBX_PROTO_TAG_AUTO_REGISTRATION, &jp_data))
	{
		if (SUCCEED != process_auto_registration_contents(&jp_data, proxy->hostid, &client_timediff,
				&error_step))
		{
			zbx_strcatnl_alloc(error, &error_alloc, &error_offset, error_step);
		}
	}

	zbx_free(error_step);
	ret = SUCCEED;
out:
	zabbix_log(LOG_LEVEL_DEBUG, "End of %s():%s", __function_name, zbx_result_string(ret));

	return ret;
}<|MERGE_RESOLUTION|>--- conflicted
+++ resolved
@@ -294,12 +294,7 @@
  *               configured in passive mode or access denied)                 *
  *                                                                            *
  ******************************************************************************/
-<<<<<<< HEAD
 int	get_active_proxy_from_request(struct zbx_json_parse *jp, DC_PROXY *proxy, char **error)
-=======
-int	get_active_proxy_from_request(struct zbx_json_parse *jp, DC_PROXY *proxy,
-		char **error)
->>>>>>> 419a0934
 {
 	char	*ch_error, host[HOST_HOST_LEN_MAX];
 
