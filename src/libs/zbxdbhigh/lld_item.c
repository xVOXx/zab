--- conflicted
+++ resolved
@@ -3588,13 +3588,8 @@
  *               FAIL    - items cannot be added/updated                      *
  *                                                                            *
  ******************************************************************************/
-<<<<<<< HEAD
-void	lld_update_items(zbx_uint64_t hostid, zbx_uint64_t lld_ruleid, zbx_vector_ptr_t *lld_rows, char **error,
+int	lld_update_items(zbx_uint64_t hostid, zbx_uint64_t lld_ruleid, const zbx_vector_ptr_t *lld_rows, char **error,
 		int lifetime, int lastcheck)
-=======
-int	lld_update_items(zbx_uint64_t hostid, zbx_uint64_t lld_ruleid, const zbx_vector_ptr_t *lld_rows, char **error,
-		unsigned short lifetime, int lastcheck)
->>>>>>> 419a0934
 {
 	const char		*__function_name = "lld_update_items";
 
