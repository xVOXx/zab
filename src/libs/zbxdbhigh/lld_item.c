--- conflicted
+++ resolved
@@ -103,13 +103,8 @@
 #define ZBX_FLAG_LLD_ITEM_UPDATE_SNMPV3_CONTEXTNAME	__UINT64_C(0x0000000800000000)
 #define ZBX_FLAG_LLD_ITEM_UPDATE										\
 		(ZBX_FLAG_LLD_ITEM_UPDATE_NAME | ZBX_FLAG_LLD_ITEM_UPDATE_KEY | ZBX_FLAG_LLD_ITEM_UPDATE_TYPE |	\
-<<<<<<< HEAD
-		ZBX_FLAG_LLD_ITEM_UPDATE_VALUE_TYPE | ZBX_FLAG_LLD_ITEM_UPDATE_DATA_TYPE |			\
+		ZBX_FLAG_LLD_ITEM_UPDATE_VALUE_TYPE | 								\
 		ZBX_FLAG_LLD_ITEM_UPDATE_DELAY |								\
-=======
-		ZBX_FLAG_LLD_ITEM_UPDATE_VALUE_TYPE | 								\
-		ZBX_FLAG_LLD_ITEM_UPDATE_DELAY | ZBX_FLAG_LLD_ITEM_UPDATE_DELAY_FLEX |				\
->>>>>>> bfc8e349
 		ZBX_FLAG_LLD_ITEM_UPDATE_HISTORY | ZBX_FLAG_LLD_ITEM_UPDATE_TRENDS |				\
 		ZBX_FLAG_LLD_ITEM_UPDATE_TRAPPER_HOSTS | ZBX_FLAG_LLD_ITEM_UPDATE_UNITS |			\
 		ZBX_FLAG_LLD_ITEM_UPDATE_FORMULA | ZBX_FLAG_LLD_ITEM_UPDATE_LOGTIMEFMT |			\
@@ -501,13 +496,8 @@
 
 	zbx_strcpy_alloc(&sql, &sql_alloc, &sql_offset,
 			"select id.itemid,id.key_,id.lastcheck,id.ts_delete,i.name,i.key_,i.type,i.value_type,"
-<<<<<<< HEAD
-				"i.data_type,i.delay,i.history,i.trends,i.trapper_hosts,i.units,"
-				"i.multiplier,i.delta,i.formula,i.logtimefmt,i.valuemapid,i.params,i.ipmi_sensor,"
-=======
-				"i.delay,i.delay_flex,i.history,i.trends,i.trapper_hosts,i.units,"
+				"i.delay,i.history,i.trends,i.trapper_hosts,i.units,"
 				"i.formula,i.logtimefmt,i.valuemapid,i.params,i.ipmi_sensor,"
->>>>>>> bfc8e349
 				"i.snmp_community,i.snmp_oid,i.port,i.snmpv3_securityname,i.snmpv3_securitylevel,"
 				"i.snmpv3_authprotocol,i.snmpv3_authpassphrase,i.snmpv3_privprotocol,"
 				"i.snmpv3_privpassphrase,i.authtype,i.username,i.password,i.publickey,i.privatekey,"
@@ -524,15 +514,7 @@
 
 	while (NULL != (row = DBfetch(result)))
 	{
-<<<<<<< HEAD
-		zbx_uint64_t			parent_itemid;
-		int				index;
-		zbx_lld_item_prototype_t	*item_prototype;
-
-		ZBX_STR2UINT64(parent_itemid, row[38]);
-=======
-		ZBX_STR2UINT64(itemid, row[36]);
->>>>>>> bfc8e349
+		ZBX_STR2UINT64(itemid, row[35]);
 
 		if (FAIL == (index = zbx_vector_ptr_bsearch(item_prototypes, &itemid,
 				ZBX_DEFAULT_UINT64_PTR_COMPARE_FUNC)))
@@ -562,180 +544,87 @@
 		if ((unsigned char)atoi(row[7]) != item_prototype->value_type)
 			item->flags |= ZBX_FLAG_LLD_ITEM_UPDATE_VALUE_TYPE;
 
-<<<<<<< HEAD
-		if ((unsigned char)atoi(row[8]) != item_prototype->data_type)
-			item->flags |= ZBX_FLAG_LLD_ITEM_UPDATE_DATA_TYPE;
-
-		item->delay = zbx_strdup(NULL, row[9]);
+		item->delay = zbx_strdup(NULL, row[8]);
 		item->delay_orig = NULL;
 
-		item->history = zbx_strdup(NULL, row[10]);
+		item->history = zbx_strdup(NULL, row[9]);
 		item->history_orig = NULL;
 
-		item->trends = zbx_strdup(NULL, row[11]);
+		item->trends = zbx_strdup(NULL, row[10]);
 		item->trends_orig = NULL;
 
-=======
-		if (atoi(row[8]) != item_prototype->delay)
-			item->flags |= ZBX_FLAG_LLD_ITEM_UPDATE_DELAY;
-
-		if (0 != strcmp(row[9], item_prototype->delay_flex))
-			item->flags |= ZBX_FLAG_LLD_ITEM_UPDATE_DELAY_FLEX;
-
-		if (atoi(row[10]) != item_prototype->history)
-			item->flags |= ZBX_FLAG_LLD_ITEM_UPDATE_HISTORY;
-
-		if (atoi(row[11]) != item_prototype->trends)
-			item->flags |= ZBX_FLAG_LLD_ITEM_UPDATE_TRENDS;
-
->>>>>>> bfc8e349
-		if (0 != strcmp(row[12], item_prototype->trapper_hosts))
+		if (0 != strcmp(row[11], item_prototype->trapper_hosts))
 			item->flags |= ZBX_FLAG_LLD_ITEM_UPDATE_TRAPPER_HOSTS;
 
-		item->units = zbx_strdup(NULL, row[13]);
+		item->units = zbx_strdup(NULL, row[12]);
 		item->units_orig = NULL;
 
-<<<<<<< HEAD
-		if ((unsigned char)atoi(row[14]) != item_prototype->multiplier)
-			item->flags |= ZBX_FLAG_LLD_ITEM_UPDATE_MULTIPLIER;
-
-		if ((unsigned char)atoi(row[15]) != item_prototype->delta)
-			item->flags |= ZBX_FLAG_LLD_ITEM_UPDATE_DELTA;
-
-		if (0 != strcmp(row[16], item_prototype->formula))
+		if (0 != strcmp(row[13], item_prototype->formula))
 			item->flags |= ZBX_FLAG_LLD_ITEM_UPDATE_FORMULA;
 
-		if (0 != strcmp(row[17], item_prototype->logtimefmt))
+		if (0 != strcmp(row[14], item_prototype->logtimefmt))
 			item->flags |= ZBX_FLAG_LLD_ITEM_UPDATE_LOGTIMEFMT;
 
-		ZBX_DBROW2UINT64(db_valuemapid, row[18]);
+		ZBX_DBROW2UINT64(db_valuemapid, row[15]);
 		if (db_valuemapid != item_prototype->valuemapid)
 			item->flags |= ZBX_FLAG_LLD_ITEM_UPDATE_VALUEMAPID;
 
-		item->params = zbx_strdup(NULL, row[19]);
+		item->params = zbx_strdup(NULL, row[16]);
 		item->params_orig = NULL;
 
-		item->ipmi_sensor = zbx_strdup(NULL, row[20]);
+		item->ipmi_sensor = zbx_strdup(NULL, row[17]);
 		item->ipmi_sensor_orig = NULL;
 
-		if (0 != strcmp(row[21], item_prototype->snmp_community))
+		if (0 != strcmp(row[18], item_prototype->snmp_community))
 			item->flags |= ZBX_FLAG_LLD_ITEM_UPDATE_SNMP_COMMUNITY;
 
-		item->snmp_oid = zbx_strdup(NULL, row[22]);
+		item->snmp_oid = zbx_strdup(NULL, row[19]);
 		item->snmp_oid_orig = NULL;
 
-		if (0 != strcmp(row[23], item_prototype->port))
+		if (0 != strcmp(row[20], item_prototype->port))
 			item->flags |= ZBX_FLAG_LLD_ITEM_UPDATE_PORT;
 
-		if (0 != strcmp(row[24], item_prototype->snmpv3_securityname))
+		if (0 != strcmp(row[21], item_prototype->snmpv3_securityname))
 			item->flags |= ZBX_FLAG_LLD_ITEM_UPDATE_SNMPV3_SECURITYNAME;
 
-		if ((unsigned char)atoi(row[25]) != item_prototype->snmpv3_securitylevel)
+		if ((unsigned char)atoi(row[22]) != item_prototype->snmpv3_securitylevel)
 			item->flags |= ZBX_FLAG_LLD_ITEM_UPDATE_SNMPV3_SECURITYLEVEL;
 
-		if ((unsigned char)atoi(row[26]) != item_prototype->snmpv3_authprotocol)
+		if ((unsigned char)atoi(row[23]) != item_prototype->snmpv3_authprotocol)
 			item->flags |= ZBX_FLAG_LLD_ITEM_UPDATE_SNMPV3_AUTHPROTOCOL;
 
-		if (0 != strcmp(row[27], item_prototype->snmpv3_authpassphrase))
+		if (0 != strcmp(row[24], item_prototype->snmpv3_authpassphrase))
 			item->flags |= ZBX_FLAG_LLD_ITEM_UPDATE_SNMPV3_AUTHPASSPHRASE;
 
-		if ((unsigned char)atoi(row[28]) != item_prototype->snmpv3_privprotocol)
+		if ((unsigned char)atoi(row[25]) != item_prototype->snmpv3_privprotocol)
 			item->flags |= ZBX_FLAG_LLD_ITEM_UPDATE_SNMPV3_PRIVPROTOCOL;
 
-		if (0 != strcmp(row[29], item_prototype->snmpv3_privpassphrase))
+		if (0 != strcmp(row[26], item_prototype->snmpv3_privpassphrase))
 			item->flags |= ZBX_FLAG_LLD_ITEM_UPDATE_SNMPV3_PRIVPASSPHRASE;
 
-		if ((unsigned char)atoi(row[30]) != item_prototype->authtype)
+		if ((unsigned char)atoi(row[27]) != item_prototype->authtype)
 			item->flags |= ZBX_FLAG_LLD_ITEM_UPDATE_AUTHTYPE;
 
-		if (0 != strcmp(row[31], item_prototype->username))
+		if (0 != strcmp(row[28], item_prototype->username))
 			item->flags |= ZBX_FLAG_LLD_ITEM_UPDATE_USERNAME;
 
-		if (0 != strcmp(row[32], item_prototype->password))
+		if (0 != strcmp(row[29], item_prototype->password))
 			item->flags |= ZBX_FLAG_LLD_ITEM_UPDATE_PASSWORD;
 
-		if (0 != strcmp(row[33], item_prototype->publickey))
+		if (0 != strcmp(row[30], item_prototype->publickey))
 			item->flags |= ZBX_FLAG_LLD_ITEM_UPDATE_PUBLICKEY;
 
-		if (0 != strcmp(row[34], item_prototype->privatekey))
+		if (0 != strcmp(row[31], item_prototype->privatekey))
 			item->flags |= ZBX_FLAG_LLD_ITEM_UPDATE_PRIVATEKEY;
 
-		item->description = zbx_strdup(NULL, row[35]);
+		item->description = zbx_strdup(NULL, row[32]);
 		item->description_orig = NULL;
 
-		ZBX_DBROW2UINT64(db_interfaceid, row[36]);
+		ZBX_DBROW2UINT64(db_interfaceid, row[33]);
 		if (db_interfaceid != item_prototype->interfaceid)
 			item->flags |= ZBX_FLAG_LLD_ITEM_UPDATE_INTERFACEID;
 
-		if (0 != strcmp(row[37], item_prototype->snmpv3_contextname))
-=======
-		if (0 != strcmp(row[14], item_prototype->formula))
-			item->flags |= ZBX_FLAG_LLD_ITEM_UPDATE_FORMULA;
-
-		if (0 != strcmp(row[15], item_prototype->logtimefmt))
-			item->flags |= ZBX_FLAG_LLD_ITEM_UPDATE_LOGTIMEFMT;
-
-		ZBX_DBROW2UINT64(db_valuemapid, row[16]);
-		if (db_valuemapid != item_prototype->valuemapid)
-			item->flags |= ZBX_FLAG_LLD_ITEM_UPDATE_VALUEMAPID;
-
-		item->params = zbx_strdup(NULL, row[17]);
-		item->params_orig = NULL;
-
-		item->ipmi_sensor = zbx_strdup(NULL, row[18]);
-		item->ipmi_sensor_orig = NULL;
-
-		if (0 != strcmp(row[19], item_prototype->snmp_community))
-			item->flags |= ZBX_FLAG_LLD_ITEM_UPDATE_SNMP_COMMUNITY;
-
-		item->snmp_oid = zbx_strdup(NULL, row[20]);
-		item->snmp_oid_orig = NULL;
-
-		if (0 != strcmp(row[21], item_prototype->port))
-			item->flags |= ZBX_FLAG_LLD_ITEM_UPDATE_PORT;
-
-		if (0 != strcmp(row[22], item_prototype->snmpv3_securityname))
-			item->flags |= ZBX_FLAG_LLD_ITEM_UPDATE_SNMPV3_SECURITYNAME;
-
-		if ((unsigned char)atoi(row[23]) != item_prototype->snmpv3_securitylevel)
-			item->flags |= ZBX_FLAG_LLD_ITEM_UPDATE_SNMPV3_SECURITYLEVEL;
-
-		if ((unsigned char)atoi(row[24]) != item_prototype->snmpv3_authprotocol)
-			item->flags |= ZBX_FLAG_LLD_ITEM_UPDATE_SNMPV3_AUTHPROTOCOL;
-
-		if (0 != strcmp(row[25], item_prototype->snmpv3_authpassphrase))
-			item->flags |= ZBX_FLAG_LLD_ITEM_UPDATE_SNMPV3_AUTHPASSPHRASE;
-
-		if ((unsigned char)atoi(row[26]) != item_prototype->snmpv3_privprotocol)
-			item->flags |= ZBX_FLAG_LLD_ITEM_UPDATE_SNMPV3_PRIVPROTOCOL;
-
-		if (0 != strcmp(row[27], item_prototype->snmpv3_privpassphrase))
-			item->flags |= ZBX_FLAG_LLD_ITEM_UPDATE_SNMPV3_PRIVPASSPHRASE;
-
-		if ((unsigned char)atoi(row[28]) != item_prototype->authtype)
-			item->flags |= ZBX_FLAG_LLD_ITEM_UPDATE_AUTHTYPE;
-
-		if (0 != strcmp(row[29], item_prototype->username))
-			item->flags |= ZBX_FLAG_LLD_ITEM_UPDATE_USERNAME;
-
-		if (0 != strcmp(row[30], item_prototype->password))
-			item->flags |= ZBX_FLAG_LLD_ITEM_UPDATE_PASSWORD;
-
-		if (0 != strcmp(row[31], item_prototype->publickey))
-			item->flags |= ZBX_FLAG_LLD_ITEM_UPDATE_PUBLICKEY;
-
-		if (0 != strcmp(row[32], item_prototype->privatekey))
-			item->flags |= ZBX_FLAG_LLD_ITEM_UPDATE_PRIVATEKEY;
-
-		item->description = zbx_strdup(NULL, row[33]);
-		item->description_orig = NULL;
-
-		ZBX_DBROW2UINT64(db_interfaceid, row[34]);
-		if (db_interfaceid != item_prototype->interfaceid)
-			item->flags |= ZBX_FLAG_LLD_ITEM_UPDATE_INTERFACEID;
-
-		if (0 != strcmp(row[35], item_prototype->snmpv3_contextname))
->>>>>>> bfc8e349
+		if (0 != strcmp(row[34], item_prototype->snmpv3_contextname))
 			item->flags |= ZBX_FLAG_LLD_ITEM_UPDATE_SNMPV3_CONTEXTNAME;
 
 		item->lld_row = NULL;
@@ -1610,13 +1499,8 @@
 		itemdiscoveryid = DBget_maxid_num("item_discovery", new_items);
 
 		zbx_db_insert_prepare(&db_insert, "items", "itemid", "name", "key_", "hostid", "type", "value_type",
-<<<<<<< HEAD
-				"data_type", "delay", "history", "trends", "status", "trapper_hosts",
-				"units", "multiplier", "delta", "formula", "logtimefmt", "valuemapid", "params",
-=======
-				"delay", "delay_flex", "history", "trends", "status", "trapper_hosts",
+				"delay", "history", "trends", "status", "trapper_hosts",
 				"units", "formula", "logtimefmt", "valuemapid", "params",
->>>>>>> bfc8e349
 				"ipmi_sensor", "snmp_community", "snmp_oid", "port", "snmpv3_securityname",
 				"snmpv3_securitylevel", "snmpv3_authprotocol", "snmpv3_authpassphrase",
 				"snmpv3_privprotocol", "snmpv3_privpassphrase", "authtype", "username", "password",
@@ -1655,12 +1539,7 @@
 
 			zbx_db_insert_add_values(&db_insert, item->itemid, item->name, item->key, hostid,
 					(int)item_prototype->type, (int)item_prototype->value_type,
-<<<<<<< HEAD
-					(int)item_prototype->data_type, item->delay, item->history, item->trends,
-=======
-					item_prototype->delay,
-					item_prototype->delay_flex, item_prototype->history, item_prototype->trends,
->>>>>>> bfc8e349
+					item->delay, item->history, item->trends,
 					(int)item_prototype->status, item_prototype->trapper_hosts, item->units,
 					item_prototype->formula, item_prototype->logtimefmt, item_prototype->valuemapid,
 					item->params, item->ipmi_sensor, item_prototype->snmp_community, item->snmp_oid,
@@ -3548,13 +3427,8 @@
 	zabbix_log(LOG_LEVEL_DEBUG, "In %s()", __function_name);
 
 	result = DBselect(
-<<<<<<< HEAD
-			"select i.itemid,i.name,i.key_,i.type,i.value_type,i.data_type,i.delay,"
-				"i.history,i.trends,i.status,i.trapper_hosts,i.units,i.multiplier,i.delta,i.formula,"
-=======
-			"select i.itemid,i.name,i.key_,i.type,i.value_type,i.delay,i.delay_flex,"
+			"select i.itemid,i.name,i.key_,i.type,i.value_type,i.delay,"
 				"i.history,i.trends,i.status,i.trapper_hosts,i.units,i.formula,"
->>>>>>> bfc8e349
 				"i.logtimefmt,i.valuemapid,i.params,i.ipmi_sensor,i.snmp_community,i.snmp_oid,"
 				"i.port,i.snmpv3_securityname,i.snmpv3_securitylevel,i.snmpv3_authprotocol,"
 				"i.snmpv3_authpassphrase,i.snmpv3_privprotocol,i.snmpv3_privpassphrase,i.authtype,"
@@ -3574,69 +3448,34 @@
 		item_prototype->key = zbx_strdup(NULL, row[2]);
 		ZBX_STR2UCHAR(item_prototype->type, row[3]);
 		ZBX_STR2UCHAR(item_prototype->value_type, row[4]);
-<<<<<<< HEAD
-		ZBX_STR2UCHAR(item_prototype->data_type, row[5]);
-		item_prototype->delay = zbx_strdup(NULL, row[6]);
-		item_prototype->history = zbx_strdup(NULL, row[7]);
-		item_prototype->trends = zbx_strdup(NULL, row[8]);
-		ZBX_STR2UCHAR(item_prototype->status, row[9]);
-		item_prototype->trapper_hosts = zbx_strdup(NULL, row[10]);
-		item_prototype->units = zbx_strdup(NULL, row[11]);
-		ZBX_STR2UCHAR(item_prototype->multiplier, row[12]);
-		ZBX_STR2UCHAR(item_prototype->delta, row[13]);
-		item_prototype->formula = zbx_strdup(NULL, row[14]);
-		item_prototype->logtimefmt = zbx_strdup(NULL, row[15]);
-		ZBX_DBROW2UINT64(item_prototype->valuemapid, row[16]);
-		item_prototype->params = zbx_strdup(NULL, row[17]);
-		item_prototype->ipmi_sensor = zbx_strdup(NULL, row[18]);
-		item_prototype->snmp_community = zbx_strdup(NULL, row[19]);
-		item_prototype->snmp_oid = zbx_strdup(NULL, row[20]);
-		item_prototype->port = zbx_strdup(NULL, row[21]);
-		item_prototype->snmpv3_securityname = zbx_strdup(NULL, row[22]);
-		ZBX_STR2UCHAR(item_prototype->snmpv3_securitylevel, row[23]);
-		ZBX_STR2UCHAR(item_prototype->snmpv3_authprotocol, row[24]);
-		item_prototype->snmpv3_authpassphrase = zbx_strdup(NULL, row[25]);
-		ZBX_STR2UCHAR(item_prototype->snmpv3_privprotocol, row[26]);
-		item_prototype->snmpv3_privpassphrase = zbx_strdup(NULL, row[27]);
-		ZBX_STR2UCHAR(item_prototype->authtype, row[28]);
-		item_prototype->username = zbx_strdup(NULL, row[29]);
-		item_prototype->password = zbx_strdup(NULL, row[30]);
-		item_prototype->publickey = zbx_strdup(NULL, row[31]);
-		item_prototype->privatekey = zbx_strdup(NULL, row[32]);
-		item_prototype->description = zbx_strdup(NULL, row[33]);
-		ZBX_DBROW2UINT64(item_prototype->interfaceid, row[34]);
-		item_prototype->snmpv3_contextname = zbx_strdup(NULL, row[35]);
-=======
-		item_prototype->delay = atoi(row[5]);
-		item_prototype->delay_flex = zbx_strdup(NULL, row[6]);
-		item_prototype->history = atoi(row[7]);
-		item_prototype->trends = atoi(row[8]);
-		ZBX_STR2UCHAR(item_prototype->status, row[9]);
-		item_prototype->trapper_hosts = zbx_strdup(NULL, row[10]);
-		item_prototype->units = zbx_strdup(NULL, row[11]);
-		item_prototype->formula = zbx_strdup(NULL, row[12]);
-		item_prototype->logtimefmt = zbx_strdup(NULL, row[13]);
-		ZBX_DBROW2UINT64(item_prototype->valuemapid, row[14]);
-		item_prototype->params = zbx_strdup(NULL, row[15]);
-		item_prototype->ipmi_sensor = zbx_strdup(NULL, row[16]);
-		item_prototype->snmp_community = zbx_strdup(NULL, row[17]);
-		item_prototype->snmp_oid = zbx_strdup(NULL, row[18]);
-		item_prototype->port = zbx_strdup(NULL, row[19]);
-		item_prototype->snmpv3_securityname = zbx_strdup(NULL, row[20]);
-		ZBX_STR2UCHAR(item_prototype->snmpv3_securitylevel, row[21]);
-		ZBX_STR2UCHAR(item_prototype->snmpv3_authprotocol, row[22]);
-		item_prototype->snmpv3_authpassphrase = zbx_strdup(NULL, row[23]);
-		ZBX_STR2UCHAR(item_prototype->snmpv3_privprotocol, row[24]);
-		item_prototype->snmpv3_privpassphrase = zbx_strdup(NULL, row[25]);
-		ZBX_STR2UCHAR(item_prototype->authtype, row[26]);
-		item_prototype->username = zbx_strdup(NULL, row[27]);
-		item_prototype->password = zbx_strdup(NULL, row[28]);
-		item_prototype->publickey = zbx_strdup(NULL, row[29]);
-		item_prototype->privatekey = zbx_strdup(NULL, row[30]);
-		item_prototype->description = zbx_strdup(NULL, row[31]);
-		ZBX_DBROW2UINT64(item_prototype->interfaceid, row[32]);
-		item_prototype->snmpv3_contextname = zbx_strdup(NULL, row[33]);
->>>>>>> bfc8e349
+		item_prototype->delay = zbx_strdup(NULL, row[5]);
+		item_prototype->history = zbx_strdup(NULL, row[6]);
+		item_prototype->trends = zbx_strdup(NULL, row[7]);
+		ZBX_STR2UCHAR(item_prototype->status, row[8]);
+		item_prototype->trapper_hosts = zbx_strdup(NULL, row[9]);
+		item_prototype->units = zbx_strdup(NULL, row[10]);
+		item_prototype->formula = zbx_strdup(NULL, row[11]);
+		item_prototype->logtimefmt = zbx_strdup(NULL, row[12]);
+		ZBX_DBROW2UINT64(item_prototype->valuemapid, row[13]);
+		item_prototype->params = zbx_strdup(NULL, row[14]);
+		item_prototype->ipmi_sensor = zbx_strdup(NULL, row[15]);
+		item_prototype->snmp_community = zbx_strdup(NULL, row[16]);
+		item_prototype->snmp_oid = zbx_strdup(NULL, row[17]);
+		item_prototype->port = zbx_strdup(NULL, row[18]);
+		item_prototype->snmpv3_securityname = zbx_strdup(NULL, row[19]);
+		ZBX_STR2UCHAR(item_prototype->snmpv3_securitylevel, row[20]);
+		ZBX_STR2UCHAR(item_prototype->snmpv3_authprotocol, row[21]);
+		item_prototype->snmpv3_authpassphrase = zbx_strdup(NULL, row[22]);
+		ZBX_STR2UCHAR(item_prototype->snmpv3_privprotocol, row[23]);
+		item_prototype->snmpv3_privpassphrase = zbx_strdup(NULL, row[24]);
+		ZBX_STR2UCHAR(item_prototype->authtype, row[25]);
+		item_prototype->username = zbx_strdup(NULL, row[26]);
+		item_prototype->password = zbx_strdup(NULL, row[27]);
+		item_prototype->publickey = zbx_strdup(NULL, row[28]);
+		item_prototype->privatekey = zbx_strdup(NULL, row[29]);
+		item_prototype->description = zbx_strdup(NULL, row[30]);
+		ZBX_DBROW2UINT64(item_prototype->interfaceid, row[31]);
+		item_prototype->snmpv3_contextname = zbx_strdup(NULL, row[32]);
 
 		zbx_vector_ptr_create(&item_prototype->lld_rows);
 		zbx_vector_ptr_create(&item_prototype->applications);
