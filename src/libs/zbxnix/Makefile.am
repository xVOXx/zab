--- conflicted
+++ resolved
@@ -10,8 +10,5 @@
 	sighandler.c \
 	sigcommon.h \
 	control.c control.h \
-<<<<<<< HEAD
-	coredump.c
-=======
-	dshm.c
->>>>>>> 8c0bf591
+	dshm.c \
+	coredump.c