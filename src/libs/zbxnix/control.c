/*
** Zabbix
** Copyright (C) 2001-2020 Zabbix SIA
**
** This program is free software; you can redistribute it and/or modify
** it under the terms of the GNU General Public License as published by
** the Free Software Foundation; either version 2 of the License, or
** (at your option) any later version.
**
** This program is distributed in the hope that it will be useful,
** but WITHOUT ANY WARRANTY; without even the implied warranty of
** MERCHANTABILITY or FITNESS FOR A PARTICULAR PURPOSE. See the
** GNU General Public License for more details.
**
** You should have received a copy of the GNU General Public License
** along with this program; if not, write to the Free Software
** Foundation, Inc., 51 Franklin Street, Fifth Floor, Boston, MA  02110-1301, USA.
**/

#include "control.h"
#include "zbxdiag.h"

static int	parse_log_level_options(const char *opt, size_t len, unsigned int *scope, unsigned int *data)
{
	unsigned short	num = 0;
	const char	*rtc_options;

	rtc_options = opt + len;

	if ('\0' == *rtc_options)
	{
		*scope = ZBX_RTC_LOG_SCOPE_FLAG | ZBX_RTC_LOG_SCOPE_PID;
		*data = 0;
	}
	else if ('=' != *rtc_options)
	{
		zbx_error("invalid runtime control option: %s", opt);
		return FAIL;
	}
	else if (0 != isdigit(*(++rtc_options)))
	{
		/* convert PID */
		if (FAIL == is_ushort(rtc_options, &num) || 0 == num)
		{
			zbx_error("invalid log level control target: invalid or unsupported process identifier");
			return FAIL;
		}

		*scope = ZBX_RTC_LOG_SCOPE_FLAG | ZBX_RTC_LOG_SCOPE_PID;
		*data = num;
	}
	else
	{
		char	*proc_name = NULL, *proc_num;
		int	proc_type;

		if ('\0' == *rtc_options)
		{
			zbx_error("invalid log level control target: unspecified process identifier or type");
			return FAIL;
		}

		proc_name = zbx_strdup(proc_name, rtc_options);

		if (NULL != (proc_num = strchr(proc_name, ',')))
			*proc_num++ = '\0';

		if ('\0' == *proc_name)
		{
			zbx_error("invalid log level control target: unspecified process type");
			zbx_free(proc_name);
			return FAIL;
		}

		if (ZBX_PROCESS_TYPE_UNKNOWN == (proc_type = get_process_type_by_name(proc_name)))
		{
			zbx_error("invalid log level control target: unknown process type \"%s\"", proc_name);
			zbx_free(proc_name);
			return FAIL;
		}

		if (NULL != proc_num)
		{
			if ('\0' == *proc_num)
			{
				zbx_error("invalid log level control target: unspecified process number");
				zbx_free(proc_name);
				return FAIL;
			}

			/* convert Zabbix process number (e.g. "2" in "poller,2") */
			if (FAIL == is_ushort(proc_num, &num) || 0 == num)
			{
				zbx_error("invalid log level control target: invalid or unsupported process number"
						" \"%s\"", proc_num);
				zbx_free(proc_name);
				return FAIL;
			}
		}

		zbx_free(proc_name);

		*scope = ZBX_RTC_LOG_SCOPE_PROC | (unsigned int)proc_type;
		*data = num;
	}

	return SUCCEED;
}

/******************************************************************************
 *                                                                            *
 * Function: parse_rtc_options                                                *
 *                                                                            *
 * Purpose: parse runtime control options and create a runtime control        *
 *          message                                                           *
 *                                                                            *
 * Parameters: opt          - [IN] the command line argument                  *
 *             program_type - [IN] the program type                           *
 *             message      - [OUT] the message containing options for log    *
 *                                  level change or cache reload              *
 *                                                                            *
 * Return value: SUCCEED - the message was created successfully               *
 *               FAIL    - an error occurred                                  *
 *                                                                            *
 ******************************************************************************/
int	parse_rtc_options(const char *opt, unsigned char program_type, int *message)
{
	unsigned int	scope, data, command;

	if (0 == strncmp(opt, ZBX_LOG_LEVEL_INCREASE, ZBX_CONST_STRLEN(ZBX_LOG_LEVEL_INCREASE)))
	{
		command = ZBX_RTC_LOG_LEVEL_INCREASE;

		if (SUCCEED != parse_log_level_options(opt, ZBX_CONST_STRLEN(ZBX_LOG_LEVEL_INCREASE), &scope, &data))
			return FAIL;
	}
	else if (0 == strncmp(opt, ZBX_LOG_LEVEL_DECREASE, ZBX_CONST_STRLEN(ZBX_LOG_LEVEL_DECREASE)))
	{
		command = ZBX_RTC_LOG_LEVEL_DECREASE;

		if (SUCCEED != parse_log_level_options(opt, ZBX_CONST_STRLEN(ZBX_LOG_LEVEL_DECREASE), &scope, &data))
			return FAIL;
	}
	else if (0 != (program_type & (ZBX_PROGRAM_TYPE_SERVER | ZBX_PROGRAM_TYPE_PROXY)) &&
			0 == strcmp(opt, ZBX_CONFIG_CACHE_RELOAD))
	{
		command = ZBX_RTC_CONFIG_CACHE_RELOAD;
		scope = 0;
		data = 0;
	}
	else if (0 != (program_type & (ZBX_PROGRAM_TYPE_SERVER | ZBX_PROGRAM_TYPE_PROXY)) &&
			0 == strcmp(opt, ZBX_HOUSEKEEPER_EXECUTE))
	{
		command = ZBX_RTC_HOUSEKEEPER_EXECUTE;
		scope = 0;
		data = 0;
	}
	else if (0 != (program_type & (ZBX_PROGRAM_TYPE_SERVER | ZBX_PROGRAM_TYPE_PROXY)) &&
			0 == strcmp(opt, ZBX_SNMP_CACHE_RELOAD))
	{
#ifdef HAVE_NETSNMP
		command = ZBX_RTC_SNMP_CACHE_RELOAD;
		/* Scope is ignored for SNMP. R/U pollers, trapper, discoverer and taskmanager always get targeted. */
		scope = 0;
		data = 0;
#else
		zbx_error("invalid runtime control option: no SNMP support enabled");
		return FAIL;
#endif
	}
<<<<<<< HEAD
	else if (0 != (program_type & ZBX_PROGRAM_TYPE_SERVER) && 0 == strcmp(opt, ZBX_SECRETS_RELOAD))
	{
		command = ZBX_RTC_SECRETS_RELOAD;
		scope = 0;
		data = 0;
=======
	else if (0 != (program_type & (ZBX_PROGRAM_TYPE_SERVER | ZBX_PROGRAM_TYPE_PROXY)) &&
			0 == strncmp(opt, ZBX_DIAGINFO, ZBX_CONST_STRLEN(ZBX_DIAGINFO)))
	{
		command = ZBX_RTC_DIAGINFO;
		data = 0;
		scope = ZBX_DIAGINFO_ALL;

		if ('=' == opt[ZBX_CONST_STRLEN(ZBX_DIAGINFO)])
		{
			const char	*section = opt + ZBX_CONST_STRLEN(ZBX_DIAGINFO) + 1;

			if (0 == strcmp(section, ZBX_DIAG_HISTORYCACHE))
			{
				scope = ZBX_DIAGINFO_HISTORYCACHE;
			}
			else if (0 == strcmp(section, ZBX_DIAG_PREPROCESSING))
			{
				scope = ZBX_DIAGINFO_PREPROCESSING;
			}
			else if (0 != (program_type & (ZBX_PROGRAM_TYPE_SERVER)))
			{
				if (0 == strcmp(section, ZBX_DIAG_VALUECACHE))
					scope = ZBX_DIAGINFO_VALUECACHE;
				else if (0 == strcmp(section, ZBX_DIAG_LLD))
					scope = ZBX_DIAGINFO_LLD;
				else if (0 == strcmp(section, ZBX_DIAG_ALERTING))
					scope = ZBX_DIAGINFO_ALERTING;
			}

			if (0 == scope)
			{
				zbx_error("invalid diaginfo section: %s", section);
				return FAIL;
			}
		}
		else if ('\0' != opt[ZBX_CONST_STRLEN(ZBX_DIAGINFO)])
		{
			zbx_error("invalid runtime control option: %s", opt);
			return FAIL;
		}
>>>>>>> 2f99d411
	}
	else
	{
		zbx_error("invalid runtime control option: %s", opt);
		return FAIL;
	}

	*message = (int)ZBX_RTC_MAKE_MESSAGE(command, scope, data);

	return SUCCEED;
}<|MERGE_RESOLUTION|>--- conflicted
+++ resolved
@@ -168,13 +168,6 @@
 		return FAIL;
 #endif
 	}
-<<<<<<< HEAD
-	else if (0 != (program_type & ZBX_PROGRAM_TYPE_SERVER) && 0 == strcmp(opt, ZBX_SECRETS_RELOAD))
-	{
-		command = ZBX_RTC_SECRETS_RELOAD;
-		scope = 0;
-		data = 0;
-=======
 	else if (0 != (program_type & (ZBX_PROGRAM_TYPE_SERVER | ZBX_PROGRAM_TYPE_PROXY)) &&
 			0 == strncmp(opt, ZBX_DIAGINFO, ZBX_CONST_STRLEN(ZBX_DIAGINFO)))
 	{
@@ -215,7 +208,12 @@
 			zbx_error("invalid runtime control option: %s", opt);
 			return FAIL;
 		}
->>>>>>> 2f99d411
+	}
+	else if (0 != (program_type & ZBX_PROGRAM_TYPE_SERVER) && 0 == strcmp(opt, ZBX_SECRETS_RELOAD))
+	{
+		command = ZBX_RTC_SECRETS_RELOAD;
+		scope = 0;
+		data = 0;
 	}
 	else
 	{
