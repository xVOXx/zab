--- conflicted
+++ resolved
@@ -420,11 +420,7 @@
 }
 
 static int	passive_command_send_and_result_fetch(const zbx_dc_host_t *host, const char *command, char **result,
-<<<<<<< HEAD
-		const char *config_source_ip, unsigned char program_type, char *error, size_t max_error_len)
-=======
-		int config_timeout, const char *config_source_ip, char *error, size_t max_error_len)
->>>>>>> c01619a0
+		int config_timeout, const char *config_source_ip, unsigned char program_type, char *error, size_t max_error_len)
 {
 	int		ret;
 	AGENT_RESULT	agent_result;
@@ -503,11 +499,7 @@
 				error, max_error_len);
 	}
 
-<<<<<<< HEAD
-	return passive_command_send_and_result_fetch(host, command, result, config_source_ip, program_type, error,
-=======
-	return passive_command_send_and_result_fetch(host, command, result, config_timeout, config_source_ip, error,
->>>>>>> c01619a0
+	return passive_command_send_and_result_fetch(host, command, result, config_timeout, config_source_ip, program_type, error,
 			max_error_len);
 }
 
