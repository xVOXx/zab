/*
** Zabbix
** Copyright (C) 2001-2022 Zabbix SIA
**
** This program is free software; you can redistribute it and/or modify
** it under the terms of the GNU General Public License as published by
** the Free Software Foundation; either version 2 of the License, or
** (at your option) any later version.
**
** This program is distributed in the hope that it will be useful,
** but WITHOUT ANY WARRANTY; without even the implied warranty of
** MERCHANTABILITY or FITNESS FOR A PARTICULAR PURPOSE. See the
** GNU General Public License for more details.
**
** You should have received a copy of the GNU General Public License
** along with this program; if not, write to the Free Software
** Foundation, Inc., 51 Franklin Street, Fifth Floor, Boston, MA  02110-1301, USA.
**/

#include "common.h"
#include "log.h"
#include "setproctitle.h"
#include "zbxthreads.h"

const int	INTERFACE_TYPE_PRIORITY[INTERFACE_TYPE_COUNT] =
{
	INTERFACE_TYPE_AGENT,
	INTERFACE_TYPE_SNMP,
	INTERFACE_TYPE_JMX,
	INTERFACE_TYPE_IPMI
};

static ZBX_THREAD_LOCAL volatile sig_atomic_t	zbx_timed_out;	/* 0 - no timeout occurred, 1 - SIGALRM took place */

#ifdef _WINDOWS

char	ZABBIX_SERVICE_NAME[ZBX_SERVICE_NAME_LEN] = APPLICATION_NAME;
char	ZABBIX_EVENT_SOURCE[ZBX_SERVICE_NAME_LEN] = APPLICATION_NAME;

int	__zbx_stat(const char *path, zbx_stat_t *buf)
{
	int	ret, fd;
	wchar_t	*wpath;

	wpath = zbx_utf8_to_unicode(path);

	if (-1 == (ret = _wstat64(wpath, buf)))
		goto out;

	if (0 != S_ISDIR(buf->st_mode) || 0 != buf->st_size)
		goto out;

	/* In the case of symlinks _wstat64 returns zero file size.   */
	/* Try to work around it by opening the file and using fstat. */

	ret = -1;

	if (-1 != (fd = _wopen(wpath, O_RDONLY)))
	{
		ret = _fstat64(fd, buf);
		_close(fd);
	}
out:
	zbx_free(wpath);

	return ret;
}
#endif

/******************************************************************************
 *                                                                            *
 * Purpose: return program name without path                                  *
 *                                                                            *
 * Return value: program name without path                                    *
 *                                                                            *
 ******************************************************************************/
const char	*get_program_name(const char *path)
{
	const char	*filename = NULL;

	for (filename = path; path && *path; path++)
	{
		if ('\\' == *path || '/' == *path)
			filename = path + 1;
	}

	return filename;
}

/******************************************************************************
 *                                                                            *
<<<<<<< HEAD
 * Purpose: Gets the current time.                                            *
 *                                                                            *
 * Comments: Time in seconds since midnight (00:00:00),                       *
 *           January 1, 1970, coordinated universal time (UTC).               *
 *                                                                            *
 ******************************************************************************/
void	zbx_timespec(zbx_timespec_t *ts)
{
	static ZBX_THREAD_LOCAL zbx_timespec_t	last_ts = {0, 0};
	static ZBX_THREAD_LOCAL int		corr = 0;
#if defined(_WINDOWS) || defined(__MINGW32__)
	static ZBX_THREAD_LOCAL LARGE_INTEGER	tickPerSecond = {0};
	struct _timeb				tb;
#else
	struct timeval	tv;
	int		rc = -1;
#	ifdef HAVE_TIME_CLOCK_GETTIME
	struct timespec	tp;
#	endif
#endif
#if defined(_WINDOWS) || defined(__MINGW32__)

	if (0 == tickPerSecond.QuadPart)
		QueryPerformanceFrequency(&tickPerSecond);

	_ftime(&tb);

	ts->sec = (int)tb.time;
	ts->ns = tb.millitm * 1000000;

	if (0 != tickPerSecond.QuadPart)
	{
		LARGE_INTEGER	tick;

		if (TRUE == QueryPerformanceCounter(&tick))
		{
			static ZBX_THREAD_LOCAL LARGE_INTEGER	last_tick = {0};

			if (0 < last_tick.QuadPart)
			{
				LARGE_INTEGER	qpc_tick = {0}, ntp_tick = {0};

				/* _ftime () returns precision in milliseconds, but 'ns' could be increased up to 1ms */
				if (last_ts.sec == ts->sec && last_ts.ns > ts->ns && 1000000 > (last_ts.ns - ts->ns))
				{
					ts->ns = last_ts.ns;
				}
				else
				{
					ntp_tick.QuadPart = tickPerSecond.QuadPart * (ts->sec - last_ts.sec) +
							tickPerSecond.QuadPart * (ts->ns - last_ts.ns) / 1000000000;
				}

				/* host system time can shift backwards, then correction is not reasonable */
				if (0 <= ntp_tick.QuadPart)
					qpc_tick.QuadPart = tick.QuadPart - last_tick.QuadPart - ntp_tick.QuadPart;

				if (0 < qpc_tick.QuadPart && qpc_tick.QuadPart < tickPerSecond.QuadPart)
				{
					int	ns = (int)(1000000000 * qpc_tick.QuadPart / tickPerSecond.QuadPart);

					if (1000000 > ns)	/* value less than 1 millisecond */
					{
						ts->ns += ns;

						while (ts->ns >= 1000000000)
						{
							ts->sec++;
							ts->ns -= 1000000000;
						}
					}
				}
			}

			last_tick = tick;
		}
	}
#else	/* not _WINDOWS */
#ifdef HAVE_TIME_CLOCK_GETTIME
	if (0 == (rc = clock_gettime(CLOCK_REALTIME, &tp)))
	{
		ts->sec = (int)tp.tv_sec;
		ts->ns = (int)tp.tv_nsec;
	}
#endif	/* HAVE_TIME_CLOCK_GETTIME */

	if (0 != rc && 0 == (rc = gettimeofday(&tv, NULL)))
	{
		ts->sec = (int)tv.tv_sec;
		ts->ns = (int)tv.tv_usec * 1000;
	}

	if (0 != rc)
	{
		ts->sec = (int)time(NULL);
		ts->ns = 0;
	}
#endif	/* not _WINDOWS */

	if (last_ts.ns == ts->ns && last_ts.sec == ts->sec)
	{
		ts->ns += ++corr;

		while (ts->ns >= 1000000000)
		{
			ts->sec++;
			ts->ns -= 1000000000;
		}
	}
	else
	{
		last_ts.sec = ts->sec;
		last_ts.ns = ts->ns;
		corr = 0;
	}
}

/******************************************************************************
 *                                                                            *
 * Purpose: Gets the current time.                                            *
 *                                                                            *
 * Return value: Time in seconds                                              *
 *                                                                            *
 * Comments: Time in seconds since midnight (00:00:00),                       *
 *           January 1, 1970, coordinated universal time (UTC).               *
 *                                                                            *
 ******************************************************************************/
double	zbx_time(void)
{
	zbx_timespec_t	ts;

	zbx_timespec(&ts);

	return (double)ts.sec + 1.0e-9 * (double)ts.ns;
}

/******************************************************************************
 *                                                                            *
 * Purpose: Gets the current time including UTC offset                        *
 *                                                                            *
 * Return value: Time in seconds                                              *
 *                                                                            *
 ******************************************************************************/
double	zbx_current_time(void)
{
	return zbx_time() + ZBX_JAN_1970_IN_SEC;
}

/******************************************************************************
 *                                                                            *
 * Return value:  SUCCEED - year is a leap year                               *
 *                FAIL    - year is not a leap year                           *
 *                                                                            *
 ******************************************************************************/
int	zbx_is_leap_year(int year)
{
	return 0 == year % 4 && (0 != year % 100 || 0 == year % 400) ? SUCCEED : FAIL;
}

/******************************************************************************
 *                                                                            *
 * Purpose:                                                                   *
 *     get current time and store it in memory locations provided by caller   *
 *                                                                            *
 * Parameters:                                                                *
 *     tm           - [OUT] broken-down representation of the current time    *
 *     milliseconds - [OUT] milliseconds since the previous second            *
 *     tz           - [OUT] local time offset from UTC (optional)             *
 *                                                                            *
 * Comments:                                                                  *
 *     On Windows localtime() and gmtime() return pointers to static,         *
 *     thread-local storage locations. On Unix localtime() and gmtime() are   *
 *     not thread-safe and re-entrant as they return pointers to static       *
 *     storage locations which can be overwritten by localtime(), gmtime()    *
 *     or other time functions in other threads or signal handlers. To avoid  *
 *     this we use localtime_r() and gmtime_r().                              *
 *                                                                            *
 ******************************************************************************/
void	zbx_get_time(struct tm *tm, long *milliseconds, zbx_timezone_t *tz)
{
#if defined(_WINDOWS) || defined(__MINGW32__)
	struct _timeb	current_time;

	_ftime(&current_time);
	*tm = *localtime(&current_time.time);	/* localtime() cannot return NULL if called with valid parameter */
	*milliseconds = current_time.millitm;
#else
	struct timeval	current_time;

	gettimeofday(&current_time, NULL);
	localtime_r(&current_time.tv_sec, tm);
	*milliseconds = current_time.tv_usec / 1000;
#endif
	if (NULL != tz)
	{
		long	offset;
#if defined(_WINDOWS) || defined(__MINGW32__)
		offset = zbx_get_timezone_offset(current_time.time, tm);
#else
		offset = zbx_get_timezone_offset(current_time.tv_sec, tm);
#endif
		tz->tz_sign = (0 <= offset ? '+' : '-');
		tz->tz_hour = labs(offset) / SEC_PER_HOUR;
		tz->tz_min = (labs(offset) - tz->tz_hour * SEC_PER_HOUR) / SEC_PER_MIN;
		/* assuming no remaining seconds like in historic Asia/Riyadh87, Asia/Riyadh88 and Asia/Riyadh89 */
	}
}

/******************************************************************************
 *                                                                            *
 * Purpose: get time offset from UTC                                          *
 *                                                                            *
 * Parameters: t  - [IN] input time to calculate offset with                  *
 *             tm - [OUT] broken-down representation of the current time      *
 *                                                                            *
 * Return value: Time offset from UTC in seconds                              *
 *                                                                            *
 ******************************************************************************/
long	zbx_get_timezone_offset(time_t t, struct tm *tm)
{
	long		offset;
#ifndef HAVE_TM_TM_GMTOFF
	struct tm	tm_utc;
#endif

	*tm = *localtime(&t);

#ifdef HAVE_TM_TM_GMTOFF
	offset = tm->tm_gmtoff;
#else
#if defined(_WINDOWS) || defined(__MINGW32__)
	tm_utc = *gmtime(&t);
#else
	gmtime_r(&t, &tm_utc);
#endif
	offset = (tm->tm_yday - tm_utc.tm_yday) * SEC_PER_DAY +
			(tm->tm_hour - tm_utc.tm_hour) * SEC_PER_HOUR +
			(tm->tm_min - tm_utc.tm_min) * SEC_PER_MIN;	/* assuming seconds are equal */

	while (tm->tm_year > tm_utc.tm_year)
		offset += (SUCCEED == zbx_is_leap_year(tm_utc.tm_year++) ? SEC_PER_YEAR + SEC_PER_DAY : SEC_PER_YEAR);

	while (tm->tm_year < tm_utc.tm_year)
		offset -= (SUCCEED == zbx_is_leap_year(--tm_utc.tm_year) ? SEC_PER_YEAR + SEC_PER_DAY : SEC_PER_YEAR);
#endif

	return offset;
}

/******************************************************************************
 *                                                                            *
 * Purpose: get broken-down representation of the time in specified time zone *
 *                                                                            *
 * Parameters: time - [IN] input time                                         *
 *             tz   - [IN] time zone                                          *
 *                                                                            *
 * Return value: broken-down representation of the time in specified time zone*
 *                                                                            *
 ******************************************************************************/
struct tm	*zbx_localtime(const time_t *time, const char *tz)
{
#if defined(HAVE_GETENV) && defined(HAVE_PUTENV) && defined(HAVE_UNSETENV) && defined(HAVE_TZSET) && \
		!defined(_WINDOWS) && !defined(__MINGW32__)
	char		*old_tz;
	struct tm	*tm;

	if (NULL == tz || 0 == strcmp(tz, "system"))
		return localtime(time);

	if (NULL != (old_tz = getenv("TZ")))
		old_tz = zbx_strdup(NULL, old_tz);

	setenv("TZ", tz, 1);

	tzset();
	tm = localtime(time);

	if (NULL != old_tz)
	{
		setenv("TZ", old_tz, 1);
		zbx_free(old_tz);
	}
	else
		unsetenv("TZ");

	tzset();

	return tm;
#else
	ZBX_UNUSED(tz);
	return localtime(time);
#endif
}

/******************************************************************************
 *                                                                            *
 * Purpose: get UTC time from broken down time elements                       *
 *                                                                            *
 * Parameters:                                                                *
 *     year  - [IN] year (1970-...)                                           *
 *     month - [IN] month (1-12)                                              *
 *     mday  - [IN] day of month (1-..., depending on month and year)         *
 *     hour  - [IN] hours (0-23)                                              *
 *     min   - [IN] minutes (0-59)                                            *
 *     sec   - [IN] seconds (0-61, leap seconds are not strictly validated)   *
 *     t     - [OUT] Epoch timestamp                                          *
 *                                                                            *
 * Return value:  SUCCEED - date is valid and resulting timestamp is positive *
 *                FAIL - otherwise                                            *
 *                                                                            *
 ******************************************************************************/
int	zbx_utc_time(int year, int mon, int mday, int hour, int min, int sec, int *t)
{
/* number of leap years before but not including year */
#define ZBX_LEAP_YEARS(year)	(((year) - 1) / 4 - ((year) - 1) / 100 + ((year) - 1) / 400)

	/* days since the beginning of non-leap year till the beginning of the month */
	static const int	month_day[12] = { 0, 31, 59, 90, 120, 151, 181, 212, 243, 273, 304, 334 };
	static const int	epoch_year = 1970;

	if (epoch_year <= year && 1 <= mon && mon <= 12 && 1 <= mday && mday <= zbx_day_in_month(year, mon) &&
			0 <= hour && hour <= 23 && 0 <= min && min <= 59 && 0 <= sec && sec <= 61 &&
			0 <= (*t = (year - epoch_year) * SEC_PER_YEAR +
			(ZBX_LEAP_YEARS(2 < mon ? year + 1 : year) - ZBX_LEAP_YEARS(epoch_year)) * SEC_PER_DAY +
			(month_day[mon - 1] + mday - 1) * SEC_PER_DAY + hour * SEC_PER_HOUR + min * SEC_PER_MIN + sec))
	{
		return SUCCEED;
	}

	return FAIL;
#undef ZBX_LEAP_YEARS
}

/******************************************************************************
 *                                                                            *
 * Purpose: returns number of days in a month                                 *
 *                                                                            *
 * Parameters:                                                                *
 *     year  - [IN]                                                           *
 *     mon   - [IN] month (1-12)                                              *
 *                                                                            *
 * Return value: 28-31 depending on number of days in the month, defaults to  *
 *               30 if the month is outside of allowed range                  *
 *                                                                            *
 ******************************************************************************/
int	zbx_day_in_month(int year, int mon)
{
	/* number of days in the month of a non-leap year */
	static const unsigned char	month[12] = { 31, 28, 31, 30, 31, 30, 31, 31, 30, 31, 30, 31 };

	if (1 <= mon && mon <= 12)	/* add one day in February of a leap year */
		return month[mon - 1] + (2 == mon && SUCCEED == zbx_is_leap_year(year) ? 1 : 0);

	return 30;
}

/******************************************************************************
 *                                                                            *
 * Purpose: get duration in milliseconds since time stamp till current time   *
 *                                                                            *
 * Parameters:                                                                *
 *     ts - [IN] time from when duration should be counted                    *
 *                                                                            *
 * Return value: duration in milliseconds since time stamp till current time  *
 *                                                                            *
 ******************************************************************************/
zbx_uint64_t	zbx_get_duration_ms(const zbx_timespec_t *ts)
{
	zbx_timespec_t	now;

	zbx_timespec(&now);

	return (zbx_uint64_t)((now.sec - ts->sec) * 1e3 + (now.ns - ts->ns) / 1e6);
}

/******************************************************************************
 *                                                                            *
=======
>>>>>>> 50d63102
 * Purpose: allocates nmemb * size bytes of memory and fills it with zeros    *
 *                                                                            *
 * Return value: returns a pointer to the newly allocated memory              *
 *                                                                            *
 ******************************************************************************/
void	*zbx_calloc2(const char *filename, int line, void *old, size_t nmemb, size_t size)
{
	int	max_attempts;
	void	*ptr = NULL;

	/* old pointer must be NULL */
	if (NULL != old)
	{
		zabbix_log(LOG_LEVEL_CRIT, "[file:%s,line:%d] zbx_calloc: allocating already allocated memory. "
				"Please report this to Zabbix developers.",
				filename, line);
	}

	for (
		max_attempts = 10, nmemb = MAX(nmemb, 1), size = MAX(size, 1);
		0 < max_attempts && NULL == ptr;
		ptr = calloc(nmemb, size), max_attempts--
	);

	if (NULL != ptr)
		return ptr;

	zabbix_log(LOG_LEVEL_CRIT, "[file:%s,line:%d] zbx_calloc: out of memory. Requested " ZBX_FS_SIZE_T " bytes.",
			filename, line, (zbx_fs_size_t)size);

	exit(EXIT_FAILURE);
}

/******************************************************************************
 *                                                                            *
 * Purpose: allocates size bytes of memory                                    *
 *                                                                            *
 * Return value: returns a pointer to the newly allocated memory              *
 *                                                                            *
 ******************************************************************************/
void	*zbx_malloc2(const char *filename, int line, void *old, size_t size)
{
	int	max_attempts;
	void	*ptr = NULL;

	/* old pointer must be NULL */
	if (NULL != old)
	{
		zabbix_log(LOG_LEVEL_CRIT, "[file:%s,line:%d] zbx_malloc: allocating already allocated memory. "
				"Please report this to Zabbix developers.",
				filename, line);
	}

	for (
		max_attempts = 10, size = MAX(size, 1);
		0 < max_attempts && NULL == ptr;
		ptr = malloc(size), max_attempts--
	);

	if (NULL != ptr)
		return ptr;

	zabbix_log(LOG_LEVEL_CRIT, "[file:%s,line:%d] zbx_malloc: out of memory. Requested " ZBX_FS_SIZE_T " bytes.",
			filename, line, (zbx_fs_size_t)size);

	exit(EXIT_FAILURE);
}

/******************************************************************************
 *                                                                            *
 * Purpose: changes the size of the memory block pointed to by old            *
 *          to size bytes                                                     *
 *                                                                            *
 * Return value: returns a pointer to the newly allocated memory              *
 *                                                                            *
 ******************************************************************************/
void	*zbx_realloc2(const char *filename, int line, void *old, size_t size)
{
	int	max_attempts;
	void	*ptr = NULL;

	for (
		max_attempts = 10, size = MAX(size, 1);
		0 < max_attempts && NULL == ptr;
		ptr = realloc(old, size), max_attempts--
	);

	if (NULL != ptr)
		return ptr;

	zabbix_log(LOG_LEVEL_CRIT, "[file:%s,line:%d] zbx_realloc: out of memory. Requested " ZBX_FS_SIZE_T " bytes.",
			filename, line, (zbx_fs_size_t)size);

	exit(EXIT_FAILURE);
}

char	*zbx_strdup2(const char *filename, int line, char *old, const char *str)
{
	int	retry;
	char	*ptr = NULL;

	zbx_free(old);

	for (retry = 10; 0 < retry && NULL == ptr; ptr = strdup(str), retry--)
		;

	if (NULL != ptr)
		return ptr;

	zabbix_log(LOG_LEVEL_CRIT, "[file:%s,line:%d] zbx_strdup: out of memory. Requested " ZBX_FS_SIZE_T " bytes.",
			filename, line, (zbx_fs_size_t)(strlen(str) + 1));

	exit(EXIT_FAILURE);
}

/****************************************************************************************
 *                                                                                      *
 * Purpose: For overwriting sensitive data in memory.                                   *
 *          Similar to memset() but should not be optimized out by a compiler.          *
 *                                                                                      *
 * Derived from:                                                                        *
 *   http://www.dwheeler.com/secure-programs/Secure-Programs-HOWTO/protect-secrets.html *
 * See also:                                                                            *
 *   http://www.open-std.org/jtc1/sc22/wg14/www/docs/n1381.pdf on secure_memset()       *
 *                                                                                      *
 ****************************************************************************************/
void	*zbx_guaranteed_memset(void *v, int c, size_t n)
{
	volatile signed char	*p = (volatile signed char *)v;

	while (0 != n--)
		*p++ = (signed char)c;

	return v;
}

/******************************************************************************
 *                                                                            *
 * Purpose: print application parameters on stdout with layout suitable for   *
 *          80-column terminal                                                *
 *                                                                            *
 * Comments:  usage_message - is global variable which must be initialized    *
 *                            in each zabbix application                      *
 *                                                                            *
 ******************************************************************************/
void	zbx_usage(void)
{
#define ZBX_MAXCOL	79
#define ZBX_SPACE1	"  "			/* left margin for the first line */
#define ZBX_SPACE2	"               "	/* left margin for subsequent lines */
	const char	**p = usage_message;

	if (NULL != *p)
		printf("usage:\n");

	while (NULL != *p)
	{
		size_t	pos;

		printf("%s%s", ZBX_SPACE1, progname);
		pos = ZBX_CONST_STRLEN(ZBX_SPACE1) + strlen(progname);

		while (NULL != *p)
		{
			size_t	len;

			len = strlen(*p);

			if (ZBX_MAXCOL > pos + len)
			{
				pos += len + 1;
				printf(" %s", *p);
			}
			else
			{
				pos = ZBX_CONST_STRLEN(ZBX_SPACE2) + len + 1;
				printf("\n%s %s", ZBX_SPACE2, *p);
			}

			p++;
		}

		printf("\n");
		p++;
	}
#undef ZBX_MAXCOL
#undef ZBX_SPACE1
#undef ZBX_SPACE2
}

static const char	copyright_message[] =
	"Copyright (C) 2022 Zabbix SIA\n"
	"License GPLv2+: GNU GPL version 2 or later <http://gnu.org/licenses/gpl.html>.\n"
	"This is free software: you are free to change and redistribute it according to\n"
	"the license. There is NO WARRANTY, to the extent permitted by law.";

static const char	help_message_footer[] =
	"Report bugs to: <https://support.zabbix.com>\n"
	"Zabbix home page: <http://www.zabbix.com>\n"
	"Documentation: <https://www.zabbix.com/documentation>";

/******************************************************************************
 *                                                                            *
 * Purpose: print help of application parameters on stdout by application     *
 *          request with parameter '-h'                                       *
 *                                                                            *
 * Comments:  help_message - is global variable which must be initialized     *
 *                            in each zabbix application                      *
 *                                                                            *
 ******************************************************************************/
void	zbx_help(void)
{
	const char	**p = help_message;

	zbx_usage();
	printf("\n");

	while (NULL != *p)
		printf("%s\n", *p++);

	printf("\n");
	puts(help_message_footer);
}

/******************************************************************************
 *                                                                            *
 * Purpose: print version and compilation time of application on stdout       *
 *          by application request with parameter '-V'                        *
 *                                                                            *
 * Comments:  title_message - is global variable which must be initialized    *
 *                            in each zabbix application                      *
 *                                                                            *
 ******************************************************************************/
void	zbx_version(void)
{
	printf("%s (Zabbix) %s\n", title_message, ZABBIX_VERSION);
	printf("Revision %s %s, compilation time: %s %s\n\n", ZABBIX_REVISION, ZABBIX_REVDATE, __DATE__, __TIME__);
	puts(copyright_message);
}

/******************************************************************************
 *                                                                            *
 * Purpose: set process title                                                 *
 *                                                                            *
 ******************************************************************************/
void	zbx_setproctitle(const char *fmt, ...)
{
#if defined(HAVE_FUNCTION_SETPROCTITLE) || defined(PS_OVERWRITE_ARGV) || defined(PS_PSTAT_ARGV)
	char	title[MAX_STRING_LEN];
	va_list	args;

	va_start(args, fmt);
	zbx_vsnprintf(title, sizeof(title), fmt, args);
	va_end(args);

	zabbix_log(LOG_LEVEL_DEBUG, "%s() title:'%s'", __func__, title);
#endif

#if defined(HAVE_FUNCTION_SETPROCTITLE)
	setproctitle("%s", title);
#elif defined(PS_OVERWRITE_ARGV) || defined(PS_PSTAT_ARGV)
	setproctitle_set_status(title);
#endif
}

/******************************************************************************
 *                                                                            *
 * Purpose: check if string is a valid internet hostname                      *
 *                                                                            *
 * Parameters: hostname - [IN] hostname string to be checked                  *
 *                                                                            *
 * Return value: SUCCEED - could be a valid hostname,                         *
 *               FAIL - definitely not a valid hostname                       *
 * Comments:                                                                  *
 *     Validation is not strict. Restrictions not checked:                    *
 *         - individual label (component) length 1-63,                        *
 *         - hyphens ('-') allowed only as interior characters in labels,     *
 *         - underscores ('_') allowed in domain name, but not in hostname.   *
 *                                                                            *
 ******************************************************************************/
int	zbx_validate_hostname(const char *hostname)
{
	int		component;	/* periods ('.') are only allowed when they serve to delimit components */
	int		len = ZBX_MAX_DNSNAME_LEN;
	const char	*p;

	/* the first character must be an alphanumeric character */
	if (0 == isalnum(*hostname))
		return FAIL;

	/* check only up to the first 'len' characters, the 1st character is already successfully checked */
	for (p = hostname + 1, component = 1; '\0' != *p; p++)
	{
		if (0 == --len)				/* hostname too long */
			return FAIL;

		/* check for allowed characters */
		if (0 != isalnum(*p) || '-' == *p || '_' == *p)
			component = 1;
		else if ('.' == *p && 1 == component)
			component = 0;
		else
			return FAIL;
	}

	return SUCCEED;
}

/******************************************************************************
 *                                                                            *
 * Purpose: get nearest index position of sorted elements in array            *
 *                                                                            *
 * Parameters: p   - pointer to array of elements                             *
 *             sz  - element size                                             *
 *             num - number of elements                                       *
 *             id  - index to look for                                        *
 *                                                                            *
 * Return value: index at which it would be possible to insert the element so *
 *               that the array is still sorted                               *
 *                                                                            *
 ******************************************************************************/
int	get_nearestindex(const void *p, size_t sz, int num, zbx_uint64_t id)
{
	int		first_index, last_index, index;
	zbx_uint64_t	element_id;

	if (0 == num)
		return 0;

	first_index = 0;
	last_index = num - 1;

	while (1)
	{
		index = first_index + (last_index - first_index) / 2;

		if (id == (element_id = *(const zbx_uint64_t *)((const char *)p + index * sz)))
			return index;

		if (last_index == first_index)
		{
			if (element_id < id)
				index++;
			return index;
		}

		if (element_id < id)
			first_index = index + 1;
		else
			last_index = index;
	}
}

/******************************************************************************
 *                                                                            *
 * Purpose: add uint64 value to dynamic array                                 *
 *                                                                            *
 ******************************************************************************/
int	uint64_array_add(zbx_uint64_t **values, int *alloc, int *num, zbx_uint64_t value, int alloc_step)
{
	int	index;

	index = get_nearestindex(*values, sizeof(zbx_uint64_t), *num, value);
	if (index < (*num) && (*values)[index] == value)
		return index;

	if (*alloc == *num)
	{
		if (0 == alloc_step)
		{
			zbx_error("Unable to reallocate buffer");
			assert(0);
		}

		*alloc += alloc_step;
		*values = (zbx_uint64_t *)zbx_realloc(*values, *alloc * sizeof(zbx_uint64_t));
	}

	memmove(&(*values)[index + 1], &(*values)[index], sizeof(zbx_uint64_t) * (*num - index));

	(*values)[index] = value;
	(*num)++;

	return index;
}

/******************************************************************************
 *                                                                            *
 * Purpose: remove uint64 values from array                                   *
 *                                                                            *
 ******************************************************************************/
void	uint64_array_remove(zbx_uint64_t *values, int *num, const zbx_uint64_t *rm_values, int rm_num)
{
	int	rindex, index;

	for (rindex = 0; rindex < rm_num; rindex++)
	{
		index = get_nearestindex(values, sizeof(zbx_uint64_t), *num, rm_values[rindex]);
		if (index == *num || values[index] != rm_values[rindex])
			continue;

		memmove(&values[index], &values[index + 1], sizeof(zbx_uint64_t) * ((*num) - index - 1));
		(*num)--;
	}
}

/******************************************************************************
 *                                                                            *
 * Return value:  SUCCEED - the char is allowed in the host name              *
 *                FAIL - otherwise                                            *
 *                                                                            *
 * Comments: in host name allowed characters: '0-9a-zA-Z. _-'                 *
 *           !!! Don't forget to sync the code with PHP !!!                   *
 *                                                                            *
 ******************************************************************************/
int	is_hostname_char(unsigned char c)
{
	if (0 != isalnum(c))
		return SUCCEED;

	if (c == '.' || c == ' ' || c == '_' || c == '-')
		return SUCCEED;

	return FAIL;
}

/******************************************************************************
 *                                                                            *
 * Return value:  SUCCEED - the char is allowed in the item key               *
 *                FAIL - otherwise                                            *
 *                                                                            *
 * Comments: in key allowed characters: '0-9a-zA-Z._-'                        *
 *           !!! Don't forget to sync the code with PHP !!!                   *
 *                                                                            *
 ******************************************************************************/
int	is_key_char(unsigned char c)
{
	if (0 != isalnum(c))
		return SUCCEED;

	if (c == '.' || c == '_' || c == '-')
		return SUCCEED;

	return FAIL;
}

/******************************************************************************
 *                                                                            *
 * Return value:  SUCCEED - the char is allowed in the trigger function       *
 *                FAIL - otherwise                                            *
 *                                                                            *
 * Comments: in trigger function allowed characters: 'a-z'                    *
 *           !!! Don't forget to sync the code with PHP !!!                   *
 *                                                                            *
 ******************************************************************************/
int	is_function_char(unsigned char c)
{
	if (0 != islower(c))
		return SUCCEED;

	return FAIL;
}

/******************************************************************************
 *                                                                            *
 * Return value:  SUCCEED - the char is allowed in the macro name             *
 *                FAIL - otherwise                                            *
 *                                                                            *
 * Comments: allowed characters in macro names: '0-9A-Z._'                    *
 *           !!! Don't forget to sync the code with PHP !!!                   *
 *                                                                            *
 ******************************************************************************/
int	is_macro_char(unsigned char c)
{
	if (0 != isupper(c))
		return SUCCEED;

	if ('.' == c || '_' == c)
		return SUCCEED;

	if (0 != isdigit(c))
		return SUCCEED;

	return FAIL;
}

/******************************************************************************
 *                                                                            *
 * Purpose: checks if the name is a valid discovery macro                     *
 *                                                                            *
 * Return value:  SUCCEED - the name is a valid discovery macro               *
 *                FAIL - otherwise                                            *
 *                                                                            *
 ******************************************************************************/
int	is_discovery_macro(const char *name)
{
	if ('{' != *name++ || '#' != *name++)
		return FAIL;

	do
	{
		if (SUCCEED != is_macro_char(*name++))
			return FAIL;

	} while ('}' != *name);

	if ('\0' != name[1])
		return FAIL;

	return SUCCEED;
}

/******************************************************************************
 *                                                                            *
 * Purpose: advances pointer to first invalid character in string             *
 *          ensuring that everything before it is a valid key                 *
 *                                                                            *
 *  e.g., system.run[cat /etc/passwd | awk -F: '{ print $1 }']                *
 *                                                                            *
 * Parameters: exp - [IN/OUT] pointer to the first char of key                *
 *                                                                            *
 *  e.g., {host:system.run[cat /etc/passwd | awk -F: '{ print $1 }'].last(0)} *
 *              ^                                                             *
 * Return value: returns FAIL only if no key is present (length 0),           *
 *               or the whole string is invalid. SUCCEED otherwise.           *
 *                                                                            *
 * Comments: the pointer is advanced to the first invalid character even if   *
 *           FAIL is returned (meaning there is a syntax error in item key).  *
 *           If necessary, the caller must keep a copy of pointer original    *
 *           value.                                                           *
 *                                                                            *
 ******************************************************************************/
int	parse_key(const char **exp)
{
	const char	*s;

	for (s = *exp; SUCCEED == is_key_char(*s); s++)
		;

	if (*exp == s)	/* the key is empty */
		return FAIL;

	if ('[' == *s)	/* for instance, net.tcp.port[,80] */
	{
		int	state = 0;	/* 0 - init, 1 - inside quoted param, 2 - inside unquoted param */
		int	array = 0;	/* array nest level */

		for (s++; '\0' != *s; s++)
		{
			switch (state)
			{
				/* init state */
				case 0:
					if (',' == *s)
						;
					else if ('"' == *s)
						state = 1;
					else if ('[' == *s)
					{
						if (0 == array)
							array = 1;
						else
							goto fail;	/* incorrect syntax: multi-level array */
					}
					else if (']' == *s && 0 != array)
					{
						array = 0;
						s++;

						while (' ' == *s)	/* skip trailing spaces after closing ']' */
							s++;

						if (']' == *s)
							goto succeed;

						if (',' != *s)
							goto fail;	/* incorrect syntax */
					}
					else if (']' == *s && 0 == array)
						goto succeed;
					else if (' ' != *s)
						state = 2;
					break;
				/* quoted */
				case 1:
					if ('"' == *s)
					{
						while (' ' == s[1])	/* skip trailing spaces after closing quotes */
							s++;

						if (0 == array && ']' == s[1])
						{
							s++;
							goto succeed;
						}

						if (',' != s[1] && !(0 != array && ']' == s[1]))
						{
							s++;
							goto fail;	/* incorrect syntax */
						}

						state = 0;
					}
					else if ('\\' == *s && '"' == s[1])
						s++;
					break;
				/* unquoted */
				case 2:
					if (',' == *s || (']' == *s && 0 != array))
					{
						s--;
						state = 0;
					}
					else if (']' == *s && 0 == array)
						goto succeed;
					break;
			}
		}
fail:
		*exp = s;
		return FAIL;
succeed:
		s++;
	}

	*exp = s;
	return SUCCEED;
}

/******************************************************************************
 *                                                                            *
 * Purpose: return hostname and key                                           *
 *          <hostname:>key                                                    *
 *                                                                            *
 * Parameters:                                                                *
 *         exp - pointer to the first char of hostname                        *
 *                host:key[key params]                                        *
 *                ^                                                           *
 *                                                                            *
 * Return value: return SUCCEED or FAIL                                       *
 *                                                                            *
 ******************************************************************************/
int	parse_host_key(char *exp, char **host, char **key)
{
	char	*p, *s;

	if (NULL == exp || '\0' == *exp)
		return FAIL;

	for (p = exp, s = exp; '\0' != *p; p++)	/* check for optional hostname */
	{
		if (':' == *p)	/* hostname:vfs.fs.size[/,total]
				 * --------^
				 */
		{
			*p = '\0';
			*host = zbx_strdup(NULL, s);
			*p++ = ':';

			s = p;
			break;
		}

		if (SUCCEED != is_hostname_char(*p))
			break;
	}

	*key = zbx_strdup(NULL, s);

	return SUCCEED;
}

/******************************************************************************
 *                                                                            *
 * Purpose: replace all not-allowed hostname characters in the string         *
 *                                                                            *
 * Parameters: host - the target C-style string                               *
 *                                                                            *
 * Comments: the string must be null-terminated, otherwise not secure!        *
 *                                                                            *
 ******************************************************************************/
void	make_hostname(char *host)
{
	char	*c;

	assert(host);

	for (c = host; '\0' != *c; ++c)
	{
		if (FAIL == is_hostname_char(*c))
			*c = '_';
	}
}

/******************************************************************************
 *                                                                            *
 * Purpose: check a byte stream for a valid hostname                          *
 *                                                                            *
 * Parameters: hostname - pointer to the first char of hostname               *
 *             error - pointer to the error message (can be NULL)             *
 *                                                                            *
 * Return value: return SUCCEED if hostname is valid                          *
 *               or FAIL if hostname contains invalid chars, is empty         *
 *               or is longer than ZBX_MAX_HOSTNAME_LEN                       *
 *                                                                            *
 ******************************************************************************/
int	zbx_check_hostname(const char *hostname, char **error)
{
	int	len = 0;

	while ('\0' != hostname[len])
	{
		if (FAIL == is_hostname_char(hostname[len]))
		{
			if (NULL != error)
				*error = zbx_dsprintf(NULL, "name contains invalid character '%c'", hostname[len]);
			return FAIL;
		}

		len++;
	}

	if (0 == len)
	{
		if (NULL != error)
			*error = zbx_strdup(NULL, "name is empty");
		return FAIL;
	}

	if (ZBX_MAX_HOSTNAME_LEN < len)
	{
		if (NULL != error)
			*error = zbx_dsprintf(NULL, "name is too long (max %d characters)", ZBX_MAX_HOSTNAME_LEN);
		return FAIL;
	}

	return SUCCEED;
}

/******************************************************************************
 *                                                                            *
 * Return value: Interface type                                               *
 *                                                                            *
 * Comments: !!! Don't forget to sync the code with PHP !!!                   *
 *                                                                            *
 ******************************************************************************/
unsigned char	get_interface_type_by_item_type(unsigned char type)
{
	switch (type)
	{
		case ITEM_TYPE_ZABBIX:
			return INTERFACE_TYPE_AGENT;
		case ITEM_TYPE_SNMP:
		case ITEM_TYPE_SNMPTRAP:
			return INTERFACE_TYPE_SNMP;
		case ITEM_TYPE_IPMI:
			return INTERFACE_TYPE_IPMI;
		case ITEM_TYPE_JMX:
			return INTERFACE_TYPE_JMX;
		case ITEM_TYPE_SIMPLE:
		case ITEM_TYPE_EXTERNAL:
		case ITEM_TYPE_SSH:
		case ITEM_TYPE_TELNET:
		case ITEM_TYPE_SCRIPT:
			return INTERFACE_TYPE_ANY;
		case ITEM_TYPE_HTTPAGENT:
			return INTERFACE_TYPE_OPT;
		default:
			return INTERFACE_TYPE_UNKNOWN;
	}
}

void	zbx_alarm_flag_set(void)
{
	zbx_timed_out = 1;
}

void	zbx_alarm_flag_clear(void)
{
	zbx_timed_out = 0;
}

#if !defined(_WINDOWS) && !defined(__MINGW32__)
unsigned int	zbx_alarm_on(unsigned int seconds)
{
	zbx_alarm_flag_clear();

	return alarm(seconds);
}

unsigned int	zbx_alarm_off(void)
{
	unsigned int	ret;

	ret = alarm(0);
	zbx_alarm_flag_clear();
	return ret;
}
#endif

int	zbx_alarm_timed_out(void)
{
	return (0 == zbx_timed_out ? FAIL : SUCCEED);
}

#if !defined(_WINDOWS) && defined(HAVE_RESOLV_H)
/******************************************************************************
 *                                                                            *
 * Purpose: react to "/etc/resolv.conf" update                                *
 *                                                                            *
 * Comments: it is intended to call this function in the end of each process  *
 *           main loop. The purpose of calling it at the end (instead of the  *
 *           beginning of main loop) is to let the first initialization of    *
 *           libc resolver proceed internally.                                *
 *                                                                            *
 ******************************************************************************/
static void	update_resolver_conf(void)
{
#define ZBX_RESOLV_CONF_FILE	"/etc/resolv.conf"

	static time_t	mtime = 0;
	zbx_stat_t	buf;

	if (0 == zbx_stat(ZBX_RESOLV_CONF_FILE, &buf) && mtime != buf.st_mtime)
	{
		mtime = buf.st_mtime;

		if (0 != res_init())
			zabbix_log(LOG_LEVEL_WARNING, "update_resolver_conf(): res_init() failed");
	}

#undef ZBX_RESOLV_CONF_FILE
}
#endif

/******************************************************************************
 *                                                                            *
 * Purpose: throttling of update "/etc/resolv.conf" and "stdio" to the new    *
 *          log file after rotation                                           *
 *                                                                            *
 * Parameters: time_now - [IN] the time for compare in seconds                *
 *                                                                            *
 ******************************************************************************/
void	zbx_update_env(double time_now)
{
	static double	time_update = 0;

	/* handle /etc/resolv.conf update and log rotate less often than once a second */
	if (1.0 < time_now - time_update)
	{
		time_update = time_now;
		zbx_handle_log();
#if !defined(_WINDOWS) && defined(HAVE_RESOLV_H)
		update_resolver_conf();
#endif
	}
}

/******************************************************************************
 *                                                                            *
 * Purpose: Print error text to the stderr                                    *
 *                                                                            *
 * Parameters: fmt - format of message                                        *
 *                                                                            *
 ******************************************************************************/
void	zbx_error(const char *fmt, ...)
{
	va_list	args;

	va_start(args, fmt);

	fprintf(stderr, "%s [%li]: ", progname, zbx_get_thread_id());
	vfprintf(stderr, fmt, args);
	fprintf(stderr, "\n");
	fflush(stderr);

	va_end(args);
}

zbx_uint64_t	suffix2factor(char c)
{
	switch (c)
	{
		case 'K':
			return ZBX_KIBIBYTE;
		case 'M':
			return ZBX_MEBIBYTE;
		case 'G':
			return ZBX_GIBIBYTE;
		case 'T':
			return ZBX_TEBIBYTE;
		case 's':
			return 1;
		case 'm':
			return SEC_PER_MIN;
		case 'h':
			return SEC_PER_HOUR;
		case 'd':
			return SEC_PER_DAY;
		case 'w':
			return SEC_PER_WEEK;
		default:
			return 1;
	}
}

void	zbx_free_tag(zbx_tag_t *tag)
{
	zbx_free(tag->tag);
	zbx_free(tag->value);
	zbx_free(tag);
}<|MERGE_RESOLUTION|>--- conflicted
+++ resolved
@@ -89,386 +89,6 @@
 
 /******************************************************************************
  *                                                                            *
-<<<<<<< HEAD
- * Purpose: Gets the current time.                                            *
- *                                                                            *
- * Comments: Time in seconds since midnight (00:00:00),                       *
- *           January 1, 1970, coordinated universal time (UTC).               *
- *                                                                            *
- ******************************************************************************/
-void	zbx_timespec(zbx_timespec_t *ts)
-{
-	static ZBX_THREAD_LOCAL zbx_timespec_t	last_ts = {0, 0};
-	static ZBX_THREAD_LOCAL int		corr = 0;
-#if defined(_WINDOWS) || defined(__MINGW32__)
-	static ZBX_THREAD_LOCAL LARGE_INTEGER	tickPerSecond = {0};
-	struct _timeb				tb;
-#else
-	struct timeval	tv;
-	int		rc = -1;
-#	ifdef HAVE_TIME_CLOCK_GETTIME
-	struct timespec	tp;
-#	endif
-#endif
-#if defined(_WINDOWS) || defined(__MINGW32__)
-
-	if (0 == tickPerSecond.QuadPart)
-		QueryPerformanceFrequency(&tickPerSecond);
-
-	_ftime(&tb);
-
-	ts->sec = (int)tb.time;
-	ts->ns = tb.millitm * 1000000;
-
-	if (0 != tickPerSecond.QuadPart)
-	{
-		LARGE_INTEGER	tick;
-
-		if (TRUE == QueryPerformanceCounter(&tick))
-		{
-			static ZBX_THREAD_LOCAL LARGE_INTEGER	last_tick = {0};
-
-			if (0 < last_tick.QuadPart)
-			{
-				LARGE_INTEGER	qpc_tick = {0}, ntp_tick = {0};
-
-				/* _ftime () returns precision in milliseconds, but 'ns' could be increased up to 1ms */
-				if (last_ts.sec == ts->sec && last_ts.ns > ts->ns && 1000000 > (last_ts.ns - ts->ns))
-				{
-					ts->ns = last_ts.ns;
-				}
-				else
-				{
-					ntp_tick.QuadPart = tickPerSecond.QuadPart * (ts->sec - last_ts.sec) +
-							tickPerSecond.QuadPart * (ts->ns - last_ts.ns) / 1000000000;
-				}
-
-				/* host system time can shift backwards, then correction is not reasonable */
-				if (0 <= ntp_tick.QuadPart)
-					qpc_tick.QuadPart = tick.QuadPart - last_tick.QuadPart - ntp_tick.QuadPart;
-
-				if (0 < qpc_tick.QuadPart && qpc_tick.QuadPart < tickPerSecond.QuadPart)
-				{
-					int	ns = (int)(1000000000 * qpc_tick.QuadPart / tickPerSecond.QuadPart);
-
-					if (1000000 > ns)	/* value less than 1 millisecond */
-					{
-						ts->ns += ns;
-
-						while (ts->ns >= 1000000000)
-						{
-							ts->sec++;
-							ts->ns -= 1000000000;
-						}
-					}
-				}
-			}
-
-			last_tick = tick;
-		}
-	}
-#else	/* not _WINDOWS */
-#ifdef HAVE_TIME_CLOCK_GETTIME
-	if (0 == (rc = clock_gettime(CLOCK_REALTIME, &tp)))
-	{
-		ts->sec = (int)tp.tv_sec;
-		ts->ns = (int)tp.tv_nsec;
-	}
-#endif	/* HAVE_TIME_CLOCK_GETTIME */
-
-	if (0 != rc && 0 == (rc = gettimeofday(&tv, NULL)))
-	{
-		ts->sec = (int)tv.tv_sec;
-		ts->ns = (int)tv.tv_usec * 1000;
-	}
-
-	if (0 != rc)
-	{
-		ts->sec = (int)time(NULL);
-		ts->ns = 0;
-	}
-#endif	/* not _WINDOWS */
-
-	if (last_ts.ns == ts->ns && last_ts.sec == ts->sec)
-	{
-		ts->ns += ++corr;
-
-		while (ts->ns >= 1000000000)
-		{
-			ts->sec++;
-			ts->ns -= 1000000000;
-		}
-	}
-	else
-	{
-		last_ts.sec = ts->sec;
-		last_ts.ns = ts->ns;
-		corr = 0;
-	}
-}
-
-/******************************************************************************
- *                                                                            *
- * Purpose: Gets the current time.                                            *
- *                                                                            *
- * Return value: Time in seconds                                              *
- *                                                                            *
- * Comments: Time in seconds since midnight (00:00:00),                       *
- *           January 1, 1970, coordinated universal time (UTC).               *
- *                                                                            *
- ******************************************************************************/
-double	zbx_time(void)
-{
-	zbx_timespec_t	ts;
-
-	zbx_timespec(&ts);
-
-	return (double)ts.sec + 1.0e-9 * (double)ts.ns;
-}
-
-/******************************************************************************
- *                                                                            *
- * Purpose: Gets the current time including UTC offset                        *
- *                                                                            *
- * Return value: Time in seconds                                              *
- *                                                                            *
- ******************************************************************************/
-double	zbx_current_time(void)
-{
-	return zbx_time() + ZBX_JAN_1970_IN_SEC;
-}
-
-/******************************************************************************
- *                                                                            *
- * Return value:  SUCCEED - year is a leap year                               *
- *                FAIL    - year is not a leap year                           *
- *                                                                            *
- ******************************************************************************/
-int	zbx_is_leap_year(int year)
-{
-	return 0 == year % 4 && (0 != year % 100 || 0 == year % 400) ? SUCCEED : FAIL;
-}
-
-/******************************************************************************
- *                                                                            *
- * Purpose:                                                                   *
- *     get current time and store it in memory locations provided by caller   *
- *                                                                            *
- * Parameters:                                                                *
- *     tm           - [OUT] broken-down representation of the current time    *
- *     milliseconds - [OUT] milliseconds since the previous second            *
- *     tz           - [OUT] local time offset from UTC (optional)             *
- *                                                                            *
- * Comments:                                                                  *
- *     On Windows localtime() and gmtime() return pointers to static,         *
- *     thread-local storage locations. On Unix localtime() and gmtime() are   *
- *     not thread-safe and re-entrant as they return pointers to static       *
- *     storage locations which can be overwritten by localtime(), gmtime()    *
- *     or other time functions in other threads or signal handlers. To avoid  *
- *     this we use localtime_r() and gmtime_r().                              *
- *                                                                            *
- ******************************************************************************/
-void	zbx_get_time(struct tm *tm, long *milliseconds, zbx_timezone_t *tz)
-{
-#if defined(_WINDOWS) || defined(__MINGW32__)
-	struct _timeb	current_time;
-
-	_ftime(&current_time);
-	*tm = *localtime(&current_time.time);	/* localtime() cannot return NULL if called with valid parameter */
-	*milliseconds = current_time.millitm;
-#else
-	struct timeval	current_time;
-
-	gettimeofday(&current_time, NULL);
-	localtime_r(&current_time.tv_sec, tm);
-	*milliseconds = current_time.tv_usec / 1000;
-#endif
-	if (NULL != tz)
-	{
-		long	offset;
-#if defined(_WINDOWS) || defined(__MINGW32__)
-		offset = zbx_get_timezone_offset(current_time.time, tm);
-#else
-		offset = zbx_get_timezone_offset(current_time.tv_sec, tm);
-#endif
-		tz->tz_sign = (0 <= offset ? '+' : '-');
-		tz->tz_hour = labs(offset) / SEC_PER_HOUR;
-		tz->tz_min = (labs(offset) - tz->tz_hour * SEC_PER_HOUR) / SEC_PER_MIN;
-		/* assuming no remaining seconds like in historic Asia/Riyadh87, Asia/Riyadh88 and Asia/Riyadh89 */
-	}
-}
-
-/******************************************************************************
- *                                                                            *
- * Purpose: get time offset from UTC                                          *
- *                                                                            *
- * Parameters: t  - [IN] input time to calculate offset with                  *
- *             tm - [OUT] broken-down representation of the current time      *
- *                                                                            *
- * Return value: Time offset from UTC in seconds                              *
- *                                                                            *
- ******************************************************************************/
-long	zbx_get_timezone_offset(time_t t, struct tm *tm)
-{
-	long		offset;
-#ifndef HAVE_TM_TM_GMTOFF
-	struct tm	tm_utc;
-#endif
-
-	*tm = *localtime(&t);
-
-#ifdef HAVE_TM_TM_GMTOFF
-	offset = tm->tm_gmtoff;
-#else
-#if defined(_WINDOWS) || defined(__MINGW32__)
-	tm_utc = *gmtime(&t);
-#else
-	gmtime_r(&t, &tm_utc);
-#endif
-	offset = (tm->tm_yday - tm_utc.tm_yday) * SEC_PER_DAY +
-			(tm->tm_hour - tm_utc.tm_hour) * SEC_PER_HOUR +
-			(tm->tm_min - tm_utc.tm_min) * SEC_PER_MIN;	/* assuming seconds are equal */
-
-	while (tm->tm_year > tm_utc.tm_year)
-		offset += (SUCCEED == zbx_is_leap_year(tm_utc.tm_year++) ? SEC_PER_YEAR + SEC_PER_DAY : SEC_PER_YEAR);
-
-	while (tm->tm_year < tm_utc.tm_year)
-		offset -= (SUCCEED == zbx_is_leap_year(--tm_utc.tm_year) ? SEC_PER_YEAR + SEC_PER_DAY : SEC_PER_YEAR);
-#endif
-
-	return offset;
-}
-
-/******************************************************************************
- *                                                                            *
- * Purpose: get broken-down representation of the time in specified time zone *
- *                                                                            *
- * Parameters: time - [IN] input time                                         *
- *             tz   - [IN] time zone                                          *
- *                                                                            *
- * Return value: broken-down representation of the time in specified time zone*
- *                                                                            *
- ******************************************************************************/
-struct tm	*zbx_localtime(const time_t *time, const char *tz)
-{
-#if defined(HAVE_GETENV) && defined(HAVE_PUTENV) && defined(HAVE_UNSETENV) && defined(HAVE_TZSET) && \
-		!defined(_WINDOWS) && !defined(__MINGW32__)
-	char		*old_tz;
-	struct tm	*tm;
-
-	if (NULL == tz || 0 == strcmp(tz, "system"))
-		return localtime(time);
-
-	if (NULL != (old_tz = getenv("TZ")))
-		old_tz = zbx_strdup(NULL, old_tz);
-
-	setenv("TZ", tz, 1);
-
-	tzset();
-	tm = localtime(time);
-
-	if (NULL != old_tz)
-	{
-		setenv("TZ", old_tz, 1);
-		zbx_free(old_tz);
-	}
-	else
-		unsetenv("TZ");
-
-	tzset();
-
-	return tm;
-#else
-	ZBX_UNUSED(tz);
-	return localtime(time);
-#endif
-}
-
-/******************************************************************************
- *                                                                            *
- * Purpose: get UTC time from broken down time elements                       *
- *                                                                            *
- * Parameters:                                                                *
- *     year  - [IN] year (1970-...)                                           *
- *     month - [IN] month (1-12)                                              *
- *     mday  - [IN] day of month (1-..., depending on month and year)         *
- *     hour  - [IN] hours (0-23)                                              *
- *     min   - [IN] minutes (0-59)                                            *
- *     sec   - [IN] seconds (0-61, leap seconds are not strictly validated)   *
- *     t     - [OUT] Epoch timestamp                                          *
- *                                                                            *
- * Return value:  SUCCEED - date is valid and resulting timestamp is positive *
- *                FAIL - otherwise                                            *
- *                                                                            *
- ******************************************************************************/
-int	zbx_utc_time(int year, int mon, int mday, int hour, int min, int sec, int *t)
-{
-/* number of leap years before but not including year */
-#define ZBX_LEAP_YEARS(year)	(((year) - 1) / 4 - ((year) - 1) / 100 + ((year) - 1) / 400)
-
-	/* days since the beginning of non-leap year till the beginning of the month */
-	static const int	month_day[12] = { 0, 31, 59, 90, 120, 151, 181, 212, 243, 273, 304, 334 };
-	static const int	epoch_year = 1970;
-
-	if (epoch_year <= year && 1 <= mon && mon <= 12 && 1 <= mday && mday <= zbx_day_in_month(year, mon) &&
-			0 <= hour && hour <= 23 && 0 <= min && min <= 59 && 0 <= sec && sec <= 61 &&
-			0 <= (*t = (year - epoch_year) * SEC_PER_YEAR +
-			(ZBX_LEAP_YEARS(2 < mon ? year + 1 : year) - ZBX_LEAP_YEARS(epoch_year)) * SEC_PER_DAY +
-			(month_day[mon - 1] + mday - 1) * SEC_PER_DAY + hour * SEC_PER_HOUR + min * SEC_PER_MIN + sec))
-	{
-		return SUCCEED;
-	}
-
-	return FAIL;
-#undef ZBX_LEAP_YEARS
-}
-
-/******************************************************************************
- *                                                                            *
- * Purpose: returns number of days in a month                                 *
- *                                                                            *
- * Parameters:                                                                *
- *     year  - [IN]                                                           *
- *     mon   - [IN] month (1-12)                                              *
- *                                                                            *
- * Return value: 28-31 depending on number of days in the month, defaults to  *
- *               30 if the month is outside of allowed range                  *
- *                                                                            *
- ******************************************************************************/
-int	zbx_day_in_month(int year, int mon)
-{
-	/* number of days in the month of a non-leap year */
-	static const unsigned char	month[12] = { 31, 28, 31, 30, 31, 30, 31, 31, 30, 31, 30, 31 };
-
-	if (1 <= mon && mon <= 12)	/* add one day in February of a leap year */
-		return month[mon - 1] + (2 == mon && SUCCEED == zbx_is_leap_year(year) ? 1 : 0);
-
-	return 30;
-}
-
-/******************************************************************************
- *                                                                            *
- * Purpose: get duration in milliseconds since time stamp till current time   *
- *                                                                            *
- * Parameters:                                                                *
- *     ts - [IN] time from when duration should be counted                    *
- *                                                                            *
- * Return value: duration in milliseconds since time stamp till current time  *
- *                                                                            *
- ******************************************************************************/
-zbx_uint64_t	zbx_get_duration_ms(const zbx_timespec_t *ts)
-{
-	zbx_timespec_t	now;
-
-	zbx_timespec(&now);
-
-	return (zbx_uint64_t)((now.sec - ts->sec) * 1e3 + (now.ns - ts->ns) / 1e6);
-}
-
-/******************************************************************************
- *                                                                            *
-=======
->>>>>>> 50d63102
  * Purpose: allocates nmemb * size bytes of memory and fills it with zeros    *
  *                                                                            *
  * Return value: returns a pointer to the newly allocated memory              *
