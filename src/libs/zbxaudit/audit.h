/*
** Zabbix
** Copyright (C) 2001-2021 Zabbix SIA
**
** This program is free software; you can redistribute it and/or modify
** it under the terms of the GNU General Public License as published by
** the Free Software Foundation; either version 2 of the License, or
** (at your option) any later version.
**
** This program is distributed in the hope that it will be useful,
** but WITHOUT ANY WARRANTY; without even the implied warranty of
** MERCHANTABILITY or FITNESS FOR A PARTICULAR PURPOSE. See the
** GNU General Public License for more details.
**
** You should have received a copy of the GNU General Public License
** along with this program; if not, write to the Free Software
** Foundation, Inc., 51 Franklin Street, Fifth Floor, Boston, MA  02110-1301, USA.
**/

#ifndef ZABBIX_AUDIT_H
#define ZABBIX_AUDIT_H

#include "common.h"

#define AUDIT_ACTION_ADD		0
#define AUDIT_ACTION_UPDATE		1
#define AUDIT_ACTION_DELETE		2
#define AUDIT_ACTION_EXECUTE		7

#define AUDIT_DETAILS_ACTION_ADD	"add"
#define AUDIT_DETAILS_ACTION_UPDATE	"update"
#define AUDIT_DETAILS_ACTION_DELETE	"delete"

#define AUDIT_SECRET_MASK		"******"

#define	AUDIT_DETAILS_KEY_LEN		100

<<<<<<< HEAD
#define AUDIT_RESOURCE_HOST		4
#define AUDIT_RESOURCE_TRIGGER			13
#define AUDIT_RESOURCE_HOST_GROUP	14
#define AUDIT_RESOURCE_ITEM		15
#define AUDIT_RESOURCE_DISCOVERY_RULE	23
#define AUDIT_RESOURCE_SCRIPT		25
=======
#define AUDIT_RESOURCE_HOST			4
#define AUDIT_RESOURCE_TRIGGER			13
#define AUDIT_RESOURCE_HOST_GROUP		14
#define AUDIT_RESOURCE_ITEM			15
#define AUDIT_RESOURCE_DISCOVERY_RULE		23
#define AUDIT_RESOURCE_SCRIPT			25
>>>>>>> bcc073f0

#define AUDIT_RESOURCE_TRIGGER_PROTOTYPE	31
#define AUDIT_RESOURCE_ITEM_PROTOTYPE		36
#define AUDIT_RESOURCE_HOST_PROTOTYPE		37

#define RETURN_IF_AUDIT_OFF()					\
	if (ZBX_AUDITLOG_ENABLED != zbx_get_audit_mode())	\
		return						\

int		zbx_get_audit_mode(void);
zbx_hashset_t	*zbx_get_audit_hashset(void);

typedef struct zbx_audit_entry
{
	zbx_uint64_t	id;
	char		*name;
	struct zbx_json	details_json;
	int		audit_action;
	int		resource_type;
} zbx_audit_entry_t;

int	zbx_auditlog_global_script(unsigned char script_type, unsigned char script_execute_on,
		const char *script_command_orig, zbx_uint64_t hostid, const char *hostname, zbx_uint64_t eventid,
		zbx_uint64_t proxy_hostid, zbx_uint64_t userid, const char *username, const char *clientip,
		const char *output, const char *error);

void	zbx_audit_init(int audit_mode_set);
void	zbx_audit_flush(void);
void	zbx_audit_update_json_append_string(const zbx_uint64_t id, const char *audit_op, const char *key,
		const char *value);
void	zbx_audit_update_json_append_uint64(const zbx_uint64_t id, const char *audit_op, const char *key,
		uint64_t value);
void	zbx_audit_update_json_append_no_value(const zbx_uint64_t id, const char *audit_op, const char *key);
void	zbx_audit_update_json_append_int(const zbx_uint64_t id, const char *audit_op, const char *key, int value);
void	zbx_audit_update_json_update_string(const zbx_uint64_t id, const char *key, const char *value_old,
		const char *value_new);
void	zbx_audit_update_json_update_uint64(const zbx_uint64_t id, const char *key, uint64_t value_old,
		uint64_t value_new);
void	zbx_audit_update_json_update_int(const zbx_uint64_t id, const char *key, int value_old, int value_new);
void	zbx_audit_update_json_delete(const zbx_uint64_t id, const char *audit_op, const char *key);
#endif	/* ZABBIX_AUDIT_H */<|MERGE_RESOLUTION|>--- conflicted
+++ resolved
@@ -35,21 +35,12 @@
 
 #define	AUDIT_DETAILS_KEY_LEN		100
 
-<<<<<<< HEAD
-#define AUDIT_RESOURCE_HOST		4
-#define AUDIT_RESOURCE_TRIGGER			13
-#define AUDIT_RESOURCE_HOST_GROUP	14
-#define AUDIT_RESOURCE_ITEM		15
-#define AUDIT_RESOURCE_DISCOVERY_RULE	23
-#define AUDIT_RESOURCE_SCRIPT		25
-=======
 #define AUDIT_RESOURCE_HOST			4
 #define AUDIT_RESOURCE_TRIGGER			13
 #define AUDIT_RESOURCE_HOST_GROUP		14
 #define AUDIT_RESOURCE_ITEM			15
 #define AUDIT_RESOURCE_DISCOVERY_RULE		23
 #define AUDIT_RESOURCE_SCRIPT			25
->>>>>>> bcc073f0
 
 #define AUDIT_RESOURCE_TRIGGER_PROTOTYPE	31
 #define AUDIT_RESOURCE_ITEM_PROTOTYPE		36
