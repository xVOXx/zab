/*
** Zabbix
** Copyright (C) 2001-2021 Zabbix SIA
**
** This program is free software; you can redistribute it and/or modify
** it under the terms of the GNU General Public License as published by
** the Free Software Foundation; either version 2 of the License, or
** (at your option) any later version.
**
** This program is distributed in the hope that it will be useful,
** but WITHOUT ANY WARRANTY; without even the implied warranty of
** MERCHANTABILITY or FITNESS FOR A PARTICULAR PURPOSE. See the
** GNU General Public License for more details.
**
** You should have received a copy of the GNU General Public License
** along with this program; if not, write to the Free Software
** Foundation, Inc., 51 Franklin Street, Fifth Floor, Boston, MA  02110-1301, USA.
**/

#include "log.h"
#include "zbxjson.h"
#include "dbcache.h"

#include "audit.h"

#define	AUDIT_DETAILS_KEY_LEN		100

#define AUDIT_RESOURCE_HOST		4
#define AUDIT_RESOURCE_SCRIPT		25

static void append_str_json(struct zbx_json *json, const char *audit_op, const char *key, const char *val)
{
	zbx_json_addarray(json, key);
	zbx_json_addstring(json, NULL, audit_op, ZBX_JSON_TYPE_STRING);
	zbx_json_addstring(json, NULL, val, ZBX_JSON_TYPE_STRING);
	zbx_json_close(json);
}

static	void append_uint64_json(struct zbx_json *json, const char *audit_op, const char *key, const uint64_t val)
{
	zbx_json_addarray(json, key);
	zbx_json_addstring(json, NULL, audit_op, ZBX_JSON_TYPE_STRING);
	zbx_json_adduint64(json, NULL, val);
	zbx_json_close(json);
}

static	void append_int_json(struct zbx_json *json, const char *audit_op, const char *key, int val)
{
	zbx_json_addarray(json, key);
	zbx_json_addstring(json, NULL, audit_op, ZBX_JSON_TYPE_STRING);
	zbx_json_addint64(json, NULL, val);
	zbx_json_close(json);
}

static void	update_str_json(struct zbx_json *json, const char *key, const char *val_old, const char *val_new)
{
	zbx_json_addarray(json, key);
	zbx_json_addstring(json, NULL, "update", ZBX_JSON_TYPE_STRING);
	zbx_json_addstring(json, NULL, val_old, ZBX_JSON_TYPE_STRING);
	zbx_json_addstring(json, NULL, val_new, ZBX_JSON_TYPE_STRING);
	zbx_json_close(json);
}

static	void update_uint64_json(struct zbx_json *json, const char *key, uint64_t val_old, uint64_t val_new)
{
	zbx_json_addarray(json, key);
	zbx_json_addstring(json, NULL, "update", ZBX_JSON_TYPE_STRING);
	zbx_json_adduint64(json, NULL, val_old);
	zbx_json_adduint64(json, NULL, val_new);
	zbx_json_close(json);
}

static	void update_int_json(struct zbx_json *json, const char *key, int val_old, int val_new)
{
	zbx_json_addarray(json, key);
	zbx_json_addstring(json, NULL, "update", ZBX_JSON_TYPE_STRING);
	zbx_json_addint64(json, NULL, val_old);
	zbx_json_addint64(json, NULL, val_new);
	zbx_json_close(json);
}

#define IS_AUDIT_ON(...)					\
	if (ZBX_AUDITLOG_ENABLED != audit_mode)			\
		return						\


/******************************************************************************
 *                                                                            *
 * Function: auditlog_global_script                                           *
 *                                                                            *
 * Purpose: record global script execution results into audit log             *
 *                                                                            *
 * Comments: 'hostid' should be always > 0. 'eventid' is > 0 in case of       *
 *           "manual script on event"                                         *
 *                                                                            *
 ******************************************************************************/
int	zbx_auditlog_global_script(unsigned char script_type, unsigned char script_execute_on,
		const char *script_command_orig, zbx_uint64_t hostid, const char *hostname, zbx_uint64_t eventid,
		zbx_uint64_t proxy_hostid, zbx_uint64_t userid, const char *username, const char *clientip,
		const char *output, const char *error)
{
	int	ret = SUCCEED;
	char	auditid_cuid[CUID_LEN], execute_on_s[MAX_ID_LEN + 1], hostid_s[MAX_ID_LEN + 1],
		eventid_s[MAX_ID_LEN + 1], proxy_hostid_s[MAX_ID_LEN + 1];

	struct zbx_json	details_json;
	zbx_config_t	cfg;

	zabbix_log(LOG_LEVEL_TRACE, "In %s()", __func__);

	zbx_config_get(&cfg, ZBX_CONFIG_FLAGS_AUDITLOG_ENABLED);

	if (ZBX_AUDITLOG_ENABLED != cfg.auditlog_enabled)
		goto out;

	zbx_new_cuid(auditid_cuid);

	zbx_json_init(&details_json, ZBX_JSON_STAT_BUF_LEN);

	zbx_snprintf(execute_on_s, sizeof(execute_on_s), "%hhu", script_execute_on);

	append_str_json(&details_json, AUDIT_DETAILS_ACTION_ADD, "script.execute_on", execute_on_s);

	if (0 != eventid)
	{
		zbx_snprintf(eventid_s, sizeof(eventid_s), ZBX_FS_UI64, eventid);
		append_str_json(&details_json, AUDIT_DETAILS_ACTION_ADD, "script.eventid", eventid_s);
	}

	zbx_snprintf(hostid_s, sizeof(hostid_s), ZBX_FS_UI64, hostid);
	append_str_json(&details_json, AUDIT_DETAILS_ACTION_ADD, "script.hostid", hostid_s);

	if (0 != proxy_hostid)
	{
		zbx_snprintf(proxy_hostid_s, sizeof(proxy_hostid_s), ZBX_FS_UI64, proxy_hostid);
		append_str_json(&details_json, AUDIT_DETAILS_ACTION_ADD, "script.proxy_hostid", proxy_hostid_s);
	}

	if (ZBX_SCRIPT_TYPE_WEBHOOK != script_type)
		append_str_json(&details_json, AUDIT_DETAILS_ACTION_ADD, "script.command", script_command_orig);

	if (NULL != output)
<<<<<<< HEAD
		append_str_json(&details_json, AUDIT_DETAILS_ACTION_ADD, "script.output", output);
=======
	{
		char	*output_esc;

		output_esc = zbx_strdup(NULL, output);
		zbx_json_escape(&output_esc);
		add_str_json(&details_json, "script.output", output_esc);
		zbx_free(output_esc);
	}
>>>>>>> a56c31fb

	if (NULL != error)
		append_str_json(&details_json, AUDIT_DETAILS_ACTION_ADD, "script.error", error);

	if (ZBX_DB_OK > DBexecute("insert into auditlog (auditid,userid,username,clock,action,ip,resourceid,"
			"resourcename,resourcetype,recordsetid,details) values ('%s'," ZBX_FS_UI64 ",'%s',%d,'%d','%s',"
			ZBX_FS_UI64 ",'%s',%d,'%s','%s' )", auditid_cuid, userid, username, (int)time(NULL),
			AUDIT_ACTION_EXECUTE, clientip, hostid, hostname, AUDIT_RESOURCE_SCRIPT, auditid_cuid,
			details_json.buffer))
	{
		ret = FAIL;
	}

	zbx_json_free(&details_json);
out:
	zabbix_log(LOG_LEVEL_TRACE, "End of %s():%s", __func__, zbx_result_string(ret));

	return ret;
}

int		audit_mode;
zbx_hashset_t	zbx_audit;

typedef struct zbx_audit_entry
{
	zbx_uint64_t	id;
	char		*name;
	struct zbx_json	details_json;
	int		audit_action;
	int		resource_type;
} zbx_audit_entry_t;

static unsigned	zbx_audit_hash_func(const void *data)
{
	const zbx_audit_entry_t	* const *audit_entry = (const zbx_audit_entry_t * const *)data;

	return ZBX_DEFAULT_UINT64_HASH_ALGO(&((*audit_entry)->id), sizeof((*audit_entry)->id),
			ZBX_DEFAULT_HASH_SEED);
}

static int	zbx_audit_compare_func(const void *d1, const void *d2)
{
	const zbx_audit_entry_t	* const *audit_entry_1 = (const zbx_audit_entry_t * const *)d1;
	const zbx_audit_entry_t	* const *audit_entry_2 = (const zbx_audit_entry_t * const *)d2;

	ZBX_RETURN_IF_NOT_EQUAL((*audit_entry_1)->id, (*audit_entry_2)->id);

	return 0;
}

static void	zbx_audit_clean(void)
{
	zbx_hashset_iter_t	iter;
	zbx_audit_entry_t	**audit_entry;

	IS_AUDIT_ON();

	zbx_hashset_iter_reset(&zbx_audit, &iter);

	while (NULL != (audit_entry = (zbx_audit_entry_t **)zbx_hashset_iter_next(&iter)))
	{
		zbx_json_free(&((*audit_entry)->details_json));
		zbx_free((*audit_entry)->name);
		zbx_free(*audit_entry);
	}

	zbx_hashset_destroy(&zbx_audit);
}

void	zbx_audit_init(int audit_mode_set)
{
	audit_mode = audit_mode_set;
	IS_AUDIT_ON();
#define AUDIT_HASHSET_DEF_SIZE	100
	zbx_hashset_create(&zbx_audit, AUDIT_HASHSET_DEF_SIZE, zbx_audit_hash_func, zbx_audit_compare_func);
#undef AUDIT_HASHSET_DEF_SIZE
}

void	zbx_audit_flush(void)
{
	char			audit_cuid[CUID_LEN], recsetid_cuid[CUID_LEN];
	zbx_hashset_iter_t	iter;
	zbx_audit_entry_t	**audit_entry;
	zbx_db_insert_t		db_insert_audit;

	IS_AUDIT_ON();

	zbx_new_cuid(recsetid_cuid);
	zbx_hashset_iter_reset(&zbx_audit, &iter);

	zbx_db_insert_prepare(&db_insert_audit, "auditlog", "auditid", "userid", "username", "clock", "action", "ip",
			"resourceid","resourcename","resourcetype","recordsetid","details", NULL);

	while (NULL != (audit_entry = (zbx_audit_entry_t **)zbx_hashset_iter_next(&iter)))
	{
		zbx_new_cuid(audit_cuid);
		if (AUDIT_ACTION_DELETE == (*audit_entry)->audit_action ||
				0 != strcmp((*audit_entry)->details_json.buffer, "[{}]"))
		{
			zbx_json_close(&((*audit_entry)->details_json));
#define AUDIT_USERID	0
#define AUDIT_USERNAME	""
#define AUDIT_IP	""
			zbx_db_insert_add_values(&db_insert_audit, audit_cuid, AUDIT_USERID, AUDIT_USERNAME,
					(int)time(NULL), (*audit_entry)->audit_action, AUDIT_IP, (*audit_entry)->id,
					(*audit_entry)->name, (*audit_entry)->resource_type,
					recsetid_cuid, (*audit_entry)->details_json.buffer);
#undef AUDIT_USERID
#undef AUDIT_USERNAME
#undef AUDIT_IP
		}
	}

	zbx_db_insert_execute(&db_insert_audit);
	zbx_db_insert_clean(&db_insert_audit);

	zbx_audit_clean();
}

void	zbx_audit_update_json_append_string(const zbx_uint64_t id, const char *audit_op, const char *key,
		const char *value)
{
	zbx_audit_entry_t	local_audit_entry, **found_audit_entry;
	zbx_audit_entry_t	*local_audit_entry_x = &local_audit_entry;

	local_audit_entry.id = id;

	found_audit_entry = (zbx_audit_entry_t**)zbx_hashset_search(&zbx_audit,
			&(local_audit_entry_x));

	if (NULL == found_audit_entry)
	{
		THIS_SHOULD_NEVER_HAPPEN;
		exit(EXIT_FAILURE);
	}

	append_str_json(&((*found_audit_entry)->details_json), audit_op, key, value);
}

void	zbx_audit_update_json_append_uint64(const zbx_uint64_t id, const char *audit_op, const char *key,
		uint64_t value)
{
	zbx_audit_entry_t	local_audit_entry, **found_audit_entry;
	zbx_audit_entry_t	*local_audit_entry_x = &local_audit_entry;

	local_audit_entry.id = id;

	found_audit_entry = (zbx_audit_entry_t**)zbx_hashset_search(&zbx_audit,
			&(local_audit_entry_x));
	if (NULL == found_audit_entry)
	{
		THIS_SHOULD_NEVER_HAPPEN;
		exit(EXIT_FAILURE);
	}

	append_uint64_json(&((*found_audit_entry)->details_json), audit_op, key, value);
}

#define PREPARE_UPDATE_JSON_APPEND_OP(...)					\
	zbx_audit_entry_t	local_audit_entry, **found_audit_entry;		\
	zbx_audit_entry_t	*local_audit_entry_x = &local_audit_entry;	\
										\
	local_audit_entry.id = id;						\
										\
	found_audit_entry = (zbx_audit_entry_t**)zbx_hashset_search(&zbx_audit,	\
			&(local_audit_entry_x));				\
	if (NULL == found_audit_entry)						\
	{									\
		THIS_SHOULD_NEVER_HAPPEN;					\
		exit(EXIT_FAILURE);						\
	}									\

void	zbx_audit_update_json_append_int(const zbx_uint64_t id, const char *audit_op, const char *key, int value)
{
	PREPARE_UPDATE_JSON_APPEND_OP();
	append_int_json(&((*found_audit_entry)->details_json), audit_op, key, value);
}

void	zbx_audit_update_json_update_string(const zbx_uint64_t id, const char *key, const char *value_old,
		const char *value_new)
{
	PREPARE_UPDATE_JSON_APPEND_OP();
	update_str_json(&((*found_audit_entry)->details_json), key, value_old, value_new);
}

void	zbx_audit_update_json_update_uint64(const zbx_uint64_t id, const char *key, uint64_t value_old,
		uint64_t value_new)
{
	PREPARE_UPDATE_JSON_APPEND_OP();
	update_uint64_json(&((*found_audit_entry)->details_json), key, value_old, value_new);
}

void	zbx_audit_update_json_update_int(const zbx_uint64_t id, const char *key, int value_old,
		int value_new)
{
	zbx_audit_entry_t	local_audit_entry, **found_audit_entry;
	zbx_audit_entry_t	*local_audit_entry_x = &local_audit_entry;

	local_audit_entry.id = id;

	found_audit_entry = (zbx_audit_entry_t**)zbx_hashset_search(&zbx_audit,
			&(local_audit_entry_x));
	if (NULL == found_audit_entry)
	{
		THIS_SHOULD_NEVER_HAPPEN;
		exit(EXIT_FAILURE);
	}

	update_int_json(&((*found_audit_entry)->details_json), key, value_old, value_new);
}

void	zbx_audit_host_update_json_add_interfaces(zbx_uint64_t hostid, zbx_uint64_t interfaceid,
		zbx_uint64_t main_, zbx_uint64_t type, zbx_uint64_t useip, const char *ip, const char *dns,
		zbx_uint64_t port)
{
	char	audit_key_main[AUDIT_DETAILS_KEY_LEN], audit_key_type[AUDIT_DETAILS_KEY_LEN],
		audit_key_useip[AUDIT_DETAILS_KEY_LEN], audit_key_ip[AUDIT_DETAILS_KEY_LEN],
		audit_key_dns[AUDIT_DETAILS_KEY_LEN], audit_key_port[AUDIT_DETAILS_KEY_LEN];
	IS_AUDIT_ON();

	zbx_snprintf(audit_key_main,  AUDIT_DETAILS_KEY_LEN, "host.interfaces[%lu].main", interfaceid);
	zbx_snprintf(audit_key_type,  AUDIT_DETAILS_KEY_LEN, "host.interfaces[%lu].type", interfaceid);
	zbx_snprintf(audit_key_useip, AUDIT_DETAILS_KEY_LEN, "host.interfaces[%lu].useip", interfaceid);
	zbx_snprintf(audit_key_ip,    AUDIT_DETAILS_KEY_LEN, "host.interfaces[%lu].ip", interfaceid);
	zbx_snprintf(audit_key_dns,   AUDIT_DETAILS_KEY_LEN, "host.interfaces[%lu].dns", interfaceid);
	zbx_snprintf(audit_key_port,  AUDIT_DETAILS_KEY_LEN, "host.interfaces[%lu].port", interfaceid);

	zbx_audit_update_json_append_uint64(hostid, AUDIT_DETAILS_ACTION_ADD, audit_key_main, main_);
	zbx_audit_update_json_append_uint64(hostid, AUDIT_DETAILS_ACTION_ADD, audit_key_type, type);
	zbx_audit_update_json_append_uint64(hostid, AUDIT_DETAILS_ACTION_ADD, audit_key_useip, useip);
	zbx_audit_update_json_append_string(hostid, AUDIT_DETAILS_ACTION_ADD, audit_key_ip, ip);
	zbx_audit_update_json_append_string(hostid, AUDIT_DETAILS_ACTION_ADD, audit_key_dns, dns);
	zbx_audit_update_json_append_uint64(hostid, AUDIT_DETAILS_ACTION_ADD, audit_key_port, port);
}

void	zbx_audit_host_update_json_update_interface_useip(zbx_uint64_t hostid, zbx_uint64_t interfaceid,
		zbx_uint64_t useip_old, zbx_uint64_t useip_new)
{
	char	audit_key_useip[AUDIT_DETAILS_KEY_LEN];

	IS_AUDIT_ON();

	zbx_snprintf(audit_key_useip, AUDIT_DETAILS_KEY_LEN, "host.interfaces[%lu].useip", interfaceid);
	zbx_audit_update_json_update_uint64(hostid, audit_key_useip, useip_old, useip_new);
}

void	zbx_audit_host_update_json_update_interface_ip(zbx_uint64_t hostid, zbx_uint64_t interfaceid,
		const char *ip_old, const char *ip_new)
{
	char	audit_key_ip[AUDIT_DETAILS_KEY_LEN];

	IS_AUDIT_ON();

	zbx_snprintf(audit_key_ip, AUDIT_DETAILS_KEY_LEN, "host.interfaces[%lu].ip", interfaceid);
	zbx_audit_update_json_update_string(hostid, audit_key_ip, ip_old, ip_new);
}

void	zbx_audit_host_update_json_update_interface_dns(zbx_uint64_t hostid, zbx_uint64_t interfaceid,
		const char *dns_old, const char *dns_new)
{
	char	audit_key_dns[AUDIT_DETAILS_KEY_LEN];

	IS_AUDIT_ON();

	zbx_snprintf(audit_key_dns, AUDIT_DETAILS_KEY_LEN, "host.interfaces[%lu].dns", interfaceid);
	zbx_audit_update_json_update_string(hostid, audit_key_dns, dns_old, dns_new);
}

void	zbx_audit_host_update_json_update_interface_port(zbx_uint64_t hostid, zbx_uint64_t interfaceid,
		zbx_uint64_t port_old, zbx_uint64_t port_new)
{
	char	audit_key_port[AUDIT_DETAILS_KEY_LEN];

	IS_AUDIT_ON();

	zbx_snprintf(audit_key_port, AUDIT_DETAILS_KEY_LEN, "host.interfaces[%lu].port", interfaceid);
	zbx_audit_update_json_update_uint64(hostid, audit_key_port, port_old, port_new);
}

#define PREPARE_UPDATE_JSON_SNMP_INTERFACE_OP(...)								\
	char	audit_key_version[AUDIT_DETAILS_KEY_LEN], audit_key_bulk[AUDIT_DETAILS_KEY_LEN],		\
		audit_key_community[AUDIT_DETAILS_KEY_LEN], audit_key_securityname[AUDIT_DETAILS_KEY_LEN],	\
		audit_key_securitylevel[AUDIT_DETAILS_KEY_LEN], audit_key_authpassphrase[AUDIT_DETAILS_KEY_LEN],\
		audit_key_privpassphrase[AUDIT_DETAILS_KEY_LEN], audit_key_authprotocol[AUDIT_DETAILS_KEY_LEN],	\
		audit_key_privprotocol[AUDIT_DETAILS_KEY_LEN], audit_key_contextname[AUDIT_DETAILS_KEY_LEN];	\
	IS_AUDIT_ON();												\
														\
	zbx_snprintf(audit_key_version,  AUDIT_DETAILS_KEY_LEN, "host.interfaces[%lu].details.version",		\
			interfaceid);										\
	zbx_snprintf(audit_key_bulk,  AUDIT_DETAILS_KEY_LEN, "host.interfaces[%lu].details.bulk", interfaceid);	\
	zbx_snprintf(audit_key_community, AUDIT_DETAILS_KEY_LEN, "host.interfaces[%lu].details.community",	\
			interfaceid);										\
	zbx_snprintf(audit_key_securityname,    AUDIT_DETAILS_KEY_LEN,						\
			"host.interfaces[%lu].details.securityname", interfaceid);				\
	zbx_snprintf(audit_key_securitylevel,   AUDIT_DETAILS_KEY_LEN,						\
			"host.interfaces[%lu].details.securitylevel", interfaceid);				\
	zbx_snprintf(audit_key_authpassphrase,  AUDIT_DETAILS_KEY_LEN,						\
			"host.interfaces[%lu].details.authpassphrase", interfaceid);				\
	zbx_snprintf(audit_key_privpassphrase,  AUDIT_DETAILS_KEY_LEN,						\
			"host.interfaces[%lu].details.privpassphrase", interfaceid);				\
	zbx_snprintf(audit_key_authprotocol,  AUDIT_DETAILS_KEY_LEN,						\
			"host.interfaces[%lu].details.authprotocol", interfaceid);				\
	zbx_snprintf(audit_key_privprotocol,  AUDIT_DETAILS_KEY_LEN,						\
			"host.interfaces[%lu].details.privprotocol", interfaceid);				\
	zbx_snprintf(audit_key_contextname,  AUDIT_DETAILS_KEY_LEN, "host.interfaces[%lu].details.contextname",	\
			interfaceid);										\

void	zbx_audit_host_update_json_add_snmp_interface(zbx_uint64_t hostid, zbx_uint64_t version, zbx_uint64_t bulk,
		const char *community, const char *securityname, zbx_uint64_t securitylevel, const char *authpassphrase,
		const char *privpassphrase, zbx_uint64_t authprotocol, zbx_uint64_t privprotocol,
		const char *contextname, zbx_uint64_t interfaceid)
{
PREPARE_UPDATE_JSON_SNMP_INTERFACE_OP()
	zbx_audit_update_json_append_uint64(hostid, AUDIT_DETAILS_ACTION_ADD, audit_key_version, version);
	zbx_audit_update_json_append_uint64(hostid, AUDIT_DETAILS_ACTION_ADD, audit_key_bulk, bulk);
	zbx_audit_update_json_append_string(hostid, AUDIT_DETAILS_ACTION_ADD, audit_key_community, community);
	zbx_audit_update_json_append_string(hostid, AUDIT_DETAILS_ACTION_ADD, audit_key_securityname, securityname);
	zbx_audit_update_json_append_uint64(hostid, AUDIT_DETAILS_ACTION_ADD, audit_key_securitylevel, securitylevel);
	zbx_audit_update_json_append_string(hostid, AUDIT_DETAILS_ACTION_ADD, audit_key_authpassphrase, authpassphrase);
	zbx_audit_update_json_append_string(hostid, AUDIT_DETAILS_ACTION_ADD, audit_key_privpassphrase, privpassphrase);
	zbx_audit_update_json_append_uint64(hostid, AUDIT_DETAILS_ACTION_ADD, audit_key_authprotocol, authprotocol);
	zbx_audit_update_json_append_uint64(hostid, AUDIT_DETAILS_ACTION_ADD, audit_key_privprotocol, privprotocol);
	zbx_audit_update_json_append_string(hostid, AUDIT_DETAILS_ACTION_ADD, audit_key_contextname, contextname);
}

void	zbx_audit_host_update_json_update_snmp_interface(zbx_uint64_t hostid, zbx_uint64_t version_old,
		zbx_uint64_t version_new, zbx_uint64_t bulk_old,  zbx_uint64_t bulk_new, const char *community_old,
		const char *community_new, const char *securityname_old, const char *securityname_new,
		zbx_uint64_t securitylevel_old, zbx_uint64_t securitylevel_new, const char *authpassphrase_old,
		const char *authpassphrase_new, const char *privpassphrase_old, const char *privpassphrase_new,
		zbx_uint64_t authprotocol_old, zbx_uint64_t authprotocol_new, zbx_uint64_t privprotocol_old,
		zbx_uint64_t privprotocol_new, const char *contextname_old, const char *contextname_new,
		zbx_uint64_t interfaceid)
{
PREPARE_UPDATE_JSON_SNMP_INTERFACE_OP()
	zbx_audit_update_json_update_uint64(hostid, audit_key_version, version_old, version_new);
	zbx_audit_update_json_update_uint64(hostid, audit_key_bulk, bulk_old, bulk_new);
	zbx_audit_update_json_update_string(hostid, audit_key_community, community_old, community_new);
	zbx_audit_update_json_update_string(hostid, audit_key_securityname, securityname_old, securityname_new);
	zbx_audit_update_json_update_uint64(hostid, audit_key_securitylevel, securitylevel_old, securitylevel_new);
	zbx_audit_update_json_update_string(hostid, audit_key_authpassphrase, authpassphrase_old, authpassphrase_new);
	zbx_audit_update_json_update_string(hostid, audit_key_privpassphrase, privpassphrase_old, privpassphrase_new);
	zbx_audit_update_json_update_uint64(hostid, audit_key_authprotocol, authprotocol_old, authprotocol_new);
	zbx_audit_update_json_update_uint64(hostid, audit_key_privprotocol, privprotocol_old, privprotocol_new);
	zbx_audit_update_json_update_string(hostid, audit_key_contextname, contextname_old,  contextname_new);
}

void	zbx_audit_host_update_json_add_proxy_hostid_and_hostname(zbx_uint64_t hostid,
		zbx_uint64_t proxy_hostid, const char *hostname)
{
	IS_AUDIT_ON();

	zbx_audit_update_json_append_uint64(hostid, AUDIT_DETAILS_ACTION_ADD, "host.proxy_hostid", proxy_hostid);
	zbx_audit_update_json_append_string(hostid, AUDIT_DETAILS_ACTION_ADD, "host.host", hostname);
}

void	zbx_audit_host_update_json_add_tls_and_psk(zbx_uint64_t hostid, zbx_uint64_t tls_connect,
		zbx_uint64_t tls_accept, const char *psk_identity, const char *psk)
{
	IS_AUDIT_ON();

	zbx_audit_update_json_append_uint64(hostid, AUDIT_DETAILS_ACTION_ADD, "host.tls_connect", tls_connect);
	zbx_audit_update_json_append_uint64(hostid, AUDIT_DETAILS_ACTION_ADD, "host.tls_accept", tls_accept);
	zbx_audit_update_json_append_string(hostid, AUDIT_DETAILS_ACTION_ADD, "host.psk_identity", psk_identity);
	zbx_audit_update_json_append_string(hostid, AUDIT_DETAILS_ACTION_ADD, "host.psk", psk);
}

void	zbx_audit_host_update_json_add_inventory_mode(zbx_uint64_t hostid, int inventory_mode)
{
	IS_AUDIT_ON();

	zbx_audit_update_json_append_int(hostid, AUDIT_DETAILS_ACTION_ADD, "host.inventory_mode", inventory_mode);
}

void	zbx_audit_host_update_json_update_inventory_mode(zbx_uint64_t hostid, int inventory_mode_old,
		int inventory_mode_new)
{
	IS_AUDIT_ON();

	zbx_audit_update_json_update_int(hostid, "host.inventory_mode", inventory_mode_old, inventory_mode_new);
}

void	zbx_audit_host_update_json_update_host_status(zbx_uint64_t hostid, int host_status_old,
		int host_status_new)
{
	IS_AUDIT_ON();

	zbx_audit_update_json_update_int(hostid, "host.status", host_status_old, host_status_new);
}

void	zbx_audit_host_create_entry(int audit_action, zbx_uint64_t hostid, const char *name)
{
	zbx_audit_entry_t	local_audit_host_entry, **found_audit_host_entry;
	zbx_audit_entry_t	*local_audit_host_entry_x = &local_audit_host_entry;

	IS_AUDIT_ON();

	local_audit_host_entry.id = hostid;

	found_audit_host_entry = (zbx_audit_entry_t**)zbx_hashset_search(&zbx_audit,
			&(local_audit_host_entry_x));
	if (NULL == found_audit_host_entry)
	{
		zbx_audit_entry_t	*local_audit_host_entry_insert;

		local_audit_host_entry_insert = (zbx_audit_entry_t*)zbx_malloc(NULL, sizeof(zbx_audit_entry_t));
		local_audit_host_entry_insert->id = hostid;
		local_audit_host_entry_insert->name = zbx_strdup(NULL, name);
		local_audit_host_entry_insert->audit_action = audit_action;
		local_audit_host_entry_insert->resource_type = AUDIT_RESOURCE_HOST;
		zbx_json_initarray(&(local_audit_host_entry_insert->details_json), ZBX_JSON_STAT_BUF_LEN);
		zbx_json_addobject(&(local_audit_host_entry_insert->details_json), NULL);
		zbx_hashset_insert(&zbx_audit, &local_audit_host_entry_insert, sizeof(local_audit_host_entry));
	}
}

void	zbx_audit_hostgroup_update_json_attach(zbx_uint64_t hostid, zbx_uint64_t hostgroupid, zbx_uint64_t groupid)
{
	char	audit_key_groupid[AUDIT_DETAILS_KEY_LEN];

	IS_AUDIT_ON();

	zbx_snprintf(audit_key_groupid, AUDIT_DETAILS_KEY_LEN, "host.groups[%lu]", hostgroupid);
	zbx_audit_update_json_append_uint64(hostid, AUDIT_DETAILS_ACTION_ATTACH, audit_key_groupid, groupid);
}

void	zbx_audit_host_hostgroup_delete(zbx_uint64_t hostid, const char* hostname, zbx_vector_uint64_t *hostgroupids,
		zbx_vector_uint64_t *groupids)
{
	char	audit_key_groupid[AUDIT_DETAILS_KEY_LEN];
	int	i;

	IS_AUDIT_ON();

	zbx_audit_host_create_entry(AUDIT_ACTION_UPDATE, hostid, hostname);

	for (i = 0; i < groupids->values_num; i++)
	{
		zbx_snprintf(audit_key_groupid, AUDIT_DETAILS_KEY_LEN, "host.groups[%lu]", hostgroupids->values[i]);
		zbx_audit_update_json_append_uint64(hostid, AUDIT_DETAILS_ACTION_DETACH, audit_key_groupid,
				groupids->values[i]);
	}
}

void	zbx_audit_host_del(zbx_uint64_t hostid, const char *hostname)
{
	IS_AUDIT_ON();

	zbx_audit_host_create_entry(AUDIT_ACTION_DELETE, hostid, hostname);
}<|MERGE_RESOLUTION|>--- conflicted
+++ resolved
@@ -140,18 +140,14 @@
 		append_str_json(&details_json, AUDIT_DETAILS_ACTION_ADD, "script.command", script_command_orig);
 
 	if (NULL != output)
-<<<<<<< HEAD
-		append_str_json(&details_json, AUDIT_DETAILS_ACTION_ADD, "script.output", output);
-=======
 	{
 		char	*output_esc;
 
 		output_esc = zbx_strdup(NULL, output);
 		zbx_json_escape(&output_esc);
-		add_str_json(&details_json, "script.output", output_esc);
+		append_str_json(&details_json, AUDIT_DETAILS_ACTION_ADD, "script.output", output_esc);
 		zbx_free(output_esc);
 	}
->>>>>>> a56c31fb
 
 	if (NULL != error)
 		append_str_json(&details_json, AUDIT_DETAILS_ACTION_ADD, "script.error", error);
