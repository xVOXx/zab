/*
** Zabbix
** Copyright (C) 2001-2021 Zabbix SIA
**
** This program is free software; you can redistribute it and/or modify
** it under the terms of the GNU General Public License as published by
** the Free Software Foundation; either version 2 of the License, or
** (at your option) any later version.
**
** This program is distributed in the hope that it will be useful,
** but WITHOUT ANY WARRANTY; without even the implied warranty of
** MERCHANTABILITY or FITNESS FOR A PARTICULAR PURPOSE. See the
** GNU General Public License for more details.
**
** You should have received a copy of the GNU General Public License
** along with this program; if not, write to the Free Software
** Foundation, Inc., 51 Franklin Street, Fifth Floor, Boston, MA  02110-1301, USA.
**/

/*
 * NOTE!!!!!
 *
 * This is the new expression syntax support for trigger functions and calculated/aggregated
 * checks. The old syntax is still used in simple macros. When the new expression syntax
 * support is added to simple macros the evalfunc.c:evaluate_function (and related code)
 * must be removed, this code must be copied over the old implementation and unused code removed.
 */

#include "common.h"
#include "db.h"
#include "log.h"
#include "zbxserver.h"
#include "valuecache.h"
#include "evalfunc.h"
#include "zbxregexp.h"
#include "zbxtrends.h"

typedef enum
{
	ZBX_PARAM_OPTIONAL,
	ZBX_PARAM_MANDATORY
}
zbx_param_type_t;

typedef enum
{
	ZBX_VALUE_NONE,
	ZBX_VALUE_SECONDS,
	ZBX_VALUE_NVALUES
}
zbx_value_type_t;

static const char	*zbx_type_string(zbx_value_type_t type)
{
	switch (type)
	{
		case ZBX_VALUE_NONE:
			return "none";
		case ZBX_VALUE_SECONDS:
			return "sec";
		case ZBX_VALUE_NVALUES:
			return "num";
		default:
			THIS_SHOULD_NEVER_HAPPEN;
			return "unknown";
	}
}

/******************************************************************************
 *                                                                            *
 * Function: get_function_parameter_int                                       *
 *                                                                            *
 * Purpose: get the value of sec|#num trigger function parameter              *
 *                                                                            *
 * Parameters: parameters     - [IN] trigger function parameters              *
 *             Nparam         - [IN] specifies which parameter to extract     *
 *             parameter_type - [IN] specifies whether parameter is mandatory *
 *                              or optional                                   *
 *             value          - [OUT] parameter value (preserved as is if the *
 *                              parameter is optional and empty)              *
 *             type           - [OUT] parameter value type (number of seconds *
 *                              or number of values)                          *
 *                                                                            *
 * Return value: SUCCEED - parameter is valid                                 *
 *               FAIL    - otherwise                                          *
 *                                                                            *
 ******************************************************************************/
static int	get_function_parameter_int(const char *parameters, int Nparam, zbx_param_type_t parameter_type,
		int *value, zbx_value_type_t *type)
{
	char	*parameter;
	int	ret = FAIL;

	zabbix_log(LOG_LEVEL_DEBUG, "In %s() parameters:'%s' Nparam:%d", __func__, parameters, Nparam);

	if (NULL == (parameter = zbx_function_get_param_dyn(parameters, Nparam)))
		goto out;

	if ('\0' == *parameter)
	{
		switch (parameter_type)
		{
			case ZBX_PARAM_OPTIONAL:
				ret = SUCCEED;
				break;
			case ZBX_PARAM_MANDATORY:
				break;
			default:
				THIS_SHOULD_NEVER_HAPPEN;
		}
	}
	else if ('#' == *parameter)
	{
		*type = ZBX_VALUE_NVALUES;
		if (SUCCEED == is_uint31(parameter + 1, value) && 0 < *value)
			ret = SUCCEED;
	}
	else if ('-' == *parameter)
	{
		if (SUCCEED == is_time_suffix(parameter + 1, value, ZBX_LENGTH_UNLIMITED))
		{
			*value = -(*value);
			*type = ZBX_VALUE_SECONDS;
			ret = SUCCEED;
		}
	}
	else if (SUCCEED == is_time_suffix(parameter, value, ZBX_LENGTH_UNLIMITED))
	{
		*type = ZBX_VALUE_SECONDS;
		ret = SUCCEED;
	}

	if (SUCCEED == ret)
		zabbix_log(LOG_LEVEL_DEBUG, "%s() type:%s value:%d", __func__, zbx_type_string(*type), *value);

	zbx_free(parameter);
out:
	zabbix_log(LOG_LEVEL_DEBUG, "End of %s():%s", __func__, zbx_result_string(ret));

	return ret;
}

static int	get_function_parameter_uint64(const char *parameters, int Nparam, zbx_uint64_t *value)
{
	char	*parameter;
	int	ret = FAIL;

	zabbix_log(LOG_LEVEL_DEBUG, "In %s() parameters:'%s' Nparam:%d", __func__, parameters, Nparam);

	if (NULL == (parameter = zbx_function_get_param_dyn(parameters, Nparam)))
		goto out;

	if (SUCCEED == (ret = is_uint64(parameter, value)))
		zabbix_log(LOG_LEVEL_DEBUG, "%s() value:" ZBX_FS_UI64, __func__, *value);

	zbx_free(parameter);
out:
	zabbix_log(LOG_LEVEL_DEBUG, "End of %s():%s", __func__, zbx_result_string(ret));

	return ret;
}

static int	get_function_parameter_float(const char *parameters, int Nparam, unsigned char flags, double *value)
{
	char	*parameter;
	int	ret = FAIL;

	zabbix_log(LOG_LEVEL_DEBUG, "In %s() parameters:'%s' Nparam:%d", __func__, parameters, Nparam);

	if (NULL == (parameter = zbx_function_get_param_dyn(parameters, Nparam)))
		goto out;

	if (SUCCEED == (ret = is_double_suffix(parameter, flags)))
	{
		*value = str2double(parameter);
		zabbix_log(LOG_LEVEL_DEBUG, "%s() value:" ZBX_FS_DBL, __func__, *value);
	}

	zbx_free(parameter);
out:
	zabbix_log(LOG_LEVEL_DEBUG, "End of %s():%s", __func__, zbx_result_string(ret));

	return ret;
}

static int	get_function_parameter_str(const char *parameters, int Nparam, char **value)
{
	int	ret = FAIL;

	zabbix_log(LOG_LEVEL_DEBUG, "In %s() parameters:'%s' Nparam:%d", __func__, parameters, Nparam);

	if (NULL == (*value = zbx_function_get_param_dyn(parameters, Nparam)))
		goto out;

	zabbix_log(LOG_LEVEL_DEBUG, "%s() value:'%s'", __func__, *value);
	ret = SUCCEED;
out:
	zabbix_log(LOG_LEVEL_DEBUG, "End of %s():%s", __func__, zbx_result_string(ret));

	return ret;
}

/******************************************************************************
 *                                                                            *
 * Function: get_function_parameter_hist_range                                *
 *                                                                            *
 * Purpose: get the value of sec|num + timeshift trigger function parameter   *
 *                                                                            *
 * Parameters: from           - [IN] the function calculation time            *
 *             parameters     - [IN] trigger function parameters              *
 *             Nparam         - [IN] specifies which parameter to extract     *
 *             value          - [OUT] parameter value (preserved as is if the *
 *                              parameter is optional and empty)              *
 *             type           - [OUT] parameter value type (number of seconds *
 *                              or number of values)                          *
 *             timeshift      - [OUT] the timeshift value (0 if absent)       *
 *                                                                            *
 * Return value: SUCCEED - parameter is valid                                 *
 *               FAIL    - otherwise                                          *
 *                                                                            *
 ******************************************************************************/
static int	get_function_parameter_hist_range(int from, const char *parameters, int Nparam, int *value,
		zbx_value_type_t *type, int *timeshift)
{
	char	*parameter = NULL, *shift;
	int	ret = FAIL;

	zabbix_log(LOG_LEVEL_DEBUG, "In %s() parameters:'%s' Nparam:%d", __func__, parameters, Nparam);

	if (NULL == (parameter = zbx_function_get_param_dyn(parameters, Nparam)))
		goto out;

	if (NULL != (shift = strchr(parameter, ':')))
		*shift++ = '\0';

	if ('\0' == *parameter)
	{
		*value = 0;
		*type = ZBX_VALUE_NONE;
	}
	else if ('#' != *parameter)
	{
		if (SUCCEED != is_time_suffix(parameter, value, ZBX_LENGTH_UNLIMITED) || 0 > *value)
			goto out;

		*type = ZBX_VALUE_SECONDS;
	}
	else
	{
		if (SUCCEED != is_uint31(parameter + 1, value) || 0 >= *value)
			goto out;
		*type = ZBX_VALUE_NVALUES;
	}

	if (NULL != shift)
	{
		struct tm	tm;
		char		*error = NULL;
		int		end;

		if (SUCCEED != zbx_parse_timeshift(from, shift, &tm, &error))
		{
			zabbix_log(LOG_LEVEL_DEBUG, "%s() timeshift error:%s", __func__, error);
			zbx_free(error);
			goto out;
		}

		if (-1 == (end = mktime(&tm)))
		{
			zabbix_log(LOG_LEVEL_DEBUG, "%s() invalid timeshift value:%s", __func__, zbx_strerror(errno));
			goto out;
		}

		if (end >= from)
		{
			zabbix_log(LOG_LEVEL_DEBUG, "%s() timeshift produced time in future", __func__);
			goto out;
		}

		*timeshift = from - end;
	}
	else
		*timeshift = 0;

	ret = SUCCEED;
	zabbix_log(LOG_LEVEL_DEBUG, "%s() type:%s value:%d timeshift:%d", __func__, zbx_type_string(*type), *value,
			*timeshift);
out:
	zbx_free(parameter);

	zabbix_log(LOG_LEVEL_DEBUG, "End of %s():%s", __func__, zbx_result_string(ret));

	return ret;
}

/******************************************************************************
 *                                                                            *
 * Function: get_last_n_value                                                 *
 *                                                                            *
 * Purpose: get last Nth value defined by #num:now-timeshift first parameter  *
 *                                                                            *
 * Parameters: item       - [IN] item (performance metric)                    *
 *             parameters - [IN] the parameter string with #sec|num/timeshift *
 *                          in first parameter                                *
 *             ts         - [IN] the starting timestamp                       *
 *             value      - [OUT] the Nth value                               *
 *             error      - [OUT] the error message                           *
 *                                                                            *
 * Return value: SUCCEED - value was found successfully copied                *
 *               FAIL    - otherwise                                          *
 *                                                                            *
 ******************************************************************************/
static int	get_last_n_value(const DC_ITEM *item, const char *parameters, const zbx_timespec_t *ts,
		zbx_history_record_t *value, char **error)
{
	int				arg1 = 1, ret = FAIL, time_shift;
	zbx_value_type_t		arg1_type = ZBX_VALUE_NVALUES;
	zbx_vector_history_record_t	values;
	zbx_timespec_t			ts_end = *ts;

	zbx_history_record_vector_create(&values);

	if (SUCCEED != get_function_parameter_hist_range(ts->sec, parameters, 1, &arg1, &arg1_type, &time_shift))
	{
		*error = zbx_strdup(*error, "invalid second parameter");
		goto out;
	}

	if (ZBX_VALUE_NVALUES != arg1_type)
		arg1 = 1;	/* time or non parameter is defaulted to "last(0)" */

	ts_end.sec -= time_shift;

	if (SUCCEED != zbx_vc_get_values(item->itemid, item->value_type, &values, 0, arg1, &ts_end))
	{
		*error = zbx_strdup(*error, "cannot get values from value cache");
		goto out;
	}

	if (arg1 <= values.values_num)
	{
		*value = values.values[arg1 - 1];
		zbx_vector_history_record_remove(&values, arg1 - 1);
		ret = SUCCEED;
	}
	else
		*error = zbx_strdup(*error, "not enough data");
out:
	zbx_history_record_vector_destroy(&values, item->value_type);

	return ret;
}

/******************************************************************************
 *                                                                            *
 * Function: evaluate_LOGEVENTID                                              *
 *                                                                            *
 * Purpose: evaluate function 'logeventid' for the item                       *
 *                                                                            *
 * Parameters: item - item (performance metric)                               *
 *             parameter - regex string for event id matching                 *
 *                                                                            *
 * Return value: SUCCEED - evaluated successfully, result is stored in 'value'*
 *               FAIL - failed to evaluate function                           *
 *                                                                            *
 ******************************************************************************/
static int	evaluate_LOGEVENTID(zbx_variant_t *value, DC_ITEM *item, const char *parameters,
		const zbx_timespec_t *ts, char **error)
{
	char			*pattern = NULL;
	int			ret = FAIL, nparams;
	zbx_vector_ptr_t	regexps;
	zbx_history_record_t	vc_value;

	zabbix_log(LOG_LEVEL_DEBUG, "In %s()", __func__);

	zbx_vector_ptr_create(&regexps);

	if (ITEM_VALUE_TYPE_LOG != item->value_type)
	{
		*error = zbx_strdup(*error, "invalid value type");
		goto out;
	}

	if (2 < (nparams = num_param(parameters)))
	{
		*error = zbx_strdup(*error, "invalid number of parameters");
		goto out;
	}

	if (2 == nparams)
	{
		if (SUCCEED != get_function_parameter_str(parameters, 2, &pattern))
		{
			*error = zbx_strdup(*error, "invalid third parameter");
			goto out;
		}

		if ('@' == *pattern)
		{
			DCget_expressions_by_name(&regexps, pattern + 1);

			if (0 == regexps.values_num)
			{
				*error = zbx_dsprintf(*error, "global regular expression \"%s\" does not exist",
						pattern + 1);
				goto out;
			}
		}
	}
	else
		pattern = zbx_strdup(NULL, "");

	if (SUCCEED == get_last_n_value(item, parameters, ts, &vc_value, error))
	{
		char	logeventid[16];
		int	regexp_ret;

		zbx_snprintf(logeventid, sizeof(logeventid), "%d", vc_value.value.log->logeventid);

		if (FAIL == (regexp_ret = regexp_match_ex(&regexps, logeventid, pattern, ZBX_CASE_SENSITIVE)))
		{
			*error = zbx_dsprintf(*error, "invalid regular expression \"%s\"", pattern);
		}
		else
		{
			if (ZBX_REGEXP_MATCH == regexp_ret)
				zbx_variant_set_dbl(value, 1);
			else if (ZBX_REGEXP_NO_MATCH == regexp_ret)
				zbx_variant_set_dbl(value, 0);

			ret = SUCCEED;
		}

		zbx_history_record_clear(&vc_value, item->value_type);
	}
	else
		zabbix_log(LOG_LEVEL_DEBUG, "result for LOGEVENTID is empty");
out:
	zbx_free(pattern);

	zbx_regexp_clean_expressions(&regexps);
	zbx_vector_ptr_destroy(&regexps);

	zabbix_log(LOG_LEVEL_DEBUG, "End of %s():%s", __func__, zbx_result_string(ret));

	return ret;
}

/******************************************************************************
 *                                                                            *
 * Function: evaluate_LOGSOURCE                                               *
 *                                                                            *
 * Purpose: evaluate function 'logsource' for the item                        *
 *                                                                            *
 * Parameters: item - item (performance metric)                               *
 *             parameter - ignored                                            *
 *                                                                            *
 * Return value: SUCCEED - evaluated successfully, result is stored in 'value'*
 *               FAIL - failed to evaluate function                           *
 *                                                                            *
 ******************************************************************************/
static int	evaluate_LOGSOURCE(zbx_variant_t *value, DC_ITEM *item, const char *parameters, const zbx_timespec_t *ts,
		char **error)
{
	char			*pattern = NULL;
	int			ret = FAIL, nparams;
	zbx_vector_ptr_t	regexps;
	zbx_history_record_t	vc_value;

	zabbix_log(LOG_LEVEL_DEBUG, "In %s()", __func__);

	zbx_vector_ptr_create(&regexps);

	if (ITEM_VALUE_TYPE_LOG != item->value_type)
	{
		*error = zbx_strdup(*error, "invalid value type");
		goto out;
	}

	if (2 < (nparams = num_param(parameters)))
	{
		*error = zbx_strdup(*error, "invalid number of parameters");
		goto out;
	}

	if (2 == nparams)
	{
		if (SUCCEED != get_function_parameter_str(parameters, 2, &pattern))
		{
			*error = zbx_strdup(*error, "invalid third parameter");
			goto out;
		}

		if ('@' == *pattern)
		{
			DCget_expressions_by_name(&regexps, pattern + 1);

			if (0 == regexps.values_num)
			{
				*error = zbx_dsprintf(*error, "global regular expression \"%s\" does not exist",
						pattern + 1);
				goto out;
			}
		}
	}
	else
		pattern = zbx_strdup(NULL, "");

	if (SUCCEED == get_last_n_value(item, parameters, ts, &vc_value, error))
	{
		switch (regexp_match_ex(&regexps, vc_value.value.log->source, pattern, ZBX_CASE_SENSITIVE))
		{
			case ZBX_REGEXP_MATCH:
				zbx_variant_set_dbl(value, 1);
				ret = SUCCEED;
				break;
			case ZBX_REGEXP_NO_MATCH:
				zbx_variant_set_dbl(value, 0);
				ret = SUCCEED;
				break;
			case FAIL:
				*error = zbx_dsprintf(*error, "invalid regular expression");
		}

		zbx_history_record_clear(&vc_value, item->value_type);
	}
	else
		zabbix_log(LOG_LEVEL_DEBUG, "result for LOGSOURCE is empty");
out:
	zbx_free(pattern);

	zbx_regexp_clean_expressions(&regexps);
	zbx_vector_ptr_destroy(&regexps);

	zabbix_log(LOG_LEVEL_DEBUG, "End of %s():%s", __func__, zbx_result_string(ret));

	return ret;
}

/******************************************************************************
 *                                                                            *
 * Function: evaluate_LOGSEVERITY                                             *
 *                                                                            *
 * Purpose: evaluate function 'logseverity' for the item                      *
 *                                                                            *
 * Parameters: item - item (performance metric)                               *
 *                                                                            *
 * Return value: SUCCEED - evaluated successfully, result is stored in 'value'*
 *               FAIL - failed to evaluate function                           *
 *                                                                            *
 ******************************************************************************/
static int	evaluate_LOGSEVERITY(zbx_variant_t *value, DC_ITEM *item, const char *parameters,
		const zbx_timespec_t *ts, char **error)
{
	int			ret = FAIL;
	zbx_history_record_t	vc_value;

	zabbix_log(LOG_LEVEL_DEBUG, "In %s()", __func__);

	if (ITEM_VALUE_TYPE_LOG != item->value_type)
	{
		*error = zbx_strdup(*error, "invalid value type");
		goto out;
	}

	if (1 < num_param(parameters))
	{
		*error = zbx_strdup(*error, "invalid number of parameters");
		goto out;
	}

	if (SUCCEED == get_last_n_value(item, parameters, ts, &vc_value, error))
	{
		zbx_variant_set_dbl(value, vc_value.value.log->severity);
		zbx_history_record_clear(&vc_value, item->value_type);

		ret = SUCCEED;
	}
	else
		zabbix_log(LOG_LEVEL_DEBUG, "result for LOGSEVERITY is empty");
out:
	zabbix_log(LOG_LEVEL_DEBUG, "End of %s():%s", __func__, zbx_result_string(ret));

	return ret;
}

#define OP_UNKNOWN	-1
#define OP_EQ		0
#define OP_NE		1
#define OP_GT		2
#define OP_GE		3
#define OP_LT		4
#define OP_LE		5
#define OP_LIKE		6
#define OP_REGEXP	7
#define OP_IREGEXP	8
#define OP_BITAND		9

static void	count_one_ui64(int *count, int op, zbx_uint64_t value, zbx_uint64_t pattern, zbx_uint64_t mask)
{
	switch (op)
	{
		case OP_EQ:
			if (value == pattern)
				(*count)++;
			break;
		case OP_NE:
			if (value != pattern)
				(*count)++;
			break;
		case OP_GT:
			if (value > pattern)
				(*count)++;
			break;
		case OP_GE:
			if (value >= pattern)
				(*count)++;
			break;
		case OP_LT:
			if (value < pattern)
				(*count)++;
			break;
		case OP_LE:
			if (value <= pattern)
				(*count)++;
			break;
		case OP_BITAND:
			if ((value & mask) == pattern)
				(*count)++;
	}
}

static void	count_one_dbl(int *count, int op, double value, double pattern)
{
	switch (op)
	{
		case OP_EQ:
			if (value > pattern - ZBX_DOUBLE_EPSILON && value < pattern + ZBX_DOUBLE_EPSILON)
				(*count)++;
			break;
		case OP_NE:
			if (!(value > pattern - ZBX_DOUBLE_EPSILON && value < pattern + ZBX_DOUBLE_EPSILON))
				(*count)++;
			break;
		case OP_GT:
			if (value >= pattern + ZBX_DOUBLE_EPSILON)
				(*count)++;
			break;
		case OP_GE:
			if (value > pattern - ZBX_DOUBLE_EPSILON)
				(*count)++;
			break;
		case OP_LT:
			if (value <= pattern - ZBX_DOUBLE_EPSILON)
				(*count)++;
			break;
		case OP_LE:
			if (value < pattern + ZBX_DOUBLE_EPSILON)
				(*count)++;
	}
}

static void	count_one_str(int *count, int op, const char *value, const char *pattern, zbx_vector_ptr_t *regexps)
{
	int	res;

	switch (op)
	{
		case OP_EQ:
			if (0 == strcmp(value, pattern))
				(*count)++;
			break;
		case OP_NE:
			if (0 != strcmp(value, pattern))
				(*count)++;
			break;
		case OP_LIKE:
			if (NULL != strstr(value, pattern))
				(*count)++;
			break;
		case OP_REGEXP:
			if (ZBX_REGEXP_MATCH == (res = regexp_match_ex(regexps, value, pattern, ZBX_CASE_SENSITIVE)))
				(*count)++;
			else if (FAIL == res)
				*count = FAIL;
			break;
		case OP_IREGEXP:
			if (ZBX_REGEXP_MATCH == (res = regexp_match_ex(regexps, value, pattern, ZBX_IGNORE_CASE)))
				(*count)++;
			else if (FAIL == res)
				*count = FAIL;
	}
}

/******************************************************************************
 *                                                                            *
 * Function: evaluate_COUNT                                                   *
 *                                                                            *
 * Purpose: evaluate functions 'count' and 'find' for the item                *
 *                                                                            *
 * Parameters: item       - [IN] item (performance metric)                    *
 *             parameters - [IN] up to three comma-separated fields:          *
 *                            (1) number of seconds/values + timeshift        *
 *                            (2) comparison operator (optional)              *
 *                            (3) value to compare with (optional)            *
 *                                Becomes mandatory for numeric items if 3rd  *
 *                                parameter is specified and is not "regexp"  *
 *                                or "iregexp". With "bitand" can take one of *
 *                                2 forms:                                    *
 *                                  - value_to_compare_with/mask              *
 *                                  - mask                                    *
 *             ts         - [IN] the function evaluation time                 *
 *             limit      - [IN] the limit of counted values, will return     *
 *                              when the limit is reached                     *
 *             error      - [OUT] the error message                           *
 *                                                                            *
 * Return value: SUCCEED - evaluated successfully, result is stored in 'value'*
 *               FAIL - failed to evaluate function                           *
 *                                                                            *
 ******************************************************************************/
static int	evaluate_COUNT(zbx_variant_t *value, DC_ITEM *item, const char *parameters, const zbx_timespec_t *ts,
		int limit, char **error)
{
	int				arg1, op = OP_UNKNOWN, numeric_search, nparams, count = 0, i, ret = FAIL;
	int				seconds = 0, nvalues = 0, time_shift;
	char				*operator = NULL, *pattern2 = NULL, *pattern = NULL, buf[ZBX_MAX_UINT64_LEN];
	double				arg3_dbl;
	zbx_uint64_t			pattern_ui64, pattern2_ui64;
	zbx_value_type_t		arg1_type;
	zbx_vector_ptr_t		regexps;
	zbx_vector_history_record_t	values;
	zbx_timespec_t			ts_end = *ts;

	zabbix_log(LOG_LEVEL_DEBUG, "In %s()", __func__);

	zbx_vector_ptr_create(&regexps);
	zbx_history_record_vector_create(&values);

	numeric_search = (ITEM_VALUE_TYPE_UINT64 == item->value_type || ITEM_VALUE_TYPE_FLOAT == item->value_type);

	if (3 < (nparams = num_param(parameters)))
	{
		*error = zbx_strdup(*error, "invalid number of parameters");
		goto out;
	}

	if (SUCCEED != get_function_parameter_hist_range(ts->sec, parameters, 1, &arg1, &arg1_type, &time_shift))
	{
		*error = zbx_strdup(*error, "invalid second parameter");
		goto out;
	}

	if (2 <= nparams && SUCCEED != get_function_parameter_str(parameters, 2, &operator))
	{
		*error = zbx_strdup(*error, "invalid third parameter");
		goto out;
	}

	if (3 <= nparams)
	{
		if (SUCCEED != get_function_parameter_str(parameters, 3, &pattern))
		{
			*error = zbx_strdup(*error, "invalid fourth parameter");
			goto out;
		}
	}
	else
		pattern = zbx_strdup(NULL, "");

	ts_end.sec -= time_shift;

	if (NULL == operator || '\0' == *operator)
		op = (0 != numeric_search ? OP_EQ : OP_LIKE);
	else if (0 == strcmp(operator, "eq"))
		op = OP_EQ;
	else if (0 == strcmp(operator, "ne"))
		op = OP_NE;
	else if (0 == strcmp(operator, "gt"))
		op = OP_GT;
	else if (0 == strcmp(operator, "ge"))
		op = OP_GE;
	else if (0 == strcmp(operator, "lt"))
		op = OP_LT;
	else if (0 == strcmp(operator, "le"))
		op = OP_LE;
	else if (0 == strcmp(operator, "like"))
		op = OP_LIKE;
	else if (0 == strcmp(operator, "regexp"))
		op = OP_REGEXP;
	else if (0 == strcmp(operator, "iregexp"))
		op = OP_IREGEXP;
	else if (0 == strcmp(operator, "bitand"))
		op = OP_BITAND;

	if (OP_UNKNOWN == op)
	{
		*error = zbx_dsprintf(*error, "operator \"%s\" is not supported for function COUNT", operator);
		goto out;
	}

	numeric_search = (0 != numeric_search && OP_REGEXP != op && OP_IREGEXP != op);

	if (0 != numeric_search)
	{
		if (NULL != operator && '\0' != *operator && '\0' == *pattern)
		{
			*error = zbx_strdup(*error, "pattern must be provided along with operator for numeric values");
			goto out;
		}

		if (OP_LIKE == op)
		{
			*error = zbx_dsprintf(*error, "operator \"%s\" is not supported for counting numeric values",
					operator);
			goto out;
		}

		if (OP_BITAND == op && ITEM_VALUE_TYPE_FLOAT == item->value_type)
		{
			*error = zbx_dsprintf(*error, "operator \"%s\" is not supported for counting float values",
					operator);
			goto out;
		}

		if (OP_BITAND == op && NULL != (pattern2 = strchr(pattern, '/')))
		{
			*pattern2 = '\0';	/* end of the 1st part of the 2nd parameter (number to compare with) */
			pattern2++;	/* start of the 2nd part of the 2nd parameter (mask) */
		}

		if (NULL != pattern && '\0' != *pattern)
		{
			if (ITEM_VALUE_TYPE_UINT64 == item->value_type)
			{
				if (OP_BITAND != op)
				{
					if (SUCCEED != str2uint64(pattern, ZBX_UNIT_SYMBOLS, &pattern_ui64))
					{
						*error = zbx_dsprintf(*error, "\"%s\" is not a valid numeric unsigned"
								" value", pattern);
						goto out;
					}
					pattern2_ui64 = 0;
				}
				else
				{
					if (SUCCEED != is_uint64(pattern, &pattern_ui64))
					{
						*error = zbx_dsprintf(*error, "\"%s\" is not a valid numeric unsigned"
								" value", pattern);
						goto out;
					}

					if (NULL != pattern2)
					{
						if (SUCCEED != is_uint64(pattern2, &pattern2_ui64))
						{
							*error = zbx_dsprintf(*error, "\"%s\" is not a valid numeric"
									" unsigned value", pattern2);
							goto out;
						}
					}
					else
						pattern2_ui64 = pattern_ui64;
				}
			}
			else
			{
				if (SUCCEED != is_double_suffix(pattern, ZBX_FLAG_DOUBLE_SUFFIX))
				{
					*error = zbx_dsprintf(*error, "\"%s\" is not a valid numeric float value",
							pattern);
					goto out;
				}

				arg3_dbl = str2double(pattern);
			}
		}
	}
	else if (OP_LIKE != op && OP_REGEXP != op && OP_IREGEXP != op && OP_EQ != op && OP_NE != op)
	{
		*error = zbx_dsprintf(*error, "operator \"%s\" is not supported for counting textual values", operator);
		goto out;
	}

	if ((OP_REGEXP == op || OP_IREGEXP == op) && NULL != pattern && '@' == *pattern)
	{
		DCget_expressions_by_name(&regexps, pattern + 1);

		if (0 == regexps.values_num)
		{
			*error = zbx_dsprintf(*error, "global regular expression \"%s\" does not exist", pattern + 1);
			goto out;
		}
	}

	switch (arg1_type)
	{
		case ZBX_VALUE_SECONDS:
			seconds = arg1;
			break;
		case ZBX_VALUE_NVALUES:
			nvalues = arg1;
			break;
		case ZBX_VALUE_NONE:
			nvalues = 1;
			break;
		default:
			THIS_SHOULD_NEVER_HAPPEN;
	}

	if (FAIL == zbx_vc_get_values(item->itemid, item->value_type, &values, seconds, nvalues, &ts_end))
	{
		*error = zbx_strdup(*error, "cannot get values from value cache");
		goto out;
	}

	/* skip counting values one by one if both pattern and operator are empty or "" is searched in text values */
	if ((NULL != pattern && '\0' != *pattern) || (NULL != operator && '\0' != *operator &&
			OP_LIKE != op && OP_REGEXP != op && OP_IREGEXP != op))
	{
		switch (item->value_type)
		{
			case ITEM_VALUE_TYPE_UINT64:
				if (0 != numeric_search)
				{
					for (i = 0; i < values.values_num && count < limit; i++)
					{
						count_one_ui64(&count, op, values.values[i].value.ui64, pattern_ui64,
								pattern2_ui64);
					}
				}
				else
				{
					for (i = 0; i < values.values_num && FAIL != count && count < limit; i++)
					{
						zbx_snprintf(buf, sizeof(buf), ZBX_FS_UI64,
								values.values[i].value.ui64);
						count_one_str(&count, op, buf, pattern, &regexps);
					}
				}
				break;
			case ITEM_VALUE_TYPE_FLOAT:
				if (0 != numeric_search)
				{
					for (i = 0; i < values.values_num && count < limit; i++)
						count_one_dbl(&count, op, values.values[i].value.dbl, arg3_dbl);
				}
				else
				{
					for (i = 0; i < values.values_num && FAIL != count && count < limit; i++)
					{
						zbx_snprintf(buf, sizeof(buf), ZBX_FS_DBL_EXT(4),
								values.values[i].value.dbl);
						count_one_str(&count, op, buf, pattern, &regexps);
					}
				}
				break;
			case ITEM_VALUE_TYPE_LOG:
				for (i = 0; i < values.values_num && FAIL != count && count < limit; i++)
					count_one_str(&count, op, values.values[i].value.log->value, pattern, &regexps);
				break;
			default:
				for (i = 0; i < values.values_num && FAIL != count && count < limit; i++)
					count_one_str(&count, op, values.values[i].value.str, pattern, &regexps);
		}

		if (FAIL == count)
		{
			*error = zbx_strdup(*error, "invalid regular expression");
			goto out;
		}
	}
	else
	{
		if ((count = values.values_num) > limit)
			count = limit;
	}

	zbx_variant_set_dbl(value, count);

	ret = SUCCEED;
out:
	zbx_free(operator);
	zbx_free(pattern);

	zbx_regexp_clean_expressions(&regexps);
	zbx_vector_ptr_destroy(&regexps);

	zbx_history_record_vector_destroy(&values, item->value_type);

	zabbix_log(LOG_LEVEL_DEBUG, "End of %s():%s", __func__, zbx_result_string(ret));

	return ret;
}

#undef OP_UNKNOWN
#undef OP_EQ
#undef OP_NE
#undef OP_GT
#undef OP_GE
#undef OP_LT
#undef OP_LE
#undef OP_LIKE
#undef OP_REGEXP
#undef OP_IREGEXP
#undef OP_BITAND

/******************************************************************************
 *                                                                            *
 * Function: evaluate_SUM                                                     *
 *                                                                            *
 * Purpose: evaluate function 'sum' for the item                              *
 *                                                                            *
 * Parameters: item - item (performance metric)                               *
 *             parameters - number of seconds/values and time shift (optional)*
 *                                                                            *
 * Return value: SUCCEED - evaluated successfully, result is stored in 'value'*
 *               FAIL - failed to evaluate function                           *
 *                                                                            *
 ******************************************************************************/
static int	evaluate_SUM(zbx_variant_t *value, DC_ITEM *item, const char *parameters, const zbx_timespec_t *ts, char **error)
{
	int				nparams, arg1, i, ret = FAIL, seconds = 0, nvalues = 0, time_shift;
	zbx_value_type_t		arg1_type;
	zbx_vector_history_record_t	values;
	history_value_t			result;
	zbx_timespec_t			ts_end = *ts;

	zabbix_log(LOG_LEVEL_DEBUG, "In %s()", __func__);

	zbx_history_record_vector_create(&values);

	if (ITEM_VALUE_TYPE_FLOAT != item->value_type && ITEM_VALUE_TYPE_UINT64 != item->value_type)
	{
		*error = zbx_strdup(*error, "invalid value type");
		goto out;
	}

	if (1 != (nparams = num_param(parameters)))
	{
		*error = zbx_strdup(*error, "invalid number of parameters");
		goto out;
	}

	if (SUCCEED != get_function_parameter_hist_range(ts->sec, parameters, 1, &arg1, &arg1_type, &time_shift) ||
			ZBX_VALUE_NONE == arg1_type)
	{
		*error = zbx_strdup(*error, "invalid second parameter");
		goto out;
	}

	ts_end.sec -= time_shift;

	switch (arg1_type)
	{
		case ZBX_VALUE_SECONDS:
			seconds = arg1;
			break;
		case ZBX_VALUE_NVALUES:
			nvalues = arg1;
			break;
		default:
			THIS_SHOULD_NEVER_HAPPEN;
	}

	if (FAIL == zbx_vc_get_values(item->itemid, item->value_type, &values, seconds, nvalues, &ts_end))
	{
		*error = zbx_strdup(*error, "cannot get values from value cache");
		goto out;
	}

	if (ITEM_VALUE_TYPE_FLOAT == item->value_type)
	{
		result.dbl = 0;

		for (i = 0; i < values.values_num; i++)
			result.dbl += values.values[i].value.dbl;
	}
	else
	{
		result.ui64 = 0;

		for (i = 0; i < values.values_num; i++)
			result.ui64 += values.values[i].value.ui64;
	}

	zbx_history_value2variant(&result, item->value_type, value);
	ret = SUCCEED;
out:
	zbx_history_record_vector_destroy(&values, item->value_type);

	zabbix_log(LOG_LEVEL_DEBUG, "End of %s():%s", __func__, zbx_result_string(ret));

	return ret;
}

/******************************************************************************
 *                                                                            *
 * Function: evaluate_AVG                                                     *
 *                                                                            *
 * Purpose: evaluate function 'avg' for the item                              *
 *                                                                            *
 * Parameters: item - item (performance metric)                               *
 *             parameters - number of seconds/values and time shift (optional)*
 *                                                                            *
 * Return value: SUCCEED - evaluated successfully, result is stored in 'value'*
 *               FAIL - failed to evaluate function                           *
 *                                                                            *
 ******************************************************************************/
static int	evaluate_AVG(zbx_variant_t  *value, DC_ITEM *item, const char *parameters, const zbx_timespec_t *ts, char **error)
{
	int				nparams, arg1, ret = FAIL, i, seconds = 0, nvalues = 0, time_shift;
	zbx_value_type_t		arg1_type;
	zbx_vector_history_record_t	values;
	zbx_timespec_t			ts_end = *ts;

	zabbix_log(LOG_LEVEL_DEBUG, "In %s()", __func__);

	zbx_history_record_vector_create(&values);

	if (ITEM_VALUE_TYPE_FLOAT != item->value_type && ITEM_VALUE_TYPE_UINT64 != item->value_type)
	{
		*error = zbx_strdup(*error, "invalid value type");
		goto out;
	}

	if (1 != (nparams = num_param(parameters)))
	{
		*error = zbx_strdup(*error, "invalid number of parameters");
		goto out;
	}

	if (SUCCEED != get_function_parameter_hist_range(ts->sec, parameters, 1, &arg1, &arg1_type, &time_shift) ||
			ZBX_VALUE_NONE == arg1_type)
	{
		*error = zbx_strdup(*error, "invalid second parameter");
		goto out;
	}

	ts_end.sec -= time_shift;

	switch (arg1_type)
	{
		case ZBX_VALUE_SECONDS:
			seconds = arg1;
			break;
		case ZBX_VALUE_NVALUES:
			nvalues = arg1;
			break;
		default:
			THIS_SHOULD_NEVER_HAPPEN;
	}

	if (FAIL == zbx_vc_get_values(item->itemid, item->value_type, &values, seconds, nvalues, &ts_end))
	{
		*error = zbx_strdup(*error, "cannot get values from value cache");
		goto out;
	}

	if (0 < values.values_num)
	{
		double	avg = 0;

		if (ITEM_VALUE_TYPE_FLOAT == item->value_type)
		{
			for (i = 0; i < values.values_num; i++)
				avg += values.values[i].value.dbl / (i + 1) - avg / (i + 1);
		}
		else
		{
			for (i = 0; i < values.values_num; i++)
				avg += (double)values.values[i].value.ui64;

			avg = avg / values.values_num;
		}
		zbx_variant_set_dbl(value, avg);

		ret = SUCCEED;
	}
	else
	{
		zabbix_log(LOG_LEVEL_DEBUG, "result for AVG is empty");
		*error = zbx_strdup(*error, "not enough data");
	}
out:
	zbx_history_record_vector_destroy(&values, item->value_type);

	zabbix_log(LOG_LEVEL_DEBUG, "End of %s():%s", __func__, zbx_result_string(ret));

	return ret;
}

/******************************************************************************
 *                                                                            *
 * Function: evaluate_LAST                                                    *
 *                                                                            *
 * Purpose: evaluate function 'last' for the item                             *
 *                                                                            *
 * Parameters: value - dynamic buffer                                         *
 *             item - item (performance metric)                               *
 *             parameters - Nth last value and time shift (optional)          *
 *                                                                            *
 * Return value: SUCCEED - evaluated successfully, result is stored in 'value'*
 *               FAIL - failed to evaluate function                           *
 *                                                                            *
 ******************************************************************************/
static int	evaluate_LAST(zbx_variant_t *value, DC_ITEM *item, const char *parameters, const zbx_timespec_t *ts,
		char **error)
{
	int			ret;
	zbx_history_record_t	vc_value;

	zabbix_log(LOG_LEVEL_DEBUG, "In %s()", __func__);

	if (SUCCEED == (ret = get_last_n_value(item, parameters, ts, &vc_value, error)))
	{
		zbx_history_value2variant(&vc_value.value, item->value_type, value);
		zbx_history_record_clear(&vc_value, item->value_type);
	}

	zabbix_log(LOG_LEVEL_DEBUG, "End of %s():%s", __func__, zbx_result_string(ret));

	return ret;
}

/******************************************************************************
 *                                                                            *
 * Function: evaluate_MIN                                                     *
 *                                                                            *
 * Purpose: evaluate function 'min' for the item                              *
 *                                                                            *
 * Parameters: item - item (performance metric)                               *
 *             parameters - number of seconds/values and time shift (optional)*
 *                                                                            *
 * Return value: SUCCEED - evaluated successfully, result is stored in 'value'*
 *               FAIL - failed to evaluate function                           *
 *                                                                            *
 ******************************************************************************/
static int	evaluate_MIN(zbx_variant_t *value, DC_ITEM *item, const char *parameters, const zbx_timespec_t *ts, char **error)
{
	int				nparams, arg1, i, ret = FAIL, seconds = 0, nvalues = 0, time_shift;
	zbx_value_type_t		arg1_type;
	zbx_vector_history_record_t	values;
	zbx_timespec_t			ts_end = *ts;

	zabbix_log(LOG_LEVEL_DEBUG, "In %s()", __func__);

	zbx_history_record_vector_create(&values);

	if (ITEM_VALUE_TYPE_FLOAT != item->value_type && ITEM_VALUE_TYPE_UINT64 != item->value_type)
	{
		*error = zbx_strdup(*error, "invalid value type");
		goto out;
	}

	if (1 != (nparams = num_param(parameters)))
	{
		*error = zbx_strdup(*error, "invalid number of parameters");
		goto out;
	}

	if (SUCCEED != get_function_parameter_hist_range(ts->sec, parameters, 1, &arg1, &arg1_type, &time_shift) ||
			ZBX_VALUE_NONE == arg1_type)
	{
		*error = zbx_strdup(*error, "invalid second parameter");
		goto out;
	}

	ts_end.sec -= time_shift;

	switch (arg1_type)
	{
		case ZBX_VALUE_SECONDS:
			seconds = arg1;
			break;
		case ZBX_VALUE_NVALUES:
			nvalues = arg1;
			break;
		default:
			THIS_SHOULD_NEVER_HAPPEN;
	}

	if (FAIL == zbx_vc_get_values(item->itemid, item->value_type, &values, seconds, nvalues, &ts_end))
	{
		*error = zbx_strdup(*error, "cannot get values from value cache");
		goto out;
	}

	if (0 < values.values_num)
	{
		int	index = 0;

		if (ITEM_VALUE_TYPE_UINT64 == item->value_type)
		{
			for (i = 1; i < values.values_num; i++)
			{
				if (values.values[i].value.ui64 < values.values[index].value.ui64)
					index = i;
			}
		}
		else
		{
			for (i = 1; i < values.values_num; i++)
			{
				if (values.values[i].value.dbl < values.values[index].value.dbl)
					index = i;
			}
		}

		zbx_history_value2variant(&values.values[index].value, item->value_type, value);
		ret = SUCCEED;
	}
	else
	{
		zabbix_log(LOG_LEVEL_DEBUG, "result for MIN is empty");
		*error = zbx_strdup(*error, "not enough data");
	}
out:
	zbx_history_record_vector_destroy(&values, item->value_type);

	zabbix_log(LOG_LEVEL_DEBUG, "End of %s():%s", __func__, zbx_result_string(ret));

	return ret;
}

/******************************************************************************
 *                                                                            *
 * Function: evaluate_MAX                                                     *
 *                                                                            *
 * Purpose: evaluate function 'max' for the item                              *
 *                                                                            *
 * Parameters: item - item (performance metric)                               *
 *             parameters - number of seconds/values and time shift (optional)*
 *                                                                            *
 * Return value: SUCCEED - evaluated successfully, result is stored in 'value'*
 *               FAIL - failed to evaluate function                           *
 *                                                                            *
 ******************************************************************************/
static int	evaluate_MAX(zbx_variant_t *value, DC_ITEM *item, const char *parameters, const zbx_timespec_t *ts, char **error)
{
	int				nparams, arg1, ret = FAIL, i, seconds = 0, nvalues = 0, time_shift;
	zbx_value_type_t		arg1_type;
	zbx_vector_history_record_t	values;
	zbx_timespec_t			ts_end = *ts;

	zabbix_log(LOG_LEVEL_DEBUG, "In %s()", __func__);

	zbx_history_record_vector_create(&values);

	if (ITEM_VALUE_TYPE_FLOAT != item->value_type && ITEM_VALUE_TYPE_UINT64 != item->value_type)
	{
		*error = zbx_strdup(*error, "invalid value type");
		goto out;
	}

	if (1 != (nparams = num_param(parameters)))
	{
		*error = zbx_strdup(*error, "invalid number of parameters");
		goto out;
	}

	if (SUCCEED != get_function_parameter_hist_range(ts->sec, parameters, 1, &arg1, &arg1_type, &time_shift) ||
			ZBX_VALUE_NONE == arg1_type)
	{
		*error = zbx_strdup(*error, "invalid second parameter");
		goto out;
	}

	ts_end.sec -= time_shift;

	switch (arg1_type)
	{
		case ZBX_VALUE_SECONDS:
			seconds = arg1;
			break;
		case ZBX_VALUE_NVALUES:
			nvalues = arg1;
			break;
		default:
			THIS_SHOULD_NEVER_HAPPEN;
	}

	if (FAIL == zbx_vc_get_values(item->itemid, item->value_type, &values, seconds, nvalues, &ts_end))
	{
		*error = zbx_strdup(*error, "cannot get values from value cache");
		goto out;
	}

	if (0 < values.values_num)
	{
		int	index = 0;

		if (ITEM_VALUE_TYPE_UINT64 == item->value_type)
		{
			for (i = 1; i < values.values_num; i++)
			{
				if (values.values[i].value.ui64 > values.values[index].value.ui64)
					index = i;
			}
		}
		else
		{
			for (i = 1; i < values.values_num; i++)
			{
				if (values.values[i].value.dbl > values.values[index].value.dbl)
					index = i;
			}
		}

		zbx_history_value2variant(&values.values[index].value, item->value_type, value);

		ret = SUCCEED;
	}
	else
	{
		zabbix_log(LOG_LEVEL_DEBUG, "result for MAX is empty");
		*error = zbx_strdup(*error, "not enough data");
	}
out:
	zbx_history_record_vector_destroy(&values, item->value_type);

	zabbix_log(LOG_LEVEL_DEBUG, "End of %s():%s", __func__, zbx_result_string(ret));

	return ret;
}

static int	__history_record_float_compare(const zbx_history_record_t *d1, const zbx_history_record_t *d2)
{
	ZBX_RETURN_IF_NOT_EQUAL(d1->value.dbl, d2->value.dbl);

	return 0;
}

static int	__history_record_uint64_compare(const zbx_history_record_t *d1, const zbx_history_record_t *d2)
{
	ZBX_RETURN_IF_NOT_EQUAL(d1->value.ui64, d2->value.ui64);

	return 0;
}

/******************************************************************************
 *                                                                            *
 * Function: evaluate_PERCENTILE                                              *
 *                                                                            *
 * Purpose: evaluate function 'percentile' for the item                       *
 *                                                                            *
 * Parameters: item       - [IN] item (performance metric)                    *
 *             parameters - [IN] seconds/values, time shift (optional),       *
 *                               percentage                                   *
 *                                                                            *
 * Return value: SUCCEED - evaluated successfully, result is stored in        *
 *                         'value'                                            *
 *               FAIL    - failed to evaluate function                        *
 *                                                                            *
 ******************************************************************************/
static int	evaluate_PERCENTILE(zbx_variant_t  *value, DC_ITEM *item, const char *parameters,
		const zbx_timespec_t *ts, char **error)
{
	int				nparams, arg1, time_shift, ret = FAIL, seconds = 0, nvalues = 0;
	zbx_value_type_t		arg1_type;
	double				percentage;
	zbx_vector_history_record_t	values;
	zbx_timespec_t			ts_end = *ts;

	zabbix_log(LOG_LEVEL_DEBUG, "In %s()", __func__);

	zbx_history_record_vector_create(&values);

	if (ITEM_VALUE_TYPE_FLOAT != item->value_type && ITEM_VALUE_TYPE_UINT64 != item->value_type)
	{
		*error = zbx_strdup(*error, "invalid value type");
		goto out;
	}

	if (2 != (nparams = num_param(parameters)))
	{
		*error = zbx_strdup(*error, "invalid number of parameters");
		goto out;
	}

	if (SUCCEED != get_function_parameter_hist_range(ts->sec, parameters, 1, &arg1, &arg1_type, &time_shift) ||
			ZBX_VALUE_NONE == arg1_type)
	{
		*error = zbx_strdup(*error, "invalid second parameter");
		goto out;
	}


	switch (arg1_type)
	{
		case ZBX_VALUE_SECONDS:
			seconds = arg1;
			break;
		case ZBX_VALUE_NVALUES:
			nvalues = arg1;
			break;
		default:
			THIS_SHOULD_NEVER_HAPPEN;
	}

	ts_end.sec -= time_shift;

	if (SUCCEED != get_function_parameter_float(parameters, 2, ZBX_FLAG_DOUBLE_PLAIN, &percentage) ||
			0.0 > percentage || 100.0 < percentage)
	{
		*error = zbx_strdup(*error, "invalid third parameter");
		goto out;
	}

	if (FAIL == zbx_vc_get_values(item->itemid, item->value_type, &values, seconds, nvalues, &ts_end))
	{
		*error = zbx_strdup(*error, "cannot get values from value cache");
		goto out;
	}

	if (0 < values.values_num)
	{
		int	index;

		if (ITEM_VALUE_TYPE_FLOAT == item->value_type)
			zbx_vector_history_record_sort(&values, (zbx_compare_func_t)__history_record_float_compare);
		else
			zbx_vector_history_record_sort(&values, (zbx_compare_func_t)__history_record_uint64_compare);

		if (0 == percentage)
			index = 1;
		else
			index = (int)ceil(values.values_num * (percentage / 100));

		zbx_history_value2variant(&values.values[index - 1].value, item->value_type, value);

		ret = SUCCEED;
	}
	else
	{
		zabbix_log(LOG_LEVEL_DEBUG, "result for PERCENTILE is empty");
		*error = zbx_strdup(*error, "not enough data");
	}
out:
	zbx_history_record_vector_destroy(&values, item->value_type);

	zabbix_log(LOG_LEVEL_DEBUG, "End of %s():%s", __func__, zbx_result_string(ret));

	return ret;
}

/******************************************************************************
 *                                                                            *
 * Function: evaluate_NODATA                                                  *
 *                                                                            *
 * Purpose: evaluate function 'nodata' for the item                           *
 *                                                                            *
 * Parameters: item - item (performance metric)                               *
 *             parameter - number of seconds                                  *
 *                                                                            *
 * Return value: SUCCEED - evaluated successfully, result is stored in 'value'*
 *               FAIL - failed to evaluate function                           *
 *                                                                            *
 ******************************************************************************/
static int	evaluate_NODATA(zbx_variant_t *value, DC_ITEM *item, const char *parameters, char **error)
{
	int				arg1, num, period, lazy = 1, ret = FAIL;
	zbx_value_type_t		arg1_type;
	zbx_vector_history_record_t	values;
	zbx_timespec_t			ts;
	char				*arg2 = NULL;
	zbx_proxy_suppress_t		nodata_win;

	zabbix_log(LOG_LEVEL_DEBUG, "In %s()", __func__);

	zbx_history_record_vector_create(&values);

	if (2 < (num = num_param(parameters)))
	{
		*error = zbx_strdup(*error, "invalid number of parameters");
		goto out;
	}

	if (SUCCEED != get_function_parameter_int(parameters, 1, ZBX_PARAM_MANDATORY, &arg1, &arg1_type) ||
			ZBX_VALUE_SECONDS != arg1_type || 0 >= arg1)
	{
		*error = zbx_strdup(*error, "invalid second parameter");
		goto out;
	}

	if (1 < num && (SUCCEED != get_function_parameter_str(parameters, 2, &arg2) ||
			('\0' != *arg2 && 0 != (lazy = strcmp("strict", arg2)))))
	{
		*error = zbx_strdup(*error, "invalid third parameter");
		goto out;
	}

	zbx_timespec(&ts);
	nodata_win.flags = ZBX_PROXY_SUPPRESS_DISABLE;

	if (0 != item->host.proxy_hostid && 0 != lazy)
	{
		int			lastaccess;

		if (SUCCEED != DCget_proxy_nodata_win(item->host.proxy_hostid, &nodata_win, &lastaccess))
		{
			*error = zbx_strdup(*error, "cannot retrieve proxy last access");
			goto out;
		}

		period = arg1 + (ts.sec - lastaccess);
	}
	else
		period = arg1;

	if (SUCCEED == zbx_vc_get_values(item->itemid, item->value_type, &values, period, 1, &ts) &&
			1 == values.values_num)
	{
		zbx_variant_set_dbl(value, 0);
	}
	else
	{
		int	seconds;

		if (SUCCEED != DCget_data_expected_from(item->itemid, &seconds))
		{
			*error = zbx_strdup(*error, "item does not exist, is disabled or belongs to a disabled host");
			goto out;
		}

		if (seconds + arg1 > ts.sec)
		{
			*error = zbx_strdup(*error,
					"item does not have enough data after server start or item creation");
			goto out;
		}

		if (0 != (nodata_win.flags & ZBX_PROXY_SUPPRESS_ACTIVE))
		{
			*error = zbx_strdup(*error, "historical data transfer from proxy is still in progress");
			goto out;
		}

		zbx_variant_set_dbl(value, 1);

		if (0 != item->host.proxy_hostid && 0 != lazy)
		{
			zabbix_log(LOG_LEVEL_TRACE, "Nodata in %s() flag:%d values_num:%d start_time:%d period:%d",
					__func__, nodata_win.flags, nodata_win.values_num, ts.sec - period, period);
		}
	}

	ret = SUCCEED;
out:
	zbx_history_record_vector_destroy(&values, item->value_type);
	zbx_free(arg2);

	zabbix_log(LOG_LEVEL_DEBUG, "End of %s():%s", __func__, zbx_result_string(ret));

	return ret;
}

/******************************************************************************
 *                                                                            *
 * Function: evaluate_CHANGE                                                  *
 *                                                                            *
 * Purpose: evaluate function 'change' for the item                           *
 *                                                                            *
 * Parameters: item - item (performance metric)                               *
 *             parameter - number of seconds                                  *
 *                                                                            *
 * Return value: SUCCEED - evaluated successfully, result is stored in 'value'*
 *               FAIL - failed to evaluate function                           *
 *                                                                            *
 ******************************************************************************/
static int	evaluate_CHANGE(zbx_variant_t *value, DC_ITEM *item, const zbx_timespec_t *ts, char **error)
{
	int				ret = FAIL;
	zbx_vector_history_record_t	values;
	double				result;

	zabbix_log(LOG_LEVEL_DEBUG, "In %s()", __func__);

	zbx_history_record_vector_create(&values);

	if (SUCCEED != zbx_vc_get_values(item->itemid, item->value_type, &values, 0, 2, ts) ||
			2 > values.values_num)
	{
		*error = zbx_strdup(*error, "cannot get values from value cache");
		goto out;
	}

	switch (item->value_type)
	{
		case ITEM_VALUE_TYPE_FLOAT:
			result = values.values[0].value.dbl - values.values[1].value.dbl;
			break;
		case ITEM_VALUE_TYPE_UINT64:
			/* to avoid overflow */
			if (values.values[0].value.ui64 >= values.values[1].value.ui64)
				result = values.values[0].value.ui64 - values.values[1].value.ui64;
			else
				result = -(double)(values.values[1].value.ui64 - values.values[0].value.ui64);
			break;
		case ITEM_VALUE_TYPE_LOG:
			if (0 == strcmp(values.values[0].value.log->value, values.values[1].value.log->value))
				result = 0;
			else
				result = 1;
			break;

		case ITEM_VALUE_TYPE_STR:
		case ITEM_VALUE_TYPE_TEXT:
			if (0 == strcmp(values.values[0].value.str, values.values[1].value.str))
				result = 0;
			else
				result = 1;
			break;
		default:
			*error = zbx_strdup(*error, "invalid value type");
			goto out;
	}

	zbx_variant_set_dbl(value, result);
	ret = SUCCEED;
out:
	zbx_history_record_vector_destroy(&values, item->value_type);

	zabbix_log(LOG_LEVEL_DEBUG, "End of %s():%s", __func__, zbx_result_string(ret));

	return ret;
}

/******************************************************************************
 *                                                                            *
 * Function: evaluate_FUZZYTIME                                               *
 *                                                                            *
 * Purpose: evaluate function 'fuzzytime' for the item                        *
 *                                                                            *
 * Parameters: item - item (performance metric)                               *
 *             parameter - number of seconds                                  *
 *                                                                            *
 * Return value: SUCCEED - evaluated successfully, result is stored in 'value'*
 *               FAIL - failed to evaluate function                           *
 *                                                                            *
 ******************************************************************************/
static int	evaluate_FUZZYTIME(zbx_variant_t *value, DC_ITEM *item, const char *parameters, const zbx_timespec_t *ts,
		char **error)
{
	int			arg1, ret = FAIL;
	zbx_value_type_t	arg1_type;
	zbx_history_record_t	vc_value;
	zbx_uint64_t		fuzlow, fuzhig;

	zabbix_log(LOG_LEVEL_DEBUG, "In %s()", __func__);

	if (ITEM_VALUE_TYPE_FLOAT != item->value_type && ITEM_VALUE_TYPE_UINT64 != item->value_type)
	{
		*error = zbx_strdup(*error, "invalid value type");
		goto out;
	}

	if (1 < num_param(parameters))
	{
		*error = zbx_strdup(*error, "invalid number of parameters");
		goto out;
	}

	if (SUCCEED != get_function_parameter_int(parameters, 1, ZBX_PARAM_MANDATORY, &arg1, &arg1_type) || 0 >= arg1)
	{
		*error = zbx_strdup(*error, "invalid second parameter");
		goto out;
	}

	if (ZBX_VALUE_SECONDS != arg1_type || ts->sec <= arg1)
	{
		*error = zbx_strdup(*error, "invalid argument type or value");
		goto out;
	}

	if (SUCCEED != zbx_vc_get_value(item->itemid, item->value_type, ts, &vc_value))
	{
		*error = zbx_strdup(*error, "cannot get value from value cache");
		goto out;
	}

	fuzlow = (int)(ts->sec - arg1);
	fuzhig = (int)(ts->sec + arg1);

	if (ITEM_VALUE_TYPE_UINT64 == item->value_type)
	{
		if (vc_value.value.ui64 >= fuzlow && vc_value.value.ui64 <= fuzhig)
			zbx_variant_set_dbl(value, 1);
		else
			zbx_variant_set_dbl(value, 0);
	}
	else
	{
		if (vc_value.value.dbl >= fuzlow && vc_value.value.dbl <= fuzhig)
			zbx_variant_set_dbl(value, 1);
		else
			zbx_variant_set_dbl(value, 0);
	}

	zbx_history_record_clear(&vc_value, item->value_type);

	ret = SUCCEED;
out:
	zabbix_log(LOG_LEVEL_DEBUG, "End of %s():%s", __func__, zbx_result_string(ret));

	return ret;
}

/******************************************************************************
 *                                                                            *
 * Function: evaluate_BITAND                                                  *
 *                                                                            *
 * Purpose: evaluate logical bitwise function 'and' for the item              *
 *                                                                            *
 * Parameters: value - dynamic buffer                                         *
 *             item - item (performance metric)                               *
 *             parameters - up to 3 comma-separated fields:                   *
 *                            (1) same as the 1st parameter for function      *
 *                                evaluate_LAST() (see documentation of       *
 *                                trigger function last()),                   *
 *                            (2) mask to bitwise AND with (mandatory),       *
 *                            (3) same as the 2nd parameter for function      *
 *                                evaluate_LAST() (see documentation of       *
 *                                trigger function last()).                   *
 *                                                                            *
 * Return value: SUCCEED - evaluated successfully, result is stored in 'value'*
 *               FAIL - failed to evaluate function                           *
 *                                                                            *
 ******************************************************************************/
static int	evaluate_BITAND(zbx_variant_t *value, DC_ITEM *item, const char *parameters, const zbx_timespec_t *ts,
		char **error)
{
	char		*last_parameters = NULL;
	int		nparams, ret = FAIL;
	zbx_uint64_t	mask;

	zabbix_log(LOG_LEVEL_DEBUG, "In %s()", __func__);

	if (ITEM_VALUE_TYPE_UINT64 != item->value_type)
	{
		*error = zbx_strdup(*error, "invalid value type");
		goto clean;
	}

	if (2 < (nparams = num_param(parameters)))
	{
		*error = zbx_strdup(*error, "invalid number of parameters");
		goto clean;
	}

	if (SUCCEED != get_function_parameter_uint64(parameters, 2, &mask))
	{
		*error = zbx_strdup(*error, "invalid third parameter");
		goto clean;
	}

	/* prepare the 1st and the 3rd parameter for passing to evaluate_LAST() */
	last_parameters = zbx_function_get_param_dyn(parameters, 1);

	if (SUCCEED == evaluate_LAST(value, item, last_parameters, ts, error))
	{
		/* the evaluate_LAST() should return uint64 value, but just to be sure try to convert it */
		if (SUCCEED != zbx_variant_convert(value, ZBX_VARIANT_UI64))
		{
			*error = zbx_strdup(*error, "invalid value type");
			goto clean;
		}
		zbx_variant_set_dbl(value, value->data.ui64 & (zbx_uint64_t)mask);
		ret = SUCCEED;
	}

	zbx_free(last_parameters);
clean:
	zabbix_log(LOG_LEVEL_DEBUG, "End of %s():%s", __func__, zbx_result_string(ret));

	return ret;
}

/******************************************************************************
 *                                                                            *
 * Function: evaluate_FORECAST                                                *
 *                                                                            *
 * Purpose: evaluate function 'forecast' for the item                         *
 *                                                                            *
 * Parameters: item - item (performance metric)                               *
 *             parameters - number of seconds/values and time shift (optional)*
 *                                                                            *
 * Return value: SUCCEED - evaluated successfully, result is stored in 'value'*
 *               FAIL - failed to evaluate function                           *
 *                                                                            *
 ******************************************************************************/
static int	evaluate_FORECAST(zbx_variant_t *value, DC_ITEM *item, const char *parameters, const zbx_timespec_t *ts,
		char **error)
{
	char				*fit_str = NULL, *mode_str = NULL;
	double				*t = NULL, *x = NULL;
	int				nparams, time, arg1, i, ret = FAIL, seconds = 0, nvalues = 0, time_shift;
	zbx_value_type_t		time_type, arg1_type;
	unsigned int			k = 0;
	zbx_vector_history_record_t	values;
	zbx_timespec_t			zero_time;
	zbx_fit_t			fit;
	zbx_mode_t			mode;
	zbx_timespec_t			ts_end = *ts;

	zabbix_log(LOG_LEVEL_DEBUG, "In %s()", __func__);

	zbx_history_record_vector_create(&values);

	if (ITEM_VALUE_TYPE_FLOAT != item->value_type && ITEM_VALUE_TYPE_UINT64 != item->value_type)
	{
		*error = zbx_strdup(*error, "invalid value type");
		goto out;
	}

	if (2 > (nparams = num_param(parameters)) || nparams > 4)
	{
		*error = zbx_strdup(*error, "invalid number of parameters");
		goto out;
	}

	if (SUCCEED != get_function_parameter_hist_range(ts->sec, parameters, 1, &arg1, &arg1_type, &time_shift) ||
			ZBX_VALUE_NONE == arg1_type)
	{
		*error = zbx_strdup(*error, "invalid second parameter");
		goto out;
	}

	if (SUCCEED != get_function_parameter_int(parameters, 2, ZBX_PARAM_MANDATORY, &time, &time_type) ||
			ZBX_VALUE_SECONDS != time_type)
	{
		*error = zbx_strdup(*error, "invalid third parameter");
		goto out;
	}

	if (3 <= nparams)
	{
		if (SUCCEED != get_function_parameter_str(parameters, 3, &fit_str) ||
				SUCCEED != zbx_fit_code(fit_str, &fit, &k, error))
		{
			*error = zbx_strdup(*error, "invalid fourth parameter");
			goto out;
		}
	}
	else
	{
		fit = FIT_LINEAR;
	}

	if (4 == nparams)
	{
		if (SUCCEED != get_function_parameter_str(parameters, 4, &mode_str) ||
				SUCCEED != zbx_mode_code(mode_str, &mode, error))
		{
			*error = zbx_strdup(*error, "invalid fifth parameter");
			goto out;
		}
	}
	else
	{
		mode = MODE_VALUE;
	}

	switch (arg1_type)
	{
		case ZBX_VALUE_SECONDS:
			seconds = arg1;
			break;
		case ZBX_VALUE_NVALUES:
			nvalues = arg1;
			break;
		default:
			THIS_SHOULD_NEVER_HAPPEN;
	}

	ts_end.sec -= time_shift;

	if (FAIL == zbx_vc_get_values(item->itemid, item->value_type, &values, seconds, nvalues, &ts_end))
	{
		*error = zbx_strdup(*error, "cannot get values from value cache");
		goto out;
	}

	if (0 < values.values_num)
	{
		t = (double *)zbx_malloc(t, values.values_num * sizeof(double));
		x = (double *)zbx_malloc(x, values.values_num * sizeof(double));

		zero_time.sec = values.values[values.values_num - 1].timestamp.sec;
		zero_time.ns = values.values[values.values_num - 1].timestamp.ns;

		if (ITEM_VALUE_TYPE_FLOAT == item->value_type)
		{
			for (i = 0; i < values.values_num; i++)
			{
				t[i] = values.values[i].timestamp.sec - zero_time.sec + 1.0e-9 *
						(values.values[i].timestamp.ns - zero_time.ns + 1);
				x[i] = values.values[i].value.dbl;
			}
		}
		else
		{
			for (i = 0; i < values.values_num; i++)
			{
				t[i] = values.values[i].timestamp.sec - zero_time.sec + 1.0e-9 *
						(values.values[i].timestamp.ns - zero_time.ns + 1);
				x[i] = values.values[i].value.ui64;
			}
		}

		zbx_variant_set_dbl(value, zbx_forecast(t, x, values.values_num,
				ts->sec - zero_time.sec - 1.0e-9 * (zero_time.ns + 1), time, fit, k, mode));
	}
	else
	{
		zbx_variant_set_dbl(value, ZBX_MATH_ERROR);
	}

	ret = SUCCEED;
out:
	zbx_history_record_vector_destroy(&values, item->value_type);

	zbx_free(fit_str);
	zbx_free(mode_str);

	zbx_free(t);
	zbx_free(x);

	zabbix_log(LOG_LEVEL_DEBUG, "End of %s():%s", __func__, zbx_result_string(ret));

	return ret;
}

/******************************************************************************
 *                                                                            *
 * Function: evaluate_TIMELEFT                                                *
 *                                                                            *
 * Purpose: evaluate function 'timeleft' for the item                         *
 *                                                                            *
 * Parameters: item - item (performance metric)                               *
 *             parameters - number of seconds/values and time shift (optional)*
 *                                                                            *
 * Return value: SUCCEED - evaluated successfully, result is stored in 'value'*
 *               FAIL - failed to evaluate function                           *
 *                                                                            *
 ******************************************************************************/
static int	evaluate_TIMELEFT(zbx_variant_t *value, DC_ITEM *item, const char *parameters, const zbx_timespec_t *ts,
		char **error)
{
	char				*fit_str = NULL;
	double				*t = NULL, *x = NULL, threshold;
	int				nparams, arg1, i, ret = FAIL, seconds = 0, nvalues = 0, time_shift;
	zbx_value_type_t		arg1_type;
	unsigned			k = 0;
	zbx_vector_history_record_t	values;
	zbx_timespec_t			zero_time;
	zbx_fit_t			fit;
	zbx_timespec_t			ts_end = *ts;

	zabbix_log(LOG_LEVEL_DEBUG, "In %s()", __func__);

	zbx_history_record_vector_create(&values);

	if (ITEM_VALUE_TYPE_FLOAT != item->value_type && ITEM_VALUE_TYPE_UINT64 != item->value_type)
	{
		*error = zbx_strdup(*error, "invalid value type");
		goto out;
	}

	if (2 > (nparams = num_param(parameters)) || nparams > 3)
	{
		*error = zbx_strdup(*error, "invalid number of parameters");
		goto out;
	}

	if (SUCCEED != get_function_parameter_hist_range(ts->sec, parameters, 1, &arg1, &arg1_type, &time_shift) ||
			ZBX_VALUE_NONE == arg1_type)
	{
		*error = zbx_strdup(*error, "invalid second parameter");
		goto out;
	}

	if (SUCCEED != get_function_parameter_float(parameters, 2, ZBX_FLAG_DOUBLE_SUFFIX, &threshold))
	{
		*error = zbx_strdup(*error, "invalid third parameter");
		goto out;
	}

	if (3 == nparams)
	{
		if (SUCCEED != get_function_parameter_str(parameters, 3, &fit_str) ||
				SUCCEED != zbx_fit_code(fit_str, &fit, &k, error))
		{
			*error = zbx_strdup(*error, "invalid fourth parameter");
			goto out;
		}
	}
	else
	{
		fit = FIT_LINEAR;
	}

	if ((FIT_EXPONENTIAL == fit || FIT_POWER == fit) && 0.0 >= threshold)
	{
		*error = zbx_strdup(*error, "exponential and power functions are always positive");
		goto out;
	}

	switch (arg1_type)
	{
		case ZBX_VALUE_SECONDS:
			seconds = arg1;
			break;
		case ZBX_VALUE_NVALUES:
			nvalues = arg1;
			break;
		default:
			THIS_SHOULD_NEVER_HAPPEN;
	}

	ts_end.sec -= time_shift;

	if (FAIL == zbx_vc_get_values(item->itemid, item->value_type, &values, seconds, nvalues, &ts_end))
	{
		*error = zbx_strdup(*error, "cannot get values from value cache");
		goto out;
	}

	if (0 < values.values_num)
	{
		t = (double *)zbx_malloc(t, values.values_num * sizeof(double));
		x = (double *)zbx_malloc(x, values.values_num * sizeof(double));

		zero_time.sec = values.values[values.values_num - 1].timestamp.sec;
		zero_time.ns = values.values[values.values_num - 1].timestamp.ns;

		if (ITEM_VALUE_TYPE_FLOAT == item->value_type)
		{
			for (i = 0; i < values.values_num; i++)
			{
				t[i] = values.values[i].timestamp.sec - zero_time.sec + 1.0e-9 *
						(values.values[i].timestamp.ns - zero_time.ns + 1);
				x[i] = values.values[i].value.dbl;
			}
		}
		else
		{
			for (i = 0; i < values.values_num; i++)
			{
				t[i] = values.values[i].timestamp.sec - zero_time.sec + 1.0e-9 *
						(values.values[i].timestamp.ns - zero_time.ns + 1);
				x[i] = values.values[i].value.ui64;
			}
		}

		zbx_variant_set_dbl(value, zbx_timeleft(t, x, values.values_num,
				ts->sec - zero_time.sec - 1.0e-9 * (zero_time.ns + 1), threshold, fit, k));
	}
	else
	{
		zbx_variant_set_dbl(value, ZBX_MATH_ERROR);
	}

	ret = SUCCEED;
out:
	zbx_history_record_vector_destroy(&values, item->value_type);

	zbx_free(fit_str);

	zbx_free(t);
	zbx_free(x);

	zabbix_log(LOG_LEVEL_DEBUG, "End of %s():%s", __func__, zbx_result_string(ret));

	return ret;
}

/******************************************************************************
 *                                                                            *
 * Function: evaluate_TREND                                                   *
 *                                                                            *
 * Purpose: evaluate trend* functions for the item                            *
 *                                                                            *
 * Parameters: value      - [OUT] the function result                         *
 *             item       - [IN] item (performance metric)                    *
 *             func       - [IN] the trend function to evaluate               *
 *                               (avg, sum, count, delta, max, min)           *
 *             parameters - [IN] function parameters                          *
 *             ts         - [IN] the historical time when function must be    *
 *                               evaluated                                    *
 *                                                                            *
 * Return value: SUCCEED - evaluated successfully, result is stored in 'value'*
 *               FAIL - failed to evaluate function                           *
 *                                                                            *
 ******************************************************************************/
static int	evaluate_TREND(zbx_variant_t *value, DC_ITEM *item, const char *func, const char *parameters,
		const zbx_timespec_t *ts, char **error)
{
	int		ret = FAIL, start, end;
	char		*period = NULL;
	const char	*table;
	double		value_dbl;

	zabbix_log(LOG_LEVEL_DEBUG, "In %s()", __func__);

	if (1 != num_param(parameters))
	{
		*error = zbx_strdup(*error, "invalid number of parameters");
		goto out;
	}

	if (SUCCEED != get_function_parameter_str(parameters, 1, &period))
	{
		*error = zbx_strdup(*error, "invalid second parameter");
		goto out;
	}

	if (SUCCEED != zbx_trends_parse_range(ts->sec, period, &start, &end, error))
		goto out;

	switch (item->value_type)
	{
		case ITEM_VALUE_TYPE_FLOAT:
			table = "trends";
			break;
		case ITEM_VALUE_TYPE_UINT64:
			table = "trends_uint";
			break;
		default:
			*error = zbx_strdup(*error, "unsupported value type");
			goto out;
	}

	if (0 == strcmp(func, "avg"))
	{
		ret = zbx_trends_eval_avg(table, item->itemid, start, end, &value_dbl, error);
	}
	else if (0 == strcmp(func, "count"))
	{
		ret = zbx_trends_eval_count(table, item->itemid, start, end, &value_dbl, error);
	}
	else if (0 == strcmp(func, "max"))
	{
		ret = zbx_trends_eval_max(table, item->itemid, start, end, &value_dbl, error);
	}
	else if (0 == strcmp(func, "min"))
	{
		ret = zbx_trends_eval_min(table, item->itemid, start, end, &value_dbl, error);
	}
	else if (0 == strcmp(func, "sum"))
	{
		ret = zbx_trends_eval_sum(table, item->itemid, start, end, &value_dbl, error);
	}
	else
	{
		*error = zbx_strdup(*error, "unknown trend function");
		goto out;
	}

	if (SUCCEED == ret)
		zbx_variant_set_dbl(value, value_dbl);
out:
	zbx_free(period);

	zabbix_log(LOG_LEVEL_DEBUG, "End of %s():%s", __func__, zbx_result_string(ret));

	return ret;
}

/******************************************************************************
 *                                                                            *
 * Function: evaluate_function                                                *
 *                                                                            *
 * Purpose: evaluate function                                                 *
 *                                                                            *
 * Parameters: item      - item to calculate function for                     *
 *             function  - function (for example, 'max')                      *
 *             parameter - parameter of the function                          *
 *                                                                            *
 * Return value: SUCCEED - evaluated successfully, value contains its value   *
 *               FAIL - evaluation failed                                     *
 *                                                                            *
 ******************************************************************************/
int	evaluate_function2(zbx_variant_t *value, DC_ITEM *item, const char *function, const char *parameter,
		const zbx_timespec_t *ts, char **error)
{
	int	ret;

	zabbix_log(LOG_LEVEL_DEBUG, "In %s() function:'%s(/%s/%s,%s)' ts:'%s\'", __func__,
			function, item->host.host, item->key_orig, parameter, zbx_timespec_str(ts));

	if (0 == strcmp(function, "last"))
	{
		ret = evaluate_LAST(value, item, parameter, ts, error);
	}
	else if (0 == strcmp(function, "min"))
	{
		ret = evaluate_MIN(value, item, parameter, ts, error);
	}
	else if (0 == strcmp(function, "max"))
	{
		ret = evaluate_MAX(value, item, parameter, ts, error);
	}
	else if (0 == strcmp(function, "avg"))
	{
		ret = evaluate_AVG(value, item, parameter, ts, error);
	}
	else if (0 == strcmp(function, "sum"))
	{
		ret = evaluate_SUM(value, item, parameter, ts, error);
	}
	else if (0 == strcmp(function, "percentile"))
	{
		ret = evaluate_PERCENTILE(value, item, parameter, ts, error);
	}
	else if (0 == strcmp(function, "count"))
	{
		ret = evaluate_COUNT(value, item, parameter, ts, ZBX_MAX_UINT31_1, error);
	}
	else if (0 == strcmp(function, "nodata"))
	{
		ret = evaluate_NODATA(value, item, parameter, error);
	}
	else if (0 == strcmp(function, "change"))
	{
		ret = evaluate_CHANGE(value, item, ts, error);
	}
	else if (0 == strcmp(function, "find"))
	{
		ret = evaluate_COUNT(value, item, parameter, ts, 1, error);
	}
	else if (0 == strcmp(function, "fuzzytime"))
	{
		ret = evaluate_FUZZYTIME(value, item, parameter, ts, error);
	}
	else if (0 == strcmp(function, "logeventid"))
	{
		ret = evaluate_LOGEVENTID(value, item, parameter, ts, error);
	}
	else if (0 == strcmp(function, "logseverity"))
	{
		ret = evaluate_LOGSEVERITY(value, item, parameter, ts, error);
	}
	else if (0 == strcmp(function, "logsource"))
	{
		ret = evaluate_LOGSOURCE(value, item, parameter, ts, error);
	}
	else if (0 == strcmp(function, "bitand"))
	{
		ret = evaluate_BITAND(value, item, parameter, ts, error);
	}
	else if (0 == strcmp(function, "forecast"))
	{
		ret = evaluate_FORECAST(value, item, parameter, ts, error);
	}
	else if (0 == strcmp(function, "timeleft"))
	{
		ret = evaluate_TIMELEFT(value, item, parameter, ts, error);
	}
	else if (0 == strncmp(function, "trend", 5))
	{
		ret = evaluate_TREND(value, item, function + 5, parameter, ts, error);
	}
	else
	{
		*error = zbx_strdup(*error, "function is not supported");
		ret = FAIL;
	}

	zabbix_log(LOG_LEVEL_DEBUG, "End of %s():%s value:'%s' of type:'%s'", __func__, zbx_result_string(ret),
			zbx_variant_value_desc(value), zbx_variant_type_desc(value));

	return ret;
}

/******************************************************************************
 *                                                                            *
 * Function: zbx_is_trigger_function                                          *
 *                                                                            *
 * Purpose: check if the specified function is a trigger function             *
 *                                                                            *
 * Parameters: name - [IN] the function name to check                         *
 *             len  - [IN] the length of function name                        *
 *                                                                            *
 * Return value: SUCCEED - the function is a trigger function                 *
 *               FAIL - otherwise                                             *
 *                                                                            *
 ******************************************************************************/
int	zbx_is_trigger_function(const char *name, size_t len)
{
	char	*functions[] = {"last", "min", "max", "avg", "sum", "percentile", "count", "nodata", "change", "find",
<<<<<<< HEAD
			"fuzzytime", "logeventid", "logseverity", "logsource", "bitand", "forecast", "timeleft",
			"trendavg", "trendcount", "trendmax", "trendmin", "trendsum",
=======
			"fuzzytime", "logeventid", "logseverity", "logsource", "band", "forecast", "timeleft",
			"trendavg", "trendcount", "trendmax", "trendmin", "trendsum", "abs", "cbrt", "ceil", "exp",
			"floor", "log", "log10", "power", "round", "rand", "signum", "sqrt", "truncate", "acos",
			"asin", "atan", "cos", "cosh", "cot", "sin", "sinh", "tan", "degrees", "radians", "mod", "pi",
			"e", "expm1", "atan2",
>>>>>>> 0059d935
		NULL};
	char	**ptr;

	for (ptr = functions; NULL != *ptr; ptr++)
	{
		size_t	compare_len;

		compare_len = strlen(*ptr);
		if (compare_len == len && 0 == memcmp(*ptr, name, len))
			return SUCCEED;
	}

	return FAIL;
}<|MERGE_RESOLUTION|>--- conflicted
+++ resolved
@@ -2391,16 +2391,11 @@
 int	zbx_is_trigger_function(const char *name, size_t len)
 {
 	char	*functions[] = {"last", "min", "max", "avg", "sum", "percentile", "count", "nodata", "change", "find",
-<<<<<<< HEAD
-			"fuzzytime", "logeventid", "logseverity", "logsource", "bitand", "forecast", "timeleft",
-			"trendavg", "trendcount", "trendmax", "trendmin", "trendsum",
-=======
 			"fuzzytime", "logeventid", "logseverity", "logsource", "band", "forecast", "timeleft",
 			"trendavg", "trendcount", "trendmax", "trendmin", "trendsum", "abs", "cbrt", "ceil", "exp",
 			"floor", "log", "log10", "power", "round", "rand", "signum", "sqrt", "truncate", "acos",
 			"asin", "atan", "cos", "cosh", "cot", "sin", "sinh", "tan", "degrees", "radians", "mod", "pi",
 			"e", "expm1", "atan2",
->>>>>>> 0059d935
 		NULL};
 	char	**ptr;
 
