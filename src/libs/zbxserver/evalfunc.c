--- conflicted
+++ resolved
@@ -1507,13 +1507,8 @@
 		goto out;
 	}
 
-<<<<<<< HEAD
-	if (SUCCEED != get_function_parameter_uint31(item->host.hostid, parameters, 1, &arg1, &flag) ||
-			0 == arg1)	/* time period equal to 0 is invalid */
-=======
 	if (SUCCEED != get_function_parameter_int(item->host.hostid, parameters, 1, ZBX_PARAM_MANDATORY, &arg1,
 			&arg1_type) || ZBX_VALUE_SECONDS != arg1_type || 0 >= arg1)
->>>>>>> 52232f06
 	{
 		*error = zbx_strdup(*error, "invalid first parameter");
 		goto out;
