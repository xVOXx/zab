--- conflicted
+++ resolved
@@ -797,13 +797,9 @@
 #define ZBX_REQUEST_ITEM_NAME		4
 #define ZBX_REQUEST_ITEM_KEY		5
 #define ZBX_REQUEST_ITEM_KEY_ORIG	6
-<<<<<<< HEAD
-#define ZBX_REQUEST_PROXY_NAME		7
-#define ZBX_REQUEST_HOST_HOST		8
-=======
 #define ZBX_REQUEST_ITEM_DESCRIPTION	7
 #define ZBX_REQUEST_PROXY_NAME		8
->>>>>>> d06818cf
+#define ZBX_REQUEST_HOST_HOST		9
 static int	DBget_trigger_value(DB_TRIGGER *trigger, char **replace_to, int N_functionid, int request)
 {
 	const char	*__function_name = "DBget_trigger_value";
@@ -820,12 +816,8 @@
 		goto fail;
 
 	result = DBselect(
-<<<<<<< HEAD
-			"select i.description,i.key_,h.hostid,h.host,h.proxy_hostid,h.name"
-=======
 			"select i.name,i.key_,i.description,"
-				"h.hostid,h.host,h.proxy_hostid"
->>>>>>> d06818cf
+				"h.hostid,h.host,h.proxy_hostid,h.name"
 			" from hosts h,items i,functions f"
 			" where h.hostid=i.hostid"
 				" and i.itemid=f.itemid"
@@ -836,17 +828,12 @@
 	{
 		switch (request)
 		{
-<<<<<<< HEAD
 			case ZBX_REQUEST_HOST_HOST:
-				*replace_to = zbx_strdup(*replace_to, row[3]);
-=======
-			case ZBX_REQUEST_HOST_NAME:
 				*replace_to = zbx_strdup(*replace_to, row[4]);
->>>>>>> d06818cf
 				ret = SUCCEED;
 				break;
 			case ZBX_REQUEST_HOST_NAME:
-				*replace_to = zbx_strdup(*replace_to, row[5]);
+				*replace_to = zbx_strdup(*replace_to, row[6]);
 				ret = SUCCEED;
 				break;
 			case ZBX_REQUEST_HOST_IPADDRESS:
@@ -1934,17 +1921,10 @@
 	MVAR_PROFILE_POC_SECONDARY_NAME, MVAR_PROFILE_POC_SECONDARY_EMAIL, MVAR_PROFILE_POC_SECONDARY_PHONE_A,
 	MVAR_PROFILE_POC_SECONDARY_PHONE_B, MVAR_PROFILE_POC_SECONDARY_CELL, MVAR_PROFILE_POC_SECONDARY_SCREEN,
 	MVAR_PROFILE_POC_SECONDARY_NOTES,
-<<<<<<< HEAD
-	MVAR_ITEM_NAME,
 	MVAR_HOST_HOST, MVAR_HOST_NAME, MVAR_HOSTNAME, MVAR_PROXY_NAME,
-	MVAR_TRIGGER_KEY,
 	MVAR_HOST_CONN, MVAR_HOST_DNS, MVAR_HOST_IP, MVAR_IPADDRESS,
-=======
-	MVAR_HOSTNAME, MVAR_PROXY_NAME,
-	MVAR_HOST_CONN, MVAR_HOST_DNS, MVAR_IPADDRESS,
 	MVAR_ITEM_NAME, MVAR_ITEM_DESCRIPTION,
 	MVAR_ITEM_KEY, MVAR_TRIGGER_KEY,
->>>>>>> d06818cf
 	MVAR_ITEM_LASTVALUE,
 	MVAR_ITEM_VALUE,
 	MVAR_ITEM_LOG_DATE, MVAR_ITEM_LOG_TIME, MVAR_ITEM_LOG_AGE, MVAR_ITEM_LOG_SOURCE,
@@ -2317,16 +2297,12 @@
 				else if (0 == strcmp(m, MVAR_ITEM_KEY) || 0 == strcmp(m, MVAR_TRIGGER_KEY))
 					ret = DBget_trigger_value(&event->trigger, &replace_to, N_functionid,
 							ZBX_REQUEST_ITEM_KEY);
-<<<<<<< HEAD
 				else if (0 == strcmp(m, MVAR_HOST_IP) || 0 == strcmp(m, MVAR_IPADDRESS))
-=======
+					ret = DBget_trigger_value(&event->trigger, &replace_to, N_functionid,
+							ZBX_REQUEST_HOST_IPADDRESS);
 				else if (0 == strcmp(m, MVAR_ITEM_DESCRIPTION))
 					ret = DBget_trigger_value(&event->trigger, &replace_to, N_functionid,
 							ZBX_REQUEST_ITEM_DESCRIPTION);
-				else if (0 == strcmp(m, MVAR_IPADDRESS))
->>>>>>> d06818cf
-					ret = DBget_trigger_value(&event->trigger, &replace_to, N_functionid,
-							ZBX_REQUEST_HOST_IPADDRESS);
 				else if (0 == strcmp(m, MVAR_HOST_DNS))
 					ret = DBget_trigger_value(&event->trigger, &replace_to, N_functionid,
 							ZBX_REQUEST_HOST_DNS);
