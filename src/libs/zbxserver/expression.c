--- conflicted
+++ resolved
@@ -4552,27 +4552,6 @@
 				}
 			}
 		}
-<<<<<<< HEAD
-=======
-		else if (0 == indexed_macro && 0 != (macro_type & MACRO_TYPE_EXPRESSION))
-		{
-			const DB_EVENT	*c_event;
-
-			c_event = ((NULL != r_event) ? r_event : event);
-
-			if (ZBX_TOKEN_USER_MACRO == token.type)
-			{
-				cache_trigger_hostids(&hostids, c_event->trigger.expression,
-						c_event->trigger.recovery_expression);
-				DCget_user_macro(hostids.values, hostids.values_num, m, &replace_to);
-				pos = token.loc.r;
-			}
-			else if (ZBX_TOKEN_SIMPLE_MACRO == token.type)
-			{
-				ret = get_trigger_function_value(c_event->trigger.expression, &replace_to,
-						*data, &token.data.simple_macro, ZBX_FORMAT_RAW);
-			}
-		}
 		else if (0 == indexed_macro && 0 != (macro_type & MACRO_TYPE_REPORT))
 		{
 			if (0 == strcmp(m, MVAR_TIME))
@@ -4580,7 +4559,6 @@
 				replace_to = zbx_strdup(replace_to, zbx_time2str(time(NULL), tz));
 			}
 		}
->>>>>>> 83691c87
 
 		if (0 != (macro_type & MACRO_TYPE_HTTP_JSON) && NULL != replace_to)
 			zbx_json_escape(&replace_to);
