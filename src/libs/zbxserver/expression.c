/*
** Zabbix
** Copyright (C) 2001-2021 Zabbix SIA
**
** This program is free software; you can redistribute it and/or modify
** it under the terms of the GNU General Public License as published by
** the Free Software Foundation; either version 2 of the License, or
** (at your option) any later version.
**
** This program is distributed in the hope that it will be useful,
** but WITHOUT ANY WARRANTY; without even the implied warranty of
** MERCHANTABILITY or FITNESS FOR A PARTICULAR PURPOSE. See the
** GNU General Public License for more details.
**
** You should have received a copy of the GNU General Public License
** along with this program; if not, write to the Free Software
** Foundation, Inc., 51 Franklin Street, Fifth Floor, Boston, MA  02110-1301, USA.
**/

#include "zbxserver.h"
#include "evalfunc.h"
#include "log.h"
#include "zbxregexp.h"
#include "zbxvariant.h"
#include "zbxeval.h"

#include "valuecache.h"
#include "macrofunc.h"
#ifdef HAVE_LIBXML2
#	include <libxml/parser.h>
#	include <libxml/xpath.h>
#	include <libxml/xmlerror.h>

typedef struct
{
	char	*buf;
	size_t	len;
}
zbx_libxml_error_t;
#endif

#include "expression.h"

/* The following definitions are used to identify the request field */
/* for various value getters grouped by their scope:                */

/* DBget_item_value(), get_interface_value() */
#define ZBX_REQUEST_HOST_IP			1
#define ZBX_REQUEST_HOST_DNS			2
#define ZBX_REQUEST_HOST_CONN			3
#define ZBX_REQUEST_HOST_PORT			4

/* DBget_history_log_value() */
#define ZBX_REQUEST_ITEM_LOG_DATE		201
#define ZBX_REQUEST_ITEM_LOG_TIME		202
#define ZBX_REQUEST_ITEM_LOG_AGE		203
#define ZBX_REQUEST_ITEM_LOG_SOURCE		204
#define ZBX_REQUEST_ITEM_LOG_SEVERITY		205
#define ZBX_REQUEST_ITEM_LOG_NSEVERITY		206
#define ZBX_REQUEST_ITEM_LOG_EVENTID		207

static int	substitute_simple_macros_impl(const zbx_uint64_t *actionid, const DB_EVENT *event,
		const DB_EVENT *r_event, const zbx_uint64_t *userid, const zbx_uint64_t *hostid, const DC_HOST *dc_host,
		const DC_ITEM *dc_item, const DB_ALERT *alert, const DB_ACKNOWLEDGE *ack, const char *tz, char **data,
		int macro_type, char *error, int maxerrlen);

static int	substitute_key_macros_impl(char **data, zbx_uint64_t *hostid, DC_ITEM *dc_item,
		const struct zbx_json_parse *jp_row, const zbx_vector_ptr_t *lld_macro_paths, int macro_type,
		char *error, size_t maxerrlen);

/******************************************************************************
 *                                                                            *
<<<<<<< HEAD
 * Function: get_N_functionid                                                 *
 *                                                                            *
 * Parameters: expression   - [IN] null terminated trigger expression         *
 *                            '{11}=1 & {2346734}>5'                          *
 *             N_functionid - [IN] number of function in trigger expression   *
 *             functionid   - [OUT] ID of an N-th function in expression      *
 *             start        - [OUT] a pointer to text preceding the extracted *
 *                            function id (can be NULL)                       *
 *             end          - [OUT] a pointer to text following the extracted *
 *                            function id (can be NULL)                       *
 *                                                                            *
 ******************************************************************************/
int	get_N_functionid(const char *expression, int N_functionid, zbx_uint64_t *functionid, const char **start,
		const char **end)
{
	enum state_t {NORMAL, ID}	state = NORMAL;
	int				num = 0, ret = FAIL;
	const char			*c, *p_functionid = NULL;

	for (c = expression; '\0' != *c; c++)
	{
		if ('{' == *c)
		{
			/* skip user macros */
			if ('$' == c[1])
			{
				int	macro_r, context_l, context_r;

				if (SUCCEED == zbx_user_macro_parse(c, &macro_r, &context_l, &context_r, NULL))
					c += macro_r;
				else
					c++;

				continue;
			}

			state = ID;
			p_functionid = c + 1;
			if (NULL != start)
				*start = c;
		}
		else if ('}' == *c && ID == state && NULL != p_functionid)
		{
			if (SUCCEED == is_uint64_n(p_functionid, c - p_functionid, functionid))
			{
				if (++num == N_functionid)
				{
					if (NULL != end)
						*end = c + 1;

					ret = SUCCEED;
					break;
				}
			}

			state = NORMAL;
		}
	}

	return ret;
}

/******************************************************************************
 *                                                                            *
 * Function: get_functionids                                                  *
 *                                                                            *
 * Purpose: get identifiers of the functions used in expression               *
 *                                                                            *
 * Parameters: functionids - [OUT] the resulting vector of function ids       *
 *             expression  - [IN] null terminated trigger expression          *
 *                           '{11}=1 & {2346734}>5'                           *
 *                                                                            *
 ******************************************************************************/
void	get_functionids(zbx_vector_uint64_t *functionids, const char *expression)
{
	zbx_token_t	token;
	int		pos = 0;
	zbx_uint64_t	functionid;

	if ('\0' == *expression)
		return;

	for (; SUCCEED == zbx_token_find(expression, pos, &token, ZBX_TOKEN_SEARCH_BASIC); pos++)
	{
		switch (token.type)
		{
			case ZBX_TOKEN_OBJECTID:
				is_uint64_n(expression + token.loc.l + 1, token.loc.r - token.loc.l - 1,
						&functionid);
				zbx_vector_uint64_append(functionids, functionid);
				ZBX_FALLTHROUGH;
			case ZBX_TOKEN_USER_MACRO:
			case ZBX_TOKEN_SIMPLE_MACRO:
			case ZBX_TOKEN_MACRO:
				pos = token.loc.r;
				break;
		}
	}

	zbx_vector_uint64_sort(functionids, ZBX_DEFAULT_UINT64_COMPARE_FUNC);
	zbx_vector_uint64_uniq(functionids, ZBX_DEFAULT_UINT64_COMPARE_FUNC);
}

/******************************************************************************
 *                                                                            *
 * Function: get_N_itemid                                                     *
 *                                                                            *
 * Parameters: expression   - [IN] null terminated trigger expression         *
 *                            '{11}=1 & {2346734}>5'                          *
 *             N_functionid - [IN] number of function in trigger expression   *
 *             itemid       - [OUT] ID of an item of N-th function in         *
 *                            expression                                      *
 *                                                                            *
 ******************************************************************************/
static int	get_N_itemid(const char *expression, int N_functionid, zbx_uint64_t *itemid)
{
	zbx_uint64_t	functionid;
	DC_FUNCTION	function;
	int		errcode, ret = FAIL;

	zabbix_log(LOG_LEVEL_DEBUG, "In %s() expression:'%s' N_functionid:%d", __func__, expression, N_functionid);

	if (SUCCEED == get_N_functionid(expression, N_functionid, &functionid, NULL, NULL))
	{
		DCconfig_get_functions_by_functionids(&function, &functionid, &errcode, 1);

		if (SUCCEED == errcode)
		{
			*itemid = function.itemid;
			ret = SUCCEED;
		}

		DCconfig_clean_functions(&function, &errcode, 1);
	}

	zabbix_log(LOG_LEVEL_DEBUG, "End of %s():%s", __func__, zbx_result_string(ret));

	return ret;
}

/******************************************************************************
 *                                                                            *
 * Function: get_expanded_expression                                          *
 *                                                                            *
 * Purpose: get trigger expression with expanded user macros                  *
 *                                                                            *
 * Comments: removes ' ', '\r', '\n' and '\t' for easier number search        *
 *                                                                            *
 ******************************************************************************/
static char	*get_expanded_expression(const char *expression)
{
	char	*expression_ex;

	if (NULL != (expression_ex = DCexpression_expand_user_macros(expression)))
		zbx_remove_whitespace(expression_ex);

	return expression_ex;
}

/******************************************************************************
 *                                                                            *
 * Function: get_trigger_expression_constant                                  *
 *                                                                            *
 * Purpose: get constant from a trigger expression corresponding a given      *
 *          reference from trigger name                                       *
 *                                                                            *
 * Parameters: expression - [IN] trigger expression, source of constants      *
 *             reference  - [IN] reference from a trigger name ($1, $2, ...)  *
 *             constant   - [OUT] the extracted constant or empty string,     *
 *                                must be freed by caller                     *
 *                                                                            *
 ******************************************************************************/
void	get_trigger_expression_constant(const char *expression, const zbx_token_reference_t *reference,
		char **constant)
{
	size_t		pos;
	zbx_strloc_t	loc;
	int		index;

	for (pos = 0, index = 1; SUCCEED == zbx_expression_next_constant(expression, pos, &loc);
			pos = loc.r + 1, index++)
	{
		if (index < reference->index)
			continue;

		*constant = zbx_expression_extract_constant(expression, &loc);
		return;
	}

	*constant = zbx_strdup(*constant, "");
}

static void	DCexpand_trigger_expression(char **expression)
{
	char		*tmp = NULL;
	size_t		tmp_alloc = 256, tmp_offset = 0, l, r;
	DC_FUNCTION	function;
	DC_ITEM		item;
	zbx_uint64_t	functionid;
	int		errcode[2];

	zabbix_log(LOG_LEVEL_DEBUG, "In %s() expression:'%s'", __func__, *expression);

	tmp = (char *)zbx_malloc(tmp, tmp_alloc);

	for (l = 0; '\0' != (*expression)[l]; l++)
	{
		if ('{' != (*expression)[l])
		{
			zbx_chrcpy_alloc(&tmp, &tmp_alloc, &tmp_offset, (*expression)[l]);
			continue;
		}

		/* skip user macros */
		if ('$' == (*expression)[l + 1])
		{
			int	macro_r, context_l, context_r;

			if (SUCCEED == zbx_user_macro_parse(*expression + l, &macro_r, &context_l, &context_r, NULL))
			{
				zbx_strncpy_alloc(&tmp, &tmp_alloc, &tmp_offset, *expression + l, macro_r + 1);
				l += macro_r;
				continue;
			}

			zbx_chrcpy_alloc(&tmp, &tmp_alloc, &tmp_offset, '{');
			zbx_chrcpy_alloc(&tmp, &tmp_alloc, &tmp_offset, '$');
			l++;
			continue;
		}

		for (r = l + 1; 0 != isdigit((*expression)[r]); r++)
			;

		if ('}' != (*expression)[r])
		{
			zbx_chrcpy_alloc(&tmp, &tmp_alloc, &tmp_offset, (*expression)[l]);
			continue;
		}

		(*expression)[r] = '\0';

		if (SUCCEED == is_uint64(&(*expression)[l + 1], &functionid))
		{
			DCconfig_get_functions_by_functionids(&function, &functionid, &errcode[0], 1);

			if (SUCCEED == errcode[0])
			{
				DCconfig_get_items_by_itemids(&item, &function.itemid, &errcode[1], 1);

				if (SUCCEED == errcode[1])
				{
					zbx_chrcpy_alloc(&tmp, &tmp_alloc, &tmp_offset, '{');
					zbx_strcpy_alloc(&tmp, &tmp_alloc, &tmp_offset, item.host.host);
					zbx_chrcpy_alloc(&tmp, &tmp_alloc, &tmp_offset, ':');
					zbx_strcpy_alloc(&tmp, &tmp_alloc, &tmp_offset, item.key_orig);
					zbx_chrcpy_alloc(&tmp, &tmp_alloc, &tmp_offset, '.');
					zbx_strcpy_alloc(&tmp, &tmp_alloc, &tmp_offset, function.function);
					zbx_chrcpy_alloc(&tmp, &tmp_alloc, &tmp_offset, '(');
					zbx_strcpy_alloc(&tmp, &tmp_alloc, &tmp_offset, function.parameter);
					zbx_strcpy_alloc(&tmp, &tmp_alloc, &tmp_offset, ")}");
				}

				DCconfig_clean_items(&item, &errcode[1], 1);
			}

			DCconfig_clean_functions(&function, &errcode[0], 1);

			if (SUCCEED != errcode[0] || SUCCEED != errcode[1])
				zbx_strcpy_alloc(&tmp, &tmp_alloc, &tmp_offset, "*ERROR*");

			l = r;
		}
		else
			zbx_chrcpy_alloc(&tmp, &tmp_alloc, &tmp_offset, (*expression)[l]);

		(*expression)[r] = '}';
	}

	zbx_free(*expression);
	*expression = tmp;

	zabbix_log(LOG_LEVEL_DEBUG, "End of %s() expression:'%s'", __func__, *expression);
}

/******************************************************************************
 *                                                                            *
=======
>>>>>>> 17c7dcad
 * Function: get_trigger_severity_name                                        *
 *                                                                            *
 * Purpose: get trigger severity name                                         *
 *                                                                            *
 * Parameters: trigger    - [IN] a trigger data with priority field;          *
 *                               TRIGGER_SEVERITY_*                           *
 *             replace_to - [OUT] pointer to a buffer that will receive       *
 *                          a null-terminated trigger severity string         *
 *                                                                            *
 * Return value: upon successful completion return SUCCEED                    *
 *               otherwise FAIL                                               *
 *                                                                            *
 ******************************************************************************/
static int	get_trigger_severity_name(unsigned char priority, char **replace_to)
{
	zbx_config_t	cfg;

	if (TRIGGER_SEVERITY_COUNT <= priority)
		return FAIL;

	zbx_config_get(&cfg, ZBX_CONFIG_FLAGS_SEVERITY_NAME);

	*replace_to = zbx_strdup(*replace_to, cfg.severity_name[priority]);

	zbx_config_clean(&cfg);

	return SUCCEED;
}

/******************************************************************************
 *                                                                            *
 * Function: get_problem_update_actions                                       *
 *                                                                            *
 * Purpose: get human readable list of problem update actions                 *
 *                                                                            *
 * Parameters: ack     - [IN] the acknowledge (problem update) data           *
 *             actions - [IN] the required action flags                       *
 *             out     - [OUT] the output buffer                              *
 *                                                                            *
 * Return value: SUCCEED - successfully returned list of problem update       *
 *               FAIL    - no matching actions were made                      *
 *                                                                            *
 ******************************************************************************/
static int	get_problem_update_actions(const DB_ACKNOWLEDGE *ack, int actions, char **out)
{
	const char	*prefixes[] = {"", ", ", ", ", ", ", ", "};
	char		*buf = NULL;
	size_t		buf_alloc = 0, buf_offset = 0;
	int		i, index, flags;

	if (0 == (flags = ack->action & actions))
		return FAIL;

	for (i = 0, index = 0; i < ZBX_PROBLEM_UPDATE_ACTION_COUNT; i++)
	{
		if (0 != (flags & (1 << i)))
			index++;
	}

	if (1 < index)
		prefixes[index - 1] = " and ";

	index = 0;

	if (0 != (flags & ZBX_PROBLEM_UPDATE_ACKNOWLEDGE))
	{
		zbx_strcpy_alloc(&buf, &buf_alloc, &buf_offset, "acknowledged");
		index++;
	}

	if (0 != (flags & ZBX_PROBLEM_UPDATE_UNACKNOWLEDGE))
	{
		zbx_strcpy_alloc(&buf, &buf_alloc, &buf_offset, prefixes[index++]);
		zbx_strcpy_alloc(&buf, &buf_alloc, &buf_offset, "unacknowledged");
	}

	if (0 != (flags & ZBX_PROBLEM_UPDATE_MESSAGE))
	{
		zbx_strcpy_alloc(&buf, &buf_alloc, &buf_offset, prefixes[index++]);
		zbx_strcpy_alloc(&buf, &buf_alloc, &buf_offset, "commented");
	}

	if (0 != (flags & ZBX_PROBLEM_UPDATE_SEVERITY))
	{
		zbx_config_t	cfg;
		const char	*from = "unknown", *to = "unknown";

		zbx_config_get(&cfg, ZBX_CONFIG_FLAGS_SEVERITY_NAME);

		if (TRIGGER_SEVERITY_COUNT > ack->old_severity && 0 <= ack->old_severity)
			from = cfg.severity_name[ack->old_severity];

		if (TRIGGER_SEVERITY_COUNT > ack->new_severity && 0 <= ack->new_severity)
			to = cfg.severity_name[ack->new_severity];

		zbx_strcpy_alloc(&buf, &buf_alloc, &buf_offset, prefixes[index++]);
		zbx_snprintf_alloc(&buf, &buf_alloc, &buf_offset, "changed severity from %s to %s",
				from, to);

		zbx_config_clean(&cfg);
	}

	if (0 != (flags & ZBX_PROBLEM_UPDATE_CLOSE))
	{
		zbx_strcpy_alloc(&buf, &buf_alloc, &buf_offset, prefixes[index++]);
		zbx_strcpy_alloc(&buf, &buf_alloc, &buf_offset, "closed");
	}

	zbx_free(*out);
	*out = buf;

	return SUCCEED;
}

/******************************************************************************
 *                                                                            *
 * Function: item_description                                                 *
 *                                                                            *
 * Purpose: substitute key parameters and user macros in                      *
 *          the item description string with real values                      *
 *                                                                            *
 ******************************************************************************/
static void	item_description(char **data, const char *key, zbx_uint64_t hostid)
{
	AGENT_REQUEST	request;
	const char	*param;
	char		c, *p, *m, *n, *str_out = NULL, *replace_to = NULL;
	int		macro_r, context_l, context_r;

	init_request(&request);

	if (SUCCEED != parse_item_key(key, &request))
		goto out;

	p = *data;

	while (NULL != (m = strchr(p, '$')))
	{
		if (m > p && '{' == *(m - 1) && FAIL != zbx_user_macro_parse(m - 1, &macro_r, &context_l, &context_r,
				NULL))
		{
			/* user macros */

			n = m + macro_r;
			c = *n;
			*n = '\0';
			DCget_user_macro(&hostid, 1, m - 1, &replace_to);

			if (NULL != replace_to)
			{
				*(m - 1) = '\0';
				str_out = zbx_strdcat(str_out, p);
				*(m - 1) = '{';

				str_out = zbx_strdcat(str_out, replace_to);
				zbx_free(replace_to);
			}
			else
				str_out = zbx_strdcat(str_out, p);

			*n = c;
			p = n;
		}
		else if ('1' <= *(m + 1) && *(m + 1) <= '9')
		{
			/* macros $1, $2, ... */

			*m = '\0';
			str_out = zbx_strdcat(str_out, p);
			*m++ = '$';

			if (NULL != (param = get_rparam(&request, *m - '0' - 1)))
				str_out = zbx_strdcat(str_out, param);

			p = m + 1;
		}
		else
		{
			/* just a dollar sign */

			c = *++m;
			*m = '\0';
			str_out = zbx_strdcat(str_out, p);
			*m = c;
			p = m;
		}
	}

	if (NULL != str_out)
	{
		str_out = zbx_strdcat(str_out, p);
		zbx_free(*data);
		*data = str_out;
	}
out:
	free_request(&request);
}

/******************************************************************************
 *                                                                            *
 * Function: DBget_host_value                                                 *
 *                                                                            *
 * Purpose: request host name by hostid                                       *
 *                                                                            *
 * Return value: upon successful completion return SUCCEED                    *
 *               otherwise FAIL                                               *
 *                                                                            *
 ******************************************************************************/
static int	DBget_host_value(zbx_uint64_t hostid, char **replace_to, const char *field_name)
{
	DB_RESULT	result;
	DB_ROW		row;
	int		ret = FAIL;

	result = DBselect(
			"select %s"
			" from hosts"
			" where hostid=" ZBX_FS_UI64,
			field_name, hostid);

	if (NULL != (row = DBfetch(result)))
	{
		*replace_to = zbx_strdup(*replace_to, row[0]);
		ret = SUCCEED;
	}
	DBfree_result(result);

	return ret;
}

/******************************************************************************
 *                                                                            *
 * Function: DBget_templateid_by_triggerid                                    *
 *                                                                            *
 * Purpose: get template trigger ID from which the trigger is inherited       *
 *                                                                            *
 * Return value: upon successful completion return SUCCEED                    *
 *               otherwise FAIL                                               *
 *                                                                            *
 ******************************************************************************/
static int	DBget_templateid_by_triggerid(zbx_uint64_t triggerid, zbx_uint64_t *templateid)
{
	DB_RESULT	result;
	DB_ROW		row;
	int		ret = FAIL;

	result = DBselect(
			"select templateid"
			" from triggers"
			" where triggerid=" ZBX_FS_UI64,
			triggerid);

	if (NULL != (row = DBfetch(result)))
	{
		ZBX_DBROW2UINT64(*templateid, row[0]);
		ret = SUCCEED;
	}
	DBfree_result(result);

	return ret;
}

/******************************************************************************
 *                                                                            *
 * Function: DBget_trigger_template_name                                      *
 *                                                                            *
 * Purpose: get comma-space separated trigger template names in which         *
 *          the trigger is defined                                            *
 *                                                                            *
 * Return value: upon successful completion return SUCCEED                    *
 *               otherwise FAIL                                               *
 *                                                                            *
 * Comments: based on the patch submitted by Hmami Mohamed                    *
 *                                                                            *
 ******************************************************************************/
static int	DBget_trigger_template_name(zbx_uint64_t triggerid, const zbx_uint64_t *userid, char **replace_to)
{
	DB_RESULT	result;
	DB_ROW		row;
	int		ret = FAIL;
	zbx_uint64_t	templateid;
	char		*sql = NULL;
	size_t		replace_to_alloc = 64, replace_to_offset = 0,
			sql_alloc = 256, sql_offset = 0;
	int		user_type = -1;

	zabbix_log(LOG_LEVEL_DEBUG, "In %s()", __func__);

	if (NULL != userid)
	{
		result = DBselect("select r.type from users u,role r where u.roleid=r.roleid and"
				" userid=" ZBX_FS_UI64, *userid);

		if (NULL != (row = DBfetch(result)) && FAIL == DBis_null(row[0]))
			user_type = atoi(row[0]);
		DBfree_result(result);

		if (-1 == user_type)
		{
			zabbix_log(LOG_LEVEL_DEBUG, "%s() cannot check permissions", __func__);
			goto out;
		}
	}

	/* use parent trigger ID for lld generated triggers */
	result = DBselect(
			"select parent_triggerid"
			" from trigger_discovery"
			" where triggerid=" ZBX_FS_UI64,
			triggerid);

	if (NULL != (row = DBfetch(result)))
		ZBX_STR2UINT64(triggerid, row[0]);
	DBfree_result(result);

	if (SUCCEED != DBget_templateid_by_triggerid(triggerid, &templateid) || 0 == templateid)
	{
		zabbix_log(LOG_LEVEL_DEBUG, "%s() trigger not found or not templated", __func__);
		goto out;
	}

	do
	{
		triggerid = templateid;
	}
	while (SUCCEED == (ret = DBget_templateid_by_triggerid(triggerid, &templateid)) && 0 != templateid);

	if (SUCCEED != ret)
	{
		zabbix_log(LOG_LEVEL_DEBUG, "%s() trigger not found", __func__);
		goto out;
	}

	*replace_to = (char *)zbx_realloc(*replace_to, replace_to_alloc);
	**replace_to = '\0';

	sql = (char *)zbx_malloc(sql, sql_alloc);

	zbx_snprintf_alloc(&sql, &sql_alloc, &sql_offset,
			"select distinct h.name"
			" from hosts h,items i,functions f"
			" where h.hostid=i.hostid"
				" and i.itemid=f.itemid"
				" and f.triggerid=" ZBX_FS_UI64,
			triggerid);
	if (NULL != userid && USER_TYPE_SUPER_ADMIN != user_type)
	{
		zbx_snprintf_alloc(&sql, &sql_alloc, &sql_offset,
				" and exists("
					"select null"
					" from hosts_groups hg,rights r,users_groups ug"
					" where h.hostid=hg.hostid"
						" and hg.groupid=r.id"
						" and r.groupid=ug.usrgrpid"
						" and ug.userid=" ZBX_FS_UI64
					" group by hg.hostid"
					" having min(r.permission)>=%d"
				")",
				*userid, PERM_READ);
	}
	zbx_strcpy_alloc(&sql, &sql_alloc, &sql_offset, " order by h.name");

	result = DBselect("%s", sql);

	zbx_free(sql);

	while (NULL != (row = DBfetch(result)))
	{
		if (0 != replace_to_offset)
			zbx_strcpy_alloc(replace_to, &replace_to_alloc, &replace_to_offset, ", ");
		zbx_strcpy_alloc(replace_to, &replace_to_alloc, &replace_to_offset, row[0]);
	}
	DBfree_result(result);
out:
	zabbix_log(LOG_LEVEL_DEBUG, "End of %s():%s", __func__, zbx_result_string(ret));

	return ret;
}

/******************************************************************************
 *                                                                            *
 * Function: DBget_trigger_hostgroup_name                                     *
 *                                                                            *
 * Purpose: get comma-space separated host group names in which the trigger   *
 *          is defined                                                        *
 *                                                                            *
 * Return value: upon successful completion return SUCCEED                    *
 *               otherwise FAIL                                               *
 *                                                                            *
 ******************************************************************************/
static int	DBget_trigger_hostgroup_name(zbx_uint64_t triggerid, const zbx_uint64_t *userid, char **replace_to)
{
	DB_RESULT	result;
	DB_ROW		row;
	int		ret = FAIL;
	char		*sql = NULL;
	size_t		replace_to_alloc = 64, replace_to_offset = 0,
			sql_alloc = 256, sql_offset = 0;
	int		user_type = -1;

	zabbix_log(LOG_LEVEL_DEBUG, "In %s()", __func__);

	if (NULL != userid)
	{
		result = DBselect("select r.type from users u,role r where u.roleid=r.roleid and"
				" userid=" ZBX_FS_UI64, *userid);

		if (NULL != (row = DBfetch(result)) && FAIL == DBis_null(row[0]))
			user_type = atoi(row[0]);
		DBfree_result(result);

		if (-1 == user_type)
		{
			zabbix_log(LOG_LEVEL_DEBUG, "%s() cannot check permissions", __func__);
			goto out;
		}
	}

	*replace_to = (char *)zbx_realloc(*replace_to, replace_to_alloc);
	**replace_to = '\0';

	sql = (char *)zbx_malloc(sql, sql_alloc);

	zbx_snprintf_alloc(&sql, &sql_alloc, &sql_offset,
			"select distinct g.name"
			" from hstgrp g,hosts_groups hg,items i,functions f"
			" where g.groupid=hg.groupid"
				" and hg.hostid=i.hostid"
				" and i.itemid=f.itemid"
				" and f.triggerid=" ZBX_FS_UI64,
			triggerid);
	if (NULL != userid && USER_TYPE_SUPER_ADMIN != user_type)
	{
		zbx_snprintf_alloc(&sql, &sql_alloc, &sql_offset,
				" and exists("
					"select null"
					" from rights r,users_groups ug"
					" where g.groupid=r.id"
						" and r.groupid=ug.usrgrpid"
						" and ug.userid=" ZBX_FS_UI64
					" group by r.id"
					" having min(r.permission)>=%d"
				")",
				*userid, PERM_READ);
	}
	zbx_strcpy_alloc(&sql, &sql_alloc, &sql_offset, " order by g.name");

	result = DBselect("%s", sql);

	zbx_free(sql);

	while (NULL != (row = DBfetch(result)))
	{
		if (0 != replace_to_offset)
			zbx_strcpy_alloc(replace_to, &replace_to_alloc, &replace_to_offset, ", ");
		zbx_strcpy_alloc(replace_to, &replace_to_alloc, &replace_to_offset, row[0]);
		ret = SUCCEED;
	}
	DBfree_result(result);
out:
	zabbix_log(LOG_LEVEL_DEBUG, "End of %s():%s", __func__, zbx_result_string(ret));

	return ret;
}

/******************************************************************************
 *                                                                            *
 * Function: get_interface_value                                              *
 *                                                                            *
 * Purpose: retrieve a particular value associated with the interface         *
 *                                                                            *
 * Return value: upon successful completion return SUCCEED                    *
 *               otherwise FAIL                                               *
 *                                                                            *
 ******************************************************************************/
static int	get_interface_value(zbx_uint64_t hostid, zbx_uint64_t itemid, char **replace_to, int request)
{
	int		res;
	DC_INTERFACE	interface;

	if (SUCCEED != (res = DCconfig_get_interface(&interface, hostid, itemid)))
		return res;

	switch (request)
	{
		case ZBX_REQUEST_HOST_IP:
			*replace_to = zbx_strdup(*replace_to, interface.ip_orig);
			break;
		case ZBX_REQUEST_HOST_DNS:
			*replace_to = zbx_strdup(*replace_to, interface.dns_orig);
			break;
		case ZBX_REQUEST_HOST_CONN:
			*replace_to = zbx_strdup(*replace_to, interface.addr);
			break;
		case ZBX_REQUEST_HOST_PORT:
			*replace_to = zbx_strdup(*replace_to, interface.port_orig);
			break;
		default:
			THIS_SHOULD_NEVER_HAPPEN;
			res = FAIL;
	}

	return res;
}

static int	get_host_value(zbx_uint64_t itemid, char **replace_to, int request)
{
	int	ret;
	DC_HOST	host;

	DCconfig_get_hosts_by_itemids(&host, &itemid, &ret, 1);

	if (FAIL == ret)
		return FAIL;

	switch (request)
	{
		case ZBX_REQUEST_HOST_ID:
			*replace_to = zbx_dsprintf(*replace_to, ZBX_FS_UI64, host.hostid);
			break;
		case ZBX_REQUEST_HOST_HOST:
			*replace_to = zbx_strdup(*replace_to, host.host);
			break;
		case ZBX_REQUEST_HOST_NAME:
			*replace_to = zbx_strdup(*replace_to, host.name);
			break;
		default:
			THIS_SHOULD_NEVER_HAPPEN;
			ret = FAIL;
	}

	return ret;
}

/******************************************************************************
 *                                                                            *
 * Function: zbx_substitute_item_name_macros                                  *
 *                                                                            *
 * Purpose: substitute key macros and use it to substitute item name macros   *
 *          if item name is specified                                         *
 *                                                                            *
 * Parameters: dc_item    - [IN] item information used in substitution        *
 *             name       - [IN] optional item name to substitute             *
 *             replace_to - [OUT] expanded item name or key if name is absent *
 *                                                                            *
 ******************************************************************************/
void	zbx_substitute_item_name_macros(DC_ITEM *dc_item, const char *name, char **replace_to)
{
	char	*key;

	key = zbx_strdup(NULL, dc_item->key_orig);
	substitute_key_macros_impl(&key, NULL, dc_item, NULL, NULL, MACRO_TYPE_ITEM_KEY, NULL, 0);

	if (NULL != name)
	{
		*replace_to = zbx_strdup(*replace_to, name);
		item_description(replace_to, key, dc_item->host.hostid);
		zbx_free(key);
	}
	else	/* ZBX_REQUEST_ITEM_KEY */
	{
		zbx_free(*replace_to);
		*replace_to = key;
	}
}

/******************************************************************************
 *                                                                            *
 * Function: DBget_item_value                                                 *
 *                                                                            *
 * Purpose: retrieve a particular value associated with the item              *
 *                                                                            *
 * Return value: upon successful completion return SUCCEED                    *
 *               otherwise FAIL                                               *
 *                                                                            *
 ******************************************************************************/
static int	DBget_item_value(zbx_uint64_t itemid, char **replace_to, int request)
{
	DB_RESULT	result;
	DB_ROW		row;
	DC_ITEM		dc_item;
	zbx_uint64_t	proxy_hostid;
	int		ret = FAIL, errcode;

	zabbix_log(LOG_LEVEL_DEBUG, "In %s()", __func__);

	switch (request)
	{
		case ZBX_REQUEST_HOST_IP:
		case ZBX_REQUEST_HOST_DNS:
		case ZBX_REQUEST_HOST_CONN:
		case ZBX_REQUEST_HOST_PORT:
			return get_interface_value(0, itemid, replace_to, request);
		case ZBX_REQUEST_HOST_ID:
		case ZBX_REQUEST_HOST_HOST:
		case ZBX_REQUEST_HOST_NAME:
			return get_host_value(itemid, replace_to, request);
	}

	result = DBselect(
			"select h.proxy_hostid,h.description,i.itemid,i.name,i.key_,i.description,i.value_type"
			" from items i"
				" join hosts h on h.hostid=i.hostid"
			" where i.itemid=" ZBX_FS_UI64, itemid);

	if (NULL != (row = DBfetch(result)))
	{
		switch (request)
		{
			case ZBX_REQUEST_HOST_DESCRIPTION:
				*replace_to = zbx_strdup(*replace_to, row[1]);
				ret = SUCCEED;
				break;
			case ZBX_REQUEST_ITEM_ID:
				*replace_to = zbx_strdup(*replace_to, row[2]);
				ret = SUCCEED;
				break;
			case ZBX_REQUEST_ITEM_NAME:
				DCconfig_get_items_by_itemids(&dc_item, &itemid, &errcode, 1);

				if (SUCCEED == errcode)
				{
					zbx_substitute_item_name_macros(&dc_item, row[3], replace_to);
					ret = SUCCEED;
				}

				DCconfig_clean_items(&dc_item, &errcode, 1);
				break;
			case ZBX_REQUEST_ITEM_KEY:
				DCconfig_get_items_by_itemids(&dc_item, &itemid, &errcode, 1);

				if (SUCCEED == errcode)
				{
					zbx_substitute_item_name_macros(&dc_item, NULL, replace_to);
					ret = SUCCEED;
				}

				DCconfig_clean_items(&dc_item, &errcode, 1);
				break;
			case ZBX_REQUEST_ITEM_DESCRIPTION:
				DCconfig_get_items_by_itemids(&dc_item, &itemid, &errcode, 1);

				if (SUCCEED == errcode)
				{
					*replace_to = zbx_dc_expand_user_macros(row[5], dc_item.host.hostid);
					ret = SUCCEED;
				}

				DCconfig_clean_items(&dc_item, &errcode, 1);
				break;
			case ZBX_REQUEST_ITEM_NAME_ORIG:
				*replace_to = zbx_strdup(*replace_to, row[3]);
				ret = SUCCEED;
				break;
			case ZBX_REQUEST_ITEM_KEY_ORIG:
				*replace_to = zbx_strdup(*replace_to, row[4]);
				ret = SUCCEED;
				break;
			case ZBX_REQUEST_ITEM_DESCRIPTION_ORIG:
				*replace_to = zbx_strdup(*replace_to, row[5]);
				ret = SUCCEED;
				break;
			case ZBX_REQUEST_PROXY_NAME:
				ZBX_DBROW2UINT64(proxy_hostid, row[0]);

				if (0 == proxy_hostid)
				{
					*replace_to = zbx_strdup(*replace_to, "");
					ret = SUCCEED;
				}
				else
					ret = DBget_host_value(proxy_hostid, replace_to, "host");
				break;
			case ZBX_REQUEST_PROXY_DESCRIPTION:
				ZBX_DBROW2UINT64(proxy_hostid, row[0]);

				if (0 == proxy_hostid)
				{
					*replace_to = zbx_strdup(*replace_to, "");
					ret = SUCCEED;
				}
				else
					ret = DBget_host_value(proxy_hostid, replace_to, "description");
				break;
			case ZBX_REQUEST_ITEM_VALUETYPE:
				*replace_to = zbx_strdup(*replace_to, row[6]);
				ret = SUCCEED;
				break;
		}
	}
	DBfree_result(result);

	zabbix_log(LOG_LEVEL_DEBUG, "End of %s():%s", __func__, zbx_result_string(ret));

	return ret;
}

/******************************************************************************
 *                                                                            *
 * Function: DBget_trigger_value                                              *
 *                                                                            *
 * Purpose: retrieve a particular value associated with the trigger's         *
 *          N_functionid'th function                                          *
 *                                                                            *
 * Return value: upon successful completion return SUCCEED                    *
 *               otherwise FAIL                                               *
 *                                                                            *
 ******************************************************************************/
int	DBget_trigger_value(const DB_TRIGGER *trigger, char **replace_to, int N_functionid, int request)
{
	zbx_uint64_t	itemid;
	int		ret = FAIL;

	zabbix_log(LOG_LEVEL_DEBUG, "In %s()", __func__);

	if (SUCCEED == zbx_db_trigger_get_itemid(trigger, N_functionid, &itemid))
		ret = DBget_item_value(itemid, replace_to, request);

	zabbix_log(LOG_LEVEL_DEBUG, "End of %s():%s", __func__, zbx_result_string(ret));

	return ret;
}

/******************************************************************************
 *                                                                            *
 * Function: DBget_trigger_event_count                                        *
 *                                                                            *
 * Purpose: retrieve number of events (acknowledged or unacknowledged) for a  *
 *          trigger (in an OK or PROBLEM state) which generated an event      *
 *                                                                            *
 * Parameters: triggerid    - [IN] trigger identifier from database           *
 *             replace_to   - [IN/OUT] pointer to result buffer               *
 *             problem_only - [IN] selected trigger status:                   *
 *                             0 - TRIGGER_VALUE_PROBLEM and TRIGGER_VALUE_OK *
 *                             1 - TRIGGER_VALUE_PROBLEM                      *
 *             acknowledged - [IN] acknowledged event or not                  *
 *                                                                            *
 * Return value: upon successful completion return SUCCEED                    *
 *               otherwise FAIL                                               *
 *                                                                            *
 * Author: Alexander Vladishev, Aleksandrs Saveljevs                          *
 *                                                                            *
 * Comments:                                                                  *
 *                                                                            *
 ******************************************************************************/
static int	DBget_trigger_event_count(zbx_uint64_t triggerid, char **replace_to, int problem_only, int acknowledged)
{
	DB_RESULT	result;
	DB_ROW		row;
	char		value[4];
	int		ret = FAIL;

	if (problem_only)
		zbx_snprintf(value, sizeof(value), "%d", TRIGGER_VALUE_PROBLEM);
	else
		zbx_snprintf(value, sizeof(value), "%d,%d", TRIGGER_VALUE_PROBLEM, TRIGGER_VALUE_OK);

	result = DBselect(
			"select count(*)"
			" from events"
			" where source=%d"
				" and object=%d"
				" and objectid=" ZBX_FS_UI64
				" and value in (%s)"
				" and acknowledged=%d",
			EVENT_SOURCE_TRIGGERS,
			EVENT_OBJECT_TRIGGER,
			triggerid,
			value,
			acknowledged);

	if (NULL != (row = DBfetch(result)))
	{
		*replace_to = zbx_strdup(*replace_to, row[0]);
		ret = SUCCEED;
	}
	DBfree_result(result);

	return ret;
}

/******************************************************************************
 *                                                                            *
 * Function: DBget_dhost_value_by_event                                       *
 *                                                                            *
 * Purpose: retrieve discovered host value by event and field name            *
 *                                                                            *
 * Parameters:                                                                *
 *                                                                            *
 * Return value: upon successful completion return SUCCEED                    *
 *               otherwise FAIL                                               *
 *                                                                            *
 * Author: Alexander Vladishev                                                *
 *                                                                            *
 * Comments:                                                                  *
 *                                                                            *
 ******************************************************************************/
static int	DBget_dhost_value_by_event(const DB_EVENT *event, char **replace_to, const char *fieldname)
{
	DB_RESULT	result;
	DB_ROW		row;
	int		ret = FAIL;
	char		sql[MAX_STRING_LEN];

	switch (event->object)
	{
		case EVENT_OBJECT_DHOST:
			zbx_snprintf(sql, sizeof(sql),
					"select %s"
					" from drules r,dhosts h,dservices s"
					" where r.druleid=h.druleid"
						" and h.dhostid=s.dhostid"
						" and h.dhostid=" ZBX_FS_UI64
					" order by s.dserviceid",
					fieldname,
					event->objectid);
			break;
		case EVENT_OBJECT_DSERVICE:
			zbx_snprintf(sql, sizeof(sql),
					"select %s"
					" from drules r,dhosts h,dservices s"
					" where r.druleid=h.druleid"
						" and h.dhostid=s.dhostid"
						" and s.dserviceid=" ZBX_FS_UI64,
					fieldname,
					event->objectid);
			break;
		default:
			return ret;
	}

	result = DBselectN(sql, 1);

	if (NULL != (row = DBfetch(result)))
	{
		*replace_to = zbx_strdup(*replace_to, ZBX_NULL2STR(row[0]));
		ret = SUCCEED;
	}
	DBfree_result(result);

	return ret;
}

/******************************************************************************
 *                                                                            *
 * Function: DBget_dchecks_value_by_event                                     *
 *                                                                            *
 * Purpose: retrieve discovery rule check value by event and field name       *
 *                                                                            *
 * Return value: upon successful completion return SUCCEED                    *
 *               otherwise FAIL                                               *
 *                                                                            *
 ******************************************************************************/
static int	DBget_dchecks_value_by_event(const DB_EVENT *event, char **replace_to, const char *fieldname)
{
	DB_RESULT	result;
	DB_ROW		row;
	int		ret = FAIL;

	switch (event->object)
	{
		case EVENT_OBJECT_DSERVICE:
			result = DBselect("select %s from dchecks c,dservices s"
					" where c.dcheckid=s.dcheckid and s.dserviceid=" ZBX_FS_UI64,
					fieldname, event->objectid);
			break;
		default:
			return ret;
	}

	if (NULL != (row = DBfetch(result)) && SUCCEED != DBis_null(row[0]))
	{
		*replace_to = zbx_strdup(*replace_to, row[0]);
		ret = SUCCEED;
	}
	DBfree_result(result);

	return ret;
}

/******************************************************************************
 *                                                                            *
 * Function: DBget_dservice_value_by_event                                    *
 *                                                                            *
 * Purpose: retrieve discovered service value by event and field name         *
 *                                                                            *
 * Parameters:                                                                *
 *                                                                            *
 * Return value: upon successful completion return SUCCEED                    *
 *               otherwise FAIL                                               *
 *                                                                            *
 * Author: Alexander Vladishev                                                *
 *                                                                            *
 * Comments:                                                                  *
 *                                                                            *
 ******************************************************************************/
static int	DBget_dservice_value_by_event(const DB_EVENT *event, char **replace_to, const char *fieldname)
{
	DB_RESULT	result;
	DB_ROW		row;
	int		ret = FAIL;

	switch (event->object)
	{
		case EVENT_OBJECT_DSERVICE:
			result = DBselect("select %s from dservices s where s.dserviceid=" ZBX_FS_UI64,
					fieldname, event->objectid);
			break;
		default:
			return ret;
	}

	if (NULL != (row = DBfetch(result)) && SUCCEED != DBis_null(row[0]))
	{
		*replace_to = zbx_strdup(*replace_to, row[0]);
		ret = SUCCEED;
	}
	DBfree_result(result);

	return ret;
}

/******************************************************************************
 *                                                                            *
 * Function: DBget_drule_value_by_event                                       *
 *                                                                            *
 * Purpose: retrieve discovery rule value by event and field name             *
 *                                                                            *
 * Parameters:                                                                *
 *                                                                            *
 * Return value: upon successful completion return SUCCEED                    *
 *               otherwise FAIL                                               *
 *                                                                            *
 * Author: Alexander Vladishev                                                *
 *                                                                            *
 * Comments:                                                                  *
 *                                                                            *
 ******************************************************************************/
static int	DBget_drule_value_by_event(const DB_EVENT *event, char **replace_to, const char *fieldname)
{
	DB_RESULT	result;
	DB_ROW		row;
	int		ret = FAIL;

	if (EVENT_SOURCE_DISCOVERY != event->source)
		return FAIL;

	switch (event->object)
	{
		case EVENT_OBJECT_DHOST:
			result = DBselect("select r.%s from drules r,dhosts h"
					" where r.druleid=h.druleid and h.dhostid=" ZBX_FS_UI64,
					fieldname, event->objectid);
			break;
		case EVENT_OBJECT_DSERVICE:
			result = DBselect("select r.%s from drules r,dhosts h,dservices s"
					" where r.druleid=h.druleid and h.dhostid=s.dhostid and s.dserviceid=" ZBX_FS_UI64,
					fieldname, event->objectid);
			break;
		default:
			return ret;
	}

	if (NULL != (row = DBfetch(result)))
	{
		*replace_to = zbx_strdup(*replace_to, ZBX_NULL2STR(row[0]));
		ret = SUCCEED;
	}
	DBfree_result(result);

	return ret;
}

/******************************************************************************
 *                                                                            *
 * Function: DBget_history_log_value                                          *
 *                                                                            *
 * Purpose: retrieve a particular attribute of a log value                    *
 *                                                                            *
 * Return value: upon successful completion return SUCCEED                    *
 *               otherwise FAIL                                               *
 *                                                                            *
 ******************************************************************************/
static int	DBget_history_log_value(zbx_uint64_t itemid, char **replace_to, int request, int clock, int ns,
		const char *tz)
{
	DC_ITEM			item;
	int			ret = FAIL, errcode = FAIL;
	zbx_timespec_t		ts = {clock, ns};
	zbx_history_record_t	value;

	zabbix_log(LOG_LEVEL_DEBUG, "In %s()", __func__);

	DCconfig_get_items_by_itemids(&item, &itemid, &errcode, 1);

	if (SUCCEED != errcode || ITEM_VALUE_TYPE_LOG != item.value_type)
		goto out;

	if (SUCCEED != zbx_vc_get_value(itemid, item.value_type, &ts, &value))
		goto out;

	zbx_vc_flush_stats();

	switch (request)
	{
		case ZBX_REQUEST_ITEM_LOG_DATE:
			*replace_to = zbx_strdup(*replace_to, zbx_date2str((time_t)value.value.log->timestamp, tz));
			goto success;
		case ZBX_REQUEST_ITEM_LOG_TIME:
			*replace_to = zbx_strdup(*replace_to, zbx_time2str((time_t)value.value.log->timestamp, tz));
			goto success;
		case ZBX_REQUEST_ITEM_LOG_AGE:
			*replace_to = zbx_strdup(*replace_to, zbx_age2str(time(NULL) - value.value.log->timestamp));
			goto success;
	}

	/* the following attributes are set only for windows eventlog items */
	if (0 != strncmp(item.key_orig, "eventlog[", 9))
		goto clean;

	switch (request)
	{
		case ZBX_REQUEST_ITEM_LOG_SOURCE:
			*replace_to = zbx_strdup(*replace_to, (NULL == value.value.log->source ? "" :
					value.value.log->source));
			break;
		case ZBX_REQUEST_ITEM_LOG_SEVERITY:
			*replace_to = zbx_strdup(*replace_to,
					zbx_item_logtype_string((unsigned char)value.value.log->severity));
			break;
		case ZBX_REQUEST_ITEM_LOG_NSEVERITY:
			*replace_to = zbx_dsprintf(*replace_to, "%d", value.value.log->severity);
			break;
		case ZBX_REQUEST_ITEM_LOG_EVENTID:
			*replace_to = zbx_dsprintf(*replace_to, "%d", value.value.log->logeventid);
			break;
	}
success:
	ret = SUCCEED;
clean:
	zbx_history_record_clear(&value, ITEM_VALUE_TYPE_LOG);
out:
	DCconfig_clean_items(&item, &errcode, 1);

	zabbix_log(LOG_LEVEL_DEBUG, "End of %s():%s", __func__, zbx_result_string(ret));

	return ret;
}



/******************************************************************************
 *                                                                            *
 * Function: DBitem_get_value                                                 *
 *                                                                            *
 * Purpose: retrieve item value by item id                                    *
 *                                                                            *
 * Parameters:                                                                *
 *                                                                            *
 * Return value: upon successful completion return SUCCEED                    *
 *               otherwise FAIL                                               *
 *                                                                            *
 ******************************************************************************/
static int	DBitem_get_value(zbx_uint64_t itemid, char **lastvalue, int raw, zbx_timespec_t *ts)
{
	DB_RESULT	result;
	DB_ROW		row;
	int		ret = FAIL;

	zabbix_log(LOG_LEVEL_DEBUG, "In %s()", __func__);

	result = DBselect(
			"select value_type,valuemapid,units"
			" from items"
			" where itemid=" ZBX_FS_UI64,
			itemid);

	if (NULL != (row = DBfetch(result)))
	{
		unsigned char		value_type;
		zbx_uint64_t		valuemapid;
		zbx_history_record_t	vc_value;

		value_type = (unsigned char)atoi(row[0]);
		ZBX_DBROW2UINT64(valuemapid, row[1]);

		if (SUCCEED == zbx_vc_get_value(itemid, value_type, ts, &vc_value))
		{
			char	tmp[MAX_BUFFER_LEN];

			zbx_vc_flush_stats();
			zbx_history_value_print(tmp, sizeof(tmp), &vc_value.value, value_type);
			zbx_history_record_clear(&vc_value, value_type);

			if (0 == raw)
				zbx_format_value(tmp, sizeof(tmp), valuemapid, row[2], value_type);

			*lastvalue = zbx_strdup(*lastvalue, tmp);

			ret = SUCCEED;
		}
	}
	DBfree_result(result);

	zabbix_log(LOG_LEVEL_DEBUG, "End of %s():%s", __func__, zbx_result_string(ret));

	return ret;
}

/******************************************************************************
 *                                                                            *
 * Function: DBitem_value                                                     *
 *                                                                            *
 * Purpose: retrieve item value by trigger expression and number of function  *
 *                                                                            *
 * Return value: upon successful completion return SUCCEED                    *
 *               otherwise FAIL                                               *
 *                                                                            *
 ******************************************************************************/
static int	DBitem_value(const DB_TRIGGER *trigger, char **value, int N_functionid, int clock, int ns, int raw)
{
	zbx_uint64_t	itemid;
	zbx_timespec_t	ts = {clock, ns};
	int		ret;

	zabbix_log(LOG_LEVEL_DEBUG, "In %s()", __func__);

	if (SUCCEED == (ret = zbx_db_trigger_get_itemid(trigger, N_functionid, &itemid)))
		ret = DBitem_get_value(itemid, value, raw, &ts);

	zabbix_log(LOG_LEVEL_DEBUG, "End of %s():%s", __func__, zbx_result_string(ret));

	return ret;
}

/******************************************************************************
 *                                                                            *
 * Function: DBitem_lastvalue                                                 *
 *                                                                            *
 * Purpose: retrieve item lastvalue by trigger expression                     *
 *          and number of function                                            *
 *                                                                            *
 * Parameters:                                                                *
 *                                                                            *
 * Return value: upon successful completion return SUCCEED                    *
 *               otherwise FAIL                                               *
 *                                                                            *
 ******************************************************************************/
static int	DBitem_lastvalue(const DB_TRIGGER *trigger, char **lastvalue, int N_functionid, int raw)
{
	int		ret;

	zabbix_log(LOG_LEVEL_DEBUG, "In %s()", __func__);

	ret = DBitem_value(trigger, lastvalue, N_functionid, time(NULL), 999999999, raw);

	zabbix_log(LOG_LEVEL_DEBUG, "End of %s():%s", __func__, zbx_result_string(ret));

	return ret;
}

/******************************************************************************
 *                                                                            *
 * Function: format_user_fullname                                             *
 *                                                                            *
 * Purpose: formats full user name from name, surname and alias               *
 *                                                                            *
 * Parameters: name    - [IN] the user name, can be empty string              *
 *             surname - [IN] the user surname, can be empty string           *
 *             alias   - [IN] the user alias                                  *
 *                                                                            *
 * Return value: the formatted user fullname                                  *
 *                                                                            *
 ******************************************************************************/
static char	*format_user_fullname(const char *name, const char *surname, const char *alias)
{
	char	*buf = NULL;
	size_t	buf_alloc = 0, buf_offset = 0;

	zbx_strcpy_alloc(&buf, &buf_alloc, &buf_offset, name);

	if ('\0' != *surname)
	{
		if (0 != buf_offset)
			zbx_chrcpy_alloc(&buf, &buf_alloc, &buf_offset, ' ');

		zbx_strcpy_alloc(&buf, &buf_alloc, &buf_offset, surname);
	}

	if ('\0' != *alias)
	{
		size_t	offset = buf_offset;

		if (0 != buf_offset)
			zbx_strcpy_alloc(&buf, &buf_alloc, &buf_offset, " (");

		zbx_strcpy_alloc(&buf, &buf_alloc, &buf_offset, alias);

		if (0 != offset)
			zbx_chrcpy_alloc(&buf, &buf_alloc, &buf_offset, ')');
	}

	return buf;
}

/******************************************************************************
 *                                                                            *
 * Function: get_escalation_history                                           *
 *                                                                            *
 * Purpose: retrieve escalation history                                       *
 *                                                                            *
 ******************************************************************************/
static void	get_escalation_history(zbx_uint64_t actionid, const DB_EVENT *event, const DB_EVENT *r_event,
			char **replace_to, const zbx_uint64_t *recipient_userid, const char *tz)
{
	DB_RESULT	result;
	DB_ROW		row;
	char		*buf = NULL, *p;
	size_t		buf_alloc = ZBX_KIBIBYTE, buf_offset = 0;
	int		esc_step;
	unsigned char	type, status;
	time_t		now;
	zbx_uint64_t	userid;

	buf = (char *)zbx_malloc(buf, buf_alloc);

	zbx_snprintf_alloc(&buf, &buf_alloc, &buf_offset, "Problem started: %s %s Age: %s\n",
			zbx_date2str(event->clock, tz), zbx_time2str(event->clock, tz),
			zbx_age2str(time(NULL) - event->clock));

	result = DBselect("select a.clock,a.alerttype,a.status,mt.name,a.sendto,a.error,a.esc_step,a.userid,a.message"
			" from alerts a"
			" left join media_type mt"
				" on mt.mediatypeid=a.mediatypeid"
			" where a.eventid=" ZBX_FS_UI64
				" and a.actionid=" ZBX_FS_UI64
			" order by a.clock",
			event->eventid, actionid);

	while (NULL != (row = DBfetch(result)))
	{
		int	user_permit;

		now = atoi(row[0]);
		type = (unsigned char)atoi(row[1]);
		status = (unsigned char)atoi(row[2]);
		esc_step = atoi(row[6]);
		ZBX_DBROW2UINT64(userid, row[7]);
		user_permit = zbx_check_user_permissions(&userid, recipient_userid);

		if (0 != esc_step)
			zbx_snprintf_alloc(&buf, &buf_alloc, &buf_offset, "%d. ", esc_step);

		zbx_snprintf_alloc(&buf, &buf_alloc, &buf_offset, "%s %s %-7s %-11s",
				zbx_date2str(now, tz), zbx_time2str(now, tz),	/* date, time */
				zbx_alert_type_string(type),		/* alert type */
				zbx_alert_status_string(type, status));	/* alert status */

		if (ALERT_TYPE_COMMAND == type)
		{
			if (NULL != (p = strchr(row[8], ':')))
			{
				*p = '\0';
				zbx_snprintf_alloc(&buf, &buf_alloc, &buf_offset, " \"%s\"", row[8]);	/* host */
				*p = ':';
			}
		}
		else
		{
			const char	*media_type_name, *send_to, *user_name;

			media_type_name = (SUCCEED == DBis_null(row[3]) ? "" : row[3]);

			if (SUCCEED == user_permit)
			{
				send_to = row[4];
				user_name = zbx_user_string(userid);
			}
			else
			{
				send_to = "\"Inaccessible recipient details\"";
				user_name = "Inaccessible user";
			}

			zbx_snprintf_alloc(&buf, &buf_alloc, &buf_offset, " %s %s \"%s\"",
					media_type_name,
					send_to,	/* historical recipient */
					user_name);	/* alert user full name */
		}

		if (ALERT_STATUS_FAILED == status)
		{
			/* alert error can be generated by SMTP Relay or other media and contain sensitive details */
			if (SUCCEED == user_permit)
				zbx_snprintf_alloc(&buf, &buf_alloc, &buf_offset, " %s", row[5]);
			else
				zbx_strcpy_alloc(&buf, &buf_alloc, &buf_offset, " \"Inaccessible error message\"");
		}

		zbx_chrcpy_alloc(&buf, &buf_alloc, &buf_offset, '\n');
	}
	DBfree_result(result);

	if (NULL != r_event)
	{
		zbx_snprintf_alloc(&buf, &buf_alloc, &buf_offset, "Problem ended: %s %s\n",
				zbx_date2str(r_event->clock, tz), zbx_time2str(r_event->clock, tz));
	}

	if (0 != buf_offset)
		buf[--buf_offset] = '\0';

	*replace_to = buf;
}

/******************************************************************************
 *                                                                            *
 * Function: get_event_update_history                                         *
 *                                                                            *
 * Purpose: retrieve event acknowledges history                               *
 *                                                                            *
 * Parameters:                                                                *
 *                                                                            *
 * Author: Alexander Vladishev                                                *
 *                                                                            *
 * Comments:                                                                  *
 *                                                                            *
 ******************************************************************************/
static void	get_event_update_history(const DB_EVENT *event, char **replace_to, const zbx_uint64_t *recipient_userid,
		const char *tz)
{
	DB_RESULT	result;
	DB_ROW		row;
	char		*buf = NULL;
	size_t		buf_alloc = ZBX_KIBIBYTE, buf_offset = 0;

	buf = (char *)zbx_malloc(buf, buf_alloc);
	*buf = '\0';

	result = DBselect("select clock,userid,message,action,old_severity,new_severity"
			" from acknowledges"
			" where eventid=" ZBX_FS_UI64 " order by clock",
			event->eventid);

	while (NULL != (row = DBfetch(result)))
	{
		const char	*user_name;
		char		*actions = NULL;
		DB_ACKNOWLEDGE	ack;

		ack.clock = atoi(row[0]);
		ZBX_STR2UINT64(ack.userid, row[1]);
		ack.message = row[2];
		ack.acknowledgeid = 0;
		ack.action = atoi(row[3]);
		ack.old_severity = atoi(row[4]);
		ack.new_severity = atoi(row[5]);

		if (SUCCEED == zbx_check_user_permissions(&ack.userid, recipient_userid))
			user_name = zbx_user_string(ack.userid);
		else
			user_name = "Inaccessible user";

		zbx_snprintf_alloc(&buf, &buf_alloc, &buf_offset,
				"%s %s \"%s\"\n",
				zbx_date2str(ack.clock, tz),
				zbx_time2str(ack.clock, tz),
				user_name);

		if (SUCCEED == get_problem_update_actions(&ack, ZBX_PROBLEM_UPDATE_ACKNOWLEDGE |
					ZBX_PROBLEM_UPDATE_UNACKNOWLEDGE |
					ZBX_PROBLEM_UPDATE_CLOSE | ZBX_PROBLEM_UPDATE_SEVERITY, &actions))
		{
			zbx_snprintf_alloc(&buf, &buf_alloc, &buf_offset, "Actions: %s.\n", actions);
			zbx_free(actions);
		}

		if ('\0' != *ack.message)
			zbx_snprintf_alloc(&buf, &buf_alloc, &buf_offset, "%s\n", ack.message);

		zbx_chrcpy_alloc(&buf, &buf_alloc, &buf_offset, '\n');
	}
	DBfree_result(result);

	if (0 != buf_offset)
	{
		buf_offset -= 2;
		buf[buf_offset] = '\0';
	}

	*replace_to = buf;
}

/******************************************************************************
 *                                                                            *
 * Function: get_autoreg_value_by_event                                       *
 *                                                                            *
 * Purpose: request value from autoreg_host table by event                    *
 *                                                                            *
 * Parameters:                                                                *
 *                                                                            *
 * Return value: upon successful completion return SUCCEED                    *
 *               otherwise FAIL                                               *
 *                                                                            *
 * Author: Alexander Vladishev                                                *
 *                                                                            *
 * Comments:                                                                  *
 *                                                                            *
 ******************************************************************************/
static int	get_autoreg_value_by_event(const DB_EVENT *event, char **replace_to, const char *fieldname)
{
	DB_RESULT	result;
	DB_ROW		row;
	int		ret = FAIL;

	result = DBselect(
			"select %s"
			" from autoreg_host"
			" where autoreg_hostid=" ZBX_FS_UI64, fieldname, event->objectid);

	if (NULL != (row = DBfetch(result)))
	{
		*replace_to = zbx_strdup(*replace_to, ZBX_NULL2STR(row[0]));
		ret = SUCCEED;
	}
	DBfree_result(result);

	return ret;
}

#define MVAR_ACTION			"{ACTION."			/* a prefix for all action macros */
#define MVAR_ACTION_ID			MVAR_ACTION "ID}"
#define MVAR_ACTION_NAME		MVAR_ACTION "NAME}"
#define MVAR_DATE			"{DATE}"
#define MVAR_EVENT			"{EVENT."			/* a prefix for all event macros */
#define MVAR_EVENT_ACK_HISTORY		MVAR_EVENT "ACK.HISTORY}"	/* deprecated */
#define MVAR_EVENT_ACK_STATUS		MVAR_EVENT "ACK.STATUS}"
#define MVAR_EVENT_AGE			MVAR_EVENT "AGE}"
#define MVAR_EVENT_DATE			MVAR_EVENT "DATE}"
#define MVAR_EVENT_DURATION		MVAR_EVENT "DURATION}"
#define MVAR_EVENT_ID			MVAR_EVENT "ID}"
#define MVAR_EVENT_NAME			MVAR_EVENT "NAME}"
#define MVAR_EVENT_STATUS		MVAR_EVENT "STATUS}"
#define MVAR_EVENT_TAGS			MVAR_EVENT "TAGS}"
#define MVAR_EVENT_TAGSJSON		MVAR_EVENT "TAGSJSON}"
#define MVAR_EVENT_TAGS_PREFIX		MVAR_EVENT "TAGS."
#define MVAR_EVENT_TIME			MVAR_EVENT "TIME}"
#define MVAR_EVENT_VALUE		MVAR_EVENT "VALUE}"
#define MVAR_EVENT_SEVERITY		MVAR_EVENT "SEVERITY}"
#define MVAR_EVENT_NSEVERITY		MVAR_EVENT "NSEVERITY}"
#define MVAR_EVENT_OBJECT		MVAR_EVENT "OBJECT}"
#define MVAR_EVENT_SOURCE		MVAR_EVENT "SOURCE}"
#define MVAR_EVENT_OPDATA		MVAR_EVENT "OPDATA}"
#define MVAR_EVENT_RECOVERY		MVAR_EVENT "RECOVERY."		/* a prefix for all recovery event macros */
#define MVAR_EVENT_RECOVERY_DATE	MVAR_EVENT_RECOVERY "DATE}"
#define MVAR_EVENT_RECOVERY_ID		MVAR_EVENT_RECOVERY "ID}"
#define MVAR_EVENT_RECOVERY_STATUS	MVAR_EVENT_RECOVERY "STATUS}"	/* deprecated */
#define MVAR_EVENT_RECOVERY_TAGS	MVAR_EVENT_RECOVERY "TAGS}"
#define MVAR_EVENT_RECOVERY_TAGSJSON	MVAR_EVENT_RECOVERY "TAGSJSON}"
#define MVAR_EVENT_RECOVERY_TIME	MVAR_EVENT_RECOVERY "TIME}"
#define MVAR_EVENT_RECOVERY_VALUE	MVAR_EVENT_RECOVERY "VALUE}"	/* deprecated */
#define MVAR_EVENT_RECOVERY_NAME	MVAR_EVENT_RECOVERY "NAME}"
#define MVAR_EVENT_UPDATE		MVAR_EVENT "UPDATE."
#define MVAR_EVENT_UPDATE_ACTION	MVAR_EVENT_UPDATE "ACTION}"
#define MVAR_EVENT_UPDATE_DATE		MVAR_EVENT_UPDATE "DATE}"
#define MVAR_EVENT_UPDATE_HISTORY	MVAR_EVENT_UPDATE "HISTORY}"
#define MVAR_EVENT_UPDATE_MESSAGE	MVAR_EVENT_UPDATE "MESSAGE}"
#define MVAR_EVENT_UPDATE_TIME		MVAR_EVENT_UPDATE "TIME}"
#define MVAR_EVENT_UPDATE_STATUS	MVAR_EVENT_UPDATE "STATUS}"

#define MVAR_ESC_HISTORY		"{ESC.HISTORY}"
#define MVAR_PROXY_NAME			"{PROXY.NAME}"
#define MVAR_PROXY_DESCRIPTION		"{PROXY.DESCRIPTION}"
#define MVAR_HOST_DNS			"{HOST.DNS}"
#define MVAR_HOST_CONN			"{HOST.CONN}"
#define MVAR_HOST_HOST			"{HOST.HOST}"
#define MVAR_HOST_ID			"{HOST.ID}"
#define MVAR_HOST_IP			"{HOST.IP}"
#define MVAR_IPADDRESS			"{IPADDRESS}"			/* deprecated */
#define MVAR_HOST_METADATA		"{HOST.METADATA}"
#define MVAR_HOST_NAME			"{HOST.NAME}"
#define MVAR_HOSTNAME			"{HOSTNAME}"			/* deprecated */
#define MVAR_HOST_DESCRIPTION		"{HOST.DESCRIPTION}"
#define MVAR_HOST_PORT			"{HOST.PORT}"
#define MVAR_HOST_TARGET_DNS		"{HOST.TARGET.DNS}"
#define MVAR_HOST_TARGET_CONN		"{HOST.TARGET.CONN}"
#define MVAR_HOST_TARGET_HOST		"{HOST.TARGET.HOST}"
#define MVAR_HOST_TARGET_IP		"{HOST.TARGET.IP}"
#define MVAR_HOST_TARGET_NAME		"{HOST.TARGET.NAME}"
#define MVAR_TIME			"{TIME}"
#define MVAR_ITEM_LASTVALUE		"{ITEM.LASTVALUE}"
#define MVAR_ITEM_VALUE			"{ITEM.VALUE}"
#define MVAR_ITEM_VALUETYPE		"{ITEM.VALUETYPE}"
#define MVAR_ITEM_ID			"{ITEM.ID}"
#define MVAR_ITEM_NAME			"{ITEM.NAME}"
#define MVAR_ITEM_NAME_ORIG		"{ITEM.NAME.ORIG}"
#define MVAR_ITEM_KEY			"{ITEM.KEY}"
#define MVAR_ITEM_KEY_ORIG		"{ITEM.KEY.ORIG}"
#define MVAR_ITEM_STATE			"{ITEM.STATE}"
#define MVAR_TRIGGER_KEY		"{TRIGGER.KEY}"			/* deprecated */
#define MVAR_ITEM_DESCRIPTION		"{ITEM.DESCRIPTION}"
#define MVAR_ITEM_DESCRIPTION_ORIG	"{ITEM.DESCRIPTION.ORIG}"
#define MVAR_ITEM_LOG			"{ITEM.LOG."
#define MVAR_ITEM_LOG_DATE		MVAR_ITEM_LOG "DATE}"
#define MVAR_ITEM_LOG_TIME		MVAR_ITEM_LOG "TIME}"
#define MVAR_ITEM_LOG_AGE		MVAR_ITEM_LOG "AGE}"
#define MVAR_ITEM_LOG_SOURCE		MVAR_ITEM_LOG "SOURCE}"
#define MVAR_ITEM_LOG_SEVERITY		MVAR_ITEM_LOG "SEVERITY}"
#define MVAR_ITEM_LOG_NSEVERITY		MVAR_ITEM_LOG "NSEVERITY}"
#define MVAR_ITEM_LOG_EVENTID		MVAR_ITEM_LOG "EVENTID}"

#define MVAR_TRIGGER_DESCRIPTION		"{TRIGGER.DESCRIPTION}"
#define MVAR_TRIGGER_COMMENT			"{TRIGGER.COMMENT}"		/* deprecated */
#define MVAR_TRIGGER_ID				"{TRIGGER.ID}"
#define MVAR_TRIGGER_NAME			"{TRIGGER.NAME}"
#define MVAR_TRIGGER_NAME_ORIG			"{TRIGGER.NAME.ORIG}"
#define MVAR_TRIGGER_EXPRESSION			"{TRIGGER.EXPRESSION}"
#define MVAR_TRIGGER_EXPRESSION_RECOVERY	"{TRIGGER.EXPRESSION.RECOVERY}"
#define MVAR_TRIGGER_SEVERITY			"{TRIGGER.SEVERITY}"
#define MVAR_TRIGGER_NSEVERITY			"{TRIGGER.NSEVERITY}"
#define MVAR_TRIGGER_STATUS			"{TRIGGER.STATUS}"
#define MVAR_TRIGGER_STATE			"{TRIGGER.STATE}"
#define MVAR_TRIGGER_TEMPLATE_NAME		"{TRIGGER.TEMPLATE.NAME}"
#define MVAR_TRIGGER_HOSTGROUP_NAME		"{TRIGGER.HOSTGROUP.NAME}"
#define MVAR_STATUS				"{STATUS}"			/* deprecated */
#define MVAR_TRIGGER_VALUE			"{TRIGGER.VALUE}"
#define MVAR_TRIGGER_URL			"{TRIGGER.URL}"

#define MVAR_TRIGGER_EVENTS_ACK			"{TRIGGER.EVENTS.ACK}"
#define MVAR_TRIGGER_EVENTS_UNACK		"{TRIGGER.EVENTS.UNACK}"
#define MVAR_TRIGGER_EVENTS_PROBLEM_ACK		"{TRIGGER.EVENTS.PROBLEM.ACK}"
#define MVAR_TRIGGER_EVENTS_PROBLEM_UNACK	"{TRIGGER.EVENTS.PROBLEM.UNACK}"

#define MVAR_LLDRULE_DESCRIPTION		"{LLDRULE.DESCRIPTION}"
#define MVAR_LLDRULE_DESCRIPTION_ORIG		"{LLDRULE.DESCRIPTION.ORIG}"
#define MVAR_LLDRULE_ID				"{LLDRULE.ID}"
#define MVAR_LLDRULE_KEY			"{LLDRULE.KEY}"
#define MVAR_LLDRULE_KEY_ORIG			"{LLDRULE.KEY.ORIG}"
#define MVAR_LLDRULE_NAME			"{LLDRULE.NAME}"
#define MVAR_LLDRULE_NAME_ORIG			"{LLDRULE.NAME.ORIG}"
#define MVAR_LLDRULE_STATE			"{LLDRULE.STATE}"

#define MVAR_INVENTORY				"{INVENTORY."			/* a prefix for all inventory macros */
#define MVAR_INVENTORY_TYPE			MVAR_INVENTORY "TYPE}"
#define MVAR_INVENTORY_TYPE_FULL		MVAR_INVENTORY "TYPE.FULL}"
#define MVAR_INVENTORY_NAME			MVAR_INVENTORY "NAME}"
#define MVAR_INVENTORY_ALIAS			MVAR_INVENTORY "ALIAS}"
#define MVAR_INVENTORY_OS			MVAR_INVENTORY "OS}"
#define MVAR_INVENTORY_OS_FULL			MVAR_INVENTORY "OS.FULL}"
#define MVAR_INVENTORY_OS_SHORT			MVAR_INVENTORY "OS.SHORT}"
#define MVAR_INVENTORY_SERIALNO_A		MVAR_INVENTORY "SERIALNO.A}"
#define MVAR_INVENTORY_SERIALNO_B		MVAR_INVENTORY "SERIALNO.B}"
#define MVAR_INVENTORY_TAG			MVAR_INVENTORY "TAG}"
#define MVAR_INVENTORY_ASSET_TAG		MVAR_INVENTORY "ASSET.TAG}"
#define MVAR_INVENTORY_MACADDRESS_A		MVAR_INVENTORY "MACADDRESS.A}"
#define MVAR_INVENTORY_MACADDRESS_B		MVAR_INVENTORY "MACADDRESS.B}"
#define MVAR_INVENTORY_HARDWARE			MVAR_INVENTORY "HARDWARE}"
#define MVAR_INVENTORY_HARDWARE_FULL		MVAR_INVENTORY "HARDWARE.FULL}"
#define MVAR_INVENTORY_SOFTWARE			MVAR_INVENTORY "SOFTWARE}"
#define MVAR_INVENTORY_SOFTWARE_FULL		MVAR_INVENTORY "SOFTWARE.FULL}"
#define MVAR_INVENTORY_SOFTWARE_APP_A		MVAR_INVENTORY "SOFTWARE.APP.A}"
#define MVAR_INVENTORY_SOFTWARE_APP_B		MVAR_INVENTORY "SOFTWARE.APP.B}"
#define MVAR_INVENTORY_SOFTWARE_APP_C		MVAR_INVENTORY "SOFTWARE.APP.C}"
#define MVAR_INVENTORY_SOFTWARE_APP_D		MVAR_INVENTORY "SOFTWARE.APP.D}"
#define MVAR_INVENTORY_SOFTWARE_APP_E		MVAR_INVENTORY "SOFTWARE.APP.E}"
#define MVAR_INVENTORY_CONTACT			MVAR_INVENTORY "CONTACT}"
#define MVAR_INVENTORY_LOCATION			MVAR_INVENTORY "LOCATION}"
#define MVAR_INVENTORY_LOCATION_LAT		MVAR_INVENTORY "LOCATION.LAT}"
#define MVAR_INVENTORY_LOCATION_LON		MVAR_INVENTORY "LOCATION.LON}"
#define MVAR_INVENTORY_NOTES			MVAR_INVENTORY "NOTES}"
#define MVAR_INVENTORY_CHASSIS			MVAR_INVENTORY "CHASSIS}"
#define MVAR_INVENTORY_MODEL			MVAR_INVENTORY "MODEL}"
#define MVAR_INVENTORY_HW_ARCH			MVAR_INVENTORY "HW.ARCH}"
#define MVAR_INVENTORY_VENDOR			MVAR_INVENTORY "VENDOR}"
#define MVAR_INVENTORY_CONTRACT_NUMBER		MVAR_INVENTORY "CONTRACT.NUMBER}"
#define MVAR_INVENTORY_INSTALLER_NAME		MVAR_INVENTORY "INSTALLER.NAME}"
#define MVAR_INVENTORY_DEPLOYMENT_STATUS	MVAR_INVENTORY "DEPLOYMENT.STATUS}"
#define MVAR_INVENTORY_URL_A			MVAR_INVENTORY "URL.A}"
#define MVAR_INVENTORY_URL_B			MVAR_INVENTORY "URL.B}"
#define MVAR_INVENTORY_URL_C			MVAR_INVENTORY "URL.C}"
#define MVAR_INVENTORY_HOST_NETWORKS		MVAR_INVENTORY "HOST.NETWORKS}"
#define MVAR_INVENTORY_HOST_NETMASK		MVAR_INVENTORY "HOST.NETMASK}"
#define MVAR_INVENTORY_HOST_ROUTER		MVAR_INVENTORY "HOST.ROUTER}"
#define MVAR_INVENTORY_OOB_IP			MVAR_INVENTORY "OOB.IP}"
#define MVAR_INVENTORY_OOB_NETMASK		MVAR_INVENTORY "OOB.NETMASK}"
#define MVAR_INVENTORY_OOB_ROUTER		MVAR_INVENTORY "OOB.ROUTER}"
#define MVAR_INVENTORY_HW_DATE_PURCHASE		MVAR_INVENTORY "HW.DATE.PURCHASE}"
#define MVAR_INVENTORY_HW_DATE_INSTALL		MVAR_INVENTORY "HW.DATE.INSTALL}"
#define MVAR_INVENTORY_HW_DATE_EXPIRY		MVAR_INVENTORY "HW.DATE.EXPIRY}"
#define MVAR_INVENTORY_HW_DATE_DECOMM		MVAR_INVENTORY "HW.DATE.DECOMM}"
#define MVAR_INVENTORY_SITE_ADDRESS_A		MVAR_INVENTORY "SITE.ADDRESS.A}"
#define MVAR_INVENTORY_SITE_ADDRESS_B		MVAR_INVENTORY "SITE.ADDRESS.B}"
#define MVAR_INVENTORY_SITE_ADDRESS_C		MVAR_INVENTORY "SITE.ADDRESS.C}"
#define MVAR_INVENTORY_SITE_CITY		MVAR_INVENTORY "SITE.CITY}"
#define MVAR_INVENTORY_SITE_STATE		MVAR_INVENTORY "SITE.STATE}"
#define MVAR_INVENTORY_SITE_COUNTRY		MVAR_INVENTORY "SITE.COUNTRY}"
#define MVAR_INVENTORY_SITE_ZIP			MVAR_INVENTORY "SITE.ZIP}"
#define MVAR_INVENTORY_SITE_RACK		MVAR_INVENTORY "SITE.RACK}"
#define MVAR_INVENTORY_SITE_NOTES		MVAR_INVENTORY "SITE.NOTES}"
#define MVAR_INVENTORY_POC_PRIMARY_NAME		MVAR_INVENTORY "POC.PRIMARY.NAME}"
#define MVAR_INVENTORY_POC_PRIMARY_EMAIL	MVAR_INVENTORY "POC.PRIMARY.EMAIL}"
#define MVAR_INVENTORY_POC_PRIMARY_PHONE_A	MVAR_INVENTORY "POC.PRIMARY.PHONE.A}"
#define MVAR_INVENTORY_POC_PRIMARY_PHONE_B	MVAR_INVENTORY "POC.PRIMARY.PHONE.B}"
#define MVAR_INVENTORY_POC_PRIMARY_CELL		MVAR_INVENTORY "POC.PRIMARY.CELL}"
#define MVAR_INVENTORY_POC_PRIMARY_SCREEN	MVAR_INVENTORY "POC.PRIMARY.SCREEN}"
#define MVAR_INVENTORY_POC_PRIMARY_NOTES	MVAR_INVENTORY "POC.PRIMARY.NOTES}"
#define MVAR_INVENTORY_POC_SECONDARY_NAME	MVAR_INVENTORY "POC.SECONDARY.NAME}"
#define MVAR_INVENTORY_POC_SECONDARY_EMAIL	MVAR_INVENTORY "POC.SECONDARY.EMAIL}"
#define MVAR_INVENTORY_POC_SECONDARY_PHONE_A	MVAR_INVENTORY "POC.SECONDARY.PHONE.A}"
#define MVAR_INVENTORY_POC_SECONDARY_PHONE_B	MVAR_INVENTORY "POC.SECONDARY.PHONE.B}"
#define MVAR_INVENTORY_POC_SECONDARY_CELL	MVAR_INVENTORY "POC.SECONDARY.CELL}"
#define MVAR_INVENTORY_POC_SECONDARY_SCREEN	MVAR_INVENTORY "POC.SECONDARY.SCREEN}"
#define MVAR_INVENTORY_POC_SECONDARY_NOTES	MVAR_INVENTORY "POC.SECONDARY.NOTES}"

/* PROFILE.* is deprecated, use INVENTORY.* instead */
#define MVAR_PROFILE			"{PROFILE."			/* prefix for profile macros */
#define MVAR_PROFILE_DEVICETYPE		MVAR_PROFILE "DEVICETYPE}"
#define MVAR_PROFILE_NAME		MVAR_PROFILE "NAME}"
#define MVAR_PROFILE_OS			MVAR_PROFILE "OS}"
#define MVAR_PROFILE_SERIALNO		MVAR_PROFILE "SERIALNO}"
#define MVAR_PROFILE_TAG		MVAR_PROFILE "TAG}"
#define MVAR_PROFILE_MACADDRESS		MVAR_PROFILE "MACADDRESS}"
#define MVAR_PROFILE_HARDWARE		MVAR_PROFILE "HARDWARE}"
#define MVAR_PROFILE_SOFTWARE		MVAR_PROFILE "SOFTWARE}"
#define MVAR_PROFILE_CONTACT		MVAR_PROFILE "CONTACT}"
#define MVAR_PROFILE_LOCATION		MVAR_PROFILE "LOCATION}"
#define MVAR_PROFILE_NOTES		MVAR_PROFILE "NOTES}"

#define MVAR_DISCOVERY_RULE_NAME	"{DISCOVERY.RULE.NAME}"
#define MVAR_DISCOVERY_SERVICE_NAME	"{DISCOVERY.SERVICE.NAME}"
#define MVAR_DISCOVERY_SERVICE_PORT	"{DISCOVERY.SERVICE.PORT}"
#define MVAR_DISCOVERY_SERVICE_STATUS	"{DISCOVERY.SERVICE.STATUS}"
#define MVAR_DISCOVERY_SERVICE_UPTIME	"{DISCOVERY.SERVICE.UPTIME}"
#define MVAR_DISCOVERY_DEVICE_IPADDRESS	"{DISCOVERY.DEVICE.IPADDRESS}"
#define MVAR_DISCOVERY_DEVICE_DNS	"{DISCOVERY.DEVICE.DNS}"
#define MVAR_DISCOVERY_DEVICE_STATUS	"{DISCOVERY.DEVICE.STATUS}"
#define MVAR_DISCOVERY_DEVICE_UPTIME	"{DISCOVERY.DEVICE.UPTIME}"

#define MVAR_ALERT_SENDTO		"{ALERT.SENDTO}"
#define MVAR_ALERT_SUBJECT		"{ALERT.SUBJECT}"
#define MVAR_ALERT_MESSAGE		"{ALERT.MESSAGE}"

#define MVAR_ACK_MESSAGE		"{ACK.MESSAGE}"			/* deprecated */
#define MVAR_ACK_TIME			"{ACK.TIME}"			/* deprecated */
#define MVAR_ACK_DATE			"{ACK.DATE}"			/* deprecated */
#define MVAR_USER_ALIAS			"{USER.ALIAS}"			/* deprecated */
#define MVAR_USER_USERNAME		"{USER.USERNAME}"
#define MVAR_USER_NAME			"{USER.NAME}"
#define MVAR_USER_SURNAME		"{USER.SURNAME}"
#define MVAR_USER_FULLNAME		"{USER.FULLNAME}"

#define STR_UNKNOWN_VARIABLE		"*UNKNOWN*"

/* macros that can be indexed */
static const char	*ex_macros[] =
{
	MVAR_INVENTORY_TYPE, MVAR_INVENTORY_TYPE_FULL,
	MVAR_INVENTORY_NAME, MVAR_INVENTORY_ALIAS, MVAR_INVENTORY_OS, MVAR_INVENTORY_OS_FULL, MVAR_INVENTORY_OS_SHORT,
	MVAR_INVENTORY_SERIALNO_A, MVAR_INVENTORY_SERIALNO_B, MVAR_INVENTORY_TAG,
	MVAR_INVENTORY_ASSET_TAG, MVAR_INVENTORY_MACADDRESS_A, MVAR_INVENTORY_MACADDRESS_B,
	MVAR_INVENTORY_HARDWARE, MVAR_INVENTORY_HARDWARE_FULL, MVAR_INVENTORY_SOFTWARE, MVAR_INVENTORY_SOFTWARE_FULL,
	MVAR_INVENTORY_SOFTWARE_APP_A, MVAR_INVENTORY_SOFTWARE_APP_B, MVAR_INVENTORY_SOFTWARE_APP_C,
	MVAR_INVENTORY_SOFTWARE_APP_D, MVAR_INVENTORY_SOFTWARE_APP_E, MVAR_INVENTORY_CONTACT, MVAR_INVENTORY_LOCATION,
	MVAR_INVENTORY_LOCATION_LAT, MVAR_INVENTORY_LOCATION_LON, MVAR_INVENTORY_NOTES, MVAR_INVENTORY_CHASSIS,
	MVAR_INVENTORY_MODEL, MVAR_INVENTORY_HW_ARCH, MVAR_INVENTORY_VENDOR, MVAR_INVENTORY_CONTRACT_NUMBER,
	MVAR_INVENTORY_INSTALLER_NAME, MVAR_INVENTORY_DEPLOYMENT_STATUS, MVAR_INVENTORY_URL_A, MVAR_INVENTORY_URL_B,
	MVAR_INVENTORY_URL_C, MVAR_INVENTORY_HOST_NETWORKS, MVAR_INVENTORY_HOST_NETMASK, MVAR_INVENTORY_HOST_ROUTER,
	MVAR_INVENTORY_OOB_IP, MVAR_INVENTORY_OOB_NETMASK, MVAR_INVENTORY_OOB_ROUTER, MVAR_INVENTORY_HW_DATE_PURCHASE,
	MVAR_INVENTORY_HW_DATE_INSTALL, MVAR_INVENTORY_HW_DATE_EXPIRY, MVAR_INVENTORY_HW_DATE_DECOMM,
	MVAR_INVENTORY_SITE_ADDRESS_A, MVAR_INVENTORY_SITE_ADDRESS_B, MVAR_INVENTORY_SITE_ADDRESS_C,
	MVAR_INVENTORY_SITE_CITY, MVAR_INVENTORY_SITE_STATE, MVAR_INVENTORY_SITE_COUNTRY, MVAR_INVENTORY_SITE_ZIP,
	MVAR_INVENTORY_SITE_RACK, MVAR_INVENTORY_SITE_NOTES, MVAR_INVENTORY_POC_PRIMARY_NAME,
	MVAR_INVENTORY_POC_PRIMARY_EMAIL, MVAR_INVENTORY_POC_PRIMARY_PHONE_A, MVAR_INVENTORY_POC_PRIMARY_PHONE_B,
	MVAR_INVENTORY_POC_PRIMARY_CELL, MVAR_INVENTORY_POC_PRIMARY_SCREEN, MVAR_INVENTORY_POC_PRIMARY_NOTES,
	MVAR_INVENTORY_POC_SECONDARY_NAME, MVAR_INVENTORY_POC_SECONDARY_EMAIL, MVAR_INVENTORY_POC_SECONDARY_PHONE_A,
	MVAR_INVENTORY_POC_SECONDARY_PHONE_B, MVAR_INVENTORY_POC_SECONDARY_CELL, MVAR_INVENTORY_POC_SECONDARY_SCREEN,
	MVAR_INVENTORY_POC_SECONDARY_NOTES,
	/* PROFILE.* is deprecated, use INVENTORY.* instead */
	MVAR_PROFILE_DEVICETYPE, MVAR_PROFILE_NAME, MVAR_PROFILE_OS, MVAR_PROFILE_SERIALNO,
	MVAR_PROFILE_TAG, MVAR_PROFILE_MACADDRESS, MVAR_PROFILE_HARDWARE, MVAR_PROFILE_SOFTWARE,
	MVAR_PROFILE_CONTACT, MVAR_PROFILE_LOCATION, MVAR_PROFILE_NOTES,
	MVAR_HOST_HOST, MVAR_HOSTNAME, MVAR_HOST_NAME, MVAR_HOST_DESCRIPTION, MVAR_PROXY_NAME, MVAR_PROXY_DESCRIPTION,
	MVAR_HOST_CONN, MVAR_HOST_DNS, MVAR_HOST_IP, MVAR_HOST_PORT, MVAR_IPADDRESS, MVAR_HOST_ID,
	MVAR_ITEM_ID, MVAR_ITEM_NAME, MVAR_ITEM_NAME_ORIG, MVAR_ITEM_DESCRIPTION, MVAR_ITEM_DESCRIPTION_ORIG,
	MVAR_ITEM_KEY, MVAR_ITEM_KEY_ORIG, MVAR_TRIGGER_KEY,
	MVAR_ITEM_LASTVALUE,
	MVAR_ITEM_STATE,
	MVAR_ITEM_VALUE, MVAR_ITEM_VALUETYPE,
	MVAR_ITEM_LOG_DATE, MVAR_ITEM_LOG_TIME, MVAR_ITEM_LOG_AGE, MVAR_ITEM_LOG_SOURCE,
	MVAR_ITEM_LOG_SEVERITY, MVAR_ITEM_LOG_NSEVERITY, MVAR_ITEM_LOG_EVENTID,
	NULL
};

/* macros that are supported as simple macro host and item key */
static const char	*simple_host_macros[] = {MVAR_HOST_HOST, MVAR_HOSTNAME, NULL};
static const char	*simple_key_macros[] = {MVAR_ITEM_KEY, MVAR_TRIGGER_KEY, NULL};

typedef struct
{
	char	*macro;
	char	*functions;
}
zbx_macro_functions_t;

/* macros that can be modified using macro functions */
static zbx_macro_functions_t	mod_macros[] =
{
	{MVAR_ITEM_VALUE, "regsub,iregsub,fmtnum"},
	{MVAR_ITEM_LASTVALUE, "regsub,iregsub,fmtnum"},
	{MVAR_TIME, "fmttime"},
	{"{?}", "fmtnum"},
	{NULL, NULL}
};

typedef struct
{
	const char	*macro;
	int		idx;
} inventory_field_t;

static inventory_field_t	inventory_fields[] =
{
	{MVAR_INVENTORY_TYPE, 0},
	{MVAR_PROFILE_DEVICETYPE, 0},	/* deprecated */
	{MVAR_INVENTORY_TYPE_FULL, 1},
	{MVAR_INVENTORY_NAME, 2},
	{MVAR_PROFILE_NAME, 2},	/* deprecated */
	{MVAR_INVENTORY_ALIAS, 3},
	{MVAR_INVENTORY_OS, 4},
	{MVAR_PROFILE_OS, 4},	/* deprecated */
	{MVAR_INVENTORY_OS_FULL, 5},
	{MVAR_INVENTORY_OS_SHORT, 6},
	{MVAR_INVENTORY_SERIALNO_A, 7},
	{MVAR_PROFILE_SERIALNO, 7},	/* deprecated */
	{MVAR_INVENTORY_SERIALNO_B, 8},
	{MVAR_INVENTORY_TAG, 9},
	{MVAR_PROFILE_TAG, 9},	/* deprecated */
	{MVAR_INVENTORY_ASSET_TAG, 10},
	{MVAR_INVENTORY_MACADDRESS_A, 11},
	{MVAR_PROFILE_MACADDRESS, 11},	/* deprecated */
	{MVAR_INVENTORY_MACADDRESS_B, 12},
	{MVAR_INVENTORY_HARDWARE, 13},
	{MVAR_PROFILE_HARDWARE, 13},	/* deprecated */
	{MVAR_INVENTORY_HARDWARE_FULL, 14},
	{MVAR_INVENTORY_SOFTWARE, 15},
	{MVAR_PROFILE_SOFTWARE, 15},	/* deprecated */
	{MVAR_INVENTORY_SOFTWARE_FULL, 16},
	{MVAR_INVENTORY_SOFTWARE_APP_A, 17},
	{MVAR_INVENTORY_SOFTWARE_APP_B, 18},
	{MVAR_INVENTORY_SOFTWARE_APP_C, 19},
	{MVAR_INVENTORY_SOFTWARE_APP_D, 20},
	{MVAR_INVENTORY_SOFTWARE_APP_E, 21},
	{MVAR_INVENTORY_CONTACT, 22},
	{MVAR_PROFILE_CONTACT, 22},	/* deprecated */
	{MVAR_INVENTORY_LOCATION, 23},
	{MVAR_PROFILE_LOCATION, 23},	/* deprecated */
	{MVAR_INVENTORY_LOCATION_LAT, 24},
	{MVAR_INVENTORY_LOCATION_LON, 25},
	{MVAR_INVENTORY_NOTES, 26},
	{MVAR_PROFILE_NOTES, 26},	/* deprecated */
	{MVAR_INVENTORY_CHASSIS, 27},
	{MVAR_INVENTORY_MODEL, 28},
	{MVAR_INVENTORY_HW_ARCH, 29},
	{MVAR_INVENTORY_VENDOR, 30},
	{MVAR_INVENTORY_CONTRACT_NUMBER, 31},
	{MVAR_INVENTORY_INSTALLER_NAME, 32},
	{MVAR_INVENTORY_DEPLOYMENT_STATUS, 33},
	{MVAR_INVENTORY_URL_A, 34},
	{MVAR_INVENTORY_URL_B, 35},
	{MVAR_INVENTORY_URL_C, 36},
	{MVAR_INVENTORY_HOST_NETWORKS, 37},
	{MVAR_INVENTORY_HOST_NETMASK, 38},
	{MVAR_INVENTORY_HOST_ROUTER, 39},
	{MVAR_INVENTORY_OOB_IP, 40},
	{MVAR_INVENTORY_OOB_NETMASK, 41},
	{MVAR_INVENTORY_OOB_ROUTER, 42},
	{MVAR_INVENTORY_HW_DATE_PURCHASE, 43},
	{MVAR_INVENTORY_HW_DATE_INSTALL, 44},
	{MVAR_INVENTORY_HW_DATE_EXPIRY, 45},
	{MVAR_INVENTORY_HW_DATE_DECOMM, 46},
	{MVAR_INVENTORY_SITE_ADDRESS_A, 47},
	{MVAR_INVENTORY_SITE_ADDRESS_B, 48},
	{MVAR_INVENTORY_SITE_ADDRESS_C, 49},
	{MVAR_INVENTORY_SITE_CITY, 50},
	{MVAR_INVENTORY_SITE_STATE, 51},
	{MVAR_INVENTORY_SITE_COUNTRY, 52},
	{MVAR_INVENTORY_SITE_ZIP, 53},
	{MVAR_INVENTORY_SITE_RACK, 54},
	{MVAR_INVENTORY_SITE_NOTES, 55},
	{MVAR_INVENTORY_POC_PRIMARY_NAME, 56},
	{MVAR_INVENTORY_POC_PRIMARY_EMAIL, 57},
	{MVAR_INVENTORY_POC_PRIMARY_PHONE_A, 58},
	{MVAR_INVENTORY_POC_PRIMARY_PHONE_B, 59},
	{MVAR_INVENTORY_POC_PRIMARY_CELL, 60},
	{MVAR_INVENTORY_POC_PRIMARY_SCREEN, 61},
	{MVAR_INVENTORY_POC_PRIMARY_NOTES, 62},
	{MVAR_INVENTORY_POC_SECONDARY_NAME, 63},
	{MVAR_INVENTORY_POC_SECONDARY_EMAIL, 64},
	{MVAR_INVENTORY_POC_SECONDARY_PHONE_A, 65},
	{MVAR_INVENTORY_POC_SECONDARY_PHONE_B, 66},
	{MVAR_INVENTORY_POC_SECONDARY_CELL, 67},
	{MVAR_INVENTORY_POC_SECONDARY_SCREEN, 68},
	{MVAR_INVENTORY_POC_SECONDARY_NOTES, 69},
	{NULL}
};

/******************************************************************************
 *                                                                            *
 * Function: get_action_value                                                 *
 *                                                                            *
 * Purpose: request action value by macro                                     *
 *                                                                            *
 * Return value: upon successful completion return SUCCEED                    *
 *               otherwise FAIL                                               *
 *                                                                            *
 ******************************************************************************/
static int	get_action_value(const char *macro, zbx_uint64_t actionid, char **replace_to)
{
	int	ret = SUCCEED;

	if (0 == strcmp(macro, MVAR_ACTION_ID))
	{
		*replace_to = zbx_dsprintf(*replace_to, ZBX_FS_UI64, actionid);
	}
	else if (0 == strcmp(macro, MVAR_ACTION_NAME))
	{
		DB_RESULT	result;
		DB_ROW		row;

		result = DBselect("select name from actions where actionid=" ZBX_FS_UI64, actionid);

		if (NULL != (row = DBfetch(result)))
			*replace_to = zbx_strdup(*replace_to, row[0]);
		else
			ret = FAIL;

		DBfree_result(result);
	}

	return ret;
}

/******************************************************************************
 *                                                                            *
 * Function: get_host_inventory                                               *
 *                                                                            *
 * Purpose: request host inventory value by macro and trigger                 *
 *                                                                            *
 * Return value: upon successful completion return SUCCEED                    *
 *               otherwise FAIL                                               *
 *                                                                            *
 ******************************************************************************/
static int	get_host_inventory(const char *macro, const DB_TRIGGER *trigger, char **replace_to,
		int N_functionid)
{
	int	i;

	for (i = 0; NULL != inventory_fields[i].macro; i++)
	{
		if (0 == strcmp(macro, inventory_fields[i].macro))
		{
			zbx_uint64_t	itemid;

			if (SUCCEED != zbx_db_trigger_get_itemid(trigger, N_functionid, &itemid))
				return FAIL;

			return DCget_host_inventory_value_by_itemid(itemid, replace_to, inventory_fields[i].idx);
		}
	}

	return FAIL;
}

/******************************************************************************
 *                                                                            *
 * Function: get_host_inventory_by_itemid                                     *
 *                                                                            *
 * Purpose: request host inventory value by macro and itemid                  *
 *                                                                            *
 * Return value: upon successful completion return SUCCEED                    *
 *               otherwise FAIL                                               *
 *                                                                            *
 ******************************************************************************/
static int	get_host_inventory_by_itemid(const char *macro, zbx_uint64_t itemid, char **replace_to)
{
	int	i;

	for (i = 0; NULL != inventory_fields[i].macro; i++)
	{
		if (0 == strcmp(macro, inventory_fields[i].macro))
			return DCget_host_inventory_value_by_itemid(itemid, replace_to, inventory_fields[i].idx);
	}

	return FAIL;
}

/******************************************************************************
 *                                                                            *
 * Function: get_host_inventory_by_itemid                                     *
 *                                                                            *
 * Purpose: request host inventory value by macro and hostid                  *
 *                                                                            *
 * Return value: upon successful completion return SUCCEED                    *
 *               otherwise FAIL                                               *
 *                                                                            *
 ******************************************************************************/
static int	get_host_inventory_by_hostid(const char *macro, zbx_uint64_t hostid, char **replace_to)
{
	int	i;

	for (i = 0; NULL != inventory_fields[i].macro; i++)
	{
		if (0 == strcmp(macro, inventory_fields[i].macro))
			return DCget_host_inventory_value_by_hostid(hostid, replace_to, inventory_fields[i].idx);
	}

	return FAIL;
}

/******************************************************************************
 *                                                                            *
 * Function: compare_tags                                                     *
 *                                                                            *
 * Purpose: comparison function to sort tags by tag/value                     *
 *                                                                            *
 ******************************************************************************/
static int	compare_tags(const void *d1, const void *d2)
{
	int	ret;

	const zbx_tag_t	*tag1 = *(const zbx_tag_t **)d1;
	const zbx_tag_t	*tag2 = *(const zbx_tag_t **)d2;

	if (0 == (ret = zbx_strcmp_natural(tag1->tag, tag2->tag)))
		ret = zbx_strcmp_natural(tag1->value, tag2->value);

	return ret;
}

/******************************************************************************
 *                                                                            *
 * Function: get_event_tags                                                   *
 *                                                                            *
 * Purpose: format event tags string in format <tag1>[:<value1>], ...         *
 *                                                                            *
 * Parameters: event        [IN] the event                                    *
 *             replace_to - [OUT] replacement string                          *
 *                                                                            *
 ******************************************************************************/
static void	get_event_tags(const DB_EVENT *event, char **replace_to)
{
	size_t			replace_to_offset = 0, replace_to_alloc = 0;
	int			i;
	zbx_vector_ptr_t	tags;

	if (0 == event->tags.values_num)
	{
		*replace_to = zbx_strdup(*replace_to, "");
		return;
	}

	zbx_free(*replace_to);

	/* copy tags to temporary vector for sorting */

	zbx_vector_ptr_create(&tags);
	zbx_vector_ptr_reserve(&tags, event->tags.values_num);

	for (i = 0; i < event->tags.values_num; i++)
		zbx_vector_ptr_append(&tags, event->tags.values[i]);

	zbx_vector_ptr_sort(&tags, compare_tags);

	for (i = 0; i < tags.values_num; i++)
	{
		const zbx_tag_t	*tag = (const zbx_tag_t *)tags.values[i];

		if (0 != i)
			zbx_strcpy_alloc(replace_to, &replace_to_alloc, &replace_to_offset, ", ");

		zbx_strcpy_alloc(replace_to, &replace_to_alloc, &replace_to_offset, tag->tag);

		if ('\0' != *tag->value)
		{
			zbx_chrcpy_alloc(replace_to, &replace_to_alloc, &replace_to_offset, ':');
			zbx_strcpy_alloc(replace_to, &replace_to_alloc, &replace_to_offset, tag->value);
		}
	}

	zbx_vector_ptr_destroy(&tags);
}

/******************************************************************************
 *                                                                            *
 * Function: get_event_tags_json                                              *
 *                                                                            *
 * Purpose: format event tags string in JSON format                           *
 *                                                                            *
 * Parameters: event        [IN] the event                                    *
 *             replace_to - [OUT] replacement string                          *
 *                                                                            *
 ******************************************************************************/
static void	get_event_tags_json(const DB_EVENT *event, char **replace_to)
{
	struct zbx_json	json;
	int		i;

	zbx_json_initarray(&json, ZBX_JSON_STAT_BUF_LEN);

	for (i = 0; i < event->tags.values_num; i++)
	{
		const zbx_tag_t	*tag = (const zbx_tag_t *)event->tags.values[i];

		zbx_json_addobject(&json, NULL);
		zbx_json_addstring(&json, "tag", tag->tag, ZBX_JSON_TYPE_STRING);
		zbx_json_addstring(&json, "value", tag->value, ZBX_JSON_TYPE_STRING);
		zbx_json_close(&json);
	}

	zbx_json_close(&json);
	*replace_to = zbx_strdup(*replace_to, json.buffer);
	zbx_json_free(&json);
}

/******************************************************************************
 *                                                                            *
 * Function: get_recovery_event_value                                         *
 *                                                                            *
 * Purpose: request recovery event value by macro                             *
 *                                                                            *
 ******************************************************************************/
static void	get_recovery_event_value(const char *macro, const DB_EVENT *r_event, char **replace_to, const char *tz)
{
	if (0 == strcmp(macro, MVAR_EVENT_RECOVERY_DATE))
	{
		*replace_to = zbx_strdup(*replace_to, zbx_date2str(r_event->clock, tz));
	}
	else if (0 == strcmp(macro, MVAR_EVENT_RECOVERY_ID))
	{
		*replace_to = zbx_dsprintf(*replace_to, ZBX_FS_UI64, r_event->eventid);
	}
	else if (0 == strcmp(macro, MVAR_EVENT_RECOVERY_STATUS))
	{
		*replace_to = zbx_strdup(*replace_to,
				zbx_event_value_string(r_event->source, r_event->object, r_event->value));
	}
	else if (0 == strcmp(macro, MVAR_EVENT_RECOVERY_TIME))
	{
		*replace_to = zbx_strdup(*replace_to, zbx_time2str(r_event->clock, tz));
	}
	else if (0 == strcmp(macro, MVAR_EVENT_RECOVERY_VALUE))
	{
		*replace_to = zbx_dsprintf(*replace_to, "%d", r_event->value);
	}
	else if (0 == strcmp(macro, MVAR_EVENT_RECOVERY_NAME))
	{
		*replace_to = zbx_dsprintf(*replace_to, "%s", r_event->name);
	}
	else if (EVENT_SOURCE_TRIGGERS == r_event->source)
	{
		if (0 == strcmp(macro, MVAR_EVENT_RECOVERY_TAGS))
			get_event_tags(r_event, replace_to);
		else if (0 == strcmp(macro, MVAR_EVENT_RECOVERY_TAGSJSON))
			get_event_tags_json(r_event, replace_to);
	}
}

/******************************************************************************
 *                                                                            *
 * Function: get_current_event_value                                          *
 *                                                                            *
 * Purpose: request current event value by macro                              *
 *                                                                            *
 ******************************************************************************/
static void	get_current_event_value(const char *macro, const DB_EVENT *event, char **replace_to)
{
	if (0 == strcmp(macro, MVAR_EVENT_STATUS))
	{
		*replace_to = zbx_strdup(*replace_to,
				zbx_event_value_string(event->source, event->object, event->value));
	}
	else if (0 == strcmp(macro, MVAR_EVENT_VALUE))
	{
		*replace_to = zbx_dsprintf(*replace_to, "%d", event->value);
	}
}

/******************************************************************************
 *                                                                            *
 * Function: get_event_value                                                  *
 *                                                                            *
 * Purpose: request event value by macro                                      *
 *                                                                            *
 ******************************************************************************/
static void	get_event_value(const char *macro, const DB_EVENT *event, char **replace_to,
			const zbx_uint64_t *recipient_userid, const DB_EVENT *r_event, const char *tz)
{
	if (0 == strcmp(macro, MVAR_EVENT_AGE))
	{
		*replace_to = zbx_strdup(*replace_to, zbx_age2str(time(NULL) - event->clock));
	}
	else if (0 == strcmp(macro, MVAR_EVENT_DATE))
	{
		*replace_to = zbx_strdup(*replace_to, zbx_date2str(event->clock, tz));
	}
	else if (0 == strcmp(macro, MVAR_EVENT_DURATION))
	{
		if (NULL == r_event)
			*replace_to = zbx_strdup(*replace_to, zbx_age2str(time(NULL) - event->clock));
		else
			*replace_to = zbx_strdup(*replace_to, zbx_age2str(r_event->clock - event->clock));
	}
	else if (0 == strcmp(macro, MVAR_EVENT_ID))
	{
		*replace_to = zbx_dsprintf(*replace_to, ZBX_FS_UI64, event->eventid);
	}
	else if (0 == strcmp(macro, MVAR_EVENT_TIME))
	{
		*replace_to = zbx_strdup(*replace_to, zbx_time2str(event->clock, tz));
	}
	else if (0 == strcmp(macro, MVAR_EVENT_SOURCE))
	{
		*replace_to = zbx_dsprintf(*replace_to, "%d", event->source);
	}
	else if (0 == strcmp(macro, MVAR_EVENT_OBJECT))
	{
		*replace_to = zbx_dsprintf(*replace_to, "%d", event->object);
	}
	else if (EVENT_SOURCE_TRIGGERS == event->source)
	{
		if (0 == strcmp(macro, MVAR_EVENT_ACK_HISTORY) || 0 == strcmp(macro, MVAR_EVENT_UPDATE_HISTORY))
		{
			get_event_update_history(event, replace_to, recipient_userid, tz);
		}
		else if (0 == strcmp(macro, MVAR_EVENT_ACK_STATUS))
		{
			*replace_to = zbx_strdup(*replace_to, event->acknowledged ? "Yes" : "No");
		}
		else if (0 == strcmp(macro, MVAR_EVENT_TAGS))
		{
			get_event_tags(event, replace_to);
		}
		else if (0 == strcmp(macro, MVAR_EVENT_TAGSJSON))
		{
			get_event_tags_json(event, replace_to);
		}
		else if (0 == strcmp(macro, MVAR_EVENT_NSEVERITY))
		{
			*replace_to = zbx_dsprintf(*replace_to, "%d", (int)event->severity);
		}
		else if (0 == strcmp(macro, MVAR_EVENT_SEVERITY))
		{
			if (FAIL == get_trigger_severity_name(event->severity, replace_to))
				*replace_to = zbx_strdup(*replace_to, "unknown");
		}
		else if (0 == strncmp(macro, MVAR_EVENT_TAGS_PREFIX, ZBX_CONST_STRLEN(MVAR_EVENT_TAGS_PREFIX)))
		{
			char	*name;

			if (SUCCEED == zbx_str_extract(macro + ZBX_CONST_STRLEN(MVAR_EVENT_TAGS_PREFIX),
					strlen(macro) - ZBX_CONST_STRLEN(MVAR_EVENT_TAGS_PREFIX) - 1, &name))
			{
				if (0 < event->tags.values_num)
				{
					int			i;
					zbx_tag_t       	*tag;
					zbx_vector_ptr_t	ptr_tags;

					zbx_vector_ptr_create(&ptr_tags);
					zbx_vector_ptr_append_array(&ptr_tags, event->tags.values,
							event->tags.values_num);
					zbx_vector_ptr_sort(&ptr_tags, compare_tags);

					for (i = 0; i < ptr_tags.values_num; i++)
					{
						tag = (zbx_tag_t *)ptr_tags.values[i];

						if (0 == strcmp(name, tag->tag))
						{
							*replace_to = zbx_strdup(*replace_to, tag->value);
							break;
						}
					}

					zbx_vector_ptr_destroy(&ptr_tags);
				}

				zbx_free(name);
			}
		}
	}
}

/******************************************************************************
 *                                                                            *
 * Function: get_history_log_value                                            *
 *                                                                            *
 * Purpose: retrieve a particular attribute of a log value                    *
 *                                                                            *
 * Return value: upon successful completion return SUCCEED                    *
 *               otherwise FAIL                                               *
 *                                                                            *
 ******************************************************************************/
static int	get_history_log_value(const char *m, const DB_TRIGGER *trigger, char **replace_to, int N_functionid,
		int clock, int ns, const char *tz)
{
	zbx_uint64_t	itemid;
	int		ret, request;

	zabbix_log(LOG_LEVEL_DEBUG, "In %s()", __func__);

	if (0 == strcmp(m, MVAR_ITEM_LOG_AGE))
	{
		request = ZBX_REQUEST_ITEM_LOG_AGE;
	}
	else if (0 == strcmp(m, MVAR_ITEM_LOG_DATE))
	{
		request = ZBX_REQUEST_ITEM_LOG_DATE;
	}
	else if (0 == strcmp(m, MVAR_ITEM_LOG_EVENTID))
	{
		request = ZBX_REQUEST_ITEM_LOG_EVENTID;
	}
	else if (0 == strcmp(m, MVAR_ITEM_LOG_NSEVERITY))
	{
		request = ZBX_REQUEST_ITEM_LOG_NSEVERITY;
	}
	else if (0 == strcmp(m, MVAR_ITEM_LOG_SEVERITY))
	{
		request = ZBX_REQUEST_ITEM_LOG_SEVERITY;
	}
	else if (0 == strcmp(m, MVAR_ITEM_LOG_SOURCE))
	{
		request = ZBX_REQUEST_ITEM_LOG_SOURCE;
	}
	else	/* MVAR_ITEM_LOG_TIME */
		request = ZBX_REQUEST_ITEM_LOG_TIME;

	if (SUCCEED == (ret = zbx_db_trigger_get_itemid(trigger, N_functionid, &itemid)))
		ret = DBget_history_log_value(itemid, replace_to, request, clock, ns, tz);

	zabbix_log(LOG_LEVEL_DEBUG, "End of %s():%s", __func__, zbx_result_string(ret));

	return ret;
}

/******************************************************************************
 *                                                                            *
 * Function: is_indexed_macro                                                 *
 *                                                                            *
 * Purpose: check if a token contains indexed macro                           *
 *                                                                            *
 ******************************************************************************/
static int	is_indexed_macro(const char *str, const zbx_token_t *token)
{
	const char	*p;

	switch (token->type)
	{
		case ZBX_TOKEN_MACRO:
			p = str + token->loc.r - 1;
			break;
		case ZBX_TOKEN_FUNC_MACRO:
			p = str + token->data.func_macro.macro.r - 1;
			break;
		default:
			THIS_SHOULD_NEVER_HAPPEN;
			return FAIL;
	}

	return '1' <= *p && *p <= '9' ? 1 : 0;
}

/******************************************************************************
 *                                                                            *
 * Function: macro_in_list                                                    *
 *                                                                            *
 * Purpose: check if a macro in string is one of the list and extract index   *
 *                                                                            *
 * Parameters: str          - [IN] string containing potential macro          *
 *             strloc       - [IN] part of the string to check                *
 *             macros       - [IN] list of allowed macros (without indices)   *
 *             N_functionid - [OUT] index of the macro in string (if valid)   *
 *                                                                            *
 * Return value: unindexed macro from the allowed list or NULL                *
 *                                                                            *
 * Comments: example: N_functionid is untouched if function returns NULL, for *
 *           a valid unindexed macro N_function is 1.                         *
 *                                                                            *
 ******************************************************************************/
static const char	*macro_in_list(const char *str, zbx_strloc_t strloc, const char **macros, int *N_functionid)
{
	const char	**macro, *m;
	size_t		i;

	for (macro = macros; NULL != *macro; macro++)
	{
		for (m = *macro, i = strloc.l; '\0' != *m && i <= strloc.r && str[i] == *m; m++, i++)
			;

		/* check whether macro has ended while strloc hasn't or vice-versa */
		if (('\0' == *m && i <= strloc.r) || ('\0' != *m && i > strloc.r))
			continue;

		/* strloc either fully matches macro... */
		if ('\0' == *m)
		{
			if (NULL != N_functionid)
				*N_functionid = 1;

			break;
		}

		/* ...or there is a mismatch, check if it's in a pre-last character and it's an index */
		if (i == strloc.r - 1 && '1' <= str[i] && str[i] <= '9' && str[i + 1] == *m && '\0' == *(m + 1))
		{
			if (NULL != N_functionid)
				*N_functionid = str[i] - '0';

			break;
		}
	}

	return *macro;
}

/******************************************************************************
 *                                                                            *
 * Function: func_macro_in_list                                               *
 *                                                                            *
 * Purpose: check if a macro function one in the list for the macro           *
 *                                                                            *
 * Parameters: str          - [IN] string containing potential macro          *
 *             fm           - [IN] function macro to check                    *
 *             N_functionid - [OUT] index of the macro in string (if valid)   *
 *                                                                            *
 * Return value: unindexed macro from the allowed list or NULL                *
 *                                                                            *
 ******************************************************************************/
static const char	*func_macro_in_list(const char *str, zbx_token_func_macro_t *fm, int *N_functionid)
{
	int	i;

	for (i = 0; NULL != mod_macros[i].macro; i++)
	{
		size_t	len, fm_len;

		len = strlen(mod_macros[i].macro);
		fm_len = fm->macro.r - fm->macro.l + 1;

		if (len > fm_len || 0 != strncmp(mod_macros[i].macro, str + fm->macro.l, len - 1))
			continue;

		if ('?' != mod_macros[i].macro[1] && len != fm_len)
		{
			if (SUCCEED != is_uint_n_range(str + fm->macro.l + len - 1, fm_len - len, N_functionid,
					sizeof(*N_functionid), 1, 9))
			{
				continue;
			}
		}
		else if (mod_macros[i].macro[len - 1] != str[fm->macro.l + fm_len - 1])
			continue;

		if (SUCCEED == str_n_in_list(mod_macros[i].functions, str + fm->func.l, fm->func_param.l - fm->func.l,
				','))
		{
			return mod_macros[i].macro;
		}
	}

	return NULL;
}

/******************************************************************************
 *                                                                            *
 * Function: get_trigger_function_value                                       *
 *                                                                            *
 * Purpose: trying to evaluate a trigger function                             *
 *                                                                            *
 * Parameters: expression - [IN] trigger expression, source of hostnames and  *
 *                            item keys for {HOST.HOST} and {ITEM.KEY} macros *
 *             replace_to - [OUT] evaluation result                           *
 *             data       - [IN] string containing simple macro               *
 *             macro      - [IN] simple macro token location in string        *
 *                                                                            *
 * Return value: SUCCEED - successfully evaluated or invalid macro(s) in host *
 *                           and/or item key positions (in the latter case    *
 *                           replace_to remains unchanged and simple macro    *
 *                           shouldn't be replaced with anything)             *
 *               FAIL    - evaluation failed and macro has to be replaced     *
 *                           with STR_UNKNOWN_VARIABLE ("*UNKNOWN*")          *
 *                                                                            *
 * Author: Alexander Vladishev                                                *
 *                                                                            *
 * Comments: example: " {Zabbix server:{ITEM.KEY1}.last(0)} " to " 1.34 "     *
 *                                                                            *
 ******************************************************************************/
static int	get_trigger_function_value(const DB_TRIGGER *trigger, char **replace_to, char *data,
		const zbx_token_simple_macro_t *simple_macro, zbx_output_format_t format)
{
	char	*host = NULL, *key = NULL;
	int	N_functionid, ret = FAIL;

	if (NULL != macro_in_list(data, simple_macro->host, simple_host_macros, &N_functionid))
	{
		if (SUCCEED != DBget_trigger_value(trigger, &host, N_functionid, ZBX_REQUEST_HOST_HOST))
			goto out;
	}

	if (NULL != macro_in_list(data, simple_macro->key, simple_key_macros, &N_functionid))
	{
		if (SUCCEED != DBget_trigger_value(trigger, &key, N_functionid, ZBX_REQUEST_ITEM_KEY_ORIG))
			goto out;
	}

	data[simple_macro->host.r + 1] = '\0';
	data[simple_macro->key.r + 1] = '\0';
	data[simple_macro->func_param.l] = '\0';
	data[simple_macro->func_param.r] = '\0';

	ret = evaluate_macro_function(replace_to, (NULL == host ? data + simple_macro->host.l : host),
			(NULL == key ? data + simple_macro->key.l : key), data + simple_macro->func.l,
			data + simple_macro->func_param.l + 1, format);

	data[simple_macro->host.r + 1] = ':';
	data[simple_macro->key.r + 1] = '.';
	data[simple_macro->func_param.l] = '(';
	data[simple_macro->func_param.r] = ')';
out:
	zbx_free(host);
	zbx_free(key);

	return ret;
}

/******************************************************************************
 *                                                                            *
 * Function: get_expression_macro_result                                      *
 *                                                                            *
 * Purpose: calculate result of expression macro                              *
 *                                                                            *
 * Return value: upon successful completion return SUCCEED                    *
 *               otherwise FAIL                                               *
 *                                                                            *
 ******************************************************************************/
static int	get_expression_macro_result(const DB_EVENT *event, const DB_EVENT *r_event, const char *expression,
		char **replace_to, char **error)
{
	int				ret = FAIL;
	zbx_eval_context_t		ctx;
	const zbx_vector_uint64_t	*hostids;
	zbx_timespec_t			ts;
	zbx_variant_t			value;
	zbx_expression_eval_t		eval;

	zabbix_log(LOG_LEVEL_DEBUG, "In %s() expression:'%s'", __func__, expression);

	ZBX_UNUSED(r_event);

	if (SUCCEED != zbx_eval_parse_expression(&ctx, expression, ZBX_EVAL_PARSE_EXPRESSION_MACRO, error))
		goto out;

	if (SUCCEED != zbx_db_trigger_get_all_hostids(&event->trigger, &hostids))
	{
		*error = zbx_strdup(NULL, "cannot obtain host identifiers for the expression macro");
		goto out;
	}

	if (SUCCEED != zbx_eval_expand_user_macros(&ctx, hostids->values, hostids->values_num,
			zbx_dc_expand_user_macros_len, error))
	{
		goto out;
	}

	ts.sec = event->clock;
	ts.ns = event->ns;

	zbx_expression_eval_init(&eval, ZBX_EXPRESSION_NORMAL, &ctx);
	zbx_expression_eval_resolve_trigger_hosts(&eval, &event->trigger);

	if (SUCCEED == (ret = zbx_expression_eval_execute(&eval, &ts, &value, error)))
	{
		*replace_to = zbx_strdup(NULL, zbx_variant_value_desc(&value));
		zbx_variant_clear(&value);
	}

	zbx_expression_eval_clear(&eval);
out:
	zbx_eval_clear(&ctx);

	zabbix_log(LOG_LEVEL_DEBUG, "End of %s():%s", __func__, zbx_result_string(ret));

	return ret;
}

/******************************************************************************
 *                                                                            *
 * Function: cache_item_hostid                                                *
 *                                                                            *
 * Purpose: cache host identifier referenced by an item or a lld-rule         *
 *                                                                            *
 * Parameters: hostids - [OUT] the host identifier cache                      *
 *             itemid  - [IN]  the item identifier                            *
 *                                                                            *
 ******************************************************************************/
static void	cache_item_hostid(zbx_vector_uint64_t *hostids, zbx_uint64_t itemid)
{
	if (0 == hostids->values_num)
	{
		DC_ITEM	item;
		int	errcode;

		DCconfig_get_items_by_itemids(&item, &itemid, &errcode, 1);

		if (SUCCEED == errcode)
			zbx_vector_uint64_append(hostids, item.host.hostid);

		DCconfig_clean_items(&item, &errcode, 1);
	}
}

static const char	*zbx_dobject_status2str(int st)
{
	switch (st)
	{
		case DOBJECT_STATUS_UP:
			return "UP";
		case DOBJECT_STATUS_DOWN:
			return "DOWN";
		case DOBJECT_STATUS_DISCOVER:
			return "DISCOVERED";
		case DOBJECT_STATUS_LOST:
			return "LOST";
		default:
			return "UNKNOWN";
	}
}

/******************************************************************************
 *                                                                            *
 * Function: resolve_opdata                                                   *
 *                                                                            *
 * Purpose: resolve {EVENT.OPDATA} macro                                      *
 *                                                                            *
 ******************************************************************************/
static void	resolve_opdata(const DB_EVENT *event, char **replace_to, const char *tz, char *error, int maxerrlen)
{
	zabbix_log(LOG_LEVEL_DEBUG, "In %s()", __func__);

	if ('\0' == *event->trigger.opdata)
	{
		int			i;
		zbx_vector_uint64_t	itemids;
		zbx_timespec_t		ts;

		ts.sec = time(NULL);
		ts.ns = 999999999;

		zbx_vector_uint64_create(&itemids);
		zbx_db_trigger_get_itemids(&event->trigger, &itemids);

		for (i = 0; i < itemids.values_num; i++)
		{
			char	*val = NULL;

			if (NULL != *replace_to)
				*replace_to = zbx_strdcat(*replace_to, ", ");

			if (SUCCEED == DBitem_get_value(itemids.values[i], &val, 0, &ts))
			{
				*replace_to = zbx_strdcat(*replace_to, val);
				zbx_free(val);
			}
			else
				*replace_to = zbx_strdcat(*replace_to, STR_UNKNOWN_VARIABLE);
		}

		zbx_vector_uint64_destroy(&itemids);
	}
	else
	{
		*replace_to = zbx_strdup(*replace_to, event->trigger.opdata);
		substitute_simple_macros_impl(NULL, event, NULL, NULL, NULL, NULL, NULL, NULL, NULL, tz, replace_to,
				MACRO_TYPE_TRIGGER_DESCRIPTION, error, maxerrlen);
	}

	zabbix_log(LOG_LEVEL_DEBUG, "End of %s()", __func__);
}

/******************************************************************************
 *                                                                            *
 * Function: resolve_user_macros                                              *
 *                                                                            *
 * Purpose: resolve {USER.*} macros                                           *
 *                                                                            *
 ******************************************************************************/
static void	resolve_user_macros(zbx_uint64_t userid, const char *m, char **user_username, char **user_name,
		char **user_surname, int *user_names_found, char **replace_to)
{
	/* use only one DB request for all occurrences of 5 macros */
	if (0 == *user_names_found)
	{
		if (SUCCEED == DBget_user_names(userid, user_username, user_name, user_surname))
			*user_names_found = 1;
		else
			return;
	}

	if (0 == strcmp(m, MVAR_USER_USERNAME) || 0 == strcmp(m, MVAR_USER_ALIAS))
	{
		*replace_to = zbx_strdup(*replace_to, *user_username);
	}
	else if (0 == strcmp(m, MVAR_USER_NAME))
	{
		*replace_to = zbx_strdup(*replace_to, *user_name);
	}
	else if (0 == strcmp(m, MVAR_USER_SURNAME))
	{
		*replace_to = zbx_strdup(*replace_to, *user_surname);
	}
	else if (0 == strcmp(m, MVAR_USER_FULLNAME))
	{
		zbx_free(*replace_to);
		*replace_to = format_user_fullname(*user_name, *user_surname, *user_username);
	}
}

static int	resolve_host_target_macros(const char *m, const DC_HOST *dc_host, DC_INTERFACE *interface,
		int *require_address, char **replace_to)
{
	int	ret = SUCCEED;

	if (NULL == dc_host)
		return SUCCEED;

	if (0 == strcmp(m, MVAR_HOST_TARGET_DNS))
	{
		if (SUCCEED == (ret = DCconfig_get_interface(interface, dc_host->hostid, 0)))
			*replace_to = zbx_strdup(*replace_to, interface->dns_orig);

		*require_address = 1;
	}
	else if (0 == strcmp(m, MVAR_HOST_TARGET_CONN))
	{
		if (SUCCEED == (ret = DCconfig_get_interface(interface, dc_host->hostid, 0)))
			*replace_to = zbx_strdup(*replace_to, interface->addr);

		*require_address = 1;

	}
	else if (0 == strcmp(m, MVAR_HOST_TARGET_HOST))
	{
		*replace_to = zbx_strdup(*replace_to, dc_host->host);
	}
	else if (0 == strcmp(m, MVAR_HOST_TARGET_IP))
	{
		if (SUCCEED == (ret = DCconfig_get_interface(interface, dc_host->hostid, 0)))
			*replace_to = zbx_strdup(*replace_to, interface->ip_orig);

		*require_address = 1;
	}
	else if (0 == strcmp(m, MVAR_HOST_TARGET_NAME))
	{
		*replace_to = zbx_strdup(*replace_to, dc_host->name);
	}

	return ret;
}

/******************************************************************************
 *                                                                            *
 * Function: substitute_simple_macros_impl                                    *
 *                                                                            *
 * Purpose: substitute simple macros in data string with real values          *
 *                                                                            *
 * Author: Eugene Grigorjev                                                   *
 *                                                                            *
 ******************************************************************************/
static int	substitute_simple_macros_impl(const zbx_uint64_t *actionid, const DB_EVENT *event,
		const DB_EVENT *r_event, const zbx_uint64_t *userid, const zbx_uint64_t *hostid, const DC_HOST *dc_host,
		const DC_ITEM *dc_item, const DB_ALERT *alert, const DB_ACKNOWLEDGE *ack, const char *tz, char **data,
		int macro_type, char *error, int maxerrlen)
{
	char				c, *replace_to = NULL, sql[64];
	const char			*m;
	int				N_functionid, indexed_macro, require_address, ret, res = SUCCEED,
					pos = 0, found, user_names_found = 0, raw_value;
	size_t				data_alloc, data_len;
	DC_INTERFACE			interface;
	zbx_vector_uint64_t		hostids;
	const zbx_vector_uint64_t	*phostids;
	zbx_token_t			token, inner_token;
	zbx_token_search_t		token_search = ZBX_TOKEN_SEARCH_BASIC;
	char				*expression = NULL, *user_username = NULL, *user_name = NULL, *user_surname = NULL;

	if (NULL == data || NULL == *data || '\0' == **data)
	{
		zabbix_log(LOG_LEVEL_DEBUG, "In %s() data:EMPTY", __func__);
		return res;
	}

	zabbix_log(LOG_LEVEL_DEBUG, "In %s() data:'%s'", __func__, *data);

	if (0 != (macro_type & (MACRO_TYPE_TRIGGER_DESCRIPTION | MACRO_TYPE_EVENT_NAME)))
		token_search |= ZBX_TOKEN_SEARCH_REFERENCES;

	if (0 != (macro_type & (MACRO_TYPE_EVENT_NAME)))
		token_search |= ZBX_TOKEN_SEARCH_EXPRESSION_MACRO;

	if (SUCCEED != zbx_token_find(*data, pos, &token, token_search))
		return res;

	zbx_vector_uint64_create(&hostids);

	data_alloc = data_len = strlen(*data) + 1;

	for (found = SUCCEED; SUCCEED == res && SUCCEED == found;
			found = zbx_token_find(*data, pos, &token, token_search))
	{
		indexed_macro = 0;
		require_address = 0;
		N_functionid = 1;
		raw_value = 0;
		pos = token.loc.l;
		inner_token = token;

		switch (token.type)
		{
			case ZBX_TOKEN_OBJECTID:
			case ZBX_TOKEN_LLD_MACRO:
			case ZBX_TOKEN_LLD_FUNC_MACRO:
				/* neither lld nor {123123} macros are processed by this function, skip them */
				pos = token.loc.r + 1;
				continue;
			case ZBX_TOKEN_MACRO:
				if (0 != is_indexed_macro(*data, &token) &&
						NULL != (m = macro_in_list(*data, token.loc, ex_macros, &N_functionid)))
				{
					indexed_macro = 1;
				}
				else
				{
					m = *data + token.loc.l;
					c = (*data)[token.loc.r + 1];
					(*data)[token.loc.r + 1] = '\0';
				}
				break;
			case ZBX_TOKEN_FUNC_MACRO:
				raw_value = 1;
				indexed_macro = is_indexed_macro(*data, &token);
				if (NULL == (m = func_macro_in_list(*data, &token.data.func_macro, &N_functionid)) ||
						SUCCEED != zbx_token_find(*data, token.data.func_macro.macro.l,
								&inner_token, token_search))
				{
					/* Ignore functions with macros not supporting them, but do not skip the */
					/* whole token, nested macro should be resolved in this case. */
					pos++;
					continue;
				}
				break;
			case ZBX_TOKEN_USER_MACRO:
				/* To avoid *data modification DCget_user_macro() should be replaced with a function */
				/* that takes initial *data string and token.data.user_macro instead of m as params. */
				m = *data + token.loc.l;
				c = (*data)[token.loc.r + 1];
				(*data)[token.loc.r + 1] = '\0';
				break;
			case ZBX_TOKEN_SIMPLE_MACRO:
				if (0 == (macro_type & (MACRO_TYPE_MESSAGE_NORMAL | MACRO_TYPE_MESSAGE_RECOVERY |
							MACRO_TYPE_MESSAGE_ACK | MACRO_TYPE_SCRIPT_NORMAL |
							MACRO_TYPE_SCRIPT_RECOVERY)) ||
						EVENT_SOURCE_TRIGGERS != ((NULL != r_event) ? r_event : event)->source)
				{
					pos++;
					continue;
				}
				/* These macros (and probably all other in the future) must be resolved using only */
				/* information stored in token.data union. For now, force crash if they rely on m. */
				m = NULL;
				break;
			case ZBX_TOKEN_REFERENCE:
			case ZBX_TOKEN_EXPRESSION_MACRO:
				/* These macros (and probably all other in the future) must be resolved using only */
				/* information stored in token.data union. For now, force crash if they rely on m. */
				m = NULL;
				break;
			default:
				THIS_SHOULD_NEVER_HAPPEN;
				res = FAIL;
				continue;
		}

		ret = SUCCEED;

		if (0 != (macro_type & (MACRO_TYPE_MESSAGE_NORMAL | MACRO_TYPE_MESSAGE_RECOVERY |
				MACRO_TYPE_MESSAGE_ACK |
				MACRO_TYPE_SCRIPT_NORMAL | MACRO_TYPE_SCRIPT_RECOVERY)))
		/* MACRO_TYPE_SCRIPT_NORMAL and MACRO_TYPE_SCRIPT_RECOVERY behave pretty similar to */
		/* MACRO_TYPE_MESSAGE_NORMAL and MACRO_TYPE_MESSAGE_RECOVERY. Therefore the code is not duplicated */
		/* but few conditions are added below where behavior differs. */
		{
			const DB_EVENT	*c_event;

			c_event = ((NULL != r_event) ? r_event : event);

			if (EVENT_SOURCE_TRIGGERS == c_event->source)
			{
				if (ZBX_TOKEN_USER_MACRO == token.type)
				{
					if (NULL == dc_host)
					{
						if (SUCCEED == zbx_db_trigger_get_all_hostids(&c_event->trigger,
								&phostids))
						{
							DCget_user_macro(phostids->values, phostids->values_num, m,
									&replace_to);
						}
					}
					else
						DCget_user_macro(&dc_host->hostid, 1, m, &replace_to);

					pos = token.loc.r;
				}
				else if (ZBX_TOKEN_SIMPLE_MACRO == token.type)
				{
					ret = get_trigger_function_value(&c_event->trigger, &replace_to,
							*data, &token.data.simple_macro, ZBX_FORMAT_HUMAN);
				}
				else if (NULL != actionid &&
						0 == strncmp(m, MVAR_ACTION, ZBX_CONST_STRLEN(MVAR_ACTION)))
				{
					ret = get_action_value(m, *actionid, &replace_to);
				}
				else if (0 == strcmp(m, MVAR_DATE))
				{
					replace_to = zbx_strdup(replace_to, zbx_date2str(time(NULL), tz));
				}
				else if (NULL != actionid && 0 == strcmp(m, MVAR_ESC_HISTORY))
				{
					get_escalation_history(*actionid, event, r_event, &replace_to, userid, tz);
				}
				else if (0 == strncmp(m, MVAR_EVENT_RECOVERY, ZBX_CONST_STRLEN(MVAR_EVENT_RECOVERY)))
				{
					if (NULL != r_event)
						get_recovery_event_value(m, r_event, &replace_to, tz);
				}
				else if (0 == strcmp(m, MVAR_EVENT_STATUS) || 0 == strcmp(m, MVAR_EVENT_VALUE))
				{
					get_current_event_value(m, c_event, &replace_to);
				}
				else if (0 == strcmp(m, MVAR_EVENT_NAME))
				{
					replace_to = zbx_strdup(replace_to, event->name);
				}
				else if (0 == strcmp(m, MVAR_EVENT_OPDATA))
				{
					resolve_opdata(c_event, &replace_to, tz, error, maxerrlen);
				}
				else if (0 == strcmp(m, MVAR_ACK_MESSAGE) || 0 == strcmp(m, MVAR_EVENT_UPDATE_MESSAGE))
				{
					if (0 != (macro_type & MACRO_TYPE_MESSAGE_ACK) && NULL != ack)
						replace_to = zbx_strdup(replace_to, ack->message);
				}
				else if (0 == strcmp(m, MVAR_ACK_TIME) || 0 == strcmp(m, MVAR_EVENT_UPDATE_TIME))
				{
					if (0 != (macro_type & MACRO_TYPE_MESSAGE_ACK) && NULL != ack)
						replace_to = zbx_strdup(replace_to, zbx_time2str(ack->clock, tz));
				}
				else if (0 == strcmp(m, MVAR_ACK_DATE) || 0 == strcmp(m, MVAR_EVENT_UPDATE_DATE))
				{
					if (0 != (macro_type & MACRO_TYPE_MESSAGE_ACK) && NULL != ack)
						replace_to = zbx_strdup(replace_to, zbx_date2str(ack->clock, tz));
				}
				else if (0 == strcmp(m, MVAR_EVENT_UPDATE_ACTION))
				{
					if (0 != (macro_type & MACRO_TYPE_MESSAGE_ACK) && NULL != ack)
					{
						get_problem_update_actions(ack, ZBX_PROBLEM_UPDATE_ACKNOWLEDGE |
								ZBX_PROBLEM_UPDATE_UNACKNOWLEDGE |
								ZBX_PROBLEM_UPDATE_CLOSE | ZBX_PROBLEM_UPDATE_MESSAGE |
								ZBX_PROBLEM_UPDATE_SEVERITY, &replace_to);
					}
				}
				else if (0 == strcmp(m, MVAR_EVENT_UPDATE_STATUS))
				{
					if (0 != (macro_type & MACRO_TYPE_MESSAGE_ACK) && NULL != ack)
						replace_to = zbx_strdup(replace_to, "1");
					else
						replace_to = zbx_strdup(replace_to, "0");
				}
				else if (0 == strncmp(m, MVAR_EVENT, ZBX_CONST_STRLEN(MVAR_EVENT)))
				{
					get_event_value(m, event, &replace_to, userid, r_event, tz);
				}
				else if (0 == strcmp(m, MVAR_HOST_ID))
				{
					ret = DBget_trigger_value(&event->trigger, &replace_to,
							N_functionid, ZBX_REQUEST_HOST_ID);
				}
				else if (0 == strcmp(m, MVAR_HOST_HOST) || 0 == strcmp(m, MVAR_HOSTNAME))
				{
					ret = DBget_trigger_value(&c_event->trigger, &replace_to,
							N_functionid, ZBX_REQUEST_HOST_HOST);
				}
				else if (0 == strcmp(m, MVAR_HOST_NAME))
				{
					ret = DBget_trigger_value(&c_event->trigger, &replace_to,
							N_functionid, ZBX_REQUEST_HOST_NAME);
				}
				else if (0 == strcmp(m, MVAR_HOST_DESCRIPTION))
				{
					ret = DBget_trigger_value(&c_event->trigger, &replace_to,
							N_functionid, ZBX_REQUEST_HOST_DESCRIPTION);
				}
				else if (0 == strcmp(m, MVAR_HOST_IP) || 0 == strcmp(m, MVAR_IPADDRESS))
				{
					ret = DBget_trigger_value(&c_event->trigger, &replace_to,
							N_functionid, ZBX_REQUEST_HOST_IP);
				}
				else if (0 == strcmp(m, MVAR_HOST_DNS))
				{
					ret = DBget_trigger_value(&c_event->trigger, &replace_to,
							N_functionid, ZBX_REQUEST_HOST_DNS);
				}
				else if (0 == strcmp(m, MVAR_HOST_CONN))
				{
					ret = DBget_trigger_value(&c_event->trigger, &replace_to,
							N_functionid, ZBX_REQUEST_HOST_CONN);
				}
				else if (0 == strcmp(m, MVAR_HOST_PORT))
				{
					ret = DBget_trigger_value(&c_event->trigger, &replace_to,
							N_functionid, ZBX_REQUEST_HOST_PORT);
				}
				else if (0 == strncmp(m, MVAR_INVENTORY, ZBX_CONST_STRLEN(MVAR_INVENTORY)) ||
						0 == strncmp(m, MVAR_PROFILE, ZBX_CONST_STRLEN(MVAR_PROFILE)))
				{
					ret = get_host_inventory(m, &c_event->trigger, &replace_to, N_functionid);
				}
				else if (0 == strcmp(m, MVAR_ITEM_DESCRIPTION))
				{
					ret = DBget_trigger_value(&c_event->trigger, &replace_to,
							N_functionid, ZBX_REQUEST_ITEM_DESCRIPTION);
				}
				else if (0 == strcmp(m, MVAR_ITEM_DESCRIPTION_ORIG))
				{
					ret = DBget_trigger_value(&c_event->trigger, &replace_to,
							N_functionid, ZBX_REQUEST_ITEM_DESCRIPTION_ORIG);
				}
				else if (0 == strcmp(m, MVAR_ITEM_ID))
				{
					ret = DBget_trigger_value(&c_event->trigger, &replace_to,
							N_functionid, ZBX_REQUEST_ITEM_ID);
				}
				else if (0 == strcmp(m, MVAR_ITEM_KEY) || 0 == strcmp(m, MVAR_TRIGGER_KEY))
				{
					ret = DBget_trigger_value(&c_event->trigger, &replace_to,
							N_functionid, ZBX_REQUEST_ITEM_KEY);
				}
				else if (0 == strcmp(m, MVAR_ITEM_KEY_ORIG))
				{
					ret = DBget_trigger_value(&c_event->trigger, &replace_to,
							N_functionid, ZBX_REQUEST_ITEM_KEY_ORIG);
				}
				else if (0 == strcmp(m, MVAR_ITEM_LASTVALUE))
				{
					ret = DBitem_lastvalue(&c_event->trigger, &replace_to, N_functionid,
							raw_value);
				}
				else if (0 == strcmp(m, MVAR_ITEM_NAME))
				{
					ret = DBget_trigger_value(&c_event->trigger, &replace_to,
							N_functionid, ZBX_REQUEST_ITEM_NAME);
				}
				else if (0 == strcmp(m, MVAR_ITEM_NAME_ORIG))
				{
					ret = DBget_trigger_value(&c_event->trigger, &replace_to,
							N_functionid, ZBX_REQUEST_ITEM_NAME_ORIG);
				}
				else if (0 == strcmp(m, MVAR_ITEM_VALUE))
				{
					ret = DBitem_value(&c_event->trigger, &replace_to, N_functionid,
							c_event->clock, c_event->ns, raw_value);
				}
				else if (0 == strncmp(m, MVAR_ITEM_LOG, ZBX_CONST_STRLEN(MVAR_ITEM_LOG)))
				{
					ret = get_history_log_value(m, &c_event->trigger, &replace_to,
							N_functionid, c_event->clock, c_event->ns, tz);
				}
				else if (0 == strcmp(m, MVAR_ITEM_VALUETYPE))
				{
					ret = DBget_trigger_value(&c_event->trigger, &replace_to,
							N_functionid, ZBX_REQUEST_ITEM_VALUETYPE);
				}
				else if (0 == strcmp(m, MVAR_PROXY_NAME))
				{
					ret = DBget_trigger_value(&c_event->trigger, &replace_to,
							N_functionid, ZBX_REQUEST_PROXY_NAME);
				}
				else if (0 == strcmp(m, MVAR_PROXY_DESCRIPTION))
				{
					ret = DBget_trigger_value(&c_event->trigger, &replace_to,
							N_functionid, ZBX_REQUEST_PROXY_DESCRIPTION);
				}
				else if (0 == indexed_macro && 0 == strcmp(m, MVAR_TIME))
				{
					replace_to = zbx_strdup(replace_to, zbx_time2str(time(NULL), tz));
				}
				else if (0 == strcmp(m, MVAR_TRIGGER_DESCRIPTION) ||
						0 == strcmp(m, MVAR_TRIGGER_COMMENT))
				{
					replace_to = zbx_strdup(replace_to, c_event->trigger.comments);
					substitute_simple_macros_impl(NULL, c_event, NULL, NULL, NULL, NULL, NULL, NULL,
							NULL, tz, &replace_to, MACRO_TYPE_TRIGGER_COMMENTS, error,
							maxerrlen);
				}
				else if (0 == strcmp(m, MVAR_TRIGGER_EVENTS_ACK))
				{
					ret = DBget_trigger_event_count(c_event->objectid, &replace_to, 0, 1);
				}
				else if (0 == strcmp(m, MVAR_TRIGGER_EVENTS_PROBLEM_ACK))
				{
					ret = DBget_trigger_event_count(c_event->objectid, &replace_to, 1, 1);
				}
				else if (0 == strcmp(m, MVAR_TRIGGER_EVENTS_PROBLEM_UNACK))
				{
					ret = DBget_trigger_event_count(c_event->objectid, &replace_to, 1, 0);
				}
				else if (0 == strcmp(m, MVAR_TRIGGER_EVENTS_UNACK))
				{
					ret = DBget_trigger_event_count(c_event->objectid, &replace_to, 0, 0);
				}
				else if (0 == strcmp(m, MVAR_TRIGGER_EXPRESSION))
				{
					zbx_db_trigger_get_expression(&c_event->trigger, &replace_to);
				}
				else if (0 == strcmp(m, MVAR_TRIGGER_EXPRESSION_RECOVERY))
				{
					if (TRIGGER_RECOVERY_MODE_RECOVERY_EXPRESSION == c_event->trigger.recovery_mode)
					{
						zbx_db_trigger_get_recovery_expression(&c_event->trigger, &replace_to);
					}
					else
						replace_to = zbx_strdup(replace_to, "");
				}
				else if (0 == strcmp(m, MVAR_TRIGGER_HOSTGROUP_NAME))
				{
					ret = DBget_trigger_hostgroup_name(c_event->objectid, userid, &replace_to);
				}
				else if (0 == strcmp(m, MVAR_TRIGGER_ID))
				{
					replace_to = zbx_dsprintf(replace_to, ZBX_FS_UI64, c_event->objectid);
				}
				else if (0 == strcmp(m, MVAR_TRIGGER_NAME))
				{
					replace_to = zbx_strdup(replace_to, c_event->trigger.description);
					substitute_simple_macros_impl(NULL, c_event, NULL, NULL, NULL, NULL, NULL, NULL,
							NULL, tz, &replace_to, MACRO_TYPE_TRIGGER_DESCRIPTION, error,
							maxerrlen);
				}
				else if (0 == strcmp(m, MVAR_TRIGGER_NAME_ORIG))
				{
					replace_to = zbx_strdup(replace_to, c_event->trigger.description);
				}
				else if (0 == strcmp(m, MVAR_TRIGGER_NSEVERITY))
				{
					replace_to = zbx_dsprintf(replace_to, "%d", (int)c_event->trigger.priority);
				}
				else if (0 == strcmp(m, MVAR_TRIGGER_STATUS) || 0 == strcmp(m, MVAR_STATUS))
				{
					replace_to = zbx_strdup(replace_to,
							zbx_trigger_value_string(c_event->trigger.value));
				}
				else if (0 == strcmp(m, MVAR_TRIGGER_SEVERITY))
				{
					ret = get_trigger_severity_name(c_event->trigger.priority, &replace_to);
				}
				else if (0 == strcmp(m, MVAR_TRIGGER_TEMPLATE_NAME))
				{
					ret = DBget_trigger_template_name(c_event->objectid, userid, &replace_to);
				}
				else if (0 == strcmp(m, MVAR_TRIGGER_URL))
				{
					replace_to = zbx_strdup(replace_to, event->trigger.url);
					substitute_simple_macros_impl(NULL, event, NULL, NULL, NULL, NULL, NULL, NULL,
							NULL, tz, &replace_to, MACRO_TYPE_TRIGGER_URL, error, maxerrlen);
				}
				else if (0 == strcmp(m, MVAR_TRIGGER_VALUE))
				{
					replace_to = zbx_dsprintf(replace_to, "%d", c_event->trigger.value);
				}
				else if (0 != (macro_type & MACRO_TYPE_MESSAGE_ACK) && NULL != ack &&
						0 == strcmp(m, MVAR_USER_FULLNAME))
				{
					const char	*user_name1;

					if (SUCCEED == zbx_check_user_permissions(&ack->userid, userid))
						user_name1 = zbx_user_string(ack->userid);
					else
						user_name1 = "Inaccessible user";

					replace_to = zbx_strdup(replace_to, user_name1);
				}
				else if (0 == strcmp(m, MVAR_ALERT_SENDTO))
				{
					if (NULL != alert)
						replace_to = zbx_strdup(replace_to, alert->sendto);
				}
				else if (0 == strcmp(m, MVAR_ALERT_SUBJECT))
				{
					if (NULL != alert)
						replace_to = zbx_strdup(replace_to, alert->subject);
				}
				else if (0 == strcmp(m, MVAR_ALERT_MESSAGE))
				{
					if (NULL != alert)
						replace_to = zbx_strdup(replace_to, alert->message);
				}
				else if (0 != (macro_type & (MACRO_TYPE_SCRIPT_NORMAL | MACRO_TYPE_SCRIPT_RECOVERY)) &&
						NULL != userid && (0 == strcmp(m, MVAR_USER_USERNAME) ||
						0 == strcmp(m, MVAR_USER_NAME) || 0 == strcmp(m, MVAR_USER_SURNAME) ||
						0 == strcmp(m, MVAR_USER_FULLNAME) || 0 == strcmp(m, MVAR_USER_ALIAS)))
				{
					resolve_user_macros(*userid, m, &user_username, &user_name, &user_surname,
							&user_names_found, &replace_to);
				}
				else if (0 == (macro_type & (MACRO_TYPE_SCRIPT_NORMAL | MACRO_TYPE_SCRIPT_RECOVERY)))
				{
					ret = resolve_host_target_macros(m, dc_host, &interface, &require_address,
							&replace_to);
				}
			}
			else if (EVENT_SOURCE_INTERNAL == c_event->source && EVENT_OBJECT_TRIGGER == c_event->object)
			{
				if (ZBX_TOKEN_USER_MACRO == token.type)
				{
					if (SUCCEED == zbx_db_trigger_get_all_hostids(&c_event->trigger, &phostids))
						DCget_user_macro(phostids->values, phostids->values_num, m, &replace_to);
					pos = token.loc.r;
				}
				else if (NULL != actionid &&
						0 == strncmp(m, MVAR_ACTION, ZBX_CONST_STRLEN(MVAR_ACTION)))
				{
					ret = get_action_value(m, *actionid, &replace_to);
				}
				else if (0 == strcmp(m, MVAR_DATE))
				{
					replace_to = zbx_strdup(replace_to, zbx_date2str(time(NULL), tz));
				}
				else if (NULL != actionid && 0 == strcmp(m, MVAR_ESC_HISTORY))
				{
					get_escalation_history(*actionid, event, r_event, &replace_to, userid, tz);
				}
				else if (0 == strncmp(m, MVAR_EVENT_RECOVERY, ZBX_CONST_STRLEN(MVAR_EVENT_RECOVERY)))
				{
					if (NULL != r_event)
						get_recovery_event_value(m, r_event, &replace_to, tz);
				}
				else if (0 == strcmp(m, MVAR_EVENT_STATUS) || 0 == strcmp(m, MVAR_EVENT_VALUE))
				{
					get_current_event_value(m, c_event, &replace_to);
				}
				else if (0 == strcmp(m, MVAR_EVENT_NAME))
				{
					replace_to = zbx_strdup(replace_to, event->name);
				}
				else if (0 == strncmp(m, MVAR_EVENT, ZBX_CONST_STRLEN(MVAR_EVENT)))
				{
					get_event_value(m, event, &replace_to, userid, r_event, tz);
				}
				else if (0 == strcmp(m, MVAR_HOST_ID))
				{
					ret = DBget_trigger_value(&event->trigger, &replace_to,
							N_functionid, ZBX_REQUEST_HOST_ID);
				}
				else if (0 == strcmp(m, MVAR_HOST_HOST) || 0 == strcmp(m, MVAR_HOSTNAME))
				{
					ret = DBget_trigger_value(&c_event->trigger, &replace_to,
							N_functionid, ZBX_REQUEST_HOST_HOST);
				}
				else if (0 == strcmp(m, MVAR_HOST_NAME))
				{
					ret = DBget_trigger_value(&c_event->trigger, &replace_to,
							N_functionid, ZBX_REQUEST_HOST_NAME);
				}
				else if (0 == strcmp(m, MVAR_HOST_DESCRIPTION))
				{
					ret = DBget_trigger_value(&c_event->trigger, &replace_to,
							N_functionid, ZBX_REQUEST_HOST_DESCRIPTION);
				}
				else if (0 == strcmp(m, MVAR_HOST_IP) || 0 == strcmp(m, MVAR_IPADDRESS))
				{
					ret = DBget_trigger_value(&c_event->trigger, &replace_to,
							N_functionid, ZBX_REQUEST_HOST_IP);
				}
				else if (0 == strcmp(m, MVAR_HOST_DNS))
				{
					ret = DBget_trigger_value(&c_event->trigger, &replace_to,
							N_functionid, ZBX_REQUEST_HOST_DNS);
				}
				else if (0 == strcmp(m, MVAR_HOST_CONN))
				{
					ret = DBget_trigger_value(&c_event->trigger, &replace_to,
							N_functionid, ZBX_REQUEST_HOST_CONN);
				}
				else if (0 == strcmp(m, MVAR_HOST_PORT))
				{
					ret = DBget_trigger_value(&c_event->trigger, &replace_to,
							N_functionid, ZBX_REQUEST_HOST_PORT);
				}
				else if (0 == strncmp(m, MVAR_INVENTORY, ZBX_CONST_STRLEN(MVAR_INVENTORY)) ||
						0 == strncmp(m, MVAR_PROFILE, ZBX_CONST_STRLEN(MVAR_PROFILE)))
				{
					ret = get_host_inventory(m, &c_event->trigger, &replace_to,
							N_functionid);
				}
				else if (0 == strcmp(m, MVAR_ITEM_DESCRIPTION))
				{
					ret = DBget_trigger_value(&c_event->trigger, &replace_to,
							N_functionid, ZBX_REQUEST_ITEM_DESCRIPTION);
				}
				else if (0 == strcmp(m, MVAR_ITEM_DESCRIPTION_ORIG))
				{
					ret = DBget_trigger_value(&c_event->trigger, &replace_to,
							N_functionid, ZBX_REQUEST_ITEM_DESCRIPTION_ORIG);
				}
				else if (0 == strcmp(m, MVAR_ITEM_ID))
				{
					ret = DBget_trigger_value(&c_event->trigger, &replace_to,
							N_functionid, ZBX_REQUEST_ITEM_ID);
				}
				else if (0 == strcmp(m, MVAR_ITEM_KEY) || 0 == strcmp(m, MVAR_TRIGGER_KEY))
				{
					ret = DBget_trigger_value(&c_event->trigger, &replace_to,
							N_functionid, ZBX_REQUEST_ITEM_KEY);
				}
				else if (0 == strcmp(m, MVAR_ITEM_KEY_ORIG))
				{
					ret = DBget_trigger_value(&c_event->trigger, &replace_to,
							N_functionid, ZBX_REQUEST_ITEM_KEY_ORIG);
				}
				else if (0 == strcmp(m, MVAR_ITEM_NAME))
				{
					ret = DBget_trigger_value(&c_event->trigger, &replace_to,
							N_functionid, ZBX_REQUEST_ITEM_NAME);
				}
				else if (0 == strcmp(m, MVAR_ITEM_NAME_ORIG))
				{
					ret = DBget_trigger_value(&c_event->trigger, &replace_to,
							N_functionid, ZBX_REQUEST_ITEM_NAME_ORIG);
				}
				else if (0 == strcmp(m, MVAR_ITEM_VALUETYPE))
				{
					ret = DBget_trigger_value(&c_event->trigger, &replace_to,
							N_functionid, ZBX_REQUEST_ITEM_VALUETYPE);
				}
				else if (0 == strcmp(m, MVAR_PROXY_NAME))
				{
					ret = DBget_trigger_value(&c_event->trigger, &replace_to,
							N_functionid, ZBX_REQUEST_PROXY_NAME);
				}
				else if (0 == strcmp(m, MVAR_PROXY_DESCRIPTION))
				{
					ret = DBget_trigger_value(&c_event->trigger, &replace_to,
							N_functionid, ZBX_REQUEST_PROXY_DESCRIPTION);
				}
				else if (0 == indexed_macro && 0 == strcmp(m, MVAR_TIME))
				{
					replace_to = zbx_strdup(replace_to, zbx_time2str(time(NULL), tz));
				}
				else if (0 == strcmp(m, MVAR_TRIGGER_DESCRIPTION) ||
						0 == strcmp(m, MVAR_TRIGGER_COMMENT))
				{
					replace_to = zbx_strdup(replace_to, c_event->trigger.comments);
					substitute_simple_macros_impl(NULL, c_event, NULL, NULL, NULL, NULL, NULL, NULL,
							NULL, tz, &replace_to, MACRO_TYPE_TRIGGER_COMMENTS, error,
							maxerrlen);
				}
				else if (0 == strcmp(m, MVAR_TRIGGER_EXPRESSION))
				{
					zbx_db_trigger_get_expression(&c_event->trigger, &replace_to);
				}
				else if (0 == strcmp(m, MVAR_TRIGGER_EXPRESSION_RECOVERY))
				{
					if (TRIGGER_RECOVERY_MODE_RECOVERY_EXPRESSION == c_event->trigger.recovery_mode)
					{
						zbx_db_trigger_get_recovery_expression(&c_event->trigger, &replace_to);
					}
					else
						replace_to = zbx_strdup(replace_to, "");
				}
				else if (0 == strcmp(m, MVAR_TRIGGER_HOSTGROUP_NAME))
				{
					ret = DBget_trigger_hostgroup_name(c_event->objectid, userid, &replace_to);
				}
				else if (0 == strcmp(m, MVAR_TRIGGER_ID))
				{
					replace_to = zbx_dsprintf(replace_to, ZBX_FS_UI64, c_event->objectid);
				}
				else if (0 == strcmp(m, MVAR_TRIGGER_NAME))
				{
					replace_to = zbx_strdup(replace_to, c_event->trigger.description);
					substitute_simple_macros_impl(NULL, c_event, NULL, NULL, NULL, NULL, NULL, NULL,
							NULL, tz, &replace_to, MACRO_TYPE_TRIGGER_DESCRIPTION, error,
							maxerrlen);
				}
				else if (0 == strcmp(m, MVAR_TRIGGER_NAME_ORIG))
				{
					replace_to = zbx_strdup(replace_to, c_event->trigger.description);
				}
				else if (0 == strcmp(m, MVAR_TRIGGER_NSEVERITY))
				{
					replace_to = zbx_dsprintf(replace_to, "%d", (int)c_event->trigger.priority);
				}
				else if (0 == strcmp(m, MVAR_TRIGGER_SEVERITY))
				{
					ret = get_trigger_severity_name(c_event->trigger.priority, &replace_to);
				}
				else if (0 == strcmp(m, MVAR_TRIGGER_STATE))
				{
					replace_to = zbx_strdup(replace_to, zbx_trigger_state_string(c_event->value));
				}
				else if (0 == strcmp(m, MVAR_TRIGGER_TEMPLATE_NAME))
				{
					ret = DBget_trigger_template_name(c_event->objectid, userid, &replace_to);
				}
				else if (0 == strcmp(m, MVAR_TRIGGER_URL))
				{
					replace_to = zbx_strdup(replace_to, event->trigger.url);
					substitute_simple_macros_impl(NULL, event, NULL, NULL, NULL, NULL, NULL, NULL,
							NULL, tz, &replace_to, MACRO_TYPE_TRIGGER_URL, error, maxerrlen);
				}
				else if (0 == strcmp(m, MVAR_ALERT_SENDTO))
				{
					if (NULL != alert)
						replace_to = zbx_strdup(replace_to, alert->sendto);
				}
				else if (0 == strcmp(m, MVAR_ALERT_SUBJECT))
				{
					if (NULL != alert)
						replace_to = zbx_strdup(replace_to, alert->subject);
				}
				else if (0 == strcmp(m, MVAR_ALERT_MESSAGE))
				{
					if (NULL != alert)
						replace_to = zbx_strdup(replace_to, alert->message);
				}
			}
			else if (0 == indexed_macro && EVENT_SOURCE_DISCOVERY == c_event->source)
			{
				if (ZBX_TOKEN_USER_MACRO == token.type)
				{
					if (NULL == dc_host)
						DCget_user_macro(NULL, 0, m, &replace_to);
					else
						DCget_user_macro(&dc_host->hostid, 1, m, &replace_to);

					pos = token.loc.r;
				}
				else if (NULL != actionid &&
						0 == strncmp(m, MVAR_ACTION, ZBX_CONST_STRLEN(MVAR_ACTION)))
				{
					ret = get_action_value(m, *actionid, &replace_to);
				}
				else if (0 == strcmp(m, MVAR_DATE))
				{
					replace_to = zbx_strdup(replace_to, zbx_date2str(time(NULL), tz));
				}
				else if (0 == strncmp(m, MVAR_EVENT, ZBX_CONST_STRLEN(MVAR_EVENT)) &&
						0 != strcmp(m, MVAR_EVENT_DURATION))
				{
					get_event_value(m, event, &replace_to, userid, NULL, tz);
				}
				else if (0 == strcmp(m, MVAR_DISCOVERY_DEVICE_IPADDRESS))
				{
					ret = DBget_dhost_value_by_event(c_event, &replace_to, "s.ip");
				}
				else if (0 == strcmp(m, MVAR_DISCOVERY_DEVICE_DNS))
				{
					ret = DBget_dhost_value_by_event(c_event, &replace_to, "s.dns");
				}
				else if (0 == strcmp(m, MVAR_DISCOVERY_DEVICE_STATUS))
				{
					if (SUCCEED == (ret = DBget_dhost_value_by_event(c_event, &replace_to,
							"h.status")))
					{
						replace_to = zbx_strdup(replace_to,
								zbx_dobject_status2str(atoi(replace_to)));
					}
				}
				else if (0 == strcmp(m, MVAR_DISCOVERY_DEVICE_UPTIME))
				{
					zbx_snprintf(sql, sizeof(sql),
							"case when h.status=%d then h.lastup else h.lastdown end",
							DOBJECT_STATUS_UP);
					if (SUCCEED == (ret = DBget_dhost_value_by_event(c_event, &replace_to, sql)))
					{
						replace_to = zbx_strdup(replace_to,
								zbx_age2str(time(NULL) - atoi(replace_to)));
					}
				}
				else if (0 == strcmp(m, MVAR_DISCOVERY_RULE_NAME))
				{
					ret = DBget_drule_value_by_event(c_event, &replace_to, "name");
				}
				else if (0 == strcmp(m, MVAR_DISCOVERY_SERVICE_NAME))
				{
					if (SUCCEED == (ret = DBget_dchecks_value_by_event(c_event, &replace_to,
							"c.type")))
					{
						replace_to = zbx_strdup(replace_to,
								zbx_dservice_type_string(atoi(replace_to)));
					}
				}
				else if (0 == strcmp(m, MVAR_DISCOVERY_SERVICE_PORT))
				{
					ret = DBget_dservice_value_by_event(c_event, &replace_to, "s.port");
				}
				else if (0 == strcmp(m, MVAR_DISCOVERY_SERVICE_STATUS))
				{
					if (SUCCEED == (ret = DBget_dservice_value_by_event(c_event, &replace_to,
							"s.status")))
					{
						replace_to = zbx_strdup(replace_to,
								zbx_dobject_status2str(atoi(replace_to)));
					}
				}
				else if (0 == strcmp(m, MVAR_DISCOVERY_SERVICE_UPTIME))
				{
					zbx_snprintf(sql, sizeof(sql),
							"case when s.status=%d then s.lastup else s.lastdown end",
							DOBJECT_STATUS_UP);
					if (SUCCEED == (ret = DBget_dservice_value_by_event(c_event, &replace_to, sql)))
					{
						replace_to = zbx_strdup(replace_to,
								zbx_age2str(time(NULL) - atoi(replace_to)));
					}
				}
				else if (0 == strcmp(m, MVAR_PROXY_NAME))
				{
					if (SUCCEED == (ret = DBget_dhost_value_by_event(c_event, &replace_to,
							"r.proxy_hostid")))
					{
						zbx_uint64_t	proxy_hostid;

						ZBX_DBROW2UINT64(proxy_hostid, replace_to);

						if (0 == proxy_hostid)
							replace_to = zbx_strdup(replace_to, "");
						else
							ret = DBget_host_value(proxy_hostid, &replace_to, "host");
					}
				}
				else if (0 == strcmp(m, MVAR_PROXY_DESCRIPTION))
				{
					if (SUCCEED == (ret = DBget_dhost_value_by_event(c_event, &replace_to,
							"r.proxy_hostid")))
					{
						zbx_uint64_t	proxy_hostid;

						ZBX_DBROW2UINT64(proxy_hostid, replace_to);

						if (0 == proxy_hostid)
						{
							replace_to = zbx_strdup(replace_to, "");
						}
						else
						{
							ret = DBget_host_value(proxy_hostid, &replace_to,
									"description");
						}
					}
				}
				else if (0 == strcmp(m, MVAR_TIME))
				{
					replace_to = zbx_strdup(replace_to, zbx_time2str(time(NULL), tz));
				}
				else if (0 == strcmp(m, MVAR_ALERT_SENDTO))
				{
					if (NULL != alert)
						replace_to = zbx_strdup(replace_to, alert->sendto);
				}
				else if (0 == strcmp(m, MVAR_ALERT_SUBJECT))
				{
					if (NULL != alert)
						replace_to = zbx_strdup(replace_to, alert->subject);
				}
				else if (0 == strcmp(m, MVAR_ALERT_MESSAGE))
				{
					if (NULL != alert)
						replace_to = zbx_strdup(replace_to, alert->message);
				}
				else
				{
					ret = resolve_host_target_macros(m, dc_host, &interface, &require_address,
							&replace_to);
				}
			}
			else if (0 == indexed_macro && EVENT_SOURCE_AUTOREGISTRATION == c_event->source)
			{
				if (ZBX_TOKEN_USER_MACRO == token.type)
				{
					if (NULL == dc_host)
						DCget_user_macro(NULL, 0, m, &replace_to);
					else
						DCget_user_macro(&dc_host->hostid, 1, m, &replace_to);

					pos = token.loc.r;
				}
				else if (NULL != actionid &&
						0 == strncmp(m, MVAR_ACTION, ZBX_CONST_STRLEN(MVAR_ACTION)))
				{
					ret = get_action_value(m, *actionid, &replace_to);
				}
				else if (0 == strcmp(m, MVAR_DATE))
				{
					replace_to = zbx_strdup(replace_to, zbx_date2str(time(NULL), tz));
				}
				else if (0 == strncmp(m, MVAR_EVENT, ZBX_CONST_STRLEN(MVAR_EVENT)) &&
						0 != strcmp(m, MVAR_EVENT_DURATION))
				{
					get_event_value(m, event, &replace_to, userid, NULL, tz);
				}
				else if (0 == strcmp(m, MVAR_HOST_METADATA))
				{
					ret = get_autoreg_value_by_event(c_event, &replace_to, "host_metadata");
				}
				else if (0 == strcmp(m, MVAR_HOST_HOST))
				{
					ret = get_autoreg_value_by_event(c_event, &replace_to, "host");
				}
				else if (0 == strcmp(m, MVAR_HOST_IP) || 0 == strcmp(m, MVAR_IPADDRESS))
				{
					ret = get_autoreg_value_by_event(c_event, &replace_to, "listen_ip");
				}
				else if (0 == strcmp(m, MVAR_HOST_PORT))
				{
					ret = get_autoreg_value_by_event(c_event, &replace_to, "listen_port");
				}
				else if (0 == strcmp(m, MVAR_PROXY_NAME))
				{
					if (SUCCEED == (ret = get_autoreg_value_by_event(c_event, &replace_to,
							"proxy_hostid")))
					{
						zbx_uint64_t	proxy_hostid;

						ZBX_DBROW2UINT64(proxy_hostid, replace_to);

						if (0 == proxy_hostid)
							replace_to = zbx_strdup(replace_to, "");
						else
							ret = DBget_host_value(proxy_hostid, &replace_to, "host");
					}
				}
				else if (0 == strcmp(m, MVAR_PROXY_DESCRIPTION))
				{
					if (SUCCEED == (ret = get_autoreg_value_by_event(c_event, &replace_to,
							"proxy_hostid")))
					{
						zbx_uint64_t	proxy_hostid;

						ZBX_DBROW2UINT64(proxy_hostid, replace_to);

						if (0 == proxy_hostid)
						{
							replace_to = zbx_strdup(replace_to, "");
						}
						else
						{
							ret = DBget_host_value(proxy_hostid, &replace_to,
									"description");
						}
					}
				}
				else if (0 == strcmp(m, MVAR_TIME))
				{
					replace_to = zbx_strdup(replace_to, zbx_time2str(time(NULL), tz));
				}
				else if (0 == strcmp(m, MVAR_ALERT_SENDTO))
				{
					if (NULL != alert)
						replace_to = zbx_strdup(replace_to, alert->sendto);
				}
				else if (0 == strcmp(m, MVAR_ALERT_SUBJECT))
				{
					if (NULL != alert)
						replace_to = zbx_strdup(replace_to, alert->subject);
				}
				else if (0 == strcmp(m, MVAR_ALERT_MESSAGE))
				{
					if (NULL != alert)
						replace_to = zbx_strdup(replace_to, alert->message);
				}
				else
				{
					ret = resolve_host_target_macros(m, dc_host, &interface, &require_address,
							&replace_to);
				}
			}
			else if (0 == indexed_macro && EVENT_SOURCE_INTERNAL == c_event->source &&
					EVENT_OBJECT_ITEM == c_event->object)
			{
				if (ZBX_TOKEN_USER_MACRO == token.type)
				{
					cache_item_hostid(&hostids, c_event->objectid);
					DCget_user_macro(hostids.values, hostids.values_num, m, &replace_to);
					pos = token.loc.r;
				}
				else if (NULL != actionid &&
						0 == strncmp(m, MVAR_ACTION, ZBX_CONST_STRLEN(MVAR_ACTION)))
				{
					ret = get_action_value(m, *actionid, &replace_to);
				}
				else if (0 == strcmp(m, MVAR_DATE))
				{
					replace_to = zbx_strdup(replace_to, zbx_date2str(time(NULL), tz));
				}
				else if (NULL != actionid && 0 == strcmp(m, MVAR_ESC_HISTORY))
				{
					get_escalation_history(*actionid, event, r_event, &replace_to, userid, tz);
				}
				else if (0 == strncmp(m, MVAR_EVENT_RECOVERY, ZBX_CONST_STRLEN(MVAR_EVENT_RECOVERY)))
				{
					if (NULL != r_event)
						get_recovery_event_value(m, r_event, &replace_to, tz);
				}
				else if (0 == strcmp(m, MVAR_EVENT_STATUS) || 0 == strcmp(m, MVAR_EVENT_VALUE))
				{
					get_current_event_value(m, c_event, &replace_to);
				}
				else if (0 == strcmp(m, MVAR_EVENT_NAME))
				{
					replace_to = zbx_strdup(replace_to, event->name);
				}
				else if (0 == strncmp(m, MVAR_EVENT, ZBX_CONST_STRLEN(MVAR_EVENT)))
				{
					get_event_value(m, event, &replace_to, userid, r_event, tz);
				}
				else if (0 == strcmp(m, MVAR_HOST_ID))
				{
					ret = DBget_item_value(c_event->objectid, &replace_to, ZBX_REQUEST_HOST_ID);
				}
				else if (0 == strcmp(m, MVAR_HOST_HOST) || 0 == strcmp(m, MVAR_HOSTNAME))
				{
					ret = DBget_item_value(c_event->objectid, &replace_to, ZBX_REQUEST_HOST_HOST);
				}
				else if (0 == strcmp(m, MVAR_HOST_NAME))
				{
					ret = DBget_item_value(c_event->objectid, &replace_to, ZBX_REQUEST_HOST_NAME);
				}
				else if (0 == strcmp(m, MVAR_HOST_DESCRIPTION))
				{
					ret = DBget_item_value(c_event->objectid, &replace_to,
							ZBX_REQUEST_HOST_DESCRIPTION);
				}
				else if (0 == strcmp(m, MVAR_HOST_IP) || 0 == strcmp(m, MVAR_IPADDRESS))
				{
					ret = DBget_item_value(c_event->objectid, &replace_to, ZBX_REQUEST_HOST_IP);
				}
				else if (0 == strcmp(m, MVAR_HOST_DNS))
				{
					ret = DBget_item_value(c_event->objectid, &replace_to, ZBX_REQUEST_HOST_DNS);
				}
				else if (0 == strcmp(m, MVAR_HOST_CONN))
				{
					ret = DBget_item_value(c_event->objectid, &replace_to, ZBX_REQUEST_HOST_CONN);
				}
				else if (0 == strcmp(m, MVAR_HOST_PORT))
				{
					ret = DBget_item_value(c_event->objectid, &replace_to, ZBX_REQUEST_HOST_PORT);
				}
				else if (0 == strncmp(m, MVAR_INVENTORY, ZBX_CONST_STRLEN(MVAR_INVENTORY)) ||
						0 == strncmp(m, MVAR_PROFILE, ZBX_CONST_STRLEN(MVAR_PROFILE)))
				{
					ret = get_host_inventory_by_itemid(m, c_event->objectid, &replace_to);
				}
				else if (0 == strcmp(m, MVAR_ITEM_DESCRIPTION))
				{
					ret = DBget_item_value(c_event->objectid, &replace_to,
							ZBX_REQUEST_ITEM_DESCRIPTION);
				}
				else if (0 == strcmp(m, MVAR_ITEM_DESCRIPTION_ORIG))
				{
					ret = DBget_item_value(c_event->objectid, &replace_to,
							ZBX_REQUEST_ITEM_DESCRIPTION_ORIG);
				}
				else if (0 == strcmp(m, MVAR_ITEM_ID))
				{
					replace_to = zbx_dsprintf(replace_to, ZBX_FS_UI64, c_event->objectid);
				}
				else if (0 == strcmp(m, MVAR_ITEM_KEY) || 0 == strcmp(m, MVAR_TRIGGER_KEY))
				{
					ret = DBget_item_value(c_event->objectid, &replace_to, ZBX_REQUEST_ITEM_KEY);
				}
				else if (0 == strcmp(m, MVAR_ITEM_KEY_ORIG))
				{
					ret = DBget_item_value(c_event->objectid, &replace_to,
							ZBX_REQUEST_ITEM_KEY_ORIG);
				}
				else if (0 == strcmp(m, MVAR_ITEM_NAME))
				{
					ret = DBget_item_value(c_event->objectid, &replace_to, ZBX_REQUEST_ITEM_NAME);
				}
				else if (0 == strcmp(m, MVAR_ITEM_NAME_ORIG))
				{
					ret = DBget_item_value(c_event->objectid, &replace_to,
							ZBX_REQUEST_ITEM_NAME_ORIG);
				}
				else if (0 == strcmp(m, MVAR_ITEM_STATE))
				{
					replace_to = zbx_strdup(replace_to, zbx_item_state_string(c_event->value));
				}
				else if (0 == strcmp(m, MVAR_ITEM_VALUETYPE))
				{
					ret = DBget_item_value(c_event->objectid, &replace_to,
							ZBX_REQUEST_ITEM_VALUETYPE);
				}
				else if (0 == strcmp(m, MVAR_PROXY_NAME))
				{
					ret = DBget_item_value(c_event->objectid, &replace_to, ZBX_REQUEST_PROXY_NAME);
				}
				else if (0 == strcmp(m, MVAR_PROXY_DESCRIPTION))
				{
					ret = DBget_item_value(c_event->objectid, &replace_to,
							ZBX_REQUEST_PROXY_DESCRIPTION);
				}
				else if (0 == strcmp(m, MVAR_TIME))
				{
					replace_to = zbx_strdup(replace_to, zbx_time2str(time(NULL), tz));
				}
				else if (0 == strcmp(m, MVAR_ALERT_SENDTO))
				{
					if (NULL != alert)
						replace_to = zbx_strdup(replace_to, alert->sendto);
				}
				else if (0 == strcmp(m, MVAR_ALERT_SUBJECT))
				{
					if (NULL != alert)
						replace_to = zbx_strdup(replace_to, alert->subject);
				}
				else if (0 == strcmp(m, MVAR_ALERT_MESSAGE))
				{
					if (NULL != alert)
						replace_to = zbx_strdup(replace_to, alert->message);
				}
			}
			else if (0 == indexed_macro && EVENT_SOURCE_INTERNAL == c_event->source &&
					EVENT_OBJECT_LLDRULE == c_event->object)
			{
				if (ZBX_TOKEN_USER_MACRO == token.type)
				{
					cache_item_hostid(&hostids, c_event->objectid);
					DCget_user_macro(hostids.values, hostids.values_num, m, &replace_to);
					pos = token.loc.r;
				}
				else if (NULL != actionid &&
						0 == strncmp(m, MVAR_ACTION, ZBX_CONST_STRLEN(MVAR_ACTION)))
				{
					ret = get_action_value(m, *actionid, &replace_to);
				}
				else if (0 == strcmp(m, MVAR_DATE))
				{
					replace_to = zbx_strdup(replace_to, zbx_date2str(time(NULL), tz));
				}
				else if (NULL != actionid && 0 == strcmp(m, MVAR_ESC_HISTORY))
				{
					get_escalation_history(*actionid, event, r_event, &replace_to, userid, tz);
				}
				else if (0 == strncmp(m, MVAR_EVENT_RECOVERY, ZBX_CONST_STRLEN(MVAR_EVENT_RECOVERY)))
				{
					if (NULL != r_event)
						get_recovery_event_value(m, r_event, &replace_to, tz);
				}
				else if (0 == strcmp(m, MVAR_EVENT_STATUS) || 0 == strcmp(m, MVAR_EVENT_VALUE))
				{
					get_current_event_value(m, c_event, &replace_to);
				}
				else if (0 == strncmp(m, MVAR_EVENT, ZBX_CONST_STRLEN(MVAR_EVENT)))
				{
					get_event_value(m, event, &replace_to, userid, r_event, tz);
				}
				else if (0 == strcmp(m, MVAR_HOST_ID))
				{
					ret = DBget_item_value(c_event->objectid, &replace_to, ZBX_REQUEST_HOST_ID);
				}
				else if (0 == strcmp(m, MVAR_HOST_HOST) || 0 == strcmp(m, MVAR_HOSTNAME))
				{
					ret = DBget_item_value(c_event->objectid, &replace_to, ZBX_REQUEST_HOST_HOST);
				}
				else if (0 == strcmp(m, MVAR_HOST_NAME))
				{
					ret = DBget_item_value(c_event->objectid, &replace_to, ZBX_REQUEST_HOST_NAME);
				}
				else if (0 == strcmp(m, MVAR_HOST_DESCRIPTION))
				{
					ret = DBget_item_value(c_event->objectid, &replace_to,
							ZBX_REQUEST_HOST_DESCRIPTION);
				}
				else if (0 == strcmp(m, MVAR_HOST_IP) || 0 == strcmp(m, MVAR_IPADDRESS))
				{
					ret = DBget_item_value(c_event->objectid, &replace_to, ZBX_REQUEST_HOST_IP);
				}
				else if (0 == strcmp(m, MVAR_HOST_DNS))
				{
					ret = DBget_item_value(c_event->objectid, &replace_to, ZBX_REQUEST_HOST_DNS);
				}
				else if (0 == strcmp(m, MVAR_HOST_CONN))
				{
					ret = DBget_item_value(c_event->objectid, &replace_to, ZBX_REQUEST_HOST_CONN);
				}
				else if (0 == strcmp(m, MVAR_HOST_PORT))
				{
					ret = DBget_item_value(c_event->objectid, &replace_to, ZBX_REQUEST_HOST_PORT);
				}
				else if (0 == strncmp(m, MVAR_INVENTORY, ZBX_CONST_STRLEN(MVAR_INVENTORY)) ||
						0 == strncmp(m, MVAR_PROFILE, ZBX_CONST_STRLEN(MVAR_PROFILE)))
				{
					ret = get_host_inventory_by_itemid(m, c_event->objectid, &replace_to);
				}
				else if (0 == strcmp(m, MVAR_LLDRULE_DESCRIPTION))
				{
					ret = DBget_item_value(c_event->objectid, &replace_to,
							ZBX_REQUEST_ITEM_DESCRIPTION);
				}
				else if (0 == strcmp(m, MVAR_LLDRULE_DESCRIPTION_ORIG))
				{
					ret = DBget_item_value(c_event->objectid, &replace_to,
							ZBX_REQUEST_ITEM_DESCRIPTION_ORIG);
				}
				else if (0 == strcmp(m, MVAR_LLDRULE_ID))
				{
					replace_to = zbx_dsprintf(replace_to, ZBX_FS_UI64, c_event->objectid);
				}
				else if (0 == strcmp(m, MVAR_LLDRULE_KEY))
				{
					ret = DBget_item_value(c_event->objectid, &replace_to, ZBX_REQUEST_ITEM_KEY);
				}
				else if (0 == strcmp(m, MVAR_LLDRULE_KEY_ORIG))
				{
					ret = DBget_item_value(c_event->objectid, &replace_to,
							ZBX_REQUEST_ITEM_KEY_ORIG);
				}
				else if (0 == strcmp(m, MVAR_LLDRULE_NAME))
				{
					ret = DBget_item_value(c_event->objectid, &replace_to, ZBX_REQUEST_ITEM_NAME);
				}
				else if (0 == strcmp(m, MVAR_LLDRULE_NAME_ORIG))
				{
					ret = DBget_item_value(c_event->objectid, &replace_to,
							ZBX_REQUEST_ITEM_NAME_ORIG);
				}
				else if (0 == strcmp(m, MVAR_LLDRULE_STATE))
				{
					replace_to = zbx_strdup(replace_to, zbx_item_state_string(c_event->value));
				}
				else if (0 == strcmp(m, MVAR_PROXY_NAME))
				{
					ret = DBget_item_value(c_event->objectid, &replace_to, ZBX_REQUEST_PROXY_NAME);
				}
				else if (0 == strcmp(m, MVAR_PROXY_DESCRIPTION))
				{
					ret = DBget_item_value(c_event->objectid, &replace_to,
							ZBX_REQUEST_PROXY_DESCRIPTION);
				}
				else if (0 == strcmp(m, MVAR_TIME))
				{
					replace_to = zbx_strdup(replace_to, zbx_time2str(time(NULL), tz));
				}
				else if (0 == strcmp(m, MVAR_ALERT_SENDTO))
				{
					if (NULL != alert)
						replace_to = zbx_strdup(replace_to, alert->sendto);
				}
				else if (0 == strcmp(m, MVAR_ALERT_SUBJECT))
				{
					if (NULL != alert)
						replace_to = zbx_strdup(replace_to, alert->subject);
				}
				else if (0 == strcmp(m, MVAR_ALERT_MESSAGE))
				{
					if (NULL != alert)
						replace_to = zbx_strdup(replace_to, alert->message);
				}
			}
		}
		else if (0 != (macro_type & (MACRO_TYPE_TRIGGER_DESCRIPTION | MACRO_TYPE_TRIGGER_COMMENTS |
					MACRO_TYPE_EVENT_NAME)))
		{
			if (EVENT_OBJECT_TRIGGER == event->object)
			{
				if (ZBX_TOKEN_USER_MACRO == token.type)
				{
					if (SUCCEED == zbx_db_trigger_get_all_hostids(&event->trigger, &phostids))
						DCget_user_macro(phostids->values, phostids->values_num, m, &replace_to);
					pos = token.loc.r;
				}
				else if (ZBX_TOKEN_REFERENCE == token.type)
				{
					if (SUCCEED != zbx_db_trigger_get_constant(&event->trigger,
							token.data.reference.index, &replace_to))
					{
						/* expansion failed, reference substitution is impossible */
						token_search &= ~ZBX_TOKEN_SEARCH_REFERENCES;
						continue;
					}
				}
				else if (ZBX_TOKEN_EXPRESSION_MACRO == inner_token.type)
				{
					if (0 != (macro_type & MACRO_TYPE_EVENT_NAME))
					{
						char		*exp = NULL, *errmsg = NULL;
						size_t		exp_alloc = 0, exp_offset = 0;
						zbx_strloc_t	*loc = &inner_token.data.expression_macro.expression;

						zbx_strncpy_alloc(&exp, &exp_alloc, &exp_offset, *data + loc->l,
								loc->r - loc->l + 1);

						ret = get_expression_macro_result(event, r_event, exp, &replace_to,
								&errmsg);
						zbx_free(exp);

						if (SUCCEED != ret)
						{
							*errmsg = tolower(*errmsg);
							zabbix_log(LOG_LEVEL_DEBUG, "%s() cannot evaluate"
									" expression macro: %s", __func__, errmsg);
							zbx_strlcpy(error, errmsg, maxerrlen);
							zbx_free(errmsg);
						}
					}
				}
				else if (0 == strcmp(m, MVAR_HOST_HOST) || 0 == strcmp(m, MVAR_HOSTNAME))
				{
					ret = DBget_trigger_value(&event->trigger, &replace_to, N_functionid,
							ZBX_REQUEST_HOST_HOST);
				}
				else if (0 == strcmp(m, MVAR_HOST_NAME))
				{
					ret = DBget_trigger_value(&event->trigger, &replace_to, N_functionid,
							ZBX_REQUEST_HOST_NAME);
				}
				else if (0 == strcmp(m, MVAR_HOST_IP) || 0 == strcmp(m, MVAR_IPADDRESS))
				{
					ret = DBget_trigger_value(&event->trigger, &replace_to, N_functionid,
							ZBX_REQUEST_HOST_IP);
				}
				else if (0 == strcmp(m, MVAR_HOST_DNS))
				{
					ret = DBget_trigger_value(&event->trigger, &replace_to, N_functionid,
							ZBX_REQUEST_HOST_DNS);
				}
				else if (0 == strcmp(m, MVAR_HOST_CONN))
				{
					ret = DBget_trigger_value(&event->trigger, &replace_to, N_functionid,
							ZBX_REQUEST_HOST_CONN);
				}
				else if (0 == strcmp(m, MVAR_HOST_PORT))
				{
					ret = DBget_trigger_value(&event->trigger, &replace_to, N_functionid,
							ZBX_REQUEST_HOST_PORT);
				}
				else if (0 == strcmp(m, MVAR_ITEM_VALUE))
				{
					ret = DBitem_value(&event->trigger, &replace_to, N_functionid,
							event->clock, event->ns, raw_value);
				}
				else if (0 == strncmp(m, MVAR_ITEM_LOG, ZBX_CONST_STRLEN(MVAR_ITEM_LOG)))
				{
					ret = get_history_log_value(m, &event->trigger, &replace_to,
							N_functionid, event->clock, event->ns, tz);
				}
				else if (0 == strcmp(m, MVAR_ITEM_LASTVALUE))
				{
					ret = DBitem_lastvalue(&event->trigger, &replace_to, N_functionid,
							raw_value);
				}
				else if (0 == strcmp(m, MVAR_TIME) && 0 != (macro_type & MACRO_TYPE_EVENT_NAME))
				{
					replace_to = zbx_strdup(replace_to, zbx_time2str(time(NULL), tz));
				}
			}
		}
		else if (0 != (macro_type & MACRO_TYPE_TRIGGER_EXPRESSION))
		{
			if (EVENT_OBJECT_TRIGGER == event->object)
			{
				if (0 == strcmp(m, MVAR_TRIGGER_VALUE))
					replace_to = zbx_dsprintf(replace_to, "%d", event->value);
			}
		}
		else if (0 != (macro_type & MACRO_TYPE_TRIGGER_URL))
		{
			if (EVENT_OBJECT_TRIGGER == event->object)
			{
				if (ZBX_TOKEN_USER_MACRO == token.type)
				{
					if (SUCCEED == zbx_db_trigger_get_all_hostids(&event->trigger, &phostids))
						DCget_user_macro(phostids->values, phostids->values_num, m, &replace_to);
					pos = token.loc.r;
				}
				else if (0 == strcmp(m, MVAR_HOST_ID))
				{
					ret = DBget_trigger_value(&event->trigger, &replace_to, N_functionid,
							ZBX_REQUEST_HOST_ID);
				}
				else if (0 == strcmp(m, MVAR_HOST_HOST))
				{
					ret = DBget_trigger_value(&event->trigger, &replace_to, N_functionid,
							ZBX_REQUEST_HOST_HOST);
				}
				else if (0 == strcmp(m, MVAR_HOST_NAME))
				{
					ret = DBget_trigger_value(&event->trigger, &replace_to, N_functionid,
							ZBX_REQUEST_HOST_NAME);
				}
				else if (0 == strcmp(m, MVAR_HOST_IP))
				{
					ret = DBget_trigger_value(&event->trigger, &replace_to, N_functionid,
							ZBX_REQUEST_HOST_IP);
				}
				else if (0 == strcmp(m, MVAR_HOST_DNS))
				{
					ret = DBget_trigger_value(&event->trigger, &replace_to, N_functionid,
							ZBX_REQUEST_HOST_DNS);
				}
				else if (0 == strcmp(m, MVAR_HOST_CONN))
				{
					ret = DBget_trigger_value(&event->trigger, &replace_to, N_functionid,
							ZBX_REQUEST_HOST_CONN);
				}
				else if (0 == strcmp(m, MVAR_HOST_PORT))
				{
					ret = DBget_trigger_value(&event->trigger, &replace_to, N_functionid,
							ZBX_REQUEST_HOST_PORT);
				}
				else if (0 == strcmp(m, MVAR_TRIGGER_ID))
				{
					replace_to = zbx_dsprintf(replace_to, ZBX_FS_UI64, event->objectid);
				}
				else if (0 == strcmp(m, MVAR_ITEM_LASTVALUE))
				{
					ret = DBitem_lastvalue(&event->trigger, &replace_to, N_functionid,
							raw_value);
				}
				else if (0 == strcmp(m, MVAR_ITEM_VALUE))
				{
					ret = DBitem_value(&event->trigger, &replace_to, N_functionid,
							event->clock, event->ns, raw_value);
				}
				else if (0 == strncmp(m, MVAR_ITEM_LOG, ZBX_CONST_STRLEN(MVAR_ITEM_LOG)))
				{
					ret = get_history_log_value(m, &event->trigger, &replace_to,
							N_functionid, event->clock, event->ns, tz);
				}
				else if (0 == strcmp(m, MVAR_EVENT_ID))
				{
					get_event_value(m, event, &replace_to, userid, NULL, NULL);
				}
			}
		}
		else if (0 == indexed_macro &&
				0 != (macro_type & (MACRO_TYPE_ITEM_KEY | MACRO_TYPE_PARAMS_FIELD |
						MACRO_TYPE_LLD_FILTER | MACRO_TYPE_ALLOWED_HOSTS |
						MACRO_TYPE_SCRIPT_PARAMS_FIELD)))
		{
			if (ZBX_TOKEN_USER_MACRO == token.type)
			{
				DCget_user_macro(&dc_item->host.hostid, 1, m, &replace_to);
				pos = token.loc.r;
			}
			else if (0 == strcmp(m, MVAR_HOST_HOST) || 0 == strcmp(m, MVAR_HOSTNAME))
				replace_to = zbx_strdup(replace_to, dc_item->host.host);
			else if (0 == strcmp(m, MVAR_HOST_NAME))
				replace_to = zbx_strdup(replace_to, dc_item->host.name);
			else if (0 == strcmp(m, MVAR_HOST_IP) || 0 == strcmp(m, MVAR_IPADDRESS))
			{
				if (INTERFACE_TYPE_UNKNOWN != dc_item->interface.type)
				{
					replace_to = zbx_strdup(replace_to, dc_item->interface.ip_orig);
				}
				else
				{
					ret = get_interface_value(dc_item->host.hostid, dc_item->itemid, &replace_to,
							ZBX_REQUEST_HOST_IP);
				}
			}
			else if	(0 == strcmp(m, MVAR_HOST_DNS))
			{
				if (INTERFACE_TYPE_UNKNOWN != dc_item->interface.type)
				{
					replace_to = zbx_strdup(replace_to, dc_item->interface.dns_orig);
				}
				else
				{
					ret = get_interface_value(dc_item->host.hostid, dc_item->itemid, &replace_to,
							ZBX_REQUEST_HOST_DNS);
				}
			}
			else if (0 == strcmp(m, MVAR_HOST_CONN))
			{
				if (INTERFACE_TYPE_UNKNOWN != dc_item->interface.type)
				{
					replace_to = zbx_strdup(replace_to, dc_item->interface.addr);
				}
				else
				{
					ret = get_interface_value(dc_item->host.hostid, dc_item->itemid, &replace_to,
							ZBX_REQUEST_HOST_CONN);
				}
			}
			else if (0 != (macro_type & MACRO_TYPE_SCRIPT_PARAMS_FIELD))
			{
				if (0 == strcmp(m, MVAR_ITEM_ID))
				{
					replace_to = zbx_dsprintf(replace_to, ZBX_FS_UI64, dc_item->itemid);
				}
				else if (0 == strcmp(m, MVAR_ITEM_KEY))
				{
					replace_to = zbx_strdup(replace_to, dc_item->key);
				}
				else if (0 == strcmp(m, MVAR_ITEM_KEY_ORIG))
				{
					replace_to = zbx_strdup(replace_to, dc_item->key_orig);
				}
			}
		}
		else if (0 == indexed_macro && 0 != (macro_type & MACRO_TYPE_INTERFACE_ADDR))
		{
			if (ZBX_TOKEN_USER_MACRO == token.type)
			{
				DCget_user_macro(&dc_host->hostid, 1, m, &replace_to);
				pos = token.loc.r;
			}
			else if (0 == strcmp(m, MVAR_HOST_HOST) || 0 == strcmp(m, MVAR_HOSTNAME))
				replace_to = zbx_strdup(replace_to, dc_host->host);
			else if (0 == strcmp(m, MVAR_HOST_NAME))
				replace_to = zbx_strdup(replace_to, dc_host->name);
			else if (0 == strcmp(m, MVAR_HOST_IP) || 0 == strcmp(m, MVAR_IPADDRESS))
			{
				if (SUCCEED == (ret = DCconfig_get_interface_by_type(&interface,
						dc_host->hostid, INTERFACE_TYPE_AGENT)))
				{
					replace_to = zbx_strdup(replace_to, interface.ip_orig);
				}
			}
			else if	(0 == strcmp(m, MVAR_HOST_DNS))
			{
				if (SUCCEED == (ret = DCconfig_get_interface_by_type(&interface,
						dc_host->hostid, INTERFACE_TYPE_AGENT)))
				{
					replace_to = zbx_strdup(replace_to, interface.dns_orig);
				}
			}
			else if (0 == strcmp(m, MVAR_HOST_CONN))
			{
				if (SUCCEED == (ret = DCconfig_get_interface_by_type(&interface,
						dc_host->hostid, INTERFACE_TYPE_AGENT)))
				{
					replace_to = zbx_strdup(replace_to, interface.addr);
				}
			}
		}
		else if (0 != (macro_type & (MACRO_TYPE_COMMON | MACRO_TYPE_SNMP_OID)))
		{
			if (ZBX_TOKEN_USER_MACRO == token.type)
			{
				if (NULL != hostid)
					DCget_user_macro(hostid, 1, m, &replace_to);
				else
					DCget_user_macro(NULL, 0, m, &replace_to);

				pos = token.loc.r;
			}
		}
		else if (0 == indexed_macro && 0 != (macro_type & MACRO_TYPE_SCRIPT))
		{
			if (ZBX_TOKEN_USER_MACRO == token.type)
			{
				DCget_user_macro(&dc_host->hostid, 1, m, &replace_to);
				pos = token.loc.r;
			}
			else if (0 == strcmp(m, MVAR_HOST_HOST) || 0 == strcmp(m, MVAR_HOSTNAME))
				replace_to = zbx_strdup(replace_to, dc_host->host);
			else if (0 == strcmp(m, MVAR_HOST_NAME))
				replace_to = zbx_strdup(replace_to, dc_host->name);
			else if (0 == strcmp(m, MVAR_HOST_IP) || 0 == strcmp(m, MVAR_IPADDRESS))
			{
				if (SUCCEED == (ret = DCconfig_get_interface(&interface, dc_host->hostid, 0)))
					replace_to = zbx_strdup(replace_to, interface.ip_orig);
				require_address = 1;
			}
			else if	(0 == strcmp(m, MVAR_HOST_DNS))
			{
				if (SUCCEED == (ret = DCconfig_get_interface(&interface, dc_host->hostid, 0)))
					replace_to = zbx_strdup(replace_to, interface.dns_orig);
				require_address = 1;
			}
			else if (0 == strcmp(m, MVAR_HOST_CONN))
			{
				if (SUCCEED == (ret = DCconfig_get_interface(&interface, dc_host->hostid, 0)))
					replace_to = zbx_strdup(replace_to, interface.addr);
				require_address = 1;
			}
			else if (NULL != userid)
			{
				if (0 == strcmp(m, MVAR_USER_USERNAME) || 0 == strcmp(m, MVAR_USER_NAME) ||
						0 == strcmp(m, MVAR_USER_SURNAME) ||
						0 == strcmp(m, MVAR_USER_FULLNAME) || 0 == strcmp(m, MVAR_USER_ALIAS))
				{
					resolve_user_macros(*userid, m, &user_username, &user_name, &user_surname,
							&user_names_found, &replace_to);
				}
			}
		}
		else if (0 == indexed_macro && 0 != (macro_type & MACRO_TYPE_HTTPTEST_FIELD))
		{
			if (ZBX_TOKEN_USER_MACRO == token.type)
			{
				DCget_user_macro(&dc_host->hostid, 1, m, &replace_to);
				pos = token.loc.r;
			}
			else if (0 == strcmp(m, MVAR_HOST_HOST) || 0 == strcmp(m, MVAR_HOSTNAME))
				replace_to = zbx_strdup(replace_to, dc_host->host);
			else if (0 == strcmp(m, MVAR_HOST_NAME))
				replace_to = zbx_strdup(replace_to, dc_host->name);
			else if (0 == strcmp(m, MVAR_HOST_IP) || 0 == strcmp(m, MVAR_IPADDRESS))
			{
				if (SUCCEED == (ret = DCconfig_get_interface(&interface, dc_host->hostid, 0)))
					replace_to = zbx_strdup(replace_to, interface.ip_orig);
			}
			else if	(0 == strcmp(m, MVAR_HOST_DNS))
			{
				if (SUCCEED == (ret = DCconfig_get_interface(&interface, dc_host->hostid, 0)))
					replace_to = zbx_strdup(replace_to, interface.dns_orig);
			}
			else if (0 == strcmp(m, MVAR_HOST_CONN))
			{
				if (SUCCEED == (ret = DCconfig_get_interface(&interface, dc_host->hostid, 0)))
					replace_to = zbx_strdup(replace_to, interface.addr);
			}
		}
		else if (0 == indexed_macro && (0 != (macro_type & (MACRO_TYPE_HTTP_RAW | MACRO_TYPE_HTTP_JSON |
				MACRO_TYPE_HTTP_XML))))
		{
			if (ZBX_TOKEN_USER_MACRO == token.type)
			{
				DCget_user_macro(&dc_host->hostid, 1, m, &replace_to);
				pos = token.loc.r;
			}
			else if (0 == strcmp(m, MVAR_HOST_HOST) || 0 == strcmp(m, MVAR_HOSTNAME))
			{
				replace_to = zbx_strdup(replace_to, dc_host->host);
			}
			else if (0 == strcmp(m, MVAR_HOST_NAME))
			{
				replace_to = zbx_strdup(replace_to, dc_host->name);
			}
			else if (0 == strcmp(m, MVAR_HOST_IP) || 0 == strcmp(m, MVAR_IPADDRESS))
			{
				if (SUCCEED == (ret = DCconfig_get_interface(&interface, dc_host->hostid, 0)))
					replace_to = zbx_strdup(replace_to, interface.ip_orig);
			}
			else if	(0 == strcmp(m, MVAR_HOST_DNS))
			{
				if (SUCCEED == (ret = DCconfig_get_interface(&interface, dc_host->hostid, 0)))
					replace_to = zbx_strdup(replace_to, interface.dns_orig);
			}
			else if (0 == strcmp(m, MVAR_HOST_CONN))
			{
				if (SUCCEED == (ret = DCconfig_get_interface(&interface, dc_host->hostid, 0)))
					replace_to = zbx_strdup(replace_to, interface.addr);
			}
			else if (0 == strcmp(m, MVAR_ITEM_ID))
			{
				replace_to = zbx_dsprintf(replace_to, ZBX_FS_UI64, dc_item->itemid);
			}
			else if (0 == strcmp(m, MVAR_ITEM_KEY))
			{
				replace_to = zbx_strdup(replace_to, dc_item->key);
			}
			else if (0 == strcmp(m, MVAR_ITEM_KEY_ORIG))
			{
				replace_to = zbx_strdup(replace_to, dc_item->key_orig);
			}
		}
		else if (0 == indexed_macro && 0 != (macro_type & MACRO_TYPE_ALERT))
		{
			if (0 == strcmp(m, MVAR_ALERT_SENDTO))
				replace_to = zbx_strdup(replace_to, alert->sendto);
			else if (0 == strcmp(m, MVAR_ALERT_SUBJECT))
				replace_to = zbx_strdup(replace_to, alert->subject);
			else if (0 == strcmp(m, MVAR_ALERT_MESSAGE))
				replace_to = zbx_strdup(replace_to, alert->message);
		}
		else if (0 == indexed_macro && 0 != (macro_type & MACRO_TYPE_JMX_ENDPOINT))
		{
			if (ZBX_TOKEN_USER_MACRO == token.type)
			{
				DCget_user_macro(&dc_item->host.hostid, 1, m, &replace_to);
				pos = token.loc.r;
			}
			else if (0 == strcmp(m, MVAR_HOST_HOST) || 0 == strcmp(m, MVAR_HOSTNAME))
				replace_to = zbx_strdup(replace_to, dc_item->host.host);
			else if (0 == strcmp(m, MVAR_HOST_NAME))
				replace_to = zbx_strdup(replace_to, dc_item->host.name);
			else if (0 == strcmp(m, MVAR_HOST_IP) || 0 == strcmp(m, MVAR_IPADDRESS))
			{
				if (INTERFACE_TYPE_UNKNOWN != dc_item->interface.type)
				{
					replace_to = zbx_strdup(replace_to, dc_item->interface.ip_orig);
				}
				else
				{
					ret = get_interface_value(dc_item->host.hostid, dc_item->itemid, &replace_to,
							ZBX_REQUEST_HOST_IP);
				}
			}
			else if	(0 == strcmp(m, MVAR_HOST_DNS))
			{
				if (INTERFACE_TYPE_UNKNOWN != dc_item->interface.type)
				{
					replace_to = zbx_strdup(replace_to, dc_item->interface.dns_orig);
				}
				else
				{
					ret = get_interface_value(dc_item->host.hostid, dc_item->itemid, &replace_to,
							ZBX_REQUEST_HOST_DNS);
				}
			}
			else if (0 == strcmp(m, MVAR_HOST_CONN))
			{
				if (INTERFACE_TYPE_UNKNOWN != dc_item->interface.type)
				{
					replace_to = zbx_strdup(replace_to, dc_item->interface.addr);
				}
				else
				{
					ret = get_interface_value(dc_item->host.hostid, dc_item->itemid, &replace_to,
							ZBX_REQUEST_HOST_CONN);
				}
			}
			else if (0 == strcmp(m, MVAR_HOST_PORT))
			{
				if (INTERFACE_TYPE_UNKNOWN != dc_item->interface.type)
				{
					replace_to = zbx_dsprintf(replace_to, "%u", dc_item->interface.port);
				}
				else
				{
					ret = get_interface_value(dc_item->host.hostid, dc_item->itemid, &replace_to,
							ZBX_REQUEST_HOST_PORT);
				}
			}
		}
		else if (0 != (macro_type & MACRO_TYPE_TRIGGER_TAG))
		{
			if (EVENT_SOURCE_TRIGGERS == event->source || EVENT_SOURCE_INTERNAL == event->source)
			{
				if (ZBX_TOKEN_USER_MACRO == token.type)
				{
					if (SUCCEED == zbx_db_trigger_get_all_hostids(&event->trigger, &phostids))
						DCget_user_macro(phostids->values, phostids->values_num, m, &replace_to);
					pos = token.loc.r;
				}
				else if (0 == strncmp(m, MVAR_INVENTORY, ZBX_CONST_STRLEN(MVAR_INVENTORY)))
				{
					ret = get_host_inventory(m, &event->trigger, &replace_to,
							N_functionid);
				}
				else if (0 == strcmp(m, MVAR_HOST_ID))
				{
					ret = DBget_trigger_value(&event->trigger, &replace_to, N_functionid,
							ZBX_REQUEST_HOST_ID);
				}
				else if (0 == strcmp(m, MVAR_HOST_HOST))
				{
					ret = DBget_trigger_value(&event->trigger, &replace_to, N_functionid,
							ZBX_REQUEST_HOST_HOST);
				}
				else if (0 == strcmp(m, MVAR_HOST_NAME))
				{
					ret = DBget_trigger_value(&event->trigger, &replace_to, N_functionid,
							ZBX_REQUEST_HOST_NAME);
				}
				else if (0 == strcmp(m, MVAR_HOST_IP))
				{
					ret = DBget_trigger_value(&event->trigger, &replace_to, N_functionid,
							ZBX_REQUEST_HOST_IP);
				}
				else if (0 == strcmp(m, MVAR_HOST_DNS))
				{
					ret = DBget_trigger_value(&event->trigger, &replace_to, N_functionid,
							ZBX_REQUEST_HOST_DNS);
				}
				else if (0 == strcmp(m, MVAR_HOST_CONN))
				{
					ret = DBget_trigger_value(&event->trigger, &replace_to, N_functionid,
							ZBX_REQUEST_HOST_CONN);
				}
				else if (0 == strcmp(m, MVAR_HOST_PORT))
				{
					ret = DBget_trigger_value(&event->trigger, &replace_to, N_functionid,
							ZBX_REQUEST_HOST_PORT);
				}

				if (EVENT_SOURCE_TRIGGERS == event->source)
				{
					if (0 == strcmp(m, MVAR_ITEM_LASTVALUE))
					{
						ret = DBitem_lastvalue(&event->trigger, &replace_to, N_functionid,
								raw_value);
					}
					else if (0 == strcmp(m, MVAR_ITEM_VALUE))
					{
						ret = DBitem_value(&event->trigger, &replace_to, N_functionid,
								event->clock, event->ns, raw_value);
					}
					else if (0 == strncmp(m, MVAR_ITEM_LOG, ZBX_CONST_STRLEN(MVAR_ITEM_LOG)))
					{
						ret = get_history_log_value(m, &event->trigger, &replace_to,
								N_functionid, event->clock, event->ns, tz);
					}
					else if (0 == strcmp(m, MVAR_TRIGGER_ID))
					{
						replace_to = zbx_dsprintf(replace_to, ZBX_FS_UI64, event->objectid);
					}
				}
			}
		}
		else if (0 == indexed_macro && 0 != (macro_type & MACRO_TYPE_ITEM_TAG))
		{
			/* Using dc_item to pass itemid and hostid only, all other fields are not initialized! */

			if (EVENT_SOURCE_TRIGGERS == event->source && 0 == strcmp(m, MVAR_TRIGGER_ID))
			{
				replace_to = zbx_dsprintf(replace_to, ZBX_FS_UI64, event->objectid);
			}
			else if (EVENT_SOURCE_TRIGGERS == event->source || EVENT_SOURCE_INTERNAL == event->source)
			{
				if (ZBX_TOKEN_USER_MACRO == token.type)
				{
					DCget_user_macro(&dc_item->host.hostid, 1, m, &replace_to);
				}
				else if (0 == strncmp(m, MVAR_INVENTORY, ZBX_CONST_STRLEN(MVAR_INVENTORY)))
				{
					get_host_inventory_by_hostid(m, dc_item->host.hostid, &replace_to);
				}
				else if (0 == strcmp(m, MVAR_HOST_ID))
				{
					get_host_value(dc_item->itemid, &replace_to, ZBX_REQUEST_HOST_ID);
				}
				else if (0 == strcmp(m, MVAR_HOST_HOST))
				{
					get_host_value(dc_item->itemid, &replace_to, ZBX_REQUEST_HOST_HOST);
				}
				else if (0 == strcmp(m, MVAR_HOST_NAME))
				{
					get_host_value(dc_item->itemid, &replace_to, ZBX_REQUEST_HOST_NAME);
				}
				else if (0 == strcmp(m, MVAR_HOST_IP))
				{
					get_interface_value(dc_item->host.hostid, dc_item->itemid, &replace_to,
							ZBX_REQUEST_HOST_IP);
				}
				else if (0 == strcmp(m, MVAR_HOST_DNS))
				{
					get_interface_value(dc_item->host.hostid, dc_item->itemid, &replace_to,
							ZBX_REQUEST_HOST_DNS);
				}
				else if (0 == strcmp(m, MVAR_HOST_CONN))
				{
					get_interface_value(dc_item->host.hostid, dc_item->itemid, &replace_to,
							ZBX_REQUEST_HOST_CONN);
				}
				else if (0 == strcmp(m, MVAR_HOST_PORT))
				{
					get_interface_value(dc_item->host.hostid, dc_item->itemid, &replace_to,
							ZBX_REQUEST_HOST_PORT);
				}
			}
		}
		else if (0 == indexed_macro && 0 != (macro_type & MACRO_TYPE_REPORT))
		{
			if (0 == strcmp(m, MVAR_TIME))
			{
				replace_to = zbx_strdup(replace_to, zbx_time2str(time(NULL), tz));
			}
		}

		if (0 != (macro_type & MACRO_TYPE_HTTP_JSON) && NULL != replace_to)
			zbx_json_escape(&replace_to);

		if (0 != (macro_type & MACRO_TYPE_HTTP_XML) && NULL != replace_to)
		{
			char	*replace_to_esc;

			replace_to_esc = xml_escape_dyn(replace_to);
			zbx_free(replace_to);
			replace_to = replace_to_esc;
		}

		if (ZBX_TOKEN_FUNC_MACRO == token.type && NULL != replace_to)
		{
			if (SUCCEED != (ret = zbx_calculate_macro_function(*data, &token.data.func_macro, &replace_to)))
				zbx_free(replace_to);
		}

		if (NULL != replace_to)
		{
			if (1 == require_address && NULL != strstr(replace_to, "{$"))
			{
				/* Macros should be already expanded. An unexpanded user macro means either unknown */
				/* macro or macro value validation failure.                                         */
				zbx_snprintf(error, maxerrlen, "Invalid macro '%.*s' value",
						(int)(token.loc.r - token.loc.l + 1), *data + token.loc.l);
				res = FAIL;
			}
		}

		if (FAIL == ret)
		{
			zabbix_log(LOG_LEVEL_DEBUG, "cannot resolve macro '%.*s'",
					(int)(token.loc.r - token.loc.l + 1), *data + token.loc.l);
			replace_to = zbx_strdup(replace_to, STR_UNKNOWN_VARIABLE);
		}

		if (ZBX_TOKEN_USER_MACRO == token.type || (ZBX_TOKEN_MACRO == token.type && 0 == indexed_macro))
			(*data)[token.loc.r + 1] = c;

		if (NULL != replace_to)
		{
			pos = token.loc.r;

			pos += zbx_replace_mem_dyn(data, &data_alloc, &data_len, token.loc.l,
					token.loc.r - token.loc.l + 1, replace_to, strlen(replace_to));
			zbx_free(replace_to);
		}

		pos++;
	}

	zbx_vc_flush_stats();

	zbx_free(user_username);
	zbx_free(user_name);
	zbx_free(user_surname);
	zbx_free(expression);
	zbx_vector_uint64_destroy(&hostids);

	zabbix_log(LOG_LEVEL_DEBUG, "End %s() data:'%s'", __func__, *data);

	return res;
}

static void	zbx_extract_functionids(zbx_vector_uint64_t *functionids, zbx_vector_ptr_t *triggers)
{
	DC_TRIGGER	*tr;
	int		i;

	zabbix_log(LOG_LEVEL_DEBUG, "In %s() tr_num:%d", __func__, triggers->values_num);

	for (i = 0; i < triggers->values_num; i++)
	{
		tr = (DC_TRIGGER *)triggers->values[i];

		if (NULL != tr->new_error)
			continue;

		zbx_eval_get_functionids(tr->eval_ctx, functionids);

		if (TRIGGER_RECOVERY_MODE_RECOVERY_EXPRESSION == tr->recovery_mode)
			zbx_eval_get_functionids(tr->eval_ctx_r, functionids);
	}

	zbx_vector_uint64_sort(functionids, ZBX_DEFAULT_UINT64_COMPARE_FUNC);
	zbx_vector_uint64_uniq(functionids, ZBX_DEFAULT_UINT64_COMPARE_FUNC);

	zabbix_log(LOG_LEVEL_DEBUG, "End of %s() functionids_num:%d", __func__, functionids->values_num);
}

typedef struct
{
	DC_TRIGGER	*trigger;
	int		start_index;
	int		count;
}
zbx_trigger_func_position_t;

/******************************************************************************
 *                                                                            *
 * Function: expand_trigger_macros                                            *
 *                                                                            *
 * Purpose: expand macros in a trigger expression                             *
 *                                                                            *
 * Parameters: event - The trigger event structure                            *
 *             trigger - The trigger where to expand macros in                *
 *                                                                            *
 * Author: Andrea Biscuola                                                    *
 *                                                                            *
 ******************************************************************************/
static int	expand_trigger_macros(zbx_eval_context_t *ctx, const DB_EVENT *event, char *error, size_t maxerrlen)
{
	int 	i;

	for (i = 0; i < ctx->stack.values_num; i++)
	{
		zbx_eval_token_t	*token = &ctx->stack.values[i];

		if (ZBX_EVAL_TOKEN_VAR_MACRO != token->type && ZBX_EVAL_TOKEN_VAR_STR != token->type)
			continue;

		/* all trigger macros macros are already extracted into strings */
		if (ZBX_VARIANT_STR != token->value.type)
			continue;

		if (FAIL == substitute_simple_macros_impl(NULL, event, NULL, NULL, NULL, NULL, NULL, NULL, NULL, NULL,
				&token->value.data.str, MACRO_TYPE_TRIGGER_EXPRESSION, error, maxerrlen))
		{
			return FAIL;
		}
	}

	return SUCCEED;
}

/******************************************************************************
 *                                                                            *
 * Function: zbx_link_triggers_with_functions                                 *
 *                                                                            *
 * Purpose: triggers links with functions                                     *
 *                                                                            *
 * Parameters: triggers_func_pos - [IN/OUT] pointer to the list of triggers   *
 *                                 with functions position in functionids     *
 *                                 array                                      *
 *             functionids       - [IN/OUT] array of function IDs             *
 *             trigger_order     - [IN] array of triggers                     *
 *                                                                            *
 ******************************************************************************/
static void	zbx_link_triggers_with_functions(zbx_vector_ptr_t *triggers_func_pos, zbx_vector_uint64_t *functionids,
		zbx_vector_ptr_t *trigger_order)
{
	zbx_vector_uint64_t	funcids;
	DC_TRIGGER		*tr;
	int			i;

	zabbix_log(LOG_LEVEL_DEBUG, "In %s() trigger_order_num:%d", __func__, trigger_order->values_num);

	zbx_vector_uint64_create(&funcids);
	zbx_vector_uint64_reserve(&funcids, functionids->values_num);

	for (i = 0; i < trigger_order->values_num; i++)
	{
		zbx_trigger_func_position_t	*tr_func_pos;

		tr = (DC_TRIGGER *)trigger_order->values[i];

		if (NULL != tr->new_error)
			continue;

		zbx_eval_get_functionids(tr->eval_ctx, &funcids);
		tr_func_pos = (zbx_trigger_func_position_t *)zbx_malloc(NULL, sizeof(zbx_trigger_func_position_t));
		tr_func_pos->trigger = tr;
		tr_func_pos->start_index = functionids->values_num;
		tr_func_pos->count = funcids.values_num;

		zbx_vector_uint64_append_array(functionids, funcids.values, funcids.values_num);
		zbx_vector_ptr_append(triggers_func_pos, tr_func_pos);

		zbx_vector_uint64_clear(&funcids);
	}

	zbx_vector_uint64_destroy(&funcids);

	zabbix_log(LOG_LEVEL_DEBUG, "End of %s() triggers_func_pos_num:%d", __func__, triggers_func_pos->values_num);
}

/******************************************************************************
 *                                                                            *
 * Function: zbx_determine_items_in_expressions                               *
 *                                                                            *
 * Purpose: mark triggers that use one of the items in problem expression     *
 *          with ZBX_DC_TRIGGER_PROBLEM_EXPRESSION flag                       *
 *                                                                            *
 * Parameters: trigger_order - [IN/OUT] pointer to the list of triggers       *
 *             itemids       - [IN] array of item IDs                         *
 *             item_num      - [IN] number of items                           *
 *                                                                            *
 ******************************************************************************/
void	zbx_determine_items_in_expressions(zbx_vector_ptr_t *trigger_order, const zbx_uint64_t *itemids, int item_num)
{
	zbx_vector_ptr_t	triggers_func_pos;
	zbx_vector_uint64_t	functionids, itemids_sorted;
	DC_FUNCTION		*functions = NULL;
	int			*errcodes = NULL, t, f;

	zbx_vector_uint64_create(&itemids_sorted);
	zbx_vector_uint64_append_array(&itemids_sorted, itemids, item_num);
	zbx_vector_uint64_sort(&itemids_sorted, ZBX_DEFAULT_UINT64_COMPARE_FUNC);

	zbx_vector_ptr_create(&triggers_func_pos);
	zbx_vector_ptr_reserve(&triggers_func_pos, trigger_order->values_num);

	zbx_vector_uint64_create(&functionids);
	zbx_vector_uint64_reserve(&functionids, item_num);

	zbx_link_triggers_with_functions(&triggers_func_pos, &functionids, trigger_order);

	functions = (DC_FUNCTION *)zbx_malloc(functions, sizeof(DC_FUNCTION) * functionids.values_num);
	errcodes = (int *)zbx_malloc(errcodes, sizeof(int) * functionids.values_num);

	DCconfig_get_functions_by_functionids(functions, functionids.values, errcodes, functionids.values_num);

	for (t = 0; t < triggers_func_pos.values_num; t++)
	{
		zbx_trigger_func_position_t	*func_pos = (zbx_trigger_func_position_t *)triggers_func_pos.values[t];

		for (f = func_pos->start_index; f < func_pos->start_index + func_pos->count; f++)
		{
			if (SUCCEED == errcodes[f] && FAIL != zbx_vector_uint64_bsearch(&itemids_sorted,
					functions[f].itemid, ZBX_DEFAULT_UINT64_COMPARE_FUNC))
			{
				func_pos->trigger->flags |= ZBX_DC_TRIGGER_PROBLEM_EXPRESSION;
				break;
			}
		}
	}

	DCconfig_clean_functions(functions, errcodes, functionids.values_num);
	zbx_free(errcodes);
	zbx_free(functions);

	zbx_vector_ptr_clear_ext(&triggers_func_pos, zbx_ptr_free);
	zbx_vector_ptr_destroy(&triggers_func_pos);

	zbx_vector_uint64_clear(&functionids);
	zbx_vector_uint64_destroy(&functionids);

	zbx_vector_uint64_clear(&itemids_sorted);
	zbx_vector_uint64_destroy(&itemids_sorted);
}

typedef struct
{
	/* input data */
	zbx_uint64_t	itemid;
	char		*function;
	char		*parameter;
	zbx_timespec_t	timespec;

	/* output data */
	zbx_variant_t	value;
	char		*error;
}
zbx_func_t;

typedef struct
{
	zbx_uint64_t	functionid;
	zbx_func_t	*func;
}
zbx_ifunc_t;

static zbx_hash_t	func_hash_func(const void *data)
{
	const zbx_func_t	*func = (const zbx_func_t *)data;
	zbx_hash_t		hash;

	hash = ZBX_DEFAULT_UINT64_HASH_FUNC(&func->itemid);
	hash = ZBX_DEFAULT_STRING_HASH_ALGO(func->function, strlen(func->function), hash);
	hash = ZBX_DEFAULT_STRING_HASH_ALGO(func->parameter, strlen(func->parameter), hash);
	hash = ZBX_DEFAULT_HASH_ALGO(&func->timespec.sec, sizeof(func->timespec.sec), hash);
	hash = ZBX_DEFAULT_HASH_ALGO(&func->timespec.ns, sizeof(func->timespec.ns), hash);

	return hash;
}

static int	func_compare_func(const void *d1, const void *d2)
{
	const zbx_func_t	*func1 = (const zbx_func_t *)d1;
	const zbx_func_t	*func2 = (const zbx_func_t *)d2;
	int			ret;

	ZBX_RETURN_IF_NOT_EQUAL(func1->itemid, func2->itemid);

	if (0 != (ret = strcmp(func1->function, func2->function)))
		return ret;

	if (0 != (ret = strcmp(func1->parameter, func2->parameter)))
		return ret;

	ZBX_RETURN_IF_NOT_EQUAL(func1->timespec.sec, func2->timespec.sec);
	ZBX_RETURN_IF_NOT_EQUAL(func1->timespec.ns, func2->timespec.ns);

	return 0;
}

static void	func_clean(void *ptr)
{
	zbx_func_t	*func = (zbx_func_t *)ptr;

	zbx_free(func->function);
	zbx_free(func->parameter);
	zbx_free(func->error);

	zbx_variant_clear(&func->value);
}

/******************************************************************************
 *                                                                            *
 * Function: zbx_populate_function_items                                      *
 *                                                                            *
 * Purpose: prepare hashset of functions to evaluate                          *
 *                                                                            *
 * Parameters: functionids - [IN] function identifiers                        *
 *             funcs       - [OUT] functions indexed by itemid, name,         *
 *                                 parameter, timestamp                       *
 *             ifuncs      - [OUT] function index by functionid               *
 *             trigger     - [IN] vector of triggers, sorted by triggerid     *
 *                                                                            *
 ******************************************************************************/
static void	zbx_populate_function_items(const zbx_vector_uint64_t *functionids, zbx_hashset_t *funcs,
		zbx_hashset_t *ifuncs, const zbx_vector_ptr_t *triggers)
{
	int		i, j;
	DC_TRIGGER	*tr;
	DC_FUNCTION	*functions = NULL;
	int		*errcodes = NULL;
	zbx_ifunc_t	ifunc_local;
	zbx_func_t	*func, func_local;

	zabbix_log(LOG_LEVEL_DEBUG, "In %s() functionids_num:%d", __func__, functionids->values_num);

	zbx_variant_set_none(&func_local.value);
	func_local.error = NULL;

	functions = (DC_FUNCTION *)zbx_malloc(functions, sizeof(DC_FUNCTION) * functionids->values_num);
	errcodes = (int *)zbx_malloc(errcodes, sizeof(int) * functionids->values_num);

	DCconfig_get_functions_by_functionids(functions, functionids->values, errcodes, functionids->values_num);

	for (i = 0; i < functionids->values_num; i++)
	{
		if (SUCCEED != errcodes[i])
			continue;

		func_local.itemid = functions[i].itemid;

		if (FAIL != (j = zbx_vector_ptr_bsearch(triggers, &functions[i].triggerid,
				ZBX_DEFAULT_UINT64_PTR_COMPARE_FUNC)))
		{
			tr = (DC_TRIGGER *)triggers->values[j];
			func_local.timespec = tr->timespec;
		}
		else
		{
			func_local.timespec.sec = 0;
			func_local.timespec.ns = 0;
		}

		func_local.function = functions[i].function;
		func_local.parameter = functions[i].parameter;

		if (NULL == (func = (zbx_func_t *)zbx_hashset_search(funcs, &func_local)))
		{
			func = (zbx_func_t *)zbx_hashset_insert(funcs, &func_local, sizeof(func_local));
			func->function = zbx_strdup(NULL, func_local.function);
			func->parameter = zbx_strdup(NULL, func_local.parameter);
			zbx_variant_set_none(&func->value);
		}

		ifunc_local.functionid = functions[i].functionid;
		ifunc_local.func = func;
		zbx_hashset_insert(ifuncs, &ifunc_local, sizeof(ifunc_local));
	}

	DCconfig_clean_functions(functions, errcodes, functionids->values_num);

	zbx_free(errcodes);
	zbx_free(functions);

	zabbix_log(LOG_LEVEL_DEBUG, "End of %s() ifuncs_num:%d", __func__, ifuncs->num_data);
}

static void	zbx_evaluate_item_functions(zbx_hashset_t *funcs)
{
	DC_ITEM			*items = NULL;
	char			*error = NULL;
	int			i;
	zbx_func_t		*func;
	zbx_vector_uint64_t	itemids;
	int			*errcodes = NULL;
	zbx_hashset_iter_t	iter;

	zabbix_log(LOG_LEVEL_DEBUG, "In %s() funcs_num:%d", __func__, funcs->num_data);

	zbx_vector_uint64_create(&itemids);
	zbx_vector_uint64_reserve(&itemids, funcs->num_data);

	zbx_hashset_iter_reset(funcs, &iter);
	while (NULL != (func = (zbx_func_t *)zbx_hashset_iter_next(&iter)))
		zbx_vector_uint64_append(&itemids, func->itemid);

	zbx_vector_uint64_sort(&itemids, ZBX_DEFAULT_UINT64_COMPARE_FUNC);
	zbx_vector_uint64_uniq(&itemids, ZBX_DEFAULT_UINT64_COMPARE_FUNC);

	items = (DC_ITEM *)zbx_malloc(items, sizeof(DC_ITEM) * (size_t)itemids.values_num);
	errcodes = (int *)zbx_malloc(errcodes, sizeof(int) * (size_t)itemids.values_num);

	DCconfig_get_items_by_itemids(items, itemids.values, errcodes, itemids.values_num);

	zbx_hashset_iter_reset(funcs, &iter);
	while (NULL != (func = (zbx_func_t *)zbx_hashset_iter_next(&iter)))
	{
		i = zbx_vector_uint64_bsearch(&itemids, func->itemid, ZBX_DEFAULT_UINT64_COMPARE_FUNC);

		if (SUCCEED != errcodes[i])
		{
			zbx_free(func->error);
			func->error = zbx_eval_format_function_error(func->function, NULL, NULL, func->parameter,
					"item does not exist");
			continue;
		}

		/* do not evaluate if the item is disabled or belongs to a disabled host */

		if (ITEM_STATUS_ACTIVE != items[i].status)
		{
			zbx_free(func->error);
			func->error = zbx_eval_format_function_error(func->function, items[i].host.host,
					items[i].key_orig, func->parameter, "item is disabled");
			continue;
		}

		if (HOST_STATUS_MONITORED != items[i].host.status)
		{
			zbx_free(func->error);
			func->error = zbx_eval_format_function_error(func->function, items[i].host.host,
					items[i].key_orig, func->parameter, "item belongs to a disabled host");
			continue;
		}

		if (ITEM_STATE_NOTSUPPORTED == items[i].state &&
				FAIL == zbx_evaluatable_for_notsupported(func->function))
		{
			/* set 'unknown' error value */
			zbx_variant_set_error(&func->value,
					zbx_eval_format_function_error(func->function, items[i].host.host,
							items[i].key_orig, func->parameter, "item is not supported"));
			continue;
		}

		if (SUCCEED != evaluate_function2(&func->value, &items[i], func->function, func->parameter,
				&func->timespec, &error))
		{
			/* compose and store error message for future use */
			zbx_variant_set_error(&func->value,
					zbx_eval_format_function_error(func->function, items[i].host.host,
							items[i].key_orig, func->parameter, error));
			zbx_free(error);
			continue;
		}
	}

	zbx_vc_flush_stats();

	DCconfig_clean_items(items, errcodes, itemids.values_num);
	zbx_vector_uint64_destroy(&itemids);

	zbx_free(errcodes);
	zbx_free(items);

	zabbix_log(LOG_LEVEL_DEBUG, "End of %s()", __func__);
}

static int	substitute_expression_functions_results(zbx_hashset_t *ifuncs, zbx_eval_context_t *ctx, char **error)
{
	zbx_uint64_t		functionid;
	zbx_func_t		*func;
	zbx_ifunc_t		*ifunc;
	int			i;

	for (i = 0; i < ctx->stack.values_num; i++)
	{
		zbx_eval_token_t	*token = &ctx->stack.values[i];

		if (ZBX_EVAL_TOKEN_FUNCTIONID != token->type)
			continue;

		if (ZBX_VARIANT_UI64 != token->value.type)
		{
			/* functionids should be already extracted into uint64 vars */
			THIS_SHOULD_NEVER_HAPPEN;
			*error = zbx_dsprintf(*error, "Cannot parse function at: \"%s\"",
					ctx->expression + token->loc.l);
			return FAIL;
		}

		functionid = token->value.data.ui64;
		if (NULL == (ifunc = (zbx_ifunc_t *)zbx_hashset_search(ifuncs, &functionid)))
		{
			*error = zbx_dsprintf(*error, "Cannot obtain function"
					" and item for functionid: " ZBX_FS_UI64, functionid);
			return FAIL;
		}

		func = ifunc->func;

		if (NULL != func->error)
		{
			*error = zbx_strdup(*error, func->error);
			return FAIL;
		}

		if (ZBX_VARIANT_NONE == func->value.type)
		{
			*error = zbx_strdup(*error, "Unexpected error while processing a trigger expression");
			return FAIL;
		}

		zbx_variant_copy(&token->value, &func->value);
	}

	return SUCCEED;
}

static void	log_expression(const char *prefix, int index, const zbx_eval_context_t *ctx)
{
	if (SUCCEED == ZBX_CHECK_LOG_LEVEL(LOG_LEVEL_DEBUG))
	{
		char	*expression = NULL;

		zbx_eval_compose_expression(ctx, &expression);
		zabbix_log(LOG_LEVEL_DEBUG, "%s() expression[%d]:'%s' => '%s'", prefix, index, ctx->expression,
				expression);
		zbx_free(expression);
	}
}

static void	zbx_substitute_functions_results(zbx_hashset_t *ifuncs, zbx_vector_ptr_t *triggers)
{
	DC_TRIGGER	*tr;
	int		i;

	zabbix_log(LOG_LEVEL_DEBUG, "In %s() ifuncs_num:%d tr_num:%d",
			__func__, ifuncs->num_data, triggers->values_num);

	for (i = 0; i < triggers->values_num; i++)
	{
		tr = (DC_TRIGGER *)triggers->values[i];

		if (NULL != tr->new_error)
			continue;

		if( SUCCEED != substitute_expression_functions_results(ifuncs, tr->eval_ctx, &tr->new_error))
		{
			tr->new_value = TRIGGER_VALUE_UNKNOWN;
			continue;
		}

		log_expression(__func__, i, tr->eval_ctx);

		if (TRIGGER_RECOVERY_MODE_RECOVERY_EXPRESSION == tr->recovery_mode)
		{
			if (SUCCEED != substitute_expression_functions_results(ifuncs, tr->eval_ctx_r, &tr->new_error))
			{
				tr->new_value = TRIGGER_VALUE_UNKNOWN;
				continue;
			}

			log_expression(__func__, i, tr->eval_ctx_r);
		}
	}

	zabbix_log(LOG_LEVEL_DEBUG, "End of %s()", __func__);
}

/******************************************************************************
 *                                                                            *
 * Function: substitute_functions                                             *
 *                                                                            *
 * Purpose: substitute expression functions with their values                 *
 *                                                                            *
 * Parameters: triggers - [IN] vector of DC_TRIGGER pointers, sorted by      *
 *                             triggerids                                     *
 *             unknown_msgs - vector for storing messages for NOTSUPPORTED    *
 *                            items and failed functions                      *
 *                                                                            *
 * Author: Alexei Vladishev, Alexander Vladishev, Aleksandrs Saveljevs        *
 *                                                                            *
 * Comments: example: "({15}>10) or ({123}=1)" => "(26.416>10) or (0=1)"      *
 *                                                                            *
 ******************************************************************************/
static void	substitute_functions(zbx_vector_ptr_t *triggers)
{
	zbx_vector_uint64_t	functionids;
	zbx_hashset_t		ifuncs, funcs;

	zabbix_log(LOG_LEVEL_DEBUG, "In %s()", __func__);

	zbx_vector_uint64_create(&functionids);
	zbx_extract_functionids(&functionids, triggers);

	if (0 == functionids.values_num)
		goto empty;

	zbx_hashset_create(&ifuncs, triggers->values_num, ZBX_DEFAULT_UINT64_HASH_FUNC,
			ZBX_DEFAULT_UINT64_COMPARE_FUNC);

	zbx_hashset_create_ext(&funcs, triggers->values_num, func_hash_func, func_compare_func, func_clean,
				ZBX_DEFAULT_MEM_MALLOC_FUNC, ZBX_DEFAULT_MEM_REALLOC_FUNC, ZBX_DEFAULT_MEM_FREE_FUNC);

	zbx_populate_function_items(&functionids, &funcs, &ifuncs, triggers);

	if (0 != ifuncs.num_data)
	{
		zbx_evaluate_item_functions(&funcs);
		zbx_substitute_functions_results(&ifuncs, triggers);
	}

	zbx_hashset_destroy(&ifuncs);
	zbx_hashset_destroy(&funcs);
empty:
	zbx_vector_uint64_destroy(&functionids);

	zabbix_log(LOG_LEVEL_DEBUG, "End of %s()", __func__);
}

/******************************************************************************
 *                                                                            *
 * Function: prepare_triggers                                                 *
 *                                                                            *
 * Purpose: prepare triggers for evaluation                                   *
 *                                                                            *
 * Parameters: triggers     - [IN] array of DC_TRIGGER pointers               *
 *             triggres_num - [IN] the number of triggers to prepare          *
 *                                                                            *
 ******************************************************************************/
void	prepare_triggers(DC_TRIGGER **triggers, int triggers_num)
{
	int	i;

	for (i = 0; i < triggers_num; i++)
	{
		DC_TRIGGER	*tr = triggers[i];

		tr->eval_ctx = zbx_eval_deserialize_dyn(tr->expression_bin, tr->expression, ZBX_EVAL_EXCTRACT_ALL);

		if (TRIGGER_RECOVERY_MODE_RECOVERY_EXPRESSION == tr->recovery_mode)
		{
			tr->eval_ctx_r = zbx_eval_deserialize_dyn(tr->recovery_expression_bin, tr->recovery_expression,
					ZBX_EVAL_EXCTRACT_ALL);
		}
	}
}

static int	evaluate_expression(zbx_eval_context_t *ctx, const zbx_timespec_t *ts, double *result,
		char **error)
{
	zbx_variant_t	 value;

	if (SUCCEED != zbx_eval_execute(ctx, ts, &value, error))
		return FAIL;

	if (SUCCEED == ZBX_CHECK_LOG_LEVEL(LOG_LEVEL_DEBUG))
	{
		char	*expression = NULL;

		zbx_eval_compose_expression(ctx, &expression);
		zabbix_log(LOG_LEVEL_DEBUG, "%s(): %s => %s", __func__, expression, zbx_variant_value_desc(&value));
		zbx_free(expression);
	}

	if (SUCCEED != zbx_variant_convert(&value, ZBX_VARIANT_DBL))
	{
		*error = zbx_dsprintf(*error, "Cannot convert expression result of type \"%s\" to"
				" floating point value", zbx_variant_type_desc(&value));
		zbx_variant_clear(&value);

		return FAIL;
	}

	*result = value.data.dbl;

	return SUCCEED;
}

/******************************************************************************
 *                                                                            *
 * Function: evaluate_expressions                                             *
 *                                                                            *
 * Purpose: evaluate trigger expressions                                      *
 *                                                                            *
 * Parameters: triggers - [IN] vector of DC_TRIGGER pointers, sorted by       *
 *                             triggerids                                     *
 *                                                                            *
 * Author: Alexei Vladishev                                                   *
 *                                                                            *
 ******************************************************************************/
void	evaluate_expressions(zbx_vector_ptr_t *triggers)
{
	DB_EVENT		event;
	DC_TRIGGER		*tr;
	int			i;
	double			expr_result;
	char			err[MAX_STRING_LEN];

	zabbix_log(LOG_LEVEL_DEBUG, "In %s() tr_num:%d", __func__, triggers->values_num);

	event.object = EVENT_OBJECT_TRIGGER;

	for (i = 0; i < triggers->values_num; i++)
	{
		tr = (DC_TRIGGER *)triggers->values[i];

		event.value = tr->value;

		if (SUCCEED != expand_trigger_macros(tr->eval_ctx, &event, err, sizeof(err)))
		{
			tr->new_error = zbx_dsprintf(tr->new_error, "Cannot evaluate expression: %s", err);
			tr->new_value = TRIGGER_VALUE_UNKNOWN;
		}

		if (TRIGGER_RECOVERY_MODE_RECOVERY_EXPRESSION == tr->recovery_mode &&
				SUCCEED != expand_trigger_macros(tr->eval_ctx_r, &event, err, sizeof(err)))
		{
			tr->new_error = zbx_dsprintf(tr->new_error, "Cannot evaluate expression: %s", err);
			tr->new_value = TRIGGER_VALUE_UNKNOWN;
		}
	}

	substitute_functions(triggers);

	/* calculate new trigger values based on their recovery modes and expression evaluations */
	for (i = 0; i < triggers->values_num; i++)
	{
		tr = (DC_TRIGGER *)triggers->values[i];

		if (NULL != tr->new_error)
			continue;

		if (SUCCEED != evaluate_expression(tr->eval_ctx, &tr->timespec, &expr_result, &tr->new_error))
			continue;

		/* trigger expression evaluates to true, set PROBLEM value */
		if (SUCCEED != zbx_double_compare(expr_result, 0.0))
		{
			if (0 == (tr->flags & ZBX_DC_TRIGGER_PROBLEM_EXPRESSION))
			{
				/* trigger value should remain unchanged and no PROBLEM events should be generated if */
				/* problem expression evaluates to true, but trigger recalculation was initiated by a */
				/* time-based function or a new value of an item in recovery expression */
				tr->new_value = TRIGGER_VALUE_NONE;
			}
			else
				tr->new_value = TRIGGER_VALUE_PROBLEM;

			continue;
		}

		/* otherwise try to recover trigger by setting OK value */
		if (TRIGGER_VALUE_PROBLEM == tr->value && TRIGGER_RECOVERY_MODE_NONE != tr->recovery_mode)
		{
			if (TRIGGER_RECOVERY_MODE_EXPRESSION == tr->recovery_mode)
			{
				tr->new_value = TRIGGER_VALUE_OK;
				continue;
			}

			/* processing recovery expression mode */
			if (SUCCEED != evaluate_expression(tr->eval_ctx_r, &tr->timespec, &expr_result, &tr->new_error))
			{
				tr->new_value = TRIGGER_VALUE_UNKNOWN;
				continue;
			}

			if (SUCCEED != zbx_double_compare(expr_result, 0.0))
			{
				tr->new_value = TRIGGER_VALUE_OK;
				continue;
			}
		}

		/* no changes, keep the old value */
		tr->new_value = TRIGGER_VALUE_NONE;
	}

	if (SUCCEED == ZBX_CHECK_LOG_LEVEL(LOG_LEVEL_DEBUG))
	{
		for (i = 0; i < triggers->values_num; i++)
		{
			tr = (DC_TRIGGER *)triggers->values[i];

			if (NULL != tr->new_error)
			{
				zabbix_log(LOG_LEVEL_DEBUG, "%s():expression [%s] cannot be evaluated: %s",
						__func__, tr->expression, tr->new_error);
			}
		}

		zabbix_log(LOG_LEVEL_DEBUG, "End of %s()", __func__);
	}
}

/******************************************************************************
 *                                                                            *
 * Function: process_simple_macro_token                                       *
 *                                                                            *
 * Purpose: trying to resolve the discovery macros in item key parameters     *
 *          in simple macros like {host:key[].func()}                         *
 *                                                                            *
 ******************************************************************************/
static int	process_simple_macro_token(char **data, zbx_token_t *token, const struct zbx_json_parse *jp_row,
		const zbx_vector_ptr_t *lld_macro_paths, char *error, size_t max_error_len)
{
	char	*key = NULL, *replace_to = NULL, *dot, *params;
	size_t	replace_to_offset = 0, replace_to_alloc = 128, lld_start, lld_end;
	int	ret = FAIL;

	if ('{' == (*data)[token->data.simple_macro.host.l] &&
			NULL == macro_in_list(*data, token->data.simple_macro.host, simple_host_macros, NULL))
	{
		goto out;
	}

	replace_to = (char *)zbx_malloc(NULL, replace_to_alloc);

	lld_start = token->data.simple_macro.key.l;
	lld_end = token->data.simple_macro.func_param.r - 1;
	dot = *data + token->data.simple_macro.key.r + 1;
	params = *data + token->data.simple_macro.func_param.l + 1;

	/* extract key and substitute macros */
	*dot = '\0';
	key = zbx_strdup(key, *data + token->data.simple_macro.key.l);
	substitute_key_macros_impl(&key, NULL, NULL, jp_row, lld_macro_paths, MACRO_TYPE_ITEM_KEY, NULL, 0);
	*dot = '.';

	zbx_strcpy_alloc(&replace_to, &replace_to_alloc, &replace_to_offset, key);
	zbx_strncpy_alloc(&replace_to, &replace_to_alloc, &replace_to_offset, dot, params - dot);

	/* substitute macros in function parameters */
	if (SUCCEED != substitute_function_lld_param(params, *data + lld_end - params + 1, 0, &replace_to,
			&replace_to_alloc, &replace_to_offset, jp_row, lld_macro_paths, error, max_error_len))
	{
		goto out;
	}

	/* replace LLD part in original string and adjust token boundary */
	zbx_replace_string(data, lld_start, &lld_end, replace_to);
	token->loc.r += lld_end - (token->data.simple_macro.func_param.r - 1);

	ret = SUCCEED;
out:
	zbx_free(replace_to);
	zbx_free(key);

	return ret;
}

/******************************************************************************
 *                                                                            *
 * Function: process_lld_macro_token                                          *
 *                                                                            *
 * Purpose: expand discovery macro in expression                              *
 *                                                                            *
 * Parameters: data      - [IN/OUT] the expression containing lld macro       *
 *             token     - [IN/OUT] the token with lld macro location data    *
 *             flags     - [IN] the flags passed to                           *
 *                                  subtitute_discovery_macros() function     *
 *             jp_row    - [IN] discovery data                                *
 * cur_token_inside_quote - [IN] used in autoquoting for trigger prototypes   *
 *                                                                            *
 ******************************************************************************/
static void	process_lld_macro_token(char **data, zbx_token_t *token, int flags, const struct zbx_json_parse *jp_row,
		const zbx_vector_ptr_t *lld_macro_paths, int cur_token_inside_quote)
{
	char	c, *replace_to = NULL;
	int	l ,r;

	if (ZBX_TOKEN_LLD_FUNC_MACRO == token->type)
	{
		l = token->data.lld_func_macro.macro.l;
		r = token->data.lld_func_macro.macro.r;
	}
	else
	{
		l = token->loc.l;
		r = token->loc.r;
	}

	c = (*data)[r + 1];
	(*data)[r + 1] = '\0';

	if (SUCCEED != zbx_lld_macro_value_by_name(jp_row, lld_macro_paths, *data + l, &replace_to))
	{
		zabbix_log(LOG_LEVEL_DEBUG, "cannot substitute macro \"%s\": not found in value set", *data + l);

		(*data)[r + 1] = c;
		zbx_free(replace_to);

		return;
	}

	(*data)[r + 1] = c;

	if (ZBX_TOKEN_LLD_FUNC_MACRO == token->type)
	{
		if (SUCCEED != (zbx_calculate_macro_function(*data, &token->data.lld_func_macro, &replace_to)))
		{
			int	len = token->data.lld_func_macro.func.r - token->data.lld_func_macro.func.l + 1;

			zabbix_log(LOG_LEVEL_DEBUG, "cannot execute function \"%.*s\"", len,
					*data + token->data.lld_func_macro.func.l);

			zbx_free(replace_to);

			return;
		}
	}

	if (0 != (flags & ZBX_TOKEN_JSON))
	{
		zbx_json_escape(&replace_to);
	}
	else if (0 != (flags & ZBX_TOKEN_XML))
	{
		char	*replace_to_esc;

		replace_to_esc = xml_escape_dyn(replace_to);
		zbx_free(replace_to);
		replace_to = replace_to_esc;
	}
	else if (0 != (flags & ZBX_TOKEN_REGEXP))
	{
		zbx_regexp_escape(&replace_to);
	}
	else if (0 != (flags & ZBX_TOKEN_REGEXP_OUTPUT))
	{
		char	*replace_to_esc;

		replace_to_esc = zbx_dyn_escape_string(replace_to, "\\");
		zbx_free(replace_to);
		replace_to = replace_to_esc;
	}
	else if (0 != (flags & ZBX_TOKEN_XPATH))
	{
		xml_escape_xpath(&replace_to);
	}
	else if (0 != (flags & ZBX_TOKEN_PROMETHEUS))
	{
		char	*replace_to_esc;

		replace_to_esc = zbx_dyn_escape_string(replace_to, "\\\n\"");
		zbx_free(replace_to);
		replace_to = replace_to_esc;
	}
	else if (0 != (flags & ZBX_TOKEN_JSONPATH) && ZBX_TOKEN_LLD_MACRO == token->type)
	{
		char	*replace_to_esc;

		replace_to_esc = zbx_dyn_escape_string(replace_to, "\\\"");
		zbx_free(replace_to);
		replace_to = replace_to_esc;
	}
	else if (0 != (flags & ZBX_TOKEN_STRING))
	{
		if (1 == cur_token_inside_quote)
		{
			char	*replace_to_esc;

			replace_to_esc = zbx_dyn_escape_string(replace_to, "\\\"");
			zbx_free(replace_to);
			replace_to = replace_to_esc;
		}
	}
	else if (0 != (flags & ZBX_TOKEN_STR_REPLACE))
	{
		char	*replace_to_esc;

		replace_to_esc = zbx_str_printable_dyn(replace_to);

		zbx_free(replace_to);
		replace_to = replace_to_esc;
	}

	if (NULL != replace_to)
	{
		size_t	data_alloc, data_len;

		data_alloc = data_len = strlen(*data) + 1;
		token->loc.r += zbx_replace_mem_dyn(data, &data_alloc, &data_len, token->loc.l,
				token->loc.r - token->loc.l + 1, replace_to, strlen(replace_to));
		zbx_free(replace_to);
	}
}

/******************************************************************************
 *                                                                            *
 * Function: process_user_macro_token                                         *
 *                                                                            *
 * Purpose: expand discovery macro in user macro context                      *
 *                                                                            *
 * Parameters: data      - [IN/OUT] the expression containing lld macro       *
 *             token     - [IN/OUT] the token with user macro location data   *
 *             jp_row    - [IN] discovery data                                *
 *                                                                            *
 ******************************************************************************/
static void	process_user_macro_token(char **data, zbx_token_t *token, const struct zbx_json_parse *jp_row,
		const zbx_vector_ptr_t *lld_macro_paths)
{
	int			force_quote;
	size_t			context_r;
	char			*context, *context_esc;
	zbx_token_user_macro_t	*macro = &token->data.user_macro;

	/* user macro without context, nothing to replace */
	if (0 == token->data.user_macro.context.l)
		return;

	force_quote = ('"' == (*data)[macro->context.l]);
	context = zbx_user_macro_unquote_context_dyn(*data + macro->context.l, macro->context.r - macro->context.l + 1);

	/* substitute_lld_macros() can't fail with ZBX_TOKEN_LLD_MACRO or ZBX_TOKEN_LLD_FUNC_MACRO flags set */
	substitute_lld_macros(&context, jp_row, lld_macro_paths, ZBX_TOKEN_LLD_MACRO | ZBX_TOKEN_LLD_FUNC_MACRO, NULL,
			0);

	context_esc = zbx_user_macro_quote_context_dyn(context, force_quote);

	context_r = macro->context.r;
	zbx_replace_string(data, macro->context.l, &context_r, context_esc);

	token->loc.r += context_r - macro->context.r;

	zbx_free(context_esc);
	zbx_free(context);
}

/******************************************************************************
 *                                                                            *
 * Function: substitute_query_filter_lld_macros                               *
 *                                                                            *
 * Purpose: substitute lld macros in calculated item query filter             *
 *                                                                            *
 * Parameters: filter          - [IN/OUT] the filter                          *
 *             jp_row          - [IN] the lld data row                        *
 *             lld_macro_paths - [IN] use json path to extract from jp_row    *
 *             error           - [OUT] the error message                      *
 *                                                                            *
 *  Return value: SUCCEED - the macros were expanded successfully.            *
 *                FAIL    - otherwise.                                        *
 *                                                                            *
 ******************************************************************************/
static int	substitute_query_filter_lld_macros(char **filter, const struct zbx_json_parse *jp_row,
		const zbx_vector_ptr_t *lld_macro_paths, char **error)
{
	char			*errmsg = NULL, err[128], *new_filter = NULL;
	int			i, ret = FAIL;
	zbx_eval_context_t	ctx;

	if (SUCCEED != zbx_eval_parse_expression(&ctx, *filter,
			ZBX_EVAL_PARSE_QUERY_EXPRESSION | ZBX_EVAL_COMPOSE_QUOTE | ZBX_EVAL_PARSE_LLDMACRO, &errmsg))
	{
		*error = zbx_dsprintf(NULL, "cannot parse item query filter: %s", errmsg);
		zbx_free(errmsg);
		goto out;
	}

	for (i = 0; i < ctx.stack.values_num; i++)
	{
		zbx_eval_token_t	*token = &ctx.stack.values[i];
		char			*value;

		switch (token->type)
		{
			case ZBX_EVAL_TOKEN_VAR_LLDMACRO:
			case ZBX_EVAL_TOKEN_VAR_USERMACRO:
			case ZBX_EVAL_TOKEN_VAR_STR:
				value = zbx_substr_unquote(ctx.expression, token->loc.l, token->loc.r);

				if (FAIL == substitute_lld_macros(&value, jp_row, lld_macro_paths, ZBX_MACRO_ANY, err,
						sizeof(err)))
				{
					*error = zbx_strdup(NULL, err);
					zbx_free(value);

					goto clean;
				}
				break;
			default:
				continue;
		}

		zbx_variant_set_str(&token->value, value);
	}

	zbx_eval_compose_expression(&ctx, &new_filter);
	zbx_free(*filter);
	*filter = new_filter;

	ret = SUCCEED;
clean:
	zbx_eval_clear(&ctx);
out:
	return ret;
}

/******************************************************************************
 *                                                                            *
 * Function: substitute_item_query_macros                                     *
 *                                                                            *
 * Purpose: substitute lld macros in history function item query argument     *
 *          /host/key?[filter]                                                *
 *                                                                            *
 * Parameters: ctx             - [IN] the calculated item formula             *
 *             token           - [IN] the item query token                    *
 *             jp_row          - [IN] the lld data row                        *
 *             lld_macro_paths - [IN] use json path to extract from jp_row    *
 *             itemquery       - [OUT] the item query with expanded macros    *
 *             error           - [OUT] the error message                      *
 *                                                                            *
 *  Return value: SUCCEED - the macros were expanded successfully.            *
 *                FAIL    - otherwise.                                        *
 *                                                                            *
 ******************************************************************************/
static int	substitute_item_query_lld_macros(const zbx_eval_context_t *ctx, const zbx_eval_token_t *token,
		const struct zbx_json_parse *jp_row, const zbx_vector_ptr_t *lld_macro_paths, char **itemquery,
		char **error)
{
	zbx_item_query_t	query;
	char			err[128];
	int			ret = FAIL;
	size_t			itemquery_alloc = 0, itemquery_offset = 0;

	if (0 == zbx_eval_parse_query(ctx->expression + token->loc.l, token->loc.r - token->loc.l + 1, &query))
	{
		*error = zbx_strdup(NULL, "invalid item reference");
		return FAIL;
	}

	if (SUCCEED != substitute_key_macros(&query.key, NULL, NULL, jp_row, lld_macro_paths, MACRO_TYPE_ITEM_KEY,
			err, sizeof(err)))
	{
		*error = zbx_strdup(NULL, err);
		goto out;
	}

	if (NULL != query.filter && SUCCEED != substitute_query_filter_lld_macros(&query.filter, jp_row,
			lld_macro_paths, error))
	{
		goto out;
	}

	zbx_snprintf_alloc(itemquery, &itemquery_alloc, &itemquery_offset, "/%s/%s", ZBX_NULL2EMPTY_STR(query.host),
			query.key);
	if (NULL != query.filter)
		zbx_snprintf_alloc(itemquery, &itemquery_alloc, &itemquery_offset, "?[%s]", query.filter);

	ret = SUCCEED;
out:
	zbx_eval_clear_query(&query);

	return ret;
}

/******************************************************************************
 *                                                                            *
 * Function: zbx_substitute_expression_macros                                 *
 *                                                                            *
 * Purpose: substitutes lld macros in an expression                           *
 *                                                                            *
 * Parameters: data            - [IN/OUT] the expression                      *
 *             jp_row          - [IN] the lld data row                        *
 *             lld_macro_paths - [IN] use json path to extract from jp_row    *
 *             error           - [IN] pointer to string for reporting errors  *
 *             max_error_len   - [IN] size of 'error' string                  *
 *                                                                            *
 ******************************************************************************/
int	zbx_substitute_expression_lld_macros(char **data, zbx_uint64_t rules, const struct zbx_json_parse *jp_row,
		const zbx_vector_ptr_t *lld_macro_paths, char **error)
{
	char			*exp = NULL;
	int			i, ret = FAIL;
	zbx_eval_context_t	ctx;

	zabbix_log(LOG_LEVEL_DEBUG, "In %s() expression:%s", __func__, *data);

	if (SUCCEED != zbx_eval_parse_expression(&ctx, *data, rules, error))
		goto out;

	for (i = 0; i < ctx.stack.values_num; i++)
	{
		zbx_eval_token_t	*token = &ctx.stack.values[i];
		char			*value = NULL, err[128];

		switch(token->type)
		{
			case ZBX_EVAL_TOKEN_ARG_QUERY:
				if (FAIL == substitute_item_query_lld_macros(&ctx, token, jp_row, lld_macro_paths,
						&value, error))
				{
					goto clean;
				}
				break;
			case ZBX_EVAL_TOKEN_VAR_LLDMACRO:
			case ZBX_EVAL_TOKEN_VAR_USERMACRO:
			case ZBX_EVAL_TOKEN_VAR_STR:
			case ZBX_EVAL_TOKEN_VAR_NUM:
			case ZBX_EVAL_TOKEN_ARG_PERIOD:
				value = zbx_substr_unquote(ctx.expression, token->loc.l, token->loc.r);

				if (FAIL == substitute_lld_macros(&value, jp_row, lld_macro_paths, ZBX_MACRO_ANY, err,
						sizeof(err)))
				{
					*error = zbx_strdup(NULL, err);
					zbx_free(value);
					goto clean;
				}
				break;
			default:
				continue;
		}

		zbx_variant_clear(&token->value);
		zbx_variant_set_str(&token->value, value);
	}

	zbx_eval_compose_expression(&ctx, &exp);

	zbx_free(*data);
	*data = exp;
	exp = NULL;

	ret = SUCCEED;
clean:
	zbx_free(exp);
	zbx_eval_clear(&ctx);
out:
	zabbix_log(LOG_LEVEL_DEBUG, "End of %s() expression:%s", __func__, *data);

	return ret;
}

/******************************************************************************
 *                                                                            *
 * Function: process_expression_macro_token                                   *
 *                                                                            *
 * Purpose: expand discovery macro in expression macro                        *
 *                                                                            *
 * Parameters: data            - [IN/OUT] the expression containing macro     *
 *             token           - [IN/OUT] the macro token                     *
 *             jp_row          - [IN] discovery data                          *
 *             lld_macro_paths - [IN] discovery data                          *
 *             error           - [OUT] error message                          *
 *             max_error_len   - [IN] the size of error buffer                *
 *                                                                            *
 ******************************************************************************/
static int	process_expression_macro_token(char **data, zbx_token_t *token, const struct zbx_json_parse *jp_row,
		const zbx_vector_ptr_t *lld_macro_paths, char *error, size_t error_len)
{
	char	*errmsg = NULL, *expression;
	size_t	right = token->data.expression_macro.expression.r;

	expression = zbx_substr(*data, token->data.expression_macro.expression.l,
			token->data.expression_macro.expression.r);

	if (FAIL == zbx_substitute_expression_lld_macros(&expression, ZBX_EVAL_EXPRESSION_MACRO_LLD, jp_row,
			lld_macro_paths, &errmsg))
	{
		zbx_free(expression);
		zbx_strlcpy(error, errmsg, error_len);
		zbx_free(errmsg);

		return FAIL;
	}

	zbx_replace_string(data, token->data.expression_macro.expression.l, &right, expression);
	token->loc.r += right - token->data.expression_macro.expression.r;
	zbx_free(expression);

	return SUCCEED;
}

/******************************************************************************
 *                                                                            *
 * Function: substitute_func_macro                                            *
 *                                                                            *
 * Purpose: substitute lld macros in function macro parameters                *
 *                                                                            *
 * Parameters: data   - [IN/OUT] pointer to a buffer                          *
 *             token  - [IN/OUT] the token with function macro location data  *
 *             jp_row - [IN] discovery data                                   *
 *             error  - [OUT] error message                                   *
 *             max_error_len - [IN] the size of error buffer                  *
 *                                                                            *
 * Return value: SUCCEED - the lld macros were resolved successfully          *
 *               FAIL - otherwise                                             *
 *                                                                            *
 ******************************************************************************/
static int	substitute_func_macro(char **data, zbx_token_t *token, const struct zbx_json_parse *jp_row,
		const zbx_vector_ptr_t *lld_macro_paths, char *error, size_t max_error_len)
{
	int		ret, offset = 0;
	char		*exp = NULL;
	size_t		exp_alloc = 0, exp_offset = 0, right;
	size_t		par_l = token->data.func_macro.func_param.l, par_r = token->data.func_macro.func_param.r;
	zbx_token_t	tok;

	if (SUCCEED == zbx_token_find(*data, (int)token->data.func_macro.macro.l, &tok,
			ZBX_TOKEN_SEARCH_EXPRESSION_MACRO) && tok.loc.r <= token->data.func_macro.macro.r)
	{
		offset = (int)tok.loc.r;

		if (SUCCEED == process_expression_macro_token(data, &tok, jp_row, lld_macro_paths, error,
				max_error_len))
		{
			offset = tok.loc.r - offset;
		}
	}

	ret = substitute_function_lld_param(*data + par_l + offset + 1, par_r - (par_l + 1), 0, &exp, &exp_alloc,
			&exp_offset, jp_row, lld_macro_paths, error, max_error_len);

	if (SUCCEED == ret)
	{
		right = par_r + offset - 1;
		zbx_replace_string(data, par_l + offset + 1, &right, exp);
		token->loc.r = right + 1;
	}

	zbx_free(exp);

	return ret;
}

/******************************************************************************
 *                                                                            *
 * Function: substitute_lld_macros                                            *
 *                                                                            *
 * Parameters: data   - [IN/OUT] pointer to a buffer                          *
 *             jp_row - [IN] discovery data                                   *
 *             flags  - [IN] ZBX_MACRO_ANY - all LLD macros will be resolved  *
 *                            without validation of the value type            *
 *                           ZBX_MACRO_NUMERIC - values for LLD macros should *
 *                            be numeric                                      *
 *                           ZBX_MACRO_SIMPLE - LLD macros, located in the    *
 *                            item key parameters in simple macros will be    *
 *                            resolved considering quotes.                    *
 *                            Flag ZBX_MACRO_NUMERIC doesn't affect these     *
 *                            macros.                                         *
 *                           ZBX_MACRO_FUNC - function macros will be         *
 *                            skipped (lld macros inside function macros will *
 *                            be ignored) for macros specified in func_macros *
 *                            array                                           *
 *             error  - [OUT] should be not NULL if ZBX_MACRO_NUMERIC flag is *
 *                            set                                             *
 *             max_error_len - [IN] the size of error buffer                  *
 *                                                                            *
 * Return value: Always SUCCEED if numeric flag is not set, otherwise SUCCEED *
 *               if all discovery macros resolved to numeric values,          *
 *               otherwise FAIL with an error message.                        *
 *                                                                            *
 * Author: Alexander Vladishev                                                *
 *                                                                            *
 ******************************************************************************/
int	substitute_lld_macros(char **data, const struct zbx_json_parse *jp_row, const zbx_vector_ptr_t *lld_macro_paths,
		int flags, char *error, size_t max_error_len)
{
	int		ret = SUCCEED, pos = 0, prev_token_loc_r = -1, cur_token_inside_quote = 0;
	size_t		i;
	zbx_token_t	token;

	zabbix_log(LOG_LEVEL_DEBUG, "In %s() data:'%s'", __func__, *data);

	while (SUCCEED == ret && SUCCEED == zbx_token_find(*data, pos, &token, ZBX_TOKEN_SEARCH_EXPRESSION_MACRO))
	{
		for (i = prev_token_loc_r + 1; i < token.loc.l; i++)
		{
			switch ((*data)[i])
			{
				case '\\':
					if (0 != cur_token_inside_quote)
						i++;
					break;
				case '"':
					cur_token_inside_quote = !cur_token_inside_quote;
					break;
			}
		}

		if (0 != (token.type & flags))
		{
			switch (token.type)
			{
				case ZBX_TOKEN_LLD_MACRO:
				case ZBX_TOKEN_LLD_FUNC_MACRO:
					process_lld_macro_token(data, &token, flags, jp_row, lld_macro_paths,
							cur_token_inside_quote);
					pos = token.loc.r;
					break;
				case ZBX_TOKEN_USER_MACRO:
					process_user_macro_token(data, &token, jp_row, lld_macro_paths);
					pos = token.loc.r;
					break;
				case ZBX_TOKEN_SIMPLE_MACRO:
					process_simple_macro_token(data, &token, jp_row, lld_macro_paths, error,
							max_error_len);
					pos = token.loc.r;
					break;
				case ZBX_TOKEN_FUNC_MACRO:
					if (NULL != func_macro_in_list(*data, &token.data.func_macro, NULL))
					{
						ret = substitute_func_macro(data, &token, jp_row, lld_macro_paths,
								error, max_error_len);
						pos = token.loc.r;
					}
					break;
				case ZBX_TOKEN_EXPRESSION_MACRO:
					if (SUCCEED == process_expression_macro_token(data, &token, jp_row,
							lld_macro_paths, error, max_error_len))
					{
						pos = token.loc.r;
					}
					break;
			}
		}
		prev_token_loc_r = token.loc.r;
		pos++;
	}

	zabbix_log(LOG_LEVEL_DEBUG, "End of %s():%s data:'%s'", __func__, zbx_result_string(ret), *data);

	return ret;
}

typedef struct
{
	zbx_uint64_t			*hostid;
	DC_ITEM				*dc_item;
	const struct zbx_json_parse	*jp_row;
	const zbx_vector_ptr_t		*lld_macro_paths;
	int				macro_type;
}
replace_key_param_data_t;

/******************************************************************************
 *                                                                            *
 * Function: replace_key_param                                                *
 *                                                                            *
 * Comments: auxiliary function for substitute_key_macros()                   *
 *                                                                            *
 ******************************************************************************/
static int	replace_key_param_cb(const char *data, int key_type, int level, int num, int quoted, void *cb_data,
			char **param)
{
	replace_key_param_data_t	*replace_key_param_data = (replace_key_param_data_t *)cb_data;
	zbx_uint64_t			*hostid = replace_key_param_data->hostid;
	DC_ITEM				*dc_item = replace_key_param_data->dc_item;
	const struct zbx_json_parse	*jp_row = replace_key_param_data->jp_row;
	const zbx_vector_ptr_t		*lld_macros = replace_key_param_data->lld_macro_paths;
	int				macro_type = replace_key_param_data->macro_type, ret = SUCCEED;

	ZBX_UNUSED(num);

	if (ZBX_KEY_TYPE_ITEM == key_type && 0 == level)
		return ret;

	if (NULL == strchr(data, '{'))
		return ret;

	*param = zbx_strdup(NULL, data);

	if (0 != level)
		unquote_key_param(*param);

	if (NULL == jp_row)
		substitute_simple_macros_impl(NULL, NULL, NULL, NULL, hostid, NULL, dc_item, NULL, NULL, NULL,
				param, macro_type, NULL, 0);
	else
		substitute_lld_macros(param, jp_row, lld_macros, ZBX_MACRO_ANY, NULL, 0);

	if (0 != level)
	{
		if (FAIL == (ret = quote_key_param(param, quoted)))
			zbx_free(*param);
	}

	return ret;
}

/******************************************************************************
 *                                                                            *
 * Function: substitute_key_macros_impl                                       *
 *                                                                            *
 * Purpose: safely substitutes macros in parameters of an item key and OID    *
 *                                                                            *
 * Example:  key                     | macro  | result            | return    *
 *          -------------------------+--------+-------------------+---------  *
 *           echo.sh[{$MACRO}]       | a      | echo.sh[a]        | SUCCEED   *
 *           echo.sh[{$MACRO}]       | a\     | echo.sh[a\]       | SUCCEED   *
 *           echo.sh["{$MACRO}"]     | a      | echo.sh["a"]      | SUCCEED   *
 *           echo.sh["{$MACRO}"]     | a\     | undefined         | FAIL      *
 *           echo.sh[{$MACRO}]       |  a     | echo.sh[" a"]     | SUCCEED   *
 *           echo.sh[{$MACRO}]       |  a\    | undefined         | FAIL      *
 *           echo.sh["{$MACRO}"]     |  a     | echo.sh[" a"]     | SUCCEED   *
 *           echo.sh["{$MACRO}"]     |  a\    | undefined         | FAIL      *
 *           echo.sh[{$MACRO}]       | "a"    | echo.sh["\"a\""]  | SUCCEED   *
 *           echo.sh[{$MACRO}]       | "a"\   | undefined         | FAIL      *
 *           echo.sh["{$MACRO}"]     | "a"    | echo.sh["\"a\""]  | SUCCEED   *
 *           echo.sh["{$MACRO}"]     | "a"\   | undefined         | FAIL      *
 *           echo.sh[{$MACRO}]       | a,b    | echo.sh["a,b"]    | SUCCEED   *
 *           echo.sh[{$MACRO}]       | a,b\   | undefined         | FAIL      *
 *           echo.sh["{$MACRO}"]     | a,b    | echo.sh["a,b"]    | SUCCEED   *
 *           echo.sh["{$MACRO}"]     | a,b\   | undefined         | FAIL      *
 *           echo.sh[{$MACRO}]       | a]     | echo.sh["a]"]     | SUCCEED   *
 *           echo.sh[{$MACRO}]       | a]\    | undefined         | FAIL      *
 *           echo.sh["{$MACRO}"]     | a]     | echo.sh["a]"]     | SUCCEED   *
 *           echo.sh["{$MACRO}"]     | a]\    | undefined         | FAIL      *
 *           echo.sh[{$MACRO}]       | [a     | echo.sh["a]"]     | SUCCEED   *
 *           echo.sh[{$MACRO}]       | [a\    | undefined         | FAIL      *
 *           echo.sh["{$MACRO}"]     | [a     | echo.sh["[a"]     | SUCCEED   *
 *           echo.sh["{$MACRO}"]     | [a\    | undefined         | FAIL      *
 *           ifInOctets.{#SNMPINDEX} | 1      | ifInOctets.1      | SUCCEED   *
 *                                                                            *
 ******************************************************************************/
static int	substitute_key_macros_impl(char **data, zbx_uint64_t *hostid, DC_ITEM *dc_item,
		const struct zbx_json_parse *jp_row, const zbx_vector_ptr_t *lld_macro_paths, int macro_type,
		char *error, size_t maxerrlen)
{
	replace_key_param_data_t	replace_key_param_data;
	int				key_type, ret;

	zabbix_log(LOG_LEVEL_DEBUG, "In %s() data:'%s'", __func__, *data);

	replace_key_param_data.hostid = hostid;
	replace_key_param_data.dc_item = dc_item;
	replace_key_param_data.jp_row = jp_row;
	replace_key_param_data.lld_macro_paths = lld_macro_paths;
	replace_key_param_data.macro_type = macro_type;

	switch (macro_type)
	{
		case MACRO_TYPE_ITEM_KEY:
			key_type = ZBX_KEY_TYPE_ITEM;
			break;
		case MACRO_TYPE_SNMP_OID:
			key_type = ZBX_KEY_TYPE_OID;
			break;
		default:
			THIS_SHOULD_NEVER_HAPPEN;
			exit(EXIT_FAILURE);
	}

	ret = replace_key_params_dyn(data, key_type, replace_key_param_cb, &replace_key_param_data, error, maxerrlen);

	zabbix_log(LOG_LEVEL_DEBUG, "End of %s():%s data:'%s'", __func__, zbx_result_string(ret), *data);

	return ret;
}

/******************************************************************************
 *                                                                            *
 * Function: substitute_function_lld_param                                    *
 *                                                                            *
 * Purpose: substitute lld macros in function parameters                      *
 *                                                                            *
 * Parameters: e            - [IN] the function parameter list without        *
 *                                 enclosing parentheses:                     *
 *                                       <p1>, <p2>, ...<pN>                  *
 *             len          - [IN] the length of function parameter list      *
 *             key_in_param - [IN] 1 - the first parameter must be host:key   *
 *                                 0 - otherwise                              *
 *             exp          - [IN/OUT] output buffer                          *
 *             exp_alloc    - [IN/OUT] the size of output buffer              *
 *             exp_offset   - [IN/OUT] the current position in output buffer  *
 *             jp_row - [IN] discovery data                                   *
 *             error  - [OUT] error message                                   *
 *             max_error_len - [IN] the size of error buffer                  *
 *                                                                            *
 * Return value: SUCCEED - the lld macros were resolved successfully          *
 *               FAIL - otherwise                                             *
 *                                                                            *
 ******************************************************************************/
int	substitute_function_lld_param(const char *e, size_t len, unsigned char key_in_param,
		char **exp, size_t *exp_alloc, size_t *exp_offset, const struct zbx_json_parse *jp_row,
		const zbx_vector_ptr_t *lld_macro_paths, char *error, size_t max_error_len)
{
	int		ret = SUCCEED;
	size_t		sep_pos;
	char		*param = NULL;
	const char	*p;

	zabbix_log(LOG_LEVEL_DEBUG, "In %s()", __func__);

	if (0 == len)
	{
		zbx_strcpy_alloc(exp, exp_alloc, exp_offset, "");
		goto out;
	}

	for (p = e; p < len + e ; p += sep_pos + 1)
	{
		size_t	param_pos, param_len, rel_len = len - (p - e);
		int	quoted;

		zbx_function_param_parse(p, &param_pos, &param_len, &sep_pos);

		/* copy what was before the parameter */
		zbx_strncpy_alloc(exp, exp_alloc, exp_offset, p, param_pos);

		/* prepare the parameter (macro substitutions and quoting) */

		zbx_free(param);
		param = zbx_function_param_unquote_dyn(p + param_pos, param_len, &quoted);

		if (1 == key_in_param && p == e)
		{
			char	*key = NULL, *host = NULL;

			if (SUCCEED != parse_host_key(param, &host, &key) ||
					SUCCEED != substitute_key_macros_impl(&key, NULL, NULL, jp_row, lld_macro_paths,
							MACRO_TYPE_ITEM_KEY, NULL, 0))
			{
				zbx_snprintf(error, max_error_len, "Invalid first parameter \"%s\"", param);
				zbx_free(host);
				zbx_free(key);
				ret = FAIL;
				goto out;
			}

			zbx_free(param);
			if (NULL != host)
			{
				param = zbx_dsprintf(NULL, "%s:%s", host, key);
				zbx_free(host);
				zbx_free(key);
			}
			else
				param = key;
		}
		else
			substitute_lld_macros(&param, jp_row, lld_macro_paths, ZBX_MACRO_ANY, NULL, 0);

		if (SUCCEED != zbx_function_param_quote(&param, quoted))
		{
			zbx_snprintf(error, max_error_len, "Cannot quote parameter \"%s\"", param);
			ret = FAIL;
			goto out;
		}

		/* copy the parameter */
		zbx_strcpy_alloc(exp, exp_alloc, exp_offset, param);

		/* copy what was after the parameter (including separator) */
		if (sep_pos < rel_len)
			zbx_strncpy_alloc(exp, exp_alloc, exp_offset, p + param_pos + param_len,
					sep_pos - param_pos - param_len + 1);
	}
out:
	zbx_free(param);

	zabbix_log(LOG_LEVEL_DEBUG, "End of %s()", __func__);

	return ret;
}

/******************************************************************************
 *                                                                            *
 * Function: substitute_macros_in_json_pairs                                  *
 *                                                                            *
 * Purpose: substitute LLD macros in JSON pairs                               *
 *                                                                            *
 * Parameters: data   -    [IN/OUT] pointer to a buffer that JSON pair        *
 *             jp_row -    [IN] discovery data for LLD macro substitution     *
 *             error  -    [OUT] reason for JSON pair parsing failure         *
 *             maxerrlen - [IN] the size of error buffer                      *
 *                                                                            *
 * Return value: SUCCEED or FAIL if cannot parse JSON pair                    *
 *                                                                            *
 ******************************************************************************/
int	substitute_macros_in_json_pairs(char **data, const struct zbx_json_parse *jp_row,
		const zbx_vector_ptr_t *lld_macro_paths, char *error, int maxerrlen)
{
	struct zbx_json_parse	jp_array, jp_object;
	struct zbx_json		json;
	const char		*member, *element = NULL;
	char			name[MAX_STRING_LEN], value[MAX_STRING_LEN], *p_name = NULL, *p_value = NULL;
	int			ret = SUCCEED;

	zabbix_log(LOG_LEVEL_DEBUG, "In %s()", __func__);

	if ('\0' == **data)
		goto exit;

	if (SUCCEED != zbx_json_open(*data, &jp_array))
	{
		zbx_snprintf(error, maxerrlen, "cannot parse query fields: %s", zbx_json_strerror());
		ret = FAIL;
		goto exit;
	}

	if (NULL == (element = zbx_json_next(&jp_array, element)))
	{
		zbx_strlcpy(error, "cannot parse query fields: array is empty", maxerrlen);
		ret = FAIL;
		goto exit;
	}

	zbx_json_initarray(&json, ZBX_JSON_STAT_BUF_LEN);

	do
	{
		if (SUCCEED != zbx_json_brackets_open(element, &jp_object) ||
				NULL == (member = zbx_json_pair_next(&jp_object, NULL, name, sizeof(name))) ||
				NULL == zbx_json_decodevalue(member, value, sizeof(value), NULL))
		{
			zbx_snprintf(error, maxerrlen, "cannot parse query fields: %s", zbx_json_strerror());
			ret = FAIL;
			goto clean;
		}

		p_name = zbx_strdup(NULL, name);
		p_value = zbx_strdup(NULL, value);

		substitute_lld_macros(&p_name, jp_row, lld_macro_paths, ZBX_MACRO_ANY, NULL, 0);
		substitute_lld_macros(&p_value, jp_row, lld_macro_paths, ZBX_MACRO_ANY, NULL, 0);

		zbx_json_addobject(&json, NULL);
		zbx_json_addstring(&json, p_name, p_value, ZBX_JSON_TYPE_STRING);
		zbx_json_close(&json);
		zbx_free(p_name);
		zbx_free(p_value);
	}
	while (NULL != (element = zbx_json_next(&jp_array, element)));

	zbx_free(*data);
	*data = zbx_strdup(NULL, json.buffer);
clean:
	zbx_json_free(&json);
exit:
	zabbix_log(LOG_LEVEL_DEBUG, "End of %s():%s", __func__, zbx_result_string(ret));

	return ret;
}

#ifdef HAVE_LIBXML2
/******************************************************************************
 *                                                                            *
 * Function: substitute_macros_in_xml_elements                                *
 *                                                                            *
 * Comments: auxiliary function for substitute_macros_xml()                   *
 *                                                                            *
 ******************************************************************************/
static void	substitute_macros_in_xml_elements(const DC_ITEM *item, const struct zbx_json_parse *jp_row,
		const zbx_vector_ptr_t *lld_macro_paths, xmlNode *node)
{
	xmlChar	*value;
	xmlAttr	*attr;
	char	*value_tmp;

	for (;NULL != node; node = node->next)
	{
		switch (node->type)
		{
			case XML_TEXT_NODE:
				if (NULL == (value = xmlNodeGetContent(node)))
					break;

				value_tmp = zbx_strdup(NULL, (const char *)value);

				if (NULL != item)
				{
					substitute_simple_macros_impl(NULL, NULL, NULL, NULL, NULL, &item->host, item, NULL,
							NULL, NULL, &value_tmp, MACRO_TYPE_HTTP_XML, NULL, 0);
				}
				else
				{
					substitute_lld_macros(&value_tmp, jp_row, lld_macro_paths, ZBX_MACRO_XML, NULL,
							0);
				}

				xmlNodeSetContent(node, (xmlChar *)value_tmp);

				zbx_free(value_tmp);
				xmlFree(value);
				break;
			case XML_CDATA_SECTION_NODE:
				if (NULL == (value = xmlNodeGetContent(node)))
					break;

				value_tmp = zbx_strdup(NULL, (const char *)value);

				if (NULL != item)
				{
					substitute_simple_macros_impl(NULL, NULL, NULL, NULL, NULL, &item->host, item, NULL,
							NULL, NULL, &value_tmp, MACRO_TYPE_HTTP_RAW, NULL, 0);
				}
				else
				{
					substitute_lld_macros(&value_tmp, jp_row, lld_macro_paths, ZBX_MACRO_ANY, NULL,
							0);
				}

				xmlNodeSetContent(node, (xmlChar *)value_tmp);

				zbx_free(value_tmp);
				xmlFree(value);
				break;
			case XML_ELEMENT_NODE:
				for (attr = node->properties; NULL != attr; attr = attr->next)
				{
					if (NULL == attr->name || NULL == (value = xmlGetProp(node, attr->name)))
						continue;

					value_tmp = zbx_strdup(NULL, (const char *)value);

					if (NULL != item)
					{
						substitute_simple_macros_impl(NULL, NULL, NULL, NULL, NULL, &item->host,
								item, NULL, NULL, NULL, &value_tmp, MACRO_TYPE_HTTP_XML,
								NULL, 0);
					}
					else
						substitute_lld_macros(&value_tmp, jp_row, lld_macro_paths,
								ZBX_MACRO_XML, NULL, 0);

					xmlSetProp(node, attr->name, (xmlChar *)value_tmp);

					zbx_free(value_tmp);
					xmlFree(value);
				}
				break;
			default:
				break;
		}

		substitute_macros_in_xml_elements(item, jp_row, lld_macro_paths, node->children);
	}
}
#endif

/******************************************************************************
 *                                                                            *
 * Function: substitute_macros_xml_impl                                       *
 *                                                                            *
 * Purpose: substitute simple or LLD macros in XML text nodes, attributes of  *
 *          a node or in CDATA section, validate XML                          *
 *                                                                            *
 * Parameters: data   - [IN/OUT] pointer to a buffer that contains XML        *
 *             item   - [IN] item for simple macro substitution               *
 *             jp_row - [IN] discovery data for LLD macro substitution        *
 *             error  - [OUT] reason for XML parsing failure                  *
 *             maxerrlen - [IN] the size of error buffer                      *
 *                                                                            *
 * Return value: SUCCEED or FAIL if XML validation has failed                 *
 *                                                                            *
 ******************************************************************************/
static int	substitute_macros_xml_impl(char **data, const DC_ITEM *item, const struct zbx_json_parse *jp_row,
		const zbx_vector_ptr_t *lld_macro_paths, char *error, int maxerrlen)
{
#ifndef HAVE_LIBXML2
	ZBX_UNUSED(data);
	ZBX_UNUSED(item);
	ZBX_UNUSED(jp_row);
	ZBX_UNUSED(lld_macro_paths);
	zbx_snprintf(error, maxerrlen, "Support for XML was not compiled in");
	return FAIL;
#else
	xmlDoc		*doc;
	xmlNode		*root_element;
	xmlChar		*mem;
	int		size, ret = FAIL;

	zabbix_log(LOG_LEVEL_DEBUG, "In %s()", __func__);

	if (FAIL == zbx_open_xml(*data, 0, maxerrlen, (void **)&doc, (void **)&root_element, &error))
	{
		if (NULL == doc)
			goto exit;

		if (NULL == root_element)
			goto clean;
	}

	substitute_macros_in_xml_elements(item, jp_row, lld_macro_paths, root_element);
	xmlDocDumpMemory(doc, &mem, &size);

	if (FAIL == zbx_check_xml_memory((char *)mem, maxerrlen, &error))
		goto clean;

	zbx_free(*data);
	*data = zbx_malloc(NULL, size + 1);
	memcpy(*data, (const char *)mem, size + 1);
	xmlFree(mem);
	ret = SUCCEED;
clean:
	xmlFreeDoc(doc);
exit:
	zabbix_log(LOG_LEVEL_DEBUG, "End of %s():%s", __func__, zbx_result_string(ret));

	return ret;
#endif
}

#ifdef HAVE_LIBXML2
/******************************************************************************
 *                                                                            *
 * Function: libxml_handle_error                                              *
 *                                                                            *
 * Purpose: libxml2 callback function for error handle                        *
 *                                                                            *
 * Parameters: user_data - [IN/OUT] the user context                          *
 *             err       - [IN] the libxml2 error message                     *
 *                                                                            *
 ******************************************************************************/
static void	libxml_handle_error(void *user_data, xmlErrorPtr err)
{
	zbx_libxml_error_t	*err_ctx;

	if (NULL == user_data)
		return;

	err_ctx = (zbx_libxml_error_t *)user_data;
	zbx_strlcat(err_ctx->buf, err->message, err_ctx->len);

	if (NULL != err->str1)
		zbx_strlcat(err_ctx->buf, err->str1, err_ctx->len);

	if (NULL != err->str2)
		zbx_strlcat(err_ctx->buf, err->str2, err_ctx->len);

	if (NULL != err->str3)
		zbx_strlcat(err_ctx->buf, err->str3, err_ctx->len);
}
#endif

/******************************************************************************
 *                                                                            *
 * Function: xml_xpath_check                                                  *
 *                                                                            *
 * Purpose: validate xpath string                                             *
 *                                                                            *
 * Parameters: xpath  - [IN] the xpath value                                  *
 *             error  - [OUT] the error message buffer                        *
 *             errlen - [IN] the size of error message buffer                 *
 *                                                                            *
 * Return value: SUCCEED - the xpath component was parsed successfully        *
 *               FAIL    - xpath parsing error                                *
 *                                                                            *
 ******************************************************************************/
int	xml_xpath_check(const char *xpath, char *error, size_t errlen)
{
#ifndef HAVE_LIBXML2
	ZBX_UNUSED(xpath);
	ZBX_UNUSED(error);
	ZBX_UNUSED(errlen);
	return FAIL;
#else
	zbx_libxml_error_t	err;
	xmlXPathContextPtr	ctx;
	xmlXPathCompExprPtr	p;

	err.buf = error;
	err.len = errlen;

	ctx = xmlXPathNewContext(NULL);
	xmlSetStructuredErrorFunc(&err, &libxml_handle_error);

	p = xmlXPathCtxtCompile(ctx, (xmlChar *)xpath);
	xmlSetStructuredErrorFunc(NULL, NULL);

	if (NULL == p)
	{
		xmlXPathFreeContext(ctx);
		return FAIL;
	}

	xmlXPathFreeCompExpr(p);
	xmlXPathFreeContext(ctx);
	return SUCCEED;
#endif
}

/******************************************************************************
 *                                                                            *
 * Function: substitute_simple_macros                                         *
 *                                                                            *
 * Purpose: substitute_simple_macros with masked secret macros                *
 *          (default setting)                                                 *
 *                                                                            *
 ******************************************************************************/
int	substitute_simple_macros(const zbx_uint64_t *actionid, const DB_EVENT *event, const DB_EVENT *r_event,
		const zbx_uint64_t *userid, const zbx_uint64_t *hostid, const DC_HOST *dc_host, const DC_ITEM *dc_item,
		const DB_ALERT *alert, const DB_ACKNOWLEDGE *ack, const char *tz, char **data, int macro_type,
		char *error, int maxerrlen)
{
	return substitute_simple_macros_impl(actionid, event, r_event, userid, hostid, dc_host, dc_item, alert, ack,
			tz, data, macro_type, error, maxerrlen);

}

/******************************************************************************
 *                                                                            *
 * Function: substitute_simple_macros_unmasked                                *
 *                                                                            *
 * Purpose: substitute_simple_macros with unmasked secret macros              *
 *                                                                            *
 ******************************************************************************/
int	substitute_simple_macros_unmasked(const zbx_uint64_t *actionid, const DB_EVENT *event, const DB_EVENT *r_event,
		const zbx_uint64_t *userid, const zbx_uint64_t *hostid, const DC_HOST *dc_host, const DC_ITEM *dc_item,
		const DB_ALERT *alert, const DB_ACKNOWLEDGE *ack, const char *tz, char **data, int macro_type,
		char *error, int maxerrlen)
{
	unsigned char	old_macro_env;
	int		ret;

	old_macro_env = zbx_dc_set_macro_env(ZBX_MACRO_ENV_SECURE);
	ret = substitute_simple_macros_impl(actionid, event, r_event, userid, hostid, dc_host, dc_item, alert, ack,
			tz, data, macro_type, error, maxerrlen);
	zbx_dc_set_macro_env(old_macro_env);
	return ret;

}

/******************************************************************************
 *                                                                            *
 * Function: substitute_macros_xml                                            *
 *                                                                            *
 * substitute_macros_xml with masked secret macros                            *
 *                                                                            *
 ******************************************************************************/
int	substitute_macros_xml(char **data, const DC_ITEM *item, const struct zbx_json_parse *jp_row,
		const zbx_vector_ptr_t *lld_macro_paths, char *error, int maxerrlen)
{
	return substitute_macros_xml_impl(data, item, jp_row, lld_macro_paths, error, maxerrlen);
}

/******************************************************************************
 *                                                                            *
 * Function: substitute_macros_xml_unmasked                                   *
 *                                                                            *
 * substitute_macros_xml with unmasked secret macros                          *
 *                                                                            *
 ******************************************************************************/
int	substitute_macros_xml_unmasked(char **data, const DC_ITEM *item, const struct zbx_json_parse *jp_row,
		const zbx_vector_ptr_t *lld_macro_paths, char *error, int maxerrlen)
{
	unsigned char	old_macro_env;
	int		ret;

	old_macro_env = zbx_dc_set_macro_env(ZBX_MACRO_ENV_SECURE);
	ret = substitute_macros_xml_impl(data, item, jp_row, lld_macro_paths, error, maxerrlen);
	zbx_dc_set_macro_env(old_macro_env);
	return ret;
}

/******************************************************************************
 *                                                                            *
 * Function: substitute_key_macros                                            *
 *                                                                            *
 * substitute_key_macros with masked secret macros                            *
 *                                                                            *
 ******************************************************************************/
int	substitute_key_macros(char **data, zbx_uint64_t *hostid, DC_ITEM *dc_item, const struct zbx_json_parse *jp_row,
		const zbx_vector_ptr_t *lld_macro_paths, int macro_type, char *error, size_t maxerrlen)
{
	return substitute_key_macros_impl(data, hostid, dc_item, jp_row, lld_macro_paths, macro_type, error, maxerrlen);
}

/******************************************************************************
 *                                                                            *
 * Function: substitute_key_macros_unmasked                                   *
 *                                                                            *
 * substitute_key_macros with unmasked secret macros                          *
 *                                                                            *
 ******************************************************************************/
int	substitute_key_macros_unmasked(char **data, zbx_uint64_t *hostid, DC_ITEM *dc_item,
		const struct zbx_json_parse *jp_row, const zbx_vector_ptr_t *lld_macro_paths, int macro_type,
		char *error, size_t maxerrlen)
{
	unsigned char	old_macro_env;
	int		ret;

	old_macro_env = zbx_dc_set_macro_env(ZBX_MACRO_ENV_SECURE);
	ret = substitute_key_macros_impl(data, hostid, dc_item, jp_row, lld_macro_paths, macro_type, error, maxerrlen);
	zbx_dc_set_macro_env(old_macro_env);
	return ret;
}

/******************************************************************************
 *                                                                            *
 * Function: zbx_host_macro_index                                             *
 *                                                                            *
 * Purpose: extract index from valid indexed host macro                       *
 *                                                                            *
 * Return value: The index or -1 if it was not valid indexed host macro       *
 *                                                                            *
 ******************************************************************************/
int	zbx_host_macro_index(const char *macro)
{
	zbx_strloc_t	loc;
	int		func_num;

	loc.l = 0;
	loc.r = strlen(macro) - 1;

	if (NULL != macro_in_list(macro, loc, simple_host_macros, &func_num))
		return func_num;

	return -1;
}<|MERGE_RESOLUTION|>--- conflicted
+++ resolved
@@ -70,296 +70,6 @@
 
 /******************************************************************************
  *                                                                            *
-<<<<<<< HEAD
- * Function: get_N_functionid                                                 *
- *                                                                            *
- * Parameters: expression   - [IN] null terminated trigger expression         *
- *                            '{11}=1 & {2346734}>5'                          *
- *             N_functionid - [IN] number of function in trigger expression   *
- *             functionid   - [OUT] ID of an N-th function in expression      *
- *             start        - [OUT] a pointer to text preceding the extracted *
- *                            function id (can be NULL)                       *
- *             end          - [OUT] a pointer to text following the extracted *
- *                            function id (can be NULL)                       *
- *                                                                            *
- ******************************************************************************/
-int	get_N_functionid(const char *expression, int N_functionid, zbx_uint64_t *functionid, const char **start,
-		const char **end)
-{
-	enum state_t {NORMAL, ID}	state = NORMAL;
-	int				num = 0, ret = FAIL;
-	const char			*c, *p_functionid = NULL;
-
-	for (c = expression; '\0' != *c; c++)
-	{
-		if ('{' == *c)
-		{
-			/* skip user macros */
-			if ('$' == c[1])
-			{
-				int	macro_r, context_l, context_r;
-
-				if (SUCCEED == zbx_user_macro_parse(c, &macro_r, &context_l, &context_r, NULL))
-					c += macro_r;
-				else
-					c++;
-
-				continue;
-			}
-
-			state = ID;
-			p_functionid = c + 1;
-			if (NULL != start)
-				*start = c;
-		}
-		else if ('}' == *c && ID == state && NULL != p_functionid)
-		{
-			if (SUCCEED == is_uint64_n(p_functionid, c - p_functionid, functionid))
-			{
-				if (++num == N_functionid)
-				{
-					if (NULL != end)
-						*end = c + 1;
-
-					ret = SUCCEED;
-					break;
-				}
-			}
-
-			state = NORMAL;
-		}
-	}
-
-	return ret;
-}
-
-/******************************************************************************
- *                                                                            *
- * Function: get_functionids                                                  *
- *                                                                            *
- * Purpose: get identifiers of the functions used in expression               *
- *                                                                            *
- * Parameters: functionids - [OUT] the resulting vector of function ids       *
- *             expression  - [IN] null terminated trigger expression          *
- *                           '{11}=1 & {2346734}>5'                           *
- *                                                                            *
- ******************************************************************************/
-void	get_functionids(zbx_vector_uint64_t *functionids, const char *expression)
-{
-	zbx_token_t	token;
-	int		pos = 0;
-	zbx_uint64_t	functionid;
-
-	if ('\0' == *expression)
-		return;
-
-	for (; SUCCEED == zbx_token_find(expression, pos, &token, ZBX_TOKEN_SEARCH_BASIC); pos++)
-	{
-		switch (token.type)
-		{
-			case ZBX_TOKEN_OBJECTID:
-				is_uint64_n(expression + token.loc.l + 1, token.loc.r - token.loc.l - 1,
-						&functionid);
-				zbx_vector_uint64_append(functionids, functionid);
-				ZBX_FALLTHROUGH;
-			case ZBX_TOKEN_USER_MACRO:
-			case ZBX_TOKEN_SIMPLE_MACRO:
-			case ZBX_TOKEN_MACRO:
-				pos = token.loc.r;
-				break;
-		}
-	}
-
-	zbx_vector_uint64_sort(functionids, ZBX_DEFAULT_UINT64_COMPARE_FUNC);
-	zbx_vector_uint64_uniq(functionids, ZBX_DEFAULT_UINT64_COMPARE_FUNC);
-}
-
-/******************************************************************************
- *                                                                            *
- * Function: get_N_itemid                                                     *
- *                                                                            *
- * Parameters: expression   - [IN] null terminated trigger expression         *
- *                            '{11}=1 & {2346734}>5'                          *
- *             N_functionid - [IN] number of function in trigger expression   *
- *             itemid       - [OUT] ID of an item of N-th function in         *
- *                            expression                                      *
- *                                                                            *
- ******************************************************************************/
-static int	get_N_itemid(const char *expression, int N_functionid, zbx_uint64_t *itemid)
-{
-	zbx_uint64_t	functionid;
-	DC_FUNCTION	function;
-	int		errcode, ret = FAIL;
-
-	zabbix_log(LOG_LEVEL_DEBUG, "In %s() expression:'%s' N_functionid:%d", __func__, expression, N_functionid);
-
-	if (SUCCEED == get_N_functionid(expression, N_functionid, &functionid, NULL, NULL))
-	{
-		DCconfig_get_functions_by_functionids(&function, &functionid, &errcode, 1);
-
-		if (SUCCEED == errcode)
-		{
-			*itemid = function.itemid;
-			ret = SUCCEED;
-		}
-
-		DCconfig_clean_functions(&function, &errcode, 1);
-	}
-
-	zabbix_log(LOG_LEVEL_DEBUG, "End of %s():%s", __func__, zbx_result_string(ret));
-
-	return ret;
-}
-
-/******************************************************************************
- *                                                                            *
- * Function: get_expanded_expression                                          *
- *                                                                            *
- * Purpose: get trigger expression with expanded user macros                  *
- *                                                                            *
- * Comments: removes ' ', '\r', '\n' and '\t' for easier number search        *
- *                                                                            *
- ******************************************************************************/
-static char	*get_expanded_expression(const char *expression)
-{
-	char	*expression_ex;
-
-	if (NULL != (expression_ex = DCexpression_expand_user_macros(expression)))
-		zbx_remove_whitespace(expression_ex);
-
-	return expression_ex;
-}
-
-/******************************************************************************
- *                                                                            *
- * Function: get_trigger_expression_constant                                  *
- *                                                                            *
- * Purpose: get constant from a trigger expression corresponding a given      *
- *          reference from trigger name                                       *
- *                                                                            *
- * Parameters: expression - [IN] trigger expression, source of constants      *
- *             reference  - [IN] reference from a trigger name ($1, $2, ...)  *
- *             constant   - [OUT] the extracted constant or empty string,     *
- *                                must be freed by caller                     *
- *                                                                            *
- ******************************************************************************/
-void	get_trigger_expression_constant(const char *expression, const zbx_token_reference_t *reference,
-		char **constant)
-{
-	size_t		pos;
-	zbx_strloc_t	loc;
-	int		index;
-
-	for (pos = 0, index = 1; SUCCEED == zbx_expression_next_constant(expression, pos, &loc);
-			pos = loc.r + 1, index++)
-	{
-		if (index < reference->index)
-			continue;
-
-		*constant = zbx_expression_extract_constant(expression, &loc);
-		return;
-	}
-
-	*constant = zbx_strdup(*constant, "");
-}
-
-static void	DCexpand_trigger_expression(char **expression)
-{
-	char		*tmp = NULL;
-	size_t		tmp_alloc = 256, tmp_offset = 0, l, r;
-	DC_FUNCTION	function;
-	DC_ITEM		item;
-	zbx_uint64_t	functionid;
-	int		errcode[2];
-
-	zabbix_log(LOG_LEVEL_DEBUG, "In %s() expression:'%s'", __func__, *expression);
-
-	tmp = (char *)zbx_malloc(tmp, tmp_alloc);
-
-	for (l = 0; '\0' != (*expression)[l]; l++)
-	{
-		if ('{' != (*expression)[l])
-		{
-			zbx_chrcpy_alloc(&tmp, &tmp_alloc, &tmp_offset, (*expression)[l]);
-			continue;
-		}
-
-		/* skip user macros */
-		if ('$' == (*expression)[l + 1])
-		{
-			int	macro_r, context_l, context_r;
-
-			if (SUCCEED == zbx_user_macro_parse(*expression + l, &macro_r, &context_l, &context_r, NULL))
-			{
-				zbx_strncpy_alloc(&tmp, &tmp_alloc, &tmp_offset, *expression + l, macro_r + 1);
-				l += macro_r;
-				continue;
-			}
-
-			zbx_chrcpy_alloc(&tmp, &tmp_alloc, &tmp_offset, '{');
-			zbx_chrcpy_alloc(&tmp, &tmp_alloc, &tmp_offset, '$');
-			l++;
-			continue;
-		}
-
-		for (r = l + 1; 0 != isdigit((*expression)[r]); r++)
-			;
-
-		if ('}' != (*expression)[r])
-		{
-			zbx_chrcpy_alloc(&tmp, &tmp_alloc, &tmp_offset, (*expression)[l]);
-			continue;
-		}
-
-		(*expression)[r] = '\0';
-
-		if (SUCCEED == is_uint64(&(*expression)[l + 1], &functionid))
-		{
-			DCconfig_get_functions_by_functionids(&function, &functionid, &errcode[0], 1);
-
-			if (SUCCEED == errcode[0])
-			{
-				DCconfig_get_items_by_itemids(&item, &function.itemid, &errcode[1], 1);
-
-				if (SUCCEED == errcode[1])
-				{
-					zbx_chrcpy_alloc(&tmp, &tmp_alloc, &tmp_offset, '{');
-					zbx_strcpy_alloc(&tmp, &tmp_alloc, &tmp_offset, item.host.host);
-					zbx_chrcpy_alloc(&tmp, &tmp_alloc, &tmp_offset, ':');
-					zbx_strcpy_alloc(&tmp, &tmp_alloc, &tmp_offset, item.key_orig);
-					zbx_chrcpy_alloc(&tmp, &tmp_alloc, &tmp_offset, '.');
-					zbx_strcpy_alloc(&tmp, &tmp_alloc, &tmp_offset, function.function);
-					zbx_chrcpy_alloc(&tmp, &tmp_alloc, &tmp_offset, '(');
-					zbx_strcpy_alloc(&tmp, &tmp_alloc, &tmp_offset, function.parameter);
-					zbx_strcpy_alloc(&tmp, &tmp_alloc, &tmp_offset, ")}");
-				}
-
-				DCconfig_clean_items(&item, &errcode[1], 1);
-			}
-
-			DCconfig_clean_functions(&function, &errcode[0], 1);
-
-			if (SUCCEED != errcode[0] || SUCCEED != errcode[1])
-				zbx_strcpy_alloc(&tmp, &tmp_alloc, &tmp_offset, "*ERROR*");
-
-			l = r;
-		}
-		else
-			zbx_chrcpy_alloc(&tmp, &tmp_alloc, &tmp_offset, (*expression)[l]);
-
-		(*expression)[r] = '}';
-	}
-
-	zbx_free(*expression);
-	*expression = tmp;
-
-	zabbix_log(LOG_LEVEL_DEBUG, "End of %s() expression:'%s'", __func__, *expression);
-}
-
-/******************************************************************************
- *                                                                            *
-=======
->>>>>>> 17c7dcad
  * Function: get_trigger_severity_name                                        *
  *                                                                            *
  * Purpose: get trigger severity name                                         *
