--- conflicted
+++ resolved
@@ -3254,8 +3254,15 @@
  *                                                                            *
  * Parameters: data   - [IN/OUT] pointer to a buffer                          *
  *             jp_row - [IN] discovery data                                   *
- *             flags  - [IN] ZBX_MACRO_ANY - any macros will resolved         *
- *                           ZBX_MACRO_NUMERIC - all macros should be numeric *
+ *             flags  - [IN] ZBX_MACRO_ANY - all LLD macros will resolved     *
+ *                            without validation of the value type            *
+ *                           ZBX_MACRO_NUMERIC - values for LLD macros should *
+ *                            be numeric                                      *
+ *                           ZBX_MACRO_SIMPLE - LLD macros, located in the    *
+ *                            item key parameters in simple macros will       *
+ *                            resolved with considering quotes.               *
+ *                            Flag ZBX_MACRO_NUMERIC doesn't affect these     *
+ *                            macros                                          *
  *             error  - [OUT] should be not NULL if ZBX_MACRO_NUMERIC flag is *
  *                            set                                             *
  *                                                                            *
@@ -3266,12 +3273,8 @@
  * Author: Alexander Vladishev                                                *
  *                                                                            *
  ******************************************************************************/
-<<<<<<< HEAD
-void	substitute_discovery_macros(char **data, struct zbx_json_parse *jp_row, int with_simple_macros)
-=======
 int	substitute_discovery_macros(char **data, struct zbx_json_parse *jp_row, int flags,
 		char *error, size_t max_error_len)
->>>>>>> 5ba0a218
 {
 	const char	*__function_name = "substitute_discovery_macros";
 
@@ -3294,60 +3297,53 @@
 			for (r += 2; SUCCEED == is_macro_char((*data)[r]); r++)
 				;
 
-<<<<<<< HEAD
 			if ('}' != (*data)[r])
 				continue;
 
 			c = (*data)[r + 1];
 			(*data)[r + 1] = '\0';
-			res = zbx_json_value_by_name_dyn(jp_row, &(*data)[l], &replace_to, &replace_to_alloc);
+
+			if (SUCCEED != (rc = zbx_json_value_by_name_dyn(jp_row, &(*data)[l], &replace_to, &replace_to_alloc)))
+			{
+				zabbix_log(LOG_LEVEL_DEBUG, "%s() cannot substitute macro \"%s\": not found in value set",
+						__function_name, *data + l);
+
+				if (0 != (flags & ZBX_MACRO_NUMERIC))
+				{
+					zbx_snprintf(error, max_error_len, "no value for macro \"%s\"", *data + l);
+					ret = FAIL;
+				}
+			}
+			else if (0 != (flags & ZBX_MACRO_NUMERIC))
+			{
+				if (SUCCEED != is_double_suffix(replace_to))
+				{
+					zbx_snprintf(error, max_error_len, "macro \"%s\" value is not numeric", *data + l);
+					ret = FAIL;
+				}
+			}
+
 			(*data)[r + 1] = c;
 
-			if (SUCCEED != res)
+			if (SUCCEED != ret)
+				break;
+
+			if (SUCCEED == rc)
+				zbx_replace_string(data, l, &r, replace_to);
+		}
+		/* substitute LLD macros, located in the item key parameters in simple macros */
+		/* e.g. {Zabbix server:ifAlias[{#SNMPINDEX}].last(0)}                         */
+		else if (0 != (flags & ZBX_MACRO_SIMPLE))
+		{
+			if (SUCCEED != substitute_discovery_macros_simple(*data, &replace_to, &replace_to_alloc,
+					&r, jp_row))
 			{
-				zabbix_log(LOG_LEVEL_DEBUG, "%s() cannot substitute macro \"%.*s\": "
-						"not found in value set", __function_name, (int)(r - l + 1), *data + l);
 				continue;
 			}
-		}
-		/* substitute discovery macros in item key parameters */
-		/* e.g. {Zabbix server:ifAlias[{#SNMPINDEX}].last(0)} */
-		else if (0 == with_simple_macros || SUCCEED != substitute_discovery_macros_simple(*data, &replace_to,
-				&replace_to_alloc, &r, jp_row))
-		{
-			continue;
-		}
-=======
-		if (SUCCEED != (rc = zbx_json_value_by_name_dyn(jp_row, &(*data)[l], &replace_to, &replace_to_alloc)))
-		{
-			zabbix_log(LOG_LEVEL_DEBUG, "%s() cannot substitute macro \"%s\": not found in value set",
-					__function_name, *data + l);
-
-			if (ZBX_MACRO_NUMERIC == flags)
-			{
-				zbx_snprintf(error, max_error_len, "no value for macro \"%s\"", *data + l);
-				ret = FAIL;
-			}
-		}
-		else if (ZBX_MACRO_NUMERIC == flags)
-		{
-			if (SUCCEED != is_double_suffix(replace_to))
-			{
-				zbx_snprintf(error, max_error_len, "macro \"%s\" value is not numeric", *data + l);
-				ret = FAIL;
-			}
-		}
-
-		(*data)[r + 1] = c;
-
-		if (SUCCEED != ret)
-			break;
-
-		if (SUCCEED == rc)
+
 			zbx_replace_string(data, l, &r, replace_to);
->>>>>>> 5ba0a218
-
-		zbx_replace_string(data, l, &r, replace_to);
+		}
+
 		l = r;
 	}
 
@@ -3468,11 +3464,7 @@
 						&param, macro_type, NULL, 0);
 			}
 			else
-<<<<<<< HEAD
-				substitute_discovery_macros(&param, jp_row, 0);
-=======
 				substitute_discovery_macros(&param, jp_row, ZBX_MACRO_ANY, NULL, 0);
->>>>>>> 5ba0a218
 
 			i--; zbx_replace_string(data, 0, &i, param); i++;
 
@@ -3557,14 +3549,10 @@
 									&param, macro_type, NULL, 0);
 						}
 						else
-<<<<<<< HEAD
-							substitute_discovery_macros(&param, jp_row, 0);
-=======
 						{
 							substitute_discovery_macros(&param, jp_row, ZBX_MACRO_ANY,
 									NULL, 0);
 						}
->>>>>>> 5ba0a218
 
 						quote_key_param(&param, 0);
 						i--; zbx_replace_string(data, l, &i, param); i++;
@@ -3596,14 +3584,10 @@
 									&param, macro_type, NULL, 0);
 						}
 						else
-<<<<<<< HEAD
-							substitute_discovery_macros(&param, jp_row, 0);
-=======
 						{
 							substitute_discovery_macros(&param, jp_row, ZBX_MACRO_ANY,
 									NULL, 0);
 						}
->>>>>>> 5ba0a218
 
 						quote_key_param(&param, 1);
 						zbx_replace_string(data, l, &i, param);
