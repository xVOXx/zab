/*
** Zabbix
** Copyright (C) 2000-2011 Zabbix SIA
**
** This program is free software; you can redistribute it and/or modify
** it under the terms of the GNU General Public License as published by
** the Free Software Foundation; either version 2 of the License, or
** (at your option) any later version.
**
** This program is distributed in the hope that it will be useful,
** but WITHOUT ANY WARRANTY; without even the implied warranty of
** MERCHANTABILITY or FITNESS FOR A PARTICULAR PURPOSE.  See the
** GNU General Public License for more details.
**
** You should have received a copy of the GNU General Public License
** along with this program; if not, write to the Free Software
** Foundation, Inc., 675 Mass Ave, Cambridge, MA 02139, USA.
**/

#include "common.h"
#include "zbxserver.h"
#include "evalfunc.h"
#include "db.h"
#include "log.h"
#include "zlog.h"
#include "zbxalgo.h"

/******************************************************************************
 *                                                                            *
 * Function: DBget_trigger_severity_name                                      *
 *                                                                            *
 * Purpose: get trigger severity name                                         *
 *                                                                            *
 * Parameters: severity   - [IN] a trigger severity; TRIGGER_SEVERITY_*       *
 *             replace_to - [OUT] pointer to a buffer that will receive       *
 *                          a null-terminated trigger severity string         *
 *                                                                            *
 * Return value: upon successful completion return SUCCEED                    *
 *               otherwise FAIL                                               *
 *                                                                            *
 * Author: Alexander Vladishev                                                *
 *                                                                            *
 * Comments:                                                                  *
 *                                                                            *
 ******************************************************************************/
static int	DBget_trigger_severity_name(int severity, char **replace_to)
{
	DB_RESULT	result;
	DB_ROW		row;
	int		res = FAIL;

	if (severity < 0 || severity >= TRIGGER_SEVERITY_COUNT)
		return res;

	result = DBselect(
			"select severity_name_%d"
			" from config"
			" where 1=1" DB_NODE,
			severity, DBnode_local("configid"));

	if (NULL != (row = DBfetch(result)))
	{
		*replace_to = zbx_strdup(*replace_to, row[0]);
		res = SUCCEED;
	}
	DBfree_result(result);

	return res;
}

/******************************************************************************
 *                                                                            *
 * Function: DBget_macro_value_by_triggerid                                   *
 *                                                                            *
 * Purpose: get value of a user macro                                         *
 *                                                                            *
 * Parameters:                                                                *
 *                                                                            *
 * Return value:                                                              *
 *                                                                            *
 * Author: Alexander Vladishev                                                *
 *                                                                            *
 * Comments:                                                                  *
 *                                                                            *
 ******************************************************************************/
static void	DBget_macro_value_by_triggerid(zbx_uint64_t triggerid, const char *macro, char **replace_to)
{
	const char		*__function_name = "DBget_macro_value_by_triggerid";

	DB_RESULT		result;
	DB_ROW			row;
	zbx_vector_uint64_t	hostids;
	zbx_uint64_t		hostid;

	zabbix_log(LOG_LEVEL_DEBUG, "In %s() triggerid:" ZBX_FS_UI64, __function_name, triggerid);

	zbx_vector_uint64_create(&hostids);
	zbx_vector_uint64_reserve(&hostids, 8);

	result = DBselect(
			"select distinct i.hostid"
			" from items i,functions f"
			" where f.itemid=i.itemid"
				" and f.triggerid=" ZBX_FS_UI64,
			triggerid);

	while (NULL != (row = DBfetch(result)))
	{
		ZBX_STR2UINT64(hostid, row[0]);
		zbx_vector_uint64_append(&hostids, hostid);
	}
	DBfree_result(result);

	zbx_vector_uint64_sort(&hostids, ZBX_DEFAULT_UINT64_COMPARE_FUNC);

	DCget_user_macro(hostids.values, hostids.values_num, macro, replace_to);

	zbx_vector_uint64_destroy(&hostids);

	zabbix_log(LOG_LEVEL_DEBUG, "End of %s()", __function_name);
}

/******************************************************************************
 *                                                                            *
 * Function: trigger_get_N_functionid                                         *
 *                                                                            *
 * Purpose: explode short trigger expression to normal mode                   *
 *          {11}=1 explode to {hostX:keyY.functionZ(parameterN)}=1            *
 *                                                                            *
 * Parameters: short_expression - null terminated trigger expression          *
 *                                {11}=1 & {2346734}>5                        *
 *                                                                            *
 * Return value:                                                              *
 *                                                                            *
 * Author: Alexander Vladishev                                                *
 *                                                                            *
 * Comments: !!! Don't forget sync code with PHP !!!                          *
 *                                                                            *
 ******************************************************************************/
static int	trigger_get_N_functionid(char *short_expression, int n, zbx_uint64_t *functionid)
{
	const char	*__function_name = "trigger_get_N_functionid";

	typedef enum
	{
		EXP_NONE,
		EXP_FUNCTIONID
	}
	parsing_state_t;

	parsing_state_t	state = EXP_NONE;
	int		num = 0, ret = FAIL;
	char		*p_functionid = NULL;
	register char	*c;

	assert(short_expression);

	zabbix_log(LOG_LEVEL_DEBUG, "In %s() short_expression:'%s' n:%d", __function_name, short_expression, n);

	for (c = short_expression; '\0' != *c && ret != SUCCEED; c++)
	{
		if ('{' == *c)
		{
			state = EXP_FUNCTIONID;
			p_functionid = c + 1;
		}
		else if ('}' == *c && EXP_FUNCTIONID == state && p_functionid)
		{
			*c = '\0';

			if (SUCCEED == is_uint64(p_functionid, functionid))
			{
				if (++num == n)
				{
					zabbix_log(LOG_LEVEL_DEBUG, "%s() functionid:" ZBX_FS_UI64, __function_name, *functionid);
					ret = SUCCEED;
				}
			}

			*c = '}';
			state = EXP_NONE;
		}
	}

	zabbix_log(LOG_LEVEL_DEBUG, "End of %s():%s", __function_name, zbx_result_string(ret));

	return ret;
}

/******************************************************************************
 *                                                                            *
 * Function: DBget_trigger_expression_by_triggerid                            *
 *                                                                            *
 * Purpose: retrieve trigger expression by triggerid                          *
 *                                                                            *
 * Parameters: triggerid - trigger identificator from database                *
 *             expression - result buffer                                     *
 *             max_expression_len - size of result buffer                     *
 *                                                                            *
 * Return value: upon successful completion return SUCCEED                    *
 *               otherwise FAIL                                               *
 *                                                                            *
 * Author: Alexander Vladishev                                                *
 *                                                                            *
 * Comments:                                                                  *
 *                                                                            *
 ******************************************************************************/
static int	DBget_trigger_expression_by_triggerid(zbx_uint64_t triggerid, char *expression, size_t max_expression_len)
{
	const char	*__function_name = "DBget_trigger_expression_by_triggerid";
	DB_RESULT	result;
	DB_ROW		row;
	int		ret = FAIL;

	assert(expression);

	zabbix_log(LOG_LEVEL_DEBUG, "In %s() triggerid:" ZBX_FS_UI64, __function_name, triggerid);

	result = DBselect("select expression from triggers where triggerid=" ZBX_FS_UI64,
			triggerid);

	if (NULL != (row = DBfetch(result)) && SUCCEED != DBis_null(row[0]))
	{
		zbx_strlcpy(expression, row[0], max_expression_len);
		zabbix_log(LOG_LEVEL_DEBUG, "%s() expression:'%s'", __function_name, expression);
		ret = SUCCEED;
	}

	DBfree_result(result);

	zabbix_log(LOG_LEVEL_DEBUG, "End of %s():%s", __function_name, zbx_result_string(ret));

	return ret;
}

/******************************************************************************
 *                                                                            *
 * Function: evaluate_simple                                                  *
 *                                                                            *
 * Purpose: evaluate simple expression                                        *
 *                                                                            *
 * Parameters: exp - expression string                                        *
 *                                                                            *
 * Return value:  SUCCEED - evaluated successfully, result - value of the exp *
 *                FAIL - otherwise                                            *
 *                                                                            *
 * Author: Alexei Vladishev                                                   *
 *                                                                            *
 * Comments: format: <double> or <double> <operator> <double>                 *
 *                                                                            *
 *           It is recursive function!                                        *
 *                                                                            *
 ******************************************************************************/
static int	evaluate_simple(double *result,char *exp,char *error,int maxerrlen)
{
	double	value1,value2;
	char	first[MAX_STRING_LEN],second[MAX_STRING_LEN];
	char	*p;

	zabbix_log( LOG_LEVEL_DEBUG, "In evaluate_simple(%s)",
		exp);

/* Remove left and right spaces */
	lrtrim_spaces(exp);

/* Compress repeating - and +. Add prefix N to negative numbers. */
	compress_signs(exp);

	/* We should process negative prefix, i.e. N123 == -123 */
	if( exp[0]=='N' && is_double_prefix(exp+1) == SUCCEED )
	{
/* str2double support prefixes */
		*result=-str2double(exp+1);
		return SUCCEED;
	}
	else if( exp[0]!='N' && is_double_prefix(exp) == SUCCEED )
	{
/* str2double support prefixes */
		*result=str2double(exp);
		return SUCCEED;
	}

	/* Operators with lowest priority come first */
	/* HIGHEST / * - + < > # = & | LOWEST */
	if( (p = strchr(exp,'|')) != NULL )
	{
		*p=0;
		strscpy( first, exp);
		*p='|';
		p++;
		strscpy( second, p);

		if( evaluate_simple(&value1,first,error,maxerrlen) == FAIL )
		{
			zabbix_log(LOG_LEVEL_DEBUG, "%s", error);
			zabbix_syslog("%s", error);
			return FAIL;
		}
		if( value1 == 1)
		{
			*result=value1;
			return SUCCEED;
		}
		if( evaluate_simple(&value2,second,error,maxerrlen) == FAIL )
		{
			zabbix_log(LOG_LEVEL_DEBUG, "%s", error);
			zabbix_syslog("%s", error);
			return FAIL;
		}
		if( value2 == 1)
		{
			*result=value2;
			return SUCCEED;
		}
		*result=0;
		return SUCCEED;
	}
	if( (p = strchr(exp,'&')) != NULL )
	{
		*p=0;
		strscpy( first, exp);
		*p='|';
		p++;
		strscpy( second, p);

		if( evaluate_simple(&value1,first,error,maxerrlen) == FAIL )
		{
			zabbix_log(LOG_LEVEL_DEBUG, "%s", error);
			zabbix_syslog("%s", error);
			return FAIL;
		}
		if( evaluate_simple(&value2,second,error,maxerrlen) == FAIL )
		{
			zabbix_log(LOG_LEVEL_DEBUG, "%s", error);
			zabbix_syslog("%s", error);
			return FAIL;
		}
		if( (value1 == 1) && (value2 == 1) )
		{
			*result=1;
		}
		else
		{
			*result=0;
		}
		return SUCCEED;
	}
	if((p = strchr(exp,'=')) != NULL)
	{
		*p=0;
		strscpy( first, exp);
		*p='|';
		p++;
		strscpy( second, p);
		if( evaluate_simple(&value1,first,error,maxerrlen) == FAIL )
		{
			zabbix_log(LOG_LEVEL_DEBUG, "%s",
				error);
			zabbix_syslog("%s",
				error);
			return FAIL;
		}
		if( evaluate_simple(&value2,second,error,maxerrlen) == FAIL )
		{
			zabbix_log(LOG_LEVEL_DEBUG, "%s",
				error);
			zabbix_syslog("%s",
				error);
			return FAIL;
		}
		if( cmp_double(value1,value2) ==0 )
		{
			*result=1;
		}
		else
		{
			*result=0;
		}
		return SUCCEED;
	}
	if((p = strchr(exp,'#')) != NULL)
	{
		*p=0;
		strscpy( first, exp);
		*p='|';
		p++;
		strscpy( second, p);
		if( evaluate_simple(&value1,first,error,maxerrlen) == FAIL )
		{
			zabbix_log(LOG_LEVEL_DEBUG, "%s",
				error);
			zabbix_syslog("%s",
				error);
			return FAIL;
		}
		if( evaluate_simple(&value2,second,error,maxerrlen) == FAIL )
		{
			zabbix_log(LOG_LEVEL_DEBUG, "%s",
				error);
			zabbix_syslog("%s",
				error);
			return FAIL;
		}
		if( cmp_double(value1,value2) != 0 )
		{
			*result=1;
		}
		else
		{
			*result=0;
		}
		return SUCCEED;
	}
	if((p = strchr(exp,'>')) != NULL)
	{
		*p=0;
		strscpy( first, exp);
		*p='|';
		p++;
		strscpy( second, p);
		if( evaluate_simple(&value1,first,error,maxerrlen) == FAIL )
		{
			zabbix_log(LOG_LEVEL_DEBUG, "%s", error);
			zabbix_syslog("%s", error);
			return FAIL;
		}
		if( evaluate_simple(&value2,second,error,maxerrlen) == FAIL )
		{
			zabbix_log(LOG_LEVEL_DEBUG, "%s", error);
			zabbix_syslog("%s", error);
			return FAIL;
		}
		if( value1 > value2 )
		{
			*result=1;
		}
		else
		{
			*result=0;
		}
		return SUCCEED;
	}
	if((p = strchr(exp,'<')) != NULL)
	{
		*p=0;
		strscpy( first, exp);
		*p='|';
		p++;
		strscpy( second, p);
		if( evaluate_simple(&value1,first,error,maxerrlen) == FAIL )
		{
			zabbix_log(LOG_LEVEL_DEBUG, "%s",
				error);
			zabbix_syslog("%s",
				error);
			return FAIL;
		}
		if( evaluate_simple(&value2,second,error,maxerrlen) == FAIL )
		{
			zabbix_log(LOG_LEVEL_DEBUG, "%s",
				error);
			zabbix_syslog("%s",
				error);
			return FAIL;
		}
		if( value1 < value2 )
		{
			*result=1;
		}
		else
		{
			*result=0;
		}
		zabbix_log(LOG_LEVEL_DEBUG, "Result [" ZBX_FS_DBL "]",*result );
		return SUCCEED;
	}
	if((p = strchr(exp,'+')) != NULL)
	{
		*p=0;
		strscpy( first, exp);
		*p='|';
		p++;
		strscpy( second, p);
		if( evaluate_simple(&value1,first,error,maxerrlen) == FAIL )
		{
			zabbix_log(LOG_LEVEL_DEBUG, "%s",
				error);
			zabbix_syslog("%s",
				error);
			return FAIL;
		}
		if( evaluate_simple(&value2,second,error,maxerrlen) == FAIL )
		{
			zabbix_log(LOG_LEVEL_DEBUG, "%s",
				error);
			zabbix_syslog("%s",
				error);
			return FAIL;
		}
		*result=value1+value2;
		return SUCCEED;
	}
	if((p = strrchr(exp,'-')) != NULL)
	{
		*p=0;
		strscpy( first, exp);
		*p='|';
		p++;
		strscpy( second, p);
		if( evaluate_simple(&value1,first,error,maxerrlen) == FAIL )
		{
			zabbix_log(LOG_LEVEL_DEBUG, "%s",
				error);
			zabbix_syslog("%s",
				error);
			return FAIL;
		}
		if( evaluate_simple(&value2,second,error,maxerrlen) == FAIL )
		{
			zabbix_log(LOG_LEVEL_DEBUG, "%s",
				error);
			zabbix_syslog("%s",
				error);
			return FAIL;
		}
		*result=value1-value2;
		return SUCCEED;
	}
	if((p = strchr(exp,'*')) != NULL)
	{
		*p=0;
		strscpy( first, exp);
		*p='|';
		p++;
		strscpy( second, p);
		if( evaluate_simple(&value1,first,error,maxerrlen) == FAIL )
		{
			zabbix_log(LOG_LEVEL_DEBUG, "%s",
				error);
			zabbix_syslog("%s",
				error);
			return FAIL;
		}
		if( evaluate_simple(&value2,second,error,maxerrlen) == FAIL )
		{
			zabbix_log(LOG_LEVEL_DEBUG, "%s",
				error);
			zabbix_syslog("%s",
				error);
			return FAIL;
		}
		*result=value1*value2;
		return SUCCEED;
	}
	if((p = strrchr(exp,'/')) != NULL)
	{
		*p=0;
		strscpy( first, exp);
		*p='|';
		p++;
		strscpy( second, p);
		if( evaluate_simple(&value1,first,error,maxerrlen) == FAIL )
		{
			zabbix_log(LOG_LEVEL_DEBUG, "%s",
				error);
			zabbix_syslog("%s",
				error);
			return FAIL;
		}
		if( evaluate_simple(&value2,second,error,maxerrlen) == FAIL )
		{
			zabbix_log(LOG_LEVEL_DEBUG, "%s",
				error);
			zabbix_syslog("%s",
				error);
			return FAIL;
		}
		if(cmp_double(value2,0) == 0)
		{
			zbx_snprintf(error,maxerrlen,"Division by zero. Cannot evaluate expression [%s/%s]",
				first,
				second);
			zabbix_log(LOG_LEVEL_WARNING, "%s",
				error);
			zabbix_syslog("%s",
				error);
			return FAIL;
		}
		else
		{
			*result=value1/value2;
		}
		return SUCCEED;
	}
	else
	{
		zbx_snprintf(error,maxerrlen,"Format error or unsupported operator. Exp: [%s]",
			exp);
		zabbix_log(LOG_LEVEL_WARNING, "%s",
			error);
		zabbix_syslog("%s",
			error);
		return FAIL;
	}

	return SUCCEED;
}

/******************************************************************************
 *                                                                            *
 * Function: evaluate                                                         *
 *                                                                            *
 * Purpose: evaluate simplified expression                                    *
 *                                                                            *
 * Parameters: exp - expression string                                        *
 *                                                                            *
 * Return value:  SUCCEED - evaluated successfully, result - value of the exp *
 *                FAIL - otherwise                                            *
 *                                                                            *
 * Author: Alexei Vladishev                                                   *
 *                                                                            *
 * Comments: example: ({15}>10)|({123}=1)                                     *
 *                                                                            *
 ******************************************************************************/
int	evaluate(double *value, char *exp, char *error, int maxerrlen)
{
	const char	*__function_name = "evaluate";
	char		*res, simple[MAX_STRING_LEN], tmp[MAX_STRING_LEN],
			value_str[MAX_STRING_LEN], c;
	int		i,l,r,t;

	zabbix_log(LOG_LEVEL_DEBUG, "In %s() expression:'%s'", __function_name, exp);

	res = NULL;

	strscpy(tmp, exp);
	t=0;
	while (NULL != strchr(tmp, ')'))
	{
		l=-1;
		r=strchr(tmp,')')-tmp;
		for(i=r;i>=0;i--)
		{
			if( tmp[i] == '(' )
			{
				l=i;
				break;
			}
		}
		if( l == -1 )
		{
			zbx_snprintf(error, maxerrlen, "Cannot find left bracket [(]. Expression:[%s]",
				tmp);
			zabbix_log(LOG_LEVEL_WARNING, "%s",
				error);
			zabbix_syslog("%s",
				error);
			return	FAIL;
		}
		for(i=l+1;i<r;i++)
		{
			simple[i-l-1]=tmp[i];
		}
		simple[r-l-1]=0;

		if( evaluate_simple( value, simple, error, maxerrlen ) != SUCCEED )
		{
			/* Changed to LOG_LEVEL_DEBUG */
			zabbix_log( LOG_LEVEL_DEBUG, "%s",
				error);
			zabbix_syslog("%s",
				error);
			return	FAIL;
		}

		/* res = first+simple+second */
		c=tmp[l]; tmp[l]='\0';
		res = zbx_strdcat(res, tmp);
		tmp[l]=c;

		zbx_snprintf(value_str, sizeof(value_str), ZBX_FS_DBL, *value);
		res = zbx_strdcat(res, value_str);
		res = zbx_strdcat(res, tmp+r+1);

		zbx_remove_spaces(res);
		strscpy(tmp,res);

		zbx_free(res); res = NULL;
	}
	if( evaluate_simple( value, tmp, error, maxerrlen ) != SUCCEED )
	{
		zabbix_log(LOG_LEVEL_WARNING, "%s",
			error);
		zabbix_syslog("%s",
			error);
		return	FAIL;
	}

	zabbix_log(LOG_LEVEL_DEBUG, "End of %s() value:" ZBX_FS_DBL, __function_name, *value);

	return SUCCEED;
}

/******************************************************************************
 *                                                                            *
 * Function: extract_numbers                                                  *
 *                                                                            *
 * Purpose: Extract from string numbers with prefixes (A-Z)                   *
 *                                                                            *
 * Return value:                                                              *
 *                                                                            *
 * Author: Eugene Grigorjev                                                   *
 *                                                                            *
 * Comments: !!! Don't forget sync code with PHP !!!                          *
 *           Use zbx_free_numbers to free allocated memory                    *
 *                                                                            *
 ******************************************************************************/
static char**	extract_numbers(char *str, int *count)
{
	char *s = NULL;
	char *e = NULL;

	char **result = NULL;

	int	dot_founded = 0;
	int	len = 0;

	assert(count);

	*count = 0;

	/* find start of number */
	for ( s = str; *s; s++)
	{
		if ( !isdigit(*s) ) {
			continue; /* for s */
		}

		if ( s != str && '{' == *(s-1) ) {
			/* skip functions '{65432}' */
			s = strchr(s, '}');
			continue; /* for s */
		}

		dot_founded = 0;
		/* find end of number */
		for ( e = s; *e; e++ )
		{
			if ( isdigit(*e) ) {
				continue; /* for e */
			}
			else if ( '.' == *e && !dot_founded ) {
				dot_founded = 1;
				continue; /* for e */
			}
			else if ( *e >= 'A' && *e <= 'Z' )
			{
				e++;
			}
			break; /* for e */
		}

		/* number found */
		len = e - s;
		(*count)++;
		result = zbx_realloc(result, sizeof(char*) * (*count));
		result[(*count)-1] = zbx_malloc(NULL, len + 1);
		memcpy(result[(*count)-1], s, len);
		result[(*count)-1][len] = '\0';

		s = e;
		if (*s == '\0')
			break;
	}

	return result;
}

static void	zbx_free_numbers(char ***numbers, int count)
{
	register int i = 0;

	if ( !numbers ) return;
	if ( !*numbers ) return;

	for ( i = 0; i < count; i++ )
	{
		zbx_free((*numbers)[i]);
	}

	zbx_free(*numbers);
}

/******************************************************************************
 *                                                                            *
 * Function: expand_trigger_description_constants                             *
 *                                                                            *
 * Purpose: substitute simple macros in data string with real values          *
 *                                                                            *
 * Parameters: data - trigger description                                     *
 *                                                                            *
 * Return value:                                                              *
 *                                                                            *
 * Author: Eugene Grigorjev                                                   *
 *                                                                            *
 * Comments: !!! Don't forget sync code with PHP !!!                          *
 *           replace ONLY $1-9 macros NOT {HOSTNAME}                          *
 *                                                                            *
 ******************************************************************************/
static void	expand_trigger_description_constants(char **data, zbx_uint64_t triggerid)
{
	DB_RESULT	result;
	DB_ROW		row;

	char	**numbers = NULL;
	int	numbers_cnt = 0, i = 0;
	char	*new_str = NULL;
	char	replace[3] = "$0";

	result = DBselect("select expression from triggers where triggerid=" ZBX_FS_UI64, triggerid);

	if (NULL != (row = DBfetch(result)))
	{
		numbers = extract_numbers(row[0], &numbers_cnt);

		for (i = 0; i < 9; i++)
		{
			replace[1] = '0' + i + 1;
			new_str = string_replace(*data, replace, i < numbers_cnt ?  numbers[i] : "");
			zbx_free(*data);
			*data = new_str;
		}

		zbx_free_numbers(&numbers, numbers_cnt);
	}
	DBfree_result(result);
}

/******************************************************************************
 *                                                                            *
 * Function: get_host_profile_value_by_triggerid                              *
 *                                                                            *
 * Purpose: request host profile value by triggerid and field name            *
 *                                                                            *
 * Parameters:                                                                *
 *                                                                            *
 * Return value: upon successful completion return SUCCEED                    *
 *               otherwise FAIL                                               *
 *                                                                            *
 * Author: Alexander Vladishev                                                *
 *                                                                            *
 * Comments:                                                                  *
 *                                                                            *
 ******************************************************************************/
static int	get_host_profile_value_by_triggerid(zbx_uint64_t triggerid, char **replace_to, int N_functionid, const char *fieldname)
{
	DB_RESULT	result;
	DB_ROW		row;
	char		expression[TRIGGER_EXPRESSION_LEN_MAX];
	zbx_uint64_t	functionid;
	int		ret = FAIL;

	if (FAIL == DBget_trigger_expression_by_triggerid(triggerid, expression, sizeof(expression)))
		return FAIL;

	if (FAIL == trigger_get_N_functionid(expression, N_functionid, &functionid))
		return FAIL;

	result = DBselect("select distinct p.%s from hosts_profiles p,items i,functions f"
			" where p.hostid=i.hostid and i.itemid=f.itemid and f.functionid=" ZBX_FS_UI64,
			fieldname,
			functionid);

	if (NULL != (row = DBfetch(result)) && SUCCEED != DBis_null(row[0]))
	{
		*replace_to = zbx_strdup(*replace_to, row[0]);

		ret = SUCCEED;
	}

	DBfree_result(result);

	return ret;
}

/******************************************************************************
 *                                                                            *
 * Function: item_description                                                 *
 *                                                                            *
 * Purpose: substitute key parameters and user macros in                      *
 *          the item description string with real values                      *
 *                                                                            *
 * Parameters:                                                                *
 *                                                                            *
 * Return value:                                                              *
 *                                                                            *
 * Author: Alexander Vladishev                                                *
 *                                                                            *
 * Comments:                                                                  *
 *                                                                            *
 ******************************************************************************/
static void	item_description(char **data, const char *key, zbx_uint64_t hostid)
{
	char	c, *p, *m, *n, *str_out = NULL, *replace_to = NULL, params[MAX_STRING_LEN], param[MAX_STRING_LEN];

	switch (parse_command(key, NULL, 0, params, sizeof(params)))
	{
		case 0:
			return;
		case 1:
			params[0] = '\0';
		case 2:
			/* do nothing */;
	}

	p = *data;
	while (NULL != (m = strchr(p, '$')))
	{
		if (m > p && *(m - 1) == '{' && (n = strchr(m + 1, '}')) != NULL)	/* user defined macros */
		{
			c = *++n;
			*n = '\0';
			DCget_user_macro(&hostid, 1, m - 1, &replace_to);

			if (NULL != replace_to)
			{
				*(m - 1) = '\0';
				str_out = zbx_strdcat(str_out, p);
				*(m - 1) = '{';

				str_out = zbx_strdcat(str_out, replace_to);
				zbx_free(replace_to);
			}
			else
				str_out = zbx_strdcat(str_out, p);

			*n = c;
			p = n;
		}
		else if (*(m + 1) >= '1' && *(m + 1) <= '9' && params[0] != '\0')	/* macros $1, $2, ... */
		{
			*m = '\0';
			str_out = zbx_strdcat(str_out, p);
			*m++ = '$';

			if (0 != get_param(params, *m - '0', param, sizeof(param)))
				*param = '\0';

			str_out = zbx_strdcat(str_out, param);
			p = m + 1;
		}
		else									/* just a dollar sign */
		{
			c = *++m;
			*m = '\0';
			str_out = zbx_strdcat(str_out, p);
			*m = c;
			p = m;
		}
	}

	if (NULL != str_out)
	{
		str_out = zbx_strdcat(str_out, p);
		zbx_free(*data);
		*data = str_out;
	}
}

/******************************************************************************
 *                                                                            *
 * Function: DBget_host_name_by_hostid                                        *
 *                                                                            *
 * Purpose: request host name by hostid                                       *
 *                                                                            *
 * Parameters:                                                                *
 *                                                                            *
 * Return value: upon successful completion return SUCCEED                    *
 *               otherwise FAIL                                               *
 *                                                                            *
 * Author: Alexander Vladishev                                                *
 *                                                                            *
 * Comments:                                                                  *
 *                                                                            *
 ******************************************************************************/
static int	DBget_host_name_by_hostid(zbx_uint64_t hostid, char **replace_to)
{
	DB_RESULT	result;
	DB_ROW		row;
	int		ret = FAIL;

	result = DBselect(
			"select host"
			" from hosts"
			" where hostid=" ZBX_FS_UI64,
			hostid);

	if (NULL != (row = DBfetch(result)))
	{
		*replace_to = zbx_strdup(*replace_to, row[0]);
		ret = SUCCEED;
	}
	DBfree_result(result);

	return ret;
}

/******************************************************************************
 *                                                                            *
 * Function: DBget_interface_value_by_hostid                                  *
 *                                                                            *
 * Purpose: request interface value by hostid and request                     *
 *                                                                            *
 * Parameters:                                                                *
 *                                                                            *
 * Return value: upon successful completion return SUCCEED                    *
 *               otherwise FAIL                                               *
 *                                                                            *
 * Author: Alexander Vladishev                                                *
 *                                                                            *
 * Comments:                                                                  *
 *                                                                            *
 ******************************************************************************/
#define ZBX_REQUEST_HOST_IPADDRESS	1
#define ZBX_REQUEST_HOST_DNS		2
#define ZBX_REQUEST_HOST_CONN		3
static int	DBget_interface_value_by_hostid(zbx_uint64_t hostid, char **replace_to, int request)
{
#define MAX_INTERFACE_COUNT	3
	DB_RESULT	result;
	DB_ROW		row;
	unsigned char	type, useip, pr, last_pr = MAX_INTERFACE_COUNT,
			priority[MAX_INTERFACE_COUNT] = {
					INTERFACE_TYPE_AGENT,
					INTERFACE_TYPE_SNMP,
					INTERFACE_TYPE_IPMI};
	int		ret = FAIL;

	result = DBselect(
			"select type,useip,ip,dns"
			" from interface"
			" where hostid=" ZBX_FS_UI64
				" and type in (%d,%d,%d)"
				" and main=1",
			hostid, INTERFACE_TYPE_AGENT, INTERFACE_TYPE_SNMP, INTERFACE_TYPE_IPMI);

	while (NULL != (row = DBfetch(result)))
	{
		type = (unsigned char)atoi(row[0]);

		for (pr = 0; pr < MAX_INTERFACE_COUNT && priority[pr] != type; pr++)
			;

		if (pr >= last_pr)
			continue;

		last_pr = pr;

		switch (request)
		{
			case ZBX_REQUEST_HOST_IPADDRESS:
				*replace_to = zbx_strdup(*replace_to, row[2]);
				break;
			case ZBX_REQUEST_HOST_DNS:
				*replace_to = zbx_strdup(*replace_to, row[3]);
				break;
			case ZBX_REQUEST_HOST_CONN:
				useip = (unsigned char)atoi(row[1]);
				*replace_to = zbx_strdup(*replace_to, useip ? row[2] : row[3]);
				break;
		}
		ret = SUCCEED;
	}
	DBfree_result(result);

	return ret;
}

/******************************************************************************
 *                                                                            *
 * Function: DBget_trigger_value_by_triggerid                                 *
 *                                                                            *
 * Purpose: retrieve a particular value associated with the trigger's         *
 *          N_functionid'th function                                          *
 *                                                                            *
 * Parameters:                                                                *
 *                                                                            *
 * Return value: upon successful completion return SUCCEED                    *
 *               otherwise FAIL                                               *
 *                                                                            *
 * Author: Alexander Vladishev                                                *
 *                                                                            *
 * Comments:                                                                  *
 *                                                                            *
 ******************************************************************************/
#define ZBX_REQUEST_HOST_NAME		0
#define ZBX_REQUEST_ITEM_NAME		4
#define ZBX_REQUEST_ITEM_KEY		5
<<<<<<< HEAD
#define ZBX_REQUEST_PROXY_NAME		6
#define ZBX_REQUEST_HOST_HOST		7
=======
#define ZBX_REQUEST_ITEM_KEY_ORIG	6
#define ZBX_REQUEST_PROXY_NAME		7
>>>>>>> 8dd20884
static int	DBget_trigger_value_by_triggerid(zbx_uint64_t triggerid, char **replace_to, int N_functionid, int request)
{
	DB_RESULT	result;
	DB_ROW		row;
	DC_HOST		dc_host;
	char		expression[TRIGGER_EXPRESSION_LEN_MAX], *key = NULL;
	zbx_uint64_t	functionid, proxy_hostid, hostid;
	int		ret = FAIL;

	if (FAIL == DBget_trigger_expression_by_triggerid(triggerid, expression, sizeof(expression)))
		return ret;

	if (FAIL == trigger_get_N_functionid(expression, N_functionid, &functionid))
		return ret;

	result = DBselect(
<<<<<<< HEAD
			"select i.description,i.key_,h.hostid,h.host,h.proxy_hostid,h.name"
			" from functions f,hosts h,items i"
			" where f.itemid=i.itemid"
				" and i.hostid=h.hostid"
=======
			"select i.description,i.key_,h.hostid,h.host,h.proxy_hostid"
			" from hosts h,items i,functions f"
			" where h.hostid=i.hostid"
				" and i.itemid=f.itemid"
>>>>>>> 8dd20884
				" and f.functionid=" ZBX_FS_UI64,
			functionid);

	if (NULL != (row = DBfetch(result)))
	{
		switch (request)
		{
<<<<<<< HEAD
			case ZBX_REQUEST_HOST_HOST:
				*replace_to = zbx_dsprintf(*replace_to, "%s", row[3]);
=======
			case ZBX_REQUEST_HOST_NAME:
				*replace_to = zbx_strdup(*replace_to, row[3]);
>>>>>>> 8dd20884
				ret = SUCCEED;
				break;
			case ZBX_REQUEST_HOST_NAME:
				*replace_to = zbx_dsprintf(*replace_to, "%s", row[5]);
				ret = SUCCEED;
				break;
			case ZBX_REQUEST_HOST_IPADDRESS:
			case ZBX_REQUEST_HOST_DNS:
			case ZBX_REQUEST_HOST_CONN:
				ZBX_STR2UINT64(hostid, row[2]);
				ret = DBget_interface_value_by_hostid(hostid, replace_to, request);
				break;
			case ZBX_REQUEST_ITEM_NAME:
			case ZBX_REQUEST_ITEM_KEY:
				memset(&dc_host, 0, sizeof(dc_host));
				ZBX_STR2UINT64(dc_host.hostid, row[2]);
				strscpy(dc_host.host, row[3]);

				key = zbx_strdup(key, row[1]);
				substitute_simple_macros(NULL, NULL, &dc_host, NULL, &key, MACRO_TYPE_ITEM_KEY, NULL, 0);

				if (ZBX_REQUEST_ITEM_NAME == request)
				{
					*replace_to = zbx_dsprintf(*replace_to, "%s", row[0]);
					item_description(replace_to, key, dc_host.hostid);
					zbx_free(key);
				}
				else /* ZBX_REQUEST_ITEM_KEY */
				{
					zbx_free(*replace_to);
					*replace_to = key;
				}
				ret = SUCCEED;
				break;
			case ZBX_REQUEST_ITEM_KEY_ORIG:
				*replace_to = zbx_strdup(*replace_to, row[1]);
				ret = SUCCEED;
				break;
			case ZBX_REQUEST_PROXY_NAME:
				ZBX_DBROW2UINT64(proxy_hostid, row[4]);

				if (0 == proxy_hostid)
				{
					*replace_to = zbx_strdup(*replace_to, "");
					ret = SUCCEED;
				}
				else
					ret = DBget_host_name_by_hostid(proxy_hostid, replace_to);
				break;
		}
	}
	DBfree_result(result);

	return ret;
}

/******************************************************************************
 *                                                                            *
 * Function: DBget_trigger_event_count                                        *
 *                                                                            *
 * Purpose: retrieve number of events (acknowledged or unacknowledged) for a  *
 *          trigger (in an OK or PROBLEM state) which generated an event      *
 *                                                                            *
 * Parameters: triggerid - trigger identifier from database                   *
 *             replace_to - pointer to result buffer                          *
 *                                                                            *
 * Return value: upon successful completion return SUCCEED                    *
 *               otherwise FAIL                                               *
 *                                                                            *
 * Author: Alexander Vladishev, Aleksandrs Saveljevs                          *
 *                                                                            *
 * Comments:                                                                  *
 *                                                                            *
 ******************************************************************************/
static int	DBget_trigger_event_count(zbx_uint64_t triggerid, char **replace_to, int problem_only, int acknowledged)
{
	DB_RESULT	result;
	DB_ROW		row;
	char		value[4];
	int		ret = FAIL;

	if (problem_only)
		zbx_snprintf(value, sizeof(value), "%d", TRIGGER_VALUE_TRUE);
	else
		zbx_snprintf(value, sizeof(value), "%d,%d", TRIGGER_VALUE_TRUE, TRIGGER_VALUE_FALSE);

	result = DBselect(
			"select count(*)"
			" from events"
			" where object=%d"
				" and objectid=" ZBX_FS_UI64
				" and value in (%s)"
				" and acknowledged=%d",
			EVENT_OBJECT_TRIGGER,
			triggerid,
			value,
			acknowledged);

	if (NULL != (row = DBfetch(result)))
	{
		*replace_to = zbx_strdup(*replace_to, row[0]);
		ret = SUCCEED;
	}
	DBfree_result(result);

	return ret;
}

/******************************************************************************
 *                                                                            *
 * Function: DBget_dhost_value_by_event                                       *
 *                                                                            *
 * Purpose: retrieve discovered host value by event and field name            *
 *                                                                            *
 * Parameters:                                                                *
 *                                                                            *
 * Return value: upon successful completion return SUCCEED                    *
 *               otherwise FAIL                                               *
 *                                                                            *
 * Author: Alexander Vladishev                                                *
 *                                                                            *
 * Comments:                                                                  *
 *                                                                            *
 ******************************************************************************/
static int	DBget_dhost_value_by_event(DB_EVENT *event, char **replace_to, const char *fieldname)
{
	DB_RESULT	result;
	DB_ROW		row;
	int		ret = FAIL;
	char		sql[MAX_STRING_LEN];

	switch (event->object)
	{
		case EVENT_OBJECT_DHOST:
			zbx_snprintf(sql, sizeof(sql),
					"select %s"
					" from drules r,dhosts h,dservices s"
					" where r.druleid=h.druleid"
						" and h.dhostid=s.dhostid"
						" and h.dhostid=" ZBX_FS_UI64
					" order by s.dserviceid",
					fieldname,
					event->objectid);
			break;
		case EVENT_OBJECT_DSERVICE:
			zbx_snprintf(sql, sizeof(sql),
					"select %s"
					" from drules r,dhosts h,dservices s"
					" where r.druleid=h.druleid"
						" and h.dhostid=s.dhostid"
						" and s.dserviceid=" ZBX_FS_UI64,
					fieldname,
					event->objectid);
			break;
		default:
			return ret;
	}

	result = DBselectN(sql, 1);

	if (NULL != (row = DBfetch(result)) && SUCCEED != DBis_null(row[0]))
	{
		*replace_to = zbx_strdup(*replace_to, row[0]);
		ret = SUCCEED;
	}
	DBfree_result(result);

	return ret;
}

/******************************************************************************
 *                                                                            *
 * Function: DBget_dservice_value_by_event                                    *
 *                                                                            *
 * Purpose: retrieve discovered service value by event and field name         *
 *                                                                            *
 * Parameters:                                                                *
 *                                                                            *
 * Return value: upon successful completion return SUCCEED                    *
 *               otherwise FAIL                                               *
 *                                                                            *
 * Author: Alexander Vladishev                                                *
 *                                                                            *
 * Comments:                                                                  *
 *                                                                            *
 ******************************************************************************/
static int	DBget_dservice_value_by_event(DB_EVENT *event, char **replace_to, const char *fieldname)
{
	DB_RESULT	result;
	DB_ROW		row;
	int		ret = FAIL;

	switch (event->object)
	{
	case EVENT_OBJECT_DSERVICE:
		result = DBselect("select %s from dservices s where s.dserviceid=" ZBX_FS_UI64,
				fieldname, event->objectid);
		break;
	default:
		return ret;
	}

	if (NULL != (row = DBfetch(result)) && SUCCEED != DBis_null(row[0]))
	{
		*replace_to = zbx_strdup(*replace_to, row[0]);
		ret = SUCCEED;
	}

	DBfree_result(result);

	return ret;
}

/******************************************************************************
 *                                                                            *
 * Function: DBget_drule_value_by_event                                       *
 *                                                                            *
 * Purpose: retrieve discovery rule value by event and field name             *
 *                                                                            *
 * Parameters:                                                                *
 *                                                                            *
 * Return value: upon successful completion return SUCCEED                    *
 *               otherwise FAIL                                               *
 *                                                                            *
 * Author: Alexander Vladishev                                                *
 *                                                                            *
 * Comments:                                                                  *
 *                                                                            *
 ******************************************************************************/
static int	DBget_drule_value_by_event(DB_EVENT *event, char **replace_to, const char *fieldname)
{
	DB_RESULT	result;
	DB_ROW		row;
	int		ret = FAIL;

	if (EVENT_SOURCE_DISCOVERY != event->source)
		return FAIL;

	switch (event->object)
	{
	case EVENT_OBJECT_DHOST:
		result = DBselect("select r.%s from drules r,dhosts h"
				" where r.druleid=r.druleid and h.dhostid=" ZBX_FS_UI64,
				fieldname, event->objectid);
		break;
	case EVENT_OBJECT_DSERVICE:
		result = DBselect("select r.%s from drules r,dhosts h,dservices s"
				" where r.druleid=h.druleid and h.dhostid=s.dhostid and s.dserviceid=" ZBX_FS_UI64,
				fieldname, event->objectid);
		break;
	default:
		return ret;
	}

	if (NULL != (row = DBfetch(result)) && SUCCEED != DBis_null(row[0]))
	{
		*replace_to = zbx_strdup(*replace_to, row[0]);
		ret = SUCCEED;
	}

	DBfree_result(result);

	return ret;
}

/******************************************************************************
 *                                                                            *
 * Function: DBget_history_value                                              *
 *                                                                            *
 * Purpose: retrieve value by clock                                           *
 *                                                                            *
 * Parameters:                                                                *
 *                                                                            *
 * Return value: upon successful completion return SUCCEED                    *
 *               otherwise FAIL                                               *
 *                                                                            *
 * Author: Alexander Vladishev                                                *
 *                                                                            *
 * Comments:                                                                  *
 *                                                                            *
 ******************************************************************************/
static int	DBget_history_value(zbx_uint64_t itemid, char **replace_to,
		const char *tablename, const char *fieldname, int clock, int ns)
{
	DB_RESULT	result;
	DB_ROW		row;
	char		sql[MAX_STRING_LEN];
	int		max_clock = 0, ret = FAIL;

	if (0 == CONFIG_NS_SUPPORT)
	{
		zbx_snprintf(sql, sizeof(sql),
				"select %s"
				" from %s"
				" where itemid=" ZBX_FS_UI64
					" and clock<=%d"
				" order by itemid,clock desc",
				fieldname, tablename, itemid, clock);

		result = DBselectN(sql, 1);

		if (NULL != (row = DBfetch(result)))
		{
			*replace_to = zbx_strdup(*replace_to, row[0]);
			ret = SUCCEED;
		}

		DBfree_result(result);

		return ret;
	}

	zbx_snprintf(sql, sizeof(sql),
			"select %s"
			" from %s"
			" where itemid=" ZBX_FS_UI64
				" and clock=%d"
				" and ns=%d",
			fieldname, tablename, itemid, clock, ns);

	result = DBselectN(sql, 1);

	if (NULL != (row = DBfetch(result)))
	{
		*replace_to = zbx_strdup(*replace_to, row[0]);
		ret = SUCCEED;
	}

	DBfree_result(result);

	if (SUCCEED == ret)
		return ret;

	result = DBselect(
			"select distinct clock"
			" from %s"
			" where itemid=" ZBX_FS_UI64
				" and clock=%d"
				" and ns<%d",
			tablename, itemid, clock, ns);

	if (NULL != (row = DBfetch(result)) && SUCCEED != DBis_null(row[0]))
		max_clock = atoi(row[0]);

	DBfree_result(result);

	if (0 == max_clock)
	{
		result = DBselect(
				"select max(clock)"
				" from %s"
				" where itemid=" ZBX_FS_UI64
					" and clock<%d",
				tablename, itemid, clock);

		if (NULL != (row = DBfetch(result)) && SUCCEED != DBis_null(row[0]))
			max_clock = atoi(row[0]);

		DBfree_result(result);
	}

	if (0 == max_clock)
		return ret;

	if (clock == max_clock)
	{
		zbx_snprintf(sql, sizeof(sql),
				"select %s"
				" from %s"
				" where itemid=" ZBX_FS_UI64
					" and clock=%d"
					" and ns<%d"
				" order by itemid,clock desc,ns desc",
				fieldname, tablename, itemid, clock, ns);
	}
	else
	{
		zbx_snprintf(sql, sizeof(sql),
				"select %s"
				" from %s"
				" where itemid=" ZBX_FS_UI64
					" and clock=%d"
				" order by itemid,clock desc,ns desc",
				fieldname, tablename, itemid, max_clock);
	}

	result = DBselectN(sql, 1);

	if (NULL != (row = DBfetch(result)))
	{
		*replace_to = zbx_strdup(*replace_to, row[0]);
		ret = SUCCEED;
	}

	DBfree_result(result);

	return ret;
}

/******************************************************************************
 *                                                                            *
 * Function: DBget_history_log_value_by_triggerid                             *
 *                                                                            *
 * Purpose: retrieve a particular attribute of a log value                    *
 *                                                                            *
 * Parameters:                                                                *
 *                                                                            *
 * Return value: upon successful completion return SUCCEED                    *
 *               otherwise FAIL                                               *
 *                                                                            *
 * Author: Alexander Vladishev                                                *
 *                                                                            *
 * Comments:                                                                  *
 *                                                                            *
 ******************************************************************************/
static int	DBget_history_log_value_by_triggerid(zbx_uint64_t triggerid,
		char **replace_to, int N_functionid, const char *fieldname, int clock, int ns)
{
	DB_RESULT	result;
	DB_ROW		row;
	char		expression[TRIGGER_EXPRESSION_LEN_MAX];
	zbx_uint64_t	functionid, itemid;
	int		value_type, ret = FAIL;

	if (FAIL == DBget_trigger_expression_by_triggerid(triggerid, expression, sizeof(expression)))
		return FAIL;

	if (FAIL == trigger_get_N_functionid(expression, N_functionid, &functionid))
		return FAIL;

	result = DBselect("select i.itemid,i.value_type from items i,functions f"
			" where i.itemid=f.itemid and f.functionid=" ZBX_FS_UI64,
			functionid);

	if (NULL != (row = DBfetch(result)) && SUCCEED != DBis_null(row[0]))
	{
		ZBX_STR2UINT64(itemid, row[0]);
		value_type = atoi(row[1]);

		if (value_type == ITEM_VALUE_TYPE_LOG)
			ret = DBget_history_value(itemid, replace_to, "history_log", fieldname, clock, ns);
	}

	DBfree_result(result);

	return ret;
}

/******************************************************************************
 *                                                                            *
 * Function: DBget_item_lastvalue_by_triggerid                                *
 *                                                                            *
 * Purpose: retrieve item lastvalue by triggerid                              *
 *                                                                            *
 * Parameters:                                                                *
 *                                                                            *
 * Return value: upon successful completion return SUCCEED                    *
 *               otherwise FAIL                                               *
 *                                                                            *
 * Author: Alexander Vladishev                                                *
 *                                                                            *
 * Comments:                                                                  *
 *                                                                            *
 ******************************************************************************/
static int	DBget_item_lastvalue_by_triggerid(zbx_uint64_t triggerid, char **lastvalue, int N_functionid)
{
	DB_RESULT	result;
	DB_ROW		row;
	DB_RESULT	h_result;
	DB_ROW		h_row;
	char		expression[TRIGGER_EXPRESSION_LEN_MAX];
	zbx_uint64_t	valuemapid, functionid;
	int		value_type, ret = FAIL;
	char		tmp[MAX_STRING_LEN];

	if (FAIL == DBget_trigger_expression_by_triggerid(triggerid, expression, sizeof(expression)))
		return FAIL;

	if (FAIL == trigger_get_N_functionid(expression, N_functionid, &functionid))
		return FAIL;

	result = DBselect(
			"select i.itemid,i.value_type,i.valuemapid,i.units,i.lastvalue"
			" from items i,functions f"
			" where i.itemid=f.itemid"
				" and f.functionid=" ZBX_FS_UI64,
			functionid);

	if (NULL != (row = DBfetch(result)) && SUCCEED != DBis_null(row[4]))
	{
		value_type = atoi(row[1]);
		ZBX_DBROW2UINT64(valuemapid, row[2]);

		switch (value_type)
		{
			case ITEM_VALUE_TYPE_LOG:
			case ITEM_VALUE_TYPE_TEXT:
				zbx_snprintf(tmp, sizeof(tmp), "select value from %s where itemid=%s order by id desc",
						value_type == ITEM_VALUE_TYPE_LOG ? "history_log" : "history_text",
						row[0]);

				h_result = DBselectN(tmp, 1);

				if (NULL != (h_row = DBfetch(h_result)))
					*lastvalue = zbx_strdup(*lastvalue, h_row[0]);
				else
					*lastvalue = zbx_strdup(*lastvalue, row[4]);

				DBfree_result(h_result);
				break;
			case ITEM_VALUE_TYPE_STR:
				zbx_strlcpy(tmp, row[4], sizeof(tmp));

				replace_value_by_map(tmp, sizeof(tmp), valuemapid);

				*lastvalue = zbx_strdup(*lastvalue, tmp);
				break;
			default:
				zbx_strlcpy(tmp, row[4], sizeof(tmp));

				if (ITEM_VALUE_TYPE_FLOAT == value_type)
					del_zeroes(tmp);
				if (SUCCEED != replace_value_by_map(tmp, sizeof(tmp), valuemapid))
					add_value_suffix(tmp, sizeof(tmp), row[3], value_type);

				*lastvalue = zbx_strdup(*lastvalue, tmp);
				break;
		}
		ret = SUCCEED;
	}

	DBfree_result(result);

	return ret;
}

/******************************************************************************
 *                                                                            *
 * Function: DBget_item_value_by_triggerid                                    *
 *                                                                            *
 * Purpose: retrieve item value by triggerid                                  *
 *                                                                            *
 * Parameters:                                                                *
 *                                                                            *
 * Return value: upon successful completion return SUCCEED                    *
 *               otherwise FAIL                                               *
 *                                                                            *
 * Author: Alexander Vladishev                                                *
 *                                                                            *
 * Comments:                                                                  *
 *                                                                            *
 ******************************************************************************/
static int	DBget_item_value_by_triggerid(zbx_uint64_t triggerid, char **value, int N_functionid, int clock, int ns)
{
	DB_RESULT	result;
	DB_ROW		row;
	char		expression[TRIGGER_EXPRESSION_LEN_MAX];
	zbx_uint64_t	functionid, itemid, valuemapid;
	int		value_type, ret = FAIL;
	char		tmp[MAX_STRING_LEN];

	if (FAIL == DBget_trigger_expression_by_triggerid(triggerid, expression, sizeof(expression)))
		return FAIL;

	if (FAIL == trigger_get_N_functionid(expression, N_functionid, &functionid))
		return FAIL;

	result = DBselect(
			"select i.itemid,i.value_type,i.valuemapid,i.units"
			" from items i,functions f"
			" where i.itemid=f.itemid"
				" and f.functionid=" ZBX_FS_UI64,
			functionid);

	if (NULL != (row = DBfetch(result)))
	{
		ZBX_STR2UINT64(itemid, row[0]);
		value_type = atoi(row[1]);
		ZBX_DBROW2UINT64(valuemapid, row[2]);

		if (SUCCEED == (ret = DBget_history_value(itemid, value, get_table_by_value_type(value_type), "value", clock, ns)))
		{
			switch (value_type)
			{
				case ITEM_VALUE_TYPE_FLOAT:
				case ITEM_VALUE_TYPE_UINT64:
					zbx_strlcpy(tmp, *value, sizeof(tmp));

					if (ITEM_VALUE_TYPE_FLOAT == value_type)
						del_zeroes(tmp);
					if (SUCCEED != replace_value_by_map(tmp, sizeof(tmp), valuemapid))
						add_value_suffix(tmp, sizeof(tmp), row[3], value_type);

					*value = zbx_strdup(*value, tmp);
					break;
				case ITEM_VALUE_TYPE_STR:
					zbx_strlcpy(tmp, *value, sizeof(tmp));

					replace_value_by_map(tmp, sizeof(tmp), valuemapid);

					*value = zbx_strdup(*value, tmp);
					break;
				default:
					;
			}
		}
	}
	DBfree_result(result);

	return ret;
}

/******************************************************************************
 *                                                                            *
 * Function: get_escalation_history                                           *
 *                                                                            *
 * Purpose: retrieve escalation history                                       *
 *                                                                            *
 * Parameters:                                                                *
 *                                                                            *
 * Return value: upon successful completion return SUCCEED                    *
 *               otherwise FAIL                                               *
 *                                                                            *
 * Author: Alexander Vladishev                                                *
 *                                                                            *
 * Comments:                                                                  *
 *                                                                            *
 ******************************************************************************/
static int	get_escalation_history(DB_EVENT *event, DB_ESCALATION *escalation, char **replace_to)
{
	DB_RESULT	result;
	DB_ROW		row;
	char		*buf = NULL;
	int		buf_offset, buf_allocated = 1024;
	int		status, esc_step;
	time_t		now;
	zbx_uint64_t	userid;

	buf = zbx_malloc(buf, buf_allocated);
	buf_offset = 0;
	*buf = '\0';

	if (escalation != NULL && escalation->eventid == event->eventid)
	{
		zbx_snprintf_alloc(&buf, &buf_allocated, &buf_offset, 64,
				"Problem started: %s %s Age: %s\n",
				zbx_date2str(event->clock),
				zbx_time2str(event->clock),
				zbx_age2str(time(NULL) - event->clock));
	}
	else
	{
		result = DBselect("select clock from events where eventid=" ZBX_FS_UI64,
				escalation != NULL ? escalation->eventid : event->eventid);

		if (NULL != (row = DBfetch(result)))
		{
			now = (time_t)atoi(row[0]);
			zbx_snprintf_alloc(&buf, &buf_allocated, &buf_offset, 64,
					"Problem started: %s %s Age: %s\n",
					zbx_date2str(now),
					zbx_time2str(now),
					zbx_age2str(time(NULL) - now));
		}

		DBfree_result(result);
	}

	result = DBselect("select a.clock,a.status,m.description,a.sendto,a.error,a.esc_step,a.userid"
			" from alerts a"
			" left join media_type m on m.mediatypeid=a.mediatypeid"
			" where a.eventid=" ZBX_FS_UI64 " and a.alerttype=%d order by a.clock",
			escalation != NULL ? escalation->eventid : event->eventid,
			ALERT_TYPE_MESSAGE);

	while (NULL != (row = DBfetch(result)))
	{
		now		= atoi(row[0]);
		status		= atoi(row[1]);
		esc_step	= atoi(row[5]);
		ZBX_DBROW2UINT64(userid, row[6]);

		if (esc_step != 0)
			zbx_snprintf_alloc(&buf, &buf_allocated, &buf_offset, 16, "%d. ", esc_step);

		zbx_snprintf_alloc(&buf, &buf_allocated, &buf_offset, 256,
				"%s %s %-11s %s %s \"%s\" %s\n",
				zbx_date2str(now),
				zbx_time2str(now),
				(status == ALERT_STATUS_NOT_SENT ? "in progress" :
					(status == ALERT_STATUS_SENT ? "sent" : "failed")),
				SUCCEED == DBis_null(row[2]) ? "" : row[2],
				row[3],
				zbx_user_string(userid),
				row[4]);
	}

	DBfree_result(result);

	if (escalation != NULL && escalation->r_eventid == event->eventid)
	{
		now = (time_t)event->clock;
		zbx_snprintf_alloc(&buf, &buf_allocated, &buf_offset, 64,
				"Problem ended: %s %s\n",
				zbx_date2str(now),
				zbx_time2str(now));
	}

	if (0 != buf_offset)
		buf[--buf_offset] = '\0';

	*replace_to = buf;

	return SUCCEED;
}

/******************************************************************************
 *                                                                            *
 * Function: get_event_ack_history                                            *
 *                                                                            *
 * Purpose: retrieve event acknowledges history                               *
 *                                                                            *
 * Parameters:                                                                *
 *                                                                            *
 * Return value: upon successful completion return SUCCEED                    *
 *               otherwise FAIL                                               *
 *                                                                            *
 * Author: Alexander Vladishev                                                *
 *                                                                            *
 * Comments:                                                                  *
 *                                                                            *
 ******************************************************************************/
static int	get_event_ack_history(DB_EVENT *event, char **replace_to)
{
	DB_RESULT	result;
	DB_ROW		row;
	char		*buf = NULL;
	int		buf_offset, buf_allocated = 1024;
	time_t		now;
	zbx_uint64_t	userid;

	if (0 == event->acknowledged)
	{
		*replace_to = zbx_strdup(*replace_to, "");
		return SUCCEED;
	}

	buf = zbx_malloc(buf, buf_allocated);
	buf_offset = 0;
	*buf = '\0';

	result = DBselect("select clock,userid,message"
			" from acknowledges"
			" where eventid=" ZBX_FS_UI64 " order by clock",
			event->eventid);

	while (NULL != (row = DBfetch(result))) {
		now = atoi(row[0]);
		ZBX_STR2UINT64(userid, row[1]);

		zbx_snprintf_alloc(&buf, &buf_allocated, &buf_offset, 256,
				"%s %s \"%s\"\n%s\n\n",
				zbx_date2str(now),
				zbx_time2str(now),
				zbx_user_string(userid),
				row[2]);
	}

	DBfree_result(result);

	if (0 != buf_offset)
	{
		buf_offset -= 2;
		buf[buf_offset] = '\0';
	}

	*replace_to = buf;

	return SUCCEED;
}

/******************************************************************************
 *                                                                            *
 * Function: get_node_value_by_triggerid                                      *
 *                                                                            *
 * Purpose: request node value by triggerid                                   *
 *                                                                            *
 * Parameters:                                                                *
 *                                                                            *
 * Return value: returns requested host profile value                         *
 *                      or *UNKNOWN* if profile is not defined                *
 *                                                                            *
 * Author: Alexander Vladishev                                                *
 *                                                                            *
 * Comments:                                                                  *
 *                                                                            *
 ******************************************************************************/
static int	get_node_value_by_triggerid(zbx_uint64_t triggerid, char **replace_to, int N_functionid, const char *fieldname)
{
	DB_RESULT	result;
	DB_ROW		row;
	char		expression[TRIGGER_EXPRESSION_LEN_MAX];
	zbx_uint64_t	functionid;
	int		nodeid, ret = FAIL;

	if (FAIL == DBget_trigger_expression_by_triggerid(triggerid, expression, sizeof(expression)))
		return FAIL;

	if (FAIL == trigger_get_N_functionid(expression, N_functionid, &functionid))
		return FAIL;

	nodeid = get_nodeid_by_id(functionid);

	if (0 == strcmp(fieldname, "nodeid"))
	{
		*replace_to = zbx_dsprintf(*replace_to, "%d", nodeid);

		ret = SUCCEED;
	}
	else
	{
		result = DBselect("select distinct %s from nodes where nodeid=%d", fieldname, nodeid);

		if (NULL != (row = DBfetch(result)) && SUCCEED != DBis_null(row[0]))
		{
			*replace_to = zbx_strdup(*replace_to, row[0]);

			ret = SUCCEED;
		}

		DBfree_result(result);
	}

	return ret;
}

/******************************************************************************
 *                                                                            *
 * Function: get_node_value_by_event                                          *
 *                                                                            *
 * Purpose: request node value by event                                       *
 *                                                                            *
 * Parameters:                                                                *
 *                                                                            *
 * Return value: upon successful completion return SUCCEED                    *
 *               otherwise FAIL                                               *
 *                                                                            *
 * Author: Alexander Vladishev                                                *
 *                                                                            *
 * Comments:                                                                  *
 *                                                                            *
 ******************************************************************************/
static int	get_node_value_by_event(DB_EVENT *event, char **replace_to, const char *fieldname)
{
	DB_RESULT	result;
	DB_ROW		row;
	int		nodeid, ret = FAIL;

	nodeid = get_nodeid_by_id(event->objectid);

	if (0 == strcmp(fieldname, "nodeid"))
	{
		*replace_to = zbx_dsprintf(*replace_to, "%d", nodeid);

		ret = SUCCEED;
	}
	else
	{
		result = DBselect("select distinct %s from nodes where nodeid=%d", fieldname, nodeid);

		if (NULL != (row = DBfetch(result)) && SUCCEED != DBis_null(row[0]))
		{
			*replace_to = zbx_strdup(*replace_to, row[0]);

			ret = SUCCEED;
		}

		DBfree_result(result);
	}

	return ret;
}

/******************************************************************************
 *                                                                            *
 * Function: get_autoreg_value_by_event                                       *
 *                                                                            *
 * Purpose: request value from autoreg_host table by event                    *
 *                                                                            *
 * Parameters:                                                                *
 *                                                                            *
 * Return value: upon successful completion return SUCCEED                    *
 *               otherwise FAIL                                               *
 *                                                                            *
 * Author: Alexander Vladishev                                                *
 *                                                                            *
 * Comments:                                                                  *
 *                                                                            *
 ******************************************************************************/
static int	get_autoreg_value_by_event(DB_EVENT *event, char **replace_to, const char *fieldname)
{
	DB_RESULT	result;
	DB_ROW		row;
	int		ret = FAIL;

	result = DBselect(
			"select %s"
			" from autoreg_host"
			" where autoreg_hostid=" ZBX_FS_UI64, fieldname, event->objectid);

	if (NULL != (row = DBfetch(result)))
	{
		if (SUCCEED == DBis_null(row[0]))
		{
			zbx_free(*replace_to);
		}
		else
			*replace_to = zbx_strdup(*replace_to, row[0]);
		ret = SUCCEED;
	}
	DBfree_result(result);

	return ret;
}

#define MVAR_DATE			"{DATE}"
#define MVAR_EVENT_ID			"{EVENT.ID}"
#define MVAR_EVENT_DATE			"{EVENT.DATE}"
#define MVAR_EVENT_TIME			"{EVENT.TIME}"
#define MVAR_EVENT_AGE			"{EVENT.AGE}"
#define MVAR_EVENT_ACK_STATUS		"{EVENT.ACK.STATUS}"
#define MVAR_EVENT_ACK_HISTORY		"{EVENT.ACK.HISTORY}"
#define MVAR_ESC_HISTORY		"{ESC.HISTORY}"
#define MVAR_HOSTNAME			"{HOSTNAME}"
#define MVAR_PROXY_NAME			"{PROXY.NAME}"
#define MVAR_IPADDRESS			"{IPADDRESS}"
#define MVAR_HOST_DNS			"{HOST.DNS}"
#define MVAR_HOST_CONN			"{HOST.CONN}"
#define MVAR_HOST_HOST			"{HOST.HOST}"
#define MVAR_HOST_NAME			"{HOST.NAME}"
#define MVAR_HOST_PORT			"{HOST.PORT}"
#define MVAR_TIME			"{TIME}"
#define MVAR_ITEM_LASTVALUE		"{ITEM.LASTVALUE}"
#define MVAR_ITEM_VALUE			"{ITEM.VALUE}"
#define MVAR_ITEM_NAME			"{ITEM.NAME}"
#define MVAR_ITEM_LOG_DATE		"{ITEM.LOG.DATE}"
#define MVAR_ITEM_LOG_TIME		"{ITEM.LOG.TIME}"
#define MVAR_ITEM_LOG_AGE		"{ITEM.LOG.AGE}"
#define MVAR_ITEM_LOG_SOURCE		"{ITEM.LOG.SOURCE}"
#define MVAR_ITEM_LOG_SEVERITY		"{ITEM.LOG.SEVERITY}"
#define MVAR_ITEM_LOG_NSEVERITY		"{ITEM.LOG.NSEVERITY}"
#define MVAR_ITEM_LOG_EVENTID		"{ITEM.LOG.EVENTID}"
#define MVAR_TRIGGER_COMMENT		"{TRIGGER.COMMENT}"
#define MVAR_TRIGGER_ID			"{TRIGGER.ID}"
#define MVAR_TRIGGER_KEY		"{TRIGGER.KEY}"
#define MVAR_TRIGGER_NAME		"{TRIGGER.NAME}"
#define MVAR_TRIGGER_SEVERITY		"{TRIGGER.SEVERITY}"
#define MVAR_TRIGGER_NSEVERITY		"{TRIGGER.NSEVERITY}"
#define MVAR_TRIGGER_STATUS		"{TRIGGER.STATUS}"
#define MVAR_TRIGGER_STATUS_OLD		"{STATUS}"
#define MVAR_TRIGGER_VALUE		"{TRIGGER.VALUE}"
#define MVAR_TRIGGER_URL		"{TRIGGER.URL}"

#define MVAR_TRIGGER_EVENTS_ACK		"{TRIGGER.EVENTS.ACK}"
#define MVAR_TRIGGER_EVENTS_UNACK	"{TRIGGER.EVENTS.UNACK}"
#define MVAR_TRIGGER_EVENTS_PROBLEM_ACK		"{TRIGGER.EVENTS.PROBLEM.ACK}"
#define MVAR_TRIGGER_EVENTS_PROBLEM_UNACK	"{TRIGGER.EVENTS.PROBLEM.UNACK}"

#define MVAR_PROFILE_DEVICETYPE		"{PROFILE.DEVICETYPE}"
#define MVAR_PROFILE_NAME		"{PROFILE.NAME}"
#define MVAR_PROFILE_OS			"{PROFILE.OS}"
#define MVAR_PROFILE_SERIALNO		"{PROFILE.SERIALNO}"
#define MVAR_PROFILE_TAG		"{PROFILE.TAG}"
#define MVAR_PROFILE_MACADDRESS		"{PROFILE.MACADDRESS}"
#define MVAR_PROFILE_HARDWARE		"{PROFILE.HARDWARE}"
#define MVAR_PROFILE_SOFTWARE		"{PROFILE.SOFTWARE}"
#define MVAR_PROFILE_CONTACT		"{PROFILE.CONTACT}"
#define MVAR_PROFILE_LOCATION		"{PROFILE.LOCATION}"
#define MVAR_PROFILE_NOTES		"{PROFILE.NOTES}"

#define MVAR_NODE_ID			"{NODE.ID}"
#define MVAR_NODE_NAME			"{NODE.NAME}"

#define MVAR_DISCOVERY_RULE_NAME	"{DISCOVERY.RULE.NAME}"
#define MVAR_DISCOVERY_SERVICE_NAME	"{DISCOVERY.SERVICE.NAME}"
#define MVAR_DISCOVERY_SERVICE_PORT	"{DISCOVERY.SERVICE.PORT}"
#define MVAR_DISCOVERY_SERVICE_STATUS	"{DISCOVERY.SERVICE.STATUS}"
#define MVAR_DISCOVERY_SERVICE_UPTIME	"{DISCOVERY.SERVICE.UPTIME}"
#define MVAR_DISCOVERY_DEVICE_IPADDRESS	"{DISCOVERY.DEVICE.IPADDRESS}"
#define MVAR_DISCOVERY_DEVICE_DNS	"{DISCOVERY.DEVICE.DNS}"
#define MVAR_DISCOVERY_DEVICE_STATUS	"{DISCOVERY.DEVICE.STATUS}"
#define MVAR_DISCOVERY_DEVICE_UPTIME	"{DISCOVERY.DEVICE.UPTIME}"

#define STR_UNKNOWN_VARIABLE		"*UNKNOWN*"

static const char	*ex_macros[] = {MVAR_PROFILE_DEVICETYPE, MVAR_PROFILE_NAME, MVAR_PROFILE_OS, MVAR_PROFILE_SERIALNO,
				MVAR_PROFILE_TAG, MVAR_PROFILE_MACADDRESS, MVAR_PROFILE_HARDWARE, MVAR_PROFILE_SOFTWARE,
				MVAR_PROFILE_CONTACT, MVAR_PROFILE_LOCATION, MVAR_PROFILE_NOTES,
				MVAR_ITEM_NAME,
				MVAR_HOST_HOST, MVAR_HOST_NAME, MVAR_HOSTNAME, MVAR_PROXY_NAME,
				MVAR_TRIGGER_KEY,
				MVAR_HOST_CONN, MVAR_HOST_DNS, MVAR_IPADDRESS,
				MVAR_ITEM_LASTVALUE,
				MVAR_ITEM_VALUE,
				MVAR_ITEM_LOG_DATE, MVAR_ITEM_LOG_TIME, MVAR_ITEM_LOG_AGE, MVAR_ITEM_LOG_SOURCE,
				MVAR_ITEM_LOG_SEVERITY, MVAR_ITEM_LOG_NSEVERITY, MVAR_ITEM_LOG_EVENTID,
				MVAR_NODE_ID, MVAR_NODE_NAME,
				NULL};

/******************************************************************************
 *                                                                            *
 * Function: get_trigger_function_value                                       *
 *                                                                            *
 * Purpose: trying to evaluate a trigger function                             *
 *                                                                            *
 * Parameters: triggerid  - [IN] the trigger identificator from a database    *
 *             replace_to - [IN] the pointer to a result buffer               *
 *             bl         - [IN] the pointer to a left curly bracket          *
 *             br         - [OUT] the pointer to a next char, after a right   *
 *                          curly bracket                                     *
 *                                                                            *
 * Return value: (1) *replace_to = NULL - invalid function format;            *
 *                    'br' pointer remains unchanged                          *
 *               (2) *replace_to = "*UNKNOWN*" - invalid hostname, key or     *
 *                    function, or a function cannot be evaluated             *
 *               (3) *replace_to = "<value>" - a function successfully        *
 *                    evaluated                                               *
 *                                                                            *
 * Author: Alexander Vladishev                                                *
 *                                                                            *
 * Comments: example: " {Zabbix server:{TRIGGER.KEY1}.last(0)} " to " 1.34 "  *
 *                      ^ - bl                                ^ - br          *
 *                                                                            *
 ******************************************************************************/
static void	get_trigger_function_value(zbx_uint64_t triggerid, char **replace_to, char *bl, char **br)
{
	char	*p, *host = NULL, *key = NULL, *function = NULL, *parameter = NULL;
	int	N_functionid, res = SUCCEED;
	size_t	sz;

	p = bl + 1;
	sz = sizeof(MVAR_HOSTNAME) - 2;

	if (0 == strncmp(p, MVAR_HOSTNAME, sz) && ('}' == p[sz] ||
			('}' == p[sz + 1] && '1' <= p[sz] && p[sz] <= '9')))
	{
		N_functionid = ('}' == p[sz] ? 1 : p[sz] - '0');
		p += sz + ('}' == p[sz] ? 1 : 2);
		DBget_trigger_value_by_triggerid(triggerid, &host, N_functionid, ZBX_REQUEST_HOST_NAME);
	}
	else
		res = parse_host(&p, &host);

	if (SUCCEED != res || ':' != *p++)
		goto fail;

	sz = sizeof(MVAR_TRIGGER_KEY) - 2;

	if (0 == strncmp(p, MVAR_TRIGGER_KEY, sz) && ('}' == p[sz] ||
			('}' == p[sz + 1] && '1' <= p[sz] && p[sz] <= '9')))
	{
		N_functionid = ('}' == p[sz] ? 1 : p[sz] - '0');
		p += sz + ('}' == p[sz] ? 1 : 2);
		DBget_trigger_value_by_triggerid(triggerid, &key, N_functionid, ZBX_REQUEST_ITEM_KEY_ORIG);
	}
	else
		res = parse_key(&p, &key);

	if (SUCCEED != res || '.' != *p++)
		goto fail;

	if (SUCCEED != parse_function(&p, &function, &parameter) || '}' != *p++)
		goto fail;

	/* function 'evaluate_macro_function' requires 'replace_to' with size 'MAX_BUFFER_LEN' */
	*replace_to = zbx_realloc(*replace_to, MAX_BUFFER_LEN);

	if (NULL == host || NULL == key ||
			SUCCEED != evaluate_macro_function(*replace_to, host, key, function, parameter))
		zbx_strlcpy(*replace_to, STR_UNKNOWN_VARIABLE, MAX_BUFFER_LEN);

	*br = p;
fail:
	zbx_free(host);
	zbx_free(key);
	zbx_free(function);
	zbx_free(parameter);
}

/******************************************************************************
 *                                                                            *
 * Function: substitute_simple_macros                                         *
 *                                                                            *
 * Purpose: substitute simple macros in data string with real values          *
 *                                                                            *
 * Parameters:                                                                *
 *                                                                            *
 * Return value:                                                              *
 *                                                                            *
 * Author: Eugene Grigorjev                                                   *
 *                                                                            *
 * Comments:                                                                  *
 *                                                                            *
 ******************************************************************************/
int	substitute_simple_macros(DB_EVENT *event, zbx_uint64_t *hostid, DC_HOST *dc_host,
		DB_ESCALATION *escalation, char **data, int macro_type, char *error, int maxerrlen)
{
	const char	*__function_name = "substitute_simple_macros";

	char		*p, *bl, *br, c, *replace_to = NULL, sql[64];
	const char	*m;
	int		N_functionid, ret, res = SUCCEED;
	size_t		data_alloc, data_len;
	DC_INTERFACE	interface;

	if (NULL == data || NULL == *data || '\0' == **data)
	{
		zabbix_log(LOG_LEVEL_DEBUG, "In %s() data:NULL", __function_name);
		return res;
	}

	zabbix_log(LOG_LEVEL_DEBUG, "In %s() data:'%s'", __function_name, *data);

	if (macro_type & MACRO_TYPE_TRIGGER_DESCRIPTION)
		expand_trigger_description_constants(data, event->objectid);

	p = *data;
	if (NULL == (m = bl = strchr(p, '{')))
		return res;

	data_alloc = data_len = strlen(*data) + 1;

	for (; NULL != bl && SUCCEED == res; m = bl = strchr(p, '{'))
	{
		if (NULL == (br = strchr(bl, '}')))
			break;

		c = *++br;
		*br = '\0';

		ret = SUCCEED;
		N_functionid = 1;

		if ('1' <= *(br - 2) && *(br - 2) <= '9')
		{
			int	i, diff;

			for (i = 0; NULL != ex_macros[i]; i++)
			{
				diff = zbx_mismatch(ex_macros[i], bl);

				if ('}' == ex_macros[i][diff] && bl + diff == br - 2)
				{
					N_functionid = *(br - 2) - '0';
					m = ex_macros[i];
					break;
				}
			}
		}

		if (macro_type & MACRO_TYPE_MESSAGE)
		{
			if (EVENT_SOURCE_TRIGGERS == event->source)
			{
				if (0 == strcmp(m, MVAR_TRIGGER_NAME))
				{
					replace_to = zbx_strdup(replace_to, event->trigger_description);
					substitute_simple_macros(event, hostid, dc_host, escalation, &replace_to,
							MACRO_TYPE_TRIGGER_DESCRIPTION, error, maxerrlen);
				}
				else if (0 == strcmp(m, MVAR_TRIGGER_COMMENT))
					replace_to = zbx_strdup(replace_to, event->trigger_comments);
				else if (0 == strcmp(m, MVAR_PROFILE_DEVICETYPE))
					ret = get_host_profile_value_by_triggerid(event->objectid, &replace_to, N_functionid, "devicetype");
				else if (0 == strcmp(m, MVAR_PROFILE_NAME))
					ret = get_host_profile_value_by_triggerid(event->objectid, &replace_to, N_functionid, "name");
				else if (0 == strcmp(m, MVAR_PROFILE_OS))
					ret = get_host_profile_value_by_triggerid(event->objectid, &replace_to, N_functionid, "os");
				else if (0 == strcmp(m, MVAR_PROFILE_SERIALNO))
					ret = get_host_profile_value_by_triggerid(event->objectid, &replace_to, N_functionid, "serialno");
				else if (0 == strcmp(m, MVAR_PROFILE_TAG))
					ret = get_host_profile_value_by_triggerid(event->objectid, &replace_to, N_functionid, "tag");
				else if (0 == strcmp(m, MVAR_PROFILE_MACADDRESS))
					ret = get_host_profile_value_by_triggerid(event->objectid, &replace_to, N_functionid, "macaddress");
				else if (0 == strcmp(m, MVAR_PROFILE_HARDWARE))
					ret = get_host_profile_value_by_triggerid(event->objectid, &replace_to, N_functionid, "hardware");
				else if (0 == strcmp(m, MVAR_PROFILE_SOFTWARE))
					ret = get_host_profile_value_by_triggerid(event->objectid, &replace_to, N_functionid, "software");
				else if (0 == strcmp(m, MVAR_PROFILE_CONTACT))
					ret = get_host_profile_value_by_triggerid(event->objectid, &replace_to, N_functionid, "contact");
				else if (0 == strcmp(m, MVAR_PROFILE_LOCATION))
					ret = get_host_profile_value_by_triggerid(event->objectid, &replace_to, N_functionid, "location");
				else if (0 == strcmp(m, MVAR_PROFILE_NOTES))
					ret = get_host_profile_value_by_triggerid(event->objectid, &replace_to, N_functionid, "notes");
				else if (0 == strcmp(m, MVAR_HOST_HOST))
					ret = DBget_trigger_value_by_triggerid(event->objectid, &replace_to, N_functionid,
							ZBX_REQUEST_HOST_HOST);
				else if (0 == strcmp(m, MVAR_HOSTNAME))
					ret = DBget_trigger_value_by_triggerid(event->objectid, &replace_to, N_functionid,
							ZBX_REQUEST_HOST_NAME);
				else if (0 == strcmp(m, MVAR_HOST_NAME))
					ret = DBget_trigger_value_by_triggerid(event->objectid, &replace_to, N_functionid,
							ZBX_REQUEST_HOST_NAME);
				else if (0 == strcmp(m, MVAR_ITEM_NAME))
					ret = DBget_trigger_value_by_triggerid(event->objectid, &replace_to, N_functionid,
							ZBX_REQUEST_ITEM_NAME);
				else if (0 == strcmp(m, MVAR_TRIGGER_KEY))
					ret = DBget_trigger_value_by_triggerid(event->objectid, &replace_to, N_functionid,
							ZBX_REQUEST_ITEM_KEY);
				else if (0 == strcmp(m, MVAR_IPADDRESS))
					ret = DBget_trigger_value_by_triggerid(event->objectid, &replace_to, N_functionid,
							ZBX_REQUEST_HOST_IPADDRESS);
				else if (0 == strcmp(m, MVAR_HOST_DNS))
					ret = DBget_trigger_value_by_triggerid(event->objectid, &replace_to, N_functionid,
							ZBX_REQUEST_HOST_DNS);
				else if (0 == strcmp(m, MVAR_HOST_CONN))
					ret = DBget_trigger_value_by_triggerid(event->objectid, &replace_to, N_functionid,
							ZBX_REQUEST_HOST_CONN);
				else if (0 == strcmp(m, MVAR_ITEM_LASTVALUE))
					ret = DBget_item_lastvalue_by_triggerid(event->objectid, &replace_to, N_functionid);
				else if (0 == strcmp(m, MVAR_ITEM_VALUE))
					ret = DBget_item_value_by_triggerid(event->objectid, &replace_to, N_functionid,
							event->clock, event->ns);
				else if (0 == strcmp(m, MVAR_ITEM_LOG_DATE))
				{
					if (SUCCEED == (ret = DBget_history_log_value_by_triggerid(event->objectid, &replace_to,
									N_functionid, "timestamp", event->clock, event->ns)))
						replace_to = zbx_strdup(replace_to, zbx_date2str((time_t)atoi(replace_to)));
				}
				else if (0 == strcmp(m, MVAR_ITEM_LOG_TIME))
				{
					if (SUCCEED == (ret = DBget_history_log_value_by_triggerid(event->objectid, &replace_to,
									N_functionid, "timestamp", event->clock, event->ns)))
						replace_to = zbx_strdup(replace_to, zbx_time2str((time_t)atoi(replace_to)));
				}
				else if (0 == strcmp(m, MVAR_ITEM_LOG_AGE))
				{
					if (SUCCEED == (ret = DBget_history_log_value_by_triggerid(event->objectid, &replace_to,
									N_functionid, "timestamp", event->clock, event->ns)))
						replace_to = zbx_strdup(replace_to, zbx_age2str(time(NULL) - atoi(replace_to)));
				}
				else if (0 == strcmp(m, MVAR_ITEM_LOG_SOURCE))
					ret = DBget_history_log_value_by_triggerid(event->objectid, &replace_to,
							N_functionid, "source", event->clock, event->ns);
				else if (0 == strcmp(m, MVAR_ITEM_LOG_SEVERITY))
				{
					if (SUCCEED == (ret = DBget_history_log_value_by_triggerid(event->objectid, &replace_to,
									N_functionid, "severity", event->clock, event->ns)))
						replace_to = zbx_strdup(replace_to,
								zbx_item_logtype_string((zbx_item_logtype_t)atoi(replace_to)));
				}
				else if (0 == strcmp(m, MVAR_ITEM_LOG_NSEVERITY))
					ret = DBget_history_log_value_by_triggerid(event->objectid, &replace_to,
							N_functionid, "severity", event->clock, event->ns);
				else if (0 == strcmp(m, MVAR_ITEM_LOG_EVENTID))
					ret = DBget_history_log_value_by_triggerid(event->objectid, &replace_to,
							N_functionid, "logeventid", event->clock, event->ns);
				else if (0 == strcmp(m, MVAR_DATE))
					replace_to = zbx_strdup(replace_to, zbx_date2str(time(NULL)));
				else if (0 == strcmp(m, MVAR_TIME))
					replace_to = zbx_strdup(replace_to, zbx_time2str(time(NULL)));
				else if (0 == strcmp(m, MVAR_TRIGGER_STATUS) || 0 == strcmp(m, MVAR_TRIGGER_STATUS_OLD))
					replace_to = zbx_strdup(replace_to, event->value == TRIGGER_VALUE_TRUE ? "PROBLEM" : "OK");
				else if (0 == strcmp(m, MVAR_TRIGGER_ID))
					replace_to = zbx_dsprintf(replace_to, ZBX_FS_UI64, event->objectid);
				else if (0 == strcmp(m, MVAR_TRIGGER_VALUE))
					replace_to = zbx_dsprintf(replace_to, "%d", event->value);
				else if (0 == strcmp(m, MVAR_TRIGGER_URL))
					replace_to = zbx_strdup(replace_to, event->trigger_url);
				else if (0 == strcmp(m, MVAR_TRIGGER_EVENTS_ACK))
					ret = DBget_trigger_event_count(event->objectid, &replace_to, 0, 1);
				else if (0 == strcmp(m, MVAR_TRIGGER_EVENTS_UNACK))
					ret = DBget_trigger_event_count(event->objectid, &replace_to, 0, 0);
				else if (0 == strcmp(m, MVAR_TRIGGER_EVENTS_PROBLEM_ACK))
					ret = DBget_trigger_event_count(event->objectid, &replace_to, 1, 1);
				else if (0 == strcmp(m, MVAR_TRIGGER_EVENTS_PROBLEM_UNACK))
					ret = DBget_trigger_event_count(event->objectid, &replace_to, 1, 0);
				else if (0 == strcmp(m, MVAR_EVENT_ID))
					replace_to = zbx_dsprintf(replace_to, ZBX_FS_UI64, event->eventid);
				else if (0 == strcmp(m, MVAR_EVENT_DATE))
					replace_to = zbx_strdup(replace_to, zbx_date2str(event->clock));
				else if (0 == strcmp(m, MVAR_EVENT_TIME))
					replace_to = zbx_strdup(replace_to, zbx_time2str(event->clock));
				else if (0 == strcmp(m, MVAR_EVENT_AGE))
					replace_to = zbx_strdup(replace_to, zbx_age2str(time(NULL) - event->clock));
				else if (0 == strcmp(m, MVAR_EVENT_ACK_STATUS))
					replace_to = zbx_strdup(replace_to, event->acknowledged ? "Yes" : "No");
				else if (0 == strcmp(m, MVAR_EVENT_ACK_HISTORY))
					ret = get_event_ack_history(event, &replace_to);
				else if (0 == strcmp(m, MVAR_ESC_HISTORY))
					ret = get_escalation_history(event, escalation, &replace_to);
				else if (0 == strcmp(m, MVAR_TRIGGER_SEVERITY))
					ret = DBget_trigger_severity_name(event->trigger_priority, &replace_to);
				else if (0 == strcmp(m, MVAR_TRIGGER_NSEVERITY))
					replace_to = zbx_dsprintf(replace_to, "%d", event->trigger_priority);
				else if (0 == strcmp(m, MVAR_NODE_ID))
					ret = get_node_value_by_triggerid(event->objectid, &replace_to, N_functionid, "nodeid");
				else if (0 == strcmp(m, MVAR_NODE_NAME))
					ret = get_node_value_by_triggerid(event->objectid, &replace_to, N_functionid, "name");
				else if (0 == strcmp(m, MVAR_PROXY_NAME))
					ret = DBget_trigger_value_by_triggerid(event->objectid, &replace_to, N_functionid,
							ZBX_REQUEST_PROXY_NAME);
				else
				{
					*br = c;
					get_trigger_function_value(event->objectid, &replace_to, bl, &br);
					c = *br;
					*br = '\0';
				}
			}
			else if (EVENT_SOURCE_DISCOVERY == event->source)
			{
				if (0 == strcmp(m, MVAR_DATE))
					replace_to = zbx_strdup(replace_to, zbx_date2str(time(NULL)));
				else if (0 == strcmp(m, MVAR_TIME))
					replace_to = zbx_strdup(replace_to, zbx_time2str(time(NULL)));
				else if (0 == strcmp(m, MVAR_EVENT_ID))
					replace_to = zbx_dsprintf(replace_to, ZBX_FS_UI64, event->eventid);
				else if (0 == strcmp(m, MVAR_EVENT_DATE))
					replace_to = zbx_strdup(replace_to, zbx_date2str(event->clock));
				else if (0 == strcmp(m, MVAR_EVENT_TIME))
					replace_to = zbx_strdup(replace_to, zbx_time2str(event->clock));
				else if (0 == strcmp(m, MVAR_EVENT_AGE))
					replace_to = zbx_strdup(replace_to, zbx_age2str(time(NULL) - event->clock));
				else if (0 == strcmp(m, MVAR_NODE_ID))
					ret = get_node_value_by_event(event, &replace_to, "nodeid");
				else if (0 == strcmp(m, MVAR_NODE_NAME))
					ret = get_node_value_by_event(event, &replace_to, "name");
				else if (0 == strcmp(m, MVAR_DISCOVERY_RULE_NAME))
					ret = DBget_drule_value_by_event(event, &replace_to, "name");
				else if (0 == strcmp(m, MVAR_DISCOVERY_DEVICE_IPADDRESS))
					ret = DBget_dhost_value_by_event(event, &replace_to, "s.ip");
				else if (0 == strcmp(m, MVAR_DISCOVERY_DEVICE_DNS))
					ret = DBget_dhost_value_by_event(event, &replace_to, "s.dns");
				else if (0 == strcmp(m, MVAR_DISCOVERY_DEVICE_STATUS))
				{
					if (SUCCEED == (ret = DBget_dhost_value_by_event(event, &replace_to, "h.status")))
						replace_to = zbx_strdup(replace_to,
								(DOBJECT_STATUS_UP == atoi(replace_to)) ? "UP" : "DOWN");
				}
				else if (0 == strcmp(m, MVAR_DISCOVERY_DEVICE_UPTIME))
				{
					zbx_snprintf(sql, sizeof(sql), "case when h.status=%d then h.lastup else h.lastdown end",
							DOBJECT_STATUS_UP);
					if (SUCCEED == (ret = DBget_dhost_value_by_event(event, &replace_to, sql)))
						replace_to = zbx_strdup(replace_to, zbx_age2str(time(NULL) - atoi(replace_to)));
				}
				else if (0 == strcmp(m, MVAR_DISCOVERY_SERVICE_NAME))
				{
					if (SUCCEED == (ret = DBget_dservice_value_by_event(event, &replace_to, "s.type")))
						replace_to = zbx_strdup(replace_to,
								zbx_dservice_type_string(atoi(replace_to)));
				}
				else if (0 == strcmp(m, MVAR_DISCOVERY_SERVICE_PORT))
					ret = DBget_dservice_value_by_event(event, &replace_to, "s.port");
				else if (0 == strcmp(m, MVAR_DISCOVERY_SERVICE_STATUS))
				{
					if (SUCCEED == (ret = DBget_dservice_value_by_event(event, &replace_to, "s.status")))
						replace_to = zbx_strdup(replace_to,
								(DOBJECT_STATUS_UP == atoi(replace_to)) ? "UP" : "DOWN");
				}
				else if (0 == strcmp(m, MVAR_DISCOVERY_SERVICE_UPTIME))
				{
					zbx_snprintf(sql, sizeof(sql), "case when s.status=%d then s.lastup else s.lastdown end",
							DOBJECT_STATUS_UP);
					if (SUCCEED == (ret = DBget_dservice_value_by_event(event, &replace_to, sql)))
						replace_to = zbx_strdup(replace_to, zbx_age2str(time(NULL) - atoi(replace_to)));
				}
				else if (0 == strcmp(m, MVAR_PROXY_NAME))
				{
					if (SUCCEED == (ret = DBget_dhost_value_by_event(event, &replace_to, "r.proxy_hostid")))
					{
						zbx_uint64_t	proxy_hostid;

						ZBX_DBROW2UINT64(proxy_hostid, replace_to);

						if (0 == proxy_hostid)
							replace_to = zbx_strdup(replace_to, "");
						else
							ret = DBget_host_name_by_hostid(proxy_hostid, &replace_to);
					}
				}
			}
			else if (EVENT_SOURCE_AUTO_REGISTRATION == event->source)
			{
				if (0 == strcmp(m, MVAR_DATE))
					replace_to = zbx_strdup(replace_to, zbx_date2str(time(NULL)));
				else if (0 == strcmp(m, MVAR_TIME))
					replace_to = zbx_strdup(replace_to, zbx_time2str(time(NULL)));
				else if (0 == strcmp(m, MVAR_EVENT_ID))
					replace_to = zbx_dsprintf(replace_to, ZBX_FS_UI64, event->eventid);
				else if (0 == strcmp(m, MVAR_EVENT_DATE))
					replace_to = zbx_strdup(replace_to, zbx_date2str(event->clock));
				else if (0 == strcmp(m, MVAR_EVENT_TIME))
					replace_to = zbx_strdup(replace_to, zbx_time2str(event->clock));
				else if (0 == strcmp(m, MVAR_EVENT_AGE))
					replace_to = zbx_strdup(replace_to, zbx_age2str(time(NULL) - event->clock));
				else if (0 == strcmp(m, MVAR_NODE_ID))
					ret = get_node_value_by_event(event, &replace_to, "nodeid");
				else if (0 == strcmp(m, MVAR_NODE_NAME))
					ret = get_node_value_by_event(event, &replace_to, "name");
				else if (0 == strcmp(m, MVAR_HOST_HOST))
					ret = get_autoreg_value_by_event(event, &replace_to, "host");
				else if (0 == strcmp(m, MVAR_IPADDRESS))
					ret = get_autoreg_value_by_event(event, &replace_to, "listen_ip");
				else if (0 == strcmp(m, MVAR_HOST_PORT))
					ret = get_autoreg_value_by_event(event, &replace_to, "listen_port");
				else if (0 == strcmp(m, MVAR_PROXY_NAME))
				{
					if (SUCCEED == (ret = get_autoreg_value_by_event(event, &replace_to, "proxy_hostid")))
					{
						zbx_uint64_t	proxy_hostid;

						ZBX_DBROW2UINT64(proxy_hostid, replace_to);

						if (0 == proxy_hostid)
							replace_to = zbx_strdup(replace_to, "");
						else
							ret = DBget_host_name_by_hostid(proxy_hostid, &replace_to);
					}
				}
			}
		}
		else if (macro_type & MACRO_TYPE_TRIGGER_DESCRIPTION)
		{
			if (EVENT_SOURCE_TRIGGERS == event->source)
			{
				if (0 == strcmp(m, MVAR_HOST_HOST))
					ret = DBget_trigger_value_by_triggerid(event->objectid, &replace_to, N_functionid,
							ZBX_REQUEST_HOST_HOST);
				else if (0 == strcmp(m, MVAR_HOSTNAME))
					ret = DBget_trigger_value_by_triggerid(event->objectid, &replace_to, N_functionid,
							ZBX_REQUEST_HOST_NAME);
				else if (0 == strcmp(m, MVAR_HOST_NAME))
					ret = DBget_trigger_value_by_triggerid(event->objectid, &replace_to, N_functionid,
							ZBX_REQUEST_HOST_NAME);
				else if (0 == strcmp(m, MVAR_IPADDRESS))
					ret = DBget_trigger_value_by_triggerid(event->objectid, &replace_to, N_functionid,
							ZBX_REQUEST_HOST_IPADDRESS);
				else if (0 == strcmp(m, MVAR_HOST_DNS))
					ret = DBget_trigger_value_by_triggerid(event->objectid, &replace_to, N_functionid,
							ZBX_REQUEST_HOST_DNS);
				else if (0 == strcmp(m, MVAR_HOST_CONN))
					ret = DBget_trigger_value_by_triggerid(event->objectid, &replace_to, N_functionid,
							ZBX_REQUEST_HOST_CONN);
				else if (0 == strcmp(m, MVAR_ITEM_LASTVALUE))
					ret = DBget_item_lastvalue_by_triggerid(event->objectid, &replace_to, N_functionid);
				else if (0 == strcmp(m, MVAR_ITEM_VALUE))
					ret = DBget_item_value_by_triggerid(event->objectid, &replace_to, N_functionid,
							event->clock, event->ns);
				else if (0 == strncmp(m, "{$", 2))	/* user defined macros */
					DBget_macro_value_by_triggerid(event->objectid, m, &replace_to);
			}
		}
		else if (macro_type & MACRO_TYPE_TRIGGER_EXPRESSION)
		{
			if (EVENT_SOURCE_TRIGGERS == event->source)
			{
				if (0 == strcmp(m, MVAR_TRIGGER_VALUE))
					replace_to = zbx_dsprintf(replace_to, "%d", event->value);
				else if (0 == strncmp(m, "{$", 2))	/* user defined macros */
				{
					DBget_macro_value_by_triggerid(event->objectid, m, &replace_to);
					if (NULL != replace_to && FAIL == (res = is_double_prefix(replace_to)) && NULL != error)
						zbx_snprintf(error, maxerrlen, "Macro '%s' value is not numeric", m);
				}
			}
		}
		else if (macro_type & (MACRO_TYPE_ITEM_KEY | MACRO_TYPE_INTERFACE_ADDR))
		{
			if (0 == strncmp(m, "{$", 2))	/* user defined macros */
				DCget_user_macro(&dc_host->hostid, 1, m, &replace_to);
			else if (0 == strcmp(m, MVAR_HOST_HOST))
				replace_to = zbx_dsprintf(replace_to, "%s", dc_host->host);
<<<<<<< HEAD
			else if (0 == strcmp(m, MVAR_HOST_NAME))
				replace_to = zbx_dsprintf(replace_to, "%s", dc_host->name);
			else if (0 == strcmp(m, MVAR_HOSTNAME))
				replace_to = zbx_dsprintf(replace_to, "%s", dc_host->name);
			else if (SUCCEED == DCconfig_get_interface_by_type(&interface, dc_host->hostid, INTERFACE_TYPE_AGENT, 1))
=======
			else if (SUCCEED == (ret = DCconfig_get_interface_by_type(&interface, dc_host->hostid, INTERFACE_TYPE_AGENT)))
>>>>>>> 8dd20884
			{
				if (0 == strcmp(m, MVAR_IPADDRESS))
					replace_to = zbx_dsprintf(replace_to, "%s", interface.ip_orig);
				else if	(0 == strcmp(m, MVAR_HOST_DNS))
					replace_to = zbx_dsprintf(replace_to, "%s", interface.dns_orig);
				else if (0 == strcmp(m, MVAR_HOST_CONN))
					replace_to = zbx_dsprintf(replace_to, "%s",
							interface.useip ? interface.ip_orig : interface.dns_orig);
			}
		}
		else if (macro_type & MACRO_TYPE_INTERFACE_PORT)
		{
			if (0 == strncmp(m, "{$", 2))	/* user defined macros */
			{
				if (NULL != hostid)
					DCget_user_macro(hostid, 1, m, &replace_to);
				else
					DCget_user_macro(NULL, 0, m, &replace_to);
			}
		}
		else if (macro_type & MACRO_TYPE_ITEM_FIELD)
		{
			if (0 == strncmp(m, "{$", 2))	/* user defined macros */
			{
				if (NULL == dc_host)
					DCget_user_macro(NULL, 0, m, &replace_to);
				else
					DCget_user_macro(&dc_host->hostid, 1, m, &replace_to);
			}
		}
		else if (macro_type & MACRO_TYPE_ITEM_EXPRESSION)
		{
			if (0 == strncmp(m, "{$", 2))	/* user defined macros */
			{
				DCget_user_macro(&dc_host->hostid, 1, m, &replace_to);
				if (NULL != replace_to && FAIL == (res = is_double_prefix(replace_to)) && NULL != error)
					zbx_snprintf(error, maxerrlen, "Macro '%s' value is not numeric", m);
			}
		}
		else if (macro_type & MACRO_TYPE_FUNCTION_PARAMETER)
		{
			if (0 == strncmp(m, "{$", 2))	/* user defined macros */
				DCget_user_macro(hostid, 1, m, &replace_to);
		}
		else if (macro_type & MACRO_TYPE_SCRIPT)
		{
			if (0 == strcmp(m, MVAR_HOST_HOST))
				replace_to = zbx_strdup(replace_to, dc_host->host);
<<<<<<< HEAD
			else if (0 == strcmp(m, MVAR_HOST_NAME))
				replace_to = zbx_strdup(replace_to, dc_host->name);
			else if (0 == strcmp(m, MVAR_HOSTNAME))
				replace_to = zbx_strdup(replace_to, dc_host->name);
			else if (SUCCEED == DCconfig_get_interface_by_type(&interface, dc_host->hostid, INTERFACE_TYPE_AGENT, 1))
=======
			else if (SUCCEED == (ret = DCconfig_get_interface_by_type(&interface, dc_host->hostid, INTERFACE_TYPE_AGENT)))
>>>>>>> 8dd20884
			{
				if (0 == strcmp(m, MVAR_IPADDRESS))
					replace_to = zbx_dsprintf(replace_to, "%s", interface.ip_orig);
				else if	(0 == strcmp(m, MVAR_HOST_DNS))
					replace_to = zbx_dsprintf(replace_to, "%s", interface.dns_orig);
				else if (0 == strcmp(m, MVAR_HOST_CONN))
					replace_to = zbx_dsprintf(replace_to, "%s",
							interface.useip ? interface.ip_orig : interface.dns_orig);
			}
		}

		if (FAIL == ret)
		{
			zabbix_log(LOG_LEVEL_DEBUG, "No %s in %s(). Triggerid [" ZBX_FS_UI64 "]",
					bl, __function_name, event->objectid);
			replace_to = zbx_strdup(replace_to, STR_UNKNOWN_VARIABLE);
		}

		*br = c;

		if (NULL != replace_to)
		{
			size_t	sz_m, sz_r;

			sz_m = br - bl;
			sz_r = strlen(replace_to);

			if (sz_m != sz_r)
			{
				data_len += sz_r - sz_m;

				if (data_len > data_alloc)
				{
					char	*old_data = *data;

					while (data_len > data_alloc)
						data_alloc *= 2;
					*data = zbx_realloc(*data, data_alloc);
					bl += *data - old_data;
				}

				memmove(bl + sz_r, bl + sz_m, data_len - (bl - *data) - sz_r);
			}

			memcpy(bl, replace_to, sz_r);
			p = bl + sz_r;

			zbx_free(replace_to);
		}
		else
			p = bl + 1;
	}

	zabbix_log(LOG_LEVEL_DEBUG, "End %s() data:'%s'", __function_name, *data);

	return res;
}

/******************************************************************************
 *                                                                            *
 * Function: substitute_functions                                             *
 *                                                                            *
 * Purpose: substitute expression functions with their values                 *
 *                                                                            *
 * Parameters: exp - expression string                                        *
 *             error - place error message here if any                        *
 *             maxerrlen - max length of error msg                            *
 *                                                                            *
 * Return value:  SUCCEED - evaluated successfully, exp - updated expression  *
 *                FAIL - otherwise                                            *
 *                                                                            *
 * Author: Alexei Vladishev, Alexander Vladishev, Aleksandrs Saveljevs        *
 *                                                                            *
 * Comments: example: "({15}>10)|({123}=0)" => "(6.456>10)|(0=0)              *
 *                                                                            *
 ******************************************************************************/
static int	substitute_functions(char **exp, time_t now, char *error, int maxerrlen)
{
	const char	*__function_name = "substitute_functions";

	DB_RESULT	result;
	DB_ROW		row;
	DB_ITEM		item;
	char		functionid[MAX_ID_LEN], value[MAX_BUFFER_LEN], *e, *f, *out = NULL;
	int		out_alloc = 64, out_offset = 0;

	zabbix_log(LOG_LEVEL_DEBUG, "In %s() expression:'%s'", __function_name, *exp);

	if (**exp == '\0')
		goto empty;

	*error = '\0';

	out = zbx_malloc(out, out_alloc);

	for (e = *exp; *e != '\0';)
	{
		if (*e == '{')
		{
			e++;	/* '{' */
			f = functionid;
			while (*e != '}' && *e != '\0')
			{
				if (functionid - f == MAX_ID_LEN)
					break;
				if (*e < '0' || *e > '9')
					break;

				*f++ = *e++;
			}

			if (*e != '}')
			{
				zbx_snprintf(error, maxerrlen, "Invalid expression [%s]", *exp);
				goto error;
			}

			*f = '\0';
			e++;	/* '}' */

			result = DBselect(
					"select distinct %s,f.function,f.parameter,h.status from %s,functions f"
					" where i.hostid=h.hostid and i.itemid=f.itemid and f.functionid=%s",
					ZBX_SQL_ITEM_FIELDS,
					ZBX_SQL_ITEM_TABLES,
					functionid);

			if (NULL == (row = DBfetch(result)))
			{
				zbx_snprintf(error, maxerrlen, "Could not obtain function and item for functionid: %s",
						functionid);
			}
			else
			{
				const char	*function, *parameter;
				unsigned char	host_status;

				DBget_item_from_db(&item, row);

				function = row[ZBX_SQL_ITEM_FIELDS_NUM];
				parameter = row[ZBX_SQL_ITEM_FIELDS_NUM + 1];
				host_status = (unsigned char)atoi(row[ZBX_SQL_ITEM_FIELDS_NUM + 2]);

				if (ITEM_STATUS_DISABLED == item.status)
					zbx_snprintf(error, maxerrlen, "Item disabled for function: {%s:%s.%s(%s)}",
							item.host_name, item.key, function, parameter);
				else if (ITEM_STATUS_NOTSUPPORTED == item.status)
					zbx_snprintf(error, maxerrlen, "Item not supported for function: {%s:%s.%s(%s)}",
							item.host_name, item.key, function, parameter);

				if ('\0' == *error && HOST_STATUS_NOT_MONITORED == host_status)
					zbx_snprintf(error, maxerrlen, "Host disabled for function: {%s:%s.%s(%s)}",
							item.host_name, item.key, function, parameter);

				if ('\0' == *error && SUCCEED != evaluate_function(value, &item, function, parameter, now))
					zbx_snprintf(error, maxerrlen, "Evaluation failed for function: {%s:%s.%s(%s)}",
							item.host_name, item.key, function, parameter);
			}
			DBfree_result(result);

			if ('\0' != *error)
				goto error;

			zbx_strcpy_alloc(&out, &out_alloc, &out_offset, value);
		}
		else
			zbx_chrcpy_alloc(&out, &out_alloc, &out_offset, *e++);
	}
	zbx_free(*exp);

	*exp = out;
empty:
	zabbix_log(LOG_LEVEL_DEBUG, "End of %s() expression:'%s'", __function_name, *exp);

	return SUCCEED;
error:
	zbx_free(out);

	zabbix_log(LOG_LEVEL_DEBUG, "End of %s() error:'%s'", __function_name, error);
	zabbix_syslog("%s", error);

	return FAIL;
}

/******************************************************************************
 *                                                                            *
 * Function: evaluate_expression                                              *
 *                                                                            *
 * Purpose: evaluate trigger expression                                       *
 *                                                                            *
 * Parameters: expression    - [IN] short trigger expression string           *
 *             triggerid     - [IN] trigger identificator from database       *
 *             trigger_value - [IN] current trigger value                     *
 *             error         - [OUT] place error message if any               *
 *             maxerrlen     - [IN] max length of error message               *
 *                                                                            *
 * Return value:  SUCCEED - evaluated successfully, result - value of the exp *
 *                FAIL - otherwise                                            *
 *                error - error message                                       *
 *                                                                            *
 * Author: Alexei Vladishev                                                   *
 *                                                                            *
 * Comments:                                                                  *
 *                                                                            *
 ******************************************************************************/
int	evaluate_expression(int *result, char **expression, time_t now,
		zbx_uint64_t triggerid, int trigger_value, char *error, int maxerrlen)
{
	const char		*__function_name = "evaluate_expression";
	/* Required for substitution of macros */
	DB_EVENT		event;
	int			ret = FAIL;
	double			value;

	zabbix_log(LOG_LEVEL_DEBUG, "In %s() expression:'%s'", __function_name, *expression);

	/* Substitute macros first */
	memset(&event, 0, sizeof(DB_EVENT));
	event.source = EVENT_SOURCE_TRIGGERS;
	event.object = EVENT_OBJECT_TRIGGER;
	event.objectid = triggerid;
	event.value = trigger_value;

	if (SUCCEED == substitute_simple_macros(&event, NULL, NULL, NULL, expression, MACRO_TYPE_TRIGGER_EXPRESSION,
			error, maxerrlen))
	{
		/* Evaluate expression */
		zbx_remove_spaces(*expression);
		if (SUCCEED == substitute_functions(expression, now, error, maxerrlen))
		{
			if (SUCCEED == evaluate(&value, *expression, error, maxerrlen))
			{
				if (0 == cmp_double(value, 0))
					*result = TRIGGER_VALUE_FALSE;
				else
					*result = TRIGGER_VALUE_TRUE;

				zabbix_log(LOG_LEVEL_DEBUG, "%s() result:%d", __function_name, *result);
				ret = SUCCEED;
				goto out;
			}
		}
	}
	zabbix_log(LOG_LEVEL_DEBUG, "Evaluation of expression [%s] failed [%s]",
		*expression,
		error);
	zabbix_syslog("Evaluation of expression [%s] failed [%s]",
		*expression,
		error);
out:
	zabbix_log(LOG_LEVEL_DEBUG, "End of %s():%s", __function_name, zbx_result_string(ret));

	return ret;
}

void	substitute_discovery_macros(char **data, struct zbx_json_parse *jp_row)
{
	const char	*__function_name = "substitute_discovery_macros";

	char		*src, *dst, *replace_to = NULL, c;
	size_t		l, r, sz_data, sz_macro, sz_value,
			replace_to_alloc = 0, data_alloc;
	int		res;

	assert(data);
	assert(*data);
	assert(jp_row);

	zabbix_log(LOG_LEVEL_DEBUG, "In %s() data:'%s'", __function_name, *data);

	sz_data = strlen(*data);
	data_alloc = sz_data + 1;

	for (l = 0; l < sz_data; l++)
	{
		if ((*data)[l] != '{' || (*data)[l + 1] != '#')
			continue;

		for (r = l + 2; r < sz_data && (*data)[r] != '}'; r++)
			;

		if (r == sz_data)
			break;

		c = (*data)[r + 1];
		(*data)[r + 1] = '\0';

		res = zbx_json_value_by_name_dyn(jp_row, &(*data)[l], &replace_to, &replace_to_alloc);

		(*data)[r + 1] = c;

		sz_macro = r - l + 1;

		if (SUCCEED == res)
		{
			sz_value = strlen(replace_to);

			sz_data += sz_value - sz_macro;

			while (data_alloc <= sz_data)
			{
				data_alloc *= 2;
				*data = realloc(*data, data_alloc);
			}

			src = *data + l + sz_macro;
			dst = *data + l + sz_value;

			memmove(dst, src, sz_data - l - sz_value + 1);

			memcpy(&(*data)[l], replace_to, sz_value);
		}
		else
			zabbix_log(LOG_LEVEL_DEBUG, "%s() Can't substitute macro: \"%.*s\" is not found in value set",
					__function_name, (int)sz_macro, *data + l);
	}

	zbx_free(replace_to);

	zabbix_log(LOG_LEVEL_DEBUG, "End of %s() data:'%s'", __function_name, *data);
}<|MERGE_RESOLUTION|>--- conflicted
+++ resolved
@@ -1096,13 +1096,9 @@
 #define ZBX_REQUEST_HOST_NAME		0
 #define ZBX_REQUEST_ITEM_NAME		4
 #define ZBX_REQUEST_ITEM_KEY		5
-<<<<<<< HEAD
-#define ZBX_REQUEST_PROXY_NAME		6
-#define ZBX_REQUEST_HOST_HOST		7
-=======
 #define ZBX_REQUEST_ITEM_KEY_ORIG	6
 #define ZBX_REQUEST_PROXY_NAME		7
->>>>>>> 8dd20884
+#define ZBX_REQUEST_HOST_HOST		7
 static int	DBget_trigger_value_by_triggerid(zbx_uint64_t triggerid, char **replace_to, int N_functionid, int request)
 {
 	DB_RESULT	result;
@@ -1119,17 +1115,10 @@
 		return ret;
 
 	result = DBselect(
-<<<<<<< HEAD
 			"select i.description,i.key_,h.hostid,h.host,h.proxy_hostid,h.name"
-			" from functions f,hosts h,items i"
-			" where f.itemid=i.itemid"
-				" and i.hostid=h.hostid"
-=======
-			"select i.description,i.key_,h.hostid,h.host,h.proxy_hostid"
 			" from hosts h,items i,functions f"
 			" where h.hostid=i.hostid"
 				" and i.itemid=f.itemid"
->>>>>>> 8dd20884
 				" and f.functionid=" ZBX_FS_UI64,
 			functionid);
 
@@ -1137,13 +1126,8 @@
 	{
 		switch (request)
 		{
-<<<<<<< HEAD
 			case ZBX_REQUEST_HOST_HOST:
-				*replace_to = zbx_dsprintf(*replace_to, "%s", row[3]);
-=======
-			case ZBX_REQUEST_HOST_NAME:
 				*replace_to = zbx_strdup(*replace_to, row[3]);
->>>>>>> 8dd20884
 				ret = SUCCEED;
 				break;
 			case ZBX_REQUEST_HOST_NAME:
@@ -2618,15 +2602,11 @@
 				DCget_user_macro(&dc_host->hostid, 1, m, &replace_to);
 			else if (0 == strcmp(m, MVAR_HOST_HOST))
 				replace_to = zbx_dsprintf(replace_to, "%s", dc_host->host);
-<<<<<<< HEAD
 			else if (0 == strcmp(m, MVAR_HOST_NAME))
 				replace_to = zbx_dsprintf(replace_to, "%s", dc_host->name);
 			else if (0 == strcmp(m, MVAR_HOSTNAME))
 				replace_to = zbx_dsprintf(replace_to, "%s", dc_host->name);
-			else if (SUCCEED == DCconfig_get_interface_by_type(&interface, dc_host->hostid, INTERFACE_TYPE_AGENT, 1))
-=======
 			else if (SUCCEED == (ret = DCconfig_get_interface_by_type(&interface, dc_host->hostid, INTERFACE_TYPE_AGENT)))
->>>>>>> 8dd20884
 			{
 				if (0 == strcmp(m, MVAR_IPADDRESS))
 					replace_to = zbx_dsprintf(replace_to, "%s", interface.ip_orig);
@@ -2675,15 +2655,9 @@
 		{
 			if (0 == strcmp(m, MVAR_HOST_HOST))
 				replace_to = zbx_strdup(replace_to, dc_host->host);
-<<<<<<< HEAD
-			else if (0 == strcmp(m, MVAR_HOST_NAME))
+			else if (0 == strcmp(m, MVAR_HOST_NAME) || 0 == strcmp(m, MVAR_HOSTNAME))
 				replace_to = zbx_strdup(replace_to, dc_host->name);
-			else if (0 == strcmp(m, MVAR_HOSTNAME))
-				replace_to = zbx_strdup(replace_to, dc_host->name);
-			else if (SUCCEED == DCconfig_get_interface_by_type(&interface, dc_host->hostid, INTERFACE_TYPE_AGENT, 1))
-=======
 			else if (SUCCEED == (ret = DCconfig_get_interface_by_type(&interface, dc_host->hostid, INTERFACE_TYPE_AGENT)))
->>>>>>> 8dd20884
 			{
 				if (0 == strcmp(m, MVAR_IPADDRESS))
 					replace_to = zbx_dsprintf(replace_to, "%s", interface.ip_orig);
