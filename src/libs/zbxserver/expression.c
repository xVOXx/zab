/*
** Zabbix
** Copyright (C) 2001-2022 Zabbix SIA
**
** This program is free software; you can redistribute it and/or modify
** it under the terms of the GNU General Public License as published by
** the Free Software Foundation; either version 2 of the License, or
** (at your option) any later version.
**
** This program is distributed in the hope that it will be useful,
** but WITHOUT ANY WARRANTY; without even the implied warranty of
** MERCHANTABILITY or FITNESS FOR A PARTICULAR PURPOSE. See the
** GNU General Public License for more details.
**
** You should have received a copy of the GNU General Public License
** along with this program; if not, write to the Free Software
** Foundation, Inc., 51 Franklin Street, Fifth Floor, Boston, MA  02110-1301, USA.
**/

#include "expression.h"
#include "zbxserver.h"
#include "evalfunc.h"

#include "log.h"
#include "zbxregexp.h"
#include "zbxvariant.h"
#include "zbxeval.h"
#include "valuecache.h"
#include "macrofunc.h"
#include "zbxxml.h"

typedef struct
{
	char		*host;
	char		*severity;
	char		*tags;
	char		*name;
	int		clock;
	unsigned char	nseverity;
}
zbx_rootcause_t;

ZBX_VECTOR_DECL(rootcause, zbx_rootcause_t)
ZBX_VECTOR_IMPL(rootcause, zbx_rootcause_t)

/* The following definitions are used to identify the request field */
/* for various value getters grouped by their scope:                */

/* DBget_item_value(), get_interface_value() */
#define ZBX_REQUEST_HOST_IP			1
#define ZBX_REQUEST_HOST_DNS			2
#define ZBX_REQUEST_HOST_CONN			3
#define ZBX_REQUEST_HOST_PORT			4

/* DBget_history_log_value() */
#define ZBX_REQUEST_ITEM_LOG_DATE		201
#define ZBX_REQUEST_ITEM_LOG_TIME		202
#define ZBX_REQUEST_ITEM_LOG_AGE		203
#define ZBX_REQUEST_ITEM_LOG_SOURCE		204
#define ZBX_REQUEST_ITEM_LOG_SEVERITY		205
#define ZBX_REQUEST_ITEM_LOG_NSEVERITY		206
#define ZBX_REQUEST_ITEM_LOG_EVENTID		207

static int	substitute_simple_macros_impl(const zbx_uint64_t *actionid, const ZBX_DB_EVENT *event,
		const ZBX_DB_EVENT *r_event, const zbx_uint64_t *userid, const zbx_uint64_t *hostid,
		const DC_HOST *dc_host, const DC_ITEM *dc_item, const DB_ALERT *alert, const DB_ACKNOWLEDGE *ack,
		const zbx_service_alarm_t *service_alarm, const ZBX_DB_SERVICE *service, const char *tz, char **data,
		int macro_type, char *error, int maxerrlen);

static int	substitute_key_macros_impl(char **data, zbx_uint64_t *hostid, DC_ITEM *dc_item,
		const struct zbx_json_parse *jp_row, const zbx_vector_ptr_t *lld_macro_paths, int macro_type,
		char *error, size_t maxerrlen);

/******************************************************************************
 *                                                                            *
 * Purpose: get trigger severity name                                         *
 *                                                                            *
 * Parameters: trigger    - [IN] a trigger data with priority field;          *
 *                               TRIGGER_SEVERITY_*                           *
 *             replace_to - [OUT] pointer to a buffer that will receive       *
 *                          a null-terminated trigger severity string         *
 *                                                                            *
 * Return value: upon successful completion return SUCCEED                    *
 *               otherwise FAIL                                               *
 *                                                                            *
 ******************************************************************************/
static int	get_trigger_severity_name(unsigned char priority, char **replace_to)
{
	zbx_config_t	cfg;

	if (TRIGGER_SEVERITY_COUNT <= priority)
		return FAIL;

	zbx_config_get(&cfg, ZBX_CONFIG_FLAGS_SEVERITY_NAME);

	*replace_to = zbx_strdup(*replace_to, cfg.severity_name[priority]);

	zbx_config_clean(&cfg);

	return SUCCEED;
}

/******************************************************************************
 *                                                                            *
 * Purpose: get human readable list of problem update actions                 *
 *                                                                            *
 * Parameters: ack     - [IN] problem update data                             *
 *             actions - [IN] the required action flags                       *
 *             out     - [OUT] the output buffer                              *
 *                                                                            *
 * Return value: SUCCEED - successfully returned list of problem update       *
 *               FAIL    - no matching actions were made                      *
 *                                                                            *
 ******************************************************************************/
static int	get_problem_update_actions(const DB_ACKNOWLEDGE *ack, int actions, char **out)
{
	const char	*prefixes[] = {"", ", ", ", ", ", ", ", "};
	char		*buf = NULL;
	size_t		buf_alloc = 0, buf_offset = 0;
	int		i, index, flags;

	if (0 == (flags = ack->action & actions))
		return FAIL;

	for (i = 0, index = 0; i < ZBX_PROBLEM_UPDATE_ACTION_COUNT; i++)
	{
		if (0 != (flags & (1 << i)))
			index++;
	}

	if (1 < index)
		prefixes[index - 1] = " and ";

	index = 0;

	if (0 != (flags & ZBX_PROBLEM_UPDATE_ACKNOWLEDGE))
	{
		zbx_strcpy_alloc(&buf, &buf_alloc, &buf_offset, "acknowledged");
		index++;
	}

	if (0 != (flags & ZBX_PROBLEM_UPDATE_UNACKNOWLEDGE))
	{
		zbx_strcpy_alloc(&buf, &buf_alloc, &buf_offset, prefixes[index++]);
		zbx_strcpy_alloc(&buf, &buf_alloc, &buf_offset, "unacknowledged");
	}

	if (0 != (flags & ZBX_PROBLEM_UPDATE_MESSAGE))
	{
		zbx_strcpy_alloc(&buf, &buf_alloc, &buf_offset, prefixes[index++]);
		zbx_strcpy_alloc(&buf, &buf_alloc, &buf_offset, "commented");
	}

	if (0 != (flags & ZBX_PROBLEM_UPDATE_SEVERITY))
	{
		zbx_config_t	cfg;
		const char	*from = "unknown", *to = "unknown";

		zbx_config_get(&cfg, ZBX_CONFIG_FLAGS_SEVERITY_NAME);

		if (TRIGGER_SEVERITY_COUNT > ack->old_severity && 0 <= ack->old_severity)
			from = cfg.severity_name[ack->old_severity];

		if (TRIGGER_SEVERITY_COUNT > ack->new_severity && 0 <= ack->new_severity)
			to = cfg.severity_name[ack->new_severity];

		zbx_strcpy_alloc(&buf, &buf_alloc, &buf_offset, prefixes[index++]);
		zbx_snprintf_alloc(&buf, &buf_alloc, &buf_offset, "changed severity from %s to %s",
				from, to);

		zbx_config_clean(&cfg);
	}

	if (0 != (flags & ZBX_PROBLEM_UPDATE_CLOSE))
	{
		zbx_strcpy_alloc(&buf, &buf_alloc, &buf_offset, prefixes[index++]);
		zbx_strcpy_alloc(&buf, &buf_alloc, &buf_offset, "closed");
	}

	zbx_free(*out);
	*out = buf;

	return SUCCEED;
}

/******************************************************************************
 *                                                                            *
 * Purpose: request host name by hostid                                       *
 *                                                                            *
 * Return value: upon successful completion return SUCCEED                    *
 *               otherwise FAIL                                               *
 *                                                                            *
 ******************************************************************************/
static int	DBget_host_value(zbx_uint64_t hostid, char **replace_to, const char *field_name)
{
	DB_RESULT	result;
	DB_ROW		row;
	int		ret = FAIL;

	result = DBselect(
			"select %s"
			" from hosts"
			" where hostid=" ZBX_FS_UI64,
			field_name, hostid);

	if (NULL != (row = DBfetch(result)))
	{
		*replace_to = zbx_strdup(*replace_to, row[0]);
		ret = SUCCEED;
	}
	DBfree_result(result);

	return ret;
}

/******************************************************************************
 *                                                                            *
 * Purpose: get template trigger ID from which the trigger is inherited       *
 *                                                                            *
 * Return value: upon successful completion return SUCCEED                    *
 *               otherwise FAIL                                               *
 *                                                                            *
 ******************************************************************************/
static int	DBget_templateid_by_triggerid(zbx_uint64_t triggerid, zbx_uint64_t *templateid)
{
	DB_RESULT	result;
	DB_ROW		row;
	int		ret = FAIL;

	result = DBselect(
			"select templateid"
			" from triggers"
			" where triggerid=" ZBX_FS_UI64,
			triggerid);

	if (NULL != (row = DBfetch(result)))
	{
		ZBX_DBROW2UINT64(*templateid, row[0]);
		ret = SUCCEED;
	}
	DBfree_result(result);

	return ret;
}

/******************************************************************************
 *                                                                            *
 * Purpose: get comma-space separated trigger template names in which         *
 *          the trigger is defined                                            *
 *                                                                            *
 * Return value: upon successful completion return SUCCEED                    *
 *               otherwise FAIL                                               *
 *                                                                            *
 * Comments: based on the patch submitted by Hmami Mohamed                    *
 *                                                                            *
 ******************************************************************************/
static int	DBget_trigger_template_name(zbx_uint64_t triggerid, const zbx_uint64_t *userid, char **replace_to)
{
	DB_RESULT	result;
	DB_ROW		row;
	int		ret = FAIL;
	zbx_uint64_t	templateid;
	char		*sql = NULL;
	size_t		replace_to_alloc = 64, replace_to_offset = 0,
			sql_alloc = 256, sql_offset = 0;
	int		user_type = -1;

	zabbix_log(LOG_LEVEL_DEBUG, "In %s()", __func__);

	if (NULL != userid)
	{
		result = DBselect("select r.type from users u,role r where u.roleid=r.roleid and"
				" userid=" ZBX_FS_UI64, *userid);

		if (NULL != (row = DBfetch(result)) && FAIL == DBis_null(row[0]))
			user_type = atoi(row[0]);
		DBfree_result(result);

		if (-1 == user_type)
		{
			zabbix_log(LOG_LEVEL_DEBUG, "%s() cannot check permissions", __func__);
			goto out;
		}
	}

	/* use parent trigger ID for lld generated triggers */
	result = DBselect(
			"select parent_triggerid"
			" from trigger_discovery"
			" where triggerid=" ZBX_FS_UI64,
			triggerid);

	if (NULL != (row = DBfetch(result)))
		ZBX_STR2UINT64(triggerid, row[0]);
	DBfree_result(result);

	if (SUCCEED != DBget_templateid_by_triggerid(triggerid, &templateid) || 0 == templateid)
	{
		zabbix_log(LOG_LEVEL_DEBUG, "%s() trigger not found or not templated", __func__);
		goto out;
	}

	do
	{
		triggerid = templateid;
	}
	while (SUCCEED == (ret = DBget_templateid_by_triggerid(triggerid, &templateid)) && 0 != templateid);

	if (SUCCEED != ret)
	{
		zabbix_log(LOG_LEVEL_DEBUG, "%s() trigger not found", __func__);
		goto out;
	}

	*replace_to = (char *)zbx_realloc(*replace_to, replace_to_alloc);
	**replace_to = '\0';

	sql = (char *)zbx_malloc(sql, sql_alloc);

	zbx_snprintf_alloc(&sql, &sql_alloc, &sql_offset,
			"select distinct h.name"
			" from hosts h,items i,functions f"
			" where h.hostid=i.hostid"
				" and i.itemid=f.itemid"
				" and f.triggerid=" ZBX_FS_UI64,
			triggerid);
	if (NULL != userid && USER_TYPE_SUPER_ADMIN != user_type)
	{
		zbx_snprintf_alloc(&sql, &sql_alloc, &sql_offset,
				" and exists("
					"select null"
					" from hosts_groups hg,rights r,users_groups ug"
					" where h.hostid=hg.hostid"
						" and hg.groupid=r.id"
						" and r.groupid=ug.usrgrpid"
						" and ug.userid=" ZBX_FS_UI64
					" group by hg.hostid"
					" having min(r.permission)>=%d"
				")",
				*userid, PERM_READ);
	}
	zbx_strcpy_alloc(&sql, &sql_alloc, &sql_offset, " order by h.name");

	result = DBselect("%s", sql);

	zbx_free(sql);

	while (NULL != (row = DBfetch(result)))
	{
		if (0 != replace_to_offset)
			zbx_strcpy_alloc(replace_to, &replace_to_alloc, &replace_to_offset, ", ");
		zbx_strcpy_alloc(replace_to, &replace_to_alloc, &replace_to_offset, row[0]);
	}
	DBfree_result(result);
out:
	zabbix_log(LOG_LEVEL_DEBUG, "End of %s():%s", __func__, zbx_result_string(ret));

	return ret;
}

/******************************************************************************
 *                                                                            *
 * Purpose: get comma-space separated host group names in which the trigger   *
 *          is defined                                                        *
 *                                                                            *
 * Return value: upon successful completion return SUCCEED                    *
 *               otherwise FAIL                                               *
 *                                                                            *
 ******************************************************************************/
static int	DBget_trigger_hostgroup_name(zbx_uint64_t triggerid, const zbx_uint64_t *userid, char **replace_to)
{
	DB_RESULT	result;
	DB_ROW		row;
	int		ret = FAIL;
	char		*sql = NULL;
	size_t		replace_to_alloc = 64, replace_to_offset = 0,
			sql_alloc = 256, sql_offset = 0;
	int		user_type = -1;

	zabbix_log(LOG_LEVEL_DEBUG, "In %s()", __func__);

	if (NULL != userid)
	{
		result = DBselect("select r.type from users u,role r where u.roleid=r.roleid and"
				" userid=" ZBX_FS_UI64, *userid);

		if (NULL != (row = DBfetch(result)) && FAIL == DBis_null(row[0]))
			user_type = atoi(row[0]);
		DBfree_result(result);

		if (-1 == user_type)
		{
			zabbix_log(LOG_LEVEL_DEBUG, "%s() cannot check permissions", __func__);
			goto out;
		}
	}

	*replace_to = (char *)zbx_realloc(*replace_to, replace_to_alloc);
	**replace_to = '\0';

	sql = (char *)zbx_malloc(sql, sql_alloc);

	zbx_snprintf_alloc(&sql, &sql_alloc, &sql_offset,
			"select distinct g.name"
			" from hstgrp g,hosts_groups hg,items i,functions f"
			" where g.groupid=hg.groupid"
				" and hg.hostid=i.hostid"
				" and i.itemid=f.itemid"
				" and f.triggerid=" ZBX_FS_UI64,
			triggerid);
	if (NULL != userid && USER_TYPE_SUPER_ADMIN != user_type)
	{
		zbx_snprintf_alloc(&sql, &sql_alloc, &sql_offset,
				" and exists("
					"select null"
					" from rights r,users_groups ug"
					" where g.groupid=r.id"
						" and r.groupid=ug.usrgrpid"
						" and ug.userid=" ZBX_FS_UI64
					" group by r.id"
					" having min(r.permission)>=%d"
				")",
				*userid, PERM_READ);
	}
	zbx_strcpy_alloc(&sql, &sql_alloc, &sql_offset, " order by g.name");

	result = DBselect("%s", sql);

	zbx_free(sql);

	while (NULL != (row = DBfetch(result)))
	{
		if (0 != replace_to_offset)
			zbx_strcpy_alloc(replace_to, &replace_to_alloc, &replace_to_offset, ", ");
		zbx_strcpy_alloc(replace_to, &replace_to_alloc, &replace_to_offset, row[0]);
		ret = SUCCEED;
	}
	DBfree_result(result);
out:
	zabbix_log(LOG_LEVEL_DEBUG, "End of %s():%s", __func__, zbx_result_string(ret));

	return ret;
}

/******************************************************************************
 *                                                                            *
 * Purpose: retrieve a particular value associated with the interface         *
 *                                                                            *
 * Return value: upon successful completion return SUCCEED                    *
 *               otherwise FAIL                                               *
 *                                                                            *
 ******************************************************************************/
static int	get_interface_value(zbx_uint64_t hostid, zbx_uint64_t itemid, char **replace_to, int request)
{
	int		res;
	DC_INTERFACE	interface;

	if (SUCCEED != (res = DCconfig_get_interface(&interface, hostid, itemid)))
		return res;

	switch (request)
	{
		case ZBX_REQUEST_HOST_IP:
			*replace_to = zbx_strdup(*replace_to, interface.ip_orig);
			break;
		case ZBX_REQUEST_HOST_DNS:
			*replace_to = zbx_strdup(*replace_to, interface.dns_orig);
			break;
		case ZBX_REQUEST_HOST_CONN:
			*replace_to = zbx_strdup(*replace_to, interface.addr);
			break;
		case ZBX_REQUEST_HOST_PORT:
			*replace_to = zbx_strdup(*replace_to, interface.port_orig);
			break;
		default:
			THIS_SHOULD_NEVER_HAPPEN;
			res = FAIL;
	}

	return res;
}

static int	get_host_value(zbx_uint64_t itemid, char **replace_to, int request)
{
	int	ret;
	DC_HOST	host;

	DCconfig_get_hosts_by_itemids(&host, &itemid, &ret, 1);

	if (FAIL == ret)
		return FAIL;

	switch (request)
	{
		case ZBX_REQUEST_HOST_ID:
			*replace_to = zbx_dsprintf(*replace_to, ZBX_FS_UI64, host.hostid);
			break;
		case ZBX_REQUEST_HOST_HOST:
			*replace_to = zbx_strdup(*replace_to, host.host);
			break;
		case ZBX_REQUEST_HOST_NAME:
			*replace_to = zbx_strdup(*replace_to, host.name);
			break;
		default:
			THIS_SHOULD_NEVER_HAPPEN;
			ret = FAIL;
	}

	return ret;
}

/******************************************************************************
 *                                                                            *
 * Purpose: get item key, replace macros in the key                           *
 *                                                                            *
 * Parameters: dc_item    - [IN] item information used in substitution        *
 *             replace_to - [OUT] string with item key with replaced macros   *
 *                                                                            *
 ******************************************************************************/
static void	zbx_substitute_macros_in_item_key(DC_ITEM *dc_item, char **replace_to)
{
	char	*key = zbx_strdup(NULL, dc_item->key_orig);

	substitute_key_macros_impl(&key, NULL, dc_item, NULL, NULL, MACRO_TYPE_ITEM_KEY, NULL, 0);
	zbx_free(*replace_to);
	*replace_to = key;
}

/******************************************************************************
 *                                                                            *
 * Purpose: retrieve a particular value associated with the item              *
 *                                                                            *
 * Return value: upon successful completion return SUCCEED                    *
 *               otherwise FAIL                                               *
 *                                                                            *
 ******************************************************************************/
static int	DBget_item_value(zbx_uint64_t itemid, char **replace_to, int request)
{
	DB_RESULT	result;
	DB_ROW		row;
	DC_ITEM		dc_item;
	zbx_uint64_t	proxy_hostid;
	int		ret = FAIL, errcode;

	zabbix_log(LOG_LEVEL_DEBUG, "In %s()", __func__);

	switch (request)
	{
		case ZBX_REQUEST_HOST_IP:
		case ZBX_REQUEST_HOST_DNS:
		case ZBX_REQUEST_HOST_CONN:
		case ZBX_REQUEST_HOST_PORT:
			return get_interface_value(0, itemid, replace_to, request);
		case ZBX_REQUEST_HOST_ID:
		case ZBX_REQUEST_HOST_HOST:
		case ZBX_REQUEST_HOST_NAME:
			return get_host_value(itemid, replace_to, request);
	}

	result = DBselect(
			"select h.proxy_hostid,h.description,i.itemid,i.name,i.key_,i.description,i.value_type,ir.error"
			" from items i"
				" join hosts h on h.hostid=i.hostid"
				" left join item_rtdata ir on ir.itemid=i.itemid"
			" where i.itemid=" ZBX_FS_UI64, itemid);

	if (NULL != (row = DBfetch(result)))
	{
		switch (request)
		{
			case ZBX_REQUEST_HOST_DESCRIPTION:
				*replace_to = zbx_strdup(*replace_to, row[1]);
				ret = SUCCEED;
				break;
			case ZBX_REQUEST_ITEM_ID:
				*replace_to = zbx_strdup(*replace_to, row[2]);
				ret = SUCCEED;
				break;
			case ZBX_REQUEST_ITEM_NAME:
				*replace_to = zbx_strdup(*replace_to, row[3]);
				ret = SUCCEED;
				break;
			case ZBX_REQUEST_ITEM_KEY:
				DCconfig_get_items_by_itemids(&dc_item, &itemid, &errcode, 1);

				if (SUCCEED == errcode)
				{
					zbx_substitute_macros_in_item_key(&dc_item, replace_to);
					ret = SUCCEED;
				}

				DCconfig_clean_items(&dc_item, &errcode, 1);
				break;
			case ZBX_REQUEST_ITEM_DESCRIPTION:
				DCconfig_get_items_by_itemids(&dc_item, &itemid, &errcode, 1);

				if (SUCCEED == errcode)
				{
					zbx_dc_um_handle_t	*um_handle;

					um_handle = zbx_dc_open_user_macros();
					*replace_to = zbx_strdup(NULL, row[5]);

					(void)zbx_dc_expand_user_macros(um_handle, replace_to, &dc_item.host.hostid, 1,
							NULL);

					zbx_dc_close_user_macros(um_handle);
					ret = SUCCEED;
				}

				DCconfig_clean_items(&dc_item, &errcode, 1);
				break;
			case ZBX_REQUEST_ITEM_NAME_ORIG:
				*replace_to = zbx_strdup(*replace_to, row[3]);
				ret = SUCCEED;
				break;
			case ZBX_REQUEST_ITEM_KEY_ORIG:
				*replace_to = zbx_strdup(*replace_to, row[4]);
				ret = SUCCEED;
				break;
			case ZBX_REQUEST_ITEM_DESCRIPTION_ORIG:
				*replace_to = zbx_strdup(*replace_to, row[5]);
				ret = SUCCEED;
				break;
			case ZBX_REQUEST_PROXY_NAME:
				ZBX_DBROW2UINT64(proxy_hostid, row[0]);

				if (0 == proxy_hostid)
				{
					*replace_to = zbx_strdup(*replace_to, "");
					ret = SUCCEED;
				}
				else
					ret = DBget_host_value(proxy_hostid, replace_to, "host");
				break;
			case ZBX_REQUEST_PROXY_DESCRIPTION:
				ZBX_DBROW2UINT64(proxy_hostid, row[0]);

				if (0 == proxy_hostid)
				{
					*replace_to = zbx_strdup(*replace_to, "");
					ret = SUCCEED;
				}
				else
					ret = DBget_host_value(proxy_hostid, replace_to, "description");
				break;
			case ZBX_REQUEST_ITEM_VALUETYPE:
				*replace_to = zbx_strdup(*replace_to, row[6]);
				ret = SUCCEED;
				break;
			case ZBX_REQUEST_ITEM_ERROR:
				*replace_to = zbx_strdup(*replace_to, FAIL == DBis_null(row[7]) ? row[7] : "");
				ret = SUCCEED;
				break;
		}
	}
	DBfree_result(result);

	zabbix_log(LOG_LEVEL_DEBUG, "End of %s():%s", __func__, zbx_result_string(ret));

	return ret;
}

static int	DBget_trigger_error(const ZBX_DB_TRIGGER *trigger, char **replace_to)
{
	int		ret = SUCCEED;
	DB_RESULT	result;
	DB_ROW		row;

	zabbix_log(LOG_LEVEL_DEBUG, "In %s()", __func__);

	if (NULL == (result = DBselect("select error from triggers where triggerid=" ZBX_FS_UI64,
			trigger->triggerid)))
	{
		ret = FAIL;
		goto out;
	}

	*replace_to = zbx_strdup(*replace_to, (NULL == (row = DBfetch(result))) ?  "" : row[0]);

	DBfree_result(result);
out:
	zabbix_log(LOG_LEVEL_DEBUG, "End of %s():%s", __func__, zbx_result_string(ret));

	return ret;
}

/******************************************************************************
 *                                                                            *
 * Purpose: retrieve a particular value associated with the trigger's         *
 *          N_functionid'th function                                          *
 *                                                                            *
 * Return value: upon successful completion return SUCCEED                    *
 *               otherwise FAIL                                               *
 *                                                                            *
 ******************************************************************************/
int	DBget_trigger_value(const ZBX_DB_TRIGGER *trigger, char **replace_to, int N_functionid, int request)
{
	zbx_uint64_t	itemid;
	int		ret = FAIL;

	zabbix_log(LOG_LEVEL_DEBUG, "In %s()", __func__);

	if (SUCCEED == zbx_db_trigger_get_itemid(trigger, N_functionid, &itemid))
		ret = DBget_item_value(itemid, replace_to, request);

	zabbix_log(LOG_LEVEL_DEBUG, "End of %s():%s", __func__, zbx_result_string(ret));

	return ret;
}

/******************************************************************************
 *                                                                            *
 * Purpose: retrieve number of events (acknowledged or unacknowledged) for a  *
 *          trigger (in an OK or PROBLEM state) which generated an event      *
 *                                                                            *
 * Parameters: triggerid    - [IN] trigger identifier from database           *
 *             replace_to   - [IN/OUT] pointer to result buffer               *
 *             problem_only - [IN] selected trigger status:                   *
 *                             0 - TRIGGER_VALUE_PROBLEM and TRIGGER_VALUE_OK *
 *                             1 - TRIGGER_VALUE_PROBLEM                      *
 *             acknowledged - [IN] acknowledged event or not                  *
 *                                                                            *
 * Return value: upon successful completion return SUCCEED                    *
 *               otherwise FAIL                                               *
 *                                                                            *
 ******************************************************************************/
static int	DBget_trigger_event_count(zbx_uint64_t triggerid, char **replace_to, int problem_only, int acknowledged)
{
	DB_RESULT	result;
	DB_ROW		row;
	char		value[4];
	int		ret = FAIL;

	if (problem_only)
		zbx_snprintf(value, sizeof(value), "%d", TRIGGER_VALUE_PROBLEM);
	else
		zbx_snprintf(value, sizeof(value), "%d,%d", TRIGGER_VALUE_PROBLEM, TRIGGER_VALUE_OK);

	result = DBselect(
			"select count(*)"
			" from events"
			" where source=%d"
				" and object=%d"
				" and objectid=" ZBX_FS_UI64
				" and value in (%s)"
				" and acknowledged=%d",
			EVENT_SOURCE_TRIGGERS,
			EVENT_OBJECT_TRIGGER,
			triggerid,
			value,
			acknowledged);

	if (NULL != (row = DBfetch(result)))
	{
		*replace_to = zbx_strdup(*replace_to, row[0]);
		ret = SUCCEED;
	}
	DBfree_result(result);

	return ret;
}

/******************************************************************************
 *                                                                            *
 * Purpose: retrieve discovered host value by event and field name            *
 *                                                                            *
 * Parameters:                                                                *
 *                                                                            *
 * Return value: upon successful completion return SUCCEED                    *
 *               otherwise FAIL                                               *
 *                                                                            *
 ******************************************************************************/
static int	DBget_dhost_value_by_event(const ZBX_DB_EVENT *event, char **replace_to, const char *fieldname)
{
	DB_RESULT	result;
	DB_ROW		row;
	int		ret = FAIL;
	char		sql[MAX_STRING_LEN];

	switch (event->object)
	{
		case EVENT_OBJECT_DHOST:
			zbx_snprintf(sql, sizeof(sql),
					"select %s"
					" from drules r,dhosts h,dservices s"
					" where r.druleid=h.druleid"
						" and h.dhostid=s.dhostid"
						" and h.dhostid=" ZBX_FS_UI64
					" order by s.dserviceid",
					fieldname,
					event->objectid);
			break;
		case EVENT_OBJECT_DSERVICE:
			zbx_snprintf(sql, sizeof(sql),
					"select %s"
					" from drules r,dhosts h,dservices s"
					" where r.druleid=h.druleid"
						" and h.dhostid=s.dhostid"
						" and s.dserviceid=" ZBX_FS_UI64,
					fieldname,
					event->objectid);
			break;
		default:
			return ret;
	}

	result = DBselectN(sql, 1);

	if (NULL != (row = DBfetch(result)))
	{
		*replace_to = zbx_strdup(*replace_to, ZBX_NULL2STR(row[0]));
		ret = SUCCEED;
	}
	DBfree_result(result);

	return ret;
}

/******************************************************************************
 *                                                                            *
 * Purpose: retrieve discovery rule check value by event and field name       *
 *                                                                            *
 * Return value: upon successful completion return SUCCEED                    *
 *               otherwise FAIL                                               *
 *                                                                            *
 ******************************************************************************/
static int	DBget_dchecks_value_by_event(const ZBX_DB_EVENT *event, char **replace_to, const char *fieldname)
{
	DB_RESULT	result;
	DB_ROW		row;
	int		ret = FAIL;

	switch (event->object)
	{
		case EVENT_OBJECT_DSERVICE:
			result = DBselect("select %s from dchecks c,dservices s"
					" where c.dcheckid=s.dcheckid and s.dserviceid=" ZBX_FS_UI64,
					fieldname, event->objectid);
			break;
		default:
			return ret;
	}

	if (NULL != (row = DBfetch(result)) && SUCCEED != DBis_null(row[0]))
	{
		*replace_to = zbx_strdup(*replace_to, row[0]);
		ret = SUCCEED;
	}
	DBfree_result(result);

	return ret;
}

/******************************************************************************
 *                                                                            *
 * Purpose: retrieve discovered service value by event and field name         *
 *                                                                            *
 * Return value: upon successful completion return SUCCEED                    *
 *               otherwise FAIL                                               *
 *                                                                            *
 ******************************************************************************/
static int	DBget_dservice_value_by_event(const ZBX_DB_EVENT *event, char **replace_to, const char *fieldname)
{
	DB_RESULT	result;
	DB_ROW		row;
	int		ret = FAIL;

	switch (event->object)
	{
		case EVENT_OBJECT_DSERVICE:
			result = DBselect("select %s from dservices s where s.dserviceid=" ZBX_FS_UI64,
					fieldname, event->objectid);
			break;
		default:
			return ret;
	}

	if (NULL != (row = DBfetch(result)) && SUCCEED != DBis_null(row[0]))
	{
		*replace_to = zbx_strdup(*replace_to, row[0]);
		ret = SUCCEED;
	}
	DBfree_result(result);

	return ret;
}

/******************************************************************************
 *                                                                            *
 * Purpose: retrieve discovery rule value by event and field name             *
 *                                                                            *
 * Return value: upon successful completion return SUCCEED                    *
 *               otherwise FAIL                                               *
 *                                                                            *
 ******************************************************************************/
static int	DBget_drule_value_by_event(const ZBX_DB_EVENT *event, char **replace_to, const char *fieldname)
{
	DB_RESULT	result;
	DB_ROW		row;
	int		ret = FAIL;

	if (EVENT_SOURCE_DISCOVERY != event->source)
		return FAIL;

	switch (event->object)
	{
		case EVENT_OBJECT_DHOST:
			result = DBselect("select r.%s from drules r,dhosts h"
					" where r.druleid=h.druleid and h.dhostid=" ZBX_FS_UI64,
					fieldname, event->objectid);
			break;
		case EVENT_OBJECT_DSERVICE:
			result = DBselect("select r.%s from drules r,dhosts h,dservices s"
					" where r.druleid=h.druleid and h.dhostid=s.dhostid and s.dserviceid=" ZBX_FS_UI64,
					fieldname, event->objectid);
			break;
		default:
			return ret;
	}

	if (NULL != (row = DBfetch(result)))
	{
		*replace_to = zbx_strdup(*replace_to, ZBX_NULL2STR(row[0]));
		ret = SUCCEED;
	}
	DBfree_result(result);

	return ret;
}

/******************************************************************************
 *                                                                            *
 * Purpose: retrieve a particular attribute of a log value                    *
 *                                                                            *
 * Return value: upon successful completion return SUCCEED                    *
 *               otherwise FAIL                                               *
 *                                                                            *
 ******************************************************************************/
static int	DBget_history_log_value(zbx_uint64_t itemid, char **replace_to, int request, int clock, int ns,
		const char *tz)
{
	DC_ITEM			item;
	int			ret = FAIL, errcode = FAIL;
	zbx_timespec_t		ts = {clock, ns};
	zbx_history_record_t	value;

	zabbix_log(LOG_LEVEL_DEBUG, "In %s()", __func__);

	DCconfig_get_items_by_itemids(&item, &itemid, &errcode, 1);

	if (SUCCEED != errcode || ITEM_VALUE_TYPE_LOG != item.value_type)
		goto out;

	if (SUCCEED != zbx_vc_get_value(itemid, item.value_type, &ts, &value))
		goto out;

	zbx_vc_flush_stats();

	switch (request)
	{
		case ZBX_REQUEST_ITEM_LOG_DATE:
			*replace_to = zbx_strdup(*replace_to, zbx_date2str((time_t)value.value.log->timestamp, tz));
			goto success;
		case ZBX_REQUEST_ITEM_LOG_TIME:
			*replace_to = zbx_strdup(*replace_to, zbx_time2str((time_t)value.value.log->timestamp, tz));
			goto success;
		case ZBX_REQUEST_ITEM_LOG_AGE:
			*replace_to = zbx_strdup(*replace_to, zbx_age2str(time(NULL) - value.value.log->timestamp));
			goto success;
	}

	/* the following attributes are set only for windows eventlog items */
	if (0 != strncmp(item.key_orig, "eventlog[", 9))
		goto clean;

	switch (request)
	{
		case ZBX_REQUEST_ITEM_LOG_SOURCE:
			*replace_to = zbx_strdup(*replace_to, (NULL == value.value.log->source ? "" :
					value.value.log->source));
			break;
		case ZBX_REQUEST_ITEM_LOG_SEVERITY:
			*replace_to = zbx_strdup(*replace_to,
					zbx_item_logtype_string((unsigned char)value.value.log->severity));
			break;
		case ZBX_REQUEST_ITEM_LOG_NSEVERITY:
			*replace_to = zbx_dsprintf(*replace_to, "%d", value.value.log->severity);
			break;
		case ZBX_REQUEST_ITEM_LOG_EVENTID:
			*replace_to = zbx_dsprintf(*replace_to, "%d", value.value.log->logeventid);
			break;
	}
success:
	ret = SUCCEED;
clean:
	zbx_history_record_clear(&value, ITEM_VALUE_TYPE_LOG);
out:
	DCconfig_clean_items(&item, &errcode, 1);

	zabbix_log(LOG_LEVEL_DEBUG, "End of %s():%s", __func__, zbx_result_string(ret));

	return ret;
}

/******************************************************************************
 *                                                                            *
 * Purpose: retrieve item value by item id                                    *
 *                                                                            *
 * Return value: upon successful completion return SUCCEED                    *
 *               otherwise FAIL                                               *
 *                                                                            *
 ******************************************************************************/
static int	DBitem_get_value(zbx_uint64_t itemid, char **lastvalue, int raw, zbx_timespec_t *ts)
{
	DB_RESULT	result;
	DB_ROW		row;
	int		ret = FAIL;

	zabbix_log(LOG_LEVEL_DEBUG, "In %s()", __func__);

	result = DBselect(
			"select value_type,valuemapid,units"
			" from items"
			" where itemid=" ZBX_FS_UI64,
			itemid);

	if (NULL != (row = DBfetch(result)))
	{
		unsigned char		value_type;
		zbx_uint64_t		valuemapid;
		zbx_history_record_t	vc_value;

		value_type = (unsigned char)atoi(row[0]);
		ZBX_DBROW2UINT64(valuemapid, row[1]);

		if (SUCCEED == zbx_vc_get_value(itemid, value_type, ts, &vc_value))
		{
			char	tmp[MAX_BUFFER_LEN];

			zbx_vc_flush_stats();
			zbx_history_value_print(tmp, sizeof(tmp), &vc_value.value, value_type);
			zbx_history_record_clear(&vc_value, value_type);

			if (0 == raw)
				zbx_format_value(tmp, sizeof(tmp), valuemapid, row[2], value_type);

			*lastvalue = zbx_strdup(*lastvalue, tmp);

			ret = SUCCEED;
		}
	}
	DBfree_result(result);

	zabbix_log(LOG_LEVEL_DEBUG, "End of %s():%s", __func__, zbx_result_string(ret));

	return ret;
}

/******************************************************************************
 *                                                                            *
 * Purpose: retrieve item value by trigger expression and number of function  *
 *                                                                            *
 * Return value: upon successful completion return SUCCEED                    *
 *               otherwise FAIL                                               *
 *                                                                            *
 ******************************************************************************/
static int	DBitem_value(const ZBX_DB_TRIGGER *trigger, char **value, int N_functionid, int clock, int ns, int raw)
{
	zbx_uint64_t	itemid;
	zbx_timespec_t	ts = {clock, ns};
	int		ret;

	zabbix_log(LOG_LEVEL_DEBUG, "In %s()", __func__);

	if (SUCCEED == (ret = zbx_db_trigger_get_itemid(trigger, N_functionid, &itemid)))
		ret = DBitem_get_value(itemid, value, raw, &ts);

	zabbix_log(LOG_LEVEL_DEBUG, "End of %s():%s", __func__, zbx_result_string(ret));

	return ret;
}

/******************************************************************************
 *                                                                            *
 * Purpose: retrieve item lastvalue by trigger expression                     *
 *          and number of function                                            *
 *                                                                            *
 * Return value: upon successful completion return SUCCEED                    *
 *               otherwise FAIL                                               *
 *                                                                            *
 ******************************************************************************/
static int	DBitem_lastvalue(const ZBX_DB_TRIGGER *trigger, char **lastvalue, int N_functionid, int raw)
{
	int		ret;

	zabbix_log(LOG_LEVEL_DEBUG, "In %s()", __func__);

	ret = DBitem_value(trigger, lastvalue, N_functionid, time(NULL), 999999999, raw);

	zabbix_log(LOG_LEVEL_DEBUG, "End of %s():%s", __func__, zbx_result_string(ret));

	return ret;
}

/******************************************************************************
 *                                                                            *
 * Purpose: formats full user name from name, surname and alias               *
 *                                                                            *
 * Parameters: name    - [IN] the user name, can be empty string              *
 *             surname - [IN] the user surname, can be empty string           *
 *             alias   - [IN] the user alias                                  *
 *                                                                            *
 * Return value: the formatted user fullname                                  *
 *                                                                            *
 ******************************************************************************/
static char	*format_user_fullname(const char *name, const char *surname, const char *alias)
{
	char	*buf = NULL;
	size_t	buf_alloc = 0, buf_offset = 0;

	zbx_strcpy_alloc(&buf, &buf_alloc, &buf_offset, name);

	if ('\0' != *surname)
	{
		if (0 != buf_offset)
			zbx_chrcpy_alloc(&buf, &buf_alloc, &buf_offset, ' ');

		zbx_strcpy_alloc(&buf, &buf_alloc, &buf_offset, surname);
	}

	if ('\0' != *alias)
	{
		size_t	offset = buf_offset;

		if (0 != buf_offset)
			zbx_strcpy_alloc(&buf, &buf_alloc, &buf_offset, " (");

		zbx_strcpy_alloc(&buf, &buf_alloc, &buf_offset, alias);

		if (0 != offset)
			zbx_chrcpy_alloc(&buf, &buf_alloc, &buf_offset, ')');
	}

	return buf;
}

/******************************************************************************
 *                                                                            *
 * Purpose: retrieve escalation history                                       *
 *                                                                            *
 ******************************************************************************/
static void	get_escalation_history(zbx_uint64_t actionid, const ZBX_DB_EVENT *event, const ZBX_DB_EVENT *r_event,
			char **replace_to, const zbx_uint64_t *recipient_userid, const char *tz)
{
	DB_RESULT	result;
	DB_ROW		row;
	char		*buf = NULL, *p;
	size_t		buf_alloc = ZBX_KIBIBYTE, buf_offset = 0;
	int		esc_step;
	unsigned char	type, status;
	time_t		now;
	zbx_uint64_t	userid;

	buf = (char *)zbx_malloc(buf, buf_alloc);

	zbx_snprintf_alloc(&buf, &buf_alloc, &buf_offset, "Problem started: %s %s Age: %s\n",
			zbx_date2str(event->clock, tz), zbx_time2str(event->clock, tz),
			zbx_age2str(time(NULL) - event->clock));

	result = DBselect("select a.clock,a.alerttype,a.status,mt.name,a.sendto,a.error,a.esc_step,a.userid,a.message"
			" from alerts a"
			" left join media_type mt"
				" on mt.mediatypeid=a.mediatypeid"
			" where a.eventid=" ZBX_FS_UI64
				" and a.actionid=" ZBX_FS_UI64
			" order by a.clock",
			event->eventid, actionid);

	while (NULL != (row = DBfetch(result)))
	{
		int	user_permit;

		now = atoi(row[0]);
		type = (unsigned char)atoi(row[1]);
		status = (unsigned char)atoi(row[2]);
		esc_step = atoi(row[6]);
		ZBX_DBROW2UINT64(userid, row[7]);
		user_permit = zbx_check_user_permissions(&userid, recipient_userid);

		if (0 != esc_step)
			zbx_snprintf_alloc(&buf, &buf_alloc, &buf_offset, "%d. ", esc_step);

		zbx_snprintf_alloc(&buf, &buf_alloc, &buf_offset, "%s %s %-7s %-11s",
				zbx_date2str(now, tz), zbx_time2str(now, tz),	/* date, time */
				zbx_alert_type_string(type),		/* alert type */
				zbx_alert_status_string(type, status));	/* alert status */

		if (ALERT_TYPE_COMMAND == type)
		{
			if (NULL != (p = strchr(row[8], ':')))
			{
				*p = '\0';
				zbx_snprintf_alloc(&buf, &buf_alloc, &buf_offset, " \"%s\"", row[8]);	/* host */
				*p = ':';
			}
		}
		else
		{
			const char	*media_type_name, *send_to, *user_name;

			media_type_name = (SUCCEED == DBis_null(row[3]) ? "" : row[3]);

			if (SUCCEED == user_permit)
			{
				send_to = row[4];
				user_name = zbx_user_string(userid);
			}
			else
			{
				send_to = "\"Inaccessible recipient details\"";
				user_name = "Inaccessible user";
			}

			zbx_snprintf_alloc(&buf, &buf_alloc, &buf_offset, " %s %s \"%s\"",
					media_type_name,
					send_to,	/* historical recipient */
					user_name);	/* alert user full name */
		}

		if (ALERT_STATUS_FAILED == status)
		{
			/* alert error can be generated by SMTP Relay or other media and contain sensitive details */
			if (SUCCEED == user_permit)
				zbx_snprintf_alloc(&buf, &buf_alloc, &buf_offset, " %s", row[5]);
			else
				zbx_strcpy_alloc(&buf, &buf_alloc, &buf_offset, " \"Inaccessible error message\"");
		}

		zbx_chrcpy_alloc(&buf, &buf_alloc, &buf_offset, '\n');
	}
	DBfree_result(result);

	if (NULL != r_event)
	{
		zbx_snprintf_alloc(&buf, &buf_alloc, &buf_offset, "Problem ended: %s %s\n",
				zbx_date2str(r_event->clock, tz), zbx_time2str(r_event->clock, tz));
	}

	if (0 != buf_offset)
		buf[--buf_offset] = '\0';

	*replace_to = buf;
}

/******************************************************************************
 *                                                                            *
 * Purpose: retrieve event acknowledges history                               *
 *                                                                            *
 ******************************************************************************/
static void	get_event_update_history(const ZBX_DB_EVENT *event, char **replace_to, const zbx_uint64_t *recipient_userid,
		const char *tz)
{
	DB_RESULT	result;
	DB_ROW		row;
	char		*buf = NULL;
	size_t		buf_alloc = ZBX_KIBIBYTE, buf_offset = 0;

	buf = (char *)zbx_malloc(buf, buf_alloc);
	*buf = '\0';

	result = DBselect("select clock,userid,message,action,old_severity,new_severity"
			" from acknowledges"
			" where eventid=" ZBX_FS_UI64 " order by clock",
			event->eventid);

	while (NULL != (row = DBfetch(result)))
	{
		const char	*user_name;
		char		*actions = NULL;
		DB_ACKNOWLEDGE	ack;

		ack.clock = atoi(row[0]);
		ZBX_STR2UINT64(ack.userid, row[1]);
		ack.message = row[2];
		ack.acknowledgeid = 0;
		ack.action = atoi(row[3]);
		ack.old_severity = atoi(row[4]);
		ack.new_severity = atoi(row[5]);

		if (SUCCEED == zbx_check_user_permissions(&ack.userid, recipient_userid))
			user_name = zbx_user_string(ack.userid);
		else
			user_name = "Inaccessible user";

		zbx_snprintf_alloc(&buf, &buf_alloc, &buf_offset,
				"%s %s \"%s\"\n",
				zbx_date2str(ack.clock, tz),
				zbx_time2str(ack.clock, tz),
				user_name);

		if (SUCCEED == get_problem_update_actions(&ack, ZBX_PROBLEM_UPDATE_ACKNOWLEDGE |
					ZBX_PROBLEM_UPDATE_UNACKNOWLEDGE |
					ZBX_PROBLEM_UPDATE_CLOSE | ZBX_PROBLEM_UPDATE_SEVERITY, &actions))
		{
			zbx_snprintf_alloc(&buf, &buf_alloc, &buf_offset, "Actions: %s.\n", actions);
			zbx_free(actions);
		}

		if ('\0' != *ack.message)
			zbx_snprintf_alloc(&buf, &buf_alloc, &buf_offset, "%s\n", ack.message);

		zbx_chrcpy_alloc(&buf, &buf_alloc, &buf_offset, '\n');
	}
	DBfree_result(result);

	if (0 != buf_offset)
	{
		buf_offset -= 2;
		buf[buf_offset] = '\0';
	}

	*replace_to = buf;
}

/******************************************************************************
 *                                                                            *
 * Purpose: request value from autoreg_host table by event                    *
 *                                                                            *
 * Return value: upon successful completion return SUCCEED                    *
 *               otherwise FAIL                                               *
 *                                                                            *
 ******************************************************************************/
static int	get_autoreg_value_by_event(const ZBX_DB_EVENT *event, char **replace_to, const char *fieldname)
{
	DB_RESULT	result;
	DB_ROW		row;
	int		ret = FAIL;

	result = DBselect(
			"select %s"
			" from autoreg_host"
			" where autoreg_hostid=" ZBX_FS_UI64, fieldname, event->objectid);

	if (NULL != (row = DBfetch(result)))
	{
		*replace_to = zbx_strdup(*replace_to, ZBX_NULL2STR(row[0]));
		ret = SUCCEED;
	}
	DBfree_result(result);

	return ret;
}

#define MVAR_ACTION			"{ACTION."			/* a prefix for all action macros */
#define MVAR_ACTION_ID			MVAR_ACTION "ID}"
#define MVAR_ACTION_NAME		MVAR_ACTION "NAME}"
#define MVAR_DATE			"{DATE}"
#define MVAR_EVENT			"{EVENT."			/* a prefix for all event macros */
#define MVAR_EVENT_ACK_HISTORY		MVAR_EVENT "ACK.HISTORY}"	/* deprecated */
#define MVAR_EVENT_ACK_STATUS		MVAR_EVENT "ACK.STATUS}"
#define MVAR_EVENT_AGE			MVAR_EVENT "AGE}"
#define MVAR_EVENT_DATE			MVAR_EVENT "DATE}"
#define MVAR_EVENT_DURATION		MVAR_EVENT "DURATION}"
#define MVAR_EVENT_ID			MVAR_EVENT "ID}"
#define MVAR_EVENT_NAME			MVAR_EVENT "NAME}"
#define MVAR_EVENT_STATUS		MVAR_EVENT "STATUS}"
#define MVAR_EVENT_TAGS			MVAR_EVENT "TAGS}"
#define MVAR_EVENT_TAGSJSON		MVAR_EVENT "TAGSJSON}"
#define MVAR_EVENT_TAGS_PREFIX		MVAR_EVENT "TAGS."
#define MVAR_EVENT_TIME			MVAR_EVENT "TIME}"
#define MVAR_EVENT_VALUE		MVAR_EVENT "VALUE}"
#define MVAR_EVENT_SEVERITY		MVAR_EVENT "SEVERITY}"
#define MVAR_EVENT_NSEVERITY		MVAR_EVENT "NSEVERITY}"
#define MVAR_EVENT_OBJECT		MVAR_EVENT "OBJECT}"
#define MVAR_EVENT_SOURCE		MVAR_EVENT "SOURCE}"
#define MVAR_EVENT_OPDATA		MVAR_EVENT "OPDATA}"
#define MVAR_EVENT_RECOVERY		MVAR_EVENT "RECOVERY."		/* a prefix for all recovery event macros */
#define MVAR_EVENT_RECOVERY_DATE	MVAR_EVENT_RECOVERY "DATE}"
#define MVAR_EVENT_RECOVERY_ID		MVAR_EVENT_RECOVERY "ID}"
#define MVAR_EVENT_RECOVERY_STATUS	MVAR_EVENT_RECOVERY "STATUS}"	/* deprecated */
#define MVAR_EVENT_RECOVERY_TAGS	MVAR_EVENT_RECOVERY "TAGS}"
#define MVAR_EVENT_RECOVERY_TAGSJSON	MVAR_EVENT_RECOVERY "TAGSJSON}"
#define MVAR_EVENT_RECOVERY_TIME	MVAR_EVENT_RECOVERY "TIME}"
#define MVAR_EVENT_RECOVERY_VALUE	MVAR_EVENT_RECOVERY "VALUE}"	/* deprecated */
#define MVAR_EVENT_RECOVERY_NAME	MVAR_EVENT_RECOVERY "NAME}"
#define MVAR_EVENT_UPDATE		MVAR_EVENT "UPDATE."
#define MVAR_EVENT_UPDATE_ACTION	MVAR_EVENT_UPDATE "ACTION}"
#define MVAR_EVENT_UPDATE_DATE		MVAR_EVENT_UPDATE "DATE}"
#define MVAR_EVENT_UPDATE_HISTORY	MVAR_EVENT_UPDATE "HISTORY}"
#define MVAR_EVENT_UPDATE_MESSAGE	MVAR_EVENT_UPDATE "MESSAGE}"
#define MVAR_EVENT_UPDATE_TIME		MVAR_EVENT_UPDATE "TIME}"
#define MVAR_EVENT_UPDATE_STATUS	MVAR_EVENT_UPDATE "STATUS}"
#define MVAR_EVENT_UPDATE_NSEVERITY	MVAR_EVENT_UPDATE "NSEVERITY}"
#define MVAR_EVENT_UPDATE_SEVERITY	MVAR_EVENT_UPDATE "SEVERITY}"

#define MVAR_ESC_HISTORY		"{ESC.HISTORY}"
#define MVAR_PROXY_NAME			"{PROXY.NAME}"
#define MVAR_PROXY_DESCRIPTION		"{PROXY.DESCRIPTION}"
#define MVAR_HOST_DNS			"{HOST.DNS}"
#define MVAR_HOST_CONN			"{HOST.CONN}"
#define MVAR_HOST_HOST			"{HOST.HOST}"
#define MVAR_HOST_ID			"{HOST.ID}"
#define MVAR_HOST_IP			"{HOST.IP}"
#define MVAR_IPADDRESS			"{IPADDRESS}"			/* deprecated */
#define MVAR_HOST_METADATA		"{HOST.METADATA}"
#define MVAR_HOST_NAME			"{HOST.NAME}"
#define MVAR_HOSTNAME			"{HOSTNAME}"			/* deprecated */
#define MVAR_HOST_DESCRIPTION		"{HOST.DESCRIPTION}"
#define MVAR_HOST_PORT			"{HOST.PORT}"
#define MVAR_HOST_TARGET_DNS		"{HOST.TARGET.DNS}"
#define MVAR_HOST_TARGET_CONN		"{HOST.TARGET.CONN}"
#define MVAR_HOST_TARGET_HOST		"{HOST.TARGET.HOST}"
#define MVAR_HOST_TARGET_IP		"{HOST.TARGET.IP}"
#define MVAR_HOST_TARGET_NAME		"{HOST.TARGET.NAME}"
#define MVAR_TIME			"{TIME}"
#define MVAR_ITEM_LASTVALUE		"{ITEM.LASTVALUE}"
#define MVAR_ITEM_VALUE			"{ITEM.VALUE}"
#define MVAR_ITEM_VALUETYPE		"{ITEM.VALUETYPE}"
#define MVAR_ITEM_ID			"{ITEM.ID}"
#define MVAR_ITEM_NAME			"{ITEM.NAME}"
#define MVAR_ITEM_NAME_ORIG		"{ITEM.NAME.ORIG}"
#define MVAR_ITEM_KEY			"{ITEM.KEY}"
#define MVAR_ITEM_KEY_ORIG		"{ITEM.KEY.ORIG}"
#define MVAR_ITEM_STATE			"{ITEM.STATE}"
#define MVAR_TRIGGER_KEY		"{TRIGGER.KEY}"			/* deprecated */
#define MVAR_ITEM_DESCRIPTION		"{ITEM.DESCRIPTION}"
#define MVAR_ITEM_DESCRIPTION_ORIG	"{ITEM.DESCRIPTION.ORIG}"
#define MVAR_ITEM_LOG			"{ITEM.LOG."
#define MVAR_ITEM_LOG_DATE		MVAR_ITEM_LOG "DATE}"
#define MVAR_ITEM_LOG_TIME		MVAR_ITEM_LOG "TIME}"
#define MVAR_ITEM_LOG_AGE		MVAR_ITEM_LOG "AGE}"
#define MVAR_ITEM_LOG_SOURCE		MVAR_ITEM_LOG "SOURCE}"
#define MVAR_ITEM_LOG_SEVERITY		MVAR_ITEM_LOG "SEVERITY}"
#define MVAR_ITEM_LOG_NSEVERITY		MVAR_ITEM_LOG "NSEVERITY}"
#define MVAR_ITEM_LOG_EVENTID		MVAR_ITEM_LOG "EVENTID}"
#define	MVAR_ITEM_STATE_ERROR		"{ITEM.STATE.ERROR}"

#define MVAR_SERVICE				"{SERVICE."
#define MVAR_SERVICE_NAME			MVAR_SERVICE "NAME}"
#define MVAR_SERVICE_DESCRIPTION		MVAR_SERVICE "DESCRIPTION}"
#define MVAR_SERVICE_ROOTCAUSE			MVAR_SERVICE "ROOTCAUSE}"
#define MVAR_SERVICE_TAGS			MVAR_SERVICE "TAGS}"
#define MVAR_SERVICE_TAGSJSON			MVAR_SERVICE "TAGSJSON}"
#define MVAR_SERVICE_TAGS_PREFIX		MVAR_SERVICE "TAGS."

#define MVAR_TRIGGER_DESCRIPTION		"{TRIGGER.DESCRIPTION}"
#define MVAR_TRIGGER_COMMENT			"{TRIGGER.COMMENT}"		/* deprecated */
#define MVAR_TRIGGER_ID				"{TRIGGER.ID}"
#define MVAR_TRIGGER_NAME			"{TRIGGER.NAME}"
#define MVAR_TRIGGER_NAME_ORIG			"{TRIGGER.NAME.ORIG}"
#define MVAR_TRIGGER_EXPRESSION			"{TRIGGER.EXPRESSION}"
#define MVAR_TRIGGER_EXPRESSION_RECOVERY	"{TRIGGER.EXPRESSION.RECOVERY}"
#define MVAR_TRIGGER_SEVERITY			"{TRIGGER.SEVERITY}"
#define MVAR_TRIGGER_NSEVERITY			"{TRIGGER.NSEVERITY}"
#define MVAR_TRIGGER_STATUS			"{TRIGGER.STATUS}"
#define MVAR_TRIGGER_STATE			"{TRIGGER.STATE}"
#define MVAR_TRIGGER_TEMPLATE_NAME		"{TRIGGER.TEMPLATE.NAME}"
#define MVAR_TRIGGER_HOSTGROUP_NAME		"{TRIGGER.HOSTGROUP.NAME}"
#define MVAR_FUNCTION_VALUE			"{FUNCTION.VALUE}"
#define MVAR_FUNCTION_RECOVERY_VALUE		"{FUNCTION.RECOVERY.VALUE}"
#define MVAR_TRIGGER_EXPRESSION_EXPLAIN		"{TRIGGER.EXPRESSION.EXPLAIN}"
#define MVAR_TRIGGER_EXPRESSION_RECOVERY_EXPLAIN	"{TRIGGER.EXPRESSION.RECOVERY.EXPLAIN}"

#define MVAR_STATUS				"{STATUS}"			/* deprecated */
#define MVAR_TRIGGER_VALUE			"{TRIGGER.VALUE}"
#define MVAR_TRIGGER_URL			"{TRIGGER.URL}"

#define MVAR_TRIGGER_EVENTS_ACK			"{TRIGGER.EVENTS.ACK}"
#define MVAR_TRIGGER_EVENTS_UNACK		"{TRIGGER.EVENTS.UNACK}"
#define MVAR_TRIGGER_EVENTS_PROBLEM_ACK		"{TRIGGER.EVENTS.PROBLEM.ACK}"
#define MVAR_TRIGGER_EVENTS_PROBLEM_UNACK	"{TRIGGER.EVENTS.PROBLEM.UNACK}"
#define	MVAR_TRIGGER_STATE_ERROR		"{TRIGGER.STATE.ERROR}"

#define MVAR_LLDRULE_DESCRIPTION		"{LLDRULE.DESCRIPTION}"
#define MVAR_LLDRULE_DESCRIPTION_ORIG		"{LLDRULE.DESCRIPTION.ORIG}"
#define MVAR_LLDRULE_ID				"{LLDRULE.ID}"
#define MVAR_LLDRULE_KEY			"{LLDRULE.KEY}"
#define MVAR_LLDRULE_KEY_ORIG			"{LLDRULE.KEY.ORIG}"
#define MVAR_LLDRULE_NAME			"{LLDRULE.NAME}"
#define MVAR_LLDRULE_NAME_ORIG			"{LLDRULE.NAME.ORIG}"
#define MVAR_LLDRULE_STATE			"{LLDRULE.STATE}"
#define MVAR_LLDRULE_STATE_ERROR		"{LLDRULE.STATE.ERROR}"

#define MVAR_INVENTORY				"{INVENTORY."			/* a prefix for all inventory macros */
#define MVAR_INVENTORY_TYPE			MVAR_INVENTORY "TYPE}"
#define MVAR_INVENTORY_TYPE_FULL		MVAR_INVENTORY "TYPE.FULL}"
#define MVAR_INVENTORY_NAME			MVAR_INVENTORY "NAME}"
#define MVAR_INVENTORY_ALIAS			MVAR_INVENTORY "ALIAS}"
#define MVAR_INVENTORY_OS			MVAR_INVENTORY "OS}"
#define MVAR_INVENTORY_OS_FULL			MVAR_INVENTORY "OS.FULL}"
#define MVAR_INVENTORY_OS_SHORT			MVAR_INVENTORY "OS.SHORT}"
#define MVAR_INVENTORY_SERIALNO_A		MVAR_INVENTORY "SERIALNO.A}"
#define MVAR_INVENTORY_SERIALNO_B		MVAR_INVENTORY "SERIALNO.B}"
#define MVAR_INVENTORY_TAG			MVAR_INVENTORY "TAG}"
#define MVAR_INVENTORY_ASSET_TAG		MVAR_INVENTORY "ASSET.TAG}"
#define MVAR_INVENTORY_MACADDRESS_A		MVAR_INVENTORY "MACADDRESS.A}"
#define MVAR_INVENTORY_MACADDRESS_B		MVAR_INVENTORY "MACADDRESS.B}"
#define MVAR_INVENTORY_HARDWARE			MVAR_INVENTORY "HARDWARE}"
#define MVAR_INVENTORY_HARDWARE_FULL		MVAR_INVENTORY "HARDWARE.FULL}"
#define MVAR_INVENTORY_SOFTWARE			MVAR_INVENTORY "SOFTWARE}"
#define MVAR_INVENTORY_SOFTWARE_FULL		MVAR_INVENTORY "SOFTWARE.FULL}"
#define MVAR_INVENTORY_SOFTWARE_APP_A		MVAR_INVENTORY "SOFTWARE.APP.A}"
#define MVAR_INVENTORY_SOFTWARE_APP_B		MVAR_INVENTORY "SOFTWARE.APP.B}"
#define MVAR_INVENTORY_SOFTWARE_APP_C		MVAR_INVENTORY "SOFTWARE.APP.C}"
#define MVAR_INVENTORY_SOFTWARE_APP_D		MVAR_INVENTORY "SOFTWARE.APP.D}"
#define MVAR_INVENTORY_SOFTWARE_APP_E		MVAR_INVENTORY "SOFTWARE.APP.E}"
#define MVAR_INVENTORY_CONTACT			MVAR_INVENTORY "CONTACT}"
#define MVAR_INVENTORY_LOCATION			MVAR_INVENTORY "LOCATION}"
#define MVAR_INVENTORY_LOCATION_LAT		MVAR_INVENTORY "LOCATION.LAT}"
#define MVAR_INVENTORY_LOCATION_LON		MVAR_INVENTORY "LOCATION.LON}"
#define MVAR_INVENTORY_NOTES			MVAR_INVENTORY "NOTES}"
#define MVAR_INVENTORY_CHASSIS			MVAR_INVENTORY "CHASSIS}"
#define MVAR_INVENTORY_MODEL			MVAR_INVENTORY "MODEL}"
#define MVAR_INVENTORY_HW_ARCH			MVAR_INVENTORY "HW.ARCH}"
#define MVAR_INVENTORY_VENDOR			MVAR_INVENTORY "VENDOR}"
#define MVAR_INVENTORY_CONTRACT_NUMBER		MVAR_INVENTORY "CONTRACT.NUMBER}"
#define MVAR_INVENTORY_INSTALLER_NAME		MVAR_INVENTORY "INSTALLER.NAME}"
#define MVAR_INVENTORY_DEPLOYMENT_STATUS	MVAR_INVENTORY "DEPLOYMENT.STATUS}"
#define MVAR_INVENTORY_URL_A			MVAR_INVENTORY "URL.A}"
#define MVAR_INVENTORY_URL_B			MVAR_INVENTORY "URL.B}"
#define MVAR_INVENTORY_URL_C			MVAR_INVENTORY "URL.C}"
#define MVAR_INVENTORY_HOST_NETWORKS		MVAR_INVENTORY "HOST.NETWORKS}"
#define MVAR_INVENTORY_HOST_NETMASK		MVAR_INVENTORY "HOST.NETMASK}"
#define MVAR_INVENTORY_HOST_ROUTER		MVAR_INVENTORY "HOST.ROUTER}"
#define MVAR_INVENTORY_OOB_IP			MVAR_INVENTORY "OOB.IP}"
#define MVAR_INVENTORY_OOB_NETMASK		MVAR_INVENTORY "OOB.NETMASK}"
#define MVAR_INVENTORY_OOB_ROUTER		MVAR_INVENTORY "OOB.ROUTER}"
#define MVAR_INVENTORY_HW_DATE_PURCHASE		MVAR_INVENTORY "HW.DATE.PURCHASE}"
#define MVAR_INVENTORY_HW_DATE_INSTALL		MVAR_INVENTORY "HW.DATE.INSTALL}"
#define MVAR_INVENTORY_HW_DATE_EXPIRY		MVAR_INVENTORY "HW.DATE.EXPIRY}"
#define MVAR_INVENTORY_HW_DATE_DECOMM		MVAR_INVENTORY "HW.DATE.DECOMM}"
#define MVAR_INVENTORY_SITE_ADDRESS_A		MVAR_INVENTORY "SITE.ADDRESS.A}"
#define MVAR_INVENTORY_SITE_ADDRESS_B		MVAR_INVENTORY "SITE.ADDRESS.B}"
#define MVAR_INVENTORY_SITE_ADDRESS_C		MVAR_INVENTORY "SITE.ADDRESS.C}"
#define MVAR_INVENTORY_SITE_CITY		MVAR_INVENTORY "SITE.CITY}"
#define MVAR_INVENTORY_SITE_STATE		MVAR_INVENTORY "SITE.STATE}"
#define MVAR_INVENTORY_SITE_COUNTRY		MVAR_INVENTORY "SITE.COUNTRY}"
#define MVAR_INVENTORY_SITE_ZIP			MVAR_INVENTORY "SITE.ZIP}"
#define MVAR_INVENTORY_SITE_RACK		MVAR_INVENTORY "SITE.RACK}"
#define MVAR_INVENTORY_SITE_NOTES		MVAR_INVENTORY "SITE.NOTES}"
#define MVAR_INVENTORY_POC_PRIMARY_NAME		MVAR_INVENTORY "POC.PRIMARY.NAME}"
#define MVAR_INVENTORY_POC_PRIMARY_EMAIL	MVAR_INVENTORY "POC.PRIMARY.EMAIL}"
#define MVAR_INVENTORY_POC_PRIMARY_PHONE_A	MVAR_INVENTORY "POC.PRIMARY.PHONE.A}"
#define MVAR_INVENTORY_POC_PRIMARY_PHONE_B	MVAR_INVENTORY "POC.PRIMARY.PHONE.B}"
#define MVAR_INVENTORY_POC_PRIMARY_CELL		MVAR_INVENTORY "POC.PRIMARY.CELL}"
#define MVAR_INVENTORY_POC_PRIMARY_SCREEN	MVAR_INVENTORY "POC.PRIMARY.SCREEN}"
#define MVAR_INVENTORY_POC_PRIMARY_NOTES	MVAR_INVENTORY "POC.PRIMARY.NOTES}"
#define MVAR_INVENTORY_POC_SECONDARY_NAME	MVAR_INVENTORY "POC.SECONDARY.NAME}"
#define MVAR_INVENTORY_POC_SECONDARY_EMAIL	MVAR_INVENTORY "POC.SECONDARY.EMAIL}"
#define MVAR_INVENTORY_POC_SECONDARY_PHONE_A	MVAR_INVENTORY "POC.SECONDARY.PHONE.A}"
#define MVAR_INVENTORY_POC_SECONDARY_PHONE_B	MVAR_INVENTORY "POC.SECONDARY.PHONE.B}"
#define MVAR_INVENTORY_POC_SECONDARY_CELL	MVAR_INVENTORY "POC.SECONDARY.CELL}"
#define MVAR_INVENTORY_POC_SECONDARY_SCREEN	MVAR_INVENTORY "POC.SECONDARY.SCREEN}"
#define MVAR_INVENTORY_POC_SECONDARY_NOTES	MVAR_INVENTORY "POC.SECONDARY.NOTES}"

/* PROFILE.* is deprecated, use INVENTORY.* instead */
#define MVAR_PROFILE			"{PROFILE."			/* prefix for profile macros */
#define MVAR_PROFILE_DEVICETYPE		MVAR_PROFILE "DEVICETYPE}"
#define MVAR_PROFILE_NAME		MVAR_PROFILE "NAME}"
#define MVAR_PROFILE_OS			MVAR_PROFILE "OS}"
#define MVAR_PROFILE_SERIALNO		MVAR_PROFILE "SERIALNO}"
#define MVAR_PROFILE_TAG		MVAR_PROFILE "TAG}"
#define MVAR_PROFILE_MACADDRESS		MVAR_PROFILE "MACADDRESS}"
#define MVAR_PROFILE_HARDWARE		MVAR_PROFILE "HARDWARE}"
#define MVAR_PROFILE_SOFTWARE		MVAR_PROFILE "SOFTWARE}"
#define MVAR_PROFILE_CONTACT		MVAR_PROFILE "CONTACT}"
#define MVAR_PROFILE_LOCATION		MVAR_PROFILE "LOCATION}"
#define MVAR_PROFILE_NOTES		MVAR_PROFILE "NOTES}"

#define MVAR_DISCOVERY_RULE_NAME	"{DISCOVERY.RULE.NAME}"
#define MVAR_DISCOVERY_SERVICE_NAME	"{DISCOVERY.SERVICE.NAME}"
#define MVAR_DISCOVERY_SERVICE_PORT	"{DISCOVERY.SERVICE.PORT}"
#define MVAR_DISCOVERY_SERVICE_STATUS	"{DISCOVERY.SERVICE.STATUS}"
#define MVAR_DISCOVERY_SERVICE_UPTIME	"{DISCOVERY.SERVICE.UPTIME}"
#define MVAR_DISCOVERY_DEVICE_IPADDRESS	"{DISCOVERY.DEVICE.IPADDRESS}"
#define MVAR_DISCOVERY_DEVICE_DNS	"{DISCOVERY.DEVICE.DNS}"
#define MVAR_DISCOVERY_DEVICE_STATUS	"{DISCOVERY.DEVICE.STATUS}"
#define MVAR_DISCOVERY_DEVICE_UPTIME	"{DISCOVERY.DEVICE.UPTIME}"

#define MVAR_ALERT_SENDTO		"{ALERT.SENDTO}"
#define MVAR_ALERT_SUBJECT		"{ALERT.SUBJECT}"
#define MVAR_ALERT_MESSAGE		"{ALERT.MESSAGE}"

#define MVAR_ACK_MESSAGE		"{ACK.MESSAGE}"			/* deprecated */
#define MVAR_ACK_TIME			"{ACK.TIME}"			/* deprecated */
#define MVAR_ACK_DATE			"{ACK.DATE}"			/* deprecated */
#define MVAR_USER_ALIAS			"{USER.ALIAS}"			/* deprecated */
#define MVAR_USER_USERNAME		"{USER.USERNAME}"
#define MVAR_USER_NAME			"{USER.NAME}"
#define MVAR_USER_SURNAME		"{USER.SURNAME}"
#define MVAR_USER_FULLNAME		"{USER.FULLNAME}"

#define STR_UNKNOWN_VARIABLE		"*UNKNOWN*"

/* macros that can be indexed */
static const char	*ex_macros[] =
{
	MVAR_INVENTORY_TYPE, MVAR_INVENTORY_TYPE_FULL,
	MVAR_INVENTORY_NAME, MVAR_INVENTORY_ALIAS, MVAR_INVENTORY_OS, MVAR_INVENTORY_OS_FULL, MVAR_INVENTORY_OS_SHORT,
	MVAR_INVENTORY_SERIALNO_A, MVAR_INVENTORY_SERIALNO_B, MVAR_INVENTORY_TAG,
	MVAR_INVENTORY_ASSET_TAG, MVAR_INVENTORY_MACADDRESS_A, MVAR_INVENTORY_MACADDRESS_B,
	MVAR_INVENTORY_HARDWARE, MVAR_INVENTORY_HARDWARE_FULL, MVAR_INVENTORY_SOFTWARE, MVAR_INVENTORY_SOFTWARE_FULL,
	MVAR_INVENTORY_SOFTWARE_APP_A, MVAR_INVENTORY_SOFTWARE_APP_B, MVAR_INVENTORY_SOFTWARE_APP_C,
	MVAR_INVENTORY_SOFTWARE_APP_D, MVAR_INVENTORY_SOFTWARE_APP_E, MVAR_INVENTORY_CONTACT, MVAR_INVENTORY_LOCATION,
	MVAR_INVENTORY_LOCATION_LAT, MVAR_INVENTORY_LOCATION_LON, MVAR_INVENTORY_NOTES, MVAR_INVENTORY_CHASSIS,
	MVAR_INVENTORY_MODEL, MVAR_INVENTORY_HW_ARCH, MVAR_INVENTORY_VENDOR, MVAR_INVENTORY_CONTRACT_NUMBER,
	MVAR_INVENTORY_INSTALLER_NAME, MVAR_INVENTORY_DEPLOYMENT_STATUS, MVAR_INVENTORY_URL_A, MVAR_INVENTORY_URL_B,
	MVAR_INVENTORY_URL_C, MVAR_INVENTORY_HOST_NETWORKS, MVAR_INVENTORY_HOST_NETMASK, MVAR_INVENTORY_HOST_ROUTER,
	MVAR_INVENTORY_OOB_IP, MVAR_INVENTORY_OOB_NETMASK, MVAR_INVENTORY_OOB_ROUTER, MVAR_INVENTORY_HW_DATE_PURCHASE,
	MVAR_INVENTORY_HW_DATE_INSTALL, MVAR_INVENTORY_HW_DATE_EXPIRY, MVAR_INVENTORY_HW_DATE_DECOMM,
	MVAR_INVENTORY_SITE_ADDRESS_A, MVAR_INVENTORY_SITE_ADDRESS_B, MVAR_INVENTORY_SITE_ADDRESS_C,
	MVAR_INVENTORY_SITE_CITY, MVAR_INVENTORY_SITE_STATE, MVAR_INVENTORY_SITE_COUNTRY, MVAR_INVENTORY_SITE_ZIP,
	MVAR_INVENTORY_SITE_RACK, MVAR_INVENTORY_SITE_NOTES, MVAR_INVENTORY_POC_PRIMARY_NAME,
	MVAR_INVENTORY_POC_PRIMARY_EMAIL, MVAR_INVENTORY_POC_PRIMARY_PHONE_A, MVAR_INVENTORY_POC_PRIMARY_PHONE_B,
	MVAR_INVENTORY_POC_PRIMARY_CELL, MVAR_INVENTORY_POC_PRIMARY_SCREEN, MVAR_INVENTORY_POC_PRIMARY_NOTES,
	MVAR_INVENTORY_POC_SECONDARY_NAME, MVAR_INVENTORY_POC_SECONDARY_EMAIL, MVAR_INVENTORY_POC_SECONDARY_PHONE_A,
	MVAR_INVENTORY_POC_SECONDARY_PHONE_B, MVAR_INVENTORY_POC_SECONDARY_CELL, MVAR_INVENTORY_POC_SECONDARY_SCREEN,
	MVAR_INVENTORY_POC_SECONDARY_NOTES,
	/* PROFILE.* is deprecated, use INVENTORY.* instead */
	MVAR_PROFILE_DEVICETYPE, MVAR_PROFILE_NAME, MVAR_PROFILE_OS, MVAR_PROFILE_SERIALNO,
	MVAR_PROFILE_TAG, MVAR_PROFILE_MACADDRESS, MVAR_PROFILE_HARDWARE, MVAR_PROFILE_SOFTWARE,
	MVAR_PROFILE_CONTACT, MVAR_PROFILE_LOCATION, MVAR_PROFILE_NOTES,
	MVAR_HOST_HOST, MVAR_HOSTNAME, MVAR_HOST_NAME, MVAR_HOST_DESCRIPTION, MVAR_PROXY_NAME, MVAR_PROXY_DESCRIPTION,
	MVAR_HOST_CONN, MVAR_HOST_DNS, MVAR_HOST_IP, MVAR_HOST_PORT, MVAR_IPADDRESS, MVAR_HOST_ID,
	MVAR_ITEM_ID, MVAR_ITEM_NAME, MVAR_ITEM_NAME_ORIG, MVAR_ITEM_DESCRIPTION, MVAR_ITEM_DESCRIPTION_ORIG,
	MVAR_ITEM_KEY, MVAR_ITEM_KEY_ORIG, MVAR_TRIGGER_KEY,
	MVAR_ITEM_LASTVALUE,
	MVAR_ITEM_STATE,
	MVAR_ITEM_VALUE, MVAR_ITEM_VALUETYPE,
	MVAR_ITEM_LOG_DATE, MVAR_ITEM_LOG_TIME, MVAR_ITEM_LOG_AGE, MVAR_ITEM_LOG_SOURCE,
	MVAR_ITEM_LOG_SEVERITY, MVAR_ITEM_LOG_NSEVERITY, MVAR_ITEM_LOG_EVENTID,
	MVAR_FUNCTION_VALUE, MVAR_FUNCTION_RECOVERY_VALUE,
	NULL
};

/* macros that are supported as host macro */
static const char	*host_macros[] = {MVAR_HOST_HOST, MVAR_HOSTNAME, NULL};

typedef struct
{
	char	*macro;
	char	*functions;
}
zbx_macro_functions_t;

/* macros that can be modified using macro functions */
static zbx_macro_functions_t	mod_macros[] =
{
	{MVAR_ITEM_VALUE, "regsub,iregsub,fmtnum"},
	{MVAR_ITEM_LASTVALUE, "regsub,iregsub,fmtnum"},
	{MVAR_TIME, "fmttime"},
	{"{?}", "fmtnum"},
	{NULL, NULL}
};

typedef struct
{
	const char	*macro;
	int		idx;
} inventory_field_t;

static inventory_field_t	inventory_fields[] =
{
	{MVAR_INVENTORY_TYPE, 0},
	{MVAR_PROFILE_DEVICETYPE, 0},	/* deprecated */
	{MVAR_INVENTORY_TYPE_FULL, 1},
	{MVAR_INVENTORY_NAME, 2},
	{MVAR_PROFILE_NAME, 2},	/* deprecated */
	{MVAR_INVENTORY_ALIAS, 3},
	{MVAR_INVENTORY_OS, 4},
	{MVAR_PROFILE_OS, 4},	/* deprecated */
	{MVAR_INVENTORY_OS_FULL, 5},
	{MVAR_INVENTORY_OS_SHORT, 6},
	{MVAR_INVENTORY_SERIALNO_A, 7},
	{MVAR_PROFILE_SERIALNO, 7},	/* deprecated */
	{MVAR_INVENTORY_SERIALNO_B, 8},
	{MVAR_INVENTORY_TAG, 9},
	{MVAR_PROFILE_TAG, 9},	/* deprecated */
	{MVAR_INVENTORY_ASSET_TAG, 10},
	{MVAR_INVENTORY_MACADDRESS_A, 11},
	{MVAR_PROFILE_MACADDRESS, 11},	/* deprecated */
	{MVAR_INVENTORY_MACADDRESS_B, 12},
	{MVAR_INVENTORY_HARDWARE, 13},
	{MVAR_PROFILE_HARDWARE, 13},	/* deprecated */
	{MVAR_INVENTORY_HARDWARE_FULL, 14},
	{MVAR_INVENTORY_SOFTWARE, 15},
	{MVAR_PROFILE_SOFTWARE, 15},	/* deprecated */
	{MVAR_INVENTORY_SOFTWARE_FULL, 16},
	{MVAR_INVENTORY_SOFTWARE_APP_A, 17},
	{MVAR_INVENTORY_SOFTWARE_APP_B, 18},
	{MVAR_INVENTORY_SOFTWARE_APP_C, 19},
	{MVAR_INVENTORY_SOFTWARE_APP_D, 20},
	{MVAR_INVENTORY_SOFTWARE_APP_E, 21},
	{MVAR_INVENTORY_CONTACT, 22},
	{MVAR_PROFILE_CONTACT, 22},	/* deprecated */
	{MVAR_INVENTORY_LOCATION, 23},
	{MVAR_PROFILE_LOCATION, 23},	/* deprecated */
	{MVAR_INVENTORY_LOCATION_LAT, 24},
	{MVAR_INVENTORY_LOCATION_LON, 25},
	{MVAR_INVENTORY_NOTES, 26},
	{MVAR_PROFILE_NOTES, 26},	/* deprecated */
	{MVAR_INVENTORY_CHASSIS, 27},
	{MVAR_INVENTORY_MODEL, 28},
	{MVAR_INVENTORY_HW_ARCH, 29},
	{MVAR_INVENTORY_VENDOR, 30},
	{MVAR_INVENTORY_CONTRACT_NUMBER, 31},
	{MVAR_INVENTORY_INSTALLER_NAME, 32},
	{MVAR_INVENTORY_DEPLOYMENT_STATUS, 33},
	{MVAR_INVENTORY_URL_A, 34},
	{MVAR_INVENTORY_URL_B, 35},
	{MVAR_INVENTORY_URL_C, 36},
	{MVAR_INVENTORY_HOST_NETWORKS, 37},
	{MVAR_INVENTORY_HOST_NETMASK, 38},
	{MVAR_INVENTORY_HOST_ROUTER, 39},
	{MVAR_INVENTORY_OOB_IP, 40},
	{MVAR_INVENTORY_OOB_NETMASK, 41},
	{MVAR_INVENTORY_OOB_ROUTER, 42},
	{MVAR_INVENTORY_HW_DATE_PURCHASE, 43},
	{MVAR_INVENTORY_HW_DATE_INSTALL, 44},
	{MVAR_INVENTORY_HW_DATE_EXPIRY, 45},
	{MVAR_INVENTORY_HW_DATE_DECOMM, 46},
	{MVAR_INVENTORY_SITE_ADDRESS_A, 47},
	{MVAR_INVENTORY_SITE_ADDRESS_B, 48},
	{MVAR_INVENTORY_SITE_ADDRESS_C, 49},
	{MVAR_INVENTORY_SITE_CITY, 50},
	{MVAR_INVENTORY_SITE_STATE, 51},
	{MVAR_INVENTORY_SITE_COUNTRY, 52},
	{MVAR_INVENTORY_SITE_ZIP, 53},
	{MVAR_INVENTORY_SITE_RACK, 54},
	{MVAR_INVENTORY_SITE_NOTES, 55},
	{MVAR_INVENTORY_POC_PRIMARY_NAME, 56},
	{MVAR_INVENTORY_POC_PRIMARY_EMAIL, 57},
	{MVAR_INVENTORY_POC_PRIMARY_PHONE_A, 58},
	{MVAR_INVENTORY_POC_PRIMARY_PHONE_B, 59},
	{MVAR_INVENTORY_POC_PRIMARY_CELL, 60},
	{MVAR_INVENTORY_POC_PRIMARY_SCREEN, 61},
	{MVAR_INVENTORY_POC_PRIMARY_NOTES, 62},
	{MVAR_INVENTORY_POC_SECONDARY_NAME, 63},
	{MVAR_INVENTORY_POC_SECONDARY_EMAIL, 64},
	{MVAR_INVENTORY_POC_SECONDARY_PHONE_A, 65},
	{MVAR_INVENTORY_POC_SECONDARY_PHONE_B, 66},
	{MVAR_INVENTORY_POC_SECONDARY_CELL, 67},
	{MVAR_INVENTORY_POC_SECONDARY_SCREEN, 68},
	{MVAR_INVENTORY_POC_SECONDARY_NOTES, 69},
	{NULL}
};

/******************************************************************************
 *                                                                            *
 * Purpose: request action value by macro                                     *
 *                                                                            *
 * Return value: upon successful completion return SUCCEED                    *
 *               otherwise FAIL                                               *
 *                                                                            *
 ******************************************************************************/
static int	get_action_value(const char *macro, zbx_uint64_t actionid, char **replace_to)
{
	int	ret = SUCCEED;

	if (0 == strcmp(macro, MVAR_ACTION_ID))
	{
		*replace_to = zbx_dsprintf(*replace_to, ZBX_FS_UI64, actionid);
	}
	else if (0 == strcmp(macro, MVAR_ACTION_NAME))
	{
		DB_RESULT	result;
		DB_ROW		row;

		result = DBselect("select name from actions where actionid=" ZBX_FS_UI64, actionid);

		if (NULL != (row = DBfetch(result)))
			*replace_to = zbx_strdup(*replace_to, row[0]);
		else
			ret = FAIL;

		DBfree_result(result);
	}

	return ret;
}

/******************************************************************************
 *                                                                            *
 * Purpose: request host inventory value by macro and trigger                 *
 *                                                                            *
 * Return value: upon successful completion return SUCCEED                    *
 *               otherwise FAIL                                               *
 *                                                                            *
 ******************************************************************************/
static int	get_host_inventory(const char *macro, const ZBX_DB_TRIGGER *trigger, char **replace_to,
		int N_functionid)
{
	int	i;

	for (i = 0; NULL != inventory_fields[i].macro; i++)
	{
		if (0 == strcmp(macro, inventory_fields[i].macro))
		{
			zbx_uint64_t	itemid;

			if (SUCCEED != zbx_db_trigger_get_itemid(trigger, N_functionid, &itemid))
				return FAIL;

			return DCget_host_inventory_value_by_itemid(itemid, replace_to, inventory_fields[i].idx);
		}
	}

	return FAIL;
}

/******************************************************************************
 *                                                                            *
 * Purpose: request host inventory value by macro and itemid                  *
 *                                                                            *
 * Return value: upon successful completion return SUCCEED                    *
 *               otherwise FAIL                                               *
 *                                                                            *
 ******************************************************************************/
static int	get_host_inventory_by_itemid(const char *macro, zbx_uint64_t itemid, char **replace_to)
{
	int	i;

	for (i = 0; NULL != inventory_fields[i].macro; i++)
	{
		if (0 == strcmp(macro, inventory_fields[i].macro))
			return DCget_host_inventory_value_by_itemid(itemid, replace_to, inventory_fields[i].idx);
	}

	return FAIL;
}

/******************************************************************************
 *                                                                            *
 * Purpose: request host inventory value by macro and hostid                  *
 *                                                                            *
 * Return value: upon successful completion return SUCCEED                    *
 *               otherwise FAIL                                               *
 *                                                                            *
 ******************************************************************************/
static int	get_host_inventory_by_hostid(const char *macro, zbx_uint64_t hostid, char **replace_to)
{
	int	i;

	for (i = 0; NULL != inventory_fields[i].macro; i++)
	{
		if (0 == strcmp(macro, inventory_fields[i].macro))
			return DCget_host_inventory_value_by_hostid(hostid, replace_to, inventory_fields[i].idx);
	}

	return FAIL;
}

/******************************************************************************
 *                                                                            *
 * Purpose: comparison function to sort tags by tag/value                     *
 *                                                                            *
 ******************************************************************************/
static int	compare_tags(const void *d1, const void *d2)
{
	int	ret;

	const zbx_tag_t	*tag1 = *(const zbx_tag_t **)d1;
	const zbx_tag_t	*tag2 = *(const zbx_tag_t **)d2;

	if (0 == (ret = zbx_strcmp_natural(tag1->tag, tag2->tag)))
		ret = zbx_strcmp_natural(tag1->value, tag2->value);

	return ret;
}

/******************************************************************************
 *                                                                            *
 * Purpose: format event tags string in format <tag1>[:<value1>], ...         *
 *                                                                            *
 * Parameters: event        [IN] the event                                    *
 *             replace_to - [OUT] replacement string                          *
 *                                                                            *
 ******************************************************************************/
static void	get_event_tags(const ZBX_DB_EVENT *event, char **replace_to)
{
	size_t			replace_to_offset = 0, replace_to_alloc = 0;
	int			i;
	zbx_vector_ptr_t	tags;

	if (0 == event->tags.values_num)
	{
		*replace_to = zbx_strdup(*replace_to, "");
		return;
	}

	zbx_free(*replace_to);

	/* copy tags to temporary vector for sorting */

	zbx_vector_ptr_create(&tags);
	zbx_vector_ptr_reserve(&tags, event->tags.values_num);

	for (i = 0; i < event->tags.values_num; i++)
		zbx_vector_ptr_append(&tags, event->tags.values[i]);

	zbx_vector_ptr_sort(&tags, compare_tags);

	for (i = 0; i < tags.values_num; i++)
	{
		const zbx_tag_t	*tag = (const zbx_tag_t *)tags.values[i];

		if (0 != i)
			zbx_strcpy_alloc(replace_to, &replace_to_alloc, &replace_to_offset, ", ");

		zbx_strcpy_alloc(replace_to, &replace_to_alloc, &replace_to_offset, tag->tag);

		if ('\0' != *tag->value)
		{
			zbx_chrcpy_alloc(replace_to, &replace_to_alloc, &replace_to_offset, ':');
			zbx_strcpy_alloc(replace_to, &replace_to_alloc, &replace_to_offset, tag->value);
		}
	}

	zbx_vector_ptr_destroy(&tags);
}

/******************************************************************************
 *                                                                            *
 * Purpose: format event tags string in JSON format                           *
 *                                                                            *
 * Parameters: event        [IN] the event                                    *
 *             replace_to - [OUT] replacement string                          *
 *                                                                            *
 ******************************************************************************/
static void	get_event_tags_json(const ZBX_DB_EVENT *event, char **replace_to)
{
	struct zbx_json	json;
	int		i;

	zbx_json_initarray(&json, ZBX_JSON_STAT_BUF_LEN);

	for (i = 0; i < event->tags.values_num; i++)
	{
		const zbx_tag_t	*tag = (const zbx_tag_t *)event->tags.values[i];

		zbx_json_addobject(&json, NULL);
		zbx_json_addstring(&json, "tag", tag->tag, ZBX_JSON_TYPE_STRING);
		zbx_json_addstring(&json, "value", tag->value, ZBX_JSON_TYPE_STRING);
		zbx_json_close(&json);
	}

	zbx_json_close(&json);
	*replace_to = zbx_strdup(*replace_to, json.buffer);
	zbx_json_free(&json);
}

/******************************************************************************
 *                                                                            *
 * Purpose: get event tag value by name                                       *
 *                                                                            *
 * Parameters: macro      - [IN] the macro                                    *
 *             event      - [IN] event                                        *
 *             replace_to - [OUT] replacement string                          *
 *                                                                            *
 ******************************************************************************/
static void	get_event_tag_by_name(const char *text, const ZBX_DB_EVENT *event, char **replace_to)
{
	char	*name;

	if (SUCCEED == zbx_str_extract(text, strlen(text) - 1, &name))
	{
		if (0 < event->tags.values_num)
		{
			int			i;
			zbx_tag_t		*tag;
			zbx_vector_ptr_t	ptr_tags;

			zbx_vector_ptr_create(&ptr_tags);
			zbx_vector_ptr_append_array(&ptr_tags, event->tags.values,
					event->tags.values_num);
			zbx_vector_ptr_sort(&ptr_tags, compare_tags);

			for (i = 0; i < ptr_tags.values_num; i++)
			{
				tag = (zbx_tag_t *)ptr_tags.values[i];

				if (0 == strcmp(name, tag->tag))
				{
					*replace_to = zbx_strdup(*replace_to, tag->value);
					break;
				}
			}

			zbx_vector_ptr_destroy(&ptr_tags);
		}

		zbx_free(name);
	}
}

/******************************************************************************
 *                                                                            *
 * Purpose: request recovery event value by macro                             *
 *                                                                            *
 ******************************************************************************/
static void	get_recovery_event_value(const char *macro, const ZBX_DB_EVENT *r_event, char **replace_to,
		const char *tz)
{
	if (0 == strcmp(macro, MVAR_EVENT_RECOVERY_DATE))
	{
		*replace_to = zbx_strdup(*replace_to, zbx_date2str(r_event->clock, tz));
	}
	else if (0 == strcmp(macro, MVAR_EVENT_RECOVERY_ID))
	{
		*replace_to = zbx_dsprintf(*replace_to, ZBX_FS_UI64, r_event->eventid);
	}
	else if (0 == strcmp(macro, MVAR_EVENT_RECOVERY_STATUS))
	{
		*replace_to = zbx_strdup(*replace_to,
				zbx_event_value_string(r_event->source, r_event->object, r_event->value));
	}
	else if (0 == strcmp(macro, MVAR_EVENT_RECOVERY_TIME))
	{
		*replace_to = zbx_strdup(*replace_to, zbx_time2str(r_event->clock, tz));
	}
	else if (0 == strcmp(macro, MVAR_EVENT_RECOVERY_VALUE))
	{
		*replace_to = zbx_dsprintf(*replace_to, "%d", r_event->value);
	}
	else if (0 == strcmp(macro, MVAR_EVENT_RECOVERY_NAME))
	{
		*replace_to = zbx_dsprintf(*replace_to, "%s", r_event->name);
	}
	else if (EVENT_SOURCE_TRIGGERS == r_event->source || EVENT_SOURCE_SERVICE == r_event->source)
	{
		if (0 == strcmp(macro, MVAR_EVENT_RECOVERY_TAGS))
			get_event_tags(r_event, replace_to);
		else if (0 == strcmp(macro, MVAR_EVENT_RECOVERY_TAGSJSON))
			get_event_tags_json(r_event, replace_to);
	}
}

/******************************************************************************
 *                                                                            *
 * Purpose: request current event value by macro                              *
 *                                                                            *
 ******************************************************************************/
static void	get_current_event_value(const char *macro, const ZBX_DB_EVENT *event, char **replace_to)
{
	if (0 == strcmp(macro, MVAR_EVENT_STATUS))
	{
		*replace_to = zbx_strdup(*replace_to,
				zbx_event_value_string(event->source, event->object, event->value));
	}
	else if (0 == strcmp(macro, MVAR_EVENT_VALUE))
	{
		*replace_to = zbx_dsprintf(*replace_to, "%d", event->value);
	}
}

/******************************************************************************
 *                                                                            *
 * Purpose: request event value by macro                                      *
 *                                                                            *
 ******************************************************************************/
static void	get_event_value(const char *macro, const ZBX_DB_EVENT *event, char **replace_to,
			const zbx_uint64_t *recipient_userid, const ZBX_DB_EVENT *r_event, const char *tz)
{
	if (0 == strcmp(macro, MVAR_EVENT_AGE))
	{
		*replace_to = zbx_strdup(*replace_to, zbx_age2str(time(NULL) - event->clock));
	}
	else if (0 == strcmp(macro, MVAR_EVENT_DATE))
	{
		*replace_to = zbx_strdup(*replace_to, zbx_date2str(event->clock, tz));
	}
	else if (0 == strcmp(macro, MVAR_EVENT_DURATION))
	{
		if (NULL == r_event)
			*replace_to = zbx_strdup(*replace_to, zbx_age2str(time(NULL) - event->clock));
		else
			*replace_to = zbx_strdup(*replace_to, zbx_age2str(r_event->clock - event->clock));
	}
	else if (0 == strcmp(macro, MVAR_EVENT_ID))
	{
		*replace_to = zbx_dsprintf(*replace_to, ZBX_FS_UI64, event->eventid);
	}
	else if (0 == strcmp(macro, MVAR_EVENT_TIME))
	{
		*replace_to = zbx_strdup(*replace_to, zbx_time2str(event->clock, tz));
	}
	else if (0 == strcmp(macro, MVAR_EVENT_SOURCE))
	{
		*replace_to = zbx_dsprintf(*replace_to, "%d", event->source);
	}
	else if (0 == strcmp(macro, MVAR_EVENT_OBJECT))
	{
		*replace_to = zbx_dsprintf(*replace_to, "%d", event->object);
	}
	else if (EVENT_SOURCE_TRIGGERS == event->source)
	{
		if (0 == strcmp(macro, MVAR_EVENT_ACK_HISTORY) || 0 == strcmp(macro, MVAR_EVENT_UPDATE_HISTORY))
		{
			get_event_update_history(event, replace_to, recipient_userid, tz);
		}
		else if (0 == strcmp(macro, MVAR_EVENT_ACK_STATUS))
		{
			*replace_to = zbx_strdup(*replace_to, event->acknowledged ? "Yes" : "No");
		}
		else if (0 == strcmp(macro, MVAR_EVENT_NSEVERITY))
		{
			*replace_to = zbx_dsprintf(*replace_to, "%d", (int)event->severity);
		}
		else if (0 == strcmp(macro, MVAR_EVENT_SEVERITY))
		{
			if (FAIL == get_trigger_severity_name(event->severity, replace_to))
				*replace_to = zbx_strdup(*replace_to, "unknown");
		}
		else if (0 == strcmp(macro, MVAR_EVENT_TAGS))
		{
			get_event_tags(event, replace_to);
		}
		else if (0 == strcmp(macro, MVAR_EVENT_TAGSJSON))
		{
			get_event_tags_json(event, replace_to);
		}
		else if (0 == strncmp(macro, MVAR_EVENT_TAGS_PREFIX, ZBX_CONST_STRLEN(MVAR_EVENT_TAGS_PREFIX)))
		{
			get_event_tag_by_name(macro + ZBX_CONST_STRLEN(MVAR_EVENT_TAGS_PREFIX), event, replace_to);
		}
	}
	else if (EVENT_SOURCE_SERVICE == event->source)
	{
		if (0 == strcmp(macro, MVAR_EVENT_NSEVERITY))
		{
			*replace_to = zbx_dsprintf(*replace_to, "%d", (int)event->severity);
		}
		else if (0 == strcmp(macro, MVAR_EVENT_SEVERITY))
		{
			if (FAIL == get_trigger_severity_name(event->severity, replace_to))
				*replace_to = zbx_strdup(*replace_to, "unknown");
		}
		else if (0 == strcmp(macro, MVAR_EVENT_TAGS))
		{
			get_event_tags(event, replace_to);
		}
		else if (0 == strcmp(macro, MVAR_EVENT_TAGSJSON))
		{
			get_event_tags_json(event, replace_to);
		}
		else if (0 == strncmp(macro, MVAR_EVENT_TAGS_PREFIX, ZBX_CONST_STRLEN(MVAR_EVENT_TAGS_PREFIX)))
		{
			get_event_tag_by_name(macro + ZBX_CONST_STRLEN(MVAR_EVENT_TAGS_PREFIX), event, replace_to);
		}
	}
}

/******************************************************************************
 *                                                                            *
 * Purpose: free memory allocated for root cause                              *
 *                                                                            *
 ******************************************************************************/
static void	rootcause_free(zbx_rootcause_t *rootcause)
{
	zbx_free(rootcause->host);
	zbx_free(rootcause->severity);
	zbx_free(rootcause->tags);
}

/******************************************************************************
 *                                                                            *
 * Purpose: compare root cause to sort by highest severity and host name      *
 *                                                                            *
 ******************************************************************************/
static int	rootcause_compare(const zbx_rootcause_t *d1, const zbx_rootcause_t *d2)
{
	ZBX_RETURN_IF_NOT_EQUAL(d2->nseverity, d1->nseverity);

	return strcmp(d1->host, d2->host);
}

/******************************************************************************
 *                                                                            *
 * Purpose: get root cause of service being in problem state                  *
 *                                                                            *
 ******************************************************************************/
static void	get_rootcause(const ZBX_DB_SERVICE *service, char **replace_to)
{
	int			i;
	char			*d = "";
	zbx_vector_rootcause_t	rootcauses;

	zbx_vector_rootcause_create(&rootcauses);

	for (i = 0; i < service->events.values_num; i++)
	{
		ZBX_DB_EVENT		*event;
		zbx_rootcause_t		rootcause = {0};
		int			ret;

		event = (ZBX_DB_EVENT *)service->events.values[i];

		if (FAIL == (ret = DBget_trigger_value(&event->trigger, &rootcause.host, 1, ZBX_REQUEST_HOST_HOST)))
			goto fail;

		rootcause.nseverity = event->severity;
		if (FAIL == (ret = get_trigger_severity_name(event->severity, &rootcause.severity)))
			goto fail;

		get_event_tags(event, &rootcause.tags);
		rootcause.name = event->name;
		rootcause.clock = event->clock;
fail:
		if (FAIL == ret)
			rootcause_free(&rootcause);
		else
			zbx_vector_rootcause_append(&rootcauses, rootcause);
	}

	zbx_vector_rootcause_sort(&rootcauses, (zbx_compare_func_t)rootcause_compare);

	for (i = 0; i < rootcauses.values_num; i++)
	{
		zbx_rootcause_t	*rootcause = &rootcauses.values[i];

		*replace_to = zbx_strdcatf(*replace_to, "%sHost: \"%s\" Problem name: \"%s\" Severity: \"%s\""
				" Age: %s Problem tags: \"%s\"", d, rootcause->host, rootcause->name,
				rootcause->severity, zbx_age2str(time(NULL) - rootcause->clock), rootcause->tags);
		d = "\n";
	}

	for (i = 0; i < rootcauses.values_num; i++)
		rootcause_free(&rootcauses.values[i]);

	zbx_vector_rootcause_destroy(&rootcauses);
}

/******************************************************************************
 *                                                                            *
 * Purpose: retrieve a particular attribute of a log value                    *
 *                                                                            *
 * Return value: upon successful completion return SUCCEED                    *
 *               otherwise FAIL                                               *
 *                                                                            *
 ******************************************************************************/
static int	get_history_log_value(const char *m, const ZBX_DB_TRIGGER *trigger, char **replace_to, int N_functionid,
		int clock, int ns, const char *tz)
{
	zbx_uint64_t	itemid;
	int		ret, request;

	zabbix_log(LOG_LEVEL_DEBUG, "In %s()", __func__);

	if (0 == strcmp(m, MVAR_ITEM_LOG_AGE))
	{
		request = ZBX_REQUEST_ITEM_LOG_AGE;
	}
	else if (0 == strcmp(m, MVAR_ITEM_LOG_DATE))
	{
		request = ZBX_REQUEST_ITEM_LOG_DATE;
	}
	else if (0 == strcmp(m, MVAR_ITEM_LOG_EVENTID))
	{
		request = ZBX_REQUEST_ITEM_LOG_EVENTID;
	}
	else if (0 == strcmp(m, MVAR_ITEM_LOG_NSEVERITY))
	{
		request = ZBX_REQUEST_ITEM_LOG_NSEVERITY;
	}
	else if (0 == strcmp(m, MVAR_ITEM_LOG_SEVERITY))
	{
		request = ZBX_REQUEST_ITEM_LOG_SEVERITY;
	}
	else if (0 == strcmp(m, MVAR_ITEM_LOG_SOURCE))
	{
		request = ZBX_REQUEST_ITEM_LOG_SOURCE;
	}
	else	/* MVAR_ITEM_LOG_TIME */
		request = ZBX_REQUEST_ITEM_LOG_TIME;

	if (SUCCEED == (ret = zbx_db_trigger_get_itemid(trigger, N_functionid, &itemid)))
		ret = DBget_history_log_value(itemid, replace_to, request, clock, ns, tz);

	zabbix_log(LOG_LEVEL_DEBUG, "End of %s():%s", __func__, zbx_result_string(ret));

	return ret;
}

/******************************************************************************
 *                                                                            *
 * Purpose: check if a token contains indexed macro                           *
 *                                                                            *
 ******************************************************************************/
static int	is_indexed_macro(const char *str, const zbx_token_t *token)
{
	const char	*p;

	switch (token->type)
	{
		case ZBX_TOKEN_MACRO:
			p = str + token->loc.r - 1;
			break;
		case ZBX_TOKEN_FUNC_MACRO:
			p = str + token->data.func_macro.macro.r - 1;
			break;
		default:
			THIS_SHOULD_NEVER_HAPPEN;
			return FAIL;
	}

	return '1' <= *p && *p <= '9' ? 1 : 0;
}

/******************************************************************************
 *                                                                            *
 * Purpose: check if a macro in string is one of the list and extract index   *
 *                                                                            *
 * Parameters: str          - [IN] string containing potential macro          *
 *             strloc       - [IN] part of the string to check                *
 *             macros       - [IN] list of allowed macros (without indices)   *
 *             N_functionid - [OUT] index of the macro in string (if valid)   *
 *                                                                            *
 * Return value: unindexed macro from the allowed list or NULL                *
 *                                                                            *
 * Comments: example: N_functionid is untouched if function returns NULL, for *
 *           a valid unindexed macro N_function is 1.                         *
 *                                                                            *
 ******************************************************************************/
static const char	*macro_in_list(const char *str, zbx_strloc_t strloc, const char **macros, int *N_functionid)
{
	const char	**macro, *m;
	size_t		i;

	for (macro = macros; NULL != *macro; macro++)
	{
		for (m = *macro, i = strloc.l; '\0' != *m && i <= strloc.r && str[i] == *m; m++, i++)
			;

		/* check whether macro has ended while strloc hasn't or vice-versa */
		if (('\0' == *m && i <= strloc.r) || ('\0' != *m && i > strloc.r))
			continue;

		/* strloc either fully matches macro... */
		if ('\0' == *m)
		{
			if (NULL != N_functionid)
				*N_functionid = 1;

			break;
		}

		/* ...or there is a mismatch, check if it's in a pre-last character and it's an index */
		if (i == strloc.r - 1 && '1' <= str[i] && str[i] <= '9' && str[i + 1] == *m && '\0' == *(m + 1))
		{
			if (NULL != N_functionid)
				*N_functionid = str[i] - '0';

			break;
		}
	}

	return *macro;
}

/******************************************************************************
 *                                                                            *
 * Purpose: check if a macro function one in the list for the macro           *
 *                                                                            *
 * Parameters: str          - [IN] string containing potential macro          *
 *             fm           - [IN] function macro to check                    *
 *             N_functionid - [OUT] index of the macro in string (if valid)   *
 *                                                                            *
 * Return value: unindexed macro from the allowed list or NULL                *
 *                                                                            *
 ******************************************************************************/
static const char	*func_macro_in_list(const char *str, zbx_token_func_macro_t *fm, int *N_functionid)
{
	int	i;

	for (i = 0; NULL != mod_macros[i].macro; i++)
	{
		size_t	len, fm_len;

		len = strlen(mod_macros[i].macro);
		fm_len = fm->macro.r - fm->macro.l + 1;

		if (len > fm_len || 0 != strncmp(mod_macros[i].macro, str + fm->macro.l, len - 1))
			continue;

		if ('?' != mod_macros[i].macro[1] && len != fm_len)
		{
			if (SUCCEED != is_uint_n_range(str + fm->macro.l + len - 1, fm_len - len, N_functionid,
					sizeof(*N_functionid), 1, 9))
			{
				continue;
			}
		}
		else if (mod_macros[i].macro[len - 1] != str[fm->macro.l + fm_len - 1])
			continue;

		if (SUCCEED == str_n_in_list(mod_macros[i].functions, str + fm->func.l, fm->func_param.l - fm->func.l,
				','))
		{
			return mod_macros[i].macro;
		}
	}

	return NULL;
}

/******************************************************************************
 *                                                                            *
 * Purpose: calculate result of expression macro                              *
 *                                                                            *
 * Return value: upon successful completion return SUCCEED                    *
 *               otherwise FAIL                                               *
 *                                                                            *
 ******************************************************************************/
static int	get_expression_macro_result(const ZBX_DB_EVENT *event, char *data, zbx_strloc_t *loc,
		zbx_timespec_t *ts, char **replace_to, char **error)
{
	int				ret = FAIL;
	zbx_eval_context_t		ctx;
	const zbx_vector_uint64_t	*hostids;
	zbx_variant_t			value;
	zbx_expression_eval_t		eval;
	char				*expression = NULL;
	size_t				exp_alloc = 0, exp_offset = 0;
	zbx_dc_um_handle_t		*um_handle;

	zabbix_log(LOG_LEVEL_DEBUG, "In %s()", __func__);

	zbx_strncpy_alloc(&expression, &exp_alloc, &exp_offset, data + loc->l, loc->r - loc->l + 1);
	zabbix_log(LOG_LEVEL_DEBUG, "%s() expression: '%s'", __func__, expression);

	um_handle = zbx_dc_open_user_macros();

	if (SUCCEED != zbx_eval_parse_expression(&ctx, expression, ZBX_EVAL_PARSE_EXPRESSION_MACRO, error))
		goto out;

	if (SUCCEED != zbx_db_trigger_get_all_hostids(&event->trigger, &hostids))
	{
		*error = zbx_strdup(NULL, "cannot obtain host identifiers for the expression macro");
		goto out;
	}

	if (SUCCEED != zbx_eval_expand_user_macros(&ctx, hostids->values, hostids->values_num,
			(zbx_macro_expand_func_t)zbx_dc_expand_user_macros, um_handle, NULL))
	{
		goto out;
	}

	zbx_expression_eval_init(&eval, ZBX_EXPRESSION_NORMAL, &ctx);
	zbx_expression_eval_resolve_trigger_hosts(&eval, &event->trigger);

	if (SUCCEED == (ret = zbx_expression_eval_execute(&eval, ts, &value, error)))
	{
		*replace_to = zbx_strdup(NULL, zbx_variant_value_desc(&value));
		zbx_variant_clear(&value);
	}

	zbx_expression_eval_clear(&eval);
out:
	zbx_eval_clear(&ctx);
	zbx_free(expression);

	zbx_dc_close_user_macros(um_handle);

	zabbix_log(LOG_LEVEL_DEBUG, "End of %s():%s", __func__, zbx_result_string(ret));

	return ret;
}

/******************************************************************************
 *                                                                            *
 * Purpose: cache host identifier referenced by an item or a lld-rule         *
 *                                                                            *
 * Parameters: hostids - [OUT] the host identifier cache                      *
 *             itemid  - [IN]  the item identifier                            *
 *                                                                            *
 ******************************************************************************/
static void	cache_item_hostid(zbx_vector_uint64_t *hostids, zbx_uint64_t itemid)
{
	if (0 == hostids->values_num)
	{
		DC_ITEM	item;
		int	errcode;

		DCconfig_get_items_by_itemids(&item, &itemid, &errcode, 1);

		if (SUCCEED == errcode)
			zbx_vector_uint64_append(hostids, item.host.hostid);

		DCconfig_clean_items(&item, &errcode, 1);
	}
}

static const char	*zbx_dobject_status2str(int st)
{
	switch (st)
	{
		case DOBJECT_STATUS_UP:
			return "UP";
		case DOBJECT_STATUS_DOWN:
			return "DOWN";
		case DOBJECT_STATUS_DISCOVER:
			return "DISCOVERED";
		case DOBJECT_STATUS_LOST:
			return "LOST";
		default:
			return "UNKNOWN";
	}
}

/******************************************************************************
 *                                                                            *
 * Purpose: resolve {EVENT.OPDATA} macro                                      *
 *                                                                            *
 ******************************************************************************/
static void	resolve_opdata(const ZBX_DB_EVENT *event, char **replace_to, const char *tz, char *error, int maxerrlen)
{
	zabbix_log(LOG_LEVEL_DEBUG, "In %s()", __func__);

	if ('\0' == *event->trigger.opdata)
	{
		int			i;
		zbx_vector_uint64_t	itemids;
		zbx_timespec_t		ts;

		ts.sec = time(NULL);
		ts.ns = 999999999;

		zbx_vector_uint64_create(&itemids);
		zbx_db_trigger_get_itemids(&event->trigger, &itemids);

		for (i = 0; i < itemids.values_num; i++)
		{
			char	*val = NULL;

			if (NULL != *replace_to)
				*replace_to = zbx_strdcat(*replace_to, ", ");

			if (SUCCEED == DBitem_get_value(itemids.values[i], &val, 0, &ts))
			{
				*replace_to = zbx_strdcat(*replace_to, val);
				zbx_free(val);
			}
			else
				*replace_to = zbx_strdcat(*replace_to, STR_UNKNOWN_VARIABLE);
		}

		zbx_vector_uint64_destroy(&itemids);
	}
	else
	{
		*replace_to = zbx_strdup(*replace_to, event->trigger.opdata);
		substitute_simple_macros_impl(NULL, event, NULL, NULL, NULL, NULL, NULL, NULL, NULL, NULL, NULL, tz,
				replace_to, MACRO_TYPE_TRIGGER_DESCRIPTION, error, maxerrlen);
	}

	zabbix_log(LOG_LEVEL_DEBUG, "End of %s()", __func__);
}

/******************************************************************************
 *                                                                            *
 * Purpose: resolve {USER.*} macros                                           *
 *                                                                            *
 ******************************************************************************/
static void	resolve_user_macros(zbx_uint64_t userid, const char *m, char **user_username, char **user_name,
		char **user_surname, int *user_names_found, char **replace_to)
{
	/* use only one DB request for all occurrences of 5 macros */
	if (0 == *user_names_found)
	{
		if (SUCCEED == DBget_user_names(userid, user_username, user_name, user_surname))
			*user_names_found = 1;
		else
			return;
	}

	if (0 == strcmp(m, MVAR_USER_USERNAME) || 0 == strcmp(m, MVAR_USER_ALIAS))
	{
		*replace_to = zbx_strdup(*replace_to, *user_username);
	}
	else if (0 == strcmp(m, MVAR_USER_NAME))
	{
		*replace_to = zbx_strdup(*replace_to, *user_name);
	}
	else if (0 == strcmp(m, MVAR_USER_SURNAME))
	{
		*replace_to = zbx_strdup(*replace_to, *user_surname);
	}
	else if (0 == strcmp(m, MVAR_USER_FULLNAME))
	{
		zbx_free(*replace_to);
		*replace_to = format_user_fullname(*user_name, *user_surname, *user_username);
	}
}

static int	resolve_host_target_macros(const char *m, const DC_HOST *dc_host, DC_INTERFACE *interface,
		int *require_address, char **replace_to)
{
	int	ret = SUCCEED;

	if (NULL == dc_host)
		return SUCCEED;

	if (0 == strcmp(m, MVAR_HOST_TARGET_DNS))
	{
		if (SUCCEED == (ret = DCconfig_get_interface(interface, dc_host->hostid, 0)))
			*replace_to = zbx_strdup(*replace_to, interface->dns_orig);

		*require_address = 1;
	}
	else if (0 == strcmp(m, MVAR_HOST_TARGET_CONN))
	{
		if (SUCCEED == (ret = DCconfig_get_interface(interface, dc_host->hostid, 0)))
			*replace_to = zbx_strdup(*replace_to, interface->addr);

		*require_address = 1;

	}
	else if (0 == strcmp(m, MVAR_HOST_TARGET_HOST))
	{
		*replace_to = zbx_strdup(*replace_to, dc_host->host);
	}
	else if (0 == strcmp(m, MVAR_HOST_TARGET_IP))
	{
		if (SUCCEED == (ret = DCconfig_get_interface(interface, dc_host->hostid, 0)))
			*replace_to = zbx_strdup(*replace_to, interface->ip_orig);

		*require_address = 1;
	}
	else if (0 == strcmp(m, MVAR_HOST_TARGET_NAME))
	{
		*replace_to = zbx_strdup(*replace_to, dc_host->name);
	}

	return ret;
}

/******************************************************************************
 *                                                                            *
 * Purpose: substitute simple macros in data string with real values          *
 *                                                                            *
 ******************************************************************************/
static int	substitute_simple_macros_impl(const zbx_uint64_t *actionid, const ZBX_DB_EVENT *event,
		const ZBX_DB_EVENT *r_event, const zbx_uint64_t *userid, const zbx_uint64_t *hostid,
		const DC_HOST *dc_host, const DC_ITEM *dc_item, const DB_ALERT *alert, const DB_ACKNOWLEDGE *ack,
		const zbx_service_alarm_t *service_alarm, const ZBX_DB_SERVICE *service, const char *tz, char **data,
		int macro_type, char *error, int maxerrlen)
{
	char				c, *replace_to = NULL, sql[64];
	const char			*m;
	int				N_functionid, indexed_macro, require_address, ret, res = SUCCEED,
					pos = 0, found, user_names_found = 0, raw_value;
	size_t				data_alloc, data_len;
	DC_INTERFACE			interface;
	zbx_vector_uint64_t		hostids;
	const zbx_vector_uint64_t	*phostids;
	zbx_token_t			token, inner_token;
	zbx_token_search_t		token_search = ZBX_TOKEN_SEARCH_BASIC;
	char				*expression = NULL, *user_username = NULL, *user_name = NULL,
					*user_surname = NULL;
<<<<<<< HEAD
=======
	zbx_dc_um_handle_t		*um_handle;
>>>>>>> b6255cca

	if (NULL == data || NULL == *data || '\0' == **data)
	{
		zabbix_log(LOG_LEVEL_DEBUG, "In %s() data:EMPTY", __func__);
		return res;
	}

	zabbix_log(LOG_LEVEL_DEBUG, "In %s() data:'%s'", __func__, *data);

	if (0 != (macro_type & (MACRO_TYPE_TRIGGER_DESCRIPTION | MACRO_TYPE_EVENT_NAME)))
		token_search |= ZBX_TOKEN_SEARCH_REFERENCES;

	if (0 != (macro_type & (MACRO_TYPE_MESSAGE_NORMAL | MACRO_TYPE_MESSAGE_RECOVERY | MACRO_TYPE_MESSAGE_UPDATE |
			MACRO_TYPE_EVENT_NAME)))
	{
		token_search |= ZBX_TOKEN_SEARCH_EXPRESSION_MACRO;
	}

	if (SUCCEED != zbx_token_find(*data, pos, &token, token_search))
		goto out;

	um_handle = zbx_dc_open_user_macros();
	zbx_vector_uint64_create(&hostids);

	data_alloc = data_len = strlen(*data) + 1;

	for (found = SUCCEED; SUCCEED == res && SUCCEED == found;
			found = zbx_token_find(*data, pos, &token, token_search))
	{
		indexed_macro = 0;
		require_address = 0;
		N_functionid = 1;
		raw_value = 0;
		pos = token.loc.l;
		inner_token = token;

		switch (token.type)
		{
			case ZBX_TOKEN_OBJECTID:
			case ZBX_TOKEN_LLD_MACRO:
			case ZBX_TOKEN_LLD_FUNC_MACRO:
				/* neither lld nor {123123} macros are processed by this function, skip them */
				pos = token.loc.r + 1;
				continue;
			case ZBX_TOKEN_MACRO:
				if (0 != is_indexed_macro(*data, &token) &&
						NULL != (m = macro_in_list(*data, token.loc, ex_macros, &N_functionid)))
				{
					indexed_macro = 1;
				}
				else
				{
					m = *data + token.loc.l;
					c = (*data)[token.loc.r + 1];
					(*data)[token.loc.r + 1] = '\0';
				}
				break;
			case ZBX_TOKEN_FUNC_MACRO:
				raw_value = 1;
				indexed_macro = is_indexed_macro(*data, &token);
				if (NULL == (m = func_macro_in_list(*data, &token.data.func_macro, &N_functionid)) ||
						SUCCEED != zbx_token_find(*data, token.data.func_macro.macro.l,
								&inner_token, token_search))
				{
					/* Ignore functions with macros not supporting them, but do not skip the */
					/* whole token, nested macro should be resolved in this case. */
					pos++;
					continue;
				}
				break;
			case ZBX_TOKEN_USER_MACRO:
				/* To avoid *data modification user macro resolver should be replaced with a function */
				/* that takes initial *data string and token.data.user_macro instead of m as params.  */
				m = *data + token.loc.l;
				c = (*data)[token.loc.r + 1];
				(*data)[token.loc.r + 1] = '\0';
				break;
			case ZBX_TOKEN_REFERENCE:
			case ZBX_TOKEN_EXPRESSION_MACRO:
				/* These macros (and probably all other in the future) must be resolved using only */
				/* information stored in token.data union. For now, force crash if they rely on m. */
				m = NULL;
				break;
			default:
				THIS_SHOULD_NEVER_HAPPEN;
				res = FAIL;
				continue;
		}

		ret = SUCCEED;

		if (0 != (macro_type & (MACRO_TYPE_MESSAGE_NORMAL | MACRO_TYPE_MESSAGE_RECOVERY |
				MACRO_TYPE_MESSAGE_UPDATE |
				MACRO_TYPE_SCRIPT_NORMAL | MACRO_TYPE_SCRIPT_RECOVERY)))
		/* MACRO_TYPE_SCRIPT_NORMAL and MACRO_TYPE_SCRIPT_RECOVERY behave pretty similar to */
		/* MACRO_TYPE_MESSAGE_NORMAL and MACRO_TYPE_MESSAGE_RECOVERY. Therefore the code is not duplicated */
		/* but few conditions are added below where behavior differs. */
		{
			const ZBX_DB_EVENT	*c_event;

			c_event = ((NULL != r_event) ? r_event : event);

			if (EVENT_SOURCE_TRIGGERS == c_event->source)
			{
				if (ZBX_TOKEN_USER_MACRO == token.type)
				{
					if (NULL == dc_host)
					{
						if (SUCCEED == zbx_db_trigger_get_all_hostids(&c_event->trigger,
								&phostids))
						{
							zbx_dc_get_user_macro(um_handle, m, phostids->values,
									phostids->values_num, &replace_to);
						}
					}
					else
						zbx_dc_get_user_macro(um_handle, m, &dc_host->hostid, 1, &replace_to);

					pos = token.loc.r;
				}
				else if (ZBX_TOKEN_EXPRESSION_MACRO == token.type)
				{
					zbx_timespec_t	ts;
					char		*errmsg = NULL;

					zbx_timespec(&ts);

					if (SUCCEED != (ret = get_expression_macro_result(event, *data,
							&inner_token.data.expression_macro.expression, &ts, &replace_to,
							&errmsg)))
					{
						*errmsg = tolower(*errmsg);
						zabbix_log(LOG_LEVEL_DEBUG, "%s() cannot evaluate"
								" expression macro: %s", __func__, errmsg);
						zbx_strlcpy(error, errmsg, maxerrlen);
						zbx_free(errmsg);
					}
				}
				else if (NULL != actionid &&
						0 == strncmp(m, MVAR_ACTION, ZBX_CONST_STRLEN(MVAR_ACTION)))
				{
					ret = get_action_value(m, *actionid, &replace_to);
				}
				else if (0 == strcmp(m, MVAR_DATE))
				{
					replace_to = zbx_strdup(replace_to, zbx_date2str(time(NULL), tz));
				}
				else if (NULL != actionid && 0 == strcmp(m, MVAR_ESC_HISTORY))
				{
					get_escalation_history(*actionid, event, r_event, &replace_to, userid, tz);
				}
				else if (0 == strncmp(m, MVAR_EVENT_RECOVERY, ZBX_CONST_STRLEN(MVAR_EVENT_RECOVERY)))
				{
					if (NULL != r_event)
						get_recovery_event_value(m, r_event, &replace_to, tz);
				}
				else if (0 == strcmp(m, MVAR_EVENT_STATUS) || 0 == strcmp(m, MVAR_EVENT_VALUE))
				{
					get_current_event_value(m, c_event, &replace_to);
				}
				else if (0 == strcmp(m, MVAR_EVENT_NAME))
				{
					replace_to = zbx_strdup(replace_to, event->name);
				}
				else if (0 == strcmp(m, MVAR_EVENT_OPDATA))
				{
					resolve_opdata(c_event, &replace_to, tz, error, maxerrlen);
				}
				else if (0 == strcmp(m, MVAR_ACK_MESSAGE) || 0 == strcmp(m, MVAR_EVENT_UPDATE_MESSAGE))
				{
					if (0 != (macro_type & MACRO_TYPE_MESSAGE_UPDATE) && NULL != ack)
						replace_to = zbx_strdup(replace_to, ack->message);
				}
				else if (0 == strcmp(m, MVAR_ACK_TIME) || 0 == strcmp(m, MVAR_EVENT_UPDATE_TIME))
				{
					if (0 != (macro_type & MACRO_TYPE_MESSAGE_UPDATE) && NULL != ack)
						replace_to = zbx_strdup(replace_to, zbx_time2str(ack->clock, tz));
				}
				else if (0 == strcmp(m, MVAR_ACK_DATE) || 0 == strcmp(m, MVAR_EVENT_UPDATE_DATE))
				{
					if (0 != (macro_type & MACRO_TYPE_MESSAGE_UPDATE) && NULL != ack)
						replace_to = zbx_strdup(replace_to, zbx_date2str(ack->clock, tz));
				}
				else if (0 == strcmp(m, MVAR_EVENT_UPDATE_ACTION))
				{
					if (0 != (macro_type & MACRO_TYPE_MESSAGE_UPDATE) && NULL != ack)
					{
						get_problem_update_actions(ack, ZBX_PROBLEM_UPDATE_ACKNOWLEDGE |
								ZBX_PROBLEM_UPDATE_UNACKNOWLEDGE |
								ZBX_PROBLEM_UPDATE_CLOSE | ZBX_PROBLEM_UPDATE_MESSAGE |
								ZBX_PROBLEM_UPDATE_SEVERITY, &replace_to);
					}
				}
				else if (0 == strcmp(m, MVAR_EVENT_UPDATE_STATUS))
				{
					if (0 != (macro_type & MACRO_TYPE_MESSAGE_UPDATE) && NULL != ack)
						replace_to = zbx_strdup(replace_to, "1");
					else
						replace_to = zbx_strdup(replace_to, "0");
				}
				else if (0 == strncmp(m, MVAR_EVENT, ZBX_CONST_STRLEN(MVAR_EVENT)))
				{
					get_event_value(m, event, &replace_to, userid, r_event, tz);
				}
				else if (0 == strcmp(m, MVAR_HOST_ID))
				{
					ret = DBget_trigger_value(&event->trigger, &replace_to,
							N_functionid, ZBX_REQUEST_HOST_ID);
				}
				else if (0 == strcmp(m, MVAR_HOST_HOST) || 0 == strcmp(m, MVAR_HOSTNAME))
				{
					ret = DBget_trigger_value(&c_event->trigger, &replace_to,
							N_functionid, ZBX_REQUEST_HOST_HOST);
				}
				else if (0 == strcmp(m, MVAR_HOST_NAME))
				{
					ret = DBget_trigger_value(&c_event->trigger, &replace_to,
							N_functionid, ZBX_REQUEST_HOST_NAME);
				}
				else if (0 == strcmp(m, MVAR_HOST_DESCRIPTION))
				{
					ret = DBget_trigger_value(&c_event->trigger, &replace_to,
							N_functionid, ZBX_REQUEST_HOST_DESCRIPTION);
				}
				else if (0 == strcmp(m, MVAR_HOST_IP) || 0 == strcmp(m, MVAR_IPADDRESS))
				{
					ret = DBget_trigger_value(&c_event->trigger, &replace_to,
							N_functionid, ZBX_REQUEST_HOST_IP);
				}
				else if (0 == strcmp(m, MVAR_HOST_DNS))
				{
					ret = DBget_trigger_value(&c_event->trigger, &replace_to,
							N_functionid, ZBX_REQUEST_HOST_DNS);
				}
				else if (0 == strcmp(m, MVAR_HOST_CONN))
				{
					ret = DBget_trigger_value(&c_event->trigger, &replace_to,
							N_functionid, ZBX_REQUEST_HOST_CONN);
				}
				else if (0 == strcmp(m, MVAR_HOST_PORT))
				{
					ret = DBget_trigger_value(&c_event->trigger, &replace_to,
							N_functionid, ZBX_REQUEST_HOST_PORT);
				}
				else if (0 == strncmp(m, MVAR_INVENTORY, ZBX_CONST_STRLEN(MVAR_INVENTORY)) ||
						0 == strncmp(m, MVAR_PROFILE, ZBX_CONST_STRLEN(MVAR_PROFILE)))
				{
					ret = get_host_inventory(m, &c_event->trigger, &replace_to, N_functionid);
				}
				else if (0 == strcmp(m, MVAR_ITEM_DESCRIPTION))
				{
					ret = DBget_trigger_value(&c_event->trigger, &replace_to,
							N_functionid, ZBX_REQUEST_ITEM_DESCRIPTION);
				}
				else if (0 == strcmp(m, MVAR_ITEM_DESCRIPTION_ORIG))
				{
					ret = DBget_trigger_value(&c_event->trigger, &replace_to,
							N_functionid, ZBX_REQUEST_ITEM_DESCRIPTION_ORIG);
				}
				else if (0 == strcmp(m, MVAR_ITEM_ID))
				{
					ret = DBget_trigger_value(&c_event->trigger, &replace_to,
							N_functionid, ZBX_REQUEST_ITEM_ID);
				}
				else if (0 == strcmp(m, MVAR_ITEM_KEY) || 0 == strcmp(m, MVAR_TRIGGER_KEY))
				{
					ret = DBget_trigger_value(&c_event->trigger, &replace_to,
							N_functionid, ZBX_REQUEST_ITEM_KEY);
				}
				else if (0 == strcmp(m, MVAR_ITEM_KEY_ORIG))
				{
					ret = DBget_trigger_value(&c_event->trigger, &replace_to,
							N_functionid, ZBX_REQUEST_ITEM_KEY_ORIG);
				}
				else if (0 == strcmp(m, MVAR_ITEM_LASTVALUE))
				{
					ret = DBitem_lastvalue(&c_event->trigger, &replace_to, N_functionid,
							raw_value);
				}
				else if (0 == strcmp(m, MVAR_ITEM_NAME))
				{
					ret = DBget_trigger_value(&c_event->trigger, &replace_to,
							N_functionid, ZBX_REQUEST_ITEM_NAME);
				}
				else if (0 == strcmp(m, MVAR_ITEM_NAME_ORIG))
				{
					ret = DBget_trigger_value(&c_event->trigger, &replace_to,
							N_functionid, ZBX_REQUEST_ITEM_NAME_ORIG);
				}
				else if (0 == strcmp(m, MVAR_ITEM_VALUE))
				{
					ret = DBitem_value(&c_event->trigger, &replace_to, N_functionid,
							c_event->clock, c_event->ns, raw_value);
				}
				else if (0 == strncmp(m, MVAR_ITEM_LOG, ZBX_CONST_STRLEN(MVAR_ITEM_LOG)))
				{
					ret = get_history_log_value(m, &c_event->trigger, &replace_to,
							N_functionid, c_event->clock, c_event->ns, tz);
				}
				else if (0 == strcmp(m, MVAR_ITEM_VALUETYPE))
				{
					ret = DBget_trigger_value(&c_event->trigger, &replace_to,
							N_functionid, ZBX_REQUEST_ITEM_VALUETYPE);
				}
				else if (0 == strcmp(m, MVAR_PROXY_NAME))
				{
					ret = DBget_trigger_value(&c_event->trigger, &replace_to,
							N_functionid, ZBX_REQUEST_PROXY_NAME);
				}
				else if (0 == strcmp(m, MVAR_PROXY_DESCRIPTION))
				{
					ret = DBget_trigger_value(&c_event->trigger, &replace_to,
							N_functionid, ZBX_REQUEST_PROXY_DESCRIPTION);
				}
				else if (0 == indexed_macro && 0 == strcmp(m, MVAR_TIME))
				{
					replace_to = zbx_strdup(replace_to, zbx_time2str(time(NULL), tz));
				}
				else if (0 == strcmp(m, MVAR_TRIGGER_DESCRIPTION) ||
						0 == strcmp(m, MVAR_TRIGGER_COMMENT))
				{
					replace_to = zbx_strdup(replace_to, c_event->trigger.comments);
					substitute_simple_macros_impl(NULL, c_event, NULL, NULL, NULL, NULL, NULL, NULL,
							NULL, NULL, NULL, tz, &replace_to, MACRO_TYPE_TRIGGER_COMMENTS,
							error, maxerrlen);
				}
				else if (0 == strcmp(m, MVAR_TRIGGER_EVENTS_ACK))
				{
					ret = DBget_trigger_event_count(c_event->objectid, &replace_to, 0, 1);
				}
				else if (0 == strcmp(m, MVAR_TRIGGER_EVENTS_PROBLEM_ACK))
				{
					ret = DBget_trigger_event_count(c_event->objectid, &replace_to, 1, 1);
				}
				else if (0 == strcmp(m, MVAR_TRIGGER_EVENTS_PROBLEM_UNACK))
				{
					ret = DBget_trigger_event_count(c_event->objectid, &replace_to, 1, 0);
				}
				else if (0 == strcmp(m, MVAR_TRIGGER_EVENTS_UNACK))
				{
					ret = DBget_trigger_event_count(c_event->objectid, &replace_to, 0, 0);
				}
				else if (0 == strcmp(m, MVAR_TRIGGER_EXPRESSION))
				{
					zbx_db_trigger_get_expression(&c_event->trigger, &replace_to);
				}
				else if (0 == strcmp(m, MVAR_TRIGGER_EXPRESSION_RECOVERY))
				{
					if (TRIGGER_RECOVERY_MODE_RECOVERY_EXPRESSION == c_event->trigger.recovery_mode)
					{
						zbx_db_trigger_get_recovery_expression(&c_event->trigger, &replace_to);
					}
					else
						replace_to = zbx_strdup(replace_to, "");
				}
				else if (0 == strcmp(m, MVAR_TRIGGER_EXPRESSION_EXPLAIN))
				{
					zbx_db_trigger_explain_expression(&c_event->trigger, &replace_to,
							evaluate_function, 0);
				}
				else if (0 == strcmp(m, MVAR_TRIGGER_EXPRESSION_RECOVERY_EXPLAIN))
				{
					if (TRIGGER_RECOVERY_MODE_RECOVERY_EXPRESSION == c_event->trigger.recovery_mode)
					{
						zbx_db_trigger_explain_expression(&c_event->trigger, &replace_to,
								evaluate_function, 1);
					}
					else
						replace_to = zbx_strdup(replace_to, "");
				}
				else if (1 == indexed_macro && 0 == strcmp(m, MVAR_FUNCTION_VALUE))
				{
					zbx_db_trigger_get_function_value(&c_event->trigger, N_functionid,
							&replace_to, evaluate_function, 0);
				}
				else if (1 == indexed_macro && 0 == strcmp(m, MVAR_FUNCTION_RECOVERY_VALUE))
				{
					zbx_db_trigger_get_function_value(&c_event->trigger, N_functionid,
							&replace_to, evaluate_function, 1);
				}
				else if (0 == strcmp(m, MVAR_TRIGGER_HOSTGROUP_NAME))
				{
					ret = DBget_trigger_hostgroup_name(c_event->objectid, userid, &replace_to);
				}
				else if (0 == strcmp(m, MVAR_TRIGGER_ID))
				{
					replace_to = zbx_dsprintf(replace_to, ZBX_FS_UI64, c_event->objectid);
				}
				else if (0 == strcmp(m, MVAR_TRIGGER_NAME))
				{
					replace_to = zbx_strdup(replace_to, c_event->trigger.description);
					substitute_simple_macros_impl(NULL, c_event, NULL, NULL, NULL, NULL, NULL, NULL,
							NULL, NULL, NULL, tz, &replace_to,
							MACRO_TYPE_TRIGGER_DESCRIPTION, error, maxerrlen);
				}
				else if (0 == strcmp(m, MVAR_TRIGGER_NAME_ORIG))
				{
					replace_to = zbx_strdup(replace_to, c_event->trigger.description);
				}
				else if (0 == strcmp(m, MVAR_TRIGGER_NSEVERITY))
				{
					replace_to = zbx_dsprintf(replace_to, "%d", (int)c_event->trigger.priority);
				}
				else if (0 == strcmp(m, MVAR_TRIGGER_STATUS) || 0 == strcmp(m, MVAR_STATUS))
				{
					replace_to = zbx_strdup(replace_to,
							zbx_trigger_value_string(c_event->trigger.value));
				}
				else if (0 == strcmp(m, MVAR_TRIGGER_SEVERITY))
				{
					ret = get_trigger_severity_name(c_event->trigger.priority, &replace_to);
				}
				else if (0 == strcmp(m, MVAR_TRIGGER_TEMPLATE_NAME))
				{
					ret = DBget_trigger_template_name(c_event->objectid, userid, &replace_to);
				}
				else if (0 == strcmp(m, MVAR_TRIGGER_URL))
				{
					replace_to = zbx_strdup(replace_to, event->trigger.url);
					substitute_simple_macros_impl(NULL, event, NULL, NULL, NULL, NULL, NULL, NULL,
							NULL, NULL, NULL, tz, &replace_to, MACRO_TYPE_TRIGGER_URL,
							error, maxerrlen);
				}
				else if (0 == strcmp(m, MVAR_TRIGGER_VALUE))
				{
					replace_to = zbx_dsprintf(replace_to, "%d", c_event->trigger.value);
				}
				else if (0 != (macro_type & MACRO_TYPE_MESSAGE_UPDATE) && NULL != ack &&
						0 == strcmp(m, MVAR_USER_FULLNAME))
				{
					const char	*user_name1;

					if (SUCCEED == zbx_check_user_permissions(&ack->userid, userid))
						user_name1 = zbx_user_string(ack->userid);
					else
						user_name1 = "Inaccessible user";

					replace_to = zbx_strdup(replace_to, user_name1);
				}
				else if (0 == strcmp(m, MVAR_ALERT_SENDTO))
				{
					if (NULL != alert)
						replace_to = zbx_strdup(replace_to, alert->sendto);
				}
				else if (0 == strcmp(m, MVAR_ALERT_SUBJECT))
				{
					if (NULL != alert)
						replace_to = zbx_strdup(replace_to, alert->subject);
				}
				else if (0 == strcmp(m, MVAR_ALERT_MESSAGE))
				{
					if (NULL != alert)
						replace_to = zbx_strdup(replace_to, alert->message);
				}
				else if (0 != (macro_type & (MACRO_TYPE_SCRIPT_NORMAL | MACRO_TYPE_SCRIPT_RECOVERY)) &&
						NULL != userid && (0 == strcmp(m, MVAR_USER_USERNAME) ||
						0 == strcmp(m, MVAR_USER_NAME) || 0 == strcmp(m, MVAR_USER_SURNAME) ||
						0 == strcmp(m, MVAR_USER_FULLNAME) || 0 == strcmp(m, MVAR_USER_ALIAS)))
				{
					resolve_user_macros(*userid, m, &user_username, &user_name, &user_surname,
							&user_names_found, &replace_to);
				}
				else if (0 == (macro_type & (MACRO_TYPE_SCRIPT_NORMAL | MACRO_TYPE_SCRIPT_RECOVERY)))
				{
					ret = resolve_host_target_macros(m, dc_host, &interface, &require_address,
							&replace_to);
				}
			}
			else if (EVENT_SOURCE_INTERNAL == c_event->source && EVENT_OBJECT_TRIGGER == c_event->object)
			{
				if (ZBX_TOKEN_USER_MACRO == token.type)
				{
					if (SUCCEED == zbx_db_trigger_get_all_hostids(&c_event->trigger, &phostids))
					{
						zbx_dc_get_user_macro(um_handle, m, phostids->values,
								phostids->values_num, &replace_to);
					}
					pos = token.loc.r;
				}
				else if (NULL != actionid &&
						0 == strncmp(m, MVAR_ACTION, ZBX_CONST_STRLEN(MVAR_ACTION)))
				{
					ret = get_action_value(m, *actionid, &replace_to);
				}
				else if (0 == strcmp(m, MVAR_DATE))
				{
					replace_to = zbx_strdup(replace_to, zbx_date2str(time(NULL), tz));
				}
				else if (NULL != actionid && 0 == strcmp(m, MVAR_ESC_HISTORY))
				{
					get_escalation_history(*actionid, event, r_event, &replace_to, userid, tz);
				}
				else if (0 == strncmp(m, MVAR_EVENT_RECOVERY, ZBX_CONST_STRLEN(MVAR_EVENT_RECOVERY)))
				{
					if (NULL != r_event)
						get_recovery_event_value(m, r_event, &replace_to, tz);
				}
				else if (0 == strcmp(m, MVAR_EVENT_STATUS) || 0 == strcmp(m, MVAR_EVENT_VALUE))
				{
					get_current_event_value(m, c_event, &replace_to);
				}
				else if (0 == strcmp(m, MVAR_EVENT_NAME))
				{
					replace_to = zbx_strdup(replace_to, event->name);
				}
				else if (0 == strncmp(m, MVAR_EVENT, ZBX_CONST_STRLEN(MVAR_EVENT)))
				{
					get_event_value(m, event, &replace_to, userid, r_event, tz);
				}
				else if (0 == strcmp(m, MVAR_HOST_ID))
				{
					ret = DBget_trigger_value(&event->trigger, &replace_to,
							N_functionid, ZBX_REQUEST_HOST_ID);
				}
				else if (0 == strcmp(m, MVAR_HOST_HOST) || 0 == strcmp(m, MVAR_HOSTNAME))
				{
					ret = DBget_trigger_value(&c_event->trigger, &replace_to,
							N_functionid, ZBX_REQUEST_HOST_HOST);
				}
				else if (0 == strcmp(m, MVAR_HOST_NAME))
				{
					ret = DBget_trigger_value(&c_event->trigger, &replace_to,
							N_functionid, ZBX_REQUEST_HOST_NAME);
				}
				else if (0 == strcmp(m, MVAR_HOST_DESCRIPTION))
				{
					ret = DBget_trigger_value(&c_event->trigger, &replace_to,
							N_functionid, ZBX_REQUEST_HOST_DESCRIPTION);
				}
				else if (0 == strcmp(m, MVAR_HOST_IP) || 0 == strcmp(m, MVAR_IPADDRESS))
				{
					ret = DBget_trigger_value(&c_event->trigger, &replace_to,
							N_functionid, ZBX_REQUEST_HOST_IP);
				}
				else if (0 == strcmp(m, MVAR_HOST_DNS))
				{
					ret = DBget_trigger_value(&c_event->trigger, &replace_to,
							N_functionid, ZBX_REQUEST_HOST_DNS);
				}
				else if (0 == strcmp(m, MVAR_HOST_CONN))
				{
					ret = DBget_trigger_value(&c_event->trigger, &replace_to,
							N_functionid, ZBX_REQUEST_HOST_CONN);
				}
				else if (0 == strcmp(m, MVAR_HOST_PORT))
				{
					ret = DBget_trigger_value(&c_event->trigger, &replace_to,
							N_functionid, ZBX_REQUEST_HOST_PORT);
				}
				else if (0 == strncmp(m, MVAR_INVENTORY, ZBX_CONST_STRLEN(MVAR_INVENTORY)) ||
						0 == strncmp(m, MVAR_PROFILE, ZBX_CONST_STRLEN(MVAR_PROFILE)))
				{
					ret = get_host_inventory(m, &c_event->trigger, &replace_to,
							N_functionid);
				}
				else if (0 == strcmp(m, MVAR_ITEM_DESCRIPTION))
				{
					ret = DBget_trigger_value(&c_event->trigger, &replace_to,
							N_functionid, ZBX_REQUEST_ITEM_DESCRIPTION);
				}
				else if (0 == strcmp(m, MVAR_ITEM_DESCRIPTION_ORIG))
				{
					ret = DBget_trigger_value(&c_event->trigger, &replace_to,
							N_functionid, ZBX_REQUEST_ITEM_DESCRIPTION_ORIG);
				}
				else if (0 == strcmp(m, MVAR_ITEM_ID))
				{
					ret = DBget_trigger_value(&c_event->trigger, &replace_to,
							N_functionid, ZBX_REQUEST_ITEM_ID);
				}
				else if (0 == strcmp(m, MVAR_ITEM_KEY) || 0 == strcmp(m, MVAR_TRIGGER_KEY))
				{
					ret = DBget_trigger_value(&c_event->trigger, &replace_to,
							N_functionid, ZBX_REQUEST_ITEM_KEY);
				}
				else if (0 == strcmp(m, MVAR_ITEM_KEY_ORIG))
				{
					ret = DBget_trigger_value(&c_event->trigger, &replace_to,
							N_functionid, ZBX_REQUEST_ITEM_KEY_ORIG);
				}
				else if (0 == strcmp(m, MVAR_ITEM_NAME))
				{
					ret = DBget_trigger_value(&c_event->trigger, &replace_to,
							N_functionid, ZBX_REQUEST_ITEM_NAME);
				}
				else if (0 == strcmp(m, MVAR_ITEM_NAME_ORIG))
				{
					ret = DBget_trigger_value(&c_event->trigger, &replace_to,
							N_functionid, ZBX_REQUEST_ITEM_NAME_ORIG);
				}
				else if (0 == strcmp(m, MVAR_ITEM_VALUETYPE))
				{
					ret = DBget_trigger_value(&c_event->trigger, &replace_to,
							N_functionid, ZBX_REQUEST_ITEM_VALUETYPE);
				}
				else if (0 == strcmp(m, MVAR_PROXY_NAME))
				{
					ret = DBget_trigger_value(&c_event->trigger, &replace_to,
							N_functionid, ZBX_REQUEST_PROXY_NAME);
				}
				else if (0 == strcmp(m, MVAR_PROXY_DESCRIPTION))
				{
					ret = DBget_trigger_value(&c_event->trigger, &replace_to,
							N_functionid, ZBX_REQUEST_PROXY_DESCRIPTION);
				}
				else if (0 == indexed_macro && 0 == strcmp(m, MVAR_TIME))
				{
					replace_to = zbx_strdup(replace_to, zbx_time2str(time(NULL), tz));
				}
				else if (0 == strcmp(m, MVAR_TRIGGER_DESCRIPTION) ||
						0 == strcmp(m, MVAR_TRIGGER_COMMENT))
				{
					replace_to = zbx_strdup(replace_to, c_event->trigger.comments);
					substitute_simple_macros_impl(NULL, c_event, NULL, NULL, NULL, NULL, NULL, NULL,
							NULL, NULL, NULL, tz, &replace_to, MACRO_TYPE_TRIGGER_COMMENTS,
							error, maxerrlen);
				}
				else if (0 == strcmp(m, MVAR_TRIGGER_EXPRESSION))
				{
					zbx_db_trigger_get_expression(&c_event->trigger, &replace_to);
				}
				else if (0 == strcmp(m, MVAR_TRIGGER_EXPRESSION_RECOVERY))
				{
					if (TRIGGER_RECOVERY_MODE_RECOVERY_EXPRESSION == c_event->trigger.recovery_mode)
					{
						zbx_db_trigger_get_recovery_expression(&c_event->trigger, &replace_to);
					}
					else
						replace_to = zbx_strdup(replace_to, "");
				}
				else if (0 == strcmp(m, MVAR_TRIGGER_EXPRESSION_EXPLAIN))
				{
					zbx_db_trigger_explain_expression(&c_event->trigger, &replace_to,
							evaluate_function, 0);
				}
				else if (0 == strcmp(m, MVAR_TRIGGER_EXPRESSION_RECOVERY_EXPLAIN))
				{
					if (TRIGGER_RECOVERY_MODE_RECOVERY_EXPRESSION == c_event->trigger.recovery_mode)
					{
						zbx_db_trigger_explain_expression(&c_event->trigger, &replace_to,
								evaluate_function, 1);
					}
					else
						replace_to = zbx_strdup(replace_to, "");
				}
				else if (1 == indexed_macro && 0 == strcmp(m, MVAR_FUNCTION_VALUE))
				{
					zbx_db_trigger_get_function_value(&c_event->trigger, N_functionid,
							&replace_to, evaluate_function, 0);
				}
				else if (1 == indexed_macro && 0 == strcmp(m, MVAR_FUNCTION_RECOVERY_VALUE))
				{
					zbx_db_trigger_get_function_value(&c_event->trigger, N_functionid,
							&replace_to, evaluate_function, 1);
				}
				else if (0 == strcmp(m, MVAR_TRIGGER_HOSTGROUP_NAME))
				{
					ret = DBget_trigger_hostgroup_name(c_event->objectid, userid, &replace_to);
				}
				else if (0 == strcmp(m, MVAR_TRIGGER_ID))
				{
					replace_to = zbx_dsprintf(replace_to, ZBX_FS_UI64, c_event->objectid);
				}
				else if (0 == strcmp(m, MVAR_TRIGGER_NAME))
				{
					replace_to = zbx_strdup(replace_to, c_event->trigger.description);
					substitute_simple_macros_impl(NULL, c_event, NULL, NULL, NULL, NULL, NULL, NULL,
							NULL, NULL, NULL, tz, &replace_to,
							MACRO_TYPE_TRIGGER_DESCRIPTION, error, maxerrlen);
				}
				else if (0 == strcmp(m, MVAR_TRIGGER_NAME_ORIG))
				{
					replace_to = zbx_strdup(replace_to, c_event->trigger.description);
				}
				else if (0 == strcmp(m, MVAR_TRIGGER_NSEVERITY))
				{
					replace_to = zbx_dsprintf(replace_to, "%d", (int)c_event->trigger.priority);
				}
				else if (0 == strcmp(m, MVAR_TRIGGER_SEVERITY))
				{
					ret = get_trigger_severity_name(c_event->trigger.priority, &replace_to);
				}
				else if (0 == strcmp(m, MVAR_TRIGGER_STATE))
				{
					replace_to = zbx_strdup(replace_to, zbx_trigger_state_string(c_event->value));
				}
				else if (0 == strcmp(m, MVAR_TRIGGER_STATE_ERROR))
				{
					ret = DBget_trigger_error(&event->trigger, &replace_to);
				}
				else if (0 == strcmp(m, MVAR_TRIGGER_TEMPLATE_NAME))
				{
					ret = DBget_trigger_template_name(c_event->objectid, userid, &replace_to);
				}
				else if (0 == strcmp(m, MVAR_TRIGGER_URL))
				{
					replace_to = zbx_strdup(replace_to, event->trigger.url);
					substitute_simple_macros_impl(NULL, event, NULL, NULL, NULL, NULL, NULL, NULL,
							NULL, NULL, NULL, tz, &replace_to, MACRO_TYPE_TRIGGER_URL,
							error, maxerrlen);
				}
				else if (0 == strcmp(m, MVAR_ALERT_SENDTO))
				{
					if (NULL != alert)
						replace_to = zbx_strdup(replace_to, alert->sendto);
				}
				else if (0 == strcmp(m, MVAR_ALERT_SUBJECT))
				{
					if (NULL != alert)
						replace_to = zbx_strdup(replace_to, alert->subject);
				}
				else if (0 == strcmp(m, MVAR_ALERT_MESSAGE))
				{
					if (NULL != alert)
						replace_to = zbx_strdup(replace_to, alert->message);
				}
			}
			else if (0 == indexed_macro && EVENT_SOURCE_DISCOVERY == c_event->source)
			{
				if (ZBX_TOKEN_USER_MACRO == token.type)
				{
					if (NULL == dc_host)
						zbx_dc_get_user_macro(um_handle, m, NULL, 0, &replace_to);
					else
						zbx_dc_get_user_macro(um_handle, m, &dc_host->hostid, 1, &replace_to);

					pos = token.loc.r;
				}
				else if (NULL != actionid &&
						0 == strncmp(m, MVAR_ACTION, ZBX_CONST_STRLEN(MVAR_ACTION)))
				{
					ret = get_action_value(m, *actionid, &replace_to);
				}
				else if (0 == strcmp(m, MVAR_DATE))
				{
					replace_to = zbx_strdup(replace_to, zbx_date2str(time(NULL), tz));
				}
				else if (0 == strncmp(m, MVAR_EVENT, ZBX_CONST_STRLEN(MVAR_EVENT)) &&
						0 != strcmp(m, MVAR_EVENT_DURATION))
				{
					get_event_value(m, event, &replace_to, userid, NULL, tz);
				}
				else if (0 == strcmp(m, MVAR_DISCOVERY_DEVICE_IPADDRESS))
				{
					ret = DBget_dhost_value_by_event(c_event, &replace_to, "s.ip");
				}
				else if (0 == strcmp(m, MVAR_DISCOVERY_DEVICE_DNS))
				{
					ret = DBget_dhost_value_by_event(c_event, &replace_to, "s.dns");
				}
				else if (0 == strcmp(m, MVAR_DISCOVERY_DEVICE_STATUS))
				{
					if (SUCCEED == (ret = DBget_dhost_value_by_event(c_event, &replace_to,
							"h.status")))
					{
						replace_to = zbx_strdup(replace_to,
								zbx_dobject_status2str(atoi(replace_to)));
					}
				}
				else if (0 == strcmp(m, MVAR_DISCOVERY_DEVICE_UPTIME))
				{
					zbx_snprintf(sql, sizeof(sql),
							"case when h.status=%d then h.lastup else h.lastdown end",
							DOBJECT_STATUS_UP);
					if (SUCCEED == (ret = DBget_dhost_value_by_event(c_event, &replace_to, sql)))
					{
						replace_to = zbx_strdup(replace_to,
								zbx_age2str(time(NULL) - atoi(replace_to)));
					}
				}
				else if (0 == strcmp(m, MVAR_DISCOVERY_RULE_NAME))
				{
					ret = DBget_drule_value_by_event(c_event, &replace_to, "name");
				}
				else if (0 == strcmp(m, MVAR_DISCOVERY_SERVICE_NAME))
				{
					if (SUCCEED == (ret = DBget_dchecks_value_by_event(c_event, &replace_to,
							"c.type")))
					{
						replace_to = zbx_strdup(replace_to,
								zbx_dservice_type_string(atoi(replace_to)));
					}
				}
				else if (0 == strcmp(m, MVAR_DISCOVERY_SERVICE_PORT))
				{
					ret = DBget_dservice_value_by_event(c_event, &replace_to, "s.port");
				}
				else if (0 == strcmp(m, MVAR_DISCOVERY_SERVICE_STATUS))
				{
					if (SUCCEED == (ret = DBget_dservice_value_by_event(c_event, &replace_to,
							"s.status")))
					{
						replace_to = zbx_strdup(replace_to,
								zbx_dobject_status2str(atoi(replace_to)));
					}
				}
				else if (0 == strcmp(m, MVAR_DISCOVERY_SERVICE_UPTIME))
				{
					zbx_snprintf(sql, sizeof(sql),
							"case when s.status=%d then s.lastup else s.lastdown end",
							DOBJECT_STATUS_UP);
					if (SUCCEED == (ret = DBget_dservice_value_by_event(c_event, &replace_to, sql)))
					{
						replace_to = zbx_strdup(replace_to,
								zbx_age2str(time(NULL) - atoi(replace_to)));
					}
				}
				else if (0 == strcmp(m, MVAR_PROXY_NAME))
				{
					if (SUCCEED == (ret = DBget_dhost_value_by_event(c_event, &replace_to,
							"r.proxy_hostid")))
					{
						zbx_uint64_t	proxy_hostid;

						ZBX_DBROW2UINT64(proxy_hostid, replace_to);

						if (0 == proxy_hostid)
							replace_to = zbx_strdup(replace_to, "");
						else
							ret = DBget_host_value(proxy_hostid, &replace_to, "host");
					}
				}
				else if (0 == strcmp(m, MVAR_PROXY_DESCRIPTION))
				{
					if (SUCCEED == (ret = DBget_dhost_value_by_event(c_event, &replace_to,
							"r.proxy_hostid")))
					{
						zbx_uint64_t	proxy_hostid;

						ZBX_DBROW2UINT64(proxy_hostid, replace_to);

						if (0 == proxy_hostid)
						{
							replace_to = zbx_strdup(replace_to, "");
						}
						else
						{
							ret = DBget_host_value(proxy_hostid, &replace_to,
									"description");
						}
					}
				}
				else if (0 == strcmp(m, MVAR_TIME))
				{
					replace_to = zbx_strdup(replace_to, zbx_time2str(time(NULL), tz));
				}
				else if (0 == strcmp(m, MVAR_ALERT_SENDTO))
				{
					if (NULL != alert)
						replace_to = zbx_strdup(replace_to, alert->sendto);
				}
				else if (0 == strcmp(m, MVAR_ALERT_SUBJECT))
				{
					if (NULL != alert)
						replace_to = zbx_strdup(replace_to, alert->subject);
				}
				else if (0 == strcmp(m, MVAR_ALERT_MESSAGE))
				{
					if (NULL != alert)
						replace_to = zbx_strdup(replace_to, alert->message);
				}
				else
				{
					ret = resolve_host_target_macros(m, dc_host, &interface, &require_address,
							&replace_to);
				}
			}
			else if (0 == indexed_macro && EVENT_SOURCE_AUTOREGISTRATION == c_event->source)
			{
				if (ZBX_TOKEN_USER_MACRO == token.type)
				{
					if (NULL == dc_host)
						zbx_dc_get_user_macro(um_handle, m, NULL, 0, &replace_to);
					else
						zbx_dc_get_user_macro(um_handle, m, &dc_host->hostid, 1, &replace_to);

					pos = token.loc.r;
				}
				else if (NULL != actionid &&
						0 == strncmp(m, MVAR_ACTION, ZBX_CONST_STRLEN(MVAR_ACTION)))
				{
					ret = get_action_value(m, *actionid, &replace_to);
				}
				else if (0 == strcmp(m, MVAR_DATE))
				{
					replace_to = zbx_strdup(replace_to, zbx_date2str(time(NULL), tz));
				}
				else if (0 == strncmp(m, MVAR_EVENT, ZBX_CONST_STRLEN(MVAR_EVENT)) &&
						0 != strcmp(m, MVAR_EVENT_DURATION))
				{
					get_event_value(m, event, &replace_to, userid, NULL, tz);
				}
				else if (0 == strcmp(m, MVAR_HOST_METADATA))
				{
					ret = get_autoreg_value_by_event(c_event, &replace_to, "host_metadata");
				}
				else if (0 == strcmp(m, MVAR_HOST_HOST))
				{
					ret = get_autoreg_value_by_event(c_event, &replace_to, "host");
				}
				else if (0 == strcmp(m, MVAR_HOST_IP) || 0 == strcmp(m, MVAR_IPADDRESS))
				{
					ret = get_autoreg_value_by_event(c_event, &replace_to, "listen_ip");
				}
				else if (0 == strcmp(m, MVAR_HOST_PORT))
				{
					ret = get_autoreg_value_by_event(c_event, &replace_to, "listen_port");
				}
				else if (0 == strcmp(m, MVAR_PROXY_NAME))
				{
					if (SUCCEED == (ret = get_autoreg_value_by_event(c_event, &replace_to,
							"proxy_hostid")))
					{
						zbx_uint64_t	proxy_hostid;

						ZBX_DBROW2UINT64(proxy_hostid, replace_to);

						if (0 == proxy_hostid)
							replace_to = zbx_strdup(replace_to, "");
						else
							ret = DBget_host_value(proxy_hostid, &replace_to, "host");
					}
				}
				else if (0 == strcmp(m, MVAR_PROXY_DESCRIPTION))
				{
					if (SUCCEED == (ret = get_autoreg_value_by_event(c_event, &replace_to,
							"proxy_hostid")))
					{
						zbx_uint64_t	proxy_hostid;

						ZBX_DBROW2UINT64(proxy_hostid, replace_to);

						if (0 == proxy_hostid)
						{
							replace_to = zbx_strdup(replace_to, "");
						}
						else
						{
							ret = DBget_host_value(proxy_hostid, &replace_to,
									"description");
						}
					}
				}
				else if (0 == strcmp(m, MVAR_TIME))
				{
					replace_to = zbx_strdup(replace_to, zbx_time2str(time(NULL), tz));
				}
				else if (0 == strcmp(m, MVAR_ALERT_SENDTO))
				{
					if (NULL != alert)
						replace_to = zbx_strdup(replace_to, alert->sendto);
				}
				else if (0 == strcmp(m, MVAR_ALERT_SUBJECT))
				{
					if (NULL != alert)
						replace_to = zbx_strdup(replace_to, alert->subject);
				}
				else if (0 == strcmp(m, MVAR_ALERT_MESSAGE))
				{
					if (NULL != alert)
						replace_to = zbx_strdup(replace_to, alert->message);
				}
				else
				{
					ret = resolve_host_target_macros(m, dc_host, &interface, &require_address,
							&replace_to);
				}
			}
			else if (0 == indexed_macro && EVENT_SOURCE_INTERNAL == c_event->source &&
					EVENT_OBJECT_ITEM == c_event->object)
			{
				if (ZBX_TOKEN_USER_MACRO == token.type)
				{
					cache_item_hostid(&hostids, c_event->objectid);
					zbx_dc_get_user_macro(um_handle, m, hostids.values, hostids.values_num,
							&replace_to);
					pos = token.loc.r;
				}
				else if (NULL != actionid &&
						0 == strncmp(m, MVAR_ACTION, ZBX_CONST_STRLEN(MVAR_ACTION)))
				{
					ret = get_action_value(m, *actionid, &replace_to);
				}
				else if (0 == strcmp(m, MVAR_DATE))
				{
					replace_to = zbx_strdup(replace_to, zbx_date2str(time(NULL), tz));
				}
				else if (NULL != actionid && 0 == strcmp(m, MVAR_ESC_HISTORY))
				{
					get_escalation_history(*actionid, event, r_event, &replace_to, userid, tz);
				}
				else if (0 == strncmp(m, MVAR_EVENT_RECOVERY, ZBX_CONST_STRLEN(MVAR_EVENT_RECOVERY)))
				{
					if (NULL != r_event)
						get_recovery_event_value(m, r_event, &replace_to, tz);
				}
				else if (0 == strcmp(m, MVAR_EVENT_STATUS) || 0 == strcmp(m, MVAR_EVENT_VALUE))
				{
					get_current_event_value(m, c_event, &replace_to);
				}
				else if (0 == strcmp(m, MVAR_EVENT_NAME))
				{
					replace_to = zbx_strdup(replace_to, event->name);
				}
				else if (0 == strncmp(m, MVAR_EVENT, ZBX_CONST_STRLEN(MVAR_EVENT)))
				{
					get_event_value(m, event, &replace_to, userid, r_event, tz);
				}
				else if (0 == strcmp(m, MVAR_HOST_ID))
				{
					ret = DBget_item_value(c_event->objectid, &replace_to, ZBX_REQUEST_HOST_ID);
				}
				else if (0 == strcmp(m, MVAR_HOST_HOST) || 0 == strcmp(m, MVAR_HOSTNAME))
				{
					ret = DBget_item_value(c_event->objectid, &replace_to, ZBX_REQUEST_HOST_HOST);
				}
				else if (0 == strcmp(m, MVAR_HOST_NAME))
				{
					ret = DBget_item_value(c_event->objectid, &replace_to, ZBX_REQUEST_HOST_NAME);
				}
				else if (0 == strcmp(m, MVAR_HOST_DESCRIPTION))
				{
					ret = DBget_item_value(c_event->objectid, &replace_to,
							ZBX_REQUEST_HOST_DESCRIPTION);
				}
				else if (0 == strcmp(m, MVAR_HOST_IP) || 0 == strcmp(m, MVAR_IPADDRESS))
				{
					ret = DBget_item_value(c_event->objectid, &replace_to, ZBX_REQUEST_HOST_IP);
				}
				else if (0 == strcmp(m, MVAR_HOST_DNS))
				{
					ret = DBget_item_value(c_event->objectid, &replace_to, ZBX_REQUEST_HOST_DNS);
				}
				else if (0 == strcmp(m, MVAR_HOST_CONN))
				{
					ret = DBget_item_value(c_event->objectid, &replace_to, ZBX_REQUEST_HOST_CONN);
				}
				else if (0 == strcmp(m, MVAR_HOST_PORT))
				{
					ret = DBget_item_value(c_event->objectid, &replace_to, ZBX_REQUEST_HOST_PORT);
				}
				else if (0 == strncmp(m, MVAR_INVENTORY, ZBX_CONST_STRLEN(MVAR_INVENTORY)) ||
						0 == strncmp(m, MVAR_PROFILE, ZBX_CONST_STRLEN(MVAR_PROFILE)))
				{
					ret = get_host_inventory_by_itemid(m, c_event->objectid, &replace_to);
				}
				else if (0 == strcmp(m, MVAR_ITEM_DESCRIPTION))
				{
					ret = DBget_item_value(c_event->objectid, &replace_to,
							ZBX_REQUEST_ITEM_DESCRIPTION);
				}
				else if (0 == strcmp(m, MVAR_ITEM_DESCRIPTION_ORIG))
				{
					ret = DBget_item_value(c_event->objectid, &replace_to,
							ZBX_REQUEST_ITEM_DESCRIPTION_ORIG);
				}
				else if (0 == strcmp(m, MVAR_ITEM_ID))
				{
					replace_to = zbx_dsprintf(replace_to, ZBX_FS_UI64, c_event->objectid);
				}
				else if (0 == strcmp(m, MVAR_ITEM_KEY) || 0 == strcmp(m, MVAR_TRIGGER_KEY))
				{
					ret = DBget_item_value(c_event->objectid, &replace_to, ZBX_REQUEST_ITEM_KEY);
				}
				else if (0 == strcmp(m, MVAR_ITEM_KEY_ORIG))
				{
					ret = DBget_item_value(c_event->objectid, &replace_to,
							ZBX_REQUEST_ITEM_KEY_ORIG);
				}
				else if (0 == strcmp(m, MVAR_ITEM_NAME))
				{
					ret = DBget_item_value(c_event->objectid, &replace_to, ZBX_REQUEST_ITEM_NAME);
				}
				else if (0 == strcmp(m, MVAR_ITEM_NAME_ORIG))
				{
					ret = DBget_item_value(c_event->objectid, &replace_to,
							ZBX_REQUEST_ITEM_NAME_ORIG);
				}
				else if (0 == strcmp(m, MVAR_ITEM_STATE))
				{
					replace_to = zbx_strdup(replace_to, zbx_item_state_string(c_event->value));
				}
				else if (0 == strcmp(m, MVAR_ITEM_VALUETYPE))
				{
					ret = DBget_item_value(c_event->objectid, &replace_to,
							ZBX_REQUEST_ITEM_VALUETYPE);
				}
				else if (0 == strcmp(m, MVAR_PROXY_NAME))
				{
					ret = DBget_item_value(c_event->objectid, &replace_to, ZBX_REQUEST_PROXY_NAME);
				}
				else if (0 == strcmp(m, MVAR_PROXY_DESCRIPTION))
				{
					ret = DBget_item_value(c_event->objectid, &replace_to,
							ZBX_REQUEST_PROXY_DESCRIPTION);
				}
				else if (0 == strcmp(m, MVAR_TIME))
				{
					replace_to = zbx_strdup(replace_to, zbx_time2str(time(NULL), tz));
				}
				else if (0 == strcmp(m, MVAR_ALERT_SENDTO))
				{
					if (NULL != alert)
						replace_to = zbx_strdup(replace_to, alert->sendto);
				}
				else if (0 == strcmp(m, MVAR_ALERT_SUBJECT))
				{
					if (NULL != alert)
						replace_to = zbx_strdup(replace_to, alert->subject);
				}
				else if (0 == strcmp(m, MVAR_ALERT_MESSAGE))
				{
					if (NULL != alert)
						replace_to = zbx_strdup(replace_to, alert->message);
				}
				else if (0 == strcmp(m, MVAR_ITEM_STATE_ERROR))
				{
					ret = DBget_item_value(c_event->objectid, &replace_to,
							ZBX_REQUEST_ITEM_ERROR);
				}
			}
			else if (0 == indexed_macro && EVENT_SOURCE_INTERNAL == c_event->source &&
					EVENT_OBJECT_LLDRULE == c_event->object)
			{
				if (ZBX_TOKEN_USER_MACRO == token.type)
				{
					cache_item_hostid(&hostids, c_event->objectid);
					zbx_dc_get_user_macro(um_handle, m, hostids.values, hostids.values_num,
							&replace_to);
					pos = token.loc.r;
				}
				else if (NULL != actionid &&
						0 == strncmp(m, MVAR_ACTION, ZBX_CONST_STRLEN(MVAR_ACTION)))
				{
					ret = get_action_value(m, *actionid, &replace_to);
				}
				else if (0 == strcmp(m, MVAR_DATE))
				{
					replace_to = zbx_strdup(replace_to, zbx_date2str(time(NULL), tz));
				}
				else if (NULL != actionid && 0 == strcmp(m, MVAR_ESC_HISTORY))
				{
					get_escalation_history(*actionid, event, r_event, &replace_to, userid, tz);
				}
				else if (0 == strncmp(m, MVAR_EVENT_RECOVERY, ZBX_CONST_STRLEN(MVAR_EVENT_RECOVERY)))
				{
					if (NULL != r_event)
						get_recovery_event_value(m, r_event, &replace_to, tz);
				}
				else if (0 == strcmp(m, MVAR_EVENT_STATUS) || 0 == strcmp(m, MVAR_EVENT_VALUE))
				{
					get_current_event_value(m, c_event, &replace_to);
				}
				else if (0 == strncmp(m, MVAR_EVENT, ZBX_CONST_STRLEN(MVAR_EVENT)))
				{
					get_event_value(m, event, &replace_to, userid, r_event, tz);
				}
				else if (0 == strcmp(m, MVAR_HOST_ID))
				{
					ret = DBget_item_value(c_event->objectid, &replace_to, ZBX_REQUEST_HOST_ID);
				}
				else if (0 == strcmp(m, MVAR_HOST_HOST) || 0 == strcmp(m, MVAR_HOSTNAME))
				{
					ret = DBget_item_value(c_event->objectid, &replace_to, ZBX_REQUEST_HOST_HOST);
				}
				else if (0 == strcmp(m, MVAR_HOST_NAME))
				{
					ret = DBget_item_value(c_event->objectid, &replace_to, ZBX_REQUEST_HOST_NAME);
				}
				else if (0 == strcmp(m, MVAR_HOST_DESCRIPTION))
				{
					ret = DBget_item_value(c_event->objectid, &replace_to,
							ZBX_REQUEST_HOST_DESCRIPTION);
				}
				else if (0 == strcmp(m, MVAR_HOST_IP) || 0 == strcmp(m, MVAR_IPADDRESS))
				{
					ret = DBget_item_value(c_event->objectid, &replace_to, ZBX_REQUEST_HOST_IP);
				}
				else if (0 == strcmp(m, MVAR_HOST_DNS))
				{
					ret = DBget_item_value(c_event->objectid, &replace_to, ZBX_REQUEST_HOST_DNS);
				}
				else if (0 == strcmp(m, MVAR_HOST_CONN))
				{
					ret = DBget_item_value(c_event->objectid, &replace_to, ZBX_REQUEST_HOST_CONN);
				}
				else if (0 == strcmp(m, MVAR_HOST_PORT))
				{
					ret = DBget_item_value(c_event->objectid, &replace_to, ZBX_REQUEST_HOST_PORT);
				}
				else if (0 == strncmp(m, MVAR_INVENTORY, ZBX_CONST_STRLEN(MVAR_INVENTORY)) ||
						0 == strncmp(m, MVAR_PROFILE, ZBX_CONST_STRLEN(MVAR_PROFILE)))
				{
					ret = get_host_inventory_by_itemid(m, c_event->objectid, &replace_to);
				}
				else if (0 == strcmp(m, MVAR_LLDRULE_DESCRIPTION))
				{
					ret = DBget_item_value(c_event->objectid, &replace_to,
							ZBX_REQUEST_ITEM_DESCRIPTION);
				}
				else if (0 == strcmp(m, MVAR_LLDRULE_DESCRIPTION_ORIG))
				{
					ret = DBget_item_value(c_event->objectid, &replace_to,
							ZBX_REQUEST_ITEM_DESCRIPTION_ORIG);
				}
				else if (0 == strcmp(m, MVAR_LLDRULE_ID))
				{
					replace_to = zbx_dsprintf(replace_to, ZBX_FS_UI64, c_event->objectid);
				}
				else if (0 == strcmp(m, MVAR_LLDRULE_KEY))
				{
					ret = DBget_item_value(c_event->objectid, &replace_to, ZBX_REQUEST_ITEM_KEY);
				}
				else if (0 == strcmp(m, MVAR_LLDRULE_KEY_ORIG))
				{
					ret = DBget_item_value(c_event->objectid, &replace_to,
							ZBX_REQUEST_ITEM_KEY_ORIG);
				}
				else if (0 == strcmp(m, MVAR_LLDRULE_NAME))
				{
					ret = DBget_item_value(c_event->objectid, &replace_to, ZBX_REQUEST_ITEM_NAME);
				}
				else if (0 == strcmp(m, MVAR_LLDRULE_NAME_ORIG))
				{
					ret = DBget_item_value(c_event->objectid, &replace_to,
							ZBX_REQUEST_ITEM_NAME_ORIG);
				}
				else if (0 == strcmp(m, MVAR_LLDRULE_STATE))
				{
					replace_to = zbx_strdup(replace_to, zbx_item_state_string(c_event->value));
				}
				else if (0 == strcmp(m, MVAR_PROXY_NAME))
				{
					ret = DBget_item_value(c_event->objectid, &replace_to, ZBX_REQUEST_PROXY_NAME);
				}
				else if (0 == strcmp(m, MVAR_PROXY_DESCRIPTION))
				{
					ret = DBget_item_value(c_event->objectid, &replace_to,
							ZBX_REQUEST_PROXY_DESCRIPTION);
				}
				else if (0 == strcmp(m, MVAR_TIME))
				{
					replace_to = zbx_strdup(replace_to, zbx_time2str(time(NULL), tz));
				}
				else if (0 == strcmp(m, MVAR_ALERT_SENDTO))
				{
					if (NULL != alert)
						replace_to = zbx_strdup(replace_to, alert->sendto);
				}
				else if (0 == strcmp(m, MVAR_ALERT_SUBJECT))
				{
					if (NULL != alert)
						replace_to = zbx_strdup(replace_to, alert->subject);
				}
				else if (0 == strcmp(m, MVAR_ALERT_MESSAGE))
				{
					if (NULL != alert)
						replace_to = zbx_strdup(replace_to, alert->message);
				}
				else if (0 == strcmp(m, MVAR_LLDRULE_STATE_ERROR))
				{
					ret = DBget_item_value(c_event->objectid, &replace_to,
							ZBX_REQUEST_ITEM_ERROR);
				}
			}
			else if (0 == indexed_macro && EVENT_SOURCE_SERVICE == c_event->source)
			{
				if (ZBX_TOKEN_USER_MACRO == token.type)
				{
					if (NULL == dc_host)
						zbx_dc_get_user_macro(um_handle, m, NULL, 0, &replace_to);
					else
						zbx_dc_get_user_macro(um_handle, m, &dc_host->hostid, 1, &replace_to);

					pos = token.loc.r;
				}
				else if (NULL != actionid &&
						0 == strncmp(m, MVAR_ACTION, ZBX_CONST_STRLEN(MVAR_ACTION)))
				{
					ret = get_action_value(m, *actionid, &replace_to);
				}
				else if (0 == strcmp(m, MVAR_TIME))
				{
					replace_to = zbx_strdup(replace_to, zbx_time2str(time(NULL), tz));
				}
				else if (0 == strcmp(m, MVAR_DATE))
				{
					replace_to = zbx_strdup(replace_to, zbx_date2str(time(NULL), tz));
				}
				else if (NULL != actionid && 0 == strcmp(m, MVAR_ESC_HISTORY))
				{
					get_escalation_history(*actionid, event, r_event, &replace_to, userid, tz);
				}
				else if (0 == strncmp(m, MVAR_EVENT_RECOVERY, ZBX_CONST_STRLEN(MVAR_EVENT_RECOVERY)))
				{
					if (NULL != r_event)
						get_recovery_event_value(m, r_event, &replace_to, tz);
				}
				else if (0 == strcmp(m, MVAR_EVENT_UPDATE_NSEVERITY))
				{
					if (NULL != service_alarm)
						replace_to = zbx_dsprintf(replace_to, "%d", (int)service_alarm->value);
				}
				else if (0 == strcmp(m, MVAR_EVENT_UPDATE_SEVERITY))
				{
					if (NULL != service_alarm)
					{
						if (FAIL == get_trigger_severity_name(service_alarm->value,
								&replace_to))
						{
							replace_to = zbx_strdup(replace_to, "unknown");
						}
					}
				}
				else if (0 == strcmp(m, MVAR_EVENT_UPDATE_DATE))
				{
					if (NULL != service_alarm)
					{
						replace_to = zbx_strdup(replace_to, zbx_date2str(service_alarm->clock,
								tz));
					}
				}
				else if (0 == strcmp(m, MVAR_EVENT_UPDATE_TIME))
				{
					if (NULL != service_alarm)
					{
						replace_to = zbx_strdup(replace_to, zbx_time2str(service_alarm->clock,
								tz));
					}
				}
				else if (0 == strcmp(m, MVAR_EVENT_STATUS) || 0 == strcmp(m, MVAR_EVENT_VALUE))
				{
					get_current_event_value(m, c_event, &replace_to);
				}
				else if (0 == strcmp(m, MVAR_EVENT_NAME))
				{
					replace_to = zbx_strdup(replace_to, event->name);
				}
				else if (0 == strncmp(m, MVAR_EVENT, ZBX_CONST_STRLEN(MVAR_EVENT)))
				{
					get_event_value(m, event, &replace_to, userid, r_event, tz);
				}
				else if (0 == strcmp(m, MVAR_SERVICE_NAME))
				{
					replace_to = zbx_strdup(replace_to, service->name);
				}
				else if (0 == strcmp(m, MVAR_SERVICE_DESCRIPTION))
				{
					replace_to = zbx_strdup(replace_to, service->description);
				}
				else if (0 == strcmp(m, MVAR_SERVICE_ROOTCAUSE))
				{
					get_rootcause(service, &replace_to);
				}
				else if (0 == strcmp(m, MVAR_SERVICE_TAGS))
				{
					get_event_tags(event, &replace_to);
				}
				else if (0 == strcmp(m, MVAR_SERVICE_TAGSJSON))
				{
					get_event_tags_json(event, &replace_to);
				}
				else if (0 == strncmp(m, MVAR_SERVICE_TAGS_PREFIX,
						ZBX_CONST_STRLEN(MVAR_SERVICE_TAGS_PREFIX)))
				{
					get_event_tag_by_name(m + ZBX_CONST_STRLEN(MVAR_SERVICE_TAGS_PREFIX), event,
							&replace_to);
				}
				else if (0 == strcmp(m, MVAR_ALERT_SENDTO))
				{
					if (NULL != alert)
						replace_to = zbx_strdup(replace_to, alert->sendto);
				}
				else if (0 == strcmp(m, MVAR_ALERT_SUBJECT))
				{
					if (NULL != alert)
						replace_to = zbx_strdup(replace_to, alert->subject);
				}
				else if (0 == strcmp(m, MVAR_ALERT_MESSAGE))
				{
					if (NULL != alert)
						replace_to = zbx_strdup(replace_to, alert->message);
				}
			}
		}
		else if (0 != (macro_type & (MACRO_TYPE_TRIGGER_DESCRIPTION | MACRO_TYPE_TRIGGER_COMMENTS |
					MACRO_TYPE_EVENT_NAME)))
		{
			if (EVENT_OBJECT_TRIGGER == event->object)
			{
				if (ZBX_TOKEN_USER_MACRO == token.type)
				{
					if (SUCCEED == zbx_db_trigger_get_all_hostids(&event->trigger, &phostids))
					{
						zbx_dc_get_user_macro(um_handle, m, phostids->values,
								phostids->values_num, &replace_to);
					}
					pos = token.loc.r;
				}
				else if (ZBX_TOKEN_REFERENCE == token.type)
				{
					if (SUCCEED != zbx_db_trigger_get_constant(&event->trigger,
							token.data.reference.index, &replace_to))
					{
						/* expansion failed, reference substitution is impossible */
						token_search &= ~ZBX_TOKEN_SEARCH_REFERENCES;
						continue;
					}
				}
				else if (ZBX_TOKEN_EXPRESSION_MACRO == inner_token.type)
				{
					if (0 != (macro_type & MACRO_TYPE_EVENT_NAME))
					{
						zbx_timespec_t	ts;
						char		*errmsg = NULL;

						ts.sec = event->clock;
						ts.ns = event->ns;

						if (SUCCEED != (ret = get_expression_macro_result(event, *data,
								&inner_token.data.expression_macro.expression, &ts,
								&replace_to, &errmsg)))
						{
							*errmsg = tolower(*errmsg);
							zabbix_log(LOG_LEVEL_DEBUG, "%s() cannot evaluate"
									" expression macro: %s", __func__, errmsg);
							zbx_strlcpy(error, errmsg, maxerrlen);
							zbx_free(errmsg);
						}
					}
				}
				else if (0 == strcmp(m, MVAR_HOST_HOST) || 0 == strcmp(m, MVAR_HOSTNAME))
				{
					ret = DBget_trigger_value(&event->trigger, &replace_to, N_functionid,
							ZBX_REQUEST_HOST_HOST);
				}
				else if (0 == strcmp(m, MVAR_HOST_NAME))
				{
					ret = DBget_trigger_value(&event->trigger, &replace_to, N_functionid,
							ZBX_REQUEST_HOST_NAME);
				}
				else if (0 == strcmp(m, MVAR_HOST_IP) || 0 == strcmp(m, MVAR_IPADDRESS))
				{
					ret = DBget_trigger_value(&event->trigger, &replace_to, N_functionid,
							ZBX_REQUEST_HOST_IP);
				}
				else if (0 == strcmp(m, MVAR_HOST_DNS))
				{
					ret = DBget_trigger_value(&event->trigger, &replace_to, N_functionid,
							ZBX_REQUEST_HOST_DNS);
				}
				else if (0 == strcmp(m, MVAR_HOST_CONN))
				{
					ret = DBget_trigger_value(&event->trigger, &replace_to, N_functionid,
							ZBX_REQUEST_HOST_CONN);
				}
				else if (0 == strcmp(m, MVAR_HOST_PORT))
				{
					ret = DBget_trigger_value(&event->trigger, &replace_to, N_functionid,
							ZBX_REQUEST_HOST_PORT);
				}
				else if (0 == strcmp(m, MVAR_ITEM_VALUE))
				{
					ret = DBitem_value(&event->trigger, &replace_to, N_functionid,
							event->clock, event->ns, raw_value);
				}
				else if (0 == strncmp(m, MVAR_ITEM_LOG, ZBX_CONST_STRLEN(MVAR_ITEM_LOG)))
				{
					ret = get_history_log_value(m, &event->trigger, &replace_to,
							N_functionid, event->clock, event->ns, tz);
				}
				else if (0 == strcmp(m, MVAR_ITEM_LASTVALUE))
				{
					ret = DBitem_lastvalue(&event->trigger, &replace_to, N_functionid,
							raw_value);
				}
				else if (0 != (macro_type & MACRO_TYPE_EVENT_NAME))
				{
					if (0 == strcmp(m, MVAR_TIME))
					{
						replace_to = zbx_strdup(replace_to, zbx_time2str(time(NULL), tz));
					}
					else if (0 == strcmp(m, MVAR_TRIGGER_EXPRESSION_EXPLAIN))
					{
						zbx_db_trigger_explain_expression(&event->trigger, &replace_to,
								evaluate_function, 0);
					}
					else if (1 == indexed_macro && 0 == strcmp(m, MVAR_FUNCTION_VALUE))
					{
						zbx_db_trigger_get_function_value(&event->trigger, N_functionid,
								&replace_to, evaluate_function, 0);
					}
				}
			}
		}
		else if (0 != (macro_type & MACRO_TYPE_TRIGGER_EXPRESSION))
		{
			if (EVENT_OBJECT_TRIGGER == event->object)
			{
				if (0 == strcmp(m, MVAR_TRIGGER_VALUE))
					replace_to = zbx_dsprintf(replace_to, "%d", event->value);
			}
		}
		else if (0 != (macro_type & MACRO_TYPE_TRIGGER_URL))
		{
			if (EVENT_OBJECT_TRIGGER == event->object)
			{
				if (ZBX_TOKEN_USER_MACRO == token.type)
				{
					if (SUCCEED == zbx_db_trigger_get_all_hostids(&event->trigger, &phostids))
					{
						zbx_dc_get_user_macro(um_handle, m, phostids->values,
								phostids->values_num, &replace_to);
					}
					pos = token.loc.r;
				}
				else if (0 == strcmp(m, MVAR_HOST_ID))
				{
					ret = DBget_trigger_value(&event->trigger, &replace_to, N_functionid,
							ZBX_REQUEST_HOST_ID);
				}
				else if (0 == strcmp(m, MVAR_HOST_HOST))
				{
					ret = DBget_trigger_value(&event->trigger, &replace_to, N_functionid,
							ZBX_REQUEST_HOST_HOST);
				}
				else if (0 == strcmp(m, MVAR_HOST_NAME))
				{
					ret = DBget_trigger_value(&event->trigger, &replace_to, N_functionid,
							ZBX_REQUEST_HOST_NAME);
				}
				else if (0 == strcmp(m, MVAR_HOST_IP))
				{
					ret = DBget_trigger_value(&event->trigger, &replace_to, N_functionid,
							ZBX_REQUEST_HOST_IP);
				}
				else if (0 == strcmp(m, MVAR_HOST_DNS))
				{
					ret = DBget_trigger_value(&event->trigger, &replace_to, N_functionid,
							ZBX_REQUEST_HOST_DNS);
				}
				else if (0 == strcmp(m, MVAR_HOST_CONN))
				{
					ret = DBget_trigger_value(&event->trigger, &replace_to, N_functionid,
							ZBX_REQUEST_HOST_CONN);
				}
				else if (0 == strcmp(m, MVAR_HOST_PORT))
				{
					ret = DBget_trigger_value(&event->trigger, &replace_to, N_functionid,
							ZBX_REQUEST_HOST_PORT);
				}
				else if (0 == strcmp(m, MVAR_TRIGGER_ID))
				{
					replace_to = zbx_dsprintf(replace_to, ZBX_FS_UI64, event->objectid);
				}
				else if (0 == strcmp(m, MVAR_ITEM_LASTVALUE))
				{
					ret = DBitem_lastvalue(&event->trigger, &replace_to, N_functionid,
							raw_value);
				}
				else if (0 == strcmp(m, MVAR_ITEM_VALUE))
				{
					ret = DBitem_value(&event->trigger, &replace_to, N_functionid,
							event->clock, event->ns, raw_value);
				}
				else if (0 == strncmp(m, MVAR_ITEM_LOG, ZBX_CONST_STRLEN(MVAR_ITEM_LOG)))
				{
					ret = get_history_log_value(m, &event->trigger, &replace_to,
							N_functionid, event->clock, event->ns, tz);
				}
				else if (0 == strcmp(m, MVAR_EVENT_ID))
				{
					get_event_value(m, event, &replace_to, userid, NULL, NULL);
				}
			}
		}
		else if (0 == indexed_macro &&
				0 != (macro_type & (MACRO_TYPE_ITEM_KEY | MACRO_TYPE_PARAMS_FIELD |
						MACRO_TYPE_LLD_FILTER | MACRO_TYPE_ALLOWED_HOSTS |
						MACRO_TYPE_SCRIPT_PARAMS_FIELD | MACRO_TYPE_QUERY_FILTER)))
		{
			if (ZBX_TOKEN_USER_MACRO == token.type && 0 == (MACRO_TYPE_QUERY_FILTER & macro_type))
			{
				zbx_dc_get_user_macro(um_handle, m, &dc_item->host.hostid, 1, &replace_to);
				pos = token.loc.r;
			}
			else if (0 == strcmp(m, MVAR_HOST_HOST) || 0 == strcmp(m, MVAR_HOSTNAME))
			{
				replace_to = zbx_strdup(replace_to, dc_item->host.host);
			}
			else if (0 == strcmp(m, MVAR_HOST_NAME))
			{
				replace_to = zbx_strdup(replace_to, dc_item->host.name);
			}
			else if (0 == strcmp(m, MVAR_HOST_IP) || 0 == strcmp(m, MVAR_IPADDRESS))
			{
				if (INTERFACE_TYPE_UNKNOWN != dc_item->interface.type)
				{
					replace_to = zbx_strdup(replace_to, dc_item->interface.ip_orig);
				}
				else
				{
					ret = get_interface_value(dc_item->host.hostid, dc_item->itemid, &replace_to,
							ZBX_REQUEST_HOST_IP);
				}
			}
			else if	(0 == strcmp(m, MVAR_HOST_DNS))
			{
				if (INTERFACE_TYPE_UNKNOWN != dc_item->interface.type)
				{
					replace_to = zbx_strdup(replace_to, dc_item->interface.dns_orig);
				}
				else
				{
					ret = get_interface_value(dc_item->host.hostid, dc_item->itemid, &replace_to,
							ZBX_REQUEST_HOST_DNS);
				}
			}
			else if (0 == strcmp(m, MVAR_HOST_CONN))
			{
				if (INTERFACE_TYPE_UNKNOWN != dc_item->interface.type)
				{
					replace_to = zbx_strdup(replace_to, dc_item->interface.addr);
				}
				else
				{
					ret = get_interface_value(dc_item->host.hostid, dc_item->itemid, &replace_to,
							ZBX_REQUEST_HOST_CONN);
				}
			}
			else if (0 != (macro_type & MACRO_TYPE_SCRIPT_PARAMS_FIELD))
			{
				if (0 == strcmp(m, MVAR_ITEM_ID))
				{
					replace_to = zbx_dsprintf(replace_to, ZBX_FS_UI64, dc_item->itemid);
				}
				else if (0 == strcmp(m, MVAR_ITEM_KEY))
				{
					replace_to = zbx_strdup(replace_to, dc_item->key);
				}
				else if (0 == strcmp(m, MVAR_ITEM_KEY_ORIG))
				{
					replace_to = zbx_strdup(replace_to, dc_item->key_orig);
				}
			}
		}
		else if (0 == indexed_macro && 0 != (macro_type & MACRO_TYPE_INTERFACE_ADDR))
		{
			if (ZBX_TOKEN_USER_MACRO == token.type)
			{
				zbx_dc_get_user_macro(um_handle, m, &dc_host->hostid, 1, &replace_to);
				pos = token.loc.r;
			}
			else if (0 == strcmp(m, MVAR_HOST_HOST) || 0 == strcmp(m, MVAR_HOSTNAME))
				replace_to = zbx_strdup(replace_to, dc_host->host);
			else if (0 == strcmp(m, MVAR_HOST_NAME))
				replace_to = zbx_strdup(replace_to, dc_host->name);
			else if (0 == strcmp(m, MVAR_HOST_IP) || 0 == strcmp(m, MVAR_IPADDRESS))
			{
				if (SUCCEED == (ret = DCconfig_get_interface_by_type(&interface,
						dc_host->hostid, INTERFACE_TYPE_AGENT)))
				{
					replace_to = zbx_strdup(replace_to, interface.ip_orig);
				}
			}
			else if	(0 == strcmp(m, MVAR_HOST_DNS))
			{
				if (SUCCEED == (ret = DCconfig_get_interface_by_type(&interface,
						dc_host->hostid, INTERFACE_TYPE_AGENT)))
				{
					replace_to = zbx_strdup(replace_to, interface.dns_orig);
				}
			}
			else if (0 == strcmp(m, MVAR_HOST_CONN))
			{
				if (SUCCEED == (ret = DCconfig_get_interface_by_type(&interface,
						dc_host->hostid, INTERFACE_TYPE_AGENT)))
				{
					replace_to = zbx_strdup(replace_to, interface.addr);
				}
			}
		}
		else if (0 != (macro_type & (MACRO_TYPE_COMMON | MACRO_TYPE_SNMP_OID)))
		{
			if (ZBX_TOKEN_USER_MACRO == token.type)
			{
				if (NULL != hostid)
					zbx_dc_get_user_macro(um_handle, m, hostid, 1, &replace_to);
				else
					zbx_dc_get_user_macro(um_handle, m, NULL, 0, &replace_to);

				pos = token.loc.r;
			}
		}
		else if (0 == indexed_macro && 0 != (macro_type & MACRO_TYPE_SCRIPT))
		{
			if (ZBX_TOKEN_USER_MACRO == token.type)
			{
				zbx_dc_get_user_macro(um_handle, m, &dc_host->hostid, 1, &replace_to);
				pos = token.loc.r;
			}
			else if (0 == strcmp(m, MVAR_HOST_HOST) || 0 == strcmp(m, MVAR_HOSTNAME))
				replace_to = zbx_strdup(replace_to, dc_host->host);
			else if (0 == strcmp(m, MVAR_HOST_NAME))
				replace_to = zbx_strdup(replace_to, dc_host->name);
			else if (0 == strcmp(m, MVAR_HOST_IP) || 0 == strcmp(m, MVAR_IPADDRESS))
			{
				if (SUCCEED == (ret = DCconfig_get_interface(&interface, dc_host->hostid, 0)))
					replace_to = zbx_strdup(replace_to, interface.ip_orig);
				require_address = 1;
			}
			else if	(0 == strcmp(m, MVAR_HOST_DNS))
			{
				if (SUCCEED == (ret = DCconfig_get_interface(&interface, dc_host->hostid, 0)))
					replace_to = zbx_strdup(replace_to, interface.dns_orig);
				require_address = 1;
			}
			else if (0 == strcmp(m, MVAR_HOST_CONN))
			{
				if (SUCCEED == (ret = DCconfig_get_interface(&interface, dc_host->hostid, 0)))
					replace_to = zbx_strdup(replace_to, interface.addr);
				require_address = 1;
			}
			else if (NULL != userid)
			{
				if (0 == strcmp(m, MVAR_USER_USERNAME) || 0 == strcmp(m, MVAR_USER_NAME) ||
						0 == strcmp(m, MVAR_USER_SURNAME) ||
						0 == strcmp(m, MVAR_USER_FULLNAME) || 0 == strcmp(m, MVAR_USER_ALIAS))
				{
					resolve_user_macros(*userid, m, &user_username, &user_name, &user_surname,
							&user_names_found, &replace_to);
				}
			}
		}
		else if (0 == indexed_macro && 0 != (macro_type & MACRO_TYPE_HTTPTEST_FIELD))
		{
			if (ZBX_TOKEN_USER_MACRO == token.type)
			{
				zbx_dc_get_user_macro(um_handle, m, &dc_host->hostid, 1, &replace_to);
				pos = token.loc.r;
			}
			else if (0 == strcmp(m, MVAR_HOST_HOST) || 0 == strcmp(m, MVAR_HOSTNAME))
				replace_to = zbx_strdup(replace_to, dc_host->host);
			else if (0 == strcmp(m, MVAR_HOST_NAME))
				replace_to = zbx_strdup(replace_to, dc_host->name);
			else if (0 == strcmp(m, MVAR_HOST_IP) || 0 == strcmp(m, MVAR_IPADDRESS))
			{
				if (SUCCEED == (ret = DCconfig_get_interface(&interface, dc_host->hostid, 0)))
					replace_to = zbx_strdup(replace_to, interface.ip_orig);
			}
			else if	(0 == strcmp(m, MVAR_HOST_DNS))
			{
				if (SUCCEED == (ret = DCconfig_get_interface(&interface, dc_host->hostid, 0)))
					replace_to = zbx_strdup(replace_to, interface.dns_orig);
			}
			else if (0 == strcmp(m, MVAR_HOST_CONN))
			{
				if (SUCCEED == (ret = DCconfig_get_interface(&interface, dc_host->hostid, 0)))
					replace_to = zbx_strdup(replace_to, interface.addr);
			}
		}
		else if (0 == indexed_macro && (0 != (macro_type & (MACRO_TYPE_HTTP_RAW | MACRO_TYPE_HTTP_JSON |
				MACRO_TYPE_HTTP_XML))))
		{
			if (ZBX_TOKEN_USER_MACRO == token.type)
			{
				zbx_dc_get_user_macro(um_handle, m, &dc_host->hostid, 1, &replace_to);
				pos = token.loc.r;
			}
			else if (0 == strcmp(m, MVAR_HOST_HOST) || 0 == strcmp(m, MVAR_HOSTNAME))
			{
				replace_to = zbx_strdup(replace_to, dc_host->host);
			}
			else if (0 == strcmp(m, MVAR_HOST_NAME))
			{
				replace_to = zbx_strdup(replace_to, dc_host->name);
			}
			else if (0 == strcmp(m, MVAR_HOST_IP) || 0 == strcmp(m, MVAR_IPADDRESS))
			{
				if (SUCCEED == (ret = DCconfig_get_interface(&interface, dc_host->hostid, 0)))
					replace_to = zbx_strdup(replace_to, interface.ip_orig);
			}
			else if	(0 == strcmp(m, MVAR_HOST_DNS))
			{
				if (SUCCEED == (ret = DCconfig_get_interface(&interface, dc_host->hostid, 0)))
					replace_to = zbx_strdup(replace_to, interface.dns_orig);
			}
			else if (0 == strcmp(m, MVAR_HOST_CONN))
			{
				if (SUCCEED == (ret = DCconfig_get_interface(&interface, dc_host->hostid, 0)))
					replace_to = zbx_strdup(replace_to, interface.addr);
			}
			else if (0 == strcmp(m, MVAR_ITEM_ID))
			{
				replace_to = zbx_dsprintf(replace_to, ZBX_FS_UI64, dc_item->itemid);
			}
			else if (0 == strcmp(m, MVAR_ITEM_KEY))
			{
				replace_to = zbx_strdup(replace_to, dc_item->key);
			}
			else if (0 == strcmp(m, MVAR_ITEM_KEY_ORIG))
			{
				replace_to = zbx_strdup(replace_to, dc_item->key_orig);
			}
		}
		else if (0 == indexed_macro && 0 != (macro_type & MACRO_TYPE_ALERT))
		{
			if (0 == strcmp(m, MVAR_ALERT_SENDTO))
				replace_to = zbx_strdup(replace_to, alert->sendto);
			else if (0 == strcmp(m, MVAR_ALERT_SUBJECT))
				replace_to = zbx_strdup(replace_to, alert->subject);
			else if (0 == strcmp(m, MVAR_ALERT_MESSAGE))
				replace_to = zbx_strdup(replace_to, alert->message);
		}
		else if (0 == indexed_macro && 0 != (macro_type & MACRO_TYPE_JMX_ENDPOINT))
		{
			if (ZBX_TOKEN_USER_MACRO == token.type)
			{
				zbx_dc_get_user_macro(um_handle, m, &dc_item->host.hostid, 1, &replace_to);
				pos = token.loc.r;
			}
			else if (0 == strcmp(m, MVAR_HOST_HOST) || 0 == strcmp(m, MVAR_HOSTNAME))
				replace_to = zbx_strdup(replace_to, dc_item->host.host);
			else if (0 == strcmp(m, MVAR_HOST_NAME))
				replace_to = zbx_strdup(replace_to, dc_item->host.name);
			else if (0 == strcmp(m, MVAR_HOST_IP) || 0 == strcmp(m, MVAR_IPADDRESS))
			{
				if (INTERFACE_TYPE_UNKNOWN != dc_item->interface.type)
				{
					replace_to = zbx_strdup(replace_to, dc_item->interface.ip_orig);
				}
				else
				{
					ret = get_interface_value(dc_item->host.hostid, dc_item->itemid, &replace_to,
							ZBX_REQUEST_HOST_IP);
				}
			}
			else if	(0 == strcmp(m, MVAR_HOST_DNS))
			{
				if (INTERFACE_TYPE_UNKNOWN != dc_item->interface.type)
				{
					replace_to = zbx_strdup(replace_to, dc_item->interface.dns_orig);
				}
				else
				{
					ret = get_interface_value(dc_item->host.hostid, dc_item->itemid, &replace_to,
							ZBX_REQUEST_HOST_DNS);
				}
			}
			else if (0 == strcmp(m, MVAR_HOST_CONN))
			{
				if (INTERFACE_TYPE_UNKNOWN != dc_item->interface.type)
				{
					replace_to = zbx_strdup(replace_to, dc_item->interface.addr);
				}
				else
				{
					ret = get_interface_value(dc_item->host.hostid, dc_item->itemid, &replace_to,
							ZBX_REQUEST_HOST_CONN);
				}
			}
			else if (0 == strcmp(m, MVAR_HOST_PORT))
			{
				if (INTERFACE_TYPE_UNKNOWN != dc_item->interface.type)
				{
					replace_to = zbx_dsprintf(replace_to, "%u", dc_item->interface.port);
				}
				else
				{
					ret = get_interface_value(dc_item->host.hostid, dc_item->itemid, &replace_to,
							ZBX_REQUEST_HOST_PORT);
				}
			}
		}
		else if (0 != (macro_type & MACRO_TYPE_TRIGGER_TAG))
		{
			if (EVENT_SOURCE_TRIGGERS == event->source || EVENT_SOURCE_INTERNAL == event->source)
			{
				if (ZBX_TOKEN_USER_MACRO == token.type)
				{
					if (SUCCEED == zbx_db_trigger_get_all_hostids(&event->trigger, &phostids))
					{
						zbx_dc_get_user_macro(um_handle, m, phostids->values,
								phostids->values_num, &replace_to);
					}
					pos = token.loc.r;
				}
				else if (0 == strncmp(m, MVAR_INVENTORY, ZBX_CONST_STRLEN(MVAR_INVENTORY)))
				{
					ret = get_host_inventory(m, &event->trigger, &replace_to,
							N_functionid);
				}
				else if (0 == strcmp(m, MVAR_HOST_ID))
				{
					ret = DBget_trigger_value(&event->trigger, &replace_to, N_functionid,
							ZBX_REQUEST_HOST_ID);
				}
				else if (0 == strcmp(m, MVAR_HOST_HOST))
				{
					ret = DBget_trigger_value(&event->trigger, &replace_to, N_functionid,
							ZBX_REQUEST_HOST_HOST);
				}
				else if (0 == strcmp(m, MVAR_HOST_NAME))
				{
					ret = DBget_trigger_value(&event->trigger, &replace_to, N_functionid,
							ZBX_REQUEST_HOST_NAME);
				}
				else if (0 == strcmp(m, MVAR_HOST_IP))
				{
					ret = DBget_trigger_value(&event->trigger, &replace_to, N_functionid,
							ZBX_REQUEST_HOST_IP);
				}
				else if (0 == strcmp(m, MVAR_HOST_DNS))
				{
					ret = DBget_trigger_value(&event->trigger, &replace_to, N_functionid,
							ZBX_REQUEST_HOST_DNS);
				}
				else if (0 == strcmp(m, MVAR_HOST_CONN))
				{
					ret = DBget_trigger_value(&event->trigger, &replace_to, N_functionid,
							ZBX_REQUEST_HOST_CONN);
				}
				else if (0 == strcmp(m, MVAR_HOST_PORT))
				{
					ret = DBget_trigger_value(&event->trigger, &replace_to, N_functionid,
							ZBX_REQUEST_HOST_PORT);
				}

				if (EVENT_SOURCE_TRIGGERS == event->source)
				{
					if (0 == strcmp(m, MVAR_ITEM_LASTVALUE))
					{
						ret = DBitem_lastvalue(&event->trigger, &replace_to, N_functionid,
								raw_value);
					}
					else if (0 == strcmp(m, MVAR_ITEM_VALUE))
					{
						ret = DBitem_value(&event->trigger, &replace_to, N_functionid,
								event->clock, event->ns, raw_value);
					}
					else if (0 == strncmp(m, MVAR_ITEM_LOG, ZBX_CONST_STRLEN(MVAR_ITEM_LOG)))
					{
						ret = get_history_log_value(m, &event->trigger, &replace_to,
								N_functionid, event->clock, event->ns, tz);
					}
					else if (0 == strcmp(m, MVAR_TRIGGER_ID))
					{
						replace_to = zbx_dsprintf(replace_to, ZBX_FS_UI64, event->objectid);
					}
				}
			}
		}
		else if (0 == indexed_macro && 0 != (macro_type & MACRO_TYPE_ITEM_TAG))
		{
			/* Using dc_item to pass itemid and hostid only, all other fields are not initialized! */

			if (EVENT_SOURCE_TRIGGERS == event->source && 0 == strcmp(m, MVAR_TRIGGER_ID))
			{
				replace_to = zbx_dsprintf(replace_to, ZBX_FS_UI64, event->objectid);
			}
			else if (EVENT_SOURCE_TRIGGERS == event->source || EVENT_SOURCE_INTERNAL == event->source)
			{
				if (ZBX_TOKEN_USER_MACRO == token.type)
				{
					zbx_dc_get_user_macro(um_handle, m, &dc_item->host.hostid, 1, &replace_to);
				}
				else if (0 == strncmp(m, MVAR_INVENTORY, ZBX_CONST_STRLEN(MVAR_INVENTORY)))
				{
					get_host_inventory_by_hostid(m, dc_item->host.hostid, &replace_to);
				}
				else if (0 == strcmp(m, MVAR_HOST_ID))
				{
					get_host_value(dc_item->itemid, &replace_to, ZBX_REQUEST_HOST_ID);
				}
				else if (0 == strcmp(m, MVAR_HOST_HOST))
				{
					get_host_value(dc_item->itemid, &replace_to, ZBX_REQUEST_HOST_HOST);
				}
				else if (0 == strcmp(m, MVAR_HOST_NAME))
				{
					get_host_value(dc_item->itemid, &replace_to, ZBX_REQUEST_HOST_NAME);
				}
				else if (0 == strcmp(m, MVAR_HOST_IP))
				{
					get_interface_value(dc_item->host.hostid, dc_item->itemid, &replace_to,
							ZBX_REQUEST_HOST_IP);
				}
				else if (0 == strcmp(m, MVAR_HOST_DNS))
				{
					get_interface_value(dc_item->host.hostid, dc_item->itemid, &replace_to,
							ZBX_REQUEST_HOST_DNS);
				}
				else if (0 == strcmp(m, MVAR_HOST_CONN))
				{
					get_interface_value(dc_item->host.hostid, dc_item->itemid, &replace_to,
							ZBX_REQUEST_HOST_CONN);
				}
				else if (0 == strcmp(m, MVAR_HOST_PORT))
				{
					get_interface_value(dc_item->host.hostid, dc_item->itemid, &replace_to,
							ZBX_REQUEST_HOST_PORT);
				}
			}
		}
		else if (0 == indexed_macro && 0 != (macro_type & MACRO_TYPE_REPORT))
		{
			if (0 == strcmp(m, MVAR_TIME))
			{
				replace_to = zbx_strdup(replace_to, zbx_time2str(time(NULL), tz));
			}
		}

		if (0 != (macro_type & MACRO_TYPE_HTTP_JSON) && NULL != replace_to)
			zbx_json_escape(&replace_to);

		if (0 != (macro_type & MACRO_TYPE_QUERY_FILTER) && NULL != replace_to)
		{
			char	*esc;

			esc = zbx_dyn_escape_string(replace_to, "\\");
			zbx_free(replace_to);
			replace_to = esc;
		}

		if (ZBX_TOKEN_FUNC_MACRO == token.type && NULL != replace_to)
		{
			if (SUCCEED != (ret = zbx_calculate_macro_function(*data, &token.data.func_macro, &replace_to)))
				zbx_free(replace_to);
		}

		if (NULL != replace_to)
		{
			if (1 == require_address && NULL != strstr(replace_to, "{$"))
			{
				/* Macros should be already expanded. An unexpanded user macro means either unknown */
				/* macro or macro value validation failure.                                         */
				zbx_snprintf(error, maxerrlen, "Invalid macro '%.*s' value",
						(int)(token.loc.r - token.loc.l + 1), *data + token.loc.l);
				res = FAIL;
			}
		}

		if (FAIL == ret)
		{
			zabbix_log(LOG_LEVEL_DEBUG, "cannot resolve macro '%.*s'",
					(int)(token.loc.r - token.loc.l + 1), *data + token.loc.l);
			replace_to = zbx_strdup(replace_to, STR_UNKNOWN_VARIABLE);
		}

		if (ZBX_TOKEN_USER_MACRO == token.type || (ZBX_TOKEN_MACRO == token.type && 0 == indexed_macro))
			(*data)[token.loc.r + 1] = c;

		if (NULL != replace_to)
		{
			pos = token.loc.r;

			pos += zbx_replace_mem_dyn(data, &data_alloc, &data_len, token.loc.l,
					token.loc.r - token.loc.l + 1, replace_to, strlen(replace_to));
			zbx_free(replace_to);
		}

		pos++;
	}

	zbx_vc_flush_stats();

	zbx_free(user_username);
	zbx_free(user_name);
	zbx_free(user_surname);
	zbx_free(expression);
	zbx_vector_uint64_destroy(&hostids);

	zbx_dc_close_user_macros(um_handle);
out:
	zabbix_log(LOG_LEVEL_DEBUG, "End %s() data:'%s'", __func__, *data);

	return res;
}

static void	zbx_extract_functionids(zbx_vector_uint64_t *functionids, zbx_vector_ptr_t *triggers)
{
	DC_TRIGGER	*tr;
	int		i;

	zabbix_log(LOG_LEVEL_DEBUG, "In %s() tr_num:%d", __func__, triggers->values_num);

	zbx_vector_uint64_reserve(functionids, triggers->values_num);

	for (i = 0; i < triggers->values_num; i++)
	{
		tr = (DC_TRIGGER *)triggers->values[i];

		if (NULL != tr->new_error)
			continue;

		zbx_eval_get_functionids(tr->eval_ctx, functionids);

		if (TRIGGER_RECOVERY_MODE_RECOVERY_EXPRESSION == tr->recovery_mode)
			zbx_eval_get_functionids(tr->eval_ctx_r, functionids);
	}

	zbx_vector_uint64_sort(functionids, ZBX_DEFAULT_UINT64_COMPARE_FUNC);
	zbx_vector_uint64_uniq(functionids, ZBX_DEFAULT_UINT64_COMPARE_FUNC);

	zabbix_log(LOG_LEVEL_DEBUG, "End of %s() functionids_num:%d", __func__, functionids->values_num);
}

typedef struct
{
	DC_TRIGGER	*trigger;
	int		start_index;
	int		count;
}
zbx_trigger_func_position_t;

/******************************************************************************
 *                                                                            *
 * Purpose: expand macros in a trigger expression                             *
 *                                                                            *
 * Parameters: event - The trigger event structure                            *
 *             trigger - The trigger where to expand macros in                *
 *                                                                            *
 ******************************************************************************/
<<<<<<< HEAD
static int	expand_trigger_macros(zbx_eval_context_t *ctx, const ZBX_DB_EVENT *event, char *error, size_t maxerrlen)
=======
static int	expand_normal_trigger_macros(zbx_eval_context_t *ctx, const DB_EVENT *event, char *error, size_t maxerrlen)
>>>>>>> b6255cca
{
	int	i;

	for (i = 0; i < ctx->stack.values_num; i++)
	{
		zbx_eval_token_t	*token = &ctx->stack.values[i];

		if (ZBX_EVAL_TOKEN_VAR_MACRO != token->type && ZBX_EVAL_TOKEN_VAR_STR != token->type)
		{
			continue;
		}

		/* all trigger macros are already extracted into strings */
		if (ZBX_VARIANT_STR != token->value.type)
			continue;

		if (FAIL == substitute_simple_macros_impl(NULL, event, NULL, NULL, NULL, NULL, NULL, NULL, NULL,
				NULL, NULL, NULL, &token->value.data.str, MACRO_TYPE_TRIGGER_EXPRESSION, error,
				(int)maxerrlen))
		{
			return FAIL;
		}
	}

	return SUCCEED;
}

/******************************************************************************
 *                                                                            *
 * Purpose: triggers links with functions                                     *
 *                                                                            *
 * Parameters: triggers_func_pos - [IN/OUT] pointer to the list of triggers   *
 *                                 with functions position in functionids     *
 *                                 array                                      *
 *             functionids       - [IN/OUT] array of function IDs             *
 *             trigger_order     - [IN] array of triggers                     *
 *                                                                            *
 ******************************************************************************/
static void	zbx_link_triggers_with_functions(zbx_vector_ptr_t *triggers_func_pos, zbx_vector_uint64_t *functionids,
		zbx_vector_ptr_t *trigger_order)
{
	zbx_vector_uint64_t	funcids;
	DC_TRIGGER		*tr;
	int			i;

	zabbix_log(LOG_LEVEL_DEBUG, "In %s() trigger_order_num:%d", __func__, trigger_order->values_num);

	zbx_vector_uint64_create(&funcids);
	zbx_vector_uint64_reserve(&funcids, functionids->values_num);

	for (i = 0; i < trigger_order->values_num; i++)
	{
		zbx_trigger_func_position_t	*tr_func_pos;

		tr = (DC_TRIGGER *)trigger_order->values[i];

		if (NULL != tr->new_error)
			continue;

		zbx_eval_get_functionids(tr->eval_ctx, &funcids);

		tr_func_pos = (zbx_trigger_func_position_t *)zbx_malloc(NULL, sizeof(zbx_trigger_func_position_t));
		tr_func_pos->trigger = tr;
		tr_func_pos->start_index = functionids->values_num;
		tr_func_pos->count = funcids.values_num;

		zbx_vector_uint64_append_array(functionids, funcids.values, funcids.values_num);
		zbx_vector_ptr_append(triggers_func_pos, tr_func_pos);

		zbx_vector_uint64_clear(&funcids);
	}

	zbx_vector_uint64_destroy(&funcids);

	zabbix_log(LOG_LEVEL_DEBUG, "End of %s() triggers_func_pos_num:%d", __func__, triggers_func_pos->values_num);
}

/******************************************************************************
 *                                                                            *
 * Purpose: mark triggers that use one of the items in problem expression     *
 *          with ZBX_DC_TRIGGER_PROBLEM_EXPRESSION flag                       *
 *                                                                            *
 * Parameters: trigger_order - [IN/OUT] pointer to the list of triggers       *
 *             itemids       - [IN] array of item IDs                         *
 *             item_num      - [IN] number of items                           *
 *                                                                            *
 ******************************************************************************/
void	zbx_determine_items_in_expressions(zbx_vector_ptr_t *trigger_order, const zbx_uint64_t *itemids, int item_num)
{
	zbx_vector_ptr_t	triggers_func_pos;
	zbx_vector_uint64_t	functionids, itemids_sorted;
	DC_FUNCTION		*functions = NULL;
	int			*errcodes = NULL, t, f;

	zbx_vector_uint64_create(&itemids_sorted);
	zbx_vector_uint64_append_array(&itemids_sorted, itemids, item_num);
	zbx_vector_uint64_sort(&itemids_sorted, ZBX_DEFAULT_UINT64_COMPARE_FUNC);

	zbx_vector_ptr_create(&triggers_func_pos);
	zbx_vector_ptr_reserve(&triggers_func_pos, trigger_order->values_num);

	zbx_vector_uint64_create(&functionids);
	zbx_vector_uint64_reserve(&functionids, item_num);

	zbx_link_triggers_with_functions(&triggers_func_pos, &functionids, trigger_order);

	functions = (DC_FUNCTION *)zbx_malloc(functions, sizeof(DC_FUNCTION) * functionids.values_num);
	errcodes = (int *)zbx_malloc(errcodes, sizeof(int) * functionids.values_num);

	DCconfig_get_functions_by_functionids(functions, functionids.values, errcodes, functionids.values_num);

	for (t = 0; t < triggers_func_pos.values_num; t++)
	{
		zbx_trigger_func_position_t	*func_pos = (zbx_trigger_func_position_t *)triggers_func_pos.values[t];

		for (f = func_pos->start_index; f < func_pos->start_index + func_pos->count; f++)
		{
			if (SUCCEED == errcodes[f] && FAIL != zbx_vector_uint64_bsearch(&itemids_sorted,
					functions[f].itemid, ZBX_DEFAULT_UINT64_COMPARE_FUNC))
			{
				func_pos->trigger->flags |= ZBX_DC_TRIGGER_PROBLEM_EXPRESSION;
				break;
			}
		}
	}

	DCconfig_clean_functions(functions, errcodes, functionids.values_num);
	zbx_free(errcodes);
	zbx_free(functions);

	zbx_vector_ptr_clear_ext(&triggers_func_pos, zbx_ptr_free);
	zbx_vector_ptr_destroy(&triggers_func_pos);

	zbx_vector_uint64_clear(&functionids);
	zbx_vector_uint64_destroy(&functionids);

	zbx_vector_uint64_clear(&itemids_sorted);
	zbx_vector_uint64_destroy(&itemids_sorted);
}

typedef struct
{
	/* input data */
	zbx_uint64_t	itemid;
	char		*function;
	char		*parameter;
	zbx_timespec_t	timespec;
	unsigned char	type;

	/* output data */
	zbx_variant_t	value;
	char		*error;
}
zbx_func_t;

typedef struct
{
	zbx_uint64_t	functionid;
	zbx_func_t	*func;
}
zbx_ifunc_t;

static zbx_hash_t	func_hash_func(const void *data)
{
	const zbx_func_t	*func = (const zbx_func_t *)data;
	zbx_hash_t		hash;

	hash = ZBX_DEFAULT_UINT64_HASH_FUNC(&func->itemid);
	hash = ZBX_DEFAULT_STRING_HASH_ALGO(func->function, strlen(func->function), hash);
	hash = ZBX_DEFAULT_STRING_HASH_ALGO(func->parameter, strlen(func->parameter), hash);
	hash = ZBX_DEFAULT_HASH_ALGO(&func->timespec.sec, sizeof(func->timespec.sec), hash);
	hash = ZBX_DEFAULT_HASH_ALGO(&func->timespec.ns, sizeof(func->timespec.ns), hash);

	return hash;
}

static int	func_compare_func(const void *d1, const void *d2)
{
	const zbx_func_t	*func1 = (const zbx_func_t *)d1;
	const zbx_func_t	*func2 = (const zbx_func_t *)d2;
	int			ret;

	ZBX_RETURN_IF_NOT_EQUAL(func1->itemid, func2->itemid);

	if (0 != (ret = strcmp(func1->function, func2->function)))
		return ret;

	if (0 != (ret = strcmp(func1->parameter, func2->parameter)))
		return ret;

	ZBX_RETURN_IF_NOT_EQUAL(func1->timespec.sec, func2->timespec.sec);
	ZBX_RETURN_IF_NOT_EQUAL(func1->timespec.ns, func2->timespec.ns);

	return 0;
}

static void	func_clean(void *ptr)
{
	zbx_func_t	*func = (zbx_func_t *)ptr;

	zbx_free(func->function);
	zbx_free(func->parameter);
	zbx_free(func->error);

	zbx_variant_clear(&func->value);
}

/******************************************************************************
 *                                                                            *
 * Purpose: prepare hashset of functions to evaluate                          *
 *                                                                            *
 * Parameters: functionids - [IN] function identifiers                        *
 *             funcs       - [OUT] functions indexed by itemid, name,         *
 *                                 parameter, timestamp                       *
 *             ifuncs      - [OUT] function index by functionid               *
 *             trigger     - [IN] vector of triggers, sorted by triggerid     *
 *                                                                            *
 ******************************************************************************/
static void	zbx_populate_function_items(const zbx_vector_uint64_t *functionids, zbx_hashset_t *funcs,
		zbx_hashset_t *ifuncs, const zbx_vector_ptr_t *triggers)
{
	int			i, j;
	DC_TRIGGER		*tr;
	DC_FUNCTION		*functions = NULL;
	int			*errcodes = NULL;
	zbx_ifunc_t		ifunc_local;
	zbx_func_t		*func, func_local;

	zabbix_log(LOG_LEVEL_DEBUG, "In %s() functionids_num:%d", __func__, functionids->values_num);

	zbx_variant_set_none(&func_local.value);
	func_local.error = NULL;

	functions = (DC_FUNCTION *)zbx_malloc(functions, sizeof(DC_FUNCTION) * functionids->values_num);
	errcodes = (int *)zbx_malloc(errcodes, sizeof(int) * functionids->values_num);

	DCconfig_get_functions_by_functionids(functions, functionids->values, errcodes, functionids->values_num);

	for (i = 0; i < functionids->values_num; i++)
	{
		if (SUCCEED != errcodes[i])
			continue;

		func_local.itemid = functions[i].itemid;

		if (FAIL != (j = zbx_vector_ptr_bsearch(triggers, &functions[i].triggerid,
				ZBX_DEFAULT_UINT64_PTR_COMPARE_FUNC)))
		{
			tr = (DC_TRIGGER *)triggers->values[j];
			func_local.timespec = tr->timespec;
		}
		else
		{
			func_local.timespec.sec = 0;
			func_local.timespec.ns = 0;
		}

		func_local.function = functions[i].function;
		func_local.parameter = functions[i].parameter;

		if (NULL == (func = (zbx_func_t *)zbx_hashset_search(funcs, &func_local)))
		{
			func = (zbx_func_t *)zbx_hashset_insert(funcs, &func_local, sizeof(func_local));
			func->function = zbx_strdup(NULL, func_local.function);
			func->parameter = zbx_strdup(NULL, func_local.parameter);
			func->type = functions[i].type;
			zbx_variant_set_none(&func->value);
		}

		ifunc_local.functionid = functions[i].functionid;
		ifunc_local.func = func;
		zbx_hashset_insert(ifuncs, &ifunc_local, sizeof(ifunc_local));
	}

	DCconfig_clean_functions(functions, errcodes, functionids->values_num);

	zbx_free(errcodes);
	zbx_free(functions);

	zabbix_log(LOG_LEVEL_DEBUG, "End of %s() ifuncs_num:%d", __func__, ifuncs->num_data);
}

static void	zbx_evaluate_item_functions(zbx_hashset_t *funcs, const zbx_vector_uint64_t *history_itemids,
		const DC_ITEM *history_items, const int *history_errcodes, DC_ITEM **items, int **items_err,
		int *items_num)
{
	char			*error = NULL;
	int			i;
	zbx_func_t		*func;
	zbx_vector_uint64_t	itemids;
	zbx_hashset_iter_t	iter;

	zabbix_log(LOG_LEVEL_DEBUG, "In %s() funcs_num:%d", __func__, funcs->num_data);

	zbx_vector_uint64_create(&itemids);

	zbx_hashset_iter_reset(funcs, &iter);
	while (NULL != (func = (zbx_func_t *)zbx_hashset_iter_next(&iter)))
	{
		if (FAIL == zbx_vector_uint64_bsearch(history_itemids, func->itemid, ZBX_DEFAULT_UINT64_COMPARE_FUNC))
			zbx_vector_uint64_append(&itemids, func->itemid);
	}

	if (0 != itemids.values_num)
	{
		zbx_vector_uint64_sort(&itemids, ZBX_DEFAULT_UINT64_COMPARE_FUNC);
		zbx_vector_uint64_uniq(&itemids, ZBX_DEFAULT_UINT64_COMPARE_FUNC);

		*items_num = itemids.values_num;
		*items = (DC_ITEM *)zbx_malloc(NULL, sizeof(DC_ITEM) * (size_t)itemids.values_num);
		*items_err = (int *)zbx_malloc(NULL, sizeof(int) * (size_t)itemids.values_num);

		DCconfig_get_items_by_itemids_partial(*items, itemids.values, *items_err, itemids.values_num,
				ZBX_ITEM_GET_SYNC);
	}

	zbx_hashset_iter_reset(funcs, &iter);
	while (NULL != (func = (zbx_func_t *)zbx_hashset_iter_next(&iter)))
	{
		int		errcode, ret;
		const DC_ITEM	*item;
		char		*params;

		/* avoid double copying from configuration cache if already retrieved when saving history */
		if (FAIL != (i = zbx_vector_uint64_bsearch(history_itemids, func->itemid,
				ZBX_DEFAULT_UINT64_COMPARE_FUNC)))
		{
			item = history_items + i;
			errcode = history_errcodes[i];
		}
		else
		{
			i = zbx_vector_uint64_bsearch(&itemids, func->itemid, ZBX_DEFAULT_UINT64_COMPARE_FUNC);
			item = *items + i;
			errcode = (*items_err)[i];
		}

		if (SUCCEED != errcode)
		{
			zbx_free(func->error);
			func->error = zbx_eval_format_function_error(func->function, NULL, NULL, func->parameter,
					"item does not exist");
			continue;
		}

		/* do not evaluate if the item is disabled or belongs to a disabled host */

		if (ITEM_STATUS_ACTIVE != item->status)
		{
			zbx_free(func->error);
			func->error = zbx_eval_format_function_error(func->function, item->host.host,
					item->key_orig, func->parameter, "item is disabled");
			continue;
		}

		if ((ZBX_FUNCTION_TYPE_HISTORY == func->type || ZBX_FUNCTION_TYPE_TIMER == func->type) &&
				0 == item->history)
		{
			zbx_free(func->error);
			func->error = zbx_eval_format_function_error(func->function, item->host.host,
					item->key_orig, func->parameter, "item history is disabled");
			continue;
		}

		if (ZBX_FUNCTION_TYPE_TRENDS == func->type && 0 == item->trends)
		{
			zbx_free(func->error);
			func->error = zbx_eval_format_function_error(func->function, item->host.host,
					item->key_orig, func->parameter, "item trends are disabled");
			continue;
		}

		if (HOST_STATUS_MONITORED != item->host.status)
		{
			zbx_free(func->error);
			func->error = zbx_eval_format_function_error(func->function, item->host.host,
					item->key_orig, func->parameter, "item belongs to a disabled host");
			continue;
		}

		if (ITEM_STATE_NOTSUPPORTED == item->state &&
				FAIL == zbx_evaluatable_for_notsupported(func->function))
		{
			/* set 'unknown' error value */
			zbx_variant_set_error(&func->value,
					zbx_eval_format_function_error(func->function, item->host.host,
							item->key_orig, func->parameter, "item is not supported"));
			continue;
		}

		params = zbx_dc_expand_user_macros_in_func_params(func->parameter, item->host.hostid);
		ret = evaluate_function(&func->value, item, func->function, params, &func->timespec, &error);
		zbx_free(params);

		if (SUCCEED != ret)
		{
			/* compose and store error message for future use */
			zbx_variant_set_error(&func->value,
					zbx_eval_format_function_error(func->function, item->host.host,
							item->key_orig, func->parameter, error));
			zbx_free(error);
			continue;
		}
	}

	zbx_vc_flush_stats();
	zbx_vector_uint64_destroy(&itemids);

	zabbix_log(LOG_LEVEL_DEBUG, "End of %s()", __func__);
}

static int	substitute_expression_functions_results(zbx_hashset_t *ifuncs, zbx_eval_context_t *ctx, char **error)
{
	zbx_uint64_t		functionid;
	zbx_func_t		*func;
	zbx_ifunc_t		*ifunc;
	int			i;

	for (i = 0; i < ctx->stack.values_num; i++)
	{
		zbx_eval_token_t	*token = &ctx->stack.values[i];

		if (ZBX_EVAL_TOKEN_FUNCTIONID != token->type)
			continue;

		if (ZBX_VARIANT_UI64 != token->value.type)
		{
			/* functionids should be already extracted into uint64 vars */
			THIS_SHOULD_NEVER_HAPPEN;
			*error = zbx_dsprintf(*error, "Cannot parse function at: \"%s\"",
					ctx->expression + token->loc.l);
			return FAIL;
		}

		functionid = token->value.data.ui64;
		if (NULL == (ifunc = (zbx_ifunc_t *)zbx_hashset_search(ifuncs, &functionid)))
		{
			*error = zbx_dsprintf(*error, "Cannot obtain function"
					" and item for functionid: " ZBX_FS_UI64, functionid);
			return FAIL;
		}

		func = ifunc->func;

		if (NULL != func->error)
		{
			*error = zbx_strdup(*error, func->error);
			return FAIL;
		}

		if (ZBX_VARIANT_NONE == func->value.type)
		{
			*error = zbx_strdup(*error, "Unexpected error while processing a trigger expression");
			return FAIL;
		}

		zbx_variant_copy(&token->value, &func->value);
	}

	return SUCCEED;
}

static void	log_expression(const char *prefix, int index, const zbx_eval_context_t *ctx)
{
	if (SUCCEED == ZBX_CHECK_LOG_LEVEL(LOG_LEVEL_DEBUG))
	{
		char	*expression = NULL;

		zbx_eval_compose_expression(ctx, &expression);
		zabbix_log(LOG_LEVEL_DEBUG, "%s() expression[%d]:'%s' => '%s'", prefix, index, ctx->expression,
				expression);
		zbx_free(expression);
	}
}

static void	zbx_substitute_functions_results(zbx_hashset_t *ifuncs, zbx_vector_ptr_t *triggers)
{
	DC_TRIGGER	*tr;
	int		i;

	zabbix_log(LOG_LEVEL_DEBUG, "In %s() ifuncs_num:%d tr_num:%d",
			__func__, ifuncs->num_data, triggers->values_num);

	for (i = 0; i < triggers->values_num; i++)
	{
		tr = (DC_TRIGGER *)triggers->values[i];

		if (NULL != tr->new_error)
			continue;

		if( SUCCEED != substitute_expression_functions_results(ifuncs, tr->eval_ctx, &tr->new_error))
		{
			tr->new_value = TRIGGER_VALUE_UNKNOWN;
			continue;
		}

		log_expression(__func__, i, tr->eval_ctx);

		if (TRIGGER_RECOVERY_MODE_RECOVERY_EXPRESSION == tr->recovery_mode)
		{
			if (SUCCEED != substitute_expression_functions_results(ifuncs, tr->eval_ctx_r, &tr->new_error))
			{
				tr->new_value = TRIGGER_VALUE_UNKNOWN;
				continue;
			}

			log_expression(__func__, i, tr->eval_ctx_r);
		}
	}

	zabbix_log(LOG_LEVEL_DEBUG, "End of %s()", __func__);
}

/******************************************************************************
 *                                                                            *
 * Purpose: substitute expression functions with their values                 *
 *                                                                            *
 * Parameters: triggers - [IN] vector of DC_TRIGGER pointers, sorted by      *
 *                             triggerids                                     *
 *             unknown_msgs - vector for storing messages for NOTSUPPORTED    *
 *                            items and failed functions                      *
 *                                                                            *
 * Comments: example: "({15}>10) or ({123}=1)" => "(26.416>10) or (0=1)"      *
 *                                                                            *
 ******************************************************************************/
static void	substitute_functions(zbx_vector_ptr_t *triggers, const zbx_vector_uint64_t *history_itemids,
		const DC_ITEM *history_items, const int *history_errcodes, DC_ITEM **items, int **items_err,
		int *items_num)
{
	zbx_vector_uint64_t	functionids;
	zbx_hashset_t		ifuncs, funcs;

	zabbix_log(LOG_LEVEL_DEBUG, "In %s()", __func__);

	zbx_vector_uint64_create(&functionids);
	zbx_extract_functionids(&functionids, triggers);

	if (0 == functionids.values_num)
		goto empty;

	zbx_hashset_create(&ifuncs, triggers->values_num, ZBX_DEFAULT_UINT64_HASH_FUNC,
			ZBX_DEFAULT_UINT64_COMPARE_FUNC);

	zbx_hashset_create_ext(&funcs, triggers->values_num, func_hash_func, func_compare_func, func_clean,
			ZBX_DEFAULT_MEM_MALLOC_FUNC, ZBX_DEFAULT_MEM_REALLOC_FUNC, ZBX_DEFAULT_MEM_FREE_FUNC);

	zbx_populate_function_items(&functionids, &funcs, &ifuncs, triggers);

	if (0 != ifuncs.num_data)
	{
		zbx_evaluate_item_functions(&funcs, history_itemids, history_items, history_errcodes, items, items_err,
				items_num);
		zbx_substitute_functions_results(&ifuncs, triggers);
	}

	zbx_hashset_destroy(&ifuncs);
	zbx_hashset_destroy(&funcs);
empty:
	zbx_vector_uint64_destroy(&functionids);

	zabbix_log(LOG_LEVEL_DEBUG, "End of %s()", __func__);
}

/******************************************************************************
 *                                                                            *
 * Purpose: prepare triggers for evaluation                                   *
 *                                                                            *
 * Parameters: triggers     - [IN] array of DC_TRIGGER pointers               *
 *             triggres_num - [IN] the number of triggers to prepare          *
 *                                                                            *
 ******************************************************************************/
void	zbx_prepare_triggers(DC_TRIGGER **triggers, int triggers_num)
{
	int	i;

	for (i = 0; i < triggers_num; i++)
	{
		DC_TRIGGER	*tr = triggers[i];

		tr->eval_ctx = zbx_eval_deserialize_dyn(tr->expression_bin, tr->expression, ZBX_EVAL_EXTRACT_ALL);

		if (TRIGGER_RECOVERY_MODE_RECOVERY_EXPRESSION == tr->recovery_mode)
		{
			tr->eval_ctx_r = zbx_eval_deserialize_dyn(tr->recovery_expression_bin, tr->recovery_expression,
					ZBX_EVAL_EXTRACT_ALL);
		}
	}
}

static int	evaluate_expression(zbx_eval_context_t *ctx, const zbx_timespec_t *ts, double *result,
		char **error)
{
	zbx_variant_t	 value;

	if (SUCCEED != zbx_eval_execute(ctx, ts, &value, error))
		return FAIL;

	if (SUCCEED == ZBX_CHECK_LOG_LEVEL(LOG_LEVEL_DEBUG))
	{
		char	*expression = NULL;

		zbx_eval_compose_expression(ctx, &expression);
		zabbix_log(LOG_LEVEL_DEBUG, "%s(): %s => %s", __func__, expression, zbx_variant_value_desc(&value));
		zbx_free(expression);
	}

	if (SUCCEED != zbx_variant_convert(&value, ZBX_VARIANT_DBL))
	{
		*error = zbx_dsprintf(*error, "Cannot convert expression result of type \"%s\" to"
				" floating point value", zbx_variant_type_desc(&value));
		zbx_variant_clear(&value);

		return FAIL;
	}

	*result = value.data.dbl;

	return SUCCEED;
}

static int	expand_expression_macros(zbx_eval_context_t *ctx, zbx_dc_um_handle_t *um_handle,
		const DB_EVENT *db_event, const zbx_uint64_t *hostids, int hostids_num, char **error)
{
	char	err[MAX_STRING_LEN];

	if (SUCCEED != expand_normal_trigger_macros(ctx, db_event, err, sizeof(err)))
	{
		*error = zbx_strdup(NULL, err);
		return FAIL;
	}

	return zbx_eval_expand_user_macros(ctx, hostids, hostids_num,
			(zbx_macro_expand_func_t)zbx_dc_expand_user_macros, um_handle, error);
}

static int	expand_trigger_macros(DC_TRIGGER *tr, DB_EVENT *db_event, zbx_dc_um_handle_t *um_handle,
		const zbx_vector_uint64_t *hostids, char **error)
{
	db_event->value = tr->value;

	if (SUCCEED != expand_expression_macros(tr->eval_ctx, um_handle, db_event, hostids->values, hostids->values_num,
			error))
	{
		return FAIL;
	}

	if (TRIGGER_RECOVERY_MODE_RECOVERY_EXPRESSION == tr->recovery_mode)
	{
		return expand_expression_macros(tr->eval_ctx_r, um_handle, db_event, hostids->values,
					hostids->values_num, error);
	}

	return SUCCEED;
}

static int	dc_item_compare_by_itemid(const void *d1, const void *d2)
{
	zbx_uint64_t	itemid = *(const zbx_uint64_t *)d1;
	const DC_ITEM	*item = (const DC_ITEM *)d2;

	ZBX_RETURN_IF_NOT_EQUAL(itemid, item->itemid);
	return 0;
}

/******************************************************************************
 *                                                                            *
 * Purpose: evaluate trigger expressions                                      *
 *                                                                            *
 * Parameters: triggers - [IN] vector of DC_TRIGGER pointers, sorted by       *
 *                             triggerids                                     *
 *                                                                            *
 ******************************************************************************/
void	zbx_evaluate_expressions(zbx_vector_ptr_t *triggers, const zbx_vector_uint64_t *history_itemids,
		const DC_ITEM *history_items, const int *history_errcodes)
{
	ZBX_DB_EVENT		event;
	DC_TRIGGER		*tr;
	DC_ITEM			*items = NULL;
	int			i, *items_err, items_num = 0;
	double			expr_result;
	zbx_dc_um_handle_t	*um_handle;
	zbx_vector_uint64_t	hostids;

	zabbix_log(LOG_LEVEL_DEBUG, "In %s() tr_num:%d", __func__, triggers->values_num);

	event.object = EVENT_OBJECT_TRIGGER;

	zbx_vector_uint64_create(&hostids);
	um_handle = zbx_dc_open_user_macros();

	substitute_functions(triggers, history_itemids, history_items, history_errcodes, &items, &items_err,
			&items_num);

	for (i = 0; i < triggers->values_num; i++)
	{
		char	*error = NULL;
		int	j, k;

		tr = (DC_TRIGGER *)triggers->values[i];

		for (j = 0; j < tr->itemids.values_num; j++)
		{
			if (FAIL != (k = zbx_vector_uint64_bsearch(history_itemids, tr->itemids.values[j],
					ZBX_DEFAULT_UINT64_COMPARE_FUNC)))
			{
				if (SUCCEED != history_errcodes[k])
					continue;

				zbx_vector_uint64_append(&hostids, history_items[k].host.hostid);
			}
			else
			{
				DC_ITEM	*item;

				item = (DC_ITEM *)bsearch(&tr->itemids.values[j], items, (size_t)items_num,
						sizeof(DC_ITEM), dc_item_compare_by_itemid);

				if (NULL == item || SUCCEED != items_err[item - items])
					continue;

				zbx_vector_uint64_append(&hostids, item->host.hostid);
			}
		}

		zbx_vector_uint64_sort(&hostids, ZBX_DEFAULT_UINT64_COMPARE_FUNC);
		zbx_vector_uint64_uniq(&hostids, ZBX_DEFAULT_UINT64_COMPARE_FUNC);

		if (SUCCEED != expand_trigger_macros(tr, &event, um_handle, &hostids, &error))
		{
			tr->new_error = zbx_dsprintf(tr->new_error, "Cannot evaluate expression: %s", error);
			tr->new_value = TRIGGER_VALUE_UNKNOWN;
			zbx_free(error);
		}

		zbx_vector_uint64_clear(&hostids);
	}

	zbx_dc_close_user_macros(um_handle);
	zbx_vector_uint64_destroy(&hostids);

	if (0 != items_num)
	{
		DCconfig_clean_items(items, items_err, (size_t)items_num);
		zbx_free(items);
		zbx_free(items_err);
	}

	/* calculate new trigger values based on their recovery modes and expression evaluations */
	for (i = 0; i < triggers->values_num; i++)
	{
		tr = (DC_TRIGGER *)triggers->values[i];

		if (NULL != tr->new_error)
			continue;

		if (SUCCEED != evaluate_expression(tr->eval_ctx, &tr->timespec, &expr_result, &tr->new_error))
			continue;

		/* trigger expression evaluates to true, set PROBLEM value */
		if (SUCCEED != zbx_double_compare(expr_result, 0.0))
		{
			if (0 == (tr->flags & ZBX_DC_TRIGGER_PROBLEM_EXPRESSION))
			{
				/* trigger value should remain unchanged and no PROBLEM events should be generated if */
				/* problem expression evaluates to true, but trigger recalculation was initiated by a */
				/* time-based function or a new value of an item in recovery expression */
				tr->new_value = TRIGGER_VALUE_NONE;
			}
			else
				tr->new_value = TRIGGER_VALUE_PROBLEM;

			continue;
		}

		/* otherwise try to recover trigger by setting OK value */
		if (TRIGGER_VALUE_PROBLEM == tr->value && TRIGGER_RECOVERY_MODE_NONE != tr->recovery_mode)
		{
			if (TRIGGER_RECOVERY_MODE_EXPRESSION == tr->recovery_mode)
			{
				tr->new_value = TRIGGER_VALUE_OK;
				continue;
			}

			/* processing recovery expression mode */
			if (SUCCEED != evaluate_expression(tr->eval_ctx_r, &tr->timespec, &expr_result, &tr->new_error))
			{
				tr->new_value = TRIGGER_VALUE_UNKNOWN;
				continue;
			}

			if (SUCCEED != zbx_double_compare(expr_result, 0.0))
			{
				tr->new_value = TRIGGER_VALUE_OK;
				continue;
			}
		}

		/* no changes, keep the old value */
		tr->new_value = TRIGGER_VALUE_NONE;
	}

	if (SUCCEED == ZBX_CHECK_LOG_LEVEL(LOG_LEVEL_DEBUG))
	{
		for (i = 0; i < triggers->values_num; i++)
		{
			tr = (DC_TRIGGER *)triggers->values[i];

			if (NULL != tr->new_error)
			{
				zabbix_log(LOG_LEVEL_DEBUG, "%s():expression [%s] cannot be evaluated: %s",
						__func__, tr->expression, tr->new_error);
			}
		}

		zabbix_log(LOG_LEVEL_DEBUG, "End of %s()", __func__);
	}
}

/******************************************************************************
 *                                                                            *
 * Purpose: expand discovery macro in expression                              *
 *                                                                            *
 * Parameters: data      - [IN/OUT] the expression containing lld macro       *
 *             token     - [IN/OUT] the token with lld macro location data    *
 *             flags     - [IN] the flags passed to                           *
 *                                  subtitute_discovery_macros() function     *
 *             jp_row    - [IN] discovery data                                *
 * cur_token_inside_quote - [IN] used in autoquoting for trigger prototypes   *
 *                                                                            *
 ******************************************************************************/
static void	process_lld_macro_token(char **data, zbx_token_t *token, int flags, const struct zbx_json_parse *jp_row,
		const zbx_vector_ptr_t *lld_macro_paths, int cur_token_inside_quote)
{
	char	c, *replace_to = NULL;
	int	l ,r;

	if (ZBX_TOKEN_LLD_FUNC_MACRO == token->type)
	{
		l = token->data.lld_func_macro.macro.l;
		r = token->data.lld_func_macro.macro.r;
	}
	else
	{
		l = token->loc.l;
		r = token->loc.r;
	}

	c = (*data)[r + 1];
	(*data)[r + 1] = '\0';

	if (SUCCEED != zbx_lld_macro_value_by_name(jp_row, lld_macro_paths, *data + l, &replace_to))
	{
		zabbix_log(LOG_LEVEL_DEBUG, "cannot substitute macro \"%s\": not found in value set", *data + l);

		(*data)[r + 1] = c;
		zbx_free(replace_to);

		return;
	}

	(*data)[r + 1] = c;

	if (ZBX_TOKEN_LLD_FUNC_MACRO == token->type)
	{
		if (SUCCEED != (zbx_calculate_macro_function(*data, &token->data.lld_func_macro, &replace_to)))
		{
			int	len = token->data.lld_func_macro.func.r - token->data.lld_func_macro.func.l + 1;

			zabbix_log(LOG_LEVEL_DEBUG, "cannot execute function \"%.*s\"", len,
					*data + token->data.lld_func_macro.func.l);

			zbx_free(replace_to);

			return;
		}
	}

	if (0 != (flags & ZBX_TOKEN_JSON))
	{
		zbx_json_escape(&replace_to);
	}
	else if (0 != (flags & ZBX_TOKEN_REGEXP))
	{
		zbx_regexp_escape(&replace_to);
	}
	else if (0 != (flags & ZBX_TOKEN_REGEXP_OUTPUT))
	{
		char	*replace_to_esc;

		replace_to_esc = zbx_dyn_escape_string(replace_to, "\\");
		zbx_free(replace_to);
		replace_to = replace_to_esc;
	}
	else if (0 != (flags & ZBX_TOKEN_XPATH))
	{
		zbx_xml_escape_xpath(&replace_to);
	}
	else if (0 != (flags & ZBX_TOKEN_PROMETHEUS))
	{
		char	*replace_to_esc;

		replace_to_esc = zbx_dyn_escape_string(replace_to, "\\\n\"");
		zbx_free(replace_to);
		replace_to = replace_to_esc;
	}
	else if (0 != (flags & ZBX_TOKEN_JSONPATH) && ZBX_TOKEN_LLD_MACRO == token->type)
	{
		char	*replace_to_esc;

		replace_to_esc = zbx_dyn_escape_string(replace_to, "\\\"");
		zbx_free(replace_to);
		replace_to = replace_to_esc;
	}
	else if (0 != (flags & ZBX_TOKEN_STRING))
	{
		if (1 == cur_token_inside_quote)
		{
			char	*replace_to_esc;

			replace_to_esc = zbx_dyn_escape_string(replace_to, "\\\"");
			zbx_free(replace_to);
			replace_to = replace_to_esc;
		}
	}
	else if (0 != (flags & ZBX_TOKEN_STR_REPLACE))
	{
		char	*replace_to_esc;

		replace_to_esc = zbx_str_printable_dyn(replace_to);

		zbx_free(replace_to);
		replace_to = replace_to_esc;
	}

	if (NULL != replace_to)
	{
		size_t	data_alloc, data_len;

		data_alloc = data_len = strlen(*data) + 1;
		token->loc.r += zbx_replace_mem_dyn(data, &data_alloc, &data_len, token->loc.l,
				token->loc.r - token->loc.l + 1, replace_to, strlen(replace_to));
		zbx_free(replace_to);
	}
}

/******************************************************************************
 *                                                                            *
 * Purpose: expand discovery macro in user macro context                      *
 *                                                                            *
 * Parameters: data          - [IN/OUT] the expression containing lld macro   *
 *             token         - [IN/OUT] the token with user macro location    *
 *                                      data                                  *
 *             jp_row        - [IN] discovery data                            *
 *             error         - [OUT]error buffer                              *
 *             max_error_len - [IN] the size of error buffer                  *
 *                                                                            *
 ******************************************************************************/
static int	process_user_macro_token(char **data, zbx_token_t *token, const struct zbx_json_parse *jp_row,
		const zbx_vector_ptr_t *lld_macro_paths,  char *error, size_t max_error_len)
{
	int			force_quote, ret;
	size_t			context_r;
	char			*context, *context_esc, *errmsg = NULL;
	zbx_token_user_macro_t	*macro = &token->data.user_macro;

	/* user macro without context, nothing to replace */
	if (0 == token->data.user_macro.context.l)
		return SUCCEED;

	force_quote = ('"' == (*data)[macro->context.l]);
	context = zbx_user_macro_unquote_context_dyn(*data + macro->context.l, macro->context.r - macro->context.l + 1);

	/* substitute_lld_macros() can't fail with ZBX_TOKEN_LLD_MACRO or ZBX_TOKEN_LLD_FUNC_MACRO flags set */
	zbx_substitute_lld_macros(&context, jp_row, lld_macro_paths, ZBX_TOKEN_LLD_MACRO | ZBX_TOKEN_LLD_FUNC_MACRO, NULL,
			0);

	if (NULL != (context_esc = zbx_user_macro_quote_context_dyn(context, force_quote, &errmsg)))
	{
		context_r = macro->context.r;
		zbx_replace_string(data, macro->context.l, &context_r, context_esc);

		token->loc.r += context_r - macro->context.r;

		zbx_free(context_esc);
		ret = SUCCEED;
	}
	else
	{
		zbx_strlcpy(error, errmsg, max_error_len);
		zbx_free(errmsg);
		ret = FAIL;
	}

	zbx_free(context);

	return ret;
}

/******************************************************************************
 *                                                                            *
 * Purpose: substitute lld macros in calculated item query filter             *
 *                                                                            *
 * Parameters: filter          - [IN/OUT] the filter                          *
 *             jp_row          - [IN] the lld data row                        *
 *             lld_macro_paths - [IN] use json path to extract from jp_row    *
 *             error           - [OUT] the error message                      *
 *                                                                            *
 *  Return value: SUCCEED - the macros were expanded successfully.            *
 *                FAIL    - otherwise.                                        *
 *                                                                            *
 ******************************************************************************/
static int	substitute_query_filter_lld_macros(char **filter, const struct zbx_json_parse *jp_row,
		const zbx_vector_ptr_t *lld_macro_paths, char **error)
{
	char			*errmsg = NULL, err[128], *new_filter = NULL;
	int			i, ret = FAIL;
	zbx_eval_context_t	ctx;

	if (SUCCEED != zbx_eval_parse_expression(&ctx, *filter,
			ZBX_EVAL_PARSE_QUERY_EXPRESSION | ZBX_EVAL_COMPOSE_QUOTE | ZBX_EVAL_PARSE_LLDMACRO, &errmsg))
	{
		*error = zbx_dsprintf(NULL, "cannot parse item query filter: %s", errmsg);
		zbx_free(errmsg);
		goto out;
	}

	for (i = 0; i < ctx.stack.values_num; i++)
	{
		zbx_eval_token_t	*token = &ctx.stack.values[i];
		char			*value;

		switch (token->type)
		{
			case ZBX_EVAL_TOKEN_VAR_LLDMACRO:
			case ZBX_EVAL_TOKEN_VAR_USERMACRO:
			case ZBX_EVAL_TOKEN_VAR_STR:
				value = zbx_substr_unquote(ctx.expression, token->loc.l, token->loc.r);

				if (FAIL == zbx_substitute_lld_macros(&value, jp_row, lld_macro_paths, ZBX_MACRO_ANY, err,
						sizeof(err)))
				{
					*error = zbx_strdup(NULL, err);
					zbx_free(value);

					goto clean;
				}
				break;
			default:
				continue;
		}

		zbx_variant_set_str(&token->value, value);
	}

	zbx_eval_compose_expression(&ctx, &new_filter);
	zbx_free(*filter);
	*filter = new_filter;

	ret = SUCCEED;
clean:
	zbx_eval_clear(&ctx);
out:
	return ret;
}

/******************************************************************************
 *                                                                            *
 * Purpose: substitute lld macros in history function item query argument     *
 *          /host/key?[filter]                                                *
 *                                                                            *
 * Parameters: ctx             - [IN] the calculated item formula             *
 *             token           - [IN] the item query token                    *
 *             jp_row          - [IN] the lld data row                        *
 *             lld_macro_paths - [IN] use json path to extract from jp_row    *
 *             itemquery       - [OUT] the item query with expanded macros    *
 *             error           - [OUT] the error message                      *
 *                                                                            *
 *  Return value: SUCCEED - the macros were expanded successfully.            *
 *                FAIL    - otherwise.                                        *
 *                                                                            *
 ******************************************************************************/
static int	substitute_item_query_lld_macros(const zbx_eval_context_t *ctx, const zbx_eval_token_t *token,
		const struct zbx_json_parse *jp_row, const zbx_vector_ptr_t *lld_macro_paths, char **itemquery,
		char **error)
{
	zbx_item_query_t	query;
	char			err[128];
	int			ret = FAIL;
	size_t			itemquery_alloc = 0, itemquery_offset = 0;

	if (0 == zbx_eval_parse_query(ctx->expression + token->loc.l, token->loc.r - token->loc.l + 1, &query))
	{
		*error = zbx_strdup(NULL, "invalid item reference");
		return FAIL;
	}

	if (SUCCEED != zbx_substitute_key_macros(&query.key, NULL, NULL, jp_row, lld_macro_paths, MACRO_TYPE_ITEM_KEY,
			err, sizeof(err)))
	{
		*error = zbx_strdup(NULL, err);
		goto out;
	}

	if (NULL != query.filter && SUCCEED != substitute_query_filter_lld_macros(&query.filter, jp_row,
			lld_macro_paths, error))
	{
		goto out;
	}

	zbx_snprintf_alloc(itemquery, &itemquery_alloc, &itemquery_offset, "/%s/%s", ZBX_NULL2EMPTY_STR(query.host),
			query.key);
	if (NULL != query.filter)
		zbx_snprintf_alloc(itemquery, &itemquery_alloc, &itemquery_offset, "?[%s]", query.filter);

	ret = SUCCEED;
out:
	zbx_eval_clear_query(&query);

	return ret;
}

/******************************************************************************
 *                                                                            *
 * Purpose: substitutes lld macros in an expression                           *
 *                                                                            *
 * Parameters: data            - [IN/OUT] the expression                      *
 *             jp_row          - [IN] the lld data row                        *
 *             lld_macro_paths - [IN] use json path to extract from jp_row    *
 *             error           - [IN] pointer to string for reporting errors  *
 *             max_error_len   - [IN] size of 'error' string                  *
 *                                                                            *
 ******************************************************************************/
int	zbx_substitute_expression_lld_macros(char **data, zbx_uint64_t rules, const struct zbx_json_parse *jp_row,
		const zbx_vector_ptr_t *lld_macro_paths, char **error)
{
	char			*exp = NULL;
	int			i, ret = FAIL;
	zbx_eval_context_t	ctx;

	zabbix_log(LOG_LEVEL_DEBUG, "In %s() expression:%s", __func__, *data);

	if (SUCCEED != zbx_eval_parse_expression(&ctx, *data, rules, error))
		goto out;

	for (i = 0; i < ctx.stack.values_num; i++)
	{
		zbx_eval_token_t	*token = &ctx.stack.values[i];
		char			*value = NULL, err[128];

		switch(token->type)
		{
			case ZBX_EVAL_TOKEN_ARG_QUERY:
				if (FAIL == substitute_item_query_lld_macros(&ctx, token, jp_row, lld_macro_paths,
						&value, error))
				{
					goto clean;
				}
				break;
			case ZBX_EVAL_TOKEN_VAR_LLDMACRO:
			case ZBX_EVAL_TOKEN_VAR_USERMACRO:
			case ZBX_EVAL_TOKEN_VAR_STR:
			case ZBX_EVAL_TOKEN_VAR_NUM:
			case ZBX_EVAL_TOKEN_ARG_PERIOD:
				value = zbx_substr_unquote(ctx.expression, token->loc.l, token->loc.r);

				if (FAIL == zbx_substitute_lld_macros(&value, jp_row, lld_macro_paths, ZBX_MACRO_ANY, err,
						sizeof(err)))
				{
					*error = zbx_strdup(NULL, err);
					zbx_free(value);
					goto clean;
				}
				break;
			default:
				continue;
		}

		zbx_variant_clear(&token->value);
		zbx_variant_set_str(&token->value, value);
	}

	zbx_eval_compose_expression(&ctx, &exp);

	zbx_free(*data);
	*data = exp;
	exp = NULL;

	ret = SUCCEED;
clean:
	zbx_free(exp);
	zbx_eval_clear(&ctx);
out:
	zabbix_log(LOG_LEVEL_DEBUG, "End of %s() expression:%s", __func__, *data);

	return ret;
}

/******************************************************************************
 *                                                                            *
 * Purpose: expand discovery macro in expression macro                        *
 *                                                                            *
 * Parameters: data            - [IN/OUT] the expression containing macro     *
 *             token           - [IN/OUT] the macro token                     *
 *             jp_row          - [IN] discovery data                          *
 *             lld_macro_paths - [IN] discovery data                          *
 *             error           - [OUT] error message                          *
 *             max_error_len   - [IN] the size of error buffer                *
 *                                                                            *
 ******************************************************************************/
static int	process_expression_macro_token(char **data, zbx_token_t *token, const struct zbx_json_parse *jp_row,
		const zbx_vector_ptr_t *lld_macro_paths, char *error, size_t error_len)
{
	char	*errmsg = NULL, *expression;
	size_t	right = token->data.expression_macro.expression.r;

	expression = zbx_substr(*data, token->data.expression_macro.expression.l,
			token->data.expression_macro.expression.r);

	if (FAIL == zbx_substitute_expression_lld_macros(&expression, ZBX_EVAL_EXPRESSION_MACRO_LLD, jp_row,
			lld_macro_paths, &errmsg))
	{
		zbx_free(expression);
		zbx_strlcpy(error, errmsg, error_len);
		zbx_free(errmsg);

		return FAIL;
	}

	zbx_replace_string(data, token->data.expression_macro.expression.l, &right, expression);
	token->loc.r += right - token->data.expression_macro.expression.r;
	zbx_free(expression);

	return SUCCEED;
}

/******************************************************************************
 *                                                                            *
 * Purpose: substitute lld macros in function macro parameters                *
 *                                                                            *
 * Parameters: data   - [IN/OUT] pointer to a buffer                          *
 *             token  - [IN/OUT] the token with function macro location data  *
 *             jp_row - [IN] discovery data                                   *
 *             error  - [OUT] error message                                   *
 *             max_error_len - [IN] the size of error buffer                  *
 *                                                                            *
 * Return value: SUCCEED - the lld macros were resolved successfully          *
 *               FAIL - otherwise                                             *
 *                                                                            *
 ******************************************************************************/
static int	substitute_func_macro(char **data, zbx_token_t *token, const struct zbx_json_parse *jp_row,
		const zbx_vector_ptr_t *lld_macro_paths, char *error, size_t max_error_len)
{
	int		ret, offset = 0;
	char		*exp = NULL;
	size_t		exp_alloc = 0, exp_offset = 0, right;
	size_t		par_l = token->data.func_macro.func_param.l, par_r = token->data.func_macro.func_param.r;
	zbx_token_t	tok;

	if (SUCCEED == zbx_token_find(*data, (int)token->data.func_macro.macro.l, &tok,
			ZBX_TOKEN_SEARCH_EXPRESSION_MACRO) && ZBX_TOKEN_EXPRESSION_MACRO == tok.type &&
			tok.loc.r <= token->data.func_macro.macro.r)
	{
		offset = (int)tok.loc.r;

		if (SUCCEED == process_expression_macro_token(data, &tok, jp_row, lld_macro_paths, error,
				max_error_len))
		{
			offset = tok.loc.r - offset;
		}
	}

	ret = zbx_substitute_function_lld_param(*data + par_l + offset + 1, par_r - (par_l + 1), 0, &exp, &exp_alloc,
			&exp_offset, jp_row, lld_macro_paths, error, max_error_len);

	if (SUCCEED == ret)
	{
		right = par_r + offset - 1;
		zbx_replace_string(data, par_l + offset + 1, &right, exp);
		token->loc.r = right + 1;
	}

	zbx_free(exp);

	return ret;
}

/******************************************************************************
 *                                                                            *
 * Parameters: data   - [IN/OUT] pointer to a buffer                          *
 *             jp_row - [IN] discovery data                                   *
 *             flags  - [IN] ZBX_MACRO_ANY - all LLD macros will be resolved  *
 *                            without validation of the value type            *
 *                           ZBX_MACRO_NUMERIC - values for LLD macros should *
 *                            be numeric                                      *
 *                           ZBX_MACRO_FUNC - function macros will be         *
 *                            skipped (lld macros inside function macros will *
 *                            be ignored) for macros specified in func_macros *
 *                            array                                           *
 *             error  - [OUT] should be not NULL if ZBX_MACRO_NUMERIC flag is *
 *                            set                                             *
 *             max_error_len - [IN] the size of error buffer                  *
 *                                                                            *
 * Return value: Always SUCCEED if numeric flag is not set, otherwise SUCCEED *
 *               if all discovery macros resolved to numeric values,          *
 *               otherwise FAIL with an error message.                        *
 *                                                                            *
 ******************************************************************************/
int	zbx_substitute_lld_macros(char **data, const struct zbx_json_parse *jp_row,
		const zbx_vector_ptr_t *lld_macro_paths, int flags, char *error, size_t max_error_len)
{
	int		ret = SUCCEED, pos = 0, prev_token_loc_r = -1, cur_token_inside_quote = 0;
	size_t		i;
	zbx_token_t	token;

	zabbix_log(LOG_LEVEL_DEBUG, "In %s() data:'%s'", __func__, *data);

	while (SUCCEED == ret && SUCCEED == zbx_token_find(*data, pos, &token, ZBX_TOKEN_SEARCH_EXPRESSION_MACRO))
	{
		for (i = prev_token_loc_r + 1; i < token.loc.l; i++)
		{
			switch ((*data)[i])
			{
				case '\\':
					if (0 != cur_token_inside_quote)
						i++;
					break;
				case '"':
					cur_token_inside_quote = !cur_token_inside_quote;
					break;
			}
		}

		if (0 != (token.type & flags))
		{
			switch (token.type)
			{
				case ZBX_TOKEN_LLD_MACRO:
				case ZBX_TOKEN_LLD_FUNC_MACRO:
					process_lld_macro_token(data, &token, flags, jp_row, lld_macro_paths,
							cur_token_inside_quote);
					pos = token.loc.r;
					break;
				case ZBX_TOKEN_USER_MACRO:
					ret = process_user_macro_token(data, &token, jp_row, lld_macro_paths, error,
							max_error_len);
					pos = token.loc.r;
					break;
				case ZBX_TOKEN_FUNC_MACRO:
					if (NULL != func_macro_in_list(*data, &token.data.func_macro, NULL))
					{
						ret = substitute_func_macro(data, &token, jp_row, lld_macro_paths,
								error, max_error_len);
						pos = token.loc.r;
					}
					break;
				case ZBX_TOKEN_EXPRESSION_MACRO:
					if (SUCCEED == process_expression_macro_token(data, &token, jp_row,
							lld_macro_paths, error, max_error_len))
					{
						pos = token.loc.r;
					}
					break;
			}
		}
		prev_token_loc_r = token.loc.r;
		pos++;
	}

	zabbix_log(LOG_LEVEL_DEBUG, "End of %s():%s data:'%s'", __func__, zbx_result_string(ret), *data);

	return ret;
}

typedef struct
{
	zbx_uint64_t			*hostid;
	DC_ITEM				*dc_item;
	const struct zbx_json_parse	*jp_row;
	const zbx_vector_ptr_t		*lld_macro_paths;
	int				macro_type;
}
replace_key_param_data_t;

/******************************************************************************
 *                                                                            *
 * Comments: auxiliary function for substitute_key_macros()                   *
 *                                                                            *
 ******************************************************************************/
static int	replace_key_param_cb(const char *data, int key_type, int level, int num, int quoted, void *cb_data,
			char **param)
{
	replace_key_param_data_t	*replace_key_param_data = (replace_key_param_data_t *)cb_data;
	zbx_uint64_t			*hostid = replace_key_param_data->hostid;
	DC_ITEM				*dc_item = replace_key_param_data->dc_item;
	const struct zbx_json_parse	*jp_row = replace_key_param_data->jp_row;
	const zbx_vector_ptr_t		*lld_macros = replace_key_param_data->lld_macro_paths;
	int				macro_type = replace_key_param_data->macro_type, ret = SUCCEED;

	ZBX_UNUSED(num);

	if (ZBX_KEY_TYPE_ITEM == key_type && 0 == level)
		return ret;

	if (NULL == strchr(data, '{'))
		return ret;

	*param = zbx_strdup(NULL, data);

	if (0 != level)
		unquote_key_param(*param);

	if (NULL == jp_row)
		substitute_simple_macros_impl(NULL, NULL, NULL, NULL, hostid, NULL, dc_item, NULL, NULL, NULL, NULL,
				NULL, param, macro_type, NULL, 0);
	else
		zbx_substitute_lld_macros(param, jp_row, lld_macros, ZBX_MACRO_ANY, NULL, 0);

	if (0 != level)
	{
		if (FAIL == (ret = quote_key_param(param, quoted)))
			zbx_free(*param);
	}

	return ret;
}

/******************************************************************************
 *                                                                            *
 * Purpose: safely substitutes macros in parameters of an item key and OID    *
 *                                                                            *
 * Example:  key                     | macro  | result            | return    *
 *          -------------------------+--------+-------------------+---------  *
 *           echo.sh[{$MACRO}]       | a      | echo.sh[a]        | SUCCEED   *
 *           echo.sh[{$MACRO}]       | a\     | echo.sh[a\]       | SUCCEED   *
 *           echo.sh["{$MACRO}"]     | a      | echo.sh["a"]      | SUCCEED   *
 *           echo.sh["{$MACRO}"]     | a\     | undefined         | FAIL      *
 *           echo.sh[{$MACRO}]       |  a     | echo.sh[" a"]     | SUCCEED   *
 *           echo.sh[{$MACRO}]       |  a\    | undefined         | FAIL      *
 *           echo.sh["{$MACRO}"]     |  a     | echo.sh[" a"]     | SUCCEED   *
 *           echo.sh["{$MACRO}"]     |  a\    | undefined         | FAIL      *
 *           echo.sh[{$MACRO}]       | "a"    | echo.sh["\"a\""]  | SUCCEED   *
 *           echo.sh[{$MACRO}]       | "a"\   | undefined         | FAIL      *
 *           echo.sh["{$MACRO}"]     | "a"    | echo.sh["\"a\""]  | SUCCEED   *
 *           echo.sh["{$MACRO}"]     | "a"\   | undefined         | FAIL      *
 *           echo.sh[{$MACRO}]       | a,b    | echo.sh["a,b"]    | SUCCEED   *
 *           echo.sh[{$MACRO}]       | a,b\   | undefined         | FAIL      *
 *           echo.sh["{$MACRO}"]     | a,b    | echo.sh["a,b"]    | SUCCEED   *
 *           echo.sh["{$MACRO}"]     | a,b\   | undefined         | FAIL      *
 *           echo.sh[{$MACRO}]       | a]     | echo.sh["a]"]     | SUCCEED   *
 *           echo.sh[{$MACRO}]       | a]\    | undefined         | FAIL      *
 *           echo.sh["{$MACRO}"]     | a]     | echo.sh["a]"]     | SUCCEED   *
 *           echo.sh["{$MACRO}"]     | a]\    | undefined         | FAIL      *
 *           echo.sh[{$MACRO}]       | [a     | echo.sh["a]"]     | SUCCEED   *
 *           echo.sh[{$MACRO}]       | [a\    | undefined         | FAIL      *
 *           echo.sh["{$MACRO}"]     | [a     | echo.sh["[a"]     | SUCCEED   *
 *           echo.sh["{$MACRO}"]     | [a\    | undefined         | FAIL      *
 *           ifInOctets.{#SNMPINDEX} | 1      | ifInOctets.1      | SUCCEED   *
 *                                                                            *
 ******************************************************************************/
static int	substitute_key_macros_impl(char **data, zbx_uint64_t *hostid, DC_ITEM *dc_item,
		const struct zbx_json_parse *jp_row, const zbx_vector_ptr_t *lld_macro_paths, int macro_type,
		char *error, size_t maxerrlen)
{
	replace_key_param_data_t	replace_key_param_data;
	int				key_type, ret;

	zabbix_log(LOG_LEVEL_DEBUG, "In %s() data:'%s'", __func__, *data);

	replace_key_param_data.hostid = hostid;
	replace_key_param_data.dc_item = dc_item;
	replace_key_param_data.jp_row = jp_row;
	replace_key_param_data.lld_macro_paths = lld_macro_paths;
	replace_key_param_data.macro_type = macro_type;

	switch (macro_type)
	{
		case MACRO_TYPE_ITEM_KEY:
			key_type = ZBX_KEY_TYPE_ITEM;
			break;
		case MACRO_TYPE_SNMP_OID:
			key_type = ZBX_KEY_TYPE_OID;
			break;
		default:
			THIS_SHOULD_NEVER_HAPPEN;
			exit(EXIT_FAILURE);
	}

	ret = replace_key_params_dyn(data, key_type, replace_key_param_cb, &replace_key_param_data, error, maxerrlen);

	zabbix_log(LOG_LEVEL_DEBUG, "End of %s():%s data:'%s'", __func__, zbx_result_string(ret), *data);

	return ret;
}

/******************************************************************************
 *                                                                            *
 * Purpose: substitute lld macros in function parameters                      *
 *                                                                            *
 * Parameters: e            - [IN] the function parameter list without        *
 *                                 enclosing parentheses:                     *
 *                                       <p1>, <p2>, ...<pN>                  *
 *             len          - [IN] the length of function parameter list      *
 *             key_in_param - [IN] 1 - the first parameter must be host:key   *
 *                                 0 - otherwise                              *
 *             exp          - [IN/OUT] output buffer                          *
 *             exp_alloc    - [IN/OUT] the size of output buffer              *
 *             exp_offset   - [IN/OUT] the current position in output buffer  *
 *             jp_row - [IN] discovery data                                   *
 *             error  - [OUT] error message                                   *
 *             max_error_len - [IN] the size of error buffer                  *
 *                                                                            *
 * Return value: SUCCEED - the lld macros were resolved successfully          *
 *               FAIL - otherwise                                             *
 *                                                                            *
 ******************************************************************************/
int	zbx_substitute_function_lld_param(const char *e, size_t len, unsigned char key_in_param,
		char **exp, size_t *exp_alloc, size_t *exp_offset, const struct zbx_json_parse *jp_row,
		const zbx_vector_ptr_t *lld_macro_paths, char *error, size_t max_error_len)
{
	int		ret = SUCCEED;
	size_t		sep_pos;
	char		*param = NULL;
	const char	*p;

	zabbix_log(LOG_LEVEL_DEBUG, "In %s()", __func__);

	if (0 == len)
	{
		zbx_strcpy_alloc(exp, exp_alloc, exp_offset, "");
		goto out;
	}

	for (p = e; p < len + e ; p += sep_pos + 1)
	{
		size_t	param_pos, param_len, rel_len = len - (p - e);
		int	quoted;

		zbx_function_param_parse(p, &param_pos, &param_len, &sep_pos);

		/* copy what was before the parameter */
		zbx_strncpy_alloc(exp, exp_alloc, exp_offset, p, param_pos);

		/* prepare the parameter (macro substitutions and quoting) */

		zbx_free(param);
		param = zbx_function_param_unquote_dyn(p + param_pos, param_len, &quoted);

		if (1 == key_in_param && p == e)
		{
			char	*key = NULL, *host = NULL;

			if (SUCCEED != parse_host_key(param, &host, &key) ||
					SUCCEED != substitute_key_macros_impl(&key, NULL, NULL, jp_row, lld_macro_paths,
							MACRO_TYPE_ITEM_KEY, NULL, 0))
			{
				zbx_snprintf(error, max_error_len, "Invalid first parameter \"%s\"", param);
				zbx_free(host);
				zbx_free(key);
				ret = FAIL;
				goto out;
			}

			zbx_free(param);
			if (NULL != host)
			{
				param = zbx_dsprintf(NULL, "%s:%s", host, key);
				zbx_free(host);
				zbx_free(key);
			}
			else
				param = key;
		}
		else
			zbx_substitute_lld_macros(&param, jp_row, lld_macro_paths, ZBX_MACRO_ANY, NULL, 0);

		if (SUCCEED != zbx_function_param_quote(&param, quoted))
		{
			zbx_snprintf(error, max_error_len, "Cannot quote parameter \"%s\"", param);
			ret = FAIL;
			goto out;
		}

		/* copy the parameter */
		zbx_strcpy_alloc(exp, exp_alloc, exp_offset, param);

		/* copy what was after the parameter (including separator) */
		if (sep_pos < rel_len)
			zbx_strncpy_alloc(exp, exp_alloc, exp_offset, p + param_pos + param_len,
					sep_pos - param_pos - param_len + 1);
	}
out:
	zbx_free(param);

	zabbix_log(LOG_LEVEL_DEBUG, "End of %s()", __func__);

	return ret;
}

/******************************************************************************
 *                                                                            *
 * Purpose: substitute LLD macros in JSON pairs                               *
 *                                                                            *
 * Parameters: data   -    [IN/OUT] pointer to a buffer that JSON pair        *
 *             jp_row -    [IN] discovery data for LLD macro substitution     *
 *             error  -    [OUT] reason for JSON pair parsing failure         *
 *             maxerrlen - [IN] the size of error buffer                      *
 *                                                                            *
 * Return value: SUCCEED or FAIL if cannot parse JSON pair                    *
 *                                                                            *
 ******************************************************************************/
int	zbx_substitute_macros_in_json_pairs(char **data, const struct zbx_json_parse *jp_row,
		const zbx_vector_ptr_t *lld_macro_paths, char *error, int maxerrlen)
{
	struct zbx_json_parse	jp_array, jp_object;
	struct zbx_json		json;
	const char		*member, *element = NULL;
	char			name[MAX_STRING_LEN], value[MAX_STRING_LEN], *p_name = NULL, *p_value = NULL;
	int			ret = SUCCEED;

	zabbix_log(LOG_LEVEL_DEBUG, "In %s()", __func__);

	if ('\0' == **data)
		goto exit;

	if (SUCCEED != zbx_json_open(*data, &jp_array))
	{
		zbx_snprintf(error, maxerrlen, "cannot parse query fields: %s", zbx_json_strerror());
		ret = FAIL;
		goto exit;
	}

	if (NULL == (element = zbx_json_next(&jp_array, element)))
	{
		zbx_strlcpy(error, "cannot parse query fields: array is empty", maxerrlen);
		ret = FAIL;
		goto exit;
	}

	zbx_json_initarray(&json, ZBX_JSON_STAT_BUF_LEN);

	do
	{
		if (SUCCEED != zbx_json_brackets_open(element, &jp_object) ||
				NULL == (member = zbx_json_pair_next(&jp_object, NULL, name, sizeof(name))) ||
				NULL == zbx_json_decodevalue(member, value, sizeof(value), NULL))
		{
			zbx_snprintf(error, maxerrlen, "cannot parse query fields: %s", zbx_json_strerror());
			ret = FAIL;
			goto clean;
		}

		p_name = zbx_strdup(NULL, name);
		p_value = zbx_strdup(NULL, value);

		zbx_substitute_lld_macros(&p_name, jp_row, lld_macro_paths, ZBX_MACRO_ANY, NULL, 0);
		zbx_substitute_lld_macros(&p_value, jp_row, lld_macro_paths, ZBX_MACRO_ANY, NULL, 0);

		zbx_json_addobject(&json, NULL);
		zbx_json_addstring(&json, p_name, p_value, ZBX_JSON_TYPE_STRING);
		zbx_json_close(&json);
		zbx_free(p_name);
		zbx_free(p_value);
	}
	while (NULL != (element = zbx_json_next(&jp_array, element)));

	zbx_free(*data);
	*data = zbx_strdup(NULL, json.buffer);
clean:
	zbx_json_free(&json);
exit:
	zabbix_log(LOG_LEVEL_DEBUG, "End of %s():%s", __func__, zbx_result_string(ret));

	return ret;
}

#ifdef HAVE_LIBXML2
/******************************************************************************
 *                                                                            *
 * Comments: auxiliary function for substitute_macros_xml()                   *
 *                                                                            *
 ******************************************************************************/
static void	substitute_macros_in_xml_elements(const DC_ITEM *item, const struct zbx_json_parse *jp_row,
		const zbx_vector_ptr_t *lld_macro_paths, xmlNode *node)
{
	xmlChar	*value;
	xmlAttr	*attr;
	char	*value_tmp;

	for (;NULL != node; node = node->next)
	{
		switch (node->type)
		{
			case XML_TEXT_NODE:
				if (NULL == (value = xmlNodeGetContent(node)))
					break;

				value_tmp = zbx_strdup(NULL, (const char *)value);

				if (NULL != item)
				{
					substitute_simple_macros_impl(NULL, NULL, NULL, NULL, NULL, &item->host, item,
							NULL, NULL, NULL, NULL, NULL, &value_tmp, MACRO_TYPE_HTTP_XML,
							NULL, 0);
				}
				else
				{
					zbx_substitute_lld_macros(&value_tmp, jp_row, lld_macro_paths, ZBX_MACRO_ANY, NULL,
							0);
				}

				xmlNodeSetContent(node, NULL);
				xmlNodeAddContent(node, (xmlChar *)value_tmp);

				zbx_free(value_tmp);
				xmlFree(value);
				break;
			case XML_CDATA_SECTION_NODE:
				if (NULL == (value = xmlNodeGetContent(node)))
					break;

				value_tmp = zbx_strdup(NULL, (const char *)value);

				if (NULL != item)
				{
					substitute_simple_macros_impl(NULL, NULL, NULL, NULL, NULL, &item->host, item, NULL,
							NULL, NULL, NULL, NULL, &value_tmp, MACRO_TYPE_HTTP_RAW, NULL,
							0);
				}
				else
				{
					zbx_substitute_lld_macros(&value_tmp, jp_row, lld_macro_paths, ZBX_MACRO_ANY, NULL,
							0);
				}

				xmlNodeSetContent(node, NULL);
				xmlNodeAddContent(node, (xmlChar *)value_tmp);

				zbx_free(value_tmp);
				xmlFree(value);
				break;
			case XML_ELEMENT_NODE:
				for (attr = node->properties; NULL != attr; attr = attr->next)
				{
					if (NULL == attr->name || NULL == (value = xmlGetProp(node, attr->name)))
						continue;

					value_tmp = zbx_strdup(NULL, (const char *)value);

					if (NULL != item)
					{
						substitute_simple_macros_impl(NULL, NULL, NULL, NULL, NULL, &item->host,
								item, NULL, NULL, NULL, NULL, NULL, &value_tmp,
								MACRO_TYPE_HTTP_XML, NULL, 0);
					}
					else
					{
						zbx_substitute_lld_macros(&value_tmp, jp_row, lld_macro_paths,
								ZBX_MACRO_ANY, NULL, 0);
					}

					xmlSetProp(node, attr->name, (xmlChar *)value_tmp);

					zbx_free(value_tmp);
					xmlFree(value);
				}
				break;
			default:
				break;
		}

		substitute_macros_in_xml_elements(item, jp_row, lld_macro_paths, node->children);
	}
}
#endif

/******************************************************************************
 *                                                                            *
 * Purpose: substitute simple or LLD macros in XML text nodes, attributes of  *
 *          a node or in CDATA section, validate XML                          *
 *                                                                            *
 * Parameters: data   - [IN/OUT] pointer to a buffer that contains XML        *
 *             item   - [IN] item for simple macro substitution               *
 *             jp_row - [IN] discovery data for LLD macro substitution        *
 *             error  - [OUT] reason for XML parsing failure                  *
 *             maxerrlen - [IN] the size of error buffer                      *
 *                                                                            *
 * Return value: SUCCEED or FAIL if XML validation has failed                 *
 *                                                                            *
 ******************************************************************************/
static int	substitute_macros_xml_impl(char **data, const DC_ITEM *item, const struct zbx_json_parse *jp_row,
		const zbx_vector_ptr_t *lld_macro_paths, char *error, int maxerrlen)
{
#ifndef HAVE_LIBXML2
	ZBX_UNUSED(data);
	ZBX_UNUSED(item);
	ZBX_UNUSED(jp_row);
	ZBX_UNUSED(lld_macro_paths);
	zbx_snprintf(error, maxerrlen, "Support for XML was not compiled in");
	return FAIL;
#else
	xmlDoc		*doc;
	xmlNode		*root_element;
	xmlChar		*mem;
	int		size, ret = FAIL;

	zabbix_log(LOG_LEVEL_DEBUG, "In %s()", __func__);

	if (FAIL == zbx_open_xml(*data, 0, maxerrlen, (void **)&doc, (void **)&root_element, &error))
	{
		if (NULL == doc)
			goto exit;

		if (NULL == root_element)
			goto clean;
	}

	substitute_macros_in_xml_elements(item, jp_row, lld_macro_paths, root_element);
	xmlDocDumpMemory(doc, &mem, &size);

	if (FAIL == zbx_check_xml_memory((char *)mem, maxerrlen, &error))
		goto clean;

	zbx_free(*data);
	*data = zbx_malloc(NULL, size + 1);
	memcpy(*data, (const char *)mem, size + 1);
	xmlFree(mem);
	ret = SUCCEED;
clean:
	xmlFreeDoc(doc);
exit:
	zabbix_log(LOG_LEVEL_DEBUG, "End of %s():%s", __func__, zbx_result_string(ret));

	return ret;
#endif
}

/******************************************************************************
 *                                                                            *
 * Purpose: substitute_simple_macros with masked secret macros                *
 *          (default setting)                                                 *
 *                                                                            *
 ******************************************************************************/
int	zbx_substitute_simple_macros(const zbx_uint64_t *actionid, const ZBX_DB_EVENT *event,
		const ZBX_DB_EVENT *r_event, const zbx_uint64_t *userid, const zbx_uint64_t *hostid,
		const DC_HOST *dc_host, const DC_ITEM *dc_item, const DB_ALERT *alert, const DB_ACKNOWLEDGE *ack,
		const zbx_service_alarm_t *service_alarm, const ZBX_DB_SERVICE *service, const char *tz, char **data,
		int macro_type, char *error, int maxerrlen)
{
	return substitute_simple_macros_impl(actionid, event, r_event, userid, hostid, dc_host, dc_item, alert, ack,
			service_alarm, service, tz, data, macro_type, error, maxerrlen);

}

/******************************************************************************
 *                                                                            *
 * Purpose: substitute_simple_macros with unmasked secret macros              *
 *                                                                            *
 ******************************************************************************/
int	zbx_substitute_simple_macros_unmasked(const zbx_uint64_t *actionid, const ZBX_DB_EVENT *event,
		const ZBX_DB_EVENT *r_event, const zbx_uint64_t *userid, const zbx_uint64_t *hostid, const DC_HOST *dc_host,
		const DC_ITEM *dc_item, const DB_ALERT *alert, const DB_ACKNOWLEDGE *ack,
		const zbx_service_alarm_t *service_alarm, const ZBX_DB_SERVICE *service, const char *tz, char **data,
		int macro_type, char *error, int maxerrlen)
{
	int			ret;
	zbx_dc_um_handle_t	*um_handle;

	um_handle = zbx_dc_open_user_macros_secure();

	ret = substitute_simple_macros_impl(actionid, event, r_event, userid, hostid, dc_host, dc_item, alert, ack,
			service_alarm, service, tz, data, macro_type, error, maxerrlen);

	zbx_dc_close_user_macros(um_handle);

	return ret;

}

/******************************************************************************
 *                                                                            *
 * Purpose: substitute_macros_xml with masked secret macros                   *
 *                                                                            *
 ******************************************************************************/
int	zbx_substitute_macros_xml(char **data, const DC_ITEM *item, const struct zbx_json_parse *jp_row,
		const zbx_vector_ptr_t *lld_macro_paths, char *error, int maxerrlen)
{
	return substitute_macros_xml_impl(data, item, jp_row, lld_macro_paths, error, maxerrlen);
}

/******************************************************************************
 *                                                                            *
 * Purpose: substitute_macros_xml with unmasked secret macros                 *
 *                                                                            *
 ******************************************************************************/
int	zbx_substitute_macros_xml_unmasked(char **data, const DC_ITEM *item, const struct zbx_json_parse *jp_row,
		const zbx_vector_ptr_t *lld_macro_paths, char *error, int maxerrlen)
{
	int			ret;
	zbx_dc_um_handle_t	*um_handle;

	um_handle = zbx_dc_open_user_macros_secure();

	ret = substitute_macros_xml_impl(data, item, jp_row, lld_macro_paths, error, maxerrlen);

	zbx_dc_close_user_macros(um_handle);

	return ret;
}

/******************************************************************************
 *                                                                            *
 * Purpose: substitute_key_macros with masked secret macros                   *
 *                                                                            *
 ******************************************************************************/
int	zbx_substitute_key_macros(char **data, zbx_uint64_t *hostid, DC_ITEM *dc_item,
		const struct zbx_json_parse *jp_row, const zbx_vector_ptr_t *lld_macro_paths, int macro_type,
		char *error, size_t maxerrlen)
{
	return substitute_key_macros_impl(data, hostid, dc_item, jp_row, lld_macro_paths, macro_type, error, maxerrlen);
}

/******************************************************************************
 *                                                                            *
 * Purpose: substitute_key_macros with unmasked secret macros                 *
 *                                                                            *
 ******************************************************************************/
int	zbx_substitute_key_macros_unmasked(char **data, zbx_uint64_t *hostid, DC_ITEM *dc_item,
		const struct zbx_json_parse *jp_row, const zbx_vector_ptr_t *lld_macro_paths, int macro_type,
		char *error, size_t maxerrlen)
{
	int			ret;
	zbx_dc_um_handle_t	*um_handle;

	um_handle = zbx_dc_open_user_macros_secure();

	ret = substitute_key_macros_impl(data, hostid, dc_item, jp_row, lld_macro_paths, macro_type, error, maxerrlen);

	zbx_dc_close_user_macros(um_handle);

	return ret;
}

/******************************************************************************
 *                                                                            *
 * Purpose: extract index from valid indexed host macro                       *
 *                                                                            *
 * Return value: The index or -1 if it was not valid indexed host macro       *
 *                                                                            *
 ******************************************************************************/
int	zbx_host_macro_index(const char *macro)
{
	zbx_strloc_t	loc;
	int		func_num;

	loc.l = 0;
	loc.r = strlen(macro) - 1;

	if (NULL != macro_in_list(macro, loc, host_macros, &func_num))
		return func_num;

	return -1;
}<|MERGE_RESOLUTION|>--- conflicted
+++ resolved
@@ -2658,10 +2658,7 @@
 	zbx_token_search_t		token_search = ZBX_TOKEN_SEARCH_BASIC;
 	char				*expression = NULL, *user_username = NULL, *user_name = NULL,
 					*user_surname = NULL;
-<<<<<<< HEAD
-=======
 	zbx_dc_um_handle_t		*um_handle;
->>>>>>> b6255cca
 
 	if (NULL == data || NULL == *data || '\0' == **data)
 	{
@@ -4785,11 +4782,8 @@
  *             trigger - The trigger where to expand macros in                *
  *                                                                            *
  ******************************************************************************/
-<<<<<<< HEAD
-static int	expand_trigger_macros(zbx_eval_context_t *ctx, const ZBX_DB_EVENT *event, char *error, size_t maxerrlen)
-=======
-static int	expand_normal_trigger_macros(zbx_eval_context_t *ctx, const DB_EVENT *event, char *error, size_t maxerrlen)
->>>>>>> b6255cca
+static int	expand_normal_trigger_macros(zbx_eval_context_t *ctx, const ZBX_DB_EVENT *event, char *error,
+		size_t maxerrlen)
 {
 	int	i;
 
@@ -5411,7 +5405,7 @@
 }
 
 static int	expand_expression_macros(zbx_eval_context_t *ctx, zbx_dc_um_handle_t *um_handle,
-		const DB_EVENT *db_event, const zbx_uint64_t *hostids, int hostids_num, char **error)
+		const ZBX_DB_EVENT *db_event, const zbx_uint64_t *hostids, int hostids_num, char **error)
 {
 	char	err[MAX_STRING_LEN];
 
@@ -5425,7 +5419,7 @@
 			(zbx_macro_expand_func_t)zbx_dc_expand_user_macros, um_handle, error);
 }
 
-static int	expand_trigger_macros(DC_TRIGGER *tr, DB_EVENT *db_event, zbx_dc_um_handle_t *um_handle,
+static int	expand_trigger_macros(DC_TRIGGER *tr, ZBX_DB_EVENT *db_event, zbx_dc_um_handle_t *um_handle,
 		const zbx_vector_uint64_t *hostids, char **error)
 {
 	db_event->value = tr->value;
