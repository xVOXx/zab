/*
** Zabbix
** Copyright (C) 2001-2023 Zabbix SIA
**
** This program is free software; you can redistribute it and/or modify
** it under the terms of the GNU General Public License as published by
** the Free Software Foundation; either version 2 of the License, or
** (at your option) any later version.
**
** This program is distributed in the hope that it will be useful,
** but WITHOUT ANY WARRANTY; without even the implied warranty of
** MERCHANTABILITY or FITNESS FOR A PARTICULAR PURPOSE. See the
** GNU General Public License for more details.
**
** You should have received a copy of the GNU General Public License
** along with this program; if not, write to the Free Software
** Foundation, Inc., 51 Franklin Street, Fifth Floor, Boston, MA  02110-1301, USA.
**/

#include "expression.h"
#include "zbxserver.h"
#include "evalfunc.h"

#include "log.h"
#include "zbxregexp.h"
#include "zbxvariant.h"
#include "zbxeval.h"
#include "zbxdbwrap.h"
#include "zbxcachevalue.h"
#include "macrofunc.h"
#include "zbxxml.h"
#include "zbxstr.h"
#include "zbxexpr.h"
#include "zbxnum.h"
#include "zbxparam.h"
#include "zbxsysinfo.h"
#include "zbx_host_constants.h"
#include "zbx_trigger_constants.h"
#include "zbx_item_constants.h"

typedef struct
{
	char	*host;
	char	*severity;
	char	*tags;
	char	*name;
	int	clock;
	int	nseverity;
}
zbx_eventdata_t;

ZBX_VECTOR_DECL(eventdata, zbx_eventdata_t)
ZBX_VECTOR_IMPL(eventdata, zbx_eventdata_t)

/* The following definitions are used to identify the request field */
/* for various value getters grouped by their scope:                */

/* DBget_item_value(), get_interface_value() */
#define ZBX_REQUEST_HOST_IP			1
#define ZBX_REQUEST_HOST_DNS			2
#define ZBX_REQUEST_HOST_CONN			3
#define ZBX_REQUEST_HOST_PORT			4

/* DBget_history_log_value() */
#define ZBX_REQUEST_ITEM_LOG_DATE		201
#define ZBX_REQUEST_ITEM_LOG_TIME		202
#define ZBX_REQUEST_ITEM_LOG_AGE		203
#define ZBX_REQUEST_ITEM_LOG_SOURCE		204
#define ZBX_REQUEST_ITEM_LOG_SEVERITY		205
#define ZBX_REQUEST_ITEM_LOG_NSEVERITY		206
#define ZBX_REQUEST_ITEM_LOG_EVENTID		207

static int	substitute_simple_macros_impl(const zbx_uint64_t *actionid, const zbx_db_event *event,
		const zbx_db_event *r_event, const zbx_uint64_t *userid, const zbx_uint64_t *hostid,
		const zbx_dc_host_t *dc_host, const zbx_dc_item_t *dc_item, const zbx_db_alert *alert, const zbx_db_acknowledge *ack,
		const zbx_service_alarm_t *service_alarm, const zbx_db_service *service, const char *tz,
		zbx_history_recv_item_t *history_data_item, char **data, int macro_type, char *error, int maxerrlen);

static int	substitute_key_macros_impl(char **data, zbx_uint64_t *hostid, zbx_dc_item_t *dc_item,
		const struct zbx_json_parse *jp_row, const zbx_vector_ptr_t *lld_macro_paths, int macro_type,
		char *error, size_t maxerrlen);

/******************************************************************************
 *                                                                            *
 * Purpose: get trigger severity name                                         *
 *                                                                            *
 * Parameters: trigger    - [IN] a trigger data with priority field;          *
 *                               TRIGGER_SEVERITY_*                           *
 *             replace_to - [OUT] pointer to a buffer that will receive       *
 *                          a null-terminated trigger severity string         *
 *                                                                            *
 * Return value: upon successful completion return SUCCEED                    *
 *               otherwise FAIL                                               *
 *                                                                            *
 ******************************************************************************/
static int	get_trigger_severity_name(int priority, char **replace_to)
{
	zbx_config_t	cfg;

	if (TRIGGER_SEVERITY_COUNT <= priority)
		return FAIL;

	zbx_config_get(&cfg, ZBX_CONFIG_FLAGS_SEVERITY_NAME);

	*replace_to = zbx_strdup(*replace_to, cfg.severity_name[priority]);

	zbx_config_clean(&cfg);

	return SUCCEED;
}

/******************************************************************************
 *                                                                            *
 * Purpose: get human readable list of problem update actions                 *
 *                                                                            *
 * Parameters: ack     - [IN] problem update data                             *
 *             actions - [IN] the required action flags                       *
 *             out     - [OUT] the output buffer                              *
 *                                                                            *
 * Return value: SUCCEED - successfully returned list of problem update       *
 *               FAIL    - no matching actions were made                      *
 *                                                                            *
 ******************************************************************************/
static int	get_problem_update_actions(const zbx_db_acknowledge *ack, int actions, const char *tz, char **out)
{
	const char	*prefixes[] = {"", ", ", ", ", ", ", ", ", ", ", ", "};
	char		*buf = NULL;
	size_t		buf_alloc = 0, buf_offset = 0;
	int		i, index, flags;

	if (0 == (flags = ack->action & actions))
		return FAIL;

	for (i = 0, index = 0; i < ZBX_PROBLEM_UPDATE_ACTION_COUNT; i++)
	{
		if (0 != (flags & (1 << i)))
			index++;
	}

	if (1 < index)
		prefixes[index - 1] = " and ";

	index = 0;

	if (0 != (flags & ZBX_PROBLEM_UPDATE_ACKNOWLEDGE))
	{
		zbx_strcpy_alloc(&buf, &buf_alloc, &buf_offset, "acknowledged");
		index++;
	}

	if (0 != (flags & ZBX_PROBLEM_UPDATE_UNACKNOWLEDGE))
	{
		zbx_strcpy_alloc(&buf, &buf_alloc, &buf_offset, prefixes[index++]);
		zbx_strcpy_alloc(&buf, &buf_alloc, &buf_offset, "unacknowledged");
	}

	if (0 != (flags & ZBX_PROBLEM_UPDATE_MESSAGE))
	{
		zbx_strcpy_alloc(&buf, &buf_alloc, &buf_offset, prefixes[index++]);
		zbx_strcpy_alloc(&buf, &buf_alloc, &buf_offset, "commented");
	}

	if (0 != (flags & ZBX_PROBLEM_UPDATE_SEVERITY))
	{
		zbx_config_t	cfg;
		const char	*from = "unknown", *to = "unknown";

		zbx_config_get(&cfg, ZBX_CONFIG_FLAGS_SEVERITY_NAME);

		if (TRIGGER_SEVERITY_COUNT > ack->old_severity && 0 <= ack->old_severity)
			from = cfg.severity_name[ack->old_severity];

		if (TRIGGER_SEVERITY_COUNT > ack->new_severity && 0 <= ack->new_severity)
			to = cfg.severity_name[ack->new_severity];

		zbx_strcpy_alloc(&buf, &buf_alloc, &buf_offset, prefixes[index++]);
		zbx_snprintf_alloc(&buf, &buf_alloc, &buf_offset, "changed severity from %s to %s",
				from, to);

		zbx_config_clean(&cfg);
	}

	if (0 != (flags & ZBX_PROBLEM_UPDATE_CLOSE))
	{
		zbx_strcpy_alloc(&buf, &buf_alloc, &buf_offset, prefixes[index++]);
		zbx_strcpy_alloc(&buf, &buf_alloc, &buf_offset, "closed");
	}

	if (0 != (flags & ZBX_PROBLEM_UPDATE_SUPPRESS))
	{
		zbx_strcpy_alloc(&buf, &buf_alloc, &buf_offset, prefixes[index++]);
		zbx_strcpy_alloc(&buf, &buf_alloc, &buf_offset, "suppressed ");
		if (0 == ack->suppress_until)
		{
			zbx_strcpy_alloc(&buf, &buf_alloc, &buf_offset, "indefinitely");
		}
		else
		{
			zbx_snprintf_alloc(&buf, &buf_alloc, &buf_offset, "until %s %s",
					zbx_date2str((time_t)ack->suppress_until, tz),
					zbx_time2str((time_t)ack->suppress_until, tz));
		}
	}

	if (0 != (flags & ZBX_PROBLEM_UPDATE_UNSUPPRESS))
	{
		zbx_strcpy_alloc(&buf, &buf_alloc, &buf_offset, prefixes[index++]);
		zbx_strcpy_alloc(&buf, &buf_alloc, &buf_offset, "unsuppressed");
	}

	if (0 != (flags & ZBX_PROBLEM_UPDATE_RANK_TO_SYMPTOM))
	{
		zbx_strcpy_alloc(&buf, &buf_alloc, &buf_offset, prefixes[index++]);
		zbx_strcpy_alloc(&buf, &buf_alloc, &buf_offset, "ranked as symptom");
	}

	if (0 != (flags & ZBX_PROBLEM_UPDATE_RANK_TO_CAUSE))
	{
		zbx_strcpy_alloc(&buf, &buf_alloc, &buf_offset, prefixes[index++]);
		zbx_strcpy_alloc(&buf, &buf_alloc, &buf_offset, "ranked as cause");
	}

	zbx_free(*out);
	*out = buf;

	return SUCCEED;
}

/******************************************************************************
 *                                                                            *
 * Purpose: request host name by hostid                                       *
 *                                                                            *
 * Return value: upon successful completion return SUCCEED                    *
 *               otherwise FAIL                                               *
 *                                                                            *
 ******************************************************************************/
static int	DBget_host_value(zbx_uint64_t hostid, char **replace_to, const char *field_name)
{
	zbx_db_result_t	result;
	zbx_db_row_t	row;
	int		ret = FAIL;

	result = zbx_db_select(
			"select %s"
			" from hosts"
			" where hostid=" ZBX_FS_UI64,
			field_name, hostid);

	if (NULL != (row = zbx_db_fetch(result)))
	{
		*replace_to = zbx_strdup(*replace_to, row[0]);
		ret = SUCCEED;
	}
	zbx_db_free_result(result);

	return ret;
}

/******************************************************************************
 *                                                                            *
 * Purpose: get template trigger ID from which the trigger is inherited       *
 *                                                                            *
 * Return value: upon successful completion return SUCCEED                    *
 *               otherwise FAIL                                               *
 *                                                                            *
 ******************************************************************************/
static int	DBget_templateid_by_triggerid(zbx_uint64_t triggerid, zbx_uint64_t *templateid)
{
	zbx_db_result_t	result;
	zbx_db_row_t	row;
	int		ret = FAIL;

	result = zbx_db_select(
			"select templateid"
			" from triggers"
			" where triggerid=" ZBX_FS_UI64,
			triggerid);

	if (NULL != (row = zbx_db_fetch(result)))
	{
		ZBX_DBROW2UINT64(*templateid, row[0]);
		ret = SUCCEED;
	}
	zbx_db_free_result(result);

	return ret;
}

/******************************************************************************
 *                                                                            *
 * Purpose: get comma-space separated trigger template names in which         *
 *          the trigger is defined                                            *
 *                                                                            *
 * Return value: upon successful completion return SUCCEED                    *
 *               otherwise FAIL                                               *
 *                                                                            *
 * Comments: based on the patch submitted by Hmami Mohamed                    *
 *                                                                            *
 ******************************************************************************/
static int	DBget_trigger_template_name(zbx_uint64_t triggerid, const zbx_uint64_t *userid, char **replace_to)
{
	zbx_db_result_t	result;
	zbx_db_row_t	row;
	int		ret = FAIL;
	zbx_uint64_t	templateid;
	char		*sql = NULL;
	size_t		replace_to_alloc = 64, replace_to_offset = 0,
			sql_alloc = 256, sql_offset = 0;
	int		user_type = -1;

	zabbix_log(LOG_LEVEL_DEBUG, "In %s()", __func__);

	if (NULL != userid)
	{
		result = zbx_db_select("select r.type from users u,role r where u.roleid=r.roleid and"
				" userid=" ZBX_FS_UI64, *userid);

		if (NULL != (row = zbx_db_fetch(result)) && FAIL == zbx_db_is_null(row[0]))
			user_type = atoi(row[0]);
		zbx_db_free_result(result);

		if (-1 == user_type)
		{
			zabbix_log(LOG_LEVEL_DEBUG, "%s() cannot check permissions", __func__);
			goto out;
		}
	}

	/* use parent trigger ID for lld generated triggers */
	result = zbx_db_select(
			"select parent_triggerid"
			" from trigger_discovery"
			" where triggerid=" ZBX_FS_UI64,
			triggerid);

	if (NULL != (row = zbx_db_fetch(result)))
		ZBX_STR2UINT64(triggerid, row[0]);
	zbx_db_free_result(result);

	if (SUCCEED != DBget_templateid_by_triggerid(triggerid, &templateid) || 0 == templateid)
	{
		zabbix_log(LOG_LEVEL_DEBUG, "%s() trigger not found or not templated", __func__);
		goto out;
	}

	do
	{
		triggerid = templateid;
	}
	while (SUCCEED == (ret = DBget_templateid_by_triggerid(triggerid, &templateid)) && 0 != templateid);

	if (SUCCEED != ret)
	{
		zabbix_log(LOG_LEVEL_DEBUG, "%s() trigger not found", __func__);
		goto out;
	}

	*replace_to = (char *)zbx_realloc(*replace_to, replace_to_alloc);
	**replace_to = '\0';

	sql = (char *)zbx_malloc(sql, sql_alloc);

	zbx_snprintf_alloc(&sql, &sql_alloc, &sql_offset,
			"select distinct h.name"
			" from hosts h,items i,functions f"
			" where h.hostid=i.hostid"
				" and i.itemid=f.itemid"
				" and f.triggerid=" ZBX_FS_UI64,
			triggerid);
	if (NULL != userid && USER_TYPE_SUPER_ADMIN != user_type)
	{
		zbx_snprintf_alloc(&sql, &sql_alloc, &sql_offset,
				" and exists("
					"select null"
					" from hosts_groups hg,rights r,users_groups ug"
					" where h.hostid=hg.hostid"
						" and hg.groupid=r.id"
						" and r.groupid=ug.usrgrpid"
						" and ug.userid=" ZBX_FS_UI64
					" group by hg.hostid"
					" having min(r.permission)>=%d"
				")",
				*userid, PERM_READ);
	}
	zbx_strcpy_alloc(&sql, &sql_alloc, &sql_offset, " order by h.name");

	result = zbx_db_select("%s", sql);

	zbx_free(sql);

	while (NULL != (row = zbx_db_fetch(result)))
	{
		if (0 != replace_to_offset)
			zbx_strcpy_alloc(replace_to, &replace_to_alloc, &replace_to_offset, ", ");
		zbx_strcpy_alloc(replace_to, &replace_to_alloc, &replace_to_offset, row[0]);
	}
	zbx_db_free_result(result);
out:
	zabbix_log(LOG_LEVEL_DEBUG, "End of %s():%s", __func__, zbx_result_string(ret));

	return ret;
}

/******************************************************************************
 *                                                                            *
 * Purpose: get comma-space separated host group names in which the trigger   *
 *          is defined                                                        *
 *                                                                            *
 * Return value: upon successful completion return SUCCEED                    *
 *               otherwise FAIL                                               *
 *                                                                            *
 ******************************************************************************/
static int	DBget_trigger_hostgroup_name(zbx_uint64_t triggerid, const zbx_uint64_t *userid, char **replace_to)
{
	zbx_db_result_t	result;
	zbx_db_row_t	row;
	int		ret = FAIL;
	char		*sql = NULL;
	size_t		replace_to_alloc = 64, replace_to_offset = 0,
			sql_alloc = 256, sql_offset = 0;
	int		user_type = -1;

	zabbix_log(LOG_LEVEL_DEBUG, "In %s()", __func__);

	if (NULL != userid)
	{
		result = zbx_db_select("select r.type from users u,role r where u.roleid=r.roleid and"
				" userid=" ZBX_FS_UI64, *userid);

		if (NULL != (row = zbx_db_fetch(result)) && FAIL == zbx_db_is_null(row[0]))
			user_type = atoi(row[0]);
		zbx_db_free_result(result);

		if (-1 == user_type)
		{
			zabbix_log(LOG_LEVEL_DEBUG, "%s() cannot check permissions", __func__);
			goto out;
		}
	}

	*replace_to = (char *)zbx_realloc(*replace_to, replace_to_alloc);
	**replace_to = '\0';

	sql = (char *)zbx_malloc(sql, sql_alloc);

	zbx_snprintf_alloc(&sql, &sql_alloc, &sql_offset,
			"select distinct g.name"
			" from hstgrp g,hosts_groups hg,items i,functions f"
			" where g.groupid=hg.groupid"
				" and hg.hostid=i.hostid"
				" and i.itemid=f.itemid"
				" and f.triggerid=" ZBX_FS_UI64,
			triggerid);
	if (NULL != userid && USER_TYPE_SUPER_ADMIN != user_type)
	{
		zbx_snprintf_alloc(&sql, &sql_alloc, &sql_offset,
				" and exists("
					"select null"
					" from rights r,users_groups ug"
					" where g.groupid=r.id"
						" and r.groupid=ug.usrgrpid"
						" and ug.userid=" ZBX_FS_UI64
					" group by r.id"
					" having min(r.permission)>=%d"
				")",
				*userid, PERM_READ);
	}
	zbx_strcpy_alloc(&sql, &sql_alloc, &sql_offset, " order by g.name");

	result = zbx_db_select("%s", sql);

	zbx_free(sql);

	while (NULL != (row = zbx_db_fetch(result)))
	{
		if (0 != replace_to_offset)
			zbx_strcpy_alloc(replace_to, &replace_to_alloc, &replace_to_offset, ", ");
		zbx_strcpy_alloc(replace_to, &replace_to_alloc, &replace_to_offset, row[0]);
		ret = SUCCEED;
	}
	zbx_db_free_result(result);
out:
	zabbix_log(LOG_LEVEL_DEBUG, "End of %s():%s", __func__, zbx_result_string(ret));

	return ret;
}

/******************************************************************************
 *                                                                            *
 * Purpose: retrieve a particular value associated with the interface         *
 *                                                                            *
 * Return value: upon successful completion return SUCCEED                    *
 *               otherwise FAIL                                               *
 *                                                                            *
 ******************************************************************************/
static int	get_interface_value(zbx_uint64_t hostid, zbx_uint64_t itemid, char **replace_to, int request)
{
	int			res;
	zbx_dc_interface_t	interface;

	if (SUCCEED != (res = zbx_dc_config_get_interface(&interface, hostid, itemid)))
		return res;

	switch (request)
	{
		case ZBX_REQUEST_HOST_IP:
			*replace_to = zbx_strdup(*replace_to, interface.ip_orig);
			break;
		case ZBX_REQUEST_HOST_DNS:
			*replace_to = zbx_strdup(*replace_to, interface.dns_orig);
			break;
		case ZBX_REQUEST_HOST_CONN:
			*replace_to = zbx_strdup(*replace_to, interface.addr);
			break;
		case ZBX_REQUEST_HOST_PORT:
			*replace_to = zbx_strdup(*replace_to, interface.port_orig);
			break;
		default:
			THIS_SHOULD_NEVER_HAPPEN;
			res = FAIL;
	}

	return res;
}

static int	get_host_value(zbx_uint64_t itemid, char **replace_to, int request)
{
	int		ret;
	zbx_dc_host_t	host;

	zbx_dc_config_get_hosts_by_itemids(&host, &itemid, &ret, 1);

	if (FAIL == ret)
		return FAIL;

	switch (request)
	{
		case ZBX_REQUEST_HOST_ID:
			*replace_to = zbx_dsprintf(*replace_to, ZBX_FS_UI64, host.hostid);
			break;
		case ZBX_REQUEST_HOST_HOST:
			*replace_to = zbx_strdup(*replace_to, host.host);
			break;
		case ZBX_REQUEST_HOST_NAME:
			*replace_to = zbx_strdup(*replace_to, host.name);
			break;
		default:
			THIS_SHOULD_NEVER_HAPPEN;
			ret = FAIL;
	}

	return ret;
}

/******************************************************************************
 *                                                                            *
 * Purpose: get item key, replace macros in the key                           *
 *                                                                            *
 * Parameters: dc_item    - [IN] item information used in substitution        *
 *             replace_to - [OUT] string with item key with replaced macros   *
 *                                                                            *
 ******************************************************************************/
static void	zbx_substitute_macros_in_item_key(zbx_dc_item_t *dc_item, char **replace_to)
{
	char	*key = zbx_strdup(NULL, dc_item->key_orig);

	substitute_key_macros_impl(&key, NULL, dc_item, NULL, NULL, MACRO_TYPE_ITEM_KEY, NULL, 0);
	zbx_free(*replace_to);
	*replace_to = key;
}

/******************************************************************************
 *                                                                            *
 * Purpose: retrieve a particular value associated with the item              *
 *                                                                            *
 * Return value: upon successful completion return SUCCEED                    *
 *               otherwise FAIL                                               *
 *                                                                            *
 ******************************************************************************/
static int	DBget_item_value(zbx_uint64_t itemid, char **replace_to, int request)
{
<<<<<<< HEAD
	DB_RESULT	result;
	DB_ROW		row;
	zbx_dc_item_t	dc_item;
=======
	zbx_db_result_t	result;
	zbx_db_row_t	row;
	DC_ITEM		dc_item;
>>>>>>> 67589ad8
	zbx_uint64_t	proxy_hostid;
	int		ret = FAIL, errcode;

	zabbix_log(LOG_LEVEL_DEBUG, "In %s()", __func__);

	switch (request)
	{
		case ZBX_REQUEST_HOST_IP:
		case ZBX_REQUEST_HOST_DNS:
		case ZBX_REQUEST_HOST_CONN:
		case ZBX_REQUEST_HOST_PORT:
			return get_interface_value(0, itemid, replace_to, request);
		case ZBX_REQUEST_HOST_ID:
		case ZBX_REQUEST_HOST_HOST:
		case ZBX_REQUEST_HOST_NAME:
			return get_host_value(itemid, replace_to, request);
		case ZBX_REQUEST_ITEM_KEY:
			zbx_dc_config_get_items_by_itemids(&dc_item, &itemid, &errcode, 1);

			if (SUCCEED == errcode)
			{
				zbx_substitute_macros_in_item_key(&dc_item, replace_to);
				ret = SUCCEED;
			}

			zbx_dc_config_clean_items(&dc_item, &errcode, 1);

			return ret;
	}

	result = zbx_db_select(
			"select h.proxy_hostid,h.description,i.itemid,i.name,i.key_,i.description,i.value_type,ir.error"
			" from items i"
				" join hosts h on h.hostid=i.hostid"
				" left join item_rtdata ir on ir.itemid=i.itemid"
			" where i.itemid=" ZBX_FS_UI64, itemid);

	if (NULL != (row = zbx_db_fetch(result)))
	{
		switch (request)
		{
			case ZBX_REQUEST_HOST_DESCRIPTION:
				*replace_to = zbx_strdup(*replace_to, row[1]);
				ret = SUCCEED;
				break;
			case ZBX_REQUEST_ITEM_ID:
				*replace_to = zbx_strdup(*replace_to, row[2]);
				ret = SUCCEED;
				break;
			case ZBX_REQUEST_ITEM_NAME:
				*replace_to = zbx_strdup(*replace_to, row[3]);
				ret = SUCCEED;
				break;
			case ZBX_REQUEST_ITEM_DESCRIPTION:
				zbx_dc_config_get_items_by_itemids(&dc_item, &itemid, &errcode, 1);

				if (SUCCEED == errcode)
				{
					zbx_dc_um_handle_t	*um_handle;

					um_handle = zbx_dc_open_user_macros();
					*replace_to = zbx_strdup(NULL, row[5]);

					(void)zbx_dc_expand_user_macros(um_handle, replace_to, &dc_item.host.hostid, 1,
							NULL);

					zbx_dc_close_user_macros(um_handle);
					ret = SUCCEED;
				}

				zbx_dc_config_clean_items(&dc_item, &errcode, 1);
				break;
			case ZBX_REQUEST_ITEM_NAME_ORIG:
				*replace_to = zbx_strdup(*replace_to, row[3]);
				ret = SUCCEED;
				break;
			case ZBX_REQUEST_ITEM_KEY_ORIG:
				*replace_to = zbx_strdup(*replace_to, row[4]);
				ret = SUCCEED;
				break;
			case ZBX_REQUEST_ITEM_DESCRIPTION_ORIG:
				*replace_to = zbx_strdup(*replace_to, row[5]);
				ret = SUCCEED;
				break;
			case ZBX_REQUEST_PROXY_NAME:
				ZBX_DBROW2UINT64(proxy_hostid, row[0]);

				if (0 == proxy_hostid)
				{
					*replace_to = zbx_strdup(*replace_to, "");
					ret = SUCCEED;
				}
				else
					ret = DBget_host_value(proxy_hostid, replace_to, "host");
				break;
			case ZBX_REQUEST_PROXY_DESCRIPTION:
				ZBX_DBROW2UINT64(proxy_hostid, row[0]);

				if (0 == proxy_hostid)
				{
					*replace_to = zbx_strdup(*replace_to, "");
					ret = SUCCEED;
				}
				else
					ret = DBget_host_value(proxy_hostid, replace_to, "description");
				break;
			case ZBX_REQUEST_ITEM_VALUETYPE:
				*replace_to = zbx_strdup(*replace_to, row[6]);
				ret = SUCCEED;
				break;
			case ZBX_REQUEST_ITEM_ERROR:
				*replace_to = zbx_strdup(*replace_to, FAIL == zbx_db_is_null(row[7]) ? row[7] : "");
				ret = SUCCEED;
				break;
		}
	}
	zbx_db_free_result(result);

	zabbix_log(LOG_LEVEL_DEBUG, "End of %s():%s", __func__, zbx_result_string(ret));

	return ret;
}

static int	DBget_trigger_error(const zbx_db_trigger *trigger, char **replace_to)
{
	int		ret = SUCCEED;
	zbx_db_result_t	result;
	zbx_db_row_t	row;

	zabbix_log(LOG_LEVEL_DEBUG, "In %s()", __func__);

	if (NULL == (result = zbx_db_select("select error from triggers where triggerid=" ZBX_FS_UI64,
			trigger->triggerid)))
	{
		ret = FAIL;
		goto out;
	}

	*replace_to = zbx_strdup(*replace_to, (NULL == (row = zbx_db_fetch(result))) ?  "" : row[0]);

	zbx_db_free_result(result);
out:
	zabbix_log(LOG_LEVEL_DEBUG, "End of %s():%s", __func__, zbx_result_string(ret));

	return ret;
}

/******************************************************************************
 *                                                                            *
 * Purpose: retrieve a particular value associated with the trigger's         *
 *          N_functionid'th function                                          *
 *                                                                            *
 * Return value: upon successful completion return SUCCEED                    *
 *               otherwise FAIL                                               *
 *                                                                            *
 ******************************************************************************/
int	DBget_trigger_value(const zbx_db_trigger *trigger, char **replace_to, int N_functionid, int request)
{
	zbx_uint64_t	itemid;
	int		ret = FAIL;

	zabbix_log(LOG_LEVEL_DEBUG, "In %s()", __func__);

	if (SUCCEED == zbx_db_trigger_get_itemid(trigger, N_functionid, &itemid))
		ret = DBget_item_value(itemid, replace_to, request);

	zabbix_log(LOG_LEVEL_DEBUG, "End of %s():%s", __func__, zbx_result_string(ret));

	return ret;
}

/******************************************************************************
 *                                                                            *
 * Purpose: retrieve number of events (acknowledged or unacknowledged) for a  *
 *          trigger (in an OK or PROBLEM state) which generated an event      *
 *                                                                            *
 * Parameters: triggerid    - [IN] trigger identifier from database           *
 *             replace_to   - [IN/OUT] pointer to result buffer               *
 *             problem_only - [IN] selected trigger status:                   *
 *                             0 - TRIGGER_VALUE_PROBLEM and TRIGGER_VALUE_OK *
 *                             1 - TRIGGER_VALUE_PROBLEM                      *
 *             acknowledged - [IN] acknowledged event or not                  *
 *                                                                            *
 * Return value: upon successful completion return SUCCEED                    *
 *               otherwise FAIL                                               *
 *                                                                            *
 ******************************************************************************/
static int	DBget_trigger_event_count(zbx_uint64_t triggerid, char **replace_to, int problem_only, int acknowledged)
{
	zbx_db_result_t	result;
	zbx_db_row_t	row;
	char		value[4];
	int		ret = FAIL;

	if (problem_only)
		zbx_snprintf(value, sizeof(value), "%d", TRIGGER_VALUE_PROBLEM);
	else
		zbx_snprintf(value, sizeof(value), "%d,%d", TRIGGER_VALUE_PROBLEM, TRIGGER_VALUE_OK);

	result = zbx_db_select(
			"select count(*)"
			" from events"
			" where source=%d"
				" and object=%d"
				" and objectid=" ZBX_FS_UI64
				" and value in (%s)"
				" and acknowledged=%d",
			EVENT_SOURCE_TRIGGERS,
			EVENT_OBJECT_TRIGGER,
			triggerid,
			value,
			acknowledged);

	if (NULL != (row = zbx_db_fetch(result)))
	{
		*replace_to = zbx_strdup(*replace_to, row[0]);
		ret = SUCCEED;
	}
	zbx_db_free_result(result);

	return ret;
}

/******************************************************************************
 *                                                                            *
 * Purpose: retrieve discovered host value by event and field name            *
 *                                                                            *
 * Parameters:                                                                *
 *                                                                            *
 * Return value: upon successful completion return SUCCEED                    *
 *               otherwise FAIL                                               *
 *                                                                            *
 ******************************************************************************/
static int	DBget_dhost_value_by_event(const zbx_db_event *event, char **replace_to, const char *fieldname)
{
	zbx_db_result_t	result;
	zbx_db_row_t	row;
	int		ret = FAIL;
	char		sql[MAX_STRING_LEN];

	switch (event->object)
	{
		case EVENT_OBJECT_DHOST:
			zbx_snprintf(sql, sizeof(sql),
					"select %s"
					" from drules r,dhosts h,dservices s"
					" where r.druleid=h.druleid"
						" and h.dhostid=s.dhostid"
						" and h.dhostid=" ZBX_FS_UI64
					" order by s.dserviceid",
					fieldname,
					event->objectid);
			break;
		case EVENT_OBJECT_DSERVICE:
			zbx_snprintf(sql, sizeof(sql),
					"select %s"
					" from drules r,dhosts h,dservices s"
					" where r.druleid=h.druleid"
						" and h.dhostid=s.dhostid"
						" and s.dserviceid=" ZBX_FS_UI64,
					fieldname,
					event->objectid);
			break;
		default:
			return ret;
	}

	result = zbx_db_select_n(sql, 1);

	if (NULL != (row = zbx_db_fetch(result)))
	{
		*replace_to = zbx_strdup(*replace_to, ZBX_NULL2STR(row[0]));
		ret = SUCCEED;
	}
	zbx_db_free_result(result);

	return ret;
}

/******************************************************************************
 *                                                                            *
 * Purpose: retrieve discovery rule check value by event and field name       *
 *                                                                            *
 * Return value: upon successful completion return SUCCEED                    *
 *               otherwise FAIL                                               *
 *                                                                            *
 ******************************************************************************/
static int	DBget_dchecks_value_by_event(const zbx_db_event *event, char **replace_to, const char *fieldname)
{
	zbx_db_result_t	result;
	zbx_db_row_t	row;
	int		ret = FAIL;

	switch (event->object)
	{
		case EVENT_OBJECT_DSERVICE:
			result = zbx_db_select("select %s from dchecks c,dservices s"
					" where c.dcheckid=s.dcheckid and s.dserviceid=" ZBX_FS_UI64,
					fieldname, event->objectid);
			break;
		default:
			return ret;
	}

	if (NULL != (row = zbx_db_fetch(result)) && SUCCEED != zbx_db_is_null(row[0]))
	{
		*replace_to = zbx_strdup(*replace_to, row[0]);
		ret = SUCCEED;
	}
	zbx_db_free_result(result);

	return ret;
}

/******************************************************************************
 *                                                                            *
 * Purpose: retrieve discovered service value by event and field name         *
 *                                                                            *
 * Return value: upon successful completion return SUCCEED                    *
 *               otherwise FAIL                                               *
 *                                                                            *
 ******************************************************************************/
static int	DBget_dservice_value_by_event(const zbx_db_event *event, char **replace_to, const char *fieldname)
{
	zbx_db_result_t	result;
	zbx_db_row_t	row;
	int		ret = FAIL;

	switch (event->object)
	{
		case EVENT_OBJECT_DSERVICE:
			result = zbx_db_select("select %s from dservices s where s.dserviceid=" ZBX_FS_UI64,
					fieldname, event->objectid);
			break;
		default:
			return ret;
	}

	if (NULL != (row = zbx_db_fetch(result)) && SUCCEED != zbx_db_is_null(row[0]))
	{
		*replace_to = zbx_strdup(*replace_to, row[0]);
		ret = SUCCEED;
	}
	zbx_db_free_result(result);

	return ret;
}

/******************************************************************************
 *                                                                            *
 * Purpose: retrieve discovery rule value by event and field name             *
 *                                                                            *
 * Return value: upon successful completion return SUCCEED                    *
 *               otherwise FAIL                                               *
 *                                                                            *
 ******************************************************************************/
static int	DBget_drule_value_by_event(const zbx_db_event *event, char **replace_to, const char *fieldname)
{
	zbx_db_result_t	result;
	zbx_db_row_t	row;
	int		ret = FAIL;

	if (EVENT_SOURCE_DISCOVERY != event->source)
		return FAIL;

	switch (event->object)
	{
		case EVENT_OBJECT_DHOST:
			result = zbx_db_select("select r.%s from drules r,dhosts h"
					" where r.druleid=h.druleid and h.dhostid=" ZBX_FS_UI64,
					fieldname, event->objectid);
			break;
		case EVENT_OBJECT_DSERVICE:
			result = zbx_db_select("select r.%s from drules r,dhosts h,dservices s"
					" where r.druleid=h.druleid and h.dhostid=s.dhostid and s.dserviceid=" ZBX_FS_UI64,
					fieldname, event->objectid);
			break;
		default:
			return ret;
	}

	if (NULL != (row = zbx_db_fetch(result)))
	{
		*replace_to = zbx_strdup(*replace_to, ZBX_NULL2STR(row[0]));
		ret = SUCCEED;
	}
	zbx_db_free_result(result);

	return ret;
}

static const char	*item_logtype_string(unsigned char logtype)
{
	switch (logtype)
	{
		case ITEM_LOGTYPE_INFORMATION:
			return "Information";
		case ITEM_LOGTYPE_WARNING:
			return "Warning";
		case ITEM_LOGTYPE_ERROR:
			return "Error";
		case ITEM_LOGTYPE_FAILURE_AUDIT:
			return "Failure Audit";
		case ITEM_LOGTYPE_SUCCESS_AUDIT:
			return "Success Audit";
		case ITEM_LOGTYPE_CRITICAL:
			return "Critical";
		case ITEM_LOGTYPE_VERBOSE:
			return "Verbose";
		default:
			return "unknown";
	}
}

/******************************************************************************
 *                                                                            *
 * Purpose: retrieve a particular attribute of a log value                    *
 *                                                                            *
 * Return value: upon successful completion return SUCCEED                    *
 *               otherwise FAIL                                               *
 *                                                                            *
 ******************************************************************************/
static int	DBget_history_log_value(zbx_uint64_t itemid, char **replace_to, int request, int clock, int ns,
		const char *tz)
{
	zbx_dc_item_t		item;
	int			ret = FAIL, errcode = FAIL;
	zbx_timespec_t		ts = {clock, ns};
	zbx_history_record_t	value;

	zabbix_log(LOG_LEVEL_DEBUG, "In %s()", __func__);

	zbx_dc_config_get_items_by_itemids(&item, &itemid, &errcode, 1);

	if (SUCCEED != errcode || ITEM_VALUE_TYPE_LOG != item.value_type)
		goto out;

	if (SUCCEED != zbx_vc_get_value(itemid, item.value_type, &ts, &value))
		goto out;

	zbx_vc_flush_stats();

	switch (request)
	{
		case ZBX_REQUEST_ITEM_LOG_DATE:
			*replace_to = zbx_strdup(*replace_to, zbx_date2str((time_t)value.value.log->timestamp, tz));
			goto success;
		case ZBX_REQUEST_ITEM_LOG_TIME:
			*replace_to = zbx_strdup(*replace_to, zbx_time2str((time_t)value.value.log->timestamp, tz));
			goto success;
		case ZBX_REQUEST_ITEM_LOG_AGE:
			*replace_to = zbx_strdup(*replace_to, zbx_age2str(time(NULL) - value.value.log->timestamp));
			goto success;
	}

	/* the following attributes are set only for windows eventlog items */
	if (0 != strncmp(item.key_orig, "eventlog[", 9))
		goto clean;

	switch (request)
	{
		case ZBX_REQUEST_ITEM_LOG_SOURCE:
			*replace_to = zbx_strdup(*replace_to, (NULL == value.value.log->source ? "" :
					value.value.log->source));
			break;
		case ZBX_REQUEST_ITEM_LOG_SEVERITY:
			*replace_to = zbx_strdup(*replace_to,
					item_logtype_string((unsigned char)value.value.log->severity));
			break;
		case ZBX_REQUEST_ITEM_LOG_NSEVERITY:
			*replace_to = zbx_dsprintf(*replace_to, "%d", value.value.log->severity);
			break;
		case ZBX_REQUEST_ITEM_LOG_EVENTID:
			*replace_to = zbx_dsprintf(*replace_to, "%d", value.value.log->logeventid);
			break;
	}
success:
	ret = SUCCEED;
clean:
	zbx_history_record_clear(&value, ITEM_VALUE_TYPE_LOG);
out:
	zbx_dc_config_clean_items(&item, &errcode, 1);

	zabbix_log(LOG_LEVEL_DEBUG, "End of %s():%s", __func__, zbx_result_string(ret));

	return ret;
}

/******************************************************************************
 *                                                                            *
 * Purpose: retrieve item value by item id                                    *
 *                                                                            *
 * Return value: upon successful completion return SUCCEED                    *
 *               otherwise FAIL                                               *
 *                                                                            *
 ******************************************************************************/
static int	DBitem_get_value(zbx_uint64_t itemid, char **lastvalue, int raw, zbx_timespec_t *ts)
{
	zbx_db_result_t	result;
	zbx_db_row_t	row;
	int		ret = FAIL;

	zabbix_log(LOG_LEVEL_DEBUG, "In %s()", __func__);

	result = zbx_db_select(
			"select value_type,valuemapid,units"
			" from items"
			" where itemid=" ZBX_FS_UI64,
			itemid);

	if (NULL != (row = zbx_db_fetch(result)))
	{
		unsigned char		value_type;
		zbx_uint64_t		valuemapid;
		zbx_history_record_t	vc_value;

		value_type = (unsigned char)atoi(row[0]);
		ZBX_DBROW2UINT64(valuemapid, row[1]);

		if (SUCCEED == zbx_vc_get_value(itemid, value_type, ts, &vc_value))
		{
			char	tmp[MAX_BUFFER_LEN];

			zbx_vc_flush_stats();
			zbx_history_value_print(tmp, sizeof(tmp), &vc_value.value, value_type);
			zbx_history_record_clear(&vc_value, value_type);

			if (0 == raw)
				zbx_format_value(tmp, sizeof(tmp), valuemapid, row[2], value_type);

			*lastvalue = zbx_strdup(*lastvalue, tmp);

			ret = SUCCEED;
		}
	}
	zbx_db_free_result(result);

	zabbix_log(LOG_LEVEL_DEBUG, "End of %s():%s", __func__, zbx_result_string(ret));

	return ret;
}

/******************************************************************************
 *                                                                            *
 * Purpose: retrieve item value by trigger expression and number of function  *
 *                                                                            *
 * Return value: upon successful completion return SUCCEED                    *
 *               otherwise FAIL                                               *
 *                                                                            *
 ******************************************************************************/
static int	DBitem_value(const zbx_db_trigger *trigger, char **value, int N_functionid, int clock, int ns, int raw)
{
	zbx_uint64_t	itemid;
	zbx_timespec_t	ts = {clock, ns};
	int		ret;

	zabbix_log(LOG_LEVEL_DEBUG, "In %s()", __func__);

	if (SUCCEED == (ret = zbx_db_trigger_get_itemid(trigger, N_functionid, &itemid)))
		ret = DBitem_get_value(itemid, value, raw, &ts);

	zabbix_log(LOG_LEVEL_DEBUG, "End of %s():%s", __func__, zbx_result_string(ret));

	return ret;
}

/******************************************************************************
 *                                                                            *
 * Purpose: retrieve item lastvalue by trigger expression                     *
 *          and number of function                                            *
 *                                                                            *
 * Return value: upon successful completion return SUCCEED                    *
 *               otherwise FAIL                                               *
 *                                                                            *
 ******************************************************************************/
static int	DBitem_lastvalue(const zbx_db_trigger *trigger, char **lastvalue, int N_functionid, int raw)
{
	int		ret;

	zabbix_log(LOG_LEVEL_DEBUG, "In %s()", __func__);

	ret = DBitem_value(trigger, lastvalue, N_functionid, time(NULL), 999999999, raw);

	zabbix_log(LOG_LEVEL_DEBUG, "End of %s():%s", __func__, zbx_result_string(ret));

	return ret;
}

/******************************************************************************
 *                                                                            *
 * Purpose: formats full user name from name, surname and alias               *
 *                                                                            *
 * Parameters: name    - [IN] the user name, can be empty string              *
 *             surname - [IN] the user surname, can be empty string           *
 *             alias   - [IN] the user alias                                  *
 *                                                                            *
 * Return value: the formatted user fullname                                  *
 *                                                                            *
 ******************************************************************************/
static char	*format_user_fullname(const char *name, const char *surname, const char *alias)
{
	char	*buf = NULL;
	size_t	buf_alloc = 0, buf_offset = 0;

	zbx_strcpy_alloc(&buf, &buf_alloc, &buf_offset, name);

	if ('\0' != *surname)
	{
		if (0 != buf_offset)
			zbx_chrcpy_alloc(&buf, &buf_alloc, &buf_offset, ' ');

		zbx_strcpy_alloc(&buf, &buf_alloc, &buf_offset, surname);
	}

	if ('\0' != *alias)
	{
		size_t	offset = buf_offset;

		if (0 != buf_offset)
			zbx_strcpy_alloc(&buf, &buf_alloc, &buf_offset, " (");

		zbx_strcpy_alloc(&buf, &buf_alloc, &buf_offset, alias);

		if (0 != offset)
			zbx_chrcpy_alloc(&buf, &buf_alloc, &buf_offset, ')');
	}

	return buf;
}

static const char	*alert_type_string(unsigned char type)
{
	switch (type)
	{
		case ALERT_TYPE_MESSAGE:
			return "message";
		default:
			return "script";
	}
}

static const char	*alert_status_string(unsigned char type, unsigned char status)
{
	switch (status)
	{
		case ALERT_STATUS_SENT:
			return (ALERT_TYPE_MESSAGE == type ? "sent" : "executed");
		case ALERT_STATUS_NOT_SENT:
			return "in progress";
		default:
			return "failed";
	}
}

/******************************************************************************
 *                                                                            *
 * Purpose: retrieve escalation history                                       *
 *                                                                            *
 ******************************************************************************/
static void	get_escalation_history(zbx_uint64_t actionid, const zbx_db_event *event, const zbx_db_event *r_event,
			char **replace_to, const zbx_uint64_t *recipient_userid, const char *tz)
{
	zbx_db_result_t	result;
	zbx_db_row_t	row;
	char		*buf = NULL, *p;
	size_t		buf_alloc = ZBX_KIBIBYTE, buf_offset = 0;
	int		esc_step;
	unsigned char	type, status;
	time_t		now;
	zbx_uint64_t	userid;

	buf = (char *)zbx_malloc(buf, buf_alloc);

	zbx_snprintf_alloc(&buf, &buf_alloc, &buf_offset, "Problem started: %s %s Age: %s\n",
			zbx_date2str(event->clock, tz), zbx_time2str(event->clock, tz),
			zbx_age2str(time(NULL) - event->clock));

	result = zbx_db_select("select a.clock,a.alerttype,a.status,mt.name,a.sendto,a.error,a.esc_step,a.userid,a.message"
			" from alerts a"
			" left join media_type mt"
				" on mt.mediatypeid=a.mediatypeid"
			" where a.eventid=" ZBX_FS_UI64
				" and a.actionid=" ZBX_FS_UI64
			" order by a.clock",
			event->eventid, actionid);

	while (NULL != (row = zbx_db_fetch(result)))
	{
		int	user_permit;

		now = atoi(row[0]);
		type = (unsigned char)atoi(row[1]);
		status = (unsigned char)atoi(row[2]);
		esc_step = atoi(row[6]);
		ZBX_DBROW2UINT64(userid, row[7]);
		user_permit = zbx_check_user_permissions(&userid, recipient_userid);

		if (0 != esc_step)
			zbx_snprintf_alloc(&buf, &buf_alloc, &buf_offset, "%d. ", esc_step);

		zbx_snprintf_alloc(&buf, &buf_alloc, &buf_offset, "%s %s %-7s %-11s",
				zbx_date2str(now, tz), zbx_time2str(now, tz),	/* date, time */
				alert_type_string(type),		/* alert type */
				alert_status_string(type, status));	/* alert status */

		if (ALERT_TYPE_COMMAND == type)
		{
			if (NULL != (p = strchr(row[8], ':')))
			{
				*p = '\0';
				zbx_snprintf_alloc(&buf, &buf_alloc, &buf_offset, " \"%s\"", row[8]);	/* host */
				*p = ':';
			}
		}
		else
		{
			const char	*media_type_name, *send_to, *user_name;

			media_type_name = (SUCCEED == zbx_db_is_null(row[3]) ? "" : row[3]);

			if (SUCCEED == user_permit)
			{
				send_to = row[4];
				user_name = zbx_user_string(userid);
			}
			else
			{
				send_to = "\"Inaccessible recipient details\"";
				user_name = "Inaccessible user";
			}

			zbx_snprintf_alloc(&buf, &buf_alloc, &buf_offset, " %s %s \"%s\"",
					media_type_name,
					send_to,	/* historical recipient */
					user_name);	/* alert user full name */
		}

		if (ALERT_STATUS_FAILED == status)
		{
			/* alert error can be generated by SMTP Relay or other media and contain sensitive details */
			if (SUCCEED == user_permit)
				zbx_snprintf_alloc(&buf, &buf_alloc, &buf_offset, " %s", row[5]);
			else
				zbx_strcpy_alloc(&buf, &buf_alloc, &buf_offset, " \"Inaccessible error message\"");
		}

		zbx_chrcpy_alloc(&buf, &buf_alloc, &buf_offset, '\n');
	}
	zbx_db_free_result(result);

	if (NULL != r_event)
	{
		zbx_snprintf_alloc(&buf, &buf_alloc, &buf_offset, "Problem ended: %s %s\n",
				zbx_date2str(r_event->clock, tz), zbx_time2str(r_event->clock, tz));
	}

	if (0 != buf_offset)
		buf[--buf_offset] = '\0';

	*replace_to = buf;
}

/******************************************************************************
 *                                                                            *
 * Purpose: retrieve event acknowledges history                               *
 *                                                                            *
 ******************************************************************************/
static void	get_event_update_history(const zbx_db_event *event, char **replace_to,
		const zbx_uint64_t *recipient_userid, const char *tz)
{
	zbx_db_result_t	result;
	zbx_db_row_t	row;
	char		*buf = NULL;
	size_t		buf_alloc = ZBX_KIBIBYTE, buf_offset = 0;

	buf = (char *)zbx_malloc(buf, buf_alloc);
	*buf = '\0';

	result = zbx_db_select("select clock,userid,message,action,old_severity,new_severity,suppress_until"
			" from acknowledges"
			" where eventid=" ZBX_FS_UI64 " order by clock",
			event->eventid);

	while (NULL != (row = zbx_db_fetch(result)))
	{
		const char	*user_name;
		char		*actions = NULL;
		zbx_db_acknowledge	ack;

		ack.clock = atoi(row[0]);
		ZBX_STR2UINT64(ack.userid, row[1]);
		ack.message = row[2];
		ack.acknowledgeid = 0;
		ack.action = atoi(row[3]);
		ack.old_severity = atoi(row[4]);
		ack.new_severity = atoi(row[5]);
		ack.suppress_until = atoi(row[6]);

		if (SUCCEED == zbx_check_user_permissions(&ack.userid, recipient_userid))
			user_name = zbx_user_string(ack.userid);
		else
			user_name = "Inaccessible user";

		zbx_snprintf_alloc(&buf, &buf_alloc, &buf_offset,
				"%s %s \"%s\"\n",
				zbx_date2str(ack.clock, tz),
				zbx_time2str(ack.clock, tz),
				user_name);

		if (SUCCEED == get_problem_update_actions(&ack, ZBX_PROBLEM_UPDATE_ACKNOWLEDGE |
					ZBX_PROBLEM_UPDATE_UNACKNOWLEDGE |
					ZBX_PROBLEM_UPDATE_CLOSE | ZBX_PROBLEM_UPDATE_SEVERITY |
					ZBX_PROBLEM_UPDATE_SUPPRESS | ZBX_PROBLEM_UPDATE_UNSUPPRESS |
					ZBX_PROBLEM_UPDATE_RANK_TO_CAUSE | ZBX_PROBLEM_UPDATE_RANK_TO_SYMPTOM,
					tz, &actions))
		{
			zbx_snprintf_alloc(&buf, &buf_alloc, &buf_offset, "Actions: %s.\n", actions);
			zbx_free(actions);
		}

		if ('\0' != *ack.message)
			zbx_snprintf_alloc(&buf, &buf_alloc, &buf_offset, "%s\n", ack.message);

		zbx_chrcpy_alloc(&buf, &buf_alloc, &buf_offset, '\n');
	}
	zbx_db_free_result(result);

	if (0 != buf_offset)
	{
		buf_offset -= 2;
		buf[buf_offset] = '\0';
	}

	*replace_to = buf;
}

/******************************************************************************
 *                                                                            *
 * Purpose: request value from autoreg_host table by event                    *
 *                                                                            *
 * Return value: upon successful completion return SUCCEED                    *
 *               otherwise FAIL                                               *
 *                                                                            *
 ******************************************************************************/
static int	get_autoreg_value_by_event(const zbx_db_event *event, char **replace_to, const char *fieldname)
{
	zbx_db_result_t	result;
	zbx_db_row_t	row;
	int		ret = FAIL;

	result = zbx_db_select(
			"select %s"
			" from autoreg_host"
			" where autoreg_hostid=" ZBX_FS_UI64, fieldname, event->objectid);

	if (NULL != (row = zbx_db_fetch(result)))
	{
		*replace_to = zbx_strdup(*replace_to, ZBX_NULL2STR(row[0]));
		ret = SUCCEED;
	}
	zbx_db_free_result(result);

	return ret;
}

#define MVAR_ACTION			"{ACTION."			/* a prefix for all action macros */
#define MVAR_ACTION_ID			MVAR_ACTION "ID}"
#define MVAR_ACTION_NAME		MVAR_ACTION "NAME}"
#define MVAR_DATE			"{DATE}"
#define MVAR_EVENT			"{EVENT."			/* a prefix for all event macros */
#define MVAR_EVENT_ACK_HISTORY		MVAR_EVENT "ACK.HISTORY}"	/* deprecated */
#define MVAR_EVENT_ACK_STATUS		MVAR_EVENT "ACK.STATUS}"
#define MVAR_EVENT_AGE			MVAR_EVENT "AGE}"
#define MVAR_EVENT_DATE			MVAR_EVENT "DATE}"
#define MVAR_EVENT_DURATION		MVAR_EVENT "DURATION}"
#define MVAR_EVENT_ID			MVAR_EVENT "ID}"
#define MVAR_EVENT_NAME			MVAR_EVENT "NAME}"
#define MVAR_EVENT_STATUS		MVAR_EVENT "STATUS}"
#define MVAR_EVENT_TAGS			MVAR_EVENT "TAGS}"
#define MVAR_EVENT_TAGSJSON		MVAR_EVENT "TAGSJSON}"
#define MVAR_EVENT_TAGS_PREFIX		MVAR_EVENT "TAGS."
#define MVAR_EVENT_TIME			MVAR_EVENT "TIME}"
#define MVAR_EVENT_VALUE		MVAR_EVENT "VALUE}"
#define MVAR_EVENT_SEVERITY		MVAR_EVENT "SEVERITY}"
#define MVAR_EVENT_NSEVERITY		MVAR_EVENT "NSEVERITY}"
#define MVAR_EVENT_OBJECT		MVAR_EVENT "OBJECT}"
#define MVAR_EVENT_SOURCE		MVAR_EVENT "SOURCE}"
#define MVAR_EVENT_OPDATA		MVAR_EVENT "OPDATA}"
#define MVAR_EVENT_RECOVERY		MVAR_EVENT "RECOVERY."		/* a prefix for all recovery event macros */
#define MVAR_EVENT_RECOVERY_DATE	MVAR_EVENT_RECOVERY "DATE}"
#define MVAR_EVENT_RECOVERY_ID		MVAR_EVENT_RECOVERY "ID}"
#define MVAR_EVENT_RECOVERY_STATUS	MVAR_EVENT_RECOVERY "STATUS}"	/* deprecated */
#define MVAR_EVENT_RECOVERY_TAGS	MVAR_EVENT_RECOVERY "TAGS}"
#define MVAR_EVENT_RECOVERY_TAGSJSON	MVAR_EVENT_RECOVERY "TAGSJSON}"
#define MVAR_EVENT_RECOVERY_TIME	MVAR_EVENT_RECOVERY "TIME}"
#define MVAR_EVENT_RECOVERY_VALUE	MVAR_EVENT_RECOVERY "VALUE}"	/* deprecated */
#define MVAR_EVENT_RECOVERY_NAME	MVAR_EVENT_RECOVERY "NAME}"
#define MVAR_EVENT_UPDATE		MVAR_EVENT "UPDATE."
#define MVAR_EVENT_UPDATE_ACTION	MVAR_EVENT_UPDATE "ACTION}"
#define MVAR_EVENT_UPDATE_DATE		MVAR_EVENT_UPDATE "DATE}"
#define MVAR_EVENT_UPDATE_HISTORY	MVAR_EVENT_UPDATE "HISTORY}"
#define MVAR_EVENT_UPDATE_MESSAGE	MVAR_EVENT_UPDATE "MESSAGE}"
#define MVAR_EVENT_UPDATE_TIME		MVAR_EVENT_UPDATE "TIME}"
#define MVAR_EVENT_UPDATE_STATUS	MVAR_EVENT_UPDATE "STATUS}"
#define MVAR_EVENT_UPDATE_NSEVERITY	MVAR_EVENT_UPDATE "NSEVERITY}"
#define MVAR_EVENT_UPDATE_SEVERITY	MVAR_EVENT_UPDATE "SEVERITY}"
#define MVAR_EVENT_CAUSE		MVAR_EVENT "CAUSE."		/* a prefix for all event cause macros */
#define MVAR_EVENT_CAUSE_ACK_STATUS	MVAR_EVENT_CAUSE "ACK.STATUS}"
#define MVAR_EVENT_CAUSE_AGE		MVAR_EVENT_CAUSE "AGE}"
#define MVAR_EVENT_CAUSE_DATE		MVAR_EVENT_CAUSE "DATE}"
#define MVAR_EVENT_CAUSE_DURATION	MVAR_EVENT_CAUSE "DURATION}"
#define MVAR_EVENT_CAUSE_ID		MVAR_EVENT_CAUSE "ID}"
#define MVAR_EVENT_CAUSE_NAME		MVAR_EVENT_CAUSE "NAME}"
#define MVAR_EVENT_CAUSE_STATUS		MVAR_EVENT_CAUSE "STATUS}"
#define MVAR_EVENT_CAUSE_TAGS		MVAR_EVENT_CAUSE "TAGS}"
#define MVAR_EVENT_CAUSE_TAGSJSON	MVAR_EVENT_CAUSE "TAGSJSON}"
#define MVAR_EVENT_CAUSE_TAGS_PREFIX	MVAR_EVENT_CAUSE "TAGS."
#define MVAR_EVENT_CAUSE_TIME		MVAR_EVENT_CAUSE "TIME}"
#define MVAR_EVENT_CAUSE_VALUE		MVAR_EVENT_CAUSE "VALUE}"
#define MVAR_EVENT_CAUSE_SEVERITY	MVAR_EVENT_CAUSE "SEVERITY}"
#define MVAR_EVENT_CAUSE_NSEVERITY	MVAR_EVENT_CAUSE "NSEVERITY}"
#define MVAR_EVENT_CAUSE_OBJECT		MVAR_EVENT_CAUSE "OBJECT}"
#define MVAR_EVENT_CAUSE_SOURCE		MVAR_EVENT_CAUSE "SOURCE}"
#define MVAR_EVENT_CAUSE_OPDATA		MVAR_EVENT_CAUSE "OPDATA}"
#define MVAR_EVENT_CAUSE_UPDATE		MVAR_EVENT_CAUSE "UPDATE."
#define MVAR_EVENT_CAUSE_UPDATE_HISTORY	MVAR_EVENT_CAUSE_UPDATE "HISTORY}"
#define MVAR_EVENT_SYMPTOMS		MVAR_EVENT "SYMPTOMS}"

#define MVAR_ESC_HISTORY		"{ESC.HISTORY}"
#define MVAR_PROXY_NAME			"{PROXY.NAME}"
#define MVAR_PROXY_DESCRIPTION		"{PROXY.DESCRIPTION}"
#define MVAR_HOST_DNS			"{HOST.DNS}"
#define MVAR_HOST_CONN			"{HOST.CONN}"
#define MVAR_HOST_HOST			"{HOST.HOST}"
#define MVAR_HOST_ID			"{HOST.ID}"
#define MVAR_HOST_IP			"{HOST.IP}"
#define MVAR_IPADDRESS			"{IPADDRESS}"			/* deprecated */
#define MVAR_HOST_METADATA		"{HOST.METADATA}"
#define MVAR_HOST_NAME			"{HOST.NAME}"
#define MVAR_HOSTNAME			"{HOSTNAME}"			/* deprecated */
#define MVAR_HOST_DESCRIPTION		"{HOST.DESCRIPTION}"
#define MVAR_HOST_PORT			"{HOST.PORT}"
#define MVAR_HOST_TARGET_DNS		"{HOST.TARGET.DNS}"
#define MVAR_HOST_TARGET_CONN		"{HOST.TARGET.CONN}"
#define MVAR_HOST_TARGET_HOST		"{HOST.TARGET.HOST}"
#define MVAR_HOST_TARGET_IP		"{HOST.TARGET.IP}"
#define MVAR_HOST_TARGET_NAME		"{HOST.TARGET.NAME}"
#define MVAR_TIME			"{TIME}"
#define MVAR_ITEM_LASTVALUE		"{ITEM.LASTVALUE}"
#define MVAR_ITEM_VALUE			"{ITEM.VALUE}"
#define MVAR_ITEM_VALUETYPE		"{ITEM.VALUETYPE}"
#define MVAR_ITEM_ID			"{ITEM.ID}"
#define MVAR_ITEM_NAME			"{ITEM.NAME}"
#define MVAR_ITEM_NAME_ORIG		"{ITEM.NAME.ORIG}"
#define MVAR_ITEM_KEY			"{ITEM.KEY}"
#define MVAR_ITEM_KEY_ORIG		"{ITEM.KEY.ORIG}"
#define MVAR_ITEM_STATE			"{ITEM.STATE}"
#define MVAR_TRIGGER_KEY		"{TRIGGER.KEY}"			/* deprecated */
#define MVAR_ITEM_DESCRIPTION		"{ITEM.DESCRIPTION}"
#define MVAR_ITEM_DESCRIPTION_ORIG	"{ITEM.DESCRIPTION.ORIG}"
#define MVAR_ITEM_LOG			"{ITEM.LOG."
#define MVAR_ITEM_LOG_DATE		MVAR_ITEM_LOG "DATE}"
#define MVAR_ITEM_LOG_TIME		MVAR_ITEM_LOG "TIME}"
#define MVAR_ITEM_LOG_AGE		MVAR_ITEM_LOG "AGE}"
#define MVAR_ITEM_LOG_SOURCE		MVAR_ITEM_LOG "SOURCE}"
#define MVAR_ITEM_LOG_SEVERITY		MVAR_ITEM_LOG "SEVERITY}"
#define MVAR_ITEM_LOG_NSEVERITY		MVAR_ITEM_LOG "NSEVERITY}"
#define MVAR_ITEM_LOG_EVENTID		MVAR_ITEM_LOG "EVENTID}"
#define	MVAR_ITEM_STATE_ERROR		"{ITEM.STATE.ERROR}"

#define MVAR_SERVICE				"{SERVICE."
#define MVAR_SERVICE_NAME			MVAR_SERVICE "NAME}"
#define MVAR_SERVICE_DESCRIPTION		MVAR_SERVICE "DESCRIPTION}"
#define MVAR_SERVICE_ROOTCAUSE			MVAR_SERVICE "ROOTCAUSE}"
#define MVAR_SERVICE_TAGS			MVAR_SERVICE "TAGS}"
#define MVAR_SERVICE_TAGSJSON			MVAR_SERVICE "TAGSJSON}"
#define MVAR_SERVICE_TAGS_PREFIX		MVAR_SERVICE "TAGS."

#define MVAR_TRIGGER_DESCRIPTION		"{TRIGGER.DESCRIPTION}"
#define MVAR_TRIGGER_COMMENT			"{TRIGGER.COMMENT}"		/* deprecated */
#define MVAR_TRIGGER_ID				"{TRIGGER.ID}"
#define MVAR_TRIGGER_NAME			"{TRIGGER.NAME}"
#define MVAR_TRIGGER_NAME_ORIG			"{TRIGGER.NAME.ORIG}"
#define MVAR_TRIGGER_EXPRESSION			"{TRIGGER.EXPRESSION}"
#define MVAR_TRIGGER_EXPRESSION_RECOVERY	"{TRIGGER.EXPRESSION.RECOVERY}"
#define MVAR_TRIGGER_SEVERITY			"{TRIGGER.SEVERITY}"
#define MVAR_TRIGGER_NSEVERITY			"{TRIGGER.NSEVERITY}"
#define MVAR_TRIGGER_STATUS			"{TRIGGER.STATUS}"
#define MVAR_TRIGGER_STATE			"{TRIGGER.STATE}"
#define MVAR_TRIGGER_TEMPLATE_NAME		"{TRIGGER.TEMPLATE.NAME}"
#define MVAR_TRIGGER_HOSTGROUP_NAME		"{TRIGGER.HOSTGROUP.NAME}"
#define MVAR_FUNCTION_VALUE			"{FUNCTION.VALUE}"
#define MVAR_FUNCTION_RECOVERY_VALUE		"{FUNCTION.RECOVERY.VALUE}"
#define MVAR_TRIGGER_EXPRESSION_EXPLAIN		"{TRIGGER.EXPRESSION.EXPLAIN}"
#define MVAR_TRIGGER_EXPRESSION_RECOVERY_EXPLAIN	"{TRIGGER.EXPRESSION.RECOVERY.EXPLAIN}"

#define MVAR_STATUS				"{STATUS}"			/* deprecated */
#define MVAR_TRIGGER_VALUE			"{TRIGGER.VALUE}"
#define MVAR_TRIGGER_URL			"{TRIGGER.URL}"
#define MVAR_TRIGGER_URL_NAME			"{TRIGGER.URL.NAME}"

#define MVAR_TRIGGER_EVENTS_ACK			"{TRIGGER.EVENTS.ACK}"
#define MVAR_TRIGGER_EVENTS_UNACK		"{TRIGGER.EVENTS.UNACK}"
#define MVAR_TRIGGER_EVENTS_PROBLEM_ACK		"{TRIGGER.EVENTS.PROBLEM.ACK}"
#define MVAR_TRIGGER_EVENTS_PROBLEM_UNACK	"{TRIGGER.EVENTS.PROBLEM.UNACK}"
#define	MVAR_TRIGGER_STATE_ERROR		"{TRIGGER.STATE.ERROR}"

#define MVAR_LLDRULE_DESCRIPTION		"{LLDRULE.DESCRIPTION}"
#define MVAR_LLDRULE_DESCRIPTION_ORIG		"{LLDRULE.DESCRIPTION.ORIG}"
#define MVAR_LLDRULE_ID				"{LLDRULE.ID}"
#define MVAR_LLDRULE_KEY			"{LLDRULE.KEY}"
#define MVAR_LLDRULE_KEY_ORIG			"{LLDRULE.KEY.ORIG}"
#define MVAR_LLDRULE_NAME			"{LLDRULE.NAME}"
#define MVAR_LLDRULE_NAME_ORIG			"{LLDRULE.NAME.ORIG}"
#define MVAR_LLDRULE_STATE			"{LLDRULE.STATE}"
#define MVAR_LLDRULE_STATE_ERROR		"{LLDRULE.STATE.ERROR}"

#define MVAR_INVENTORY				"{INVENTORY."			/* a prefix for all inventory macros */
#define MVAR_INVENTORY_TYPE			MVAR_INVENTORY "TYPE}"
#define MVAR_INVENTORY_TYPE_FULL		MVAR_INVENTORY "TYPE.FULL}"
#define MVAR_INVENTORY_NAME			MVAR_INVENTORY "NAME}"
#define MVAR_INVENTORY_ALIAS			MVAR_INVENTORY "ALIAS}"
#define MVAR_INVENTORY_OS			MVAR_INVENTORY "OS}"
#define MVAR_INVENTORY_OS_FULL			MVAR_INVENTORY "OS.FULL}"
#define MVAR_INVENTORY_OS_SHORT			MVAR_INVENTORY "OS.SHORT}"
#define MVAR_INVENTORY_SERIALNO_A		MVAR_INVENTORY "SERIALNO.A}"
#define MVAR_INVENTORY_SERIALNO_B		MVAR_INVENTORY "SERIALNO.B}"
#define MVAR_INVENTORY_TAG			MVAR_INVENTORY "TAG}"
#define MVAR_INVENTORY_ASSET_TAG		MVAR_INVENTORY "ASSET.TAG}"
#define MVAR_INVENTORY_MACADDRESS_A		MVAR_INVENTORY "MACADDRESS.A}"
#define MVAR_INVENTORY_MACADDRESS_B		MVAR_INVENTORY "MACADDRESS.B}"
#define MVAR_INVENTORY_HARDWARE			MVAR_INVENTORY "HARDWARE}"
#define MVAR_INVENTORY_HARDWARE_FULL		MVAR_INVENTORY "HARDWARE.FULL}"
#define MVAR_INVENTORY_SOFTWARE			MVAR_INVENTORY "SOFTWARE}"
#define MVAR_INVENTORY_SOFTWARE_FULL		MVAR_INVENTORY "SOFTWARE.FULL}"
#define MVAR_INVENTORY_SOFTWARE_APP_A		MVAR_INVENTORY "SOFTWARE.APP.A}"
#define MVAR_INVENTORY_SOFTWARE_APP_B		MVAR_INVENTORY "SOFTWARE.APP.B}"
#define MVAR_INVENTORY_SOFTWARE_APP_C		MVAR_INVENTORY "SOFTWARE.APP.C}"
#define MVAR_INVENTORY_SOFTWARE_APP_D		MVAR_INVENTORY "SOFTWARE.APP.D}"
#define MVAR_INVENTORY_SOFTWARE_APP_E		MVAR_INVENTORY "SOFTWARE.APP.E}"
#define MVAR_INVENTORY_CONTACT			MVAR_INVENTORY "CONTACT}"
#define MVAR_INVENTORY_LOCATION			MVAR_INVENTORY "LOCATION}"
#define MVAR_INVENTORY_LOCATION_LAT		MVAR_INVENTORY "LOCATION.LAT}"
#define MVAR_INVENTORY_LOCATION_LON		MVAR_INVENTORY "LOCATION.LON}"
#define MVAR_INVENTORY_NOTES			MVAR_INVENTORY "NOTES}"
#define MVAR_INVENTORY_CHASSIS			MVAR_INVENTORY "CHASSIS}"
#define MVAR_INVENTORY_MODEL			MVAR_INVENTORY "MODEL}"
#define MVAR_INVENTORY_HW_ARCH			MVAR_INVENTORY "HW.ARCH}"
#define MVAR_INVENTORY_VENDOR			MVAR_INVENTORY "VENDOR}"
#define MVAR_INVENTORY_CONTRACT_NUMBER		MVAR_INVENTORY "CONTRACT.NUMBER}"
#define MVAR_INVENTORY_INSTALLER_NAME		MVAR_INVENTORY "INSTALLER.NAME}"
#define MVAR_INVENTORY_DEPLOYMENT_STATUS	MVAR_INVENTORY "DEPLOYMENT.STATUS}"
#define MVAR_INVENTORY_URL_A			MVAR_INVENTORY "URL.A}"
#define MVAR_INVENTORY_URL_B			MVAR_INVENTORY "URL.B}"
#define MVAR_INVENTORY_URL_C			MVAR_INVENTORY "URL.C}"
#define MVAR_INVENTORY_HOST_NETWORKS		MVAR_INVENTORY "HOST.NETWORKS}"
#define MVAR_INVENTORY_HOST_NETMASK		MVAR_INVENTORY "HOST.NETMASK}"
#define MVAR_INVENTORY_HOST_ROUTER		MVAR_INVENTORY "HOST.ROUTER}"
#define MVAR_INVENTORY_OOB_IP			MVAR_INVENTORY "OOB.IP}"
#define MVAR_INVENTORY_OOB_NETMASK		MVAR_INVENTORY "OOB.NETMASK}"
#define MVAR_INVENTORY_OOB_ROUTER		MVAR_INVENTORY "OOB.ROUTER}"
#define MVAR_INVENTORY_HW_DATE_PURCHASE		MVAR_INVENTORY "HW.DATE.PURCHASE}"
#define MVAR_INVENTORY_HW_DATE_INSTALL		MVAR_INVENTORY "HW.DATE.INSTALL}"
#define MVAR_INVENTORY_HW_DATE_EXPIRY		MVAR_INVENTORY "HW.DATE.EXPIRY}"
#define MVAR_INVENTORY_HW_DATE_DECOMM		MVAR_INVENTORY "HW.DATE.DECOMM}"
#define MVAR_INVENTORY_SITE_ADDRESS_A		MVAR_INVENTORY "SITE.ADDRESS.A}"
#define MVAR_INVENTORY_SITE_ADDRESS_B		MVAR_INVENTORY "SITE.ADDRESS.B}"
#define MVAR_INVENTORY_SITE_ADDRESS_C		MVAR_INVENTORY "SITE.ADDRESS.C}"
#define MVAR_INVENTORY_SITE_CITY		MVAR_INVENTORY "SITE.CITY}"
#define MVAR_INVENTORY_SITE_STATE		MVAR_INVENTORY "SITE.STATE}"
#define MVAR_INVENTORY_SITE_COUNTRY		MVAR_INVENTORY "SITE.COUNTRY}"
#define MVAR_INVENTORY_SITE_ZIP			MVAR_INVENTORY "SITE.ZIP}"
#define MVAR_INVENTORY_SITE_RACK		MVAR_INVENTORY "SITE.RACK}"
#define MVAR_INVENTORY_SITE_NOTES		MVAR_INVENTORY "SITE.NOTES}"
#define MVAR_INVENTORY_POC_PRIMARY_NAME		MVAR_INVENTORY "POC.PRIMARY.NAME}"
#define MVAR_INVENTORY_POC_PRIMARY_EMAIL	MVAR_INVENTORY "POC.PRIMARY.EMAIL}"
#define MVAR_INVENTORY_POC_PRIMARY_PHONE_A	MVAR_INVENTORY "POC.PRIMARY.PHONE.A}"
#define MVAR_INVENTORY_POC_PRIMARY_PHONE_B	MVAR_INVENTORY "POC.PRIMARY.PHONE.B}"
#define MVAR_INVENTORY_POC_PRIMARY_CELL		MVAR_INVENTORY "POC.PRIMARY.CELL}"
#define MVAR_INVENTORY_POC_PRIMARY_SCREEN	MVAR_INVENTORY "POC.PRIMARY.SCREEN}"
#define MVAR_INVENTORY_POC_PRIMARY_NOTES	MVAR_INVENTORY "POC.PRIMARY.NOTES}"
#define MVAR_INVENTORY_POC_SECONDARY_NAME	MVAR_INVENTORY "POC.SECONDARY.NAME}"
#define MVAR_INVENTORY_POC_SECONDARY_EMAIL	MVAR_INVENTORY "POC.SECONDARY.EMAIL}"
#define MVAR_INVENTORY_POC_SECONDARY_PHONE_A	MVAR_INVENTORY "POC.SECONDARY.PHONE.A}"
#define MVAR_INVENTORY_POC_SECONDARY_PHONE_B	MVAR_INVENTORY "POC.SECONDARY.PHONE.B}"
#define MVAR_INVENTORY_POC_SECONDARY_CELL	MVAR_INVENTORY "POC.SECONDARY.CELL}"
#define MVAR_INVENTORY_POC_SECONDARY_SCREEN	MVAR_INVENTORY "POC.SECONDARY.SCREEN}"
#define MVAR_INVENTORY_POC_SECONDARY_NOTES	MVAR_INVENTORY "POC.SECONDARY.NOTES}"

/* PROFILE.* is deprecated, use INVENTORY.* instead */
#define MVAR_PROFILE			"{PROFILE."			/* prefix for profile macros */
#define MVAR_PROFILE_DEVICETYPE		MVAR_PROFILE "DEVICETYPE}"
#define MVAR_PROFILE_NAME		MVAR_PROFILE "NAME}"
#define MVAR_PROFILE_OS			MVAR_PROFILE "OS}"
#define MVAR_PROFILE_SERIALNO		MVAR_PROFILE "SERIALNO}"
#define MVAR_PROFILE_TAG		MVAR_PROFILE "TAG}"
#define MVAR_PROFILE_MACADDRESS		MVAR_PROFILE "MACADDRESS}"
#define MVAR_PROFILE_HARDWARE		MVAR_PROFILE "HARDWARE}"
#define MVAR_PROFILE_SOFTWARE		MVAR_PROFILE "SOFTWARE}"
#define MVAR_PROFILE_CONTACT		MVAR_PROFILE "CONTACT}"
#define MVAR_PROFILE_LOCATION		MVAR_PROFILE "LOCATION}"
#define MVAR_PROFILE_NOTES		MVAR_PROFILE "NOTES}"

#define MVAR_DISCOVERY_RULE_NAME	"{DISCOVERY.RULE.NAME}"
#define MVAR_DISCOVERY_SERVICE_NAME	"{DISCOVERY.SERVICE.NAME}"
#define MVAR_DISCOVERY_SERVICE_PORT	"{DISCOVERY.SERVICE.PORT}"
#define MVAR_DISCOVERY_SERVICE_STATUS	"{DISCOVERY.SERVICE.STATUS}"
#define MVAR_DISCOVERY_SERVICE_UPTIME	"{DISCOVERY.SERVICE.UPTIME}"
#define MVAR_DISCOVERY_DEVICE_IPADDRESS	"{DISCOVERY.DEVICE.IPADDRESS}"
#define MVAR_DISCOVERY_DEVICE_DNS	"{DISCOVERY.DEVICE.DNS}"
#define MVAR_DISCOVERY_DEVICE_STATUS	"{DISCOVERY.DEVICE.STATUS}"
#define MVAR_DISCOVERY_DEVICE_UPTIME	"{DISCOVERY.DEVICE.UPTIME}"

#define MVAR_ALERT_SENDTO		"{ALERT.SENDTO}"
#define MVAR_ALERT_SUBJECT		"{ALERT.SUBJECT}"
#define MVAR_ALERT_MESSAGE		"{ALERT.MESSAGE}"

#define MVAR_ACK_MESSAGE		"{ACK.MESSAGE}"			/* deprecated */
#define MVAR_ACK_TIME			"{ACK.TIME}"			/* deprecated */
#define MVAR_ACK_DATE			"{ACK.DATE}"			/* deprecated */
#define MVAR_USER_ALIAS			"{USER.ALIAS}"			/* deprecated */
#define MVAR_USER_USERNAME		"{USER.USERNAME}"
#define MVAR_USER_NAME			"{USER.NAME}"
#define MVAR_USER_SURNAME		"{USER.SURNAME}"
#define MVAR_USER_FULLNAME		"{USER.FULLNAME}"

#define STR_UNKNOWN_VARIABLE		"*UNKNOWN*"

/* macros that can be indexed */
static const char	*ex_macros[] =
{
	MVAR_INVENTORY_TYPE, MVAR_INVENTORY_TYPE_FULL,
	MVAR_INVENTORY_NAME, MVAR_INVENTORY_ALIAS, MVAR_INVENTORY_OS, MVAR_INVENTORY_OS_FULL, MVAR_INVENTORY_OS_SHORT,
	MVAR_INVENTORY_SERIALNO_A, MVAR_INVENTORY_SERIALNO_B, MVAR_INVENTORY_TAG,
	MVAR_INVENTORY_ASSET_TAG, MVAR_INVENTORY_MACADDRESS_A, MVAR_INVENTORY_MACADDRESS_B,
	MVAR_INVENTORY_HARDWARE, MVAR_INVENTORY_HARDWARE_FULL, MVAR_INVENTORY_SOFTWARE, MVAR_INVENTORY_SOFTWARE_FULL,
	MVAR_INVENTORY_SOFTWARE_APP_A, MVAR_INVENTORY_SOFTWARE_APP_B, MVAR_INVENTORY_SOFTWARE_APP_C,
	MVAR_INVENTORY_SOFTWARE_APP_D, MVAR_INVENTORY_SOFTWARE_APP_E, MVAR_INVENTORY_CONTACT, MVAR_INVENTORY_LOCATION,
	MVAR_INVENTORY_LOCATION_LAT, MVAR_INVENTORY_LOCATION_LON, MVAR_INVENTORY_NOTES, MVAR_INVENTORY_CHASSIS,
	MVAR_INVENTORY_MODEL, MVAR_INVENTORY_HW_ARCH, MVAR_INVENTORY_VENDOR, MVAR_INVENTORY_CONTRACT_NUMBER,
	MVAR_INVENTORY_INSTALLER_NAME, MVAR_INVENTORY_DEPLOYMENT_STATUS, MVAR_INVENTORY_URL_A, MVAR_INVENTORY_URL_B,
	MVAR_INVENTORY_URL_C, MVAR_INVENTORY_HOST_NETWORKS, MVAR_INVENTORY_HOST_NETMASK, MVAR_INVENTORY_HOST_ROUTER,
	MVAR_INVENTORY_OOB_IP, MVAR_INVENTORY_OOB_NETMASK, MVAR_INVENTORY_OOB_ROUTER, MVAR_INVENTORY_HW_DATE_PURCHASE,
	MVAR_INVENTORY_HW_DATE_INSTALL, MVAR_INVENTORY_HW_DATE_EXPIRY, MVAR_INVENTORY_HW_DATE_DECOMM,
	MVAR_INVENTORY_SITE_ADDRESS_A, MVAR_INVENTORY_SITE_ADDRESS_B, MVAR_INVENTORY_SITE_ADDRESS_C,
	MVAR_INVENTORY_SITE_CITY, MVAR_INVENTORY_SITE_STATE, MVAR_INVENTORY_SITE_COUNTRY, MVAR_INVENTORY_SITE_ZIP,
	MVAR_INVENTORY_SITE_RACK, MVAR_INVENTORY_SITE_NOTES, MVAR_INVENTORY_POC_PRIMARY_NAME,
	MVAR_INVENTORY_POC_PRIMARY_EMAIL, MVAR_INVENTORY_POC_PRIMARY_PHONE_A, MVAR_INVENTORY_POC_PRIMARY_PHONE_B,
	MVAR_INVENTORY_POC_PRIMARY_CELL, MVAR_INVENTORY_POC_PRIMARY_SCREEN, MVAR_INVENTORY_POC_PRIMARY_NOTES,
	MVAR_INVENTORY_POC_SECONDARY_NAME, MVAR_INVENTORY_POC_SECONDARY_EMAIL, MVAR_INVENTORY_POC_SECONDARY_PHONE_A,
	MVAR_INVENTORY_POC_SECONDARY_PHONE_B, MVAR_INVENTORY_POC_SECONDARY_CELL, MVAR_INVENTORY_POC_SECONDARY_SCREEN,
	MVAR_INVENTORY_POC_SECONDARY_NOTES,
	/* PROFILE.* is deprecated, use INVENTORY.* instead */
	MVAR_PROFILE_DEVICETYPE, MVAR_PROFILE_NAME, MVAR_PROFILE_OS, MVAR_PROFILE_SERIALNO,
	MVAR_PROFILE_TAG, MVAR_PROFILE_MACADDRESS, MVAR_PROFILE_HARDWARE, MVAR_PROFILE_SOFTWARE,
	MVAR_PROFILE_CONTACT, MVAR_PROFILE_LOCATION, MVAR_PROFILE_NOTES,
	MVAR_HOST_HOST, MVAR_HOSTNAME, MVAR_HOST_NAME, MVAR_HOST_DESCRIPTION, MVAR_PROXY_NAME, MVAR_PROXY_DESCRIPTION,
	MVAR_HOST_CONN, MVAR_HOST_DNS, MVAR_HOST_IP, MVAR_HOST_PORT, MVAR_IPADDRESS, MVAR_HOST_ID,
	MVAR_ITEM_ID, MVAR_ITEM_NAME, MVAR_ITEM_NAME_ORIG, MVAR_ITEM_DESCRIPTION, MVAR_ITEM_DESCRIPTION_ORIG,
	MVAR_ITEM_KEY, MVAR_ITEM_KEY_ORIG, MVAR_TRIGGER_KEY,
	MVAR_ITEM_LASTVALUE,
	MVAR_ITEM_STATE,
	MVAR_ITEM_VALUE, MVAR_ITEM_VALUETYPE,
	MVAR_ITEM_LOG_DATE, MVAR_ITEM_LOG_TIME, MVAR_ITEM_LOG_AGE, MVAR_ITEM_LOG_SOURCE,
	MVAR_ITEM_LOG_SEVERITY, MVAR_ITEM_LOG_NSEVERITY, MVAR_ITEM_LOG_EVENTID,
	MVAR_FUNCTION_VALUE, MVAR_FUNCTION_RECOVERY_VALUE,
	NULL
};

/* macros that are supported in expression macro */
static const char	*expr_macros[] = {MVAR_HOST_HOST, MVAR_HOSTNAME, MVAR_ITEM_KEY, NULL};

typedef struct
{
	const char	*macro;
	const char	*functions;
}
zbx_macro_functions_t;

/* macros that can be modified using macro functions */
static zbx_macro_functions_t	mod_macros[] =
{
	{MVAR_ITEM_VALUE, "regsub,iregsub,fmtnum"},
	{MVAR_ITEM_LASTVALUE, "regsub,iregsub,fmtnum"},
	{MVAR_TIME, "fmttime"},
	{"{?}", "fmtnum"},
	{NULL, NULL}
};

typedef struct
{
	const char	*macro;
	int		idx;
} inventory_field_t;

static inventory_field_t	inventory_fields[] =
{
	{MVAR_INVENTORY_TYPE, 0},
	{MVAR_PROFILE_DEVICETYPE, 0},	/* deprecated */
	{MVAR_INVENTORY_TYPE_FULL, 1},
	{MVAR_INVENTORY_NAME, 2},
	{MVAR_PROFILE_NAME, 2},	/* deprecated */
	{MVAR_INVENTORY_ALIAS, 3},
	{MVAR_INVENTORY_OS, 4},
	{MVAR_PROFILE_OS, 4},	/* deprecated */
	{MVAR_INVENTORY_OS_FULL, 5},
	{MVAR_INVENTORY_OS_SHORT, 6},
	{MVAR_INVENTORY_SERIALNO_A, 7},
	{MVAR_PROFILE_SERIALNO, 7},	/* deprecated */
	{MVAR_INVENTORY_SERIALNO_B, 8},
	{MVAR_INVENTORY_TAG, 9},
	{MVAR_PROFILE_TAG, 9},	/* deprecated */
	{MVAR_INVENTORY_ASSET_TAG, 10},
	{MVAR_INVENTORY_MACADDRESS_A, 11},
	{MVAR_PROFILE_MACADDRESS, 11},	/* deprecated */
	{MVAR_INVENTORY_MACADDRESS_B, 12},
	{MVAR_INVENTORY_HARDWARE, 13},
	{MVAR_PROFILE_HARDWARE, 13},	/* deprecated */
	{MVAR_INVENTORY_HARDWARE_FULL, 14},
	{MVAR_INVENTORY_SOFTWARE, 15},
	{MVAR_PROFILE_SOFTWARE, 15},	/* deprecated */
	{MVAR_INVENTORY_SOFTWARE_FULL, 16},
	{MVAR_INVENTORY_SOFTWARE_APP_A, 17},
	{MVAR_INVENTORY_SOFTWARE_APP_B, 18},
	{MVAR_INVENTORY_SOFTWARE_APP_C, 19},
	{MVAR_INVENTORY_SOFTWARE_APP_D, 20},
	{MVAR_INVENTORY_SOFTWARE_APP_E, 21},
	{MVAR_INVENTORY_CONTACT, 22},
	{MVAR_PROFILE_CONTACT, 22},	/* deprecated */
	{MVAR_INVENTORY_LOCATION, 23},
	{MVAR_PROFILE_LOCATION, 23},	/* deprecated */
	{MVAR_INVENTORY_LOCATION_LAT, 24},
	{MVAR_INVENTORY_LOCATION_LON, 25},
	{MVAR_INVENTORY_NOTES, 26},
	{MVAR_PROFILE_NOTES, 26},	/* deprecated */
	{MVAR_INVENTORY_CHASSIS, 27},
	{MVAR_INVENTORY_MODEL, 28},
	{MVAR_INVENTORY_HW_ARCH, 29},
	{MVAR_INVENTORY_VENDOR, 30},
	{MVAR_INVENTORY_CONTRACT_NUMBER, 31},
	{MVAR_INVENTORY_INSTALLER_NAME, 32},
	{MVAR_INVENTORY_DEPLOYMENT_STATUS, 33},
	{MVAR_INVENTORY_URL_A, 34},
	{MVAR_INVENTORY_URL_B, 35},
	{MVAR_INVENTORY_URL_C, 36},
	{MVAR_INVENTORY_HOST_NETWORKS, 37},
	{MVAR_INVENTORY_HOST_NETMASK, 38},
	{MVAR_INVENTORY_HOST_ROUTER, 39},
	{MVAR_INVENTORY_OOB_IP, 40},
	{MVAR_INVENTORY_OOB_NETMASK, 41},
	{MVAR_INVENTORY_OOB_ROUTER, 42},
	{MVAR_INVENTORY_HW_DATE_PURCHASE, 43},
	{MVAR_INVENTORY_HW_DATE_INSTALL, 44},
	{MVAR_INVENTORY_HW_DATE_EXPIRY, 45},
	{MVAR_INVENTORY_HW_DATE_DECOMM, 46},
	{MVAR_INVENTORY_SITE_ADDRESS_A, 47},
	{MVAR_INVENTORY_SITE_ADDRESS_B, 48},
	{MVAR_INVENTORY_SITE_ADDRESS_C, 49},
	{MVAR_INVENTORY_SITE_CITY, 50},
	{MVAR_INVENTORY_SITE_STATE, 51},
	{MVAR_INVENTORY_SITE_COUNTRY, 52},
	{MVAR_INVENTORY_SITE_ZIP, 53},
	{MVAR_INVENTORY_SITE_RACK, 54},
	{MVAR_INVENTORY_SITE_NOTES, 55},
	{MVAR_INVENTORY_POC_PRIMARY_NAME, 56},
	{MVAR_INVENTORY_POC_PRIMARY_EMAIL, 57},
	{MVAR_INVENTORY_POC_PRIMARY_PHONE_A, 58},
	{MVAR_INVENTORY_POC_PRIMARY_PHONE_B, 59},
	{MVAR_INVENTORY_POC_PRIMARY_CELL, 60},
	{MVAR_INVENTORY_POC_PRIMARY_SCREEN, 61},
	{MVAR_INVENTORY_POC_PRIMARY_NOTES, 62},
	{MVAR_INVENTORY_POC_SECONDARY_NAME, 63},
	{MVAR_INVENTORY_POC_SECONDARY_EMAIL, 64},
	{MVAR_INVENTORY_POC_SECONDARY_PHONE_A, 65},
	{MVAR_INVENTORY_POC_SECONDARY_PHONE_B, 66},
	{MVAR_INVENTORY_POC_SECONDARY_CELL, 67},
	{MVAR_INVENTORY_POC_SECONDARY_SCREEN, 68},
	{MVAR_INVENTORY_POC_SECONDARY_NOTES, 69},
	{NULL}
};

/******************************************************************************
 *                                                                            *
 * Purpose: request action value by macro                                     *
 *                                                                            *
 * Return value: upon successful completion return SUCCEED                    *
 *               otherwise FAIL                                               *
 *                                                                            *
 ******************************************************************************/
static int	get_action_value(const char *macro, zbx_uint64_t actionid, char **replace_to)
{
	int	ret = SUCCEED;

	if (0 == strcmp(macro, MVAR_ACTION_ID))
	{
		*replace_to = zbx_dsprintf(*replace_to, ZBX_FS_UI64, actionid);
	}
	else if (0 == strcmp(macro, MVAR_ACTION_NAME))
	{
		zbx_db_result_t	result;
		zbx_db_row_t	row;

		result = zbx_db_select("select name from actions where actionid=" ZBX_FS_UI64, actionid);

		if (NULL != (row = zbx_db_fetch(result)))
			*replace_to = zbx_strdup(*replace_to, row[0]);
		else
			ret = FAIL;

		zbx_db_free_result(result);
	}

	return ret;
}

/******************************************************************************
 *                                                                            *
 * Purpose: request host inventory value by macro and trigger                 *
 *                                                                            *
 * Return value: upon successful completion return SUCCEED                    *
 *               otherwise FAIL                                               *
 *                                                                            *
 ******************************************************************************/
static int	get_host_inventory(const char *macro, const zbx_db_trigger *trigger, char **replace_to,
		int N_functionid)
{
	int	i;

	for (i = 0; NULL != inventory_fields[i].macro; i++)
	{
		if (0 == strcmp(macro, inventory_fields[i].macro))
		{
			zbx_uint64_t	itemid;

			if (SUCCEED != zbx_db_trigger_get_itemid(trigger, N_functionid, &itemid))
				return FAIL;

			return zbx_dc_get_host_inventory_value_by_itemid(itemid, replace_to, inventory_fields[i].idx);
		}
	}

	return FAIL;
}

/******************************************************************************
 *                                                                            *
 * Purpose: request host inventory value by macro and itemid                  *
 *                                                                            *
 * Return value: upon successful completion return SUCCEED                    *
 *               otherwise FAIL                                               *
 *                                                                            *
 ******************************************************************************/
static int	get_host_inventory_by_itemid(const char *macro, zbx_uint64_t itemid, char **replace_to)
{
	int	i;

	for (i = 0; NULL != inventory_fields[i].macro; i++)
	{
		if (0 == strcmp(macro, inventory_fields[i].macro))
			return zbx_dc_get_host_inventory_value_by_itemid(itemid, replace_to, inventory_fields[i].idx);
	}

	return FAIL;
}

/******************************************************************************
 *                                                                            *
 * Purpose: request host inventory value by macro and hostid                  *
 *                                                                            *
 * Return value: upon successful completion return SUCCEED                    *
 *               otherwise FAIL                                               *
 *                                                                            *
 ******************************************************************************/
static int	get_host_inventory_by_hostid(const char *macro, zbx_uint64_t hostid, char **replace_to)
{
	int	i;

	for (i = 0; NULL != inventory_fields[i].macro; i++)
	{
		if (0 == strcmp(macro, inventory_fields[i].macro))
			return zbx_dc_get_host_inventory_value_by_hostid(hostid, replace_to, inventory_fields[i].idx);
	}

	return FAIL;
}

/******************************************************************************
 *                                                                            *
 * Purpose: comparison function to sort tags by tag/value                     *
 *                                                                            *
 ******************************************************************************/
static int	compare_tags(const void *d1, const void *d2)
{
	int	ret;

	const zbx_tag_t	*tag1 = *(const zbx_tag_t * const *)d1;
	const zbx_tag_t	*tag2 = *(const zbx_tag_t * const *)d2;

	if (0 == (ret = zbx_strcmp_natural(tag1->tag, tag2->tag)))
		ret = zbx_strcmp_natural(tag1->value, tag2->value);

	return ret;
}

/******************************************************************************
 *                                                                            *
 * Purpose: format event tags string in format <tag1>[:<value1>], ...         *
 *                                                                            *
 * Parameters: event        [IN] the event                                    *
 *             replace_to - [OUT] replacement string                          *
 *                                                                            *
 ******************************************************************************/
static void	get_event_tags(const zbx_db_event *event, char **replace_to)
{
	size_t			replace_to_offset = 0, replace_to_alloc = 0;
	int			i;
	zbx_vector_tags_t	tags;

	if (0 == event->tags.values_num)
	{
		*replace_to = zbx_strdup(*replace_to, "");
		return;
	}

	zbx_free(*replace_to);

	/* copy tags to temporary vector for sorting */

	zbx_vector_tags_create(&tags);
	zbx_vector_tags_append_array(&tags, event->tags.values, event->tags.values_num);
	zbx_vector_tags_sort(&tags, compare_tags);

	for (i = 0; i < tags.values_num; i++)
	{
		const zbx_tag_t	*tag = tags.values[i];

		if (0 != i)
			zbx_strcpy_alloc(replace_to, &replace_to_alloc, &replace_to_offset, ", ");

		zbx_strcpy_alloc(replace_to, &replace_to_alloc, &replace_to_offset, tag->tag);

		if ('\0' != *tag->value)
		{
			zbx_chrcpy_alloc(replace_to, &replace_to_alloc, &replace_to_offset, ':');
			zbx_strcpy_alloc(replace_to, &replace_to_alloc, &replace_to_offset, tag->value);
		}
	}

	zbx_vector_tags_destroy(&tags);
}

/******************************************************************************
 *                                                                            *
 * Purpose: format event tags string in JSON format                           *
 *                                                                            *
 * Parameters: event        [IN] the event                                    *
 *             replace_to - [OUT] replacement string                          *
 *                                                                            *
 ******************************************************************************/
static void	get_event_tags_json(const zbx_db_event *event, char **replace_to)
{
	struct zbx_json	json;
	int		i;

	zbx_json_initarray(&json, ZBX_JSON_STAT_BUF_LEN);

	for (i = 0; i < event->tags.values_num; i++)
	{
		const zbx_tag_t	*tag = event->tags.values[i];

		zbx_json_addobject(&json, NULL);
		zbx_json_addstring(&json, "tag", tag->tag, ZBX_JSON_TYPE_STRING);
		zbx_json_addstring(&json, "value", tag->value, ZBX_JSON_TYPE_STRING);
		zbx_json_close(&json);
	}

	zbx_json_close(&json);
	*replace_to = zbx_strdup(*replace_to, json.buffer);
	zbx_json_free(&json);
}

/******************************************************************************
 *                                                                            *
 * Purpose: get event tag value by name                                       *
 *                                                                            *
 * Parameters: macro      - [IN] the macro                                    *
 *             event      - [IN] event                                        *
 *             replace_to - [OUT] replacement string                          *
 *                                                                            *
 ******************************************************************************/
static void	get_event_tag_by_name(const char *text, const zbx_db_event *event, char **replace_to)
{
	char	*name;

	if (SUCCEED == zbx_str_extract(text, strlen(text) - 1, &name))
	{
		if (0 < event->tags.values_num)
		{
			int			i;
			zbx_tag_t		*tag;
			zbx_vector_tags_t	tags;

			zbx_vector_tags_create(&tags);
			zbx_vector_tags_append_array(&tags, event->tags.values, event->tags.values_num);
			zbx_vector_tags_sort(&tags, compare_tags);

			for (i = 0; i < tags.values_num; i++)
			{
				tag = tags.values[i];

				if (0 == strcmp(name, tag->tag))
				{
					*replace_to = zbx_strdup(*replace_to, tag->value);
					break;
				}
			}

			zbx_vector_tags_destroy(&tags);
		}

		zbx_free(name);
	}
}

static const char	*trigger_state_string(int state)
{
	switch (state)
	{
		case TRIGGER_STATE_NORMAL:
			return "Normal";
		case TRIGGER_STATE_UNKNOWN:
			return "Unknown";
		default:
			return "unknown";
	}
}

static const char	*item_state_string(int state)
{
	switch (state)
	{
		case ITEM_STATE_NORMAL:
			return "Normal";
		case ITEM_STATE_NOTSUPPORTED:
			return "Not supported";
		default:
			return "unknown";
	}
}

static const char	*event_value_string(int source, int object, int value)
{
	if (EVENT_SOURCE_TRIGGERS == source || EVENT_SOURCE_SERVICE == source)
	{
		switch (value)
		{
			case EVENT_STATUS_PROBLEM:
				return "PROBLEM";
			case EVENT_STATUS_RESOLVED:
				return "RESOLVED";
			default:
				return "unknown";
		}
	}

	if (EVENT_SOURCE_INTERNAL == source)
	{
		switch (object)
		{
			case EVENT_OBJECT_TRIGGER:
				return trigger_state_string(value);
			case EVENT_OBJECT_ITEM:
			case EVENT_OBJECT_LLDRULE:
				return item_state_string(value);
		}
	}

	return "unknown";
}

/******************************************************************************
 *                                                                            *
 * Purpose: request recovery event value by macro                             *
 *                                                                            *
 ******************************************************************************/
static void	get_recovery_event_value(const char *macro, const zbx_db_event *r_event, char **replace_to,
		const char *tz)
{
	if (0 == strcmp(macro, MVAR_EVENT_RECOVERY_DATE))
	{
		*replace_to = zbx_strdup(*replace_to, zbx_date2str(r_event->clock, tz));
	}
	else if (0 == strcmp(macro, MVAR_EVENT_RECOVERY_ID))
	{
		*replace_to = zbx_dsprintf(*replace_to, ZBX_FS_UI64, r_event->eventid);
	}
	else if (0 == strcmp(macro, MVAR_EVENT_RECOVERY_STATUS))
	{
		*replace_to = zbx_strdup(*replace_to,
				event_value_string(r_event->source, r_event->object, r_event->value));
	}
	else if (0 == strcmp(macro, MVAR_EVENT_RECOVERY_TIME))
	{
		*replace_to = zbx_strdup(*replace_to, zbx_time2str(r_event->clock, tz));
	}
	else if (0 == strcmp(macro, MVAR_EVENT_RECOVERY_VALUE))
	{
		*replace_to = zbx_dsprintf(*replace_to, "%d", r_event->value);
	}
	else if (0 == strcmp(macro, MVAR_EVENT_RECOVERY_NAME))
	{
		*replace_to = zbx_dsprintf(*replace_to, "%s", r_event->name);
	}
	else if (EVENT_SOURCE_TRIGGERS == r_event->source || EVENT_SOURCE_SERVICE == r_event->source)
	{
		if (0 == strcmp(macro, MVAR_EVENT_RECOVERY_TAGS))
			get_event_tags(r_event, replace_to);
		else if (0 == strcmp(macro, MVAR_EVENT_RECOVERY_TAGSJSON))
			get_event_tags_json(r_event, replace_to);
	}
}

/******************************************************************************
 *                                                                            *
 * Purpose: request current event value by macro                              *
 *                                                                            *
 ******************************************************************************/
static void	get_current_event_value(const char *macro, const zbx_db_event *event, char **replace_to)
{
	if (0 == strcmp(macro, MVAR_EVENT_STATUS))
	{
		*replace_to = zbx_strdup(*replace_to,
				event_value_string(event->source, event->object, event->value));
	}
	else if (0 == strcmp(macro, MVAR_EVENT_VALUE))
	{
		*replace_to = zbx_dsprintf(*replace_to, "%d", event->value);
	}
}

/******************************************************************************
 *                                                                            *
 * Purpose: request event value by macro                                      *
 *                                                                            *
 ******************************************************************************/
static void	get_event_value(const char *macro, const zbx_db_event *event, char **replace_to,
			const zbx_uint64_t *recipient_userid, const zbx_db_event *r_event, const char *tz)
{
	if (0 == strcmp(macro, MVAR_EVENT_AGE))
	{
		*replace_to = zbx_strdup(*replace_to, zbx_age2str(time(NULL) - event->clock));
	}
	else if (0 == strcmp(macro, MVAR_EVENT_DATE))
	{
		*replace_to = zbx_strdup(*replace_to, zbx_date2str(event->clock, tz));
	}
	else if (0 == strcmp(macro, MVAR_EVENT_DURATION))
	{
		if (NULL == r_event)
			*replace_to = zbx_strdup(*replace_to, zbx_age2str(time(NULL) - event->clock));
		else
			*replace_to = zbx_strdup(*replace_to, zbx_age2str(r_event->clock - event->clock));
	}
	else if (0 == strcmp(macro, MVAR_EVENT_ID))
	{
		*replace_to = zbx_dsprintf(*replace_to, ZBX_FS_UI64, event->eventid);
	}
	else if (0 == strcmp(macro, MVAR_EVENT_TIME))
	{
		*replace_to = zbx_strdup(*replace_to, zbx_time2str(event->clock, tz));
	}
	else if (0 == strcmp(macro, MVAR_EVENT_SOURCE))
	{
		*replace_to = zbx_dsprintf(*replace_to, "%d", event->source);
	}
	else if (0 == strcmp(macro, MVAR_EVENT_OBJECT))
	{
		*replace_to = zbx_dsprintf(*replace_to, "%d", event->object);
	}
	else if (EVENT_SOURCE_TRIGGERS == event->source)
	{
		if (0 == strcmp(macro, MVAR_EVENT_ACK_HISTORY) || 0 == strcmp(macro, MVAR_EVENT_UPDATE_HISTORY))
		{
			get_event_update_history(event, replace_to, recipient_userid, tz);
		}
		else if (0 == strcmp(macro, MVAR_EVENT_ACK_STATUS))
		{
			*replace_to = zbx_strdup(*replace_to, event->acknowledged ? "Yes" : "No");
		}
		else if (0 == strcmp(macro, MVAR_EVENT_NSEVERITY))
		{
			*replace_to = zbx_dsprintf(*replace_to, "%d", (int)event->severity);
		}
		else if (0 == strcmp(macro, MVAR_EVENT_SEVERITY))
		{
			if (FAIL == get_trigger_severity_name(event->severity, replace_to))
				*replace_to = zbx_strdup(*replace_to, "unknown");
		}
		else if (0 == strcmp(macro, MVAR_EVENT_TAGS))
		{
			get_event_tags(event, replace_to);
		}
		else if (0 == strcmp(macro, MVAR_EVENT_TAGSJSON))
		{
			get_event_tags_json(event, replace_to);
		}
		else if (0 == strncmp(macro, MVAR_EVENT_TAGS_PREFIX, ZBX_CONST_STRLEN(MVAR_EVENT_TAGS_PREFIX)))
		{
			get_event_tag_by_name(macro + ZBX_CONST_STRLEN(MVAR_EVENT_TAGS_PREFIX), event, replace_to);
		}
	}
	else if (EVENT_SOURCE_SERVICE == event->source)
	{
		if (0 == strcmp(macro, MVAR_EVENT_NSEVERITY))
		{
			*replace_to = zbx_dsprintf(*replace_to, "%d", (int)event->severity);
		}
		else if (0 == strcmp(macro, MVAR_EVENT_SEVERITY))
		{
			if (FAIL == get_trigger_severity_name(event->severity, replace_to))
				*replace_to = zbx_strdup(*replace_to, "unknown");
		}
		else if (0 == strcmp(macro, MVAR_EVENT_TAGS))
		{
			get_event_tags(event, replace_to);
		}
		else if (0 == strcmp(macro, MVAR_EVENT_TAGSJSON))
		{
			get_event_tags_json(event, replace_to);
		}
		else if (0 == strncmp(macro, MVAR_EVENT_TAGS_PREFIX, ZBX_CONST_STRLEN(MVAR_EVENT_TAGS_PREFIX)))
		{
			get_event_tag_by_name(macro + ZBX_CONST_STRLEN(MVAR_EVENT_TAGS_PREFIX), event, replace_to);
		}
	}
}

/******************************************************************************
 *                                                                            *
 * Purpose: free memory allocated for temporary event data                    *
 *                                                                            *
 ******************************************************************************/
static void	eventdata_free(zbx_eventdata_t *eventdata)
{
	zbx_free(eventdata->host);
	zbx_free(eventdata->severity);
	zbx_free(eventdata->tags);
}

/******************************************************************************
 *                                                                            *
 * Purpose: compare events to sort by highest severity and host name          *
 *                                                                            *
 ******************************************************************************/
static int	eventdata_compare(const zbx_eventdata_t *d1, const zbx_eventdata_t *d2)
{
	ZBX_RETURN_IF_NOT_EQUAL(d2->nseverity, d1->nseverity);

	return strcmp(d1->host, d2->host);
}

/******************************************************************************
 *                                                                            *
 * Purpose: compose temporary vector containing event data                    *
 *                                                                            *
 ******************************************************************************/
static void	eventdata_compose(const zbx_vector_ptr_t *events, zbx_vector_eventdata_t *vect_eventdata)
{
	int i;

	for (i = 0; i < events->values_num; i++)
	{
		int		ret;
		zbx_db_event	*event;
		zbx_eventdata_t	eventdata = {0};

		event = (zbx_db_event *)events->values[i];

		if (FAIL == (ret = DBget_trigger_value(&event->trigger, &eventdata.host, 1, ZBX_REQUEST_HOST_HOST)))
			goto fail;

		eventdata.nseverity = event->severity;
		if (FAIL == (ret = get_trigger_severity_name(event->severity, &eventdata.severity)))
			goto fail;

		get_event_tags(event, &eventdata.tags);
		eventdata.name = event->name;
		eventdata.clock = event->clock;
fail:
		if (FAIL == ret)
			eventdata_free(&eventdata);
		else
			zbx_vector_eventdata_append(vect_eventdata, eventdata);
	}
}

/******************************************************************************
 *                                                                            *
 * Purpose: build string from event data                                      *
 *                                                                            *
 ******************************************************************************/
static void	eventdata_to_str(const zbx_vector_eventdata_t *eventdata, char **replace_to)
{
	int		i;
	const char	*d = "";

	for (i = 0; i < eventdata->values_num; i++)
	{
		zbx_eventdata_t	*e = &eventdata->values[i];

		*replace_to = zbx_strdcatf(*replace_to, "%sHost: \"%s\" Problem name: \"%s\" Severity: \"%s\" Age: %s"
				" Problem tags: \"%s\"", d, e->host, e->name, e->severity,
				zbx_age2str(time(NULL) - e->clock), e->tags);
		d = "\n";
	}
}

/******************************************************************************
 *                                                                            *
 * Purpose: get root cause of service being in problem state                  *
 *                                                                            *
 ******************************************************************************/
static void	get_rootcause(const zbx_db_service *service, char **replace_to)
{
	int			i;
	zbx_vector_eventdata_t	rootcauses;

	zbx_vector_eventdata_create(&rootcauses);

	eventdata_compose(&service->events, &rootcauses);
	zbx_vector_eventdata_sort(&rootcauses, (zbx_compare_func_t)eventdata_compare);
	eventdata_to_str(&rootcauses, replace_to);

	for (i = 0; i < rootcauses.values_num; i++)
		eventdata_free(&rootcauses.values[i]);

	zbx_vector_eventdata_destroy(&rootcauses);
}

static void	get_event_symptoms(const zbx_db_event *event, char **replace_to)
{
	int			i;
	zbx_db_row_t		row;
	zbx_db_result_t		result;
	zbx_vector_uint64_t	symptom_eventids;

	zbx_vector_uint64_create(&symptom_eventids);

	result = zbx_db_select("select eventid from event_symptom where cause_eventid=" ZBX_FS_UI64, event->eventid);

	while (NULL != (row = zbx_db_fetch(result)))
	{
		zbx_uint64_t	symptom_eventid;

		ZBX_STR2UINT64(symptom_eventid, row[0]);
		zbx_vector_uint64_append(&symptom_eventids, symptom_eventid);
	}
	zbx_db_free_result(result);

	if (symptom_eventids.values_num > 0)
	{
		zbx_vector_eventdata_t	symptoms;
		zbx_vector_ptr_t	symptom_events;

		zbx_vector_eventdata_create(&symptoms);
		zbx_vector_ptr_create(&symptom_events);

		zbx_db_get_events_by_eventids(&symptom_eventids, &symptom_events);
		eventdata_compose(&symptom_events, &symptoms);
		zbx_vector_eventdata_sort(&symptoms, (zbx_compare_func_t)eventdata_compare);
		eventdata_to_str(&symptoms, replace_to);

		for (i = 0; i < symptoms.values_num; i++)
			eventdata_free(&symptoms.values[i]);

		zbx_vector_eventdata_destroy(&symptoms);

		zbx_vector_ptr_clear_ext(&symptom_events, (zbx_clean_func_t)zbx_db_free_event);
		zbx_vector_ptr_destroy(&symptom_events);
	}

	zbx_vector_uint64_destroy(&symptom_eventids);
}

/******************************************************************************
 *                                                                            *
 * Purpose: retrieve a particular attribute of a log value                    *
 *                                                                            *
 * Return value: upon successful completion return SUCCEED                    *
 *               otherwise FAIL                                               *
 *                                                                            *
 ******************************************************************************/
static int	get_history_log_value(const char *m, const zbx_db_trigger *trigger, char **replace_to, int N_functionid,
		int clock, int ns, const char *tz)
{
	zbx_uint64_t	itemid;
	int		ret, request;

	zabbix_log(LOG_LEVEL_DEBUG, "In %s()", __func__);

	if (0 == strcmp(m, MVAR_ITEM_LOG_AGE))
	{
		request = ZBX_REQUEST_ITEM_LOG_AGE;
	}
	else if (0 == strcmp(m, MVAR_ITEM_LOG_DATE))
	{
		request = ZBX_REQUEST_ITEM_LOG_DATE;
	}
	else if (0 == strcmp(m, MVAR_ITEM_LOG_EVENTID))
	{
		request = ZBX_REQUEST_ITEM_LOG_EVENTID;
	}
	else if (0 == strcmp(m, MVAR_ITEM_LOG_NSEVERITY))
	{
		request = ZBX_REQUEST_ITEM_LOG_NSEVERITY;
	}
	else if (0 == strcmp(m, MVAR_ITEM_LOG_SEVERITY))
	{
		request = ZBX_REQUEST_ITEM_LOG_SEVERITY;
	}
	else if (0 == strcmp(m, MVAR_ITEM_LOG_SOURCE))
	{
		request = ZBX_REQUEST_ITEM_LOG_SOURCE;
	}
	else	/* MVAR_ITEM_LOG_TIME */
		request = ZBX_REQUEST_ITEM_LOG_TIME;

	if (SUCCEED == (ret = zbx_db_trigger_get_itemid(trigger, N_functionid, &itemid)))
		ret = DBget_history_log_value(itemid, replace_to, request, clock, ns, tz);

	zabbix_log(LOG_LEVEL_DEBUG, "End of %s():%s", __func__, zbx_result_string(ret));

	return ret;
}

/******************************************************************************
 *                                                                            *
 * Purpose: check if a token contains indexed macro                           *
 *                                                                            *
 ******************************************************************************/
static int	is_indexed_macro(const char *str, const zbx_token_t *token)
{
	const char	*p;

	switch (token->type)
	{
		case ZBX_TOKEN_MACRO:
			p = str + token->loc.r - 1;
			break;
		case ZBX_TOKEN_FUNC_MACRO:
			p = str + token->data.func_macro.macro.r - 1;
			break;
		default:
			THIS_SHOULD_NEVER_HAPPEN;
			return FAIL;
	}

	return '1' <= *p && *p <= '9' ? 1 : 0;
}

/******************************************************************************
 *                                                                            *
 * Purpose: check if a macro in string is one of the list and extract index   *
 *                                                                            *
 * Parameters: str          - [IN] string containing potential macro          *
 *             strloc       - [IN] part of the string to check                *
 *             macros       - [IN] list of allowed macros (without indices)   *
 *             N_functionid - [OUT] index of the macro in string (if valid)   *
 *                                                                            *
 * Return value: unindexed macro from the allowed list or NULL                *
 *                                                                            *
 * Comments: example: N_functionid is untouched if function returns NULL, for *
 *           a valid unindexed macro N_function is 1.                         *
 *                                                                            *
 ******************************************************************************/
static const char	*macro_in_list(const char *str, zbx_strloc_t strloc, const char **macros, int *N_functionid)
{
	const char	**macro, *m;
	size_t		i;

	for (macro = macros; NULL != *macro; macro++)
	{
		for (m = *macro, i = strloc.l; '\0' != *m && i <= strloc.r && str[i] == *m; m++, i++)
			;

		/* check whether macro has ended while strloc hasn't or vice-versa */
		if (('\0' == *m && i <= strloc.r) || ('\0' != *m && i > strloc.r))
			continue;

		/* strloc either fully matches macro... */
		if ('\0' == *m)
		{
			if (NULL != N_functionid)
				*N_functionid = 1;

			break;
		}

		/* ...or there is a mismatch, check if it's in a pre-last character and it's an index */
		if (i == strloc.r - 1 && '1' <= str[i] && str[i] <= '9' && str[i + 1] == *m && '\0' == *(m + 1))
		{
			if (NULL != N_functionid)
				*N_functionid = str[i] - '0';

			break;
		}
	}

	return *macro;
}

/******************************************************************************
 *                                                                            *
 * Purpose: check if a macro function one in the list for the macro           *
 *                                                                            *
 * Parameters: str          - [IN] string containing potential macro          *
 *             fm           - [IN] function macro to check                    *
 *             N_functionid - [OUT] index of the macro in string (if valid)   *
 *                                                                            *
 * Return value: unindexed macro from the allowed list or NULL                *
 *                                                                            *
 ******************************************************************************/
static const char	*func_macro_in_list(const char *str, zbx_token_func_macro_t *fm, int *N_functionid)
{
	int	i;

	for (i = 0; NULL != mod_macros[i].macro; i++)
	{
		size_t	len, fm_len;

		len = strlen(mod_macros[i].macro);
		fm_len = fm->macro.r - fm->macro.l + 1;

		if (len > fm_len || 0 != strncmp(mod_macros[i].macro, str + fm->macro.l, len - 1))
			continue;

		if ('?' != mod_macros[i].macro[1] && len != fm_len)
		{
			if (SUCCEED != zbx_is_uint_n_range(str + fm->macro.l + len - 1, fm_len - len, N_functionid,
					sizeof(*N_functionid), 1, 9))
			{
				continue;
			}
		}
		else if (mod_macros[i].macro[len - 1] != str[fm->macro.l + fm_len - 1])
			continue;

		if (SUCCEED == zbx_str_n_in_list(mod_macros[i].functions, str + fm->func.l, fm->func_param.l - fm->func.l,
				','))
		{
			return mod_macros[i].macro;
		}
	}

	return NULL;
}

/******************************************************************************
 *                                                                            *
 * Purpose: calculate result of expression macro                              *
 *                                                                            *
 * Return value: upon successful completion return SUCCEED                    *
 *               otherwise FAIL                                               *
 *                                                                            *
 ******************************************************************************/
static int	get_expression_macro_result(const zbx_db_event *event, char *data, zbx_strloc_t *loc,
		zbx_timespec_t *ts, char **replace_to, char **error)
{
	int				ret = FAIL;
	zbx_eval_context_t		ctx;
	const zbx_vector_uint64_t	*hostids;
	zbx_variant_t			value;
	zbx_expression_eval_t		eval;
	char				*expression = NULL;
	size_t				exp_alloc = 0, exp_offset = 0;
	zbx_dc_um_handle_t		*um_handle;

	zabbix_log(LOG_LEVEL_DEBUG, "In %s()", __func__);

	zbx_strncpy_alloc(&expression, &exp_alloc, &exp_offset, data + loc->l, loc->r - loc->l + 1);
	zabbix_log(LOG_LEVEL_DEBUG, "%s() expression: '%s'", __func__, expression);

	um_handle = zbx_dc_open_user_macros();

	if (SUCCEED != zbx_eval_parse_expression(&ctx, expression, ZBX_EVAL_PARSE_EXPRESSION_MACRO, error))
		goto out;

	if (SUCCEED != zbx_db_trigger_get_all_hostids(&event->trigger, &hostids))
	{
		*error = zbx_strdup(NULL, "cannot obtain host identifiers for the expression macro");
		goto out;
	}

	if (SUCCEED != zbx_eval_expand_user_macros(&ctx, hostids->values, hostids->values_num,
			(zbx_macro_expand_func_t)zbx_dc_expand_user_macros, um_handle, NULL))
	{
		goto out;
	}

	zbx_expression_eval_init(&eval, ZBX_EXPRESSION_NORMAL, &ctx);
	zbx_expression_eval_resolve_trigger_hosts_items(&eval, &event->trigger);

	if (SUCCEED == (ret = zbx_expression_eval_execute(&eval, ts, &value, error)))
	{
		*replace_to = zbx_strdup(NULL, zbx_variant_value_desc(&value));
		zbx_variant_clear(&value);
	}

	zbx_expression_eval_clear(&eval);
out:
	zbx_eval_clear(&ctx);
	zbx_free(expression);

	zbx_dc_close_user_macros(um_handle);

	zabbix_log(LOG_LEVEL_DEBUG, "End of %s():%s", __func__, zbx_result_string(ret));

	return ret;
}

/******************************************************************************
 *                                                                            *
 * Purpose: cache host identifier referenced by an item or a lld-rule         *
 *                                                                            *
 * Parameters: hostids - [OUT] the host identifier cache                      *
 *             itemid  - [IN]  the item identifier                            *
 *                                                                            *
 ******************************************************************************/
static void	cache_item_hostid(zbx_vector_uint64_t *hostids, zbx_uint64_t itemid)
{
	if (0 == hostids->values_num)
	{
		zbx_dc_item_t	item;
		int		errcode;

		zbx_dc_config_get_items_by_itemids(&item, &itemid, &errcode, 1);

		if (SUCCEED == errcode)
			zbx_vector_uint64_append(hostids, item.host.hostid);

		zbx_dc_config_clean_items(&item, &errcode, 1);
	}
}

static const char	*zbx_dobject_status2str(int st)
{
	switch (st)
	{
		case DOBJECT_STATUS_UP:
			return "UP";
		case DOBJECT_STATUS_DOWN:
			return "DOWN";
		case DOBJECT_STATUS_DISCOVER:
			return "DISCOVERED";
		case DOBJECT_STATUS_LOST:
			return "LOST";
		default:
			return "UNKNOWN";
	}
}

/******************************************************************************
 *                                                                            *
 * Purpose: resolve {EVENT.OPDATA} macro                                      *
 *                                                                            *
 ******************************************************************************/
static void	resolve_opdata(const zbx_db_event *event, char **replace_to, const char *tz, char *error, int maxerrlen)
{
	zabbix_log(LOG_LEVEL_DEBUG, "In %s()", __func__);

	if ('\0' == *event->trigger.opdata)
	{
		int			i;
		zbx_vector_uint64_t	itemids;
		zbx_timespec_t		ts;

		ts.sec = time(NULL);
		ts.ns = 999999999;

		zbx_vector_uint64_create(&itemids);
		zbx_db_trigger_get_itemids(&event->trigger, &itemids);

		for (i = 0; i < itemids.values_num; i++)
		{
			char	*val = NULL;

			if (NULL != *replace_to)
				*replace_to = zbx_strdcat(*replace_to, ", ");

			if (SUCCEED == DBitem_get_value(itemids.values[i], &val, 0, &ts))
			{
				*replace_to = zbx_strdcat(*replace_to, val);
				zbx_free(val);
			}
			else
				*replace_to = zbx_strdcat(*replace_to, STR_UNKNOWN_VARIABLE);
		}

		zbx_vector_uint64_destroy(&itemids);
	}
	else
	{
		*replace_to = zbx_strdup(*replace_to, event->trigger.opdata);
		substitute_simple_macros_impl(NULL, event, NULL, NULL, NULL, NULL, NULL, NULL, NULL, NULL, NULL, tz,
				NULL, replace_to, MACRO_TYPE_TRIGGER_DESCRIPTION, error, maxerrlen);
	}

	zabbix_log(LOG_LEVEL_DEBUG, "End of %s()", __func__);
}

/******************************************************************************
 *                                                                            *
 * Purpose: resolve {USER.*} macros                                           *
 *                                                                            *
 ******************************************************************************/
static void	resolve_user_macros(zbx_uint64_t userid, const char *m, char **user_username, char **user_name,
		char **user_surname, int *user_names_found, char **replace_to)
{
	/* use only one DB request for all occurrences of 5 macros */
	if (0 == *user_names_found)
	{
		if (SUCCEED == zbx_db_get_user_names(userid, user_username, user_name, user_surname))
			*user_names_found = 1;
		else
			return;
	}

	if (0 == strcmp(m, MVAR_USER_USERNAME) || 0 == strcmp(m, MVAR_USER_ALIAS))
	{
		*replace_to = zbx_strdup(*replace_to, *user_username);
	}
	else if (0 == strcmp(m, MVAR_USER_NAME))
	{
		*replace_to = zbx_strdup(*replace_to, *user_name);
	}
	else if (0 == strcmp(m, MVAR_USER_SURNAME))
	{
		*replace_to = zbx_strdup(*replace_to, *user_surname);
	}
	else if (0 == strcmp(m, MVAR_USER_FULLNAME))
	{
		zbx_free(*replace_to);
		*replace_to = format_user_fullname(*user_name, *user_surname, *user_username);
	}
}

static int	resolve_host_target_macros(const char *m, const zbx_dc_host_t *dc_host, zbx_dc_interface_t *interface,
		int *require_address, char **replace_to)
{
	int	ret = SUCCEED;

	if (NULL == dc_host)
		return SUCCEED;

	if (0 == strcmp(m, MVAR_HOST_TARGET_DNS))
	{
		if (SUCCEED == (ret = zbx_dc_config_get_interface(interface, dc_host->hostid, 0)))
			*replace_to = zbx_strdup(*replace_to, interface->dns_orig);

		*require_address = 1;
	}
	else if (0 == strcmp(m, MVAR_HOST_TARGET_CONN))
	{
		if (SUCCEED == (ret = zbx_dc_config_get_interface(interface, dc_host->hostid, 0)))
			*replace_to = zbx_strdup(*replace_to, interface->addr);

		*require_address = 1;

	}
	else if (0 == strcmp(m, MVAR_HOST_TARGET_HOST))
	{
		*replace_to = zbx_strdup(*replace_to, dc_host->host);
	}
	else if (0 == strcmp(m, MVAR_HOST_TARGET_IP))
	{
		if (SUCCEED == (ret = zbx_dc_config_get_interface(interface, dc_host->hostid, 0)))
			*replace_to = zbx_strdup(*replace_to, interface->ip_orig);

		*require_address = 1;
	}
	else if (0 == strcmp(m, MVAR_HOST_TARGET_NAME))
	{
		*replace_to = zbx_strdup(*replace_to, dc_host->name);
	}

	return ret;
}

static const char	*dservice_type_string(zbx_dservice_type_t service)
{
	switch (service)
	{
		case SVC_SSH:
			return "SSH";
		case SVC_LDAP:
			return "LDAP";
		case SVC_SMTP:
			return "SMTP";
		case SVC_FTP:
			return "FTP";
		case SVC_HTTP:
			return "HTTP";
		case SVC_POP:
			return "POP";
		case SVC_NNTP:
			return "NNTP";
		case SVC_IMAP:
			return "IMAP";
		case SVC_TCP:
			return "TCP";
		case SVC_AGENT:
			return "Zabbix agent";
		case SVC_SNMPv1:
			return "SNMPv1 agent";
		case SVC_SNMPv2c:
			return "SNMPv2c agent";
		case SVC_SNMPv3:
			return "SNMPv3 agent";
		case SVC_ICMPPING:
			return "ICMP ping";
		case SVC_HTTPS:
			return "HTTPS";
		case SVC_TELNET:
			return "Telnet";
		default:
			return "unknown";
	}
}

static const char	*trigger_value_string(unsigned char value)
{
	switch (value)
	{
		case TRIGGER_VALUE_PROBLEM:
			return "PROBLEM";
		case TRIGGER_VALUE_OK:
			return "OK";
		default:
			return "unknown";
	}
}

/******************************************************************************
 *                                                                            *
 * Purpose: request cause event value by macro                                *
 *                                                                            *
 ******************************************************************************/
static void	get_event_cause_value(const char *macro, char **replace_to, const zbx_db_event *event,
		zbx_db_event **cause_event, zbx_db_event **cause_recovery_event, const zbx_uint64_t *recipient_userid,
		const char *tz, char *error, int maxerrlen)
{
	zbx_db_event		*c_event;

	zabbix_log(LOG_LEVEL_DEBUG, "In %s() eventid = " ZBX_FS_UI64 ", event name = '%s'", __func__, event->eventid,
			event->name);

	if (NULL == *cause_event)
		zbx_db_prepare_empty_event(zbx_db_get_cause_eventid(event->eventid), cause_event);

	if (0 == (*cause_event)->eventid)
		goto out;

	if (0 == strcmp(macro, MVAR_EVENT_CAUSE_DURATION) ||
			0 == strcmp(macro, MVAR_EVENT_CAUSE_STATUS) ||
			0 == strcmp(macro, MVAR_EVENT_CAUSE_VALUE) ||
			0 == strcmp(macro, MVAR_EVENT_CAUSE_OPDATA))
	{
		if (NULL == *cause_recovery_event)
		{
			zbx_vector_uint64_t		eventids, r_eventids;
			zbx_vector_uint64_pair_t	dummy_event_pairs;

			zbx_vector_uint64_create(&eventids);
			zbx_vector_uint64_create(&r_eventids);
			zbx_vector_uint64_pair_create(&dummy_event_pairs);

			zbx_vector_uint64_append(&eventids, (*cause_event)->eventid);
			zbx_db_get_eventid_r_eventid_pairs(&eventids, &dummy_event_pairs, &r_eventids);

			zbx_db_prepare_empty_event(0 != r_eventids.values_num ? r_eventids.values[0] : 0,
					cause_recovery_event);

			zbx_vector_uint64_destroy(&eventids);
			zbx_vector_uint64_destroy(&r_eventids);
			zbx_vector_uint64_pair_destroy(&dummy_event_pairs);
		}

		c_event = (0 != (*cause_recovery_event)->eventid) ? *cause_recovery_event : *cause_event;
	}
	else
		c_event = *cause_event;

	zbx_db_get_event_data_core(c_event);

	if (0 == (ZBX_FLAGS_DB_EVENT_RETRIEVED_CORE & c_event->flags))
		goto out;

	if (0 == strcmp(macro, MVAR_EVENT_CAUSE_UPDATE_HISTORY))
	{
		get_event_update_history(c_event, replace_to, recipient_userid, tz);
	}
	else if (0 == strcmp(macro, MVAR_EVENT_CAUSE_ACK_STATUS))
	{
		*replace_to = zbx_strdup(*replace_to, c_event->acknowledged ? "Yes" : "No");
	}
	else if (0 == strcmp(macro, MVAR_EVENT_CAUSE_AGE))
	{
		*replace_to = zbx_strdup(*replace_to, zbx_age2str(time(NULL) - c_event->clock));
	}
	else if (0 == strcmp(macro, MVAR_EVENT_CAUSE_DATE))
	{
		*replace_to = zbx_strdup(*replace_to, zbx_date2str(c_event->clock, tz));
	}
	else if (0 == strcmp(macro, MVAR_EVENT_CAUSE_DURATION))
	{
		if (NULL != cause_recovery_event && 0 != (*cause_recovery_event)->eventid)
		{
			*replace_to = zbx_strdup(*replace_to, zbx_age2str((*cause_recovery_event)->clock -
					c_event->clock));
		}
		else
			*replace_to = zbx_strdup(*replace_to, zbx_age2str(time(NULL) - c_event->clock));
	}
	else if (0 == strcmp(macro, MVAR_EVENT_CAUSE_ID))
	{
		*replace_to = zbx_dsprintf(*replace_to, ZBX_FS_UI64, c_event->eventid);
	}
	else if (0 == strcmp(macro, MVAR_EVENT_CAUSE_NAME))
	{
		*replace_to = zbx_strdup(*replace_to, c_event->name);
	}
	if (0 == strcmp(macro, MVAR_EVENT_CAUSE_STATUS))
	{
		*replace_to = zbx_strdup(*replace_to, event_value_string((unsigned char)c_event->source,
				(unsigned char)c_event->object, (unsigned char)c_event->value));
	}
	else if (0 == strcmp(macro, MVAR_EVENT_CAUSE_TAGS))
	{
		zbx_db_get_event_data_tags(c_event);
		get_event_tags(c_event, replace_to);
	}
	else if (0 == strcmp(macro, MVAR_EVENT_CAUSE_TAGSJSON))
	{
		zbx_db_get_event_data_tags(c_event);
		get_event_tags_json(c_event, replace_to);
	}
	else if (0 == strncmp(macro, MVAR_EVENT_CAUSE_TAGS_PREFIX, ZBX_CONST_STRLEN(MVAR_EVENT_CAUSE_TAGS_PREFIX)))
	{
		zbx_db_get_event_data_tags(c_event);
		get_event_tag_by_name(macro + ZBX_CONST_STRLEN(MVAR_EVENT_CAUSE_TAGS_PREFIX), c_event, replace_to);
	}
	else if (0 == strcmp(macro, MVAR_EVENT_CAUSE_TIME))
	{
		*replace_to = zbx_strdup(*replace_to, zbx_time2str(c_event->clock, tz));
	}
	else if (0 == strcmp(macro, MVAR_EVENT_CAUSE_VALUE))
	{
		*replace_to = zbx_dsprintf(*replace_to, "%d", c_event->value);
	}
	else if (0 == strcmp(macro, MVAR_EVENT_CAUSE_SEVERITY))
	{
		if (FAIL == get_trigger_severity_name(c_event->severity, replace_to))
			*replace_to = zbx_strdup(*replace_to, "unknown");
	}
	else if (0 == strcmp(macro, MVAR_EVENT_CAUSE_NSEVERITY))
	{
		*replace_to = zbx_dsprintf(*replace_to, "%d", (int)c_event->severity);
	}
	else if (0 == strcmp(macro, MVAR_EVENT_CAUSE_OBJECT))
	{
		*replace_to = zbx_dsprintf(*replace_to, "%d", c_event->object);
	}
	else if (0 == strcmp(macro, MVAR_EVENT_CAUSE_SOURCE))
	{
		*replace_to = zbx_dsprintf(*replace_to, "%d", c_event->source);
	}
	else if (0 == strcmp(macro, MVAR_EVENT_CAUSE_OPDATA))
	{
		zbx_db_get_event_data_tags(c_event);
		zbx_db_get_event_data_triggers(c_event);

		if (0 == (ZBX_FLAGS_DB_EVENT_RETRIEVED_TRIGGERS & c_event->flags))
			goto out;

		resolve_opdata(c_event, replace_to, tz, error, maxerrlen);
	}
out:
	zabbix_log(LOG_LEVEL_DEBUG, "End of %s()", __func__);
}

/******************************************************************************
 *                                                                            *
 * Purpose: substitute simple macros in data string with real values          *
 *                                                                            *
 ******************************************************************************/
static int	substitute_simple_macros_impl(const zbx_uint64_t *actionid, const zbx_db_event *event,
		const zbx_db_event *r_event, const zbx_uint64_t *userid, const zbx_uint64_t *hostid,
		const zbx_dc_host_t *dc_host, const zbx_dc_item_t *dc_item, const zbx_db_alert *alert, const zbx_db_acknowledge *ack,
		const zbx_service_alarm_t *service_alarm, const zbx_db_service *service, const char *tz,
		zbx_history_recv_item_t *history_data_item, char **data, int macro_type, char *error, int maxerrlen)
{
	char				c, *replace_to = NULL, sql[64];
	const char			*m;
	int				N_functionid, indexed_macro, require_address, ret, res = SUCCEED,
					pos = 0, found, user_names_found = 0, raw_value;
	size_t				data_alloc, data_len;
	zbx_dc_interface_t		interface;
	zbx_vector_uint64_t		hostids;
	const zbx_vector_uint64_t	*phostids;
	zbx_token_t			token, inner_token;
	zbx_token_search_t		token_search = ZBX_TOKEN_SEARCH_BASIC;
	char				*expression = NULL, *user_username = NULL, *user_name = NULL,
					*user_surname = NULL;
	zbx_dc_um_handle_t		*um_handle;
	zbx_db_event			*cause_event = NULL, *cause_recovery_event = NULL;

	if (NULL == data || NULL == *data || '\0' == **data)
	{
		zabbix_log(LOG_LEVEL_DEBUG, "In %s() data:EMPTY", __func__);
		return res;
	}

	zabbix_log(LOG_LEVEL_DEBUG, "In %s() data:'%s'", __func__, *data);

	if (0 != (macro_type & (MACRO_TYPE_TRIGGER_DESCRIPTION | MACRO_TYPE_EVENT_NAME)))
		token_search |= ZBX_TOKEN_SEARCH_REFERENCES;

	if (0 != (macro_type & (MACRO_TYPE_MESSAGE_NORMAL | MACRO_TYPE_MESSAGE_RECOVERY | MACRO_TYPE_MESSAGE_UPDATE |
			MACRO_TYPE_EVENT_NAME)))
	{
		token_search |= ZBX_TOKEN_SEARCH_EXPRESSION_MACRO;
	}

	if (SUCCEED != zbx_token_find(*data, pos, &token, token_search))
		goto out;

	um_handle = zbx_dc_open_user_macros();
	zbx_vector_uint64_create(&hostids);

	data_alloc = data_len = strlen(*data) + 1;

	for (found = SUCCEED; SUCCEED == res && SUCCEED == found;
			found = zbx_token_find(*data, pos, &token, token_search))
	{
		indexed_macro = 0;
		require_address = 0;
		N_functionid = 1;
		raw_value = 0;
		pos = token.loc.l;
		inner_token = token;

		switch (token.type)
		{
			case ZBX_TOKEN_OBJECTID:
			case ZBX_TOKEN_LLD_MACRO:
			case ZBX_TOKEN_LLD_FUNC_MACRO:
				/* neither lld nor {123123} macros are processed by this function, skip them */
				pos = token.loc.r + 1;
				continue;
			case ZBX_TOKEN_MACRO:
				if (0 != is_indexed_macro(*data, &token) &&
						NULL != (m = macro_in_list(*data, token.loc, ex_macros, &N_functionid)))
				{
					indexed_macro = 1;
				}
				else
				{
					m = *data + token.loc.l;
					c = (*data)[token.loc.r + 1];
					(*data)[token.loc.r + 1] = '\0';
				}
				break;
			case ZBX_TOKEN_FUNC_MACRO:
				raw_value = 1;
				indexed_macro = is_indexed_macro(*data, &token);
				if (NULL == (m = func_macro_in_list(*data, &token.data.func_macro, &N_functionid)) ||
						SUCCEED != zbx_token_find(*data, token.data.func_macro.macro.l,
								&inner_token, token_search))
				{
					/* Ignore functions with macros not supporting them, but do not skip the */
					/* whole token, nested macro should be resolved in this case. */
					pos++;
					continue;
				}
				break;
			case ZBX_TOKEN_USER_MACRO:
				/* To avoid *data modification user macro resolver should be replaced with a function */
				/* that takes initial *data string and token.data.user_macro instead of m as params.  */
				m = *data + token.loc.l;
				c = (*data)[token.loc.r + 1];
				(*data)[token.loc.r + 1] = '\0';
				break;
			case ZBX_TOKEN_REFERENCE:
			case ZBX_TOKEN_EXPRESSION_MACRO:
				/* These macros (and probably all other in the future) must be resolved using only */
				/* information stored in token.data union. For now, force crash if they rely on m. */
				m = NULL;
				break;
			default:
				THIS_SHOULD_NEVER_HAPPEN;
				res = FAIL;
				continue;
		}

		ret = SUCCEED;

		if (0 != (macro_type & (MACRO_TYPE_MESSAGE_NORMAL | MACRO_TYPE_MESSAGE_RECOVERY |
				MACRO_TYPE_MESSAGE_UPDATE |
				MACRO_TYPE_SCRIPT_NORMAL | MACRO_TYPE_SCRIPT_RECOVERY)))
		/* MACRO_TYPE_SCRIPT_NORMAL and MACRO_TYPE_SCRIPT_RECOVERY behave pretty similar to */
		/* MACRO_TYPE_MESSAGE_NORMAL and MACRO_TYPE_MESSAGE_RECOVERY. Therefore the code is not duplicated */
		/* but few conditions are added below where behavior differs. */
		{
			const zbx_db_event	*c_event;

			c_event = ((NULL != r_event) ? r_event : event);

			if (EVENT_SOURCE_TRIGGERS == c_event->source)
			{
				if (ZBX_TOKEN_USER_MACRO == token.type)
				{
					if (NULL == dc_host)
					{
						if (SUCCEED == zbx_db_trigger_get_all_hostids(&c_event->trigger,
								&phostids))
						{
							zbx_dc_get_user_macro(um_handle, m, phostids->values,
									phostids->values_num, &replace_to);
						}
					}
					else
						zbx_dc_get_user_macro(um_handle, m, &dc_host->hostid, 1, &replace_to);

					pos = token.loc.r;
				}
				else if (ZBX_TOKEN_EXPRESSION_MACRO == token.type)
				{
					zbx_timespec_t	ts;
					char		*errmsg = NULL;

					zbx_timespec(&ts);

					if (SUCCEED != (ret = get_expression_macro_result(event, *data,
							&inner_token.data.expression_macro.expression, &ts, &replace_to,
							&errmsg)))
					{
						*errmsg = tolower(*errmsg);
						zabbix_log(LOG_LEVEL_DEBUG, "%s() cannot evaluate"
								" expression macro: %s", __func__, errmsg);
						zbx_strlcpy(error, errmsg, maxerrlen);
						zbx_free(errmsg);
					}
				}
				else if (NULL != actionid &&
						0 == strncmp(m, MVAR_ACTION, ZBX_CONST_STRLEN(MVAR_ACTION)))
				{
					ret = get_action_value(m, *actionid, &replace_to);
				}
				else if (0 == strcmp(m, MVAR_DATE))
				{
					replace_to = zbx_strdup(replace_to, zbx_date2str(time(NULL), tz));
				}
				else if (NULL != actionid && 0 == strcmp(m, MVAR_ESC_HISTORY))
				{
					get_escalation_history(*actionid, event, r_event, &replace_to, userid, tz);
				}
				else if (0 == strncmp(m, MVAR_EVENT_RECOVERY, ZBX_CONST_STRLEN(MVAR_EVENT_RECOVERY)))
				{
					if (NULL != r_event)
						get_recovery_event_value(m, r_event, &replace_to, tz);
				}
				else if (0 == strncmp(m, MVAR_EVENT_CAUSE, ZBX_CONST_STRLEN(MVAR_EVENT_CAUSE)))
				{
					get_event_cause_value(m, &replace_to, event, &cause_event,
							&cause_recovery_event, userid, tz, error, maxerrlen);
				}
				else if (0 == strcmp(m, MVAR_EVENT_SYMPTOMS))
				{
					get_event_symptoms(event, &replace_to);
				}
				else if (0 == strcmp(m, MVAR_EVENT_STATUS) || 0 == strcmp(m, MVAR_EVENT_VALUE))
				{
					get_current_event_value(m, c_event, &replace_to);
				}
				else if (0 == strcmp(m, MVAR_EVENT_NAME))
				{
					replace_to = zbx_strdup(replace_to, event->name);
				}
				else if (0 == strcmp(m, MVAR_EVENT_OPDATA))
				{
					resolve_opdata(c_event, &replace_to, tz, error, maxerrlen);
				}
				else if (0 == strcmp(m, MVAR_ACK_MESSAGE) || 0 == strcmp(m, MVAR_EVENT_UPDATE_MESSAGE))
				{
					if (0 != (macro_type & MACRO_TYPE_MESSAGE_UPDATE) && NULL != ack)
						replace_to = zbx_strdup(replace_to, ack->message);
				}
				else if (0 == strcmp(m, MVAR_ACK_TIME) || 0 == strcmp(m, MVAR_EVENT_UPDATE_TIME))
				{
					if (0 != (macro_type & MACRO_TYPE_MESSAGE_UPDATE) && NULL != ack)
						replace_to = zbx_strdup(replace_to, zbx_time2str(ack->clock, tz));
				}
				else if (0 == strcmp(m, MVAR_ACK_DATE) || 0 == strcmp(m, MVAR_EVENT_UPDATE_DATE))
				{
					if (0 != (macro_type & MACRO_TYPE_MESSAGE_UPDATE) && NULL != ack)
						replace_to = zbx_strdup(replace_to, zbx_date2str(ack->clock, tz));
				}
				else if (0 == strcmp(m, MVAR_EVENT_UPDATE_ACTION))
				{
					if (0 != (macro_type & MACRO_TYPE_MESSAGE_UPDATE) && NULL != ack)
					{
						get_problem_update_actions(ack, ZBX_PROBLEM_UPDATE_ACKNOWLEDGE |
								ZBX_PROBLEM_UPDATE_UNACKNOWLEDGE |
								ZBX_PROBLEM_UPDATE_CLOSE | ZBX_PROBLEM_UPDATE_MESSAGE |
								ZBX_PROBLEM_UPDATE_SEVERITY | ZBX_PROBLEM_UPDATE_SUPPRESS
								| ZBX_PROBLEM_UPDATE_UNSUPPRESS, tz, &replace_to);
					}
				}
				else if (0 == strcmp(m, MVAR_EVENT_UPDATE_STATUS))
				{
					if (0 != (macro_type & MACRO_TYPE_MESSAGE_UPDATE) && NULL != ack)
						replace_to = zbx_strdup(replace_to, "1");
					else
						replace_to = zbx_strdup(replace_to, "0");
				}
				else if (0 == strncmp(m, MVAR_EVENT, ZBX_CONST_STRLEN(MVAR_EVENT)))
				{
					get_event_value(m, event, &replace_to, userid, r_event, tz);
				}
				else if (0 == strcmp(m, MVAR_HOST_ID))
				{
					ret = DBget_trigger_value(&event->trigger, &replace_to,
							N_functionid, ZBX_REQUEST_HOST_ID);
				}
				else if (0 == strcmp(m, MVAR_HOST_HOST) || 0 == strcmp(m, MVAR_HOSTNAME))
				{
					ret = DBget_trigger_value(&c_event->trigger, &replace_to,
							N_functionid, ZBX_REQUEST_HOST_HOST);
				}
				else if (0 == strcmp(m, MVAR_HOST_NAME))
				{
					ret = DBget_trigger_value(&c_event->trigger, &replace_to,
							N_functionid, ZBX_REQUEST_HOST_NAME);
				}
				else if (0 == strcmp(m, MVAR_HOST_DESCRIPTION))
				{
					ret = DBget_trigger_value(&c_event->trigger, &replace_to,
							N_functionid, ZBX_REQUEST_HOST_DESCRIPTION);
				}
				else if (0 == strcmp(m, MVAR_HOST_IP) || 0 == strcmp(m, MVAR_IPADDRESS))
				{
					ret = DBget_trigger_value(&c_event->trigger, &replace_to,
							N_functionid, ZBX_REQUEST_HOST_IP);
				}
				else if (0 == strcmp(m, MVAR_HOST_DNS))
				{
					ret = DBget_trigger_value(&c_event->trigger, &replace_to,
							N_functionid, ZBX_REQUEST_HOST_DNS);
				}
				else if (0 == strcmp(m, MVAR_HOST_CONN))
				{
					ret = DBget_trigger_value(&c_event->trigger, &replace_to,
							N_functionid, ZBX_REQUEST_HOST_CONN);
				}
				else if (0 == strcmp(m, MVAR_HOST_PORT))
				{
					ret = DBget_trigger_value(&c_event->trigger, &replace_to,
							N_functionid, ZBX_REQUEST_HOST_PORT);
				}
				else if (0 == strncmp(m, MVAR_INVENTORY, ZBX_CONST_STRLEN(MVAR_INVENTORY)) ||
						0 == strncmp(m, MVAR_PROFILE, ZBX_CONST_STRLEN(MVAR_PROFILE)))
				{
					ret = get_host_inventory(m, &c_event->trigger, &replace_to, N_functionid);
				}
				else if (0 == strcmp(m, MVAR_ITEM_DESCRIPTION))
				{
					ret = DBget_trigger_value(&c_event->trigger, &replace_to,
							N_functionid, ZBX_REQUEST_ITEM_DESCRIPTION);
				}
				else if (0 == strcmp(m, MVAR_ITEM_DESCRIPTION_ORIG))
				{
					ret = DBget_trigger_value(&c_event->trigger, &replace_to,
							N_functionid, ZBX_REQUEST_ITEM_DESCRIPTION_ORIG);
				}
				else if (0 == strcmp(m, MVAR_ITEM_ID))
				{
					ret = DBget_trigger_value(&c_event->trigger, &replace_to,
							N_functionid, ZBX_REQUEST_ITEM_ID);
				}
				else if (0 == strcmp(m, MVAR_ITEM_KEY) || 0 == strcmp(m, MVAR_TRIGGER_KEY))
				{
					ret = DBget_trigger_value(&c_event->trigger, &replace_to,
							N_functionid, ZBX_REQUEST_ITEM_KEY);
				}
				else if (0 == strcmp(m, MVAR_ITEM_KEY_ORIG))
				{
					ret = DBget_trigger_value(&c_event->trigger, &replace_to,
							N_functionid, ZBX_REQUEST_ITEM_KEY_ORIG);
				}
				else if (0 == strcmp(m, MVAR_ITEM_LASTVALUE))
				{
					ret = DBitem_lastvalue(&c_event->trigger, &replace_to, N_functionid,
							raw_value);
				}
				else if (0 == strcmp(m, MVAR_ITEM_NAME))
				{
					ret = DBget_trigger_value(&c_event->trigger, &replace_to,
							N_functionid, ZBX_REQUEST_ITEM_NAME);
				}
				else if (0 == strcmp(m, MVAR_ITEM_NAME_ORIG))
				{
					ret = DBget_trigger_value(&c_event->trigger, &replace_to,
							N_functionid, ZBX_REQUEST_ITEM_NAME_ORIG);
				}
				else if (0 == strcmp(m, MVAR_ITEM_VALUE))
				{
					ret = DBitem_value(&c_event->trigger, &replace_to, N_functionid,
							c_event->clock, c_event->ns, raw_value);
				}
				else if (0 == strncmp(m, MVAR_ITEM_LOG, ZBX_CONST_STRLEN(MVAR_ITEM_LOG)))
				{
					ret = get_history_log_value(m, &c_event->trigger, &replace_to,
							N_functionid, c_event->clock, c_event->ns, tz);
				}
				else if (0 == strcmp(m, MVAR_ITEM_VALUETYPE))
				{
					ret = DBget_trigger_value(&c_event->trigger, &replace_to,
							N_functionid, ZBX_REQUEST_ITEM_VALUETYPE);
				}
				else if (0 == strcmp(m, MVAR_PROXY_NAME))
				{
					ret = DBget_trigger_value(&c_event->trigger, &replace_to,
							N_functionid, ZBX_REQUEST_PROXY_NAME);
				}
				else if (0 == strcmp(m, MVAR_PROXY_DESCRIPTION))
				{
					ret = DBget_trigger_value(&c_event->trigger, &replace_to,
							N_functionid, ZBX_REQUEST_PROXY_DESCRIPTION);
				}
				else if (0 == indexed_macro && 0 == strcmp(m, MVAR_TIME))
				{
					replace_to = zbx_strdup(replace_to, zbx_time2str(time(NULL), tz));
				}
				else if (0 == strcmp(m, MVAR_TRIGGER_DESCRIPTION) ||
						0 == strcmp(m, MVAR_TRIGGER_COMMENT))
				{
					replace_to = zbx_strdup(replace_to, c_event->trigger.comments);
					substitute_simple_macros_impl(NULL, c_event, NULL, NULL, NULL, NULL, NULL, NULL,
							NULL, NULL, NULL, tz, NULL, &replace_to,
							MACRO_TYPE_TRIGGER_COMMENTS, error, maxerrlen);
				}
				else if (0 == strcmp(m, MVAR_TRIGGER_EVENTS_ACK))
				{
					ret = DBget_trigger_event_count(c_event->objectid, &replace_to, 0, 1);
				}
				else if (0 == strcmp(m, MVAR_TRIGGER_EVENTS_PROBLEM_ACK))
				{
					ret = DBget_trigger_event_count(c_event->objectid, &replace_to, 1, 1);
				}
				else if (0 == strcmp(m, MVAR_TRIGGER_EVENTS_PROBLEM_UNACK))
				{
					ret = DBget_trigger_event_count(c_event->objectid, &replace_to, 1, 0);
				}
				else if (0 == strcmp(m, MVAR_TRIGGER_EVENTS_UNACK))
				{
					ret = DBget_trigger_event_count(c_event->objectid, &replace_to, 0, 0);
				}
				else if (0 == strcmp(m, MVAR_TRIGGER_EXPRESSION))
				{
					zbx_db_trigger_get_expression(&c_event->trigger, &replace_to);
				}
				else if (0 == strcmp(m, MVAR_TRIGGER_EXPRESSION_RECOVERY))
				{
					if (TRIGGER_RECOVERY_MODE_RECOVERY_EXPRESSION == c_event->trigger.recovery_mode)
					{
						zbx_db_trigger_get_recovery_expression(&c_event->trigger, &replace_to);
					}
					else
						replace_to = zbx_strdup(replace_to, "");
				}
				else if (0 == strcmp(m, MVAR_TRIGGER_EXPRESSION_EXPLAIN))
				{
					zbx_db_trigger_explain_expression(&c_event->trigger, &replace_to,
							evaluate_function, 0);
				}
				else if (0 == strcmp(m, MVAR_TRIGGER_EXPRESSION_RECOVERY_EXPLAIN))
				{
					if (TRIGGER_RECOVERY_MODE_RECOVERY_EXPRESSION == c_event->trigger.recovery_mode)
					{
						zbx_db_trigger_explain_expression(&c_event->trigger, &replace_to,
								evaluate_function, 1);
					}
					else
						replace_to = zbx_strdup(replace_to, "");
				}
				else if (1 == indexed_macro && 0 == strcmp(m, MVAR_FUNCTION_VALUE))
				{
					zbx_db_trigger_get_function_value(&c_event->trigger, N_functionid,
							&replace_to, evaluate_function, 0);
				}
				else if (1 == indexed_macro && 0 == strcmp(m, MVAR_FUNCTION_RECOVERY_VALUE))
				{
					zbx_db_trigger_get_function_value(&c_event->trigger, N_functionid,
							&replace_to, evaluate_function, 1);
				}
				else if (0 == strcmp(m, MVAR_TRIGGER_HOSTGROUP_NAME))
				{
					ret = DBget_trigger_hostgroup_name(c_event->objectid, userid, &replace_to);
				}
				else if (0 == strcmp(m, MVAR_TRIGGER_ID))
				{
					replace_to = zbx_dsprintf(replace_to, ZBX_FS_UI64, c_event->objectid);
				}
				else if (0 == strcmp(m, MVAR_TRIGGER_NAME))
				{
					replace_to = zbx_strdup(replace_to, c_event->trigger.description);
					substitute_simple_macros_impl(NULL, c_event, NULL, NULL, NULL, NULL, NULL, NULL,
							NULL, NULL, NULL, tz, NULL, &replace_to,
							MACRO_TYPE_TRIGGER_DESCRIPTION, error, maxerrlen);
				}
				else if (0 == strcmp(m, MVAR_TRIGGER_NAME_ORIG))
				{
					replace_to = zbx_strdup(replace_to, c_event->trigger.description);
				}
				else if (0 == strcmp(m, MVAR_TRIGGER_NSEVERITY))
				{
					replace_to = zbx_dsprintf(replace_to, "%d", (int)c_event->trigger.priority);
				}
				else if (0 == strcmp(m, MVAR_TRIGGER_STATUS) || 0 == strcmp(m, MVAR_STATUS))
				{
					replace_to = zbx_strdup(replace_to,
							trigger_value_string(c_event->trigger.value));
				}
				else if (0 == strcmp(m, MVAR_TRIGGER_SEVERITY))
				{
					ret = get_trigger_severity_name(c_event->trigger.priority, &replace_to);
				}
				else if (0 == strcmp(m, MVAR_TRIGGER_TEMPLATE_NAME))
				{
					ret = DBget_trigger_template_name(c_event->objectid, userid, &replace_to);
				}
				else if (0 == strcmp(m, MVAR_TRIGGER_URL))
				{
					replace_to = zbx_strdup(replace_to, event->trigger.url);
					substitute_simple_macros_impl(NULL, event, NULL, NULL, NULL, NULL, NULL, NULL,
							NULL, NULL, NULL, tz, NULL, &replace_to, MACRO_TYPE_TRIGGER_URL,
							error, maxerrlen);
				}
				else if (0 == strcmp(m, MVAR_TRIGGER_URL_NAME))
				{
					replace_to = zbx_strdup(replace_to, event->trigger.url_name);
					substitute_simple_macros_impl(NULL, event, NULL, NULL, NULL, NULL, NULL, NULL,
							NULL, NULL, NULL, tz, NULL, &replace_to, MACRO_TYPE_TRIGGER_URL,
							error, maxerrlen);
				}
				else if (0 == strcmp(m, MVAR_TRIGGER_VALUE))
				{
					replace_to = zbx_dsprintf(replace_to, "%d", c_event->trigger.value);
				}
				else if (0 != (macro_type & MACRO_TYPE_MESSAGE_UPDATE) && NULL != ack &&
						0 == strcmp(m, MVAR_USER_FULLNAME))
				{
					const char	*user_name1;

					if (SUCCEED == zbx_check_user_permissions(&ack->userid, userid))
						user_name1 = zbx_user_string(ack->userid);
					else
						user_name1 = "Inaccessible user";

					replace_to = zbx_strdup(replace_to, user_name1);
				}
				else if (0 == strcmp(m, MVAR_ALERT_SENDTO))
				{
					if (NULL != alert)
						replace_to = zbx_strdup(replace_to, alert->sendto);
				}
				else if (0 == strcmp(m, MVAR_ALERT_SUBJECT))
				{
					if (NULL != alert)
						replace_to = zbx_strdup(replace_to, alert->subject);
				}
				else if (0 == strcmp(m, MVAR_ALERT_MESSAGE))
				{
					if (NULL != alert)
						replace_to = zbx_strdup(replace_to, alert->message);
				}
				else if (0 != (macro_type & (MACRO_TYPE_SCRIPT_NORMAL | MACRO_TYPE_SCRIPT_RECOVERY)) &&
						NULL != userid && (0 == strcmp(m, MVAR_USER_USERNAME) ||
						0 == strcmp(m, MVAR_USER_NAME) || 0 == strcmp(m, MVAR_USER_SURNAME) ||
						0 == strcmp(m, MVAR_USER_FULLNAME) || 0 == strcmp(m, MVAR_USER_ALIAS)))
				{
					resolve_user_macros(*userid, m, &user_username, &user_name, &user_surname,
							&user_names_found, &replace_to);
				}
				else if (0 == (macro_type & (MACRO_TYPE_SCRIPT_NORMAL | MACRO_TYPE_SCRIPT_RECOVERY)))
				{
					ret = resolve_host_target_macros(m, dc_host, &interface, &require_address,
							&replace_to);
				}
			}
			else if (EVENT_SOURCE_INTERNAL == c_event->source && EVENT_OBJECT_TRIGGER == c_event->object)
			{
				if (ZBX_TOKEN_USER_MACRO == token.type)
				{
					if (SUCCEED == zbx_db_trigger_get_all_hostids(&c_event->trigger, &phostids))
					{
						zbx_dc_get_user_macro(um_handle, m, phostids->values,
								phostids->values_num, &replace_to);
					}
					pos = token.loc.r;
				}
				else if (NULL != actionid &&
						0 == strncmp(m, MVAR_ACTION, ZBX_CONST_STRLEN(MVAR_ACTION)))
				{
					ret = get_action_value(m, *actionid, &replace_to);
				}
				else if (0 == strcmp(m, MVAR_DATE))
				{
					replace_to = zbx_strdup(replace_to, zbx_date2str(time(NULL), tz));
				}
				else if (NULL != actionid && 0 == strcmp(m, MVAR_ESC_HISTORY))
				{
					get_escalation_history(*actionid, event, r_event, &replace_to, userid, tz);
				}
				else if (0 == strncmp(m, MVAR_EVENT_RECOVERY, ZBX_CONST_STRLEN(MVAR_EVENT_RECOVERY)))
				{
					if (NULL != r_event)
						get_recovery_event_value(m, r_event, &replace_to, tz);
				}
				else if (0 == strcmp(m, MVAR_EVENT_STATUS) || 0 == strcmp(m, MVAR_EVENT_VALUE))
				{
					get_current_event_value(m, c_event, &replace_to);
				}
				else if (0 == strcmp(m, MVAR_EVENT_NAME))
				{
					replace_to = zbx_strdup(replace_to, event->name);
				}
				else if (0 == strncmp(m, MVAR_EVENT, ZBX_CONST_STRLEN(MVAR_EVENT)))
				{
					get_event_value(m, event, &replace_to, userid, r_event, tz);
				}
				else if (0 == strcmp(m, MVAR_HOST_ID))
				{
					ret = DBget_trigger_value(&event->trigger, &replace_to,
							N_functionid, ZBX_REQUEST_HOST_ID);
				}
				else if (0 == strcmp(m, MVAR_HOST_HOST) || 0 == strcmp(m, MVAR_HOSTNAME))
				{
					ret = DBget_trigger_value(&c_event->trigger, &replace_to,
							N_functionid, ZBX_REQUEST_HOST_HOST);
				}
				else if (0 == strcmp(m, MVAR_HOST_NAME))
				{
					ret = DBget_trigger_value(&c_event->trigger, &replace_to,
							N_functionid, ZBX_REQUEST_HOST_NAME);
				}
				else if (0 == strcmp(m, MVAR_HOST_DESCRIPTION))
				{
					ret = DBget_trigger_value(&c_event->trigger, &replace_to,
							N_functionid, ZBX_REQUEST_HOST_DESCRIPTION);
				}
				else if (0 == strcmp(m, MVAR_HOST_IP) || 0 == strcmp(m, MVAR_IPADDRESS))
				{
					ret = DBget_trigger_value(&c_event->trigger, &replace_to,
							N_functionid, ZBX_REQUEST_HOST_IP);
				}
				else if (0 == strcmp(m, MVAR_HOST_DNS))
				{
					ret = DBget_trigger_value(&c_event->trigger, &replace_to,
							N_functionid, ZBX_REQUEST_HOST_DNS);
				}
				else if (0 == strcmp(m, MVAR_HOST_CONN))
				{
					ret = DBget_trigger_value(&c_event->trigger, &replace_to,
							N_functionid, ZBX_REQUEST_HOST_CONN);
				}
				else if (0 == strcmp(m, MVAR_HOST_PORT))
				{
					ret = DBget_trigger_value(&c_event->trigger, &replace_to,
							N_functionid, ZBX_REQUEST_HOST_PORT);
				}
				else if (0 == strncmp(m, MVAR_INVENTORY, ZBX_CONST_STRLEN(MVAR_INVENTORY)) ||
						0 == strncmp(m, MVAR_PROFILE, ZBX_CONST_STRLEN(MVAR_PROFILE)))
				{
					ret = get_host_inventory(m, &c_event->trigger, &replace_to,
							N_functionid);
				}
				else if (0 == strcmp(m, MVAR_ITEM_DESCRIPTION))
				{
					ret = DBget_trigger_value(&c_event->trigger, &replace_to,
							N_functionid, ZBX_REQUEST_ITEM_DESCRIPTION);
				}
				else if (0 == strcmp(m, MVAR_ITEM_DESCRIPTION_ORIG))
				{
					ret = DBget_trigger_value(&c_event->trigger, &replace_to,
							N_functionid, ZBX_REQUEST_ITEM_DESCRIPTION_ORIG);
				}
				else if (0 == strcmp(m, MVAR_ITEM_ID))
				{
					ret = DBget_trigger_value(&c_event->trigger, &replace_to,
							N_functionid, ZBX_REQUEST_ITEM_ID);
				}
				else if (0 == strcmp(m, MVAR_ITEM_KEY) || 0 == strcmp(m, MVAR_TRIGGER_KEY))
				{
					ret = DBget_trigger_value(&c_event->trigger, &replace_to,
							N_functionid, ZBX_REQUEST_ITEM_KEY);
				}
				else if (0 == strcmp(m, MVAR_ITEM_KEY_ORIG))
				{
					ret = DBget_trigger_value(&c_event->trigger, &replace_to,
							N_functionid, ZBX_REQUEST_ITEM_KEY_ORIG);
				}
				else if (0 == strcmp(m, MVAR_ITEM_NAME))
				{
					ret = DBget_trigger_value(&c_event->trigger, &replace_to,
							N_functionid, ZBX_REQUEST_ITEM_NAME);
				}
				else if (0 == strcmp(m, MVAR_ITEM_NAME_ORIG))
				{
					ret = DBget_trigger_value(&c_event->trigger, &replace_to,
							N_functionid, ZBX_REQUEST_ITEM_NAME_ORIG);
				}
				else if (0 == strcmp(m, MVAR_ITEM_VALUETYPE))
				{
					ret = DBget_trigger_value(&c_event->trigger, &replace_to,
							N_functionid, ZBX_REQUEST_ITEM_VALUETYPE);
				}
				else if (0 == strcmp(m, MVAR_PROXY_NAME))
				{
					ret = DBget_trigger_value(&c_event->trigger, &replace_to,
							N_functionid, ZBX_REQUEST_PROXY_NAME);
				}
				else if (0 == strcmp(m, MVAR_PROXY_DESCRIPTION))
				{
					ret = DBget_trigger_value(&c_event->trigger, &replace_to,
							N_functionid, ZBX_REQUEST_PROXY_DESCRIPTION);
				}
				else if (0 == indexed_macro && 0 == strcmp(m, MVAR_TIME))
				{
					replace_to = zbx_strdup(replace_to, zbx_time2str(time(NULL), tz));
				}
				else if (0 == strcmp(m, MVAR_TRIGGER_DESCRIPTION) ||
						0 == strcmp(m, MVAR_TRIGGER_COMMENT))
				{
					replace_to = zbx_strdup(replace_to, c_event->trigger.comments);
					substitute_simple_macros_impl(NULL, c_event, NULL, NULL, NULL, NULL, NULL, NULL,
							NULL, NULL, NULL, tz, NULL, &replace_to,
							MACRO_TYPE_TRIGGER_COMMENTS, error, maxerrlen);
				}
				else if (0 == strcmp(m, MVAR_TRIGGER_EXPRESSION))
				{
					zbx_db_trigger_get_expression(&c_event->trigger, &replace_to);
				}
				else if (0 == strcmp(m, MVAR_TRIGGER_EXPRESSION_RECOVERY))
				{
					if (TRIGGER_RECOVERY_MODE_RECOVERY_EXPRESSION == c_event->trigger.recovery_mode)
					{
						zbx_db_trigger_get_recovery_expression(&c_event->trigger, &replace_to);
					}
					else
						replace_to = zbx_strdup(replace_to, "");
				}
				else if (0 == strcmp(m, MVAR_TRIGGER_EXPRESSION_EXPLAIN))
				{
					zbx_db_trigger_explain_expression(&c_event->trigger, &replace_to,
							evaluate_function, 0);
				}
				else if (0 == strcmp(m, MVAR_TRIGGER_EXPRESSION_RECOVERY_EXPLAIN))
				{
					if (TRIGGER_RECOVERY_MODE_RECOVERY_EXPRESSION == c_event->trigger.recovery_mode)
					{
						zbx_db_trigger_explain_expression(&c_event->trigger, &replace_to,
								evaluate_function, 1);
					}
					else
						replace_to = zbx_strdup(replace_to, "");
				}
				else if (1 == indexed_macro && 0 == strcmp(m, MVAR_FUNCTION_VALUE))
				{
					zbx_db_trigger_get_function_value(&c_event->trigger, N_functionid,
							&replace_to, evaluate_function, 0);
				}
				else if (1 == indexed_macro && 0 == strcmp(m, MVAR_FUNCTION_RECOVERY_VALUE))
				{
					zbx_db_trigger_get_function_value(&c_event->trigger, N_functionid,
							&replace_to, evaluate_function, 1);
				}
				else if (0 == strcmp(m, MVAR_TRIGGER_HOSTGROUP_NAME))
				{
					ret = DBget_trigger_hostgroup_name(c_event->objectid, userid, &replace_to);
				}
				else if (0 == strcmp(m, MVAR_TRIGGER_ID))
				{
					replace_to = zbx_dsprintf(replace_to, ZBX_FS_UI64, c_event->objectid);
				}
				else if (0 == strcmp(m, MVAR_TRIGGER_NAME))
				{
					replace_to = zbx_strdup(replace_to, c_event->trigger.description);
					substitute_simple_macros_impl(NULL, c_event, NULL, NULL, NULL, NULL, NULL, NULL,
							NULL, NULL, NULL, tz, NULL, &replace_to,
							MACRO_TYPE_TRIGGER_DESCRIPTION, error, maxerrlen);
				}
				else if (0 == strcmp(m, MVAR_TRIGGER_NAME_ORIG))
				{
					replace_to = zbx_strdup(replace_to, c_event->trigger.description);
				}
				else if (0 == strcmp(m, MVAR_TRIGGER_NSEVERITY))
				{
					replace_to = zbx_dsprintf(replace_to, "%d", (int)c_event->trigger.priority);
				}
				else if (0 == strcmp(m, MVAR_TRIGGER_SEVERITY))
				{
					ret = get_trigger_severity_name(c_event->trigger.priority, &replace_to);
				}
				else if (0 == strcmp(m, MVAR_TRIGGER_STATE))
				{
					replace_to = zbx_strdup(replace_to, trigger_state_string(c_event->value));
				}
				else if (0 == strcmp(m, MVAR_TRIGGER_STATE_ERROR))
				{
					ret = DBget_trigger_error(&event->trigger, &replace_to);
				}
				else if (0 == strcmp(m, MVAR_TRIGGER_TEMPLATE_NAME))
				{
					ret = DBget_trigger_template_name(c_event->objectid, userid, &replace_to);
				}
				else if (0 == strcmp(m, MVAR_TRIGGER_URL))
				{
					replace_to = zbx_strdup(replace_to, event->trigger.url);
					substitute_simple_macros_impl(NULL, event, NULL, NULL, NULL, NULL, NULL, NULL,
							NULL, NULL, NULL, tz, NULL, &replace_to, MACRO_TYPE_TRIGGER_URL,
							error, maxerrlen);
				}
				else if (0 == strcmp(m, MVAR_TRIGGER_URL_NAME))
				{
					replace_to = zbx_strdup(replace_to, event->trigger.url_name);
					substitute_simple_macros_impl(NULL, event, NULL, NULL, NULL, NULL, NULL, NULL,
							NULL, NULL, NULL, tz, NULL, &replace_to, MACRO_TYPE_TRIGGER_URL,
							error, maxerrlen);
				}
				else if (0 == strcmp(m, MVAR_ALERT_SENDTO))
				{
					if (NULL != alert)
						replace_to = zbx_strdup(replace_to, alert->sendto);
				}
				else if (0 == strcmp(m, MVAR_ALERT_SUBJECT))
				{
					if (NULL != alert)
						replace_to = zbx_strdup(replace_to, alert->subject);
				}
				else if (0 == strcmp(m, MVAR_ALERT_MESSAGE))
				{
					if (NULL != alert)
						replace_to = zbx_strdup(replace_to, alert->message);
				}
			}
			else if (0 == indexed_macro && EVENT_SOURCE_DISCOVERY == c_event->source)
			{
				if (ZBX_TOKEN_USER_MACRO == token.type)
				{
					if (NULL == dc_host)
						zbx_dc_get_user_macro(um_handle, m, NULL, 0, &replace_to);
					else
						zbx_dc_get_user_macro(um_handle, m, &dc_host->hostid, 1, &replace_to);

					pos = token.loc.r;
				}
				else if (NULL != actionid &&
						0 == strncmp(m, MVAR_ACTION, ZBX_CONST_STRLEN(MVAR_ACTION)))
				{
					ret = get_action_value(m, *actionid, &replace_to);
				}
				else if (0 == strcmp(m, MVAR_DATE))
				{
					replace_to = zbx_strdup(replace_to, zbx_date2str(time(NULL), tz));
				}
				else if (0 == strncmp(m, MVAR_EVENT, ZBX_CONST_STRLEN(MVAR_EVENT)) &&
						0 != strcmp(m, MVAR_EVENT_DURATION))
				{
					get_event_value(m, event, &replace_to, userid, NULL, tz);
				}
				else if (0 == strcmp(m, MVAR_DISCOVERY_DEVICE_IPADDRESS))
				{
					ret = DBget_dhost_value_by_event(c_event, &replace_to, "s.ip");
				}
				else if (0 == strcmp(m, MVAR_DISCOVERY_DEVICE_DNS))
				{
					ret = DBget_dhost_value_by_event(c_event, &replace_to, "s.dns");
				}
				else if (0 == strcmp(m, MVAR_DISCOVERY_DEVICE_STATUS))
				{
					if (SUCCEED == (ret = DBget_dhost_value_by_event(c_event, &replace_to,
							"h.status")))
					{
						replace_to = zbx_strdup(replace_to,
								zbx_dobject_status2str(atoi(replace_to)));
					}
				}
				else if (0 == strcmp(m, MVAR_DISCOVERY_DEVICE_UPTIME))
				{
					zbx_snprintf(sql, sizeof(sql),
							"case when h.status=%d then h.lastup else h.lastdown end",
							DOBJECT_STATUS_UP);
					if (SUCCEED == (ret = DBget_dhost_value_by_event(c_event, &replace_to, sql)))
					{
						replace_to = zbx_strdup(replace_to,
								zbx_age2str(time(NULL) - atoi(replace_to)));
					}
				}
				else if (0 == strcmp(m, MVAR_DISCOVERY_RULE_NAME))
				{
					ret = DBget_drule_value_by_event(c_event, &replace_to, "name");
				}
				else if (0 == strcmp(m, MVAR_DISCOVERY_SERVICE_NAME))
				{
					if (SUCCEED == (ret = DBget_dchecks_value_by_event(c_event, &replace_to,
							"c.type")))
					{
						replace_to = zbx_strdup(replace_to,
								dservice_type_string(atoi(replace_to)));
					}
				}
				else if (0 == strcmp(m, MVAR_DISCOVERY_SERVICE_PORT))
				{
					ret = DBget_dservice_value_by_event(c_event, &replace_to, "s.port");
				}
				else if (0 == strcmp(m, MVAR_DISCOVERY_SERVICE_STATUS))
				{
					if (SUCCEED == (ret = DBget_dservice_value_by_event(c_event, &replace_to,
							"s.status")))
					{
						replace_to = zbx_strdup(replace_to,
								zbx_dobject_status2str(atoi(replace_to)));
					}
				}
				else if (0 == strcmp(m, MVAR_DISCOVERY_SERVICE_UPTIME))
				{
					zbx_snprintf(sql, sizeof(sql),
							"case when s.status=%d then s.lastup else s.lastdown end",
							DOBJECT_STATUS_UP);
					if (SUCCEED == (ret = DBget_dservice_value_by_event(c_event, &replace_to, sql)))
					{
						replace_to = zbx_strdup(replace_to,
								zbx_age2str(time(NULL) - atoi(replace_to)));
					}
				}
				else if (0 == strcmp(m, MVAR_PROXY_NAME))
				{
					if (SUCCEED == (ret = DBget_dhost_value_by_event(c_event, &replace_to,
							"r.proxy_hostid")))
					{
						zbx_uint64_t	proxy_hostid;

						ZBX_DBROW2UINT64(proxy_hostid, replace_to);

						if (0 == proxy_hostid)
							replace_to = zbx_strdup(replace_to, "");
						else
							ret = DBget_host_value(proxy_hostid, &replace_to, "host");
					}
				}
				else if (0 == strcmp(m, MVAR_PROXY_DESCRIPTION))
				{
					if (SUCCEED == (ret = DBget_dhost_value_by_event(c_event, &replace_to,
							"r.proxy_hostid")))
					{
						zbx_uint64_t	proxy_hostid;

						ZBX_DBROW2UINT64(proxy_hostid, replace_to);

						if (0 == proxy_hostid)
						{
							replace_to = zbx_strdup(replace_to, "");
						}
						else
						{
							ret = DBget_host_value(proxy_hostid, &replace_to,
									"description");
						}
					}
				}
				else if (0 == strcmp(m, MVAR_TIME))
				{
					replace_to = zbx_strdup(replace_to, zbx_time2str(time(NULL), tz));
				}
				else if (0 == strcmp(m, MVAR_ALERT_SENDTO))
				{
					if (NULL != alert)
						replace_to = zbx_strdup(replace_to, alert->sendto);
				}
				else if (0 == strcmp(m, MVAR_ALERT_SUBJECT))
				{
					if (NULL != alert)
						replace_to = zbx_strdup(replace_to, alert->subject);
				}
				else if (0 == strcmp(m, MVAR_ALERT_MESSAGE))
				{
					if (NULL != alert)
						replace_to = zbx_strdup(replace_to, alert->message);
				}
				else
				{
					ret = resolve_host_target_macros(m, dc_host, &interface, &require_address,
							&replace_to);
				}
			}
			else if (0 == indexed_macro && EVENT_SOURCE_AUTOREGISTRATION == c_event->source)
			{
				if (ZBX_TOKEN_USER_MACRO == token.type)
				{
					if (NULL == dc_host)
						zbx_dc_get_user_macro(um_handle, m, NULL, 0, &replace_to);
					else
						zbx_dc_get_user_macro(um_handle, m, &dc_host->hostid, 1, &replace_to);

					pos = token.loc.r;
				}
				else if (NULL != actionid &&
						0 == strncmp(m, MVAR_ACTION, ZBX_CONST_STRLEN(MVAR_ACTION)))
				{
					ret = get_action_value(m, *actionid, &replace_to);
				}
				else if (0 == strcmp(m, MVAR_DATE))
				{
					replace_to = zbx_strdup(replace_to, zbx_date2str(time(NULL), tz));
				}
				else if (0 == strncmp(m, MVAR_EVENT, ZBX_CONST_STRLEN(MVAR_EVENT)) &&
						0 != strcmp(m, MVAR_EVENT_DURATION))
				{
					get_event_value(m, event, &replace_to, userid, NULL, tz);
				}
				else if (0 == strcmp(m, MVAR_HOST_METADATA))
				{
					ret = get_autoreg_value_by_event(c_event, &replace_to, "host_metadata");
				}
				else if (0 == strcmp(m, MVAR_HOST_HOST))
				{
					ret = get_autoreg_value_by_event(c_event, &replace_to, "host");
				}
				else if (0 == strcmp(m, MVAR_HOST_IP) || 0 == strcmp(m, MVAR_IPADDRESS))
				{
					ret = get_autoreg_value_by_event(c_event, &replace_to, "listen_ip");
				}
				else if (0 == strcmp(m, MVAR_HOST_PORT))
				{
					ret = get_autoreg_value_by_event(c_event, &replace_to, "listen_port");
				}
				else if (0 == strcmp(m, MVAR_PROXY_NAME))
				{
					if (SUCCEED == (ret = get_autoreg_value_by_event(c_event, &replace_to,
							"proxy_hostid")))
					{
						zbx_uint64_t	proxy_hostid;

						ZBX_DBROW2UINT64(proxy_hostid, replace_to);

						if (0 == proxy_hostid)
							replace_to = zbx_strdup(replace_to, "");
						else
							ret = DBget_host_value(proxy_hostid, &replace_to, "host");
					}
				}
				else if (0 == strcmp(m, MVAR_PROXY_DESCRIPTION))
				{
					if (SUCCEED == (ret = get_autoreg_value_by_event(c_event, &replace_to,
							"proxy_hostid")))
					{
						zbx_uint64_t	proxy_hostid;

						ZBX_DBROW2UINT64(proxy_hostid, replace_to);

						if (0 == proxy_hostid)
						{
							replace_to = zbx_strdup(replace_to, "");
						}
						else
						{
							ret = DBget_host_value(proxy_hostid, &replace_to,
									"description");
						}
					}
				}
				else if (0 == strcmp(m, MVAR_TIME))
				{
					replace_to = zbx_strdup(replace_to, zbx_time2str(time(NULL), tz));
				}
				else if (0 == strcmp(m, MVAR_ALERT_SENDTO))
				{
					if (NULL != alert)
						replace_to = zbx_strdup(replace_to, alert->sendto);
				}
				else if (0 == strcmp(m, MVAR_ALERT_SUBJECT))
				{
					if (NULL != alert)
						replace_to = zbx_strdup(replace_to, alert->subject);
				}
				else if (0 == strcmp(m, MVAR_ALERT_MESSAGE))
				{
					if (NULL != alert)
						replace_to = zbx_strdup(replace_to, alert->message);
				}
				else
				{
					ret = resolve_host_target_macros(m, dc_host, &interface, &require_address,
							&replace_to);
				}
			}
			else if (0 == indexed_macro && EVENT_SOURCE_INTERNAL == c_event->source &&
					EVENT_OBJECT_ITEM == c_event->object)
			{
				if (ZBX_TOKEN_USER_MACRO == token.type)
				{
					cache_item_hostid(&hostids, c_event->objectid);
					zbx_dc_get_user_macro(um_handle, m, hostids.values, hostids.values_num,
							&replace_to);
					pos = token.loc.r;
				}
				else if (NULL != actionid &&
						0 == strncmp(m, MVAR_ACTION, ZBX_CONST_STRLEN(MVAR_ACTION)))
				{
					ret = get_action_value(m, *actionid, &replace_to);
				}
				else if (0 == strcmp(m, MVAR_DATE))
				{
					replace_to = zbx_strdup(replace_to, zbx_date2str(time(NULL), tz));
				}
				else if (NULL != actionid && 0 == strcmp(m, MVAR_ESC_HISTORY))
				{
					get_escalation_history(*actionid, event, r_event, &replace_to, userid, tz);
				}
				else if (0 == strncmp(m, MVAR_EVENT_RECOVERY, ZBX_CONST_STRLEN(MVAR_EVENT_RECOVERY)))
				{
					if (NULL != r_event)
						get_recovery_event_value(m, r_event, &replace_to, tz);
				}
				else if (0 == strcmp(m, MVAR_EVENT_STATUS) || 0 == strcmp(m, MVAR_EVENT_VALUE))
				{
					get_current_event_value(m, c_event, &replace_to);
				}
				else if (0 == strcmp(m, MVAR_EVENT_NAME))
				{
					replace_to = zbx_strdup(replace_to, event->name);
				}
				else if (0 == strncmp(m, MVAR_EVENT, ZBX_CONST_STRLEN(MVAR_EVENT)))
				{
					get_event_value(m, event, &replace_to, userid, r_event, tz);
				}
				else if (0 == strcmp(m, MVAR_HOST_ID))
				{
					ret = DBget_item_value(c_event->objectid, &replace_to, ZBX_REQUEST_HOST_ID);
				}
				else if (0 == strcmp(m, MVAR_HOST_HOST) || 0 == strcmp(m, MVAR_HOSTNAME))
				{
					ret = DBget_item_value(c_event->objectid, &replace_to, ZBX_REQUEST_HOST_HOST);
				}
				else if (0 == strcmp(m, MVAR_HOST_NAME))
				{
					ret = DBget_item_value(c_event->objectid, &replace_to, ZBX_REQUEST_HOST_NAME);
				}
				else if (0 == strcmp(m, MVAR_HOST_DESCRIPTION))
				{
					ret = DBget_item_value(c_event->objectid, &replace_to,
							ZBX_REQUEST_HOST_DESCRIPTION);
				}
				else if (0 == strcmp(m, MVAR_HOST_IP) || 0 == strcmp(m, MVAR_IPADDRESS))
				{
					ret = DBget_item_value(c_event->objectid, &replace_to, ZBX_REQUEST_HOST_IP);
				}
				else if (0 == strcmp(m, MVAR_HOST_DNS))
				{
					ret = DBget_item_value(c_event->objectid, &replace_to, ZBX_REQUEST_HOST_DNS);
				}
				else if (0 == strcmp(m, MVAR_HOST_CONN))
				{
					ret = DBget_item_value(c_event->objectid, &replace_to, ZBX_REQUEST_HOST_CONN);
				}
				else if (0 == strcmp(m, MVAR_HOST_PORT))
				{
					ret = DBget_item_value(c_event->objectid, &replace_to, ZBX_REQUEST_HOST_PORT);
				}
				else if (0 == strncmp(m, MVAR_INVENTORY, ZBX_CONST_STRLEN(MVAR_INVENTORY)) ||
						0 == strncmp(m, MVAR_PROFILE, ZBX_CONST_STRLEN(MVAR_PROFILE)))
				{
					ret = get_host_inventory_by_itemid(m, c_event->objectid, &replace_to);
				}
				else if (0 == strcmp(m, MVAR_ITEM_DESCRIPTION))
				{
					ret = DBget_item_value(c_event->objectid, &replace_to,
							ZBX_REQUEST_ITEM_DESCRIPTION);
				}
				else if (0 == strcmp(m, MVAR_ITEM_DESCRIPTION_ORIG))
				{
					ret = DBget_item_value(c_event->objectid, &replace_to,
							ZBX_REQUEST_ITEM_DESCRIPTION_ORIG);
				}
				else if (0 == strcmp(m, MVAR_ITEM_ID))
				{
					replace_to = zbx_dsprintf(replace_to, ZBX_FS_UI64, c_event->objectid);
				}
				else if (0 == strcmp(m, MVAR_ITEM_KEY) || 0 == strcmp(m, MVAR_TRIGGER_KEY))
				{
					ret = DBget_item_value(c_event->objectid, &replace_to, ZBX_REQUEST_ITEM_KEY);
				}
				else if (0 == strcmp(m, MVAR_ITEM_KEY_ORIG))
				{
					ret = DBget_item_value(c_event->objectid, &replace_to,
							ZBX_REQUEST_ITEM_KEY_ORIG);
				}
				else if (0 == strcmp(m, MVAR_ITEM_NAME))
				{
					ret = DBget_item_value(c_event->objectid, &replace_to, ZBX_REQUEST_ITEM_NAME);
				}
				else if (0 == strcmp(m, MVAR_ITEM_NAME_ORIG))
				{
					ret = DBget_item_value(c_event->objectid, &replace_to,
							ZBX_REQUEST_ITEM_NAME_ORIG);
				}
				else if (0 == strcmp(m, MVAR_ITEM_STATE))
				{
					replace_to = zbx_strdup(replace_to, item_state_string(c_event->value));
				}
				else if (0 == strcmp(m, MVAR_ITEM_VALUETYPE))
				{
					ret = DBget_item_value(c_event->objectid, &replace_to,
							ZBX_REQUEST_ITEM_VALUETYPE);
				}
				else if (0 == strcmp(m, MVAR_PROXY_NAME))
				{
					ret = DBget_item_value(c_event->objectid, &replace_to, ZBX_REQUEST_PROXY_NAME);
				}
				else if (0 == strcmp(m, MVAR_PROXY_DESCRIPTION))
				{
					ret = DBget_item_value(c_event->objectid, &replace_to,
							ZBX_REQUEST_PROXY_DESCRIPTION);
				}
				else if (0 == strcmp(m, MVAR_TIME))
				{
					replace_to = zbx_strdup(replace_to, zbx_time2str(time(NULL), tz));
				}
				else if (0 == strcmp(m, MVAR_ALERT_SENDTO))
				{
					if (NULL != alert)
						replace_to = zbx_strdup(replace_to, alert->sendto);
				}
				else if (0 == strcmp(m, MVAR_ALERT_SUBJECT))
				{
					if (NULL != alert)
						replace_to = zbx_strdup(replace_to, alert->subject);
				}
				else if (0 == strcmp(m, MVAR_ALERT_MESSAGE))
				{
					if (NULL != alert)
						replace_to = zbx_strdup(replace_to, alert->message);
				}
				else if (0 == strcmp(m, MVAR_ITEM_STATE_ERROR))
				{
					ret = DBget_item_value(c_event->objectid, &replace_to,
							ZBX_REQUEST_ITEM_ERROR);
				}
			}
			else if (0 == indexed_macro && EVENT_SOURCE_INTERNAL == c_event->source &&
					EVENT_OBJECT_LLDRULE == c_event->object)
			{
				if (ZBX_TOKEN_USER_MACRO == token.type)
				{
					cache_item_hostid(&hostids, c_event->objectid);
					zbx_dc_get_user_macro(um_handle, m, hostids.values, hostids.values_num,
							&replace_to);
					pos = token.loc.r;
				}
				else if (NULL != actionid &&
						0 == strncmp(m, MVAR_ACTION, ZBX_CONST_STRLEN(MVAR_ACTION)))
				{
					ret = get_action_value(m, *actionid, &replace_to);
				}
				else if (0 == strcmp(m, MVAR_DATE))
				{
					replace_to = zbx_strdup(replace_to, zbx_date2str(time(NULL), tz));
				}
				else if (NULL != actionid && 0 == strcmp(m, MVAR_ESC_HISTORY))
				{
					get_escalation_history(*actionid, event, r_event, &replace_to, userid, tz);
				}
				else if (0 == strncmp(m, MVAR_EVENT_RECOVERY, ZBX_CONST_STRLEN(MVAR_EVENT_RECOVERY)))
				{
					if (NULL != r_event)
						get_recovery_event_value(m, r_event, &replace_to, tz);
				}
				else if (0 == strcmp(m, MVAR_EVENT_STATUS) || 0 == strcmp(m, MVAR_EVENT_VALUE))
				{
					get_current_event_value(m, c_event, &replace_to);
				}
				else if (0 == strncmp(m, MVAR_EVENT, ZBX_CONST_STRLEN(MVAR_EVENT)))
				{
					get_event_value(m, event, &replace_to, userid, r_event, tz);
				}
				else if (0 == strcmp(m, MVAR_HOST_ID))
				{
					ret = DBget_item_value(c_event->objectid, &replace_to, ZBX_REQUEST_HOST_ID);
				}
				else if (0 == strcmp(m, MVAR_HOST_HOST) || 0 == strcmp(m, MVAR_HOSTNAME))
				{
					ret = DBget_item_value(c_event->objectid, &replace_to, ZBX_REQUEST_HOST_HOST);
				}
				else if (0 == strcmp(m, MVAR_HOST_NAME))
				{
					ret = DBget_item_value(c_event->objectid, &replace_to, ZBX_REQUEST_HOST_NAME);
				}
				else if (0 == strcmp(m, MVAR_HOST_DESCRIPTION))
				{
					ret = DBget_item_value(c_event->objectid, &replace_to,
							ZBX_REQUEST_HOST_DESCRIPTION);
				}
				else if (0 == strcmp(m, MVAR_HOST_IP) || 0 == strcmp(m, MVAR_IPADDRESS))
				{
					ret = DBget_item_value(c_event->objectid, &replace_to, ZBX_REQUEST_HOST_IP);
				}
				else if (0 == strcmp(m, MVAR_HOST_DNS))
				{
					ret = DBget_item_value(c_event->objectid, &replace_to, ZBX_REQUEST_HOST_DNS);
				}
				else if (0 == strcmp(m, MVAR_HOST_CONN))
				{
					ret = DBget_item_value(c_event->objectid, &replace_to, ZBX_REQUEST_HOST_CONN);
				}
				else if (0 == strcmp(m, MVAR_HOST_PORT))
				{
					ret = DBget_item_value(c_event->objectid, &replace_to, ZBX_REQUEST_HOST_PORT);
				}
				else if (0 == strncmp(m, MVAR_INVENTORY, ZBX_CONST_STRLEN(MVAR_INVENTORY)) ||
						0 == strncmp(m, MVAR_PROFILE, ZBX_CONST_STRLEN(MVAR_PROFILE)))
				{
					ret = get_host_inventory_by_itemid(m, c_event->objectid, &replace_to);
				}
				else if (0 == strcmp(m, MVAR_LLDRULE_DESCRIPTION))
				{
					ret = DBget_item_value(c_event->objectid, &replace_to,
							ZBX_REQUEST_ITEM_DESCRIPTION);
				}
				else if (0 == strcmp(m, MVAR_LLDRULE_DESCRIPTION_ORIG))
				{
					ret = DBget_item_value(c_event->objectid, &replace_to,
							ZBX_REQUEST_ITEM_DESCRIPTION_ORIG);
				}
				else if (0 == strcmp(m, MVAR_LLDRULE_ID))
				{
					replace_to = zbx_dsprintf(replace_to, ZBX_FS_UI64, c_event->objectid);
				}
				else if (0 == strcmp(m, MVAR_LLDRULE_KEY))
				{
					ret = DBget_item_value(c_event->objectid, &replace_to, ZBX_REQUEST_ITEM_KEY);
				}
				else if (0 == strcmp(m, MVAR_LLDRULE_KEY_ORIG))
				{
					ret = DBget_item_value(c_event->objectid, &replace_to,
							ZBX_REQUEST_ITEM_KEY_ORIG);
				}
				else if (0 == strcmp(m, MVAR_LLDRULE_NAME))
				{
					ret = DBget_item_value(c_event->objectid, &replace_to, ZBX_REQUEST_ITEM_NAME);
				}
				else if (0 == strcmp(m, MVAR_LLDRULE_NAME_ORIG))
				{
					ret = DBget_item_value(c_event->objectid, &replace_to,
							ZBX_REQUEST_ITEM_NAME_ORIG);
				}
				else if (0 == strcmp(m, MVAR_LLDRULE_STATE))
				{
					replace_to = zbx_strdup(replace_to, item_state_string(c_event->value));
				}
				else if (0 == strcmp(m, MVAR_PROXY_NAME))
				{
					ret = DBget_item_value(c_event->objectid, &replace_to, ZBX_REQUEST_PROXY_NAME);
				}
				else if (0 == strcmp(m, MVAR_PROXY_DESCRIPTION))
				{
					ret = DBget_item_value(c_event->objectid, &replace_to,
							ZBX_REQUEST_PROXY_DESCRIPTION);
				}
				else if (0 == strcmp(m, MVAR_TIME))
				{
					replace_to = zbx_strdup(replace_to, zbx_time2str(time(NULL), tz));
				}
				else if (0 == strcmp(m, MVAR_ALERT_SENDTO))
				{
					if (NULL != alert)
						replace_to = zbx_strdup(replace_to, alert->sendto);
				}
				else if (0 == strcmp(m, MVAR_ALERT_SUBJECT))
				{
					if (NULL != alert)
						replace_to = zbx_strdup(replace_to, alert->subject);
				}
				else if (0 == strcmp(m, MVAR_ALERT_MESSAGE))
				{
					if (NULL != alert)
						replace_to = zbx_strdup(replace_to, alert->message);
				}
				else if (0 == strcmp(m, MVAR_LLDRULE_STATE_ERROR))
				{
					ret = DBget_item_value(c_event->objectid, &replace_to,
							ZBX_REQUEST_ITEM_ERROR);
				}
			}
			else if (0 == indexed_macro && EVENT_SOURCE_SERVICE == c_event->source)
			{
				if (ZBX_TOKEN_USER_MACRO == token.type)
				{
					if (NULL == dc_host)
						zbx_dc_get_user_macro(um_handle, m, NULL, 0, &replace_to);
					else
						zbx_dc_get_user_macro(um_handle, m, &dc_host->hostid, 1, &replace_to);

					pos = token.loc.r;
				}
				else if (NULL != actionid &&
						0 == strncmp(m, MVAR_ACTION, ZBX_CONST_STRLEN(MVAR_ACTION)))
				{
					ret = get_action_value(m, *actionid, &replace_to);
				}
				else if (0 == strcmp(m, MVAR_TIME))
				{
					replace_to = zbx_strdup(replace_to, zbx_time2str(time(NULL), tz));
				}
				else if (0 == strcmp(m, MVAR_DATE))
				{
					replace_to = zbx_strdup(replace_to, zbx_date2str(time(NULL), tz));
				}
				else if (NULL != actionid && 0 == strcmp(m, MVAR_ESC_HISTORY))
				{
					get_escalation_history(*actionid, event, r_event, &replace_to, userid, tz);
				}
				else if (0 == strncmp(m, MVAR_EVENT_RECOVERY, ZBX_CONST_STRLEN(MVAR_EVENT_RECOVERY)))
				{
					if (NULL != r_event)
						get_recovery_event_value(m, r_event, &replace_to, tz);
				}
				else if (0 == strcmp(m, MVAR_EVENT_UPDATE_NSEVERITY))
				{
					if (NULL != service_alarm)
						replace_to = zbx_dsprintf(replace_to, "%d", (int)service_alarm->value);
				}
				else if (0 == strcmp(m, MVAR_EVENT_UPDATE_SEVERITY))
				{
					if (NULL != service_alarm)
					{
						if (FAIL == get_trigger_severity_name(service_alarm->value,
								&replace_to))
						{
							replace_to = zbx_strdup(replace_to, "unknown");
						}
					}
				}
				else if (0 == strcmp(m, MVAR_EVENT_UPDATE_DATE))
				{
					if (NULL != service_alarm)
					{
						replace_to = zbx_strdup(replace_to, zbx_date2str(service_alarm->clock,
								tz));
					}
				}
				else if (0 == strcmp(m, MVAR_EVENT_UPDATE_TIME))
				{
					if (NULL != service_alarm)
					{
						replace_to = zbx_strdup(replace_to, zbx_time2str(service_alarm->clock,
								tz));
					}
				}
				else if (0 == strcmp(m, MVAR_EVENT_STATUS) || 0 == strcmp(m, MVAR_EVENT_VALUE))
				{
					get_current_event_value(m, c_event, &replace_to);
				}
				else if (0 == strcmp(m, MVAR_EVENT_NAME))
				{
					replace_to = zbx_strdup(replace_to, event->name);
				}
				else if (0 == strncmp(m, MVAR_EVENT, ZBX_CONST_STRLEN(MVAR_EVENT)))
				{
					get_event_value(m, event, &replace_to, userid, r_event, tz);
				}
				else if (0 == strcmp(m, MVAR_SERVICE_NAME))
				{
					replace_to = zbx_strdup(replace_to, service->name);
				}
				else if (0 == strcmp(m, MVAR_SERVICE_DESCRIPTION))
				{
					replace_to = zbx_strdup(replace_to, service->description);
				}
				else if (0 == strcmp(m, MVAR_SERVICE_ROOTCAUSE))
				{
					get_rootcause(service, &replace_to);
				}
				else if (0 == strcmp(m, MVAR_SERVICE_TAGS))
				{
					get_event_tags(event, &replace_to);
				}
				else if (0 == strcmp(m, MVAR_SERVICE_TAGSJSON))
				{
					get_event_tags_json(event, &replace_to);
				}
				else if (0 == strncmp(m, MVAR_SERVICE_TAGS_PREFIX,
						ZBX_CONST_STRLEN(MVAR_SERVICE_TAGS_PREFIX)))
				{
					get_event_tag_by_name(m + ZBX_CONST_STRLEN(MVAR_SERVICE_TAGS_PREFIX), event,
							&replace_to);
				}
				else if (0 == strcmp(m, MVAR_ALERT_SENDTO))
				{
					if (NULL != alert)
						replace_to = zbx_strdup(replace_to, alert->sendto);
				}
				else if (0 == strcmp(m, MVAR_ALERT_SUBJECT))
				{
					if (NULL != alert)
						replace_to = zbx_strdup(replace_to, alert->subject);
				}
				else if (0 == strcmp(m, MVAR_ALERT_MESSAGE))
				{
					if (NULL != alert)
						replace_to = zbx_strdup(replace_to, alert->message);
				}
			}
		}
		else if (0 != (macro_type & (MACRO_TYPE_TRIGGER_DESCRIPTION | MACRO_TYPE_TRIGGER_COMMENTS |
					MACRO_TYPE_EVENT_NAME)))
		{
			if (EVENT_OBJECT_TRIGGER == event->object)
			{
				if (ZBX_TOKEN_USER_MACRO == token.type)
				{
					if (SUCCEED == zbx_db_trigger_get_all_hostids(&event->trigger, &phostids))
					{
						zbx_dc_get_user_macro(um_handle, m, phostids->values,
								phostids->values_num, &replace_to);
					}
					pos = token.loc.r;
				}
				else if (ZBX_TOKEN_REFERENCE == token.type)
				{
					if (SUCCEED != zbx_db_trigger_get_constant(&event->trigger,
							token.data.reference.index, &replace_to))
					{
						/* expansion failed, reference substitution is impossible */
						token_search &= ~ZBX_TOKEN_SEARCH_REFERENCES;
						continue;
					}
				}
				else if (ZBX_TOKEN_EXPRESSION_MACRO == inner_token.type)
				{
					if (0 != (macro_type & MACRO_TYPE_EVENT_NAME))
					{
						zbx_timespec_t	ts;
						char		*errmsg = NULL;

						ts.sec = event->clock;
						ts.ns = event->ns;

						if (SUCCEED != (ret = get_expression_macro_result(event, *data,
								&inner_token.data.expression_macro.expression, &ts,
								&replace_to, &errmsg)))
						{
							*errmsg = tolower(*errmsg);
							zabbix_log(LOG_LEVEL_DEBUG, "%s() cannot evaluate"
									" expression macro: %s", __func__, errmsg);
							zbx_strlcpy(error, errmsg, maxerrlen);
							zbx_free(errmsg);
						}
					}
				}
				else if (0 == strcmp(m, MVAR_HOST_HOST) || 0 == strcmp(m, MVAR_HOSTNAME))
				{
					ret = DBget_trigger_value(&event->trigger, &replace_to, N_functionid,
							ZBX_REQUEST_HOST_HOST);
				}
				else if (0 == strcmp(m, MVAR_HOST_NAME))
				{
					ret = DBget_trigger_value(&event->trigger, &replace_to, N_functionid,
							ZBX_REQUEST_HOST_NAME);
				}
				else if (0 == strcmp(m, MVAR_HOST_IP) || 0 == strcmp(m, MVAR_IPADDRESS))
				{
					ret = DBget_trigger_value(&event->trigger, &replace_to, N_functionid,
							ZBX_REQUEST_HOST_IP);
				}
				else if (0 == strcmp(m, MVAR_HOST_DNS))
				{
					ret = DBget_trigger_value(&event->trigger, &replace_to, N_functionid,
							ZBX_REQUEST_HOST_DNS);
				}
				else if (0 == strcmp(m, MVAR_HOST_CONN))
				{
					ret = DBget_trigger_value(&event->trigger, &replace_to, N_functionid,
							ZBX_REQUEST_HOST_CONN);
				}
				else if (0 == strcmp(m, MVAR_HOST_PORT))
				{
					ret = DBget_trigger_value(&event->trigger, &replace_to, N_functionid,
							ZBX_REQUEST_HOST_PORT);
				}
				else if (0 == strcmp(m, MVAR_ITEM_VALUE))
				{
					ret = DBitem_value(&event->trigger, &replace_to, N_functionid,
							event->clock, event->ns, raw_value);
				}
				else if (0 == strncmp(m, MVAR_ITEM_LOG, ZBX_CONST_STRLEN(MVAR_ITEM_LOG)))
				{
					ret = get_history_log_value(m, &event->trigger, &replace_to,
							N_functionid, event->clock, event->ns, tz);
				}
				else if (0 == strcmp(m, MVAR_ITEM_LASTVALUE))
				{
					ret = DBitem_lastvalue(&event->trigger, &replace_to, N_functionid,
							raw_value);
				}
				else if (0 != (macro_type & MACRO_TYPE_EVENT_NAME))
				{
					if (0 == strcmp(m, MVAR_TIME))
					{
						replace_to = zbx_strdup(replace_to, zbx_time2str(time(NULL), tz));
					}
					else if (0 == strcmp(m, MVAR_TRIGGER_EXPRESSION_EXPLAIN))
					{
						zbx_db_trigger_explain_expression(&event->trigger, &replace_to,
								evaluate_function, 0);
					}
					else if (1 == indexed_macro && 0 == strcmp(m, MVAR_FUNCTION_VALUE))
					{
						zbx_db_trigger_get_function_value(&event->trigger, N_functionid,
								&replace_to, evaluate_function, 0);
					}
				}
			}
		}
		else if (0 != (macro_type & MACRO_TYPE_TRIGGER_EXPRESSION))
		{
			if (EVENT_OBJECT_TRIGGER == event->object)
			{
				if (0 == strcmp(m, MVAR_TRIGGER_VALUE))
					replace_to = zbx_dsprintf(replace_to, "%d", event->value);
			}
		}
		else if (0 != (macro_type & MACRO_TYPE_TRIGGER_URL))
		{
			if (EVENT_OBJECT_TRIGGER == event->object)
			{
				if (ZBX_TOKEN_USER_MACRO == token.type)
				{
					if (SUCCEED == zbx_db_trigger_get_all_hostids(&event->trigger, &phostids))
					{
						zbx_dc_get_user_macro(um_handle, m, phostids->values,
								phostids->values_num, &replace_to);
					}
					pos = token.loc.r;
				}
				else if (0 == strcmp(m, MVAR_HOST_ID))
				{
					ret = DBget_trigger_value(&event->trigger, &replace_to, N_functionid,
							ZBX_REQUEST_HOST_ID);
				}
				else if (0 == strcmp(m, MVAR_HOST_HOST))
				{
					ret = DBget_trigger_value(&event->trigger, &replace_to, N_functionid,
							ZBX_REQUEST_HOST_HOST);
				}
				else if (0 == strcmp(m, MVAR_HOST_NAME))
				{
					ret = DBget_trigger_value(&event->trigger, &replace_to, N_functionid,
							ZBX_REQUEST_HOST_NAME);
				}
				else if (0 == strcmp(m, MVAR_HOST_IP))
				{
					ret = DBget_trigger_value(&event->trigger, &replace_to, N_functionid,
							ZBX_REQUEST_HOST_IP);
				}
				else if (0 == strcmp(m, MVAR_HOST_DNS))
				{
					ret = DBget_trigger_value(&event->trigger, &replace_to, N_functionid,
							ZBX_REQUEST_HOST_DNS);
				}
				else if (0 == strcmp(m, MVAR_HOST_CONN))
				{
					ret = DBget_trigger_value(&event->trigger, &replace_to, N_functionid,
							ZBX_REQUEST_HOST_CONN);
				}
				else if (0 == strcmp(m, MVAR_HOST_PORT))
				{
					ret = DBget_trigger_value(&event->trigger, &replace_to, N_functionid,
							ZBX_REQUEST_HOST_PORT);
				}
				else if (0 == strcmp(m, MVAR_TRIGGER_ID))
				{
					replace_to = zbx_dsprintf(replace_to, ZBX_FS_UI64, event->objectid);
				}
				else if (0 == strcmp(m, MVAR_ITEM_LASTVALUE))
				{
					ret = DBitem_lastvalue(&event->trigger, &replace_to, N_functionid,
							raw_value);
				}
				else if (0 == strcmp(m, MVAR_ITEM_VALUE))
				{
					ret = DBitem_value(&event->trigger, &replace_to, N_functionid,
							event->clock, event->ns, raw_value);
				}
				else if (0 == strncmp(m, MVAR_ITEM_LOG, ZBX_CONST_STRLEN(MVAR_ITEM_LOG)))
				{
					ret = get_history_log_value(m, &event->trigger, &replace_to,
							N_functionid, event->clock, event->ns, tz);
				}
				else if (0 == strcmp(m, MVAR_EVENT_ID))
				{
					get_event_value(m, event, &replace_to, userid, NULL, NULL);
				}
			}
		}
		else if (0 == indexed_macro &&
				0 != (macro_type & (MACRO_TYPE_ITEM_KEY | MACRO_TYPE_PARAMS_FIELD |
						MACRO_TYPE_LLD_FILTER | MACRO_TYPE_ALLOWED_HOSTS |
						MACRO_TYPE_SCRIPT_PARAMS_FIELD | MACRO_TYPE_QUERY_FILTER)))
		{
			zbx_uint64_t			c_hostid, c_itemid;
			const char			*host, *name;
			const zbx_dc_interface_t	*c_interface;

			if (NULL != history_data_item)
			{
				c_hostid = history_data_item->host.hostid;
				c_itemid = history_data_item->itemid;
				host = history_data_item->host.host;
				name = history_data_item->host.name;
				c_interface = &history_data_item->interface;
			}
			else
			{
				c_hostid = dc_item->host.hostid;
				c_itemid = dc_item->itemid;
				host = dc_item->host.host;
				name = dc_item->host.name;
				c_interface = &dc_item->interface;
			}

			if (ZBX_TOKEN_USER_MACRO == token.type && 0 == (MACRO_TYPE_QUERY_FILTER & macro_type))
			{
				zbx_dc_get_user_macro(um_handle, m, &c_hostid, 1, &replace_to);
				pos = token.loc.r;
			}
			else if (0 == strcmp(m, MVAR_HOST_HOST) || 0 == strcmp(m, MVAR_HOSTNAME))
			{
				replace_to = zbx_strdup(replace_to, host);
			}
			else if (0 == strcmp(m, MVAR_HOST_NAME))
			{
				replace_to = zbx_strdup(replace_to, name);
			}
			else if (0 == strcmp(m, MVAR_HOST_IP) || 0 == strcmp(m, MVAR_IPADDRESS))
			{
				if (INTERFACE_TYPE_UNKNOWN != c_interface->type)
				{
					replace_to = zbx_strdup(replace_to, c_interface->ip_orig);
				}
				else
				{
					ret = get_interface_value(c_hostid, c_itemid, &replace_to, ZBX_REQUEST_HOST_IP);
				}
			}
			else if	(0 == strcmp(m, MVAR_HOST_DNS))
			{
				if (INTERFACE_TYPE_UNKNOWN != c_interface->type)
				{
					replace_to = zbx_strdup(replace_to, c_interface->dns_orig);
				}
				else
				{
					ret = get_interface_value(c_hostid, c_itemid, &replace_to, ZBX_REQUEST_HOST_DNS);
				}
			}
			else if (0 == strcmp(m, MVAR_HOST_CONN))
			{
				if (INTERFACE_TYPE_UNKNOWN != c_interface->type)
				{
					replace_to = zbx_strdup(replace_to, c_interface->addr);
				}
				else
				{
					ret = get_interface_value(c_hostid, c_itemid, &replace_to, ZBX_REQUEST_HOST_CONN);
				}
			}
			else if (0 != (macro_type & MACRO_TYPE_SCRIPT_PARAMS_FIELD))
			{
				if (0 == strcmp(m, MVAR_ITEM_ID))
				{
					replace_to = zbx_dsprintf(replace_to, ZBX_FS_UI64, dc_item->itemid);
				}
				else if (0 == strcmp(m, MVAR_ITEM_KEY))
				{
					replace_to = zbx_strdup(replace_to, dc_item->key);
				}
				else if (0 == strcmp(m, MVAR_ITEM_KEY_ORIG))
				{
					replace_to = zbx_strdup(replace_to, dc_item->key_orig);
				}
				else if (0 == strncmp(m, MVAR_INVENTORY, ZBX_CONST_STRLEN(MVAR_INVENTORY)))
				{
					ret = get_host_inventory_by_itemid(m, dc_item->itemid, &replace_to);
				}
			}
		}
		else if (0 == indexed_macro && 0 != (macro_type & MACRO_TYPE_INTERFACE_ADDR))
		{
			if (ZBX_TOKEN_USER_MACRO == token.type)
			{
				zbx_dc_get_user_macro(um_handle, m, &dc_host->hostid, 1, &replace_to);
				pos = token.loc.r;
			}
			else if (0 == strcmp(m, MVAR_HOST_HOST) || 0 == strcmp(m, MVAR_HOSTNAME))
				replace_to = zbx_strdup(replace_to, dc_host->host);
			else if (0 == strcmp(m, MVAR_HOST_NAME))
				replace_to = zbx_strdup(replace_to, dc_host->name);
			else if (0 == strcmp(m, MVAR_HOST_IP) || 0 == strcmp(m, MVAR_IPADDRESS))
			{
				if (SUCCEED == (ret = zbx_dc_config_get_interface_by_type(&interface,
						dc_host->hostid, INTERFACE_TYPE_AGENT)))
				{
					replace_to = zbx_strdup(replace_to, interface.ip_orig);
				}
			}
			else if	(0 == strcmp(m, MVAR_HOST_DNS))
			{
				if (SUCCEED == (ret = zbx_dc_config_get_interface_by_type(&interface,
						dc_host->hostid, INTERFACE_TYPE_AGENT)))
				{
					replace_to = zbx_strdup(replace_to, interface.dns_orig);
				}
			}
			else if (0 == strcmp(m, MVAR_HOST_CONN))
			{
				if (SUCCEED == (ret = zbx_dc_config_get_interface_by_type(&interface,
						dc_host->hostid, INTERFACE_TYPE_AGENT)))
				{
					replace_to = zbx_strdup(replace_to, interface.addr);
				}
			}
		}
		else if (0 != (macro_type & (MACRO_TYPE_COMMON | MACRO_TYPE_SNMP_OID)))
		{
			if (ZBX_TOKEN_USER_MACRO == token.type)
			{
				if (NULL != hostid)
					zbx_dc_get_user_macro(um_handle, m, hostid, 1, &replace_to);
				else
					zbx_dc_get_user_macro(um_handle, m, NULL, 0, &replace_to);

				pos = token.loc.r;
			}
		}
		else if (0 == indexed_macro && 0 != (macro_type & MACRO_TYPE_SCRIPT))
		{
			if (ZBX_TOKEN_USER_MACRO == token.type)
			{
				zbx_dc_get_user_macro(um_handle, m, &dc_host->hostid, 1, &replace_to);
				pos = token.loc.r;
			}
			else if (0 == strcmp(m, MVAR_HOST_HOST) || 0 == strcmp(m, MVAR_HOSTNAME))
				replace_to = zbx_strdup(replace_to, dc_host->host);
			else if (0 == strcmp(m, MVAR_HOST_NAME))
				replace_to = zbx_strdup(replace_to, dc_host->name);
			else if (0 == strcmp(m, MVAR_HOST_IP) || 0 == strcmp(m, MVAR_IPADDRESS))
			{
				if (SUCCEED == (ret = zbx_dc_config_get_interface(&interface, dc_host->hostid, 0)))
					replace_to = zbx_strdup(replace_to, interface.ip_orig);
				require_address = 1;
			}
			else if	(0 == strcmp(m, MVAR_HOST_DNS))
			{
				if (SUCCEED == (ret = zbx_dc_config_get_interface(&interface, dc_host->hostid, 0)))
					replace_to = zbx_strdup(replace_to, interface.dns_orig);
				require_address = 1;
			}
			else if (0 == strcmp(m, MVAR_HOST_CONN))
			{
				if (SUCCEED == (ret = zbx_dc_config_get_interface(&interface, dc_host->hostid, 0)))
					replace_to = zbx_strdup(replace_to, interface.addr);
				require_address = 1;
			}
			else if (0 == strncmp(m, MVAR_INVENTORY, ZBX_CONST_STRLEN(MVAR_INVENTORY)))
			{
				ret = get_host_inventory_by_hostid(m, dc_host->hostid, &replace_to);
			}
			else if (NULL != userid)
			{
				if (0 == strcmp(m, MVAR_USER_USERNAME) || 0 == strcmp(m, MVAR_USER_NAME) ||
						0 == strcmp(m, MVAR_USER_SURNAME) ||
						0 == strcmp(m, MVAR_USER_FULLNAME) || 0 == strcmp(m, MVAR_USER_ALIAS))
				{
					resolve_user_macros(*userid, m, &user_username, &user_name, &user_surname,
							&user_names_found, &replace_to);
				}
			}
		}
		else if (0 == indexed_macro && 0 != (macro_type & MACRO_TYPE_HTTPTEST_FIELD))
		{
			if (ZBX_TOKEN_USER_MACRO == token.type)
			{
				zbx_dc_get_user_macro(um_handle, m, &dc_host->hostid, 1, &replace_to);
				pos = token.loc.r;
			}
			else if (0 == strcmp(m, MVAR_HOST_HOST) || 0 == strcmp(m, MVAR_HOSTNAME))
				replace_to = zbx_strdup(replace_to, dc_host->host);
			else if (0 == strcmp(m, MVAR_HOST_NAME))
				replace_to = zbx_strdup(replace_to, dc_host->name);
			else if (0 == strcmp(m, MVAR_HOST_IP) || 0 == strcmp(m, MVAR_IPADDRESS))
			{
				if (SUCCEED == (ret = zbx_dc_config_get_interface(&interface, dc_host->hostid, 0)))
					replace_to = zbx_strdup(replace_to, interface.ip_orig);
			}
			else if	(0 == strcmp(m, MVAR_HOST_DNS))
			{
				if (SUCCEED == (ret = zbx_dc_config_get_interface(&interface, dc_host->hostid, 0)))
					replace_to = zbx_strdup(replace_to, interface.dns_orig);
			}
			else if (0 == strcmp(m, MVAR_HOST_CONN))
			{
				if (SUCCEED == (ret = zbx_dc_config_get_interface(&interface, dc_host->hostid, 0)))
					replace_to = zbx_strdup(replace_to, interface.addr);
			}
		}
		else if (0 == indexed_macro && (0 != (macro_type & (MACRO_TYPE_HTTP_RAW | MACRO_TYPE_HTTP_JSON |
				MACRO_TYPE_HTTP_XML))))
		{
			if (ZBX_TOKEN_USER_MACRO == token.type)
			{
				zbx_dc_get_user_macro(um_handle, m, &dc_host->hostid, 1, &replace_to);
				pos = token.loc.r;
			}
			else if (0 == strcmp(m, MVAR_HOST_HOST) || 0 == strcmp(m, MVAR_HOSTNAME))
			{
				replace_to = zbx_strdup(replace_to, dc_host->host);
			}
			else if (0 == strcmp(m, MVAR_HOST_NAME))
			{
				replace_to = zbx_strdup(replace_to, dc_host->name);
			}
			else if (0 == strcmp(m, MVAR_HOST_IP) || 0 == strcmp(m, MVAR_IPADDRESS))
			{
				if (SUCCEED == (ret = zbx_dc_config_get_interface(&interface, dc_host->hostid, 0)))
					replace_to = zbx_strdup(replace_to, interface.ip_orig);
			}
			else if	(0 == strcmp(m, MVAR_HOST_DNS))
			{
				if (SUCCEED == (ret = zbx_dc_config_get_interface(&interface, dc_host->hostid, 0)))
					replace_to = zbx_strdup(replace_to, interface.dns_orig);
			}
			else if (0 == strcmp(m, MVAR_HOST_CONN))
			{
				if (SUCCEED == (ret = zbx_dc_config_get_interface(&interface, dc_host->hostid, 0)))
					replace_to = zbx_strdup(replace_to, interface.addr);
			}
			else if (0 == strcmp(m, MVAR_ITEM_ID))
			{
				replace_to = zbx_dsprintf(replace_to, ZBX_FS_UI64, dc_item->itemid);
			}
			else if (0 == strcmp(m, MVAR_ITEM_KEY))
			{
				replace_to = zbx_strdup(replace_to, dc_item->key);
			}
			else if (0 == strcmp(m, MVAR_ITEM_KEY_ORIG))
			{
				replace_to = zbx_strdup(replace_to, dc_item->key_orig);
			}
		}
		else if (0 == indexed_macro && 0 != (macro_type & MACRO_TYPE_JMX_ENDPOINT))
		{
			if (ZBX_TOKEN_USER_MACRO == token.type)
			{
				zbx_dc_get_user_macro(um_handle, m, &dc_item->host.hostid, 1, &replace_to);
				pos = token.loc.r;
			}
			else if (0 == strcmp(m, MVAR_HOST_HOST) || 0 == strcmp(m, MVAR_HOSTNAME))
				replace_to = zbx_strdup(replace_to, dc_item->host.host);
			else if (0 == strcmp(m, MVAR_HOST_NAME))
				replace_to = zbx_strdup(replace_to, dc_item->host.name);
			else if (0 == strcmp(m, MVAR_HOST_IP) || 0 == strcmp(m, MVAR_IPADDRESS))
			{
				if (INTERFACE_TYPE_UNKNOWN != dc_item->interface.type)
				{
					replace_to = zbx_strdup(replace_to, dc_item->interface.ip_orig);
				}
				else
				{
					ret = get_interface_value(dc_item->host.hostid, dc_item->itemid, &replace_to,
							ZBX_REQUEST_HOST_IP);
				}
			}
			else if	(0 == strcmp(m, MVAR_HOST_DNS))
			{
				if (INTERFACE_TYPE_UNKNOWN != dc_item->interface.type)
				{
					replace_to = zbx_strdup(replace_to, dc_item->interface.dns_orig);
				}
				else
				{
					ret = get_interface_value(dc_item->host.hostid, dc_item->itemid, &replace_to,
							ZBX_REQUEST_HOST_DNS);
				}
			}
			else if (0 == strcmp(m, MVAR_HOST_CONN))
			{
				if (INTERFACE_TYPE_UNKNOWN != dc_item->interface.type)
				{
					replace_to = zbx_strdup(replace_to, dc_item->interface.addr);
				}
				else
				{
					ret = get_interface_value(dc_item->host.hostid, dc_item->itemid, &replace_to,
							ZBX_REQUEST_HOST_CONN);
				}
			}
			else if (0 == strcmp(m, MVAR_HOST_PORT))
			{
				if (INTERFACE_TYPE_UNKNOWN != dc_item->interface.type)
				{
					replace_to = zbx_dsprintf(replace_to, "%u", dc_item->interface.port);
				}
				else
				{
					ret = get_interface_value(dc_item->host.hostid, dc_item->itemid, &replace_to,
							ZBX_REQUEST_HOST_PORT);
				}
			}
		}
		else if (0 != (macro_type & MACRO_TYPE_TRIGGER_TAG))
		{
			if (EVENT_SOURCE_TRIGGERS == event->source || EVENT_SOURCE_INTERNAL == event->source)
			{
				if (ZBX_TOKEN_USER_MACRO == token.type)
				{
					if (SUCCEED == zbx_db_trigger_get_all_hostids(&event->trigger, &phostids))
					{
						zbx_dc_get_user_macro(um_handle, m, phostids->values,
								phostids->values_num, &replace_to);
					}
					pos = token.loc.r;
				}
				else if (0 == strncmp(m, MVAR_INVENTORY, ZBX_CONST_STRLEN(MVAR_INVENTORY)))
				{
					ret = get_host_inventory(m, &event->trigger, &replace_to,
							N_functionid);
				}
				else if (0 == strcmp(m, MVAR_HOST_ID))
				{
					ret = DBget_trigger_value(&event->trigger, &replace_to, N_functionid,
							ZBX_REQUEST_HOST_ID);
				}
				else if (0 == strcmp(m, MVAR_HOST_HOST))
				{
					ret = DBget_trigger_value(&event->trigger, &replace_to, N_functionid,
							ZBX_REQUEST_HOST_HOST);
				}
				else if (0 == strcmp(m, MVAR_HOST_NAME))
				{
					ret = DBget_trigger_value(&event->trigger, &replace_to, N_functionid,
							ZBX_REQUEST_HOST_NAME);
				}
				else if (0 == strcmp(m, MVAR_HOST_IP))
				{
					ret = DBget_trigger_value(&event->trigger, &replace_to, N_functionid,
							ZBX_REQUEST_HOST_IP);
				}
				else if (0 == strcmp(m, MVAR_HOST_DNS))
				{
					ret = DBget_trigger_value(&event->trigger, &replace_to, N_functionid,
							ZBX_REQUEST_HOST_DNS);
				}
				else if (0 == strcmp(m, MVAR_HOST_CONN))
				{
					ret = DBget_trigger_value(&event->trigger, &replace_to, N_functionid,
							ZBX_REQUEST_HOST_CONN);
				}
				else if (0 == strcmp(m, MVAR_HOST_PORT))
				{
					ret = DBget_trigger_value(&event->trigger, &replace_to, N_functionid,
							ZBX_REQUEST_HOST_PORT);
				}

				if (EVENT_SOURCE_TRIGGERS == event->source)
				{
					if (0 == strcmp(m, MVAR_ITEM_LASTVALUE))
					{
						ret = DBitem_lastvalue(&event->trigger, &replace_to, N_functionid,
								raw_value);
					}
					else if (0 == strcmp(m, MVAR_ITEM_VALUE))
					{
						ret = DBitem_value(&event->trigger, &replace_to, N_functionid,
								event->clock, event->ns, raw_value);
					}
					else if (0 == strncmp(m, MVAR_ITEM_LOG, ZBX_CONST_STRLEN(MVAR_ITEM_LOG)))
					{
						ret = get_history_log_value(m, &event->trigger, &replace_to,
								N_functionid, event->clock, event->ns, tz);
					}
					else if (0 == strcmp(m, MVAR_TRIGGER_ID))
					{
						replace_to = zbx_dsprintf(replace_to, ZBX_FS_UI64, event->objectid);
					}
				}
			}
		}
		else if (0 == indexed_macro && 0 != (macro_type & MACRO_TYPE_ITEM_TAG))
		{
			/* Using dc_item to pass itemid and hostid only, all other fields are not initialized! */

			if (EVENT_SOURCE_TRIGGERS == event->source && 0 == strcmp(m, MVAR_TRIGGER_ID))
			{
				replace_to = zbx_dsprintf(replace_to, ZBX_FS_UI64, event->objectid);
			}
			else if (EVENT_SOURCE_TRIGGERS == event->source || EVENT_SOURCE_INTERNAL == event->source)
			{
				if (ZBX_TOKEN_USER_MACRO == token.type)
				{
					zbx_dc_get_user_macro(um_handle, m, &dc_item->host.hostid, 1, &replace_to);
				}
				else if (0 == strncmp(m, MVAR_INVENTORY, ZBX_CONST_STRLEN(MVAR_INVENTORY)))
				{
					get_host_inventory_by_hostid(m, dc_item->host.hostid, &replace_to);
				}
				else if (0 == strcmp(m, MVAR_HOST_ID))
				{
					get_host_value(dc_item->itemid, &replace_to, ZBX_REQUEST_HOST_ID);
				}
				else if (0 == strcmp(m, MVAR_HOST_HOST))
				{
					get_host_value(dc_item->itemid, &replace_to, ZBX_REQUEST_HOST_HOST);
				}
				else if (0 == strcmp(m, MVAR_HOST_NAME))
				{
					get_host_value(dc_item->itemid, &replace_to, ZBX_REQUEST_HOST_NAME);
				}
				else if (0 == strcmp(m, MVAR_HOST_IP))
				{
					get_interface_value(dc_item->host.hostid, dc_item->itemid, &replace_to,
							ZBX_REQUEST_HOST_IP);
				}
				else if (0 == strcmp(m, MVAR_HOST_DNS))
				{
					get_interface_value(dc_item->host.hostid, dc_item->itemid, &replace_to,
							ZBX_REQUEST_HOST_DNS);
				}
				else if (0 == strcmp(m, MVAR_HOST_CONN))
				{
					get_interface_value(dc_item->host.hostid, dc_item->itemid, &replace_to,
							ZBX_REQUEST_HOST_CONN);
				}
				else if (0 == strcmp(m, MVAR_HOST_PORT))
				{
					get_interface_value(dc_item->host.hostid, dc_item->itemid, &replace_to,
							ZBX_REQUEST_HOST_PORT);
				}
			}
		}
		else if (0 == indexed_macro && 0 != (macro_type & MACRO_TYPE_REPORT))
		{
			if (0 == strcmp(m, MVAR_TIME))
			{
				replace_to = zbx_strdup(replace_to, zbx_time2str(time(NULL), tz));
			}
		}

		if (0 != (macro_type & (MACRO_TYPE_HTTP_JSON | MACRO_TYPE_SCRIPT_PARAMS_FIELD)) && NULL != replace_to)
			zbx_json_escape(&replace_to);

		if (0 != (macro_type & MACRO_TYPE_QUERY_FILTER) && NULL != replace_to)
		{
			char	*esc;

			esc = zbx_dyn_escape_string(replace_to, "\\");
			zbx_free(replace_to);
			replace_to = esc;
		}

		if (ZBX_TOKEN_FUNC_MACRO == token.type && NULL != replace_to)
		{
			if (SUCCEED != (ret = zbx_calculate_macro_function(*data, &token.data.func_macro, &replace_to)))
				zbx_free(replace_to);
		}

		if (NULL != replace_to)
		{
			if (1 == require_address && NULL != strstr(replace_to, "{$"))
			{
				/* Macros should be already expanded. An unexpanded user macro means either unknown */
				/* macro or macro value validation failure.                                         */
				zbx_snprintf(error, maxerrlen, "Invalid macro '%.*s' value",
						(int)(token.loc.r - token.loc.l + 1), *data + token.loc.l);
				res = FAIL;
			}
		}

		if (FAIL == ret)
		{
			zabbix_log(LOG_LEVEL_DEBUG, "cannot resolve macro '%.*s'",
					(int)(token.loc.r - token.loc.l + 1), *data + token.loc.l);
			replace_to = zbx_strdup(replace_to, STR_UNKNOWN_VARIABLE);
		}

		if (ZBX_TOKEN_USER_MACRO == token.type || (ZBX_TOKEN_MACRO == token.type && 0 == indexed_macro))
			(*data)[token.loc.r + 1] = c;

		if (NULL != replace_to)
		{
			pos = token.loc.r;

			pos += zbx_replace_mem_dyn(data, &data_alloc, &data_len, token.loc.l,
					token.loc.r - token.loc.l + 1, replace_to, strlen(replace_to));
			zbx_free(replace_to);
		}

		pos++;
	}

	zbx_vc_flush_stats();

	zbx_free(user_username);
	zbx_free(user_name);
	zbx_free(user_surname);
	zbx_free(expression);
	zbx_vector_uint64_destroy(&hostids);

	zbx_dc_close_user_macros(um_handle);

	if (NULL != cause_event)
		zbx_db_free_event(cause_event);

	if (NULL != cause_recovery_event)
		zbx_db_free_event(cause_recovery_event);
out:
	zabbix_log(LOG_LEVEL_DEBUG, "End %s() data:'%s'", __func__, *data);

	return res;
}

static void	zbx_extract_functionids(zbx_vector_uint64_t *functionids, zbx_vector_ptr_t *triggers)
{
	zbx_dc_trigger_t	*tr;
	int			i;

	zabbix_log(LOG_LEVEL_DEBUG, "In %s() tr_num:%d", __func__, triggers->values_num);

	zbx_vector_uint64_reserve(functionids, triggers->values_num);

	for (i = 0; i < triggers->values_num; i++)
	{
		tr = (zbx_dc_trigger_t *)triggers->values[i];

		if (NULL != tr->new_error)
			continue;

		zbx_eval_get_functionids(tr->eval_ctx, functionids);

		if (TRIGGER_RECOVERY_MODE_RECOVERY_EXPRESSION == tr->recovery_mode)
			zbx_eval_get_functionids(tr->eval_ctx_r, functionids);
	}

	zbx_vector_uint64_sort(functionids, ZBX_DEFAULT_UINT64_COMPARE_FUNC);
	zbx_vector_uint64_uniq(functionids, ZBX_DEFAULT_UINT64_COMPARE_FUNC);

	zabbix_log(LOG_LEVEL_DEBUG, "End of %s() functionids_num:%d", __func__, functionids->values_num);
}

typedef struct
{
	zbx_dc_trigger_t	*trigger;
	int			start_index;
	int			count;
}
zbx_trigger_func_position_t;

/******************************************************************************
 *                                                                            *
 * Purpose: expand macros in a trigger expression                             *
 *                                                                            *
 * Parameters: event - The trigger event structure                            *
 *             trigger - The trigger where to expand macros in                *
 *                                                                            *
 ******************************************************************************/
static int	expand_normal_trigger_macros(zbx_eval_context_t *ctx, const zbx_db_event *event, char *error,
		size_t maxerrlen)
{
	int	i;

	for (i = 0; i < ctx->stack.values_num; i++)
	{
		zbx_eval_token_t	*token = &ctx->stack.values[i];

		if (ZBX_EVAL_TOKEN_VAR_MACRO != token->type && ZBX_EVAL_TOKEN_VAR_STR != token->type)
		{
			continue;
		}

		/* all trigger macros are already extracted into strings */
		if (ZBX_VARIANT_STR != token->value.type)
			continue;

		if (FAIL == substitute_simple_macros_impl(NULL, event, NULL, NULL, NULL, NULL, NULL, NULL, NULL,
				NULL, NULL, NULL, NULL,&token->value.data.str, MACRO_TYPE_TRIGGER_EXPRESSION, error,
				(int)maxerrlen))
		{
			return FAIL;
		}
	}

	return SUCCEED;
}

/******************************************************************************
 *                                                                            *
 * Purpose: triggers links with functions                                     *
 *                                                                            *
 * Parameters: triggers_func_pos - [IN/OUT] pointer to the list of triggers   *
 *                                 with functions position in functionids     *
 *                                 array                                      *
 *             functionids       - [IN/OUT] array of function IDs             *
 *             trigger_order     - [IN] array of triggers                     *
 *                                                                            *
 ******************************************************************************/
static void	zbx_link_triggers_with_functions(zbx_vector_ptr_t *triggers_func_pos, zbx_vector_uint64_t *functionids,
		zbx_vector_ptr_t *trigger_order)
{
	zbx_vector_uint64_t	funcids;
	zbx_dc_trigger_t	*tr;
	int			i;

	zabbix_log(LOG_LEVEL_DEBUG, "In %s() trigger_order_num:%d", __func__, trigger_order->values_num);

	zbx_vector_uint64_create(&funcids);
	zbx_vector_uint64_reserve(&funcids, functionids->values_num);

	for (i = 0; i < trigger_order->values_num; i++)
	{
		zbx_trigger_func_position_t	*tr_func_pos;

		tr = (zbx_dc_trigger_t *)trigger_order->values[i];

		if (NULL != tr->new_error)
			continue;

		zbx_eval_get_functionids(tr->eval_ctx, &funcids);

		tr_func_pos = (zbx_trigger_func_position_t *)zbx_malloc(NULL, sizeof(zbx_trigger_func_position_t));
		tr_func_pos->trigger = tr;
		tr_func_pos->start_index = functionids->values_num;
		tr_func_pos->count = funcids.values_num;

		zbx_vector_uint64_append_array(functionids, funcids.values, funcids.values_num);
		zbx_vector_ptr_append(triggers_func_pos, tr_func_pos);

		zbx_vector_uint64_clear(&funcids);
	}

	zbx_vector_uint64_destroy(&funcids);

	zabbix_log(LOG_LEVEL_DEBUG, "End of %s() triggers_func_pos_num:%d", __func__, triggers_func_pos->values_num);
}

/******************************************************************************
 *                                                                            *
 * Purpose: mark triggers that use one of the items in problem expression     *
 *          with ZBX_DC_TRIGGER_PROBLEM_EXPRESSION flag                       *
 *                                                                            *
 * Parameters: trigger_order - [IN/OUT] pointer to the list of triggers       *
 *             itemids       - [IN] array of item IDs                         *
 *             item_num      - [IN] number of items                           *
 *                                                                            *
 ******************************************************************************/
void	zbx_determine_items_in_expressions(zbx_vector_ptr_t *trigger_order, const zbx_uint64_t *itemids, int item_num)
{
	zbx_vector_ptr_t	triggers_func_pos;
	zbx_vector_uint64_t	functionids, itemids_sorted;
	zbx_dc_function_t	*functions = NULL;
	int			*errcodes = NULL, t, f;

	zbx_vector_uint64_create(&itemids_sorted);
	zbx_vector_uint64_append_array(&itemids_sorted, itemids, item_num);

	zbx_vector_ptr_create(&triggers_func_pos);
	zbx_vector_ptr_reserve(&triggers_func_pos, trigger_order->values_num);

	zbx_vector_uint64_create(&functionids);
	zbx_vector_uint64_reserve(&functionids, item_num);

	zbx_link_triggers_with_functions(&triggers_func_pos, &functionids, trigger_order);

	functions = (zbx_dc_function_t *)zbx_malloc(functions, sizeof(zbx_dc_function_t) * functionids.values_num);
	errcodes = (int *)zbx_malloc(errcodes, sizeof(int) * functionids.values_num);

	zbx_dc_config_history_sync_get_functions_by_functionids(functions, functionids.values, errcodes,
			(size_t)functionids.values_num);

	for (t = 0; t < triggers_func_pos.values_num; t++)
	{
		zbx_trigger_func_position_t	*func_pos = (zbx_trigger_func_position_t *)triggers_func_pos.values[t];

		for (f = func_pos->start_index; f < func_pos->start_index + func_pos->count; f++)
		{
			if (SUCCEED == errcodes[f] && FAIL != zbx_vector_uint64_bsearch(&itemids_sorted,
					functions[f].itemid, ZBX_DEFAULT_UINT64_COMPARE_FUNC))
			{
				func_pos->trigger->flags |= ZBX_DC_TRIGGER_PROBLEM_EXPRESSION;
				break;
			}
		}
	}

	zbx_dc_config_clean_functions(functions, errcodes, functionids.values_num);
	zbx_free(errcodes);
	zbx_free(functions);

	zbx_vector_ptr_clear_ext(&triggers_func_pos, zbx_ptr_free);
	zbx_vector_ptr_destroy(&triggers_func_pos);

	zbx_vector_uint64_clear(&functionids);
	zbx_vector_uint64_destroy(&functionids);

	zbx_vector_uint64_clear(&itemids_sorted);
	zbx_vector_uint64_destroy(&itemids_sorted);
}

typedef struct
{
	/* input data */
	zbx_uint64_t	itemid;
	char		*function;
	char		*parameter;
	zbx_timespec_t	timespec;
	unsigned char	type;

	/* output data */
	zbx_variant_t	value;
	char		*error;
}
zbx_func_t;

typedef struct
{
	zbx_uint64_t	functionid;
	zbx_func_t	*func;
}
zbx_ifunc_t;

static zbx_hash_t	func_hash_func(const void *data)
{
	const zbx_func_t	*func = (const zbx_func_t *)data;
	zbx_hash_t		hash;

	hash = ZBX_DEFAULT_UINT64_HASH_FUNC(&func->itemid);
	hash = ZBX_DEFAULT_STRING_HASH_ALGO(func->function, strlen(func->function), hash);
	hash = ZBX_DEFAULT_STRING_HASH_ALGO(func->parameter, strlen(func->parameter), hash);
	hash = ZBX_DEFAULT_HASH_ALGO(&func->timespec.sec, sizeof(func->timespec.sec), hash);
	hash = ZBX_DEFAULT_HASH_ALGO(&func->timespec.ns, sizeof(func->timespec.ns), hash);

	return hash;
}

static int	func_compare_func(const void *d1, const void *d2)
{
	const zbx_func_t	*func1 = (const zbx_func_t *)d1;
	const zbx_func_t	*func2 = (const zbx_func_t *)d2;
	int			ret;

	ZBX_RETURN_IF_NOT_EQUAL(func1->itemid, func2->itemid);

	if (0 != (ret = strcmp(func1->function, func2->function)))
		return ret;

	if (0 != (ret = strcmp(func1->parameter, func2->parameter)))
		return ret;

	ZBX_RETURN_IF_NOT_EQUAL(func1->timespec.sec, func2->timespec.sec);
	ZBX_RETURN_IF_NOT_EQUAL(func1->timespec.ns, func2->timespec.ns);

	return 0;
}

static void	func_clean(void *ptr)
{
	zbx_func_t	*func = (zbx_func_t *)ptr;

	zbx_free(func->function);
	zbx_free(func->parameter);
	zbx_free(func->error);

	zbx_variant_clear(&func->value);
}

/******************************************************************************
 *                                                                            *
 * Purpose: prepare hashset of functions to evaluate                          *
 *                                                                            *
 * Parameters: functionids - [IN] function identifiers                        *
 *             funcs       - [OUT] functions indexed by itemid, name,         *
 *                                 parameter, timestamp                       *
 *             ifuncs      - [OUT] function index by functionid               *
 *             trigger     - [IN] vector of triggers, sorted by triggerid     *
 *                                                                            *
 ******************************************************************************/
static void	zbx_populate_function_items(const zbx_vector_uint64_t *functionids, zbx_hashset_t *funcs,
		zbx_hashset_t *ifuncs, const zbx_vector_ptr_t *triggers)
{
	int			i, j;
	zbx_dc_trigger_t	*tr;
	zbx_dc_function_t	*functions = NULL;
	int			*errcodes = NULL;
	zbx_ifunc_t		ifunc_local;
	zbx_func_t		*func, func_local;

	zabbix_log(LOG_LEVEL_DEBUG, "In %s() functionids_num:%d", __func__, functionids->values_num);

	zbx_variant_set_none(&func_local.value);
	func_local.error = NULL;

	functions = (zbx_dc_function_t *)zbx_malloc(functions, sizeof(zbx_dc_function_t) * functionids->values_num);
	errcodes = (int *)zbx_malloc(errcodes, sizeof(int) * functionids->values_num);

	zbx_dc_config_history_sync_get_functions_by_functionids(functions, functionids->values, errcodes,
			(size_t)functionids->values_num);

	for (i = 0; i < functionids->values_num; i++)
	{
		if (SUCCEED != errcodes[i])
			continue;

		func_local.itemid = functions[i].itemid;

		if (FAIL != (j = zbx_vector_ptr_bsearch(triggers, &functions[i].triggerid,
				ZBX_DEFAULT_UINT64_PTR_COMPARE_FUNC)))
		{
			tr = (zbx_dc_trigger_t *)triggers->values[j];
			func_local.timespec = tr->timespec;
		}
		else
		{
			func_local.timespec.sec = 0;
			func_local.timespec.ns = 0;
		}

		func_local.function = functions[i].function;
		func_local.parameter = functions[i].parameter;

		if (NULL == (func = (zbx_func_t *)zbx_hashset_search(funcs, &func_local)))
		{
			func = (zbx_func_t *)zbx_hashset_insert(funcs, &func_local, sizeof(func_local));
			func->function = zbx_strdup(NULL, func_local.function);
			func->parameter = zbx_strdup(NULL, func_local.parameter);
			func->type = functions[i].type;
			zbx_variant_set_none(&func->value);
		}

		ifunc_local.functionid = functions[i].functionid;
		ifunc_local.func = func;
		zbx_hashset_insert(ifuncs, &ifunc_local, sizeof(ifunc_local));
	}

	zbx_dc_config_clean_functions(functions, errcodes, functionids->values_num);

	zbx_free(errcodes);
	zbx_free(functions);

	zabbix_log(LOG_LEVEL_DEBUG, "End of %s() ifuncs_num:%d", __func__, ifuncs->num_data);
}

static void	zbx_evaluate_item_functions(zbx_hashset_t *funcs, const zbx_vector_uint64_t *history_itemids,
		const zbx_history_sync_item_t *history_items, const int *history_errcodes,
		zbx_history_sync_item_t **items, int **items_err, int *items_num)
{
	char			*error = NULL;
	int			i;
	zbx_func_t		*func;
	zbx_vector_uint64_t	itemids;
	zbx_hashset_iter_t	iter;

	zabbix_log(LOG_LEVEL_DEBUG, "In %s() funcs_num:%d", __func__, funcs->num_data);

	zbx_vector_uint64_create(&itemids);

	zbx_hashset_iter_reset(funcs, &iter);
	while (NULL != (func = (zbx_func_t *)zbx_hashset_iter_next(&iter)))
	{
		if (FAIL == zbx_vector_uint64_bsearch(history_itemids, func->itemid, ZBX_DEFAULT_UINT64_COMPARE_FUNC))
			zbx_vector_uint64_append(&itemids, func->itemid);
	}

	if (0 != itemids.values_num)
	{
		zbx_vector_uint64_sort(&itemids, ZBX_DEFAULT_UINT64_COMPARE_FUNC);
		zbx_vector_uint64_uniq(&itemids, ZBX_DEFAULT_UINT64_COMPARE_FUNC);

		*items_num = itemids.values_num;
		*items = (zbx_history_sync_item_t *)zbx_malloc(NULL, sizeof(zbx_history_sync_item_t) *
				(size_t)itemids.values_num);
		*items_err = (int *)zbx_malloc(NULL, sizeof(int) * (size_t)itemids.values_num);

		zbx_dc_config_history_sync_get_items_by_itemids(*items, itemids.values, *items_err,
				(size_t)itemids.values_num, ZBX_ITEM_GET_SYNC);
	}

	zbx_hashset_iter_reset(funcs, &iter);
	while (NULL != (func = (zbx_func_t *)zbx_hashset_iter_next(&iter)))
	{
		int				errcode, ret;
		const zbx_history_sync_item_t	*item;
		char				*params;
		zbx_dc_evaluate_item_t		evaluate_item;

		/* avoid double copying from configuration cache if already retrieved when saving history */
		if (FAIL != (i = zbx_vector_uint64_bsearch(history_itemids, func->itemid,
				ZBX_DEFAULT_UINT64_COMPARE_FUNC)))
		{
			item = history_items + i;
			errcode = history_errcodes[i];
		}
		else
		{
			i = zbx_vector_uint64_bsearch(&itemids, func->itemid, ZBX_DEFAULT_UINT64_COMPARE_FUNC);
			item = *items + i;
			errcode = (*items_err)[i];
		}

		if (SUCCEED != errcode)
		{
			zbx_free(func->error);
			func->error = zbx_eval_format_function_error(func->function, NULL, NULL, func->parameter,
					"item does not exist");
			continue;
		}

		/* do not evaluate if the item is disabled or belongs to a disabled host */

		if (ITEM_STATUS_ACTIVE != item->status)
		{
			zbx_free(func->error);
			func->error = zbx_eval_format_function_error(func->function, item->host.host,
					item->key_orig, func->parameter, "item is disabled");
			continue;
		}

		if ((ZBX_FUNCTION_TYPE_HISTORY == func->type || ZBX_FUNCTION_TYPE_TIMER == func->type) &&
				0 == item->history)
		{
			zbx_free(func->error);
			func->error = zbx_eval_format_function_error(func->function, item->host.host,
					item->key_orig, func->parameter, "item history is disabled");
			continue;
		}

		if (ZBX_FUNCTION_TYPE_TRENDS == func->type && 0 == item->trends)
		{
			zbx_free(func->error);
			func->error = zbx_eval_format_function_error(func->function, item->host.host,
					item->key_orig, func->parameter, "item trends are disabled");
			continue;
		}

		if (HOST_STATUS_MONITORED != item->host.status)
		{
			zbx_free(func->error);
			func->error = zbx_eval_format_function_error(func->function, item->host.host,
					item->key_orig, func->parameter, "item belongs to a disabled host");
			continue;
		}

		if (ITEM_STATE_NOTSUPPORTED == item->state &&
				FAIL == zbx_evaluatable_for_notsupported(func->function))
		{
			/* set 'unknown' error value */
			zbx_variant_set_error(&func->value,
					zbx_eval_format_function_error(func->function, item->host.host,
							item->key_orig, func->parameter, "item is not supported"));
			continue;
		}

		params = zbx_dc_expand_user_macros_in_func_params(func->parameter, item->host.hostid);

		evaluate_item.itemid = item->itemid;
		evaluate_item.value_type = item->value_type;
		evaluate_item.proxy_hostid = item->host.proxy_hostid;
		evaluate_item.host = item->host.host;
		evaluate_item.key_orig = item->key_orig;

		ret = evaluate_function(&func->value, &evaluate_item, func->function, params, &func->timespec, &error);
		zbx_free(params);

		if (SUCCEED != ret)
		{
			/* compose and store error message for future use */
			zbx_variant_set_error(&func->value,
					zbx_eval_format_function_error(func->function, item->host.host,
							item->key_orig, func->parameter, error));
			zbx_free(error);
			continue;
		}
	}

	zbx_vc_flush_stats();
	zbx_vector_uint64_destroy(&itemids);

	zabbix_log(LOG_LEVEL_DEBUG, "End of %s()", __func__);
}

static int	substitute_expression_functions_results(zbx_hashset_t *ifuncs, zbx_eval_context_t *ctx, char **error)
{
	zbx_uint64_t		functionid;
	zbx_func_t		*func;
	zbx_ifunc_t		*ifunc;
	int			i;

	for (i = 0; i < ctx->stack.values_num; i++)
	{
		zbx_eval_token_t	*token = &ctx->stack.values[i];

		if (ZBX_EVAL_TOKEN_FUNCTIONID != token->type)
			continue;

		if (ZBX_VARIANT_UI64 != token->value.type)
		{
			/* functionids should be already extracted into uint64 vars */
			THIS_SHOULD_NEVER_HAPPEN;
			*error = zbx_dsprintf(*error, "Cannot parse function at: \"%s\"",
					ctx->expression + token->loc.l);
			return FAIL;
		}

		functionid = token->value.data.ui64;
		if (NULL == (ifunc = (zbx_ifunc_t *)zbx_hashset_search(ifuncs, &functionid)))
		{
			*error = zbx_dsprintf(*error, "Cannot obtain function"
					" and item for functionid: " ZBX_FS_UI64, functionid);
			return FAIL;
		}

		func = ifunc->func;

		if (NULL != func->error)
		{
			*error = zbx_strdup(*error, func->error);
			return FAIL;
		}

		if (ZBX_VARIANT_NONE == func->value.type)
		{
			*error = zbx_strdup(*error, "Unexpected error while processing a trigger expression");
			return FAIL;
		}

		zbx_variant_copy(&token->value, &func->value);
	}

	return SUCCEED;
}

static void	log_expression(const char *prefix, int index, const zbx_eval_context_t *ctx)
{
	if (SUCCEED == ZBX_CHECK_LOG_LEVEL(LOG_LEVEL_DEBUG))
	{
		char	*expression = NULL;

		zbx_eval_compose_expression(ctx, &expression);
		zabbix_log(LOG_LEVEL_DEBUG, "%s() expression[%d]:'%s' => '%s'", prefix, index, ctx->expression,
				expression);
		zbx_free(expression);
	}
}

static void	zbx_substitute_functions_results(zbx_hashset_t *ifuncs, zbx_vector_ptr_t *triggers)
{
	zbx_dc_trigger_t	*tr;
	int			i;

	zabbix_log(LOG_LEVEL_DEBUG, "In %s() ifuncs_num:%d tr_num:%d",
			__func__, ifuncs->num_data, triggers->values_num);

	for (i = 0; i < triggers->values_num; i++)
	{
		tr = (zbx_dc_trigger_t *)triggers->values[i];

		if (NULL != tr->new_error)
			continue;

		if( SUCCEED != substitute_expression_functions_results(ifuncs, tr->eval_ctx, &tr->new_error))
		{
			tr->new_value = TRIGGER_VALUE_UNKNOWN;
			continue;
		}

		log_expression(__func__, i, tr->eval_ctx);

		if (TRIGGER_RECOVERY_MODE_RECOVERY_EXPRESSION == tr->recovery_mode)
		{
			if (SUCCEED != substitute_expression_functions_results(ifuncs, tr->eval_ctx_r, &tr->new_error))
			{
				tr->new_value = TRIGGER_VALUE_UNKNOWN;
				continue;
			}

			log_expression(__func__, i, tr->eval_ctx_r);
		}
	}

	zabbix_log(LOG_LEVEL_DEBUG, "End of %s()", __func__);
}

/******************************************************************************
 *                                                                            *
 * Purpose: substitute expression functions with their values                 *
 *                                                                            *
 * Parameters: triggers - [IN] vector of zbx_dc_trigger_t pointers, sorted by *
 *                             triggerids                                     *
 *             unknown_msgs - vector for storing messages for NOTSUPPORTED    *
 *                            items and failed functions                      *
 *                                                                            *
 * Comments: example: "({15}>10) or ({123}=1)" => "(26.416>10) or (0=1)"      *
 *                                                                            *
 ******************************************************************************/
static void	substitute_functions(zbx_vector_ptr_t *triggers, const zbx_vector_uint64_t *history_itemids,
		const zbx_history_sync_item_t *history_items, const int *history_errcodes,
		zbx_history_sync_item_t **items, int **items_err, int *items_num)
{
	zbx_vector_uint64_t	functionids;
	zbx_hashset_t		ifuncs, funcs;

	zabbix_log(LOG_LEVEL_DEBUG, "In %s()", __func__);

	zbx_vector_uint64_create(&functionids);
	zbx_extract_functionids(&functionids, triggers);

	if (0 == functionids.values_num)
		goto empty;

	zbx_hashset_create(&ifuncs, triggers->values_num, ZBX_DEFAULT_UINT64_HASH_FUNC,
			ZBX_DEFAULT_UINT64_COMPARE_FUNC);

	zbx_hashset_create_ext(&funcs, triggers->values_num, func_hash_func, func_compare_func, func_clean,
			ZBX_DEFAULT_MEM_MALLOC_FUNC, ZBX_DEFAULT_MEM_REALLOC_FUNC, ZBX_DEFAULT_MEM_FREE_FUNC);

	zbx_populate_function_items(&functionids, &funcs, &ifuncs, triggers);

	if (0 != ifuncs.num_data)
	{
		zbx_evaluate_item_functions(&funcs, history_itemids, history_items, history_errcodes, items, items_err,
				items_num);
		zbx_substitute_functions_results(&ifuncs, triggers);
	}

	zbx_hashset_destroy(&ifuncs);
	zbx_hashset_destroy(&funcs);
empty:
	zbx_vector_uint64_destroy(&functionids);

	zabbix_log(LOG_LEVEL_DEBUG, "End of %s()", __func__);
}

/******************************************************************************
 *                                                                            *
 * Purpose: prepare triggers for evaluation                                   *
 *                                                                            *
 * Parameters: triggers     - [IN] array of zbx_dc_trigger_t pointers         *
 *             triggres_num - [IN] the number of triggers to prepare          *
 *                                                                            *
 ******************************************************************************/
void	zbx_prepare_triggers(zbx_dc_trigger_t **triggers, int triggers_num)
{
	int	i;

	for (i = 0; i < triggers_num; i++)
	{
		zbx_dc_trigger_t	*tr = triggers[i];

		tr->eval_ctx = zbx_eval_deserialize_dyn(tr->expression_bin, tr->expression, ZBX_EVAL_EXTRACT_ALL);

		if (TRIGGER_RECOVERY_MODE_RECOVERY_EXPRESSION == tr->recovery_mode)
		{
			tr->eval_ctx_r = zbx_eval_deserialize_dyn(tr->recovery_expression_bin, tr->recovery_expression,
					ZBX_EVAL_EXTRACT_ALL);
		}
	}
}

static int	evaluate_expression(zbx_eval_context_t *ctx, const zbx_timespec_t *ts, double *result,
		char **error)
{
	zbx_variant_t	 value;

	if (SUCCEED != zbx_eval_execute(ctx, ts, &value, error))
		return FAIL;

	if (SUCCEED == ZBX_CHECK_LOG_LEVEL(LOG_LEVEL_DEBUG))
	{
		char	*expression = NULL;

		zbx_eval_compose_expression(ctx, &expression);
		zabbix_log(LOG_LEVEL_DEBUG, "%s(): %s => %s", __func__, expression, zbx_variant_value_desc(&value));
		zbx_free(expression);
	}

	if (SUCCEED != zbx_variant_convert(&value, ZBX_VARIANT_DBL))
	{
		*error = zbx_dsprintf(*error, "Cannot convert expression result of type \"%s\" to"
				" floating point value", zbx_variant_type_desc(&value));
		zbx_variant_clear(&value);

		return FAIL;
	}

	*result = value.data.dbl;

	return SUCCEED;
}

static int	expand_expression_macros(zbx_eval_context_t *ctx, zbx_dc_um_handle_t *um_handle,
		const zbx_db_event *db_event, const zbx_uint64_t *hostids, int hostids_num, char **error)
{
	char	err[MAX_STRING_LEN];

	if (SUCCEED != expand_normal_trigger_macros(ctx, db_event, err, sizeof(err)))
	{
		*error = zbx_strdup(NULL, err);
		return FAIL;
	}

	return zbx_eval_expand_user_macros(ctx, hostids, hostids_num,
			(zbx_macro_expand_func_t)zbx_dc_expand_user_macros, um_handle, error);
}

static int	expand_trigger_macros(zbx_dc_trigger_t *tr, zbx_db_event *db_event, zbx_dc_um_handle_t *um_handle,
		const zbx_vector_uint64_t *hostids, char **error)
{
	db_event->value = tr->value;

	if (SUCCEED != expand_expression_macros(tr->eval_ctx, um_handle, db_event, hostids->values, hostids->values_num,
			error))
	{
		return FAIL;
	}

	if (TRIGGER_RECOVERY_MODE_RECOVERY_EXPRESSION == tr->recovery_mode)
	{
		return expand_expression_macros(tr->eval_ctx_r, um_handle, db_event, hostids->values,
					hostids->values_num, error);
	}

	return SUCCEED;
}

static int	dc_item_compare_by_itemid(const void *d1, const void *d2)
{
	zbx_uint64_t	itemid = *(const zbx_uint64_t *)d1;
	const zbx_history_sync_item_t	*item = (const zbx_history_sync_item_t *)d2;

	ZBX_RETURN_IF_NOT_EQUAL(itemid, item->itemid);
	return 0;
}

/******************************************************************************
 *                                                                            *
 * Purpose: evaluate trigger expressions                                      *
 *                                                                            *
 * Parameters: triggers - [IN] vector of zbx_dc_trigger_t pointers, sorted by *
 *                             triggerids                                     *
 *                                                                            *
 ******************************************************************************/
void	zbx_evaluate_expressions(zbx_vector_ptr_t *triggers, const zbx_vector_uint64_t *history_itemids,
		const zbx_history_sync_item_t *history_items, const int *history_errcodes)
{
	zbx_db_event		event;
	zbx_dc_trigger_t	*tr;
	zbx_history_sync_item_t	*items = NULL;
	int			i, *items_err, items_num = 0;
	double			expr_result;
	zbx_dc_um_handle_t	*um_handle;
	zbx_vector_uint64_t	hostids;

	zabbix_log(LOG_LEVEL_DEBUG, "In %s() tr_num:%d", __func__, triggers->values_num);

	event.object = EVENT_OBJECT_TRIGGER;

	zbx_vector_uint64_create(&hostids);
	um_handle = zbx_dc_open_user_macros();

	substitute_functions(triggers, history_itemids, history_items, history_errcodes, &items, &items_err,
			&items_num);

	for (i = 0; i < triggers->values_num; i++)
	{
		char	*error = NULL;
		int	j, k;

		tr = (zbx_dc_trigger_t *)triggers->values[i];

		for (j = 0; j < tr->itemids.values_num; j++)
		{
			if (FAIL != (k = zbx_vector_uint64_bsearch(history_itemids, tr->itemids.values[j],
					ZBX_DEFAULT_UINT64_COMPARE_FUNC)))
			{
				if (SUCCEED != history_errcodes[k])
					continue;

				zbx_vector_uint64_append(&hostids, history_items[k].host.hostid);
			}
			else
			{
				zbx_history_sync_item_t	*item;

				item = (zbx_history_sync_item_t *)bsearch(&tr->itemids.values[j], items,
						(size_t)items_num, sizeof(zbx_history_sync_item_t),
						dc_item_compare_by_itemid);

				if (NULL == item || SUCCEED != items_err[item - items])
					continue;

				zbx_vector_uint64_append(&hostids, item->host.hostid);
			}
		}

		zbx_vector_uint64_sort(&hostids, ZBX_DEFAULT_UINT64_COMPARE_FUNC);
		zbx_vector_uint64_uniq(&hostids, ZBX_DEFAULT_UINT64_COMPARE_FUNC);

		if (SUCCEED != expand_trigger_macros(tr, &event, um_handle, &hostids, &error))
		{
			tr->new_error = zbx_dsprintf(tr->new_error, "Cannot evaluate expression: %s", error);
			tr->new_value = TRIGGER_VALUE_UNKNOWN;
			zbx_free(error);
		}

		zbx_vector_uint64_clear(&hostids);
	}

	zbx_dc_close_user_macros(um_handle);
	zbx_vector_uint64_destroy(&hostids);

	if (0 != items_num)
	{
		zbx_dc_config_clean_history_sync_items(items, items_err, (size_t)items_num);
		zbx_free(items);
		zbx_free(items_err);
	}

	/* calculate new trigger values based on their recovery modes and expression evaluations */
	for (i = 0; i < triggers->values_num; i++)
	{
		tr = (zbx_dc_trigger_t *)triggers->values[i];

		if (NULL != tr->new_error)
			continue;

		if (SUCCEED != evaluate_expression(tr->eval_ctx, &tr->timespec, &expr_result, &tr->new_error))
			continue;

		/* trigger expression evaluates to true, set PROBLEM value */
		if (SUCCEED != zbx_double_compare(expr_result, 0.0))
		{
			if (0 == (tr->flags & ZBX_DC_TRIGGER_PROBLEM_EXPRESSION))
			{
				/* trigger value should remain unchanged and no PROBLEM events should be generated if */
				/* problem expression evaluates to true, but trigger recalculation was initiated by a */
				/* time-based function or a new value of an item in recovery expression */
				tr->new_value = TRIGGER_VALUE_NONE;
			}
			else
				tr->new_value = TRIGGER_VALUE_PROBLEM;

			continue;
		}

		/* otherwise try to recover trigger by setting OK value */
		if (TRIGGER_VALUE_PROBLEM == tr->value && TRIGGER_RECOVERY_MODE_NONE != tr->recovery_mode)
		{
			if (TRIGGER_RECOVERY_MODE_EXPRESSION == tr->recovery_mode)
			{
				tr->new_value = TRIGGER_VALUE_OK;
				continue;
			}

			/* processing recovery expression mode */
			if (SUCCEED != evaluate_expression(tr->eval_ctx_r, &tr->timespec, &expr_result, &tr->new_error))
			{
				tr->new_value = TRIGGER_VALUE_UNKNOWN;
				continue;
			}

			if (SUCCEED != zbx_double_compare(expr_result, 0.0))
			{
				tr->new_value = TRIGGER_VALUE_OK;
				continue;
			}
		}

		/* no changes, keep the old value */
		tr->new_value = TRIGGER_VALUE_NONE;
	}

	if (SUCCEED == ZBX_CHECK_LOG_LEVEL(LOG_LEVEL_DEBUG))
	{
		for (i = 0; i < triggers->values_num; i++)
		{
			tr = (zbx_dc_trigger_t *)triggers->values[i];

			if (NULL != tr->new_error)
			{
				zabbix_log(LOG_LEVEL_DEBUG, "%s():expression [%s] cannot be evaluated: %s",
						__func__, tr->expression, tr->new_error);
			}
		}

		zabbix_log(LOG_LEVEL_DEBUG, "End of %s()", __func__);
	}
}

/******************************************************************************
 *                                                                            *
 * Purpose: expand discovery macro in expression                              *
 *                                                                            *
 * Parameters: data      - [IN/OUT] the expression containing lld macro       *
 *             token     - [IN/OUT] the token with lld macro location data    *
 *             flags     - [IN] the flags passed to                           *
 *                                  subtitute_discovery_macros() function     *
 *             jp_row    - [IN] discovery data                                *
 * cur_token_inside_quote - [IN] used in autoquoting for trigger prototypes   *
 *                                                                            *
 ******************************************************************************/
static void	process_lld_macro_token(char **data, zbx_token_t *token, int flags, const struct zbx_json_parse *jp_row,
		const zbx_vector_ptr_t *lld_macro_paths, int cur_token_inside_quote)
{
	char	c, *replace_to = NULL;
	int	l ,r;

	if (ZBX_TOKEN_LLD_FUNC_MACRO == token->type)
	{
		l = token->data.lld_func_macro.macro.l;
		r = token->data.lld_func_macro.macro.r;
	}
	else
	{
		l = token->loc.l;
		r = token->loc.r;
	}

	c = (*data)[r + 1];
	(*data)[r + 1] = '\0';

	if (SUCCEED != zbx_lld_macro_value_by_name(jp_row, lld_macro_paths, *data + l, &replace_to))
	{
		zabbix_log(LOG_LEVEL_DEBUG, "cannot substitute macro \"%s\": not found in value set", *data + l);

		(*data)[r + 1] = c;
		zbx_free(replace_to);

		return;
	}

	(*data)[r + 1] = c;

	if (ZBX_TOKEN_LLD_FUNC_MACRO == token->type)
	{
		if (SUCCEED != (zbx_calculate_macro_function(*data, &token->data.lld_func_macro, &replace_to)))
		{
			int	len = token->data.lld_func_macro.func.r - token->data.lld_func_macro.func.l + 1;

			zabbix_log(LOG_LEVEL_DEBUG, "cannot execute function \"%.*s\"", len,
					*data + token->data.lld_func_macro.func.l);

			zbx_free(replace_to);

			return;
		}
	}

	if (0 != (flags & ZBX_TOKEN_JSON))
	{
		zbx_json_escape(&replace_to);
	}
	else if (0 != (flags & ZBX_TOKEN_REGEXP))
	{
		zbx_regexp_escape(&replace_to);
	}
	else if (0 != (flags & ZBX_TOKEN_REGEXP_OUTPUT))
	{
		char	*replace_to_esc;

		replace_to_esc = zbx_dyn_escape_string(replace_to, "\\");
		zbx_free(replace_to);
		replace_to = replace_to_esc;
	}
	else if (0 != (flags & ZBX_TOKEN_XPATH))
	{
		zbx_xml_escape_xpath(&replace_to);
	}
	else if (0 != (flags & ZBX_TOKEN_PROMETHEUS))
	{
		char	*replace_to_esc;

		replace_to_esc = zbx_dyn_escape_string(replace_to, "\\\n\"");
		zbx_free(replace_to);
		replace_to = replace_to_esc;
	}
	else if (0 != (flags & ZBX_TOKEN_JSONPATH) && ZBX_TOKEN_LLD_MACRO == token->type)
	{
		char	*replace_to_esc;

		replace_to_esc = zbx_dyn_escape_string(replace_to, "\\\"");
		zbx_free(replace_to);
		replace_to = replace_to_esc;
	}
	else if (0 != (flags & ZBX_TOKEN_STRING))
	{
		if (1 == cur_token_inside_quote)
		{
			char	*replace_to_esc;

			replace_to_esc = zbx_dyn_escape_string(replace_to, "\\\"");
			zbx_free(replace_to);
			replace_to = replace_to_esc;
		}
	}
	else if (0 != (flags & ZBX_TOKEN_STR_REPLACE))
	{
		char	*replace_to_esc;

		replace_to_esc = zbx_str_printable_dyn(replace_to);

		zbx_free(replace_to);
		replace_to = replace_to_esc;
	}

	if (NULL != replace_to)
	{
		size_t	data_alloc, data_len;

		data_alloc = data_len = strlen(*data) + 1;
		token->loc.r += zbx_replace_mem_dyn(data, &data_alloc, &data_len, token->loc.l,
				token->loc.r - token->loc.l + 1, replace_to, strlen(replace_to));
		zbx_free(replace_to);
	}
}

/******************************************************************************
 *                                                                            *
 * Purpose: expand discovery macro in user macro context                      *
 *                                                                            *
 * Parameters: data          - [IN/OUT] the expression containing lld macro   *
 *             token         - [IN/OUT] the token with user macro location    *
 *                                      data                                  *
 *             jp_row        - [IN] discovery data                            *
 *             error         - [OUT]error buffer                              *
 *             max_error_len - [IN] the size of error buffer                  *
 *                                                                            *
 ******************************************************************************/
static int	process_user_macro_token(char **data, zbx_token_t *token, const struct zbx_json_parse *jp_row,
		const zbx_vector_ptr_t *lld_macro_paths,  char *error, size_t max_error_len)
{
	int			force_quote, ret;
	size_t			context_r;
	char			*context, *context_esc, *errmsg = NULL;
	zbx_token_user_macro_t	*macro = &token->data.user_macro;

	/* user macro without context, nothing to replace */
	if (0 == token->data.user_macro.context.l)
		return SUCCEED;

	force_quote = ('"' == (*data)[macro->context.l]);
	context = zbx_user_macro_unquote_context_dyn(*data + macro->context.l, macro->context.r - macro->context.l + 1);

	/* substitute_lld_macros() can't fail with ZBX_TOKEN_LLD_MACRO or ZBX_TOKEN_LLD_FUNC_MACRO flags set */
	zbx_substitute_lld_macros(&context, jp_row, lld_macro_paths, ZBX_TOKEN_LLD_MACRO | ZBX_TOKEN_LLD_FUNC_MACRO, NULL,
			0);

	if (NULL != (context_esc = zbx_user_macro_quote_context_dyn(context, force_quote, &errmsg)))
	{
		context_r = macro->context.r;
		zbx_replace_string(data, macro->context.l, &context_r, context_esc);

		token->loc.r += context_r - macro->context.r;

		zbx_free(context_esc);
		ret = SUCCEED;
	}
	else
	{
		zbx_strlcpy(error, errmsg, max_error_len);
		zbx_free(errmsg);
		ret = FAIL;
	}

	zbx_free(context);

	return ret;
}

/******************************************************************************
 *                                                                            *
 * Purpose: substitute lld macros in calculated item query filter             *
 *                                                                            *
 * Parameters: filter          - [IN/OUT] the filter                          *
 *             jp_row          - [IN] the lld data row                        *
 *             lld_macro_paths - [IN] use json path to extract from jp_row    *
 *             error           - [OUT] the error message                      *
 *                                                                            *
 *  Return value: SUCCEED - the macros were expanded successfully.            *
 *                FAIL    - otherwise.                                        *
 *                                                                            *
 ******************************************************************************/
static int	substitute_query_filter_lld_macros(char **filter, const struct zbx_json_parse *jp_row,
		const zbx_vector_ptr_t *lld_macro_paths, char **error)
{
	char			*errmsg = NULL, err[128], *new_filter = NULL;
	int			i, ret = FAIL;
	zbx_eval_context_t	ctx;

	if (SUCCEED != zbx_eval_parse_expression(&ctx, *filter,
			ZBX_EVAL_PARSE_QUERY_EXPRESSION | ZBX_EVAL_COMPOSE_QUOTE | ZBX_EVAL_PARSE_LLDMACRO, &errmsg))
	{
		*error = zbx_dsprintf(NULL, "cannot parse item query filter: %s", errmsg);
		zbx_free(errmsg);
		goto out;
	}

	for (i = 0; i < ctx.stack.values_num; i++)
	{
		zbx_eval_token_t	*token = &ctx.stack.values[i];
		char			*value;

		switch (token->type)
		{
			case ZBX_EVAL_TOKEN_VAR_LLDMACRO:
			case ZBX_EVAL_TOKEN_VAR_USERMACRO:
			case ZBX_EVAL_TOKEN_VAR_STR:
				value = zbx_substr_unquote(ctx.expression, token->loc.l, token->loc.r);

				if (FAIL == zbx_substitute_lld_macros(&value, jp_row, lld_macro_paths, ZBX_MACRO_ANY, err,
						sizeof(err)))
				{
					*error = zbx_strdup(NULL, err);
					zbx_free(value);

					goto clean;
				}
				break;
			default:
				continue;
		}

		zbx_variant_set_str(&token->value, value);
	}

	zbx_eval_compose_expression(&ctx, &new_filter);
	zbx_free(*filter);
	*filter = new_filter;

	ret = SUCCEED;
clean:
	zbx_eval_clear(&ctx);
out:
	return ret;
}

/******************************************************************************
 *                                                                            *
 * Purpose: substitute lld macros in history function item query argument     *
 *          /host/key?[filter]                                                *
 *                                                                            *
 * Parameters: ctx             - [IN] the calculated item formula             *
 *             token           - [IN] the item query token                    *
 *             jp_row          - [IN] the lld data row                        *
 *             lld_macro_paths - [IN] use json path to extract from jp_row    *
 *             itemquery       - [OUT] the item query with expanded macros    *
 *             error           - [OUT] the error message                      *
 *                                                                            *
 *  Return value: SUCCEED - the macros were expanded successfully.            *
 *                FAIL    - otherwise.                                        *
 *                                                                            *
 ******************************************************************************/
static int	substitute_item_query_lld_macros(const zbx_eval_context_t *ctx, const zbx_eval_token_t *token,
		const struct zbx_json_parse *jp_row, const zbx_vector_ptr_t *lld_macro_paths, char **itemquery,
		char **error)
{
	zbx_item_query_t	query;
	char			err[128];
	int			ret = FAIL;
	size_t			itemquery_alloc = 0, itemquery_offset = 0;

	if (0 == zbx_eval_parse_query(ctx->expression + token->loc.l, token->loc.r - token->loc.l + 1, &query))
	{
		*error = zbx_strdup(NULL, "invalid item reference");
		return FAIL;
	}

	if (SUCCEED != zbx_substitute_key_macros(&query.key, NULL, NULL, jp_row, lld_macro_paths, MACRO_TYPE_ITEM_KEY,
			err, sizeof(err)))
	{
		*error = zbx_strdup(NULL, err);
		goto out;
	}

	if (NULL != query.filter && SUCCEED != substitute_query_filter_lld_macros(&query.filter, jp_row,
			lld_macro_paths, error))
	{
		goto out;
	}

	zbx_snprintf_alloc(itemquery, &itemquery_alloc, &itemquery_offset, "/%s/%s", ZBX_NULL2EMPTY_STR(query.host),
			query.key);
	if (NULL != query.filter)
		zbx_snprintf_alloc(itemquery, &itemquery_alloc, &itemquery_offset, "?[%s]", query.filter);

	ret = SUCCEED;
out:
	zbx_eval_clear_query(&query);

	return ret;
}

/******************************************************************************
 *                                                                            *
 * Purpose: substitutes lld macros in an expression                           *
 *                                                                            *
 * Parameters: data            - [IN/OUT] the expression                      *
 *             jp_row          - [IN] the lld data row                        *
 *             lld_macro_paths - [IN] use json path to extract from jp_row    *
 *             error           - [IN] pointer to string for reporting errors  *
 *             max_error_len   - [IN] size of 'error' string                  *
 *                                                                            *
 ******************************************************************************/
int	zbx_substitute_expression_lld_macros(char **data, zbx_uint64_t rules, const struct zbx_json_parse *jp_row,
		const zbx_vector_ptr_t *lld_macro_paths, char **error)
{
	char			*exp = NULL;
	int			i, ret = FAIL;
	zbx_eval_context_t	ctx;

	zabbix_log(LOG_LEVEL_DEBUG, "In %s() expression:%s", __func__, *data);

	if (SUCCEED != zbx_eval_parse_expression(&ctx, *data, rules, error))
		goto out;

	for (i = 0; i < ctx.stack.values_num; i++)
	{
		zbx_eval_token_t	*token = &ctx.stack.values[i];
		char			*value = NULL, err[128];

		switch(token->type)
		{
			case ZBX_EVAL_TOKEN_ARG_QUERY:
				if (FAIL == substitute_item_query_lld_macros(&ctx, token, jp_row, lld_macro_paths,
						&value, error))
				{
					goto clean;
				}
				break;
			case ZBX_EVAL_TOKEN_VAR_LLDMACRO:
			case ZBX_EVAL_TOKEN_VAR_USERMACRO:
			case ZBX_EVAL_TOKEN_VAR_STR:
			case ZBX_EVAL_TOKEN_VAR_NUM:
			case ZBX_EVAL_TOKEN_ARG_PERIOD:
				value = zbx_substr_unquote(ctx.expression, token->loc.l, token->loc.r);

				if (FAIL == zbx_substitute_lld_macros(&value, jp_row, lld_macro_paths, ZBX_MACRO_ANY, err,
						sizeof(err)))
				{
					*error = zbx_strdup(NULL, err);
					zbx_free(value);
					goto clean;
				}
				break;
			default:
				continue;
		}

		zbx_variant_clear(&token->value);
		zbx_variant_set_str(&token->value, value);
	}

	zbx_eval_compose_expression(&ctx, &exp);

	zbx_free(*data);
	*data = exp;
	exp = NULL;

	ret = SUCCEED;
clean:
	zbx_free(exp);
	zbx_eval_clear(&ctx);
out:
	zabbix_log(LOG_LEVEL_DEBUG, "End of %s() expression:%s", __func__, *data);

	return ret;
}

/******************************************************************************
 *                                                                            *
 * Purpose: expand discovery macro in expression macro                        *
 *                                                                            *
 * Parameters: data            - [IN/OUT] the expression containing macro     *
 *             token           - [IN/OUT] the macro token                     *
 *             jp_row          - [IN] discovery data                          *
 *             lld_macro_paths - [IN] discovery data                          *
 *             error           - [OUT] error message                          *
 *             max_error_len   - [IN] the size of error buffer                *
 *                                                                            *
 ******************************************************************************/
static int	process_expression_macro_token(char **data, zbx_token_t *token, const struct zbx_json_parse *jp_row,
		const zbx_vector_ptr_t *lld_macro_paths, char *error, size_t error_len)
{
	char	*errmsg = NULL, *expression;
	size_t	right = token->data.expression_macro.expression.r;

	expression = zbx_substr(*data, token->data.expression_macro.expression.l,
			token->data.expression_macro.expression.r);

	if (FAIL == zbx_substitute_expression_lld_macros(&expression, ZBX_EVAL_EXPRESSION_MACRO_LLD, jp_row,
			lld_macro_paths, &errmsg))
	{
		zbx_free(expression);
		zbx_strlcpy(error, errmsg, error_len);
		zbx_free(errmsg);

		return FAIL;
	}

	zbx_replace_string(data, token->data.expression_macro.expression.l, &right, expression);
	token->loc.r += right - token->data.expression_macro.expression.r;
	zbx_free(expression);

	return SUCCEED;
}

/******************************************************************************
 *                                                                            *
 * Purpose: substitute lld macros in function macro parameters                *
 *                                                                            *
 * Parameters: data   - [IN/OUT] pointer to a buffer                          *
 *             token  - [IN/OUT] the token with function macro location data  *
 *             jp_row - [IN] discovery data                                   *
 *             error  - [OUT] error message                                   *
 *             max_error_len - [IN] the size of error buffer                  *
 *                                                                            *
 * Return value: SUCCEED - the lld macros were resolved successfully          *
 *               FAIL - otherwise                                             *
 *                                                                            *
 ******************************************************************************/
static int	substitute_func_macro(char **data, zbx_token_t *token, const struct zbx_json_parse *jp_row,
		const zbx_vector_ptr_t *lld_macro_paths, char *error, size_t max_error_len)
{
	int		ret, offset = 0;
	char		*exp = NULL;
	size_t		exp_alloc = 0, exp_offset = 0, right;
	size_t		par_l = token->data.func_macro.func_param.l, par_r = token->data.func_macro.func_param.r;
	zbx_token_t	tok;

	if (SUCCEED == zbx_token_find(*data, (int)token->data.func_macro.macro.l, &tok,
			ZBX_TOKEN_SEARCH_EXPRESSION_MACRO) && ZBX_TOKEN_EXPRESSION_MACRO == tok.type &&
			tok.loc.r <= token->data.func_macro.macro.r)
	{
		offset = (int)tok.loc.r;

		if (SUCCEED == process_expression_macro_token(data, &tok, jp_row, lld_macro_paths, error,
				max_error_len))
		{
			offset = tok.loc.r - offset;
		}
	}

	ret = zbx_substitute_function_lld_param(*data + par_l + offset + 1, par_r - (par_l + 1), 0, &exp, &exp_alloc,
			&exp_offset, jp_row, lld_macro_paths, error, max_error_len);

	if (SUCCEED == ret)
	{
		right = par_r + offset - 1;
		zbx_replace_string(data, par_l + offset + 1, &right, exp);
		token->loc.r = right + 1;
	}

	zbx_free(exp);

	return ret;
}

/******************************************************************************
 *                                                                            *
 * Parameters: data   - [IN/OUT] pointer to a buffer                          *
 *             jp_row - [IN] discovery data                                   *
 *             flags  - [IN] ZBX_MACRO_ANY - all LLD macros will be resolved  *
 *                            without validation of the value type            *
 *                           ZBX_MACRO_NUMERIC - values for LLD macros should *
 *                            be numeric                                      *
 *                           ZBX_MACRO_FUNC - function macros will be         *
 *                            skipped (lld macros inside function macros will *
 *                            be ignored) for macros specified in func_macros *
 *                            array                                           *
 *             error  - [OUT] should be not NULL if ZBX_MACRO_NUMERIC flag is *
 *                            set                                             *
 *             max_error_len - [IN] the size of error buffer                  *
 *                                                                            *
 * Return value: Always SUCCEED if numeric flag is not set, otherwise SUCCEED *
 *               if all discovery macros resolved to numeric values,          *
 *               otherwise FAIL with an error message.                        *
 *                                                                            *
 ******************************************************************************/
int	zbx_substitute_lld_macros(char **data, const struct zbx_json_parse *jp_row,
		const zbx_vector_ptr_t *lld_macro_paths, int flags, char *error, size_t max_error_len)
{
	int		ret = SUCCEED, pos = 0, prev_token_loc_r = -1, cur_token_inside_quote = 0;
	size_t		i;
	zbx_token_t	token;

	zabbix_log(LOG_LEVEL_DEBUG, "In %s() data:'%s'", __func__, *data);

	while (SUCCEED == ret && SUCCEED == zbx_token_find(*data, pos, &token, ZBX_TOKEN_SEARCH_EXPRESSION_MACRO))
	{
		for (i = prev_token_loc_r + 1; i < token.loc.l; i++)
		{
			switch ((*data)[i])
			{
				case '\\':
					if (0 != cur_token_inside_quote)
						i++;
					break;
				case '"':
					cur_token_inside_quote = !cur_token_inside_quote;
					break;
			}
		}

		if (0 != (token.type & flags))
		{
			switch (token.type)
			{
				case ZBX_TOKEN_LLD_MACRO:
				case ZBX_TOKEN_LLD_FUNC_MACRO:
					process_lld_macro_token(data, &token, flags, jp_row, lld_macro_paths,
							cur_token_inside_quote);
					pos = token.loc.r;
					break;
				case ZBX_TOKEN_USER_MACRO:
					ret = process_user_macro_token(data, &token, jp_row, lld_macro_paths, error,
							max_error_len);
					pos = token.loc.r;
					break;
				case ZBX_TOKEN_FUNC_MACRO:
					if (NULL != func_macro_in_list(*data, &token.data.func_macro, NULL))
					{
						ret = substitute_func_macro(data, &token, jp_row, lld_macro_paths,
								error, max_error_len);
						pos = token.loc.r;
					}
					break;
				case ZBX_TOKEN_EXPRESSION_MACRO:
					if (SUCCEED == process_expression_macro_token(data, &token, jp_row,
							lld_macro_paths, error, max_error_len))
					{
						pos = token.loc.r;
					}
					break;
			}
		}
		prev_token_loc_r = token.loc.r;
		pos++;
	}

	zabbix_log(LOG_LEVEL_DEBUG, "End of %s():%s data:'%s'", __func__, zbx_result_string(ret), *data);

	return ret;
}

typedef struct
{
	zbx_uint64_t			*hostid;
	zbx_dc_item_t			*dc_item;
	const struct zbx_json_parse	*jp_row;
	const zbx_vector_ptr_t		*lld_macro_paths;
	int				macro_type;
}
replace_key_param_data_t;

/******************************************************************************
 *                                                                            *
 * Comments: auxiliary function for substitute_key_macros()                   *
 *                                                                            *
 ******************************************************************************/
static int	replace_key_param_cb(const char *data, int key_type, int level, int num, int quoted, void *cb_data,
			char **param)
{
	replace_key_param_data_t	*replace_key_param_data = (replace_key_param_data_t *)cb_data;
	zbx_uint64_t			*hostid = replace_key_param_data->hostid;
	zbx_dc_item_t			*dc_item = replace_key_param_data->dc_item;
	const struct zbx_json_parse	*jp_row = replace_key_param_data->jp_row;
	const zbx_vector_ptr_t		*lld_macros = replace_key_param_data->lld_macro_paths;
	int				macro_type = replace_key_param_data->macro_type, ret = SUCCEED;

	ZBX_UNUSED(num);

	if (ZBX_KEY_TYPE_ITEM == key_type && 0 == level)
		return ret;

	if (NULL == strchr(data, '{'))
		return ret;

	*param = zbx_strdup(NULL, data);

	if (0 != level)
		zbx_unquote_key_param(*param);

	if (NULL == jp_row)
		substitute_simple_macros_impl(NULL, NULL, NULL, NULL, hostid, NULL, dc_item, NULL, NULL, NULL, NULL,
				NULL, NULL, param, macro_type, NULL, 0);
	else
		zbx_substitute_lld_macros(param, jp_row, lld_macros, ZBX_MACRO_ANY, NULL, 0);

	if (0 != level)
	{
		if (FAIL == (ret = zbx_quote_key_param(param, quoted)))
			zbx_free(*param);
	}

	return ret;
}

/******************************************************************************
 *                                                                            *
 * Purpose: safely substitutes macros in parameters of an item key and OID    *
 *                                                                            *
 * Example:  key                     | macro  | result            | return    *
 *          -------------------------+--------+-------------------+---------  *
 *           echo.sh[{$MACRO}]       | a      | echo.sh[a]        | SUCCEED   *
 *           echo.sh[{$MACRO}]       | a\     | echo.sh[a\]       | SUCCEED   *
 *           echo.sh["{$MACRO}"]     | a      | echo.sh["a"]      | SUCCEED   *
 *           echo.sh["{$MACRO}"]     | a\     | undefined         | FAIL      *
 *           echo.sh[{$MACRO}]       |  a     | echo.sh[" a"]     | SUCCEED   *
 *           echo.sh[{$MACRO}]       |  a\    | undefined         | FAIL      *
 *           echo.sh["{$MACRO}"]     |  a     | echo.sh[" a"]     | SUCCEED   *
 *           echo.sh["{$MACRO}"]     |  a\    | undefined         | FAIL      *
 *           echo.sh[{$MACRO}]       | "a"    | echo.sh["\"a\""]  | SUCCEED   *
 *           echo.sh[{$MACRO}]       | "a"\   | undefined         | FAIL      *
 *           echo.sh["{$MACRO}"]     | "a"    | echo.sh["\"a\""]  | SUCCEED   *
 *           echo.sh["{$MACRO}"]     | "a"\   | undefined         | FAIL      *
 *           echo.sh[{$MACRO}]       | a,b    | echo.sh["a,b"]    | SUCCEED   *
 *           echo.sh[{$MACRO}]       | a,b\   | undefined         | FAIL      *
 *           echo.sh["{$MACRO}"]     | a,b    | echo.sh["a,b"]    | SUCCEED   *
 *           echo.sh["{$MACRO}"]     | a,b\   | undefined         | FAIL      *
 *           echo.sh[{$MACRO}]       | a]     | echo.sh["a]"]     | SUCCEED   *
 *           echo.sh[{$MACRO}]       | a]\    | undefined         | FAIL      *
 *           echo.sh["{$MACRO}"]     | a]     | echo.sh["a]"]     | SUCCEED   *
 *           echo.sh["{$MACRO}"]     | a]\    | undefined         | FAIL      *
 *           echo.sh[{$MACRO}]       | [a     | echo.sh["a]"]     | SUCCEED   *
 *           echo.sh[{$MACRO}]       | [a\    | undefined         | FAIL      *
 *           echo.sh["{$MACRO}"]     | [a     | echo.sh["[a"]     | SUCCEED   *
 *           echo.sh["{$MACRO}"]     | [a\    | undefined         | FAIL      *
 *           ifInOctets.{#SNMPINDEX} | 1      | ifInOctets.1      | SUCCEED   *
 *                                                                            *
 ******************************************************************************/
static int	substitute_key_macros_impl(char **data, zbx_uint64_t *hostid, zbx_dc_item_t *dc_item,
		const struct zbx_json_parse *jp_row, const zbx_vector_ptr_t *lld_macro_paths, int macro_type,
		char *error, size_t maxerrlen)
{
	replace_key_param_data_t	replace_key_param_data;
	int				key_type, ret;

	zabbix_log(LOG_LEVEL_DEBUG, "In %s() data:'%s'", __func__, *data);

	replace_key_param_data.hostid = hostid;
	replace_key_param_data.dc_item = dc_item;
	replace_key_param_data.jp_row = jp_row;
	replace_key_param_data.lld_macro_paths = lld_macro_paths;
	replace_key_param_data.macro_type = macro_type;

	switch (macro_type)
	{
		case MACRO_TYPE_ITEM_KEY:
			key_type = ZBX_KEY_TYPE_ITEM;
			break;
		case MACRO_TYPE_SNMP_OID:
			key_type = ZBX_KEY_TYPE_OID;
			break;
		default:
			THIS_SHOULD_NEVER_HAPPEN;
			exit(EXIT_FAILURE);
	}

	ret = zbx_replace_key_params_dyn(data, key_type, replace_key_param_cb, &replace_key_param_data, error, maxerrlen);

	zabbix_log(LOG_LEVEL_DEBUG, "End of %s():%s data:'%s'", __func__, zbx_result_string(ret), *data);

	return ret;
}

/******************************************************************************
 *                                                                            *
 * Purpose: substitute lld macros in function parameters                      *
 *                                                                            *
 * Parameters: e            - [IN] the function parameter list without        *
 *                                 enclosing parentheses:                     *
 *                                       <p1>, <p2>, ...<pN>                  *
 *             len          - [IN] the length of function parameter list      *
 *             key_in_param - [IN] 1 - the first parameter must be host:key   *
 *                                 0 - otherwise                              *
 *             exp          - [IN/OUT] output buffer                          *
 *             exp_alloc    - [IN/OUT] the size of output buffer              *
 *             exp_offset   - [IN/OUT] the current position in output buffer  *
 *             jp_row - [IN] discovery data                                   *
 *             error  - [OUT] error message                                   *
 *             max_error_len - [IN] the size of error buffer                  *
 *                                                                            *
 * Return value: SUCCEED - the lld macros were resolved successfully          *
 *               FAIL - otherwise                                             *
 *                                                                            *
 ******************************************************************************/
int	zbx_substitute_function_lld_param(const char *e, size_t len, unsigned char key_in_param,
		char **exp, size_t *exp_alloc, size_t *exp_offset, const struct zbx_json_parse *jp_row,
		const zbx_vector_ptr_t *lld_macro_paths, char *error, size_t max_error_len)
{
	int		ret = SUCCEED;
	size_t		sep_pos;
	char		*param = NULL;
	const char	*p;

	zabbix_log(LOG_LEVEL_DEBUG, "In %s()", __func__);

	if (0 == len)
	{
		zbx_strcpy_alloc(exp, exp_alloc, exp_offset, "");
		goto out;
	}

	for (p = e; p < len + e ; p += sep_pos + 1)
	{
		size_t	param_pos, param_len, rel_len = len - (p - e);
		int	quoted;

		zbx_function_param_parse(p, &param_pos, &param_len, &sep_pos);

		/* copy what was before the parameter */
		zbx_strncpy_alloc(exp, exp_alloc, exp_offset, p, param_pos);

		/* prepare the parameter (macro substitutions and quoting) */

		zbx_free(param);
		param = zbx_function_param_unquote_dyn(p + param_pos, param_len, &quoted);

		if (1 == key_in_param && p == e)
		{
			char	*key = NULL, *host = NULL;

			if (SUCCEED != zbx_parse_host_key(param, &host, &key) ||
					SUCCEED != substitute_key_macros_impl(&key, NULL, NULL, jp_row, lld_macro_paths,
							MACRO_TYPE_ITEM_KEY, NULL, 0))
			{
				zbx_snprintf(error, max_error_len, "Invalid first parameter \"%s\"", param);
				zbx_free(host);
				zbx_free(key);
				ret = FAIL;
				goto out;
			}

			zbx_free(param);
			if (NULL != host)
			{
				param = zbx_dsprintf(NULL, "%s:%s", host, key);
				zbx_free(host);
				zbx_free(key);
			}
			else
				param = key;
		}
		else
			zbx_substitute_lld_macros(&param, jp_row, lld_macro_paths, ZBX_MACRO_ANY, NULL, 0);

		if (SUCCEED != zbx_function_param_quote(&param, quoted))
		{
			zbx_snprintf(error, max_error_len, "Cannot quote parameter \"%s\"", param);
			ret = FAIL;
			goto out;
		}

		/* copy the parameter */
		zbx_strcpy_alloc(exp, exp_alloc, exp_offset, param);

		/* copy what was after the parameter (including separator) */
		if (sep_pos < rel_len)
			zbx_strncpy_alloc(exp, exp_alloc, exp_offset, p + param_pos + param_len,
					sep_pos - param_pos - param_len + 1);
	}
out:
	zbx_free(param);

	zabbix_log(LOG_LEVEL_DEBUG, "End of %s()", __func__);

	return ret;
}

/******************************************************************************
 *                                                                            *
 * Purpose: substitute LLD macros in JSON pairs                               *
 *                                                                            *
 * Parameters: data   -    [IN/OUT] pointer to a buffer that JSON pair        *
 *             jp_row -    [IN] discovery data for LLD macro substitution     *
 *             error  -    [OUT] reason for JSON pair parsing failure         *
 *             maxerrlen - [IN] the size of error buffer                      *
 *                                                                            *
 * Return value: SUCCEED or FAIL if cannot parse JSON pair                    *
 *                                                                            *
 ******************************************************************************/
int	zbx_substitute_macros_in_json_pairs(char **data, const struct zbx_json_parse *jp_row,
		const zbx_vector_ptr_t *lld_macro_paths, char *error, int maxerrlen)
{
	struct zbx_json_parse	jp_array, jp_object;
	struct zbx_json		json;
	const char		*member, *element = NULL;
	char			name[MAX_STRING_LEN], value[MAX_STRING_LEN], *p_name = NULL, *p_value = NULL;
	int			ret = SUCCEED;

	zabbix_log(LOG_LEVEL_DEBUG, "In %s()", __func__);

	if ('\0' == **data)
		goto exit;

	if (SUCCEED != zbx_json_open(*data, &jp_array))
	{
		zbx_snprintf(error, maxerrlen, "cannot parse query fields: %s", zbx_json_strerror());
		ret = FAIL;
		goto exit;
	}

	if (NULL == (element = zbx_json_next(&jp_array, element)))
	{
		zbx_strlcpy(error, "cannot parse query fields: array is empty", maxerrlen);
		ret = FAIL;
		goto exit;
	}

	zbx_json_initarray(&json, ZBX_JSON_STAT_BUF_LEN);

	do
	{
		if (SUCCEED != zbx_json_brackets_open(element, &jp_object) ||
				NULL == (member = zbx_json_pair_next(&jp_object, NULL, name, sizeof(name))) ||
				NULL == zbx_json_decodevalue(member, value, sizeof(value), NULL))
		{
			zbx_snprintf(error, maxerrlen, "cannot parse query fields: %s", zbx_json_strerror());
			ret = FAIL;
			goto clean;
		}

		p_name = zbx_strdup(NULL, name);
		p_value = zbx_strdup(NULL, value);

		zbx_substitute_lld_macros(&p_name, jp_row, lld_macro_paths, ZBX_MACRO_ANY, NULL, 0);
		zbx_substitute_lld_macros(&p_value, jp_row, lld_macro_paths, ZBX_MACRO_ANY, NULL, 0);

		zbx_json_addobject(&json, NULL);
		zbx_json_addstring(&json, p_name, p_value, ZBX_JSON_TYPE_STRING);
		zbx_json_close(&json);
		zbx_free(p_name);
		zbx_free(p_value);
	}
	while (NULL != (element = zbx_json_next(&jp_array, element)));

	zbx_free(*data);
	*data = zbx_strdup(NULL, json.buffer);
clean:
	zbx_json_free(&json);
exit:
	zabbix_log(LOG_LEVEL_DEBUG, "End of %s():%s", __func__, zbx_result_string(ret));

	return ret;
}

#ifdef HAVE_LIBXML2
/******************************************************************************
 *                                                                            *
 * Comments: auxiliary function for substitute_macros_xml()                   *
 *                                                                            *
 ******************************************************************************/
static void	substitute_macros_in_xml_elements(const zbx_dc_item_t *item, const struct zbx_json_parse *jp_row,
		const zbx_vector_ptr_t *lld_macro_paths, xmlNode *node)
{
	xmlChar	*value;
	xmlAttr	*attr;
	char	*value_tmp;

	for (;NULL != node; node = node->next)
	{
		switch (node->type)
		{
			case XML_TEXT_NODE:
				if (NULL == (value = xmlNodeGetContent(node)))
					break;

				value_tmp = zbx_strdup(NULL, (const char *)value);

				if (NULL != item)
				{
					substitute_simple_macros_impl(NULL, NULL, NULL, NULL, NULL, &item->host, item,
							NULL, NULL, NULL, NULL, NULL, NULL, &value_tmp,
							MACRO_TYPE_HTTP_XML, NULL, 0);
				}
				else
				{
					zbx_substitute_lld_macros(&value_tmp, jp_row, lld_macro_paths, ZBX_MACRO_ANY, NULL,
							0);
				}

				xmlNodeSetContent(node, NULL);
				xmlNodeAddContent(node, (xmlChar *)value_tmp);

				zbx_free(value_tmp);
				xmlFree(value);
				break;
			case XML_CDATA_SECTION_NODE:
				if (NULL == (value = xmlNodeGetContent(node)))
					break;

				value_tmp = zbx_strdup(NULL, (const char *)value);

				if (NULL != item)
				{
					substitute_simple_macros_impl(NULL, NULL, NULL, NULL, NULL, &item->host, item, NULL,
							NULL, NULL, NULL, NULL, NULL, &value_tmp, MACRO_TYPE_HTTP_RAW,
							NULL, 0);
				}
				else
				{
					zbx_substitute_lld_macros(&value_tmp, jp_row, lld_macro_paths, ZBX_MACRO_ANY, NULL,
							0);
				}

				xmlNodeSetContent(node, NULL);
				xmlNodeAddContent(node, (xmlChar *)value_tmp);

				zbx_free(value_tmp);
				xmlFree(value);
				break;
			case XML_ELEMENT_NODE:
				for (attr = node->properties; NULL != attr; attr = attr->next)
				{
					if (NULL == attr->name || NULL == (value = xmlGetProp(node, attr->name)))
						continue;

					value_tmp = zbx_strdup(NULL, (const char *)value);

					if (NULL != item)
					{
						substitute_simple_macros_impl(NULL, NULL, NULL, NULL, NULL, &item->host,
								item, NULL, NULL, NULL, NULL, NULL, NULL, &value_tmp,
								MACRO_TYPE_HTTP_XML, NULL, 0);
					}
					else
					{
						zbx_substitute_lld_macros(&value_tmp, jp_row, lld_macro_paths,
								ZBX_MACRO_ANY, NULL, 0);
					}

					xmlSetProp(node, attr->name, (xmlChar *)value_tmp);

					zbx_free(value_tmp);
					xmlFree(value);
				}
				break;
			default:
				break;
		}

		substitute_macros_in_xml_elements(item, jp_row, lld_macro_paths, node->children);
	}
}
#endif

/******************************************************************************
 *                                                                            *
 * Purpose: substitute simple or LLD macros in XML text nodes, attributes of  *
 *          a node or in CDATA section, validate XML                          *
 *                                                                            *
 * Parameters: data   - [IN/OUT] pointer to a buffer that contains XML        *
 *             item   - [IN] item for simple macro substitution               *
 *             jp_row - [IN] discovery data for LLD macro substitution        *
 *             error  - [OUT] reason for XML parsing failure                  *
 *             maxerrlen - [IN] the size of error buffer                      *
 *                                                                            *
 * Return value: SUCCEED or FAIL if XML validation has failed                 *
 *                                                                            *
 ******************************************************************************/
static int	substitute_macros_xml_impl(char **data, const zbx_dc_item_t *item, const struct zbx_json_parse *jp_row,
		const zbx_vector_ptr_t *lld_macro_paths, char *error, int maxerrlen)
{
#ifndef HAVE_LIBXML2
	ZBX_UNUSED(data);
	ZBX_UNUSED(item);
	ZBX_UNUSED(jp_row);
	ZBX_UNUSED(lld_macro_paths);
	zbx_snprintf(error, maxerrlen, "Support for XML was not compiled in");
	return FAIL;
#else
	xmlDoc		*doc;
	xmlNode		*root_element;
	xmlChar		*mem;
	int		size, ret = FAIL;

	zabbix_log(LOG_LEVEL_DEBUG, "In %s()", __func__);

	if (FAIL == zbx_open_xml(*data, 0, maxerrlen, (void **)&doc, (void **)&root_element, &error))
	{
		if (NULL == doc)
			goto exit;

		if (NULL == root_element)
			goto clean;
	}

	substitute_macros_in_xml_elements(item, jp_row, lld_macro_paths, root_element);
	xmlDocDumpMemory(doc, &mem, &size);

	if (FAIL == zbx_check_xml_memory((char *)mem, maxerrlen, &error))
		goto clean;

	zbx_free(*data);
	*data = zbx_malloc(NULL, size + 1);
	memcpy(*data, (const char *)mem, size + 1);
	xmlFree(mem);
	ret = SUCCEED;
clean:
	xmlFreeDoc(doc);
exit:
	zabbix_log(LOG_LEVEL_DEBUG, "End of %s():%s", __func__, zbx_result_string(ret));

	return ret;
#endif
}

/******************************************************************************
 *                                                                            *
 * Purpose: substitute_simple_macros with masked secret macros                *
 *          (default setting)                                                 *
 *                                                                            *
 ******************************************************************************/
int	zbx_substitute_simple_macros(const zbx_uint64_t *actionid, const zbx_db_event *event,
		const zbx_db_event *r_event, const zbx_uint64_t *userid, const zbx_uint64_t *hostid,
		const zbx_dc_host_t *dc_host, const zbx_dc_item_t *dc_item, const zbx_db_alert *alert, const zbx_db_acknowledge *ack,
		const zbx_service_alarm_t *service_alarm, const zbx_db_service *service, const char *tz,
		char **data,
		int macro_type, char *error, int maxerrlen)
{
	return substitute_simple_macros_impl(actionid, event, r_event, userid, hostid, dc_host, dc_item, alert, ack,
			service_alarm, service, tz, NULL, data, macro_type, error, maxerrlen);
}

void	zbx_substitute_simple_macros_allowed_hosts(zbx_history_recv_item_t *item, char **allowed_peers)
{
	substitute_simple_macros_impl(NULL, NULL, NULL, NULL, NULL, NULL, NULL, NULL, NULL, NULL, NULL, NULL,
			item, allowed_peers, MACRO_TYPE_ALLOWED_HOSTS, NULL, 0);
}

/******************************************************************************
 *                                                                            *
 * Purpose: substitute_simple_macros with unmasked secret macros              *
 *                                                                            *
 ******************************************************************************/
int	zbx_substitute_simple_macros_unmasked(const zbx_uint64_t *actionid, const zbx_db_event *event,
		const zbx_db_event *r_event, const zbx_uint64_t *userid, const zbx_uint64_t *hostid, const zbx_dc_host_t *dc_host,
		const zbx_dc_item_t *dc_item, const zbx_db_alert *alert, const zbx_db_acknowledge *ack,
		const zbx_service_alarm_t *service_alarm, const zbx_db_service *service, const char *tz, char **data,
		int macro_type, char *error, int maxerrlen)
{
	int			ret;
	zbx_dc_um_handle_t	*um_handle;

	um_handle = zbx_dc_open_user_macros_secure();

	ret = substitute_simple_macros_impl(actionid, event, r_event, userid, hostid, dc_host, dc_item, alert, ack,
			service_alarm, service, tz, NULL, data, macro_type, error, maxerrlen);

	zbx_dc_close_user_macros(um_handle);

	return ret;

}

/******************************************************************************
 *                                                                            *
 * Purpose: substitute_macros_xml with masked secret macros                   *
 *                                                                            *
 ******************************************************************************/
int	zbx_substitute_macros_xml(char **data, const zbx_dc_item_t *item, const struct zbx_json_parse *jp_row,
		const zbx_vector_ptr_t *lld_macro_paths, char *error, int maxerrlen)
{
	return substitute_macros_xml_impl(data, item, jp_row, lld_macro_paths, error, maxerrlen);
}

/******************************************************************************
 *                                                                            *
 * Purpose: substitute_macros_xml with unmasked secret macros                 *
 *                                                                            *
 ******************************************************************************/
int	zbx_substitute_macros_xml_unmasked(char **data, const zbx_dc_item_t *item, const struct zbx_json_parse *jp_row,
		const zbx_vector_ptr_t *lld_macro_paths, char *error, int maxerrlen)
{
	int			ret;
	zbx_dc_um_handle_t	*um_handle;

	um_handle = zbx_dc_open_user_macros_secure();

	ret = substitute_macros_xml_impl(data, item, jp_row, lld_macro_paths, error, maxerrlen);

	zbx_dc_close_user_macros(um_handle);

	return ret;
}

/******************************************************************************
 *                                                                            *
 * Purpose: substitute_key_macros with masked secret macros                   *
 *                                                                            *
 ******************************************************************************/
int	zbx_substitute_key_macros(char **data, zbx_uint64_t *hostid, zbx_dc_item_t *dc_item,
		const struct zbx_json_parse *jp_row, const zbx_vector_ptr_t *lld_macro_paths, int macro_type,
		char *error, size_t maxerrlen)
{
	return substitute_key_macros_impl(data, hostid, dc_item, jp_row, lld_macro_paths, macro_type, error, maxerrlen);
}

/******************************************************************************
 *                                                                            *
 * Purpose: substitute_key_macros with unmasked secret macros                 *
 *                                                                            *
 ******************************************************************************/
int	zbx_substitute_key_macros_unmasked(char **data, zbx_uint64_t *hostid, zbx_dc_item_t *dc_item,
		const struct zbx_json_parse *jp_row, const zbx_vector_ptr_t *lld_macro_paths, int macro_type,
		char *error, size_t maxerrlen)
{
	int			ret;
	zbx_dc_um_handle_t	*um_handle;

	um_handle = zbx_dc_open_user_macros_secure();

	ret = substitute_key_macros_impl(data, hostid, dc_item, jp_row, lld_macro_paths, macro_type, error, maxerrlen);

	zbx_dc_close_user_macros(um_handle);

	return ret;
}

/******************************************************************************
 *                                                                            *
 * Purpose: extract index from valid indexed host or item key macro           *
 *                                                                            *
 * Return value: The index or -1 if it was not valid indexed host or item key *
 *               macro                                                        *
 *                                                                            *
 ******************************************************************************/
int	zbx_expr_macro_index(const char *macro)
{
	zbx_strloc_t	loc;
	int		func_num;

	loc.l = 0;
	loc.r = strlen(macro) - 1;

	if (NULL != macro_in_list(macro, loc, expr_macros, &func_num))
		return func_num;

	return -1;
}<|MERGE_RESOLUTION|>--- conflicted
+++ resolved
@@ -579,15 +579,9 @@
  ******************************************************************************/
 static int	DBget_item_value(zbx_uint64_t itemid, char **replace_to, int request)
 {
-<<<<<<< HEAD
-	DB_RESULT	result;
-	DB_ROW		row;
-	zbx_dc_item_t	dc_item;
-=======
 	zbx_db_result_t	result;
 	zbx_db_row_t	row;
-	DC_ITEM		dc_item;
->>>>>>> 67589ad8
+	zbx_dc_item_t	dc_item;
 	zbx_uint64_t	proxy_hostid;
 	int		ret = FAIL, errcode;
 
