/*
** Zabbix
** Copyright (C) 2001-2023 Zabbix SIA
**
** This program is free software; you can redistribute it and/or modify
** it under the terms of the GNU General Public License as published by
** the Free Software Foundation; either version 2 of the License, or
** (at your option) any later version.
**
** This program is distributed in the hope that it will be useful,
** but WITHOUT ANY WARRANTY; without even the implied warranty of
** MERCHANTABILITY or FITNESS FOR A PARTICULAR PURPOSE. See the
** GNU General Public License for more details.
**
** You should have received a copy of the GNU General Public License
** along with this program; if not, write to the Free Software
** Foundation, Inc., 51 Franklin Street, Fifth Floor, Boston, MA  02110-1301, USA.
**/

#include "zbxexpression.h"
#include "expression.h"
#include "evalfunc.h"
#include "datafunc.h"

#include "zbxvariant.h"
#include "zbxeval.h"
#include "zbxdbwrap.h"
#include "zbxcachevalue.h"
#include "macrofunc.h"
#include "zbxxml.h"
#include "zbxstr.h"
#include "zbxexpr.h"
#include "zbxparam.h"
#include "zbx_trigger_constants.h"
#include "zbx_expression_constants.h"
#include "zbxevent.h"
#include "zbxtime.h"
#include "zbxjson.h"
#include "zbxalgo.h"

/******************************************************************************
 *                                                                            *
 * Purpose: formats full user name from name, surname and alias.              *
 *                                                                            *
 * Parameters: name    - [IN] user name, can be empty string                  *
 *             surname - [IN] user surname, can be empty string               *
 *             alias   - [IN] user alias                                      *
 *                                                                            *
 * Return value: the formatted user fullname.                                 *
 *                                                                            *
 ******************************************************************************/
static char	*format_user_fullname(const char *name, const char *surname, const char *alias)
{
	char	*buf = NULL;
	size_t	buf_alloc = 0, buf_offset = 0;

	zbx_strcpy_alloc(&buf, &buf_alloc, &buf_offset, name);

	if ('\0' != *surname)
	{
		if (0 != buf_offset)
			zbx_chrcpy_alloc(&buf, &buf_alloc, &buf_offset, ' ');

		zbx_strcpy_alloc(&buf, &buf_alloc, &buf_offset, surname);
	}

	if ('\0' != *alias)
	{
		size_t	offset = buf_offset;

		if (0 != buf_offset)
			zbx_strcpy_alloc(&buf, &buf_alloc, &buf_offset, " (");

		zbx_strcpy_alloc(&buf, &buf_alloc, &buf_offset, alias);

		if (0 != offset)
			zbx_chrcpy_alloc(&buf, &buf_alloc, &buf_offset, ')');
	}

	return buf;
}

#define STR_UNKNOWN_VARIABLE		"*UNKNOWN*"

/* macros that can be indexed */
static const char	*ex_macros[] =
{
	MVAR_INVENTORY_TYPE, MVAR_INVENTORY_TYPE_FULL,
	MVAR_INVENTORY_NAME, MVAR_INVENTORY_ALIAS, MVAR_INVENTORY_OS, MVAR_INVENTORY_OS_FULL, MVAR_INVENTORY_OS_SHORT,
	MVAR_INVENTORY_SERIALNO_A, MVAR_INVENTORY_SERIALNO_B, MVAR_INVENTORY_TAG,
	MVAR_INVENTORY_ASSET_TAG, MVAR_INVENTORY_MACADDRESS_A, MVAR_INVENTORY_MACADDRESS_B,
	MVAR_INVENTORY_HARDWARE, MVAR_INVENTORY_HARDWARE_FULL, MVAR_INVENTORY_SOFTWARE, MVAR_INVENTORY_SOFTWARE_FULL,
	MVAR_INVENTORY_SOFTWARE_APP_A, MVAR_INVENTORY_SOFTWARE_APP_B, MVAR_INVENTORY_SOFTWARE_APP_C,
	MVAR_INVENTORY_SOFTWARE_APP_D, MVAR_INVENTORY_SOFTWARE_APP_E, MVAR_INVENTORY_CONTACT, MVAR_INVENTORY_LOCATION,
	MVAR_INVENTORY_LOCATION_LAT, MVAR_INVENTORY_LOCATION_LON, MVAR_INVENTORY_NOTES, MVAR_INVENTORY_CHASSIS,
	MVAR_INVENTORY_MODEL, MVAR_INVENTORY_HW_ARCH, MVAR_INVENTORY_VENDOR, MVAR_INVENTORY_CONTRACT_NUMBER,
	MVAR_INVENTORY_INSTALLER_NAME, MVAR_INVENTORY_DEPLOYMENT_STATUS, MVAR_INVENTORY_URL_A, MVAR_INVENTORY_URL_B,
	MVAR_INVENTORY_URL_C, MVAR_INVENTORY_HOST_NETWORKS, MVAR_INVENTORY_HOST_NETMASK, MVAR_INVENTORY_HOST_ROUTER,
	MVAR_INVENTORY_OOB_IP, MVAR_INVENTORY_OOB_NETMASK, MVAR_INVENTORY_OOB_ROUTER, MVAR_INVENTORY_HW_DATE_PURCHASE,
	MVAR_INVENTORY_HW_DATE_INSTALL, MVAR_INVENTORY_HW_DATE_EXPIRY, MVAR_INVENTORY_HW_DATE_DECOMM,
	MVAR_INVENTORY_SITE_ADDRESS_A, MVAR_INVENTORY_SITE_ADDRESS_B, MVAR_INVENTORY_SITE_ADDRESS_C,
	MVAR_INVENTORY_SITE_CITY, MVAR_INVENTORY_SITE_STATE, MVAR_INVENTORY_SITE_COUNTRY, MVAR_INVENTORY_SITE_ZIP,
	MVAR_INVENTORY_SITE_RACK, MVAR_INVENTORY_SITE_NOTES, MVAR_INVENTORY_POC_PRIMARY_NAME,
	MVAR_INVENTORY_POC_PRIMARY_EMAIL, MVAR_INVENTORY_POC_PRIMARY_PHONE_A, MVAR_INVENTORY_POC_PRIMARY_PHONE_B,
	MVAR_INVENTORY_POC_PRIMARY_CELL, MVAR_INVENTORY_POC_PRIMARY_SCREEN, MVAR_INVENTORY_POC_PRIMARY_NOTES,
	MVAR_INVENTORY_POC_SECONDARY_NAME, MVAR_INVENTORY_POC_SECONDARY_EMAIL, MVAR_INVENTORY_POC_SECONDARY_PHONE_A,
	MVAR_INVENTORY_POC_SECONDARY_PHONE_B, MVAR_INVENTORY_POC_SECONDARY_CELL, MVAR_INVENTORY_POC_SECONDARY_SCREEN,
	MVAR_INVENTORY_POC_SECONDARY_NOTES,
	/* PROFILE.* is deprecated, use INVENTORY.* instead */
	MVAR_PROFILE_DEVICETYPE, MVAR_PROFILE_NAME, MVAR_PROFILE_OS, MVAR_PROFILE_SERIALNO,
	MVAR_PROFILE_TAG, MVAR_PROFILE_MACADDRESS, MVAR_PROFILE_HARDWARE, MVAR_PROFILE_SOFTWARE,
	MVAR_PROFILE_CONTACT, MVAR_PROFILE_LOCATION, MVAR_PROFILE_NOTES,
	MVAR_HOST_HOST, MVAR_HOSTNAME, MVAR_HOST_NAME, MVAR_HOST_DESCRIPTION, MVAR_PROXY_NAME, MVAR_PROXY_DESCRIPTION,
	MVAR_HOST_CONN, MVAR_HOST_DNS, MVAR_HOST_IP, MVAR_HOST_PORT, MVAR_IPADDRESS, MVAR_HOST_ID,
	MVAR_ITEM_ID, MVAR_ITEM_NAME, MVAR_ITEM_NAME_ORIG, MVAR_ITEM_DESCRIPTION, MVAR_ITEM_DESCRIPTION_ORIG,
	MVAR_ITEM_KEY, MVAR_ITEM_KEY_ORIG, MVAR_TRIGGER_KEY,
	MVAR_ITEM_LASTVALUE,
	MVAR_ITEM_STATE,
	MVAR_ITEM_VALUE, MVAR_ITEM_VALUETYPE,
	MVAR_ITEM_LOG_DATE, MVAR_ITEM_LOG_TIME, MVAR_ITEM_LOG_AGE, MVAR_ITEM_LOG_SOURCE,
	MVAR_ITEM_LOG_SEVERITY, MVAR_ITEM_LOG_NSEVERITY, MVAR_ITEM_LOG_EVENTID,
	MVAR_FUNCTION_VALUE, MVAR_FUNCTION_RECOVERY_VALUE,
	NULL
};

/* macros that are supported in expression macro */
static const char	*expr_macros[] = {MVAR_HOST_HOST, MVAR_HOSTNAME, MVAR_ITEM_KEY, NULL};

/******************************************************************************
 *                                                                            *
 * Purpose: request recovery event value by macro.                            *
 *                                                                            *
 ******************************************************************************/
static void	get_recovery_event_value(const char *macro, const zbx_db_event *r_event, char **replace_to,
		const char *tz)
{
	if (0 == strcmp(macro, MVAR_EVENT_RECOVERY_DATE))
	{
		*replace_to = zbx_strdup(*replace_to, zbx_date2str(r_event->clock, tz));
	}
	else if (0 == strcmp(macro, MVAR_EVENT_RECOVERY_ID))
	{
		*replace_to = zbx_dsprintf(*replace_to, ZBX_FS_UI64, r_event->eventid);
	}
	else if (0 == strcmp(macro, MVAR_EVENT_RECOVERY_STATUS))
	{
		*replace_to = zbx_strdup(*replace_to,
				event_value_string(r_event->source, r_event->object, r_event->value));
	}
	else if (0 == strcmp(macro, MVAR_EVENT_RECOVERY_TIME))
	{
		*replace_to = zbx_strdup(*replace_to, zbx_time2str(r_event->clock, tz));
	}
	else if (0 == strcmp(macro, MVAR_EVENT_RECOVERY_VALUE))
	{
		*replace_to = zbx_dsprintf(*replace_to, "%d", r_event->value);
	}
	else if (0 == strcmp(macro, MVAR_EVENT_RECOVERY_NAME))
	{
		*replace_to = zbx_dsprintf(*replace_to, "%s", r_event->name);
	}
	else if (EVENT_SOURCE_TRIGGERS == r_event->source || EVENT_SOURCE_SERVICE == r_event->source)
	{
		if (0 == strcmp(macro, MVAR_EVENT_RECOVERY_TAGS))
			zbx_event_get_str_tags(r_event, replace_to);
		else if (0 == strcmp(macro, MVAR_EVENT_RECOVERY_TAGSJSON))
			zbx_event_get_json_tags(r_event, replace_to);
	}
}

/******************************************************************************
 *                                                                            *
 * Purpose: request current event value by macro.                             *
 *                                                                            *
 ******************************************************************************/
static void	get_current_event_value(const char *macro, const zbx_db_event *event, char **replace_to)
{
	if (0 == strcmp(macro, MVAR_EVENT_STATUS))
	{
		*replace_to = zbx_strdup(*replace_to,
				event_value_string(event->source, event->object, event->value));
	}
	else if (0 == strcmp(macro, MVAR_EVENT_VALUE))
	{
		*replace_to = zbx_dsprintf(*replace_to, "%d", event->value);
	}
}

/******************************************************************************
 *                                                                            *
 * Purpose: check if a token contains indexed macro.                          *
 *                                                                            *
 ******************************************************************************/
static int	is_indexed_macro(const char *str, const zbx_token_t *token)
{
	const char	*p;

	switch (token->type)
	{
		case ZBX_TOKEN_MACRO:
			p = str + token->loc.r - 1;
			break;
		case ZBX_TOKEN_FUNC_MACRO:
			p = str + token->data.func_macro.macro.r - 1;
			break;
		default:
			THIS_SHOULD_NEVER_HAPPEN;
			return FAIL;
	}

	return '1' <= *p && *p <= '9' ? 1 : 0;
}

/******************************************************************************
 *                                                                            *
 * Purpose: check if a macro in string is one of the list and extract index.  *
 *                                                                            *
 * Parameters: str          - [IN] string containing potential macro          *
 *             strloc       - [IN] part of the string to check                *
 *             macros       - [IN] list of allowed macros (without indices)   *
 *             N_functionid - [OUT] index of the macro in string (if valid)   *
 *                                                                            *
 * Return value: unindexed macro from the allowed list or NULL.               *
 *                                                                            *
 * Comments: example: N_functionid is untouched if function returns NULL, for *
 *           a valid unindexed macro N_function is 1.                         *
 *                                                                            *
 ******************************************************************************/
static const char	*macro_in_list(const char *str, zbx_strloc_t strloc, const char **macros, int *N_functionid)
{
	const char	**macro, *m;
	size_t		i;

	for (macro = macros; NULL != *macro; macro++)
	{
		for (m = *macro, i = strloc.l; '\0' != *m && i <= strloc.r && str[i] == *m; m++, i++)
			;

		/* check whether macro has ended while strloc hasn't or vice-versa */
		if (('\0' == *m && i <= strloc.r) || ('\0' != *m && i > strloc.r))
			continue;

		/* strloc either fully matches macro... */
		if ('\0' == *m)
		{
			if (NULL != N_functionid)
				*N_functionid = 1;

			break;
		}

		/* ...or there is a mismatch, check if it's in a pre-last character and it's an index */
		if (i == strloc.r - 1 && '1' <= str[i] && str[i] <= '9' && str[i + 1] == *m && '\0' == *(m + 1))
		{
			if (NULL != N_functionid)
				*N_functionid = str[i] - '0';

			break;
		}
	}

	return *macro;
}

/******************************************************************************
 *                                                                            *
 * Purpose: calculate result of expression macro.                             *
 *                                                                            *
 * Return value: upon successful completion return SUCCEED                    *
 *               otherwise FAIL                                               *
 *                                                                            *
 ******************************************************************************/
static int	get_expression_macro_result(const zbx_db_event *event, char *data, zbx_strloc_t *loc,
		zbx_timespec_t *ts, char **replace_to, char **error)
{
	int				ret = FAIL;
	zbx_eval_context_t		ctx;
	const zbx_vector_uint64_t	*hostids;
	zbx_variant_t			value;
	zbx_expression_eval_t		eval;
	char				*expression = NULL;
	size_t				exp_alloc = 0, exp_offset = 0;
	zbx_dc_um_handle_t		*um_handle;

	zabbix_log(LOG_LEVEL_DEBUG, "In %s()", __func__);

	zbx_strncpy_alloc(&expression, &exp_alloc, &exp_offset, data + loc->l, loc->r - loc->l + 1);
	zabbix_log(LOG_LEVEL_DEBUG, "%s() expression: '%s'", __func__, expression);

	um_handle = zbx_dc_open_user_macros();

	if (SUCCEED != zbx_eval_parse_expression(&ctx, expression, ZBX_EVAL_PARSE_EXPRESSION_MACRO, error))
		goto out;

	if (SUCCEED != zbx_db_trigger_get_all_hostids(&event->trigger, &hostids))
	{
		*error = zbx_strdup(NULL, "cannot obtain host identifiers for the expression macro");
		goto out;
	}

	if (SUCCEED != zbx_eval_expand_user_macros(&ctx, hostids->values, hostids->values_num,
			(zbx_macro_expand_func_t)zbx_dc_expand_user_and_func_macros, um_handle, NULL))
	{
		goto out;
	}

	zbx_expression_eval_init(&eval, ZBX_EXPRESSION_NORMAL, &ctx);
	zbx_expression_eval_resolve_trigger_hosts_items(&eval, &event->trigger);

	if (SUCCEED == (ret = zbx_expression_eval_execute(&eval, ts, &value, error)))
	{
		*replace_to = zbx_strdup(NULL, zbx_variant_value_desc(&value));
		zbx_variant_clear(&value);
	}

	zbx_expression_eval_clear(&eval);
out:
	zbx_eval_clear(&ctx);
	zbx_free(expression);

	zbx_dc_close_user_macros(um_handle);

	zabbix_log(LOG_LEVEL_DEBUG, "End of %s():%s", __func__, zbx_result_string(ret));

	return ret;
}

/******************************************************************************
 *                                                                            *
 * Purpose: cache host identifier referenced by an item or a lld-rule.        *
 *                                                                            *
 * Parameters: hostids - [OUT] host identifier cache                          *
 *             itemid  - [IN]  item identifier                                *
 *                                                                            *
 ******************************************************************************/
static void	cache_item_hostid(zbx_vector_uint64_t *hostids, zbx_uint64_t itemid)
{
	if (0 == hostids->values_num)
	{
		zbx_dc_item_t	item;
		int		errcode;

		zbx_dc_config_get_items_by_itemids(&item, &itemid, &errcode, 1);

		if (SUCCEED == errcode)
			zbx_vector_uint64_append(hostids, item.host.hostid);

		zbx_dc_config_clean_items(&item, &errcode, 1);
	}
}

/******************************************************************************
 *                                                                            *
 * Purpose: resolve {EVENT.OPDATA} macro.                                     *
 *                                                                            *
 ******************************************************************************/
static void	resolve_opdata(const zbx_db_event *event, char **replace_to, const char *tz, char *error, int maxerrlen)
{
	zabbix_log(LOG_LEVEL_DEBUG, "In %s()", __func__);

	if ('\0' == *event->trigger.opdata)
	{
		int			i;
		zbx_vector_uint64_t	itemids;
		zbx_timespec_t		ts;

		ts.sec = time(NULL);
		ts.ns = 999999999;

		zbx_vector_uint64_create(&itemids);
		zbx_db_trigger_get_itemids(&event->trigger, &itemids);

		for (i = 0; i < itemids.values_num; i++)
		{
			char	*val = NULL;

			if (NULL != *replace_to)
				*replace_to = zbx_strdcat(*replace_to, ", ");

			if (SUCCEED == expr_db_item_get_value(itemids.values[i], &val, 0, &ts))
			{
				*replace_to = zbx_strdcat(*replace_to, val);
				zbx_free(val);
			}
			else
				*replace_to = zbx_strdcat(*replace_to, STR_UNKNOWN_VARIABLE);
		}

		zbx_vector_uint64_destroy(&itemids);
	}
	else
	{
		*replace_to = zbx_strdup(*replace_to, event->trigger.opdata);
		substitute_simple_macros_impl(NULL, event, NULL, NULL, NULL, NULL, NULL, NULL, NULL, NULL, NULL, tz,
				NULL, replace_to, ZBX_MACRO_TYPE_TRIGGER_DESCRIPTION, error, maxerrlen);
	}

	zabbix_log(LOG_LEVEL_DEBUG, "End of %s()", __func__);
}

/******************************************************************************
 *                                                                            *
 * Purpose: resolve {USER.*} macros.                                          *
 *                                                                            *
 ******************************************************************************/
static void	resolve_user_macros(zbx_uint64_t userid, const char *m, char **user_username, char **user_name,
		char **user_surname, int *user_names_found, char **replace_to)
{
	/* use only one DB request for all occurrences of 5 macros */
	if (0 == *user_names_found)
	{
		if (SUCCEED == zbx_db_get_user_names(userid, user_username, user_name, user_surname))
			*user_names_found = 1;
		else
			return;
	}

	if (0 == strcmp(m, MVAR_USER_USERNAME) || 0 == strcmp(m, MVAR_USER_ALIAS))
	{
		*replace_to = zbx_strdup(*replace_to, *user_username);
	}
	else if (0 == strcmp(m, MVAR_USER_NAME))
	{
		*replace_to = zbx_strdup(*replace_to, *user_name);
	}
	else if (0 == strcmp(m, MVAR_USER_SURNAME))
	{
		*replace_to = zbx_strdup(*replace_to, *user_surname);
	}
	else if (0 == strcmp(m, MVAR_USER_FULLNAME))
	{
		zbx_free(*replace_to);
		*replace_to = format_user_fullname(*user_name, *user_surname, *user_username);
	}
}

static int	resolve_host_target_macros(const char *m, const zbx_dc_host_t *dc_host, zbx_dc_interface_t *interface,
		int *require_address, char **replace_to)
{
	int	ret = SUCCEED;

	if (NULL == dc_host)
		return SUCCEED;

	if (0 == strcmp(m, MVAR_HOST_TARGET_DNS))
	{
		if (SUCCEED == (ret = zbx_dc_config_get_interface(interface, dc_host->hostid, 0)))
			*replace_to = zbx_strdup(*replace_to, interface->dns_orig);

		*require_address = 1;
	}
	else if (0 == strcmp(m, MVAR_HOST_TARGET_CONN))
	{
		if (SUCCEED == (ret = zbx_dc_config_get_interface(interface, dc_host->hostid, 0)))
			*replace_to = zbx_strdup(*replace_to, interface->addr);

		*require_address = 1;

	}
	else if (0 == strcmp(m, MVAR_HOST_TARGET_HOST))
	{
		*replace_to = zbx_strdup(*replace_to, dc_host->host);
	}
	else if (0 == strcmp(m, MVAR_HOST_TARGET_IP))
	{
		if (SUCCEED == (ret = zbx_dc_config_get_interface(interface, dc_host->hostid, 0)))
			*replace_to = zbx_strdup(*replace_to, interface->ip_orig);

		*require_address = 1;
	}
	else if (0 == strcmp(m, MVAR_HOST_TARGET_NAME))
	{
		*replace_to = zbx_strdup(*replace_to, dc_host->name);
	}

	return ret;
}

/******************************************************************************
 *                                                                            *
 * Purpose: request cause event value by macro.                               *
 *                                                                            *
 ******************************************************************************/
static void	get_event_cause_value(const char *macro, char **replace_to, const zbx_db_event *event,
		zbx_db_event **cause_event, zbx_db_event **cause_recovery_event, const zbx_uint64_t *recipient_userid,
		const char *tz, char *error, int maxerrlen)
{
	zbx_db_event		*c_event;

	zabbix_log(LOG_LEVEL_DEBUG, "In %s() eventid = " ZBX_FS_UI64 ", event name = '%s'", __func__, event->eventid,
			event->name);

	if (NULL == *cause_event)
		zbx_db_prepare_empty_event(zbx_db_get_cause_eventid(event->eventid), cause_event);

	if (0 == (*cause_event)->eventid)
		goto out;

	if (0 == strcmp(macro, MVAR_EVENT_CAUSE_DURATION) ||
			0 == strcmp(macro, MVAR_EVENT_CAUSE_STATUS) ||
			0 == strcmp(macro, MVAR_EVENT_CAUSE_VALUE) ||
			0 == strcmp(macro, MVAR_EVENT_CAUSE_OPDATA))
	{
		if (NULL == *cause_recovery_event)
		{
			zbx_vector_uint64_t		eventids, r_eventids;
			zbx_vector_uint64_pair_t	dummy_event_pairs;

			zbx_vector_uint64_create(&eventids);
			zbx_vector_uint64_create(&r_eventids);
			zbx_vector_uint64_pair_create(&dummy_event_pairs);

			zbx_vector_uint64_append(&eventids, (*cause_event)->eventid);
			zbx_db_get_eventid_r_eventid_pairs(&eventids, &dummy_event_pairs, &r_eventids);

			zbx_db_prepare_empty_event(0 != r_eventids.values_num ? r_eventids.values[0] : 0,
					cause_recovery_event);

			zbx_vector_uint64_destroy(&eventids);
			zbx_vector_uint64_destroy(&r_eventids);
			zbx_vector_uint64_pair_destroy(&dummy_event_pairs);
		}

		c_event = (0 != (*cause_recovery_event)->eventid) ? *cause_recovery_event : *cause_event;
	}
	else
		c_event = *cause_event;

	zbx_db_get_event_data_core(c_event);

	if (0 == (ZBX_FLAGS_DB_EVENT_RETRIEVED_CORE & c_event->flags))
		goto out;

	if (0 == strcmp(macro, MVAR_EVENT_CAUSE_UPDATE_HISTORY))
	{
		zbx_event_db_get_history(c_event, replace_to, recipient_userid, tz);
	}
	else if (0 == strcmp(macro, MVAR_EVENT_CAUSE_ACK_STATUS))
	{
		*replace_to = zbx_strdup(*replace_to, c_event->acknowledged ? "Yes" : "No");
	}
	else if (0 == strcmp(macro, MVAR_EVENT_CAUSE_AGE))
	{
		*replace_to = zbx_strdup(*replace_to, zbx_age2str(time(NULL) - c_event->clock));
	}
	else if (0 == strcmp(macro, MVAR_EVENT_CAUSE_DATE))
	{
		*replace_to = zbx_strdup(*replace_to, zbx_date2str(c_event->clock, tz));
	}
	else if (0 == strcmp(macro, MVAR_EVENT_CAUSE_DURATION))
	{
		if (NULL != cause_recovery_event && 0 != (*cause_recovery_event)->eventid)
		{
			*replace_to = zbx_strdup(*replace_to, zbx_age2str((*cause_recovery_event)->clock -
					c_event->clock));
		}
		else
			*replace_to = zbx_strdup(*replace_to, zbx_age2str(time(NULL) - c_event->clock));
	}
	else if (0 == strcmp(macro, MVAR_EVENT_CAUSE_ID))
	{
		*replace_to = zbx_dsprintf(*replace_to, ZBX_FS_UI64, c_event->eventid);
	}
	else if (0 == strcmp(macro, MVAR_EVENT_CAUSE_NAME))
	{
		*replace_to = zbx_strdup(*replace_to, c_event->name);
	}
	if (0 == strcmp(macro, MVAR_EVENT_CAUSE_STATUS))
	{
		*replace_to = zbx_strdup(*replace_to, event_value_string((unsigned char)c_event->source,
				(unsigned char)c_event->object, (unsigned char)c_event->value));
	}
	else if (0 == strcmp(macro, MVAR_EVENT_CAUSE_TAGS))
	{
		zbx_db_get_event_data_tags(c_event);
		zbx_event_get_str_tags(c_event, replace_to);
	}
	else if (0 == strcmp(macro, MVAR_EVENT_CAUSE_TAGSJSON))
	{
		zbx_db_get_event_data_tags(c_event);
		zbx_event_get_json_tags(c_event, replace_to);
	}
	else if (0 == strncmp(macro, MVAR_EVENT_CAUSE_TAGS_PREFIX, ZBX_CONST_STRLEN(MVAR_EVENT_CAUSE_TAGS_PREFIX)))
	{
		zbx_db_get_event_data_tags(c_event);
		zbx_event_get_tag(macro + ZBX_CONST_STRLEN(MVAR_EVENT_CAUSE_TAGS_PREFIX), c_event, replace_to);
	}
	else if (0 == strcmp(macro, MVAR_EVENT_CAUSE_TIME))
	{
		*replace_to = zbx_strdup(*replace_to, zbx_time2str(c_event->clock, tz));
	}
	else if (0 == strcmp(macro, MVAR_EVENT_CAUSE_VALUE))
	{
		*replace_to = zbx_dsprintf(*replace_to, "%d", c_event->value);
	}
	else if (0 == strcmp(macro, MVAR_EVENT_CAUSE_SEVERITY))
	{
		if (FAIL == zbx_config_get_trigger_severity_name(c_event->severity, replace_to))
			*replace_to = zbx_strdup(*replace_to, "unknown");
	}
	else if (0 == strcmp(macro, MVAR_EVENT_CAUSE_NSEVERITY))
	{
		*replace_to = zbx_dsprintf(*replace_to, "%d", (int)c_event->severity);
	}
	else if (0 == strcmp(macro, MVAR_EVENT_CAUSE_OBJECT))
	{
		*replace_to = zbx_dsprintf(*replace_to, "%d", c_event->object);
	}
	else if (0 == strcmp(macro, MVAR_EVENT_CAUSE_SOURCE))
	{
		*replace_to = zbx_dsprintf(*replace_to, "%d", c_event->source);
	}
	else if (0 == strcmp(macro, MVAR_EVENT_CAUSE_OPDATA))
	{
		zbx_db_get_event_data_tags(c_event);
		zbx_db_get_event_data_triggers(c_event);

		if (0 == (ZBX_FLAGS_DB_EVENT_RETRIEVED_TRIGGERS & c_event->flags))
			goto out;

		resolve_opdata(c_event, replace_to, tz, error, maxerrlen);
	}
out:
	zabbix_log(LOG_LEVEL_DEBUG, "End of %s()", __func__);
}

/******************************************************************************
 *                                                                            *
 * Purpose: substitute simple macros in data string with real values.         *
 *                                                                            *
 ******************************************************************************/
int	substitute_simple_macros_impl(const zbx_uint64_t *actionid, const zbx_db_event *event,
		const zbx_db_event *r_event, const zbx_uint64_t *userid, const zbx_uint64_t *hostid,
		const zbx_dc_host_t *dc_host, const zbx_dc_item_t *dc_item, const zbx_db_alert *alert,
		const zbx_db_acknowledge *ack, const zbx_service_alarm_t *service_alarm, const zbx_db_service *service,
		const char *tz, zbx_history_recv_item_t *history_data_item, char **data, int macro_type, char *error,
		int maxerrlen)
{
	char				c, *replace_to = NULL, sql[64], *m_ptr;
	const char			*m;
	int				N_functionid, indexed_macro, require_address, ret, res = SUCCEED,
					pos = 0, found, user_names_found = 0, raw_value;
	size_t				data_alloc, data_len;
	zbx_dc_interface_t		interface;
	zbx_vector_uint64_t		hostids;
	const zbx_vector_uint64_t	*phostids;
	zbx_token_t			token, inner_token;
	zbx_token_search_t		token_search = ZBX_TOKEN_SEARCH_BASIC;
	char				*expression = NULL, *user_username = NULL, *user_name = NULL,
					*user_surname = NULL;
	zbx_dc_um_handle_t		*um_handle;
	zbx_db_event			*cause_event = NULL, *cause_recovery_event = NULL;

	if (NULL == data || NULL == *data || '\0' == **data)
	{
		zabbix_log(LOG_LEVEL_DEBUG, "In %s() data:EMPTY", __func__);
		return res;
	}

	zabbix_log(LOG_LEVEL_DEBUG, "In %s() data:'%s'", __func__, *data);

	if (0 != (macro_type & (ZBX_MACRO_TYPE_TRIGGER_DESCRIPTION | ZBX_MACRO_TYPE_EVENT_NAME)))
		token_search |= ZBX_TOKEN_SEARCH_REFERENCES;

	if (0 != (macro_type & (ZBX_MACRO_TYPE_MESSAGE_NORMAL | ZBX_MACRO_TYPE_MESSAGE_RECOVERY |
			ZBX_MACRO_TYPE_MESSAGE_UPDATE | ZBX_MACRO_TYPE_EVENT_NAME)))
	{
		token_search |= ZBX_TOKEN_SEARCH_EXPRESSION_MACRO;
	}

	if (SUCCEED != zbx_token_find(*data, pos, &token, token_search))
		goto out;

	um_handle = zbx_dc_open_user_macros();
	zbx_vector_uint64_create(&hostids);

	data_alloc = data_len = strlen(*data) + 1;

	for (found = SUCCEED; SUCCEED == res && SUCCEED == found;
			found = zbx_token_find(*data, pos, &token, token_search))
	{
		indexed_macro = 0;
		require_address = 0;
		N_functionid = 1;
		raw_value = 0;
		pos = token.loc.l;
		inner_token = token;
		ret = SUCCEED;

		switch (token.type)
		{
			case ZBX_TOKEN_OBJECTID:
			case ZBX_TOKEN_LLD_MACRO:
			case ZBX_TOKEN_LLD_FUNC_MACRO:
				/* neither lld nor {123123} macros are processed by this function, skip them */
				pos = token.loc.r + 1;
				continue;
			case ZBX_TOKEN_MACRO:
				if (0 != is_indexed_macro(*data, &token) &&
						NULL != (m = macro_in_list(*data, token.loc, ex_macros, &N_functionid)))
				{
					indexed_macro = 1;
				}
				else
				{
					m = *data + token.loc.l;
					c = (*data)[token.loc.r + 1];
					(*data)[token.loc.r + 1] = '\0';
				}
				break;
			case ZBX_TOKEN_FUNC_MACRO:
				raw_value = 1;
				indexed_macro = is_indexed_macro(*data, &token);
				if (NULL == (m_ptr = func_get_macro_from_func(*data, &token.data.func_macro, &N_functionid))
						|| SUCCEED != zbx_token_find(*data, token.data.func_macro.macro.l,
						&inner_token, token_search))
				{
					/* Ignore functions with macros not supporting them, but do not skip the */
					/* whole token, nested macro should be resolved in this case. */
					pos++;
					ret = FAIL;
				}
				m = m_ptr;
				break;
			case ZBX_TOKEN_USER_MACRO:
				/* To avoid *data modification user macro resolver should be replaced with a function */
				/* that takes initial *data string and token.data.user_macro instead of m as params.  */
				m = *data + token.loc.l;
				c = (*data)[token.loc.r + 1];
				(*data)[token.loc.r + 1] = '\0';
				break;
			case ZBX_TOKEN_REFERENCE:
			case ZBX_TOKEN_EXPRESSION_MACRO:
				/* These macros (and probably all other in the future) must be resolved using only */
				/* information stored in token.data union. For now, force crash if they rely on m. */
				m = NULL;
				break;
			default:
				THIS_SHOULD_NEVER_HAPPEN;
				res = FAIL;
				continue;
		}

		if (SUCCEED == ret)
		{

		if (0 != (macro_type & (ZBX_MACRO_TYPE_MESSAGE_NORMAL | ZBX_MACRO_TYPE_MESSAGE_RECOVERY |
				ZBX_MACRO_TYPE_MESSAGE_UPDATE |
				ZBX_MACRO_TYPE_SCRIPT_NORMAL | ZBX_MACRO_TYPE_SCRIPT_RECOVERY)))
		/* ZBX_MACRO_TYPE_SCRIPT_NORMAL and ZBX_MACRO_TYPE_SCRIPT_RECOVERY behave pretty similar to */
		/* ZBX_MACRO_TYPE_MESSAGE_NORMAL and ZBX_MACRO_TYPE_MESSAGE_RECOVERY. Therefore the code is not duplicated */
		/* but few conditions are added below where behavior differs. */
		{
			const zbx_db_event	*c_event;

			c_event = ((NULL != r_event) ? r_event : event);

			if (EVENT_SOURCE_TRIGGERS == c_event->source)
			{
				if (ZBX_TOKEN_USER_MACRO == token.type || (ZBX_TOKEN_FUNC_MACRO == token.type &&
						0 == strncmp(m, MVAR_USER_MACRO, ZBX_CONST_STRLEN(MVAR_USER_MACRO))))
				{
					if (NULL == dc_host)
					{
						if (SUCCEED == zbx_db_trigger_get_all_hostids(&c_event->trigger,
								&phostids))
						{
							zbx_dc_get_user_macro(um_handle, m, phostids->values,
									phostids->values_num, &replace_to);
						}
					}
					else
						zbx_dc_get_user_macro(um_handle, m, &dc_host->hostid, 1, &replace_to);

					pos = token.loc.r;
				}
				else if (ZBX_TOKEN_EXPRESSION_MACRO == inner_token.type)
				{
					zbx_timespec_t	ts;
					char		*errmsg = NULL;

					zbx_timespec(&ts);

					if (SUCCEED != (ret = get_expression_macro_result(event, *data,
							&inner_token.data.expression_macro.expression, &ts, &replace_to,
							&errmsg)))
					{
						*errmsg = tolower(*errmsg);
						zabbix_log(LOG_LEVEL_DEBUG, "%s() cannot evaluate"
								" expression macro: %s", __func__, errmsg);
						zbx_strlcpy(error, errmsg, maxerrlen);
						zbx_free(errmsg);
					}
				}
				else if (NULL != actionid &&
						0 == strncmp(m, MVAR_ACTION, ZBX_CONST_STRLEN(MVAR_ACTION)))
				{
					ret = expr_db_get_action_value(m, *actionid, &replace_to);
				}
				else if (0 == strcmp(m, MVAR_DATE))
				{
					replace_to = zbx_strdup(replace_to, zbx_date2str(time(NULL), tz));
				}
				else if (NULL != actionid && 0 == strcmp(m, MVAR_ESC_HISTORY))
				{
					expr_db_get_escalation_history(*actionid, event, r_event, &replace_to, userid,
							tz);
				}
				else if (0 == strncmp(m, MVAR_EVENT_RECOVERY, ZBX_CONST_STRLEN(MVAR_EVENT_RECOVERY)))
				{
					if (NULL != r_event)
						get_recovery_event_value(m, r_event, &replace_to, tz);
				}
				else if (0 == strncmp(m, MVAR_EVENT_CAUSE, ZBX_CONST_STRLEN(MVAR_EVENT_CAUSE)))
				{
					get_event_cause_value(m, &replace_to, event, &cause_event,
							&cause_recovery_event, userid, tz, error, maxerrlen);
				}
				else if (0 == strcmp(m, MVAR_EVENT_SYMPTOMS))
				{
					expr_db_get_event_symptoms(event, &replace_to);
				}
				else if (0 == strcmp(m, MVAR_EVENT_STATUS) || 0 == strcmp(m, MVAR_EVENT_VALUE))
				{
					get_current_event_value(m, c_event, &replace_to);
				}
				else if (0 == strcmp(m, MVAR_EVENT_NAME))
				{
					replace_to = zbx_strdup(replace_to, event->name);
				}
				else if (0 == strcmp(m, MVAR_EVENT_OPDATA))
				{
					resolve_opdata(c_event, &replace_to, tz, error, maxerrlen);
				}
				else if (0 == strcmp(m, MVAR_ACK_MESSAGE) || 0 == strcmp(m, MVAR_EVENT_UPDATE_MESSAGE))
				{
					if (0 != (macro_type & ZBX_MACRO_TYPE_MESSAGE_UPDATE) && NULL != ack)
						replace_to = zbx_strdup(replace_to, ack->message);
				}
				else if (0 == strcmp(m, MVAR_ACK_TIME) || 0 == strcmp(m, MVAR_EVENT_UPDATE_TIME))
				{
					if (0 != (macro_type & ZBX_MACRO_TYPE_MESSAGE_UPDATE) && NULL != ack)
						replace_to = zbx_strdup(replace_to, zbx_time2str(ack->clock, tz));
				}
				else if (0 == strcmp(m, MVAR_ACK_DATE) || 0 == strcmp(m, MVAR_EVENT_UPDATE_DATE))
				{
					if (0 != (macro_type & ZBX_MACRO_TYPE_MESSAGE_UPDATE) && NULL != ack)
						replace_to = zbx_strdup(replace_to, zbx_date2str(ack->clock, tz));
				}
				else if (0 == strcmp(m, MVAR_EVENT_UPDATE_ACTION))
				{
					if (0 != (macro_type & ZBX_MACRO_TYPE_MESSAGE_UPDATE) && NULL != ack)
					{
						zbx_problem_get_actions(ack, ZBX_PROBLEM_UPDATE_ACKNOWLEDGE |
								ZBX_PROBLEM_UPDATE_UNACKNOWLEDGE |
								ZBX_PROBLEM_UPDATE_CLOSE | ZBX_PROBLEM_UPDATE_MESSAGE |
								ZBX_PROBLEM_UPDATE_SEVERITY | ZBX_PROBLEM_UPDATE_SUPPRESS
								| ZBX_PROBLEM_UPDATE_UNSUPPRESS, tz, &replace_to);
					}
				}
				else if (0 == strcmp(m, MVAR_EVENT_UPDATE_STATUS))
				{
					if (0 != (macro_type & ZBX_MACRO_TYPE_MESSAGE_UPDATE) && NULL != ack)
						replace_to = zbx_strdup(replace_to, "1");
					else
						replace_to = zbx_strdup(replace_to, "0");
				}
				else if (0 == strncmp(m, MVAR_EVENT, ZBX_CONST_STRLEN(MVAR_EVENT)))
				{
					zbx_event_get_macro_value(m, event, &replace_to, userid, r_event, tz);
				}
				else if (0 == strcmp(m, MVAR_HOST_ID))
				{
					ret = expr_db_get_trigger_value(&event->trigger, &replace_to,
							N_functionid, ZBX_REQUEST_HOST_ID);
				}
				else if (0 == strcmp(m, MVAR_HOST_HOST) || 0 == strcmp(m, MVAR_HOSTNAME))
				{
					ret = expr_db_get_trigger_value(&c_event->trigger, &replace_to,
							N_functionid, ZBX_REQUEST_HOST_HOST);
				}
				else if (0 == strcmp(m, MVAR_HOST_NAME))
				{
					ret = expr_db_get_trigger_value(&c_event->trigger, &replace_to,
							N_functionid, ZBX_REQUEST_HOST_NAME);
				}
				else if (0 == strcmp(m, MVAR_HOST_DESCRIPTION))
				{
					ret = expr_db_get_trigger_value(&c_event->trigger, &replace_to,
							N_functionid, ZBX_REQUEST_HOST_DESCRIPTION);
				}
				else if (0 == strcmp(m, MVAR_HOST_IP) || 0 == strcmp(m, MVAR_IPADDRESS))
				{
					ret = expr_db_get_trigger_value(&c_event->trigger, &replace_to,
							N_functionid, ZBX_REQUEST_HOST_IP);
				}
				else if (0 == strcmp(m, MVAR_HOST_DNS))
				{
					ret = expr_db_get_trigger_value(&c_event->trigger, &replace_to,
							N_functionid, ZBX_REQUEST_HOST_DNS);
				}
				else if (0 == strcmp(m, MVAR_HOST_CONN))
				{
					ret = expr_db_get_trigger_value(&c_event->trigger, &replace_to,
							N_functionid, ZBX_REQUEST_HOST_CONN);
				}
				else if (0 == strcmp(m, MVAR_HOST_PORT))
				{
					ret = expr_db_get_trigger_value(&c_event->trigger, &replace_to,
							N_functionid, ZBX_REQUEST_HOST_PORT);
				}
				else if (0 == strncmp(m, MVAR_INVENTORY, ZBX_CONST_STRLEN(MVAR_INVENTORY)) ||
						0 == strncmp(m, MVAR_PROFILE, ZBX_CONST_STRLEN(MVAR_PROFILE)))
				{
					ret = expr_dc_get_host_inventory(m, &c_event->trigger, &replace_to,
							N_functionid);
				}
				else if (0 == strcmp(m, MVAR_ITEM_DESCRIPTION))
				{
					ret = expr_db_get_trigger_value(&c_event->trigger, &replace_to,
							N_functionid, ZBX_REQUEST_ITEM_DESCRIPTION);
				}
				else if (0 == strcmp(m, MVAR_ITEM_DESCRIPTION_ORIG))
				{
					ret = expr_db_get_trigger_value(&c_event->trigger, &replace_to,
							N_functionid, ZBX_REQUEST_ITEM_DESCRIPTION_ORIG);
				}
				else if (0 == strcmp(m, MVAR_ITEM_ID))
				{
					ret = expr_db_get_trigger_value(&c_event->trigger, &replace_to,
							N_functionid, ZBX_REQUEST_ITEM_ID);
				}
				else if (0 == strcmp(m, MVAR_ITEM_KEY) || 0 == strcmp(m, MVAR_TRIGGER_KEY))
				{
					ret = expr_db_get_trigger_value(&c_event->trigger, &replace_to,
							N_functionid, ZBX_REQUEST_ITEM_KEY);
				}
				else if (0 == strcmp(m, MVAR_ITEM_KEY_ORIG))
				{
					ret = expr_db_get_trigger_value(&c_event->trigger, &replace_to,
							N_functionid, ZBX_REQUEST_ITEM_KEY_ORIG);
				}
				else if (0 == strcmp(m, MVAR_ITEM_LASTVALUE))
				{
					ret = expr_db_item_lastvalue(&c_event->trigger, &replace_to, N_functionid,
							raw_value);
				}
				else if (0 == strcmp(m, MVAR_ITEM_NAME))
				{
					ret = expr_db_get_trigger_value(&c_event->trigger, &replace_to,
							N_functionid, ZBX_REQUEST_ITEM_NAME);
				}
				else if (0 == strcmp(m, MVAR_ITEM_NAME_ORIG))
				{
					ret = expr_db_get_trigger_value(&c_event->trigger, &replace_to,
							N_functionid, ZBX_REQUEST_ITEM_NAME_ORIG);
				}
				else if (0 == strcmp(m, MVAR_ITEM_VALUE))
				{
					ret = expr_db_item_value(&c_event->trigger, &replace_to, N_functionid,
							c_event->clock, c_event->ns, raw_value);
				}
				else if (0 == strncmp(m, MVAR_ITEM_LOG, ZBX_CONST_STRLEN(MVAR_ITEM_LOG)))
				{
					ret = expr_get_history_log_value(m, &c_event->trigger, &replace_to,
							N_functionid, c_event->clock, c_event->ns, tz);
				}
				else if (0 == strcmp(m, MVAR_ITEM_VALUETYPE))
				{
					ret = expr_db_get_trigger_value(&c_event->trigger, &replace_to,
							N_functionid, ZBX_REQUEST_ITEM_VALUETYPE);
				}
				else if (0 == strcmp(m, MVAR_PROXY_NAME))
				{
					ret = expr_db_get_trigger_value(&c_event->trigger, &replace_to,
							N_functionid, ZBX_REQUEST_PROXY_NAME);
				}
				else if (0 == strcmp(m, MVAR_PROXY_DESCRIPTION))
				{
					ret = expr_db_get_trigger_value(&c_event->trigger, &replace_to,
							N_functionid, ZBX_REQUEST_PROXY_DESCRIPTION);
				}
				else if (0 == indexed_macro && 0 == strcmp(m, MVAR_TIME))
				{
					replace_to = zbx_strdup(replace_to, zbx_time2str(time(NULL), tz));
				}
				else if (0 == strcmp(m, MVAR_TRIGGER_DESCRIPTION) ||
						0 == strcmp(m, MVAR_TRIGGER_COMMENT))
				{
					replace_to = zbx_strdup(replace_to, c_event->trigger.comments);
					substitute_simple_macros_impl(NULL, c_event, NULL, NULL, NULL, NULL, NULL, NULL,
							NULL, NULL, NULL, tz, NULL, &replace_to,
							ZBX_MACRO_TYPE_TRIGGER_COMMENTS, error, maxerrlen);
				}
				else if (0 == strcmp(m, MVAR_TRIGGER_EVENTS_ACK))
				{
					ret = zbx_event_db_count_from_trigger(c_event->objectid, &replace_to, 0, 1);
				}
				else if (0 == strcmp(m, MVAR_TRIGGER_EVENTS_PROBLEM_ACK))
				{
					ret = zbx_event_db_count_from_trigger(c_event->objectid, &replace_to, 1, 1);
				}
				else if (0 == strcmp(m, MVAR_TRIGGER_EVENTS_PROBLEM_UNACK))
				{
					ret = zbx_event_db_count_from_trigger(c_event->objectid, &replace_to, 1, 0);
				}
				else if (0 == strcmp(m, MVAR_TRIGGER_EVENTS_UNACK))
				{
					ret = zbx_event_db_count_from_trigger(c_event->objectid, &replace_to, 0, 0);
				}
				else if (0 == strcmp(m, MVAR_TRIGGER_EXPRESSION))
				{
					zbx_db_trigger_get_expression(&c_event->trigger, &replace_to);
				}
				else if (0 == strcmp(m, MVAR_TRIGGER_EXPRESSION_RECOVERY))
				{
					if (TRIGGER_RECOVERY_MODE_RECOVERY_EXPRESSION == c_event->trigger.recovery_mode)
					{
						zbx_db_trigger_get_recovery_expression(&c_event->trigger, &replace_to);
					}
					else
						replace_to = zbx_strdup(replace_to, "");
				}
				else if (0 == strcmp(m, MVAR_TRIGGER_EXPRESSION_EXPLAIN))
				{
					zbx_db_trigger_explain_expression(&c_event->trigger, &replace_to,
							evaluate_function, 0);
				}
				else if (0 == strcmp(m, MVAR_TRIGGER_EXPRESSION_RECOVERY_EXPLAIN))
				{
					if (TRIGGER_RECOVERY_MODE_RECOVERY_EXPRESSION == c_event->trigger.recovery_mode)
					{
						zbx_db_trigger_explain_expression(&c_event->trigger, &replace_to,
								evaluate_function, 1);
					}
					else
						replace_to = zbx_strdup(replace_to, "");
				}
				else if (1 == indexed_macro && 0 == strcmp(m, MVAR_FUNCTION_VALUE))
				{
					zbx_db_trigger_get_function_value(&c_event->trigger, N_functionid,
							&replace_to, evaluate_function, 0);
				}
				else if (1 == indexed_macro && 0 == strcmp(m, MVAR_FUNCTION_RECOVERY_VALUE))
				{
					zbx_db_trigger_get_function_value(&c_event->trigger, N_functionid,
							&replace_to, evaluate_function, 1);
				}
				else if (0 == strcmp(m, MVAR_TRIGGER_HOSTGROUP_NAME))
				{
					ret = expr_db_get_trigger_hostgroup_name(c_event->objectid, userid,
							&replace_to);
				}
				else if (0 == strcmp(m, MVAR_TRIGGER_ID))
				{
					replace_to = zbx_dsprintf(replace_to, ZBX_FS_UI64, c_event->objectid);
				}
				else if (0 == strcmp(m, MVAR_TRIGGER_NAME))
				{
					replace_to = zbx_strdup(replace_to, c_event->trigger.description);
					substitute_simple_macros_impl(NULL, c_event, NULL, NULL, NULL, NULL, NULL, NULL,
							NULL, NULL, NULL, tz, NULL, &replace_to,
							ZBX_MACRO_TYPE_TRIGGER_DESCRIPTION, error, maxerrlen);
				}
				else if (0 == strcmp(m, MVAR_TRIGGER_NAME_ORIG))
				{
					replace_to = zbx_strdup(replace_to, c_event->trigger.description);
				}
				else if (0 == strcmp(m, MVAR_TRIGGER_NSEVERITY))
				{
					replace_to = zbx_dsprintf(replace_to, "%d", (int)c_event->trigger.priority);
				}
				else if (0 == strcmp(m, MVAR_TRIGGER_STATUS) || 0 == strcmp(m, MVAR_STATUS))
				{
					replace_to = zbx_strdup(replace_to,
							trigger_value_string(c_event->trigger.value));
				}
				else if (0 == strcmp(m, MVAR_TRIGGER_SEVERITY))
				{
					ret = zbx_config_get_trigger_severity_name(c_event->trigger.priority,
							&replace_to);
				}
				else if (0 == strcmp(m, MVAR_TRIGGER_TEMPLATE_NAME))
				{
					ret = expr_db_get_trigger_template_name(c_event->objectid, userid, &replace_to);
				}
				else if (0 == strcmp(m, MVAR_TRIGGER_URL))
				{
					replace_to = zbx_strdup(replace_to, event->trigger.url);
					substitute_simple_macros_impl(NULL, event, NULL, NULL, NULL, NULL, NULL, NULL,
							NULL, NULL, NULL, tz, NULL, &replace_to,
							ZBX_MACRO_TYPE_TRIGGER_URL, error, maxerrlen);
				}
				else if (0 == strcmp(m, MVAR_TRIGGER_URL_NAME))
				{
					replace_to = zbx_strdup(replace_to, event->trigger.url_name);
					substitute_simple_macros_impl(NULL, event, NULL, NULL, NULL, NULL, NULL, NULL,
							NULL, NULL, NULL, tz, NULL, &replace_to,
							ZBX_MACRO_TYPE_TRIGGER_URL, error, maxerrlen);
				}
				else if (0 == strcmp(m, MVAR_TRIGGER_VALUE))
				{
					replace_to = zbx_dsprintf(replace_to, "%d", c_event->trigger.value);
				}
				else if (0 != (macro_type & ZBX_MACRO_TYPE_MESSAGE_UPDATE) && NULL != ack &&
						0 == strcmp(m, MVAR_USER_FULLNAME))
				{
					const char	*user_name1;

					if (SUCCEED == zbx_check_user_permissions(&ack->userid, userid))
						user_name1 = zbx_user_string(ack->userid);
					else
						user_name1 = "Inaccessible user";

					replace_to = zbx_strdup(replace_to, user_name1);
				}
				else if (0 == strcmp(m, MVAR_ALERT_SENDTO))
				{
					if (NULL != alert)
						replace_to = zbx_strdup(replace_to, alert->sendto);
				}
				else if (0 == strcmp(m, MVAR_ALERT_SUBJECT))
				{
					if (NULL != alert)
						replace_to = zbx_strdup(replace_to, alert->subject);
				}
				else if (0 == strcmp(m, MVAR_ALERT_MESSAGE))
				{
					if (NULL != alert)
						replace_to = zbx_strdup(replace_to, alert->message);
				}
				else if (0 != (macro_type & (ZBX_MACRO_TYPE_SCRIPT_NORMAL | ZBX_MACRO_TYPE_SCRIPT_RECOVERY)) &&
						NULL != userid && (0 == strcmp(m, MVAR_USER_USERNAME) ||
						0 == strcmp(m, MVAR_USER_NAME) || 0 == strcmp(m, MVAR_USER_SURNAME) ||
						0 == strcmp(m, MVAR_USER_FULLNAME) || 0 == strcmp(m, MVAR_USER_ALIAS)))
				{
					resolve_user_macros(*userid, m, &user_username, &user_name, &user_surname,
							&user_names_found, &replace_to);
				}
				else if (0 == (macro_type & (ZBX_MACRO_TYPE_SCRIPT_NORMAL | ZBX_MACRO_TYPE_SCRIPT_RECOVERY)))
				{
					ret = resolve_host_target_macros(m, dc_host, &interface, &require_address,
							&replace_to);
				}
			}
			else if (EVENT_SOURCE_INTERNAL == c_event->source && EVENT_OBJECT_TRIGGER == c_event->object)
			{
				if (ZBX_TOKEN_USER_MACRO == token.type || (ZBX_TOKEN_FUNC_MACRO == token.type &&
						0 == strncmp(m, MVAR_USER_MACRO, ZBX_CONST_STRLEN(MVAR_USER_MACRO))))
				{
					if (SUCCEED == zbx_db_trigger_get_all_hostids(&c_event->trigger, &phostids))
					{
						zbx_dc_get_user_macro(um_handle, m, phostids->values,
								phostids->values_num, &replace_to);
					}
					pos = token.loc.r;
				}
				else if (NULL != actionid &&
						0 == strncmp(m, MVAR_ACTION, ZBX_CONST_STRLEN(MVAR_ACTION)))
				{
					ret = expr_db_get_action_value(m, *actionid, &replace_to);
				}
				else if (0 == strcmp(m, MVAR_DATE))
				{
					replace_to = zbx_strdup(replace_to, zbx_date2str(time(NULL), tz));
				}
				else if (NULL != actionid && 0 == strcmp(m, MVAR_ESC_HISTORY))
				{
					expr_db_get_escalation_history(*actionid, event, r_event, &replace_to, userid,
							tz);
				}
				else if (0 == strncmp(m, MVAR_EVENT_RECOVERY, ZBX_CONST_STRLEN(MVAR_EVENT_RECOVERY)))
				{
					if (NULL != r_event)
						get_recovery_event_value(m, r_event, &replace_to, tz);
				}
				else if (0 == strcmp(m, MVAR_EVENT_STATUS) || 0 == strcmp(m, MVAR_EVENT_VALUE))
				{
					get_current_event_value(m, c_event, &replace_to);
				}
				else if (0 == strcmp(m, MVAR_EVENT_NAME))
				{
					replace_to = zbx_strdup(replace_to, event->name);
				}
				else if (0 == strncmp(m, MVAR_EVENT, ZBX_CONST_STRLEN(MVAR_EVENT)))
				{
					zbx_event_get_macro_value(m, event, &replace_to, userid, r_event, tz);
				}
				else if (0 == strcmp(m, MVAR_HOST_ID))
				{
					ret = expr_db_get_trigger_value(&event->trigger, &replace_to,
							N_functionid, ZBX_REQUEST_HOST_ID);
				}
				else if (0 == strcmp(m, MVAR_HOST_HOST) || 0 == strcmp(m, MVAR_HOSTNAME))
				{
					ret = expr_db_get_trigger_value(&c_event->trigger, &replace_to,
							N_functionid, ZBX_REQUEST_HOST_HOST);
				}
				else if (0 == strcmp(m, MVAR_HOST_NAME))
				{
					ret = expr_db_get_trigger_value(&c_event->trigger, &replace_to,
							N_functionid, ZBX_REQUEST_HOST_NAME);
				}
				else if (0 == strcmp(m, MVAR_HOST_DESCRIPTION))
				{
					ret = expr_db_get_trigger_value(&c_event->trigger, &replace_to,
							N_functionid, ZBX_REQUEST_HOST_DESCRIPTION);
				}
				else if (0 == strcmp(m, MVAR_HOST_IP) || 0 == strcmp(m, MVAR_IPADDRESS))
				{
					ret = expr_db_get_trigger_value(&c_event->trigger, &replace_to,
							N_functionid, ZBX_REQUEST_HOST_IP);
				}
				else if (0 == strcmp(m, MVAR_HOST_DNS))
				{
					ret = expr_db_get_trigger_value(&c_event->trigger, &replace_to,
							N_functionid, ZBX_REQUEST_HOST_DNS);
				}
				else if (0 == strcmp(m, MVAR_HOST_CONN))
				{
					ret = expr_db_get_trigger_value(&c_event->trigger, &replace_to,
							N_functionid, ZBX_REQUEST_HOST_CONN);
				}
				else if (0 == strcmp(m, MVAR_HOST_PORT))
				{
					ret = expr_db_get_trigger_value(&c_event->trigger, &replace_to,
							N_functionid, ZBX_REQUEST_HOST_PORT);
				}
				else if (0 == strncmp(m, MVAR_INVENTORY, ZBX_CONST_STRLEN(MVAR_INVENTORY)) ||
						0 == strncmp(m, MVAR_PROFILE, ZBX_CONST_STRLEN(MVAR_PROFILE)))
				{
					ret = expr_dc_get_host_inventory(m, &c_event->trigger, &replace_to,
							N_functionid);
				}
				else if (0 == strcmp(m, MVAR_ITEM_DESCRIPTION))
				{
					ret = expr_db_get_trigger_value(&c_event->trigger, &replace_to,
							N_functionid, ZBX_REQUEST_ITEM_DESCRIPTION);
				}
				else if (0 == strcmp(m, MVAR_ITEM_DESCRIPTION_ORIG))
				{
					ret = expr_db_get_trigger_value(&c_event->trigger, &replace_to,
							N_functionid, ZBX_REQUEST_ITEM_DESCRIPTION_ORIG);
				}
				else if (0 == strcmp(m, MVAR_ITEM_ID))
				{
					ret = expr_db_get_trigger_value(&c_event->trigger, &replace_to,
							N_functionid, ZBX_REQUEST_ITEM_ID);
				}
				else if (0 == strcmp(m, MVAR_ITEM_KEY) || 0 == strcmp(m, MVAR_TRIGGER_KEY))
				{
					ret = expr_db_get_trigger_value(&c_event->trigger, &replace_to,
							N_functionid, ZBX_REQUEST_ITEM_KEY);
				}
				else if (0 == strcmp(m, MVAR_ITEM_KEY_ORIG))
				{
					ret = expr_db_get_trigger_value(&c_event->trigger, &replace_to,
							N_functionid, ZBX_REQUEST_ITEM_KEY_ORIG);
				}
				else if (0 == strcmp(m, MVAR_ITEM_NAME))
				{
					ret = expr_db_get_trigger_value(&c_event->trigger, &replace_to,
							N_functionid, ZBX_REQUEST_ITEM_NAME);
				}
				else if (0 == strcmp(m, MVAR_ITEM_NAME_ORIG))
				{
					ret = expr_db_get_trigger_value(&c_event->trigger, &replace_to,
							N_functionid, ZBX_REQUEST_ITEM_NAME_ORIG);
				}
				else if (0 == strcmp(m, MVAR_ITEM_VALUETYPE))
				{
					ret = expr_db_get_trigger_value(&c_event->trigger, &replace_to,
							N_functionid, ZBX_REQUEST_ITEM_VALUETYPE);
				}
				else if (0 == strcmp(m, MVAR_PROXY_NAME))
				{
					ret = expr_db_get_trigger_value(&c_event->trigger, &replace_to,
							N_functionid, ZBX_REQUEST_PROXY_NAME);
				}
				else if (0 == strcmp(m, MVAR_PROXY_DESCRIPTION))
				{
					ret = expr_db_get_trigger_value(&c_event->trigger, &replace_to,
							N_functionid, ZBX_REQUEST_PROXY_DESCRIPTION);
				}
				else if (0 == indexed_macro && 0 == strcmp(m, MVAR_TIME))
				{
					replace_to = zbx_strdup(replace_to, zbx_time2str(time(NULL), tz));
				}
				else if (0 == strcmp(m, MVAR_TRIGGER_DESCRIPTION) ||
						0 == strcmp(m, MVAR_TRIGGER_COMMENT))
				{
					replace_to = zbx_strdup(replace_to, c_event->trigger.comments);
					substitute_simple_macros_impl(NULL, c_event, NULL, NULL, NULL, NULL, NULL, NULL,
							NULL, NULL, NULL, tz, NULL, &replace_to,
							ZBX_MACRO_TYPE_TRIGGER_COMMENTS, error, maxerrlen);
				}
				else if (0 == strcmp(m, MVAR_TRIGGER_EXPRESSION))
				{
					zbx_db_trigger_get_expression(&c_event->trigger, &replace_to);
				}
				else if (0 == strcmp(m, MVAR_TRIGGER_EXPRESSION_RECOVERY))
				{
					if (TRIGGER_RECOVERY_MODE_RECOVERY_EXPRESSION == c_event->trigger.recovery_mode)
					{
						zbx_db_trigger_get_recovery_expression(&c_event->trigger, &replace_to);
					}
					else
						replace_to = zbx_strdup(replace_to, "");
				}
				else if (0 == strcmp(m, MVAR_TRIGGER_EXPRESSION_EXPLAIN))
				{
					zbx_db_trigger_explain_expression(&c_event->trigger, &replace_to,
							evaluate_function, 0);
				}
				else if (0 == strcmp(m, MVAR_TRIGGER_EXPRESSION_RECOVERY_EXPLAIN))
				{
					if (TRIGGER_RECOVERY_MODE_RECOVERY_EXPRESSION == c_event->trigger.recovery_mode)
					{
						zbx_db_trigger_explain_expression(&c_event->trigger, &replace_to,
								evaluate_function, 1);
					}
					else
						replace_to = zbx_strdup(replace_to, "");
				}
				else if (1 == indexed_macro && 0 == strcmp(m, MVAR_FUNCTION_VALUE))
				{
					zbx_db_trigger_get_function_value(&c_event->trigger, N_functionid,
							&replace_to, evaluate_function, 0);
				}
				else if (1 == indexed_macro && 0 == strcmp(m, MVAR_FUNCTION_RECOVERY_VALUE))
				{
					zbx_db_trigger_get_function_value(&c_event->trigger, N_functionid,
							&replace_to, evaluate_function, 1);
				}
				else if (0 == strcmp(m, MVAR_TRIGGER_HOSTGROUP_NAME))
				{
					ret = expr_db_get_trigger_hostgroup_name(c_event->objectid, userid,
							&replace_to);
				}
				else if (0 == strcmp(m, MVAR_TRIGGER_ID))
				{
					replace_to = zbx_dsprintf(replace_to, ZBX_FS_UI64, c_event->objectid);
				}
				else if (0 == strcmp(m, MVAR_TRIGGER_NAME))
				{
					replace_to = zbx_strdup(replace_to, c_event->trigger.description);
					substitute_simple_macros_impl(NULL, c_event, NULL, NULL, NULL, NULL, NULL, NULL,
							NULL, NULL, NULL, tz, NULL, &replace_to,
							ZBX_MACRO_TYPE_TRIGGER_DESCRIPTION, error, maxerrlen);
				}
				else if (0 == strcmp(m, MVAR_TRIGGER_NAME_ORIG))
				{
					replace_to = zbx_strdup(replace_to, c_event->trigger.description);
				}
				else if (0 == strcmp(m, MVAR_TRIGGER_NSEVERITY))
				{
					replace_to = zbx_dsprintf(replace_to, "%d", (int)c_event->trigger.priority);
				}
				else if (0 == strcmp(m, MVAR_TRIGGER_SEVERITY))
				{
					ret = zbx_config_get_trigger_severity_name(c_event->trigger.priority,
							&replace_to);
				}
				else if (0 == strcmp(m, MVAR_TRIGGER_STATE))
				{
					replace_to = zbx_strdup(replace_to, trigger_state_string(c_event->value));
				}
				else if (0 == strcmp(m, MVAR_TRIGGER_STATE_ERROR))
				{
					ret = expr_db_get_trigger_error(&event->trigger, &replace_to);
				}
				else if (0 == strcmp(m, MVAR_TRIGGER_TEMPLATE_NAME))
				{
					ret = expr_db_get_trigger_template_name(c_event->objectid, userid, &replace_to);
				}
				else if (0 == strcmp(m, MVAR_TRIGGER_URL))
				{
					replace_to = zbx_strdup(replace_to, event->trigger.url);
					substitute_simple_macros_impl(NULL, event, NULL, NULL, NULL, NULL, NULL, NULL,
							NULL, NULL, NULL, tz, NULL, &replace_to,
							ZBX_MACRO_TYPE_TRIGGER_URL, error, maxerrlen);
				}
				else if (0 == strcmp(m, MVAR_TRIGGER_URL_NAME))
				{
					replace_to = zbx_strdup(replace_to, event->trigger.url_name);
					substitute_simple_macros_impl(NULL, event, NULL, NULL, NULL, NULL, NULL, NULL,
							NULL, NULL, NULL, tz, NULL, &replace_to,
							ZBX_MACRO_TYPE_TRIGGER_URL, error, maxerrlen);
				}
				else if (0 == strcmp(m, MVAR_ALERT_SENDTO))
				{
					if (NULL != alert)
						replace_to = zbx_strdup(replace_to, alert->sendto);
				}
				else if (0 == strcmp(m, MVAR_ALERT_SUBJECT))
				{
					if (NULL != alert)
						replace_to = zbx_strdup(replace_to, alert->subject);
				}
				else if (0 == strcmp(m, MVAR_ALERT_MESSAGE))
				{
					if (NULL != alert)
						replace_to = zbx_strdup(replace_to, alert->message);
				}
			}
			else if (0 == indexed_macro && EVENT_SOURCE_DISCOVERY == c_event->source)
			{
				if (ZBX_TOKEN_USER_MACRO == token.type || (ZBX_TOKEN_FUNC_MACRO == token.type &&
						0 == strncmp(m, MVAR_USER_MACRO, ZBX_CONST_STRLEN(MVAR_USER_MACRO))))
				{
					if (NULL == dc_host)
						zbx_dc_get_user_macro(um_handle, m, NULL, 0, &replace_to);
					else
						zbx_dc_get_user_macro(um_handle, m, &dc_host->hostid, 1, &replace_to);

					pos = token.loc.r;
				}
				else if (NULL != actionid &&
						0 == strncmp(m, MVAR_ACTION, ZBX_CONST_STRLEN(MVAR_ACTION)))
				{
					ret = expr_db_get_action_value(m, *actionid, &replace_to);
				}
				else if (0 == strcmp(m, MVAR_DATE))
				{
					replace_to = zbx_strdup(replace_to, zbx_date2str(time(NULL), tz));
				}
				else if (0 == strncmp(m, MVAR_EVENT, ZBX_CONST_STRLEN(MVAR_EVENT)) &&
						0 != strcmp(m, MVAR_EVENT_DURATION))
				{
					zbx_event_get_macro_value(m, event, &replace_to, userid, NULL, tz);
				}
				else if (0 == strcmp(m, MVAR_DISCOVERY_DEVICE_IPADDRESS))
				{
					ret = zbx_event_db_get_dhost(c_event, &replace_to, "s.ip");
				}
				else if (0 == strcmp(m, MVAR_DISCOVERY_DEVICE_DNS))
				{
					ret = zbx_event_db_get_dhost(c_event, &replace_to, "s.dns");
				}
				else if (0 == strcmp(m, MVAR_DISCOVERY_DEVICE_STATUS))
				{
					if (SUCCEED == (ret = zbx_event_db_get_dhost(c_event, &replace_to,
							"h.status")))
					{
						replace_to = zbx_strdup(replace_to,
								zbx_dobject_status2str(atoi(replace_to)));
					}
				}
				else if (0 == strcmp(m, MVAR_DISCOVERY_DEVICE_UPTIME))
				{
					zbx_snprintf(sql, sizeof(sql),
							"case when h.status=%d then h.lastup else h.lastdown end",
							DOBJECT_STATUS_UP);
					if (SUCCEED == (ret = zbx_event_db_get_dhost(c_event, &replace_to, sql)))
					{
						replace_to = zbx_strdup(replace_to,
								zbx_age2str(time(NULL) - atoi(replace_to)));
					}
				}
				else if (0 == strcmp(m, MVAR_DISCOVERY_RULE_NAME))
				{
					ret = zbx_event_db_get_drule(c_event, &replace_to, "name");
				}
				else if (0 == strcmp(m, MVAR_DISCOVERY_SERVICE_NAME))
				{
					if (SUCCEED == (ret = zbx_event_db_get_dchecks(c_event, &replace_to,
							"c.type")))
					{
						replace_to = zbx_strdup(replace_to,
								dservice_type_string(atoi(replace_to)));
					}
				}
				else if (0 == strcmp(m, MVAR_DISCOVERY_SERVICE_PORT))
				{
					ret = zbx_event_db_get_dservice(c_event, &replace_to, "s.port");
				}
				else if (0 == strcmp(m, MVAR_DISCOVERY_SERVICE_STATUS))
				{
					if (SUCCEED == (ret = zbx_event_db_get_dservice(c_event, &replace_to,
							"s.status")))
					{
						replace_to = zbx_strdup(replace_to,
								zbx_dobject_status2str(atoi(replace_to)));
					}
				}
				else if (0 == strcmp(m, MVAR_DISCOVERY_SERVICE_UPTIME))
				{
					zbx_snprintf(sql, sizeof(sql),
							"case when s.status=%d then s.lastup else s.lastdown end",
							DOBJECT_STATUS_UP);
					if (SUCCEED == (ret = zbx_event_db_get_dservice(c_event, &replace_to, sql)))
					{
						replace_to = zbx_strdup(replace_to,
								zbx_age2str(time(NULL) - atoi(replace_to)));
					}
				}
				else if (0 == strcmp(m, MVAR_PROXY_NAME))
				{
					if (SUCCEED == (ret = zbx_event_db_get_dhost(c_event, &replace_to,
							"r.proxyid")))
					{
						zbx_uint64_t	proxyid = 0;

						ZBX_DBROW2UINT64(proxyid, replace_to);

						if (0 == proxyid)
							replace_to = zbx_strdup(replace_to, "");
						else
							ret = expr_db_get_proxy_value(proxyid, &replace_to, "name");
					}
				}
				else if (0 == strcmp(m, MVAR_PROXY_DESCRIPTION))
				{
					if (SUCCEED == (ret = zbx_event_db_get_dhost(c_event, &replace_to,
							"r.proxyid")))
					{
						zbx_uint64_t	proxyid = 0;

						ZBX_DBROW2UINT64(proxyid, replace_to);

						if (0 == proxyid)
						{
							replace_to = zbx_strdup(replace_to, "");
						}
						else
						{
							ret = expr_db_get_proxy_value(proxyid, &replace_to,
									"description");
						}
					}
				}
				else if (0 == strcmp(m, MVAR_TIME))
				{
					replace_to = zbx_strdup(replace_to, zbx_time2str(time(NULL), tz));
				}
				else if (0 == strcmp(m, MVAR_ALERT_SENDTO))
				{
					if (NULL != alert)
						replace_to = zbx_strdup(replace_to, alert->sendto);
				}
				else if (0 == strcmp(m, MVAR_ALERT_SUBJECT))
				{
					if (NULL != alert)
						replace_to = zbx_strdup(replace_to, alert->subject);
				}
				else if (0 == strcmp(m, MVAR_ALERT_MESSAGE))
				{
					if (NULL != alert)
						replace_to = zbx_strdup(replace_to, alert->message);
				}
				else
				{
					ret = resolve_host_target_macros(m, dc_host, &interface, &require_address,
							&replace_to);
				}
			}
			else if (0 == indexed_macro && EVENT_SOURCE_AUTOREGISTRATION == c_event->source)
			{
				if (ZBX_TOKEN_USER_MACRO == token.type || (ZBX_TOKEN_FUNC_MACRO == token.type &&
						0 == strncmp(m, MVAR_USER_MACRO, ZBX_CONST_STRLEN(MVAR_USER_MACRO))))
				{
					if (NULL == dc_host)
						zbx_dc_get_user_macro(um_handle, m, NULL, 0, &replace_to);
					else
						zbx_dc_get_user_macro(um_handle, m, &dc_host->hostid, 1, &replace_to);

					pos = token.loc.r;
				}
				else if (NULL != actionid &&
						0 == strncmp(m, MVAR_ACTION, ZBX_CONST_STRLEN(MVAR_ACTION)))
				{
					ret = expr_db_get_action_value(m, *actionid, &replace_to);
				}
				else if (0 == strcmp(m, MVAR_DATE))
				{
					replace_to = zbx_strdup(replace_to, zbx_date2str(time(NULL), tz));
				}
				else if (0 == strncmp(m, MVAR_EVENT, ZBX_CONST_STRLEN(MVAR_EVENT)) &&
						0 != strcmp(m, MVAR_EVENT_DURATION))
				{
					zbx_event_get_macro_value(m, event, &replace_to, userid, NULL, tz);
				}
				else if (0 == strcmp(m, MVAR_HOST_METADATA))
				{
					ret = zbx_event_db_get_autoreg(c_event, &replace_to, "host_metadata");
				}
				else if (0 == strcmp(m, MVAR_HOST_HOST))
				{
					ret = zbx_event_db_get_autoreg(c_event, &replace_to, "host");
				}
				else if (0 == strcmp(m, MVAR_HOST_IP) || 0 == strcmp(m, MVAR_IPADDRESS))
				{
					ret = zbx_event_db_get_autoreg(c_event, &replace_to, "listen_ip");
				}
				else if (0 == strcmp(m, MVAR_HOST_PORT))
				{
					ret = zbx_event_db_get_autoreg(c_event, &replace_to, "listen_port");
				}
				else if (0 == strcmp(m, MVAR_PROXY_NAME))
				{
					if (SUCCEED == (ret = zbx_event_db_get_autoreg(c_event, &replace_to,
							"proxyid")))
					{
						zbx_uint64_t	proxyid = 0;

						ZBX_DBROW2UINT64(proxyid, replace_to);

						if (0 == proxyid)
							replace_to = zbx_strdup(replace_to, "");
						else
							ret = expr_db_get_proxy_value(proxyid, &replace_to, "name");
					}
				}
				else if (0 == strcmp(m, MVAR_PROXY_DESCRIPTION))
				{
					if (SUCCEED == (ret = zbx_event_db_get_autoreg(c_event, &replace_to,
							"proxyid")))
					{
						zbx_uint64_t	proxyid = 0;

						ZBX_DBROW2UINT64(proxyid, replace_to);

						if (0 == proxyid)
						{
							replace_to = zbx_strdup(replace_to, "");
						}
						else
						{
							ret = expr_db_get_proxy_value(proxyid, &replace_to,
									"description");
						}
					}
				}
				else if (0 == strcmp(m, MVAR_TIME))
				{
					replace_to = zbx_strdup(replace_to, zbx_time2str(time(NULL), tz));
				}
				else if (0 == strcmp(m, MVAR_ALERT_SENDTO))
				{
					if (NULL != alert)
						replace_to = zbx_strdup(replace_to, alert->sendto);
				}
				else if (0 == strcmp(m, MVAR_ALERT_SUBJECT))
				{
					if (NULL != alert)
						replace_to = zbx_strdup(replace_to, alert->subject);
				}
				else if (0 == strcmp(m, MVAR_ALERT_MESSAGE))
				{
					if (NULL != alert)
						replace_to = zbx_strdup(replace_to, alert->message);
				}
				else
				{
					ret = resolve_host_target_macros(m, dc_host, &interface, &require_address,
							&replace_to);
				}
			}
			else if (0 == indexed_macro && EVENT_SOURCE_INTERNAL == c_event->source &&
					EVENT_OBJECT_ITEM == c_event->object)
			{
				if (ZBX_TOKEN_USER_MACRO == token.type || (ZBX_TOKEN_FUNC_MACRO == token.type &&
						0 == strncmp(m, MVAR_USER_MACRO, ZBX_CONST_STRLEN(MVAR_USER_MACRO))))
				{
					cache_item_hostid(&hostids, c_event->objectid);
					zbx_dc_get_user_macro(um_handle, m, hostids.values, hostids.values_num,
							&replace_to);
					pos = token.loc.r;
				}
				else if (NULL != actionid &&
						0 == strncmp(m, MVAR_ACTION, ZBX_CONST_STRLEN(MVAR_ACTION)))
				{
					ret = expr_db_get_action_value(m, *actionid, &replace_to);
				}
				else if (0 == strcmp(m, MVAR_DATE))
				{
					replace_to = zbx_strdup(replace_to, zbx_date2str(time(NULL), tz));
				}
				else if (NULL != actionid && 0 == strcmp(m, MVAR_ESC_HISTORY))
				{
					expr_db_get_escalation_history(*actionid, event, r_event, &replace_to, userid,
							tz);
				}
				else if (0 == strncmp(m, MVAR_EVENT_RECOVERY, ZBX_CONST_STRLEN(MVAR_EVENT_RECOVERY)))
				{
					if (NULL != r_event)
						get_recovery_event_value(m, r_event, &replace_to, tz);
				}
				else if (0 == strcmp(m, MVAR_EVENT_STATUS) || 0 == strcmp(m, MVAR_EVENT_VALUE))
				{
					get_current_event_value(m, c_event, &replace_to);
				}
				else if (0 == strcmp(m, MVAR_EVENT_NAME))
				{
					replace_to = zbx_strdup(replace_to, event->name);
				}
				else if (0 == strncmp(m, MVAR_EVENT, ZBX_CONST_STRLEN(MVAR_EVENT)))
				{
					zbx_event_get_macro_value(m, event, &replace_to, userid, r_event, tz);
				}
				else if (0 == strcmp(m, MVAR_HOST_ID))
				{
					ret = expr_db_get_item_value(c_event->objectid, &replace_to,
							ZBX_REQUEST_HOST_ID);
				}
				else if (0 == strcmp(m, MVAR_HOST_HOST) || 0 == strcmp(m, MVAR_HOSTNAME))
				{
					ret = expr_db_get_item_value(c_event->objectid, &replace_to,
							ZBX_REQUEST_HOST_HOST);
				}
				else if (0 == strcmp(m, MVAR_HOST_NAME))
				{
					ret = expr_db_get_item_value(c_event->objectid, &replace_to,
							ZBX_REQUEST_HOST_NAME);
				}
				else if (0 == strcmp(m, MVAR_HOST_DESCRIPTION))
				{
					ret = expr_db_get_item_value(c_event->objectid, &replace_to,
							ZBX_REQUEST_HOST_DESCRIPTION);
				}
				else if (0 == strcmp(m, MVAR_HOST_IP) || 0 == strcmp(m, MVAR_IPADDRESS))
				{
					ret = expr_db_get_item_value(c_event->objectid, &replace_to,
							ZBX_REQUEST_HOST_IP);
				}
				else if (0 == strcmp(m, MVAR_HOST_DNS))
				{
					ret = expr_db_get_item_value(c_event->objectid, &replace_to,
							ZBX_REQUEST_HOST_DNS);
				}
				else if (0 == strcmp(m, MVAR_HOST_CONN))
				{
					ret = expr_db_get_item_value(c_event->objectid, &replace_to,
							ZBX_REQUEST_HOST_CONN);
				}
				else if (0 == strcmp(m, MVAR_HOST_PORT))
				{
					ret = expr_db_get_item_value(c_event->objectid, &replace_to,
							ZBX_REQUEST_HOST_PORT);
				}
				else if (0 == strncmp(m, MVAR_INVENTORY, ZBX_CONST_STRLEN(MVAR_INVENTORY)) ||
						0 == strncmp(m, MVAR_PROFILE, ZBX_CONST_STRLEN(MVAR_PROFILE)))
				{
					ret = expr_dc_get_host_inventory_by_itemid(m, c_event->objectid, &replace_to);
				}
				else if (0 == strcmp(m, MVAR_ITEM_DESCRIPTION))
				{
					ret = expr_db_get_item_value(c_event->objectid, &replace_to,
							ZBX_REQUEST_ITEM_DESCRIPTION);
				}
				else if (0 == strcmp(m, MVAR_ITEM_DESCRIPTION_ORIG))
				{
					ret = expr_db_get_item_value(c_event->objectid, &replace_to,
							ZBX_REQUEST_ITEM_DESCRIPTION_ORIG);
				}
				else if (0 == strcmp(m, MVAR_ITEM_ID))
				{
					replace_to = zbx_dsprintf(replace_to, ZBX_FS_UI64, c_event->objectid);
				}
				else if (0 == strcmp(m, MVAR_ITEM_KEY) || 0 == strcmp(m, MVAR_TRIGGER_KEY))
				{
					ret = expr_db_get_item_value(c_event->objectid, &replace_to,
							ZBX_REQUEST_ITEM_KEY);
				}
				else if (0 == strcmp(m, MVAR_ITEM_KEY_ORIG))
				{
					ret = expr_db_get_item_value(c_event->objectid, &replace_to,
							ZBX_REQUEST_ITEM_KEY_ORIG);
				}
				else if (0 == strcmp(m, MVAR_ITEM_NAME))
				{
					ret = expr_db_get_item_value(c_event->objectid, &replace_to,
							ZBX_REQUEST_ITEM_NAME);
				}
				else if (0 == strcmp(m, MVAR_ITEM_NAME_ORIG))
				{
					ret = expr_db_get_item_value(c_event->objectid, &replace_to,
							ZBX_REQUEST_ITEM_NAME_ORIG);
				}
				else if (0 == strcmp(m, MVAR_ITEM_STATE))
				{
					replace_to = zbx_strdup(replace_to, item_state_string(c_event->value));
				}
				else if (0 == strcmp(m, MVAR_ITEM_VALUETYPE))
				{
					ret = expr_db_get_item_value(c_event->objectid, &replace_to,
							ZBX_REQUEST_ITEM_VALUETYPE);
				}
				else if (0 == strcmp(m, MVAR_PROXY_NAME))
				{
					ret = expr_db_get_item_value(c_event->objectid, &replace_to,
							ZBX_REQUEST_PROXY_NAME);
				}
				else if (0 == strcmp(m, MVAR_PROXY_DESCRIPTION))
				{
					ret = expr_db_get_item_value(c_event->objectid, &replace_to,
							ZBX_REQUEST_PROXY_DESCRIPTION);
				}
				else if (0 == strcmp(m, MVAR_TIME))
				{
					replace_to = zbx_strdup(replace_to, zbx_time2str(time(NULL), tz));
				}
				else if (0 == strcmp(m, MVAR_ALERT_SENDTO))
				{
					if (NULL != alert)
						replace_to = zbx_strdup(replace_to, alert->sendto);
				}
				else if (0 == strcmp(m, MVAR_ALERT_SUBJECT))
				{
					if (NULL != alert)
						replace_to = zbx_strdup(replace_to, alert->subject);
				}
				else if (0 == strcmp(m, MVAR_ALERT_MESSAGE))
				{
					if (NULL != alert)
						replace_to = zbx_strdup(replace_to, alert->message);
				}
				else if (0 == strcmp(m, MVAR_ITEM_STATE_ERROR))
				{
					ret = expr_db_get_item_value(c_event->objectid, &replace_to,
							ZBX_REQUEST_ITEM_ERROR);
				}
			}
			else if (0 == indexed_macro && EVENT_SOURCE_INTERNAL == c_event->source &&
					EVENT_OBJECT_LLDRULE == c_event->object)
			{
				if (ZBX_TOKEN_USER_MACRO == token.type || (ZBX_TOKEN_FUNC_MACRO == token.type &&
						0 == strncmp(m, MVAR_USER_MACRO, ZBX_CONST_STRLEN(MVAR_USER_MACRO))))
				{
					cache_item_hostid(&hostids, c_event->objectid);
					zbx_dc_get_user_macro(um_handle, m, hostids.values, hostids.values_num,
							&replace_to);
					pos = token.loc.r;
				}
				else if (NULL != actionid &&
						0 == strncmp(m, MVAR_ACTION, ZBX_CONST_STRLEN(MVAR_ACTION)))
				{
					ret = expr_db_get_action_value(m, *actionid, &replace_to);
				}
				else if (0 == strcmp(m, MVAR_DATE))
				{
					replace_to = zbx_strdup(replace_to, zbx_date2str(time(NULL), tz));
				}
				else if (NULL != actionid && 0 == strcmp(m, MVAR_ESC_HISTORY))
				{
					expr_db_get_escalation_history(*actionid, event, r_event, &replace_to, userid,
							tz);
				}
				else if (0 == strncmp(m, MVAR_EVENT_RECOVERY, ZBX_CONST_STRLEN(MVAR_EVENT_RECOVERY)))
				{
					if (NULL != r_event)
						get_recovery_event_value(m, r_event, &replace_to, tz);
				}
				else if (0 == strcmp(m, MVAR_EVENT_STATUS) || 0 == strcmp(m, MVAR_EVENT_VALUE))
				{
					get_current_event_value(m, c_event, &replace_to);
				}
				else if (0 == strncmp(m, MVAR_EVENT, ZBX_CONST_STRLEN(MVAR_EVENT)))
				{
					zbx_event_get_macro_value(m, event, &replace_to, userid, r_event, tz);
				}
				else if (0 == strcmp(m, MVAR_HOST_ID))
				{
					ret = expr_db_get_item_value(c_event->objectid, &replace_to,
							ZBX_REQUEST_HOST_ID);
				}
				else if (0 == strcmp(m, MVAR_HOST_HOST) || 0 == strcmp(m, MVAR_HOSTNAME))
				{
					ret = expr_db_get_item_value(c_event->objectid, &replace_to,
							ZBX_REQUEST_HOST_HOST);
				}
				else if (0 == strcmp(m, MVAR_HOST_NAME))
				{
					ret = expr_db_get_item_value(c_event->objectid, &replace_to,
							ZBX_REQUEST_HOST_NAME);
				}
				else if (0 == strcmp(m, MVAR_HOST_DESCRIPTION))
				{
					ret = expr_db_get_item_value(c_event->objectid, &replace_to,
							ZBX_REQUEST_HOST_DESCRIPTION);
				}
				else if (0 == strcmp(m, MVAR_HOST_IP) || 0 == strcmp(m, MVAR_IPADDRESS))
				{
					ret = expr_db_get_item_value(c_event->objectid, &replace_to,
							ZBX_REQUEST_HOST_IP);
				}
				else if (0 == strcmp(m, MVAR_HOST_DNS))
				{
					ret = expr_db_get_item_value(c_event->objectid, &replace_to,
							ZBX_REQUEST_HOST_DNS);
				}
				else if (0 == strcmp(m, MVAR_HOST_CONN))
				{
					ret = expr_db_get_item_value(c_event->objectid, &replace_to,
							ZBX_REQUEST_HOST_CONN);
				}
				else if (0 == strcmp(m, MVAR_HOST_PORT))
				{
					ret = expr_db_get_item_value(c_event->objectid, &replace_to,
							ZBX_REQUEST_HOST_PORT);
				}
				else if (0 == strncmp(m, MVAR_INVENTORY, ZBX_CONST_STRLEN(MVAR_INVENTORY)) ||
						0 == strncmp(m, MVAR_PROFILE, ZBX_CONST_STRLEN(MVAR_PROFILE)))
				{
					ret = expr_dc_get_host_inventory_by_itemid(m, c_event->objectid, &replace_to);
				}
				else if (0 == strcmp(m, MVAR_LLDRULE_DESCRIPTION))
				{
					ret = expr_db_get_item_value(c_event->objectid, &replace_to,
							ZBX_REQUEST_ITEM_DESCRIPTION);
				}
				else if (0 == strcmp(m, MVAR_LLDRULE_DESCRIPTION_ORIG))
				{
					ret = expr_db_get_item_value(c_event->objectid, &replace_to,
							ZBX_REQUEST_ITEM_DESCRIPTION_ORIG);
				}
				else if (0 == strcmp(m, MVAR_LLDRULE_ID))
				{
					replace_to = zbx_dsprintf(replace_to, ZBX_FS_UI64, c_event->objectid);
				}
				else if (0 == strcmp(m, MVAR_LLDRULE_KEY))
				{
					ret = expr_db_get_item_value(c_event->objectid, &replace_to,
							ZBX_REQUEST_ITEM_KEY);
				}
				else if (0 == strcmp(m, MVAR_LLDRULE_KEY_ORIG))
				{
					ret = expr_db_get_item_value(c_event->objectid, &replace_to,
							ZBX_REQUEST_ITEM_KEY_ORIG);
				}
				else if (0 == strcmp(m, MVAR_LLDRULE_NAME))
				{
					ret = expr_db_get_item_value(c_event->objectid, &replace_to,
							ZBX_REQUEST_ITEM_NAME);
				}
				else if (0 == strcmp(m, MVAR_LLDRULE_NAME_ORIG))
				{
					ret = expr_db_get_item_value(c_event->objectid, &replace_to,
							ZBX_REQUEST_ITEM_NAME_ORIG);
				}
				else if (0 == strcmp(m, MVAR_LLDRULE_STATE))
				{
					replace_to = zbx_strdup(replace_to, item_state_string(c_event->value));
				}
				else if (0 == strcmp(m, MVAR_PROXY_NAME))
				{
					ret = expr_db_get_item_value(c_event->objectid, &replace_to,
							ZBX_REQUEST_PROXY_NAME);
				}
				else if (0 == strcmp(m, MVAR_PROXY_DESCRIPTION))
				{
					ret = expr_db_get_item_value(c_event->objectid, &replace_to,
							ZBX_REQUEST_PROXY_DESCRIPTION);
				}
				else if (0 == strcmp(m, MVAR_TIME))
				{
					replace_to = zbx_strdup(replace_to, zbx_time2str(time(NULL), tz));
				}
				else if (0 == strcmp(m, MVAR_ALERT_SENDTO))
				{
					if (NULL != alert)
						replace_to = zbx_strdup(replace_to, alert->sendto);
				}
				else if (0 == strcmp(m, MVAR_ALERT_SUBJECT))
				{
					if (NULL != alert)
						replace_to = zbx_strdup(replace_to, alert->subject);
				}
				else if (0 == strcmp(m, MVAR_ALERT_MESSAGE))
				{
					if (NULL != alert)
						replace_to = zbx_strdup(replace_to, alert->message);
				}
				else if (0 == strcmp(m, MVAR_LLDRULE_STATE_ERROR))
				{
					ret = expr_db_get_item_value(c_event->objectid, &replace_to,
							ZBX_REQUEST_ITEM_ERROR);
				}
			}
			else if (0 == indexed_macro && EVENT_SOURCE_SERVICE == c_event->source)
			{
				if (ZBX_TOKEN_USER_MACRO == token.type || (ZBX_TOKEN_FUNC_MACRO == token.type &&
						0 == strncmp(m, MVAR_USER_MACRO, ZBX_CONST_STRLEN(MVAR_USER_MACRO))))
				{
					if (NULL == dc_host)
						zbx_dc_get_user_macro(um_handle, m, NULL, 0, &replace_to);
					else
						zbx_dc_get_user_macro(um_handle, m, &dc_host->hostid, 1, &replace_to);

					pos = token.loc.r;
				}
				else if (NULL != actionid &&
						0 == strncmp(m, MVAR_ACTION, ZBX_CONST_STRLEN(MVAR_ACTION)))
				{
					ret = expr_db_get_action_value(m, *actionid, &replace_to);
				}
				else if (0 == strcmp(m, MVAR_TIME))
				{
					replace_to = zbx_strdup(replace_to, zbx_time2str(time(NULL), tz));
				}
				else if (0 == strcmp(m, MVAR_DATE))
				{
					replace_to = zbx_strdup(replace_to, zbx_date2str(time(NULL), tz));
				}
				else if (NULL != actionid && 0 == strcmp(m, MVAR_ESC_HISTORY))
				{
					expr_db_get_escalation_history(*actionid, event, r_event, &replace_to, userid, tz);
				}
				else if (0 == strncmp(m, MVAR_EVENT_RECOVERY, ZBX_CONST_STRLEN(MVAR_EVENT_RECOVERY)))
				{
					if (NULL != r_event)
						get_recovery_event_value(m, r_event, &replace_to, tz);
				}
				else if (0 == strcmp(m, MVAR_EVENT_UPDATE_NSEVERITY))
				{
					if (NULL != service_alarm)
						replace_to = zbx_dsprintf(replace_to, "%d", (int)service_alarm->value);
				}
				else if (0 == strcmp(m, MVAR_EVENT_UPDATE_SEVERITY))
				{
					if (NULL != service_alarm)
					{
						if (FAIL == zbx_config_get_trigger_severity_name(service_alarm->value,
								&replace_to))
						{
							replace_to = zbx_strdup(replace_to, "unknown");
						}
					}
				}
				else if (0 == strcmp(m, MVAR_EVENT_UPDATE_DATE))
				{
					if (NULL != service_alarm)
					{
						replace_to = zbx_strdup(replace_to, zbx_date2str(service_alarm->clock,
								tz));
					}
				}
				else if (0 == strcmp(m, MVAR_EVENT_UPDATE_TIME))
				{
					if (NULL != service_alarm)
					{
						replace_to = zbx_strdup(replace_to, zbx_time2str(service_alarm->clock,
								tz));
					}
				}
				else if (0 == strcmp(m, MVAR_EVENT_STATUS) || 0 == strcmp(m, MVAR_EVENT_VALUE))
				{
					get_current_event_value(m, c_event, &replace_to);
				}
				else if (0 == strcmp(m, MVAR_EVENT_NAME))
				{
					replace_to = zbx_strdup(replace_to, event->name);
				}
				else if (0 == strncmp(m, MVAR_EVENT, ZBX_CONST_STRLEN(MVAR_EVENT)))
				{
					zbx_event_get_macro_value(m, event, &replace_to, userid, r_event, tz);
				}
				else if (0 == strcmp(m, MVAR_SERVICE_NAME))
				{
					replace_to = zbx_strdup(replace_to, service->name);
				}
				else if (0 == strcmp(m, MVAR_SERVICE_DESCRIPTION))
				{
					replace_to = zbx_strdup(replace_to, service->description);
				}
				else if (0 == strcmp(m, MVAR_SERVICE_ROOTCAUSE))
				{
					expr_db_get_rootcause(service, &replace_to);
				}
				else if (0 == strcmp(m, MVAR_SERVICE_TAGS))
				{
					zbx_event_get_str_tags(event, &replace_to);
				}
				else if (0 == strcmp(m, MVAR_SERVICE_TAGSJSON))
				{
					zbx_event_get_json_tags(event, &replace_to);
				}
				else if (0 == strncmp(m, MVAR_SERVICE_TAGS_PREFIX,
						ZBX_CONST_STRLEN(MVAR_SERVICE_TAGS_PREFIX)))
				{
					zbx_event_get_tag(m + ZBX_CONST_STRLEN(MVAR_SERVICE_TAGS_PREFIX), event,
							&replace_to);
				}
				else if (0 == strcmp(m, MVAR_ALERT_SENDTO))
				{
					if (NULL != alert)
						replace_to = zbx_strdup(replace_to, alert->sendto);
				}
				else if (0 == strcmp(m, MVAR_ALERT_SUBJECT))
				{
					if (NULL != alert)
						replace_to = zbx_strdup(replace_to, alert->subject);
				}
				else if (0 == strcmp(m, MVAR_ALERT_MESSAGE))
				{
					if (NULL != alert)
						replace_to = zbx_strdup(replace_to, alert->message);
				}
			}
		}
		else if (0 != (macro_type & (ZBX_MACRO_TYPE_TRIGGER_DESCRIPTION | ZBX_MACRO_TYPE_TRIGGER_COMMENTS |
					ZBX_MACRO_TYPE_EVENT_NAME)))
		{
			if (EVENT_OBJECT_TRIGGER == event->object)
			{
				if (ZBX_TOKEN_USER_MACRO == token.type || (ZBX_TOKEN_FUNC_MACRO == token.type &&
						0 == strncmp(m, MVAR_USER_MACRO, ZBX_CONST_STRLEN(MVAR_USER_MACRO))))
				{
					if (SUCCEED == zbx_db_trigger_get_all_hostids(&event->trigger, &phostids))
					{
						zbx_dc_get_user_macro(um_handle, m, phostids->values,
								phostids->values_num, &replace_to);
					}
					pos = token.loc.r;
				}
				else if (ZBX_TOKEN_REFERENCE == token.type)
				{
					if (SUCCEED != zbx_db_trigger_get_constant(&event->trigger,
							token.data.reference.index, &replace_to))
					{
						/* expansion failed, reference substitution is impossible */
						token_search &= ~ZBX_TOKEN_SEARCH_REFERENCES;
						continue;
					}
				}
				else if (ZBX_TOKEN_EXPRESSION_MACRO == inner_token.type)
				{
					if (0 != (macro_type & ZBX_MACRO_TYPE_EVENT_NAME))
					{
						zbx_timespec_t	ts;
						char		*errmsg = NULL;

						ts.sec = event->clock;
						ts.ns = event->ns;

						if (SUCCEED != (ret = get_expression_macro_result(event, *data,
								&inner_token.data.expression_macro.expression, &ts,
								&replace_to, &errmsg)))
						{
							*errmsg = tolower(*errmsg);
							zabbix_log(LOG_LEVEL_DEBUG, "%s() cannot evaluate"
									" expression macro: %s", __func__, errmsg);
							zbx_strlcpy(error, errmsg, maxerrlen);
							zbx_free(errmsg);
						}
					}
				}
				else if (0 == strcmp(m, MVAR_HOST_HOST) || 0 == strcmp(m, MVAR_HOSTNAME))
				{
					ret = expr_db_get_trigger_value(&event->trigger, &replace_to, N_functionid,
							ZBX_REQUEST_HOST_HOST);
				}
				else if (0 == strcmp(m, MVAR_HOST_NAME))
				{
					ret = expr_db_get_trigger_value(&event->trigger, &replace_to, N_functionid,
							ZBX_REQUEST_HOST_NAME);
				}
				else if (0 == strcmp(m, MVAR_HOST_IP) || 0 == strcmp(m, MVAR_IPADDRESS))
				{
					ret = expr_db_get_trigger_value(&event->trigger, &replace_to, N_functionid,
							ZBX_REQUEST_HOST_IP);
				}
				else if (0 == strcmp(m, MVAR_HOST_DNS))
				{
					ret = expr_db_get_trigger_value(&event->trigger, &replace_to, N_functionid,
							ZBX_REQUEST_HOST_DNS);
				}
				else if (0 == strcmp(m, MVAR_HOST_CONN))
				{
					ret = expr_db_get_trigger_value(&event->trigger, &replace_to, N_functionid,
							ZBX_REQUEST_HOST_CONN);
				}
				else if (0 == strcmp(m, MVAR_HOST_PORT))
				{
					ret = expr_db_get_trigger_value(&event->trigger, &replace_to, N_functionid,
							ZBX_REQUEST_HOST_PORT);
				}
				else if (0 == strcmp(m, MVAR_ITEM_VALUE))
				{
					ret = expr_db_item_value(&event->trigger, &replace_to, N_functionid,
							event->clock, event->ns, raw_value);
				}
				else if (0 == strncmp(m, MVAR_ITEM_LOG, ZBX_CONST_STRLEN(MVAR_ITEM_LOG)))
				{
					ret = expr_get_history_log_value(m, &event->trigger, &replace_to,
							N_functionid, event->clock, event->ns, tz);
				}
				else if (0 == strcmp(m, MVAR_ITEM_LASTVALUE))
				{
					ret = expr_db_item_lastvalue(&event->trigger, &replace_to, N_functionid,
							raw_value);
				}
				else if (0 != (macro_type & ZBX_MACRO_TYPE_EVENT_NAME))
				{
					if (0 == strcmp(m, MVAR_TIME))
					{
						replace_to = zbx_strdup(replace_to, zbx_time2str(time(NULL), tz));
					}
					else if (0 == strcmp(m, MVAR_TRIGGER_EXPRESSION_EXPLAIN))
					{
						zbx_db_trigger_explain_expression(&event->trigger, &replace_to,
								evaluate_function, 0);
					}
					else if (1 == indexed_macro && 0 == strcmp(m, MVAR_FUNCTION_VALUE))
					{
						zbx_db_trigger_get_function_value(&event->trigger, N_functionid,
								&replace_to, evaluate_function, 0);
					}
				}
			}
		}
		else if (0 != (macro_type & ZBX_MACRO_TYPE_TRIGGER_EXPRESSION))
		{
			if (EVENT_OBJECT_TRIGGER == event->object)
			{
				if (0 == strcmp(m, MVAR_TRIGGER_VALUE))
					replace_to = zbx_dsprintf(replace_to, "%d", event->value);
			}
		}
		else if (0 != (macro_type & ZBX_MACRO_TYPE_TRIGGER_URL))
		{
			if (EVENT_OBJECT_TRIGGER == event->object)
			{
				if (ZBX_TOKEN_USER_MACRO == token.type || (ZBX_TOKEN_FUNC_MACRO == token.type &&
						0 == strncmp(m, MVAR_USER_MACRO, ZBX_CONST_STRLEN(MVAR_USER_MACRO))))
				{
					if (SUCCEED == zbx_db_trigger_get_all_hostids(&event->trigger, &phostids))
					{
						zbx_dc_get_user_macro(um_handle, m, phostids->values,
								phostids->values_num, &replace_to);
					}
					pos = token.loc.r;
				}
				else if (0 == strcmp(m, MVAR_HOST_ID))
				{
					ret = expr_db_get_trigger_value(&event->trigger, &replace_to, N_functionid,
							ZBX_REQUEST_HOST_ID);
				}
				else if (0 == strcmp(m, MVAR_HOST_HOST))
				{
					ret = expr_db_get_trigger_value(&event->trigger, &replace_to, N_functionid,
							ZBX_REQUEST_HOST_HOST);
				}
				else if (0 == strcmp(m, MVAR_HOST_NAME))
				{
					ret = expr_db_get_trigger_value(&event->trigger, &replace_to, N_functionid,
							ZBX_REQUEST_HOST_NAME);
				}
				else if (0 == strcmp(m, MVAR_HOST_IP))
				{
					ret = expr_db_get_trigger_value(&event->trigger, &replace_to, N_functionid,
							ZBX_REQUEST_HOST_IP);
				}
				else if (0 == strcmp(m, MVAR_HOST_DNS))
				{
					ret = expr_db_get_trigger_value(&event->trigger, &replace_to, N_functionid,
							ZBX_REQUEST_HOST_DNS);
				}
				else if (0 == strcmp(m, MVAR_HOST_CONN))
				{
					ret = expr_db_get_trigger_value(&event->trigger, &replace_to, N_functionid,
							ZBX_REQUEST_HOST_CONN);
				}
				else if (0 == strcmp(m, MVAR_HOST_PORT))
				{
					ret = expr_db_get_trigger_value(&event->trigger, &replace_to, N_functionid,
							ZBX_REQUEST_HOST_PORT);
				}
				else if (0 == strcmp(m, MVAR_TRIGGER_ID))
				{
					replace_to = zbx_dsprintf(replace_to, ZBX_FS_UI64, event->objectid);
				}
				else if (0 == strcmp(m, MVAR_ITEM_LASTVALUE))
				{
					ret = expr_db_item_lastvalue(&event->trigger, &replace_to, N_functionid,
							raw_value);
				}
				else if (0 == strcmp(m, MVAR_ITEM_VALUE))
				{
					ret = expr_db_item_value(&event->trigger, &replace_to, N_functionid,
							event->clock, event->ns, raw_value);
				}
				else if (0 == strncmp(m, MVAR_ITEM_LOG, ZBX_CONST_STRLEN(MVAR_ITEM_LOG)))
				{
					ret = expr_get_history_log_value(m, &event->trigger, &replace_to,
							N_functionid, event->clock, event->ns, tz);
				}
				else if (0 == strcmp(m, MVAR_EVENT_ID))
				{
					zbx_event_get_macro_value(m, event, &replace_to, userid, NULL, NULL);
				}
			}
		}
		else if (0 == indexed_macro &&
				0 != (macro_type & (ZBX_MACRO_TYPE_ITEM_KEY | ZBX_MACRO_TYPE_PARAMS_FIELD |
						ZBX_MACRO_TYPE_LLD_FILTER | ZBX_MACRO_TYPE_ALLOWED_HOSTS |
						ZBX_MACRO_TYPE_SCRIPT_PARAMS_FIELD | ZBX_MACRO_TYPE_QUERY_FILTER)))
		{
			zbx_uint64_t			c_hostid, c_itemid;
			const char			*host, *name;
			const zbx_dc_interface_t	*c_interface;

			if (NULL != history_data_item)
			{
				c_hostid = history_data_item->host.hostid;
				c_itemid = history_data_item->itemid;
				host = history_data_item->host.host;
				name = history_data_item->host.name;
				c_interface = &history_data_item->interface;
			}
			else
			{
				c_hostid = dc_item->host.hostid;
				c_itemid = dc_item->itemid;
				host = dc_item->host.host;
				name = dc_item->host.name;
				c_interface = &dc_item->interface;
			}

			if (ZBX_TOKEN_USER_MACRO == token.type && 0 == (ZBX_MACRO_TYPE_QUERY_FILTER & macro_type))
			{
				zbx_dc_get_user_macro(um_handle, m, &c_hostid, 1, &replace_to);
				pos = token.loc.r;
			}
			else if (0 == strcmp(m, MVAR_HOST_HOST) || 0 == strcmp(m, MVAR_HOSTNAME))
			{
				replace_to = zbx_strdup(replace_to, host);
			}
			else if (0 == strcmp(m, MVAR_HOST_NAME))
			{
				replace_to = zbx_strdup(replace_to, name);
			}
			else if (0 == strcmp(m, MVAR_HOST_IP) || 0 == strcmp(m, MVAR_IPADDRESS))
			{
				if (INTERFACE_TYPE_UNKNOWN != c_interface->type)
				{
					replace_to = zbx_strdup(replace_to, c_interface->ip_orig);
				}
				else
				{
					ret = expr_dc_get_interface_value(c_hostid, c_itemid, &replace_to,
							ZBX_REQUEST_HOST_IP);
				}
			}
			else if	(0 == strcmp(m, MVAR_HOST_DNS))
			{
				if (INTERFACE_TYPE_UNKNOWN != c_interface->type)
				{
					replace_to = zbx_strdup(replace_to, c_interface->dns_orig);
				}
				else
				{
					ret = expr_dc_get_interface_value(c_hostid, c_itemid, &replace_to,
							ZBX_REQUEST_HOST_DNS);
				}
			}
			else if (0 == strcmp(m, MVAR_HOST_CONN))
			{
				if (INTERFACE_TYPE_UNKNOWN != c_interface->type)
				{
					replace_to = zbx_strdup(replace_to, c_interface->addr);
				}
				else
				{
					ret = expr_dc_get_interface_value(c_hostid, c_itemid, &replace_to,
							ZBX_REQUEST_HOST_CONN);
				}
			}
			else if (0 != (macro_type & ZBX_MACRO_TYPE_SCRIPT_PARAMS_FIELD))
			{
				if (0 == strcmp(m, MVAR_ITEM_ID))
				{
					replace_to = zbx_dsprintf(replace_to, ZBX_FS_UI64, dc_item->itemid);
				}
				else if (0 == strcmp(m, MVAR_ITEM_KEY))
				{
					replace_to = zbx_strdup(replace_to, dc_item->key);
				}
				else if (0 == strcmp(m, MVAR_ITEM_KEY_ORIG))
				{
					replace_to = zbx_strdup(replace_to, dc_item->key_orig);
				}
				else if (0 == strncmp(m, MVAR_INVENTORY, ZBX_CONST_STRLEN(MVAR_INVENTORY)))
				{
					ret = expr_dc_get_host_inventory_by_itemid(m, dc_item->itemid, &replace_to);
				}
			}
		}
<<<<<<< HEAD
		else if (0 == indexed_macro && 0 != (macro_type & ZBX_MACRO_TYPE_INTERFACE_ADDR))
		{
			if (ZBX_TOKEN_USER_MACRO == token.type || (ZBX_TOKEN_FUNC_MACRO == token.type &&
						0 == strncmp(m, MVAR_USER_MACRO, ZBX_CONST_STRLEN(MVAR_USER_MACRO))))
			{
				zbx_dc_get_user_macro(um_handle, m, &dc_host->hostid, 1, &replace_to);
				pos = token.loc.r;
			}
			else if (0 == strcmp(m, MVAR_HOST_HOST) || 0 == strcmp(m, MVAR_HOSTNAME))
				replace_to = zbx_strdup(replace_to, dc_host->host);
			else if (0 == strcmp(m, MVAR_HOST_NAME))
				replace_to = zbx_strdup(replace_to, dc_host->name);
			else if (0 == strcmp(m, MVAR_HOST_IP) || 0 == strcmp(m, MVAR_IPADDRESS))
			{
				if (SUCCEED == (ret = zbx_dc_config_get_interface_by_type(&interface,
						dc_host->hostid, INTERFACE_TYPE_AGENT)))
				{
					replace_to = zbx_strdup(replace_to, interface.ip_orig);
				}
			}
			else if	(0 == strcmp(m, MVAR_HOST_DNS))
			{
				if (SUCCEED == (ret = zbx_dc_config_get_interface_by_type(&interface,
						dc_host->hostid, INTERFACE_TYPE_AGENT)))
				{
					replace_to = zbx_strdup(replace_to, interface.dns_orig);
				}
			}
			else if (0 == strcmp(m, MVAR_HOST_CONN))
			{
				if (SUCCEED == (ret = zbx_dc_config_get_interface_by_type(&interface,
						dc_host->hostid, INTERFACE_TYPE_AGENT)))
				{
					replace_to = zbx_strdup(replace_to, interface.addr);
				}
			}
		}
=======
>>>>>>> 5220121a
		else if (0 != (macro_type & (ZBX_MACRO_TYPE_COMMON | ZBX_MACRO_TYPE_SNMP_OID)))
		{
			if (ZBX_TOKEN_USER_MACRO == token.type || (ZBX_TOKEN_FUNC_MACRO == token.type &&
						0 == strncmp(m, MVAR_USER_MACRO, ZBX_CONST_STRLEN(MVAR_USER_MACRO))))
			{
				if (NULL != hostid)
					zbx_dc_get_user_macro(um_handle, m, hostid, 1, &replace_to);
				else
					zbx_dc_get_user_macro(um_handle, m, NULL, 0, &replace_to);

				pos = token.loc.r;
			}
		}
		else if (0 == indexed_macro && 0 != (macro_type & ZBX_MACRO_TYPE_SCRIPT))
		{
			if (ZBX_TOKEN_USER_MACRO == token.type || (ZBX_TOKEN_FUNC_MACRO == token.type &&
						0 == strncmp(m, MVAR_USER_MACRO, ZBX_CONST_STRLEN(MVAR_USER_MACRO))))
			{
				zbx_dc_get_user_macro(um_handle, m, &dc_host->hostid, 1, &replace_to);
				pos = token.loc.r;
			}
			else if (0 == strcmp(m, MVAR_HOST_HOST) || 0 == strcmp(m, MVAR_HOSTNAME))
				replace_to = zbx_strdup(replace_to, dc_host->host);
			else if (0 == strcmp(m, MVAR_HOST_NAME))
				replace_to = zbx_strdup(replace_to, dc_host->name);
			else if (0 == strcmp(m, MVAR_HOST_IP) || 0 == strcmp(m, MVAR_IPADDRESS))
			{
				if (SUCCEED == (ret = zbx_dc_config_get_interface(&interface, dc_host->hostid, 0)))
					replace_to = zbx_strdup(replace_to, interface.ip_orig);
				require_address = 1;
			}
			else if	(0 == strcmp(m, MVAR_HOST_DNS))
			{
				if (SUCCEED == (ret = zbx_dc_config_get_interface(&interface, dc_host->hostid, 0)))
					replace_to = zbx_strdup(replace_to, interface.dns_orig);
				require_address = 1;
			}
			else if (0 == strcmp(m, MVAR_HOST_CONN))
			{
				if (SUCCEED == (ret = zbx_dc_config_get_interface(&interface, dc_host->hostid, 0)))
					replace_to = zbx_strdup(replace_to, interface.addr);
				require_address = 1;
			}
			else if (0 == strncmp(m, MVAR_INVENTORY, ZBX_CONST_STRLEN(MVAR_INVENTORY)))
			{
				ret = expr_dc_get_host_inventory_by_hostid(m, dc_host->hostid, &replace_to);
			}
			else if (NULL != userid)
			{
				if (0 == strcmp(m, MVAR_USER_USERNAME) || 0 == strcmp(m, MVAR_USER_NAME) ||
						0 == strcmp(m, MVAR_USER_SURNAME) ||
						0 == strcmp(m, MVAR_USER_FULLNAME) || 0 == strcmp(m, MVAR_USER_ALIAS))
				{
					resolve_user_macros(*userid, m, &user_username, &user_name, &user_surname,
							&user_names_found, &replace_to);
				}
			}
		}
		else if (0 == indexed_macro && 0 != (macro_type & ZBX_MACRO_TYPE_HTTPTEST_FIELD))
		{
			if (ZBX_TOKEN_USER_MACRO == token.type || (ZBX_TOKEN_FUNC_MACRO == token.type &&
						0 == strncmp(m, MVAR_USER_MACRO, ZBX_CONST_STRLEN(MVAR_USER_MACRO))))
			{
				zbx_dc_get_user_macro(um_handle, m, &dc_host->hostid, 1, &replace_to);
				pos = token.loc.r;
			}
			else if (0 == strcmp(m, MVAR_HOST_HOST) || 0 == strcmp(m, MVAR_HOSTNAME))
				replace_to = zbx_strdup(replace_to, dc_host->host);
			else if (0 == strcmp(m, MVAR_HOST_NAME))
				replace_to = zbx_strdup(replace_to, dc_host->name);
			else if (0 == strcmp(m, MVAR_HOST_IP) || 0 == strcmp(m, MVAR_IPADDRESS))
			{
				if (SUCCEED == (ret = zbx_dc_config_get_interface(&interface, dc_host->hostid, 0)))
					replace_to = zbx_strdup(replace_to, interface.ip_orig);
			}
			else if	(0 == strcmp(m, MVAR_HOST_DNS))
			{
				if (SUCCEED == (ret = zbx_dc_config_get_interface(&interface, dc_host->hostid, 0)))
					replace_to = zbx_strdup(replace_to, interface.dns_orig);
			}
			else if (0 == strcmp(m, MVAR_HOST_CONN))
			{
				if (SUCCEED == (ret = zbx_dc_config_get_interface(&interface, dc_host->hostid, 0)))
					replace_to = zbx_strdup(replace_to, interface.addr);
			}
		}
		else if (0 == indexed_macro && (0 != (macro_type & (ZBX_MACRO_TYPE_HTTP_RAW | ZBX_MACRO_TYPE_HTTP_JSON |
				ZBX_MACRO_TYPE_HTTP_XML))))
		{
			if (ZBX_TOKEN_USER_MACRO == token.type || (ZBX_TOKEN_FUNC_MACRO == token.type &&
						0 == strncmp(m, MVAR_USER_MACRO, ZBX_CONST_STRLEN(MVAR_USER_MACRO))))
			{
				zbx_dc_get_user_macro(um_handle, m, &dc_host->hostid, 1, &replace_to);
				pos = token.loc.r;
			}
			else if (0 == strcmp(m, MVAR_HOST_HOST) || 0 == strcmp(m, MVAR_HOSTNAME))
			{
				replace_to = zbx_strdup(replace_to, dc_host->host);
			}
			else if (0 == strcmp(m, MVAR_HOST_NAME))
			{
				replace_to = zbx_strdup(replace_to, dc_host->name);
			}
			else if (0 == strcmp(m, MVAR_HOST_IP) || 0 == strcmp(m, MVAR_IPADDRESS))
			{
				if (SUCCEED == (ret = zbx_dc_config_get_interface(&interface, dc_host->hostid, 0)))
					replace_to = zbx_strdup(replace_to, interface.ip_orig);
			}
			else if	(0 == strcmp(m, MVAR_HOST_DNS))
			{
				if (SUCCEED == (ret = zbx_dc_config_get_interface(&interface, dc_host->hostid, 0)))
					replace_to = zbx_strdup(replace_to, interface.dns_orig);
			}
			else if (0 == strcmp(m, MVAR_HOST_CONN))
			{
				if (SUCCEED == (ret = zbx_dc_config_get_interface(&interface, dc_host->hostid, 0)))
					replace_to = zbx_strdup(replace_to, interface.addr);
			}
			else if (0 == strcmp(m, MVAR_ITEM_ID))
			{
				replace_to = zbx_dsprintf(replace_to, ZBX_FS_UI64, dc_item->itemid);
			}
			else if (0 == strcmp(m, MVAR_ITEM_KEY))
			{
				replace_to = zbx_strdup(replace_to, dc_item->key);
			}
			else if (0 == strcmp(m, MVAR_ITEM_KEY_ORIG))
			{
				replace_to = zbx_strdup(replace_to, dc_item->key_orig);
			}
		}
		else if (0 == indexed_macro && 0 != (macro_type & ZBX_MACRO_TYPE_JMX_ENDPOINT))
		{
			if (ZBX_TOKEN_USER_MACRO == token.type || (ZBX_TOKEN_FUNC_MACRO == token.type &&
						0 == strncmp(m, MVAR_USER_MACRO, ZBX_CONST_STRLEN(MVAR_USER_MACRO))))
			{
				zbx_dc_get_user_macro(um_handle, m, &dc_item->host.hostid, 1, &replace_to);
				pos = token.loc.r;
			}
			else if (0 == strcmp(m, MVAR_HOST_HOST) || 0 == strcmp(m, MVAR_HOSTNAME))
				replace_to = zbx_strdup(replace_to, dc_item->host.host);
			else if (0 == strcmp(m, MVAR_HOST_NAME))
				replace_to = zbx_strdup(replace_to, dc_item->host.name);
			else if (0 == strcmp(m, MVAR_HOST_IP) || 0 == strcmp(m, MVAR_IPADDRESS))
			{
				if (INTERFACE_TYPE_UNKNOWN != dc_item->interface.type)
				{
					replace_to = zbx_strdup(replace_to, dc_item->interface.ip_orig);
				}
				else
				{
					ret = expr_dc_get_interface_value(dc_item->host.hostid, dc_item->itemid,
							&replace_to, ZBX_REQUEST_HOST_IP);
				}
			}
			else if	(0 == strcmp(m, MVAR_HOST_DNS))
			{
				if (INTERFACE_TYPE_UNKNOWN != dc_item->interface.type)
				{
					replace_to = zbx_strdup(replace_to, dc_item->interface.dns_orig);
				}
				else
				{
					ret = expr_dc_get_interface_value(dc_item->host.hostid, dc_item->itemid,
							&replace_to, ZBX_REQUEST_HOST_DNS);
				}
			}
			else if (0 == strcmp(m, MVAR_HOST_CONN))
			{
				if (INTERFACE_TYPE_UNKNOWN != dc_item->interface.type)
				{
					replace_to = zbx_strdup(replace_to, dc_item->interface.addr);
				}
				else
				{
					ret = expr_dc_get_interface_value(dc_item->host.hostid, dc_item->itemid,
							&replace_to, ZBX_REQUEST_HOST_CONN);
				}
			}
			else if (0 == strcmp(m, MVAR_HOST_PORT))
			{
				if (INTERFACE_TYPE_UNKNOWN != dc_item->interface.type)
				{
					replace_to = zbx_dsprintf(replace_to, "%u", dc_item->interface.port);
				}
				else
				{
					ret = expr_dc_get_interface_value(dc_item->host.hostid, dc_item->itemid,
							&replace_to, ZBX_REQUEST_HOST_PORT);
				}
			}
		}
		else if (0 != (macro_type & ZBX_MACRO_TYPE_TRIGGER_TAG))
		{
			if (EVENT_SOURCE_TRIGGERS == event->source || EVENT_SOURCE_INTERNAL == event->source)
			{
				if (ZBX_TOKEN_USER_MACRO == token.type || (ZBX_TOKEN_FUNC_MACRO == token.type &&
						0 == strncmp(m, MVAR_USER_MACRO, ZBX_CONST_STRLEN(MVAR_USER_MACRO))))
				{
					if (SUCCEED == zbx_db_trigger_get_all_hostids(&event->trigger, &phostids))
					{
						zbx_dc_get_user_macro(um_handle, m, phostids->values,
								phostids->values_num, &replace_to);
					}
					pos = token.loc.r;
				}
				else if (0 == strncmp(m, MVAR_INVENTORY, ZBX_CONST_STRLEN(MVAR_INVENTORY)))
				{
					ret = expr_dc_get_host_inventory(m, &event->trigger, &replace_to,
							N_functionid);
				}
				else if (0 == strcmp(m, MVAR_HOST_ID))
				{
					ret = expr_db_get_trigger_value(&event->trigger, &replace_to, N_functionid,
							ZBX_REQUEST_HOST_ID);
				}
				else if (0 == strcmp(m, MVAR_HOST_HOST))
				{
					ret = expr_db_get_trigger_value(&event->trigger, &replace_to, N_functionid,
							ZBX_REQUEST_HOST_HOST);
				}
				else if (0 == strcmp(m, MVAR_HOST_NAME))
				{
					ret = expr_db_get_trigger_value(&event->trigger, &replace_to, N_functionid,
							ZBX_REQUEST_HOST_NAME);
				}
				else if (0 == strcmp(m, MVAR_HOST_IP))
				{
					ret = expr_db_get_trigger_value(&event->trigger, &replace_to, N_functionid,
							ZBX_REQUEST_HOST_IP);
				}
				else if (0 == strcmp(m, MVAR_HOST_DNS))
				{
					ret = expr_db_get_trigger_value(&event->trigger, &replace_to, N_functionid,
							ZBX_REQUEST_HOST_DNS);
				}
				else if (0 == strcmp(m, MVAR_HOST_CONN))
				{
					ret = expr_db_get_trigger_value(&event->trigger, &replace_to, N_functionid,
							ZBX_REQUEST_HOST_CONN);
				}
				else if (0 == strcmp(m, MVAR_HOST_PORT))
				{
					ret = expr_db_get_trigger_value(&event->trigger, &replace_to, N_functionid,
							ZBX_REQUEST_HOST_PORT);
				}

				if (EVENT_SOURCE_TRIGGERS == event->source)
				{
					if (0 == strcmp(m, MVAR_ITEM_LASTVALUE))
					{
						ret = expr_db_item_lastvalue(&event->trigger, &replace_to, N_functionid,
								raw_value);
					}
					else if (0 == strcmp(m, MVAR_ITEM_VALUE))
					{
						ret = expr_db_item_value(&event->trigger, &replace_to, N_functionid,
								event->clock, event->ns, raw_value);
					}
					else if (0 == strncmp(m, MVAR_ITEM_LOG, ZBX_CONST_STRLEN(MVAR_ITEM_LOG)))
					{
						ret = expr_get_history_log_value(m, &event->trigger, &replace_to,
								N_functionid, event->clock, event->ns, tz);
					}
					else if (0 == strcmp(m, MVAR_TRIGGER_ID))
					{
						replace_to = zbx_dsprintf(replace_to, ZBX_FS_UI64, event->objectid);
					}
				}
			}
		}
		else if (0 == indexed_macro && 0 != (macro_type & ZBX_MACRO_TYPE_ITEM_TAG))
		{
			/* Using dc_item to pass itemid and hostid only, all other fields are not initialized! */

			if (EVENT_SOURCE_TRIGGERS == event->source && 0 == strcmp(m, MVAR_TRIGGER_ID))
			{
				replace_to = zbx_dsprintf(replace_to, ZBX_FS_UI64, event->objectid);
			}
			else if (EVENT_SOURCE_TRIGGERS == event->source || EVENT_SOURCE_INTERNAL == event->source)
			{
				if (ZBX_TOKEN_USER_MACRO == token.type || (ZBX_TOKEN_FUNC_MACRO == token.type &&
						0 == strncmp(m, MVAR_USER_MACRO, ZBX_CONST_STRLEN(MVAR_USER_MACRO))))
				{
					zbx_dc_get_user_macro(um_handle, m, &dc_item->host.hostid, 1, &replace_to);
				}
				else if (0 == strncmp(m, MVAR_INVENTORY, ZBX_CONST_STRLEN(MVAR_INVENTORY)))
				{
					expr_dc_get_host_inventory_by_hostid(m, dc_item->host.hostid, &replace_to);
				}
				else if (0 == strcmp(m, MVAR_HOST_ID))
				{
					expr_dc_get_host_value(dc_item->itemid, &replace_to, ZBX_REQUEST_HOST_ID);
				}
				else if (0 == strcmp(m, MVAR_HOST_HOST))
				{
					expr_dc_get_host_value(dc_item->itemid, &replace_to, ZBX_REQUEST_HOST_HOST);
				}
				else if (0 == strcmp(m, MVAR_HOST_NAME))
				{
					expr_dc_get_host_value(dc_item->itemid, &replace_to, ZBX_REQUEST_HOST_NAME);
				}
				else if (0 == strcmp(m, MVAR_HOST_IP))
				{
					expr_dc_get_interface_value(dc_item->host.hostid, dc_item->itemid, &replace_to,
							ZBX_REQUEST_HOST_IP);
				}
				else if (0 == strcmp(m, MVAR_HOST_DNS))
				{
					expr_dc_get_interface_value(dc_item->host.hostid, dc_item->itemid, &replace_to,
							ZBX_REQUEST_HOST_DNS);
				}
				else if (0 == strcmp(m, MVAR_HOST_CONN))
				{
					expr_dc_get_interface_value(dc_item->host.hostid, dc_item->itemid, &replace_to,
							ZBX_REQUEST_HOST_CONN);
				}
				else if (0 == strcmp(m, MVAR_HOST_PORT))
				{
					expr_dc_get_interface_value(dc_item->host.hostid, dc_item->itemid, &replace_to,
							ZBX_REQUEST_HOST_PORT);
				}
			}
		}
		else if (0 == indexed_macro && 0 != (macro_type & ZBX_MACRO_TYPE_REPORT))
		{
			if (0 == strcmp(m, MVAR_TIME))
			{
				replace_to = zbx_strdup(replace_to, zbx_time2str(time(NULL), tz));
			}
		}

		if (0 != (macro_type & (ZBX_MACRO_TYPE_HTTP_JSON | ZBX_MACRO_TYPE_SCRIPT_PARAMS_FIELD)) &&
				NULL != replace_to)
		{
			zbx_json_escape(&replace_to);
		}

		if (0 != (macro_type & ZBX_MACRO_TYPE_QUERY_FILTER) && NULL != replace_to)
		{
			char	*esc;

			esc = zbx_dyn_escape_string(replace_to, "\\");
			zbx_free(replace_to);
			replace_to = esc;
		}

		if (ZBX_TOKEN_FUNC_MACRO == token.type && NULL != replace_to)
		{
			if (SUCCEED != (ret = zbx_calculate_macro_function(*data, &token.data.func_macro, &replace_to)))
				zbx_free(replace_to);
		}

		if (NULL != replace_to)
		{
			if (1 == require_address && NULL != strstr(replace_to, "{$"))
			{
				/* Macros should be already expanded. An unexpanded user macro means either unknown */
				/* macro or macro value validation failure.                                         */
				zbx_snprintf(error, maxerrlen, "Invalid macro '%.*s' value",
						(int)(token.loc.r - token.loc.l + 1), *data + token.loc.l);
				res = FAIL;
			}
		}
		}

		if (FAIL == ret)
		{
			zabbix_log(LOG_LEVEL_DEBUG, "cannot resolve macro '%.*s'",
					(int)(token.loc.r - token.loc.l + 1), *data + token.loc.l);
			replace_to = zbx_strdup(replace_to, STR_UNKNOWN_VARIABLE);
		}

		if (ZBX_TOKEN_USER_MACRO == token.type || (ZBX_TOKEN_MACRO == token.type && 0 == indexed_macro))
			(*data)[token.loc.r + 1] = c;

		if (NULL != replace_to)
		{
			pos = token.loc.r;

			pos += zbx_replace_mem_dyn(data, &data_alloc, &data_len, token.loc.l,
					token.loc.r - token.loc.l + 1, replace_to, strlen(replace_to));
			zbx_free(replace_to);
		}

		if (ZBX_TOKEN_FUNC_MACRO == token.type)
			zbx_free(m_ptr);

		pos++;
	}

	zbx_vc_flush_stats();

	zbx_free(user_username);
	zbx_free(user_name);
	zbx_free(user_surname);
	zbx_free(expression);
	zbx_vector_uint64_destroy(&hostids);

	zbx_dc_close_user_macros(um_handle);

	if (NULL != cause_event)
		zbx_db_free_event(cause_event);

	if (NULL != cause_recovery_event)
		zbx_db_free_event(cause_recovery_event);
out:
	zabbix_log(LOG_LEVEL_DEBUG, "End %s() data:'%s'", __func__, *data);

	return res;
}

typedef struct
{
	zbx_uint64_t				*hostid;
	zbx_dc_item_t				*dc_item;
	const struct zbx_json_parse		*jp_row;
	const zbx_vector_lld_macro_path_t	*lld_macro_paths;
	int					macro_type;
}
replace_key_param_data_t;

/******************************************************************************
 *                                                                            *
 * Comments: auxiliary function for substitute_key_macros().                  *
 *                                                                            *
 ******************************************************************************/
static int	replace_key_param_cb(const char *data, int key_type, int level, int num, int quoted, void *cb_data,
			char **param)
{
	replace_key_param_data_t		*replace_key_param_data = (replace_key_param_data_t *)cb_data;
	zbx_uint64_t				*hostid = replace_key_param_data->hostid;
	zbx_dc_item_t				*dc_item = replace_key_param_data->dc_item;
	const struct zbx_json_parse		*jp_row = replace_key_param_data->jp_row;
	const zbx_vector_lld_macro_path_t	*lld_macros = replace_key_param_data->lld_macro_paths;
	int					macro_type = replace_key_param_data->macro_type, ret = SUCCEED;

	ZBX_UNUSED(num);

	if (ZBX_KEY_TYPE_ITEM == key_type && 0 == level)
		return ret;

	if (NULL == strchr(data, '{'))
		return ret;

	*param = zbx_strdup(NULL, data);

	if (0 != level)
		zbx_unquote_key_param(*param);

	if (NULL == jp_row)
		substitute_simple_macros_impl(NULL, NULL, NULL, NULL, hostid, NULL, dc_item, NULL, NULL, NULL, NULL,
				NULL, NULL, param, macro_type, NULL, 0);
	else
		zbx_substitute_lld_macros(param, jp_row, lld_macros, ZBX_MACRO_ANY, NULL, 0);

	if (0 != level)
	{
		if (FAIL == (ret = zbx_quote_key_param(param, quoted)))
			zbx_free(*param);
	}

	return ret;
}

/******************************************************************************
 *                                                                            *
 * Purpose: safely substitutes macros in parameters of an item key and OID.   *
 *                                                                            *
 * Example:  key                     | macro  | result            | return    *
 *          -------------------------+--------+-------------------+---------  *
 *           echo.sh[{$MACRO}]       | a      | echo.sh[a]        | SUCCEED   *
 *           echo.sh[{$MACRO}]       | a\     | echo.sh[a\]       | SUCCEED   *
 *           echo.sh["{$MACRO}"]     | a      | echo.sh["a"]      | SUCCEED   *
 *           echo.sh["{$MACRO}"]     | a\     | undefined         | FAIL      *
 *           echo.sh[{$MACRO}]       |  a     | echo.sh[" a"]     | SUCCEED   *
 *           echo.sh[{$MACRO}]       |  a\    | undefined         | FAIL      *
 *           echo.sh["{$MACRO}"]     |  a     | echo.sh[" a"]     | SUCCEED   *
 *           echo.sh["{$MACRO}"]     |  a\    | undefined         | FAIL      *
 *           echo.sh[{$MACRO}]       | "a"    | echo.sh["\"a\""]  | SUCCEED   *
 *           echo.sh[{$MACRO}]       | "a"\   | undefined         | FAIL      *
 *           echo.sh["{$MACRO}"]     | "a"    | echo.sh["\"a\""]  | SUCCEED   *
 *           echo.sh["{$MACRO}"]     | "a"\   | undefined         | FAIL      *
 *           echo.sh[{$MACRO}]       | a,b    | echo.sh["a,b"]    | SUCCEED   *
 *           echo.sh[{$MACRO}]       | a,b\   | undefined         | FAIL      *
 *           echo.sh["{$MACRO}"]     | a,b    | echo.sh["a,b"]    | SUCCEED   *
 *           echo.sh["{$MACRO}"]     | a,b\   | undefined         | FAIL      *
 *           echo.sh[{$MACRO}]       | a]     | echo.sh["a]"]     | SUCCEED   *
 *           echo.sh[{$MACRO}]       | a]\    | undefined         | FAIL      *
 *           echo.sh["{$MACRO}"]     | a]     | echo.sh["a]"]     | SUCCEED   *
 *           echo.sh["{$MACRO}"]     | a]\    | undefined         | FAIL      *
 *           echo.sh[{$MACRO}]       | [a     | echo.sh["a]"]     | SUCCEED   *
 *           echo.sh[{$MACRO}]       | [a\    | undefined         | FAIL      *
 *           echo.sh["{$MACRO}"]     | [a     | echo.sh["[a"]     | SUCCEED   *
 *           echo.sh["{$MACRO}"]     | [a\    | undefined         | FAIL      *
 *           ifInOctets.{#SNMPINDEX} | 1      | ifInOctets.1      | SUCCEED   *
 *                                                                            *
 ******************************************************************************/
int	substitute_key_macros_impl(char **data, zbx_uint64_t *hostid, zbx_dc_item_t *dc_item,
		const struct zbx_json_parse *jp_row, const zbx_vector_lld_macro_path_t *lld_macro_paths, int macro_type,
		char *error, size_t maxerrlen)
{
	replace_key_param_data_t	replace_key_param_data;
	int				key_type, ret;

	zabbix_log(LOG_LEVEL_DEBUG, "In %s() data:'%s'", __func__, *data);

	replace_key_param_data.hostid = hostid;
	replace_key_param_data.dc_item = dc_item;
	replace_key_param_data.jp_row = jp_row;
	replace_key_param_data.lld_macro_paths = lld_macro_paths;
	replace_key_param_data.macro_type = macro_type;

	switch (macro_type)
	{
		case ZBX_MACRO_TYPE_ITEM_KEY:
			key_type = ZBX_KEY_TYPE_ITEM;
			break;
		case ZBX_MACRO_TYPE_SNMP_OID:
			key_type = ZBX_KEY_TYPE_OID;
			break;
		default:
			THIS_SHOULD_NEVER_HAPPEN;
			exit(EXIT_FAILURE);
	}

	ret = zbx_replace_key_params_dyn(data, key_type, replace_key_param_cb, &replace_key_param_data, error,
			maxerrlen);

	zabbix_log(LOG_LEVEL_DEBUG, "End of %s():%s data:'%s'", __func__, zbx_result_string(ret), *data);

	return ret;
}

#ifdef HAVE_LIBXML2
/******************************************************************************
 *                                                                            *
 * Comments: auxiliary function for substitute_macros_xml().                  *
 *                                                                            *
 ******************************************************************************/
static void	substitute_macros_in_xml_elements(const zbx_dc_item_t *item, const struct zbx_json_parse *jp_row,
		const zbx_vector_lld_macro_path_t *lld_macro_paths, xmlNode *node)
{
	xmlChar	*value;
	xmlAttr	*attr;
	char	*value_tmp;

	for (;NULL != node; node = node->next)
	{
		switch (node->type)
		{
			case XML_TEXT_NODE:
				if (NULL == (value = xmlNodeGetContent(node)))
					break;

				value_tmp = zbx_strdup(NULL, (const char *)value);

				if (NULL != item)
				{
					substitute_simple_macros_impl(NULL, NULL, NULL, NULL, NULL, &item->host, item,
							NULL, NULL, NULL, NULL, NULL, NULL, &value_tmp,
							ZBX_MACRO_TYPE_HTTP_XML, NULL, 0);
				}
				else
				{
					zbx_substitute_lld_macros(&value_tmp, jp_row, lld_macro_paths, ZBX_MACRO_ANY,
							NULL, 0);
				}

				xmlNodeSetContent(node, NULL);
				xmlNodeAddContent(node, (xmlChar *)value_tmp);

				zbx_free(value_tmp);
				xmlFree(value);
				break;
			case XML_CDATA_SECTION_NODE:
				if (NULL == (value = xmlNodeGetContent(node)))
					break;

				value_tmp = zbx_strdup(NULL, (const char *)value);

				if (NULL != item)
				{
					substitute_simple_macros_impl(NULL, NULL, NULL, NULL, NULL, &item->host, item,
							NULL, NULL, NULL, NULL, NULL, NULL, &value_tmp,
							ZBX_MACRO_TYPE_HTTP_RAW, NULL, 0);
				}
				else
				{
					zbx_substitute_lld_macros(&value_tmp, jp_row, lld_macro_paths, ZBX_MACRO_ANY,
							NULL, 0);
				}

				xmlNodeSetContent(node, NULL);
				xmlNodeAddContent(node, (xmlChar *)value_tmp);

				zbx_free(value_tmp);
				xmlFree(value);
				break;
			case XML_ELEMENT_NODE:
				for (attr = node->properties; NULL != attr; attr = attr->next)
				{
					if (NULL == attr->name || NULL == (value = xmlGetProp(node, attr->name)))
						continue;

					value_tmp = zbx_strdup(NULL, (const char *)value);

					if (NULL != item)
					{
						substitute_simple_macros_impl(NULL, NULL, NULL, NULL, NULL, &item->host,
								item, NULL, NULL, NULL, NULL, NULL, NULL, &value_tmp,
								ZBX_MACRO_TYPE_HTTP_XML, NULL, 0);
					}
					else
					{
						zbx_substitute_lld_macros(&value_tmp, jp_row, lld_macro_paths,
								ZBX_MACRO_ANY, NULL, 0);
					}

					xmlSetProp(node, attr->name, (xmlChar *)value_tmp);

					zbx_free(value_tmp);
					xmlFree(value);
				}
				break;
			default:
				break;
		}

		substitute_macros_in_xml_elements(item, jp_row, lld_macro_paths, node->children);
	}
}
#endif

/******************************************************************************
 *                                                                            *
 * Purpose: substitute simple or LLD macros in XML text nodes, attributes of  *
 *          a node or in CDATA section, validate XML.                         *
 *                                                                            *
 * Parameters: data            - [IN/OUT] pointer to a buffer that contains   *
 *                                    XML                                     *
 *             item            - [IN] item for simple macro substitution      *
 *             jp_row          - [IN] discovery data for LLD macro            *
 *                                    substitution                            *
 *             lld_macro_paths - [IN] lld macro paths                         *
 *             error           - [OUT] reason for XML parsing failure         *
 *             maxerrlen       - [IN] size of error buffer                    *
 *                                                                            *
 * Return value: SUCCEED or FAIL if XML validation has failed.                *
 *                                                                            *
 ******************************************************************************/
static int	substitute_macros_xml_impl(char **data, const zbx_dc_item_t *item, const struct zbx_json_parse *jp_row,
		const zbx_vector_lld_macro_path_t *lld_macro_paths, char *error, int maxerrlen)
{
#ifndef HAVE_LIBXML2
	ZBX_UNUSED(data);
	ZBX_UNUSED(item);
	ZBX_UNUSED(jp_row);
	ZBX_UNUSED(lld_macro_paths);
	zbx_snprintf(error, maxerrlen, "Support for XML was not compiled in");
	return FAIL;
#else
	xmlDoc		*doc;
	xmlNode		*root_element;
	xmlChar		*mem;
	int		size, ret = FAIL;

	zabbix_log(LOG_LEVEL_DEBUG, "In %s()", __func__);

	if (FAIL == zbx_open_xml(*data, 0, maxerrlen, (void **)&doc, (void **)&root_element, &error))
	{
		if (NULL == doc)
			goto exit;

		if (NULL == root_element)
			goto clean;
	}

	substitute_macros_in_xml_elements(item, jp_row, lld_macro_paths, root_element);
	xmlDocDumpMemory(doc, &mem, &size);

	if (FAIL == zbx_check_xml_memory((char *)mem, maxerrlen, &error))
		goto clean;

	zbx_free(*data);
	*data = zbx_malloc(NULL, size + 1);
	memcpy(*data, (const char *)mem, size + 1);
	xmlFree(mem);
	ret = SUCCEED;
clean:
	xmlFreeDoc(doc);
exit:
	zabbix_log(LOG_LEVEL_DEBUG, "End of %s():%s", __func__, zbx_result_string(ret));

	return ret;
#endif
}

/******************************************************************************
 *                                                                            *
 * Purpose: substitute_simple_macros with masked secret macros                *
 *          (default setting).                                                *
 *                                                                            *
 ******************************************************************************/
int	zbx_substitute_simple_macros(const zbx_uint64_t *actionid, const zbx_db_event *event,
		const zbx_db_event *r_event, const zbx_uint64_t *userid, const zbx_uint64_t *hostid,
		const zbx_dc_host_t *dc_host, const zbx_dc_item_t *dc_item, const zbx_db_alert *alert,
		const zbx_db_acknowledge *ack, const zbx_service_alarm_t *service_alarm, const zbx_db_service *service,
		const char *tz, char **data, int macro_type, char *error, int maxerrlen)
{
	return substitute_simple_macros_impl(actionid, event, r_event, userid, hostid, dc_host, dc_item, alert, ack,
			service_alarm, service, tz, NULL, data, macro_type, error, maxerrlen);
}

void	zbx_substitute_simple_macros_allowed_hosts(zbx_history_recv_item_t *item, char **allowed_peers)
{
	substitute_simple_macros_impl(NULL, NULL, NULL, NULL, NULL, NULL, NULL, NULL, NULL, NULL, NULL, NULL,
			item, allowed_peers, ZBX_MACRO_TYPE_ALLOWED_HOSTS, NULL, 0);
}

/******************************************************************************
 *                                                                            *
 * Purpose: substitute_simple_macros with unmasked secret macros.             *
 *                                                                            *
 ******************************************************************************/
int	zbx_substitute_simple_macros_unmasked(const zbx_uint64_t *actionid, const zbx_db_event *event,
		const zbx_db_event *r_event, const zbx_uint64_t *userid, const zbx_uint64_t *hostid,
		const zbx_dc_host_t *dc_host, const zbx_dc_item_t *dc_item, const zbx_db_alert *alert,
		const zbx_db_acknowledge *ack, const zbx_service_alarm_t *service_alarm, const zbx_db_service *service,
		const char *tz, char **data, int macro_type, char *error, int maxerrlen)
{
	int			ret;
	zbx_dc_um_handle_t	*um_handle;

	um_handle = zbx_dc_open_user_macros_secure();

	ret = substitute_simple_macros_impl(actionid, event, r_event, userid, hostid, dc_host, dc_item, alert, ack,
			service_alarm, service, tz, NULL, data, macro_type, error, maxerrlen);

	zbx_dc_close_user_macros(um_handle);

	return ret;

}

/******************************************************************************
 *                                                                            *
 * Purpose: substitute_macros_xml with masked secret macros.                  *
 *                                                                            *
 ******************************************************************************/
int	zbx_substitute_macros_xml(char **data, const zbx_dc_item_t *item, const struct zbx_json_parse *jp_row,
		const zbx_vector_lld_macro_path_t *lld_macro_paths, char *error, int maxerrlen)
{
	return substitute_macros_xml_impl(data, item, jp_row, lld_macro_paths, error, maxerrlen);
}

/******************************************************************************
 *                                                                            *
 * Purpose: substitute_macros_xml with unmasked secret macros.                *
 *                                                                            *
 ******************************************************************************/
int	zbx_substitute_macros_xml_unmasked(char **data, const zbx_dc_item_t *item, const struct zbx_json_parse *jp_row,
		const zbx_vector_lld_macro_path_t *lld_macro_paths, char *error, int maxerrlen)
{
	int			ret;
	zbx_dc_um_handle_t	*um_handle;

	um_handle = zbx_dc_open_user_macros_secure();

	ret = substitute_macros_xml_impl(data, item, jp_row, lld_macro_paths, error, maxerrlen);

	zbx_dc_close_user_macros(um_handle);

	return ret;
}

/******************************************************************************
 *                                                                            *
 * Purpose: substitute_key_macros with masked secret macros.                  *
 *                                                                            *
 ******************************************************************************/
int	zbx_substitute_key_macros(char **data, zbx_uint64_t *hostid, zbx_dc_item_t *dc_item,
		const struct zbx_json_parse *jp_row, const zbx_vector_lld_macro_path_t *lld_macro_paths, int macro_type,
		char *error, size_t maxerrlen)
{
	return substitute_key_macros_impl(data, hostid, dc_item, jp_row, lld_macro_paths, macro_type, error, maxerrlen);
}

/******************************************************************************
 *                                                                            *
 * Purpose: substitute_key_macros with unmasked secret macros.                *
 *                                                                            *
 ******************************************************************************/
int	zbx_substitute_key_macros_unmasked(char **data, zbx_uint64_t *hostid, zbx_dc_item_t *dc_item,
		const struct zbx_json_parse *jp_row, const zbx_vector_lld_macro_path_t *lld_macro_paths, int macro_type,
		char *error, size_t maxerrlen)
{
	int			ret;
	zbx_dc_um_handle_t	*um_handle;

	um_handle = zbx_dc_open_user_macros_secure();

	ret = substitute_key_macros_impl(data, hostid, dc_item, jp_row, lld_macro_paths, macro_type, error, maxerrlen);

	zbx_dc_close_user_macros(um_handle);

	return ret;
}

/******************************************************************************
 *                                                                            *
 * Purpose: extract index from valid indexed host or item key macro.          *
 *                                                                            *
 * Return value: the index or -1 if it was not valid indexed host or item key *
 *               macro.                                                       *
 *                                                                            *
 ******************************************************************************/
int	zbx_expr_macro_index(const char *macro)
{
	zbx_strloc_t	loc;
	int		func_num;

	loc.l = 0;
	loc.r = strlen(macro) - 1;

	if (NULL != macro_in_list(macro, loc, expr_macros, &func_num))
		return func_num;

	return -1;
}<|MERGE_RESOLUTION|>--- conflicted
+++ resolved
@@ -2386,46 +2386,6 @@
 				}
 			}
 		}
-<<<<<<< HEAD
-		else if (0 == indexed_macro && 0 != (macro_type & ZBX_MACRO_TYPE_INTERFACE_ADDR))
-		{
-			if (ZBX_TOKEN_USER_MACRO == token.type || (ZBX_TOKEN_FUNC_MACRO == token.type &&
-						0 == strncmp(m, MVAR_USER_MACRO, ZBX_CONST_STRLEN(MVAR_USER_MACRO))))
-			{
-				zbx_dc_get_user_macro(um_handle, m, &dc_host->hostid, 1, &replace_to);
-				pos = token.loc.r;
-			}
-			else if (0 == strcmp(m, MVAR_HOST_HOST) || 0 == strcmp(m, MVAR_HOSTNAME))
-				replace_to = zbx_strdup(replace_to, dc_host->host);
-			else if (0 == strcmp(m, MVAR_HOST_NAME))
-				replace_to = zbx_strdup(replace_to, dc_host->name);
-			else if (0 == strcmp(m, MVAR_HOST_IP) || 0 == strcmp(m, MVAR_IPADDRESS))
-			{
-				if (SUCCEED == (ret = zbx_dc_config_get_interface_by_type(&interface,
-						dc_host->hostid, INTERFACE_TYPE_AGENT)))
-				{
-					replace_to = zbx_strdup(replace_to, interface.ip_orig);
-				}
-			}
-			else if	(0 == strcmp(m, MVAR_HOST_DNS))
-			{
-				if (SUCCEED == (ret = zbx_dc_config_get_interface_by_type(&interface,
-						dc_host->hostid, INTERFACE_TYPE_AGENT)))
-				{
-					replace_to = zbx_strdup(replace_to, interface.dns_orig);
-				}
-			}
-			else if (0 == strcmp(m, MVAR_HOST_CONN))
-			{
-				if (SUCCEED == (ret = zbx_dc_config_get_interface_by_type(&interface,
-						dc_host->hostid, INTERFACE_TYPE_AGENT)))
-				{
-					replace_to = zbx_strdup(replace_to, interface.addr);
-				}
-			}
-		}
-=======
->>>>>>> 5220121a
 		else if (0 != (macro_type & (ZBX_MACRO_TYPE_COMMON | ZBX_MACRO_TYPE_SNMP_OID)))
 		{
 			if (ZBX_TOKEN_USER_MACRO == token.type || (ZBX_TOKEN_FUNC_MACRO == token.type &&
