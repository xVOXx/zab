/*
** Zabbix
** Copyright (C) 2001-2023 Zabbix SIA
**
** This program is free software; you can redistribute it and/or modify
** it under the terms of the GNU General Public License as published by
** the Free Software Foundation; either version 2 of the License, or
** (at your option) any later version.
**
** This program is distributed in the hope that it will be useful,
** but WITHOUT ANY WARRANTY; without even the implied warranty of
** MERCHANTABILITY or FITNESS FOR A PARTICULAR PURPOSE. See the
** GNU General Public License for more details.
**
** You should have received a copy of the GNU General Public License
** along with this program; if not, write to the Free Software
** Foundation, Inc., 51 Franklin Street, Fifth Floor, Boston, MA  02110-1301, USA.
**/

#include "zbxdbwrap.h"

#include "zbxdbhigh.h"
#include "log.h"
#include "zbxsysinfo.h"
#include "zbxserver.h"
#include "zbxtasks.h"
#include "zbxdiscovery.h"
#include "zbxalgo.h"
#include "preproc.h"
#include "zbxcrypto.h"
#include "zbxlld.h"
#include "zbxavailability.h"
#include "zbxcommshigh.h"
#include "zbxnum.h"
#include "zbxtime.h"
#include "zbxip.h"
#include "version.h"
#include "zbxversion.h"
#include "zbx_host_constants.h"
#include "zbx_item_constants.h"
#include "zbxcachehistory.h"

extern char	*CONFIG_SERVER;

/* the space reserved in json buffer to hold at least one record plus service data */
#define ZBX_DATA_JSON_RESERVED		(ZBX_HISTORY_TEXT_VALUE_LEN * 4 + ZBX_KIBIBYTE * 4)

#define ZBX_DATA_JSON_RECORD_LIMIT	(ZBX_MAX_RECV_DATA_SIZE - ZBX_DATA_JSON_RESERVED)
#define ZBX_DATA_JSON_BATCH_LIMIT	((ZBX_MAX_RECV_DATA_SIZE - ZBX_DATA_JSON_RESERVED) / 2)

/* the maximum number of values processed in one batch */
#define ZBX_HISTORY_VALUES_MAX		256

typedef struct
{
	zbx_uint64_t		druleid;
	zbx_vector_uint64_t	dcheckids;
	zbx_vector_ptr_t	ips;
}
zbx_drule_t;

typedef struct
{
	char			ip[ZBX_INTERFACE_IP_LEN_MAX];
	zbx_vector_ptr_t	services;
}
zbx_drule_ip_t;

typedef struct
{
	const char		*field;
	const char		*tag;
	zbx_json_type_t		jt;
	const char		*default_value;
}
zbx_history_field_t;

typedef struct
{
	const char		*table, *lastidfield;
	zbx_history_field_t	fields[ZBX_MAX_FIELDS];
}
zbx_history_table_t;

typedef int	(*zbx_client_item_validator_t)(zbx_history_recv_item_t *item, zbx_socket_t *sock, void *args,
		char **error);

typedef struct
{
	zbx_uint64_t	hostid;
	int		value;
}
zbx_host_rights_t;

static zbx_history_table_t	dht = {
	"proxy_dhistory", "dhistory_lastid",
		{
		{"clock",		ZBX_PROTO_TAG_CLOCK,		ZBX_JSON_TYPE_INT,	NULL},
		{"druleid",		ZBX_PROTO_TAG_DRULE,		ZBX_JSON_TYPE_INT,	NULL},
		{"dcheckid",		ZBX_PROTO_TAG_DCHECK,		ZBX_JSON_TYPE_INT,	NULL},
		{"ip",			ZBX_PROTO_TAG_IP,		ZBX_JSON_TYPE_STRING,	NULL},
		{"dns",			ZBX_PROTO_TAG_DNS,		ZBX_JSON_TYPE_STRING,	NULL},
		{"port",		ZBX_PROTO_TAG_PORT,		ZBX_JSON_TYPE_INT,	"0"},
		{"value",		ZBX_PROTO_TAG_VALUE,		ZBX_JSON_TYPE_STRING,	""},
		{"status",		ZBX_PROTO_TAG_STATUS,		ZBX_JSON_TYPE_INT,	"0"},
		{NULL}
		}
};

static zbx_history_table_t	areg = {
	"proxy_autoreg_host", "autoreg_host_lastid",
		{
		{"clock",		ZBX_PROTO_TAG_CLOCK,		ZBX_JSON_TYPE_INT,	NULL},
		{"host",		ZBX_PROTO_TAG_HOST,		ZBX_JSON_TYPE_STRING,	NULL},
		{"listen_ip",		ZBX_PROTO_TAG_IP,		ZBX_JSON_TYPE_STRING,	""},
		{"listen_dns",		ZBX_PROTO_TAG_DNS,		ZBX_JSON_TYPE_STRING,	""},
		{"listen_port",		ZBX_PROTO_TAG_PORT,		ZBX_JSON_TYPE_STRING,	"0"},
		{"host_metadata",	ZBX_PROTO_TAG_HOST_METADATA,	ZBX_JSON_TYPE_STRING,	""},
		{"flags",		ZBX_PROTO_TAG_FLAGS,		ZBX_JSON_TYPE_STRING,	"0"},
		{"tls_accepted",	ZBX_PROTO_TAG_TLS_ACCEPTED,	ZBX_JSON_TYPE_INT,	"0"},
		{NULL}
		}
};

/******************************************************************************
 *                                                                            *
 * Purpose: check proxy connection permissions (encryption configuration and  *
 *          if peer proxy address is allowed)                                 *
 *                                                                            *
 * Parameters:                                                                *
 *     proxy   - [IN] the proxy data                                          *
 *     sock    - [IN] connection socket context                               *
 *     error   - [OUT] error message                                          *
 *                                                                            *
 * Return value:                                                              *
 *     SUCCEED - connection permission check was successful                   *
 *     FAIL    - otherwise                                                    *
 *                                                                            *
 ******************************************************************************/
int	zbx_proxy_check_permissions(const DC_PROXY *proxy, const zbx_socket_t *sock, char **error)
{
#if defined(HAVE_GNUTLS) || defined(HAVE_OPENSSL)
	zbx_tls_conn_attr_t	attr;
#endif
	if ('\0' != *proxy->proxy_address && FAIL == zbx_tcp_check_allowed_peers(sock, proxy->proxy_address))
	{
		*error = zbx_strdup(*error, "connection is not allowed");
		return FAIL;
	}

#if defined(HAVE_GNUTLS) || defined(HAVE_OPENSSL)
	if (ZBX_TCP_SEC_TLS_CERT == sock->connection_type)
	{
		if (SUCCEED != zbx_tls_get_attr_cert(sock, &attr))
		{
			*error = zbx_strdup(*error, "internal error: cannot get connection attributes");
			THIS_SHOULD_NEVER_HAPPEN;
			return FAIL;
		}
	}
#if defined(HAVE_GNUTLS) || (defined(HAVE_OPENSSL) && defined(HAVE_OPENSSL_WITH_PSK))
	else if (ZBX_TCP_SEC_TLS_PSK == sock->connection_type)
	{
		if (SUCCEED != zbx_tls_get_attr_psk(sock, &attr))
		{
			*error = zbx_strdup(*error, "internal error: cannot get connection attributes");
			THIS_SHOULD_NEVER_HAPPEN;
			return FAIL;
		}
	}
#endif
	else if (ZBX_TCP_SEC_UNENCRYPTED != sock->connection_type)
	{
		*error = zbx_strdup(*error, "internal error: invalid connection type");
		THIS_SHOULD_NEVER_HAPPEN;
		return FAIL;
	}
#endif
	if (0 == ((unsigned int)proxy->tls_accept & sock->connection_type))
	{
		*error = zbx_dsprintf(NULL, "connection of type \"%s\" is not allowed for proxy \"%s\"",
				zbx_tcp_connection_type_name(sock->connection_type), proxy->host);
		return FAIL;
	}

#if defined(HAVE_GNUTLS) || defined(HAVE_OPENSSL)
	if (ZBX_TCP_SEC_TLS_CERT == sock->connection_type)
	{
		/* simplified match, not compliant with RFC 4517, 4518 */
		if ('\0' != *proxy->tls_issuer && 0 != strcmp(proxy->tls_issuer, attr.issuer))
		{
			*error = zbx_dsprintf(*error, "proxy \"%s\" certificate issuer does not match", proxy->host);
			return FAIL;
		}

		/* simplified match, not compliant with RFC 4517, 4518 */
		if ('\0' != *proxy->tls_subject && 0 != strcmp(proxy->tls_subject, attr.subject))
		{
			*error = zbx_dsprintf(*error, "proxy \"%s\" certificate subject does not match", proxy->host);
			return FAIL;
		}
	}
#if defined(HAVE_GNUTLS) || (defined(HAVE_OPENSSL) && defined(HAVE_OPENSSL_WITH_PSK))
	else if (ZBX_TCP_SEC_TLS_PSK == sock->connection_type)
	{
		if (strlen(proxy->tls_psk_identity) != attr.psk_identity_len ||
				0 != memcmp(proxy->tls_psk_identity, attr.psk_identity, attr.psk_identity_len))
		{
			*error = zbx_dsprintf(*error, "proxy \"%s\" is using false PSK identity", proxy->host);
			return FAIL;
		}
	}
#endif
#endif
	return SUCCEED;
}

/******************************************************************************
 *                                                                            *
 * Purpose: checks host connection permissions (encryption configuration)     *
 *                                                                            *
 * Parameters:                                                                *
 *     host  - [IN] the host data                                             *
 *     sock  - [IN] connection socket context                                 *
 *     error - [OUT] error message                                            *
 *                                                                            *
 * Return value:                                                              *
 *     SUCCEED - connection permission check was successful                   *
 *     FAIL    - otherwise                                                    *
 *                                                                            *
 ******************************************************************************/
static int	zbx_host_check_permissions(const zbx_history_recv_host_t *host, const zbx_socket_t *sock, char **error)
{
#if defined(HAVE_GNUTLS) || defined(HAVE_OPENSSL)
	zbx_tls_conn_attr_t	attr;

	if (ZBX_TCP_SEC_TLS_CERT == sock->connection_type)
	{
		if (SUCCEED != zbx_tls_get_attr_cert(sock, &attr))
		{
			*error = zbx_strdup(*error, "internal error: cannot get connection attributes");
			THIS_SHOULD_NEVER_HAPPEN;
			return FAIL;
		}
	}
#if defined(HAVE_GNUTLS) || (defined(HAVE_OPENSSL) && defined(HAVE_OPENSSL_WITH_PSK))
	else if (ZBX_TCP_SEC_TLS_PSK == sock->connection_type)
	{
		if (SUCCEED != zbx_tls_get_attr_psk(sock, &attr))
		{
			*error = zbx_strdup(*error, "internal error: cannot get connection attributes");
			THIS_SHOULD_NEVER_HAPPEN;
			return FAIL;
		}
	}
#endif
	else if (ZBX_TCP_SEC_UNENCRYPTED != sock->connection_type)
	{
		*error = zbx_strdup(*error, "internal error: invalid connection type");
		THIS_SHOULD_NEVER_HAPPEN;
		return FAIL;
	}
#endif
	if (0 == ((unsigned int)host->tls_accept & sock->connection_type))
	{
		*error = zbx_dsprintf(NULL, "connection of type \"%s\" is not allowed for host \"%s\"",
				zbx_tcp_connection_type_name(sock->connection_type), host->host);
		return FAIL;
	}

#if defined(HAVE_GNUTLS) || defined(HAVE_OPENSSL)
	if (ZBX_TCP_SEC_TLS_CERT == sock->connection_type)
	{
		/* simplified match, not compliant with RFC 4517, 4518 */
		if ('\0' != *host->tls_issuer && 0 != strcmp(host->tls_issuer, attr.issuer))
		{
			*error = zbx_dsprintf(*error, "host \"%s\" certificate issuer does not match", host->host);
			return FAIL;
		}

		/* simplified match, not compliant with RFC 4517, 4518 */
		if ('\0' != *host->tls_subject && 0 != strcmp(host->tls_subject, attr.subject))
		{
			*error = zbx_dsprintf(*error, "host \"%s\" certificate subject does not match", host->host);
			return FAIL;
		}
	}
#if defined(HAVE_GNUTLS) || (defined(HAVE_OPENSSL) && defined(HAVE_OPENSSL_WITH_PSK))
	else if (ZBX_TCP_SEC_TLS_PSK == sock->connection_type)
	{
		if (strlen(host->tls_psk_identity) != attr.psk_identity_len ||
				0 != memcmp(host->tls_psk_identity, attr.psk_identity, attr.psk_identity_len))
		{
			*error = zbx_dsprintf(*error, "host \"%s\" is using false PSK identity", host->host);
			return FAIL;
		}
	}
#endif
#endif
	return SUCCEED;
}

/******************************************************************************
 *                                                                            *
 * Purpose:                                                                   *
 *     Extract a proxy name from JSON and find the proxy ID in configuration  *
 *     cache, and check access rights. The proxy must be configured in active *
 *     mode.                                                                  *
 *                                                                            *
 * Parameters:                                                                *
 *     jp      - [IN] JSON with the proxy name                                *
 *     proxy   - [OUT] the proxy data                                         *
 *     error   - [OUT] error message                                          *
 *                                                                            *
 * Return value:                                                              *
 *     SUCCEED - proxy ID was found in database                               *
 *     FAIL    - an error occurred (e.g. an unknown proxy, the proxy is       *
 *               configured in passive mode or access denied)                 *
 *                                                                            *
 ******************************************************************************/
int	zbx_get_active_proxy_from_request(const struct zbx_json_parse *jp, DC_PROXY *proxy, char **error)
{
	char	*ch_error, host[ZBX_HOSTNAME_BUF_LEN];

	if (SUCCEED != zbx_json_value_by_name(jp, ZBX_PROTO_TAG_HOST, host, sizeof(host), NULL))
	{
		*error = zbx_strdup(*error, "missing name of proxy");
		return FAIL;
	}

	if (SUCCEED != zbx_check_hostname(host, &ch_error))
	{
		*error = zbx_dsprintf(*error, "invalid proxy name \"%s\": %s", host, ch_error);
		zbx_free(ch_error);
		return FAIL;
	}

	return zbx_dc_get_active_proxy_by_name(host, proxy, error);
}

/******************************************************************************
 *                                                                            *
 * Purpose:                                                                   *
 *     Check access rights to a passive proxy for the given connection and    *
 *     send a response if denied.                                             *
 *                                                                            *
 * Parameters:                                                                *
 *     sock           - [IN] connection socket context                        *
 *     send_response  - [IN] to send or not to send a response to server.     *
 *                          Value: ZBX_SEND_RESPONSE or                       *
 *                          ZBX_DO_NOT_SEND_RESPONSE                          *
 *     req            - [IN] request, included into error message             *
 *     config_tls     - [IN] configured requirements to allow access          *
 *     config_timeout - [IN]                                                  *
 *                                                                            *
 * Return value:                                                              *
 *     SUCCEED - access is allowed                                            *
 *     FAIL    - access is denied                                             *
 *                                                                            *
 ******************************************************************************/
int	zbx_check_access_passive_proxy(zbx_socket_t *sock, int send_response, const char *req,
		const zbx_config_tls_t *config_tls, int config_timeout)
{
	char	*msg = NULL;

	if (FAIL == zbx_tcp_check_allowed_peers(sock, CONFIG_SERVER))
	{
		zabbix_log(LOG_LEVEL_WARNING, "%s from server \"%s\" is not allowed: %s", req, sock->peer,
				zbx_socket_strerror());

		if (ZBX_SEND_RESPONSE == send_response)
			zbx_send_proxy_response(sock, FAIL, "connection is not allowed", config_timeout);

		return FAIL;
	}

	if (0 == (config_tls->accept_modes & sock->connection_type))
	{
		msg = zbx_dsprintf(NULL, "%s over connection of type \"%s\" is not allowed", req,
				zbx_tcp_connection_type_name(sock->connection_type));

		zabbix_log(LOG_LEVEL_WARNING, "%s from server \"%s\" by proxy configuration parameter \"TLSAccept\"",
				msg, sock->peer);

		if (ZBX_SEND_RESPONSE == send_response)
			zbx_send_proxy_response(sock, FAIL, msg, config_timeout);

		zbx_free(msg);
		return FAIL;
	}

#if defined(HAVE_GNUTLS) || defined(HAVE_OPENSSL)
	if (ZBX_TCP_SEC_TLS_CERT == sock->connection_type)
	{
		if (SUCCEED == zbx_check_server_issuer_subject(sock, config_tls->server_cert_issuer,
				config_tls->server_cert_subject, &msg))
		{
			return SUCCEED;
		}

		zabbix_log(LOG_LEVEL_WARNING, "%s from server \"%s\" is not allowed: %s", req, sock->peer, msg);

		if (ZBX_SEND_RESPONSE == send_response)
			zbx_send_proxy_response(sock, FAIL, "certificate issuer or subject mismatch", config_timeout);

		zbx_free(msg);
		return FAIL;
	}
	else if (ZBX_TCP_SEC_TLS_PSK == sock->connection_type)
	{
		if (0 != (ZBX_PSK_FOR_PROXY & zbx_tls_get_psk_usage()))
			return SUCCEED;

		zabbix_log(LOG_LEVEL_WARNING, "%s from server \"%s\" is not allowed: it used PSK which is not"
				" configured for proxy communication with server", req, sock->peer);

		if (ZBX_SEND_RESPONSE == send_response)
			zbx_send_proxy_response(sock, FAIL, "wrong PSK used", config_timeout);

		return FAIL;
	}
#endif
	return SUCCEED;
}

/******************************************************************************
 *                                                                            *
 * Return value:  SUCCEED - processed successfully                            *
 *                FAIL - no interface availability has been changed           *
 *                                                                            *
 ******************************************************************************/
int	zbx_get_interface_availability_data(struct zbx_json *json, int *ts)
{
	int				i, ret = FAIL;
	zbx_vector_ptr_t		interfaces;
	zbx_interface_availability_t	*ia;

	zabbix_log(LOG_LEVEL_DEBUG, "In %s()", __func__);

	zbx_vector_ptr_create(&interfaces);

	if (SUCCEED != DCget_interfaces_availability(&interfaces, ts))
		goto out;

	zbx_json_addarray(json, ZBX_PROTO_TAG_INTERFACE_AVAILABILITY);

	for (i = 0; i < interfaces.values_num; i++)
	{
		ia = (zbx_interface_availability_t *)interfaces.values[i];

		zbx_json_addobject(json, NULL);
		zbx_json_adduint64(json, ZBX_PROTO_TAG_INTERFACE_ID, ia->interfaceid);

		zbx_json_adduint64(json, ZBX_PROTO_TAG_AVAILABLE, ia->agent.available);
		zbx_json_addstring(json, ZBX_PROTO_TAG_ERROR, ia->agent.error, ZBX_JSON_TYPE_STRING);

		zbx_json_close(json);
	}

	zbx_json_close(json);

	ret = SUCCEED;
out:
	zbx_vector_ptr_clear_ext(&interfaces, (zbx_mem_free_func_t)zbx_interface_availability_free);
	zbx_vector_ptr_destroy(&interfaces);

	zabbix_log(LOG_LEVEL_DEBUG, "End of %s():%s", __func__, zbx_result_string(ret));

	return ret;
}

/******************************************************************************
 *                                                                            *
 * Purpose: parses interfaces availability data contents and processes it     *
 *                                                                            *
 * Return value:  SUCCEED - processed successfully                            *
 *                FAIL - an error occurred                                    *
 *                                                                            *
 ******************************************************************************/
static int	process_interfaces_availability_contents(struct zbx_json_parse *jp_data, char **error)
{
	zbx_uint64_t			interfaceid;
	struct zbx_json_parse		jp_row;
	const char			*p = NULL;
	char				*tmp;
	size_t				tmp_alloc = 129;
	zbx_interface_availability_t	*ia = NULL;
	zbx_vector_availability_ptr_t	interfaces;
	int				ret;

	tmp = (char *)zbx_malloc(NULL, tmp_alloc);

	zbx_vector_availability_ptr_create(&interfaces);

	while (NULL != (p = zbx_json_next(jp_data, p)))	/* iterate the interface entries */
	{
		if (SUCCEED != (ret = zbx_json_brackets_open(p, &jp_row)))
		{
			*error = zbx_strdup(*error, zbx_json_strerror());
			goto out;
		}

		if (SUCCEED != (ret = zbx_json_value_by_name_dyn(&jp_row, ZBX_PROTO_TAG_INTERFACE_ID, &tmp, &tmp_alloc,
				NULL)))
		{
			*error = zbx_strdup(*error, zbx_json_strerror());
			goto out;
		}

		if (SUCCEED != (ret = zbx_is_uint64(tmp, &interfaceid)))
		{
			*error = zbx_strdup(*error, "interfaceid is not a valid numeric");
			goto out;
		}

		ia = (zbx_interface_availability_t *)zbx_malloc(NULL, sizeof(zbx_interface_availability_t));
		zbx_interface_availability_init(ia, interfaceid);

		if (SUCCEED == zbx_json_value_by_name_dyn(&jp_row, ZBX_PROTO_TAG_AVAILABLE, &tmp, &tmp_alloc, NULL))
		{
			ia->agent.available = atoi(tmp);
			ia->agent.flags |= ZBX_FLAGS_AGENT_STATUS_AVAILABLE;
		}

		if (SUCCEED == zbx_json_value_by_name_dyn(&jp_row, ZBX_PROTO_TAG_ERROR, &tmp, &tmp_alloc, NULL))
		{
			ia->agent.error = zbx_strdup(NULL, tmp);
			ia->agent.flags |= ZBX_FLAGS_AGENT_STATUS_ERROR;
		}

		if (SUCCEED != (ret = zbx_interface_availability_is_set(ia)))
		{
			zbx_free(ia);
			*error = zbx_dsprintf(*error, "no availability data for \"interfaceid\":" ZBX_FS_UI64,
					interfaceid);
			goto out;
		}

		zbx_vector_availability_ptr_append(&interfaces, ia);
	}

	if (0 < interfaces.values_num && SUCCEED == DCset_interfaces_availability(&interfaces))
		zbx_availabilities_flush(&interfaces);

	ret = SUCCEED;
out:
	zbx_vector_availability_ptr_clear_ext(&interfaces, zbx_interface_availability_free);
	zbx_vector_availability_ptr_destroy(&interfaces);

	zbx_free(tmp);

	return ret;
}

static void	proxy_get_lastid(const char *table_name, const char *lastidfield, zbx_uint64_t *lastid)
{
	DB_RESULT	result;
	DB_ROW		row;

	zabbix_log(LOG_LEVEL_DEBUG, "In %s() field:'%s.%s'", __func__, table_name, lastidfield);

	result = zbx_db_select("select nextid from ids where table_name='%s' and field_name='%s'",
			table_name, lastidfield);

	if (NULL == (row = zbx_db_fetch(result)))
		*lastid = 0;
	else
		ZBX_STR2UINT64(*lastid, row[0]);
	zbx_db_free_result(result);

	zabbix_log(LOG_LEVEL_DEBUG, "End of %s():" ZBX_FS_UI64,	__func__, *lastid);
}

static void	proxy_set_lastid(const char *table_name, const char *lastidfield, const zbx_uint64_t lastid)
{
	DB_RESULT	result;

	zabbix_log(LOG_LEVEL_DEBUG, "In %s() [%s.%s:" ZBX_FS_UI64 "]", __func__, table_name, lastidfield, lastid);

	result = zbx_db_select("select 1 from ids where table_name='%s' and field_name='%s'",
			table_name, lastidfield);

	if (NULL == zbx_db_fetch(result))
	{
		zbx_db_execute("insert into ids (table_name,field_name,nextid) values ('%s','%s'," ZBX_FS_UI64 ")",
				table_name, lastidfield, lastid);
	}
	else
	{
		zbx_db_execute("update ids set nextid=" ZBX_FS_UI64 " where table_name='%s' and field_name='%s'",
				lastid, table_name, lastidfield);
	}
	zbx_db_free_result(result);

	zabbix_log(LOG_LEVEL_DEBUG, "End of %s()", __func__);
}

void	zbx_proxy_set_hist_lastid(const zbx_uint64_t lastid)
{
	proxy_set_lastid("proxy_history", "history_lastid", lastid);
}

void	zbx_proxy_set_dhis_lastid(const zbx_uint64_t lastid)
{
	proxy_set_lastid(dht.table, dht.lastidfield, lastid);
}

void	zbx_proxy_set_areg_lastid(const zbx_uint64_t lastid)
{
	proxy_set_lastid(areg.table, areg.lastidfield, lastid);
}

int	zbx_proxy_get_delay(const zbx_uint64_t lastid)
{
	DB_RESULT	result;
	DB_ROW		row;
	char		*sql = NULL;
	int		ts = 0;

	zabbix_log(LOG_LEVEL_DEBUG, "In %s() [lastid=" ZBX_FS_UI64 "]", __func__, lastid);

	sql = zbx_dsprintf(sql, "select write_clock from proxy_history where id>" ZBX_FS_UI64 " order by id asc",
			lastid);

	result = zbx_db_select_n(sql, 1);
	zbx_free(sql);

	if (NULL != (row = zbx_db_fetch(result)))
		ts = (int)time(NULL) - atoi(row[0]);

	zbx_db_free_result(result);

	zabbix_log(LOG_LEVEL_DEBUG, "End of %s()", __func__);

	return ts;
}

/******************************************************************************
 *                                                                            *
 * Purpose: Get history data from the database.                               *
 *                                                                            *
 ******************************************************************************/
static void	proxy_get_history_data_simple(struct zbx_json *j, const char *proto_tag, const zbx_history_table_t *ht,
		zbx_uint64_t *lastid, zbx_uint64_t *id, int *records_num, int *more)
{
	size_t		offset = 0;
	int		f, records_num_last = *records_num, retries = 1;
	char		sql[MAX_STRING_LEN];
	DB_RESULT	result;
	DB_ROW		row;
	struct timespec	t_sleep = { 0, 100000000L }, t_rem;

	zabbix_log(LOG_LEVEL_DEBUG, "In %s() table:'%s'", __func__, ht->table);

	*more = ZBX_PROXY_DATA_DONE;

	offset += zbx_snprintf(sql + offset, sizeof(sql) - offset, "select id");

	for (f = 0; NULL != ht->fields[f].field; f++)
		offset += zbx_snprintf(sql + offset, sizeof(sql) - offset, ",%s", ht->fields[f].field);
try_again:
	zbx_snprintf(sql + offset, sizeof(sql) - offset, " from %s where id>" ZBX_FS_UI64 " order by id",
			ht->table, *id);

	result = zbx_db_select_n(sql, ZBX_MAX_HRECORDS);

	while (NULL != (row = zbx_db_fetch(result)))
	{
		ZBX_STR2UINT64(*lastid, row[0]);

		if (1 < *lastid - *id)
		{
			/* At least one record is missing. It can happen if some DB syncer process has */
			/* started but not yet committed a transaction or a rollback occurred in a DB syncer. */
			if (0 < retries--)
			{
				zbx_db_free_result(result);
				zabbix_log(LOG_LEVEL_DEBUG, "%s() " ZBX_FS_UI64 " record(s) missing."
						" Waiting " ZBX_FS_DBL " sec, retrying.",
						__func__, *lastid - *id - 1,
						t_sleep.tv_sec + t_sleep.tv_nsec / 1e9);
				nanosleep(&t_sleep, &t_rem);
				goto try_again;
			}
			else
			{
				zabbix_log(LOG_LEVEL_DEBUG, "%s() " ZBX_FS_UI64 " record(s) missing. No more retries.",
						__func__, *lastid - *id - 1);
			}
		}

		if (0 == *records_num)
			zbx_json_addarray(j, proto_tag);

		zbx_json_addobject(j, NULL);

		for (f = 0; NULL != ht->fields[f].field; f++)
		{
			if (NULL != ht->fields[f].default_value && 0 == strcmp(row[f + 1], ht->fields[f].default_value))
				continue;

			zbx_json_addstring(j, ht->fields[f].tag, row[f + 1], ht->fields[f].jt);
		}

		(*records_num)++;

		zbx_json_close(j);

		/* stop gathering data to avoid exceeding the maximum packet size */
		if (ZBX_DATA_JSON_RECORD_LIMIT < j->buffer_offset)
		{
			*more = ZBX_PROXY_DATA_MORE;
			break;
		}

		*id = *lastid;
	}
	zbx_db_free_result(result);

	if (ZBX_MAX_HRECORDS == *records_num - records_num_last)
		*more = ZBX_PROXY_DATA_MORE;

	zabbix_log(LOG_LEVEL_DEBUG, "End of %s():%d lastid:" ZBX_FS_UI64 " more:%d size:" ZBX_FS_SIZE_T,
			__func__, *records_num - records_num_last, *lastid, *more,
			(zbx_fs_size_t)j->buffer_offset);
}

typedef struct
{
	zbx_uint64_t	id;
	zbx_uint64_t	itemid;
	zbx_uint64_t	lastlogsize;
	size_t		source_offset;
	size_t		value_offset;
	int		clock;
	int		ns;
	int		timestamp;
	int		severity;
	int		logeventid;
	int		mtime;
	unsigned char	state;
	unsigned char	flags;
}
zbx_history_data_t;

/******************************************************************************
 *                                                                            *
 * Purpose: read proxy history data from the database                         *
 *                                                                            *
 * Parameters: lastid             - [IN] the id of last processed proxy       *
 *                                       history record                       *
 *             data               - [IN/OUT] the proxy history data buffer    *
 *             data_alloc         - [IN/OUT] the size of proxy history data   *
 *                                           buffer                           *
 *             string_buffer      - [IN/OUT] the string buffer                *
 *             string_buffer_size - [IN/OUT] the size of string buffer        *
 *             more               - [OUT] set to ZBX_PROXY_DATA_MORE if there *
 *                                        might be more data to read          *
 *                                                                            *
 * Return value: The number of records read.                                  *
 *                                                                            *
 ******************************************************************************/
static int	proxy_get_history_data(zbx_uint64_t lastid, zbx_history_data_t **data, size_t *data_alloc,
		char **string_buffer, size_t *string_buffer_alloc, int *more)
{
	DB_RESULT		result;
	DB_ROW			row;
	char			*sql = NULL;
	size_t			sql_alloc = 0, sql_offset = 0, data_num = 0;
	size_t			string_buffer_offset = 0;
	zbx_uint64_t		id;
	int			retries = 1, total_retries = 10;
	struct timespec		t_sleep = { 0, 100000000L }, t_rem;
	zbx_history_data_t	*hd;

	zabbix_log(LOG_LEVEL_DEBUG, "In %s() lastid:" ZBX_FS_UI64, __func__, lastid);

try_again:
	zbx_snprintf_alloc(&sql, &sql_alloc, &sql_offset,
			"select id,itemid,clock,ns,timestamp,source,severity,"
				"value,logeventid,state,lastlogsize,mtime,flags"
			" from proxy_history"
			" where id>" ZBX_FS_UI64
			" order by id",
			lastid);

	result = zbx_db_select_n(sql, ZBX_MAX_HRECORDS - data_num);

	zbx_free(sql);

	while (NULL != (row = zbx_db_fetch(result)))
	{
		ZBX_STR2UINT64(id, row[0]);

		if (1 < id - lastid)
		{
			/* At least one record is missing. It can happen if some DB syncer process has */
			/* started but not yet committed a transaction or a rollback occurred in a DB syncer. */
			if (0 < retries--)
			{
				/* limit the number of total retries to avoid being stuck */
				/* in history full of 'holes' for a long time             */
				if (0 >= total_retries--)
					break;

				zbx_db_free_result(result);
				zabbix_log(LOG_LEVEL_DEBUG, "%s() " ZBX_FS_UI64 " record(s) missing."
						" Waiting " ZBX_FS_DBL " sec, retrying.",
						__func__, id - lastid - 1,
						t_sleep.tv_sec + t_sleep.tv_nsec / 1e9);
				nanosleep(&t_sleep, &t_rem);
				goto try_again;
			}
			else
			{
				zabbix_log(LOG_LEVEL_DEBUG, "%s() " ZBX_FS_UI64 " record(s) missing. No more retries.",
						__func__, id - lastid - 1);
			}
		}

		retries = 1;

		if (*data_alloc == data_num)
		{
			*data_alloc *= 2;
			*data = (zbx_history_data_t *)zbx_realloc(*data, sizeof(zbx_history_data_t) * *data_alloc);
		}

		hd = *data + data_num++;
		hd->id = id;
		ZBX_STR2UINT64(hd->itemid, row[1]);
		ZBX_STR2UCHAR(hd->flags, row[12]);
		hd->clock = atoi(row[2]);
		hd->ns = atoi(row[3]);

		if (PROXY_HISTORY_FLAG_NOVALUE != (hd->flags & PROXY_HISTORY_MASK_NOVALUE))
		{
			ZBX_STR2UCHAR(hd->state, row[9]);

			if (0 == (hd->flags & PROXY_HISTORY_FLAG_NOVALUE))
			{
				size_t	len1, len2;

				hd->timestamp = atoi(row[4]);
				hd->severity = atoi(row[6]);
				hd->logeventid = atoi(row[8]);

				len1 = strlen(row[5]) + 1;
				len2 = strlen(row[7]) + 1;

				if (*string_buffer_alloc < string_buffer_offset + len1 + len2)
				{
					while (*string_buffer_alloc < string_buffer_offset + len1 + len2)
						*string_buffer_alloc += ZBX_KIBIBYTE;

					*string_buffer = (char *)zbx_realloc(*string_buffer, *string_buffer_alloc);
				}

				hd->source_offset = string_buffer_offset;
				memcpy(*string_buffer + hd->source_offset, row[5], len1);
				string_buffer_offset += len1;

				hd->value_offset = string_buffer_offset;
				memcpy(*string_buffer + hd->value_offset, row[7], len2);
				string_buffer_offset += len2;
			}

			if (0 != (hd->flags & PROXY_HISTORY_FLAG_META))
			{
				ZBX_STR2UINT64(hd->lastlogsize, row[10]);
				hd->mtime = atoi(row[11]);
			}
		}

		lastid = id;
	}
	zbx_db_free_result(result);

	if (ZBX_MAX_HRECORDS != data_num && 1 == retries)
		*more = ZBX_PROXY_DATA_DONE;

	zabbix_log(LOG_LEVEL_DEBUG, "End of %s() data_num:" ZBX_FS_SIZE_T, __func__, data_num);

	return data_num;
}

/******************************************************************************
 *                                                                            *
 * Purpose: add history records to output json                                *
 *                                                                            *
 * Parameters: j             - [IN] the json output buffer                    *
 *             records_num   - [IN] the total number of records added         *
 *             dc_items      - [IN] the item configuration data               *
 *             errcodes      - [IN] the item configuration status codes       *
 *             records       - [IN] the records to add                        *
 *             string_buffer - [IN] the string buffer holding string values   *
 *             lastid        - [OUT] the id of last added record              *
 *                                                                            *
 * Return value: The total number of records added.                           *
 *                                                                            *
 ******************************************************************************/
static int	proxy_add_hist_data(struct zbx_json *j, int records_num, const DC_ITEM *dc_items, const int *errcodes,
		const zbx_vector_ptr_t *records, const char *string_buffer, zbx_uint64_t *lastid)
{
	int				i;
	const zbx_history_data_t	*hd;

	for (i = records->values_num - 1; i >= 0; i--)
	{
		hd = (const zbx_history_data_t *)records->values[i];
		*lastid = hd->id;

		if (SUCCEED != errcodes[i])
			continue;

		if (ITEM_STATUS_ACTIVE != dc_items[i].status)
			continue;

		if (HOST_STATUS_MONITORED != dc_items[i].host.status)
			continue;

		if (PROXY_HISTORY_FLAG_NOVALUE == (hd->flags & PROXY_HISTORY_MASK_NOVALUE))
		{
			if (SUCCEED != zbx_is_counted_in_item_queue(dc_items[i].type, dc_items[i].key_orig))
				continue;
		}

		if (0 == records_num)
			zbx_json_addarray(j, ZBX_PROTO_TAG_HISTORY_DATA);

		zbx_json_addobject(j, NULL);
		zbx_json_adduint64(j, ZBX_PROTO_TAG_ID, hd->id);
		zbx_json_adduint64(j, ZBX_PROTO_TAG_ITEMID, hd->itemid);
		zbx_json_adduint64(j, ZBX_PROTO_TAG_CLOCK, hd->clock);
		zbx_json_adduint64(j, ZBX_PROTO_TAG_NS, hd->ns);

		if (PROXY_HISTORY_FLAG_NOVALUE != (hd->flags & PROXY_HISTORY_MASK_NOVALUE))
		{
			if (ITEM_STATE_NORMAL != hd->state)
				zbx_json_adduint64(j, ZBX_PROTO_TAG_STATE, hd->state);

			if (0 == (hd->flags & PROXY_HISTORY_FLAG_NOVALUE))
			{
				if (0 != hd->timestamp)
					zbx_json_adduint64(j, ZBX_PROTO_TAG_LOGTIMESTAMP, hd->timestamp);

				if ('\0' != string_buffer[hd->source_offset])
				{
					zbx_json_addstring(j, ZBX_PROTO_TAG_LOGSOURCE,
							string_buffer + hd->source_offset, ZBX_JSON_TYPE_STRING);
				}

				if (0 != hd->severity)
					zbx_json_adduint64(j, ZBX_PROTO_TAG_LOGSEVERITY, hd->severity);

				if (0 != hd->logeventid)
					zbx_json_adduint64(j, ZBX_PROTO_TAG_LOGEVENTID, hd->logeventid);

				zbx_json_addstring(j, ZBX_PROTO_TAG_VALUE, string_buffer + hd->value_offset,
						ZBX_JSON_TYPE_STRING);
			}

			if (0 != (hd->flags & PROXY_HISTORY_FLAG_META))
			{
				zbx_json_adduint64(j, ZBX_PROTO_TAG_LASTLOGSIZE, hd->lastlogsize);
				zbx_json_adduint64(j, ZBX_PROTO_TAG_MTIME, hd->mtime);
			}
		}

		zbx_json_close(j);
		records_num++;

		/* stop gathering data to avoid exceeding the maximum packet size */
		if (ZBX_DATA_JSON_RECORD_LIMIT < j->buffer_offset)
			break;
	}

	return records_num;
}

int	zbx_proxy_get_hist_data(struct zbx_json *j, zbx_uint64_t *lastid, int *more)
{
	int			records_num = 0, data_num, i, *errcodes = NULL, items_alloc = 0;
	zbx_uint64_t		id;
	zbx_hashset_t		itemids_added;
	zbx_history_data_t	*data;
	char			*string_buffer;
	size_t			data_alloc = 16, string_buffer_alloc = ZBX_KIBIBYTE;
	zbx_vector_uint64_t	itemids;
	zbx_vector_ptr_t	records;
	DC_ITEM			*dc_items = 0;

	zabbix_log(LOG_LEVEL_DEBUG, "In %s()", __func__);

	zbx_vector_uint64_create(&itemids);
	zbx_vector_ptr_create(&records);
	data = (zbx_history_data_t *)zbx_malloc(NULL, data_alloc * sizeof(zbx_history_data_t));
	string_buffer = (char *)zbx_malloc(NULL, string_buffer_alloc);

	*more = ZBX_PROXY_DATA_MORE;
	proxy_get_lastid("proxy_history", "history_lastid", &id);

	zbx_hashset_create(&itemids_added, data_alloc, ZBX_DEFAULT_UINT64_HASH_FUNC, ZBX_DEFAULT_UINT64_COMPARE_FUNC);

	/* get history data in batches by ZBX_MAX_HRECORDS records and stop if: */
	/*   1) there are no more data to read                                  */
	/*   2) we have retrieved more than the total maximum number of records */
	/*   3) we have gathered more than half of the maximum packet size      */
	while (ZBX_DATA_JSON_BATCH_LIMIT > j->buffer_offset && ZBX_MAX_HRECORDS_TOTAL > records_num &&
			0 != (data_num = proxy_get_history_data(id, &data, &data_alloc, &string_buffer,
					&string_buffer_alloc, more)))
	{
		zbx_vector_uint64_reserve(&itemids, data_num);
		zbx_vector_ptr_reserve(&records, data_num);

		/* filter out duplicate novalue updates */
		for (i = data_num - 1; i >= 0; i--)
		{
			if (PROXY_HISTORY_FLAG_NOVALUE == (data[i].flags & PROXY_HISTORY_MASK_NOVALUE))
			{
				if (NULL != zbx_hashset_search(&itemids_added, &data[i].itemid))
					continue;

				zbx_hashset_insert(&itemids_added, &data[i].itemid, sizeof(data[i].itemid));
			}

			zbx_vector_ptr_append(&records, &data[i]);
			zbx_vector_uint64_append(&itemids, data[i].itemid);
		}

		/* append history records to json */

		if (itemids.values_num > items_alloc)
		{
			items_alloc = itemids.values_num;
			dc_items = (DC_ITEM *)zbx_realloc(dc_items, items_alloc * sizeof(DC_ITEM));
			errcodes = (int *)zbx_realloc(errcodes, items_alloc * sizeof(int));
		}

		DCconfig_get_items_by_itemids(dc_items, itemids.values, errcodes, itemids.values_num);

		records_num = proxy_add_hist_data(j, records_num, dc_items, errcodes, &records, string_buffer, lastid);
		DCconfig_clean_items(dc_items, errcodes, itemids.values_num);

		/* got less data than requested - either no more data to read or the history is full of */
		/* holes. In this case send retrieved data before attempting to read/wait for more data */
		if (ZBX_MAX_HRECORDS > data_num)
			break;

		zbx_vector_uint64_clear(&itemids);
		zbx_vector_ptr_clear(&records);
		zbx_hashset_clear(&itemids_added);
		id = *lastid;
	}

	if (0 != records_num)
		zbx_json_close(j);

	zbx_hashset_destroy(&itemids_added);

	zbx_free(dc_items);
	zbx_free(errcodes);
	zbx_free(data);
	zbx_free(string_buffer);
	zbx_vector_ptr_destroy(&records);
	zbx_vector_uint64_destroy(&itemids);

	zabbix_log(LOG_LEVEL_DEBUG, "End of %s() lastid:" ZBX_FS_UI64 " records_num:%d size:~" ZBX_FS_SIZE_T " more:%d",
			__func__, *lastid, records_num, j->buffer_offset, *more);

	return records_num;
}

int	zbx_proxy_get_dhis_data(struct zbx_json *j, zbx_uint64_t *lastid, int *more)
{
	int		records_num = 0;
	zbx_uint64_t	id;

	proxy_get_lastid(dht.table, dht.lastidfield, &id);

	/* get history data in batches by ZBX_MAX_HRECORDS records and stop if: */
	/*   1) there are no more data to read                                  */
	/*   2) we have retrieved more than the total maximum number of records */
	/*   3) we have gathered more than half of the maximum packet size      */
	while (ZBX_DATA_JSON_BATCH_LIMIT > j->buffer_offset)
	{
		proxy_get_history_data_simple(j, ZBX_PROTO_TAG_DISCOVERY_DATA, &dht, lastid, &id, &records_num, more);

		if (ZBX_PROXY_DATA_DONE == *more || ZBX_MAX_HRECORDS_TOTAL <= records_num)
			break;
	}

	if (0 != records_num)
		zbx_json_close(j);

	return records_num;
}

int	zbx_proxy_get_areg_data(struct zbx_json *j, zbx_uint64_t *lastid, int *more)
{
	int		records_num = 0;
	zbx_uint64_t	id;

	proxy_get_lastid(areg.table, areg.lastidfield, &id);

	/* get history data in batches by ZBX_MAX_HRECORDS records and stop if: */
	/*   1) there are no more data to read                                  */
	/*   2) we have retrieved more than the total maximum number of records */
	/*   3) we have gathered more than half of the maximum packet size      */
	while (ZBX_DATA_JSON_BATCH_LIMIT > j->buffer_offset)
	{
		proxy_get_history_data_simple(j, ZBX_PROTO_TAG_AUTOREGISTRATION, &areg, lastid, &id, &records_num,
				more);

		if (ZBX_PROXY_DATA_DONE == *more || ZBX_MAX_HRECORDS_TOTAL <= records_num)
			break;
	}

	if (0 != records_num)
		zbx_json_close(j);

	return records_num;
}

int	zbx_proxy_get_host_active_availability(struct zbx_json *j)
{
	zbx_ipc_message_t	response;
	int			records_num = 0;

	zbx_ipc_message_init(&response);
	zbx_availability_send(ZBX_IPC_AVAILMAN_ACTIVE_HOSTDATA, 0, 0, &response);

	if (0 != response.size)
	{
		zbx_vector_proxy_hostdata_ptr_t	hostdata;

		zbx_vector_proxy_hostdata_ptr_create(&hostdata);
		zbx_availability_deserialize_hostdata(response.data, &hostdata);
		zbx_availability_serialize_json_hostdata(&hostdata, j);

		records_num = hostdata.values_num;

		zbx_vector_proxy_hostdata_ptr_clear_ext(&hostdata, (zbx_proxy_hostdata_ptr_free_func_t)zbx_ptr_free);
		zbx_vector_proxy_hostdata_ptr_destroy(&hostdata);
	}

	zbx_ipc_message_clean(&response);

	return records_num;
}

/******************************************************************************
 *                                                                            *
 * Purpose: processes item value depending on proxy/flags settings            *
 *                                                                            *
 * Parameters: item    - [IN] the item to process                             *
 *             result  - [IN] the item result                                 *
 *                                                                            *
 * Comments: Values gathered by server are sent to the preprocessing manager, *
 *           while values received from proxy are already preprocessed and    *
 *           must be either directly stored to history cache or sent to lld   *
 *           manager.                                                         *
 *                                                                            *
 ******************************************************************************/
static void	process_item_value(const zbx_history_recv_item_t *item, AGENT_RESULT *result, zbx_timespec_t *ts,
		int *h_num, char *error)
{
	if (0 == item->host.proxy_hostid)
	{
		zbx_preprocess_item_value(item->itemid, item->host.hostid, item->value_type, item->flags, result, ts,
				item->state, error);
		*h_num = 0;
	}
	else
	{
		if (0 != (ZBX_FLAG_DISCOVERY_RULE & item->flags))
		{
			zbx_lld_process_agent_result(item->itemid, item->host.hostid, result, ts, error);
			*h_num = 0;
		}
		else
		{
			dc_add_history(item->itemid, item->value_type, item->flags, result, ts, item->state, error);
			*h_num = 1;
		}
	}
}

/******************************************************************************
 *                                                                            *
 * Purpose: process single value from incoming history data                   *
 *                                                                            *
 * Parameters: item    - [IN] the item to process                             *
 *             value   - [IN] the value to process                            *
 *             hval    - [OUT] indication that value was added to history     *
 *                                                                            *
 * Return value: SUCCEED - the value was processed successfully               *
 *               FAIL    - otherwise                                          *
 *                                                                            *
 ******************************************************************************/
static int	process_history_data_value(zbx_history_recv_item_t *item, zbx_agent_value_t *value, int *h_num)
{
	if (ITEM_STATUS_ACTIVE != item->status)
		return FAIL;

	if (HOST_STATUS_MONITORED != item->host.status)
		return FAIL;

	/* update item nextcheck during maintenance */
	if (SUCCEED == in_maintenance_without_data_collection(item->host.maintenance_status,
			item->host.maintenance_type, item->type) &&
			item->host.maintenance_from <= value->ts.sec)
	{
		return SUCCEED;
	}

	if (NULL == value->value && ITEM_STATE_NOTSUPPORTED == value->state)
	{
		THIS_SHOULD_NEVER_HAPPEN;
		return FAIL;
	}

	if (ITEM_STATE_NOTSUPPORTED == value->state ||
			(NULL != value->value && 0 == strcmp(value->value, ZBX_NOTSUPPORTED)))
	{
		zabbix_log(LOG_LEVEL_DEBUG, "hostid:" ZBX_FS_UI64 " item %s error: %s", item->host.hostid,
				item->key_orig, value->value);

		item->state = ITEM_STATE_NOTSUPPORTED;
		process_item_value(item, NULL, &value->ts, h_num, value->value);
	}
	else
	{
		AGENT_RESULT	result;

		zbx_init_agent_result(&result);

		if (NULL != value->value)
		{
			if (ITEM_VALUE_TYPE_LOG == item->value_type)
			{
				zbx_log_t	*log;

				log = (zbx_log_t *)zbx_malloc(NULL, sizeof(zbx_log_t));
				log->value = zbx_strdup(NULL, value->value);
				zbx_replace_invalid_utf8(log->value);

				if (0 == value->timestamp)
				{
					log->timestamp = 0;
					zbx_calc_timestamp(log->value, &log->timestamp, item->logtimefmt);
				}
				else
					log->timestamp = value->timestamp;

				log->logeventid = value->logeventid;
				log->severity = value->severity;

				if (NULL != value->source)
				{
					log->source = zbx_strdup(NULL, value->source);
					zbx_replace_invalid_utf8(log->source);
				}
				else
					log->source = NULL;

				SET_LOG_RESULT(&result, log);
			}
			else
				zbx_set_agent_result_type(&result, ITEM_VALUE_TYPE_TEXT, value->value);
		}

		if (0 != value->meta)
			zbx_set_agent_result_meta(&result, value->lastlogsize, value->mtime);

		if (0 != ZBX_ISSET_VALUE(&result) || 0 != ZBX_ISSET_META(&result))
		{
			item->state = ITEM_STATE_NORMAL;
			process_item_value(item, &result, &value->ts, h_num, NULL);
		}

		zbx_free_agent_result(&result);
	}

	return SUCCEED;
}

/******************************************************************************
 *                                                                            *
 * Purpose: process new item values                                           *
 *                                                                            *
 * Parameters: items    - [IN] the items to process                           *
 *             values   - [IN] the item values value to process               *
 *             errcodes - [IN/OUT] in - item configuration error code         *
 *                                      (FAIL - item/host was not found)      *
 *                                 out - value processing result              *
 *                                      (SUCCEED - processed, FAIL - error)   *
 *             values_num - [IN] the number of items/values to process        *
 *             nodata_win - [IN/OUT] proxy communication delay info           *
 *                                                                            *
 * Return value: the number of processed values                               *
 *                                                                            *
 ******************************************************************************/
int	zbx_process_history_data(zbx_history_recv_item_t *items, zbx_agent_value_t *values, int *errcodes,
		size_t values_num, zbx_proxy_suppress_t *nodata_win)
{
	size_t	i;
	int	processed_num = 0, history_num;

	zabbix_log(LOG_LEVEL_DEBUG, "In %s()", __func__);

	for (i = 0; i < values_num; i++)
	{
		if (SUCCEED != errcodes[i])
			continue;

		history_num = 0;

		if (SUCCEED != process_history_data_value(&items[i], &values[i], &history_num))
		{
			/* clean failed items to avoid updating their runtime data */
			errcodes[i] = FAIL;
			continue;
		}

		if (0 != items[i].host.proxy_hostid && NULL != nodata_win &&
				0 != (nodata_win->flags & ZBX_PROXY_SUPPRESS_ACTIVE) && 0 < history_num)
		{
			if (values[i].ts.sec <= nodata_win->period_end)
			{
				nodata_win->values_num++;
			}
			else
			{
				nodata_win->flags &= (~ZBX_PROXY_SUPPRESS_MORE);
			}

			zabbix_log(LOG_LEVEL_TRACE, "%s() flags:%d values_num:%d value_time:%d period_end:%d",
					__func__, nodata_win->flags, nodata_win->values_num, values[i].ts.sec,
					nodata_win->period_end);
		}

		processed_num++;
	}

	if (0 < processed_num)
		zbx_dc_items_update_nextcheck(items, values, errcodes, values_num);

	zbx_preprocessor_flush();
	dc_flush_history();

	zabbix_log(LOG_LEVEL_DEBUG, "End of %s() processed:%d", __func__, processed_num);

	return processed_num;
}

/******************************************************************************
 *                                                                            *
 * Purpose: frees resources allocated to store agent values                   *
 *                                                                            *
 * Parameters: values     - [IN] the values to clean                          *
 *             values_num - [IN] the number of items in values array          *
 *                                                                            *
 ******************************************************************************/
static void	zbx_agent_values_clean(zbx_agent_value_t *values, size_t values_num)
{
	size_t	i;

	for (i = 0; i < values_num; i++)
	{
		zbx_free(values[i].value);
		zbx_free(values[i].source);
	}
}

/******************************************************************************
 *                                                                            *
 * Purpose: calculates difference between server and client (proxy, active    *
 *          agent or sender) time and log it                                  *
 *                                                                            *
 * Parameters: level   - [IN] log level                                       *
 *             jp      - [IN] JSON with clock, [ns] fields                    *
 *             ts_recv - [IN] the connection timestamp                        *
 *                                                                            *
 ******************************************************************************/
static void	log_client_timediff(int level, struct zbx_json_parse *jp, const zbx_timespec_t *ts_recv)
{
	char		tmp[32];
	zbx_timespec_t	client_timediff;
	int		sec, ns;

	if (SUCCEED != ZBX_CHECK_LOG_LEVEL(level))
		return;

	if (SUCCEED == zbx_json_value_by_name(jp, ZBX_PROTO_TAG_CLOCK, tmp, sizeof(tmp), NULL))
	{
		sec = atoi(tmp);
		client_timediff.sec = ts_recv->sec - sec;

		if (SUCCEED == zbx_json_value_by_name(jp, ZBX_PROTO_TAG_NS, tmp, sizeof(tmp), NULL))
		{
			ns = atoi(tmp);
			client_timediff.ns = ts_recv->ns - ns;

			if (client_timediff.sec > 0 && client_timediff.ns < 0)
			{
				client_timediff.sec--;
				client_timediff.ns += 1000000000;
			}
			else if (client_timediff.sec < 0 && client_timediff.ns > 0)
			{
				client_timediff.sec++;
				client_timediff.ns -= 1000000000;
			}

			zabbix_log(level, "%s(): timestamp from json %d seconds and %d nanosecond, "
					"delta time from json %d seconds and %d nanosecond",
					__func__, sec, ns, client_timediff.sec, client_timediff.ns);
		}
		else
		{
			zabbix_log(level, "%s(): timestamp from json %d seconds, "
				"delta time from json %d seconds", __func__, sec, client_timediff.sec);
		}
	}
}

/******************************************************************************
 *                                                                            *
 * Purpose: parses agent value from history data json row                     *
 *                                                                            *
 * Parameters: jp_row       - [IN] JSON with history data row                 *
 *             unique_shift - [IN/OUT] auto increment nanoseconds to ensure   *
 *                                     unique value of timestamps             *
 *             av           - [OUT] the agent value                           *
 *                                                                            *
 * Return value:  SUCCEED - the value was parsed successfully                 *
 *                FAIL    - otherwise                                         *
 *                                                                            *
 ******************************************************************************/
static int	parse_history_data_row_value(const struct zbx_json_parse *jp_row, zbx_timespec_t *unique_shift,
		zbx_agent_value_t *av)
{
	char	*tmp = NULL;
	size_t	tmp_alloc = 0;
	int	ret = FAIL;

	memset(av, 0, sizeof(zbx_agent_value_t));

	if (SUCCEED == zbx_json_value_by_name_dyn(jp_row, ZBX_PROTO_TAG_CLOCK, &tmp, &tmp_alloc, NULL))
	{
		if (FAIL == zbx_is_uint31(tmp, &av->ts.sec))
			goto out;

		if (SUCCEED == zbx_json_value_by_name_dyn(jp_row, ZBX_PROTO_TAG_NS, &tmp, &tmp_alloc, NULL))
		{
			if (FAIL == zbx_is_uint_n_range(tmp, tmp_alloc, &av->ts.ns, sizeof(av->ts.ns),
				0LL, 999999999LL))
			{
				goto out;
			}
		}
		else
		{
			/* ensure unique value timestamp (clock, ns) if only clock is available */

			av->ts.sec += unique_shift->sec;
			av->ts.ns = unique_shift->ns++;

			if (unique_shift->ns > 999999999)
			{
				unique_shift->sec++;
				unique_shift->ns = 0;
			}
		}
	}
	else
		zbx_timespec(&av->ts);

	if (SUCCEED == zbx_json_value_by_name_dyn(jp_row, ZBX_PROTO_TAG_STATE, &tmp, &tmp_alloc, NULL))
		av->state = (unsigned char)atoi(tmp);

	/* Unsupported item meta information must be ignored for backwards compatibility. */
	/* New agents will not send meta information for items in unsupported state.      */
	if (ITEM_STATE_NOTSUPPORTED != av->state)
	{
		if (SUCCEED == zbx_json_value_by_name_dyn(jp_row, ZBX_PROTO_TAG_LASTLOGSIZE, &tmp, &tmp_alloc, NULL))
		{
			av->meta = 1;	/* contains meta information */

			zbx_is_uint64(tmp, &av->lastlogsize);

			if (SUCCEED == zbx_json_value_by_name_dyn(jp_row, ZBX_PROTO_TAG_MTIME, &tmp, &tmp_alloc, NULL))
				av->mtime = atoi(tmp);
		}
	}

	if (SUCCEED == zbx_json_value_by_name_dyn(jp_row, ZBX_PROTO_TAG_VALUE, &tmp, &tmp_alloc, NULL))
		av->value = zbx_strdup(av->value, tmp);

	if (SUCCEED == zbx_json_value_by_name_dyn(jp_row, ZBX_PROTO_TAG_LOGTIMESTAMP, &tmp, &tmp_alloc, NULL))
		av->timestamp = atoi(tmp);

	if (SUCCEED == zbx_json_value_by_name_dyn(jp_row, ZBX_PROTO_TAG_LOGSOURCE, &tmp, &tmp_alloc, NULL))
		av->source = zbx_strdup(av->source, tmp);

	if (SUCCEED == zbx_json_value_by_name_dyn(jp_row, ZBX_PROTO_TAG_LOGSEVERITY, &tmp, &tmp_alloc, NULL))
		av->severity = atoi(tmp);

	if (SUCCEED == zbx_json_value_by_name_dyn(jp_row, ZBX_PROTO_TAG_LOGEVENTID, &tmp, &tmp_alloc, NULL))
		av->logeventid = atoi(tmp);

	if (SUCCEED != zbx_json_value_by_name_dyn(jp_row, ZBX_PROTO_TAG_ID, &tmp, &tmp_alloc, NULL) ||
			SUCCEED != zbx_is_uint64(tmp, &av->id))
	{
		av->id = 0;
	}

	zbx_free(tmp);

	ret = SUCCEED;
out:
	return ret;
}

/******************************************************************************
 *                                                                            *
 * Purpose: parses item identifier from history data json row                 *
 *                                                                            *
 * Parameters: jp_row - [IN] JSON with history data row                       *
 *             itemid - [OUT] the item identifier                             *
 *                                                                            *
 * Return value:  SUCCEED - the item identifier was parsed successfully       *
 *                FAIL    - otherwise                                         *
 *                                                                            *
 ******************************************************************************/
static int	parse_history_data_row_itemid(const struct zbx_json_parse *jp_row, zbx_uint64_t *itemid)
{
	char	buffer[MAX_ID_LEN + 1];

	if (SUCCEED != zbx_json_value_by_name(jp_row, ZBX_PROTO_TAG_ITEMID, buffer, sizeof(buffer), NULL))
		return FAIL;

	if (SUCCEED != zbx_is_uint64(buffer, itemid))
		return FAIL;

	return SUCCEED;
}
/******************************************************************************
 *                                                                            *
 * Purpose: parses host,key pair from history data json row                   *
 *                                                                            *
 * Parameters: jp_row - [IN] JSON with history data row                       *
 *             hk     - [OUT] the host,key pair                               *
 *                                                                            *
 * Return value:  SUCCEED - the host,key pair was parsed successfully         *
 *                FAIL    - otherwise                                         *
 *                                                                            *
 ******************************************************************************/
static int	parse_history_data_row_hostkey(const struct zbx_json_parse *jp_row, zbx_host_key_t *hk)
{
	size_t str_alloc;

	str_alloc = 0;
	zbx_free(hk->host);

	if (SUCCEED != zbx_json_value_by_name_dyn(jp_row, ZBX_PROTO_TAG_HOST, &hk->host, &str_alloc, NULL))
		return FAIL;

	str_alloc = 0;
	zbx_free(hk->key);

	if (SUCCEED != zbx_json_value_by_name_dyn(jp_row, ZBX_PROTO_TAG_KEY, &hk->key, &str_alloc, NULL))
	{
		zbx_free(hk->host);
		return FAIL;
	}

	return SUCCEED;
}

/******************************************************************************
 *                                                                            *
 * Purpose: parses up to ZBX_HISTORY_VALUES_MAX item values and host,key      *
 *          pairs from history data json                                      *
 *                                                                            *
 * Parameters: jp_data      - [IN] JSON with history data array               *
 *             pnext        - [IN/OUT] the pointer to the next item in json,  *
 *                                     NULL - no more data left               *
 *             values       - [OUT] the item values                           *
 *             hostkeys     - [OUT] the corresponding host,key pairs          *
 *             values_num   - [OUT] number of elements in values and hostkeys *
 *                                  arrays                                    *
 *             parsed_num   - [OUT] the number of values parsed               *
 *             unique_shift - [IN/OUT] auto increment nanoseconds to ensure   *
 *                                     unique value of timestamps             *
 *                                                                            *
 * Return value:  SUCCEED - values were parsed successfully                   *
 *                FAIL    - an error occurred                                 *
 *                                                                            *
 ******************************************************************************/
static int	parse_history_data(struct zbx_json_parse *jp_data, const char **pnext, zbx_agent_value_t *values,
		zbx_host_key_t *hostkeys, int *values_num, int *parsed_num, zbx_timespec_t *unique_shift)
{
	struct zbx_json_parse	jp_row;
	int			ret = FAIL;

	zabbix_log(LOG_LEVEL_DEBUG, "In %s()", __func__);

	*values_num = 0;
	*parsed_num = 0;

	if (NULL == *pnext)
	{
		if (NULL == (*pnext = zbx_json_next(jp_data, *pnext)) && *values_num < ZBX_HISTORY_VALUES_MAX)
		{
			ret = SUCCEED;
			goto out;
		}
	}

	/* iterate the history data rows */
	do
	{
		if (FAIL == zbx_json_brackets_open(*pnext, &jp_row))
		{
			zabbix_log(LOG_LEVEL_WARNING, "%s", zbx_json_strerror());
			goto out;
		}

		(*parsed_num)++;

		if (SUCCEED != parse_history_data_row_hostkey(&jp_row, &hostkeys[*values_num]))
			continue;

		if (SUCCEED != parse_history_data_row_value(&jp_row, unique_shift, &values[*values_num]))
			continue;

		(*values_num)++;
	}
	while (NULL != (*pnext = zbx_json_next(jp_data, *pnext)) && *values_num < ZBX_HISTORY_VALUES_MAX);

	ret = SUCCEED;
out:
	zabbix_log(LOG_LEVEL_DEBUG, "End of %s():%s processed:%d/%d", __func__, zbx_result_string(ret),
			*values_num, *parsed_num);

	return ret;
}

/******************************************************************************
 *                                                                            *
 * Purpose: parses up to ZBX_HISTORY_VALUES_MAX item values and item          *
 *          identifiers from history data json                                *
 *                                                                            *
 * Parameters: jp_data      - [IN] JSON with history data array               *
 *             pnext        - [IN/OUT] the pointer to the next item in        *
 *                                        json, NULL - no more data left      *
 *             values       - [OUT] the item values                           *
 *             itemids      - [OUT] the corresponding item identifiers        *
 *             values_num   - [OUT] number of elements in values and itemids  *
 *                                  arrays                                    *
 *             parsed_num   - [OUT] the number of values parsed               *
 *             unique_shift - [IN/OUT] auto increment nanoseconds to ensure   *
 *                                     unique value of timestamps             *
 *             info         - [OUT] address of a pointer to the info string   *
 *                                  (should be freed by the caller)           *
 *                                                                            *
 * Return value:  SUCCEED - values were parsed successfully                   *
 *                FAIL    - an error occurred                                 *
 *                                                                            *
 * Comments: This function is used to parse the new proxy history data        *
 *           protocol introduced in Zabbix v3.3.                              *
 *                                                                            *
 ******************************************************************************/
static int	parse_history_data_by_itemids(struct zbx_json_parse *jp_data, const char **pnext,
		zbx_agent_value_t *values, zbx_uint64_t *itemids, int *values_num, int *parsed_num,
		zbx_timespec_t *unique_shift, char **error)
{
	struct zbx_json_parse	jp_row;
	int			ret = FAIL;

	zabbix_log(LOG_LEVEL_DEBUG, "In %s()", __func__);

	*values_num = 0;
	*parsed_num = 0;

	if (NULL == *pnext)
	{
		if (NULL == (*pnext = zbx_json_next(jp_data, *pnext)) && *values_num < ZBX_HISTORY_VALUES_MAX)
		{
			ret = SUCCEED;
			goto out;
		}
	}

	/* iterate the history data rows */
	do
	{
		if (FAIL == zbx_json_brackets_open(*pnext, &jp_row))
		{
			*error = zbx_strdup(*error, zbx_json_strerror());
			goto out;
		}

		(*parsed_num)++;

		if (SUCCEED != parse_history_data_row_itemid(&jp_row, &itemids[*values_num]))
			continue;

		if (SUCCEED != parse_history_data_row_value(&jp_row, unique_shift, &values[*values_num]))
			continue;

		(*values_num)++;
	}
	while (NULL != (*pnext = zbx_json_next(jp_data, *pnext)) && *values_num < ZBX_HISTORY_VALUES_MAX);

	ret = SUCCEED;
out:
	zabbix_log(LOG_LEVEL_DEBUG, "End of %s():%s processed:%d/%d", __func__, zbx_result_string(ret),
			*values_num, *parsed_num);

	return ret;
}

/******************************************************************************
 *                                                                            *
 * Purpose: validates item received from proxy                                *
 *                                                                            *
 * Parameters: item  - [IN/OUT] the item data                                 *
 *             sock  - [IN] the connection socket                             *
 *             args  - [IN] the validator arguments                           *
 *             error - unused                                                 *
 *                                                                            *
 * Return value:  SUCCEED - the validation was successful                     *
 *                FAIL    - otherwise                                         *
 *                                                                            *
 ******************************************************************************/
static int	proxy_item_validator(zbx_history_recv_item_t *item, zbx_socket_t *sock, void *args, char **error)
{
	zbx_uint64_t	*proxyid = (zbx_uint64_t *)args;

	ZBX_UNUSED(sock);
	ZBX_UNUSED(error);

	/* don't process item if its host was assigned to another proxy */
	if (item->host.proxy_hostid != *proxyid)
		return FAIL;

	/* don't process aggregate/calculated items coming from proxy */
	if (ITEM_TYPE_CALCULATED == item->type)
		return FAIL;

	return SUCCEED;
}

/******************************************************************************
 *                                                                            *
 * Purpose: parses history data array and process the data                    *
 *                                                                            *
 *                                                                            *
 * Parameters: sock           - [IN]  socket for host permission validation   *
 *             validator_func - [IN]  function to validate item permission    *
 *             validator_args - [IN]  validator function arguments            *
 *             jp_data        - [IN]  JSON with history data array            *
 *             session        - [IN]  the data session                        *
 *             nodata_win     - [OUT] counter of delayed values               *
 *             info           - [OUT] address of a pointer to the info        *
 *                                    string (should be freed by the caller)  *
 *             mode           - [IN]  item retrieve mode is used to retrieve  *
 *                                    only necessary data to reduce time      *
 *                                    spent holding read lock                 *
 *                                                                            *
 * Return value:  SUCCEED - processed successfully                            *
 *                FAIL - an error occurred                                    *
 *                                                                            *
 * Comments: This function is used to parse the new proxy history data        *
 *           protocol introduced in Zabbix v3.3.                              *
 *                                                                            *
 ******************************************************************************/
static int	process_history_data_by_itemids(zbx_socket_t *sock, zbx_client_item_validator_t validator_func,
		void *validator_args, struct zbx_json_parse *jp_data, zbx_session_t *session,
		zbx_proxy_suppress_t *nodata_win, char **info, unsigned int mode)
{
	const char		*pnext = NULL;
	int			ret = SUCCEED, processed_num = 0, total_num = 0, values_num, read_num, i, *errcodes;
	double			sec;
	zbx_history_recv_item_t	*items;
	char			*error = NULL;
	zbx_uint64_t		itemids[ZBX_HISTORY_VALUES_MAX], last_valueid = 0;
	zbx_agent_value_t	values[ZBX_HISTORY_VALUES_MAX];
	zbx_timespec_t		unique_shift = {0, 0};

	zabbix_log(LOG_LEVEL_DEBUG, "In %s()", __func__);

	items = (zbx_history_recv_item_t *)zbx_malloc(NULL, sizeof(zbx_history_recv_item_t) * ZBX_HISTORY_VALUES_MAX);
	errcodes = (int *)zbx_malloc(NULL, sizeof(int) * ZBX_HISTORY_VALUES_MAX);

	sec = zbx_time();

	while (SUCCEED == parse_history_data_by_itemids(jp_data, &pnext, values, itemids, &values_num, &read_num,
			&unique_shift, &error) && 0 != values_num)
	{
		zbx_dc_config_history_recv_get_items_by_itemids(items, itemids, errcodes, (size_t)values_num, mode);

		for (i = 0; i < values_num; i++)
		{
			if (SUCCEED != errcodes[i])
				continue;

			/* check and discard if duplicate data */
			if (NULL != session && 0 != values[i].id && values[i].id <= session->last_id)
			{
				errcodes[i] = FAIL;
				continue;
			}

			if (SUCCEED != validator_func(&items[i], sock, validator_args, &error))
			{
				if (NULL != error)
				{
					zabbix_log(LOG_LEVEL_WARNING, "%s", error);
					zbx_free(error);
				}

				errcodes[i] = FAIL;
			}
		}

		processed_num += zbx_process_history_data(items, values, errcodes, values_num, nodata_win);

		total_num += read_num;

		last_valueid = values[values_num - 1].id;

		zbx_agent_values_clean(values, values_num);

		if (NULL == pnext)
			break;
	}

	if (NULL != session && 0 != last_valueid)
	{
		if (session->last_id > last_valueid)
		{
			zabbix_log(LOG_LEVEL_WARNING, "received id:" ZBX_FS_UI64 " is less than last id:"
					ZBX_FS_UI64, last_valueid, session->last_id);
		}
		else
			session->last_id = last_valueid;
	}

	zbx_free(errcodes);
	zbx_free(items);

	if (NULL == error)
	{
		ret = SUCCEED;
		*info = zbx_dsprintf(*info, "processed: %d; failed: %d; total: %d; seconds spent: " ZBX_FS_DBL,
				processed_num, total_num - processed_num, total_num, zbx_time() - sec);
	}
	else
	{
		zbx_free(*info);
		*info = error;
	}

	zabbix_log(LOG_LEVEL_DEBUG, "End of %s():%s", __func__, zbx_result_string(ret));

	return ret;
}

/******************************************************************************
 *                                                                            *
 * Purpose: validates item received from active agent                         *
 *                                                                            *
 * Parameters: item  - [IN] the item data                                     *
 *             sock  - [IN] the connection socket                             *
 *             args  - [IN] the validator arguments                           *
 *             error - [OUT] the error message                                *
 *                                                                            *
 * Return value:  SUCCEED - the validation was successful                     *
 *                FAIL    - otherwise                                         *
 *                                                                            *
 ******************************************************************************/
static int	agent_item_validator(zbx_history_recv_item_t *item, zbx_socket_t *sock, void *args, char **error)
{
	zbx_host_rights_t	*rights = (zbx_host_rights_t *)args;

	if (0 != item->host.proxy_hostid)
		return FAIL;

	if (ITEM_TYPE_ZABBIX_ACTIVE != item->type)
		return FAIL;

	if (rights->hostid != item->host.hostid)
	{
		rights->hostid = item->host.hostid;
		rights->value = zbx_host_check_permissions(&item->host, sock, error);
	}

	return rights->value;
}

/******************************************************************************
 *                                                                            *
 * Purpose: validates item received from sender                               *
 *                                                                            *
 * Parameters: item  - [IN] the item data                                     *
 *             sock  - [IN] the connection socket                             *
 *             args  - [IN] the validator arguments                           *
 *             error - [OUT] the error message                                *
 *                                                                            *
 * Return value:  SUCCEED - the validation was successful                     *
 *                FAIL    - otherwise                                         *
 *                                                                            *
 ******************************************************************************/
static int	sender_item_validator(zbx_history_recv_item_t *item, zbx_socket_t *sock, void *args, char **error)
{
	zbx_host_rights_t	*rights;
	char			key_short[VALUE_ERRMSG_MAX * ZBX_MAX_BYTES_IN_UTF8_CHAR + 1];

	if (0 != item->host.proxy_hostid)
		return FAIL;

	switch(item->type)
	{
		case ITEM_TYPE_HTTPAGENT:
			if (0 == item->allow_traps)
			{
				*error = zbx_dsprintf(*error, "cannot process HTTP agent item \"%s\" trap:"
						" trapping is not enabled", zbx_truncate_itemkey(item->key_orig,
						VALUE_ERRMSG_MAX, key_short, sizeof(key_short)));
				return FAIL;
			}
			break;
		case ITEM_TYPE_TRAPPER:
			break;
		default:
			*error = zbx_dsprintf(*error, "cannot process item \"%s\" trap:"
					" item type \"%d\" cannot be used with traps",
					zbx_truncate_itemkey(item->key_orig, VALUE_ERRMSG_MAX, key_short,
					sizeof(key_short)), item->type);
			return FAIL;
	}

	if ('\0' != *item->trapper_hosts)	/* list of allowed hosts not empty */
	{
		char	*allowed_peers;
		int	ret;

		allowed_peers = zbx_strdup(NULL, item->trapper_hosts);
		zbx_substitute_simple_macros_allowed_hosts(item, &allowed_peers);
		ret = zbx_tcp_check_allowed_peers(sock, allowed_peers);
		zbx_free(allowed_peers);

		if (FAIL == ret)
		{
			*error = zbx_dsprintf(*error, "cannot process item \"%s\" trap: %s",
					zbx_truncate_itemkey(item->key_orig, VALUE_ERRMSG_MAX, key_short,
					sizeof(key_short)), zbx_socket_strerror());
			return FAIL;
		}
	}

	rights = (zbx_host_rights_t *)args;

	if (rights->hostid != item->host.hostid)
	{
		rights->hostid = item->host.hostid;
		rights->value = zbx_host_check_permissions(&item->host, sock, error);
	}

	return rights->value;
}

static void	process_history_data_by_keys(zbx_socket_t *sock, zbx_client_item_validator_t validator_func,
		void *validator_args, char **info, struct zbx_json_parse *jp_data, const char *token)
{
	int			values_num, read_num, processed_num = 0, total_num = 0, i;
	zbx_timespec_t		unique_shift = {0, 0};
	const char		*pnext = NULL;
	char			*error = NULL;
	zbx_host_key_t		*hostkeys;
	zbx_history_recv_item_t	*items;
	zbx_session_t		*session = NULL;
	zbx_uint64_t		last_hostid = 0;
	zbx_agent_value_t	values[ZBX_HISTORY_VALUES_MAX];
	int			errcodes[ZBX_HISTORY_VALUES_MAX];
	double			sec;

	sec = zbx_time();

	items = (zbx_history_recv_item_t *)zbx_malloc(NULL, sizeof(zbx_history_recv_item_t) * ZBX_HISTORY_VALUES_MAX);
	hostkeys = (zbx_host_key_t *)zbx_malloc(NULL, sizeof(zbx_host_key_t) * ZBX_HISTORY_VALUES_MAX);
	memset(hostkeys, 0, sizeof(zbx_host_key_t) * ZBX_HISTORY_VALUES_MAX);

	while (SUCCEED == parse_history_data(jp_data, &pnext, values, hostkeys, &values_num, &read_num,
			&unique_shift) && 0 != values_num)
	{
		zbx_dc_config_history_recv_get_items_by_keys(items, hostkeys, errcodes, (size_t)values_num);

		for (i = 0; i < values_num; i++)
		{
			if (SUCCEED != errcodes[i])
			{
				zabbix_log(LOG_LEVEL_DEBUG, "cannot retrieve key \"%s\" on host \"%s\" from "
						"configuration cache", hostkeys[i].key, hostkeys[i].host);
				continue;
			}

			if (last_hostid != items[i].host.hostid)
			{
				last_hostid = items[i].host.hostid;

				if (NULL != token)
				{
					session = zbx_dc_get_or_create_session(last_hostid, token,
							ZBX_SESSION_TYPE_DATA);
				}
			}

			/* check and discard if duplicate data */
			if (NULL != session && 0 != values[i].id && values[i].id <= session->last_id)
			{
				errcodes[i] = FAIL;
				continue;
			}

			if (SUCCEED != validator_func(&items[i], sock, validator_args, &error))
			{
				if (NULL != error)
				{
					zabbix_log(LOG_LEVEL_WARNING, "%s", error);
					zbx_free(error);
				}
				else
				{
					zabbix_log(LOG_LEVEL_DEBUG, "unknown validation error for item \"%s\"",
							(NULL == items[i].key) ? items[i].key_orig : items[i].key);
				}

				errcodes[i] = FAIL;
			}

			if (NULL != session)
				session->last_id = values[i].id;
		}

		processed_num += zbx_process_history_data(items, values, errcodes, values_num, NULL);
		total_num += read_num;

		zbx_agent_values_clean(values, values_num);

		if (NULL == pnext)
			break;
	}

	for (i = 0; i < ZBX_HISTORY_VALUES_MAX; i++)
	{
		zbx_free(hostkeys[i].host);
		zbx_free(hostkeys[i].key);
	}

	zbx_free(hostkeys);
	zbx_free(items);

	*info = zbx_dsprintf(*info, "processed: %d; failed: %d; total: %d; seconds spent: " ZBX_FS_DBL,
			processed_num, total_num - processed_num, total_num, zbx_time() - sec);
}

/******************************************************************************
 *                                                                            *
 * Purpose: process history data sent by proxy/agent/sender                   *
 *                                                                            *
 * Parameters: sock           - [IN] the connection socket                    *
 *             jp             - [IN] JSON with historical data                *
 *             ts             - [IN] the client connection timestamp          *
 *             validator_func - [IN] the item validator callback function     *
 *             validator_args - [IN] the user arguments passed to validator   *
 *                                   function                                 *
 *             info           - [OUT] address of a pointer to the info string *
 *                                    (should be freed by the caller)         *
 *                                                                            *
 * Return value:  SUCCEED - processed successfully                            *
 *                FAIL - an error occurred                                    *
 *                                                                            *
 ******************************************************************************/
static int	process_client_history_data(zbx_socket_t *sock, struct zbx_json_parse *jp, zbx_timespec_t *ts,
		zbx_client_item_validator_t validator_func, void *validator_args, char **info)
{
	int			ret;
	char			*token = NULL;
	size_t			token_alloc = 0;
	struct zbx_json_parse	jp_data;
	char			tmp[MAX_STRING_LEN];
	int			version;

	zabbix_log(LOG_LEVEL_DEBUG, "In %s()", __func__);

	log_client_timediff(LOG_LEVEL_DEBUG, jp, ts);

	if (SUCCEED != (ret = zbx_json_brackets_by_name(jp, ZBX_PROTO_TAG_DATA, &jp_data)))
	{
		*info = zbx_strdup(*info, zbx_json_strerror());
		goto out;
	}

	if (SUCCEED == zbx_json_value_by_name_dyn(jp, ZBX_PROTO_TAG_SESSION, &token, &token_alloc, NULL))
	{
		size_t	token_len;

		if (ZBX_SESSION_TOKEN_SIZE != (token_len = strlen(token)))
		{
			*info = zbx_dsprintf(*info, "invalid session token length %d", (int)token_len);
			ret = FAIL;
			goto out;
		}
	}

	if (SUCCEED != zbx_json_value_by_name(jp, ZBX_PROTO_TAG_VERSION, tmp, sizeof(tmp), NULL) ||
				FAIL == (version = zbx_get_component_version_without_patch(tmp)))
	{
		version = ZBX_COMPONENT_VERSION(4, 2, 0);
	}

	if (ZBX_COMPONENT_VERSION(4, 4, 0) <= version &&
			SUCCEED == zbx_json_value_by_name(jp, ZBX_PROTO_TAG_HOST, tmp, sizeof(tmp), NULL))
	{
		zbx_session_t	*session;
		zbx_uint64_t	hostid;

		if (SUCCEED != DCconfig_get_hostid_by_name(tmp, &hostid))
		{
			*info = zbx_dsprintf(*info, "unknown host '%s'", tmp);
			ret = SUCCEED;
			goto out;
		}

		if (NULL == token)
			session = NULL;
		else
			session = zbx_dc_get_or_create_session(hostid, token, ZBX_SESSION_TYPE_DATA);

		if (SUCCEED != (ret = process_history_data_by_itemids(sock, validator_func, validator_args, &jp_data,
				session, NULL, info, ZBX_ITEM_GET_DEFAULT)))
		{
			goto out;
		}
	}
	else
		process_history_data_by_keys(sock, validator_func, validator_args, info, &jp_data, token);
out:
	zbx_free(token);

	zabbix_log(LOG_LEVEL_DEBUG, "End of %s():%s", __func__, zbx_result_string(ret));

	return ret;
}

/******************************************************************************
 *                                                                            *
 * Purpose: process history data received from Zabbix active agent            *
 *                                                                            *
 * Parameters: sock         - [IN] the connection socket                      *
 *             jp           - [IN] the JSON with history data                 *
 *             ts           - [IN] the connection timestamp                   *
 *             info         - [OUT] address of a pointer to the info string   *
 *                                  (should be freed by the caller)           *
 *                                                                            *
 * Return value:  SUCCEED - processed successfully                            *
 *                FAIL - an error occurred                                    *
 *                                                                            *
 ******************************************************************************/
int	zbx_process_agent_history_data(zbx_socket_t *sock, struct zbx_json_parse *jp, zbx_timespec_t *ts, char **info)
{
	zbx_host_rights_t	rights = {0};

	return process_client_history_data(sock, jp, ts, agent_item_validator, &rights, info);
}

/******************************************************************************
 *                                                                            *
 * Purpose: process history data received from Zabbix sender                  *
 *                                                                            *
 * Parameters: sock         - [IN] the connection socket                      *
 *             jp           - [IN] the JSON with history data                 *
 *             ts           - [IN] the connection timestamp                   *
 *             info         - [OUT] address of a pointer to the info string   *
 *                                  (should be freed by the caller)           *
 *                                                                            *
 * Return value:  SUCCEED - processed successfully                            *
 *                FAIL - an error occurred                                    *
 *                                                                            *
 ******************************************************************************/
int	zbx_process_sender_history_data(zbx_socket_t *sock, struct zbx_json_parse *jp, zbx_timespec_t *ts, char **info)
{
	zbx_host_rights_t	rights = {0};
	int			ret;
	zbx_dc_um_handle_t	*um_handle;

	um_handle = zbx_dc_open_user_macros();

	ret = process_client_history_data(sock, jp, ts, sender_item_validator, &rights, info);

	zbx_dc_close_user_macros(um_handle);

	return ret;
}

static void	zbx_drule_ip_free(zbx_drule_ip_t *ip)
{
	zbx_vector_ptr_clear_ext(&ip->services, zbx_ptr_free);
	zbx_vector_ptr_destroy(&ip->services);
	zbx_free(ip);
}

static void	zbx_drule_free(zbx_drule_t *drule)
{
	zbx_vector_ptr_clear_ext(&drule->ips, (zbx_clean_func_t)zbx_drule_ip_free);
	zbx_vector_ptr_destroy(&drule->ips);
	zbx_vector_uint64_destroy(&drule->dcheckids);
	zbx_free(drule);
}

/******************************************************************************
 *                                                                            *
 * Purpose: process services discovered on IP address                         *
 *                                                                            *
 ******************************************************************************/
static int	process_services(const zbx_vector_ptr_t *services, const char *ip, zbx_events_funcs_t *events_cbs,
		zbx_uint64_t druleid, zbx_vector_uint64_t *dcheckids, zbx_uint64_t unique_dcheckid, int *processed_num,
		int ip_idx)
{
	zbx_db_dhost		dhost;
	zbx_dservice_t		*service;
	int			services_num, ret = FAIL, i, dchecks = 0;
	zbx_vector_ptr_t	services_old;
	zbx_db_drule		drule = {.druleid = druleid, .unique_dcheckid = unique_dcheckid};

	zabbix_log(LOG_LEVEL_DEBUG, "In %s()", __func__);

	memset(&dhost, 0, sizeof(dhost));

	zbx_vector_ptr_create(&services_old);

	/* find host update */
	for (i = *processed_num; i < services->values_num; i++)
	{
		service = (zbx_dservice_t *)services->values[i];

		zabbix_log(LOG_LEVEL_DEBUG, "%s() druleid:" ZBX_FS_UI64 " dcheckid:" ZBX_FS_UI64 " unique_dcheckid:"
				ZBX_FS_UI64 " time:'%s %s' ip:'%s' dns:'%s' port:%hu status:%d value:'%s'",
				__func__, drule.druleid, service->dcheckid, drule.unique_dcheckid,
				zbx_date2str(service->itemtime, NULL), zbx_time2str(service->itemtime, NULL), ip, service->dns,
				service->port, service->status, service->value);

		if (0 == service->dcheckid)
			break;

		dchecks++;
	}

	/* stop processing current discovery rule and save proxy history until host update is available */
	if (i == services->values_num)
	{
		for (i = *processed_num; i < services->values_num; i++)
		{
			char	*ip_esc, *dns_esc, *value_esc;

			service = (zbx_dservice_t *)services->values[i];

			ip_esc = zbx_db_dyn_escape_field("proxy_dhistory", "ip", ip);
			dns_esc = zbx_db_dyn_escape_field("proxy_dhistory", "dns", service->dns);
			value_esc = zbx_db_dyn_escape_field("proxy_dhistory", "value", service->value);

			zbx_db_execute("insert into proxy_dhistory (clock,druleid,ip,port,value,status,dcheckid,dns)"
					" values (%d," ZBX_FS_UI64 ",'%s',%d,'%s',%d," ZBX_FS_UI64 ",'%s')",
					(int)service->itemtime, drule.druleid, ip_esc, service->port,
					value_esc, service->status, service->dcheckid, dns_esc);
			zbx_free(value_esc);
			zbx_free(dns_esc);
			zbx_free(ip_esc);
		}

		goto fail;
	}

	services_num = i;

	if (0 == *processed_num && 0 == ip_idx)
	{
		DB_RESULT	result;
		DB_ROW		row;
		zbx_uint64_t	dcheckid;

		result = zbx_db_select(
				"select dcheckid,clock,port,value,status,dns,ip"
				" from proxy_dhistory"
				" where druleid=" ZBX_FS_UI64
				" order by id",
				drule.druleid);

		for (i = 0; NULL != (row = zbx_db_fetch(result)); i++)
		{
			if (SUCCEED == zbx_db_is_null(row[0]))
				continue;

			ZBX_STR2UINT64(dcheckid, row[0]);

			if (0 == strcmp(ip, row[6]))
			{
				service = (zbx_dservice_t *)zbx_malloc(NULL, sizeof(zbx_dservice_t));
				service->dcheckid = dcheckid;
				service->itemtime = (time_t)atoi(row[1]);
				service->port = atoi(row[2]);
				zbx_strlcpy_utf8(service->value, row[3], ZBX_MAX_DISCOVERED_VALUE_SIZE);
				service->status = atoi(row[4]);
				zbx_strlcpy(service->dns, row[5], ZBX_INTERFACE_DNS_LEN_MAX);
				zbx_vector_ptr_append(&services_old, service);
				zbx_vector_uint64_append(dcheckids, service->dcheckid);
				dchecks++;
			}
		}
		zbx_db_free_result(result);

		if (0 != i)
		{
			zbx_db_execute("delete from proxy_dhistory"
					" where druleid=" ZBX_FS_UI64,
					drule.druleid);
		}

		zbx_vector_uint64_sort(dcheckids, ZBX_DEFAULT_UINT64_COMPARE_FUNC);
		zbx_vector_uint64_uniq(dcheckids, ZBX_DEFAULT_UINT64_COMPARE_FUNC);

		if (SUCCEED != zbx_db_lock_druleid(drule.druleid))
		{
			zabbix_log(LOG_LEVEL_DEBUG, "druleid:" ZBX_FS_UI64 " does not exist", drule.druleid);
			goto fail;
		}

		if (SUCCEED != zbx_db_lock_ids("dchecks", "dcheckid", dcheckids))
		{
			zabbix_log(LOG_LEVEL_DEBUG, "checks are not available for druleid:" ZBX_FS_UI64, drule.druleid);
			goto fail;
		}
	}

	if (0 == dchecks)
	{
		zabbix_log(LOG_LEVEL_DEBUG, "cannot process host update without services");
		goto fail;
	}

	for (i = 0; i < services_old.values_num; i++)
	{
		service = (zbx_dservice_t *)services_old.values[i];

		if (FAIL == zbx_vector_uint64_bsearch(dcheckids, service->dcheckid, ZBX_DEFAULT_UINT64_COMPARE_FUNC))
		{
			zabbix_log(LOG_LEVEL_DEBUG, "dcheckid:" ZBX_FS_UI64 " does not exist", service->dcheckid);
			continue;
		}

<<<<<<< HEAD
		zbx_discovery_update_service(&drule, service->dcheckid, &dhost, ip, service->dns, service->port,
				service->status, service->value, service->itemtime, events_cbs->add_event_cb);
=======
		zbx_discovery_update_service(drule.druleid, service->dcheckid, drule.unique_dcheckid, &dhost, ip,
				service->dns, service->port, service->status, service->value, service->itemtime);
>>>>>>> f2a6be54
	}

	for (;*processed_num < services_num; (*processed_num)++)
	{
		service = (zbx_dservice_t *)services->values[*processed_num];

		if (FAIL == zbx_vector_uint64_bsearch(dcheckids, service->dcheckid, ZBX_DEFAULT_UINT64_COMPARE_FUNC))
		{
			zabbix_log(LOG_LEVEL_DEBUG, "dcheckid:" ZBX_FS_UI64 " does not exist", service->dcheckid);
			continue;
		}

<<<<<<< HEAD
		zbx_discovery_update_service(&drule, service->dcheckid, &dhost, ip, service->dns, service->port,
				service->status, service->value, service->itemtime, events_cbs->add_event_cb);
	}

	service = (zbx_service_t *)services->values[(*processed_num)++];
	zbx_discovery_update_host(&dhost, service->status, service->itemtime, events_cbs->add_event_cb);
=======
		zbx_discovery_update_service(drule.druleid, service->dcheckid, drule.unique_dcheckid, &dhost, ip,
				service->dns, service->port, service->status, service->value, service->itemtime);
	}

	service = (zbx_dservice_t *)services->values[(*processed_num)++];
	zbx_discovery_update_host(&dhost, service->status, service->itemtime);
>>>>>>> f2a6be54

	ret = SUCCEED;
fail:
	zbx_vector_ptr_clear_ext(&services_old, zbx_ptr_free);
	zbx_vector_ptr_destroy(&services_old);

	zabbix_log(LOG_LEVEL_DEBUG, "End of %s():%s", __func__, zbx_result_string(ret));

	return ret;
}

/******************************************************************************
 *                                                                            *
 * Purpose: parse discovery data contents and process it                      *
 *                                                                            *
 * Parameters: jp_data         - [IN] JSON with discovery data                *
 *             events_cbs      - [IN]                                         *
 *             error           - [OUT] address of a pointer to the info       *
 *                                     string (should be freed by the caller) *
 *                                                                            *
 * Return value:  SUCCEED - processed successfully                            *
 *                FAIL - an error occurred                                    *
 *                                                                            *
 ******************************************************************************/
static int	process_discovery_data_contents(struct zbx_json_parse *jp_data, zbx_events_funcs_t *events_cbs,
		char **error)
{
	DB_RESULT		result;
	DB_ROW			row;
	zbx_uint64_t		dcheckid, druleid;
	struct zbx_json_parse	jp_row;
	int			status, ret = SUCCEED, i, j;
	unsigned short		port;
	const char		*p = NULL;
	char			ip[ZBX_INTERFACE_IP_LEN_MAX], tmp[MAX_STRING_LEN],
				dns[ZBX_INTERFACE_DNS_LEN_MAX], *value = NULL;
	time_t			itemtime;
	size_t			value_alloc = ZBX_MAX_DISCOVERED_VALUE_SIZE;
	zbx_vector_ptr_t	drules;
	zbx_drule_t		*drule;
	zbx_drule_ip_t		*drule_ip;
	zbx_dservice_t		*service;

	zabbix_log(LOG_LEVEL_DEBUG, "In %s()", __func__);

	value = (char *)zbx_malloc(value, value_alloc);

	zbx_vector_ptr_create(&drules);

	while (NULL != (p = zbx_json_next(jp_data, p)))
	{
		if (FAIL == zbx_json_brackets_open(p, &jp_row))
			goto json_parse_error;

		if (FAIL == zbx_json_value_by_name(&jp_row, ZBX_PROTO_TAG_CLOCK, tmp, sizeof(tmp), NULL))
			goto json_parse_error;

		itemtime = atoi(tmp);

		if (FAIL == zbx_json_value_by_name(&jp_row, ZBX_PROTO_TAG_DRULE, tmp, sizeof(tmp), NULL))
			goto json_parse_error;

		ZBX_STR2UINT64(druleid, tmp);

		if (FAIL == zbx_json_value_by_name(&jp_row, ZBX_PROTO_TAG_DCHECK, tmp, sizeof(tmp), NULL))
			goto json_parse_error;

		if ('\0' != *tmp)
			ZBX_STR2UINT64(dcheckid, tmp);
		else
			dcheckid = 0;

		if (FAIL == zbx_json_value_by_name(&jp_row, ZBX_PROTO_TAG_IP, ip, sizeof(ip), NULL))
			goto json_parse_error;

		if (SUCCEED != zbx_is_ip(ip))
		{
			zabbix_log(LOG_LEVEL_WARNING, "%s(): \"%s\" is not a valid IP address", __func__, ip);
			continue;
		}

		if (FAIL == zbx_json_value_by_name(&jp_row, ZBX_PROTO_TAG_PORT, tmp, sizeof(tmp), NULL))
		{
			port = 0;
		}
		else if (FAIL == zbx_is_ushort(tmp, &port))
		{
			zabbix_log(LOG_LEVEL_WARNING, "%s(): \"%s\" is not a valid port", __func__, tmp);
			continue;
		}

		if (SUCCEED != zbx_json_value_by_name_dyn(&jp_row, ZBX_PROTO_TAG_VALUE, &value, &value_alloc, NULL))
			*value = '\0';

		if (FAIL == zbx_json_value_by_name(&jp_row, ZBX_PROTO_TAG_DNS, dns, sizeof(dns), NULL))
		{
			*dns = '\0';
		}
		else if ('\0' != *dns && FAIL == zbx_validate_hostname(dns))
		{
			zabbix_log(LOG_LEVEL_WARNING, "%s(): \"%s\" is not a valid hostname", __func__, dns);
			continue;
		}

		if (SUCCEED == zbx_json_value_by_name(&jp_row, ZBX_PROTO_TAG_STATUS, tmp, sizeof(tmp), NULL))
			status = atoi(tmp);
		else
			status = 0;

		if (FAIL == (i = zbx_vector_ptr_search(&drules, &druleid, ZBX_DEFAULT_UINT64_PTR_COMPARE_FUNC)))
		{
			drule = (zbx_drule_t *)zbx_malloc(NULL, sizeof(zbx_drule_t));
			drule->druleid = druleid;
			zbx_vector_ptr_create(&drule->ips);
			zbx_vector_uint64_create(&drule->dcheckids);
			zbx_vector_ptr_append(&drules, drule);
		}
		else
			drule = drules.values[i];

		if (FAIL == (i = zbx_vector_ptr_search(&drule->ips, ip, ZBX_DEFAULT_STR_COMPARE_FUNC)))
		{
			drule_ip = (zbx_drule_ip_t *)zbx_malloc(NULL, sizeof(zbx_drule_ip_t));
			zbx_strlcpy(drule_ip->ip, ip, ZBX_INTERFACE_IP_LEN_MAX);
			zbx_vector_ptr_create(&drule_ip->services);
			zbx_vector_ptr_append(&drule->ips, drule_ip);
		}
		else
			drule_ip = drule->ips.values[i];

		service = (zbx_dservice_t *)zbx_malloc(NULL, sizeof(zbx_dservice_t));
		if (0 != (service->dcheckid = dcheckid))
			zbx_vector_uint64_append(&drule->dcheckids, service->dcheckid);
		service->port = port;
		service->status = status;
		zbx_strlcpy_utf8(service->value, value, ZBX_MAX_DISCOVERED_VALUE_SIZE);
		zbx_strlcpy(service->dns, dns, ZBX_INTERFACE_DNS_LEN_MAX);
		service->itemtime = itemtime;
		zbx_vector_ptr_append(&drule_ip->services, service);

		continue;
json_parse_error:
		*error = zbx_strdup(*error, zbx_json_strerror());
		ret = FAIL;
		goto json_parse_return;
	}

	for (i = 0; i < drules.values_num; i++)
	{
		zbx_uint64_t	unique_dcheckid;
		int		ret2 = SUCCEED;

		drule = (zbx_drule_t *)drules.values[i];

		zbx_db_begin();
		result = zbx_db_select(
				"select dcheckid"
				" from dchecks"
				" where druleid=" ZBX_FS_UI64
					" and uniq=1",
				drule->druleid);

		if (NULL != (row = zbx_db_fetch(result)))
			ZBX_STR2UINT64(unique_dcheckid, row[0]);
		else
			unique_dcheckid = 0;
<<<<<<< HEAD

		DBfree_result(result);

=======
		zbx_db_free_result(result);
>>>>>>> f2a6be54
		for (j = 0; j < drule->ips.values_num && SUCCEED == ret2; j++)
		{
			int	processed_num = 0;

			drule_ip = (zbx_drule_ip_t *)drule->ips.values[j];

			while (processed_num != drule_ip->services.values_num)
			{
				if (FAIL == (ret2 = process_services(&drule_ip->services, drule_ip->ip, events_cbs,
						drule->druleid, &drule->dcheckids, unique_dcheckid, &processed_num, j)))
				{
					break;
				}
			}
		}

<<<<<<< HEAD
		if (NULL != events_cbs->process_events_cb)
			events_cbs->process_events_cb(NULL, NULL);

		if (NULL != events_cbs->clean_events_cb)
			events_cbs->clean_events_cb();

		DBcommit();
=======
		zbx_process_events(NULL, NULL);
		zbx_clean_events();
		zbx_db_commit();
>>>>>>> f2a6be54
	}
json_parse_return:
	zbx_free(value);

	zbx_vector_ptr_clear_ext(&drules, (zbx_clean_func_t)zbx_drule_free);
	zbx_vector_ptr_destroy(&drules);

	zabbix_log(LOG_LEVEL_DEBUG, "End of %s():%s", __func__, zbx_result_string(ret));

	return ret;
}

/******************************************************************************
 *                                                                            *
 * Purpose: parse autoregistration data contents and process it               *
 *                                                                            *
 * Parameters: jp_data         - [IN] JSON with autoregistration data         *
 *             proxy_hostid    - [IN] proxy identifier from database          *
 *             events_cbs      - [IN]                                         *
 *             error           - [OUT] address of a pointer to the info       *
 *                                     string (should be freed by the caller) *
 *                                                                            *
 * Return value:  SUCCEED - processed successfully                            *
 *                FAIL - an error occurred                                    *
 *                                                                            *
 ******************************************************************************/
static int	process_autoregistration_contents(struct zbx_json_parse *jp_data, zbx_uint64_t proxy_hostid,
		zbx_events_funcs_t *events_cbs, char **error)
{
	struct zbx_json_parse	jp_row;
	int			ret = SUCCEED;
	const char		*p = NULL;
	time_t			itemtime;
	char			host[ZBX_HOSTNAME_BUF_LEN], ip[ZBX_INTERFACE_IP_LEN_MAX],
				dns[ZBX_INTERFACE_DNS_LEN_MAX], tmp[MAX_STRING_LEN], *host_metadata = NULL;
	unsigned short		port;
	size_t			host_metadata_alloc = 1;	/* for at least NUL-terminating string */
	zbx_vector_ptr_t	autoreg_hosts;
	zbx_conn_flags_t	flags = ZBX_CONN_DEFAULT;

	zabbix_log(LOG_LEVEL_DEBUG, "In %s()", __func__);

	if (0 == DCget_auto_registration_action_count())
	{
		zabbix_log(LOG_LEVEL_DEBUG, "cannot process auto registration contents, all autoregistration actions"
				" are disabled");
		goto out;
	}

	zbx_vector_ptr_create(&autoreg_hosts);
	host_metadata = (char *)zbx_malloc(host_metadata, host_metadata_alloc);

	while (NULL != (p = zbx_json_next(jp_data, p)))
	{
		unsigned int	connection_type;

		if (FAIL == (ret = zbx_json_brackets_open(p, &jp_row)))
			break;

		if (FAIL == (ret = zbx_json_value_by_name(&jp_row, ZBX_PROTO_TAG_CLOCK, tmp, sizeof(tmp), NULL)))
			break;

		itemtime = atoi(tmp);

		if (FAIL == (ret = zbx_json_value_by_name(&jp_row, ZBX_PROTO_TAG_HOST, host, sizeof(host), NULL)))
			break;

		if (FAIL == zbx_check_hostname(host, NULL))
		{
			zabbix_log(LOG_LEVEL_WARNING, "%s(): \"%s\" is not a valid Zabbix host name", __func__, host);
			continue;
		}

		if (FAIL == zbx_json_value_by_name_dyn(&jp_row, ZBX_PROTO_TAG_HOST_METADATA,
				&host_metadata, &host_metadata_alloc, NULL))
		{
			*host_metadata = '\0';
		}

		if (FAIL != zbx_json_value_by_name(&jp_row, ZBX_PROTO_TAG_FLAGS, tmp, sizeof(tmp), NULL))
		{
			int flags_int;

			flags_int = atoi(tmp);

			switch (flags_int)
			{
				case ZBX_CONN_DEFAULT:
				case ZBX_CONN_IP:
				case ZBX_CONN_DNS:
					flags = (zbx_conn_flags_t)flags_int;
					break;
				default:
					flags = ZBX_CONN_DEFAULT;
					zabbix_log(LOG_LEVEL_WARNING, "wrong flags value: %d for host \"%s\":",
							flags_int, host);
			}
		}

		if (FAIL == (ret = zbx_json_value_by_name(&jp_row, ZBX_PROTO_TAG_IP, ip, sizeof(ip), NULL)))
		{
			if (ZBX_CONN_DNS == flags)
			{
				*ip = '\0';
				ret = SUCCEED;
			}
			else
				break;
		}
		else if (SUCCEED != zbx_is_ip(ip))
		{
			zabbix_log(LOG_LEVEL_WARNING, "%s(): \"%s\" is not a valid IP address", __func__, ip);
			continue;
		}

		if (FAIL == zbx_json_value_by_name(&jp_row, ZBX_PROTO_TAG_DNS, dns, sizeof(dns), NULL))
		{
			*dns = '\0';
		}
		else if ('\0' != *dns && FAIL == zbx_validate_hostname(dns))
		{
			zabbix_log(LOG_LEVEL_WARNING, "%s(): \"%s\" is not a valid hostname", __func__, dns);
			continue;
		}

		if (FAIL == zbx_json_value_by_name(&jp_row, ZBX_PROTO_TAG_PORT, tmp, sizeof(tmp), NULL))
		{
			port = ZBX_DEFAULT_AGENT_PORT;
		}
		else if (FAIL == zbx_is_ushort(tmp, &port))
		{
			zabbix_log(LOG_LEVEL_WARNING, "%s(): \"%s\" is not a valid port", __func__, tmp);
			continue;
		}

		if (FAIL == zbx_json_value_by_name(&jp_row, ZBX_PROTO_TAG_TLS_ACCEPTED, tmp, sizeof(tmp), NULL))
		{
			connection_type = ZBX_TCP_SEC_UNENCRYPTED;
		}
		else if (FAIL == zbx_is_uint32(tmp, &connection_type) || (ZBX_TCP_SEC_UNENCRYPTED != connection_type &&
				ZBX_TCP_SEC_TLS_PSK != connection_type && ZBX_TCP_SEC_TLS_CERT != connection_type))
		{
			zabbix_log(LOG_LEVEL_WARNING, "%s(): \"%s\" is not a valid value for \""
					ZBX_PROTO_TAG_TLS_ACCEPTED "\"", __func__, tmp);
			continue;
		}

		zbx_db_register_host_prepare(&autoreg_hosts, host, ip, dns, port, connection_type, host_metadata, flags,
				itemtime);
	}

	if (0 != autoreg_hosts.values_num)
	{
<<<<<<< HEAD
		DBbegin();
		DBregister_host_flush(&autoreg_hosts, proxy_hostid, events_cbs);
		DBcommit();

=======
		zbx_db_begin();
		zbx_db_register_host_flush(&autoreg_hosts, proxy_hostid);
		zbx_db_commit();
>>>>>>> f2a6be54
		DCconfig_delete_autoreg_host(&autoreg_hosts);
	}

	zbx_free(host_metadata);
	zbx_db_register_host_clean(&autoreg_hosts);
	zbx_vector_ptr_destroy(&autoreg_hosts);

	if (SUCCEED != ret)
		*error = zbx_strdup(*error, zbx_json_strerror());
out:
	zabbix_log(LOG_LEVEL_DEBUG, "End of %s():%s", __func__, zbx_result_string(ret));

	return ret;
}

/******************************************************************************
 *                                                                            *
 * Purpose: get the number of values waiting to be sent to the server         *
 *                                                                            *
 * Return value: the number of history values                                 *
 *                                                                            *
 ******************************************************************************/
int	zbx_proxy_get_history_count(void)
{
	DB_RESULT	result;
	DB_ROW		row;
	zbx_uint64_t	id;
	int		count = 0;

	zbx_db_connect(ZBX_DB_CONNECT_NORMAL);

	proxy_get_lastid("proxy_history", "history_lastid", &id);

	result = zbx_db_select(
			"select count(*)"
			" from proxy_history"
			" where id>" ZBX_FS_UI64,
			id);

	if (NULL != (row = zbx_db_fetch(result)))
		count = atoi(row[0]);

	zbx_db_free_result(result);

	zbx_db_close();

	return count;
}

/******************************************************************************
 *                                                                            *
 * Purpose: parse tasks contents and saves the received tasks                 *
 *                                                                            *
 * Parameters: jp_tasks - [IN] JSON with tasks data                           *
 *                                                                            *
 ******************************************************************************/
static void	process_tasks_contents(struct zbx_json_parse *jp_tasks)
{
	zbx_vector_tm_task_t	tasks;

	zbx_vector_tm_task_create(&tasks);

	zbx_tm_json_deserialize_tasks(jp_tasks, &tasks);

	zbx_db_begin();
	zbx_tm_save_tasks(&tasks);
	zbx_db_commit();

	zbx_vector_tm_task_clear_ext(&tasks, zbx_tm_task_free);
	zbx_vector_tm_task_destroy(&tasks);
}

/******************************************************************************
 *                                                                            *
 * Purpose: appends text to the string on a new line                          *
 *                                                                            *
 ******************************************************************************/
static void	zbx_strcatnl_alloc(char **info, size_t *info_alloc, size_t *info_offset, const char *text)
{
	if (0 != *info_offset)
		zbx_chrcpy_alloc(info, info_alloc, info_offset, '\n');

	zbx_strcpy_alloc(info, info_alloc, info_offset, text);
}

/******************************************************************************
 *                                                                            *
 * Purpose: detect lost connection with proxy and calculate suppression       *
 *          window if possible                                                *
 *                                                                            *
 * Parameters: ts          - [IN] timestamp when the proxy connection was     *
 *                                established                                 *
 *             proxy_staus - [IN] - active or passive proxy                   *
 *             diff        - [IN/OUT] the properties to update                *
 *                                                                            *
 ******************************************************************************/
static void	check_proxy_nodata(zbx_timespec_t *ts, unsigned char proxy_status, zbx_proxy_diff_t *diff)
{
	int	delay;

	if (0 != (diff->nodata_win.flags & ZBX_PROXY_SUPPRESS_ACTIVE))
	{
		diff->nodata_win.values_num = 0;	/* reset counter of new suppress values received from proxy */
		return;					/* only for current packet */
	}

	delay = ts->sec - diff->lastaccess;

	if ((HOST_STATUS_PROXY_PASSIVE == proxy_status &&
			(2 * CONFIG_PROXYDATA_FREQUENCY) < delay && NET_DELAY_MAX < delay) ||
			(HOST_STATUS_PROXY_ACTIVE == proxy_status && NET_DELAY_MAX < delay))
	{
		diff->nodata_win.values_num = 0;
		diff->nodata_win.period_end = ts->sec;
		diff->flags |= ZBX_FLAGS_PROXY_DIFF_UPDATE_SUPPRESS_WIN;
		diff->nodata_win.flags |= ZBX_PROXY_SUPPRESS_ENABLE;
	}
}

/******************************************************************************
 *                                                                            *
 * Purpose: detect lack of data during lost connectivity                      *
 *                                                                            *
 * Parameters: ts          - [IN] timestamp when the proxy connection was     *
 *                                established                                 *
 *             proxy_staus - [IN] - active or passive proxy                   *
 *             diff        - [IN/OUT] the properties to update                *
 *                                                                            *
 ******************************************************************************/
static void	check_proxy_nodata_empty(zbx_timespec_t *ts, unsigned char proxy_status, zbx_proxy_diff_t *diff)
{
	int	delay_empty;

	if (0 != (diff->nodata_win.flags & ZBX_PROXY_SUPPRESS_EMPTY) && 0 != diff->nodata_win.values_num)
		diff->nodata_win.flags &= (~ZBX_PROXY_SUPPRESS_EMPTY);

	if (0 == (diff->nodata_win.flags & ZBX_PROXY_SUPPRESS_EMPTY) || 0 != diff->nodata_win.values_num)
		return;

	delay_empty = ts->sec - diff->nodata_win.period_end;

	if (HOST_STATUS_PROXY_PASSIVE == proxy_status ||
			(HOST_STATUS_PROXY_ACTIVE == proxy_status && NET_DELAY_MAX < delay_empty))
	{
		diff->nodata_win.period_end = 0;
		diff->nodata_win.flags = ZBX_PROXY_SUPPRESS_DISABLE;
	}
}

/******************************************************************************
 *                                                                            *
 * Purpose: process 'proxy data' request                                      *
 *                                                                            *
 * Parameters: proxy        - [IN] source proxy                               *
 *             jp           - [IN] JSON with proxy data                       *
 *             ts           - [IN] timestamp when the proxy connection was    *
 *                                 established                                *
 *             proxy_status - [IN] active or passive proxy mode               *
 *             events_cbs   - [IN]                                            *
 *             more         - [OUT] available data flag                       *
 *             error        - [OUT] address of a pointer to the info string   *
 *                                  (should be freed by the caller)           *
 *                                                                            *
 * Return value:  SUCCEED - processed successfully                            *
 *                FAIL - an error occurred                                    *
 *                                                                            *
 ******************************************************************************/
<<<<<<< HEAD
int	process_proxy_data(const DC_PROXY *proxy, struct zbx_json_parse *jp, zbx_timespec_t *ts,
		unsigned char proxy_status, zbx_events_funcs_t *events_cbs, int *more, char **error)
=======
int	zbx_process_proxy_data(const DC_PROXY *proxy, struct zbx_json_parse *jp, zbx_timespec_t *ts,
		unsigned char proxy_status, int *more, char **error)
>>>>>>> f2a6be54
{
	struct zbx_json_parse	jp_data;
	int			ret = SUCCEED, flags_old;
	char			*error_step = NULL, value[MAX_STRING_LEN];
	size_t			error_alloc = 0, error_offset = 0;
	zbx_proxy_diff_t	proxy_diff;

	zabbix_log(LOG_LEVEL_DEBUG, "In %s()", __func__);

	proxy_diff.flags = ZBX_FLAGS_PROXY_DIFF_UNSET;
	proxy_diff.hostid = proxy->hostid;

	if (SUCCEED != (ret = DCget_proxy_nodata_win(proxy_diff.hostid, &proxy_diff.nodata_win,
			&proxy_diff.lastaccess)))
	{
		zabbix_log(LOG_LEVEL_WARNING, "cannot get proxy communication delay");
		ret = FAIL;
		goto out;
	}

	if (SUCCEED == zbx_json_value_by_name(jp, ZBX_PROTO_TAG_MORE, value, sizeof(value), NULL))
		proxy_diff.more_data = atoi(value);
	else
		proxy_diff.more_data = ZBX_PROXY_DATA_DONE;

	if (NULL != more)
		*more = proxy_diff.more_data;

	if (SUCCEED == zbx_json_value_by_name(jp, ZBX_PROTO_TAG_PROXY_DELAY, value, sizeof(value), NULL))
		proxy_diff.proxy_delay = atoi(value);
	else
		proxy_diff.proxy_delay = 0;

	proxy_diff.flags |= ZBX_FLAGS_PROXY_DIFF_UPDATE_PROXYDELAY;
	flags_old = proxy_diff.nodata_win.flags;
	check_proxy_nodata(ts, proxy_status, &proxy_diff);	/* first packet can be empty for active proxy */

	zabbix_log(LOG_LEVEL_DEBUG, "%s() flag_win:%d/%d flag:%d proxy_status:%d period_end:%d delay:%d"
			" timestamp:%d lastaccess:%d proxy_delay:%d more:%d", __func__, proxy_diff.nodata_win.flags,
			flags_old, (int)proxy_diff.flags, proxy_status, proxy_diff.nodata_win.period_end,
			ts->sec - proxy_diff.lastaccess, ts->sec, proxy_diff.lastaccess, proxy_diff.proxy_delay,
			proxy_diff.more_data);

	if (ZBX_FLAGS_PROXY_DIFF_UNSET != proxy_diff.flags)
		zbx_dc_update_proxy(&proxy_diff);

	if (SUCCEED == zbx_json_brackets_by_name(jp, ZBX_PROTO_TAG_INTERFACE_AVAILABILITY, &jp_data))
	{
		if (SUCCEED != (ret = process_interfaces_availability_contents(&jp_data, &error_step)))
			zbx_strcatnl_alloc(error, &error_alloc, &error_offset, error_step);
	}

	flags_old = proxy_diff.nodata_win.flags;

	if (SUCCEED == zbx_json_brackets_by_name(jp, ZBX_PROTO_TAG_HISTORY_DATA, &jp_data))
	{
		zbx_session_t	*session = NULL;

		if (SUCCEED == zbx_json_value_by_name(jp, ZBX_PROTO_TAG_SESSION, value, sizeof(value), NULL))
		{
			size_t	token_len;

			if (ZBX_SESSION_TOKEN_SIZE != (token_len = strlen(value)))
			{
				*error = zbx_dsprintf(*error, "invalid session token length %d", (int)token_len);
				ret = FAIL;
				goto out;
			}

			session = zbx_dc_get_or_create_session(proxy->hostid, value, ZBX_SESSION_TYPE_DATA);
		}

		if (SUCCEED != (ret = process_history_data_by_itemids(NULL, proxy_item_validator,
				(void *)&proxy->hostid, &jp_data, session, &proxy_diff.nodata_win, &error_step,
				ZBX_ITEM_GET_PROCESS)))
		{
			zbx_strcatnl_alloc(error, &error_alloc, &error_offset, error_step);
		}
	}

	if (0 != (proxy_diff.nodata_win.flags & ZBX_PROXY_SUPPRESS_ACTIVE))
	{
		check_proxy_nodata_empty(ts, proxy_status, &proxy_diff);

		if (0 < proxy_diff.nodata_win.values_num || flags_old != proxy_diff.nodata_win.flags)
			proxy_diff.flags |= ZBX_FLAGS_PROXY_DIFF_UPDATE_SUPPRESS_WIN;

		zabbix_log(LOG_LEVEL_DEBUG, "Result of %s() flag_win:%d/%d flag:%d values_num:%d",
				__func__, proxy_diff.nodata_win.flags, flags_old, (int)proxy_diff.flags,
				proxy_diff.nodata_win.values_num);
	}

	if (ZBX_FLAGS_PROXY_DIFF_UNSET != proxy_diff.flags)
		zbx_dc_update_proxy(&proxy_diff);

	if (SUCCEED == zbx_json_brackets_by_name(jp, ZBX_PROTO_TAG_DISCOVERY_DATA, &jp_data))
	{
		if (SUCCEED != (ret = process_discovery_data_contents(&jp_data, events_cbs, &error_step)))
			zbx_strcatnl_alloc(error, &error_alloc, &error_offset, error_step);
	}

	if (SUCCEED == zbx_json_brackets_by_name(jp, ZBX_PROTO_TAG_AUTOREGISTRATION, &jp_data))
	{
		if (SUCCEED != (ret = process_autoregistration_contents(&jp_data, proxy->hostid, events_cbs,
				&error_step)))
		{
			zbx_strcatnl_alloc(error, &error_alloc, &error_offset, error_step);
		}
	}

	if (SUCCEED == zbx_json_brackets_by_name(jp, ZBX_PROTO_TAG_TASKS, &jp_data))
		process_tasks_contents(&jp_data);

	if (SUCCEED == zbx_json_brackets_by_name(jp, ZBX_PROTO_TAG_PROXY_ACTIVE_AVAIL_DATA, &jp_data))
	{
		const char			*ptr;
		zbx_vector_proxy_hostdata_ptr_t	host_avails;
		struct zbx_json_parse		jp_host;
		char				buffer[ZBX_KIBIBYTE];

		zbx_vector_proxy_hostdata_ptr_create(&host_avails);

		for (ptr = NULL; NULL != (ptr = zbx_json_next(&jp_data, ptr));)
		{
			zbx_proxy_hostdata_t	*host;

			if (SUCCEED != zbx_json_brackets_open(ptr, &jp_host))
				continue;

			if (SUCCEED == zbx_json_value_by_name(&jp_host, ZBX_PROTO_TAG_HOSTID, buffer, sizeof(buffer), NULL))
			{
				host = (zbx_proxy_hostdata_t *)zbx_malloc(NULL, sizeof(zbx_proxy_hostdata_t));
				host->hostid = atoi(buffer);
			}
			else
				continue;

			if (FAIL == zbx_json_value_by_name(&jp_host, ZBX_PROTO_TAG_ACTIVE_STATUS, buffer, sizeof(buffer), NULL))
			{
				zbx_free(host);
				continue;
			}

			host->status = atoi(buffer);

			zbx_vector_proxy_hostdata_ptr_append(&host_avails, host);
		}

		if (0 != host_avails.values_num)
		{
			unsigned char			*data = NULL;
			zbx_uint32_t			data_len;
			DC_HOST				*hosts;
			int				i, *errcodes;
			zbx_vector_uint64_t		hostids;
			zbx_vector_proxy_hostdata_ptr_t	proxy_host_avails;

			zbx_vector_uint64_create(&hostids);

			for (i = 0; i < host_avails.values_num; i++)
				zbx_vector_uint64_append(&hostids, host_avails.values[i]->hostid);

			hosts = (DC_HOST *)zbx_malloc(NULL, sizeof(DC_HOST) * host_avails.values_num);
			errcodes = (int *)zbx_malloc(NULL, sizeof(int) * host_avails.values_num);
			DCconfig_get_hosts_by_hostids(hosts, hostids.values, errcodes, hostids.values_num);

			zbx_vector_uint64_destroy(&hostids);

			zbx_vector_proxy_hostdata_ptr_create(&proxy_host_avails);

			for (i = 0; i < host_avails.values_num; i++)
			{
				if (SUCCEED == errcodes[i] && hosts[i].proxy_hostid == proxy->hostid)
					zbx_vector_proxy_hostdata_ptr_append(&proxy_host_avails, host_avails.values[i]);
			}

			zbx_free(errcodes);
			zbx_free(hosts);

			data_len = zbx_availability_serialize_proxy_hostdata(&data, &proxy_host_avails, proxy->hostid);
			zbx_availability_send(ZBX_IPC_AVAILMAN_PROCESS_PROXY_HOSTDATA, data, data_len, NULL);

			zbx_vector_proxy_hostdata_ptr_destroy(&proxy_host_avails);
			zbx_vector_proxy_hostdata_ptr_clear_ext(&host_avails, (zbx_proxy_hostdata_ptr_free_func_t)zbx_ptr_free);
			zbx_free(data);
		}

		zbx_vector_proxy_hostdata_ptr_destroy(&host_avails);
	}

out:
	zbx_free(error_step);
	zabbix_log(LOG_LEVEL_DEBUG, "End of %s():%s", __func__, zbx_result_string(ret));

	return ret;
}

/******************************************************************************
 *                                                                            *
 * Purpose: flushes lastaccess changes for proxies every                      *
 *          ZBX_PROXY_LASTACCESS_UPDATE_FREQUENCY seconds                     *
 *                                                                            *
 ******************************************************************************/
static void	zbx_db_flush_proxy_lastaccess(void)
{
	zbx_vector_uint64_pair_t	lastaccess;

	zbx_vector_uint64_pair_create(&lastaccess);

	zbx_dc_get_proxy_lastaccess(&lastaccess);

	if (0 != lastaccess.values_num)
	{
		char	*sql;
		size_t	sql_alloc = 256, sql_offset = 0;
		int	i;

		sql = (char *)zbx_malloc(NULL, sql_alloc);

		zbx_db_begin();
		zbx_db_begin_multiple_update(&sql, &sql_alloc, &sql_offset);

		for (i = 0; i < lastaccess.values_num; i++)
		{
			zbx_uint64_pair_t	*pair = &lastaccess.values[i];

			zbx_snprintf_alloc(&sql, &sql_alloc, &sql_offset, "update host_rtdata"
					" set lastaccess=%d"
					" where hostid=" ZBX_FS_UI64 ";\n",
					(int)pair->second, pair->first);

			zbx_db_execute_overflowed_sql(&sql, &sql_alloc, &sql_offset);
		}

		zbx_db_end_multiple_update(&sql, &sql_alloc, &sql_offset);

		if (16 < sql_offset)	/* in ORACLE always present begin..end; */
			zbx_db_execute("%s", sql);

		zbx_db_commit();

		zbx_free(sql);
	}

	zbx_vector_uint64_pair_destroy(&lastaccess);
}

/******************************************************************************
 *                                                                            *
 * Purpose: updates proxy version and compatibility with server in database   *
 *                                                                            *
 * Parameters: proxy - [IN] the proxy to update version for                   *
 *             diff  - [IN] indicates changes to the proxy                    *
 *                                                                            *
 ******************************************************************************/
static void	db_update_proxy_version(DC_PROXY *proxy, zbx_proxy_diff_t *diff)
{
	if (0 != (diff->flags & ZBX_FLAGS_PROXY_DIFF_UPDATE_VERSION))
	{
		if (0 != proxy->version_int)
		{
			zabbix_log(LOG_LEVEL_DEBUG, "proxy \"%s\" protocol version updated from %u.%u to %u.%u",
					proxy->host,
					ZBX_COMPONENT_VERSION_MAJOR(proxy->version_int),
					ZBX_COMPONENT_VERSION_MINOR(proxy->version_int),
					ZBX_COMPONENT_VERSION_MAJOR(diff->version_int),
					ZBX_COMPONENT_VERSION_MINOR(diff->version_int));
		}

		if (ZBX_DB_OK > zbx_db_execute(
				"update host_rtdata"
				" set version=%u,compatibility=%u"
				" where hostid=" ZBX_FS_UI64,
				ZBX_COMPONENT_VERSION_TO_DEC_FORMAT(diff->version_int), diff->compatibility,
						diff->hostid))
		{
			zabbix_log(LOG_LEVEL_WARNING, "Failed to update proxy version and compatibility with server for"
					" proxy '%s'.", proxy->host);
		}
	}
}

/******************************************************************************
 *                                                                            *
 * Purpose: gets proxy version compatibility with server version              *
 *                                                                            *
 * Parameters: proxy_version - [IN] proxy_version                             *
 *                                                                            *
 * Return value: proxy version compatibility with server version              *
 *                                                                            *
 ******************************************************************************/
static zbx_proxy_compatibility_t	zbx_get_proxy_compatibility(int proxy_version)
{
#define SERVER_VERSION	ZBX_COMPONENT_VERSION(ZABBIX_VERSION_MAJOR, ZABBIX_VERSION_MINOR, 0)

	if (0 == proxy_version)
		return ZBX_PROXY_VERSION_UNDEFINED;

	proxy_version = ZBX_COMPONENT_VERSION_WITHOUT_PATCH(proxy_version);

	if (SERVER_VERSION == proxy_version)
		return ZBX_PROXY_VERSION_CURRENT;

	if (SERVER_VERSION < proxy_version)
		return ZBX_PROXY_VERSION_UNSUPPORTED;
#if (ZABBIX_VERSION_MINOR == 0)
	if (ZABBIX_VERSION_MAJOR == 1 + ZBX_COMPONENT_VERSION_MAJOR(proxy_version))
		return ZBX_PROXY_VERSION_STATUS_OUTDATED;
#elif (ZABBIX_VERSION_MINOR > 0)
	if (ZABBIX_VERSION_MAJOR == ZBX_COMPONENT_VERSION_MAJOR(proxy_version))
		return ZBX_PROXY_VERSION_OUTDATED;
#endif
	return ZBX_PROXY_VERSION_UNSUPPORTED;

#undef SERVER_VERSION
}

/******************************************************************************
 *                                                                            *
 * Purpose: updates proxy runtime properties in cache and database.           *
 *                                                                            *
 * Parameters: proxy       - [IN/OUT] the proxy                               *
 *             version_str - [IN] the proxy version as string                 *
 *             version_int - [IN] the proxy version in numeric representation *
 *             lastaccess  - [IN] the last proxy access time                  *
 *             compress    - [IN] 1 if proxy is using data compression,       *
 *                                0 otherwise                                 *
 *             flags_add   - [IN] additional flags for update proxy           *
 *                                                                            *
 * Comments: The proxy parameter properties are also updated.                 *
 *                                                                            *
 ******************************************************************************/
void	zbx_update_proxy_data(DC_PROXY *proxy, char *version_str, int version_int, int lastaccess, int compress,
		zbx_uint64_t flags_add)
{
	zbx_proxy_diff_t		diff;
	zbx_proxy_compatibility_t	compatibility;

	compatibility = zbx_get_proxy_compatibility(version_int);

	diff.hostid = proxy->hostid;
	diff.flags = ZBX_FLAGS_PROXY_DIFF_UPDATE | flags_add;
	diff.version_str = version_str;
	diff.version_int = version_int;
	diff.compatibility = compatibility;
	diff.lastaccess = lastaccess;
	diff.compress = compress;

	zbx_dc_update_proxy(&diff);

	db_update_proxy_version(proxy, &diff);

	zbx_strlcpy(proxy->version_str, version_str, sizeof(proxy->version_str));
	proxy->version_int = version_int;
	proxy->compatibility = compatibility;
	proxy->auto_compress = compress;
	proxy->lastaccess = lastaccess;

	if (0 != (diff.flags & ZBX_FLAGS_PROXY_DIFF_UPDATE_COMPRESS))
		zbx_db_execute("update hosts set auto_compress=%d where hostid=" ZBX_FS_UI64, diff.compress, diff.hostid);

	zbx_db_flush_proxy_lastaccess();
}
/******************************************************************************
 *                                                                            *
 * Purpose: flushes last_version_error_time changes runtime                   *
 *          variable for proxies structures                                   *
 *                                                                            *
 ******************************************************************************/
static void	zbx_update_proxy_lasterror(DC_PROXY *proxy)
{
	zbx_proxy_diff_t	diff;

	diff.hostid = proxy->hostid;
	diff.flags = ZBX_FLAGS_PROXY_DIFF_UPDATE_LASTERROR;
	diff.lastaccess = time(NULL);
	diff.last_version_error_time = proxy->last_version_error_time;

	zbx_dc_update_proxy(&diff);
}
/******************************************************************************
 *                                                                            *
 * Purpose: check server and proxy versions and compatibility rules           *
 *                                                                            *
 * Parameters:                                                                *
 *     proxy        - [IN] the source proxy                                   *
 *     version      - [IN] the version of proxy                               *
 *                                                                            *
 * Return value:                                                              *
 *     SUCCEED - no compatibility issue                                       *
 *     FAIL    - compatibility check fault                                    *
 *                                                                            *
 ******************************************************************************/
int	zbx_check_protocol_version(DC_PROXY *proxy, int version)
{
	zbx_proxy_compatibility_t	compatibility;

	compatibility = zbx_get_proxy_compatibility(version);

	/* warn if another proxy version is used and proceed with compatibility rules*/
	if (ZBX_PROXY_VERSION_CURRENT != compatibility)
	{
		int	now = zbx_time(), print_log = 0;

		if (proxy->last_version_error_time <= now)
		{
			print_log = 1;
			proxy->last_version_error_time = now + 5 * SEC_PER_MIN;
			zbx_update_proxy_lasterror(proxy);
		}

		if (ZBX_PROXY_VERSION_UNSUPPORTED == compatibility)
		{
			if (1 == print_log)
			{
				zabbix_log(LOG_LEVEL_WARNING, "Proxy \"%s\" version %u.%u.%u is not supported by server"
						" version %d.%d.%d.", proxy->host,
						ZBX_COMPONENT_VERSION_MAJOR(version),
						ZBX_COMPONENT_VERSION_MINOR(version),
						ZBX_COMPONENT_VERSION_PATCH(version), ZABBIX_VERSION_MAJOR,
						ZABBIX_VERSION_MINOR, ZABBIX_VERSION_PATCH);
			}
			return FAIL;
		}
		else if (ZBX_PROXY_VERSION_OUTDATED == compatibility && 1 == print_log)
		{
			zabbix_log(LOG_LEVEL_WARNING, "Proxy \"%s\" version %u.%u.%u is outdated, only data collection"
					" and remote execution is available with server version %d.%d.%d.", proxy->host,
					ZBX_COMPONENT_VERSION_MAJOR(version), ZBX_COMPONENT_VERSION_MINOR(version),
					ZBX_COMPONENT_VERSION_PATCH(version), ZABBIX_VERSION_MAJOR,
					ZABBIX_VERSION_MINOR, ZABBIX_VERSION_PATCH);
		}
		else if (ZBX_PROXY_VERSION_UNDEFINED == compatibility)
			return FAIL;
	}

	return SUCCEED;
}
<|MERGE_RESOLUTION|>--- conflicted
+++ resolved
@@ -2363,13 +2363,9 @@
 			continue;
 		}
 
-<<<<<<< HEAD
-		zbx_discovery_update_service(&drule, service->dcheckid, &dhost, ip, service->dns, service->port,
-				service->status, service->value, service->itemtime, events_cbs->add_event_cb);
-=======
 		zbx_discovery_update_service(drule.druleid, service->dcheckid, drule.unique_dcheckid, &dhost, ip,
-				service->dns, service->port, service->status, service->value, service->itemtime);
->>>>>>> f2a6be54
+				service->dns, service->port, service->status, service->value, service->itemtime,
+				events_cbs->add_event_cb);
 	}
 
 	for (;*processed_num < services_num; (*processed_num)++)
@@ -2382,21 +2378,13 @@
 			continue;
 		}
 
-<<<<<<< HEAD
-		zbx_discovery_update_service(&drule, service->dcheckid, &dhost, ip, service->dns, service->port,
-				service->status, service->value, service->itemtime, events_cbs->add_event_cb);
-	}
-
-	service = (zbx_service_t *)services->values[(*processed_num)++];
+		zbx_discovery_update_service(drule.druleid, service->dcheckid, drule.unique_dcheckid, &dhost, ip,
+				service->dns, service->port, service->status, service->value, service->itemtime,
+				events_cbs->add_event_cb);
+	}
+
+	service = (zbx_dservice_t *)services->values[(*processed_num)++];
 	zbx_discovery_update_host(&dhost, service->status, service->itemtime, events_cbs->add_event_cb);
-=======
-		zbx_discovery_update_service(drule.druleid, service->dcheckid, drule.unique_dcheckid, &dhost, ip,
-				service->dns, service->port, service->status, service->value, service->itemtime);
-	}
-
-	service = (zbx_dservice_t *)services->values[(*processed_num)++];
-	zbx_discovery_update_host(&dhost, service->status, service->itemtime);
->>>>>>> f2a6be54
 
 	ret = SUCCEED;
 fail:
@@ -2563,13 +2551,9 @@
 			ZBX_STR2UINT64(unique_dcheckid, row[0]);
 		else
 			unique_dcheckid = 0;
-<<<<<<< HEAD
-
-		DBfree_result(result);
-
-=======
+
 		zbx_db_free_result(result);
->>>>>>> f2a6be54
+
 		for (j = 0; j < drule->ips.values_num && SUCCEED == ret2; j++)
 		{
 			int	processed_num = 0;
@@ -2586,19 +2570,13 @@
 			}
 		}
 
-<<<<<<< HEAD
 		if (NULL != events_cbs->process_events_cb)
 			events_cbs->process_events_cb(NULL, NULL);
 
 		if (NULL != events_cbs->clean_events_cb)
 			events_cbs->clean_events_cb();
 
-		DBcommit();
-=======
-		zbx_process_events(NULL, NULL);
-		zbx_clean_events();
 		zbx_db_commit();
->>>>>>> f2a6be54
 	}
 json_parse_return:
 	zbx_free(value);
@@ -2752,16 +2730,9 @@
 
 	if (0 != autoreg_hosts.values_num)
 	{
-<<<<<<< HEAD
-		DBbegin();
-		DBregister_host_flush(&autoreg_hosts, proxy_hostid, events_cbs);
-		DBcommit();
-
-=======
 		zbx_db_begin();
-		zbx_db_register_host_flush(&autoreg_hosts, proxy_hostid);
+		zbx_db_register_host_flush(&autoreg_hosts, proxy_hostid, events_cbs);
 		zbx_db_commit();
->>>>>>> f2a6be54
 		DCconfig_delete_autoreg_host(&autoreg_hosts);
 	}
 
@@ -2929,13 +2900,8 @@
  *                FAIL - an error occurred                                    *
  *                                                                            *
  ******************************************************************************/
-<<<<<<< HEAD
-int	process_proxy_data(const DC_PROXY *proxy, struct zbx_json_parse *jp, zbx_timespec_t *ts,
+int	zbx_process_proxy_data(const DC_PROXY *proxy, struct zbx_json_parse *jp, zbx_timespec_t *ts,
 		unsigned char proxy_status, zbx_events_funcs_t *events_cbs, int *more, char **error)
-=======
-int	zbx_process_proxy_data(const DC_PROXY *proxy, struct zbx_json_parse *jp, zbx_timespec_t *ts,
-		unsigned char proxy_status, int *more, char **error)
->>>>>>> f2a6be54
 {
 	struct zbx_json_parse	jp_data;
 	int			ret = SUCCEED, flags_old;
