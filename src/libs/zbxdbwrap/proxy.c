--- conflicted
+++ resolved
@@ -2907,13 +2907,8 @@
  *                FAIL - an error occurred                                    *
  *                                                                            *
  ******************************************************************************/
-<<<<<<< HEAD
-int	zbx_process_proxy_data(const DC_PROXY *proxy, struct zbx_json_parse *jp, const zbx_timespec_t *ts,
+int	zbx_process_proxy_data(const zbx_dc_proxy_t *proxy, struct zbx_json_parse *jp, zbx_timespec_t *ts,
 		unsigned char proxy_status, const zbx_events_funcs_t *events_cbs, int *more, char **error)
-=======
-int	zbx_process_proxy_data(const zbx_dc_proxy_t *proxy, struct zbx_json_parse *jp, zbx_timespec_t *ts,
-		unsigned char proxy_status, int *more, char **error)
->>>>>>> f69433e6
 {
 	struct zbx_json_parse	jp_data;
 	int			ret = SUCCEED, flags_old;
