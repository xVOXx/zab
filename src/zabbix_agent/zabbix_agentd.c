--- conflicted
+++ resolved
@@ -249,15 +249,7 @@
 }
 #endif
 
-<<<<<<< HEAD
-static ZBX_THREAD_LOCAL int	config_timeout = 3;
-static int	get_config_timeout(void)
-{
-	return config_timeout;
-}
-=======
 ZBX_PROPERTY_DECL(int, zbx_config_timeout, 3)
->>>>>>> 2b84696d
 
 static zbx_thread_activechk_args	*config_active_args = NULL;
 
