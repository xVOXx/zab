/*
** Zabbix
** Copyright (C) 2001-2015 Zabbix SIA
**
** This program is free software; you can redistribute it and/or modify
** it under the terms of the GNU General Public License as published by
** the Free Software Foundation; either version 2 of the License, or
** (at your option) any later version.
**
** This program is distributed in the hope that it will be useful,
** but WITHOUT ANY WARRANTY; without even the implied warranty of
** MERCHANTABILITY or FITNESS FOR A PARTICULAR PURPOSE. See the
** GNU General Public License for more details.
**
** You should have received a copy of the GNU General Public License
** along with this program; if not, write to the Free Software
** Foundation, Inc., 51 Franklin Street, Fifth Floor, Boston, MA  02110-1301, USA.
**/

#include "common.h"
#include "listener.h"
#include "zbxself.h"

#include "comms.h"
#include "cfg.h"
#include "zbxconf.h"
#include "stats.h"
#include "sysinfo.h"
#include "log.h"

extern unsigned char	process_type, program_type;
extern int		server_num, process_num;

#if defined(ZABBIX_SERVICE)
#	include "service.h"
#elif defined(ZABBIX_DAEMON)
#	include "daemon.h"
#endif

<<<<<<< HEAD
#include "../libs/zbxcrypto/tls.h"

static void	process_listener(zbx_sock_t *s)
=======
static void	process_listener(zbx_socket_t *s)
>>>>>>> 649f51eb
{
	AGENT_RESULT	result;
	char		**value = NULL;
	int		ret;

	if (SUCCEED == (ret = zbx_tcp_recv_to(s, CONFIG_TIMEOUT)))
	{
		zbx_rtrim(s->buffer, "\r\n");

		zabbix_log(LOG_LEVEL_DEBUG, "Requested [%s]", s->buffer);

		init_result(&result);

		if (SUCCEED == process(s->buffer, 0, &result))
		{
			if (NULL != (value = GET_TEXT_RESULT(&result)))
			{
				zabbix_log(LOG_LEVEL_DEBUG, "Sending back [%s]", *value);
				ret = zbx_tcp_send_to(s, *value, CONFIG_TIMEOUT);
			}
		}
		else
		{
			value = GET_MSG_RESULT(&result);

			if (NULL != value)
			{
				static char	*buffer = NULL;
				static size_t	buffer_alloc = 256;
				size_t		buffer_offset = 0;

				if (NULL == buffer)
					buffer = zbx_malloc(buffer, buffer_alloc);

				zbx_strncpy_alloc(&buffer, &buffer_alloc, &buffer_offset,
						ZBX_NOTSUPPORTED, ZBX_CONST_STRLEN(ZBX_NOTSUPPORTED));
				buffer_offset++;
				zbx_strcpy_alloc(&buffer, &buffer_alloc, &buffer_offset, *value);

				ret = zbx_tcp_send_bytes_to(s, buffer, buffer_offset, CONFIG_TIMEOUT);
			}
			else
				ret = zbx_tcp_send_to(s, ZBX_NOTSUPPORTED, CONFIG_TIMEOUT);
		}

		free_result(&result);
	}

	if (FAIL == ret)
		zabbix_log(LOG_LEVEL_DEBUG, "Process listener error: %s", zbx_socket_strerror());
}

ZBX_THREAD_ENTRY(listener_thread, args)
{
	int		ret, local_request_failed = 0;
	zbx_socket_t	s;

	assert(args);
	assert(((zbx_thread_args_t *)args)->args);

	process_type = ((zbx_thread_args_t *)args)->process_type;
	server_num = ((zbx_thread_args_t *)args)->server_num;
	process_num = ((zbx_thread_args_t *)args)->process_num;

	zabbix_log(LOG_LEVEL_INFORMATION, "%s #%d started [%s #%d]", get_program_type_string(program_type),
			server_num, get_process_type_string(process_type), process_num);

	memcpy(&s, (zbx_socket_t *)((zbx_thread_args_t *)args)->args, sizeof(zbx_socket_t));

	zbx_free(args);

#if defined(HAVE_POLARSSL) || defined(HAVE_GNUTLS) || defined(HAVE_OPENSSL)
	zbx_tls_init_child();
#endif
	while (ZBX_IS_RUNNING())
	{
		zbx_setproctitle("listener #%d [waiting for connection]", process_num);

		if (SUCCEED == (ret = zbx_tcp_accept(&s, configured_tls_accept_modes)))
		{
			local_request_failed = 0;     /* reset consecutive errors counter */

			zbx_setproctitle("listener #%d [processing request]", process_num);

			if (SUCCEED == (ret = zbx_tcp_check_security(&s, CONFIG_HOSTS_ALLOWED, 0)))
				process_listener(&s);

			zbx_tcp_unaccept(&s);
		}

		if (SUCCEED == ret || EINTR == zbx_socket_last_error())
			continue;

<<<<<<< HEAD
		zabbix_log(LOG_LEVEL_WARNING, "failed to accept an incoming connection: %s", zbx_tcp_strerror());
=======
		zabbix_log(LOG_LEVEL_DEBUG, "failed to accept an incoming connection: %s", zbx_socket_strerror());
>>>>>>> 649f51eb

		if (local_request_failed++ > 1000)
		{
			zabbix_log(LOG_LEVEL_WARNING, "too many failures to accept an incoming connection");
			local_request_failed = 0;
		}

		if (ZBX_IS_RUNNING())
			zbx_sleep(1);
	}

#ifdef _WINDOWS
	ZBX_DO_EXIT();

	zbx_thread_exit(EXIT_SUCCESS);
#endif
}<|MERGE_RESOLUTION|>--- conflicted
+++ resolved
@@ -37,13 +37,9 @@
 #	include "daemon.h"
 #endif
 
-<<<<<<< HEAD
 #include "../libs/zbxcrypto/tls.h"
 
-static void	process_listener(zbx_sock_t *s)
-=======
 static void	process_listener(zbx_socket_t *s)
->>>>>>> 649f51eb
 {
 	AGENT_RESULT	result;
 	char		**value = NULL;
@@ -137,11 +133,7 @@
 		if (SUCCEED == ret || EINTR == zbx_socket_last_error())
 			continue;
 
-<<<<<<< HEAD
-		zabbix_log(LOG_LEVEL_WARNING, "failed to accept an incoming connection: %s", zbx_tcp_strerror());
-=======
-		zabbix_log(LOG_LEVEL_DEBUG, "failed to accept an incoming connection: %s", zbx_socket_strerror());
->>>>>>> 649f51eb
+		zabbix_log(LOG_LEVEL_WARNING, "failed to accept an incoming connection: %s", zbx_socket_strerror());
 
 		if (local_request_failed++ > 1000)
 		{
