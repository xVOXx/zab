/*
** Zabbix
** Copyright (C) 2001-2022 Zabbix SIA
**
** This program is free software; you can redistribute it and/or modify
** it under the terms of the GNU General Public License as published by
** the Free Software Foundation; either version 2 of the License, or
** (at your option) any later version.
**
** This program is distributed in the hope that it will be useful,
** but WITHOUT ANY WARRANTY; without even the implied warranty of
** MERCHANTABILITY or FITNESS FOR A PARTICULAR PURPOSE. See the
** GNU General Public License for more details.
**
** You should have received a copy of the GNU General Public License
** along with this program; if not, write to the Free Software
** Foundation, Inc., 51 Franklin Street, Fifth Floor, Boston, MA  02110-1301, USA.
**/

#include "active.h"

#include "zbxconf.h"
#include "log.h"
#include "sysinfo.h"
#include "logfiles/logfiles.h"
#include "zbxcommshigh.h"
#include "zbxthreads.h"
#include "zbxjson.h"
#include "zbxregexp.h"
#include "zbxstr.h"
#include "zbxtime.h"

extern ZBX_THREAD_LOCAL unsigned char	process_type;
extern ZBX_THREAD_LOCAL int		server_num, process_num;
extern ZBX_THREAD_LOCAL char		*CONFIG_HOSTNAME;
extern int				CONFIG_HEARTBEAT_FREQUENCY;

#if defined(ZABBIX_SERVICE)
#	include "zbxwinservice.h"
#elif defined(ZABBIX_DAEMON)
#	include "zbxnix.h"
#endif

#include "zbxcrypto.h"

static ZBX_THREAD_LOCAL ZBX_ACTIVE_BUFFER	buffer;
static ZBX_THREAD_LOCAL zbx_vector_ptr_t	active_metrics;
static ZBX_THREAD_LOCAL zbx_vector_ptr_t	regexps;
static ZBX_THREAD_LOCAL char			*session_token;
static ZBX_THREAD_LOCAL zbx_uint64_t		last_valueid = 0;
static ZBX_THREAD_LOCAL zbx_vector_pre_persistent_t	pre_persistent_vec;	/* used for staging of data going */
										/* into persistent files */
/* used for deleting inactive persistent files */
static ZBX_THREAD_LOCAL zbx_vector_persistent_inactive_t	persistent_inactive_vec;

#ifndef _WINDOWS
static volatile sig_atomic_t	need_update_userparam;
#endif

static void	init_active_metrics(void)
{
	size_t	sz;

	zabbix_log(LOG_LEVEL_DEBUG, "In %s()", __func__);

	if (NULL == buffer.data)
	{
		zabbix_log(LOG_LEVEL_DEBUG, "buffer: first allocation for %d elements", CONFIG_BUFFER_SIZE);
		sz = (size_t)CONFIG_BUFFER_SIZE * sizeof(ZBX_ACTIVE_BUFFER_ELEMENT);
		buffer.data = (ZBX_ACTIVE_BUFFER_ELEMENT *)zbx_malloc(buffer.data, sz);
		memset(buffer.data, 0, sz);
		buffer.count = 0;
		buffer.pcount = 0;
		buffer.lastsent = (int)time(NULL);
		buffer.first_error = 0;
	}

	zbx_vector_ptr_create(&active_metrics);
	zbx_vector_ptr_create(&regexps);
	zbx_vector_pre_persistent_create(&pre_persistent_vec);
	zbx_vector_persistent_inactive_create(&persistent_inactive_vec);

	zabbix_log(LOG_LEVEL_DEBUG, "End of %s()", __func__);
}

static void	free_active_metric(ZBX_ACTIVE_METRIC *metric)
{
	int	i;

	zbx_free(metric->key);
	zbx_free(metric->key_orig);

	for (i = 0; i < metric->logfiles_num; i++)
		zbx_free(metric->logfiles[i].filename);

	zbx_free(metric->logfiles);
#if !defined(_WINDOWS) && !defined(__MINGW32__)
	zbx_free(metric->persistent_file_name);
#endif
	zbx_free(metric);
}

#ifdef _WINDOWS
static void	free_active_metrics(void)
{
	zabbix_log(LOG_LEVEL_DEBUG, "In %s()", __func__);

	zbx_regexp_clean_expressions(&regexps);
	zbx_vector_ptr_destroy(&regexps);

	zbx_vector_ptr_clear_ext(&active_metrics, (zbx_clean_func_t)free_active_metric);
	zbx_vector_ptr_destroy(&active_metrics);

	zabbix_log(LOG_LEVEL_DEBUG, "End of %s()", __func__);
}
#endif

static int	get_min_nextcheck(void)
{
	int	i, min = -1;

	zabbix_log(LOG_LEVEL_DEBUG, "In %s()", __func__);

	for (i = 0; i < active_metrics.values_num; i++)
	{
		const ZBX_ACTIVE_METRIC	*metric = (const ZBX_ACTIVE_METRIC *)active_metrics.values[i];

		if (metric->nextcheck < min || -1 == min)
			min = metric->nextcheck;
	}

	if (-1 == min)
		min = FAIL;

	zabbix_log(LOG_LEVEL_DEBUG, "End of %s():%d", __func__, min);

	return min;
}

static void	add_check(const char *key, const char *key_orig, int refresh, zbx_uint64_t lastlogsize, int mtime)
{
	ZBX_ACTIVE_METRIC	*metric;
	int			i;

	zabbix_log(LOG_LEVEL_DEBUG, "In %s() key:'%s' refresh:%d lastlogsize:" ZBX_FS_UI64 " mtime:%d",
			__func__, key, refresh, lastlogsize, mtime);

	for (i = 0; i < active_metrics.values_num; i++)
	{
		metric = (ZBX_ACTIVE_METRIC *)active_metrics.values[i];

		if (0 != strcmp(metric->key_orig, key_orig))
			continue;

		if (0 != strcmp(metric->key, key))
		{
			int	j;

			zbx_free(metric->key);
			metric->key = zbx_strdup(NULL, key);
			metric->lastlogsize = lastlogsize;
			metric->mtime = mtime;
			metric->big_rec = 0;
			metric->use_ino = 0;
			metric->error_count = 0;

			for (j = 0; j < metric->logfiles_num; j++)
				zbx_free(metric->logfiles[j].filename);

			zbx_free(metric->logfiles);
			metric->logfiles_num = 0;
			metric->start_time = 0.0;
			metric->processed_bytes = 0;
#if !defined(_WINDOWS) && !defined(__MINGW32__)
			if (NULL != metric->persistent_file_name)
			{
				char	*error = NULL;

				zabbix_log(LOG_LEVEL_DEBUG, "%s() removing persistent file '%s'",
						__func__, metric->persistent_file_name);

				zbx_remove_from_persistent_inactive_list(&persistent_inactive_vec, metric->key_orig);

				if (SUCCEED != zbx_remove_persistent_file(metric->persistent_file_name, &error))
				{
					/* log error and continue operation */
					zabbix_log(LOG_LEVEL_WARNING, "cannot remove persistent file \"%s\": %s",
							metric->persistent_file_name, error);
					zbx_free(error);
				}

				zbx_free(metric->persistent_file_name);
			}
#endif
		}
#if !defined(_WINDOWS) && !defined(__MINGW32__)
		else if (NULL != metric->persistent_file_name)
		{
			/* the metric is active, but it could have been placed on inactive list earlier */
			zbx_remove_from_persistent_inactive_list(&persistent_inactive_vec, metric->key_orig);
		}
#endif
		/* replace metric */
		if (metric->refresh != refresh)
		{
			metric->nextcheck = 0;
			metric->refresh = refresh;
		}

		goto out;
	}

	metric = (ZBX_ACTIVE_METRIC *)zbx_malloc(NULL, sizeof(ZBX_ACTIVE_METRIC));

	/* add new metric */
	metric->key = zbx_strdup(NULL, key);
	metric->key_orig = zbx_strdup(NULL, key_orig);
	metric->refresh = refresh;
	metric->nextcheck = 0;
	metric->state = ITEM_STATE_NORMAL;
	metric->lastlogsize = lastlogsize;
	metric->mtime = mtime;
	/* existing log[], log.count[] and eventlog[] data can be skipped */
	metric->skip_old_data = (0 != metric->lastlogsize ? 0 : 1);
	metric->big_rec = 0;
	metric->use_ino = 0;
	metric->error_count = 0;
	metric->logfiles_num = 0;
	metric->logfiles = NULL;
	metric->flags = ZBX_METRIC_FLAG_NEW;

	if ('l' == metric->key[0] && 'o' == metric->key[1] && 'g' == metric->key[2])
	{
		if ('[' == metric->key[3])					/* log[ */
			metric->flags |= ZBX_METRIC_FLAG_LOG_LOG;
		else if (0 == strncmp(metric->key + 3, "rt[", 3))		/* logrt[ */
			metric->flags |= ZBX_METRIC_FLAG_LOG_LOGRT;
		else if (0 == strncmp(metric->key + 3, ".count[", 7))		/* log.count[ */
			metric->flags |= ZBX_METRIC_FLAG_LOG_LOG | ZBX_METRIC_FLAG_LOG_COUNT;
		else if (0 == strncmp(metric->key + 3, "rt.count[", 9))		/* logrt.count[ */
			metric->flags |= ZBX_METRIC_FLAG_LOG_LOGRT | ZBX_METRIC_FLAG_LOG_COUNT;
	}
	else if (0 == strncmp(metric->key, "eventlog[", 9))
		metric->flags |= ZBX_METRIC_FLAG_LOG_EVENTLOG;

	metric->start_time = 0.0;
	metric->processed_bytes = 0;
	metric->persistent_file_name = NULL;	/* initialized but not used on Microsoft Windows */

	zbx_vector_ptr_append(&active_metrics, metric);
out:
	zabbix_log(LOG_LEVEL_DEBUG, "End of %s()", __func__);
}

/******************************************************************************
 *                                                                            *
 * Purpose: test log[] or log.count[] item key if <mode> parameter is set to  *
 *          'skip'                                                            *
 *                                                                            *
 * Return value: SUCCEED - <mode> parameter is set to 'skip'                  *
 *               FAIL - <mode> is not 'skip' or error                         *
 *                                                                            *
 ******************************************************************************/
static int	mode_parameter_is_skip(unsigned char flags, const char *itemkey)
{
	AGENT_REQUEST	request;
	const char	*skip;
	int		ret = FAIL, max_num_parameters;

	if (0 == (ZBX_METRIC_FLAG_LOG_COUNT & flags))	/* log[] */
		max_num_parameters = 7;
	else						/* log.count[] */
		max_num_parameters = 6;

	init_request(&request);

	if (SUCCEED == parse_item_key(itemkey, &request) && 0 < get_rparams_num(&request) &&
			max_num_parameters >= get_rparams_num(&request) && NULL != (skip = get_rparam(&request, 4)) &&
			0 == strcmp(skip, "skip"))
	{
		ret = SUCCEED;
	}

	free_request(&request);

	return ret;
}

/******************************************************************************
 *                                                                            *
 * Purpose: Parse list of active checks received from server                  *
 *                                                                            *
 * Parameters: str                   - NULL terminated string received from   *
 *                                     server                                 *
 *             host                  - address of host                        *
 *             port                  - port number on host                    *
 *             config_revision_local - revision of proessed configuration     *
 *                                                                            *
 * Return value: returns SUCCEED on successful parsing,                       *
 *               FAIL on an incorrect format of string                        *
 *                                                                            *
 * Comments:                                                                  *
 *    String represented as "ZBX_EOF" termination list                        *
 *    With '\n' delimiter between elements.                                   *
 *    Each element represented as:                                            *
 *           <key>:<refresh time>:<last log size>:<modification time>         *
 *                                                                            *
 ******************************************************************************/
static int	parse_list_of_checks(char *str, const char *host, unsigned short port,
		zbx_uint32_t *config_revision_local)
{
	const char		*p;
	size_t			name_alloc = 0, key_orig_alloc = 0;
	char			*name = NULL, *key_orig = NULL, expression[MAX_STRING_LEN],
				tmp[MAX_STRING_LEN], exp_delimiter;
	zbx_uint64_t		lastlogsize;
	struct zbx_json_parse	jp;
	struct zbx_json_parse	jp_data, jp_row;
	ZBX_ACTIVE_METRIC	*metric;
	zbx_vector_str_t	received_metrics;
	int			delay, mtime, expression_type, case_sensitive, i, j, ret = FAIL;
	zbx_uint32_t		config_revision;

	zabbix_log(LOG_LEVEL_DEBUG, "In %s()", __func__);

	zbx_vector_str_create(&received_metrics);

	if (SUCCEED != zbx_json_open(str, &jp))
	{
		zabbix_log(LOG_LEVEL_ERR, "cannot parse list of active checks: %s", zbx_json_strerror());
		goto out;
	}

	if (SUCCEED != zbx_json_value_by_name(&jp, ZBX_PROTO_TAG_RESPONSE, tmp, sizeof(tmp), NULL))
	{
		zabbix_log(LOG_LEVEL_ERR, "cannot parse list of active checks: %s", zbx_json_strerror());
		goto out;
	}

	if (0 != strcmp(tmp, ZBX_PROTO_VALUE_SUCCESS))
	{
		if (SUCCEED == zbx_json_value_by_name(&jp, ZBX_PROTO_TAG_INFO, tmp, sizeof(tmp), NULL))
			zabbix_log(LOG_LEVEL_WARNING, "no active checks on server [%s:%hu]: %s", host, port, tmp);
		else
			zabbix_log(LOG_LEVEL_WARNING, "no active checks on server");

		goto out;
	}

	if (FAIL == zbx_json_value_by_name(&jp, ZBX_PROTO_TAG_CONFIG_REVISION, tmp, sizeof(tmp), NULL))
	{
		config_revision = 0;
	}
	else if (FAIL == is_uint32(tmp, &config_revision))
	{
		zabbix_log(LOG_LEVEL_WARNING, "\"%s\" is not a valid revision", tmp);
		goto out;
	}

	if (SUCCEED != zbx_json_brackets_by_name(&jp, ZBX_PROTO_TAG_DATA, &jp_data))
	{
		if (0 != *config_revision_local)
			goto success;

		zabbix_log(LOG_LEVEL_ERR, "cannot parse list of active checks: %s", zbx_json_strerror());
		goto out;
	}

	*config_revision_local = config_revision;

	p = NULL;
	while (NULL != (p = zbx_json_next(&jp_data, p)))
	{
/* {"data":[{"key":"system.cpu.num",...,...},{...},...]}
 *          ^------------------------------^
 */ 		if (SUCCEED != zbx_json_brackets_open(p, &jp_row))
		{
			zabbix_log(LOG_LEVEL_ERR, "cannot parse list of active checks: %s", zbx_json_strerror());
			goto out;
		}

		if (SUCCEED != zbx_json_value_by_name_dyn(&jp_row, ZBX_PROTO_TAG_KEY, &name, &name_alloc, NULL) ||
				'\0' == *name)
		{
			zabbix_log(LOG_LEVEL_WARNING, "cannot retrieve value of tag \"%s\"", ZBX_PROTO_TAG_KEY);
			continue;
		}

		if (SUCCEED != zbx_json_value_by_name_dyn(&jp_row, ZBX_PROTO_TAG_KEY_ORIG, &key_orig, &key_orig_alloc,
				NULL) || '\0' == *key_orig)
		{
			size_t offset = 0;
			zbx_strcpy_alloc(&key_orig, &key_orig_alloc, &offset, name);
		}

		if (SUCCEED != zbx_json_value_by_name(&jp_row, ZBX_PROTO_TAG_DELAY, tmp, sizeof(tmp), NULL) ||
				'\0' == *tmp)
		{
			zabbix_log(LOG_LEVEL_WARNING, "cannot retrieve value of tag \"%s\"", ZBX_PROTO_TAG_DELAY);
			continue;
		}

		delay = atoi(tmp);

		if (SUCCEED != zbx_json_value_by_name(&jp_row, ZBX_PROTO_TAG_LASTLOGSIZE, tmp, sizeof(tmp), NULL) ||
				SUCCEED != is_uint64(tmp, &lastlogsize))
		{
			zabbix_log(LOG_LEVEL_WARNING, "cannot retrieve value of tag \"%s\"", ZBX_PROTO_TAG_LASTLOGSIZE);
			continue;
		}

		if (SUCCEED != zbx_json_value_by_name(&jp_row, ZBX_PROTO_TAG_MTIME, tmp, sizeof(tmp), NULL) ||
				'\0' == *tmp)
		{
			zabbix_log(LOG_LEVEL_WARNING, "cannot retrieve value of tag \"%s\"", ZBX_PROTO_TAG_MTIME);
			mtime = 0;
		}
		else
			mtime = atoi(tmp);

		add_check(zbx_alias_get(name), key_orig, delay, lastlogsize, mtime);

		/* remember what was received */
		zbx_vector_str_append(&received_metrics, zbx_strdup(NULL, key_orig));
	}

	/* remove what wasn't received */
	for (i = 0; i < active_metrics.values_num; i++)
	{
		int	found = 0;

		metric = (ZBX_ACTIVE_METRIC *)active_metrics.values[i];

		/* 'Do-not-delete' exception for log[] and log.count[] items with <mode> parameter set to 'skip'. */
		/* We need to keep their state, namely 'skip_old_data', in case the items become NOTSUPPORTED as */
		/* server might not send them in a new active check list. */

		if (0 != (ZBX_METRIC_FLAG_LOG_LOG & metric->flags) && ITEM_STATE_NOTSUPPORTED == metric->state &&
				0 == metric->skip_old_data && SUCCEED == mode_parameter_is_skip(metric->flags,
				metric->key))
		{
			continue;
		}

		for (j = 0; j < received_metrics.values_num; j++)
		{
			if (0 == strcmp(metric->key_orig, received_metrics.values[j]))
			{
				found = 1;
				break;
			}
		}

		if (0 == found)
		{
#if !defined(_WINDOWS) && !defined(__MINGW32__)
			if (NULL != metric->persistent_file_name)
			{
				zbx_add_to_persistent_inactive_list(&persistent_inactive_vec, metric->key_orig,
						metric->persistent_file_name);
			}
#endif
			zbx_vector_ptr_remove_noorder(&active_metrics, i);
			free_active_metric(metric);
			i--;	/* consider the same index on the next run */
		}
	}

	zbx_regexp_clean_expressions(&regexps);

	if (SUCCEED == zbx_json_brackets_by_name(&jp, ZBX_PROTO_TAG_REGEXP, &jp_data))
	{
	 	p = NULL;
		while (NULL != (p = zbx_json_next(&jp_data, p)))
		{
/* {"regexp":[{"name":"regexp1",...,...},{...},...]}
 *            ^------------------------^
 */			if (SUCCEED != zbx_json_brackets_open(p, &jp_row))
			{
				zabbix_log(LOG_LEVEL_ERR, "cannot parse list of active checks: %s", zbx_json_strerror());
				goto out;
			}

			if (SUCCEED != zbx_json_value_by_name_dyn(&jp_row, "name", &name, &name_alloc, NULL))
			{
				zabbix_log(LOG_LEVEL_WARNING, "cannot retrieve value of tag \"%s\"", "name");
				continue;
			}

			if (SUCCEED != zbx_json_value_by_name(&jp_row, "expression", expression, sizeof(expression),
					NULL) || '\0' == *expression)
			{
				zabbix_log(LOG_LEVEL_WARNING, "cannot retrieve value of tag \"%s\"", "expression");
				continue;
			}

			if (SUCCEED != zbx_json_value_by_name(&jp_row, "expression_type", tmp, sizeof(tmp), NULL) ||
					'\0' == *tmp)
			{
				zabbix_log(LOG_LEVEL_WARNING, "cannot retrieve value of tag \"%s\"", "expression_type");
				continue;
			}

			expression_type = atoi(tmp);

			if (SUCCEED != zbx_json_value_by_name(&jp_row, "exp_delimiter", tmp, sizeof(tmp), NULL))
			{
				zabbix_log(LOG_LEVEL_WARNING, "cannot retrieve value of tag \"%s\"", "exp_delimiter");
				continue;
			}

			exp_delimiter = tmp[0];

			if (SUCCEED != zbx_json_value_by_name(&jp_row, "case_sensitive", tmp,
					sizeof(tmp), NULL) || '\0' == *tmp)
			{
				zabbix_log(LOG_LEVEL_WARNING, "cannot retrieve value of tag \"%s\"", "case_sensitive");
				continue;
			}

			case_sensitive = atoi(tmp);

			add_regexp_ex(&regexps, name, expression, expression_type, exp_delimiter, case_sensitive);
		}
	}
success:
	ret = SUCCEED;
out:
	zbx_vector_str_clear_ext(&received_metrics, zbx_str_free);
	zbx_vector_str_destroy(&received_metrics);
	zbx_free(key_orig);
	zbx_free(name);

	zabbix_log(LOG_LEVEL_DEBUG, "End of %s():%s", __func__, zbx_result_string(ret));

	return ret;
}

/*********************************************************************************
 *                                                                               *
 * Purpose: process configuration item and set it value to respective parameter  *
 *                                                                               *
 * Parameters: json   - pointer to JSON structure where to put resulting value   *
 *             config - pointer to configuration parameter                       *
 *             length - length of configuration parameter                        *
 *             proto  - configuration parameter prototype                        *
 *                                                                               *
 ********************************************************************************/
static void	process_config_item(struct zbx_json *json, char *config, size_t length, const char *proto)
{
	char		**value;
	AGENT_RESULT	result;
	const char	*config_name;
	const char	*config_type;

	if (CONFIG_HOST_METADATA_ITEM == config)
	{
		config_name = "HostMetadataItem";
		config_type = "metadata";
	}
	else /* CONFIG_HOST_INTERFACE_ITEM */
	{
		config_name = "HostInterfaceItem";
		config_type = "interface";
	}

	init_result(&result);

	if (SUCCEED == process(config, PROCESS_LOCAL_COMMAND | PROCESS_WITH_ALIAS, &result) &&
			NULL != (value = GET_STR_RESULT(&result)) && NULL != *value)
	{
		if (SUCCEED != zbx_is_utf8(*value))
		{
			zabbix_log(LOG_LEVEL_WARNING, "cannot get host %s using \"%s\" item specified by"
					" \"%s\" configuration parameter: returned value is not"
					" a UTF-8 string",config_type, config, config_name);
		}
		else
		{
			if (length < zbx_strlen_utf8(*value))
			{
				size_t	bytes;

				zabbix_log(LOG_LEVEL_WARNING, "the returned value of \"%s\" item specified by"
						" \"%s\" configuration parameter is too long,"
						" using first %d characters", config, config_name, (int)length);

				bytes = zbx_strlen_utf8_nchars(*value, length);
				(*value)[bytes] = '\0';
			}
			zbx_json_addstring(json, proto, *value, ZBX_JSON_TYPE_STRING);
		}
	}
	else
		zabbix_log(LOG_LEVEL_WARNING, "cannot get host %s using \"%s\" item specified by"
				" \"%s\" configuration parameter",config_type, config,config_name);

	free_result(&result);
}

/******************************************************************************
 *                                                                            *
 * Purpose: Retrieve from Zabbix server list of active checks                 *
 *                                                                            *
 * Return value: returns SUCCEED on successful parsing,                       *
 *               FAIL on other cases                                          *
 *                                                                            *
 ******************************************************************************/
<<<<<<< HEAD
static int	refresh_active_checks(zbx_vector_ptr_t *addrs, zbx_uint32_t *config_revision_local)
=======
static int	refresh_active_checks(zbx_vector_ptr_t *addrs, const zbx_config_tls_t *zbx_config_tls)
>>>>>>> 67a770f2
{
	static ZBX_THREAD_LOCAL int	last_ret = SUCCEED;
	int				ret, level;
	zbx_socket_t			s;
	struct zbx_json			json;

	zabbix_log(LOG_LEVEL_DEBUG, "In %s() host:'%s' port:%hu", __func__, ((zbx_addr_t *)addrs->values[0])->ip,
			((zbx_addr_t *)addrs->values[0])->port);

	zbx_json_init(&json, ZBX_JSON_STAT_BUF_LEN);

	zbx_json_addstring(&json, ZBX_PROTO_TAG_REQUEST, ZBX_PROTO_VALUE_GET_ACTIVE_CHECKS, ZBX_JSON_TYPE_STRING);
	zbx_json_addstring(&json, ZBX_PROTO_TAG_HOST, CONFIG_HOSTNAME, ZBX_JSON_TYPE_STRING);

	if (NULL != CONFIG_HOST_METADATA)
	{
		zbx_json_addstring(&json, ZBX_PROTO_TAG_HOST_METADATA, CONFIG_HOST_METADATA, ZBX_JSON_TYPE_STRING);
	}
	else if (NULL != CONFIG_HOST_METADATA_ITEM)
	{
		process_config_item(&json, CONFIG_HOST_METADATA_ITEM, HOST_METADATA_LEN, ZBX_PROTO_TAG_HOST_METADATA);
	}

	if (NULL != CONFIG_HOST_INTERFACE)
	{
		zbx_json_addstring(&json, ZBX_PROTO_TAG_INTERFACE, CONFIG_HOST_INTERFACE, ZBX_JSON_TYPE_STRING);
	}
	else if (NULL != CONFIG_HOST_INTERFACE_ITEM)
	{
		process_config_item(&json, CONFIG_HOST_INTERFACE_ITEM, HOST_INTERFACE_LEN, ZBX_PROTO_TAG_INTERFACE);
	}

	if (NULL != CONFIG_LISTEN_IP)
	{
		char	*p;

		if (NULL != (p = strchr(CONFIG_LISTEN_IP, ',')))
			*p = '\0';

		zbx_json_addstring(&json, ZBX_PROTO_TAG_IP, CONFIG_LISTEN_IP, ZBX_JSON_TYPE_STRING);

		if (NULL != p)
			*p = ',';
	}

	if (ZBX_DEFAULT_AGENT_PORT != CONFIG_LISTEN_PORT)
		zbx_json_adduint64(&json, ZBX_PROTO_TAG_PORT, (zbx_uint64_t)CONFIG_LISTEN_PORT);

	zbx_json_adduint64(&json, ZBX_PROTO_TAG_CONFIG_REVISION, (zbx_uint64_t)*config_revision_local);
	zbx_json_addstring(&json, ZBX_PROTO_TAG_SESSION, session_token, ZBX_JSON_TYPE_STRING);

	level = SUCCEED != last_ret ? LOG_LEVEL_DEBUG : LOG_LEVEL_WARNING;

	if (SUCCEED == (ret = zbx_connect_to_server(&s, CONFIG_SOURCE_IP, addrs, CONFIG_TIMEOUT, CONFIG_TIMEOUT,
			0, level, zbx_config_tls)))
	{
		zabbix_log(LOG_LEVEL_DEBUG, "sending [%s]", json.buffer);

		if (SUCCEED == (ret = zbx_tcp_send(&s, json.buffer)))
		{
			zabbix_log(LOG_LEVEL_DEBUG, "before read");

			if (SUCCEED == (ret = zbx_tcp_recv(&s)))
			{
				zabbix_log(LOG_LEVEL_DEBUG, "got [%s]", s.buffer);

				if (SUCCEED != last_ret)
				{
					zabbix_log(LOG_LEVEL_WARNING, "Active check configuration update from [%s:%hu]"
							" is working again", ((zbx_addr_t *)addrs->values[0])->ip,
							((zbx_addr_t *)addrs->values[0])->port);
				}
				parse_list_of_checks(s.buffer, ((zbx_addr_t *)addrs->values[0])->ip,
						((zbx_addr_t *)addrs->values[0])->port, config_revision_local);
			}
			else
			{
				/* server is unaware if configuration is actually delivered and saves session */
				*config_revision_local = 0;
				zabbix_log(level, "Unable to receive from [%s]:%d [%s]",
						((zbx_addr_t *)addrs->values[0])->ip,
						((zbx_addr_t *)addrs->values[0])->port, zbx_socket_strerror());
			}
		}
		else
		{
			zabbix_log(level, "Unable to send to [%s]:%d [%s]",
					((zbx_addr_t *)addrs->values[0])->ip, ((zbx_addr_t *)addrs->values[0])->port,
					zbx_socket_strerror());
		}

		zbx_tcp_close(&s);
	}

	if (SUCCEED != ret && SUCCEED == last_ret)
		zabbix_log(LOG_LEVEL_WARNING, "Active check configuration update started to fail");

	last_ret = ret;

	zbx_json_free(&json);

	zabbix_log(LOG_LEVEL_DEBUG, "End of %s():%s", __func__, zbx_result_string(ret));

	return ret;
}

/******************************************************************************
 *                                                                            *
 * Purpose: Check whether JSON response is SUCCEED                            *
 *                                                                            *
 * Parameters: JSON response from Zabbix trapper                              *
 *                                                                            *
 * Return value:  SUCCEED - processed successfully                            *
 *                FAIL - an error occurred                                    *
 *                                                                            *
 * Comments: zabbix_sender has almost the same function!                      *
 *                                                                            *
 ******************************************************************************/
static int	check_response(char *response)
{
	struct zbx_json_parse	jp;
	char			value[MAX_STRING_LEN];
	char			info[MAX_STRING_LEN];
	int			ret;

	zabbix_log(LOG_LEVEL_DEBUG, "In %s() response:'%s'", __func__, response);

	ret = zbx_json_open(response, &jp);

	if (SUCCEED == ret)
		ret = zbx_json_value_by_name(&jp, ZBX_PROTO_TAG_RESPONSE, value, sizeof(value), NULL);

	if (SUCCEED == ret && 0 != strcmp(value, ZBX_PROTO_VALUE_SUCCESS))
		ret = FAIL;

	if (SUCCEED == ret && SUCCEED == zbx_json_value_by_name(&jp, ZBX_PROTO_TAG_INFO, info, sizeof(info), NULL))
		zabbix_log(LOG_LEVEL_DEBUG, "info from server: '%s'", info);

	zabbix_log(LOG_LEVEL_DEBUG, "End of %s():%s", __func__, zbx_result_string(ret));

	return ret;
}

/******************************************************************************
 *                                                                            *
 * Purpose: Send value stored in the buffer to Zabbix server                  *
 *                                                                            *
 * Parameters:                                                                *
 *   addrs          - [IN] vector with a pair of Zabbix server IP or          *
 *                             Hostname and port number                       *
 *   prep_vec       - [IN/OUT] vector with data for writing into              *
 *                                 persistent files                           *
 *   zbx_config_tls - [IN]                                                    *
 *                                                                            *
 * Return value: SUCCEED if:                                                  *
 *                    - no need to send data now (buffer empty or has enough  *
 *                      free elements, or recently sent)                      *
 *                    - data successfully sent to server (proxy)              *
 *               FAIL - error when sending data                               *
 *                                                                            *
 ******************************************************************************/
static int	send_buffer(zbx_vector_ptr_t *addrs, zbx_vector_pre_persistent_t *prep_vec,
		const zbx_config_tls_t *zbx_config_tls)
{
	ZBX_ACTIVE_BUFFER_ELEMENT	*el;
	int				ret = SUCCEED, i, now, level;
	zbx_timespec_t			ts;
	zbx_socket_t			s;
	struct zbx_json 		json;

	zabbix_log(LOG_LEVEL_DEBUG, "In %s() host:'%s' port:%d entries:%d/%d",
			__func__, ((zbx_addr_t *)addrs->values[0])->ip, ((zbx_addr_t *)addrs->values[0])->port,
			buffer.count, CONFIG_BUFFER_SIZE);

	if (0 == buffer.count)
		goto ret;

	now = (int)time(NULL);

	if (CONFIG_BUFFER_SIZE / 2 > buffer.pcount && CONFIG_BUFFER_SIZE > buffer.count &&
			CONFIG_BUFFER_SEND > now - buffer.lastsent)
	{
		zabbix_log(LOG_LEVEL_DEBUG, "%s() now:%d lastsent:%d now-lastsent:%d BufferSend:%d; will not send now",
				__func__, now, buffer.lastsent, now - buffer.lastsent, CONFIG_BUFFER_SEND);
		goto ret;
	}

	zbx_json_init(&json, ZBX_JSON_STAT_BUF_LEN);
	zbx_json_addstring(&json, ZBX_PROTO_TAG_REQUEST, ZBX_PROTO_VALUE_AGENT_DATA, ZBX_JSON_TYPE_STRING);
	zbx_json_addstring(&json, ZBX_PROTO_TAG_SESSION, session_token, ZBX_JSON_TYPE_STRING);
	zbx_json_addarray(&json, ZBX_PROTO_TAG_DATA);

	for (i = 0; i < buffer.count; i++)
	{
		el = &buffer.data[i];

		zbx_json_addobject(&json, NULL);
		zbx_json_addstring(&json, ZBX_PROTO_TAG_HOST, el->host, ZBX_JSON_TYPE_STRING);
		zbx_json_addstring(&json, ZBX_PROTO_TAG_KEY, el->key, ZBX_JSON_TYPE_STRING);

		if (NULL != el->value)
			zbx_json_addstring(&json, ZBX_PROTO_TAG_VALUE, el->value, ZBX_JSON_TYPE_STRING);

		if (ITEM_STATE_NOTSUPPORTED == el->state)
		{
			zbx_json_adduint64(&json, ZBX_PROTO_TAG_STATE, ITEM_STATE_NOTSUPPORTED);
		}
		else
		{
			/* add item meta information only for items in normal state */
			if (0 != (ZBX_METRIC_FLAG_LOG & el->flags))
				zbx_json_adduint64(&json, ZBX_PROTO_TAG_LASTLOGSIZE, el->lastlogsize);
			if (0 != (ZBX_METRIC_FLAG_LOG_LOGRT & el->flags))
				zbx_json_adduint64(&json, ZBX_PROTO_TAG_MTIME, el->mtime);
		}

		if (0 != el->timestamp)
			zbx_json_adduint64(&json, ZBX_PROTO_TAG_LOGTIMESTAMP, el->timestamp);

		if (NULL != el->source)
			zbx_json_addstring(&json, ZBX_PROTO_TAG_LOGSOURCE, el->source, ZBX_JSON_TYPE_STRING);

		if (0 != el->severity)
			zbx_json_adduint64(&json, ZBX_PROTO_TAG_LOGSEVERITY, el->severity);

		if (0 != el->logeventid)
			zbx_json_adduint64(&json, ZBX_PROTO_TAG_LOGEVENTID, el->logeventid);

		zbx_json_adduint64(&json, ZBX_PROTO_TAG_ID, el->id);

		zbx_json_adduint64(&json, ZBX_PROTO_TAG_CLOCK, el->ts.sec);
		zbx_json_adduint64(&json, ZBX_PROTO_TAG_NS, el->ts.ns);
		zbx_json_close(&json);
	}

	zbx_json_close(&json);

	level = 0 == buffer.first_error ? LOG_LEVEL_WARNING : LOG_LEVEL_DEBUG;

	if (SUCCEED == (ret = zbx_connect_to_server(&s, CONFIG_SOURCE_IP, addrs, MIN(buffer.count * CONFIG_TIMEOUT, 60),
			CONFIG_TIMEOUT, 0, level, zbx_config_tls)))
	{
		zbx_timespec(&ts);
		zbx_json_adduint64(&json, ZBX_PROTO_TAG_CLOCK, ts.sec);
		zbx_json_adduint64(&json, ZBX_PROTO_TAG_NS, ts.ns);

		zabbix_log(LOG_LEVEL_DEBUG, "JSON before sending [%s]", json.buffer);

		if (SUCCEED == (ret = zbx_tcp_send(&s, json.buffer)))
		{
			if (SUCCEED == (ret = zbx_tcp_recv(&s)))
			{
				zabbix_log(LOG_LEVEL_DEBUG, "JSON back [%s]", s.buffer);

				if (NULL == s.buffer || SUCCEED != check_response(s.buffer))
				{
					ret = FAIL;
					zabbix_log(LOG_LEVEL_DEBUG, "NOT OK");
				}
				else
					zabbix_log(LOG_LEVEL_DEBUG, "OK");
			}
			else
			{
				zabbix_log(level, "Unable to receive from [%s]:%d [%s]",
						((zbx_addr_t *)addrs->values[0])->ip,
						((zbx_addr_t *)addrs->values[0])->port,
						zbx_socket_strerror());
			}
		}
		else
		{
			zabbix_log(level, "Unable to send to [%s]:%d [%s]",
					((zbx_addr_t *)addrs->values[0])->ip, ((zbx_addr_t *)addrs->values[0])->port,
					zbx_socket_strerror());
		}

		zbx_tcp_close(&s);
	}

	zbx_json_free(&json);

	if (SUCCEED == ret)
	{
#if !defined(_WINDOWS) && !defined(__MINGW32__)
		zbx_write_persistent_files(prep_vec);
		zbx_clean_pre_persistent_elements(prep_vec);
#else
		ZBX_UNUSED(prep_vec);
#endif
		/* free buffer */
		for (i = 0; i < buffer.count; i++)
		{
			el = &buffer.data[i];

			zbx_free(el->host);
			zbx_free(el->key);
			zbx_free(el->value);
			zbx_free(el->source);
		}
		buffer.count = 0;
		buffer.pcount = 0;
		buffer.lastsent = now;
		if (0 != buffer.first_error)
		{
			zabbix_log(LOG_LEVEL_WARNING, "active check data upload to [%s:%hu] is working again",
					((zbx_addr_t *)addrs->values[0])->ip, ((zbx_addr_t *)addrs->values[0])->port);
			buffer.first_error = 0;
		}
	}
	else
	{
		if (0 == buffer.first_error)
		{
			zabbix_log(LOG_LEVEL_WARNING, "Active check data upload started to fail");
			buffer.first_error = now;
		}
	}
ret:
	zabbix_log(LOG_LEVEL_DEBUG, "End of %s():%s", __func__, zbx_result_string(ret));

	return ret;
}

/******************************************************************************
 *                                                                            *
 * Purpose: Buffer new value or send the whole buffer to the server           *
 *                                                                            *
 * Parameters:                                                                *
 *   addrs          - in C agent - vector with a pair of Zabbix server        *
 *                           IP or Hostname and port number. In Agent2 it is  *
 *                           not used (NULL).                                 *
 *   agent2_result  - NULL in C agent. In Agent2 it is used for               *
 *                             passing address of buffer where to store       *
 *                             matching log records. It is here to have the   *
 *                             same function prototype as in Agent2.          *
 *   host           - name of host in Zabbix database                         *
 *   key            - name of metric                                          *
 *   value          - key value or error message why an item became           *
 *                           NOTSUPPORTED                                     *
 *   state          - ITEM_STATE_NORMAL or ITEM_STATE_NOTSUPPORTED            *
 *   lastlogsize    - size of read logfile                                    *
 *   mtime          - time of last file modification                          *
 *   timestamp      - timestamp of read value                                 *
 *   source         - name of logged data source                              *
 *   severity       - severity of logged data sources                         *
 *   logeventid     - the application-specific identifier for                 *
 *                           the event; used for monitoring of Windows        *
 *                           event logs                                       *
 *   flags          - metric flags                                            *
 *   zbx_config_tls - [IN]                                                    *
 *                                                                            *
 * Return value: returns SUCCEED on successful parsing,                       *
 *               FAIL on other cases                                          *
 *                                                                            *
 * Comments: ATTENTION! This function's address and pointers to arguments     *
 *           are described in Zabbix defined type "zbx_process_value_func_t"  *
 *           and used when calling process_log(), process_logrt() and         *
 *           zbx_read2(). If you ever change this process_value() arguments   *
 *           or return value do not forget to synchronize changes with the    *
 *           defined type "zbx_process_value_func_t" and implementations of   *
 *           process_log(), process_logrt(), zbx_read2() and their callers.   *
 *                                                                            *
 ******************************************************************************/
static int	process_value(zbx_vector_ptr_t *addrs, zbx_vector_ptr_t *agent2_result, const char *host,
		const char *key, const char *value, unsigned char state, zbx_uint64_t *lastlogsize,
		const int *mtime, const unsigned long *timestamp, const char *source,
		const unsigned short *severity, const unsigned long *logeventid, unsigned char flags,
		const zbx_config_tls_t *zbx_config_tls)
{
	ZBX_ACTIVE_BUFFER_ELEMENT	*el = NULL;
	int				i, ret = FAIL;
	size_t				sz;

	ZBX_UNUSED(agent2_result);

	if (SUCCEED == ZBX_CHECK_LOG_LEVEL(LOG_LEVEL_DEBUG))
	{
		if (NULL != lastlogsize)
		{
			zabbix_log(LOG_LEVEL_DEBUG, "In %s() key:'%s:%s' lastlogsize:" ZBX_FS_UI64 " value:'%s'",
					__func__, host, key, *lastlogsize, ZBX_NULL2STR(value));
		}
		else
		{
			/* log a dummy lastlogsize to keep the same record format for simpler parsing */
			zabbix_log(LOG_LEVEL_DEBUG, "In %s() key:'%s:%s' lastlogsize:null value:'%s'",
					__func__, host, key, ZBX_NULL2STR(value));
		}
	}

	/* do not send data from buffer if host/key are the same as previous unless buffer is full already */
	if (0 < buffer.count)
	{
		el = &buffer.data[buffer.count - 1];

		if ((0 != (flags & ZBX_METRIC_FLAG_PERSISTENT) && CONFIG_BUFFER_SIZE / 2 <= buffer.pcount) ||
				CONFIG_BUFFER_SIZE <= buffer.count ||
				0 != strcmp(el->key, key) || 0 != strcmp(el->host, host))
		{
			send_buffer(addrs, &pre_persistent_vec, zbx_config_tls);
		}
	}

	if (0 != (ZBX_METRIC_FLAG_PERSISTENT & flags) && CONFIG_BUFFER_SIZE / 2 <= buffer.pcount)
	{
		zabbix_log(LOG_LEVEL_WARNING, "buffer is full, cannot store persistent value");
		goto out;
	}

	if (CONFIG_BUFFER_SIZE > buffer.count)
	{
		zabbix_log(LOG_LEVEL_DEBUG, "buffer: new element %d", buffer.count);
		el = &buffer.data[buffer.count];
		buffer.count++;
	}
	else
	{
		if (0 == (ZBX_METRIC_FLAG_PERSISTENT & flags))
		{
			for (i = 0; i < buffer.count; i++)
			{
				el = &buffer.data[i];
				if (0 == strcmp(el->host, host) && 0 == strcmp(el->key, key))
					break;
			}
		}

		if (0 != (ZBX_METRIC_FLAG_PERSISTENT & flags) || i == buffer.count)
		{
			for (i = 0; i < buffer.count; i++)
			{
				el = &buffer.data[i];
				if (0 == (ZBX_METRIC_FLAG_PERSISTENT & el->flags))
					break;
			}
		}

		if (NULL != el)
		{
			zabbix_log(LOG_LEVEL_DEBUG, "remove element [%d] Key:'%s:%s'", i, el->host, el->key);

			zbx_free(el->host);
			zbx_free(el->key);
			zbx_free(el->value);
			zbx_free(el->source);
		}

		sz = (size_t)(CONFIG_BUFFER_SIZE - i - 1) * sizeof(ZBX_ACTIVE_BUFFER_ELEMENT);
		memmove(&buffer.data[i], &buffer.data[i + 1], sz);

		zabbix_log(LOG_LEVEL_DEBUG, "buffer full: new element %d", buffer.count - 1);

		el = &buffer.data[CONFIG_BUFFER_SIZE - 1];
	}

	memset(el, 0, sizeof(ZBX_ACTIVE_BUFFER_ELEMENT));
	el->host = zbx_strdup(NULL, host);
	el->key = zbx_strdup(NULL, key);
	if (NULL != value)
		el->value = zbx_strdup(NULL, value);
	el->state = state;

	if (NULL != source)
		el->source = strdup(source);
	if (NULL != severity)
		el->severity = *severity;
	if (NULL != lastlogsize)
		el->lastlogsize = *lastlogsize;
	if (NULL != mtime)
		el->mtime = *mtime;
	if (NULL != timestamp)
		el->timestamp = *timestamp;
	if (NULL != logeventid)
		el->logeventid = (int)*logeventid;

	zbx_timespec(&el->ts);
	el->flags = flags;
	el->id = ++last_valueid;

	if (0 != (ZBX_METRIC_FLAG_PERSISTENT & flags))
		buffer.pcount++;

	/* If conditions are met then send buffer now. It is necessary for synchronization */
	/* between sending data to server and writing of persistent files. */
	if ((0 != (flags & ZBX_METRIC_FLAG_PERSISTENT) && CONFIG_BUFFER_SIZE / 2 <= buffer.pcount) ||
			CONFIG_BUFFER_SIZE <= buffer.count)
	{
		send_buffer(addrs, &pre_persistent_vec, zbx_config_tls);
	}

	ret = SUCCEED;
out:
	zabbix_log(LOG_LEVEL_DEBUG, "End of %s():%s", __func__, zbx_result_string(ret));

	return ret;
}

static int	need_meta_update(ZBX_ACTIVE_METRIC *metric, zbx_uint64_t lastlogsize_sent, int mtime_sent,
		unsigned char old_state, zbx_uint64_t lastlogsize_last, int mtime_last)
{
	int	ret = FAIL;

	zabbix_log(LOG_LEVEL_DEBUG, "In %s() key:%s", __func__, metric->key);

	if (0 != (ZBX_METRIC_FLAG_LOG & metric->flags))
	{
		/* meta information update is needed if:                                              */
		/* - lastlogsize or mtime changed since we last sent within this check                */
		/* - nothing was sent during this check and state changed from notsupported to normal */
		/* - nothing was sent during this check and it's a new metric                         */
		if (lastlogsize_sent != metric->lastlogsize || mtime_sent != metric->mtime ||
				(lastlogsize_last == lastlogsize_sent && mtime_last == mtime_sent &&
						(old_state != metric->state ||
						0 != (ZBX_METRIC_FLAG_NEW & metric->flags))))
		{
			/* needs meta information update */
			ret = SUCCEED;
		}
	}

	zabbix_log(LOG_LEVEL_DEBUG, "End of %s():%s", __func__, zbx_result_string(ret));

	return ret;
}

#if !defined(_WINDOWS) && !defined(__MINGW32__)
static int	process_eventlog_check(zbx_vector_ptr_t *addrs, zbx_vector_ptr_t *agent2_result,
		zbx_vector_ptr_t *regular_expressions, ZBX_ACTIVE_METRIC *metric,
		zbx_process_value_func_t process_value_cb, zbx_uint64_t *lastlogsize_sent,
		const zbx_config_tls_t *zbx_config_tls, char **error)
{
	ZBX_UNUSED(addrs);
	ZBX_UNUSED(agent2_result);
	ZBX_UNUSED(regular_expressions);
	ZBX_UNUSED(metric);
	ZBX_UNUSED(process_value_cb);
	ZBX_UNUSED(lastlogsize_sent);
	ZBX_UNUSED(error);
	ZBX_UNUSED(zbx_config_tls);

	return FAIL;
}
#else
int	process_eventlog_check(zbx_vector_ptr_t *addrs, zbx_vector_ptr_t *agent2_result, zbx_vector_ptr_t *regexps,
		ZBX_ACTIVE_METRIC *metric, zbx_process_value_func_t process_value_cb, zbx_uint64_t *lastlogsize_sent,
		const zbx_config_tls_t *zbx_config_tls, char **error);
#endif

static int	process_common_check(zbx_vector_ptr_t *addrs, ZBX_ACTIVE_METRIC *metric,
		const zbx_config_tls_t *zbx_config_tls, char **error)
{
	int		ret;
	AGENT_RESULT	result;
	char		**pvalue;

	init_result(&result);

	if (SUCCEED != (ret = process(metric->key, 0, &result)))
	{
		if (NULL != (pvalue = GET_MSG_RESULT(&result)))
			*error = zbx_strdup(*error, *pvalue);
		goto out;
	}

	if (NULL != (pvalue = GET_TEXT_RESULT(&result)))
	{
		zabbix_log(LOG_LEVEL_DEBUG, "for key [%s] received value [%s]", metric->key, *pvalue);

		process_value(addrs, NULL, CONFIG_HOSTNAME, metric->key_orig, *pvalue, ITEM_STATE_NORMAL, NULL, NULL,
				NULL, NULL, NULL, NULL, metric->flags, zbx_config_tls);
	}
out:
	free_result(&result);

	return ret;
}

#if !defined(_WINDOWS) && !defined(__MINGW32__)
/******************************************************************************
 *                                                                            *
 * Purpose: initialize an element of preparation vector with available data   *
 *                                                                            *
 * Parameters: lastlogsize   - [IN] lastlogize value to write into persistent *
 *                                  data file                                 *
 *             mtime         - [IN] mtime value to write into persistent data *
 *                                  file                                      *
 *             prep_vec_elem - [IN/OUT] element of vector to initialize       *
 *                                                                            *
 * Comments: this is a minimal initialization for using before sending status *
 *           updates or meta-data. It initializes only 2 attributes to be     *
 *           usable without any data about log files.                         *
 *                                                                            *
 ******************************************************************************/
static void	zbx_minimal_init_prep_vec_data(zbx_uint64_t lastlogsize, int mtime, zbx_pre_persistent_t *prep_vec_elem)
{
	if (NULL != prep_vec_elem->filename)
		zbx_free(prep_vec_elem->filename);	/* filename == NULL should be checked when preparing JSON */
							/* for writing as most attributes are not initialized */
	prep_vec_elem->processed_size = lastlogsize;
	prep_vec_elem->mtime = mtime;
}

static void	zbx_fill_prep_vec_element(zbx_vector_pre_persistent_t *prep_vec, const char *key,
		const char *persistent_file_name, const struct st_logfile *logfile, const zbx_uint64_t lastlogsize,
		const int mtime)
{
	/* index in preparation vector */
	int	idx = zbx_find_or_create_prep_vec_element(prep_vec, key, persistent_file_name);

	if (NULL != logfile)
	{
		zbx_init_prep_vec_data(logfile, prep_vec->values + idx);
		zbx_update_prep_vec_data(logfile, logfile->processed_size, prep_vec->values + idx);
	}
	else
		zbx_minimal_init_prep_vec_data(lastlogsize, mtime, prep_vec->values + idx);
}
#endif	/* not WINDOWS, not __MINGW32__ */

static void	process_active_checks(zbx_vector_ptr_t *addrs, const zbx_config_tls_t *zbx_config_tls)
{
	char	*error = NULL;
	int	i, now;

	zabbix_log(LOG_LEVEL_DEBUG, "In %s() server:'%s' port:%hu", __func__, ((zbx_addr_t *)addrs->values[0])->ip,
			((zbx_addr_t *)addrs->values[0])->port);

	now = (int)time(NULL);

	for (i = 0; i < active_metrics.values_num; i++)
	{
		zbx_uint64_t		lastlogsize_last, lastlogsize_sent;
		int			mtime_last, mtime_sent, ret;
		ZBX_ACTIVE_METRIC	*metric = (ZBX_ACTIVE_METRIC *)active_metrics.values[i];

		if (metric->nextcheck > now)
			continue;

		/* for meta information update we need to know if something was sent at all during the check */
		lastlogsize_last = metric->lastlogsize;
		mtime_last = metric->mtime;

		lastlogsize_sent = metric->lastlogsize;
		mtime_sent = metric->mtime;

		/* before processing make sure refresh is not 0 to avoid overload */
		if (0 == metric->refresh)
		{
			ret = FAIL;
			metric->refresh = SEC_PER_YEAR;
			error = zbx_strdup(error, "Incorrect update interval.");
		}
		else if (0 != ((ZBX_METRIC_FLAG_LOG_LOG | ZBX_METRIC_FLAG_LOG_LOGRT) & metric->flags))
		{
			ret = process_log_check(addrs, NULL, &regexps, metric, process_value, &lastlogsize_sent,
					&mtime_sent, &error, &pre_persistent_vec, zbx_config_tls);
		}
		else if (0 != (ZBX_METRIC_FLAG_LOG_EVENTLOG & metric->flags))
		{
			ret = process_eventlog_check(addrs, NULL, &regexps, metric, process_value, &lastlogsize_sent,
					zbx_config_tls, &error);
		}
		else
			ret = process_common_check(addrs, metric, zbx_config_tls, &error);

		if (SUCCEED != ret)
		{
			const char	*perror = (NULL != error ? error : ZBX_NOTSUPPORTED_MSG);

			metric->state = ITEM_STATE_NOTSUPPORTED;
			metric->error_count = 0;
			metric->processed_bytes = 0;

			zabbix_log(LOG_LEVEL_WARNING, "active check \"%s\" is not supported: %s", metric->key, perror);
#if !defined(_WINDOWS) && !defined(__MINGW32__)
			/* only for log*[] items */
			if (0 != ((ZBX_METRIC_FLAG_LOG_LOG | ZBX_METRIC_FLAG_LOG_LOGRT) & metric->flags) &&
					NULL != metric->persistent_file_name)
			{
				const struct st_logfile	*logfile = NULL;

				if (0 < metric->logfiles_num)
				{
					logfile = find_last_processed_file_in_logfiles_list(metric->logfiles,
							metric->logfiles_num);
				}

				zbx_fill_prep_vec_element(&pre_persistent_vec, metric->key_orig,
						metric->persistent_file_name, logfile, metric->lastlogsize,
						metric->mtime);
			}
#endif
			process_value(addrs, NULL, CONFIG_HOSTNAME, metric->key_orig, perror, ITEM_STATE_NOTSUPPORTED,
					&metric->lastlogsize, &metric->mtime, NULL, NULL, NULL, NULL, metric->flags,
					zbx_config_tls);

			zbx_free(error);
		}
		else
		{
			if (0 == metric->error_count)
			{
				unsigned char	old_state = metric->state;

				if (ITEM_STATE_NOTSUPPORTED == metric->state)
				{
					/* item became supported */
					metric->state = ITEM_STATE_NORMAL;
				}

				if (SUCCEED == need_meta_update(metric, lastlogsize_sent, mtime_sent, old_state,
						lastlogsize_last, mtime_last))
				{
#if !defined(_WINDOWS) && !defined(__MINGW32__)
					if (NULL != metric->persistent_file_name)
					{
						const struct st_logfile	*logfile = NULL;

						if (0 < metric->logfiles_num)
						{
							logfile = find_last_processed_file_in_logfiles_list(
									metric->logfiles, metric->logfiles_num);
						}

						zbx_fill_prep_vec_element(&pre_persistent_vec, metric->key_orig,
								metric->persistent_file_name, logfile,
								metric->lastlogsize, metric->mtime);
					}
#endif
					/* meta information update */
					process_value(addrs, NULL, CONFIG_HOSTNAME, metric->key_orig, NULL,
							metric->state, &metric->lastlogsize, &metric->mtime, NULL, NULL,
							NULL, NULL, metric->flags, zbx_config_tls);
				}

				/* remove "new metric" flag */
				metric->flags &= ~ZBX_METRIC_FLAG_NEW;
			}
		}

		send_buffer(addrs, &pre_persistent_vec, zbx_config_tls);
		metric->nextcheck = (int)time(NULL) + metric->refresh;
	}

	zabbix_log(LOG_LEVEL_DEBUG, "End of %s()", __func__);
}

/******************************************************************************
 *                                                                            *
 * Purpose: update active check and send buffer schedule by the specified     *
 *          time delta                                                        *
 *                                                                            *
 * Parameters: delta - [IN] the time delta in seconds                         *
 *                                                                            *
 * Comments: This function is used to update checking and sending schedules   *
 *           if the system time was rolled back.                              *
 *                                                                            *
 ******************************************************************************/
static void	update_schedule(int delta)
{
	int	i;

	for (i = 0; i < active_metrics.values_num; i++)
	{
		ZBX_ACTIVE_METRIC	*metric = (ZBX_ACTIVE_METRIC *)active_metrics.values[i];
		metric->nextcheck += delta;
	}

	buffer.lastsent += delta;
}

#ifndef _WINDOWS
static void	zbx_active_checks_sigusr_handler(int flags)
{
	if (ZBX_RTC_USER_PARAMETERS_RELOAD == ZBX_RTC_GET_MSG(flags))
		need_update_userparam = 1;
}
#endif

static void	send_heartbeat_msg(zbx_vector_ptr_t *addrs, const zbx_config_tls_t *zbx_config_tls)
{
	static ZBX_THREAD_LOCAL int	last_ret = SUCCEED;
	int				ret, level;
	zbx_socket_t			s;
	struct zbx_json			json;

	zabbix_log(LOG_LEVEL_DEBUG, "In %s()", __func__);

	zbx_json_init(&json, ZBX_JSON_STAT_BUF_LEN);

	zbx_json_addstring(&json, ZBX_PROTO_TAG_REQUEST, ZBX_PROTO_VALUE_ACTIVE_CHECK_HEARTBEAT, ZBX_JSON_TYPE_STRING);
	zbx_json_addstring(&json, ZBX_PROTO_TAG_HOST, CONFIG_HOSTNAME, ZBX_JSON_TYPE_STRING);
	zbx_json_addint64(&json, ZBX_PROTO_TAG_HEARTBEAT_FREQ, CONFIG_HEARTBEAT_FREQUENCY);

	level = SUCCEED != last_ret ? LOG_LEVEL_DEBUG : LOG_LEVEL_WARNING;

	if (SUCCEED == (ret = zbx_connect_to_server(&s, CONFIG_SOURCE_IP, addrs, CONFIG_TIMEOUT, CONFIG_TIMEOUT,
			0, level, zbx_config_tls)))
	{
		zabbix_log(LOG_LEVEL_DEBUG, "sending [%s]", json.buffer);

		if (SUCCEED == (ret = zbx_tcp_send(&s, json.buffer)))
		{
			(void)zbx_tcp_recv(&s);	/* allow Zabbix server or Zabbix proxy to close connection */

			if (last_ret == FAIL)
			{
				zabbix_log(LOG_LEVEL_WARNING, "Successfully sent heartbeat message to [%s]:%d",
						((zbx_addr_t *)addrs->values[0])->ip,
						((zbx_addr_t *)addrs->values[0])->port);
			}
		}
	}

	if (SUCCEED != ret)
	{
		zabbix_log(level, "Unable to send heartbeat message to [%s]:%d [%s]",
				((zbx_addr_t *)addrs->values[0])->ip, ((zbx_addr_t *)addrs->values[0])->port,
				zbx_socket_strerror());
	}

	zbx_tcp_close(&s);
	last_ret = ret;

	zabbix_log(LOG_LEVEL_DEBUG, "Out %s()", __func__);
}

ZBX_THREAD_ENTRY(active_checks_thread, args)
{
<<<<<<< HEAD
	ZBX_THREAD_ACTIVECHK_ARGS activechk_args;

	time_t			nextcheck = 0, nextrefresh = 0, nextsend = 0, now, delta, lastcheck = 0, heartbeat_nextcheck = 0;
	zbx_uint32_t		config_revision_local = 0;
=======
	zbx_thread_activechk_args	activechk_args, *activechks_args_in;
	time_t				nextcheck = 0, nextrefresh = 0, nextsend = 0, now, delta, lastcheck = 0,
					heartbeat_nextcheck = 0;
>>>>>>> 67a770f2

	assert(args);
	assert(((zbx_thread_args_t *)args)->args);
	activechks_args_in = (zbx_thread_activechk_args *)((((zbx_thread_args_t *)args))->args);
	process_type = ((zbx_thread_args_t *)args)->process_type;
	server_num = ((zbx_thread_args_t *)args)->server_num;
	process_num = ((zbx_thread_args_t *)args)->process_num;

	zabbix_log(LOG_LEVEL_INFORMATION, "%s #%d started [%s #%d]",
			get_program_type_string(activechks_args_in->zbx_get_program_type_cb_arg()),
			server_num, get_process_type_string(process_type), process_num);


	zbx_vector_ptr_create(&activechk_args.addrs);

	zbx_addr_copy(&activechk_args.addrs, &(activechks_args_in->addrs));
	CONFIG_HOSTNAME = zbx_strdup(NULL, activechks_args_in->hostname);

	zbx_free(args);

	session_token = zbx_create_token(0);

#if defined(HAVE_GNUTLS) || defined(HAVE_OPENSSL)
	zbx_tls_init_child(activechks_args_in->zbx_config_tls, activechks_args_in->zbx_get_program_type_cb_arg);
#endif
	init_active_metrics();

#ifndef _WINDOWS
	zbx_set_sigusr_handler(zbx_active_checks_sigusr_handler);
#endif

	if (0 != CONFIG_HEARTBEAT_FREQUENCY)
		heartbeat_nextcheck = time(NULL);

	while (ZBX_IS_RUNNING())
	{
#ifndef _WINDOWS
		if (1 == need_update_userparam)
		{
			zbx_setproctitle("active checks #%d [reloading user parameters]", process_num);
			reload_user_parameters(process_type, process_num);
			need_update_userparam = 0;
		}
#endif

		zbx_update_env(zbx_time());

		if ((now = time(NULL)) >= nextsend)
		{
			send_buffer(&activechk_args.addrs, &pre_persistent_vec, activechks_args_in->zbx_config_tls);
			nextsend = time(NULL) + 1;
		}

		if (heartbeat_nextcheck != 0 && now >= heartbeat_nextcheck)
		{
			heartbeat_nextcheck = now + CONFIG_HEARTBEAT_FREQUENCY;
			send_heartbeat_msg(&activechk_args.addrs, activechks_args_in->zbx_config_tls);
		}

		if (now >= nextrefresh)
		{
			zbx_setproctitle("active checks #%d [getting list of active checks]", process_num);

<<<<<<< HEAD
			if (FAIL == refresh_active_checks(&activechk_args.addrs, &config_revision_local))
=======
			if (FAIL == refresh_active_checks(&activechk_args.addrs, activechks_args_in->zbx_config_tls))
>>>>>>> 67a770f2
			{
				nextrefresh = time(NULL) + 60;
			}
			else
			{
				nextrefresh = time(NULL) + CONFIG_REFRESH_ACTIVE_CHECKS;
				nextcheck = 0;
			}
#if !defined(_WINDOWS) && !defined(__MINGW32__)
			zbx_remove_inactive_persistent_files(&persistent_inactive_vec);
#endif
		}

		if (now >= nextcheck && CONFIG_BUFFER_SIZE / 2 > buffer.pcount)
		{
			zbx_setproctitle("active checks #%d [processing active checks]", process_num);

			process_active_checks(&activechk_args.addrs, activechks_args_in->zbx_config_tls);

			if (CONFIG_BUFFER_SIZE / 2 <= buffer.pcount)	/* failed to complete processing active checks */
				continue;

			nextcheck = get_min_nextcheck();
			if (FAIL == nextcheck)
				nextcheck = time(NULL) + 60;
		}
		else
		{
			if (0 > (delta = now - lastcheck))
			{
				zabbix_log(LOG_LEVEL_WARNING, "the system time has been pushed back,"
						" adjusting active check schedule");
				update_schedule((int)delta);
				nextcheck += delta;
				nextsend += delta;
				nextrefresh += delta;

				if (0 != heartbeat_nextcheck)
					heartbeat_nextcheck += delta;
			}

			zbx_setproctitle("active checks #%d [idle 1 sec]", process_num);
			zbx_sleep(1);
		}

		lastcheck = now;
	}

	zbx_free(session_token);

#ifdef _WINDOWS
	zbx_vector_ptr_clear_ext(&activechk_args.addrs, (zbx_clean_func_t)zbx_addr_free);
	zbx_vector_ptr_destroy(&activechk_args.addrs);
	free_active_metrics();

	ZBX_DO_EXIT();

	zbx_thread_exit(EXIT_SUCCESS);
#else
	zbx_setproctitle("%s #%d [terminated]", get_process_type_string(process_type), process_num);

	while (1)
		zbx_sleep(SEC_PER_MIN);
#endif
}<|MERGE_RESOLUTION|>--- conflicted
+++ resolved
@@ -606,11 +606,8 @@
  *               FAIL on other cases                                          *
  *                                                                            *
  ******************************************************************************/
-<<<<<<< HEAD
-static int	refresh_active_checks(zbx_vector_ptr_t *addrs, zbx_uint32_t *config_revision_local)
-=======
-static int	refresh_active_checks(zbx_vector_ptr_t *addrs, const zbx_config_tls_t *zbx_config_tls)
->>>>>>> 67a770f2
+static int	refresh_active_checks(zbx_vector_ptr_t *addrs, const zbx_config_tls_t *zbx_config_tls,
+		zbx_uint32_t *config_revision_local)
 {
 	static ZBX_THREAD_LOCAL int	last_ret = SUCCEED;
 	int				ret, level;
@@ -1441,16 +1438,10 @@
 
 ZBX_THREAD_ENTRY(active_checks_thread, args)
 {
-<<<<<<< HEAD
-	ZBX_THREAD_ACTIVECHK_ARGS activechk_args;
-
-	time_t			nextcheck = 0, nextrefresh = 0, nextsend = 0, now, delta, lastcheck = 0, heartbeat_nextcheck = 0;
-	zbx_uint32_t		config_revision_local = 0;
-=======
 	zbx_thread_activechk_args	activechk_args, *activechks_args_in;
 	time_t				nextcheck = 0, nextrefresh = 0, nextsend = 0, now, delta, lastcheck = 0,
 					heartbeat_nextcheck = 0;
->>>>>>> 67a770f2
+	zbx_uint32_t			config_revision_local = 0;
 
 	assert(args);
 	assert(((zbx_thread_args_t *)args)->args);
@@ -1514,11 +1505,8 @@
 		{
 			zbx_setproctitle("active checks #%d [getting list of active checks]", process_num);
 
-<<<<<<< HEAD
-			if (FAIL == refresh_active_checks(&activechk_args.addrs, &config_revision_local))
-=======
-			if (FAIL == refresh_active_checks(&activechk_args.addrs, activechks_args_in->zbx_config_tls))
->>>>>>> 67a770f2
+			if (FAIL == refresh_active_checks(&activechk_args.addrs, activechks_args_in->zbx_config_tls,
+					&config_revision_local))
 			{
 				nextrefresh = time(NULL) + 60;
 			}
