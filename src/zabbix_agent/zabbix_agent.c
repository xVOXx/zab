/*
** Zabbix
** Copyright (C) 2000-2011 Zabbix SIA
**
** This program is free software; you can redistribute it and/or modify
** it under the terms of the GNU General Public License as published by
** the Free Software Foundation; either version 2 of the License, or
** (at your option) any later version.
**
** This program is distributed in the hope that it will be useful,
** but WITHOUT ANY WARRANTY; without even the implied warranty of
** MERCHANTABILITY or FITNESS FOR A PARTICULAR PURPOSE.  See the
** GNU General Public License for more details.
**
** You should have received a copy of the GNU General Public License
** along with this program; if not, write to the Free Software
** Foundation, Inc., 675 Mass Ave, Cambridge, MA 02139, USA.
**/

#include "common.h"
#include "comms.h"
#include "cfg.h"
#include "log.h"
#include "sysinfo.h"
#include "zbxconf.h"
#include "zbxgetopt.h"
#include "alias.h"

const char	*progname = NULL;
const char	title_message[] = "Zabbix Agent";
const char	usage_message[] = "[-Vhp] [-c <file>] [-t <item>]";
#ifndef HAVE_GETOPT_LONG
const char	*help_message[] = {
	"Options:",
	"  -c <file>     absolute path to the configuration file",
	"  -h            give this help",
	"  -V            display version number",
	"  -p            print supported items and exit",
	"  -t <item>     test specified item and exit",
	0 /* end of text */
};
#else
const char	*help_message[] = {
	"Options:",
	"  -c --config <file>  absolute path to the configuration file",
	"  -h --help           give this help",
	"  -V --version        display version number",
	"  -p --print          print supported items and exit",
	"  -t --test <item>    test specified item and exit",
	0 /* end of text */
};
#endif

struct zbx_option longopts[] =
{
	{"config",	1,	0,	'c'},
	{"help",	0,	0,	'h'},
	{"version",	0,	0,	'V'},
	{"print",	0,	0,	'p'},
	{"test",	1,	0,	't'},
	{0,0,0,0}
};

void	child_signal_handler( int sig )
{
	if( SIGALRM == sig )
	{
		signal( SIGALRM, child_signal_handler );
	}

	if( SIGQUIT == sig || SIGINT == sig || SIGTERM == sig )
	{
	}
	exit( FAIL );
}

static char	DEFAULT_CONFIG_FILE[] = "/etc/zabbix/zabbix_agent.conf";

<<<<<<< HEAD
static void    init_config()
{
	struct cfg_line cfg[] =
	{
/*               PARAMETER      ,VAR    ,FUNC,  TYPE(0i,1s),MANDATORY,MIN,MAX
*/
		{"Server",&CONFIG_HOSTS_ALLOWED,0,TYPE_STRING,PARM_MAND,0,0},
		{"Timeout",&CONFIG_TIMEOUT,0,TYPE_INT,PARM_OPT,1,30},
		{0}
	};

	parse_cfg_file(CONFIG_FILE, cfg);
}

=======
>>>>>>> a80a400b
int	main(int argc, char **argv)
{
	char		ch;
	int		task = ZBX_TASK_START;
	char		*TEST_METRIC = NULL;
	zbx_sock_t	s_in;
	zbx_sock_t	s_out;

	int		ret;
	char		**value, *command;

	AGENT_RESULT	result;

	memset(&result, 0, sizeof(AGENT_RESULT));

	progname = get_program_name(argv[0]);

/* Parse the command-line. */
	while ((ch = (char)zbx_getopt_long(argc, argv, "c:hVpt:", longopts, NULL)) != (char)EOF)
		switch (ch)
		{
			case 'c':
				CONFIG_FILE = strdup(zbx_optarg);
				break;
			case 'h':
				help();
				exit(-1);
				break;
			case 'V':
				version();
#ifdef _AIX
				tl_version();
#endif /* _AIX */
				exit(-1);
				break;
			case 'p':
				if (task == ZBX_TASK_START)
					task = ZBX_TASK_PRINT_SUPPORTED;
				break;
			case 't':
				if (task == ZBX_TASK_START)
				{
					task = ZBX_TASK_TEST_METRIC;
					TEST_METRIC = strdup(zbx_optarg);
				}
				break;
			default:
				task = ZBX_TASK_SHOW_USAGE;
				break;
		}

	if (CONFIG_FILE == NULL)
		CONFIG_FILE = DEFAULT_CONFIG_FILE;

	init_metrics();

	if (ZBX_TASK_START == task)
	{
		load_config();
		load_user_parameters(0);
	}

	/* Do not create debug files */
	zabbix_open_log(LOG_TYPE_SYSLOG, LOG_LEVEL_EMPTY, NULL);

	switch (task)
	{
		case ZBX_TASK_PRINT_SUPPORTED:
			load_user_parameters(1);
			test_parameters();
			exit(-1);
			break;
		case ZBX_TASK_TEST_METRIC:
			load_user_parameters(1);
			test_parameter(TEST_METRIC, PROCESS_TEST);
			exit(-1);
			break;
		case ZBX_TASK_SHOW_USAGE:
			usage();
			exit(-1);
			break;
	}

	signal(SIGINT,  child_signal_handler);
	signal(SIGTERM, child_signal_handler);
	signal(SIGQUIT, child_signal_handler);
	signal(SIGALRM, child_signal_handler);

	alarm(CONFIG_TIMEOUT);

	zbx_tcp_init(&s_in, (ZBX_SOCKET)fileno(stdin));
	zbx_tcp_init(&s_out, (ZBX_SOCKET)fileno(stdout));

	if( SUCCEED == (ret = zbx_tcp_check_security(&s_in, CONFIG_HOSTS_ALLOWED, 0)) )
	{
		if( SUCCEED == (ret = zbx_tcp_recv(&s_in, &command)) )
		{
			zbx_rtrim(command, "\r\n");

			zabbix_log(LOG_LEVEL_DEBUG, "Requested [%s]", command);

			init_result(&result);

			process(command, 0, &result);

			if( NULL == (value = GET_TEXT_RESULT(&result)) )
				value = GET_MSG_RESULT(&result);

			if(value)
			{
				zabbix_log(LOG_LEVEL_DEBUG, "Sending back [%s]", *value);

				ret = zbx_tcp_send(&s_out, *value);
			}

			free_result(&result);
		}

		if( FAIL == ret )
		{
			zabbix_log(LOG_LEVEL_DEBUG, "Processing error: %s", zbx_tcp_strerror());
		}
	}

	fflush(stdout);

	free_metrics();
	alias_list_free();

	alarm(0);

	zabbix_close_log();

	return SUCCEED;
}<|MERGE_RESOLUTION|>--- conflicted
+++ resolved
@@ -76,23 +76,6 @@
 
 static char	DEFAULT_CONFIG_FILE[] = "/etc/zabbix/zabbix_agent.conf";
 
-<<<<<<< HEAD
-static void    init_config()
-{
-	struct cfg_line cfg[] =
-	{
-/*               PARAMETER      ,VAR    ,FUNC,  TYPE(0i,1s),MANDATORY,MIN,MAX
-*/
-		{"Server",&CONFIG_HOSTS_ALLOWED,0,TYPE_STRING,PARM_MAND,0,0},
-		{"Timeout",&CONFIG_TIMEOUT,0,TYPE_INT,PARM_OPT,1,30},
-		{0}
-	};
-
-	parse_cfg_file(CONFIG_FILE, cfg);
-}
-
-=======
->>>>>>> a80a400b
 int	main(int argc, char **argv)
 {
 	char		ch;
