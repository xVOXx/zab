/*
** Zabbix
** Copyright (C) 2000-2011 Zabbix SIA
**
** This program is free software; you can redistribute it and/or modify
** it under the terms of the GNU General Public License as published by
** the Free Software Foundation; either version 2 of the License, or
** (at your option) any later version.
**
** This program is distributed in the hope that it will be useful,
** but WITHOUT ANY WARRANTY; without even the implied warranty of
** MERCHANTABILITY or FITNESS FOR A PARTICULAR PURPOSE.  See the
** GNU General Public License for more details.
**
** You should have received a copy of the GNU General Public License
** along with this program; if not, write to the Free Software
** Foundation, Inc., 51 Franklin Street, Fifth Floor, Boston, MA  02110-1301, USA.
**/

#include "common.h"
#include "comms.h"
#include "cfg.h"
#include "log.h"
#include "sysinfo.h"
#include "zbxconf.h"
#include "zbxgetopt.h"
#include "zbxmodules.h"
#include "alias.h"
#include "sighandler.h"
#include "threads.h"

const char	*progname = NULL;
const char	title_message[] = "Zabbix agent";
const char	usage_message[] = "[-Vhp] [-c <file>] [-t <item>]";

const char	*help_message[] = {
	"Options:",
	"  -c --config <file>  Absolute path to the configuration file",
	"  -p --print          Print known items and exit",
	"  -t --test <item>    Test specified item and exit",
	"  -h --help           Give this help",
	"  -V --version        Display version number",
	NULL	/* end of text */
};

static struct zbx_option	longopts[] =
{
	{"config",	1,	NULL,	'c'},
	{"help",	0,	NULL,	'h'},
	{"version",	0,	NULL,	'V'},
	{"print",	0,	NULL,	'p'},
	{"test",	1,	NULL,	't'},
	{NULL}
};

static char	DEFAULT_CONFIG_FILE[] = SYSCONFDIR "/zabbix_agent.conf";

/******************************************************************************
 *                                                                            *
 * Function: zbx_load_config                                                  *
 *                                                                            *
 * Purpose: load configuration from config file                               *
 *                                                                            *
 * Parameters: optional - do not produce error if config file missing         *
 *                                                                            *
 * Return value:                                                              *
 *                                                                            *
 * Author: Vladimir Levijev                                                   *
 *                                                                            *
 * Comments:                                                                  *
 *                                                                            *
 ******************************************************************************/
static void	zbx_load_config(int optional)
{
	struct cfg_line	cfg[] =
	{
		/* PARAMETER,			VAR,					TYPE,
			MANDATORY,	MIN,			MAX */
		{"Server",			&CONFIG_HOSTS_ALLOWED,			TYPE_STRING,
			PARM_MAND,	0,			0},
		{"Timeout",			&CONFIG_TIMEOUT,			TYPE_INT,
			PARM_OPT,	1,			30},
		{"UnsafeUserParameters",	&CONFIG_UNSAFE_USER_PARAMETERS,		TYPE_INT,
			PARM_OPT,	0,			1},
		{"Alias",			&CONFIG_ALIASES,			TYPE_MULTISTRING,
			PARM_OPT,	0,			0},
		{"UserParameter",		&CONFIG_USER_PARAMETERS,		TYPE_MULTISTRING,
			PARM_OPT,	0,			0},
		{"LoadModulePath",		&CONFIG_LOAD_MODULE_PATH,		TYPE_STRING,
			PARM_OPT,	0,			0},
		{"LoadModule",			&CONFIG_LOAD_MODULE,			TYPE_MULTISTRING,
			PARM_OPT,	0,			0},
		{NULL}
	};

	/* initialize multistrings */
	zbx_strarr_init(&CONFIG_ALIASES);
	zbx_strarr_init(&CONFIG_LOAD_MODULE);
	zbx_strarr_init(&CONFIG_USER_PARAMETERS);

	parse_cfg_file(CONFIG_FILE, cfg, optional, ZBX_CFG_STRICT);

	zbx_trim_str_list(CONFIG_HOSTS_ALLOWED, ',');
}

/******************************************************************************
 *                                                                            *
 * Function: zbx_free_config                                                  *
 *                                                                            *
 * Purpose: free configuration memory                                         *
 *                                                                            *
 * Parameters:                                                                *
 *                                                                            *
 * Return value:                                                              *
 *                                                                            *
 * Author: Vladimir Levijev                                                   *
 *                                                                            *
 * Comments:                                                                  *
 *                                                                            *
 ******************************************************************************/
static void	zbx_free_config()
{
	zbx_strarr_free(CONFIG_ALIASES);
	zbx_strarr_free(CONFIG_LOAD_MODULE);
	zbx_strarr_free(CONFIG_USER_PARAMETERS);
}

int	main(int argc, char **argv)
{
	char		ch;
	int		task = ZBX_TASK_START;
	char		*TEST_METRIC = NULL;
	zbx_sock_t	s_in;
	zbx_sock_t	s_out;

	int		ret;
	char		**value, *command;

	AGENT_RESULT	result;

	progname = get_program_name(argv[0]);

	/* parse the command-line */
	while ((char)EOF != (ch = (char)zbx_getopt_long(argc, argv, "c:hVpt:", longopts, NULL)))
	{
		switch (ch)
		{
			case 'c':
				CONFIG_FILE = strdup(zbx_optarg);
				break;
			case 'h':
				help();
				exit(FAIL);
				break;
			case 'V':
				version();
#ifdef _AIX
				tl_version();
#endif
				exit(FAIL);
				break;
			case 'p':
				if (task == ZBX_TASK_START)
					task = ZBX_TASK_PRINT_SUPPORTED;
				break;
			case 't':
				if (task == ZBX_TASK_START)
				{
					task = ZBX_TASK_TEST_METRIC;
					TEST_METRIC = strdup(zbx_optarg);
				}
				break;
			default:
				usage();
				exit(FAIL);
				break;
		}
	}

	if (NULL == CONFIG_FILE)
		CONFIG_FILE = DEFAULT_CONFIG_FILE;


	/* load configuration */
	if (ZBX_TASK_PRINT_SUPPORTED == task || ZBX_TASK_TEST_METRIC == task)
		zbx_load_config(ZBX_CFG_FILE_OPTIONAL);
	else
		zbx_load_config(ZBX_CFG_FILE_REQUIRED);

<<<<<<< HEAD
	/* set defaults */
	if (NULL == CONFIG_LOAD_MODULE_PATH)
		CONFIG_LOAD_MODULE_PATH = zbx_strdup(CONFIG_LOAD_MODULE_PATH, LIBDIR "/modules");
=======
	zbx_set_common_signal_handlers();
>>>>>>> 116a484b

	/* metrics should be initialized before loading user parameters */
	init_metrics();

	/* loadable modules */
	if (FAIL == load_modules(CONFIG_LOAD_MODULE_PATH, CONFIG_LOAD_MODULE, CONFIG_TIMEOUT, 0))
	{
		zabbix_log(LOG_LEVEL_CRIT, "loading modules failed, exiting...");
		exit(EXIT_FAILURE);
	}

	/* user parameters */
	load_user_parameters(CONFIG_USER_PARAMETERS);

	/* aliases */
	load_aliases(CONFIG_ALIASES);

	zbx_free_config();

	/* do not create debug files */
	zabbix_open_log(LOG_TYPE_SYSLOG, LOG_LEVEL_EMPTY, NULL);

	switch (task)
	{
		case ZBX_TASK_TEST_METRIC:
		case ZBX_TASK_PRINT_SUPPORTED:
			if (ZBX_TASK_TEST_METRIC == task)
				test_parameter(TEST_METRIC, PROCESS_TEST);
			else
				test_parameters();
<<<<<<< HEAD
			unload_modules();
			zabbix_close_log();
			free_metrics();
			alias_list_free();
			exit(SUCCEED);
=======
			zbx_on_exit();
>>>>>>> 116a484b
			break;
		default:
			/* do nothing */
			break;
	}

	alarm(CONFIG_TIMEOUT);

	zbx_tcp_init(&s_in, (ZBX_SOCKET)fileno(stdin));
	zbx_tcp_init(&s_out, (ZBX_SOCKET)fileno(stdout));

	if (SUCCEED == (ret = zbx_tcp_check_security(&s_in, CONFIG_HOSTS_ALLOWED, 0)))
	{
		if (SUCCEED == (ret = zbx_tcp_recv(&s_in, &command)))
		{
			zbx_rtrim(command, "\r\n");

			zabbix_log(LOG_LEVEL_DEBUG, "requested [%s]", command);

			init_result(&result);

			process(command, 0, &result);

			if (NULL == (value = GET_TEXT_RESULT(&result)))
				value = GET_MSG_RESULT(&result);

			if (NULL != value)
			{
				zabbix_log(LOG_LEVEL_DEBUG, "sending back [%s]", *value);

				ret = zbx_tcp_send(&s_out, *value);
			}

			free_result(&result);
		}

		if (FAIL == ret)
			zabbix_log(LOG_LEVEL_DEBUG, "processing error: %s", zbx_tcp_strerror());
	}

	fflush(stdout);

	alarm(0);

<<<<<<< HEAD
	unload_modules();

=======
	zbx_on_exit();

	return SUCCEED;
}

void	zbx_on_exit()
{
>>>>>>> 116a484b
	zabbix_close_log();

	free_metrics();
	alias_list_free();

	exit(SUCCEED);
}<|MERGE_RESOLUTION|>--- conflicted
+++ resolved
@@ -187,13 +187,11 @@
 	else
 		zbx_load_config(ZBX_CFG_FILE_REQUIRED);
 
-<<<<<<< HEAD
 	/* set defaults */
 	if (NULL == CONFIG_LOAD_MODULE_PATH)
 		CONFIG_LOAD_MODULE_PATH = zbx_strdup(CONFIG_LOAD_MODULE_PATH, LIBDIR "/modules");
-=======
+
 	zbx_set_common_signal_handlers();
->>>>>>> 116a484b
 
 	/* metrics should be initialized before loading user parameters */
 	init_metrics();
@@ -224,15 +222,7 @@
 				test_parameter(TEST_METRIC, PROCESS_TEST);
 			else
 				test_parameters();
-<<<<<<< HEAD
-			unload_modules();
-			zabbix_close_log();
-			free_metrics();
-			alias_list_free();
-			exit(SUCCEED);
-=======
 			zbx_on_exit();
->>>>>>> 116a484b
 			break;
 		default:
 			/* do nothing */
@@ -277,10 +267,6 @@
 
 	alarm(0);
 
-<<<<<<< HEAD
-	unload_modules();
-
-=======
 	zbx_on_exit();
 
 	return SUCCEED;
@@ -288,7 +274,7 @@
 
 void	zbx_on_exit()
 {
->>>>>>> 116a484b
+	unload_modules();
 	zabbix_close_log();
 
 	free_metrics();
