/*
** Zabbix
** Copyright (C) 2001-2023 Zabbix SIA
**
** This program is free software; you can redistribute it and/or modify
** it under the terms of the GNU General Public License as published by
** the Free Software Foundation; either version 2 of the License, or
** (at your option) any later version.
**
** This program is distributed in the hope that it will be useful,
** but WITHOUT ANY WARRANTY; without even the implied warranty of
** MERCHANTABILITY or FITNESS FOR A PARTICULAR PURPOSE. See the
** GNU General Public License for more details.
**
** You should have received a copy of the GNU General Public License
** along with this program; if not, write to the Free Software
** Foundation, Inc., 51 Franklin Street, Fifth Floor, Boston, MA  02110-1301, USA.
**/

#include "process_eventslog6.h"
#include "severity_constants.h"

#include "../metrics.h"
#include "../logfiles/logfiles.h"
#include "zbxregexp.h"
#include "zbxstr.h"
#include "zbx_item_constants.h"
#include "zbxalgo.h"
#include "zbxlog.h"

#include "winmeta.h"

#include <sddl.h> /* ConvertSidToStringSid */

/* winevt.h contents START */
typedef struct _EVT_VARIANT
{
	union
	{
		BOOL		BooleanVal;
		INT8		SByteVal;
		INT16		Int16Val;
		INT32		Int32Val;
		INT64		Int64Val;
		UINT8		ByteVal;
		UINT16		UInt16Val;
		UINT32		UInt32Val;
		UINT64		UInt64Val;
		float		SingleVal;
		double		DoubleVal;
		ULONGLONG	FileTimeVal;
		SYSTEMTIME	*SysTimeVal;
		GUID		*GuidVal;
		const wchar_t	*StringVal;
		const char	*AnsiStringVal;
		PBYTE		BinaryVal;
		PSID		SidVal;
		size_t		SizeTVal;

		/* array fields */
		BOOL		*BooleanArr;
		INT8		*SByteArr;
		INT16		*Int16Arr;
		INT32		*Int32Arr;
		INT64		*Int64Arr;
		UINT8		*ByteArr;
		UINT16		*UInt16Arr;
		UINT32		*UInt32Arr;
		UINT64		*UInt64Arr;
		float		*SingleArr;
		double		*DoubleArr;
		FILETIME	*FileTimeArr;
		SYSTEMTIME	*SysTimeArr;
		GUID		*GuidArr;
		wchar_t		**StringArr;
		char		**AnsiStringArr;
		PSID		*SidArr;
		size_t		*SizeTArr;

		/* internal fields */
		EVT_HANDLE	EvtHandleVal;
		const wchar_t	*XmlVal;
		const wchar_t	**XmlValArr;
	};

	DWORD	Count;   /* number of elements (not length) in bytes */
	DWORD	Type;
}
EVT_VARIANT, *PEVT_VARIANT;

typedef enum _EVT_RENDER_CONTEXT_FLAGS
{
	EvtRenderContextValues = 0,	/* render specific properties */
	EvtRenderContextSystem,		/* render all system properties (System) */
	EvtRenderContextUser		/* render all user properties (User/EventData) */
}
EVT_RENDER_CONTEXT_FLAGS;

typedef enum _EVT_QUERY_FLAGS
{
	EvtQueryChannelPath = 0x1,
	EvtQueryFilePath = 0x2,
	EvtQueryForwardDirection = 0x100,
	EvtQueryReverseDirection = 0x200,
	EvtQueryTolerateQueryErrors = 0x1000
}
EVT_QUERY_FLAGS;

typedef enum _EVT_RENDER_FLAGS
{
	EvtRenderEventValues = 0,	/* variants */
	EvtRenderEventXml,		/* XML */
	EvtRenderBookmark		/* bookmark */
}
EVT_RENDER_FLAGS;

typedef enum _EVT_FORMAT_MESSAGE_FLAGS
{
	EvtFormatMessageEvent = 1,
	EvtFormatMessageLevel,
	EvtFormatMessageTask,
	EvtFormatMessageOpcode,
	EvtFormatMessageKeyword,
	EvtFormatMessageChannel,
	EvtFormatMessageProvider,
	EvtFormatMessageId,
	EvtFormatMessageXml,
}
EVT_FORMAT_MESSAGE_FLAGS;

typedef enum _EVT_VARIANT_TYPE
{
	EvtVarTypeNull = 0,
	EvtVarTypeString = 1,
	EvtVarTypeAnsiString = 2,
	EvtVarTypeSByte = 3,
	EvtVarTypeByte = 4,
	EvtVarTypeInt16 = 5,
	EvtVarTypeUInt16 = 6,
	EvtVarTypeInt32 = 7,
	EvtVarTypeUInt32 = 8,
	EvtVarTypeInt64 = 9,
	EvtVarTypeUInt64 = 10,
	EvtVarTypeSingle = 11,
	EvtVarTypeDouble = 12,
	EvtVarTypeBoolean = 13,
	EvtVarTypeBinary = 14,
	EvtVarTypeGuid = 15,
	EvtVarTypeSizeT = 16,
	EvtVarTypeFileTime = 17,
	EvtVarTypeSysTime = 18,
	EvtVarTypeSid = 19,
	EvtVarTypeHexInt32 = 20,
	EvtVarTypeHexInt64 = 21,

	/* these types used internally */
	EvtVarTypeEvtHandle = 32,
	EvtVarTypeEvtXml = 35
}
EVT_VARIANT_TYPE;

EVT_HANDLE WINAPI	EvtCreateRenderContext(DWORD ValuePathsCount, const wchar_t **ValuePaths, DWORD Flags);
EVT_HANDLE WINAPI	EvtQuery(EVT_HANDLE Session, const wchar_t *Path, const wchar_t *Query, DWORD Flags);
EVT_HANDLE WINAPI	EvtOpenPublisherMetadata(EVT_HANDLE Session, const wchar_t *PublisherId,
			const wchar_t *LogFilePath, LCID Locale, DWORD Flags);
BOOL WINAPI		EvtRender(EVT_HANDLE Context, EVT_HANDLE Fragment, DWORD Flags, DWORD BufferSize,
			PVOID Buffer, PDWORD BufferUsed, PDWORD PropertyCount);
BOOL WINAPI		EvtNext(EVT_HANDLE ResultSet, DWORD EventsSize, PEVT_HANDLE Events, DWORD Timeout, DWORD Flags,
			__out PDWORD Returned);
BOOL WINAPI		EvtClose(EVT_HANDLE Object);
BOOL WINAPI		EvtFormatMessage(EVT_HANDLE PublisherMetadata, EVT_HANDLE Event, DWORD MessageId,
			DWORD ValueCount, PEVT_VARIANT Values, DWORD Flags, DWORD BufferSize, wchar_t *Buffer,
			PDWORD BufferUsed);
/* winevt.h contents END */

#define	VAR_PROVIDER_NAME(p)			(p[0].StringVal)
#define	VAR_SOURCE_NAME(p)			(p[1].StringVal)
#define	VAR_RECORD_NUMBER(p)			(p[2].UInt64Val)
#define	VAR_EVENT_ID(p)				(p[3].UInt16Val)
#define	VAR_LEVEL(p)				(p[4].ByteVal)
#define	VAR_KEYWORDS(p)				(p[5].UInt64Val)
#define	VAR_TIME_CREATED(p)			(p[6].FileTimeVal)
#define	VAR_EVENT_DATA_STRING(p)		(p[7].StringVal)
#define	VAR_EVENT_DATA_STRING_ARRAY(p, i)	(p[7].StringArr[i])
#define	VAR_EVENT_DATA_TYPE(p)			(p[7].Type)
#define	VAR_EVENT_DATA_COUNT(p)			(p[7].Count)

ZBX_VECTOR_IMPL(prov_meta, provider_meta_t)

/* gets handles of Event Log */
static int	zbx_get_handle_eventlog6(const wchar_t *wsource, zbx_uint64_t *lastlogsize, EVT_HANDLE *query,
		char **error)
{
	wchar_t	*event_query = NULL;
	char	*tmp_str = NULL;
	int	ret = FAIL;

	zabbix_log(LOG_LEVEL_DEBUG, "In %s(), previous lastlogsize:" ZBX_FS_UI64, __func__, *lastlogsize);

	/* start building the query */
	tmp_str = zbx_dsprintf(NULL, "Event/System[EventRecordID>" ZBX_FS_UI64 "]", *lastlogsize);
	event_query = zbx_utf8_to_unicode(tmp_str);

	/* create massive query for an event on a local computer*/
	*query = EvtQuery(NULL, wsource, event_query, EvtQueryChannelPath);
	if (NULL == *query)
	{
		DWORD	status;

		if (ERROR_EVT_CHANNEL_NOT_FOUND == (status = GetLastError()))
			*error = zbx_dsprintf(*error, "EvtQuery channel missed:%s", zbx_strerror_from_system(status));
		else
			*error = zbx_dsprintf(*error, "EvtQuery failed:%s", zbx_strerror_from_system(status));

		goto out;
	}

	ret = SUCCEED;
out:
	zbx_free(tmp_str);
	zbx_free(event_query);
	zabbix_log(LOG_LEVEL_DEBUG, "End of %s():%s", __func__, zbx_result_string(ret));

	return ret;
}

static int	get_eventlog6_id(EVT_HANDLE *event_query, EVT_HANDLE *render_context, zbx_uint64_t *id, char **error)
{
	int		ret = FAIL;
	DWORD		size_required_next = 0, size_required = 0, size = 0, status = 0, bookmarkedCount = 0;
	EVT_VARIANT	*renderedContent = NULL;
	EVT_HANDLE	event_bookmark = NULL;

	zabbix_log(LOG_LEVEL_DEBUG, "In %s()", __func__);

	if (TRUE != EvtNext(*event_query, 1, &event_bookmark, INFINITE, 0, &size_required_next))
	{
		/* no data in eventlog */
		zabbix_log(LOG_LEVEL_DEBUG, "%s() EvtNext failed:%s", __func__,
				zbx_strerror_from_system(GetLastError()));
		*id = 0;
		ret = SUCCEED;
		goto out;
	}

	/* obtain the information from selected events */
	if (TRUE != EvtRender(*render_context, event_bookmark, EvtRenderEventValues, size, renderedContent,
			&size_required, &bookmarkedCount))
	{
		/* information exceeds the allocated space */
		if (ERROR_INSUFFICIENT_BUFFER != (status = GetLastError()))
		{
			*error = zbx_dsprintf(*error, "EvtRender failed:%s", zbx_strerror_from_system(status));
			goto out;
		}

		size = size_required;
		renderedContent = (EVT_VARIANT*)zbx_malloc(NULL, size);

		if (TRUE != EvtRender(*render_context, event_bookmark, EvtRenderEventValues, size, renderedContent,
				&size_required, &bookmarkedCount))
		{
			*error = zbx_dsprintf(*error, "EvtRender failed:%s", zbx_strerror_from_system(GetLastError()));
			goto out;
		}
	}

	*id = VAR_RECORD_NUMBER(renderedContent);
	ret = SUCCEED;
out:
	if (NULL != event_bookmark)
		EvtClose(event_bookmark);

	zbx_free(renderedContent);

	zabbix_log(LOG_LEVEL_DEBUG, "End of %s():%s id:" ZBX_FS_UI64, __func__, zbx_result_string(ret), id);

	return ret;
}

/* opens Event Log using API 6 and returns number of records */
static int	zbx_open_eventlog6(const wchar_t *wsource, zbx_uint64_t *lastlogsize, EVT_HANDLE *render_context,
		zbx_uint64_t *FirstID, zbx_uint64_t *LastID, char **error)
{
	const wchar_t	*RENDER_ITEMS[] = {
		L"/Event/System/Provider/@Name",
		L"/Event/System/Provider/@EventSourceName",
		L"/Event/System/EventRecordID",
		L"/Event/System/EventID",
		L"/Event/System/Level",
		L"/Event/System/Keywords",
		L"/Event/System/TimeCreated/@SystemTime",
		L"/Event/EventData/Data"
	};
#define	RENDER_ITEMS_COUNT (sizeof(RENDER_ITEMS) / sizeof(const wchar_t *))
	EVT_HANDLE	tmp_first_event_query = NULL, tmp_last_event_query = NULL;
	DWORD		status = 0;
	int		ret = FAIL;

	zabbix_log(LOG_LEVEL_DEBUG, "In %s() lastlogsize:" ZBX_FS_UI64, __func__, *lastlogsize);

	*FirstID = 0;
	*LastID = 0;

	/* get the number of the oldest record in the log				*/
	/* "EvtGetLogInfo()" does not work properly with "EvtLogOldestRecordNumber"	*/
	/* we have to get it from the first EventRecordID				*/

	/* create the system render */
	if (NULL == (*render_context = EvtCreateRenderContext(RENDER_ITEMS_COUNT, RENDER_ITEMS,
			EvtRenderContextValues)))
	{
		*error = zbx_dsprintf(*error, "EvtCreateRenderContext failed:%s",
				zbx_strerror_from_system(GetLastError()));
		goto out;
	}
	/* get all eventlog */
	if (NULL == (tmp_first_event_query = EvtQuery(NULL, wsource, NULL, EvtQueryChannelPath)))
	{
		if (ERROR_EVT_CHANNEL_NOT_FOUND == (status = GetLastError()))
			*error = zbx_dsprintf(*error, "EvtQuery channel missed:%s", zbx_strerror_from_system(status));
		else
			*error = zbx_dsprintf(*error, "EvtQuery failed:%s", zbx_strerror_from_system(status));

		goto out;
	}

	if (SUCCEED != get_eventlog6_id(&tmp_first_event_query, render_context, FirstID, error))
		goto out;

	if (0 == *FirstID)
	{
		/* no data in eventlog */
		zabbix_log(LOG_LEVEL_DEBUG, "%s() first EvtNext failed", __func__);
		*FirstID = 1;
		*LastID = 1;
		*lastlogsize = 0;
		ret = SUCCEED;
		goto out;
	}

	if (NULL == (tmp_last_event_query = EvtQuery(NULL, wsource, NULL,
			EvtQueryChannelPath | EvtQueryReverseDirection)))
	{
		if (ERROR_EVT_CHANNEL_NOT_FOUND == (status = GetLastError()))
			*error = zbx_dsprintf(*error, "EvtQuery channel missed:%s", zbx_strerror_from_system(status));
		else
			*error = zbx_dsprintf(*error, "EvtQuery failed:%s", zbx_strerror_from_system(status));

		goto out;
	}

	if (SUCCEED != get_eventlog6_id(&tmp_last_event_query, render_context, LastID, error) || 0 == *LastID)
	{
		/* no data in eventlog */
		zabbix_log(LOG_LEVEL_DEBUG, "%s() last EvtNext failed", __func__);
		*LastID = 1;
	}
	else
		*LastID += 1;	/* we should read the last record */

	if (*lastlogsize >= *LastID)
	{
		*lastlogsize = *FirstID - 1;
		zabbix_log(LOG_LEVEL_WARNING, "lastlogsize is too big. It is set to:" ZBX_FS_UI64, *lastlogsize);
	}

	ret = SUCCEED;
out:
	if (NULL != tmp_first_event_query)
		EvtClose(tmp_first_event_query);
	if (NULL != tmp_last_event_query)
		EvtClose(tmp_last_event_query);

	zabbix_log(LOG_LEVEL_DEBUG, "End of %s():%s FirstID:" ZBX_FS_UI64 " LastID:" ZBX_FS_UI64,
			__func__, zbx_result_string(ret), *FirstID, *LastID);

	return ret;
#undef	RENDER_ITEMS_COUNT
}

/* finalize eventlog6 and free the handles */
int	finalize_eventlog6(EVT_HANDLE *render_context, EVT_HANDLE *query)
{
	int	ret = FAIL;

	zabbix_log(LOG_LEVEL_DEBUG, "In %s()", __func__);

	if (NULL != *query)
	{
		EvtClose(*query);
		*query = NULL;
	}

	if (NULL != *render_context)
	{
		EvtClose(*render_context);
		*render_context = NULL;
	}

	ret = SUCCEED;

	zabbix_log(LOG_LEVEL_DEBUG, "End of %s():%s", __func__, zbx_result_string(ret));

	return ret;
}

/* initializes Event Logs with Windows API version 6 */
int	initialize_eventlog6(const char *source, zbx_uint64_t *lastlogsize, zbx_uint64_t *FirstID,
		zbx_uint64_t *LastID, EVT_HANDLE *render_context, EVT_HANDLE *query, char **error)
{
	wchar_t	*wsource = NULL;
	int	ret = FAIL;

	zabbix_log(LOG_LEVEL_DEBUG, "In %s() source:'%s' previous lastlogsize:" ZBX_FS_UI64,
			__func__, source, *lastlogsize);

	if (NULL == source || '\0' == *source)
	{
		*error = zbx_dsprintf(*error, "cannot open eventlog with empty name.");
		goto out;
	}

	wsource = zbx_utf8_to_unicode(source);

	if (SUCCEED != zbx_open_eventlog6(wsource, lastlogsize, render_context, FirstID, LastID, error))
	{
		zabbix_log(LOG_LEVEL_ERR, "cannot open eventlog '%s'", source);
		goto out;
	}

	if (SUCCEED != zbx_get_handle_eventlog6(wsource, lastlogsize, query, error))
	{
		zabbix_log(LOG_LEVEL_ERR, "cannot get eventlog handle '%s'", source);
		goto out;
	}

	ret = SUCCEED;
out:
	zbx_free(wsource);
	zabbix_log(LOG_LEVEL_DEBUG, "End of %s():%s", __func__, zbx_result_string(ret));

	return ret;
}

static EVT_HANDLE	open_publisher_metadata(const wchar_t *pname, const char* utf8_name)
{
	EVT_HANDLE handle;

	if (NULL == (handle = EvtOpenPublisherMetadata(NULL, pname, NULL, 0, 0)))
	{
		zabbix_log(LOG_LEVEL_DEBUG, "provider '%s' could not be opened: %s", utf8_name,
				zbx_strerror_from_system(GetLastError()));
	}

	return handle;
}

static int	get_publisher_metadata(zbx_vector_prov_meta_t *prov_meta, const wchar_t *pname, int force_fetch,
		EVT_HANDLE *dest)
{
	char		*tmp_pname = zbx_unicode_to_utf8(pname);
	int		index, ret = FAIL;
	provider_meta_t	p_meta;

	p_meta.name = tmp_pname;

	if (FAIL == (index = zbx_vector_prov_meta_bsearch((const zbx_vector_prov_meta_t *)prov_meta,
			p_meta, ZBX_DEFAULT_STR_COMPARE_FUNC)))
	{
		if (NULL == (*dest = open_publisher_metadata(pname, tmp_pname)))
			goto out;

		p_meta.name = zbx_strdup(NULL, tmp_pname);
		p_meta.handle = *dest;

		index = zbx_vector_prov_meta_nearestindex(prov_meta, p_meta, ZBX_DEFAULT_STR_COMPARE_FUNC);
		zbx_vector_prov_meta_insert(prov_meta, p_meta, index);

		ret = SUCCEED;
	}
	else {
		if (1 == force_fetch)
		{
			if (NULL == (*dest = open_publisher_metadata(pname, tmp_pname)))
				goto out;

			prov_meta->values[index].handle = *dest;
		}
		else
			*dest = prov_meta->values[index].handle;

		ret = SUCCEED;
	}
out:
	zbx_free(tmp_pname);

	return ret;
}

/* expands string message from specific event handler */
static char	*expand_message6(const wchar_t *pname, EVT_HANDLE event, zbx_vector_prov_meta_t *prov_meta)
{
	wchar_t		*pmessage = NULL;
	EVT_HANDLE	provider = NULL;
	DWORD		require = 0;
	char		*out_message = NULL;
	int		refetch_done = 0;
	DWORD		error;

	zabbix_log(LOG_LEVEL_DEBUG, "In %s()", __func__);

	if (FAIL == get_publisher_metadata(prov_meta, pname, 0, &provider))
		goto err;

	while (1)
	{
		if (TRUE != EvtFormatMessage(provider, event, 0, 0, NULL, EvtFormatMessageEvent, 0, NULL, &require))
		{
			int	last_err = GetLastError();

			if (ERROR_INSUFFICIENT_BUFFER == last_err)
			{
				error = ERROR_SUCCESS;

				pmessage = zbx_malloc(pmessage, sizeof(WCHAR) * require);

				if (TRUE != EvtFormatMessage(provider, event, 0, 0, NULL, EvtFormatMessageEvent,
						require, pmessage, &require))
				{
					error = GetLastError();
				}

				if (ERROR_SUCCESS == error || ERROR_EVT_UNRESOLVED_VALUE_INSERT == error ||
						ERROR_EVT_UNRESOLVED_PARAMETER_INSERT == error ||
						ERROR_EVT_MAX_INSERTS_REACHED == error)
				{
					out_message = zbx_unicode_to_utf8(pmessage);
					goto out;
				}
				else
					break;
			}
			else if (ERROR_INVALID_HANDLE == last_err)
			{
				if (1 == refetch_done)
					break;

				refetch_done = 1;

				if (FAIL == get_publisher_metadata(prov_meta, pname, 1, &provider))
					break;
			}
			else
				break;
		}
		else
			goto out;
	}
err:
	zabbix_log(LOG_LEVEL_DEBUG, "%s() cannot format message: %s", __func__, zbx_strerror_from_system(error));
out:
	zbx_free(pmessage);

	zabbix_log(LOG_LEVEL_DEBUG, "End of %s():%s", __func__, out_message);

	/* should be freed */
	return out_message;
}

static void	replace_sid_to_account(PSID sidVal, char **out_message)
{
#define MAX_NAME			256
	DWORD	nlen = MAX_NAME, dlen = MAX_NAME;
	wchar_t	name[MAX_NAME], dom[MAX_NAME], *sid = NULL;
	int	iUse;
	char	userName[MAX_NAME * 4], domName[MAX_NAME * 4], sidName[MAX_NAME * 4], *tmp, buffer[MAX_NAME * 8];
#undef MAX_NAME
	if (0 == LookupAccountSid(NULL, sidVal, name, &nlen, dom, &dlen, (PSID_NAME_USE)&iUse))
	{
		/* don't replace security ID if no mapping between account names and security IDs was done */
		zabbix_log(LOG_LEVEL_DEBUG, "LookupAccountSid failed:%s", zbx_strerror_from_system(GetLastError()));
		return;
	}

	if (0 == nlen)
	{
		zabbix_log(LOG_LEVEL_DEBUG, "LookupAccountSid returned empty user name");
		return;
	}

	if (0 == ConvertSidToStringSid(sidVal, &sid))
	{
		zabbix_log(LOG_LEVEL_DEBUG, "ConvertSidToStringSid failed:%s",
				zbx_strerror_from_system(GetLastError()));
		return;
	}

	zbx_unicode_to_utf8_static(sid, sidName, sizeof(sidName));
	zbx_unicode_to_utf8_static(name, userName, sizeof(userName));

	if (0 != dlen)
	{
		zbx_unicode_to_utf8_static(dom, domName, sizeof(domName));
		zbx_snprintf(buffer, sizeof(buffer), "%s\\%s", domName, userName);
	}
	else
		zbx_strlcpy(buffer, userName, sizeof(buffer));	/* NULL SID */

	tmp = *out_message;
	*out_message = zbx_string_replace(*out_message, sidName, buffer);

	LocalFree(sid);
	zbx_free(tmp);
}

static void	replace_sids_to_accounts(EVT_HANDLE event_bookmark, char **out_message)
{
	DWORD		status, dwBufferSize = 0, dwBufferUsed = 0, dwPropertyCount = 0, i;
	PEVT_VARIANT	renderedContent = NULL;
	EVT_HANDLE	render_context;

	if (NULL == (render_context = EvtCreateRenderContext(0, NULL, EvtRenderContextUser)))
	{
		zabbix_log(LOG_LEVEL_WARNING, "EvtCreateRenderContext failed:%s",
				zbx_strerror_from_system(GetLastError()));
		goto cleanup;
	}

	if (TRUE != EvtRender(render_context, event_bookmark, EvtRenderEventValues, dwBufferSize, renderedContent,
			&dwBufferUsed, &dwPropertyCount))
	{
		if (ERROR_INSUFFICIENT_BUFFER != (status = GetLastError()))
		{
			zabbix_log(LOG_LEVEL_WARNING, "EvtRender failed:%s", zbx_strerror_from_system(status));
			goto cleanup;
		}

		dwBufferSize = dwBufferUsed;
		renderedContent = (PEVT_VARIANT)zbx_malloc(NULL, dwBufferSize);

		if (TRUE != EvtRender(render_context, event_bookmark, EvtRenderEventValues, dwBufferSize,
				renderedContent, &dwBufferUsed, &dwPropertyCount))
		{
			zabbix_log(LOG_LEVEL_WARNING, "EvtRender failed:%s", zbx_strerror_from_system(GetLastError()));
			goto cleanup;
		}
	}

	for (i = 0; i < dwPropertyCount; i++)
	{
		if (EvtVarTypeSid == renderedContent[i].Type)
			replace_sid_to_account(renderedContent[i].SidVal, out_message);
	}
cleanup:
	if (NULL != render_context)
		EvtClose(render_context);

	zbx_free(renderedContent);
}

/******************************************************************************
 *                                                                            *
 * Purpose: parses single Event Log record                                    *
 *                                                                            *
 * Parameters: wsource        - [IN] Event Log file name                      *
 *             render_context - [IN] handle to rendering context              *
 *             event_bookmark - [IN/OUT] handle of Event record for parsing   *
 *             which          - [IN/OUT] position of Event Log record         *
 *             ...            - [OUT] ELR detail                              *
 *             prov_meta      - [IN/OUT] provider metadata cache              *
 *             error          - [OUT] error message in case of failure        *
 *                                                                            *
 * Return value: SUCCEED or FAIL                                              *
 *                                                                            *
 ******************************************************************************/
static int	zbx_parse_eventlog_message6(const wchar_t *wsource, EVT_HANDLE *render_context,
		EVT_HANDLE *event_bookmark, zbx_uint64_t *which, unsigned short *out_severity,
		unsigned long *out_timestamp, char **out_provider, char **out_source, char **out_message,
		unsigned long *out_eventid, zbx_uint64_t *out_keywords, zbx_vector_prov_meta_t *prov_meta,
		int gather_evt_msg, char **error)
{
#define EVT_VARIANT_TYPE_ARRAY	128
#define EVT_VARIANT_TYPE_MASK	0x7f
	EVT_VARIANT*		renderedContent = NULL;
	const wchar_t		*pprovider = NULL;
	char			*tmp_str = NULL;
	DWORD			size = 0, bookmarkedCount = 0, require = 0, error_code;
	const zbx_uint64_t	sec_1970 = 116444736000000000, success_audit = 0x20000000000000,
				failure_audit = 0x10000000000000;
	int			ret = FAIL;

	zabbix_log(LOG_LEVEL_DEBUG, "In %s() EventRecordID:" ZBX_FS_UI64, __func__, *which);

	/* obtain the information from the selected events */
	if (TRUE != EvtRender(*render_context, *event_bookmark, EvtRenderEventValues, size, renderedContent,
			&require, &bookmarkedCount))
	{
		/* information exceeds the space allocated */
		if (ERROR_INSUFFICIENT_BUFFER != (error_code = GetLastError()))
		{
			*error = zbx_dsprintf(*error, "EvtRender failed: %s", zbx_strerror_from_system(error_code));
			goto out;
		}

		size = require;
		renderedContent = (EVT_VARIANT *)zbx_malloc(NULL, size);

		if (TRUE != EvtRender(*render_context, *event_bookmark, EvtRenderEventValues, size, renderedContent,
				&require, &bookmarkedCount))
		{
			*error = zbx_dsprintf(*error, "EvtRender failed: %s", zbx_strerror_from_system(GetLastError()));
			goto out;
		}
	}

	pprovider = VAR_PROVIDER_NAME(renderedContent);
	*out_provider = zbx_unicode_to_utf8(pprovider);
	*out_source = NULL;

	if (NULL != VAR_SOURCE_NAME(renderedContent))
	{
		*out_source = zbx_unicode_to_utf8(VAR_SOURCE_NAME(renderedContent));
	}

	*out_keywords = VAR_KEYWORDS(renderedContent) & (success_audit | failure_audit);
	*out_severity = VAR_LEVEL(renderedContent);
	*out_timestamp = (unsigned long)((VAR_TIME_CREATED(renderedContent) - sec_1970) / 10000000);
	*out_eventid = VAR_EVENT_ID(renderedContent);

	if (1 == gather_evt_msg)
		*out_message = expand_message6(pprovider, *event_bookmark, prov_meta);
	else
		*out_message = zbx_strdup(NULL, "");

	if (NULL != *out_message)
		replace_sids_to_accounts(*event_bookmark, out_message);

	tmp_str = zbx_unicode_to_utf8(wsource);

	if (VAR_RECORD_NUMBER(renderedContent) != *which)
	{
		zabbix_log(LOG_LEVEL_DEBUG, "%s() Overwriting expected EventRecordID:" ZBX_FS_UI64 " with the real"
				" EventRecordID:" ZBX_FS_UI64 " in eventlog '%s'", __func__, *which,
				VAR_RECORD_NUMBER(renderedContent), tmp_str);
		*which = VAR_RECORD_NUMBER(renderedContent);
	}

	/* some events don't have enough information for making event message */
	if (NULL == *out_message)
	{
		*out_message = zbx_strdcatf(*out_message, "The description for Event ID:%lu in Source:'%s'"
				" cannot be found. Either the component that raises this event is not installed"
				" on your local computer or the installation is corrupted. You can install or repair"
				" the component on the local computer. If the event originated on another computer,"
				" the display information had to be saved with the event.", *out_eventid,
				NULL == *out_provider ? "" : *out_provider);
		if (EvtVarTypeString == (VAR_EVENT_DATA_TYPE(renderedContent) & EVT_VARIANT_TYPE_MASK))
		{
			unsigned int	i;
			char		*data = NULL;

			if (0 != (VAR_EVENT_DATA_TYPE(renderedContent) & EVT_VARIANT_TYPE_ARRAY) &&
				0 < VAR_EVENT_DATA_COUNT(renderedContent))
			{
				*out_message = zbx_strdcatf(*out_message, " The following information was included"
						" with the event: ");

				for (i = 0; i < VAR_EVENT_DATA_COUNT(renderedContent); i++)
				{
					if (NULL != VAR_EVENT_DATA_STRING_ARRAY(renderedContent, i))
					{
						if (0 < i)
							*out_message = zbx_strdcat(*out_message, "; ");

						data = zbx_unicode_to_utf8(VAR_EVENT_DATA_STRING_ARRAY(renderedContent,
								i));
						*out_message = zbx_strdcatf(*out_message, "%s", data);
						zbx_free(data);
					}
				}
			}
			else if (NULL != VAR_EVENT_DATA_STRING(renderedContent))
			{
				data = zbx_unicode_to_utf8(VAR_EVENT_DATA_STRING(renderedContent));
				*out_message = zbx_strdcatf(*out_message, "The following information was included"
						" with the event: %s", data);
				zbx_free(data);
			}
		}
	}

	ret = SUCCEED;
out:
	EvtClose(*event_bookmark);
	*event_bookmark = NULL;

	zbx_free(tmp_str);
	zbx_free(renderedContent);
	zabbix_log(LOG_LEVEL_DEBUG, "End of %s():%s", __func__, zbx_result_string(ret));

	return ret;
#undef EVT_VARIANT_TYPE_ARRAY
#undef EVT_VARIANT_TYPE_MASK
}

<<<<<<< HEAD
/********************************************************************************
 *                                                                              *
 * Purpose:  processes Event Log file in batch                                  *
 *                                                                              *
 * Parameters: addrs              - [IN] vector for passing server and port     *
 *                                       where to send data                     *
 *             agent2_result      - [IN] address of buffer where to store       *
 *                                       matching log records (used only in     *
 *                                       Agent2)                                *
 *             eventlog_name      - [IN]                                        *
 *             render_context     - [IN] handle to rendering context            *
 *             query              - [IN] handle to query results                *
 *             lastlogsize        - [IN] position of last processed record      *
 *             FirstID            - [IN] first record in Event Log file         *
 *             LastID             - [IN] last record in Event Log file          *
 *             regexps            - [IN] set of regexp rules for Event Log test *
 *             pattern            - [IN] regular expression or global regular   *
 *                                       expression name (@<global regexp       *
 *                                       name>).                                *
 *             key_severity       - [IN] severity of logged data sources        *
 *             key_source         - [IN] name of logged data source             *
 *             key_logeventid     - [IN] application-specific identifier for    *
 *                                       event                                  *
 *             rate               - [IN] threshold of records count at time     *
 *             process_value_cb   - [IN] callback function for sending data to  *
 *                                       server                                 *
 *             config_tls         - [IN]                                        *
 *             config_timeout     - [IN]                                        *
 *             config_source_ip   - [IN]                                        *
 *             config_hostname    - [IN]                                        *
 *             config_buffer_send - [IN]                                        *
 *             config_buffer_size - [IN]                                        *
 *             metric             - [IN/OUT] parameters for Event Log process   *
 *             lastlogsize_sent   - [OUT] position of last record sent to       *
 *                                        server                                *
 *             error              - [OUT] error message in case of failure      *
 *                                                                              *
 * Return value: SUCCEED or FAIL                                                *
 *                                                                              *
 ********************************************************************************/
=======
/******************************************************************************
 *                                                                            *
 * Purpose:  processes Event Log file in batch                                *
 *                                                                            *
 * Parameters: addrs            - [IN] vector for passing server and port     *
 *                                     where to send data                     *
 *             agent2_result    - [IN] address of buffer where to store       *
 *                                     matching log records (used only in     *
 *                                     Agent2)                                *
 *             eventlog_name    - [IN]                                        *
 *             render_context   - [IN] handle to rendering context            *
 *             query            - [IN] handle to query results                *
 *             lastlogsize      - [IN] position of last processed record      *
 *             FirstID          - [IN] first record in Event Log file         *
 *             LastID           - [IN] last record in Event Log file          *
 *             regexps          - [IN] set of regexp rules for Event Log test *
 *             pattern          - [IN] regular expression or global regular   *
 *                                     expression name (@<global regexp       *
 *                                     name>).                                *
 *             key_severity     - [IN] severity of logged data sources        *
 *             key_source       - [IN] name of logged data source             *
 *             key_logeventid   - [IN] application-specific identifier for    *
 *                                     event                                  *
 *             rate             - [IN] threshold of records count at time     *
 *             process_value_cb - [IN] callback function for sending data to  *
 *                                     server                                 *
 *             config_tls       - [IN]                                        *
 *             config_timeout   - [IN]                                        *
 *             config_source_ip - [IN]                                        *
 *             config_hostname  - [IN]                                        *
 *             metric           - [IN/OUT] parameters for Event Log process   *
 *             lastlogsize_sent - [OUT] position of last record sent to       *
 *                                      server                                *
 *             prov_meta        - [IN/OUT] provider metadata cache            *
 *             error            - [OUT] error message in case of failure      *
 *                                                                            *
 * Return value: SUCCEED or FAIL                                              *
 *                                                                            *
 ******************************************************************************/
>>>>>>> 61c31fd4
int	process_eventslog6(zbx_vector_addr_ptr_t *addrs, zbx_vector_ptr_t *agent2_result,
		const char *eventlog_name, EVT_HANDLE *render_context, EVT_HANDLE *query, zbx_uint64_t lastlogsize,
		zbx_uint64_t FirstID, zbx_uint64_t LastID, zbx_vector_expression_t *regexps, const char *pattern,
		const char *key_severity, const char *key_source, const char *key_logeventid, int rate,
		zbx_process_value_func_t process_value_cb, const zbx_config_tls_t *config_tls, int config_timeout,
<<<<<<< HEAD
		const char *config_source_ip, const char *config_hostname, int config_buffer_send,
		int config_buffer_size, ZBX_ACTIVE_METRIC *metric, zbx_uint64_t *lastlogsize_sent, char **error)
=======
		const char *config_source_ip, const char *config_hostname, ZBX_ACTIVE_METRIC *metric,
		zbx_uint64_t *lastlogsize_sent, zbx_vector_prov_meta_t *prov_meta, char **error)
>>>>>>> 61c31fd4
{
#define EVT_ARRAY_SIZE	100
#define EVT_LOG_ITEM 0
#define EVT_LOG_COUNT_ITEM 1
	const char	*str_severity;
	zbx_uint64_t	keywords, i, reading_startpoint = 0;
	wchar_t		*eventlog_name_w = NULL;
	int		s_count = 0, p_count = 0, send_err = SUCCEED, ret = FAIL, match = SUCCEED, evt_item_type;
	DWORD		required_buf_size = 0, error_code = ERROR_SUCCESS;

	unsigned long	evt_timestamp, evt_eventid = 0;
	char		*evt_provider, *evt_source, *evt_message, str_logeventid[8];
	unsigned short	evt_severity;
	EVT_HANDLE	event_bookmarks[EVT_ARRAY_SIZE];

	zabbix_log(LOG_LEVEL_DEBUG, "In %s() source: '%s' previous lastlogsize: " ZBX_FS_UI64 ", FirstID: "
			ZBX_FS_UI64 ", LastID: " ZBX_FS_UI64, __func__, eventlog_name, lastlogsize, FirstID,
			LastID);

	if (0 != (ZBX_METRIC_FLAG_LOG_COUNT & metric->flags))
		evt_item_type = EVT_LOG_COUNT_ITEM;
	else
		evt_item_type = EVT_LOG_ITEM;

	/* update counters */
	if (1 == metric->skip_old_data)
	{
		metric->lastlogsize = lastlogsize = LastID - 1;
		metric->skip_old_data = 0;
		zabbix_log(LOG_LEVEL_DEBUG, "skipping existing data: lastlogsize:" ZBX_FS_UI64, lastlogsize);
		goto finish;
	}

	if (NULL == *query)
	{
		zabbix_log(LOG_LEVEL_DEBUG, "%s() no EvtQuery handle", __func__);
		goto out;
	}

	if (lastlogsize >= FirstID && lastlogsize < LastID)
		reading_startpoint = lastlogsize + 1;
	else
		reading_startpoint = FirstID;

	if (reading_startpoint == LastID)	/* LastID = FirstID + count */
		goto finish;

	eventlog_name_w = zbx_utf8_to_unicode(eventlog_name);

	while (ERROR_SUCCESS == error_code)
	{
		/* get the entries */
		if (TRUE != EvtNext(*query, EVT_ARRAY_SIZE, event_bookmarks, INFINITE, 0, &required_buf_size))
		{
			/* The event reading query had less items than we calculated before. */
			/* Either the eventlog was cleaned or our calculations were wrong.   */
			/* Either way we can safely abort the query by setting NULL value    */
			/* and returning success, which is interpreted as empty eventlog.    */
			if (ERROR_NO_MORE_ITEMS == (error_code = GetLastError()))
				continue;

			*error = zbx_dsprintf(*error, "EvtNext failed: %s, EventRecordID:" ZBX_FS_UI64,
					zbx_strerror_from_system(error_code), lastlogsize + 1);
			goto out;
		}

		for (i = 0; i < required_buf_size; i++)
		{
			int	gather_evt_msg = 1;

			if (EVT_LOG_COUNT_ITEM == evt_item_type && 1 > strlen(pattern))
				gather_evt_msg = 0;

			lastlogsize += 1;

			if (SUCCEED != zbx_parse_eventlog_message6(eventlog_name_w, render_context, &event_bookmarks[i],
					&lastlogsize, &evt_severity, &evt_timestamp, &evt_provider, &evt_source,
					&evt_message, &evt_eventid, &keywords, prov_meta, gather_evt_msg, error))
			{
				goto out;
			}

			switch (evt_severity)
			{
				case WINEVENT_LEVEL_LOG_ALWAYS:
				case WINEVENT_LEVEL_INFO:
					if (0 != (keywords & WINEVENT_KEYWORD_AUDIT_FAILURE))
					{
						evt_severity = ITEM_LOGTYPE_FAILURE_AUDIT;
						str_severity = AUDIT_FAILURE;
						break;
					}
					else if (0 != (keywords & WINEVENT_KEYWORD_AUDIT_SUCCESS))
					{
						evt_severity = ITEM_LOGTYPE_SUCCESS_AUDIT;
						str_severity = AUDIT_SUCCESS;
						break;
					}
					else
						evt_severity = ITEM_LOGTYPE_INFORMATION;
						str_severity = INFORMATION_TYPE;
						break;
				case WINEVENT_LEVEL_WARNING:
					evt_severity = ITEM_LOGTYPE_WARNING;
					str_severity = WARNING_TYPE;
					break;
				case WINEVENT_LEVEL_ERROR:
					evt_severity = ITEM_LOGTYPE_ERROR;
					str_severity = ERROR_TYPE;
					break;
				case WINEVENT_LEVEL_CRITICAL:
					evt_severity = ITEM_LOGTYPE_CRITICAL;
					str_severity = CRITICAL_TYPE;
					break;
				case WINEVENT_LEVEL_VERBOSE:
					evt_severity = ITEM_LOGTYPE_VERBOSE;
					str_severity = VERBOSE_TYPE;
					break;
				default:
					*error = zbx_dsprintf(*error, "Invalid severity detected: '%hu'.",
							evt_severity);
					goto out;
			}

			zbx_snprintf(str_logeventid, sizeof(str_logeventid), "%lu", evt_eventid);

			if (0 == p_count)
			{
				int	ret1 = ZBX_REGEXP_NO_MATCH, ret2 = ZBX_REGEXP_NO_MATCH,
					ret3 = ZBX_REGEXP_NO_MATCH, ret4 = ZBX_REGEXP_NO_MATCH;

				if (FAIL == (ret1 = zbx_regexp_match_ex(regexps, evt_message, pattern,
						ZBX_CASE_SENSITIVE)))
				{
					*error = zbx_strdup(*error,
							"Invalid regular expression in the second parameter.");
					match = FAIL;
				}
				else if (FAIL == (ret2 = zbx_regexp_match_ex(regexps, str_severity, key_severity,
						ZBX_IGNORE_CASE)))
				{
					*error = zbx_strdup(*error,
							"Invalid regular expression in the third parameter.");
					match = FAIL;
				}
				else if (FAIL == (ret3 = zbx_regexp_match_ex(regexps, evt_provider, key_source,
						ZBX_IGNORE_CASE)))
				{
					*error = zbx_strdup(*error,
							"Invalid regular expression in the fourth parameter.");
					match = FAIL;
				}
				else if (FAIL == (ret4 = zbx_regexp_match_ex(regexps, str_logeventid,
						key_logeventid, ZBX_CASE_SENSITIVE)))
				{
					*error = zbx_strdup(*error,
							"Invalid regular expression in the fifth parameter.");
					match = FAIL;
				}

				if (FAIL == match)
				{
					zbx_free(evt_source);
					zbx_free(evt_provider);
					zbx_free(evt_message);

					ret = FAIL;
					break;
				}
				else
				{
					match = ZBX_REGEXP_MATCH == ret1 && ZBX_REGEXP_MATCH == ret2 &&
							ZBX_REGEXP_MATCH == ret3 && ZBX_REGEXP_MATCH == ret4;
				}
			}
			else
			{
				match = ZBX_REGEXP_MATCH == zbx_regexp_match_ex(regexps, evt_message, pattern,
							ZBX_CASE_SENSITIVE) &&
						ZBX_REGEXP_MATCH == zbx_regexp_match_ex(regexps, str_severity,
							key_severity, ZBX_IGNORE_CASE) &&
						ZBX_REGEXP_MATCH == zbx_regexp_match_ex(regexps, evt_provider,
							key_source, ZBX_IGNORE_CASE) &&
						ZBX_REGEXP_MATCH == zbx_regexp_match_ex(regexps, str_logeventid,
							key_logeventid, ZBX_CASE_SENSITIVE);
			}

			if (1 == match)
			{
<<<<<<< HEAD
				send_err = process_value_cb(addrs, agent2_result, config_hostname, metric->key_orig,
						evt_message, ITEM_STATE_NORMAL, &lastlogsize, NULL, &evt_timestamp,
						evt_provider, &evt_severity, &evt_eventid,
						metric->flags | ZBX_METRIC_FLAG_PERSISTENT, config_tls,
						config_timeout, config_source_ip, config_buffer_send,
						config_buffer_size);

				if (SUCCEED == send_err)
=======
				if (EVT_LOG_ITEM == evt_item_type)
>>>>>>> 61c31fd4
				{
					send_err = process_value_cb(addrs, agent2_result, config_hostname,
							metric->key_orig, evt_message, ITEM_STATE_NORMAL, &lastlogsize,
							NULL, &evt_timestamp, evt_provider, &evt_severity, &evt_eventid,
							metric->flags | ZBX_METRIC_FLAG_PERSISTENT, config_tls,
							config_timeout, config_source_ip);

					if (SUCCEED == send_err)
					{
						*lastlogsize_sent = lastlogsize;
						s_count++;
					}
				}
				else
					s_count++;
			}
			p_count++;

			zbx_free(evt_source);
			zbx_free(evt_provider);
			zbx_free(evt_message);

			if (EVT_LOG_ITEM == evt_item_type)
			{
				if (SUCCEED == send_err)
				{
					metric->lastlogsize = lastlogsize;
				}
				else
				{
					/* buffer is full, stop processing active checks */
					/* till the buffer is cleared */
					break;
				}
			}

			/* do not flood Zabbix server if file grows too fast */
			if (s_count >= (rate * metric->refresh))
				break;

			/* do not flood local system if file grows too fast */
			if (p_count >= (4 * rate * metric->refresh))
				break;
		}

		if (i < required_buf_size)
			error_code = ERROR_NO_MORE_ITEMS;
	}
finish:
	ret = SUCCEED;

	if (EVT_LOG_COUNT_ITEM == evt_item_type)
	{
		char	buf[ZBX_MAX_UINT64_LEN];

		zbx_snprintf(buf, sizeof(buf), "%d", s_count);
		send_err = process_value_cb(addrs, agent2_result, config_hostname, metric->key_orig, buf,
				ITEM_STATE_NORMAL, &lastlogsize, NULL, NULL, NULL, NULL, NULL, metric->flags |
				ZBX_METRIC_FLAG_PERSISTENT, config_tls, config_timeout, config_source_ip);

		if (SUCCEED == send_err)
		{
			*lastlogsize_sent = lastlogsize;
			metric->lastlogsize = lastlogsize;
		}
	}
out:
	for (i = 0; i < required_buf_size; i++)
	{
		if (NULL != event_bookmarks[i])
			EvtClose(event_bookmarks[i]);
	}

	zbx_free(eventlog_name_w);
	zabbix_log(LOG_LEVEL_DEBUG, "End of %s():%s last eventid:%lu", __func__, zbx_result_string(ret), evt_eventid);

	return ret;
#undef EVT_ARRAY_SIZE
#undef EVT_LOG_COUNT_ITEM
#undef EVT_LOG_ITEM
}<|MERGE_RESOLUTION|>--- conflicted
+++ resolved
@@ -804,7 +804,6 @@
 #undef EVT_VARIANT_TYPE_MASK
 }
 
-<<<<<<< HEAD
 /********************************************************************************
  *                                                                              *
  * Purpose:  processes Event Log file in batch                                  *
@@ -840,64 +839,20 @@
  *             metric             - [IN/OUT] parameters for Event Log process   *
  *             lastlogsize_sent   - [OUT] position of last record sent to       *
  *                                        server                                *
+ *             prov_meta          - [IN/OUT] provider metadata cache            *
  *             error              - [OUT] error message in case of failure      *
  *                                                                              *
  * Return value: SUCCEED or FAIL                                                *
  *                                                                              *
  ********************************************************************************/
-=======
-/******************************************************************************
- *                                                                            *
- * Purpose:  processes Event Log file in batch                                *
- *                                                                            *
- * Parameters: addrs            - [IN] vector for passing server and port     *
- *                                     where to send data                     *
- *             agent2_result    - [IN] address of buffer where to store       *
- *                                     matching log records (used only in     *
- *                                     Agent2)                                *
- *             eventlog_name    - [IN]                                        *
- *             render_context   - [IN] handle to rendering context            *
- *             query            - [IN] handle to query results                *
- *             lastlogsize      - [IN] position of last processed record      *
- *             FirstID          - [IN] first record in Event Log file         *
- *             LastID           - [IN] last record in Event Log file          *
- *             regexps          - [IN] set of regexp rules for Event Log test *
- *             pattern          - [IN] regular expression or global regular   *
- *                                     expression name (@<global regexp       *
- *                                     name>).                                *
- *             key_severity     - [IN] severity of logged data sources        *
- *             key_source       - [IN] name of logged data source             *
- *             key_logeventid   - [IN] application-specific identifier for    *
- *                                     event                                  *
- *             rate             - [IN] threshold of records count at time     *
- *             process_value_cb - [IN] callback function for sending data to  *
- *                                     server                                 *
- *             config_tls       - [IN]                                        *
- *             config_timeout   - [IN]                                        *
- *             config_source_ip - [IN]                                        *
- *             config_hostname  - [IN]                                        *
- *             metric           - [IN/OUT] parameters for Event Log process   *
- *             lastlogsize_sent - [OUT] position of last record sent to       *
- *                                      server                                *
- *             prov_meta        - [IN/OUT] provider metadata cache            *
- *             error            - [OUT] error message in case of failure      *
- *                                                                            *
- * Return value: SUCCEED or FAIL                                              *
- *                                                                            *
- ******************************************************************************/
->>>>>>> 61c31fd4
 int	process_eventslog6(zbx_vector_addr_ptr_t *addrs, zbx_vector_ptr_t *agent2_result,
 		const char *eventlog_name, EVT_HANDLE *render_context, EVT_HANDLE *query, zbx_uint64_t lastlogsize,
 		zbx_uint64_t FirstID, zbx_uint64_t LastID, zbx_vector_expression_t *regexps, const char *pattern,
 		const char *key_severity, const char *key_source, const char *key_logeventid, int rate,
 		zbx_process_value_func_t process_value_cb, const zbx_config_tls_t *config_tls, int config_timeout,
-<<<<<<< HEAD
 		const char *config_source_ip, const char *config_hostname, int config_buffer_send,
-		int config_buffer_size, ZBX_ACTIVE_METRIC *metric, zbx_uint64_t *lastlogsize_sent, char **error)
-=======
-		const char *config_source_ip, const char *config_hostname, ZBX_ACTIVE_METRIC *metric,
-		zbx_uint64_t *lastlogsize_sent, zbx_vector_prov_meta_t *prov_meta, char **error)
->>>>>>> 61c31fd4
+		int config_buffer_size, ZBX_ACTIVE_METRIC *metric, zbx_uint64_t *lastlogsize_sent,
+		zbx_vector_prov_meta_t *prov_meta, char **error)
 {
 #define EVT_ARRAY_SIZE	100
 #define EVT_LOG_ITEM 0
@@ -1087,24 +1042,14 @@
 
 			if (1 == match)
 			{
-<<<<<<< HEAD
-				send_err = process_value_cb(addrs, agent2_result, config_hostname, metric->key_orig,
-						evt_message, ITEM_STATE_NORMAL, &lastlogsize, NULL, &evt_timestamp,
-						evt_provider, &evt_severity, &evt_eventid,
-						metric->flags | ZBX_METRIC_FLAG_PERSISTENT, config_tls,
-						config_timeout, config_source_ip, config_buffer_send,
-						config_buffer_size);
-
-				if (SUCCEED == send_err)
-=======
 				if (EVT_LOG_ITEM == evt_item_type)
->>>>>>> 61c31fd4
 				{
 					send_err = process_value_cb(addrs, agent2_result, config_hostname,
 							metric->key_orig, evt_message, ITEM_STATE_NORMAL, &lastlogsize,
 							NULL, &evt_timestamp, evt_provider, &evt_severity, &evt_eventid,
 							metric->flags | ZBX_METRIC_FLAG_PERSISTENT, config_tls,
-							config_timeout, config_source_ip);
+							config_timeout, config_source_ip, config_buffer_send,
+							config_buffer_size);
 
 					if (SUCCEED == send_err)
 					{
@@ -1157,7 +1102,8 @@
 		zbx_snprintf(buf, sizeof(buf), "%d", s_count);
 		send_err = process_value_cb(addrs, agent2_result, config_hostname, metric->key_orig, buf,
 				ITEM_STATE_NORMAL, &lastlogsize, NULL, NULL, NULL, NULL, NULL, metric->flags |
-				ZBX_METRIC_FLAG_PERSISTENT, config_tls, config_timeout, config_source_ip);
+				ZBX_METRIC_FLAG_PERSISTENT, config_tls, config_timeout, config_source_ip,
+				config_buffer_send, config_buffer_size);
 
 		if (SUCCEED == send_err)
 		{
