/*
** Zabbix
** Copyright (C) 2001-2019 Zabbix SIA
**
** This program is free software; you can redistribute it and/or modify
** it under the terms of the GNU General Public License as published by
** the Free Software Foundation; either version 2 of the License, or
** (at your option) any later version.
**
** This program is distributed in the hope that it will be useful,
** but WITHOUT ANY WARRANTY; without even the implied warranty of
** MERCHANTABILITY or FITNESS FOR A PARTICULAR PURPOSE. See the
** GNU General Public License for more details.
**
** You should have received a copy of the GNU General Public License
** along with this program; if not, write to the Free Software
** Foundation, Inc., 51 Franklin Street, Fifth Floor, Boston, MA  02110-1301, USA.
**/

#include "common.h"
#include "stats.h"
#include "cpustat.h"
#ifdef _WINDOWS
#	include "perfstat.h"
/* defined in sysinfo lib */
extern int get_cpu_group_num_win32(void);
extern int get_numa_node_num_win32(void);
#endif
#include "mutexs.h"
#include "log.h"

/* <sys/dkstat.h> removed in OpenBSD 5.7, only <sys/sched.h> with the same CP_* definitions remained */
#if defined(OpenBSD) && defined(HAVE_SYS_SCHED_H) && !defined(HAVE_SYS_DKSTAT_H)
#	include <sys/sched.h>
#endif

#if !defined(_WINDOWS)
#	define LOCK_CPUSTATS	zbx_mutex_lock(cpustats_lock)
#	define UNLOCK_CPUSTATS	zbx_mutex_unlock(cpustats_lock)
static zbx_mutex_t	cpustats_lock = ZBX_MUTEX_NULL;
#else
#	define LOCK_CPUSTATS
#	define UNLOCK_CPUSTATS
#endif

#ifdef HAVE_KSTAT_H
static kstat_ctl_t	*kc = NULL;
static kid_t		kc_id = 0;
static kstat_t		*(*ksp)[] = NULL;	/* array of pointers to "cpu_stat" elements in kstat chain */

static int	refresh_kstat(ZBX_CPUS_STAT_DATA *pcpus)
{
	const char	*__function_name = "refresh_kstat";
	static int	cpu_over_count_prev = 0;
	int		cpu_over_count = 0, i, inserted;
	kid_t		id;
	kstat_t		*k;

	zabbix_log(LOG_LEVEL_DEBUG, "In %s()", __function_name);

	for (i = 0; i < pcpus->count; i++)
		(*ksp)[i] = NULL;

	/* kstat_chain_update() can return:							*/
	/*   - -1 (error),									*/
	/*   -  a new kstat chain ID (chain successfully updated),				*/
	/*   -  0 (kstat chain was up-to-date). We ignore this case to make refresh_kstat()	*/
	/*        usable for first-time initialization as the kstat chain is up-to-date after	*/
	/*        kstat_open().									*/
	if (-1 == (id = kstat_chain_update(kc)))
	{
		zabbix_log(LOG_LEVEL_ERR, "%s: kstat_chain_update() failed", __function_name);
		return FAIL;
	}

	if (0 != id)
		kc_id = id;

	for (k = kc->kc_chain; NULL != k; k = k->ks_next)	/* traverse all kstat chain */
	{
		if (0 == strcmp("cpu_stat", k->ks_module))
		{
			inserted = 0;
			for (i = 1; i <= pcpus->count; i++)	/* search in our array of ZBX_SINGLE_CPU_STAT_DATAs */
			{
				if (pcpus->cpu[i].cpu_num == k->ks_instance)	/* CPU instance found */
				{
					(*ksp)[i - 1] = k;
					inserted = 1;

					break;
				}

				if (ZBX_CPUNUM_UNDEF == pcpus->cpu[i].cpu_num)
				{
					/* free slot found, most likely first-time initialization */
					pcpus->cpu[i].cpu_num = k->ks_instance;
					(*ksp)[i - 1] = k;
					inserted = 1;

					break;
				}
			}
			if (0 == inserted)	/* new CPU added, no place to keep its data */
				cpu_over_count++;
		}
	}

	if (0 < cpu_over_count)
	{
		if (cpu_over_count_prev < cpu_over_count)
		{
			zabbix_log(LOG_LEVEL_WARNING, "%d new processor(s) added. Restart Zabbix agentd to enable"
					" collecting new data.", cpu_over_count - cpu_over_count_prev);
			cpu_over_count_prev = cpu_over_count;
		}
	}

	zabbix_log(LOG_LEVEL_DEBUG, "End of %s()", __function_name);

	return SUCCEED;
}
#endif

int	init_cpu_collector(ZBX_CPUS_STAT_DATA *pcpus)
{
	const char			*__function_name = "init_cpu_collector";
	char				*error = NULL;
	int				idx, ret = FAIL;
#ifdef _WINDOWS
	wchar_t				cpu[16]; /* 16 is enough to store instance name string (group and index) */
	char				counterPath[PDH_MAX_COUNTER_PATH];
	PDH_COUNTER_PATH_ELEMENTS	cpe;
#endif
	zabbix_log(LOG_LEVEL_DEBUG, "In %s()", __function_name);

#ifdef _WINDOWS
	cpe.szMachineName = NULL;
	cpe.szObjectName = get_counter_name(get_builtin_counter_index(PCI_PROCESSOR));
	cpe.szInstanceName = cpu;
	cpe.szParentInstance = NULL;
	cpe.dwInstanceIndex = (DWORD)-1;
<<<<<<< HEAD
	cpe.szCounterName = get_counter_name(get_builtin_counter_index(PCI_PROCESSOR_TIME));
=======
	cpe.szCounterName = get_counter_name(PCI_PROCESSOR_TIME);
>>>>>>> 1712d3e4

	/* 64 logical CPUs (threads) is a hard limit for 32-bit Windows systems and some old 64-bit versions,  */
	/* such as Windows Vista. Systems with <= 64 threads will always have one processor group, which means */
	/* it's ok to use old performance counter "\Processor(n)\% Processor Time". However, for systems with  */
	/* more than 64 threads Windows distributes them evenly across multiple processor groups with maximum  */
	/* 64 threads per single group. Given that "\Processor(n)" doesn't report values for n >= 64 we need   */
	/* to use "\Processor Information(g, n)" where g is a group number and n is a thread number within     */
	/* the group. So, for 72-thread system there will be two groups with 36 threads each and Windows will  */
	/* report counters "\Processor Information(0, n)" with 0 <= n <= 31 and "\Processor Information(1,n)". */

	if (pcpus->count <= 64)
	{
		for (idx = 0; idx <= pcpus->count; idx++)
		{
			if (0 == idx)
				StringCchPrintf(cpu, ARRSIZE(cpu), L"_Total");
			else
				_itow_s(idx - 1, cpu, ARRSIZE(cpu), 10);

			if (ERROR_SUCCESS != zbx_PdhMakeCounterPath(__function_name, &cpe, counterPath))
				goto clean;

			if (NULL == (pcpus->cpu_counter[idx] = add_perf_counter(NULL, counterPath, MAX_COLLECTOR_PERIOD,
					&error)))
			{
				goto clean;
			}
		}
	}
	else
	{
		int	gidx, cpu_groups, cpus_per_group, numa_nodes;

		zabbix_log(LOG_LEVEL_DEBUG, "more than 64 CPUs, using \"Processor Information\" counter");

		cpe.szObjectName = get_counter_name(get_builtin_counter_index(PCI_PROCESSOR_INFORMATION));

<<<<<<< HEAD
		/* This doesn't seem to be well documented but it looks like Windows treats Processor Information */
		/* object differently on NUMA-enabled systems. First index for the object may either mean logical */
		/* processor group on non-NUMA systems or NUMA node number when NUMA is available. There may be more */
		/* NUMA nodes than processor groups. */
		numa_nodes = get_numa_node_num_win32();
		cpu_groups = numa_nodes == 1 ? get_cpu_group_num_win32() : numa_nodes;
		cpus_per_group = pcpus->count / cpu_groups;

		zabbix_log(LOG_LEVEL_DEBUG, "cpu_groups = %d, cpus_per_group = %d, cpus = %d", cpu_groups,
				cpus_per_group, pcpus->count);

		for (gidx = 0; gidx < cpu_groups; gidx++)
=======
		if (NULL == (pcpus->cpu_counter[idx] = add_perf_counter(NULL, counterPath, MAX_COLLECTOR_PERIOD,
				PERF_COUNTER_LANG_DEFAULT, &error)))
>>>>>>> 1712d3e4
		{
			for (idx = 0; idx <= cpus_per_group; idx++)
			{
				if (0 == idx)
				{
					if (0 != gidx)
						continue;
					StringCchPrintf(cpu, ARRSIZE(cpu), L"_Total");
				}
				else
				{
					StringCchPrintf(cpu, ARRSIZE(cpu), L"%d,%d", gidx, idx - 1);
				}

				if (ERROR_SUCCESS != zbx_PdhMakeCounterPath(__function_name, &cpe, counterPath))
					goto clean;

				if (NULL == (pcpus->cpu_counter[gidx * cpus_per_group + idx] =
						add_perf_counter(NULL, counterPath, MAX_COLLECTOR_PERIOD, &error)))
				{
					goto clean;
				}
			}
		}
	}

	cpe.szObjectName = get_counter_name(get_builtin_counter_index(PCI_SYSTEM));
	cpe.szInstanceName = NULL;
	cpe.szCounterName = get_counter_name(get_builtin_counter_index(PCI_PROCESSOR_QUEUE_LENGTH));

	if (ERROR_SUCCESS != zbx_PdhMakeCounterPath(__function_name, &cpe, counterPath))
		goto clean;

	if (NULL == (pcpus->queue_counter = add_perf_counter(NULL, counterPath, MAX_COLLECTOR_PERIOD,
			PERF_COUNTER_LANG_DEFAULT, &error)))
	{
		goto clean;
	}

	ret = SUCCEED;
clean:
	if (NULL != error)
	{
		zabbix_log(LOG_LEVEL_WARNING, "cannot add performance counter \"%s\": %s", counterPath, error);
		zbx_free(error);
	}

#else	/* not _WINDOWS */
	if (SUCCEED != zbx_mutex_create(&cpustats_lock, ZBX_MUTEX_CPUSTATS, &error))
	{
		zbx_error("unable to create mutex for cpu collector: %s", error);
		zbx_free(error);
		exit(EXIT_FAILURE);
	}

	pcpus->cpu[0].cpu_num = ZBX_CPUNUM_ALL;

#ifndef HAVE_KSTAT_H

	for (idx = 1; idx <= pcpus->count; idx++)
		pcpus->cpu[idx].cpu_num = idx - 1;
#else
	/* Solaris */

	/* CPU instance numbers on Solaris can be non-contiguous, we don't know them yet */
	for (idx = 1; idx <= pcpus->count; idx++)
		pcpus->cpu[idx].cpu_num = ZBX_CPUNUM_UNDEF;

	if (NULL == (kc = kstat_open()))
	{
		zbx_error("kstat_open() failed");
		exit(EXIT_FAILURE);
	}

	kc_id = kc->kc_chain_id;

	if (NULL == ksp)
		ksp = zbx_malloc(ksp, sizeof(kstat_t *) * pcpus->count);

	if (SUCCEED != refresh_kstat(pcpus))
	{
		zbx_error("kstat_chain_update() failed");
		exit(EXIT_FAILURE);
	}
#endif	/* HAVE_KSTAT_H */

	ret = SUCCEED;
#endif	/* _WINDOWS */

	zabbix_log(LOG_LEVEL_DEBUG, "End of %s():%s", __function_name, zbx_result_string(ret));

	return ret;
}

void	free_cpu_collector(ZBX_CPUS_STAT_DATA *pcpus)
{
	const char	*__function_name = "free_cpu_collector";
#ifdef _WINDOWS
	int		idx;
#endif
	zabbix_log(LOG_LEVEL_DEBUG, "In %s()", __function_name);

#ifdef _WINDOWS
	remove_perf_counter(pcpus->queue_counter);
	pcpus->queue_counter = NULL;

	for (idx = 0; idx <= pcpus->count; idx++)
	{
		remove_perf_counter(pcpus->cpu_counter[idx]);
		pcpus->cpu_counter[idx] = NULL;
	}
#else
	ZBX_UNUSED(pcpus);
	zbx_mutex_destroy(&cpustats_lock);
#endif

#ifdef HAVE_KSTAT_H
	kstat_close(kc);
	zbx_free(ksp);
#endif
	zabbix_log(LOG_LEVEL_DEBUG, "End of %s()", __function_name);
}

#ifdef _WINDOWS
int	get_cpu_perf_counter_value(int cpu_num, int interval, double *value, char **error)
{
	int	idx;

	/* For Windows we identify CPU by it's index in cpus array, which is CPU ID + 1. */
	/* At index 0 we keep information about all CPUs. */

	if (ZBX_CPUNUM_ALL == cpu_num)
		idx = 0;
	else
		idx = cpu_num + 1;

	return get_perf_counter_value(collector->cpus.cpu_counter[idx], interval, value, error);
}

static int	get_cpu_perf_counter_status(zbx_perf_counter_status_t pc_status)
{
	switch (pc_status)
	{
		case PERF_COUNTER_ACTIVE:
			return ZBX_CPU_STATUS_ONLINE;
		case PERF_COUNTER_INITIALIZED:
			return ZBX_CPU_STATUS_UNKNOWN;
	}

	return ZBX_CPU_STATUS_OFFLINE;
}
#else	/* not _WINDOWS */
static void	update_cpu_counters(ZBX_SINGLE_CPU_STAT_DATA *cpu, zbx_uint64_t *counter)
{
	int	i, index;

	LOCK_CPUSTATS;

	if (MAX_COLLECTOR_HISTORY <= (index = cpu->h_first + cpu->h_count))
		index -= MAX_COLLECTOR_HISTORY;

	if (MAX_COLLECTOR_HISTORY > cpu->h_count)
		cpu->h_count++;
	else if (MAX_COLLECTOR_HISTORY == ++cpu->h_first)
		cpu->h_first = 0;

	if (NULL != counter)
	{
		for (i = 0; i < ZBX_CPU_STATE_COUNT; i++)
			cpu->h_counter[i][index] = counter[i];

		cpu->h_status[index] = SYSINFO_RET_OK;
	}
	else
		cpu->h_status[index] = SYSINFO_RET_FAIL;

	UNLOCK_CPUSTATS;
}

static void	update_cpustats(ZBX_CPUS_STAT_DATA *pcpus)
{
	const char	*__function_name = "update_cpustats";
	int		idx;
	zbx_uint64_t	counter[ZBX_CPU_STATE_COUNT];

#if defined(HAVE_PROC_STAT)

	FILE		*file;
	char		line[1024];
	unsigned char	*cpu_status = NULL;
	const char	*filename = "/proc/stat";

#elif defined(HAVE_SYS_PSTAT_H)

	struct pst_dynamic	psd;
	struct pst_processor	psp;

#elif defined(HAVE_FUNCTION_SYSCTLBYNAME) && defined(CPUSTATES)

	long	cp_time[CPUSTATES], *cp_times = NULL;
	size_t	nlen, nlen_alloc;

#elif defined(HAVE_KSTAT_H)

	cpu_stat_t	*cpu;
	zbx_uint64_t	total[ZBX_CPU_STATE_COUNT];
	kid_t		id;

#elif defined(HAVE_FUNCTION_SYSCTL_KERN_CPTIME)

	int		mib[3];
	long		all_states[CPUSTATES];
	u_int64_t	one_states[CPUSTATES];
	size_t		sz;

#elif defined(HAVE_LIBPERFSTAT)

	perfstat_cpu_total_t	ps_cpu_total;
	perfstat_cpu_t		ps_cpu;
	perfstat_id_t		ps_id;

#endif

	zabbix_log(LOG_LEVEL_DEBUG, "In %s()", __function_name);

#define ZBX_SET_CPUS_NOTSUPPORTED()				\
	for (idx = 0; idx <= pcpus->count; idx++)		\
		update_cpu_counters(&pcpus->cpu[idx], NULL)

#if defined(HAVE_PROC_STAT)

	if (NULL == (file = fopen(filename, "r")))
	{
		zbx_error("cannot open [%s]: %s", filename, zbx_strerror(errno));
		ZBX_SET_CPUS_NOTSUPPORTED();
		goto exit;
	}

	cpu_status = (unsigned char *)zbx_malloc(cpu_status, sizeof(unsigned char) * (pcpus->count + 1));

	for (idx = 0; idx <= pcpus->count; idx++)
		cpu_status[idx] = SYSINFO_RET_FAIL;

	while (NULL != fgets(line, sizeof(line), file))
	{
		if (0 != strncmp(line, "cpu", 3))
			continue;

		if ('0' <= line[3] && line[3] <= '9')
		{
			idx = atoi(line + 3) + 1;
			if (1 > idx || idx > pcpus->count)
				continue;
		}
		else if (' ' == line[3])
			idx = 0;
		else
			continue;

		memset(counter, 0, sizeof(counter));

		sscanf(line, "%*s " ZBX_FS_UI64 " " ZBX_FS_UI64 " " ZBX_FS_UI64 " " ZBX_FS_UI64
				" " ZBX_FS_UI64 " " ZBX_FS_UI64 " " ZBX_FS_UI64 " " ZBX_FS_UI64
				" " ZBX_FS_UI64 " " ZBX_FS_UI64,
				&counter[ZBX_CPU_STATE_USER], &counter[ZBX_CPU_STATE_NICE],
				&counter[ZBX_CPU_STATE_SYSTEM], &counter[ZBX_CPU_STATE_IDLE],
				&counter[ZBX_CPU_STATE_IOWAIT], &counter[ZBX_CPU_STATE_INTERRUPT],
				&counter[ZBX_CPU_STATE_SOFTIRQ], &counter[ZBX_CPU_STATE_STEAL],
				&counter[ZBX_CPU_STATE_GCPU], &counter[ZBX_CPU_STATE_GNICE]);

		/* Linux includes guest times in user and nice times */
		counter[ZBX_CPU_STATE_USER] -= counter[ZBX_CPU_STATE_GCPU];
		counter[ZBX_CPU_STATE_NICE] -= counter[ZBX_CPU_STATE_GNICE];

		update_cpu_counters(&pcpus->cpu[idx], counter);
		cpu_status[idx] = SYSINFO_RET_OK;
	}
	zbx_fclose(file);

	for (idx = 0; idx <= pcpus->count; idx++)
	{
		if (SYSINFO_RET_FAIL == cpu_status[idx])
			update_cpu_counters(&pcpus->cpu[idx], NULL);
	}

	zbx_free(cpu_status);

#elif defined(HAVE_SYS_PSTAT_H)

	for (idx = 0; idx <= pcpus->count; idx++)
	{
		memset(counter, 0, sizeof(counter));

		if (0 == idx)
		{
			if (-1 == pstat_getdynamic(&psd, sizeof(psd), 1, 0))
			{
				update_cpu_counters(&pcpus->cpu[idx], NULL);
				continue;
			}

			counter[ZBX_CPU_STATE_USER] = (zbx_uint64_t)psd.psd_cpu_time[CP_USER];
			counter[ZBX_CPU_STATE_NICE] = (zbx_uint64_t)psd.psd_cpu_time[CP_NICE];
			counter[ZBX_CPU_STATE_SYSTEM] = (zbx_uint64_t)psd.psd_cpu_time[CP_SYS];
			counter[ZBX_CPU_STATE_IDLE] = (zbx_uint64_t)psd.psd_cpu_time[CP_IDLE];
		}
		else
		{
			if (-1 == pstat_getprocessor(&psp, sizeof(psp), 1, pcpus->cpu[idx].cpu_num))
			{
				update_cpu_counters(&pcpus->cpu[idx], NULL);
				continue;
			}

			counter[ZBX_CPU_STATE_USER] = (zbx_uint64_t)psp.psp_cpu_time[CP_USER];
			counter[ZBX_CPU_STATE_NICE] = (zbx_uint64_t)psp.psp_cpu_time[CP_NICE];
			counter[ZBX_CPU_STATE_SYSTEM] = (zbx_uint64_t)psp.psp_cpu_time[CP_SYS];
			counter[ZBX_CPU_STATE_IDLE] = (zbx_uint64_t)psp.psp_cpu_time[CP_IDLE];
		}

		update_cpu_counters(&pcpus->cpu[idx], counter);
	}

#elif defined(HAVE_FUNCTION_SYSCTLBYNAME) && defined(CPUSTATES)
	/* FreeBSD 7.0 */

	nlen = sizeof(cp_time);
	if (-1 == sysctlbyname("kern.cp_time", &cp_time, &nlen, NULL, 0) || nlen != sizeof(cp_time))
	{
		ZBX_SET_CPUS_NOTSUPPORTED();
		goto exit;
	}

	memset(counter, 0, sizeof(counter));

	counter[ZBX_CPU_STATE_USER] = (zbx_uint64_t)cp_time[CP_USER];
	counter[ZBX_CPU_STATE_NICE] = (zbx_uint64_t)cp_time[CP_NICE];
	counter[ZBX_CPU_STATE_SYSTEM] = (zbx_uint64_t)cp_time[CP_SYS];
	counter[ZBX_CPU_STATE_INTERRUPT] = (zbx_uint64_t)cp_time[CP_INTR];
	counter[ZBX_CPU_STATE_IDLE] = (zbx_uint64_t)cp_time[CP_IDLE];

	update_cpu_counters(&pcpus->cpu[0], counter);

	/* get size of result set for CPU statistics */
	if (-1 == sysctlbyname("kern.cp_times", NULL, &nlen_alloc, NULL, 0))
	{
		for (idx = 1; idx <= pcpus->count; idx++)
			update_cpu_counters(&pcpus->cpu[idx], NULL);
		goto exit;
	}

	cp_times = zbx_malloc(cp_times, nlen_alloc);

	nlen = nlen_alloc;
	if (0 == sysctlbyname("kern.cp_times", cp_times, &nlen, NULL, 0) && nlen == nlen_alloc)
	{
		for (idx = 1; idx <= pcpus->count; idx++)
		{
			int	cpu_num = pcpus->cpu[idx].cpu_num;

			memset(counter, 0, sizeof(counter));

			counter[ZBX_CPU_STATE_USER] = (zbx_uint64_t)*(cp_times + cpu_num * CPUSTATES + CP_USER);
			counter[ZBX_CPU_STATE_NICE] = (zbx_uint64_t)*(cp_times + cpu_num * CPUSTATES + CP_NICE);
			counter[ZBX_CPU_STATE_SYSTEM] = (zbx_uint64_t)*(cp_times + cpu_num * CPUSTATES + CP_SYS);
			counter[ZBX_CPU_STATE_INTERRUPT] = (zbx_uint64_t)*(cp_times + cpu_num * CPUSTATES + CP_INTR);
			counter[ZBX_CPU_STATE_IDLE] = (zbx_uint64_t)*(cp_times + cpu_num * CPUSTATES + CP_IDLE);

			update_cpu_counters(&pcpus->cpu[idx], counter);
		}
	}
	else
	{
		for (idx = 1; idx <= pcpus->count; idx++)
			update_cpu_counters(&pcpus->cpu[idx], NULL);
	}

	zbx_free(cp_times);

#elif defined(HAVE_KSTAT_H)
	/* Solaris */

	if (NULL == kc)
	{
		ZBX_SET_CPUS_NOTSUPPORTED();
		goto exit;
	}

	memset(total, 0, sizeof(total));

	for (idx = 1; idx <= pcpus->count; idx++)
	{
read_again:
		if (NULL != (*ksp)[idx - 1])
		{
			id = kstat_read(kc, (*ksp)[idx - 1], NULL);
			if (-1 == id || kc_id != id)	/* error or our kstat chain copy is out-of-date */
			{
				if (SUCCEED != refresh_kstat(pcpus))
				{
					update_cpu_counters(&pcpus->cpu[idx], NULL);
					continue;
				}
				else
					goto read_again;
			}

			cpu = (cpu_stat_t *)(*ksp)[idx - 1]->ks_data;

			memset(counter, 0, sizeof(counter));

			total[ZBX_CPU_STATE_IDLE] += counter[ZBX_CPU_STATE_IDLE] = cpu->cpu_sysinfo.cpu[CPU_IDLE];
			total[ZBX_CPU_STATE_USER] += counter[ZBX_CPU_STATE_USER] = cpu->cpu_sysinfo.cpu[CPU_USER];
			total[ZBX_CPU_STATE_SYSTEM] += counter[ZBX_CPU_STATE_SYSTEM] = cpu->cpu_sysinfo.cpu[CPU_KERNEL];
			total[ZBX_CPU_STATE_IOWAIT] += counter[ZBX_CPU_STATE_IOWAIT] = cpu->cpu_sysinfo.cpu[CPU_WAIT];

			update_cpu_counters(&pcpus->cpu[idx], counter);
		}
		else
			update_cpu_counters(&pcpus->cpu[idx], NULL);
	}

	update_cpu_counters(&pcpus->cpu[0], total);

#elif defined(HAVE_FUNCTION_SYSCTL_KERN_CPTIME)
	/* OpenBSD 4.3 */

	for (idx = 0; idx <= pcpus->count; idx++)
	{
		memset(counter, 0, sizeof(counter));

		if (0 == idx)
		{
			mib[0] = CTL_KERN;
			mib[1] = KERN_CPTIME;

			sz = sizeof(all_states);

			if (-1 == sysctl(mib, 2, &all_states, &sz, NULL, 0) || sz != sizeof(all_states))
			{
				update_cpu_counters(&pcpus->cpu[idx], NULL);
				continue;
			}

			counter[ZBX_CPU_STATE_USER] = (zbx_uint64_t)all_states[CP_USER];
			counter[ZBX_CPU_STATE_NICE] = (zbx_uint64_t)all_states[CP_NICE];
			counter[ZBX_CPU_STATE_SYSTEM] = (zbx_uint64_t)all_states[CP_SYS];
			counter[ZBX_CPU_STATE_INTERRUPT] = (zbx_uint64_t)all_states[CP_INTR];
			counter[ZBX_CPU_STATE_IDLE] = (zbx_uint64_t)all_states[CP_IDLE];
		}
		else
		{
			mib[0] = CTL_KERN;
			mib[1] = KERN_CPTIME2;
			mib[2] = pcpus->cpu[idx].cpu_num;

			sz = sizeof(one_states);

			if (-1 == sysctl(mib, 3, &one_states, &sz, NULL, 0) || sz != sizeof(one_states))
			{
				update_cpu_counters(&pcpus->cpu[idx], NULL);
				continue;
			}

			counter[ZBX_CPU_STATE_USER] = (zbx_uint64_t)one_states[CP_USER];
			counter[ZBX_CPU_STATE_NICE] = (zbx_uint64_t)one_states[CP_NICE];
			counter[ZBX_CPU_STATE_SYSTEM] = (zbx_uint64_t)one_states[CP_SYS];
			counter[ZBX_CPU_STATE_INTERRUPT] = (zbx_uint64_t)one_states[CP_INTR];
			counter[ZBX_CPU_STATE_IDLE] = (zbx_uint64_t)one_states[CP_IDLE];
		}

		update_cpu_counters(&pcpus->cpu[idx], counter);
	}

#elif defined(HAVE_LIBPERFSTAT)
	/* AIX 6.1 */

	for (idx = 0; idx <= pcpus->count; idx++)
	{
		memset(counter, 0, sizeof(counter));

		if (0 == idx)
		{
			if (-1 == perfstat_cpu_total(NULL, &ps_cpu_total, sizeof(ps_cpu_total), 1))
			{
				update_cpu_counters(&pcpus->cpu[idx], NULL);
				continue;
			}

			counter[ZBX_CPU_STATE_USER] = (zbx_uint64_t)ps_cpu_total.user;
			counter[ZBX_CPU_STATE_SYSTEM] = (zbx_uint64_t)ps_cpu_total.sys;
			counter[ZBX_CPU_STATE_IDLE] = (zbx_uint64_t)ps_cpu_total.idle;
			counter[ZBX_CPU_STATE_IOWAIT] = (zbx_uint64_t)ps_cpu_total.wait;
		}
		else
		{
			zbx_snprintf(ps_id.name, sizeof(ps_id.name), "cpu%d", pcpus->cpu[idx].cpu_num);

			if (-1 == perfstat_cpu(&ps_id, &ps_cpu, sizeof(ps_cpu), 1))
			{
				update_cpu_counters(&pcpus->cpu[idx], NULL);
				continue;
			}

			counter[ZBX_CPU_STATE_USER] = (zbx_uint64_t)ps_cpu.user;
			counter[ZBX_CPU_STATE_SYSTEM] = (zbx_uint64_t)ps_cpu.sys;
			counter[ZBX_CPU_STATE_IDLE] = (zbx_uint64_t)ps_cpu.idle;
			counter[ZBX_CPU_STATE_IOWAIT] = (zbx_uint64_t)ps_cpu.wait;
		}

		update_cpu_counters(&pcpus->cpu[idx], counter);
	}

#endif	/* HAVE_LIBPERFSTAT */

#undef ZBX_SET_CPUS_NOTSUPPORTED
#if defined(HAVE_PROC_STAT) || (defined(HAVE_FUNCTION_SYSCTLBYNAME) && defined(CPUSTATES)) || defined(HAVE_KSTAT_H)
exit:
#endif
	zabbix_log(LOG_LEVEL_DEBUG, "End of %s()", __function_name);
}

void	collect_cpustat(ZBX_CPUS_STAT_DATA *pcpus)
{
	update_cpustats(pcpus);
}

static ZBX_SINGLE_CPU_STAT_DATA	*get_cpustat_by_num(ZBX_CPUS_STAT_DATA *pcpus, int cpu_num)
{
	int	idx;

	for (idx = 0; idx <= pcpus->count; idx++)
	{
		if (pcpus->cpu[idx].cpu_num == cpu_num)
			return &pcpus->cpu[idx];
	}

	return NULL;
}

int	get_cpustat(AGENT_RESULT *result, int cpu_num, int state, int mode)
{
	int				i, time, idx_curr, idx_base;
	zbx_uint64_t			counter, total = 0;
	ZBX_SINGLE_CPU_STAT_DATA	*cpu;

	if (0 > state || state >= ZBX_CPU_STATE_COUNT)
		return SYSINFO_RET_FAIL;

	switch (mode)
	{
		case ZBX_AVG1:
			time = SEC_PER_MIN;
			break;
		case ZBX_AVG5:
			time = 5 * SEC_PER_MIN;
			break;
		case ZBX_AVG15:
			time = 15 * SEC_PER_MIN;
			break;
		default:
			return SYSINFO_RET_FAIL;
	}

	if (0 == CPU_COLLECTOR_STARTED(collector))
	{
		SET_MSG_RESULT(result, zbx_strdup(NULL, "Collector is not started."));
		return SYSINFO_RET_FAIL;
	}

	if (NULL == (cpu = get_cpustat_by_num(&collector->cpus, cpu_num)))
	{
		SET_MSG_RESULT(result, zbx_strdup(NULL, "Cannot obtain CPU information."));
		return SYSINFO_RET_FAIL;
	}

	if (0 == cpu->h_count)
	{
		SET_DBL_RESULT(result, 0);
		return SYSINFO_RET_OK;
	}

	LOCK_CPUSTATS;

	if (MAX_COLLECTOR_HISTORY <= (idx_curr = (cpu->h_first + cpu->h_count - 1)))
		idx_curr -= MAX_COLLECTOR_HISTORY;

	if (SYSINFO_RET_FAIL == cpu->h_status[idx_curr])
	{
		UNLOCK_CPUSTATS;
		SET_MSG_RESULT(result, zbx_strdup(NULL, "Cannot obtain CPU information."));
		return SYSINFO_RET_FAIL;
	}

	if (1 == cpu->h_count)
	{
		for (i = 0; i < ZBX_CPU_STATE_COUNT; i++)
			total += cpu->h_counter[i][idx_curr];
		counter = cpu->h_counter[state][idx_curr];
	}
	else
	{
		if (0 > (idx_base = idx_curr - MIN(cpu->h_count - 1, time)))
			idx_base += MAX_COLLECTOR_HISTORY;

		while (SYSINFO_RET_OK != cpu->h_status[idx_base])
			if (MAX_COLLECTOR_HISTORY == ++idx_base)
				idx_base -= MAX_COLLECTOR_HISTORY;

		for (i = 0; i < ZBX_CPU_STATE_COUNT; i++)
		{
			if (cpu->h_counter[i][idx_curr] > cpu->h_counter[i][idx_base])
				total += cpu->h_counter[i][idx_curr] - cpu->h_counter[i][idx_base];
		}

		/* current counter might be less than previous due to guest time sometimes not being fully included */
		/* in user time by "/proc/stat" */
		if (cpu->h_counter[state][idx_curr] > cpu->h_counter[state][idx_base])
			counter = cpu->h_counter[state][idx_curr] - cpu->h_counter[state][idx_base];
		else
			counter = 0;
	}

	UNLOCK_CPUSTATS;

	SET_DBL_RESULT(result, 0 == total ? 0 : 100. * (double)counter / (double)total);

	return SYSINFO_RET_OK;
}

static int	get_cpu_status(int pc_status)
{
	if (SYSINFO_RET_OK == pc_status)
		return ZBX_CPU_STATUS_ONLINE;

	return ZBX_CPU_STATUS_OFFLINE;
}
#endif	/* _WINDOWS */

/******************************************************************************
 *                                                                            *
 * Function: get_cpus                                                         *
 *                                                                            *
 * Purpose: Retrieve list of available CPUs in the collector                  *
 *                                                                            *
 * Parameters: vector [OUT] - vector for CPUNUM/STATUS pairs                  *
 *                                                                            *
 * Return value: SUCCEED if collector started and has at least one CPU        *
 *               FAIL otherwise                                               *
 *                                                                            *
 * Comments: The data returned is designed for item system.cpu.discovery      *
 *                                                                            *
 ******************************************************************************/
int	get_cpus(zbx_vector_uint64_pair_t *vector)
{
	ZBX_CPUS_STAT_DATA	*pcpus;
	int			idx, ret = FAIL;

	if (!CPU_COLLECTOR_STARTED(collector) || NULL == (pcpus = &collector->cpus))
		goto out;

	LOCK_CPUSTATS;

	/* Per-CPU information is stored in the ZBX_SINGLE_CPU_STAT_DATA array */
	/* starting with index 1. Index 0 contains information about all CPUs. */

	for (idx = 1; idx <= pcpus->count; idx++)
	{
		zbx_uint64_pair_t		pair;
#ifndef _WINDOWS
		ZBX_SINGLE_CPU_STAT_DATA	*cpu;
		int				index;

		cpu = &pcpus->cpu[idx];

		if (MAX_COLLECTOR_HISTORY <= (index = cpu->h_first + cpu->h_count - 1))
			index -= MAX_COLLECTOR_HISTORY;

		pair.first = cpu->cpu_num;
		pair.second = get_cpu_status(cpu->h_status[index]);
#else
		pair.first = idx - 1;
		pair.second = get_cpu_perf_counter_status(pcpus->cpu_counter[idx]->status);
#endif
		zbx_vector_uint64_pair_append(vector, pair);
	}

	UNLOCK_CPUSTATS;

	ret = SUCCEED;
out:
	return ret;
}<|MERGE_RESOLUTION|>--- conflicted
+++ resolved
@@ -140,11 +140,7 @@
 	cpe.szInstanceName = cpu;
 	cpe.szParentInstance = NULL;
 	cpe.dwInstanceIndex = (DWORD)-1;
-<<<<<<< HEAD
 	cpe.szCounterName = get_counter_name(get_builtin_counter_index(PCI_PROCESSOR_TIME));
-=======
-	cpe.szCounterName = get_counter_name(PCI_PROCESSOR_TIME);
->>>>>>> 1712d3e4
 
 	/* 64 logical CPUs (threads) is a hard limit for 32-bit Windows systems and some old 64-bit versions,  */
 	/* such as Windows Vista. Systems with <= 64 threads will always have one processor group, which means */
@@ -182,7 +178,6 @@
 
 		cpe.szObjectName = get_counter_name(get_builtin_counter_index(PCI_PROCESSOR_INFORMATION));
 
-<<<<<<< HEAD
 		/* This doesn't seem to be well documented but it looks like Windows treats Processor Information */
 		/* object differently on NUMA-enabled systems. First index for the object may either mean logical */
 		/* processor group on non-NUMA systems or NUMA node number when NUMA is available. There may be more */
@@ -195,10 +190,6 @@
 				cpus_per_group, pcpus->count);
 
 		for (gidx = 0; gidx < cpu_groups; gidx++)
-=======
-		if (NULL == (pcpus->cpu_counter[idx] = add_perf_counter(NULL, counterPath, MAX_COLLECTOR_PERIOD,
-				PERF_COUNTER_LANG_DEFAULT, &error)))
->>>>>>> 1712d3e4
 		{
 			for (idx = 0; idx <= cpus_per_group; idx++)
 			{
@@ -217,7 +208,8 @@
 					goto clean;
 
 				if (NULL == (pcpus->cpu_counter[gidx * cpus_per_group + idx] =
-						add_perf_counter(NULL, counterPath, MAX_COLLECTOR_PERIOD, &error)))
+						add_perf_counter(NULL, counterPath, MAX_COLLECTOR_PERIOD,
+								PERF_COUNTER_LANG_DEFAULT, &error)))
 				{
 					goto clean;
 				}
