--- conflicted
+++ resolved
@@ -33,15 +33,12 @@
 #define ZBX_SAME_FILE_NO	0
 #define ZBX_SAME_FILE_YES	1
 #define ZBX_SAME_FILE_RETRY	2
-<<<<<<< HEAD
-#define ZBX_SAME_FILE_COPY	3
+#define ZBX_NO_FILE_ERROR	3
+#define ZBX_SAME_FILE_COPY	4
 
 #define ZBX_FILE_PLACE_UNKNOWN	-1	/* cannot compare file device and inode numbers */
 #define ZBX_FILE_PLACE_OTHER	0	/* both files have different device or inode numbers */
 #define ZBX_FILE_PLACE_SAME	1	/* both files have the same device and inode numbers */
-=======
-#define ZBX_NO_FILE_ERROR	3
->>>>>>> 1119c0c0
 
 /******************************************************************************
  *                                                                            *
@@ -1697,12 +1694,8 @@
 			/* files or they are not accessible (can happen during a rotation), just log the problem */
 #ifdef _WINDOWS
 			zabbix_log(LOG_LEVEL_WARNING, "there are no files matching \"%s\" in \"%s\" or insufficient "
-<<<<<<< HEAD
 					"access rights", filename_regexp, directory);
-=======
-					"access rights", format, directory);
 			ret = ZBX_NO_FILE_ERROR;
->>>>>>> 1119c0c0
 #else
 			if (0 != access(directory, X_OK))
 			{
@@ -1711,14 +1704,9 @@
 			}
 			else
 			{
-<<<<<<< HEAD
 				zabbix_log(LOG_LEVEL_WARNING, "there are no files matching \"%s\" in \"%s\"",
 						filename_regexp, directory);
-=======
-				zabbix_log(LOG_LEVEL_WARNING, "there are no files matching \"%s\" in \"%s\"", format,
-						directory);
 				ret = ZBX_NO_FILE_ERROR;
->>>>>>> 1119c0c0
 			}
 #endif
 		}
@@ -2149,35 +2137,7 @@
 	zabbix_log(LOG_LEVEL_DEBUG, "In %s() filename:'%s' lastlogsize:" ZBX_FS_UI64 " mtime:%d",
 			__function_name, filename, *lastlogsize, NULL != mtime ? *mtime : 0);
 
-<<<<<<< HEAD
 	if (-1 == (f = open_file_helper(filename, err_msg)))
-=======
-	if (0 != zbx_stat(filename, &buf))
-	{
-		*err_msg = zbx_dsprintf(*err_msg, "Cannot obtain information for file \"%s\": %s", filename,
-				zbx_strerror(errno));
-		goto out;
-	}
-
-	if (NULL != mtime)
-		*mtime = (int)buf.st_mtime;
-
-	if ((zbx_uint64_t)buf.st_size == *lastlogsize)
-	{
-		/* The file size has not changed, no new lines. Here we do not deal with a case of changing */
-		/* a logfile's content while keeping the same length. */
-
-		if (1 == *skip_old_data)
-			*skip_old_data = 0;
-
-		ret = SUCCEED;
-		goto out;
-	}
-
-	if (-1 == (f = zbx_open(filename, O_RDONLY)))
-	{
-		*err_msg = zbx_dsprintf(*err_msg, "Cannot open file \"%s\": %s", filename, zbx_strerror(errno));
->>>>>>> 1119c0c0
 		goto out;
 
 	if ((zbx_offset_t)-1 != zbx_lseek(f, seek_offset, SEEK_SET))
@@ -3013,14 +2973,8 @@
 		int rotation_type)
 {
 	const char		*__function_name = "process_logrt";
-<<<<<<< HEAD
 	int			i, start_idx, ret = FAIL, logfiles_num = 0, logfiles_alloc = 0, seq = 1,
-				from_first_file = 1, last_processed, limit_reached = 0;
-=======
-	int			i, j, start_idx, ret = FAIL, logfiles_num = 0, logfiles_alloc = 0, seq = 1,
-				max_old_seq = 0, old_last, from_first_file = 1, last_processed, limit_reached = 0, res;
-	char			*old2new = NULL;
->>>>>>> 1119c0c0
+				from_first_file = 1, last_processed, limit_reached = 0, res;
 	struct st_logfile	*logfiles = NULL;
 	zbx_uint64_t		processed_bytes_sum = 0;
 
@@ -3029,20 +2983,8 @@
 
 	adjust_mtime_to_clock(mtime);
 
-<<<<<<< HEAD
-	if (SUCCEED != make_logfile_list(flags, filename, *mtime, &logfiles, &logfiles_alloc, &logfiles_num, use_ino,
-			err_msg))
-=======
-		old_mtime = *mtime;
-		*mtime = (int)now;
-
-		zabbix_log(LOG_LEVEL_WARNING, "System clock has been set back in time. Setting agent mtime %d "
-				"seconds back.", (int)(old_mtime - now));
-	}
-
-	if (SUCCEED != (res = make_logfile_list(flags, filename, mtime, &logfiles, &logfiles_alloc, &logfiles_num,
+	if (SUCCEED != (res = make_logfile_list(flags, filename, *mtime, &logfiles, &logfiles_alloc, &logfiles_num,
 			use_ino, err_msg)))
->>>>>>> 1119c0c0
 	{
 		if (ZBX_NO_FILE_ERROR == res && 1 == *skip_old_data)
 		{
