--- conflicted
+++ resolved
@@ -736,14 +736,8 @@
 			}
 		}
 #endif
-<<<<<<< HEAD
 process_delete_queue_for_housekeeping_rule:
-		zbx_vector_ptr_sort(&rule->delete_queue, hk_item_update_cache_compare);
-=======
-		/* process delete queue for the housekeeping rule */
-
 		zbx_vector_hk_delete_queue_ptr_sort(&rule->delete_queue, hk_item_update_cache_compare);
->>>>>>> 1e403424
 
 		for (int i = 0; i < rule->delete_queue.values_num; i++)
 		{
@@ -764,26 +758,19 @@
 	return deleted;
 }
 
-/******************************************************************************
- *                                                                            *
- * Purpose: removes old records from a table according to the specified rule  *
- *                                                                            *
-<<<<<<< HEAD
- * Parameters: now  - [IN] current time in seconds                            *
- *             rule - [IN/OUT] housekeeping rule specifying table to          *
- *                    clean and the required data (fields, filters, time)     *
-=======
- * Parameters: now                  - [IN] current time in seconds            *
- *             config_max_hk_delete - [IN]                                    *
- *             rule                 - [IN/OUT] housekeeping rule specifying   *
- *                     table to clean and required data (fields, filters      *
- *                     time)                                                  *
->>>>>>> 1e403424
- *                                                                            *
- * Return value: number of deleted records                                    *
- *                                                                            *
- ******************************************************************************/
-static int	housekeeping_process_rule(int now,  int config_max_hk_delete, zbx_hk_rule_t *rule)
+/*******************************************************************************************
+ *                                                                                         *
+ * Purpose: removes old records from table according to specified rule                     *
+ *                                                                                         *
+ * Parameters: now                  - [IN] current time in seconds                         *
+ *             config_max_hk_delete - [IN]                                                 *
+ *             rule                 - [IN/OUT] housekeeping rule specifying table to clean *
+ *                                             and required data (fields, filters time)    *
+ *                                                                                         *
+ * Return value: number of deleted records                                                 *
+ *                                                                                         *
+ *******************************************************************************************/
+static int	housekeeping_process_rule(int now, int config_max_hk_delete, zbx_hk_rule_t *rule)
 {
 	zbx_db_result_t	result;
 	zbx_db_row_t	row;
