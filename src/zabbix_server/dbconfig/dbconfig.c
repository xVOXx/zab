/*
** Zabbix
** Copyright (C) 2001-2022 Zabbix SIA
**
** This program is free software; you can redistribute it and/or modify
** it under the terms of the GNU General Public License as published by
** the Free Software Foundation; either version 2 of the License, or
** (at your option) any later version.
**
** This program is distributed in the hope that it will be useful,
** but WITHOUT ANY WARRANTY; without even the implied warranty of
** MERCHANTABILITY or FITNESS FOR A PARTICULAR PURPOSE. See the
** GNU General Public License for more details.
**
** You should have received a copy of the GNU General Public License
** along with this program; if not, write to the Free Software
** Foundation, Inc., 51 Franklin Street, Fifth Floor, Boston, MA  02110-1301, USA.
**/

#include "dbconfig.h"

#include "zbxnix.h"
#include "zbxself.h"
#include "log.h"
#include "dbcache.h"
#include "zbxrtc.h"
#include "zbxtime.h"
#include "valuecache.h"

extern int		CONFIG_CONFSYNCER_FREQUENCY;
extern ZBX_THREAD_LOCAL unsigned char	process_type;
extern unsigned char			program_type;
extern ZBX_THREAD_LOCAL int		server_num, process_num;

/******************************************************************************
 *                                                                            *
 * Purpose: periodically synchronises database data with memory cache         *
 *                                                                            *
 * Comments: never returns                                                    *
 *                                                                            *
 ******************************************************************************/
ZBX_THREAD_ENTRY(dbconfig_thread, args)
{
	double			sec = 0.0;
	int			nextcheck = 0, sleeptime, secrets_reload = 0, cache_reload = 0;
	zbx_ipc_async_socket_t	rtc;

	process_type = ((zbx_thread_args_t *)args)->process_type;
	server_num = ((zbx_thread_args_t *)args)->server_num;
	process_num = ((zbx_thread_args_t *)args)->process_num;

	zabbix_log(LOG_LEVEL_INFORMATION, "%s #%d started [%s #%d]", get_program_type_string(program_type),
			server_num, get_process_type_string(process_type), process_num);

	update_selfmon_counter(ZBX_PROCESS_STATE_BUSY);

	zbx_rtc_subscribe(&rtc, process_type, process_num);

	zbx_setproctitle("%s [connecting to the database]", get_process_type_string(process_type));

	DBconnect(ZBX_DB_CONNECT_NORMAL);

	sec = zbx_time();
	zbx_setproctitle("%s [syncing configuration]", get_process_type_string(process_type));
	DCsync_configuration(ZBX_DBSYNC_INIT, ZBX_SYNCED_NEW_CONFIG_NO, NULL);
	DCsync_kvs_paths(NULL);
	zbx_setproctitle("%s [synced configuration in " ZBX_FS_DBL " sec, idle %d sec]",
			get_process_type_string(process_type), (sec = zbx_time() - sec), CONFIG_CONFSYNCER_FREQUENCY);

	zbx_rtc_notify_config_sync(&rtc);

	nextcheck = (int)time(NULL) + CONFIG_CONFSYNCER_FREQUENCY;

	while (ZBX_IS_RUNNING())
	{
		zbx_uint32_t	rtc_cmd;
		unsigned char	*rtc_data;

		sleeptime = nextcheck - (int)time(NULL);

		while (SUCCEED == zbx_rtc_wait(&rtc, &rtc_cmd, &rtc_data, sleeptime) && 0 != rtc_cmd)
		{
			if (ZBX_RTC_CONFIG_CACHE_RELOAD == rtc_cmd)
			{
				if (0 == cache_reload)
				{
					zabbix_log(LOG_LEVEL_WARNING, "forced reloading of the configuration cache");
					cache_reload = 1;
				}
				else
					zabbix_log(LOG_LEVEL_WARNING, "configuration cache reloading is already in progress");
			}
			else if (ZBX_RTC_SECRETS_RELOAD == rtc_cmd)
			{
				if (0 == secrets_reload)
				{
					zabbix_log(LOG_LEVEL_WARNING, "forced reloading of the secrets");
					secrets_reload = 1;
				}
				else
					zabbix_log(LOG_LEVEL_WARNING, "configuration cache reloading is already in progress");
			}
			else if (ZBX_RTC_SHUTDOWN == rtc_cmd)
				goto stop;

			sleeptime = 0;
		}

		zbx_setproctitle("%s [synced configuration in " ZBX_FS_DBL " sec, syncing configuration]",
				get_process_type_string(process_type), sec);

		sec = zbx_time();
		zbx_update_env(sec);

		if (0 == secrets_reload)
		{
			zbx_vector_uint64_t	deleted_itemids;

			zbx_vector_uint64_create(&deleted_itemids);

			DCsync_configuration(ZBX_DBSYNC_UPDATE, ZBX_SYNCED_NEW_CONFIG_YES, &deleted_itemids);
			DCsync_kvs_paths(NULL);
			DCupdate_interfaces_availability();
			nextcheck = (int)time(NULL) + CONFIG_CONFSYNCER_FREQUENCY;

<<<<<<< HEAD
			zbx_vc_remove_items_by_ids(&deleted_itemids);
			zbx_vector_uint64_destroy(&deleted_itemids);
=======
			if (0 != cache_reload)
			{
				cache_reload = 0;
				zabbix_log(LOG_LEVEL_WARNING, "finished forced reloading of the configuration cache");
			}
>>>>>>> 5f9aa92f
		}
		else
		{
			DCsync_kvs_paths(NULL);
			secrets_reload = 0;
			zabbix_log(LOG_LEVEL_WARNING, "finished forced reloading of the secrets");
		}

		sec = zbx_time() - sec;

		zbx_setproctitle("%s [synced configuration in " ZBX_FS_DBL " sec, idle %d sec]",
				get_process_type_string(process_type), sec, CONFIG_CONFSYNCER_FREQUENCY);
	}
stop:
	zbx_setproctitle("%s #%d [terminated]", get_process_type_string(process_type), process_num);

	while (1)
		zbx_sleep(SEC_PER_MIN);
}<|MERGE_RESOLUTION|>--- conflicted
+++ resolved
@@ -123,16 +123,14 @@
 			DCupdate_interfaces_availability();
 			nextcheck = (int)time(NULL) + CONFIG_CONFSYNCER_FREQUENCY;
 
-<<<<<<< HEAD
 			zbx_vc_remove_items_by_ids(&deleted_itemids);
 			zbx_vector_uint64_destroy(&deleted_itemids);
-=======
+
 			if (0 != cache_reload)
 			{
 				cache_reload = 0;
 				zabbix_log(LOG_LEVEL_WARNING, "finished forced reloading of the configuration cache");
 			}
->>>>>>> 5f9aa92f
 		}
 		else
 		{
