--- conflicted
+++ resolved
@@ -23,209 +23,12 @@
 
 #include "checks_aggregate.h"
 
-<<<<<<< HEAD
-/******************************************************************************
- *                                                                            *
- * Function: evaluate_item_func_min                                           *
- *                                                                            *
- * Purpose: calculate minimum value from the history value vector             *
- *                                                                            *
- * Parameters: values      - [IN] a vector containing history values          *
- *             value_type  - [IN] the type of values. Only float/uint64       *
- *                           values are supported.                            *
- *             result      - [OUT] the resulting value                        *
- *                                                                            *
- ******************************************************************************/
-static void	evaluate_item_func_min(zbx_vector_vc_value_t *values, int value_type, history_value_t *result)
-{
-	int	i;
-
-	*result = values->values[0].value;
-
-	if (ITEM_VALUE_TYPE_UINT64 == value_type)
-	{
-		for (i = 1; i < values->values_num; i++)
-			if (values->values[i].value.ui64 < result->ui64)
-				result->ui64 = values->values[i].value.ui64;
-	}
-	else
-	{
-		for (i = 1; i < values->values_num; i++)
-			if (values->values[i].value.dbl < result->dbl)
-				result->dbl = values->values[i].value.dbl;
-	}
-}
-
-/******************************************************************************
- *                                                                            *
- * Function: evaluate_item_func_max                                           *
- *                                                                            *
- * Purpose: calculate maximum value from the history value vector             *
- *                                                                            *
- * Parameters: values      - [IN] a vector containing history values          *
- *             value_type  - [IN] the type of values. Only float/uint64       *
- *                           values are supported.                            *
- *             result      - [OUT] the resulting value                        *
- *                                                                            *
- ******************************************************************************/
-static void	evaluate_item_func_max(zbx_vector_vc_value_t *values, int value_type, history_value_t *result)
-{
-	int	i;
-
-	*result = values->values[0].value;
-
-	if (ITEM_VALUE_TYPE_UINT64 == value_type)
-	{
-		for (i = 1; i < values->values_num; i++)
-			if (values->values[i].value.ui64 > result->ui64)
-				result->ui64 = values->values[i].value.ui64;
-	}
-	else
-	{
-		for (i = 1; i < values->values_num; i++)
-			if (values->values[i].value.dbl > result->dbl)
-				result->dbl = values->values[i].value.dbl;
-	}
-}
-
-/******************************************************************************
- *                                                                            *
- * Function: evaluate_item_func_sum                                           *
- *                                                                            *
- * Purpose: calculate sum of values from the history value vector             *
- *                                                                            *
- * Parameters: values      - [IN] a vector containing history values          *
- *             value_type  - [IN] the type of values. Only float/uint64       *
- *                           values are supported.                            *
- *             result      - [OUT] the resulting value                        *
- *                                                                            *
- ******************************************************************************/
-static void	evaluate_item_func_sum(zbx_vector_vc_value_t *values, int value_type, history_value_t *result)
-{
-	int	i;
-
-	if (ITEM_VALUE_TYPE_UINT64 == value_type)
-	{
-		result->ui64 = 0;
-		for (i = 0; i < values->values_num; i++)
-			result->ui64 += values->values[i].value.ui64;
-	}
-	else
-	{
-		result->dbl = 0;
-		for (i = 0; i < values->values_num; i++)
-			result->dbl += values->values[i].value.dbl;
-	}
-}
-
-/******************************************************************************
- *                                                                            *
- * Function: evaluate_item_func_sum                                           *
- *                                                                            *
- * Purpose: calculate average value of values from the history value vector   *
- *                                                                            *
- * Parameters: values      - [IN] a vector containing history values          *
- *             value_type  - [IN] the type of values. Only float/uint64       *
- *                           values are supported.                            *
- *             result      - [OUT] the resulting value                        *
- *                                                                            *
- ******************************************************************************/
-static void	evaluate_item_func_avg(zbx_vector_vc_value_t *values, int value_type, history_value_t *result)
-{
-	evaluate_item_func_sum(values, value_type, result);
-
-	if (ITEM_VALUE_TYPE_UINT64 == value_type)
-		result->ui64 /= values->values_num;
-	else
-		result->dbl /= values->values_num;
-}
-
-/******************************************************************************
- *                                                                            *
- * Function: evaluate_item_func_count                                         *
- *                                                                            *
- * Purpose: calculate number of values in value vector                        *
- *                                                                            *
- * Parameters: values      - [IN] a vector containing history values          *
- *             value_type  - [IN] the type of values. Only float/uint64       *
- *                           values are supported.                            *
- *             result      - [OUT] the resulting value                        *
- *                                                                            *
- ******************************************************************************/
-static void	evaluate_item_func_count(zbx_vector_vc_value_t *values, int value_type, history_value_t *result)
-{
-	if (ITEM_VALUE_TYPE_UINT64 == value_type)
-		result->ui64 = values->values_num;
-	else
-		result->dbl = values->values_num;
-}
-
-/******************************************************************************
- *                                                                            *
- * Function: evaluate_item_func_value                                         *
- *                                                                            *
- * Purpose: calculate the last (newest) value in value vector                 *
- *                                                                            *
- * Parameters: values      - [IN] a vector containing history values          *
- *             value_type  - [IN] the type of values. Only float/uint64       *
- *                           values are supported.                            *
- *             result      - [OUT] the resulting value                        *
- *                                                                            *
- ******************************************************************************/
-static void	evaluate_item_func_value(zbx_vector_vc_value_t *values, int value_type, history_value_t *result)
-{
-	*result = values->values[0].value;
-}
-
-/******************************************************************************
- *                                                                            *
- * Function: evaluate_item_func                                               *
- *                                                                            *
- * Purpose: calculate function with values from value vector                  *
- *                                                                            *
- * Parameters: values      - [IN] a vector containing history values          *
- *             value_type  - [IN] the type of values. Only float/uint64       *
- *                           values are supported.                            *
- *             func        - [IN] the function to calculate. Only             *
- *                           ZBX_DB_GET_HIST_MIN, ZBX_DB_GET_HIST_VALUE       *
- *                           ZBX_DB_GET_HIST_AVG, ZBX_DB_GET_HIST_MAX,        *
- *                           ZBX_DB_GET_HIST_SUM, ZBX_DB_GET_HIST_COUNT       *
- *                           ZBX_DB_GET_HIST_VALUE functions are supported.   *
- *             result      - [OUT] the resulting value                        *
- *                                                                            *
- ******************************************************************************/
-static void	evaluate_item_func(zbx_vector_vc_value_t *values, int value_type, int func, history_value_t *result)
-{
-	switch (func)
-	{
-		case ZBX_DB_GET_HIST_MIN:
-			evaluate_item_func_min(values, value_type, result);
-			break;
-		case ZBX_DB_GET_HIST_AVG:
-			evaluate_item_func_avg(values, value_type, result);
-			break;
-		case ZBX_DB_GET_HIST_MAX:
-			evaluate_item_func_max(values, value_type, result);
-			break;
-		case ZBX_DB_GET_HIST_SUM:
-			evaluate_item_func_sum(values, value_type, result);
-			break;
-		case ZBX_DB_GET_HIST_COUNT:
-			evaluate_item_func_count(values, value_type, result);
-			break;
-		case ZBX_DB_GET_HIST_VALUE:
-			evaluate_item_func_value(values, value_type, result);
-			break;
-	}
-}
-=======
 #define ZBX_VALUE_FUNC_MIN	0
 #define ZBX_VALUE_FUNC_AVG	1
 #define ZBX_VALUE_FUNC_MAX	2
 #define ZBX_VALUE_FUNC_SUM	3
 #define ZBX_VALUE_FUNC_COUNT	4
 #define ZBX_VALUE_FUNC_LAST	5
->>>>>>> 8cb1d9f1
 
 /******************************************************************************
  *                                                                            *
@@ -273,13 +76,9 @@
  ******************************************************************************/
 static void	evaluate_vc_value_func_max(zbx_vector_vc_value_t *values, int value_type, history_value_t *result)
 {
-<<<<<<< HEAD
-	history_value_t	value = *pvalue;
-=======
 	int	i;
 
 	*result = values->values[0].value;
->>>>>>> 8cb1d9f1
 
 	if (ITEM_VALUE_TYPE_UINT64 == value_type)
 	{
@@ -527,23 +326,12 @@
 {
 	const char		*__function_name = "evaluate_aggregate";
 	zbx_vector_uint64_t	itemids;
-<<<<<<< HEAD
-	DB_RESULT		result;
-	DB_ROW			row;
-	unsigned char		value_type;
-	history_value_t		value, item_func_result;
-	int			num = 0, ret = FAIL, now, *errorcodes = NULL, i, count, seconds;
-	DC_ITEM			*items = NULL;
-	zbx_vector_vc_value_t	values;
-
-=======
 	history_value_t		value, item_result;
 	zbx_vc_value_t		group_value;
 	int			ret = FAIL, now, *errorcodes = NULL, i, count;
 	DC_ITEM			*items = NULL;
 	zbx_vector_vc_value_t	values, group_values;
 	unsigned int		seconds;
->>>>>>> 8cb1d9f1
 
 	zabbix_log(LOG_LEVEL_DEBUG, "In %s() grp_func:%d groups:'%s' itemkey:'%s' item_func:%d param:'%s'",
 			__function_name, grp_func, groups, itemkey, item_func, param);
@@ -553,8 +341,6 @@
 
 	now = time(NULL);
 
-	now = time(NULL);
-
 	zbx_vector_uint64_create(&itemids);
 	aggregate_get_items(&itemids, groups, itemkey);
 
@@ -564,21 +350,12 @@
 		goto out;
 	}
 
-<<<<<<< HEAD
-	sql = zbx_malloc(sql, sql_alloc);
-
-=======
->>>>>>> 8cb1d9f1
 	items = zbx_malloc(NULL, sizeof(DC_ITEM) * itemids.values_num);
 	errorcodes = zbx_malloc(NULL, sizeof(int) * itemids.values_num);
 
 	DCconfig_get_items_by_itemids(items, itemids.values, errorcodes, itemids.values_num);
 
-<<<<<<< HEAD
-	if (ZBX_DB_GET_HIST_VALUE == item_func)
-=======
 	if (ZBX_VALUE_FUNC_LAST == item_func)
->>>>>>> 8cb1d9f1
 	{
 		count = 1;
 		seconds = 0;
@@ -595,15 +372,10 @@
 
 	for (i = 0; i < itemids.values_num; i++)
 	{
-<<<<<<< HEAD
-		if (SUCCEED != errorcodes[i] || (items[i].value_type != ITEM_VALUE_TYPE_FLOAT &&
-				items[i].value_type != ITEM_VALUE_TYPE_UINT64))
-=======
 		if (SUCCEED != errorcodes[i])
 			continue;
 
 		if (ITEM_VALUE_TYPE_FLOAT != items[i].value_type && ITEM_VALUE_TYPE_UINT64 != items[i].value_type)
->>>>>>> 8cb1d9f1
 			continue;
 
 		zbx_vc_value_vector_create(&values);
@@ -611,10 +383,6 @@
 		if (SUCCEED == zbx_vc_get_value_range(items[i].itemid, items[i].value_type, &values, seconds,
 				count, now) && 0 < values.values_num)
 		{
-<<<<<<< HEAD
-			evaluate_item_func(&values, items[i].value_type, item_func, &item_func_result);
-			evaluate_one(item, &value, &num, grp_func, &item_func_result, items[i].value_type);
-=======
 			evaluate_vc_value_func(&values, items[i].value_type, item_func, &item_result);
 
 			if (item->value_type == items[i].value_type)
@@ -628,7 +396,6 @@
 			}
 
 			zbx_vector_vc_value_append_ptr(&group_values, &group_value);
->>>>>>> 8cb1d9f1
 		}
 
 		zbx_vc_value_vector_destroy(&values, items[i].value_type);
@@ -651,10 +418,8 @@
 out:
 	zbx_vc_value_vector_destroy(&group_values, item->value_type);
 	zbx_vector_uint64_destroy(&itemids);
-<<<<<<< HEAD
-	zbx_free(sql);
-=======
->>>>>>> 8cb1d9f1
+	zbx_free(errorcodes);
+	zbx_free(items);
 	zbx_free(errorcodes);
 	zbx_free(items);
 
