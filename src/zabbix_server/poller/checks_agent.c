--- conflicted
+++ resolved
@@ -31,6 +31,7 @@
  * Purpose: retrieve data from Zabbix agent                                   *
  *                                                                            *
  * Parameters: item             - [IN] item we are interested in              *
+ *             timeout          - [IN]                                        *
  *             config_source_ip - [IN]                                        *
  *             result           - [OUT]                                       *
  *                                                                            *
@@ -44,11 +45,7 @@
  * Comments: error will contain error message                                 *
  *                                                                            *
  ******************************************************************************/
-<<<<<<< HEAD
-int	get_value_agent(const zbx_dc_item_t *item, const char *config_source_ip, AGENT_RESULT *result)
-=======
-int	get_value_agent(const zbx_dc_item_t *item, int timeout, AGENT_RESULT *result)
->>>>>>> 8c30c74b
+int	get_value_agent(const zbx_dc_item_t *item, int timeout, const char *config_source_ip, AGENT_RESULT *result)
 {
 	zbx_socket_t	s;
 	const char	*tls_arg1, *tls_arg2;
@@ -89,11 +86,7 @@
 			goto out;
 	}
 
-<<<<<<< HEAD
-	if (SUCCEED == zbx_tcp_connect(&s, config_source_ip, item->interface.addr, item->interface.port, 0,
-=======
-	if (SUCCEED == zbx_tcp_connect(&s, CONFIG_SOURCE_IP, item->interface.addr, item->interface.port, timeout,
->>>>>>> 8c30c74b
+	if (SUCCEED == zbx_tcp_connect(&s, config_source_ip, item->interface.addr, item->interface.port, timeout,
 			item->host.tls_connect, tls_arg1, tls_arg2))
 	{
 		zabbix_log(LOG_LEVEL_DEBUG, "Sending [%s]", item->key);
