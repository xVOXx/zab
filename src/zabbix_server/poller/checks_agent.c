--- conflicted
+++ resolved
@@ -20,14 +20,9 @@
 #include "checks_agent.h"
 #include "../sysinfo.h"
 
-<<<<<<< HEAD
 #include "poller.h"
-=======
 #include "zbxsysinfo.h"
 #include "zbxjson.h"
->>>>>>> d3083b3f
-
-#include "zbxsysinfo.h"
 
 void	zbx_agent_handle_response(zbx_socket_t *s, ssize_t received_len, int *ret, char *addr, AGENT_RESULT *result)
 {
