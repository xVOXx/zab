/*
** Zabbix
** Copyright (C) 2001-2023 Zabbix SIA
**
** This program is free software; you can redistribute it and/or modify
** it under the terms of the GNU General Public License as published by
** the Free Software Foundation; either version 2 of the License, or
** (at your option) any later version.
**
** This program is distributed in the hope that it will be useful,
** but WITHOUT ANY WARRANTY; without even the implied warranty of
** MERCHANTABILITY or FITNESS FOR A PARTICULAR PURPOSE. See the
** GNU General Public License for more details.
**
** You should have received a copy of the GNU General Public License
** along with this program; if not, write to the Free Software
** Foundation, Inc., 51 Franklin Street, Fifth Floor, Boston, MA  02110-1301, USA.
**/

#include "checks_snmp.h"

#ifdef HAVE_NETSNMP

#define SNMP_NO_DEBUGGING		/* disabling debugging messages from Net-SNMP library */
#include <net-snmp/net-snmp-config.h>
#include <net-snmp/net-snmp-includes.h>

#include "log.h"
#include "zbxcomms.h"
#include "zbxalgo.h"
#include "zbxjson.h"
#include "zbxparam.h"
#include "zbxsysinfo.h"

/*
 * SNMP Dynamic Index Cache
 * ========================
 *
 * Description
 * -----------
 *
 * Zabbix caches the whole index table for the particular OID separately based on:
 *   * IP address;
 *   * port;
 *   * community string (SNMPv2c);
 *   * context, security name (SNMPv3).
 *
 * Zabbix revalidates each index before using it to get a value and rebuilds the index cache for the OID if the
 * index is invalid.
 *
 * Example
 * -------
 *
 * OID for getting memory usage of process by PID (index):
 *   HOST-RESOURCES-MIB::hrSWRunPerfMem:<PID>
 *
 * OID for getting PID (index) by process name (value):
 *   HOST-RESOURCES-MIB::hrSWRunPath:<PID> <NAME>
 *
 * SNMP OID as configured in Zabbix to get memory usage of "snmpd" process:
 *   HOST-RESOURCES-MIB::hrSWRunPerfMem["index","HOST-RESOURCES-MIB::hrSWRunPath","snmpd"]
 *
 * 1. Zabbix walks hrSWRunPath table and caches all <PID> and <NAME> pairs of particular SNMP agent/user.
 * 2. Before each GET request Zabbix revalidates the cached <PID> by getting its <NAME> from hrSWRunPath table.
 * 3. If the names match then Zabbix uses the cached <PID> in the GET request for the hrSWRunPerfMem.
 *    Otherwise Zabbix rebuilds the hrSWRunPath cache for the particular agent/user (see 1.).
 *
 * Implementation
 * --------------
 *
 * The cache is implemented using hash tables. In ERD:
 * zbx_snmpidx_main_key_t -------------------------------------------0< zbx_snmpidx_mapping_t
 * (OID, host, <v2c: community|v3: (context, security name)>)           (index, value)
 */

/******************************************************************************
 *                                                                            *
 * This is zbx_snmp_walk() callback function prototype.                       *
 *                                                                            *
 * Parameters: arg   - [IN] user argument passed to zbx_snmp_walk() function  *
 *             snmp_oid - [IN] the OID the walk function is looking for       *
 *             index    - [IN] the index of found OID                         *
 *             value    - [IN] the OID value                                  *
 *                                                                            *
 ******************************************************************************/
typedef void (zbx_snmp_walk_cb_func)(void *arg, const char *snmp_oid, const char *index, const char *value);

typedef struct
{
	char		*addr;
	unsigned short	port;
	char		*oid;
	char		*community_context;	/* community (SNMPv1 or v2c) or contextName (SNMPv3) */
	char		*security_name;		/* only SNMPv3, empty string in case of other versions */
	zbx_hashset_t	*mappings;
}
zbx_snmpidx_main_key_t;

typedef struct
{
	char		*value;
	char		*index;
}
zbx_snmpidx_mapping_t;

typedef struct
{
	oid	root_oid[MAX_OID_LEN];
	size_t	root_oid_len;
	char	*str_oid;
}
zbx_snmp_oid_t;

ZBX_PTR_VECTOR_DECL(snmp_oid, zbx_snmp_oid_t *)
ZBX_PTR_VECTOR_IMPL(snmp_oid, zbx_snmp_oid_t *)

typedef void*	zbx_snmp_sess_t;

static ZBX_THREAD_LOCAL zbx_hashset_t	snmpidx;		/* Dynamic Index Cache */
static char				zbx_snmp_init_done;
pthread_rwlock_t			snmp_exec_rwlock;
static char				snmp_rwlock_init_done;

#define	SNMP_MT_EXECLOCK					\
	if (0 != snmp_rwlock_init_done)				\
		pthread_rwlock_rdlock(&snmp_exec_rwlock)
#define	SNMP_MT_INITLOCK					\
	if (0 != snmp_rwlock_init_done)				\
		pthread_rwlock_wrlock(&snmp_exec_rwlock)
#define	SNMP_MT_UNLOCK						\
	if (0 != snmp_rwlock_init_done)				\
		pthread_rwlock_unlock(&snmp_exec_rwlock)

static zbx_hash_t	__snmpidx_main_key_hash(const void *data)
{
	const zbx_snmpidx_main_key_t	*main_key = (const zbx_snmpidx_main_key_t *)data;

	zbx_hash_t			hash;

	hash = ZBX_DEFAULT_STRING_HASH_FUNC(main_key->addr);
	hash = ZBX_DEFAULT_STRING_HASH_ALGO(&main_key->port, sizeof(main_key->port), hash);
	hash = ZBX_DEFAULT_STRING_HASH_ALGO(main_key->oid, strlen(main_key->oid), hash);
	hash = ZBX_DEFAULT_STRING_HASH_ALGO(main_key->community_context, strlen(main_key->community_context), hash);
	hash = ZBX_DEFAULT_STRING_HASH_ALGO(main_key->security_name, strlen(main_key->security_name), hash);

	return hash;
}

static int	__snmpidx_main_key_compare(const void *d1, const void *d2)
{
	const zbx_snmpidx_main_key_t	*main_key1 = (const zbx_snmpidx_main_key_t *)d1;
	const zbx_snmpidx_main_key_t	*main_key2 = (const zbx_snmpidx_main_key_t *)d2;

	int				ret;

	if (0 != (ret = strcmp(main_key1->addr, main_key2->addr)))
		return ret;

	ZBX_RETURN_IF_NOT_EQUAL(main_key1->port, main_key2->port);

	if (0 != (ret = strcmp(main_key1->community_context, main_key2->community_context)))
		return ret;

	if (0 != (ret = strcmp(main_key1->security_name, main_key2->security_name)))
		return ret;

	return strcmp(main_key1->oid, main_key2->oid);
}

static void	__snmpidx_main_key_clean(void *data)
{
	zbx_snmpidx_main_key_t	*main_key = (zbx_snmpidx_main_key_t *)data;

	zbx_free(main_key->addr);
	zbx_free(main_key->oid);
	zbx_free(main_key->community_context);
	zbx_free(main_key->security_name);
	zbx_hashset_destroy(main_key->mappings);
	zbx_free(main_key->mappings);
}

static zbx_hash_t	__snmpidx_mapping_hash(const void *data)
{
	const zbx_snmpidx_mapping_t	*mapping = (const zbx_snmpidx_mapping_t *)data;

	return ZBX_DEFAULT_STRING_HASH_FUNC(mapping->value);
}

static int	__snmpidx_mapping_compare(const void *d1, const void *d2)
{
	const zbx_snmpidx_mapping_t	*mapping1 = (const zbx_snmpidx_mapping_t *)d1;
	const zbx_snmpidx_mapping_t	*mapping2 = (const zbx_snmpidx_mapping_t *)d2;

	return strcmp(mapping1->value, mapping2->value);
}

static void	__snmpidx_mapping_clean(void *data)
{
	zbx_snmpidx_mapping_t	*mapping = (zbx_snmpidx_mapping_t *)data;

	zbx_free(mapping->value);
	zbx_free(mapping->index);
}

static int	zbx_snmp_oid_compare(const zbx_snmp_oid_t **s1, const zbx_snmp_oid_t **s2)
{
	return strcmp((*s1)->str_oid, (*s2)->str_oid);
}

static void	vector_snmp_oid_free(zbx_snmp_oid_t *ptr)
{
	zbx_free(ptr->str_oid);
	zbx_free(ptr);
}

static char	*get_item_community_context(const zbx_dc_item_t *item)
{
	if (ZBX_IF_SNMP_VERSION_1 == item->snmp_version || ZBX_IF_SNMP_VERSION_2 == item->snmp_version)
		return item->snmp_community;
	else if (ZBX_IF_SNMP_VERSION_3 == item->snmp_version)
		return item->snmpv3_contextname;

	THIS_SHOULD_NEVER_HAPPEN;
	exit(EXIT_FAILURE);
}

static char	*get_item_security_name(const zbx_dc_item_t *item)
{
	if (ZBX_IF_SNMP_VERSION_3 == item->snmp_version)
		return item->snmpv3_securityname;

	return "";
}

/******************************************************************************
 *                                                                            *
 * Purpose: retrieve index that matches value from the relevant index cache   *
 *                                                                            *
 * Parameters: item      - [IN] configuration of Zabbix item, contains        *
 *                              IP address, port, community string, context,  *
 *                              security name                                 *
 *             snmp_oid  - [IN] OID of the table which contains the indexes   *
 *             value     - [IN] value for which to look up the index          *
 *             idx       - [IN/OUT] destination pointer for the               *
 *                                  heap-(re)allocated index                  *
 *             idx_alloc - [IN/OUT] size of the (re)allocated index           *
 *                                                                            *
 * Return value: FAIL    - dynamic index cache is empty or cache does not     *
 *                         contain index matching the value                   *
 *               SUCCEED - idx contains the found index,                      *
 *                         idx_alloc contains the current size of the         *
 *                         heap-(re)allocated idx                             *
 *                                                                            *
 ******************************************************************************/
static int	cache_get_snmp_index(const zbx_dc_item_t *item, const char *snmp_oid, const char *value, char **idx,
		size_t *idx_alloc)
{
	int			ret = FAIL;
	zbx_snmpidx_main_key_t	*main_key, main_key_local;
	zbx_snmpidx_mapping_t	*mapping;
	size_t			idx_offset = 0;

	zabbix_log(LOG_LEVEL_DEBUG, "In %s() OID:'%s' value:'%s'", __func__, snmp_oid, value);

	if (NULL == snmpidx.slots)
		goto end;

	main_key_local.addr = item->interface.addr;
	main_key_local.port = item->interface.port;
	main_key_local.oid = (char *)snmp_oid;

	main_key_local.community_context = get_item_community_context(item);
	main_key_local.security_name = get_item_security_name(item);

	if (NULL == (main_key = (zbx_snmpidx_main_key_t *)zbx_hashset_search(&snmpidx, &main_key_local)))
		goto end;

	if (NULL == (mapping = (zbx_snmpidx_mapping_t *)zbx_hashset_search(main_key->mappings, &value)))
		goto end;

	zbx_strcpy_alloc(idx, idx_alloc, &idx_offset, mapping->index);
	ret = SUCCEED;
end:
	zabbix_log(LOG_LEVEL_DEBUG, "End of %s():%s idx:'%s'", __func__, zbx_result_string(ret),
			SUCCEED == ret ? *idx : "");

	return ret;
}

/******************************************************************************
 *                                                                            *
 * Purpose: store the index-value pair in the relevant index cache            *
 *                                                                            *
 * Parameters: item      - [IN] configuration of Zabbix item, contains        *
 *                              IP address, port, community string, context,  *
 *                              security name                                 *
 *             snmp_oid  - [IN] OID of the table which contains the indexes   *
 *             index     - [IN] index part of the index-value pair            *
 *             value     - [IN] value part of the index-value pair            *
 *                                                                            *
 ******************************************************************************/
static void	cache_put_snmp_index(const zbx_dc_item_t *item, const char *snmp_oid, const char *index, const char *value)
{
	zbx_snmpidx_main_key_t	*main_key, main_key_local;
	zbx_snmpidx_mapping_t	*mapping, mapping_local;

	zabbix_log(LOG_LEVEL_DEBUG, "In %s() OID:'%s' index:'%s' value:'%s'", __func__, snmp_oid, index, value);

	if (NULL == snmpidx.slots)
	{
		zbx_hashset_create_ext(&snmpidx, 100,
				__snmpidx_main_key_hash, __snmpidx_main_key_compare, __snmpidx_main_key_clean,
				ZBX_DEFAULT_MEM_MALLOC_FUNC, ZBX_DEFAULT_MEM_REALLOC_FUNC, ZBX_DEFAULT_MEM_FREE_FUNC);
	}

	main_key_local.addr = item->interface.addr;
	main_key_local.port = item->interface.port;
	main_key_local.oid = (char *)snmp_oid;

	main_key_local.community_context = get_item_community_context(item);
	main_key_local.security_name = get_item_security_name(item);

	if (NULL == (main_key = (zbx_snmpidx_main_key_t *)zbx_hashset_search(&snmpidx, &main_key_local)))
	{
		main_key_local.addr = zbx_strdup(NULL, item->interface.addr);
		main_key_local.oid = zbx_strdup(NULL, snmp_oid);

		main_key_local.community_context = zbx_strdup(NULL, get_item_community_context(item));
		main_key_local.security_name = zbx_strdup(NULL, get_item_security_name(item));

		main_key_local.mappings = (zbx_hashset_t *)zbx_malloc(NULL, sizeof(zbx_hashset_t));
		zbx_hashset_create_ext(main_key_local.mappings, 100,
				__snmpidx_mapping_hash, __snmpidx_mapping_compare, __snmpidx_mapping_clean,
				ZBX_DEFAULT_MEM_MALLOC_FUNC, ZBX_DEFAULT_MEM_REALLOC_FUNC, ZBX_DEFAULT_MEM_FREE_FUNC);

		main_key = (zbx_snmpidx_main_key_t *)zbx_hashset_insert(&snmpidx, &main_key_local,
				sizeof(main_key_local));
	}

	if (NULL == (mapping = (zbx_snmpidx_mapping_t *)zbx_hashset_search(main_key->mappings, &value)))
	{
		mapping_local.value = zbx_strdup(NULL, value);
		mapping_local.index = zbx_strdup(NULL, index);

		zbx_hashset_insert(main_key->mappings, &mapping_local, sizeof(mapping_local));
	}
	else if (0 != strcmp(mapping->index, index))
	{
		zbx_free(mapping->index);
		mapping->index = zbx_strdup(NULL, index);
	}

	zabbix_log(LOG_LEVEL_DEBUG, "End of %s()", __func__);
}

/******************************************************************************
 *                                                                            *
 * Purpose: delete index-value mappings from the specified index cache        *
 *                                                                            *
 * Parameters: item      - [IN] configuration of Zabbix item, contains        *
 *                              IP address, port, community string, context,  *
 *                              security name                                 *
 *             snmp_oid  - [IN] OID of the table which contains the indexes   *
 *                                                                            *
 * Comments: does nothing if the index cache is empty or if it does not       *
 *           contain the cache for the specified OID                          *
 *                                                                            *
 ******************************************************************************/
static void	cache_del_snmp_index_subtree(const zbx_dc_item_t *item, const char *snmp_oid)
{
	zbx_snmpidx_main_key_t	*main_key, main_key_local;

	zabbix_log(LOG_LEVEL_DEBUG, "In %s() OID:'%s'", __func__, snmp_oid);

	if (NULL == snmpidx.slots)
		goto end;

	main_key_local.addr = item->interface.addr;
	main_key_local.port = item->interface.port;
	main_key_local.oid = (char *)snmp_oid;

	main_key_local.community_context = get_item_community_context(item);
	main_key_local.security_name = get_item_security_name(item);

	if (NULL == (main_key = (zbx_snmpidx_main_key_t *)zbx_hashset_search(&snmpidx, &main_key_local)))
		goto end;

	zbx_hashset_clear(main_key->mappings);
end:
	zabbix_log(LOG_LEVEL_DEBUG, "End of %s()", __func__);
}

static int	zbx_snmpv3_set_auth_protocol(const zbx_dc_item_t *item, struct snmp_session *session)
{
/* item snmpv3 authentication protocol */
/* SYNC WITH PHP!                      */
#define ITEM_SNMPV3_AUTHPROTOCOL_MD5		0
#define ITEM_SNMPV3_AUTHPROTOCOL_SHA1		1
#define ITEM_SNMPV3_AUTHPROTOCOL_SHA224		2
#define ITEM_SNMPV3_AUTHPROTOCOL_SHA256		3
#define ITEM_SNMPV3_AUTHPROTOCOL_SHA384		4
#define ITEM_SNMPV3_AUTHPROTOCOL_SHA512		5
	int	ret = SUCCEED;

	switch (item->snmpv3_authprotocol)
	{
		case ITEM_SNMPV3_AUTHPROTOCOL_MD5:
			session->securityAuthProto = usmHMACMD5AuthProtocol;
			session->securityAuthProtoLen = USM_AUTH_PROTO_MD5_LEN;
			break;
		case ITEM_SNMPV3_AUTHPROTOCOL_SHA1:
			session->securityAuthProto = usmHMACSHA1AuthProtocol;
			session->securityAuthProtoLen = USM_AUTH_PROTO_SHA_LEN;
			break;
#ifdef HAVE_NETSNMP_STRONG_AUTH
		case ITEM_SNMPV3_AUTHPROTOCOL_SHA224:
			session->securityAuthProto = usmHMAC128SHA224AuthProtocol;
			session->securityAuthProtoLen = OID_LENGTH(usmHMAC128SHA224AuthProtocol);
			break;
		case ITEM_SNMPV3_AUTHPROTOCOL_SHA256:
			session->securityAuthProto = usmHMAC192SHA256AuthProtocol;
			session->securityAuthProtoLen = OID_LENGTH(usmHMAC192SHA256AuthProtocol);
			break;
		case ITEM_SNMPV3_AUTHPROTOCOL_SHA384:
			session->securityAuthProto = usmHMAC256SHA384AuthProtocol;
			session->securityAuthProtoLen = OID_LENGTH(usmHMAC256SHA384AuthProtocol);
			break;
		case ITEM_SNMPV3_AUTHPROTOCOL_SHA512:
			session->securityAuthProto = usmHMAC384SHA512AuthProtocol;
			session->securityAuthProtoLen = OID_LENGTH(usmHMAC384SHA512AuthProtocol);
			break;
#endif
		default:
			ret = FAIL;
	}

	return ret;
#undef ITEM_SNMPV3_AUTHPROTOCOL_MD5
#undef ITEM_SNMPV3_AUTHPROTOCOL_SHA1
#undef ITEM_SNMPV3_AUTHPROTOCOL_SHA224
#undef ITEM_SNMPV3_AUTHPROTOCOL_SHA256
#undef ITEM_SNMPV3_AUTHPROTOCOL_SHA384
#undef ITEM_SNMPV3_AUTHPROTOCOL_SHA512
}

static char	*zbx_get_snmp_type_error(u_char type)
{
	switch (type)
	{
		case SNMP_NOSUCHOBJECT:
			return zbx_strdup(NULL, "No Such Object available on this agent at this OID");
		case SNMP_NOSUCHINSTANCE:
			return zbx_strdup(NULL, "No Such Instance currently exists at this OID");
		case SNMP_ENDOFMIBVIEW:
			return zbx_strdup(NULL, "No more variables left in this MIB View"
					" (it is past the end of the MIB tree)");
		default:
			return zbx_dsprintf(NULL, "Value has unknown type 0x%02X", (unsigned int)type);
	}
}

static int	zbx_get_snmp_response_error(const struct snmp_session *ss, const zbx_dc_interface_t *interface, int status,
		const struct snmp_pdu *response, char *error, size_t max_error_len)
{
	int	ret;

	if (STAT_SUCCESS == status)
	{
		zbx_snprintf(error, max_error_len, "SNMP error: %s", snmp_errstring(response->errstat));
		ret = NOTSUPPORTED;
	}
	else if (STAT_ERROR == status)
	{
		zbx_snprintf(error, max_error_len, "Cannot connect to \"%s:%hu\": %s.",
				interface->addr, interface->port, snmp_api_errstring(ss->s_snmp_errno));

		ret = NETWORK_ERROR;
	}
	else if (STAT_TIMEOUT == status)
	{
		zbx_snprintf(error, max_error_len, "Timeout while connecting to \"%s:%hu\".",
				interface->addr, interface->port);
		ret = NETWORK_ERROR;
	}
	else
	{
		zbx_snprintf(error, max_error_len, "SNMP error: [%d]", status);
		ret = NOTSUPPORTED;
	}

	return ret;
}

<<<<<<< HEAD
static zbx_snmp_sess_t	zbx_snmp_open_session(const zbx_dc_item_t *item, char *error, size_t max_error_len,
		int config_timeout)
=======
static struct snmp_session	*zbx_snmp_open_session(const zbx_dc_item_t *item, char *error, size_t max_error_len,
		int config_timeout, const char *config_source_ip)
>>>>>>> 43a22cd4
{
/* item snmpv3 privacy protocol */
/* SYNC WITH PHP!               */
#define ITEM_SNMPV3_PRIVPROTOCOL_DES		0
#define ITEM_SNMPV3_PRIVPROTOCOL_AES128		1
#define ITEM_SNMPV3_PRIVPROTOCOL_AES192		2
#define ITEM_SNMPV3_PRIVPROTOCOL_AES256		3
#define ITEM_SNMPV3_PRIVPROTOCOL_AES192C	4
#define ITEM_SNMPV3_PRIVPROTOCOL_AES256C	5
	struct snmp_session	session;
	zbx_snmp_sess_t		ssp = NULL;
	char			addr[128];
#ifdef HAVE_IPV6
	int			family;
#endif

	zabbix_log(LOG_LEVEL_DEBUG, "In %s()", __func__);

	snmp_sess_init(&session);

	/* Allow using sub-OIDs higher than MAX_INT, like in 'snmpwalk -Ir'. */
	/* Disables the validation of varbind values against the MIB definition for the relevant OID. */
	if (SNMPERR_SUCCESS != netsnmp_ds_set_boolean(NETSNMP_DS_LIBRARY_ID, NETSNMP_DS_LIB_DONT_CHECK_RANGE, 1))
	{
		/* This error is not fatal and should never happen (see netsnmp_ds_set_boolean() implementation). */
		/* Only items with sub-OIDs higher than MAX_INT will be unsupported. */
		zabbix_log(LOG_LEVEL_WARNING, "cannot set \"DontCheckRange\" option for Net-SNMP");
	}

	switch (item->snmp_version)
	{
		case ZBX_IF_SNMP_VERSION_1:
			session.version = SNMP_VERSION_1;
			break;
		case ZBX_IF_SNMP_VERSION_2:
			session.version = SNMP_VERSION_2c;
			break;
		case ZBX_IF_SNMP_VERSION_3:
			session.version = SNMP_VERSION_3;
			break;
		default:
			THIS_SHOULD_NEVER_HAPPEN;
			break;
	}

	session.timeout = config_timeout * 1000 * 1000;	/* timeout of one attempt in microseconds */
							/* (net-snmp default = 1 second) */

#ifdef HAVE_IPV6
	if (SUCCEED != get_address_family(item->interface.addr, &family, error, max_error_len))
		goto end;

	if (PF_INET == family)
	{
		zbx_snprintf(addr, sizeof(addr), "%s:%hu", item->interface.addr, item->interface.port);
	}
	else
	{
		if (item->interface.useip)
			zbx_snprintf(addr, sizeof(addr), "udp6:[%s]:%hu", item->interface.addr, item->interface.port);
		else
			zbx_snprintf(addr, sizeof(addr), "udp6:%s:%hu", item->interface.addr, item->interface.port);
	}
#else
	zbx_snprintf(addr, sizeof(addr), "%s:%hu", item->interface.addr, item->interface.port);
#endif
	session.peername = addr;

	if (SNMP_VERSION_1 == session.version || SNMP_VERSION_2c == session.version)
	{
		session.community = (u_char *)item->snmp_community;
		session.community_len = strlen((char *)session.community);
		zabbix_log(LOG_LEVEL_DEBUG, "SNMP [%s@%s]", session.community, session.peername);
	}
	else if (SNMP_VERSION_3 == session.version)
	{
		/* set the SNMPv3 user name */
		session.securityName = item->snmpv3_securityname;
		session.securityNameLen = strlen(session.securityName);

		/* set the SNMPv3 context if specified */
		if ('\0' != *item->snmpv3_contextname)
		{
			session.contextName = item->snmpv3_contextname;
			session.contextNameLen = strlen(session.contextName);
		}

		/* set the security level to authenticated, but not encrypted */
		switch (item->snmpv3_securitylevel)
		{
			case ZBX_ITEM_SNMPV3_SECURITYLEVEL_NOAUTHNOPRIV:
				session.securityLevel = SNMP_SEC_LEVEL_NOAUTH;
				break;
			case ZBX_ITEM_SNMPV3_SECURITYLEVEL_AUTHNOPRIV:
				session.securityLevel = SNMP_SEC_LEVEL_AUTHNOPRIV;

				if (FAIL == zbx_snmpv3_set_auth_protocol(item, &session))
				{
					zbx_snprintf(error, max_error_len, "Unsupported authentication protocol [%d]",
							item->snmpv3_authprotocol);
					goto end;
				}

				session.securityAuthKeyLen = USM_AUTH_KU_LEN;

				if (SNMPERR_SUCCESS != generate_Ku(session.securityAuthProto,
						session.securityAuthProtoLen, (u_char *)item->snmpv3_authpassphrase,
						strlen(item->snmpv3_authpassphrase), session.securityAuthKey,
						&session.securityAuthKeyLen))
				{
					zbx_strlcpy(error, "Error generating Ku from authentication pass phrase",
							max_error_len);
					goto end;
				}
				break;
			case ZBX_ITEM_SNMPV3_SECURITYLEVEL_AUTHPRIV:
				session.securityLevel = SNMP_SEC_LEVEL_AUTHPRIV;

				if (FAIL == zbx_snmpv3_set_auth_protocol(item, &session))
				{
					zbx_snprintf(error, max_error_len, "Unsupported authentication protocol [%d]",
							item->snmpv3_authprotocol);
					goto end;
				}

				session.securityAuthKeyLen = USM_AUTH_KU_LEN;

				if (SNMPERR_SUCCESS != generate_Ku(session.securityAuthProto,
						session.securityAuthProtoLen, (u_char *)item->snmpv3_authpassphrase,
						strlen(item->snmpv3_authpassphrase), session.securityAuthKey,
						&session.securityAuthKeyLen))
				{
					zbx_strlcpy(error, "Error generating Ku from authentication pass phrase",
							max_error_len);
					goto end;
				}

				switch (item->snmpv3_privprotocol)
				{
#ifdef HAVE_NETSNMP_SESSION_DES
					case ITEM_SNMPV3_PRIVPROTOCOL_DES:
						/* set the privacy protocol to DES */
						session.securityPrivProto = usmDESPrivProtocol;
						session.securityPrivProtoLen = USM_PRIV_PROTO_DES_LEN;
						break;
#endif
					case ITEM_SNMPV3_PRIVPROTOCOL_AES128:
						/* set the privacy protocol to AES128 */
						session.securityPrivProto = usmAESPrivProtocol;
						session.securityPrivProtoLen = USM_PRIV_PROTO_AES_LEN;
						break;
#ifdef HAVE_NETSNMP_STRONG_PRIV
					case ITEM_SNMPV3_PRIVPROTOCOL_AES192:
						/* set the privacy protocol to AES192 */
						session.securityPrivProto = usmAES192PrivProtocol;
						session.securityPrivProtoLen = OID_LENGTH(usmAES192PrivProtocol);
						break;
					case ITEM_SNMPV3_PRIVPROTOCOL_AES256:
						/* set the privacy protocol to AES256 */
						session.securityPrivProto = usmAES256PrivProtocol;
						session.securityPrivProtoLen = OID_LENGTH(usmAES256PrivProtocol);
						break;
					case ITEM_SNMPV3_PRIVPROTOCOL_AES192C:
						/* set the privacy protocol to AES192 (Cisco version) */
						session.securityPrivProto = usmAES192CiscoPrivProtocol;
						session.securityPrivProtoLen = OID_LENGTH(usmAES192CiscoPrivProtocol);
						break;
					case ITEM_SNMPV3_PRIVPROTOCOL_AES256C:
						/* set the privacy protocol to AES256 (Cisco version) */
						session.securityPrivProto = usmAES256CiscoPrivProtocol;
						session.securityPrivProtoLen = OID_LENGTH(usmAES256CiscoPrivProtocol);
						break;
#endif
					default:
						zbx_snprintf(error, max_error_len,
								"Unsupported privacy protocol [%d]",
								item->snmpv3_privprotocol);
						goto end;
				}

				session.securityPrivKeyLen = USM_PRIV_KU_LEN;

				if (SNMPERR_SUCCESS != generate_Ku(session.securityAuthProto,
						session.securityAuthProtoLen, (u_char *)item->snmpv3_privpassphrase,
						strlen(item->snmpv3_privpassphrase), session.securityPrivKey,
						&session.securityPrivKeyLen))
				{
					zbx_strlcpy(error, "Error generating Ku from privacy pass phrase",
							max_error_len);
					goto end;
				}
				break;
		}

		zabbix_log(LOG_LEVEL_DEBUG, "SNMPv3 [%s@%s]", session.securityName, session.peername);
	}

#ifdef HAVE_NETSNMP_SESSION_LOCALNAME
	if (NULL != config_source_ip)
	{
		/* In some cases specifying just local host (without local port) is not enough. We do */
		/* not care about the port number though so we let the OS select one by specifying 0. */
		/* See marc.info/?l=net-snmp-bugs&m=115624676507760 for details. */

		static ZBX_THREAD_LOCAL char	localname[64];

		zbx_snprintf(localname, sizeof(localname), "%s:0", config_source_ip);
		session.localname = localname;
	}
#endif

	SOCK_STARTUP;

	if (NULL == (ssp = snmp_sess_open(&session)))
	{
		SOCK_CLEANUP;

		zbx_strlcpy(error, "Cannot open SNMP session", max_error_len);
	}
end:
	zabbix_log(LOG_LEVEL_DEBUG, "End of %s()", __func__);

	return ssp;
#undef ITEM_SNMPV3_PRIVPROTOCOL_DES
#undef ITEM_SNMPV3_PRIVPROTOCOL_AES128
#undef ITEM_SNMPV3_PRIVPROTOCOL_AES192
#undef ITEM_SNMPV3_PRIVPROTOCOL_AES256
#undef ITEM_SNMPV3_PRIVPROTOCOL_AES192C
#undef ITEM_SNMPV3_PRIVPROTOCOL_AES256C
}

static void	zbx_snmp_close_session(zbx_snmp_sess_t	session)
{
	zabbix_log(LOG_LEVEL_DEBUG, "In %s()", __func__);

	snmp_sess_close(session);
	SOCK_CLEANUP;

	zabbix_log(LOG_LEVEL_DEBUG, "End of %s()", __func__);
}

static char	*zbx_snmp_get_octet_string(const struct variable_list *var, unsigned char *string_type)
{
	const char	*hint;
	char		buffer[MAX_BUFFER_LEN];
	char		*strval_dyn = NULL;
	struct tree	*subtree;
	unsigned char	type;

	zabbix_log(LOG_LEVEL_DEBUG, "In %s()", __func__);

	/* find the subtree to get display hint */
	subtree = get_tree(var->name, var->name_length, get_tree_head());
	hint = (NULL != subtree ? subtree->hint : NULL);

	/* we will decide if we want the value from var->val or what snprint_value() returned later */
	if (-1 == snprint_value(buffer, sizeof(buffer), var->name, var->name_length, var))
		goto end;

	zabbix_log(LOG_LEVEL_DEBUG, "%s() full value:'%s' hint:'%s'", __func__, buffer, ZBX_NULL2STR(hint));

	if (0 == strncmp(buffer, "Hex-STRING: ", 12))
	{
		strval_dyn = zbx_strdup(strval_dyn, buffer + 12);
		type = ZBX_SNMP_STR_HEX;
	}
	else if (NULL != hint && 0 == strncmp(buffer, "STRING: ", 8))
	{
		strval_dyn = zbx_strdup(strval_dyn, buffer + 8);
		type = ZBX_SNMP_STR_STRING;
	}
	else if (0 == strncmp(buffer, "OID: ", 5))
	{
		strval_dyn = zbx_strdup(strval_dyn, buffer + 5);
		type = ZBX_SNMP_STR_OID;
	}
	else if (0 == strncmp(buffer, "BITS: ", 6))
	{
		strval_dyn = zbx_strdup(strval_dyn, buffer + 6);
		type = ZBX_SNMP_STR_BITS;
	}
	else
	{
		/* snprint_value() escapes hintless ASCII strings, so */
		/* we are copying the raw unescaped value in this case */

		strval_dyn = (char *)zbx_malloc(strval_dyn, var->val_len + 1);
		memcpy(strval_dyn, var->val.string, var->val_len);
		strval_dyn[var->val_len] = '\0';
		type = ZBX_SNMP_STR_ASCII;
	}

	if (NULL != string_type)
		*string_type = type;
end:
	zabbix_log(LOG_LEVEL_DEBUG, "End of %s():'%s'", __func__, ZBX_NULL2STR(strval_dyn));

	return strval_dyn;
}

static int	zbx_snmp_set_result(const struct variable_list *var, AGENT_RESULT *result, unsigned char *string_type)
{
	char		*strval_dyn;
	int		ret = SUCCEED;

	zabbix_log(LOG_LEVEL_DEBUG, "In %s() type:%d", __func__, (int)var->type);

	*string_type = ZBX_SNMP_STR_UNDEFINED;

	if (ASN_OCTET_STR == var->type || ASN_OBJECT_ID == var->type)
	{
		if (NULL == (strval_dyn = zbx_snmp_get_octet_string(var, string_type)))
		{
			SET_MSG_RESULT(result, zbx_strdup(NULL, "Cannot receive string value: out of memory."));
			ret = NOTSUPPORTED;
		}
		else
		{
			zbx_set_agent_result_type(result, ITEM_VALUE_TYPE_TEXT, strval_dyn);
			zbx_free(strval_dyn);
		}
	}
#ifdef OPAQUE_SPECIAL_TYPES
	else if (ASN_UINTEGER == var->type || ASN_COUNTER == var->type || ASN_OPAQUE_U64 == var->type ||
			ASN_TIMETICKS == var->type || ASN_GAUGE == var->type)
#else
	else if (ASN_UINTEGER == var->type || ASN_COUNTER == var->type ||
			ASN_TIMETICKS == var->type || ASN_GAUGE == var->type)
#endif
	{
		SET_UI64_RESULT(result, (unsigned long)*var->val.integer);
	}
#ifdef OPAQUE_SPECIAL_TYPES
	else if (ASN_COUNTER64 == var->type || ASN_OPAQUE_COUNTER64 == var->type)
#else
	else if (ASN_COUNTER64 == var->type)
#endif
	{
		SET_UI64_RESULT(result, (((zbx_uint64_t)var->val.counter64->high) << 32) +
				(zbx_uint64_t)var->val.counter64->low);
	}
#ifdef OPAQUE_SPECIAL_TYPES
	else if (ASN_INTEGER == var->type || ASN_OPAQUE_I64 == var->type)
#else
	else if (ASN_INTEGER == var->type)
#endif
	{
		char	buffer[21];

		zbx_snprintf(buffer, sizeof(buffer), "%ld", *var->val.integer);

		zbx_set_agent_result_type(result, ITEM_VALUE_TYPE_TEXT, buffer);
	}
#ifdef OPAQUE_SPECIAL_TYPES
	else if (ASN_OPAQUE_FLOAT == var->type)
	{
		SET_DBL_RESULT(result, *var->val.floatVal);
	}
	else if (ASN_OPAQUE_DOUBLE == var->type)
	{
		SET_DBL_RESULT(result, *var->val.doubleVal);
	}
#endif
	else if (ASN_IPADDRESS == var->type)
	{
		SET_STR_RESULT(result, zbx_dsprintf(NULL, "%u.%u.%u.%u",
				(unsigned int)var->val.string[0],
				(unsigned int)var->val.string[1],
				(unsigned int)var->val.string[2],
				(unsigned int)var->val.string[3]));
	}
	else if (ASN_NULL == var->type)
	{
		SET_STR_RESULT(result, zbx_strdup(NULL, "NULL"));
	}
	else
	{
		SET_MSG_RESULT(result, zbx_get_snmp_type_error(var->type));
		ret = NOTSUPPORTED;
	}

	zabbix_log(LOG_LEVEL_DEBUG, "End of %s():%s", __func__, zbx_result_string(ret));

	return ret;
}

static void	zbx_snmp_dump_oid(char *buffer, size_t buffer_len, const oid *objid, size_t objid_len)
{
	size_t	i, offset = 0;

	*buffer = '\0';

	for (i = 0; i < objid_len; i++)
		offset += zbx_snprintf(buffer + offset, buffer_len - offset, ".%lu", (unsigned long)objid[i]);
}

#define ZBX_OID_INDEX_STRING	0
#define ZBX_OID_INDEX_NUMERIC	1

static int	zbx_snmp_print_oid(char *buffer, size_t buffer_len, const oid *objid, size_t objid_len, int format)
{
	if (SNMPERR_SUCCESS != netsnmp_ds_set_boolean(NETSNMP_DS_LIBRARY_ID, NETSNMP_DS_LIB_DONT_BREAKDOWN_OIDS,
			format))
	{
		zabbix_log(LOG_LEVEL_WARNING, "cannot set \"dontBreakdownOids\" option to %d for Net-SNMP", format);
		return -1;
	}

	return snprint_objid(buffer, buffer_len, objid, objid_len);
}

static int	zbx_snmp_choose_index(char *buffer, size_t buffer_len, const oid *objid, size_t objid_len,
		size_t root_string_len, size_t root_numeric_len, char *root_oid)
{
	oid	parsed_oid[MAX_OID_LEN];
	size_t	parsed_oid_len = MAX_OID_LEN;
	char	printed_oid[MAX_STRING_LEN];
	char	*printed_oid_escaped;

	/**************************************************************************************************************/
	/*                                                                                                            */
	/* When we are providing a value for {#SNMPINDEX}, we would like to provide a pretty value. This is only a    */
	/* concern for OIDs with string indices. For instance, suppose we are walking the following OID:              */
	/*                                                                                                            */
	/*   SNMP-VIEW-BASED-ACM-MIB::vacmGroupName                                                                   */
	/*                                                                                                            */
	/* Suppose also that we are currently looking at this OID:                                                    */
	/*                                                                                                            */
	/*   SNMP-VIEW-BASED-ACM-MIB::vacmGroupName.3."authOnlyUser"                                                  */
	/*                                                                                                            */
	/* Then, we would like to provide {#SNMPINDEX} with this value:                                               */
	/*                                                                                                            */
	/*   3."authOnlyUser"                                                                                         */
	/*                                                                                                            */
	/* An alternative approach would be to provide {#SNMPINDEX} with numeric value. While it is equivalent to the */
	/* string representation above, the string representation is more readable and thus more useful to users:     */
	/*                                                                                                            */
	/*   3.12.97.117.116.104.79.110.108.121.85.115.101.114                                                        */
	/*                                                                                                            */
	/* Here, 12 is the length of "authOnlyUser" and the rest is the string encoding using ASCII characters.       */
	/*                                                                                                            */
	/* There are two problems with always providing {#SNMPINDEX} that has an index representation as a string.    */
	/*                                                                                                            */
	/* The first problem is indices of type InetAddress. The Net-SNMP library has code for pretty-printing IP     */
	/* addresses, but no way to parse them back. As an example, consider the following OID:                       */
	/*                                                                                                            */
	/*   .1.3.6.1.2.1.4.34.1.4.1.4.192.168.3.255                                                                  */
	/*                                                                                                            */
	/* Its pretty representation is like this:                                                                    */
	/*                                                                                                            */
	/*   IP-MIB::ipAddressType.ipv4."192.168.3.255"                                                               */
	/*                                                                                                            */
	/* However, when trying to parse it, it turns into this OID:                                                  */
	/*                                                                                                            */
	/*   .1.3.6.1.2.1.4.34.1.4.1.13.49.57.50.46.49.54.56.46.51.46.50.53.53                                        */
	/*                                                                                                            */
	/* Apparently, this is different than the original.                                                           */
	/*                                                                                                            */
	/* The second problem is indices of type OCTET STRING, which might contain unprintable characters:            */
	/*                                                                                                            */
	/*   1.3.6.1.2.1.17.4.3.1.1.0.0.240.122.113.21                                                                */
	/*                                                                                                            */
	/* Its pretty representation is like this (note the single quotes which stand for a fixed-length string):     */
	/*                                                                                                            */
	/*   BRIDGE-MIB::dot1dTpFdbAddress.'...zq.'                                                                   */
	/*                                                                                                            */
	/* Here, '...zq.' stands for 0.0.240.122.113.21, where only 'z' (122) and 'q' (113) are printable.            */
	/*                                                                                                            */
	/* Apparently, this cannot be turned back into the numeric representation.                                    */
	/*                                                                                                            */
	/* So what we try to do is first print it pretty. If there is no string-looking index, return it as output.   */
	/* If there is such an index, we check that it can be parsed and that the result is the same as the original. */
	/*                                                                                                            */
	/**************************************************************************************************************/

	if (-1 == zbx_snmp_print_oid(printed_oid, sizeof(printed_oid), objid, objid_len, ZBX_OID_INDEX_STRING))
	{
		zabbix_log(LOG_LEVEL_DEBUG, "%s(): cannot print OID with string indices", __func__);
		goto numeric;
	}

	if (NULL == strchr(printed_oid, '"') && NULL == strchr(printed_oid, '\''))
	{
		if (0 != strncmp(printed_oid, root_oid, strlen(root_oid)))
		{
			size_t	offset = 0;
			char	*sep;

			if (NULL != (sep = strstr(printed_oid, "::")))
				offset = sep - printed_oid + 2;

			zbx_strlcpy(buffer, printed_oid + offset, buffer_len);
		}
		else
			zbx_strlcpy(buffer, printed_oid + root_string_len + 1, buffer_len);

		return SUCCEED;
	}

	printed_oid_escaped = zbx_dyn_escape_string(printed_oid, "\\");

	if (NULL == snmp_parse_oid(printed_oid_escaped, parsed_oid, &parsed_oid_len))
	{
		zabbix_log(LOG_LEVEL_DEBUG, "%s(): cannot parse OID '%s'", __func__, printed_oid_escaped);
		zbx_free(printed_oid_escaped);
		goto numeric;
	}
	zbx_free(printed_oid_escaped);

	if (parsed_oid_len == objid_len && 0 == memcmp(parsed_oid, objid, parsed_oid_len * sizeof(oid)))
	{
		zbx_strlcpy(buffer, printed_oid + root_string_len + 1, buffer_len);
		return SUCCEED;
	}
numeric:
	if (-1 == zbx_snmp_print_oid(printed_oid, sizeof(printed_oid), objid, objid_len, ZBX_OID_INDEX_NUMERIC))
	{
		zabbix_log(LOG_LEVEL_DEBUG, "%s(): cannot print OID with numeric indices", __func__);
		return FAIL;
	}

	zbx_strlcpy(buffer, printed_oid + root_numeric_len + 1, buffer_len);
	return SUCCEED;
}

/******************************************************************************
 *                                                                            *
 * Functions for detecting looping in SNMP OID sequence using hashset         *
 *                                                                            *
 * Once there is a possibility of looping we start putting OIDs into hashset. *
 * We do it until a duplicate OID shows up or ZBX_OIDS_MAX_NUM OIDs have been *
 * collected.                                                                 *
 *                                                                            *
 * The hashset key is array of elements of type 'oid'. Element 0 holds the    *
 * number of OID components (sub-OIDs), element 1 and so on - OID components  *
 * themselves.                                                                *
 *                                                                            *
 * OIDs may contain up to 128 sub-OIDs, so 1 byte is sufficient to keep the   *
 * number of them. On the other hand, sub-OIDs are of type 'oid' which can be *
 * defined in NetSNMP as 'uint8_t' or 'u_long'. Sub-OIDs are compared as      *
 * numbers, so some platforms may require they to be properly aligned in      *
 * memory. To ensure proper alignment we keep number of elements in element 0 *
 * instead of using a separate structure element for it.                      *
 *                                                                            *
 ******************************************************************************/

static zbx_hash_t	__oids_seen_key_hash(const void *data)
{
	const oid	*key = (const oid *)data;

	return ZBX_DEFAULT_HASH_ALGO(key, (key[0] + 1) * sizeof(oid), ZBX_DEFAULT_HASH_SEED);
}

static int	__oids_seen_key_compare(const void *d1, const void *d2)
{
	const oid	*k1 = (const oid *)d1;
	const oid	*k2 = (const oid *)d2;

	if (d1 == d2)
		return 0;

	return snmp_oid_compare(k1 + 1, k1[0], k2 + 1, k2[0]);
}

static void	zbx_detect_loop_init(zbx_hashset_t *hs)
{
#define ZBX_OIDS_SEEN_INIT_SIZE	500		/* minimum initial number of slots in hashset */

	zbx_hashset_create(hs, ZBX_OIDS_SEEN_INIT_SIZE, __oids_seen_key_hash, __oids_seen_key_compare);

#undef ZBX_OIDS_SEEN_INIT_SIZE
}

static int	zbx_oid_is_new(zbx_hashset_t *hs, size_t root_len, const oid *p_oid, size_t oid_len)
{
#define ZBX_OIDS_MAX_NUM	1000000		/* max number of OIDs to store for checking duplicates */

	const oid	*var_oid;		/* points to the first element in the variable part */
	size_t		var_len;		/* number of elements in the variable part */
	oid		oid_k[MAX_OID_LEN + 1];	/* array for constructing a hashset key */

	/* OIDs share a common initial part. Save space by storing only the variable part. */

	var_oid = p_oid + root_len;
	var_len = oid_len - root_len;

	if (ZBX_OIDS_MAX_NUM == hs->num_data)
		return FAIL;

	oid_k[0] = var_len;
	memcpy(oid_k + 1, var_oid, var_len * sizeof(oid));

	if (NULL != zbx_hashset_search(hs, oid_k))
		return FAIL;					/* OID already seen */

	if (NULL != zbx_hashset_insert(hs, oid_k, (var_len + 1) * sizeof(oid)))
		return SUCCEED;					/* new OID */

	THIS_SHOULD_NEVER_HAPPEN;
	return FAIL;						/* hashset fail */

#undef ZBX_OIDS_MAX_NUM
}

/******************************************************************************
 *                                                                            *
 * Purpose: retrieve information by walking an OID tree                       *
 *                                                                            *
 * Parameters: ssp           - [IN] SNMP session handle                       *
 *             item          - [IN] configuration of Zabbix item              *
 *             OID           - [IN] OID of table with values of interest      *
 *             error         - [OUT] a buffer to store error message          *
 *             max_error_len - [IN] maximum error message length              *
 *             max_succeed   - [OUT] value of "max_repetitions" that succeeded*
 *             min_fail      - [OUT] value of "max_repetitions" that failed   *
 *             max_vars      - [IN] suggested value of "max_repetitions"      *
 *             bulk          - [IN] whether GetBulkRequest-PDU should be used *
 *             walk_cb_func  - [IN] callback function to process discovered   *
 *                                  OIDs and their values                     *
 *             walk_cb_arg   - [IN] argument to pass to the callback function *
 *                                                                            *
 * Return value: NOTSUPPORTED - OID does not exist, any other critical error  *
 *               NETWORK_ERROR - recoverable network error                    *
 *               CONFIG_ERROR - item configuration error                      *
 *               SUCCEED - if function successfully completed                 *
 *                                                                            *
 ******************************************************************************/
static int	zbx_snmp_walk(zbx_snmp_sess_t ssp, const zbx_dc_item_t *item, const char *snmp_oid, char *error,
		size_t max_error_len, int *max_succeed, int *min_fail, int max_vars, int bulk,
		zbx_snmp_walk_cb_func walk_cb_func, void *walk_cb_arg)
{
	struct snmp_pdu		*pdu, *response;
	oid			anOID[MAX_OID_LEN], rootOID[MAX_OID_LEN];
	size_t			anOID_len = MAX_OID_LEN, rootOID_len = MAX_OID_LEN, root_string_len, root_numeric_len;
	char			oid_index[MAX_STRING_LEN], root_oid[MAX_STRING_LEN];
	struct variable_list	*var;
	int			status, level, running, num_vars, check_oid_increase = 1, ret = SUCCEED;
	AGENT_RESULT		snmp_result;
	zbx_hashset_t		oids_seen;
	struct snmp_session	*ss;

	zabbix_log(LOG_LEVEL_DEBUG, "In %s() type:%d OID:'%s' bulk:%d", __func__, (int)item->type, snmp_oid, bulk);

	if (ZBX_IF_SNMP_VERSION_1 == item->snmp_version)	/* GetBulkRequest-PDU available since SNMPv2 */
		bulk = SNMP_BULK_DISABLED;

	/* create OID from string */
	if (NULL == snmp_parse_oid(snmp_oid, rootOID, &rootOID_len))
	{
		zbx_snprintf(error, max_error_len, "snmp_parse_oid(): cannot parse OID \"%s\".", snmp_oid);
		ret = CONFIG_ERROR;
		goto out;
	}

	if (-1 == zbx_snmp_print_oid(oid_index, sizeof(oid_index), rootOID, rootOID_len, ZBX_OID_INDEX_STRING))
	{
		zbx_snprintf(error, max_error_len, "zbx_snmp_print_oid(): cannot print OID \"%s\" with string indices.",
				snmp_oid);
		ret = CONFIG_ERROR;
		goto out;
	}

	root_string_len = strlen(oid_index);

	if (-1 == zbx_snmp_print_oid(oid_index, sizeof(oid_index), rootOID, rootOID_len, ZBX_OID_INDEX_NUMERIC))
	{
		zbx_snprintf(error, max_error_len, "zbx_snmp_print_oid(): cannot print OID \"%s\""
				" with numeric indices.", snmp_oid);
		ret = CONFIG_ERROR;
		goto out;
	}

	root_numeric_len = strlen(oid_index);

	zbx_strlcpy(root_oid, oid_index, sizeof(root_oid));

	/* copy rootOID to anOID */
	memcpy(anOID, rootOID, rootOID_len * sizeof(oid));
	anOID_len = rootOID_len;

	/* initialize variables */
	level = 0;
	running = 1;

	while (1 == running)
	{
		/* create PDU */
		if (NULL == (pdu = snmp_pdu_create(SNMP_BULK_ENABLED == bulk ? SNMP_MSG_GETBULK : SNMP_MSG_GETNEXT)))
		{
			zbx_strlcpy(error, "snmp_pdu_create(): cannot create PDU object.", max_error_len);
			ret = CONFIG_ERROR;
			break;
		}

		if (NULL == snmp_add_null_var(pdu, anOID, anOID_len))	/* add OID as variable to PDU */
		{
			zbx_strlcpy(error, "snmp_add_null_var(): cannot add null variable.", max_error_len);
			ret = CONFIG_ERROR;
			snmp_free_pdu(pdu);
			break;
		}

		if (SNMP_BULK_ENABLED == bulk)
		{
			pdu->non_repeaters = 0;
			pdu->max_repetitions = max_vars;
		}

		ss = snmp_sess_session(ssp);
		ss->retries = (0 == bulk || (1 == max_vars && 0 == level) ? 1 : 0);

		/* communicate with agent */
		status = snmp_sess_synch_response(ssp, pdu, &response);

		zabbix_log(LOG_LEVEL_DEBUG, "%s() snmp_sess_synch_response() status:%d s_snmp_errno:%d errstat:%ld"
				" max_vars:%d", __func__, status, ss->s_snmp_errno,
				NULL == response ? (long)-1 : response->errstat, max_vars);

		if (1 < max_vars &&
			((STAT_SUCCESS == status && SNMP_ERR_TOOBIG == response->errstat) || STAT_TIMEOUT == status))
		{
			/* The logic of iteratively reducing request size here is the same as in function */
			/* zbx_snmp_get_values(). Please refer to the description there for explanation.  */
reduce_max_vars:
			if (*min_fail > max_vars)
				*min_fail = max_vars;

			if (0 == level)
			{
				max_vars /= 2;
			}
			else if (1 == level)
			{
				max_vars = 1;
			}

			level++;

			goto next;
		}
		else if (STAT_SUCCESS != status || SNMP_ERR_NOERROR != response->errstat)
		{
			if (1 >= level)
				goto reduce_max_vars;

			ret = zbx_get_snmp_response_error(ss, &item->interface, status, response, error, max_error_len);
			running = 0;
			goto next;
		}

		/* process response */
		for (num_vars = 0, var = response->variables; NULL != var; num_vars++, var = var->next_variable)
		{
			char		**str_res;
			unsigned char	val_type;

			/* verify if we are in the same subtree */
			if (SNMP_ENDOFMIBVIEW == var->type || var->name_length < rootOID_len ||
					0 != memcmp(rootOID, var->name, rootOID_len * sizeof(oid)))
			{
				/* reached the end or past this subtree */
				running = 0;
				break;
			}
			else if (SNMP_NOSUCHOBJECT != var->type && SNMP_NOSUCHINSTANCE != var->type)
			{
				/* not an exception value */

				if (1 == check_oid_increase)	/* typical case */
				{
					int	res;

					/* normally devices return OIDs in increasing order, */
					/* snmp_oid_compare() will return -1 in this case */

					if (-1 != (res = snmp_oid_compare(anOID, anOID_len, var->name,
							var->name_length)))
					{
						if (0 == res)	/* got the same OID */
						{
							zbx_strlcpy(error, "OID not changing.", max_error_len);
							ret = NOTSUPPORTED;
							running = 0;
							break;
						}
						else	/* 1 == res */
						{
							/* OID decreased. Disable further checks of increasing */
							/* and set up a protection against endless looping. */

							check_oid_increase = 0;
							zbx_detect_loop_init(&oids_seen);
						}
					}
				}

				if (0 == check_oid_increase && FAIL == zbx_oid_is_new(&oids_seen, rootOID_len,
						var->name, var->name_length))
				{
					zbx_strlcpy(error, "OID loop detected or too many OIDs.", max_error_len);
					ret = NOTSUPPORTED;
					running = 0;
					break;
				}


				if (SUCCEED != zbx_snmp_choose_index(oid_index, sizeof(oid_index), var->name,
						var->name_length, root_string_len, root_numeric_len, root_oid))
				{
					zbx_snprintf(error, max_error_len, "zbx_snmp_choose_index():"
							" cannot choose appropriate index while walking for"
							" OID \"%s\".", snmp_oid);
					ret = NOTSUPPORTED;
					running = 0;
					break;
				}

				str_res = NULL;
				zbx_init_agent_result(&snmp_result);

				if (SUCCEED == zbx_snmp_set_result(var, &snmp_result, &val_type))
				{
					if (ZBX_ISSET_TEXT(&snmp_result) && ZBX_SNMP_STR_HEX == val_type)
						zbx_remove_chars(snmp_result.text, "\r\n");

					str_res = ZBX_GET_STR_RESULT(&snmp_result);
				}

				if (NULL == str_res)
				{
					char	**msg;

					msg = ZBX_GET_MSG_RESULT(&snmp_result);

					zabbix_log(LOG_LEVEL_DEBUG, "cannot get index '%s' string value: %s",
							oid_index, NULL != msg && NULL != *msg ? *msg : "(null)");
				}
				else
					walk_cb_func(walk_cb_arg, snmp_oid, oid_index, snmp_result.str);

				zbx_free_agent_result(&snmp_result);

				/* go to next variable */
				memcpy((char *)anOID, (char *)var->name, var->name_length * sizeof(oid));
				anOID_len = var->name_length;
			}
			else
			{
				/* an exception value, so stop */
				char	*errmsg;

				errmsg = zbx_get_snmp_type_error(var->type);
				zbx_strlcpy(error, errmsg, max_error_len);
				zbx_free(errmsg);
				ret = NOTSUPPORTED;
				running = 0;
				break;
			}
		}

		if (*max_succeed < num_vars)
			*max_succeed = num_vars;
next:
		if (NULL != response)
			snmp_free_pdu(response);
	}

	if (0 == check_oid_increase)
		zbx_hashset_destroy(&oids_seen);
out:
	zabbix_log(LOG_LEVEL_DEBUG, "End of %s():%s", __func__, zbx_result_string(ret));

	return ret;
}

static int	zbx_snmp_get_values(zbx_snmp_sess_t ssp, const zbx_dc_item_t *items,
		char oids[][ZBX_ITEM_SNMP_OID_LEN_MAX], AGENT_RESULT *results, int *errcodes,
		unsigned char *query_and_ignore_type, int num, int level, char *error, size_t max_error_len,
		int *max_succeed, int *min_fail, unsigned char poller_type)
{
	int			i, j, status, ret = SUCCEED;
	int			mapping[ZBX_MAX_SNMP_ITEMS], mapping_num = 0;
	oid			parsed_oids[ZBX_MAX_SNMP_ITEMS][MAX_OID_LEN];
	size_t			parsed_oid_lens[ZBX_MAX_SNMP_ITEMS];
	struct snmp_pdu		*pdu, *response;
	struct variable_list	*var;
	unsigned char		val_type;
	struct snmp_session	*ss;

	zabbix_log(LOG_LEVEL_DEBUG, "In %s() num:%d level:%d", __func__, num, level);

	if (NULL == (pdu = snmp_pdu_create(SNMP_MSG_GET)))
	{
		zbx_strlcpy(error, "snmp_pdu_create(): cannot create PDU object.", max_error_len);
		ret = CONFIG_ERROR;
		goto out;
	}

	for (i = 0; i < num; i++)
	{
		if (SUCCEED != errcodes[i])
			continue;

		if (NULL != query_and_ignore_type && 0 == query_and_ignore_type[i])
			continue;

		parsed_oid_lens[i] = MAX_OID_LEN;

		if (NULL == snmp_parse_oid(oids[i], parsed_oids[i], &parsed_oid_lens[i]))
		{
			SET_MSG_RESULT(&results[i], zbx_dsprintf(NULL, "snmp_parse_oid(): cannot parse OID \"%s\".",
					oids[i]));
			errcodes[i] = CONFIG_ERROR;
			continue;
		}

		if (NULL == snmp_add_null_var(pdu, parsed_oids[i], parsed_oid_lens[i]))
		{
			SET_MSG_RESULT(&results[i], zbx_strdup(NULL, "snmp_add_null_var(): cannot add null variable."));
			errcodes[i] = CONFIG_ERROR;
			continue;
		}

		mapping[mapping_num++] = i;
	}

	if (0 == mapping_num)
	{
		snmp_free_pdu(pdu);
		goto out;
	}

	ss = snmp_sess_session(ssp);
	ss->retries = (1 == mapping_num && 0 == level && ZBX_POLLER_TYPE_UNREACHABLE != poller_type ? 1 : 0);
retry:
	status = snmp_sess_synch_response(ssp, pdu, &response);

	zabbix_log(LOG_LEVEL_DEBUG, "%s() snmp_sess_synch_response() status:%d s_snmp_errno:%d errstat:%ld mapping_num:%d",
			__func__, status, ss->s_snmp_errno, NULL == response ? (long)-1 : response->errstat,
			mapping_num);

	if (STAT_SUCCESS == status && SNMP_ERR_NOERROR == response->errstat)
	{
		for (i = 0, var = response->variables;; i++, var = var->next_variable)
		{
			/* check that response variable binding matches the request variable binding */

			if (i == mapping_num)
			{
				if (NULL != var)
				{
					zabbix_log(LOG_LEVEL_WARNING, "SNMP response from host \"%s\" contains"
							" too many variable bindings", items[0].host.host);

					if (1 != mapping_num)	/* give device a chance to handle a smaller request */
						goto halve;

					zbx_strlcpy(error, "Invalid SNMP response: too many variable bindings.",
							max_error_len);

					ret = NOTSUPPORTED;
				}

				break;
			}

			if (NULL == var)
			{
				zabbix_log(LOG_LEVEL_WARNING, "SNMP response from host \"%s\" contains"
						" too few variable bindings", items[0].host.host);

				if (1 != mapping_num)	/* give device a chance to handle a smaller request */
					goto halve;

				zbx_strlcpy(error, "Invalid SNMP response: too few variable bindings.", max_error_len);

				ret = NOTSUPPORTED;
				break;
			}

			j = mapping[i];

			if (parsed_oid_lens[j] != var->name_length ||
					0 != memcmp(parsed_oids[j], var->name, parsed_oid_lens[j] * sizeof(oid)))
			{
				char	sent_oid[ZBX_ITEM_SNMP_OID_LEN_MAX], received_oid[ZBX_ITEM_SNMP_OID_LEN_MAX];

				zbx_snmp_dump_oid(sent_oid, sizeof(sent_oid), parsed_oids[j], parsed_oid_lens[j]);
				zbx_snmp_dump_oid(received_oid, sizeof(received_oid), var->name, var->name_length);

				if (1 != mapping_num)
				{
					zabbix_log(LOG_LEVEL_WARNING, "SNMP response from host \"%s\" contains"
							" variable bindings that do not match the request:"
							" sent \"%s\", received \"%s\"",
							items[0].host.host, sent_oid, received_oid);

					goto halve;	/* give device a chance to handle a smaller request */
				}
				else
				{
					zabbix_log(LOG_LEVEL_DEBUG, "SNMP response from host \"%s\" contains"
							" variable bindings that do not match the request:"
							" sent \"%s\", received \"%s\"",
							items[0].host.host, sent_oid, received_oid);
				}
			}

			/* process received data */

			if (NULL != query_and_ignore_type && 1 == query_and_ignore_type[j])
				(void)zbx_snmp_set_result(var, &results[j], &val_type);
			else
				errcodes[j] = zbx_snmp_set_result(var, &results[j], &val_type);

			if (ZBX_ISSET_TEXT(&results[j]) && ZBX_SNMP_STR_HEX == val_type)
				zbx_remove_chars(results[j].text, "\r\n");
		}

		if (SUCCEED == ret)
		{
			if (*max_succeed < mapping_num)
				*max_succeed = mapping_num;
		}
		/* min_fail value is updated when bulk request is halved in the case of failure */
	}
	else if (STAT_SUCCESS == status && SNMP_ERR_NOSUCHNAME == response->errstat && 0 != response->errindex)
	{
		/* If a request PDU contains a bad variable, the specified behavior is different between SNMPv1 and */
		/* later versions. In SNMPv1, the whole PDU is rejected and "response->errindex" is set to indicate */
		/* the bad variable. In SNMPv2 and later, the SNMP agent processes the PDU by filling values for the */
		/* known variables and marking unknown variables individually in the variable binding list. However, */
		/* SNMPv2 allows SNMPv1 behavior, too. So regardless of the SNMP version used, if we get this error, */
		/* then we fix the PDU by removing the bad variable and retry the request. */

		i = response->errindex - 1;

		if (0 > i || i >= mapping_num)
		{
			zabbix_log(LOG_LEVEL_WARNING, "SNMP response from host \"%s\" contains"
					" an out of bounds error index: %ld", items[0].host.host, response->errindex);

			zbx_strlcpy(error, "Invalid SNMP response: error index out of bounds.", max_error_len);

			ret = NOTSUPPORTED;
			goto exit;
		}

		j = mapping[i];

		zabbix_log(LOG_LEVEL_DEBUG, "%s() snmp_sess_synch_response() errindex:%ld OID:'%s'", __func__,
				response->errindex, oids[j]);

		if (NULL == query_and_ignore_type || 0 == query_and_ignore_type[j])
		{
			errcodes[j] = zbx_get_snmp_response_error(ss, &items[0].interface, status, response, error,
					max_error_len);
			SET_MSG_RESULT(&results[j], zbx_strdup(NULL, error));
			*error = '\0';
		}

		if (1 < mapping_num)
		{
			if (NULL != (pdu = snmp_fix_pdu(response, SNMP_MSG_GET)))
			{
				memmove(mapping + i, mapping + i + 1, sizeof(int) * (mapping_num - i - 1));
				mapping_num--;

				snmp_free_pdu(response);
				goto retry;
			}
			else
			{
				zbx_strlcpy(error, "snmp_fix_pdu(): cannot fix PDU object.", max_error_len);
				ret = NOTSUPPORTED;
			}
		}
	}
	else if (1 < mapping_num &&
			((STAT_SUCCESS == status && SNMP_ERR_TOOBIG == response->errstat) || STAT_TIMEOUT == status ||
			(STAT_ERROR == status && SNMPERR_TOO_LONG == ss->s_snmp_errno)))
	{
		/* Since we are trying to obtain multiple values from the SNMP agent, the response that it has to  */
		/* generate might be too big. It seems to be required by the SNMP standard that in such cases the  */
		/* error status should be set to "tooBig(1)". However, some devices simply do not respond to such  */
		/* queries and we get a timeout. Moreover, some devices exhibit both behaviors - they either send  */
		/* "tooBig(1)" or do not respond at all. So what we do is halve the number of variables to query - */
		/* it should work in the vast majority of cases, because, since we are now querying "num" values,  */
		/* we know that querying "num/2" values succeeded previously. The case where it can still fail due */
		/* to exceeded maximum response size is if we are now querying values that are unusually large. So */
		/* if querying with half the number of the last values does not work either, we resort to querying */
		/* values one by one, and the next time configuration cache gives us items to query, it will give  */
		/* us less. */

		/* The explanation above is for the first two conditions. The third condition comes from SNMPv3, */
		/* where the size of the request that we are trying to send exceeds device's "msgMaxSize" limit. */
halve:
		if (*min_fail > mapping_num)
			*min_fail = mapping_num;

		if (0 == level)
		{
			/* halve the number of items */

			int	base;

			ret = zbx_snmp_get_values(ssp, items, oids, results, errcodes, query_and_ignore_type, num / 2,
					level + 1, error, max_error_len, max_succeed, min_fail, poller_type);

			if (SUCCEED != ret)
				goto exit;

			base = num / 2;

			ret = zbx_snmp_get_values(ssp, items + base, oids + base, results + base, errcodes + base,
					NULL == query_and_ignore_type ? NULL : query_and_ignore_type + base, num - base,
					level + 1, error, max_error_len, max_succeed, min_fail, poller_type);
		}
		else if (1 == level)
		{
			/* resort to querying items one by one */

			for (i = 0; i < num; i++)
			{
				if (SUCCEED != errcodes[i])
					continue;

				ret = zbx_snmp_get_values(ssp, items + i, oids + i, results + i, errcodes + i,
						NULL == query_and_ignore_type ? NULL : query_and_ignore_type + i, 1,
						level + 1, error, max_error_len, max_succeed, min_fail, poller_type);

				if (SUCCEED != ret)
					goto exit;
			}
		}
	}
	else
	{
		if (1 <= level)
			goto halve;

		ret = zbx_get_snmp_response_error(ssp, &items[0].interface, status, response, error, max_error_len);
	}
exit:
	if (NULL != response)
		snmp_free_pdu(response);
out:
	zabbix_log(LOG_LEVEL_DEBUG, "End of %s():%s", __func__, zbx_result_string(ret));

	return ret;
}

/******************************************************************************
 *                                                                            *
 * Purpose: translate well-known object identifiers into numeric form         *
 *                                                                            *
 ******************************************************************************/
static void	zbx_snmp_translate(char *oid_translated, const char *snmp_oid, size_t max_oid_len)
{
	typedef struct
	{
		const size_t	sz;
		const char	*mib;
		const char	*replace;
	}
	zbx_mib_norm_t;

#define LEN_STR(x)	ZBX_CONST_STRLEN(x), x
	static ZBX_THREAD_LOCAL zbx_mib_norm_t	mibs[] =
	{
		/* the most popular items first */
		{LEN_STR("ifDescr"),		".1.3.6.1.2.1.2.2.1.2"},
		{LEN_STR("ifInOctets"),		".1.3.6.1.2.1.2.2.1.10"},
		{LEN_STR("ifOutOctets"),	".1.3.6.1.2.1.2.2.1.16"},
		{LEN_STR("ifAdminStatus"),	".1.3.6.1.2.1.2.2.1.7"},
		{LEN_STR("ifOperStatus"),	".1.3.6.1.2.1.2.2.1.8"},
		{LEN_STR("ifIndex"),		".1.3.6.1.2.1.2.2.1.1"},
		{LEN_STR("ifType"),		".1.3.6.1.2.1.2.2.1.3"},
		{LEN_STR("ifMtu"),		".1.3.6.1.2.1.2.2.1.4"},
		{LEN_STR("ifSpeed"),		".1.3.6.1.2.1.2.2.1.5"},
		{LEN_STR("ifPhysAddress"),	".1.3.6.1.2.1.2.2.1.6"},
		{LEN_STR("ifInUcastPkts"),	".1.3.6.1.2.1.2.2.1.11"},
		{LEN_STR("ifInNUcastPkts"),	".1.3.6.1.2.1.2.2.1.12"},
		{LEN_STR("ifInDiscards"),	".1.3.6.1.2.1.2.2.1.13"},
		{LEN_STR("ifInErrors"),		".1.3.6.1.2.1.2.2.1.14"},
		{LEN_STR("ifInUnknownProtos"),	".1.3.6.1.2.1.2.2.1.15"},
		{LEN_STR("ifOutUcastPkts"),	".1.3.6.1.2.1.2.2.1.17"},
		{LEN_STR("ifOutNUcastPkts"),	".1.3.6.1.2.1.2.2.1.18"},
		{LEN_STR("ifOutDiscards"),	".1.3.6.1.2.1.2.2.1.19"},
		{LEN_STR("ifOutErrors"),	".1.3.6.1.2.1.2.2.1.20"},
		{LEN_STR("ifOutQLen"),		".1.3.6.1.2.1.2.2.1.21"},
		{0}
	};
#undef LEN_STR

	int	found = 0, i;

	zabbix_log(LOG_LEVEL_DEBUG, "In %s() OID:'%s'", __func__, snmp_oid);

	for (i = 0; 0 != mibs[i].sz; i++)
	{
		if (0 == strncmp(mibs[i].mib, snmp_oid, mibs[i].sz))
		{
			found = 1;
			zbx_snprintf(oid_translated, max_oid_len, "%s%s", mibs[i].replace, snmp_oid + mibs[i].sz);
			break;
		}
	}

	if (0 == found)
		zbx_strlcpy(oid_translated, snmp_oid, max_oid_len);

	zabbix_log(LOG_LEVEL_DEBUG, "End of %s() oid_translated:'%s'", __func__, oid_translated);
}

/* discovered SNMP object, identified by its index */
typedef struct
{
	/* object index returned by zbx_snmp_walk */
	char	*index;

	/* an array of OID values stored in the same order as defined in OID key */
	char	**values;
}
zbx_snmp_dobject_t;

/* helper data structure used by snmp discovery */
typedef struct
{
	/* the index of OID being currently processed (walked) */
	int			num;

	/* the discovered SNMP objects */
	zbx_hashset_t		objects;

	/* the index (order) of discovered SNMP objects */
	zbx_vector_ptr_t	index;

	/* request data structure used to parse discovery OID key */
	AGENT_REQUEST		request;
}
zbx_snmp_ddata_t;

/* discovery objects hashset support */
static zbx_hash_t	zbx_snmp_dobject_hash(const void *data)
{
	const char	*index = *(const char **)data;

	return ZBX_DEFAULT_STRING_HASH_ALGO(index, strlen(index), ZBX_DEFAULT_HASH_SEED);
}

static int	zbx_snmp_dobject_compare(const void *d1, const void *d2)
{
	const char	*i1 = *(const char **)d1;
	const char	*i2 = *(const char **)d2;

	return strcmp(i1, i2);
}

/******************************************************************************
 *                                                                            *
 * Purpose: initializes snmp discovery data object                            *
 *                                                                            *
 * Parameters: data          - [IN] snmp discovery data object                *
 *             key           - [IN] discovery OID key                         *
 *             error         - [OUT] a buffer to store error message          *
 *             max_error_len - [IN] maximum error message length              *
 *                                                                            *
 * Return value: CONFIG_ERROR - OID key configuration error                   *
 *               SUCCEED - if function successfully completed                 *
 *                                                                            *
 ******************************************************************************/
static int	zbx_snmp_ddata_init(zbx_snmp_ddata_t *data, const char *key, char *error, size_t max_error_len)
{
	int	i, j, ret = CONFIG_ERROR;

	zbx_init_agent_request(&data->request);

	if (SUCCEED != zbx_parse_item_key(key, &data->request))
	{
		zbx_strlcpy(error, "Invalid SNMP OID: cannot parse expression.", max_error_len);
		goto out;
	}

	if (0 == data->request.nparam || 0 != (data->request.nparam & 1))
	{
		zbx_strlcpy(error, "Invalid SNMP OID: pairs of macro and OID are expected.", max_error_len);
		goto out;
	}

	for (i = 0; i < data->request.nparam; i += 2)
	{
		if (SUCCEED != zbx_is_discovery_macro(data->request.params[i]))
		{
			zbx_snprintf(error, max_error_len, "Invalid SNMP OID: macro \"%s\" is invalid",
					data->request.params[i]);
			goto out;
		}

		if (0 == strcmp(data->request.params[i], "{#SNMPINDEX}"))
		{
			zbx_strlcpy(error, "Invalid SNMP OID: macro \"{#SNMPINDEX}\" is not allowed.", max_error_len);
			goto out;
		}
	}

	for (i = 2; i < data->request.nparam; i += 2)
	{
		for (j = 0; j < i; j += 2)
		{
			if (0 == strcmp(data->request.params[i], data->request.params[j]))
			{
				zbx_strlcpy(error, "Invalid SNMP OID: unique macros are expected.", max_error_len);
				goto out;
			}
		}
	}

	zbx_hashset_create(&data->objects, 10, zbx_snmp_dobject_hash, zbx_snmp_dobject_compare);
	zbx_vector_ptr_create(&data->index);

	ret = SUCCEED;
out:
	if (SUCCEED != ret)
		zbx_free_agent_request(&data->request);

	return ret;
}

/******************************************************************************
 *                                                                            *
 * Purpose: releases data allocated by snmp discovery                         *
 *                                                                            *
 * Parameters: data - [IN] snmp discovery data object                         *
 *                                                                            *
 ******************************************************************************/
static void	zbx_snmp_ddata_clean(zbx_snmp_ddata_t *data)
{
	int			i;
	zbx_hashset_iter_t	iter;
	zbx_snmp_dobject_t	*obj;

	zbx_vector_ptr_destroy(&data->index);

	zbx_hashset_iter_reset(&data->objects, &iter);
	while (NULL != (obj = (zbx_snmp_dobject_t *)zbx_hashset_iter_next(&iter)))
	{
		for (i = 0; i < data->request.nparam / 2; i++)
			zbx_free(obj->values[i]);

		zbx_free(obj->index);
		zbx_free(obj->values);
	}

	zbx_hashset_destroy(&data->objects);

	zbx_free_agent_request(&data->request);
}

static void	zbx_snmp_walk_discovery_cb(void *arg, const char *snmp_oid, const char *index, const char *value)
{
	zbx_snmp_ddata_t	*data = (zbx_snmp_ddata_t *)arg;
	zbx_snmp_dobject_t	*obj;

	ZBX_UNUSED(snmp_oid);

	if (NULL == (obj = (zbx_snmp_dobject_t *)zbx_hashset_search(&data->objects, &index)))
	{
		zbx_snmp_dobject_t	new_obj;

		new_obj.index = zbx_strdup(NULL, index);
		new_obj.values = (char **)zbx_malloc(NULL, sizeof(char *) * data->request.nparam / 2);
		memset(new_obj.values, 0, sizeof(char *) * data->request.nparam / 2);

		obj = (zbx_snmp_dobject_t *)zbx_hashset_insert(&data->objects, &new_obj, sizeof(new_obj));
		zbx_vector_ptr_append(&data->index, obj);
	}

	obj->values[data->num] = zbx_strdup(NULL, value);
}

static int	zbx_snmp_process_discovery(zbx_snmp_sess_t ssp, const zbx_dc_item_t *item, AGENT_RESULT *result,
		int *errcode, char *error, size_t max_error_len, int *max_succeed, int *min_fail, int max_vars,
		int bulk)
{
	int			i, j, ret;
	char			oid_translated[ZBX_ITEM_SNMP_OID_LEN_MAX];
	struct zbx_json		js;
	zbx_snmp_ddata_t	data;
	zbx_snmp_dobject_t	*obj;

	zabbix_log(LOG_LEVEL_DEBUG, "In %s()", __func__);

	if (SUCCEED != (ret = zbx_snmp_ddata_init(&data, item->snmp_oid, error, max_error_len)))
		goto out;

	for (data.num = 0; data.num < data.request.nparam / 2; data.num++)
	{
		zbx_snmp_translate(oid_translated, data.request.params[data.num * 2 + 1], sizeof(oid_translated));

		if (SUCCEED != (ret = zbx_snmp_walk(ssp, item, oid_translated, error, max_error_len,
				max_succeed, min_fail, max_vars, bulk, zbx_snmp_walk_discovery_cb, (void *)&data)))
		{
			goto clean;
		}
	}

	zbx_json_initarray(&js, ZBX_JSON_STAT_BUF_LEN);

	for (i = 0; i < data.index.values_num; i++)
	{
		obj = (zbx_snmp_dobject_t *)data.index.values[i];

		zbx_json_addobject(&js, NULL);
		zbx_json_addstring(&js, "{#SNMPINDEX}", obj->index, ZBX_JSON_TYPE_STRING);

		for (j = 0; j < data.request.nparam / 2; j++)
		{
			if (NULL == obj->values[j])
				continue;

			zbx_json_addstring(&js, data.request.params[j * 2], obj->values[j], ZBX_JSON_TYPE_STRING);
		}
		zbx_json_close(&js);
	}

	zbx_json_close(&js);

	SET_TEXT_RESULT(result, zbx_strdup(NULL, js.buffer));

	zbx_json_free(&js);
clean:
	zbx_snmp_ddata_clean(&data);
out:
	if (SUCCEED != (*errcode = ret))
		SET_MSG_RESULT(result, zbx_strdup(NULL, error));

	zabbix_log(LOG_LEVEL_DEBUG, "End of %s():%s", __func__, zbx_result_string(ret));

	return ret;
}

static void	zbx_snmp_walk_cache_cb(void *arg, const char *snmp_oid, const char *index, const char *value)
{
	cache_put_snmp_index((const zbx_dc_item_t *)arg, snmp_oid, index, value);
}

typedef struct
{
	int	numeric_oids;
	int	numeric_enum;
	int	numeric_ts;
	int	oid_format;
	int	no_print_units;
}
zbx_snmp_format_opts_t;

static void	snmp_bulkwalk_get_options(zbx_snmp_format_opts_t *opts)
{
	opts->numeric_oids = netsnmp_ds_get_boolean(NETSNMP_DS_LIBRARY_ID, NETSNMP_DS_LIB_PRINT_NUMERIC_OIDS);
	opts->numeric_enum = netsnmp_ds_get_boolean(NETSNMP_DS_LIBRARY_ID, NETSNMP_DS_LIB_PRINT_NUMERIC_ENUM);
	opts->numeric_ts = netsnmp_ds_get_boolean(NETSNMP_DS_LIBRARY_ID, NETSNMP_DS_LIB_NUMERIC_TIMETICKS);
	opts->oid_format = netsnmp_ds_get_int(NETSNMP_DS_LIBRARY_ID, NETSNMP_DS_LIB_OID_OUTPUT_FORMAT);
	opts->no_print_units = netsnmp_ds_get_boolean(NETSNMP_DS_LIBRARY_ID, NETSNMP_DS_LIB_DONT_PRINT_UNITS);
}

static void	snmp_bulkwalk_set_options(zbx_snmp_format_opts_t *opts)
{
	netsnmp_ds_set_boolean(NETSNMP_DS_LIBRARY_ID, NETSNMP_DS_LIB_PRINT_NUMERIC_OIDS, opts->numeric_oids);
	netsnmp_ds_set_boolean(NETSNMP_DS_LIBRARY_ID, NETSNMP_DS_LIB_PRINT_NUMERIC_ENUM, opts->numeric_enum);
	netsnmp_ds_set_boolean(NETSNMP_DS_LIBRARY_ID, NETSNMP_DS_LIB_NUMERIC_TIMETICKS, opts->numeric_ts);
	netsnmp_ds_set_int(NETSNMP_DS_LIBRARY_ID, NETSNMP_DS_LIB_OID_OUTPUT_FORMAT, opts->oid_format);
	netsnmp_ds_set_boolean(NETSNMP_DS_LIBRARY_ID, NETSNMP_DS_LIB_DONT_PRINT_UNITS, opts->no_print_units);
}

static void	snmp_bulkwalk_remove_matching_oids(zbx_vector_snmp_oid_t *oids)
{
	int	i;

	zbx_vector_snmp_oid_sort(oids, (zbx_compare_func_t)zbx_snmp_oid_compare);

	for (i = 1; i < oids->values_num; i++)
	{
		size_t len = strlen(oids->values[i - 1]->str_oid);

		while (0 == strncmp(oids->values[i - 1]->str_oid, oids->values[i]->str_oid, len))
		{
			if ('.' != oids->values[i]->str_oid[len] && '\0' != oids->values[i]->str_oid[len])
				break;

			vector_snmp_oid_free(oids->values[i]);
			zbx_vector_snmp_oid_remove(oids, i);

			if (i == oids->values_num)
				return;
		}
	}
}

static int	snmp_bulkwalk_parse_params(AGENT_REQUEST *request, zbx_vector_snmp_oid_t *oids_out,
		char *error, size_t max_error_len)
{
	int	i;

	for (i = 0; i < request->nparam; i++)
	{
		char		oid_translated[ZBX_ITEM_SNMP_OID_LEN_MAX];
		char		buffer[MAX_OID_LEN];
		zbx_snmp_oid_t	*root_oid;

		zbx_snmp_translate(oid_translated, request->params[i], sizeof(oid_translated));

		root_oid = (zbx_snmp_oid_t *)zbx_malloc(NULL, sizeof(zbx_snmp_oid_t));
		root_oid->root_oid_len = MAX_OID_LEN;

		if (NULL == snmp_parse_oid(oid_translated, root_oid->root_oid, &root_oid->root_oid_len))
		{
			zbx_free(root_oid);
			zbx_snprintf(error, max_error_len, "snmp_parse_oid(): cannot parse OID \"%s\".",
					oid_translated);
			return FAIL;
		}

		snprint_objid(buffer, sizeof(buffer), root_oid->root_oid, root_oid->root_oid_len);
		root_oid->str_oid = zbx_strdup(NULL, buffer);
		zbx_vector_snmp_oid_append(oids_out, root_oid);
	}

	if (1 < oids_out->values_num)
	{
		zbx_vector_snmp_oid_sort(oids_out, (zbx_compare_func_t)zbx_snmp_oid_compare);
		snmp_bulkwalk_remove_matching_oids(oids_out);
	}

	zabbix_log(LOG_LEVEL_DEBUG, "%s() oids_num:%d", __func__, oids_out->values_num);

	return SUCCEED;
}

static int	snmp_bulkwalk(zbx_snmp_sess_t ssp, int pdu_type, const zbx_dc_item_t *item, zbx_snmp_oid_t *p_oid,
		char **results, size_t *results_alloc, size_t *results_offset, char *error, size_t max_error_len)
{
	struct snmp_pdu		*pdu, *response = NULL;
	int			ret, running = 1, vars_num = 0, status;
	oid			name[MAX_OID_LEN];
	size_t			name_length = MAX_OID_LEN;
	struct variable_list	*var;

	memcpy(name, p_oid->root_oid, p_oid->root_oid_len * sizeof(oid));
	name_length = p_oid->root_oid_len;

	while (running)
	{
		/* create PDU */
		if (NULL == (pdu = snmp_pdu_create(pdu_type)))
		{
			zbx_strlcpy(error, "snmp_pdu_create(): cannot create PDU object.", max_error_len);
			ret = CONFIG_ERROR;
			goto out;
		}

		if (SNMP_MSG_GETBULK == pdu_type)
		{
			pdu->non_repeaters = 0;
			pdu->max_repetitions = item->snmp_max_repetitions;
		}

		if (NULL == snmp_add_null_var(pdu, name, name_length))
		{
			zbx_strlcpy(error, "snmp_add_null_var(): cannot add null variable.", max_error_len);
			ret = CONFIG_ERROR;
			snmp_free_pdu(pdu);
			goto out;
		}

		status = snmp_sess_synch_response(ssp, pdu, &response);
		if (STAT_SUCCESS != status || SNMP_ERR_NOERROR != response->errstat)
		{
			ret = zbx_get_snmp_response_error(snmp_sess_session(ssp), &item->interface, status, response,
					error, max_error_len);
			goto out;
		}

		if (SNMP_ERR_NOSUCHNAME == response->errstat)
			break;

		for (var = response->variables; NULL != var; var = var->next_variable)
		{
			if (var->name_length < p_oid->root_oid_len ||
					0 != memcmp(p_oid->root_oid, var->name, p_oid->root_oid_len * sizeof(oid)))
			{
				running = 0;
				break;
			}

			if (SNMP_ENDOFMIBVIEW != var->type && SNMP_NOSUCHOBJECT != var->type &&
					SNMP_NOSUCHINSTANCE != var->type)
			{
				char	buffer[MAX_STRING_LEN];
				vars_num++;

				if (SNMP_MSG_GET != pdu_type)
				{
					if (0 <= snmp_oid_compare(name, name_length, var->name, var->name_length))
					{
						running = 0;
						break;
					}
				}
				else
					running = 0;

				snprint_variable(buffer, sizeof(buffer), var->name, var->name_length, var);

				if (NULL != *results)
					zbx_chrcpy_alloc(results, results_alloc, results_offset, '\n');

				zbx_strcpy_alloc(results, results_alloc, results_offset, buffer);

				if (NULL == var->next_variable)
				{
					memcpy(name, var->name, var->name_length * sizeof(oid));
					name_length = var->name_length;
				}
			}
			else
			{
				running = 0;
				break;
			}
		}

		if (NULL != response)
		{
			snmp_free_pdu(response);
			response = NULL;
		}
	}

	ret = vars_num;
out:
	if (NULL != response)
		snmp_free_pdu(response);

	return ret;
}

static int	zbx_snmp_process_snmp_bulkwalk(zbx_snmp_sess_t ssp, const zbx_dc_item_t *item, AGENT_RESULT *result,
		int *errcode, char *error, size_t max_error_len)
{
	int			i, ret = SUCCEED, pdu_type;
	AGENT_REQUEST		request;
	char			*results = NULL;
	size_t			results_alloc = 0, results_offset = 0;
	zbx_snmp_format_opts_t	default_opts, bulk_opts;
	zbx_vector_snmp_oid_t	param_oids;

	zbx_init_agent_request(&request);

	snmp_bulkwalk_get_options(&default_opts);

	bulk_opts.numeric_oids = 1;
	bulk_opts.numeric_enum = 1;
	bulk_opts.numeric_ts = 1;
	bulk_opts.no_print_units = 1;
	bulk_opts.oid_format = NETSNMP_OID_OUTPUT_NUMERIC;
	snmp_bulkwalk_set_options(&bulk_opts);

	zbx_vector_snmp_oid_create(&param_oids);

	if (SUCCEED != zbx_parse_item_key(item->snmp_oid, &request))
	{
		zbx_strlcpy(error, "Invalid SNMP OID: cannot parse parameter.", max_error_len);
		ret = CONFIG_ERROR;
		goto out;
	}

	if (0 == request.nparam || (1 == request.nparam && '\0' == *(request.params[0])))
	{
		zbx_strlcpy(error, "Invalid parameters: at least one OID is expected.", max_error_len);
		ret = CONFIG_ERROR;
		goto out;
	}

	pdu_type = ZBX_IF_SNMP_VERSION_1 == item->snmp_version ? SNMP_MSG_GETNEXT : SNMP_MSG_GETBULK;

	if (SNMP_MSG_GETBULK == pdu_type && 1 > item->snmp_max_repetitions)
	{
		zbx_strlcpy(error, "Invalid max repetition count: it should be at least 1.", max_error_len);
		ret = CONFIG_ERROR;
		goto out;
	}

	if (SUCCEED != snmp_bulkwalk_parse_params(&request, &param_oids, error, max_error_len))
	{
		ret = CONFIG_ERROR;
		goto out;
	}

	for (i = 0; i < param_oids.values_num; i++)
	{
		if (SUCCEED > (ret = snmp_bulkwalk(ssp, pdu_type, item, param_oids.values[i], &results, &results_alloc,
				&results_offset, error, max_error_len)))
		{
			goto out;
		}

		if (0 == ret && SNMP_MSG_GETBULK == pdu_type)
		{
			if (SUCCEED > (ret = snmp_bulkwalk(ssp, SNMP_MSG_GET, item, param_oids.values[i], &results,
					&results_alloc, &results_offset, error, max_error_len)))
			{
				goto out;
			}
		}
	}

	SET_TEXT_RESULT(result, NULL != results ? results : zbx_strdup(NULL, ""));
	ret = SUCCEED;
out:
	zbx_free_agent_request(&request);

	if (SUCCEED != (*errcode = ret))
	{
		zbx_free(results);
		SET_MSG_RESULT(result, zbx_strdup(NULL, error));
	}

	snmp_bulkwalk_set_options(&default_opts);
	zbx_vector_snmp_oid_clear_ext(&param_oids, vector_snmp_oid_free);
	zbx_vector_snmp_oid_destroy(&param_oids);

	return ret;
}

static int	zbx_snmp_process_dynamic(zbx_snmp_sess_t ssp, const zbx_dc_item_t *items, AGENT_RESULT *results,
		int *errcodes, int num, char *error, size_t max_error_len, int *max_succeed, int *min_fail, int bulk,
		unsigned char poller_type)
{
	int		i, j, k, ret;
	int		to_walk[ZBX_MAX_SNMP_ITEMS], to_walk_num = 0;
	int		to_verify[ZBX_MAX_SNMP_ITEMS], to_verify_num = 0;
	char		to_verify_oids[ZBX_MAX_SNMP_ITEMS][ZBX_ITEM_SNMP_OID_LEN_MAX];
	unsigned char	query_and_ignore_type[ZBX_MAX_SNMP_ITEMS];
	char		index_oids[ZBX_MAX_SNMP_ITEMS][ZBX_ITEM_SNMP_OID_LEN_MAX];
	char		index_values[ZBX_MAX_SNMP_ITEMS][ZBX_ITEM_SNMP_OID_LEN_MAX];
	char		oids_translated[ZBX_MAX_SNMP_ITEMS][ZBX_ITEM_SNMP_OID_LEN_MAX];
	char		*idx = NULL, *pl;
	size_t		idx_alloc = 32;

	zabbix_log(LOG_LEVEL_DEBUG, "In %s()", __func__);

	idx = (char *)zbx_malloc(idx, idx_alloc);

	/* perform initial item validation */

	for (i = 0; i < num; i++)
	{
		char	method[8];

		if (SUCCEED != errcodes[i])
			continue;

		if (3 != zbx_num_key_param(items[i].snmp_oid))
		{
			SET_MSG_RESULT(&results[i], zbx_dsprintf(NULL, "OID \"%s\" contains unsupported parameters.",
					items[i].snmp_oid));
			errcodes[i] = CONFIG_ERROR;
			continue;
		}

		zbx_get_key_param(items[i].snmp_oid, 1, method, sizeof(method));
		zbx_get_key_param(items[i].snmp_oid, 2, index_oids[i], sizeof(index_oids[i]));
		zbx_get_key_param(items[i].snmp_oid, 3, index_values[i], sizeof(index_values[i]));

		if (0 != strcmp("index", method))
		{
			SET_MSG_RESULT(&results[i], zbx_dsprintf(NULL, "Unsupported method \"%s\" in the OID \"%s\".",
					method, items[i].snmp_oid));
			errcodes[i] = CONFIG_ERROR;
			continue;
		}

		zbx_snmp_translate(oids_translated[i], index_oids[i], sizeof(oids_translated[i]));

		if (SUCCEED == cache_get_snmp_index(&items[i], oids_translated[i], index_values[i], &idx, &idx_alloc))
		{
			zbx_snprintf(to_verify_oids[i], sizeof(to_verify_oids[i]), "%s.%s", oids_translated[i], idx);

			to_verify[to_verify_num++] = i;
			query_and_ignore_type[i] = 1;
		}
		else
		{
			to_walk[to_walk_num++] = i;
			query_and_ignore_type[i] = 0;
		}
	}

	/* verify that cached indices are still valid */

	if (0 != to_verify_num)
	{
		ret = zbx_snmp_get_values(ssp, items, to_verify_oids, results, errcodes, query_and_ignore_type, num, 0,
				error, max_error_len, max_succeed, min_fail, poller_type);

		if (SUCCEED != ret && NOTSUPPORTED != ret)
			goto exit;

		for (i = 0; i < to_verify_num; i++)
		{
			j = to_verify[i];

			if (SUCCEED != errcodes[j])
				continue;

			if (NULL == ZBX_GET_STR_RESULT(&results[j]) || 0 != strcmp(results[j].str, index_values[j]))
			{
				to_walk[to_walk_num++] = j;
			}
			else
			{
				/* ready to construct the final OID with index */

				size_t	len;

				len = strlen(oids_translated[j]);

				pl = strchr(items[j].snmp_oid, '[');

				*pl = '\0';
				zbx_snmp_translate(oids_translated[j], items[j].snmp_oid, sizeof(oids_translated[j]));
				*pl = '[';

				zbx_strlcat(oids_translated[j], to_verify_oids[j] + len, sizeof(oids_translated[j]));
			}

			zbx_free_agent_result(&results[j]);
		}
	}

	/* walk OID trees to build index cache for cache misses */

	if (0 != to_walk_num)
	{
		for (i = 0; i < to_walk_num; i++)
		{
			int	errcode;

			j = to_walk[i];

			/* see whether this OID tree was already walked for another item */

			for (k = 0; k < i; k++)
			{
				if (0 == strcmp(oids_translated[to_walk[k]], oids_translated[j]))
					break;
			}

			if (k != i)
				continue;

			/* walk */

			cache_del_snmp_index_subtree(&items[j], oids_translated[j]);

			errcode = zbx_snmp_walk(ssp, &items[j], oids_translated[j], error, max_error_len, max_succeed,
					min_fail, num, bulk, zbx_snmp_walk_cache_cb, (void *)&items[j]);

			if (NETWORK_ERROR == errcode)
			{
				/* consider a network error as relating to all items passed to */
				/* this function, including those we did not just try to walk for */

				ret = NETWORK_ERROR;
				goto exit;
			}

			if (CONFIG_ERROR == errcode || NOTSUPPORTED == errcode)
			{
				/* consider a configuration or "not supported" error as */
				/* relating only to the items we have just tried to walk for */

				for (k = i; k < to_walk_num; k++)
				{
					if (0 == strcmp(oids_translated[to_walk[k]], oids_translated[j]))
					{
						SET_MSG_RESULT(&results[to_walk[k]], zbx_strdup(NULL, error));
						errcodes[to_walk[k]] = errcode;
					}
				}
			}
		}

		for (i = 0; i < to_walk_num; i++)
		{
			j = to_walk[i];

			if (SUCCEED != errcodes[j])
				continue;

			if (SUCCEED == cache_get_snmp_index(&items[j], oids_translated[j], index_values[j], &idx,
						&idx_alloc))
			{
				/* ready to construct the final OID with index */

				pl = strchr(items[j].snmp_oid, '[');

				*pl = '\0';
				zbx_snmp_translate(oids_translated[j], items[j].snmp_oid, sizeof(oids_translated[j]));
				*pl = '[';

				zbx_strlcat(oids_translated[j], ".", sizeof(oids_translated[j]));
				zbx_strlcat(oids_translated[j], idx, sizeof(oids_translated[j]));
			}
			else
			{
				SET_MSG_RESULT(&results[j], zbx_dsprintf(NULL,
						"Cannot find index of \"%s\" in \"%s\".",
						index_values[j], index_oids[j]));
				errcodes[j] = NOTSUPPORTED;
			}
		}
	}

	/* query values based on the indices verified and/or determined above */

	ret = zbx_snmp_get_values(ssp, items, oids_translated, results, errcodes, NULL, num, 0, error, max_error_len,
			max_succeed, min_fail, poller_type);
exit:
	zbx_free(idx);

	zabbix_log(LOG_LEVEL_DEBUG, "End of %s():%s", __func__, zbx_result_string(ret));

	return ret;
}

static int	zbx_snmp_process_standard(struct snmp_session *ss, const zbx_dc_item_t *items, AGENT_RESULT *results,
		int *errcodes, int num, char *error, size_t max_error_len, int *max_succeed, int *min_fail,
		unsigned char poller_type)
{
	int	i, ret;
	char	oids_translated[ZBX_MAX_SNMP_ITEMS][ZBX_ITEM_SNMP_OID_LEN_MAX];

	zabbix_log(LOG_LEVEL_DEBUG, "In %s()", __func__);

	for (i = 0; i < num; i++)
	{
		if (SUCCEED != errcodes[i])
			continue;

		if (0 != zbx_num_key_param(items[i].snmp_oid))
		{
			SET_MSG_RESULT(&results[i], zbx_dsprintf(NULL, "OID \"%s\" contains unsupported parameters.",
					items[i].snmp_oid));
			errcodes[i] = CONFIG_ERROR;
			continue;
		}

		zbx_snmp_translate(oids_translated[i], items[i].snmp_oid, sizeof(oids_translated[i]));
	}

	ret = zbx_snmp_get_values(ss, items, oids_translated, results, errcodes, NULL, num, 0, error, max_error_len,
			max_succeed, min_fail, poller_type);

	zabbix_log(LOG_LEVEL_DEBUG, "End of %s():%s", __func__, zbx_result_string(ret));

	return ret;
}

int	get_value_snmp(const zbx_dc_item_t *item, AGENT_RESULT *result, unsigned char poller_type, int config_timeout,
		const char *config_source_ip)
{
	int	errcode = SUCCEED;

	get_values_snmp(item, result, &errcode, 1, poller_type, config_timeout, config_source_ip);

	return errcode;
}

static void	zbx_init_snmp(void)
{
	sigset_t	mask, orig_mask;

	if (1 == zbx_snmp_init_done)
		return;

	sigemptyset(&mask);
	sigaddset(&mask, SIGTERM);
	sigaddset(&mask, SIGUSR2);
	sigaddset(&mask, SIGHUP);
	sigaddset(&mask, SIGQUIT);
	zbx_sigmask(SIG_BLOCK, &mask, &orig_mask);

	init_snmp(progname);
	zbx_snmp_init_done = 1;

	zbx_sigmask(SIG_SETMASK, &orig_mask, NULL);
}

/******************************************************************************
 *                                                                            *
 * Purpose: Initialize snmp and load mibs files for multithread environment   *
 *                                                                            *
 ******************************************************************************/
void	zbx_init_library_mt_snmp(void)
{
	netsnmp_ds_set_boolean(NETSNMP_DS_LIBRARY_ID, NETSNMP_DS_LIB_DONT_PERSIST_STATE, 0);
	zbx_init_snmp();
	netsnmp_ds_set_boolean(NETSNMP_DS_LIBRARY_ID, NETSNMP_DS_LIB_DONT_PERSIST_STATE, 1);

	if (0 == snmp_rwlock_init_done)
	{
		int	err;

		if (0 != (err = pthread_rwlock_init(&snmp_exec_rwlock, NULL)))
			zabbix_log(LOG_LEVEL_WARNING, "cannot initialize snmp execute mutex: %s", zbx_strerror(err));
		else
			snmp_rwlock_init_done = 1;
	}
}

void	get_values_snmp(const zbx_dc_item_t *items, AGENT_RESULT *results, int *errcodes, int num,
		unsigned char poller_type, int config_timeout, const char *config_source_ip)
{
	zbx_snmp_sess_t		ssp;
	char			error[MAX_STRING_LEN];
	int			i, j, err = SUCCEED, max_succeed = 0, min_fail = ZBX_MAX_SNMP_ITEMS + 1,
				bulk = SNMP_BULK_ENABLED;

	zabbix_log(LOG_LEVEL_DEBUG, "In %s() host:'%s' addr:'%s' num:%d",
			__func__, items[0].host.host, items[0].interface.addr, num);

	zbx_init_snmp();	/* avoid high CPU usage by only initializing SNMP once used */

	for (j = 0; j < num; j++)	/* locate first supported item to use as a reference */
	{
		if (SUCCEED == errcodes[j])
			break;
	}

	if (j == num)	/* all items already NOTSUPPORTED (with invalid key, port or SNMP parameters) */
		goto out;

<<<<<<< HEAD
	SNMP_MT_EXECLOCK;

	if (NULL == (ssp = zbx_snmp_open_session(&items[j], error, sizeof(error), config_timeout)))
=======
	if (NULL == (ss = zbx_snmp_open_session(&items[j], error, sizeof(error), config_timeout, config_source_ip)))
>>>>>>> 43a22cd4
	{
		err = NETWORK_ERROR;
		goto exit;
	}

	if (0 != (ZBX_FLAG_DISCOVERY_RULE & items[j].flags) || 0 == strncmp(items[j].snmp_oid, "discovery[", 10))
	{
		int	max_vars;

		max_vars = zbx_dc_config_get_suggested_snmp_vars(items[j].interface.interfaceid, &bulk);

		err = zbx_snmp_process_discovery(ssp, &items[j], &results[j], &errcodes[j], error, sizeof(error),
				&max_succeed, &min_fail, max_vars, bulk);
	}
	else if (0 == strncmp(items[j].snmp_oid, "walk[", 5))
	{
		err = zbx_snmp_process_snmp_bulkwalk(ssp, &items[j], &results[j], &errcodes[j], error, sizeof(error));
	}
	else if (NULL != strchr(items[j].snmp_oid, '['))
	{
		(void)zbx_dc_config_get_suggested_snmp_vars(items[j].interface.interfaceid, &bulk);

		err = zbx_snmp_process_dynamic(ssp, items + j, results + j, errcodes + j, num - j, error, sizeof(error),
				&max_succeed, &min_fail, bulk, poller_type);
	}
	else
	{
		err = zbx_snmp_process_standard(ssp, items + j, results + j, errcodes + j, num - j, error, sizeof(error),
				&max_succeed, &min_fail, poller_type);
	}

	zbx_snmp_close_session(ssp);
exit:
	if (SUCCEED != err)
	{
		zabbix_log(LOG_LEVEL_DEBUG, "getting SNMP values failed: %s", error);

		for (i = j; i < num; i++)
		{
			if (SUCCEED != errcodes[i])
				continue;

			SET_MSG_RESULT(&results[i], zbx_strdup(NULL, error));
			errcodes[i] = err;
		}
	}
	else if (SNMP_BULK_ENABLED == bulk && (0 != max_succeed || ZBX_MAX_SNMP_ITEMS + 1 != min_fail))
	{
		zbx_dc_config_update_interface_snmp_stats(items[j].interface.interfaceid, max_succeed, min_fail);
	}
out:
	SNMP_MT_UNLOCK;

	zabbix_log(LOG_LEVEL_DEBUG, "End of %s()", __func__);
}

static void	zbx_shutdown_snmp(void)
{
	sigset_t	mask, orig_mask;

	sigemptyset(&mask);
	sigaddset(&mask, SIGTERM);
	sigaddset(&mask, SIGUSR2);
	sigaddset(&mask, SIGHUP);
	sigaddset(&mask, SIGQUIT);
	zbx_sigmask(SIG_BLOCK, &mask, &orig_mask);

	snmp_shutdown(progname);
	zbx_snmp_init_done = 0;

	zbx_sigmask(SIG_SETMASK, &orig_mask, NULL);
}

/******************************************************************************
 *                                                                            *
 * Purpose: clear snmpv3 user authentication cache                            *
 *                                                                            *
 * Parameters: process_type - [IN] type of process                            *
 *             process_num  - [IN] unique id of process                       *
 *                                                                            *
 ******************************************************************************/
void	zbx_clear_cache_snmp(unsigned char process_type, int process_num)
{
	zabbix_log(LOG_LEVEL_WARNING, "forced reloading of the snmp cache on [%s #%d]",
			get_process_type_string(process_type), process_num);

	if (0 == zbx_snmp_init_done)
		return;

	SNMP_MT_INITLOCK;

	netsnmp_ds_set_boolean(NETSNMP_DS_LIBRARY_ID, NETSNMP_DS_LIB_DONT_PERSIST_STATE, 1);
	zbx_shutdown_snmp();

	if (0 != snmp_rwlock_init_done)
		zbx_init_library_mt_snmp();

	SNMP_MT_UNLOCK;
}

#endif	/* HAVE_NETSNMP */<|MERGE_RESOLUTION|>--- conflicted
+++ resolved
@@ -491,13 +491,8 @@
 	return ret;
 }
 
-<<<<<<< HEAD
 static zbx_snmp_sess_t	zbx_snmp_open_session(const zbx_dc_item_t *item, char *error, size_t max_error_len,
-		int config_timeout)
-=======
-static struct snmp_session	*zbx_snmp_open_session(const zbx_dc_item_t *item, char *error, size_t max_error_len,
 		int config_timeout, const char *config_source_ip)
->>>>>>> 43a22cd4
 {
 /* item snmpv3 privacy protocol */
 /* SYNC WITH PHP!               */
@@ -2542,13 +2537,9 @@
 	if (j == num)	/* all items already NOTSUPPORTED (with invalid key, port or SNMP parameters) */
 		goto out;
 
-<<<<<<< HEAD
 	SNMP_MT_EXECLOCK;
 
-	if (NULL == (ssp = zbx_snmp_open_session(&items[j], error, sizeof(error), config_timeout)))
-=======
-	if (NULL == (ss = zbx_snmp_open_session(&items[j], error, sizeof(error), config_timeout, config_source_ip)))
->>>>>>> 43a22cd4
+	if (NULL == (ssp = zbx_snmp_open_session(&items[j], error, sizeof(error), config_timeout, config_source_ip)))
 	{
 		err = NETWORK_ERROR;
 		goto exit;
