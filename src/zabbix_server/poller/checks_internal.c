--- conflicted
+++ resolved
@@ -192,7 +192,6 @@
 
 		SET_UI64_RESULT(result, i);
 	}
-<<<<<<< HEAD
 	else if (0 == strcmp(tmp, "java"))		/* zabbix["java",...] */
 	{
 		int	res;
@@ -204,10 +203,7 @@
 		if (SUCCEED != res)
 			goto not_supported;
 	}
-	else if (0 == strcmp(tmp, "process"))	/* zabbix["process",<process_type>,<process_num>,<process_state>] */
-=======
 	else if (0 == strcmp(tmp, "process"))		/* zabbix["process",<type>,<mode>,<state>] */
->>>>>>> e17bc3ab
 	{
 		unsigned char	process_type;
 		int		process_forks;
