/*
** Zabbix
** Copyright (C) 2001-2022 Zabbix SIA
**
** This program is free software; you can redistribute it and/or modify
** it under the terms of the GNU General Public License as published by
** the Free Software Foundation; either version 2 of the License, or
** (at your option) any later version.
**
** This program is distributed in the hope that it will be useful,
** but WITHOUT ANY WARRANTY; without even the implied warranty of
** MERCHANTABILITY or FITNESS FOR A PARTICULAR PURPOSE.  See the
** GNU General Public License for more details.
**
** You should have received a copy of the GNU General Public License
** along with this program; if not, write to the Free Software
** Foundation, Inc., 51 Franklin Street, Fifth Floor, Boston, MA  02110-1301, USA.
**/

#include "common.h"

#ifndef ZABBIX_CHECKS_SIMPLE_VMWARE_H
#define ZABBIX_CHECKS_SIMPLE_VMWARE_H

#if defined(HAVE_LIBXML2) && defined(HAVE_LIBCURL)
#include "module.h"
#include "zbxalgo.h"
#include "dbcache.h"

int	check_vcenter_cluster_discovery(AGENT_REQUEST *request, const char *username, const char *password,
		AGENT_RESULT *result);
int	check_vcenter_cluster_status(AGENT_REQUEST *request, const char *username, const char *password,
		AGENT_RESULT *result);
int	check_vcenter_version(AGENT_REQUEST *request, const char *username, const char *password,
		AGENT_RESULT *result);
int	check_vcenter_fullname(AGENT_REQUEST *request, const char *username, const char *password,
		AGENT_RESULT *result);
int	check_vcenter_datastore_discovery(AGENT_REQUEST *request, const char *username, const char *password,
		AGENT_RESULT *result);
int	check_vcenter_datastore_read(AGENT_REQUEST *request, const char *username, const char *password,
		AGENT_RESULT *result);
int	check_vcenter_datastore_size(AGENT_REQUEST *request, const char *username, const char *password,
		AGENT_RESULT *result);
int	check_vcenter_datastore_write(AGENT_REQUEST *request, const char *username, const char *password,
		AGENT_RESULT *result);
int	check_vcenter_datastore_hv_list(AGENT_REQUEST *request, const char *username, const char *password,
		AGENT_RESULT *result);

int	check_vcenter_dvswitch_discovery(AGENT_REQUEST *request, const char *username, const char *password,
		AGENT_RESULT *result);
int	check_vcenter_dvswitch_fetchports_get(AGENT_REQUEST *request, const char *username, const char *password,
		AGENT_RESULT *result);

int	check_vcenter_hv_alarm_get(AGENT_REQUEST *request, const char *username, const char *password,
		AGENT_RESULT *result);
int	check_vcenter_hv_cluster_name(AGENT_REQUEST *request, const char *username, const char *password,
		AGENT_RESULT *result);
int	check_vcenter_hv_connectionstate(AGENT_REQUEST *request, const char *username, const char *password,
		AGENT_RESULT *result);
int	check_vcenter_hv_cpu_usage(AGENT_REQUEST *request, const char *username, const char *password,
		AGENT_RESULT *result);
int	check_vcenter_hv_cpu_usage_perf(AGENT_REQUEST *request, const char *username, const char *password,
		AGENT_RESULT *result);
int	check_vcenter_hv_cpu_utilization(AGENT_REQUEST *request, const char *username, const char *password,
		AGENT_RESULT *result);
int	check_vcenter_hv_datacenter_name(AGENT_REQUEST *request, const char *username, const char *password,
		AGENT_RESULT *result);
int	check_vcenter_hv_datastore_discovery(AGENT_REQUEST *request, const char *username, const char *password,
		AGENT_RESULT *result);
int	check_vcenter_hv_datastore_read(AGENT_REQUEST *request, const char *username, const char *password,
		AGENT_RESULT *result);
int	check_vcenter_hv_datastore_size(AGENT_REQUEST *request, const char *username, const char *password,
		AGENT_RESULT *result);
int	check_vcenter_hv_datastore_write(AGENT_REQUEST *request, const char *username, const char *password,
		AGENT_RESULT *result);
int	check_vcenter_hv_datastore_list(AGENT_REQUEST *request, const char *username, const char *password,
		AGENT_RESULT *result);
int	check_vcenter_hv_datastore_multipath(AGENT_REQUEST *request, const char *username, const char *password,
		AGENT_RESULT *result);
int	check_vcenter_hv_discovery(AGENT_REQUEST *request, const char *username, const char *password,
		AGENT_RESULT *result);
int	check_vcenter_hv_fullname(AGENT_REQUEST *request, const char *username, const char *password,
		AGENT_RESULT *result);
int	check_vcenter_hv_hw_cpu_num(AGENT_REQUEST *request, const char *username, const char *password,
		AGENT_RESULT *result);
int	check_vcenter_hv_hw_cpu_freq(AGENT_REQUEST *request, const char *username, const char *password,
		AGENT_RESULT *result);
int	check_vcenter_hv_hw_cpu_model(AGENT_REQUEST *request, const char *username, const char *password,
		AGENT_RESULT *result);
int	check_vcenter_hv_hw_cpu_threads(AGENT_REQUEST *request, const char *username, const char *password,
		AGENT_RESULT *result);
int	check_vcenter_hv_hw_memory(AGENT_REQUEST *request, const char *username, const char *password,
		AGENT_RESULT *result);
int	check_vcenter_hv_hw_model(AGENT_REQUEST *request, const char *username, const char *password,
		AGENT_RESULT *result);
int	check_vcenter_hv_hw_serialnumber(AGENT_REQUEST *request, const char *username, const char *password,
		AGENT_RESULT *result);
int	check_vcenter_hv_hw_uuid(AGENT_REQUEST *request, const char *username, const char *password,
		AGENT_RESULT *result);
int	check_vcenter_hv_hw_vendor(AGENT_REQUEST *request, const char *username, const char *password,
		AGENT_RESULT *result);
int	check_vcenter_hv_memory_size_ballooned(AGENT_REQUEST *request, const char *username, const char *password,
		AGENT_RESULT *result);
int	check_vcenter_hv_memory_used(AGENT_REQUEST *request, const char *username, const char *password,
		AGENT_RESULT *result);
int	check_vcenter_hv_net_if_discovery(AGENT_REQUEST *request, const char *username, const char *password,
		AGENT_RESULT * result);
int	check_vcenter_hv_network_in(AGENT_REQUEST *request, const char *username, const char *password,
		AGENT_RESULT *result);
int	check_vcenter_hv_network_out(AGENT_REQUEST *request, const char *username, const char *password,
		AGENT_RESULT *result);
int	check_vcenter_hv_network_linkspeed(AGENT_REQUEST *request, const char *username, const char *password,
		AGENT_RESULT *result);
int	check_vcenter_hv_perfcounter(AGENT_REQUEST *request, const char *username, const char *password,
		AGENT_RESULT *result);
int	check_vcenter_hv_power(AGENT_REQUEST *request, const char *username, const char *password,
		AGENT_RESULT *result);
int	check_vcenter_hv_sensor_health_state(AGENT_REQUEST *request, const char *username, const char *password,
		AGENT_RESULT *result);
int	check_vcenter_hv_status(AGENT_REQUEST *request, const char *username, const char *password,
		AGENT_RESULT *result);
int	check_vcenter_hv_maintenance(AGENT_REQUEST *request, const char *username, const char *password,
		AGENT_RESULT *result);
int	check_vcenter_hv_uptime(AGENT_REQUEST *request, const char *username, const char *password,
		AGENT_RESULT *result);
int	check_vcenter_hv_version(AGENT_REQUEST *request, const char *username, const char *password,
		AGENT_RESULT *result);
int	check_vcenter_hv_sensors_get(AGENT_REQUEST *request, const char *username, const char *password,
		AGENT_RESULT *result);
int	check_vcenter_hv_hw_sensors_get(AGENT_REQUEST *request, const char *username, const char *password,
		AGENT_RESULT *result);
int	check_vcenter_hv_vm_num(AGENT_REQUEST *request, const char *username, const char *password,
		AGENT_RESULT *result);

int	check_vcenter_vm_alarm_get(AGENT_REQUEST *request, const char *username, const char *password,
		AGENT_RESULT *result);
int	check_vcenter_vm_attribute(AGENT_REQUEST *request, const char *username, const char *password,
		AGENT_RESULT *result);
int	check_vcenter_vm_cluster_name(AGENT_REQUEST *request, const char *username, const char *password,
		AGENT_RESULT *result);
int	check_vcenter_vm_cpu_num(AGENT_REQUEST *request, const char *username, const char *password,
		AGENT_RESULT *result);
int	check_vcenter_vm_consolidationneeded(AGENT_REQUEST *request, const char *username, const char *password,
		AGENT_RESULT *result);
int	check_vcenter_vm_cpu_ready(AGENT_REQUEST *request, const char *username, const char *password,
		AGENT_RESULT *result);
int	check_vcenter_vm_cpu_usage(AGENT_REQUEST *request, const char *username, const char *password,
		AGENT_RESULT *result);
int	check_vcenter_vm_cpu_latency(AGENT_REQUEST *request, const char *username, const char *password,
		AGENT_RESULT *result);
int	check_vcenter_vm_cpu_readiness(AGENT_REQUEST *request, const char *username, const char *password,
		AGENT_RESULT *result);
int	check_vcenter_vm_cpu_swapwait(AGENT_REQUEST *request, const char *username, const char *password,
		AGENT_RESULT *result);
int	check_vcenter_vm_cpu_usage_perf(AGENT_REQUEST *request, const char *username, const char *password,
		AGENT_RESULT *result);
int	check_vcenter_vm_datacenter_name(AGENT_REQUEST *request, const char *username, const char *password,
		AGENT_RESULT *result);
int	check_vcenter_vm_discovery(AGENT_REQUEST *request, const char *username, const char *password,
		AGENT_RESULT *result);
int	check_vcenter_vm_guest_memory_size_swapped(AGENT_REQUEST *request, const char *username, const char *password,
		AGENT_RESULT *result);
int	check_vcenter_vm_guest_uptime(AGENT_REQUEST *request, const char *username, const char *password,
		AGENT_RESULT *result);
int	check_vcenter_vm_hv_name(AGENT_REQUEST *request, const char *username, const char *password,
		AGENT_RESULT *result);
int	check_vcenter_vm_memory_size_consumed(AGENT_REQUEST *request, const char *username, const char *password,
		AGENT_RESULT *result);
int	check_vcenter_vm_memory_usage(AGENT_REQUEST *request, const char *username, const char *password,
		AGENT_RESULT *result);
int	check_vcenter_vm_memory_size(AGENT_REQUEST *request, const char *username, const char *password,
		AGENT_RESULT *result);
int	check_vcenter_vm_memory_size_ballooned(AGENT_REQUEST *request, const char *username, const char *password,
		AGENT_RESULT *result);
int	check_vcenter_vm_memory_size_compressed(AGENT_REQUEST *request, const char *username, const char *password,
		AGENT_RESULT *result);
int	check_vcenter_vm_memory_size_swapped(AGENT_REQUEST *request, const char *username, const char *password,
		AGENT_RESULT *result);
int	check_vcenter_vm_memory_size_usage_guest(AGENT_REQUEST *request, const char *username, const char *password,
		AGENT_RESULT *result);
int	check_vcenter_vm_memory_size_usage_host(AGENT_REQUEST *request, const char *username, const char *password,
		AGENT_RESULT *result);
int	check_vcenter_vm_memory_size_private(AGENT_REQUEST *request, const char *username, const char *password,
		AGENT_RESULT *result);
int	check_vcenter_vm_memory_size_shared(AGENT_REQUEST *request, const char *username, const char *password,
		AGENT_RESULT *result);
int	check_vcenter_vm_net_if_usage(AGENT_REQUEST *request, const char *username, const char *password,
		AGENT_RESULT *result);
int	check_vcenter_vm_powerstate(AGENT_REQUEST *request, const char *username, const char *password,
		AGENT_RESULT *result);
int	check_vcenter_vm_snapshot_get(AGENT_REQUEST *request, const char *username, const char *password,
		AGENT_RESULT *result);
int	check_vcenter_vm_net_if_discovery(AGENT_REQUEST *request, const char *username, const char *password,
		AGENT_RESULT *result);
int	check_vcenter_vm_net_if_in(AGENT_REQUEST *request, const char *username, const char *password,
		AGENT_RESULT *result);
int	check_vcenter_vm_net_if_out(AGENT_REQUEST *request, const char *username, const char *password,
		AGENT_RESULT *result);
int	check_vcenter_vm_perfcounter(AGENT_REQUEST *request, const char *username, const char *password,
		AGENT_RESULT *result);
int	check_vcenter_vm_state(AGENT_REQUEST *request, const char *username, const char *password,
		AGENT_RESULT *result);
int	check_vcenter_vm_storage_committed(AGENT_REQUEST *request, const char *username, const char *password,
		AGENT_RESULT *result);
int	check_vcenter_vm_storage_unshared(AGENT_REQUEST *request, const char *username, const char *password,
		AGENT_RESULT *result);
int	check_vcenter_vm_storage_uncommitted(AGENT_REQUEST *request, const char *username, const char *password,
		AGENT_RESULT *result);
int	check_vcenter_vm_storage_readoio(AGENT_REQUEST *request, const char *username, const char *password,
		AGENT_RESULT *result);
int	check_vcenter_vm_storage_writeoio(AGENT_REQUEST *request, const char *username, const char *password,
		AGENT_RESULT *result);
int	check_vcenter_vm_storage_totalwritelatency(AGENT_REQUEST *request, const char *username, const char *password,
		AGENT_RESULT *result);
int	check_vcenter_vm_storage_totalreadlatency(AGENT_REQUEST *request, const char *username, const char *password,
		AGENT_RESULT *result);
int	check_vcenter_vm_tools(AGENT_REQUEST *request, const char *username, const char *password,
		AGENT_RESULT *result);
int	check_vcenter_vm_uptime(AGENT_REQUEST *request, const char *username, const char *password,
		AGENT_RESULT *result);
int	check_vcenter_vm_vfs_dev_discovery(AGENT_REQUEST *request, const char *username, const char *password,
		AGENT_RESULT *result);
int	check_vcenter_vm_vfs_dev_read(AGENT_REQUEST *request, const char *username, const char *password,
		AGENT_RESULT *result);
int	check_vcenter_vm_vfs_dev_write(AGENT_REQUEST *request, const char *username, const char *password,
		AGENT_RESULT *result);
int	check_vcenter_vm_vfs_fs_discovery(AGENT_REQUEST *request, const char *username, const char *password,
		AGENT_RESULT *result);
int	check_vcenter_vm_vfs_fs_size(AGENT_REQUEST *request, const char *username, const char *password,
		AGENT_RESULT *result);

int	check_vcenter_dc_alarm_get(AGENT_REQUEST *request, const char *username, const char *password,
		AGENT_RESULT *result);
int	check_vcenter_dc_discovery(AGENT_REQUEST *request, const char *username, const char *password,
		AGENT_RESULT *result);

int	check_vcenter_eventlog(AGENT_REQUEST *request, const DC_ITEM *item, AGENT_RESULT *result,
		zbx_vector_ptr_t *add_results);

int	check_vcenter_cl_alarm_get(AGENT_REQUEST *request, const char *username, const char *password,
		AGENT_RESULT *result);
int	check_vcenter_cl_perfcounter(AGENT_REQUEST *request, const char *username, const char *password,
		AGENT_RESULT *result);

<<<<<<< HEAD
int	check_vcenter_ds_alarm_get(AGENT_REQUEST *request, const char *username, const char *password,
		AGENT_RESULT *result);

int	check_vcenter_alarm_get(AGENT_REQUEST *request, const char *username, const char *password,
=======
int	check_vcenter_rp_cpu_usage(AGENT_REQUEST *request, const char *username, const char *password,
		AGENT_RESULT *result);
int	check_vcenter_rp_memory(AGENT_REQUEST *request, const char *username, const char *password,
>>>>>>> 22670087
		AGENT_RESULT *result);

#endif	/* defined(HAVE_LIBXML2) && defined(HAVE_LIBCURL) */
#endif<|MERGE_RESOLUTION|>--- conflicted
+++ resolved
@@ -242,16 +242,14 @@
 int	check_vcenter_cl_perfcounter(AGENT_REQUEST *request, const char *username, const char *password,
 		AGENT_RESULT *result);
 
-<<<<<<< HEAD
 int	check_vcenter_ds_alarm_get(AGENT_REQUEST *request, const char *username, const char *password,
 		AGENT_RESULT *result);
-
 int	check_vcenter_alarm_get(AGENT_REQUEST *request, const char *username, const char *password,
-=======
+		AGENT_RESULT *result);
+
 int	check_vcenter_rp_cpu_usage(AGENT_REQUEST *request, const char *username, const char *password,
 		AGENT_RESULT *result);
 int	check_vcenter_rp_memory(AGENT_REQUEST *request, const char *username, const char *password,
->>>>>>> 22670087
 		AGENT_RESULT *result);
 
 #endif	/* defined(HAVE_LIBXML2) && defined(HAVE_LIBCURL) */
