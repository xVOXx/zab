/*
** Zabbix
** Copyright (C) 2001-2022 Zabbix SIA
**
** This program is free software; you can redistribute it and/or modify
** it under the terms of the GNU General Public License as published by
** the Free Software Foundation; either version 2 of the License, or
** (at your option) any later version.
**
** This program is distributed in the hope that it will be useful,
** but WITHOUT ANY WARRANTY; without even the implied warranty of
** MERCHANTABILITY or FITNESS FOR A PARTICULAR PURPOSE.  See the
** GNU General Public License for more details.
**
** You should have received a copy of the GNU General Public License
** along with this program; if not, write to the Free Software
** Foundation, Inc., 51 Franklin Street, Fifth Floor, Boston, MA  02110-1301, USA.
**/

#include "common.h"

#ifndef ZABBIX_CHECKS_SIMPLE_VMWARE_H
#define ZABBIX_CHECKS_SIMPLE_VMWARE_H

#if defined(HAVE_LIBXML2) && defined(HAVE_LIBCURL)
#include "module.h"
#include "zbxalgo.h"
#include "dbcache.h"

int	check_vcenter_cluster_alarms_get(AGENT_REQUEST *request, const char *username, const char *password,
		AGENT_RESULT *result);
int	check_vcenter_cluster_discovery(AGENT_REQUEST *request, const char *username, const char *password,
		AGENT_RESULT *result);
int	check_vcenter_cluster_status(AGENT_REQUEST *request, const char *username, const char *password,
		AGENT_RESULT *result);
<<<<<<< HEAD
int	check_vcenter_cl_perfcounter(AGENT_REQUEST *request, const char *username, const char *password,
=======
int	check_vcenter_cluster_tags_get(AGENT_REQUEST *request, const char *username, const char *password,
		AGENT_RESULT *result);
int	check_vcenter_version(AGENT_REQUEST *request, const char *username, const char *password,
>>>>>>> 49c67995
		AGENT_RESULT *result);

int	check_vcenter_alarms_get(AGENT_REQUEST *request, const char *username, const char *password,
		AGENT_RESULT *result);
int	check_vcenter_datastore_alarms_get(AGENT_REQUEST *request, const char *username, const char *password,
		AGENT_RESULT *result);
int	check_vcenter_datastore_discovery(AGENT_REQUEST *request, const char *username, const char *password,
		AGENT_RESULT *result);
int	check_vcenter_datastore_tags_get(AGENT_REQUEST *request, const char *username, const char *password,
		AGENT_RESULT *result);
int	check_vcenter_datastore_read(AGENT_REQUEST *request, const char *username, const char *password,
		AGENT_RESULT *result);
int	check_vcenter_datastore_size(AGENT_REQUEST *request, const char *username, const char *password,
		AGENT_RESULT *result);
int	check_vcenter_datastore_write(AGENT_REQUEST *request, const char *username, const char *password,
		AGENT_RESULT *result);
int	check_vcenter_datastore_hv_list(AGENT_REQUEST *request, const char *username, const char *password,
		AGENT_RESULT *result);
int	check_vcenter_eventlog(AGENT_REQUEST *request, const DC_ITEM *item, AGENT_RESULT *result,
		zbx_vector_ptr_t *add_results);
int	check_vcenter_fullname(AGENT_REQUEST *request, const char *username, const char *password,
		AGENT_RESULT *result);
int	check_vcenter_version(AGENT_REQUEST *request, const char *username, const char *password,
		AGENT_RESULT *result);

int	check_vcenter_dvswitch_discovery(AGENT_REQUEST *request, const char *username, const char *password,
		AGENT_RESULT *result);
int	check_vcenter_dvswitch_fetchports_get(AGENT_REQUEST *request, const char *username, const char *password,
		AGENT_RESULT *result);

int	check_vcenter_hv_alarms_get(AGENT_REQUEST *request, const char *username, const char *password,
		AGENT_RESULT *result);
int	check_vcenter_hv_cluster_name(AGENT_REQUEST *request, const char *username, const char *password,
		AGENT_RESULT *result);
int	check_vcenter_hv_connectionstate(AGENT_REQUEST *request, const char *username, const char *password,
		AGENT_RESULT *result);
int	check_vcenter_hv_cpu_usage(AGENT_REQUEST *request, const char *username, const char *password,
		AGENT_RESULT *result);
int	check_vcenter_hv_cpu_usage_perf(AGENT_REQUEST *request, const char *username, const char *password,
		AGENT_RESULT *result);
int	check_vcenter_hv_cpu_utilization(AGENT_REQUEST *request, const char *username, const char *password,
		AGENT_RESULT *result);
int	check_vcenter_hv_datacenter_name(AGENT_REQUEST *request, const char *username, const char *password,
		AGENT_RESULT *result);
int	check_vcenter_hv_datastore_discovery(AGENT_REQUEST *request, const char *username, const char *password,
		AGENT_RESULT *result);
int	check_vcenter_hv_datastore_read(AGENT_REQUEST *request, const char *username, const char *password,
		AGENT_RESULT *result);
int	check_vcenter_hv_datastore_size(AGENT_REQUEST *request, const char *username, const char *password,
		AGENT_RESULT *result);
int	check_vcenter_hv_datastore_write(AGENT_REQUEST *request, const char *username, const char *password,
		AGENT_RESULT *result);
int	check_vcenter_hv_datastore_list(AGENT_REQUEST *request, const char *username, const char *password,
		AGENT_RESULT *result);
int	check_vcenter_hv_datastore_multipath(AGENT_REQUEST *request, const char *username, const char *password,
		AGENT_RESULT *result);
int	check_vcenter_hv_discovery(AGENT_REQUEST *request, const char *username, const char *password,
		AGENT_RESULT *result);
int	check_vcenter_hv_fullname(AGENT_REQUEST *request, const char *username, const char *password,
		AGENT_RESULT *result);
int	check_vcenter_hv_hw_cpu_num(AGENT_REQUEST *request, const char *username, const char *password,
		AGENT_RESULT *result);
int	check_vcenter_hv_hw_cpu_freq(AGENT_REQUEST *request, const char *username, const char *password,
		AGENT_RESULT *result);
int	check_vcenter_hv_hw_cpu_model(AGENT_REQUEST *request, const char *username, const char *password,
		AGENT_RESULT *result);
int	check_vcenter_hv_hw_cpu_threads(AGENT_REQUEST *request, const char *username, const char *password,
		AGENT_RESULT *result);
int	check_vcenter_hv_hw_memory(AGENT_REQUEST *request, const char *username, const char *password,
		AGENT_RESULT *result);
int	check_vcenter_hv_hw_model(AGENT_REQUEST *request, const char *username, const char *password,
		AGENT_RESULT *result);
int	check_vcenter_hv_hw_serialnumber(AGENT_REQUEST *request, const char *username, const char *password,
		AGENT_RESULT *result);
int	check_vcenter_hv_hw_uuid(AGENT_REQUEST *request, const char *username, const char *password,
		AGENT_RESULT *result);
int	check_vcenter_hv_hw_vendor(AGENT_REQUEST *request, const char *username, const char *password,
		AGENT_RESULT *result);
int	check_vcenter_hv_memory_size_ballooned(AGENT_REQUEST *request, const char *username, const char *password,
		AGENT_RESULT *result);
int	check_vcenter_hv_memory_used(AGENT_REQUEST *request, const char *username, const char *password,
		AGENT_RESULT *result);
int	check_vcenter_hv_net_if_discovery(AGENT_REQUEST *request, const char *username, const char *password,
		AGENT_RESULT * result);
int	check_vcenter_hv_network_in(AGENT_REQUEST *request, const char *username, const char *password,
		AGENT_RESULT *result);
int	check_vcenter_hv_network_out(AGENT_REQUEST *request, const char *username, const char *password,
		AGENT_RESULT *result);
int	check_vcenter_hv_network_linkspeed(AGENT_REQUEST *request, const char *username, const char *password,
		AGENT_RESULT *result);
int	check_vcenter_hv_tags_get(AGENT_REQUEST *request, const char *username, const char *password,
		AGENT_RESULT *result);
int	check_vcenter_hv_perfcounter(AGENT_REQUEST *request, const char *username, const char *password,
		AGENT_RESULT *result);
int	check_vcenter_hv_power(AGENT_REQUEST *request, const char *username, const char *password,
		AGENT_RESULT *result);
int	check_vcenter_hv_sensor_health_state(AGENT_REQUEST *request, const char *username, const char *password,
		AGENT_RESULT *result);
int	check_vcenter_hv_status(AGENT_REQUEST *request, const char *username, const char *password,
		AGENT_RESULT *result);
int	check_vcenter_hv_maintenance(AGENT_REQUEST *request, const char *username, const char *password,
		AGENT_RESULT *result);
int	check_vcenter_hv_uptime(AGENT_REQUEST *request, const char *username, const char *password,
		AGENT_RESULT *result);
int	check_vcenter_hv_version(AGENT_REQUEST *request, const char *username, const char *password,
		AGENT_RESULT *result);
int	check_vcenter_hv_sensors_get(AGENT_REQUEST *request, const char *username, const char *password,
		AGENT_RESULT *result);
int	check_vcenter_hv_hw_sensors_get(AGENT_REQUEST *request, const char *username, const char *password,
		AGENT_RESULT *result);
int	check_vcenter_hv_vm_num(AGENT_REQUEST *request, const char *username, const char *password,
		AGENT_RESULT *result);

int	check_vcenter_vm_alarms_get(AGENT_REQUEST *request, const char *username, const char *password,
		AGENT_RESULT *result);
int	check_vcenter_vm_attribute(AGENT_REQUEST *request, const char *username, const char *password,
		AGENT_RESULT *result);
int	check_vcenter_vm_cluster_name(AGENT_REQUEST *request, const char *username, const char *password,
		AGENT_RESULT *result);
int	check_vcenter_vm_cpu_num(AGENT_REQUEST *request, const char *username, const char *password,
		AGENT_RESULT *result);
int	check_vcenter_vm_consolidationneeded(AGENT_REQUEST *request, const char *username, const char *password,
		AGENT_RESULT *result);
int	check_vcenter_vm_cpu_ready(AGENT_REQUEST *request, const char *username, const char *password,
		AGENT_RESULT *result);
int	check_vcenter_vm_cpu_usage(AGENT_REQUEST *request, const char *username, const char *password,
		AGENT_RESULT *result);
int	check_vcenter_vm_cpu_latency(AGENT_REQUEST *request, const char *username, const char *password,
		AGENT_RESULT *result);
int	check_vcenter_vm_cpu_readiness(AGENT_REQUEST *request, const char *username, const char *password,
		AGENT_RESULT *result);
int	check_vcenter_vm_cpu_swapwait(AGENT_REQUEST *request, const char *username, const char *password,
		AGENT_RESULT *result);
int	check_vcenter_vm_cpu_usage_perf(AGENT_REQUEST *request, const char *username, const char *password,
		AGENT_RESULT *result);
int	check_vcenter_vm_datacenter_name(AGENT_REQUEST *request, const char *username, const char *password,
		AGENT_RESULT *result);
int	check_vcenter_vm_discovery(AGENT_REQUEST *request, const char *username, const char *password,
		AGENT_RESULT *result);
int	check_vcenter_vm_guest_memory_size_swapped(AGENT_REQUEST *request, const char *username, const char *password,
		AGENT_RESULT *result);
int	check_vcenter_vm_guest_uptime(AGENT_REQUEST *request, const char *username, const char *password,
		AGENT_RESULT *result);
int	check_vcenter_vm_hv_name(AGENT_REQUEST *request, const char *username, const char *password,
		AGENT_RESULT *result);
int	check_vcenter_vm_memory_size_consumed(AGENT_REQUEST *request, const char *username, const char *password,
		AGENT_RESULT *result);
int	check_vcenter_vm_memory_usage(AGENT_REQUEST *request, const char *username, const char *password,
		AGENT_RESULT *result);
int	check_vcenter_vm_memory_size(AGENT_REQUEST *request, const char *username, const char *password,
		AGENT_RESULT *result);
int	check_vcenter_vm_memory_size_ballooned(AGENT_REQUEST *request, const char *username, const char *password,
		AGENT_RESULT *result);
int	check_vcenter_vm_memory_size_compressed(AGENT_REQUEST *request, const char *username, const char *password,
		AGENT_RESULT *result);
int	check_vcenter_vm_memory_size_swapped(AGENT_REQUEST *request, const char *username, const char *password,
		AGENT_RESULT *result);
int	check_vcenter_vm_memory_size_usage_guest(AGENT_REQUEST *request, const char *username, const char *password,
		AGENT_RESULT *result);
int	check_vcenter_vm_memory_size_usage_host(AGENT_REQUEST *request, const char *username, const char *password,
		AGENT_RESULT *result);
int	check_vcenter_vm_memory_size_private(AGENT_REQUEST *request, const char *username, const char *password,
		AGENT_RESULT *result);
int	check_vcenter_vm_memory_size_shared(AGENT_REQUEST *request, const char *username, const char *password,
		AGENT_RESULT *result);
int	check_vcenter_vm_net_if_usage(AGENT_REQUEST *request, const char *username, const char *password,
		AGENT_RESULT *result);
int	check_vcenter_vm_powerstate(AGENT_REQUEST *request, const char *username, const char *password,
		AGENT_RESULT *result);
int	check_vcenter_vm_snapshot_get(AGENT_REQUEST *request, const char *username, const char *password,
		AGENT_RESULT *result);
int	check_vcenter_vm_net_if_discovery(AGENT_REQUEST *request, const char *username, const char *password,
		AGENT_RESULT *result);
int	check_vcenter_vm_net_if_in(AGENT_REQUEST *request, const char *username, const char *password,
		AGENT_RESULT *result);
int	check_vcenter_vm_net_if_out(AGENT_REQUEST *request, const char *username, const char *password,
		AGENT_RESULT *result);
int	check_vcenter_vm_perfcounter(AGENT_REQUEST *request, const char *username, const char *password,
		AGENT_RESULT *result);
int	check_vcenter_vm_state(AGENT_REQUEST *request, const char *username, const char *password,
		AGENT_RESULT *result);
int	check_vcenter_vm_storage_committed(AGENT_REQUEST *request, const char *username, const char *password,
		AGENT_RESULT *result);
int	check_vcenter_vm_storage_unshared(AGENT_REQUEST *request, const char *username, const char *password,
		AGENT_RESULT *result);
int	check_vcenter_vm_storage_uncommitted(AGENT_REQUEST *request, const char *username, const char *password,
		AGENT_RESULT *result);
int	check_vcenter_vm_tags_get(AGENT_REQUEST *request, const char *username, const char *password,
		AGENT_RESULT *result);
int	check_vcenter_vm_storage_readoio(AGENT_REQUEST *request, const char *username, const char *password,
		AGENT_RESULT *result);
int	check_vcenter_vm_storage_writeoio(AGENT_REQUEST *request, const char *username, const char *password,
		AGENT_RESULT *result);
int	check_vcenter_vm_storage_totalwritelatency(AGENT_REQUEST *request, const char *username, const char *password,
		AGENT_RESULT *result);
int	check_vcenter_vm_storage_totalreadlatency(AGENT_REQUEST *request, const char *username, const char *password,
		AGENT_RESULT *result);
int	check_vcenter_vm_tools(AGENT_REQUEST *request, const char *username, const char *password,
		AGENT_RESULT *result);
int	check_vcenter_vm_uptime(AGENT_REQUEST *request, const char *username, const char *password,
		AGENT_RESULT *result);
int	check_vcenter_vm_vfs_dev_discovery(AGENT_REQUEST *request, const char *username, const char *password,
		AGENT_RESULT *result);
int	check_vcenter_vm_vfs_dev_read(AGENT_REQUEST *request, const char *username, const char *password,
		AGENT_RESULT *result);
int	check_vcenter_vm_vfs_dev_write(AGENT_REQUEST *request, const char *username, const char *password,
		AGENT_RESULT *result);
int	check_vcenter_vm_vfs_fs_discovery(AGENT_REQUEST *request, const char *username, const char *password,
		AGENT_RESULT *result);
int	check_vcenter_vm_vfs_fs_size(AGENT_REQUEST *request, const char *username, const char *password,
		AGENT_RESULT *result);

int	check_vcenter_dc_alarms_get(AGENT_REQUEST *request, const char *username, const char *password,
		AGENT_RESULT *result);
<<<<<<< HEAD
int	check_vcenter_dc_discovery(AGENT_REQUEST *request, const char *username, const char *password,
=======
int	check_vcenter_dc_tags_get(AGENT_REQUEST *request, const char *username, const char *password,
		AGENT_RESULT *result);

int	check_vcenter_eventlog(AGENT_REQUEST *request, const DC_ITEM *item, AGENT_RESULT *result,
		zbx_vector_ptr_t *add_results);

int	check_vcenter_cl_perfcounter(AGENT_REQUEST *request, const char *username, const char *password,
>>>>>>> 49c67995
		AGENT_RESULT *result);

int	check_vcenter_rp_cpu_usage(AGENT_REQUEST *request, const char *username, const char *password,
		AGENT_RESULT *result);
int	check_vcenter_rp_memory(AGENT_REQUEST *request, const char *username, const char *password,
		AGENT_RESULT *result);

#endif	/* defined(HAVE_LIBXML2) && defined(HAVE_LIBCURL) */
#endif<|MERGE_RESOLUTION|>--- conflicted
+++ resolved
@@ -33,13 +33,11 @@
 		AGENT_RESULT *result);
 int	check_vcenter_cluster_status(AGENT_REQUEST *request, const char *username, const char *password,
 		AGENT_RESULT *result);
-<<<<<<< HEAD
+int	check_vcenter_cluster_tags_get(AGENT_REQUEST *request, const char *username, const char *password,
+		AGENT_RESULT *result);
 int	check_vcenter_cl_perfcounter(AGENT_REQUEST *request, const char *username, const char *password,
-=======
-int	check_vcenter_cluster_tags_get(AGENT_REQUEST *request, const char *username, const char *password,
 		AGENT_RESULT *result);
 int	check_vcenter_version(AGENT_REQUEST *request, const char *username, const char *password,
->>>>>>> 49c67995
 		AGENT_RESULT *result);
 
 int	check_vcenter_alarms_get(AGENT_REQUEST *request, const char *username, const char *password,
@@ -254,9 +252,8 @@
 
 int	check_vcenter_dc_alarms_get(AGENT_REQUEST *request, const char *username, const char *password,
 		AGENT_RESULT *result);
-<<<<<<< HEAD
 int	check_vcenter_dc_discovery(AGENT_REQUEST *request, const char *username, const char *password,
-=======
+		AGENT_RESULT *result);
 int	check_vcenter_dc_tags_get(AGENT_REQUEST *request, const char *username, const char *password,
 		AGENT_RESULT *result);
 
@@ -264,7 +261,6 @@
 		zbx_vector_ptr_t *add_results);
 
 int	check_vcenter_cl_perfcounter(AGENT_REQUEST *request, const char *username, const char *password,
->>>>>>> 49c67995
 		AGENT_RESULT *result);
 
 int	check_vcenter_rp_cpu_usage(AGENT_REQUEST *request, const char *username, const char *password,
