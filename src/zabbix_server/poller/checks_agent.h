--- conflicted
+++ resolved
@@ -23,12 +23,6 @@
 #include "zbxcacheconfig.h"
 #include "module.h"
 
-<<<<<<< HEAD
-int	get_value_agent(const zbx_dc_item_t *item, const char *config_source_ip, AGENT_RESULT *result);
-=======
-extern char	*CONFIG_SOURCE_IP;
-
-int	get_value_agent(const zbx_dc_item_t *item, int timeout, AGENT_RESULT *result);
->>>>>>> 8c30c74b
+int	get_value_agent(const zbx_dc_item_t *item, int timeout, const char *config_source_ip, AGENT_RESULT *result);
 
 #endif