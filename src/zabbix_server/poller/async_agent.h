/*
** Zabbix
** Copyright (C) 2001-2023 Zabbix SIA
**
** This program is free software; you can redistribute it and/or modify
** it under the terms of the GNU General Public License as published by
** the Free Software Foundation; either version 2 of the License, or
** (at your option) any later version.
**
** This program is distributed in the hope that it will be useful,
** but WITHOUT ANY WARRANTY; without even the implied warranty of
** MERCHANTABILITY or FITNESS FOR A PARTICULAR PURPOSE. See the
** GNU General Public License for more details.
**
** You should have received a copy of the GNU General Public License
** along with this program; if not, write to the Free Software
** Foundation, Inc., 51 Franklin Street, Fifth Floor, Boston, MA  02110-1301, USA.
**/

#ifndef ZABBIX_ASYNC_AGENT_H
#define ZABBIX_ASYNC_AGENT_H

#include "zbxcacheconfig.h"
#include "zbxasyncpoller.h"

typedef enum
{
	ZABBIX_AGENT_STEP_CONNECT_INIT = 0,
	ZABBIX_AGENT_STEP_CONNECT_WAIT,
	ZABBIX_AGENT_STEP_TLS_WAIT,
	ZABBIX_AGENT_STEP_SEND,
	ZABBIX_AGENT_STEP_RECV
}
zbx_zabbix_agent_step_t;

typedef struct
{
<<<<<<< HEAD
	zbx_dc_item_context_t		item;
	void				*arg;
	void				*arg_action;
	zbx_socket_t			s;
	zbx_tcp_recv_context_t		tcp_recv_context;
	zbx_tcp_send_context_t		tcp_send_context;
	zbx_zabbix_agent_step_t		step;
	char				*server_name;
	char				*tls_arg1;
	char				*tls_arg2;
	unsigned char			tls_connect;
	const char			*config_source_ip;
	int				config_timeout;
	zbx_async_resolve_reverse_dns_t	resolve_reverse_dns;
	zbx_async_rdns_step_t		rdns_step;
	char				*reverse_dns;
=======
	zbx_dc_item_context_t	item;
	void			*arg;
	void			*arg_action;
	zbx_socket_t		s;
	zbx_tcp_recv_context_t	tcp_recv_context;
	zbx_tcp_send_context_t	tcp_send_context;
	zbx_zabbix_agent_step_t	step;
	char			*server_name;
	char			*tls_arg1;
	char			*tls_arg2;
	unsigned char		tls_connect;
	const char		*config_source_ip;
	int			config_timeout;
	struct zbx_json		j;
>>>>>>> 6559f226
}
zbx_agent_context;

int	zbx_async_check_agent(zbx_dc_item_t *item, AGENT_RESULT *result,  zbx_async_task_clear_cb_t clear_cb,
		void *arg, void *arg_action, struct event_base *base, struct evdns_base *dnsbase,
		const char *config_source_ip, zbx_async_resolve_reverse_dns_t resolve_reverse_dns);
void	zbx_async_check_agent_clean(zbx_agent_context *agent_context);

#endif<|MERGE_RESOLUTION|>--- conflicted
+++ resolved
@@ -35,7 +35,6 @@
 
 typedef struct
 {
-<<<<<<< HEAD
 	zbx_dc_item_context_t		item;
 	void				*arg;
 	void				*arg_action;
@@ -52,22 +51,7 @@
 	zbx_async_resolve_reverse_dns_t	resolve_reverse_dns;
 	zbx_async_rdns_step_t		rdns_step;
 	char				*reverse_dns;
-=======
-	zbx_dc_item_context_t	item;
-	void			*arg;
-	void			*arg_action;
-	zbx_socket_t		s;
-	zbx_tcp_recv_context_t	tcp_recv_context;
-	zbx_tcp_send_context_t	tcp_send_context;
-	zbx_zabbix_agent_step_t	step;
-	char			*server_name;
-	char			*tls_arg1;
-	char			*tls_arg2;
-	unsigned char		tls_connect;
-	const char		*config_source_ip;
-	int			config_timeout;
-	struct zbx_json		j;
->>>>>>> 6559f226
+	struct zbx_json			j;
 }
 zbx_agent_context;
 
