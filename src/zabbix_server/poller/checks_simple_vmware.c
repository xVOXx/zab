--- conflicted
+++ resolved
@@ -635,7 +635,6 @@
 	return ret;
 }
 
-<<<<<<< HEAD
 static int	custquery_read_result(zbx_vmware_cust_query_t *custom_query, AGENT_RESULT *result)
 {
 	if (0 != (custom_query->state & ZBX_VMWARE_CQ_ERROR))
@@ -659,7 +658,8 @@
 	custom_query->last_pooled = time(NULL);
 
 	return SYSINFO_RET_OK;
-=======
+}
+
 /******************************************************************************
  *                                                                            *
  * Purpose: update json document with tags info                               *
@@ -731,7 +731,6 @@
 
 	zbx_snprintf(uuid, sizeof(uuid),"%s:%s", type, id);
 	vmware_tags_uuid_json(data_tags, uuid, json_data, error);
->>>>>>> 023ef08a
 }
 
 int	check_vcenter_cluster_discovery(AGENT_REQUEST *request, const char *username, const char *password,
