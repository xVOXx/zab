--- conflicted
+++ resolved
@@ -657,14 +657,8 @@
 int	check_vcenter_eventlog(AGENT_REQUEST *request, const DC_ITEM *item, AGENT_RESULT *result,
 		zbx_vector_ptr_t *add_results)
 {
-<<<<<<< HEAD
-	char			*url;
-=======
-	const char		*__function_name = "check_vcenter_eventlog";
-
 	const char		*url, *skip;
 	unsigned char		skip_old;
->>>>>>> bca6a146
 	zbx_vmware_service_t	*service;
 	int			ret = SYSINFO_RET_FAIL;
 
