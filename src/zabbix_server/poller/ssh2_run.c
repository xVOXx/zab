/*
** Zabbix
** Copyright (C) 2001-2023 Zabbix SIA
**
** This program is free software; you can redistribute it and/or modify
** it under the terms of the GNU General Public License as published by
** the Free Software Foundation; either version 2 of the License, or
** (at your option) any later version.
**
** This program is distributed in the hope that it will be useful,
** but WITHOUT ANY WARRANTY; without even the implied warranty of
** MERCHANTABILITY or FITNESS FOR A PARTICULAR PURPOSE. See the
** GNU General Public License for more details.
**
** You should have received a copy of the GNU General Public License
** along with this program; if not, write to the Free Software
** Foundation, Inc., 51 Franklin Street, Fifth Floor, Boston, MA  02110-1301, USA.
**/

#include "ssh_run.h"

#include <libssh2.h>

#include "zbxcomms.h"
#include "log.h"
#include "zbxnum.h"
#include "zbxfile.h"

#if !defined(HAVE_LIBSSH2_METHOD_KEX) && !defined(HAVE_LIBSSH2_METHOD_HOSTKEY) && \
		!defined(HAVE_LIBSSH2_METHOD_CRYPT_CS) && !defined(HAVE_LIBSSH2_METHOD_CRYPT_SC) && \
		!defined(HAVE_LIBSSH2_METHOD_MAC_CS) && !defined(HAVE_LIBSSH2_METHOD_MAC_SC)
#define HAVE_NO_LIBSSH2_METHODS	1
#endif

/* the size of temporary buffer used to read from data channel */
#define DATA_BUFFER_SIZE	4096

extern char	*CONFIG_SSH_KEY_LOCATION;

static ZBX_THREAD_LOCAL const char	*password;

#ifndef HAVE_NO_LIBSSH2_METHODS
static int	ssh_set_options(LIBSSH2_SESSION *session, int type, const char *key_str, const char *value,
		char **err_msg)
{
	int	res, ret = SUCCEED;

	zabbix_log(LOG_LEVEL_DEBUG, "In %s() key_str:'%s' value:'%s'", __func__, key_str, value);

	if (0 > (res = libssh2_session_method_pref(session, type, value)) && res != LIBSSH2_ERROR_EAGAIN)
	{
		char		*err;
		const char	**algs;
		int		rc;

		if (LIBSSH2_ERROR_NONE != libssh2_session_last_error(session, &err, NULL, 0))
			*err_msg = zbx_dsprintf(NULL, "Cannot set SSH option \"%s\": %s.", key_str, err);
		else
			*err_msg = zbx_dsprintf(NULL, "Cannot set SSH option \"%s\".", key_str);

		if (0 < (rc = libssh2_session_supported_algs(session, type, &algs)))
		{
			*err_msg = zbx_strdcat(*err_msg, " Supported values are: ");

			for (int i = 0; i < rc; i++)
			{
				*err_msg = zbx_strdcat(*err_msg, algs[i]);

				if (i < rc - 1)
					*err_msg = zbx_strdcat(*err_msg, ", ");
			}
			*err_msg = zbx_strdcat(*err_msg, ".");

			libssh2_free(session, algs);
		}
		else
		{
			if (LIBSSH2_ERROR_NONE != libssh2_session_last_error(session, &err, NULL, 0))
				*err_msg = zbx_strdcatf(*err_msg, " Cannot get supported values: %s.", err);
			else
				*err_msg = zbx_strdcat(*err_msg, " Cannot get supported values.");
		}

		ret = FAIL;
	}

	zabbix_log(LOG_LEVEL_DEBUG, "End of %s():%s", __func__, zbx_result_string(ret));

	return ret;
}
#endif

static int	ssh_parse_options(LIBSSH2_SESSION *session, const char *options, char **err_msg)
{
	int	ret = SUCCEED;
	char	opt_copy[1024] = {0};
	char	*line, *saveptr;

	zbx_strscpy(opt_copy, options);

	for (line = strtok_r(opt_copy, ";", &saveptr); NULL != line; line = strtok_r(NULL, ";", &saveptr))
	{
		char	*eq_str = strchr(line, '=');

		if (NULL != eq_str)
			*eq_str++ = '\0';

		eq_str = ZBX_NULL2EMPTY_STR(eq_str);

#ifdef HAVE_NO_LIBSSH2_METHODS
		ZBX_UNUSED(session);
		ZBX_UNUSED(eq_str);
#endif

#ifdef HAVE_LIBSSH2_METHOD_KEX
		if (0 == strncmp(line, KEY_EXCHANGE_STR, ZBX_CONST_STRLEN(KEY_EXCHANGE_STR)))
		{
			if (SUCCEED != (ret = ssh_set_options(session, LIBSSH2_METHOD_KEX, KEY_EXCHANGE_STR, eq_str,
					err_msg)))
			{
				break;
			}
			continue;
		}
#endif
#ifdef HAVE_LIBSSH2_METHOD_HOSTKEY
		if (0 == strncmp(line, KEY_HOSTKEY_STR, ZBX_CONST_STRLEN(KEY_HOSTKEY_STR)))
		{
			if (SUCCEED != (ret = ssh_set_options(session, LIBSSH2_METHOD_HOSTKEY, KEY_HOSTKEY_STR, eq_str,
					err_msg)))
			{
				break;
			}
			continue;
		}
#endif
#if defined(HAVE_LIBSSH2_METHOD_CRYPT_CS) && defined(HAVE_LIBSSH2_METHOD_CRYPT_SC)
		if (0 == strncmp(line, KEY_CIPHERS_STR, ZBX_CONST_STRLEN(KEY_CIPHERS_STR)))
		{
			if (SUCCEED != (ret = ssh_set_options(session, LIBSSH2_METHOD_CRYPT_CS, KEY_CIPHERS_STR,
					eq_str, err_msg)))
			{
				break;
			}

			if (SUCCEED != (ret = ssh_set_options(session, LIBSSH2_METHOD_CRYPT_SC, KEY_CIPHERS_STR,
					eq_str, err_msg)))
			{
				break;
			}
			continue;
		}
#endif
#if defined(HAVE_LIBSSH2_METHOD_MAC_CS) && defined(HAVE_LIBSSH2_METHOD_MAC_SC)
		if (0 == strncmp(line, KEY_MACS_STR, ZBX_CONST_STRLEN(KEY_MACS_STR)))
		{
			if (SUCCEED != (ret = ssh_set_options(session, LIBSSH2_METHOD_MAC_CS, KEY_MACS_STR, eq_str,
					err_msg)))
			{
				break;
			}

			if (SUCCEED != (ret = ssh_set_options(session, LIBSSH2_METHOD_MAC_SC, KEY_MACS_STR, eq_str,
					err_msg)))
			{
				break;
			}
			continue;
		}
#endif
		*err_msg = zbx_dsprintf(NULL, "SSH option \"%s\" is not supported.", line);
		ret = FAIL;
		break;
	}

	return ret;
}
#undef HAVE_NO_LIBSSH2_METHODS

static void	kbd_callback(const char *name, int name_len, const char *instruction,
		int instruction_len, int num_prompts,
		const LIBSSH2_USERAUTH_KBDINT_PROMPT *prompts,
		LIBSSH2_USERAUTH_KBDINT_RESPONSE *responses, void **abstract)
{
	(void)name;
	(void)name_len;
	(void)instruction;
	(void)instruction_len;

	if (num_prompts == 1)
	{
		responses[0].text = zbx_strdup(NULL, password);
		responses[0].length = strlen(password);
	}

	(void)prompts;
	(void)abstract;
}

static int	ssh_socket_wait(ZBX_SOCKET s, LIBSSH2_SESSION *session)
{
	zbx_pollfd_t	pd;
	int		ret;
	short		event;

	pd.fd = s;

	if (LIBSSH2_SESSION_BLOCK_INBOUND == libssh2_session_block_directions(session))
		pd.events = event = POLLIN;
	else
		pd.events = event = POLLOUT;

	if (0 > (ret = zbx_socket_poll(&pd, 1, 1000)))
	{
		if (SUCCEED != zbx_socket_had_nonblocking_error())
			return FAIL;

		return SUCCEED;
	}

	if (1 == ret && 0 == (pd.revents & event))
		return FAIL;

	return SUCCEED;
}

static int	ssh_nonblocking_error(zbx_socket_t *s, LIBSSH2_SESSION *session, int errcode, char **error)
{
	if (LIBSSH2_ERROR_EAGAIN != errcode)
	{
		libssh2_session_last_error(session, error, NULL, 1);
		return FAIL;
	}

	if (SUCCEED != zbx_socket_check_deadline(s))
	{
		*error = zbx_strdup(NULL, "timeout error");
		return FAIL;
	}

	if (SUCCEED != ssh_socket_wait(s->socket, session))
	{
		*error = zbx_strdup(NULL, "connection error");
		return FAIL;
	}

	return SUCCEED;
}

/* example ssh.run["ls /"] */
<<<<<<< HEAD
int	ssh_run(zbx_dc_item_t *item, AGENT_RESULT *result, const char *encoding, const char *options,
		const char *config_source_ip)
=======
int	ssh_run(zbx_dc_item_t *item, AGENT_RESULT *result, const char *encoding, const char *options, int timeout)
>>>>>>> 8c30c74b
{
	zbx_socket_t	s;
	LIBSSH2_SESSION	*session;
	LIBSSH2_CHANNEL	*channel;
	int		auth_pw = 0, rc, ret = NOTSUPPORTED, exitcode;
	char		tmp_buf[DATA_BUFFER_SIZE], *userauthlist, *publickey = NULL, *privatekey = NULL, *ssherr,
			*output, *buffer = NULL, *err_msg = NULL;
	size_t		offset = 0, buf_size = DATA_BUFFER_SIZE;

	zabbix_log(LOG_LEVEL_DEBUG, "In %s()", __func__);

	/* initializes an SSH session object */
	if (NULL == (session = libssh2_session_init()))
	{
		SET_MSG_RESULT(result, zbx_strdup(NULL, "Cannot initialize SSH session"));
		goto ret_label;
	}

	if (SUCCEED != ssh_parse_options(session, options, &err_msg))
	{
		SET_MSG_RESULT(result, err_msg);
		goto session_free;
	}

<<<<<<< HEAD
	if (FAIL == zbx_tcp_connect(&s, config_source_ip, item->interface.addr, item->interface.port, 0,
=======
	if (FAIL == zbx_tcp_connect(&s, CONFIG_SOURCE_IP, item->interface.addr, item->interface.port, timeout,
>>>>>>> 8c30c74b
			ZBX_TCP_SEC_UNENCRYPTED, NULL, NULL))
	{
		SET_MSG_RESULT(result, zbx_dsprintf(NULL, "Cannot connect to SSH server: %s", zbx_socket_strerror()));
		goto session_free;
	}

	/* set blocking mode on session */
	libssh2_session_set_blocking(session, 0);

	/* Create a session instance and start it up. This will trade welcome */
	/* banners, exchange keys, and setup crypto, compression, and MAC layers */
	while (0 != (rc = libssh2_session_startup(session, s.socket)))
	{
		if (SUCCEED != ssh_nonblocking_error(&s, session, rc, &ssherr))
		{
			SET_MSG_RESULT(result, zbx_dsprintf(NULL, "Cannot establish SSH session: %s", ssherr));
			zbx_free(ssherr);

			goto tcp_close;
		}
	}

	while (NULL == (userauthlist = libssh2_userauth_list(session, item->username, strlen(item->username))))
	{
		rc = libssh2_session_last_error(session, NULL, NULL, 0);
		if (SUCCEED != ssh_nonblocking_error(&s, session, rc, &ssherr))
		{
			SET_MSG_RESULT(result, zbx_dsprintf(NULL, "Cannot obtain authentication methods: %s", ssherr));
			zbx_free(ssherr);

			goto session_close;
		}
	}

	if (NULL != strstr(userauthlist, "password"))
		auth_pw |= 1;
	if (NULL != strstr(userauthlist, "keyboard-interactive"))
		auth_pw |= 2;
	if (NULL != strstr(userauthlist, "publickey"))
		auth_pw |= 4;

	zabbix_log(LOG_LEVEL_DEBUG, "%s() supported authentication methods:'%s'", __func__, userauthlist);

	switch (item->authtype)
	{
		case ITEM_AUTHTYPE_PASSWORD:
			if (auth_pw & 1)
			{
				while (0 != (rc = libssh2_userauth_password(session, item->username, item->password)))
				{
					if (SUCCEED != ssh_nonblocking_error(&s, session, rc, &ssherr))
					{
						SET_MSG_RESULT(result, zbx_dsprintf(NULL, "Password authentication"
								" failed: %s", ssherr));
						zbx_free(ssherr);

						goto session_close;
					}
				}

				zabbix_log(LOG_LEVEL_DEBUG, "%s() password authentication succeeded", __func__);
			}
			else if (auth_pw & 2)
			{
				/* or via keyboard-interactive */
				password = item->password;

				while (0 != (rc = libssh2_userauth_keyboard_interactive(session, item->username,
						&kbd_callback)))
				{
					if (SUCCEED != ssh_nonblocking_error(&s, session, rc, &ssherr))
					{
						SET_MSG_RESULT(result, zbx_dsprintf(NULL, "Keyboard-interactive "
								"authentication failed: %s", ssherr));
						zbx_free(ssherr);

						goto session_close;
					}
				}

				zabbix_log(LOG_LEVEL_DEBUG, "%s() keyboard-interactive authentication succeeded",
					__func__);
			}
			else
			{
				SET_MSG_RESULT(result, zbx_dsprintf(NULL, "Unsupported authentication method."
						" Supported methods: %s", userauthlist));
				goto session_close;
			}
			break;
		case ITEM_AUTHTYPE_PUBLICKEY:
			if (auth_pw & 4)
			{
				if (NULL == CONFIG_SSH_KEY_LOCATION)
				{
					SET_MSG_RESULT(result, zbx_strdup(NULL, "Authentication by public key failed."
							" SSHKeyLocation option is not set"));
					goto session_close;
				}

				/* or by public key */
				publickey = zbx_dsprintf(publickey, "%s/%s", CONFIG_SSH_KEY_LOCATION, item->publickey);
				privatekey = zbx_dsprintf(privatekey, "%s/%s", CONFIG_SSH_KEY_LOCATION,
						item->privatekey);

				if (SUCCEED != zbx_is_regular_file(publickey))
				{
					SET_MSG_RESULT(result, zbx_dsprintf(NULL, "Cannot access public key file %s",
							publickey));
					goto session_close;
				}

				if (SUCCEED != zbx_is_regular_file(privatekey))
				{
					SET_MSG_RESULT(result, zbx_dsprintf(NULL, "Cannot access private key file %s",
							privatekey));
					goto session_close;
				}

				while (0 != (rc = libssh2_userauth_publickey_fromfile(session, item->username,
						publickey, privatekey, item->password)))
				{
					if (SUCCEED != ssh_nonblocking_error(&s, session, rc, &ssherr))
					{
						SET_MSG_RESULT(result, zbx_dsprintf(NULL, "Public key authentication "
							"failed: %s", ssherr));
						zbx_free(ssherr);

						goto session_close;
					}
				}

				zabbix_log(LOG_LEVEL_DEBUG, "%s() authentication by public key succeeded", __func__);
			}
			else
			{
				SET_MSG_RESULT(result, zbx_dsprintf(NULL, "Unsupported authentication method."
						" Supported methods: %s", userauthlist));
				goto session_close;
			}
			break;
	}

	/* exec non-blocking on the remove host */
	while (NULL == (channel = libssh2_channel_open_session(session)))
	{
		rc = libssh2_session_last_error(session, NULL, NULL, 0);
		if (SUCCEED != ssh_nonblocking_error(&s, session, rc, &ssherr))
		{
			SET_MSG_RESULT(result, zbx_dsprintf(NULL, "Cannot establish generic session channel: %s",
					ssherr));
			zbx_free(ssherr);

			goto session_close;
		}
	}

	zbx_dos2unix(item->params);	/* CR+LF (Windows) => LF (Unix) */
	/* request a shell on a channel and execute command */
	while (0 != (rc = libssh2_channel_exec(channel, item->params)))
	{
		if (SUCCEED != ssh_nonblocking_error(&s, session, rc, &ssherr))
		{
			SET_MSG_RESULT(result, zbx_dsprintf(NULL, "Cannot request a shell: %s", ssherr));
			zbx_free(ssherr);

			goto channel_close;
		}
	}

	buffer = (char *)zbx_malloc(buffer, buf_size);

	while (0 != (rc = libssh2_channel_read(channel, tmp_buf, sizeof(tmp_buf))))
	{
		if (rc < 0)
		{
			if (SUCCEED != ssh_nonblocking_error(&s, session, rc, &ssherr))
			{
				SET_MSG_RESULT(result, zbx_dsprintf(NULL, "Cannot read data from SSH server: %s",
						ssherr));
				zbx_free(ssherr);

				goto channel_close;

			}

			continue;
		}

		if (MAX_EXECUTE_OUTPUT_LEN <= offset + (size_t)rc)
		{
			SET_MSG_RESULT(result, zbx_dsprintf(NULL, "Command output exceeded limit of %d KB",
					MAX_EXECUTE_OUTPUT_LEN / ZBX_KIBIBYTE));
			goto channel_close;
		}

		zbx_str_memcpy_alloc(&buffer, &buf_size, &offset, tmp_buf, (size_t)rc);
	}

	output = zbx_convert_to_utf8(buffer, offset, encoding);
	zbx_rtrim(output, ZBX_WHITESPACE);
	zbx_replace_invalid_utf8(output);

	SET_TEXT_RESULT(result, output);
	output = NULL;

	ret = SYSINFO_RET_OK;

channel_close:
	/* close an active data channel */
	exitcode = 127;
	while (0 != (rc = libssh2_channel_close(channel)))
	{
		if (SUCCEED != ssh_nonblocking_error(&s, session, rc, &ssherr))
		{
			zabbix_log(LOG_LEVEL_WARNING, "%s() cannot close generic session channel: %s", __func__,
					ssherr);
			zbx_free(ssherr);
			exitcode = 127;
			break;
		}
	}

	zbx_free(buffer);

	if (0 == rc)
		exitcode = libssh2_channel_get_exit_status(channel);

	zabbix_log(LOG_LEVEL_DEBUG, "%s() exitcode:%d bytecount:" ZBX_FS_SIZE_T, __func__, exitcode, offset);

	libssh2_channel_free(channel);
	channel = NULL;

session_close:
	libssh2_session_disconnect(session, "Normal Shutdown");

tcp_close:
	zbx_tcp_close(&s);

session_free:
	libssh2_session_free(session);

ret_label:
	zbx_free(publickey);
	zbx_free(privatekey);

	zabbix_log(LOG_LEVEL_DEBUG, "End of %s():%s", __func__, zbx_result_string(ret));

	return ret;
}<|MERGE_RESOLUTION|>--- conflicted
+++ resolved
@@ -248,12 +248,8 @@
 }
 
 /* example ssh.run["ls /"] */
-<<<<<<< HEAD
-int	ssh_run(zbx_dc_item_t *item, AGENT_RESULT *result, const char *encoding, const char *options,
+int	ssh_run(zbx_dc_item_t *item, AGENT_RESULT *result, const char *encoding, const char *options, int timeout,
 		const char *config_source_ip)
-=======
-int	ssh_run(zbx_dc_item_t *item, AGENT_RESULT *result, const char *encoding, const char *options, int timeout)
->>>>>>> 8c30c74b
 {
 	zbx_socket_t	s;
 	LIBSSH2_SESSION	*session;
@@ -278,11 +274,7 @@
 		goto session_free;
 	}
 
-<<<<<<< HEAD
-	if (FAIL == zbx_tcp_connect(&s, config_source_ip, item->interface.addr, item->interface.port, 0,
-=======
-	if (FAIL == zbx_tcp_connect(&s, CONFIG_SOURCE_IP, item->interface.addr, item->interface.port, timeout,
->>>>>>> 8c30c74b
+	if (FAIL == zbx_tcp_connect(&s, config_source_ip, item->interface.addr, item->interface.port, timeout,
 			ZBX_TCP_SEC_UNENCRYPTED, NULL, NULL))
 	{
 		SET_MSG_RESULT(result, zbx_dsprintf(NULL, "Cannot connect to SSH server: %s", zbx_socket_strerror()));
