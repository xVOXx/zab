--- conflicted
+++ resolved
@@ -35,16 +35,10 @@
 	int			config_unreachable_period;
 	int			config_unreachable_delay;
 	int			config_max_concurrent_checks_per_poller;
-<<<<<<< HEAD
-	const char		*config_externalscripts;
-	const char		*config_java_gateway;
-	int			config_java_gateway_port;
-=======
 	zbx_get_config_forks_f	get_config_forks;
 	const char		*config_java_gateway;
 	int			config_java_gateway_port;
 	const char		*config_externalscripts;
->>>>>>> 2b26a7eb
 }
 zbx_thread_poller_args;
 
@@ -60,12 +54,8 @@
 void	zbx_check_items(zbx_dc_item_t *items, int *errcodes, int num, AGENT_RESULT *results,
 		zbx_vector_ptr_t *add_results, unsigned char poller_type, const zbx_config_comms_args_t *config_comms,
 		int config_startup_time, unsigned char program_type, const char *progname,
-<<<<<<< HEAD
-		const char *config_externalscripts, const char *config_java_gateway, int config_java_gateway_port);
-=======
 		zbx_get_config_forks_f get_config_forks, const char *config_java_gateway, int config_java_gateway_port,
 		const char *config_externalscripts);
->>>>>>> 2b26a7eb
 void	zbx_clean_items(zbx_dc_item_t *items, int num, AGENT_RESULT *results);
 void	zbx_free_agent_result_ptr(AGENT_RESULT *result);
 
