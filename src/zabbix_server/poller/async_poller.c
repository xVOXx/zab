#include "poller.h"
#include "async_httpagent.h"
#include "async_agent.h"
#include "zbxasynchttppoller.h"
#include "zbxlog.h"
#include "zbxalgo.h"
#include "zbxcommon.h"
<<<<<<< HEAD
#include <event.h>
#include <event2/thread.h>
#include "poller.h"
#include "zbxexpression.h"
=======
#include "zbxserver.h"
>>>>>>> 66d194a9
#include "zbx_item_constants.h"
#include "zbxpreproc.h"
#include "zbxself.h"
#include "zbxnix.h"
#include "zbx_rtc_constants.h"
#include "zbxrtc.h"
#include "zbx_availability_constants.h"
#include "zbxavailability.h"
#include "zbxcacheconfig.h"
#include "zbxcomms.h"
#include "zbxhttp.h"
#include "zbxipcservice.h"
#include "zbxthreads.h"
#include "zbxtime.h"

ZBX_VECTOR_IMPL(int32, int)

typedef struct
{
	zbx_dc_interface_t	interface;
	int			errcode;
	char			*error;
	zbx_uint64_t		itemid;
	char			host[ZBX_HOSTNAME_BUF_LEN];
	char			*key_orig;
}
zbx_interface_status_t;

static void	process_agent_result(void *data)
{
	zbx_agent_context	*agent_context = (zbx_agent_context *)data;
	zbx_timespec_t		timespec;
	zbx_interface_status_t	*interface_status;
	int			ret;
	zbx_poller_config_t	*poller_config = (zbx_poller_config_t *)agent_context->arg;

	zabbix_log(LOG_LEVEL_DEBUG, "In %s() key:'%s' host:'%s' addr:'%s' conn:'%s'", __func__, agent_context->key,
			agent_context->host, agent_context->interface.addr,
			zbx_tcp_connection_type_name(agent_context->tls_connect));

	zbx_timespec(&timespec);

	/* don't try activating interface if there were no errors detected */
	if (SUCCEED != agent_context->ret || ZBX_INTERFACE_AVAILABLE_TRUE != agent_context->interface.available ||
			0 != agent_context->interface.errors_from)
	{
		if (NULL == (interface_status = zbx_hashset_search(&poller_config->interfaces,
				&agent_context->interface.interfaceid)))
		{
			zbx_interface_status_t	interface_status_local = {.interface = agent_context->interface};

			interface_status_local.interface.addr = NULL;
			interface_status = zbx_hashset_insert(&poller_config->interfaces,
					&interface_status_local, sizeof(interface_status_local));
		}
		else
			zabbix_log(LOG_LEVEL_DEBUG, "updating existing interface");

		zbx_free(interface_status->error);
		interface_status->errcode = agent_context->ret;
		interface_status->itemid = agent_context->itemid;
		zbx_strlcpy(interface_status->host, agent_context->host, sizeof(interface_status->host));
		zbx_free(interface_status->key_orig);
		interface_status->key_orig = agent_context->key_orig;
		agent_context->key_orig = NULL;
	}

	if (SUCCEED == agent_context->ret)
	{
		if (ZBX_IS_RUNNING())
		{
			zbx_preprocess_item_value(agent_context->itemid,
				agent_context->hostid,agent_context->value_type, agent_context->flags,
				&agent_context->result, &timespec, ITEM_STATE_NORMAL, NULL);
		}
	}
	else
	{
		if (ZBX_IS_RUNNING())
		{
			zbx_preprocess_item_value(agent_context->itemid, agent_context->hostid,
					agent_context->value_type, agent_context->flags, NULL, &timespec,
					ITEM_STATE_NOTSUPPORTED, agent_context->result.msg);
		}
		interface_status->error = agent_context->result.msg;
		SET_MSG_RESULT(&agent_context->result, NULL);
	}

	zbx_vector_uint64_append(&poller_config->itemids, agent_context->itemid);
	zbx_vector_int32_append(&poller_config->errcodes, agent_context->ret);
	zbx_vector_int32_append(&poller_config->lastclocks, timespec.sec);

	poller_config->processing--;
	poller_config->processed++;

	zabbix_log(LOG_LEVEL_DEBUG, "finished processing itemid:" ZBX_FS_UI64, agent_context->itemid);
	ret = agent_context->ret;

	zbx_async_check_agent_clean(agent_context);
	zbx_free(agent_context);

	zabbix_log(LOG_LEVEL_DEBUG, "End of %s():%s", __func__, zbx_result_string(ret));
}
#ifdef HAVE_LIBCURL
static void	process_httpagent_result(CURL *easy_handle, CURLcode err, void *arg)
{
	long			response_code;
	char			*error, *out = NULL;
	AGENT_RESULT		result;
	char			*status_codes;
	zbx_httpagent_context	*httpagent_context;
	zbx_dc_item_context_t	*item_context;
	zbx_timespec_t		timespec;
	zbx_poller_config_t	*poller_config;
	CURLcode		err_info;

	zabbix_log(LOG_LEVEL_DEBUG, "In %s()", __func__);

	poller_config = (zbx_poller_config_t *)arg;

	if (CURLE_OK != (err_info = curl_easy_getinfo(easy_handle, CURLINFO_PRIVATE, &httpagent_context)))
	{
		THIS_SHOULD_NEVER_HAPPEN;
		zabbix_log(LOG_LEVEL_CRIT, "Cannot get pointer to private data: %s", curl_easy_strerror(err_info));

		goto fail;
	}

	zbx_timespec(&timespec);

	zbx_init_agent_result(&result);
	status_codes = httpagent_context->item_context.status_codes;
	item_context = &httpagent_context->item_context;

	if (SUCCEED == zbx_http_handle_response(easy_handle, &httpagent_context->http_context, err, &response_code,
			&out, &error) && SUCCEED == zbx_handle_response_code(status_codes, response_code, out, &error))
	{
		SET_TEXT_RESULT(&result, out);
		out = NULL;
		if (ZBX_IS_RUNNING())
		{
			zbx_preprocess_item_value(item_context->itemid, item_context->hostid,item_context->value_type,
					item_context->flags, &result, &timespec, ITEM_STATE_NORMAL, NULL);
		}
	}
	else
	{
		SET_MSG_RESULT(&result, error);
		if (ZBX_IS_RUNNING())
		{
			zbx_preprocess_item_value(item_context->itemid, item_context->hostid, item_context->value_type,
					item_context->flags, NULL, &timespec, ITEM_STATE_NOTSUPPORTED, result.msg);
		}
	}

	zbx_free_agent_result(&result);
	zbx_free(out);

	zbx_vector_uint64_append(&poller_config->itemids, httpagent_context->item_context.itemid);
	zbx_vector_int32_append(&poller_config->errcodes, SUCCEED);
	zbx_vector_int32_append(&poller_config->lastclocks, timespec.sec);

	poller_config->processing--;
	poller_config->processed++;

	zabbix_log(LOG_LEVEL_DEBUG, "finished processing itemid:" ZBX_FS_UI64, httpagent_context->item_context.itemid);

	curl_multi_remove_handle(poller_config->curl_handle, easy_handle);
	zbx_async_check_httpagent_clean(httpagent_context);
	zbx_free(httpagent_context);
fail:
	zabbix_log(LOG_LEVEL_DEBUG, "End of %s()", __func__);
}
#endif

static void	poller_update_interfaces(zbx_poller_config_t *poller_config)
{
	zbx_hashset_iter_t	iter;
	zbx_interface_status_t	*interface_status;
	unsigned char		*data = NULL;
	size_t			data_alloc = 0, data_offset = 0;
	zbx_timespec_t		timespec;

	if (0 == poller_config->interfaces.num_data)
		return;

	zabbix_log(LOG_LEVEL_DEBUG, "In %s() num:%d", __func__, poller_config->interfaces.num_data);

	zbx_timespec(&timespec);

	zbx_hashset_iter_reset(&poller_config->interfaces, &iter);

	while (NULL != (interface_status = (zbx_interface_status_t *)zbx_hashset_iter_next(&iter)))
	{
		switch (interface_status->errcode)
		{
			case SUCCEED:
			case NOTSUPPORTED:
			case AGENT_ERROR:
				zbx_activate_item_interface(&timespec, &interface_status->interface,
						interface_status->itemid, ITEM_TYPE_ZABBIX,
						interface_status->host, &data, &data_alloc, &data_offset);
				break;
			case NETWORK_ERROR:
			case GATEWAY_ERROR:
			case TIMEOUT_ERROR:
				zbx_deactivate_item_interface(&timespec, &interface_status->interface,
						interface_status->itemid,
						ITEM_TYPE_ZABBIX, interface_status->host,
						interface_status->key_orig, &data, &data_alloc, &data_offset,
						poller_config->config_unavailable_delay,
						poller_config->config_unreachable_period,
						poller_config->config_unreachable_delay,
						interface_status->error);
				break;
			case CONFIG_ERROR:
				/* nothing to do */
				break;
			case SIG_ERROR:
				/* nothing to do, execution was forcibly interrupted by signal */
				break;
			default:
				zbx_error("unknown response code returned: %d", interface_status->errcode);
				THIS_SHOULD_NEVER_HAPPEN;
		}

	}

	zbx_hashset_clear(&poller_config->interfaces);

	if (NULL != data)
	{
		zbx_availability_send(ZBX_IPC_AVAILABILITY_REQUEST, data, (zbx_uint32_t)data_offset, NULL);
		zbx_free(data);
	}

	zabbix_log(LOG_LEVEL_DEBUG, "End of %s()", __func__);
}

static void	async_check_items(evutil_socket_t fd, short events, void *arg)
{
	zbx_dc_item_t		*items = NULL;
	AGENT_RESULT		*results;
	int			*errcodes;
	zbx_timespec_t		timespec;
	int			i, num;
	zbx_poller_config_t	*poller_config = (zbx_poller_config_t *)arg;

	zabbix_log(LOG_LEVEL_DEBUG, "In %s()", __func__);

	ZBX_UNUSED(fd);
	ZBX_UNUSED(events);

	num = zbx_dc_config_get_poller_items(poller_config->poller_type, poller_config->config_timeout,
			poller_config->processing, poller_config->config_max_concurrent_checks_per_poller, &items);

	if (0 == num)
		goto exit;

	results = zbx_malloc(NULL, (size_t)num * sizeof(AGENT_RESULT));
	errcodes = zbx_malloc(NULL, (size_t)num * sizeof(int));

	zbx_prepare_items(items, errcodes, num, results, ZBX_MACRO_EXPAND_YES);

	for (i = 0; i < num; i++)
	{
		if (ITEM_TYPE_HTTPAGENT == items[i].type)
		{
#ifdef HAVE_LIBCURL
			errcodes[i] = zbx_async_check_httpagent(&items[i], &results[i],
					poller_config->config_source_ip, poller_config->curl_handle);
#else
			errcodes[i] = NOTSUPPORTED;
			SET_MSG_RESULT(&results[i], zbx_strdup(NULL,"Support for HTTP agent was not compiled in:"
					" missing cURL library"));
#endif
		}
		else
			errcodes[i] = zbx_async_check_agent(&items[i], &results[i], process_agent_result,
					poller_config, poller_config, poller_config->base,
					poller_config->config_timeout, poller_config->config_source_ip);

		if (SUCCEED == errcodes[i])
			poller_config->processing++;
	}

	zbx_timespec(&timespec);

	/* process item values */
	for (i = 0; i < num; i++)
	{
		if (NOTSUPPORTED == errcodes[i] || CONFIG_ERROR == errcodes[i])
		{
			if (ZBX_IS_RUNNING())
			{
				zbx_preprocess_item_value(items[i].itemid, items[i].host.hostid, items[i].value_type,
						items[i].flags, NULL, &timespec, ITEM_STATE_NOTSUPPORTED,
						results[i].msg);
			}

			zbx_vector_uint64_append(&poller_config->itemids, items[i].itemid);
			zbx_vector_int32_append(&poller_config->errcodes, errcodes[i]);
			zbx_vector_int32_append(&poller_config->lastclocks, timespec.sec);
		}
	}

	zbx_clean_items(items, num, results);
	zbx_dc_config_clean_items(items, NULL, (size_t)num);
	zbx_free(results);
	zbx_free(errcodes);
exit:
	zbx_free(items);
	if (ZBX_IS_RUNNING())
	{
		zbx_preprocessor_flush();
		poller_update_interfaces(poller_config);
	}

	zabbix_log(LOG_LEVEL_DEBUG, "End of %s():%d", __func__, num);

	poller_config->queued += num;
}

static void	poller_requeue_items(zbx_poller_config_t *poller_config)
{
	int	nextcheck;

	if (0 == poller_config->itemids.values_num)
		return;

	zbx_dc_poller_requeue_items(poller_config->itemids.values, poller_config->lastclocks.values,
			poller_config->errcodes.values, (size_t)poller_config->itemids.values_num,
			poller_config->poller_type, &nextcheck);

	zabbix_log(LOG_LEVEL_DEBUG, "%s() requeued:%d", __func__, poller_config->itemids.values_num);

	zbx_vector_uint64_clear(&poller_config->itemids);
	zbx_vector_int32_clear(&poller_config->lastclocks);
	zbx_vector_int32_clear(&poller_config->errcodes);

	if (FAIL != nextcheck && nextcheck <= time(NULL))
		event_active(poller_config->async_check_items_timer, 0, 0);
}

static void	zbx_interface_status_clean(zbx_interface_status_t *interface_status)
{
	zbx_free(interface_status->key_orig);
	zbx_free(interface_status->error);
}

static void	async_poller_init(zbx_poller_config_t *poller_config, zbx_thread_poller_args *poller_args_in,
		event_callback_fn async_check_items_callback)
{
	struct timeval	tv = {1, 0};

	zabbix_log(LOG_LEVEL_DEBUG, "In %s()", __func__);

	zbx_hashset_create_ext(&poller_config->interfaces, 100, ZBX_DEFAULT_UINT64_HASH_FUNC,
			ZBX_DEFAULT_UINT64_COMPARE_FUNC, (zbx_clean_func_t)zbx_interface_status_clean,
			ZBX_DEFAULT_MEM_MALLOC_FUNC, ZBX_DEFAULT_MEM_REALLOC_FUNC, ZBX_DEFAULT_MEM_FREE_FUNC);
	zbx_vector_uint64_create(&poller_config->itemids);
	zbx_vector_int32_create(&poller_config->lastclocks);
	zbx_vector_int32_create(&poller_config->errcodes);

	if (NULL == (poller_config->base = event_base_new()))
	{
		zabbix_log(LOG_LEVEL_ERR, "cannot initialize event base");
		exit(EXIT_FAILURE);
	}

	poller_config->config_source_ip = poller_args_in->config_comms->config_source_ip;
	poller_config->config_timeout = poller_args_in->config_comms->config_timeout;
	poller_config->poller_type = poller_args_in->poller_type;
	poller_config->config_unavailable_delay = poller_args_in->config_unavailable_delay;
	poller_config->config_unreachable_delay = poller_args_in->config_unreachable_delay;
	poller_config->config_unreachable_period = poller_args_in->config_unreachable_period;
	poller_config->config_max_concurrent_checks_per_poller = poller_args_in->config_max_concurrent_checks_per_poller;

	if (NULL == (poller_config->async_check_items_timer = event_new(poller_config->base, -1, EV_PERSIST,
		async_check_items_callback, poller_config)))
	{
		zabbix_log(LOG_LEVEL_ERR, "cannot create async items timer event");
		exit(EXIT_FAILURE);
	}

	evtimer_add(poller_config->async_check_items_timer, &tv);

	zabbix_log(LOG_LEVEL_DEBUG, "End of %s()", __func__);
}

static void	async_poller_stop(zbx_poller_config_t *poller_config)
{
	zabbix_log(LOG_LEVEL_DEBUG, "In %s()", __func__);

	evtimer_del(poller_config->async_check_items_timer);
	event_base_dispatch(poller_config->base);

	zabbix_log(LOG_LEVEL_DEBUG, "End of %s()", __func__);
}

static void	async_poller_destroy(zbx_poller_config_t *poller_config)
{
	event_base_free(poller_config->base);
	zbx_vector_uint64_clear(&poller_config->itemids);
	zbx_vector_int32_clear(&poller_config->lastclocks);
	zbx_vector_int32_clear(&poller_config->errcodes);
	zbx_vector_uint64_destroy(&poller_config->itemids);
	zbx_vector_int32_destroy(&poller_config->lastclocks);
	zbx_vector_int32_destroy(&poller_config->errcodes);
	zbx_hashset_clear(&poller_config->interfaces);
	zbx_hashset_destroy(&poller_config->interfaces);
}

#ifdef HAVE_LIBCURL
static void	poller_update_selfmon_counter(void *arg)
{
	zbx_poller_config_t	*poller_config = (zbx_poller_config_t *)arg;

	if (ZBX_PROCESS_STATE_IDLE == poller_config->state)
	{
		zbx_update_selfmon_counter(poller_config->info, ZBX_PROCESS_STATE_BUSY);
		poller_config->state = ZBX_PROCESS_STATE_BUSY;
	}
}
#endif

static void	socket_read_event_cb(evutil_socket_t fd, short what, void *arg)
{
	ZBX_UNUSED(fd);
	ZBX_UNUSED(what);
	ZBX_UNUSED(arg);
}

ZBX_THREAD_ENTRY(async_poller_thread, args)
{
	zbx_thread_poller_args	*poller_args_in = (zbx_thread_poller_args *)(((zbx_thread_args_t *)args)->args);

	time_t				last_stat_time;
	zbx_ipc_async_socket_t		rtc;
	const zbx_thread_info_t		*info = &((zbx_thread_args_t *)args)->info;
	int				server_num = ((zbx_thread_args_t *)args)->info.server_num;
	int				process_num = ((zbx_thread_args_t *)args)->info.process_num;
	unsigned char			process_type = ((zbx_thread_args_t *)args)->info.process_type;
	unsigned char			poller_type = poller_args_in->poller_type;
	zbx_poller_config_t		poller_config = {.queued = 0, .processed = 0};
	struct event			*rtc_event;
#ifdef HAVE_LIBCURL
	zbx_asynchttppoller_config	*asynchttppoller_config;
#endif

#define	STAT_INTERVAL	5	/* if a process is busy and does not sleep then update status not faster than */
				/* once in STAT_INTERVAL seconds */

	zabbix_log(LOG_LEVEL_INFORMATION, "%s #%d started [%s #%d]", get_program_type_string(info->program_type),
			server_num, get_process_type_string(process_type), process_num);

	zbx_setproctitle("%s #%d started", get_process_type_string(process_type), process_num);
	last_stat_time = time(NULL);

	zbx_rtc_subscribe(process_type, process_num, NULL, 0, poller_args_in->config_comms->config_timeout, &rtc);

	async_poller_init(&poller_config, poller_args_in, async_check_items);
	rtc_event = event_new(poller_config.base, zbx_ipc_client_get_fd(rtc.client), EV_READ | EV_PERSIST,
			socket_read_event_cb, NULL);
	event_add(rtc_event, NULL);

	zbx_update_selfmon_counter(info, ZBX_PROCESS_STATE_BUSY);
	poller_config.state = ZBX_PROCESS_STATE_BUSY;
	poller_config.info = info;

	if (ZBX_POLLER_TYPE_HTTPAGENT == poller_type)
	{
#ifdef HAVE_LIBCURL
		asynchttppoller_config = zbx_async_httpagent_create(poller_config.base, process_httpagent_result,
				poller_update_selfmon_counter, &poller_config);
		poller_config.curl_handle = asynchttppoller_config->curl_handle;
#endif
	}
	else
	{
#if defined(HAVE_GNUTLS) || defined(HAVE_OPENSSL)
		zbx_tls_init_child(poller_args_in->config_comms->config_tls, poller_args_in->zbx_get_program_type_cb_arg);
#endif
	}

	while (ZBX_IS_RUNNING())
	{
		zbx_uint32_t	rtc_cmd;
		unsigned char	*rtc_data;

		if (ZBX_PROCESS_STATE_BUSY == poller_config.state)
		{
			zbx_update_selfmon_counter(info, ZBX_PROCESS_STATE_IDLE);
			poller_config.state = ZBX_PROCESS_STATE_IDLE;
		}

		event_base_loop(poller_config.base, EVLOOP_ONCE);

		poller_requeue_items(&poller_config);

		if (STAT_INTERVAL <= time(NULL) - last_stat_time)
		{
			zbx_update_env(get_process_type_string(process_type), zbx_time());

			zbx_setproctitle("%s #%d [got %d values, queued %d in 5 sec]",
				get_process_type_string(process_type), process_num, poller_config.processed,
				poller_config.queued);

			poller_config.processed = 0;
			poller_config.queued = 0;
			last_stat_time = time(NULL);
		}

		if (SUCCEED == zbx_rtc_wait(&rtc, info, &rtc_cmd, &rtc_data, 0) && 0 != rtc_cmd)
		{
			if (ZBX_RTC_SHUTDOWN == rtc_cmd)
				break;
		}
	}

	event_del(rtc_event);
	async_poller_stop(&poller_config);

	if (ZBX_POLLER_TYPE_HTTPAGENT == poller_type)
	{
#ifdef HAVE_LIBCURL
		zbx_async_httpagent_clean(asynchttppoller_config);
		zbx_free(asynchttppoller_config);
#endif
	}

	async_poller_destroy(&poller_config);

	zbx_setproctitle("%s #%d [terminated]", get_process_type_string(process_type), process_num);

	while (1)
		zbx_sleep(SEC_PER_MIN);
#undef STAT_INTERVAL
}<|MERGE_RESOLUTION|>--- conflicted
+++ resolved
@@ -5,14 +5,7 @@
 #include "zbxlog.h"
 #include "zbxalgo.h"
 #include "zbxcommon.h"
-<<<<<<< HEAD
-#include <event.h>
-#include <event2/thread.h>
-#include "poller.h"
 #include "zbxexpression.h"
-=======
-#include "zbxserver.h"
->>>>>>> 66d194a9
 #include "zbx_item_constants.h"
 #include "zbxpreproc.h"
 #include "zbxself.h"
@@ -275,7 +268,7 @@
 	results = zbx_malloc(NULL, (size_t)num * sizeof(AGENT_RESULT));
 	errcodes = zbx_malloc(NULL, (size_t)num * sizeof(int));
 
-	zbx_prepare_items(items, errcodes, num, results, ZBX_MACRO_EXPAND_YES);
+	zbx_prepare_items(items, errcodes, num, results, MACRO_EXPAND_YES);
 
 	for (i = 0; i < num; i++)
 	{
