--- conflicted
+++ resolved
@@ -698,14 +698,8 @@
 
 void	main_poller_loop(unsigned char p, unsigned char poller_type)
 {
-<<<<<<< HEAD
-	struct sigaction	phan;
-	int			nextcheck, sleeptime, processed;
-	double			sec;
-=======
 	int		nextcheck, sleeptime, processed;
 	double		sec;
->>>>>>> a80a400b
 
 	zabbix_log(LOG_LEVEL_DEBUG, "In main_poller_loop() process_type:'%s' process_num:%d",
 			get_process_type_string(process_type), process_num);
