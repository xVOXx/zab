/*
** Zabbix
** Copyright (C) 2001-2022 Zabbix SIA
**
** This program is free software; you can redistribute it and/or modify
** it under the terms of the GNU General Public License as published by
** the Free Software Foundation; either version 2 of the License, or
** (at your option) any later version.
**
** This program is distributed in the hope that it will be useful,
** but WITHOUT ANY WARRANTY; without even the implied warranty of
** MERCHANTABILITY or FITNESS FOR A PARTICULAR PURPOSE. See the
** GNU General Public License for more details.
**
** You should have received a copy of the GNU General Public License
** along with this program; if not, write to the Free Software
** Foundation, Inc., 51 Franklin Street, Fifth Floor, Boston, MA  02110-1301, USA.
**/

#include "zbxserver.h"
#include "active.h"

#include "../events/events.h"

#include "log.h"
#include "zbxregexp.h"
#include "zbxcompress.h"
#include "zbxcrypto.h"
#include "zbxnum.h"
#include "zbxcomms.h"
#include "zbxip.h"
#include "zbxsysinfo.h"
#include "zbxversion.h"
#include "zbx_host_constants.h"
#include "zbx_item_constants.h"

extern unsigned char	program_type;

<<<<<<< HEAD
/******************************************************************************
 *                                                                            *
 * Purpose: perform active agent auto registration                            *
 *                                                                            *
 * Parameters: host          - [IN] name of the host to be added or updated   *
 *             ip            - [IN] IP address of the host                    *
 *             port          - [IN] port of the host                          *
 *             connection_type - [IN] ZBX_TCP_SEC_UNENCRYPTED,                *
 *                             ZBX_TCP_SEC_TLS_PSK or ZBX_TCP_SEC_TLS_CERT    *
 *             host_metadata - [IN] host metadata                             *
 *             flag          - [IN] flag describing interface type            *
 *             interface     - [IN] interface value if flag is not default    *
 *             events_cbs    - [IN]                                           *
 *                                                                            *
 * Comments: helper function for get_hostid_by_host                           *
 *                                                                            *
 ******************************************************************************/
static void	db_register_host(const char *host, const char *ip, unsigned short port, unsigned int connection_type,
		const char *host_metadata, zbx_conn_flags_t flag, const char *interface,
		zbx_events_funcs_t events_cbs)
=======
/**********************************************************************************
 *                                                                                *
 * Purpose: perform active agent auto registration                                *
 *                                                                                *
 * Parameters: host            - [IN] name of the host to be added or updated     *
 *             ip              - [IN] IP address of the host                      *
 *             port            - [IN] port of the host                            *
 *             connection_type - [IN] ZBX_TCP_SEC_UNENCRYPTED,                    *
 *                                    ZBX_TCP_SEC_TLS_PSK or ZBX_TCP_SEC_TLS_CERT *
 *             host_metadata   - [IN] host metadata                               *
 *             flag            - [IN] flag describing interface type              *
 *             interface       - [IN] interface value if flag is not default      *
 *             config_timeout  - [IN]                                             *
 *                                                                                *
 * Comments: helper function for get_hostid_by_host                               *
 *                                                                                *
 **********************************************************************************/
static void	db_register_host(const char *host, const char *ip, unsigned short port, unsigned int connection_type,
		const char *host_metadata, zbx_conn_flags_t flag, const char *interface, int config_timeout)
>>>>>>> e98e08de
{
	char		dns[ZBX_INTERFACE_DNS_LEN_MAX];
	char		ip_addr[ZBX_INTERFACE_IP_LEN_MAX];
	const char	*p;
	const char	*p_ip, *p_dns;
	int		now;

	p_ip = ip;
	p_dns = dns;

	if (ZBX_CONN_DEFAULT == flag)
		p = ip;
	else if (ZBX_CONN_IP == flag)
		p_ip = p = interface;

	zbx_alarm_on(config_timeout);
	if (ZBX_CONN_DEFAULT == flag || ZBX_CONN_IP == flag)
	{
		if (0 == strncmp("::ffff:", p, 7) && SUCCEED == zbx_is_ip4(p + 7))
			p += 7;

		zbx_gethost_by_ip(p, dns, sizeof(dns));
	}
	else if (ZBX_CONN_DNS == flag)
	{
		zbx_getip_by_host(interface, ip_addr, sizeof(ip_addr));
		p_ip = ip_addr;
		p_dns = interface;
	}
	zbx_alarm_off();

	now = time(NULL);

	/* update before changing database in case Zabbix proxy also changed database and then deleted from cache */
	DCconfig_update_autoreg_host(host, p_ip, p_dns, port, host_metadata, flag, now);

	do
	{
		DBbegin();

		if (0 != (program_type & ZBX_PROGRAM_TYPE_SERVER))
		{
			DBregister_host(0, host, p_ip, p_dns, port, connection_type, host_metadata,
					(unsigned short)flag, now, events_cbs);
		}
		else
		{
			DBproxy_register_host(host, p_ip, p_dns, port, connection_type, host_metadata,
					(unsigned short)flag, now);
		}
	}
	while (ZBX_DB_DOWN == DBcommit());
}

static int	zbx_autoreg_host_check_permissions(const char *host, const char *ip, unsigned short port,
		const zbx_socket_t *sock)
{
	zbx_config_t	cfg;
	int		ret = FAIL;

	zbx_config_get(&cfg, ZBX_CONFIG_FLAGS_AUTOREG_TLS_ACCEPT);

	if (0 == (cfg.autoreg_tls_accept & sock->connection_type))
	{
		zabbix_log(LOG_LEVEL_WARNING, "autoregistration from \"%s\" denied (host:\"%s\" ip:\"%s\""
				" port:%hu): connection type \"%s\" is not allowed for autoregistration",
				sock->peer, host, ip, port, zbx_tcp_connection_type_name(sock->connection_type));
		goto out;
	}

#if defined(HAVE_GNUTLS) || (defined(HAVE_OPENSSL) && defined(HAVE_OPENSSL_WITH_PSK))
	if (ZBX_TCP_SEC_TLS_PSK == sock->connection_type)
	{
		if (0 == (ZBX_PSK_FOR_AUTOREG & zbx_tls_get_psk_usage()))
		{
			zabbix_log(LOG_LEVEL_WARNING, "autoregistration from \"%s\" denied (host:\"%s\" ip:\"%s\""
					" port:%hu): connection used PSK which is not configured for autoregistration",
					sock->peer, host, ip, port);
			goto out;
		}

		ret = SUCCEED;
	}
	else if (ZBX_TCP_SEC_UNENCRYPTED == sock->connection_type)
	{
		ret = SUCCEED;
	}
	else
		THIS_SHOULD_NEVER_HAPPEN;
#else
	ret = SUCCEED;
#endif
out:
	zbx_config_clean(&cfg);

	return ret;
}

/******************************************************************************
 *                                                                            *
 * Purpose: check for host name and return hostid                             *
 *                                                                            *
<<<<<<< HEAD
 * Parameters: sock          - [IN] open socket of server-agent connection    *
 *             host          - [IN] host name                                 *
 *             ip            - [IN] IP address of the host                    *
 *             port          - [IN] port of the host                          *
 *             host_metadata - [IN] host metadata                             *
 *             flag          - [IN] flag describing interface type            *
 *             interface     - [IN] interface value if flag is not default    *
 *             events_cbs    - [IN]                                           *
 *             hostid        - [OUT] host ID                                  *
 *             revision      - [OUT] host configuration revision              *
 *             error         - [OUT] error message                            *
=======
 * Parameters: sock           - [IN] open socket of server-agent connection   *
 *             host           - [IN] host name                                *
 *             ip             - [IN] IP address of the host                   *
 *             port           - [IN] port of the host                         *
 *             host_metadata  - [IN] host metadata                            *
 *             flag           - [IN] flag describing interface type           *
 *             interface      - [IN] interface value if flag is not default   *
 *             config_timeout - [IN]                                          *
 *             hostid         - [OUT] host ID                                 *
 *             revision       - [OUT] host configuration revision             *
 *             error          - [OUT] error message                           *
>>>>>>> e98e08de
 *                                                                            *
 * Return value:  SUCCEED - host is found                                     *
 *                FAIL - an error occurred or host not found                  *
 *                                                                            *
 * Comments: NB! adds host to the database if it does not exist or if it      *
 *           exists but metadata, interface, interface type or port has       *
 *           changed                                                          *
 *                                                                            *
 ******************************************************************************/
static int	get_hostid_by_host(const zbx_socket_t *sock, const char *host, const char *ip, unsigned short port,
<<<<<<< HEAD
		const char *host_metadata, zbx_conn_flags_t flag, const char *interface,
		zbx_events_funcs_t events_cbs, zbx_uint64_t *hostid, zbx_uint64_t *revision, char *error)
=======
		const char *host_metadata, zbx_conn_flags_t flag, const char *interface, int config_timeout,
		zbx_uint64_t *hostid, zbx_uint64_t *revision, char *error)
>>>>>>> e98e08de
{
#define AUTO_REGISTRATION_HEARTBEAT	120
	char	*ch_error;
	int	ret = FAIL, heartbeat;

	zabbix_log(LOG_LEVEL_DEBUG, "In %s() host:'%s' metadata:'%s'", __func__, host, host_metadata);

	if (FAIL == zbx_check_hostname(host, &ch_error))
	{
		zbx_snprintf(error, MAX_STRING_LEN, "invalid host name [%s]: %s", host, ch_error);
		zbx_free(ch_error);
		goto out;
	}

	/* if host exists then check host connection permissions */
	if (FAIL == DCcheck_host_permissions(host, sock, hostid, revision, &ch_error))
	{
		zbx_snprintf(error, MAX_STRING_LEN, "%s", ch_error);
		zbx_free(ch_error);
		goto out;
	}

	/* if host does not exist then check autoregistration connection permissions */
	if (0 == *hostid)
	{
		zbx_snprintf(error, MAX_STRING_LEN, "host [%s] not found", host);

		if (0 == (program_type & ZBX_PROGRAM_TYPE_SERVER) || 0 != DCget_auto_registration_action_count())
		{
			if (SUCCEED == zbx_autoreg_host_check_permissions(host, ip, port, sock))
			{
				if (SUCCEED == DCis_autoreg_host_changed(host, port, host_metadata, flag, interface,
						(int)time(NULL), AUTO_REGISTRATION_HEARTBEAT))
				{
					db_register_host(host, ip, port, sock->connection_type, host_metadata, flag,
<<<<<<< HEAD
							interface, events_cbs);
=======
							interface, config_timeout);
>>>>>>> e98e08de
				}
			}
		}

		goto out;
	}

	if (0 == (program_type & ZBX_PROGRAM_TYPE_SERVER))
		heartbeat = AUTO_REGISTRATION_HEARTBEAT;
	else
		heartbeat = 0;

	if (0 == (program_type & ZBX_PROGRAM_TYPE_SERVER) || 0 != DCget_auto_registration_action_count())
	{
		if (SUCCEED == DCis_autoreg_host_changed(host, port, host_metadata, flag, interface, (int)time(NULL),
				heartbeat))
		{
			db_register_host(host, ip, port, sock->connection_type, host_metadata, flag, interface,
<<<<<<< HEAD
					events_cbs);
=======
					config_timeout);
>>>>>>> e98e08de
		}
	}

	ret = SUCCEED;
out:
	zabbix_log(LOG_LEVEL_DEBUG, "End of %s():%s", __func__, zbx_result_string(ret));
#undef PROXY_AUTO_REGISTRATION_HEARTBEAT
	return ret;
}

/******************************************************************************
 *                                                                            *
 * Purpose: send list of active checks to the host (older version agent)      *
 *                                                                            *
<<<<<<< HEAD
 * Parameters: sock       - open socket of server-agent connection            *
 *             request    - request buffer                                    *
 *             events_cbs - [IN]                                              *
=======
 * Parameters: sock           - open socket of server-agent connection        *
 *             request        - request buffer                                *
 *             config_timeout - [IN]                                          *
>>>>>>> e98e08de
 *                                                                            *
 * Return value:  SUCCEED - list of active checks sent successfully           *
 *                FAIL - an error occurred                                    *
 *                                                                            *
 * Comments: format of the request: ZBX_GET_ACTIVE_CHECKS\n<host name>\n      *
 *           format of the list: key:delay:last_log_size                      *
 *                                                                            *
 ******************************************************************************/
<<<<<<< HEAD
int	send_list_of_active_checks(zbx_socket_t *sock, char *request, zbx_events_funcs_t events_cbs)
=======
int	send_list_of_active_checks(zbx_socket_t *sock, char *request, int config_timeout)
>>>>>>> e98e08de
{
	char			*host = NULL, *p, *buffer = NULL, error[MAX_STRING_LEN];
	size_t			buffer_alloc = 8 * ZBX_KIBIBYTE, buffer_offset = 0;
	int			ret = FAIL, i, num = 0;
	zbx_uint64_t		hostid, revision;

	zabbix_log(LOG_LEVEL_DEBUG, "In %s()", __func__);

	if (NULL != (host = strchr(request, '\n')))
	{
		host++;
		if (NULL != (p = strchr(host, '\n')))
			*p = '\0';
	}
	else
	{
		zbx_snprintf(error, sizeof(error), "host is null");
		goto out;
	}

	/* no host metadata in older versions of agent */
<<<<<<< HEAD
	if (FAIL == get_hostid_by_host(sock, host, sock->peer, ZBX_DEFAULT_AGENT_PORT, "", 0, "",  events_cbs,
=======
	if (FAIL == get_hostid_by_host(sock, host, sock->peer, ZBX_DEFAULT_AGENT_PORT, "", 0, "", config_timeout,
>>>>>>> e98e08de
			&hostid, &revision, error))
	{
		goto out;
	}

	num = DCconfig_get_active_items_count_by_hostid(hostid);

	buffer = (char *)zbx_malloc(buffer, buffer_alloc);

	if (0 != num)
	{
		DC_ITEM			*dc_items;
		int			*errcodes;
		zbx_dc_um_handle_t	*um_handle;

		um_handle = zbx_dc_open_user_macros();

		dc_items = (DC_ITEM *)zbx_malloc(NULL, sizeof(DC_ITEM) * num);
		errcodes = (int *)zbx_malloc(NULL, sizeof(int) * num);

		DCconfig_get_active_items_by_hostid(dc_items, hostid, errcodes, num);

		for (i = 0; i < num; i++)
		{
			int	delay;

			if (SUCCEED != errcodes[i])
			{
				zabbix_log(LOG_LEVEL_DEBUG, "%s() Item for host [" ZBX_FS_UI64 "] was not found in the"
						" server cache.", __func__, hostid);
				continue;
			}

			if (ITEM_STATUS_ACTIVE != dc_items[i].status)
				continue;

			if (HOST_STATUS_MONITORED != dc_items[i].host.status)
				continue;

			zbx_substitute_simple_macros(NULL, NULL, NULL, NULL, &dc_items[i].host.hostid, NULL, NULL,
					NULL, NULL, NULL, NULL, NULL, &dc_items[i].delay, MACRO_TYPE_COMMON, NULL, 0);

			if (SUCCEED != zbx_interval_preproc(dc_items[i].delay, &delay, NULL, NULL))
				continue;

			zbx_snprintf_alloc(&buffer, &buffer_alloc, &buffer_offset, "%s:%d:" ZBX_FS_UI64 "\n",
					dc_items[i].key_orig, delay, dc_items[i].lastlogsize);
		}

		DCconfig_clean_items(dc_items, errcodes, num);

		zbx_free(errcodes);
		zbx_free(dc_items);

		zbx_dc_close_user_macros(um_handle);
	}

	zbx_strcpy_alloc(&buffer, &buffer_alloc, &buffer_offset, "ZBX_EOF\n");

	zabbix_log(LOG_LEVEL_DEBUG, "%s() sending [%s]", __func__, buffer);

	zbx_alarm_on(config_timeout);
	if (SUCCEED != zbx_tcp_send_raw(sock, buffer))
		zbx_strlcpy(error, zbx_socket_strerror(), MAX_STRING_LEN);
	else
		ret = SUCCEED;
	zbx_alarm_off();

	zbx_free(buffer);
out:
	if (FAIL == ret)
		zabbix_log(LOG_LEVEL_WARNING, "cannot send list of active checks to \"%s\": %s", sock->peer, error);

	zabbix_log(LOG_LEVEL_DEBUG, "End of %s():%s", __func__, zbx_result_string(ret));

	return ret;
}

/******************************************************************************
 *                                                                            *
 * Purpose: append non duplicate string to the string vector                  *
 *                                                                            *
 * Parameters: vector - [IN/OUT] the string vector                            *
 *             str    - [IN] the string to append                             *
 *                                                                            *
 ******************************************************************************/
static void	zbx_vector_str_append_uniq(zbx_vector_str_t *vector, const char *str)
{
	if (FAIL == zbx_vector_str_search(vector, str, ZBX_DEFAULT_STR_COMPARE_FUNC))
		zbx_vector_str_append(vector, zbx_strdup(NULL, str));
}

/******************************************************************************
 *                                                                            *
 * Purpose: extract global regular expression names from item key             *
 *                                                                            *
 * Parameters: key     - [IN] the item key to parse                           *
 *             regexps - [OUT] the extracted regular expression names         *
 *                                                                            *
 ******************************************************************************/
static void	zbx_itemkey_extract_global_regexps(const char *key, zbx_vector_str_t *regexps)
{
#define ZBX_KEY_LOG		1
#define ZBX_KEY_EVENTLOG	2

	AGENT_REQUEST	request;
	int		item_key;
	const char	*param;

	if (0 == strncmp(key, "log[", 4) || 0 == strncmp(key, "logrt[", 6) || 0 == strncmp(key, "log.count[", 10) ||
			0 == strncmp(key, "logrt.count[", 12))
		item_key = ZBX_KEY_LOG;
	else if (0 == strncmp(key, "eventlog[", 9))
		item_key = ZBX_KEY_EVENTLOG;
	else
		return;

	zbx_init_agent_request(&request);

	if(SUCCEED != zbx_parse_item_key(key, &request))
		goto out;

	/* "params" parameter */
	if (NULL != (param = get_rparam(&request, 1)) && '@' == *param)
		zbx_vector_str_append_uniq(regexps, param + 1);

	if (ZBX_KEY_EVENTLOG == item_key)
	{
		/* "severity" parameter */
		if (NULL != (param = get_rparam(&request, 2)) && '@' == *param)
			zbx_vector_str_append_uniq(regexps, param + 1);

		/* "source" parameter */
		if (NULL != (param = get_rparam(&request, 3)) && '@' == *param)
			zbx_vector_str_append_uniq(regexps, param + 1);

		/* "logeventid" parameter */
		if (NULL != (param = get_rparam(&request, 4)) && '@' == *param)
			zbx_vector_str_append_uniq(regexps, param + 1);
	}
out:
	zbx_free_agent_request(&request);
}

/******************************************************************************
 *                                                                            *
 * Purpose: send list of active checks to the host                            *
 *                                                                            *
<<<<<<< HEAD
 * Parameters: sock         - open socket of server-agent connection          *
 *             jp           - request buffer                                  *
 *             events_cbs   - [IN]                                            *
=======
 * Parameters: sock           - open socket of server-agent connection        *
 *             jp             - request buffer                                *
 *             config_timeout - [IN]                                          *
>>>>>>> e98e08de
 *                                                                            *
 * Return value:  SUCCEED - list of active checks sent successfully           *
 *                FAIL - an error occurred                                    *
 *                                                                            *
 ******************************************************************************/
<<<<<<< HEAD
int	send_list_of_active_checks_json(zbx_socket_t *sock, struct zbx_json_parse *jp, zbx_events_funcs_t events_cbs)
=======
int	send_list_of_active_checks_json(zbx_socket_t *sock, struct zbx_json_parse *jp, int config_timeout)
>>>>>>> e98e08de
{
	char			host[ZBX_HOSTNAME_BUF_LEN], tmp[MAX_STRING_LEN], ip[ZBX_INTERFACE_IP_LEN_MAX],
				error[MAX_STRING_LEN], *host_metadata = NULL, *interface = NULL, *buffer = NULL;
	struct zbx_json		json;
	int			ret = FAIL, i, version, num = 0;
	zbx_uint64_t		hostid, revision, agent_config_revision;
	size_t			host_metadata_alloc = 1;	/* for at least NUL-terminated string */
	size_t			interface_alloc = 1;		/* for at least NUL-terminated string */
	size_t			buffer_size, reserved = 0;
	unsigned short		port;
	zbx_conn_flags_t	flag = ZBX_CONN_DEFAULT;
	zbx_session_t		*session = NULL;
	zbx_vector_ptr_t	regexps;
	zbx_vector_str_t	names;

	zabbix_log(LOG_LEVEL_DEBUG, "In %s()", __func__);

	zbx_vector_ptr_create(&regexps);
	zbx_vector_str_create(&names);

	if (FAIL == zbx_json_value_by_name(jp, ZBX_PROTO_TAG_HOST, host, sizeof(host), NULL))
	{
		zbx_snprintf(error, MAX_STRING_LEN, "%s", zbx_json_strerror());
		goto error;
	}

	host_metadata = (char *)zbx_malloc(host_metadata, host_metadata_alloc);

	if (FAIL == zbx_json_value_by_name_dyn(jp, ZBX_PROTO_TAG_HOST_METADATA,
			&host_metadata, &host_metadata_alloc, NULL))
	{
		*host_metadata = '\0';
	}

	interface = (char *)zbx_malloc(interface, interface_alloc);

	if (FAIL == zbx_json_value_by_name_dyn(jp, ZBX_PROTO_TAG_INTERFACE, &interface, &interface_alloc, NULL))
	{
		*interface = '\0';
	}
	else if (SUCCEED == zbx_is_ip(interface))
	{
		flag = ZBX_CONN_IP;
	}
	else if (SUCCEED == zbx_validate_hostname(interface))
	{
		flag = ZBX_CONN_DNS;
	}
	else
	{
		zbx_snprintf(error, MAX_STRING_LEN, "\"%s\" is not a valid IP or DNS", interface);
		goto error;
	}

	if (FAIL == zbx_json_value_by_name(jp, ZBX_PROTO_TAG_IP, ip, sizeof(ip), NULL))
		zbx_strscpy(ip, sock->peer);

	/* check even if 'ip' came from zbx_socket_peer_ip_save() - it can return not a valid IP */
	if (FAIL == zbx_is_ip(ip))
	{
		zbx_snprintf(error, MAX_STRING_LEN, "\"%s\" is not a valid IP address", ip);
		goto error;
	}

	if (FAIL == zbx_json_value_by_name(jp, ZBX_PROTO_TAG_PORT, tmp, sizeof(tmp), NULL))
	{
		port = ZBX_DEFAULT_AGENT_PORT;
	}
	else if (FAIL == zbx_is_ushort(tmp, &port))
	{
		zbx_snprintf(error, MAX_STRING_LEN, "\"%s\" is not a valid port", tmp);
		goto error;
	}

	if (FAIL == zbx_json_value_by_name(jp, ZBX_PROTO_TAG_CONFIG_REVISION, tmp, sizeof(tmp), NULL))
	{
		agent_config_revision = 0;
	}
	else if (FAIL == zbx_is_uint64(tmp, &agent_config_revision))
	{
		zbx_snprintf(error, MAX_STRING_LEN, "\"%s\" is not a valid revision", tmp);
		goto error;
	}

<<<<<<< HEAD
	if (FAIL == get_hostid_by_host(sock, host, ip, port, host_metadata, flag, interface, events_cbs, &hostid,
=======
	if (FAIL == get_hostid_by_host(sock, host, ip, port, host_metadata, flag, interface, config_timeout, &hostid,
>>>>>>> e98e08de
			&revision, error))
	{
		goto error;
	}

	if (SUCCEED != zbx_json_value_by_name(jp, ZBX_PROTO_TAG_VERSION, tmp, sizeof(tmp), NULL) ||
			FAIL == (version = zbx_get_component_version_without_patch(tmp)))
	{
		version = ZBX_COMPONENT_VERSION(4, 2, 0);
	}

	if (SUCCEED == zbx_json_value_by_name(jp, ZBX_PROTO_TAG_SESSION, tmp, sizeof(tmp), NULL))
	{
		size_t	token_len;

		if (ZBX_SESSION_TOKEN_SIZE != (token_len = strlen(tmp)))
		{
			zbx_snprintf(error, MAX_STRING_LEN, "invalid session token length %d", (int)token_len);
			goto error;
		}

		session = zbx_dc_get_or_create_session(hostid, tmp, ZBX_SESSION_TYPE_CONFIG);
	}

	zbx_json_init(&json, ZBX_JSON_STAT_BUF_LEN);
	zbx_json_addstring(&json, ZBX_PROTO_TAG_RESPONSE, ZBX_PROTO_VALUE_SUCCESS, ZBX_JSON_TYPE_STRING);

	if (NULL == session || 0 == session->last_id || agent_config_revision != revision)
	{
		zbx_json_adduint64(&json, ZBX_PROTO_TAG_CONFIG_REVISION, (zbx_uint64_t)revision);
		zbx_json_addarray(&json, ZBX_PROTO_TAG_DATA);
		/* determine items count to ensure allocation is done outside of a lock */
		num = DCconfig_get_active_items_count_by_hostid(hostid);
	}

	if (0 != num)
	{
		DC_ITEM			*dc_items;
		int			*errcodes, delay;
		zbx_dc_um_handle_t	*um_handle;

		dc_items = (DC_ITEM *)zbx_malloc(NULL, sizeof(DC_ITEM) * num);
		errcodes = (int *)zbx_malloc(NULL, sizeof(int) * num);
		DCconfig_get_active_items_by_hostid(dc_items, hostid, errcodes, num);

		um_handle = zbx_dc_open_user_macros();

		for (i = 0; i < num; i++)
		{
			if (SUCCEED != errcodes[i])
			{
				/* items or host removed between checking item count and retrieving items */
				zabbix_log(LOG_LEVEL_DEBUG, "%s() Item for host [" ZBX_FS_UI64 "] was not found in the"
						" server cache.", __func__, hostid);
				continue;
			}

			if (ITEM_STATUS_ACTIVE != dc_items[i].status)
				continue;

			if (HOST_STATUS_MONITORED != dc_items[i].host.status)
				continue;

			zbx_substitute_simple_macros(NULL, NULL, NULL, NULL, &dc_items[i].host.hostid, NULL, NULL,
					NULL, NULL, NULL, NULL, NULL, &dc_items[i].delay, MACRO_TYPE_COMMON, NULL, 0);

			if (SUCCEED != zbx_interval_preproc(dc_items[i].delay, &delay, NULL, NULL))
				continue;

			dc_items[i].key = zbx_strdup(dc_items[i].key, dc_items[i].key_orig);
			zbx_substitute_key_macros_unmasked(&dc_items[i].key, NULL, &dc_items[i], NULL, NULL,
					MACRO_TYPE_ITEM_KEY, NULL, 0);

			zbx_json_addobject(&json, NULL);
			zbx_json_addstring(&json, ZBX_PROTO_TAG_KEY, dc_items[i].key, ZBX_JSON_TYPE_STRING);

			if (ZBX_COMPONENT_VERSION(4, 4, 0) > version)
			{
				if (0 != strcmp(dc_items[i].key, dc_items[i].key_orig))
				{
					zbx_json_addstring(&json, ZBX_PROTO_TAG_KEY_ORIG,
							dc_items[i].key_orig, ZBX_JSON_TYPE_STRING);
				}

				/* in the case scheduled/flexible interval set delay to 0 causing */
				/* 'Incorrect update interval' error in agent                     */
				if (NULL != strchr(dc_items[i].delay, ';'))
					delay = 0;

				zbx_json_adduint64(&json, ZBX_PROTO_TAG_DELAY, delay);
			}
			else
			{
				zbx_json_adduint64(&json, ZBX_PROTO_TAG_ITEMID, dc_items[i].itemid);
				zbx_json_addstring(&json, ZBX_PROTO_TAG_DELAY, dc_items[i].delay, ZBX_JSON_TYPE_STRING);
			}

			/* The agent expects ALWAYS to have lastlogsize and mtime tags. */
			/* Removing those would cause older agents to fail. */
			zbx_json_adduint64(&json, ZBX_PROTO_TAG_LASTLOGSIZE, dc_items[i].lastlogsize);
			zbx_json_adduint64(&json, ZBX_PROTO_TAG_MTIME, dc_items[i].mtime);
			zbx_json_close(&json);

			zbx_itemkey_extract_global_regexps(dc_items[i].key, &names);

			zbx_free(dc_items[i].key);
		}

		DCconfig_clean_items(dc_items, errcodes, num);

		zbx_free(errcodes);
		zbx_free(dc_items);

		zbx_dc_close_user_macros(um_handle);
	}

	zbx_json_close(&json);

	if (ZBX_COMPONENT_VERSION(4, 4, 0) == version || ZBX_COMPONENT_VERSION(5, 0, 0) == version)
		zbx_json_adduint64(&json, ZBX_PROTO_TAG_REFRESH_UNSUPPORTED, 600);

	DCget_expressions_by_names(&regexps, (const char * const *)names.values, names.values_num);

	if (0 < regexps.values_num)
	{
		char	str[32];

		zbx_json_addarray(&json, ZBX_PROTO_TAG_REGEXP);

		for (i = 0; i < regexps.values_num; i++)
		{
			zbx_expression_t	*regexp = (zbx_expression_t *)regexps.values[i];

			zbx_json_addobject(&json, NULL);
			zbx_json_addstring(&json, "name", regexp->name, ZBX_JSON_TYPE_STRING);
			zbx_json_addstring(&json, "expression", regexp->expression, ZBX_JSON_TYPE_STRING);

			zbx_snprintf(str, sizeof(str), "%d", regexp->expression_type);
			zbx_json_addstring(&json, "expression_type", str, ZBX_JSON_TYPE_INT);

			zbx_snprintf(str, sizeof(str), "%c", regexp->exp_delimiter);
			zbx_json_addstring(&json, "exp_delimiter", str, ZBX_JSON_TYPE_STRING);

			zbx_snprintf(str, sizeof(str), "%d", regexp->case_sensitive);
			zbx_json_addstring(&json, "case_sensitive", str, ZBX_JSON_TYPE_INT);

			zbx_json_close(&json);
		}

		zbx_json_close(&json);
	}

	zabbix_log(LOG_LEVEL_DEBUG, "%s() sending [%s]", __func__, json.buffer);

	if (0 != (ZBX_TCP_COMPRESS & sock->protocol))
	{
		if (SUCCEED != zbx_compress(json.buffer, json.buffer_size, &buffer, &buffer_size))
		{
			zbx_snprintf(error, MAX_STRING_LEN, "cannot compress data: %s", zbx_compress_strerror());
			goto error;
		}

		reserved = json.buffer_size;
		zbx_json_free(&json);	/* json buffer can be large, free as fast as possible */

		if (SUCCEED != (ret = zbx_tcp_send_ext(sock, buffer, buffer_size, reserved, sock->protocol,
				config_timeout)))
		{
			zbx_strscpy(error, zbx_socket_strerror());
		}
	}
	else
	{
		if (SUCCEED != (ret = zbx_tcp_send_ext(sock, json.buffer, json.buffer_size, 0, sock->protocol,
				config_timeout)))
		{
			zbx_strscpy(error, zbx_socket_strerror());
		}
	}

	zbx_json_free(&json);

	if (SUCCEED == ret)
	{
		/* remember if configuration was successfully sent for new session */
		if (NULL != session)
			session->last_id = (zbx_uint64_t)revision;
	}

	goto out;
error:
	zabbix_log(LOG_LEVEL_WARNING, "cannot send list of active checks to \"%s\": %s", sock->peer, error);

	zbx_json_init(&json, ZBX_JSON_STAT_BUF_LEN);
	zbx_json_addstring(&json, ZBX_PROTO_TAG_RESPONSE, ZBX_PROTO_VALUE_FAILED, ZBX_JSON_TYPE_STRING);
	zbx_json_addstring(&json, ZBX_PROTO_TAG_INFO, error, ZBX_JSON_TYPE_STRING);

	zabbix_log(LOG_LEVEL_DEBUG, "%s() sending [%s]", __func__, json.buffer);

	ret = zbx_tcp_send(sock, json.buffer);

	zbx_json_free(&json);
out:
	for (i = 0; i < names.values_num; i++)
		zbx_free(names.values[i]);

	zbx_vector_str_destroy(&names);

	zbx_regexp_clean_expressions(&regexps);
	zbx_vector_ptr_destroy(&regexps);

	zbx_free(host_metadata);
	zbx_free(interface);
	zbx_free(buffer);

	zabbix_log(LOG_LEVEL_DEBUG, "End of %s():%s", __func__, zbx_result_string(ret));

	return ret;
}<|MERGE_RESOLUTION|>--- conflicted
+++ resolved
@@ -36,28 +36,6 @@
 
 extern unsigned char	program_type;
 
-<<<<<<< HEAD
-/******************************************************************************
- *                                                                            *
- * Purpose: perform active agent auto registration                            *
- *                                                                            *
- * Parameters: host          - [IN] name of the host to be added or updated   *
- *             ip            - [IN] IP address of the host                    *
- *             port          - [IN] port of the host                          *
- *             connection_type - [IN] ZBX_TCP_SEC_UNENCRYPTED,                *
- *                             ZBX_TCP_SEC_TLS_PSK or ZBX_TCP_SEC_TLS_CERT    *
- *             host_metadata - [IN] host metadata                             *
- *             flag          - [IN] flag describing interface type            *
- *             interface     - [IN] interface value if flag is not default    *
- *             events_cbs    - [IN]                                           *
- *                                                                            *
- * Comments: helper function for get_hostid_by_host                           *
- *                                                                            *
- ******************************************************************************/
-static void	db_register_host(const char *host, const char *ip, unsigned short port, unsigned int connection_type,
-		const char *host_metadata, zbx_conn_flags_t flag, const char *interface,
-		zbx_events_funcs_t events_cbs)
-=======
 /**********************************************************************************
  *                                                                                *
  * Purpose: perform active agent auto registration                                *
@@ -70,14 +48,15 @@
  *             host_metadata   - [IN] host metadata                               *
  *             flag            - [IN] flag describing interface type              *
  *             interface       - [IN] interface value if flag is not default      *
+ *             events_cbs      - [IN]                                             *
  *             config_timeout  - [IN]                                             *
  *                                                                                *
  * Comments: helper function for get_hostid_by_host                               *
  *                                                                                *
  **********************************************************************************/
 static void	db_register_host(const char *host, const char *ip, unsigned short port, unsigned int connection_type,
-		const char *host_metadata, zbx_conn_flags_t flag, const char *interface, int config_timeout)
->>>>>>> e98e08de
+		const char *host_metadata, zbx_conn_flags_t flag, const char *interface, zbx_events_funcs_t events_cbs,
+		int config_timeout)
 {
 	char		dns[ZBX_INTERFACE_DNS_LEN_MAX];
 	char		ip_addr[ZBX_INTERFACE_IP_LEN_MAX];
@@ -180,19 +159,6 @@
  *                                                                            *
  * Purpose: check for host name and return hostid                             *
  *                                                                            *
-<<<<<<< HEAD
- * Parameters: sock          - [IN] open socket of server-agent connection    *
- *             host          - [IN] host name                                 *
- *             ip            - [IN] IP address of the host                    *
- *             port          - [IN] port of the host                          *
- *             host_metadata - [IN] host metadata                             *
- *             flag          - [IN] flag describing interface type            *
- *             interface     - [IN] interface value if flag is not default    *
- *             events_cbs    - [IN]                                           *
- *             hostid        - [OUT] host ID                                  *
- *             revision      - [OUT] host configuration revision              *
- *             error         - [OUT] error message                            *
-=======
  * Parameters: sock           - [IN] open socket of server-agent connection   *
  *             host           - [IN] host name                                *
  *             ip             - [IN] IP address of the host                   *
@@ -200,11 +166,11 @@
  *             host_metadata  - [IN] host metadata                            *
  *             flag           - [IN] flag describing interface type           *
  *             interface      - [IN] interface value if flag is not default   *
+ *             events_cbs     - [IN]                                          *
  *             config_timeout - [IN]                                          *
  *             hostid         - [OUT] host ID                                 *
  *             revision       - [OUT] host configuration revision             *
  *             error          - [OUT] error message                           *
->>>>>>> e98e08de
  *                                                                            *
  * Return value:  SUCCEED - host is found                                     *
  *                FAIL - an error occurred or host not found                  *
@@ -215,13 +181,8 @@
  *                                                                            *
  ******************************************************************************/
 static int	get_hostid_by_host(const zbx_socket_t *sock, const char *host, const char *ip, unsigned short port,
-<<<<<<< HEAD
-		const char *host_metadata, zbx_conn_flags_t flag, const char *interface,
-		zbx_events_funcs_t events_cbs, zbx_uint64_t *hostid, zbx_uint64_t *revision, char *error)
-=======
-		const char *host_metadata, zbx_conn_flags_t flag, const char *interface, int config_timeout,
-		zbx_uint64_t *hostid, zbx_uint64_t *revision, char *error)
->>>>>>> e98e08de
+		const char *host_metadata, zbx_conn_flags_t flag, const char *interface, zbx_events_funcs_t events_cbs,
+		int config_timeout, zbx_uint64_t *hostid, zbx_uint64_t *revision, char *error)
 {
 #define AUTO_REGISTRATION_HEARTBEAT	120
 	char	*ch_error;
@@ -257,11 +218,7 @@
 						(int)time(NULL), AUTO_REGISTRATION_HEARTBEAT))
 				{
 					db_register_host(host, ip, port, sock->connection_type, host_metadata, flag,
-<<<<<<< HEAD
-							interface, events_cbs);
-=======
-							interface, config_timeout);
->>>>>>> e98e08de
+							interface, events_cbs, config_timeout);
 				}
 			}
 		}
@@ -280,11 +237,7 @@
 				heartbeat))
 		{
 			db_register_host(host, ip, port, sock->connection_type, host_metadata, flag, interface,
-<<<<<<< HEAD
-					events_cbs);
-=======
-					config_timeout);
->>>>>>> e98e08de
+					events_cbs, config_timeout);
 		}
 	}
 
@@ -299,15 +252,10 @@
  *                                                                            *
  * Purpose: send list of active checks to the host (older version agent)      *
  *                                                                            *
-<<<<<<< HEAD
- * Parameters: sock       - open socket of server-agent connection            *
- *             request    - request buffer                                    *
- *             events_cbs - [IN]                                              *
-=======
  * Parameters: sock           - open socket of server-agent connection        *
  *             request        - request buffer                                *
+ *             events_cbs     - [IN]                                          *
  *             config_timeout - [IN]                                          *
->>>>>>> e98e08de
  *                                                                            *
  * Return value:  SUCCEED - list of active checks sent successfully           *
  *                FAIL - an error occurred                                    *
@@ -316,11 +264,8 @@
  *           format of the list: key:delay:last_log_size                      *
  *                                                                            *
  ******************************************************************************/
-<<<<<<< HEAD
-int	send_list_of_active_checks(zbx_socket_t *sock, char *request, zbx_events_funcs_t events_cbs)
-=======
-int	send_list_of_active_checks(zbx_socket_t *sock, char *request, int config_timeout)
->>>>>>> e98e08de
+int	send_list_of_active_checks(zbx_socket_t *sock, char *request,  zbx_events_funcs_t events_cbs,
+		int config_timeout)
 {
 	char			*host = NULL, *p, *buffer = NULL, error[MAX_STRING_LEN];
 	size_t			buffer_alloc = 8 * ZBX_KIBIBYTE, buffer_offset = 0;
@@ -342,12 +287,8 @@
 	}
 
 	/* no host metadata in older versions of agent */
-<<<<<<< HEAD
 	if (FAIL == get_hostid_by_host(sock, host, sock->peer, ZBX_DEFAULT_AGENT_PORT, "", 0, "",  events_cbs,
-=======
-	if (FAIL == get_hostid_by_host(sock, host, sock->peer, ZBX_DEFAULT_AGENT_PORT, "", 0, "", config_timeout,
->>>>>>> e98e08de
-			&hostid, &revision, error))
+			config_timeout, &hostid, &revision, error))
 	{
 		goto out;
 	}
@@ -495,25 +436,17 @@
  *                                                                            *
  * Purpose: send list of active checks to the host                            *
  *                                                                            *
-<<<<<<< HEAD
- * Parameters: sock         - open socket of server-agent connection          *
- *             jp           - request buffer                                  *
- *             events_cbs   - [IN]                                            *
-=======
  * Parameters: sock           - open socket of server-agent connection        *
  *             jp             - request buffer                                *
+ *             events_cbs     - [IN]                                          *
  *             config_timeout - [IN]                                          *
->>>>>>> e98e08de
  *                                                                            *
  * Return value:  SUCCEED - list of active checks sent successfully           *
  *                FAIL - an error occurred                                    *
  *                                                                            *
  ******************************************************************************/
-<<<<<<< HEAD
-int	send_list_of_active_checks_json(zbx_socket_t *sock, struct zbx_json_parse *jp, zbx_events_funcs_t events_cbs)
-=======
-int	send_list_of_active_checks_json(zbx_socket_t *sock, struct zbx_json_parse *jp, int config_timeout)
->>>>>>> e98e08de
+int	send_list_of_active_checks_json(zbx_socket_t *sock, struct zbx_json_parse *jp, zbx_events_funcs_t events_cbs,
+		int config_timeout)
 {
 	char			host[ZBX_HOSTNAME_BUF_LEN], tmp[MAX_STRING_LEN], ip[ZBX_INTERFACE_IP_LEN_MAX],
 				error[MAX_STRING_LEN], *host_metadata = NULL, *interface = NULL, *buffer = NULL;
@@ -598,12 +531,8 @@
 		goto error;
 	}
 
-<<<<<<< HEAD
-	if (FAIL == get_hostid_by_host(sock, host, ip, port, host_metadata, flag, interface, events_cbs, &hostid,
-=======
-	if (FAIL == get_hostid_by_host(sock, host, ip, port, host_metadata, flag, interface, config_timeout, &hostid,
->>>>>>> e98e08de
-			&revision, error))
+	if (FAIL == get_hostid_by_host(sock, host, ip, port, host_metadata, flag, interface, events_cbs, config_timeout,
+			&hostid, &revision, error))
 	{
 		goto error;
 	}
