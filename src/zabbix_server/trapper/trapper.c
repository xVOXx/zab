--- conflicted
+++ resolved
@@ -1117,11 +1117,8 @@
 		int config_startup_time, const zbx_events_funcs_t *events_cbs, int proxydata_frequency,
 		zbx_get_config_forks_f get_config_forks, const char *config_stats_allowed_ip, const char *progname,
 		const char *config_java_gateway, int config_java_gateway_port, const char *config_externalscripts,
-<<<<<<< HEAD
-		int config_enable_global_scripts, zbx_get_value_internal_ext_f zbx_get_value_internal_ext_cb)
-=======
-		zbx_get_value_internal_ext_f zbx_get_value_internal_ext_cb, const char *config_ssh_key_location)
->>>>>>> a029f1a6
+		int config_enable_global_scripts, zbx_get_value_internal_ext_f zbx_get_value_internal_ext_cb,
+		const char *config_ssh_key_location)
 {
 	int	ret = SUCCEED;
 
@@ -1176,11 +1173,7 @@
 			{
 				ret = node_process_command(sock, s, &jp, config_comms->config_timeout,
 						config_comms->config_trapper_timeout, config_comms->config_source_ip,
-<<<<<<< HEAD
-						get_config_forks, config_enable_global_scripts, zbx_get_program_type_cb());
-=======
-						config_ssh_key_location, get_config_forks, zbx_get_program_type_cb());
->>>>>>> a029f1a6
+						config_ssh_key_location, get_config_forks, config_enable_global_scripts, zbx_get_program_type_cb());
 			}
 		}
 		else if (0 == strcmp(value, ZBX_PROTO_VALUE_GET_QUEUE))
@@ -1317,11 +1310,7 @@
 		int config_startup_time, const zbx_events_funcs_t *events_cbs, int proxydata_frequency,
 		zbx_get_config_forks_f get_config_forks, const char *config_stats_allowed_ip, const char *progname,
 		const char *config_java_gateway, int config_java_gateway_port, const char *config_externalscripts,
-<<<<<<< HEAD
-		int config_enable_global_scripts, zbx_get_value_internal_ext_f zbx_get_value_internal_ext_cb)
-=======
-		zbx_get_value_internal_ext_f zbx_get_value_internal_ext_cb, const char *config_ssh_key_location)
->>>>>>> a029f1a6
+		int config_enable_global_scripts, zbx_get_value_internal_ext_f zbx_get_value_internal_ext_cb, const char *config_ssh_key_location)
 {
 	ssize_t	bytes_received;
 
@@ -1331,11 +1320,7 @@
 	process_trap(sock, sock->buffer, bytes_received, ts, config_comms, config_vault, config_startup_time,
 			events_cbs, proxydata_frequency, get_config_forks, config_stats_allowed_ip, progname,
 			config_java_gateway, config_java_gateway_port, config_externalscripts,
-<<<<<<< HEAD
-			config_enable_global_scripts, zbx_get_value_internal_ext_cb);
-=======
-			zbx_get_value_internal_ext_cb, config_ssh_key_location);
->>>>>>> a029f1a6
+			config_enable_global_scripts, zbx_get_value_internal_ext_cb, config_ssh_key_location);
 }
 
 ZBX_THREAD_ENTRY(trapper_thread, args)
@@ -1436,14 +1421,9 @@
 					trapper_args_in->config_java_gateway,
 					trapper_args_in->config_java_gateway_port,
 					trapper_args_in->config_externalscripts,
-<<<<<<< HEAD
 					trapper_args_in->config_enable_global_scripts,
-					trapper_args_in->zbx_get_value_internal_ext_cb);
-
-=======
 					trapper_args_in->zbx_get_value_internal_ext_cb,
 					trapper_args_in->config_ssh_key_location);
->>>>>>> a029f1a6
 			sec = zbx_time() - sec;
 
 			zbx_tcp_unaccept(&s);
