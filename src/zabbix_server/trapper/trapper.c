--- conflicted
+++ resolved
@@ -1071,11 +1071,7 @@
 
 static int	process_trap(zbx_socket_t *sock, char *s, ssize_t bytes_received, zbx_timespec_t *ts,
 		const zbx_config_comms_args_t *config_comms, const zbx_config_vault_t *config_vault,
-<<<<<<< HEAD
-		zbx_events_funcs_t *events_cbs)
-=======
-		int config_startup_time)
->>>>>>> f2a6be54
+		int config_startup_time, zbx_events_funcs_t *events_cbs)
 {
 	int	ret = SUCCEED;
 
@@ -1262,22 +1258,15 @@
 
 static void	process_trapper_child(zbx_socket_t *sock, zbx_timespec_t *ts,
 		const zbx_config_comms_args_t *config_comms, const zbx_config_vault_t *config_vault,
-<<<<<<< HEAD
-		zbx_events_funcs_t *events_cbs)
-=======
-		int config_startup_time)
->>>>>>> f2a6be54
+		int config_startup_time, zbx_events_funcs_t *events_cbs)
 {
 	ssize_t	bytes_received;
 
 	if (FAIL == (bytes_received = zbx_tcp_recv_ext(sock, CONFIG_TRAPPER_TIMEOUT, ZBX_TCP_LARGE)))
 		return;
 
-<<<<<<< HEAD
-	process_trap(sock, sock->buffer, bytes_received, ts, config_comms, config_vault, events_cbs);
-=======
-	process_trap(sock, sock->buffer, bytes_received, ts, config_comms, config_vault, config_startup_time);
->>>>>>> f2a6be54
+	process_trap(sock, sock->buffer, bytes_received, ts, config_comms, config_vault, config_startup_time,
+			events_cbs);
 }
 
 ZBX_THREAD_ENTRY(trapper_thread, args)
@@ -1367,11 +1356,7 @@
 #endif
 			sec = zbx_time();
 			process_trapper_child(&s, &ts, trapper_args_in->config_comms, trapper_args_in->config_vault,
-<<<<<<< HEAD
-					trapper_args_in->events_cbs);
-=======
-					trapper_args_in->config_startup_time);
->>>>>>> f2a6be54
+					trapper_args_in->config_startup_time, trapper_args_in->events_cbs);
 			sec = zbx_time() - sec;
 
 			zbx_tcp_unaccept(&s);
