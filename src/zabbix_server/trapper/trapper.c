/*
** Zabbix
** Copyright (C) 2001-2016 Zabbix SIA
**
** This program is free software; you can redistribute it and/or modify
** it under the terms of the GNU General Public License as published by
** the Free Software Foundation; either version 2 of the License, or
** (at your option) any later version.
**
** This program is distributed in the hope that it will be useful,
** but WITHOUT ANY WARRANTY; without even the implied warranty of
** MERCHANTABILITY or FITNESS FOR A PARTICULAR PURPOSE. See the
** GNU General Public License for more details.
**
** You should have received a copy of the GNU General Public License
** along with this program; if not, write to the Free Software
** Foundation, Inc., 51 Franklin Street, Fifth Floor, Boston, MA  02110-1301, USA.
**/

#include "common.h"

#include "comms.h"
#include "log.h"
#include "zbxjson.h"
#include "zbxserver.h"
#include "dbcache.h"
#include "proxy.h"
#include "zbxself.h"

#include "trapper.h"
#include "active.h"
#include "nodecommand.h"
#include "proxyconfig.h"
#include "proxydiscovery.h"
#include "proxyautoreg.h"
#include "proxyhosts.h"

#include "daemon.h"
#include "../../libs/zbxcrypto/tls.h"
#include "../../libs/zbxcrypto/tls_tcp_active.h"

extern unsigned char	process_type, program_type;
extern int		server_num, process_num;
extern size_t		(*find_psk_in_cache)(const unsigned char *, unsigned char *, size_t);

/******************************************************************************
 *                                                                            *
 * Function: recv_agenthistory                                                *
 *                                                                            *
 * Purpose: processes the received values from active agents and senders      *
 *                                                                            *
 ******************************************************************************/
static void	recv_agenthistory(zbx_socket_t *sock, struct zbx_json_parse *jp)
{
	const char	*__function_name = "recv_agenthistory";
	char		*info = NULL;
	int		ret;

	zabbix_log(LOG_LEVEL_DEBUG, "In %s()", __function_name);

	ret = process_hist_data(sock, jp, 0, &info);

	zbx_send_response(sock, ret, info, CONFIG_TIMEOUT);

	zbx_free(info);

	zabbix_log(LOG_LEVEL_DEBUG, "End of %s()", __function_name);
}

/******************************************************************************
 *                                                                            *
 * Function: recv_proxyhistory                                                *
 *                                                                            *
 * Purpose: processes the received values from active proxies                 *
 *                                                                            *
 ******************************************************************************/
static void	recv_proxyhistory(zbx_socket_t *sock, struct zbx_json_parse *jp)
{
	const char	*__function_name = "recv_proxyhistory";
	zbx_uint64_t	proxy_hostid;
	char		host[HOST_HOST_LEN_MAX], info[128], *error = NULL;
	int		ret;

	zabbix_log(LOG_LEVEL_DEBUG, "In %s()", __function_name);

	if (SUCCEED != (ret = get_active_proxy_id(jp, &proxy_hostid, host, sock, &error)))
	{
		zabbix_log(LOG_LEVEL_WARNING, "cannot parse history data from active proxy at \"%s\": %s",
				sock->peer, error);
		goto out;
	}

	if (SUCCEED != (ret = process_hist_data(sock, jp, proxy_hostid, info, sizeof(info))))
	{
		zabbix_log(LOG_LEVEL_WARNING, "received invalid history data from proxy \"%s\" at \"%s\"", host,
				get_ip_by_socket(sock));
		goto out;
	}

<<<<<<< HEAD
	update_proxy_lastaccess(proxy_hostid);
=======
	ret = process_hist_data(sock, jp, proxy_hostid, &error);
>>>>>>> ee3a6b1a
out:
	zbx_send_response(sock, ret, error, CONFIG_TIMEOUT);

	zbx_free(error);

	zabbix_log(LOG_LEVEL_DEBUG, "End of %s()", __function_name);
}

/******************************************************************************
 *                                                                            *
 * Function: send_proxyhistory                                                *
 *                                                                            *
 * Purpose: send history data to a Zabbix server                              *
 *                                                                            *
 ******************************************************************************/
static void	send_proxyhistory(zbx_socket_t *sock)
{
	const char	*__function_name = "send_proxyhistory";

	struct zbx_json	j;
	zbx_uint64_t	lastid;
	int		records, ret = FAIL;
	char		*error = NULL;

	zabbix_log(LOG_LEVEL_DEBUG, "In %s()", __function_name);

	if (SUCCEED != check_access_passive_proxy(sock, ZBX_DO_NOT_SEND_RESPONSE, "history data request"))
	{
		/* do not send any reply to server in this case as the server expects history data */
		goto out1;
	}

	zbx_json_init(&j, ZBX_JSON_STAT_BUF_LEN);

	zbx_json_addarray(&j, ZBX_PROTO_TAG_DATA);

	records = proxy_get_hist_data(&j, &lastid);

	zbx_json_close(&j);

	zbx_json_adduint64(&j, ZBX_PROTO_TAG_CLOCK, (int)time(NULL));

	if (SUCCEED != zbx_tcp_send_to(sock, j.buffer, CONFIG_TIMEOUT))
	{
		error = zbx_strdup(error, zbx_socket_strerror());
		goto out;
	}

	if (SUCCEED != zbx_recv_response(sock, CONFIG_TIMEOUT, &error))
		goto out;

	if (0 != records)
		proxy_set_hist_lastid(lastid);

	ret = SUCCEED;
out:
	if (SUCCEED != ret)
		zabbix_log(LOG_LEVEL_WARNING, "cannot send history data to server at \"%s\": %s", sock->peer, error);

	zbx_json_free(&j);
	zbx_free(error);
out1:
	zabbix_log(LOG_LEVEL_DEBUG, "End of %s()", __function_name);
}

/******************************************************************************
 *                                                                            *
 * Function: recv_proxy_heartbeat                                             *
 *                                                                            *
 * Purpose: process heartbeat sent by proxy servers                           *
 *                                                                            *
 * Return value:  SUCCEED - processed successfully                            *
 *                FAIL - an error occurred                                    *
 *                                                                            *
 * Author: Alexander Vladishev                                                *
 *                                                                            *
 ******************************************************************************/
static void	recv_proxy_heartbeat(zbx_socket_t *sock, struct zbx_json_parse *jp)
{
	const char	*__function_name = "recv_proxy_heartbeat";

	zbx_uint64_t	proxy_hostid;
	char		host[HOST_HOST_LEN_MAX], *error = NULL;
	int		ret;

	zabbix_log(LOG_LEVEL_DEBUG, "In %s()", __function_name);

	if (SUCCEED != (ret = get_active_proxy_id(jp, &proxy_hostid, host, sock, &error)))
	{
		zabbix_log(LOG_LEVEL_WARNING, "cannot parse heartbeat from active proxy at \"%s\": %s",
				sock->peer, error);
		goto out;
	}

	update_proxy_lastaccess(proxy_hostid);
out:
	zbx_send_response(sock, ret, error, CONFIG_TIMEOUT);

	zbx_free(error);

	zabbix_log(LOG_LEVEL_DEBUG, "End of %s()", __function_name);
}

#define ZBX_GET_QUEUE_OVERVIEW		0
#define ZBX_GET_QUEUE_PROXY		1
#define ZBX_GET_QUEUE_DETAILS		2

/* queue stats split by delay times */
typedef struct
{
	zbx_uint64_t	id;
	int		delay5;
	int		delay10;
	int		delay30;
	int		delay60;
	int		delay300;
	int		delay600;
}
zbx_queue_stats_t;

/******************************************************************************
 *                                                                            *
 * Function: queue_stats_update                                               *
 *                                                                            *
 * Purpose: update queue stats with a new item delay                          *
 *                                                                            *
 * Parameters: stats   - [IN] the queue stats                                 *
 *             delay   - [IN] the delay time of an delayed item               *
 *                                                                            *
 ******************************************************************************/
static void	queue_stats_update(zbx_queue_stats_t *stats, int delay)
{
	if (10 >= delay)
		stats->delay5++;
	else if (30 >= delay)
		stats->delay10++;
	else if (60 >= delay)
		stats->delay30++;
	else if (300 >= delay)
		stats->delay60++;
	else if (600 >= delay)
		stats->delay300++;
	else
		stats->delay600++;
}

/******************************************************************************
 *                                                                            *
 * Function: queue_stats_export                                               *
 *                                                                            *
 * Purpose: export queue stats to JSON format                                 *
 *                                                                            *
 * Parameters: queue_stats - [IN] a hashset containing item stats             *
 *             id_name     - [IN] the name of stats id field                  *
 *             json        - [OUT] the output JSON                            *
 *                                                                            *
 ******************************************************************************/
static void	queue_stats_export(zbx_hashset_t *queue_stats, const char *id_name, struct zbx_json *json)
{
	zbx_hashset_iter_t	iter;
	zbx_queue_stats_t	*stats;

	zbx_json_addarray(json, ZBX_PROTO_TAG_DATA);

	zbx_hashset_iter_reset(queue_stats, &iter);

	while (NULL != (stats = zbx_hashset_iter_next(&iter)))
	{
		zbx_json_addobject(json, NULL);
		zbx_json_adduint64(json, id_name, stats->id);
		zbx_json_adduint64(json, "delay5", stats->delay5);
		zbx_json_adduint64(json, "delay10", stats->delay10);
		zbx_json_adduint64(json, "delay30", stats->delay30);
		zbx_json_adduint64(json, "delay60", stats->delay60);
		zbx_json_adduint64(json, "delay300", stats->delay300);
		zbx_json_adduint64(json, "delay600", stats->delay600);
		zbx_json_close(json);
	}

	zbx_json_close(json);
}

/* queue item comparison function used to sort queue by nextcheck */
static int	queue_compare_by_nextcheck_asc(void **d1, void **d2)
{
	zbx_queue_item_t	*i1 = *d1, *i2 = *d2;

	return i1->nextcheck - i2->nextcheck;
}

/******************************************************************************
 *                                                                            *
 * Function: zbx_session_validate                                             *
 *                                                                            *
 * Purpose: validates active session by access level                          *
 *                                                                            *
 * Parameters:  sessionid    - [IN] the session id to validate                *
 *              access_level - [IN] the required access rights                *
 *                                                                            *
 * Return value:  SUCCEED - the session is active and user has the required   *
 *                          access rights.                                    *
 *                FAIL    - the session is not active or usr has not enough   *
 *                          access rights.                                    *
 *                                                                            *
 ******************************************************************************/
static int	zbx_session_validate(const char *sessionid, int access_level)
{
	char		*sessionid_esc;
	int		ret = FAIL;
	DB_RESULT	result;
	DB_ROW		row;

	sessionid_esc = DBdyn_escape_string(sessionid);

	result = DBselect(
			"select null"
			" from users u,sessions s"
			" where u.userid=s.userid"
				" and s.status=%d"
				" and s.sessionid='%s'"
				" and u.type>=%d",
			ZBX_SESSION_ACTIVE, sessionid_esc, access_level);

	if (NULL != (row = DBfetch(result)))
		ret = SUCCEED;
	DBfree_result(result);

	zbx_free(sessionid_esc);

	return ret;
}

/******************************************************************************
 *                                                                            *
 * Function: recv_getqueue                                                    *
 *                                                                            *
 * Purpose: process queue request                                             *
 *                                                                            *
 * Parameters:  sock  - [IN] the request socket                               *
 *              jp    - [IN] the request data                                 *
 *                                                                            *
 * Return value:  SUCCEED - processed successfully                            *
 *                FAIL - an error occurred                                    *
 *                                                                            *
 ******************************************************************************/
static int	recv_getqueue(zbx_socket_t *sock, struct zbx_json_parse *jp)
{
	const char		*__function_name = "recv_getqueue";
	int			ret = FAIL, request_type = -1, now, i;
	char			type[MAX_STRING_LEN], sessionid[MAX_STRING_LEN];
	zbx_vector_ptr_t	queue;
	struct zbx_json		json;
	zbx_hashset_t		queue_stats;
	zbx_queue_stats_t	*stats;

	zabbix_log(LOG_LEVEL_DEBUG, "In %s()", __function_name);

	if (FAIL == zbx_json_value_by_name(jp, ZBX_PROTO_TAG_SID, sessionid, sizeof(sessionid)) ||
		FAIL == zbx_session_validate(sessionid, USER_TYPE_SUPER_ADMIN))
	{
		zbx_send_response_raw(sock, ret, "Permission denied.", CONFIG_TIMEOUT);
		goto out;
	}

	if (FAIL != zbx_json_value_by_name(jp, ZBX_PROTO_TAG_TYPE, type, sizeof(type)))
	{
		if (0 == strcmp(type, ZBX_PROTO_VALUE_GET_QUEUE_OVERVIEW))
			request_type = ZBX_GET_QUEUE_OVERVIEW;
		else if (0 == strcmp(type, ZBX_PROTO_VALUE_GET_QUEUE_PROXY))
			request_type = ZBX_GET_QUEUE_PROXY;
		else if (0 == strcmp(type, ZBX_PROTO_VALUE_GET_QUEUE_DETAILS))
			request_type = ZBX_GET_QUEUE_DETAILS;
	}

	if (-1 == request_type)
	{
		zbx_send_response_raw(sock, ret, "Unsupported request type.", CONFIG_TIMEOUT);
		goto out;
	}

	now = time(NULL);
	zbx_vector_ptr_create(&queue);
	DCget_item_queue(&queue, 6, -1);

	zbx_json_init(&json, ZBX_JSON_STAT_BUF_LEN);

	switch (request_type)
	{
		case ZBX_GET_QUEUE_OVERVIEW:
			zbx_hashset_create(&queue_stats, 32, ZBX_DEFAULT_UINT64_HASH_FUNC,
					ZBX_DEFAULT_UINT64_COMPARE_FUNC);

			/* gather queue stats by item type */
			for (i = 0; i < queue.values_num; i++)
			{
				zbx_queue_item_t	*item = queue.values[i];
				zbx_uint64_t		id = item->type;

				if (NULL == (stats = zbx_hashset_search(&queue_stats, &id)))
				{
					zbx_queue_stats_t	data = {id};

					stats = zbx_hashset_insert(&queue_stats, &data, sizeof(data));
				}
				queue_stats_update(stats, now - item->nextcheck);
			}

			zbx_json_addstring(&json, ZBX_PROTO_TAG_RESPONSE, ZBX_PROTO_VALUE_SUCCESS,
					ZBX_JSON_TYPE_STRING);
			queue_stats_export(&queue_stats, "itemtype", &json);
			zbx_hashset_destroy(&queue_stats);

			break;
		case ZBX_GET_QUEUE_PROXY:
			zbx_hashset_create(&queue_stats, 32, ZBX_DEFAULT_UINT64_HASH_FUNC,
					ZBX_DEFAULT_UINT64_COMPARE_FUNC);

			/* gather queue stats by proxy hostid */
			for (i = 0; i < queue.values_num; i++)
			{
				zbx_queue_item_t	*item = queue.values[i];
				zbx_uint64_t		id = item->proxy_hostid;

				if (NULL == (stats = zbx_hashset_search(&queue_stats, &id)))
				{
					zbx_queue_stats_t	data = {id};

					stats = zbx_hashset_insert(&queue_stats, &data, sizeof(data));
				}
				queue_stats_update(stats, now - item->nextcheck);
			}

			zbx_json_addstring(&json, ZBX_PROTO_TAG_RESPONSE, ZBX_PROTO_VALUE_SUCCESS,
					ZBX_JSON_TYPE_STRING);
			queue_stats_export(&queue_stats, "proxyid", &json);
			zbx_hashset_destroy(&queue_stats);

			break;
		case ZBX_GET_QUEUE_DETAILS:
			zbx_vector_ptr_sort(&queue, (zbx_compare_func_t)queue_compare_by_nextcheck_asc);
			zbx_json_addstring(&json, ZBX_PROTO_TAG_RESPONSE, ZBX_PROTO_VALUE_SUCCESS,
					ZBX_JSON_TYPE_STRING);
			zbx_json_addarray(&json, ZBX_PROTO_TAG_DATA);

			for (i = 0; i < queue.values_num && i <= 500; i++)
			{
				zbx_queue_item_t	*item = queue.values[i];

				zbx_json_addobject(&json, NULL);
				zbx_json_adduint64(&json, "itemid", item->itemid);
				zbx_json_adduint64(&json, "nextcheck", item->nextcheck);
				zbx_json_close(&json);
			}

			zbx_json_close(&json);

			break;
	}

	zabbix_log(LOG_LEVEL_DEBUG, "%s() json.buffer:'%s'", __function_name, json.buffer);

	zbx_tcp_send_raw(sock, json.buffer);

	DCfree_item_queue(&queue);
	zbx_vector_ptr_destroy(&queue);

	zbx_json_free(&json);

	ret = SUCCEED;
out:
	zabbix_log(LOG_LEVEL_DEBUG, "End of %s()", __function_name);

	return ret;
}

static void	active_passive_misconfig(zbx_socket_t *sock)
{
	char   *msg = NULL;

	msg = zbx_dsprintf(msg, "misconfiguration error: the proxy is running in the active mode but server at \"%s\""
			" sends requests to it as to proxy in passive mode", sock->peer);

	zabbix_log(LOG_LEVEL_WARNING, "%s", msg);
	zbx_send_response(sock, FAIL, msg, CONFIG_TIMEOUT);
	zbx_free(msg);
}

static int	process_trap(zbx_socket_t *sock, char *s)
{
	int	ret = SUCCEED;

	zbx_rtrim(s, " \r\n");

	zabbix_log(LOG_LEVEL_DEBUG, "trapper got '%s'", s);

	if ('{' == *s)	/* JSON protocol */
	{
		struct zbx_json_parse	jp;
		char			value[MAX_STRING_LEN];

		if (SUCCEED != zbx_json_open(s, &jp))
		{
			zbx_send_response(sock, FAIL, zbx_json_strerror(), CONFIG_TIMEOUT);
			zabbix_log(LOG_LEVEL_WARNING, "received invalid JSON object from %s: %s",
					sock->peer, zbx_json_strerror());
			return FAIL;
		}

		if (SUCCEED == zbx_json_value_by_name(&jp, ZBX_PROTO_TAG_REQUEST, value, sizeof(value)))
		{
			if (0 == strcmp(value, ZBX_PROTO_VALUE_PROXY_CONFIG))
			{
				if (0 != (program_type & ZBX_PROGRAM_TYPE_SERVER))
				{
					send_proxyconfig(sock, &jp);
				}
				else if (0 != (program_type & ZBX_PROGRAM_TYPE_PROXY_PASSIVE))
				{
					zabbix_log(LOG_LEVEL_WARNING, "received configuration data from server"
							" at \"%s\", datalen " ZBX_FS_SIZE_T,
							sock->peer, (zbx_fs_size_t)(jp.end - jp.start + 1));
					recv_proxyconfig(sock, &jp);
				}
				else if (0 != (program_type & ZBX_PROGRAM_TYPE_PROXY_ACTIVE))
				{
					/* This is a misconfiguration: the proxy is configured in active mode */
					/* but server sends requests to it as to a proxy in passive mode. To  */
					/* prevent logging of this problem for every request we report it     */
					/* only when the server sends configuration to the proxy and ignore   */
					/* it for other requests.                                             */
					active_passive_misconfig(sock);
				}
			}
			else if (0 == strcmp(value, ZBX_PROTO_VALUE_AGENT_DATA) ||
					0 == strcmp(value, ZBX_PROTO_VALUE_SENDER_DATA))
			{
				recv_agenthistory(sock, &jp);
			}
			else if (0 == strcmp(value, ZBX_PROTO_VALUE_HISTORY_DATA))
			{
				if (0 != (program_type & ZBX_PROGRAM_TYPE_SERVER))
					recv_proxyhistory(sock, &jp);
				else if (0 != (program_type & ZBX_PROGRAM_TYPE_PROXY_PASSIVE))
					send_proxyhistory(sock);
			}
			else if (0 == strcmp(value, ZBX_PROTO_VALUE_DISCOVERY_DATA))
			{
				if (0 != (program_type & ZBX_PROGRAM_TYPE_SERVER))
					recv_discovery_data(sock, &jp);
				else if (0 != (program_type & ZBX_PROGRAM_TYPE_PROXY_PASSIVE))
					send_discovery_data(sock);
			}
			else if (0 == strcmp(value, ZBX_PROTO_VALUE_AUTO_REGISTRATION_DATA))
			{
				if (0 != (program_type & ZBX_PROGRAM_TYPE_SERVER))
					recv_areg_data(sock, &jp);
				else if (0 != (program_type & ZBX_PROGRAM_TYPE_PROXY_PASSIVE))
					send_areg_data(sock);
			}
			else if (0 == strcmp(value, ZBX_PROTO_VALUE_PROXY_HEARTBEAT))
			{
				if (0 != (program_type & ZBX_PROGRAM_TYPE_SERVER))
					recv_proxy_heartbeat(sock, &jp);
			}
			else if (0 == strcmp(value, ZBX_PROTO_VALUE_GET_ACTIVE_CHECKS))
			{
				ret = send_list_of_active_checks_json(sock, &jp);
			}
			else if (0 == strcmp(value, ZBX_PROTO_VALUE_HOST_AVAILABILITY))
			{
				if (0 != (program_type & ZBX_PROGRAM_TYPE_SERVER))
					recv_host_availability(sock, &jp);
				else if (0 != (program_type & ZBX_PROGRAM_TYPE_PROXY_PASSIVE))
					send_host_availability(sock);
			}
			else if (0 == strcmp(value, ZBX_PROTO_VALUE_COMMAND))
			{
				ret = node_process_command(sock, s, &jp);
			}
			else if (0 == strcmp(value, ZBX_PROTO_VALUE_GET_QUEUE))
			{
				if (0 != (program_type & ZBX_PROGRAM_TYPE_SERVER))
					ret = recv_getqueue(sock, &jp);
			}
			else
				zabbix_log(LOG_LEVEL_WARNING, "unknown request received [%s]", value);
		}
	}
	else if (0 == strncmp(s, "ZBX_GET_ACTIVE_CHECKS", 21))	/* request for list of active checks */
	{
		ret = send_list_of_active_checks(sock, s);
	}
	else
	{
		char		value_dec[MAX_BUFFER_LEN], lastlogsize[ZBX_MAX_UINT64_LEN], timestamp[11],
				source[HISTORY_LOG_SOURCE_LEN_MAX], severity[11];
		AGENT_VALUE	av;

		memset(&av, 0, sizeof(AGENT_VALUE));

		if ('<' == *s)	/* XML protocol */
		{
			comms_parse_response(s, av.host_name, sizeof(av.host_name), av.key, sizeof(av.key), value_dec,
					sizeof(value_dec), lastlogsize, sizeof(lastlogsize), timestamp,
					sizeof(timestamp), source, sizeof(source), severity, sizeof(severity));

			av.value = value_dec;
			if (SUCCEED != is_uint64(lastlogsize, &av.lastlogsize))
				av.lastlogsize = 0;
			av.timestamp = atoi(timestamp);
			av.source = source;
			av.severity = atoi(severity);
		}
		else
		{
			char	*pl, *pr;

			pl = s;
			if (NULL == (pr = strchr(pl, ':')))
				return FAIL;

			*pr = '\0';
			zbx_strlcpy(av.host_name, pl, sizeof(av.host_name));
			*pr = ':';

			pl = pr + 1;
			if (NULL == (pr = strchr(pl, ':')))
				return FAIL;

			*pr = '\0';
			zbx_strlcpy(av.key, pl, sizeof(av.key));
			*pr = ':';

			av.value = pr + 1;
			av.severity = 0;
		}

		zbx_timespec(&av.ts);

		if (0 == strcmp(av.value, ZBX_NOTSUPPORTED))
			av.state = ITEM_STATE_NOTSUPPORTED;

		process_mass_data(sock, 0, &av, 1, NULL);

		zbx_alarm_on(CONFIG_TIMEOUT);
		if (SUCCEED != zbx_tcp_send_raw(sock, "OK"))
			zabbix_log(LOG_LEVEL_WARNING, "Error sending result back");
		zbx_alarm_off();
	}

	return ret;
}

static void	process_trapper_child(zbx_socket_t *sock)
{
	if (SUCCEED != zbx_tcp_recv_to(sock, CONFIG_TRAPPER_TIMEOUT))
		return;

	process_trap(sock, sock->buffer);
}

ZBX_THREAD_ENTRY(trapper_thread, args)
{
	double		sec = 0.0;
	zbx_socket_t	s;

	process_type = ((zbx_thread_args_t *)args)->process_type;
	server_num = ((zbx_thread_args_t *)args)->server_num;
	process_num = ((zbx_thread_args_t *)args)->process_num;

	zabbix_log(LOG_LEVEL_INFORMATION, "%s #%d started [%s #%d]", get_program_type_string(program_type),
			server_num, get_process_type_string(process_type), process_num);

	memcpy(&s, (zbx_socket_t *)((zbx_thread_args_t *)args)->args, sizeof(zbx_socket_t));

#if defined(HAVE_POLARSSL) || defined(HAVE_GNUTLS) || defined(HAVE_OPENSSL)
	zbx_tls_init_child();
	find_psk_in_cache = DCget_psk_by_identity;
#endif
	zbx_setproctitle("%s #%d [connecting to the database]", get_process_type_string(process_type), process_num);

	DBconnect(ZBX_DB_CONNECT_NORMAL);

	for (;;)
	{
		zbx_handle_log();

		zbx_setproctitle("%s #%d [processed data in " ZBX_FS_DBL " sec, waiting for connection]",
				get_process_type_string(process_type), process_num, sec);

		update_selfmon_counter(ZBX_PROCESS_STATE_IDLE);

		/* Trapper has to accept all types of connections it can accept with the specified configuration. */
		/* Only after receiving data it is known who has sent them and one can decide to accept or discard */
		/* the data. */
		if (SUCCEED == zbx_tcp_accept(&s, ZBX_TCP_SEC_TLS_CERT | ZBX_TCP_SEC_TLS_PSK | ZBX_TCP_SEC_UNENCRYPTED))
		{
			update_selfmon_counter(ZBX_PROCESS_STATE_BUSY);

			zbx_setproctitle("%s #%d [processing data]", get_process_type_string(process_type),
					process_num);

			sec = zbx_time();
			process_trapper_child(&s);
			sec = zbx_time() - sec;

			zbx_tcp_unaccept(&s);
		}
		else if (EINTR != zbx_socket_last_error())
		{
			zabbix_log(LOG_LEVEL_WARNING, "failed to accept an incoming connection: %s",
					zbx_socket_strerror());
		}
	}
}<|MERGE_RESOLUTION|>--- conflicted
+++ resolved
@@ -78,7 +78,7 @@
 {
 	const char	*__function_name = "recv_proxyhistory";
 	zbx_uint64_t	proxy_hostid;
-	char		host[HOST_HOST_LEN_MAX], info[128], *error = NULL;
+	char		host[HOST_HOST_LEN_MAX], *error = NULL;
 	int		ret;
 
 	zabbix_log(LOG_LEVEL_DEBUG, "In %s()", __function_name);
@@ -90,18 +90,14 @@
 		goto out;
 	}
 
-	if (SUCCEED != (ret = process_hist_data(sock, jp, proxy_hostid, info, sizeof(info))))
+	if (SUCCEED != (ret = process_hist_data(sock, jp, proxy_hostid, &error)))
 	{
 		zabbix_log(LOG_LEVEL_WARNING, "received invalid history data from proxy \"%s\" at \"%s\"", host,
-				get_ip_by_socket(sock));
+				sock->peer);
 		goto out;
 	}
 
-<<<<<<< HEAD
 	update_proxy_lastaccess(proxy_hostid);
-=======
-	ret = process_hist_data(sock, jp, proxy_hostid, &error);
->>>>>>> ee3a6b1a
 out:
 	zbx_send_response(sock, ret, error, CONFIG_TIMEOUT);
 
