--- conflicted
+++ resolved
@@ -984,10 +984,6 @@
 	return SUCCEED;
 }
 
-<<<<<<< HEAD
-static int	process_trap(zbx_socket_t *sock, char *s, ssize_t bytes_received, zbx_timespec_t *ts,
-		const zbx_config_tls_t *zbx_config_tls)
-=======
 static int	comms_parse_response(char *xml, char *host, size_t host_len, char *key, size_t key_len,
 		char *data, size_t data_len, char *lastlogsize, size_t lastlogsize_len,
 		char *timestamp, size_t timestamp_len, char *source, size_t source_len,
@@ -1079,8 +1075,8 @@
 	return ret;
 }
 
-static int	process_trap(zbx_socket_t *sock, char *s, ssize_t bytes_received, zbx_timespec_t *ts)
->>>>>>> ee3ceee5
+static int	process_trap(zbx_socket_t *sock, char *s, ssize_t bytes_received, zbx_timespec_t *ts,
+		const zbx_config_tls_t *zbx_config_tls)
 {
 	int	ret = SUCCEED;
 
@@ -1238,11 +1234,7 @@
 
 		if ('<' == *s)	/* XML protocol */
 		{
-<<<<<<< HEAD
-			zbx_commshigh_parse_response(s, host, sizeof(host), key, sizeof(key), value_dec,
-=======
 			comms_parse_response(s, host, sizeof(host), key, sizeof(key), value_dec,
->>>>>>> ee3ceee5
 					sizeof(value_dec), lastlogsize, sizeof(lastlogsize), timestamp,
 					sizeof(timestamp), source, sizeof(source), severity, sizeof(severity));
 
