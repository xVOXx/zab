/*
** Zabbix
** Copyright (C) 2001-2022 Zabbix SIA
**
** This program is free software; you can redistribute it and/or modify
** it under the terms of the GNU General Public License as published by
** the Free Software Foundation; either version 2 of the License, or
** (at your option) any later version.
**
** This program is distributed in the hope that it will be useful,
** but WITHOUT ANY WARRANTY; without even the implied warranty of
** MERCHANTABILITY or FITNESS FOR A PARTICULAR PURPOSE. See the
** GNU General Public License for more details.
**
** You should have received a copy of the GNU General Public License
** along with this program; if not, write to the Free Software
** Foundation, Inc., 51 Franklin Street, Fifth Floor, Boston, MA  02110-1301, USA.
**/

#include "trapper.h"
#include "zbxserver.h"
#include "proxy.h"

#include "log.h"
#include "zbxself.h"
#include "active.h"
#include "nodecommand.h"
#include "proxyconfig.h"
#include "proxydata.h"
#include "zbxnix.h"
#include "zbxcommshigh.h"
#include "../poller/checks_snmp.h"
#include "trapper_auth.h"
#include "trapper_preproc.h"
#include "trapper_expressions_evaluate.h"
#include "trapper_item_test.h"
#include "trapper_request.h"
#include "zbxavailability.h"
#include "zbxxml.h"
#include "base64.h"
#include "zbxtime.h"

#ifdef HAVE_NETSNMP
#	include "zbxrtc.h"
#endif

#define ZBX_MAX_SECTION_ENTRIES		4
#define ZBX_MAX_ENTRY_ATTRIBUTES	3

extern ZBX_THREAD_LOCAL unsigned char	process_type;
extern unsigned char			program_type;
extern ZBX_THREAD_LOCAL int		server_num, process_num;
extern size_t				(*find_psk_in_cache)(const unsigned char *, unsigned char *, unsigned int *);

extern int	CONFIG_CONFSYNCER_FORKS;

typedef struct
{
	zbx_counter_value_t	online;
	zbx_counter_value_t	offline;
}
zbx_user_stats_t;

typedef union
{
	zbx_counter_value_t	counter;	/* single global counter */
	zbx_vector_ptr_t	counters;	/* array of per proxy counters */
}
zbx_entry_info_t;

typedef struct
{
	const char	*name;
	zbx_uint64_t	value;
}
zbx_entry_attribute_t;

typedef struct
{
	zbx_entry_info_t	*info;
	zbx_counter_type_t	counter_type;
	zbx_entry_attribute_t	attributes[ZBX_MAX_ENTRY_ATTRIBUTES];
}
zbx_section_entry_t;

typedef enum
{
	ZBX_SECTION_ENTRY_THE_ONLY,
	ZBX_SECTION_ENTRY_PER_PROXY
}
zbx_entry_type_t;

typedef struct
{
	const char		*name;
	zbx_entry_type_t	entry_type;
	zbx_user_type_t		access_level;
	int			*res;
	zbx_section_entry_t	entries[ZBX_MAX_SECTION_ENTRIES];
}
zbx_status_section_t;

/******************************************************************************
 *                                                                            *
 * Purpose: processes the received values from active agents                  *
 *                                                                            *
 ******************************************************************************/
static void	recv_agenthistory(zbx_socket_t *sock, struct zbx_json_parse *jp, zbx_timespec_t *ts)
{
	char	*info = NULL;
	int	ret;

	zabbix_log(LOG_LEVEL_DEBUG, "In %s()", __func__);

	if (SUCCEED != (ret = process_agent_history_data(sock, jp, ts, &info)))
	{
		zabbix_log(LOG_LEVEL_WARNING, "received invalid agent history data from \"%s\": %s", sock->peer, info);
	}
	else if (!ZBX_IS_RUNNING())
	{
		info = zbx_strdup(info, "Zabbix server shutdown in progress");
		zabbix_log(LOG_LEVEL_WARNING, "cannot receive agent history data from \"%s\": %s", sock->peer, info);
		ret = FAIL;
	}

	zbx_send_response_same(sock, ret, info, CONFIG_TIMEOUT);

	zbx_free(info);

	zabbix_log(LOG_LEVEL_DEBUG, "End of %s()", __func__);
}

/******************************************************************************
 *                                                                            *
 * Purpose: processes the received values from senders                        *
 *                                                                            *
 ******************************************************************************/
static void	recv_senderhistory(zbx_socket_t *sock, struct zbx_json_parse *jp, zbx_timespec_t *ts)
{
	char	*info = NULL;
	int	ret;

	zabbix_log(LOG_LEVEL_DEBUG, "In %s()", __func__);

	if (SUCCEED != (ret = process_sender_history_data(sock, jp, ts, &info)))
	{
		zabbix_log(LOG_LEVEL_WARNING, "received invalid sender data from \"%s\": %s", sock->peer, info);
	}
	else if (!ZBX_IS_RUNNING())
	{
		info = zbx_strdup(info, "Zabbix server shutdown in progress");
		zabbix_log(LOG_LEVEL_WARNING, "cannot process sender data from \"%s\": %s", sock->peer, info);
		ret = FAIL;
	}

	zbx_send_response_same(sock, ret, info, CONFIG_TIMEOUT);

	zbx_free(info);

	zabbix_log(LOG_LEVEL_DEBUG, "End of %s()", __func__);
}

/******************************************************************************
 *                                                                            *
 * Purpose: process heartbeat sent by proxy servers                           *
 *                                                                            *
 * Return value:  SUCCEED - processed successfully                            *
 *                FAIL - an error occurred                                    *
 *                                                                            *
 ******************************************************************************/
static void	recv_proxy_heartbeat(zbx_socket_t *sock, struct zbx_json_parse *jp)
{
	char		*error = NULL;
	int		ret, flags = ZBX_TCP_PROTOCOL;
	DC_PROXY	proxy;

	zabbix_log(LOG_LEVEL_DEBUG, "In %s()", __func__);

	if (SUCCEED != (ret = get_active_proxy_from_request(jp, &proxy, &error)))
	{
		zabbix_log(LOG_LEVEL_WARNING, "cannot parse heartbeat from active proxy at \"%s\": %s",
				sock->peer, error);
		goto out;
	}

	if (SUCCEED != (ret = zbx_proxy_check_permissions(&proxy, sock, &error)))
	{
		zabbix_log(LOG_LEVEL_WARNING, "cannot accept connection from proxy \"%s\" at \"%s\", allowed address:"
				" \"%s\": %s", proxy.host, sock->peer, proxy.proxy_address, error);
		goto out;
	}

	zbx_update_proxy_data(&proxy, zbx_get_proxy_protocol_version(jp), time(NULL),
			(0 != (sock->protocol & ZBX_TCP_COMPRESS) ? 1 : 0), ZBX_FLAGS_PROXY_DIFF_UPDATE_HEARTBEAT);

	if (0 != proxy.auto_compress)
		flags |= ZBX_TCP_COMPRESS;
out:
	if (FAIL == ret && 0 != (sock->protocol & ZBX_TCP_COMPRESS))
		flags |= ZBX_TCP_COMPRESS;

	zbx_send_response_ext(sock, ret, error, NULL, flags, CONFIG_TIMEOUT);

	zbx_free(error);

	zabbix_log(LOG_LEVEL_DEBUG, "End of %s()", __func__);
}

#define ZBX_GET_QUEUE_UNKNOWN		-1
#define ZBX_GET_QUEUE_OVERVIEW		0
#define ZBX_GET_QUEUE_PROXY		1
#define ZBX_GET_QUEUE_DETAILS		2

/* queue stats split by delay times */
typedef struct
{
	zbx_uint64_t	id;
	int		delay5;
	int		delay10;
	int		delay30;
	int		delay60;
	int		delay300;
	int		delay600;
}
zbx_queue_stats_t;

/******************************************************************************
 *                                                                            *
 * Purpose: update queue stats with a new item delay                          *
 *                                                                            *
 * Parameters: stats   - [IN] the queue stats                                 *
 *             delay   - [IN] the delay time of an delayed item               *
 *                                                                            *
 ******************************************************************************/
static void	queue_stats_update(zbx_queue_stats_t *stats, int delay)
{
	if (10 >= delay)
		stats->delay5++;
	else if (30 >= delay)
		stats->delay10++;
	else if (60 >= delay)
		stats->delay30++;
	else if (300 >= delay)
		stats->delay60++;
	else if (600 >= delay)
		stats->delay300++;
	else
		stats->delay600++;
}

/******************************************************************************
 *                                                                            *
 * Purpose: export queue stats to JSON format                                 *
 *                                                                            *
 * Parameters: queue_stats - [IN] a hashset containing item stats             *
 *             id_name     - [IN] the name of stats id field                  *
 *             json        - [OUT] the output JSON                            *
 *                                                                            *
 ******************************************************************************/
static void	queue_stats_export(zbx_hashset_t *queue_stats, const char *id_name, struct zbx_json *json)
{
	zbx_hashset_iter_t	iter;
	zbx_queue_stats_t	*stats;

	zbx_json_addarray(json, ZBX_PROTO_TAG_DATA);

	zbx_hashset_iter_reset(queue_stats, &iter);

	while (NULL != (stats = (zbx_queue_stats_t *)zbx_hashset_iter_next(&iter)))
	{
		zbx_json_addobject(json, NULL);
		zbx_json_adduint64(json, id_name, stats->id);
		zbx_json_adduint64(json, "delay5", stats->delay5);
		zbx_json_adduint64(json, "delay10", stats->delay10);
		zbx_json_adduint64(json, "delay30", stats->delay30);
		zbx_json_adduint64(json, "delay60", stats->delay60);
		zbx_json_adduint64(json, "delay300", stats->delay300);
		zbx_json_adduint64(json, "delay600", stats->delay600);
		zbx_json_close(json);
	}

	zbx_json_close(json);
}

/* queue item comparison function used to sort queue by nextcheck */
static int	queue_compare_by_nextcheck_asc(zbx_queue_item_t **d1, zbx_queue_item_t **d2)
{
	zbx_queue_item_t	*i1 = *d1, *i2 = *d2;

	return i1->nextcheck - i2->nextcheck;
}

/******************************************************************************
 *                                                                            *
 * Purpose: process queue request                                             *
 *                                                                            *
 * Parameters:  sock  - [IN] the request socket                               *
 *              jp    - [IN] the request data                                 *
 *                                                                            *
 * Return value:  SUCCEED - processed successfully                            *
 *                FAIL - an error occurred                                    *
 *                                                                            *
 ******************************************************************************/
static int	recv_getqueue(zbx_socket_t *sock, struct zbx_json_parse *jp)
{
	int			ret = FAIL, request_type = ZBX_GET_QUEUE_UNKNOWN, now, i, limit;
	char			type[MAX_STRING_LEN], limit_str[MAX_STRING_LEN];
	zbx_user_t		user;
	zbx_vector_ptr_t	queue;
	struct zbx_json		json;
	zbx_hashset_t		queue_stats;
	zbx_queue_stats_t	*stats;

	zabbix_log(LOG_LEVEL_DEBUG, "In %s()", __func__);

	zbx_user_init(&user);

	if (FAIL == zbx_get_user_from_json(jp, &user, NULL) || USER_TYPE_SUPER_ADMIN > user.type)
	{
		zbx_send_response(sock, ret, "Permission denied.", CONFIG_TIMEOUT);
		goto out;
	}

	if (FAIL != zbx_json_value_by_name(jp, ZBX_PROTO_TAG_TYPE, type, sizeof(type), NULL))
	{
		if (0 == strcmp(type, ZBX_PROTO_VALUE_GET_QUEUE_OVERVIEW))
		{
			request_type = ZBX_GET_QUEUE_OVERVIEW;
		}
		else if (0 == strcmp(type, ZBX_PROTO_VALUE_GET_QUEUE_PROXY))
		{
			request_type = ZBX_GET_QUEUE_PROXY;
		}
		else if (0 == strcmp(type, ZBX_PROTO_VALUE_GET_QUEUE_DETAILS))
		{
			request_type = ZBX_GET_QUEUE_DETAILS;

			if (FAIL == zbx_json_value_by_name(jp, ZBX_PROTO_TAG_LIMIT, limit_str, sizeof(limit_str),
					NULL) || FAIL == is_uint31(limit_str, &limit))
			{
				zbx_send_response(sock, ret, "Unsupported limit value.", CONFIG_TIMEOUT);
				goto out;
			}
		}
	}

	if (ZBX_GET_QUEUE_UNKNOWN == request_type)
	{
		zbx_send_response(sock, ret, "Unsupported request type.", CONFIG_TIMEOUT);
		goto out;
	}

	now = time(NULL);
	zbx_vector_ptr_create(&queue);
	DCget_item_queue(&queue, ZBX_QUEUE_FROM_DEFAULT, ZBX_QUEUE_TO_INFINITY);

	zbx_json_init(&json, ZBX_JSON_STAT_BUF_LEN);

	switch (request_type)
	{
		case ZBX_GET_QUEUE_OVERVIEW:
			zbx_hashset_create(&queue_stats, 32, ZBX_DEFAULT_UINT64_HASH_FUNC,
					ZBX_DEFAULT_UINT64_COMPARE_FUNC);

			/* gather queue stats by item type */
			for (i = 0; i < queue.values_num; i++)
			{
				zbx_queue_item_t	*item = (zbx_queue_item_t *)queue.values[i];
				zbx_uint64_t		id = item->type;

				if (NULL == (stats = (zbx_queue_stats_t *)zbx_hashset_search(&queue_stats, &id)))
				{
					zbx_queue_stats_t	data = {.id = id};

					stats = (zbx_queue_stats_t *)zbx_hashset_insert(&queue_stats, &data,
							sizeof(data));
				}
				queue_stats_update(stats, now - item->nextcheck);
			}

			zbx_json_addstring(&json, ZBX_PROTO_TAG_RESPONSE, ZBX_PROTO_VALUE_SUCCESS,
					ZBX_JSON_TYPE_STRING);
			queue_stats_export(&queue_stats, "itemtype", &json);
			zbx_hashset_destroy(&queue_stats);

			break;
		case ZBX_GET_QUEUE_PROXY:
			zbx_hashset_create(&queue_stats, 32, ZBX_DEFAULT_UINT64_HASH_FUNC,
					ZBX_DEFAULT_UINT64_COMPARE_FUNC);

			/* gather queue stats by proxy hostid */
			for (i = 0; i < queue.values_num; i++)
			{
				zbx_queue_item_t	*item = (zbx_queue_item_t *)queue.values[i];
				zbx_uint64_t		id = item->proxy_hostid;

				if (NULL == (stats = (zbx_queue_stats_t *)zbx_hashset_search(&queue_stats, &id)))
				{
					zbx_queue_stats_t	data = {.id = id};

					stats = (zbx_queue_stats_t *)zbx_hashset_insert(&queue_stats, &data,
							sizeof(data));
				}
				queue_stats_update(stats, now - item->nextcheck);
			}

			zbx_json_addstring(&json, ZBX_PROTO_TAG_RESPONSE, ZBX_PROTO_VALUE_SUCCESS,
					ZBX_JSON_TYPE_STRING);
			queue_stats_export(&queue_stats, "proxyid", &json);
			zbx_hashset_destroy(&queue_stats);

			break;
		case ZBX_GET_QUEUE_DETAILS:
			zbx_vector_ptr_sort(&queue, (zbx_compare_func_t)queue_compare_by_nextcheck_asc);
			zbx_json_addstring(&json, ZBX_PROTO_TAG_RESPONSE, ZBX_PROTO_VALUE_SUCCESS,
					ZBX_JSON_TYPE_STRING);
			zbx_json_addarray(&json, ZBX_PROTO_TAG_DATA);

			for (i = 0; i < queue.values_num && i < limit; i++)
			{
				zbx_queue_item_t	*item = (zbx_queue_item_t *)queue.values[i];

				zbx_json_addobject(&json, NULL);
				zbx_json_adduint64(&json, "itemid", item->itemid);
				zbx_json_adduint64(&json, "nextcheck", item->nextcheck);
				zbx_json_close(&json);
			}

			zbx_json_close(&json);
			zbx_json_adduint64(&json, "total", queue.values_num);

			break;
	}

	zabbix_log(LOG_LEVEL_DEBUG, "%s() json.buffer:'%s'", __func__, json.buffer);

	(void)zbx_tcp_send(sock, json.buffer);

	DCfree_item_queue(&queue);
	zbx_vector_ptr_destroy(&queue);

	zbx_json_free(&json);

	ret = SUCCEED;
out:
	zbx_user_free(&user);

	zabbix_log(LOG_LEVEL_DEBUG, "End of %s():%s", __func__, zbx_result_string(ret));

	return ret;
}

static int	DBget_template_count(zbx_uint64_t *count)
{
	DB_RESULT	result;
	DB_ROW		row;
	int		ret = FAIL;

	if (NULL == (result = DBselect("select count(*) from hosts where status=%d", HOST_STATUS_TEMPLATE)))
		goto out;

	if (NULL == (row = DBfetch(result)) || SUCCEED != is_uint64(row[0], count))
		goto out;

	ret = SUCCEED;
out:
	DBfree_result(result);

	return ret;
}

static int	DBget_user_count(zbx_uint64_t *count_online, zbx_uint64_t *count_offline)
{
	DB_RESULT	result;
	DB_ROW		row;
	zbx_uint64_t	users_offline, users_online = 0;
	int		now, ret = FAIL;

	if (NULL == (result = DBselect("select count(*) from users")))
		goto out;

	if (NULL == (row = DBfetch(result)) || SUCCEED != is_uint64(row[0], &users_offline))
		goto out;

	DBfree_result(result);
	now = time(NULL);

	if (NULL == (result = DBselect("select max(lastaccess) from sessions where status=%d group by userid,status",
			ZBX_SESSION_ACTIVE)))
	{
		goto out;
	}

	while (NULL != (row = DBfetch(result)))
	{
		if (atoi(row[0]) + ZBX_USER_ONLINE_TIME < now)
			continue;

		users_online++;

		if (0 == users_offline)	/* new user can be created and log in between two selects */
			continue;

		users_offline--;
	}

	*count_online = users_online;
	*count_offline = users_offline;
	ret = SUCCEED;
out:
	DBfree_result(result);

	return ret;
}

/* auxiliary variables for status_stats_export() */

static zbx_entry_info_t	templates, hosts_monitored, hosts_not_monitored, items_active_normal, items_active_notsupported,
			items_disabled, triggers_enabled_ok, triggers_enabled_problem, triggers_disabled, users_online,
			users_offline, required_performance;
static int		templates_res, users_res;

static void	zbx_status_counters_init(void)
{
	zbx_vector_ptr_create(&hosts_monitored.counters);
	zbx_vector_ptr_create(&hosts_not_monitored.counters);
	zbx_vector_ptr_create(&items_active_normal.counters);
	zbx_vector_ptr_create(&items_active_notsupported.counters);
	zbx_vector_ptr_create(&items_disabled.counters);
	zbx_vector_ptr_create(&required_performance.counters);
}

static void	zbx_status_counters_free(void)
{
	zbx_vector_ptr_clear_ext(&hosts_monitored.counters, zbx_default_mem_free_func);
	zbx_vector_ptr_clear_ext(&hosts_not_monitored.counters, zbx_default_mem_free_func);
	zbx_vector_ptr_clear_ext(&items_active_normal.counters, zbx_default_mem_free_func);
	zbx_vector_ptr_clear_ext(&items_active_notsupported.counters, zbx_default_mem_free_func);
	zbx_vector_ptr_clear_ext(&items_disabled.counters, zbx_default_mem_free_func);
	zbx_vector_ptr_clear_ext(&required_performance.counters, zbx_default_mem_free_func);

	zbx_vector_ptr_destroy(&hosts_monitored.counters);
	zbx_vector_ptr_destroy(&hosts_not_monitored.counters);
	zbx_vector_ptr_destroy(&items_active_normal.counters);
	zbx_vector_ptr_destroy(&items_active_notsupported.counters);
	zbx_vector_ptr_destroy(&items_disabled.counters);
	zbx_vector_ptr_destroy(&required_performance.counters);
}

const zbx_status_section_t	status_sections[] = {
/*	{SECTION NAME,			NUMBER OF SECTION ENTRIES	SECTION ACCESS LEVEL	SECTION READINESS, */
/*		{                                                                                                  */
/*			{ENTRY INFORMATION,		COUNTER TYPE,                                              */
/*				{                                                                                  */
/*					{ATTR. NAME,	ATTRIBUTE VALUE},                                          */
/*					... (up to ZBX_MAX_ENTRY_ATTRIBUTES)                                       */
/*				}                                                                                  */
/*			},                                                                                         */
/*			... (up to ZBX_MAX_SECTION_ENTRIES)                                                        */
/*		}                                                                                                  */
/*	},                                                                                                         */
/*	...                                                                                                        */
	{"template stats",		ZBX_SECTION_ENTRY_THE_ONLY,	USER_TYPE_ZABBIX_USER,	&templates_res,
		{
			{&templates,			ZBX_COUNTER_TYPE_UI64,
				{
					{NULL}
				}
			},
			{NULL}
		}
	},
	{"host stats",			ZBX_SECTION_ENTRY_PER_PROXY,	USER_TYPE_ZABBIX_USER,	NULL,
		{
			{&hosts_monitored,		ZBX_COUNTER_TYPE_UI64,
				{
					{"status",	HOST_STATUS_MONITORED},
					{NULL}
				}
			},
			{&hosts_not_monitored,		ZBX_COUNTER_TYPE_UI64,
				{
					{"status",	HOST_STATUS_NOT_MONITORED},
					{NULL}
				}
			},
			{NULL}
		}
	},
	{"item stats",			ZBX_SECTION_ENTRY_PER_PROXY,	USER_TYPE_ZABBIX_USER,	NULL,
		{
			{&items_active_normal,		ZBX_COUNTER_TYPE_UI64,
				{
					{"status",	ITEM_STATUS_ACTIVE},
					{"state",	ITEM_STATE_NORMAL},
					{NULL}
				}
			},
			{&items_active_notsupported,	ZBX_COUNTER_TYPE_UI64,
				{
					{"status",	ITEM_STATUS_ACTIVE},
					{"state",	ITEM_STATE_NOTSUPPORTED},
					{NULL}
				}
			},
			{&items_disabled,		ZBX_COUNTER_TYPE_UI64,
				{
					{"status",	ITEM_STATUS_DISABLED},
					{NULL}
				}
			},
			{NULL}
		}
	},
	{"trigger stats",		ZBX_SECTION_ENTRY_THE_ONLY,	USER_TYPE_ZABBIX_USER,	NULL,
		{
			{&triggers_enabled_ok,		ZBX_COUNTER_TYPE_UI64,
				{
					{"status",	TRIGGER_STATUS_ENABLED},
					{"value",	TRIGGER_VALUE_OK},
					{NULL}
				}
			},
			{&triggers_enabled_problem,	ZBX_COUNTER_TYPE_UI64,
				{
					{"status",	TRIGGER_STATUS_ENABLED},
					{"value",	TRIGGER_VALUE_PROBLEM},
					{NULL}
				}
			},
			{&triggers_disabled,		ZBX_COUNTER_TYPE_UI64,
				{
					{"status",	TRIGGER_STATUS_DISABLED},
					{NULL}
				}
			},
			{NULL}
		}
	},
	{"user stats",			ZBX_SECTION_ENTRY_THE_ONLY,	USER_TYPE_ZABBIX_USER,	&users_res,
		{
			{&users_online,			ZBX_COUNTER_TYPE_UI64,
				{
					{"status",	ZBX_SESSION_ACTIVE},
					{NULL}
				}
			},
			{&users_offline,		ZBX_COUNTER_TYPE_UI64,
				{
					{"status",	ZBX_SESSION_PASSIVE},
					{NULL}
				}
			},
			{NULL}
		}
	},
	{"required performance",	ZBX_SECTION_ENTRY_PER_PROXY,	USER_TYPE_SUPER_ADMIN,	NULL,
		{
			{&required_performance,		ZBX_COUNTER_TYPE_DBL,
				{
					{NULL}
				}
			},
			{NULL}
		}
	},
	{NULL}
};

static void	status_entry_export(struct zbx_json *json, const zbx_section_entry_t *entry,
		zbx_counter_value_t counter_value, const zbx_uint64_t *proxyid)
{
	const zbx_entry_attribute_t	*attribute;
	char				*tmp = NULL;

	zbx_json_addobject(json, NULL);

	if (NULL != entry->attributes[0].name || NULL != proxyid)
	{
		zbx_json_addobject(json, "attributes");

		if (NULL != proxyid)
			zbx_json_adduint64(json, "proxyid", *proxyid);

		for (attribute = entry->attributes; NULL != attribute->name; attribute++)
			zbx_json_adduint64(json, attribute->name, attribute->value);

		zbx_json_close(json);
	}

	switch (entry->counter_type)
	{
		case ZBX_COUNTER_TYPE_UI64:
			zbx_json_adduint64(json, "count", counter_value.ui64);
			break;
		case ZBX_COUNTER_TYPE_DBL:
			tmp = zbx_dsprintf(tmp, ZBX_FS_DBL64, counter_value.dbl);
			zbx_json_addstring(json, "count", tmp, ZBX_JSON_TYPE_STRING);
			break;
		default:
			THIS_SHOULD_NEVER_HAPPEN;
	}

	zbx_json_close(json);

	zbx_free(tmp);
}

static void	status_stats_export(struct zbx_json *json, zbx_user_type_t access_level)
{
	const zbx_status_section_t	*section;
	const zbx_section_entry_t	*entry;
	int				i;

	zbx_status_counters_init();

	/* get status information */

	templates_res = DBget_template_count(&templates.counter.ui64);
	users_res = DBget_user_count(&users_online.counter.ui64, &users_offline.counter.ui64);
	DCget_status(&hosts_monitored.counters, &hosts_not_monitored.counters, &items_active_normal.counters,
			&items_active_notsupported.counters, &items_disabled.counters,
			&triggers_enabled_ok.counter.ui64, &triggers_enabled_problem.counter.ui64,
			&triggers_disabled.counter.ui64, &required_performance.counters);

	/* add status information to JSON */
	for (section = status_sections; NULL != section->name; section++)
	{
		if (access_level < section->access_level)	/* skip sections user has no rights to access */
			continue;

		if (NULL != section->res && SUCCEED != *section->res)	/* skip section we have no information for */
			continue;

		zbx_json_addarray(json, section->name);

		for (entry = section->entries; NULL != entry->info; entry++)
		{
			switch (section->entry_type)
			{
				case ZBX_SECTION_ENTRY_THE_ONLY:
					status_entry_export(json, entry, entry->info->counter, NULL);
					break;
				case ZBX_SECTION_ENTRY_PER_PROXY:
					for (i = 0; i < entry->info->counters.values_num; i++)
					{
						const zbx_proxy_counter_t	*proxy_counter;

						proxy_counter = (zbx_proxy_counter_t *)entry->info->counters.values[i];
						status_entry_export(json, entry, proxy_counter->counter_value,
								&proxy_counter->proxyid);
					}
					break;
				default:
					THIS_SHOULD_NEVER_HAPPEN;
			}
		}

		zbx_json_close(json);
	}

	zbx_status_counters_free();
}

/******************************************************************************
 *                                                                            *
 * Purpose: process status request                                            *
 *                                                                            *
 * Parameters:  sock  - [IN] the request socket                               *
 *              jp    - [IN] the request data                                 *
 *                                                                            *
 * Return value:  SUCCEED - processed successfully                            *
 *                FAIL - an error occurred                                    *
 *                                                                            *
 ******************************************************************************/
static int	recv_getstatus(zbx_socket_t *sock, struct zbx_json_parse *jp)
{
#define ZBX_GET_STATUS_UNKNOWN	-1
#define ZBX_GET_STATUS_PING	0
#define ZBX_GET_STATUS_FULL	1

	zbx_user_t	user;
	int		ret = FAIL, request_type = ZBX_GET_STATUS_UNKNOWN;
	char		type[MAX_STRING_LEN];
	struct zbx_json	json;

	zabbix_log(LOG_LEVEL_DEBUG, "In %s()", __func__);

	zbx_user_init(&user);

	if (FAIL == zbx_get_user_from_json(jp, &user, NULL))
	{
		zbx_send_response(sock, ret, "Permission denied.", CONFIG_TIMEOUT);
		goto out;
	}

	if (SUCCEED == zbx_json_value_by_name(jp, ZBX_PROTO_TAG_TYPE, type, sizeof(type), NULL))
	{
		if (0 == strcmp(type, ZBX_PROTO_VALUE_GET_STATUS_PING))
		{
			request_type = ZBX_GET_STATUS_PING;
		}
		else if (0 == strcmp(type, ZBX_PROTO_VALUE_GET_STATUS_FULL))
		{
			request_type = ZBX_GET_STATUS_FULL;
		}
	}

	if (ZBX_GET_STATUS_UNKNOWN == request_type)
	{
		zbx_send_response(sock, ret, "Unsupported request type.", CONFIG_TIMEOUT);
		goto out;
	}

	zbx_json_init(&json, ZBX_JSON_STAT_BUF_LEN);

	switch (request_type)
	{
		case ZBX_GET_STATUS_PING:
			zbx_json_addstring(&json, ZBX_PROTO_TAG_RESPONSE, ZBX_PROTO_VALUE_SUCCESS,
					ZBX_JSON_TYPE_STRING);
			zbx_json_addobject(&json, ZBX_PROTO_TAG_DATA);
			zbx_json_close(&json);
			break;
		case ZBX_GET_STATUS_FULL:
			zbx_json_addstring(&json, ZBX_PROTO_TAG_RESPONSE, ZBX_PROTO_VALUE_SUCCESS,
					ZBX_JSON_TYPE_STRING);
			zbx_json_addobject(&json, ZBX_PROTO_TAG_DATA);
			status_stats_export(&json, user.type);
			zbx_json_close(&json);
			break;
		default:
			THIS_SHOULD_NEVER_HAPPEN;
	}

	zabbix_log(LOG_LEVEL_DEBUG, "%s() json.buffer:'%s'", __func__, json.buffer);

	(void)zbx_tcp_send(sock, json.buffer);

	zbx_json_free(&json);

	ret = SUCCEED;
out:
	zbx_user_free(&user);

	zabbix_log(LOG_LEVEL_DEBUG, "End of %s():%s", __func__, zbx_result_string(ret));

	return ret;

#undef ZBX_GET_STATUS_UNKNOWN
#undef ZBX_GET_STATUS_PING
#undef ZBX_GET_STATUS_FULL
}

/******************************************************************************
 *                                                                            *
 * Purpose: process Zabbix stats request                                      *
 *                                                                            *
 * Parameters: sock  - [IN] the request socket                                *
 *             jp    - [IN] the request data                                  *
 *                                                                            *
 * Return value:  SUCCEED - processed successfully                            *
 *                FAIL - an error occurred                                    *
 *                                                                            *
 ******************************************************************************/
static int	send_internal_stats_json(zbx_socket_t *sock, const struct zbx_json_parse *jp)
{
	struct zbx_json	json;
	char		type[MAX_STRING_LEN], error[MAX_STRING_LEN];
	int		ret = FAIL;

	zabbix_log(LOG_LEVEL_DEBUG, "In %s()", __func__);

	if (NULL == CONFIG_STATS_ALLOWED_IP ||
			SUCCEED != zbx_tcp_check_allowed_peers(sock, CONFIG_STATS_ALLOWED_IP))
	{
		zabbix_log(LOG_LEVEL_WARNING, "failed to accept an incoming stats request: %s",
				NULL == CONFIG_STATS_ALLOWED_IP ? "StatsAllowedIP not set" : zbx_socket_strerror());
		strscpy(error, "Permission denied.");
		goto out;
	}

	zbx_json_init(&json, ZBX_JSON_STAT_BUF_LEN);

	if (SUCCEED == zbx_json_value_by_name(jp, ZBX_PROTO_TAG_TYPE, type, sizeof(type), NULL) &&
			0 == strcmp(type, ZBX_PROTO_VALUE_ZABBIX_STATS_QUEUE))
	{
		char			from_str[ZBX_MAX_UINT64_LEN + 1], to_str[ZBX_MAX_UINT64_LEN + 1];
		int			from = ZBX_QUEUE_FROM_DEFAULT, to = ZBX_QUEUE_TO_INFINITY;
		struct zbx_json_parse	jp_data;

		if (SUCCEED != zbx_json_brackets_by_name(jp, ZBX_PROTO_TAG_PARAMS, &jp_data))
		{
			zbx_snprintf(error, sizeof(error), "cannot find tag: %s", ZBX_PROTO_TAG_PARAMS);
			goto param_error;
		}

		if (SUCCEED == zbx_json_value_by_name(&jp_data, ZBX_PROTO_TAG_FROM, from_str, sizeof(from_str), NULL)
				&& FAIL == is_time_suffix(from_str, &from, ZBX_LENGTH_UNLIMITED))
		{
			strscpy(error, "invalid 'from' parameter");
			goto param_error;
		}

		if (SUCCEED == zbx_json_value_by_name(&jp_data, ZBX_PROTO_TAG_TO, to_str, sizeof(to_str), NULL) &&
				FAIL == is_time_suffix(to_str, &to, ZBX_LENGTH_UNLIMITED))
		{
			strscpy(error, "invalid 'to' parameter");
			goto param_error;
		}

		if (ZBX_QUEUE_TO_INFINITY != to && from > to)
		{
			strscpy(error, "parameters represent an invalid interval");
			goto param_error;
		}

		zbx_json_addstring(&json, ZBX_PROTO_TAG_RESPONSE, ZBX_PROTO_VALUE_SUCCESS, ZBX_JSON_TYPE_STRING);
		zbx_json_adduint64(&json, ZBX_PROTO_VALUE_ZABBIX_STATS_QUEUE, DCget_item_queue(NULL, from, to));
	}
	else
	{
		zbx_json_addstring(&json, ZBX_PROTO_TAG_RESPONSE, ZBX_PROTO_VALUE_SUCCESS, ZBX_JSON_TYPE_STRING);
		zbx_json_addobject(&json, ZBX_PROTO_TAG_DATA);

		zbx_get_zabbix_stats(&json);

		zbx_json_close(&json);
	}

	(void)zbx_tcp_send(sock, json.buffer);
	ret = SUCCEED;
param_error:
	zbx_json_free(&json);
out:
	if (SUCCEED != ret)
		zbx_send_response(sock, ret, error, CONFIG_TIMEOUT);

	zabbix_log(LOG_LEVEL_DEBUG, "End of %s():%s", __func__, zbx_result_string(ret));

	return ret;
}

static void	active_passive_misconfig(zbx_socket_t *sock)
{
	char	*msg = NULL;

	msg = zbx_dsprintf(msg, "misconfiguration error: the proxy is running in the active mode but server at \"%s\""
			" sends requests to it as to proxy in passive mode", sock->peer);

	zabbix_log(LOG_LEVEL_WARNING, "%s", msg);
	zbx_send_proxy_response(sock, FAIL, msg, CONFIG_TIMEOUT);
	zbx_free(msg);
}

static int	process_active_check_heartbeat(struct zbx_json_parse *jp)
{
	char		host[ZBX_MAX_HOSTNAME_LEN * ZBX_MAX_BYTES_IN_UTF8_CHAR + 1],
			hbfreq[ZBX_MAX_UINT64_LEN];
	zbx_uint64_t	hostid;
	DC_HOST		dc_host;
	unsigned char	*data = NULL;
	zbx_uint32_t	data_len;

	if (FAIL == zbx_json_value_by_name(jp, ZBX_PROTO_TAG_HOST, host, sizeof(host), NULL))
		return FAIL;

	if (FAIL == DCconfig_get_hostid_by_name(host, &hostid))
		return FAIL;

	if (FAIL == DCget_host_by_hostid(&dc_host, hostid))
		return FAIL;

	if (0 != dc_host.proxy_hostid || HOST_STATUS_NOT_MONITORED == dc_host.status)
		return SUCCEED;

	if (FAIL == zbx_json_value_by_name(jp, ZBX_PROTO_TAG_HEARTBEAT_FREQ, hbfreq, sizeof(hbfreq), NULL))
		return FAIL;

	data_len = zbx_availability_serialize_active_heartbeat(&data, hostid, atoi(hbfreq));
	zbx_availability_send(ZBX_IPC_AVAILMAN_ACTIVE_HB, data, data_len, NULL);

	zbx_free(data);

	return SUCCEED;
}

static int	comms_parse_response(char *xml, char *host, size_t host_len, char *key, size_t key_len,
		char *data, size_t data_len, char *lastlogsize, size_t lastlogsize_len,
		char *timestamp, size_t timestamp_len, char *source, size_t source_len,
		char *severity, size_t severity_len)
{
	int	i, ret = SUCCEED;
	char	*data_b64 = NULL;

	assert(NULL != host && 0 != host_len);
	assert(NULL != key && 0 != key_len);
	assert(NULL != data && 0 != data_len);
	assert(NULL != lastlogsize && 0 != lastlogsize_len);
	assert(NULL != timestamp && 0 != timestamp_len);
	assert(NULL != source && 0 != source_len);
	assert(NULL != severity && 0 != severity_len);

	if (SUCCEED == zbx_xml_get_data_dyn(xml, "host", &data_b64))
	{
		str_base64_decode(data_b64, host, (int)host_len - 1, &i);
		host[i] = '\0';
		zbx_xml_free_data_dyn(&data_b64);
	}
	else
	{
		*host = '\0';
		ret = FAIL;
	}

	if (SUCCEED == zbx_xml_get_data_dyn(xml, "key", &data_b64))
	{
		str_base64_decode(data_b64, key, (int)key_len - 1, &i);
		key[i] = '\0';
		zbx_xml_free_data_dyn(&data_b64);
	}
	else
	{
		*key = '\0';
		ret = FAIL;
	}

	if (SUCCEED == zbx_xml_get_data_dyn(xml, "data", &data_b64))
	{
		str_base64_decode(data_b64, data, (int)data_len - 1, &i);
		data[i] = '\0';
		zbx_xml_free_data_dyn(&data_b64);
	}
	else
	{
		*data = '\0';
		ret = FAIL;
	}

	if (SUCCEED == zbx_xml_get_data_dyn(xml, "lastlogsize", &data_b64))
	{
		str_base64_decode(data_b64, lastlogsize, (int)lastlogsize_len - 1, &i);
		lastlogsize[i] = '\0';
		zbx_xml_free_data_dyn(&data_b64);
	}
	else
		*lastlogsize = '\0';

	if (SUCCEED == zbx_xml_get_data_dyn(xml, "timestamp", &data_b64))
	{
		str_base64_decode(data_b64, timestamp, (int)timestamp_len - 1, &i);
		timestamp[i] = '\0';
		zbx_xml_free_data_dyn(&data_b64);
	}
	else
		*timestamp = '\0';

	if (SUCCEED == zbx_xml_get_data_dyn(xml, "source", &data_b64))
	{
		str_base64_decode(data_b64, source, (int)source_len - 1, &i);
		source[i] = '\0';
		zbx_xml_free_data_dyn(&data_b64);
	}
	else
		*source = '\0';

	if (SUCCEED == zbx_xml_get_data_dyn(xml, "severity", &data_b64))
	{
		str_base64_decode(data_b64, severity, (int)severity_len - 1, &i);
		severity[i] = '\0';
		zbx_xml_free_data_dyn(&data_b64);
	}
	else
		*severity = '\0';

	return ret;
}

static int	process_trap(zbx_socket_t *sock, char *s, ssize_t bytes_received, zbx_timespec_t *ts,
		const zbx_config_tls_t *zbx_config_tls)
{
	int	ret = SUCCEED;

	zbx_rtrim(s, " \r\n");

	zabbix_log(LOG_LEVEL_DEBUG, "trapper got '%s'", s);

	if ('{' == *s)	/* JSON protocol */
	{
		struct zbx_json_parse	jp;
		char			value[MAX_STRING_LEN] = "";

		if (SUCCEED != zbx_json_open(s, &jp))
		{
			zbx_send_response(sock, FAIL, zbx_json_strerror(), CONFIG_TIMEOUT);
			zabbix_log(LOG_LEVEL_WARNING, "received invalid JSON object from %s: %s",
					sock->peer, zbx_json_strerror());
			return FAIL;
		}

		if (SUCCEED != zbx_json_value_by_name(&jp, ZBX_PROTO_TAG_REQUEST, value, sizeof(value), NULL))
			return FAIL;

		if (0 == strcmp(value, ZBX_PROTO_VALUE_PROXY_CONFIG))
		{
			if (0 != (program_type & ZBX_PROGRAM_TYPE_SERVER))
			{
				send_proxyconfig(sock, &jp);
			}
			else if (0 != (program_type & ZBX_PROGRAM_TYPE_PROXY_PASSIVE))
			{
				zabbix_log(LOG_LEVEL_WARNING, "received configuration data from server"
						" at \"%s\", datalen " ZBX_FS_SIZE_T,
						sock->peer, (zbx_fs_size_t)(jp.end - jp.start + 1));
<<<<<<< HEAD
				recv_proxyconfig(sock);
=======
				recv_proxyconfig(sock, &jp, zbx_config_tls);
>>>>>>> 67a770f2
			}
			else if (0 != (program_type & ZBX_PROGRAM_TYPE_PROXY_ACTIVE))
			{
				/* This is a misconfiguration: the proxy is configured in active mode */
				/* but server sends requests to it as to a proxy in passive mode. To  */
				/* prevent logging of this problem for every request we report it     */
				/* only when the server sends configuration to the proxy and ignore   */
				/* it for other requests.                                             */
				active_passive_misconfig(sock);
			}
		}
		else
		{
			if (ZBX_GIBIBYTE < bytes_received)
			{
				zabbix_log(LOG_LEVEL_WARNING, "message size " ZBX_FS_I64 " exceeds the maximum size "
						ZBX_FS_UI64 " for request \"%s\" received from \"%s\"", bytes_received,
						(zbx_uint64_t)ZBX_GIBIBYTE, value, sock->peer);
				return FAIL;
			}

			if (0 == strcmp(value, ZBX_PROTO_VALUE_AGENT_DATA))
			{
				recv_agenthistory(sock, &jp, ts);
			}
			else if (0 == strcmp(value, ZBX_PROTO_VALUE_SENDER_DATA))
			{
				recv_senderhistory(sock, &jp, ts);
			}
			else if (0 == strcmp(value, ZBX_PROTO_VALUE_PROXY_TASKS))
			{
				if (0 != (program_type & ZBX_PROGRAM_TYPE_PROXY_PASSIVE))
					zbx_send_task_data(sock, ts, zbx_config_tls);
			}
			else if (0 == strcmp(value, ZBX_PROTO_VALUE_PROXY_DATA))
			{
				if (0 != (program_type & ZBX_PROGRAM_TYPE_SERVER))
					zbx_recv_proxy_data(sock, &jp, ts);
				else if (0 != (program_type & ZBX_PROGRAM_TYPE_PROXY_PASSIVE))
					zbx_send_proxy_data(sock, ts, zbx_config_tls);
			}
			else if (0 == strcmp(value, ZBX_PROTO_VALUE_PROXY_HEARTBEAT))
			{
				if (0 != (program_type & ZBX_PROGRAM_TYPE_SERVER))
					recv_proxy_heartbeat(sock, &jp);
			}
			else if (0 == strcmp(value, ZBX_PROTO_VALUE_GET_ACTIVE_CHECKS))
			{
				ret = send_list_of_active_checks_json(sock, &jp);
			}
			else if (0 == strcmp(value, ZBX_PROTO_VALUE_COMMAND))
			{
				if (0 != (program_type & ZBX_PROGRAM_TYPE_SERVER))
					ret = node_process_command(sock, s, &jp);
			}
			else if (0 == strcmp(value, ZBX_PROTO_VALUE_GET_QUEUE))
			{
				if (0 != (program_type & ZBX_PROGRAM_TYPE_SERVER))
					ret = recv_getqueue(sock, &jp);
			}
			else if (0 == strcmp(value, ZBX_PROTO_VALUE_GET_STATUS))
			{
				if (0 != (program_type & ZBX_PROGRAM_TYPE_SERVER))
					ret = recv_getstatus(sock, &jp);
			}
			else if (0 == strcmp(value, ZBX_PROTO_VALUE_ZABBIX_STATS))
			{
				ret = send_internal_stats_json(sock, &jp);
			}
			else if (0 == strcmp(value, ZBX_PROTO_VALUE_PREPROCESSING_TEST))
			{
				if (0 != (program_type & ZBX_PROGRAM_TYPE_SERVER))
					ret = zbx_trapper_preproc_test(sock, &jp);
			}
			else if (0 == strcmp(value, ZBX_PROTO_VALUE_EXPRESSIONS_EVALUATE))
			{
				if (0 != (program_type & ZBX_PROGRAM_TYPE_SERVER))
					ret = zbx_trapper_expressions_evaluate(sock, &jp);
			}
			else if (0 == strcmp(value, ZBX_PROTO_VALUE_ZABBIX_ITEM_TEST))
			{
				if (0 != (program_type & ZBX_PROGRAM_TYPE_SERVER))
					zbx_trapper_item_test(sock, &jp);
			}
			else if (0 == strcmp(value, ZBX_PROTO_VALUE_ACTIVE_CHECK_HEARTBEAT))
			{
				ret = process_active_check_heartbeat(&jp);
			}
			else if (SUCCEED != trapper_process_request(value, sock, &jp))
			{
				zabbix_log(LOG_LEVEL_WARNING, "unknown request received from \"%s\": [%s]", sock->peer,
					value);
			}
		}
	}
	else if (0 == strncmp(s, "ZBX_GET_ACTIVE_CHECKS", 21))	/* request for list of active checks */
	{
		ret = send_list_of_active_checks(sock, s);
	}
	else
	{
		char			value_dec[MAX_BUFFER_LEN], lastlogsize[ZBX_MAX_UINT64_LEN], timestamp[11],
					source[ZBX_HISTORY_LOG_SOURCE_LEN_MAX], severity[11],
					host[ZBX_MAX_HOSTNAME_LEN * ZBX_MAX_BYTES_IN_UTF8_CHAR + 1],
					key[ZBX_ITEM_KEY_LEN * ZBX_MAX_BYTES_IN_UTF8_CHAR + 1];
		zbx_agent_value_t	av;
		zbx_host_key_t		hk = {host, key};
		DC_ITEM			item;
		int			errcode;

		if (ZBX_GIBIBYTE < bytes_received)
		{
			zabbix_log(LOG_LEVEL_WARNING, "message size " ZBX_FS_I64 " exceeds the maximum size "
					ZBX_FS_UI64 " for XML protocol received from \"%s\"", bytes_received,
					(zbx_uint64_t)ZBX_GIBIBYTE, sock->peer);
			return FAIL;
		}

		memset(&av, 0, sizeof(zbx_agent_value_t));

		if ('<' == *s)	/* XML protocol */
		{
			comms_parse_response(s, host, sizeof(host), key, sizeof(key), value_dec,
					sizeof(value_dec), lastlogsize, sizeof(lastlogsize), timestamp,
					sizeof(timestamp), source, sizeof(source), severity, sizeof(severity));

			av.value = value_dec;
			if (SUCCEED != is_uint64(lastlogsize, &av.lastlogsize))
				av.lastlogsize = 0;
			av.timestamp = atoi(timestamp);
			av.source = source;
			av.severity = atoi(severity);
		}
		else
		{
			char	*pl, *pr;

			pl = s;
			if (NULL == (pr = strchr(pl, ':')))
				return FAIL;

			*pr = '\0';
			zbx_strlcpy(host, pl, sizeof(host));
			*pr = ':';

			pl = pr + 1;
			if (NULL == (pr = strchr(pl, ':')))
				return FAIL;

			*pr = '\0';
			zbx_strlcpy(key, pl, sizeof(key));
			*pr = ':';

			av.value = pr + 1;
			av.severity = 0;
		}

		zbx_timespec(&av.ts);

		if (0 == strcmp(av.value, ZBX_NOTSUPPORTED))
			av.state = ITEM_STATE_NOTSUPPORTED;

		DCconfig_get_items_by_keys(&item, &hk, &errcode, 1);
		process_history_data(&item, &av, &errcode, 1, NULL);
		DCconfig_clean_items(&item, &errcode, 1);

		zbx_alarm_on(CONFIG_TIMEOUT);
		if (SUCCEED != zbx_tcp_send_raw(sock, "OK"))
			zabbix_log(LOG_LEVEL_WARNING, "Error sending result back");
		zbx_alarm_off();
	}

	return ret;
}

static void	process_trapper_child(zbx_socket_t *sock, zbx_timespec_t *ts, const zbx_config_tls_t *zbx_config_tls)
{
	ssize_t	bytes_received;

	if (FAIL == (bytes_received = zbx_tcp_recv_ext(sock, CONFIG_TRAPPER_TIMEOUT, ZBX_TCP_LARGE)))
		return;

	process_trap(sock, sock->buffer, bytes_received, ts, zbx_config_tls);
}

ZBX_THREAD_ENTRY(trapper_thread, args)
{
	zbx_thread_trapper_args	*trapper_args_in = (zbx_thread_trapper_args *)
					(((zbx_thread_args_t *)args)->args);
	double			sec = 0.0;
	zbx_socket_t		s;
	int			ret;

#ifdef HAVE_NETSNMP
	zbx_ipc_async_socket_t	rtc;
#endif

	process_type = ((zbx_thread_args_t *)args)->process_type;
	server_num = ((zbx_thread_args_t *)args)->server_num;
	process_num = ((zbx_thread_args_t *)args)->process_num;

	zabbix_log(LOG_LEVEL_INFORMATION, "%s #%d started [%s #%d]",
			get_program_type_string(trapper_args_in->zbx_get_program_type_cb_arg()),
			server_num, get_process_type_string(process_type), process_num);

	update_selfmon_counter(ZBX_PROCESS_STATE_BUSY);

	memcpy(&s, trapper_args_in->listen_sock, sizeof(zbx_socket_t));

#if defined(HAVE_GNUTLS) || defined(HAVE_OPENSSL)
	zbx_tls_init_child(trapper_args_in->zbx_config_tls, trapper_args_in->zbx_get_program_type_cb_arg);
	find_psk_in_cache = DCget_psk_by_identity;
#endif
	zbx_setproctitle("%s #%d [connecting to the database]", get_process_type_string(process_type), process_num);

	DBconnect(ZBX_DB_CONNECT_NORMAL);

#ifdef HAVE_NETSNMP
	zbx_rtc_subscribe(&rtc, process_type, process_num);
#endif

	while (ZBX_IS_RUNNING())
	{
#ifdef HAVE_NETSNMP
		zbx_uint32_t	rtc_cmd;
		unsigned char	*rtc_data;
		int		snmp_reload = 0;
#endif

		zbx_setproctitle("%s #%d [processed data in " ZBX_FS_DBL " sec, waiting for connection]",
				get_process_type_string(process_type), process_num, sec);

		update_selfmon_counter(ZBX_PROCESS_STATE_IDLE);

		/* Trapper has to accept all types of connections it can accept with the specified configuration. */
		/* Only after receiving data it is known who has sent them and one can decide to accept or discard */
		/* the data. */
		ret = zbx_tcp_accept(&s, ZBX_TCP_SEC_TLS_CERT | ZBX_TCP_SEC_TLS_PSK | ZBX_TCP_SEC_UNENCRYPTED);
		zbx_update_env(zbx_time());

		if (SUCCEED == ret)
		{
			zbx_timespec_t	ts;

			/* get connection timestamp */
			zbx_timespec(&ts);

			update_selfmon_counter(ZBX_PROCESS_STATE_BUSY);

			zbx_setproctitle("%s #%d [processing data]", get_process_type_string(process_type),
					process_num);

#ifdef HAVE_NETSNMP
			while (SUCCEED == zbx_rtc_wait(&rtc, &rtc_cmd, &rtc_data, 0) && 0 != rtc_cmd)
			{
				if (ZBX_RTC_SNMP_CACHE_RELOAD == rtc_cmd && 0 == snmp_reload)
				{
					zbx_clear_cache_snmp(process_type, process_num);
					snmp_reload = 1;
				}
				else if (ZBX_RTC_SHUTDOWN == rtc_cmd)
				{
					zbx_tcp_unaccept(&s);
					goto out;
				}

			}
#endif
			sec = zbx_time();
			process_trapper_child(&s, &ts, trapper_args_in->zbx_config_tls);
			sec = zbx_time() - sec;

			zbx_tcp_unaccept(&s);
		}
		else if (EINTR != zbx_socket_last_error())
		{
			zabbix_log(LOG_LEVEL_WARNING, "failed to accept an incoming connection: %s",
					zbx_socket_strerror());
		}
	}
#ifdef HAVE_NETSNMP
out:
#endif
	zbx_setproctitle("%s #%d [terminated]", get_process_type_string(process_type), process_num);

	while (1)
		zbx_sleep(SEC_PER_MIN);
}<|MERGE_RESOLUTION|>--- conflicted
+++ resolved
@@ -1112,11 +1112,7 @@
 				zabbix_log(LOG_LEVEL_WARNING, "received configuration data from server"
 						" at \"%s\", datalen " ZBX_FS_SIZE_T,
 						sock->peer, (zbx_fs_size_t)(jp.end - jp.start + 1));
-<<<<<<< HEAD
-				recv_proxyconfig(sock);
-=======
-				recv_proxyconfig(sock, &jp, zbx_config_tls);
->>>>>>> 67a770f2
+				recv_proxyconfig(sock, zbx_config_tls);
 			}
 			else if (0 != (program_type & ZBX_PROGRAM_TYPE_PROXY_ACTIVE))
 			{
