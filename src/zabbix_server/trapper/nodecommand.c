/*
** Zabbix
** Copyright (C) 2001-2023 Zabbix SIA
**
** This program is free software; you can redistribute it and/or modify
** it under the terms of the GNU General Public License as published by
** the Free Software Foundation; either version 2 of the License, or
** (at your option) any later version.
**
** This program is distributed in the hope that it will be useful,
** but WITHOUT ANY WARRANTY; without even the implied warranty of
** MERCHANTABILITY or FITNESS FOR A PARTICULAR PURPOSE. See the
** GNU General Public License for more details.
**
** You should have received a copy of the GNU General Public License
** along with this program; if not, write to the Free Software
** Foundation, Inc., 51 Franklin Street, Fifth Floor, Boston, MA  02110-1301, USA.
**/

#include "nodecommand.h"

#include "zbxexpression.h"
#include "trapper_auth.h"

#include "../scripts/scripts.h"
#include "audit/zbxaudit.h"
#include "zbxevent.h"
#include "zbxdbwrap.h"
#include "zbx_trigger_constants.h"

/******************************************************************************
 *                                                                            *
 * Purpose: execute remote command and wait for the result                    *
 *                                                                            *
 * Return value:  SUCCEED - the remote command was executed successfully      *
 *                FAIL    - an error occurred                                 *
 *                                                                            *
 ******************************************************************************/
static int	execute_remote_script(const zbx_script_t *script, const zbx_dc_host_t *host, char **info, char *error,
		size_t max_error_len)
{
	int		time_start;
	zbx_uint64_t	taskid;
	zbx_db_result_t	result = NULL;
	zbx_db_row_t	row;

	if (0 == (taskid = zbx_script_create_task(script, host, 0, time(NULL))))
	{
		zbx_snprintf(error, max_error_len, "Cannot create remote command task.");
		return FAIL;
	}

	for (time_start = time(NULL); SEC_PER_MIN > time(NULL) - time_start; sleep(1))
	{
		result = zbx_db_select(
				"select tr.status,tr.info"
				" from task t"
				" left join task_remote_command_result tr"
					" on tr.taskid=t.taskid"
				" where tr.parent_taskid=" ZBX_FS_UI64,
				taskid);

		if (NULL != (row = zbx_db_fetch(result)))
		{
			int	ret;

			if (SUCCEED == (ret = atoi(row[0])))
				*info = zbx_strdup(*info, row[1]);
			else
				zbx_strlcpy(error, row[1], max_error_len);

			zbx_db_free_result(result);
			return ret;
		}

		zbx_db_free_result(result);
	}

	zbx_snprintf(error, max_error_len, "Timeout while waiting for remote command result.");

	return FAIL;
}

static int	zbx_get_script_details(zbx_uint64_t scriptid, zbx_script_t *script, int *scope, zbx_uint64_t *usrgrpid,
		zbx_uint64_t *groupid, char *error, size_t error_len)
{
	int		ret = FAIL;
	zbx_db_result_t	db_result;
	zbx_db_row_t	row;
	zbx_uint64_t	usrgrpid_l, groupid_l;

	db_result = zbx_db_select("select command,host_access,usrgrpid,groupid,type,execute_on,timeout,scope,port,authtype"
			",username,password,publickey,privatekey"
			" from scripts"
			" where scriptid=" ZBX_FS_UI64, scriptid);

	if (NULL == db_result)
	{
		zbx_strlcpy(error, "Cannot select from table 'scripts'.", error_len);
		return FAIL;
	}

	if (NULL == (row = zbx_db_fetch(db_result)))
	{
		zbx_strlcpy(error, "Script not found.", error_len);
		goto fail;
	}

	ZBX_DBROW2UINT64(usrgrpid_l, row[2]);
	*usrgrpid = usrgrpid_l;

	ZBX_DBROW2UINT64(groupid_l, row[3]);
	*groupid = groupid_l;

	ZBX_STR2UCHAR(script->type, row[4]);

	if (ZBX_SCRIPT_TYPE_CUSTOM_SCRIPT == script->type)
		ZBX_STR2UCHAR(script->execute_on, row[5]);

	if (ZBX_SCRIPT_TYPE_SSH == script->type)
	{
		ZBX_STR2UCHAR(script->authtype, row[9]);
		script->publickey = zbx_strdup(script->publickey, row[12]);
		script->privatekey = zbx_strdup(script->privatekey, row[13]);
	}

	if (ZBX_SCRIPT_TYPE_SSH == script->type || ZBX_SCRIPT_TYPE_TELNET == script->type)
	{
		script->port = zbx_strdup(script->port, row[8]);
		script->username = zbx_strdup(script->username, row[10]);
		script->password = zbx_strdup(script->password, row[11]);
	}

	script->command = zbx_strdup(script->command, row[0]);
	script->command_orig = zbx_strdup(script->command_orig, row[0]);

	script->scriptid = scriptid;

	ZBX_STR2UCHAR(script->host_access, row[1]);

	if (SUCCEED != zbx_is_time_suffix(row[6], &script->timeout, ZBX_LENGTH_UNLIMITED))
	{
		zbx_strlcpy(error, "Invalid timeout value in script configuration.", error_len);
		goto fail;
	}

	*scope = atoi(row[7]);

	ret = SUCCEED;
fail:
	zbx_db_free_result(db_result);

	return ret;
}

static int	is_user_in_allowed_group(zbx_uint64_t userid, zbx_uint64_t usrgrpid, char *error, size_t error_len)
{
	zbx_db_result_t	result;
	int		ret = FAIL;

	result = zbx_db_select("select null"
			" from users_groups"
			" where usrgrpid=" ZBX_FS_UI64
			" and userid=" ZBX_FS_UI64,
			usrgrpid, userid);

	if (NULL == result)
	{
		zbx_strlcpy(error, "Database error, cannot get user rights.", error_len);
		goto fail;
	}

	if (NULL == zbx_db_fetch(result))
		zbx_strlcpy(error, "User has no rights to execute this script.", error_len);
	else
		ret = SUCCEED;

	zbx_db_free_result(result);
fail:
	return ret;
}

/******************************************************************************
 *                                                                            *
 * Purpose: check if the specified event id corresponds to a problem event    *
 *          caused by a trigger, find its recovery event (if it exists)       *
 *                                                                            *
 * Parameters:  eventid       - [IN] the id of event                          *
 *              r_eventid     - [OUT] the id of recovery event (0 if there is *
 *                              no recovery event                             *
 *              error         - [OUT] the error message buffer                *
 *              error_len     - [IN] the size of error message buffer         *
 *                                                                            *
 * Return value:  SUCCEED or FAIL (with 'error' message)                      *
 *                                                                            *
 ******************************************************************************/
static int	zbx_check_event_end_recovery_event(zbx_uint64_t eventid, zbx_uint64_t *r_eventid, char *error,
		size_t error_len)
{
	zbx_db_result_t	db_result;
	zbx_db_row_t	row;

	if (NULL == (db_result = zbx_db_select("select r_eventid from event_recovery where eventid="ZBX_FS_UI64, eventid)))
	{
		zbx_strlcpy(error, "Database error, cannot read from 'events' and 'event_recovery' tables.", error_len);
		return FAIL;
	}

	if (NULL == (row = zbx_db_fetch(db_result)))
		*r_eventid = 0;
	else
		ZBX_DBROW2UINT64(*r_eventid, row[0]);

	zbx_db_free_result(db_result);

	return SUCCEED;
}

/********************************************************************************
 *                                                                              *
 * Purpose: executing command                                                   *
 *                                                                              *
 * Parameters:  scriptid         - [IN] the id of a script to be executed       *
 *              hostid           - [IN] the host the script will be executed on *
 *              eventid          - [IN] the id of an event                      *
 *              user             - [IN] the user who executes the command       *
 *              clientip         - [IN] the IP of client                        *
 *              config_timeout   - [IN]                                         *
 *              config_source_ip - [IN]                                         *
 *              result           - [OUT] the result of a script execution       *
 *              debug            - [OUT] the debug data (optional)              *
 *                                                                              *
 * Return value:  SUCCEED - processed successfully                              *
 *                FAIL - an error occurred                                      *
 *                                                                              *
 * Comments: either 'hostid' or 'eventid' must be > 0, but not both             *
 *                                                                              *
 ********************************************************************************/
static int	execute_script(zbx_uint64_t scriptid, zbx_uint64_t hostid, zbx_uint64_t eventid, zbx_user_t *user,
		const char *clientip, int config_timeout, const char *config_source_ip, char **result, char **debug)
{
	int			ret = FAIL, scope = 0, i, macro_type;
	zbx_dc_host_t		host;
	zbx_script_t		script;
	zbx_uint64_t		usrgrpid, groupid;
	zbx_vector_uint64_t	eventids;
	zbx_vector_db_event_t	events;
	zbx_vector_ptr_pair_t	webhook_params;
	char			*user_timezone = NULL, *webhook_params_json = NULL, error[MAX_STRING_LEN];
	zbx_db_event		*problem_event = NULL, *recovery_event = NULL;
	zbx_dc_um_handle_t	*um_handle = NULL;

	zabbix_log(LOG_LEVEL_DEBUG, "In %s() scriptid:" ZBX_FS_UI64 " hostid:" ZBX_FS_UI64 " eventid:" ZBX_FS_UI64
			" userid:" ZBX_FS_UI64 " clientip:%s",
			__func__, scriptid, hostid, eventid, user->userid, clientip);

	*error = '\0';
	memset(&host, 0, sizeof(host));
	zbx_vector_uint64_create(&eventids);
	zbx_vector_db_event_create(&events);
	zbx_vector_ptr_pair_create(&webhook_params);

	zbx_script_init(&script);

	if (SUCCEED != zbx_get_script_details(scriptid, &script, &scope, &usrgrpid, &groupid, error, sizeof(error)))
		goto fail;

	/* validate script permissions */

	if (0 < usrgrpid &&
			USER_TYPE_SUPER_ADMIN != user->type &&
			SUCCEED != is_user_in_allowed_group(user->userid, usrgrpid, error, sizeof(error)))
	{
		goto fail;
	}

	if (0 != hostid)
	{
		if (ZBX_SCRIPT_SCOPE_HOST != scope)
		{
			zbx_snprintf(error, sizeof(error), "Script is not allowed in manual host action: scope:%d",
					scope);
			goto fail;
		}
	}
	else if (ZBX_SCRIPT_SCOPE_EVENT != scope)
	{
		zbx_snprintf(error, sizeof(error), "Script is not allowed in manual event action: scope:%d", scope);
		goto fail;
	}

	/* get host or event details */

	if (0 != hostid)
	{
		if (SUCCEED != zbx_dc_get_host_by_hostid(&host, hostid))
		{
			zbx_strlcpy(error, "Unknown host identifier.", sizeof(error));
			goto fail;
		}
	}
	else /* eventid */
	{
		zbx_uint64_t	r_eventid;

		if (SUCCEED != zbx_check_event_end_recovery_event(eventid, &r_eventid, error, sizeof(error)))
			goto fail;

		zbx_vector_uint64_reserve(&eventids, 2);
		zbx_vector_db_event_reserve(&events, 2);

		zbx_vector_uint64_append(&eventids, eventid);	/* problem event in element [0]*/

		if (0 != r_eventid)				/* optional recovery event in element [1] */
			zbx_vector_uint64_append(&eventids, r_eventid);

		zbx_db_get_events_by_eventids(&eventids, &events);

		if (events.values_num != eventids.values_num)
		{
			zbx_strlcpy(error, "Specified event data not found.", sizeof(error));
			goto fail;
		}

		switch (events.values_num)
		{
			case 1:
				if (eventid == (events.values[0])->eventid)
				{
					problem_event = events.values[0];
				}
				else
				{
					zbx_strlcpy(error, "Specified event data not found.", sizeof(error));
					goto fail;
				}
				break;
			case 2:
				if (r_eventid == ((events.values[0]))->eventid)
				{
					problem_event = events.values[1];
					recovery_event = events.values[0];
				}
				else
				{
					problem_event = events.values[0];
					recovery_event = events.values[1];
				}
				break;
			default:
				THIS_SHOULD_NEVER_HAPPEN;
				zbx_snprintf(error, sizeof(error), "Internal error in %s() events.values_num:%d",
						__func__, events.values_num);
				goto fail;
		}

		if (EVENT_SOURCE_TRIGGERS != problem_event->source)
		{
			zbx_strlcpy(error, "The source of specified event is not a trigger.", sizeof(error));
			goto fail;
		}

		if (TRIGGER_VALUE_PROBLEM != problem_event->value)
		{
			zbx_strlcpy(error, "The specified event is not a problem event.", sizeof(error));
			goto fail;
		}

		if (SUCCEED != zbx_event_db_get_host((NULL != recovery_event) ? recovery_event : problem_event,
				&host, error, sizeof(error)))
		{
			goto fail;
		}
	}

	if (SUCCEED != zbx_check_script_permissions(groupid, host.hostid))
	{
		zbx_strlcpy(error, "Script does not have permission to be executed on the host.", sizeof(error));
		goto fail;
	}

	if (USER_TYPE_SUPER_ADMIN != user->type &&
			SUCCEED != zbx_check_script_user_permissions(user->userid, host.hostid, &script))
	{
		zbx_strlcpy(error, "User does not have permission to execute this script on the host.", sizeof(error));
		goto fail;
	}

	user_timezone = zbx_db_get_user_timezone(user->userid);

	/* substitute macros in script body and webhook parameters */

	if (0 != hostid)	/* script on host */
		macro_type = ZBX_MACRO_TYPE_SCRIPT;
	else
		macro_type = (NULL != recovery_event) ? ZBX_MACRO_TYPE_SCRIPT_RECOVERY : ZBX_MACRO_TYPE_SCRIPT_NORMAL;

	um_handle = zbx_dc_open_user_macros();

	if (ZBX_SCRIPT_TYPE_WEBHOOK != script.type)
	{
		if (SUCCEED != zbx_substitute_simple_macros_unmasked(NULL, problem_event, recovery_event, &user->userid,
				NULL, &host, NULL, NULL, NULL, NULL, NULL, user_timezone, &script.command, macro_type,
				error, sizeof(error)))
		{
			goto fail;
		}

		if (SUCCEED != zbx_substitute_simple_macros(NULL, problem_event, recovery_event, &user->userid, NULL, &host,
				NULL, NULL, NULL, NULL, NULL, user_timezone, &script.command_orig, macro_type, error,
				sizeof(error)))
		{
			THIS_SHOULD_NEVER_HAPPEN;
			goto fail;
		}
	}
	else
	{
		if (SUCCEED != DBfetch_webhook_params(script.scriptid, &webhook_params, error, sizeof(error)))
			goto fail;

		for (i = 0; i < webhook_params.values_num; i++)
		{
			if (SUCCEED != zbx_substitute_simple_macros_unmasked(NULL, problem_event, recovery_event,
					&user->userid, NULL, &host, NULL, NULL, NULL, NULL, NULL, user_timezone,
					(char **)&webhook_params.values[i].second, macro_type, error,
					sizeof(error)))
			{
				goto fail;
			}
		}

		zbx_webhook_params_pack_json(&webhook_params, &webhook_params_json);
	}

	if (SUCCEED == (ret = zbx_script_prepare(&script, &host.hostid, error, sizeof(error))))
	{
		const char	*poutput = NULL, *perror = NULL;
		int		audit_res;

		if (0 == host.proxy_hostid || ZBX_SCRIPT_EXECUTE_ON_SERVER == script.execute_on ||
				ZBX_SCRIPT_TYPE_WEBHOOK == script.type)
		{
			ret = zbx_script_execute(&script, &host, webhook_params_json, config_timeout, config_source_ip,
					result, error, sizeof(error), debug);
		}
		else
			ret = execute_remote_script(&script, &host, result, error, sizeof(error));

		if (SUCCEED == ret)
			poutput = *result;
		else
			perror = error;

		audit_res = zbx_auditlog_global_script(script.type, script.execute_on, script.command_orig, host.hostid,
				host.name, eventid, host.proxy_hostid, user->userid, user->username, clientip, poutput,
				perror);

		/* At the moment, there is no special processing of audit failures. */
		/* It can fail only due to the DB errors and those are visible in   */
		/* the log anyway */
		ZBX_UNUSED(audit_res);
	}
fail:
	if (NULL != um_handle)
		zbx_dc_close_user_macros(um_handle);

	if (SUCCEED != ret)
		*result = zbx_strdup(*result, error);

	zbx_script_clean(&script);
	zbx_free(webhook_params_json);
	zbx_free(user_timezone);

	for (i = 0; i < webhook_params.values_num; i++)
	{
		zbx_free(webhook_params.values[i].first);
		zbx_free(webhook_params.values[i].second);
	}

	zbx_vector_ptr_pair_destroy(&webhook_params);
	zbx_vector_db_event_clear_ext(&events, zbx_db_free_event);
	zbx_vector_db_event_destroy(&events);
	zbx_vector_uint64_destroy(&eventids);

	zabbix_log(LOG_LEVEL_DEBUG, "End of %s():%s", __func__, zbx_result_string(ret));

	return ret;
}

/* user role permissions */
typedef enum
{
	ROLE_PERM_DENY = 0,
	ROLE_PERM_ALLOW = 1,
}
zbx_user_role_permission_t;

/******************************************************************************
 *                                                                            *
 * Purpose: check if the user has specific or default access for              *
 *          administration actions                                            *
 *                                                                            *
 * Return value:  SUCCEED - the access is granted                             *
 *                FAIL    - the access is denied                              *
 *                                                                            *
 ******************************************************************************/
static int	check_user_administration_actions_permissions(const zbx_user_t *user, const char *role_rule_default,
		const char *role_rule)
{
	int		ret = FAIL;
	zbx_db_result_t	result;
	zbx_db_row_t	row;

	zabbix_log(LOG_LEVEL_DEBUG, "In %s() userid:" ZBX_FS_UI64 , __func__, user->userid);

	result = zbx_db_select("select value_int,name from role_rule where roleid=" ZBX_FS_UI64
			" and (name='%s' or name='%s')", user->roleid, role_rule,
			role_rule_default);

	while (NULL != (row = zbx_db_fetch(result)))
	{
		if (0 == strcmp(role_rule, row[1]))
		{
			if (ROLE_PERM_ALLOW == atoi(row[0]))
				ret = SUCCEED;
			else
				ret = FAIL;
			break;
		}
		else if (0 == strcmp(role_rule_default, row[1]))
		{
			if (ROLE_PERM_ALLOW == atoi(row[0]))
				ret = SUCCEED;
		}
		else
			THIS_SHOULD_NEVER_HAPPEN;
	}
	zbx_db_free_result(result);

	zabbix_log(LOG_LEVEL_DEBUG, "End of %s():%s", __func__, zbx_result_string(ret));

	return ret;
}

/******************************************************************************
 *                                                                            *
 * Purpose: process command received from the frontend                        *
 *                                                                            *
 * Return value:  SUCCEED - processed successfully                            *
 *                FAIL - an error occurred                                    *
 *                                                                            *
 ******************************************************************************/
int	node_process_command(zbx_socket_t *sock, const char *data, const struct zbx_json_parse *jp, int config_timeout,
		const char *config_source_ip)
{
	char			*result = NULL, *send = NULL, *debug = NULL, tmp[64], tmp_hostid[64], tmp_eventid[64],
				clientip[MAX_STRING_LEN];
	int			ret = FAIL, got_hostid = 0, got_eventid = 0;
	zbx_uint64_t		scriptid, hostid = 0, eventid = 0;
	struct zbx_json		j;
	zbx_user_t		user;

	zabbix_log(LOG_LEVEL_DEBUG, "In %s(): data:%s ", __func__, data);

	zbx_json_init(&j, ZBX_JSON_STAT_BUF_LEN);
	zbx_user_init(&user);

	/* check who is connecting, get user details, check access rights */

	if (FAIL == zbx_get_user_from_json(jp, &user, &result))
		goto finish;

<<<<<<< HEAD
	if (SUCCEED != zbx_check_user_perm2system(user.userid))
=======
	if (SUCCEED != zbx_db_check_user_perm2system(user.userid))
>>>>>>> 7edccbfb
	{
		result = zbx_strdup(result, "Permission denied. User is a member of group with disabled access.");
		goto finish;
	}
#define ZBX_USER_ROLE_PERMISSION_ACTIONS_DEFAULT_ACCESS		"actions.default_access"
#define ZBX_USER_ROLE_PERMISSION_ACTIONS_EXECUTE_SCRIPTS	"actions.execute_scripts"
	if (SUCCEED != check_user_administration_actions_permissions(&user,
			ZBX_USER_ROLE_PERMISSION_ACTIONS_DEFAULT_ACCESS,
			ZBX_USER_ROLE_PERMISSION_ACTIONS_EXECUTE_SCRIPTS))
	{
		result = zbx_strdup(result, "Permission denied. No role access.");
		goto finish;
	}
#undef ZBX_USER_ROLE_PERMISSION_ACTIONS_DEFAULT_ACCESS
#undef ZBX_USER_ROLE_PERMISSION_ACTIONS_EXECUTE_SCRIPTS
	/* extract and validate other JSON elements */

	if (SUCCEED != zbx_json_value_by_name(jp, ZBX_PROTO_TAG_SCRIPTID, tmp, sizeof(tmp), NULL) ||
			FAIL == zbx_is_uint64(tmp, &scriptid))
	{
		result = zbx_dsprintf(result, "Failed to parse command request tag: %s.", ZBX_PROTO_TAG_SCRIPTID);
		goto finish;
	}

	if (SUCCEED == zbx_json_value_by_name(jp, ZBX_PROTO_TAG_HOSTID, tmp_hostid, sizeof(tmp_hostid), NULL))
		got_hostid = 1;

	if (SUCCEED == zbx_json_value_by_name(jp, ZBX_PROTO_TAG_EVENTID, tmp_eventid, sizeof(tmp_eventid), NULL))
		got_eventid = 1;

	if (0 == got_hostid && 0 == got_eventid)
	{
		result = zbx_dsprintf(result, "Failed to parse command request tag %s or %s.",
				ZBX_PROTO_TAG_HOSTID, ZBX_PROTO_TAG_EVENTID);
		goto finish;
	}

	if (1 == got_hostid && 1 == got_eventid)
	{
		result = zbx_dsprintf(result, "Command request tags %s and %s cannot be used together.",
				ZBX_PROTO_TAG_HOSTID, ZBX_PROTO_TAG_EVENTID);
		goto finish;
	}

	if (1 == got_hostid)
	{
		if (SUCCEED != zbx_is_uint64(tmp_hostid, &hostid))
		{
			result = zbx_dsprintf(result, "Failed to parse value of command request tag %s.",
					ZBX_PROTO_TAG_HOSTID);
			goto finish;
		}

		if (0 == hostid)
		{
			result = zbx_dsprintf(result, "%s value cannot be 0.", ZBX_PROTO_TAG_HOSTID);
			goto finish;
		}
	}
	else
	{
		if (SUCCEED != zbx_is_uint64(tmp_eventid, &eventid))
		{
			result = zbx_dsprintf(result, "Failed to parse value of command request tag %s.",
					ZBX_PROTO_TAG_EVENTID);
			goto finish;
		}

		if (0 == eventid)
		{
			result = zbx_dsprintf(result, "%s value cannot be 0.", ZBX_PROTO_TAG_EVENTID);
			goto finish;
		}
	}

	if (SUCCEED != zbx_json_value_by_name(jp, ZBX_PROTO_TAG_CLIENTIP, clientip, sizeof(clientip), NULL))
		*clientip = '\0';

	if (SUCCEED == (ret = execute_script(scriptid, hostid, eventid, &user, clientip, config_timeout,
			config_source_ip, &result, &debug)))
	{
		zbx_json_addstring(&j, ZBX_PROTO_TAG_RESPONSE, ZBX_PROTO_VALUE_SUCCESS, ZBX_JSON_TYPE_STRING);
		zbx_json_addstring(&j, ZBX_PROTO_TAG_DATA, result, ZBX_JSON_TYPE_STRING);

		if (NULL != debug)
			zbx_json_addraw(&j, "debug", debug);

		send = j.buffer;
	}
finish:
	if (SUCCEED != ret)
	{
		zbx_json_addstring(&j, ZBX_PROTO_TAG_RESPONSE, ZBX_PROTO_VALUE_FAILED, ZBX_JSON_TYPE_STRING);
		zbx_json_addstring(&j, ZBX_PROTO_TAG_INFO, (NULL != result ? result : "Unknown error."),
				ZBX_JSON_TYPE_STRING);
		send = j.buffer;
	}

	if (SUCCEED != zbx_tcp_send_to(sock, send, config_timeout))
		zabbix_log(LOG_LEVEL_WARNING, "Error sending result of command");
	else
		zabbix_log(LOG_LEVEL_DEBUG, "Sending back command '%s' result '%s'", data, send);

	zbx_json_free(&j);
	zbx_free(result);
	zbx_free(debug);
	zbx_user_free(&user);

	zabbix_log(LOG_LEVEL_DEBUG, "End of %s():%s", __func__, zbx_result_string(ret));

	return ret;
}<|MERGE_RESOLUTION|>--- conflicted
+++ resolved
@@ -571,11 +571,7 @@
 	if (FAIL == zbx_get_user_from_json(jp, &user, &result))
 		goto finish;
 
-<<<<<<< HEAD
-	if (SUCCEED != zbx_check_user_perm2system(user.userid))
-=======
 	if (SUCCEED != zbx_db_check_user_perm2system(user.userid))
->>>>>>> 7edccbfb
 	{
 		result = zbx_strdup(result, "Permission denied. User is a member of group with disabled access.");
 		goto finish;
