--- conflicted
+++ resolved
@@ -123,11 +123,7 @@
  * Purpose: receive configuration tables from server (passive proxies)        *
  *                                                                            *
  ******************************************************************************/
-<<<<<<< HEAD
-void	recv_proxyconfig(zbx_socket_t *sock)
-=======
-void	recv_proxyconfig(zbx_socket_t *sock, struct zbx_json_parse *jp, const zbx_config_tls_t *zbx_config_tls)
->>>>>>> 67a770f2
+void	recv_proxyconfig(zbx_socket_t *sock, const zbx_config_tls_t *zbx_config_tls)
 {
 	struct zbx_json_parse	jp_data, jp_config, jp_kvs_paths = {0};
 	int			ret;
@@ -135,7 +131,7 @@
 
 	zabbix_log(LOG_LEVEL_DEBUG, "In %s()", __func__);
 
-	if (SUCCEED != check_access_passive_proxy(sock, ZBX_SEND_RESPONSE, "configuration update"))
+	if (SUCCEED != check_access_passive_proxy(sock, ZBX_SEND_RESPONSE, "configuration update", zbx_config_tls))
 		goto out;
 
 	zbx_json_init(&j, 1024);
@@ -165,16 +161,11 @@
 		goto out;
 	}
 
-<<<<<<< HEAD
 	if (SUCCEED != (ret = zbx_json_brackets_by_name(&jp_config, ZBX_PROTO_TAG_DATA, &jp_data)))
 	{
 		zabbix_log(LOG_LEVEL_WARNING, "invalid proxy configuration request received from server at"
 				" \"%s\": %s", sock->peer, zbx_json_strerror());
 		zbx_send_proxy_response(sock, ret, zbx_json_strerror(), CONFIG_TIMEOUT);
-=======
-	if (SUCCEED != check_access_passive_proxy(sock, ZBX_SEND_RESPONSE, "configuration update", zbx_config_tls))
-	{
->>>>>>> 67a770f2
 		goto out;
 	}
 
