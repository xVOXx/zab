--- conflicted
+++ resolved
@@ -51,12 +51,8 @@
 
 	if (FAIL == get_proxy_id(jp, &proxy_hostid, host, error, sizeof(error)))
 	{
-<<<<<<< HEAD
+		zbx_send_response(sock, FAIL, NULL, CONFIG_TIMEOUT);
 		zabbix_log(LOG_LEVEL_WARNING, "proxy configuration request from active proxy on \"%s\" failed: %s",
-=======
-		zbx_send_response(sock, FAIL, NULL, CONFIG_TIMEOUT);
-		zabbix_log(LOG_LEVEL_WARNING, "Proxy config request from active proxy on [%s] failed: %s",
->>>>>>> 72e33ca2
 				get_ip_by_socket(sock), error);
 		return;
 	}
