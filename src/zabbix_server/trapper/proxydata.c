--- conflicted
+++ resolved
@@ -183,13 +183,8 @@
 		ret = FAIL;
 		goto out;
 	}
-<<<<<<< HEAD
 reply:
-	zbx_send_proxy_data_response(&proxy, sock, error, upload_status);
-=======
-
 	zbx_send_proxy_data_response(&proxy, sock, error, ret, upload_status);
->>>>>>> 0cdfd6e3
 	responded = 1;
 out:
 	if (SUCCEED == status)	/* moved the unpredictable long operation to the end */
