/*
** Zabbix
** Copyright (C) 2001-2024 Zabbix SIA
**
** This program is free software; you can redistribute it and/or modify
** it under the terms of the GNU General Public License as published by
** the Free Software Foundation; either version 2 of the License, or
** (at your option) any later version.
**
** This program is distributed in the hope that it will be useful,
** but WITHOUT ANY WARRANTY; without even the implied warranty of
** MERCHANTABILITY or FITNESS FOR A PARTICULAR PURPOSE. See the
** GNU General Public License for more details.
**
** You should have received a copy of the GNU General Public License
** along with this program; if not, write to the Free Software
** Foundation, Inc., 51 Franklin Street, Fifth Floor, Boston, MA  02110-1301, USA.
**/

#include "escalator.h"

#include "../server_constants.h"
#include "../db_lengths_constants.h"

#include "zbxexpression.h"
#include "zbxnix.h"
#include "zbxself.h"
#include "../actions/actions.h"
#include "zbxscripts.h"
#include "zbxevent.h"
#include "zbxservice.h"
#include "zbxnum.h"
#include "zbxtime.h"
#include "zbxexpr.h"
#include "zbxdbwrap.h"
#include "zbx_host_constants.h"
#include "zbx_trigger_constants.h"
#include "zbx_item_constants.h"
#include "zbxlog.h"
#include "zbxalgo.h"
#include "zbxcacheconfig.h"
#include "zbxdb.h"
#include "zbxdbhigh.h"
#include "zbxeval.h"
#include "zbxipcservice.h"
#include "zbxjson.h"
#include "zbxstr.h"
#include "zbxalerter.h"
#include "zbx_scripts_constants.h"

#define CONFIG_ESCALATOR_FREQUENCY	3

#define ZBX_ESCALATION_SOURCE_DEFAULT	0
#define ZBX_ESCALATION_SOURCE_ITEM	1
#define ZBX_ESCALATION_SOURCE_TRIGGER	2
#define ZBX_ESCALATION_SOURCE_SERVICE	4

#define ZBX_ESCALATION_CANCEL		0
#define ZBX_ESCALATION_DELETE		1
#define ZBX_ESCALATION_SKIP		2
#define ZBX_ESCALATION_PROCESS		3
#define ZBX_ESCALATION_SUPPRESS		4

#define ZBX_ALERT_MESSAGE_ERR_NONE	0
#define ZBX_ALERT_MESSAGE_ERR_USR	1
#define ZBX_ALERT_MESSAGE_ERR_MSG	2

typedef struct
{
	zbx_uint64_t	userid;
	zbx_uint64_t	mediatypeid;
	char		*subject;
	char		*message;
	char		*tz;
	int		err;
	void		*next;
}
zbx_user_msg_t;

typedef struct
{
	zbx_uint64_t	hostgroupid;
	char		*tag;
	char		*value;
}
zbx_tag_filter_t;

typedef struct
{
	/* the role identifier */
	zbx_uint64_t		roleid;

	/* 0 if services.read is set to 0 and services.write is either 0 or absent, 1 otherwise */
	unsigned char		global_read;

	/* the service identifiers listed by services.read.id.* and services.write.id.* */
	zbx_vector_uint64_t	serviceids;

	/* the service.read.tag.* and service.write.tag.* rules */
	zbx_vector_tags_t	tags;
}
zbx_service_role_t;

ZBX_VECTOR_DECL(service_alarm, zbx_service_alarm_t)
ZBX_VECTOR_IMPL(service_alarm, zbx_service_alarm_t)

ZBX_PTR_VECTOR_DECL(tag_filter_ptr, zbx_tag_filter_t*)
ZBX_PTR_VECTOR_IMPL(tag_filter_ptr, zbx_tag_filter_t*)

ZBX_PTR_VECTOR_DECL(db_escalation_ptr, zbx_db_escalation*)
ZBX_PTR_VECTOR_IMPL(db_escalation_ptr, zbx_db_escalation*)

static void	zbx_tag_filter_free(zbx_tag_filter_t *tag_filter)
{
	zbx_free(tag_filter->tag);
	zbx_free(tag_filter->value);
	zbx_free(tag_filter);
}

static void	add_message_alert(const zbx_db_event *event, const zbx_db_event *r_event, zbx_uint64_t actionid,
		int esc_step, zbx_uint64_t userid, zbx_uint64_t mediatypeid, const char *subject, const char *message,
		const zbx_db_acknowledge *ack, const zbx_service_alarm_t *service_alarm, const zbx_db_service *service,
		int err_type, const char *tz);

/******************************************************************************
 *                                                                            *
 * Purpose: checks user access to event by tags                               *
 *                                                                            *
 * Parameters: userid       - [IN]                                            *
 *             hostgroupids - [IN] list of host groups in which trigger is to *
 *                                 be found                                   *
 *             event        - [IN] checked event for access                   *
 *                                                                            *
 * Return value: SUCCEED - user has access                                    *
 *               FAIL    - user does not have access                          *
 *                                                                            *
 ******************************************************************************/
static int	check_tag_based_permission(zbx_uint64_t userid, zbx_vector_uint64_t *hostgroupids,
		zbx_db_event *event)
{
	char				*sql = NULL;
	size_t				sql_alloc = 0, sql_offset = 0;
	zbx_db_result_t			result;
	zbx_db_row_t			row;
	int				ret = FAIL;
	zbx_vector_tag_filter_ptr_t	tag_filters;
	zbx_tag_filter_t		*tag_filter;
	zbx_condition_t			condition;

	zabbix_log(LOG_LEVEL_DEBUG, "In %s()", __func__);

	zbx_vector_tag_filter_ptr_create(&tag_filters);

	zbx_snprintf_alloc(&sql, &sql_alloc, &sql_offset,
			"select tf.groupid,tf.tag,tf.value from tag_filter tf"
			" join users_groups ug on ug.usrgrpid=tf.usrgrpid"
				" where ug.userid=" ZBX_FS_UI64, userid);
	result = zbx_db_select("%s order by tf.groupid", sql);

	while (NULL != (row = zbx_db_fetch(result)))
	{
		tag_filter = (zbx_tag_filter_t *)zbx_malloc(NULL, sizeof(zbx_tag_filter_t));
		ZBX_STR2UINT64(tag_filter->hostgroupid, row[0]);
		tag_filter->tag = zbx_strdup(NULL, row[1]);
		tag_filter->value = zbx_strdup(NULL, row[2]);
		zbx_vector_tag_filter_ptr_append(&tag_filters, tag_filter);
	}
	zbx_free(sql);
	zbx_db_free_result(result);

	if (0 < tag_filters.values_num)
		condition.op = ZBX_CONDITION_OPERATOR_EQUAL;
	else
		ret = SUCCEED;

	for (int i = 0; i < tag_filters.values_num && SUCCEED != ret; i++)
	{
		tag_filter = (zbx_tag_filter_t *)tag_filters.values[i];

		if (FAIL == zbx_vector_uint64_search(hostgroupids, tag_filter->hostgroupid,
				ZBX_DEFAULT_UINT64_COMPARE_FUNC))
		{
			continue;
		}

		if (NULL != tag_filter->tag && 0 != strlen(tag_filter->tag))
		{
			char	hostgroupid[ZBX_MAX_UINT64_LEN + 1];

			zbx_snprintf(hostgroupid, sizeof(hostgroupid), ZBX_FS_UI64, tag_filter->hostgroupid);

			if (NULL != tag_filter->value && 0 != strlen(tag_filter->value))
			{
				condition.conditiontype = ZBX_CONDITION_TYPE_EVENT_TAG_VALUE;
				condition.value2 = tag_filter->tag;
				condition.value = tag_filter->value;
			}
			else
			{
				condition.conditiontype = ZBX_CONDITION_TYPE_EVENT_TAG;
				condition.value = tag_filter->tag;
			}

			zbx_vector_uint64_create(&condition.eventids);
			ret = check_action_condition(event, &condition);
			zbx_vector_uint64_destroy(&condition.eventids);
		}
		else
			ret = SUCCEED;
	}
	zbx_vector_tag_filter_ptr_clear_ext(&tag_filters, zbx_tag_filter_free);
	zbx_vector_tag_filter_ptr_destroy(&tag_filters);

	zabbix_log(LOG_LEVEL_DEBUG, "End of %s():%s", __func__, zbx_result_string(ret));

	return ret;
}

/******************************************************************************
 *                                                                            *
 * Purpose: checks user permissions for access to trigger                     *
 *                                                                            *
 * Return value: SUCCEED - user has access                                    *
 *               FAIL    - user does not have access                          *
 *                                                                            *
 ******************************************************************************/
static int	check_trigger_permission(zbx_uint64_t userid, zbx_db_event *event, char **user_timezone)
{
	int			ret = FAIL;
	char			*sql = NULL;
	size_t			sql_alloc = 0, sql_offset = 0;
	zbx_uint64_t		roleid;
	zbx_vector_uint64_t	hostgroupids, hgsetids;
	zbx_db_result_t		result;
	zbx_db_row_t		row;

	zabbix_log(LOG_LEVEL_DEBUG, "In %s()", __func__);

	zbx_vector_uint64_create(&hgsetids);

	if (USER_TYPE_SUPER_ADMIN == zbx_get_user_info(userid, &roleid, user_timezone))
	{
		ret = SUCCEED;
		goto out;
	}

	zbx_snprintf_alloc(&sql, &sql_alloc, &sql_offset,
			"select distinct hh.hgsetid from host_hgset hh"
			" join items i on hh.hostid=i.hostid"
			" join functions f on i.itemid=f.itemid"
			" where f.triggerid=" ZBX_FS_UI64,
			event->objectid);
	zbx_db_select_uint64(sql, &hgsetids);

	if (0 == hgsetids.values_num)
		goto out;

	zbx_vector_uint64_sort(&hgsetids, ZBX_DEFAULT_UINT64_COMPARE_FUNC);

	sql_offset = 0;
	zbx_snprintf_alloc(&sql, &sql_alloc, &sql_offset,
			"select count(*) from permission p"
			" join user_ugset u on p.ugsetid=u.ugsetid"
			" where u.userid=" ZBX_FS_UI64 " and", userid);
	zbx_db_add_condition_alloc(&sql, &sql_alloc, &sql_offset, "p.hgsetid", hgsetids.values, hgsetids.values_num);
	result = zbx_db_select("%s", sql);

	if (NULL == (row = zbx_db_fetch(result)) || atoi(row[0]) != hgsetids.values_num)
	{
		zbx_db_free_result(result);
		goto out;
	}

	zbx_db_free_result(result);
	zbx_vector_uint64_create(&hostgroupids);

	result = zbx_db_select(
			"select distinct hg.groupid from items i"
			" join functions f on i.itemid=f.itemid"
			" join hosts_groups hg on hg.hostid=i.hostid"
				" and f.triggerid=" ZBX_FS_UI64,
			event->objectid);

	while (NULL != (row = zbx_db_fetch(result)))
	{
		zbx_uint64_t	hostgroupid;

		ZBX_STR2UINT64(hostgroupid, row[0]);
		zbx_vector_uint64_append(&hostgroupids, hostgroupid);
	}
	zbx_db_free_result(result);

	zbx_vector_uint64_sort(&hostgroupids, ZBX_DEFAULT_UINT64_COMPARE_FUNC);

	ret = check_tag_based_permission(userid, &hostgroupids, event);

	zbx_vector_uint64_destroy(&hostgroupids);
out:
	zbx_vector_uint64_destroy(&hgsetids);
	zbx_free(sql);

	zabbix_log(LOG_LEVEL_DEBUG, "End of %s():%s", __func__, zbx_result_string(ret));

	return ret;
}

static int	check_parent_service_intersection(zbx_vector_uint64_t *parent_ids, zbx_vector_uint64_t *role_ids)
{
	for (int i = 0; i < parent_ids->values_num; i++)
	{
		if (SUCCEED == zbx_vector_uint64_bsearch(role_ids, parent_ids->values[i],
				ZBX_DEFAULT_UINT64_COMPARE_FUNC))
		{
			return PERM_READ;
		}
	}

	return PERM_DENY;
}

static int	check_db_parent_rule_tag_match(zbx_vector_uint64_t *parent_ids, zbx_vector_tags_t *tags)
{
	zbx_db_result_t	result;
	char		*sql = NULL;
	int		perm = PERM_DENY;
	size_t		sql_alloc = 0, sql_offset = 0;

	if (0 == parent_ids->values_num || 0 == tags->values_num)
		return PERM_DENY;

	zbx_strcpy_alloc(&sql, &sql_alloc, &sql_offset, "select null from service_tag where");
	zbx_db_add_condition_alloc(&sql, &sql_alloc, &sql_offset, "serviceid", parent_ids->values,
			parent_ids->values_num);
	zbx_strcpy_alloc(&sql, &sql_alloc, &sql_offset, " and (");

	for (int i = 0; i < tags->values_num; i++)
	{
		zbx_tag_t	*tag = tags->values[i];
		char		*tag_esc;

		tag_esc = zbx_db_dyn_escape_string(tag->tag);

		if (0 < i)
			zbx_strcpy_alloc(&sql, &sql_alloc, &sql_offset, " or ");

		zbx_snprintf_alloc(&sql, &sql_alloc, &sql_offset, "tag='%s'", tag_esc);

		if (NULL != tag->value)
		{
			char	*value_esc;

			value_esc = zbx_db_dyn_escape_string(tag->value);
			zbx_snprintf_alloc(&sql, &sql_alloc, &sql_offset, " and value='%s'", value_esc);
			zbx_free(value_esc);
		}

		zbx_free(tag_esc);
	}

	zbx_chrcpy_alloc(&sql, &sql_alloc, &sql_offset, ')');
	result = zbx_db_select_n(sql, 1);

	if (NULL != zbx_db_fetch(result))
		perm = PERM_READ;

	zbx_db_free_result(result);
	zbx_free(sql);

	return perm;
}

static int	check_service_tags_rule_match(const zbx_vector_tags_t *service_tags, const zbx_vector_tags_t *role_tags)
{
	for (int i = 0; i < role_tags->values_num; i++)
	{
		zbx_tag_t *role_tag = role_tags->values[i];

		for (int j = 0; j < service_tags->values_num; j++)
		{
			zbx_tag_t *service_tag = service_tags->values[j];

			if (0 == strcmp(service_tag->tag, role_tag->tag))
			{
				if (NULL == role_tag->value || 0 == strcmp(service_tag->value, role_tag->value))
					return PERM_READ;
			}
		}
	}

	return PERM_DENY;
}

static void	zbx_db_cache_service_role(zbx_service_role_t *role)
{
	zbx_db_result_t	result;
	zbx_db_row_t	row;
	unsigned char	services_read = 1, services_write = 0;

	result = zbx_db_select("select name,roleid,value_int,value_str,value_serviceid,type"
			" from role_rule"
			" where roleid=" ZBX_FS_UI64 " and name like 'services.%%' order by name", role->roleid);

	while (NULL != (row = zbx_db_fetch(result)))
	{
#		define ZBX_ROLE_RULE_TYPE_INT		0
#		define ZBX_ROLE_RULE_TYPE_STR		1
#		define ZBX_ROLE_RULE_TYPE_SERVICEID	3
#		define ZBX_SERVICES_RULE_PREFIX		"services."

		int		type;
		char		*name;

		name = row[0] + ZBX_CONST_STRLEN(ZBX_SERVICES_RULE_PREFIX);
		type = atoi(row[5]);

		if (ZBX_ROLE_RULE_TYPE_INT == type) /* services.read or services.write */
		{
			char	*value_int = row[2];

			if (0 == strcmp("read", name))
				ZBX_STR2UCHAR(services_read, value_int);
			else if (0 == strcmp("write", name))
				ZBX_STR2UCHAR(services_write, value_int);
		}
		else if (ZBX_ROLE_RULE_TYPE_STR == type) /* services.read.tag.* / services.write.tag.* */
		{
			char		*value_str = row[3];
			zbx_tag_t	*tag;

			/* as the field 'name' is sorted, its 'tag.value' record always follows its corresponding */
			/* 'tag.name' record */
			if (0 == strcmp("read.tag.name", name) || 0 == strcmp("write.tag.name", name))
			{
				tag = (zbx_tag_t*)zbx_malloc(NULL, sizeof(zbx_tag_t));
				tag->tag = zbx_strdup(NULL, value_str);
				tag->value = NULL;
				zbx_vector_tags_append(&role->tags, tag);
			}
			else if (0 == strcmp("read.tag.value", name) || 0 == strcmp("write.tag.value", name))
			{
				if (role->tags.values_num == 0)
					continue;

				tag = role->tags.values[role->tags.values_num - 1];
				tag->value = zbx_strdup(NULL, value_str);
			}

		}
		else if (ZBX_ROLE_RULE_TYPE_SERVICEID == type) /* services.read.id.<idx> / services.write.id.<idx>*/
		{
			char		*value_serviceid = row[4];
			zbx_uint64_t	serviceid;

			if (SUCCEED == zbx_db_is_null(value_serviceid))
				continue;

			if (0 != strncmp(name, "read.id", ZBX_CONST_STRLEN("read.id")) &&
					0 != strncmp(name, "write.id", ZBX_CONST_STRLEN("write.id")))
			{
				continue;
			}

			ZBX_STR2UINT64(serviceid, value_serviceid);

			zbx_vector_uint64_append(&role->serviceids, serviceid);
		}

#		undef ZBX_ROLE_RULE_TYPE_INT
#		undef ZBX_ROLE_RULE_TYPE_STR
#		undef ZBX_ROLE_RULE_TYPE_SERVICEID
#		undef ZBX_SERVICES_RULE_PREFIX
	}

	if (0 == services_read && 0 == services_write)
		role->global_read = 0;
	else
		role->global_read = 1;

	if (0 < role->serviceids.values_num)
	{
		zbx_vector_uint64_sort(&role->serviceids, ZBX_DEFAULT_UINT64_COMPARE_FUNC);
		zbx_vector_uint64_uniq(&role->serviceids, ZBX_DEFAULT_UINT64_COMPARE_FUNC);
	}

	zbx_db_free_result(result);
}

/******************************************************************************
 *                                                                            *
 * Purpose: returns user permissions for access to services                   *
 *                                                                            *
 * Return value: PERM_DENY - if host or user not found,                       *
 *               or permission otherwise                                      *
 *                                                                            *
 ******************************************************************************/
static int	get_service_permission(zbx_uint64_t userid, char **user_timezone, const zbx_db_service *service,
		zbx_hashset_t *roles)
{
	int			perm = PERM_DENY;
	unsigned char		*data = NULL;
	size_t			data_alloc = 0, data_offset = 0;
	zbx_user_t		user = {.userid = userid};
	zbx_ipc_message_t	response;
	zbx_vector_uint64_t	parent_ids;
	zbx_service_role_t	role_local, *role;

	user.type = zbx_get_user_info(userid, &user.roleid, user_timezone);

	role_local.roleid = user.roleid;

	if (NULL == (role = zbx_hashset_search(roles, &role_local)))
	{
		zbx_vector_uint64_create(&role_local.serviceids);
		zbx_vector_tags_create(&role_local.tags);
		zbx_db_cache_service_role(&role_local);
		role = zbx_hashset_insert(roles, &role_local, sizeof(role_local));
	}

	/* check if global read rights are not disabled (services.read:0) */

	/* in this case individual role rules can be skipped */
	if (1 == role->global_read)
		return PERM_READ;

	/* check if the target service has read permission */

	/* check read/write rule rights */
	/* this function is called only when processing service event escalations, service will never hold NULL value */
	if (SUCCEED == zbx_vector_uint64_bsearch(&role->serviceids, service->serviceid,
			ZBX_DEFAULT_UINT64_COMPARE_FUNC))
	{
		return PERM_READ;
	}

	/* check if service tags do not match tag rules */
	if (PERM_DENY < (perm = check_service_tags_rule_match(&service->service_tags, &role->tags)))
		return perm;

	/* check if any parent service has read permission */

	/* get service parent ids from service manager */
	zbx_service_serialize_id(&data, &data_alloc, &data_offset, service->serviceid);

	if (NULL == data)
		goto out2;

	zbx_ipc_message_init(&response);
	zbx_service_send(ZBX_IPC_SERVICE_SERVICE_PARENT_LIST, data, (zbx_uint32_t)data_offset, &response);
	zbx_vector_uint64_create(&parent_ids);
	zbx_service_deserialize_parentids(response.data, &parent_ids);
	zbx_ipc_message_clean(&response);

	/* check if the returned vector doesn't intersect rule serviceids vector */
	if (PERM_DENY < (perm = check_parent_service_intersection(&parent_ids, &role->serviceids)))
		goto out;

	if (PERM_DENY < (perm = check_db_parent_rule_tag_match(&parent_ids, &role->tags)))
		goto out;
out:
	zbx_vector_uint64_destroy(&parent_ids);
out2:
	zbx_free(data);

	return perm;
}

static void	add_user_msg(zbx_uint64_t userid, zbx_uint64_t mediatypeid, zbx_user_msg_t **user_msg, const char *subj,
		const char *msg, zbx_uint64_t actionid, const zbx_db_event *event, const zbx_db_event *r_event,
		const zbx_db_acknowledge *ack, const zbx_service_alarm_t *service_alarm, const zbx_db_service *service,
		int expand_macros, int macro_type, int err_type, const char *tz)
{
	zbx_user_msg_t	*p;
	char		*subject, *message, *tz_tmp;

	zabbix_log(LOG_LEVEL_DEBUG, "In %s()", __func__);

	subject = zbx_strdup(NULL, subj);
	message = zbx_strdup(NULL, msg);
	tz_tmp = zbx_strdup(NULL, tz);

	if (ZBX_MACRO_EXPAND_YES == expand_macros)
	{
		zbx_substitute_simple_macros(&actionid, event, r_event, &userid, NULL, NULL, NULL, NULL, ack,
				service_alarm, service, tz, &subject, macro_type, NULL, 0);
		zbx_substitute_simple_macros(&actionid, event, r_event, &userid, NULL, NULL, NULL, NULL, ack,
				service_alarm, service, tz, &message, macro_type, NULL, 0);
	}

	if (0 == mediatypeid)
	{
		zbx_user_msg_t	**pnext;

		for (pnext = user_msg, p = *user_msg; NULL != p; p = *pnext)
		{
			if (p->userid == userid && 0 == strcmp(p->subject, subject) && p->err == err_type &&
					0 == strcmp(p->message, message) && 0 != p->mediatypeid)
			{
				*pnext = (zbx_user_msg_t *)p->next;

				zbx_free(p->subject);
				zbx_free(p->message);
				zbx_free(p->tz);
				zbx_free(p);
			}
			else
				pnext = (zbx_user_msg_t **)&p->next;
		}
	}

	for (p = *user_msg; NULL != p; p = (zbx_user_msg_t *)p->next)
	{
		if (p->userid == userid && 0 == strcmp(p->subject, subject) && p->err == err_type &&
				0 == strcmp(p->message, message) &&
				(0 == p->mediatypeid || mediatypeid == p->mediatypeid))
		{
			break;
		}
	}

	if (NULL == p)
	{
		p = (zbx_user_msg_t *)zbx_malloc(p, sizeof(zbx_user_msg_t));

		p->userid = userid;
		p->mediatypeid = mediatypeid;
		p->err = err_type;
		p->subject = subject;
		p->message = message;
		p->tz = tz_tmp;
		p->next = *user_msg;

		*user_msg = p;
	}
	else
	{
		zbx_free(subject);
		zbx_free(message);
		zbx_free(tz_tmp);
	}

	zabbix_log(LOG_LEVEL_DEBUG, "End of %s()", __func__);
}

static void	add_user_msgs(zbx_uint64_t userid, zbx_uint64_t operationid, zbx_uint64_t mediatypeid,
		zbx_user_msg_t **user_msg, zbx_uint64_t actionid, const zbx_db_event *event,
		const zbx_db_event *r_event, const zbx_db_acknowledge *ack, const zbx_service_alarm_t *service_alarm,
		const zbx_db_service *service, int macro_type, unsigned char evt_src, unsigned char op_mode,
		const char *default_timezone, const char *user_timezone)
{
	zbx_db_result_t	result;
	zbx_db_row_t	row;
	zbx_uint64_t	mtid;
	const char	*tz;

	zabbix_log(LOG_LEVEL_DEBUG, "In %s()", __func__);

	if (NULL == user_timezone || 0 == strcmp(user_timezone, ZBX_TIMEZONE_DEFAULT_VALUE))
		tz = default_timezone;
	else
		tz = user_timezone;

	result = zbx_db_select(
			"select mediatypeid,default_msg,subject,message from opmessage where operationid=" ZBX_FS_UI64,
			operationid);

	if (NULL != (row = zbx_db_fetch(result)))
	{
		if (0 == mediatypeid)
			ZBX_DBROW2UINT64(mediatypeid, row[0]);

		if (1 != atoi(row[1]))
		{
			add_user_msg(userid, mediatypeid, user_msg, row[2], row[3], actionid, event, r_event, ack,
					service_alarm, service, ZBX_MACRO_EXPAND_YES, macro_type,
					ZBX_ALERT_MESSAGE_ERR_NONE, tz);
			goto out;
		}

		zbx_db_free_result(result);
	}
	else
		goto out;

	mtid = mediatypeid;

	if (0 != mediatypeid)
	{
		result = zbx_db_select("select mediatype_messageid,subject,message,mediatypeid from media_type_message"
				" where eventsource=%d and recovery=%d and mediatypeid=" ZBX_FS_UI64,
				evt_src, op_mode, mediatypeid);

		mediatypeid = 0;
	}
	else
	{
		result = zbx_db_select(
				"select mm.mediatype_messageid,mm.subject,mm.message,mt.mediatypeid from media_type mt"
				" left join (select mediatypeid,subject,message,mediatype_messageid"
				" from media_type_message where eventsource=%d and recovery=%d) mm"
				" on mt.mediatypeid=mm.mediatypeid"
				" join (select distinct mediatypeid from media where userid=" ZBX_FS_UI64 ") m"
				" on mt.mediatypeid=m.mediatypeid",
				evt_src, op_mode, userid);
	}

	while (NULL != (row = zbx_db_fetch(result)))
	{
		zbx_uint64_t	mtmid;

		ZBX_DBROW2UINT64(mtmid, row[0]);
		ZBX_STR2UINT64(mediatypeid, row[3]);

		if (0 != mtmid)
		{
			add_user_msg(userid, mediatypeid, user_msg, row[1], row[2], actionid, event, r_event, ack,
					service_alarm, service, ZBX_MACRO_EXPAND_YES, macro_type,
					ZBX_ALERT_MESSAGE_ERR_NONE, tz);
		}
		else
		{
			add_user_msg(userid, mediatypeid, user_msg, "", "", actionid, event, r_event, ack,
					service_alarm, service, ZBX_MACRO_EXPAND_NO, 0, ZBX_ALERT_MESSAGE_ERR_MSG, tz);
		}
	}

	if (0 == mediatypeid)
	{
		add_user_msg(userid, mtid, user_msg, "", "", actionid, event, r_event, ack, service_alarm, service,
				ZBX_MACRO_EXPAND_NO, 0,
				0 == mtid ? ZBX_ALERT_MESSAGE_ERR_USR : ZBX_ALERT_MESSAGE_ERR_MSG, tz);
	}
out:
	zbx_db_free_result(result);

	zabbix_log(LOG_LEVEL_DEBUG, "End of %s()", __func__);
}

static void	add_object_msg(zbx_uint64_t actionid, zbx_uint64_t operationid, zbx_user_msg_t **user_msg,
		zbx_db_event *event, const zbx_db_event *r_event, const zbx_db_acknowledge *ack,
		const zbx_service_alarm_t *service_alarm, const zbx_db_service *service, int macro_type,
		unsigned char evt_src, unsigned char op_mode, const char *default_timezone, zbx_hashset_t *roles)
{
	zbx_db_result_t	result;
	zbx_db_row_t	row;

	zabbix_log(LOG_LEVEL_DEBUG, "In %s()", __func__);

	result = zbx_db_select(
			"select userid"
			" from opmessage_usr"
			" where operationid=" ZBX_FS_UI64
			" union "
			"select g.userid"
			" from opmessage_grp m,users_groups g"
			" where m.usrgrpid=g.usrgrpid"
				" and m.operationid=" ZBX_FS_UI64,
			operationid, operationid);

	while (NULL != (row = zbx_db_fetch(result)))
	{
		zbx_uint64_t	userid;
		char		*user_timezone = NULL;

		ZBX_STR2UINT64(userid, row[0]);

		/* exclude acknowledgment author from the recipient list */
		if (NULL != ack && ack->userid == userid)
			continue;

		if (SUCCEED != zbx_db_check_user_perm2system(userid))
			continue;

		switch (event->object)
		{
			case EVENT_OBJECT_TRIGGER:
				if (SUCCEED != check_trigger_permission(userid, event, &user_timezone))
					goto clean;
				break;
			case EVENT_OBJECT_ITEM:
			case EVENT_OBJECT_LLDRULE:
				if (PERM_READ > zbx_get_item_permission(userid, event->objectid, &user_timezone))
					goto clean;
				break;
			case EVENT_OBJECT_SERVICE:
				if (PERM_READ > get_service_permission(userid, &user_timezone, service, roles))
					goto clean;
				break;
			default:
				user_timezone = zbx_db_get_user_timezone(userid);
		}

		add_user_msgs(userid, operationid, 0, user_msg, actionid, event, r_event, ack, service_alarm, service,
				macro_type, evt_src, op_mode, default_timezone, user_timezone);
clean:
		zbx_free(user_timezone);
	}
	zbx_db_free_result(result);

	zabbix_log(LOG_LEVEL_DEBUG, "End of %s()", __func__);
}

/******************************************************************************
 *                                                                            *
 * Purpose: Adds message to be sent to all recipients of messages previously  *
 *          generated by action operations or acknowledgment operations,      *
 *          which is related with an event or recovery event.                 *
 *                                                                            *
 * Parameters: user_msg         - [IN/OUT] message list                       *
 *             actionid         - [IN]                                        *
 *             operationid      - [IN]                                        *
 *             event            - [IN]                                        *
 *             r_event          - [IN] recovery event (optional, can be NULL) *
 *             ack              - [IN] (optional, can be NULL)                *
 *             service_alarm    - [IN]                                        *
 *             service          - [IN]                                        *
 *             evt_src          - [IN] action event source                    *
 *             op_mode          - [IN] operation mode                         *
 *             default_timezone - [IN]                                        *
 *             roles            - [IN]                                        *
 *                                                                            *
 ******************************************************************************/
static void	add_sentusers_msg(zbx_user_msg_t **user_msg, zbx_uint64_t actionid, zbx_uint64_t operationid,
		zbx_db_event *event, const zbx_db_event *r_event, const zbx_db_acknowledge *ack,
		const zbx_service_alarm_t *service_alarm, const zbx_db_service *service, unsigned char evt_src,
		unsigned char op_mode, const char *default_timezone, zbx_hashset_t *roles)
{
	char		*sql = NULL;
	zbx_db_result_t	result;
	zbx_db_row_t	row;
	int		message_type;
	size_t		sql_alloc = 0, sql_offset = 0;

	zabbix_log(LOG_LEVEL_DEBUG, "In %s()", __func__);

	zbx_snprintf_alloc(&sql, &sql_alloc, &sql_offset,
			"select distinct userid,mediatypeid"
			" from alerts"
			" where actionid=" ZBX_FS_UI64
				" and mediatypeid is not null"
				" and alerttype=%d"
				" and acknowledgeid is null"
				" and (eventid=" ZBX_FS_UI64,
				actionid, ALERT_TYPE_MESSAGE, event->eventid);

	if (NULL != r_event)
	{
		message_type = ZBX_MACRO_TYPE_MESSAGE_RECOVERY;
		zbx_snprintf_alloc(&sql, &sql_alloc, &sql_offset, " or eventid=" ZBX_FS_UI64, r_event->eventid);
	}
	else
		message_type = ZBX_MACRO_TYPE_MESSAGE_NORMAL;

	zbx_chrcpy_alloc(&sql, &sql_alloc, &sql_offset, ')');

	if (NULL != ack)
		message_type = ZBX_MACRO_TYPE_MESSAGE_UPDATE;

	result = zbx_db_select("%s", sql);

	while (NULL != (row = zbx_db_fetch(result)))
	{
		char		*user_timezone = NULL;
		zbx_uint64_t	userid, mediatypeid;

		ZBX_DBROW2UINT64(userid, row[0]);

		/* exclude acknowledgment author from the recipient list */
		if (NULL != ack && ack->userid == userid)
			continue;

		if (SUCCEED != zbx_db_check_user_perm2system(userid))
			continue;

		ZBX_STR2UINT64(mediatypeid, row[1]);

		switch (event->object)
		{
			case EVENT_OBJECT_TRIGGER:
				if (SUCCEED != check_trigger_permission(userid, event, &user_timezone))
					goto clean;
				break;
			case EVENT_OBJECT_ITEM:
			case EVENT_OBJECT_LLDRULE:
				if (PERM_READ > zbx_get_item_permission(userid, event->objectid, &user_timezone))
					goto clean;
				break;
			case EVENT_OBJECT_SERVICE:
				if (PERM_READ > get_service_permission(userid, &user_timezone, service, roles))
					goto clean;
				break;
			default:
				user_timezone = zbx_db_get_user_timezone(userid);
		}

		add_user_msgs(userid, operationid, mediatypeid, user_msg, actionid, event, r_event, ack, service_alarm,
				service, message_type, evt_src, op_mode, default_timezone, user_timezone);
clean:
		zbx_free(user_timezone);
	}
	zbx_db_free_result(result);

	zbx_free(sql);

	zabbix_log(LOG_LEVEL_DEBUG, "End of %s()", __func__);
}

/******************************************************************************
 *                                                                            *
 * Purpose: Adds message for the canceled escalation to be sent to all        *
 *          recipients of messages previously generated by action operations  *
 *          or acknowledgment operations, which is related with an event or   *
 *          recovery event.                                                   *
 *                                                                            *
 * Parameters: user_msg         - [IN/OUT] message list                       *
 *             actionid         - [IN] action identifier                      *
 *             event            - [IN]                                        *
 *             error            - [IN]                                        *
 *             default_timezone - [IN]                                        *
 *             service          - [IN]                                        *
 *             roles            - [IN]                                        *
 *                                                                            *
 ******************************************************************************/
static void	add_sentusers_msg_esc_cancel(zbx_user_msg_t **user_msg, zbx_uint64_t actionid, zbx_db_event *event,
		const char *error, const char *default_timezone, const zbx_db_service *service, zbx_hashset_t *roles)
{
	char		*sql = NULL;
	zbx_db_result_t	result;
	zbx_db_row_t	row;
	zbx_uint64_t	userid_prev = 0, mediatypeid_prev = 0;
	int		esc_step_prev = 0;
	size_t		sql_alloc = 0, sql_offset = 0;

	zabbix_log(LOG_LEVEL_DEBUG, "In %s()", __func__);

	zbx_snprintf_alloc(&sql, &sql_alloc, &sql_offset,
			"select userid,mediatypeid,subject,message,esc_step"
			" from alerts"
			" where alertid in (select max(alertid)"
				" from alerts"
				" where actionid=" ZBX_FS_UI64
					" and mediatypeid is not null"
					" and alerttype=%d"
					" and acknowledgeid is null"
					" and eventid=" ZBX_FS_UI64
					" group by userid,mediatypeid,esc_step)"
			" order by userid,mediatypeid,esc_step desc",
			actionid, ALERT_TYPE_MESSAGE, event->eventid);

	result = zbx_db_select("%s", sql);

	while (NULL != (row = zbx_db_fetch(result)))
	{
		char		*message_dyn, *user_timezone = NULL;
		const char	*tz;
		zbx_uint64_t	userid, mediatypeid;
		int		esc_step;

		ZBX_DBROW2UINT64(userid, row[0]);
		ZBX_STR2UINT64(mediatypeid, row[1]);
		esc_step = atoi(row[4]);

		if (userid == userid_prev && mediatypeid == mediatypeid_prev && esc_step < esc_step_prev)
			continue;

		userid_prev = userid;
		mediatypeid_prev = mediatypeid;
		esc_step_prev = esc_step;

		if (SUCCEED != zbx_db_check_user_perm2system(userid))
			continue;

		switch (event->object)
		{
			case EVENT_OBJECT_TRIGGER:
				if (SUCCEED != check_trigger_permission(userid, event, &user_timezone))
					goto clean;
				break;
			case EVENT_OBJECT_ITEM:
			case EVENT_OBJECT_LLDRULE:
				if (PERM_READ > zbx_get_item_permission(userid, event->objectid, &user_timezone))
					goto clean;
				break;
			case EVENT_OBJECT_SERVICE:
				if (PERM_READ > get_service_permission(userid, &user_timezone, service, roles))
					goto clean;
				break;
			default:
				user_timezone = zbx_db_get_user_timezone(userid);
		}

		message_dyn = zbx_dsprintf(NULL, "NOTE: Escalation canceled: %s\nLast message sent:\n%s", error,
				row[3]);

		tz = NULL == user_timezone || 0 == strcmp(user_timezone, "default") ? default_timezone : user_timezone;

		add_user_msg(userid, mediatypeid, user_msg, row[2], message_dyn, actionid, event, NULL, NULL,
				NULL, NULL, ZBX_MACRO_EXPAND_NO, 0, ZBX_ALERT_MESSAGE_ERR_NONE, tz);

		zbx_free(message_dyn);
clean:
		zbx_free(user_timezone);
	}
	zbx_db_free_result(result);

	zbx_free(sql);

	zabbix_log(LOG_LEVEL_DEBUG, "End of %s()", __func__);
}

/******************************************************************************
 *                                                                            *
 * Purpose: Adds message to be sent to all who added acknowledgment and are   *
 *          involved in discussion.                                           *
 *                                                                            *
 * Parameters: user_msg         - [IN/OUT] message list                       *
 *             actionid         - [IN]                                        *
 *             operationid      - [IN]                                        *
 *             event            - [IN]                                        *
 *             r_event          - [IN] recovery event                         *
 *             ack              - [IN]                                        *
 *             evt_src          - [IN] action event source                    *
 *             default_timezone - [IN]                                        *
 *                                                                            *
 ******************************************************************************/
static void	add_sentusers_ack_msg(zbx_user_msg_t **user_msg, zbx_uint64_t actionid, zbx_uint64_t operationid,
		zbx_db_event *event, const zbx_db_event *r_event, const zbx_db_acknowledge *ack, unsigned char evt_src,
		const char *default_timezone)
{
	zbx_db_result_t	result;
	zbx_db_row_t	row;

	zabbix_log(LOG_LEVEL_DEBUG, "In %s()", __func__);

	result = zbx_db_select(
			"select distinct userid"
			" from acknowledges"
			" where eventid=" ZBX_FS_UI64,
			event->eventid);

	while (NULL != (row = zbx_db_fetch(result)))
	{
		zbx_uint64_t	userid;
		char		*user_timezone = NULL;

		ZBX_DBROW2UINT64(userid, row[0]);

		/* exclude acknowledgment author from the recipient list */
		if (ack->userid == userid)
			continue;

		if (SUCCEED != zbx_db_check_user_perm2system(userid))
			continue;

		if (SUCCEED != check_trigger_permission(userid, event, &user_timezone))
			goto clean;

		add_user_msgs(userid, operationid, 0, user_msg, actionid, event, r_event, ack, NULL, NULL,
				ZBX_MACRO_TYPE_MESSAGE_UPDATE, evt_src, ZBX_OPERATION_MODE_UPDATE, default_timezone,
				user_timezone);
clean:
		zbx_free(user_timezone);
	}
	zbx_db_free_result(result);

	zabbix_log(LOG_LEVEL_DEBUG, "End of %s()", __func__);
}

static void	flush_user_msg(zbx_user_msg_t **user_msg, int esc_step, const zbx_db_event *event,
		const zbx_db_event *r_event, zbx_uint64_t actionid, const zbx_db_acknowledge *ack,
		const zbx_service_alarm_t *service_alarm, const zbx_db_service *service)
{
	while (NULL != *user_msg)
	{
		zbx_user_msg_t		*p;

		p = *user_msg;
		*user_msg = (zbx_user_msg_t *)(*user_msg)->next;

		add_message_alert(event, r_event, actionid, esc_step, p->userid, p->mediatypeid, p->subject,
					p->message, ack, service_alarm, service, p->err, p->tz);

		zbx_free(p->subject);
		zbx_free(p->message);
		zbx_free(p->tz);
		zbx_free(p);
	}
}

static void	add_command_alert(zbx_db_insert_t *db_insert, int alerts_num, zbx_uint64_t alertid, const char *host,
		const zbx_db_event *event, const zbx_db_event *r_event, zbx_uint64_t actionid, int esc_step,
		const char *message, zbx_alert_status_t status, const char *error)
{
	int	now, alerttype = ALERT_TYPE_COMMAND, alert_status = status;
	char	*tmp = NULL;

	zabbix_log(LOG_LEVEL_DEBUG, "In %s()", __func__);

	if (0 == alerts_num)
	{
		zbx_db_insert_prepare(db_insert, "alerts", "alertid", "actionid", "eventid", "clock", "message",
				"status", "error", "esc_step", "alerttype", (NULL != r_event ? "p_eventid" : NULL),
				(char *)NULL);
	}

	now = (int)time(NULL);

	tmp = zbx_dsprintf(tmp, "%s:%s", host, message);

	if (NULL == r_event)
	{
		zbx_db_insert_add_values(db_insert, alertid, actionid, event->eventid, now, tmp, alert_status,
				error, esc_step, (int)alerttype);
	}
	else
	{
		zbx_db_insert_add_values(db_insert, alertid, actionid, r_event->eventid, now, tmp, alert_status,
				error, esc_step, (int)alerttype, event->eventid);
	}

	zbx_free(tmp);

	zabbix_log(LOG_LEVEL_DEBUG, "End of %s()", __func__);
}

/******************************************************************************
 *                                                                            *
 * Purpose: gets groups (including nested groups) used by operation           *
 *                                                                            *
 * Parameters: operationid - [IN]                                             *
 *             groupids    - [OUT]                                            *
 *                                                                            *
 ******************************************************************************/
static void	get_operation_groupids(zbx_uint64_t operationid, zbx_vector_uint64_t *groupids)
{
	char			*sql = NULL;
	size_t			sql_alloc = 0, sql_offset = 0;
	zbx_vector_uint64_t	parent_groupids;

	zbx_vector_uint64_create(&parent_groupids);

	zbx_snprintf_alloc(&sql, &sql_alloc, &sql_offset,
			"select groupid from opcommand_grp where operationid=" ZBX_FS_UI64, operationid);

	zbx_db_select_uint64(sql, &parent_groupids);

	zbx_dc_get_nested_hostgroupids(parent_groupids.values, parent_groupids.values_num, groupids);

	zbx_free(sql);
	zbx_vector_uint64_destroy(&parent_groupids);
}

#ifdef HAVE_OPENIPMI
#	define ZBX_IPMI_FIELDS_NUM	4	/* number of selected IPMI-related fields in function */
						/* execute_commands() */
#else
#	define ZBX_IPMI_FIELDS_NUM	0
#endif

static void	execute_commands(const zbx_db_event *event, const zbx_db_event *r_event, const zbx_db_acknowledge *ack,
		const zbx_service_alarm_t *service_alarm, const zbx_db_service *service, zbx_uint64_t actionid,
		zbx_uint64_t operationid, int esc_step, int macro_type, const char *default_timezone,
		int config_timeout, int config_trapper_timeout, const char *config_source_ip,
<<<<<<< HEAD
		zbx_get_config_forks_f get_config_forks, int config_enable_global_scripts, unsigned char program_type)
=======
		const char *config_ssh_key_location, zbx_get_config_forks_f get_config_forks,
		unsigned char program_type)
>>>>>>> a029f1a6
{
	zbx_db_result_t		result;
	zbx_db_row_t		row;
	zbx_db_insert_t		db_insert;
	int			alerts_num = 0;
	char			*buffer = NULL;
	size_t			buffer_alloc = 2 * ZBX_KIBIBYTE, buffer_offset = 0;
	zbx_vector_uint64_t	executed_on_hosts, groupids;
	zbx_dc_um_handle_t	*um_handle;

	zabbix_log(LOG_LEVEL_DEBUG, "In %s()", __func__);

	buffer = (char *)zbx_malloc(buffer, buffer_alloc);

	/* get hosts operation's hosts */

	zbx_vector_uint64_create(&groupids);
	get_operation_groupids(operationid, &groupids);

	if (0 != groupids.values_num)
	{
		zbx_strcpy_alloc(&buffer, &buffer_alloc, &buffer_offset,
				/* the 1st 'select' works if remote command target is "Host group" */
				"select h.hostid,h.proxyid,h.host,s.type,s.scriptid,s.execute_on,s.port"
					",s.authtype,s.username,s.password,s.publickey,s.privatekey,s.command,s.groupid"
					",s.scope,s.timeout,s.name,h.tls_connect"
#ifdef HAVE_OPENIPMI
				/* do not forget to update ZBX_IPMI_FIELDS_NUM if the number of */
				/* selected IPMI fields changes */
				",h.ipmi_authtype,h.ipmi_privilege,h.ipmi_username,h.ipmi_password"
#endif
#if defined(HAVE_GNUTLS) || defined(HAVE_OPENSSL)
				",h.tls_issuer,h.tls_subject,h.tls_psk_identity,h.tls_psk"
#endif
				);

		zbx_snprintf_alloc(&buffer, &buffer_alloc, &buffer_offset,
				" from opcommand o,hosts_groups hg,hosts h,scripts s"
				" where o.operationid=" ZBX_FS_UI64
					" and o.scriptid=s.scriptid"
					" and hg.hostid=h.hostid"
					" and h.status=%d"
					" and",
				operationid, HOST_STATUS_MONITORED);

		zbx_db_add_condition_alloc(&buffer, &buffer_alloc, &buffer_offset, "hg.groupid", groupids.values,
				groupids.values_num);

		zbx_snprintf_alloc(&buffer, &buffer_alloc, &buffer_offset, " union all ");
	}

	zbx_vector_uint64_destroy(&groupids);

	zbx_strcpy_alloc(&buffer, &buffer_alloc, &buffer_offset,
			/* the 2nd 'select' works if remote command target is "Host" */
			"select h.hostid,h.proxyid,h.host,s.type,s.scriptid,s.execute_on,s.port"
				",s.authtype,s.username,s.password,s.publickey,s.privatekey,s.command,s.groupid"
				",s.scope,s.timeout,s.name,h.tls_connect"
#ifdef HAVE_OPENIPMI
			",h.ipmi_authtype,h.ipmi_privilege,h.ipmi_username,h.ipmi_password"
#endif
#if defined(HAVE_GNUTLS) || defined(HAVE_OPENSSL)
			",h.tls_issuer,h.tls_subject,h.tls_psk_identity,h.tls_psk"
#endif
			);
	zbx_snprintf_alloc(&buffer, &buffer_alloc, &buffer_offset,
			" from opcommand o,opcommand_hst oh,hosts h,scripts s"
			" where o.operationid=oh.operationid"
				" and o.scriptid=s.scriptid"
				" and oh.hostid=h.hostid"
				" and o.operationid=" ZBX_FS_UI64
				" and h.status=%d"
			" union all "
			/* the 3rd 'select' works if remote command target is "Current host" */
			"select 0,0,null,s.type,s.scriptid,s.execute_on,s.port"
				",s.authtype,s.username,s.password,s.publickey,s.privatekey,s.command,s.groupid"
				",s.scope,s.timeout,s.name,%d",
			operationid, HOST_STATUS_MONITORED, ZBX_TCP_SEC_UNENCRYPTED);
#ifdef HAVE_OPENIPMI
	zbx_strcpy_alloc(&buffer, &buffer_alloc, &buffer_offset,
				",0,2,null,null");
#endif
#if defined(HAVE_GNUTLS) || defined(HAVE_OPENSSL)
	zbx_strcpy_alloc(&buffer, &buffer_alloc, &buffer_offset,
				",null,null,null,null");
#endif
	if (EVENT_SOURCE_SERVICE == event->source)
	{
		zbx_snprintf_alloc(&buffer, &buffer_alloc, &buffer_offset,
				" from opcommand o,scripts s"
				" where o.scriptid=s.scriptid"
					" and o.operationid=" ZBX_FS_UI64,
				operationid);
	}
	else
	{
		zbx_snprintf_alloc(&buffer, &buffer_alloc, &buffer_offset,
				" from opcommand o,opcommand_hst oh,scripts s"
				" where o.operationid=oh.operationid"
					" and o.scriptid=s.scriptid"
					" and o.operationid=" ZBX_FS_UI64
					" and oh.hostid is null",
				operationid);
	}

	result = zbx_db_select("%s", buffer);

	zbx_free(buffer);
	zbx_vector_uint64_create(&executed_on_hosts);

	um_handle = zbx_dc_open_user_macros();

	while (NULL != (row = zbx_db_fetch(result)))
	{
		int			scope, i, rc = SUCCEED;
		zbx_dc_host_t		host;
		zbx_script_t		script;
		zbx_alert_status_t	status = ALERT_STATUS_NOT_SENT;
		zbx_uint64_t		alertid, groupid;
		char			*webhook_params_json = NULL, *script_name = NULL, error[ALERT_ERROR_LEN_MAX];
		zbx_vector_ptr_pair_t	webhook_params;

		*error = '\0';
		memset(&host, 0, sizeof(host));
		zbx_script_init(&script);
		zbx_vector_ptr_pair_create(&webhook_params);

		/* fill 'script' elements */

		ZBX_STR2UCHAR(script.type, row[3]);

		if (ZBX_SCRIPT_TYPE_CUSTOM_SCRIPT == script.type)
			ZBX_STR2UCHAR(script.execute_on, row[5]);

		if (ZBX_SCRIPT_TYPE_SSH == script.type)
		{
			ZBX_STR2UCHAR(script.authtype, row[7]);
			script.publickey = zbx_strdup(script.publickey, row[10]);
			script.privatekey = zbx_strdup(script.privatekey, row[11]);
		}

		if (ZBX_SCRIPT_TYPE_SSH == script.type || ZBX_SCRIPT_TYPE_TELNET == script.type)
		{
			script.port = zbx_strdup(script.port, row[6]);
			script.username = zbx_strdup(script.username, row[8]);
			script.password = zbx_strdup(script.password, row[9]);
		}

		script.command = zbx_strdup(script.command, row[12]);
		script.command_orig = zbx_strdup(script.command_orig, row[12]);

		ZBX_DBROW2UINT64(script.scriptid, row[4]);

		if (SUCCEED != zbx_is_time_suffix(row[15], &script.timeout, ZBX_LENGTH_UNLIMITED))
		{
			zbx_strlcpy(error, "Invalid timeout value in script configuration.", sizeof(error));
			rc = FAIL;
			goto fail;
		}

		script_name = row[16];

		/* validate script permissions */

		scope = atoi(row[14]);
		ZBX_DBROW2UINT64(groupid, row[13]);

		ZBX_STR2UINT64(host.hostid, row[0]);
		ZBX_DBROW2UINT64(host.proxyid, row[1]);

		if (ZBX_SCRIPT_SCOPE_ACTION != scope)
		{
			zbx_snprintf(error, sizeof(error), "Script is not allowed in action operations: scope:%d",
					scope);
			rc = FAIL;
			goto fail;
		}

		if (EVENT_SOURCE_SERVICE == event->source)
		{
			/* service event cannot have target, force execution on Zabbix server */
			script.execute_on = ZBX_SCRIPT_EXECUTE_ON_SERVER;
			zbx_strscpy(host.host, "Zabbix server");
		}
		else
		{
			/* get host details */

			if (0 == host.hostid)
			{
				/* target is "Current host" */
				if (SUCCEED != (rc = zbx_event_db_get_host((NULL != r_event ? r_event : event), &host,
						error, sizeof(error))))
				{
					goto fail;
				}
			}

			if (FAIL != zbx_vector_uint64_search(&executed_on_hosts, host.hostid,
					ZBX_DEFAULT_UINT64_COMPARE_FUNC))
			{
				goto skip;
			}

			zbx_vector_uint64_append(&executed_on_hosts, host.hostid);

			if (0 < groupid && SUCCEED != zbx_check_script_permissions(groupid, host.hostid))
			{
				zbx_strlcpy(error, "Script does not have permission to be executed on the host.",
						sizeof(error));
				rc = FAIL;
				goto fail;
			}

			if ('\0' == *host.host)
			{
				/* target is from "Host" list or "Host group" list */

				zbx_strscpy(host.host, row[2]);
				host.tls_connect = (unsigned char)atoi(row[17]);
#ifdef HAVE_OPENIPMI
				host.ipmi_authtype = (signed char)atoi(row[18]);
				host.ipmi_privilege = (unsigned char)atoi(row[19]);
				zbx_strscpy(host.ipmi_username, row[20]);
				zbx_strscpy(host.ipmi_password, row[21]);
#endif
#if defined(HAVE_GNUTLS) || defined(HAVE_OPENSSL)
				zbx_strscpy(host.tls_issuer, row[18 + ZBX_IPMI_FIELDS_NUM]);
				zbx_strscpy(host.tls_subject, row[19 + ZBX_IPMI_FIELDS_NUM]);
				zbx_strscpy(host.tls_psk_identity, row[20 + ZBX_IPMI_FIELDS_NUM]);
				zbx_strscpy(host.tls_psk, row[21 + ZBX_IPMI_FIELDS_NUM]);
#endif
			}
		}

		/* substitute macros in script body and webhook parameters */

		if (ZBX_SCRIPT_TYPE_WEBHOOK != script.type)
		{
			if (SUCCEED != zbx_substitute_simple_macros_unmasked(&actionid, event, r_event, NULL, NULL,
					&host, NULL, NULL, ack, service_alarm, service, default_timezone,
					&script.command, macro_type, error, sizeof(error)))
			{
				rc = FAIL;
				goto fail;
			}

			/* expand macros in command_orig used for non-secure logging */
			if (SUCCEED != zbx_substitute_simple_macros(&actionid, event, r_event, NULL, NULL, &host,
					NULL, NULL, ack, service_alarm, service, default_timezone, &script.command_orig,
					macro_type, error, sizeof(error)))
			{
				/* script command_orig is a copy of script command - if the script command  */
				/* macro substitution succeeded, then it will succeed also for command_orig */
				THIS_SHOULD_NEVER_HAPPEN;
				rc = FAIL;
				goto fail;
			}
		}
		else
		{
			if (SUCCEED != zbx_db_fetch_webhook_params(script.scriptid, &webhook_params, error,
					sizeof(error)))
			{
				rc = FAIL;
				goto fail;
			}

			for (i = 0; i < webhook_params.values_num; i++)
			{
				if (SUCCEED != zbx_substitute_simple_macros_unmasked(&actionid, event, r_event, NULL,
						NULL, &host, NULL, NULL, ack, service_alarm, service, default_timezone,
						(char **)&webhook_params.values[i].second, macro_type, error,
						sizeof(error)))
				{
					rc = FAIL;
					goto fail;
				}
			}

			zbx_webhook_params_pack_json(&webhook_params, &webhook_params_json);
		}
fail:
		alertid = zbx_db_get_maxid("alerts");

		if (SUCCEED == rc)
		{
			if (SUCCEED == (rc = zbx_script_prepare(&script, &host.hostid, error, sizeof(error))))
			{
				if (0 == host.proxyid || ZBX_SCRIPT_EXECUTE_ON_SERVER == script.execute_on ||
						ZBX_SCRIPT_TYPE_WEBHOOK == script.type)
				{
					rc = zbx_script_execute(&script, &host, webhook_params_json, config_timeout,
<<<<<<< HEAD
							config_trapper_timeout, config_source_ip, get_config_forks,
							config_enable_global_scripts, program_type, NULL, error,
							sizeof(error), NULL);
=======
							config_trapper_timeout, config_source_ip,
							config_ssh_key_location, get_config_forks, program_type, NULL,
							error, sizeof(error), NULL);
>>>>>>> a029f1a6
					status = ALERT_STATUS_SENT;
				}
				else
				{
					if (0 == zbx_script_create_task(&script, &host, alertid, time(NULL)))
						rc = FAIL;
				}
			}
		}

		if (SUCCEED != rc)
			status = ALERT_STATUS_FAILED;

		add_command_alert(&db_insert, alerts_num++, alertid, host.host, event, r_event, actionid,
				esc_step, (ZBX_SCRIPT_TYPE_WEBHOOK == script.type ? script_name : script.command_orig),
				status, error);
skip:
		zbx_free(webhook_params_json);

		for (i = 0; i < webhook_params.values_num; i++)
		{
			zbx_free(webhook_params.values[i].first);
			zbx_free(webhook_params.values[i].second);
		}

		zbx_vector_ptr_pair_destroy(&webhook_params);
		zbx_script_clean(&script);
	}
	zbx_db_free_result(result);
	zbx_vector_uint64_destroy(&executed_on_hosts);

	zbx_dc_close_user_macros(um_handle);

	if (0 < alerts_num)
	{
		zbx_db_insert_execute(&db_insert);
		zbx_db_insert_clean(&db_insert);
	}

	zabbix_log(LOG_LEVEL_DEBUG, "End of %s()", __func__);
}

#undef ZBX_IPMI_FIELDS_NUM

static void	get_mediatype_params_object(const zbx_db_event *event, const zbx_db_event *r_event,
		zbx_uint64_t actionid, zbx_uint64_t userid, zbx_uint64_t mediatypeid, const char *sendto,
		const char *subject, const char *message, const zbx_db_acknowledge *ack,
		const zbx_service_alarm_t *service_alarm, const zbx_db_service *service, char **params, const char *tz)
{
	zbx_db_result_t		result;
	zbx_db_row_t		row;
	struct zbx_json		json;
	int			message_type;
	zbx_dc_um_handle_t	*um_handle;

	if (NULL != ack)
		message_type = ZBX_MACRO_TYPE_MESSAGE_UPDATE;
	else
		message_type = (NULL != r_event ? ZBX_MACRO_TYPE_MESSAGE_RECOVERY : ZBX_MACRO_TYPE_MESSAGE_NORMAL);

	zbx_json_init(&json, 1024);

	um_handle = zbx_dc_open_user_macros();

	result = zbx_db_select("select name,value from media_type_param where mediatypeid=" ZBX_FS_UI64, mediatypeid);

	while (NULL != (row = zbx_db_fetch(result)))
	{
		zbx_db_alert	alert = {.sendto = (char *)sendto,
					.subject = (char *)(uintptr_t)subject,
					.message = (char *)(uintptr_t)message
				};
		char		*name, *value;

		name = zbx_strdup(NULL, row[0]);
		value = zbx_strdup(NULL, row[1]);

		zbx_substitute_simple_macros(&actionid, event, r_event, &userid, NULL, NULL, NULL, &alert,
				ack, service_alarm, service, tz, &name, message_type, NULL, 0);
		zbx_substitute_simple_macros_unmasked(&actionid, event, r_event, &userid, NULL, NULL, NULL, &alert,
				ack, service_alarm, service, tz, &value, message_type, NULL, 0);

		zbx_json_addstring(&json, name, value, ZBX_JSON_TYPE_STRING);
		zbx_free(name);
		zbx_free(value);

	}
	zbx_db_free_result(result);

	zbx_dc_close_user_macros(um_handle);

	*params = zbx_strdup(NULL, json.buffer);
	zbx_json_free(&json);
}

static void	get_mediatype_params_array(const zbx_db_event *event, const zbx_db_event *r_event,
		zbx_uint64_t actionid, zbx_uint64_t userid, zbx_uint64_t mediatypeid, const char *sendto,
		const char *subject, const char *message, const zbx_db_acknowledge *ack,
		const zbx_service_alarm_t *service_alarm, const zbx_db_service *service, char **params, const char *tz)
{
	zbx_db_result_t		result;
	zbx_db_row_t		row;
	struct zbx_json		json;
	int			message_type;
	zbx_dc_um_handle_t	*um_handle;

	if (NULL != ack)
		message_type = ZBX_MACRO_TYPE_MESSAGE_UPDATE;
	else
		message_type = (NULL != r_event ? ZBX_MACRO_TYPE_MESSAGE_RECOVERY : ZBX_MACRO_TYPE_MESSAGE_NORMAL);

	um_handle = zbx_dc_open_user_macros();

	result = zbx_db_select(
			"select value"
			" from media_type_param"
				" where mediatypeid=" ZBX_FS_UI64
			" order by sortorder",
			mediatypeid);

	zbx_json_initarray(&json, 1024);

	while (NULL != (row = zbx_db_fetch(result)))
	{
		zbx_db_alert	alert = {.sendto = (char *)sendto,
					.subject = (char *)(uintptr_t)subject,
					.message = (char *)(uintptr_t)message
				};
		char		*value;

		value = zbx_strdup(NULL, row[0]);

		zbx_substitute_simple_macros_unmasked(&actionid, event, r_event, &userid, NULL, NULL, NULL, &alert,
				ack, service_alarm, service, tz, &value, message_type, NULL, 0);

		zbx_json_addstring(&json, NULL, value, ZBX_JSON_TYPE_STRING);

		zbx_free(value);

	}
	zbx_db_free_result(result);

	zbx_dc_close_user_macros(um_handle);

	*params = zbx_strdup(NULL, json.buffer);
	zbx_json_free(&json);
}

static void	add_message_alert(const zbx_db_event *event, const zbx_db_event *r_event, zbx_uint64_t actionid,
		int esc_step, zbx_uint64_t userid, zbx_uint64_t mediatypeid, const char *subject, const char *message,
		const zbx_db_acknowledge *ack, const zbx_service_alarm_t *service_alarm, const zbx_db_service *service,
		int err_type, const char *tz)
{
	zbx_db_result_t	result;
	zbx_db_row_t	row;
	int		now, priority, have_alerts = 0;
	zbx_db_insert_t	db_insert;
	zbx_uint64_t	ackid;
	char		*period = NULL;
	const char	*error;

	zabbix_log(LOG_LEVEL_DEBUG, "In %s()", __func__);

	now = time(NULL);
	ackid = (NULL == ack ? 0 : ack->acknowledgeid);

	if (ZBX_ALERT_MESSAGE_ERR_USR == err_type)
		goto err_alert;

	if (0 == mediatypeid)
	{
		result = zbx_db_select(
				"select m.mediatypeid,m.sendto,m.severity,m.period,mt.status,m.active,mt.type"
				" from media m,media_type mt"
				" where m.mediatypeid=mt.mediatypeid"
					" and m.userid=" ZBX_FS_UI64,
				userid);
	}
	else
	{
		result = zbx_db_select(
				"select m.mediatypeid,m.sendto,m.severity,m.period,mt.status,m.active,mt.type"
				" from media m,media_type mt"
				" where m.mediatypeid=mt.mediatypeid"
					" and m.userid=" ZBX_FS_UI64
					" and m.mediatypeid=" ZBX_FS_UI64,
				userid, mediatypeid);
	}

	mediatypeid = 0;

	if (EVENT_SOURCE_TRIGGERS == event->source)
		priority = event->trigger.priority;
	else if (EVENT_SOURCE_SERVICE == event->source)
		priority = NULL == service_alarm ? event->severity : service_alarm->value;
	else
		priority = TRIGGER_SEVERITY_NOT_CLASSIFIED;

	while (NULL != (row = zbx_db_fetch(result)))
	{
		int		severity, status, type, res;
		const char	*perror;
		char		*params;

		ZBX_STR2UINT64(mediatypeid, row[0]);
		severity = atoi(row[2]);
		period = zbx_strdup(period, row[3]);
		type = atoi(row[6]);

		zbx_substitute_simple_macros(NULL, NULL, NULL, NULL, NULL, NULL, NULL, NULL, NULL, NULL, NULL, NULL,
				&period, ZBX_MACRO_TYPE_COMMON, NULL, 0);

		zabbix_log(LOG_LEVEL_DEBUG, "severity:%d, media severity:%d, period:'%s', userid:" ZBX_FS_UI64,
				priority, severity, period, userid);

		if (MEDIA_STATUS_DISABLED == atoi(row[5]))
		{
			zabbix_log(LOG_LEVEL_DEBUG, "will not send message (user media disabled)");
			continue;
		}

		if (0 == ((1 << priority) & severity))
		{
			zabbix_log(LOG_LEVEL_DEBUG, "will not send message (severity)");
			continue;
		}

		if (SUCCEED != zbx_check_time_period(period, time(NULL), tz, &res))
		{
			status = ALERT_STATUS_FAILED;
			perror = "Invalid media activity period";
		}
		else if (SUCCEED != res)
		{
			zabbix_log(LOG_LEVEL_DEBUG, "will not send message (period)");
			continue;
		}
		else if (MEDIA_TYPE_STATUS_DISABLED == atoi(row[4]))
		{
			status = ALERT_STATUS_FAILED;
			perror = "Media type disabled.";
		}
		else if (ZBX_ALERT_MESSAGE_ERR_MSG == err_type)
		{
			status = ALERT_STATUS_FAILED;
			perror = "No message defined for media type.";
		}
		else
		{
			status = ALERT_STATUS_NEW;
			perror = "";
		}

		if (0 == have_alerts)
		{
			have_alerts = 1;
			zbx_db_insert_prepare(&db_insert, "alerts", "alertid", "actionid", "eventid", "userid",
					"clock", "mediatypeid", "sendto", "subject", "message", "status", "error",
					"esc_step", "alerttype", "acknowledgeid", "parameters",
					(NULL != r_event ? "p_eventid" : NULL), (char *)NULL);
		}

		if (MEDIA_TYPE_EXEC == type)
		{
			get_mediatype_params_array(event, r_event, actionid, userid, mediatypeid, row[1], subject,
					message, ack, service_alarm, service, &params, tz);
		}
		else
		{
			get_mediatype_params_object(event, r_event, actionid, userid, mediatypeid, row[1], subject,
					message, ack, service_alarm, service, &params, tz);
		}

		if (NULL != r_event)
		{
			zbx_db_insert_add_values(&db_insert, __UINT64_C(0), actionid, r_event->eventid, userid,
					now, mediatypeid, row[1], subject, message, status, perror, esc_step,
					(int)ALERT_TYPE_MESSAGE, ackid, params, event->eventid);
		}
		else
		{
			zbx_db_insert_add_values(&db_insert, __UINT64_C(0), actionid, event->eventid, userid,
					now, mediatypeid, row[1], subject, message, status, perror, esc_step,
					(int)ALERT_TYPE_MESSAGE, ackid, params);
		}

		zbx_free(params);
	}

	zbx_free(period);

	zbx_db_free_result(result);

	if (0 == mediatypeid)
	{
err_alert:
		have_alerts = 1;
		error = "No media defined for user.";

		zbx_db_insert_prepare(&db_insert, "alerts", "alertid", "actionid", "eventid", "userid", "clock",
				"subject", "message", "status", "retries", "error", "esc_step", "alerttype",
				"acknowledgeid", (NULL != r_event ? "p_eventid" : NULL), (char *)NULL);

		if (NULL != r_event)
		{
/* max number of retries for alerts */
#define ALERT_MAX_RETRIES	3
			zbx_db_insert_add_values(&db_insert, __UINT64_C(0), actionid, r_event->eventid, userid,
					now, subject, message, (int)ALERT_STATUS_FAILED, (int)ALERT_MAX_RETRIES, error,
					esc_step, (int)ALERT_TYPE_MESSAGE, ackid, event->eventid);
		}
		else
		{
			zbx_db_insert_add_values(&db_insert, __UINT64_C(0), actionid, event->eventid, userid,
					now, subject, message, (int)ALERT_STATUS_FAILED, (int)ALERT_MAX_RETRIES, error,
					esc_step, (int)ALERT_TYPE_MESSAGE, ackid);
		}
	}

	if (0 != have_alerts)
	{
		zbx_db_insert_autoincrement(&db_insert, "alertid");
		zbx_db_insert_execute(&db_insert);
		zbx_db_insert_clean(&db_insert);
	}

	zabbix_log(LOG_LEVEL_DEBUG, "End of %s()", __func__);
}

/******************************************************************************
 *                                                                            *
 * Purpose: checks if all conditions of operation match event                 *
 *                                                                            *
 * Parameters: event       - [IN]                                             *
 *             operationid - [IN]                                             *
 *             evaltype    - [IN] condition type                              *
 *                                                                            *
 * Return value: SUCCEED - matches, FAIL - otherwise                          *
 *                                                                            *
 ******************************************************************************/
static int	check_operation_conditions(zbx_db_event *event, zbx_uint64_t operationid, unsigned char evaltype)
{
	zbx_db_result_t	result;
	zbx_db_row_t	row;
	int		exit = 0, ret = SUCCEED;	/* SUCCEED required for ZBX_CONDITION_EVAL_TYPE_AND_OR */
	unsigned char	old_type = 0xff;

	zabbix_log(LOG_LEVEL_DEBUG, "In %s() operationid:" ZBX_FS_UI64, __func__, operationid);

	/* events with service events source can't have operation conditions */
	if (EVENT_SOURCE_SERVICE == event->source)
		goto succeed;

	result = zbx_db_select("select conditiontype,operator,value"
				" from opconditions"
				" where operationid=" ZBX_FS_UI64
				" order by conditiontype",
			operationid);

	while (NULL != (row = zbx_db_fetch(result)) && 0 == exit)
	{
		int		cond;
		zbx_condition_t	condition;

		memset(&condition, 0, sizeof(condition));
		condition.conditiontype	= (unsigned char)atoi(row[0]);
		condition.op = (unsigned char)atoi(row[1]);
		condition.value = row[2];
		zbx_vector_uint64_create(&condition.eventids);

		switch (evaltype)
		{
			case ZBX_CONDITION_EVAL_TYPE_AND_OR:
				if (old_type == condition.conditiontype)	/* OR conditions */
				{
					if (SUCCEED == check_action_condition(event, &condition))
						ret = SUCCEED;
				}
				else						/* AND conditions */
				{
					/* break if PREVIOUS AND condition is FALSE */
					if (FAIL == ret)
						exit = 1;
					else if (FAIL == check_action_condition(event, &condition))
						ret = FAIL;
				}
				old_type = condition.conditiontype;
				break;
			case ZBX_CONDITION_EVAL_TYPE_AND:
				cond = check_action_condition(event, &condition);
				/* break if any of AND conditions is FALSE */
				if (FAIL == cond)
				{
					ret = FAIL;
					exit = 1;
				}
				else
					ret = SUCCEED;
				break;
			case ZBX_CONDITION_EVAL_TYPE_OR:
				cond = check_action_condition(event, &condition);
				/* break if any of OR conditions is TRUE */
				if (SUCCEED == cond)
				{
					ret = SUCCEED;
					exit = 1;
				}
				else
					ret = FAIL;
				break;
			default:
				ret = FAIL;
				exit = 1;
				break;
		}

		zbx_vector_uint64_destroy(&condition.eventids);
	}
	zbx_db_free_result(result);
succeed:
	zabbix_log(LOG_LEVEL_DEBUG, "End of %s():%s", __func__, zbx_result_string(ret));

	return ret;
}

static void	escalation_execute_operations(zbx_db_escalation *escalation, zbx_db_event *event,
		const zbx_db_action *action, const zbx_db_service *service, const char *default_timezone,
		zbx_hashset_t *roles, int config_timeout, int config_trapper_timeout, const char *config_source_ip,
<<<<<<< HEAD
		zbx_get_config_forks_f get_config_forks, int config_enable_global_scripts, unsigned char program_type)
=======
		const char *config_ssh_key_location, zbx_get_config_forks_f get_config_forks,
		unsigned char program_type)
>>>>>>> a029f1a6
{
	zbx_db_result_t	result;
	zbx_db_row_t	row;
	int		next_esc_period = 0, esc_period, default_esc_period;
	zbx_user_msg_t	*user_msg = NULL;

	zabbix_log(LOG_LEVEL_DEBUG, "In %s()", __func__);

	default_esc_period = 0 == action->esc_period ? SEC_PER_HOUR : action->esc_period;
	escalation->esc_step++;

	result = zbx_db_select(
			"select o.operationid,o.operationtype,o.esc_period,o.evaltype"
			" from operations o"
			" where o.actionid=" ZBX_FS_UI64
				" and o.operationtype in (%d,%d)"
				" and o.esc_step_from<=%d"
				" and (o.esc_step_to=0 or o.esc_step_to>=%d)"
				" and o.recovery=%d",
			action->actionid,
			ZBX_OPERATION_TYPE_MESSAGE, ZBX_OPERATION_TYPE_COMMAND,
			escalation->esc_step,
			escalation->esc_step,
			ZBX_OPERATION_MODE_NORMAL);

	while (NULL != (row = zbx_db_fetch(result)))
	{
		char		*tmp;
		zbx_uint64_t	operationid;

		ZBX_STR2UINT64(operationid, row[0]);

		tmp = zbx_strdup(NULL, row[2]);
		zbx_substitute_simple_macros(NULL, NULL, NULL, NULL, NULL, NULL, NULL, NULL, NULL, NULL, NULL, NULL,
				&tmp, ZBX_MACRO_TYPE_COMMON, NULL, 0);

		if (SUCCEED != zbx_is_time_suffix(tmp, &esc_period, ZBX_LENGTH_UNLIMITED))
		{
			zabbix_log(LOG_LEVEL_WARNING, "invalid step duration \"%s\" for operation of action \"%s\","
					" using default operation step duration of the action", tmp, action->name);
			esc_period = 0;
		}
		zbx_free(tmp);

		if (0 == esc_period)
			esc_period = default_esc_period;

		if (0 == next_esc_period || next_esc_period > esc_period)
			next_esc_period = esc_period;

		if (SUCCEED == check_operation_conditions(event, operationid, (unsigned char)atoi(row[3])))
		{
			zabbix_log(LOG_LEVEL_DEBUG, "Conditions match our event. Execute operation.");

			switch (atoi(row[1]))
			{
				case ZBX_OPERATION_TYPE_MESSAGE:
					add_object_msg(action->actionid, operationid, &user_msg, event, NULL, NULL,
							NULL, service, ZBX_MACRO_TYPE_MESSAGE_NORMAL,
							action->eventsource, ZBX_OPERATION_MODE_NORMAL,
							default_timezone, roles);
					break;
				case ZBX_OPERATION_TYPE_COMMAND:
					execute_commands(event, NULL, NULL, NULL, service, action->actionid,
							operationid, escalation->esc_step,
							ZBX_MACRO_TYPE_MESSAGE_NORMAL, default_timezone, config_timeout,
<<<<<<< HEAD
							config_trapper_timeout, config_source_ip, get_config_forks,
							config_enable_global_scripts, program_type);
=======
							config_trapper_timeout, config_source_ip,
							config_ssh_key_location, get_config_forks, program_type);
>>>>>>> a029f1a6
					break;
			}
		}
		else
			zabbix_log(LOG_LEVEL_DEBUG, "Conditions do not match our event. Do not execute operation.");
	}
	zbx_db_free_result(result);

	flush_user_msg(&user_msg, escalation->esc_step, event, NULL, action->actionid, NULL, NULL, service);

	if (EVENT_SOURCE_TRIGGERS == action->eventsource || EVENT_SOURCE_INTERNAL == action->eventsource ||
			EVENT_SOURCE_SERVICE == action->eventsource)
	{
		char	*sql;

		sql = zbx_dsprintf(NULL,
				"select null"
				" from operations"
				" where actionid=" ZBX_FS_UI64
					" and (esc_step_to>%d or esc_step_to=0)"
					" and recovery=%d",
					action->actionid, escalation->esc_step, ZBX_OPERATION_MODE_NORMAL);
		result = zbx_db_select_n(sql, 1);

		if (NULL != zbx_db_fetch(result))
		{
			next_esc_period = (0 != next_esc_period ? next_esc_period : default_esc_period);
			escalation->nextcheck = time(NULL) + next_esc_period;
		}
		else if (ZBX_ACTION_RECOVERY_OPERATIONS == action->recovery)
		{
			escalation->status = ESCALATION_STATUS_SLEEP;
			escalation->nextcheck = time(NULL) + default_esc_period;
		}
		else
			escalation->status = ESCALATION_STATUS_COMPLETED;

		zbx_db_free_result(result);
		zbx_free(sql);
	}
	else
		escalation->status = ESCALATION_STATUS_COMPLETED;

	zabbix_log(LOG_LEVEL_DEBUG, "End of %s()", __func__);
}

/******************************************************************************
 *                                                                            *
 * Purpose: executes escalation recovery operations                           *
 *                                                                            *
 * Parameters: event                   - [IN]                                 *
 *             r_event                 - [IN] recovery event                  *
 *             action                  - [IN]                                 *
 *             service                 - [IN]                                 *
 *             default_timezone        - [IN]                                 *
 *             roles                   - [IN]                                 *
 *             config_timeout          - [IN]                                 *
 *             config_trapper_timeout  - [IN]                                 *
 *             config_source_ip        - [IN]                                 *
 *             config_ssh_key_location - [IN]                                 *
 *             get_config_forks        - [IN]                                 *
 *             program_type            - [IN]                                 *
 *                                                                            *
 * Comments: Action recovery operations have a single escalation step, so     *
 *           alerts created by escalation recovery operations must have       *
 *           esc_step field set to 1.                                         *
 *                                                                            *
 ******************************************************************************/
static void	escalation_execute_recovery_operations(zbx_db_event *event, const zbx_db_event *r_event,
		const zbx_db_action *action, const zbx_db_service *service, const char *default_timezone,
		zbx_hashset_t *roles, int config_timeout, int config_trapper_timeout, const char *config_source_ip,
<<<<<<< HEAD
		zbx_get_config_forks_f get_config_forks, int config_enable_global_scripts, unsigned char program_type)
=======
		const char *config_ssh_key_location, zbx_get_config_forks_f get_config_forks,
		unsigned char program_type)
>>>>>>> a029f1a6
{
	zbx_db_result_t	result;
	zbx_db_row_t	row;
	zbx_user_msg_t	*user_msg = NULL;
	zbx_uint64_t	operationid;
	unsigned char	operationtype;

	zabbix_log(LOG_LEVEL_DEBUG, "In %s()", __func__);

	result = zbx_db_select(
			"select o.operationid,o.operationtype"
			" from operations o"
			" where o.actionid=" ZBX_FS_UI64
				" and o.operationtype in (%d,%d,%d)"
				" and o.recovery=%d",
			action->actionid,
			ZBX_OPERATION_TYPE_MESSAGE, ZBX_OPERATION_TYPE_COMMAND, ZBX_OPERATION_TYPE_RECOVERY_MESSAGE,
			ZBX_OPERATION_MODE_RECOVERY);

	while (NULL != (row = zbx_db_fetch(result)))
	{
		ZBX_STR2UINT64(operationid, row[0]);
		operationtype = (unsigned char)atoi(row[1]);

		switch (operationtype)
		{
			case ZBX_OPERATION_TYPE_MESSAGE:
				add_object_msg(action->actionid, operationid, &user_msg, event, r_event, NULL, NULL,
						service, ZBX_MACRO_TYPE_MESSAGE_RECOVERY, action->eventsource,
						ZBX_OPERATION_MODE_RECOVERY, default_timezone, roles);
				break;
			case ZBX_OPERATION_TYPE_RECOVERY_MESSAGE:
				add_sentusers_msg(&user_msg, action->actionid, operationid, event, r_event, NULL, NULL,
						service, action->eventsource, ZBX_OPERATION_MODE_RECOVERY,
						default_timezone, roles);
				break;
			case ZBX_OPERATION_TYPE_COMMAND:
				execute_commands(event, r_event, NULL, NULL, service, action->actionid, operationid, 1,
						ZBX_MACRO_TYPE_MESSAGE_RECOVERY, default_timezone, config_timeout,
<<<<<<< HEAD
						config_trapper_timeout, config_source_ip, get_config_forks,
						config_enable_global_scripts, program_type);
=======
						config_trapper_timeout, config_source_ip, config_ssh_key_location,
						get_config_forks, program_type);
>>>>>>> a029f1a6
				break;
		}
	}
	zbx_db_free_result(result);

	flush_user_msg(&user_msg, 1, event, r_event, action->actionid, NULL, NULL, service);

	zabbix_log(LOG_LEVEL_DEBUG, "End of %s()", __func__);
}

/******************************************************************************
 *                                                                            *
 * Parameters: event                   - [IN]                                 *
 *             r_event                 - [IN] recovery event                  *
 *             action                  - [IN]                                 *
 *             ack                     - [IN]                                 *
 *             service_alarm           - [IN]                                 *
 *             service                 - [IN]                                 *
 *             default_timezone        - [IN]                                 *
 *             roles                   - [IN]                                 *
 *             config_timeout          - [IN]                                 *
 *             config_trapper_timeout  - [IN]                                 *
 *             config_source_ip        - [IN]                                 *
 *             config_ssh_key_location - [IN]                                 *
 *             get_config_forks        - [IN]                                 *
 *             program_type            - [IN]                                 *
 *                                                                            *
 * Comments: Action update operations have a single escalation step, so       *
 *           alerts created by escalation update operations must have         *
 *           esc_step field set to 1.                                         *
 *                                                                            *
 ******************************************************************************/
static void	escalation_execute_update_operations(zbx_db_event *event, const zbx_db_event *r_event,
		const zbx_db_action *action, const zbx_db_acknowledge *ack, const zbx_service_alarm_t *service_alarm,
		const zbx_db_service *service, const char *default_timezone, zbx_hashset_t *roles, int config_timeout,
<<<<<<< HEAD
		int config_trapper_timeout, const char *config_source_ip, zbx_get_config_forks_f get_config_forks,
		int config_enable_global_scripts, unsigned char program_type)
=======
		int config_trapper_timeout, const char *config_source_ip, const char *config_ssh_key_location,
		zbx_get_config_forks_f get_config_forks, unsigned char program_type)
>>>>>>> a029f1a6
{
	zbx_db_result_t	result;
	zbx_db_row_t	row;
	zbx_user_msg_t	*user_msg = NULL;
	zbx_uint64_t	operationid;
	unsigned char	operationtype;

	zabbix_log(LOG_LEVEL_DEBUG, "In %s()", __func__);

	result = zbx_db_select(
			"select o.operationid,o.operationtype"
			" from operations o"
			" where o.actionid=" ZBX_FS_UI64
				" and o.operationtype in (%d,%d,%d)"
				" and o.recovery=%d",
			action->actionid,
			ZBX_OPERATION_TYPE_MESSAGE, ZBX_OPERATION_TYPE_COMMAND, ZBX_OPERATION_TYPE_UPDATE_MESSAGE,
			ZBX_OPERATION_MODE_UPDATE);

	while (NULL != (row = zbx_db_fetch(result)))
	{
		ZBX_STR2UINT64(operationid, row[0]);
		operationtype = (unsigned char)atoi(row[1]);

		switch (operationtype)
		{
			case ZBX_OPERATION_TYPE_MESSAGE:
				add_object_msg(action->actionid, operationid, &user_msg, event, r_event, ack,
						service_alarm, service, ZBX_MACRO_TYPE_MESSAGE_UPDATE,
						action->eventsource, ZBX_OPERATION_MODE_UPDATE, default_timezone,
						roles);
				break;
			case ZBX_OPERATION_TYPE_UPDATE_MESSAGE:
				add_sentusers_msg(&user_msg, action->actionid, operationid, event, r_event, ack,
						service_alarm, service, action->eventsource, ZBX_OPERATION_MODE_UPDATE,
						default_timezone, roles);

				if (NULL != ack)
				{
					add_sentusers_ack_msg(&user_msg, action->actionid, operationid, event, r_event,
							ack, action->eventsource, default_timezone);
				}
				break;
			case ZBX_OPERATION_TYPE_COMMAND:
				execute_commands(event, r_event, ack, service_alarm, service, action->actionid,
						operationid, 1, ZBX_MACRO_TYPE_MESSAGE_UPDATE, default_timezone,
						config_timeout, config_trapper_timeout, config_source_ip,
<<<<<<< HEAD
						get_config_forks, config_enable_global_scripts, program_type);
=======
						config_ssh_key_location, get_config_forks, program_type);
>>>>>>> a029f1a6
				break;
		}
	}
	zbx_db_free_result(result);

	flush_user_msg(&user_msg, 1, event, r_event, action->actionid, ack, service_alarm, service);

	zabbix_log(LOG_LEVEL_DEBUG, "End of %s()", __func__);
}

/******************************************************************************
 *                                                                            *
 * Purpose: Checks whether the escalation trigger and related items, hosts    *
 *          are not deleted or disabled.                                      *
 *                                                                            *
 * Parameters: triggerid   - [IN] id of trigger to check                      *
 *             source      - [IN] escalation event source                     *
 *             ignore      - [OUT] 1 - escalation must be ignored because     *
 *                                     of dependent trigger being in PROBLEM  *
 *                                     state,                                 *
 *                                 0 - otherwise                              *
 *             error       - [OUT] message in case escalation is cancelled    *
 *                                                                            *
 * Return value: FAIL if dependent trigger is in PROBLEM state                *
 *               SUCCEED otherwise                                            *
 *                                                                            *
 ******************************************************************************/
static int	check_escalation_trigger(zbx_uint64_t triggerid, unsigned char source, unsigned char *ignore,
		char **error)
{
	zbx_dc_trigger_t	trigger;
	zbx_vector_uint64_t	functionids, itemids;
	zbx_dc_item_t		*items = NULL;
	zbx_dc_function_t	*functions = NULL;
	int			errcode, *errcodes = NULL, ret = FAIL;

	/* trigger disabled or deleted? */
	zbx_dc_config_get_triggers_by_triggerids(&trigger, &triggerid, &errcode, 1);

	if (SUCCEED != errcode)
	{
		goto out;
	}
	else if (TRIGGER_STATUS_DISABLED == trigger.status)
	{
		*error = zbx_dsprintf(*error, "trigger \"%s\" disabled.", trigger.description);
		goto out;
	}

	if (EVENT_SOURCE_TRIGGERS != source)
	{
		/* don't check dependency for internal trigger events */
		ret = SUCCEED;
		goto out;
	}

	/* check items and hosts referenced by trigger expression */
	zbx_vector_uint64_create(&functionids);
	zbx_vector_uint64_create(&itemids);

	zbx_get_serialized_expression_functionids(trigger.expression, trigger.expression_bin, &functionids);

	if (TRIGGER_RECOVERY_MODE_RECOVERY_EXPRESSION == trigger.recovery_mode)
	{
		zbx_get_serialized_expression_functionids(trigger.recovery_expression, trigger.recovery_expression_bin,
				&functionids);
	}

	functions = (zbx_dc_function_t *)zbx_malloc(functions,
			sizeof(zbx_dc_function_t) * (size_t)functionids.values_num);
	errcodes = (int *)zbx_malloc(errcodes, sizeof(int) * (size_t)functionids.values_num);

	zbx_dc_config_get_functions_by_functionids(functions, functionids.values, errcodes,
			(size_t)functionids.values_num);

	for (int i = 0; i < functionids.values_num; i++)
	{
		if (SUCCEED == errcodes[i])
			zbx_vector_uint64_append(&itemids, functions[i].itemid);
	}

	zbx_dc_config_clean_functions(functions, errcodes, (size_t)functionids.values_num);
	zbx_free(functions);

	zbx_vector_uint64_sort(&itemids, ZBX_DEFAULT_UINT64_COMPARE_FUNC);
	zbx_vector_uint64_uniq(&itemids, ZBX_DEFAULT_UINT64_COMPARE_FUNC);

	items = (zbx_dc_item_t *)zbx_malloc(items, sizeof(zbx_dc_item_t) * (size_t)itemids.values_num);
	errcodes = (int *)zbx_realloc(errcodes, sizeof(int) * (size_t)itemids.values_num);

	zbx_dc_config_get_items_by_itemids(items, itemids.values, errcodes, (size_t)itemids.values_num);

	for (int i = 0; i < itemids.values_num; i++)
	{
		if (SUCCEED != errcodes[i])
		{
			*error = zbx_dsprintf(*error, "item id:" ZBX_FS_UI64 " deleted.", itemids.values[i]);
			break;
		}

		if (ITEM_STATUS_DISABLED == items[i].status)
		{
			char key_short[VALUE_ERRMSG_MAX * ZBX_MAX_BYTES_IN_UTF8_CHAR + 1];

			*error = zbx_dsprintf(*error, "item \"%s\" disabled.", zbx_truncate_itemkey(items[i].key_orig,
					VALUE_ERRMSG_MAX, key_short, sizeof(key_short)));
			break;
		}
		if (HOST_STATUS_NOT_MONITORED == items[i].host.status)
		{
			*error = zbx_dsprintf(*error, "host \"%s\" disabled.", items[i].host.host);
			break;
		}
	}

	zbx_dc_config_clean_items(items, errcodes, (size_t)itemids.values_num);
	zbx_free(items);
	zbx_free(errcodes);

	zbx_vector_uint64_destroy(&itemids);
	zbx_vector_uint64_destroy(&functionids);

	if (NULL != *error)
		goto out;

	*ignore = (SUCCEED == zbx_dc_config_check_trigger_dependencies(trigger.triggerid) ? 0 : 1);

	ret = SUCCEED;
out:
	zbx_dc_config_clean_triggers(&trigger, &errcode, 1);

	return ret;
}

static const char	*check_escalation_result_string(int result)
{
	switch (result)
	{
		case ZBX_ESCALATION_CANCEL:
			return "cancel";
		case ZBX_ESCALATION_DELETE:
			return "delete";
		case ZBX_ESCALATION_SKIP:
			return "skip";
		case ZBX_ESCALATION_PROCESS:
			return "process";
		case ZBX_ESCALATION_SUPPRESS:
			return "suppress";
		default:
			return "unknown";
	}
}

static int	check_unfinished_alerts(const zbx_db_escalation *escalation)
{
	int		ret;
	char		*sql;
	zbx_db_result_t	result;

	if (0 == escalation->r_eventid)
		return SUCCEED;

	sql = zbx_dsprintf(NULL,
			"select eventid"
			" from alerts"
			" where eventid=" ZBX_FS_UI64
				" and actionid=" ZBX_FS_UI64
				" and status in (%d,%d)",
			escalation->eventid, escalation->actionid, ALERT_STATUS_NOT_SENT, ALERT_STATUS_NEW);

	result = zbx_db_select_n(sql, 1);
	zbx_free(sql);

	if (NULL != zbx_db_fetch(result))
		ret = FAIL;
	else
		ret = SUCCEED;

	zbx_db_free_result(result);

	return ret;
}

static const char	*escalation_status_string(unsigned char status)
{
	switch (status)
	{
		case ESCALATION_STATUS_ACTIVE:
			return "active";
		case ESCALATION_STATUS_SLEEP:
			return "sleep";
		case ESCALATION_STATUS_COMPLETED:
			return "completed";
		default:
			return "unknown";
	}
}

/******************************************************************************
 *                                                                            *
 * Purpose: Checks whether escalation must be cancelled, deleted, skipped or  *
 *          processed.                                                        *
 *                                                                            *
 * Parameters: escalation - [IN] escalation to check                          *
 *             action     - [IN] action responsible for escalation            *
 *             event      - [IN] source event                                 *
 *             s_eventids - [IN] symptom event ids                            *
 *             error      - [OUT] message in case escalation is cancelled     *
 *                                                                            *
 * Return value: ZBX_ESCALATION_CANCEL   - relevant event, item, trigger      *
 *                                         or host is disabled or deleted     *
 *               ZBX_ESCALATION_DELETE   - escalations was created and        *
 *                                         recovered during maintenance       *
 *               ZBX_ESCALATION_SKIP     - escalation is paused during        *
 *                                         maintenance or dependable trigger  *
 *                                         in problem state                   *
 *               ZBX_ESCALATION_SUPPRESS - escalation was created before      *
 *                                         maintenance period                 *
 *               ZBX_ESCALATION_PROCESS  - otherwise                          *
 *                                                                            *
 ******************************************************************************/
static int	check_escalation(const zbx_db_escalation *escalation, const zbx_db_action *action,
		const zbx_db_event *event, zbx_vector_uint64_t *s_eventids, char **error)
{
	zbx_dc_item_t	item;
	int		errcode, ret = ZBX_ESCALATION_CANCEL;
	unsigned char	maintenance = HOST_MAINTENANCE_STATUS_OFF, skip = 0;

	zabbix_log(LOG_LEVEL_DEBUG, "In %s() escalationid:" ZBX_FS_UI64 " status:%s",
			__func__, escalation->escalationid, escalation_status_string(escalation->status));

	if (EVENT_OBJECT_TRIGGER == event->object)
	{
		if (SUCCEED != check_escalation_trigger(escalation->triggerid, event->source, &skip, error))
			goto out;

		maintenance = (ZBX_PROBLEM_SUPPRESSED_TRUE == event->suppressed ? HOST_MAINTENANCE_STATUS_ON :
				HOST_MAINTENANCE_STATUS_OFF);

		if (0 == skip && SUCCEED != check_unfinished_alerts(escalation))
			skip = 1;
	}
	else if (EVENT_SOURCE_INTERNAL == event->source)
	{
		if (EVENT_OBJECT_ITEM == event->object || EVENT_OBJECT_LLDRULE == event->object)
		{
			/* item disabled or deleted? */
			zbx_dc_config_get_items_by_itemids(&item, &escalation->itemid, &errcode, 1);

			if (SUCCEED != errcode)
			{
				*error = zbx_dsprintf(*error, "item id:" ZBX_FS_UI64 " deleted.", escalation->itemid);
			}
			else if (ITEM_STATUS_DISABLED == item.status)
			{
				char key_short[VALUE_ERRMSG_MAX * ZBX_MAX_BYTES_IN_UTF8_CHAR + 1];

				*error = zbx_dsprintf(*error, "item \"%s\" disabled.",
						zbx_truncate_itemkey(item.key_orig, VALUE_ERRMSG_MAX,
						key_short, sizeof(key_short)));
			}
			else if (HOST_STATUS_NOT_MONITORED == item.host.status)
			{
				*error = zbx_dsprintf(*error, "host \"%s\" disabled.", item.host.host);
			}
			else
				maintenance = item.host.maintenance_status;

			zbx_dc_config_clean_items(&item, &errcode, 1);

			if (NULL != *error)
				goto out;

			if (SUCCEED != check_unfinished_alerts(escalation))
				skip = 1;
		}
	}

/* action escalation processing mode */
#define ACTION_PAUSE_SUPPRESSED_FALSE	0	/* process escalation for suppressed events */
#define ACTION_PAUSE_SUPPRESSED_TRUE	1	/* pause escalation for suppressed events */
	if (EVENT_SOURCE_TRIGGERS == action->eventsource &&
			ACTION_PAUSE_SUPPRESSED_TRUE == action->pause_suppressed &&
			HOST_MAINTENANCE_STATUS_ON == maintenance &&
			0 == escalation->acknowledgeid)
	{
		/* remove paused escalations that were created and recovered */
		/* during maintenance period                                 */
		if (0 == escalation->esc_step && 0 != escalation->r_eventid)
		{
			ret = ZBX_ESCALATION_DELETE;
			goto out;
		}

		/* suppress paused escalations created before maintenance period */
		/* until maintenance ends or the escalations are recovered       */
		if (0 == escalation->r_eventid)
		{
			ret = ZBX_ESCALATION_SUPPRESS;
			goto out;
		}
	}
#undef ACTION_PAUSE_SUPPRESSED_FALSE
#undef ACTION_PAUSE_SUPPRESSED_TRUE

	if (0 != skip)
	{
		/* one of trigger dependencies is in PROBLEM state, process escalation later */
		ret = ZBX_ESCALATION_SKIP;
		goto out;
	}

/* action escalation symptom event processing mode */
#define ACTION_PAUSE_SYMPTOMS_FALSE	0	/* process escalation for symptom events */
#define ACTION_PAUSE_SYMPTOMS_TRUE	1	/* pause escalation for symptom events */
	if (EVENT_SOURCE_TRIGGERS == action->eventsource && ACTION_PAUSE_SYMPTOMS_TRUE == action->pause_symptoms &&
			0 == escalation->acknowledgeid && 0 == escalation->r_eventid &&
			FAIL != zbx_vector_uint64_bsearch(s_eventids, event->eventid, ZBX_DEFAULT_UINT64_COMPARE_FUNC))
	{
		/* suppress escalations for trigger-based symptom events */
		ret = ZBX_ESCALATION_SUPPRESS;
		goto out;
	}
#undef ACTION_PAUSE_SYMPTOMS_FALSE
#undef ACTION_PAUSE_SYMPTOMS_TRUE

	ret = ZBX_ESCALATION_PROCESS;
out:
	zabbix_log(LOG_LEVEL_DEBUG, "End of %s():%s error:'%s'", __func__, check_escalation_result_string(ret),
			ZBX_NULL2EMPTY_STR(*error));

	return ret;
}

/******************************************************************************
 *                                                                            *
 * Purpose: writes escalation cancellation warning message into log file      *
 *                                                                            *
 * Parameters: escalation - [IN]                                              *
 *             error      - [IN]                                              *
 *                                                                            *
 ******************************************************************************/
static void	escalation_log_cancel_warning(const zbx_db_escalation *escalation, const char *error)
{
	if (0 != escalation->esc_step)
		zabbix_log(LOG_LEVEL_WARNING, "escalation canceled: %s", error);
}

/******************************************************************************
 *                                                                            *
 * Purpose: cancels escalation with specified error message                   *
 *                                                                            *
 * Parameters: escalation       - [IN/OUT] escalation to cancel               *
 *             action           - [IN]                                        *
 *             event            - [IN]                                        *
 *             error            - [IN]                                        *
 *             default_timezone - [IN]                                        *
 *             service          - [IN]                                        *
 *             roles            - [IN]                                        *
 *                                                                            *
 ******************************************************************************/
static void	escalation_cancel(zbx_db_escalation *escalation, const zbx_db_action *action, zbx_db_event *event,
		const char *error, const char *default_timezone, const zbx_db_service *service, zbx_hashset_t *roles)
{
/* action escalation canceled notification mode */
/* #define ACTION_NOTIFY_IF_CANCELED_TRUE	1 notify about canceled escalations for action (default) */
#define ACTION_NOTIFY_IF_CANCELED_FALSE	0	/* do not notify about canceled escalations for action */
	zbx_user_msg_t	*user_msg = NULL;

	zabbix_log(LOG_LEVEL_DEBUG, "In %s() escalationid:" ZBX_FS_UI64 " status:%s",
			__func__, escalation->escalationid, escalation_status_string(escalation->status));

	/* the cancellation notification can be sent if no objects are deleted and notification is not disabled */
	if (NULL != action && NULL != event && 0 != event->trigger.triggerid && 0 != escalation->esc_step &&
			ACTION_NOTIFY_IF_CANCELED_FALSE != action->notify_if_canceled)
	{
		add_sentusers_msg_esc_cancel(&user_msg, action->actionid, event, ZBX_NULL2EMPTY_STR(error),
				default_timezone, service, roles);
		flush_user_msg(&user_msg, escalation->esc_step, event, NULL, action->actionid, NULL, NULL, NULL);
	}

	escalation_log_cancel_warning(escalation, ZBX_NULL2EMPTY_STR(error));
	escalation->status = ESCALATION_STATUS_COMPLETED;

	zabbix_log(LOG_LEVEL_DEBUG, "End of %s()", __func__);
#undef ACTION_NOTIFY_IF_CANCELED_FALSE
}

/******************************************************************************
 *                                                                            *
 * Purpose: executes next escalation step                                     *
 *                                                                            *
 * Parameters: escalation              - [IN/OUT] escalation to execute       *
 *             action                  - [IN]                                 *
 *             event                   - [IN]                                 *
 *             service                 - [IN]                                 *
 *             default_timezone        - [IN]                                 *
 *             roles                   - [IN]                                 *
 *             config_timeout          - [IN]                                 *
 *             config_trapper_timeout  - [IN]                                 *
 *             config_source_ip        - [IN]                                 *
 *             config_ssh_key_location - [IN]                                 *
 *             get_config_forks        - [IN]                                 *
 *             program_type            - [IN]                                 *
 *                                                                            *
 ******************************************************************************/
static void	escalation_execute(zbx_db_escalation *escalation, const zbx_db_action *action, zbx_db_event *event,
		const zbx_db_service *service, const char *default_timezone, zbx_hashset_t *roles, int config_timeout,
<<<<<<< HEAD
		int config_trapper_timeout, const char *config_source_ip, zbx_get_config_forks_f get_config_forks,
		int config_enable_global_scripts, unsigned char program_type)
=======
		int config_trapper_timeout, const char *config_source_ip, const char *config_ssh_key_location,
		zbx_get_config_forks_f get_config_forks, unsigned char program_type)
>>>>>>> a029f1a6
{
	zabbix_log(LOG_LEVEL_DEBUG, "In %s() escalationid:" ZBX_FS_UI64 " status:%s",
			__func__, escalation->escalationid, escalation_status_string(escalation->status));

	escalation_execute_operations(escalation, event, action, service, default_timezone, roles, config_timeout,
<<<<<<< HEAD
			config_trapper_timeout, config_source_ip, get_config_forks, config_enable_global_scripts, program_type);
=======
			config_trapper_timeout, config_source_ip, config_ssh_key_location, get_config_forks,
			program_type);
>>>>>>> a029f1a6

	zabbix_log(LOG_LEVEL_DEBUG, "End of %s()", __func__);
}

/******************************************************************************
 *                                                                            *
 * Purpose: processes escalation recovery                                     *
 *                                                                            *
 * Parameters: escalation              - [IN/OUT] escalation to recovery      *
 *             action                  - [IN]                                 *
 *             event                   - [IN]                                 *
 *             r_event                 - [IN] recovery event                  *
 *             service                 - [IN]                                 *
 *             default_timezone        - [IN]                                 *
 *             roles                   - [IN]                                 *
 *             config_timeout          - [IN]                                 *
 *             config_trapper_timeout  - [IN]                                 *
 *             config_source_ip        - [IN]                                 *
 *             config_ssh_key_location - [IN]                                 *
 *             get_config_forks        - [IN]                                 *
 *             program_type            - [IN]                                 *
 *                                                                            *
 ******************************************************************************/
static void	escalation_recover(zbx_db_escalation *escalation, const zbx_db_action *action, zbx_db_event *event,
		const zbx_db_event *r_event, const zbx_db_service *service, const char *default_timezone,
		zbx_hashset_t *roles, int config_timeout, int config_trapper_timeout, const char *config_source_ip,
<<<<<<< HEAD
		zbx_get_config_forks_f get_config_forks, int config_enable_global_scripts, unsigned char program_type)
=======
		const char *config_ssh_key_location, zbx_get_config_forks_f get_config_forks,
		unsigned char program_type)
>>>>>>> a029f1a6
{
	zabbix_log(LOG_LEVEL_DEBUG, "In %s() escalationid:" ZBX_FS_UI64 " status:%s",
			__func__, escalation->escalationid, escalation_status_string(escalation->status));

	escalation_execute_recovery_operations(event, r_event, action, service, default_timezone, roles,
<<<<<<< HEAD
			config_timeout, config_trapper_timeout, config_source_ip, get_config_forks,
			config_enable_global_scripts, program_type);
=======
			config_timeout, config_trapper_timeout, config_source_ip, config_ssh_key_location,
			get_config_forks, program_type);
>>>>>>> a029f1a6

	escalation->status = ESCALATION_STATUS_COMPLETED;

	zabbix_log(LOG_LEVEL_DEBUG, "End of %s()", __func__);
}

/******************************************************************************
 *                                                                            *
 * Purpose: processes escalation acknowledgment                               *
 *                                                                            *
 * Parameters: escalation              - [IN/OUT] escalation to recovery      *
 *             action                  - [IN]                                 *
 *             event                   - [IN]                                 *
 *             r_event                 - [IN] recovery event                  *
 *             default_timezone        - [IN]                                 *
 *             roles                   - [IN]                                 *
 *             config_timeout          - [IN]                                 *
 *             config_trapper_timeout  - [IN]                                 *
 *             config_source_ip        - [IN]                                 *
 *             config_ssh_key_location - [IN]                                 *
 *             get_config_forks        - [IN]                                 *
 *             program_type            - [IN]                                 *
 *                                                                            *
 ******************************************************************************/
static void	escalation_acknowledge(zbx_db_escalation *escalation, const zbx_db_action *action,
		zbx_db_event *event, const zbx_db_event *r_event, const char *default_timezone,
		zbx_hashset_t *roles, int config_timeout, int config_trapper_timeout, const char *config_source_ip,
<<<<<<< HEAD
		zbx_get_config_forks_f get_config_forks, int config_enable_global_scripts, unsigned char program_type)
=======
		const char *config_ssh_key_location, zbx_get_config_forks_f get_config_forks,
		unsigned char program_type)
>>>>>>> a029f1a6
{
	zbx_db_row_t	row;
	zbx_db_result_t	result;

	zabbix_log(LOG_LEVEL_DEBUG, "In %s() escalationid:" ZBX_FS_UI64 " acknowledgeid:" ZBX_FS_UI64 " status:%s",
			__func__, escalation->escalationid, escalation->acknowledgeid,
			escalation_status_string(escalation->status));

	result = zbx_db_select(
			"select message,userid,clock,action,old_severity,new_severity,suppress_until from acknowledges"
			" where acknowledgeid=" ZBX_FS_UI64,
			escalation->acknowledgeid);

	if (NULL != (row = zbx_db_fetch(result)))
	{
		zbx_db_acknowledge	ack;

		ack.message = row[0];
		ZBX_STR2UINT64(ack.userid, row[1]);
		ack.clock = atoi(row[2]);
		ack.acknowledgeid = escalation->acknowledgeid;
		ack.action = atoi(row[3]);
		ack.old_severity = atoi(row[4]);
		ack.new_severity = atoi(row[5]);
		ack.suppress_until = atoi(row[6]);

		escalation_execute_update_operations(event, r_event, action, &ack, NULL, NULL, default_timezone, roles,
<<<<<<< HEAD
				config_timeout, config_trapper_timeout, config_source_ip, get_config_forks,
				config_enable_global_scripts, program_type);
=======
				config_timeout, config_trapper_timeout, config_source_ip, config_ssh_key_location,
				get_config_forks, program_type);
>>>>>>> a029f1a6
	}

	zbx_db_free_result(result);

	escalation->status = ESCALATION_STATUS_COMPLETED;

	zabbix_log(LOG_LEVEL_DEBUG, "End of %s()", __func__);
}

/******************************************************************************
 *                                                                            *
 * Purpose: processes update escalation                                       *
 *                                                                            *
 * Parameters: escalation              - [IN/OUT] escalation to recovery      *
 *             action                  - [IN]                                 *
 *             event                   - [IN]                                 *
 *             service_alarm           - [IN]                                 *
 *             service                 - [IN]                                 *
 *             default_timezone        - [IN]                                 *
 *             roles                   - [IN]                                 *
 *             config_timeout          - [IN]                                 *
 *             config_trapper_timeout  - [IN]                                 *
 *             config_source_ip        - [IN]                                 *
 *             config_ssh_key_location - [IN]                                 *
 *             get_config_forks        - [IN]                                 *
 *             program_type            - [IN]                                 *
 *                                                                            *
 ******************************************************************************/
static void	escalation_update(zbx_db_escalation *escalation, const zbx_db_action *action,
		zbx_db_event *event, const zbx_service_alarm_t *service_alarm, const zbx_db_service *service,
		const char *default_timezone, zbx_hashset_t *roles, int config_timeout, int config_trapper_timeout,
<<<<<<< HEAD
		const char *config_source_ip, zbx_get_config_forks_f get_config_forks,
		int config_enable_global_scripts, unsigned char program_type)
=======
		const char *config_source_ip, const char *config_ssh_key_location,
		zbx_get_config_forks_f get_config_forks, unsigned char program_type)
>>>>>>> a029f1a6
{
	zabbix_log(LOG_LEVEL_DEBUG, "In %s() escalationid:" ZBX_FS_UI64 " servicealarmid:" ZBX_FS_UI64 " status:%s",
			__func__, escalation->escalationid, escalation->servicealarmid,
			escalation_status_string(escalation->status));

	escalation_execute_update_operations(event, NULL, action, NULL, service_alarm, service, default_timezone,
<<<<<<< HEAD
			roles, config_timeout, config_trapper_timeout, config_source_ip, get_config_forks,
			config_enable_global_scripts, program_type);
=======
			roles, config_timeout, config_trapper_timeout, config_source_ip, config_ssh_key_location,
			get_config_forks, program_type);
>>>>>>> a029f1a6

	escalation->status = ESCALATION_STATUS_COMPLETED;

	zabbix_log(LOG_LEVEL_DEBUG, "End of %s()", __func__);
}

typedef struct
{
	zbx_uint64_t		escalationid;

	int			nextcheck;
	int			esc_step;
	zbx_escalation_status_t	status;
	zbx_uint64_t		flags;
}
zbx_escalation_diff_t;

ZBX_PTR_VECTOR_DECL(escalation_diff_ptr, zbx_escalation_diff_t*)
ZBX_PTR_VECTOR_IMPL(escalation_diff_ptr, zbx_escalation_diff_t*)

#define ZBX_DIFF_ESCALATION_UNSET			__UINT64_C(0x0000)
#define ZBX_DIFF_ESCALATION_UPDATE_NEXTCHECK		__UINT64_C(0x0001)
#define ZBX_DIFF_ESCALATION_UPDATE_ESC_STEP		__UINT64_C(0x0002)
#define ZBX_DIFF_ESCALATION_UPDATE_STATUS		__UINT64_C(0x0004)
#define ZBX_DIFF_ESCALATION_UPDATE 								\
		(ZBX_DIFF_ESCALATION_UPDATE_NEXTCHECK | ZBX_DIFF_ESCALATION_UPDATE_ESC_STEP |	\
		ZBX_DIFF_ESCALATION_UPDATE_STATUS)

static zbx_escalation_diff_t	*escalation_create_diff(const zbx_db_escalation *escalation)
{
	zbx_escalation_diff_t	*diff;

	diff = (zbx_escalation_diff_t *)zbx_malloc(NULL, sizeof(zbx_escalation_diff_t));
	diff->escalationid = escalation->escalationid;
	diff->nextcheck = escalation->nextcheck;
	diff->esc_step = escalation->esc_step;
	diff->status = escalation->status;
	diff->flags = ZBX_DIFF_ESCALATION_UNSET;

	return diff;
}

static void	escalation_update_diff(const zbx_db_escalation *escalation, zbx_escalation_diff_t *diff)
{
	if (escalation->nextcheck != diff->nextcheck)
	{
		diff->nextcheck = escalation->nextcheck;
		diff->flags |= ZBX_DIFF_ESCALATION_UPDATE_NEXTCHECK;
	}

	if (escalation->esc_step != diff->esc_step)
	{
		diff->esc_step = escalation->esc_step;
		diff->flags |= ZBX_DIFF_ESCALATION_UPDATE_ESC_STEP;
	}

	if (escalation->status != diff->status)
	{
		diff->status = escalation->status;
		diff->flags |= ZBX_DIFF_ESCALATION_UPDATE_STATUS;
	}
}

/******************************************************************************
 *                                                                            *
 * Purpose: Checks if acknowledgment events of current escalation has related *
 *          recovery events and add those recovery event IDs to array of      *
 *          event IDs of this escalation.                                     *
 *                                                                            *
 * Parameters: escalations - [IN] array of escalations to be processed        *
 *             eventids    - [OUT] array of events of current escalation      *
 *             event_pairs - [OUT] array of event ID and recovery event pairs *
 *                                                                            *
 * Comments: Additionally, acknowledgment event IDs are mapped with related   *
 *           recovery event IDs in get_db_eventid_r_eventid_pairs().          *
 *                                                                            *
 ******************************************************************************/
static void	add_ack_escalation_r_eventids(zbx_vector_db_escalation_ptr_t *escalations,
		zbx_vector_uint64_t *eventids, zbx_vector_uint64_pair_t *event_pairs)
{
	zbx_vector_uint64_t	ack_eventids, r_eventids;

	zbx_vector_uint64_create(&ack_eventids);
	zbx_vector_uint64_create(&r_eventids);

	for (int i = 0; i < escalations->values_num; i++)
	{
		zbx_db_escalation	*escalation;

		escalation = (zbx_db_escalation *)escalations->values[i];

		if (0 != escalation->acknowledgeid)
			zbx_vector_uint64_append(&ack_eventids, escalation->eventid);
	}

	if (0 < ack_eventids.values_num)
	{
		zbx_db_get_eventid_r_eventid_pairs(&ack_eventids, event_pairs, &r_eventids);

		if (0 < r_eventids.values_num)
			zbx_vector_uint64_append_array(eventids, r_eventids.values, r_eventids.values_num);
	}

	zbx_vector_uint64_destroy(&ack_eventids);
	zbx_vector_uint64_destroy(&r_eventids);
}

static void	get_services_rootcause_eventids(const zbx_vector_uint64_t *serviceids,
		zbx_vector_db_service_t *services)
{
	unsigned char		*data = NULL;
	size_t			data_alloc = 0, data_offset = 0;
	int			i;
	zbx_ipc_message_t	response;

	for (i = 0; i < serviceids->values_num; i++)
		zbx_service_serialize_id(&data, &data_alloc, &data_offset, serviceids->values[i]);

	if (NULL == data)
		return;

	zbx_ipc_message_init(&response);
	zbx_service_send(ZBX_IPC_SERVICE_SERVICE_ROOTCAUSE, data, (zbx_uint32_t)data_offset, &response);
	zbx_service_deserialize_rootcause(response.data, (zbx_uint32_t)response.size, services);
	zbx_ipc_message_clean(&response);

	zbx_free(data);
}

static void	db_get_services(const zbx_vector_db_escalation_ptr_t *escalations, zbx_vector_db_service_t *services,
		zbx_vector_db_event_t *events)
{
	zbx_db_result_t		result;
	zbx_db_row_t		row;
	char			*sql = NULL;
	size_t			sql_alloc = 0, sql_offset = 0;
	zbx_vector_uint64_t	serviceids, eventids;
	int			i, j, index;
	zbx_int64_t		last_serviceid = -1;

	zbx_vector_uint64_create(&serviceids);
	zbx_vector_uint64_create(&eventids);

	for (i = 0; i < escalations->values_num; i++)
	{
		zbx_db_escalation	*escalation;

		escalation = (zbx_db_escalation *)escalations->values[i];

		if (0 != escalation->serviceid)
			zbx_vector_uint64_append(&serviceids, escalation->serviceid);
	}

	zbx_vector_uint64_sort(&serviceids, ZBX_DEFAULT_UINT64_COMPARE_FUNC);
	zbx_vector_uint64_uniq(&serviceids, ZBX_DEFAULT_UINT64_COMPARE_FUNC);

	zbx_db_add_condition_alloc(&sql, &sql_alloc, &sql_offset, "s.serviceid", serviceids.values,
			serviceids.values_num);

	result = zbx_db_select(
			"select s.serviceid,s.name,s.description,st.tag,st.value"
			" from services s left join service_tag st on s.serviceid=st.serviceid"
			" where%s order by s.serviceid",
			sql);

	while (NULL != (row = zbx_db_fetch(result)))
	{
		zbx_db_service	*service;
		zbx_uint64_t	serviceid;

		ZBX_STR2UINT64(serviceid, row[0]);

		if ((zbx_int64_t)serviceid == last_serviceid)
		{
			zbx_db_service	*last_service;
			zbx_tag_t	*tag = zbx_malloc(NULL, sizeof(zbx_tag_t));

			last_service = services->values[services->values_num - 1];

			tag->tag = zbx_strdup(NULL, row[3]);
			tag->value = zbx_strdup(NULL, row[4]);

			zbx_vector_tags_append(&last_service->service_tags, tag);
			continue;
		}

		service = (zbx_db_service*)zbx_malloc(NULL, sizeof(zbx_db_service));
		service->serviceid = serviceid;
		service->name = zbx_strdup(NULL, row[1]);
		service->description = zbx_strdup(NULL, row[2]);
		zbx_vector_uint64_create(&service->eventids);
		zbx_vector_db_event_create(&service->events);
		zbx_vector_tags_create(&service->service_tags);

		if (FAIL == zbx_db_is_null(row[3]))
		{
			zbx_tag_t	*tag = zbx_malloc(NULL, sizeof(zbx_tag_t));

			tag->tag = zbx_strdup(NULL, row[3]);
			tag->value = zbx_strdup(NULL, row[4]);

			zbx_vector_tags_append(&service->service_tags, tag);
		}

		zbx_vector_db_service_append(services, service);

		last_serviceid = (zbx_int64_t)service->serviceid;
	}
	zbx_db_free_result(result);
	zbx_free(sql);

	get_services_rootcause_eventids(&serviceids, services);

	for (i = 0; i < services->values_num; i++)
	{
		zbx_db_service	*service = services->values[i];

		for (j = 0; j < service->eventids.values_num; j++)
			zbx_vector_uint64_append(&eventids, service->eventids.values[j]);
	}

	if (0 != eventids.values_num)
	{
		zbx_db_get_events_by_eventids(&eventids, events);

		for (i = 0; i < services->values_num; i++)
		{
			zbx_db_service	*service = services->values[i];
			zbx_db_event	*event;

			for (j = 0; j < service->eventids.values_num; j++)
			{
				if (FAIL == (index = zbx_vector_db_event_bsearch(events,
						(zbx_db_event *)&service->eventids.values[j],
						ZBX_DEFAULT_UINT64_PTR_COMPARE_FUNC)))
				{
					continue;
				}

				event = (zbx_db_event *)events->values[index];

				if (0 != event->trigger.triggerid)
					zbx_vector_db_event_append(&service->events, event);
			}
		}
	}

	zbx_vector_uint64_destroy(&eventids);
	zbx_vector_uint64_destroy(&serviceids);
}

static void	db_get_service_alarms(zbx_vector_service_alarm_t *service_alarms,
		const zbx_vector_uint64_t *service_alarmids)
{
	zbx_db_result_t	result;
	zbx_db_row_t	row;
	char		*filter = NULL;
	size_t		filter_alloc = 0, filter_offset = 0;

	zbx_db_add_condition_alloc(&filter, &filter_alloc, &filter_offset, "servicealarmid", service_alarmids->values,
			service_alarmids->values_num);

	result = zbx_db_select("select servicealarmid,clock,value"
			" from service_alarms"
			" where%s order by servicealarmid",
			filter);

	while (NULL != (row = zbx_db_fetch(result)))
	{
		zbx_service_alarm_t	service_alarm;

		ZBX_STR2UINT64(service_alarm.service_alarmid, row[0]);
		service_alarm.clock = atoi(row[1]);
		service_alarm.value = atoi(row[2]);

		zbx_vector_service_alarm_append(service_alarms, service_alarm);
	}
	zbx_db_free_result(result);

	zbx_free(filter);
}

static void	get_db_service_alarms(zbx_vector_db_escalation_ptr_t *escalations,
		zbx_vector_service_alarm_t *service_alarms)
{
	zbx_vector_uint64_t	service_alarmids;

	zbx_vector_uint64_create(&service_alarmids);

	for (int i = 0; i < escalations->values_num; i++)
	{
		zbx_db_escalation	*escalation;

		escalation = (zbx_db_escalation *)escalations->values[i];

		if (0 != escalation->servicealarmid)
			zbx_vector_uint64_append(&service_alarmids, escalation->servicealarmid);
	}

	if (0 != service_alarmids.values_num)
	{
		zbx_vector_uint64_sort(&service_alarmids, ZBX_DEFAULT_UINT64_COMPARE_FUNC);
		zbx_vector_uint64_uniq(&service_alarmids, ZBX_DEFAULT_UINT64_COMPARE_FUNC);
		db_get_service_alarms(service_alarms, &service_alarmids);
	}

	zbx_vector_uint64_destroy(&service_alarmids);
}

static void	service_clean(zbx_db_service *service)
{
	zbx_free(service->name);
	zbx_free(service->description);
	zbx_vector_db_event_destroy(&service->events);
	zbx_vector_uint64_destroy(&service->eventids);
	zbx_vector_tags_clear_ext(&service->service_tags, zbx_free_tag);
	zbx_vector_tags_destroy(&service->service_tags);
	zbx_free(service);
}

static void	service_role_clean(zbx_service_role_t *role)
{
	zbx_vector_tags_clear_ext(&role->tags, zbx_free_tag);
	zbx_vector_tags_destroy(&role->tags);
	zbx_vector_uint64_destroy(&role->serviceids);
}

static int	process_db_escalations(int now, int *nextcheck, zbx_vector_db_escalation_ptr_t *escalations,
		zbx_vector_uint64_t *eventids, zbx_vector_uint64_t *problem_eventids, zbx_vector_uint64_t *actionids,
		const char *default_timezone, int config_timeout, int config_trapper_timeout,
<<<<<<< HEAD
		const char *config_source_ip, zbx_get_config_forks_f get_config_forks,
		int config_enable_global_scripts, unsigned char program_type)
=======
		const char *config_source_ip, const char *config_ssh_key_location,
		zbx_get_config_forks_f get_config_forks, unsigned char program_type)
>>>>>>> a029f1a6
{
	int					ret;
	zbx_vector_uint64_t			escalationids, symptom_eventids;
	zbx_vector_escalation_diff_ptr_t	diffs;
	zbx_vector_db_action_ptr_t		actions;
	zbx_vector_db_event_t			events;
	zbx_escalation_diff_t			*diff;
	zbx_vector_uint64_pair_t		event_pairs;
	zbx_vector_service_alarm_t		service_alarms;
	zbx_service_alarm_t			*service_alarm, service_alarm_local;
	zbx_vector_db_service_t			services;
	zbx_hashset_t				service_roles;
	zbx_db_service				service_local;
	zbx_dc_um_handle_t			*um_handle;

	zbx_vector_uint64_create(&escalationids);
	zbx_vector_uint64_create(&symptom_eventids);
	zbx_vector_escalation_diff_ptr_create(&diffs);
	zbx_vector_db_action_ptr_create(&actions);
	zbx_vector_db_event_create(&events);
	zbx_vector_uint64_pair_create(&event_pairs);
	zbx_vector_service_alarm_create(&service_alarms);
	zbx_vector_db_service_create(&services);

	zbx_hashset_create_ext(&service_roles, 100, ZBX_DEFAULT_UINT64_HASH_FUNC,
			ZBX_DEFAULT_UINT64_COMPARE_FUNC, (zbx_clean_func_t)service_role_clean,
			ZBX_DEFAULT_MEM_MALLOC_FUNC, ZBX_DEFAULT_MEM_REALLOC_FUNC, ZBX_DEFAULT_MEM_FREE_FUNC);

	add_ack_escalation_r_eventids(escalations, eventids, &event_pairs);

	um_handle = zbx_dc_open_user_macros();

	get_db_actions_info(actionids, &actions);
	zbx_db_get_events_by_eventids(eventids, &events);

	zbx_db_select_symptom_eventids(problem_eventids, &symptom_eventids);
	zbx_vector_uint64_sort(&symptom_eventids, ZBX_DEFAULT_UINT64_COMPARE_FUNC);

	if (0 != ((zbx_db_escalation *)escalations->values[0])->serviceid)
	{
		db_get_services(escalations, &services, &events);	/* reuse events vector for service events */
		get_db_service_alarms(escalations, &service_alarms);
	}

	for (int i = 0; i < escalations->values_num; i++)
	{
#		define ZBX_ESCALATION_UNSET	-1

		int		index, state = ZBX_ESCALATION_UNSET;
		char		*error = NULL;
		zbx_db_action	*action = NULL;
		zbx_db_event	*event = NULL, *r_event;
		zbx_db_escalation	*escalation;
		zbx_db_service	*service = NULL;

		escalation = (zbx_db_escalation *)escalations->values[i];

		if (FAIL == (index = zbx_vector_db_action_ptr_bsearch(&actions, (zbx_db_action *)&escalation->actionid,
				ZBX_DEFAULT_UINT64_PTR_COMPARE_FUNC)))
		{
			error = zbx_dsprintf(error, "action id:" ZBX_FS_UI64 " deleted", escalation->actionid);
			state = ZBX_ESCALATION_CANCEL;
		}
		else
		{
			action = (zbx_db_action *)actions.values[index];

			if (ZBX_ACTION_STATUS_ACTIVE != action->status)
			{
				error = zbx_dsprintf(error, "action '%s' disabled.", action->name);
				state = ZBX_ESCALATION_CANCEL;
			}
		}

		if (FAIL == (index = zbx_vector_db_event_bsearch(&events, (zbx_db_event *)&escalation->eventid,
				ZBX_DEFAULT_UINT64_PTR_COMPARE_FUNC)))
		{
			error = zbx_dsprintf(error, "event id:" ZBX_FS_UI64 " deleted.", escalation->eventid);
			state = ZBX_ESCALATION_CANCEL;
		}
		else
		{
			event = (zbx_db_event *)events.values[index];

			if ((EVENT_SOURCE_TRIGGERS == event->source || EVENT_SOURCE_INTERNAL == event->source) &&
					EVENT_OBJECT_TRIGGER == event->object && 0 == event->trigger.triggerid)
			{
				error = zbx_dsprintf(error, "trigger id:" ZBX_FS_UI64 " deleted.", event->objectid);
				state = ZBX_ESCALATION_CANCEL;
			}
			else if (EVENT_SOURCE_SERVICE == event->source)
			{
				service_local.serviceid = escalation->serviceid;

				if (0 != escalation->servicealarmid)
				{
					service_alarm_local.service_alarmid = escalation->servicealarmid;

					if (FAIL == (index = zbx_vector_service_alarm_bsearch(&service_alarms,
							service_alarm_local, ZBX_DEFAULT_UINT64_COMPARE_FUNC)))
					{
						error = zbx_dsprintf(error, "service alarm id:" ZBX_FS_UI64 " deleted.",
								escalation->servicealarmid);
						state = ZBX_ESCALATION_CANCEL;
					}
					else
						service_alarm = &service_alarms.values[index];
				}

				if (escalation->serviceid != event->objectid)
				{
					error = zbx_dsprintf(error, "service id:" ZBX_FS_UI64 " does not match"
							" escalation service id:" ZBX_FS_UI64, event->objectid,
							escalation->serviceid);
					state = ZBX_ESCALATION_CANCEL;
					THIS_SHOULD_NEVER_HAPPEN;
				}
				else if (FAIL == (index = zbx_vector_db_service_bsearch(&services, &service_local,
						ZBX_DEFAULT_UINT64_PTR_COMPARE_FUNC)))
				{
					error = zbx_dsprintf(error, "service id:" ZBX_FS_UI64 " deleted.",
							escalation->serviceid);
					state = ZBX_ESCALATION_CANCEL;
				}
				else
					service = services.values[index];
			}
		}

		if (0 != escalation->r_eventid)
		{
			if (FAIL == (index = zbx_vector_db_event_bsearch(&events,
					(zbx_db_event *)&escalation->r_eventid, ZBX_DEFAULT_UINT64_PTR_COMPARE_FUNC)))
			{
				error = zbx_dsprintf(error, "event id:" ZBX_FS_UI64 " deleted.", escalation->r_eventid);
				state = ZBX_ESCALATION_CANCEL;
			}
			else
			{
				r_event = (zbx_db_event *)events.values[index];

				if (EVENT_SOURCE_TRIGGERS == r_event->source && 0 == r_event->trigger.triggerid)
				{
					error = zbx_dsprintf(error, "trigger id:" ZBX_FS_UI64 " deleted.",
							r_event->objectid);
					state = ZBX_ESCALATION_CANCEL;
				}
			}
		}
		else
			r_event = NULL;

		/* handle escalation taking into account status of items, triggers, hosts, */
		/* maintenance and trigger dependencies                                    */
		if (ZBX_ESCALATION_UNSET == state)
			state = check_escalation(escalation, action, event, &symptom_eventids, &error);

		switch (state)
		{
			case ZBX_ESCALATION_CANCEL:
				escalation_cancel(escalation, action, event, error, default_timezone, service,
						&service_roles);
				zbx_free(error);
				zbx_vector_uint64_append(&escalationids, escalation->escalationid);
				continue;
			case ZBX_ESCALATION_DELETE:
				zbx_vector_uint64_append(&escalationids, escalation->escalationid);
				continue;
			case ZBX_ESCALATION_SKIP:
				continue;
			case ZBX_ESCALATION_SUPPRESS:
				diff = escalation_create_diff(escalation);
				escalation->nextcheck = now + SEC_PER_MIN;
				escalation_update_diff(escalation, diff);
				zbx_vector_escalation_diff_ptr_append(&diffs, diff);
				continue;
			case ZBX_ESCALATION_PROCESS:
				break;
			default:
				THIS_SHOULD_NEVER_HAPPEN;
				continue;
		}

		/* execute operations and recovery operations, mark changes in 'diffs' for batch saving in DB below */
		diff = escalation_create_diff(escalation);

		if (0 != escalation->servicealarmid)
		{
			/* service_alarm is either initialized when servicealarmid is set or */
			/* the escalation is cancelled and this code will not be reached     */
			escalation_update(escalation, action, event, service_alarm, service, default_timezone,
					&service_roles, config_timeout, config_trapper_timeout, config_source_ip,
<<<<<<< HEAD
					get_config_forks, config_enable_global_scripts, program_type);
=======
					config_ssh_key_location, get_config_forks, program_type);
>>>>>>> a029f1a6
		}
		else if (0 != escalation->acknowledgeid)
		{
			zbx_uint64_t		r_eventid = 0;
			zbx_uint64_pair_t	event_pair;

			r_event = NULL;
			event_pair.first = event->eventid;

			if (FAIL != (index = zbx_vector_uint64_pair_bsearch(&event_pairs, event_pair,
					ZBX_DEFAULT_UINT64_COMPARE_FUNC)))
			{
				r_eventid = event_pairs.values[index].second;

				if (FAIL != (index = zbx_vector_db_event_bsearch(&events,
						(zbx_db_event *)&r_eventid, ZBX_DEFAULT_UINT64_PTR_COMPARE_FUNC)))
				{
					r_event = (zbx_db_event *)events.values[index];
				}

			}

			escalation_acknowledge(escalation, action, event, r_event, default_timezone, &service_roles,
<<<<<<< HEAD
					config_timeout, config_trapper_timeout, config_source_ip, get_config_forks,
					config_enable_global_scripts, program_type);
=======
					config_timeout, config_trapper_timeout, config_source_ip,
					config_ssh_key_location, get_config_forks, program_type);
>>>>>>> a029f1a6
		}
		else if (NULL != r_event)
		{
			if (0 == escalation->esc_step)
			{
				escalation_execute(escalation, action, event, service, default_timezone, &service_roles,
						config_timeout, config_trapper_timeout, config_source_ip,
<<<<<<< HEAD
						get_config_forks, config_enable_global_scripts, program_type);
=======
						config_ssh_key_location, get_config_forks, program_type);
>>>>>>> a029f1a6
			}
			else
			{
				escalation_recover(escalation, action, event, r_event, service, default_timezone,
						&service_roles, config_timeout, config_trapper_timeout,
<<<<<<< HEAD
						config_source_ip, get_config_forks, config_enable_global_scripts,
=======
						config_source_ip, config_ssh_key_location, get_config_forks,
>>>>>>> a029f1a6
						program_type);
			}
		}
		else if (escalation->nextcheck <= now)
		{
			if (ESCALATION_STATUS_ACTIVE == escalation->status)
			{
				escalation_execute(escalation, action, event, service, default_timezone, &service_roles,
						config_timeout, config_trapper_timeout, config_source_ip,
<<<<<<< HEAD
						get_config_forks, config_enable_global_scripts, program_type);
=======
						config_ssh_key_location, get_config_forks, program_type);
>>>>>>> a029f1a6
			}
			else if (ESCALATION_STATUS_SLEEP == escalation->status)
			{
				escalation->nextcheck = now + (0 == action->esc_period ? SEC_PER_HOUR :
						action->esc_period);
			}
			else
				THIS_SHOULD_NEVER_HAPPEN;
		}
		else
			THIS_SHOULD_NEVER_HAPPEN;

		escalation_update_diff(escalation, diff);
		zbx_vector_escalation_diff_ptr_append(&diffs, diff);

#		undef ZBX_ESCALATION_UNSET
	}

	if (0 == diffs.values_num && 0 == escalationids.values_num)
		goto out;

	zbx_db_begin();

	/* 2. update escalations in the DB */
	if (0 != diffs.values_num)
	{
		char	*sql = NULL;
		size_t	sql_alloc = ZBX_KIBIBYTE, sql_offset = 0;

		sql = (char *)zbx_malloc(sql, sql_alloc);

		zbx_vector_escalation_diff_ptr_sort(&diffs, ZBX_DEFAULT_UINT64_PTR_COMPARE_FUNC);

		zbx_db_begin_multiple_update(&sql, &sql_alloc, &sql_offset);

		for (int i = 0; i < diffs.values_num; i++)
		{
			char	separator = ' ';

			diff = diffs.values[i];

			if (ESCALATION_STATUS_COMPLETED == diff->status)
			{
				zbx_vector_uint64_append(&escalationids, diff->escalationid);
				continue;
			}

			if (0 == (diff->flags & ZBX_DIFF_ESCALATION_UPDATE))
				continue;

			zbx_strcpy_alloc(&sql, &sql_alloc, &sql_offset, "update escalations set");

			if (0 != (diff->flags & ZBX_DIFF_ESCALATION_UPDATE_NEXTCHECK))
			{
				zbx_snprintf_alloc(&sql, &sql_alloc, &sql_offset, "%cnextcheck="
						"case when r_eventid is null then %d else 0 end", separator,
						diff->nextcheck);
				separator = ',';

				if (diff->nextcheck < *nextcheck)
					*nextcheck = diff->nextcheck;
			}

			if (0 != (diff->flags & ZBX_DIFF_ESCALATION_UPDATE_ESC_STEP))
			{
				zbx_snprintf_alloc(&sql, &sql_alloc, &sql_offset, "%cesc_step=%d", separator,
						diff->esc_step);
				separator = ',';
			}

			if (0 != (diff->flags & ZBX_DIFF_ESCALATION_UPDATE_STATUS))
			{
				zbx_snprintf_alloc(&sql, &sql_alloc, &sql_offset, "%cstatus=%d", separator,
						(int)diff->status);
			}

			zbx_snprintf_alloc(&sql, &sql_alloc, &sql_offset, " where escalationid=" ZBX_FS_UI64 ";\n",
					diff->escalationid);

			zbx_db_execute_overflowed_sql(&sql, &sql_alloc, &sql_offset);
		}

		zbx_db_end_multiple_update(&sql, &sql_alloc, &sql_offset);

		if (16 < sql_offset)	/* in ORACLE always present begin..end; */
			zbx_db_execute("%s", sql);

		zbx_free(sql);
	}

	/* 3. delete cancelled, completed escalations */
	if (0 != escalationids.values_num)
	{
		zbx_vector_uint64_sort(&escalationids, ZBX_DEFAULT_UINT64_COMPARE_FUNC);
		zbx_db_execute_multiple_query("delete from escalations where", "escalationid", &escalationids);
	}

	zbx_db_commit();
out:
	zbx_dc_close_user_macros(um_handle);

	zbx_vector_escalation_diff_ptr_clear_ext(&diffs, (void (*)(zbx_escalation_diff_t *))zbx_ptr_free);
	zbx_vector_escalation_diff_ptr_destroy(&diffs);

	zbx_vector_db_action_ptr_clear_ext(&actions, free_db_action);
	zbx_vector_db_action_ptr_destroy(&actions);

	zbx_vector_db_event_clear_ext(&events, zbx_db_free_event);
	zbx_vector_db_event_destroy(&events);

	zbx_vector_uint64_pair_destroy(&event_pairs);
	zbx_vector_service_alarm_destroy(&service_alarms);

	zbx_vector_db_service_clear_ext(&services, service_clean);
	zbx_vector_db_service_destroy(&services);

	zbx_hashset_destroy(&service_roles);

	ret = escalationids.values_num;	/* performance metric */

	zbx_vector_uint64_destroy(&escalationids);
	zbx_vector_uint64_destroy(&symptom_eventids);

	return ret;
}

#undef ZBX_DIFF_ESCALATION_UNSET
#undef ZBX_DIFF_ESCALATION_UPDATE_NEXTCHECK
#undef ZBX_DIFF_ESCALATION_UPDATE_ESC_STEP
#undef ZBX_DIFF_ESCALATION_UPDATE_STATUS
#undef ZBX_DIFF_ESCALATION_UPDATE

/********************************************************************************
 *                                                                              *
 * Purpose: Executes escalation steps and recovery operations;                  *
 *          postpones escalations during maintenance and due to trigger dep.;   *
 *          deletes completed escalations from the database;                    *
 *          cancels escalations due to changed configuration, etc.              *
 *                                                                              *
 * Parameters: now                     - [IN] current time                      *
 *             nextcheck               - [IN/OUT] time of next invocation       *
 *             escalation_source       - [IN] type of escalations to be handled *
 *             default_timezone        - [IN]                                   *
 *             process_num             - [IN] process number                    *
 *             config_timeout          - [IN]                                   *
 *             config_trapper_timeout  - [IN]                                   *
 *             config_source_ip        - [IN]                                   *
 *             config_ssh_key_location - [IN]                                   *
 *             get_config_forks        - [IN]                                   *
 *             program_type            - [IN]                                   *
 *                                                                              *
 * Return value: count of deleted escalations                                   *
 *                                                                              *
 * Comments: actions.c:process_actions() creates pseudo-escalations also for    *
 *           EVENT_SOURCE_DISCOVERY, EVENT_SOURCE_AUTOREGISTRATION events,      *
 *           this function handles message and command operations for these     *
 *           events while host, group, template operations are handled          *
 *           in process_actions().                                              *
 *                                                                              *
 ********************************************************************************/
static int	process_escalations(int now, int *nextcheck, unsigned int escalation_source,
		const char *default_timezone, int process_num, int config_timeout, int config_trapper_timeout,
<<<<<<< HEAD
		const char *config_source_ip, zbx_get_config_forks_f get_config_forks,
		int config_enable_global_scripts, unsigned char program_type)
=======
		const char *config_source_ip, const char *config_ssh_key_location,
		zbx_get_config_forks_f get_config_forks, unsigned char program_type)
>>>>>>> a029f1a6
{
	int				ret = 0;
	zbx_db_result_t			result;
	zbx_db_row_t			row;
	char				*filter = NULL;
	size_t				filter_alloc = 0, filter_offset = 0;
	zbx_vector_db_escalation_ptr_t	escalations;
	zbx_vector_uint64_t		actionids, eventids, problem_eventids;
	zbx_db_escalation		*escalation;

	zabbix_log(LOG_LEVEL_DEBUG, "In %s()", __func__);

	zbx_vector_db_escalation_ptr_create(&escalations);
	zbx_vector_uint64_create(&actionids);
	zbx_vector_uint64_create(&eventids);
	zbx_vector_uint64_create(&problem_eventids);

	/* Selection of escalations to be processed:                                                          */
	/*                                                                                                    */
	/* e - row in escalations table, E - escalations table, S - ordered* set of escalations to be proc.   */
	/*                                                                                                    */
	/* ZBX_ESCALATION_SOURCE_TRIGGER: S = {e in E | e.triggerid    mod process_num == 0}                  */
	/* ZBX_ESCALATION_SOURCE_ITEM::   S = {e in E | e.itemid       mod process_num == 0}                  */
	/* ZBX_ESCALATION_SOURCE_DEFAULT: S = {e in E | e.escalationid mod process_num == 0}                  */
	/*                                                                                                    */
	/* Note that each escalator always handles all escalations from the same triggers and items.          */
	/* The rest of the escalations (e.g. not trigger or item based) are spread evenly between escalators. */
	/*                                                                                                    */
	/* * by e.actionid, e.triggerid, e.itemid, e.escalationid                                             */
	switch (escalation_source)
	{
		case ZBX_ESCALATION_SOURCE_TRIGGER:
			zbx_strcpy_alloc(&filter, &filter_alloc, &filter_offset, "triggerid is not null");
			if (1 < get_config_forks(ZBX_PROCESS_TYPE_ESCALATOR))
			{
				zbx_snprintf_alloc(&filter, &filter_alloc, &filter_offset,
						" and " ZBX_SQL_MOD(triggerid, %d) "=%d",
						get_config_forks(ZBX_PROCESS_TYPE_ESCALATOR), process_num - 1);
			}
			break;
		case ZBX_ESCALATION_SOURCE_ITEM:
			zbx_strcpy_alloc(&filter, &filter_alloc, &filter_offset, "triggerid is null and"
					" itemid is not null");
			if (1 < get_config_forks(ZBX_PROCESS_TYPE_ESCALATOR))
			{
				zbx_snprintf_alloc(&filter, &filter_alloc, &filter_offset,
						" and " ZBX_SQL_MOD(itemid, %d) "=%d",
						get_config_forks(ZBX_PROCESS_TYPE_ESCALATOR), process_num - 1);
			}
			break;
		case ZBX_ESCALATION_SOURCE_SERVICE:
			zbx_strcpy_alloc(&filter, &filter_alloc, &filter_offset,
					"triggerid is null and itemid is null and serviceid is not null");
			if (1 < get_config_forks(ZBX_PROCESS_TYPE_ESCALATOR))
			{
				zbx_snprintf_alloc(&filter, &filter_alloc, &filter_offset,
						" and " ZBX_SQL_MOD(serviceid, %d) "=%d",
						get_config_forks(ZBX_PROCESS_TYPE_ESCALATOR), process_num - 1);
			}
			break;
		case ZBX_ESCALATION_SOURCE_DEFAULT:
			zbx_strcpy_alloc(&filter, &filter_alloc, &filter_offset,
					"triggerid is null and itemid is null and serviceid is null");
			if (1 < get_config_forks(ZBX_PROCESS_TYPE_ESCALATOR))
			{
				zbx_snprintf_alloc(&filter, &filter_alloc, &filter_offset,
						" and " ZBX_SQL_MOD(escalationid, %d) "=%d",
						get_config_forks(ZBX_PROCESS_TYPE_ESCALATOR), process_num - 1);
			}
			break;
	}

	result = zbx_db_select("select escalationid,actionid,triggerid,eventid,r_eventid,nextcheck,esc_step,status,"
					"itemid,acknowledgeid,servicealarmid,serviceid"
				" from escalations"
				" where %s and nextcheck<=%d"
				" order by actionid,triggerid,itemid," ZBX_SQL_SORT_ASC("r_eventid") ",escalationid",
				filter, now + CONFIG_ESCALATOR_FREQUENCY);
	zbx_free(filter);

	while (NULL != (row = zbx_db_fetch(result)) && ZBX_IS_RUNNING())
	{
#		define ZBX_ESCALATIONS_PER_STEP	1000

		int	esc_nextcheck;

		esc_nextcheck = atoi(row[5]);

		/* skip escalations that must be checked in next CONFIG_ESCALATOR_FREQUENCY period */
		if (esc_nextcheck > now)
		{
			if (esc_nextcheck < *nextcheck)
				*nextcheck = esc_nextcheck;

			continue;
		}

		escalation = (zbx_db_escalation *)zbx_malloc(NULL, sizeof(zbx_db_escalation));
		escalation->nextcheck = esc_nextcheck;
		ZBX_DBROW2UINT64(escalation->r_eventid, row[4]);
		ZBX_STR2UINT64(escalation->escalationid, row[0]);
		ZBX_STR2UINT64(escalation->actionid, row[1]);
		ZBX_DBROW2UINT64(escalation->triggerid, row[2]);
		ZBX_DBROW2UINT64(escalation->eventid, row[3]);
		escalation->esc_step = atoi(row[6]);
		escalation->status = atoi(row[7]);
		ZBX_DBROW2UINT64(escalation->itemid, row[8]);
		ZBX_DBROW2UINT64(escalation->acknowledgeid, row[9]);
		ZBX_DBROW2UINT64(escalation->servicealarmid, row[10]);
		ZBX_DBROW2UINT64(escalation->serviceid, row[11]);

		zbx_vector_db_escalation_ptr_append(&escalations, escalation);
		zbx_vector_uint64_append(&actionids, escalation->actionid);
		zbx_vector_uint64_append(&eventids, escalation->eventid);
		zbx_vector_uint64_append(&problem_eventids, escalation->eventid);

		if (0 < escalation->r_eventid)
			zbx_vector_uint64_append(&eventids, escalation->r_eventid);

		if (ZBX_ESCALATIONS_PER_STEP <= escalations.values_num)
		{
			ret += process_db_escalations(now, nextcheck, &escalations, &eventids, &problem_eventids,
					&actionids, default_timezone, config_timeout, config_trapper_timeout,
<<<<<<< HEAD
					config_source_ip, get_config_forks, config_enable_global_scripts, program_type);
=======
					config_source_ip, config_ssh_key_location, get_config_forks, program_type);
>>>>>>> a029f1a6
			zbx_vector_db_escalation_ptr_clear_ext(&escalations,
					(void (*)(zbx_db_escalation *))zbx_ptr_free);
			zbx_vector_uint64_clear(&actionids);
			zbx_vector_uint64_clear(&eventids);
			zbx_vector_uint64_clear(&problem_eventids);
		}

#		undef ZBX_ESCALATIONS_PER_STEP
	}
	zbx_db_free_result(result);

	if (0 < escalations.values_num)
	{
		ret += process_db_escalations(now, nextcheck, &escalations, &eventids, &problem_eventids,
				&actionids, default_timezone, config_timeout, config_trapper_timeout,
<<<<<<< HEAD
				config_source_ip, get_config_forks, config_enable_global_scripts, program_type);
=======
				config_source_ip, config_ssh_key_location, get_config_forks, program_type);
>>>>>>> a029f1a6
		zbx_vector_db_escalation_ptr_clear_ext(&escalations, (void (*)(zbx_db_escalation *))zbx_ptr_free);
	}

	zbx_vector_db_escalation_ptr_destroy(&escalations);
	zbx_vector_uint64_destroy(&actionids);
	zbx_vector_uint64_destroy(&eventids);
	zbx_vector_uint64_destroy(&problem_eventids);

	zabbix_log(LOG_LEVEL_DEBUG, "End of %s()", __func__);

	return ret;	/* performance metric */
}

/******************************************************************************
 *                                                                            *
 * Purpose: periodically checks table escalations and generates alerts        *
 *                                                                            *
 * Comments: never returns                                                    *
 *                                                                            *
 ******************************************************************************/
ZBX_THREAD_ENTRY(escalator_thread, args)
{
	zbx_thread_escalator_args	*escalator_args_in = (zbx_thread_escalator_args *)
							(((zbx_thread_args_t *)args)->args);
	int				sleeptime = -1, escalations_count = 0,
					old_escalations_count = 0;
	double				total_sec = 0.0, old_total_sec = 0.0;
	time_t				last_stat_time;
	const zbx_thread_info_t		*info = &((zbx_thread_args_t *)args)->info;
	int				server_num = ((zbx_thread_args_t *)args)->info.server_num;
	int				process_num = ((zbx_thread_args_t *)args)->info.process_num;
	unsigned char			process_type = ((zbx_thread_args_t *)args)->info.process_type;

	zabbix_log(LOG_LEVEL_INFORMATION, "%s #%d started [%s #%d]", get_program_type_string(info->program_type),
			server_num, get_process_type_string(process_type), process_num);

	zbx_update_selfmon_counter(info, ZBX_PROCESS_STATE_BUSY);

#if defined(HAVE_GNUTLS) || defined(HAVE_OPENSSL)
	zbx_tls_init_child(escalator_args_in->zbx_config_tls, escalator_args_in->zbx_get_program_type_cb_arg,
			zbx_dc_get_psk_by_identity);
#endif
	zbx_setproctitle("%s #%d [connecting to the database]", get_process_type_string(process_type), process_num);
	last_stat_time = time(NULL);

	zbx_db_connect(ZBX_DB_CONNECT_NORMAL);

	while (ZBX_IS_RUNNING())
	{
		int		now, nextcheck;
		double		sec;
		zbx_config_t	cfg;

#		define STAT_INTERVAL	5	/* if a process is busy and does not sleep then update status not */
						/* faster than once in STAT_INTERVAL seconds */

		sec = zbx_time();
		zbx_update_env(get_process_type_string(process_type), sec);

		if (0 != sleeptime)
		{
			zbx_setproctitle("%s #%d [processed %d escalations in " ZBX_FS_DBL
					" sec, processing escalations]", get_process_type_string(process_type),
					process_num, old_escalations_count, old_total_sec);
		}

		zbx_config_get(&cfg, ZBX_CONFIG_FLAGS_DEFAULT_TIMEZONE);

		nextcheck = time(NULL) + CONFIG_ESCALATOR_FREQUENCY;
		escalations_count += process_escalations(time(NULL), &nextcheck, ZBX_ESCALATION_SOURCE_TRIGGER,
				cfg.default_timezone, process_num, escalator_args_in->config_timeout,
				escalator_args_in->config_trapper_timeout, escalator_args_in->config_source_ip,
<<<<<<< HEAD
				escalator_args_in->get_process_forks_cb_arg,
				escalator_args_in->config_enable_global_scripts, info->program_type);
		escalations_count += process_escalations(time(NULL), &nextcheck, ZBX_ESCALATION_SOURCE_ITEM,
				cfg.default_timezone, process_num, escalator_args_in->config_timeout,
				escalator_args_in->config_trapper_timeout, escalator_args_in->config_source_ip,
				escalator_args_in->get_process_forks_cb_arg,
				escalator_args_in->config_enable_global_scripts, info->program_type);
		escalations_count += process_escalations(time(NULL), &nextcheck, ZBX_ESCALATION_SOURCE_SERVICE,
				cfg.default_timezone, process_num, escalator_args_in->config_timeout,
				escalator_args_in->config_trapper_timeout, escalator_args_in->config_source_ip,
				escalator_args_in->get_process_forks_cb_arg,
				escalator_args_in->config_enable_global_scripts, info->program_type);
		escalations_count += process_escalations(time(NULL), &nextcheck, ZBX_ESCALATION_SOURCE_DEFAULT,
				cfg.default_timezone, process_num, escalator_args_in->config_timeout,
				escalator_args_in->config_trapper_timeout, escalator_args_in->config_source_ip,
				escalator_args_in->get_process_forks_cb_arg,
				escalator_args_in->config_enable_global_scripts, info->program_type);
=======
				escalator_args_in->config_ssh_key_location, escalator_args_in->get_process_forks_cb_arg,
				info->program_type);
		escalations_count += process_escalations(time(NULL), &nextcheck, ZBX_ESCALATION_SOURCE_ITEM,
				cfg.default_timezone, process_num, escalator_args_in->config_timeout,
				escalator_args_in->config_trapper_timeout, escalator_args_in->config_source_ip,
				escalator_args_in->config_ssh_key_location, escalator_args_in->get_process_forks_cb_arg,
				info->program_type);
		escalations_count += process_escalations(time(NULL), &nextcheck, ZBX_ESCALATION_SOURCE_SERVICE,
				cfg.default_timezone, process_num, escalator_args_in->config_timeout,
				escalator_args_in->config_trapper_timeout, escalator_args_in->config_source_ip,
				escalator_args_in->config_ssh_key_location, escalator_args_in->get_process_forks_cb_arg,
				info->program_type);
		escalations_count += process_escalations(time(NULL), &nextcheck, ZBX_ESCALATION_SOURCE_DEFAULT,
				cfg.default_timezone, process_num, escalator_args_in->config_timeout,
				escalator_args_in->config_trapper_timeout, escalator_args_in->config_source_ip,
				escalator_args_in->config_ssh_key_location, escalator_args_in->get_process_forks_cb_arg,
				info->program_type);
>>>>>>> a029f1a6

		zbx_config_clean(&cfg);
		total_sec += zbx_time() - sec;

		sleeptime = zbx_calculate_sleeptime(nextcheck, CONFIG_ESCALATOR_FREQUENCY);

		now = time(NULL);

		if (0 != sleeptime || STAT_INTERVAL <= now - last_stat_time)
		{
			if (0 == sleeptime)
			{
				zbx_setproctitle("%s #%d [processed %d escalations in " ZBX_FS_DBL
						" sec, processing escalations]", get_process_type_string(process_type),
						process_num, escalations_count, total_sec);
			}
			else
			{
				zbx_setproctitle("%s #%d [processed %d escalations in " ZBX_FS_DBL " sec, idle %d sec]",
						get_process_type_string(process_type), process_num, escalations_count,
						total_sec, sleeptime);

				old_escalations_count = escalations_count;
				old_total_sec = total_sec;
			}
			escalations_count = 0;
			total_sec = 0.0;
			last_stat_time = now;
		}

		zbx_sleep_loop(info, sleeptime);

#		undef STAT_INTERVAL
	}

	zbx_setproctitle("%s #%d [terminated]", get_process_type_string(process_type), process_num);

	while (1)
		zbx_sleep(SEC_PER_MIN);
}<|MERGE_RESOLUTION|>--- conflicted
+++ resolved
@@ -1160,12 +1160,7 @@
 		const zbx_service_alarm_t *service_alarm, const zbx_db_service *service, zbx_uint64_t actionid,
 		zbx_uint64_t operationid, int esc_step, int macro_type, const char *default_timezone,
 		int config_timeout, int config_trapper_timeout, const char *config_source_ip,
-<<<<<<< HEAD
-		zbx_get_config_forks_f get_config_forks, int config_enable_global_scripts, unsigned char program_type)
-=======
-		const char *config_ssh_key_location, zbx_get_config_forks_f get_config_forks,
-		unsigned char program_type)
->>>>>>> a029f1a6
+		const char *config_ssh_key_location, zbx_get_config_forks_f get_config_forks, int config_enable_global_scripts, unsigned char program_type)
 {
 	zbx_db_result_t		result;
 	zbx_db_row_t		row;
@@ -1459,15 +1454,10 @@
 						ZBX_SCRIPT_TYPE_WEBHOOK == script.type)
 				{
 					rc = zbx_script_execute(&script, &host, webhook_params_json, config_timeout,
-<<<<<<< HEAD
-							config_trapper_timeout, config_source_ip, get_config_forks,
+							config_trapper_timeout, config_source_ip,
+							config_ssh_key_location, get_config_forks,
 							config_enable_global_scripts, program_type, NULL, error,
 							sizeof(error), NULL);
-=======
-							config_trapper_timeout, config_source_ip,
-							config_ssh_key_location, get_config_forks, program_type, NULL,
-							error, sizeof(error), NULL);
->>>>>>> a029f1a6
 					status = ALERT_STATUS_SENT;
 				}
 				else
@@ -1896,12 +1886,8 @@
 static void	escalation_execute_operations(zbx_db_escalation *escalation, zbx_db_event *event,
 		const zbx_db_action *action, const zbx_db_service *service, const char *default_timezone,
 		zbx_hashset_t *roles, int config_timeout, int config_trapper_timeout, const char *config_source_ip,
-<<<<<<< HEAD
-		zbx_get_config_forks_f get_config_forks, int config_enable_global_scripts, unsigned char program_type)
-=======
 		const char *config_ssh_key_location, zbx_get_config_forks_f get_config_forks,
-		unsigned char program_type)
->>>>>>> a029f1a6
+		int config_enable_global_scripts, unsigned char program_type)
 {
 	zbx_db_result_t	result;
 	zbx_db_row_t	row;
@@ -1968,13 +1954,8 @@
 					execute_commands(event, NULL, NULL, NULL, service, action->actionid,
 							operationid, escalation->esc_step,
 							ZBX_MACRO_TYPE_MESSAGE_NORMAL, default_timezone, config_timeout,
-<<<<<<< HEAD
-							config_trapper_timeout, config_source_ip, get_config_forks,
-							config_enable_global_scripts, program_type);
-=======
 							config_trapper_timeout, config_source_ip,
-							config_ssh_key_location, get_config_forks, program_type);
->>>>>>> a029f1a6
+							config_ssh_key_location, get_config_forks, config_enable_global_scripts, program_type);
 					break;
 			}
 		}
@@ -2046,12 +2027,8 @@
 static void	escalation_execute_recovery_operations(zbx_db_event *event, const zbx_db_event *r_event,
 		const zbx_db_action *action, const zbx_db_service *service, const char *default_timezone,
 		zbx_hashset_t *roles, int config_timeout, int config_trapper_timeout, const char *config_source_ip,
-<<<<<<< HEAD
-		zbx_get_config_forks_f get_config_forks, int config_enable_global_scripts, unsigned char program_type)
-=======
 		const char *config_ssh_key_location, zbx_get_config_forks_f get_config_forks,
-		unsigned char program_type)
->>>>>>> a029f1a6
+		int config_enable_global_scripts, unsigned char program_type)
 {
 	zbx_db_result_t	result;
 	zbx_db_row_t	row;
@@ -2091,13 +2068,8 @@
 			case ZBX_OPERATION_TYPE_COMMAND:
 				execute_commands(event, r_event, NULL, NULL, service, action->actionid, operationid, 1,
 						ZBX_MACRO_TYPE_MESSAGE_RECOVERY, default_timezone, config_timeout,
-<<<<<<< HEAD
-						config_trapper_timeout, config_source_ip, get_config_forks,
-						config_enable_global_scripts, program_type);
-=======
 						config_trapper_timeout, config_source_ip, config_ssh_key_location,
-						get_config_forks, program_type);
->>>>>>> a029f1a6
+						get_config_forks, config_enable_global_scripts, program_type);
 				break;
 		}
 	}
@@ -2133,13 +2105,8 @@
 static void	escalation_execute_update_operations(zbx_db_event *event, const zbx_db_event *r_event,
 		const zbx_db_action *action, const zbx_db_acknowledge *ack, const zbx_service_alarm_t *service_alarm,
 		const zbx_db_service *service, const char *default_timezone, zbx_hashset_t *roles, int config_timeout,
-<<<<<<< HEAD
-		int config_trapper_timeout, const char *config_source_ip, zbx_get_config_forks_f get_config_forks,
-		int config_enable_global_scripts, unsigned char program_type)
-=======
 		int config_trapper_timeout, const char *config_source_ip, const char *config_ssh_key_location,
-		zbx_get_config_forks_f get_config_forks, unsigned char program_type)
->>>>>>> a029f1a6
+		zbx_get_config_forks_f get_config_forks, int config_enable_global_scripts, unsigned char program_type)
 {
 	zbx_db_result_t	result;
 	zbx_db_row_t	row;
@@ -2187,11 +2154,8 @@
 				execute_commands(event, r_event, ack, service_alarm, service, action->actionid,
 						operationid, 1, ZBX_MACRO_TYPE_MESSAGE_UPDATE, default_timezone,
 						config_timeout, config_trapper_timeout, config_source_ip,
-<<<<<<< HEAD
-						get_config_forks, config_enable_global_scripts, program_type);
-=======
-						config_ssh_key_location, get_config_forks, program_type);
->>>>>>> a029f1a6
+						config_ssh_key_location, get_config_forks,
+						config_enable_global_scripts, program_type);
 				break;
 		}
 	}
@@ -2600,24 +2564,15 @@
  ******************************************************************************/
 static void	escalation_execute(zbx_db_escalation *escalation, const zbx_db_action *action, zbx_db_event *event,
 		const zbx_db_service *service, const char *default_timezone, zbx_hashset_t *roles, int config_timeout,
-<<<<<<< HEAD
-		int config_trapper_timeout, const char *config_source_ip, zbx_get_config_forks_f get_config_forks,
-		int config_enable_global_scripts, unsigned char program_type)
-=======
 		int config_trapper_timeout, const char *config_source_ip, const char *config_ssh_key_location,
-		zbx_get_config_forks_f get_config_forks, unsigned char program_type)
->>>>>>> a029f1a6
+		zbx_get_config_forks_f get_config_forks, int config_enable_global_scripts, unsigned char program_type)
 {
 	zabbix_log(LOG_LEVEL_DEBUG, "In %s() escalationid:" ZBX_FS_UI64 " status:%s",
 			__func__, escalation->escalationid, escalation_status_string(escalation->status));
 
 	escalation_execute_operations(escalation, event, action, service, default_timezone, roles, config_timeout,
-<<<<<<< HEAD
-			config_trapper_timeout, config_source_ip, get_config_forks, config_enable_global_scripts, program_type);
-=======
 			config_trapper_timeout, config_source_ip, config_ssh_key_location, get_config_forks,
-			program_type);
->>>>>>> a029f1a6
+			config_enable_global_scripts, program_type);
 
 	zabbix_log(LOG_LEVEL_DEBUG, "End of %s()", __func__);
 }
@@ -2644,24 +2599,15 @@
 static void	escalation_recover(zbx_db_escalation *escalation, const zbx_db_action *action, zbx_db_event *event,
 		const zbx_db_event *r_event, const zbx_db_service *service, const char *default_timezone,
 		zbx_hashset_t *roles, int config_timeout, int config_trapper_timeout, const char *config_source_ip,
-<<<<<<< HEAD
-		zbx_get_config_forks_f get_config_forks, int config_enable_global_scripts, unsigned char program_type)
-=======
 		const char *config_ssh_key_location, zbx_get_config_forks_f get_config_forks,
-		unsigned char program_type)
->>>>>>> a029f1a6
+		int config_enable_global_scripts, unsigned char program_type)
 {
 	zabbix_log(LOG_LEVEL_DEBUG, "In %s() escalationid:" ZBX_FS_UI64 " status:%s",
 			__func__, escalation->escalationid, escalation_status_string(escalation->status));
 
 	escalation_execute_recovery_operations(event, r_event, action, service, default_timezone, roles,
-<<<<<<< HEAD
-			config_timeout, config_trapper_timeout, config_source_ip, get_config_forks,
-			config_enable_global_scripts, program_type);
-=======
 			config_timeout, config_trapper_timeout, config_source_ip, config_ssh_key_location,
-			get_config_forks, program_type);
->>>>>>> a029f1a6
+			get_config_forks, config_enable_global_scripts, program_type);
 
 	escalation->status = ESCALATION_STATUS_COMPLETED;
 
@@ -2689,12 +2635,8 @@
 static void	escalation_acknowledge(zbx_db_escalation *escalation, const zbx_db_action *action,
 		zbx_db_event *event, const zbx_db_event *r_event, const char *default_timezone,
 		zbx_hashset_t *roles, int config_timeout, int config_trapper_timeout, const char *config_source_ip,
-<<<<<<< HEAD
-		zbx_get_config_forks_f get_config_forks, int config_enable_global_scripts, unsigned char program_type)
-=======
 		const char *config_ssh_key_location, zbx_get_config_forks_f get_config_forks,
-		unsigned char program_type)
->>>>>>> a029f1a6
+		int config_enable_global_scripts, unsigned char program_type)
 {
 	zbx_db_row_t	row;
 	zbx_db_result_t	result;
@@ -2722,13 +2664,8 @@
 		ack.suppress_until = atoi(row[6]);
 
 		escalation_execute_update_operations(event, r_event, action, &ack, NULL, NULL, default_timezone, roles,
-<<<<<<< HEAD
-				config_timeout, config_trapper_timeout, config_source_ip, get_config_forks,
-				config_enable_global_scripts, program_type);
-=======
 				config_timeout, config_trapper_timeout, config_source_ip, config_ssh_key_location,
-				get_config_forks, program_type);
->>>>>>> a029f1a6
+				get_config_forks, config_enable_global_scripts, program_type);
 	}
 
 	zbx_db_free_result(result);
@@ -2760,26 +2697,16 @@
 static void	escalation_update(zbx_db_escalation *escalation, const zbx_db_action *action,
 		zbx_db_event *event, const zbx_service_alarm_t *service_alarm, const zbx_db_service *service,
 		const char *default_timezone, zbx_hashset_t *roles, int config_timeout, int config_trapper_timeout,
-<<<<<<< HEAD
-		const char *config_source_ip, zbx_get_config_forks_f get_config_forks,
-		int config_enable_global_scripts, unsigned char program_type)
-=======
 		const char *config_source_ip, const char *config_ssh_key_location,
-		zbx_get_config_forks_f get_config_forks, unsigned char program_type)
->>>>>>> a029f1a6
+		zbx_get_config_forks_f get_config_forks, int config_enable_global_scripts, unsigned char program_type)
 {
 	zabbix_log(LOG_LEVEL_DEBUG, "In %s() escalationid:" ZBX_FS_UI64 " servicealarmid:" ZBX_FS_UI64 " status:%s",
 			__func__, escalation->escalationid, escalation->servicealarmid,
 			escalation_status_string(escalation->status));
 
 	escalation_execute_update_operations(event, NULL, action, NULL, service_alarm, service, default_timezone,
-<<<<<<< HEAD
-			roles, config_timeout, config_trapper_timeout, config_source_ip, get_config_forks,
-			config_enable_global_scripts, program_type);
-=======
 			roles, config_timeout, config_trapper_timeout, config_source_ip, config_ssh_key_location,
-			get_config_forks, program_type);
->>>>>>> a029f1a6
+			get_config_forks, config_enable_global_scripts, program_type);
 
 	escalation->status = ESCALATION_STATUS_COMPLETED;
 
@@ -3110,13 +3037,8 @@
 static int	process_db_escalations(int now, int *nextcheck, zbx_vector_db_escalation_ptr_t *escalations,
 		zbx_vector_uint64_t *eventids, zbx_vector_uint64_t *problem_eventids, zbx_vector_uint64_t *actionids,
 		const char *default_timezone, int config_timeout, int config_trapper_timeout,
-<<<<<<< HEAD
-		const char *config_source_ip, zbx_get_config_forks_f get_config_forks,
-		int config_enable_global_scripts, unsigned char program_type)
-=======
 		const char *config_source_ip, const char *config_ssh_key_location,
-		zbx_get_config_forks_f get_config_forks, unsigned char program_type)
->>>>>>> a029f1a6
+		zbx_get_config_forks_f get_config_forks, int config_enable_global_scripts, unsigned char program_type)
 {
 	int					ret;
 	zbx_vector_uint64_t			escalationids, symptom_eventids;
@@ -3309,11 +3231,7 @@
 			/* the escalation is cancelled and this code will not be reached     */
 			escalation_update(escalation, action, event, service_alarm, service, default_timezone,
 					&service_roles, config_timeout, config_trapper_timeout, config_source_ip,
-<<<<<<< HEAD
-					get_config_forks, config_enable_global_scripts, program_type);
-=======
-					config_ssh_key_location, get_config_forks, program_type);
->>>>>>> a029f1a6
+					config_ssh_key_location, get_config_forks, config_enable_global_scripts, program_type);
 		}
 		else if (0 != escalation->acknowledgeid)
 		{
@@ -3337,13 +3255,8 @@
 			}
 
 			escalation_acknowledge(escalation, action, event, r_event, default_timezone, &service_roles,
-<<<<<<< HEAD
-					config_timeout, config_trapper_timeout, config_source_ip, get_config_forks,
-					config_enable_global_scripts, program_type);
-=======
 					config_timeout, config_trapper_timeout, config_source_ip,
-					config_ssh_key_location, get_config_forks, program_type);
->>>>>>> a029f1a6
+					config_ssh_key_location, get_config_forks, config_enable_global_scripts, program_type);
 		}
 		else if (NULL != r_event)
 		{
@@ -3351,22 +3264,15 @@
 			{
 				escalation_execute(escalation, action, event, service, default_timezone, &service_roles,
 						config_timeout, config_trapper_timeout, config_source_ip,
-<<<<<<< HEAD
-						get_config_forks, config_enable_global_scripts, program_type);
-=======
-						config_ssh_key_location, get_config_forks, program_type);
->>>>>>> a029f1a6
+						config_ssh_key_location, get_config_forks,
+						config_enable_global_scripts, program_type);
 			}
 			else
 			{
 				escalation_recover(escalation, action, event, r_event, service, default_timezone,
 						&service_roles, config_timeout, config_trapper_timeout,
-<<<<<<< HEAD
-						config_source_ip, get_config_forks, config_enable_global_scripts,
-=======
 						config_source_ip, config_ssh_key_location, get_config_forks,
->>>>>>> a029f1a6
-						program_type);
+						config_enable_global_scripts, program_type);
 			}
 		}
 		else if (escalation->nextcheck <= now)
@@ -3375,11 +3281,8 @@
 			{
 				escalation_execute(escalation, action, event, service, default_timezone, &service_roles,
 						config_timeout, config_trapper_timeout, config_source_ip,
-<<<<<<< HEAD
-						get_config_forks, config_enable_global_scripts, program_type);
-=======
-						config_ssh_key_location, get_config_forks, program_type);
->>>>>>> a029f1a6
+						config_ssh_key_location, get_config_forks,
+						config_enable_global_scripts, program_type);
 			}
 			else if (ESCALATION_STATUS_SLEEP == escalation->status)
 			{
@@ -3542,13 +3445,8 @@
  ********************************************************************************/
 static int	process_escalations(int now, int *nextcheck, unsigned int escalation_source,
 		const char *default_timezone, int process_num, int config_timeout, int config_trapper_timeout,
-<<<<<<< HEAD
-		const char *config_source_ip, zbx_get_config_forks_f get_config_forks,
-		int config_enable_global_scripts, unsigned char program_type)
-=======
 		const char *config_source_ip, const char *config_ssh_key_location,
-		zbx_get_config_forks_f get_config_forks, unsigned char program_type)
->>>>>>> a029f1a6
+		zbx_get_config_forks_f get_config_forks, int config_enable_global_scripts, unsigned char program_type)
 {
 	int				ret = 0;
 	zbx_db_result_t			result;
@@ -3672,11 +3570,7 @@
 		{
 			ret += process_db_escalations(now, nextcheck, &escalations, &eventids, &problem_eventids,
 					&actionids, default_timezone, config_timeout, config_trapper_timeout,
-<<<<<<< HEAD
-					config_source_ip, get_config_forks, config_enable_global_scripts, program_type);
-=======
-					config_source_ip, config_ssh_key_location, get_config_forks, program_type);
->>>>>>> a029f1a6
+					config_source_ip, config_ssh_key_location, get_config_forks, config_enable_global_scripts, program_type);
 			zbx_vector_db_escalation_ptr_clear_ext(&escalations,
 					(void (*)(zbx_db_escalation *))zbx_ptr_free);
 			zbx_vector_uint64_clear(&actionids);
@@ -3692,11 +3586,7 @@
 	{
 		ret += process_db_escalations(now, nextcheck, &escalations, &eventids, &problem_eventids,
 				&actionids, default_timezone, config_timeout, config_trapper_timeout,
-<<<<<<< HEAD
-				config_source_ip, get_config_forks, config_enable_global_scripts, program_type);
-=======
-				config_source_ip, config_ssh_key_location, get_config_forks, program_type);
->>>>>>> a029f1a6
+				config_source_ip, config_ssh_key_location, get_config_forks, config_enable_global_scripts, program_type);
 		zbx_vector_db_escalation_ptr_clear_ext(&escalations, (void (*)(zbx_db_escalation *))zbx_ptr_free);
 	}
 
@@ -3769,43 +3659,23 @@
 		escalations_count += process_escalations(time(NULL), &nextcheck, ZBX_ESCALATION_SOURCE_TRIGGER,
 				cfg.default_timezone, process_num, escalator_args_in->config_timeout,
 				escalator_args_in->config_trapper_timeout, escalator_args_in->config_source_ip,
-<<<<<<< HEAD
-				escalator_args_in->get_process_forks_cb_arg,
+				escalator_args_in->config_ssh_key_location, escalator_args_in->get_process_forks_cb_arg,
 				escalator_args_in->config_enable_global_scripts, info->program_type);
 		escalations_count += process_escalations(time(NULL), &nextcheck, ZBX_ESCALATION_SOURCE_ITEM,
 				cfg.default_timezone, process_num, escalator_args_in->config_timeout,
 				escalator_args_in->config_trapper_timeout, escalator_args_in->config_source_ip,
-				escalator_args_in->get_process_forks_cb_arg,
+				escalator_args_in->config_ssh_key_location, escalator_args_in->get_process_forks_cb_arg,
 				escalator_args_in->config_enable_global_scripts, info->program_type);
 		escalations_count += process_escalations(time(NULL), &nextcheck, ZBX_ESCALATION_SOURCE_SERVICE,
 				cfg.default_timezone, process_num, escalator_args_in->config_timeout,
 				escalator_args_in->config_trapper_timeout, escalator_args_in->config_source_ip,
-				escalator_args_in->get_process_forks_cb_arg,
+				escalator_args_in->config_ssh_key_location, escalator_args_in->get_process_forks_cb_arg,
 				escalator_args_in->config_enable_global_scripts, info->program_type);
 		escalations_count += process_escalations(time(NULL), &nextcheck, ZBX_ESCALATION_SOURCE_DEFAULT,
 				cfg.default_timezone, process_num, escalator_args_in->config_timeout,
 				escalator_args_in->config_trapper_timeout, escalator_args_in->config_source_ip,
-				escalator_args_in->get_process_forks_cb_arg,
+				escalator_args_in->config_ssh_key_location, escalator_args_in->get_process_forks_cb_arg,
 				escalator_args_in->config_enable_global_scripts, info->program_type);
-=======
-				escalator_args_in->config_ssh_key_location, escalator_args_in->get_process_forks_cb_arg,
-				info->program_type);
-		escalations_count += process_escalations(time(NULL), &nextcheck, ZBX_ESCALATION_SOURCE_ITEM,
-				cfg.default_timezone, process_num, escalator_args_in->config_timeout,
-				escalator_args_in->config_trapper_timeout, escalator_args_in->config_source_ip,
-				escalator_args_in->config_ssh_key_location, escalator_args_in->get_process_forks_cb_arg,
-				info->program_type);
-		escalations_count += process_escalations(time(NULL), &nextcheck, ZBX_ESCALATION_SOURCE_SERVICE,
-				cfg.default_timezone, process_num, escalator_args_in->config_timeout,
-				escalator_args_in->config_trapper_timeout, escalator_args_in->config_source_ip,
-				escalator_args_in->config_ssh_key_location, escalator_args_in->get_process_forks_cb_arg,
-				info->program_type);
-		escalations_count += process_escalations(time(NULL), &nextcheck, ZBX_ESCALATION_SOURCE_DEFAULT,
-				cfg.default_timezone, process_num, escalator_args_in->config_timeout,
-				escalator_args_in->config_trapper_timeout, escalator_args_in->config_source_ip,
-				escalator_args_in->config_ssh_key_location, escalator_args_in->get_process_forks_cb_arg,
-				info->program_type);
->>>>>>> a029f1a6
 
 		zbx_config_clean(&cfg);
 		total_sec += zbx_time() - sec;
