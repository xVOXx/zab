--- conflicted
+++ resolved
@@ -822,16 +822,12 @@
 				strscpy(host.tls_psk, row[16 + ZBX_IPMI_FIELDS_NUM]);
 #endif
 			}
-<<<<<<< HEAD
-			else if (SUCCEED == (rc = get_dynamic_hostid((NULL != r_event ? r_event : event), &host, error,
+		}
+		else if (SUCCEED == (rc = get_dynamic_hostid((NULL != r_event ? r_event : event), &host, error,
 					sizeof(error))))
-=======
-		}
-		else if (SUCCEED == (rc = get_dynamic_hostid(event, &host, error, sizeof(error))))
 		{
 			if (FAIL != zbx_vector_uint64_search(&executed_on_hosts, host.hostid,
 					ZBX_DEFAULT_UINT64_COMPARE_FUNC))
->>>>>>> d360dc4c
 			{
 				goto skip;
 			}
