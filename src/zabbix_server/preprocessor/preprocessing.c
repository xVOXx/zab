/*
** Zabbix
** Copyright (C) 2001-2023 Zabbix SIA
**
** This program is free software; you can redistribute it and/or modify
** it under the terms of the GNU General Public License as published by
** the Free Software Foundation; either version 2 of the License, or
** (at your option) any later version.
**
** This program is distributed in the hope that it will be useful,
** but WITHOUT ANY WARRANTY; without even the implied warranty of
** MERCHANTABILITY or FITNESS FOR A PARTICULAR PURPOSE. See the
** GNU General Public License for more details.
**
** You should have received a copy of the GNU General Public License
** along with this program; if not, write to the Free Software
** Foundation, Inc., 51 Franklin Street, Fifth Floor, Boston, MA  02110-1301, USA.
**/

#include "preprocessing.h"
#include "zbxpreproc.h"

#include "log.h"
#include "zbxserialize.h"
#include "zbxsysinfo.h"
#include "zbx_item_constants.h"
#include "zbxlld.h"

#define PACKED_FIELD_RAW	0
#define PACKED_FIELD_STRING	1
#define MAX_VALUES_LOCAL	256

#define PACKED_FIELD(value, size)	\
		(zbx_packed_field_t){(value), (size), (0 == (size) ? PACKED_FIELD_STRING : PACKED_FIELD_RAW)};

static zbx_ipc_message_t	cached_message;
static int			cached_values;

ZBX_PTR_VECTOR_IMPL(ipcmsg, zbx_ipc_message_t *)

static zbx_uint32_t	fields_calc_size(zbx_packed_field_t *fields, int fields_num)
{
	zbx_uint32_t	data_size = 0, field_size;
	int		i;

	for (i = 0; i < fields_num; i++)
	{
		if (PACKED_FIELD_STRING == fields[i].type)
		{
			field_size = (NULL != fields[i].value) ? (zbx_uint32_t)strlen((const char *)fields[i].value) + 1 : 0;
			fields[i].size = (zbx_uint32_t)field_size;
			field_size += (zbx_uint32_t)sizeof(zbx_uint32_t);
		}
		else
			field_size = fields[i].size;

		if (UINT32_MAX - field_size < data_size)
			return 0;

		data_size += field_size;
	}

	return data_size;
}

static zbx_uint32_t	fields_pack(const zbx_packed_field_t *fields, int fields_num, unsigned char *data)
{
	int		i;
	unsigned char	*offset = data;

	for (i = 0; i < fields_num; i++)
	{
		/* data packing */
		if (PACKED_FIELD_STRING == fields[i].type)
		{
			memcpy(offset, &fields[i].size, sizeof(zbx_uint32_t));
			offset += sizeof(zbx_uint32_t);
			if (0 != fields[i].size)
				memcpy(offset, fields[i].value, fields[i].size);
		}
		else
			memcpy(offset, fields[i].value, fields[i].size);

		offset += fields[i].size;
	}

	return (zbx_uint32_t)(offset - data);
}

static int	message_pack_fields(zbx_ipc_message_t *message, const zbx_packed_field_t *fields,
		int fields_num, zbx_uint32_t fields_size)
{
	if (UINT32_MAX - message->size < fields_size)
		return FAIL;

	message->size += fields_size;
	message->data = (unsigned char *)zbx_realloc(message->data, message->size);
	fields_pack(fields, fields_num, message->data + (message->size - fields_size));

	return SUCCEED;
}

/******************************************************************************
 *                                                                            *
 * Purpose: helper for data packing based on defined format                   *
 *                                                                            *
 * Parameters: message - [OUT] IPC message, can be NULL for buffer size       *
 *                             calculations                                   *
 *             fields  - [IN]  the definition of data to be packed            *
 *             count   - [IN]  field count                                    *
 *                                                                            *
 * Return value: size of packed data or 0 if the message size would exceed    *
 *               4GB limit                                                    *
 *                                                                            *
 ******************************************************************************/
static zbx_uint32_t	message_pack_data(zbx_ipc_message_t *message, zbx_packed_field_t *fields, int count)
{
	zbx_uint32_t	data_size = 0;

	if (0 == (data_size = fields_calc_size(fields, count)))
		return 0;

	if (NULL != message)
	{
		if (SUCCEED != message_pack_fields(message, fields, count, data_size))
			return 0;
	}

	return data_size;
}

/******************************************************************************
 *                                                                            *
 * Purpose: pack item value data into a single buffer that can be used in IPC *
 *                                                                            *
 * Parameters: message - [OUT] IPC message                                    *
 *             value   - [IN]  value to be packed                             *
 *                                                                            *
 * Return value: size of packed data                                          *
 *                                                                            *
 ******************************************************************************/
static zbx_uint32_t	preprocessor_pack_value(zbx_ipc_message_t *message, zbx_preproc_item_value_t *value)
{
	zbx_packed_field_t	fields[24], *offset = fields;	/* 24 - max field count */
	unsigned char		ts_marker, result_marker, log_marker;

	ts_marker = (NULL != value->ts);
	result_marker = (NULL != value->result);

	*offset++ = PACKED_FIELD(&value->itemid, sizeof(zbx_uint64_t));
	*offset++ = PACKED_FIELD(&value->hostid, sizeof(zbx_uint64_t));
	*offset++ = PACKED_FIELD(&value->item_value_type, sizeof(unsigned char));
	*offset++ = PACKED_FIELD(&value->item_flags, sizeof(unsigned char));
	*offset++ = PACKED_FIELD(&value->state, sizeof(unsigned char));
	*offset++ = PACKED_FIELD(value->error, 0);
	*offset++ = PACKED_FIELD(&ts_marker, sizeof(unsigned char));

	if (NULL != value->ts)
	{
		*offset++ = PACKED_FIELD(&value->ts->sec, sizeof(int));
		*offset++ = PACKED_FIELD(&value->ts->ns, sizeof(int));
	}

	*offset++ = PACKED_FIELD(&result_marker, sizeof(unsigned char));

	if (NULL != value->result)
	{

		*offset++ = PACKED_FIELD(&value->result->lastlogsize, sizeof(zbx_uint64_t));
		*offset++ = PACKED_FIELD(&value->result->ui64, sizeof(zbx_uint64_t));
		*offset++ = PACKED_FIELD(&value->result->dbl, sizeof(double));
		*offset++ = PACKED_FIELD(value->result->str, 0);
		*offset++ = PACKED_FIELD(value->result->text, 0);
		*offset++ = PACKED_FIELD(value->result->msg, 0);
		*offset++ = PACKED_FIELD(&value->result->type, sizeof(int));
		*offset++ = PACKED_FIELD(&value->result->mtime, sizeof(int));

		log_marker = (NULL != value->result->log);
		*offset++ = PACKED_FIELD(&log_marker, sizeof(unsigned char));
		if (NULL != value->result->log)
		{
			*offset++ = PACKED_FIELD(value->result->log->value, 0);
			*offset++ = PACKED_FIELD(value->result->log->source, 0);
			*offset++ = PACKED_FIELD(&value->result->log->timestamp, sizeof(int));
			*offset++ = PACKED_FIELD(&value->result->log->severity, sizeof(int));
			*offset++ = PACKED_FIELD(&value->result->log->logeventid, sizeof(int));
		}
	}

	return message_pack_data(message, fields, (int)(offset - fields));
}

/******************************************************************************
 *                                                                            *
 * Purpose: packs variant value for serialization                             *
 *                                                                            *
 * Parameters: fields - [OUT] the packed fields                               *
 *             value  - [IN] the value to pack                                *
 *                                                                            *
 * Return value: The number of fields used.                                   *
 *                                                                            *
 * Comments: Don't pack local variables, only ones passed in parameters!      *
 *                                                                            *
 ******************************************************************************/
static int	preprocessor_pack_variant(zbx_packed_field_t *fields, const zbx_variant_t *value)
{
	int	offset = 0;

	fields[offset++] = PACKED_FIELD(&value->type, sizeof(unsigned char));

	switch (value->type)
	{
		case ZBX_VARIANT_UI64:
			fields[offset++] = PACKED_FIELD(&value->data.ui64, sizeof(zbx_uint64_t));
			break;

		case ZBX_VARIANT_DBL:
			fields[offset++] = PACKED_FIELD(&value->data.dbl, sizeof(double));
			break;

		case ZBX_VARIANT_STR:
			fields[offset++] = PACKED_FIELD(value->data.str, 0);
			break;

		case ZBX_VARIANT_ERR:
			fields[offset++] = PACKED_FIELD(value->data.err, 0);
			break;

		case ZBX_VARIANT_BIN:
			fields[offset++] = PACKED_FIELD(value->data.bin, sizeof(zbx_uint32_t) +
					zbx_variant_data_bin_get(value->data.bin, NULL));
			break;
	}

	return offset;
}

/******************************************************************************
 *                                                                            *
 * Purpose: packs preprocessing history for serialization                     *
 *                                                                            *
 * Parameters: fields  - [OUT] the packed fields                              *
 *             history - [IN] the history to pack                             *
 *                                                                            *
 * Return value: The number of fields used.                                   *
 *                                                                            *
 * Comments: Don't pack local variables, only ones passed in parameters!      *
 *                                                                            *
 ******************************************************************************/
static int	preprocessor_pack_history(zbx_packed_field_t *fields, const zbx_pp_history_t *history,
		const int *history_num)
{
	int	i, offset = 0;

	fields[offset++] = PACKED_FIELD(history_num, sizeof(int));

	for (i = 0; i < *history_num; i++)
	{
		zbx_pp_step_history_t	*step_history = &history->step_history.values[i];

		fields[offset++] = PACKED_FIELD(&step_history->index, sizeof(int));
		offset += preprocessor_pack_variant(&fields[offset], &step_history->value);
		fields[offset++] = PACKED_FIELD(&step_history->ts.sec, sizeof(int));
		fields[offset++] = PACKED_FIELD(&step_history->ts.ns, sizeof(int));
	}

	return offset;
}

/******************************************************************************
 *                                                                            *
 * Purpose: packs preprocessing step for serialization                        *
 *                                                                            *
 * Parameters: fields - [OUT] the packed fields                               *
 *             step   - [IN] the step to pack                                 *
 *                                                                            *
 * Return value: The number of fields used.                                   *
 *                                                                            *
 * Comments: Don't pack local variables, only ones passed in parameters!      *
 *                                                                            *
 ******************************************************************************/
static int	preprocessor_pack_step(zbx_packed_field_t *fields, const zbx_pp_step_t *step)
{
	int	offset = 0;

	fields[offset++] = PACKED_FIELD(&step->type, sizeof(char));
	fields[offset++] = PACKED_FIELD(step->params, 0);
	fields[offset++] = PACKED_FIELD(&step->error_handler, sizeof(char));
	fields[offset++] = PACKED_FIELD(step->error_handler_params, 0);

	return offset;
}

/******************************************************************************
 *                                                                            *
 * Purpose: unpacks serialized variant value                                  *
 *                                                                            *
 * Parameters: data  - [IN] the serialized data                               *
 *             value - [OUT] the value                                        *
 *                                                                            *
 * Return value: The number of bytes parsed.                                  *
 *                                                                            *
 ******************************************************************************/
static int	preprocesser_unpack_variant(const unsigned char *data, zbx_variant_t *value)
{
	const unsigned char	*offset = data;
	zbx_uint32_t		value_len;

	offset += zbx_deserialize_char(offset, &value->type);

	switch (value->type)
	{
		case ZBX_VARIANT_UI64:
			offset += zbx_deserialize_uint64(offset, &value->data.ui64);
			break;
		case ZBX_VARIANT_DBL:
			offset += zbx_deserialize_double(offset, &value->data.dbl);
			break;
		case ZBX_VARIANT_STR:
			offset += zbx_deserialize_str(offset, &value->data.str, value_len);
			break;
<<<<<<< HEAD
=======

		case ZBX_VARIANT_ERR:
			offset += zbx_deserialize_str(offset, &value->data.err, value_len);
			break;

>>>>>>> e70025c5
		case ZBX_VARIANT_BIN:
			offset += zbx_deserialize_bin(offset, &value->data.bin, value_len);
			break;
		case ZBX_VARIANT_NONE:
		case ZBX_VARIANT_DBL_VECTOR:
			break;
		default:
			THIS_SHOULD_NEVER_HAPPEN;
			exit(EXIT_FAILURE);
	}

	return (int)(offset - data);
}

/******************************************************************************
 *                                                                            *
 * Purpose: unpacks serialized preprocessing history                          *
 *                                                                            *
 * Parameters: data    - [IN] the serialized data                             *
 *             history - [OUT] the history                                    *
 *                                                                            *
 * Return value: The number of bytes parsed.                                  *
 *                                                                            *
 ******************************************************************************/
static int	preprocessor_unpack_history(const unsigned char *data, zbx_pp_history_t *history)
{
	const unsigned char	*offset = data;
	int			i, history_num;

	offset += zbx_deserialize_int(offset, &history_num);

	if (0 != history_num)
	{
		zbx_pp_history_reserve(history, history_num);

		for (i = 0; i < history_num; i++)
		{
			int		index;
			zbx_variant_t	value;
			zbx_timespec_t	ts;

			offset += zbx_deserialize_int(offset, &index);
			offset += preprocesser_unpack_variant(offset, &value);
			offset += zbx_deserialize_int(offset, &ts.sec);
			offset += zbx_deserialize_int(offset, &ts.ns);

			zbx_pp_history_add(history, index, &value, ts);
		}
	}

	return (int)(offset - data);
}

/******************************************************************************
 *                                                                            *
 * Purpose: unpacks serialized preprocessing step                             *
 *                                                                            *
 * Parameters: data - [IN] the serialized data                                *
 *             step - [OUT] the preprocessing step                            *
 *                                                                            *
 * Return value: The number of bytes parsed.                                  *
 *                                                                            *
 ******************************************************************************/
static int	preprocessor_unpack_step(const unsigned char *data, zbx_pp_step_t *step)
{
	const unsigned char	*offset = data;
	zbx_uint32_t		value_len;

	offset += zbx_deserialize_char(offset, &step->type);
	offset += zbx_deserialize_str(offset, &step->params, value_len);
	offset += zbx_deserialize_char(offset, &step->error_handler);
	offset += zbx_deserialize_str(offset, &step->error_handler_params, value_len);

	return (int)(offset - data);
}

/******************************************************************************
 *                                                                            *
 * Purpose: unpacks serialized preprocessing steps                            *
 *                                                                            *
 * Parameters: data      - [IN] the serialized data                           *
 *             preproc   - [OUT] the item preprocessing data                  *
 *                                                                            *
 * Return value: The number of bytes parsed.                                  *
 *                                                                            *
 ******************************************************************************/
static int	preprocessor_unpack_steps(const unsigned char *data, zbx_pp_item_preproc_t *preproc)
{
	const unsigned char	*offset = data;
	int			i;

	offset += zbx_deserialize_int(offset, &preproc->steps_num);
	if (0 < preproc->steps_num)
	{
		preproc->steps = (zbx_pp_step_t *)zbx_malloc(NULL, sizeof(zbx_pp_step_t) * (size_t)preproc->steps_num);

		for (i = 0; i < preproc->steps_num; i++)
			offset += preprocessor_unpack_step(offset, preproc->steps + i);
	}

	return (int)(offset - data);
}

/******************************************************************************
 *                                                                            *
 * Purpose: pack preprocessing result data into a single buffer that can be   *
 *          used in IPC                                                       *
 *                                                                            *
 * Parameters: data          - [OUT] memory buffer for packed data            *
 *             ret           - [IN] return code                               *
 *             results       - [IN] the preprocessing step results            *
 *             results_num   - [IN] the number of preprocessing step results  *
 *             history       - [IN] item history data                         *
 *             error         - [IN] preprocessing error                       *
 *                                                                            *
 * Return value: size of packed data                                          *
 *                                                                            *
 ******************************************************************************/
zbx_uint32_t	zbx_preprocessor_pack_test_result(unsigned char **data, const zbx_pp_result_t *results,
		int results_num, const zbx_pp_history_t *history)
{
	zbx_packed_field_t	*offset, *fields;
	zbx_uint32_t		size;
	zbx_ipc_message_t	message;
	int			i, history_num;

	history_num = (NULL != history ? history->step_history.values_num : 0);

	fields = (zbx_packed_field_t *)zbx_malloc(NULL, (size_t)(3 + history_num * 5 + results_num * 5) *
			sizeof(zbx_packed_field_t));
	offset = fields;

	*offset++ = PACKED_FIELD(&results_num, sizeof(int));

	for (i = 0; i < results_num; i++)
	{
		offset += preprocessor_pack_variant(offset, &results[i].value);
		*offset++ = PACKED_FIELD(&results[i].action, sizeof(unsigned char));
		offset += preprocessor_pack_variant(offset, &results[i].value_raw);
	}

	offset += preprocessor_pack_history(offset, history, &history_num);

	zbx_ipc_message_init(&message);
	size = message_pack_data(&message, fields, (int)(offset - fields));
	*data = message.data;

	zbx_free(fields);

	return size;
}

/******************************************************************************
 *                                                                            *
 * Purpose: pack diagnostic statistics data into a single buffer that can be  *
 *          used in IPC                                                       *
 * Parameters: data          - [OUT] memory buffer for packed data            *
 *             preproc_num   - [IN] the number of items with preprocessing    *
 *                                related data (preprocessing, internal/      *
 *                                master/dependent items)                     *
 *             pending_num   - [IN] the number of values waiting to be        *
 *                               preprocessed                                 *
 *             finished_num  - [IN] the number of values being preprocessed   *
 *             sequences_num - [IN] the number of registered task sequences   *
 *                                                                            *
 ******************************************************************************/
zbx_uint32_t	zbx_preprocessor_pack_diag_stats(unsigned char **data, zbx_uint64_t preproc_num,
		zbx_uint64_t pending_num, zbx_uint64_t finished_num, zbx_uint64_t sequences_num)
{
	unsigned char	*ptr;
	zbx_uint32_t	data_len = 0;

	zbx_serialize_prepare_value(data_len, preproc_num);
	zbx_serialize_prepare_value(data_len, pending_num);
	zbx_serialize_prepare_value(data_len, finished_num);
	zbx_serialize_prepare_value(data_len, sequences_num);

	*data = (unsigned char *)zbx_malloc(NULL, data_len);

	ptr = *data;
	ptr += zbx_serialize_value(ptr, preproc_num);
	ptr += zbx_serialize_value(ptr, pending_num);
	ptr += zbx_serialize_value(ptr, finished_num);
	(void)zbx_serialize_value(ptr, sequences_num);

	return data_len;
}

/******************************************************************************
 *                                                                            *
 * Purpose: pack diagnostic statistics data into a single buffer that can be  *
 *          used in IPC                                                       *
 * Parameters: data    - [OUT] memory buffer for packed data                  *
 *             usage   - [IN] the worker usage statistics                     *
 *                                                                            *
 ******************************************************************************/
zbx_uint32_t	zbx_preprocessor_pack_usage_stats(unsigned char **data, const zbx_vector_dbl_t *usage)
{
	unsigned char	*ptr;
	zbx_uint32_t	data_len;

	data_len = (zbx_uint32_t)((unsigned int)usage->values_num * sizeof(double) + sizeof(int));

	ptr = *data = (unsigned char *)zbx_malloc(NULL, data_len);

	ptr += zbx_serialize_value(ptr, usage->values_num);

	for (int i = 0; i < usage->values_num; i++)
		ptr += zbx_serialize_value(ptr, usage->values[i]);

	return data_len;
}

/******************************************************************************
 *                                                                            *
 * Purpose: pack top request data into a single buffer that can be used in IPC*
 *                                                                            *
 * Parameters: data  - [OUT] memory buffer for packed data                    *
 *             field - [IN] the sort field                                    *
 *             limit - [IN] the number of top values to return                *
 *                                                                            *
 ******************************************************************************/
zbx_uint32_t	zbx_preprocessor_pack_top_sequences_request(unsigned char **data, int limit)
{
	zbx_uint32_t	data_len = 0;

	zbx_serialize_prepare_value(data_len, limit);
	*data = (unsigned char *)zbx_malloc(NULL, data_len);
	(void)zbx_serialize_value(*data, limit);

	return data_len;
}

/******************************************************************************
 *                                                                            *
 * Purpose: pack top result data into a single buffer that can be used in IPC *
 *                                                                            *
 * Parameters: data      - [OUT] memory buffer for packed data                *
 *             sequences - [IN] the list of sequences                         *
 *             items_num - [IN] the number of sequences to pack               *
 *                                                                            *
 ******************************************************************************/
zbx_uint32_t	zbx_preprocessor_pack_top_sequences_result(unsigned char **data,
		zbx_vector_pp_sequence_stats_ptr_t *sequences, int sequences_num)
{
	unsigned char	*ptr;
	zbx_uint32_t	data_len = 0, sequence_len = 0;
	int		i;

	if (0 != sequences_num)
	{
		zbx_serialize_prepare_value(sequence_len, sequences->values[0]->itemid);
		zbx_serialize_prepare_value(sequence_len, sequences->values[0]->tasks_num);
	}

	zbx_serialize_prepare_value(data_len, sequences_num);
	data_len += sequence_len * (zbx_uint32_t)sequences_num;
	*data = (unsigned char *)zbx_malloc(NULL, data_len);

	ptr = *data;
	ptr += zbx_serialize_value(ptr, sequences_num);

	for (i = 0; i < sequences_num; i++)
	{
		ptr += zbx_serialize_value(ptr, sequences->values[i]->itemid);
		ptr += zbx_serialize_value(ptr, sequences->values[i]->tasks_num);
	}

	return data_len;
}

/******************************************************************************
 *                                                                            *
 * Purpose: unpack item value data from IPC data buffer                       *
 *                                                                            *
 * Parameters: value    - [OUT] unpacked item value                           *
 *             data     - [IN]  IPC data buffer                               *
 *                                                                            *
 * Return value: size of packed data                                          *
 *                                                                            *
 ******************************************************************************/
zbx_uint32_t	zbx_preprocessor_unpack_value(zbx_preproc_item_value_t *value, unsigned char *data)
{
	zbx_uint32_t	value_len;
	zbx_timespec_t	*timespec = NULL;
	AGENT_RESULT	*agent_result = NULL;
	zbx_log_t	*log = NULL;
	unsigned char	*offset = data, ts_marker, result_marker, log_marker;

	offset += zbx_deserialize_uint64(offset, &value->itemid);
	offset += zbx_deserialize_uint64(offset, &value->hostid);
	offset += zbx_deserialize_char(offset, &value->item_value_type);
	offset += zbx_deserialize_char(offset, &value->item_flags);
	offset += zbx_deserialize_char(offset, &value->state);
	offset += zbx_deserialize_str(offset, &value->error, value_len);
	offset += zbx_deserialize_char(offset, &ts_marker);

	if (0 != ts_marker)
	{
		timespec = (zbx_timespec_t *)zbx_malloc(NULL, sizeof(zbx_timespec_t));

		offset += zbx_deserialize_int(offset, &timespec->sec);
		offset += zbx_deserialize_int(offset, &timespec->ns);
	}

	value->ts = timespec;

	offset += zbx_deserialize_char(offset, &result_marker);
	if (0 != result_marker)
	{
		agent_result = (AGENT_RESULT *)zbx_malloc(NULL, sizeof(AGENT_RESULT));

		offset += zbx_deserialize_uint64(offset, &agent_result->lastlogsize);
		offset += zbx_deserialize_uint64(offset, &agent_result->ui64);
		offset += zbx_deserialize_double(offset, &agent_result->dbl);
		offset += zbx_deserialize_str(offset, &agent_result->str, value_len);
		offset += zbx_deserialize_str(offset, &agent_result->text, value_len);
		offset += zbx_deserialize_str(offset, &agent_result->msg, value_len);
		offset += zbx_deserialize_int(offset, &agent_result->type);
		offset += zbx_deserialize_int(offset, &agent_result->mtime);

		offset += zbx_deserialize_char(offset, &log_marker);
		if (0 != log_marker)
		{
			log = (zbx_log_t *)zbx_malloc(NULL, sizeof(zbx_log_t));

			offset += zbx_deserialize_str(offset, &log->value, value_len);
			offset += zbx_deserialize_str(offset, &log->source, value_len);
			offset += zbx_deserialize_int(offset, &log->timestamp);
			offset += zbx_deserialize_int(offset, &log->severity);
			offset += zbx_deserialize_int(offset, &log->logeventid);
		}

		agent_result->log = log;
	}

	value->result = agent_result;

	return (zbx_uint32_t)(offset - data);
}

/******************************************************************************
 *                                                                            *
 * Purpose: unpack preprocessing test data from IPC data buffer               *
 *                                                                            *
 * Parameters: results       - [OUT] the preprocessing step results           *
 *             history       - [OUT] item history data                        *
 *             data          - [IN] IPC data buffer                           *
 *                                                                            *
 ******************************************************************************/
void	zbx_preprocessor_unpack_test_result(zbx_vector_pp_result_ptr_t *results, zbx_pp_history_t *history,
		const unsigned char *data)
{
	const unsigned char	*offset = data;
	int			i, results_num;
	zbx_pp_result_t		*result;

<<<<<<< HEAD
	offset += preprocesser_unpack_variant(offset, value);
	offset += preprocesser_unpack_history(offset, history);

	(void)zbx_deserialize_str(offset, error, value_len);
}

/******************************************************************************
 *                                                                            *
 * Purpose: convert variant value to AGENT_RESULT                             *
 *                                                                            *
 * Parameters: value      - [IN] the value to convert                         *
 *             value_type - [IN] the item value type                          *
 *             result     - [OUT] the result                                  *
 *                                                                            *
 ******************************************************************************/
static void	agent_result_set_value(zbx_variant_t *value, zbx_item_value_type_t value_type, AGENT_RESULT *result,
		char **error)
{
	unsigned char	type;
	zbx_log_t	*log;

	zbx_init_agent_result(result);

	zabbix_log(LOG_LEVEL_INFORMATION, "STRATA agent_result_set_value, value_type: %d", value->type);

	if (NULL != *error)
		return;
=======
	offset += zbx_deserialize_int(offset, &results_num);
>>>>>>> e70025c5

	zbx_vector_pp_result_ptr_reserve(results, (size_t)results_num);

	for (i = 0; i < results_num; i++)
	{
		result = (zbx_pp_result_t *)zbx_malloc(NULL, sizeof(zbx_pp_result_t));
		offset += preprocesser_unpack_variant(offset, &result->value);
		offset += zbx_deserialize_char(offset, &result->action);
		offset += preprocesser_unpack_variant(offset, &result->value_raw);
		zbx_vector_pp_result_ptr_append(results, result);
	}

<<<<<<< HEAD
	switch (value_type)
	{
		case ITEM_VALUE_TYPE_FLOAT:
			SET_DBL_RESULT(result, value->data.dbl);
			break;
		case ITEM_VALUE_TYPE_STR:
			SET_STR_RESULT(result, value->data.str);
			zbx_variant_set_none(value);
			break;
		case ITEM_VALUE_TYPE_TEXT:
			SET_TEXT_RESULT(result, value->data.str);
			zbx_variant_set_none(value);
			break;
		case ITEM_VALUE_TYPE_BIN:
			SET_BIN_RESULT(result, value->data.bin);
			zbx_variant_set_none(value);
			break;
		case ITEM_VALUE_TYPE_LOG:
			log = (zbx_log_t *)zbx_malloc(NULL, sizeof(zbx_log_t));
			memset(log, 0, sizeof(zbx_log_t));
			log->value = value->data.str;
			SET_LOG_RESULT(result, log);
			zbx_variant_set_none(value);
			break;
		case ITEM_VALUE_TYPE_UINT64:
			SET_UI64_RESULT(result, value->data.ui64);
			break;
		default:
			*error = zbx_dsprintf(*error, "Unsupported value \"%s\" of type \"%s\"",
					zbx_variant_value_desc(value), zbx_variant_type_desc(value));
			return;
	}
=======
	(void)preprocessor_unpack_history(offset, history);
>>>>>>> e70025c5
}

/******************************************************************************
 *                                                                            *
 * Purpose: unpack preprocessing test data from IPC data buffer               *
 *                                                                            *
 * Parameters: preproc_num   - [OUT] the number of items with preprocessing   *
 *                                related data (preprocessing, internal/      *
 *                                master/dependent items)                     *
 *             pending_num   - [OUT] the number of values waiting to be       *
 *                               preprocessed                                 *
 *             finished_num  - [OUT] the number of values being preprocessed  *
 *             sequences_num - [OUT] the number of registered task sequences  *
 *                                                                            *
 ******************************************************************************/
void	zbx_preprocessor_unpack_diag_stats(zbx_uint64_t *preproc_num, zbx_uint64_t *pending_num,
		zbx_uint64_t *finished_num, zbx_uint64_t *sequences_num, const unsigned char *data)
{
	const unsigned char	*offset = data;

	offset += zbx_deserialize_value(offset, preproc_num);
	offset += zbx_deserialize_value(offset, pending_num);
	offset += zbx_deserialize_value(offset, finished_num);
	(void)zbx_deserialize_value(offset, sequences_num);
}

/******************************************************************************
 *                                                                            *
 * Purpose: unpack worker usage statistics                                    *
 *                                                                            *
 * Parameters: usage - [OUT] the worker usage statistics                      *
 *             data  - [IN] the input data                                    *
 *                                                                            *
 ******************************************************************************/
static void	preprocessor_unpack_usage_stats(zbx_vector_dbl_t *usage, const unsigned char *data)
{
	const unsigned char	*offset = data;
	int			usage_num;

	offset += zbx_deserialize_value(offset, &usage_num);
	zbx_vector_dbl_reserve(usage, (size_t)usage_num);

	for (int i = 0; i < usage_num; i++)
	{
		double	busy;

		offset += zbx_deserialize_value(offset, &busy);
		zbx_vector_dbl_append(usage, busy);
	}
}

/******************************************************************************
 *                                                                            *
 * Purpose: unpack preprocessing test data from IPC data buffer               *
 *                                                                            *
 * Parameters: data  - [OUT] memory buffer for packed data                    *
 *             limit - [IN] the number of top values to return                *
 *                                                                            *
 ******************************************************************************/
void	zbx_preprocessor_unpack_top_request(int *limit, const unsigned char *data)
{
	(void)zbx_deserialize_value(data, limit);
}

/******************************************************************************
 *                                                                            *
 * Purpose: unpack preprocessing test data from IPC data buffer               *
 *                                                                            *
 * Parameters: items - [OUT] the item diag data                               *
 *             data  - [IN] memory buffer for packed data                     *
 *                                                                            *
 ******************************************************************************/
void	zbx_preprocessor_unpack_top_sequences_result(zbx_vector_pp_sequence_stats_ptr_t *sequences, const unsigned char *data)
{
	int	i, sequences_num;

	data += zbx_deserialize_value(data, &sequences_num);

	if (0 != sequences_num)
	{
		zbx_vector_pp_sequence_stats_ptr_reserve(sequences, (size_t)sequences_num);

		for (i = 0; i < sequences_num; i++)
		{
			zbx_pp_sequence_stats_t	*stat;

			stat = (zbx_pp_sequence_stats_t *)zbx_malloc(NULL, sizeof(zbx_pp_sequence_stats_t));
			data += zbx_deserialize_value(data, &stat->itemid);
			data += zbx_deserialize_value(data, &stat->tasks_num);
			zbx_vector_pp_sequence_stats_ptr_append(sequences, stat);
		}
	}
}

/******************************************************************************
 *                                                                            *
 * Purpose: sends command to preprocessor manager                             *
 *                                                                            *
 * Parameters: code     - [IN] message code                                   *
 *             data     - [IN] message data                                   *
 *             size     - [IN] message data size                              *
 *             response - [OUT] response message (can be NULL if response is  *
 *                              not requested)                                *
 *                                                                            *
 ******************************************************************************/
static void	preprocessor_send(zbx_uint32_t code, unsigned char *data, zbx_uint32_t size,
		zbx_ipc_message_t *response)
{
	char			*error = NULL;
	static zbx_ipc_socket_t	socket = {0};

	/* each process has a permanent connection to preprocessing manager */
	if (0 == socket.fd && FAIL == zbx_ipc_socket_open(&socket, ZBX_IPC_SERVICE_PREPROCESSING, SEC_PER_MIN,
			&error))
	{
		zabbix_log(LOG_LEVEL_CRIT, "cannot connect to preprocessing service: %s", error);
		exit(EXIT_FAILURE);
	}

	if (FAIL == zbx_ipc_socket_write(&socket, code, data, size))
	{
		zabbix_log(LOG_LEVEL_CRIT, "cannot send data to preprocessing service");
		exit(EXIT_FAILURE);
	}

	if (NULL != response && FAIL == zbx_ipc_socket_read(&socket, response))
	{
		zabbix_log(LOG_LEVEL_CRIT, "cannot receive data from preprocessing service");
		exit(EXIT_FAILURE);
	}
}

/******************************************************************************
 *                                                                            *
 * Purpose: perform item value preprocessing and dependent item processing    *
 *                                                                            *
 * Parameters: itemid          - [IN] the itemid                              *
 *             itemid          - [IN] the hostid                              *
 *             item_value_type - [IN] the item value type                     *
 *             item_flags      - [IN] the item flags (e. g. lld rule)         *
 *             result          - [IN] agent result containing the value       *
 *                               to add                                       *
 *             ts              - [IN] the value timestamp                     *
 *             state           - [IN] the item state                          *
 *             error           - [IN] the error message in case item state is *
 *                               ITEM_STATE_NOTSUPPORTED                      *
 *                                                                            *
 ******************************************************************************/
void	zbx_preprocess_item_value(zbx_uint64_t itemid, zbx_uint64_t hostid, unsigned char item_value_type,
		unsigned char item_flags, AGENT_RESULT *result, zbx_timespec_t *ts, unsigned char state, char *error)
{
	zbx_preproc_item_value_t	value = {.itemid = itemid, .hostid = hostid, .item_value_type = item_value_type,
					.error = error, .item_flags = item_flags, .state = state, .ts = ts,
					.result = result};
	size_t				value_len = 0, len;

	zabbix_log(LOG_LEVEL_DEBUG, "In %s()", __func__);

	if (ITEM_STATE_NORMAL == state)
	{
		if (0 != ZBX_ISSET_STR(result))
			value_len = strlen(result->str);

		if (0 != ZBX_ISSET_TEXT(result))
		{
			if (value_len < (len = strlen(result->text)))
				value_len = len;
		}

		if (0 != ZBX_ISSET_LOG(result))
		{
			if (value_len < (len = strlen(result->log->value)))
				value_len = len;
		}

		if (ZBX_MAX_RECV_DATA_SIZE < value_len)
		{
			value.result = NULL;
			value.state = ITEM_STATE_NOTSUPPORTED;
			value.error = "Value is too large.";
		}
	}

	if (0 == preprocessor_pack_value(&cached_message, &value))
	{
		zbx_preprocessor_flush();
		preprocessor_pack_value(&cached_message, &value);
	}

	if (MAX_VALUES_LOCAL < ++cached_values)
		zbx_preprocessor_flush();

	zabbix_log(LOG_LEVEL_DEBUG, "End of %s()", __func__);
}

/******************************************************************************
 *                                                                            *
 * Purpose: send flush command to preprocessing manager                       *
 *                                                                            *
 ******************************************************************************/
void	zbx_preprocessor_flush(void)
{
	if (0 < cached_message.size)
	{
		preprocessor_send(ZBX_IPC_PREPROCESSOR_REQUEST, cached_message.data, cached_message.size, NULL);

		zbx_ipc_message_clean(&cached_message);
		zbx_ipc_message_init(&cached_message);
		cached_values = 0;
	}
}

/******************************************************************************
 *                                                                            *
 * Purpose: get queue size (enqueued value count) of preprocessing manager    *
 *                                                                            *
 * Return value: enqueued item count                                          *
 *                                                                            *
 ******************************************************************************/
zbx_uint64_t	zbx_preprocessor_get_queue_size(void)
{
	zbx_uint64_t		size;
	zbx_ipc_message_t	message;

	zbx_ipc_message_init(&message);
	preprocessor_send(ZBX_IPC_PREPROCESSOR_QUEUE, NULL, 0, &message);
	memcpy(&size, message.data, sizeof(zbx_uint64_t));
	zbx_ipc_message_clean(&message);

	return size;
}

/******************************************************************************
 *                                                                            *
 * Purpose: packs preprocessing step request for serialization                *
 *                                                                            *
 * Return value: The size of packed data                                      *
 *                                                                            *
 ******************************************************************************/
static zbx_uint32_t	preprocessor_pack_test_request(unsigned char **data, unsigned char value_type,
		const char *value, const zbx_timespec_t *ts, unsigned char state, const zbx_pp_history_t *history,
		const zbx_vector_pp_step_ptr_t *steps)
{
	zbx_packed_field_t	*offset, *fields;
	zbx_uint32_t		size;
	int			i, history_num;
	zbx_ipc_message_t	message;

	history_num = (NULL != history ? history->step_history.values_num : 0);

	/* 6 is a max field count (without preprocessing step and history fields) */
	fields = (zbx_packed_field_t *)zbx_malloc(NULL, (size_t)(7 + steps->values_num * 4 + history_num * 5)
			* sizeof(zbx_packed_field_t));

	offset = fields;

	*offset++ = PACKED_FIELD(&value_type, sizeof(unsigned char));
	*offset++ = PACKED_FIELD(value, 0);
	*offset++ = PACKED_FIELD(&ts->sec, sizeof(int));
	*offset++ = PACKED_FIELD(&ts->ns, sizeof(int));
	*offset++ = PACKED_FIELD(&state, sizeof(unsigned char));

	offset += preprocessor_pack_history(offset, history, &history_num);

	*offset++ = PACKED_FIELD(&steps->values_num, sizeof(int));

	for (i = 0; i < steps->values_num; i++)
		offset += preprocessor_pack_step(offset, steps->values[i]);

	zbx_ipc_message_init(&message);
	size = message_pack_data(&message, fields, (int)(offset - fields));
	*data = message.data;
	zbx_free(fields);

	return size;
}

/******************************************************************************
 *                                                                            *
 * Purpose: unpack preprocessing test request data from IPC data buffer       *
 *                                                                            *
 * Parameters: preproc - [OUT] item preprocessing data                        *
 *             value   - [OUT] the value                                      *
 *             ts      - [OUT] value timestamp                                *
 *             data    - [IN] IPC data buffer                                 *
 *                                                                            *
 ******************************************************************************/
void	zbx_preprocessor_unpack_test_request(zbx_pp_item_preproc_t *preproc, zbx_variant_t *value, zbx_timespec_t *ts,
		const unsigned char *data)
{
	char			*str;
	zbx_uint32_t		str_len;
	const unsigned char	*offset = data;
	unsigned char		state;

	offset += zbx_deserialize_char(offset, &preproc->value_type);
	offset += zbx_deserialize_str(offset, &str, str_len);

	offset += zbx_deserialize_int(offset, &ts->sec);
	offset += zbx_deserialize_int(offset, &ts->ns);

	offset += zbx_deserialize_char(offset, &state);

	if (ITEM_STATE_NORMAL == state)
		zbx_variant_set_str(value, str);
	else
		zbx_variant_set_error(value, str);

	preproc->history = zbx_pp_history_create(0);
	offset += preprocessor_unpack_history(offset, preproc->history);
	(void)preprocessor_unpack_steps(offset, preproc);

	for (int i = 0; i < preproc->steps_num; i++)
	{
		if (SUCCEED == zbx_pp_preproc_has_history(preproc->steps[i].type))
			preproc->history_num++;
	}
}

/******************************************************************************
 *                                                                            *
 * Purpose: tests item preprocessing with the specified input value and steps *
 *                                                                            *
 ******************************************************************************/
int	zbx_preprocessor_test(unsigned char value_type, const char *value, const zbx_timespec_t *ts,
		unsigned char state, const zbx_vector_pp_step_ptr_t *steps, zbx_vector_pp_result_ptr_t *results,
		zbx_pp_history_t *history, char **error)
{
	unsigned char	*data = NULL;
	zbx_uint32_t	size;
	int		ret = FAIL;
	unsigned char	*result;

	size = preprocessor_pack_test_request(&data, value_type, value, ts, state, history, steps);

	if (SUCCEED != zbx_ipc_async_exchange(ZBX_IPC_SERVICE_PREPROCESSING, ZBX_IPC_PREPROCESSOR_TEST_REQUEST,
			SEC_PER_MIN, data, size, &result, error))
	{
		goto out;
	}

	zbx_pp_history_clear(history);
	zbx_pp_history_init(history);
	zbx_preprocessor_unpack_test_result(results, history, result);
	zbx_free(result);

	ret = SUCCEED;
out:
	zbx_free(data);

	return ret;
}

/******************************************************************************
 *                                                                            *
 * Purpose: get preprocessing manager diagnostic statistics                   *
 *                                                                            *
 ******************************************************************************/
int	zbx_preprocessor_get_diag_stats(zbx_uint64_t *preproc_num, zbx_uint64_t *pending_num,
		zbx_uint64_t *finished_num, zbx_uint64_t *sequences_num, char **error)
{
	unsigned char	*result;

	if (SUCCEED != zbx_ipc_async_exchange(ZBX_IPC_SERVICE_PREPROCESSING, ZBX_IPC_PREPROCESSOR_DIAG_STATS,
			SEC_PER_MIN, NULL, 0, &result, error))
	{
		return FAIL;
	}

	zbx_preprocessor_unpack_diag_stats(preproc_num, pending_num, finished_num, sequences_num, result);
	zbx_free(result);

	return SUCCEED;
}

/******************************************************************************
 *                                                                            *
 * Purpose: get the top N items by the number of queued values                *
 *                                                                            *
 ******************************************************************************/
static int	preprocessor_get_top_view(int limit, zbx_vector_pp_sequence_stats_ptr_t *sequences, char **error,
		zbx_uint32_t code)
{
	int		ret;
	unsigned char	*data, *result;
	zbx_uint32_t	data_len;

	data_len = zbx_preprocessor_pack_top_sequences_request(&data, limit);

	if (SUCCEED != (ret = zbx_ipc_async_exchange(ZBX_IPC_SERVICE_PREPROCESSING, code, SEC_PER_MIN, data, data_len,
			&result, error)))
	{
		goto out;
	}

	zbx_preprocessor_unpack_top_sequences_result(sequences, result);
	zbx_free(result);
out:
	zbx_free(data);

	return ret;
}

/******************************************************************************
 *                                                                            *
 * Purpose: get the top N items by the number of queued values                *
 *                                                                            *
 ******************************************************************************/
int	zbx_preprocessor_get_top_sequences(int limit, zbx_vector_pp_sequence_stats_ptr_t *sequences, char **error)
{
	return preprocessor_get_top_view(limit, sequences, error, ZBX_IPC_PREPROCESSOR_TOP_SEQUENCES);
}

/******************************************************************************
 *                                                                            *
 * Purpose: get preprocessing manager diagnostic statistics                   *
 *                                                                            *
 ******************************************************************************/
int	zbx_preprocessor_get_usage_stats(zbx_vector_dbl_t *usage, char **error)
{
	unsigned char	*result;

	if (SUCCEED != zbx_ipc_async_exchange(ZBX_IPC_SERVICE_PREPROCESSING, ZBX_IPC_PREPROCESSOR_USAGE_STATS,
			SEC_PER_MIN, NULL, 0, &result, error))
	{
		return FAIL;
	}

	preprocessor_unpack_usage_stats(usage, result);
	zbx_free(result);

	return SUCCEED;
}

/******************************************************************************
 *                                                                            *
 * Purpose: get preprocessing worker usage statistics                         *
 *                                                                            *
 ******************************************************************************/
void	zbx_preprocessor_get_worker_info(zbx_process_info_t *info)
{
	zbx_vector_dbl_t	usage;
	char			*error = NULL;

	zbx_vector_dbl_create(&usage);

	if (SUCCEED != zbx_preprocessor_get_usage_stats(&usage, &error))
	{
		zabbix_log(LOG_LEVEL_WARNING, "cannot get preprocessor usage statistics: %s", error);
		zbx_free(error);
		goto out;
	}

	if (0 == usage.values_num)
		goto out;

	info->busy_min = info->busy_max = info->busy_avg = usage.values[0];

	for (int i = 1; i < usage.values_num; i++)
	{
		if (usage.values[i] < info->busy_min)
			info->busy_min = usage.values[i];

		if (usage.values[i] > info->busy_max)
			info->busy_max = usage.values[i];

		info->busy_avg += usage.values[i];
	}

	info->busy_avg /= (double)usage.values_num;

	info->idle_min = 100.0 - info->busy_min;
	info->idle_max = 100.0 - info->busy_max;
	info->idle_avg = 100.0 - info->busy_avg;
	info->count = usage.values_num;
out:
	zbx_vector_dbl_destroy(&usage);
}<|MERGE_RESOLUTION|>--- conflicted
+++ resolved
@@ -319,14 +319,9 @@
 		case ZBX_VARIANT_STR:
 			offset += zbx_deserialize_str(offset, &value->data.str, value_len);
 			break;
-<<<<<<< HEAD
-=======
-
 		case ZBX_VARIANT_ERR:
 			offset += zbx_deserialize_str(offset, &value->data.err, value_len);
 			break;
-
->>>>>>> e70025c5
 		case ZBX_VARIANT_BIN:
 			offset += zbx_deserialize_bin(offset, &value->data.bin, value_len);
 			break;
@@ -684,37 +679,7 @@
 	int			i, results_num;
 	zbx_pp_result_t		*result;
 
-<<<<<<< HEAD
-	offset += preprocesser_unpack_variant(offset, value);
-	offset += preprocesser_unpack_history(offset, history);
-
-	(void)zbx_deserialize_str(offset, error, value_len);
-}
-
-/******************************************************************************
- *                                                                            *
- * Purpose: convert variant value to AGENT_RESULT                             *
- *                                                                            *
- * Parameters: value      - [IN] the value to convert                         *
- *             value_type - [IN] the item value type                          *
- *             result     - [OUT] the result                                  *
- *                                                                            *
- ******************************************************************************/
-static void	agent_result_set_value(zbx_variant_t *value, zbx_item_value_type_t value_type, AGENT_RESULT *result,
-		char **error)
-{
-	unsigned char	type;
-	zbx_log_t	*log;
-
-	zbx_init_agent_result(result);
-
-	zabbix_log(LOG_LEVEL_INFORMATION, "STRATA agent_result_set_value, value_type: %d", value->type);
-
-	if (NULL != *error)
-		return;
-=======
 	offset += zbx_deserialize_int(offset, &results_num);
->>>>>>> e70025c5
 
 	zbx_vector_pp_result_ptr_reserve(results, (size_t)results_num);
 
@@ -727,42 +692,7 @@
 		zbx_vector_pp_result_ptr_append(results, result);
 	}
 
-<<<<<<< HEAD
-	switch (value_type)
-	{
-		case ITEM_VALUE_TYPE_FLOAT:
-			SET_DBL_RESULT(result, value->data.dbl);
-			break;
-		case ITEM_VALUE_TYPE_STR:
-			SET_STR_RESULT(result, value->data.str);
-			zbx_variant_set_none(value);
-			break;
-		case ITEM_VALUE_TYPE_TEXT:
-			SET_TEXT_RESULT(result, value->data.str);
-			zbx_variant_set_none(value);
-			break;
-		case ITEM_VALUE_TYPE_BIN:
-			SET_BIN_RESULT(result, value->data.bin);
-			zbx_variant_set_none(value);
-			break;
-		case ITEM_VALUE_TYPE_LOG:
-			log = (zbx_log_t *)zbx_malloc(NULL, sizeof(zbx_log_t));
-			memset(log, 0, sizeof(zbx_log_t));
-			log->value = value->data.str;
-			SET_LOG_RESULT(result, log);
-			zbx_variant_set_none(value);
-			break;
-		case ITEM_VALUE_TYPE_UINT64:
-			SET_UI64_RESULT(result, value->data.ui64);
-			break;
-		default:
-			*error = zbx_dsprintf(*error, "Unsupported value \"%s\" of type \"%s\"",
-					zbx_variant_value_desc(value), zbx_variant_type_desc(value));
-			return;
-	}
-=======
 	(void)preprocessor_unpack_history(offset, history);
->>>>>>> e70025c5
 }
 
 /******************************************************************************
