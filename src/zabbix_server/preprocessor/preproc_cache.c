--- conflicted
+++ resolved
@@ -95,12 +95,10 @@
 			case ZBX_PREPROC_PROMETHEUS_PATTERN:
 				zbx_prometheus_clear((zbx_prometheus_t *)cache->refs.values[i].impl);
 				zbx_free(cache->refs.values[i].impl);
-<<<<<<< HEAD
+				break;
 			case ZBX_PREPROC_SNMP_WALK_TO_VALUE:
 				zbx_snmp_value_cache_clear((zbx_snmp_value_cache_t *)cache->refs.values[i].impl);
 				zbx_free(cache->refs.values[i].impl);
-=======
->>>>>>> f661b5f8
 				break;
 			case ZBX_PREPROC_JSONPATH:
 				zbx_jsonobj_clear((zbx_jsonobj_t *)cache->refs.values[i].impl);
