--- conflicted
+++ resolved
@@ -476,22 +476,6 @@
 	zabbix_log(LOG_LEVEL_DEBUG, "End of %s()", __func__);
 }
 
-<<<<<<< HEAD
-/******************************************************************************
- *                                                                            *
- * Purpose:                                                                   *
- *                                                                            *
- * Parameters:                                                                *
- *                                                                            *
- * Return value:                                                              *
- *                                                                            *
- * Author: Alexander Vladishev                                                *
- *                                                                            *
- * Comments:                                                                  *
- *                                                                            *
- ******************************************************************************/
-=======
->>>>>>> a7043a2c
 static void	process_pinger_hosts(icmpitem_t *items, int items_count)
 {
 	int			i, first_index = 0, ping_result;
