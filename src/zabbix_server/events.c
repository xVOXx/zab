/*
** Zabbix
** Copyright (C) 2001-2017 Zabbix SIA
**
** This program is free software; you can redistribute it and/or modify
** it under the terms of the GNU General Public License as published by
** the Free Software Foundation; either version 2 of the License, or
** (at your option) any later version.
**
** This program is distributed in the hope that it will be useful,
** but WITHOUT ANY WARRANTY; without even the implied warranty of
** MERCHANTABILITY or FITNESS FOR A PARTICULAR PURPOSE. See the
** GNU General Public License for more details.
**
** You should have received a copy of the GNU General Public License
** along with this program; if not, write to the Free Software
** Foundation, Inc., 51 Franklin Street, Fifth Floor, Boston, MA  02110-1301, USA.
**/

#include "common.h"
#include "db.h"
#include "log.h"

#include "actions.h"
#include "events.h"
#include "zbxserver.h"

/* event recovery data */
typedef struct
{
	zbx_uint64_t	eventid;
	zbx_uint64_t	objectid;
	int		r_event_index;
	zbx_uint64_t	correlationid;
	zbx_uint64_t	c_eventid;
	zbx_uint64_t	userid;
	zbx_timespec_t	ts;
}
zbx_event_recovery_t;

/* problem event, used to cache open problems for recovery attempts */
typedef struct
{
	zbx_uint64_t		eventid;
	zbx_uint64_t		triggerid;

	zbx_vector_ptr_t	tags;
}
zbx_event_problem_t;

static DB_EVENT			*events = NULL;
static size_t			events_alloc = 0, events_num = 0;
static zbx_hashset_t		event_recovery;
static zbx_hashset_t		correlation_cache;
static zbx_correlation_rules_t	correlation_rules;

/******************************************************************************
 *                                                                            *
 * Function: validate_event_tag                                               *
 *                                                                            *
 ******************************************************************************/
static int	validate_event_tag(const DB_EVENT* event, const zbx_tag_t *tag)
{
	int	i;

	if ('\0' == *tag->tag)
		return FAIL;

	/* check for duplicated tags */
	for (i = 0; i < event->tags.values_num; i++)
	{
		zbx_tag_t	*event_tag = (zbx_tag_t *)event->tags.values[i];

		if (0 == strcmp(event_tag->tag, tag->tag) && 0 == strcmp(event_tag->value, tag->value))
			return FAIL;
	}

	return SUCCEED;
}

/******************************************************************************
 *                                                                            *
 * Function: zbx_add_event                                                    *
 *                                                                            *
 * Purpose: add event to an array                                             *
 *                                                                            *
 * Parameters: source   - [IN] event source (EVENT_SOURCE_*)                  *
 *             object   - [IN] event object (EVENT_OBJECT_*)                  *
 *             objectid - [IN] trigger, item ... identificator from database, *
 *                             depends on source and object                   *
 *             timespec - [IN] event time                                     *
 *             value    - [IN] event value (TRIGGER_VALUE_*,                  *
 *                             TRIGGER_STATE_*, ITEM_STATE_* ... depends on   *
 *                             source and object)                             *
 *             trigger_description         - [IN] trigger description         *
 *             trigger_expression          - [IN] trigger short expression    *
 *             trigger_recovery_expression - [IN] trigger recovery expression *
 *             trigger_priority            - [IN] trigger priority            *
 *             trigger_type                - [IN] TRIGGER_TYPE_* defines      *
 *             trigger_tags                - [IN] trigger tags                *
 *             trigger_correlation_mode    - [IN] trigger correlation mode    *
 *             trigger_correlation_tag     - [IN] trigger correlation tag     *
 *             trigger_value               - [IN] trigger value               *
 *                                                                            *
 ******************************************************************************/
int	zbx_add_event(unsigned char source, unsigned char object, zbx_uint64_t objectid,
		const zbx_timespec_t *timespec, int value, const char *trigger_description,
		const char *trigger_expression, const char *trigger_recovery_expression, unsigned char trigger_priority,
		unsigned char trigger_type, const zbx_vector_ptr_t *trigger_tags,
		unsigned char trigger_correlation_mode, const char *trigger_correlation_tag,
		unsigned char trigger_value)
{
	int	i;

	if (events_num == events_alloc)
	{
		events_alloc += 64;
		events = zbx_realloc(events, sizeof(DB_EVENT) * events_alloc);
	}

	events[events_num].eventid = 0;
	events[events_num].source = source;
	events[events_num].object = object;
	events[events_num].objectid = objectid;
	events[events_num].clock = timespec->sec;
	events[events_num].ns = timespec->ns;
	events[events_num].value = value;
	events[events_num].acknowledged = EVENT_NOT_ACKNOWLEDGED;
	events[events_num].flags = ZBX_FLAGS_DB_EVENT_CREATE;

	if (EVENT_SOURCE_TRIGGERS == source)
	{
		events[events_num].trigger.triggerid = objectid;
		events[events_num].trigger.description = zbx_strdup(NULL, trigger_description);
		events[events_num].trigger.expression = zbx_strdup(NULL, trigger_expression);
		events[events_num].trigger.recovery_expression = zbx_strdup(NULL, trigger_recovery_expression);
		events[events_num].trigger.priority = trigger_priority;
		events[events_num].trigger.type = trigger_type;
		events[events_num].trigger.correlation_mode = trigger_correlation_mode;
		events[events_num].trigger.correlation_tag = zbx_strdup(NULL, trigger_correlation_tag);
		events[events_num].trigger.value = trigger_value;

		substitute_simple_macros(NULL, &events[events_num], NULL, NULL, NULL, NULL, NULL, NULL, NULL,
				&events[events_num].trigger.correlation_tag, MACRO_TYPE_TRIGGER_TAG, NULL, 0);

		zbx_vector_ptr_create(&events[events_num].tags);

		if (NULL != trigger_tags)
		{
			for (i = 0; i < trigger_tags->values_num; i++)
			{
				const zbx_tag_t	*trigger_tag = (const zbx_tag_t *)trigger_tags->values[i];
				zbx_tag_t	*tag;

				tag = zbx_malloc(NULL, sizeof(zbx_tag_t));
				tag->tag = zbx_strdup(NULL, trigger_tag->tag);
				tag->value = zbx_strdup(NULL, trigger_tag->value);

				substitute_simple_macros(NULL, &events[events_num], NULL, NULL, NULL, NULL, NULL, NULL,
						NULL, &tag->tag, MACRO_TYPE_TRIGGER_TAG, NULL, 0);

				substitute_simple_macros(NULL, &events[events_num], NULL, NULL, NULL, NULL, NULL, NULL,
						NULL, &tag->value, MACRO_TYPE_TRIGGER_TAG, NULL, 0);

				if (TAG_NAME_LEN < zbx_strlen_utf8(tag->tag))
					tag->tag[zbx_strlen_utf8_nchars(tag->tag, TAG_NAME_LEN)] = '\0';
				if (TAG_VALUE_LEN < zbx_strlen_utf8(tag->value))
					tag->value[zbx_strlen_utf8_nchars(tag->value, TAG_VALUE_LEN)] = '\0';

				zbx_lrtrim(tag->tag, ZBX_WHITESPACE);
				zbx_lrtrim(tag->value, ZBX_WHITESPACE);

				if (SUCCEED == validate_event_tag(&events[events_num], tag))
					zbx_vector_ptr_append(&events[events_num].tags, tag);
				else
					zbx_free_tag(tag);
			}
		}
	}

	return events_num++;
}

/******************************************************************************
 *                                                                            *
 * Function: close_trigger_event                                              *
 *                                                                            *
 * Purpose: add closing OK event for the specified problem event to an array  *
 *                                                                            *
 * Parameters: eventid  - [IN] the problem eventid                            *
 *             objectid - [IN] trigger, item ... identificator from database, *
 *                             depends on source and object                   *
 *             ts       - [IN] event time                                     *
 *             userid   - [IN] the user closing the problem                   *
 *             correlationid - [IN] the correlation rule                      *
 *             c_eventid - [IN] the correlation event                         *
 *             trigger_description         - [IN] trigger description         *
 *             trigger_expression          - [IN] trigger short expression    *
 *             trigger_recovery_expression - [IN] trigger recovery expression *
 *             trigger_priority            - [IN] trigger priority            *
 *             trigger_type                - [IN] TRIGGER_TYPE_* defines      *
 *                                                                            *
 ******************************************************************************/
static int	close_trigger_event(zbx_uint64_t eventid, zbx_uint64_t objectid, const zbx_timespec_t *ts,
		zbx_uint64_t userid, zbx_uint64_t correlationid, zbx_uint64_t c_eventid,
		const char *trigger_description, const char *trigger_expression,
		const char *trigger_recovery_expression, unsigned char trigger_priority, unsigned char trigger_type)
{
	int			index;
	zbx_event_recovery_t	recovery_local;

	index = zbx_add_event(EVENT_SOURCE_TRIGGERS, EVENT_OBJECT_TRIGGER, objectid, ts, TRIGGER_VALUE_OK,
			trigger_description, trigger_expression, trigger_recovery_expression, trigger_priority,
			trigger_type, NULL, ZBX_TRIGGER_CORRELATION_NONE, "", TRIGGER_VALUE_PROBLEM);

	recovery_local.eventid = eventid;
	recovery_local.objectid = objectid;
	recovery_local.correlationid = correlationid;
	recovery_local.c_eventid = c_eventid;
	recovery_local.r_event_index = index;
	recovery_local.userid = userid;

	zbx_hashset_insert(&event_recovery, &recovery_local, sizeof(recovery_local));

	return index;
}

/******************************************************************************
 *                                                                            *
 * Function: save_events                                                      *
 *                                                                            *
 * Purpose: flushes the events into a database                                *
 *                                                                            *
 ******************************************************************************/
static int	save_events(void)
{
	size_t			i;
	zbx_db_insert_t		db_insert, db_insert_tags;
	int			j, num = 0, insert_tags = 0;
	zbx_uint64_t		eventid;

	for (i = 0; i < events_num; i++)
	{
		if (0 != (events[i].flags & ZBX_FLAGS_DB_EVENT_CREATE) && 0 == events[i].eventid)
			num++;
	}

	zbx_db_insert_prepare(&db_insert, "events", "eventid", "source", "object", "objectid", "clock", "ns", "value",
			NULL);

	eventid = DBget_maxid_num("events", num);

	num = 0;

	for (i = 0; i < events_num; i++)
	{
		if (0 == (events[i].flags & ZBX_FLAGS_DB_EVENT_CREATE))
			continue;

		if (0 == events[i].eventid)
			events[i].eventid = eventid++;

		zbx_db_insert_add_values(&db_insert, events[i].eventid, events[i].source, events[i].object,
				events[i].objectid, events[i].clock, events[i].ns, events[i].value);

		num++;

		if (EVENT_SOURCE_TRIGGERS != events[i].source)
			continue;

		if (0 == events[i].tags.values_num)
			continue;

		if (0 == insert_tags)
		{
			zbx_db_insert_prepare(&db_insert_tags, "event_tag", "eventtagid", "eventid", "tag", "value",
					NULL);
			insert_tags = 1;
		}

		for (j = 0; j < events[i].tags.values_num; j++)
		{
			zbx_tag_t	*tag = (zbx_tag_t *)events[i].tags.values[j];

			zbx_db_insert_add_values(&db_insert_tags, __UINT64_C(0), events[i].eventid, tag->tag,
					tag->value);
		}
	}

	zbx_db_insert_execute(&db_insert);
	zbx_db_insert_clean(&db_insert);

	if (0 != insert_tags)
	{
		zbx_db_insert_autoincrement(&db_insert_tags, "eventtagid");
		zbx_db_insert_execute(&db_insert_tags);
		zbx_db_insert_clean(&db_insert_tags);
	}

	return num;
}

/******************************************************************************
 *                                                                            *
 * Function: save_problems                                                    *
 *                                                                            *
 * Purpose: generates problems from problem events (trigger and internal      *
 *          event sources)                                                    *
 *                                                                            *
 ******************************************************************************/
static void	save_problems(void)
{
	size_t			i;
	zbx_vector_ptr_t	problems;
	int			j, tags_num = 0;

	zbx_vector_ptr_create(&problems);

	for (i = 0; i < events_num; i++)
	{
		DB_EVENT	*event = &events[i];

		if (0 == (event->flags & ZBX_FLAGS_DB_EVENT_CREATE))
			continue;

		if (EVENT_SOURCE_TRIGGERS == event->source)
		{
			if (EVENT_OBJECT_TRIGGER != event->object || TRIGGER_VALUE_PROBLEM != event->value)
				continue;

			tags_num += event->tags.values_num;
		}
		else if (EVENT_SOURCE_INTERNAL == event->source)
		{
			switch (event->object)
			{
				case EVENT_OBJECT_TRIGGER:
					if (TRIGGER_STATE_UNKNOWN != event->value)
						continue;
					break;
				case EVENT_OBJECT_ITEM:
					if (ITEM_STATE_NOTSUPPORTED != event->value)
						continue;
					break;
				case EVENT_OBJECT_LLDRULE:
					if (ITEM_STATE_NOTSUPPORTED != event->value)
						continue;
					break;
				default:
					continue;
			}
		}
		else
			continue;

		zbx_vector_ptr_append(&problems, event);
	}

	if (0 != problems.values_num)
	{
		zbx_db_insert_t	db_insert;

		zbx_db_insert_prepare(&db_insert, "problem", "eventid", "source", "object", "objectid", "clock", "ns",
				NULL);

		for (j = 0; j < problems.values_num; j++)
		{
			const DB_EVENT	*event = (const DB_EVENT *)problems.values[j];

			zbx_db_insert_add_values(&db_insert, event->eventid, event->source, event->object,
					event->objectid, event->clock, event->ns);
		}

		zbx_db_insert_execute(&db_insert);
		zbx_db_insert_clean(&db_insert);

		if (0 != tags_num)
		{
			int	k;

			zbx_db_insert_prepare(&db_insert, "problem_tag", "problemtagid", "eventid", "tag", "value",
					NULL);

			for (j = 0; j < problems.values_num; j++)
			{
				const DB_EVENT	*event = (const DB_EVENT *)problems.values[j];

				if (EVENT_SOURCE_TRIGGERS != event->source)
					continue;

				for (k = 0; k < event->tags.values_num; k++)
				{
					zbx_tag_t	*tag = (zbx_tag_t *)event->tags.values[k];

					zbx_db_insert_add_values(&db_insert, __UINT64_C(0), event->eventid, tag->tag,
							tag->value);
				}
			}

			zbx_db_insert_autoincrement(&db_insert, "problemtagid");
			zbx_db_insert_execute(&db_insert);
			zbx_db_insert_clean(&db_insert);
		}
	}

	zbx_vector_ptr_destroy(&problems);
}

/******************************************************************************
 *                                                                            *
 * Function: save_event_recovery                                              *
 *                                                                            *
 * Purpose: saves event recovery data and removes recovered events from       *
 *          problem table                                                     *
 *                                                                            *
 ******************************************************************************/
static void	save_event_recovery(void)
{
	zbx_db_insert_t		db_insert;
	zbx_event_recovery_t	*recovery;
	char			*sql = NULL;
	size_t			sql_alloc = 0, sql_offset = 0;
	zbx_hashset_iter_t	iter;
	DB_EVENT		*r_event;

	if (0 == event_recovery.num_data)
		return;

	DBbegin_multiple_update(&sql, &sql_alloc, &sql_offset);

	zbx_db_insert_prepare(&db_insert, "event_recovery", "eventid", "r_eventid", "correlationid", "c_eventid",
			"userid", NULL);

	zbx_hashset_iter_reset(&event_recovery, &iter);
	while (NULL != (recovery = zbx_hashset_iter_next(&iter)))
	{
		r_event = &events[recovery->r_event_index];

		zbx_db_insert_add_values(&db_insert, recovery->eventid, r_event->eventid,
				recovery->correlationid, recovery->c_eventid, recovery->userid);

		zbx_snprintf_alloc(&sql, &sql_alloc, &sql_offset,
			"update problem set"
			" r_eventid=" ZBX_FS_UI64
			",r_clock=%d"
			",r_ns=%d"
			",userid=" ZBX_FS_UI64,
			r_event->eventid,
			r_event->clock,
			r_event->ns,
			recovery->userid);

		if (0 != recovery->correlationid)
		{
			zbx_snprintf_alloc(&sql, &sql_alloc, &sql_offset, ",correlationid=" ZBX_FS_UI64,
					recovery->correlationid);
		}

		zbx_snprintf_alloc(&sql, &sql_alloc, &sql_offset, " where eventid=" ZBX_FS_UI64 ";\n",
				recovery->eventid);

		DBexecute_overflowed_sql(&sql, &sql_alloc, &sql_offset);
	}

	zbx_db_insert_execute(&db_insert);
	zbx_db_insert_clean(&db_insert);

	DBend_multiple_update(&sql, &sql_alloc, &sql_offset);

	if (16 < sql_offset)	/* in ORACLE always present begin..end; */
		DBexecute("%s", sql);

	zbx_free(sql);
}

/******************************************************************************
 *                                                                            *
 * Function: get_event_index_by_source_object_id                              *
 *                                                                            *
 * Purpose: find event index by its source object                             *
 *                                                                            *
 * Parameters: source   - [IN] the event source                               *
 *             object   - [IN] the object type                                *
 *             objectid - [IN] the object id                                  *
 *                                                                            *
 * Return value: the event index or FAIL                                      *
 *                                                                            *
 ******************************************************************************/
static int	get_event_index_by_source_object_id(int source, int object, zbx_uint64_t objectid)
{
	size_t		i;
	DB_EVENT	*event;

	for (i = 0; i < events_num; i++)
	{
		event = &events[i];

		if (event->source == source && event->object == object && event->objectid == objectid)
			return i;
	}

	return FAIL;
}

/******************************************************************************
 *                                                                            *
 * Function: correlation_match_event_hostgroup                                *
 *                                                                            *
 * Purpose: checks if the event matches the specified host group              *
 *          (including nested groups)                                         *
 *                                                                            *
 * Parameters: event   - [IN] the new event to check                          *
 *             groupid - [IN] the group id to match                           *
 *                                                                            *
 * Return value: SUCCEED - the group matches                                  *
 *               FAIL    - otherwise                                          *
 *                                                                            *
 ******************************************************************************/
static int	correlation_match_event_hostgroup(const DB_EVENT *event, zbx_uint64_t groupid)
{
	DB_RESULT		result;
	int			ret = FAIL;
	zbx_vector_uint64_t	groupids;
	char			*sql = NULL;
	size_t			sql_alloc = 0, sql_offset = 0;

	zbx_vector_uint64_create(&groupids);
	zbx_dc_get_nested_hostgroupids(&groupid, 1, &groupids);

	zbx_snprintf_alloc(&sql, &sql_alloc, &sql_offset,
			"select hg.groupid"
				" from groups g,hosts_groups hg,items i,functions f"
				" where f.triggerid=" ZBX_FS_UI64
				" and i.itemid=f.itemid"
				" and hg.hostid=i.hostid"
				" and",
				event->objectid);

	DBadd_condition_alloc(&sql, &sql_alloc, &sql_offset, "hg.groupid", groupids.values,
			groupids.values_num);

	result = DBselect("%s", sql);

	if (NULL != DBfetch(result))
		ret = SUCCEED;

	DBfree_result(result);
	zbx_free(sql);
	zbx_vector_uint64_destroy(&groupids);

	return ret;
}

/******************************************************************************
 *                                                                            *
 * Function: correlation_condition_match_new_event                            *
 *                                                                            *
 * Purpose: checks if the correlation condition matches the new event         *
 *                                                                            *
 * Parameters: condition - [IN] the correlation condition to check            *
 *             event     - [IN] the new event to match                        *
 *             old_value - [IN] SUCCEED - the old event conditions always     *
 *                                        match event                         *
 *                              FAIL    - the old event conditions never      *
 *                                        match event                         *
 *                                                                            *
 * Return value: SUCCEED - the correlation condition matches                  *
 *               FAIL    - otherwise                                          *
 *                                                                            *
 ******************************************************************************/
static int	correlation_condition_match_new_event(zbx_corr_condition_t *condition, const DB_EVENT *event,
		int old_value)
{
	int		i, ret;
	zbx_tag_t	*tag;

	/* return SUCCEED for conditions using old events */
	switch (condition->type)
	{
		case ZBX_CORR_CONDITION_EVENT_TAG_PAIR:
			/* If old event condition never matches event we can return FAIL.  */
			/* Otherwise we must check if the new event has the requested tag. */
			if (SUCCEED != old_value)
				return FAIL;
			break;
		case ZBX_CORR_CONDITION_OLD_EVENT_TAG:
		case ZBX_CORR_CONDITION_OLD_EVENT_TAG_VALUE:
			return old_value;
	}

	switch (condition->type)
	{
		case ZBX_CORR_CONDITION_NEW_EVENT_TAG:
			for (i = 0; i < event->tags.values_num; i++)
			{
				tag = (zbx_tag_t *)event->tags.values[i];
				if (0 == strcmp(tag->tag, condition->data.tag.tag))
					return SUCCEED;
			}
			return FAIL;

		case ZBX_CORR_CONDITION_NEW_EVENT_TAG_VALUE:
			for (i = 0; i < event->tags.values_num; i++)
			{
				zbx_corr_condition_tag_value_t	*cond = &condition->data.tag_value;

				tag = (zbx_tag_t *)event->tags.values[i];
				if (0 == strcmp(tag->tag, cond->tag) &&
					SUCCEED == zbx_strmatch_condition(tag->value, cond->value, cond->op))
				{
					return SUCCEED;
				}
			}
			return FAIL;

		case ZBX_CORR_CONDITION_NEW_EVENT_HOSTGROUP:
			ret =  correlation_match_event_hostgroup(event, condition->data.group.groupid);
			if (CONDITION_OPERATOR_NOT_EQUAL == condition->data.group.op)
				ret = (SUCCEED == ret ? FAIL : SUCCEED);

			return ret;

		case ZBX_CORR_CONDITION_EVENT_TAG_PAIR:
			for (i = 0; i < event->tags.values_num; i++)
			{
				tag = (zbx_tag_t *)event->tags.values[i];
				if (0 == strcmp(tag->tag, condition->data.tag_pair.newtag))
					return SUCCEED;
			}
			return FAIL;
	}

	return FAIL;
}

/******************************************************************************
 *                                                                            *
 * Function: correlation_match_new_event                                      *
 *                                                                            *
 * Purpose: checks if the correlation rule might match the new event          *
 *                                                                            *
 * Parameters: correlation - [IN] the correlation rule to check               *
 *             event       - [IN] the new event to match                      *
 *             old_value   - [IN] SUCCEED - the old event conditions always   *
 *                                        match event                         *
 *                              FAIL    - the old event conditions never      *
 *                                        match event                         *
 *                                                                            *
 *                                                                            *
 * Return value: SUCCEED - the correlation rule might match depending on old  *
 *                         events                                             *
 *               FAIL    - the correlation rule doesn't match the new event   *
 *                         (no matter what the old events are)                *
 *                                                                            *
 ******************************************************************************/
static int	correlation_match_new_event(zbx_correlation_t *correlation, const DB_EVENT *event, int old_value)
{
	char			*expression, *value, error[256];
	zbx_token_t		token;
	int			pos = 0, ret = FAIL;
	zbx_uint64_t		conditionid;
	zbx_strloc_t		*loc;
	zbx_corr_condition_t	*condition;
	double			result;

	if ('\0' == *correlation->formula)
		return SUCCEED;

	expression = zbx_strdup(NULL, correlation->formula);

	for (; SUCCEED == zbx_token_find(expression, pos, &token, ZBX_TOKEN_SEARCH_BASIC); pos++)
	{
		if (ZBX_TOKEN_OBJECTID != token.type)
			continue;

		loc = &token.data.objectid.name;

		if (SUCCEED != is_uint64_n(expression + loc->l, loc->r - loc->l + 1, &conditionid))
			continue;

		if (NULL == (condition = zbx_hashset_search(&correlation_rules.conditions, &conditionid)))
			goto out;

		if (SUCCEED == correlation_condition_match_new_event(condition, event, old_value))
			value = "1";
		else
			value = "0";

		zbx_replace_string(&expression, token.token.l, &token.token.r, value);
		pos = token.token.r;
	}

	if (SUCCEED == evaluate(&result, expression, error, sizeof(error), NULL))
		ret = zbx_double_compare(result, 1);
out:
	zbx_free(expression);

	return ret;
}

/******************************************************************************
 *                                                                            *
 * Function: correlation_has_old_event_filter                                 *
 *                                                                            *
 * Purpose: checks if correlation has conditions to match old events          *
 *                                                                            *
 * Parameters: correlation - [IN] the correlation to check                    *
 *                                                                            *
 * Return value: SUCCEED - correlation has conditions to match old events     *
 *               FAIL    - otherwise                                          *
 *                                                                            *
 ******************************************************************************/
static int	correlation_has_old_event_filter(const zbx_correlation_t *correlation)
{
	int				i;
	const zbx_corr_condition_t	*condition;

	for (i = 0; i < correlation->conditions.values_num; i++)
	{
		condition = (zbx_corr_condition_t *)correlation->conditions.values[i];

		switch (condition->type)
		{
			case ZBX_CORR_CONDITION_OLD_EVENT_TAG:
			case ZBX_CORR_CONDITION_OLD_EVENT_TAG_VALUE:
			case ZBX_CORR_CONDITION_EVENT_TAG_PAIR:
				return SUCCEED;
		}
	}
	return FAIL;
}

/******************************************************************************
 *                                                                            *
 * Function: correlation_has_old_event_operation                              *
 *                                                                            *
 * Purpose: checks if correlation has operations to change old events         *
 *                                                                            *
 * Parameters: correlation - [IN] the correlation to check                    *
 *                                                                            *
 * Return value: SUCCEED - correlation has operations to change old events    *
 *               FAIL    - otherwise                                          *
 *                                                                            *
 ******************************************************************************/
static int	correlation_has_old_event_operation(const zbx_correlation_t *correlation)
{
	int				i;
	const zbx_corr_operation_t	*operation;

	for (i = 0; i < correlation->operations.values_num; i++)
	{
		operation = (zbx_corr_operation_t *)correlation->operations.values[i];

		switch (operation->type)
		{
			case ZBX_CORR_OPERATION_CLOSE_OLD:
				return SUCCEED;
		}
	}

	return FAIL;
}

/******************************************************************************
 *                                                                            *
 * Function: correlation_condition_add_tag_match                              *
 *                                                                            *
 * Purpose: adds sql statement to match tag according to the defined          *
 *          matching operation                                                *
 *                                                                            *
 * Parameters: sql         - [IN/OUT]                                         *
 *             sql_alloc   - [IN/OUT]                                         *
 *             sql_offset  - [IN/OUT]                                         *
 *             tag         - [IN] the tag to match                            *
 *             value       - [IN] the tag value to match                      *
 *             op          - [IN] the matching operation (CONDITION_OPERATOR_)*
 *                                                                            *
 ******************************************************************************/
static void	correlation_condition_add_tag_match(char **sql, size_t *sql_alloc, size_t *sql_offset, const char *tag,
		const char *value, unsigned char op)
{
	char	*tag_esc, *value_esc;

	tag_esc = DBdyn_escape_string(tag);
	value_esc = DBdyn_escape_string(value);

	switch (op)
	{
		case CONDITION_OPERATOR_NOT_EQUAL:
		case CONDITION_OPERATOR_NOT_LIKE:
			zbx_strcpy_alloc(sql, sql_alloc, sql_offset, "not ");
			break;
	}

	zbx_strcpy_alloc(sql, sql_alloc, sql_offset,
			"exists (select null from problem_tag pt where p.eventid=pt.eventid and ");

	switch (op)
	{
		case CONDITION_OPERATOR_EQUAL:
		case CONDITION_OPERATOR_NOT_EQUAL:
			zbx_snprintf_alloc(sql, sql_alloc, sql_offset, "pt.tag='%s' and pt.value" ZBX_SQL_STRCMP,
					tag_esc, ZBX_SQL_STRVAL_EQ(value_esc));
			break;
		case CONDITION_OPERATOR_LIKE:
		case CONDITION_OPERATOR_NOT_LIKE:
			zbx_snprintf_alloc(sql, sql_alloc, sql_offset, "pt.tag='%s' and pt.value like '%%%s%%'",
					tag_esc, value_esc);
			break;
	}

	zbx_chrcpy_alloc(sql, sql_alloc, sql_offset, ')');

	zbx_free(value_esc);
	zbx_free(tag_esc);
}


/******************************************************************************
 *                                                                            *
 * Function: correlation_condition_get_event_filter                           *
 *                                                                            *
 * Purpose: creates sql filter to find events matching a correlation          *
 *          condition                                                         *
 *                                                                            *
 * Parameters: condition - [IN] the correlation condition to match            *
 *             event     - [IN] the new event to match                        *
 *                                                                            *
 * Return value: the created filter or NULL                                   *
 *                                                                            *
 ******************************************************************************/
static char	*correlation_condition_get_event_filter(zbx_corr_condition_t *condition, const DB_EVENT *event)
{
	int			i;
	zbx_tag_t		*tag;
	char			*tag_esc, *filter = NULL;
	size_t			filter_alloc = 0, filter_offset = 0;
	zbx_vector_str_t	values;

	/* replace new event dependent condition with precalculated value */
	switch (condition->type)
	{
		case ZBX_CORR_CONDITION_NEW_EVENT_TAG:
		case ZBX_CORR_CONDITION_NEW_EVENT_TAG_VALUE:
		case ZBX_CORR_CONDITION_NEW_EVENT_HOSTGROUP:
			if (SUCCEED == correlation_condition_match_new_event(condition, event, SUCCEED))
				filter = "1=1";
			else
				filter = "0=1";

			return zbx_strdup(NULL, filter);
	}

	/* replace old event dependent condition with sql filter on problem_tag pt table */
	switch (condition->type)
	{
		case ZBX_CORR_CONDITION_OLD_EVENT_TAG:
			tag_esc = DBdyn_escape_string(condition->data.tag.tag);
			zbx_snprintf_alloc(&filter, &filter_alloc, &filter_offset,
					"exists (select null from problem_tag pt"
						" where p.eventid=pt.eventid"
							" and pt.tag='%s')",
					tag_esc);
			zbx_free(tag_esc);
			return filter;

		case ZBX_CORR_CONDITION_EVENT_TAG_PAIR:
			zbx_vector_str_create(&values);

			for (i = 0; i < event->tags.values_num; i++)
			{
				tag = (zbx_tag_t *)event->tags.values[i];
				if (0 == strcmp(tag->tag, condition->data.tag_pair.newtag))
					zbx_vector_str_append(&values, DBdyn_escape_string(tag->value));
			}

			if (0 == values.values_num)
			{
				/* no new tag found, substitute condition with failure expression */
				filter = zbx_strdup(NULL, "0");
			}
			else
			{
				tag_esc = DBdyn_escape_string(condition->data.tag_pair.oldtag);

				zbx_snprintf_alloc(&filter, &filter_alloc, &filter_offset,
						"exists (select null from problem_tag pt"
							" where p.eventid=pt.eventid"
								" and pt.tag='%s'"
								" and",
						tag_esc);

				DBadd_str_condition_alloc(&filter, &filter_alloc, &filter_offset, "pt.value",
						(const char **)values.values, values.values_num);

				zbx_chrcpy_alloc(&filter, &filter_alloc, &filter_offset, ')');

				zbx_free(tag_esc);
				zbx_vector_str_clear_ext(&values, zbx_ptr_free);
			}

			zbx_vector_str_destroy(&values);
			return filter;

		case ZBX_CORR_CONDITION_OLD_EVENT_TAG_VALUE:
			correlation_condition_add_tag_match(&filter, &filter_alloc, &filter_offset,
					condition->data.tag_value.tag, condition->data.tag_value.value,
					condition->data.tag_value.op);
			return filter;
	}

	return NULL;
}

/******************************************************************************
 *                                                                            *
 * Function: correlation_add_event_filter                                     *
 *                                                                            *
 * Purpose: add sql statement to filter out correlation conditions and        *
 *          matching events                                                   *
 *                                                                            *
 * Parameters: sql         - [IN/OUT]                                         *
 *             sql_alloc   - [IN/OUT]                                         *
 *             sql_offset  - [IN/OUT]                                         *
 *             correlation - [IN] the correlation rule to match               *
 *             event       - [IN] the new event to match                      *
 *                                                                            *
 * Return value: SUCCEED - the filter was added successfully                  *
 *               FAIL    - otherwise                                          *
 *                                                                            *
 ******************************************************************************/
static int	correlation_add_event_filter(char **sql, size_t *sql_alloc, size_t *sql_offset,
		zbx_correlation_t *correlation, const DB_EVENT *event)
{
	char			*expression, *filter;
	zbx_token_t		token;
	int			pos = 0, ret = FAIL;
	zbx_uint64_t		conditionid;
	zbx_strloc_t		*loc;
	zbx_corr_condition_t	*condition;

	zbx_snprintf_alloc(sql, sql_alloc, sql_offset, "c.correlationid=" ZBX_FS_UI64, correlation->correlationid);

	expression = zbx_strdup(NULL, correlation->formula);

	for (; SUCCEED == zbx_token_find(expression, pos, &token, ZBX_TOKEN_SEARCH_BASIC); pos++)
	{
		if (ZBX_TOKEN_OBJECTID != token.type)
			continue;

		loc = &token.data.objectid.name;

		if (SUCCEED != is_uint64_n(expression + loc->l, loc->r - loc->l + 1, &conditionid))
			continue;

		if (NULL == (condition = zbx_hashset_search(&correlation_rules.conditions, &conditionid)))
			goto out;

		if (NULL == (filter = correlation_condition_get_event_filter(condition, event)))
		{
			THIS_SHOULD_NEVER_HAPPEN;
			goto out;
		}

		zbx_replace_string(&expression, token.token.l, &token.token.r, filter);
		pos = token.token.r;
		zbx_free(filter);
	}

	if ('\0' != *expression)
		zbx_snprintf_alloc(sql, sql_alloc, sql_offset, " and (%s)", expression);

	ret = SUCCEED;
out:
	zbx_free(expression);

	return ret;
}

/******************************************************************************
 *                                                                            *
 * Function: correlation_execute_operations                                   *
 *                                                                            *
 * Purpose: execute correlation operations for the new event and matched      *
 *          old eventid                                                       *
 *                                                                            *
 * Parameters: correlation  - [IN] the correlation to execute                 *
 *             event        - [IN] the new event                              *
 *             old_eventid  - [IN] the old eventid                            *
 *             old_objectid - [IN] the old event source objectid (triggerid)  *
 *                                                                            *
 ******************************************************************************/
static void	correlation_execute_operations(zbx_correlation_t *correlation, DB_EVENT *event,
		zbx_uint64_t old_eventid, zbx_uint64_t old_objectid)
{
	int			i, index;
	zbx_corr_operation_t	*operation;
	zbx_event_recovery_t	recovery_local;
	zbx_timespec_t		ts;

	for (i = 0; i < correlation->operations.values_num; i++)
	{
		operation = (zbx_corr_operation_t *)correlation->operations.values[i];

		switch (operation->type)
		{
			case ZBX_CORR_OPERATION_CLOSE_NEW:
				/* generate OK event to close the new event */

				/* check if this event was not been closed by another correlation rule */
				if (NULL != zbx_hashset_search(&event_recovery, &event->eventid))
					break;

				ts.sec = event->clock;
				ts.ns = event->ns;


				index = close_trigger_event(event->eventid, event->objectid, &ts, 0,
						correlation->correlationid, event->eventid, event->trigger.description,
						event->trigger.expression, event->trigger.recovery_expression,
						event->trigger.priority, event->trigger.type);

				event->flags |= ZBX_FLAGS_DB_EVENT_NO_ACTION;
				events[index].flags |= ZBX_FLAGS_DB_EVENT_NO_ACTION;

				break;
			case ZBX_CORR_OPERATION_CLOSE_OLD:
				/* queue closing of old events to lock them by triggerids */
				if (0 != old_eventid)
				{
					recovery_local.eventid = old_eventid;
					recovery_local.c_eventid = event->eventid;
					recovery_local.correlationid = correlation->correlationid;
					recovery_local.objectid = old_objectid;
					recovery_local.ts.sec = event->clock;
					recovery_local.ts.ns = event->ns;

					zbx_hashset_insert(&correlation_cache, &recovery_local, sizeof(recovery_local));
				}
				break;
		}
	}
}

/******************************************************************************
 *                                                                            *
 * Function: correlate_event_by_global_rules                                  *
 *                                                                            *
 * Purpose: find problem events that must be recovered by global correlation  *
 *          rules and check if the new event must be closed                   *
 *                                                                            *
 * Comments: The correlation data (zbx_event_recovery_t) of events that       *
 *           must be closed are added to event_correlation hashset            *
 *                                                                            *
 *           The global event correlation matching is done in two parts:      *
 *             1) exclude correlations that can't possibly match the event    *
 *                based on new event tag/value/group conditions               *
 *             2) assemble sql statement to select problems/correlations      *
 *                based on the rest correlation conditions                    *
 *                                                                            *
 ******************************************************************************/
static void	correlate_event_by_global_rules(DB_EVENT *event)
{
	int			i;
	zbx_correlation_t	*correlation;
	zbx_vector_ptr_t	corr_old, corr_new;
	char			*sql = NULL, *delim = "";
	size_t			sql_alloc = 0, sql_offset = 0;
	zbx_uint64_t		eventid, correlationid, objectid;
	DB_RESULT		result;
	DB_ROW			row;

	zbx_vector_ptr_create(&corr_old);
	zbx_vector_ptr_create(&corr_new);

	for (i = 0; i < correlation_rules.correlations.values_num; i++)
	{
		correlation = (zbx_correlation_t *)correlation_rules.correlations.values[i];

		if (SUCCEED == correlation_match_new_event(correlation, event, SUCCEED))
		{
			if (SUCCEED == correlation_has_old_event_filter(correlation) ||
					SUCCEED == correlation_has_old_event_operation(correlation))
			{
				zbx_vector_ptr_append(&corr_old, correlation);
			}
			else
			{
				if (SUCCEED == correlation_match_new_event(correlation, event, FAIL))
					zbx_vector_ptr_append(&corr_new, correlation);
			}
		}
	}

	if (0 != corr_new.values_num)
	{
		/* Process correlations that matches new event and does not use or affect old events. */
		/* Those correlations can be executed directly, without checking database.            */
		for (i = 0; i < corr_new.values_num; i++)
			correlation_execute_operations(corr_new.values[i], event, 0, 0);
	}

	if (0 != corr_old.values_num)
	{
		/* Process correlations that matches new event and either uses old events in conditions */
		/* or has operations involving old events.                                              */

		zbx_strcpy_alloc(&sql, &sql_alloc, &sql_offset, "select p.eventid,p.objectid,c.correlationid"
								" from correlation c,problem p"
								" where p.r_eventid is null"
								" and (");

		for (i = 0; i < corr_old.values_num; i++)
		{
			correlation = (zbx_correlation_t *)corr_old.values[i];

			zbx_strcpy_alloc(&sql, &sql_alloc, &sql_offset, delim);
			correlation_add_event_filter(&sql, &sql_alloc, &sql_offset, correlation, event);
			delim = " or ";
		}

		zbx_chrcpy_alloc(&sql, &sql_alloc, &sql_offset, ')');
		result = DBselect("%s", sql);

		while (NULL != (row = DBfetch(result)))
		{
			ZBX_STR2UINT64(eventid, row[0]);

			/* check if this event is not already recovered by another correlation rule */
			if (NULL != zbx_hashset_search(&correlation_cache, &eventid))
				continue;

			ZBX_STR2UINT64(correlationid, row[2]);

			if (FAIL == (i = zbx_vector_ptr_bsearch(&corr_old, &correlationid,
					ZBX_DEFAULT_UINT64_PTR_COMPARE_FUNC)))
			{
				THIS_SHOULD_NEVER_HAPPEN;
				continue;
			}

			ZBX_STR2UINT64(objectid, row[1]);
			correlation_execute_operations(corr_old.values[i], event, eventid, objectid);
		}

		DBfree_result(result);
		zbx_free(sql);
	}

	zbx_vector_ptr_destroy(&corr_new);
	zbx_vector_ptr_destroy(&corr_old);
}

/******************************************************************************
 *                                                                            *
 * Function: correlate_events_by_global_rules                                 *
 *                                                                            *
 * Purpose: add events to the closing queue according to global correlation   *
 *          rules                                                             *
 *                                                                            *
 ******************************************************************************/
static void	correlate_events_by_global_rules(zbx_vector_ptr_t *trigger_events, zbx_vector_ptr_t *trigger_diff)
{
	const char		*__function_name = "correlate_events_by_global_rules";

	int			i, index;
	zbx_trigger_diff_t	*diff;

	zabbix_log(LOG_LEVEL_DEBUG, "In %s() events:%d", __function_name, correlation_cache.num_data);

	zbx_dc_correlation_rules_get(&correlation_rules);

	/* process global correlation and queue the events that must be closed */
	for (i = 0; i < trigger_events->values_num; i++)
	{
		DB_EVENT	*event = (DB_EVENT *)trigger_events->values[i];

		if (0 == (ZBX_FLAGS_DB_EVENT_CREATE & event->flags))
			continue;

		correlate_event_by_global_rules(event);

		/* force value recalculation based on open problems for triggers with */
		/* events closed by 'close new' correlation operation                */
		if (0 != (event->flags & ZBX_FLAGS_DB_EVENT_NO_ACTION))
		{
			if (FAIL != (index = zbx_vector_ptr_bsearch(trigger_diff, &event->objectid,
					ZBX_DEFAULT_UINT64_PTR_COMPARE_FUNC)))
			{
				diff = (zbx_trigger_diff_t *)trigger_diff->values[index];
				diff->flags |= ZBX_FLAGS_TRIGGER_DIFF_RECALCULATE_PROBLEM_COUNT;
			}
		}
	}

	zabbix_log(LOG_LEVEL_DEBUG, "End of %s()", __function_name);
}

/******************************************************************************
 *                                                                            *
 * Function: flush_correlation_queue                                          *
 *                                                                            *
 * Purpose: try flushing correlation close events queue, generated by         *
 *          correlation rules                                                 *
 *                                                                            *
 ******************************************************************************/
static void	flush_correlation_queue(zbx_vector_ptr_t *trigger_diff, zbx_vector_uint64_t *triggerids_lock)
{
	const char		*__function_name = "flush_correlation_queue";

	zbx_vector_uint64_t	triggerids, lockids, eventids;
	zbx_hashset_iter_t	iter;
	zbx_event_recovery_t	*recovery;
	int			i, closed_num = 0;

	zabbix_log(LOG_LEVEL_DEBUG, "In %s() events:%d", __function_name, correlation_cache.num_data);

	if (0 == correlation_cache.num_data)
		goto out;

	zbx_vector_uint64_create(&triggerids);
	zbx_vector_uint64_create(&lockids);
	zbx_vector_uint64_create(&eventids);

	/* lock source triggers of events to be closed by global correlation rules */

	zbx_vector_uint64_sort(triggerids_lock, ZBX_DEFAULT_UINT64_COMPARE_FUNC);

	/* create a list of triggers that must be locked to close correlated events */
	zbx_hashset_iter_reset(&correlation_cache, &iter);
	while (NULL != (recovery = zbx_hashset_iter_next(&iter)))
	{
		if (FAIL != zbx_vector_uint64_bsearch(triggerids_lock, recovery->objectid,
				ZBX_DEFAULT_UINT64_COMPARE_FUNC))
		{
			/* trigger already locked by this process, add to locked triggerids */
			zbx_vector_uint64_append(&triggerids, recovery->objectid);
		}
		else
			zbx_vector_uint64_append(&lockids, recovery->objectid);
	}

	if (0 != lockids.values_num)
	{
		int	num = triggerids_lock->values_num;

		zbx_vector_uint64_sort(&lockids, ZBX_DEFAULT_UINT64_COMPARE_FUNC);
		zbx_vector_uint64_uniq(&lockids, ZBX_DEFAULT_UINT64_COMPARE_FUNC);

		DCconfig_lock_triggers_by_triggerids(&lockids, triggerids_lock);

		/* append the locked trigger ids to already locked trigger ids */
		for (i = num; i < triggerids_lock->values_num; i++)
			zbx_vector_uint64_append(&triggerids, triggerids_lock->values[i]);
	}

	/* process global correlation actions if we have successfully locked trigger(s) */
	if (0 != triggerids.values_num)
	{
		DC_TRIGGER		*triggers, *trigger;
		int			*errcodes, index;
		char			*sql = NULL;
		size_t			sql_alloc = 0, sql_offset = 0;
		zbx_trigger_diff_t	*diff;

		/* get locked trigger data - needed for trigger diff and event generation */

		zbx_vector_uint64_sort(&triggerids, ZBX_DEFAULT_UINT64_COMPARE_FUNC);

		triggers = (DC_TRIGGER *)zbx_malloc(NULL, sizeof(DC_TRIGGER) * triggerids.values_num);
		errcodes = (int *)zbx_malloc(NULL, sizeof(int) * triggerids.values_num);

		DCconfig_get_triggers_by_triggerids(triggers, triggerids.values, errcodes, triggerids.values_num);

		/* add missing diffs to the trigger changeset */

		for (i = 0; i < triggerids.values_num; i++)
		{
			if (SUCCEED != errcodes[i])
				continue;

			trigger = &triggers[i];

			if (FAIL == (index = zbx_vector_ptr_bsearch(trigger_diff, &triggerids.values[i],
					ZBX_DEFAULT_UINT64_PTR_COMPARE_FUNC)))
			{
				zbx_append_trigger_diff(trigger_diff, trigger->triggerid, trigger->priority,
						ZBX_FLAGS_TRIGGER_DIFF_RECALCULATE_PROBLEM_COUNT, trigger->value,
						TRIGGER_STATE_NORMAL, 0, NULL);

				/* TODO: should we store trigger diffs in hashset rather than vector? */
				zbx_vector_ptr_sort(trigger_diff, ZBX_DEFAULT_UINT64_PTR_COMPARE_FUNC);
			}
			else
			{
				diff = (zbx_trigger_diff_t *)trigger_diff->values[index];
				diff->flags |= ZBX_FLAGS_TRIGGER_DIFF_RECALCULATE_PROBLEM_COUNT;
			}
		}

		/* get correlated eventids that are still open (unresolved) */

		zbx_hashset_iter_reset(&correlation_cache, &iter);
		while (NULL != (recovery = zbx_hashset_iter_next(&iter)))
		{
			/* close event only if its source trigger has been locked */
			if (FAIL == (index = zbx_vector_uint64_bsearch(&triggerids, recovery->objectid,
					ZBX_DEFAULT_UINT64_COMPARE_FUNC)))
			{
				continue;
			}

			if (SUCCEED != errcodes[index])
				continue;

			zbx_vector_uint64_append(&eventids, recovery->eventid);
		}

		zbx_vector_uint64_sort(&eventids, ZBX_DEFAULT_UINT64_COMPARE_FUNC);
		zbx_strcpy_alloc(&sql, &sql_alloc, &sql_offset, "select eventid from problem"
								" where r_eventid is null and");
		DBadd_condition_alloc(&sql, &sql_alloc, &sql_offset, "eventid", eventids.values, eventids.values_num);
		zbx_vector_uint64_clear(&eventids);
		DBselect_uint64(sql, &eventids);
		zbx_free(sql);

		/* generate OK events and add event_recovery data for closed events */
		zbx_hashset_iter_reset(&correlation_cache, &iter);
		while (NULL != (recovery = zbx_hashset_iter_next(&iter)))
		{
			if (FAIL == (index = zbx_vector_uint64_bsearch(&triggerids, recovery->objectid,
					ZBX_DEFAULT_UINT64_COMPARE_FUNC)))
			{
				continue;
			}

			/* close the old problem only if it's still open and trigger is not removed */
			if (SUCCEED == errcodes[index] && FAIL != zbx_vector_uint64_bsearch(&eventids, recovery->eventid,
					ZBX_DEFAULT_UINT64_COMPARE_FUNC))
			{
				trigger = &triggers[index];

				close_trigger_event(recovery->eventid, recovery->objectid, &recovery->ts, 0,
						recovery->correlationid, recovery->c_eventid, trigger->description,
						trigger->expression_orig, trigger->recovery_expression_orig,
						trigger->priority, trigger->type);

				closed_num++;
			}

			zbx_hashset_iter_remove(&iter);
		}

		DCconfig_clean_triggers(triggers, errcodes, triggerids.values_num);
		zbx_free(errcodes);
		zbx_free(triggers);
	}

	zbx_vector_uint64_destroy(&eventids);
	zbx_vector_uint64_destroy(&lockids);
	zbx_vector_uint64_destroy(&triggerids);
out:
	zabbix_log(LOG_LEVEL_DEBUG, "End of %s() closed:%d", __function_name, closed_num);
}

/******************************************************************************
 *                                                                            *
 * Function: update_trigger_problem_count                                     *
 *                                                                            *
 * Purpose: update number of open problems                                    *
 *                                                                            *
 * Parameters: trigger_diff    - [IN/OUT] the changeset of triggers that      *
 *                               generated the events in local cache.         *
 *                                                                            *
 * Comments: When a specific event is closed (by correlation or manually) the *
 *           open problem count has to be queried from problem table to       *
 *           correctly calculate new trigger value.                           *
 *                                                                            *
 ******************************************************************************/
static void	update_trigger_problem_count(zbx_vector_ptr_t *trigger_diff)
{
	DB_RESULT		result;
	DB_ROW			row;
	zbx_vector_uint64_t	triggerids;
	zbx_trigger_diff_t	*diff;
	int			i, index;
	char			*sql = NULL;
	size_t			sql_alloc = 0, sql_offset = 0;
	zbx_uint64_t		triggerid;

	zbx_vector_uint64_create(&triggerids);

	for (i = 0; i < trigger_diff->values_num; i++)
	{
		diff = (zbx_trigger_diff_t *)trigger_diff->values[i];

		if (0 != (diff->flags & ZBX_FLAGS_TRIGGER_DIFF_RECALCULATE_PROBLEM_COUNT))
		{
			zbx_vector_uint64_append(&triggerids, diff->triggerid);

			/* reset problem count, it will be updated from database if there are open problems */
			diff->problem_count = 0;
			diff->flags |= ZBX_FLAGS_TRIGGER_DIFF_UPDATE_PROBLEM_COUNT;
		}
	}

	if (0 == triggerids.values_num)
		goto out;

	zbx_snprintf_alloc(&sql, &sql_alloc, &sql_offset,
			"select objectid,count(objectid) from problem"
			" where r_eventid is null"
				" and source=%d"
				" and object=%d"
				" and",
			EVENT_SOURCE_TRIGGERS, EVENT_OBJECT_TRIGGER);

	DBadd_condition_alloc(&sql, &sql_alloc, &sql_offset, "objectid", triggerids.values, triggerids.values_num);
	zbx_strcpy_alloc(&sql, &sql_alloc, &sql_offset, " group by objectid");

	result = DBselect("%s", sql);

	while (NULL != (row = DBfetch(result)))
	{
		ZBX_STR2UINT64(triggerid, row[0]);

		if (FAIL == (index = zbx_vector_ptr_bsearch(trigger_diff, &triggerid,
				ZBX_DEFAULT_UINT64_PTR_COMPARE_FUNC)))
		{
			THIS_SHOULD_NEVER_HAPPEN;
			continue;
		}

		diff = (zbx_trigger_diff_t *)trigger_diff->values[index];
		diff->problem_count = atoi(row[1]);
		diff->flags |= ZBX_FLAGS_TRIGGER_DIFF_UPDATE_PROBLEM_COUNT;
	}
	DBfree_result(result);

	zbx_free(sql);
out:
	zbx_vector_uint64_destroy(&triggerids);
}

/******************************************************************************
 *                                                                            *
 * Function: update_trigger_changes                                           *
 *                                                                            *
 * Purpose: update trigger value, problem count fields depending on problem   *
 *          and recovered events                                              *
 *                                                                            *
 ******************************************************************************/
static void	update_trigger_changes(zbx_vector_ptr_t *trigger_diff)
{
	size_t			i;
	int			index, j, new_value;
	zbx_trigger_diff_t	*diff;

	update_trigger_problem_count(trigger_diff);

	/* update trigger problem_count for new problem events */
	for (i = 0; i < events_num; i++)
	{
		DB_EVENT	*event = &events[i];

		if (EVENT_SOURCE_TRIGGERS != event->source || EVENT_OBJECT_TRIGGER != event->object)
			continue;

		if (FAIL == (index = zbx_vector_ptr_bsearch(trigger_diff, &event->objectid,
				ZBX_DEFAULT_UINT64_PTR_COMPARE_FUNC)))
		{
			THIS_SHOULD_NEVER_HAPPEN;
			continue;
		}

		diff = (zbx_trigger_diff_t *)trigger_diff->values[index];

		if (0 == (event->flags & ZBX_FLAGS_DB_EVENT_CREATE))
		{
			diff->flags &= ~(zbx_uint64_t)(ZBX_FLAGS_TRIGGER_DIFF_UPDATE_PROBLEM_COUNT |
					ZBX_FLAGS_TRIGGER_DIFF_UPDATE_LASTCHANGE);
			continue;
		}

		/* always update trigger last change whenever a trigger event has been created */
		diff->lastchange = event->clock;
		diff->flags |= ZBX_FLAGS_TRIGGER_DIFF_UPDATE_LASTCHANGE;
	}

	/* recalculate trigger value from problem_count and mark for updating if necessary */
	for (j = 0; j < trigger_diff->values_num; j++)
	{
		diff = (zbx_trigger_diff_t *)trigger_diff->values[j];

		if (0 == (diff->flags & ZBX_FLAGS_TRIGGER_DIFF_UPDATE_PROBLEM_COUNT))
			continue;

		new_value = (0 == diff->problem_count ? TRIGGER_VALUE_OK : TRIGGER_VALUE_PROBLEM);

		if (new_value != diff->value)
		{
			diff->value = new_value;
			diff->flags |= ZBX_FLAGS_TRIGGER_DIFF_UPDATE_VALUE;
		}
	}
}

/******************************************************************************
 *                                                                            *
 * Function: zbx_initialize_events                                            *
 *                                                                            *
 * Purpose: initializes the data structures required for event processing     *
 *                                                                            *
 ******************************************************************************/
void	zbx_initialize_events(void)
{
	zbx_hashset_create(&event_recovery, 0, ZBX_DEFAULT_UINT64_HASH_FUNC, ZBX_DEFAULT_UINT64_COMPARE_FUNC);
	zbx_hashset_create(&correlation_cache, 0, ZBX_DEFAULT_UINT64_HASH_FUNC, ZBX_DEFAULT_UINT64_COMPARE_FUNC);

	zbx_dc_correlation_rules_init(&correlation_rules);
}

/******************************************************************************
 *                                                                            *
 * Function: zbx_uninitialize_events                                          *
 *                                                                            *
 * Purpose: uninitializes the data structures required for event processing   *
 *                                                                            *
 ******************************************************************************/
void	zbx_uninitialize_events(void)
{
	zbx_hashset_destroy(&event_recovery);
	zbx_hashset_destroy(&correlation_cache);

	zbx_dc_correlation_rules_free(&correlation_rules);
}

/******************************************************************************
 *                                                                            *
 * Function: clean_events                                                     *
 *                                                                            *
 * Purpose: cleans all array entries and resets events_num                    *
 *                                                                            *
 ******************************************************************************/
static void	clean_events(void)
{
	size_t	i;

	for (i = 0; i < events_num; i++)
	{
		if (EVENT_SOURCE_TRIGGERS != events[i].source)
			continue;

		zbx_free(events[i].trigger.description);
		zbx_free(events[i].trigger.expression);
		zbx_free(events[i].trigger.recovery_expression);
		zbx_free(events[i].trigger.correlation_tag);

		zbx_vector_ptr_clear_ext(&events[i].tags, (zbx_clean_func_t)zbx_free_tag);
		zbx_vector_ptr_destroy(&events[i].tags);
	}

	events_num = 0;

	zbx_hashset_clear(&event_recovery);
}

/******************************************************************************
 *                                                                            *
 * Function: flush_events                                                     *
 *                                                                            *
 * Purpose: flushes local event cache to database                             *
 *                                                                            *
 ******************************************************************************/
static int	flush_events(void)
{
	int				ret;
	zbx_event_recovery_t		*recovery;
	zbx_vector_uint64_pair_t	closed_events;
	zbx_hashset_iter_t		iter;

	ret = save_events();
	save_problems();
	save_event_recovery();

	zbx_vector_uint64_pair_create(&closed_events);

	zbx_hashset_iter_reset(&event_recovery, &iter);
	while (NULL != (recovery = zbx_hashset_iter_next(&iter)))
	{
		zbx_uint64_pair_t	pair = {recovery->eventid, events[recovery->r_event_index].eventid};

		zbx_vector_uint64_pair_append_ptr(&closed_events, &pair);
	}

	zbx_vector_uint64_pair_sort(&closed_events, ZBX_DEFAULT_UINT64_COMPARE_FUNC);

	process_actions(events, events_num, &closed_events);
	zbx_vector_uint64_pair_destroy(&closed_events);

	return ret;
}

/******************************************************************************
 *                                                                            *
 * Function: recover_event                                                    *
 *                                                                            *
 * Purpose: recover an event                                                  *
 *                                                                            *
 * Parameters: eventid   - [IN] the event to recover                          *
 *             source    - [IN] the recovery event source                     *
 *             object    - [IN] the recovery event object                     *
 *             objectid  - [IN] the recovery event object id                  *
 *                                                                            *
 ******************************************************************************/
static void	recover_event(zbx_uint64_t eventid, int source, int object, zbx_uint64_t objectid)
{
	int			index;
	zbx_event_recovery_t	recovery_local;

	if (FAIL == (index = get_event_index_by_source_object_id(source, object, objectid)))
	{
		THIS_SHOULD_NEVER_HAPPEN;
		return;
	}

	recovery_local.eventid = eventid;

	if (NULL != zbx_hashset_search(&event_recovery, &recovery_local))
	{
		THIS_SHOULD_NEVER_HAPPEN;
		return;
	}

	recovery_local.objectid = objectid;
	recovery_local.r_event_index = index;
	recovery_local.correlationid = 0;
	recovery_local.c_eventid = 0;
	recovery_local.userid = 0;
	zbx_hashset_insert(&event_recovery, &recovery_local, sizeof(recovery_local));
}

/******************************************************************************
 *                                                                            *
 * Function: process_internal_ok_events                                       *
 *                                                                            *
 * Purpose: process internal recovery events                                  *
 *                                                                            *
 * Parameters: ok_events - [IN] the recovery events to process                *
 *                                                                            *
 ******************************************************************************/
static void	process_internal_ok_events(zbx_vector_ptr_t *ok_events)
{
	int			i, object;
	zbx_uint64_t		objectid, eventid;
	char			*sql = NULL, *separator = "";
	size_t			sql_alloc = 0, sql_offset = 0;
	zbx_vector_uint64_t	triggerids, itemids, lldruleids;
	DB_RESULT		result;
	DB_ROW			row;
	DB_EVENT		*event;

	zbx_vector_uint64_create(&triggerids);
	zbx_vector_uint64_create(&itemids);
	zbx_vector_uint64_create(&lldruleids);

	for (i = 0; i < ok_events->values_num; i++)
	{
		event = (DB_EVENT *)ok_events->values[i];

		switch (event->object)
		{
			case EVENT_OBJECT_TRIGGER:
				zbx_vector_uint64_append(&triggerids, event->objectid);
				break;
			case EVENT_OBJECT_ITEM:
				zbx_vector_uint64_append(&itemids, event->objectid);
				break;
			case EVENT_OBJECT_LLDRULE:
				zbx_vector_uint64_append(&lldruleids, event->objectid);
				break;
		}
	}

	zbx_snprintf_alloc(&sql, &sql_alloc, &sql_offset,
			"select eventid,object,objectid from problem"
			" where r_eventid is null"
				" and source=%d"
			" and (", EVENT_SOURCE_INTERNAL);

	if (0 != triggerids.values_num)
	{
		zbx_snprintf_alloc(&sql, &sql_alloc, &sql_offset, "%s (object=%d and",
				separator, EVENT_OBJECT_TRIGGER);
		DBadd_condition_alloc(&sql, &sql_alloc, &sql_offset, "objectid", triggerids.values,
				triggerids.values_num);
		zbx_chrcpy_alloc(&sql, &sql_alloc, &sql_offset, ')');
		separator=" or";
	}

	if (0 != itemids.values_num)
	{
		zbx_snprintf_alloc(&sql, &sql_alloc, &sql_offset, "%s (object=%d and",
				separator, EVENT_OBJECT_ITEM);
		DBadd_condition_alloc(&sql, &sql_alloc, &sql_offset, "objectid", itemids.values,
				itemids.values_num);
		zbx_chrcpy_alloc(&sql, &sql_alloc, &sql_offset, ')');
		separator=" or";
	}

	if (0 != lldruleids.values_num)
	{
		zbx_snprintf_alloc(&sql, &sql_alloc, &sql_offset, "%s (object=%d and",
				separator, EVENT_OBJECT_LLDRULE);
		DBadd_condition_alloc(&sql, &sql_alloc, &sql_offset, "objectid", lldruleids.values,
				lldruleids.values_num);
		zbx_chrcpy_alloc(&sql, &sql_alloc, &sql_offset, ')');
	}

	zbx_chrcpy_alloc(&sql, &sql_alloc, &sql_offset, ')');
	result = DBselect("%s", sql);

	while (NULL != (row = DBfetch(result)))
	{
		ZBX_STR2UINT64(eventid, row[0]);
		object = atoi(row[1]);
		ZBX_STR2UINT64(objectid, row[2]);

		recover_event(eventid, EVENT_SOURCE_INTERNAL, object, objectid);
	}

	DBfree_result(result);
	zbx_free(sql);

	zbx_vector_uint64_destroy(&lldruleids);
	zbx_vector_uint64_destroy(&itemids);
	zbx_vector_uint64_destroy(&triggerids);
}

/******************************************************************************
 *                                                                            *
 * Function: get_open_problems                                                *
 *                                                                            *
 * Purpose: gets open problems created by the specified triggers              *
 *                                                                            *
 * Parameters: triggerids - [IN] the trigger identifiers (sorted)             *
 *             problems   - [OUT] the problems                                *
 *                                                                            *
 ******************************************************************************/
static void	get_open_problems(const zbx_vector_uint64_t *triggerids, zbx_vector_ptr_t *problems)
{
	DB_RESULT		result;
	DB_ROW			row;
	char			*sql = NULL;
	size_t			sql_alloc = 0, sql_offset = 0;
	zbx_event_problem_t	*problem;
	zbx_tag_t		*tag;
	zbx_uint64_t		eventid;
	int			index;
	zbx_vector_uint64_t	eventids;

	zbx_vector_uint64_create(&eventids);

	zbx_snprintf_alloc(&sql, &sql_alloc, &sql_offset,
			"select eventid,objectid from problem where source=%d and object=%d and",
			EVENT_SOURCE_TRIGGERS, EVENT_OBJECT_TRIGGER);
	DBadd_condition_alloc(&sql, &sql_alloc, &sql_offset, "objectid", triggerids->values, triggerids->values_num);
	zbx_strcpy_alloc(&sql, &sql_alloc, &sql_offset, " and r_eventid is null");

	result = DBselect("%s", sql);

	while (NULL != (row = DBfetch(result)))
	{
		problem = (zbx_event_problem_t *)zbx_malloc(NULL, sizeof(zbx_event_problem_t));

		ZBX_STR2UINT64(problem->eventid, row[0]);
		ZBX_STR2UINT64(problem->triggerid, row[1]);
		zbx_vector_ptr_create(&problem->tags);
		zbx_vector_ptr_append(problems, problem);

		zbx_vector_uint64_append(&eventids, problem->eventid);
	}
	DBfree_result(result);

	if (0 != problems->values_num)
	{
		zbx_vector_ptr_sort(problems, ZBX_DEFAULT_UINT64_PTR_COMPARE_FUNC);
		zbx_vector_uint64_sort(&eventids, ZBX_DEFAULT_UINT64_COMPARE_FUNC);

		sql_offset = 0;
		zbx_strcpy_alloc(&sql, &sql_alloc, &sql_offset, "select eventid,tag,value from problem_tag where ");
		DBadd_condition_alloc(&sql, &sql_alloc, &sql_offset, "eventid", eventids.values, eventids.values_num);

<<<<<<< HEAD
		DCconfig_triggers_apply_changes(&trigger_diff);
		zbx_db_save_trigger_changes(&trigger_diff);
=======
		result = DBselect("%s", sql);
>>>>>>> 40bd9cfa

		while (NULL != (row = DBfetch(result)))
		{
			ZBX_STR2UINT64(eventid, row[0]);
			if (FAIL == (index = zbx_vector_ptr_bsearch(problems, &eventid,
					ZBX_DEFAULT_UINT64_PTR_COMPARE_FUNC)))
			{
				THIS_SHOULD_NEVER_HAPPEN;
				continue;
			}

			problem = (zbx_event_problem_t *)problems->values[index];

			tag = (zbx_tag_t *)zbx_malloc(NULL, sizeof(zbx_tag_t));
			tag->tag = zbx_strdup(NULL, row[1]);
			tag->value = zbx_strdup(NULL, row[2]);
			zbx_vector_ptr_append(&problem->tags, tag);
		}
		DBfree_result(result);
	}

	zbx_free(sql);

	zbx_vector_uint64_destroy(&eventids);
}

/******************************************************************************
 *                                                                            *
 * Function: event_problem_free                                               *
 *                                                                            *
 * Purpose: frees cached problem event                                        *
 *                                                                            *
 ******************************************************************************/
static void	event_problem_free(zbx_event_problem_t *problem)
{
	zbx_vector_ptr_clear_ext(&problem->tags, (zbx_clean_func_t)zbx_free_tag);
	zbx_vector_ptr_destroy(&problem->tags);
	zbx_free(problem);
}


/******************************************************************************
 *                                                                            *
 * Function: trigger_dep_free                                                 *
 *                                                                            *
 * Purpose: frees trigger dependency                                          *
 *                                                                            *
 ******************************************************************************/

static void	trigger_dep_free(zbx_trigger_dep_t *dep)
{
	zbx_vector_uint64_destroy(&dep->masterids);
	zbx_free(dep);
}

/******************************************************************************
 *                                                                            *
 * Function: event_check_dependency                                           *
 *                                                                            *
 * Purpose: check event dependency based on cached and actual trigger values  *
 *                                                                            *
 * Parameters: event        - [IN] the event to check                         *
 *             deps         - [IN] the trigger dependency data (sorted by     *
 *                                 triggerid)                                 *
 *             trigger_diff - [IN] the trigger changeset - source of actual   *
 *                                 trigger values (sorted by triggerid)       *
 *                                                                            *
 ******************************************************************************/
static int	event_check_dependency(const DB_EVENT *event, const zbx_vector_ptr_t *deps,
		const zbx_vector_ptr_t *trigger_diff)
{
	int			i, index;
	zbx_trigger_dep_t	*dep;
	zbx_trigger_diff_t	*diff;

	if (FAIL == (index = zbx_vector_ptr_bsearch(deps, &event->objectid, ZBX_DEFAULT_UINT64_PTR_COMPARE_FUNC)))
		return SUCCEED;

	dep = (zbx_trigger_dep_t *)deps->values[index];

	if (ZBX_TRIGGER_DEPENDENCY_FAIL == dep->status)
		return FAIL;

	/* check the trigger dependency based on actual (currently being processed) trigger values */
	for (i = 0; i < dep->masterids.values_num; i++)
	{
		if (FAIL == (index = zbx_vector_ptr_bsearch(trigger_diff, &dep->masterids.values[i],
				ZBX_DEFAULT_UINT64_PTR_COMPARE_FUNC)))
		{
			THIS_SHOULD_NEVER_HAPPEN;
			continue;
		}

		diff = (zbx_trigger_diff_t *)trigger_diff->values[index];

		if (0 == (ZBX_FLAGS_TRIGGER_DIFF_UPDATE_VALUE & diff->flags))
			continue;

		if (TRIGGER_VALUE_PROBLEM == diff->value)
			return FAIL;
	}

	return SUCCEED;
}

/******************************************************************************
 *                                                                            *
 * Function: match_tags                                                       *
 *                                                                            *
 * Purpose: match two tag vectors                                             *
 *                                                                            *
 * Parameters: tags1 - [IN] the first tag vector                              *
 *             tags2 - [IN] the second tag vector                             *
 *                                                                            *
 * Return value: SUCCEED - at least one tag/value from the first vector       *
 *                         matches tag/value from the second vector.          *
 *               FAIL    - otherwise.                                         *
 *                                                                            *
 ******************************************************************************/
static int	match_tags(const zbx_vector_ptr_t *tags1, const zbx_vector_ptr_t *tags2)
{
	int		i, j;
	zbx_tag_t	*tag1, *tag2;

	for (i = 0; i < tags1->values_num; i++)
	{
		tag1 = (zbx_tag_t *)tags1->values[i];

		for (j = 0; j < tags2->values_num; j++)
		{
			tag2 = (zbx_tag_t *)tags2->values[j];

			if (0 == strcmp(tag1->tag, tag2->tag) && 0 == strcmp(tag1->value, tag2->value))
				return SUCCEED;
		}
	}

	return FAIL;
}

/******************************************************************************
 *                                                                            *
 * Function: process_trigger_events                                           *
 *                                                                            *
 * Purpose: processes trigger events                                          *
 *                                                                            *
 * Parameters: trigger_events - [IN] the trigger events to process            *
 *             trigger_diff   - [IN] the trigger changeset                    *
 *                                                                            *
 ******************************************************************************/
static void	process_trigger_events(zbx_vector_ptr_t *trigger_events, zbx_vector_ptr_t *trigger_diff)
{
	int			i, j, index;
	zbx_vector_uint64_t	triggerids;
	zbx_vector_ptr_t	problems, deps;
	DB_EVENT		*event;
	zbx_event_problem_t	*problem;
	zbx_trigger_diff_t	*diff;
	unsigned char		value;

	zbx_vector_uint64_create(&triggerids);
	zbx_vector_uint64_reserve(&triggerids, trigger_events->values_num);

	zbx_vector_ptr_create(&problems);
	zbx_vector_ptr_reserve(&problems, trigger_events->values_num);

	zbx_vector_ptr_create(&deps);
	zbx_vector_ptr_reserve(&deps, trigger_events->values_num);

	/* cache relevant problems */

	for (i = 0; i < trigger_events->values_num; i++)
	{
		event = (DB_EVENT *)trigger_events->values[i];

		if (TRIGGER_VALUE_OK == event->value)
			zbx_vector_uint64_append(&triggerids, event->objectid);
	}

	if (0 != triggerids.values_num)
	{
		zbx_vector_uint64_sort(&triggerids, ZBX_DEFAULT_UINT64_COMPARE_FUNC);
		get_open_problems(&triggerids, &problems);
	}

	/* get trigger dependency data */

	zbx_vector_uint64_clear(&triggerids);
	for (i = 0; i < trigger_events->values_num; i++)
	{
		event = (DB_EVENT *)trigger_events->values[i];
		zbx_vector_uint64_append(&triggerids, event->objectid);
	}

	zbx_vector_uint64_sort(&triggerids, ZBX_DEFAULT_UINT64_COMPARE_FUNC);
	zbx_dc_get_trigger_dependencies(&triggerids, &deps);

	/* process trigger events */

	for (i = 0; i < trigger_events->values_num; i++)
	{
		event = (DB_EVENT *)trigger_events->values[i];

		if (FAIL == (index = zbx_vector_ptr_search(trigger_diff, &event->objectid,
				ZBX_DEFAULT_UINT64_PTR_COMPARE_FUNC)))
		{
			THIS_SHOULD_NEVER_HAPPEN;
			continue;
		}

		diff = (zbx_trigger_diff_t *)trigger_diff->values[index];

		if (FAIL == (event_check_dependency(event, &deps, trigger_diff)))
		{
			/* reset event data/trigger changeset if dependency check failed */
			event->flags = ZBX_FLAGS_DB_EVENT_UNSET;
			diff->flags = ZBX_FLAGS_TRIGGER_DIFF_UNSET;
			continue;
		}

		if (TRIGGER_VALUE_PROBLEM == event->value)
		{
			/* Problem events always sets problem value to trigger.    */
			/* if the trigger is affected by global correlation rules, */
			/* its value is recalculated later.                        */
			diff->value = TRIGGER_VALUE_PROBLEM;
			diff->lastchange = event->clock;
			diff->flags |= (ZBX_FLAGS_TRIGGER_DIFF_UPDATE_VALUE | ZBX_FLAGS_TRIGGER_DIFF_UPDATE_LASTCHANGE);
			continue;
		}

		if (TRIGGER_VALUE_OK != event->value)
			continue;

		/* attempt to recover problem events/triggers */

		if (ZBX_TRIGGER_CORRELATION_NONE == event->trigger.correlation_mode)
		{
			/* with trigger correlation disabled the recovery event recovers */
			/* all problem events generated by the same trigger and sets     */
			/* trigger value to OK                                           */
			for (j = 0; j < problems.values_num; j++)
			{
				problem = (zbx_event_problem_t *)problems.values[j];

				if (problem->triggerid == event->objectid)
				{
					recover_event(problem->eventid, EVENT_SOURCE_TRIGGERS, EVENT_OBJECT_TRIGGER,
							event->objectid);
				}
			}

			diff->value = TRIGGER_VALUE_OK;
			diff->flags |= ZBX_FLAGS_TRIGGER_DIFF_UPDATE_VALUE;
		}
		else
		{
			/* With trigger correlation enabled the recovery event recovers   */
			/* all problem events generated by the same trigger and matching  */
			/* recovery event tags. Te trigger value is set to OK only if all */
			/* problem events were recovered.                                 */

			value = TRIGGER_VALUE_OK;

			for (j = 0; j < problems.values_num; j++)
			{
				problem = (zbx_event_problem_t *)problems.values[j];

				if (problem->triggerid == event->objectid)
				{
					if (SUCCEED == match_tags(&problem->tags, &event->tags))
					{
						recover_event(problem->eventid, EVENT_SOURCE_TRIGGERS,
								EVENT_OBJECT_TRIGGER, event->objectid);
					}
					else
						value = TRIGGER_VALUE_PROBLEM;

				}
			}

			diff->value = value;
			diff->flags |= ZBX_FLAGS_TRIGGER_DIFF_UPDATE_VALUE;
		}
	}

	zbx_vector_ptr_clear_ext(&problems, (zbx_clean_func_t)event_problem_free);
	zbx_vector_ptr_destroy(&problems);

	zbx_vector_ptr_clear_ext(&deps, (zbx_clean_func_t)trigger_dep_free);
	zbx_vector_ptr_destroy(&deps);

	zbx_vector_uint64_destroy(&triggerids);
}

/******************************************************************************
 *                                                                            *
 * Function: zbx_process_events                                               *
 *                                                                            *
 * Purpose: processes cached events                                           *
 *                                                                            *
 * Parameters: trigger_diff    - [IN/OUT] the changeset of triggers that      *
 *                               generated the events in local cache. When    *
 *                               processing global correlation rules new      *
 *                               diffs can be added to trigger changeset.     *
 *                               Can be NULL when processing events from      *
 *                               non trigger sources                          *
 *             triggerids_lock - [IN/OUT] the ids of triggers locked by items.*
 *                               When processing global correlation rules new *
 *                               triggers can be locked and added to this     *
 *                               vector.                                      *
 *                               Can be NULL when processing events from      *
 *                               non trigger sources                          *
 *                                                                            *
 * Return value: The number of processed events                               *
 *                                                                            *
 ******************************************************************************/
int	zbx_process_events(zbx_vector_ptr_t *trigger_diff, zbx_vector_uint64_t *triggerids_lock)
{
	const char		*__function_name = "process_events";
	size_t			i, processed_num = 0;
	zbx_uint64_t		eventid;
	zbx_vector_ptr_t	internal_ok_events, trigger_events;

	zabbix_log(LOG_LEVEL_DEBUG, "In %s() events_num:" ZBX_FS_SIZE_T, __function_name, (zbx_fs_size_t)events_num);

	if (0 != events_num)
	{
		zbx_vector_ptr_create(&internal_ok_events);
		zbx_vector_ptr_reserve(&internal_ok_events, events_num);

		zbx_vector_ptr_create(&trigger_events);
		zbx_vector_ptr_reserve(&trigger_events, events_num);

		/* assign event identifiers - they are required to set correlation event ids */
		eventid = DBget_maxid_num("events", events_num);
		for (i = 0; i < events_num; i++)
		{
			DB_EVENT	*event = &events[i];

			event->eventid = eventid++;

			if (EVENT_SOURCE_TRIGGERS == event->source)
			{
				zbx_vector_ptr_append(&trigger_events, event);
				continue;
			}

			if (EVENT_SOURCE_INTERNAL == event->source)
			{
				switch (event->object)
				{
					case EVENT_OBJECT_TRIGGER:
						if (TRIGGER_STATE_NORMAL == event->value)
							zbx_vector_ptr_append(&internal_ok_events, event);
						break;
					case EVENT_OBJECT_ITEM:
						if (ITEM_STATE_NORMAL == event->value)
							zbx_vector_ptr_append(&internal_ok_events, event);
						break;
					case EVENT_OBJECT_LLDRULE:
						if (ITEM_STATE_NORMAL == event->value)
							zbx_vector_ptr_append(&internal_ok_events, event);
						break;
				}
			}
		}

		if (0 != internal_ok_events.values_num)
			process_internal_ok_events(&internal_ok_events);

		if (0 != trigger_events.values_num)
		{
			process_trigger_events(&trigger_events, trigger_diff);
			correlate_events_by_global_rules(&trigger_events, trigger_diff);
			flush_correlation_queue(trigger_diff, triggerids_lock);
		}

		processed_num = flush_events();

		if (0 != trigger_events.values_num)
		{
			update_trigger_changes(trigger_diff);
			DBupdate_itservices(trigger_diff);
		}

		zbx_vector_ptr_destroy(&trigger_events);
		zbx_vector_ptr_destroy(&internal_ok_events);

		clean_events();
	}

	zabbix_log(LOG_LEVEL_DEBUG, "End of %s() processed:%d", __function_name, processed_num);

	return processed_num;
}

/******************************************************************************
 *                                                                            *
 * Function: zbx_close_problem                                                *
 *                                                                            *
 * Purpose: closes problem event                                              *
 *                                                                            *
 * Parameters: triggerid - [IN] the source trigger id                         *
 *             eventid   - [IN] the event to close                            *
 *             userid    - [IN] the user closing the event                    *
 *                                                                            *
 * Return value: SUCCEED - the problem was closed                             *
 *               FAIL    - otherwise                                          *
 *                                                                            *
 ******************************************************************************/
int	zbx_close_problem(zbx_uint64_t triggerid, zbx_uint64_t eventid, zbx_uint64_t userid)
{
	DC_TRIGGER	trigger;
	int		errcode, index, processed_num = 0;
	zbx_timespec_t	ts;

	DCconfig_get_triggers_by_triggerids(&trigger, &triggerid, &errcode, 1);

	if (SUCCEED == errcode)
	{
		zbx_vector_ptr_t	trigger_diff;

		zbx_vector_ptr_create(&trigger_diff);

		zbx_append_trigger_diff(&trigger_diff, triggerid, trigger.priority,
				ZBX_FLAGS_TRIGGER_DIFF_RECALCULATE_PROBLEM_COUNT, trigger.value,
				TRIGGER_STATE_NORMAL, 0, NULL);

		zbx_timespec(&ts);

		DBbegin();

		index = close_trigger_event(eventid, triggerid, &ts, userid, 0, 0, trigger.description,
				trigger.expression_orig, trigger.recovery_expression_orig, trigger.priority,
				trigger.type);

		events[index].eventid = DBget_maxid_num("events", 1);

		processed_num = flush_events();
		update_trigger_changes(&trigger_diff);
		zbx_save_trigger_changes(&trigger_diff);

		DBcommit();

		DCconfig_triggers_apply_changes(&trigger_diff);
		DBupdate_itservices(&trigger_diff);

		clean_events();
		zbx_vector_ptr_clear_ext(&trigger_diff, (zbx_clean_func_t)zbx_trigger_diff_free);
		zbx_vector_ptr_destroy(&trigger_diff);
	}

	DCconfig_clean_triggers(&trigger, &errcode, 1);

	return (0 == processed_num ? FAIL : SUCCEED);
}

/******************************************************************************
 *                                                                            *
 * Function: zbx_flush_correlated_events                                      *
 *                                                                            *
 * Purpose: try flushing closing events queued by correlation operations      *
 *                                                                            *
 * Return value: The number of events left in correlation queue               *
 *                                                                            *
 * Comments: This function will try to lock corresponding triggers before     *
 *           flushing closing events. If the trigger cannot be locked the     *
 *           event will stay in the queue.                                    *
 *                                                                            *
 ******************************************************************************/
int	zbx_flush_correlated_events(void)
{
	const char		*__function_name = "zbx_flush_correlated_events";
	zbx_vector_ptr_t	trigger_diff;
	zbx_vector_uint64_t	triggerids_lock;

	zabbix_log(LOG_LEVEL_DEBUG, "In %s() events_num:%d", __function_name, correlation_cache.num_data);

	if (0 == correlation_cache.num_data)
		goto out;

	zbx_vector_ptr_create(&trigger_diff);
	zbx_vector_uint64_create(&triggerids_lock);

	flush_correlation_queue(&trigger_diff, &triggerids_lock);

	if (0 != events_num)
	{
		DBbegin();

		flush_events();
		update_trigger_changes(&trigger_diff);
		DCconfig_triggers_apply_changes(&trigger_diff);
		zbx_save_trigger_changes(&trigger_diff);

		DBcommit();

		DBupdate_itservices(&trigger_diff);

		clean_events();
	}

	zbx_vector_ptr_clear_ext(&trigger_diff, (zbx_clean_func_t)zbx_trigger_diff_free);
	DCconfig_unlock_triggers(&triggerids_lock);

	zbx_vector_uint64_destroy(&triggerids_lock);
	zbx_vector_ptr_destroy(&trigger_diff);
out:
	zabbix_log(LOG_LEVEL_DEBUG, "End of %s() events_num:%d", __function_name, correlation_cache.num_data);

	return correlation_cache.num_data;
}<|MERGE_RESOLUTION|>--- conflicted
+++ resolved
@@ -1791,12 +1791,7 @@
 		zbx_strcpy_alloc(&sql, &sql_alloc, &sql_offset, "select eventid,tag,value from problem_tag where ");
 		DBadd_condition_alloc(&sql, &sql_alloc, &sql_offset, "eventid", eventids.values, eventids.values_num);
 
-<<<<<<< HEAD
-		DCconfig_triggers_apply_changes(&trigger_diff);
-		zbx_db_save_trigger_changes(&trigger_diff);
-=======
 		result = DBselect("%s", sql);
->>>>>>> 40bd9cfa
 
 		while (NULL != (row = DBfetch(result)))
 		{
@@ -2238,7 +2233,7 @@
 
 		processed_num = flush_events();
 		update_trigger_changes(&trigger_diff);
-		zbx_save_trigger_changes(&trigger_diff);
+		zbx_db_save_trigger_changes(&trigger_diff);
 
 		DBcommit();
 
@@ -2291,7 +2286,7 @@
 		flush_events();
 		update_trigger_changes(&trigger_diff);
 		DCconfig_triggers_apply_changes(&trigger_diff);
-		zbx_save_trigger_changes(&trigger_diff);
+		zbx_db_save_trigger_changes(&trigger_diff);
 
 		DBcommit();
 
