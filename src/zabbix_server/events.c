--- conflicted
+++ resolved
@@ -2039,21 +2039,11 @@
 
 /******************************************************************************
  *                                                                            *
- * Function: get_events_info                                                  *
+ * Function: get_db_events_info                                               *
  *                                                                            *
  * Purpose: get events and flags that indicate what was filled in DB_EVENT    *
  *          structure                                                         *
  *                                                                            *
-<<<<<<< HEAD
- * Parameters: eventid    - [IN] requested event of ids                       *
- *             ids_num    - [IN] the number of event ids                      *
- *             events     - [OUT] the array of events                         *
- *                                                                            *
- * Comments: use 'free_event_info' function to release allocated memory       *
- *                                                                            *
- ******************************************************************************/
-void	get_events_info(zbx_uint64_t *eventids, int ids_num, DB_EVENT *events)
-=======
  * Parameters: eventid    - [IN] requested event ids                          *
  *             events     - [OUT] the array of events                         *
  *                                                                            *
@@ -2061,59 +2051,33 @@
  *                                                                            *
  ******************************************************************************/
 void	get_db_events_info(zbx_vector_uint64_t *eventids, zbx_vector_ptr_t *events)
->>>>>>> d0edaded
 {
 	DB_RESULT		result;
 	DB_ROW			row;
 	char			*filter = NULL;
 	size_t			filter_alloc = 0, filter_offset = 0;
 	zbx_vector_uint64_t	trigger_eventids, triggerids;
-<<<<<<< HEAD
-	zbx_uint64_t		last_eventid = 0, triggerid, eventid, *peventid;
-	DB_EVENT 		*event = NULL;
-	int			i;
-	zbx_tag_t		*tag;
-=======
 	DB_EVENT 		*event;
 	int			i, index;
->>>>>>> d0edaded
 
 	zbx_vector_uint64_create(&trigger_eventids);
 	zbx_vector_uint64_create(&triggerids);
 
-<<<<<<< HEAD
-	DBadd_condition_alloc(&filter, &filter_alloc, &filter_offset, "eventid", eventids, ids_num);
-=======
 	zbx_vector_uint64_sort(eventids, ZBX_DEFAULT_UINT64_COMPARE_FUNC);
 	zbx_vector_uint64_uniq(eventids, ZBX_DEFAULT_UINT64_COMPARE_FUNC);
 
 	DBadd_condition_alloc(&filter, &filter_alloc, &filter_offset, "eventid", eventids->values,
 			eventids->values_num);
->>>>>>> d0edaded
 
 	result = DBselect("select eventid,source,object,objectid,clock,value,acknowledged,ns"
 			" from events"
 			" where%s order by eventid",
 			filter);
 
-<<<<<<< HEAD
-
-	for (i = 0; NULL != (row = DBfetch(result)); i++)
-	{
-		ZBX_STR2UINT64(eventid, row[0]);
-
-		while (eventids[i] != eventid)
-			events[i++].eventid = 0;
-
-		event = &events[i];
-		event->eventid = eventid;
-
-=======
 	while (NULL != (row = DBfetch(result)))
 	{
 		event = (DB_EVENT *)zbx_malloc(NULL, sizeof(DB_EVENT));
 		ZBX_STR2UINT64(event->eventid, row[0]);
->>>>>>> d0edaded
 		event->source = atoi(row[1]);
 		event->object = atoi(row[2]);
 		ZBX_STR2UINT64(event->objectid, row[3]);
@@ -2132,28 +2096,15 @@
 
 		if (EVENT_OBJECT_TRIGGER == event->object)
 			zbx_vector_uint64_append(&triggerids, event->objectid);
-<<<<<<< HEAD
+
+		zbx_vector_ptr_append(events, event);
 	}
 	DBfree_result(result);
 
-	while (i < ids_num)
-		events[i++].eventid = 0;
-
-	last_eventid = 0;
-
-	if (0 != trigger_eventids.values_num)
-	{
-=======
-
-		zbx_vector_ptr_append(events, event);
-	}
-	DBfree_result(result);
-
 	if (0 != trigger_eventids.values_num)	/* EVENT_SOURCE_TRIGGERS */
 	{
 		zbx_uint64_t	last_eventid = 0,
 
->>>>>>> d0edaded
 		filter_offset = 0;
 		DBadd_condition_alloc(&filter, &filter_alloc, &filter_offset, "eventid", trigger_eventids.values,
 				trigger_eventids.values_num);
@@ -2162,40 +2113,25 @@
 
 		while (NULL != (row = DBfetch(result)))
 		{
-<<<<<<< HEAD
-=======
 			zbx_uint64_t	eventid;
 			zbx_tag_t	*tag;
 
->>>>>>> d0edaded
 			ZBX_STR2UINT64(eventid, row[0]);
 
 			if (last_eventid != eventid)
 			{
-<<<<<<< HEAD
-				if (NULL == (peventid = bsearch(&eventid, eventids, ids_num, sizeof(eventid),
-						ZBX_DEFAULT_UINT64_COMPARE_FUNC)))
-=======
 				if (FAIL == (index = zbx_vector_ptr_bsearch(events, &eventid,
 						ZBX_DEFAULT_UINT64_PTR_COMPARE_FUNC)))
->>>>>>> d0edaded
 				{
 					THIS_SHOULD_NEVER_HAPPEN;
 					continue;
 				}
 
-<<<<<<< HEAD
-				event = &events[peventid - eventids];
-				last_eventid = eventid;
-			}
-
-=======
 				event = events->values[index];
 				last_eventid = eventid;
 			}
 
 
->>>>>>> d0edaded
 			tag = zbx_malloc(NULL, sizeof(zbx_tag_t));
 			tag->tag = zbx_strdup(NULL, row[1]);
 			tag->value = zbx_strdup(NULL, row[2]);
@@ -2204,11 +2140,7 @@
 		DBfree_result(result);
 	}
 
-<<<<<<< HEAD
-	if (0 != triggerids.values_num)
-=======
 	if (0 != triggerids.values_num)	/* EVENT_OBJECT_TRIGGER */
->>>>>>> d0edaded
 	{
 		zbx_vector_uint64_sort(&triggerids, ZBX_DEFAULT_UINT64_COMPARE_FUNC);
 		zbx_vector_uint64_uniq(&triggerids, ZBX_DEFAULT_UINT64_COMPARE_FUNC);
@@ -2226,25 +2158,15 @@
 
 		while (NULL != (row = DBfetch(result)))
 		{
-<<<<<<< HEAD
+			zbx_uint64_t	triggerid;
+
 			ZBX_STR2UINT64(triggerid, row[0]);
 
-			for (i = 0; i < ids_num; i++)
-			{
-				event = &events[i];
-
-				if (0 == event->eventid || EVENT_OBJECT_TRIGGER != event->object)
-=======
-			zbx_uint64_t	triggerid;
-
-			ZBX_STR2UINT64(triggerid, row[0]);
-
 			for (i = 0; i < events->values_num; i++)
 			{
 				event = events->values[i];
 
 				if (EVENT_OBJECT_TRIGGER != event->object)
->>>>>>> d0edaded
 					continue;
 
 				if (triggerid == event->objectid)
@@ -2271,80 +2193,21 @@
 
 /******************************************************************************
  *                                                                            *
-<<<<<<< HEAD
- * Function: get_event_info                                                   *
- *                                                                            *
- * Purpose: get event and trigger info to event structure                     *
- *                                                                            *
- * Parameters: eventid - [IN] requested event id                              *
- *             event   - [OUT] event data                                     *
- *             error   - [OUT] message in case event info cannot be retrieved *
- *                                                                            *
- * Return value: SUCCEED if processed successfully, FAIL - otherwise          *
- *                                                                            *
- * Comments: use 'free_event_info' function to release allocated memory       *
- *                                                                            *
- ******************************************************************************/
-int	get_event_info(zbx_uint64_t eventid, DB_EVENT *event, char **error)
-{
-	int	ret = SUCCEED;
-
-	get_events_info(&eventid, 1, event);
-
-	if (0 == event->eventid)
-	{
-		*error = zbx_dsprintf(*error, "event id:" ZBX_FS_UI64 " deleted.", eventid);
-		ret = FAIL;
-	}
-	else if (EVENT_SOURCE_TRIGGERS == event->source && 0 == event->trigger.triggerid)
-	{
-		*error = zbx_dsprintf(*error, "trigger id:" ZBX_FS_UI64 " deleted.", event->objectid);
-		ret = FAIL;
-	}
-
-	return ret;
-}
-
-/******************************************************************************
- *                                                                            *
- * Function: free_event_info                                                  *
- *                                                                            *
- * Purpose: deallocate memory allocated in function 'get_events_info'         *
-=======
  * Function: free_db_event                                                    *
  *                                                                            *
  * Purpose: deallocate memory allocated in function 'get_db_events_info'      *
->>>>>>> d0edaded
  *                                                                            *
  * Parameters: event - [IN] event data                                        *
  *                                                                            *
  ******************************************************************************/
-<<<<<<< HEAD
-void	free_event_info(DB_EVENT *event)
-{
-	if (0 == event->eventid)
-		return;
-
-=======
 void	free_db_event(DB_EVENT *event)
 {
->>>>>>> d0edaded
 	if (EVENT_SOURCE_TRIGGERS == event->source)
 	{
 		zbx_vector_ptr_clear_ext(&event->tags, (zbx_clean_func_t)zbx_free_tag);
 		zbx_vector_ptr_destroy(&event->tags);
 	}
 
-<<<<<<< HEAD
-	if (0 == event->trigger.triggerid)
-		return;
-
-	zbx_free(event->trigger.description);
-	zbx_free(event->trigger.expression);
-	zbx_free(event->trigger.recovery_expression);
-	zbx_free(event->trigger.comments);
-	zbx_free(event->trigger.url);
-=======
 	if (0 != event->trigger.triggerid)
 	{
 		zbx_free(event->trigger.description);
@@ -2355,5 +2218,4 @@
 	}
 
 	zbx_free(event);
->>>>>>> d0edaded
 }