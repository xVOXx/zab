--- conflicted
+++ resolved
@@ -3245,6 +3245,90 @@
 	return ret;
 }
 
+/******************************************************************************
+ *                                                                            *
+ * Function: vmware_service_put_event_data                                    *
+ *                                                                            *
+ * Purpose: read event data by id from xml and put to array of events         *
+ *                                                                            *
+ * Parameters: events  - [IN/OUT] the array of parsed events                  *
+ *             key     - [IN] the key of parsed event                         *
+ *             xdoc    - [IN] xml document with eventlog records              *
+ *             xml_tag - [IN] name of xml tag with event value                *
+ *                                                                            *
+ * Return value: SUCCEED - the operation has completed successfully           *
+ *               FAIL    - the operation has failed                           *
+ ******************************************************************************/
+static int	vmware_service_put_event_data(zbx_vector_ptr_t *events, zbx_uint64_t key, xmlDoc *xdoc,
+		const char * xml_tag)
+{
+	zbx_vmware_event_t	*event = NULL;
+	char			*message, *time_str, xpath[MAX_STRING_LEN];
+	int			timestamp = 0;
+
+	zbx_snprintf(xpath, sizeof(xpath), ZBX_XPATH_LN2("%s", "key") "[.='" ZBX_FS_UI64 "']/.."
+			ZBX_XPATH_LN("fullFormattedMessage"), xml_tag, key);
+
+	if (NULL == (message = zbx_xml_read_doc_value(xdoc, xpath)))
+	{
+		zabbix_log(LOG_LEVEL_TRACE, "skipping event key '" ZBX_FS_UI64 "', fullFormattedMessage"
+				" is missing", key);
+		return FAIL;
+	}
+
+	zbx_replace_invalid_utf8(message);
+
+	zbx_snprintf(xpath, sizeof(xpath), ZBX_XPATH_LN2("%s", "key") "[.='" ZBX_FS_UI64 "']/.."
+			ZBX_XPATH_LN("createdTime"), xml_tag, key);
+
+	if (NULL == (time_str = zbx_xml_read_doc_value(xdoc, xpath)))
+	{
+		zabbix_log(LOG_LEVEL_TRACE, "createdTime is missing for event key '" ZBX_FS_UI64 "'",
+				key);
+	}
+	else
+	{
+		int	year, mon, mday, hour, min, sec, t;
+
+		/* 2013-06-04T14:19:23.406298Z */
+		if (6 != sscanf(time_str, "%d-%d-%dT%d:%d:%d.%*s", &year, &mon, &mday, &hour, &min, &sec))
+		{
+			zabbix_log(LOG_LEVEL_TRACE, "unexpected format of createdTime '%s' for event"
+					" key '" ZBX_FS_UI64 "'", time_str, key);
+		}
+		else if (SUCCEED != zbx_utc_time(year, mon, mday, hour, min, sec, &t))
+		{
+			zabbix_log(LOG_LEVEL_TRACE, "cannot convert createdTime '%s' for event key '"
+					ZBX_FS_UI64 "'", time_str, key);
+		}
+		else
+			timestamp = t;
+
+		zbx_free(time_str);
+	}
+
+	event = (zbx_vmware_event_t *)zbx_malloc(event, sizeof(zbx_vmware_event_t));
+	event->key = key;
+	event->message = message;
+	event->timestamp = timestamp;
+	zbx_vector_ptr_append(events, event);
+
+	return SUCCEED;
+}
+
+/******************************************************************************
+ *                                                                            *
+ * Function: vmware_service_parse_event_data                                  *
+ *                                                                            *
+ * Purpose: parse multiple events data                                        *
+ *                                                                            *
+ * Parameters: events   - [IN/OUT] the array of parsed events                 *
+ *             last_key - [IN] the key of last parsed event                   *
+ *             xdoc     - [IN] xml document with eventlog records             *
+ *                                                                            *
+ * Return value: The count of events successfully parsed                      *
+ *                                                                            *
+ ******************************************************************************/
 static int	vmware_service_parse_event_data(zbx_vector_ptr_t *events, zbx_uint64_t last_key, xmlDoc *xdoc)
 {
 	const char		*__function_name = "vmware_service_parse_event_data";
@@ -3292,57 +3376,8 @@
 		/* so inside a "scrollable view" latest events should come first too */
 		for (i = ids.values_num - 1; i >= 0; i--)
 		{
-			zbx_vmware_event_t	*event = NULL;
-			char			*message, *time_str, xpath[MAX_STRING_LEN];
-			int			timestamp = 0;
-
-			zbx_snprintf(xpath, sizeof(xpath), ZBX_XPATH_LN2("returnval", "key") "[.='" ZBX_FS_UI64 "']/.."
-					ZBX_XPATH_LN("fullFormattedMessage"), ids.values[i]);
-
-			if (NULL == (message = zbx_xml_read_doc_value(xdoc, xpath)))
-			{
-				zabbix_log(LOG_LEVEL_TRACE, "skipping event key '" ZBX_FS_UI64 "', fullFormattedMessage"
-						" is missing", ids.values[i]);
-				continue;
-			}
-
-			zbx_replace_invalid_utf8(message);
-
-			zbx_snprintf(xpath, sizeof(xpath), ZBX_XPATH_LN2("returnval", "key") "[.='" ZBX_FS_UI64 "']/.."
-					ZBX_XPATH_LN("createdTime"), ids.values[i]);
-
-			if (NULL == (time_str = zbx_xml_read_doc_value(xdoc, xpath)))
-			{
-				zabbix_log(LOG_LEVEL_TRACE, "createdTime is missing for event key '" ZBX_FS_UI64 "'",
-						ids.values[i]);
-			}
-			else
-			{
-				int	year, mon, mday, hour, min, sec, t;
-
-				/* 2013-06-04T14:19:23.406298Z */
-				if (6 != sscanf(time_str, "%d-%d-%dT%d:%d:%d.%*s", &year, &mon, &mday, &hour, &min, &sec))
-				{
-					zabbix_log(LOG_LEVEL_TRACE, "unexpected format of createdTime '%s' for event"
-							" key '" ZBX_FS_UI64 "'", time_str, ids.values[i]);
-				}
-				else if (SUCCEED != zbx_utc_time(year, mon, mday, hour, min, sec, &t))
-				{
-					zabbix_log(LOG_LEVEL_TRACE, "cannot convert createdTime '%s' for event key '"
-							ZBX_FS_UI64 "'", time_str, ids.values[i]);
-				}
-				else
-					timestamp = t;
-
-				zbx_free(time_str);
-			}
-
-			event = (zbx_vmware_event_t *)zbx_malloc(event, sizeof(zbx_vmware_event_t));
-			event->key = ids.values[i];
-			event->message = message;
-			event->timestamp = timestamp;
-			zbx_vector_ptr_append(events, event);
-			parsed_num++;
+			if (SUCCEED == vmware_service_put_event_data(events, ids.values[i], xdoc, "returnval"))
+				parsed_num++;
 		}
 	}
 
@@ -3396,7 +3431,7 @@
 		if (SUCCEED != vmware_service_read_previous_events(easyhandle, event_session, &doc, error))
 			goto end_session;
 	}
-	while (0 < vmware_service_parse_event_data(events, service->eventlog_last_key, doc));
+	while (0 < vmware_service_parse_event_data(events, service->eventlog.last_key, doc));
 
 	ret = SUCCEED;
 end_session:
@@ -3413,8 +3448,6 @@
 
 /******************************************************************************
  *                                                                            *
-<<<<<<< HEAD
-=======
  * Function: vmware_service_get_last_event_data                               *
  *                                                                            *
  * Purpose: retrieves data only last event                                    *
@@ -3497,7 +3530,6 @@
 
 /******************************************************************************
  *                                                                            *
->>>>>>> cdf9fef7
  * Function: vmware_service_get_clusters                                      *
  *                                                                            *
  * Purpose: retrieves a list of vmware service clusters                       *
@@ -4089,6 +4121,7 @@
 	zbx_vector_str_t	hvs;
 	int			i, ret = FAIL;
 	ZBX_HTTPPAGE		page;	/* 347K/87K */
+	unsigned char		skip_old = service->eventlog.skip_old;
 
 	zabbix_log(LOG_LEVEL_DEBUG, "In %s() '%s'@'%s'", __function_name, service->username, service->url);
 
@@ -4146,10 +4179,24 @@
 	}
 
 	/* skip collection of event data if we don't know where we stopped last time or item can't accept values */
-	if (ZBX_VMWARE_EVENT_KEY_UNINITIALIZED != service->eventlog_last_key &&
+	if (ZBX_VMWARE_EVENT_KEY_UNINITIALIZED != service->eventlog.last_key && 0 == service->eventlog.skip_old &&
 			SUCCEED != vmware_service_get_event_data(service, easyhandle, &data->events, &data->error))
 	{
 		goto clean;
+	}
+
+	if (0 != service->eventlog.skip_old)
+	{
+		char	*error = NULL;
+
+		/* May not be present */
+		if (SUCCEED != vmware_service_get_last_event_data(service, easyhandle, &data->events, &error))
+		{
+			zabbix_log(LOG_LEVEL_DEBUG, "Unable retrieve lastevent value: %s.", error);
+			zbx_free(error);
+		}
+		else
+			skip_old = 0;
 	}
 
 	if (ZBX_VMWARE_TYPE_VCENTER == service->type &&
@@ -4186,6 +4233,7 @@
 
 	vmware_data_shared_free(service->data);
 	service->data = vmware_data_shared_dup(data);
+	service->eventlog.skip_old = skip_old;
 
 	service->lastcheck = time(NULL);
 
@@ -4830,7 +4878,8 @@
 	service->type = ZBX_VMWARE_TYPE_UNKNOWN;
 	service->state = ZBX_VMWARE_STATE_NEW;
 	service->lastaccess = now;
-	service->eventlog_last_key = ZBX_VMWARE_EVENT_KEY_UNINITIALIZED;
+	service->eventlog.last_key = ZBX_VMWARE_EVENT_KEY_UNINITIALIZED;
+	service->eventlog.skip_old = 0;
 
 	zbx_hashset_create_ext(&service->entities, 100, vmware_perf_entity_hash_func,  vmware_perf_entity_compare_func,
 			NULL, __vm_mem_malloc_func, __vm_mem_realloc_func, __vm_mem_free_func);
