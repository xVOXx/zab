--- conflicted
+++ resolved
@@ -102,12 +102,9 @@
 ZBX_PTR_VECTOR_IMPL(vmware_diskextent, zbx_vmware_diskextent_t *)
 ZBX_VECTOR_IMPL(vmware_hvdisk, zbx_vmware_hvdisk_t)
 ZBX_PTR_VECTOR_IMPL(vmware_dsname, zbx_vmware_dsname_t *)
-<<<<<<< HEAD
+ZBX_PTR_VECTOR_IMPL(vmware_pnic, zbx_vmware_pnic_t *)
 ZBX_PTR_VECTOR_IMPL(custquery_param, zbx_vmware_custquery_param_t)
 ZBX_PTR_VECTOR_IMPL(vmware_dvswitch, zbx_vmware_dvswitch_t *)
-=======
-ZBX_PTR_VECTOR_IMPL(vmware_pnic, zbx_vmware_pnic_t *)
->>>>>>> 8bd64057
 
 /* VMware service object name mapping for vcenter and vsphere installations */
 typedef struct
@@ -1635,7 +1632,6 @@
 
 /******************************************************************************
  *                                                                            *
-<<<<<<< HEAD
  * Purpose: copies vmware dvswitch object into shared memory                  *
  *                                                                            *
  * Parameters: src - [IN] the vmware dvswitch object                          *
@@ -1657,29 +1653,6 @@
 
 /******************************************************************************
  *                                                                            *
- * Purpose: copies vmware virtual machine device object into shared memory    *
- *                                                                            *
- * Parameters: src   - [IN] the vmware device object                          *
- *                                                                            *
- * Return value: a duplicated vmware device object                            *
- *                                                                            *
- ******************************************************************************/
-static zbx_vmware_dev_t	*vmware_dev_shared_dup(const zbx_vmware_dev_t *src)
-{
-	zbx_vmware_dev_t	*dev;
-
-	dev = (zbx_vmware_dev_t *)__vm_shmem_malloc_func(NULL, sizeof(zbx_vmware_dev_t));
-	dev->type = src->type;
-	dev->instance = vmware_shared_strdup(src->instance);
-	dev->label = vmware_shared_strdup(src->label);
-
-	return dev;
-}
-
-/******************************************************************************
- *                                                                            *
-=======
->>>>>>> 8bd64057
  * Purpose: copies vmware virtual machine file system object into shared      *
  *          memory                                                            *
  *                                                                            *
