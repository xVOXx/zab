/*
** Zabbix
** Copyright (C) 2001-2023 Zabbix SIA
**
** This program is free software; you can redistribute it and/or modify
** it under the terms of the GNU General Public License as published by
** the Free Software Foundation; either version 2 of the License, or
** (at your option) any later version.
**
** This program is distributed in the hope that it will be useful,
** but WITHOUT ANY WARRANTY; without even the implied warranty of
** MERCHANTABILITY or FITNESS FOR A PARTICULAR PURPOSE. See the
** GNU General Public License for more details.
**
** You should have received a copy of the GNU General Public License
** along with this program; if not, write to the Free Software
** Foundation, Inc., 51 Franklin Street, Fifth Floor, Boston, MA  02110-1301, USA.
**/

#include "vmware.h"
#include "zbxnix.h"
#include "zbxself.h"
#include "zbxtime.h"
#include "zbxlog.h"

#if defined(HAVE_LIBXML2) && defined(HAVE_LIBCURL)

#define ZBX_VMWARE_SERVICE_TTL		SEC_PER_HOUR

extern zbx_vmware_t			*vmware;

/******************************************************************************
 *                                                                            *
 * Purpose: return string value of vmware job types                           *
 *                                                                            *
 * Parameters: job - [IN] the vmware job                                      *
 *                                                                            *
 * Return value: job type string                                              *
 *                                                                            *
 ******************************************************************************/
static const char	*vmware_job_type_string(zbx_vmware_job_t *job)
{
	switch (job->type)
	{
		case ZBX_VMWARE_UPDATE_CONF:
			return "update_conf";
		case ZBX_VMWARE_UPDATE_PERFCOUNTERS:
			return "update_perf_counters";
		case ZBX_VMWARE_UPDATE_REST_TAGS:
			return "update_tags";
		default:
			return "unknown_job";
	}
}

/******************************************************************************
 *                                                                            *
 * Purpose: pick the next job from the queue and service ttl check            *
 *                                                                            *
 * Parameters: vmw      - [IN] the vmware object                              *
 *             time_now - [IN] the current time                               *
 *                                                                            *
 * Return value: job for object or NULL                                       *
 *                                                                            *
 ******************************************************************************/
static zbx_vmware_job_t	*vmware_job_get(zbx_vmware_t *vmw, time_t time_now)
{
	zbx_binary_heap_elem_t	*elem;
	zbx_vmware_job_t	*job = NULL;

	zabbix_log(LOG_LEVEL_DEBUG, "In %s() queue:%d", __func__, vmw->jobs_queue.elems_num);

	zbx_vmware_lock();

	if (SUCCEED == zbx_binary_heap_empty(&vmw->jobs_queue))
		goto unlock;

	elem = zbx_binary_heap_find_min(&vmw->jobs_queue);
	job = (zbx_vmware_job_t *)elem->data;

	if (time_now < job->nextcheck)
	{
		job = NULL;
		goto unlock;
	}

	zbx_binary_heap_remove_min(&vmw->jobs_queue);
	job->nextcheck = 0;

	if (0 != job->service->lastaccess && time_now - job->service->lastaccess > ZBX_VMWARE_SERVICE_TTL)
		job->expired = SUCCEED;
unlock:
	zbx_vmware_unlock();
	zabbix_log(LOG_LEVEL_DEBUG, "End of %s() queue:%d type:%s", __func__, vmw->jobs_queue.elems_num,
			NULL == job ? "none" : vmware_job_type_string(job));

	return job;
}

/******************************************************************************
 *                                                                            *
 * Purpose: execute task of job                                               *
 *                                                                            *
 * Parameters: job              - [IN] job object                             *
 *             config_source_ip - [IN]                                        *
 *                                                                            *
 * Return value: count of successfully executed jobs                          *
 *                                                                            *
 ******************************************************************************/
<<<<<<< HEAD
static int	vmware_job_exec(zbx_vmware_job_t *job, int config_vmware_timeout, int config_vmware_frequency)
=======
static int	vmware_job_exec(zbx_vmware_job_t *job, const char *config_source_ip)
>>>>>>> b157b37f
{
	int	ret = FAIL;

	zabbix_log(LOG_LEVEL_DEBUG, "In %s() type:%s", __func__, vmware_job_type_string(job));

	if (ZBX_VMWARE_UPDATE_CONF != job->type && 0 == (job->service->state & ZBX_VMWARE_STATE_READY))
		goto out;

	switch (job->type)
	{
		case ZBX_VMWARE_UPDATE_CONF:
<<<<<<< HEAD
			ret = zbx_vmware_service_update(job->service, config_vmware_timeout, config_vmware_frequency);
			break;
		case ZBX_VMWARE_UPDATE_PERFCOUNTERS:
			ret = zbx_vmware_service_update_perf(job->service, config_vmware_timeout);
			break;
		case ZBX_VMWARE_UPDATE_REST_TAGS:
			ret = zbx_vmware_service_update_tags(job->service, config_vmware_timeout);
=======
			ret = zbx_vmware_service_update(job->service, config_source_ip);
			break;
		case ZBX_VMWARE_UPDATE_PERFCOUNTERS:
			ret = zbx_vmware_service_update_perf(job->service, config_source_ip);
			break;
		case ZBX_VMWARE_UPDATE_REST_TAGS:
			ret = zbx_vmware_service_update_tags(job->service, config_source_ip);
>>>>>>> b157b37f
			break;
		default:
			ret = FAIL;
	}
out:
	zabbix_log(LOG_LEVEL_DEBUG, "End of %s() type:%s ret:%s", __func__, vmware_job_type_string(job),
			zbx_result_string(ret));

	return SUCCEED == ret ? 1 : 0;
}

/******************************************************************************
 *                                                                            *
 * Purpose: set time of next job execution and return job to the queue        *
 *                                                                            *
 * Parameters: vmw      - [IN] the vmware object                              *
 *             job      - [IN] the job object                                 *
 *             time_now - [IN] the current time                               *
 *                                                                            *
 ******************************************************************************/
static void	vmware_job_schedule(zbx_vmware_t *vmw, zbx_vmware_job_t *job, time_t time_now,
		int cache_update_period, int perf_update_period)
{
	zbx_binary_heap_elem_t	elem_new = {0, job};

	zabbix_log(LOG_LEVEL_DEBUG, "In %s() queue:%d type:%s", __func__, vmw->jobs_queue.elems_num,
			vmware_job_type_string(job));

	switch (job->type)
	{
	case ZBX_VMWARE_UPDATE_CONF:
		job->nextcheck = time_now + cache_update_period;
		break;
	case ZBX_VMWARE_UPDATE_PERFCOUNTERS:
		job->nextcheck = time_now + perf_update_period;
		break;
	case ZBX_VMWARE_UPDATE_REST_TAGS:
		job->nextcheck = time_now + cache_update_period;
		break;
	}

	zbx_vmware_lock();
	zbx_binary_heap_insert(&vmw->jobs_queue, &elem_new);
	zbx_vmware_unlock();

	zabbix_log(LOG_LEVEL_DEBUG, "End of %s() type:%s nextcheck:%s", __func__, vmware_job_type_string(job),
			zbx_time2str(job->nextcheck, NULL));
}

#endif

/******************************************************************************
 *                                                                            *
 * Purpose: the vmware collector main loop                                    *
 *                                                                            *
 ******************************************************************************/
ZBX_THREAD_ENTRY(vmware_thread, args)
{
#if defined(HAVE_LIBXML2) && defined(HAVE_LIBCURL)
<<<<<<< HEAD
	int			services_updated = 0, services_removed = 0;
	double			time_now, time_stat, time_idle = 0;
	const zbx_thread_info_t	*info = &((zbx_thread_args_t *)args)->info;
	int			server_num = ((zbx_thread_args_t *)args)->info.server_num;
	int			process_num = ((zbx_thread_args_t *)args)->info.process_num;
	unsigned char		process_type = ((zbx_thread_args_t *)args)->info.process_type;
	zbx_thread_vmware_args	*args_in = (zbx_thread_vmware_args *)((zbx_thread_args_t *)args)->args;
=======
	int				services_updated = 0, services_removed = 0,
					server_num = ((zbx_thread_args_t *)args)->info.server_num,
					process_num = ((zbx_thread_args_t *)args)->info.process_num;
	double				time_stat, time_idle = 0;
	const zbx_thread_info_t		*info = &((zbx_thread_args_t *)args)->info;
	unsigned char			process_type = ((zbx_thread_args_t *)args)->info.process_type;
	const zbx_thread_vmware_args	*vmware_args_in = (const zbx_thread_vmware_args *)
					(((zbx_thread_args_t *)args)->args);
>>>>>>> b157b37f

	zabbix_log(LOG_LEVEL_INFORMATION, "%s #%d started [%s #%d]", get_program_type_string(info->program_type),
			server_num, get_process_type_string(process_type), process_num);

	zbx_update_selfmon_counter(info, ZBX_PROCESS_STATE_BUSY);

#define JOB_TIMEOUT	1
#define STAT_INTERVAL	5	/* if a process is busy and does not sleep then update status not faster than */
				/* once in STAT_INTERVAL seconds */

	time_stat = zbx_time();

	while (ZBX_IS_RUNNING())
	{
		zbx_vmware_job_t	*job;
		double			time_now = zbx_time();

		zbx_update_env(get_process_type_string(process_type), time_now);

		if (STAT_INTERVAL < time_now - time_stat)
		{
			zbx_setproctitle("%s #%d [updated %d, removed %d VMware services, idle " ZBX_FS_DBL
					" sec during " ZBX_FS_DBL " sec]", get_process_type_string(process_type),
					process_num, services_updated, services_removed,
					time_idle, time_now - time_stat);

			time_stat = time_now;
			time_idle = 0;
			services_updated = 0;
			services_removed = 0;
		}

		while (NULL != (job = vmware_job_get(vmware, (int)time_now)))
		{
			if (SUCCEED == job->expired)
			{
				services_removed += zbx_vmware_job_remove(job);
				continue;
			}

<<<<<<< HEAD
			services_updated += vmware_job_exec(job, args_in->config_vmware_timeout,
					args_in->config_vmware_frequency);
			vmware_job_schedule(vmware, job, (time_t)time_now, args_in->config_vmware_frequency,
					args_in->config_vmware_perf_frequency);
=======
			services_updated += vmware_job_exec(job, vmware_args_in->config_source_ip);
			vmware_job_schedule(vmware, job, (time_t)time_now);
>>>>>>> b157b37f
		}

		if (zbx_time() - time_now <= JOB_TIMEOUT)
		{
			time_idle += JOB_TIMEOUT;
			zbx_update_selfmon_counter(info, ZBX_PROCESS_STATE_IDLE);
			zbx_sleep_loop(info, JOB_TIMEOUT);
			zbx_update_selfmon_counter(info, ZBX_PROCESS_STATE_BUSY);
		}
	}

	zbx_setproctitle("%s #%d [terminated]", get_process_type_string(process_type), process_num);

	while (1)
		zbx_sleep(SEC_PER_MIN);
#undef STAT_INTERVAL
#undef JOB_TIMEOUT
#else
	ZBX_UNUSED(args);
	THIS_SHOULD_NEVER_HAPPEN;
	zbx_thread_exit(EXIT_SUCCESS);
#endif
}<|MERGE_RESOLUTION|>--- conflicted
+++ resolved
@@ -107,11 +107,7 @@
  * Return value: count of successfully executed jobs                          *
  *                                                                            *
  ******************************************************************************/
-<<<<<<< HEAD
-static int	vmware_job_exec(zbx_vmware_job_t *job, int config_vmware_timeout, int config_vmware_frequency)
-=======
-static int	vmware_job_exec(zbx_vmware_job_t *job, const char *config_source_ip)
->>>>>>> b157b37f
+static int	vmware_job_exec(zbx_vmware_job_t *job, const char *config_source_ip, int config_vmware_timeout, int config_vmware_frequency)
 {
 	int	ret = FAIL;
 
@@ -123,23 +119,13 @@
 	switch (job->type)
 	{
 		case ZBX_VMWARE_UPDATE_CONF:
-<<<<<<< HEAD
-			ret = zbx_vmware_service_update(job->service, config_vmware_timeout, config_vmware_frequency);
+			ret = zbx_vmware_service_update(job->service, config_source_ip, config_vmware_timeout, config_vmware_frequency);
 			break;
 		case ZBX_VMWARE_UPDATE_PERFCOUNTERS:
-			ret = zbx_vmware_service_update_perf(job->service, config_vmware_timeout);
+			ret = zbx_vmware_service_update_perf(job->service, config_source_ip, config_vmware_timeout);
 			break;
 		case ZBX_VMWARE_UPDATE_REST_TAGS:
-			ret = zbx_vmware_service_update_tags(job->service, config_vmware_timeout);
-=======
-			ret = zbx_vmware_service_update(job->service, config_source_ip);
-			break;
-		case ZBX_VMWARE_UPDATE_PERFCOUNTERS:
-			ret = zbx_vmware_service_update_perf(job->service, config_source_ip);
-			break;
-		case ZBX_VMWARE_UPDATE_REST_TAGS:
-			ret = zbx_vmware_service_update_tags(job->service, config_source_ip);
->>>>>>> b157b37f
+			ret = zbx_vmware_service_update_tags(job->service, config_source_ip, config_vmware_timeout);
 			break;
 		default:
 			ret = FAIL;
@@ -199,15 +185,6 @@
 ZBX_THREAD_ENTRY(vmware_thread, args)
 {
 #if defined(HAVE_LIBXML2) && defined(HAVE_LIBCURL)
-<<<<<<< HEAD
-	int			services_updated = 0, services_removed = 0;
-	double			time_now, time_stat, time_idle = 0;
-	const zbx_thread_info_t	*info = &((zbx_thread_args_t *)args)->info;
-	int			server_num = ((zbx_thread_args_t *)args)->info.server_num;
-	int			process_num = ((zbx_thread_args_t *)args)->info.process_num;
-	unsigned char		process_type = ((zbx_thread_args_t *)args)->info.process_type;
-	zbx_thread_vmware_args	*args_in = (zbx_thread_vmware_args *)((zbx_thread_args_t *)args)->args;
-=======
 	int				services_updated = 0, services_removed = 0,
 					server_num = ((zbx_thread_args_t *)args)->info.server_num,
 					process_num = ((zbx_thread_args_t *)args)->info.process_num;
@@ -216,7 +193,6 @@
 	unsigned char			process_type = ((zbx_thread_args_t *)args)->info.process_type;
 	const zbx_thread_vmware_args	*vmware_args_in = (const zbx_thread_vmware_args *)
 					(((zbx_thread_args_t *)args)->args);
->>>>>>> b157b37f
 
 	zabbix_log(LOG_LEVEL_INFORMATION, "%s #%d started [%s #%d]", get_program_type_string(info->program_type),
 			server_num, get_process_type_string(process_type), process_num);
@@ -257,15 +233,10 @@
 				continue;
 			}
 
-<<<<<<< HEAD
-			services_updated += vmware_job_exec(job, args_in->config_vmware_timeout,
+			services_updated += vmware_job_exec(job, vmware_args_in->config_source_ip, args_in->config_vmware_timeout,
 					args_in->config_vmware_frequency);
 			vmware_job_schedule(vmware, job, (time_t)time_now, args_in->config_vmware_frequency,
 					args_in->config_vmware_perf_frequency);
-=======
-			services_updated += vmware_job_exec(job, vmware_args_in->config_source_ip);
-			vmware_job_schedule(vmware, job, (time_t)time_now);
->>>>>>> b157b37f
 		}
 
 		if (zbx_time() - time_now <= JOB_TIMEOUT)
