/*
** Zabbix
** Copyright (C) 2001-2022 Zabbix SIA
**
** This program is free software; you can redistribute it and/or modify
** it under the terms of the GNU General Public License as published by
** the Free Software Foundation; either version 2 of the License, or
** (at your option) any later version.
**
** This program is distributed in the hope that it will be useful,
** but WITHOUT ANY WARRANTY; without even the implied warranty of
** MERCHANTABILITY or FITNESS FOR A PARTICULAR PURPOSE. See the
** GNU General Public License for more details.
**
** You should have received a copy of the GNU General Public License
** along with this program; if not, write to the Free Software
** Foundation, Inc., 51 Franklin Street, Fifth Floor, Boston, MA  02110-1301, USA.
**/
#ifndef ZABBIX_VMWARE_H
#define ZABBIX_VMWARE_H

#include "config.h"
#include "zbxthreads.h"
#include "zbxalgo.h"
#include "zbxjson.h"

/* the vmware service state */
#define ZBX_VMWARE_STATE_NEW		0x001
#define ZBX_VMWARE_STATE_READY		0x002
#define ZBX_VMWARE_STATE_FAILED		0x004

#define ZBX_VMWARE_STATE_MASK		0x0FF

#define ZBX_VMWARE_STATE_UPDATING	0x100
#define ZBX_VMWARE_STATE_UPDATING_PERF	0x200
#define ZBX_VMWARE_STATE_REMOVING	0x400

#define ZBX_VMWARE_STATE_BUSY		(ZBX_VMWARE_STATE_UPDATING | ZBX_VMWARE_STATE_UPDATING_PERF \
							| ZBX_VMWARE_STATE_REMOVING)

/* the vmware performance counter state */
#define ZBX_VMWARE_COUNTER_NEW		0x00
#define ZBX_VMWARE_COUNTER_READY	0x01
#define ZBX_VMWARE_COUNTER_UPDATING	0x10

#define ZBX_VMWARE_EVENT_KEY_UNINITIALIZED	__UINT64_C(0xffffffffffffffff)

typedef struct
{
	char		*name;
	zbx_uint64_t	value;
}
zbx_str_uint64_pair_t;

ZBX_PTR_VECTOR_DECL(str_uint64_pair, zbx_str_uint64_pair_t)
int	zbx_str_uint64_pair_name_compare(const void *p1, const void *p2);

/* performance counter data */
typedef struct
{
	/* the counter id */
	zbx_uint64_t			counterid;

	/* the counter values for various instances */
	/*    pair->name  - instance                */
	/*    pair->value - value                   */
	zbx_vector_str_uint64_pair_t	values;

	/* the counter state, see ZBX_VMAWRE_COUNTER_* defines */
	unsigned char			state;
}
zbx_vmware_perf_counter_t;

/* an entity monitored with performance counters */
typedef struct
{
	/* entity type: HostSystem or VirtualMachine */
	char			*type;

	/* entity id */
	char			*id;

	/* the performance counter refresh rate */
	int			refresh;

	/* timestamp when the entity was queried last time */
	int			last_seen;

	/* the performance counters to monitor */
	zbx_vector_ptr_t	counters;

	/* the performance counter query instance name */
	char			*query_instance;

	/* error information */
	char			*error;
}
zbx_vmware_perf_entity_t;

typedef struct
{
	zbx_uint64_t	partitionid;
	char		*diskname;
}
zbx_vmware_diskextent_t;

ZBX_PTR_VECTOR_DECL(vmware_diskextent, zbx_vmware_diskextent_t *)

#define ZBX_VMWARE_DS_NONE		0
#define ZBX_VMWARE_DS_MOUNTED		1
#define ZBX_VMWARE_DS_ACCESSIBLE	2
#define ZBX_VMWARE_DS_READ		4
#define ZBX_VMWARE_DS_WRITE		8
#define ZBX_VMWARE_DS_READWRITE		(ZBX_VMWARE_DS_READ | ZBX_VMWARE_DS_WRITE)
#define ZBX_VMWARE_DS_READ_FILTER	(ZBX_VMWARE_DS_MOUNTED | ZBX_VMWARE_DS_ACCESSIBLE | ZBX_VMWARE_DS_READ)
#define ZBX_VMWARE_DS_WRITE_FILTER	(ZBX_VMWARE_DS_MOUNTED | ZBX_VMWARE_DS_ACCESSIBLE | ZBX_VMWARE_DS_READWRITE)

typedef struct
{
	char				*name;
	char				*uuid;
	char				*id;
	zbx_uint64_t			capacity;
	zbx_uint64_t			free_space;
	zbx_uint64_t			uncommitted;
	zbx_vector_str_uint64_pair_t	hv_uuids_access;
	zbx_vector_vmware_diskextent_t	diskextents;
}
zbx_vmware_datastore_t;

int	vmware_ds_name_compare(const void *d1, const void *d2);
ZBX_PTR_VECTOR_DECL(vmware_datastore, zbx_vmware_datastore_t *)

typedef struct
{
	zbx_uint64_t	partitionid;
	int		multipath_total;
	int		multipath_active;
}
zbx_vmware_hvdisk_t;

ZBX_VECTOR_DECL(vmware_hvdisk, zbx_vmware_hvdisk_t)

typedef struct
{
	char				*name;
	zbx_vector_vmware_hvdisk_t	hvdisks;
}
zbx_vmware_dsname_t;

int	vmware_dsname_compare(const void *d1, const void *d2);
ZBX_PTR_VECTOR_DECL(vmware_dsname, zbx_vmware_dsname_t *)

typedef struct
{
	char			*name;
	char			*id;
}
zbx_vmware_datacenter_t;

int	vmware_dc_name_compare(const void *d1, const void *d2);
ZBX_PTR_VECTOR_DECL(vmware_datacenter, zbx_vmware_datacenter_t *)

#define ZBX_VMWARE_DEV_TYPE_NIC		1
#define ZBX_VMWARE_DEV_TYPE_DISK	2
typedef struct
{
	int	type;
	char	*instance;
	char	*label;
}
zbx_vmware_dev_t;

/* file system data */
typedef struct
{
	char		*path;
	zbx_uint64_t	capacity;
	zbx_uint64_t	free_space;
}
zbx_vmware_fs_t;

typedef struct
{
	char		*name;
	char		*value;
}
zbx_vmware_custom_attr_t;
ZBX_PTR_VECTOR_DECL(vmware_custom_attr, zbx_vmware_custom_attr_t *);
int	vmware_custom_attr_compare_name(const void *a1, const void *a2);

/* the vmware virtual machine data */
typedef struct
{
<<<<<<< HEAD
	char				*uuid;
	char				*id;
	char				**props;
	zbx_vector_ptr_t		devs;
	zbx_vector_ptr_t		file_systems;
	zbx_vector_vmware_custom_attr_t	custom_attrs;
=======
	char			*uuid;
	char			*id;
	char			**props;
	zbx_vector_ptr_t	devs;
	zbx_vector_ptr_t	file_systems;
	unsigned int		snapshot_count;
>>>>>>> e6c0e256
}
zbx_vmware_vm_t;

/* the vmware hypervisor data */
typedef struct
{
	char				*uuid;
	char				*id;
	char				*clusterid;
	char				*datacenter_name;
	char				*parent_name;
	char				*parent_type;
	char				*ip;
	char				**props;
	zbx_vector_vmware_dsname_t	dsnames;
	zbx_vector_ptr_t		vms;
}
zbx_vmware_hv_t;

/* index virtual machines by uuids */
typedef struct
{
	zbx_vmware_vm_t	*vm;
	zbx_vmware_hv_t	*hv;
}
zbx_vmware_vm_index_t;

/* the vmware cluster data */
typedef struct
{
	char	*id;
	char	*name;
	char	*status;
}
zbx_vmware_cluster_t;

/* the vmware resource pool data */
typedef struct
{
	char			*id;
	char			*parentid;
	char			*path;
}
zbx_vmware_resourcepool_t;

int	vmware_resourcepool_compare_id(const void *r1, const void *r2);
ZBX_PTR_VECTOR_DECL(vmware_resourcepool, zbx_vmware_resourcepool_t *)

/* the vmware eventlog state */
typedef struct
{
	zbx_uint64_t	last_key;	/* lastlogsize when vmware.eventlog[] item was polled last time */
	unsigned char	skip_old;	/* skip old event log records */
	unsigned char	oom;		/* no enough memory to store new events */
	zbx_uint64_t	req_sz;		/* memory size required to store events */
}
zbx_vmware_eventlog_state_t;

/* the vmware event data */
typedef struct
{
	zbx_uint64_t	key;		/* event's key, used to fill logeventid */
	char		*message;	/* event's fullFormattedMessage */
	int		timestamp;	/* event's time stamp */
}
zbx_vmware_event_t;

/* the vmware service data object */
typedef struct
{
	char	*error;

	zbx_hashset_t				hvs;
	zbx_hashset_t				vms_index;
	zbx_vector_ptr_t			clusters;
	zbx_vector_ptr_t			events;			/* vector of pointers to zbx_vmware_event_t structures */
	int					max_query_metrics;	/* max count of Datastore perfCounters in one request */
	zbx_vector_vmware_datastore_t		datastores;
	zbx_vector_vmware_datacenter_t		datacenters;
	zbx_vector_vmware_resourcepool_t	resourcepools;
}
zbx_vmware_data_t;

/* the vmware service data */
typedef struct
{
	char				*url;
	char				*username;
	char				*password;

	/* the service type - vCenter or vSphere */
	unsigned char			type;

	/* the service state - see ZBX_VMWARE_STATE_* defines */
	int				state;

	int				lastcheck;
	int				lastperfcheck;

	/* The last vmware service access time. If a service is not accessed for a day it is removed */
	int				lastaccess;

	/* the vmware service instance version */
	char				*version;

	/* the vmware service instance version numeric */
	unsigned short			major_version;
	unsigned short			minor_version;

	/* the vmware service instance fullname */
	char				*fullname;

	/* the performance counters */
	zbx_hashset_t			counters;

	/* list of entities to monitor with performance counters */
	zbx_hashset_t			entities;

	/* the service data object that is swapped with a new one during service update */
	zbx_vmware_data_t		*data;

	/* lastlogsize when vmware.eventlog[] item was polled last time and skip old flag*/
	zbx_vmware_eventlog_state_t	eventlog;
}
zbx_vmware_service_t;

#define ZBX_VMWARE_PERF_INTERVAL_UNKNOWN	0
#define ZBX_VMWARE_PERF_INTERVAL_NONE		-1

/* the vmware collector data */
typedef struct
{
	zbx_vector_ptr_t	services;
	zbx_hashset_t		strpool;
	zbx_uint64_t		strpool_sz;
}
zbx_vmware_t;

/* the vmware collector statistics */
typedef struct
{
	zbx_uint64_t	memory_used;
	zbx_uint64_t	memory_total;
}
zbx_vmware_stats_t;

ZBX_THREAD_ENTRY(vmware_thread, args);

int	zbx_vmware_init(char **error);
void	zbx_vmware_destroy(void);

void	zbx_vmware_lock(void);
void	zbx_vmware_unlock(void);

int	zbx_vmware_get_statistics(zbx_vmware_stats_t *stats);
char	*zbx_vmware_get_vm_resourcepool_path(zbx_vector_vmware_resourcepool_t *rp, char *id);

#if defined(HAVE_LIBXML2) && defined(HAVE_LIBCURL)

zbx_vmware_service_t	*zbx_vmware_get_service(const char* url, const char* username, const char* password);

int	zbx_vmware_service_get_counterid(zbx_vmware_service_t *service, const char *path, zbx_uint64_t *counterid,
		int *unit);
int	zbx_vmware_service_add_perf_counter(zbx_vmware_service_t *service, const char *type, const char *id,
		zbx_uint64_t counterid, const char *instance);
zbx_vmware_perf_entity_t	*zbx_vmware_service_get_perf_entity(zbx_vmware_service_t *service, const char *type,
		const char *id);

/* hypervisor properties */
#define ZBX_VMWARE_HVPROP_OVERALL_CPU_USAGE		0
#define ZBX_VMWARE_HVPROP_FULL_NAME			1
#define ZBX_VMWARE_HVPROP_HW_NUM_CPU_CORES		2
#define ZBX_VMWARE_HVPROP_HW_CPU_MHZ			3
#define ZBX_VMWARE_HVPROP_HW_CPU_MODEL			4
#define ZBX_VMWARE_HVPROP_HW_NUM_CPU_THREADS		5
#define ZBX_VMWARE_HVPROP_HW_MEMORY_SIZE		6
#define ZBX_VMWARE_HVPROP_HW_MODEL			7
#define ZBX_VMWARE_HVPROP_HW_UUID			8
#define ZBX_VMWARE_HVPROP_HW_VENDOR			9
#define ZBX_VMWARE_HVPROP_MEMORY_USED			10
#define ZBX_VMWARE_HVPROP_HEALTH_STATE			11
#define ZBX_VMWARE_HVPROP_UPTIME			12
#define ZBX_VMWARE_HVPROP_VERSION			13
#define ZBX_VMWARE_HVPROP_NAME				14
#define ZBX_VMWARE_HVPROP_STATUS			15
#define ZBX_VMWARE_HVPROP_MAINTENANCE			16
#define ZBX_VMWARE_HVPROP_SENSOR			17
#define ZBX_VMWARE_HVPROP_NET_NAME			18
#define ZBX_VMWARE_HVPROP_PARENT			19

#define ZBX_VMWARE_HVPROPS_NUM				20

/* virtual machine properties */
#define ZBX_VMWARE_VMPROP_CPU_NUM			0
#define ZBX_VMWARE_VMPROP_CPU_USAGE			1
#define ZBX_VMWARE_VMPROP_NAME				2
#define ZBX_VMWARE_VMPROP_MEMORY_SIZE			3
#define ZBX_VMWARE_VMPROP_MEMORY_SIZE_BALLOONED		4
#define ZBX_VMWARE_VMPROP_MEMORY_SIZE_COMPRESSED	5
#define ZBX_VMWARE_VMPROP_MEMORY_SIZE_SWAPPED		6
#define ZBX_VMWARE_VMPROP_MEMORY_SIZE_USAGE_GUEST	7
#define ZBX_VMWARE_VMPROP_MEMORY_SIZE_USAGE_HOST	8
#define ZBX_VMWARE_VMPROP_MEMORY_SIZE_PRIVATE		9
#define ZBX_VMWARE_VMPROP_MEMORY_SIZE_SHARED		10
#define ZBX_VMWARE_VMPROP_POWER_STATE			11
#define ZBX_VMWARE_VMPROP_STORAGE_COMMITED		12
#define ZBX_VMWARE_VMPROP_STORAGE_UNSHARED		13
#define ZBX_VMWARE_VMPROP_STORAGE_UNCOMMITTED		14
#define ZBX_VMWARE_VMPROP_UPTIME			15
#define ZBX_VMWARE_VMPROP_IPADDRESS			16
#define ZBX_VMWARE_VMPROP_GUESTHOSTNAME			17
#define ZBX_VMWARE_VMPROP_GUESTFAMILY			18
#define ZBX_VMWARE_VMPROP_GUESTFULLNAME			19
#define ZBX_VMWARE_VMPROP_FOLDER			20
#define ZBX_VMWARE_VMPROP_SNAPSHOT			21
#define ZBX_VMWARE_VMPROP_DATASTOREID			22
#define ZBX_VMWARE_VMPROP_CONSOLIDATION_NEEDED		23
#define ZBX_VMWARE_VMPROP_RESOURCEPOOL			24

#define ZBX_VMWARE_VMPROPS_NUM				25

/* vmware service types */
#define ZBX_VMWARE_TYPE_UNKNOWN	0
#define ZBX_VMWARE_TYPE_VSPHERE	1
#define ZBX_VMWARE_TYPE_VCENTER	2

#define ZBX_VMWARE_SOAP_DATACENTER	"Datacenter"
#define ZBX_VMWARE_SOAP_FOLDER		"Folder"
#define ZBX_VMWARE_SOAP_CLUSTER		"ClusterComputeResource"
#define ZBX_VMWARE_SOAP_DEFAULT		"VMware"
#define ZBX_VMWARE_SOAP_DS		"Datastore"
#define ZBX_VMWARE_SOAP_HV		"HostSystem"
#define ZBX_VMWARE_SOAP_VM		"VirtualMachine"
#define ZBX_VMWARE_SOAP_RESOURCEPOOL	"ResourcePool"

/* Indicates the unit of measure represented by a counter or statistical value */
#define ZBX_VMWARE_UNIT_UNDEFINED		0
#define ZBX_VMWARE_UNIT_JOULE			1
#define ZBX_VMWARE_UNIT_KILOBYTES		2
#define ZBX_VMWARE_UNIT_KILOBYTESPERSECOND	3
#define ZBX_VMWARE_UNIT_MEGABYTES		4
#define ZBX_VMWARE_UNIT_MEGABYTESPERSECOND	5
#define ZBX_VMWARE_UNIT_MEGAHERTZ		6
#define ZBX_VMWARE_UNIT_MICROSECOND		7
#define ZBX_VMWARE_UNIT_MILLISECOND		8
#define ZBX_VMWARE_UNIT_NUMBER			9
#define ZBX_VMWARE_UNIT_PERCENT			10
#define ZBX_VMWARE_UNIT_SECOND			11
#define ZBX_VMWARE_UNIT_TERABYTES		12
#define ZBX_VMWARE_UNIT_WATT			13
#define ZBX_VMWARE_UNIT_CELSIUS			14

#endif	/* defined(HAVE_LIBXML2) && defined(HAVE_LIBCURL) */

#endif	/* ZABBIX_VMWARE_H */<|MERGE_RESOLUTION|>--- conflicted
+++ resolved
@@ -192,21 +192,13 @@
 /* the vmware virtual machine data */
 typedef struct
 {
-<<<<<<< HEAD
 	char				*uuid;
 	char				*id;
 	char				**props;
 	zbx_vector_ptr_t		devs;
 	zbx_vector_ptr_t		file_systems;
+	unsigned int			snapshot_count;
 	zbx_vector_vmware_custom_attr_t	custom_attrs;
-=======
-	char			*uuid;
-	char			*id;
-	char			**props;
-	zbx_vector_ptr_t	devs;
-	zbx_vector_ptr_t	file_systems;
-	unsigned int		snapshot_count;
->>>>>>> e6c0e256
 }
 zbx_vmware_vm_t;
 
