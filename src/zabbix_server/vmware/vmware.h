--- conflicted
+++ resolved
@@ -403,17 +403,12 @@
 #define ZBX_VMWARE_VMPROP_GUESTFAMILY			18
 #define ZBX_VMWARE_VMPROP_GUESTFULLNAME			19
 #define ZBX_VMWARE_VMPROP_FOLDER			20
-<<<<<<< HEAD
-#define ZBX_VMWARE_VMPROP_RESOURCEPOOL			21
-
-#define ZBX_VMWARE_VMPROPS_NUM				22
-=======
 #define ZBX_VMWARE_VMPROP_SNAPSHOT			21
 #define ZBX_VMWARE_VMPROP_DATASTOREID			22
 #define ZBX_VMWARE_VMPROP_CONSOLIDATION_NEEDED		23
-
-#define ZBX_VMWARE_VMPROPS_NUM				24
->>>>>>> 377f3b3e
+#define ZBX_VMWARE_VMPROP_RESOURCEPOOL			24
+
+#define ZBX_VMWARE_VMPROPS_NUM				25
 
 /* vmware service types */
 #define ZBX_VMWARE_TYPE_UNKNOWN	0
