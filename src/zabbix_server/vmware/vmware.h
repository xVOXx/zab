/*
** Zabbix
** Copyright (C) 2001-2019 Zabbix SIA
**
** This program is free software; you can redistribute it and/or modify
** it under the terms of the GNU General Public License as published by
** the Free Software Foundation; either version 2 of the License, or
** (at your option) any later version.
**
** This program is distributed in the hope that it will be useful,
** but WITHOUT ANY WARRANTY; without even the implied warranty of
** MERCHANTABILITY or FITNESS FOR A PARTICULAR PURPOSE. See the
** GNU General Public License for more details.
**
** You should have received a copy of the GNU General Public License
** along with this program; if not, write to the Free Software
** Foundation, Inc., 51 Franklin Street, Fifth Floor, Boston, MA  02110-1301, USA.
**/
#ifndef ZABBIX_VMWARE_H
#define ZABBIX_VMWARE_H

#include "common.h"
#include "threads.h"

/* the vmware service state */
#define ZBX_VMWARE_STATE_NEW		0x001
#define ZBX_VMWARE_STATE_READY		0x002
#define ZBX_VMWARE_STATE_FAILED		0x004

#define ZBX_VMWARE_STATE_MASK		0x0FF

#define ZBX_VMWARE_STATE_UPDATING	0x100
#define ZBX_VMWARE_STATE_UPDATING_PERF	0x200
#define ZBX_VMWARE_STATE_REMOVING	0x400

#define ZBX_VMWARE_STATE_BUSY		(ZBX_VMWARE_STATE_UPDATING | ZBX_VMWARE_STATE_UPDATING_PERF \
							| ZBX_VMWARE_STATE_REMOVING)

/* the vmware performance counter state */
#define ZBX_VMWARE_COUNTER_NEW		0x00
#define ZBX_VMWARE_COUNTER_READY	0x01
#define ZBX_VMWARE_COUNTER_UPDATING	0x10

#define ZBX_VMWARE_EVENT_KEY_UNINITIALIZED	__UINT64_C(0xffffffffffffffff)

typedef struct
{
	char		*name;
	zbx_uint64_t	value;
}
zbx_str_uint64_pair_t;

ZBX_VECTOR_DECL(str_uint64_pair, zbx_str_uint64_pair_t)

/* performance counter data */
typedef struct
{
	/* the counter id */
	zbx_uint64_t			counterid;

	/* the counter values for various instances */
	/*    pair->name  - instance                */
	/*    pair->value - value                   */
	zbx_vector_str_uint64_pair_t	values;

	/* the counter state, see ZBX_VMAWRE_COUNTER_* defines */
	unsigned char			state;
}
zbx_vmware_perf_counter_t;

/* an entity monitored with performance counters */
typedef struct
{
	/* entity type: HostSystem or VirtualMachine */
	char			*type;

	/* entity id */
	char			*id;

	/* the performance counter refresh rate */
	int			refresh;

	/* timestamp when the entity was queried last time */
	int			last_seen;

	/* the performance counters to monitor */
	zbx_vector_ptr_t	counters;

	/* the performance counter query instance name */
	char			*query_instance;

	/* error information */
	char			*error;
}
zbx_vmware_perf_entity_t;

typedef struct
{
	char		*name;
	char		*uuid;
	char		*id;
	zbx_uint64_t	capacity;
	zbx_uint64_t	free_space;
	zbx_uint64_t	uncommitted;

}
zbx_vmware_datastore_t;

#define ZBX_VMWARE_DEV_TYPE_NIC		1
#define ZBX_VMWARE_DEV_TYPE_DISK	2
typedef struct
{
	int	type;
	char	*instance;
	char	*label;
}
zbx_vmware_dev_t;

/* file system data */
typedef struct
{
	char		*path;
	zbx_uint64_t	capacity;
	zbx_uint64_t	free_space;
}
zbx_vmware_fs_t;

/* the vmware virtual machine data */
typedef struct
{
	char			*uuid;
	char			*id;
	char			**props;
	zbx_vector_ptr_t	devs;
	zbx_vector_ptr_t	file_systems;
}
zbx_vmware_vm_t;

/* the vmware hypervisor data */
typedef struct
{
	char			*uuid;
	char			*id;
	char			*clusterid;
	char			*datacenter_name;
	char			*parent_name;
	char			*parent_type;
	char			**props;
	zbx_vector_ptr_t	datastores;
	zbx_vector_ptr_t	vms;
}
zbx_vmware_hv_t;

/* index virtual machines by uuids */
typedef struct
{
	zbx_vmware_vm_t	*vm;
	zbx_vmware_hv_t	*hv;
}
zbx_vmware_vm_index_t;

/* the vmware cluster data */
typedef struct
{
	char	*id;
	char	*name;
	char	*status;
}
zbx_vmware_cluster_t;

/* the vmware event data */
typedef struct
{
	zbx_uint64_t	key;		/* event's key, used to fill logeventid */
	char		*message;	/* event's fullFormattedMessage */
	int		timestamp;	/* event's time stamp */
}
zbx_vmware_event_t;

/* the vmware service data object */
typedef struct
{
	char	*error;

	zbx_hashset_t		hvs;
	zbx_hashset_t		vms_index;
	zbx_vector_ptr_t	clusters;
	zbx_vector_ptr_t	events;			/* vector of pointers to zbx_vmware_event_t structures */
	int			max_query_metrics;	/* max count of Datastore perfCounters in one request */
}
zbx_vmware_data_t;

/* the vmware service data */
typedef struct
{
	char			*url;
	char			*username;
	char			*password;

	/* the service type - vCenter or vSphere */
	unsigned char		type;

	/* the service state - see ZBX_VMWARE_STATE_* defines */
	int			state;

	int			lastcheck;
	int			lastperfcheck;

	/* The last vmware service access time. If a service is not accessed for a day it is removed */
	int			lastaccess;

	/* the vmware service instance version */
	char			*version;

	/* the vmware service instance fullname */
	char			*fullname;

	/* the performance counters */
	zbx_hashset_t		counters;

	/* list of entities to monitor with performance counters */
	zbx_hashset_t		entities;

	/* the service data object that is swapped with a new one during service update */
	zbx_vmware_data_t	*data;

<<<<<<< HEAD
	/* lastlogsize when vmware.eventlog[] item was polled last time */
	zbx_uint64_t		eventlog_last_key;
=======
	/* lastlogsize when vmware.eventlog[] item was polled last time and skip old flag*/
	zbx_vmware_eventlog_state_t	eventlog;
>>>>>>> cdf9fef7
}
zbx_vmware_service_t;

#define ZBX_VMWARE_PERF_INTERVAL_UNKNOWN	0
#define ZBX_VMWARE_PERF_INTERVAL_NONE		-1

/* the vmware collector data */
typedef struct
{
	zbx_vector_ptr_t	services;
	zbx_hashset_t		strpool;
}
zbx_vmware_t;

/* the vmware collector statistics */
typedef struct
{
	zbx_uint64_t	memory_used;
	zbx_uint64_t	memory_total;
}
zbx_vmware_stats_t;

ZBX_THREAD_ENTRY(vmware_thread, args);

int	zbx_vmware_init(char **error);
void	zbx_vmware_destroy(void);

void	zbx_vmware_lock(void);
void	zbx_vmware_unlock(void);

int	zbx_vmware_get_statistics(zbx_vmware_stats_t *stats);

#if defined(HAVE_LIBXML2) && defined(HAVE_LIBCURL)

zbx_vmware_service_t	*zbx_vmware_get_service(const char* url, const char* username, const char* password);

int	zbx_vmware_service_get_counterid(zbx_vmware_service_t *service, const char *path, zbx_uint64_t *counterid);
int	zbx_vmware_service_add_perf_counter(zbx_vmware_service_t *service, const char *type, const char *id,
		zbx_uint64_t counterid, const char *instance);
zbx_vmware_perf_entity_t	*zbx_vmware_service_get_perf_entity(zbx_vmware_service_t *service, const char *type,
		const char *id);

/* hypervisor properties */
#define ZBX_VMWARE_HVPROP_OVERALL_CPU_USAGE		0
#define ZBX_VMWARE_HVPROP_FULL_NAME			1
#define ZBX_VMWARE_HVPROP_HW_NUM_CPU_CORES		2
#define ZBX_VMWARE_HVPROP_HW_CPU_MHZ			3
#define ZBX_VMWARE_HVPROP_HW_CPU_MODEL			4
#define ZBX_VMWARE_HVPROP_HW_NUM_CPU_THREADS		5
#define ZBX_VMWARE_HVPROP_HW_MEMORY_SIZE		6
#define ZBX_VMWARE_HVPROP_HW_MODEL			7
#define ZBX_VMWARE_HVPROP_HW_UUID			8
#define ZBX_VMWARE_HVPROP_HW_VENDOR			9
#define ZBX_VMWARE_HVPROP_MEMORY_USED			10
#define ZBX_VMWARE_HVPROP_HEALTH_STATE			11
#define ZBX_VMWARE_HVPROP_UPTIME			12
#define ZBX_VMWARE_HVPROP_VERSION			13
#define ZBX_VMWARE_HVPROP_NAME				14
#define ZBX_VMWARE_HVPROP_STATUS			15

#define ZBX_VMWARE_HVPROPS_NUM				16

/* virtual machine properties */
#define ZBX_VMWARE_VMPROP_CPU_NUM			0
#define ZBX_VMWARE_VMPROP_CPU_USAGE			1
#define ZBX_VMWARE_VMPROP_NAME				2
#define ZBX_VMWARE_VMPROP_MEMORY_SIZE			3
#define ZBX_VMWARE_VMPROP_MEMORY_SIZE_BALLOONED		4
#define ZBX_VMWARE_VMPROP_MEMORY_SIZE_COMPRESSED	5
#define ZBX_VMWARE_VMPROP_MEMORY_SIZE_SWAPPED		6
#define ZBX_VMWARE_VMPROP_MEMORY_SIZE_USAGE_GUEST	7
#define ZBX_VMWARE_VMPROP_MEMORY_SIZE_USAGE_HOST	8
#define ZBX_VMWARE_VMPROP_MEMORY_SIZE_PRIVATE		9
#define ZBX_VMWARE_VMPROP_MEMORY_SIZE_SHARED		10
#define ZBX_VMWARE_VMPROP_POWER_STATE			11
#define ZBX_VMWARE_VMPROP_STORAGE_COMMITED		12
#define ZBX_VMWARE_VMPROP_STORAGE_UNSHARED		13
#define ZBX_VMWARE_VMPROP_STORAGE_UNCOMMITTED		14
#define ZBX_VMWARE_VMPROP_UPTIME			15

#define ZBX_VMWARE_VMPROPS_NUM				16

/* vmware service types */
#define ZBX_VMWARE_TYPE_UNKNOWN	0
#define ZBX_VMWARE_TYPE_VSPHERE	1
#define ZBX_VMWARE_TYPE_VCENTER	2

#define ZBX_VMWARE_SOAP_DATACENTER	"Datacenter"
#define ZBX_VMWARE_SOAP_FOLDER		"Folder"
#define ZBX_VMWARE_SOAP_CLUSTER		"ClusterComputeResource"
#define ZBX_VMWARE_SOAP_DEFAULT		"VMware"

#endif	/* defined(HAVE_LIBXML2) && defined(HAVE_LIBCURL) */

#endif	/* ZABBIX_VMWARE_H */<|MERGE_RESOLUTION|>--- conflicted
+++ resolved
@@ -168,6 +168,15 @@
 }
 zbx_vmware_cluster_t;
 
+/* the vmware eventlog state */
+typedef struct
+{
+	zbx_uint64_t	last_key;	/* lastlogsize when vmware.eventlog[] item was polled last time */
+	unsigned char	skip_old;	/* skip old event log records */
+
+}
+zbx_vmware_eventlog_state_t;
+
 /* the vmware event data */
 typedef struct
 {
@@ -193,44 +202,39 @@
 /* the vmware service data */
 typedef struct
 {
-	char			*url;
-	char			*username;
-	char			*password;
+	char				*url;
+	char				*username;
+	char				*password;
 
 	/* the service type - vCenter or vSphere */
-	unsigned char		type;
+	unsigned char			type;
 
 	/* the service state - see ZBX_VMWARE_STATE_* defines */
-	int			state;
-
-	int			lastcheck;
-	int			lastperfcheck;
+	int				state;
+
+	int				lastcheck;
+	int				lastperfcheck;
 
 	/* The last vmware service access time. If a service is not accessed for a day it is removed */
-	int			lastaccess;
+	int				lastaccess;
 
 	/* the vmware service instance version */
-	char			*version;
+	char				*version;
 
 	/* the vmware service instance fullname */
-	char			*fullname;
+	char				*fullname;
 
 	/* the performance counters */
-	zbx_hashset_t		counters;
+	zbx_hashset_t			counters;
 
 	/* list of entities to monitor with performance counters */
-	zbx_hashset_t		entities;
+	zbx_hashset_t			entities;
 
 	/* the service data object that is swapped with a new one during service update */
-	zbx_vmware_data_t	*data;
-
-<<<<<<< HEAD
-	/* lastlogsize when vmware.eventlog[] item was polled last time */
-	zbx_uint64_t		eventlog_last_key;
-=======
+	zbx_vmware_data_t		*data;
+
 	/* lastlogsize when vmware.eventlog[] item was polled last time and skip old flag*/
 	zbx_vmware_eventlog_state_t	eventlog;
->>>>>>> cdf9fef7
 }
 zbx_vmware_service_t;
 
