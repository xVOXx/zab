/*
** Zabbix
** Copyright (C) 2001-2022 Zabbix SIA
**
** This program is free software; you can redistribute it and/or modify
** it under the terms of the GNU General Public License as published by
** the Free Software Foundation; either version 2 of the License, or
** (at your option) any later version.
**
** This program is distributed in the hope that it will be useful,
** but WITHOUT ANY WARRANTY; without even the implied warranty of
** MERCHANTABILITY or FITNESS FOR A PARTICULAR PURPOSE. See the
** GNU General Public License for more details.
**
** You should have received a copy of the GNU General Public License
** along with this program; if not, write to the Free Software
** Foundation, Inc., 51 Franklin Street, Fifth Floor, Boston, MA  02110-1301, USA.
**/
#ifndef ZABBIX_VMWARE_H
#define ZABBIX_VMWARE_H

#include "config.h"
#include "threads.h"
#include "zbxalgo.h"
#include "zbxjson.h"

/* the vmware service state */
#define ZBX_VMWARE_STATE_NEW		0x001
#define ZBX_VMWARE_STATE_READY		0x002
#define ZBX_VMWARE_STATE_FAILED		0x004

#define ZBX_VMWARE_STATE_MASK		0x0FF

#define ZBX_VMWARE_STATE_UPDATING	0x100
#define ZBX_VMWARE_STATE_UPDATING_PERF	0x200
#define ZBX_VMWARE_STATE_REMOVING	0x400

#define ZBX_VMWARE_STATE_BUSY		(ZBX_VMWARE_STATE_UPDATING | ZBX_VMWARE_STATE_UPDATING_PERF \
							| ZBX_VMWARE_STATE_REMOVING)

/* the vmware performance counter state */
#define ZBX_VMWARE_COUNTER_NEW		0x00
#define ZBX_VMWARE_COUNTER_READY	0x01
#define ZBX_VMWARE_COUNTER_UPDATING	0x10

#define ZBX_VMWARE_EVENT_KEY_UNINITIALIZED	__UINT64_C(0xffffffffffffffff)

typedef struct
{
	char		*name;
	zbx_uint64_t	value;
}
zbx_str_uint64_pair_t;

ZBX_PTR_VECTOR_DECL(str_uint64_pair, zbx_str_uint64_pair_t)
int	zbx_str_uint64_pair_name_compare(const void *p1, const void *p2);

/* performance counter data */
typedef struct
{
	/* the counter id */
	zbx_uint64_t			counterid;

	/* the counter values for various instances */
	/*    pair->name  - instance                */
	/*    pair->value - value                   */
	zbx_vector_str_uint64_pair_t	values;

	/* the counter state, see ZBX_VMAWRE_COUNTER_* defines */
	unsigned char			state;
}
zbx_vmware_perf_counter_t;

/* an entity monitored with performance counters */
typedef struct
{
	/* entity type: HostSystem or VirtualMachine */
	char			*type;

	/* entity id */
	char			*id;

	/* the performance counter refresh rate */
	int			refresh;

	/* timestamp when the entity was queried last time */
	int			last_seen;

	/* the performance counters to monitor */
	zbx_vector_ptr_t	counters;

	/* the performance counter query instance name */
	char			*query_instance;

	/* error information */
	char			*error;
}
zbx_vmware_perf_entity_t;

typedef struct
{
	zbx_uint64_t	partitionid;
	char		*diskname;
}
zbx_vmware_diskextent_t;

ZBX_PTR_VECTOR_DECL(vmware_diskextent, zbx_vmware_diskextent_t *)

#define ZBX_VMWARE_DS_NONE		0
#define ZBX_VMWARE_DS_MOUNTED		1
#define ZBX_VMWARE_DS_ACCESSIBLE	2
#define ZBX_VMWARE_DS_READ		4
#define ZBX_VMWARE_DS_WRITE		8
#define ZBX_VMWARE_DS_READWRITE		(ZBX_VMWARE_DS_READ | ZBX_VMWARE_DS_WRITE)
#define ZBX_VMWARE_DS_READ_FILTER	(ZBX_VMWARE_DS_MOUNTED | ZBX_VMWARE_DS_ACCESSIBLE | ZBX_VMWARE_DS_READ)
#define ZBX_VMWARE_DS_WRITE_FILTER	(ZBX_VMWARE_DS_MOUNTED | ZBX_VMWARE_DS_ACCESSIBLE | ZBX_VMWARE_DS_READWRITE)

typedef struct
{
	char				*name;
	char				*uuid;
	char				*id;
	zbx_uint64_t			capacity;
	zbx_uint64_t			free_space;
	zbx_uint64_t			uncommitted;
	zbx_vector_str_uint64_pair_t	hv_uuids_access;
	zbx_vector_vmware_diskextent_t	diskextents;
}
zbx_vmware_datastore_t;

int	vmware_ds_name_compare(const void *d1, const void *d2);
ZBX_PTR_VECTOR_DECL(vmware_datastore, zbx_vmware_datastore_t *)

typedef struct
{
	zbx_uint64_t	partitionid;
	int		multipath_total;
	int		multipath_active;
}
zbx_vmware_hvdisk_t;

ZBX_VECTOR_DECL(vmware_hvdisk, zbx_vmware_hvdisk_t)

typedef struct
{
	char				*name;
	zbx_vector_vmware_hvdisk_t	hvdisks;
}
zbx_vmware_dsname_t;

int	vmware_dsname_compare(const void *d1, const void *d2);
ZBX_PTR_VECTOR_DECL(vmware_dsname, zbx_vmware_dsname_t *)

typedef struct
{
	char			*name;
	char			*id;
}
zbx_vmware_datacenter_t;

int	vmware_dc_name_compare(const void *d1, const void *d2);
ZBX_PTR_VECTOR_DECL(vmware_datacenter, zbx_vmware_datacenter_t *)

#define ZBX_VMWARE_DEV_TYPE_NIC			1
#define ZBX_VMWARE_DEV_TYPE_DISK		2
#define ZBX_VMWARE_DEV_PROPS_IFMAC		0
#define ZBX_VMWARE_DEV_PROPS_IFCONNECTED	1
#define ZBX_VMWARE_DEV_PROPS_IFTYPE		2
#define ZBX_VMWARE_DEV_PROPS_IFBACKINGDEVICE	3
#define ZBX_VMWARE_DEV_PROPS_NUM		4
typedef struct
{
	int	type;
	char	*instance;
	char	*label;
	char	**props;
}
zbx_vmware_dev_t;

#define ZBX_DUPLEX_FULL		0
#define ZBX_DUPLEX_HALF		1

/* hypervisor physical NIC data */
typedef struct
{
	char		*name;
	zbx_uint64_t	speed;
	int		duplex;
	char		*driver;
	char		*mac;
}
zbx_vmware_pnic_t;

int	vmware_pnic_compare(const void *v1, const void *v2);
ZBX_PTR_VECTOR_DECL(vmware_pnic, zbx_vmware_pnic_t *)

/* file system data */
typedef struct
{
	char		*path;
	zbx_uint64_t	capacity;
	zbx_uint64_t	free_space;
}
zbx_vmware_fs_t;

/* the vmware virtual machine data */
typedef struct
{
	char			*uuid;
	char			*id;
	char			**props;
	zbx_vector_ptr_t	devs;
	zbx_vector_ptr_t	file_systems;
	unsigned int		snapshot_count;
}
zbx_vmware_vm_t;

/* the vmware hypervisor data */
typedef struct
{
	char				*uuid;
	char				*id;
	char				*clusterid;
	char				*datacenter_name;
	char				*parent_name;
	char				*parent_type;
	char				*ip;
	char				**props;
	zbx_vector_vmware_dsname_t	dsnames;
	zbx_vector_ptr_t		vms;
	zbx_vector_vmware_pnic_t	pnics;
}
zbx_vmware_hv_t;

/* index virtual machines by uuids */
typedef struct
{
	zbx_vmware_vm_t	*vm;
	zbx_vmware_hv_t	*hv;
}
zbx_vmware_vm_index_t;

/* the vmware cluster data */
typedef struct
{
	char	*id;
	char	*name;
	char	*status;
}
zbx_vmware_cluster_t;

/* the vmware eventlog state */
typedef struct
{
	zbx_uint64_t	last_key;	/* lastlogsize when vmware.eventlog[] item was polled last time */
	unsigned char	skip_old;	/* skip old event log records */
	unsigned char	oom;		/* no enough memory to store new events */
	zbx_uint64_t	req_sz;		/* memory size required to store events */
}
zbx_vmware_eventlog_state_t;

/* the vmware event data */
typedef struct
{
	zbx_uint64_t	key;		/* event's key, used to fill logeventid */
	char		*message;	/* event's fullFormattedMessage */
	int		timestamp;	/* event's time stamp */
}
zbx_vmware_event_t;

/* the vmware service data object */
typedef struct
{
	char	*error;

	zbx_hashset_t			hvs;
	zbx_hashset_t			vms_index;
	zbx_vector_ptr_t		clusters;
	zbx_vector_ptr_t		events;			/* vector of pointers to zbx_vmware_event_t structures */
	int				max_query_metrics;	/* max count of Datastore perfCounters in one request */
	zbx_vector_vmware_datastore_t	datastores;
	zbx_vector_vmware_datacenter_t	datacenters;
}
zbx_vmware_data_t;

/* the vmware service data */
typedef struct
{
	char				*url;
	char				*username;
	char				*password;

	/* the service type - vCenter or vSphere */
	unsigned char			type;

	/* the service state - see ZBX_VMWARE_STATE_* defines */
	int				state;

	int				lastcheck;
	int				lastperfcheck;

	/* The last vmware service access time. If a service is not accessed for a day it is removed */
	int				lastaccess;

	/* the vmware service instance version */
	char				*version;

	/* the vmware service instance version numeric */
	unsigned short			major_version;
	unsigned short			minor_version;

	/* the vmware service instance fullname */
	char				*fullname;

	/* the performance counters */
	zbx_hashset_t			counters;

	/* list of entities to monitor with performance counters */
	zbx_hashset_t			entities;

	/* the service data object that is swapped with a new one during service update */
	zbx_vmware_data_t		*data;

	/* lastlogsize when vmware.eventlog[] item was polled last time and skip old flag*/
	zbx_vmware_eventlog_state_t	eventlog;
}
zbx_vmware_service_t;

#define ZBX_VMWARE_PERF_INTERVAL_UNKNOWN	0
#define ZBX_VMWARE_PERF_INTERVAL_NONE		-1

/* the vmware collector data */
typedef struct
{
	zbx_vector_ptr_t	services;
	zbx_hashset_t		strpool;
	zbx_uint64_t		strpool_sz;
}
zbx_vmware_t;

/* the vmware collector statistics */
typedef struct
{
	zbx_uint64_t	memory_used;
	zbx_uint64_t	memory_total;
}
zbx_vmware_stats_t;

ZBX_THREAD_ENTRY(vmware_thread, args);

int	zbx_vmware_init(char **error);
void	zbx_vmware_destroy(void);

void	zbx_vmware_lock(void);
void	zbx_vmware_unlock(void);

int	zbx_vmware_get_statistics(zbx_vmware_stats_t *stats);

#if defined(HAVE_LIBXML2) && defined(HAVE_LIBCURL)

zbx_vmware_service_t	*zbx_vmware_get_service(const char* url, const char* username, const char* password);

int	zbx_vmware_service_get_counterid(zbx_vmware_service_t *service, const char *path, zbx_uint64_t *counterid,
		int *unit);
int	zbx_vmware_service_add_perf_counter(zbx_vmware_service_t *service, const char *type, const char *id,
		zbx_uint64_t counterid, const char *instance);
zbx_vmware_perf_entity_t	*zbx_vmware_service_get_perf_entity(zbx_vmware_service_t *service, const char *type,
		const char *id);

/* hypervisor properties */
#define ZBX_VMWARE_HVPROP_OVERALL_CPU_USAGE		0
#define ZBX_VMWARE_HVPROP_FULL_NAME			1
#define ZBX_VMWARE_HVPROP_HW_NUM_CPU_CORES		2
#define ZBX_VMWARE_HVPROP_HW_CPU_MHZ			3
#define ZBX_VMWARE_HVPROP_HW_CPU_MODEL			4
#define ZBX_VMWARE_HVPROP_HW_NUM_CPU_THREADS		5
#define ZBX_VMWARE_HVPROP_HW_MEMORY_SIZE		6
#define ZBX_VMWARE_HVPROP_HW_MODEL			7
#define ZBX_VMWARE_HVPROP_HW_UUID			8
#define ZBX_VMWARE_HVPROP_HW_VENDOR			9
#define ZBX_VMWARE_HVPROP_MEMORY_USED			10
#define ZBX_VMWARE_HVPROP_HEALTH_STATE			11
#define ZBX_VMWARE_HVPROP_UPTIME			12
#define ZBX_VMWARE_HVPROP_VERSION			13
#define ZBX_VMWARE_HVPROP_NAME				14
#define ZBX_VMWARE_HVPROP_STATUS			15
#define ZBX_VMWARE_HVPROP_MAINTENANCE			16
#define ZBX_VMWARE_HVPROP_SENSOR			17
#define ZBX_VMWARE_HVPROP_NET_NAME			18
#define ZBX_VMWARE_HVPROP_CONNECTIONSTATE		19
#define ZBX_VMWARE_HVPROP_HW_SERIALNUMBER		20
#define ZBX_VMWARE_HVPROP_HW_SENSOR			21

#define ZBX_VMWARE_HVPROPS_NUM				22

/* virtual machine properties */
#define ZBX_VMWARE_VMPROP_CPU_NUM			0
#define ZBX_VMWARE_VMPROP_CPU_USAGE			1
#define ZBX_VMWARE_VMPROP_NAME				2
#define ZBX_VMWARE_VMPROP_MEMORY_SIZE			3
#define ZBX_VMWARE_VMPROP_MEMORY_SIZE_BALLOONED		4
#define ZBX_VMWARE_VMPROP_MEMORY_SIZE_COMPRESSED	5
#define ZBX_VMWARE_VMPROP_MEMORY_SIZE_SWAPPED		6
#define ZBX_VMWARE_VMPROP_MEMORY_SIZE_USAGE_GUEST	7
#define ZBX_VMWARE_VMPROP_MEMORY_SIZE_USAGE_HOST	8
#define ZBX_VMWARE_VMPROP_MEMORY_SIZE_PRIVATE		9
#define ZBX_VMWARE_VMPROP_MEMORY_SIZE_SHARED		10
#define ZBX_VMWARE_VMPROP_POWER_STATE			11
#define ZBX_VMWARE_VMPROP_STORAGE_COMMITED		12
#define ZBX_VMWARE_VMPROP_STORAGE_UNSHARED		13
#define ZBX_VMWARE_VMPROP_STORAGE_UNCOMMITTED		14
#define ZBX_VMWARE_VMPROP_UPTIME			15
#define ZBX_VMWARE_VMPROP_IPADDRESS			16
#define ZBX_VMWARE_VMPROP_GUESTHOSTNAME			17
#define ZBX_VMWARE_VMPROP_GUESTFAMILY			18
#define ZBX_VMWARE_VMPROP_GUESTFULLNAME			19
#define ZBX_VMWARE_VMPROP_FOLDER			20
#define ZBX_VMWARE_VMPROP_SNAPSHOT			21
#define ZBX_VMWARE_VMPROP_DATASTOREID			22
<<<<<<< HEAD
#define ZBX_VMWARE_VMPROP_TOOLS_VERSION			23
#define ZBX_VMWARE_VMPROP_TOOLS_RUNNING_STATUS		24
#define ZBX_VMWARE_VMPROP_STATE				25

#define ZBX_VMWARE_VMPROPS_NUM				26
=======
#define ZBX_VMWARE_VMPROP_CONSOLIDATION_NEEDED		23

#define ZBX_VMWARE_VMPROPS_NUM				24
>>>>>>> 304e2299

/* vmware service types */
#define ZBX_VMWARE_TYPE_UNKNOWN	0
#define ZBX_VMWARE_TYPE_VSPHERE	1
#define ZBX_VMWARE_TYPE_VCENTER	2

#define ZBX_VMWARE_SOAP_DATACENTER	"Datacenter"
#define ZBX_VMWARE_SOAP_FOLDER		"Folder"
#define ZBX_VMWARE_SOAP_CLUSTER		"ClusterComputeResource"
#define ZBX_VMWARE_SOAP_DEFAULT		"VMware"
#define ZBX_VMWARE_SOAP_DS		"Datastore"
#define ZBX_VMWARE_SOAP_HV		"HostSystem"
#define ZBX_VMWARE_SOAP_VM		"VirtualMachine"

/* Indicates the unit of measure represented by a counter or statistical value */
#define ZBX_VMWARE_UNIT_UNDEFINED		0
#define ZBX_VMWARE_UNIT_JOULE			1
#define ZBX_VMWARE_UNIT_KILOBYTES		2
#define ZBX_VMWARE_UNIT_KILOBYTESPERSECOND	3
#define ZBX_VMWARE_UNIT_MEGABYTES		4
#define ZBX_VMWARE_UNIT_MEGABYTESPERSECOND	5
#define ZBX_VMWARE_UNIT_MEGAHERTZ		6
#define ZBX_VMWARE_UNIT_MICROSECOND		7
#define ZBX_VMWARE_UNIT_MILLISECOND		8
#define ZBX_VMWARE_UNIT_NUMBER			9
#define ZBX_VMWARE_UNIT_PERCENT			10
#define ZBX_VMWARE_UNIT_SECOND			11
#define ZBX_VMWARE_UNIT_TERABYTES		12
#define ZBX_VMWARE_UNIT_WATT			13
#define ZBX_VMWARE_UNIT_CELSIUS			14

#endif	/* defined(HAVE_LIBXML2) && defined(HAVE_LIBCURL) */

#endif	/* ZABBIX_VMWARE_H */<|MERGE_RESOLUTION|>--- conflicted
+++ resolved
@@ -417,17 +417,12 @@
 #define ZBX_VMWARE_VMPROP_FOLDER			20
 #define ZBX_VMWARE_VMPROP_SNAPSHOT			21
 #define ZBX_VMWARE_VMPROP_DATASTOREID			22
-<<<<<<< HEAD
-#define ZBX_VMWARE_VMPROP_TOOLS_VERSION			23
-#define ZBX_VMWARE_VMPROP_TOOLS_RUNNING_STATUS		24
-#define ZBX_VMWARE_VMPROP_STATE				25
-
-#define ZBX_VMWARE_VMPROPS_NUM				26
-=======
 #define ZBX_VMWARE_VMPROP_CONSOLIDATION_NEEDED		23
-
-#define ZBX_VMWARE_VMPROPS_NUM				24
->>>>>>> 304e2299
+#define ZBX_VMWARE_VMPROP_TOOLS_VERSION			24
+#define ZBX_VMWARE_VMPROP_TOOLS_RUNNING_STATUS		25
+#define ZBX_VMWARE_VMPROP_STATE				26
+
+#define ZBX_VMWARE_VMPROPS_NUM				27
 
 /* vmware service types */
 #define ZBX_VMWARE_TYPE_UNKNOWN	0
