--- conflicted
+++ resolved
@@ -1984,7 +1984,6 @@
 
 /******************************************************************************
  *                                                                            *
-<<<<<<< HEAD
  * Function: process_actions_by_acknowledgments                               *
  *                                                                            *
  * Purpose: process actions for each acknowledgment in the array              *
@@ -1998,16 +1997,16 @@
 
 	zbx_vector_ptr_t	actions;
 	zbx_hashset_t		uniq_conditions[EVENT_SOURCE_COUNT];
-	DB_EVENT		*events = NULL;
 	int			i, j, k, processed_num = 0, knext = 0;
 	zbx_vector_uint64_t	eventids;
 	zbx_ack_task_t		*ack_task;
-	zbx_vector_ptr_t	ack_escalations;
+	zbx_vector_ptr_t	ack_escalations, events;
 	zbx_ack_escalation_t	*ack_escalation;
 
 	zabbix_log(LOG_LEVEL_DEBUG, "In %s()", __function_name);
 
 	zbx_vector_ptr_create(&ack_escalations);
+	zbx_vector_ptr_create(&events);
 
 	for (i = 0; i < EVENT_SOURCE_COUNT; i++)
 		zbx_hashset_create(&uniq_conditions[i], 0, uniq_conditions_hash_func, uniq_conditions_compare_func);
@@ -2029,13 +2028,12 @@
 	zbx_vector_uint64_sort(&eventids, ZBX_DEFAULT_UINT64_COMPARE_FUNC);
 	zbx_vector_uint64_uniq(&eventids, ZBX_DEFAULT_UINT64_COMPARE_FUNC);
 
-	events = zbx_malloc(events, sizeof(DB_EVENT) * eventids.values_num);
-	get_events_info(eventids.values, eventids.values_num, events);
+	get_db_events_info(&eventids, &events);
 
 	for (i = 0; i < eventids.values_num; i++)
 	{
 		int 		kcurr = knext;
-		DB_EVENT	*event = &events[i];
+		DB_EVENT	*event = (DB_EVENT *)events.values[i];
 
 		while (knext < ack_tasks->values_num)
 		{
@@ -2055,7 +2053,7 @@
 		{
 			zbx_action_eval_t	*action = (zbx_action_eval_t *)actions.values[j];
 
-			if (action->eventsource != events[i].source)
+			if (action->eventsource != event->source)
 				continue;
 
 			if (SUCCEED != check_action_conditions(action))
@@ -2101,9 +2099,8 @@
 		processed_num = ack_escalations.values_num;
 	}
 
-	for (i = 0; i < eventids.values_num; i++)
-		free_event_info(&events[i]);
-	zbx_free(events);
+	zbx_vector_ptr_clear_ext(&events, (zbx_clean_func_t)free_db_event);
+	zbx_vector_ptr_destroy(&events);
 
 	zbx_vector_uint64_destroy(&eventids);
 out:
@@ -2122,7 +2119,10 @@
 	zabbix_log(LOG_LEVEL_DEBUG, "End of %s() processed_num:%d", __function_name, processed_num);
 
 	return processed_num;
-=======
+}
+
+/******************************************************************************
+ *                                                                            *
  * Function: get_actions_info                                                 *
  *                                                                            *
  * Purpose: reads actions from database                                       *
@@ -2162,7 +2162,8 @@
 		ZBX_STR2UCHAR(action->eventsource, row[3]);
 
 		tmp = zbx_strdup(tmp, row[4]);
-		substitute_simple_macros(NULL, NULL, NULL, NULL, NULL, NULL, NULL, NULL, &tmp, MACRO_TYPE_COMMON, NULL, 0);
+		substitute_simple_macros(NULL, NULL, NULL, NULL, NULL, NULL, NULL, NULL, NULL, &tmp, MACRO_TYPE_COMMON,
+				NULL, 0);
 		if (SUCCEED != is_time_suffix(tmp, &action->esc_period, ZBX_LENGTH_UNLIMITED))
 		{
 			zabbix_log(LOG_LEVEL_WARNING, "Invalid default operation step duration \"%s\" for action"
@@ -2205,11 +2206,14 @@
 
 void	free_db_action(DB_ACTION *action)
 {
-	zbx_free(action->shortdata);
-	zbx_free(action->longdata);
-	zbx_free(action->r_shortdata);
-	zbx_free(action->r_longdata);
-	zbx_free(action->name);
-	zbx_free(action);
->>>>>>> d0edaded
+	if (0 != action->actionid)
+	{
+		zbx_free(action->shortdata);
+		zbx_free(action->longdata);
+		zbx_free(action->r_shortdata);
+		zbx_free(action->r_longdata);
+		zbx_free(action->ack_shortdata);
+		zbx_free(action->ack_longdata);
+		zbx_free(action->name);
+	}
 }