/*
** Zabbix
** Copyright (C) 2001-2013 Zabbix SIA
**
** This program is free software; you can redistribute it and/or modify
** it under the terms of the GNU General Public License as published by
** the Free Software Foundation; either version 2 of the License, or
** (at your option) any later version.
**
** This program is distributed in the hope that it will be useful,
** but WITHOUT ANY WARRANTY; without even the implied warranty of
** MERCHANTABILITY or FITNESS FOR A PARTICULAR PURPOSE. See the
** GNU General Public License for more details.
**
** You should have received a copy of the GNU General Public License
** along with this program; if not, write to the Free Software
** Foundation, Inc., 51 Franklin Street, Fifth Floor, Boston, MA  02110-1301, USA.
**/

#include "common.h"
#include "dbcache.h"
#include "zbxself.h"
#include "daemon.h"
#include "log.h"
#include "proxy.h"
#include "snmptrapper.h"
#include "zbxserver.h"
#include "zbxregexp.h"

static int	trap_fd = -1;
static int	trap_lastsize;
static ino_t	trap_ino = 0;

static void	DBget_lastsize()
{
	DB_RESULT	result;
	DB_ROW		row;

	DBbegin();

	result = DBselect("select snmp_lastsize from globalvars");

	if (NULL == (row = DBfetch(result)))
	{
		DBexecute("insert into globalvars (globalvarid,snmp_lastsize) values (1,0)");
		trap_lastsize = 0;
	}
	else
		trap_lastsize = atoi(row[0]);

	DBfree_result(result);

	DBcommit();
}

static void	DBupdate_lastsize()
{
	DBbegin();
	DBexecute("update globalvars set snmp_lastsize=%d", trap_lastsize);
	DBcommit();
}

/******************************************************************************
 *                                                                            *
 * Function: process_trap_for_interface                                       *
 *                                                                            *
 * Purpose: add trap to all matching items for the specified interface        *
 *                                                                            *
 * Return value: SUCCEED - a matching item was found                          *
 *               FAIL - no matching item was found (including fallback items) *
 *                                                                            *
 * Author: Rudolfs Kreicbergs                                                 *
 *                                                                            *
 ******************************************************************************/
static int	process_trap_for_interface(zbx_uint64_t interfaceid, char *trap, zbx_timespec_t *ts)
{
<<<<<<< HEAD
	DC_ITEM		*items = NULL;
	char		cmd[MAX_STRING_LEN], params[MAX_STRING_LEN], regex[MAX_STRING_LEN], error[ITEM_ERROR_LEN_MAX];
	size_t		num, i;
	int		ret = FAIL, fb = -1, *lastclocks = NULL, *errcodes = NULL;
	zbx_uint64_t	*itemids = NULL;
	unsigned char	*states = NULL;
	AGENT_RESULT	*results = NULL;
	ZBX_REGEXP	*regexps = NULL;
	int		regexps_alloc = 0, regexps_num = 0;
=======
	DC_ITEM			*items = NULL;
	char			cmd[MAX_STRING_LEN], params[MAX_STRING_LEN], regex[MAX_STRING_LEN],
				error[ITEM_ERROR_LEN_MAX];
	size_t			num, i;
	int			ret = FAIL, fb = -1, *lastclocks = NULL, *errcodes = NULL, timestamp;
	zbx_uint64_t		*itemids = NULL;
	unsigned char		*states = NULL;
	AGENT_RESULT		*results = NULL;
	zbx_vector_ptr_t	regexps;

	zbx_vector_ptr_create(&regexps);
>>>>>>> 0045cb5b

	num = DCconfig_get_snmp_items_by_interfaceid(interfaceid, &items);

	itemids = zbx_malloc(itemids, sizeof(zbx_uint64_t) * num);
	states = zbx_malloc(states, sizeof(unsigned char) * num);
	lastclocks = zbx_malloc(lastclocks, sizeof(int) * num);
	errcodes = zbx_malloc(errcodes, sizeof(int) * num);
	results = zbx_malloc(results, sizeof(AGENT_RESULT) * num);

	for (i = 0; i < num; i++)
	{
		init_result(&results[i]);
		errcodes[i] = FAIL;

		items[i].key = zbx_strdup(items[i].key, items[i].key_orig);
		if (SUCCEED != substitute_key_macros(&items[i].key, NULL, &items[i], NULL,
				MACRO_TYPE_ITEM_KEY, error, sizeof(error)))
		{
			SET_MSG_RESULT(&results[i], zbx_strdup(NULL, error));
			errcodes[i] = NOTSUPPORTED;
			continue;
		}

		if (0 == strcmp(items[i].key, "snmptrap.fallback"))
		{
			fb = i;
			continue;
		}

		if (ZBX_COMMAND_ERROR == parse_command(items[i].key, cmd, sizeof(cmd), params, sizeof(params)))
			continue;

		if (0 != strcmp(cmd, "snmptrap"))
			continue;

		if (1 < num_param(params))
			continue;

		if (0 != get_param(params, 1, regex, sizeof(regex)))
			continue;

		if ('@' == *regex)
			DCget_expressions_by_name(&regexps, regex + 1);

		if (SUCCEED != regexp_match_ex(&regexps, trap, regex, ZBX_CASE_SENSITIVE))
			continue;

		if (SUCCEED == set_result_type(&results[i], items[i].value_type, items[i].data_type, trap))
			errcodes[i] = SUCCEED;
		else
			errcodes[i] = NOTSUPPORTED;
		ret = SUCCEED;
	}

	if (FAIL == ret && -1 != fb)
	{
		if (SUCCEED == set_result_type(&results[fb], items[fb].value_type, items[fb].data_type, trap))
			errcodes[fb] = SUCCEED;
		else
			errcodes[fb] = NOTSUPPORTED;
		ret = SUCCEED;
	}

	for (i = 0; i < num; i++)
	{
		switch (errcodes[i])
		{
			case SUCCEED:
				if (ITEM_VALUE_TYPE_LOG == items[i].value_type)
				{
					calc_timestamp(results[i].logs[0]->value, &results[i].logs[0]->timestamp,
							items[i].logtimefmt);
				}

				items[i].state = ITEM_STATE_NORMAL;
				dc_add_history(items[i].itemid, items[i].value_type, items[i].flags, &results[i],
						ts, items[i].state, NULL);

				itemids[i] = items[i].itemid;
				states[i] = items[i].state;
				lastclocks[i] = ts->sec;
				break;
			case NOTSUPPORTED:
				items[i].state = ITEM_STATE_NOTSUPPORTED;
				dc_add_history(items[i].itemid, items[i].value_type, items[i].flags, NULL,
						ts, items[i].state, results[i].msg);

				itemids[i] = items[i].itemid;
				states[i] = items[i].state;
				lastclocks[i] = ts->sec;
				break;
		}

		zbx_free(items[i].key);
		free_result(&results[i]);
	}

	zbx_free(results);

	DCrequeue_items(itemids, states, lastclocks, NULL, NULL, errcodes, num);

	zbx_free(errcodes);
	zbx_free(lastclocks);
	zbx_free(states);
	zbx_free(itemids);

	DCconfig_clean_items(items, NULL, num);
	zbx_free(items);

	zbx_regexp_clean_expressions(&regexps);
	zbx_vector_ptr_destroy(&regexps);

	dc_flush_history();

	return ret;
}

/******************************************************************************
 *                                                                            *
 * Function: process_trap                                                     *
 *                                                                            *
 * Purpose: process a single trap                                             *
 *                                                                            *
 * Parameters: addr - [IN] address of the target interface(s)                 *
 *             begin - [IN] beginning of the trap message                     *
 *             end - [IN] end of the trap message                             *
 *                                                                            *
 * Author: Rudolfs Kreicbergs                                                 *
 *                                                                            *
 ******************************************************************************/
static void	process_trap(const char *addr, char *begin, char *end)
{
	zbx_timespec_t	ts;
	zbx_uint64_t	*interfaceids = NULL;
	int		count, i, ret = FAIL;
	char		*trap = NULL;

	zbx_timespec(&ts);
	trap = zbx_dsprintf(trap, "%s%s", begin, end);

	count = DCconfig_get_snmp_interfaceids_by_addr(addr, &interfaceids);

	for (i = 0; i < count; i++)
	{
		if (SUCCEED == process_trap_for_interface(interfaceids[i], trap, &ts))
			ret = SUCCEED;
	}

	if (FAIL == ret && 1 == *(unsigned char *)DCconfig_get_config_data(&i, CONFIG_SNMPTRAP_LOGGING))
		zabbix_log(LOG_LEVEL_WARNING, "unmatched trap received from [%s]: %s", addr, trap);

	zbx_free(interfaceids);
	zbx_free(trap);
}

/******************************************************************************
 *                                                                            *
 * Function: parse_traps                                                      *
 *                                                                            *
 * Purpose: split traps and process them with process_trap()                  *
 *                                                                            *
 * Author: Rudolfs Kreicbergs                                                 *
 *                                                                            *
 ******************************************************************************/
static void	parse_traps(char *buffer)
{
	char	*c, *line, *begin = NULL, *end = NULL, *addr = NULL;

	c = line = buffer;

	for (; '\0' != *c; c++)
	{
		if ('\n' == *c)
			line = c + 1;

		if (0 != strncmp(c, "ZBXTRAP", 7))
			continue;

		*c = '\0';
		c += 7;	/* c now points to the delimiter between "ZBXTRAP" and address */

		while ('\0' != *c && NULL != strchr(ZBX_WHITESPACE, *c))
			c++;

		/* c now points to the address */

		/* process the previos trap */
		if (NULL != begin)
		{
			*(line - 1) = '\0';
			process_trap(addr, begin, end);
			end = NULL;
		}

		/* parse the current trap */
		begin = line;
		addr = c;

		while ('\0' != *c && NULL == strchr(ZBX_WHITESPACE, *c))
			c++;

		if ('\0' == c)
		{
			zabbix_log(LOG_LEVEL_WARNING, "invalid trap found [%s...]", begin);
			begin = NULL;
			c = addr;
			continue;
		}

		*c++ = '\0';
		end = c;	/* the rest of the trap */
	}

	/* process the last trap */
	if (NULL != end)
		process_trap(addr, begin, end);
	else if (NULL == addr)	/* no trap was found */
		zabbix_log(LOG_LEVEL_WARNING, "invalid trap found [%s]", buffer);
}

/******************************************************************************
 *                                                                            *
 * Function: read_traps                                                       *
 *                                                                            *
 * Purpose: read the traps and then parse them with parse_traps()             *
 *                                                                            *
 * Author: Rudolfs Kreicbergs                                                 *
 *                                                                            *
 ******************************************************************************/
static void	read_traps()
{
	const char	*__function_name = "read_traps";
	int		nbytes;
	char		buffer[MAX_BUFFER_LEN];

	zabbix_log(LOG_LEVEL_DEBUG, "In %s() lastsize:%d", __function_name, trap_lastsize);

	*buffer = '\0';

	if ((off_t)-1 == lseek(trap_fd, (off_t)trap_lastsize, SEEK_SET))
	{
		zabbix_log(LOG_LEVEL_WARNING, "cannot set position to [%d] for [%s]: %s",
				trap_lastsize, CONFIG_SNMPTRAP_FILE, zbx_strerror(errno));
		goto exit;
	}

	if (-1 == (nbytes = read(trap_fd, buffer, sizeof(buffer) - 1)))
	{
		zabbix_log(LOG_LEVEL_WARNING, "cannot read from [%s]: %s",
				CONFIG_SNMPTRAP_FILE, zbx_strerror(errno));
		goto exit;
	}

	if (0 < nbytes)
	{
		buffer[nbytes] = '\0';
		zbx_rtrim(buffer + MAX(nbytes - 3, 0), " \r\n");

		trap_lastsize += nbytes;
		DBupdate_lastsize();

		parse_traps(buffer);
	}
exit:
	zabbix_log(LOG_LEVEL_DEBUG, "End of %s()", __function_name);
}

/******************************************************************************
 *                                                                            *
 * Function: close_trap_file                                                  *
 *                                                                            *
 * Purpose: close trap file and reset lastsize                                *
 *                                                                            *
 * Author: Rudolfs Kreicbergs                                                 *
 *                                                                            *
 * Comments: !!! do not reset lastsize elsewhere !!!                          *
 *                                                                            *
 ******************************************************************************/
static void	close_trap_file()
{
	if (-1 != trap_fd)
		close(trap_fd);

	trap_fd = -1;
	trap_lastsize = 0;
	DBupdate_lastsize();
}

/******************************************************************************
 *                                                                            *
 * Function: open_trap_file                                                   *
 *                                                                            *
 * Purpose: open the trap file and get it's node number                       *
 *                                                                            *
 * Return value: file descriptor of the opened file or -1 otherwise           *
 *                                                                            *
 * Author: Rudolfs Kreicbergs                                                 *
 *                                                                            *
 ******************************************************************************/
static int	open_trap_file()
{
	struct stat	file_buf;

	if (-1 == (trap_fd = open(CONFIG_SNMPTRAP_FILE, O_RDONLY)))
	{
		if (ENOENT != errno)	/* file exists but cannot be opened */
			zabbix_log(LOG_LEVEL_CRIT, "cannot open [%s]: %s", CONFIG_SNMPTRAP_FILE, zbx_strerror(errno));
	}
	else if (FAIL == stat(CONFIG_SNMPTRAP_FILE, &file_buf))
	{
		zabbix_log(LOG_LEVEL_CRIT, "cannot stat [%s]: %s", CONFIG_SNMPTRAP_FILE, zbx_strerror(errno));
		close_trap_file();
	}
	else
		trap_ino = file_buf.st_ino;	/* a new file was opened */

	return trap_fd;
}

/******************************************************************************
 *                                                                            *
 * Function: get_latest_data                                                  *
 *                                                                            *
 * Purpose: Open the latest trap file. If the current file has been rotated,  *
 *          process that and then open the latest file.                       *
 *                                                                            *
 * Return value: SUCCEED - there are new traps to be parsed                   *
 *               FAIL - there are no new traps or trap file does not exist    *
 *                                                                            *
 * Author: Rudolfs Kreicbergs                                                 *
 *                                                                            *
 ******************************************************************************/
static int	get_latest_data()
{
	struct stat	file_buf;

	if (-1 != trap_fd)	/* a trap file is already open */
	{
		if (0 != stat(CONFIG_SNMPTRAP_FILE, &file_buf))
		{
			/* file might have been renamed or deleted, process the current file */

			if (ENOENT != errno)
			{
				zabbix_log(LOG_LEVEL_CRIT, "cannot stat [%s]: %s",
						CONFIG_SNMPTRAP_FILE, zbx_strerror(errno));
			}
			read_traps();
			close_trap_file();
		}
		else if (file_buf.st_ino != trap_ino || file_buf.st_size < trap_lastsize)
		{
			/* file has been rotated, process the current file */

			read_traps();
			close_trap_file();
		}
		else if (file_buf.st_size == trap_lastsize)
		{
			return FAIL;	/* no new traps */
		}
	}

	if (-1 == trap_fd && -1 == open_trap_file())
		return FAIL;

	return SUCCEED;
}

/******************************************************************************
 *                                                                            *
 * Function: main_snmptrapper_loop                                            *
 *                                                                            *
 * Purpose: SNMP trap reader's entry point                                    *
 *                                                                            *
 * Author: Rudolfs Kreicbergs                                                 *
 *                                                                            *
 ******************************************************************************/
void	main_snmptrapper_loop()
{
	const char	*__function_name = "main_snmptrapper_loop";

	zabbix_log(LOG_LEVEL_DEBUG, "In %s() trapfile:'%s'", __function_name, CONFIG_SNMPTRAP_FILE);

	zbx_setproctitle("%s [connecting to the database]", get_process_type_string(process_type));

	DBconnect(ZBX_DB_CONNECT_NORMAL);

	DBget_lastsize();

	for (;;)
	{
		zbx_setproctitle("%s [processing data]", get_process_type_string(process_type));

		while (SUCCEED == get_latest_data())
			read_traps();

		zbx_sleep_loop(1);
	}

	if (-1 != trap_fd)
		close(trap_fd);
}<|MERGE_RESOLUTION|>--- conflicted
+++ resolved
@@ -74,29 +74,17 @@
  ******************************************************************************/
 static int	process_trap_for_interface(zbx_uint64_t interfaceid, char *trap, zbx_timespec_t *ts)
 {
-<<<<<<< HEAD
-	DC_ITEM		*items = NULL;
-	char		cmd[MAX_STRING_LEN], params[MAX_STRING_LEN], regex[MAX_STRING_LEN], error[ITEM_ERROR_LEN_MAX];
-	size_t		num, i;
-	int		ret = FAIL, fb = -1, *lastclocks = NULL, *errcodes = NULL;
-	zbx_uint64_t	*itemids = NULL;
-	unsigned char	*states = NULL;
-	AGENT_RESULT	*results = NULL;
-	ZBX_REGEXP	*regexps = NULL;
-	int		regexps_alloc = 0, regexps_num = 0;
-=======
 	DC_ITEM			*items = NULL;
 	char			cmd[MAX_STRING_LEN], params[MAX_STRING_LEN], regex[MAX_STRING_LEN],
 				error[ITEM_ERROR_LEN_MAX];
 	size_t			num, i;
-	int			ret = FAIL, fb = -1, *lastclocks = NULL, *errcodes = NULL, timestamp;
+	int			ret = FAIL, fb = -1, *lastclocks = NULL, *errcodes = NULL;
 	zbx_uint64_t		*itemids = NULL;
 	unsigned char		*states = NULL;
 	AGENT_RESULT		*results = NULL;
 	zbx_vector_ptr_t	regexps;
 
 	zbx_vector_ptr_create(&regexps);
->>>>>>> 0045cb5b
 
 	num = DCconfig_get_snmp_items_by_interfaceid(interfaceid, &items);
 
