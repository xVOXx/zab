--- conflicted
+++ resolved
@@ -794,14 +794,12 @@
 						" and c.uniq=1"
 			" where r.status=%d"
 				" and (r.nextcheck<=%d or r.nextcheck>%d+r.delay)"
-				" and " ZBX_SQL_MOD(r.druleid,%d) "=%d"
-				ZBX_SQL_NODE,
+				" and " ZBX_SQL_MOD(r.druleid,%d) "=%d",
 			DRULE_STATUS_MONITORED,
 			now,
 			now,
 			CONFIG_DISCOVERER_FORKS,
-			process_num - 1,
-			DBand_node_local("r.druleid"));
+			process_num - 1);
 
 	while (NULL != (row = DBfetch(result)))
 	{
@@ -840,18 +838,9 @@
 	result = DBselect(
 			"select count(*),min(nextcheck)"
 			" from drules"
-<<<<<<< HEAD
-			" where proxy_hostid is null"
-				" and status=%d"
-				" and " ZBX_SQL_MOD(druleid,%d) "=%d"
-				ZBX_SQL_NODE,
-			DRULE_STATUS_MONITORED, CONFIG_DISCOVERER_FORKS, process_num - 1,
-			DBand_node_local("druleid"));
-=======
 			" where status=%d"
 				" and " ZBX_SQL_MOD(druleid,%d) "=%d",
 			DRULE_STATUS_MONITORED, CONFIG_DISCOVERER_FORKS, process_num - 1);
->>>>>>> c65f112c
 
 	row = DBfetch(result);
 
