--- conflicted
+++ resolved
@@ -577,16 +577,11 @@
 			}
 
 			memset(&dhost, 0, sizeof(zbx_db_dhost));
-<<<<<<< HEAD
-			host_status = process_services(handle, result->druleid, &dhost, result->ip,
-					result->dnsname, result->now, result->unique_dcheckid, &result->services,
-=======
 
 			zbx_db_begin();
 
 			host_status = process_services(handle, result->druleid, &dhost, result->ip, result->dnsname,
 					result->now, result->unique_dcheckid, &result->services,
->>>>>>> 5d6a2159
 					events_cbs->add_event_cb);
 
 			zbx_discovery_update_host(handle, result->druleid, &dhost, result->ip, result->dnsname,
