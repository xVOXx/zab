--- conflicted
+++ resolved
@@ -1041,21 +1041,12 @@
 
 		job = discoverer_job_create(drule, config_timeout);
 
-<<<<<<< HEAD
 		while (NULL != (task = (zbx_discoverer_task_t*)zbx_hashset_iter_next(&iter)))
 		{
 			task_out = (zbx_discoverer_task_t*)zbx_malloc(NULL, sizeof(zbx_discoverer_task_t));
 			memcpy(task_out, task, sizeof(zbx_discoverer_task_t));
-			zbx_list_append(&job->tasks, task_out, NULL);
-		}
-=======
-			while (NULL != (task = (zbx_discoverer_task_t*)zbx_hashset_iter_next(&iter)))
-			{
-				task_out = (zbx_discoverer_task_t*)zbx_malloc(NULL, sizeof(zbx_discoverer_task_t));
-				memcpy(task_out, task, sizeof(zbx_discoverer_task_t));
-				(void)zbx_list_append(&job->tasks, task_out, NULL);
-			}
->>>>>>> 9ce5d012
+			(void)zbx_list_append(&job->tasks, task_out, NULL);
+		}
 
 		zbx_hashset_destroy(&tasks);
 		zbx_hashset_iter_reset(&drule_check_counts, &iter);
