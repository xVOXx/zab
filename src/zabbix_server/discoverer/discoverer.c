/*
** Zabbix
** Copyright (C) 2001-2023 Zabbix SIA
**
** This program is free software; you can redistribute it and/or modify
** it under the terms of the GNU General Public License as published by
** the Free Software Foundation; either version 2 of the License, or
** (at your option) any later version.
**
** This program is distributed in the hope that it will be useful,
** but WITHOUT ANY WARRANTY; without even the implied warranty of
** MERCHANTABILITY or FITNESS FOR A PARTICULAR PURPOSE. See the
** GNU General Public License for more details.
**
** You should have received a copy of the GNU General Public License
** along with this program; if not, write to the Free Software
** Foundation, Inc., 51 Franklin Street, Fifth Floor, Boston, MA  02110-1301, USA.
**/

#include "discoverer.h"

#include "log.h"
#include "zbxicmpping.h"
#include "zbxdiscovery.h"
#include "zbxserver.h"
#include "zbxself.h"
#include "zbxrtc.h"
#include "zbxnix.h"
#include "../poller/checks_agent.h"
#include "../poller/checks_snmp.h"
#include "../events.h"
#include "zbxnum.h"
#include "zbxtime.h"
#include "zbxip.h"
#include "zbxsysinfo.h"
#include "zbx_rtc_constants.h"

extern unsigned char			program_type;

#define ZBX_DISCOVERER_IPRANGE_LIMIT	(1 << 16)

typedef struct
{
	zbx_uint64_t	dcheckid;
	char		*ports;
	char		*key_;
	char		*snmp_community;
	char		*snmpv3_securityname;
	char		*snmpv3_authpassphrase;
	char		*snmpv3_privpassphrase;
	char		*snmpv3_contextname;
	int		type;
	unsigned char	snmpv3_securitylevel;
	unsigned char	snmpv3_authprotocol;
	unsigned char	snmpv3_privprotocol;
}
DB_DCHECK;

/******************************************************************************
 *                                                                            *
 * Purpose: process new service status                                        *
 *                                                                            *
 * Parameters: service - service info                                         *
 *                                                                            *
 ******************************************************************************/
static void	proxy_update_service(zbx_uint64_t druleid, zbx_uint64_t dcheckid, const char *ip,
		const char *dns, int port, int status, const char *value, int now)
{
	char	*ip_esc, *dns_esc, *value_esc;

	ip_esc = zbx_db_dyn_escape_field("proxy_dhistory", "ip", ip);
	dns_esc = zbx_db_dyn_escape_field("proxy_dhistory", "dns", dns);
	value_esc = zbx_db_dyn_escape_field("proxy_dhistory", "value", value);

	zbx_db_execute("insert into proxy_dhistory (clock,druleid,dcheckid,ip,dns,port,value,status)"
			" values (%d," ZBX_FS_UI64 "," ZBX_FS_UI64 ",'%s','%s',%d,'%s',%d)",
			now, druleid, dcheckid, ip_esc, dns_esc, port, value_esc, status);

	zbx_free(value_esc);
	zbx_free(dns_esc);
	zbx_free(ip_esc);
}

/******************************************************************************
 *                                                                            *
 * Purpose: process new service status                                        *
 *                                                                            *
 * Parameters: service - service info                                         *
 *                                                                            *
 ******************************************************************************/
static void	proxy_update_host(zbx_uint64_t druleid, const char *ip, const char *dns, int status, int now)
{
	char	*ip_esc, *dns_esc;

	ip_esc = zbx_db_dyn_escape_field("proxy_dhistory", "ip", ip);
	dns_esc = zbx_db_dyn_escape_field("proxy_dhistory", "dns", dns);

	zbx_db_execute("insert into proxy_dhistory (clock,druleid,ip,dns,status)"
			" values (%d," ZBX_FS_UI64 ",'%s','%s',%d)",
			now, druleid, ip_esc, dns_esc, status);

	zbx_free(dns_esc);
	zbx_free(ip_esc);
}

/******************************************************************************
 *                                                                            *
 * Purpose: check if service is available                                     *
 *                                                                            *
 * Parameters: dcheck         - [IN] service type                             *
 *             ip             - [IN]                                          *
 *             port           - [IN]                                          *
 *             config_timeout - [IN]                                          *
 *             value          - [OUT]                                         *
 *             value_alloc    - [IN/OUT]                                      *
 *                                                                            *
 * Return value: SUCCEED - service is UP, FAIL - service not discovered       *
 *                                                                            *
 ******************************************************************************/
static int	discover_service(const DB_DCHECK *dcheck, char *ip, int port, int config_timeout, char **value,
		size_t *value_alloc)
{
	int		ret = SUCCEED;
	const char	*service = NULL;
	AGENT_RESULT	result;

	zabbix_log(LOG_LEVEL_DEBUG, "In %s()", __func__);

	zbx_init_agent_result(&result);

	**value = '\0';

	switch (dcheck->type)
	{
		case SVC_SSH:
			service = "ssh";
			break;
		case SVC_LDAP:
			service = "ldap";
			break;
		case SVC_SMTP:
			service = "smtp";
			break;
		case SVC_FTP:
			service = "ftp";
			break;
		case SVC_HTTP:
			service = "http";
			break;
		case SVC_POP:
			service = "pop";
			break;
		case SVC_NNTP:
			service = "nntp";
			break;
		case SVC_IMAP:
			service = "imap";
			break;
		case SVC_TCP:
			service = "tcp";
			break;
		case SVC_HTTPS:
			service = "https";
			break;
		case SVC_TELNET:
			service = "telnet";
			break;
		case SVC_AGENT:
		case SVC_SNMPv1:
		case SVC_SNMPv2c:
		case SVC_SNMPv3:
		case SVC_ICMPPING:
			break;
		default:
			ret = FAIL;
			break;
	}

	if (SUCCEED == ret)
	{
		char		**pvalue;
		size_t		value_offset = 0;
		ZBX_FPING_HOST	host;
		DC_ITEM		item;
		char		key[MAX_STRING_LEN], error[ZBX_ITEM_ERROR_LEN_MAX];

		zbx_alarm_on(config_timeout);

		switch (dcheck->type)
		{
			/* simple checks */
			case SVC_SSH:
			case SVC_LDAP:
			case SVC_SMTP:
			case SVC_FTP:
			case SVC_HTTP:
			case SVC_POP:
			case SVC_NNTP:
			case SVC_IMAP:
			case SVC_TCP:
			case SVC_HTTPS:
			case SVC_TELNET:
				zbx_snprintf(key, sizeof(key), "net.tcp.service[%s,%s,%d]", service, ip, port);

				if (SUCCEED != zbx_execute_agent_check(key, 0, &result) || NULL ==
						ZBX_GET_UI64_RESULT(&result) || 0 == result.ui64)
				{
					ret = FAIL;
				}
				break;
			/* agent and SNMP checks */
			case SVC_AGENT:
			case SVC_SNMPv1:
			case SVC_SNMPv2c:
			case SVC_SNMPv3:
				memset(&item, 0, sizeof(DC_ITEM));

				zbx_strscpy(item.key_orig, dcheck->key_);
				item.key = item.key_orig;

				item.interface.useip = 1;
				item.interface.addr = ip;
				item.interface.port = port;

				item.value_type	= ITEM_VALUE_TYPE_STR;

				switch (dcheck->type)
				{
					case SVC_SNMPv1:
						item.snmp_version = ZBX_IF_SNMP_VERSION_1;
						item.type = ITEM_TYPE_SNMP;
						break;
					case SVC_SNMPv2c:
						item.snmp_version = ZBX_IF_SNMP_VERSION_2;
						item.type = ITEM_TYPE_SNMP;
						break;
					case SVC_SNMPv3:
						item.snmp_version = ZBX_IF_SNMP_VERSION_3;
						item.type = ITEM_TYPE_SNMP;
						break;
					default:
						item.type = ITEM_TYPE_ZABBIX;
						break;
				}

				if (SVC_AGENT == dcheck->type)
				{
					item.host.tls_connect = ZBX_TCP_SEC_UNENCRYPTED;

					if (SUCCEED == get_value_agent(&item, &result) &&
							NULL != (pvalue = ZBX_GET_TEXT_RESULT(&result)))
					{
						zbx_strcpy_alloc(value, value_alloc, &value_offset, *pvalue);
					}
					else
						ret = FAIL;
				}
				else
#ifdef HAVE_NETSNMP
				{
					item.snmp_community = strdup(dcheck->snmp_community);
					item.snmp_oid = strdup(dcheck->key_);

					zbx_substitute_simple_macros_unmasked(NULL, NULL, NULL, NULL, NULL, NULL, NULL,
							NULL, NULL, NULL, NULL, NULL, &item.snmp_community,
							MACRO_TYPE_COMMON, NULL, 0);
					zbx_substitute_key_macros(&item.snmp_oid, NULL, NULL, NULL, NULL,
							MACRO_TYPE_SNMP_OID, NULL, 0);

					if (ZBX_IF_SNMP_VERSION_3 == item.snmp_version)
					{
						item.snmpv3_securityname =
								zbx_strdup(NULL, dcheck->snmpv3_securityname);
						item.snmpv3_securitylevel = dcheck->snmpv3_securitylevel;
						item.snmpv3_authpassphrase =
								zbx_strdup(NULL, dcheck->snmpv3_authpassphrase);
						item.snmpv3_privpassphrase =
								zbx_strdup(NULL, dcheck->snmpv3_privpassphrase);
						item.snmpv3_authprotocol = dcheck->snmpv3_authprotocol;
						item.snmpv3_privprotocol = dcheck->snmpv3_privprotocol;
						item.snmpv3_contextname = zbx_strdup(NULL, dcheck->snmpv3_contextname);

						zbx_substitute_simple_macros_unmasked(NULL, NULL, NULL, NULL, NULL, NULL,
								NULL, NULL, NULL, NULL, NULL, NULL,
								&item.snmpv3_securityname, MACRO_TYPE_COMMON, NULL, 0);
						zbx_substitute_simple_macros_unmasked(NULL, NULL, NULL, NULL, NULL, NULL,
								NULL, NULL, NULL, NULL, NULL, NULL,
								&item.snmpv3_authpassphrase, MACRO_TYPE_COMMON, NULL,
								0);
						zbx_substitute_simple_macros_unmasked(NULL, NULL, NULL, NULL, NULL, NULL,
								NULL, NULL, NULL, NULL, NULL, NULL,
								&item.snmpv3_privpassphrase, MACRO_TYPE_COMMON, NULL, 0);
						zbx_substitute_simple_macros_unmasked(NULL, NULL, NULL, NULL, NULL, NULL,
								NULL, NULL, NULL, NULL, NULL, NULL,
								&item.snmpv3_contextname, MACRO_TYPE_COMMON, NULL, 0);
					}

					if (SUCCEED == get_value_snmp(&item, &result, ZBX_NO_POLLER, config_timeout) &&
							NULL != (pvalue = ZBX_GET_TEXT_RESULT(&result)))
					{
						zbx_strcpy_alloc(value, value_alloc, &value_offset, *pvalue);
					}
					else
						ret = FAIL;

					zbx_free(item.snmp_community);
					zbx_free(item.snmp_oid);

					if (ZBX_IF_SNMP_VERSION_3 == item.snmp_version)
					{
						zbx_free(item.snmpv3_securityname);
						zbx_free(item.snmpv3_authpassphrase);
						zbx_free(item.snmpv3_privpassphrase);
						zbx_free(item.snmpv3_contextname);
					}
				}
#else
					ret = FAIL;
#endif	/* HAVE_NETSNMP */

				if (FAIL == ret && ZBX_ISSET_MSG(&result))
				{
					zabbix_log(LOG_LEVEL_DEBUG, "discovery: item [%s] error: %s",
							item.key, result.msg);
				}
				break;
			case SVC_ICMPPING:
				memset(&host, 0, sizeof(host));
				host.addr = strdup(ip);

				if (SUCCEED != zbx_ping(&host, 1, 3, 0, 0, 0, error, sizeof(error)) || 0 == host.rcv)
					ret = FAIL;

				zbx_free(host.addr);
				break;
			default:
				break;
		}

		zbx_alarm_off();
	}
	zbx_free_agent_result(&result);

	zabbix_log(LOG_LEVEL_DEBUG, "End of %s():%s", __func__, zbx_result_string(ret));

	return ret;
}

/******************************************************************************
 *                                                                            *
 * Purpose: check if service is available and update database                 *
 *                                                                            *
 ******************************************************************************/
static void	process_check(const DB_DCHECK *dcheck, int *host_status, char *ip, int now, zbx_vector_ptr_t *services,
		int config_timeout)
{
	const char	*start;
	char		*value = NULL;
	size_t		value_alloc = 128;

	zabbix_log(LOG_LEVEL_DEBUG, "In %s()", __func__);

	value = (char *)zbx_malloc(value, value_alloc);

	for (start = dcheck->ports; '\0' != *start;)
	{
		char	*comma, *last_port;
		int	port, first, last;

		if (NULL != (comma = strchr(start, ',')))
			*comma = '\0';

		if (NULL != (last_port = strchr(start, '-')))
		{
			*last_port = '\0';
			first = atoi(start);
			last = atoi(last_port + 1);
			*last_port = '-';
		}
		else
			first = last = atoi(start);

		for (port = first; port <= last; port++)
		{
			zbx_dservice_t	*service;

			zabbix_log(LOG_LEVEL_DEBUG, "%s() port:%d", __func__, port);

			service = (zbx_dservice_t *)zbx_malloc(NULL, sizeof(zbx_dservice_t));
			service->status = (SUCCEED == discover_service(dcheck, ip, port, config_timeout, &value,
					&value_alloc) ? DOBJECT_STATUS_UP : DOBJECT_STATUS_DOWN);
			service->dcheckid = dcheck->dcheckid;
			service->itemtime = (time_t)now;
			service->port = port;
			zbx_strlcpy_utf8(service->value, value, ZBX_MAX_DISCOVERED_VALUE_SIZE);
			zbx_vector_ptr_append(services, service);

			/* update host status */
			if (-1 == *host_status || DOBJECT_STATUS_UP == service->status)
				*host_status = service->status;
		}

		if (NULL != comma)
		{
			*comma = ',';
			start = comma + 1;
		}
		else
			break;
	}
	zbx_free(value);

	zabbix_log(LOG_LEVEL_DEBUG, "End of %s()", __func__);
}

static void	process_checks(const zbx_db_drule *drule, int *host_status, char *ip, int unique, int now,
		zbx_vector_ptr_t *services, zbx_vector_uint64_t *dcheckids, int config_timeout)
{
	DB_RESULT	result;
	DB_ROW		row;
	DB_DCHECK	dcheck;
	char		sql[MAX_STRING_LEN];
	size_t		offset = 0;

	offset += zbx_snprintf(sql + offset, sizeof(sql) - offset,
			"select dcheckid,type,key_,snmp_community,snmpv3_securityname,snmpv3_securitylevel,"
				"snmpv3_authpassphrase,snmpv3_privpassphrase,snmpv3_authprotocol,snmpv3_privprotocol,"
				"ports,snmpv3_contextname"
			" from dchecks"
			" where druleid=" ZBX_FS_UI64,
			drule->druleid);

	if (0 != drule->unique_dcheckid)
	{
		offset += zbx_snprintf(sql + offset, sizeof(sql) - offset, " and dcheckid%s" ZBX_FS_UI64,
				unique ? "=" : "<>", drule->unique_dcheckid);
	}

	zbx_snprintf(sql + offset, sizeof(sql) - offset, " order by dcheckid");

	result = zbx_db_select("%s", sql);

	while (NULL != (row = zbx_db_fetch(result)))
	{
		memset(&dcheck, 0, sizeof(dcheck));

		ZBX_STR2UINT64(dcheck.dcheckid, row[0]);
		dcheck.type = atoi(row[1]);
		dcheck.key_ = row[2];
		dcheck.snmp_community = row[3];
		dcheck.snmpv3_securityname = row[4];
		dcheck.snmpv3_securitylevel = (unsigned char)atoi(row[5]);
		dcheck.snmpv3_authpassphrase = row[6];
		dcheck.snmpv3_privpassphrase = row[7];
		dcheck.snmpv3_authprotocol = (unsigned char)atoi(row[8]);
		dcheck.snmpv3_privprotocol = (unsigned char)atoi(row[9]);
		dcheck.ports = row[10];
		dcheck.snmpv3_contextname = row[11];

		zbx_vector_uint64_append(dcheckids, dcheck.dcheckid);

		process_check(&dcheck, host_status, ip, now, services, config_timeout);
	}
	zbx_db_free_result(result);
}

static int	process_services(const zbx_db_drule *drule, zbx_db_dhost *dhost, const char *ip, const char *dns,
		int now, const zbx_vector_ptr_t *services, zbx_vector_uint64_t *dcheckids)
{
	int	i, ret;

	zabbix_log(LOG_LEVEL_DEBUG, "In %s()", __func__);

	zbx_vector_uint64_sort(dcheckids, ZBX_DEFAULT_UINT64_COMPARE_FUNC);

	if (SUCCEED != (ret = zbx_db_lock_ids("dchecks", "dcheckid", dcheckids)))
		goto fail;

	for (i = 0; i < services->values_num; i++)
	{
		zbx_dservice_t	*service = (zbx_dservice_t *)services->values[i];

		if (FAIL == zbx_vector_uint64_bsearch(dcheckids, service->dcheckid, ZBX_DEFAULT_UINT64_COMPARE_FUNC))
			continue;

		if (0 != (program_type & ZBX_PROGRAM_TYPE_SERVER))
		{
			zbx_discovery_update_service(drule, service->dcheckid, dhost, ip, dns, service->port,
					service->status, service->value, now);
		}
		else if (0 != (program_type & ZBX_PROGRAM_TYPE_PROXY))
		{
			proxy_update_service(drule->druleid, service->dcheckid, ip, dns, service->port,
					service->status, service->value, now);
		}
	}
fail:
	zabbix_log(LOG_LEVEL_DEBUG, "End of %s():%s", __func__, zbx_result_string(ret));

	return ret;
}

/******************************************************************************
 *                                                                            *
 * Purpose: process single discovery rule                                     *
 *                                                                            *
 ******************************************************************************/
static void	process_rule(zbx_db_drule *drule, int config_timeout)
{
	zbx_db_dhost		dhost;
	int			host_status, now;
	char			ip[ZBX_INTERFACE_IP_LEN_MAX], *start, *comma, dns[ZBX_INTERFACE_DNS_LEN_MAX];
	int			ipaddress[8];
	zbx_iprange_t		iprange;
	zbx_vector_ptr_t	services;
	zbx_vector_uint64_t	dcheckids;

	zabbix_log(LOG_LEVEL_DEBUG, "In %s() rule:'%s' range:'%s'", __func__, drule->name, drule->iprange);

	zbx_vector_ptr_create(&services);
	zbx_vector_uint64_create(&dcheckids);

	for (start = drule->iprange; '\0' != *start;)
	{
		if (NULL != (comma = strchr(start, ',')))
			*comma = '\0';

		zabbix_log(LOG_LEVEL_DEBUG, "%s() range:'%s'", __func__, start);

		if (SUCCEED != zbx_iprange_parse(&iprange, start))
		{
			zabbix_log(LOG_LEVEL_WARNING, "discovery rule \"%s\": wrong format of IP range \"%s\"",
					drule->name, start);
			goto next;
		}

		if (ZBX_DISCOVERER_IPRANGE_LIMIT < zbx_iprange_volume(&iprange))
		{
			zabbix_log(LOG_LEVEL_WARNING, "discovery rule \"%s\": IP range \"%s\" exceeds %d address limit",
					drule->name, start, ZBX_DISCOVERER_IPRANGE_LIMIT);
			goto next;
		}
#ifndef HAVE_IPV6
		if (ZBX_IPRANGE_V6 == iprange.type)
		{
			zabbix_log(LOG_LEVEL_WARNING, "discovery rule \"%s\": encountered IP range \"%s\","
					" but IPv6 support not compiled in", drule->name, start);
			goto next;
		}
#endif
		zbx_iprange_first(&iprange, ipaddress);

		do
		{
#ifdef HAVE_IPV6
			if (ZBX_IPRANGE_V6 == iprange.type)
			{
				zbx_snprintf(ip, sizeof(ip), "%x:%x:%x:%x:%x:%x:%x:%x", (unsigned int)ipaddress[0],
						(unsigned int)ipaddress[1], (unsigned int)ipaddress[2],
						(unsigned int)ipaddress[3], (unsigned int)ipaddress[4],
						(unsigned int)ipaddress[5], (unsigned int)ipaddress[6],
						(unsigned int)ipaddress[7]);
			}
			else
			{
#endif
				zbx_snprintf(ip, sizeof(ip), "%u.%u.%u.%u", (unsigned int)ipaddress[0],
						(unsigned int)ipaddress[1], (unsigned int)ipaddress[2],
						(unsigned int)ipaddress[3]);
#ifdef HAVE_IPV6
			}
#endif
			memset(&dhost, 0, sizeof(dhost));
			host_status = -1;

			now = time(NULL);

			zabbix_log(LOG_LEVEL_DEBUG, "%s() ip:'%s'", __func__, ip);

			zbx_alarm_on(config_timeout);
			zbx_gethost_by_ip(ip, dns, sizeof(dns));
			zbx_alarm_off();

			if (0 != drule->unique_dcheckid)
				process_checks(drule, &host_status, ip, 1, now, &services, &dcheckids, config_timeout);

			process_checks(drule, &host_status, ip, 0, now, &services, &dcheckids, config_timeout);

			zbx_db_begin();

			if (SUCCEED != zbx_db_lock_druleid(drule->druleid))
			{
				zbx_db_rollback();

				zabbix_log(LOG_LEVEL_DEBUG, "discovery rule '%s' was deleted during processing,"
						" stopping", drule->name);
				zbx_vector_ptr_clear_ext(&services, zbx_ptr_free);
				goto out;
			}

			if (SUCCEED != process_services(drule, &dhost, ip, dns, now, &services, &dcheckids))
			{
				zbx_db_rollback();

				zabbix_log(LOG_LEVEL_DEBUG, "all checks where deleted for discovery rule '%s'"
						" during processing, stopping", drule->name);
				zbx_vector_ptr_clear_ext(&services, zbx_ptr_free);
				goto out;
			}

			zbx_vector_uint64_clear(&dcheckids);
			zbx_vector_ptr_clear_ext(&services, zbx_ptr_free);

			if (0 != (program_type & ZBX_PROGRAM_TYPE_SERVER))
			{
				zbx_discovery_update_host(&dhost, host_status, now);
				zbx_process_events(NULL, NULL);
				zbx_clean_events();
			}
			else if (0 != (program_type & ZBX_PROGRAM_TYPE_PROXY))
				proxy_update_host(drule->druleid, ip, dns, host_status, now);

			zbx_db_commit();
		}
		while (SUCCEED == zbx_iprange_next(&iprange, ipaddress));
next:
		if (NULL != comma)
		{
			*comma = ',';
			start = comma + 1;
		}
		else
			break;
	}
out:
	zbx_vector_ptr_destroy(&services);
	zbx_vector_uint64_destroy(&dcheckids);

	zabbix_log(LOG_LEVEL_DEBUG, "End of %s()", __func__);
}

/******************************************************************************
 *                                                                            *
 * Purpose: clean dservices and dhosts not presenting in drule                *
 *                                                                            *
 ******************************************************************************/
static void	discovery_clean_services(zbx_uint64_t druleid)
{
	DB_RESULT		result;
	DB_ROW			row;
	char			*iprange = NULL;
	zbx_vector_uint64_t	keep_dhostids, del_dhostids, del_dserviceids;
	zbx_uint64_t		dhostid, dserviceid;
	char			*sql = NULL;
	size_t			sql_alloc = 0, sql_offset;

	zabbix_log(LOG_LEVEL_DEBUG, "In %s()", __func__);

	result = zbx_db_select("select iprange from drules where druleid=" ZBX_FS_UI64, druleid);

	if (NULL != (row = zbx_db_fetch(result)))
		iprange = zbx_strdup(iprange, row[0]);

	zbx_db_free_result(result);

	if (NULL == iprange)
		goto out;

	zbx_vector_uint64_create(&keep_dhostids);
	zbx_vector_uint64_create(&del_dhostids);
	zbx_vector_uint64_create(&del_dserviceids);

	result = zbx_db_select(
			"select dh.dhostid,ds.dserviceid,ds.ip"
			" from dhosts dh"
				" left join dservices ds"
					" on dh.dhostid=ds.dhostid"
			" where dh.druleid=" ZBX_FS_UI64,
			druleid);

	while (NULL != (row = zbx_db_fetch(result)))
	{
		ZBX_STR2UINT64(dhostid, row[0]);

		if (SUCCEED == zbx_db_is_null(row[1]))
		{
			zbx_vector_uint64_append(&del_dhostids, dhostid);
		}
		else if (SUCCEED != zbx_ip_in_list(iprange, row[2]))
		{
			ZBX_STR2UINT64(dserviceid, row[1]);

			zbx_vector_uint64_append(&del_dhostids, dhostid);
			zbx_vector_uint64_append(&del_dserviceids, dserviceid);
		}
		else
			zbx_vector_uint64_append(&keep_dhostids, dhostid);
	}
	zbx_db_free_result(result);

	zbx_free(iprange);

	if (0 != del_dserviceids.values_num)
	{
		int	i;

		/* remove dservices */

		zbx_vector_uint64_sort(&del_dserviceids, ZBX_DEFAULT_UINT64_COMPARE_FUNC);

		sql_offset = 0;
		zbx_strcpy_alloc(&sql, &sql_alloc, &sql_offset, "delete from dservices where");
		zbx_db_add_condition_alloc(&sql, &sql_alloc, &sql_offset, "dserviceid",
				del_dserviceids.values, del_dserviceids.values_num);

		zbx_db_execute("%s", sql);

		/* remove dhosts */

		zbx_vector_uint64_sort(&keep_dhostids, ZBX_DEFAULT_UINT64_COMPARE_FUNC);
		zbx_vector_uint64_uniq(&keep_dhostids, ZBX_DEFAULT_UINT64_COMPARE_FUNC);

		zbx_vector_uint64_sort(&del_dhostids, ZBX_DEFAULT_UINT64_COMPARE_FUNC);
		zbx_vector_uint64_uniq(&del_dhostids, ZBX_DEFAULT_UINT64_COMPARE_FUNC);

		for (i = 0; i < del_dhostids.values_num; i++)
		{
			dhostid = del_dhostids.values[i];

			if (FAIL != zbx_vector_uint64_bsearch(&keep_dhostids, dhostid, ZBX_DEFAULT_UINT64_COMPARE_FUNC))
				zbx_vector_uint64_remove_noorder(&del_dhostids, i--);
		}
	}

	if (0 != del_dhostids.values_num)
	{
		zbx_vector_uint64_sort(&del_dhostids, ZBX_DEFAULT_UINT64_COMPARE_FUNC);

		sql_offset = 0;
		zbx_strcpy_alloc(&sql, &sql_alloc, &sql_offset, "delete from dhosts where");
		zbx_db_add_condition_alloc(&sql, &sql_alloc, &sql_offset, "dhostid",
				del_dhostids.values, del_dhostids.values_num);

		zbx_db_execute("%s", sql);
	}

	zbx_free(sql);

	zbx_vector_uint64_destroy(&del_dserviceids);
	zbx_vector_uint64_destroy(&del_dhostids);
	zbx_vector_uint64_destroy(&keep_dhostids);
out:
	zabbix_log(LOG_LEVEL_DEBUG, "End of %s()", __func__);
}

static int	process_discovery(time_t *nextcheck, int config_timeout)
{
	DB_RESULT		result;
	DB_ROW			row;
	int			rule_count = 0, delay;
	char			*delay_str = NULL;
	zbx_dc_um_handle_t	*um_handle;
	zbx_uint64_t		druleid;
	time_t			now;

	now = time(NULL);

	if (SUCCEED != zbx_dc_drule_next(now, &druleid, nextcheck))
		return 0;

	um_handle = zbx_dc_open_user_macros();

	do
	{
		result = zbx_db_select(
				"select distinct r.iprange,r.name,c.dcheckid,r.delay"
				" from drules r"
					" left join dchecks c"
						" on c.druleid=r.druleid"
							" and c.uniq=1"
				" where r.druleid=" ZBX_FS_UI64, druleid);

		if (NULL != (row = zbx_db_fetch(result)))
		{
			zbx_db_drule	drule;

			rule_count++;

			delay_str = zbx_strdup(delay_str, row[3]);
			zbx_substitute_simple_macros(NULL, NULL, NULL, NULL, NULL, NULL, NULL, NULL, NULL, NULL, NULL, NULL,
					&delay_str, MACRO_TYPE_COMMON, NULL, 0);

			if (SUCCEED != zbx_is_time_suffix(delay_str, &delay, ZBX_LENGTH_UNLIMITED))
			{
				zabbix_log(LOG_LEVEL_WARNING, "discovery rule \"%s\": invalid update interval \"%s\"",
						row[1], delay_str);

				delay = ZBX_DEFAULT_INTERVAL;
			}
			else
			{
				memset(&drule, 0, sizeof(drule));

				drule.druleid = druleid;
				drule.iprange = row[0];
				drule.name = row[1];
				ZBX_DBROW2UINT64(drule.unique_dcheckid, row[2]);

				process_rule(&drule, config_timeout);
			}

			zbx_dc_drule_queue(now, druleid, delay);
			zbx_free(delay_str);

			if (0 != (program_type & ZBX_PROGRAM_TYPE_SERVER))
				discovery_clean_services(druleid);

		}
		zbx_db_free_result(result);

		now = time(NULL);
	}
	while (ZBX_IS_RUNNING() && SUCCEED == zbx_dc_drule_next(now, &druleid, nextcheck));

	zbx_dc_close_user_macros(um_handle);

	return rule_count;	/* performance metric */
}

/******************************************************************************
 *                                                                            *
 * Purpose: periodically try to find new hosts and services                   *
 *                                                                            *
 ******************************************************************************/
ZBX_THREAD_ENTRY(discoverer_thread, args)
{
	zbx_thread_discoverer_args	*discoverer_args_in = (zbx_thread_discoverer_args *)
							(((zbx_thread_args_t *)args)->args);
	int				sleeptime = -1, rule_count = 0, old_rule_count = 0;
	double				sec, total_sec = 0.0, old_total_sec = 0.0;
	time_t				last_stat_time, nextcheck = 0;
	zbx_ipc_async_socket_t		rtc;
	const zbx_thread_info_t		*info = &((zbx_thread_args_t *)args)->info;
	int				server_num = ((zbx_thread_args_t *)args)->info.server_num;
	int				process_num = ((zbx_thread_args_t *)args)->info.process_num;
	unsigned char			process_type = ((zbx_thread_args_t *)args)->info.process_type;
<<<<<<< HEAD
	char				*error;
	zbx_uint32_t			rtc_msgs[] = {ZBX_RTC_SNMP_CACHE_RELOAD};
=======
>>>>>>> 367aad82

	zabbix_log(LOG_LEVEL_INFORMATION, "%s #%d started [%s #%d]", get_program_type_string(info->program_type),
			server_num, get_process_type_string(process_type), process_num);

	zbx_update_selfmon_counter(info, ZBX_PROCESS_STATE_BUSY);

#define STAT_INTERVAL	5	/* if a process is busy and does not sleep then update status not faster than */
				/* once in STAT_INTERVAL seconds */

#if defined(HAVE_GNUTLS) || defined(HAVE_OPENSSL)
	zbx_tls_init_child(discoverer_args_in->zbx_config_tls, discoverer_args_in->zbx_get_program_type_cb_arg);
#endif
	zbx_setproctitle("%s #%d [connecting to the database]", get_process_type_string(process_type), process_num);
	last_stat_time = time(NULL);

	zbx_db_connect(ZBX_DB_CONNECT_NORMAL);

	zbx_rtc_subscribe(process_type, process_num, rtc_msgs, ARRSIZE(rtc_msgs), discoverer_args_in->config_timeout,
			&rtc);

	while (ZBX_IS_RUNNING())
	{
		zbx_uint32_t	rtc_cmd;
		unsigned char	*rtc_data;

		sec = zbx_time();
		zbx_update_env(get_process_type_string(process_type), sec);

		if (0 != sleeptime)
		{
			zbx_setproctitle("%s #%d [processed %d rules in " ZBX_FS_DBL " sec, performing discovery]",
					get_process_type_string(process_type), process_num, old_rule_count,
					old_total_sec);
		}

		if ((int)sec >= nextcheck)
		{
			rule_count += process_discovery(&nextcheck, discoverer_args_in->config_timeout);
			total_sec += zbx_time() - sec;

			if (0 == nextcheck)
				nextcheck = time(NULL) + DISCOVERER_DELAY;
		}

		sleeptime = zbx_calculate_sleeptime(nextcheck, DISCOVERER_DELAY);

		if (0 != sleeptime || STAT_INTERVAL <= time(NULL) - last_stat_time)
		{
			if (0 == sleeptime)
			{
				zbx_setproctitle("%s #%d [processed %d rules in " ZBX_FS_DBL " sec, performing "
						"discovery]", get_process_type_string(process_type), process_num,
						rule_count, total_sec);
			}
			else
			{
				zbx_setproctitle("%s #%d [processed %d rules in " ZBX_FS_DBL " sec, idle %d sec]",
						get_process_type_string(process_type), process_num, rule_count,
						total_sec, sleeptime);
				old_rule_count = rule_count;
				old_total_sec = total_sec;
			}
			rule_count = 0;
			total_sec = 0.0;
			last_stat_time = time(NULL);
		}

		if (SUCCEED == zbx_rtc_wait(&rtc, info, &rtc_cmd, &rtc_data, sleeptime) && 0 != rtc_cmd)
		{
#ifdef HAVE_NETSNMP
			if (ZBX_RTC_SNMP_CACHE_RELOAD == rtc_cmd)
				zbx_clear_cache_snmp(process_type, process_num);
#endif
			if (ZBX_RTC_SHUTDOWN == rtc_cmd)
				break;
		}

	}

	zbx_setproctitle("%s #%d [terminated]", get_process_type_string(process_type), process_num);

	while (1)
		zbx_sleep(SEC_PER_MIN);
#undef STAT_INTERVAL
}<|MERGE_RESOLUTION|>--- conflicted
+++ resolved
@@ -844,11 +844,7 @@
 	int				server_num = ((zbx_thread_args_t *)args)->info.server_num;
 	int				process_num = ((zbx_thread_args_t *)args)->info.process_num;
 	unsigned char			process_type = ((zbx_thread_args_t *)args)->info.process_type;
-<<<<<<< HEAD
-	char				*error;
 	zbx_uint32_t			rtc_msgs[] = {ZBX_RTC_SNMP_CACHE_RELOAD};
-=======
->>>>>>> 367aad82
 
 	zabbix_log(LOG_LEVEL_INFORMATION, "%s #%d started [%s #%d]", get_program_type_string(info->program_type),
 			server_num, get_process_type_string(process_type), process_num);
