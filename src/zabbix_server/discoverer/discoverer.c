--- conflicted
+++ resolved
@@ -1575,14 +1575,8 @@
 	int				process_num = ((zbx_thread_args_t *)args)->info.process_num;
 	unsigned char			process_type = ((zbx_thread_args_t *)args)->info.process_type;
 	char				*error;
-<<<<<<< HEAD
 	zbx_vector_uint64_pair_t	revisions;
-#ifdef ZBX22336
-	zbx_uint32_t			rtc_msgs[] = { ZBX_RTC_SNMP_CACHE_RELOAD };
-#endif
-=======
 	zbx_uint32_t			rtc_msgs[] = {ZBX_RTC_SNMP_CACHE_RELOAD};
->>>>>>> 8a739f98
 
 	zabbix_log(LOG_LEVEL_INFORMATION, "%s #%d started [%s #%d]", get_program_type_string(info->program_type),
 			server_num, get_process_type_string(process_type), process_num);
@@ -1600,17 +1594,12 @@
 
 	zbx_db_connect(ZBX_DB_CONNECT_NORMAL);
 
-<<<<<<< HEAD
 	if (FAIL == zbx_ipc_service_start(&ipc_service, ZBX_IPC_SERVICE_DISCOVERER, &error))
 	{
 		zabbix_log(LOG_LEVEL_CRIT, "cannot start discoverer service: %s", error);
 		zbx_free(error);
 		exit(EXIT_FAILURE);
 	}
-=======
-	zbx_rtc_subscribe(process_type, process_num, rtc_msgs, ARRSIZE(rtc_msgs), discoverer_args_in->config_timeout,
-			&rtc);
->>>>>>> 8a739f98
 
 	if (FAIL == discoverer_manager_init(&dmanager, discoverer_args_in->workers_num, &error))
 	{
@@ -1618,10 +1607,8 @@
 		goto out;
 	}
 
-#ifdef ZBX22336
 	zbx_rtc_subscribe_service(ZBX_PROCESS_TYPE_DISCOVERER, 0, rtc_msgs, ARRSIZE(rtc_msgs),
 			discoverer_args_in->config_timeout, ZBX_IPC_SERVICE_DISCOVERER);
-#endif
 
 #ifdef HAVE_NETSNMP
 	zbx_mt_init_snmp();
@@ -1786,7 +1773,6 @@
 				case ZBX_IPC_DISCOVERER_USAGE_STATS:
 					discoverer_reply_usage_stats(&dmanager, client);
 					break;
-#ifdef ZBX22336
 #ifdef HAVE_NETSNMP
 				case ZBX_RTC_SNMP_CACHE_RELOAD:
 					zbx_clear_cache_snmp(process_type, process_num);
@@ -1795,7 +1781,6 @@
 				case ZBX_RTC_SHUTDOWN:
 					zabbix_log(LOG_LEVEL_DEBUG, "shutdown message received, terminating...");
 					goto out;
-#endif
 			}
 
 			zbx_ipc_message_free(message);
