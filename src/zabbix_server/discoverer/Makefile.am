--- conflicted
+++ resolved
@@ -4,15 +4,11 @@
 
 libzbxdiscoverer_a_SOURCES = \
 	discoverer.c \
-<<<<<<< HEAD
 	discoverer.h \
 	discoverer_queue.c \
 	discoverer_queue.h \
 	discoverer_job.c \
 	discoverer_job.h
-=======
-	discoverer.h
 
 libzbxdiscoverer_a_CFLAGS = \
-	$(TLS_CFLAGS)
->>>>>>> b16880bd
+	$(TLS_CFLAGS)