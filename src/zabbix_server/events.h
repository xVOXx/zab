/*
** Zabbix
** Copyright (C) 2001-2016 Zabbix SIA
**
** This program is free software; you can redistribute it and/or modify
** it under the terms of the GNU General Public License as published by
** the Free Software Foundation; either version 2 of the License, or
** (at your option) any later version.
**
** This program is distributed in the hope that it will be useful,
** but WITHOUT ANY WARRANTY; without even the implied warranty of
** MERCHANTABILITY or FITNESS FOR A PARTICULAR PURPOSE. See the
** GNU General Public License for more details.
**
** You should have received a copy of the GNU General Public License
** along with this program; if not, write to the Free Software
** Foundation, Inc., 51 Franklin Street, Fifth Floor, Boston, MA  02110-1301, USA.
**/

#ifndef ZABBIX_EVENTS_H
#define ZABBIX_EVENTS_H

<<<<<<< HEAD
/* problem eventid - OK event pair */
typedef struct
{
	zbx_uint64_t	eventid;
	DB_EVENT	*r_event;
}
zbx_event_recovery_t;

void	add_event(zbx_uint64_t eventid, unsigned char source, unsigned char object, zbx_uint64_t objectid,
=======
void	add_event(unsigned char source, unsigned char object, zbx_uint64_t objectid,
>>>>>>> 491d837f
		const zbx_timespec_t *timespec, int value, const char *trigger_description,
		const char *trigger_expression, const char *trigger_recovery_expression, unsigned char trigger_priority,
		unsigned char trigger_type, const zbx_vector_ptr_t *trigger_tags);
int	process_events(void);

#endif<|MERGE_RESOLUTION|>--- conflicted
+++ resolved
@@ -20,7 +20,6 @@
 #ifndef ZABBIX_EVENTS_H
 #define ZABBIX_EVENTS_H
 
-<<<<<<< HEAD
 /* problem eventid - OK event pair */
 typedef struct
 {
@@ -29,10 +28,7 @@
 }
 zbx_event_recovery_t;
 
-void	add_event(zbx_uint64_t eventid, unsigned char source, unsigned char object, zbx_uint64_t objectid,
-=======
 void	add_event(unsigned char source, unsigned char object, zbx_uint64_t objectid,
->>>>>>> 491d837f
 		const zbx_timespec_t *timespec, int value, const char *trigger_description,
 		const char *trigger_expression, const char *trigger_recovery_expression, unsigned char trigger_priority,
 		unsigned char trigger_type, const zbx_vector_ptr_t *trigger_tags);
