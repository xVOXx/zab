--- conflicted
+++ resolved
@@ -20,36 +20,14 @@
 #ifndef ZABBIX_EVENTS_H
 #define ZABBIX_EVENTS_H
 
-<<<<<<< HEAD
-/* event recovery data */
-typedef struct
-{
-	zbx_uint64_t	eventid;
-	zbx_uint64_t	objectid;
-	DB_EVENT	*r_event;
-	zbx_uint64_t	correlationid;
-	zbx_uint64_t	c_eventid;
-	zbx_uint64_t	userid;
-	zbx_timespec_t	ts;
-}
-zbx_event_recovery_t;
-
-DB_EVENT	*add_event(unsigned char source, unsigned char object, zbx_uint64_t objectid,
-		const zbx_timespec_t *timespec, int value, const char *trigger_description,
-		const char *trigger_expression, const char *trigger_recovery_expression, unsigned char trigger_priority,
-		unsigned char trigger_type, const zbx_vector_ptr_t *trigger_tags,
-		unsigned char trigger_correlation_mode, const char *trigger_correlation_tag, zbx_uint64_t userid);
-int	process_events();
-=======
 void	zbx_initialize_events(void);
 void	zbx_uninitialize_events(void);
 int	add_event(unsigned char source, unsigned char object, zbx_uint64_t objectid,
 		const zbx_timespec_t *timespec, int value, const char *trigger_description,
 		const char *trigger_expression, const char *trigger_recovery_expression, unsigned char trigger_priority,
 		unsigned char trigger_type, const zbx_vector_ptr_t *trigger_tags,
-		unsigned char trigger_correlation_mode, const char *trigger_correlation_tag);
+		unsigned char trigger_correlation_mode, const char *trigger_correlation_tag, zbx_uint64_t userid);
 int	process_events(void);
->>>>>>> 7fc5b700
 int	process_trigger_events(zbx_vector_ptr_t *trigger_diff, zbx_vector_uint64_t *triggerids_lock);
 int	flush_correlated_events(void);
 
