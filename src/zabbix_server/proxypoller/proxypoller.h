--- conflicted
+++ resolved
@@ -22,11 +22,8 @@
 
 #include "zbxthreads.h"
 #include "zbxcomms.h"
-<<<<<<< HEAD
 #include "zbxdbhigh.h"
-=======
 #include "zbxvault.h"
->>>>>>> 2320260c
 
 extern char	*CONFIG_SOURCE_IP;
 extern int	CONFIG_TRAPPER_TIMEOUT;
