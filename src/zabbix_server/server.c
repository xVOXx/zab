--- conflicted
+++ resolved
@@ -1099,37 +1099,23 @@
 		zbx_locks_disable();
 #endif
 
-<<<<<<< HEAD
-=======
+	if (SUCCEED != zbx_ha_stop(&error))
+	{
+		zabbix_log(LOG_LEVEL_CRIT, "cannot stop HA manager: %s", error);
+		zbx_free(error);
+		zbx_ha_kill();
+	}
+
 	if (ZBX_NODE_STATUS_ACTIVE == ha_status)
 	{
+		zbx_free_metrics();
+		zbx_ipc_service_free_env();
+
 		zbx_db_connect(ZBX_DB_CONNECT_EXIT);
 		zbx_free_database_cache(ZBX_SYNC_ALL);
 		zbx_db_close();
-	}
-
->>>>>>> b7089c74
-	if (SUCCEED != zbx_ha_stop(&error))
-	{
-		zabbix_log(LOG_LEVEL_CRIT, "cannot stop HA manager: %s", error);
-		zbx_free(error);
-		zbx_ha_kill();
-	}
-
-	if (ZBX_NODE_STATUS_ACTIVE == ha_status)
-	{
-		zbx_free_metrics();
-		zbx_ipc_service_free_env();
-<<<<<<< HEAD
-
-		zbx_db_connect(ZBX_DB_CONNECT_EXIT);
-		free_database_cache(ZBX_SYNC_ALL);
-		zbx_db_close();
-
-		free_configuration_cache();
-=======
+
 		zbx_free_configuration_cache();
->>>>>>> b7089c74
 
 		/* free history value cache */
 		zbx_vc_destroy();
