--- conflicted
+++ resolved
@@ -364,7 +364,7 @@
 char	*CONFIG_SSL_KEY_LOCATION	= NULL;
 
 static zbx_config_tls_t		*config_tls = NULL;
-static zbx_config_export_t	zbx_config_export = {NULL, NULL, ZBX_GIBIBYTE};
+static zbx_config_export_t	config_export = {NULL, NULL, ZBX_GIBIBYTE};
 static zbx_config_vault_t	config_vault = {NULL, NULL, NULL, NULL, NULL, NULL};
 
 char	*CONFIG_HA_NODE_NAME		= NULL;
@@ -699,10 +699,10 @@
 		err = 1;
 	}
 
-	if (SUCCEED != zbx_validate_export_type(zbx_config_export.type, NULL))
+	if (SUCCEED != zbx_validate_export_type(config_export.type, NULL))
 	{
 		zabbix_log(LOG_LEVEL_CRIT, "invalid \"ExportType\" configuration parameter: %s",
-				zbx_config_export.type);
+				config_export.type);
 		err = 1;
 	}
 
@@ -988,11 +988,11 @@
 			PARM_OPT,	0,			0},
 		{"HistoryStorageDateIndex",	&CONFIG_HISTORY_STORAGE_PIPELINES,	TYPE_INT,
 			PARM_OPT,	0,			1},
-		{"ExportDir",			&(zbx_config_export.dir),		TYPE_STRING,
-			PARM_OPT,	0,			0},
-		{"ExportType",			&(zbx_config_export.type),		TYPE_STRING_LIST,
-			PARM_OPT,	0,			0},
-		{"ExportFileSize",		&(zbx_config_export.file_size),		TYPE_UINT64,
+		{"ExportDir",			&(config_export.dir),			TYPE_STRING,
+			PARM_OPT,	0,			0},
+		{"ExportType",			&(config_export.type),			TYPE_STRING_LIST,
+			PARM_OPT,	0,			0},
+		{"ExportFileSize",		&(config_export.file_size),		TYPE_UINT64,
 			PARM_OPT,	ZBX_MEBIBYTE,	ZBX_GIBIBYTE},
 		{"StartLLDProcessors",		&CONFIG_FORKS[ZBX_PROCESS_TYPE_LLDWORKER],		TYPE_INT,
 			PARM_OPT,	1,			100},
@@ -1355,41 +1355,26 @@
 	int				i, ret = SUCCEED;
 	char				*error = NULL;
 
-<<<<<<< HEAD
-	zbx_config_comms_args_t		zbx_config = {config_tls, NULL, 0};
+	zbx_config_comms_args_t		config_comms = {config_tls, NULL, 0, CONFIG_TIMEOUT};
 
 	zbx_thread_args_t		thread_args;
-	zbx_thread_dbconfig_args	dbconfig_args = {&config_vault};
-	zbx_thread_poller_args		poller_args = {&zbx_config, get_program_type, ZBX_NO_POLLER};
-	zbx_thread_trapper_args		trapper_args = {&zbx_config, &config_vault, get_program_type, listen_sock};
-	zbx_thread_escalator_args	escalator_args = {config_tls, get_program_type};
-	zbx_thread_proxy_poller_args	proxy_poller_args = {config_tls, &config_vault, get_program_type};
-	zbx_thread_discoverer_args	discoverer_args = {config_tls, get_program_type};
+	zbx_thread_poller_args		poller_args = {&config_comms, get_program_type, ZBX_NO_POLLER};
+	zbx_thread_trapper_args		trapper_args = {&config_comms, &config_vault, get_program_type, listen_sock};
+	zbx_thread_escalator_args	escalator_args = {config_tls, get_program_type, CONFIG_TIMEOUT};
+	zbx_thread_proxy_poller_args	proxy_poller_args = {config_tls, &config_vault, get_program_type, CONFIG_TIMEOUT};
+	zbx_thread_discoverer_args	discoverer_args = {config_tls, get_program_type, CONFIG_TIMEOUT};
 	zbx_thread_report_writer_args	report_writer_args = {config_tls->ca_file, config_tls->cert_file,
 							config_tls->key_file, CONFIG_SOURCE_IP, get_program_type};
-	zbx_thread_housekeeper_args	housekeeper_args = {get_program_type, &db_version_info};
-=======
-	zbx_config_comms_args_t		zbx_config_comms = {zbx_config_tls, NULL, 0, CONFIG_TIMEOUT};
-
-	zbx_thread_args_t		thread_args;
-	zbx_thread_poller_args		poller_args = {&zbx_config_comms, get_program_type, ZBX_NO_POLLER};
-	zbx_thread_trapper_args		trapper_args = {&zbx_config_comms, get_program_type, listen_sock};
-	zbx_thread_escalator_args	escalator_args = {zbx_config_tls, get_program_type, CONFIG_TIMEOUT};
-	zbx_thread_proxy_poller_args	proxy_poller_args = {zbx_config_tls, get_program_type, CONFIG_TIMEOUT};
-	zbx_thread_discoverer_args	discoverer_args = {zbx_config_tls, get_program_type, CONFIG_TIMEOUT};
-	zbx_thread_report_writer_args	report_writer_args = {zbx_config_tls->ca_file, zbx_config_tls->cert_file,
-							zbx_config_tls->key_file, CONFIG_SOURCE_IP, get_program_type};
 	zbx_thread_housekeeper_args	housekeeper_args = {get_program_type, &db_version_info, CONFIG_TIMEOUT};
 
 	zbx_thread_server_trigger_housekeeper_args	trigger_housekeeper_args = {get_program_type,
 							CONFIG_TIMEOUT};
 	zbx_thread_taskmanager_args	taskmanager_args = {get_program_type, CONFIG_TIMEOUT};
-	zbx_thread_dbconfig_args	dbconfig_args = {get_program_type, CONFIG_TIMEOUT};
+	zbx_thread_dbconfig_args	dbconfig_args = {get_program_type, &config_vault, CONFIG_TIMEOUT};
 	zbx_thread_pinger_args		pinger_args = {get_program_type, CONFIG_TIMEOUT};
 #ifdef HAVE_OPENIPMI
 	zbx_thread_ipmi_manager_args	ipmi_manager_args = {get_program_type, CONFIG_TIMEOUT};
 #endif
->>>>>>> 0f548374
 
 	if (SUCCEED != init_database_cache(&error))
 	{
@@ -1967,7 +1952,7 @@
 	if (SUCCEED != zbx_db_check_instanceid())
 		exit(EXIT_FAILURE);
 
-	if (FAIL == zbx_init_library_export(&zbx_config_export, &error))
+	if (FAIL == zbx_init_library_export(&config_export, &error))
 	{
 		zabbix_log(LOG_LEVEL_CRIT, "cannot initialize export: %s", error);
 		zbx_free(error);
