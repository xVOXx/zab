--- conflicted
+++ resolved
@@ -1094,72 +1094,8 @@
 	struct zbx_json			db_version_json;
 	int				result = SUCCEED;
 
-<<<<<<< HEAD
 	memset(&db_version_info, 0, sizeof(db_version_info));
-
-	zbx_db_extract_version_info(&db_version_info);
-
-	if (db_version_info.current_version < db_version_info.min_version)
-	{
-		zabbix_log(LOG_LEVEL_ERR, "Error! Current %s database server version is too old (%s)",
-				db_version_info.database, db_version_info.friendly_current_version);
-		zabbix_log(LOG_LEVEL_ERR, "Must be a least %s", db_version_info.friendly_min_version);
-		result = FAIL;
-	}
-	else if (DB_VERSION_NOT_SUPPORTED_ERROR == db_version_info.flag ||
-			DB_VERSION_HIGHER_THAN_MAXIMUM == db_version_info.flag)
-	{
-		if (0 == CONFIG_ALLOW_UNSUPPORTED_DB_VERSIONS)
-		{
-			zabbix_log(LOG_LEVEL_ERR, " ");
-			zabbix_log(LOG_LEVEL_ERR, "Unable to start Zabbix server due to unsupported %s database server"
-					" version (%s).", db_version_info.database,
-					db_version_info.friendly_current_version);
-
-			if (DB_VERSION_HIGHER_THAN_MAXIMUM == db_version_info.flag)
-			{
-				zabbix_log(LOG_LEVEL_ERR, "Must not be higher than (%s).",
-						db_version_info.friendly_max_version);
-				db_version_info.flag = DB_VERSION_HIGHER_THAN_MAXIMUM_ERROR;
-			}
-			else
-			{
-				zabbix_log(LOG_LEVEL_ERR, "Must be at least (%s).",
-						db_version_info.friendly_min_supported_version);
-			}
-
-			zabbix_log(LOG_LEVEL_ERR, "Use of supported database version is highly recommended.");
-			zabbix_log(LOG_LEVEL_ERR, "Override by setting AllowUnsupportedDBVersions=1"
-					" in Zabbix server configuration file at your own risk.");
-			zabbix_log(LOG_LEVEL_ERR, " ");
-			result = FAIL;
-		}
-		else
-		{
-			zabbix_log(LOG_LEVEL_ERR, " ");
-			zabbix_log(LOG_LEVEL_ERR, "Warning! Unsupported %s database server version (%s).",
-					db_version_info.database, db_version_info.friendly_current_version);
-
-			if (DB_VERSION_HIGHER_THAN_MAXIMUM == db_version_info.flag)
-			{
-				zabbix_log(LOG_LEVEL_ERR, "Should not be higher than (%s).",
-						db_version_info.friendly_max_version);
-				db_version_info.flag = DB_VERSION_HIGHER_THAN_MAXIMUM_WARNING;
-			}
-			else
-			{
-				zabbix_log(LOG_LEVEL_ERR, "Should be at least (%s).",
-						db_version_info.friendly_min_supported_version);
-				db_version_info.flag = DB_VERSION_NOT_SUPPORTED_WARNING;
-			}
-
-			zabbix_log(LOG_LEVEL_ERR, "Use of supported database version is highly recommended.");
-			zabbix_log(LOG_LEVEL_ERR, " ");
-		}
-	}
-=======
-	result = DBcheck_version_info(&db_version_info, CONFIG_ALLOW_UNSUPPORTED_DB_VERSIONS);
->>>>>>> 278bb8f3
+	result = zbx_db_check_version_info(&db_version_info, CONFIG_ALLOW_UNSUPPORTED_DB_VERSIONS);
 
 	if (SUCCEED == result)
 	{
