--- conflicted
+++ resolved
@@ -1110,15 +1110,10 @@
 		{"VPSLimit",			&config_vps_limit,			ZBX_CFG_TYPE_INT,
 				ZBX_CONF_PARM_OPT,	0,			ZBX_MEBIBYTE},
 		{"VPSOvercommitLimit",		&config_vps_overcommit_limit,		ZBX_CFG_TYPE_INT,
-<<<<<<< HEAD
 			ZBX_CONF_PARM_OPT,	0,			ZBX_MEBIBYTE},
 		{"EnableGlobalScripts",		&config_enable_global_scripts,		ZBX_CFG_TYPE_INT,
 			ZBX_CONF_PARM_OPT,	0,			1},
-	{NULL}
-=======
-				ZBX_CONF_PARM_OPT,	0,			ZBX_MEBIBYTE},
 		{0}
->>>>>>> 7fcd6095
 	};
 
 	/* initialize multistrings */
