--- conflicted
+++ resolved
@@ -365,25 +365,6 @@
 
 static char	*CONFIG_SOCKET_PATH	= NULL;
 
-<<<<<<< HEAD
-char	*CONFIG_HISTORY_STORAGE_URL		= NULL;
-char	*CONFIG_HISTORY_STORAGE_OPTS		= NULL;
-int	CONFIG_HISTORY_STORAGE_PIPELINES	= 0;
-
-static char	*config_stats_allowed_ip	= NULL;
-static int	config_tcp_max_backlog_size	= SOMAXCONN;
-
-static char	*zbx_config_webservice_url	= NULL;
-
-static int	config_service_manager_sync_frequency = 60;
-
-static zbx_uint64_t	config_vps_limit		= 0;
-static zbx_uint64_t	config_vps_overcommit_limit	= 0;
-
-static char	*config_file	= NULL;
-static int	config_allow_root	= 0;
-static zbx_config_log_t	log_file_cfg = {NULL, NULL, ZBX_LOG_TYPE_UNDEFINED, 1};
-=======
 static char	*config_history_storage_url		= NULL;
 static char	*config_history_storage_opts		= NULL;
 static int	config_history_storage_pipelines	= 0;
@@ -396,7 +377,6 @@
 static char	*config_file				= NULL;
 static int	config_allow_root			= 0;
 static zbx_config_log_t	log_file_cfg			= {NULL, NULL, ZBX_LOG_TYPE_UNDEFINED, 1};
->>>>>>> 4b2d86a1
 
 struct zbx_db_version_info_t	db_version_info;
 
@@ -625,10 +605,10 @@
 		*local_process_type = ZBX_PROCESS_TYPE_INTERNAL_POLLER;
 		*local_process_num = local_server_num - server_count + config_forks[ZBX_PROCESS_TYPE_INTERNAL_POLLER];
 	}
-	else if (local_server_num <= (server_count += CONFIG_FORKS[ZBX_PROCESS_TYPE_PG_MANAGER]))
+	else if (local_server_num <= (server_count += config_forks[ZBX_PROCESS_TYPE_PG_MANAGER]))
 	{
 		*local_process_type = ZBX_PROCESS_TYPE_PG_MANAGER;
-		*local_process_num = local_server_num - server_count + CONFIG_FORKS[ZBX_PROCESS_TYPE_PG_MANAGER];
+		*local_process_num = local_server_num - server_count + config_forks[ZBX_PROCESS_TYPE_PG_MANAGER];
 	}
 	else
 		return FAIL;
