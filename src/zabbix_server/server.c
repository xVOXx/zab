--- conflicted
+++ resolved
@@ -2055,13 +2055,8 @@
 
 int	MAIN_ZABBIX_ENTRY(int flags)
 {
-<<<<<<< HEAD
-	char			*error = NULL;
-	int			i, db_type, ret, ha_status_old;
-=======
 	char		*error = NULL, *smtp_auth_feature_status = NULL;
 	int		i, db_type, ret, ha_status_old;
->>>>>>> b0858017
 
 	zbx_socket_t		listen_sock = {0};
 	time_t			standby_warning_time;
