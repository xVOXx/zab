--- conflicted
+++ resolved
@@ -1128,14 +1128,12 @@
 		exit(EXIT_FAILURE);
 	DBcheck_character_set();
 
-<<<<<<< HEAD
 	if (SUCCEED == DBcheck_double_type())
 		CONFIG_DOUBLE_PRECISION = ZBX_DB_DBL_PRECISION_ENABLED;
 	else
 		zabbix_log(LOG_LEVEL_WARNING, "database is not upgraded to use double precision values");
-=======
+
 	DBcheck_capabilities();
->>>>>>> f1507001
 
 	threads_num = CONFIG_CONFSYNCER_FORKS + CONFIG_POLLER_FORKS
 			+ CONFIG_UNREACHABLE_POLLER_FORKS + CONFIG_TRAPPER_FORKS + CONFIG_PINGER_FORKS
