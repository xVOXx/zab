--- conflicted
+++ resolved
@@ -1118,15 +1118,9 @@
 
 	if (ZBX_NODE_STATUS_ACTIVE == ha_status)
 	{
-<<<<<<< HEAD
-		DBconnect(ZBX_DB_CONNECT_EXIT);
+		zbx_db_connect(ZBX_DB_CONNECT_EXIT);
 		free_database_cache(ZBX_SYNC_ALL, events_cbs);
-		DBclose();
-=======
-		zbx_db_connect(ZBX_DB_CONNECT_EXIT);
-		free_database_cache(ZBX_SYNC_ALL);
 		zbx_db_close();
->>>>>>> f2a6be54
 	}
 
 	if (SUCCEED != zbx_ha_stop(&error))
@@ -1415,26 +1409,19 @@
 	zbx_config_comms_args_t		config_comms = {zbx_config_tls, NULL, 0, config_timeout};
 
 	zbx_thread_args_t		thread_args;
-<<<<<<< HEAD
-	zbx_thread_poller_args		poller_args = {&config_comms, get_program_type, ZBX_NO_POLLER};
-	zbx_thread_trapper_args		trapper_args = {&config_comms, &zbx_config_vault, get_program_type,
-							&events_cbs, listen_sock};
-	zbx_thread_escalator_args	escalator_args = {zbx_config_tls, get_program_type, CONFIG_TIMEOUT};
-	zbx_thread_proxy_poller_args	proxy_poller_args = {zbx_config_tls, &zbx_config_vault, get_program_type,
-							&events_cbs, CONFIG_TIMEOUT};
-	zbx_thread_discoverer_args	discoverer_args = {zbx_config_tls, get_program_type, &events_cbs,
-							CONFIG_TIMEOUT};
-=======
+
 	zbx_thread_poller_args		poller_args = {&config_comms, get_program_type, ZBX_NO_POLLER,
 							config_startup_time, config_unavailable_delay};
+
 	zbx_thread_trapper_args		trapper_args = {&config_comms, &zbx_config_vault, get_program_type, listen_sock,
-							config_startup_time};
+							config_startup_time, &events_cbs};
+
 	zbx_thread_escalator_args	escalator_args = {zbx_config_tls, get_program_type, config_timeout};
+
 	zbx_thread_proxy_poller_args	proxy_poller_args = {zbx_config_tls, &zbx_config_vault, get_program_type,
-							config_timeout};
-	zbx_thread_discoverer_args	discoverer_args = {zbx_config_tls, get_program_type, config_timeout,
+							config_timeout, &events_cbs};
+	zbx_thread_discoverer_args	discoverer_args = {zbx_config_tls, get_program_type, config_timeout, &events_cbs,
 							CONFIG_FORKS[ZBX_PROCESS_TYPE_DISCOVERER]};
->>>>>>> f2a6be54
 	zbx_thread_report_writer_args	report_writer_args = {zbx_config_tls->ca_file, zbx_config_tls->cert_file,
 							zbx_config_tls->key_file, CONFIG_SOURCE_IP};
 	zbx_thread_housekeeper_args	housekeeper_args = {&db_version_info, config_timeout};
