--- conflicted
+++ resolved
@@ -240,14 +240,6 @@
 	return 0;
 }
 
-<<<<<<< HEAD
-static char	*CONFIG_ALERT_SCRIPTS_PATH	= NULL;
-static const char	*get_alert_scripts_path(void)
-{
-	return CONFIG_ALERT_SCRIPTS_PATH;
-}
-
-=======
 char	*CONFIG_SOURCE_IP = NULL;
 static const char	*get_source_ip(void)
 {
@@ -274,7 +266,12 @@
 }
 #endif
 
->>>>>>> d198a09f
+static char	*CONFIG_ALERT_SCRIPTS_PATH	= NULL;
+static const char	*get_alert_scripts_path(void)
+{
+	return CONFIG_ALERT_SCRIPTS_PATH;
+}
+
 int	CONFIG_LISTEN_PORT		= ZBX_DEFAULT_SERVER_PORT;
 char	*CONFIG_LISTEN_IP		= NULL;
 int	CONFIG_TRAPPER_TIMEOUT		= 300;
