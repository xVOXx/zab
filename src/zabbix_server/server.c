/*
** Zabbix
** Copyright (C) 2001-2023 Zabbix SIA
**
** This program is free software; you can redistribute it and/or modify
** it under the terms of the GNU General Public License as published by
** the Free Software Foundation; either version 2 of the License, or
** (at your option) any later version.
**
** This program is distributed in the hope that it will be useful,
** but WITHOUT ANY WARRANTY; without even the implied warranty of
** MERCHANTABILITY or FITNESS FOR A PARTICULAR PURPOSE. See the
** GNU General Public License for more details.
**
** You should have received a copy of the GNU General Public License
** along with this program; if not, write to the Free Software
** Foundation, Inc., 51 Franklin Street, Fifth Floor, Boston, MA  02110-1301, USA.
**/

#include "config.h"

#ifdef HAVE_SQLITE3
#	error SQLite is not supported as a main Zabbix database backend.
#endif

#include "zbxexport.h"
#include "zbxself.h"

#include "cfg.h"
#include "zbxdbupgrade.h"
#include "log.h"
#include "zbxgetopt.h"
#include "zbxmutexs.h"
#include "zbxmodules.h"
#include "zbxnix.h"
#include "zbxcomms.h"

#include "alerter/alerter.h"
#include "zbxdbsyncer.h"
#include "dbconfig/dbconfig.h"
#include "discoverer/discoverer.h"
#include "httppoller/httppoller.h"
#include "housekeeper/housekeeper.h"
#include "pinger/pinger.h"
#include "poller/poller.h"
#include "timer/timer.h"
#include "trapper/trapper.h"
#include "snmptrapper/snmptrapper.h"
#include "escalator/escalator.h"
#include "proxypoller/proxypoller.h"
#include "vmware/vmware.h"
#include "taskmanager/taskmanager.h"
#include "connector/connector_manager.h"
#include "connector/connector_worker.h"
#include "zbxconnector.h"
#include "service/service_manager.h"
#include "housekeeper/trigger_housekeeper.h"
#include "lld/lld_manager.h"
#include "lld/lld_worker.h"
#include "reporter/report_manager.h"
#include "reporter/report_writer.h"
#include "events/events.h"
#include "zbxcachevalue.h"
#include "zbxcachehistory.h"
#include "zbxhistory.h"
#include "postinit.h"
#include "zbxvault.h"
#include "zbxtrends.h"
#include "ha/ha.h"
#include "zbxrtc.h"
#include "rtc/rtc_server.h"
#include "zbxstats.h"
#include "stats/zabbix_stats.h"
#include "zbxdiag.h"
#include "diag/diag_server.h"
#include "zbxip.h"
#include "zbxsysinfo.h"
#include "zbx_rtc_constants.h"
#include "zbxthreads.h"
#include "zbxicmpping.h"
#include "zbxipcservice.h"
#include "preproc/preproc_server.h"
#include "zbxavailability.h"
#include "zbxdbwrap.h"
#include "lld/lld_protocol.h"
#include "zbxdiscovery.h"

#ifdef HAVE_OPENIPMI
#include "ipmi/ipmi_manager.h"
#include "ipmi/ipmi_poller.h"
#endif

const char	*progname = NULL;
const char	title_message[] = "zabbix_server";
const char	syslog_app_name[] = "zabbix_server";
const char	*usage_message[] = {
	"[-c config-file]", NULL,
	"[-c config-file]", "-R runtime-option", NULL,
	"-h", NULL,
	"-V", NULL,
	NULL	/* end of text */
};

const char	*help_message[] = {
	"The core daemon of Zabbix software.",
	"",
	"Options:",
	"  -c --config config-file        Path to the configuration file",
	"                                 (default: \"" DEFAULT_CONFIG_FILE "\")",
	"  -f --foreground                Run Zabbix server in foreground",
	"  -R --runtime-control runtime-option   Perform administrative functions",
	"",
	"    Runtime control options:",
	"      " ZBX_CONFIG_CACHE_RELOAD "             Reload configuration cache",
	"      " ZBX_HOUSEKEEPER_EXECUTE "             Execute the housekeeper",
	"      " ZBX_TRIGGER_HOUSEKEEPER_EXECUTE "     Execute the trigger housekeeper",
	"      " ZBX_LOG_LEVEL_INCREASE "=target       Increase log level, affects all processes if",
	"                                        target is not specified",
	"      " ZBX_LOG_LEVEL_DECREASE "=target       Decrease log level, affects all processes if",
	"                                        target is not specified",
	"      " ZBX_SNMP_CACHE_RELOAD "               Reload SNMP cache",
	"      " ZBX_SECRETS_RELOAD "                  Reload secrets from Vault",
	"      " ZBX_DIAGINFO "=section                Log internal diagnostic information of the",
	"                                        section (historycache, preprocessing, alerting,",
	"                                        lld, valuecache, locks, connector) or everything if section is",
	"                                        not specified",
	"      " ZBX_PROF_ENABLE "=target              Enable profiling, affects all processes if",
	"                                        target is not specified",
	"      " ZBX_PROF_DISABLE "=target             Disable profiling, affects all processes if",
	"                                        target is not specified",
	"      " ZBX_SERVICE_CACHE_RELOAD "             Reload service manager cache",
	"      " ZBX_HA_STATUS "                        Display HA cluster status",
	"      " ZBX_HA_REMOVE_NODE "=target            Remove the HA node specified by its name or ID",
	"      " ZBX_HA_SET_FAILOVER_DELAY "=delay      Set HA failover delay",
	"      " ZBX_PROXY_CONFIG_CACHE_RELOAD "[=name] Reload configuration cache on proxy by its name,",
	"                                        comma-separated list can be used to pass multiple names.",
	"                                        All proxies will be reloaded if no names were specified.",
	"",
	"      Log level control targets:",
	"        process-type              All processes of specified type",
	"                                  (alerter, alert manager, availability manager, configuration syncer,",
	"                                  connector manager, connector worker, discovery manager,",
	"                                  escalator, ha manager, history poller, history syncer,",
	"                                  housekeeper, http poller, icmp pinger, ipmi manager,",
	"                                  ipmi poller, java poller, odbc poller, poller, preprocessing manager,",
	"                                  proxy poller, self-monitoring, service manager, snmp trapper,",
	"                                  task manager, timer, trapper, unreachable poller, vmware collector)",
	"        process-type,N            Process type and number (e.g., poller,3)",
	"        pid                       Process identifier",
	"",
	"      Profiling control targets:",
	"        process-type              All processes of specified type",
	"                                  (alerter, alert manager, availability manager, configuration syncer,",
	"                                  connector manager, connector worker, discovery manager,",
	"                                  escalator, ha manager, history poller, history syncer,",
	"                                  housekeeper, http poller, icmp pinger, ipmi manager,",
	"                                  ipmi poller, java poller, odbc poller, poller, preprocessing manager,",
	"                                  proxy poller, self-monitoring, service manager, snmp trapper,",
	"                                  task manager, timer, trapper, unreachable poller, vmware collector)",
	"        process-type,N            Process type and number (e.g., history syncer,1)",
	"        pid                       Process identifier",
	"        scope                     Profiling scope",
	"                                  (rwlock, mutex, processing) can be used with process-type",
	"                                  (e.g., history syncer,1,processing)",
	"",
	"  -h --help                       Display this help message",
	"  -V --version                    Display version number",
	"",
	"Some configuration parameter default locations:",
	"  AlertScriptsPath                \"" DEFAULT_ALERT_SCRIPTS_PATH "\"",
	"  ExternalScripts                 \"" DEFAULT_EXTERNAL_SCRIPTS_PATH "\"",
#ifdef HAVE_LIBCURL
	"  SSLCertLocation                 \"" DEFAULT_SSL_CERT_LOCATION "\"",
	"  SSLKeyLocation                  \"" DEFAULT_SSL_KEY_LOCATION "\"",
#endif
	"  LoadModulePath                  \"" DEFAULT_LOAD_MODULE_PATH "\"",
	NULL	/* end of text */
};

/* COMMAND LINE OPTIONS */

/* long options */
static struct zbx_option	longopts[] =
{
	{"config",		1,	NULL,	'c'},
	{"foreground",		0,	NULL,	'f'},
	{"runtime-control",	1,	NULL,	'R'},
	{"help",		0,	NULL,	'h'},
	{"version",		0,	NULL,	'V'},
	{NULL}
};

/* short options */
static char	shortopts[] = "c:hVR:f";

/* end of COMMAND LINE OPTIONS */

int		threads_num = 0;
pid_t		*threads = NULL;
static int	*threads_flags;

static int	ha_status = ZBX_NODE_STATUS_UNKNOWN;
static int	ha_failover_delay = ZBX_HA_DEFAULT_FAILOVER_DELAY;
static char	*CONFIG_PID_FILE = NULL;

static zbx_export_file_t	*problems_export = NULL;
static zbx_export_file_t	*get_problems_export(void)
{
	return problems_export;
}

static zbx_export_file_t	*history_export = NULL;
static zbx_export_file_t	*get_history_export(void)
{
	return history_export;
}

static zbx_export_file_t	*trends_export = NULL;
static zbx_export_file_t	*get_trends_export(void)
{
	return trends_export;
}

unsigned char	program_type = ZBX_PROGRAM_TYPE_SERVER;
static unsigned char	get_program_type(void)
{
	return program_type;
}

int	CONFIG_FORKS[ZBX_PROCESS_TYPE_COUNT] = {
	5, /* ZBX_PROCESS_TYPE_POLLER */
	1, /* ZBX_PROCESS_TYPE_UNREACHABLE */
	0, /* ZBX_PROCESS_TYPE_IPMIPOLLER */
	1, /* ZBX_PROCESS_TYPE_PINGER */
	0, /* ZBX_PROCESS_TYPE_JAVAPOLLER */
	1, /* ZBX_PROCESS_TYPE_HTTPPOLLER */
	5, /* ZBX_PROCESS_TYPE_TRAPPER */
	0, /* ZBX_PROCESS_TYPE_SNMPTRAPPER */
	1, /* ZBX_PROCESS_TYPE_PROXYPOLLER */
	1, /* ZBX_PROCESS_TYPE_ESCALATOR */
	4, /* ZBX_PROCESS_TYPE_HISTSYNCER */
	5, /* ZBX_PROCESS_TYPE_DISCOVERER */
	3, /* ZBX_PROCESS_TYPE_ALERTER */
	1, /* ZBX_PROCESS_TYPE_TIMER */
	1, /* ZBX_PROCESS_TYPE_HOUSEKEEPER */
	0, /* ZBX_PROCESS_TYPE_DATASENDER */
	1, /* ZBX_PROCESS_TYPE_CONFSYNCER */
	1, /* ZBX_PROCESS_TYPE_SELFMON */
	0, /* ZBX_PROCESS_TYPE_VMWARE */
	0, /* ZBX_PROCESS_TYPE_COLLECTOR */
	0, /* ZBX_PROCESS_TYPE_LISTENER */
	0, /* ZBX_PROCESS_TYPE_ACTIVE_CHECKS */
	1, /* ZBX_PROCESS_TYPE_TASKMANAGER */
	0, /* ZBX_PROCESS_TYPE_IPMIMANAGER */
	1, /* ZBX_PROCESS_TYPE_ALERTMANAGER */
	1, /* ZBX_PROCESS_TYPE_PREPROCMAN */
	3, /* ZBX_PROCESS_TYPE_PREPROCESSOR */
	1, /* ZBX_PROCESS_TYPE_LLDMANAGER */
	2, /* ZBX_PROCESS_TYPE_LLDWORKER */
	1, /* ZBX_PROCESS_TYPE_ALERTSYNCER */
	5, /* ZBX_PROCESS_TYPE_HISTORYPOLLER */
	1, /* ZBX_PROCESS_TYPE_AVAILMAN */
	0, /* ZBX_PROCESS_TYPE_REPORTMANAGER */
	0, /* ZBX_PROCESS_TYPE_REPORTWRITER */
	1, /* ZBX_PROCESS_TYPE_SERVICEMAN */
	1, /* ZBX_PROCESS_TYPE_TRIGGERHOUSEKEEPER */
	1, /* ZBX_PROCESS_TYPE_ODBCPOLLER */
	0, /* ZBX_PROCESS_TYPE_CONNECTORMANAGER */
	0, /* ZBX_PROCESS_TYPE_CONNECTORWORKER */
	0, /* ZBX_PROCESS_TYPE_DISCOVERYMANAGER */
};

static int	get_config_forks(unsigned char process_type)
{
	if (ZBX_PROCESS_TYPE_COUNT > process_type)
		return CONFIG_FORKS[process_type];

	return 0;
}

ZBX_PROPERTY_DECL_CONST(char*, zbx_config_source_ip, NULL)

char	*CONFIG_TMPDIR	= NULL;
static const char	*get_tmpdir(void)
{
	return CONFIG_TMPDIR;
}

char	*CONFIG_FPING_LOCATION	= NULL;
static const char	*get_fping_location(void)
{
	return CONFIG_FPING_LOCATION;
}

char	*CONFIG_FPING6_LOCATION		= NULL;
#ifdef HAVE_IPV6
static const char	*get_fping6_location(void)
{
	return CONFIG_FPING6_LOCATION;
}
#endif

ZBX_PROPERTY_DECL_CONST(char *, zbx_config_alert_scripts_path, NULL)
ZBX_PROPERTY_DECL(int, zbx_config_timeout, 3)

static int	config_startup_time		= 0;
static int	config_unavailable_delay	= 60;
static int	config_histsyncer_frequency	= 1;

int	CONFIG_LISTEN_PORT		= ZBX_DEFAULT_SERVER_PORT;
char	*CONFIG_LISTEN_IP		= NULL;
int	CONFIG_TRAPPER_TIMEOUT		= 300;
static char	*config_server		= NULL;		/* not used in zabbix_server, required for linking */

int	CONFIG_HOUSEKEEPING_FREQUENCY	= 1;
int	CONFIG_MAX_HOUSEKEEPER_DELETE	= 5000;		/* applies for every separate field value */
int	CONFIG_CONFSYNCER_FREQUENCY	= 10;

int	CONFIG_PROBLEMHOUSEKEEPING_FREQUENCY = 60;

int	CONFIG_VMWARE_FREQUENCY		= 60;
int	CONFIG_VMWARE_PERF_FREQUENCY	= 60;
int	CONFIG_VMWARE_TIMEOUT		= 10;

static zbx_uint64_t	config_conf_cache_size		= 32 * ZBX_MEBIBYTE;
static zbx_uint64_t	config_history_cache_size	= 16 * ZBX_MEBIBYTE;
static zbx_uint64_t	config_history_index_cache_size	= 4 * ZBX_MEBIBYTE;
static zbx_uint64_t	config_trends_cache_size	= 4 * ZBX_MEBIBYTE;
static zbx_uint64_t	CONFIG_TREND_FUNC_CACHE_SIZE	= 4 * ZBX_MEBIBYTE;
static zbx_uint64_t	config_value_cache_size		= 8 * ZBX_MEBIBYTE;
zbx_uint64_t	CONFIG_VMWARE_CACHE_SIZE	= 8 * ZBX_MEBIBYTE;

static int	config_unreachable_period	= 45;
static int	config_unreachable_delay	= 15;
int	CONFIG_LOG_LEVEL		= LOG_LEVEL_WARNING;
char	*CONFIG_EXTERNALSCRIPTS		= NULL;
int	CONFIG_ALLOW_UNSUPPORTED_DB_VERSIONS = 0;

ZBX_PROPERTY_DECL(int, zbx_config_enable_remote_commands, 0)
ZBX_PROPERTY_DECL(int, zbx_config_log_remote_commands, 0)
ZBX_PROPERTY_DECL(int, zbx_config_unsafe_user_parameters, 0)

char	*CONFIG_SNMPTRAP_FILE		= NULL;

char	*CONFIG_JAVA_GATEWAY		= NULL;
int	CONFIG_JAVA_GATEWAY_PORT	= ZBX_DEFAULT_GATEWAY_PORT;

char	*CONFIG_SSH_KEY_LOCATION	= NULL;

static int	config_log_slow_queries		= 0;	/* ms; 0 - disable */

/* how often Zabbix server sends configuration data to passive proxy, in seconds */
static int	config_proxyconfig_frequency	= 10;
static int	config_proxydata_frequency	= 1;	/* 1s */

char	*CONFIG_LOAD_MODULE_PATH	= NULL;
char	**CONFIG_LOAD_MODULE		= NULL;

char	*CONFIG_USER			= NULL;

/* web monitoring */
char	*CONFIG_SSL_CA_LOCATION		= NULL;
char	*CONFIG_SSL_CERT_LOCATION	= NULL;
char	*CONFIG_SSL_KEY_LOCATION	= NULL;

static zbx_config_tls_t		*zbx_config_tls = NULL;
static zbx_config_export_t	zbx_config_export = {NULL, NULL, ZBX_GIBIBYTE};
static zbx_config_vault_t	zbx_config_vault = {NULL, NULL, NULL, NULL, NULL, NULL};
static zbx_config_dbhigh_t	*zbx_config_dbhigh = NULL;

char	*CONFIG_HA_NODE_NAME		= NULL;
char	*CONFIG_NODE_ADDRESS	= NULL;

static char	*CONFIG_SOCKET_PATH	= NULL;

char	*CONFIG_HISTORY_STORAGE_URL		= NULL;
char	*CONFIG_HISTORY_STORAGE_OPTS		= NULL;
int	CONFIG_HISTORY_STORAGE_PIPELINES	= 0;

char	*CONFIG_STATS_ALLOWED_IP	= NULL;
int	CONFIG_TCP_MAX_BACKLOG_SIZE	= SOMAXCONN;

char	*CONFIG_WEBSERVICE_URL	= NULL;

int	CONFIG_SERVICEMAN_SYNC_FREQUENCY	= 60;

static char	*config_file	= NULL;
static int	config_allow_root	= 0;
static zbx_config_log_t	log_file_cfg = {NULL, NULL, LOG_TYPE_UNDEFINED, 1};

struct zbx_db_version_info_t	db_version_info;

static	const zbx_events_funcs_t	events_cbs = {
	.add_event_cb			= zbx_add_event,
	.process_events_cb		= zbx_process_events,
	.clean_events_cb		= zbx_clean_events,
	.reset_event_recovery_cb	= zbx_reset_event_recovery,
	.export_events_cb		= zbx_export_events,
	.events_update_itservices_cb	= zbx_events_update_itservices
};

int	get_process_info_by_thread(int local_server_num, unsigned char *local_process_type, int *local_process_num);

int	get_process_info_by_thread(int local_server_num, unsigned char *local_process_type, int *local_process_num)
{
	int	server_count = 0;

	if (0 == local_server_num)
	{
		/* fail if the main process is queried */
		return FAIL;
	}
	else if (local_server_num <= (server_count += CONFIG_FORKS[ZBX_PROCESS_TYPE_SERVICEMAN]))
	{
		/* start service manager process and load configuration cache in parallel */
		*local_process_type = ZBX_PROCESS_TYPE_SERVICEMAN;
		*local_process_num = local_server_num - server_count + CONFIG_FORKS[ZBX_PROCESS_TYPE_SERVICEMAN];
	}
	else if (local_server_num <= (server_count += CONFIG_FORKS[ZBX_PROCESS_TYPE_CONFSYNCER]))
	{
		/* make initial configuration sync before worker processes are forked */
		*local_process_type = ZBX_PROCESS_TYPE_CONFSYNCER;
		*local_process_num = local_server_num - server_count + CONFIG_FORKS[ZBX_PROCESS_TYPE_CONFSYNCER];
	}
	else if (local_server_num <= (server_count += CONFIG_FORKS[ZBX_PROCESS_TYPE_ALERTMANAGER]))
	{
		/* data collection processes might utilize CPU fully, start manager and worker processes beforehand */
		*local_process_type = ZBX_PROCESS_TYPE_ALERTMANAGER;
		*local_process_num = local_server_num - server_count + CONFIG_FORKS[ZBX_PROCESS_TYPE_ALERTMANAGER];
	}
	else if (local_server_num <= (server_count += CONFIG_FORKS[ZBX_PROCESS_TYPE_ALERTER]))
	{
		*local_process_type = ZBX_PROCESS_TYPE_ALERTER;
		*local_process_num = local_server_num - server_count + CONFIG_FORKS[ZBX_PROCESS_TYPE_ALERTER];
	}
	else if (local_server_num <= (server_count += CONFIG_FORKS[ZBX_PROCESS_TYPE_PREPROCMAN]))
	{
		*local_process_type = ZBX_PROCESS_TYPE_PREPROCMAN;
		*local_process_num = local_server_num - server_count + CONFIG_FORKS[ZBX_PROCESS_TYPE_PREPROCMAN];
	}
	else if (local_server_num <= (server_count += CONFIG_FORKS[ZBX_PROCESS_TYPE_LLDMANAGER]))
	{
		*local_process_type = ZBX_PROCESS_TYPE_LLDMANAGER;
		*local_process_num = local_server_num - server_count + CONFIG_FORKS[ZBX_PROCESS_TYPE_LLDMANAGER];
	}
	else if (local_server_num <= (server_count += CONFIG_FORKS[ZBX_PROCESS_TYPE_LLDWORKER]))
	{
		*local_process_type = ZBX_PROCESS_TYPE_LLDWORKER;
		*local_process_num = local_server_num - server_count + CONFIG_FORKS[ZBX_PROCESS_TYPE_LLDWORKER];
	}
	else if (local_server_num <= (server_count += CONFIG_FORKS[ZBX_PROCESS_TYPE_IPMIMANAGER]))
	{
		*local_process_type = ZBX_PROCESS_TYPE_IPMIMANAGER;
		*local_process_num = local_server_num - server_count + CONFIG_FORKS[ZBX_PROCESS_TYPE_IPMIMANAGER];
	}
	else if (local_server_num <= (server_count += CONFIG_FORKS[ZBX_PROCESS_TYPE_HOUSEKEEPER]))
	{
		*local_process_type = ZBX_PROCESS_TYPE_HOUSEKEEPER;
		*local_process_num = local_server_num - server_count + CONFIG_FORKS[ZBX_PROCESS_TYPE_HOUSEKEEPER];
	}
	else if (local_server_num <= (server_count += CONFIG_FORKS[ZBX_PROCESS_TYPE_TIMER]))
	{
		*local_process_type = ZBX_PROCESS_TYPE_TIMER;
		*local_process_num = local_server_num - server_count + CONFIG_FORKS[ZBX_PROCESS_TYPE_TIMER];
	}
	else if (local_server_num <= (server_count += CONFIG_FORKS[ZBX_PROCESS_TYPE_HTTPPOLLER]))
	{
		*local_process_type = ZBX_PROCESS_TYPE_HTTPPOLLER;
		*local_process_num = local_server_num - server_count + CONFIG_FORKS[ZBX_PROCESS_TYPE_HTTPPOLLER];
	}
	else if (local_server_num <= (server_count += CONFIG_FORKS[ZBX_PROCESS_TYPE_DISCOVERYMANAGER]))
	{
		*local_process_type = ZBX_PROCESS_TYPE_DISCOVERYMANAGER;
		*local_process_num = local_server_num - server_count + CONFIG_FORKS[ZBX_PROCESS_TYPE_DISCOVERYMANAGER];
	}
	else if (local_server_num <= (server_count += CONFIG_FORKS[ZBX_PROCESS_TYPE_HISTSYNCER]))
	{
		*local_process_type = ZBX_PROCESS_TYPE_HISTSYNCER;
		*local_process_num = local_server_num - server_count + CONFIG_FORKS[ZBX_PROCESS_TYPE_HISTSYNCER];
	}
	else if (local_server_num <= (server_count += CONFIG_FORKS[ZBX_PROCESS_TYPE_ESCALATOR]))
	{
		*local_process_type = ZBX_PROCESS_TYPE_ESCALATOR;
		*local_process_num = local_server_num - server_count + CONFIG_FORKS[ZBX_PROCESS_TYPE_ESCALATOR];
	}
	else if (local_server_num <= (server_count += CONFIG_FORKS[ZBX_PROCESS_TYPE_IPMIPOLLER]))
	{
		*local_process_type = ZBX_PROCESS_TYPE_IPMIPOLLER;
		*local_process_num = local_server_num - server_count + CONFIG_FORKS[ZBX_PROCESS_TYPE_IPMIPOLLER];
	}
	else if (local_server_num <= (server_count += CONFIG_FORKS[ZBX_PROCESS_TYPE_JAVAPOLLER]))
	{
		*local_process_type = ZBX_PROCESS_TYPE_JAVAPOLLER;
		*local_process_num = local_server_num - server_count + CONFIG_FORKS[ZBX_PROCESS_TYPE_JAVAPOLLER];
	}
	else if (local_server_num <= (server_count += CONFIG_FORKS[ZBX_PROCESS_TYPE_SNMPTRAPPER]))
	{
		*local_process_type = ZBX_PROCESS_TYPE_SNMPTRAPPER;
		*local_process_num = local_server_num - server_count + CONFIG_FORKS[ZBX_PROCESS_TYPE_SNMPTRAPPER];
	}
	else if (local_server_num <= (server_count += CONFIG_FORKS[ZBX_PROCESS_TYPE_PROXYPOLLER]))
	{
		*local_process_type = ZBX_PROCESS_TYPE_PROXYPOLLER;
		*local_process_num = local_server_num - server_count + CONFIG_FORKS[ZBX_PROCESS_TYPE_PROXYPOLLER];
	}
	else if (local_server_num <= (server_count += CONFIG_FORKS[ZBX_PROCESS_TYPE_SELFMON]))
	{
		*local_process_type = ZBX_PROCESS_TYPE_SELFMON;
		*local_process_num = local_server_num - server_count + CONFIG_FORKS[ZBX_PROCESS_TYPE_SELFMON];
	}
	else if (local_server_num <= (server_count += CONFIG_FORKS[ZBX_PROCESS_TYPE_VMWARE]))
	{
		*local_process_type = ZBX_PROCESS_TYPE_VMWARE;
		*local_process_num = local_server_num - server_count + CONFIG_FORKS[ZBX_PROCESS_TYPE_VMWARE];
	}
	else if (local_server_num <= (server_count += CONFIG_FORKS[ZBX_PROCESS_TYPE_TASKMANAGER]))
	{
		*local_process_type = ZBX_PROCESS_TYPE_TASKMANAGER;
		*local_process_num = local_server_num - server_count + CONFIG_FORKS[ZBX_PROCESS_TYPE_TASKMANAGER];
	}
	else if (local_server_num <= (server_count += CONFIG_FORKS[ZBX_PROCESS_TYPE_POLLER]))
	{
		*local_process_type = ZBX_PROCESS_TYPE_POLLER;
		*local_process_num = local_server_num - server_count + CONFIG_FORKS[ZBX_PROCESS_TYPE_POLLER];
	}
	else if (local_server_num <= (server_count += CONFIG_FORKS[ZBX_PROCESS_TYPE_UNREACHABLE]))
	{
		*local_process_type = ZBX_PROCESS_TYPE_UNREACHABLE;
		*local_process_num = local_server_num - server_count + CONFIG_FORKS[ZBX_PROCESS_TYPE_UNREACHABLE];
	}
	else if (local_server_num <= (server_count += CONFIG_FORKS[ZBX_PROCESS_TYPE_TRAPPER]))
	{
		*local_process_type = ZBX_PROCESS_TYPE_TRAPPER;
		*local_process_num = local_server_num - server_count + CONFIG_FORKS[ZBX_PROCESS_TYPE_TRAPPER];
	}
	else if (local_server_num <= (server_count += CONFIG_FORKS[ZBX_PROCESS_TYPE_PINGER]))
	{
		*local_process_type = ZBX_PROCESS_TYPE_PINGER;
		*local_process_num = local_server_num - server_count + CONFIG_FORKS[ZBX_PROCESS_TYPE_PINGER];
	}
	else if (local_server_num <= (server_count += CONFIG_FORKS[ZBX_PROCESS_TYPE_ALERTSYNCER]))
	{
		*local_process_type = ZBX_PROCESS_TYPE_ALERTSYNCER;
		*local_process_num = local_server_num - server_count + CONFIG_FORKS[ZBX_PROCESS_TYPE_ALERTSYNCER];
	}
	else if (local_server_num <= (server_count += CONFIG_FORKS[ZBX_PROCESS_TYPE_HISTORYPOLLER]))
	{
		*local_process_type = ZBX_PROCESS_TYPE_HISTORYPOLLER;
		*local_process_num = local_server_num - server_count + CONFIG_FORKS[ZBX_PROCESS_TYPE_HISTORYPOLLER];
	}
	else if (local_server_num <= (server_count += CONFIG_FORKS[ZBX_PROCESS_TYPE_AVAILMAN]))
	{
		*local_process_type = ZBX_PROCESS_TYPE_AVAILMAN;
		*local_process_num = local_server_num - server_count + CONFIG_FORKS[ZBX_PROCESS_TYPE_AVAILMAN];
	}
	else if (local_server_num <= (server_count += CONFIG_FORKS[ZBX_PROCESS_TYPE_REPORTMANAGER]))
	{
		*local_process_type = ZBX_PROCESS_TYPE_REPORTMANAGER;
		*local_process_num = local_server_num - server_count + CONFIG_FORKS[ZBX_PROCESS_TYPE_REPORTMANAGER];
	}
	else if (local_server_num <= (server_count += CONFIG_FORKS[ZBX_PROCESS_TYPE_REPORTWRITER]))
	{
		*local_process_type = ZBX_PROCESS_TYPE_REPORTWRITER;
		*local_process_num = local_server_num - server_count + CONFIG_FORKS[ZBX_PROCESS_TYPE_REPORTWRITER];
	}
	else if (local_server_num <= (server_count += CONFIG_FORKS[ZBX_PROCESS_TYPE_TRIGGERHOUSEKEEPER]))
	{
		/* start service manager process and load configuration cache in parallel */
		*local_process_type = ZBX_PROCESS_TYPE_TRIGGERHOUSEKEEPER;
		*local_process_num = local_server_num - server_count + CONFIG_FORKS[ZBX_PROCESS_TYPE_TRIGGERHOUSEKEEPER];
	}
	else if (local_server_num <= (server_count += CONFIG_FORKS[ZBX_PROCESS_TYPE_ODBCPOLLER]))
	{
		*local_process_type = ZBX_PROCESS_TYPE_ODBCPOLLER;
		*local_process_num = local_server_num - server_count + CONFIG_FORKS[ZBX_PROCESS_TYPE_ODBCPOLLER];
	}
	else if (local_server_num <= (server_count += CONFIG_FORKS[ZBX_PROCESS_TYPE_CONNECTORMANAGER]))
	{
		*local_process_type = ZBX_PROCESS_TYPE_CONNECTORMANAGER;
		*local_process_num = local_server_num - server_count + CONFIG_FORKS[ZBX_PROCESS_TYPE_CONNECTORMANAGER];
	}
	else if (local_server_num <= (server_count += CONFIG_FORKS[ZBX_PROCESS_TYPE_CONNECTORWORKER]))
	{
		*local_process_type = ZBX_PROCESS_TYPE_CONNECTORWORKER;
		*local_process_num = local_server_num - server_count + CONFIG_FORKS[ZBX_PROCESS_TYPE_CONNECTORWORKER];
	}

	else
		return FAIL;

	return SUCCEED;
}

/******************************************************************************
 *                                                                            *
 * Purpose: set configuration defaults                                        *
 *                                                                            *
 ******************************************************************************/
static void	zbx_set_defaults(void)
{
	config_startup_time = time(NULL);

	if (NULL == zbx_config_dbhigh->config_dbhost)
		zbx_config_dbhigh->config_dbhost = zbx_strdup(zbx_config_dbhigh->config_dbhost, "localhost");

	if (NULL == CONFIG_SNMPTRAP_FILE)
		CONFIG_SNMPTRAP_FILE = zbx_strdup(CONFIG_SNMPTRAP_FILE, "/tmp/zabbix_traps.tmp");

	if (NULL == CONFIG_PID_FILE)
		CONFIG_PID_FILE = zbx_strdup(CONFIG_PID_FILE, "/tmp/zabbix_server.pid");

	if (NULL == zbx_config_alert_scripts_path)
		zbx_config_alert_scripts_path = zbx_strdup(zbx_config_alert_scripts_path, DEFAULT_ALERT_SCRIPTS_PATH);

	if (NULL == CONFIG_LOAD_MODULE_PATH)
		CONFIG_LOAD_MODULE_PATH = zbx_strdup(CONFIG_LOAD_MODULE_PATH, DEFAULT_LOAD_MODULE_PATH);

	if (NULL == CONFIG_TMPDIR)
		CONFIG_TMPDIR = zbx_strdup(CONFIG_TMPDIR, "/tmp");

	if (NULL == CONFIG_FPING_LOCATION)
		CONFIG_FPING_LOCATION = zbx_strdup(CONFIG_FPING_LOCATION, "/usr/sbin/fping");
#ifdef HAVE_IPV6
	if (NULL == CONFIG_FPING6_LOCATION)
		CONFIG_FPING6_LOCATION = zbx_strdup(CONFIG_FPING6_LOCATION, "/usr/sbin/fping6");
#endif
	if (NULL == CONFIG_EXTERNALSCRIPTS)
		CONFIG_EXTERNALSCRIPTS = zbx_strdup(CONFIG_EXTERNALSCRIPTS, DEFAULT_EXTERNAL_SCRIPTS_PATH);
#ifdef HAVE_LIBCURL
	if (NULL == CONFIG_SSL_CERT_LOCATION)
		CONFIG_SSL_CERT_LOCATION = zbx_strdup(CONFIG_SSL_CERT_LOCATION, DEFAULT_SSL_CERT_LOCATION);

	if (NULL == CONFIG_SSL_KEY_LOCATION)
		CONFIG_SSL_KEY_LOCATION = zbx_strdup(CONFIG_SSL_KEY_LOCATION, DEFAULT_SSL_KEY_LOCATION);

	if (NULL == CONFIG_HISTORY_STORAGE_OPTS)
		CONFIG_HISTORY_STORAGE_OPTS = zbx_strdup(CONFIG_HISTORY_STORAGE_OPTS, "uint,dbl,str,log,text");
#endif

#ifdef HAVE_SQLITE3
	CONFIG_MAX_HOUSEKEEPER_DELETE = 0;
#endif

	if (NULL == log_file_cfg.log_type_str)
		log_file_cfg.log_type_str = zbx_strdup(log_file_cfg.log_type_str, ZBX_OPTION_LOGTYPE_FILE);

	if (NULL == CONFIG_SOCKET_PATH)
		CONFIG_SOCKET_PATH = zbx_strdup(CONFIG_SOCKET_PATH, "/tmp");

	if (0 != CONFIG_FORKS[ZBX_PROCESS_TYPE_IPMIPOLLER])
		CONFIG_FORKS[ZBX_PROCESS_TYPE_IPMIMANAGER] = 1;

	if (NULL == zbx_config_vault.url)
		zbx_config_vault.url = zbx_strdup(zbx_config_vault.url, "https://127.0.0.1:8200");

	if (0 != CONFIG_FORKS[ZBX_PROCESS_TYPE_REPORTWRITER])
		CONFIG_FORKS[ZBX_PROCESS_TYPE_REPORTMANAGER] = 1;

	if (0 != CONFIG_FORKS[ZBX_PROCESS_TYPE_CONNECTORWORKER])
		CONFIG_FORKS[ZBX_PROCESS_TYPE_CONNECTORMANAGER] = 1;
<<<<<<< HEAD

	if (0 != CONFIG_FORKS[ZBX_PROCESS_TYPE_DISCOVERER])
		CONFIG_FORKS[ZBX_PROCESS_TYPE_DISCOVERYMANAGER] = 1;

	if (NULL == CONFIG_NODE_ADDRESS)
		CONFIG_NODE_ADDRESS = zbx_strdup(CONFIG_NODE_ADDRESS, "localhost");
=======
>>>>>>> 43a22cd4
}

/******************************************************************************
 *                                                                            *
 * Purpose: validate configuration parameters                                 *
 *                                                                            *
 ******************************************************************************/
static void	zbx_validate_config(ZBX_TASK_EX *task)
{
	char		*ch_error, *address = NULL;
	int		err = 0;
	unsigned short	port;

	if (0 == CONFIG_FORKS[ZBX_PROCESS_TYPE_UNREACHABLE] &&
			0 != CONFIG_FORKS[ZBX_PROCESS_TYPE_POLLER] + CONFIG_FORKS[ZBX_PROCESS_TYPE_JAVAPOLLER])
	{
		zabbix_log(LOG_LEVEL_CRIT, "\"StartPollersUnreachable\" configuration parameter must not be 0"
				" if regular or Java pollers are started");
		err = 1;
	}

	if ((NULL == CONFIG_JAVA_GATEWAY || '\0' == *CONFIG_JAVA_GATEWAY) &&
			0 < CONFIG_FORKS[ZBX_PROCESS_TYPE_JAVAPOLLER])
	{
		zabbix_log(LOG_LEVEL_CRIT, "\"JavaGateway\" configuration parameter is not specified or empty");
		err = 1;
	}

	if (0 != config_value_cache_size && 128 * ZBX_KIBIBYTE > config_value_cache_size)
	{
		zabbix_log(LOG_LEVEL_CRIT, "\"ValueCacheSize\" configuration parameter must be either 0"
				" or greater than 128KB");
		err = 1;
	}

	if (0 != CONFIG_TREND_FUNC_CACHE_SIZE && 128 * ZBX_KIBIBYTE > CONFIG_TREND_FUNC_CACHE_SIZE)
	{
		zabbix_log(LOG_LEVEL_CRIT, "\"TrendFunctionCacheSize\" configuration parameter must be either 0"
				" or greater than 128KB");
		err = 1;
	}

	if (NULL != zbx_config_source_ip && SUCCEED != zbx_is_supported_ip(zbx_config_source_ip))
	{
		zabbix_log(LOG_LEVEL_CRIT, "invalid \"SourceIP\" configuration parameter: '%s'", zbx_config_source_ip);
		err = 1;
	}

	if (NULL != CONFIG_STATS_ALLOWED_IP && FAIL == zbx_validate_peer_list(CONFIG_STATS_ALLOWED_IP, &ch_error))
	{
		zabbix_log(LOG_LEVEL_CRIT, "invalid entry in \"StatsAllowedIP\" configuration parameter: %s", ch_error);
		zbx_free(ch_error);
		err = 1;
	}

	if (SUCCEED != zbx_validate_export_type(zbx_config_export.type, NULL))
	{
		zabbix_log(LOG_LEVEL_CRIT, "invalid \"ExportType\" configuration parameter: %s",
				zbx_config_export.type);
		err = 1;
	}

	if (NULL != CONFIG_NODE_ADDRESS &&
			(FAIL == zbx_parse_serveractive_element(CONFIG_NODE_ADDRESS, &address, &port, 10051) ||
			(FAIL == zbx_is_supported_ip(address) && FAIL == zbx_validate_hostname(address))))
	{
		zabbix_log(LOG_LEVEL_CRIT, "invalid \"NodeAddress\" configuration parameter: address \"%s\""
				" is invalid", CONFIG_NODE_ADDRESS);
		err = 1;
	}
	zbx_free(address);

#if !defined(HAVE_IPV6)
	err |= (FAIL == check_cfg_feature_str("Fping6Location", CONFIG_FPING6_LOCATION, "IPv6 support"));
#endif
#if !defined(HAVE_LIBCURL)
	err |= (FAIL == check_cfg_feature_str("SSLCALocation", CONFIG_SSL_CA_LOCATION, "cURL library"));
	err |= (FAIL == check_cfg_feature_str("SSLCertLocation", CONFIG_SSL_CERT_LOCATION, "cURL library"));
	err |= (FAIL == check_cfg_feature_str("SSLKeyLocation", CONFIG_SSL_KEY_LOCATION, "cURL library"));
	err |= (FAIL == check_cfg_feature_str("HistoryStorageURL", CONFIG_HISTORY_STORAGE_URL, "cURL library"));
	err |= (FAIL == check_cfg_feature_str("HistoryStorageTypes", CONFIG_HISTORY_STORAGE_OPTS, "cURL library"));
	err |= (FAIL == check_cfg_feature_int("HistoryStorageDateIndex", CONFIG_HISTORY_STORAGE_PIPELINES,
			"cURL library"));
	err |= (FAIL == check_cfg_feature_str("Vault", zbx_config_vault.name, "cURL library"));
	err |= (FAIL == check_cfg_feature_str("VaultToken", zbx_config_vault.token, "cURL library"));
	err |= (FAIL == check_cfg_feature_str("VaultDBPath", zbx_config_vault.db_path, "cURL library"));

	err |= (FAIL == check_cfg_feature_int("StartReportWriters", CONFIG_FORKS[ZBX_PROCESS_TYPE_REPORTWRITER],
			"cURL library"));
#endif

#if !defined(HAVE_LIBXML2) || !defined(HAVE_LIBCURL)
	err |= (FAIL == check_cfg_feature_int("StartVMwareCollectors", CONFIG_FORKS[ZBX_PROCESS_TYPE_VMWARE],
			"VMware support"));

	/* parameters VMwareFrequency, VMwarePerfFrequency, VMwareCacheSize, VMwareTimeout are not checked here */
	/* because they have non-zero default values */
#endif

	if (SUCCEED != zbx_validate_log_parameters(task, &log_file_cfg))
		err = 1;

#if !(defined(HAVE_GNUTLS) || defined(HAVE_OPENSSL))
	err |= (FAIL == check_cfg_feature_str("TLSCAFile", zbx_config_tls->ca_file, "TLS support"));
	err |= (FAIL == check_cfg_feature_str("TLSCRLFile", zbx_config_tls->crl_file, "TLS support"));
	err |= (FAIL == check_cfg_feature_str("TLSCertFile", zbx_config_tls->cert_file, "TLS support"));
	err |= (FAIL == check_cfg_feature_str("TLSKeyFile", zbx_config_tls->key_file, "TLS support"));
#endif
#if !(defined(HAVE_GNUTLS) || defined(HAVE_OPENSSL))
	err |= (FAIL == check_cfg_feature_str("TLSCipherCert", zbx_config_tls->cipher_cert,
			"GnuTLS or OpenSSL"));
	err |= (FAIL == check_cfg_feature_str("TLSCipherPSK", zbx_config_tls->cipher_psk,
			"GnuTLS or OpenSSL"));
	err |= (FAIL == check_cfg_feature_str("TLSCipherAll", zbx_config_tls->cipher_all,
			"GnuTLS or OpenSSL"));
#endif
#if !defined(HAVE_OPENSSL)
	err |= (FAIL == check_cfg_feature_str("TLSCipherCert13", zbx_config_tls->cipher_cert13,
			"OpenSSL 1.1.1 or newer"));
	err |= (FAIL == check_cfg_feature_str("TLSCipherPSK13", zbx_config_tls->cipher_psk13,
			"OpenSSL 1.1.1 or newer"));
	err |= (FAIL == check_cfg_feature_str("TLSCipherAll13", zbx_config_tls->cipher_all13,
			"OpenSSL 1.1.1 or newer"));
#endif

#if !defined(HAVE_OPENIPMI)
	err |= (FAIL == check_cfg_feature_int("StartIPMIPollers", CONFIG_FORKS[ZBX_PROCESS_TYPE_IPMIPOLLER],
			"IPMI support"));
#endif

	err |= (FAIL == zbx_db_validate_config_features(program_type, zbx_config_dbhigh));

	if (0 != CONFIG_FORKS[ZBX_PROCESS_TYPE_REPORTWRITER] && NULL == CONFIG_WEBSERVICE_URL)
	{
		zabbix_log(LOG_LEVEL_CRIT, "\"WebServiceURL\" configuration parameter must be set when "
				" setting \"StartReportWriters\" configuration parameter");
	}

	if (0 != err)
		exit(EXIT_FAILURE);
}

/******************************************************************************
 *                                                                            *
 * Purpose: parse config file and update configuration parameters             *
 *                                                                            *
 * Comments: will terminate process if parsing fails                          *
 *                                                                            *
 ******************************************************************************/
static void	zbx_load_config(ZBX_TASK_EX *task)
{
	struct cfg_line	cfg[] =
	{
		/* PARAMETER,			VAR,					TYPE,
			MANDATORY,	MIN,			MAX */
		{"StartDBSyncers",		&CONFIG_FORKS[ZBX_PROCESS_TYPE_HISTSYNCER],		TYPE_INT,
			PARM_OPT,	1,			100},
		{"StartDiscoverers",		&CONFIG_FORKS[ZBX_PROCESS_TYPE_DISCOVERER],		TYPE_INT,
			PARM_OPT,	0,			1000},
		{"StartHTTPPollers",		&CONFIG_FORKS[ZBX_PROCESS_TYPE_HTTPPOLLER],		TYPE_INT,
			PARM_OPT,	0,			1000},
		{"StartPingers",		&CONFIG_FORKS[ZBX_PROCESS_TYPE_PINGER],			TYPE_INT,
			PARM_OPT,	0,			1000},
		{"StartPollers",		&CONFIG_FORKS[ZBX_PROCESS_TYPE_POLLER],			TYPE_INT,
			PARM_OPT,	0,			1000},
		{"StartPollersUnreachable",	&CONFIG_FORKS[ZBX_PROCESS_TYPE_UNREACHABLE],	TYPE_INT,
			PARM_OPT,	0,			1000},
		{"StartIPMIPollers",		&CONFIG_FORKS[ZBX_PROCESS_TYPE_IPMIPOLLER],		TYPE_INT,
			PARM_OPT,	0,			1000},
		{"StartTimers",			&CONFIG_FORKS[ZBX_PROCESS_TYPE_TIMER],			TYPE_INT,
			PARM_OPT,	1,			1000},
		{"StartTrappers",		&CONFIG_FORKS[ZBX_PROCESS_TYPE_TRAPPER],			TYPE_INT,
			PARM_OPT,	0,			1000},
		{"StartJavaPollers",		&CONFIG_FORKS[ZBX_PROCESS_TYPE_JAVAPOLLER],		TYPE_INT,
			PARM_OPT,	0,			1000},
		{"StartEscalators",		&CONFIG_FORKS[ZBX_PROCESS_TYPE_ESCALATOR],		TYPE_INT,
			PARM_OPT,	1,			100},
		{"JavaGateway",			&CONFIG_JAVA_GATEWAY,			TYPE_STRING,
			PARM_OPT,	0,			0},
		{"JavaGatewayPort",		&CONFIG_JAVA_GATEWAY_PORT,		TYPE_INT,
			PARM_OPT,	1024,			32767},
		{"SNMPTrapperFile",		&CONFIG_SNMPTRAP_FILE,			TYPE_STRING,
			PARM_OPT,	0,			0},
		{"StartSNMPTrapper",		&CONFIG_FORKS[ZBX_PROCESS_TYPE_SNMPTRAPPER],		TYPE_INT,
			PARM_OPT,	0,			1},
		{"CacheSize",			&config_conf_cache_size,		TYPE_UINT64,
			PARM_OPT,	128 * ZBX_KIBIBYTE,	__UINT64_C(64) * ZBX_GIBIBYTE},
		{"HistoryCacheSize",		&config_history_cache_size,		TYPE_UINT64,
			PARM_OPT,	128 * ZBX_KIBIBYTE,	__UINT64_C(2) * ZBX_GIBIBYTE},
		{"HistoryIndexCacheSize",	&config_history_index_cache_size,	TYPE_UINT64,
			PARM_OPT,	128 * ZBX_KIBIBYTE,	__UINT64_C(2) * ZBX_GIBIBYTE},
		{"TrendCacheSize",		&config_trends_cache_size,		TYPE_UINT64,
			PARM_OPT,	128 * ZBX_KIBIBYTE,	__UINT64_C(2) * ZBX_GIBIBYTE},
		{"TrendFunctionCacheSize",	&CONFIG_TREND_FUNC_CACHE_SIZE,		TYPE_UINT64,
			PARM_OPT,	0,			__UINT64_C(2) * ZBX_GIBIBYTE},
		{"ValueCacheSize",		&config_value_cache_size,		TYPE_UINT64,
			PARM_OPT,	0,			__UINT64_C(64) * ZBX_GIBIBYTE},
		{"CacheUpdateFrequency",	&CONFIG_CONFSYNCER_FREQUENCY,		TYPE_INT,
			PARM_OPT,	1,			SEC_PER_HOUR},
		{"HousekeepingFrequency",	&CONFIG_HOUSEKEEPING_FREQUENCY,		TYPE_INT,
			PARM_OPT,	0,			24},
		{"MaxHousekeeperDelete",	&CONFIG_MAX_HOUSEKEEPER_DELETE,		TYPE_INT,
			PARM_OPT,	0,			1000000},
		{"TmpDir",			&CONFIG_TMPDIR,				TYPE_STRING,
			PARM_OPT,	0,			0},
		{"FpingLocation",		&CONFIG_FPING_LOCATION,			TYPE_STRING,
			PARM_OPT,	0,			0},
		{"Fping6Location",		&CONFIG_FPING6_LOCATION,		TYPE_STRING,
			PARM_OPT,	0,			0},
		{"Timeout",			&zbx_config_timeout,			TYPE_INT,
			PARM_OPT,	1,			30},
		{"TrapperTimeout",		&CONFIG_TRAPPER_TIMEOUT,		TYPE_INT,
			PARM_OPT,	1,			300},
		{"UnreachablePeriod",		&config_unreachable_period,		TYPE_INT,
			PARM_OPT,	1,			SEC_PER_HOUR},
		{"UnreachableDelay",		&config_unreachable_delay,		TYPE_INT,
			PARM_OPT,	1,			SEC_PER_HOUR},
		{"UnavailableDelay",		&config_unavailable_delay,		TYPE_INT,
			PARM_OPT,	1,			SEC_PER_HOUR},
		{"ListenIP",			&CONFIG_LISTEN_IP,			TYPE_STRING_LIST,
			PARM_OPT,	0,			0},
		{"ListenPort",			&CONFIG_LISTEN_PORT,			TYPE_INT,
			PARM_OPT,	1024,			32767},
		{"SourceIP",			&zbx_config_source_ip,			TYPE_STRING,
			PARM_OPT,	0,			0},
		{"DebugLevel",			&CONFIG_LOG_LEVEL,			TYPE_INT,
			PARM_OPT,	0,			5},
		{"PidFile",			&CONFIG_PID_FILE,			TYPE_STRING,
			PARM_OPT,	0,			0},
		{"LogType",			&log_file_cfg.log_type_str,		TYPE_STRING,
			PARM_OPT,	0,			0},
		{"LogFile",			&log_file_cfg.log_file_name,		TYPE_STRING,
			PARM_OPT,	0,			0},
		{"LogFileSize",			&log_file_cfg.log_file_size,		TYPE_INT,
			PARM_OPT,	0,			1024},
		{"AlertScriptsPath",		&zbx_config_alert_scripts_path,		TYPE_STRING,
			PARM_OPT,	0,			0},
		{"ExternalScripts",		&CONFIG_EXTERNALSCRIPTS,		TYPE_STRING,
			PARM_OPT,	0,			0},
		{"DBHost",			&(zbx_config_dbhigh->config_dbhost),	TYPE_STRING,
			PARM_OPT,	0,			0},
		{"DBName",			&(zbx_config_dbhigh->config_dbname),	TYPE_STRING,
			PARM_MAND,	0,			0},
		{"DBSchema",			&(zbx_config_dbhigh->config_dbschema),	TYPE_STRING,
			PARM_OPT,	0,			0},
		{"DBUser",			&(zbx_config_dbhigh->config_dbuser),	TYPE_STRING,
			PARM_OPT,	0,			0},
		{"DBPassword",			&(zbx_config_dbhigh->config_dbpassword),	TYPE_STRING,
			PARM_OPT,	0,			0},
		{"VaultToken",			&(zbx_config_vault.token),		TYPE_STRING,
			PARM_OPT,	0,			0},
		{"Vault",			&(zbx_config_vault.name),		TYPE_STRING,
			PARM_OPT,	0,			0},
		{"VaultTLSCertFile",		&(zbx_config_vault.tls_cert_file),	TYPE_STRING,
			PARM_OPT,	0,			0},
		{"VaultTLSKeyFile",		&(zbx_config_vault.tls_key_file),	TYPE_STRING,
			PARM_OPT,	0,			0},
		{"VaultURL",			&(zbx_config_vault.url),		TYPE_STRING,
			PARM_OPT,	0,			0},
		{"VaultDBPath",			&(zbx_config_vault.db_path),		TYPE_STRING,
			PARM_OPT,	0,			0},
		{"DBSocket",			&(zbx_config_dbhigh->config_dbsocket),	TYPE_STRING,
			PARM_OPT,	0,			0},
		{"DBPort",			&(zbx_config_dbhigh->config_dbport),	TYPE_INT,
			PARM_OPT,	1024,			65535},
		{"AllowUnsupportedDBVersions",	&CONFIG_ALLOW_UNSUPPORTED_DB_VERSIONS,	TYPE_INT,
			PARM_OPT,	0,			1},
		{"DBTLSConnect",		&(zbx_config_dbhigh->config_db_tls_connect),	TYPE_STRING,
			PARM_OPT,	0,			0},
		{"DBTLSCertFile",		&(zbx_config_dbhigh->config_db_tls_cert_file),	TYPE_STRING,
			PARM_OPT,	0,			0},
		{"DBTLSKeyFile",		&(zbx_config_dbhigh->config_db_tls_key_file),	TYPE_STRING,
			PARM_OPT,	0,			0},
		{"DBTLSCAFile",			&(zbx_config_dbhigh->config_db_tls_ca_file),	TYPE_STRING,
			PARM_OPT,	0,			0},
		{"DBTLSCipher",			&(zbx_config_dbhigh->config_db_tls_cipher),	TYPE_STRING,
			PARM_OPT,	0,			0},
		{"DBTLSCipher13",		&(zbx_config_dbhigh->config_db_tls_cipher_13),	TYPE_STRING,
			PARM_OPT,	0,			0},
		{"SSHKeyLocation",		&CONFIG_SSH_KEY_LOCATION,		TYPE_STRING,
			PARM_OPT,	0,			0},
		{"LogSlowQueries",		&config_log_slow_queries,		TYPE_INT,
			PARM_OPT,	0,			3600000},
		{"StartProxyPollers",		&CONFIG_FORKS[ZBX_PROCESS_TYPE_PROXYPOLLER],		TYPE_INT,
			PARM_OPT,	0,			250},
		{"ProxyConfigFrequency",	&config_proxyconfig_frequency,		TYPE_INT,
			PARM_OPT,	1,			SEC_PER_WEEK},
		{"ProxyDataFrequency",		&config_proxydata_frequency,		TYPE_INT,
			PARM_OPT,	1,			SEC_PER_HOUR},
		{"LoadModulePath",		&CONFIG_LOAD_MODULE_PATH,		TYPE_STRING,
			PARM_OPT,	0,			0},
		{"LoadModule",			&CONFIG_LOAD_MODULE,			TYPE_MULTISTRING,
			PARM_OPT,	0,			0},
		{"StartVMwareCollectors",	&CONFIG_FORKS[ZBX_PROCESS_TYPE_VMWARE],			TYPE_INT,
			PARM_OPT,	0,			250},
		{"VMwareFrequency",		&CONFIG_VMWARE_FREQUENCY,		TYPE_INT,
			PARM_OPT,	10,			SEC_PER_DAY},
		{"VMwarePerfFrequency",		&CONFIG_VMWARE_PERF_FREQUENCY,		TYPE_INT,
			PARM_OPT,	10,			SEC_PER_DAY},
		{"VMwareCacheSize",		&CONFIG_VMWARE_CACHE_SIZE,		TYPE_UINT64,
			PARM_OPT,	256 * ZBX_KIBIBYTE,	__UINT64_C(2) * ZBX_GIBIBYTE},
		{"VMwareTimeout",		&CONFIG_VMWARE_TIMEOUT,			TYPE_INT,
			PARM_OPT,	1,			300},
		{"AllowRoot",			&config_allow_root,			TYPE_INT,
			PARM_OPT,	0,			1},
		{"User",			&CONFIG_USER,				TYPE_STRING,
			PARM_OPT,	0,			0},
		{"SSLCALocation",		&CONFIG_SSL_CA_LOCATION,		TYPE_STRING,
			PARM_OPT,	0,			0},
		{"SSLCertLocation",		&CONFIG_SSL_CERT_LOCATION,		TYPE_STRING,
			PARM_OPT,	0,			0},
		{"SSLKeyLocation",		&CONFIG_SSL_KEY_LOCATION,		TYPE_STRING,
			PARM_OPT,	0,			0},
		{"TLSCAFile",			&(zbx_config_tls->ca_file),		TYPE_STRING,
			PARM_OPT,	0,			0},
		{"TLSCRLFile",			&(zbx_config_tls->crl_file),		TYPE_STRING,
			PARM_OPT,	0,			0},
		{"TLSCertFile",			&(zbx_config_tls->cert_file),		TYPE_STRING,
			PARM_OPT,	0,			0},
		{"TLSKeyFile",			&(zbx_config_tls->key_file),		TYPE_STRING,
			PARM_OPT,	0,			0},
		{"TLSCipherCert13",		&(zbx_config_tls->cipher_cert13),	TYPE_STRING,
			PARM_OPT,	0,			0},
		{"TLSCipherCert",		&(zbx_config_tls->cipher_cert),		TYPE_STRING,
			PARM_OPT,	0,			0},
		{"TLSCipherPSK13",		&(zbx_config_tls->cipher_psk13),	TYPE_STRING,
			PARM_OPT,	0,			0},
		{"TLSCipherPSK",		&(zbx_config_tls->cipher_psk),		TYPE_STRING,
			PARM_OPT,	0,			0},
		{"TLSCipherAll13",		&(zbx_config_tls->cipher_all13),	TYPE_STRING,
			PARM_OPT,	0,			0},
		{"TLSCipherAll",		&(zbx_config_tls->cipher_all),		TYPE_STRING,
			PARM_OPT,	0,			0},
		{"SocketDir",			&CONFIG_SOCKET_PATH,			TYPE_STRING,
			PARM_OPT,	0,			0},
		{"StartAlerters",		&CONFIG_FORKS[ZBX_PROCESS_TYPE_ALERTER],			TYPE_INT,
			PARM_OPT,	1,			100},
		{"StartPreprocessors",		&CONFIG_FORKS[ZBX_PROCESS_TYPE_PREPROCESSOR],		TYPE_INT,
			PARM_OPT,	1,			1000},
		{"HistoryStorageURL",		&CONFIG_HISTORY_STORAGE_URL,		TYPE_STRING,
			PARM_OPT,	0,			0},
		{"HistoryStorageTypes",		&CONFIG_HISTORY_STORAGE_OPTS,		TYPE_STRING_LIST,
			PARM_OPT,	0,			0},
		{"HistoryStorageDateIndex",	&CONFIG_HISTORY_STORAGE_PIPELINES,	TYPE_INT,
			PARM_OPT,	0,			1},
		{"ExportDir",			&(zbx_config_export.dir),			TYPE_STRING,
			PARM_OPT,	0,			0},
		{"ExportType",			&(zbx_config_export.type),			TYPE_STRING_LIST,
			PARM_OPT,	0,			0},
		{"ExportFileSize",		&(zbx_config_export.file_size),		TYPE_UINT64,
			PARM_OPT,	ZBX_MEBIBYTE,	ZBX_GIBIBYTE},
		{"StartLLDProcessors",		&CONFIG_FORKS[ZBX_PROCESS_TYPE_LLDWORKER],		TYPE_INT,
			PARM_OPT,	1,			100},
		{"StatsAllowedIP",		&CONFIG_STATS_ALLOWED_IP,		TYPE_STRING_LIST,
			PARM_OPT,	0,			0},
		{"StartHistoryPollers",		&CONFIG_FORKS[ZBX_PROCESS_TYPE_HISTORYPOLLER],		TYPE_INT,
			PARM_OPT,	0,			1000},
		{"StartReportWriters",		&CONFIG_FORKS[ZBX_PROCESS_TYPE_REPORTWRITER],		TYPE_INT,
			PARM_OPT,	0,			100},
		{"WebServiceURL",		&CONFIG_WEBSERVICE_URL,			TYPE_STRING,
			PARM_OPT,	0,			0},
		{"ProblemHousekeepingFrequency",	&CONFIG_PROBLEMHOUSEKEEPING_FREQUENCY,	TYPE_INT,
			PARM_OPT,	1,			3600},
		{"ServiceManagerSyncFrequency",	&CONFIG_SERVICEMAN_SYNC_FREQUENCY,	TYPE_INT,
			PARM_OPT,	1,			3600},
		{"ListenBacklog",		&CONFIG_TCP_MAX_BACKLOG_SIZE,		TYPE_INT,
			PARM_OPT,	0,			INT_MAX},
		{"HANodeName",			&CONFIG_HA_NODE_NAME,			TYPE_STRING,
			PARM_OPT,	0,			0},
		{"NodeAddress",			&CONFIG_NODE_ADDRESS,		TYPE_STRING,
			PARM_OPT,	0,			0},
		{"StartODBCPollers",		&CONFIG_FORKS[ZBX_PROCESS_TYPE_ODBCPOLLER],		TYPE_INT,
			PARM_OPT,	0,			1000},
		{"StartConnectors",		&CONFIG_FORKS[ZBX_PROCESS_TYPE_CONNECTORWORKER],	TYPE_INT,
			PARM_OPT,	0,			1000},
		{NULL}
	};

	/* initialize multistrings */
	zbx_strarr_init(&CONFIG_LOAD_MODULE);
	parse_cfg_file(config_file, cfg, ZBX_CFG_FILE_REQUIRED, ZBX_CFG_STRICT, ZBX_CFG_EXIT_FAILURE);
	zbx_set_defaults();

	log_file_cfg.log_type = zbx_get_log_type(log_file_cfg.log_type_str);

	zbx_validate_config(task);
#if defined(HAVE_MYSQL) || defined(HAVE_POSTGRESQL)
	zbx_db_validate_config(zbx_config_dbhigh);
#endif
#if defined(HAVE_GNUTLS) || defined(HAVE_OPENSSL)
	zbx_tls_validate_config(zbx_config_tls, CONFIG_FORKS[ZBX_PROCESS_TYPE_ACTIVE_CHECKS],
			CONFIG_FORKS[ZBX_PROCESS_TYPE_LISTENER], get_program_type);
#endif
}

/******************************************************************************
 *                                                                            *
 * Purpose: free configuration memory                                         *
 *                                                                            *
 ******************************************************************************/
static void	zbx_free_config(void)
{
	zbx_strarr_free(&CONFIG_LOAD_MODULE);
}

/******************************************************************************
 *                                                                            *
 * Purpose: callback function for providing PID file path to libraries        *
 *                                                                            *
 ******************************************************************************/
static const char	*get_pid_file_path(void)
{
	return CONFIG_PID_FILE;
}

static void	zbx_on_exit(int ret)
{
	char	*error = NULL;

	zabbix_log(LOG_LEVEL_DEBUG, "zbx_on_exit() called with ret:%d", ret);

	if (NULL != threads)
	{
		zbx_threads_wait(threads, threads_flags, threads_num, ret);	/* wait for all child processes to exit */
		zbx_free(threads);
		zbx_free(threads_flags);
	}

#ifdef HAVE_PTHREAD_PROCESS_SHARED
		zbx_locks_disable();
#endif
	if (SUCCEED != zbx_ha_stop(&error))
	{
		zabbix_log(LOG_LEVEL_CRIT, "cannot stop HA manager: %s", error);
		zbx_free(error);
		zbx_ha_kill();
	}

	if (ZBX_NODE_STATUS_ACTIVE == ha_status)
	{
		zbx_free_metrics();
		zbx_ipc_service_free_env();

		zbx_db_connect(ZBX_DB_CONNECT_EXIT);
		zbx_free_database_cache(ZBX_SYNC_ALL, &events_cbs);
		zbx_db_close();

		zbx_free_configuration_cache();

		/* free history value cache */
		zbx_vc_destroy();

		/* free vmware support */
		zbx_vmware_destroy();

		zbx_free_selfmon_collector();
	}

	zbx_uninitialize_events();

	zbx_unload_modules();

	zabbix_log(LOG_LEVEL_INFORMATION, "Zabbix Server stopped. Zabbix %s (revision %s).",
			ZABBIX_VERSION, ZABBIX_REVISION);

	zabbix_close_log();

	zbx_locks_destroy();

	zbx_setproctitle_deinit();

	if (SUCCEED == zbx_is_export_enabled(ZBX_FLAG_EXPTYPE_EVENTS))
		zbx_export_deinit(problems_export);

	if (SUCCEED == zbx_is_export_enabled(ZBX_FLAG_EXPTYPE_HISTORY))
		zbx_export_deinit(history_export);

	if (SUCCEED == zbx_is_export_enabled(ZBX_FLAG_EXPTYPE_TRENDS))
		zbx_export_deinit(trends_export);

	zbx_config_tls_free(zbx_config_tls);
	zbx_config_dbhigh_free(zbx_config_dbhigh);
	zbx_deinit_library_export();

	exit(EXIT_SUCCESS);
}

/******************************************************************************
 *                                                                            *
 * Purpose: executes server processes                                         *
 *                                                                            *
 ******************************************************************************/
int	main(int argc, char **argv)
{
	static zbx_config_icmpping_t	config_icmpping = {
		get_zbx_config_source_ip,
		get_fping_location,
#ifdef HAVE_IPV6
		get_fping6_location,
#endif
		get_tmpdir};

	ZBX_TASK_EX			t = {ZBX_TASK_START};
	char				ch;
	int				opt_c = 0, opt_r = 0;

	/* see description of 'optarg' in 'man 3 getopt' */
	char				*zbx_optarg = NULL;

	/* see description of 'optind' in 'man 3 getopt' */
	int				zbx_optind = 0;

	zbx_config_tls = zbx_config_tls_new();
	zbx_config_dbhigh = zbx_config_dbhigh_new();
	argv = zbx_setproctitle_init(argc, argv);
	progname = get_program_name(argv[0]);

	/* parse the command-line */
	while ((char)EOF != (ch = (char)zbx_getopt_long(argc, argv, shortopts, longopts, NULL, &zbx_optarg,
			&zbx_optind)))
	{
		switch (ch)
		{
			case 'c':
				opt_c++;
				if (NULL == config_file)
					config_file = zbx_strdup(config_file, zbx_optarg);
				break;
			case 'R':
				opt_r++;
				t.opts = zbx_strdup(t.opts, zbx_optarg);
				t.task = ZBX_TASK_RUNTIME_CONTROL;
				break;
			case 'h':
				zbx_help();
				exit(EXIT_SUCCESS);
				break;
			case 'V':
				zbx_version();
#if defined(HAVE_GNUTLS) || defined(HAVE_OPENSSL)
				printf("\n");
				zbx_tls_version();
#endif
				exit(EXIT_SUCCESS);
				break;
			case 'f':
				t.flags |= ZBX_TASK_FLAG_FOREGROUND;
				break;
			default:
				zbx_usage();
				exit(EXIT_FAILURE);
				break;
		}
	}

	/* every option may be specified only once */
	if (1 < opt_c || 1 < opt_r)
	{
		if (1 < opt_c)
			zbx_error("option \"-c\" or \"--config\" specified multiple times");
		if (1 < opt_r)
			zbx_error("option \"-R\" or \"--runtime-control\" specified multiple times");

		exit(EXIT_FAILURE);
	}

	/* Parameters which are not option values are invalid. The check relies on zbx_getopt_internal() which */
	/* always permutes command line arguments regardless of POSIXLY_CORRECT environment variable. */
	if (argc > zbx_optind)
	{
		int	i;

		for (i = zbx_optind; i < argc; i++)
			zbx_error("invalid parameter \"%s\"", argv[i]);

		exit(EXIT_FAILURE);
	}

	if (NULL == config_file)
		config_file = zbx_strdup(NULL, DEFAULT_CONFIG_FILE);

	/* required for simple checks */
	zbx_init_metrics();
	zbx_init_library_cfg(program_type, config_file);

	zbx_load_config(&t);

	zbx_init_library_dbupgrade(get_program_type);
	zbx_init_library_dbwrap(zbx_lld_process_agent_result);
	zbx_init_library_icmpping(&config_icmpping);
	zbx_init_library_ipcservice(program_type);
	zbx_init_library_stats(get_program_type);
	zbx_init_library_sysinfo(get_zbx_config_timeout, get_zbx_config_enable_remote_commands,
			get_zbx_config_log_remote_commands, get_zbx_config_unsafe_user_parameters,
			get_zbx_config_source_ip);
	zbx_init_library_dbhigh(zbx_config_dbhigh);
	zbx_init_library_preproc(preproc_flush_value_server);

	if (ZBX_TASK_RUNTIME_CONTROL == t.task)
	{
		int	ret;
		char	*error = NULL;

		if (FAIL == zbx_ipc_service_init_env(CONFIG_SOCKET_PATH, &error))
		{
			zbx_error("cannot initialize IPC services: %s", error);
			zbx_free(error);
			exit(EXIT_FAILURE);
		}

		if (SUCCEED != (ret = rtc_process(t.opts, zbx_config_timeout, &error)))
		{
			zbx_error("Cannot perform runtime control command: %s", error);
			zbx_free(error);
		}

		exit(SUCCEED == ret ? EXIT_SUCCESS : EXIT_FAILURE);
	}

	return zbx_daemon_start(config_allow_root, CONFIG_USER, t.flags, get_pid_file_path, zbx_on_exit,
			log_file_cfg.log_type, log_file_cfg.log_file_name, NULL);
}

static void	zbx_check_db(void)
{
	struct zbx_json	db_version_json;
	int		result = SUCCEED;

	memset(&db_version_info, 0, sizeof(db_version_info));
	result = zbx_db_check_version_info(&db_version_info, CONFIG_ALLOW_UNSUPPORTED_DB_VERSIONS, program_type);

	if (SUCCEED == result)
		zbx_db_extract_dbextension_info(&db_version_info);

#ifdef HAVE_POSTGRESQL
	if (SUCCEED == result)
		result = zbx_db_check_tsdb_capabilities(&db_version_info, CONFIG_ALLOW_UNSUPPORTED_DB_VERSIONS);
#endif

	if (SUCCEED == result)
	{
		zbx_ha_mode_t	ha_mode;

		if (NULL != CONFIG_HA_NODE_NAME && '\0' != *CONFIG_HA_NODE_NAME)
			ha_mode = ZBX_HA_MODE_CLUSTER;
		else
			ha_mode = ZBX_HA_MODE_STANDALONE;

		if (SUCCEED != (result = zbx_db_check_version_and_upgrade(ha_mode)))
			goto out;
	}

	zbx_db_connect(ZBX_DB_CONNECT_NORMAL);

	if (SUCCEED == zbx_db_field_exists("config", "dbversion_status"))
	{
		zbx_json_initarray(&db_version_json, ZBX_JSON_STAT_BUF_LEN);

		if (SUCCEED == zbx_db_pk_exists("history"))
		{
			db_version_info.history_pk = 1;
		}
		else
		{
			db_version_info.history_pk = 0;
			zabbix_log(LOG_LEVEL_WARNING, "database could be upgraded to use primary keys in history tables");
		}

#if defined(HAVE_POSTGRESQL)
		if (0 == zbx_strcmp_null(db_version_info.extension, ZBX_DB_EXTENSION_TIMESCALEDB))
			zbx_tsdb_extract_compressed_chunk_flags(&db_version_info);
#endif

#ifdef HAVE_ORACLE
		zbx_json_init(&db_version_info.tables_json, ZBX_JSON_STAT_BUF_LEN);

		zbx_db_table_prepare("items", &db_version_info.tables_json);
		zbx_db_table_prepare("item_preproc", &db_version_info.tables_json);
		zbx_json_close(&db_version_info.tables_json);
#endif
		zbx_db_version_json_create(&db_version_json, &db_version_info);

		if (SUCCEED == result)
			zbx_history_check_version(&db_version_json, &result);

		zbx_db_flush_version_requirements(db_version_json.buffer);
		zbx_json_free(&db_version_json);
	}

	zbx_db_close();
out:
	if (SUCCEED != result)
	{
		zabbix_log(LOG_LEVEL_INFORMATION, "Zabbix Server stopped. Zabbix %s (revision %s).",
				ZABBIX_VERSION, ZABBIX_REVISION);
		zbx_db_version_info_clear(&db_version_info);
		exit(EXIT_FAILURE);
	}
}

/******************************************************************************
 *                                                                            *
 * Purpose: save Zabbix server status to database                             *
 *                                                                            *
 ******************************************************************************/
static void	zbx_db_save_server_status(void)
{
	struct zbx_json	json;

	zbx_json_init(&json, ZBX_JSON_STAT_BUF_LEN);

	zbx_json_addstring(&json, "version", ZABBIX_VERSION, ZBX_JSON_TYPE_STRING);

	zbx_json_close(&json);

	zbx_db_connect(ZBX_DB_CONNECT_NORMAL);

	if (ZBX_DB_OK > zbx_db_execute("update config set server_status='%s'", json.buffer))
		zabbix_log(LOG_LEVEL_WARNING, "Failed to save server status to database");

	zbx_db_close();

	zbx_json_free(&json);
}

/******************************************************************************
 *                                                                            *
 * Purpose: initialize shared resources and start processes                   *
 *                                                                            *
 ******************************************************************************/
static int	server_startup(zbx_socket_t *listen_sock, int *ha_stat, int *ha_failover, zbx_rtc_t *rtc)
{
	int				i, ret = SUCCEED;
	char				*error = NULL;

	zbx_config_comms_args_t		config_comms = {zbx_config_tls, NULL, config_server, 0, zbx_config_timeout,
							zbx_config_source_ip};

	zbx_thread_args_t		thread_args;

	zbx_thread_poller_args		poller_args = {&config_comms, get_program_type, ZBX_NO_POLLER,
							config_startup_time, config_unavailable_delay,
							config_unreachable_period, config_unreachable_delay};
	zbx_thread_trapper_args		trapper_args = {&config_comms, &zbx_config_vault, get_program_type,
							&events_cbs, listen_sock, config_startup_time,
							config_proxydata_frequency};
	zbx_thread_escalator_args	escalator_args = {zbx_config_tls, get_program_type, zbx_config_timeout,
							zbx_config_source_ip};
	zbx_thread_proxy_poller_args	proxy_poller_args = {zbx_config_tls, &zbx_config_vault, get_program_type,
							zbx_config_timeout, zbx_config_source_ip, &events_cbs,
							config_proxyconfig_frequency, config_proxydata_frequency};
	zbx_thread_httppoller_args	httppoller_args = {zbx_config_source_ip};
	zbx_thread_discoverer_args	discoverer_args = {zbx_config_tls, get_program_type, zbx_config_timeout,
<<<<<<< HEAD
							CONFIG_FORKS[ZBX_PROCESS_TYPE_DISCOVERER], &events_cbs};
=======
							zbx_config_source_ip, &events_cbs};
>>>>>>> 43a22cd4
	zbx_thread_report_writer_args	report_writer_args = {zbx_config_tls->ca_file, zbx_config_tls->cert_file,
							zbx_config_tls->key_file, zbx_config_source_ip};

	zbx_thread_housekeeper_args	housekeeper_args = {&db_version_info, zbx_config_timeout};
	zbx_thread_server_trigger_housekeeper_args	trigger_housekeeper_args = {zbx_config_timeout};
	zbx_thread_taskmanager_args	taskmanager_args = {zbx_config_timeout, config_startup_time};
	zbx_thread_dbconfig_args	dbconfig_args = {&zbx_config_vault, zbx_config_timeout,
							config_proxyconfig_frequency, config_proxydata_frequency,
							zbx_config_source_ip};
	zbx_thread_alerter_args		alerter_args = {zbx_config_source_ip};
	zbx_thread_pinger_args		pinger_args = {zbx_config_timeout};
	zbx_thread_pp_manager_args	preproc_man_args = {
						.workers_num = CONFIG_FORKS[ZBX_PROCESS_TYPE_PREPROCESSOR],
						.config_timeout = zbx_config_timeout,
						zbx_config_source_ip};
#ifdef HAVE_OPENIPMI
	zbx_thread_ipmi_manager_args	ipmi_manager_args = {zbx_config_timeout, config_unavailable_delay,
							config_unreachable_period, config_unreachable_delay};
#endif
	zbx_thread_connector_worker_args	connector_worker_args = {zbx_config_source_ip};
	zbx_thread_alert_syncer_args	alert_syncer_args = {CONFIG_CONFSYNCER_FREQUENCY};
	zbx_thread_alert_manager_args	alert_manager_args = {get_config_forks, get_zbx_config_alert_scripts_path,
			zbx_config_dbhigh, zbx_config_source_ip};
	zbx_thread_lld_manager_args	lld_manager_args = {get_config_forks};
	zbx_thread_connector_manager_args	connector_manager_args = {get_config_forks};
	zbx_thread_vmware_args			vmware_args = {zbx_config_source_ip};
	zbx_thread_dbsyncer_args		dbsyncer_args = {&events_cbs, config_histsyncer_frequency};

	if (SUCCEED != zbx_init_database_cache(get_program_type, config_history_cache_size,
			config_history_index_cache_size, &config_trends_cache_size, &error))
	{
		zabbix_log(LOG_LEVEL_CRIT, "cannot initialize database cache: %s", error);
		zbx_free(error);
		return FAIL;
	}

	if (SUCCEED != zbx_init_configuration_cache(get_program_type, get_config_forks, config_conf_cache_size, &error))
	{
		zabbix_log(LOG_LEVEL_CRIT, "cannot initialize configuration cache: %s", error);
		zbx_free(error);
		return FAIL;
	}

	if (SUCCEED != zbx_init_selfmon_collector(get_config_forks, &error))
	{
		zabbix_log(LOG_LEVEL_CRIT, "cannot initialize self-monitoring: %s", error);
		zbx_free(error);
		return FAIL;
	}

	if (0 != CONFIG_FORKS[ZBX_PROCESS_TYPE_VMWARE] && SUCCEED != zbx_vmware_init(&error))
	{
		zabbix_log(LOG_LEVEL_CRIT, "cannot initialize VMware cache: %s", error);
		zbx_free(error);
		return FAIL;
	}

	if (SUCCEED != zbx_vc_init(config_value_cache_size, &error))
	{
		zabbix_log(LOG_LEVEL_CRIT, "cannot initialize history value cache: %s", error);
		zbx_free(error);
		return FAIL;
	}

	if (SUCCEED != zbx_tfc_init(CONFIG_TREND_FUNC_CACHE_SIZE, &error))
	{
		zabbix_log(LOG_LEVEL_CRIT, "cannot initialize trends read cache: %s", error);
		zbx_free(error);
		return FAIL;
	}

	if (0 != CONFIG_FORKS[ZBX_PROCESS_TYPE_CONNECTORMANAGER])
		zbx_connector_init();

	if (0 != CONFIG_FORKS[ZBX_PROCESS_TYPE_DISCOVERYMANAGER])
		zbx_discoverer_init();

	if (0 != CONFIG_FORKS[ZBX_PROCESS_TYPE_TRAPPER])
	{
		if (FAIL == zbx_tcp_listen(listen_sock, CONFIG_LISTEN_IP, (unsigned short)CONFIG_LISTEN_PORT,
				zbx_config_timeout))
		{
			zabbix_log(LOG_LEVEL_CRIT, "listener failed: %s", zbx_socket_strerror());
			return FAIL;
		}
	}

	for (threads_num = 0, i = 0; i < ZBX_PROCESS_TYPE_COUNT; i++)
	{
		/* skip threaded components */
		switch (i)
		{
			case ZBX_PROCESS_TYPE_PREPROCESSOR:
			case ZBX_PROCESS_TYPE_DISCOVERER:
				continue;
		}

		threads_num += CONFIG_FORKS[i];
	}

	threads = (pid_t *)zbx_calloc(threads, (size_t)threads_num, sizeof(pid_t));
	threads_flags = (int *)zbx_calloc(threads_flags, (size_t)threads_num, sizeof(int));

	zabbix_log(LOG_LEVEL_INFORMATION, "server #0 started [main process]");

	zbx_set_exit_on_terminate();

	thread_args.info.program_type = program_type;

	for (i = 0; i < threads_num; i++)
	{
		if (FAIL == get_process_info_by_thread(i + 1, &thread_args.info.process_type,
				&thread_args.info.process_num))
		{
			THIS_SHOULD_NEVER_HAPPEN;
			exit(EXIT_FAILURE);
		}

		thread_args.info.server_num = i + 1;
		thread_args.args = NULL;

		switch (thread_args.info.process_type)
		{
			case ZBX_PROCESS_TYPE_SERVICEMAN:
				threads_flags[i] = ZBX_THREAD_PRIORITY_SECOND;
				zbx_thread_start(service_manager_thread, &thread_args, &threads[i]);
				break;
			case ZBX_PROCESS_TYPE_CONFSYNCER:
				zbx_vc_enable();
				thread_args.args = &dbconfig_args;
				zbx_thread_start(dbconfig_thread, &thread_args, &threads[i]);

				if (FAIL == (ret = zbx_rtc_wait_config_sync(rtc, rtc_process_request_ex_server)))
					goto out;

				if (SUCCEED != (ret = zbx_ha_get_status(CONFIG_HA_NODE_NAME, ha_stat, ha_failover,
						&error)))
				{
					zabbix_log(LOG_LEVEL_CRIT, "cannot obtain HA status: %s", error);
					zbx_free(error);
					goto out;
				}

				if (ZBX_NODE_STATUS_ACTIVE != *ha_stat)
					goto out;

				zbx_db_connect(ZBX_DB_CONNECT_NORMAL);

				if (SUCCEED != zbx_check_postinit_tasks(&error))
				{
					zabbix_log(LOG_LEVEL_CRIT, "cannot complete post initialization tasks: %s",
							error);
					zbx_free(error);
					zbx_db_close();

					ret = FAIL;
					goto out;
				}

				/* update maintenance states */
				zbx_dc_update_maintenances();

				zbx_db_close();
				break;
			case ZBX_PROCESS_TYPE_POLLER:
				poller_args.poller_type = ZBX_POLLER_TYPE_NORMAL;
				thread_args.args = &poller_args;
				zbx_thread_start(poller_thread, &thread_args, &threads[i]);
				break;
			case ZBX_PROCESS_TYPE_UNREACHABLE:
				poller_args.poller_type = ZBX_POLLER_TYPE_UNREACHABLE;
				thread_args.args = &poller_args;
				zbx_thread_start(poller_thread, &thread_args, &threads[i]);
				break;
			case ZBX_PROCESS_TYPE_TRAPPER:
				thread_args.args = &trapper_args;
				zbx_thread_start(trapper_thread, &thread_args, &threads[i]);
				break;
			case ZBX_PROCESS_TYPE_PINGER:
				thread_args.args = &pinger_args;
				zbx_thread_start(pinger_thread, &thread_args, &threads[i]);
				break;
			case ZBX_PROCESS_TYPE_ALERTER:
				thread_args.args = &alerter_args;
				zbx_thread_start(zbx_alerter_thread, &thread_args, &threads[i]);
				break;
			case ZBX_PROCESS_TYPE_HOUSEKEEPER:
				thread_args.args = &housekeeper_args;
				zbx_thread_start(housekeeper_thread, &thread_args, &threads[i]);
				break;
			case ZBX_PROCESS_TYPE_TIMER:
				zbx_thread_start(timer_thread, &thread_args, &threads[i]);
				break;
			case ZBX_PROCESS_TYPE_HTTPPOLLER:
				thread_args.args = &httppoller_args;
				zbx_thread_start(httppoller_thread, &thread_args, &threads[i]);
				break;
			case ZBX_PROCESS_TYPE_DISCOVERYMANAGER:
				thread_args.args = &discoverer_args;
				zbx_thread_start(discoverer_thread, &thread_args, &threads[i]);
				break;
			case ZBX_PROCESS_TYPE_HISTSYNCER:
				threads_flags[i] = ZBX_THREAD_PRIORITY_FIRST;
				thread_args.args = &dbsyncer_args;
				zbx_thread_start(zbx_dbsyncer_thread, &thread_args, &threads[i]);
				break;
			case ZBX_PROCESS_TYPE_ESCALATOR:
				thread_args.args = &escalator_args;
				zbx_thread_start(escalator_thread, &thread_args, &threads[i]);
				break;
			case ZBX_PROCESS_TYPE_JAVAPOLLER:
				poller_args.poller_type = ZBX_POLLER_TYPE_JAVA;
				thread_args.args = &poller_args;
				zbx_thread_start(poller_thread, &thread_args, &threads[i]);
				break;
			case ZBX_PROCESS_TYPE_SNMPTRAPPER:
				zbx_thread_start(snmptrapper_thread, &thread_args, &threads[i]);
				break;
			case ZBX_PROCESS_TYPE_PROXYPOLLER:
				thread_args.args = &proxy_poller_args;
				zbx_thread_start(proxypoller_thread, &thread_args, &threads[i]);
				break;
			case ZBX_PROCESS_TYPE_SELFMON:
				zbx_thread_start(zbx_selfmon_thread, &thread_args, &threads[i]);
				break;
			case ZBX_PROCESS_TYPE_VMWARE:
				thread_args.args = &vmware_args;
				zbx_thread_start(vmware_thread, &thread_args, &threads[i]);
				break;
			case ZBX_PROCESS_TYPE_TASKMANAGER:
				thread_args.args = &taskmanager_args;
				zbx_thread_start(taskmanager_thread, &thread_args, &threads[i]);
				break;
			case ZBX_PROCESS_TYPE_PREPROCMAN:
				threads_flags[i] = ZBX_THREAD_PRIORITY_FIRST;
				thread_args.args = &preproc_man_args;
				zbx_thread_start(zbx_pp_manager_thread, &thread_args, &threads[i]);
				break;
#ifdef HAVE_OPENIPMI
			case ZBX_PROCESS_TYPE_IPMIMANAGER:
				thread_args.args = &ipmi_manager_args;
				zbx_thread_start(ipmi_manager_thread, &thread_args, &threads[i]);
				break;
			case ZBX_PROCESS_TYPE_IPMIPOLLER:
				zbx_thread_start(ipmi_poller_thread, &thread_args, &threads[i]);
				break;
#endif
			case ZBX_PROCESS_TYPE_ALERTMANAGER:
				thread_args.args = &alert_manager_args;
				zbx_thread_start(zbx_alert_manager_thread, &thread_args, &threads[i]);
				break;
			case ZBX_PROCESS_TYPE_LLDMANAGER:
				thread_args.args = &lld_manager_args;
				zbx_thread_start(lld_manager_thread, &thread_args, &threads[i]);
				break;
			case ZBX_PROCESS_TYPE_LLDWORKER:
				zbx_thread_start(lld_worker_thread, &thread_args, &threads[i]);
				break;
			case ZBX_PROCESS_TYPE_ALERTSYNCER:
				thread_args.args = &alert_syncer_args;
				zbx_thread_start(zbx_alert_syncer_thread, &thread_args, &threads[i]);
				break;
			case ZBX_PROCESS_TYPE_HISTORYPOLLER:
				poller_args.poller_type = ZBX_POLLER_TYPE_HISTORY;
				thread_args.args = &poller_args;
				zbx_thread_start(poller_thread, &thread_args, &threads[i]);
				break;
			case ZBX_PROCESS_TYPE_AVAILMAN:
				threads_flags[i] = ZBX_THREAD_PRIORITY_FIRST;
				zbx_thread_start(zbx_availability_manager_thread, &thread_args, &threads[i]);
				break;
			case ZBX_PROCESS_TYPE_CONNECTORMANAGER:
				threads_flags[i] = ZBX_THREAD_PRIORITY_SECOND;
				thread_args.args = &connector_manager_args;
				zbx_thread_start(connector_manager_thread, &thread_args, &threads[i]);
				break;
			case ZBX_PROCESS_TYPE_CONNECTORWORKER:
				thread_args.args = &connector_worker_args;
				zbx_thread_start(connector_worker_thread, &thread_args, &threads[i]);
				break;
			case ZBX_PROCESS_TYPE_REPORTMANAGER:
				zbx_thread_start(report_manager_thread, &thread_args, &threads[i]);
				break;
			case ZBX_PROCESS_TYPE_REPORTWRITER:
				thread_args.args = &report_writer_args;
				zbx_thread_start(report_writer_thread, &thread_args, &threads[i]);
				break;
			case ZBX_PROCESS_TYPE_TRIGGERHOUSEKEEPER:
				thread_args.args = &trigger_housekeeper_args;
				zbx_thread_start(trigger_housekeeper_thread, &thread_args, &threads[i]);
				break;
			case ZBX_PROCESS_TYPE_ODBCPOLLER:
				poller_args.poller_type = ZBX_POLLER_TYPE_ODBC;
				thread_args.args = &poller_args;
				zbx_thread_start(poller_thread, &thread_args, &threads[i]);
				break;
		}
	}

	/* startup/postinit tasks can take a long time, update status */
	if (SUCCEED != (ret = zbx_ha_get_status(CONFIG_HA_NODE_NAME, ha_stat, ha_failover, &error)))
	{
		zabbix_log(LOG_LEVEL_CRIT, "cannot obtain HA status: %s", error);
		zbx_free(error);
	}
out:
	zbx_unset_exit_on_terminate();

	return ret;
}

static int	server_restart_logger(char **error)
{
	zabbix_close_log();
	zbx_locks_destroy();

	if (SUCCEED != zbx_locks_create(error))
		return FAIL;

	if (SUCCEED != zabbix_open_log(&log_file_cfg, CONFIG_LOG_LEVEL, error))
		return FAIL;

	return SUCCEED;
}

/******************************************************************************
 *                                                                            *
 * Purpose: terminate processes and destroy shared resources                  *
 *                                                                            *
 ******************************************************************************/
static void	server_teardown(zbx_rtc_t *rtc, zbx_socket_t *listen_sock)
{
	int		i;
	char		*error = NULL;
	zbx_ha_config_t	*ha_config = zbx_malloc(NULL, sizeof(zbx_ha_config_t));

	/* hard kill all zabbix processes, no logging or other  */

	zbx_unset_child_signal_handler();

	rtc_reset(rtc);

#ifdef HAVE_PTHREAD_PROCESS_SHARED
	/* Disable locks so main process doesn't hang on logging if a process was              */
	/* killed during logging. The locks will be re-enabled after logger is reinitialized   */
	zbx_locks_disable();
#endif
	zbx_ha_kill();

	for (i = 0; i < threads_num; i++)
	{
		if (!threads[i])
			continue;

		kill(threads[i], SIGKILL);
	}

	for (i = 0; i < threads_num; i++)
	{
		if (!threads[i])
			continue;

		zbx_thread_wait(threads[i]);
	}

	zbx_free(threads);
	zbx_free(threads_flags);

	zbx_set_child_signal_handler();

	/* restart logger because it could have been stuck in lock */
	if (SUCCEED != server_restart_logger(&error))
	{
		zbx_error("cannot restart logger: %s", error);
		zbx_free(error);
		exit(EXIT_FAILURE);
	}

	if (NULL != listen_sock)
		zbx_tcp_unlisten(listen_sock);

	/* destroy shared caches */
	zbx_tfc_destroy();
	zbx_vc_destroy();
	zbx_vmware_destroy();
	zbx_free_selfmon_collector();
	zbx_free_configuration_cache();
	zbx_free_database_cache(ZBX_SYNC_NONE, &events_cbs);
#ifdef HAVE_PTHREAD_PROCESS_SHARED
	zbx_locks_enable();
#endif
	ha_config->ha_node_name =	CONFIG_HA_NODE_NAME;
	ha_config->ha_node_address =	CONFIG_NODE_ADDRESS;
	ha_config->default_node_ip =	CONFIG_LISTEN_IP;
	ha_config->default_node_port =	CONFIG_LISTEN_PORT;
	ha_config->ha_status =		ZBX_NODE_STATUS_STANDBY;

	if (SUCCEED != zbx_ha_start(rtc, ha_config, &error))
	{
		zabbix_log(LOG_LEVEL_CRIT, "cannot start HA manager: %s", error);
		zbx_free(error);
		exit(EXIT_FAILURE);
	}
}

/******************************************************************************
 *                                                                            *
 * Purpose: restart HA manager when working in standby mode                   *
 *                                                                            *
 ******************************************************************************/
static void	server_restart_ha(zbx_rtc_t *rtc)
{
	char		*error = NULL;
	zbx_ha_config_t	*ha_config = zbx_malloc(NULL, sizeof(zbx_ha_config_t));

	zbx_unset_child_signal_handler();

#ifdef HAVE_PTHREAD_PROCESS_SHARED
	/* Disable locks so main process doesn't hang on logging if a process was              */
	/* killed during logging. The locks will be re-enabled after logger is reinitialized   */
	zbx_locks_disable();
#endif
	zbx_ha_kill();

	zbx_set_child_signal_handler();

	/* restart logger because it could have been stuck in lock */
	if (SUCCEED != server_restart_logger(&error))
	{
		zbx_error("cannot restart logger: %s", error);
		zbx_free(error);
		exit(EXIT_FAILURE);
	}

#ifdef HAVE_PTHREAD_PROCESS_SHARED
	zbx_locks_enable();
#endif

	ha_config->ha_node_name =	CONFIG_HA_NODE_NAME;
	ha_config->ha_node_address =	CONFIG_NODE_ADDRESS;
	ha_config->default_node_ip =	CONFIG_LISTEN_IP;
	ha_config->default_node_port =	CONFIG_LISTEN_PORT;
	ha_config->ha_status =		ZBX_NODE_STATUS_STANDBY;

	if (SUCCEED != zbx_ha_start(rtc, ha_config, &error))
	{
		zabbix_log(LOG_LEVEL_CRIT, "cannot start HA manager: %s", error);
		zbx_free(error);
		exit(EXIT_FAILURE);
	}

	ha_status = ZBX_NODE_STATUS_STANDBY;
}

int	MAIN_ZABBIX_ENTRY(int flags)
{
	char		*error = NULL;
	int		i, db_type, ret, ha_status_old;

	zbx_socket_t	listen_sock;
	time_t		standby_warning_time;
	zbx_rtc_t	rtc;
	zbx_timespec_t	rtc_timeout = {1, 0};
	zbx_ha_config_t	*ha_config = zbx_malloc(NULL, sizeof(zbx_ha_config_t));

	if (0 != (flags & ZBX_TASK_FLAG_FOREGROUND))
	{
		printf("Starting Zabbix Server. Zabbix %s (revision %s).\nPress Ctrl+C to exit.\n\n",
				ZABBIX_VERSION, ZABBIX_REVISION);
	}

	if (FAIL == zbx_ipc_service_init_env(CONFIG_SOCKET_PATH, &error))
	{
		zbx_error("cannot initialize IPC services: %s", error);
		zbx_free(error);
		exit(EXIT_FAILURE);
	}

	if (SUCCEED != zbx_locks_create(&error))
	{
		zbx_error("cannot create locks: %s", error);
		zbx_free(error);
		exit(EXIT_FAILURE);
	}

	if (SUCCEED != zabbix_open_log(&log_file_cfg, CONFIG_LOG_LEVEL, &error))
	{
		zbx_error("cannot open log: %s", error);
		zbx_free(error);
		exit(EXIT_FAILURE);
	}

	zbx_init_library_ha();

#ifdef HAVE_NETSNMP
#	define SNMP_FEATURE_STATUS	"YES"
#else
#	define SNMP_FEATURE_STATUS	" NO"
#endif
#ifdef HAVE_OPENIPMI
#	define IPMI_FEATURE_STATUS	"YES"
#else
#	define IPMI_FEATURE_STATUS	" NO"
#endif
#ifdef HAVE_LIBCURL
#	define LIBCURL_FEATURE_STATUS	"YES"
#else
#	define LIBCURL_FEATURE_STATUS	" NO"
#endif
#if defined(HAVE_LIBCURL) && defined(HAVE_LIBXML2)
#	define VMWARE_FEATURE_STATUS	"YES"
#else
#	define VMWARE_FEATURE_STATUS	" NO"
#endif
#ifdef HAVE_SMTP_AUTHENTICATION
#	define SMTP_AUTH_FEATURE_STATUS	"YES"
#else
#	define SMTP_AUTH_FEATURE_STATUS	" NO"
#endif
#ifdef HAVE_UNIXODBC
#	define ODBC_FEATURE_STATUS	"YES"
#else
#	define ODBC_FEATURE_STATUS	" NO"
#endif
#if defined(HAVE_SSH2) || defined(HAVE_SSH)
#	define SSH_FEATURE_STATUS	"YES"
#else
#	define SSH_FEATURE_STATUS	" NO"
#endif
#ifdef HAVE_IPV6
#	define IPV6_FEATURE_STATUS	"YES"
#else
#	define IPV6_FEATURE_STATUS	" NO"
#endif
#if defined(HAVE_GNUTLS) || defined(HAVE_OPENSSL)
#	define TLS_FEATURE_STATUS	"YES"
#else
#	define TLS_FEATURE_STATUS	" NO"
#endif

	zabbix_log(LOG_LEVEL_INFORMATION, "Starting Zabbix Server. Zabbix %s (revision %s).",
			ZABBIX_VERSION, ZABBIX_REVISION);

	zabbix_log(LOG_LEVEL_INFORMATION, "****** Enabled features ******");
	zabbix_log(LOG_LEVEL_INFORMATION, "SNMP monitoring:           " SNMP_FEATURE_STATUS);
	zabbix_log(LOG_LEVEL_INFORMATION, "IPMI monitoring:           " IPMI_FEATURE_STATUS);
	zabbix_log(LOG_LEVEL_INFORMATION, "Web monitoring:            " LIBCURL_FEATURE_STATUS);
	zabbix_log(LOG_LEVEL_INFORMATION, "VMware monitoring:         " VMWARE_FEATURE_STATUS);
	zabbix_log(LOG_LEVEL_INFORMATION, "SMTP authentication:       " SMTP_AUTH_FEATURE_STATUS);
	zabbix_log(LOG_LEVEL_INFORMATION, "ODBC:                      " ODBC_FEATURE_STATUS);
	zabbix_log(LOG_LEVEL_INFORMATION, "SSH support:               " SSH_FEATURE_STATUS);
	zabbix_log(LOG_LEVEL_INFORMATION, "IPv6 support:              " IPV6_FEATURE_STATUS);
	zabbix_log(LOG_LEVEL_INFORMATION, "TLS support:               " TLS_FEATURE_STATUS);
	zabbix_log(LOG_LEVEL_INFORMATION, "******************************");

	zabbix_log(LOG_LEVEL_INFORMATION, "using configuration file: %s", config_file);

#if defined(HAVE_GNUTLS) || defined(HAVE_OPENSSL)
	if (SUCCEED != zbx_coredump_disable())
	{
		zabbix_log(LOG_LEVEL_CRIT, "cannot disable core dump, exiting...");
		exit(EXIT_FAILURE);
	}
#endif
	zbx_initialize_events();

	if (FAIL == zbx_load_modules(CONFIG_LOAD_MODULE_PATH, CONFIG_LOAD_MODULE, zbx_config_timeout, 1))
	{
		zabbix_log(LOG_LEVEL_CRIT, "loading modules failed, exiting...");
		exit(EXIT_FAILURE);
	}

	zbx_free_config();

	if (SUCCEED != zbx_rtc_init(&rtc, &error))
	{
		zabbix_log(LOG_LEVEL_CRIT, "cannot initialize runtime control service: %s", error);
		zbx_free(error);
		exit(EXIT_FAILURE);
	}

	if (SUCCEED != zbx_vault_token_from_env_get(&(zbx_config_vault.token), &error))
	{
		zabbix_log(LOG_LEVEL_CRIT, "cannot initialize vault token: %s", error);
		zbx_free(error);
		exit(EXIT_FAILURE);
	}

	if (SUCCEED != zbx_vault_init(&zbx_config_vault, &error))
	{
		zabbix_log(LOG_LEVEL_CRIT, "cannot initialize vault: %s", error);
		zbx_free(error);
		exit(EXIT_FAILURE);
	}

	if (SUCCEED != zbx_vault_db_credentials_get(&zbx_config_vault, &zbx_config_dbhigh->config_dbuser,
			&zbx_config_dbhigh->config_dbpassword, zbx_config_source_ip, &error))
	{
		zabbix_log(LOG_LEVEL_CRIT, "cannot initialize database credentials from vault: %s", error);
		zbx_free(error);
		exit(EXIT_FAILURE);
	}

	if (SUCCEED != zbx_db_init(zbx_dc_get_nextid, program_type, config_log_slow_queries, &error))
	{
		zabbix_log(LOG_LEVEL_CRIT, "cannot initialize database: %s", error);
		zbx_free(error);
		exit(EXIT_FAILURE);
	}

	if (ZBX_DB_UNKNOWN == (db_type = zbx_db_get_database_type()))
	{
		zabbix_log(LOG_LEVEL_CRIT, "cannot use database \"%s\": database is not a Zabbix database",
				zbx_config_dbhigh->config_dbname);
		exit(EXIT_FAILURE);
	}
	else if (ZBX_DB_SERVER != db_type)
	{
		zabbix_log(LOG_LEVEL_CRIT, "cannot use database \"%s\": its \"users\" table is empty (is this the"
				" Zabbix proxy database?)", zbx_config_dbhigh->config_dbname);
		exit(EXIT_FAILURE);
	}

	if (SUCCEED != zbx_init_database_cache(get_program_type, config_history_cache_size,
			config_history_index_cache_size, &config_trends_cache_size, &error))
	{
		zabbix_log(LOG_LEVEL_CRIT, "cannot initialize database cache: %s", error);
		zbx_free(error);
		exit(EXIT_FAILURE);
	}

	zbx_db_check_character_set();
	zbx_check_db();
	zbx_db_save_server_status();

	if (SUCCEED != zbx_db_check_instanceid())
		exit(EXIT_FAILURE);

	if (FAIL == zbx_init_library_export(&zbx_config_export, &error))
	{
		zabbix_log(LOG_LEVEL_CRIT, "cannot initialize export: %s", error);
		zbx_free(error);
		exit(EXIT_FAILURE);
	}

	if (SUCCEED != zbx_history_init(&error))
	{
		zabbix_log(LOG_LEVEL_CRIT, "cannot initialize history storage: %s", error);
		zbx_free(error);
		exit(EXIT_FAILURE);
	}

	zbx_unset_exit_on_terminate();

	ha_config->ha_node_name =	CONFIG_HA_NODE_NAME;
	ha_config->ha_node_address =	CONFIG_NODE_ADDRESS;
	ha_config->default_node_ip =	CONFIG_LISTEN_IP;
	ha_config->default_node_port =	CONFIG_LISTEN_PORT;
	ha_config->ha_status =		ZBX_NODE_STATUS_UNKNOWN;

	if (SUCCEED != zbx_ha_start(&rtc, ha_config, &error))
	{
		zabbix_log(LOG_LEVEL_CRIT, "cannot start HA manager: %s", error);
		zbx_free(error);
		exit(EXIT_FAILURE);
	}

	if (SUCCEED == zbx_is_export_enabled(ZBX_FLAG_EXPTYPE_EVENTS))
		problems_export = zbx_problems_export_init(get_problems_export, "main-process", 0);

	if (SUCCEED == zbx_is_export_enabled(ZBX_FLAG_EXPTYPE_HISTORY))
		history_export = zbx_history_export_init(get_history_export, "main-process", 0);

	if (SUCCEED == zbx_is_export_enabled(ZBX_FLAG_EXPTYPE_TRENDS))
		trends_export = zbx_trends_export_init(get_trends_export, "main-process", 0);

	if (SUCCEED != zbx_ha_get_status(CONFIG_HA_NODE_NAME, &ha_status, &ha_failover_delay, &error))
	{
		zabbix_log(LOG_LEVEL_CRIT, "cannot start server: %s", error);
		zbx_free(error);
		zbx_set_exiting_with_fail();
	}

	zbx_register_stats_data_func(zbx_preproc_stats_ext_get, NULL);
	zbx_register_stats_data_func(zbx_discovery_stats_ext_get, NULL);
	zbx_register_stats_data_func(zbx_server_stats_ext_get, NULL);
	zbx_register_stats_ext_func(zbx_vmware_stats_ext_get, NULL);
	zbx_register_stats_procinfo_func(ZBX_PROCESS_TYPE_PREPROCESSOR, zbx_preprocessor_get_worker_info);
	zbx_register_stats_procinfo_func(ZBX_PROCESS_TYPE_DISCOVERER, zbx_discovery_get_worker_info);
	zbx_diag_init(diag_add_section_info);

	if (ZBX_NODE_STATUS_ACTIVE == ha_status)
	{
		if (SUCCEED != server_startup(&listen_sock, &ha_status, &ha_failover_delay, &rtc))
		{
			zbx_set_exiting_with_fail();
			ha_status = ZBX_NODE_STATUS_ERROR;
		}
		else
		{
			/* check if the HA status has not been changed during startup process */
			if (ZBX_NODE_STATUS_ACTIVE != ha_status)
				server_teardown(&rtc, &listen_sock);
		}
	}

	if (ZBX_NODE_STATUS_ERROR != ha_status)
	{
		if (NULL != CONFIG_HA_NODE_NAME && '\0' != *CONFIG_HA_NODE_NAME)
		{
			zabbix_log(LOG_LEVEL_INFORMATION, "\"%s\" node started in \"%s\" mode", CONFIG_HA_NODE_NAME,
					zbx_ha_status_str(ha_status));

		}
	}

	ha_status_old = ha_status;

	if (ZBX_NODE_STATUS_STANDBY == ha_status)
		standby_warning_time = time(NULL);

	while (ZBX_IS_RUNNING())
	{
		time_t			now;
		zbx_ipc_client_t	*client;
		zbx_ipc_message_t	*message;

		(void)zbx_ipc_service_recv(&rtc.service, &rtc_timeout, &client, &message);

		if (NULL == message || ZBX_IPC_SERVICE_HA_RTC_FIRST <= message->code)
		{
			if (SUCCEED != zbx_ha_dispatch_message(CONFIG_HA_NODE_NAME, message, &ha_status,
					&ha_failover_delay, &error))
			{
				zabbix_log(LOG_LEVEL_CRIT, "HA manager error: %s", error);
				zbx_set_exiting_with_fail();
			}
		}
		else
		{
			if (ZBX_NODE_STATUS_ACTIVE == ha_status || ZBX_RTC_LOG_LEVEL_DECREASE == message->code ||
					ZBX_RTC_LOG_LEVEL_INCREASE == message->code)
			{
				zbx_rtc_dispatch(&rtc, client, message, rtc_process_request_ex_server);
			}
			else
			{
				const char	*result = "Runtime commands can be executed only in active mode\n";
				zbx_ipc_client_send(client, message->code, (const unsigned char *)result,
						(zbx_uint32_t)strlen(result) + 1);
			}
		}

		zbx_ipc_message_free(message);

		if (NULL != client)
			zbx_ipc_client_release(client);

		if (ZBX_NODE_STATUS_ERROR == ha_status)
			break;

		if (ZBX_NODE_STATUS_HATIMEOUT == ha_status)
		{
			zabbix_log(LOG_LEVEL_INFORMATION, "HA manager is not responding in standby mode, "
					"restarting it.");
			server_restart_ha(&rtc);
			continue;
		}

		now = time(NULL);

		if (ZBX_NODE_STATUS_UNKNOWN != ha_status && ha_status != ha_status_old)
		{
			ha_status_old = ha_status;
			zabbix_log(LOG_LEVEL_INFORMATION, "\"%s\" node switched to \"%s\" mode",
					ZBX_NULL2EMPTY_STR(CONFIG_HA_NODE_NAME), zbx_ha_status_str(ha_status));

			switch (ha_status)
			{
				case ZBX_NODE_STATUS_ACTIVE:
					if (SUCCEED != server_startup(&listen_sock, &ha_status, &ha_failover_delay, &rtc))
					{
						zbx_set_exiting_with_fail();
						ha_status = ZBX_NODE_STATUS_ERROR;
						continue;
					}

					if (ZBX_NODE_STATUS_ACTIVE != ha_status)
					{
						server_teardown(&rtc, &listen_sock);
						ha_status_old = ha_status;
					}
					break;
				case ZBX_NODE_STATUS_STANDBY:
					server_teardown(&rtc, &listen_sock);
					standby_warning_time = now;
					break;
				default:
					zabbix_log(LOG_LEVEL_CRIT, "unsupported status %d received from HA manager",
							ha_status);
					zbx_set_exiting_with_fail();
					continue;
			}
		}

		if (ZBX_NODE_STATUS_STANDBY == ha_status)
		{
			if (standby_warning_time + SEC_PER_HOUR <= now)
			{
				zabbix_log(LOG_LEVEL_INFORMATION, "\"%s\" node is working in \"%s\" mode",
						CONFIG_HA_NODE_NAME, zbx_ha_status_str(ha_status));
				standby_warning_time = now;
			}
		}

		if (0 < (ret = waitpid((pid_t)-1, &i, WNOHANG)))
		{
			zbx_set_exiting_with_fail();
			break;
		}

		if (-1 == ret && EINTR != errno)
		{
			zabbix_log(LOG_LEVEL_ERR, "failed to wait on child processes: %s", zbx_strerror(errno));
			zbx_set_exiting_with_fail();
			break;
		}
	}

	zbx_log_exit_signal();

	if (SUCCEED == ZBX_EXIT_STATUS())
		zbx_rtc_shutdown_subs(&rtc);

	if (SUCCEED != zbx_ha_pause(&error))
	{
		zabbix_log(LOG_LEVEL_CRIT, "cannot pause HA manager: %s", error);
		zbx_free(error);
	}

	zbx_db_version_info_clear(&db_version_info);

	zbx_on_exit(ZBX_EXIT_STATUS());

	return SUCCEED;
}<|MERGE_RESOLUTION|>--- conflicted
+++ resolved
@@ -658,15 +658,9 @@
 
 	if (0 != CONFIG_FORKS[ZBX_PROCESS_TYPE_CONNECTORWORKER])
 		CONFIG_FORKS[ZBX_PROCESS_TYPE_CONNECTORMANAGER] = 1;
-<<<<<<< HEAD
 
 	if (0 != CONFIG_FORKS[ZBX_PROCESS_TYPE_DISCOVERER])
 		CONFIG_FORKS[ZBX_PROCESS_TYPE_DISCOVERYMANAGER] = 1;
-
-	if (NULL == CONFIG_NODE_ADDRESS)
-		CONFIG_NODE_ADDRESS = zbx_strdup(CONFIG_NODE_ADDRESS, "localhost");
-=======
->>>>>>> 43a22cd4
 }
 
 /******************************************************************************
@@ -1420,11 +1414,8 @@
 							config_proxyconfig_frequency, config_proxydata_frequency};
 	zbx_thread_httppoller_args	httppoller_args = {zbx_config_source_ip};
 	zbx_thread_discoverer_args	discoverer_args = {zbx_config_tls, get_program_type, zbx_config_timeout,
-<<<<<<< HEAD
-							CONFIG_FORKS[ZBX_PROCESS_TYPE_DISCOVERER], &events_cbs};
-=======
-							zbx_config_source_ip, &events_cbs};
->>>>>>> 43a22cd4
+							CONFIG_FORKS[ZBX_PROCESS_TYPE_DISCOVERER], zbx_config_source_ip,
+							&events_cbs};
 	zbx_thread_report_writer_args	report_writer_args = {zbx_config_tls->ca_file, zbx_config_tls->cert_file,
 							zbx_config_tls->key_file, zbx_config_source_ip};
 
