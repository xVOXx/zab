/*
** Zabbix
** Copyright (C) 2001-2022 Zabbix SIA
**
** This program is free software; you can redistribute it and/or modify
** it under the terms of the GNU General Public License as published by
** the Free Software Foundation; either version 2 of the License, or
** (at your option) any later version.
**
** This program is distributed in the hope that it will be useful,
** but WITHOUT ANY WARRANTY; without even the implied warranty of
** MERCHANTABILITY or FITNESS FOR A PARTICULAR PURPOSE. See the
** GNU General Public License for more details.
**
** You should have received a copy of the GNU General Public License
** along with this program; if not, write to the Free Software
** Foundation, Inc., 51 Franklin Street, Fifth Floor, Boston, MA  02110-1301, USA.
**/

#include "config.h"

#ifdef HAVE_SQLITE3
#	error SQLite is not supported as a main Zabbix database backend.
#endif

#include "zbxexport.h"
#include "zbxself.h"

#include "cfg.h"
#include "zbxdbupgrade.h"
#include "log.h"
#include "zbxgetopt.h"
#include "zbxmutexs.h"
#include "zbxmodules.h"
#include "zbxnix.h"
#include "zbxcomms.h"

#include "alerter/alerter.h"
#include "alerter/alert_manager.h"
#include "alerter/alert_syncer.h"
#include "dbsyncer/dbsyncer.h"
#include "dbconfig/dbconfig.h"
#include "discoverer/discoverer.h"
#include "httppoller/httppoller.h"
#include "housekeeper/housekeeper.h"
#include "pinger/pinger.h"
#include "poller/poller.h"
#include "timer/timer.h"
#include "trapper/trapper.h"
#include "snmptrapper/snmptrapper.h"
#include "escalator/escalator.h"
#include "proxypoller/proxypoller.h"
#include "vmware/vmware.h"
#include "taskmanager/taskmanager.h"
#include "preprocessor/preproc_manager.h"
#include "preprocessor/preproc_worker.h"
#include "availability/avail_manager.h"
#include "service/service_manager.h"
#include "housekeeper/trigger_housekeeper.h"
#include "lld/lld_manager.h"
#include "lld/lld_worker.h"
#include "reporter/report_manager.h"
#include "reporter/report_writer.h"
#include "events.h"
#include "../libs/zbxdbcache/valuecache.h"
#include "setproctitle.h"
#include "zbxhistory.h"
#include "postinit.h"
#include "../libs/zbxvault/vault.h"
#include "zbxtrends.h"
#include "ha/ha.h"
#include "zbxrtc.h"
#include "rtc/rtc_server.h"
#include "zbxha.h"
#include "zbxstats.h"
#include "stats/zabbix_stats.h"
#include "zbxdiag.h"
#include "diag/diag_server.h"
#include "zbxip.h"
#include "zbxsysinfo.h"
#include "zbx_rtc_constants.h"
#include "zbxthreads.h"

#ifdef HAVE_OPENIPMI
#include "ipmi/ipmi_manager.h"
#include "ipmi/ipmi_poller.h"
#endif

const char	*progname = NULL;
const char	title_message[] = "zabbix_server";
const char	syslog_app_name[] = "zabbix_server";
const char	*usage_message[] = {
	"[-c config-file]", NULL,
	"[-c config-file]", "-R runtime-option", NULL,
	"-h", NULL,
	"-V", NULL,
	NULL	/* end of text */
};

const char	*help_message[] = {
	"The core daemon of Zabbix software.",
	"",
	"Options:",
	"  -c --config config-file        Path to the configuration file",
	"                                 (default: \"" DEFAULT_CONFIG_FILE "\")",
	"  -f --foreground                Run Zabbix server in foreground",
	"  -R --runtime-control runtime-option   Perform administrative functions",
	"",
	"    Runtime control options:",
	"      " ZBX_CONFIG_CACHE_RELOAD "             Reload configuration cache",
	"      " ZBX_HOUSEKEEPER_EXECUTE "             Execute the housekeeper",
	"      " ZBX_TRIGGER_HOUSEKEEPER_EXECUTE "     Execute the trigger housekeeper",
	"      " ZBX_LOG_LEVEL_INCREASE "=target       Increase log level, affects all processes if",
	"                                        target is not specified",
	"      " ZBX_LOG_LEVEL_DECREASE "=target       Decrease log level, affects all processes if",
	"                                        target is not specified",
	"      " ZBX_SNMP_CACHE_RELOAD "               Reload SNMP cache",
	"      " ZBX_SECRETS_RELOAD "                  Reload secrets from Vault",
	"      " ZBX_DIAGINFO "=section                Log internal diagnostic information of the",
	"                                        section (historycache, preprocessing, alerting,",
	"                                        lld, valuecache, locks) or everything if section is",
	"                                        not specified",
	"      " ZBX_SERVICE_CACHE_RELOAD "             Reload service manager cache",
	"      " ZBX_HA_STATUS "                        Display HA cluster status",
	"      " ZBX_HA_REMOVE_NODE "=target            Remove the HA node specified by its name or ID",
	"      " ZBX_HA_SET_FAILOVER_DELAY "=delay      Set HA failover delay",
	"      " ZBX_PROXY_CONFIG_CACHE_RELOAD "[=name] Reload configuration cache on proxy by its name,",
	"                                        comma-separated list can be used to pass multiple names.",
	"                                        All proxies will be reloaded if no names were specified.",
	"",
	"      Log level control targets:",
	"        process-type              All processes of specified type",
	"                                  (alerter, alert manager, configuration syncer,",
	"                                  discoverer, escalator, ha manager, history syncer,",
	"                                  housekeeper, http poller, icmp pinger,",
	"                                  ipmi manager, ipmi poller, java poller,",
	"                                  poller, preprocessing manager,",
	"                                  preprocessing worker, proxy poller,",
	"                                  self-monitoring, snmp trapper, task manager,",
	"                                  timer, trapper, unreachable poller,",
	"                                  vmware collector, history poller,",
	"                                  availability manager, service manager, odbc poller)",
	"        process-type,N            Process type and number (e.g., poller,3)",
	"        pid                       Process identifier",
	"",
	"  -h --help                       Display this help message",
	"  -V --version                    Display version number",
	"",
	"Some configuration parameter default locations:",
	"  AlertScriptsPath                \"" DEFAULT_ALERT_SCRIPTS_PATH "\"",
	"  ExternalScripts                 \"" DEFAULT_EXTERNAL_SCRIPTS_PATH "\"",
#ifdef HAVE_LIBCURL
	"  SSLCertLocation                 \"" DEFAULT_SSL_CERT_LOCATION "\"",
	"  SSLKeyLocation                  \"" DEFAULT_SSL_KEY_LOCATION "\"",
#endif
	"  LoadModulePath                  \"" DEFAULT_LOAD_MODULE_PATH "\"",
	NULL	/* end of text */
};

/* COMMAND LINE OPTIONS */

/* long options */
static struct zbx_option	longopts[] =
{
	{"config",		1,	NULL,	'c'},
	{"foreground",		0,	NULL,	'f'},
	{"runtime-control",	1,	NULL,	'R'},
	{"help",		0,	NULL,	'h'},
	{"version",		0,	NULL,	'V'},
	{NULL}
};

/* short options */
static char	shortopts[] = "c:hVR:f";

/* end of COMMAND LINE OPTIONS */

int		threads_num = 0;
pid_t		*threads = NULL;
static int	*threads_flags;

static int	ha_status = ZBX_NODE_STATUS_UNKNOWN;
static int	ha_failover_delay = ZBX_HA_DEFAULT_FAILOVER_DELAY;
zbx_cuid_t	ha_sessionid;
static char	*CONFIG_PID_FILE = NULL;

unsigned char	program_type = ZBX_PROGRAM_TYPE_SERVER;
static unsigned char	get_program_type(void)
{
	return program_type;
}

int	CONFIG_ALERTER_FORKS		= 3;
int	CONFIG_DISCOVERER_FORKS		= 1;
int	CONFIG_HOUSEKEEPER_FORKS	= 1;
int	CONFIG_PINGER_FORKS		= 1;
int	CONFIG_POLLER_FORKS		= 5;
int	CONFIG_UNREACHABLE_POLLER_FORKS	= 1;
int	CONFIG_HTTPPOLLER_FORKS		= 1;
int	CONFIG_IPMIPOLLER_FORKS		= 0;
int	CONFIG_TIMER_FORKS		= 1;
int	CONFIG_TRAPPER_FORKS		= 5;
int	CONFIG_SNMPTRAPPER_FORKS	= 0;
int	CONFIG_JAVAPOLLER_FORKS		= 0;
int	CONFIG_ESCALATOR_FORKS		= 1;
int	CONFIG_SELFMON_FORKS		= 1;
int	CONFIG_DATASENDER_FORKS		= 0;
int	CONFIG_COLLECTOR_FORKS		= 0;
int	CONFIG_PASSIVE_FORKS		= 0;
int	CONFIG_ACTIVE_FORKS		= 0;
int	CONFIG_TASKMANAGER_FORKS	= 1;
int	CONFIG_IPMIMANAGER_FORKS	= 0;
int	CONFIG_ALERTMANAGER_FORKS	= 1;
int	CONFIG_PREPROCMAN_FORKS		= 1;
int	CONFIG_PREPROCESSOR_FORKS	= 3;
int	CONFIG_LLDMANAGER_FORKS		= 1;
int	CONFIG_LLDWORKER_FORKS		= 2;
int	CONFIG_ALERTDB_FORKS		= 1;
int	CONFIG_HISTORYPOLLER_FORKS	= 5;
int	CONFIG_AVAILMAN_FORKS		= 1;
int	CONFIG_REPORTMANAGER_FORKS	= 0;
int	CONFIG_REPORTWRITER_FORKS	= 0;
int	CONFIG_SERVICEMAN_FORKS		= 1;
int	CONFIG_TRIGGERHOUSEKEEPER_FORKS = 1;
int	CONFIG_ODBCPOLLER_FORKS		= 1;

int	CONFIG_LISTEN_PORT		= ZBX_DEFAULT_SERVER_PORT;
char	*CONFIG_LISTEN_IP		= NULL;
char	*CONFIG_SOURCE_IP		= NULL;
int	CONFIG_TRAPPER_TIMEOUT		= 300;
char	*CONFIG_SERVER			= NULL;		/* not used in zabbix_server, required for linking */

int	CONFIG_HOUSEKEEPING_FREQUENCY	= 1;
int	CONFIG_MAX_HOUSEKEEPER_DELETE	= 5000;		/* applies for every separate field value */
int	CONFIG_HISTSYNCER_FORKS		= 4;
int	CONFIG_HISTSYNCER_FREQUENCY	= 1;
int	CONFIG_CONFSYNCER_FORKS		= 1;
int	CONFIG_CONFSYNCER_FREQUENCY	= 10;

int	CONFIG_PROBLEMHOUSEKEEPING_FREQUENCY = 60;

int	CONFIG_VMWARE_FORKS		= 0;
int	CONFIG_VMWARE_FREQUENCY		= 60;
int	CONFIG_VMWARE_PERF_FREQUENCY	= 60;
int	CONFIG_VMWARE_TIMEOUT		= 10;

zbx_uint64_t	CONFIG_CONF_CACHE_SIZE		= 32 * ZBX_MEBIBYTE;
zbx_uint64_t	CONFIG_HISTORY_CACHE_SIZE	= 16 * ZBX_MEBIBYTE;
zbx_uint64_t	CONFIG_HISTORY_INDEX_CACHE_SIZE	= 4 * ZBX_MEBIBYTE;
zbx_uint64_t	CONFIG_TRENDS_CACHE_SIZE	= 4 * ZBX_MEBIBYTE;
static zbx_uint64_t	CONFIG_TREND_FUNC_CACHE_SIZE	= 4 * ZBX_MEBIBYTE;
zbx_uint64_t	CONFIG_VALUE_CACHE_SIZE		= 8 * ZBX_MEBIBYTE;
zbx_uint64_t	CONFIG_VMWARE_CACHE_SIZE	= 8 * ZBX_MEBIBYTE;
zbx_uint64_t	CONFIG_EXPORT_FILE_SIZE		= ZBX_GIBIBYTE;

int	CONFIG_UNREACHABLE_PERIOD	= 45;
int	CONFIG_UNREACHABLE_DELAY	= 15;
int	CONFIG_UNAVAILABLE_DELAY	= 60;
int	CONFIG_LOG_LEVEL		= LOG_LEVEL_WARNING;
char	*CONFIG_ALERT_SCRIPTS_PATH	= NULL;
char	*CONFIG_EXTERNALSCRIPTS		= NULL;
char	*CONFIG_TMPDIR			= NULL;
char	*CONFIG_FPING_LOCATION		= NULL;
char	*CONFIG_FPING6_LOCATION		= NULL;
char	*CONFIG_DBHOST			= NULL;
char	*CONFIG_DBNAME			= NULL;
char	*CONFIG_DBSCHEMA		= NULL;
char	*CONFIG_DBUSER			= NULL;
char	*CONFIG_DBPASSWORD		= NULL;
char	*CONFIG_VAULT			= NULL;
char	*CONFIG_VAULTURL		= NULL;
char	*CONFIG_VAULTTOKEN		= NULL;
char	*CONFIG_VAULTTLSCERTFILE	= NULL;
char	*CONFIG_VAULTTLSKEYFILE		= NULL;
char	*CONFIG_VAULTDBPATH		= NULL;
char	*CONFIG_DBSOCKET		= NULL;
char	*CONFIG_DB_TLS_CONNECT		= NULL;
char	*CONFIG_DB_TLS_CERT_FILE	= NULL;
char	*CONFIG_DB_TLS_KEY_FILE		= NULL;
char	*CONFIG_DB_TLS_CA_FILE		= NULL;
char	*CONFIG_DB_TLS_CIPHER		= NULL;
char	*CONFIG_DB_TLS_CIPHER_13	= NULL;
char	*CONFIG_EXPORT_DIR		= NULL;
char	*CONFIG_EXPORT_TYPE		= NULL;
int	CONFIG_DBPORT			= 0;
int	CONFIG_ALLOW_UNSUPPORTED_DB_VERSIONS = 0;
int	CONFIG_ENABLE_REMOTE_COMMANDS	= 0;
int	CONFIG_LOG_REMOTE_COMMANDS	= 0;
int	CONFIG_UNSAFE_USER_PARAMETERS	= 0;

char	*CONFIG_SNMPTRAP_FILE		= NULL;

char	*CONFIG_JAVA_GATEWAY		= NULL;
int	CONFIG_JAVA_GATEWAY_PORT	= ZBX_DEFAULT_GATEWAY_PORT;

char	*CONFIG_SSH_KEY_LOCATION	= NULL;

int	CONFIG_LOG_SLOW_QUERIES		= 0;	/* ms; 0 - disable */

int	CONFIG_SERVER_STARTUP_TIME	= 0;	/* zabbix server startup time */

int	CONFIG_PROXYPOLLER_FORKS	= 1;	/* parameters for passive proxies */

/* how often Zabbix server sends configuration data to passive proxy, in seconds */
int	CONFIG_PROXYCONFIG_FREQUENCY	= 10;
int	CONFIG_PROXYDATA_FREQUENCY	= 1;	/* 1s */

char	*CONFIG_LOAD_MODULE_PATH	= NULL;
char	**CONFIG_LOAD_MODULE		= NULL;

char	*CONFIG_USER			= NULL;

/* web monitoring */
char	*CONFIG_SSL_CA_LOCATION		= NULL;
char	*CONFIG_SSL_CERT_LOCATION	= NULL;
char	*CONFIG_SSL_KEY_LOCATION	= NULL;

static zbx_config_tls_t	*zbx_config_tls = NULL;

char	*CONFIG_HA_NODE_NAME		= NULL;
char	*CONFIG_NODE_ADDRESS	= NULL;

static char	*CONFIG_SOCKET_PATH	= NULL;

char	*CONFIG_HISTORY_STORAGE_URL		= NULL;
char	*CONFIG_HISTORY_STORAGE_OPTS		= NULL;
int	CONFIG_HISTORY_STORAGE_PIPELINES	= 0;

char	*CONFIG_STATS_ALLOWED_IP	= NULL;
int	CONFIG_TCP_MAX_BACKLOG_SIZE	= SOMAXCONN;

int	CONFIG_DOUBLE_PRECISION		= ZBX_DB_DBL_PRECISION_ENABLED;

char	*CONFIG_WEBSERVICE_URL	= NULL;

int	CONFIG_SERVICEMAN_SYNC_FREQUENCY	= 60;

<<<<<<< HEAD
static char	*config_file		= NULL;
=======
static int	config_allow_root = 0;
>>>>>>> faac89ba

struct zbx_db_version_info_t	db_version_info;

int	get_process_info_by_thread(int local_server_num, unsigned char *local_process_type, int *local_process_num);

int	get_process_info_by_thread(int local_server_num, unsigned char *local_process_type, int *local_process_num)
{
	int	server_count = 0;

	if (0 == local_server_num)
	{
		/* fail if the main process is queried */
		return FAIL;
	}
	else if (local_server_num <= (server_count += CONFIG_SERVICEMAN_FORKS))
	{
		/* start service manager process and load configuration cache in parallel */
		*local_process_type = ZBX_PROCESS_TYPE_SERVICEMAN;
		*local_process_num = local_server_num - server_count + CONFIG_SERVICEMAN_FORKS;
	}
	else if (local_server_num <= (server_count += CONFIG_CONFSYNCER_FORKS))
	{
		/* make initial configuration sync before worker processes are forked */
		*local_process_type = ZBX_PROCESS_TYPE_CONFSYNCER;
		*local_process_num = local_server_num - server_count + CONFIG_CONFSYNCER_FORKS;
	}
	else if (local_server_num <= (server_count += CONFIG_ALERTMANAGER_FORKS))
	{
		/* data collection processes might utilize CPU fully, start manager and worker processes beforehand */
		*local_process_type = ZBX_PROCESS_TYPE_ALERTMANAGER;
		*local_process_num = local_server_num - server_count + CONFIG_ALERTMANAGER_FORKS;
	}
	else if (local_server_num <= (server_count += CONFIG_ALERTER_FORKS))
	{
		*local_process_type = ZBX_PROCESS_TYPE_ALERTER;
		*local_process_num = local_server_num - server_count + CONFIG_ALERTER_FORKS;
	}
	else if (local_server_num <= (server_count += CONFIG_PREPROCMAN_FORKS))
	{
		*local_process_type = ZBX_PROCESS_TYPE_PREPROCMAN;
		*local_process_num = local_server_num - server_count + CONFIG_PREPROCMAN_FORKS;
	}
	else if (local_server_num <= (server_count += CONFIG_PREPROCESSOR_FORKS))
	{
		*local_process_type = ZBX_PROCESS_TYPE_PREPROCESSOR;
		*local_process_num = local_server_num - server_count + CONFIG_PREPROCESSOR_FORKS;
	}
	else if (local_server_num <= (server_count += CONFIG_LLDMANAGER_FORKS))
	{
		*local_process_type = ZBX_PROCESS_TYPE_LLDMANAGER;
		*local_process_num = local_server_num - server_count + CONFIG_LLDMANAGER_FORKS;
	}
	else if (local_server_num <= (server_count += CONFIG_LLDWORKER_FORKS))
	{
		*local_process_type = ZBX_PROCESS_TYPE_LLDWORKER;
		*local_process_num = local_server_num - server_count + CONFIG_LLDWORKER_FORKS;
	}
	else if (local_server_num <= (server_count += CONFIG_IPMIMANAGER_FORKS))
	{
		*local_process_type = ZBX_PROCESS_TYPE_IPMIMANAGER;
		*local_process_num = local_server_num - server_count + CONFIG_TASKMANAGER_FORKS;
	}
	else if (local_server_num <= (server_count += CONFIG_HOUSEKEEPER_FORKS))
	{
		*local_process_type = ZBX_PROCESS_TYPE_HOUSEKEEPER;
		*local_process_num = local_server_num - server_count + CONFIG_HOUSEKEEPER_FORKS;
	}
	else if (local_server_num <= (server_count += CONFIG_TIMER_FORKS))
	{
		*local_process_type = ZBX_PROCESS_TYPE_TIMER;
		*local_process_num = local_server_num - server_count + CONFIG_TIMER_FORKS;
	}
	else if (local_server_num <= (server_count += CONFIG_HTTPPOLLER_FORKS))
	{
		*local_process_type = ZBX_PROCESS_TYPE_HTTPPOLLER;
		*local_process_num = local_server_num - server_count + CONFIG_HTTPPOLLER_FORKS;
	}
	else if (local_server_num <= (server_count += CONFIG_DISCOVERER_FORKS))
	{
		*local_process_type = ZBX_PROCESS_TYPE_DISCOVERER;
		*local_process_num = local_server_num - server_count + CONFIG_DISCOVERER_FORKS;
	}
	else if (local_server_num <= (server_count += CONFIG_HISTSYNCER_FORKS))
	{
		*local_process_type = ZBX_PROCESS_TYPE_HISTSYNCER;
		*local_process_num = local_server_num - server_count + CONFIG_HISTSYNCER_FORKS;
	}
	else if (local_server_num <= (server_count += CONFIG_ESCALATOR_FORKS))
	{
		*local_process_type = ZBX_PROCESS_TYPE_ESCALATOR;
		*local_process_num = local_server_num - server_count + CONFIG_ESCALATOR_FORKS;
	}
	else if (local_server_num <= (server_count += CONFIG_IPMIPOLLER_FORKS))
	{
		*local_process_type = ZBX_PROCESS_TYPE_IPMIPOLLER;
		*local_process_num = local_server_num - server_count + CONFIG_IPMIPOLLER_FORKS;
	}
	else if (local_server_num <= (server_count += CONFIG_JAVAPOLLER_FORKS))
	{
		*local_process_type = ZBX_PROCESS_TYPE_JAVAPOLLER;
		*local_process_num = local_server_num - server_count + CONFIG_JAVAPOLLER_FORKS;
	}
	else if (local_server_num <= (server_count += CONFIG_SNMPTRAPPER_FORKS))
	{
		*local_process_type = ZBX_PROCESS_TYPE_SNMPTRAPPER;
		*local_process_num = local_server_num - server_count + CONFIG_SNMPTRAPPER_FORKS;
	}
	else if (local_server_num <= (server_count += CONFIG_PROXYPOLLER_FORKS))
	{
		*local_process_type = ZBX_PROCESS_TYPE_PROXYPOLLER;
		*local_process_num = local_server_num - server_count + CONFIG_PROXYPOLLER_FORKS;
	}
	else if (local_server_num <= (server_count += CONFIG_SELFMON_FORKS))
	{
		*local_process_type = ZBX_PROCESS_TYPE_SELFMON;
		*local_process_num = local_server_num - server_count + CONFIG_SELFMON_FORKS;
	}
	else if (local_server_num <= (server_count += CONFIG_VMWARE_FORKS))
	{
		*local_process_type = ZBX_PROCESS_TYPE_VMWARE;
		*local_process_num = local_server_num - server_count + CONFIG_VMWARE_FORKS;
	}
	else if (local_server_num <= (server_count += CONFIG_TASKMANAGER_FORKS))
	{
		*local_process_type = ZBX_PROCESS_TYPE_TASKMANAGER;
		*local_process_num = local_server_num - server_count + CONFIG_TASKMANAGER_FORKS;
	}
	else if (local_server_num <= (server_count += CONFIG_POLLER_FORKS))
	{
		*local_process_type = ZBX_PROCESS_TYPE_POLLER;
		*local_process_num = local_server_num - server_count + CONFIG_POLLER_FORKS;
	}
	else if (local_server_num <= (server_count += CONFIG_UNREACHABLE_POLLER_FORKS))
	{
		*local_process_type = ZBX_PROCESS_TYPE_UNREACHABLE;
		*local_process_num = local_server_num - server_count + CONFIG_UNREACHABLE_POLLER_FORKS;
	}
	else if (local_server_num <= (server_count += CONFIG_TRAPPER_FORKS))
	{
		*local_process_type = ZBX_PROCESS_TYPE_TRAPPER;
		*local_process_num = local_server_num - server_count + CONFIG_TRAPPER_FORKS;
	}
	else if (local_server_num <= (server_count += CONFIG_PINGER_FORKS))
	{
		*local_process_type = ZBX_PROCESS_TYPE_PINGER;
		*local_process_num = local_server_num - server_count + CONFIG_PINGER_FORKS;
	}
	else if (local_server_num <= (server_count += CONFIG_ALERTDB_FORKS))
	{
		*local_process_type = ZBX_PROCESS_TYPE_ALERTSYNCER;
		*local_process_num = local_server_num - server_count + CONFIG_ALERTDB_FORKS;
	}
	else if (local_server_num <= (server_count += CONFIG_HISTORYPOLLER_FORKS))
	{
		*local_process_type = ZBX_PROCESS_TYPE_HISTORYPOLLER;
		*local_process_num = local_server_num - server_count + CONFIG_HISTORYPOLLER_FORKS;
	}
	else if (local_server_num <= (server_count += CONFIG_AVAILMAN_FORKS))
	{
		*local_process_type = ZBX_PROCESS_TYPE_AVAILMAN;
		*local_process_num = local_server_num - server_count + CONFIG_AVAILMAN_FORKS;
	}
	else if (local_server_num <= (server_count += CONFIG_REPORTMANAGER_FORKS))
	{
		*local_process_type = ZBX_PROCESS_TYPE_REPORTMANAGER;
		*local_process_num = local_server_num - server_count + CONFIG_REPORTMANAGER_FORKS;
	}
	else if (local_server_num <= (server_count += CONFIG_REPORTWRITER_FORKS))
	{
		*local_process_type = ZBX_PROCESS_TYPE_REPORTWRITER;
		*local_process_num = local_server_num - server_count + CONFIG_REPORTWRITER_FORKS;
	}
	else if (local_server_num <= (server_count += CONFIG_TRIGGERHOUSEKEEPER_FORKS))
	{
		/* start service manager process and load configuration cache in parallel */
		*local_process_type = ZBX_PROCESS_TYPE_TRIGGERHOUSEKEEPER;
		*local_process_num = local_server_num - server_count + CONFIG_TRIGGERHOUSEKEEPER_FORKS;
	}
	else if (local_server_num <= (server_count += CONFIG_ODBCPOLLER_FORKS))
	{
		*local_process_type = ZBX_PROCESS_TYPE_ODBCPOLLER;
		*local_process_num = local_server_num - server_count + CONFIG_ODBCPOLLER_FORKS;
	}
	else
		return FAIL;

	return SUCCEED;
}

/******************************************************************************
 *                                                                            *
 * Purpose: set configuration defaults                                        *
 *                                                                            *
 ******************************************************************************/
static void	zbx_set_defaults(void)
{
	CONFIG_SERVER_STARTUP_TIME = time(NULL);

	if (NULL == CONFIG_DBHOST)
		CONFIG_DBHOST = zbx_strdup(CONFIG_DBHOST, "localhost");

	if (NULL == CONFIG_SNMPTRAP_FILE)
		CONFIG_SNMPTRAP_FILE = zbx_strdup(CONFIG_SNMPTRAP_FILE, "/tmp/zabbix_traps.tmp");

	if (NULL == CONFIG_PID_FILE)
		CONFIG_PID_FILE = zbx_strdup(CONFIG_PID_FILE, "/tmp/zabbix_server.pid");

	if (NULL == CONFIG_ALERT_SCRIPTS_PATH)
		CONFIG_ALERT_SCRIPTS_PATH = zbx_strdup(CONFIG_ALERT_SCRIPTS_PATH, DEFAULT_ALERT_SCRIPTS_PATH);

	if (NULL == CONFIG_LOAD_MODULE_PATH)
		CONFIG_LOAD_MODULE_PATH = zbx_strdup(CONFIG_LOAD_MODULE_PATH, DEFAULT_LOAD_MODULE_PATH);

	if (NULL == CONFIG_TMPDIR)
		CONFIG_TMPDIR = zbx_strdup(CONFIG_TMPDIR, "/tmp");

	if (NULL == CONFIG_FPING_LOCATION)
		CONFIG_FPING_LOCATION = zbx_strdup(CONFIG_FPING_LOCATION, "/usr/sbin/fping");
#ifdef HAVE_IPV6
	if (NULL == CONFIG_FPING6_LOCATION)
		CONFIG_FPING6_LOCATION = zbx_strdup(CONFIG_FPING6_LOCATION, "/usr/sbin/fping6");
#endif
	if (NULL == CONFIG_EXTERNALSCRIPTS)
		CONFIG_EXTERNALSCRIPTS = zbx_strdup(CONFIG_EXTERNALSCRIPTS, DEFAULT_EXTERNAL_SCRIPTS_PATH);
#ifdef HAVE_LIBCURL
	if (NULL == CONFIG_SSL_CERT_LOCATION)
		CONFIG_SSL_CERT_LOCATION = zbx_strdup(CONFIG_SSL_CERT_LOCATION, DEFAULT_SSL_CERT_LOCATION);

	if (NULL == CONFIG_SSL_KEY_LOCATION)
		CONFIG_SSL_KEY_LOCATION = zbx_strdup(CONFIG_SSL_KEY_LOCATION, DEFAULT_SSL_KEY_LOCATION);

	if (NULL == CONFIG_HISTORY_STORAGE_OPTS)
		CONFIG_HISTORY_STORAGE_OPTS = zbx_strdup(CONFIG_HISTORY_STORAGE_OPTS, "uint,dbl,str,log,text");
#endif

#ifdef HAVE_SQLITE3
	CONFIG_MAX_HOUSEKEEPER_DELETE = 0;
#endif

	if (NULL == CONFIG_LOG_TYPE_STR)
		CONFIG_LOG_TYPE_STR = zbx_strdup(CONFIG_LOG_TYPE_STR, ZBX_OPTION_LOGTYPE_FILE);

	if (NULL == CONFIG_SOCKET_PATH)
		CONFIG_SOCKET_PATH = zbx_strdup(CONFIG_SOCKET_PATH, "/tmp");

	if (0 != CONFIG_IPMIPOLLER_FORKS)
		CONFIG_IPMIMANAGER_FORKS = 1;

	if (NULL == CONFIG_VAULTURL)
		CONFIG_VAULTURL = zbx_strdup(CONFIG_VAULTURL, "https://127.0.0.1:8200");

	if (0 != CONFIG_REPORTWRITER_FORKS)
		CONFIG_REPORTMANAGER_FORKS = 1;

	if (NULL == CONFIG_NODE_ADDRESS)
		CONFIG_NODE_ADDRESS = zbx_strdup(CONFIG_NODE_ADDRESS, "localhost");
}

/******************************************************************************
 *                                                                            *
 * Purpose: validate configuration parameters                                 *
 *                                                                            *
 ******************************************************************************/
static void	zbx_validate_config(ZBX_TASK_EX *task)
{
	char		*ch_error, *address = NULL;
	int		err = 0;
	unsigned short	port;

	if (0 == CONFIG_UNREACHABLE_POLLER_FORKS && 0 != CONFIG_POLLER_FORKS + CONFIG_JAVAPOLLER_FORKS)
	{
		zabbix_log(LOG_LEVEL_CRIT, "\"StartPollersUnreachable\" configuration parameter must not be 0"
				" if regular or Java pollers are started");
		err = 1;
	}

	if ((NULL == CONFIG_JAVA_GATEWAY || '\0' == *CONFIG_JAVA_GATEWAY) && 0 < CONFIG_JAVAPOLLER_FORKS)
	{
		zabbix_log(LOG_LEVEL_CRIT, "\"JavaGateway\" configuration parameter is not specified or empty");
		err = 1;
	}

	if (0 != CONFIG_VALUE_CACHE_SIZE && 128 * ZBX_KIBIBYTE > CONFIG_VALUE_CACHE_SIZE)
	{
		zabbix_log(LOG_LEVEL_CRIT, "\"ValueCacheSize\" configuration parameter must be either 0"
				" or greater than 128KB");
		err = 1;
	}

	if (0 != CONFIG_TREND_FUNC_CACHE_SIZE && 128 * ZBX_KIBIBYTE > CONFIG_TREND_FUNC_CACHE_SIZE)
	{
		zabbix_log(LOG_LEVEL_CRIT, "\"TrendFunctionCacheSize\" configuration parameter must be either 0"
				" or greater than 128KB");
		err = 1;
	}

	if (NULL != CONFIG_SOURCE_IP && SUCCEED != zbx_is_supported_ip(CONFIG_SOURCE_IP))
	{
		zabbix_log(LOG_LEVEL_CRIT, "invalid \"SourceIP\" configuration parameter: '%s'", CONFIG_SOURCE_IP);
		err = 1;
	}

	if (NULL != CONFIG_STATS_ALLOWED_IP && FAIL == zbx_validate_peer_list(CONFIG_STATS_ALLOWED_IP, &ch_error))
	{
		zabbix_log(LOG_LEVEL_CRIT, "invalid entry in \"StatsAllowedIP\" configuration parameter: %s", ch_error);
		zbx_free(ch_error);
		err = 1;
	}

	if (SUCCEED != zbx_validate_export_type(CONFIG_EXPORT_TYPE, NULL))
	{
		zabbix_log(LOG_LEVEL_CRIT, "invalid \"ExportType\" configuration parameter: %s", CONFIG_EXPORT_TYPE);
		err = 1;
	}

	if (FAIL == zbx_parse_serveractive_element(CONFIG_NODE_ADDRESS, &address, &port, 10051) ||
			(FAIL == zbx_is_supported_ip(address) && FAIL == zbx_validate_hostname(address)))
	{
		zabbix_log(LOG_LEVEL_CRIT, "invalid \"NodeAddress\" configuration parameter: address \"%s\""
				" is invalid", CONFIG_NODE_ADDRESS);
		err = 1;
	}
	zbx_free(address);

#if !defined(HAVE_IPV6)
	err |= (FAIL == check_cfg_feature_str("Fping6Location", CONFIG_FPING6_LOCATION, "IPv6 support"));
#endif
#if !defined(HAVE_LIBCURL)
	err |= (FAIL == check_cfg_feature_str("SSLCALocation", CONFIG_SSL_CA_LOCATION, "cURL library"));
	err |= (FAIL == check_cfg_feature_str("SSLCertLocation", CONFIG_SSL_CERT_LOCATION, "cURL library"));
	err |= (FAIL == check_cfg_feature_str("SSLKeyLocation", CONFIG_SSL_KEY_LOCATION, "cURL library"));
	err |= (FAIL == check_cfg_feature_str("HistoryStorageURL", CONFIG_HISTORY_STORAGE_URL, "cURL library"));
	err |= (FAIL == check_cfg_feature_str("HistoryStorageTypes", CONFIG_HISTORY_STORAGE_OPTS, "cURL library"));
	err |= (FAIL == check_cfg_feature_int("HistoryStorageDateIndex", CONFIG_HISTORY_STORAGE_PIPELINES,
			"cURL library"));
	err |= (FAIL == check_cfg_feature_str("Vault", CONFIG_VAULT, "cURL library"));
	err |= (FAIL == check_cfg_feature_str("VaultToken", CONFIG_VAULTTOKEN, "cURL library"));
	err |= (FAIL == check_cfg_feature_str("VaultDBPath", CONFIG_VAULTDBPATH, "cURL library"));

	err |= (FAIL == check_cfg_feature_int("StartReportWriters", CONFIG_REPORTWRITER_FORKS, "cURL library"));
#endif

#if !defined(HAVE_LIBXML2) || !defined(HAVE_LIBCURL)
	err |= (FAIL == check_cfg_feature_int("StartVMwareCollectors", CONFIG_VMWARE_FORKS, "VMware support"));

	/* parameters VMwareFrequency, VMwarePerfFrequency, VMwareCacheSize, VMwareTimeout are not checked here */
	/* because they have non-zero default values */
#endif

	if (SUCCEED != zbx_validate_log_parameters(task))
		err = 1;

#if !(defined(HAVE_GNUTLS) || defined(HAVE_OPENSSL))
	err |= (FAIL == check_cfg_feature_str("TLSCAFile", zbx_config_tls->ca_file, "TLS support"));
	err |= (FAIL == check_cfg_feature_str("TLSCRLFile", zbx_config_tls->crl_file, "TLS support"));
	err |= (FAIL == check_cfg_feature_str("TLSCertFile", zbx_config_tls->cert_file, "TLS support"));
	err |= (FAIL == check_cfg_feature_str("TLSKeyFile", zbx_config_tls->key_file, "TLS support"));
#endif
#if !(defined(HAVE_GNUTLS) || defined(HAVE_OPENSSL))
	err |= (FAIL == check_cfg_feature_str("TLSCipherCert", zbx_config_tls->cipher_cert,
			"GnuTLS or OpenSSL"));
	err |= (FAIL == check_cfg_feature_str("TLSCipherPSK", zbx_config_tls->cipher_psk,
			"GnuTLS or OpenSSL"));
	err |= (FAIL == check_cfg_feature_str("TLSCipherAll", zbx_config_tls->cipher_all,
			"GnuTLS or OpenSSL"));
#endif
#if !defined(HAVE_OPENSSL)
	err |= (FAIL == check_cfg_feature_str("TLSCipherCert13", zbx_config_tls->cipher_cert13,
			"OpenSSL 1.1.1 or newer"));
	err |= (FAIL == check_cfg_feature_str("TLSCipherPSK13", zbx_config_tls->cipher_psk13,
			"OpenSSL 1.1.1 or newer"));
	err |= (FAIL == check_cfg_feature_str("TLSCipherAll13", zbx_config_tls->cipher_all13,
			"OpenSSL 1.1.1 or newer"));
#endif

#if !defined(HAVE_OPENIPMI)
	err |= (FAIL == check_cfg_feature_int("StartIPMIPollers", CONFIG_IPMIPOLLER_FORKS, "IPMI support"));
#endif

	err |= (FAIL == zbx_db_validate_config_features());

	if (0 != CONFIG_REPORTWRITER_FORKS && NULL == CONFIG_WEBSERVICE_URL)
	{
		zabbix_log(LOG_LEVEL_CRIT, "\"WebServiceURL\" configuration parameter must be set when "
				" setting \"StartReportWriters\" configuration parameter");
	}

	if (0 != err)
		exit(EXIT_FAILURE);
}

/******************************************************************************
 *                                                                            *
 * Purpose: parse config file and update configuration parameters             *
 *                                                                            *
 * Comments: will terminate process if parsing fails                          *
 *                                                                            *
 ******************************************************************************/
static void	zbx_load_config(ZBX_TASK_EX *task)
{
	struct cfg_line	cfg[] =
	{
		/* PARAMETER,			VAR,					TYPE,
			MANDATORY,	MIN,			MAX */
		{"StartDBSyncers",		&CONFIG_HISTSYNCER_FORKS,		TYPE_INT,
			PARM_OPT,	1,			100},
		{"StartDiscoverers",		&CONFIG_DISCOVERER_FORKS,		TYPE_INT,
			PARM_OPT,	0,			250},
		{"StartHTTPPollers",		&CONFIG_HTTPPOLLER_FORKS,		TYPE_INT,
			PARM_OPT,	0,			1000},
		{"StartPingers",		&CONFIG_PINGER_FORKS,			TYPE_INT,
			PARM_OPT,	0,			1000},
		{"StartPollers",		&CONFIG_POLLER_FORKS,			TYPE_INT,
			PARM_OPT,	0,			1000},
		{"StartPollersUnreachable",	&CONFIG_UNREACHABLE_POLLER_FORKS,	TYPE_INT,
			PARM_OPT,	0,			1000},
		{"StartIPMIPollers",		&CONFIG_IPMIPOLLER_FORKS,		TYPE_INT,
			PARM_OPT,	0,			1000},
		{"StartTimers",			&CONFIG_TIMER_FORKS,			TYPE_INT,
			PARM_OPT,	1,			1000},
		{"StartTrappers",		&CONFIG_TRAPPER_FORKS,			TYPE_INT,
			PARM_OPT,	0,			1000},
		{"StartJavaPollers",		&CONFIG_JAVAPOLLER_FORKS,		TYPE_INT,
			PARM_OPT,	0,			1000},
		{"StartEscalators",		&CONFIG_ESCALATOR_FORKS,		TYPE_INT,
			PARM_OPT,	1,			100},
		{"JavaGateway",			&CONFIG_JAVA_GATEWAY,			TYPE_STRING,
			PARM_OPT,	0,			0},
		{"JavaGatewayPort",		&CONFIG_JAVA_GATEWAY_PORT,		TYPE_INT,
			PARM_OPT,	1024,			32767},
		{"SNMPTrapperFile",		&CONFIG_SNMPTRAP_FILE,			TYPE_STRING,
			PARM_OPT,	0,			0},
		{"StartSNMPTrapper",		&CONFIG_SNMPTRAPPER_FORKS,		TYPE_INT,
			PARM_OPT,	0,			1},
		{"CacheSize",			&CONFIG_CONF_CACHE_SIZE,		TYPE_UINT64,
			PARM_OPT,	128 * ZBX_KIBIBYTE,	__UINT64_C(64) * ZBX_GIBIBYTE},
		{"HistoryCacheSize",		&CONFIG_HISTORY_CACHE_SIZE,		TYPE_UINT64,
			PARM_OPT,	128 * ZBX_KIBIBYTE,	__UINT64_C(2) * ZBX_GIBIBYTE},
		{"HistoryIndexCacheSize",	&CONFIG_HISTORY_INDEX_CACHE_SIZE,	TYPE_UINT64,
			PARM_OPT,	128 * ZBX_KIBIBYTE,	__UINT64_C(2) * ZBX_GIBIBYTE},
		{"TrendCacheSize",		&CONFIG_TRENDS_CACHE_SIZE,		TYPE_UINT64,
			PARM_OPT,	128 * ZBX_KIBIBYTE,	__UINT64_C(2) * ZBX_GIBIBYTE},
		{"TrendFunctionCacheSize",	&CONFIG_TREND_FUNC_CACHE_SIZE,		TYPE_UINT64,
			PARM_OPT,	0,			__UINT64_C(2) * ZBX_GIBIBYTE},
		{"ValueCacheSize",		&CONFIG_VALUE_CACHE_SIZE,		TYPE_UINT64,
			PARM_OPT,	0,			__UINT64_C(64) * ZBX_GIBIBYTE},
		{"CacheUpdateFrequency",	&CONFIG_CONFSYNCER_FREQUENCY,		TYPE_INT,
			PARM_OPT,	1,			SEC_PER_HOUR},
		{"HousekeepingFrequency",	&CONFIG_HOUSEKEEPING_FREQUENCY,		TYPE_INT,
			PARM_OPT,	0,			24},
		{"MaxHousekeeperDelete",	&CONFIG_MAX_HOUSEKEEPER_DELETE,		TYPE_INT,
			PARM_OPT,	0,			1000000},
		{"TmpDir",			&CONFIG_TMPDIR,				TYPE_STRING,
			PARM_OPT,	0,			0},
		{"FpingLocation",		&CONFIG_FPING_LOCATION,			TYPE_STRING,
			PARM_OPT,	0,			0},
		{"Fping6Location",		&CONFIG_FPING6_LOCATION,		TYPE_STRING,
			PARM_OPT,	0,			0},
		{"Timeout",			&CONFIG_TIMEOUT,			TYPE_INT,
			PARM_OPT,	1,			30},
		{"TrapperTimeout",		&CONFIG_TRAPPER_TIMEOUT,		TYPE_INT,
			PARM_OPT,	1,			300},
		{"UnreachablePeriod",		&CONFIG_UNREACHABLE_PERIOD,		TYPE_INT,
			PARM_OPT,	1,			SEC_PER_HOUR},
		{"UnreachableDelay",		&CONFIG_UNREACHABLE_DELAY,		TYPE_INT,
			PARM_OPT,	1,			SEC_PER_HOUR},
		{"UnavailableDelay",		&CONFIG_UNAVAILABLE_DELAY,		TYPE_INT,
			PARM_OPT,	1,			SEC_PER_HOUR},
		{"ListenIP",			&CONFIG_LISTEN_IP,			TYPE_STRING_LIST,
			PARM_OPT,	0,			0},
		{"ListenPort",			&CONFIG_LISTEN_PORT,			TYPE_INT,
			PARM_OPT,	1024,			32767},
		{"SourceIP",			&CONFIG_SOURCE_IP,			TYPE_STRING,
			PARM_OPT,	0,			0},
		{"DebugLevel",			&CONFIG_LOG_LEVEL,			TYPE_INT,
			PARM_OPT,	0,			5},
		{"PidFile",			&CONFIG_PID_FILE,			TYPE_STRING,
			PARM_OPT,	0,			0},
		{"LogType",			&CONFIG_LOG_TYPE_STR,			TYPE_STRING,
			PARM_OPT,	0,			0},
		{"LogFile",			&CONFIG_LOG_FILE,			TYPE_STRING,
			PARM_OPT,	0,			0},
		{"LogFileSize",			&CONFIG_LOG_FILE_SIZE,			TYPE_INT,
			PARM_OPT,	0,			1024},
		{"AlertScriptsPath",		&CONFIG_ALERT_SCRIPTS_PATH,		TYPE_STRING,
			PARM_OPT,	0,			0},
		{"ExternalScripts",		&CONFIG_EXTERNALSCRIPTS,		TYPE_STRING,
			PARM_OPT,	0,			0},
		{"DBHost",			&CONFIG_DBHOST,				TYPE_STRING,
			PARM_OPT,	0,			0},
		{"DBName",			&CONFIG_DBNAME,				TYPE_STRING,
			PARM_MAND,	0,			0},
		{"DBSchema",			&CONFIG_DBSCHEMA,			TYPE_STRING,
			PARM_OPT,	0,			0},
		{"DBUser",			&CONFIG_DBUSER,				TYPE_STRING,
			PARM_OPT,	0,			0},
		{"DBPassword",			&CONFIG_DBPASSWORD,			TYPE_STRING,
			PARM_OPT,	0,			0},
		{"VaultToken",			&CONFIG_VAULTTOKEN,			TYPE_STRING,
			PARM_OPT,	0,			0},
		{"Vault",			&CONFIG_VAULT,				TYPE_STRING,
			PARM_OPT,	0,			0},
		{"VaultTLSCertFile",		&CONFIG_VAULTTLSCERTFILE,		TYPE_STRING,
			PARM_OPT,	0,			0},
		{"VaultTLSKeyFile",		&CONFIG_VAULTTLSKEYFILE,		TYPE_STRING,
			PARM_OPT,	0,			0},
		{"VaultURL",			&CONFIG_VAULTURL,			TYPE_STRING,
			PARM_OPT,	0,			0},
		{"VaultDBPath",			&CONFIG_VAULTDBPATH,			TYPE_STRING,
			PARM_OPT,	0,			0},
		{"DBSocket",			&CONFIG_DBSOCKET,			TYPE_STRING,
			PARM_OPT,	0,			0},
		{"DBPort",			&CONFIG_DBPORT,				TYPE_INT,
			PARM_OPT,	1024,			65535},
		{"AllowUnsupportedDBVersions",	&CONFIG_ALLOW_UNSUPPORTED_DB_VERSIONS,	TYPE_INT,
			PARM_OPT,	0,			1},
		{"DBTLSConnect",		&CONFIG_DB_TLS_CONNECT,			TYPE_STRING,
			PARM_OPT,	0,			0},
		{"DBTLSCertFile",		&CONFIG_DB_TLS_CERT_FILE,		TYPE_STRING,
			PARM_OPT,	0,			0},
		{"DBTLSKeyFile",		&CONFIG_DB_TLS_KEY_FILE,		TYPE_STRING,
			PARM_OPT,	0,			0},
		{"DBTLSCAFile",			&CONFIG_DB_TLS_CA_FILE,			TYPE_STRING,
			PARM_OPT,	0,			0},
		{"DBTLSCipher",			&CONFIG_DB_TLS_CIPHER,			TYPE_STRING,
			PARM_OPT,	0,			0},
		{"DBTLSCipher13",		&CONFIG_DB_TLS_CIPHER_13,		TYPE_STRING,
			PARM_OPT,	0,			0},
		{"SSHKeyLocation",		&CONFIG_SSH_KEY_LOCATION,		TYPE_STRING,
			PARM_OPT,	0,			0},
		{"LogSlowQueries",		&CONFIG_LOG_SLOW_QUERIES,		TYPE_INT,
			PARM_OPT,	0,			3600000},
		{"StartProxyPollers",		&CONFIG_PROXYPOLLER_FORKS,		TYPE_INT,
			PARM_OPT,	0,			250},
		{"ProxyConfigFrequency",	&CONFIG_PROXYCONFIG_FREQUENCY,		TYPE_INT,
			PARM_OPT,	1,			SEC_PER_WEEK},
		{"ProxyDataFrequency",		&CONFIG_PROXYDATA_FREQUENCY,		TYPE_INT,
			PARM_OPT,	1,			SEC_PER_HOUR},
		{"LoadModulePath",		&CONFIG_LOAD_MODULE_PATH,		TYPE_STRING,
			PARM_OPT,	0,			0},
		{"LoadModule",			&CONFIG_LOAD_MODULE,			TYPE_MULTISTRING,
			PARM_OPT,	0,			0},
		{"StartVMwareCollectors",	&CONFIG_VMWARE_FORKS,			TYPE_INT,
			PARM_OPT,	0,			250},
		{"VMwareFrequency",		&CONFIG_VMWARE_FREQUENCY,		TYPE_INT,
			PARM_OPT,	10,			SEC_PER_DAY},
		{"VMwarePerfFrequency",		&CONFIG_VMWARE_PERF_FREQUENCY,		TYPE_INT,
			PARM_OPT,	10,			SEC_PER_DAY},
		{"VMwareCacheSize",		&CONFIG_VMWARE_CACHE_SIZE,		TYPE_UINT64,
			PARM_OPT,	256 * ZBX_KIBIBYTE,	__UINT64_C(2) * ZBX_GIBIBYTE},
		{"VMwareTimeout",		&CONFIG_VMWARE_TIMEOUT,			TYPE_INT,
			PARM_OPT,	1,			300},
		{"AllowRoot",			&config_allow_root,			TYPE_INT,
			PARM_OPT,	0,			1},
		{"User",			&CONFIG_USER,				TYPE_STRING,
			PARM_OPT,	0,			0},
		{"SSLCALocation",		&CONFIG_SSL_CA_LOCATION,		TYPE_STRING,
			PARM_OPT,	0,			0},
		{"SSLCertLocation",		&CONFIG_SSL_CERT_LOCATION,		TYPE_STRING,
			PARM_OPT,	0,			0},
		{"SSLKeyLocation",		&CONFIG_SSL_KEY_LOCATION,		TYPE_STRING,
			PARM_OPT,	0,			0},
		{"TLSCAFile",			&(zbx_config_tls->ca_file),		TYPE_STRING,
			PARM_OPT,	0,			0},
		{"TLSCRLFile",			&(zbx_config_tls->crl_file),		TYPE_STRING,
			PARM_OPT,	0,			0},
		{"TLSCertFile",			&(zbx_config_tls->cert_file),		TYPE_STRING,
			PARM_OPT,	0,			0},
		{"TLSKeyFile",			&(zbx_config_tls->key_file),		TYPE_STRING,
			PARM_OPT,	0,			0},
		{"TLSCipherCert13",		&(zbx_config_tls->cipher_cert13),	TYPE_STRING,
			PARM_OPT,	0,			0},
		{"TLSCipherCert",		&(zbx_config_tls->cipher_cert),		TYPE_STRING,
			PARM_OPT,	0,			0},
		{"TLSCipherPSK13",		&(zbx_config_tls->cipher_psk13),	TYPE_STRING,
			PARM_OPT,	0,			0},
		{"TLSCipherPSK",		&(zbx_config_tls->cipher_psk),		TYPE_STRING,
			PARM_OPT,	0,			0},
		{"TLSCipherAll13",		&(zbx_config_tls->cipher_all13),	TYPE_STRING,
			PARM_OPT,	0,			0},
		{"TLSCipherAll",		&(zbx_config_tls->cipher_all),		TYPE_STRING,
			PARM_OPT,	0,			0},
		{"SocketDir",			&CONFIG_SOCKET_PATH,			TYPE_STRING,
			PARM_OPT,	0,			0},
		{"StartAlerters",		&CONFIG_ALERTER_FORKS,			TYPE_INT,
			PARM_OPT,	1,			100},
		{"StartPreprocessors",		&CONFIG_PREPROCESSOR_FORKS,		TYPE_INT,
			PARM_OPT,	1,			1000},
		{"HistoryStorageURL",		&CONFIG_HISTORY_STORAGE_URL,		TYPE_STRING,
			PARM_OPT,	0,			0},
		{"HistoryStorageTypes",		&CONFIG_HISTORY_STORAGE_OPTS,		TYPE_STRING_LIST,
			PARM_OPT,	0,			0},
		{"HistoryStorageDateIndex",	&CONFIG_HISTORY_STORAGE_PIPELINES,	TYPE_INT,
			PARM_OPT,	0,			1},
		{"ExportDir",			&CONFIG_EXPORT_DIR,			TYPE_STRING,
			PARM_OPT,	0,			0},
		{"ExportType",			&CONFIG_EXPORT_TYPE,			TYPE_STRING_LIST,
			PARM_OPT,	0,			0},
		{"ExportFileSize",		&CONFIG_EXPORT_FILE_SIZE,		TYPE_UINT64,
			PARM_OPT,	ZBX_MEBIBYTE,	ZBX_GIBIBYTE},
		{"StartLLDProcessors",		&CONFIG_LLDWORKER_FORKS,		TYPE_INT,
			PARM_OPT,	1,			100},
		{"StatsAllowedIP",		&CONFIG_STATS_ALLOWED_IP,		TYPE_STRING_LIST,
			PARM_OPT,	0,			0},
		{"StartHistoryPollers",		&CONFIG_HISTORYPOLLER_FORKS,		TYPE_INT,
			PARM_OPT,	0,			1000},
		{"StartReportWriters",		&CONFIG_REPORTWRITER_FORKS,		TYPE_INT,
			PARM_OPT,	0,			100},
		{"WebServiceURL",		&CONFIG_WEBSERVICE_URL,			TYPE_STRING,
			PARM_OPT,	0,			0},
		{"ProblemHousekeepingFrequency",	&CONFIG_PROBLEMHOUSEKEEPING_FREQUENCY,	TYPE_INT,
			PARM_OPT,	1,			3600},
		{"ServiceManagerSyncFrequency",	&CONFIG_SERVICEMAN_SYNC_FREQUENCY,	TYPE_INT,
			PARM_OPT,	1,			3600},
		{"ListenBacklog",		&CONFIG_TCP_MAX_BACKLOG_SIZE,		TYPE_INT,
			PARM_OPT,	0,			INT_MAX},
		{"HANodeName",			&CONFIG_HA_NODE_NAME,			TYPE_STRING,
			PARM_OPT,	0,			0},
		{"NodeAddress",			&CONFIG_NODE_ADDRESS,		TYPE_STRING,
			PARM_OPT,	0,			0},
		{"StartODBCPollers",		&CONFIG_ODBCPOLLER_FORKS,		TYPE_INT,
			PARM_OPT,	0,			1000},
		{NULL}
	};

	/* initialize multistrings */
	zbx_strarr_init(&CONFIG_LOAD_MODULE);
	parse_cfg_file(config_file, cfg, ZBX_CFG_FILE_REQUIRED, ZBX_CFG_STRICT, ZBX_CFG_EXIT_FAILURE);
	zbx_set_defaults();

	CONFIG_LOG_TYPE = zbx_get_log_type(CONFIG_LOG_TYPE_STR);

	zbx_validate_config(task);
#if defined(HAVE_MYSQL) || defined(HAVE_POSTGRESQL)
	zbx_db_validate_config();
#endif
#if defined(HAVE_GNUTLS) || defined(HAVE_OPENSSL)
	zbx_tls_validate_config(zbx_config_tls, CONFIG_ACTIVE_FORKS, CONFIG_PASSIVE_FORKS, get_program_type);
#endif
}

/******************************************************************************
 *                                                                            *
 * Purpose: free configuration memory                                         *
 *                                                                            *
 ******************************************************************************/
static void	zbx_free_config(void)
{
	zbx_strarr_free(&CONFIG_LOAD_MODULE);
}

/******************************************************************************
 *                                                                            *
 * Purpose: callback function for providing PID file path to libraries        *
 *                                                                            *
 ******************************************************************************/
static const char	*get_pid_file_path(void)
{
	return CONFIG_PID_FILE;
}

static void	zbx_on_exit(int ret)
{
	char	*error = NULL;

	zabbix_log(LOG_LEVEL_DEBUG, "zbx_on_exit() called with ret:%d", ret);

	if (NULL != threads)
	{
		zbx_threads_wait(threads, threads_flags, threads_num, ret);	/* wait for all child processes to exit */
		zbx_free(threads);
		zbx_free(threads_flags);
	}

#ifdef HAVE_PTHREAD_PROCESS_SHARED
		zbx_locks_disable();
#endif

	if (ZBX_NODE_STATUS_ACTIVE == ha_status)
	{
		DBconnect(ZBX_DB_CONNECT_EXIT);
		free_database_cache(ZBX_SYNC_ALL);
		DBclose();
	}

	if (SUCCEED != zbx_ha_stop(&error))
	{
		zabbix_log(LOG_LEVEL_CRIT, "cannot stop HA manager: %s", error);
		zbx_free(error);
		zbx_ha_kill();
	}

	if (ZBX_NODE_STATUS_ACTIVE == ha_status)
	{
		zbx_free_metrics();
		zbx_ipc_service_free_env();
		free_configuration_cache();

		/* free history value cache */
		zbx_vc_destroy();

		/* free vmware support */
		zbx_vmware_destroy();

		zbx_free_selfmon_collector();
	}

	zbx_uninitialize_events();

	zbx_unload_modules();

	zabbix_log(LOG_LEVEL_INFORMATION, "Zabbix Server stopped. Zabbix %s (revision %s).",
			ZABBIX_VERSION, ZABBIX_REVISION);

	zabbix_close_log();

	zbx_locks_destroy();

#if defined(PS_OVERWRITE_ARGV)
	setproctitle_free_env();
#endif

	zbx_config_tls_free(zbx_config_tls);

	exit(EXIT_SUCCESS);
}

/******************************************************************************
 *                                                                            *
 * Purpose: executes server processes                                         *
 *                                                                            *
 ******************************************************************************/
int	main(int argc, char **argv)
{
	ZBX_TASK_EX	t = {ZBX_TASK_START};
	char		ch;
	int		opt_c = 0, opt_r = 0;

	/* see description of 'optarg' in 'man 3 getopt' */
	char		*zbx_optarg = NULL;

	/* see description of 'optind' in 'man 3 getopt' */
	int		zbx_optind = 0;

	zbx_config_tls = zbx_config_tls_new();
#if defined(PS_OVERWRITE_ARGV) || defined(PS_PSTAT_ARGV)
	argv = setproctitle_save_env(argc, argv);
#endif
	progname = get_program_name(argv[0]);

	/* parse the command-line */
	while ((char)EOF != (ch = (char)zbx_getopt_long(argc, argv, shortopts, longopts, NULL, &zbx_optarg,
			&zbx_optind)))
	{
		switch (ch)
		{
			case 'c':
				opt_c++;
				if (NULL == config_file)
					config_file = zbx_strdup(config_file, zbx_optarg);
				break;
			case 'R':
				opt_r++;
				t.opts = zbx_strdup(t.opts, zbx_optarg);
				t.task = ZBX_TASK_RUNTIME_CONTROL;
				break;
			case 'h':
				zbx_help();
				exit(EXIT_SUCCESS);
				break;
			case 'V':
				zbx_version();
#if defined(HAVE_GNUTLS) || defined(HAVE_OPENSSL)
				printf("\n");
				zbx_tls_version();
#endif
				exit(EXIT_SUCCESS);
				break;
			case 'f':
				t.flags |= ZBX_TASK_FLAG_FOREGROUND;
				break;
			default:
				zbx_usage();
				exit(EXIT_FAILURE);
				break;
		}
	}

	/* every option may be specified only once */
	if (1 < opt_c || 1 < opt_r)
	{
		if (1 < opt_c)
			zbx_error("option \"-c\" or \"--config\" specified multiple times");
		if (1 < opt_r)
			zbx_error("option \"-R\" or \"--runtime-control\" specified multiple times");

		exit(EXIT_FAILURE);
	}

	/* Parameters which are not option values are invalid. The check relies on zbx_getopt_internal() which */
	/* always permutes command line arguments regardless of POSIXLY_CORRECT environment variable. */
	if (argc > zbx_optind)
	{
		int	i;

		for (i = zbx_optind; i < argc; i++)
			zbx_error("invalid parameter \"%s\"", argv[i]);

		exit(EXIT_FAILURE);
	}

	if (NULL == config_file)
		config_file = zbx_strdup(NULL, DEFAULT_CONFIG_FILE);

	/* required for simple checks */
	zbx_init_metrics();
	zbx_load_config(&t);

	if (ZBX_TASK_RUNTIME_CONTROL == t.task)
	{
		int	ret;
		char	*error = NULL;

		if (FAIL == zbx_ipc_service_init_env(CONFIG_SOCKET_PATH, &error))
		{
			zbx_error("cannot initialize IPC services: %s", error);
			zbx_free(error);
			exit(EXIT_FAILURE);
		}

		if (SUCCEED != (ret = rtc_process(t.opts, &error)))
		{
			zbx_error("Cannot perform runtime control command: %s", error);
			zbx_free(error);
		}

		exit(SUCCEED == ret ? EXIT_SUCCESS : EXIT_FAILURE);
	}

	return zbx_daemon_start(config_allow_root, CONFIG_USER, t.flags, get_pid_file_path, zbx_on_exit);
}

static void	zbx_check_db(void)
{
	struct zbx_json	db_version_json;
	int		result = SUCCEED;

	memset(&db_version_info, 0, sizeof(db_version_info));
	result = zbx_db_check_version_info(&db_version_info, CONFIG_ALLOW_UNSUPPORTED_DB_VERSIONS);

	if (SUCCEED == result)
	{
		zbx_db_extract_dbextension_info(&db_version_info);
	}

	if (SUCCEED == result && (
#ifdef HAVE_POSTGRESQL
			SUCCEED != zbx_db_check_tsdb_capabilities(&db_version_info, CONFIG_ALLOW_UNSUPPORTED_DB_VERSIONS) ||
#endif
			SUCCEED != DBcheck_version()))
	{
		result = FAIL;
	}

	DBconnect(ZBX_DB_CONNECT_NORMAL);

	if (SUCCEED == DBfield_exists("config", "dbversion_status"))
	{
		zbx_json_initarray(&db_version_json, ZBX_JSON_STAT_BUF_LEN);

		if (SUCCEED == DBpk_exists("history"))
		{
			db_version_info.history_pk = 1;
		}
		else
		{
			db_version_info.history_pk = 0;
			zabbix_log(LOG_LEVEL_WARNING, "database could be upgraded to use primary keys in history tables");
		}

#if defined(HAVE_POSTGRESQL)
		if (0 == zbx_strcmp_null(db_version_info.extension, ZBX_DB_EXTENSION_TIMESCALEDB))
		{
			zbx_tsdb_extract_compressed_chunk_flags(&db_version_info);
		}
#endif
		zbx_db_version_json_create(&db_version_json, &db_version_info);

		if (SUCCEED == result)
			zbx_history_check_version(&db_version_json, &result);

		zbx_db_flush_version_requirements(db_version_json.buffer);
		zbx_json_free(&db_version_json);
	}

	DBclose();

	if (SUCCEED != result)
	{
		zbx_db_version_info_clear(&db_version_info);
		exit(EXIT_FAILURE);
	}
}

/******************************************************************************
 *                                                                            *
 * Purpose: save Zabbix server status to database                             *
 *                                                                            *
 ******************************************************************************/
static void	zbx_db_save_server_status(void)
{
	struct zbx_json	json;

	zbx_json_init(&json, ZBX_JSON_STAT_BUF_LEN);

	zbx_json_addstring(&json, "version", ZABBIX_VERSION, ZBX_JSON_TYPE_STRING);

	zbx_json_close(&json);

	DBconnect(ZBX_DB_CONNECT_NORMAL);

	if (ZBX_DB_OK > DBexecute("update config set server_status='%s'", json.buffer))
		zabbix_log(LOG_LEVEL_WARNING, "Failed to save server status to database");

	DBclose();

	zbx_json_free(&json);
}

/******************************************************************************
 *                                                                            *
 * Purpose: initialize shared resources and start processes                   *
 *                                                                            *
 ******************************************************************************/
static int	server_startup(zbx_socket_t *listen_sock, int *ha_stat, int *ha_failover, zbx_rtc_t *rtc)
{
	int				i, ret = SUCCEED;
	char				*error = NULL;

	zbx_config_comms_args_t		zbx_config = {zbx_config_tls, NULL, 0};

	zbx_thread_args_t		thread_args;
	zbx_thread_poller_args		poller_args = {&zbx_config, get_program_type, ZBX_NO_POLLER};
	zbx_thread_trapper_args		trapper_args = {&zbx_config, get_program_type, listen_sock};
	zbx_thread_escalator_args	escalator_args = {zbx_config_tls, get_program_type};
	zbx_thread_proxy_poller_args	proxy_poller_args = {zbx_config_tls, get_program_type};
	zbx_thread_discoverer_args	discoverer_args = {zbx_config_tls, get_program_type};
	zbx_thread_report_writer_args	report_writer_args = {zbx_config_tls->ca_file, zbx_config_tls->cert_file,
							zbx_config_tls->key_file, CONFIG_SOURCE_IP, get_program_type};
	zbx_thread_housekeeper_args	housekeeper_args = {get_program_type, &db_version_info};

	if (SUCCEED != init_database_cache(&error))
	{
		zabbix_log(LOG_LEVEL_CRIT, "cannot initialize database cache: %s", error);
		zbx_free(error);
		return FAIL;
	}

	if (SUCCEED != init_configuration_cache(&error))
	{
		zabbix_log(LOG_LEVEL_CRIT, "cannot initialize configuration cache: %s", error);
		zbx_free(error);
		return FAIL;
	}

	if (SUCCEED != zbx_init_selfmon_collector(&error))
	{
		zabbix_log(LOG_LEVEL_CRIT, "cannot initialize self-monitoring: %s", error);
		zbx_free(error);
		return FAIL;
	}

	if (0 != CONFIG_VMWARE_FORKS && SUCCEED != zbx_vmware_init(&error))
	{
		zabbix_log(LOG_LEVEL_CRIT, "cannot initialize VMware cache: %s", error);
		zbx_free(error);
		return FAIL;
	}

	if (SUCCEED != zbx_vc_init(&error))
	{
		zabbix_log(LOG_LEVEL_CRIT, "cannot initialize history value cache: %s", error);
		zbx_free(error);
		return FAIL;
	}

	if (SUCCEED != zbx_tfc_init(CONFIG_TREND_FUNC_CACHE_SIZE, &error))
	{
		zabbix_log(LOG_LEVEL_CRIT, "cannot initialize trends read cache: %s", error);
		zbx_free(error);
		return FAIL;
	}

	if (0 != CONFIG_TRAPPER_FORKS)
	{
		if (FAIL == zbx_tcp_listen(listen_sock, CONFIG_LISTEN_IP, (unsigned short)CONFIG_LISTEN_PORT))
		{
			zabbix_log(LOG_LEVEL_CRIT, "listener failed: %s", zbx_socket_strerror());
			return FAIL;
		}
	}

	threads_num = CONFIG_CONFSYNCER_FORKS + CONFIG_POLLER_FORKS
			+ CONFIG_UNREACHABLE_POLLER_FORKS + CONFIG_TRAPPER_FORKS + CONFIG_PINGER_FORKS
			+ CONFIG_ALERTER_FORKS + CONFIG_HOUSEKEEPER_FORKS + CONFIG_TIMER_FORKS
			+ CONFIG_HTTPPOLLER_FORKS + CONFIG_DISCOVERER_FORKS + CONFIG_HISTSYNCER_FORKS
			+ CONFIG_ESCALATOR_FORKS + CONFIG_IPMIPOLLER_FORKS + CONFIG_JAVAPOLLER_FORKS
			+ CONFIG_SNMPTRAPPER_FORKS + CONFIG_PROXYPOLLER_FORKS + CONFIG_SELFMON_FORKS
			+ CONFIG_VMWARE_FORKS + CONFIG_TASKMANAGER_FORKS + CONFIG_IPMIMANAGER_FORKS
			+ CONFIG_ALERTMANAGER_FORKS + CONFIG_PREPROCMAN_FORKS + CONFIG_PREPROCESSOR_FORKS
			+ CONFIG_LLDMANAGER_FORKS + CONFIG_LLDWORKER_FORKS + CONFIG_ALERTDB_FORKS
			+ CONFIG_HISTORYPOLLER_FORKS + CONFIG_AVAILMAN_FORKS + CONFIG_REPORTMANAGER_FORKS
			+ CONFIG_REPORTWRITER_FORKS + CONFIG_SERVICEMAN_FORKS + CONFIG_TRIGGERHOUSEKEEPER_FORKS
			+ CONFIG_ODBCPOLLER_FORKS;
	threads = (pid_t *)zbx_calloc(threads, (size_t)threads_num, sizeof(pid_t));
	threads_flags = (int *)zbx_calloc(threads_flags, (size_t)threads_num, sizeof(int));

	zabbix_log(LOG_LEVEL_INFORMATION, "server #0 started [main process]");

	zbx_set_exit_on_terminate();

	for (i = 0; i < threads_num; i++)
	{
		if (FAIL == get_process_info_by_thread(i + 1, &thread_args.info.process_type,
				&thread_args.info.process_num))
		{
			THIS_SHOULD_NEVER_HAPPEN;
			exit(EXIT_FAILURE);
		}

		thread_args.info.server_num = i + 1;
		thread_args.args = NULL;

		switch (thread_args.info.process_type)
		{
			case ZBX_PROCESS_TYPE_SERVICEMAN:
				threads_flags[i] = ZBX_THREAD_PRIORITY_SECOND;
				zbx_thread_start(service_manager_thread, &thread_args, &threads[i]);
				break;
			case ZBX_PROCESS_TYPE_CONFSYNCER:
				zbx_vc_enable();
				zbx_thread_start(dbconfig_thread, &thread_args, &threads[i]);
				if (FAIL == (ret = zbx_rtc_wait_config_sync(rtc, rtc_process_request_ex)))
					goto out;

				if (SUCCEED != (ret = zbx_ha_get_status(CONFIG_HA_NODE_NAME, ha_stat, ha_failover,
						&error)))
				{
					zabbix_log(LOG_LEVEL_CRIT, "cannot obtain HA status: %s", error);
					zbx_free(error);
					goto out;
				}

				if (ZBX_NODE_STATUS_ACTIVE != *ha_stat)
					goto out;

				DBconnect(ZBX_DB_CONNECT_NORMAL);

				if (SUCCEED != zbx_check_postinit_tasks(&error))
				{
					zabbix_log(LOG_LEVEL_CRIT, "cannot complete post initialization tasks: %s",
							error);
					zbx_free(error);
					DBclose();

					ret = FAIL;
					goto out;
				}

				/* update maintenance states */
				zbx_dc_update_maintenances();

				DBclose();
				break;
			case ZBX_PROCESS_TYPE_POLLER:
				poller_args.poller_type = ZBX_POLLER_TYPE_NORMAL;
				thread_args.args = &poller_args;
				zbx_thread_start(poller_thread, &thread_args, &threads[i]);
				break;
			case ZBX_PROCESS_TYPE_UNREACHABLE:
				poller_args.poller_type = ZBX_POLLER_TYPE_UNREACHABLE;
				thread_args.args = &poller_args;
				zbx_thread_start(poller_thread, &thread_args, &threads[i]);
				break;
			case ZBX_PROCESS_TYPE_TRAPPER:
				thread_args.args = &trapper_args;
				zbx_thread_start(trapper_thread, &thread_args, &threads[i]);
				break;
			case ZBX_PROCESS_TYPE_PINGER:
				zbx_thread_start(pinger_thread, &thread_args, &threads[i]);
				break;
			case ZBX_PROCESS_TYPE_ALERTER:
				zbx_thread_start(alerter_thread, &thread_args, &threads[i]);
				break;
			case ZBX_PROCESS_TYPE_HOUSEKEEPER:
				thread_args.args = &housekeeper_args;
				zbx_thread_start(housekeeper_thread, &thread_args, &threads[i]);
				break;
			case ZBX_PROCESS_TYPE_TIMER:
				zbx_thread_start(timer_thread, &thread_args, &threads[i]);
				break;
			case ZBX_PROCESS_TYPE_HTTPPOLLER:
				zbx_thread_start(httppoller_thread, &thread_args, &threads[i]);
				break;
			case ZBX_PROCESS_TYPE_DISCOVERER:
				thread_args.args = &discoverer_args;
				zbx_thread_start(discoverer_thread, &thread_args, &threads[i]);
				break;
			case ZBX_PROCESS_TYPE_HISTSYNCER:
				threads_flags[i] = ZBX_THREAD_PRIORITY_FIRST;
				zbx_thread_start(dbsyncer_thread, &thread_args, &threads[i]);
				break;
			case ZBX_PROCESS_TYPE_ESCALATOR:
				thread_args.args = &escalator_args;
				zbx_thread_start(escalator_thread, &thread_args, &threads[i]);
				break;
			case ZBX_PROCESS_TYPE_JAVAPOLLER:
				poller_args.poller_type = ZBX_POLLER_TYPE_JAVA;
				thread_args.args = &poller_args;
				zbx_thread_start(poller_thread, &thread_args, &threads[i]);
				break;
			case ZBX_PROCESS_TYPE_SNMPTRAPPER:
				zbx_thread_start(snmptrapper_thread, &thread_args, &threads[i]);
				break;
			case ZBX_PROCESS_TYPE_PROXYPOLLER:
				thread_args.args = &proxy_poller_args;
				zbx_thread_start(proxypoller_thread, &thread_args, &threads[i]);
				break;
			case ZBX_PROCESS_TYPE_SELFMON:
				zbx_thread_start(zbx_selfmon_thread, &thread_args, &threads[i]);
				break;
			case ZBX_PROCESS_TYPE_VMWARE:
				zbx_thread_start(vmware_thread, &thread_args, &threads[i]);
				break;
			case ZBX_PROCESS_TYPE_TASKMANAGER:
				zbx_thread_start(taskmanager_thread, &thread_args, &threads[i]);
				break;
			case ZBX_PROCESS_TYPE_PREPROCMAN:
				zbx_thread_start(preprocessing_manager_thread, &thread_args, &threads[i]);
				break;
			case ZBX_PROCESS_TYPE_PREPROCESSOR:
				zbx_thread_start(preprocessing_worker_thread, &thread_args, &threads[i]);
				break;
#ifdef HAVE_OPENIPMI
			case ZBX_PROCESS_TYPE_IPMIMANAGER:
				zbx_thread_start(ipmi_manager_thread, &thread_args, &threads[i]);
				break;
			case ZBX_PROCESS_TYPE_IPMIPOLLER:
				zbx_thread_start(ipmi_poller_thread, &thread_args, &threads[i]);
				break;
#endif
			case ZBX_PROCESS_TYPE_ALERTMANAGER:
				zbx_thread_start(alert_manager_thread, &thread_args, &threads[i]);
				break;
			case ZBX_PROCESS_TYPE_LLDMANAGER:
				zbx_thread_start(lld_manager_thread, &thread_args, &threads[i]);
				break;
			case ZBX_PROCESS_TYPE_LLDWORKER:
				zbx_thread_start(lld_worker_thread, &thread_args, &threads[i]);
				break;
			case ZBX_PROCESS_TYPE_ALERTSYNCER:
				zbx_thread_start(alert_syncer_thread, &thread_args, &threads[i]);
				break;
			case ZBX_PROCESS_TYPE_HISTORYPOLLER:
				poller_args.poller_type = ZBX_POLLER_TYPE_HISTORY;
				thread_args.args = &poller_args;
				zbx_thread_start(poller_thread, &thread_args, &threads[i]);
				break;
			case ZBX_PROCESS_TYPE_AVAILMAN:
				threads_flags[i] = ZBX_THREAD_PRIORITY_FIRST;
				zbx_thread_start(availability_manager_thread, &thread_args, &threads[i]);
				break;
			case ZBX_PROCESS_TYPE_REPORTMANAGER:
				zbx_thread_start(report_manager_thread, &thread_args, &threads[i]);
				break;
			case ZBX_PROCESS_TYPE_REPORTWRITER:
				thread_args.args = &report_writer_args;
				zbx_thread_start(report_writer_thread, &thread_args, &threads[i]);
				break;
			case ZBX_PROCESS_TYPE_TRIGGERHOUSEKEEPER:
				zbx_thread_start(trigger_housekeeper_thread, &thread_args, &threads[i]);
				break;
			case ZBX_PROCESS_TYPE_ODBCPOLLER:
				poller_args.poller_type = ZBX_POLLER_TYPE_ODBC;
				thread_args.args = &poller_args;
				zbx_thread_start(poller_thread, &thread_args, &threads[i]);
				break;
		}
	}

	/* startup/postinit tasks can take a long time, update status */
	if (SUCCEED != (ret = zbx_ha_get_status(CONFIG_HA_NODE_NAME, ha_stat, ha_failover, &error)))
	{
		zabbix_log(LOG_LEVEL_CRIT, "cannot obtain HA status: %s", error);
		zbx_free(error);
	}
out:
	zbx_unset_exit_on_terminate();

	return ret;
}

static int	server_restart_logger(char **error)
{
	zabbix_close_log();
	zbx_locks_destroy();

	if (SUCCEED != zbx_locks_create(error))
		return FAIL;

	if (SUCCEED != zabbix_open_log(CONFIG_LOG_TYPE, CONFIG_LOG_LEVEL, CONFIG_LOG_FILE, error))
		return FAIL;

	return SUCCEED;
}

/******************************************************************************
 *                                                                            *
 * Purpose: terminate processes and destroy shared resources                  *
 *                                                                            *
 ******************************************************************************/
static void	server_teardown(zbx_rtc_t *rtc, zbx_socket_t *listen_sock)
{
	int		i;
	char		*error = NULL;
	zbx_ha_config_t	*ha_config = NULL;

	/* hard kill all zabbix processes, no logging or other  */

	zbx_unset_child_signal_handler();

	rtc_reset(rtc);

#ifdef HAVE_PTHREAD_PROCESS_SHARED
	/* Disable locks so main process doesn't hang on logging if a process was              */
	/* killed during logging. The locks will be re-enabled after logger is reinitialized   */
	zbx_locks_disable();
#endif
	zbx_ha_kill();

	for (i = 0; i < threads_num; i++)
	{
		if (!threads[i])
			continue;

		kill(threads[i], SIGKILL);
	}

	for (i = 0; i < threads_num; i++)
	{
		if (!threads[i])
			continue;

		zbx_thread_wait(threads[i]);
	}

	zbx_free(threads);
	zbx_free(threads_flags);

	zbx_set_child_signal_handler();

	/* restart logger because it could have been stuck in lock */
	if (SUCCEED != server_restart_logger(&error))
	{
		zbx_error("cannot restart logger: %s", error);
		zbx_free(error);
		exit(EXIT_FAILURE);
	}

	if (NULL != listen_sock)
		zbx_tcp_unlisten(listen_sock);

	/* destroy shared caches */
	zbx_tfc_destroy();
	zbx_vc_destroy();
	zbx_vmware_destroy();
	zbx_free_selfmon_collector();
	free_configuration_cache();
	free_database_cache(ZBX_SYNC_NONE);

#ifdef HAVE_PTHREAD_PROCESS_SHARED
	zbx_locks_enable();
#endif

	ha_config = zbx_malloc(NULL, sizeof(zbx_ha_config_t));
	ha_config->ha_node_name =	CONFIG_HA_NODE_NAME;
	ha_config->ha_node_address =	CONFIG_NODE_ADDRESS;
	ha_config->default_node_ip =	CONFIG_LISTEN_IP;
	ha_config->default_node_port =	CONFIG_LISTEN_PORT;
	ha_config->ha_status =		ZBX_NODE_STATUS_STANDBY;

	if (SUCCEED != zbx_ha_start(rtc, ha_config, &error))
	{
		zabbix_log(LOG_LEVEL_CRIT, "cannot start HA manager: %s", error);
		zbx_free(error);
		exit(EXIT_FAILURE);
	}
}

int	MAIN_ZABBIX_ENTRY(int flags)
{
	char		*error = NULL;
	int		i, db_type, ret, ha_status_old;

	zbx_socket_t	listen_sock;
	time_t		standby_warning_time;
	zbx_rtc_t	rtc;
	zbx_timespec_t	rtc_timeout = {1, 0};
	zbx_ha_config_t	*ha_config = NULL;

	if (0 != (flags & ZBX_TASK_FLAG_FOREGROUND))
	{
		printf("Starting Zabbix Server. Zabbix %s (revision %s).\nPress Ctrl+C to exit.\n\n",
				ZABBIX_VERSION, ZABBIX_REVISION);
	}

	if (FAIL == zbx_ipc_service_init_env(CONFIG_SOCKET_PATH, &error))
	{
		zbx_error("cannot initialize IPC services: %s", error);
		zbx_free(error);
		exit(EXIT_FAILURE);
	}

	if (SUCCEED != zbx_locks_create(&error))
	{
		zbx_error("cannot create locks: %s", error);
		zbx_free(error);
		exit(EXIT_FAILURE);
	}

	if (SUCCEED != zabbix_open_log(CONFIG_LOG_TYPE, CONFIG_LOG_LEVEL, CONFIG_LOG_FILE, &error))
	{
		zbx_error("cannot open log: %s", error);
		zbx_free(error);
		exit(EXIT_FAILURE);
	}

	zbx_new_cuid(ha_sessionid.str);

#ifdef HAVE_NETSNMP
#	define SNMP_FEATURE_STATUS	"YES"
#else
#	define SNMP_FEATURE_STATUS	" NO"
#endif
#ifdef HAVE_OPENIPMI
#	define IPMI_FEATURE_STATUS	"YES"
#else
#	define IPMI_FEATURE_STATUS	" NO"
#endif
#ifdef HAVE_LIBCURL
#	define LIBCURL_FEATURE_STATUS	"YES"
#else
#	define LIBCURL_FEATURE_STATUS	" NO"
#endif
#if defined(HAVE_LIBCURL) && defined(HAVE_LIBXML2)
#	define VMWARE_FEATURE_STATUS	"YES"
#else
#	define VMWARE_FEATURE_STATUS	" NO"
#endif
#ifdef HAVE_SMTP_AUTHENTICATION
#	define SMTP_AUTH_FEATURE_STATUS	"YES"
#else
#	define SMTP_AUTH_FEATURE_STATUS	" NO"
#endif
#ifdef HAVE_UNIXODBC
#	define ODBC_FEATURE_STATUS	"YES"
#else
#	define ODBC_FEATURE_STATUS	" NO"
#endif
#if defined(HAVE_SSH2) || defined(HAVE_SSH)
#	define SSH_FEATURE_STATUS	"YES"
#else
#	define SSH_FEATURE_STATUS	" NO"
#endif
#ifdef HAVE_IPV6
#	define IPV6_FEATURE_STATUS	"YES"
#else
#	define IPV6_FEATURE_STATUS	" NO"
#endif
#if defined(HAVE_GNUTLS) || defined(HAVE_OPENSSL)
#	define TLS_FEATURE_STATUS	"YES"
#else
#	define TLS_FEATURE_STATUS	" NO"
#endif

	zabbix_log(LOG_LEVEL_INFORMATION, "Starting Zabbix Server. Zabbix %s (revision %s).",
			ZABBIX_VERSION, ZABBIX_REVISION);

	zabbix_log(LOG_LEVEL_INFORMATION, "****** Enabled features ******");
	zabbix_log(LOG_LEVEL_INFORMATION, "SNMP monitoring:           " SNMP_FEATURE_STATUS);
	zabbix_log(LOG_LEVEL_INFORMATION, "IPMI monitoring:           " IPMI_FEATURE_STATUS);
	zabbix_log(LOG_LEVEL_INFORMATION, "Web monitoring:            " LIBCURL_FEATURE_STATUS);
	zabbix_log(LOG_LEVEL_INFORMATION, "VMware monitoring:         " VMWARE_FEATURE_STATUS);
	zabbix_log(LOG_LEVEL_INFORMATION, "SMTP authentication:       " SMTP_AUTH_FEATURE_STATUS);
	zabbix_log(LOG_LEVEL_INFORMATION, "ODBC:                      " ODBC_FEATURE_STATUS);
	zabbix_log(LOG_LEVEL_INFORMATION, "SSH support:               " SSH_FEATURE_STATUS);
	zabbix_log(LOG_LEVEL_INFORMATION, "IPv6 support:              " IPV6_FEATURE_STATUS);
	zabbix_log(LOG_LEVEL_INFORMATION, "TLS support:               " TLS_FEATURE_STATUS);
	zabbix_log(LOG_LEVEL_INFORMATION, "******************************");

	zabbix_log(LOG_LEVEL_INFORMATION, "using configuration file: %s", config_file);

#if defined(HAVE_GNUTLS) || defined(HAVE_OPENSSL)
	if (SUCCEED != zbx_coredump_disable())
	{
		zabbix_log(LOG_LEVEL_CRIT, "cannot disable core dump, exiting...");
		exit(EXIT_FAILURE);
	}
#endif
	zbx_initialize_events();

	if (FAIL == zbx_load_modules(CONFIG_LOAD_MODULE_PATH, CONFIG_LOAD_MODULE, CONFIG_TIMEOUT, 1))
	{
		zabbix_log(LOG_LEVEL_CRIT, "loading modules failed, exiting...");
		exit(EXIT_FAILURE);
	}

	zbx_free_config();

	if (SUCCEED != zbx_rtc_init(&rtc, &error))
	{
		zabbix_log(LOG_LEVEL_CRIT, "cannot initialize runtime control service: %s", error);
		zbx_free(error);
		exit(EXIT_FAILURE);
	}

	if (SUCCEED != zbx_vault_token_from_env_get(&CONFIG_VAULTTOKEN, &error))
	{
		zabbix_log(LOG_LEVEL_CRIT, "cannot initialize vault token: %s", error);
		zbx_free(error);
		exit(EXIT_FAILURE);
	}

	if (SUCCEED != zbx_vault_init(&error))
	{
		zabbix_log(LOG_LEVEL_CRIT, "cannot initialize vault: %s", error);
		zbx_free(error);
		exit(EXIT_FAILURE);
	}

	if (SUCCEED != zbx_vault_db_credentials_get(&CONFIG_DBUSER, &CONFIG_DBPASSWORD, &error))
	{
		zabbix_log(LOG_LEVEL_CRIT, "cannot initialize database credentials from vault: %s", error);
		zbx_free(error);
		exit(EXIT_FAILURE);
	}

	if (ZBX_DB_UNKNOWN == (db_type = zbx_db_get_database_type()))
	{
		zabbix_log(LOG_LEVEL_CRIT, "cannot use database \"%s\": database is not a Zabbix database",
				CONFIG_DBNAME);
		exit(EXIT_FAILURE);
	}
	else if (ZBX_DB_SERVER != db_type)
	{
		zabbix_log(LOG_LEVEL_CRIT, "cannot use database \"%s\": its \"users\" table is empty (is this the"
				" Zabbix proxy database?)", CONFIG_DBNAME);
		exit(EXIT_FAILURE);
	}

	if (SUCCEED != init_database_cache(&error))
	{
		zabbix_log(LOG_LEVEL_CRIT, "cannot initialize database cache: %s", error);
		zbx_free(error);
		return FAIL;
	}

	DBcheck_character_set();
	zbx_check_db();
	zbx_db_save_server_status();

	if (SUCCEED != DBcheck_double_type())
	{
		CONFIG_DOUBLE_PRECISION = ZBX_DB_DBL_PRECISION_DISABLED;
		zbx_update_epsilon_to_float_precision();
		zabbix_log(LOG_LEVEL_WARNING, "database is not upgraded to use double precision values");
	}

	if (SUCCEED != zbx_db_check_instanceid())
		exit(EXIT_FAILURE);

	if (FAIL == zbx_export_init(&error))
	{
		zabbix_log(LOG_LEVEL_CRIT, "cannot initialize export: %s", error);
		zbx_free(error);
		exit(EXIT_FAILURE);
	}

	if (SUCCEED != zbx_history_init(&error))
	{
		zabbix_log(LOG_LEVEL_CRIT, "cannot initialize history storage: %s", error);
		zbx_free(error);
		exit(EXIT_FAILURE);
	}

	zbx_unset_exit_on_terminate();

	ha_config = zbx_malloc(NULL, sizeof(zbx_ha_config_t));
	ha_config->ha_node_name =	CONFIG_HA_NODE_NAME;
	ha_config->ha_node_address =	CONFIG_NODE_ADDRESS;
	ha_config->default_node_ip =	CONFIG_LISTEN_IP;
	ha_config->default_node_port =	CONFIG_LISTEN_PORT;
	ha_config->ha_status =		ZBX_NODE_STATUS_UNKNOWN;

	if (SUCCEED != zbx_ha_start(&rtc, ha_config, &error))
	{
		zabbix_log(LOG_LEVEL_CRIT, "cannot start HA manager: %s", error);
		zbx_free(error);
		exit(EXIT_FAILURE);
	}

	if (SUCCEED == zbx_is_export_enabled(ZBX_FLAG_EXPTYPE_EVENTS))
		zbx_problems_export_init("main-process", 0);

	if (SUCCEED == zbx_is_export_enabled(ZBX_FLAG_EXPTYPE_HISTORY))
		zbx_history_export_init("main-process", 0);

	if (SUCCEED == zbx_is_export_enabled(ZBX_FLAG_EXPTYPE_TRENDS))
		zbx_trends_export_init("main-process", 0);

	if (SUCCEED != zbx_ha_get_status(CONFIG_HA_NODE_NAME, &ha_status, &ha_failover_delay, &error))
	{
		zabbix_log(LOG_LEVEL_CRIT, "cannot start server: %s", error);
		zbx_free(error);
		zbx_set_exiting_with_fail();
	}

	zbx_zabbix_stats_init(zbx_zabbix_stats_ext_get);
	zbx_diag_init(diag_add_section_info);

	if (ZBX_NODE_STATUS_ACTIVE == ha_status)
	{
		if (SUCCEED != server_startup(&listen_sock, &ha_status, &ha_failover_delay, &rtc))
		{
			zbx_set_exiting_with_fail();
			ha_status = ZBX_NODE_STATUS_ERROR;
		}
		else
		{
			/* check if the HA status has not been changed during startup process */
			if (ZBX_NODE_STATUS_ACTIVE != ha_status)
				server_teardown(&rtc, &listen_sock);
		}
	}

	if (ZBX_NODE_STATUS_ERROR != ha_status)
	{
		if (NULL != CONFIG_HA_NODE_NAME && '\0' != *CONFIG_HA_NODE_NAME)
		{
			zabbix_log(LOG_LEVEL_INFORMATION, "\"%s\" node started in \"%s\" mode", CONFIG_HA_NODE_NAME,
					zbx_ha_status_str(ha_status));

		}
	}

	ha_status_old = ha_status;

	if (ZBX_NODE_STATUS_STANDBY == ha_status)
		standby_warning_time = time(NULL);

	while (ZBX_IS_RUNNING())
	{
		time_t			now;
		zbx_ipc_client_t	*client;
		zbx_ipc_message_t	*message;

		(void)zbx_ipc_service_recv(&rtc.service, &rtc_timeout, &client, &message);

		if (NULL == message || ZBX_IPC_SERVICE_HA_RTC_FIRST <= message->code)
		{
			if (SUCCEED != zbx_ha_dispatch_message(CONFIG_HA_NODE_NAME, message, &ha_status,
					&ha_failover_delay, &error))
			{
				zabbix_log(LOG_LEVEL_CRIT, "HA manager error: %s", error);
				zbx_set_exiting_with_fail();
			}
		}
		else
		{
			if (ZBX_NODE_STATUS_ACTIVE == ha_status || ZBX_RTC_LOG_LEVEL_DECREASE == message->code ||
					ZBX_RTC_LOG_LEVEL_INCREASE == message->code)
			{
				zbx_rtc_dispatch(&rtc, client, message, rtc_process_request_ex);
			}
			else
			{
				const char	*result = "Runtime commands can be executed only in active mode\n";
				zbx_ipc_client_send(client, message->code, (const unsigned char *)result,
						(zbx_uint32_t)strlen(result) + 1);
			}
		}

		zbx_ipc_message_free(message);

		if (NULL != client)
			zbx_ipc_client_release(client);

		if (ZBX_NODE_STATUS_ERROR == ha_status)
			break;

		now = time(NULL);

		if (ZBX_NODE_STATUS_UNKNOWN != ha_status && ha_status != ha_status_old)
		{
			ha_status_old = ha_status;
			zabbix_log(LOG_LEVEL_INFORMATION, "\"%s\" node switched to \"%s\" mode",
					ZBX_NULL2EMPTY_STR(CONFIG_HA_NODE_NAME), zbx_ha_status_str(ha_status));

			switch (ha_status)
			{
				case ZBX_NODE_STATUS_ACTIVE:
					if (SUCCEED != server_startup(&listen_sock, &ha_status, &ha_failover_delay, &rtc))
					{
						zbx_set_exiting_with_fail();
						ha_status = ZBX_NODE_STATUS_ERROR;
						continue;
					}

					if (ZBX_NODE_STATUS_ACTIVE != ha_status)
					{
						server_teardown(&rtc, &listen_sock);
						ha_status_old = ha_status;
					}
					break;
				case ZBX_NODE_STATUS_STANDBY:
					server_teardown(&rtc, &listen_sock);
					standby_warning_time = now;
					break;
				default:
					zabbix_log(LOG_LEVEL_CRIT, "unsupported status %d received from HA manager",
							ha_status);
					zbx_set_exiting_with_fail();
					continue;
			}
		}

		if (ZBX_NODE_STATUS_STANDBY == ha_status)
		{
			if (standby_warning_time + SEC_PER_HOUR <= now)
			{
				zabbix_log(LOG_LEVEL_INFORMATION, "\"%s\" node is working in \"%s\" mode",
						CONFIG_HA_NODE_NAME, zbx_ha_status_str(ha_status));
				standby_warning_time = now;
			}
		}

		if (0 < (ret = waitpid((pid_t)-1, &i, WNOHANG)))
		{
			zabbix_log(LOG_LEVEL_CRIT, "PROCESS EXIT: %d", ret);
			zbx_set_exiting_with_fail();
			break;
		}

		if (-1 == ret && EINTR != errno)
		{
			zabbix_log(LOG_LEVEL_ERR, "failed to wait on child processes: %s", zbx_strerror(errno));
			zbx_set_exiting_with_fail();
			break;
		}
	}

	if (SUCCEED == ZBX_EXIT_STATUS())
		zbx_rtc_shutdown_subs(&rtc);

	if (SUCCEED != zbx_ha_pause(&error))
	{
		zabbix_log(LOG_LEVEL_CRIT, "cannot pause HA manager: %s", error);
		zbx_free(error);
	}

	zbx_db_version_info_clear(&db_version_info);

	zbx_on_exit(ZBX_EXIT_STATUS());

	return SUCCEED;
}<|MERGE_RESOLUTION|>--- conflicted
+++ resolved
@@ -335,11 +335,8 @@
 
 int	CONFIG_SERVICEMAN_SYNC_FREQUENCY	= 60;
 
-<<<<<<< HEAD
 static char	*config_file		= NULL;
-=======
-static int	config_allow_root = 0;
->>>>>>> faac89ba
+static int	config_allow_root	= 0;
 
 struct zbx_db_version_info_t	db_version_info;
 
