/*
** Zabbix
** Copyright (C) 2001-2023 Zabbix SIA
**
** This program is free software; you can redistribute it and/or modify
** it under the terms of the GNU General Public License as published by
** the Free Software Foundation; either version 2 of the License, or
** (at your option) any later version.
**
** This program is distributed in the hope that it will be useful,
** but WITHOUT ANY WARRANTY; without even the implied warranty of
** MERCHANTABILITY or FITNESS FOR A PARTICULAR PURPOSE. See the
** GNU General Public License for more details.
**
** You should have received a copy of the GNU General Public License
** along with this program; if not, write to the Free Software
** Foundation, Inc., 51 Franklin Street, Fifth Floor, Boston, MA  02110-1301, USA.
**/

#include "lld.h"
#include "zbxserver.h"

#include "log.h"
#include "zbxregexp.h"
#include "audit/zbxaudit.h"
#include "zbxnum.h"
#include "zbx_host_constants.h"
#include "zbx_trigger_constants.h"
#include "zbx_item_constants.h"
#include "zbxvariant.h"

/* lld rule filter condition (item_condition table record) */
typedef struct
{
	zbx_uint64_t		id;
	char			*macro;
	char			*regexp;
	zbx_vector_expression_t	regexps;
	unsigned char		op;
}
lld_condition_t;

ZBX_PTR_VECTOR_IMPL(lld_item_link, zbx_lld_item_link_t*)

ZBX_PTR_VECTOR_IMPL(lld_override, zbx_lld_override_t*)

ZBX_PTR_VECTOR_IMPL(lld_row, zbx_lld_row_t*)

/******************************************************************************
 *                                                                            *
 * Purpose: release resources allocated by filter condition                   *
 *                                                                            *
 * Parameters: condition  - [IN] filter condition                             *
 *                                                                            *
 ******************************************************************************/
static void	lld_condition_free(lld_condition_t *condition)
{
	zbx_regexp_clean_expressions(&condition->regexps);
	zbx_vector_expression_destroy(&condition->regexps);

	zbx_free(condition->macro);
	zbx_free(condition->regexp);
	zbx_free(condition);
}

/******************************************************************************
 *                                                                            *
 * Purpose: release resources allocated by filter conditions                  *
 *                                                                            *
 * Parameters: conditions - [IN] filter conditions                            *
 *                                                                            *
 ******************************************************************************/
static void	lld_conditions_free(zbx_vector_ptr_t *conditions)
{
	zbx_vector_ptr_clear_ext(conditions, (zbx_clean_func_t)lld_condition_free);
	zbx_vector_ptr_destroy(conditions);
}

/******************************************************************************
 *                                                                            *
 * Purpose: compare two filter conditions by their macros                     *
 *                                                                            *
 ******************************************************************************/
static int	lld_condition_compare_by_macro(const void *cond1, const void *cond2)
{
	lld_condition_t	*condition1 = *(lld_condition_t **)cond1;
	lld_condition_t	*condition2 = *(lld_condition_t **)cond2;

	return strcmp(condition1->macro, condition2->macro);
}

/******************************************************************************
 *                                                                            *
 * Purpose: initializes lld filter                                            *
 *                                                                            *
 ******************************************************************************/
static void	lld_filter_init(zbx_lld_filter_t *filter)
{
	zbx_vector_ptr_create(&filter->conditions);
	filter->expression = NULL;
	filter->evaltype = ZBX_CONDITION_EVAL_TYPE_AND_OR;
}

/******************************************************************************
 *                                                                            *
 * Purpose: releases resources allocated by lld filter                        *
 *                                                                            *
 ******************************************************************************/
static void	lld_filter_clean(zbx_lld_filter_t *filter)
{
	zbx_free(filter->expression);
	lld_conditions_free(&filter->conditions);
}

static int	lld_filter_condition_add(zbx_vector_ptr_t *conditions, const char *id, const char *macro,
		const char *regexp, const char *op, const DC_ITEM *item, char **error)
{
	lld_condition_t	*condition;

	condition = (lld_condition_t *)zbx_malloc(NULL, sizeof(lld_condition_t));
	ZBX_STR2UINT64(condition->id, id);
	condition->macro = zbx_strdup(NULL, macro);
	condition->regexp = zbx_strdup(NULL, regexp);
	condition->op = (unsigned char)atoi(op);

	zbx_vector_expression_create(&condition->regexps);

	zbx_vector_ptr_append(conditions, condition);

	if ('@' == *condition->regexp)
	{
		DCget_expressions_by_name(&condition->regexps, condition->regexp + 1);

		if (0 == condition->regexps.values_num)
		{
			*error = zbx_dsprintf(*error, "Global regular expression \"%s\" does not exist.",
					condition->regexp + 1);
			return FAIL;
		}
	}
	else
	{
		zbx_substitute_simple_macros(NULL, NULL, NULL, NULL, NULL, NULL, item, NULL, NULL, NULL, NULL, NULL,
				&condition->regexp, MACRO_TYPE_LLD_FILTER, NULL, 0);
	}

	return SUCCEED;
}

/******************************************************************************
 *                                                                            *
 * Purpose: loads lld filter data                                             *
 *                                                                            *
 * Parameters: filter     - [IN] lld filter                                   *
 *             lld_ruleid - [IN] lld rule id                                  *
 *             item       - [IN] lld item                                     *
 *             error      - [OUT] error message                               *
 *                                                                            *
 ******************************************************************************/
static int	lld_filter_load(zbx_lld_filter_t *filter, zbx_uint64_t lld_ruleid, const DC_ITEM *item, char **error)
{
	zbx_db_result_t	result;
	zbx_db_row_t	row;
	int		ret = SUCCEED;

	zabbix_log(LOG_LEVEL_DEBUG, "In %s()", __func__);

	result = zbx_db_select(
			"select item_conditionid,macro,value,operator"
			" from item_condition"
			" where itemid=" ZBX_FS_UI64,
			lld_ruleid);

	while (NULL != (row = zbx_db_fetch(result)) && SUCCEED == (ret = lld_filter_condition_add(&filter->conditions,
			row[0], row[1], row[2], row[3], item, error)))
		;
	zbx_db_free_result(result);

	if (ZBX_CONDITION_EVAL_TYPE_AND_OR == filter->evaltype)
		zbx_vector_ptr_sort(&filter->conditions, lld_condition_compare_by_macro);

	zabbix_log(LOG_LEVEL_DEBUG, "End of %s():%s", __func__, zbx_result_string(ret));

	return ret;
}

/******************************************************************************
 *                                                                            *
 * Purpose: check if the lld data passes filter evaluation                    *
 *                                                                            *
 * Parameters: jp_row          - [IN] lld data row                            *
 *             lld_macro_paths - [IN] use json path to extract from jp_row    *
 *             condition       - [IN] lld filter condition                    *
 *             result          - [OUT] result of evaluation                   *
 *             err_msg         - [OUT]                                        *
 *                                                                            *
 * Return value: SUCCEED - the lld data passed filter evaluation              *
 *               FAIL    - otherwise                                          *
 *                                                                            *
 ******************************************************************************/
static int	filter_condition_match(const struct zbx_json_parse *jp_row, const zbx_vector_ptr_t *lld_macro_paths,
		const lld_condition_t *condition, int *result, char **err_msg)
{
	char	*value = NULL;
	int	ret = SUCCEED;

	if (SUCCEED == zbx_lld_macro_value_by_name(jp_row, lld_macro_paths, condition->macro, &value))
	{
		if (ZBX_CONDITION_OPERATOR_NOT_EXIST == condition->op)
		{
			*result = 0;
		}
		else if (ZBX_CONDITION_OPERATOR_EXIST == condition->op)
		{
			*result = 1;
		}
		else
		{
			switch (zbx_regexp_match_ex(&condition->regexps, value, condition->regexp, ZBX_CASE_SENSITIVE))
			{
				case ZBX_REGEXP_MATCH:
					*result = (ZBX_CONDITION_OPERATOR_REGEXP == condition->op ? 1 : 0);
					break;
				case ZBX_REGEXP_NO_MATCH:
					*result = (ZBX_CONDITION_OPERATOR_NOT_REGEXP == condition->op ? 1 : 0);
					break;
					break;
				default:
					*err_msg = zbx_strdcatf(*err_msg, "Cannot accurately apply filter: invalid regular "
							"expression \"%s\".\n", condition->regexp);
					ret = FAIL;
			}
		}
	}
	else
	{
		switch (condition->op)
		{
			case ZBX_CONDITION_OPERATOR_NOT_EXIST:
				*result = 1;
				break;
			case ZBX_CONDITION_OPERATOR_EXIST:
				*result = 0;
				break;
			default:
				*err_msg = zbx_strdcatf(*err_msg, "Cannot accurately apply filter: no value received for "
						"macro \"%s\".\n", condition->macro);
				ret = FAIL;
		}
	}

	zbx_free(value);

	return ret;
}

/****************************************************************************************
 *                                                                                      *
 * Purpose: check if the lld data passes filter evaluation by and/or/andor rules        *
 *                                                                                      *
 * Parameters: filter          - [IN] lld filter                                        *
 *             jp_row          - [IN] lld data row                                      *
 *             lld_macro_paths - [IN] use json path to extract from jp_row              *
 *             info            - [OUT] warning description                              *
 *                                                                                      *
 * Return value: SUCCEED - the lld data passed filter evaluation                        *
 *               FAIL    - otherwise                                                    *
 *                                                                                      *
 ****************************************************************************************/
static int	filter_evaluate_and_or_andor(const zbx_lld_filter_t *filter, const struct zbx_json_parse *jp_row,
		const zbx_vector_ptr_t *lld_macro_paths, char **info)
{
	int			i, ret = SUCCEED, error_num = 0, res;
	double			result;
	char			*lastmacro = NULL;
	lld_condition_t		*condition;
	char			*ops[] = {NULL, "and", "or"}, error[256], *expression = NULL, *errmsg = NULL;
	size_t			expression_alloc = 0, expression_offset = 0;
	zbx_vector_ptr_t	errmsgs;

	zabbix_log(LOG_LEVEL_DEBUG, "In %s()", __func__);

	zbx_vector_ptr_create(&errmsgs);

	for (i = 0; i < filter->conditions.values_num; i++)
	{
		condition = (lld_condition_t *)filter->conditions.values[i];

		switch (filter->evaltype)
		{
			case ZBX_CONDITION_EVAL_TYPE_AND_OR:
				if (NULL == lastmacro)
				{
					zbx_chrcpy_alloc(&expression, &expression_alloc, &expression_offset, '(');
				}
				else if (0 != strcmp(lastmacro, condition->macro))
				{
					zbx_strcpy_alloc(&expression, &expression_alloc, &expression_offset, ") and (");
				}
				else
					zbx_strcpy_alloc(&expression, &expression_alloc, &expression_offset, " or ");

				lastmacro = condition->macro;
				break;
			case ZBX_CONDITION_EVAL_TYPE_AND:
			case ZBX_CONDITION_EVAL_TYPE_OR:
				if (0 != i)
				{
					zbx_chrcpy_alloc(&expression, &expression_alloc, &expression_offset, ' ');
					zbx_strcpy_alloc(&expression, &expression_alloc, &expression_offset,
							ops[filter->evaltype]);
					zbx_chrcpy_alloc(&expression, &expression_alloc, &expression_offset, ' ');
				}
				break;
			default:
				*info = zbx_strdcatf(*info, "Cannot accurately apply filter: invalid condition "
						"type \"%d\".\n", filter->evaltype);
				goto out;
		}

		if (SUCCEED == (ret = filter_condition_match(jp_row, lld_macro_paths, condition, &res, &errmsg)))
		{
			zbx_snprintf_alloc(&expression, &expression_alloc, &expression_offset, "%d", res);
		}
		else
		{
			zbx_snprintf_alloc(&expression, &expression_alloc, &expression_offset, ZBX_UNKNOWN_STR "%d",
					error_num++);
			zbx_vector_ptr_append(&errmsgs, errmsg);
			errmsg = NULL;
		}
	}

	if (ZBX_CONDITION_EVAL_TYPE_AND_OR == filter->evaltype)
		zbx_chrcpy_alloc(&expression, &expression_alloc, &expression_offset, ')');

	if (SUCCEED == zbx_evaluate(&result, expression, error, sizeof(error), &errmsgs))
	{
		ret = (SUCCEED != zbx_double_compare(result, 0) ? SUCCEED : FAIL);
	}
	else
	{
		*info = zbx_strdcat(*info, error);
		ret = FAIL;
	}
out:
	zbx_free(expression);
	zbx_vector_ptr_clear_ext(&errmsgs, zbx_ptr_free);
	zbx_vector_ptr_destroy(&errmsgs);

	zabbix_log(LOG_LEVEL_DEBUG, "End of %s():%s", __func__, zbx_result_string(ret));

	return ret;
}

/******************************************************************************
 *                                                                            *
 * Purpose: check if the lld data passes filter evaluation by custom          *
 *          expression                                                        *
 *                                                                            *
 * Parameters: filter          - [IN] lld filter                              *
 *             jp_row          - [IN] lld data row                            *
 *             lld_macro_paths - [IN] use json path to extract from jp_row    *
 *             err_msg         - [OUT]                                        *
 *                                                                            *
 * Return value: SUCCEED - lld data passed filter evaluation                  *
 *               FAIL    - otherwise                                          *
 *                                                                            *
 * Comments: 1) replace {item_condition} references with action condition     *
 *              evaluation results (1 or 0)                                   *
 *           2) call zbx_evaluate() to calculate the final result             *
 *                                                                            *
 ******************************************************************************/
static int	filter_evaluate_expression(const zbx_lld_filter_t *filter, const struct zbx_json_parse *jp_row,
		const zbx_vector_ptr_t *lld_macro_paths, char **err_msg)
{
	int			i, ret = FAIL, res, error_num = 0;
	char			*expression = NULL, id[ZBX_MAX_UINT64_LEN + 2], *p, error[256], value[16],
				*errmsg = NULL;
	double			result;
	zbx_vector_ptr_t	errmsgs;
	size_t			expression_alloc = 0, expression_offset = 0, id_len, value_len;

	zabbix_log(LOG_LEVEL_DEBUG, "In %s() expression:%s", __func__, filter->expression);

	zbx_strcpy_alloc(&expression, &expression_alloc, &expression_offset, filter->expression);

	/* include trailing zero */
	expression_offset++;

	zbx_vector_ptr_create(&errmsgs);

	for (i = 0; i < filter->conditions.values_num; i++)
	{
		const lld_condition_t	*condition = (lld_condition_t *)filter->conditions.values[i];

		if (SUCCEED == (ret = filter_condition_match(jp_row, lld_macro_paths, condition, &res, &errmsg)))
		{
			zbx_snprintf(value, sizeof(value), "%d", res);
		}
		else
		{
			zbx_snprintf(value, sizeof(value), ZBX_UNKNOWN_STR "%d", error_num++);
			zbx_vector_ptr_append(&errmsgs, errmsg);
			errmsg = NULL;
		}

		zbx_snprintf(id, sizeof(id), "{" ZBX_FS_UI64 "}", condition->id);

		value_len = strlen(value);
		id_len = strlen(id);

		for (p = strstr(expression, id); NULL != p; p = strstr(p, id))
		{
			size_t	id_pos = p - expression;

			zbx_replace_mem_dyn(&expression, &expression_alloc, &expression_offset, id_pos, id_len,
					value, value_len);

			p = expression + id_pos + value_len;
		}
	}

	if (SUCCEED == zbx_evaluate(&result, expression, error, sizeof(error), &errmsgs))
	{
		ret = (SUCCEED != zbx_double_compare(result, 0) ? SUCCEED : FAIL);
	}
	else
	{
		*err_msg = zbx_strdcat(*err_msg, error);
		ret = FAIL;
	}

	zbx_free(expression);
	zbx_vector_ptr_clear_ext(&errmsgs, zbx_ptr_free);
	zbx_vector_ptr_destroy(&errmsgs);

	zabbix_log(LOG_LEVEL_DEBUG, "End of %s():%s", __func__, zbx_result_string(ret));

	return ret;
}

/******************************************************************************
 *                                                                            *
 * Purpose: check if the lld data passes filter evaluation                    *
 *                                                                            *
 * Parameters: filter          - [IN] lld filter                              *
 *             jp_row          - [IN] lld data row                            *
 *             lld_macro_paths - [IN] use json path to extract from jp_row    *
 *             info            - [OUT] warning description                    *
 *                                                                            *
 * Return value: SUCCEED - the lld data passed filter evaluation              *
 *               FAIL    - otherwise                                          *
 *                                                                            *
 ******************************************************************************/
static int	filter_evaluate(const zbx_lld_filter_t *filter, const struct zbx_json_parse *jp_row,
		const zbx_vector_ptr_t *lld_macro_paths, char **info)
{
	if (0 == filter->conditions.values_num)
		return SUCCEED;

	switch (filter->evaltype)
	{
		case ZBX_CONDITION_EVAL_TYPE_AND_OR:
		case ZBX_CONDITION_EVAL_TYPE_AND:
		case ZBX_CONDITION_EVAL_TYPE_OR:
			return filter_evaluate_and_or_andor(filter, jp_row, lld_macro_paths, info);
		case ZBX_CONDITION_EVAL_TYPE_EXPRESSION:
			return filter_evaluate_expression(filter, jp_row, lld_macro_paths, info);
	}

	return FAIL;
}

static int	lld_override_conditions_load(zbx_vector_lld_override_t *overrides,
		const zbx_vector_uint64_t *overrideids, char **sql, size_t *sql_alloc, const DC_ITEM *item,
		char **error)
{
<<<<<<< HEAD
	size_t			sql_offset = 0;
	DB_RESULT		result;
	DB_ROW			row;
	zbx_lld_override_t	*override;
	int			ret = SUCCEED, i;
=======
	size_t		sql_offset = 0;
	zbx_db_result_t	result;
	zbx_db_row_t	row;
	lld_override_t	*override;
	int		ret = SUCCEED, i;
>>>>>>> 67589ad8

	zabbix_log(LOG_LEVEL_DEBUG, "In %s()", __func__);

	zbx_strcpy_alloc(sql, sql_alloc, &sql_offset,
			"select lld_overrideid,lld_override_conditionid,macro,value,operator"
			" from lld_override_condition"
			" where");
	zbx_db_add_condition_alloc(sql, sql_alloc, &sql_offset, "lld_overrideid", overrideids->values,
			overrideids->values_num);

	result = zbx_db_select("%s", *sql);
	while (NULL != (row = zbx_db_fetch(result)))
	{
		zbx_uint64_t	overrideid;

		ZBX_STR2UINT64(overrideid, row[0]);
		if (FAIL == (i = zbx_vector_ptr_bsearch((const zbx_vector_ptr_t *)overrides, (const void *)&overrideid,
				ZBX_DEFAULT_UINT64_PTR_COMPARE_FUNC)))
		{
			THIS_SHOULD_NEVER_HAPPEN;
			continue;
		}

		override = overrides->values[i];
		if (FAIL == (ret = lld_filter_condition_add(&override->filter.conditions, row[1], row[2], row[3],
				row[4], item, error)))
		{
			break;
		}
	}
	zbx_db_free_result(result);

	for (i = 0; i < overrides->values_num; i++)
	{
		override = overrides->values[i];

		if (ZBX_CONDITION_EVAL_TYPE_AND_OR == override->filter.evaltype)
			zbx_vector_ptr_sort(&override->filter.conditions, lld_condition_compare_by_macro);
	}

	zabbix_log(LOG_LEVEL_DEBUG, "End of %s():%s", __func__, zbx_result_string(ret));

	return ret;
}

static void	lld_override_operations_load(zbx_vector_lld_override_t *overrides,
		const zbx_vector_uint64_t *overrideids, char **sql, size_t *sql_alloc)
{
	zbx_vector_lld_override_operation_t	ops;
	int					index;

	zabbix_log(LOG_LEVEL_DEBUG, "In %s()", __func__);

	zbx_vector_lld_override_operation_create(&ops);

	zbx_load_lld_override_operations(overrideids, sql, sql_alloc, &ops);

	for (int i = 0; i < ops.values_num; i++)
	{
		zbx_lld_override_t		*override;
		zbx_lld_override_operation_t	*op = ops.values[i];

		if (FAIL == (index = zbx_vector_ptr_bsearch((const zbx_vector_ptr_t *)overrides,
				(const void *)&op->overrideid, ZBX_DEFAULT_UINT64_PTR_COMPARE_FUNC)))
		{
			zbx_lld_override_operation_free(op);
			THIS_SHOULD_NEVER_HAPPEN;
			continue;
		}
		override = overrides->values[index];
		zbx_vector_lld_override_operation_append(&override->override_operations, op);
	}

	zbx_vector_lld_override_operation_destroy(&ops);

	zabbix_log(LOG_LEVEL_DEBUG, "End of %s()", __func__);
}

static int	lld_overrides_compare_by_step(const void *override1, const void *override2)
{
	ZBX_RETURN_IF_NOT_EQUAL((*(zbx_lld_override_t **)override1)->step, (*(zbx_lld_override_t **)override2)->step);

	return 0;
}

static void	lld_dump_overrides(const zbx_vector_lld_override_t *overrides)
{
	for (int i = 0; i < overrides->values_num; i++)
	{
		zbx_lld_override_t	*override = overrides->values[i];

		zabbix_log(LOG_LEVEL_TRACE, "overrideid: " ZBX_FS_UI64, override->overrideid);
		zabbix_log(LOG_LEVEL_TRACE, "  step: %d", override->step);
		zabbix_log(LOG_LEVEL_TRACE, "  stop: %d", override->stop);

		for (int j = 0; j < override->override_operations.values_num; j++)
		{
			zbx_lld_override_operation_t	*override_operation = override->override_operations.values[j];

			zabbix_log(LOG_LEVEL_TRACE, "    override_operationid:" ZBX_FS_UI64,
					override_operation->override_operationid);
			zabbix_log(LOG_LEVEL_TRACE, "    operationobject: %d", override_operation->operationtype);
			zabbix_log(LOG_LEVEL_TRACE, "    operator: %d", override_operation->operator);
			zabbix_log(LOG_LEVEL_TRACE, "    value '%s'", override_operation->value);
			zabbix_log(LOG_LEVEL_TRACE, "    status: %d", override_operation->status);
			zabbix_log(LOG_LEVEL_TRACE, "    discover: %d", override_operation->discover);
			zabbix_log(LOG_LEVEL_TRACE, "    delay '%s'", ZBX_NULL2STR(override_operation->delay));
			zabbix_log(LOG_LEVEL_TRACE, "    history '%s'", ZBX_NULL2STR(override_operation->history));
			zabbix_log(LOG_LEVEL_TRACE, "    trends '%s'", ZBX_NULL2STR(override_operation->trends));
			zabbix_log(LOG_LEVEL_TRACE, "    inventory_mode: %d", (int)override_operation->inventory_mode);
			for (int k = 0; k < override_operation->tags.values_num; k++)
			{
				zabbix_log(LOG_LEVEL_TRACE, "    tag:'%s' value:'%s'",
						override_operation->tags.values[k]->tag,
						override_operation->tags.values[k]->value);
			}

			for (int k = 0; k < override_operation->templateids.values_num; k++)
			{
				zabbix_log(LOG_LEVEL_TRACE, "    templateid: " ZBX_FS_UI64,
						override_operation->templateids.values[k]);
			}
		}
	}
}

static int	lld_overrides_load(zbx_vector_lld_override_t *overrides, zbx_uint64_t lld_ruleid, const DC_ITEM *item,
		char **error)
{
	zbx_db_result_t		result;
	zbx_db_row_t		row;
	zbx_vector_uint64_t	overrideids;
	char			*sql = NULL;
	size_t			sql_alloc = 0;
	int			ret = SUCCEED;

	zabbix_log(LOG_LEVEL_DEBUG, "In %s()", __func__);

	zbx_vector_uint64_create(&overrideids);

	zbx_db_begin();

	result = zbx_db_select(
			"select lld_overrideid,step,evaltype,formula,stop"
			" from lld_override"
			" where itemid=" ZBX_FS_UI64
			" order by lld_overrideid",
			lld_ruleid);

	while (NULL != (row = zbx_db_fetch(result)))
	{
		zbx_lld_override_t	*override = (zbx_lld_override_t *)zbx_malloc(NULL, sizeof(zbx_lld_override_t));

		ZBX_STR2UINT64(override->overrideid, row[0]);
		override->step = atoi(row[1]);
		lld_filter_init(&override->filter);
		override->filter.evaltype = atoi(row[2]);
		override->filter.expression = zbx_strdup(NULL, row[3]);
		override->stop = (unsigned char)atoi(row[4]);

		zbx_vector_lld_override_operation_create(&override->override_operations);

		zbx_vector_lld_override_append(overrides, override);
		zbx_vector_uint64_append(&overrideids, override->overrideid);
	}
	zbx_db_free_result(result);

	if (0 != overrideids.values_num && SUCCEED == (ret = lld_override_conditions_load(overrides, &overrideids,
			&sql, &sql_alloc, item, error)))
	{
		lld_override_operations_load(overrides, &overrideids, &sql, &sql_alloc);
	}

	zbx_db_commit();
	zbx_free(sql);
	zbx_vector_uint64_destroy(&overrideids);

	zbx_vector_lld_override_sort(overrides, lld_overrides_compare_by_step);

	if (SUCCEED == ZBX_CHECK_LOG_LEVEL(LOG_LEVEL_TRACE))
		lld_dump_overrides(overrides);

	zabbix_log(LOG_LEVEL_DEBUG, "End of %s():%s", __func__, zbx_result_string(ret));

	return ret;
}

static void	lld_override_free(zbx_lld_override_t *override)
{
	lld_filter_clean(&override->filter);

	zbx_vector_lld_override_operation_clear_ext(&override->override_operations, zbx_lld_override_operation_free);
	zbx_vector_lld_override_operation_destroy(&override->override_operations);
	zbx_free(override);
}

static int	regexp_strmatch_condition(const char *value, const char *pattern, unsigned char op)
{
	switch (op)
	{
		case ZBX_CONDITION_OPERATOR_REGEXP:
			if (NULL != zbx_regexp_match(value, pattern, NULL))
				return SUCCEED;
			break;
		case ZBX_CONDITION_OPERATOR_NOT_REGEXP:
			if (NULL == zbx_regexp_match(value, pattern, NULL))
				return SUCCEED;
			break;
		default:
			return zbx_strmatch_condition(value, pattern, op);
	}

	return FAIL;
}

void	lld_override_item(const zbx_vector_lld_override_t *overrides, const char *name, const char **delay,
		const char **history, const char **trends, zbx_vector_db_tag_ptr_t *override_tags,
		unsigned char *status, unsigned char *discover)
{
	int	i, j, k;

	zabbix_log(LOG_LEVEL_DEBUG, "In %s()", __func__);

	for (i = 0; i < overrides->values_num; i++)
	{
		const zbx_lld_override_t	*override = overrides->values[i];

		for (j = 0; j < override->override_operations.values_num; j++)
		{
			const zbx_lld_override_operation_t	*override_operation =
					override->override_operations.values[j];

			if (ZBX_LLD_OVERRIDE_OP_OBJECT_ITEM != override_operation->operationtype)
				continue;

			zabbix_log(LOG_LEVEL_TRACE, "%s() operationid:" ZBX_FS_UI64 " cond.value:'%s' name: '%s'",
					__func__, override_operation->override_operationid, override_operation->value,
					name);

			if (FAIL == regexp_strmatch_condition(name, override_operation->value,
					override_operation->operator))
			{
				zabbix_log(LOG_LEVEL_TRACE, "%s():FAIL", __func__);
				continue;
			}

			zabbix_log(LOG_LEVEL_TRACE, "%s():SUCCEED", __func__);

			if (NULL != override_operation->delay)
				*delay = override_operation->delay;

			if (NULL != override_operation->history)
				*history = override_operation->history;

			if (NULL != override_operation->trends)
				*trends = override_operation->trends;

			for (k = 0; k < override_operation->tags.values_num; k++)
				zbx_vector_db_tag_ptr_append(override_tags, override_operation->tags.values[k]);

			if (NULL != status)
			{
				switch (override_operation->status)
				{
					case ZBX_PROTOTYPE_STATUS_ENABLED:
						*status = ITEM_STATUS_ACTIVE;
						break;
					case ZBX_PROTOTYPE_STATUS_DISABLED:
						*status = ITEM_STATUS_DISABLED;
						break;
					case ZBX_PROTOTYPE_STATUS_COUNT:
						break;
					default:
						THIS_SHOULD_NEVER_HAPPEN;
				}
			}

			if (ZBX_PROTOTYPE_DISCOVER_COUNT != override_operation->discover)
				*discover = override_operation->discover;
		}
	}

	zabbix_log(LOG_LEVEL_DEBUG, "End of %s()", __func__);
}

void	lld_override_trigger(const zbx_vector_lld_override_t *overrides, const char *name, unsigned char *severity,
		zbx_vector_db_tag_ptr_t *override_tags, unsigned char *status, unsigned char *discover)
{
	int	i, j, k;

	zabbix_log(LOG_LEVEL_DEBUG, "In %s()", __func__);

	for (i = 0; i < overrides->values_num; i++)
	{
		const zbx_lld_override_t	*override = overrides->values[i];

		for (j = 0; j < override->override_operations.values_num; j++)
		{
			const zbx_lld_override_operation_t	*override_operation =
					override->override_operations.values[j];

			if (ZBX_LLD_OVERRIDE_OP_OBJECT_TRIGGER != override_operation->operationtype)
				continue;

			zabbix_log(LOG_LEVEL_TRACE, "%s() operationid:" ZBX_FS_UI64 " cond.value:'%s' name: '%s'",
					__func__, override_operation->override_operationid, override_operation->value,
					name);

			if (FAIL == regexp_strmatch_condition(name, override_operation->value,
					override_operation->operator))
			{
				zabbix_log(LOG_LEVEL_TRACE, "%s():FAIL", __func__);
				continue;
			}

			zabbix_log(LOG_LEVEL_TRACE, "%s():SUCCEED", __func__);

			if (TRIGGER_SEVERITY_COUNT != override_operation->severity)
				*severity = override_operation->severity;

			for (k = 0; k < override_operation->tags.values_num; k++)
				zbx_vector_db_tag_ptr_append(override_tags, override_operation->tags.values[k]);

			if (NULL != status)
			{
				switch (override_operation->status)
				{
					case ZBX_PROTOTYPE_STATUS_ENABLED:
						*status = TRIGGER_STATUS_ENABLED;
						break;
					case ZBX_PROTOTYPE_STATUS_DISABLED:
						*status = TRIGGER_STATUS_DISABLED;
						break;
					case ZBX_PROTOTYPE_STATUS_COUNT:
						break;
					default:
						THIS_SHOULD_NEVER_HAPPEN;
				}
			}

			if (ZBX_PROTOTYPE_DISCOVER_COUNT != override_operation->discover)
				*discover = override_operation->discover;
		}
	}

	zabbix_log(LOG_LEVEL_DEBUG, "End of %s()", __func__);
}

void	lld_override_host(const zbx_vector_lld_override_t *overrides, const char *name,
		zbx_vector_uint64_t *lnk_templateids, signed char *inventory_mode,
		zbx_vector_db_tag_ptr_t *override_tags, unsigned char *status, unsigned char *discover)
{
	int	i, j, k;

	zabbix_log(LOG_LEVEL_DEBUG, "In %s()", __func__);

	for (i = 0; i < overrides->values_num; i++)
	{
		const zbx_lld_override_t	*override = overrides->values[i];

		for (j = 0; j < override->override_operations.values_num; j++)
		{
			const zbx_lld_override_operation_t	*override_operation =
					override->override_operations.values[j];

			if (ZBX_LLD_OVERRIDE_OP_OBJECT_HOST != override_operation->operationtype)
				continue;

			zabbix_log(LOG_LEVEL_TRACE, "%s() operationid:" ZBX_FS_UI64 " cond.value:'%s' name: '%s'",
					__func__, override_operation->override_operationid, override_operation->value,
					name);

			if (FAIL == regexp_strmatch_condition(name, override_operation->value,
					override_operation->operator))
			{
				zabbix_log(LOG_LEVEL_TRACE, "%s():FAIL", __func__);
				continue;
			}

			zabbix_log(LOG_LEVEL_TRACE, "%s():SUCCEED", __func__);

			for (k = 0; k < override_operation->templateids.values_num; k++)
				zbx_vector_uint64_append(lnk_templateids, override_operation->templateids.values[k]);

			if (HOST_INVENTORY_COUNT != override_operation->inventory_mode)
				*inventory_mode = override_operation->inventory_mode;

			for (k = 0; k < override_operation->tags.values_num; k++)
				zbx_vector_db_tag_ptr_append(override_tags, override_operation->tags.values[k]);

			if (NULL != status)
			{
				switch (override_operation->status)
				{
					case ZBX_PROTOTYPE_STATUS_ENABLED:
						*status = HOST_STATUS_MONITORED;
						break;
					case ZBX_PROTOTYPE_STATUS_DISABLED:
						*status = HOST_STATUS_NOT_MONITORED;
						break;
					case ZBX_PROTOTYPE_STATUS_COUNT:
						break;
					default:
						THIS_SHOULD_NEVER_HAPPEN;
				}
			}

			if (ZBX_PROTOTYPE_DISCOVER_COUNT != override_operation->discover)
				*discover = override_operation->discover;
		}
	}

	zabbix_log(LOG_LEVEL_DEBUG, "End of %s()", __func__);
}

void	lld_override_graph(const zbx_vector_lld_override_t *overrides, const char *name, unsigned char *discover)
{
	int	i, j;

	zabbix_log(LOG_LEVEL_DEBUG, "In %s()", __func__);

	for (i = 0; i < overrides->values_num; i++)
	{
		const zbx_lld_override_t	*override = overrides->values[i];

		for (j = 0; j < override->override_operations.values_num; j++)
		{
			const zbx_lld_override_operation_t	*override_operation =
					override->override_operations.values[j];

			if (ZBX_LLD_OVERRIDE_OP_OBJECT_GRAPH != override_operation->operationtype)
				continue;

			zabbix_log(LOG_LEVEL_TRACE, "%s() operationid:" ZBX_FS_UI64 " cond.value:'%s' name: '%s'",
					__func__, override_operation->override_operationid, override_operation->value,
					name);

			if (FAIL == regexp_strmatch_condition(name, override_operation->value,
					override_operation->operator))
			{
				zabbix_log(LOG_LEVEL_TRACE, "%s():FAIL", __func__);
				continue;
			}

			zabbix_log(LOG_LEVEL_TRACE, "%s():SUCCEED", __func__);

			if (ZBX_PROTOTYPE_DISCOVER_COUNT != override_operation->discover)
				*discover = override_operation->discover;
		}
	}

	zabbix_log(LOG_LEVEL_DEBUG, "End of %s()", __func__);
}

int	lld_validate_item_override_no_discover(const zbx_vector_lld_override_t *overrides, const char *name,
		unsigned char override_default)
{
	int	i, j;

	for (i = 0; i < overrides->values_num; i++)
	{
		const zbx_lld_override_t	*override = overrides->values[i];

		for (j = 0; j < override->override_operations.values_num; j++)
		{
			const zbx_lld_override_operation_t	*override_operation =
					override->override_operations.values[j];

			if (ZBX_LLD_OVERRIDE_OP_OBJECT_ITEM == override_operation->operationtype &&
					SUCCEED == regexp_strmatch_condition(name, override_operation->value,
					override_operation->operator))
			{
				return ZBX_PROTOTYPE_NO_DISCOVER == override_operation->discover ? FAIL : SUCCEED;
			}
		}
	}

	return ZBX_PROTOTYPE_NO_DISCOVER == override_default ? FAIL : SUCCEED;
}

static int	lld_rows_get(const char *value, zbx_lld_filter_t *filter, zbx_vector_lld_row_t *lld_rows,
		const zbx_vector_ptr_t *lld_macro_paths, const zbx_vector_lld_override_t *overrides, char **info,
		char **error)
{
	struct zbx_json_parse	jp, jp_array, jp_row;
	const char		*p;
	zbx_lld_row_t		*lld_row;
	int			ret = FAIL, i;

	zabbix_log(LOG_LEVEL_DEBUG, "In %s()", __func__);

	if (SUCCEED != zbx_json_open(value, &jp))
	{
		*error = zbx_dsprintf(*error, "Invalid discovery rule value: %s", zbx_json_strerror());
		goto out;
	}

	if ('[' == *jp.start)
	{
		jp_array = jp;
	}
	else if (SUCCEED != zbx_json_brackets_by_name(&jp, ZBX_PROTO_TAG_DATA, &jp_array))	/* deprecated */
	{
		*error = zbx_dsprintf(*error, "Cannot find the \"%s\" array in the received JSON object.",
				ZBX_PROTO_TAG_DATA);
		goto out;
	}

	p = NULL;
	while (NULL != (p = zbx_json_next(&jp_array, p)))
	{
		if (FAIL == zbx_json_brackets_open(p, &jp_row))
			continue;

		if (SUCCEED != filter_evaluate(filter, &jp_row, lld_macro_paths, info))
			continue;

		lld_row = (zbx_lld_row_t *)zbx_malloc(NULL, sizeof(zbx_lld_row_t));
		zbx_vector_lld_row_append(lld_rows, lld_row);

		lld_row->jp_row = jp_row;
		zbx_vector_lld_item_link_create(&lld_row->item_links);
		zbx_vector_lld_override_create(&lld_row->overrides);

#define OVERRIDE_STOP_TRUE	1

		for (i = 0; i < overrides->values_num; i++)
		{
			zbx_lld_override_t	*override = overrides->values[i];

			if (SUCCEED != filter_evaluate(&override->filter, &jp_row, lld_macro_paths, info))
				continue;

			zbx_vector_lld_override_append(&lld_row->overrides, override);

			if (OVERRIDE_STOP_TRUE == override->stop)
				break;
		}

#undef OVERRIDE_STOP_TRUE
	}

	ret = SUCCEED;
out:
	if (SUCCEED == ZBX_CHECK_LOG_LEVEL(LOG_LEVEL_TRACE))
	{
		for (i = 0; i < lld_rows->values_num; i++)
		{
			int	j;

			lld_row = lld_rows->values[i];

			zabbix_log(LOG_LEVEL_TRACE, "lld_row '%.*s' overrides:",
					(int)(lld_row->jp_row.end - lld_row->jp_row.start + 1),
					lld_row->jp_row.start);

			for (j = 0; j < lld_row->overrides.values_num; j++)
			{
				zabbix_log(LOG_LEVEL_TRACE, "  lld_overrideid: " ZBX_FS_UI64,
						*(const zbx_uint64_t *)lld_row->overrides.values[j]);
			}
		}
	}

	zabbix_log(LOG_LEVEL_DEBUG, "End of %s():%s", __func__, zbx_result_string(ret));

	return ret;
}

static void	lld_item_link_free(zbx_lld_item_link_t *item_link)
{
	zbx_free(item_link);
}

static void	lld_row_free(zbx_lld_row_t *lld_row)
{
	zbx_vector_lld_item_link_clear_ext(&lld_row->item_links, lld_item_link_free);
	zbx_vector_lld_item_link_destroy(&lld_row->item_links);
	zbx_vector_lld_override_destroy(&lld_row->overrides);
	zbx_free(lld_row);
}

/******************************************************************************
 *                                                                            *
 * Purpose: add or update items, triggers and graphs for discovery item       *
 *                                                                            *
 * Parameters: lld_ruleid - [IN] discovery item identifier from database      *
 *             value      - [IN] received value from agent                    *
 *             error      - [OUT] error or informational message. Will be set *
 *                               to empty string on successful discovery      *
 *                               without additional information.              *
 *                                                                            *
 ******************************************************************************/
int	lld_process_discovery_rule(zbx_uint64_t lld_ruleid, const char *value, char **error)
{
<<<<<<< HEAD
	DB_RESULT			result;
	DB_ROW				row;
	zbx_uint64_t			hostid;
	char				*discovery_key = NULL, *info = NULL;
	int				lifetime, ret = SUCCEED, errcode;
	zbx_vector_ptr_t		lld_macro_paths;
	zbx_lld_filter_t		filter;
	time_t				now;
	DC_ITEM				item;
	zbx_config_t			cfg;
	zbx_dc_um_handle_t		*um_handle;
	zbx_vector_lld_override_t	overrides;
	zbx_vector_lld_row_t		lld_rows;
=======
	zbx_db_result_t		result;
	zbx_db_row_t		row;
	zbx_uint64_t		hostid;
	char			*discovery_key = NULL, *info = NULL;
	int			lifetime, ret = SUCCEED, errcode;
	zbx_vector_ptr_t	lld_rows, lld_macro_paths, overrides;
	lld_filter_t		filter;
	time_t			now;
	DC_ITEM			item;
	zbx_config_t		cfg;
	zbx_dc_um_handle_t	*um_handle;
>>>>>>> 67589ad8

	zabbix_log(LOG_LEVEL_DEBUG, "In %s() itemid:" ZBX_FS_UI64, __func__, lld_ruleid);

	um_handle = zbx_dc_open_user_macros();

	zbx_vector_lld_row_create(&lld_rows);
	zbx_vector_ptr_create(&lld_macro_paths);
	zbx_vector_lld_override_create(&overrides);

	lld_filter_init(&filter);

	DCconfig_get_items_by_itemids(&item, &lld_ruleid, &errcode, 1);

	if (SUCCEED != errcode)
	{
		*error = zbx_dsprintf(*error, "Invalid discovery rule ID [" ZBX_FS_UI64 "].", lld_ruleid);
		ret = FAIL;
		goto out;
	}

	result = zbx_db_select(
			"select hostid,key_,evaltype,formula,lifetime"
			" from items"
			" where itemid=" ZBX_FS_UI64,
			lld_ruleid);

	if (NULL != (row = zbx_db_fetch(result)))
	{
		char	*lifetime_str;

		ZBX_STR2UINT64(hostid, row[0]);
		discovery_key = zbx_strdup(discovery_key, row[1]);
		filter.evaltype = atoi(row[2]);
		filter.expression = zbx_strdup(NULL, row[3]);
		lifetime_str = zbx_strdup(NULL, row[4]);
		zbx_substitute_simple_macros(NULL, NULL, NULL, NULL, &hostid, NULL, NULL, NULL, NULL, NULL, NULL, NULL,
				&lifetime_str, MACRO_TYPE_COMMON, NULL, 0);

		if (SUCCEED != zbx_is_time_suffix(lifetime_str, &lifetime, ZBX_LENGTH_UNLIMITED))
		{
			zabbix_log(LOG_LEVEL_WARNING, "cannot process lost resources for the discovery rule \"%s:%s\":"
					" \"%s\" is not a valid value",
					zbx_host_string(hostid), discovery_key, lifetime_str);
			lifetime = 25 * SEC_PER_YEAR;	/* max value for the field */
		}

		zbx_free(lifetime_str);
	}
	zbx_db_free_result(result);

	if (NULL == row)
	{
		zabbix_log(LOG_LEVEL_WARNING, "invalid discovery rule ID [" ZBX_FS_UI64 "]", lld_ruleid);
		goto out;
	}

	if (SUCCEED != lld_filter_load(&filter, lld_ruleid, &item, error))
	{
		ret = FAIL;
		goto out;
	}

	if (SUCCEED != zbx_lld_macro_paths_get(lld_ruleid, &lld_macro_paths, error))
	{
		ret = FAIL;
		goto out;
	}

	if (SUCCEED != (ret = lld_overrides_load(&overrides, lld_ruleid, &item, error)))
		goto out;

	if (SUCCEED != lld_rows_get(value, &filter, &lld_rows, &lld_macro_paths, &overrides, &info, error))
	{
		ret = FAIL;
		goto out;
	}

	*error = zbx_strdup(*error, "");

	now = time(NULL);

	zbx_config_get(&cfg, ZBX_CONFIG_FLAGS_AUDITLOG_ENABLED);
	zbx_audit_init(cfg.auditlog_enabled);

	if (SUCCEED != lld_update_items(hostid, lld_ruleid, &lld_rows, &lld_macro_paths, error, lifetime, now))
	{
		zabbix_log(LOG_LEVEL_DEBUG, "cannot update/add items because parent host was removed while"
				" processing lld rule");
		goto out;
	}

	lld_item_links_sort(&lld_rows);

	if (SUCCEED != lld_update_triggers(hostid, lld_ruleid, &lld_rows, &lld_macro_paths, error, lifetime, now))
	{
		zabbix_log(LOG_LEVEL_DEBUG, "cannot update/add triggers because parent host was removed while"
				" processing lld rule");
		goto out;
	}

	if (SUCCEED != lld_update_graphs(hostid, lld_ruleid, &lld_rows, &lld_macro_paths, error, lifetime, now))
	{
		zabbix_log(LOG_LEVEL_DEBUG, "cannot update/add graphs because parent host was removed while"
				" processing lld rule");
		goto out;
	}

	lld_update_hosts(lld_ruleid, &lld_rows, &lld_macro_paths, error, lifetime, now);

	/* add informative warning to the error message about lack of data for macros used in filter */
	if (NULL != info)
		*error = zbx_strdcat(*error, info);
out:
	zbx_audit_flush();
	DCconfig_clean_items(&item, &errcode, 1);
	zbx_free(info);
	zbx_free(discovery_key);

	lld_filter_clean(&filter);

	zbx_vector_lld_override_clear_ext(&overrides, lld_override_free);
	zbx_vector_lld_override_destroy(&overrides);
	zbx_vector_lld_row_clear_ext(&lld_rows, lld_row_free);
	zbx_vector_lld_row_destroy(&lld_rows);
	zbx_vector_ptr_clear_ext(&lld_macro_paths, (zbx_clean_func_t)zbx_lld_macro_path_free);
	zbx_vector_ptr_destroy(&lld_macro_paths);

	zbx_dc_close_user_macros(um_handle);

	zabbix_log(LOG_LEVEL_DEBUG, "End of %s()", __func__);

	return ret;
}<|MERGE_RESOLUTION|>--- conflicted
+++ resolved
@@ -476,19 +476,11 @@
 		const zbx_vector_uint64_t *overrideids, char **sql, size_t *sql_alloc, const DC_ITEM *item,
 		char **error)
 {
-<<<<<<< HEAD
 	size_t			sql_offset = 0;
-	DB_RESULT		result;
-	DB_ROW			row;
+	zbx_db_result_t		result;
+	zbx_db_row_t		row;
 	zbx_lld_override_t	*override;
 	int			ret = SUCCEED, i;
-=======
-	size_t		sql_offset = 0;
-	zbx_db_result_t	result;
-	zbx_db_row_t	row;
-	lld_override_t	*override;
-	int		ret = SUCCEED, i;
->>>>>>> 67589ad8
 
 	zabbix_log(LOG_LEVEL_DEBUG, "In %s()", __func__);
 
@@ -1084,9 +1076,8 @@
  ******************************************************************************/
 int	lld_process_discovery_rule(zbx_uint64_t lld_ruleid, const char *value, char **error)
 {
-<<<<<<< HEAD
-	DB_RESULT			result;
-	DB_ROW				row;
+	zbx_db_result_t			result;
+	zbx_db_row_t			row;
 	zbx_uint64_t			hostid;
 	char				*discovery_key = NULL, *info = NULL;
 	int				lifetime, ret = SUCCEED, errcode;
@@ -1098,19 +1089,6 @@
 	zbx_dc_um_handle_t		*um_handle;
 	zbx_vector_lld_override_t	overrides;
 	zbx_vector_lld_row_t		lld_rows;
-=======
-	zbx_db_result_t		result;
-	zbx_db_row_t		row;
-	zbx_uint64_t		hostid;
-	char			*discovery_key = NULL, *info = NULL;
-	int			lifetime, ret = SUCCEED, errcode;
-	zbx_vector_ptr_t	lld_rows, lld_macro_paths, overrides;
-	lld_filter_t		filter;
-	time_t			now;
-	DC_ITEM			item;
-	zbx_config_t		cfg;
-	zbx_dc_um_handle_t	*um_handle;
->>>>>>> 67589ad8
 
 	zabbix_log(LOG_LEVEL_DEBUG, "In %s() itemid:" ZBX_FS_UI64, __func__, lld_ruleid);
 
