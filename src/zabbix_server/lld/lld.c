/*
** Zabbix
** Copyright (C) 2001-2022 Zabbix SIA
**
** This program is free software; you can redistribute it and/or modify
** it under the terms of the GNU General Public License as published by
** the Free Software Foundation; either version 2 of the License, or
** (at your option) any later version.
**
** This program is distributed in the hope that it will be useful,
** but WITHOUT ANY WARRANTY; without even the implied warranty of
** MERCHANTABILITY or FITNESS FOR A PARTICULAR PURPOSE. See the
** GNU General Public License for more details.
**
** You should have received a copy of the GNU General Public License
** along with this program; if not, write to the Free Software
** Foundation, Inc., 51 Franklin Street, Fifth Floor, Boston, MA  02110-1301, USA.
**/

#include "lld.h"
#include "proxy.h"
#include "zbxserver.h"

#include "log.h"
#include "zbxregexp.h"
#include "audit/zbxaudit.h"
#include "zbxnum.h"

#define OVERRIDE_STOP_TRUE	1

/* lld rule filter condition (item_condition table record) */
typedef struct
{
	zbx_uint64_t		id;
	char			*macro;
	char			*regexp;
	zbx_vector_ptr_t	regexps;
	unsigned char		op;
}
lld_condition_t;

/* lld rule filter */
typedef struct
{
	zbx_vector_ptr_t	conditions;
	char			*expression;
	int			evaltype;
}
lld_filter_t;

/* lld rule override */
typedef struct
{
	zbx_uint64_t		overrideid;
	lld_filter_t		filter;
	zbx_vector_ptr_t	override_operations;
	int			step;
	unsigned char		stop;
}
lld_override_t;

/******************************************************************************
 *                                                                            *
 * Purpose: release resources allocated by filter condition                   *
 *                                                                            *
 * Parameters: condition  - [IN] the filter condition                         *
 *                                                                            *
 ******************************************************************************/
static void	lld_condition_free(lld_condition_t *condition)
{
	zbx_regexp_clean_expressions(&condition->regexps);
	zbx_vector_ptr_destroy(&condition->regexps);

	zbx_free(condition->macro);
	zbx_free(condition->regexp);
	zbx_free(condition);
}

/******************************************************************************
 *                                                                            *
 * Purpose: release resources allocated by filter conditions                  *
 *                                                                            *
 * Parameters: conditions - [IN] the filter conditions                        *
 *                                                                            *
 ******************************************************************************/
static void	lld_conditions_free(zbx_vector_ptr_t *conditions)
{
	zbx_vector_ptr_clear_ext(conditions, (zbx_clean_func_t)lld_condition_free);
	zbx_vector_ptr_destroy(conditions);
}

/******************************************************************************
 *                                                                            *
 * Purpose: compare two filter conditions by their macros                     *
 *                                                                            *
 * Parameters: item1  - [IN] the first filter condition                       *
 *             item2  - [IN] the second filter condition                      *
 *                                                                            *
 ******************************************************************************/
static int	lld_condition_compare_by_macro(const void *item1, const void *item2)
{
	lld_condition_t	*condition1 = *(lld_condition_t **)item1;
	lld_condition_t	*condition2 = *(lld_condition_t **)item2;

	return strcmp(condition1->macro, condition2->macro);
}

/******************************************************************************
 *                                                                            *
 * Purpose: initializes lld filter                                            *
 *                                                                            *
 * Parameters: filter  - [IN] the lld filter                                  *
 *                                                                            *
 ******************************************************************************/
static void	lld_filter_init(lld_filter_t *filter)
{
	zbx_vector_ptr_create(&filter->conditions);
	filter->expression = NULL;
	filter->evaltype = ZBX_ACTION_CONDITION_EVAL_TYPE_AND_OR;
}

/******************************************************************************
 *                                                                            *
 * Purpose: releases resources allocated by lld filter                        *
 *                                                                            *
 * Parameters: filter  - [IN] the lld filter                                  *
 *                                                                            *
 ******************************************************************************/
static void	lld_filter_clean(lld_filter_t *filter)
{
	zbx_free(filter->expression);
	lld_conditions_free(&filter->conditions);
}

static int	lld_filter_condition_add(zbx_vector_ptr_t *conditions, const char *id, const char *macro,
		const char *regexp, const char *op, const DC_ITEM *item, char **error)
{
	lld_condition_t	*condition;

	condition = (lld_condition_t *)zbx_malloc(NULL, sizeof(lld_condition_t));
	ZBX_STR2UINT64(condition->id, id);
	condition->macro = zbx_strdup(NULL, macro);
	condition->regexp = zbx_strdup(NULL, regexp);
	condition->op = (unsigned char)atoi(op);

	zbx_vector_ptr_create(&condition->regexps);

	zbx_vector_ptr_append(conditions, condition);

	if ('@' == *condition->regexp)
	{
		DCget_expressions_by_name(&condition->regexps, condition->regexp + 1);

		if (0 == condition->regexps.values_num)
		{
			*error = zbx_dsprintf(*error, "Global regular expression \"%s\" does not exist.",
					condition->regexp + 1);
			return FAIL;
		}
	}
	else
	{
		zbx_substitute_simple_macros(NULL, NULL, NULL, NULL, NULL, NULL, item, NULL, NULL, NULL, NULL, NULL,
				&condition->regexp, MACRO_TYPE_LLD_FILTER, NULL, 0);
	}

	return SUCCEED;
}

/******************************************************************************
 *                                                                            *
 * Purpose: loads lld filter data                                             *
 *                                                                            *
 * Parameters: filter     - [IN] the lld filter                               *
 *             lld_ruleid - [IN] the lld rule id                              *
 *             error      - [OUT] the error description                       *
 *                                                                            *
 ******************************************************************************/
static int	lld_filter_load(lld_filter_t *filter, zbx_uint64_t lld_ruleid, const DC_ITEM *item, char **error)
{
	DB_RESULT	result;
	DB_ROW		row;
	int		ret = SUCCEED;

	zabbix_log(LOG_LEVEL_DEBUG, "In %s()", __func__);

	result = DBselect(
			"select item_conditionid,macro,value,operator"
			" from item_condition"
			" where itemid=" ZBX_FS_UI64,
			lld_ruleid);

	while (NULL != (row = DBfetch(result)) && SUCCEED == (ret = lld_filter_condition_add(&filter->conditions,
			row[0], row[1], row[2], row[3], item, error)))
		;
	DBfree_result(result);

	if (ZBX_ACTION_CONDITION_EVAL_TYPE_AND_OR == filter->evaltype)
		zbx_vector_ptr_sort(&filter->conditions, lld_condition_compare_by_macro);

	zabbix_log(LOG_LEVEL_DEBUG, "End of %s():%s", __func__, zbx_result_string(ret));

	return ret;
}

/******************************************************************************
 *                                                                            *
 * Purpose: check if the lld data passes filter evaluation                    *
 *                                                                            *
 * Parameters: jp_row          - [IN] the lld data row                        *
 *             lld_macro_paths - [IN] use json path to extract from jp_row    *
 *             condition       - [IN] the lld filter condition                *
 *             result          - [OUT] the result of evaluation               *
 *             info            - [OUT] the warning description                *
 *                                                                            *
 * Return value: SUCCEED - the lld data passed filter evaluation              *
 *               FAIL    - otherwise                                          *
 *                                                                            *
 ******************************************************************************/
static int	filter_condition_match(const struct zbx_json_parse *jp_row, const zbx_vector_ptr_t *lld_macro_paths,
		const lld_condition_t *condition, int *result, char **info)
{
	char	*value = NULL;
	int	ret = SUCCEED;

	if (SUCCEED == zbx_lld_macro_value_by_name(jp_row, lld_macro_paths, condition->macro, &value))
	{
		if (ZBX_CONDITION_OPERATOR_NOT_EXIST == condition->op)
		{
			*result = 0;
		}
<<<<<<< HEAD
		if (CONDITION_OPERATOR_EXIST == condition->op)
		{
			*result = 1;
		}
		else
=======
		else if (ZBX_CONDITION_OPERATOR_EXIST != condition->op)
>>>>>>> a7403cf2
		{
			switch (regexp_match_ex(&condition->regexps, value, condition->regexp, ZBX_CASE_SENSITIVE))
			{
				case ZBX_REGEXP_MATCH:
<<<<<<< HEAD
					*result = (CONDITION_OPERATOR_REGEXP == condition->op ? 1 : 0);
					break;
				case ZBX_REGEXP_NO_MATCH:
					*result = (CONDITION_OPERATOR_NOT_REGEXP == condition->op ? 1 : 0);
=======
					ret = (ZBX_CONDITION_OPERATOR_REGEXP == condition->op ? SUCCEED : FAIL);
					break;
				case ZBX_REGEXP_NO_MATCH:
					ret = (ZBX_CONDITION_OPERATOR_NOT_REGEXP == condition->op ? SUCCEED : FAIL);
>>>>>>> a7403cf2
					break;
				default:
					*info = zbx_strdcatf(*info, "Cannot accurately apply filter: invalid regular "
							"expression \"%s\".\n", condition->regexp);
					ret = FAIL;
			}
		}
	}
<<<<<<< HEAD
	else
=======
	else if (ZBX_CONDITION_OPERATOR_NOT_EXIST == condition->op)
	{
		ret = SUCCEED;
	}
	else if (ZBX_CONDITION_OPERATOR_EXIST != condition->op)
>>>>>>> a7403cf2
	{
		switch (condition->op)
		{
			case CONDITION_OPERATOR_NOT_EXIST:
				*result = 1;
				break;
			case CONDITION_OPERATOR_EXIST:
				*result = 0;
				break;
			default:
				*info = zbx_strdcatf(*info, "Cannot accurately apply filter: no value received for "
						"macro \"%s\".\n", condition->macro);
				ret = FAIL;
		}
	}

	zbx_free(value);

	return ret;
}

/******************************************************************************
 *                                                                            *
 * Purpose: check if the lld data passes filter evaluation by and rule        *
 *                                                                            *
 * Parameters: filter          - [IN] the lld filter                          *
 *             jp_row          - [IN] the lld data row                        *
 *             lld_macro_paths - [IN] use json path to extract from jp_row    *
 *             info            - [OUT] the warning description                *
 *                                                                            *
 * Return value: SUCCEED - the lld data passed filter evaluation              *
 *               FAIL    - otherwise                                          *
 *                                                                            *
 ******************************************************************************/
static int	filter_evaluate_and_or_andor(const lld_filter_t *filter, const struct zbx_json_parse *jp_row,
		const zbx_vector_ptr_t *lld_macro_paths, char **info)
{
	int			i, ret = SUCCEED, error_num = 0, res;
	double			result;
	char			*lastmacro = NULL;
	lld_condition_t		*condition;
	char			*ops[] = {NULL, "and", "or"}, error[256], *expression = NULL, *errmsg = NULL;
	size_t			expression_alloc = 0, expression_offset = 0;
	zbx_vector_ptr_t	errmsgs;

	zabbix_log(LOG_LEVEL_DEBUG, "In %s()", __func__);

	zbx_vector_ptr_create(&errmsgs);

	for (i = 0; i < filter->conditions.values_num; i++)
	{
		condition = (lld_condition_t *)filter->conditions.values[i];

		switch (filter->evaltype)
		{
			case CONDITION_EVAL_TYPE_AND_OR:
				if (NULL == lastmacro)
				{
					zbx_chrcpy_alloc(&expression, &expression_alloc, &expression_offset, '(');
				}
				else if (0 != strcmp(lastmacro, condition->macro))
				{
					zbx_strcpy_alloc(&expression, &expression_alloc, &expression_offset, ") and ");
				}
				else
					zbx_strcpy_alloc(&expression, &expression_alloc, &expression_offset, " or ");

				lastmacro = condition->macro;
				break;
			case CONDITION_EVAL_TYPE_AND:
			case CONDITION_EVAL_TYPE_OR:
				if (0 != i)
				{
					zbx_chrcpy_alloc(&expression, &expression_alloc, &expression_offset, ' ');
					zbx_strcpy_alloc(&expression, &expression_alloc, &expression_offset,
							ops[filter->evaltype]);
					zbx_chrcpy_alloc(&expression, &expression_alloc, &expression_offset, ' ');
				}
				break;
			default:
				*info = zbx_strdcatf(*info, "Cannot accurately apply filter: invalid condition "
						"type \"%d\".\n", filter->evaltype);
				goto out;
		}

		if (SUCCEED == (ret = filter_condition_match(jp_row, lld_macro_paths, condition, &res, &errmsg)))
		{
			zbx_snprintf_alloc(&expression, &expression_alloc, &expression_offset, "%d", res);
		}
		else
		{
			zbx_snprintf_alloc(&expression, &expression_alloc, &expression_offset, ZBX_UNKNOWN_STR "%d",
					error_num++);
			zbx_vector_ptr_append(&errmsgs, errmsg);
			errmsg = NULL;
		}

		if (filter->conditions.values_num == i + 1)
		{
			if (CONDITION_EVAL_TYPE_AND_OR == filter->evaltype)
				zbx_chrcpy_alloc(&expression, &expression_alloc, &expression_offset, ')');

			expression_offset++;
		}
	}

	if (SUCCEED == zbx_evaluate(&result, expression, error, sizeof(error), &errmsgs))
	{
		ret = (SUCCEED != zbx_double_compare(result, 0) ? SUCCEED : FAIL);
	}
	else
	{
		*info = zbx_strdcat(*info, error);
		ret = FAIL;
	}
out:
	zbx_free(expression);
	zbx_vector_ptr_clear_ext(&errmsgs, zbx_ptr_free);
	zbx_vector_ptr_destroy(&errmsgs);

	zabbix_log(LOG_LEVEL_DEBUG, "End of %s():%s", __func__, zbx_result_string(ret));

	return ret;
}

/******************************************************************************
 *                                                                            *
 * Purpose: check if the lld data passes filter evaluation by custom          *
 *          expression                                                        *
 *                                                                            *
 * Parameters: filter          - [IN] the lld filter                          *
 *             jp_row          - [IN] the lld data row                        *
 *             lld_macro_paths - [IN] use json path to extract from jp_row    *
 *             info            - [OUT] the warning description                *
 *                                                                            *
 * Return value: SUCCEED - the lld data passed filter evaluation              *
 *               FAIL    - otherwise                                          *
 *                                                                            *
 * Comments: 1) replace {item_condition} references with action condition     *
 *              evaluation results (1 or 0)                                   *
 *           2) call zbx_evaluate() to calculate the final result                 *
 *                                                                            *
 ******************************************************************************/
static int	filter_evaluate_expression(const lld_filter_t *filter, const struct zbx_json_parse *jp_row,
		const zbx_vector_ptr_t *lld_macro_paths, char **info)
{
	int			i, ret = FAIL, res, error_num = 0;
	char			*expression = NULL, id[ZBX_MAX_UINT64_LEN + 2], *p, error[256], value[16],
				*errmsg = NULL;
	double			result;
	zbx_vector_ptr_t	errmsgs;
	size_t			expression_alloc = 0, expression_offset = 0, id_len, value_len;

	zabbix_log(LOG_LEVEL_DEBUG, "In %s() expression:%s", __func__, filter->expression);

	zbx_strcpy_alloc(&expression, &expression_alloc, &expression_offset, filter->expression);

	/* include trailing zero */
	expression_offset++;

	zbx_vector_ptr_create(&errmsgs);

	for (i = 0; i < filter->conditions.values_num; i++)
	{
		const lld_condition_t	*condition = (lld_condition_t *)filter->conditions.values[i];

		if (SUCCEED == (ret = filter_condition_match(jp_row, lld_macro_paths, condition, &res, &errmsg)))
		{
			zbx_snprintf(value, sizeof(value), "%d", res);
		}
		else
		{
			zbx_snprintf(value, sizeof(value), ZBX_UNKNOWN_STR "%d", error_num++);
			zbx_vector_ptr_append(&errmsgs, errmsg);
			errmsg = NULL;
		}

		zbx_snprintf(id, sizeof(id), "{" ZBX_FS_UI64 "}", condition->id);

		value_len = strlen(value);
		id_len = strlen(id);

		for (p = strstr(expression, id); NULL != p; p = strstr(p, id))
		{
			size_t	id_pos = p - expression;

			zbx_replace_mem_dyn(&expression, &expression_alloc, &expression_offset, id_pos, id_len,
					value, value_len);

			p = expression + id_pos + value_len;
		}
	}

	if (SUCCEED == zbx_evaluate(&result, expression, error, sizeof(error), &errmsgs))
	{
		ret = (SUCCEED != zbx_double_compare(result, 0) ? SUCCEED : FAIL);
	}
	else
	{
		*info = zbx_strdcat(*info, error);
		ret = FAIL;
	}

	zbx_free(expression);
	zbx_vector_ptr_clear_ext(&errmsgs, zbx_ptr_free);
	zbx_vector_ptr_destroy(&errmsgs);

	zabbix_log(LOG_LEVEL_DEBUG, "End of %s():%s", __func__, zbx_result_string(ret));

	return ret;
}

/******************************************************************************
 *                                                                            *
 * Purpose: check if the lld data passes filter evaluation                    *
 *                                                                            *
 * Parameters: filter          - [IN] the lld filter                          *
 *             jp_row          - [IN] the lld data row                        *
 *             lld_macro_paths - [IN] use json path to extract from jp_row    *
 *             info            - [OUT] the warning description                *
 *                                                                            *
 * Return value: SUCCEED - the lld data passed filter evaluation              *
 *               FAIL    - otherwise                                          *
 *                                                                            *
 ******************************************************************************/
static int	filter_evaluate(const lld_filter_t *filter, const struct zbx_json_parse *jp_row,
		const zbx_vector_ptr_t *lld_macro_paths, char **info)
{
	if (0 == filter->conditions.values_num)
		return SUCCEED;

	switch (filter->evaltype)
	{
<<<<<<< HEAD
		case CONDITION_EVAL_TYPE_AND_OR:
			ZBX_FALLTHROUGH;
		case CONDITION_EVAL_TYPE_AND:
			ZBX_FALLTHROUGH;
		case CONDITION_EVAL_TYPE_OR:
			return filter_evaluate_and_or_andor(filter, jp_row, lld_macro_paths, info);
		case CONDITION_EVAL_TYPE_EXPRESSION:
=======
		case ZBX_ACTION_CONDITION_EVAL_TYPE_AND_OR:
			return filter_evaluate_and_or(filter, jp_row, lld_macro_paths, info);
		case ZBX_ACTION_CONDITION_EVAL_TYPE_AND:
			return filter_evaluate_and(filter, jp_row, lld_macro_paths, info);
		case ZBX_ACTION_CONDITION_EVAL_TYPE_OR:
			return filter_evaluate_or(filter, jp_row, lld_macro_paths, info);
		case ZBX_ACTION_CONDITION_EVAL_TYPE_EXPRESSION:
>>>>>>> a7403cf2
			return filter_evaluate_expression(filter, jp_row, lld_macro_paths, info);
	}

	return FAIL;
}

static int	lld_override_conditions_load(zbx_vector_ptr_t *overrides, const zbx_vector_uint64_t *overrideids,
		char **sql, size_t *sql_alloc, const DC_ITEM *item, char **error)
{
	size_t		sql_offset = 0;
	DB_RESULT	result;
	DB_ROW		row;
	lld_override_t	*override;
	int		ret = SUCCEED, i;

	zabbix_log(LOG_LEVEL_DEBUG, "In %s()", __func__);

	zbx_strcpy_alloc(sql, sql_alloc, &sql_offset,
			"select lld_overrideid,lld_override_conditionid,macro,value,operator"
			" from lld_override_condition"
			" where");
	DBadd_condition_alloc(sql, sql_alloc, &sql_offset, "lld_overrideid", overrideids->values,
			overrideids->values_num);

	result = DBselect("%s", *sql);
	while (NULL != (row = DBfetch(result)))
	{
		zbx_uint64_t	overrideid;

		ZBX_STR2UINT64(overrideid, row[0]);
		if (FAIL == (i = zbx_vector_ptr_bsearch(overrides, &overrideid,
				ZBX_DEFAULT_UINT64_PTR_COMPARE_FUNC)))
		{
			THIS_SHOULD_NEVER_HAPPEN;
			continue;
		}

		override = (lld_override_t *)overrides->values[i];
		if (FAIL == (ret = lld_filter_condition_add(&override->filter.conditions, row[1], row[2], row[3],
				row[4], item, error)))
		{
			break;
		}
	}
	DBfree_result(result);

	for (i = 0; i < overrides->values_num; i++)
	{
		override = (lld_override_t *)overrides->values[i];

		if (ZBX_ACTION_CONDITION_EVAL_TYPE_AND_OR == override->filter.evaltype)
			zbx_vector_ptr_sort(&override->filter.conditions, lld_condition_compare_by_macro);
	}

	zabbix_log(LOG_LEVEL_DEBUG, "End of %s():%s", __func__, zbx_result_string(ret));

	return ret;
}

static void	lld_override_operations_load(zbx_vector_ptr_t *overrides, const zbx_vector_uint64_t *overrideids,
		char **sql, size_t *sql_alloc)
{
	lld_override_t			*override;
	zbx_lld_override_operation_t	*op;
	zbx_vector_ptr_t		ops;
	int				i, index;

	zabbix_log(LOG_LEVEL_DEBUG, "In %s()", __func__);

	zbx_vector_ptr_create(&ops);

	zbx_load_lld_override_operations(overrideids, sql, sql_alloc, &ops);

	for (i = 0; i < ops.values_num; i++)
	{
		op = (zbx_lld_override_operation_t *)ops.values[i];
		if (FAIL == (index = zbx_vector_ptr_bsearch(overrides, &op->overrideid,
				ZBX_DEFAULT_UINT64_PTR_COMPARE_FUNC)))
		{
			zbx_lld_override_operation_free(op);
			THIS_SHOULD_NEVER_HAPPEN;
			continue;
		}
		override = (lld_override_t *)overrides->values[index];
		zbx_vector_ptr_append(&override->override_operations, op);
	}

	zbx_vector_ptr_destroy(&ops);

	zabbix_log(LOG_LEVEL_DEBUG, "End of %s()", __func__);
}

static int	lld_overrides_compare_by_step(const void *override1, const void *override2)
{
	ZBX_RETURN_IF_NOT_EQUAL((*(lld_override_t **)override1)->step, (*(lld_override_t **)override2)->step);

	return 0;
}

static void	lld_dump_overrides(const zbx_vector_ptr_t *overrides)
{
	int			i;
	lld_override_t		*override;

	for (i = 0; i < overrides->values_num; i++)
	{
		int	j;

		override = (lld_override_t *)overrides->values[i];

		zabbix_log(LOG_LEVEL_TRACE, "overrideid: " ZBX_FS_UI64, override->overrideid);
		zabbix_log(LOG_LEVEL_TRACE, "  step: %d", override->step);
		zabbix_log(LOG_LEVEL_TRACE, "  stop: %d", override->stop);

		for (j = 0; j < override->override_operations.values_num; j++)
		{
			zbx_lld_override_operation_t	*override_operation;
			int				k;

			override_operation = (zbx_lld_override_operation_t *)override->override_operations.values[j];

			zabbix_log(LOG_LEVEL_TRACE, "    override_operationid:" ZBX_FS_UI64,
					override_operation->override_operationid);
			zabbix_log(LOG_LEVEL_TRACE, "    operationobject: %d", override_operation->operationtype);
			zabbix_log(LOG_LEVEL_TRACE, "    operator: %d", override_operation->operator);
			zabbix_log(LOG_LEVEL_TRACE, "    value '%s'", override_operation->value);
			zabbix_log(LOG_LEVEL_TRACE, "    status: %d", override_operation->status);
			zabbix_log(LOG_LEVEL_TRACE, "    discover: %d", override_operation->discover);
			zabbix_log(LOG_LEVEL_TRACE, "    delay '%s'", ZBX_NULL2STR(override_operation->delay));
			zabbix_log(LOG_LEVEL_TRACE, "    history '%s'", ZBX_NULL2STR(override_operation->history));
			zabbix_log(LOG_LEVEL_TRACE, "    trends '%s'", ZBX_NULL2STR(override_operation->trends));
			zabbix_log(LOG_LEVEL_TRACE, "    inventory_mode: %d", (int)override_operation->inventory_mode);
			for (k = 0; k < override_operation->tags.values_num; k++)
			{
				zabbix_log(LOG_LEVEL_TRACE, "    tag:'%s' value:'%s'",
						override_operation->tags.values[k]->tag,
						override_operation->tags.values[k]->value);
			}

			for (k = 0; k < override_operation->templateids.values_num; k++)
			{
				zabbix_log(LOG_LEVEL_TRACE, "    templateid: " ZBX_FS_UI64,
						override_operation->templateids.values[k]);
			}
		}
	}
}

static int	lld_overrides_load(zbx_vector_ptr_t *overrides, zbx_uint64_t lld_ruleid, const DC_ITEM *item,
		char **error)
{
	DB_RESULT		result;
	DB_ROW			row;
	zbx_vector_uint64_t	overrideids;
	char			*sql = NULL;
	size_t			sql_alloc = 0;
	int			ret = SUCCEED;

	zabbix_log(LOG_LEVEL_DEBUG, "In %s()", __func__);

	zbx_vector_uint64_create(&overrideids);

	DBbegin();

	result = DBselect(
			"select lld_overrideid,step,evaltype,formula,stop"
			" from lld_override"
			" where itemid=" ZBX_FS_UI64
			" order by lld_overrideid",
			lld_ruleid);

	while (NULL != (row = DBfetch(result)))
	{
		lld_override_t	*override;

		override = (lld_override_t *)zbx_malloc(NULL, sizeof(lld_override_t));

		ZBX_STR2UINT64(override->overrideid, row[0]);
		override->step = atoi(row[1]);
		lld_filter_init(&override->filter);
		override->filter.evaltype = atoi(row[2]);
		override->filter.expression = zbx_strdup(NULL, row[3]);
		override->stop = (unsigned char)atoi(row[4]);

		zbx_vector_ptr_create(&override->override_operations);

		zbx_vector_ptr_append(overrides, override);
		zbx_vector_uint64_append(&overrideids, override->overrideid);
	}
	DBfree_result(result);

	if (0 != overrideids.values_num && SUCCEED == (ret = lld_override_conditions_load(overrides, &overrideids,
			&sql, &sql_alloc, item, error)))
	{
		lld_override_operations_load(overrides, &overrideids, &sql, &sql_alloc);
	}

	DBcommit();
	zbx_free(sql);
	zbx_vector_uint64_destroy(&overrideids);

	zbx_vector_ptr_sort(overrides, lld_overrides_compare_by_step);

	if (SUCCEED == ZBX_CHECK_LOG_LEVEL(LOG_LEVEL_TRACE))
		lld_dump_overrides(overrides);

	zabbix_log(LOG_LEVEL_DEBUG, "End of %s():%s", __func__, zbx_result_string(ret));

	return ret;
}

static void	lld_override_free(lld_override_t *override)
{
	lld_filter_clean(&override->filter);

	zbx_vector_ptr_clear_ext(&override->override_operations, (zbx_clean_func_t)zbx_lld_override_operation_free);
	zbx_vector_ptr_destroy(&override->override_operations);
	zbx_free(override);
}

static int	regexp_strmatch_condition(const char *value, const char *pattern, unsigned char op)
{
	switch (op)
	{
		case ZBX_CONDITION_OPERATOR_REGEXP:
			if (NULL != zbx_regexp_match(value, pattern, NULL))
				return SUCCEED;
			break;
		case ZBX_CONDITION_OPERATOR_NOT_REGEXP:
			if (NULL == zbx_regexp_match(value, pattern, NULL))
				return SUCCEED;
			break;
		default:
			return zbx_strmatch_condition(value, pattern, op);
	}

	return FAIL;
}

void	lld_override_item(const zbx_vector_ptr_t *overrides, const char *name, const char **delay,
		const char **history, const char **trends, zbx_vector_db_tag_ptr_t *override_tags,
		unsigned char *status, unsigned char *discover)
{
	int	i, j, k;

	zabbix_log(LOG_LEVEL_DEBUG, "In %s()", __func__);

	for (i = 0; i < overrides->values_num; i++)
	{
		const lld_override_t	*override;

		override = (const lld_override_t *)overrides->values[i];

		for (j = 0; j < override->override_operations.values_num; j++)
		{
			const zbx_lld_override_operation_t	*override_operation;

			override_operation = (const zbx_lld_override_operation_t *)override->override_operations.values[j];

			if (ZBX_LLD_OVERRIDE_OP_OBJECT_ITEM != override_operation->operationtype)
				continue;

			zabbix_log(LOG_LEVEL_TRACE, "%s() operationid:" ZBX_FS_UI64 " cond.value:'%s' name: '%s'",
					__func__, override_operation->override_operationid, override_operation->value,
					name);

			if (FAIL == regexp_strmatch_condition(name, override_operation->value,
					override_operation->operator))
			{
				zabbix_log(LOG_LEVEL_TRACE, "%s():FAIL", __func__);
				continue;
			}

			zabbix_log(LOG_LEVEL_TRACE, "%s():SUCCEED", __func__);

			if (NULL != override_operation->delay)
				*delay = override_operation->delay;

			if (NULL != override_operation->history)
				*history = override_operation->history;

			if (NULL != override_operation->trends)
				*trends = override_operation->trends;

			for (k = 0; k < override_operation->tags.values_num; k++)
				zbx_vector_db_tag_ptr_append(override_tags, override_operation->tags.values[k]);

			if (NULL != status)
			{
				switch (override_operation->status)
				{
					case ZBX_PROTOTYPE_STATUS_ENABLED:
						*status = ITEM_STATUS_ACTIVE;
						break;
					case ZBX_PROTOTYPE_STATUS_DISABLED:
						*status = ITEM_STATUS_DISABLED;
						break;
					case ZBX_PROTOTYPE_STATUS_COUNT:
						break;
					default:
						THIS_SHOULD_NEVER_HAPPEN;
				}
			}

			if (ZBX_PROTOTYPE_DISCOVER_COUNT != override_operation->discover)
				*discover = override_operation->discover;
		}
	}

	zabbix_log(LOG_LEVEL_DEBUG, "End of %s()", __func__);
}

void	lld_override_trigger(const zbx_vector_ptr_t *overrides, const char *name, unsigned char *severity,
		zbx_vector_db_tag_ptr_t *override_tags, unsigned char *status, unsigned char *discover)
{
	int	i, j, k;

	zabbix_log(LOG_LEVEL_DEBUG, "In %s()", __func__);

	for (i = 0; i < overrides->values_num; i++)
	{
		const lld_override_t	*override;

		override = (const lld_override_t *)overrides->values[i];

		for (j = 0; j < override->override_operations.values_num; j++)
		{
			const zbx_lld_override_operation_t	*override_operation;

			override_operation = (const zbx_lld_override_operation_t *)override->override_operations.values[j];

			if (ZBX_LLD_OVERRIDE_OP_OBJECT_TRIGGER != override_operation->operationtype)
				continue;

			zabbix_log(LOG_LEVEL_TRACE, "%s() operationid:" ZBX_FS_UI64 " cond.value:'%s' name: '%s'",
					__func__, override_operation->override_operationid, override_operation->value,
					name);

			if (FAIL == regexp_strmatch_condition(name, override_operation->value,
					override_operation->operator))
			{
				zabbix_log(LOG_LEVEL_TRACE, "%s():FAIL", __func__);
				continue;
			}

			zabbix_log(LOG_LEVEL_TRACE, "%s():SUCCEED", __func__);

			if (TRIGGER_SEVERITY_COUNT != override_operation->severity)
				*severity = override_operation->severity;

			for (k = 0; k < override_operation->tags.values_num; k++)
				zbx_vector_db_tag_ptr_append(override_tags, override_operation->tags.values[k]);

			if (NULL != status)
			{
				switch (override_operation->status)
				{
					case ZBX_PROTOTYPE_STATUS_ENABLED:
						*status = TRIGGER_STATUS_ENABLED;
						break;
					case ZBX_PROTOTYPE_STATUS_DISABLED:
						*status = TRIGGER_STATUS_DISABLED;
						break;
					case ZBX_PROTOTYPE_STATUS_COUNT:
						break;
					default:
						THIS_SHOULD_NEVER_HAPPEN;
				}
			}

			if (ZBX_PROTOTYPE_DISCOVER_COUNT != override_operation->discover)
				*discover = override_operation->discover;
		}
	}

	zabbix_log(LOG_LEVEL_DEBUG, "End of %s()", __func__);
}

void	lld_override_host(const zbx_vector_ptr_t *overrides, const char *name, zbx_vector_uint64_t *lnk_templateids,
		signed char *inventory_mode, zbx_vector_db_tag_ptr_t *override_tags, unsigned char *status,
		unsigned char *discover)
{
	int	i, j, k;

	zabbix_log(LOG_LEVEL_DEBUG, "In %s()", __func__);

	for (i = 0; i < overrides->values_num; i++)
	{
		const lld_override_t	*override;

		override = (const lld_override_t *)overrides->values[i];

		for (j = 0; j < override->override_operations.values_num; j++)
		{
			const zbx_lld_override_operation_t	*override_operation;

			override_operation = (const zbx_lld_override_operation_t *)override->override_operations.values[j];

			if (ZBX_LLD_OVERRIDE_OP_OBJECT_HOST != override_operation->operationtype)
				continue;

			zabbix_log(LOG_LEVEL_TRACE, "%s() operationid:" ZBX_FS_UI64 " cond.value:'%s' name: '%s'",
					__func__, override_operation->override_operationid, override_operation->value,
					name);

			if (FAIL == regexp_strmatch_condition(name, override_operation->value,
					override_operation->operator))
			{
				zabbix_log(LOG_LEVEL_TRACE, "%s():FAIL", __func__);
				continue;
			}

			zabbix_log(LOG_LEVEL_TRACE, "%s():SUCCEED", __func__);

			for (k = 0; k < override_operation->templateids.values_num; k++)
				zbx_vector_uint64_append(lnk_templateids, override_operation->templateids.values[k]);

			if (HOST_INVENTORY_COUNT != override_operation->inventory_mode)
				*inventory_mode = override_operation->inventory_mode;

			for (k = 0; k < override_operation->tags.values_num; k++)
				zbx_vector_db_tag_ptr_append(override_tags, override_operation->tags.values[k]);

			if (NULL != status)
			{
				switch (override_operation->status)
				{
					case ZBX_PROTOTYPE_STATUS_ENABLED:
						*status = HOST_STATUS_MONITORED;
						break;
					case ZBX_PROTOTYPE_STATUS_DISABLED:
						*status = HOST_STATUS_NOT_MONITORED;
						break;
					case ZBX_PROTOTYPE_STATUS_COUNT:
						break;
					default:
						THIS_SHOULD_NEVER_HAPPEN;
				}
			}

			if (ZBX_PROTOTYPE_DISCOVER_COUNT != override_operation->discover)
				*discover = override_operation->discover;
		}
	}

	zabbix_log(LOG_LEVEL_DEBUG, "End of %s()", __func__);
}

void	lld_override_graph(const zbx_vector_ptr_t *overrides, const char *name,	unsigned char *discover)
{
	int	i, j;

	zabbix_log(LOG_LEVEL_DEBUG, "In %s()", __func__);

	for (i = 0; i < overrides->values_num; i++)
	{
		const lld_override_t	*override;

		override = (const lld_override_t *)overrides->values[i];

		for (j = 0; j < override->override_operations.values_num; j++)
		{
			const zbx_lld_override_operation_t	*override_operation;

			override_operation = (const zbx_lld_override_operation_t *)override->override_operations.values[j];

			if (ZBX_LLD_OVERRIDE_OP_OBJECT_GRAPH != override_operation->operationtype)
				continue;

			zabbix_log(LOG_LEVEL_TRACE, "%s() operationid:" ZBX_FS_UI64 " cond.value:'%s' name: '%s'",
					__func__, override_operation->override_operationid, override_operation->value,
					name);

			if (FAIL == regexp_strmatch_condition(name, override_operation->value,
					override_operation->operator))
			{
				zabbix_log(LOG_LEVEL_TRACE, "%s():FAIL", __func__);
				continue;
			}

			zabbix_log(LOG_LEVEL_TRACE, "%s():SUCCEED", __func__);

			if (ZBX_PROTOTYPE_DISCOVER_COUNT != override_operation->discover)
				*discover = override_operation->discover;
		}
	}

	zabbix_log(LOG_LEVEL_DEBUG, "End of %s()", __func__);
}

int	lld_validate_item_override_no_discover(const zbx_vector_ptr_t *overrides, const char *name,
		unsigned char override_default)
{
	int	i, j;

	for (i = 0; i < overrides->values_num; i++)
	{
		const lld_override_t	*override;

		override = (const lld_override_t *)overrides->values[i];

		for (j = 0; j < override->override_operations.values_num; j++)
		{
			const zbx_lld_override_operation_t	*override_operation;

			override_operation = (const zbx_lld_override_operation_t *)override->override_operations.values[j];

			if (ZBX_LLD_OVERRIDE_OP_OBJECT_ITEM == override_operation->operationtype &&
					SUCCEED == regexp_strmatch_condition(name, override_operation->value,
					override_operation->operator))
			{
				return ZBX_PROTOTYPE_NO_DISCOVER == override_operation->discover ? FAIL : SUCCEED;
			}
		}
	}

	return ZBX_PROTOTYPE_NO_DISCOVER == override_default ? FAIL : SUCCEED;
}

static int	lld_rows_get(const char *value, lld_filter_t *filter, zbx_vector_ptr_t *lld_rows,
		const zbx_vector_ptr_t *lld_macro_paths, const zbx_vector_ptr_t	*overrides, char **info, char **error)
{
	struct zbx_json_parse	jp, jp_array, jp_row;
	const char		*p;
	zbx_lld_row_t		*lld_row;
	int			ret = FAIL, i;

	zabbix_log(LOG_LEVEL_DEBUG, "In %s()", __func__);

	if (SUCCEED != zbx_json_open(value, &jp))
	{
		*error = zbx_dsprintf(*error, "Invalid discovery rule value: %s", zbx_json_strerror());
		goto out;
	}

	if ('[' == *jp.start)
	{
		jp_array = jp;
	}
	else if (SUCCEED != zbx_json_brackets_by_name(&jp, ZBX_PROTO_TAG_DATA, &jp_array))	/* deprecated */
	{
		*error = zbx_dsprintf(*error, "Cannot find the \"%s\" array in the received JSON object.",
				ZBX_PROTO_TAG_DATA);
		goto out;
	}

	p = NULL;
	while (NULL != (p = zbx_json_next(&jp_array, p)))
	{
		if (FAIL == zbx_json_brackets_open(p, &jp_row))
			continue;

		if (SUCCEED != filter_evaluate(filter, &jp_row, lld_macro_paths, info))
			continue;

		lld_row = (zbx_lld_row_t *)zbx_malloc(NULL, sizeof(zbx_lld_row_t));
		zbx_vector_ptr_append(lld_rows, lld_row);

		lld_row->jp_row = jp_row;
		zbx_vector_ptr_create(&lld_row->item_links);
		zbx_vector_ptr_create(&lld_row->overrides);

		for (i = 0; i < overrides->values_num; i++)
		{
			lld_override_t	*override;

			override = (lld_override_t *)overrides->values[i];

			if (SUCCEED != filter_evaluate(&override->filter, &jp_row, lld_macro_paths, info))
				continue;

			zbx_vector_ptr_append(&lld_row->overrides, override);

			if (OVERRIDE_STOP_TRUE == override->stop)
				break;
		}
	}

	ret = SUCCEED;
out:
	if (SUCCEED == ZBX_CHECK_LOG_LEVEL(LOG_LEVEL_TRACE))
	{
		for (i = 0; i < lld_rows->values_num; i++)
		{
			int	j;

			lld_row = (zbx_lld_row_t *)lld_rows->values[i];

			zabbix_log(LOG_LEVEL_TRACE, "lld_row '%.*s' overrides:",
					(int)(lld_row->jp_row.end - lld_row->jp_row.start + 1),
					lld_row->jp_row.start);

			for (j = 0; j < lld_row->overrides.values_num; j++)
			{
				zabbix_log(LOG_LEVEL_TRACE, "  lld_overrideid: " ZBX_FS_UI64,
						*(const zbx_uint64_t *)lld_row->overrides.values[j]);
			}
		}
	}

	zabbix_log(LOG_LEVEL_DEBUG, "End of %s():%s", __func__, zbx_result_string(ret));

	return ret;
}

static void	lld_item_link_free(zbx_lld_item_link_t *item_link)
{
	zbx_free(item_link);
}

static void	lld_row_free(zbx_lld_row_t *lld_row)
{
	zbx_vector_ptr_clear_ext(&lld_row->item_links, (zbx_clean_func_t)lld_item_link_free);
	zbx_vector_ptr_destroy(&lld_row->item_links);
	zbx_vector_ptr_destroy(&lld_row->overrides);
	zbx_free(lld_row);
}

/******************************************************************************
 *                                                                            *
 * Purpose: add or update items, triggers and graphs for discovery item       *
 *                                                                            *
 * Parameters: lld_ruleid - [IN] discovery item identifier from database      *
 *             value      - [IN] received value from agent                    *
 *             error      - [OUT] error or informational message. Will be set *
 *                               to empty string on successful discovery      *
 *                               without additional information.              *
 *                                                                            *
 ******************************************************************************/
int	lld_process_discovery_rule(zbx_uint64_t lld_ruleid, const char *value, char **error)
{
	DB_RESULT		result;
	DB_ROW			row;
	zbx_uint64_t		hostid;
	char			*discovery_key = NULL, *info = NULL;
	int			lifetime, ret = SUCCEED, errcode;
	zbx_vector_ptr_t	lld_rows, lld_macro_paths, overrides;
	lld_filter_t		filter;
	time_t			now;
	DC_ITEM			item;
	zbx_config_t		cfg;
	zbx_dc_um_handle_t	*um_handle;

	zabbix_log(LOG_LEVEL_DEBUG, "In %s() itemid:" ZBX_FS_UI64, __func__, lld_ruleid);

	um_handle = zbx_dc_open_user_macros();

	zbx_vector_ptr_create(&lld_rows);
	zbx_vector_ptr_create(&lld_macro_paths);
	zbx_vector_ptr_create(&overrides);

	lld_filter_init(&filter);

	DCconfig_get_items_by_itemids(&item, &lld_ruleid, &errcode, 1);

	if (SUCCEED != errcode)
	{
		*error = zbx_dsprintf(*error, "Invalid discovery rule ID [" ZBX_FS_UI64 "].", lld_ruleid);
		ret = FAIL;
		goto out;
	}

	result = DBselect(
			"select hostid,key_,evaltype,formula,lifetime"
			" from items"
			" where itemid=" ZBX_FS_UI64,
			lld_ruleid);

	if (NULL != (row = DBfetch(result)))
	{
		char	*lifetime_str;

		ZBX_STR2UINT64(hostid, row[0]);
		discovery_key = zbx_strdup(discovery_key, row[1]);
		filter.evaltype = atoi(row[2]);
		filter.expression = zbx_strdup(NULL, row[3]);
		lifetime_str = zbx_strdup(NULL, row[4]);
		zbx_substitute_simple_macros(NULL, NULL, NULL, NULL, &hostid, NULL, NULL, NULL, NULL, NULL, NULL, NULL,
				&lifetime_str, MACRO_TYPE_COMMON, NULL, 0);

		if (SUCCEED != zbx_is_time_suffix(lifetime_str, &lifetime, ZBX_LENGTH_UNLIMITED))
		{
			zabbix_log(LOG_LEVEL_WARNING, "cannot process lost resources for the discovery rule \"%s:%s\":"
					" \"%s\" is not a valid value",
					zbx_host_string(hostid), discovery_key, lifetime_str);
			lifetime = 25 * SEC_PER_YEAR;	/* max value for the field */
		}

		zbx_free(lifetime_str);
	}
	DBfree_result(result);

	if (NULL == row)
	{
		zabbix_log(LOG_LEVEL_WARNING, "invalid discovery rule ID [" ZBX_FS_UI64 "]", lld_ruleid);
		goto out;
	}

	if (SUCCEED != lld_filter_load(&filter, lld_ruleid, &item, error))
	{
		ret = FAIL;
		goto out;
	}

	if (SUCCEED != zbx_lld_macro_paths_get(lld_ruleid, &lld_macro_paths, error))
	{
		ret = FAIL;
		goto out;
	}

	if (SUCCEED != (ret = lld_overrides_load(&overrides, lld_ruleid, &item, error)))
		goto out;

	if (SUCCEED != lld_rows_get(value, &filter, &lld_rows, &lld_macro_paths, &overrides, &info, error))
	{
		ret = FAIL;
		goto out;
	}

	*error = zbx_strdup(*error, "");

	now = time(NULL);

	zbx_config_get(&cfg, ZBX_CONFIG_FLAGS_AUDITLOG_ENABLED);
	zbx_audit_init(cfg.auditlog_enabled);

	if (SUCCEED != lld_update_items(hostid, lld_ruleid, &lld_rows, &lld_macro_paths, error, lifetime, now))
	{
		zabbix_log(LOG_LEVEL_DEBUG, "cannot update/add items because parent host was removed while"
				" processing lld rule");
		goto out;
	}

	lld_item_links_sort(&lld_rows);

	if (SUCCEED != lld_update_triggers(hostid, lld_ruleid, &lld_rows, &lld_macro_paths, error, lifetime, now))
	{
		zabbix_log(LOG_LEVEL_DEBUG, "cannot update/add triggers because parent host was removed while"
				" processing lld rule");
		goto out;
	}

	if (SUCCEED != lld_update_graphs(hostid, lld_ruleid, &lld_rows, &lld_macro_paths, error, lifetime, now))
	{
		zabbix_log(LOG_LEVEL_DEBUG, "cannot update/add graphs because parent host was removed while"
				" processing lld rule");
		goto out;
	}

	lld_update_hosts(lld_ruleid, &lld_rows, &lld_macro_paths, error, lifetime, now);

	/* add informative warning to the error message about lack of data for macros used in filter */
	if (NULL != info)
		*error = zbx_strdcat(*error, info);
out:
	zbx_audit_flush();
	DCconfig_clean_items(&item, &errcode, 1);
	zbx_free(info);
	zbx_free(discovery_key);

	lld_filter_clean(&filter);

	zbx_vector_ptr_clear_ext(&overrides, (zbx_clean_func_t)lld_override_free);
	zbx_vector_ptr_destroy(&overrides);
	zbx_vector_ptr_clear_ext(&lld_rows, (zbx_clean_func_t)lld_row_free);
	zbx_vector_ptr_destroy(&lld_rows);
	zbx_vector_ptr_clear_ext(&lld_macro_paths, (zbx_clean_func_t)zbx_lld_macro_path_free);
	zbx_vector_ptr_destroy(&lld_macro_paths);

	zbx_dc_close_user_macros(um_handle);

	zabbix_log(LOG_LEVEL_DEBUG, "End of %s()", __func__);

	return ret;
}<|MERGE_RESOLUTION|>--- conflicted
+++ resolved
@@ -229,30 +229,20 @@
 		{
 			*result = 0;
 		}
-<<<<<<< HEAD
-		if (CONDITION_OPERATOR_EXIST == condition->op)
+		else if (ZBX_CONDITION_OPERATOR_EXIST == condition->op)
 		{
 			*result = 1;
 		}
 		else
-=======
-		else if (ZBX_CONDITION_OPERATOR_EXIST != condition->op)
->>>>>>> a7403cf2
 		{
 			switch (regexp_match_ex(&condition->regexps, value, condition->regexp, ZBX_CASE_SENSITIVE))
 			{
 				case ZBX_REGEXP_MATCH:
-<<<<<<< HEAD
-					*result = (CONDITION_OPERATOR_REGEXP == condition->op ? 1 : 0);
+					*result = (ZBX_CONDITION_OPERATOR_REGEXP == condition->op ? 1 : 0);
 					break;
 				case ZBX_REGEXP_NO_MATCH:
-					*result = (CONDITION_OPERATOR_NOT_REGEXP == condition->op ? 1 : 0);
-=======
-					ret = (ZBX_CONDITION_OPERATOR_REGEXP == condition->op ? SUCCEED : FAIL);
+					*result = (ZBX_CONDITION_OPERATOR_NOT_REGEXP == condition->op ? 1 : 0);
 					break;
-				case ZBX_REGEXP_NO_MATCH:
-					ret = (ZBX_CONDITION_OPERATOR_NOT_REGEXP == condition->op ? SUCCEED : FAIL);
->>>>>>> a7403cf2
 					break;
 				default:
 					*info = zbx_strdcatf(*info, "Cannot accurately apply filter: invalid regular "
@@ -261,22 +251,14 @@
 			}
 		}
 	}
-<<<<<<< HEAD
 	else
-=======
-	else if (ZBX_CONDITION_OPERATOR_NOT_EXIST == condition->op)
-	{
-		ret = SUCCEED;
-	}
-	else if (ZBX_CONDITION_OPERATOR_EXIST != condition->op)
->>>>>>> a7403cf2
 	{
 		switch (condition->op)
 		{
-			case CONDITION_OPERATOR_NOT_EXIST:
+			case ZBX_CONDITION_OPERATOR_NOT_EXIST:
 				*result = 1;
 				break;
-			case CONDITION_OPERATOR_EXIST:
+			case ZBX_CONDITION_OPERATOR_EXIST:
 				*result = 0;
 				break;
 			default:
@@ -325,7 +307,7 @@
 
 		switch (filter->evaltype)
 		{
-			case CONDITION_EVAL_TYPE_AND_OR:
+			case ZBX_ACTION_CONDITION_EVAL_TYPE_AND_OR:
 				if (NULL == lastmacro)
 				{
 					zbx_chrcpy_alloc(&expression, &expression_alloc, &expression_offset, '(');
@@ -339,8 +321,8 @@
 
 				lastmacro = condition->macro;
 				break;
-			case CONDITION_EVAL_TYPE_AND:
-			case CONDITION_EVAL_TYPE_OR:
+			case ZBX_ACTION_CONDITION_EVAL_TYPE_AND:
+			case ZBX_ACTION_CONDITION_EVAL_TYPE_OR:
 				if (0 != i)
 				{
 					zbx_chrcpy_alloc(&expression, &expression_alloc, &expression_offset, ' ');
@@ -369,7 +351,7 @@
 
 		if (filter->conditions.values_num == i + 1)
 		{
-			if (CONDITION_EVAL_TYPE_AND_OR == filter->evaltype)
+			if (ZBX_ACTION_CONDITION_EVAL_TYPE_AND_OR == filter->evaltype)
 				zbx_chrcpy_alloc(&expression, &expression_alloc, &expression_offset, ')');
 
 			expression_offset++;
@@ -503,23 +485,13 @@
 
 	switch (filter->evaltype)
 	{
-<<<<<<< HEAD
-		case CONDITION_EVAL_TYPE_AND_OR:
+		case ZBX_ACTION_CONDITION_EVAL_TYPE_AND_OR:
 			ZBX_FALLTHROUGH;
-		case CONDITION_EVAL_TYPE_AND:
+		case ZBX_ACTION_CONDITION_EVAL_TYPE_AND:
 			ZBX_FALLTHROUGH;
-		case CONDITION_EVAL_TYPE_OR:
+		case ZBX_ACTION_CONDITION_EVAL_TYPE_OR:
 			return filter_evaluate_and_or_andor(filter, jp_row, lld_macro_paths, info);
-		case CONDITION_EVAL_TYPE_EXPRESSION:
-=======
-		case ZBX_ACTION_CONDITION_EVAL_TYPE_AND_OR:
-			return filter_evaluate_and_or(filter, jp_row, lld_macro_paths, info);
-		case ZBX_ACTION_CONDITION_EVAL_TYPE_AND:
-			return filter_evaluate_and(filter, jp_row, lld_macro_paths, info);
-		case ZBX_ACTION_CONDITION_EVAL_TYPE_OR:
-			return filter_evaluate_or(filter, jp_row, lld_macro_paths, info);
 		case ZBX_ACTION_CONDITION_EVAL_TYPE_EXPRESSION:
->>>>>>> a7403cf2
 			return filter_evaluate_expression(filter, jp_row, lld_macro_paths, info);
 	}
 
