/*
** Zabbix
** Copyright (C) 2001-2021 Zabbix SIA
**
** This program is free software; you can redistribute it and/or modify
** it under the terms of the GNU General Public License as published by
** the Free Software Foundation; either version 2 of the License, or
** (at your option) any later version.
**
** This program is distributed in the hope that it will be useful,
** but WITHOUT ANY WARRANTY; without even the implied warranty of
** MERCHANTABILITY or FITNESS FOR A PARTICULAR PURPOSE.  See the
** GNU General Public License for more details.
**
** You should have received a copy of the GNU General Public License
** along with this program; if not, write to the Free Software
** Foundation, Inc., 51 Franklin Street, Fifth Floor, Boston, MA  02110-1301, USA.
**/

#include "lld.h"
#include "log.h"
#include "db.h"

#include "../../libs/zbxaudit/audit_item.h"
<<<<<<< HEAD
#include "../../libs/zbxaudit/audit_graph.h"
=======
#include "../../libs/zbxaudit/audit_trigger.h"
>>>>>>> 61627107

/******************************************************************************
 *                                                                            *
 * Function: lld_field_str_rollback                                           *
 *                                                                            *
 * Author: Alexander Vladishev                                                *
 *                                                                            *
 ******************************************************************************/
void	lld_field_str_rollback(char **field, char **field_orig, zbx_uint64_t *flags, zbx_uint64_t flag)
{
	if (0 == (*flags & flag))
		return;

	zbx_free(*field);
	*field = *field_orig;
	*field_orig = NULL;
	*flags &= ~flag;
}

/******************************************************************************
 *                                                                            *
 * Function: lld_field_uint64_rollback                                        *
 *                                                                            *
 * Author: Alexander Vladishev                                                *
 *                                                                            *
 ******************************************************************************/
void	lld_field_uint64_rollback(zbx_uint64_t *field, zbx_uint64_t *field_orig, zbx_uint64_t *flags, zbx_uint64_t flag)
{
	if (0 == (*flags & flag))
		return;

	*field = *field_orig;
	*field_orig = 0;
	*flags &= ~flag;
}

/******************************************************************************
 *                                                                            *
 * Function: lld_end_of_life                                                  *
 *                                                                            *
 * Purpose: calculate when to delete lost resources in an overflow-safe way   *
 *                                                                            *
 ******************************************************************************/
int	lld_end_of_life(int lastcheck, int lifetime)
{
	return ZBX_JAN_2038 - lastcheck > lifetime ? lastcheck + lifetime : ZBX_JAN_2038;
}

/******************************************************************************
 *                                                                            *
 * Function: lld_remove_lost_objects                                          *
 *                                                                            *
 * Purpose: updates lastcheck and ts_delete fields; removes lost resources    *
 *                                                                            *
 ******************************************************************************/
void	lld_remove_lost_objects(const char *table, const char *id_name, const zbx_vector_ptr_t *objects,
		int lifetime, int lastcheck, delete_ids_f cb, get_object_info_f cb_info)
{
	char				*sql = NULL;
	size_t				sql_alloc = 0, sql_offset = 0;
	zbx_vector_uint64_t		del_ids, lc_ids, ts_ids;
	zbx_vector_uint64_pair_t	discovery_ts;
	int				i;

	zabbix_log(LOG_LEVEL_DEBUG, "In %s()", __func__);

	if (0 == objects->values_num)
		goto out;

	zbx_vector_uint64_create(&del_ids);
	zbx_vector_uint64_create(&lc_ids);
	zbx_vector_uint64_create(&ts_ids);
	zbx_vector_uint64_pair_create(&discovery_ts);

	for (i = 0; i < objects->values_num; i++)
	{
		zbx_uint64_t	id;
		int		discovery_flag, object_lastcheck, object_ts_delete;
		const char	*name;

		cb_info(objects->values[i], &id, &discovery_flag, &object_lastcheck, &object_ts_delete, &name);

		if (0 == id)
			continue;

		if (0 == discovery_flag)
		{
			int	ts_delete = lld_end_of_life(object_lastcheck, lifetime);

			if (lastcheck > ts_delete)
			{
				zbx_vector_uint64_append(&del_ids, id);

				if (0 == strcmp(table, "item_discovery"))
				{
					zbx_audit_item_create_entry_for_delete(id, name,
							(int)ZBX_FLAG_DISCOVERY_CREATED);
				}
<<<<<<< HEAD
				else if (0 == strcmp(table, "graph_discovery"))
				{
					zbx_audit_graph_create_entry(AUDIT_ACTION_DELETE, id, name,
							(int)ZBX_FLAG_DISCOVERY_CREATED);
=======
				else if (0 == strcmp(table, "trigger_discovery"))
				{
					zbx_audit_trigger_create_entry(AUDIT_ACTION_DELETE, id, name,
							ZBX_FLAG_DISCOVERY_CREATED);
>>>>>>> 61627107
				}
			}
			else if (object_ts_delete != ts_delete)
			{
				zbx_uint64_pair_t	pair;

				pair.first = id;
				pair.second = ts_delete;
				zbx_vector_uint64_pair_append(&discovery_ts, pair);
			}
		}
		else
		{
			zbx_vector_uint64_append(&lc_ids, id);
			if (0 != object_ts_delete)
				zbx_vector_uint64_append(&ts_ids, id);
		}
	}

	if (0 == discovery_ts.values_num && 0 == lc_ids.values_num && 0 == ts_ids.values_num &&
			0 == del_ids.values_num)
	{
		goto clean;
	}

	/* update discovery table */

	DBbegin();

	DBbegin_multiple_update(&sql, &sql_alloc, &sql_offset);

	for (i = 0; i < discovery_ts.values_num; i++)
	{
		zbx_snprintf_alloc(&sql, &sql_alloc, &sql_offset,
				"update %s"
				" set ts_delete=%d"
				" where %s=" ZBX_FS_UI64 ";\n",
				table, (int)discovery_ts.values[i].second, id_name, discovery_ts.values[i].first);

		DBexecute_overflowed_sql(&sql, &sql_alloc, &sql_offset);
	}

	if (0 != lc_ids.values_num)
	{
		zbx_snprintf_alloc(&sql, &sql_alloc, &sql_offset, "update %s set lastcheck=%d where",
				table, lastcheck);
		DBadd_condition_alloc(&sql, &sql_alloc, &sql_offset, id_name,
				lc_ids.values, lc_ids.values_num);
		zbx_strcpy_alloc(&sql, &sql_alloc, &sql_offset, ";\n");

		DBexecute_overflowed_sql(&sql, &sql_alloc, &sql_offset);
	}

	if (0 != ts_ids.values_num)
	{
		zbx_snprintf_alloc(&sql, &sql_alloc, &sql_offset, "update %s set ts_delete=0 where",
				table);
		DBadd_condition_alloc(&sql, &sql_alloc, &sql_offset, id_name,
				ts_ids.values, ts_ids.values_num);
		zbx_strcpy_alloc(&sql, &sql_alloc, &sql_offset, ";\n");

		DBexecute_overflowed_sql(&sql, &sql_alloc, &sql_offset);
	}

	DBend_multiple_update(&sql, &sql_alloc, &sql_offset);

	if (16 < sql_offset)	/* in ORACLE always present begin..end; */
		DBexecute("%s", sql);

	zbx_free(sql);

	/* remove 'lost' objects */
	if (0 != del_ids.values_num)
	{
		zbx_vector_uint64_sort(&del_ids, ZBX_DEFAULT_UINT64_COMPARE_FUNC);

		cb(&del_ids);
	}

	DBcommit();
clean:
	zbx_vector_uint64_pair_destroy(&discovery_ts);
	zbx_vector_uint64_destroy(&ts_ids);
	zbx_vector_uint64_destroy(&lc_ids);
	zbx_vector_uint64_destroy(&del_ids);
out:
	zabbix_log(LOG_LEVEL_DEBUG, "End of %s()", __func__);
}<|MERGE_RESOLUTION|>--- conflicted
+++ resolved
@@ -22,11 +22,8 @@
 #include "db.h"
 
 #include "../../libs/zbxaudit/audit_item.h"
-<<<<<<< HEAD
 #include "../../libs/zbxaudit/audit_graph.h"
-=======
 #include "../../libs/zbxaudit/audit_trigger.h"
->>>>>>> 61627107
 
 /******************************************************************************
  *                                                                            *
@@ -125,17 +122,15 @@
 					zbx_audit_item_create_entry_for_delete(id, name,
 							(int)ZBX_FLAG_DISCOVERY_CREATED);
 				}
-<<<<<<< HEAD
 				else if (0 == strcmp(table, "graph_discovery"))
 				{
 					zbx_audit_graph_create_entry(AUDIT_ACTION_DELETE, id, name,
 							(int)ZBX_FLAG_DISCOVERY_CREATED);
-=======
+				}
 				else if (0 == strcmp(table, "trigger_discovery"))
 				{
 					zbx_audit_trigger_create_entry(AUDIT_ACTION_DELETE, id, name,
 							ZBX_FLAG_DISCOVERY_CREATED);
->>>>>>> 61627107
 				}
 			}
 			else if (object_ts_delete != ts_delete)
