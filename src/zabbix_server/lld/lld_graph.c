/*
** Zabbix
** Copyright (C) 2001-2024 Zabbix SIA
**
** This program is free software; you can redistribute it and/or modify
** it under the terms of the GNU General Public License as published by
** the Free Software Foundation; either version 2 of the License, or
** (at your option) any later version.
**
** This program is distributed in the hope that it will be useful,
** but WITHOUT ANY WARRANTY; without even the implied warranty of
** MERCHANTABILITY or FITNESS FOR A PARTICULAR PURPOSE. See the
** GNU General Public License for more details.
**
** You should have received a copy of the GNU General Public License
** along with this program; if not, write to the Free Software
** Foundation, Inc., 51 Franklin Street, Fifth Floor, Boston, MA  02110-1301, USA.
**/

#include "lld.h"
#include "zbxexpression.h"

#include "zbxdbwrap.h"
#include "audit/zbxaudit.h"
#include "audit/zbxaudit_graph.h"
#include "zbxnum.h"
#include "zbxstr.h"
#include "zbxalgo.h"
#include "zbxcacheconfig.h"
#include "zbxdb.h"
#include "zbxdbhigh.h"

typedef struct
{
<<<<<<< HEAD
=======
	zbx_uint64_t		graphid;
	char			*name;
	char			*name_orig;
	zbx_uint64_t		ymin_itemid_orig;
	zbx_uint64_t		ymin_itemid;
	zbx_uint64_t		ymax_itemid_orig;
	zbx_uint64_t		ymax_itemid;
	int			width_orig;
	int			height_orig;
	double			yaxismin_orig;
	double			yaxismax_orig;
	unsigned char		show_work_period_orig;
	unsigned char		show_triggers_orig;
	unsigned char		graphtype_orig;
	unsigned char		show_legend_orig;
	unsigned char		show_3d_orig;
	double			percent_left_orig;
	double			percent_right_orig;
	unsigned char		ymin_type_orig;
	unsigned char		ymax_type_orig;
	zbx_vector_ptr_t	gitems;
#define ZBX_FLAG_LLD_GRAPH_UNSET			__UINT64_C(0x00000000)
#define ZBX_FLAG_LLD_GRAPH_DISCOVERED			__UINT64_C(0x00000001)
#define ZBX_FLAG_LLD_GRAPH_UPDATE_NAME			__UINT64_C(0x00000002)
#define ZBX_FLAG_LLD_GRAPH_UPDATE_WIDTH			__UINT64_C(0x00000004)
#define ZBX_FLAG_LLD_GRAPH_UPDATE_HEIGHT		__UINT64_C(0x00000008)
#define ZBX_FLAG_LLD_GRAPH_UPDATE_YAXISMIN		__UINT64_C(0x00000010)
#define ZBX_FLAG_LLD_GRAPH_UPDATE_YAXISMAX		__UINT64_C(0x00000020)
#define ZBX_FLAG_LLD_GRAPH_UPDATE_SHOW_WORK_PERIOD	__UINT64_C(0x00000040)
#define ZBX_FLAG_LLD_GRAPH_UPDATE_SHOW_TRIGGERS		__UINT64_C(0x00000080)
#define ZBX_FLAG_LLD_GRAPH_UPDATE_GRAPHTYPE		__UINT64_C(0x00000100)
#define ZBX_FLAG_LLD_GRAPH_UPDATE_SHOW_LEGEND		__UINT64_C(0x00000200)
#define ZBX_FLAG_LLD_GRAPH_UPDATE_SHOW_3D		__UINT64_C(0x00000400)
#define ZBX_FLAG_LLD_GRAPH_UPDATE_PERCENT_LEFT		__UINT64_C(0x00000800)
#define ZBX_FLAG_LLD_GRAPH_UPDATE_PERCENT_RIGHT		__UINT64_C(0x00001000)
#define ZBX_FLAG_LLD_GRAPH_UPDATE_YMIN_TYPE		__UINT64_C(0x00002000)
#define ZBX_FLAG_LLD_GRAPH_UPDATE_YMIN_ITEMID		__UINT64_C(0x00004000)
#define ZBX_FLAG_LLD_GRAPH_UPDATE_YMAX_TYPE		__UINT64_C(0x00008000)
#define ZBX_FLAG_LLD_GRAPH_UPDATE_YMAX_ITEMID		__UINT64_C(0x00010000)
#define ZBX_FLAG_LLD_GRAPH_UPDATE									\
		(ZBX_FLAG_LLD_GRAPH_UPDATE_NAME | ZBX_FLAG_LLD_GRAPH_UPDATE_WIDTH |			\
		ZBX_FLAG_LLD_GRAPH_UPDATE_HEIGHT | ZBX_FLAG_LLD_GRAPH_UPDATE_YAXISMIN |			\
		ZBX_FLAG_LLD_GRAPH_UPDATE_YAXISMAX | ZBX_FLAG_LLD_GRAPH_UPDATE_SHOW_WORK_PERIOD |	\
		ZBX_FLAG_LLD_GRAPH_UPDATE_SHOW_TRIGGERS | ZBX_FLAG_LLD_GRAPH_UPDATE_GRAPHTYPE |		\
		ZBX_FLAG_LLD_GRAPH_UPDATE_SHOW_LEGEND | ZBX_FLAG_LLD_GRAPH_UPDATE_SHOW_3D |		\
		ZBX_FLAG_LLD_GRAPH_UPDATE_PERCENT_LEFT | ZBX_FLAG_LLD_GRAPH_UPDATE_PERCENT_RIGHT |	\
		ZBX_FLAG_LLD_GRAPH_UPDATE_YMIN_TYPE | ZBX_FLAG_LLD_GRAPH_UPDATE_YMIN_ITEMID |		\
		ZBX_FLAG_LLD_GRAPH_UPDATE_YMAX_TYPE | ZBX_FLAG_LLD_GRAPH_UPDATE_YMAX_ITEMID)
	zbx_uint64_t		flags;
	int			lastcheck;
	unsigned char		discovery_status;
	int			ts_delete;
}
zbx_lld_graph_t;

typedef struct
{
>>>>>>> d55d185b
	zbx_uint64_t		gitemid;
	zbx_uint64_t		itemid_orig;
	zbx_uint64_t		itemid;
	char			*color_orig;
	char			*color;
	int			sortorder_orig;
	int			sortorder;
	unsigned char		drawtype_orig;
	unsigned char		drawtype;
	unsigned char		yaxisside_orig;
	unsigned char		yaxisside;
	unsigned char		calc_fnc_orig;
	unsigned char		calc_fnc;
	unsigned char		type_orig;
	unsigned char		type;
#define ZBX_FLAG_LLD_GITEM_UNSET			__UINT64_C(0x0000)
#define ZBX_FLAG_LLD_GITEM_DISCOVERED			__UINT64_C(0x0001)
#define ZBX_FLAG_LLD_GITEM_UPDATE_ITEMID		__UINT64_C(0x0002)
#define ZBX_FLAG_LLD_GITEM_UPDATE_DRAWTYPE		__UINT64_C(0x0004)
#define ZBX_FLAG_LLD_GITEM_UPDATE_SORTORDER		__UINT64_C(0x0008)
#define ZBX_FLAG_LLD_GITEM_UPDATE_COLOR			__UINT64_C(0x0010)
#define ZBX_FLAG_LLD_GITEM_UPDATE_YAXISSIDE		__UINT64_C(0x0020)
#define ZBX_FLAG_LLD_GITEM_UPDATE_CALC_FNC		__UINT64_C(0x0040)
#define ZBX_FLAG_LLD_GITEM_UPDATE_TYPE			__UINT64_C(0x0080)
#define ZBX_FLAG_LLD_GITEM_UPDATE								\
		(ZBX_FLAG_LLD_GITEM_UPDATE_ITEMID | ZBX_FLAG_LLD_GITEM_UPDATE_DRAWTYPE |	\
		ZBX_FLAG_LLD_GITEM_UPDATE_SORTORDER | ZBX_FLAG_LLD_GITEM_UPDATE_COLOR |		\
		ZBX_FLAG_LLD_GITEM_UPDATE_YAXISSIDE | ZBX_FLAG_LLD_GITEM_UPDATE_CALC_FNC |	\
		ZBX_FLAG_LLD_GITEM_UPDATE_TYPE)
#define ZBX_FLAG_LLD_GITEM_DELETE			__UINT64_C(0x0100)
	zbx_uint64_t		flags;
	zbx_uint64_t		graphid;
}
zbx_lld_gitem_t;

ZBX_PTR_VECTOR_DECL(lld_gitem_ptr, zbx_lld_gitem_t*)
ZBX_PTR_VECTOR_IMPL(lld_gitem_ptr, zbx_lld_gitem_t*)

static int	lld_gitem_compare_func(const void *d1, const void *d2)
{
	const zbx_lld_gitem_t  *lld_gitem_1 = *(const zbx_lld_gitem_t **)d1;
	const zbx_lld_gitem_t  *lld_gitem_2 = *(const zbx_lld_gitem_t **)d2;

	ZBX_RETURN_IF_NOT_EQUAL(lld_gitem_1->gitemid, lld_gitem_2->gitemid);

	return 0;
}

typedef struct
{
	zbx_uint64_t			graphid;
	char				*name;
	char				*name_orig;
	zbx_uint64_t			ymin_itemid_orig;
	zbx_uint64_t			ymin_itemid;
	zbx_uint64_t			ymax_itemid_orig;
	zbx_uint64_t			ymax_itemid;
	int				width_orig;
	int				height_orig;
	double				yaxismin_orig;
	double				yaxismax_orig;
	unsigned char			show_work_period_orig;
	unsigned char			show_triggers_orig;
	unsigned char			graphtype_orig;
	unsigned char			show_legend_orig;
	unsigned char			show_3d_orig;
	double				percent_left_orig;
	double				percent_right_orig;
	unsigned char			ymin_type_orig;
	unsigned char			ymax_type_orig;
	zbx_vector_lld_gitem_ptr_t	gitems;
#define ZBX_FLAG_LLD_GRAPH_UNSET			__UINT64_C(0x00000000)
#define ZBX_FLAG_LLD_GRAPH_DISCOVERED			__UINT64_C(0x00000001)
#define ZBX_FLAG_LLD_GRAPH_UPDATE_NAME			__UINT64_C(0x00000002)
#define ZBX_FLAG_LLD_GRAPH_UPDATE_WIDTH			__UINT64_C(0x00000004)
#define ZBX_FLAG_LLD_GRAPH_UPDATE_HEIGHT		__UINT64_C(0x00000008)
#define ZBX_FLAG_LLD_GRAPH_UPDATE_YAXISMIN		__UINT64_C(0x00000010)
#define ZBX_FLAG_LLD_GRAPH_UPDATE_YAXISMAX		__UINT64_C(0x00000020)
#define ZBX_FLAG_LLD_GRAPH_UPDATE_SHOW_WORK_PERIOD	__UINT64_C(0x00000040)
#define ZBX_FLAG_LLD_GRAPH_UPDATE_SHOW_TRIGGERS		__UINT64_C(0x00000080)
#define ZBX_FLAG_LLD_GRAPH_UPDATE_GRAPHTYPE		__UINT64_C(0x00000100)
#define ZBX_FLAG_LLD_GRAPH_UPDATE_SHOW_LEGEND		__UINT64_C(0x00000200)
#define ZBX_FLAG_LLD_GRAPH_UPDATE_SHOW_3D		__UINT64_C(0x00000400)
#define ZBX_FLAG_LLD_GRAPH_UPDATE_PERCENT_LEFT		__UINT64_C(0x00000800)
#define ZBX_FLAG_LLD_GRAPH_UPDATE_PERCENT_RIGHT		__UINT64_C(0x00001000)
#define ZBX_FLAG_LLD_GRAPH_UPDATE_YMIN_TYPE		__UINT64_C(0x00002000)
#define ZBX_FLAG_LLD_GRAPH_UPDATE_YMIN_ITEMID		__UINT64_C(0x00004000)
#define ZBX_FLAG_LLD_GRAPH_UPDATE_YMAX_TYPE		__UINT64_C(0x00008000)
#define ZBX_FLAG_LLD_GRAPH_UPDATE_YMAX_ITEMID		__UINT64_C(0x00010000)
#define ZBX_FLAG_LLD_GRAPH_UPDATE									\
		(ZBX_FLAG_LLD_GRAPH_UPDATE_NAME | ZBX_FLAG_LLD_GRAPH_UPDATE_WIDTH |			\
		ZBX_FLAG_LLD_GRAPH_UPDATE_HEIGHT | ZBX_FLAG_LLD_GRAPH_UPDATE_YAXISMIN |			\
		ZBX_FLAG_LLD_GRAPH_UPDATE_YAXISMAX | ZBX_FLAG_LLD_GRAPH_UPDATE_SHOW_WORK_PERIOD |	\
		ZBX_FLAG_LLD_GRAPH_UPDATE_SHOW_TRIGGERS | ZBX_FLAG_LLD_GRAPH_UPDATE_GRAPHTYPE |		\
		ZBX_FLAG_LLD_GRAPH_UPDATE_SHOW_LEGEND | ZBX_FLAG_LLD_GRAPH_UPDATE_SHOW_3D |		\
		ZBX_FLAG_LLD_GRAPH_UPDATE_PERCENT_LEFT | ZBX_FLAG_LLD_GRAPH_UPDATE_PERCENT_RIGHT |	\
		ZBX_FLAG_LLD_GRAPH_UPDATE_YMIN_TYPE | ZBX_FLAG_LLD_GRAPH_UPDATE_YMIN_ITEMID |		\
		ZBX_FLAG_LLD_GRAPH_UPDATE_YMAX_TYPE | ZBX_FLAG_LLD_GRAPH_UPDATE_YMAX_ITEMID)
	zbx_uint64_t			flags;
	int				lastcheck;
	int				ts_delete;
}
zbx_lld_graph_t;

ZBX_PTR_VECTOR_DECL(lld_graph_ptr, zbx_lld_graph_t*)
ZBX_PTR_VECTOR_IMPL(lld_graph_ptr, zbx_lld_graph_t*)

static int	lld_graph_compare_func(const void *d1, const void *d2)
{
	const zbx_lld_graph_t  *lld_graph_1 = *(const zbx_lld_graph_t **)d1;
	const zbx_lld_graph_t  *lld_graph_2 = *(const zbx_lld_graph_t **)d2;

	ZBX_RETURN_IF_NOT_EQUAL(lld_graph_1->graphid, lld_graph_2->graphid);

	return 0;
}

static void	lld_item_free(zbx_lld_item_t *item)
{
	zbx_free(item);
}

static void	lld_items_free(zbx_vector_lld_item_ptr_t *items)
{
	while (0 != items->values_num)
		lld_item_free(items->values[--items->values_num]);
}

static void	lld_gitem_free(zbx_lld_gitem_t *gitem)
{
	zbx_free(gitem->color);
	zbx_free(gitem->color_orig);
	zbx_free(gitem);
}

static void	lld_gitems_free(zbx_vector_lld_gitem_ptr_t *gitems)
{
	while (0 != gitems->values_num)
		lld_gitem_free(gitems->values[--gitems->values_num]);
}

static void	lld_graph_free(zbx_lld_graph_t *graph)
{
	lld_gitems_free(&graph->gitems);
	zbx_vector_lld_gitem_ptr_destroy(&graph->gitems);
	zbx_free(graph->name_orig);
	zbx_free(graph->name);
	zbx_free(graph);
}

static void	lld_graphs_free(zbx_vector_lld_graph_ptr_t *graphs)
{
	while (0 != graphs->values_num)
		lld_graph_free(graphs->values[--graphs->values_num]);
}

/******************************************************************************
 *                                                                            *
 * Purpose: retrieve graphs which were created by the specified graph         *
 *          prototype                                                         *
 *                                                                            *
 * Parameters: parent_graphid - [IN] graph prototype identifier               *
 *             graphs         - [OUT] sorted list of graphs                   *
 *             ...            - [IN] new values which should be updated if    *
 *                                   different from original                  *
 *                                                                            *
 ******************************************************************************/
static void	lld_graphs_get(zbx_uint64_t parent_graphid, zbx_vector_lld_graph_ptr_t *graphs, int width, int height,
		double yaxismin, double yaxismax, unsigned char show_work_period, unsigned char show_triggers,
		unsigned char graphtype, unsigned char show_legend, unsigned char show_3d, double percent_left,
		double percent_right, unsigned char ymin_type, unsigned char ymax_type)
{
	zbx_db_result_t	result;
	zbx_db_row_t	row;

	zabbix_log(LOG_LEVEL_DEBUG, "In %s()", __func__);

	result = zbx_db_select(
			"select g.graphid,g.name,g.width,g.height,g.yaxismin,g.yaxismax,g.show_work_period,"
				"g.show_triggers,g.graphtype,g.show_legend,g.show_3d,g.percent_left,g.percent_right,"
				"g.ymin_type,g.ymin_itemid,g.ymax_type,g.ymax_itemid,gd.lastcheck,gd.status,"
				"gd.ts_delete"
			" from graphs g,graph_discovery gd"
			" where g.graphid=gd.graphid"
				" and gd.parent_graphid=" ZBX_FS_UI64,
			parent_graphid);

	while (NULL != (row = zbx_db_fetch(result)))
	{
		zbx_lld_graph_t	*graph = (zbx_lld_graph_t *)zbx_malloc(NULL, sizeof(zbx_lld_graph_t));

		ZBX_STR2UINT64(graph->graphid, row[0]);
		graph->name = zbx_strdup(NULL, row[1]);
		graph->name_orig = NULL;

		graph->flags = ZBX_FLAG_LLD_GRAPH_UNSET;

		graph->width_orig = atoi(row[2]);
		if (graph->width_orig != width)
			graph->flags |= ZBX_FLAG_LLD_GRAPH_UPDATE_WIDTH;

		graph->height_orig = atoi(row[3]);
		if (graph->height_orig != height)
			graph->flags |= ZBX_FLAG_LLD_GRAPH_UPDATE_HEIGHT;

		graph->yaxismin_orig = atof(row[4]);
		if (FAIL == zbx_double_compare(graph->yaxismin_orig, yaxismin))
			graph->flags |= ZBX_FLAG_LLD_GRAPH_UPDATE_YAXISMIN;

		graph->yaxismax_orig = atof(row[5]);
		if (FAIL == zbx_double_compare(graph->yaxismax_orig, yaxismax))
			graph->flags |= ZBX_FLAG_LLD_GRAPH_UPDATE_YAXISMAX;

		graph->show_work_period_orig = (unsigned char)atoi(row[6]);
		if (graph->show_work_period_orig != show_work_period)
			graph->flags |= ZBX_FLAG_LLD_GRAPH_UPDATE_SHOW_WORK_PERIOD;

		graph->show_triggers_orig = (unsigned char)atoi(row[7]);
		if (graph->show_triggers_orig != show_triggers)
			graph->flags |= ZBX_FLAG_LLD_GRAPH_UPDATE_SHOW_TRIGGERS;

		graph->graphtype_orig = (unsigned char)atoi(row[8]);
		if (graph->graphtype_orig != graphtype)
			graph->flags |= ZBX_FLAG_LLD_GRAPH_UPDATE_GRAPHTYPE;

		graph->show_legend_orig = (unsigned char)atoi(row[9]);
		if (graph->show_legend_orig != show_legend)
			graph->flags |= ZBX_FLAG_LLD_GRAPH_UPDATE_SHOW_LEGEND;

		graph->show_3d_orig = (unsigned char)atoi(row[10]);
		if (graph->show_3d_orig != show_3d)
			graph->flags |= ZBX_FLAG_LLD_GRAPH_UPDATE_SHOW_3D;

		graph->percent_left_orig = atof(row[11]);
		if (FAIL == zbx_double_compare(graph->percent_left_orig, percent_left))
			graph->flags |= ZBX_FLAG_LLD_GRAPH_UPDATE_PERCENT_LEFT;

		graph->percent_right_orig = atof(row[12]);
		if (FAIL == zbx_double_compare(graph->percent_right_orig, percent_right))
			graph->flags |= ZBX_FLAG_LLD_GRAPH_UPDATE_PERCENT_RIGHT;

		graph->ymin_type_orig = (unsigned char)atoi(row[13]);
		if (graph->ymin_type_orig != ymin_type)
			graph->flags |= ZBX_FLAG_LLD_GRAPH_UPDATE_YMIN_TYPE;

		ZBX_DBROW2UINT64(graph->ymin_itemid, row[14]);
		graph->ymin_itemid_orig = graph->ymin_itemid;

		graph->ymax_type_orig = (unsigned char)atoi(row[15]);
		if (graph->ymax_type_orig != ymax_type)
			graph->flags |= ZBX_FLAG_LLD_GRAPH_UPDATE_YMAX_TYPE;

		ZBX_DBROW2UINT64(graph->ymax_itemid, row[16]);
		graph->ymax_itemid_orig = graph->ymax_itemid;

		graph->lastcheck = atoi(row[17]);
		ZBX_STR2UCHAR(graph->discovery_status, row[18]);
		graph->ts_delete = atoi(row[19]);

		zbx_vector_lld_gitem_ptr_create(&graph->gitems);

		zbx_vector_lld_graph_ptr_append(graphs, graph);
	}
	zbx_db_free_result(result);

	zbx_vector_lld_graph_ptr_sort(graphs, lld_graph_compare_func);

	zabbix_log(LOG_LEVEL_DEBUG, "End of %s()", __func__);
}

/******************************************************************************
 *                                                                            *
 * Purpose: retrieve graphs_items which are used by the graph prototype and   *
 *          by selected graphs                                                *
 *                                                                            *
 ******************************************************************************/
static void	lld_gitems_get(zbx_uint64_t parent_graphid, zbx_vector_lld_gitem_ptr_t *gitems_proto,
		zbx_vector_lld_graph_ptr_t *graphs)
{
	zbx_lld_graph_t		*graph;
	zbx_vector_uint64_t	graphids;
	zbx_db_result_t		result;
	zbx_db_row_t		row;
	char			*sql = NULL;
	size_t			sql_alloc = 256, sql_offset = 0;

	zabbix_log(LOG_LEVEL_DEBUG, "In %s()", __func__);

	zbx_vector_uint64_create(&graphids);
	zbx_vector_uint64_append(&graphids, parent_graphid);

	for (int i = 0; i < graphs->values_num; i++)
	{
		graph = graphs->values[i];

		zbx_vector_uint64_append(&graphids, graph->graphid);
	}

	zbx_vector_uint64_sort(&graphids, ZBX_DEFAULT_UINT64_COMPARE_FUNC);

	sql = (char *)zbx_malloc(sql, sql_alloc);

	zbx_strcpy_alloc(&sql, &sql_alloc, &sql_offset,
			"select gitemid,graphid,itemid,drawtype,sortorder,color,yaxisside,calc_fnc,type"
			" from graphs_items"
			" where");
	zbx_db_add_condition_alloc(&sql, &sql_alloc, &sql_offset, "graphid",
			graphids.values, graphids.values_num);

	result = zbx_db_select("%s", sql);

	zbx_free(sql);

	while (NULL != (row = zbx_db_fetch(result)))
	{
		int			index;
		zbx_uint64_t		graphid;
		zbx_lld_gitem_t		*gitem = (zbx_lld_gitem_t *)zbx_malloc(NULL, sizeof(zbx_lld_gitem_t));

		ZBX_STR2UINT64(gitem->gitemid, row[0]);
		ZBX_STR2UINT64(graphid, row[1]);
		ZBX_STR2UINT64(gitem->itemid, row[2]);
		gitem->itemid_orig = gitem->itemid;
		ZBX_STR2UCHAR(gitem->drawtype, row[3]);
		gitem->drawtype_orig = gitem->drawtype;
		gitem->sortorder = atoi(row[4]);
		gitem->sortorder_orig = gitem->sortorder;
		gitem->color = zbx_strdup(NULL, row[5]);
		gitem->color_orig = NULL;
		ZBX_STR2UCHAR(gitem->yaxisside, row[6]);
		gitem->yaxisside_orig = gitem->yaxisside;
		ZBX_STR2UCHAR(gitem->calc_fnc, row[7]);
		gitem->calc_fnc_orig = gitem->calc_fnc;
		ZBX_STR2UCHAR(gitem->type, row[8]);
		gitem->type_orig = gitem->type;
		gitem->graphid = graphid;

		gitem->flags = ZBX_FLAG_LLD_GITEM_UNSET;

		zbx_lld_graph_t	cmp = {.graphid = graphid};

		if (graphid == parent_graphid)
		{
			zbx_vector_lld_gitem_ptr_append(gitems_proto, gitem);
		}
		else if (FAIL != (index = zbx_vector_lld_graph_ptr_bsearch(graphs, &cmp, lld_graph_compare_func)))
		{
			graph = graphs->values[index];

			zbx_vector_lld_gitem_ptr_append(&graph->gitems, gitem);
		}
		else
		{
			THIS_SHOULD_NEVER_HAPPEN;
			lld_gitem_free(gitem);
		}
	}
	zbx_db_free_result(result);

	zbx_vector_lld_gitem_ptr_sort(gitems_proto, lld_gitem_compare_func);

	for (int i = 0; i < graphs->values_num; i++)
	{
		graph = graphs->values[i];

		zbx_vector_lld_gitem_ptr_sort(&graph->gitems, lld_gitem_compare_func);
	}

	zbx_vector_uint64_destroy(&graphids);

	zabbix_log(LOG_LEVEL_DEBUG, "End of %s()", __func__);
}

/******************************************************************************
 *                                                                            *
 * Purpose: returns the list of items which are related to the graph          *
 *          prototype                                                         *
 *                                                                            *
 * Parameters: gitems_proto      - [IN] graph prototype's graphs_items        *
 *             ymin_itemid_proto - [IN] graph prototype's ymin_itemid         *
 *             ymax_itemid_proto - [IN] graph prototype's ymax_itemid         *
 *             items             - [OUT] sorted list of items                 *
 *                                                                            *
 ******************************************************************************/
static void	lld_items_get(const zbx_vector_lld_gitem_ptr_t *gitems_proto, zbx_uint64_t ymin_itemid_proto,
		zbx_uint64_t ymax_itemid_proto, zbx_vector_lld_item_ptr_t *items)
{
	zbx_db_result_t		result;
	zbx_db_row_t		row;
	zbx_vector_uint64_t	itemids;
	int			i;

	zabbix_log(LOG_LEVEL_DEBUG, "In %s()", __func__);

	zbx_vector_uint64_create(&itemids);

	for (i = 0; i < gitems_proto->values_num; i++)
	{
		const zbx_lld_gitem_t	*gitem = gitems_proto->values[i];

		zbx_vector_uint64_append(&itemids, gitem->itemid);
	}

	if (0 != ymin_itemid_proto)
		zbx_vector_uint64_append(&itemids, ymin_itemid_proto);

	if (0 != ymax_itemid_proto)
		zbx_vector_uint64_append(&itemids, ymax_itemid_proto);

	if (0 != itemids.values_num)
	{
		char	*sql = NULL;
		size_t	sql_alloc = 256, sql_offset = 0;

		zbx_vector_uint64_sort(&itemids, ZBX_DEFAULT_UINT64_COMPARE_FUNC);

		sql = (char *)zbx_malloc(sql, sql_alloc);

		zbx_strcpy_alloc(&sql, &sql_alloc, &sql_offset,
				"select itemid,flags"
				" from items"
				" where");
		zbx_db_add_condition_alloc(&sql, &sql_alloc, &sql_offset, "itemid", itemids.values, itemids.values_num);

		result = zbx_db_select("%s", sql);

		zbx_free(sql);

		while (NULL != (row = zbx_db_fetch(result)))
		{
			zbx_lld_item_t	*item = (zbx_lld_item_t *)zbx_malloc(NULL, sizeof(zbx_lld_item_t));

			ZBX_STR2UINT64(item->itemid, row[0]);
			ZBX_STR2UCHAR(item->flags, row[1]);

			zbx_vector_lld_item_ptr_append(items, item);
		}
		zbx_db_free_result(result);

		zbx_vector_lld_item_ptr_sort(items, lld_item_compare_func);
	}

	zbx_vector_uint64_destroy(&itemids);

	zabbix_log(LOG_LEVEL_DEBUG, "End of %s()", __func__);
}

/******************************************************************************
 *                                                                            *
 * Purpose: finds already existing graph, using an item                       *
 *                                                                            *
 * Return value: upon successful completion return pointer to the graph       *
 *                                                                            *
 ******************************************************************************/
static zbx_lld_graph_t	*lld_graph_by_item(zbx_vector_lld_graph_ptr_t *graphs, zbx_uint64_t itemid)
{
	int		i, j;
	zbx_lld_graph_t	*graph;
	zbx_lld_gitem_t	*gitem;

	for (i = 0; i < graphs->values_num; i++)
	{
		graph = graphs->values[i];

		if (0 != (graph->flags & ZBX_FLAG_LLD_GRAPH_DISCOVERED))
			continue;

		for (j = 0; j < graph->gitems.values_num; j++)
		{
			gitem = graph->gitems.values[j];

			if (gitem->itemid == itemid)
				return graph;
		}
	}

	return NULL;
}

/******************************************************************************
 *                                                                            *
 * Purpose: finds already existing graph, using an item prototype and items   *
 *          already created by it                                             *
 *                                                                            *
 * Return value: upon successful completion return pointer to the graph       *
 *                                                                            *
 ******************************************************************************/
static zbx_lld_graph_t	*lld_graph_get(zbx_vector_lld_graph_ptr_t *graphs,
		const zbx_vector_lld_item_link_ptr_t *item_links)
{
	int		i;
	zbx_lld_graph_t	*graph;

	for (i = 0; i < item_links->values_num; i++)
	{
		const zbx_lld_item_link_t	*item_link = item_links->values[i];

		if (NULL != (graph = lld_graph_by_item(graphs, item_link->itemid)))
			return graph;
	}

	return NULL;
}

/******************************************************************************
 *                                                                            *
 * Purpose: finds already created item when itemid_proto is an item prototype *
 *          or return itemid_proto as itemid if it's a normal item            *
 *                                                                            *
 * Return value: SUCCEED if item successfully processed, FAIL - otherwise     *
 *                                                                            *
 ******************************************************************************/
static int	lld_item_get(zbx_uint64_t itemid_proto, const zbx_vector_lld_item_ptr_t *items,
		const zbx_vector_lld_item_link_ptr_t *item_links, zbx_uint64_t *itemid)
{
	int			index;
	zbx_lld_item_t		*item_proto, lld_item_cmp = {.itemid = itemid_proto};
	zbx_lld_item_link_t	*item_link;

	if (FAIL == (index = zbx_vector_lld_item_ptr_bsearch(items, &lld_item_cmp, lld_item_compare_func)))
	{
		return FAIL;
	}

	item_proto = items->values[index];

	if (0 != (item_proto->flags & ZBX_FLAG_DISCOVERY_PROTOTYPE))
	{
		zbx_lld_item_link_t	lld_item_link_cmp = {.parent_itemid = item_proto->itemid};

		index = zbx_vector_lld_item_link_ptr_bsearch(item_links, &lld_item_link_cmp,
				lld_item_link_compare_func);

		if (FAIL == index)
			return FAIL;

		item_link = item_links->values[index];

		*itemid = item_link->itemid;
	}
	else
		*itemid = item_proto->itemid;

	return SUCCEED;
}

static int	lld_gitems_make(const zbx_vector_lld_gitem_ptr_t *gitems_proto, zbx_vector_lld_gitem_ptr_t *gitems,
		const zbx_vector_lld_item_ptr_t *items, const zbx_vector_lld_item_link_ptr_t *item_links,
		uint64_t graphid)
{
	int			i, ret = FAIL;
	zbx_lld_gitem_t		*gitem;

	zabbix_log(LOG_LEVEL_DEBUG, "In %s()", __func__);

	for (i = 0; i < gitems_proto->values_num; i++)
	{
		zbx_uint64_t		itemid;
		const zbx_lld_gitem_t	*gitem_proto = gitems_proto->values[i];

		if (SUCCEED != lld_item_get(gitem_proto->itemid, items, item_links, &itemid))
			goto out;

		if (i == gitems->values_num)
		{
			gitem = (zbx_lld_gitem_t *)zbx_malloc(NULL, sizeof(zbx_lld_gitem_t));

			gitem->gitemid = 0;
			gitem->itemid = itemid;
			gitem->itemid_orig = gitem->itemid;
			gitem->drawtype = gitem_proto->drawtype;
			gitem->drawtype_orig = gitem->drawtype;
			gitem->sortorder = gitem_proto->sortorder;
			gitem->sortorder_orig = gitem->sortorder;
			gitem->color = zbx_strdup(NULL, gitem_proto->color);
			gitem->color_orig = NULL;
			gitem->yaxisside = gitem_proto->yaxisside;
			gitem->yaxisside_orig = gitem->yaxisside;
			gitem->calc_fnc = gitem_proto->calc_fnc;
			gitem->calc_fnc_orig = gitem->calc_fnc;
			gitem->type = gitem_proto->type;
			gitem->type_orig = gitem->type;
			gitem->graphid = graphid;

			gitem->flags = ZBX_FLAG_LLD_GITEM_DISCOVERED;

			zbx_vector_lld_gitem_ptr_append(gitems, gitem);
		}
		else
		{
			gitem = gitems->values[i];

			if (gitem->itemid != itemid)
			{
				gitem->itemid_orig = gitem->itemid;
				gitem->itemid = itemid;
				gitem->flags |= ZBX_FLAG_LLD_GITEM_UPDATE_ITEMID;
			}

			if (gitem->drawtype != gitem_proto->drawtype)
			{
				gitem->drawtype_orig = gitem->drawtype;
				gitem->drawtype = gitem_proto->drawtype;
				gitem->flags |= ZBX_FLAG_LLD_GITEM_UPDATE_DRAWTYPE;
			}

			if (gitem->sortorder != gitem_proto->sortorder)
			{
				gitem->sortorder_orig = gitem->sortorder;
				gitem->sortorder = gitem_proto->sortorder;
				gitem->flags |= ZBX_FLAG_LLD_GITEM_UPDATE_SORTORDER;
			}

			if (0 != strcmp(gitem->color, gitem_proto->color))
			{
				gitem->color_orig = gitem->color;
				gitem->color = zbx_strdup(NULL, gitem_proto->color);
				gitem->flags |= ZBX_FLAG_LLD_GITEM_UPDATE_COLOR;
			}

			if (gitem->yaxisside != gitem_proto->yaxisside)
			{
				gitem->yaxisside_orig = gitem->yaxisside;
				gitem->yaxisside = gitem_proto->yaxisside;
				gitem->flags |= ZBX_FLAG_LLD_GITEM_UPDATE_YAXISSIDE;
			}

			if (gitem->calc_fnc != gitem_proto->calc_fnc)
			{
				gitem->calc_fnc_orig = gitem->calc_fnc;
				gitem->calc_fnc = gitem_proto->calc_fnc;
				gitem->flags |= ZBX_FLAG_LLD_GITEM_UPDATE_CALC_FNC;
			}

			if (gitem->type != gitem_proto->type)
			{
				gitem->type_orig = gitem->type;
				gitem->type = gitem_proto->type;
				gitem->flags |= ZBX_FLAG_LLD_GITEM_UPDATE_TYPE;
			}

			gitem->flags |= ZBX_FLAG_LLD_GITEM_DISCOVERED;
		}
	}

	for (; i < gitems->values_num; i++)
	{
		gitem = gitems->values[i];

		gitem->flags |= ZBX_FLAG_LLD_GITEM_DELETE;
	}

	ret = SUCCEED;
out:
	zabbix_log(LOG_LEVEL_DEBUG, "End of %s():%s", __func__, zbx_result_string(ret));

	return ret;
}

/******************************************************************************
 *                                                                            *
 * Purpose: create a graph based on lld rule and add it to the list           *
 *                                                                            *
 ******************************************************************************/
static void	lld_graph_make(const zbx_vector_lld_gitem_ptr_t *gitems_proto, zbx_vector_lld_graph_ptr_t *graphs,
		zbx_vector_lld_item_ptr_t *items, const char *name_proto, zbx_uint64_t ymin_itemid_proto,
		zbx_uint64_t ymax_itemid_proto, unsigned char discover_proto, const zbx_lld_row_t *lld_row,
		const zbx_vector_lld_macro_path_ptr_t *lld_macro_paths)
{
	zbx_lld_graph_t			*graph = NULL;
	const struct zbx_json_parse	*jp_row = &lld_row->jp_row;
	zbx_uint64_t			ymin_itemid, ymax_itemid;

	zabbix_log(LOG_LEVEL_DEBUG, "In %s()", __func__);

	if (0 == ymin_itemid_proto)
		ymin_itemid = 0;
	else if (SUCCEED != lld_item_get(ymin_itemid_proto, items, &lld_row->item_links, &ymin_itemid))
		goto out;

	if (0 == ymax_itemid_proto)
		ymax_itemid = 0;
	else if (SUCCEED != lld_item_get(ymax_itemid_proto, items, &lld_row->item_links, &ymax_itemid))
		goto out;

	if (NULL != (graph = lld_graph_get(graphs, &lld_row->item_links)))
	{
		char	*buffer = zbx_strdup(NULL, name_proto);

		zbx_substitute_lld_macros(&buffer, jp_row, lld_macro_paths, ZBX_MACRO_ANY, NULL, 0);
		zbx_lrtrim(buffer, ZBX_WHITESPACE);

		if (0 != strcmp(graph->name, buffer))
		{
			graph->name_orig = graph->name;
			graph->name = buffer;
			buffer = NULL;
			graph->flags |= ZBX_FLAG_LLD_GRAPH_UPDATE_NAME;
		}
		else
			zbx_free(buffer);

		lld_override_graph(&lld_row->overrides, graph->name, &discover_proto);

		if (ZBX_PROTOTYPE_NO_DISCOVER == discover_proto)
			goto out;

		if (graph->ymin_itemid != ymin_itemid)
		{
			graph->ymin_itemid_orig = graph->ymin_itemid;
			graph->ymin_itemid = ymin_itemid;
			graph->flags |= ZBX_FLAG_LLD_GRAPH_UPDATE_YMIN_ITEMID;
		}

		if (graph->ymax_itemid != ymax_itemid)
		{
			graph->ymax_itemid_orig = graph->ymax_itemid;
			graph->ymax_itemid = ymax_itemid;
			graph->flags |= ZBX_FLAG_LLD_GRAPH_UPDATE_YMAX_ITEMID;
		}
	}
	else
	{
		graph = (zbx_lld_graph_t *)zbx_malloc(NULL, sizeof(zbx_lld_graph_t));

		graph->graphid = 0;
		graph->lastcheck = 0;
		graph->discovery_status = ZBX_LLD_DISCOVERY_STATUS_NORMAL;
		graph->ts_delete = 0;

		graph->name = zbx_strdup(NULL, name_proto);
		graph->name_orig = NULL;
		zbx_substitute_lld_macros(&graph->name, jp_row, lld_macro_paths, ZBX_MACRO_ANY, NULL, 0);
		zbx_lrtrim(graph->name, ZBX_WHITESPACE);

		lld_override_graph(&lld_row->overrides, graph->name, &discover_proto);

		if (ZBX_PROTOTYPE_NO_DISCOVER == discover_proto)
		{
			zbx_free(graph->name);
			zbx_free(graph);
			goto out;
		}

		graph->ymin_itemid = ymin_itemid;
		graph->ymax_itemid = ymax_itemid;

		zbx_vector_lld_gitem_ptr_create(&graph->gitems);

		graph->flags = ZBX_FLAG_LLD_GRAPH_UNSET;

		zbx_vector_lld_graph_ptr_append(graphs, graph);
	}

	if (SUCCEED != lld_gitems_make(gitems_proto, &graph->gitems, items, &lld_row->item_links, graph->graphid))
		return;

	graph->flags |= ZBX_FLAG_LLD_GRAPH_DISCOVERED;
out:
	zabbix_log(LOG_LEVEL_DEBUG, "End of %s()", __func__);
}

static void	lld_graphs_make(const zbx_vector_lld_gitem_ptr_t *gitems_proto, zbx_vector_lld_graph_ptr_t *graphs,
		zbx_vector_lld_item_ptr_t *items, const char *name_proto, zbx_uint64_t ymin_itemid_proto,
		zbx_uint64_t ymax_itemid_proto, unsigned char discover_proto, const zbx_vector_lld_row_ptr_t *lld_rows,
		const zbx_vector_lld_macro_path_ptr_t *lld_macro_paths)
{
	int	i;

	for (i = 0; i < lld_rows->values_num; i++)
	{
		zbx_lld_row_t	*lld_row = lld_rows->values[i];

		lld_graph_make(gitems_proto, graphs, items, name_proto, ymin_itemid_proto, ymax_itemid_proto,
				discover_proto, lld_row, lld_macro_paths);
	}

	zbx_vector_lld_graph_ptr_sort(graphs, lld_graph_compare_func);
}

static void	lld_validate_graph_field(zbx_lld_graph_t *graph, char **field, char **field_orig, zbx_uint64_t flag,
		size_t field_len, char **error)
{
	if (0 == (graph->flags & ZBX_FLAG_LLD_GRAPH_DISCOVERED))
		return;

	/* only new graphs or graphs with changed data will be validated */
	if (0 != graph->graphid && 0 == (graph->flags & flag))
		return;

	if (SUCCEED != zbx_is_utf8(*field))
	{
		zbx_replace_invalid_utf8(*field);
		*error = zbx_strdcatf(*error, "Cannot %s graph: value \"%s\" has invalid UTF-8 sequence.\n",
				(0 != graph->graphid ? "update" : "create"), *field);
	}
	else if (zbx_strlen_utf8(*field) > field_len)
	{
		*error = zbx_strdcatf(*error, "Cannot %s graph: value \"%s\" is too long.\n",
				(0 != graph->graphid ? "update" : "create"), *field);
	}
	else if (ZBX_FLAG_LLD_GRAPH_UPDATE_NAME == flag && '\0' == **field)
	{
		*error = zbx_strdcatf(*error, "Cannot %s graph: name is empty.\n",
				(0 != graph->graphid ? "update" : "create"));
	}
	else
		return;

	if (0 != graph->graphid)
		lld_field_str_rollback(field, field_orig, &graph->flags, flag);
	else
		graph->flags &= ~ZBX_FLAG_LLD_GRAPH_DISCOVERED;
}

/******************************************************************************
 *                                                                            *
 * Purpose: validate sorted graph                                             *
 *                                                                            *
 * Parameters: hostid - [IN]                                                  *
 *             graphs - [IN] sorted list of graphs                            *
 *             error  - [OUT]                                                 *
 *                                                                            *
 ******************************************************************************/
static void	lld_graphs_validate(zbx_uint64_t hostid, zbx_vector_lld_graph_ptr_t *graphs, char **error)
{
	int			i, j;
	zbx_lld_graph_t		*graph, *graph_b;
	zbx_vector_uint64_t	graphids;
	zbx_vector_str_t	names;

	zabbix_log(LOG_LEVEL_DEBUG, "In %s()", __func__);

	zbx_vector_uint64_create(&graphids);
	zbx_vector_str_create(&names);		/* list of graph names */

	/* checking a validity of the fields */

	for (i = 0; i < graphs->values_num; i++)
	{
		graph = graphs->values[i];

		lld_validate_graph_field(graph, &graph->name, &graph->name_orig,
				ZBX_FLAG_LLD_GRAPH_UPDATE_NAME, ZBX_GRAPH_NAME_LEN, error);
	}

	/* checking duplicated graph names */
	for (i = 0; i < graphs->values_num; i++)
	{
		graph = graphs->values[i];

		if (0 == (graph->flags & ZBX_FLAG_LLD_GRAPH_DISCOVERED))
			continue;

		/* only new graphs or graphs with changed name will be validated */
		if (0 != graph->graphid && 0 == (graph->flags & ZBX_FLAG_LLD_GRAPH_UPDATE_NAME))
			continue;

		for (j = 0; j < graphs->values_num; j++)
		{
			graph_b = graphs->values[j];

			if (0 == (graph_b->flags & ZBX_FLAG_LLD_GRAPH_DISCOVERED) || i == j)
				continue;

			if (0 != strcmp(graph->name, graph_b->name))
				continue;

			*error = zbx_strdcatf(*error, "Cannot %s graph:"
						" graph with the same name \"%s\" already exists.\n",
						(0 != graph->graphid ? "update" : "create"), graph->name);

			if (0 != graph->graphid)
			{
				lld_field_str_rollback(&graph->name, &graph->name_orig, &graph->flags,
						ZBX_FLAG_LLD_GRAPH_UPDATE_NAME);
			}
			else
				graph->flags &= ~ZBX_FLAG_LLD_GRAPH_DISCOVERED;

			break;
		}
	}

	/* checking duplicated graphs in DB */

	for (i = 0; i < graphs->values_num; i++)
	{
		graph = graphs->values[i];

		if (0 == (graph->flags & ZBX_FLAG_LLD_GRAPH_DISCOVERED))
			continue;

		if (0 != graph->graphid)
		{
			zbx_vector_uint64_append(&graphids, graph->graphid);

			if (0 == (graph->flags & ZBX_FLAG_LLD_GRAPH_UPDATE_NAME))
				continue;
		}

		zbx_vector_str_append(&names, graph->name);
	}

	if (0 != names.values_num)
	{
		zbx_db_result_t	result;
		zbx_db_row_t	row;
		char		*sql = NULL;
		size_t		sql_alloc = 256, sql_offset = 0;

		sql = (char *)zbx_malloc(sql, sql_alloc);

		zbx_snprintf_alloc(&sql, &sql_alloc, &sql_offset,
				"select g.name"
				" from graphs g,graphs_items gi,items i"
				" where g.graphid=gi.graphid"
					" and gi.itemid=i.itemid"
					" and i.hostid=" ZBX_FS_UI64
					" and",
				hostid);
		zbx_db_add_str_condition_alloc(&sql, &sql_alloc, &sql_offset, "g.name",
				(const char **)names.values, names.values_num);

		if (0 != graphids.values_num)
		{
			zbx_vector_uint64_sort(&graphids, ZBX_DEFAULT_UINT64_COMPARE_FUNC);
			zbx_strcpy_alloc(&sql, &sql_alloc, &sql_offset, " and not");
			zbx_db_add_condition_alloc(&sql, &sql_alloc, &sql_offset, "g.graphid",
					graphids.values, graphids.values_num);
		}

		result = zbx_db_select("%s", sql);

		while (NULL != (row = zbx_db_fetch(result)))
		{
			for (i = 0; i < graphs->values_num; i++)
			{
				graph = graphs->values[i];

				if (0 == (graph->flags & ZBX_FLAG_LLD_GRAPH_DISCOVERED))
					continue;

				if (0 == strcmp(graph->name, row[0]))
				{
					*error = zbx_strdcatf(*error, "Cannot %s graph:"
							" graph with the same name \"%s\" already exists.\n",
							(0 != graph->graphid ? "update" : "create"), graph->name);

					if (0 != graph->graphid)
					{
						lld_field_str_rollback(&graph->name, &graph->name_orig, &graph->flags,
								ZBX_FLAG_LLD_GRAPH_UPDATE_NAME);
					}
					else
						graph->flags &= ~ZBX_FLAG_LLD_GRAPH_DISCOVERED;

					continue;
				}
			}
		}
		zbx_db_free_result(result);

		zbx_free(sql);
	}

	zbx_vector_str_destroy(&names);
	zbx_vector_uint64_destroy(&graphids);

	zabbix_log(LOG_LEVEL_DEBUG, "End of %s()", __func__);
}

/******************************************************************************
 *                                                                            *
 * Purpose: add or update graphs in database based on discovery rule          *
 *                                                                            *
 * Return value: SUCCEED - if graphs were successfully saved or saving        *
 *                         was not necessary                                  *
 *               FAIL    - graphs cannot be saved                             *
 *                                                                            *
 ******************************************************************************/
static int	lld_graphs_save(zbx_uint64_t hostid, zbx_uint64_t parent_graphid, zbx_vector_lld_graph_ptr_t *graphs,
		int width, int height, double yaxismin, double yaxismax, unsigned char show_work_period,
		unsigned char show_triggers, unsigned char graphtype, unsigned char show_legend, unsigned char show_3d,
		double percent_left, double percent_right, unsigned char ymin_type, unsigned char ymax_type)
{
	int				ret = SUCCEED, i, j, new_graphs = 0, upd_graphs = 0, new_gitems = 0;
	zbx_vector_lld_gitem_ptr_t	upd_gitems;	/* the ordered list of graphs_items which will be updated */
	zbx_vector_uint64_t		del_gitemids;

	zbx_uint64_t		graphid = 0, gitemid = 0;
	char			*sql = NULL;
	size_t			sql_alloc = 8 * ZBX_KIBIBYTE, sql_offset = 0;
	zbx_db_insert_t		db_insert, db_insert_gdiscovery, db_insert_gitems;

	zabbix_log(LOG_LEVEL_DEBUG, "In %s()", __func__);

	zbx_vector_lld_gitem_ptr_create(&upd_gitems);
	zbx_vector_uint64_create(&del_gitemids);

	for (i = 0; i < graphs->values_num; i++)
	{
		const zbx_lld_graph_t	*graph = graphs->values[i];

		if (0 == (graph->flags & ZBX_FLAG_LLD_GRAPH_DISCOVERED))
			continue;

		if (0 == graph->graphid)
			new_graphs++;
		else if (0 != (graph->flags & ZBX_FLAG_LLD_GRAPH_UPDATE))
			upd_graphs++;

		if (0 != graph->graphid)
		{
			zbx_audit_graph_create_entry(ZBX_AUDIT_LLD_CONTEXT,ZBX_AUDIT_ACTION_UPDATE, graph->graphid,
					(NULL == graph->name_orig) ? graph->name : graph->name_orig,
					ZBX_FLAG_DISCOVERY_CREATED);
		}

		for (j = 0; j < graph->gitems.values_num; j++)
		{
			zbx_lld_gitem_t	*gitem = graph->gitems.values[j];

			if (0 != (gitem->flags & ZBX_FLAG_LLD_GITEM_DELETE))
			{
				zbx_vector_uint64_append(&del_gitemids, gitem->gitemid);

				zbx_audit_graph_update_json_delete_gitems(ZBX_AUDIT_LLD_CONTEXT, graph->graphid,
						ZBX_FLAG_DISCOVERY_CREATED, gitem->gitemid);
				continue;
			}

			if (0 == (gitem->flags & ZBX_FLAG_LLD_GITEM_DISCOVERED))
				continue;

			gitem->graphid = graph->graphid;

			if (0 == gitem->gitemid)
				new_gitems++;
			else if (0 != (gitem->flags & ZBX_FLAG_LLD_GITEM_UPDATE))
				zbx_vector_lld_gitem_ptr_append(&upd_gitems, gitem);
		}
	}

	if (0 == new_graphs && 0 == new_gitems && 0 == upd_graphs && 0 == upd_gitems.values_num &&
			0 == del_gitemids.values_num)
	{
		goto out;
	}

	zbx_db_begin();

	if (SUCCEED != (ret = zbx_db_lock_hostid(hostid)) ||
			SUCCEED != (ret = zbx_db_lock_graphid(parent_graphid)))
	{
		/* the host or graph prototype was removed while processing lld rule */
		zbx_db_rollback();
		goto out;
	}

	if (0 != new_graphs)
	{
		graphid = zbx_db_get_maxid_num("graphs", new_graphs);

		zbx_db_insert_prepare(&db_insert, "graphs", "graphid", "name", "width", "height", "yaxismin",
				"yaxismax", "show_work_period", "show_triggers", "graphtype", "show_legend", "show_3d",
				"percent_left", "percent_right", "ymin_type", "ymin_itemid", "ymax_type",
				"ymax_itemid", "flags", (char *)NULL);

		zbx_db_insert_prepare(&db_insert_gdiscovery, "graph_discovery", "graphid", "parent_graphid",
				(char *)NULL);
	}

	if (0 != new_gitems)
	{
		gitemid = zbx_db_get_maxid_num("graphs_items", new_gitems);

		zbx_db_insert_prepare(&db_insert_gitems, "graphs_items", "gitemid", "graphid", "itemid", "drawtype",
				"sortorder", "color", "yaxisside", "calc_fnc", "type", (char *)NULL);
	}

	if (0 != upd_graphs || 0 != upd_gitems.values_num || 0 != del_gitemids.values_num)
	{
		sql = (char *)zbx_malloc(sql, sql_alloc);
		zbx_db_begin_multiple_update(&sql, &sql_alloc, &sql_offset);
	}

	for (i = 0; i < graphs->values_num; i++)
	{
		zbx_lld_graph_t	*graph = graphs->values[i];

		if (0 == (graph->flags & ZBX_FLAG_LLD_GRAPH_DISCOVERED))
			continue;

		if (0 == graph->graphid)
		{
			zbx_db_insert_add_values(&db_insert, graphid, graph->name, width, height, yaxismin, yaxismax,
					(int)show_work_period, (int)show_triggers, (int)graphtype, (int)show_legend,
					(int)show_3d, percent_left, percent_right, (int)ymin_type, graph->ymin_itemid,
					(int)ymax_type, graph->ymax_itemid, (int)ZBX_FLAG_DISCOVERY_CREATED);

			zbx_audit_graph_create_entry(ZBX_AUDIT_LLD_CONTEXT, ZBX_AUDIT_ACTION_ADD, graphid, graph->name,
					ZBX_FLAG_DISCOVERY_CREATED);

			zbx_audit_graph_update_json_add_data(ZBX_AUDIT_LLD_CONTEXT, graphid, graph->name, width,
					height, yaxismin, yaxismax, 0, (int)show_work_period, (int)show_triggers,
					(int)graphtype, (int)show_legend, (int)show_3d, percent_left, percent_right,
					(int)ymin_type, (int)ymax_type, graph->ymin_itemid, graph->ymax_itemid,
					ZBX_FLAG_DISCOVERY_CREATED, 0);

			zbx_db_insert_add_values(&db_insert_gdiscovery, graphid, parent_graphid);

			graph->graphid = graphid++;
		}
		else if (0 != (graph->flags & ZBX_FLAG_LLD_GRAPH_UPDATE))
		{
			const char	*d = "";

			zbx_strcpy_alloc(&sql, &sql_alloc, &sql_offset, "update graphs set ");

			if (0 != (graph->flags & ZBX_FLAG_LLD_GRAPH_UPDATE_NAME))
			{
				char	*name_esc = zbx_db_dyn_escape_string(graph->name);

				zbx_snprintf_alloc(&sql, &sql_alloc, &sql_offset, "name='%s'", name_esc);
				zbx_free(name_esc);
				d = ",";

				zbx_audit_graph_update_json_update_name(ZBX_AUDIT_LLD_CONTEXT, graph->graphid,
						(int)ZBX_FLAG_DISCOVERY_CREATED, graph->name_orig, graph->name);
			}

			if (0 != (graph->flags & ZBX_FLAG_LLD_GRAPH_UPDATE_WIDTH))
			{
				zbx_snprintf_alloc(&sql, &sql_alloc, &sql_offset, "%swidth=%d", d, width);
				d = ",";

				zbx_audit_graph_update_json_update_width(ZBX_AUDIT_LLD_CONTEXT, graph->graphid,
						(int)ZBX_FLAG_DISCOVERY_CREATED, graph->width_orig, width);
			}

			if (0 != (graph->flags & ZBX_FLAG_LLD_GRAPH_UPDATE_HEIGHT))
			{
				zbx_snprintf_alloc(&sql, &sql_alloc, &sql_offset, "%sheight=%d", d, height);
				d = ",";

				zbx_audit_graph_update_json_update_height(ZBX_AUDIT_LLD_CONTEXT, graph->graphid,
						(int)ZBX_FLAG_DISCOVERY_CREATED, graph->height_orig, height);
			}

			if (0 != (graph->flags & ZBX_FLAG_LLD_GRAPH_UPDATE_YAXISMIN))
			{
				zbx_snprintf_alloc(&sql, &sql_alloc, &sql_offset, "%syaxismin=" ZBX_FS_DBL64_SQL, d,
						yaxismin);
				d = ",";

				zbx_audit_graph_update_json_update_yaxismin(ZBX_AUDIT_LLD_CONTEXT, graph->graphid,
						(int)ZBX_FLAG_DISCOVERY_CREATED, graph->yaxismin_orig, yaxismin);
			}

			if (0 != (graph->flags & ZBX_FLAG_LLD_GRAPH_UPDATE_YAXISMAX))
			{
				zbx_snprintf_alloc(&sql, &sql_alloc, &sql_offset, "%syaxismax=" ZBX_FS_DBL64_SQL, d,
						yaxismax);
				d = ",";

				zbx_audit_graph_update_json_update_yaxismax(ZBX_AUDIT_LLD_CONTEXT, graph->graphid,
						(int)ZBX_FLAG_DISCOVERY_CREATED, graph->yaxismax_orig, yaxismax);
			}

			if (0 != (graph->flags & ZBX_FLAG_LLD_GRAPH_UPDATE_SHOW_WORK_PERIOD))
			{
				zbx_snprintf_alloc(&sql, &sql_alloc, &sql_offset, "%sshow_work_period=%d", d,
						(int)show_work_period);
				d = ",";

				zbx_audit_graph_update_json_update_show_work_period(ZBX_AUDIT_LLD_CONTEXT,
						graph->graphid, (int)ZBX_FLAG_DISCOVERY_CREATED,
						graph->show_work_period_orig, (int)show_work_period);
			}

			if (0 != (graph->flags & ZBX_FLAG_LLD_GRAPH_UPDATE_SHOW_TRIGGERS))
			{
				zbx_snprintf_alloc(&sql, &sql_alloc, &sql_offset, "%sshow_triggers=%d", d,
						(int)show_triggers);
				d = ",";

				zbx_audit_graph_update_json_update_show_triggers(ZBX_AUDIT_LLD_CONTEXT, graph->graphid,
						(int)ZBX_FLAG_DISCOVERY_CREATED, graph->show_triggers_orig,
						(int)show_triggers);
			}

			if (0 != (graph->flags & ZBX_FLAG_LLD_GRAPH_UPDATE_GRAPHTYPE))
			{
				zbx_snprintf_alloc(&sql, &sql_alloc, &sql_offset, "%sgraphtype=%d", d,
						(int)graphtype);
				d = ",";

				zbx_audit_graph_update_json_update_graphtype(ZBX_AUDIT_LLD_CONTEXT, graph->graphid,
						(int)ZBX_FLAG_DISCOVERY_CREATED, (int)graph->graphtype_orig,
						(int)graphtype);
			}

			if (0 != (graph->flags & ZBX_FLAG_LLD_GRAPH_UPDATE_SHOW_LEGEND))
			{
				zbx_snprintf_alloc(&sql, &sql_alloc, &sql_offset, "%sshow_legend=%d", d,
						(int)show_legend);
				d = ",";

				zbx_audit_graph_update_json_update_show_legend(ZBX_AUDIT_LLD_CONTEXT, graph->graphid,
						(int)ZBX_FLAG_DISCOVERY_CREATED, (int)graph->show_legend_orig,
						(int)show_legend);
			}

			if (0 != (graph->flags & ZBX_FLAG_LLD_GRAPH_UPDATE_SHOW_3D))
			{
				zbx_snprintf_alloc(&sql, &sql_alloc, &sql_offset, "%sshow_3d=%d", d, (int)show_3d);
				d = ",";

				zbx_audit_graph_update_json_update_show_3d(ZBX_AUDIT_LLD_CONTEXT, graph->graphid,
						(int)ZBX_FLAG_DISCOVERY_CREATED, (int)graph->show_3d_orig,
						(int)show_3d);
			}

			if (0 != (graph->flags & ZBX_FLAG_LLD_GRAPH_UPDATE_PERCENT_LEFT))
			{
				zbx_snprintf_alloc(&sql, &sql_alloc, &sql_offset, "%spercent_left=" ZBX_FS_DBL64_SQL, d,
						percent_left);
				d = ",";

				zbx_audit_graph_update_json_update_percent_left(ZBX_AUDIT_LLD_CONTEXT, graph->graphid,
						(int)ZBX_FLAG_DISCOVERY_CREATED, graph->percent_left_orig,
						percent_left);
			}

			if (0 != (graph->flags & ZBX_FLAG_LLD_GRAPH_UPDATE_PERCENT_RIGHT))
			{
				zbx_snprintf_alloc(&sql, &sql_alloc, &sql_offset,
						"%spercent_right=" ZBX_FS_DBL64_SQL, d, percent_right);
				d = ",";

				zbx_audit_graph_update_json_update_percent_right(ZBX_AUDIT_LLD_CONTEXT, graph->graphid,
						(int)ZBX_FLAG_DISCOVERY_CREATED, graph->percent_right_orig,
						percent_right);
			}

			if (0 != (graph->flags & ZBX_FLAG_LLD_GRAPH_UPDATE_YMIN_TYPE))
			{
				zbx_snprintf_alloc(&sql, &sql_alloc, &sql_offset, "%symin_type=%d", d,
						(int)ymin_type);
				d = ",";

				zbx_audit_graph_update_json_update_ymin_type(ZBX_AUDIT_LLD_CONTEXT, graph->graphid,
						(int)ZBX_FLAG_DISCOVERY_CREATED, (int)graph->ymin_type_orig,
						(int)ymin_type);
			}

			if (0 != (graph->flags & ZBX_FLAG_LLD_GRAPH_UPDATE_YMIN_ITEMID))
			{
				zbx_snprintf_alloc(&sql, &sql_alloc, &sql_offset, "%symin_itemid=%s", d,
						zbx_db_sql_id_ins(graph->ymin_itemid));
				d = ",";

				zbx_audit_graph_update_json_update_ymin_itemid(ZBX_AUDIT_LLD_CONTEXT, graph->graphid,
						(int)ZBX_FLAG_DISCOVERY_CREATED, graph->ymin_itemid_orig,
						graph->ymin_itemid);
			}

			if (0 != (graph->flags & ZBX_FLAG_LLD_GRAPH_UPDATE_YMAX_TYPE))
			{
				zbx_snprintf_alloc(&sql, &sql_alloc, &sql_offset, "%symax_type=%d", d,
						(int)ymax_type);
				d = ",";

				zbx_audit_graph_update_json_update_ymax_type(ZBX_AUDIT_LLD_CONTEXT, graph->graphid,
						(int)ZBX_FLAG_DISCOVERY_CREATED, (int)graph->ymax_type_orig,
						(int)ymax_type);
			}

			if (0 != (graph->flags & ZBX_FLAG_LLD_GRAPH_UPDATE_YMAX_ITEMID))
			{
				zbx_snprintf_alloc(&sql, &sql_alloc, &sql_offset, "%symax_itemid=%s", d,
						zbx_db_sql_id_ins(graph->ymax_itemid));

				zbx_audit_graph_update_json_update_ymax_itemid(ZBX_AUDIT_LLD_CONTEXT, graph->graphid,
						(int)ZBX_FLAG_DISCOVERY_CREATED, graph->ymax_itemid_orig,
						graph->ymax_itemid);
			}

			zbx_snprintf_alloc(&sql, &sql_alloc, &sql_offset, " where graphid=" ZBX_FS_UI64 ";\n",
					graph->graphid);
		}

		for (j = 0; j < graph->gitems.values_num; j++)
		{
			zbx_lld_gitem_t	*gitem = (zbx_lld_gitem_t *)graph->gitems.values[j];

			if (0 != (gitem->flags & ZBX_FLAG_LLD_GITEM_DELETE))
				continue;

			if (0 == (gitem->flags & ZBX_FLAG_LLD_GITEM_DISCOVERED))
				continue;

			if (0 == gitem->gitemid)
			{
				zbx_db_insert_add_values(&db_insert_gitems, gitemid, graph->graphid, gitem->itemid,
						(int)gitem->drawtype, gitem->sortorder, gitem->color,
						(int)gitem->yaxisside, (int)gitem->calc_fnc, (int)gitem->type);

				zbx_audit_graph_update_json_add_gitems(ZBX_AUDIT_LLD_CONTEXT, graph->graphid,
						(int)ZBX_FLAG_DISCOVERY_CREATED, gitemid, (int)gitem->drawtype,
						gitem->sortorder, gitem->color, (int)gitem->yaxisside,
						(int)gitem->calc_fnc, (int)gitem->type, gitem->itemid);

				gitem->gitemid = gitemid++;
			}
		}
	}

	for (i = 0; i < upd_gitems.values_num; i++)
	{
		const char		*d = "";
		const zbx_lld_gitem_t	*gitem = (const zbx_lld_gitem_t *)upd_gitems.values[i];

		zbx_strcpy_alloc(&sql, &sql_alloc, &sql_offset, "update graphs_items set ");

		if (0 != (gitem->flags & ZBX_FLAG_LLD_GITEM_UPDATE_ITEMID))
		{
			zbx_snprintf_alloc(&sql, &sql_alloc, &sql_offset, "itemid=" ZBX_FS_UI64, gitem->itemid);
			d = ",";

			zbx_audit_graph_update_json_update_gitem_update_itemid(ZBX_AUDIT_LLD_CONTEXT, gitem->graphid,
					(int)ZBX_FLAG_DISCOVERY_CREATED, gitem->gitemid, gitem->itemid_orig,
					gitem->itemid);
		}

		if (0 != (gitem->flags & ZBX_FLAG_LLD_GITEM_UPDATE_DRAWTYPE))
		{
			zbx_snprintf_alloc(&sql, &sql_alloc, &sql_offset, "%sdrawtype=%d", d, (int)gitem->drawtype);
			d = ",";

			zbx_audit_graph_update_json_update_gitem_update_drawtype(ZBX_AUDIT_LLD_CONTEXT, gitem->graphid,
					(int)ZBX_FLAG_DISCOVERY_CREATED, gitem->gitemid, (int)gitem->drawtype_orig,
					(int)gitem->drawtype);
		}

		if (0 != (gitem->flags & ZBX_FLAG_LLD_GITEM_UPDATE_SORTORDER))
		{
			zbx_snprintf_alloc(&sql, &sql_alloc, &sql_offset, "%ssortorder=%d", d, gitem->sortorder);
			d = ",";

			zbx_audit_graph_update_json_update_gitem_update_sortorder(ZBX_AUDIT_LLD_CONTEXT, gitem->graphid,
					(int)ZBX_FLAG_DISCOVERY_CREATED, gitem->gitemid, gitem->sortorder_orig,
					gitem->sortorder);
		}

		if (0 != (gitem->flags & ZBX_FLAG_LLD_GITEM_UPDATE_COLOR))
		{
			char	*color_esc = zbx_db_dyn_escape_string(gitem->color);

			zbx_snprintf_alloc(&sql, &sql_alloc, &sql_offset, "%scolor='%s'", d, color_esc);
			zbx_free(color_esc);
			d = ",";

			zbx_audit_graph_update_json_update_gitem_update_color(ZBX_AUDIT_LLD_CONTEXT, gitem->graphid,
					(int)ZBX_FLAG_DISCOVERY_CREATED, gitem->gitemid, gitem->color_orig,
					gitem->color);
		}

		if (0 != (gitem->flags & ZBX_FLAG_LLD_GITEM_UPDATE_YAXISSIDE))
		{
			zbx_snprintf_alloc(&sql, &sql_alloc, &sql_offset, "%syaxisside=%d", d,
					(int)gitem->yaxisside);
			d = ",";

			zbx_audit_graph_update_json_update_gitem_update_yaxisside(ZBX_AUDIT_LLD_CONTEXT, gitem->graphid,
					(int)ZBX_FLAG_DISCOVERY_CREATED, gitem->gitemid, (int)gitem->yaxisside_orig,
					(int)gitem->yaxisside);
		}

		if (0 != (gitem->flags & ZBX_FLAG_LLD_GITEM_UPDATE_CALC_FNC))
		{
			zbx_snprintf_alloc(&sql, &sql_alloc, &sql_offset, "%scalc_fnc=%d", d, (int)gitem->calc_fnc);
			d = ",";

			zbx_audit_graph_update_json_update_gitem_update_calc_fnc(ZBX_AUDIT_LLD_CONTEXT, gitem->graphid,
					(int)ZBX_FLAG_DISCOVERY_CREATED, gitem->gitemid, (int)gitem->calc_fnc_orig,
					(int)gitem->calc_fnc);
		}

		if (0 != (gitem->flags & ZBX_FLAG_LLD_GITEM_UPDATE_TYPE))
		{
			zbx_snprintf_alloc(&sql, &sql_alloc, &sql_offset, "%stype=%d", d, (int)gitem->type);

			zbx_audit_graph_update_json_update_gitem_update_type(ZBX_AUDIT_LLD_CONTEXT, gitem->graphid,
					(int)ZBX_FLAG_DISCOVERY_CREATED, gitem->gitemid, (int)gitem->type_orig,
					(int)gitem->type);
		}

		zbx_snprintf_alloc(&sql, &sql_alloc, &sql_offset, " where gitemid=" ZBX_FS_UI64 ";\n",
				gitem->gitemid);
	}

	if (0 != del_gitemids.values_num)
	{
		zbx_vector_uint64_sort(&del_gitemids, ZBX_DEFAULT_UINT64_COMPARE_FUNC);

		zbx_strcpy_alloc(&sql, &sql_alloc, &sql_offset, "delete from graphs_items where");
		zbx_db_add_condition_alloc(&sql, &sql_alloc, &sql_offset, "gitemid",
				del_gitemids.values, del_gitemids.values_num);
		zbx_strcpy_alloc(&sql, &sql_alloc, &sql_offset, ";\n");
	}

	if (0 != upd_graphs || 0 != upd_gitems.values_num || 0 != del_gitemids.values_num)
	{
		zbx_db_end_multiple_update(&sql, &sql_alloc, &sql_offset);
		zbx_db_execute("%s", sql);
		zbx_free(sql);
	}

	if (0 != new_graphs)
	{
		zbx_db_insert_execute(&db_insert);
		zbx_db_insert_clean(&db_insert);

		zbx_db_insert_execute(&db_insert_gdiscovery);
		zbx_db_insert_clean(&db_insert_gdiscovery);
	}

	if (0 != new_gitems)
	{
		zbx_db_insert_execute(&db_insert_gitems);
		zbx_db_insert_clean(&db_insert_gitems);
	}

	zbx_db_commit();
out:
	zbx_vector_uint64_destroy(&del_gitemids);
	zbx_vector_lld_gitem_ptr_destroy(&upd_gitems);

	zabbix_log(LOG_LEVEL_DEBUG, "End of %s()", __func__);

	return ret;
}

static	void	get_graph_info(const void *object, zbx_uint64_t *id, int *discovery_flag, int *lastcheck,
		unsigned char *discovery_status, int *ts_delete, int *ts_disable, unsigned char *object_status,
		unsigned char *disable_source, char **name)
{
	const zbx_lld_graph_t	*graph;

	ZBX_UNUSED(ts_disable);
	ZBX_UNUSED(object_status);
	ZBX_UNUSED(disable_source);

	graph = (const zbx_lld_graph_t *)object;

	*id = graph->graphid;
	*discovery_flag = graph->flags & ZBX_FLAG_LLD_GRAPH_DISCOVERED;
	*lastcheck = graph->lastcheck;
	*discovery_status = graph->discovery_status;
	*ts_delete = graph->ts_delete;
	*name = graph->name;
}

/******************************************************************************
 *                                                                            *
 * Purpose: add or update graphs for discovery item                           *
 *                                                                            *
 * Return value: SUCCEED - if graphs were successfully added/updated or       *
 *                         adding/updating was not necessary                  *
 *               FAIL    - graphs cannot be added/updated                     *
 *                                                                            *
 ******************************************************************************/
<<<<<<< HEAD
int	lld_update_graphs(zbx_uint64_t hostid, zbx_uint64_t lld_ruleid, const zbx_vector_lld_row_ptr_t *lld_rows,
		const zbx_vector_lld_macro_path_ptr_t *lld_macro_paths, char **error, int lifetime, int lastcheck)
=======
int	lld_update_graphs(zbx_uint64_t hostid, zbx_uint64_t lld_ruleid, const zbx_vector_lld_row_t *lld_rows,
		const zbx_vector_lld_macro_path_t *lld_macro_paths, char **error, zbx_lld_lifetime_t *lifetime,
		int lastcheck)
>>>>>>> d55d185b
{
	int				ret = SUCCEED;
	zbx_db_result_t			result;
	zbx_db_row_t			row;
	zbx_vector_lld_graph_ptr_t	graphs;
	zbx_vector_lld_gitem_ptr_t	gitems_proto;
	zbx_vector_lld_item_ptr_t	items;

	zabbix_log(LOG_LEVEL_DEBUG, "In %s()", __func__);

	zbx_vector_lld_graph_ptr_create(&graphs);	/* list of graphs which were created or will be created or */
							/* updated by the graph prototype */
	zbx_vector_lld_gitem_ptr_create(&gitems_proto);	/* list of graphs_items which are used by the graph prototype */
	zbx_vector_lld_item_ptr_create(&items);		/* list of items which are related to the graph prototype */

	result = zbx_db_select(
			"select distinct g.graphid,g.name,g.width,g.height,g.yaxismin,g.yaxismax,g.show_work_period,"
				"g.show_triggers,g.graphtype,g.show_legend,g.show_3d,g.percent_left,g.percent_right,"
				"g.ymin_type,g.ymin_itemid,g.ymax_type,g.ymax_itemid,g.discover"
			" from graphs g,graphs_items gi,items i,item_discovery id"
			" where g.graphid=gi.graphid"
				" and gi.itemid=i.itemid"
				" and i.itemid=id.itemid"
				" and id.parent_itemid=" ZBX_FS_UI64,
			lld_ruleid);

	while (SUCCEED == ret && NULL != (row = zbx_db_fetch(result)))
	{
		zbx_uint64_t	parent_graphid, ymin_itemid_proto, ymax_itemid_proto;
		const char	*name_proto;
		int		width, height;
		double		yaxismin, yaxismax, percent_left, percent_right;
		unsigned char	show_work_period, show_triggers, graphtype, show_legend, show_3d,
				ymin_type, ymax_type, discover_proto;

		ZBX_STR2UINT64(parent_graphid, row[0]);
		name_proto = row[1];
		width = atoi(row[2]);
		height = atoi(row[3]);
		yaxismin = atof(row[4]);
		yaxismax = atof(row[5]);
		ZBX_STR2UCHAR(show_work_period, row[6]);
		ZBX_STR2UCHAR(show_triggers, row[7]);
		ZBX_STR2UCHAR(graphtype, row[8]);
		ZBX_STR2UCHAR(show_legend, row[9]);
		ZBX_STR2UCHAR(show_3d, row[10]);
		percent_left = atof(row[11]);
		percent_right = atof(row[12]);
		ZBX_STR2UCHAR(ymin_type, row[13]);
		ZBX_DBROW2UINT64(ymin_itemid_proto, row[14]);
		ZBX_STR2UCHAR(ymax_type, row[15]);
		ZBX_DBROW2UINT64(ymax_itemid_proto, row[16]);
		ZBX_STR2UCHAR(discover_proto, row[17]);

		lld_graphs_get(parent_graphid, &graphs, width, height, yaxismin, yaxismax, show_work_period,
				show_triggers, graphtype, show_legend, show_3d, percent_left, percent_right,
				ymin_type, ymax_type);
		lld_gitems_get(parent_graphid, &gitems_proto, &graphs);
		lld_items_get(&gitems_proto, ymin_itemid_proto, ymax_itemid_proto, &items);

		/* making graphs */

		lld_graphs_make(&gitems_proto, &graphs, &items, name_proto, ymin_itemid_proto, ymax_itemid_proto,
				discover_proto, lld_rows, lld_macro_paths);
		lld_graphs_validate(hostid, &graphs, error);
		ret = lld_graphs_save(hostid, parent_graphid, &graphs, width, height, yaxismin, yaxismax,
				show_work_period, show_triggers, graphtype, show_legend, show_3d, percent_left,
				percent_right, ymin_type, ymax_type);
<<<<<<< HEAD

		lld_remove_lost_objects("graph_discovery", "graphid", (zbx_vector_ptr_t *)(&graphs), lifetime,
				lastcheck, zbx_db_delete_graphs, get_graph_info);
=======
		lld_process_lost_objects("graph_discovery", NULL, "graphid", (zbx_vector_ptr_t *)&graphs, lifetime,
				NULL, lastcheck, zbx_db_delete_graphs, get_graph_info, NULL,
				zbx_audit_graph_create_entry, NULL);
>>>>>>> d55d185b

		lld_items_free(&items);
		lld_gitems_free(&gitems_proto);
		lld_graphs_free(&graphs);
	}
	zbx_db_free_result(result);

	zbx_vector_lld_item_ptr_destroy(&items);
	zbx_vector_lld_gitem_ptr_destroy(&gitems_proto);
	zbx_vector_lld_graph_ptr_destroy(&graphs);

	zabbix_log(LOG_LEVEL_DEBUG, "End of %s()", __func__);

	return ret;
}<|MERGE_RESOLUTION|>--- conflicted
+++ resolved
@@ -32,66 +32,6 @@
 
 typedef struct
 {
-<<<<<<< HEAD
-=======
-	zbx_uint64_t		graphid;
-	char			*name;
-	char			*name_orig;
-	zbx_uint64_t		ymin_itemid_orig;
-	zbx_uint64_t		ymin_itemid;
-	zbx_uint64_t		ymax_itemid_orig;
-	zbx_uint64_t		ymax_itemid;
-	int			width_orig;
-	int			height_orig;
-	double			yaxismin_orig;
-	double			yaxismax_orig;
-	unsigned char		show_work_period_orig;
-	unsigned char		show_triggers_orig;
-	unsigned char		graphtype_orig;
-	unsigned char		show_legend_orig;
-	unsigned char		show_3d_orig;
-	double			percent_left_orig;
-	double			percent_right_orig;
-	unsigned char		ymin_type_orig;
-	unsigned char		ymax_type_orig;
-	zbx_vector_ptr_t	gitems;
-#define ZBX_FLAG_LLD_GRAPH_UNSET			__UINT64_C(0x00000000)
-#define ZBX_FLAG_LLD_GRAPH_DISCOVERED			__UINT64_C(0x00000001)
-#define ZBX_FLAG_LLD_GRAPH_UPDATE_NAME			__UINT64_C(0x00000002)
-#define ZBX_FLAG_LLD_GRAPH_UPDATE_WIDTH			__UINT64_C(0x00000004)
-#define ZBX_FLAG_LLD_GRAPH_UPDATE_HEIGHT		__UINT64_C(0x00000008)
-#define ZBX_FLAG_LLD_GRAPH_UPDATE_YAXISMIN		__UINT64_C(0x00000010)
-#define ZBX_FLAG_LLD_GRAPH_UPDATE_YAXISMAX		__UINT64_C(0x00000020)
-#define ZBX_FLAG_LLD_GRAPH_UPDATE_SHOW_WORK_PERIOD	__UINT64_C(0x00000040)
-#define ZBX_FLAG_LLD_GRAPH_UPDATE_SHOW_TRIGGERS		__UINT64_C(0x00000080)
-#define ZBX_FLAG_LLD_GRAPH_UPDATE_GRAPHTYPE		__UINT64_C(0x00000100)
-#define ZBX_FLAG_LLD_GRAPH_UPDATE_SHOW_LEGEND		__UINT64_C(0x00000200)
-#define ZBX_FLAG_LLD_GRAPH_UPDATE_SHOW_3D		__UINT64_C(0x00000400)
-#define ZBX_FLAG_LLD_GRAPH_UPDATE_PERCENT_LEFT		__UINT64_C(0x00000800)
-#define ZBX_FLAG_LLD_GRAPH_UPDATE_PERCENT_RIGHT		__UINT64_C(0x00001000)
-#define ZBX_FLAG_LLD_GRAPH_UPDATE_YMIN_TYPE		__UINT64_C(0x00002000)
-#define ZBX_FLAG_LLD_GRAPH_UPDATE_YMIN_ITEMID		__UINT64_C(0x00004000)
-#define ZBX_FLAG_LLD_GRAPH_UPDATE_YMAX_TYPE		__UINT64_C(0x00008000)
-#define ZBX_FLAG_LLD_GRAPH_UPDATE_YMAX_ITEMID		__UINT64_C(0x00010000)
-#define ZBX_FLAG_LLD_GRAPH_UPDATE									\
-		(ZBX_FLAG_LLD_GRAPH_UPDATE_NAME | ZBX_FLAG_LLD_GRAPH_UPDATE_WIDTH |			\
-		ZBX_FLAG_LLD_GRAPH_UPDATE_HEIGHT | ZBX_FLAG_LLD_GRAPH_UPDATE_YAXISMIN |			\
-		ZBX_FLAG_LLD_GRAPH_UPDATE_YAXISMAX | ZBX_FLAG_LLD_GRAPH_UPDATE_SHOW_WORK_PERIOD |	\
-		ZBX_FLAG_LLD_GRAPH_UPDATE_SHOW_TRIGGERS | ZBX_FLAG_LLD_GRAPH_UPDATE_GRAPHTYPE |		\
-		ZBX_FLAG_LLD_GRAPH_UPDATE_SHOW_LEGEND | ZBX_FLAG_LLD_GRAPH_UPDATE_SHOW_3D |		\
-		ZBX_FLAG_LLD_GRAPH_UPDATE_PERCENT_LEFT | ZBX_FLAG_LLD_GRAPH_UPDATE_PERCENT_RIGHT |	\
-		ZBX_FLAG_LLD_GRAPH_UPDATE_YMIN_TYPE | ZBX_FLAG_LLD_GRAPH_UPDATE_YMIN_ITEMID |		\
-		ZBX_FLAG_LLD_GRAPH_UPDATE_YMAX_TYPE | ZBX_FLAG_LLD_GRAPH_UPDATE_YMAX_ITEMID)
-	zbx_uint64_t		flags;
-	int			lastcheck;
-	unsigned char		discovery_status;
-	int			ts_delete;
-}
-zbx_lld_graph_t;
-
-typedef struct
-{
->>>>>>> d55d185b
 	zbx_uint64_t		gitemid;
 	zbx_uint64_t		itemid_orig;
 	zbx_uint64_t		itemid;
@@ -192,6 +132,7 @@
 		ZBX_FLAG_LLD_GRAPH_UPDATE_YMAX_TYPE | ZBX_FLAG_LLD_GRAPH_UPDATE_YMAX_ITEMID)
 	zbx_uint64_t			flags;
 	int				lastcheck;
+	unsigned char			discovery_status;
 	int				ts_delete;
 }
 zbx_lld_graph_t;
@@ -1566,14 +1507,9 @@
  *               FAIL    - graphs cannot be added/updated                     *
  *                                                                            *
  ******************************************************************************/
-<<<<<<< HEAD
 int	lld_update_graphs(zbx_uint64_t hostid, zbx_uint64_t lld_ruleid, const zbx_vector_lld_row_ptr_t *lld_rows,
-		const zbx_vector_lld_macro_path_ptr_t *lld_macro_paths, char **error, int lifetime, int lastcheck)
-=======
-int	lld_update_graphs(zbx_uint64_t hostid, zbx_uint64_t lld_ruleid, const zbx_vector_lld_row_t *lld_rows,
-		const zbx_vector_lld_macro_path_t *lld_macro_paths, char **error, zbx_lld_lifetime_t *lifetime,
+		const zbx_vector_lld_macro_path_ptr_t *lld_macro_paths, char **error, zbx_lld_lifetime_t *lifetime,
 		int lastcheck)
->>>>>>> d55d185b
 {
 	int				ret = SUCCEED;
 	zbx_db_result_t			result;
@@ -1642,15 +1578,9 @@
 		ret = lld_graphs_save(hostid, parent_graphid, &graphs, width, height, yaxismin, yaxismax,
 				show_work_period, show_triggers, graphtype, show_legend, show_3d, percent_left,
 				percent_right, ymin_type, ymax_type);
-<<<<<<< HEAD
-
-		lld_remove_lost_objects("graph_discovery", "graphid", (zbx_vector_ptr_t *)(&graphs), lifetime,
-				lastcheck, zbx_db_delete_graphs, get_graph_info);
-=======
 		lld_process_lost_objects("graph_discovery", NULL, "graphid", (zbx_vector_ptr_t *)&graphs, lifetime,
 				NULL, lastcheck, zbx_db_delete_graphs, get_graph_info, NULL,
 				zbx_audit_graph_create_entry, NULL);
->>>>>>> d55d185b
 
 		lld_items_free(&items);
 		lld_gitems_free(&gitems_proto);
