--- conflicted
+++ resolved
@@ -256,11 +256,7 @@
 #define ZBX_FLAG_LLD_HOST_UPDATE_TLS_PSK_IDENTITY	__UINT64_C(0x00001000)	/* hosts.tls_psk_identity field should be updated */
 #define ZBX_FLAG_LLD_HOST_UPDATE_TLS_PSK		__UINT64_C(0x00002000)	/* hosts.tls_psk field should be updated */
 #define ZBX_FLAG_LLD_HOST_UPDATE_CUSTOM_INTERFACES	__UINT64_C(0x00004000)	/* hosts.custom_interfaces field should be updated */
-<<<<<<< HEAD
-#define ZBX_FLAG_LLD_HOST_UPDATE_HGSETID		__UINT64_C(0x00008000)	/* host_hgset.hgsetid field should be updated */
-#define ZBX_FLAG_LLD_HOST_UPDATE_PROXY_GROUP		__UINT64_C(0x00010000)	/* hosts.proxy_groupid field should be updated */
-=======
->>>>>>> 198906e6
+#define ZBX_FLAG_LLD_HOST_UPDATE_PROXY_GROUP		__UINT64_C(0x00008000)	/* hosts.proxy_groupid field should be updated */
 
 #define ZBX_FLAG_LLD_HOST_UPDATE									\
 		(ZBX_FLAG_LLD_HOST_UPDATE_HOST | ZBX_FLAG_LLD_HOST_UPDATE_NAME |			\
@@ -269,7 +265,8 @@
 		ZBX_FLAG_LLD_HOST_UPDATE_IPMI_PASS | ZBX_FLAG_LLD_HOST_UPDATE_TLS_CONNECT |		\
 		ZBX_FLAG_LLD_HOST_UPDATE_TLS_ACCEPT | ZBX_FLAG_LLD_HOST_UPDATE_TLS_ISSUER |		\
 		ZBX_FLAG_LLD_HOST_UPDATE_TLS_SUBJECT | ZBX_FLAG_LLD_HOST_UPDATE_TLS_PSK_IDENTITY |	\
-		ZBX_FLAG_LLD_HOST_UPDATE_TLS_PSK | ZBX_FLAG_LLD_HOST_UPDATE_CUSTOM_INTERFACES)
+		ZBX_FLAG_LLD_HOST_UPDATE_TLS_PSK | ZBX_FLAG_LLD_HOST_UPDATE_CUSTOM_INTERFACES |		\
+		ZBX_FLAG_LLD_HOST_UPDATE_PROXY_GROUP)
 	zbx_uint64_t			flags;
 	const struct zbx_json_parse	*jp_row;
 	signed char			inventory_mode;
@@ -3735,10 +3732,10 @@
 			}
 
 			zbx_audit_host_update_json_add_details(ZBX_AUDIT_LLD_CONTEXT, host->hostid, host->host, proxyid,
-					(int)ipmi_authtype, (int)ipmi_privilege, ipmi_username, ipmi_password,
-					(int)host->status, (int)ZBX_FLAG_DISCOVERY_CREATED, (int)tls_connect,
-					(int)tls_accept, tls_issuer, tls_subject, tls_psk_identity, tls_psk,
-					host->custom_interfaces, (int)host->inventory_mode);
+					proxy_groupid, (int)ipmi_authtype, (int)ipmi_privilege, ipmi_username,
+					ipmi_password, (int)host->status, (int)ZBX_FLAG_DISCOVERY_CREATED,
+					(int)tls_connect, (int)tls_accept, tls_issuer, tls_subject, tls_psk_identity,
+					tls_psk, host->custom_interfaces, (int)host->inventory_mode);
 		}
 		else
 		{
@@ -3788,8 +3785,8 @@
 							"%sproxy_groupid=%s", d, zbx_db_sql_id_ins(proxy_groupid));
 					d = ",";
 
-					zbx_audit_host_update_json_update_proxyid(host->hostid,
-							host->proxy_groupid_orig, proxyid);
+					zbx_audit_host_update_json_update_proxy_groupid(ZBX_AUDIT_LLD_CONTEXT,
+							host->hostid, host->proxy_groupid_orig, proxy_groupid);
 				}
 				if (0 != (host->flags & ZBX_FLAG_LLD_HOST_UPDATE_IPMI_AUTH))
 				{
