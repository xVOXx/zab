--- conflicted
+++ resolved
@@ -5714,14 +5714,9 @@
  * Purpose: add or update low-level discovered hosts                          *
  *                                                                            *
  ******************************************************************************/
-<<<<<<< HEAD
 void	lld_update_hosts(zbx_uint64_t lld_ruleid, const zbx_vector_lld_row_ptr_t *lld_rows,
-		const zbx_vector_lld_macro_path_ptr_t *lld_macro_paths, char **error, int lifetime, int lastcheck)
-=======
-void	lld_update_hosts(zbx_uint64_t lld_ruleid, const zbx_vector_lld_row_t *lld_rows,
-		const zbx_vector_lld_macro_path_t *lld_macro_paths, char **error, zbx_lld_lifetime_t *lifetime,
+		const zbx_vector_lld_macro_path_ptr_t *lld_macro_paths, char **error, zbx_lld_lifetime_t *lifetime,
 		zbx_lld_lifetime_t *enabled_lifetime, int lastcheck)
->>>>>>> d55d185b
 {
 	zbx_db_result_t			result;
 	zbx_db_row_t			row;
