/*
** Zabbix
** Copyright (C) 2001-2022 Zabbix SIA
**
** This program is free software; you can redistribute it and/or modify
** it under the terms of the GNU General Public License as published by
** the Free Software Foundation; either version 2 of the License, or
** (at your option) any later version.
**
** This program is distributed in the hope that it will be useful,
** but WITHOUT ANY WARRANTY; without even the implied warranty of
** MERCHANTABILITY or FITNESS FOR A PARTICULAR PURPOSE. See the
** GNU General Public License for more details.
**
** You should have received a copy of the GNU General Public License
** along with this program; if not, write to the Free Software
** Foundation, Inc., 51 Franklin Street, Fifth Floor, Boston, MA  02110-1301, USA.
**/

#include "httptest.h"

#include "log.h"
#include "preproc.h"
#include "zbxnix.h"
#include "zbxserver.h"
#include "zbxregexp.h"
#include "zbxhttp.h"
#include "httpmacro.h"
#include "zbxnum.h"
#include "zbxsysinfo.h"

typedef struct
{
	long	rspcode;
	double	total_time;
	double	speed_download;
}
zbx_httpstat_t;

#ifdef HAVE_LIBCURL

typedef struct
{
	char	*data;
	size_t	allocated;
	size_t	offset;
}
zbx_httppage_t;

static zbx_httppage_t	page;

static size_t	curl_write_cb(void *ptr, size_t size, size_t nmemb, void *userdata)
{
	size_t	r_size = size * nmemb;

	ZBX_UNUSED(userdata);

	/* first piece of data */
	if (NULL == page.data)
	{
		page.allocated = MAX(8096, r_size);
		page.offset = 0;
		page.data = (char *)zbx_malloc(page.data, page.allocated);
	}

	zbx_strncpy_alloc(&page.data, &page.allocated, &page.offset, (char *)ptr, r_size);

	return r_size;
}

static size_t	curl_ignore_cb(void *ptr, size_t size, size_t nmemb, void *userdata)
{
	ZBX_UNUSED(ptr);
	ZBX_UNUSED(userdata);

	return size * nmemb;
}

#endif	/* HAVE_LIBCURL */

/******************************************************************************
 *                                                                            *
 * Purpose: remove all macro variables cached during http test execution      *
 *                                                                            *
 * Parameters: httptest - [IN] the http test data                             *
 *                                                                            *
 ******************************************************************************/
static void	httptest_remove_macros(zbx_httptest_t *httptest)
{
	int	i;

	for (i = 0; i < httptest->macros.values_num; i++)
	{
		zbx_ptr_pair_t	*pair = &httptest->macros.values[i];

		zbx_free(pair->first);
		zbx_free(pair->second);
	}

	zbx_vector_ptr_pair_clear(&httptest->macros);
}

static void	process_test_data(zbx_uint64_t httptestid, int lastfailedstep, double speed_download,
		const char *err_str, zbx_timespec_t *ts)
{
	DB_RESULT	result;
	DB_ROW		row;
	unsigned char	types[3];
	DC_ITEM		items[3];
	zbx_uint64_t	itemids[3];
	int		errcodes[3];
	size_t		i, num = 0;
	AGENT_RESULT	value;

	zabbix_log(LOG_LEVEL_DEBUG, "In %s()", __func__);

	result = DBselect("select type,itemid from httptestitem where httptestid=" ZBX_FS_UI64, httptestid);

	while (NULL != (row = DBfetch(result)))
	{
		if (3 == num)
		{
			THIS_SHOULD_NEVER_HAPPEN;
			break;
		}

		switch (types[num] = (unsigned char)atoi(row[0]))
		{
			case ZBX_HTTPITEM_TYPE_SPEED:
			case ZBX_HTTPITEM_TYPE_LASTSTEP:
				break;
			case ZBX_HTTPITEM_TYPE_LASTERROR:
				if (NULL == err_str)
					continue;
				break;
			default:
				THIS_SHOULD_NEVER_HAPPEN;
				continue;
		}

		ZBX_STR2UINT64(itemids[num], row[1]);
		num++;
	}
	DBfree_result(result);

	if (0 < num)
	{
		DCconfig_get_items_by_itemids(items, itemids, errcodes, num);

		for (i = 0; i < num; i++)
		{
			if (SUCCEED != errcodes[i])
				continue;

			if (ITEM_STATUS_ACTIVE != items[i].status)
				continue;

			if (HOST_STATUS_MONITORED != items[i].host.status)
				continue;

			if (HOST_MAINTENANCE_STATUS_ON == items[i].host.maintenance_status &&
					MAINTENANCE_TYPE_NODATA == items[i].host.maintenance_type)
			{
				continue;
			}

			init_result(&value);

			switch (types[i])
			{
				case ZBX_HTTPITEM_TYPE_SPEED:
					SET_UI64_RESULT(&value, speed_download);
					break;
				case ZBX_HTTPITEM_TYPE_LASTSTEP:
					SET_UI64_RESULT(&value, lastfailedstep);
					break;
				case ZBX_HTTPITEM_TYPE_LASTERROR:
					SET_STR_RESULT(&value, zbx_strdup(NULL, err_str));
					break;
			}

			items[i].state = ITEM_STATE_NORMAL;
			zbx_preprocess_item_value(items[i].itemid, items[i].host.hostid, items[i].value_type, 0, &value,
					ts, items[i].state, NULL);

			free_result(&value);
		}

		DCconfig_clean_items(items, errcodes, num);
	}

	zabbix_log(LOG_LEVEL_DEBUG, "End of %s()", __func__);
}

/******************************************************************************
 *                                                                            *
 * Purpose: performs concatenation of vector of pairs into delimited string   *
 *                                                                            *
 * Parameters: str             - [IN/OUT] result string                       *
 *             alloc_len       - [IN/OUT] allocated memory size               *
 *             offset          - [IN/OUT] offset within string                *
 *             value_delimiter - [IN] delimiter to be used between name and   *
 *                                    value                                   *
 *             pair_delimiter  - [IN] delimiter to be used between pairs      *
 *             pairs           - [IN] vector of pairs                         *
 *                                                                            *
 ******************************************************************************/
static void	httpstep_pairs_join(char **str, size_t *alloc_len, size_t *offset, const char *value_delimiter,
		const char *pair_delimiter, zbx_vector_ptr_pair_t *pairs)
{
	int	p;
	char	*key, *value;

	for (p = 0; p < pairs->values_num; p++)
	{
		key = (char *)pairs->values[p].first;
		value = (char *)pairs->values[p].second;

		if (0 != p)
			zbx_strcpy_alloc(str, alloc_len, offset, pair_delimiter);

		zbx_strcpy_alloc(str, alloc_len, offset, key);
		zbx_strcpy_alloc(str, alloc_len, offset, value_delimiter);
		zbx_strcpy_alloc(str, alloc_len, offset, value);
	}
}

/******************************************************************************
 *                                                                            *
 * Purpose: frees memory allocated for vector of pairs                        *
 *                                                                            *
 * Parameters: pairs           - [IN] vector of pairs                         *
 *                                                                            *
 ******************************************************************************/
static void	httppairs_free(zbx_vector_ptr_pair_t *pairs)
{
	int	p;

	for (p = 0; p < pairs->values_num; p++)
	{
		zbx_free(pairs->values[p].first);
		zbx_free(pairs->values[p].second);
	}

	zbx_vector_ptr_pair_destroy(pairs);
}

#ifdef HAVE_LIBCURL
static void	process_step_data(zbx_uint64_t httpstepid, zbx_httpstat_t *stat, zbx_timespec_t *ts)
{
	DB_RESULT	result;
	DB_ROW		row;
	unsigned char	types[3];
	DC_ITEM		items[3];
	zbx_uint64_t	itemids[3];
	int		errcodes[3];
	size_t		i, num = 0;
	AGENT_RESULT	value;

	zabbix_log(LOG_LEVEL_DEBUG, "In %s() rspcode:%ld time:" ZBX_FS_DBL " speed:" ZBX_FS_DBL,
			__func__, stat->rspcode, stat->total_time, stat->speed_download);

	result = DBselect("select type,itemid from httpstepitem where httpstepid=" ZBX_FS_UI64, httpstepid);

	while (NULL != (row = DBfetch(result)))
	{
		if (3 == num)
		{
			THIS_SHOULD_NEVER_HAPPEN;
			break;
		}

		if (ZBX_HTTPITEM_TYPE_RSPCODE != (types[num] = (unsigned char)atoi(row[0])) &&
				ZBX_HTTPITEM_TYPE_TIME != types[num] && ZBX_HTTPITEM_TYPE_SPEED != types[num])
		{
			THIS_SHOULD_NEVER_HAPPEN;
			continue;
		}

		ZBX_STR2UINT64(itemids[num], row[1]);
		num++;
	}
	DBfree_result(result);

	if (0 < num)
	{
		DCconfig_get_items_by_itemids(items, itemids, errcodes, num);

		for (i = 0; i < num; i++)
		{
			if (SUCCEED != errcodes[i])
				continue;

			if (ITEM_STATUS_ACTIVE != items[i].status)
				continue;

			if (HOST_STATUS_MONITORED != items[i].host.status)
				continue;

			if (HOST_MAINTENANCE_STATUS_ON == items[i].host.maintenance_status &&
					MAINTENANCE_TYPE_NODATA == items[i].host.maintenance_type)
			{
				continue;
			}

			init_result(&value);

			switch (types[i])
			{
				case ZBX_HTTPITEM_TYPE_RSPCODE:
					SET_UI64_RESULT(&value, stat->rspcode);
					break;
				case ZBX_HTTPITEM_TYPE_TIME:
					SET_DBL_RESULT(&value, stat->total_time);
					break;
				case ZBX_HTTPITEM_TYPE_SPEED:
					SET_DBL_RESULT(&value, stat->speed_download);
					break;
			}

			items[i].state = ITEM_STATE_NORMAL;
			zbx_preprocess_item_value(items[i].itemid, items[i].host.hostid, items[i].value_type, 0, &value,
					ts, items[i].state, NULL);

			free_result(&value);
		}

		DCconfig_clean_items(items, errcodes, num);
	}

	zabbix_log(LOG_LEVEL_DEBUG, "End of %s()", __func__);
}

/******************************************************************************
 *                                                                            *
 * Purpose: loads http fields of web scenario step                            *
 *                                                                            *
 * Parameters: host            - [IN] host to be used in macro expansion      *
 *             httpstep        - [IN/OUT] web scenario step                   *
 *                                                                            *
 * Return value: SUCCEED if http fields were loaded and macro expansion was   *
 *               successful. FAIL on error.                                   *
 *                                                                            *
 ******************************************************************************/
static int	httpstep_load_pairs(DC_HOST *host, zbx_httpstep_t *httpstep)
{
	int			type, ret = SUCCEED;
	DB_RESULT		result;
	DB_ROW			row;
	size_t			alloc_len = 0, offset;
	zbx_ptr_pair_t		pair;
	zbx_vector_ptr_pair_t	*vector, headers, query_fields, post_fields;
	char			*key, *value, *url = NULL, query_delimiter = '?';

	httpstep->url = NULL;
	httpstep->posts = NULL;
	httpstep->headers = NULL;

	zbx_vector_ptr_pair_create(&headers);
	zbx_vector_ptr_pair_create(&query_fields);
	zbx_vector_ptr_pair_create(&post_fields);
	zbx_vector_ptr_pair_create(&httpstep->variables);

	result = DBselect(
			"select name,value,type"
			" from httpstep_field"
			" where httpstepid=" ZBX_FS_UI64
			" order by httpstep_fieldid",
			httpstep->httpstep->httpstepid);

	while (NULL != (row = DBfetch(result)))
	{
		type = atoi(row[2]);

		value = zbx_strdup(NULL, row[1]);

		/* from now on variable values can contain macros so proper URL encoding can be performed */
		if (SUCCEED != (ret = zbx_substitute_simple_macros_unmasked(NULL, NULL, NULL, NULL, NULL, host, NULL, NULL,
				NULL, NULL, NULL, NULL, &value, MACRO_TYPE_HTTPTEST_FIELD, NULL, 0)))
		{
			zbx_free(value);
			goto out;
		}

		key = zbx_strdup(NULL, row[0]);

		/* variable names cannot contain macros, and both variable names and variable values cannot contain */
		/* another variables */
		if (ZBX_HTTPFIELD_VARIABLE != type && (SUCCEED != (ret = zbx_substitute_simple_macros(NULL, NULL, NULL,
				NULL, NULL, host, NULL, NULL, NULL, NULL, NULL, NULL, &key, MACRO_TYPE_HTTPTEST_FIELD,
				NULL, 0)) ||
				SUCCEED != (ret = http_substitute_variables(httpstep->httptest, &key)) ||
				SUCCEED != (ret = http_substitute_variables(httpstep->httptest, &value))))
		{
			httppairs_free(&httpstep->variables);
			zbx_free(key);
			zbx_free(value);
			goto out;
		}

		/* keys and values of query fields / post fields should be encoded */
		if (ZBX_HTTPFIELD_QUERY_FIELD == type || ZBX_HTTPFIELD_POST_FIELD == type)
		{
			zbx_http_url_encode(key, &key);
			zbx_http_url_encode(value, &value);
		}

		switch (type)
		{
			case ZBX_HTTPFIELD_HEADER:
				vector = &headers;
				break;
			case ZBX_HTTPFIELD_VARIABLE:
				vector = &httpstep->variables;
				break;
			case ZBX_HTTPFIELD_QUERY_FIELD:
				vector = &query_fields;
				break;
			case ZBX_HTTPFIELD_POST_FIELD:
				vector = &post_fields;
				break;
			default:
				THIS_SHOULD_NEVER_HAPPEN;
				zbx_free(key);
				zbx_free(value);
				ret = FAIL;
				goto out;
		}

		pair.first = key;
		pair.second = value;

		zbx_vector_ptr_pair_append(vector, pair);
	}

	/* URL is created from httpstep->httpstep->url, query_fields and fragment */
	zbx_strcpy_alloc(&url, &alloc_len, &offset, httpstep->httpstep->url);

	value = strchr(url, '#');

	if (NULL != value)
	{
		/* URL contains fragment delimiter, so it must be dropped */

		zabbix_log(LOG_LEVEL_DEBUG, "URL contains fragment delimiter, fragment part is deleted from URL");
		*value = '\0';
		offset = value - url;
	}

	if (0 < query_fields.values_num)
	{
		/* url can contain '?' so proper delimiter should be selected */
		if (NULL != strchr(url, '?'))
			query_delimiter = '&';

		zbx_chrcpy_alloc(&url, &alloc_len, &offset, query_delimiter);
		httpstep_pairs_join(&url, &alloc_len, &offset, "=", "&", &query_fields);
	}

	if (SUCCEED != (ret = zbx_http_punycode_encode_url(&url)))
	{
		zabbix_log(LOG_LEVEL_WARNING, "cannot encode unicode URL into punycode");
		httppairs_free(&httpstep->variables);
		zbx_free(url);
		goto out;
	}

	httpstep->url = url;

	/* POST data can be saved as raw data or as form data */
	if (ZBX_POSTTYPE_FORM == httpstep->httpstep->post_type)
		httpstep_pairs_join(&httpstep->posts, &alloc_len, &offset, "=", "&", &post_fields);
	else
		httpstep->posts = httpstep->httpstep->posts;	/* post data in raw format */

	httpstep_pairs_join(&httpstep->headers, &alloc_len, &offset, ":", "\r\n", &headers);
out:
	httppairs_free(&headers);
	httppairs_free(&query_fields);
	httppairs_free(&post_fields);
	DBfree_result(result);

	return ret;
}

/******************************************************************************
 *                                                                            *
 * Purpose: adds HTTP headers to curl_slist and prepares cookie header string *
 *                                                                            *
 * Parameters: headers         - [IN] HTTP headers as string                  *
 *             headers_slist   - [IN/OUT] curl_slist                          *
 *             header_cookie   - [IN/OUT] cookie header as string             *
 *                                                                            *
 ******************************************************************************/
static void	add_http_headers(char *headers, struct curl_slist **headers_slist, char **header_cookie)
{
#define COOKIE_HEADER_STR	"Cookie:"
#define COOKIE_HEADER_STR_LEN	ZBX_CONST_STRLEN(COOKIE_HEADER_STR)

	char	*line;

	while (NULL != (line = zbx_http_parse_header(&headers)))
	{
		if (0 == strncmp(COOKIE_HEADER_STR, line, COOKIE_HEADER_STR_LEN))
			*header_cookie = zbx_strdup(*header_cookie, line + COOKIE_HEADER_STR_LEN);
		else
			*headers_slist = curl_slist_append(*headers_slist, line);

		zbx_free(line);
	}

#undef COOKIE_HEADER_STR
#undef COOKIE_HEADER_STR_LEN
}
#endif

/******************************************************************************
 *                                                                            *
 * Purpose: loads http fields of web scenario                                 *
 *                                                                            *
 * Parameters: host            - [IN] host to be used in macro expansion      *
 *             httptest        - [IN/OUT] web scenario                        *
 *                                                                            *
 * Return value: SUCCEED if http fields were loaded and macro expansion was   *
 *               successful. FAIL on error.                                   *
 *                                                                            *
 ******************************************************************************/
static int	httptest_load_pairs(DC_HOST *host, zbx_httptest_t *httptest)
{
	int			type, ret = SUCCEED;
	DB_RESULT		result;
	DB_ROW			row;
	size_t			alloc_len = 0, offset;
	zbx_ptr_pair_t		pair;
	zbx_vector_ptr_pair_t	*vector, headers;
	char			*key, *value;

	zbx_vector_ptr_pair_create(&headers);
	zbx_vector_ptr_pair_create(&httptest->variables);

	httptest->headers = NULL;
	result = DBselect(
			"select name,value,type"
			" from httptest_field"
			" where httptestid=" ZBX_FS_UI64
			" order by httptest_fieldid",
			httptest->httptest.httptestid);

	while (NULL != (row = DBfetch(result)))
	{
		type = atoi(row[2]);
		value = zbx_strdup(NULL, row[1]);

		/* from now on variable values can contain macros so proper URL encoding can be performed */
		if (SUCCEED != (ret = zbx_substitute_simple_macros_unmasked(NULL, NULL, NULL, NULL, NULL, host, NULL, NULL,
				NULL, NULL, NULL, NULL, &value, MACRO_TYPE_HTTPTEST_FIELD, NULL, 0)))
		{
			zbx_free(value);
			goto out;
		}

		key = zbx_strdup(NULL, row[0]);

		/* variable names cannot contain macros, and both variable names and variable values cannot contain */
		/* another variables */
		if (ZBX_HTTPFIELD_VARIABLE != type && SUCCEED != (ret = zbx_substitute_simple_macros(NULL, NULL, NULL,
				NULL, NULL, host, NULL, NULL, NULL, NULL, NULL, NULL, &key, MACRO_TYPE_HTTPTEST_FIELD,
				NULL, 0)))
		{
			httppairs_free(&httptest->variables);
			zbx_free(key);
			zbx_free(value);
			goto out;
		}

		switch (type)
		{
			case ZBX_HTTPFIELD_HEADER:
				vector = &headers;
				break;
			case ZBX_HTTPFIELD_VARIABLE:
				vector = &httptest->variables;
				break;
			default:
				zbx_free(key);
				zbx_free(value);
				ret = FAIL;
				goto out;
		}

		pair.first = key;
		pair.second = value;

		zbx_vector_ptr_pair_append(vector, pair);
	}

	httpstep_pairs_join(&httptest->headers, &alloc_len, &offset, ":", "\r\n", &headers);
out:
	httppairs_free(&headers);
	DBfree_result(result);

	return ret;
}

/******************************************************************************
 *                                                                            *
 * Purpose: process single scenario of http test                              *
 *                                                                            *
 ******************************************************************************/
static void	process_httptest(DC_HOST *host, zbx_httptest_t *httptest, int *delay)
{
	DB_RESULT	result;
	DB_HTTPSTEP	db_httpstep;
	char		*err_str = NULL, *buffer = NULL;
	int		lastfailedstep = 0;
	zbx_timespec_t	ts;
	double		speed_download = 0;
	int		speed_download_num = 0;
#ifdef HAVE_LIBCURL
	DB_ROW		row;
	zbx_httpstat_t	stat;
	char		errbuf[CURL_ERROR_SIZE];
	CURL		*easyhandle = NULL;
	CURLcode	err;
	zbx_httpstep_t	httpstep;
#endif
	zabbix_log(LOG_LEVEL_DEBUG, "In %s() httptestid:" ZBX_FS_UI64 " name:'%s'",
			__func__, httptest->httptest.httptestid, httptest->httptest.name);

	result = DBselect(
			"select httpstepid,no,name,url,timeout,posts,required,status_codes,post_type,follow_redirects,"
				"retrieve_mode"
			" from httpstep"
			" where httptestid=" ZBX_FS_UI64
			" order by no",
			httptest->httptest.httptestid);

	buffer = zbx_strdup(buffer, httptest->httptest.delay);
	zbx_substitute_simple_macros(NULL, NULL, NULL, NULL, &host->hostid, NULL, NULL, NULL, NULL, NULL, NULL, NULL,
				&buffer, MACRO_TYPE_COMMON, NULL, 0);

	/* Avoid the potential usage of uninitialized values when: */
	/* 1) compile without libCURL support */
	/* 2) update interval is invalid */
	db_httpstep.name = NULL;

	if (SUCCEED != zbx_is_time_suffix(buffer, delay, ZBX_LENGTH_UNLIMITED))
	{
		err_str = zbx_dsprintf(err_str, "update interval \"%s\" is invalid", buffer);
		lastfailedstep = -1;
		*delay = ZBX_DEFAULT_INTERVAL;
		goto httptest_error;
	}

#ifdef HAVE_LIBCURL
	if (NULL == (easyhandle = curl_easy_init()))
	{
		err_str = zbx_strdup(err_str, "cannot initialize cURL library");
		goto clean;
	}

	if (CURLE_OK != (err = curl_easy_setopt(easyhandle, CURLOPT_PROXY, httptest->httptest.http_proxy)) ||
			CURLE_OK != (err = curl_easy_setopt(easyhandle, CURLOPT_COOKIEFILE, "")) ||
			CURLE_OK != (err = curl_easy_setopt(easyhandle, CURLOPT_USERAGENT, httptest->httptest.agent)) ||
			CURLE_OK != (err = curl_easy_setopt(easyhandle, CURLOPT_ERRORBUFFER, errbuf)) ||
			CURLE_OK != (err = curl_easy_setopt(easyhandle, ZBX_CURLOPT_ACCEPT_ENCODING, "")))
	{
		err_str = zbx_strdup(err_str, curl_easy_strerror(err));
		goto clean;
	}

	if (SUCCEED != zbx_http_prepare_ssl(easyhandle, httptest->httptest.ssl_cert_file,
			httptest->httptest.ssl_key_file, httptest->httptest.ssl_key_password,
			httptest->httptest.verify_peer, httptest->httptest.verify_host, &err_str))
	{
		goto clean;
	}

	httpstep.httptest = httptest;
	httpstep.httpstep = &db_httpstep;

	while (NULL != (row = DBfetch(result)) && ZBX_IS_RUNNING())
	{
		struct curl_slist	*headers_slist = NULL;
		char			*header_cookie = NULL;
		size_t			(*curl_header_cb)(void *ptr, size_t size, size_t nmemb, void *userdata);
		size_t			(*curl_body_cb)(void *ptr, size_t size, size_t nmemb, void *userdata);

		/* NOTE: do not break or return from this block! */
		/*       process_step_data() call is required! */

		ZBX_STR2UINT64(db_httpstep.httpstepid, row[0]);
		db_httpstep.httptestid = httptest->httptest.httptestid;
		db_httpstep.no = atoi(row[1]);
		db_httpstep.name = row[2];

		db_httpstep.url = zbx_strdup(NULL, row[3]);
		zbx_substitute_simple_macros_unmasked(NULL, NULL, NULL, NULL, NULL, host, NULL, NULL, NULL, NULL, NULL,
				NULL, &db_httpstep.url, MACRO_TYPE_HTTPTEST_FIELD, NULL, 0);
		http_substitute_variables(httptest, &db_httpstep.url);

		db_httpstep.required = zbx_strdup(NULL, row[6]);
		zbx_substitute_simple_macros(NULL, NULL, NULL, NULL, NULL, host, NULL, NULL, NULL, NULL, NULL, NULL,
				&db_httpstep.required, MACRO_TYPE_HTTPTEST_FIELD, NULL, 0);

		db_httpstep.status_codes = zbx_strdup(NULL, row[7]);
		zbx_substitute_simple_macros(NULL, NULL, NULL, NULL, &host->hostid, NULL, NULL, NULL, NULL, NULL, NULL,
				NULL, &db_httpstep.status_codes, MACRO_TYPE_COMMON, NULL, 0);

		db_httpstep.post_type = atoi(row[8]);

		if (ZBX_POSTTYPE_RAW == db_httpstep.post_type)
		{
			db_httpstep.posts = zbx_strdup(NULL, row[5]);
			zbx_substitute_simple_macros_unmasked(NULL, NULL, NULL, NULL, NULL, host, NULL, NULL, NULL, NULL,
					NULL, NULL, &db_httpstep.posts, MACRO_TYPE_HTTPTEST_FIELD, NULL, 0);
			http_substitute_variables(httptest, &db_httpstep.posts);
		}
		else
			db_httpstep.posts = NULL;

		if (SUCCEED != httpstep_load_pairs(host, &httpstep))
		{
			err_str = zbx_strdup(err_str, "cannot load web scenario step data");
			goto httpstep_error;
		}

		buffer = zbx_strdup(buffer, row[4]);
		zbx_substitute_simple_macros(NULL, NULL, NULL, NULL, &host->hostid, NULL, NULL, NULL, NULL, NULL, NULL,
				NULL, &buffer, MACRO_TYPE_COMMON, NULL, 0);

		if (SUCCEED != zbx_is_time_suffix(buffer, &db_httpstep.timeout, ZBX_LENGTH_UNLIMITED))
		{
			err_str = zbx_dsprintf(err_str, "timeout \"%s\" is invalid", buffer);
			goto httpstep_error;
		}
		else if (db_httpstep.timeout < 1 || SEC_PER_HOUR < db_httpstep.timeout)
		{
			err_str = zbx_dsprintf(err_str, "timeout \"%s\" is out of 1-3600 seconds bounds", buffer);
			goto httpstep_error;
		}

		db_httpstep.follow_redirects = atoi(row[9]);
		db_httpstep.retrieve_mode = atoi(row[10]);

		memset(&stat, 0, sizeof(stat));

		zabbix_log(LOG_LEVEL_DEBUG, "%s() use step \"%s\"", __func__, db_httpstep.name);
		zabbix_log(LOG_LEVEL_DEBUG, "%s() use post \"%s\"", __func__, ZBX_NULL2EMPTY_STR(httpstep.posts));

		if (CURLE_OK != (err = curl_easy_setopt(easyhandle, CURLOPT_POSTFIELDS, httpstep.posts)))
		{
			err_str = zbx_strdup(err_str, curl_easy_strerror(err));
			goto httpstep_error;
		}

		if (CURLE_OK != (err = curl_easy_setopt(easyhandle, CURLOPT_POST, (NULL != httpstep.posts &&
				'\0' != *httpstep.posts) ? 1L : 0L)))
		{
			err_str = zbx_strdup(err_str, curl_easy_strerror(err));
			goto httpstep_error;
		}

		if (CURLE_OK != (err = curl_easy_setopt(easyhandle, CURLOPT_FOLLOWLOCATION,
				0 == db_httpstep.follow_redirects ? 0L : 1L)))
		{
			err_str = zbx_strdup(err_str, curl_easy_strerror(err));
			goto httpstep_error;
		}

		if (0 != db_httpstep.follow_redirects)
		{
			if (CURLE_OK != (err = curl_easy_setopt(easyhandle, CURLOPT_MAXREDIRS, ZBX_CURLOPT_MAXREDIRS)))
			{
				err_str = zbx_strdup(err_str, curl_easy_strerror(err));
				goto httpstep_error;
			}
		}

		/* headers defined in a step overwrite headers defined in scenario */
		if (NULL != httpstep.headers && '\0' != *httpstep.headers)
			add_http_headers(httpstep.headers, &headers_slist, &header_cookie);
		else if (NULL != httptest->headers && '\0' != *httptest->headers)
			add_http_headers(httptest->headers, &headers_slist, &header_cookie);

		err = curl_easy_setopt(easyhandle, CURLOPT_COOKIE, header_cookie);
		zbx_free(header_cookie);

		if (CURLE_OK != err)
		{
			err_str = zbx_strdup(err_str, curl_easy_strerror(err));
			goto httpstep_error;
		}

		if (CURLE_OK != (err = curl_easy_setopt(easyhandle, CURLOPT_HTTPHEADER, headers_slist)))
		{
			err_str = zbx_strdup(err_str, curl_easy_strerror(err));
			goto httpstep_error;
		}

		switch (db_httpstep.retrieve_mode)
		{
			case ZBX_RETRIEVE_MODE_CONTENT:
				curl_header_cb = curl_ignore_cb;
				curl_body_cb = curl_write_cb;
				break;
			case ZBX_RETRIEVE_MODE_BOTH:
				curl_header_cb = curl_body_cb = curl_write_cb;
				break;
			case ZBX_RETRIEVE_MODE_HEADERS:
				curl_header_cb = curl_write_cb;
				curl_body_cb = curl_ignore_cb;
				break;
			default:
				THIS_SHOULD_NEVER_HAPPEN;
				err_str = zbx_strdup(err_str, "invalid retrieve mode");
				goto httpstep_error;
		}

		if (CURLE_OK != (err = curl_easy_setopt(easyhandle, CURLOPT_WRITEFUNCTION, curl_body_cb)) ||
				CURLE_OK != (err = curl_easy_setopt(easyhandle, CURLOPT_HEADERFUNCTION, curl_header_cb)))
		{
			err_str = zbx_strdup(err_str, curl_easy_strerror(err));
			goto httpstep_error;
		}

		/* enable/disable fetching the body */
		if (CURLE_OK != (err = curl_easy_setopt(easyhandle, CURLOPT_NOBODY,
				ZBX_RETRIEVE_MODE_HEADERS == db_httpstep.retrieve_mode ? 1L : 0L)))
		{
			err_str = zbx_strdup(err_str, curl_easy_strerror(err));
			goto httpstep_error;
		}

		if (SUCCEED != zbx_http_prepare_auth(easyhandle, httptest->httptest.authentication,
				httptest->httptest.http_user, httptest->httptest.http_password, &err_str))
		{
			goto httpstep_error;
		}

		zabbix_log(LOG_LEVEL_DEBUG, "%s() go to URL \"%s\"", __func__, httpstep.url);

		if (CURLE_OK != (err = curl_easy_setopt(easyhandle, CURLOPT_TIMEOUT, (long)db_httpstep.timeout)) ||
				CURLE_OK != (err = curl_easy_setopt(easyhandle, CURLOPT_URL, httpstep.url)))
		{
			err_str = zbx_strdup(err_str, curl_easy_strerror(err));
			goto httpstep_error;
		}

		/* try to retrieve page several times depending on number of retries */
		do
		{
			memset(&page, 0, sizeof(page));
			errbuf[0] = '\0';

			if (CURLE_OK == (err = curl_easy_perform(easyhandle)))
				break;

			zbx_free(page.data);
		}
		while (0 < --httptest->httptest.retries);

		curl_slist_free_all(headers_slist);	/* must be called after curl_easy_perform() */

		if (CURLE_OK == err)
		{
			char	*var_err_str = NULL;

			zabbix_log(LOG_LEVEL_TRACE, "%s() page.data from %s:'%s'", __func__, httpstep.url, page.data);

			/* first get the data that is needed even if step fails */
			if (CURLE_OK != (err = curl_easy_getinfo(easyhandle, CURLINFO_RESPONSE_CODE, &stat.rspcode)))
			{
				err_str = zbx_strdup(err_str, curl_easy_strerror(err));
			}
			else if ('\0' != *db_httpstep.status_codes &&
					FAIL == zbx_int_in_list(db_httpstep.status_codes, stat.rspcode))
			{
				err_str = zbx_dsprintf(err_str, "response code \"%ld\" did not match any of the"
						" required status codes \"%s\"", stat.rspcode,
						db_httpstep.status_codes);
			}

			if (CURLE_OK != (err = curl_easy_getinfo(easyhandle, CURLINFO_TOTAL_TIME, &stat.total_time)) &&
					NULL == err_str)
			{
				err_str = zbx_strdup(err_str, curl_easy_strerror(err));
			}

			if (CURLE_OK != (err = curl_easy_getinfo(easyhandle, CURLINFO_SPEED_DOWNLOAD,
					&stat.speed_download)) && NULL == err_str)
			{
				err_str = zbx_strdup(err_str, curl_easy_strerror(err));
			}
			else
			{
				speed_download += stat.speed_download;
				speed_download_num++;
			}

			/* required pattern */
			if (NULL == err_str && '\0' != *db_httpstep.required &&
					NULL == zbx_regexp_match(page.data, db_httpstep.required, NULL))
			{
				err_str = zbx_dsprintf(err_str, "required pattern \"%s\" was not found on %s",
						db_httpstep.required, httpstep.url);
			}

			/* variables defined in scenario */
			if (NULL == err_str && FAIL == http_process_variables(httptest, &httptest->variables, page.data,
					&var_err_str))
			{
				char	*variables = NULL;
				size_t	alloc_len = 0, offset;

				httpstep_pairs_join(&variables, &alloc_len, &offset, "=", " ", &httptest->variables);

				err_str = zbx_dsprintf(err_str, "error in scenario variables \"%s\": %s", variables,
						var_err_str);

				zbx_free(variables);
			}

			/* variables defined in a step */
			if (NULL == err_str && FAIL == http_process_variables(httptest, &httpstep.variables, page.data,
					&var_err_str))
			{
				char	*variables = NULL;
				size_t	alloc_len = 0, offset;

				httpstep_pairs_join(&variables, &alloc_len, &offset, "=", " ", &httpstep.variables);

				err_str = zbx_dsprintf(err_str, "error in step variables \"%s\": %s", variables,
						var_err_str);

				zbx_free(variables);
			}

			zbx_free(var_err_str);

			zbx_timespec(&ts);
			process_step_data(db_httpstep.httpstepid, &stat, &ts);

			zbx_free(page.data);
		}
		else
			err_str = zbx_dsprintf(err_str, "%s: %s", curl_easy_strerror(err), errbuf);

httpstep_error:
		zbx_free(db_httpstep.status_codes);
		zbx_free(db_httpstep.required);
		zbx_free(db_httpstep.posts);
		zbx_free(db_httpstep.url);

		httppairs_free(&httpstep.variables);

		if (ZBX_POSTTYPE_FORM == httpstep.httpstep->post_type)
			zbx_free(httpstep.posts);

		zbx_free(httpstep.url);
		zbx_free(httpstep.headers);

		if (NULL != err_str)
		{
			lastfailedstep = db_httpstep.no;
			break;
		}
	}
clean:
	curl_easy_cleanup(easyhandle);
#else
	err_str = zbx_strdup(err_str, "cURL library is required for Web monitoring support");
#endif	/* HAVE_LIBCURL */

httptest_error:
	zbx_timespec(&ts);

<<<<<<< HEAD
=======
	if (0 > lastfailedstep)	/* update interval is invalid, delay is uninitialized */
	{
		DBexecute("update httptest set nextcheck=%d where httptestid=" ZBX_FS_UI64,
				0 > ts.sec ? ZBX_JAN_2038 : ts.sec + SEC_PER_MIN, httptest->httptest.httptestid);
	}
	else if (0 > ts.sec + delay)
	{
		zabbix_log(LOG_LEVEL_WARNING, "nextcheck update causes overflow for web scenario \"%s\" on host \"%s\"",
				httptest->httptest.name, host->name);
		DBexecute("update httptest set nextcheck=%d where httptestid=" ZBX_FS_UI64,
				ZBX_JAN_2038, httptest->httptest.httptestid);
	}
	else
	{
		DBexecute("update httptest set nextcheck=%d where httptestid=" ZBX_FS_UI64,
				ts.sec + delay, httptest->httptest.httptestid);
	}

>>>>>>> 4c51ce43
	if (NULL != err_str)
	{
		if (0 >= lastfailedstep)
		{
			/* we are here because web scenario update interval is invalid, */
			/* cURL initialization failed or we have been compiled without cURL library */

			lastfailedstep = 1;
		}

		if (NULL != db_httpstep.name)
		{
			zabbix_log(LOG_LEVEL_DEBUG, "cannot process step \"%s\" of web scenario \"%s\" on host \"%s\": "
					"%s", db_httpstep.name, httptest->httptest.name, host->name, err_str);
		}
	}
	DBfree_result(result);

	if (0 != speed_download_num)
		speed_download /= speed_download_num;

	process_test_data(httptest->httptest.httptestid, lastfailedstep, speed_download, err_str, &ts);

	zbx_free(buffer);
	zbx_free(err_str);
	zbx_preprocessor_flush();

	zabbix_log(LOG_LEVEL_DEBUG, "End of %s()", __func__);
}

/******************************************************************************
 *                                                                            *
 * Purpose: process httptests                                                 *
 *                                                                            *
 * Parameters: now - current timestamp                                        *
 *                                                                            *
 * Return value: number of processed httptests                                *
 *                                                                            *
 * Comments: always SUCCEED                                                   *
 *                                                                            *
 ******************************************************************************/
int	process_httptests(int now, time_t *nextcheck)
{
	DB_RESULT		result;
	DB_ROW			row;
	zbx_uint64_t		httptestid;
	zbx_httptest_t		httptest;
	DC_HOST			host;
	int			httptests_count = 0;
	zbx_dc_um_handle_t	*um_handle;

	zabbix_log(LOG_LEVEL_DEBUG, "In %s()", __func__);

	if (SUCCEED != zbx_dc_httptest_next(now, &httptestid, nextcheck))
		goto out;

	um_handle = zbx_dc_open_user_macros();

	/* create macro cache to use in http tests */
	zbx_vector_ptr_pair_create(&httptest.macros);

	do
	{
		int	delay = 0;

		result = DBselect(
				"select h.hostid,h.host,h.name,t.httptestid,t.name,t.agent,"
					"t.authentication,t.http_user,t.http_password,t.http_proxy,t.retries,t.ssl_cert_file,"
					"t.ssl_key_file,t.ssl_key_password,t.verify_peer,t.verify_host,t.delay"
				" from httptest t,hosts h"
				" where t.hostid=h.hostid"
					" and t.httptestid=" ZBX_FS_UI64,
				httptestid);

		if (NULL != (row = DBfetch(result)))
		{
			ZBX_STR2UINT64(host.hostid, row[0]);
			zbx_strscpy(host.host, row[1]);
			zbx_strlcpy_utf8(host.name, row[2], sizeof(host.name));

			ZBX_STR2UINT64(httptest.httptest.httptestid, row[3]);
			httptest.httptest.name = row[4];

			if (SUCCEED != httptest_load_pairs(&host, &httptest))
			{
				zabbix_log(LOG_LEVEL_WARNING, "cannot process web scenario \"%s\" on host \"%s\": "
						"cannot load web scenario data", httptest.httptest.name, host.name);
				THIS_SHOULD_NEVER_HAPPEN;
				continue;
			}

			httptest.httptest.agent = zbx_strdup(NULL, row[5]);
			zbx_substitute_simple_macros(NULL, NULL, NULL, NULL, &host.hostid, NULL, NULL, NULL, NULL, NULL,
					NULL, NULL, &httptest.httptest.agent, MACRO_TYPE_COMMON, NULL, 0);

			if (HTTPTEST_AUTH_NONE != (httptest.httptest.authentication = atoi(row[6])))
			{
				httptest.httptest.http_user = zbx_strdup(NULL, row[7]);
				zbx_substitute_simple_macros_unmasked(NULL, NULL, NULL, NULL, &host.hostid, NULL, NULL,
						NULL, NULL, NULL, NULL, NULL, &httptest.httptest.http_user,
						MACRO_TYPE_COMMON, NULL, 0);

				httptest.httptest.http_password = zbx_strdup(NULL, row[8]);
				zbx_substitute_simple_macros_unmasked(NULL, NULL, NULL, NULL, &host.hostid, NULL, NULL,
						NULL, NULL, NULL, NULL, NULL, &httptest.httptest.http_password,
						MACRO_TYPE_COMMON, NULL, 0);
			}

			if ('\0' != *row[9])
			{
				httptest.httptest.http_proxy = zbx_strdup(NULL, row[9]);
				zbx_substitute_simple_macros(NULL, NULL, NULL, NULL, &host.hostid, NULL, NULL, NULL,
						NULL, NULL, NULL, NULL, &httptest.httptest.http_proxy,
						MACRO_TYPE_COMMON, NULL, 0);
			}
			else
				httptest.httptest.http_proxy = NULL;

			httptest.httptest.retries = atoi(row[10]);

			httptest.httptest.ssl_cert_file = zbx_strdup(NULL, row[11]);
			zbx_substitute_simple_macros(NULL, NULL, NULL, NULL, NULL, &host, NULL, NULL, NULL, NULL, NULL,
					NULL, &httptest.httptest.ssl_cert_file, MACRO_TYPE_HTTPTEST_FIELD, NULL, 0);

			httptest.httptest.ssl_key_file = zbx_strdup(NULL, row[12]);
			zbx_substitute_simple_macros(NULL, NULL, NULL, NULL, NULL, &host, NULL, NULL, NULL, NULL, NULL,
					NULL, &httptest.httptest.ssl_key_file, MACRO_TYPE_HTTPTEST_FIELD, NULL, 0);

			httptest.httptest.ssl_key_password = zbx_strdup(NULL, row[13]);
			zbx_substitute_simple_macros_unmasked(NULL, NULL, NULL, NULL, &host.hostid, NULL, NULL, NULL,
					NULL, NULL, NULL, NULL, &httptest.httptest.ssl_key_password, MACRO_TYPE_COMMON,
					NULL, 0);

			httptest.httptest.verify_peer = atoi(row[14]);
			httptest.httptest.verify_host = atoi(row[15]);

			httptest.httptest.delay = row[16];

			/* add httptest variables to the current test macro cache */
			http_process_variables(&httptest, &httptest.variables, NULL, NULL);

			process_httptest(&host, &httptest, &delay);
			zbx_dc_httptest_queue(now, httptestid, delay);

			zbx_free(httptest.httptest.ssl_key_password);
			zbx_free(httptest.httptest.ssl_key_file);
			zbx_free(httptest.httptest.ssl_cert_file);
			zbx_free(httptest.httptest.http_proxy);

			if (HTTPTEST_AUTH_NONE != httptest.httptest.authentication)
			{
				zbx_free(httptest.httptest.http_password);
				zbx_free(httptest.httptest.http_user);
			}
			zbx_free(httptest.httptest.agent);
			zbx_free(httptest.headers);
			httppairs_free(&httptest.variables);

			/* clear the macro cache used in this http test */
			httptest_remove_macros(&httptest);

			httptests_count++;	/* performance metric */
		}
		DBfree_result(result);
	}
	while (ZBX_IS_RUNNING() && SUCCEED == zbx_dc_httptest_next(now, &httptestid, nextcheck));

	/* destroy the macro cache used in http tests */
	zbx_vector_ptr_pair_destroy(&httptest.macros);

	zbx_dc_close_user_macros(um_handle);
out:
	zabbix_log(LOG_LEVEL_DEBUG, "End of %s()", __func__);

	return httptests_count;
}<|MERGE_RESOLUTION|>--- conflicted
+++ resolved
@@ -975,27 +975,6 @@
 httptest_error:
 	zbx_timespec(&ts);
 
-<<<<<<< HEAD
-=======
-	if (0 > lastfailedstep)	/* update interval is invalid, delay is uninitialized */
-	{
-		DBexecute("update httptest set nextcheck=%d where httptestid=" ZBX_FS_UI64,
-				0 > ts.sec ? ZBX_JAN_2038 : ts.sec + SEC_PER_MIN, httptest->httptest.httptestid);
-	}
-	else if (0 > ts.sec + delay)
-	{
-		zabbix_log(LOG_LEVEL_WARNING, "nextcheck update causes overflow for web scenario \"%s\" on host \"%s\"",
-				httptest->httptest.name, host->name);
-		DBexecute("update httptest set nextcheck=%d where httptestid=" ZBX_FS_UI64,
-				ZBX_JAN_2038, httptest->httptest.httptestid);
-	}
-	else
-	{
-		DBexecute("update httptest set nextcheck=%d where httptestid=" ZBX_FS_UI64,
-				ts.sec + delay, httptest->httptest.httptestid);
-	}
-
->>>>>>> 4c51ce43
 	if (NULL != err_str)
 	{
 		if (0 >= lastfailedstep)
