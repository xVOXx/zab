/*
** Zabbix
** Copyright (C) 2001-2019 Zabbix SIA
**
** This program is free software; you can redistribute it and/or modify
** it under the terms of the GNU General Public License as published by
** the Free Software Foundation; either version 2 of the License, or
** (at your option) any later version.
**
** This program is distributed in the hope that it will be useful,
** but WITHOUT ANY WARRANTY; without even the implied warranty of
** MERCHANTABILITY or FITNESS FOR A PARTICULAR PURPOSE. See the
** GNU General Public License for more details.
**
** You should have received a copy of the GNU General Public License
** along with this program; if not, write to the Free Software
** Foundation, Inc., 51 Franklin Street, Fifth Floor, Boston, MA  02110-1301, USA.
**/

#include "common.h"
#include "comms.h"
#include "db.h"
#include "log.h"
#include "dbcache.h"

#include "operations.h"
#include "zbxserver.h"

typedef enum
{
	ZBX_DISCOVERY_UNSPEC = 0,
	ZBX_DISCOVERY_DNS,
	ZBX_DISCOVERY_IP,
	ZBX_DISCOVERY_VALUE
}
zbx_dcheck_source_t;

/******************************************************************************
 *                                                                            *
 * Function: select_discovered_host                                           *
 *                                                                            *
 * Purpose: select hostid of discovered host                                  *
 *                                                                            *
 * Parameters: dhostid - discovered host id                                   *
 *                                                                            *
 * Return value: hostid - existing hostid, 0 - if not found                   *
 *                                                                            *
 * Author: Alexei Vladishev                                                   *
 *                                                                            *
 ******************************************************************************/
static zbx_uint64_t	select_discovered_host(const DB_EVENT *event)
{
	DB_RESULT	result;
	DB_ROW		row;
	zbx_uint64_t	hostid = 0, proxy_hostid;
	char		*sql = NULL, *ip_esc;

	zabbix_log(LOG_LEVEL_DEBUG, "In %s() eventid:" ZBX_FS_UI64, __func__, event->eventid);

	switch (event->object)
	{
		case EVENT_OBJECT_DHOST:
		case EVENT_OBJECT_DSERVICE:
			result = DBselect(
					"select dr.proxy_hostid,ds.ip"
					" from drules dr,dchecks dc,dservices ds"
					" where dc.druleid=dr.druleid"
						" and ds.dcheckid=dc.dcheckid"
						" and ds.%s=" ZBX_FS_UI64,
					EVENT_OBJECT_DSERVICE == event->object ? "dserviceid" : "dhostid",
					event->objectid);

			if (NULL == (row = DBfetch(result)))
			{
				DBfree_result(result);
				goto exit;
			}

			ZBX_DBROW2UINT64(proxy_hostid, row[0]);
			ip_esc = DBdyn_escape_string(row[1]);
			DBfree_result(result);

			sql = zbx_dsprintf(sql,
					"select h.hostid"
					" from hosts h,interface i"
					" where h.hostid=i.hostid"
						" and i.ip='%s'"
						" and i.useip=1"
						" and h.status in (%d,%d)"
						" and h.proxy_hostid%s"
					" order by i.hostid",
					ip_esc,
					HOST_STATUS_MONITORED, HOST_STATUS_NOT_MONITORED,
					DBsql_id_cmp(proxy_hostid));

			zbx_free(ip_esc);
			break;
		case EVENT_OBJECT_ZABBIX_ACTIVE:
			sql = zbx_dsprintf(sql,
					"select h.hostid"
					" from hosts h,autoreg_host a"
					" where h.host=a.host"
						" and a.autoreg_hostid=" ZBX_FS_UI64
						" and h.status in (%d,%d)",
					event->objectid,
					HOST_STATUS_MONITORED, HOST_STATUS_NOT_MONITORED);
			break;
		default:
			goto exit;
	}

	result = DBselectN(sql, 1);

	zbx_free(sql);

	if (NULL != (row = DBfetch(result)))
		ZBX_STR2UINT64(hostid, row[0]);
	DBfree_result(result);
exit:
	zabbix_log(LOG_LEVEL_DEBUG, "End of %s():" ZBX_FS_UI64, __func__, hostid);

	return hostid;
}

/******************************************************************************
 *                                                                            *
 * Function: add_discovered_host_groups                                       *
 *                                                                            *
 * Purpose: add group to host if not added already                            *
 *                                                                            *
 * Author: Alexander Vladishev                                                *
 *                                                                            *
 ******************************************************************************/
static void	add_discovered_host_groups(zbx_uint64_t hostid, zbx_vector_uint64_t *groupids)
{
	DB_RESULT	result;
	DB_ROW		row;
	zbx_uint64_t	groupid;
	char		*sql = NULL;
	size_t		sql_alloc = 256, sql_offset = 0;
	int		i;

	zabbix_log(LOG_LEVEL_DEBUG, "In %s()", __func__);

	sql = (char *)zbx_malloc(sql, sql_alloc);

	zbx_snprintf_alloc(&sql, &sql_alloc, &sql_offset,
			"select groupid"
			" from hosts_groups"
			" where hostid=" ZBX_FS_UI64
				" and",
			hostid);
	DBadd_condition_alloc(&sql, &sql_alloc, &sql_offset, "groupid", groupids->values, groupids->values_num);

	result = DBselect("%s", sql);

	zbx_free(sql);

	while (NULL != (row = DBfetch(result)))
	{
		ZBX_STR2UINT64(groupid, row[0]);

		if (FAIL == (i = zbx_vector_uint64_search(groupids, groupid, ZBX_DEFAULT_UINT64_COMPARE_FUNC)))
		{
			THIS_SHOULD_NEVER_HAPPEN;
			continue;
		}

		zbx_vector_uint64_remove_noorder(groupids, i);
	}
	DBfree_result(result);

	if (0 != groupids->values_num)
	{
		zbx_uint64_t	hostgroupid;
		zbx_db_insert_t	db_insert;

		hostgroupid = DBget_maxid_num("hosts_groups", groupids->values_num);

		zbx_db_insert_prepare(&db_insert, "hosts_groups", "hostgroupid", "hostid", "groupid", NULL);

		zbx_vector_uint64_sort(groupids, ZBX_DEFAULT_UINT64_COMPARE_FUNC);

		for (i = 0; i < groupids->values_num; i++)
		{
			zbx_db_insert_add_values(&db_insert, hostgroupid++, hostid, groupids->values[i]);
		}

		zbx_db_insert_execute(&db_insert);
		zbx_db_insert_clean(&db_insert);
	}

	zabbix_log(LOG_LEVEL_DEBUG, "End of %s()", __func__);
}

/******************************************************************************
 *                                                                            *
 * Function: add_discovered_host                                              *
 *                                                                            *
 * Purpose: add discovered host if it was not added already                   *
 *                                                                            *
 * Parameters: dhostid - discovered host id                                   *
 *                                                                            *
 * Return value: hostid - new/existing hostid                                 *
 *                                                                            *
 * Author: Alexei Vladishev                                                   *
 *                                                                            *
 ******************************************************************************/
static zbx_uint64_t	add_discovered_host(const DB_EVENT *event)
{
	DB_RESULT		result;
	DB_RESULT		result2;
	DB_ROW			row;
	DB_ROW			row2;
	zbx_uint64_t		dhostid, hostid = 0, proxy_hostid, druleid;
	char			*host, *host_esc, *host_unique, *host_visible, *host_visible_unique;
	unsigned short		port;
	zbx_vector_uint64_t	groupids;
	unsigned char		svc_type, interface_type;
	zbx_config_t		cfg;
	zbx_db_insert_t		db_insert;

	zabbix_log(LOG_LEVEL_DEBUG, "In %s() eventid:" ZBX_FS_UI64, __func__, event->eventid);

	zbx_vector_uint64_create(&groupids);

	zbx_config_get(&cfg, ZBX_CONFIG_FLAGS_DISCOVERY_GROUPID | ZBX_CONFIG_FLAGS_DEFAULT_INVENTORY_MODE);

	if (ZBX_DISCOVERY_GROUPID_UNDEFINED == cfg.discovery_groupid)
	{
		zabbix_log(LOG_LEVEL_WARNING, "cannot add discovered host: group for discovered hosts is not defined");
		goto clean;
	}

	zbx_vector_uint64_append(&groupids, cfg.discovery_groupid);

	if (EVENT_OBJECT_DHOST == event->object || EVENT_OBJECT_DSERVICE == event->object)
	{
		if (EVENT_OBJECT_DHOST == event->object)
		{
			result = DBselect(
					"select ds.dhostid,dr.proxy_hostid,ds.ip,ds.dns,ds.port,dc.type,"
						"dc.host_source,dc.name_source,dr.druleid"
					" from drules dr,dchecks dc,dservices ds"
					" where dc.druleid=dr.druleid"
						" and ds.dcheckid=dc.dcheckid"
						" and ds.dhostid=" ZBX_FS_UI64
					" order by ds.dserviceid",
					event->objectid);
		}
		else
		{
			result = DBselect(
					"select ds.dhostid,dr.proxy_hostid,ds.ip,ds.dns,ds.port,dc.type,"
						"dc.host_source,dc.name_source,dr.druleid"
					" from drules dr,dchecks dc,dservices ds,dservices ds1"
					" where dc.druleid=dr.druleid"
						" and ds.dcheckid=dc.dcheckid"
						" and ds1.dhostid=ds.dhostid"
						" and ds1.dserviceid=" ZBX_FS_UI64
					" order by ds.dserviceid",
					event->objectid);
		}

		while (NULL != (row = DBfetch(result)))
		{
			ZBX_STR2UINT64(dhostid, row[0]);
			ZBX_STR2UINT64(druleid, row[8]);
			ZBX_DBROW2UINT64(proxy_hostid, row[1]);
			svc_type = (unsigned char)atoi(row[5]);

			switch (svc_type)
			{
				case SVC_AGENT:
					port = (unsigned short)atoi(row[4]);
					interface_type = INTERFACE_TYPE_AGENT;
					break;
				case SVC_SNMPv1:
				case SVC_SNMPv2c:
				case SVC_SNMPv3:
					port = (unsigned short)atoi(row[4]);
					interface_type = INTERFACE_TYPE_SNMP;
					break;
				default:
					port = ZBX_DEFAULT_AGENT_PORT;
					interface_type = INTERFACE_TYPE_AGENT;
			}

			if (0 == hostid)
			{
				result2 = DBselect(
						"select distinct h.hostid"
						" from hosts h,interface i,dservices ds"
						" where h.hostid=i.hostid"
							" and i.ip=ds.ip"
							" and h.status in (%d,%d)"
							" and h.proxy_hostid%s"
							" and ds.dhostid=" ZBX_FS_UI64
						" order by h.hostid",
						HOST_STATUS_MONITORED, HOST_STATUS_NOT_MONITORED,
						DBsql_id_cmp(proxy_hostid), dhostid);

				if (NULL != (row2 = DBfetch(result2)))
					ZBX_STR2UINT64(hostid, row2[0]);

				DBfree_result(result2);
			}

			if (0 == hostid)
			{
				DB_RESULT		result3;
				DB_ROW			row3;
				zbx_dcheck_source_t	host_source, name_source;
				char			*sql = NULL;
				size_t			sql_alloc, sql_offset;

				zbx_snprintf_alloc(&sql, &sql_alloc, &sql_offset,
						"select ds.value"
						" from dchecks dc"
							" left join dservices ds"
								" on ds.dcheckid=dc.dcheckid"
									" and ds.dhostid=" ZBX_FS_UI64
						" where dc.druleid=" ZBX_FS_UI64
							" and dc.host_source=%d"
						" order by ds.dserviceid",
							dhostid, druleid, ZBX_DISCOVERY_VALUE);

				result3 = DBselectN(sql, 1);

				if (NULL != (row3 = DBfetch(result3)))
				{
					if (SUCCEED == zbx_db_is_null(row3[0]) || '\0' == *row3[0])
					{
						zabbix_log(LOG_LEVEL_WARNING, "cannot retrieve service value for"
								" host name on \"%s\"", row[2]);
						host_source = ZBX_DISCOVERY_DNS;
					}
					else
						host_source = ZBX_DISCOVERY_VALUE;
				}
				else
				{
					if (ZBX_DISCOVERY_VALUE == (host_source = atoi(row[6])))
					{
						zabbix_log(LOG_LEVEL_WARNING, "cannot retrieve service value for"
								" host name on \"%s\"", row[2]);
						host_source = ZBX_DISCOVERY_DNS;
					}
				}

				if (ZBX_DISCOVERY_VALUE == host_source)
					host = zbx_strdup(NULL, row3[0]);
				else if (ZBX_DISCOVERY_IP == host_source || '\0' == *row[3])
					host = zbx_strdup(NULL, row[2]);
				else
					host = zbx_strdup(NULL, row[3]);

				DBfree_result(result3);

				/* for host uniqueness purposes */
				make_hostname(host);	/* replace not-allowed symbols */
				host_unique = DBget_unique_hostname_by_sample(host, "host");
				zbx_free(host);

				sql_offset = 0;
				zbx_snprintf_alloc(&sql, &sql_alloc, &sql_offset,
						"select ds.value"
						" from dchecks dc"
							" left join dservices ds"
								" on ds.dcheckid=dc.dcheckid"
									" and ds.dhostid=" ZBX_FS_UI64
						" where dc.druleid=" ZBX_FS_UI64
							" and dc.host_source in (%d,%d,%d,%d)"
							" and dc.name_source=%d"
						" order by ds.dserviceid",
							dhostid, druleid, ZBX_DISCOVERY_UNSPEC, ZBX_DISCOVERY_DNS,
							ZBX_DISCOVERY_IP, ZBX_DISCOVERY_VALUE, ZBX_DISCOVERY_VALUE);

				result3 = DBselectN(sql, 1);

				if (NULL != (row3 = DBfetch(result3)))
				{
					if (SUCCEED == zbx_db_is_null(row3[0]) || '\0' == *row3[0])
					{
						zabbix_log(LOG_LEVEL_WARNING, "cannot retrieve service value for"
								" host visible name on \"%s\"", row[2]);
						name_source = ZBX_DISCOVERY_UNSPEC;
					}
					else
						name_source = ZBX_DISCOVERY_VALUE;
				}
				else
				{
					if (ZBX_DISCOVERY_VALUE == (name_source = atoi(row[7])))
					{
						zabbix_log(LOG_LEVEL_WARNING, "cannot retrieve service value for"
								" host visible name on \"%s\"", row[2]);
						name_source = ZBX_DISCOVERY_UNSPEC;
					}
				}

				if (ZBX_DISCOVERY_VALUE == name_source)
					host_visible = zbx_strdup(NULL, row3[0]);
				else if (ZBX_DISCOVERY_IP == name_source ||
						(ZBX_DISCOVERY_DNS == name_source && '\0' == *row[3]))
					host_visible = zbx_strdup(NULL, row[2]);
				else if (ZBX_DISCOVERY_DNS == name_source)
					host_visible = zbx_strdup(NULL, row[3]);
				else
					host_visible = zbx_strdup(NULL, host_unique);

				DBfree_result(result3);
				zbx_free(sql);

				make_hostname(host_visible);	/* replace not-allowed symbols */
				host_visible_unique = DBget_unique_hostname_by_sample(host_visible, "name");
				zbx_free(host_visible);

				hostid = DBget_maxid("hosts");

				zbx_db_insert_prepare(&db_insert, "hosts", "hostid", "proxy_hostid", "host", "name",
						NULL);
				zbx_db_insert_add_values(&db_insert, hostid, proxy_hostid, host_unique,
						host_visible_unique);
				zbx_db_insert_execute(&db_insert);
				zbx_db_insert_clean(&db_insert);

				if (HOST_INVENTORY_DISABLED != cfg.default_inventory_mode)
					DBadd_host_inventory(hostid, cfg.default_inventory_mode);

				DBadd_interface(hostid, interface_type, 1, row[2], row[3], port, ZBX_CONN_DEFAULT);

				zbx_free(host_unique);
				zbx_free(host_visible_unique);

				add_discovered_host_groups(hostid, &groupids);
			}
			else
				DBadd_interface(hostid, interface_type, 1, row[2], row[3], port, ZBX_CONN_DEFAULT);
		}
		DBfree_result(result);
	}
	else if (EVENT_OBJECT_ZABBIX_ACTIVE == event->object)
	{
		result = DBselect(
<<<<<<< HEAD
				"select proxy_hostid,host,listen_ip,listen_dns,listen_port,tls_accepted"
=======
				"select proxy_hostid,host,listen_ip,listen_dns,listen_port,flags"
>>>>>>> 35ff6c49
				" from autoreg_host"
				" where autoreg_hostid=" ZBX_FS_UI64,
				event->objectid);

		if (NULL != (row = DBfetch(result)))
		{
<<<<<<< HEAD
			char		*sql = NULL;
			zbx_uint64_t	host_proxy_hostid;
			int		tls_accepted;
=======
			char			*sql = NULL;
			zbx_uint64_t		host_proxy_hostid;
			zbx_conn_flags_t	flags;
			unsigned char		useip = 1;
>>>>>>> 35ff6c49

			ZBX_DBROW2UINT64(proxy_hostid, row[0]);
			host_esc = DBdyn_escape_field("hosts", "host", row[1]);
			port = (unsigned short)atoi(row[4]);
<<<<<<< HEAD
			tls_accepted = atoi(row[5]);
=======
			flags = (zbx_conn_flags_t)atoi(row[5]);
			if (ZBX_CONN_DNS == flags)
				useip = 0;
>>>>>>> 35ff6c49

			result2 = DBselect(
					"select null"
					" from hosts"
					" where host='%s'"
						" and status=%d",
					host_esc, HOST_STATUS_TEMPLATE);

			if (NULL != (row2 = DBfetch(result2)))
			{
				zabbix_log(LOG_LEVEL_WARNING, "cannot add discovered host \"%s\":"
						" template with the same name already exists", row[1]);
				DBfree_result(result2);
				goto out;
			}
			DBfree_result(result2);

			sql = zbx_dsprintf(sql,
					"select hostid,proxy_hostid"
					" from hosts"
					" where host='%s'"
						" and flags<>%d"
						" and status in (%d,%d)"
					" order by hostid",
					host_esc, ZBX_FLAG_DISCOVERY_PROTOTYPE,
					HOST_STATUS_MONITORED, HOST_STATUS_NOT_MONITORED);

			result2 = DBselectN(sql, 1);

			zbx_free(sql);

			if (NULL == (row2 = DBfetch(result2)))
			{
				hostid = DBget_maxid("hosts");

				if (ZBX_TCP_SEC_TLS_PSK == tls_accepted)
				{
					char	psk_identity[HOST_TLS_PSK_IDENTITY_LEN_MAX];
					char	psk[HOST_TLS_PSK_LEN_MAX];

					DCget_autoregistration_psk(psk_identity, sizeof(psk_identity),
							(unsigned char *)psk, sizeof(psk));

					zbx_db_insert_prepare(&db_insert, "hosts", "hostid", "proxy_hostid",
							"host", "name", "tls_connect", "tls_accept",
							"tls_psk_identity", "tls_psk", NULL);
					zbx_db_insert_add_values(&db_insert, hostid, proxy_hostid, row[1], row[1],
						tls_accepted, tls_accepted, psk_identity, psk);
				}
				else
				{
					zbx_db_insert_prepare(&db_insert, "hosts", "hostid", "proxy_hostid", "host",
							"name", NULL);
					zbx_db_insert_add_values(&db_insert, hostid, proxy_hostid, row[1], row[1]);
				}

				zbx_db_insert_execute(&db_insert);
				zbx_db_insert_clean(&db_insert);

				if (HOST_INVENTORY_DISABLED != cfg.default_inventory_mode)
					DBadd_host_inventory(hostid, cfg.default_inventory_mode);

				DBadd_interface(hostid, INTERFACE_TYPE_AGENT, useip, row[2], row[3], port, flags);

				add_discovered_host_groups(hostid, &groupids);
			}
			else
			{
				ZBX_STR2UINT64(hostid, row2[0]);
				ZBX_DBROW2UINT64(host_proxy_hostid, row2[1]);

				if (host_proxy_hostid != proxy_hostid)
				{
					DBexecute("update hosts"
							" set proxy_hostid=%s"
							" where hostid=" ZBX_FS_UI64,
							DBsql_id_ins(proxy_hostid), hostid);
				}

				DBadd_interface(hostid, INTERFACE_TYPE_AGENT, useip, row[2], row[3], port, flags);
			}
			DBfree_result(result2);
out:
			zbx_free(host_esc);
		}
		DBfree_result(result);
	}
clean:
	zbx_config_clean(&cfg);

	zbx_vector_uint64_destroy(&groupids);

	zabbix_log(LOG_LEVEL_DEBUG, "End of %s()", __func__);

	return hostid;
}

/******************************************************************************
 *                                                                            *
 * Function: is_discovery_or_auto_registration                                *
 *                                                                            *
 * Purpose: checks if the event is discovery or auto registration event       *
 *                                                                            *
 * Return value: SUCCEED - it's discovery or auto registration event          *
 *               FAIL    - otherwise                                          *
 *                                                                            *
 ******************************************************************************/
static int	is_discovery_or_auto_registration(const DB_EVENT *event)
{
	if (event->source == EVENT_SOURCE_DISCOVERY && (event->object == EVENT_OBJECT_DHOST ||
			event->object == EVENT_OBJECT_DSERVICE))
	{
		return SUCCEED;
	}

	if (event->source == EVENT_SOURCE_AUTO_REGISTRATION && event->object == EVENT_OBJECT_ZABBIX_ACTIVE)
		return SUCCEED;

	return FAIL;
}

/******************************************************************************
 *                                                                            *
 * Function: op_host_add                                                      *
 *                                                                            *
 * Purpose: add discovered host                                               *
 *                                                                            *
 * Parameters: trigger - trigger data                                         *
 *             action  - action data                                          *
 *                                                                            *
 * Author: Alexei Vladishev                                                   *
 *                                                                            *
 ******************************************************************************/
void	op_host_add(const DB_EVENT *event)
{
	zabbix_log(LOG_LEVEL_DEBUG, "In %s()", __func__);

	if (FAIL == is_discovery_or_auto_registration(event))
		return;

	add_discovered_host(event);

	zabbix_log(LOG_LEVEL_DEBUG, "End of %s()", __func__);
}

/******************************************************************************
 *                                                                            *
 * Function: op_host_del                                                      *
 *                                                                            *
 * Purpose: delete host                                                       *
 *                                                                            *
 * Author: Eugene Grigorjev                                                   *
 *                                                                            *
 ******************************************************************************/
void	op_host_del(const DB_EVENT *event)
{
	zbx_vector_uint64_t	hostids;
	zbx_uint64_t		hostid;

	zabbix_log(LOG_LEVEL_DEBUG, "In %s()", __func__);

	if (FAIL == is_discovery_or_auto_registration(event))
		return;

	if (0 == (hostid = select_discovered_host(event)))
		return;

	zbx_vector_uint64_create(&hostids);

	zbx_vector_uint64_append(&hostids, hostid);

	DBdelete_hosts_with_prototypes(&hostids);

	zbx_vector_uint64_destroy(&hostids);

	zabbix_log(LOG_LEVEL_DEBUG, "End of %s()", __func__);
}

/******************************************************************************
 *                                                                            *
 * Function: op_host_enable                                                   *
 *                                                                            *
 * Purpose: enable discovered                                                 *
 *                                                                            *
 * Author: Alexander Vladishev                                                *
 *                                                                            *
 ******************************************************************************/
void	op_host_enable(const DB_EVENT *event)
{
	zbx_uint64_t	hostid;

	zabbix_log(LOG_LEVEL_DEBUG, "In %s()", __func__);

	if (FAIL == is_discovery_or_auto_registration(event))
		return;

	if (0 == (hostid = add_discovered_host(event)))
		return;

	DBexecute(
			"update hosts"
			" set status=%d"
			" where hostid=" ZBX_FS_UI64,
			HOST_STATUS_MONITORED,
			hostid);

	zabbix_log(LOG_LEVEL_DEBUG, "End of %s()", __func__);
}

/******************************************************************************
 *                                                                            *
 * Function: op_host_disable                                                  *
 *                                                                            *
 * Purpose: disable host                                                      *
 *                                                                            *
 * Author: Alexander Vladishev                                                *
 *                                                                            *
 ******************************************************************************/
void	op_host_disable(const DB_EVENT *event)
{
	zbx_uint64_t	hostid;

	zabbix_log(LOG_LEVEL_DEBUG, "In %s()", __func__);

	if (FAIL == is_discovery_or_auto_registration(event))
		return;

	if (0 == (hostid = add_discovered_host(event)))
		return;

	DBexecute(
			"update hosts"
			" set status=%d"
			" where hostid=" ZBX_FS_UI64,
			HOST_STATUS_NOT_MONITORED,
			hostid);

	zabbix_log(LOG_LEVEL_DEBUG, "End of %s()", __func__);
}

/******************************************************************************
 *                                                                            *
 * Function: op_host_inventory_mode                                           *
 *                                                                            *
 * Purpose: sets host inventory mode                                          *
 *                                                                            *
 * Parameters: event          - [IN] the source event                         *
 *             inventory_mode - [IN] the new inventory mode, see              *
 *                              HOST_INVENTORY_ defines                       *
 *                                                                            *
 * Comments: This function does not allow disabling host inventory - only     *
 *           setting manual or automatic host inventory mode is supported.    *
 *                                                                            *
 ******************************************************************************/
void	op_host_inventory_mode(const DB_EVENT *event, int inventory_mode)
{
	zbx_uint64_t	hostid;

	zabbix_log(LOG_LEVEL_DEBUG, "In %s()", __func__);

	if (FAIL == is_discovery_or_auto_registration(event))
		return;

	if (0 == (hostid = add_discovered_host(event)))
		return;

	DBset_host_inventory(hostid, inventory_mode);

	zabbix_log(LOG_LEVEL_DEBUG, "End of %s()", __func__);
}

/******************************************************************************
 *                                                                            *
 * Function: op_groups_add                                                    *
 *                                                                            *
 * Purpose: add groups to discovered host                                     *
 *                                                                            *
 * Parameters: event    - [IN] event data                                     *
 *             groupids - [IN] IDs of groups to add                           *
 *                                                                            *
 * Author: Alexei Vladishev                                                   *
 *                                                                            *
 ******************************************************************************/
void	op_groups_add(const DB_EVENT *event, zbx_vector_uint64_t *groupids)
{
	zbx_uint64_t	hostid;

	zabbix_log(LOG_LEVEL_DEBUG, "In %s()", __func__);

	if (FAIL == is_discovery_or_auto_registration(event))
		return;

	if (0 == (hostid = add_discovered_host(event)))
		return;

	add_discovered_host_groups(hostid, groupids);

	zabbix_log(LOG_LEVEL_DEBUG, "End of %s()", __func__);
}

/******************************************************************************
 *                                                                            *
 * Function: op_groups_del                                                    *
 *                                                                            *
 * Purpose: delete groups from discovered host                                *
 *                                                                            *
 * Parameters: event    - [IN] event data                                     *
 *             groupids - [IN] IDs of groups to delete                        *
 *                                                                            *
 * Author: Alexei Vladishev                                                   *
 *                                                                            *
 ******************************************************************************/
void	op_groups_del(const DB_EVENT *event, zbx_vector_uint64_t *groupids)
{
	DB_RESULT	result;
	zbx_uint64_t	hostid;
	char		*sql = NULL;
	size_t		sql_alloc = 256, sql_offset = 0;

	zabbix_log(LOG_LEVEL_DEBUG, "In %s()", __func__);

	if (FAIL == is_discovery_or_auto_registration(event))
		return;

	if (0 == (hostid = select_discovered_host(event)))
		return;

	sql = (char *)zbx_malloc(sql, sql_alloc);

	/* make sure host belongs to at least one hostgroup */
	zbx_snprintf_alloc(&sql, &sql_alloc, &sql_offset,
			"select groupid"
			" from hosts_groups"
			" where hostid=" ZBX_FS_UI64
				" and not",
			hostid);
	DBadd_condition_alloc(&sql, &sql_alloc, &sql_offset, "groupid", groupids->values, groupids->values_num);

	result = DBselectN(sql, 1);

	if (NULL == DBfetch(result))
	{
		zabbix_log(LOG_LEVEL_WARNING, "cannot remove host \"%s\" from all host groups:"
				" it must belong to at least one", zbx_host_string(hostid));
	}
	else
	{
		sql_offset = 0;
		zbx_snprintf_alloc(&sql, &sql_alloc, &sql_offset,
				"delete from hosts_groups"
				" where hostid=" ZBX_FS_UI64
					" and",
				hostid);
		DBadd_condition_alloc(&sql, &sql_alloc, &sql_offset, "groupid", groupids->values, groupids->values_num);

		DBexecute("%s", sql);
	}
	DBfree_result(result);

	zbx_free(sql);

	zabbix_log(LOG_LEVEL_DEBUG, "End of %s()", __func__);
}

/******************************************************************************
 *                                                                            *
 * Function: op_template_add                                                  *
 *                                                                            *
 * Purpose: link host with template                                           *
 *                                                                            *
 * Parameters: event           - [IN] event data                              *
 *             lnk_templateids - [IN] array of template IDs                   *
 *                                                                            *
 * Author: Eugene Grigorjev                                                   *
 *                                                                            *
 ******************************************************************************/
void	op_template_add(const DB_EVENT *event, zbx_vector_uint64_t *lnk_templateids)
{
	zbx_uint64_t	hostid;
	char		*error;

	zabbix_log(LOG_LEVEL_DEBUG, "In %s()", __func__);

	if (FAIL == is_discovery_or_auto_registration(event))
		return;

	if (0 == (hostid = add_discovered_host(event)))
		return;

	if (SUCCEED != DBcopy_template_elements(hostid, lnk_templateids, &error))
	{
		zabbix_log(LOG_LEVEL_WARNING, "cannot link template(s) %s", error);
		zbx_free(error);
	}

	zabbix_log(LOG_LEVEL_DEBUG, "End of %s()", __func__);
}

/******************************************************************************
 *                                                                            *
 * Function: op_template_del                                                  *
 *                                                                            *
 * Purpose: unlink and clear host from template                               *
 *                                                                            *
 * Parameters: event           - [IN] event data                              *
 *             lnk_templateids - [IN] array of template IDs                   *
 *                                                                            *
 * Author: Eugene Grigorjev                                                   *
 *                                                                            *
 ******************************************************************************/
void	op_template_del(const DB_EVENT *event, zbx_vector_uint64_t *del_templateids)
{
	zbx_uint64_t	hostid;
	char		*error;

	zabbix_log(LOG_LEVEL_DEBUG, "In %s()", __func__);

	if (FAIL == is_discovery_or_auto_registration(event))
		return;

	if (0 == (hostid = select_discovered_host(event)))
		return;

	if (SUCCEED != DBdelete_template_elements(hostid, del_templateids, &error))
	{
		zabbix_log(LOG_LEVEL_WARNING, "cannot unlink template: %s", error);
		zbx_free(error);
	}

	zabbix_log(LOG_LEVEL_DEBUG, "End of %s()", __func__);
}<|MERGE_RESOLUTION|>--- conflicted
+++ resolved
@@ -199,7 +199,7 @@
  *                                                                            *
  * Purpose: add discovered host if it was not added already                   *
  *                                                                            *
- * Parameters: dhostid - discovered host id                                   *
+ * Parameters:                                                                *
  *                                                                            *
  * Return value: hostid - new/existing hostid                                 *
  *                                                                            *
@@ -443,38 +443,27 @@
 	else if (EVENT_OBJECT_ZABBIX_ACTIVE == event->object)
 	{
 		result = DBselect(
-<<<<<<< HEAD
-				"select proxy_hostid,host,listen_ip,listen_dns,listen_port,tls_accepted"
-=======
-				"select proxy_hostid,host,listen_ip,listen_dns,listen_port,flags"
->>>>>>> 35ff6c49
+				"select proxy_hostid,host,listen_ip,listen_dns,listen_port,flags,tls_accepted"
 				" from autoreg_host"
 				" where autoreg_hostid=" ZBX_FS_UI64,
 				event->objectid);
 
 		if (NULL != (row = DBfetch(result)))
 		{
-<<<<<<< HEAD
-			char		*sql = NULL;
-			zbx_uint64_t	host_proxy_hostid;
-			int		tls_accepted;
-=======
 			char			*sql = NULL;
 			zbx_uint64_t		host_proxy_hostid;
 			zbx_conn_flags_t	flags;
 			unsigned char		useip = 1;
->>>>>>> 35ff6c49
+			int			tls_accepted;
 
 			ZBX_DBROW2UINT64(proxy_hostid, row[0]);
 			host_esc = DBdyn_escape_field("hosts", "host", row[1]);
 			port = (unsigned short)atoi(row[4]);
-<<<<<<< HEAD
-			tls_accepted = atoi(row[5]);
-=======
 			flags = (zbx_conn_flags_t)atoi(row[5]);
 			if (ZBX_CONN_DNS == flags)
 				useip = 0;
->>>>>>> 35ff6c49
+
+			tls_accepted = atoi(row[6]);
 
 			result2 = DBselect(
 					"select null"
