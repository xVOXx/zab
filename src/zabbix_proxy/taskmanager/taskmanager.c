--- conflicted
+++ resolved
@@ -257,13 +257,8 @@
  *               FAIL    - otherwise                                          *
  *                                                                            *
  ******************************************************************************/
-<<<<<<< HEAD
 static int	tm_execute_data(zbx_ipc_async_socket_t *rtc, zbx_uint64_t taskid, int clock, int ttl, time_t now,
-		const zbx_config_comms_args_t *config_comms, int config_startup_time)
-=======
-static int	tm_execute_data(zbx_ipc_async_socket_t *rtc, zbx_uint64_t taskid, int clock, int ttl, int now,
 		const zbx_config_comms_args_t *config_comms, int config_startup_time, unsigned char program_type)
->>>>>>> 3d4cb96b
 {
 	zbx_db_row_t		row;
 	zbx_db_result_t		result;
@@ -334,14 +329,9 @@
  * Return value: The number of successfully processed tasks                   *
  *                                                                            *
  ******************************************************************************/
-<<<<<<< HEAD
 static int	tm_process_tasks(zbx_ipc_async_socket_t *rtc, time_t now, const zbx_config_comms_args_t *config_comms,
-		int config_startup_time, int config_enable_remote_commands, int config_log_remote_commands)
-=======
-static int	tm_process_tasks(zbx_ipc_async_socket_t *rtc, int now, const zbx_config_comms_args_t *config_comms,
 		int config_startup_time, int config_enable_remote_commands, int config_log_remote_commands,
 		unsigned char program_type)
->>>>>>> 3d4cb96b
 {
 	zbx_db_row_t		row;
 	zbx_db_result_t		result;
