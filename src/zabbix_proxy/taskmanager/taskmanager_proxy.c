--- conflicted
+++ resolved
@@ -238,13 +238,8 @@
  ******************************************************************************/
 static int	tm_execute_data_json(int type, const char *data, char **info,
 		const zbx_config_comms_args_t *config_comms, int config_startup_time, unsigned char program_type,
-<<<<<<< HEAD
-		const char *progname, zbx_get_config_forks_f get_config_forks, const char *config_externalscripts,
-		const char *config_java_gateway, int config_java_gateway_port)
-=======
 		const char *progname, zbx_get_config_forks_f get_config_forks,  const char *config_java_gateway,
 		int config_java_gateway_port, const char *config_externalscripts)
->>>>>>> 2b26a7eb
 {
 	struct zbx_json_parse	jp_data;
 
@@ -259,11 +254,7 @@
 		case ZBX_TM_DATA_TYPE_TEST_ITEM:
 			return zbx_trapper_item_test_run(&jp_data, 0, info, config_comms,
 					config_startup_time, program_type, progname, get_config_forks,
-<<<<<<< HEAD
-					config_externalscripts, config_java_gateway, config_java_gateway_port);
-=======
 					config_java_gateway, config_java_gateway_port, config_externalscripts);
->>>>>>> 2b26a7eb
 		case ZBX_TM_DATA_TYPE_DIAGINFO:
 			return zbx_diag_get_info(&jp_data, info);
 	}
@@ -285,11 +276,7 @@
 static int	tm_execute_data(zbx_ipc_async_socket_t *rtc, zbx_uint64_t taskid, int clock, int ttl, time_t now,
 		const zbx_config_comms_args_t *config_comms, int config_startup_time,
 		unsigned char program_type, const char *progname, zbx_get_config_forks_f get_config_forks,
-<<<<<<< HEAD
-		const char *config_externalscripts, const char *config_java_gateway, int config_java_gateway_port)
-=======
 		const char *config_java_gateway, int config_java_gateway_port, const char *config_externalscripts)
->>>>>>> 2b26a7eb
 {
 	zbx_db_row_t		row;
 	zbx_tm_task_t		*task = NULL;
@@ -322,13 +309,8 @@
 		case ZBX_TM_DATA_TYPE_TEST_ITEM:
 		case ZBX_TM_DATA_TYPE_DIAGINFO:
 			ret = tm_execute_data_json(data_type, row[1], &info, config_comms, config_startup_time,
-<<<<<<< HEAD
-					program_type, progname, get_config_forks, config_externalscripts,
-					config_java_gateway, config_java_gateway_port);
-=======
 					program_type, progname, get_config_forks, config_java_gateway,
 					config_java_gateway_port, config_externalscripts);
->>>>>>> 2b26a7eb
 			break;
 		case ZBX_TM_DATA_TYPE_ACTIVE_PROXY_CONFIG_RELOAD:
 			if (0 != (program_type & ZBX_PROGRAM_TYPE_PROXY_ACTIVE))
@@ -370,11 +352,7 @@
 static int	tm_process_tasks(zbx_ipc_async_socket_t *rtc, time_t now, const zbx_config_comms_args_t *config_comms,
 		int config_startup_time, int config_enable_remote_commands, int config_log_remote_commands,
 		unsigned char program_type, const char *progname, zbx_get_config_forks_f get_config_forks,
-<<<<<<< HEAD
-		const char *config_externalscripts, const char *config_java_gateway, int config_java_gateway_port)
-=======
 		const char *config_java_gateway, int config_java_gateway_port, const char *config_externalscripts)
->>>>>>> 2b26a7eb
 {
 	zbx_db_row_t		row;
 	int			processed_num = 0, clock, ttl;
@@ -415,11 +393,7 @@
 			case ZBX_TM_TASK_DATA:
 				if (SUCCEED == tm_execute_data(rtc, taskid, clock, ttl, now, config_comms,
 						config_startup_time, program_type, progname, get_config_forks,
-<<<<<<< HEAD
-						config_externalscripts, config_java_gateway, config_java_gateway_port))
-=======
 						config_java_gateway, config_java_gateway_port, config_externalscripts))
->>>>>>> 2b26a7eb
 				{
 					processed_num++;
 				}
@@ -558,14 +532,9 @@
 				taskmanager_args_in->config_log_remote_commands, info->program_type,
 				taskmanager_args_in->progname,
 				taskmanager_args_in->get_process_forks_cb_arg,
-<<<<<<< HEAD
-				taskmanager_args_in->config_externalscripts, taskmanager_args_in->config_java_gateway,
-				taskmanager_args_in->config_java_gateway_port);
-=======
 				taskmanager_args_in->config_java_gateway,
 				taskmanager_args_in->config_java_gateway_port,
 				taskmanager_args_in->config_externalscripts);
->>>>>>> 2b26a7eb
 
 		if (ZBX_TM_CLEANUP_PERIOD <= sec1 - cleanup_time)
 		{
