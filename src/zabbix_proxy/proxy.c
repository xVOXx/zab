--- conflicted
+++ resolved
@@ -253,15 +253,13 @@
 	return 0;
 }
 
-<<<<<<< HEAD
-static int	config_startup_time	= 0;
-=======
 static int	config_timeout = 3;
 static int	get_config_timeout(void)
 {
 	return config_timeout;
 }
->>>>>>> 72dd5d75
+
+static int	config_startup_time	= 0;
 
 int	CONFIG_LISTEN_PORT		= ZBX_DEFAULT_SERVER_PORT;
 char	*CONFIG_LISTEN_IP		= NULL;
@@ -1171,11 +1169,8 @@
 
 	zbx_init_library_dbupgrade(get_program_type);
 	zbx_init_library_icmpping(&config_icmpping);
-<<<<<<< HEAD
+	zbx_init_library_sysinfo(get_config_timeout);
 	zbx_init_library_stats(get_program_type);
-=======
-	zbx_init_library_sysinfo(get_config_timeout);
->>>>>>> 72dd5d75
 
 	if (ZBX_TASK_RUNTIME_CONTROL == t.task)
 	{
@@ -1286,26 +1281,14 @@
 	zbx_thread_poller_args			poller_args = {&config_comms, get_program_type, ZBX_NO_POLLER,
 								config_startup_time};
 	zbx_thread_proxyconfig_args		proxyconfig_args = {zbx_config_tls, &zbx_config_vault,
-<<<<<<< HEAD
-								get_program_type, CONFIG_TIMEOUT};
-	zbx_thread_datasender_args		datasender_args = {zbx_config_tls, get_program_type, CONFIG_TIMEOUT};
-	zbx_thread_taskmanager_args		taskmanager_args = {&config_comms, get_program_type,
-								config_startup_time};
-	zbx_thread_discoverer_args		discoverer_args = {zbx_config_tls, get_program_type, CONFIG_TIMEOUT};
-	zbx_thread_trapper_args			trapper_args = {&config_comms, &zbx_config_vault, get_program_type,
-								&listen_sock, config_startup_time};
-	zbx_thread_proxy_housekeeper_args	housekeeper_args = {CONFIG_TIMEOUT};
-	zbx_thread_pinger_args			pinger_args = {CONFIG_TIMEOUT};
-=======
 								get_program_type, config_timeout};
 	zbx_thread_datasender_args		datasender_args = {zbx_config_tls, get_program_type, config_timeout};
 	zbx_thread_taskmanager_args		taskmanager_args = {&config_comms, get_program_type};
 	zbx_thread_discoverer_args		discoverer_args = {zbx_config_tls, get_program_type, config_timeout};
 	zbx_thread_trapper_args			trapper_args = {&config_comms, &zbx_config_vault, get_program_type,
-								&listen_sock};
+								&listen_sock, config_startup_time};
 	zbx_thread_proxy_housekeeper_args	housekeeper_args = {config_timeout};
 	zbx_thread_pinger_args			pinger_args = {config_timeout};
->>>>>>> 72dd5d75
 
 	if (0 != (flags & ZBX_TASK_FLAG_FOREGROUND))
 	{
