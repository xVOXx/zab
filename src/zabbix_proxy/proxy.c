/*
** Zabbix
** Copyright (C) 2001-2023 Zabbix SIA
**
** This program is free software; you can redistribute it and/or modify
** it under the terms of the GNU General Public License as published by
** the Free Software Foundation; either version 2 of the License, or
** (at your option) any later version.
**
** This program is distributed in the hope that it will be useful,
** but WITHOUT ANY WARRANTY; without even the implied warranty of
** MERCHANTABILITY or FITNESS FOR A PARTICULAR PURPOSE. See the
** GNU General Public License for more details.
**
** You should have received a copy of the GNU General Public License
** along with this program; if not, write to the Free Software
** Foundation, Inc., 51 Franklin Street, Fifth Floor, Boston, MA  02110-1301, USA.
**/

#include "zbxdbwrap.h"

#include "cfg.h"
#include "zbxdbhigh.h"
#include "zbxcacheconfig.h"
#include "zbxcachehistory.h"
#include "zbxcachehistory_proxy.h"
#include "zbxdbupgrade.h"
#include "zbxlog.h"
#include "zbxgetopt.h"
#include "zbxmutexs.h"

#include "zbxsysinfo.h"
#include "zbxmodules.h"

#include "zbxnix.h"
#include "zbxself.h"

#include "zbxdbsyncer.h"
#include "../zabbix_server/discoverer/discoverer.h"
#include "../zabbix_server/httppoller/httppoller.h"
#include "housekeeper/housekeeper.h"
#include "../zabbix_server/pinger/pinger.h"
#include "../zabbix_server/poller/poller.h"
#include "../zabbix_server/trapper/trapper.h"
#include "../zabbix_server/trapper/trapper_request.h"
#include "proxyconfig/proxyconfig.h"
#include "datasender/datasender.h"
#include "taskmanager/taskmanager_proxy.h"
#include "../zabbix_server/vmware/vmware.h"
#include "zbxcomms.h"
#include "zbxvault.h"
#include "zbxdiag.h"
#include "diag/diag_proxy.h"
#include "zbxrtc.h"
#include "rtc/rtc_proxy.h"
#include "zbxstats.h"
#include "stats/zabbix_stats.h"
#include "zbxip.h"
#include "zbxthreads.h"
#include "zbx_rtc_constants.h"
#include "zbxicmpping.h"
#include "zbxipcservice.h"
#include "preproc/preproc_proxy.h"
#include "zbxdiscovery.h"
#include "zbxproxybuffer.h"
#include "zbxscripts.h"
#include "zbxsnmptrapper.h"

#ifdef HAVE_OPENIPMI
#include "zbxipmi.h"
#endif

const char	*progname = NULL;
const char	title_message[] = "zabbix_proxy";
const char	syslog_app_name[] = "zabbix_proxy";
const char	*usage_message[] = {
	"[-c config-file]", NULL,
	"[-c config-file]", "-R runtime-option", NULL,
	"-h", NULL,
	"-V", NULL,
	NULL	/* end of text */
};

const char	*help_message[] = {
	"A Zabbix daemon that collects monitoring data from devices and sends it to",
	"Zabbix server.",
	"",
	"Options:",
	"  -c --config config-file        Path to the configuration file",
	"                                 (default: \"" DEFAULT_CONFIG_FILE "\")",
	"  -f --foreground                Run Zabbix proxy in foreground",
	"  -R --runtime-control runtime-option   Perform administrative functions",
	"",
	"    Runtime control options:",
	"      " ZBX_CONFIG_CACHE_RELOAD "        Reload configuration cache",
	"      " ZBX_HOUSEKEEPER_EXECUTE "        Execute the housekeeper",
	"      " ZBX_LOG_LEVEL_INCREASE "=target  Increase log level, affects all processes if",
	"                                   target is not specified",
	"      " ZBX_LOG_LEVEL_DECREASE "=target  Decrease log level, affects all processes if",
	"                                   target is not specified",
	"      " ZBX_SNMP_CACHE_RELOAD "          Reload SNMP cache",
	"      " ZBX_DIAGINFO "=section           Log internal diagnostic information of the",
	"                                 section (historycache, preprocessing, locks) or",
	"                                 everything if section is not specified",
	"      " ZBX_PROF_ENABLE "=target         Enable profiling, affects all processes if",
	"                                   target is not specified",
	"      " ZBX_PROF_DISABLE "=target        Disable profiling, affects all processes if",
	"                                   target is not specified",
	"",
	"      Log level control targets:",
	"        process-type             All processes of specified type",
	"                                 (availability manager, configuration syncer, data sender,",
	"                                 discovery manager, history syncer, housekeeper, http poller,",
	"                                 icmp pinger, ipmi manager, ipmi poller, java poller,",
	"                                 odbc poller, poller, agent poller, http agent poller,",
	"                                 snmp poller, preprocessing manager, self-monitoring, snmp trapper,",
	"                                 task manager, trapper, unreachable poller, vmware collector)",
	"        process-type,N           Process type and number (e.g., poller,3)",
	"        pid                      Process identifier",
	"",
	"      Profiling control targets:",
	"        process-type             All processes of specified type",
	"                                 (availability manager, configuration syncer, data sender,",
	"                                 discovery manager, history syncer, housekeeper, http poller,",
	"                                 icmp pinger, ipmi manager, ipmi poller, java poller,",
	"                                 odbc poller, poller, agent poller, http agent poller,",
	"                                 snmp poller, preprocessing manager, self-monitoring, snmp trapper,",
	"                                 task manager, trapper, unreachable poller, vmware collector)",
	"        process-type,N           Process type and number (e.g., history syncer,1)",
	"        pid                      Process identifier",
	"        scope                    Profiling scope",
	"                                 (rwlock, mutex, processing) can be used with process-type",
	"                                 (e.g., history syncer,1,processing)",
	"",
	"  -h --help                      Display this help message",
	"  -V --version                   Display version number",
	"",
	"Some configuration parameter default locations:",
	"  ExternalScripts                \"" DEFAULT_EXTERNAL_SCRIPTS_PATH "\"",
#ifdef HAVE_LIBCURL
	"  SSLCertLocation                \"" DEFAULT_SSL_CERT_LOCATION "\"",
	"  SSLKeyLocation                 \"" DEFAULT_SSL_KEY_LOCATION "\"",
#endif
	"  LoadModulePath                 \"" DEFAULT_LOAD_MODULE_PATH "\"",
	NULL	/* end of text */
};

/* COMMAND LINE OPTIONS */

/* long options */
static struct zbx_option	longopts[] =
{
	{"config",		1,	NULL,	'c'},
	{"foreground",		0,	NULL,	'f'},
	{"runtime-control",	1,	NULL,	'R'},
	{"help",		0,	NULL,	'h'},
	{"version",		0,	NULL,	'V'},
	{NULL}
};

/* short options */
static char	shortopts[] = "c:hVR:f";

/* end of COMMAND LINE OPTIONS */

int		threads_num = 0;
pid_t		*threads = NULL;
static int	*threads_flags;

unsigned char		program_type	= ZBX_PROGRAM_TYPE_PROXY_ACTIVE;
static unsigned char	get_program_type(void)
{
	return program_type;
}

ZBX_GET_CONFIG_VAR2(char *, const char *, zbx_config_source_ip, NULL)

ZBX_GET_CONFIG_VAR2(char *, const char *, zbx_config_pid_file, NULL)
ZBX_GET_CONFIG_VAR2(char *, const char *, zbx_config_tmpdir, NULL)
ZBX_GET_CONFIG_VAR2(char *, const char *, zbx_config_fping_location, NULL)
ZBX_GET_CONFIG_VAR2(char *, const char *, zbx_config_fping6_location, NULL)

static int	config_proxymode		= ZBX_PROXYMODE_ACTIVE;

int	CONFIG_FORKS[ZBX_PROCESS_TYPE_COUNT] = {
	5, /* ZBX_PROCESS_TYPE_POLLER */
	1, /* ZBX_PROCESS_TYPE_UNREACHABLE */
	0, /* ZBX_PROCESS_TYPE_IPMIPOLLER */
	1, /* ZBX_PROCESS_TYPE_PINGER */
	0, /* ZBX_PROCESS_TYPE_JAVAPOLLER */
	1, /* ZBX_PROCESS_TYPE_HTTPPOLLER */
	5, /* ZBX_PROCESS_TYPE_TRAPPER */
	0, /* ZBX_PROCESS_TYPE_SNMPTRAPPER */
	0, /* ZBX_PROCESS_TYPE_PROXYPOLLER */
	0, /* ZBX_PROCESS_TYPE_ESCALATOR */
	4, /* ZBX_PROCESS_TYPE_HISTSYNCER */
	5, /* ZBX_PROCESS_TYPE_DISCOVERER */
	0, /* ZBX_PROCESS_TYPE_ALERTER */
	0, /* ZBX_PROCESS_TYPE_TIMER */
	1, /* ZBX_PROCESS_TYPE_HOUSEKEEPER */
	1, /* ZBX_PROCESS_TYPE_DATASENDER */
	1, /* ZBX_PROCESS_TYPE_CONFSYNCER */
	1, /* ZBX_PROCESS_TYPE_SELFMON */
	0, /* ZBX_PROCESS_TYPE_VMWARE */
	0, /* ZBX_PROCESS_TYPE_COLLECTOR */
	0, /* ZBX_PROCESS_TYPE_LISTENER */
	0, /* ZBX_PROCESS_TYPE_ACTIVE_CHECKS */
	1, /* ZBX_PROCESS_TYPE_TASKMANAGER */
	0, /* ZBX_PROCESS_TYPE_IPMIMANAGER */
	0, /* ZBX_PROCESS_TYPE_ALERTMANAGER */
	1, /* ZBX_PROCESS_TYPE_PREPROCMAN */
	3, /* ZBX_PROCESS_TYPE_PREPROCESSOR */
	0, /* ZBX_PROCESS_TYPE_LLDMANAGER */
	0, /* ZBX_PROCESS_TYPE_LLDWORKER */
	0, /* ZBX_PROCESS_TYPE_ALERTSYNCER */
	0, /* ZBX_PROCESS_TYPE_HISTORYPOLLER */
	1, /* ZBX_PROCESS_TYPE_AVAILMAN */
	0, /* ZBX_PROCESS_TYPE_REPORTMANAGER */
	0, /* ZBX_PROCESS_TYPE_REPORTWRITER */
	0, /* ZBX_PROCESS_TYPE_SERVICEMAN */
	0, /* ZBX_PROCESS_TYPE_TRIGGERHOUSEKEEPER */
	1, /* ZBX_PROCESS_TYPE_ODBCPOLLER */
	0, /* ZBX_PROCESS_TYPE_CONNECTORMANAGER */
	0, /* ZBX_PROCESS_TYPE_CONNECTORWORKER */
	0, /* ZBX_PROCESS_TYPE_DISCOVERYMANAGER */
	1, /* ZBX_PROCESS_TYPE_HTTPAGENT_POLLER */
	1, /* ZBX_PROCESS_TYPE_AGENT_POLLER */
	1, /* ZBX_PROCESS_TYPE_SNMP_POLLER */
<<<<<<< HEAD
	0 /* ZBX_PROCESS_TYPE_DBCONFIGWORKER */
=======
	1 /* ZBX_PROCESS_TYPE_INTERNAL_POLLER */
>>>>>>> e60a48d9
};

static int	get_config_forks(unsigned char process_type)
{
	if (ZBX_PROCESS_TYPE_COUNT > process_type)
		return CONFIG_FORKS[process_type];

	return 0;
}

ZBX_GET_CONFIG_VAR(int, zbx_config_timeout, 3)
static int	zbx_config_trapper_timeout	= 300;
static int	config_startup_time		= 0;
static int	config_unavailable_delay	= 60;
static int	config_housekeeping_frequency	= 1;
static int	config_proxy_local_buffer	= 0;
static int	config_proxy_offline_buffer	= 1;
static int	config_histsyncer_frequency	= 1;

static int	config_listen_port		= ZBX_DEFAULT_SERVER_PORT;
static char	*config_listen_ip		= NULL;

static int	config_heartbeat_frequency	= -1;

/* how often active Zabbix proxy requests configuration data from server, in seconds */
static int	config_proxyconfig_frequency	= 0;	/* will be set to default 5 seconds if not configured */
static int	config_proxydata_frequency	= 1;
static int	config_confsyncer_frequency	= 0;

static int	config_vmware_frequency		= 60;
static int	config_vmware_perf_frequency	= 60;
static int	config_vmware_timeout		= 10;

static zbx_uint64_t	config_conf_cache_size		= 8 * ZBX_MEBIBYTE;
static zbx_uint64_t	config_history_cache_size	= 16 * ZBX_MEBIBYTE;
static zbx_uint64_t	config_history_index_cache_size	= 4 * ZBX_MEBIBYTE;
static zbx_uint64_t	config_trends_cache_size	= 0;
static zbx_uint64_t	config_vmware_cache_size	= 8 * ZBX_MEBIBYTE;

static int	config_unreachable_period		= 45;
static int	config_unreachable_delay		= 15;
static int	config_max_concurrent_checks_per_poller	= 1000;

static int	config_log_level		= LOG_LEVEL_WARNING;

char	*CONFIG_EXTERNALSCRIPTS		= NULL;
int	CONFIG_ALLOW_UNSUPPORTED_DB_VERSIONS = 0;

ZBX_GET_CONFIG_VAR(int, zbx_config_enable_remote_commands, 0)
ZBX_GET_CONFIG_VAR(int, zbx_config_log_remote_commands, 0)
ZBX_GET_CONFIG_VAR(int, zbx_config_unsafe_user_parameters, 0)

static char	*config_server		= NULL;
static int	config_server_port;
static char	*config_hostname	= NULL;
static char	*config_hostname_item	= NULL;

char	*zbx_config_snmptrap_file	= NULL;

char	*CONFIG_JAVA_GATEWAY		= NULL;
int	CONFIG_JAVA_GATEWAY_PORT	= ZBX_DEFAULT_GATEWAY_PORT;

char	*CONFIG_SSH_KEY_LOCATION	= NULL;

static int	config_log_slow_queries	= 0;	/* ms; 0 - disable */

static char	*config_load_module_path= NULL;
static char	**config_load_module	= NULL;

static char	*config_user		= NULL;

/* web monitoring */
char	*CONFIG_SSL_CA_LOCATION		= NULL;
char	*CONFIG_SSL_CERT_LOCATION	= NULL;
char	*CONFIG_SSL_KEY_LOCATION	= NULL;

static zbx_config_tls_t		*zbx_config_tls = NULL;
static zbx_config_dbhigh_t	*zbx_config_dbhigh = NULL;
static zbx_config_vault_t	zbx_config_vault = {NULL, NULL, NULL, NULL, NULL, NULL};

static char	*config_socket_path	= NULL;

char	*CONFIG_HISTORY_STORAGE_URL		= NULL;
char	*CONFIG_HISTORY_STORAGE_OPTS		= NULL;
int	CONFIG_HISTORY_STORAGE_PIPELINES	= 0;

char	*CONFIG_STATS_ALLOWED_IP	= NULL;
int	CONFIG_TCP_MAX_BACKLOG_SIZE	= SOMAXCONN;

static char	*config_file		= NULL;
static int	config_allow_root	= 0;

static zbx_config_log_t	log_file_cfg = {NULL, NULL, ZBX_LOG_TYPE_UNDEFINED, 1};

static zbx_vector_addr_ptr_t	config_server_addrs;

#define ZBX_CONFIG_DATA_CACHE_SIZE_MIN		(ZBX_KIBIBYTE * 128)
#define ZBX_CONFIG_DATA_CACHE_AGE_MIN		(SEC_PER_MIN * 10)

static char		*config_proxy_buffer_mode_str = NULL;
static int		config_proxy_buffer_mode	= 0;
static zbx_uint64_t	config_proxy_memory_buffer_size	= 0;
static int		config_proxy_memory_buffer_age	= 0;

/* proxy has no any events processing */
static const zbx_events_funcs_t	events_cbs = {
	.add_event_cb			= NULL,
	.process_events_cb		= NULL,
	.clean_events_cb		= NULL,
	.reset_event_recovery_cb	= NULL,
	.export_events_cb		= NULL,
	.events_update_itservices_cb	= NULL
};

int	get_process_info_by_thread(int local_server_num, unsigned char *local_process_type, int *local_process_num);

int	get_process_info_by_thread(int local_server_num, unsigned char *local_process_type, int *local_process_num)
{
	int	server_count = 0;

	if (0 == local_server_num)
	{
		/* fail if the main process is queried */
		return FAIL;
	}
	else if (local_server_num <= (server_count += CONFIG_FORKS[ZBX_PROCESS_TYPE_CONFSYNCER]))
	{
		/* make initial configuration sync before worker processes are forked on active Zabbix proxy */
		*local_process_type = ZBX_PROCESS_TYPE_CONFSYNCER;
		*local_process_num = local_server_num - server_count + CONFIG_FORKS[ZBX_PROCESS_TYPE_CONFSYNCER];
	}
	else if (local_server_num <= (server_count += CONFIG_FORKS[ZBX_PROCESS_TYPE_TRAPPER]))
	{
		/* make initial configuration sync before worker processes are forked on passive Zabbix proxy */
		*local_process_type = ZBX_PROCESS_TYPE_TRAPPER;
		*local_process_num = local_server_num - server_count + CONFIG_FORKS[ZBX_PROCESS_TYPE_TRAPPER];
	}
	else if (local_server_num <= (server_count += CONFIG_FORKS[ZBX_PROCESS_TYPE_PREPROCMAN]))
	{
		*local_process_type = ZBX_PROCESS_TYPE_PREPROCMAN;
		*local_process_num = local_server_num - server_count + CONFIG_FORKS[ZBX_PROCESS_TYPE_PREPROCMAN];
	}
	else if (local_server_num <= (server_count += CONFIG_FORKS[ZBX_PROCESS_TYPE_DATASENDER]))
	{
		*local_process_type = ZBX_PROCESS_TYPE_DATASENDER;
		*local_process_num = local_server_num - server_count + CONFIG_FORKS[ZBX_PROCESS_TYPE_DATASENDER];
	}
	else if (local_server_num <= (server_count += CONFIG_FORKS[ZBX_PROCESS_TYPE_IPMIMANAGER]))
	{
		*local_process_type = ZBX_PROCESS_TYPE_IPMIMANAGER;
		*local_process_num = local_server_num - server_count + CONFIG_FORKS[ZBX_PROCESS_TYPE_IPMIMANAGER];
	}
	else if (local_server_num <= (server_count += CONFIG_FORKS[ZBX_PROCESS_TYPE_HOUSEKEEPER]))
	{
		*local_process_type = ZBX_PROCESS_TYPE_HOUSEKEEPER;
		*local_process_num = local_server_num - server_count + CONFIG_FORKS[ZBX_PROCESS_TYPE_HOUSEKEEPER];
	}
	else if (local_server_num <= (server_count += CONFIG_FORKS[ZBX_PROCESS_TYPE_HTTPPOLLER]))
	{
		*local_process_type = ZBX_PROCESS_TYPE_HTTPPOLLER;
		*local_process_num = local_server_num - server_count + CONFIG_FORKS[ZBX_PROCESS_TYPE_HTTPPOLLER];
	}
	else if (local_server_num <= (server_count += CONFIG_FORKS[ZBX_PROCESS_TYPE_DISCOVERYMANAGER]))
	{
		*local_process_type = ZBX_PROCESS_TYPE_DISCOVERYMANAGER;
		*local_process_num = local_server_num - server_count + CONFIG_FORKS[ZBX_PROCESS_TYPE_DISCOVERYMANAGER];
	}
	else if (local_server_num <= (server_count += CONFIG_FORKS[ZBX_PROCESS_TYPE_HISTSYNCER]))
	{
		*local_process_type = ZBX_PROCESS_TYPE_HISTSYNCER;
		*local_process_num = local_server_num - server_count + CONFIG_FORKS[ZBX_PROCESS_TYPE_HISTSYNCER];
	}
	else if (local_server_num <= (server_count += CONFIG_FORKS[ZBX_PROCESS_TYPE_IPMIPOLLER]))
	{
		*local_process_type = ZBX_PROCESS_TYPE_IPMIPOLLER;
		*local_process_num = local_server_num - server_count + CONFIG_FORKS[ZBX_PROCESS_TYPE_IPMIPOLLER];
	}
	else if (local_server_num <= (server_count += CONFIG_FORKS[ZBX_PROCESS_TYPE_JAVAPOLLER]))
	{
		*local_process_type = ZBX_PROCESS_TYPE_JAVAPOLLER;
		*local_process_num = local_server_num - server_count + CONFIG_FORKS[ZBX_PROCESS_TYPE_JAVAPOLLER];
	}
	else if (local_server_num <= (server_count += CONFIG_FORKS[ZBX_PROCESS_TYPE_SNMPTRAPPER]))
	{
		*local_process_type = ZBX_PROCESS_TYPE_SNMPTRAPPER;
		*local_process_num = local_server_num - server_count + CONFIG_FORKS[ZBX_PROCESS_TYPE_SNMPTRAPPER];
	}
	else if (local_server_num <= (server_count += CONFIG_FORKS[ZBX_PROCESS_TYPE_SELFMON]))
	{
		*local_process_type = ZBX_PROCESS_TYPE_SELFMON;
		*local_process_num = local_server_num - server_count + CONFIG_FORKS[ZBX_PROCESS_TYPE_SELFMON];
	}
	else if (local_server_num <= (server_count += CONFIG_FORKS[ZBX_PROCESS_TYPE_VMWARE]))
	{
		*local_process_type = ZBX_PROCESS_TYPE_VMWARE;
		*local_process_num = local_server_num - server_count + CONFIG_FORKS[ZBX_PROCESS_TYPE_VMWARE];
	}
	else if (local_server_num <= (server_count += CONFIG_FORKS[ZBX_PROCESS_TYPE_TASKMANAGER]))
	{
		*local_process_type = ZBX_PROCESS_TYPE_TASKMANAGER;
		*local_process_num = local_server_num - server_count + CONFIG_FORKS[ZBX_PROCESS_TYPE_TASKMANAGER];
	}
	else if (local_server_num <= (server_count += CONFIG_FORKS[ZBX_PROCESS_TYPE_POLLER]))
	{
		*local_process_type = ZBX_PROCESS_TYPE_POLLER;
		*local_process_num = local_server_num - server_count + CONFIG_FORKS[ZBX_PROCESS_TYPE_POLLER];
	}
	else if (local_server_num <= (server_count += CONFIG_FORKS[ZBX_PROCESS_TYPE_UNREACHABLE]))
	{
		*local_process_type = ZBX_PROCESS_TYPE_UNREACHABLE;
		*local_process_num = local_server_num - server_count + CONFIG_FORKS[ZBX_PROCESS_TYPE_UNREACHABLE];
	}
	else if (local_server_num <= (server_count += CONFIG_FORKS[ZBX_PROCESS_TYPE_PINGER]))
	{
		*local_process_type = ZBX_PROCESS_TYPE_PINGER;
		*local_process_num = local_server_num - server_count + CONFIG_FORKS[ZBX_PROCESS_TYPE_PINGER];
	}
	else if (local_server_num <= (server_count += CONFIG_FORKS[ZBX_PROCESS_TYPE_AVAILMAN]))
	{
		*local_process_type = ZBX_PROCESS_TYPE_AVAILMAN;
		*local_process_num = local_server_num - server_count + CONFIG_FORKS[ZBX_PROCESS_TYPE_AVAILMAN];
	}
	else if (local_server_num <= (server_count += CONFIG_FORKS[ZBX_PROCESS_TYPE_ODBCPOLLER]))
	{
		*local_process_type = ZBX_PROCESS_TYPE_ODBCPOLLER;
		*local_process_num = local_server_num - server_count + CONFIG_FORKS[ZBX_PROCESS_TYPE_ODBCPOLLER];
	}
	else if (local_server_num <= (server_count += CONFIG_FORKS[ZBX_PROCESS_TYPE_HTTPAGENT_POLLER]))
	{
		*local_process_type = ZBX_PROCESS_TYPE_HTTPAGENT_POLLER;
		*local_process_num = local_server_num - server_count + CONFIG_FORKS[ZBX_PROCESS_TYPE_HTTPAGENT_POLLER];
	}
	else if (local_server_num <= (server_count += CONFIG_FORKS[ZBX_PROCESS_TYPE_AGENT_POLLER]))
	{
		*local_process_type = ZBX_PROCESS_TYPE_AGENT_POLLER;
		*local_process_num = local_server_num - server_count + CONFIG_FORKS[ZBX_PROCESS_TYPE_AGENT_POLLER];
	}
	else if (local_server_num <= (server_count += CONFIG_FORKS[ZBX_PROCESS_TYPE_SNMP_POLLER]))
	{
		*local_process_type = ZBX_PROCESS_TYPE_SNMP_POLLER;
		*local_process_num = local_server_num - server_count + CONFIG_FORKS[ZBX_PROCESS_TYPE_SNMP_POLLER];
	}
	else if (local_server_num <= (server_count += CONFIG_FORKS[ZBX_PROCESS_TYPE_INTERNAL_POLLER]))
	{
		*local_process_type = ZBX_PROCESS_TYPE_INTERNAL_POLLER;
		*local_process_num = local_server_num - server_count + CONFIG_FORKS[ZBX_PROCESS_TYPE_INTERNAL_POLLER];
	}
	else
		return FAIL;

	return SUCCEED;
}

/******************************************************************************
 *                                                                            *
 * Purpose: set configuration defaults                                        *
 *                                                                            *
 ******************************************************************************/
static void	zbx_set_defaults(void)
{
	AGENT_RESULT	result;
	char		**value = NULL;

	config_startup_time = time(NULL);

	if (NULL == config_hostname)
	{
		if (NULL == config_hostname_item)
			config_hostname_item = zbx_strdup(config_hostname_item, "system.hostname");

		zbx_init_agent_result(&result);

		if (SUCCEED == zbx_execute_agent_check(config_hostname_item, ZBX_PROCESS_LOCAL_COMMAND, &result,
				ZBX_CHECK_TIMEOUT_UNDEFINED) && NULL != (value = ZBX_GET_STR_RESULT(&result)))
		{
			assert(*value);

			if (ZBX_MAX_HOSTNAME_LEN < strlen(*value))
			{
				(*value)[ZBX_MAX_HOSTNAME_LEN] = '\0';
				zabbix_log(LOG_LEVEL_WARNING, "proxy name truncated to [%s])", *value);
			}

			config_hostname = zbx_strdup(config_hostname, *value);
		}
		else
			zabbix_log(LOG_LEVEL_WARNING, "failed to get proxy name from [%s])", config_hostname_item);

		zbx_free_agent_result(&result);
	}
	else if (NULL != config_hostname_item)
	{
		zabbix_log(LOG_LEVEL_WARNING, "both Hostname and HostnameItem defined, using [%s]", config_hostname);
	}

	if (NULL == zbx_config_dbhigh->config_dbhost)
		zbx_config_dbhigh->config_dbhost = zbx_strdup(zbx_config_dbhigh->config_dbhost, "localhost");

	if (NULL == zbx_config_snmptrap_file)
		zbx_config_snmptrap_file = zbx_strdup(zbx_config_snmptrap_file, "/tmp/zabbix_traps.tmp");

	if (NULL == zbx_config_pid_file)
		zbx_config_pid_file = zbx_strdup(zbx_config_pid_file, "/tmp/zabbix_proxy.pid");

	if (NULL == zbx_config_tmpdir)
		zbx_config_tmpdir = zbx_strdup(zbx_config_tmpdir, "/tmp");

	if (NULL == zbx_config_fping_location)
		zbx_config_fping_location = zbx_strdup(zbx_config_fping_location, "/usr/sbin/fping");
#ifdef HAVE_IPV6
	if (NULL == zbx_config_fping6_location)
		zbx_config_fping6_location = zbx_strdup(zbx_config_fping6_location, "/usr/sbin/fping6");
#endif
	if (NULL == CONFIG_EXTERNALSCRIPTS)
		CONFIG_EXTERNALSCRIPTS = zbx_strdup(CONFIG_EXTERNALSCRIPTS, DEFAULT_EXTERNAL_SCRIPTS_PATH);

	if (NULL == config_load_module_path)
		config_load_module_path = zbx_strdup(config_load_module_path, DEFAULT_LOAD_MODULE_PATH);
#ifdef HAVE_LIBCURL
	if (NULL == CONFIG_SSL_CERT_LOCATION)
		CONFIG_SSL_CERT_LOCATION = zbx_strdup(CONFIG_SSL_CERT_LOCATION, DEFAULT_SSL_CERT_LOCATION);

	if (NULL == CONFIG_SSL_KEY_LOCATION)
		CONFIG_SSL_KEY_LOCATION = zbx_strdup(CONFIG_SSL_KEY_LOCATION, DEFAULT_SSL_KEY_LOCATION);
#endif
	if (ZBX_PROXYMODE_PASSIVE == config_proxymode)
	{
		CONFIG_FORKS[ZBX_PROCESS_TYPE_DATASENDER] = 0;
		program_type = ZBX_PROGRAM_TYPE_PROXY_PASSIVE;
	}

	if (NULL == log_file_cfg.log_type_str)
		log_file_cfg.log_type_str = zbx_strdup(log_file_cfg.log_type_str, ZBX_OPTION_LOGTYPE_FILE);

	if (NULL == config_socket_path)
		config_socket_path = zbx_strdup(config_socket_path, "/tmp");

	if (0 != CONFIG_FORKS[ZBX_PROCESS_TYPE_IPMIPOLLER])
		CONFIG_FORKS[ZBX_PROCESS_TYPE_IPMIMANAGER] = 1;

	if (0 != CONFIG_FORKS[ZBX_PROCESS_TYPE_DISCOVERER])
		CONFIG_FORKS[ZBX_PROCESS_TYPE_DISCOVERYMANAGER] = 1;

	if (NULL == zbx_config_vault.url)
		zbx_config_vault.url = zbx_strdup(zbx_config_vault.url, "https://127.0.0.1:8200");

	if (-1 != config_heartbeat_frequency)
		zabbix_log(LOG_LEVEL_WARNING, "HeartbeatFrequency parameter is deprecated, and has no effect");

	if (0 == config_server_port)
	{
		config_server_port = ZBX_DEFAULT_SERVER_PORT;
	}
	else
	{
		zabbix_log(LOG_LEVEL_WARNING, "ServerPort parameter is deprecated,"
					" please specify port in Server parameter separated by ':' instead");
	}
}

/******************************************************************************
 *                                                                            *
 * Purpose: validate configuration parameters                                 *
 *                                                                            *
 ******************************************************************************/
static void	zbx_validate_config(ZBX_TASK_EX *task)
{
	char	*ch_error;
	int	err = 0;

	if (NULL == config_hostname)
	{
		zabbix_log(LOG_LEVEL_CRIT, "\"Hostname\" configuration parameter is not defined");
		err = 1;
	}
	else if (FAIL == zbx_check_hostname(config_hostname, &ch_error))
	{
		zabbix_log(LOG_LEVEL_CRIT, "invalid \"Hostname\" configuration parameter '%s': %s", config_hostname,
				ch_error);
		zbx_free(ch_error);
		err = 1;
	}

	if (0 == CONFIG_FORKS[ZBX_PROCESS_TYPE_UNREACHABLE] &&
			0 != CONFIG_FORKS[ZBX_PROCESS_TYPE_POLLER] + CONFIG_FORKS[ZBX_PROCESS_TYPE_JAVAPOLLER])
	{
		zabbix_log(LOG_LEVEL_CRIT, "\"StartPollersUnreachable\" configuration parameter must not be 0"
				" if regular or Java pollers are started");
		err = 1;
	}

	if ((NULL == CONFIG_JAVA_GATEWAY || '\0' == *CONFIG_JAVA_GATEWAY) &&
			0 < CONFIG_FORKS[ZBX_PROCESS_TYPE_JAVAPOLLER])
	{
		zabbix_log(LOG_LEVEL_CRIT, "\"JavaGateway\" configuration parameter is not specified or empty");
		err = 1;
	}

	if (ZBX_PROXYMODE_ACTIVE == config_proxymode)
	{
		if (NULL != strchr(config_server, ','))
		{
			zabbix_log(LOG_LEVEL_CRIT, "\"Server\" configuration parameter must not contain comma");
			err = 1;
		}
	}
	else if (ZBX_PROXYMODE_PASSIVE == config_proxymode && FAIL == zbx_validate_peer_list(config_server,
			&ch_error))
	{
		zabbix_log(LOG_LEVEL_CRIT, "invalid entry in \"Server\" configuration parameter: %s", ch_error);
		zbx_free(ch_error);
		err = 1;
	}

	if (NULL != zbx_config_source_ip && SUCCEED != zbx_is_supported_ip(zbx_config_source_ip))
	{
		zabbix_log(LOG_LEVEL_CRIT, "invalid \"SourceIP\" configuration parameter: '%s'", zbx_config_source_ip);
		err = 1;
	}

	if (NULL != CONFIG_STATS_ALLOWED_IP && FAIL == zbx_validate_peer_list(CONFIG_STATS_ALLOWED_IP, &ch_error))
	{
		zabbix_log(LOG_LEVEL_CRIT, "invalid entry in \"StatsAllowedIP\" configuration parameter: %s", ch_error);
		zbx_free(ch_error);
		err = 1;
	}
#if !defined(HAVE_IPV6)
	err |= (FAIL == check_cfg_feature_str("Fping6Location", zbx_config_fping6_location, "IPv6 support"));
#endif
#if !defined(HAVE_LIBCURL)
	err |= (FAIL == check_cfg_feature_str("SSLCALocation", CONFIG_SSL_CA_LOCATION, "cURL library"));
	err |= (FAIL == check_cfg_feature_str("SSLCertLocation", CONFIG_SSL_CERT_LOCATION, "cURL library"));
	err |= (FAIL == check_cfg_feature_str("SSLKeyLocation", CONFIG_SSL_KEY_LOCATION, "cURL library"));
	err |= (FAIL == check_cfg_feature_str("Vault", zbx_config_vault.name, "cURL library"));
	err |= (FAIL == check_cfg_feature_str("VaultToken", zbx_config_vault.token, "cURL library"));
	err |= (FAIL == check_cfg_feature_str("VaultDBPath", zbx_config_vault.db_path, "cURL library"));
#endif
#if !defined(HAVE_LIBXML2) || !defined(HAVE_LIBCURL)
	err |= (FAIL == check_cfg_feature_int("StartVMwareCollectors", CONFIG_FORKS[ZBX_PROCESS_TYPE_VMWARE],
			"VMware support"));

	/* parameters VMwareFrequency, VMwarePerfFrequency, VMwareCacheSize, VMwareTimeout are not checked here */
	/* because they have non-zero default values */
#endif

	if (SUCCEED != zbx_validate_log_parameters(task, &log_file_cfg))
		err = 1;

#if !(defined(HAVE_GNUTLS) || defined(HAVE_OPENSSL))
	err |= (FAIL == check_cfg_feature_str("TLSConnect", zbx_config_tls->connect, "TLS support"));
	err |= (FAIL == check_cfg_feature_str("TLSAccept", zbx_config_tls->accept, "TLS support"));
	err |= (FAIL == check_cfg_feature_str("TLSCAFile", zbx_config_tls->ca_file, "TLS support"));
	err |= (FAIL == check_cfg_feature_str("TLSCRLFile", zbx_config_tls->crl_file, "TLS support"));
	err |= (FAIL == check_cfg_feature_str("TLSServerCertIssuer", zbx_config_tls->server_cert_issuer,
			"TLS support"));
	err |= (FAIL == check_cfg_feature_str("TLSServerCertSubject", zbx_config_tls->server_cert_subject,
			"TLS support"));
	err |= (FAIL == check_cfg_feature_str("TLSCertFile", zbx_config_tls->cert_file, "TLS support"));
	err |= (FAIL == check_cfg_feature_str("TLSKeyFile", zbx_config_tls->key_file, "TLS support"));
	err |= (FAIL == check_cfg_feature_str("TLSPSKIdentity", zbx_config_tls->psk_identity,
			"TLS support"));
	err |= (FAIL == check_cfg_feature_str("TLSPSKFile", zbx_config_tls->psk_file, "TLS support"));
#endif
#if !(defined(HAVE_GNUTLS) || defined(HAVE_OPENSSL))
	err |= (FAIL == check_cfg_feature_str("TLSCipherCert", zbx_config_tls->cipher_cert,
			"GnuTLS or OpenSSL"));
	err |= (FAIL == check_cfg_feature_str("TLSCipherPSK", zbx_config_tls->cipher_psk,
			"GnuTLS or OpenSSL"));
	err |= (FAIL == check_cfg_feature_str("TLSCipherAll", zbx_config_tls->cipher_all,
			"GnuTLS or OpenSSL"));
#endif
#if !defined(HAVE_OPENSSL)
	err |= (FAIL == check_cfg_feature_str("TLSCipherCert13", zbx_config_tls->cipher_cert13,
			"OpenSSL 1.1.1 or newer"));
	err |= (FAIL == check_cfg_feature_str("TLSCipherPSK13", zbx_config_tls->cipher_psk13,
			"OpenSSL 1.1.1 or newer"));
	err |= (FAIL == check_cfg_feature_str("TLSCipherAll13", zbx_config_tls->cipher_all13,
			"OpenSSL 1.1.1 or newer"));
#endif

#if !defined(HAVE_OPENIPMI)
	err |= (FAIL == check_cfg_feature_int("StartIPMIPollers", CONFIG_FORKS[ZBX_PROCESS_TYPE_IPMIPOLLER],
			"IPMI support"));
#endif
	if (0 != config_confsyncer_frequency)
	{
		if (0 != config_proxyconfig_frequency)
		{
			zabbix_log(LOG_LEVEL_CRIT, "Deprecated \"ConfigFrequency\" configuration parameter cannot"
					" be used together with \"ProxyConfigFrequency\" parameter");
			err = 1;
		}
		else
		{
			config_proxyconfig_frequency = config_confsyncer_frequency;
			zabbix_log(LOG_LEVEL_WARNING, "\"ConfigFrequency\" configuration parameter is deprecated, "
					"use \"ProxyConfigFrequency\" instead");
		}
	}

	/* assign default ProxyConfigFrequency value if not configured */
	if (0 == config_proxyconfig_frequency)
		config_proxyconfig_frequency = 10;

	if (FAIL == zbx_pb_parse_mode(config_proxy_buffer_mode_str, &config_proxy_buffer_mode))
	{
		zabbix_log(LOG_LEVEL_CRIT, "Invalid \"ProxyBufferMode\" configuration parameter value");
		err = 1;
	}

	if (ZBX_PB_MODE_DISK != config_proxy_buffer_mode)
	{
		if (0 != config_proxy_local_buffer)
		{
			zabbix_log(LOG_LEVEL_CRIT, "\"ProxyBufferMode\" configuration parameter cannot be"
					" \"memory\" or \"hybrid\" when \"ProxyLocalBuffer\" parameter is set");
			err = 1;
		}

		if (0 == config_proxy_memory_buffer_size)
		{
			zabbix_log(LOG_LEVEL_CRIT, "\"ProxyMemoryBufferSize\" configuration parameter must be set when"
					" \"ProxyBufferMode\" parameter is \"memory\" or \"hybrid\"");
			err = 1;
		}

		if (0 != config_proxy_memory_buffer_age)
		{
			if (ZBX_CONFIG_DATA_CACHE_AGE_MIN > config_proxy_memory_buffer_age)
			{
				zabbix_log(LOG_LEVEL_CRIT, "wrong value of \"ProxyMemoryBufferAge\" configuration"
						" parameter");
				err = 1;
			}

			if (config_proxy_memory_buffer_age >= config_proxy_offline_buffer * SEC_PER_HOUR)
			{
				zabbix_log(LOG_LEVEL_CRIT, "\"ProxyMemoryBufferAge\" configuration parameter cannot be"
						" greater than \"ProxyOfflineBuffer\" parameter");
				err = 1;
			}
		}

		if (0 != config_proxy_memory_buffer_size &&
				ZBX_CONFIG_DATA_CACHE_SIZE_MIN > config_proxy_memory_buffer_size)
		{
			zabbix_log(LOG_LEVEL_CRIT, "wrong value of \"ProxyMemoryBufferSize\" configuration parameter");
			err = 1;

		}
	}
	else
	{
		if (0 != config_proxy_memory_buffer_size)
		{
			zabbix_log(LOG_LEVEL_CRIT, "\"ProxyMemoryBufferSize\" configuration parameter can be set only"
					" when \"ProxyBufferMode\" is \"memory\" or \"hybrid\"");
			err = 1;
		}
	}

	if (ZBX_PB_MODE_HYBRID != config_proxy_buffer_mode)
	{
		if (0 != config_proxy_memory_buffer_age)
		{
			zabbix_log(LOG_LEVEL_CRIT, "\"ProxyMemoryBufferAge\" configuration parameter can be set only"
					" when \"ProxyBufferMode\" is \"hybrid\"");
			err = 1;
		}
	}

	err |= (FAIL == zbx_db_validate_config_features(program_type, zbx_config_dbhigh));

	if (0 != err)
		exit(EXIT_FAILURE);
}

static int	proxy_add_serveractive_host_cb(const zbx_vector_addr_ptr_t *addrs, zbx_vector_str_t *hostnames, void *data)
{
	ZBX_UNUSED(hostnames);
	ZBX_UNUSED(data);

	zbx_addr_copy(&config_server_addrs, addrs);

	return SUCCEED;
}

/******************************************************************************
 *                                                                            *
 * Purpose: parse config file and update configuration parameters             *
 *                                                                            *
 * Comments: will terminate process if parsing fails                          *
 *                                                                            *
 ******************************************************************************/
static void	zbx_load_config(ZBX_TASK_EX *task)
{
	struct cfg_line	cfg[] =
	{
		/* PARAMETER,			VAR,					TYPE,
			MANDATORY,	MIN,			MAX */
		{"ProxyMode",			&config_proxymode,			TYPE_INT,
			PARM_OPT,	ZBX_PROXYMODE_ACTIVE,	ZBX_PROXYMODE_PASSIVE},
		{"Server",			&config_server,				TYPE_STRING,
			PARM_MAND,	0,			0},
		{"ServerPort",			&config_server_port,			TYPE_INT,
			PARM_OPT,	1024,			32767},
		{"Hostname",			&config_hostname,			TYPE_STRING,
			PARM_OPT,	0,			0},
		{"HostnameItem",		&config_hostname_item,			TYPE_STRING,
			PARM_OPT,	0,			0},
		{"StartDBSyncers",		&CONFIG_FORKS[ZBX_PROCESS_TYPE_HISTSYNCER],		TYPE_INT,
			PARM_OPT,	1,			100},
		{"StartDiscoverers",		&CONFIG_FORKS[ZBX_PROCESS_TYPE_DISCOVERER],		TYPE_INT,
			PARM_OPT,	0,			1000},
		{"StartHTTPPollers",		&CONFIG_FORKS[ZBX_PROCESS_TYPE_HTTPPOLLER],		TYPE_INT,
			PARM_OPT,	0,			1000},
		{"StartPingers",		&CONFIG_FORKS[ZBX_PROCESS_TYPE_PINGER],			TYPE_INT,
			PARM_OPT,	0,			1000},
		{"StartPollers",		&CONFIG_FORKS[ZBX_PROCESS_TYPE_POLLER],			TYPE_INT,
			PARM_OPT,	0,			1000},
		{"StartPollersUnreachable",	&CONFIG_FORKS[ZBX_PROCESS_TYPE_UNREACHABLE],	TYPE_INT,
			PARM_OPT,	0,			1000},
		{"StartIPMIPollers",		&CONFIG_FORKS[ZBX_PROCESS_TYPE_IPMIPOLLER],		TYPE_INT,
			PARM_OPT,	0,			1000},
		{"StartTrappers",		&CONFIG_FORKS[ZBX_PROCESS_TYPE_TRAPPER],			TYPE_INT,
			PARM_OPT,	0,			1000},
		{"StartJavaPollers",		&CONFIG_FORKS[ZBX_PROCESS_TYPE_JAVAPOLLER],		TYPE_INT,
			PARM_OPT,	0,			1000},
		{"JavaGateway",			&CONFIG_JAVA_GATEWAY,			TYPE_STRING,
			PARM_OPT,	0,			0},
		{"JavaGatewayPort",		&CONFIG_JAVA_GATEWAY_PORT,		TYPE_INT,
			PARM_OPT,	1024,			32767},
		{"SNMPTrapperFile",		&zbx_config_snmptrap_file,		TYPE_STRING,
			PARM_OPT,	0,			0},
		{"StartSNMPTrapper",		&CONFIG_FORKS[ZBX_PROCESS_TYPE_SNMPTRAPPER],		TYPE_INT,
			PARM_OPT,	0,			1},
		{"CacheSize",			&config_conf_cache_size,		TYPE_UINT64,
			PARM_OPT,	128 * ZBX_KIBIBYTE,	__UINT64_C(64) * ZBX_GIBIBYTE},
		{"HistoryCacheSize",		&config_history_cache_size,		TYPE_UINT64,
			PARM_OPT,	128 * ZBX_KIBIBYTE,	__UINT64_C(2) * ZBX_GIBIBYTE},
		{"HistoryIndexCacheSize",	&config_history_index_cache_size,	TYPE_UINT64,
			PARM_OPT,	128 * ZBX_KIBIBYTE,	__UINT64_C(2) * ZBX_GIBIBYTE},
		{"HousekeepingFrequency",	&config_housekeeping_frequency,		TYPE_INT,
			PARM_OPT,	0,			24},
		{"ProxyLocalBuffer",		&config_proxy_local_buffer,		TYPE_INT,
			PARM_OPT,	0,			720},
		{"ProxyOfflineBuffer",		&config_proxy_offline_buffer,		TYPE_INT,
			PARM_OPT,	1,			720},
		{"HeartbeatFrequency",		&config_heartbeat_frequency,		TYPE_INT,
			PARM_OPT,	0,			ZBX_PROXY_HEARTBEAT_FREQUENCY_MAX},
		{"ConfigFrequency",		&config_confsyncer_frequency,		TYPE_INT,
			PARM_OPT,	1,			SEC_PER_WEEK},
		{"ProxyConfigFrequency",	&config_proxyconfig_frequency,		TYPE_INT,
			PARM_OPT,	1,			SEC_PER_WEEK},
		{"DataSenderFrequency",		&config_proxydata_frequency,		TYPE_INT,
			PARM_OPT,	1,			SEC_PER_HOUR},
		{"TmpDir",			&zbx_config_tmpdir,			TYPE_STRING,
			PARM_OPT,	0,			0},
		{"FpingLocation",		&zbx_config_fping_location,		TYPE_STRING,
			PARM_OPT,	0,			0},
		{"Fping6Location",		&zbx_config_fping6_location,		TYPE_STRING,
			PARM_OPT,	0,			0},
		{"Timeout",			&zbx_config_timeout,			TYPE_INT,
			PARM_OPT,	1,			30},
		{"TrapperTimeout",		&zbx_config_trapper_timeout,		TYPE_INT,
			PARM_OPT,	1,			300},
		{"UnreachablePeriod",		&config_unreachable_period,		TYPE_INT,
			PARM_OPT,	1,			SEC_PER_HOUR},
		{"UnreachableDelay",		&config_unreachable_delay,		TYPE_INT,
			PARM_OPT,	1,			SEC_PER_HOUR},
		{"UnavailableDelay",		&config_unavailable_delay,		TYPE_INT,
			PARM_OPT,	1,			SEC_PER_HOUR},
		{"ListenIP",			&config_listen_ip,			TYPE_STRING_LIST,
			PARM_OPT,	0,			0},
		{"ListenPort",			&config_listen_port,			TYPE_INT,
			PARM_OPT,	1024,			32767},
		{"SourceIP",			&zbx_config_source_ip,			TYPE_STRING,
			PARM_OPT,	0,			0},
		{"DebugLevel",			&config_log_level,			TYPE_INT,
			PARM_OPT,	0,			5},
		{"PidFile",			&zbx_config_pid_file,			TYPE_STRING,
			PARM_OPT,	0,			0},
		{"LogType",			&log_file_cfg.log_type_str,		TYPE_STRING,
			PARM_OPT,	0,			0},
		{"LogFile",			&log_file_cfg.log_file_name,		TYPE_STRING,
			PARM_OPT,	0,			0},
		{"LogFileSize",			&log_file_cfg.log_file_size,		TYPE_INT,
			PARM_OPT,	0,			1024},
		{"ExternalScripts",		&CONFIG_EXTERNALSCRIPTS,		TYPE_STRING,
			PARM_OPT,	0,			0},
		{"DBHost",			&(zbx_config_dbhigh->config_dbhost),	TYPE_STRING,
			PARM_OPT,	0,			0},
		{"DBName",			&(zbx_config_dbhigh->config_dbname),	TYPE_STRING,
			PARM_MAND,	0,			0},
		{"DBSchema",			&(zbx_config_dbhigh->config_dbschema),	TYPE_STRING,
			PARM_OPT,	0,			0},
		{"DBUser",			&(zbx_config_dbhigh->config_dbuser),	TYPE_STRING,
			PARM_OPT,	0,			0},
		{"DBPassword",			&(zbx_config_dbhigh->config_dbpassword),	TYPE_STRING,
			PARM_OPT,	0,			0},
		{"VaultToken",			&zbx_config_vault.token,			TYPE_STRING,
			PARM_OPT,	0,			0},
		{"Vault",			&zbx_config_vault.name,			TYPE_STRING,
			PARM_OPT,	0,			0},
		{"VaultTLSCertFile",		&zbx_config_vault.tls_cert_file,		TYPE_STRING,
			PARM_OPT,	0,			0},
		{"VaultTLSKeyFile",		&zbx_config_vault.tls_key_file,		TYPE_STRING,
			PARM_OPT,	0,			0},
		{"VaultURL",			&zbx_config_vault.url,			TYPE_STRING,
			PARM_OPT,	0,			0},
		{"VaultDBPath",			&zbx_config_vault.db_path,			TYPE_STRING,
			PARM_OPT,	0,			0},
		{"DBSocket",			&(zbx_config_dbhigh->config_dbsocket),	TYPE_STRING,
			PARM_OPT,	0,			0},
		{"DBPort",			&(zbx_config_dbhigh->config_dbport),	TYPE_INT,
			PARM_OPT,	1024,			65535},
		{"AllowUnsupportedDBVersions",	&CONFIG_ALLOW_UNSUPPORTED_DB_VERSIONS,	TYPE_INT,
			PARM_OPT,	0,			1},
		{"DBTLSConnect",		&(zbx_config_dbhigh->config_db_tls_connect),	TYPE_STRING,
			PARM_OPT,	0,			0},
		{"DBTLSCertFile",		&(zbx_config_dbhigh->config_db_tls_cert_file),	TYPE_STRING,
			PARM_OPT,	0,			0},
		{"DBTLSKeyFile",		&(zbx_config_dbhigh->config_db_tls_key_file),	TYPE_STRING,
			PARM_OPT,	0,			0},
		{"DBTLSCAFile",			&(zbx_config_dbhigh->config_db_tls_ca_file),	TYPE_STRING,
			PARM_OPT,	0,			0},
		{"DBTLSCipher",			&(zbx_config_dbhigh->config_db_tls_cipher),	TYPE_STRING,
			PARM_OPT,	0,			0},
		{"DBTLSCipher13",		&(zbx_config_dbhigh->config_db_tls_cipher_13),	TYPE_STRING,
			PARM_OPT,	0,			0},
		{"SSHKeyLocation",		&CONFIG_SSH_KEY_LOCATION,		TYPE_STRING,
			PARM_OPT,	0,			0},
		{"LogSlowQueries",		&config_log_slow_queries,		TYPE_INT,
			PARM_OPT,	0,			3600000},
		{"LoadModulePath",		&config_load_module_path,		TYPE_STRING,
			PARM_OPT,	0,			0},
		{"LoadModule",			&config_load_module,			TYPE_MULTISTRING,
			PARM_OPT,	0,			0},
		{"StartVMwareCollectors",	&CONFIG_FORKS[ZBX_PROCESS_TYPE_VMWARE],			TYPE_INT,
			PARM_OPT,	0,			250},
		{"VMwareFrequency",		&config_vmware_frequency,		TYPE_INT,
			PARM_OPT,	10,			SEC_PER_DAY},
		{"VMwarePerfFrequency",		&config_vmware_perf_frequency,		TYPE_INT,
			PARM_OPT,	10,			SEC_PER_DAY},
		{"VMwareCacheSize",		&config_vmware_cache_size,		TYPE_UINT64,
			PARM_OPT,	256 * ZBX_KIBIBYTE,	__UINT64_C(2) * ZBX_GIBIBYTE},
		{"VMwareTimeout",		&config_vmware_timeout,			TYPE_INT,
			PARM_OPT,	1,			300},
		{"AllowRoot",			&config_allow_root,			TYPE_INT,
			PARM_OPT,	0,			1},
		{"User",			&config_user,				TYPE_STRING,
			PARM_OPT,	0,			0},
		{"SSLCALocation",		&CONFIG_SSL_CA_LOCATION,		TYPE_STRING,
			PARM_OPT,	0,			0},
		{"SSLCertLocation",		&CONFIG_SSL_CERT_LOCATION,		TYPE_STRING,
			PARM_OPT,	0,			0},
		{"SSLKeyLocation",		&CONFIG_SSL_KEY_LOCATION,		TYPE_STRING,
			PARM_OPT,	0,			0},
		{"TLSConnect",			&(zbx_config_tls->connect),		TYPE_STRING,
			PARM_OPT,	0,			0},
		{"TLSAccept",			&(zbx_config_tls->accept),		TYPE_STRING_LIST,
			PARM_OPT,	0,			0},
		{"TLSCAFile",			&(zbx_config_tls->ca_file),		TYPE_STRING,
			PARM_OPT,	0,			0},
		{"TLSCRLFile",			&(zbx_config_tls->crl_file),		TYPE_STRING,
			PARM_OPT,	0,			0},
		{"TLSServerCertIssuer",		&(zbx_config_tls->server_cert_issuer),	TYPE_STRING,
			PARM_OPT,	0,			0},
		{"TLSServerCertSubject",	&(zbx_config_tls->server_cert_subject),	TYPE_STRING,
			PARM_OPT,	0,			0},
		{"TLSCertFile",			&(zbx_config_tls->cert_file),		TYPE_STRING,
			PARM_OPT,	0,			0},
		{"TLSKeyFile",			&(zbx_config_tls->key_file),		TYPE_STRING,
			PARM_OPT,	0,			0},
		{"TLSPSKIdentity",		&(zbx_config_tls->psk_identity),	TYPE_STRING,
			PARM_OPT,	0,			0},
		{"TLSPSKFile",			&(zbx_config_tls->psk_file),		TYPE_STRING,
			PARM_OPT,	0,			0},
		{"TLSCipherCert13",		&(zbx_config_tls->cipher_cert13),	TYPE_STRING,
			PARM_OPT,	0,			0},
		{"TLSCipherCert",		&(zbx_config_tls->cipher_cert),		TYPE_STRING,
			PARM_OPT,	0,			0},
		{"TLSCipherPSK13",		&(zbx_config_tls->cipher_psk13),	TYPE_STRING,
			PARM_OPT,	0,			0},
		{"TLSCipherPSK",		&(zbx_config_tls->cipher_psk),		TYPE_STRING,
			PARM_OPT,	0,			0},
		{"TLSCipherAll13",		&(zbx_config_tls->cipher_all13),	TYPE_STRING,
			PARM_OPT,	0,			0},
		{"TLSCipherAll",		&(zbx_config_tls->cipher_all),		TYPE_STRING,
			PARM_OPT,	0,			0},
		{"SocketDir",			&config_socket_path,			TYPE_STRING,
			PARM_OPT,	0,			0},
		{"EnableRemoteCommands",	&zbx_config_enable_remote_commands,	TYPE_INT,
			PARM_OPT,	0,			1},
		{"LogRemoteCommands",		&zbx_config_log_remote_commands,	TYPE_INT,
			PARM_OPT,	0,			1},
		{"StatsAllowedIP",		&CONFIG_STATS_ALLOWED_IP,		TYPE_STRING_LIST,
			PARM_OPT,	0,			0},
		{"StartPreprocessors",		&CONFIG_FORKS[ZBX_PROCESS_TYPE_PREPROCESSOR],		TYPE_INT,
			PARM_OPT,	1,			1000},
		{"ListenBacklog",		&CONFIG_TCP_MAX_BACKLOG_SIZE,		TYPE_INT,
			PARM_OPT,	0,			INT_MAX},
		{"StartODBCPollers",		&CONFIG_FORKS[ZBX_PROCESS_TYPE_ODBCPOLLER],	TYPE_INT,
			PARM_OPT,	0,			1000},
		{"ProxyMemoryBufferSize",	&config_proxy_memory_buffer_size,	TYPE_UINT64,
			PARM_OPT,	0,	__UINT64_C(2) * ZBX_GIBIBYTE},
		{"ProxyMemoryBufferAge",	&config_proxy_memory_buffer_age,	TYPE_INT,
			PARM_OPT,	0,	SEC_PER_DAY * 10},
		{"ProxyBufferMode",		&config_proxy_buffer_mode_str,		TYPE_STRING,
			PARM_OPT,	0,	0},
		{"StartHTTPAgentPollers",	&CONFIG_FORKS[ZBX_PROCESS_TYPE_HTTPAGENT_POLLER],	TYPE_INT,
			PARM_OPT,	0,			1000},
		{"StartAgentPollers",		&CONFIG_FORKS[ZBX_PROCESS_TYPE_AGENT_POLLER],	TYPE_INT,
			PARM_OPT,	0,			1000},
		{"StartSNMPPollers",		&CONFIG_FORKS[ZBX_PROCESS_TYPE_SNMP_POLLER],	TYPE_INT,
			PARM_OPT,	0,			1000},
		{"MaxConcurrentChecksPerPoller",	&config_max_concurrent_checks_per_poller,	TYPE_INT,
			PARM_OPT,	1,			1000},
		{NULL}
	};

	/* initialize multistrings */
	zbx_strarr_init(&config_load_module);

	parse_cfg_file(config_file, cfg, ZBX_CFG_FILE_REQUIRED, ZBX_CFG_STRICT, ZBX_CFG_EXIT_FAILURE);

	zbx_set_defaults();

	log_file_cfg.log_type = zbx_get_log_type(log_file_cfg.log_type_str);

	zbx_validate_config(task);

	zbx_vector_addr_ptr_create(&config_server_addrs);

	if (ZBX_PROXYMODE_PASSIVE != config_proxymode)
	{
		char	*error;

		if (FAIL == zbx_set_data_destination_hosts(config_server, (unsigned short)config_server_port, "Server",
				proxy_add_serveractive_host_cb, NULL, NULL, &error))
		{
			zbx_error("%s", error);
			exit(EXIT_FAILURE);
		}
	}

#if defined(HAVE_MYSQL) || defined(HAVE_POSTGRESQL)
	zbx_db_validate_config(zbx_config_dbhigh);
#endif
#if defined(HAVE_GNUTLS) || defined(HAVE_OPENSSL)
	zbx_tls_validate_config(zbx_config_tls, CONFIG_FORKS[ZBX_PROCESS_TYPE_ACTIVE_CHECKS],
			CONFIG_FORKS[ZBX_PROCESS_TYPE_LISTENER], get_program_type);
#endif
}

/******************************************************************************
 *                                                                            *
 * Purpose: free configuration memory                                         *
 *                                                                            *
 ******************************************************************************/
static void	zbx_free_config(void)
{
	zbx_strarr_free(&config_load_module);
}

static void	zbx_on_exit(int ret)
{
	zabbix_log(LOG_LEVEL_DEBUG, "zbx_on_exit() called with ret:%d", ret);

	zbx_pb_disable();

	if (NULL != threads)
	{
		/* wait for all child processes to exit */
		zbx_threads_kill_and_wait(threads, threads_flags, threads_num, ret);

		zbx_free(threads);
		zbx_free(threads_flags);
	}
#ifdef HAVE_PTHREAD_PROCESS_SHARED
	zbx_locks_disable();
#endif
	zbx_free_metrics();
	zbx_ipc_service_free_env();

	zbx_db_connect(ZBX_DB_CONNECT_EXIT);
	zbx_free_database_cache(ZBX_SYNC_ALL, &events_cbs);
	zbx_pb_flush();
	zbx_pb_destroy();
	zbx_free_configuration_cache();
	zbx_db_close();

	zbx_db_deinit();

	zbx_deinit_remote_commands_cache();

	/* free vmware support */
	zbx_vmware_destroy();

	zbx_free_selfmon_collector();
	free_proxy_history_lock();

	zbx_unload_modules();

	zabbix_log(LOG_LEVEL_INFORMATION, "Zabbix Proxy stopped. Zabbix %s (revision %s).",
			ZABBIX_VERSION, ZABBIX_REVISION);

	zbx_close_log();

	zbx_locks_destroy();

	zbx_setproctitle_deinit();

	zbx_config_tls_free(zbx_config_tls);
	zbx_config_dbhigh_free(zbx_config_dbhigh);

	exit(EXIT_SUCCESS);
}

/******************************************************************************
 *                                                                            *
 * Purpose: executes proxy processes                                          *
 *                                                                            *
 ******************************************************************************/
int	main(int argc, char **argv)
{
	static zbx_config_icmpping_t	config_icmpping = {
		get_zbx_config_source_ip,
		get_zbx_config_fping_location,
		get_zbx_config_fping6_location,
		get_zbx_config_tmpdir};

	ZBX_TASK_EX			t = {ZBX_TASK_START};
	char				ch;
	int				opt_c = 0, opt_r = 0;

	/* see description of 'optarg' in 'man 3 getopt' */
	char				*zbx_optarg = NULL;

	/* see description of 'optind' in 'man 3 getopt' */
	int				zbx_optind = 0;

	zbx_init_library_common(zbx_log_impl);
	zbx_config_tls = zbx_config_tls_new();
	zbx_config_dbhigh = zbx_config_dbhigh_new();
	argv = zbx_setproctitle_init(argc, argv);
	progname = get_program_name(argv[0]);

	/* parse the command-line */
	while ((char)EOF != (ch = (char)zbx_getopt_long(argc, argv, shortopts, longopts, NULL, &zbx_optarg,
			&zbx_optind)))
	{
		switch (ch)
		{
			case 'c':
				opt_c++;
				if (NULL == config_file)
					config_file = zbx_strdup(config_file, zbx_optarg);
				break;
			case 'R':
				opt_r++;
				t.opts = zbx_strdup(t.opts, zbx_optarg);
				t.task = ZBX_TASK_RUNTIME_CONTROL;
				break;
			case 'h':
				zbx_help(NULL);
				exit(EXIT_SUCCESS);
				break;
			case 'V':
				zbx_version();
#if defined(HAVE_GNUTLS) || defined(HAVE_OPENSSL)
				printf("\n");
				zbx_tls_version();
#endif
				exit(EXIT_SUCCESS);
				break;
			case 'f':
				t.flags |= ZBX_TASK_FLAG_FOREGROUND;
				break;
			default:
				zbx_usage();
				exit(EXIT_FAILURE);
				break;
		}
	}

	/* every option may be specified only once */
	if (1 < opt_c || 1 < opt_r)
	{
		if (1 < opt_c)
			zbx_error("option \"-c\" or \"--config\" specified multiple times");
		if (1 < opt_r)
			zbx_error("option \"-R\" or \"--runtime-control\" specified multiple times");

		exit(EXIT_FAILURE);
	}

	/* Parameters which are not option values are invalid. The check relies on zbx_getopt_internal() which */
	/* always permutes command line arguments regardless of POSIXLY_CORRECT environment variable. */
	if (argc > zbx_optind)
	{
		int	i;

		for (i = zbx_optind; i < argc; i++)
			zbx_error("invalid parameter \"%s\"", argv[i]);

		exit(EXIT_FAILURE);
	}

	if (NULL == config_file)
		config_file = zbx_strdup(NULL, DEFAULT_CONFIG_FILE);

	/* required for simple checks */
	zbx_init_metrics();
	zbx_init_library_cfg(program_type, config_file);

	zbx_load_config(&t);

	zbx_init_library_dbupgrade(get_program_type, get_zbx_config_timeout);
	zbx_init_library_dbwrap(NULL, zbx_preprocess_item_value, zbx_preprocessor_flush);
	zbx_init_library_icmpping(&config_icmpping);
	zbx_init_library_ipcservice(program_type);
	zbx_init_library_sysinfo(get_zbx_config_timeout, get_zbx_config_enable_remote_commands,
			get_zbx_config_log_remote_commands, get_zbx_config_unsafe_user_parameters,
			get_zbx_config_source_ip, NULL, NULL, NULL, NULL);
	zbx_init_library_stats(get_program_type);
	zbx_init_library_dbhigh(zbx_config_dbhigh);
	zbx_init_library_preproc(preproc_flush_value_proxy);
	zbx_init_library_eval(zbx_dc_get_expressions_by_name);

	if (ZBX_TASK_RUNTIME_CONTROL == t.task)
	{
		int	ret;
		char	*error = NULL;

		if (FAIL == zbx_ipc_service_init_env(config_socket_path, &error))
		{
			zbx_error("cannot initialize IPC services: %s", error);
			zbx_free(error);
			exit(EXIT_FAILURE);
		}

		if (SUCCEED != (ret = rtc_process(t.opts, zbx_config_timeout, &error)))
		{
			zbx_error("Cannot perform runtime control command: %s", error);
			zbx_free(error);
		}

		exit(SUCCEED == ret ? EXIT_SUCCESS : EXIT_FAILURE);
	}

	return zbx_daemon_start(config_allow_root, config_user, t.flags, get_zbx_config_pid_file, zbx_on_exit,
			log_file_cfg.log_type, log_file_cfg.log_file_name, NULL);
}

static void	zbx_check_db(void)
{
	struct zbx_db_version_info_t	db_version_info;

	if (FAIL == zbx_db_check_version_info(&db_version_info, CONFIG_ALLOW_UNSUPPORTED_DB_VERSIONS, program_type))
	{
		zbx_free(db_version_info.friendly_current_version);
		exit(EXIT_FAILURE);
	}

	zbx_free(db_version_info.friendly_current_version);
}

static void	proxy_db_init(void)
{
	char		*error = NULL;
	int		db_type, version_check;
#ifdef HAVE_SQLITE3
	zbx_stat_t	db_stat;
#endif

	if (SUCCEED != zbx_db_init(zbx_dc_get_nextid, config_log_slow_queries, &error))
	{
		zabbix_log(LOG_LEVEL_CRIT, "cannot initialize database: %s", error);
		zbx_free(error);
		exit(EXIT_FAILURE);
	}

	zbx_db_init_autoincrement_options();

	if (ZBX_DB_UNKNOWN == (db_type = zbx_db_get_database_type()))
	{
		zabbix_log(LOG_LEVEL_CRIT, "cannot use database \"%s\": database is not a Zabbix database",
				zbx_config_dbhigh->config_dbname);
		exit(EXIT_FAILURE);
	}
	else if (ZBX_DB_PROXY != db_type)
	{
		zabbix_log(LOG_LEVEL_CRIT, "cannot use database \"%s\": Zabbix proxy cannot work with a"
				" Zabbix server database", zbx_config_dbhigh->config_dbname);
		exit(EXIT_FAILURE);
	}

	zbx_db_check_character_set();
	zbx_check_db();

	if (SUCCEED != (version_check = zbx_db_check_version_and_upgrade(ZBX_HA_MODE_STANDALONE)))
	{
#ifdef HAVE_SQLITE3
		if (NOTSUPPORTED == version_check)
			exit(EXIT_FAILURE);

		zabbix_log(LOG_LEVEL_WARNING, "removing database file: \"%s\"", zbx_config_dbhigh->config_dbname);
		zbx_db_deinit();

		if (0 != unlink(zbx_config_dbhigh->config_dbname))
		{
			zabbix_log(LOG_LEVEL_CRIT, "cannot remove database file \"%s\": %s, exiting...",
					zbx_config_dbhigh->config_dbname, zbx_strerror(errno));
			exit(EXIT_FAILURE);
		}

		proxy_db_init();
#else
		ZBX_UNUSED(version_check);
		exit(EXIT_FAILURE);
#endif
	}

#ifdef HAVE_ORACLE
	zbx_db_connect(ZBX_DB_CONNECT_NORMAL);
	zbx_db_table_prepare("items", NULL);
	zbx_db_table_prepare("item_preproc", NULL);
	zbx_db_close();
#endif
}

int	MAIN_ZABBIX_ENTRY(int flags)
{
	zbx_socket_t				listen_sock;
	char					*error = NULL;
	int					i, ret;
	zbx_rtc_t				rtc;
	zbx_timespec_t				rtc_timeout = {1, 0};

	zbx_config_comms_args_t			config_comms = {zbx_config_tls, config_hostname, config_server,
								config_proxymode, zbx_config_timeout,
								zbx_config_trapper_timeout, zbx_config_source_ip};
	zbx_thread_args_t			thread_args;
	zbx_thread_poller_args			poller_args = {&config_comms, get_program_type, ZBX_NO_POLLER,
								config_startup_time, config_unavailable_delay,
								config_unreachable_period, config_unreachable_delay,
								config_max_concurrent_checks_per_poller};
	zbx_thread_proxyconfig_args		proxyconfig_args = {zbx_config_tls, &zbx_config_vault,
								get_program_type, zbx_config_timeout,
								&config_server_addrs, config_hostname,
								zbx_config_source_ip, config_proxyconfig_frequency};
	zbx_thread_datasender_args		datasender_args = {zbx_config_tls, get_program_type, zbx_config_timeout,
								&config_server_addrs, zbx_config_source_ip,
								config_hostname, config_proxydata_frequency};
	zbx_thread_taskmanager_args		taskmanager_args = {&config_comms, get_program_type,
								config_startup_time, zbx_config_enable_remote_commands,
								zbx_config_log_remote_commands, config_hostname,
								get_config_forks};
	zbx_thread_httppoller_args		httppoller_args = {zbx_config_source_ip};
	zbx_thread_discoverer_args		discoverer_args = {zbx_config_tls, get_program_type, zbx_config_timeout,
								CONFIG_FORKS[ZBX_PROCESS_TYPE_DISCOVERER],
								zbx_config_source_ip, &events_cbs};
	zbx_thread_trapper_args			trapper_args = {&config_comms, &zbx_config_vault, get_program_type,
								&events_cbs, &listen_sock, config_startup_time,
								config_proxydata_frequency, get_config_forks};
	zbx_thread_proxy_housekeeper_args	housekeeper_args = {zbx_config_timeout, config_housekeeping_frequency,
								config_proxy_local_buffer, config_proxy_offline_buffer};
	zbx_thread_pinger_args			pinger_args = {zbx_config_timeout};
#ifdef HAVE_OPENIPMI
	zbx_thread_ipmi_manager_args		ipmimanager_args = {zbx_config_timeout, config_unavailable_delay,
								config_unreachable_period, config_unreachable_delay};
#endif
	zbx_thread_pp_manager_args		preproc_man_args = {
							.workers_num = CONFIG_FORKS[ZBX_PROCESS_TYPE_PREPROCESSOR],
							.config_timeout = zbx_config_timeout,
							zbx_config_source_ip};
	zbx_thread_dbsyncer_args		dbsyncer_args = {&events_cbs, config_histsyncer_frequency};
	zbx_thread_vmware_args			vmware_args = {zbx_config_source_ip, config_vmware_frequency,
								config_vmware_perf_frequency, config_vmware_timeout};
	zbx_thread_snmptrapper_args		snmptrapper_args = {zbx_config_snmptrap_file};

	zbx_rtc_process_request_ex_func_t	rtc_process_request_func = NULL;

	if (0 != (flags & ZBX_TASK_FLAG_FOREGROUND))
	{
		printf("Starting Zabbix Proxy (%s) [%s]. Zabbix %s (revision %s).\nPress Ctrl+C to exit.\n\n",
				ZBX_PROXYMODE_PASSIVE == config_proxymode ? "passive" : "active",
				config_hostname, ZABBIX_VERSION, ZABBIX_REVISION);
	}

	if (FAIL == zbx_ipc_service_init_env(config_socket_path, &error))
	{
		zbx_error("cannot initialize IPC services: %s", error);
		zbx_free(error);
		exit(EXIT_FAILURE);
	}

	if (SUCCEED != zbx_locks_create(&error))
	{
		zbx_error("cannot create locks: %s", error);
		zbx_free(error);
		exit(EXIT_FAILURE);
	}

	if (SUCCEED != zbx_open_log(&log_file_cfg, config_log_level, &error))
	{
		zbx_error("cannot open log:%s", error);
		zbx_free(error);
		exit(EXIT_FAILURE);
	}

#ifdef HAVE_NETSNMP
#	define SNMP_FEATURE_STATUS 	"YES"
#else
#	define SNMP_FEATURE_STATUS 	" NO"
#endif
#ifdef HAVE_OPENIPMI
#	define IPMI_FEATURE_STATUS 	"YES"
#else
#	define IPMI_FEATURE_STATUS 	" NO"
#endif
#ifdef HAVE_LIBCURL
#	define LIBCURL_FEATURE_STATUS	"YES"
#else
#	define LIBCURL_FEATURE_STATUS	" NO"
#endif
#if defined(HAVE_LIBCURL) && defined(HAVE_LIBXML2)
#	define VMWARE_FEATURE_STATUS	"YES"
#else
#	define VMWARE_FEATURE_STATUS	" NO"
#endif
#ifdef HAVE_UNIXODBC
#	define ODBC_FEATURE_STATUS 	"YES"
#else
#	define ODBC_FEATURE_STATUS 	" NO"
#endif
#if defined(HAVE_SSH2) || defined(HAVE_SSH)
#	define SSH_FEATURE_STATUS 	"YES"
#else
#	define SSH_FEATURE_STATUS 	" NO"
#endif
#ifdef HAVE_IPV6
#	define IPV6_FEATURE_STATUS 	"YES"
#else
#	define IPV6_FEATURE_STATUS 	" NO"
#endif
#if defined(HAVE_GNUTLS) || defined(HAVE_OPENSSL)
#	define TLS_FEATURE_STATUS	"YES"
#else
#	define TLS_FEATURE_STATUS	" NO"
#endif

	zabbix_log(LOG_LEVEL_INFORMATION, "Starting Zabbix Proxy (%s) [%s]. Zabbix %s (revision %s).",
			ZBX_PROXYMODE_PASSIVE == config_proxymode ? "passive" : "active",
			config_hostname, ZABBIX_VERSION, ZABBIX_REVISION);

	zabbix_log(LOG_LEVEL_INFORMATION, "**** Enabled features ****");
	zabbix_log(LOG_LEVEL_INFORMATION, "SNMP monitoring:       " SNMP_FEATURE_STATUS);
	zabbix_log(LOG_LEVEL_INFORMATION, "IPMI monitoring:       " IPMI_FEATURE_STATUS);
	zabbix_log(LOG_LEVEL_INFORMATION, "Web monitoring:        " LIBCURL_FEATURE_STATUS);
	zabbix_log(LOG_LEVEL_INFORMATION, "VMware monitoring:     " VMWARE_FEATURE_STATUS);
	zabbix_log(LOG_LEVEL_INFORMATION, "ODBC:                  " ODBC_FEATURE_STATUS);
	zabbix_log(LOG_LEVEL_INFORMATION, "SSH support:           " SSH_FEATURE_STATUS);
	zabbix_log(LOG_LEVEL_INFORMATION, "IPv6 support:          " IPV6_FEATURE_STATUS);
	zabbix_log(LOG_LEVEL_INFORMATION, "TLS support:           " TLS_FEATURE_STATUS);
	zabbix_log(LOG_LEVEL_INFORMATION, "**************************");

	zabbix_log(LOG_LEVEL_INFORMATION, "using configuration file: %s", config_file);

#ifdef HAVE_ORACLE
	zabbix_log(LOG_LEVEL_INFORMATION, "Support for Oracle DB is deprecated since Zabbix 7.0 and will be removed in "
			"future versions");
#endif

#if defined(HAVE_GNUTLS) || defined(HAVE_OPENSSL)
	if (SUCCEED != zbx_coredump_disable())
	{
		zabbix_log(LOG_LEVEL_CRIT, "cannot disable core dump, exiting...");
		exit(EXIT_FAILURE);
	}
#endif
	if (FAIL == zbx_load_modules(config_load_module_path, config_load_module, zbx_config_timeout, 1))
	{
		zabbix_log(LOG_LEVEL_CRIT, "loading modules failed, exiting...");
		exit(EXIT_FAILURE);
	}

	zbx_free_config();

	if (SUCCEED != zbx_rtc_init(&rtc, &error))
	{
		zabbix_log(LOG_LEVEL_CRIT, "cannot initialize runtime control service: %s", error);
		zbx_free(error);
		exit(EXIT_FAILURE);
	}

	if (SUCCEED != zbx_init_database_cache(get_program_type, zbx_sync_proxy_history, config_history_cache_size,
			config_history_index_cache_size, &config_trends_cache_size, &error))
	{
		zabbix_log(LOG_LEVEL_CRIT, "cannot initialize database cache: %s", error);
		zbx_free(error);
		exit(EXIT_FAILURE);
	}

	if (SUCCEED != init_proxy_history_lock(&error))
	{
		zabbix_log(LOG_LEVEL_CRIT, "cannot initialize lock for passive proxy history: %s", error);
		zbx_free(error);
		exit(EXIT_FAILURE);
	}

	if (SUCCEED != zbx_init_configuration_cache(get_program_type, get_config_forks, config_conf_cache_size, &error))
	{
		zabbix_log(LOG_LEVEL_CRIT, "cannot initialize configuration cache: %s", error);
		zbx_free(error);
		exit(EXIT_FAILURE);
	}

	if (SUCCEED != zbx_init_selfmon_collector(get_config_forks, &error))
	{
		zabbix_log(LOG_LEVEL_CRIT, "cannot initialize self-monitoring: %s", error);
		zbx_free(error);
		exit(EXIT_FAILURE);
	}

	if (0 != CONFIG_FORKS[ZBX_PROCESS_TYPE_VMWARE] && SUCCEED != zbx_vmware_init(&config_vmware_cache_size, &error))
	{
		zabbix_log(LOG_LEVEL_CRIT, "cannot initialize VMware cache: %s", error);
		zbx_free(error);
		exit(EXIT_FAILURE);
	}

	if (SUCCEED != zbx_vault_token_from_env_get(&(zbx_config_vault.token), &error))
	{
		zabbix_log(LOG_LEVEL_CRIT, "cannot initialize vault token: %s", error);
		zbx_free(error);
		exit(EXIT_FAILURE);
	}

	if (SUCCEED != zbx_vault_init(&zbx_config_vault, &error))
	{
		zabbix_log(LOG_LEVEL_CRIT, "cannot initialize vault: %s", error);
		zbx_free(error);
		exit(EXIT_FAILURE);
	}

	if (SUCCEED != zbx_vault_db_credentials_get(&zbx_config_vault, &zbx_config_dbhigh->config_dbuser,
			&zbx_config_dbhigh->config_dbpassword, zbx_config_source_ip, &error))
	{
		zabbix_log(LOG_LEVEL_CRIT, "cannot initialize database credentials from vault: %s", error);
		zbx_free(error);
		exit(EXIT_FAILURE);
	}

	if (FAIL == zbx_pb_create(config_proxy_buffer_mode, config_proxy_memory_buffer_size,
			config_proxy_memory_buffer_age, config_proxy_offline_buffer * SEC_PER_HOUR, &error))
	{
		zabbix_log(LOG_LEVEL_CRIT, "cannot initialize proxy buffer: %s", error);
		zbx_free(error);
		exit(EXIT_FAILURE);
	}

	proxy_db_init();

	zbx_pb_init();

	if (0 != CONFIG_FORKS[ZBX_PROCESS_TYPE_DISCOVERYMANAGER])
		zbx_discoverer_init();

	for (threads_num = 0, i = 0; i < ZBX_PROCESS_TYPE_COUNT; i++)
	{
		/* skip threaded components */
		switch (i)
		{
			case ZBX_PROCESS_TYPE_PREPROCESSOR:
			case ZBX_PROCESS_TYPE_DISCOVERER:
				continue;
		}

		threads_num += CONFIG_FORKS[i];
	}

	threads = (pid_t *)zbx_calloc(threads, (size_t)threads_num, sizeof(pid_t));
	threads_flags = (int *)zbx_calloc(threads_flags, (size_t)threads_num, sizeof(int));

	if (0 != CONFIG_FORKS[ZBX_PROCESS_TYPE_TRAPPER])
	{
		if (FAIL == zbx_tcp_listen(&listen_sock, config_listen_ip, (unsigned short)config_listen_port,
				zbx_config_timeout))
		{
			zabbix_log(LOG_LEVEL_CRIT, "listener failed: %s", zbx_socket_strerror());
			exit(EXIT_FAILURE);
		}

		if (SUCCEED != zbx_init_remote_commands_cache(&error))
		{
			zabbix_log(LOG_LEVEL_CRIT, "cannot initialize commands cache: %s", error);
			zbx_free(error);
			exit(EXIT_FAILURE);
		}
	}

	/* not running zbx_tls_init_parent() since proxy is only run on Unix*/

	zabbix_log(LOG_LEVEL_INFORMATION, "proxy #0 started [main process]");

	zbx_register_stats_data_func(zbx_preproc_stats_ext_get, NULL);
	zbx_register_stats_data_func(zbx_discovery_stats_ext_get, NULL);
	zbx_register_stats_data_func(zbx_proxy_stats_ext_get, &config_comms);
	zbx_register_stats_ext_func(zbx_vmware_stats_ext_get, NULL);
	zbx_register_stats_procinfo_func(ZBX_PROCESS_TYPE_PREPROCESSOR, zbx_preprocessor_get_worker_info);
	zbx_register_stats_procinfo_func(ZBX_PROCESS_TYPE_DISCOVERER, zbx_discovery_get_worker_info);
	zbx_diag_init(diag_add_section_info);

	thread_args.info.program_type = program_type;

	if (ZBX_PROXYMODE_PASSIVE == config_proxymode)
		rtc_process_request_func = rtc_process_request_ex_proxy_passive;
	else
		rtc_process_request_func = rtc_process_request_ex_proxy;

	for (i = 0; i < threads_num; i++)
	{
		if (FAIL == get_process_info_by_thread(i + 1, &thread_args.info.process_type,
				&thread_args.info.process_num))
		{
			THIS_SHOULD_NEVER_HAPPEN;
			exit(EXIT_FAILURE);
		}

		thread_args.info.server_num = i + 1;
		thread_args.args = NULL;

		switch (thread_args.info.process_type)
		{
			case ZBX_PROCESS_TYPE_CONFSYNCER:
				thread_args.args = &proxyconfig_args;
				zbx_thread_start(proxyconfig_thread, &thread_args, &threads[i]);
				if (FAIL == zbx_rtc_wait_config_sync(&rtc, rtc_process_request_func))
					goto out;
				break;
			case ZBX_PROCESS_TYPE_TRAPPER:
				thread_args.args = &trapper_args;
				zbx_thread_start(trapper_thread, &thread_args, &threads[i]);
				break;
			case ZBX_PROCESS_TYPE_DATASENDER:
				thread_args.args = &datasender_args;
				zbx_thread_start(datasender_thread, &thread_args, &threads[i]);
				break;
			case ZBX_PROCESS_TYPE_POLLER:
				poller_args.poller_type = ZBX_POLLER_TYPE_NORMAL;
				thread_args.args = &poller_args;
				zbx_thread_start(poller_thread, &thread_args, &threads[i]);
				break;
			case ZBX_PROCESS_TYPE_UNREACHABLE:
				poller_args.poller_type = ZBX_POLLER_TYPE_UNREACHABLE;
				thread_args.args = &poller_args;
				zbx_thread_start(poller_thread, &thread_args, &threads[i]);
				break;
			case ZBX_PROCESS_TYPE_PINGER:
				thread_args.args = &pinger_args;
				zbx_thread_start(pinger_thread, &thread_args, &threads[i]);
				break;
			case ZBX_PROCESS_TYPE_HOUSEKEEPER:
				thread_args.args = &housekeeper_args;
				zbx_thread_start(housekeeper_thread, &thread_args, &threads[i]);
				break;
			case ZBX_PROCESS_TYPE_HTTPPOLLER:
				thread_args.args = &httppoller_args;
				zbx_thread_start(httppoller_thread, &thread_args, &threads[i]);
				break;
			case ZBX_PROCESS_TYPE_DISCOVERYMANAGER:
				threads_flags[i] = ZBX_THREAD_PRIORITY_FIRST;
				thread_args.args = &discoverer_args;
				zbx_thread_start(discoverer_thread, &thread_args, &threads[i]);
				break;
			case ZBX_PROCESS_TYPE_HISTSYNCER:
				threads_flags[i] = ZBX_THREAD_PRIORITY_FIRST;
				thread_args.args = &dbsyncer_args;
				zbx_thread_start(zbx_dbsyncer_thread, &thread_args, &threads[i]);
				break;
			case ZBX_PROCESS_TYPE_JAVAPOLLER:
				poller_args.poller_type = ZBX_POLLER_TYPE_JAVA;
				thread_args.args = &poller_args;
				zbx_thread_start(poller_thread, &thread_args, &threads[i]);
				break;
			case ZBX_PROCESS_TYPE_SNMPTRAPPER:
				thread_args.args = &snmptrapper_args;
				zbx_thread_start(zbx_snmptrapper_thread, &thread_args, &threads[i]);
				break;
			case ZBX_PROCESS_TYPE_SELFMON:
				zbx_thread_start(zbx_selfmon_thread, &thread_args, &threads[i]);
				break;
			case ZBX_PROCESS_TYPE_VMWARE:
				thread_args.args = &vmware_args;
				zbx_thread_start(vmware_thread, &thread_args, &threads[i]);
				break;
#ifdef HAVE_OPENIPMI
			case ZBX_PROCESS_TYPE_IPMIMANAGER:
				thread_args.args = &ipmimanager_args;
				zbx_thread_start(zbx_ipmi_manager_thread, &thread_args, &threads[i]);
				break;
			case ZBX_PROCESS_TYPE_IPMIPOLLER:
				zbx_thread_start(zbx_ipmi_poller_thread, &thread_args, &threads[i]);
				break;
#endif
			case ZBX_PROCESS_TYPE_TASKMANAGER:
				thread_args.args = &taskmanager_args;
				zbx_thread_start(taskmanager_thread, &thread_args, &threads[i]);
				break;
			case ZBX_PROCESS_TYPE_PREPROCMAN:
				threads_flags[i] = ZBX_THREAD_PRIORITY_FIRST;
				thread_args.args = &preproc_man_args;
				zbx_thread_start(zbx_pp_manager_thread, &thread_args, &threads[i]);
				break;
			case ZBX_PROCESS_TYPE_AVAILMAN:
				threads_flags[i] = ZBX_THREAD_PRIORITY_FIRST;
				zbx_thread_start(zbx_availability_manager_thread, &thread_args, &threads[i]);
				break;
			case ZBX_PROCESS_TYPE_ODBCPOLLER:
				poller_args.poller_type = ZBX_POLLER_TYPE_ODBC;
				thread_args.args = &poller_args;
				zbx_thread_start(poller_thread, &thread_args, &threads[i]);
				break;
			case ZBX_PROCESS_TYPE_HTTPAGENT_POLLER:
				poller_args.poller_type = ZBX_POLLER_TYPE_HTTPAGENT;
				thread_args.args = &poller_args;
				zbx_thread_start(async_poller_thread, &thread_args, &threads[i]);
				break;
			case ZBX_PROCESS_TYPE_AGENT_POLLER:
				poller_args.poller_type = ZBX_POLLER_TYPE_AGENT;
				thread_args.args = &poller_args;
				zbx_thread_start(async_poller_thread, &thread_args, &threads[i]);
				break;
			case ZBX_PROCESS_TYPE_SNMP_POLLER:
				poller_args.poller_type = ZBX_POLLER_TYPE_SNMP;
				thread_args.args = &poller_args;
				zbx_thread_start(async_poller_thread, &thread_args, &threads[i]);
				break;
			case ZBX_PROCESS_TYPE_INTERNAL_POLLER:
				poller_args.poller_type = ZBX_POLLER_TYPE_INTERNAL;
				thread_args.args = &poller_args;
				zbx_thread_start(poller_thread, &thread_args, &threads[i]);
		}
	}

	zbx_unset_exit_on_terminate();

	while (ZBX_IS_RUNNING())
	{
		zbx_ipc_client_t	*client;
		zbx_ipc_message_t	*message;

		(void)zbx_ipc_service_recv(&rtc.service, &rtc_timeout, &client, &message);

		if (NULL != message)
		{
			zbx_rtc_dispatch(&rtc, client, message, rtc_process_request_func);
			zbx_ipc_message_free(message);
		}

		if (NULL != client)
			zbx_ipc_client_release(client);

		if (0 < (ret = waitpid((pid_t)-1, &i, WNOHANG)))
		{
			zbx_set_exiting_with_fail();
			break;
		}

		if (-1 == ret && EINTR != errno)
		{
			zabbix_log(LOG_LEVEL_ERR, "failed to wait on child processes: %s", zbx_strerror(errno));
			zbx_set_exiting_with_fail();
			break;
		}
	}
out:
	zbx_log_exit_signal();

	if (SUCCEED == ZBX_EXIT_STATUS())
		zbx_rtc_shutdown_subs(&rtc);

	zbx_on_exit(ZBX_EXIT_STATUS());

	return SUCCEED;
}<|MERGE_RESOLUTION|>--- conflicted
+++ resolved
@@ -226,11 +226,8 @@
 	1, /* ZBX_PROCESS_TYPE_HTTPAGENT_POLLER */
 	1, /* ZBX_PROCESS_TYPE_AGENT_POLLER */
 	1, /* ZBX_PROCESS_TYPE_SNMP_POLLER */
-<<<<<<< HEAD
+	1, /* ZBX_PROCESS_TYPE_INTERNAL_POLLER */
 	0 /* ZBX_PROCESS_TYPE_DBCONFIGWORKER */
-=======
-	1 /* ZBX_PROCESS_TYPE_INTERNAL_POLLER */
->>>>>>> e60a48d9
 };
 
 static int	get_config_forks(unsigned char process_type)
