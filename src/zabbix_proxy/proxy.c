--- conflicted
+++ resolved
@@ -586,13 +586,8 @@
 			+ CONFIG_POLLER_FORKS + CONFIG_UNREACHABLE_POLLER_FORKS + CONFIG_TRAPPER_FORKS
 			+ CONFIG_PINGER_FORKS + CONFIG_HOUSEKEEPER_FORKS + CONFIG_HTTPPOLLER_FORKS
 			+ CONFIG_DISCOVERER_FORKS + CONFIG_HISTSYNCER_FORKS + CONFIG_IPMIPOLLER_FORKS
-<<<<<<< HEAD
 			+ CONFIG_JAVAPOLLER_FORKS + CONFIG_SNMPTRAPPER_FORKS + CONFIG_SELFMON_FORKS;
-	threads = calloc(threads_num, sizeof(pid_t));
-=======
-			+ CONFIG_JAVAPOLLER_FORKS + CONFIG_SELFMON_FORKS;
 	threads = zbx_calloc(threads, threads_num, sizeof(pid_t));
->>>>>>> bb5086d8
 
 	if (0 < CONFIG_TRAPPER_FORKS)
 	{
