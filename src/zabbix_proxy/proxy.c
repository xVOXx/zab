/*
** Zabbix
** Copyright (C) 2001-2024 Zabbix SIA
**
** This program is free software; you can redistribute it and/or modify
** it under the terms of the GNU General Public License as published by
** the Free Software Foundation; either version 2 of the License, or
** (at your option) any later version.
**
** This program is distributed in the hope that it will be useful,
** but WITHOUT ANY WARRANTY; without even the implied warranty of
** MERCHANTABILITY or FITNESS FOR A PARTICULAR PURPOSE. See the
** GNU General Public License for more details.
**
** You should have received a copy of the GNU General Public License
** along with this program; if not, write to the Free Software
** Foundation, Inc., 51 Franklin Street, Fifth Floor, Boston, MA  02110-1301, USA.
**/

#include "zbxdbwrap.h"

#include "cfg.h"
#include "zbxdbhigh.h"
#include "zbxcacheconfig.h"
#include "zbxcachehistory.h"
#include "zbxcachehistory_proxy.h"
#include "zbxdbupgrade.h"
#include "zbxlog.h"
#include "zbxgetopt.h"
#include "zbxmutexs.h"

#include "zbxsysinfo.h"
#include "zbxmodules.h"

#include "zbxnix.h"
#include "zbxself.h"
#include "zbxpoller.h"
#include "zbxhttppoller.h"
#include "zbxvmware.h"
#include "zbxdbsyncer.h"
#include "zbxpinger.h"
#include "zbxtrapper.h"
#include "zbxdiscoverer.h"
#include "zbxdiscovery.h"

#include "discovery/discovery_proxy.h"
#include "housekeeper/housekeeper.h"
#include "poller/poller_proxy.h"
#include "trapper/trapper_proxy.h"
#include "proxyconfig/proxyconfig.h"
#include "datasender/datasender.h"
#include "taskmanager/taskmanager_proxy.h"

#include "zbxcomms.h"
#include "zbxvault.h"
#include "zbxdiag.h"
#include "diag/diag_proxy.h"
#include "zbxrtc.h"
#include "rtc/rtc_proxy.h"
#include "zbxstats.h"
#include "stats/zabbix_stats.h"
#include "zbxip.h"
#include "zbxthreads.h"
#include "zbx_rtc_constants.h"
#include "zbxicmpping.h"
#include "zbxipcservice.h"
#include "preproc/preproc_proxy.h"
#include "zbxproxybuffer.h"
#include "zbxscripts.h"
#include "zbxsnmptrapper.h"
#include "zbxalgo.h"
#include "zbxavailability.h"
#include "zbxdb.h"
#include "zbxeval.h"
#include "zbxexpr.h"
#include "zbxpreproc.h"
#include "zbxstr.h"
#include "zbxtime.h"

#ifdef HAVE_OPENIPMI
#include "zbxipmi.h"
#endif

ZBX_GET_CONFIG_VAR2(const char*, const char*, zbx_progname, NULL)

static const char	title_message[] = "zabbix_proxy";
static const char	syslog_app_name[] = "zabbix_proxy";
static const char	*usage_message[] = {
	"[-c config-file]", NULL,
	"[-c config-file]", "-R runtime-option", NULL,
	"[-c config-file]", "-T", NULL,
	"-h", NULL,
	"-V", NULL,
	NULL	/* end of text */
};

static const char	*help_message[] = {
	"A Zabbix daemon that collects monitoring data from devices and sends it to",
	"Zabbix server.",
	"",
	"Options:",
	"  -c --config config-file        Path to the configuration file",
	"                                 (default: \"" DEFAULT_CONFIG_FILE "\")",
	"  -f --foreground                Run Zabbix proxy in foreground",
	"  -R --runtime-control runtime-option   Perform administrative functions",
	"",
	"    Runtime control options:",
	"      " ZBX_CONFIG_CACHE_RELOAD "        Reload configuration cache",
	"      " ZBX_HOUSEKEEPER_EXECUTE "        Execute the housekeeper",
	"      " ZBX_LOG_LEVEL_INCREASE "=target  Increase log level, affects all processes if",
	"                                   target is not specified",
	"      " ZBX_LOG_LEVEL_DECREASE "=target  Decrease log level, affects all processes if",
	"                                   target is not specified",
	"      " ZBX_SNMP_CACHE_RELOAD "          Reload SNMP cache",
	"      " ZBX_DIAGINFO "=section           Log internal diagnostic information of the",
	"                                 section (historycache, preprocessing, locks) or",
	"                                 everything if section is not specified",
	"      " ZBX_PROF_ENABLE "=target         Enable profiling, affects all processes if",
	"                                   target is not specified",
	"      " ZBX_PROF_DISABLE "=target        Disable profiling, affects all processes if",
	"                                   target is not specified",
	"",
	"      Log level control targets:",
	"        process-type             All processes of specified type",
	"                                 (availability manager, configuration syncer, data sender,",
	"                                 discovery manager, history syncer, housekeeper, http poller,",
	"                                 icmp pinger, ipmi manager, ipmi poller, java poller,",
	"                                 odbc poller, poller, agent poller, http agent poller,",
	"                                 snmp poller, preprocessing manager, self-monitoring, snmp trapper,",
	"                                 task manager, trapper, unreachable poller, vmware collector)",
	"        process-type,N           Process type and number (e.g., poller,3)",
	"        pid                      Process identifier",
	"",
	"      Profiling control targets:",
	"        process-type             All processes of specified type",
	"                                 (availability manager, configuration syncer, data sender,",
	"                                 discovery manager, history syncer, housekeeper, http poller,",
	"                                 icmp pinger, ipmi manager, ipmi poller, java poller,",
	"                                 odbc poller, poller, agent poller, http agent poller,",
	"                                 snmp poller, preprocessing manager, self-monitoring, snmp trapper,",
	"                                 task manager, trapper, unreachable poller, vmware collector)",
	"        process-type,N           Process type and number (e.g., history syncer,1)",
	"        pid                      Process identifier",
	"        scope                    Profiling scope",
	"                                 (rwlock, mutex, processing) can be used with process-type",
	"                                 (e.g., history syncer,1,processing)",
	"",
	"  -T --test-config               Validate configuration file and exit",
	"  -h --help                      Display this help message",
	"  -V --version                   Display version number",
	"",
	"Some configuration parameter default locations:",
	"  ExternalScripts                \"" DEFAULT_EXTERNAL_SCRIPTS_PATH "\"",
#ifdef HAVE_LIBCURL
	"  SSLCertLocation                \"" DEFAULT_SSL_CERT_LOCATION "\"",
	"  SSLKeyLocation                 \"" DEFAULT_SSL_KEY_LOCATION "\"",
#endif
	"  LoadModulePath                 \"" DEFAULT_LOAD_MODULE_PATH "\"",
	NULL	/* end of text */
};

/* COMMAND LINE OPTIONS */

/* long options */
static struct zbx_option	longopts[] =
{
	{"config",		1,	NULL,	'c'},
	{"foreground",		0,	NULL,	'f'},
	{"runtime-control",	1,	NULL,	'R'},
	{"test-config",		0,	NULL,	'T'},
	{"help",		0,	NULL,	'h'},
	{"version",		0,	NULL,	'V'},
	{NULL}
};

/* short options */
static char	shortopts[] = "c:hVR:Tf";

/* end of COMMAND LINE OPTIONS */

ZBX_GET_CONFIG_VAR(int, zbx_threads_num, 0)
ZBX_GET_CONFIG_VAR(pid_t*, zbx_threads, NULL)

static int	*threads_flags;

ZBX_GET_CONFIG_VAR(unsigned char, zbx_program_type, ZBX_PROGRAM_TYPE_PROXY_ACTIVE)
ZBX_GET_CONFIG_VAR2(char *, const char *, zbx_config_source_ip, NULL)
ZBX_GET_CONFIG_VAR2(char *, const char *, zbx_config_pid_file, NULL)
ZBX_GET_CONFIG_VAR2(char *, const char *, zbx_config_tmpdir, NULL)
ZBX_GET_CONFIG_VAR2(char *, const char *, zbx_config_fping_location, NULL)
ZBX_GET_CONFIG_VAR2(char *, const char *, zbx_config_fping6_location, NULL)

static int	config_proxymode		= ZBX_PROXYMODE_ACTIVE;

int	config_forks[ZBX_PROCESS_TYPE_COUNT] = {
	5, /* ZBX_PROCESS_TYPE_POLLER */
	1, /* ZBX_PROCESS_TYPE_UNREACHABLE */
	0, /* ZBX_PROCESS_TYPE_IPMIPOLLER */
	1, /* ZBX_PROCESS_TYPE_PINGER */
	0, /* ZBX_PROCESS_TYPE_JAVAPOLLER */
	1, /* ZBX_PROCESS_TYPE_HTTPPOLLER */
	5, /* ZBX_PROCESS_TYPE_TRAPPER */
	0, /* ZBX_PROCESS_TYPE_SNMPTRAPPER */
	0, /* ZBX_PROCESS_TYPE_PROXYPOLLER */
	0, /* ZBX_PROCESS_TYPE_ESCALATOR */
	4, /* ZBX_PROCESS_TYPE_HISTSYNCER */
	5, /* ZBX_PROCESS_TYPE_DISCOVERER */
	0, /* ZBX_PROCESS_TYPE_ALERTER */
	0, /* ZBX_PROCESS_TYPE_TIMER */
	1, /* ZBX_PROCESS_TYPE_HOUSEKEEPER */
	1, /* ZBX_PROCESS_TYPE_DATASENDER */
	1, /* ZBX_PROCESS_TYPE_CONFSYNCER */
	1, /* ZBX_PROCESS_TYPE_SELFMON */
	0, /* ZBX_PROCESS_TYPE_VMWARE */
	0, /* ZBX_PROCESS_TYPE_COLLECTOR */
	0, /* ZBX_PROCESS_TYPE_LISTENER */
	0, /* ZBX_PROCESS_TYPE_ACTIVE_CHECKS */
	1, /* ZBX_PROCESS_TYPE_TASKMANAGER */
	0, /* ZBX_PROCESS_TYPE_IPMIMANAGER */
	0, /* ZBX_PROCESS_TYPE_ALERTMANAGER */
	1, /* ZBX_PROCESS_TYPE_PREPROCMAN */
	3, /* ZBX_PROCESS_TYPE_PREPROCESSOR */
	0, /* ZBX_PROCESS_TYPE_LLDMANAGER */
	0, /* ZBX_PROCESS_TYPE_LLDWORKER */
	0, /* ZBX_PROCESS_TYPE_ALERTSYNCER */
	0, /* ZBX_PROCESS_TYPE_HISTORYPOLLER */
	1, /* ZBX_PROCESS_TYPE_AVAILMAN */
	0, /* ZBX_PROCESS_TYPE_REPORTMANAGER */
	0, /* ZBX_PROCESS_TYPE_REPORTWRITER */
	0, /* ZBX_PROCESS_TYPE_SERVICEMAN */
	0, /* ZBX_PROCESS_TYPE_TRIGGERHOUSEKEEPER */
	1, /* ZBX_PROCESS_TYPE_ODBCPOLLER */
	0, /* ZBX_PROCESS_TYPE_CONNECTORMANAGER */
	0, /* ZBX_PROCESS_TYPE_CONNECTORWORKER */
	0, /* ZBX_PROCESS_TYPE_DISCOVERYMANAGER */
	1, /* ZBX_PROCESS_TYPE_HTTPAGENT_POLLER */
	1, /* ZBX_PROCESS_TYPE_AGENT_POLLER */
	1, /* ZBX_PROCESS_TYPE_SNMP_POLLER */
	1, /* ZBX_PROCESS_TYPE_INTERNAL_POLLER */
	0 /* ZBX_PROCESS_TYPE_DBCONFIGWORKER */
};

static int	get_config_forks(unsigned char process_type)
{
	if (ZBX_PROCESS_TYPE_COUNT > process_type)
		return config_forks[process_type];

	return 0;
}

ZBX_GET_CONFIG_VAR(int, zbx_config_timeout, 3)
static int	zbx_config_trapper_timeout	= 300;
static int	config_startup_time		= 0;
static int	config_unavailable_delay	= 60;
static int	config_housekeeping_frequency	= 1;
static int	config_proxy_local_buffer	= 0;
static int	config_proxy_offline_buffer	= 1;
static int	config_histsyncer_frequency	= 1;

static int	config_listen_port		= ZBX_DEFAULT_SERVER_PORT;
static char	*config_listen_ip		= NULL;

static int	config_heartbeat_frequency	= -1;

/* how often active Zabbix proxy requests configuration data from server, in seconds */
static int	config_proxyconfig_frequency	= 0;	/* will be set to default 5 seconds if not configured */
static int	config_proxydata_frequency	= 1;
static int	config_confsyncer_frequency	= 0;

static int	config_vmware_frequency		= 60;
static int	config_vmware_perf_frequency	= 60;
static int	config_vmware_timeout		= 10;

static zbx_uint64_t	config_conf_cache_size		= 8 * ZBX_MEBIBYTE;
static zbx_uint64_t	config_history_cache_size	= 16 * ZBX_MEBIBYTE;
static zbx_uint64_t	config_history_index_cache_size	= 4 * ZBX_MEBIBYTE;
static zbx_uint64_t	config_trends_cache_size	= 0;
static zbx_uint64_t	config_vmware_cache_size	= 8 * ZBX_MEBIBYTE;

static int	config_unreachable_period		= 45;
static int	config_unreachable_delay		= 15;
static int	config_max_concurrent_checks_per_poller	= 1000;

static int	config_log_level		= LOG_LEVEL_WARNING;

static char	*config_externalscripts		= NULL;
static int	config_allow_unsupported_db_versions = 0;

ZBX_GET_CONFIG_VAR(int, zbx_config_enable_remote_commands, 0)
ZBX_GET_CONFIG_VAR(int, zbx_config_log_remote_commands, 0)
ZBX_GET_CONFIG_VAR(int, zbx_config_unsafe_user_parameters, 0)

static char	*config_server			= NULL;
static int	config_server_port;
static char	*config_hostname		= NULL;
static char	*config_hostname_item		= NULL;
static char	*zbx_config_snmptrap_file	= NULL;
static char	*config_java_gateway		= NULL;
static int	config_java_gateway_port	= ZBX_DEFAULT_GATEWAY_PORT;
static char	*config_ssh_key_location	 = NULL;
static int	config_log_slow_queries		= 0;	/* ms; 0 - disable */
static char	*config_load_module_path	= NULL;
static char	**config_load_module		= NULL;
static char	*config_user			= NULL;

/* web monitoring */
static char	*config_ssl_ca_location = NULL;
static char	*config_ssl_cert_location = NULL;
static char	*config_ssl_key_location = NULL;

static zbx_config_tls_t		*zbx_config_tls = NULL;
static zbx_config_dbhigh_t	*zbx_config_dbhigh = NULL;
static zbx_config_vault_t	zbx_config_vault = {NULL, NULL, NULL, NULL, NULL, NULL};

static char	*config_socket_path	= NULL;
static int	config_history_storage_pipelines	= 0;
static char	*config_stats_allowed_ip	= NULL;
static int	config_tcp_max_backlog_size	= SOMAXCONN;
static char	*config_file		= NULL;
static int	config_allow_root	= 0;

static zbx_config_log_t	log_file_cfg = {NULL, NULL, ZBX_LOG_TYPE_UNDEFINED, 1};

static zbx_vector_addr_ptr_t	config_server_addrs;

#define ZBX_CONFIG_DATA_CACHE_SIZE_MIN		(ZBX_KIBIBYTE * 128)
#define ZBX_CONFIG_DATA_CACHE_AGE_MIN		(SEC_PER_MIN * 10)

static char		*config_proxy_buffer_mode_str = NULL;
static int		config_proxy_buffer_mode	= 0;
static zbx_uint64_t	config_proxy_memory_buffer_size	= 0;
static int		config_proxy_memory_buffer_age	= 0;

/* proxy has no any events processing */
static const zbx_events_funcs_t	events_cbs = {
	.add_event_cb			= NULL,
	.process_events_cb		= NULL,
	.clean_events_cb		= NULL,
	.reset_event_recovery_cb	= NULL,
	.export_events_cb		= NULL,
	.events_update_itservices_cb	= NULL
};

static int	get_process_info_by_thread(int local_server_num, unsigned char *local_process_type,
		int *local_process_num)
{
	int	server_count = 0;

	if (0 == local_server_num)
	{
		/* fail if the main process is queried */
		return FAIL;
	}
	else if (local_server_num <= (server_count += config_forks[ZBX_PROCESS_TYPE_CONFSYNCER]))
	{
		/* make initial configuration sync before worker processes are forked on active Zabbix proxy */
		*local_process_type = ZBX_PROCESS_TYPE_CONFSYNCER;
		*local_process_num = local_server_num - server_count + config_forks[ZBX_PROCESS_TYPE_CONFSYNCER];
	}
	else if (local_server_num <= (server_count += config_forks[ZBX_PROCESS_TYPE_TRAPPER]))
	{
		/* make initial configuration sync before worker processes are forked on passive Zabbix proxy */
		*local_process_type = ZBX_PROCESS_TYPE_TRAPPER;
		*local_process_num = local_server_num - server_count + config_forks[ZBX_PROCESS_TYPE_TRAPPER];
	}
	else if (local_server_num <= (server_count += config_forks[ZBX_PROCESS_TYPE_PREPROCMAN]))
	{
		*local_process_type = ZBX_PROCESS_TYPE_PREPROCMAN;
		*local_process_num = local_server_num - server_count + config_forks[ZBX_PROCESS_TYPE_PREPROCMAN];
	}
	else if (local_server_num <= (server_count += config_forks[ZBX_PROCESS_TYPE_DATASENDER]))
	{
		*local_process_type = ZBX_PROCESS_TYPE_DATASENDER;
		*local_process_num = local_server_num - server_count + config_forks[ZBX_PROCESS_TYPE_DATASENDER];
	}
	else if (local_server_num <= (server_count += config_forks[ZBX_PROCESS_TYPE_IPMIMANAGER]))
	{
		*local_process_type = ZBX_PROCESS_TYPE_IPMIMANAGER;
		*local_process_num = local_server_num - server_count + config_forks[ZBX_PROCESS_TYPE_IPMIMANAGER];
	}
	else if (local_server_num <= (server_count += config_forks[ZBX_PROCESS_TYPE_HOUSEKEEPER]))
	{
		*local_process_type = ZBX_PROCESS_TYPE_HOUSEKEEPER;
		*local_process_num = local_server_num - server_count + config_forks[ZBX_PROCESS_TYPE_HOUSEKEEPER];
	}
	else if (local_server_num <= (server_count += config_forks[ZBX_PROCESS_TYPE_HTTPPOLLER]))
	{
		*local_process_type = ZBX_PROCESS_TYPE_HTTPPOLLER;
		*local_process_num = local_server_num - server_count + config_forks[ZBX_PROCESS_TYPE_HTTPPOLLER];
	}
	else if (local_server_num <= (server_count += config_forks[ZBX_PROCESS_TYPE_DISCOVERYMANAGER]))
	{
		*local_process_type = ZBX_PROCESS_TYPE_DISCOVERYMANAGER;
		*local_process_num = local_server_num - server_count + config_forks[ZBX_PROCESS_TYPE_DISCOVERYMANAGER];
	}
	else if (local_server_num <= (server_count += config_forks[ZBX_PROCESS_TYPE_HISTSYNCER]))
	{
		*local_process_type = ZBX_PROCESS_TYPE_HISTSYNCER;
		*local_process_num = local_server_num - server_count + config_forks[ZBX_PROCESS_TYPE_HISTSYNCER];
	}
	else if (local_server_num <= (server_count += config_forks[ZBX_PROCESS_TYPE_IPMIPOLLER]))
	{
		*local_process_type = ZBX_PROCESS_TYPE_IPMIPOLLER;
		*local_process_num = local_server_num - server_count + config_forks[ZBX_PROCESS_TYPE_IPMIPOLLER];
	}
	else if (local_server_num <= (server_count += config_forks[ZBX_PROCESS_TYPE_JAVAPOLLER]))
	{
		*local_process_type = ZBX_PROCESS_TYPE_JAVAPOLLER;
		*local_process_num = local_server_num - server_count + config_forks[ZBX_PROCESS_TYPE_JAVAPOLLER];
	}
	else if (local_server_num <= (server_count += config_forks[ZBX_PROCESS_TYPE_SNMPTRAPPER]))
	{
		*local_process_type = ZBX_PROCESS_TYPE_SNMPTRAPPER;
		*local_process_num = local_server_num - server_count + config_forks[ZBX_PROCESS_TYPE_SNMPTRAPPER];
	}
	else if (local_server_num <= (server_count += config_forks[ZBX_PROCESS_TYPE_SELFMON]))
	{
		*local_process_type = ZBX_PROCESS_TYPE_SELFMON;
		*local_process_num = local_server_num - server_count + config_forks[ZBX_PROCESS_TYPE_SELFMON];
	}
	else if (local_server_num <= (server_count += config_forks[ZBX_PROCESS_TYPE_VMWARE]))
	{
		*local_process_type = ZBX_PROCESS_TYPE_VMWARE;
		*local_process_num = local_server_num - server_count + config_forks[ZBX_PROCESS_TYPE_VMWARE];
	}
	else if (local_server_num <= (server_count += config_forks[ZBX_PROCESS_TYPE_TASKMANAGER]))
	{
		*local_process_type = ZBX_PROCESS_TYPE_TASKMANAGER;
		*local_process_num = local_server_num - server_count + config_forks[ZBX_PROCESS_TYPE_TASKMANAGER];
	}
	else if (local_server_num <= (server_count += config_forks[ZBX_PROCESS_TYPE_POLLER]))
	{
		*local_process_type = ZBX_PROCESS_TYPE_POLLER;
		*local_process_num = local_server_num - server_count + config_forks[ZBX_PROCESS_TYPE_POLLER];
	}
	else if (local_server_num <= (server_count += config_forks[ZBX_PROCESS_TYPE_UNREACHABLE]))
	{
		*local_process_type = ZBX_PROCESS_TYPE_UNREACHABLE;
		*local_process_num = local_server_num - server_count + config_forks[ZBX_PROCESS_TYPE_UNREACHABLE];
	}
	else if (local_server_num <= (server_count += config_forks[ZBX_PROCESS_TYPE_PINGER]))
	{
		*local_process_type = ZBX_PROCESS_TYPE_PINGER;
		*local_process_num = local_server_num - server_count + config_forks[ZBX_PROCESS_TYPE_PINGER];
	}
	else if (local_server_num <= (server_count += config_forks[ZBX_PROCESS_TYPE_AVAILMAN]))
	{
		*local_process_type = ZBX_PROCESS_TYPE_AVAILMAN;
		*local_process_num = local_server_num - server_count + config_forks[ZBX_PROCESS_TYPE_AVAILMAN];
	}
	else if (local_server_num <= (server_count += config_forks[ZBX_PROCESS_TYPE_ODBCPOLLER]))
	{
		*local_process_type = ZBX_PROCESS_TYPE_ODBCPOLLER;
		*local_process_num = local_server_num - server_count + config_forks[ZBX_PROCESS_TYPE_ODBCPOLLER];
	}
	else if (local_server_num <= (server_count += config_forks[ZBX_PROCESS_TYPE_HTTPAGENT_POLLER]))
	{
		*local_process_type = ZBX_PROCESS_TYPE_HTTPAGENT_POLLER;
		*local_process_num = local_server_num - server_count + config_forks[ZBX_PROCESS_TYPE_HTTPAGENT_POLLER];
	}
	else if (local_server_num <= (server_count += config_forks[ZBX_PROCESS_TYPE_AGENT_POLLER]))
	{
		*local_process_type = ZBX_PROCESS_TYPE_AGENT_POLLER;
		*local_process_num = local_server_num - server_count + config_forks[ZBX_PROCESS_TYPE_AGENT_POLLER];
	}
	else if (local_server_num <= (server_count += config_forks[ZBX_PROCESS_TYPE_SNMP_POLLER]))
	{
		*local_process_type = ZBX_PROCESS_TYPE_SNMP_POLLER;
		*local_process_num = local_server_num - server_count + config_forks[ZBX_PROCESS_TYPE_SNMP_POLLER];
	}
	else if (local_server_num <= (server_count += config_forks[ZBX_PROCESS_TYPE_INTERNAL_POLLER]))
	{
		*local_process_type = ZBX_PROCESS_TYPE_INTERNAL_POLLER;
		*local_process_num = local_server_num - server_count + config_forks[ZBX_PROCESS_TYPE_INTERNAL_POLLER];
	}
	else
		return FAIL;

	return SUCCEED;
}

/******************************************************************************
 *                                                                            *
 * Purpose: set configuration defaults                                        *
 *                                                                            *
 ******************************************************************************/
static void	zbx_set_defaults(void)
{
	AGENT_RESULT	result;
	char		**value = NULL;

	config_startup_time = time(NULL);

	if (NULL == config_hostname)
	{
		if (NULL == config_hostname_item)
			config_hostname_item = zbx_strdup(config_hostname_item, "system.hostname");

		zbx_init_agent_result(&result);

		if (SUCCEED == zbx_execute_agent_check(config_hostname_item, ZBX_PROCESS_LOCAL_COMMAND, &result,
				ZBX_CHECK_TIMEOUT_UNDEFINED) && NULL != (value = ZBX_GET_STR_RESULT(&result)))
		{
			assert(*value);

			if (ZBX_MAX_HOSTNAME_LEN < strlen(*value))
			{
				(*value)[ZBX_MAX_HOSTNAME_LEN] = '\0';
				zabbix_log(LOG_LEVEL_WARNING, "proxy name truncated to [%s])", *value);
			}

			config_hostname = zbx_strdup(config_hostname, *value);
		}
		else
			zabbix_log(LOG_LEVEL_WARNING, "failed to get proxy name from [%s])", config_hostname_item);

		zbx_free_agent_result(&result);
	}
	else if (NULL != config_hostname_item)
	{
		zabbix_log(LOG_LEVEL_WARNING, "both Hostname and HostnameItem defined, using [%s]", config_hostname);
	}

	if (NULL == zbx_config_dbhigh->config_dbhost)
		zbx_config_dbhigh->config_dbhost = zbx_strdup(zbx_config_dbhigh->config_dbhost, "localhost");

	if (NULL == zbx_config_snmptrap_file)
		zbx_config_snmptrap_file = zbx_strdup(zbx_config_snmptrap_file, "/tmp/zabbix_traps.tmp");

	if (NULL == zbx_config_pid_file)
		zbx_config_pid_file = zbx_strdup(zbx_config_pid_file, "/tmp/zabbix_proxy.pid");

	if (NULL == zbx_config_tmpdir)
		zbx_config_tmpdir = zbx_strdup(zbx_config_tmpdir, "/tmp");

	if (NULL == zbx_config_fping_location)
		zbx_config_fping_location = zbx_strdup(zbx_config_fping_location, "/usr/sbin/fping");
#ifdef HAVE_IPV6
	if (NULL == zbx_config_fping6_location)
		zbx_config_fping6_location = zbx_strdup(zbx_config_fping6_location, "/usr/sbin/fping6");
#endif
	if (NULL == config_externalscripts)
		config_externalscripts = zbx_strdup(config_externalscripts, DEFAULT_EXTERNAL_SCRIPTS_PATH);

	if (NULL == config_load_module_path)
		config_load_module_path = zbx_strdup(config_load_module_path, DEFAULT_LOAD_MODULE_PATH);
#ifdef HAVE_LIBCURL
	if (NULL == config_ssl_cert_location)
		config_ssl_cert_location = zbx_strdup(config_ssl_cert_location, DEFAULT_SSL_CERT_LOCATION);

	if (NULL == config_ssl_key_location)
		config_ssl_key_location = zbx_strdup(config_ssl_key_location, DEFAULT_SSL_KEY_LOCATION);
#endif
	if (ZBX_PROXYMODE_PASSIVE == config_proxymode)
	{
		config_forks[ZBX_PROCESS_TYPE_DATASENDER] = 0;
		zbx_program_type = ZBX_PROGRAM_TYPE_PROXY_PASSIVE;
	}

	if (NULL == log_file_cfg.log_type_str)
		log_file_cfg.log_type_str = zbx_strdup(log_file_cfg.log_type_str, ZBX_OPTION_LOGTYPE_FILE);

	if (NULL == config_socket_path)
		config_socket_path = zbx_strdup(config_socket_path, "/tmp");

	if (0 != config_forks[ZBX_PROCESS_TYPE_IPMIPOLLER])
		config_forks[ZBX_PROCESS_TYPE_IPMIMANAGER] = 1;

	if (0 != config_forks[ZBX_PROCESS_TYPE_DISCOVERER])
		config_forks[ZBX_PROCESS_TYPE_DISCOVERYMANAGER] = 1;

	if (NULL == zbx_config_vault.url)
		zbx_config_vault.url = zbx_strdup(zbx_config_vault.url, "https://127.0.0.1:8200");

	if (-1 != config_heartbeat_frequency)
		zabbix_log(LOG_LEVEL_WARNING, "HeartbeatFrequency parameter is deprecated, and has no effect");

	if (0 == config_server_port)
	{
		config_server_port = ZBX_DEFAULT_SERVER_PORT;
	}
	else if (ZBX_PROXYMODE_PASSIVE == config_proxymode)
	{
		zabbix_log(LOG_LEVEL_WARNING, "NOTE: ServerPort parameter is ignored for passive proxy"
				" and is also deprecated");
	}
	else if (ZBX_PROXYMODE_ACTIVE == config_proxymode)
	{
		zabbix_log(LOG_LEVEL_WARNING, "NOTE: ServerPort parameter is deprecated"
				", please specify port in Server parameter (e.g. 127.0.0.1:10052)");
	}
}

/******************************************************************************
 *                                                                            *
 * Purpose: validate configuration parameters                                 *
 *                                                                            *
 ******************************************************************************/
static void	zbx_validate_config(ZBX_TASK_EX *task)
{
	char	*ch_error;
	int	err = 0;

	if (NULL == config_hostname)
	{
		zabbix_log(LOG_LEVEL_CRIT, "\"Hostname\" configuration parameter is not defined");
		err = 1;
	}
	else if (FAIL == zbx_check_hostname(config_hostname, &ch_error))
	{
		zabbix_log(LOG_LEVEL_CRIT, "invalid \"Hostname\" configuration parameter '%s': %s", config_hostname,
				ch_error);
		zbx_free(ch_error);
		err = 1;
	}

	if (0 == config_forks[ZBX_PROCESS_TYPE_UNREACHABLE] &&
			0 != config_forks[ZBX_PROCESS_TYPE_POLLER] + config_forks[ZBX_PROCESS_TYPE_JAVAPOLLER])
	{
		zabbix_log(LOG_LEVEL_CRIT, "\"StartPollersUnreachable\" configuration parameter must not be 0"
				" if regular or Java pollers are started");
		err = 1;
	}

	if ((NULL == config_java_gateway || '\0' == *config_java_gateway) &&
			0 < config_forks[ZBX_PROCESS_TYPE_JAVAPOLLER])
	{
		zabbix_log(LOG_LEVEL_CRIT, "\"JavaGateway\" configuration parameter is not specified or empty");
		err = 1;
	}

	if (ZBX_PROXYMODE_ACTIVE == config_proxymode)
	{
		if (NULL != strchr(config_server, ','))
		{
			zabbix_log(LOG_LEVEL_CRIT, "\"Server\" configuration parameter must not contain comma");
			err = 1;
		}
	}
	else if (ZBX_PROXYMODE_PASSIVE == config_proxymode && FAIL == zbx_validate_peer_list(config_server,
			&ch_error))
	{
		zabbix_log(LOG_LEVEL_CRIT, "unexpected Server parameter %s; for passive proxy, please specify"
				" address or list of comma delimited addresses", ch_error);
		zbx_free(ch_error);
		err = 1;
	}

	if (NULL != zbx_config_source_ip && SUCCEED != zbx_is_supported_ip(zbx_config_source_ip))
	{
		zabbix_log(LOG_LEVEL_CRIT, "invalid \"SourceIP\" configuration parameter: '%s'", zbx_config_source_ip);
		err = 1;
	}

	if (NULL != config_stats_allowed_ip && FAIL == zbx_validate_peer_list(config_stats_allowed_ip, &ch_error))
	{
		zabbix_log(LOG_LEVEL_CRIT, "invalid entry in \"StatsAllowedIP\" configuration parameter: %s", ch_error);
		zbx_free(ch_error);
		err = 1;
	}
#if !defined(HAVE_IPV6)
	err |= (FAIL == check_cfg_feature_str("Fping6Location", zbx_config_fping6_location, "IPv6 support"));
#endif
#if !defined(HAVE_LIBCURL)
	err |= (FAIL == check_cfg_feature_str("SSLCALocation", config_ssl_ca_location, "cURL library"));
	err |= (FAIL == check_cfg_feature_str("SSLCertLocation", config_ssl_cert_location, "cURL library"));
	err |= (FAIL == check_cfg_feature_str("SSLKeyLocation", config_ssl_key_location, "cURL library"));
	err |= (FAIL == check_cfg_feature_str("Vault", zbx_config_vault.name, "cURL library"));
	err |= (FAIL == check_cfg_feature_str("VaultToken", zbx_config_vault.token, "cURL library"));
	err |= (FAIL == check_cfg_feature_str("VaultDBPath", zbx_config_vault.db_path, "cURL library"));
#endif
#if !defined(HAVE_LIBXML2) || !defined(HAVE_LIBCURL)
	err |= (FAIL == check_cfg_feature_int("StartVMwareCollectors", config_forks[ZBX_PROCESS_TYPE_VMWARE],
			"VMware support"));

	/* parameters VMwareFrequency, VMwarePerfFrequency, VMwareCacheSize, VMwareTimeout are not checked here */
	/* because they have non-zero default values */
#endif

	if (SUCCEED != zbx_validate_log_parameters(task, &log_file_cfg))
		err = 1;

#if !(defined(HAVE_GNUTLS) || defined(HAVE_OPENSSL))
	err |= (FAIL == check_cfg_feature_str("TLSConnect", zbx_config_tls->connect, "TLS support"));
	err |= (FAIL == check_cfg_feature_str("TLSAccept", zbx_config_tls->accept, "TLS support"));
	err |= (FAIL == check_cfg_feature_str("TLSCAFile", zbx_config_tls->ca_file, "TLS support"));
	err |= (FAIL == check_cfg_feature_str("TLSCRLFile", zbx_config_tls->crl_file, "TLS support"));
	err |= (FAIL == check_cfg_feature_str("TLSServerCertIssuer", zbx_config_tls->server_cert_issuer,
			"TLS support"));
	err |= (FAIL == check_cfg_feature_str("TLSServerCertSubject", zbx_config_tls->server_cert_subject,
			"TLS support"));
	err |= (FAIL == check_cfg_feature_str("TLSCertFile", zbx_config_tls->cert_file, "TLS support"));
	err |= (FAIL == check_cfg_feature_str("TLSKeyFile", zbx_config_tls->key_file, "TLS support"));
	err |= (FAIL == check_cfg_feature_str("TLSPSKIdentity", zbx_config_tls->psk_identity,
			"TLS support"));
	err |= (FAIL == check_cfg_feature_str("TLSPSKFile", zbx_config_tls->psk_file, "TLS support"));
#endif
#if !(defined(HAVE_GNUTLS) || defined(HAVE_OPENSSL))
	err |= (FAIL == check_cfg_feature_str("TLSCipherCert", zbx_config_tls->cipher_cert,
			"GnuTLS or OpenSSL"));
	err |= (FAIL == check_cfg_feature_str("TLSCipherPSK", zbx_config_tls->cipher_psk,
			"GnuTLS or OpenSSL"));
	err |= (FAIL == check_cfg_feature_str("TLSCipherAll", zbx_config_tls->cipher_all,
			"GnuTLS or OpenSSL"));
#endif
#if !defined(HAVE_OPENSSL)
	err |= (FAIL == check_cfg_feature_str("TLSCipherCert13", zbx_config_tls->cipher_cert13,
			"OpenSSL 1.1.1 or newer"));
	err |= (FAIL == check_cfg_feature_str("TLSCipherPSK13", zbx_config_tls->cipher_psk13,
			"OpenSSL 1.1.1 or newer"));
	err |= (FAIL == check_cfg_feature_str("TLSCipherAll13", zbx_config_tls->cipher_all13,
			"OpenSSL 1.1.1 or newer"));
#endif

#if !defined(HAVE_OPENIPMI)
	err |= (FAIL == check_cfg_feature_int("StartIPMIPollers", config_forks[ZBX_PROCESS_TYPE_IPMIPOLLER],
			"IPMI support"));
#endif
	if (0 != config_confsyncer_frequency)
	{
		if (0 != config_proxyconfig_frequency)
		{
			zabbix_log(LOG_LEVEL_CRIT, "deprecated ConfigFrequency configuration parameter cannot"
					" be used together with ProxyConfigFrequency parameter");
			err = 1;
		}
		else
		{
			config_proxyconfig_frequency = config_confsyncer_frequency;
			zabbix_log(LOG_LEVEL_WARNING, "ConfigFrequency configuration parameter is deprecated"
					", please use ProxyConfigFrequency");
		}
	}

	/* assign default ProxyConfigFrequency value if not configured */
	if (0 == config_proxyconfig_frequency)
		config_proxyconfig_frequency = 10;

	if (FAIL == zbx_pb_parse_mode(config_proxy_buffer_mode_str, &config_proxy_buffer_mode))
	{
		zabbix_log(LOG_LEVEL_CRIT, "invalid ProxyBufferMode configuration parameter value");
		err = 1;
	}

	if (ZBX_PB_MODE_DISK != config_proxy_buffer_mode)
	{
		if (0 != config_proxy_local_buffer)
		{
			zabbix_log(LOG_LEVEL_CRIT, "ProxyBufferMode configuration parameter cannot be set to"
					" \"memory\" or \"hybrid\" when ProxyLocalBuffer parameter is set");
			err = 1;
		}

		if (0 == config_proxy_memory_buffer_size)
		{
			zabbix_log(LOG_LEVEL_CRIT, "ProxyMemoryBufferSize configuration parameter must be set when"
					" ProxyBufferMode parameter is set to \"memory\" or \"hybrid\"");
			err = 1;
		}

		if (0 != config_proxy_memory_buffer_age)
		{
			if (ZBX_CONFIG_DATA_CACHE_AGE_MIN > config_proxy_memory_buffer_age)
			{
				zabbix_log(LOG_LEVEL_CRIT, "wrong value of ProxyMemoryBufferAge configuration"
						" parameter");
				err = 1;
			}

			if (config_proxy_memory_buffer_age >= config_proxy_offline_buffer * SEC_PER_HOUR)
			{
				zabbix_log(LOG_LEVEL_CRIT, "ProxyMemoryBufferAge configuration parameter cannot be"
						" greater than ProxyOfflineBuffer parameter");
				err = 1;
			}
		}

		if (0 != config_proxy_memory_buffer_size &&
				ZBX_CONFIG_DATA_CACHE_SIZE_MIN > config_proxy_memory_buffer_size)
		{
			zabbix_log(LOG_LEVEL_CRIT, "wrong value of ProxyMemoryBufferSize configuration parameter");
			err = 1;

		}
	}
	else
	{
		if (0 != config_proxy_memory_buffer_size)
		{
			zabbix_log(LOG_LEVEL_CRIT, "ProxyMemoryBufferSize configuration parameter can be set only"
					" when ProxyBufferMode is set to \"memory\" or \"hybrid\"");
			err = 1;
		}
	}

	if (ZBX_PB_MODE_HYBRID != config_proxy_buffer_mode)
	{
		if (0 != config_proxy_memory_buffer_age)
		{
			zabbix_log(LOG_LEVEL_CRIT, "ProxyMemoryBufferAge configuration parameter can be set only"
					" when ProxyBufferMode is set to \"hybrid\"");
			err = 1;
		}
	}

	err |= (FAIL == zbx_db_validate_config_features(zbx_program_type, zbx_config_dbhigh));

	if (0 != err)
		exit(EXIT_FAILURE);
}

static int	proxy_add_serveractive_host_cb(const zbx_vector_addr_ptr_t *addrs, zbx_vector_str_t *hostnames, void *data)
{
	ZBX_UNUSED(hostnames);
	ZBX_UNUSED(data);

	zbx_addr_copy(&config_server_addrs, addrs);

	return SUCCEED;
}

/******************************************************************************
 *                                                                            *
 * Purpose: parse config file and update configuration parameters             *
 *                                                                            *
 * Comments: will terminate process if parsing fails                          *
 *                                                                            *
 ******************************************************************************/
static void	zbx_load_config(ZBX_TASK_EX *task)
{
	struct cfg_line	cfg[] =
	{
		/* PARAMETER,			VAR,					TYPE,
			MANDATORY,	MIN,			MAX */
		{"ProxyMode",			&config_proxymode,			TYPE_INT,
			PARM_OPT,	ZBX_PROXYMODE_ACTIVE,	ZBX_PROXYMODE_PASSIVE},
		{"Server",			&config_server,				TYPE_STRING,
			PARM_MAND,	0,			0},
		{"ServerPort",			&config_server_port,			TYPE_INT,
			PARM_OPT,	1024,			32767},
		{"Hostname",			&config_hostname,			TYPE_STRING,
			PARM_OPT,	0,			0},
		{"HostnameItem",		&config_hostname_item,			TYPE_STRING,
			PARM_OPT,	0,			0},
		{"StartDBSyncers",		&config_forks[ZBX_PROCESS_TYPE_HISTSYNCER],		TYPE_INT,
			PARM_OPT,	1,			100},
		{"StartDiscoverers",		&config_forks[ZBX_PROCESS_TYPE_DISCOVERER],		TYPE_INT,
			PARM_OPT,	0,			1000},
		{"StartHTTPPollers",		&config_forks[ZBX_PROCESS_TYPE_HTTPPOLLER],		TYPE_INT,
			PARM_OPT,	0,			1000},
		{"StartPingers",		&config_forks[ZBX_PROCESS_TYPE_PINGER],			TYPE_INT,
			PARM_OPT,	0,			1000},
		{"StartPollers",		&config_forks[ZBX_PROCESS_TYPE_POLLER],			TYPE_INT,
			PARM_OPT,	0,			1000},
		{"StartPollersUnreachable",	&config_forks[ZBX_PROCESS_TYPE_UNREACHABLE],	TYPE_INT,
			PARM_OPT,	0,			1000},
		{"StartIPMIPollers",		&config_forks[ZBX_PROCESS_TYPE_IPMIPOLLER],		TYPE_INT,
			PARM_OPT,	0,			1000},
		{"StartTrappers",		&config_forks[ZBX_PROCESS_TYPE_TRAPPER],			TYPE_INT,
			PARM_OPT,	0,			1000},
		{"StartJavaPollers",		&config_forks[ZBX_PROCESS_TYPE_JAVAPOLLER],		TYPE_INT,
			PARM_OPT,	0,			1000},
		{"JavaGateway",			&config_java_gateway,			TYPE_STRING,
			PARM_OPT,	0,			0},
		{"JavaGatewayPort",		&config_java_gateway_port,		TYPE_INT,
			PARM_OPT,	1024,			32767},
		{"SNMPTrapperFile",		&zbx_config_snmptrap_file,		TYPE_STRING,
			PARM_OPT,	0,			0},
		{"StartSNMPTrapper",		&config_forks[ZBX_PROCESS_TYPE_SNMPTRAPPER],		TYPE_INT,
			PARM_OPT,	0,			1},
		{"CacheSize",			&config_conf_cache_size,		TYPE_UINT64,
			PARM_OPT,	128 * ZBX_KIBIBYTE,	__UINT64_C(64) * ZBX_GIBIBYTE},
		{"HistoryCacheSize",		&config_history_cache_size,		TYPE_UINT64,
			PARM_OPT,	128 * ZBX_KIBIBYTE,	__UINT64_C(2) * ZBX_GIBIBYTE},
		{"HistoryIndexCacheSize",	&config_history_index_cache_size,	TYPE_UINT64,
			PARM_OPT,	128 * ZBX_KIBIBYTE,	__UINT64_C(2) * ZBX_GIBIBYTE},
		{"HousekeepingFrequency",	&config_housekeeping_frequency,		TYPE_INT,
			PARM_OPT,	0,			24},
		{"ProxyLocalBuffer",		&config_proxy_local_buffer,		TYPE_INT,
			PARM_OPT,	0,			720},
		{"ProxyOfflineBuffer",		&config_proxy_offline_buffer,		TYPE_INT,
			PARM_OPT,	1,			720},
		{"HeartbeatFrequency",		&config_heartbeat_frequency,		TYPE_INT,
			PARM_OPT,	0,			ZBX_PROXY_HEARTBEAT_FREQUENCY_MAX},
		{"ConfigFrequency",		&config_confsyncer_frequency,		TYPE_INT,
			PARM_OPT,	1,			SEC_PER_WEEK},
		{"ProxyConfigFrequency",	&config_proxyconfig_frequency,		TYPE_INT,
			PARM_OPT,	1,			SEC_PER_WEEK},
		{"DataSenderFrequency",		&config_proxydata_frequency,		TYPE_INT,
			PARM_OPT,	1,			SEC_PER_HOUR},
		{"TmpDir",			&zbx_config_tmpdir,			TYPE_STRING,
			PARM_OPT,	0,			0},
		{"FpingLocation",		&zbx_config_fping_location,		TYPE_STRING,
			PARM_OPT,	0,			0},
		{"Fping6Location",		&zbx_config_fping6_location,		TYPE_STRING,
			PARM_OPT,	0,			0},
		{"Timeout",			&zbx_config_timeout,			TYPE_INT,
			PARM_OPT,	1,			30},
		{"TrapperTimeout",		&zbx_config_trapper_timeout,		TYPE_INT,
			PARM_OPT,	1,			300},
		{"UnreachablePeriod",		&config_unreachable_period,		TYPE_INT,
			PARM_OPT,	1,			SEC_PER_HOUR},
		{"UnreachableDelay",		&config_unreachable_delay,		TYPE_INT,
			PARM_OPT,	1,			SEC_PER_HOUR},
		{"UnavailableDelay",		&config_unavailable_delay,		TYPE_INT,
			PARM_OPT,	1,			SEC_PER_HOUR},
		{"ListenIP",			&config_listen_ip,			TYPE_STRING_LIST,
			PARM_OPT,	0,			0},
		{"ListenPort",			&config_listen_port,			TYPE_INT,
			PARM_OPT,	1024,			32767},
		{"SourceIP",			&zbx_config_source_ip,			TYPE_STRING,
			PARM_OPT,	0,			0},
		{"DebugLevel",			&config_log_level,			TYPE_INT,
			PARM_OPT,	0,			5},
		{"PidFile",			&zbx_config_pid_file,			TYPE_STRING,
			PARM_OPT,	0,			0},
		{"LogType",			&log_file_cfg.log_type_str,		TYPE_STRING,
			PARM_OPT,	0,			0},
		{"LogFile",			&log_file_cfg.log_file_name,		TYPE_STRING,
			PARM_OPT,	0,			0},
		{"LogFileSize",			&log_file_cfg.log_file_size,		TYPE_INT,
			PARM_OPT,	0,			1024},
		{"ExternalScripts",		&config_externalscripts,		TYPE_STRING,
			PARM_OPT,	0,			0},
		{"DBHost",			&(zbx_config_dbhigh->config_dbhost),	TYPE_STRING,
			PARM_OPT,	0,			0},
		{"DBName",			&(zbx_config_dbhigh->config_dbname),	TYPE_STRING,
			PARM_MAND,	0,			0},
		{"DBSchema",			&(zbx_config_dbhigh->config_dbschema),	TYPE_STRING,
			PARM_OPT,	0,			0},
		{"DBUser",			&(zbx_config_dbhigh->config_dbuser),	TYPE_STRING,
			PARM_OPT,	0,			0},
		{"DBPassword",			&(zbx_config_dbhigh->config_dbpassword),	TYPE_STRING,
			PARM_OPT,	0,			0},
		{"VaultToken",			&zbx_config_vault.token,			TYPE_STRING,
			PARM_OPT,	0,			0},
		{"Vault",			&zbx_config_vault.name,			TYPE_STRING,
			PARM_OPT,	0,			0},
		{"VaultTLSCertFile",		&zbx_config_vault.tls_cert_file,		TYPE_STRING,
			PARM_OPT,	0,			0},
		{"VaultTLSKeyFile",		&zbx_config_vault.tls_key_file,		TYPE_STRING,
			PARM_OPT,	0,			0},
		{"VaultURL",			&zbx_config_vault.url,			TYPE_STRING,
			PARM_OPT,	0,			0},
		{"VaultDBPath",			&zbx_config_vault.db_path,			TYPE_STRING,
			PARM_OPT,	0,			0},
		{"DBSocket",			&(zbx_config_dbhigh->config_dbsocket),	TYPE_STRING,
			PARM_OPT,	0,			0},
		{"DBPort",			&(zbx_config_dbhigh->config_dbport),	TYPE_INT,
			PARM_OPT,	1024,			65535},
		{"AllowUnsupportedDBVersions",	&config_allow_unsupported_db_versions,	TYPE_INT,
			PARM_OPT,	0,			1},
		{"DBTLSConnect",		&(zbx_config_dbhigh->config_db_tls_connect),	TYPE_STRING,
			PARM_OPT,	0,			0},
		{"DBTLSCertFile",		&(zbx_config_dbhigh->config_db_tls_cert_file),	TYPE_STRING,
			PARM_OPT,	0,			0},
		{"DBTLSKeyFile",		&(zbx_config_dbhigh->config_db_tls_key_file),	TYPE_STRING,
			PARM_OPT,	0,			0},
		{"DBTLSCAFile",			&(zbx_config_dbhigh->config_db_tls_ca_file),	TYPE_STRING,
			PARM_OPT,	0,			0},
		{"DBTLSCipher",			&(zbx_config_dbhigh->config_db_tls_cipher),	TYPE_STRING,
			PARM_OPT,	0,			0},
		{"DBTLSCipher13",		&(zbx_config_dbhigh->config_db_tls_cipher_13),	TYPE_STRING,
			PARM_OPT,	0,			0},
		{"SSHKeyLocation",		&config_ssh_key_location,		TYPE_STRING,
			PARM_OPT,	0,			0},
		{"LogSlowQueries",		&config_log_slow_queries,		TYPE_INT,
			PARM_OPT,	0,			3600000},
		{"LoadModulePath",		&config_load_module_path,		TYPE_STRING,
			PARM_OPT,	0,			0},
		{"LoadModule",			&config_load_module,			TYPE_MULTISTRING,
			PARM_OPT,	0,			0},
		{"StartVMwareCollectors",	&config_forks[ZBX_PROCESS_TYPE_VMWARE],			TYPE_INT,
			PARM_OPT,	0,			250},
		{"VMwareFrequency",		&config_vmware_frequency,		TYPE_INT,
			PARM_OPT,	10,			SEC_PER_DAY},
		{"VMwarePerfFrequency",		&config_vmware_perf_frequency,		TYPE_INT,
			PARM_OPT,	10,			SEC_PER_DAY},
		{"VMwareCacheSize",		&config_vmware_cache_size,		TYPE_UINT64,
			PARM_OPT,	256 * ZBX_KIBIBYTE,	__UINT64_C(2) * ZBX_GIBIBYTE},
		{"VMwareTimeout",		&config_vmware_timeout,			TYPE_INT,
			PARM_OPT,	1,			300},
		{"AllowRoot",			&config_allow_root,			TYPE_INT,
			PARM_OPT,	0,			1},
		{"User",			&config_user,				TYPE_STRING,
			PARM_OPT,	0,			0},
		{"SSLCALocation",		&config_ssl_ca_location,		TYPE_STRING,
			PARM_OPT,	0,			0},
		{"SSLCertLocation",		&config_ssl_cert_location,		TYPE_STRING,
			PARM_OPT,	0,			0},
		{"SSLKeyLocation",		&config_ssl_key_location,		TYPE_STRING,
			PARM_OPT,	0,			0},
		{"TLSConnect",			&(zbx_config_tls->connect),		TYPE_STRING,
			PARM_OPT,	0,			0},
		{"TLSAccept",			&(zbx_config_tls->accept),		TYPE_STRING_LIST,
			PARM_OPT,	0,			0},
		{"TLSCAFile",			&(zbx_config_tls->ca_file),		TYPE_STRING,
			PARM_OPT,	0,			0},
		{"TLSCRLFile",			&(zbx_config_tls->crl_file),		TYPE_STRING,
			PARM_OPT,	0,			0},
		{"TLSServerCertIssuer",		&(zbx_config_tls->server_cert_issuer),	TYPE_STRING,
			PARM_OPT,	0,			0},
		{"TLSServerCertSubject",	&(zbx_config_tls->server_cert_subject),	TYPE_STRING,
			PARM_OPT,	0,			0},
		{"TLSCertFile",			&(zbx_config_tls->cert_file),		TYPE_STRING,
			PARM_OPT,	0,			0},
		{"TLSKeyFile",			&(zbx_config_tls->key_file),		TYPE_STRING,
			PARM_OPT,	0,			0},
		{"TLSPSKIdentity",		&(zbx_config_tls->psk_identity),	TYPE_STRING,
			PARM_OPT,	0,			0},
		{"TLSPSKFile",			&(zbx_config_tls->psk_file),		TYPE_STRING,
			PARM_OPT,	0,			0},
		{"TLSCipherCert13",		&(zbx_config_tls->cipher_cert13),	TYPE_STRING,
			PARM_OPT,	0,			0},
		{"TLSCipherCert",		&(zbx_config_tls->cipher_cert),		TYPE_STRING,
			PARM_OPT,	0,			0},
		{"TLSCipherPSK13",		&(zbx_config_tls->cipher_psk13),	TYPE_STRING,
			PARM_OPT,	0,			0},
		{"TLSCipherPSK",		&(zbx_config_tls->cipher_psk),		TYPE_STRING,
			PARM_OPT,	0,			0},
		{"TLSCipherAll13",		&(zbx_config_tls->cipher_all13),	TYPE_STRING,
			PARM_OPT,	0,			0},
		{"TLSCipherAll",		&(zbx_config_tls->cipher_all),		TYPE_STRING,
			PARM_OPT,	0,			0},
		{"SocketDir",			&config_socket_path,			TYPE_STRING,
			PARM_OPT,	0,			0},
		{"EnableRemoteCommands",	&zbx_config_enable_remote_commands,	TYPE_INT,
			PARM_OPT,	0,			1},
		{"LogRemoteCommands",		&zbx_config_log_remote_commands,	TYPE_INT,
			PARM_OPT,	0,			1},
		{"StatsAllowedIP",		&config_stats_allowed_ip,		TYPE_STRING_LIST,
			PARM_OPT,	0,			0},
		{"StartPreprocessors",		&config_forks[ZBX_PROCESS_TYPE_PREPROCESSOR],		TYPE_INT,
			PARM_OPT,	1,			1000},
		{"ListenBacklog",		&config_tcp_max_backlog_size,		TYPE_INT,
			PARM_OPT,	0,			INT_MAX},
		{"StartODBCPollers",		&config_forks[ZBX_PROCESS_TYPE_ODBCPOLLER],	TYPE_INT,
			PARM_OPT,	0,			1000},
		{"ProxyMemoryBufferSize",	&config_proxy_memory_buffer_size,	TYPE_UINT64,
			PARM_OPT,	0,	__UINT64_C(2) * ZBX_GIBIBYTE},
		{"ProxyMemoryBufferAge",	&config_proxy_memory_buffer_age,	TYPE_INT,
			PARM_OPT,	0,	SEC_PER_DAY * 10},
		{"ProxyBufferMode",		&config_proxy_buffer_mode_str,		TYPE_STRING,
			PARM_OPT,	0,	0},
		{"StartHTTPAgentPollers",	&config_forks[ZBX_PROCESS_TYPE_HTTPAGENT_POLLER],	TYPE_INT,
			PARM_OPT,	0,			1000},
		{"StartAgentPollers",		&config_forks[ZBX_PROCESS_TYPE_AGENT_POLLER],	TYPE_INT,
			PARM_OPT,	0,			1000},
		{"StartSNMPPollers",		&config_forks[ZBX_PROCESS_TYPE_SNMP_POLLER],	TYPE_INT,
			PARM_OPT,	0,			1000},
		{"MaxConcurrentChecksPerPoller",	&config_max_concurrent_checks_per_poller,	TYPE_INT,
			PARM_OPT,	1,			1000},
		{NULL}
	};

	/* initialize multistrings */
	zbx_strarr_init(&config_load_module);

	parse_cfg_file(config_file, cfg, ZBX_CFG_FILE_REQUIRED, ZBX_CFG_STRICT, ZBX_CFG_EXIT_FAILURE);

	zbx_set_defaults();

	log_file_cfg.log_type = zbx_get_log_type(log_file_cfg.log_type_str);

	zbx_validate_config(task);

	zbx_vector_addr_ptr_create(&config_server_addrs);

	if (ZBX_PROXYMODE_PASSIVE != config_proxymode)
	{
		char	*error;

		if (FAIL == zbx_set_data_destination_hosts(config_server, (unsigned short)config_server_port, "Server",
				proxy_add_serveractive_host_cb, NULL, NULL, &error))
		{
			zbx_error("%s", error);
			exit(EXIT_FAILURE);
		}
	}

#if defined(HAVE_MYSQL) || defined(HAVE_POSTGRESQL)
	zbx_db_validate_config(zbx_config_dbhigh);
#endif
#if defined(HAVE_GNUTLS) || defined(HAVE_OPENSSL)
	zbx_tls_validate_config(zbx_config_tls, config_forks[ZBX_PROCESS_TYPE_ACTIVE_CHECKS],
			config_forks[ZBX_PROCESS_TYPE_LISTENER], get_zbx_program_type);
#endif
}

/******************************************************************************
 *                                                                            *
 * Purpose: free configuration memory                                         *
 *                                                                            *
 ******************************************************************************/
static void	zbx_free_config(void)
{
	zbx_strarr_free(&config_load_module);
}

static void	zbx_on_exit(int ret)
{
	zabbix_log(LOG_LEVEL_DEBUG, "zbx_on_exit() called with ret:%d", ret);

	zbx_pb_disable();

	if (NULL != zbx_threads)
	{
		/* wait for all child processes to exit */
		zbx_threads_kill_and_wait(zbx_threads, threads_flags, zbx_threads_num, ret);

		zbx_free(zbx_threads);
		zbx_free(threads_flags);
	}
#ifdef HAVE_PTHREAD_PROCESS_SHARED
	zbx_locks_disable();
#endif
	zbx_free_metrics();
	zbx_ipc_service_free_env();

	zbx_db_connect(ZBX_DB_CONNECT_EXIT);
	zbx_free_database_cache(ZBX_SYNC_ALL, &events_cbs, config_history_storage_pipelines);
	zbx_pb_flush();
	zbx_pb_destroy();
	zbx_free_configuration_cache();
	zbx_db_close();

	zbx_db_deinit();

	zbx_deinit_remote_commands_cache();

	/* free vmware support */
	zbx_vmware_destroy();

	zbx_free_selfmon_collector();
	free_proxy_history_lock(zbx_program_type);

	zbx_unload_modules();

	zabbix_log(LOG_LEVEL_INFORMATION, "Zabbix Proxy stopped. Zabbix %s (revision %s).",
			ZABBIX_VERSION, ZABBIX_REVISION);

	zbx_close_log();

	zbx_locks_destroy();

	zbx_setproctitle_deinit();

	zbx_config_tls_free(zbx_config_tls);
	zbx_config_dbhigh_free(zbx_config_dbhigh);

	exit(EXIT_SUCCESS);
}

/******************************************************************************
 *                                                                            *
 * Purpose: executes proxy processes                                          *
 *                                                                            *
 ******************************************************************************/
int	main(int argc, char **argv)
{
	static zbx_config_icmpping_t	config_icmpping = {
		get_zbx_config_source_ip,
		get_zbx_config_fping_location,
		get_zbx_config_fping6_location,
		get_zbx_config_tmpdir,
		get_zbx_progname};

	ZBX_TASK_EX			t = {ZBX_TASK_START};
	char				ch;
	int				opt_c = 0, opt_r = 0, opt_t = 0, opt_f = 0;

	/* see description of 'optarg' in 'man 3 getopt' */
	char				*zbx_optarg = NULL;

	/* see description of 'optind' in 'man 3 getopt' */
	int				zbx_optind = 0;

	argv = zbx_setproctitle_init(argc, argv);
	zbx_progname = get_program_name(argv[0]);
	zbx_config_tls = zbx_config_tls_new();
	zbx_config_dbhigh = zbx_config_dbhigh_new();

	/* initialize libraries before using */
	zbx_init_library_common(zbx_log_impl, get_zbx_progname);
	zbx_init_library_nix(get_zbx_progname, get_process_info_by_thread);
	zbx_init_library_dbupgrade(get_zbx_program_type, get_zbx_config_timeout);
	zbx_init_library_dbwrap(NULL, zbx_preprocess_item_value, zbx_preprocessor_flush);
	zbx_init_library_icmpping(&config_icmpping);
	zbx_init_library_ipcservice(zbx_program_type);
	zbx_init_library_sysinfo(get_zbx_config_timeout, get_zbx_config_enable_remote_commands,
			get_zbx_config_log_remote_commands, get_zbx_config_unsafe_user_parameters,
			get_zbx_config_source_ip, NULL, NULL, NULL, NULL, NULL);
	zbx_init_library_stats(get_zbx_program_type);
	zbx_init_library_dbhigh(zbx_config_dbhigh);
	zbx_init_library_preproc(preproc_flush_value_proxy, get_zbx_progname);
	zbx_init_library_eval(zbx_dc_get_expressions_by_name);

	/* parse the command-line */
	while ((char)EOF != (ch = (char)zbx_getopt_long(argc, argv, shortopts, longopts, NULL, &zbx_optarg,
			&zbx_optind)))
	{
		switch (ch)
		{
			case 'c':
				opt_c++;
				if (NULL == config_file)
					config_file = zbx_strdup(config_file, zbx_optarg);
				break;
			case 'R':
				opt_r++;
				t.opts = zbx_strdup(t.opts, zbx_optarg);
				t.task = ZBX_TASK_RUNTIME_CONTROL;
				break;
			case 'T':
				opt_t++;
				t.task = ZBX_TASK_TEST_CONFIG;
				break;
			case 'h':
				zbx_print_help(NULL, help_message, usage_message, zbx_progname);
				exit(EXIT_SUCCESS);
				break;
			case 'V':
				zbx_print_version(title_message);
#if defined(HAVE_GNUTLS) || defined(HAVE_OPENSSL)
				printf("\n");
				zbx_tls_version();
#endif
				exit(EXIT_SUCCESS);
				break;
			case 'f':
				opt_f++;
				t.flags |= ZBX_TASK_FLAG_FOREGROUND;
				break;
			default:
				zbx_print_usage(usage_message, zbx_progname);
				exit(EXIT_FAILURE);
				break;
		}
	}

	/* every option may be specified only once */
	if (1 < opt_c || 1 < opt_r || 1 < opt_t || 1 < opt_f)
	{
		if (1 < opt_c)
			zbx_error("option \"-c\" or \"--config\" specified multiple times");
		if (1 < opt_r)
			zbx_error("option \"-R\" or \"--runtime-control\" specified multiple times");
		if (1 < opt_t)
			zbx_error("option \"-T\" or \"--test-config\" specified multiple times");
		if (1 < opt_f)
			zbx_error("option \"-f\" or \"--foreground\" specified multiple times");

		exit(EXIT_FAILURE);
	}

	if (0 != opt_t && 0 != opt_r)
	{
		zbx_error("option \"-T\" or \"--test-config\" cannot be specified with \"-R\"");
		exit(EXIT_FAILURE);
	}

	/* Parameters which are not option values are invalid. The check relies on zbx_getopt_internal() which */
	/* always permutes command line arguments regardless of POSIXLY_CORRECT environment variable. */
	if (argc > zbx_optind)
	{
		int	i;

		for (i = zbx_optind; i < argc; i++)
			zbx_error("invalid parameter \"%s\"", argv[i]);

		exit(EXIT_FAILURE);
	}

	if (NULL == config_file)
		config_file = zbx_strdup(NULL, DEFAULT_CONFIG_FILE);

	/* required for simple checks */
	zbx_init_metrics();
	zbx_init_library_cfg(zbx_program_type, config_file);

	if (ZBX_TASK_TEST_CONFIG == t.task)
		printf("Validating configuration file \"%s\"\n", config_file);

	zbx_load_config(&t);

	if (ZBX_TASK_TEST_CONFIG == t.task)
	{
		printf("Validation successful\n");
		exit(EXIT_SUCCESS);
	}

	if (ZBX_TASK_RUNTIME_CONTROL == t.task)
	{
		int	ret;
		char	*error = NULL;

		if (FAIL == zbx_ipc_service_init_env(config_socket_path, &error))
		{
			zbx_error("cannot initialize IPC services: %s", error);
			zbx_free(error);
			exit(EXIT_FAILURE);
		}

		if (SUCCEED != (ret = rtc_process(t.opts, zbx_config_timeout, &error)))
		{
			zbx_error("Cannot perform runtime control command: %s", error);
			zbx_free(error);
		}

		exit(SUCCEED == ret ? EXIT_SUCCESS : EXIT_FAILURE);
	}

	return zbx_daemon_start(config_allow_root, config_user, t.flags, get_zbx_config_pid_file, zbx_on_exit,
			log_file_cfg.log_type, log_file_cfg.log_file_name, NULL, get_zbx_threads, get_zbx_threads_num);
}

static void	zbx_check_db(void)
{
	struct zbx_db_version_info_t	db_version_info;

	if (FAIL == zbx_db_check_version_info(&db_version_info, config_allow_unsupported_db_versions, zbx_program_type))
	{
		zbx_free(db_version_info.friendly_current_version);
		exit(EXIT_FAILURE);
	}

	zbx_free(db_version_info.friendly_current_version);
}

static void	proxy_db_init(void)
{
	char		*error = NULL;
	int		db_type, version_check;

	if (SUCCEED != zbx_db_init(zbx_dc_get_nextid, config_log_slow_queries, &error))
	{
		zabbix_log(LOG_LEVEL_CRIT, "cannot initialize database: %s", error);
		zbx_free(error);
		exit(EXIT_FAILURE);
	}

	zbx_db_init_autoincrement_options();

	if (ZBX_DB_UNKNOWN == (db_type = zbx_db_get_database_type()))
	{
		zabbix_log(LOG_LEVEL_CRIT, "cannot use database \"%s\": database is not a Zabbix database",
				zbx_config_dbhigh->config_dbname);
		exit(EXIT_FAILURE);
	}
	else if (ZBX_DB_PROXY != db_type)
	{
		zabbix_log(LOG_LEVEL_CRIT, "cannot use database \"%s\": Zabbix proxy cannot work with a"
				" Zabbix server database", zbx_config_dbhigh->config_dbname);
		exit(EXIT_FAILURE);
	}

	zbx_db_check_character_set();
	zbx_check_db();

	if (SUCCEED != (version_check = zbx_db_check_version_and_upgrade(ZBX_HA_MODE_STANDALONE)))
	{
#ifdef HAVE_SQLITE3
		if (NOTSUPPORTED == version_check)
			exit(EXIT_FAILURE);

		zabbix_log(LOG_LEVEL_WARNING, "removing database file: \"%s\"", zbx_config_dbhigh->config_dbname);
		zbx_db_deinit();

		if (0 != unlink(zbx_config_dbhigh->config_dbname))
		{
			zabbix_log(LOG_LEVEL_CRIT, "cannot remove database file \"%s\": %s, exiting...",
					zbx_config_dbhigh->config_dbname, zbx_strerror(errno));
			exit(EXIT_FAILURE);
		}

		proxy_db_init();
#else
		ZBX_UNUSED(version_check);
		exit(EXIT_FAILURE);
#endif
	}

#ifdef HAVE_ORACLE
	zbx_db_connect(ZBX_DB_CONNECT_NORMAL);
	zbx_db_table_prepare("items", NULL);
	zbx_db_table_prepare("item_preproc", NULL);
	zbx_db_close();
#endif
}

int	MAIN_ZABBIX_ENTRY(int flags)
{
	zbx_socket_t				listen_sock;
	char					*error = NULL;
	int					i, ret;
	zbx_rtc_t				rtc;
	zbx_timespec_t				rtc_timeout = {1, 0};

	zbx_config_comms_args_t			config_comms = {zbx_config_tls, config_hostname, config_server,
								config_proxymode, zbx_config_timeout,
								zbx_config_trapper_timeout, zbx_config_source_ip,
								config_ssl_ca_location, config_ssl_cert_location,
								config_ssl_key_location};
	zbx_thread_args_t			thread_args;
	zbx_thread_poller_args			poller_args = {&config_comms, get_zbx_program_type, get_zbx_progname,
								ZBX_NO_POLLER, config_startup_time,
								config_unavailable_delay, config_unreachable_period,
								config_unreachable_delay,
								config_max_concurrent_checks_per_poller,
								get_config_forks, config_java_gateway,
								config_java_gateway_port, config_externalscripts,
								zbx_get_value_internal_ext_proxy,
								config_ssh_key_location};
	zbx_thread_proxyconfig_args		proxyconfig_args = {zbx_config_tls, &zbx_config_vault,
								get_zbx_program_type, zbx_config_timeout,
								&config_server_addrs, config_hostname,
								zbx_config_source_ip, config_ssl_ca_location,
								config_ssl_cert_location, config_ssl_key_location,
								config_proxyconfig_frequency};
	zbx_thread_datasender_args		datasender_args = {zbx_config_tls, get_zbx_program_type,
								zbx_config_timeout, &config_server_addrs,
								zbx_config_source_ip, config_hostname,
								config_proxydata_frequency};
	zbx_thread_taskmanager_args		taskmanager_args = {&config_comms, get_zbx_program_type, zbx_progname,
								config_startup_time, zbx_config_enable_remote_commands,
								zbx_config_log_remote_commands, config_hostname,
								get_config_forks, config_java_gateway,
								config_java_gateway_port, config_externalscripts,
								config_ssh_key_location};
	zbx_thread_httppoller_args		httppoller_args = {zbx_config_source_ip, config_ssl_ca_location,
								config_ssl_cert_location, config_ssl_key_location};
	zbx_thread_discoverer_args		discoverer_args = {zbx_config_tls, get_zbx_program_type,
								get_zbx_progname, zbx_config_timeout,
<<<<<<< HEAD
								config_forks[ZBX_PROCESS_TYPE_DISCOVERER],
								zbx_config_source_ip, &events_cbs};
=======
								CONFIG_FORKS[ZBX_PROCESS_TYPE_DISCOVERER],
								zbx_config_source_ip, &events_cbs,
								zbx_discovery_open_proxy, zbx_discovery_close_proxy,
								zbx_discovery_update_host_proxy,
								zbx_discovery_update_service_proxy};
>>>>>>> 0139a5fb
	zbx_thread_trapper_args			trapper_args = {&config_comms, &zbx_config_vault, get_zbx_program_type,
								zbx_progname, &events_cbs, &listen_sock,
								config_startup_time, config_proxydata_frequency,
								get_config_forks, config_stats_allowed_ip,
								config_java_gateway, config_java_gateway_port,
								config_externalscripts,
								zbx_get_value_internal_ext_proxy,
								config_ssh_key_location, trapper_process_request_proxy};
	zbx_thread_proxy_housekeeper_args	housekeeper_args = {zbx_config_timeout, config_housekeeping_frequency,
								config_proxy_local_buffer, config_proxy_offline_buffer};
	zbx_thread_pinger_args			pinger_args = {zbx_config_timeout};
#ifdef HAVE_OPENIPMI
	zbx_thread_ipmi_manager_args		ipmimanager_args = {zbx_config_timeout, config_unavailable_delay,
								config_unreachable_period, config_unreachable_delay,
								get_config_forks};
#endif
	zbx_thread_pp_manager_args		preproc_man_args = {
							.workers_num = config_forks[ZBX_PROCESS_TYPE_PREPROCESSOR],
							.config_timeout = zbx_config_timeout,
							zbx_config_source_ip};
	zbx_thread_dbsyncer_args		dbsyncer_args = {&events_cbs, config_histsyncer_frequency,
							config_history_storage_pipelines};
	zbx_thread_vmware_args			vmware_args = {zbx_config_source_ip, config_vmware_frequency,
								config_vmware_perf_frequency, config_vmware_timeout};
	zbx_thread_snmptrapper_args		snmptrapper_args = {.config_snmptrap_file = zbx_config_snmptrap_file,
								.config_ha_node_name = NULL};

	zbx_rtc_process_request_ex_func_t	rtc_process_request_func = NULL;

	if (0 != (flags & ZBX_TASK_FLAG_FOREGROUND))
	{
		printf("Starting Zabbix Proxy (%s) [%s]. Zabbix %s (revision %s).\nPress Ctrl+C to exit.\n\n",
				ZBX_PROXYMODE_PASSIVE == config_proxymode ? "passive" : "active",
				config_hostname, ZABBIX_VERSION, ZABBIX_REVISION);
	}

	if (FAIL == zbx_ipc_service_init_env(config_socket_path, &error))
	{
		zbx_error("cannot initialize IPC services: %s", error);
		zbx_free(error);
		exit(EXIT_FAILURE);
	}

	if (SUCCEED != zbx_locks_create(&error))
	{
		zbx_error("cannot create locks: %s", error);
		zbx_free(error);
		exit(EXIT_FAILURE);
	}

	if (SUCCEED != zbx_open_log(&log_file_cfg, config_log_level, syslog_app_name, NULL, &error))
	{
		zbx_error("cannot open log:%s", error);
		zbx_free(error);
		exit(EXIT_FAILURE);
	}

#ifdef HAVE_NETSNMP
#	define SNMP_FEATURE_STATUS 	"YES"
#else
#	define SNMP_FEATURE_STATUS 	" NO"
#endif
#ifdef HAVE_OPENIPMI
#	define IPMI_FEATURE_STATUS 	"YES"
#else
#	define IPMI_FEATURE_STATUS 	" NO"
#endif
#ifdef HAVE_LIBCURL
#	define LIBCURL_FEATURE_STATUS	"YES"
#else
#	define LIBCURL_FEATURE_STATUS	" NO"
#endif
#if defined(HAVE_LIBCURL) && defined(HAVE_LIBXML2)
#	define VMWARE_FEATURE_STATUS	"YES"
#else
#	define VMWARE_FEATURE_STATUS	" NO"
#endif
#ifdef HAVE_UNIXODBC
#	define ODBC_FEATURE_STATUS 	"YES"
#else
#	define ODBC_FEATURE_STATUS 	" NO"
#endif
#if defined(HAVE_SSH2) || defined(HAVE_SSH)
#	define SSH_FEATURE_STATUS 	"YES"
#else
#	define SSH_FEATURE_STATUS 	" NO"
#endif
#ifdef HAVE_IPV6
#	define IPV6_FEATURE_STATUS 	"YES"
#else
#	define IPV6_FEATURE_STATUS 	" NO"
#endif
#if defined(HAVE_GNUTLS) || defined(HAVE_OPENSSL)
#	define TLS_FEATURE_STATUS	"YES"
#else
#	define TLS_FEATURE_STATUS	" NO"
#endif

	zabbix_log(LOG_LEVEL_INFORMATION, "Starting Zabbix Proxy (%s) [%s]. Zabbix %s (revision %s).",
			ZBX_PROXYMODE_PASSIVE == config_proxymode ? "passive" : "active",
			config_hostname, ZABBIX_VERSION, ZABBIX_REVISION);

	zabbix_log(LOG_LEVEL_INFORMATION, "**** Enabled features ****");
	zabbix_log(LOG_LEVEL_INFORMATION, "SNMP monitoring:       " SNMP_FEATURE_STATUS);
	zabbix_log(LOG_LEVEL_INFORMATION, "IPMI monitoring:       " IPMI_FEATURE_STATUS);
	zabbix_log(LOG_LEVEL_INFORMATION, "Web monitoring:        " LIBCURL_FEATURE_STATUS);
	zabbix_log(LOG_LEVEL_INFORMATION, "VMware monitoring:     " VMWARE_FEATURE_STATUS);
	zabbix_log(LOG_LEVEL_INFORMATION, "ODBC:                  " ODBC_FEATURE_STATUS);
	zabbix_log(LOG_LEVEL_INFORMATION, "SSH support:           " SSH_FEATURE_STATUS);
	zabbix_log(LOG_LEVEL_INFORMATION, "IPv6 support:          " IPV6_FEATURE_STATUS);
	zabbix_log(LOG_LEVEL_INFORMATION, "TLS support:           " TLS_FEATURE_STATUS);
	zabbix_log(LOG_LEVEL_INFORMATION, "**************************");

	zabbix_log(LOG_LEVEL_INFORMATION, "using configuration file: %s", config_file);

#ifdef HAVE_ORACLE
	zabbix_log(LOG_LEVEL_INFORMATION, "Support for Oracle DB is deprecated since Zabbix 7.0 and will be removed in "
			"future versions");
#endif

#if defined(HAVE_GNUTLS) || defined(HAVE_OPENSSL)
	if (SUCCEED != zbx_coredump_disable())
	{
		zabbix_log(LOG_LEVEL_CRIT, "cannot disable core dump, exiting...");
		exit(EXIT_FAILURE);
	}
#endif
	if (FAIL == zbx_load_modules(config_load_module_path, config_load_module, zbx_config_timeout, 1))
	{
		zabbix_log(LOG_LEVEL_CRIT, "loading modules failed, exiting...");
		exit(EXIT_FAILURE);
	}

	zbx_free_config();

	if (SUCCEED != zbx_rtc_init(&rtc, &error))
	{
		zabbix_log(LOG_LEVEL_CRIT, "cannot initialize runtime control service: %s", error);
		zbx_free(error);
		exit(EXIT_FAILURE);
	}

	if (SUCCEED != zbx_init_database_cache(get_zbx_program_type, zbx_sync_proxy_history, config_history_cache_size,
			config_history_index_cache_size, &config_trends_cache_size, &error))
	{
		zabbix_log(LOG_LEVEL_CRIT, "cannot initialize database cache: %s", error);
		zbx_free(error);
		exit(EXIT_FAILURE);
	}

	if (SUCCEED != init_proxy_history_lock(zbx_program_type, &error))
	{
		zabbix_log(LOG_LEVEL_CRIT, "cannot initialize lock for passive proxy history: %s", error);
		zbx_free(error);
		exit(EXIT_FAILURE);
	}

	if (SUCCEED != zbx_init_configuration_cache(get_zbx_program_type, get_config_forks, config_conf_cache_size,
			&error))
	{
		zabbix_log(LOG_LEVEL_CRIT, "cannot initialize configuration cache: %s", error);
		zbx_free(error);
		exit(EXIT_FAILURE);
	}

	if (SUCCEED != zbx_init_selfmon_collector(get_config_forks, &error))
	{
		zabbix_log(LOG_LEVEL_CRIT, "cannot initialize self-monitoring: %s", error);
		zbx_free(error);
		exit(EXIT_FAILURE);
	}

	if (0 != config_forks[ZBX_PROCESS_TYPE_VMWARE] && SUCCEED != zbx_vmware_init(&config_vmware_cache_size, &error))
	{
		zabbix_log(LOG_LEVEL_CRIT, "cannot initialize VMware cache: %s", error);
		zbx_free(error);
		exit(EXIT_FAILURE);
	}

	if (SUCCEED != zbx_vault_token_from_env_get(&(zbx_config_vault.token), &error))
	{
		zabbix_log(LOG_LEVEL_CRIT, "cannot initialize vault token: %s", error);
		zbx_free(error);
		exit(EXIT_FAILURE);
	}

	if (SUCCEED != zbx_vault_init(&zbx_config_vault, &error))
	{
		zabbix_log(LOG_LEVEL_CRIT, "cannot initialize vault: %s", error);
		zbx_free(error);
		exit(EXIT_FAILURE);
	}

	if (SUCCEED != zbx_vault_db_credentials_get(&zbx_config_vault, &zbx_config_dbhigh->config_dbuser,
			&zbx_config_dbhigh->config_dbpassword, zbx_config_source_ip, config_ssl_ca_location,
			config_ssl_cert_location, config_ssl_key_location, &error))
	{
		zabbix_log(LOG_LEVEL_CRIT, "cannot initialize database credentials from vault: %s", error);
		zbx_free(error);
		exit(EXIT_FAILURE);
	}

	if (FAIL == zbx_pb_create(config_proxy_buffer_mode, config_proxy_memory_buffer_size,
			config_proxy_memory_buffer_age, config_proxy_offline_buffer * SEC_PER_HOUR, &error))
	{
		zabbix_log(LOG_LEVEL_CRIT, "cannot initialize proxy buffer: %s", error);
		zbx_free(error);
		exit(EXIT_FAILURE);
	}

	proxy_db_init();

	zbx_pb_init();

	if (0 != config_forks[ZBX_PROCESS_TYPE_DISCOVERYMANAGER])
		zbx_discoverer_init();

	for (zbx_threads_num = 0, i = 0; i < ZBX_PROCESS_TYPE_COUNT; i++)
	{
		/* skip threaded components */
		switch (i)
		{
			case ZBX_PROCESS_TYPE_PREPROCESSOR:
			case ZBX_PROCESS_TYPE_DISCOVERER:
				continue;
		}

		zbx_threads_num += config_forks[i];
	}

	zbx_threads = (pid_t *)zbx_calloc(zbx_threads, (size_t)zbx_threads_num, sizeof(pid_t));
	threads_flags = (int *)zbx_calloc(threads_flags, (size_t)zbx_threads_num, sizeof(int));

	if (0 != config_forks[ZBX_PROCESS_TYPE_TRAPPER])
	{
		if (FAIL == zbx_tcp_listen(&listen_sock, config_listen_ip, (unsigned short)config_listen_port,
				zbx_config_timeout, config_tcp_max_backlog_size))
		{
			zabbix_log(LOG_LEVEL_CRIT, "listener failed: %s", zbx_socket_strerror());
			exit(EXIT_FAILURE);
		}

		if (SUCCEED != zbx_init_remote_commands_cache(&error))
		{
			zabbix_log(LOG_LEVEL_CRIT, "cannot initialize commands cache: %s", error);
			zbx_free(error);
			exit(EXIT_FAILURE);
		}
	}

	/* not running zbx_tls_init_parent() since proxy is only run on Unix*/

	zabbix_log(LOG_LEVEL_INFORMATION, "proxy #0 started [main process]");

	zbx_register_stats_data_func(zbx_preproc_stats_ext_get, NULL);
	zbx_register_stats_data_func(zbx_discovery_stats_ext_get, NULL);
	zbx_register_stats_data_func(zbx_proxy_stats_ext_get, &config_comms);
	zbx_register_stats_ext_func(zbx_vmware_stats_ext_get, NULL);
	zbx_register_stats_procinfo_func(ZBX_PROCESS_TYPE_PREPROCESSOR, zbx_preprocessor_get_worker_info);
	zbx_register_stats_procinfo_func(ZBX_PROCESS_TYPE_DISCOVERER, zbx_discovery_get_worker_info);
	zbx_diag_init(diag_add_section_info);

	thread_args.info.program_type = zbx_program_type;

	if (ZBX_PROXYMODE_PASSIVE == config_proxymode)
		rtc_process_request_func = rtc_process_request_ex_proxy_passive;
	else
		rtc_process_request_func = rtc_process_request_ex_proxy;

	for (i = 0; i < zbx_threads_num; i++)
	{
		if (FAIL == get_process_info_by_thread(i + 1, &thread_args.info.process_type,
				&thread_args.info.process_num))
		{
			THIS_SHOULD_NEVER_HAPPEN;
			exit(EXIT_FAILURE);
		}

		thread_args.info.server_num = i + 1;
		thread_args.args = NULL;

		switch (thread_args.info.process_type)
		{
			case ZBX_PROCESS_TYPE_CONFSYNCER:
				thread_args.args = &proxyconfig_args;
				zbx_thread_start(proxyconfig_thread, &thread_args, &zbx_threads[i]);
				if (FAIL == zbx_rtc_wait_for_sync_finish(&rtc, rtc_process_request_func))
					goto out;
				break;
			case ZBX_PROCESS_TYPE_TRAPPER:
				thread_args.args = &trapper_args;
				zbx_thread_start(zbx_trapper_thread, &thread_args, &zbx_threads[i]);
				break;
			case ZBX_PROCESS_TYPE_DATASENDER:
				thread_args.args = &datasender_args;
				zbx_thread_start(datasender_thread, &thread_args, &zbx_threads[i]);
				break;
			case ZBX_PROCESS_TYPE_POLLER:
				poller_args.poller_type = ZBX_POLLER_TYPE_NORMAL;
				thread_args.args = &poller_args;
				zbx_thread_start(zbx_poller_thread, &thread_args, &zbx_threads[i]);
				break;
			case ZBX_PROCESS_TYPE_UNREACHABLE:
				poller_args.poller_type = ZBX_POLLER_TYPE_UNREACHABLE;
				thread_args.args = &poller_args;
				zbx_thread_start(zbx_poller_thread, &thread_args, &zbx_threads[i]);
				break;
			case ZBX_PROCESS_TYPE_PINGER:
				thread_args.args = &pinger_args;
				zbx_thread_start(zbx_pinger_thread, &thread_args, &zbx_threads[i]);
				break;
			case ZBX_PROCESS_TYPE_HOUSEKEEPER:
				thread_args.args = &housekeeper_args;
				zbx_thread_start(housekeeper_thread, &thread_args, &zbx_threads[i]);
				break;
			case ZBX_PROCESS_TYPE_HTTPPOLLER:
				thread_args.args = &httppoller_args;
				zbx_thread_start(zbx_httppoller_thread, &thread_args, &zbx_threads[i]);
				break;
			case ZBX_PROCESS_TYPE_DISCOVERYMANAGER:
				threads_flags[i] = ZBX_THREAD_PRIORITY_FIRST;
				thread_args.args = &discoverer_args;
				zbx_thread_start(zbx_discoverer_thread, &thread_args, &zbx_threads[i]);
				break;
			case ZBX_PROCESS_TYPE_HISTSYNCER:
				threads_flags[i] = ZBX_THREAD_PRIORITY_FIRST;
				thread_args.args = &dbsyncer_args;
				zbx_thread_start(zbx_dbsyncer_thread, &thread_args, &zbx_threads[i]);
				break;
			case ZBX_PROCESS_TYPE_JAVAPOLLER:
				poller_args.poller_type = ZBX_POLLER_TYPE_JAVA;
				thread_args.args = &poller_args;
				zbx_thread_start(zbx_poller_thread, &thread_args, &zbx_threads[i]);
				break;
			case ZBX_PROCESS_TYPE_SNMPTRAPPER:
				thread_args.args = &snmptrapper_args;
				zbx_thread_start(zbx_snmptrapper_thread, &thread_args, &zbx_threads[i]);
				break;
			case ZBX_PROCESS_TYPE_SELFMON:
				zbx_thread_start(zbx_selfmon_thread, &thread_args, &zbx_threads[i]);
				break;
			case ZBX_PROCESS_TYPE_VMWARE:
				thread_args.args = &vmware_args;
				zbx_thread_start(zbx_vmware_thread, &thread_args, &zbx_threads[i]);
				break;
#ifdef HAVE_OPENIPMI
			case ZBX_PROCESS_TYPE_IPMIMANAGER:
				thread_args.args = &ipmimanager_args;
				zbx_thread_start(zbx_ipmi_manager_thread, &thread_args, &zbx_threads[i]);
				break;
			case ZBX_PROCESS_TYPE_IPMIPOLLER:
				zbx_thread_start(zbx_ipmi_poller_thread, &thread_args, &zbx_threads[i]);
				break;
#endif
			case ZBX_PROCESS_TYPE_TASKMANAGER:
				thread_args.args = &taskmanager_args;
				zbx_thread_start(taskmanager_thread, &thread_args, &zbx_threads[i]);
				break;
			case ZBX_PROCESS_TYPE_PREPROCMAN:
				threads_flags[i] = ZBX_THREAD_PRIORITY_FIRST;
				thread_args.args = &preproc_man_args;
				zbx_thread_start(zbx_pp_manager_thread, &thread_args, &zbx_threads[i]);
				break;
			case ZBX_PROCESS_TYPE_AVAILMAN:
				threads_flags[i] = ZBX_THREAD_PRIORITY_FIRST;
				zbx_thread_start(zbx_availability_manager_thread, &thread_args, &zbx_threads[i]);
				break;
			case ZBX_PROCESS_TYPE_ODBCPOLLER:
				poller_args.poller_type = ZBX_POLLER_TYPE_ODBC;
				thread_args.args = &poller_args;
				zbx_thread_start(zbx_poller_thread, &thread_args, &zbx_threads[i]);
				break;
			case ZBX_PROCESS_TYPE_HTTPAGENT_POLLER:
				poller_args.poller_type = ZBX_POLLER_TYPE_HTTPAGENT;
				thread_args.args = &poller_args;
				zbx_thread_start(zbx_async_poller_thread, &thread_args, &zbx_threads[i]);
				break;
			case ZBX_PROCESS_TYPE_AGENT_POLLER:
				poller_args.poller_type = ZBX_POLLER_TYPE_AGENT;
				thread_args.args = &poller_args;
				zbx_thread_start(zbx_async_poller_thread, &thread_args, &zbx_threads[i]);
				break;
			case ZBX_PROCESS_TYPE_SNMP_POLLER:
				poller_args.poller_type = ZBX_POLLER_TYPE_SNMP;
				thread_args.args = &poller_args;
				zbx_thread_start(zbx_async_poller_thread, &thread_args, &zbx_threads[i]);
				break;
			case ZBX_PROCESS_TYPE_INTERNAL_POLLER:
				poller_args.poller_type = ZBX_POLLER_TYPE_INTERNAL;
				thread_args.args = &poller_args;
				zbx_thread_start(zbx_poller_thread, &thread_args, &zbx_threads[i]);
		}
	}

	zbx_unset_exit_on_terminate();

	while (ZBX_IS_RUNNING())
	{
		zbx_ipc_client_t	*client;
		zbx_ipc_message_t	*message;

		(void)zbx_ipc_service_recv(&rtc.service, &rtc_timeout, &client, &message);

		if (NULL != message)
		{
			zbx_rtc_dispatch(&rtc, client, message, rtc_process_request_func);
			zbx_ipc_message_free(message);
		}

		if (NULL != client)
			zbx_ipc_client_release(client);

		if (0 < (ret = waitpid((pid_t)-1, &i, WNOHANG)))
		{
			zbx_set_exiting_with_fail();
			break;
		}

		if (-1 == ret && EINTR != errno)
		{
			zabbix_log(LOG_LEVEL_ERR, "failed to wait on child processes: %s", zbx_strerror(errno));
			zbx_set_exiting_with_fail();
			break;
		}
	}
out:
	zbx_log_exit_signal();

	if (SUCCEED == ZBX_EXIT_STATUS())
		zbx_rtc_shutdown_subs(&rtc);

	zbx_on_exit(ZBX_EXIT_STATUS());

	return SUCCEED;
}<|MERGE_RESOLUTION|>--- conflicted
+++ resolved
@@ -1431,16 +1431,11 @@
 								config_ssl_cert_location, config_ssl_key_location};
 	zbx_thread_discoverer_args		discoverer_args = {zbx_config_tls, get_zbx_program_type,
 								get_zbx_progname, zbx_config_timeout,
-<<<<<<< HEAD
 								config_forks[ZBX_PROCESS_TYPE_DISCOVERER],
-								zbx_config_source_ip, &events_cbs};
-=======
-								CONFIG_FORKS[ZBX_PROCESS_TYPE_DISCOVERER],
 								zbx_config_source_ip, &events_cbs,
 								zbx_discovery_open_proxy, zbx_discovery_close_proxy,
 								zbx_discovery_update_host_proxy,
 								zbx_discovery_update_service_proxy};
->>>>>>> 0139a5fb
 	zbx_thread_trapper_args			trapper_args = {&config_comms, &zbx_config_vault, get_zbx_program_type,
 								zbx_progname, &events_cbs, &listen_sock,
 								config_startup_time, config_proxydata_frequency,
