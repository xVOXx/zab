/*
** Zabbix
** Copyright (C) 2001-2024 Zabbix SIA
**
** This program is free software; you can redistribute it and/or modify
** it under the terms of the GNU General Public License as published by
** the Free Software Foundation; either version 2 of the License, or
** (at your option) any later version.
**
** This program is distributed in the hope that it will be useful,
** but WITHOUT ANY WARRANTY; without even the implied warranty of
** MERCHANTABILITY or FITNESS FOR A PARTICULAR PURPOSE. See the
** GNU General Public License for more details.
**
** You should have received a copy of the GNU General Public License
** along with this program; if not, write to the Free Software
** Foundation, Inc., 51 Franklin Street, Fifth Floor, Boston, MA  02110-1301, USA.
**/

#include "zbxdbwrap.h"

#include "cfg.h"
#include "zbxdbhigh.h"
#include "zbxcacheconfig.h"
#include "zbxcachehistory.h"
#include "zbxcachehistory_proxy.h"
#include "zbxdbupgrade.h"
#include "zbxlog.h"
#include "zbxgetopt.h"
#include "zbxmutexs.h"

#include "zbxsysinfo.h"
#include "zbxmodules.h"

#include "zbxnix.h"
#include "zbxself.h"
#include "zbxpoller.h"
#include "zbxvmware.h"
#include "zbxdbsyncer.h"

#include "../zabbix_server/discoverer/discoverer.h"
#include "../zabbix_server/httppoller/httppoller.h"
#include "housekeeper/housekeeper.h"
#include "../zabbix_server/pinger/pinger.h"
#include "poller/poller_proxy.h"
#include "../zabbix_server/trapper/trapper.h"
#include "../zabbix_server/trapper/trapper_request.h"
#include "proxyconfig/proxyconfig.h"
#include "datasender/datasender.h"
#include "taskmanager/taskmanager_proxy.h"
#include "zbxcomms.h"
#include "zbxvault.h"
#include "zbxdiag.h"
#include "diag/diag_proxy.h"
#include "zbxrtc.h"
#include "rtc/rtc_proxy.h"
#include "zbxstats.h"
#include "stats/zabbix_stats.h"
#include "zbxip.h"
#include "zbxthreads.h"
#include "zbx_rtc_constants.h"
#include "zbxicmpping.h"
#include "zbxipcservice.h"
#include "preproc/preproc_proxy.h"
#include "zbxdiscovery.h"
#include "zbxproxybuffer.h"
#include "zbxscripts.h"
#include "zbxsnmptrapper.h"

#ifdef HAVE_OPENIPMI
#include "zbxipmi.h"
#endif

ZBX_GET_CONFIG_VAR2(const char*, const char*, zbx_progname, NULL)

static const char	title_message[] = "zabbix_proxy";
static const char	syslog_app_name[] = "zabbix_proxy";
static const char	*usage_message[] = {
	"[-c config-file]", NULL,
	"[-c config-file]", "-R runtime-option", NULL,
	"[-c config-file]", "-T", NULL,
	"-h", NULL,
	"-V", NULL,
	NULL	/* end of text */
};

static const char	*help_message[] = {
	"A Zabbix daemon that collects monitoring data from devices and sends it to",
	"Zabbix server.",
	"",
	"Options:",
	"  -c --config config-file        Path to the configuration file",
	"                                 (default: \"" DEFAULT_CONFIG_FILE "\")",
	"  -f --foreground                Run Zabbix proxy in foreground",
	"  -R --runtime-control runtime-option   Perform administrative functions",
	"",
	"    Runtime control options:",
	"      " ZBX_CONFIG_CACHE_RELOAD "        Reload configuration cache",
	"      " ZBX_HOUSEKEEPER_EXECUTE "        Execute the housekeeper",
	"      " ZBX_LOG_LEVEL_INCREASE "=target  Increase log level, affects all processes if",
	"                                   target is not specified",
	"      " ZBX_LOG_LEVEL_DECREASE "=target  Decrease log level, affects all processes if",
	"                                   target is not specified",
	"      " ZBX_SNMP_CACHE_RELOAD "          Reload SNMP cache",
	"      " ZBX_DIAGINFO "=section           Log internal diagnostic information of the",
	"                                 section (historycache, preprocessing, locks) or",
	"                                 everything if section is not specified",
	"      " ZBX_PROF_ENABLE "=target         Enable profiling, affects all processes if",
	"                                   target is not specified",
	"      " ZBX_PROF_DISABLE "=target        Disable profiling, affects all processes if",
	"                                   target is not specified",
	"",
	"      Log level control targets:",
	"        process-type             All processes of specified type",
	"                                 (availability manager, configuration syncer, data sender,",
	"                                 discovery manager, history syncer, housekeeper, http poller,",
	"                                 icmp pinger, ipmi manager, ipmi poller, java poller,",
	"                                 odbc poller, poller, agent poller, http agent poller,",
	"                                 snmp poller, preprocessing manager, self-monitoring, snmp trapper,",
	"                                 task manager, trapper, unreachable poller, vmware collector)",
	"        process-type,N           Process type and number (e.g., poller,3)",
	"        pid                      Process identifier",
	"",
	"      Profiling control targets:",
	"        process-type             All processes of specified type",
	"                                 (availability manager, configuration syncer, data sender,",
	"                                 discovery manager, history syncer, housekeeper, http poller,",
	"                                 icmp pinger, ipmi manager, ipmi poller, java poller,",
	"                                 odbc poller, poller, agent poller, http agent poller,",
	"                                 snmp poller, preprocessing manager, self-monitoring, snmp trapper,",
	"                                 task manager, trapper, unreachable poller, vmware collector)",
	"        process-type,N           Process type and number (e.g., history syncer,1)",
	"        pid                      Process identifier",
	"        scope                    Profiling scope",
	"                                 (rwlock, mutex, processing) can be used with process-type",
	"                                 (e.g., history syncer,1,processing)",
	"",
	"  -T --test-config               Validate configuration file and exit",
	"  -h --help                      Display this help message",
	"  -V --version                   Display version number",
	"",
	"Some configuration parameter default locations:",
	"  ExternalScripts                \"" DEFAULT_EXTERNAL_SCRIPTS_PATH "\"",
#ifdef HAVE_LIBCURL
	"  SSLCertLocation                \"" DEFAULT_SSL_CERT_LOCATION "\"",
	"  SSLKeyLocation                 \"" DEFAULT_SSL_KEY_LOCATION "\"",
#endif
	"  LoadModulePath                 \"" DEFAULT_LOAD_MODULE_PATH "\"",
	NULL	/* end of text */
};

/* COMMAND LINE OPTIONS */

/* long options */
static struct zbx_option	longopts[] =
{
	{"config",		1,	NULL,	'c'},
	{"foreground",		0,	NULL,	'f'},
	{"runtime-control",	1,	NULL,	'R'},
	{"test-config",		0,	NULL,	'T'},
	{"help",		0,	NULL,	'h'},
	{"version",		0,	NULL,	'V'},
	{NULL}
};

/* short options */
static char	shortopts[] = "c:hVR:Tf";

/* end of COMMAND LINE OPTIONS */

ZBX_GET_CONFIG_VAR(int, zbx_threads_num, 0)
ZBX_GET_CONFIG_VAR(pid_t*, zbx_threads, NULL)

static int	*threads_flags;

ZBX_GET_CONFIG_VAR(unsigned char, zbx_program_type, ZBX_PROGRAM_TYPE_PROXY_ACTIVE)
ZBX_GET_CONFIG_VAR2(char *, const char *, zbx_config_source_ip, NULL)
ZBX_GET_CONFIG_VAR2(char *, const char *, zbx_config_pid_file, NULL)
ZBX_GET_CONFIG_VAR2(char *, const char *, zbx_config_tmpdir, NULL)
ZBX_GET_CONFIG_VAR2(char *, const char *, zbx_config_fping_location, NULL)
ZBX_GET_CONFIG_VAR2(char *, const char *, zbx_config_fping6_location, NULL)

static int	config_proxymode		= ZBX_PROXYMODE_ACTIVE;

int	CONFIG_FORKS[ZBX_PROCESS_TYPE_COUNT] = {
	5, /* ZBX_PROCESS_TYPE_POLLER */
	1, /* ZBX_PROCESS_TYPE_UNREACHABLE */
	0, /* ZBX_PROCESS_TYPE_IPMIPOLLER */
	1, /* ZBX_PROCESS_TYPE_PINGER */
	0, /* ZBX_PROCESS_TYPE_JAVAPOLLER */
	1, /* ZBX_PROCESS_TYPE_HTTPPOLLER */
	5, /* ZBX_PROCESS_TYPE_TRAPPER */
	0, /* ZBX_PROCESS_TYPE_SNMPTRAPPER */
	0, /* ZBX_PROCESS_TYPE_PROXYPOLLER */
	0, /* ZBX_PROCESS_TYPE_ESCALATOR */
	4, /* ZBX_PROCESS_TYPE_HISTSYNCER */
	5, /* ZBX_PROCESS_TYPE_DISCOVERER */
	0, /* ZBX_PROCESS_TYPE_ALERTER */
	0, /* ZBX_PROCESS_TYPE_TIMER */
	1, /* ZBX_PROCESS_TYPE_HOUSEKEEPER */
	1, /* ZBX_PROCESS_TYPE_DATASENDER */
	1, /* ZBX_PROCESS_TYPE_CONFSYNCER */
	1, /* ZBX_PROCESS_TYPE_SELFMON */
	0, /* ZBX_PROCESS_TYPE_VMWARE */
	0, /* ZBX_PROCESS_TYPE_COLLECTOR */
	0, /* ZBX_PROCESS_TYPE_LISTENER */
	0, /* ZBX_PROCESS_TYPE_ACTIVE_CHECKS */
	1, /* ZBX_PROCESS_TYPE_TASKMANAGER */
	0, /* ZBX_PROCESS_TYPE_IPMIMANAGER */
	0, /* ZBX_PROCESS_TYPE_ALERTMANAGER */
	1, /* ZBX_PROCESS_TYPE_PREPROCMAN */
	3, /* ZBX_PROCESS_TYPE_PREPROCESSOR */
	0, /* ZBX_PROCESS_TYPE_LLDMANAGER */
	0, /* ZBX_PROCESS_TYPE_LLDWORKER */
	0, /* ZBX_PROCESS_TYPE_ALERTSYNCER */
	0, /* ZBX_PROCESS_TYPE_HISTORYPOLLER */
	1, /* ZBX_PROCESS_TYPE_AVAILMAN */
	0, /* ZBX_PROCESS_TYPE_REPORTMANAGER */
	0, /* ZBX_PROCESS_TYPE_REPORTWRITER */
	0, /* ZBX_PROCESS_TYPE_SERVICEMAN */
	0, /* ZBX_PROCESS_TYPE_TRIGGERHOUSEKEEPER */
	1, /* ZBX_PROCESS_TYPE_ODBCPOLLER */
	0, /* ZBX_PROCESS_TYPE_CONNECTORMANAGER */
	0, /* ZBX_PROCESS_TYPE_CONNECTORWORKER */
	0, /* ZBX_PROCESS_TYPE_DISCOVERYMANAGER */
	1, /* ZBX_PROCESS_TYPE_HTTPAGENT_POLLER */
	1, /* ZBX_PROCESS_TYPE_AGENT_POLLER */
	1, /* ZBX_PROCESS_TYPE_SNMP_POLLER */
	1, /* ZBX_PROCESS_TYPE_INTERNAL_POLLER */
	0 /* ZBX_PROCESS_TYPE_DBCONFIGWORKER */
};

static int	get_config_forks(unsigned char process_type)
{
	if (ZBX_PROCESS_TYPE_COUNT > process_type)
		return CONFIG_FORKS[process_type];

	return 0;
}

ZBX_GET_CONFIG_VAR(int, zbx_config_timeout, 3)
static int	zbx_config_trapper_timeout	= 300;
static int	config_startup_time		= 0;
static int	config_unavailable_delay	= 60;
static int	config_housekeeping_frequency	= 1;
static int	config_proxy_local_buffer	= 0;
static int	config_proxy_offline_buffer	= 1;
static int	config_histsyncer_frequency	= 1;

static int	config_listen_port		= ZBX_DEFAULT_SERVER_PORT;
static char	*config_listen_ip		= NULL;

static int	config_heartbeat_frequency	= -1;

/* how often active Zabbix proxy requests configuration data from server, in seconds */
static int	config_proxyconfig_frequency	= 0;	/* will be set to default 5 seconds if not configured */
static int	config_proxydata_frequency	= 1;
static int	config_confsyncer_frequency	= 0;

static int	config_vmware_frequency		= 60;
static int	config_vmware_perf_frequency	= 60;
static int	config_vmware_timeout		= 10;

static zbx_uint64_t	config_conf_cache_size		= 8 * ZBX_MEBIBYTE;
static zbx_uint64_t	config_history_cache_size	= 16 * ZBX_MEBIBYTE;
static zbx_uint64_t	config_history_index_cache_size	= 4 * ZBX_MEBIBYTE;
static zbx_uint64_t	config_trends_cache_size	= 0;
static zbx_uint64_t	config_vmware_cache_size	= 8 * ZBX_MEBIBYTE;

static int	config_unreachable_period		= 45;
static int	config_unreachable_delay		= 15;
static int	config_max_concurrent_checks_per_poller	= 1000;

static int	config_log_level		= LOG_LEVEL_WARNING;

static char	*config_externalscripts		= NULL;
static int	config_allow_unsupported_db_versions = 0;

ZBX_GET_CONFIG_VAR(int, zbx_config_enable_remote_commands, 0)
ZBX_GET_CONFIG_VAR(int, zbx_config_log_remote_commands, 0)
ZBX_GET_CONFIG_VAR(int, zbx_config_unsafe_user_parameters, 0)

static char	*config_server			= NULL;
static int	config_server_port;
static char	*config_hostname		= NULL;
static char	*config_hostname_item		= NULL;
static char	*zbx_config_snmptrap_file	= NULL;
static char	*config_java_gateway		= NULL;
static int	config_java_gateway_port	= ZBX_DEFAULT_GATEWAY_PORT;
static char	*config_ssh_key_location	 = NULL;
static int	config_log_slow_queries		= 0;	/* ms; 0 - disable */
static char	*config_load_module_path	= NULL;
static char	**config_load_module		= NULL;
static char	*config_user			= NULL;

/* web monitoring */
static char	*config_ssl_ca_location = NULL;
static char	*config_ssl_cert_location = NULL;
static char	*config_ssl_key_location = NULL;

static zbx_config_tls_t		*zbx_config_tls = NULL;
static zbx_config_dbhigh_t	*zbx_config_dbhigh = NULL;
static zbx_config_vault_t	zbx_config_vault = {NULL, NULL, NULL, NULL, NULL, NULL};

static char	*config_socket_path	= NULL;

char	*CONFIG_HISTORY_STORAGE_URL		= NULL;
char	*CONFIG_HISTORY_STORAGE_OPTS		= NULL;
int	CONFIG_HISTORY_STORAGE_PIPELINES	= 0;

static char	*config_stats_allowed_ip	= NULL;
static int	config_tcp_max_backlog_size	= SOMAXCONN;

static char	*config_file		= NULL;
static int	config_allow_root	= 0;

static zbx_config_log_t	log_file_cfg = {NULL, NULL, ZBX_LOG_TYPE_UNDEFINED, 1};

static zbx_vector_addr_ptr_t	config_server_addrs;

#define ZBX_CONFIG_DATA_CACHE_SIZE_MIN		(ZBX_KIBIBYTE * 128)
#define ZBX_CONFIG_DATA_CACHE_AGE_MIN		(SEC_PER_MIN * 10)

static char		*config_proxy_buffer_mode_str = NULL;
static int		config_proxy_buffer_mode	= 0;
static zbx_uint64_t	config_proxy_memory_buffer_size	= 0;
static int		config_proxy_memory_buffer_age	= 0;

/* proxy has no any events processing */
static const zbx_events_funcs_t	events_cbs = {
	.add_event_cb			= NULL,
	.process_events_cb		= NULL,
	.clean_events_cb		= NULL,
	.reset_event_recovery_cb	= NULL,
	.export_events_cb		= NULL,
	.events_update_itservices_cb	= NULL
};

int	get_process_info_by_thread(int local_server_num, unsigned char *local_process_type, int *local_process_num);

int	get_process_info_by_thread(int local_server_num, unsigned char *local_process_type, int *local_process_num)
{
	int	server_count = 0;

	if (0 == local_server_num)
	{
		/* fail if the main process is queried */
		return FAIL;
	}
	else if (local_server_num <= (server_count += CONFIG_FORKS[ZBX_PROCESS_TYPE_CONFSYNCER]))
	{
		/* make initial configuration sync before worker processes are forked on active Zabbix proxy */
		*local_process_type = ZBX_PROCESS_TYPE_CONFSYNCER;
		*local_process_num = local_server_num - server_count + CONFIG_FORKS[ZBX_PROCESS_TYPE_CONFSYNCER];
	}
	else if (local_server_num <= (server_count += CONFIG_FORKS[ZBX_PROCESS_TYPE_TRAPPER]))
	{
		/* make initial configuration sync before worker processes are forked on passive Zabbix proxy */
		*local_process_type = ZBX_PROCESS_TYPE_TRAPPER;
		*local_process_num = local_server_num - server_count + CONFIG_FORKS[ZBX_PROCESS_TYPE_TRAPPER];
	}
	else if (local_server_num <= (server_count += CONFIG_FORKS[ZBX_PROCESS_TYPE_PREPROCMAN]))
	{
		*local_process_type = ZBX_PROCESS_TYPE_PREPROCMAN;
		*local_process_num = local_server_num - server_count + CONFIG_FORKS[ZBX_PROCESS_TYPE_PREPROCMAN];
	}
	else if (local_server_num <= (server_count += CONFIG_FORKS[ZBX_PROCESS_TYPE_DATASENDER]))
	{
		*local_process_type = ZBX_PROCESS_TYPE_DATASENDER;
		*local_process_num = local_server_num - server_count + CONFIG_FORKS[ZBX_PROCESS_TYPE_DATASENDER];
	}
	else if (local_server_num <= (server_count += CONFIG_FORKS[ZBX_PROCESS_TYPE_IPMIMANAGER]))
	{
		*local_process_type = ZBX_PROCESS_TYPE_IPMIMANAGER;
		*local_process_num = local_server_num - server_count + CONFIG_FORKS[ZBX_PROCESS_TYPE_IPMIMANAGER];
	}
	else if (local_server_num <= (server_count += CONFIG_FORKS[ZBX_PROCESS_TYPE_HOUSEKEEPER]))
	{
		*local_process_type = ZBX_PROCESS_TYPE_HOUSEKEEPER;
		*local_process_num = local_server_num - server_count + CONFIG_FORKS[ZBX_PROCESS_TYPE_HOUSEKEEPER];
	}
	else if (local_server_num <= (server_count += CONFIG_FORKS[ZBX_PROCESS_TYPE_HTTPPOLLER]))
	{
		*local_process_type = ZBX_PROCESS_TYPE_HTTPPOLLER;
		*local_process_num = local_server_num - server_count + CONFIG_FORKS[ZBX_PROCESS_TYPE_HTTPPOLLER];
	}
	else if (local_server_num <= (server_count += CONFIG_FORKS[ZBX_PROCESS_TYPE_DISCOVERYMANAGER]))
	{
		*local_process_type = ZBX_PROCESS_TYPE_DISCOVERYMANAGER;
		*local_process_num = local_server_num - server_count + CONFIG_FORKS[ZBX_PROCESS_TYPE_DISCOVERYMANAGER];
	}
	else if (local_server_num <= (server_count += CONFIG_FORKS[ZBX_PROCESS_TYPE_HISTSYNCER]))
	{
		*local_process_type = ZBX_PROCESS_TYPE_HISTSYNCER;
		*local_process_num = local_server_num - server_count + CONFIG_FORKS[ZBX_PROCESS_TYPE_HISTSYNCER];
	}
	else if (local_server_num <= (server_count += CONFIG_FORKS[ZBX_PROCESS_TYPE_IPMIPOLLER]))
	{
		*local_process_type = ZBX_PROCESS_TYPE_IPMIPOLLER;
		*local_process_num = local_server_num - server_count + CONFIG_FORKS[ZBX_PROCESS_TYPE_IPMIPOLLER];
	}
	else if (local_server_num <= (server_count += CONFIG_FORKS[ZBX_PROCESS_TYPE_JAVAPOLLER]))
	{
		*local_process_type = ZBX_PROCESS_TYPE_JAVAPOLLER;
		*local_process_num = local_server_num - server_count + CONFIG_FORKS[ZBX_PROCESS_TYPE_JAVAPOLLER];
	}
	else if (local_server_num <= (server_count += CONFIG_FORKS[ZBX_PROCESS_TYPE_SNMPTRAPPER]))
	{
		*local_process_type = ZBX_PROCESS_TYPE_SNMPTRAPPER;
		*local_process_num = local_server_num - server_count + CONFIG_FORKS[ZBX_PROCESS_TYPE_SNMPTRAPPER];
	}
	else if (local_server_num <= (server_count += CONFIG_FORKS[ZBX_PROCESS_TYPE_SELFMON]))
	{
		*local_process_type = ZBX_PROCESS_TYPE_SELFMON;
		*local_process_num = local_server_num - server_count + CONFIG_FORKS[ZBX_PROCESS_TYPE_SELFMON];
	}
	else if (local_server_num <= (server_count += CONFIG_FORKS[ZBX_PROCESS_TYPE_VMWARE]))
	{
		*local_process_type = ZBX_PROCESS_TYPE_VMWARE;
		*local_process_num = local_server_num - server_count + CONFIG_FORKS[ZBX_PROCESS_TYPE_VMWARE];
	}
	else if (local_server_num <= (server_count += CONFIG_FORKS[ZBX_PROCESS_TYPE_TASKMANAGER]))
	{
		*local_process_type = ZBX_PROCESS_TYPE_TASKMANAGER;
		*local_process_num = local_server_num - server_count + CONFIG_FORKS[ZBX_PROCESS_TYPE_TASKMANAGER];
	}
	else if (local_server_num <= (server_count += CONFIG_FORKS[ZBX_PROCESS_TYPE_POLLER]))
	{
		*local_process_type = ZBX_PROCESS_TYPE_POLLER;
		*local_process_num = local_server_num - server_count + CONFIG_FORKS[ZBX_PROCESS_TYPE_POLLER];
	}
	else if (local_server_num <= (server_count += CONFIG_FORKS[ZBX_PROCESS_TYPE_UNREACHABLE]))
	{
		*local_process_type = ZBX_PROCESS_TYPE_UNREACHABLE;
		*local_process_num = local_server_num - server_count + CONFIG_FORKS[ZBX_PROCESS_TYPE_UNREACHABLE];
	}
	else if (local_server_num <= (server_count += CONFIG_FORKS[ZBX_PROCESS_TYPE_PINGER]))
	{
		*local_process_type = ZBX_PROCESS_TYPE_PINGER;
		*local_process_num = local_server_num - server_count + CONFIG_FORKS[ZBX_PROCESS_TYPE_PINGER];
	}
	else if (local_server_num <= (server_count += CONFIG_FORKS[ZBX_PROCESS_TYPE_AVAILMAN]))
	{
		*local_process_type = ZBX_PROCESS_TYPE_AVAILMAN;
		*local_process_num = local_server_num - server_count + CONFIG_FORKS[ZBX_PROCESS_TYPE_AVAILMAN];
	}
	else if (local_server_num <= (server_count += CONFIG_FORKS[ZBX_PROCESS_TYPE_ODBCPOLLER]))
	{
		*local_process_type = ZBX_PROCESS_TYPE_ODBCPOLLER;
		*local_process_num = local_server_num - server_count + CONFIG_FORKS[ZBX_PROCESS_TYPE_ODBCPOLLER];
	}
	else if (local_server_num <= (server_count += CONFIG_FORKS[ZBX_PROCESS_TYPE_HTTPAGENT_POLLER]))
	{
		*local_process_type = ZBX_PROCESS_TYPE_HTTPAGENT_POLLER;
		*local_process_num = local_server_num - server_count + CONFIG_FORKS[ZBX_PROCESS_TYPE_HTTPAGENT_POLLER];
	}
	else if (local_server_num <= (server_count += CONFIG_FORKS[ZBX_PROCESS_TYPE_AGENT_POLLER]))
	{
		*local_process_type = ZBX_PROCESS_TYPE_AGENT_POLLER;
		*local_process_num = local_server_num - server_count + CONFIG_FORKS[ZBX_PROCESS_TYPE_AGENT_POLLER];
	}
	else if (local_server_num <= (server_count += CONFIG_FORKS[ZBX_PROCESS_TYPE_SNMP_POLLER]))
	{
		*local_process_type = ZBX_PROCESS_TYPE_SNMP_POLLER;
		*local_process_num = local_server_num - server_count + CONFIG_FORKS[ZBX_PROCESS_TYPE_SNMP_POLLER];
	}
	else if (local_server_num <= (server_count += CONFIG_FORKS[ZBX_PROCESS_TYPE_INTERNAL_POLLER]))
	{
		*local_process_type = ZBX_PROCESS_TYPE_INTERNAL_POLLER;
		*local_process_num = local_server_num - server_count + CONFIG_FORKS[ZBX_PROCESS_TYPE_INTERNAL_POLLER];
	}
	else
		return FAIL;

	return SUCCEED;
}

/******************************************************************************
 *                                                                            *
 * Purpose: set configuration defaults                                        *
 *                                                                            *
 ******************************************************************************/
static void	zbx_set_defaults(void)
{
	AGENT_RESULT	result;
	char		**value = NULL;

	config_startup_time = time(NULL);

	if (NULL == config_hostname)
	{
		if (NULL == config_hostname_item)
			config_hostname_item = zbx_strdup(config_hostname_item, "system.hostname");

		zbx_init_agent_result(&result);

		if (SUCCEED == zbx_execute_agent_check(config_hostname_item, ZBX_PROCESS_LOCAL_COMMAND, &result,
				ZBX_CHECK_TIMEOUT_UNDEFINED) && NULL != (value = ZBX_GET_STR_RESULT(&result)))
		{
			assert(*value);

			if (ZBX_MAX_HOSTNAME_LEN < strlen(*value))
			{
				(*value)[ZBX_MAX_HOSTNAME_LEN] = '\0';
				zabbix_log(LOG_LEVEL_WARNING, "proxy name truncated to [%s])", *value);
			}

			config_hostname = zbx_strdup(config_hostname, *value);
		}
		else
			zabbix_log(LOG_LEVEL_WARNING, "failed to get proxy name from [%s])", config_hostname_item);

		zbx_free_agent_result(&result);
	}
	else if (NULL != config_hostname_item)
	{
		zabbix_log(LOG_LEVEL_WARNING, "both Hostname and HostnameItem defined, using [%s]", config_hostname);
	}

	if (NULL == zbx_config_dbhigh->config_dbhost)
		zbx_config_dbhigh->config_dbhost = zbx_strdup(zbx_config_dbhigh->config_dbhost, "localhost");

	if (NULL == zbx_config_snmptrap_file)
		zbx_config_snmptrap_file = zbx_strdup(zbx_config_snmptrap_file, "/tmp/zabbix_traps.tmp");

	if (NULL == zbx_config_pid_file)
		zbx_config_pid_file = zbx_strdup(zbx_config_pid_file, "/tmp/zabbix_proxy.pid");

	if (NULL == zbx_config_tmpdir)
		zbx_config_tmpdir = zbx_strdup(zbx_config_tmpdir, "/tmp");

	if (NULL == zbx_config_fping_location)
		zbx_config_fping_location = zbx_strdup(zbx_config_fping_location, "/usr/sbin/fping");
#ifdef HAVE_IPV6
	if (NULL == zbx_config_fping6_location)
		zbx_config_fping6_location = zbx_strdup(zbx_config_fping6_location, "/usr/sbin/fping6");
#endif
	if (NULL == config_externalscripts)
		config_externalscripts = zbx_strdup(config_externalscripts, DEFAULT_EXTERNAL_SCRIPTS_PATH);

	if (NULL == config_load_module_path)
		config_load_module_path = zbx_strdup(config_load_module_path, DEFAULT_LOAD_MODULE_PATH);
#ifdef HAVE_LIBCURL
	if (NULL == config_ssl_cert_location)
		config_ssl_cert_location = zbx_strdup(config_ssl_cert_location, DEFAULT_SSL_CERT_LOCATION);

	if (NULL == config_ssl_key_location)
		config_ssl_key_location = zbx_strdup(config_ssl_key_location, DEFAULT_SSL_KEY_LOCATION);
#endif
	if (ZBX_PROXYMODE_PASSIVE == config_proxymode)
	{
		CONFIG_FORKS[ZBX_PROCESS_TYPE_DATASENDER] = 0;
		zbx_program_type = ZBX_PROGRAM_TYPE_PROXY_PASSIVE;
	}

	if (NULL == log_file_cfg.log_type_str)
		log_file_cfg.log_type_str = zbx_strdup(log_file_cfg.log_type_str, ZBX_OPTION_LOGTYPE_FILE);

	if (NULL == config_socket_path)
		config_socket_path = zbx_strdup(config_socket_path, "/tmp");

	if (0 != CONFIG_FORKS[ZBX_PROCESS_TYPE_IPMIPOLLER])
		CONFIG_FORKS[ZBX_PROCESS_TYPE_IPMIMANAGER] = 1;

	if (0 != CONFIG_FORKS[ZBX_PROCESS_TYPE_DISCOVERER])
		CONFIG_FORKS[ZBX_PROCESS_TYPE_DISCOVERYMANAGER] = 1;

	if (NULL == zbx_config_vault.url)
		zbx_config_vault.url = zbx_strdup(zbx_config_vault.url, "https://127.0.0.1:8200");

	if (-1 != config_heartbeat_frequency)
		zabbix_log(LOG_LEVEL_WARNING, "HeartbeatFrequency parameter is deprecated, and has no effect");

	if (0 == config_server_port)
	{
		config_server_port = ZBX_DEFAULT_SERVER_PORT;
	}
	else if (ZBX_PROXYMODE_PASSIVE == config_proxymode)
	{
		zabbix_log(LOG_LEVEL_WARNING, "NOTE: ServerPort parameter is ignored for passive proxy"
				" and is also deprecated");
	}
	else if (ZBX_PROXYMODE_ACTIVE == config_proxymode)
	{
		zabbix_log(LOG_LEVEL_WARNING, "NOTE: ServerPort parameter is deprecated"
				", please specify port in Server parameter (e.g. 127.0.0.1:10052)");
	}
}

/******************************************************************************
 *                                                                            *
 * Purpose: validate configuration parameters                                 *
 *                                                                            *
 ******************************************************************************/
static void	zbx_validate_config(ZBX_TASK_EX *task)
{
	char	*ch_error;
	int	err = 0;

	if (NULL == config_hostname)
	{
		zabbix_log(LOG_LEVEL_CRIT, "\"Hostname\" configuration parameter is not defined");
		err = 1;
	}
	else if (FAIL == zbx_check_hostname(config_hostname, &ch_error))
	{
		zabbix_log(LOG_LEVEL_CRIT, "invalid \"Hostname\" configuration parameter '%s': %s", config_hostname,
				ch_error);
		zbx_free(ch_error);
		err = 1;
	}

	if (0 == CONFIG_FORKS[ZBX_PROCESS_TYPE_UNREACHABLE] &&
			0 != CONFIG_FORKS[ZBX_PROCESS_TYPE_POLLER] + CONFIG_FORKS[ZBX_PROCESS_TYPE_JAVAPOLLER])
	{
		zabbix_log(LOG_LEVEL_CRIT, "\"StartPollersUnreachable\" configuration parameter must not be 0"
				" if regular or Java pollers are started");
		err = 1;
	}

	if ((NULL == config_java_gateway || '\0' == *config_java_gateway) &&
			0 < CONFIG_FORKS[ZBX_PROCESS_TYPE_JAVAPOLLER])
	{
		zabbix_log(LOG_LEVEL_CRIT, "\"JavaGateway\" configuration parameter is not specified or empty");
		err = 1;
	}

	if (ZBX_PROXYMODE_ACTIVE == config_proxymode)
	{
		if (NULL != strchr(config_server, ','))
		{
			zabbix_log(LOG_LEVEL_CRIT, "\"Server\" configuration parameter must not contain comma");
			err = 1;
		}
	}
	else if (ZBX_PROXYMODE_PASSIVE == config_proxymode && FAIL == zbx_validate_peer_list(config_server,
			&ch_error))
	{
		zabbix_log(LOG_LEVEL_CRIT, "unexpected Server parameter %s; for passive proxy, please specify"
				" address or list of comma delimited addresses", ch_error);
		zbx_free(ch_error);
		err = 1;
	}

	if (NULL != zbx_config_source_ip && SUCCEED != zbx_is_supported_ip(zbx_config_source_ip))
	{
		zabbix_log(LOG_LEVEL_CRIT, "invalid \"SourceIP\" configuration parameter: '%s'", zbx_config_source_ip);
		err = 1;
	}

	if (NULL != config_stats_allowed_ip && FAIL == zbx_validate_peer_list(config_stats_allowed_ip, &ch_error))
	{
		zabbix_log(LOG_LEVEL_CRIT, "invalid entry in \"StatsAllowedIP\" configuration parameter: %s", ch_error);
		zbx_free(ch_error);
		err = 1;
	}
#if !defined(HAVE_IPV6)
	err |= (FAIL == check_cfg_feature_str("Fping6Location", zbx_config_fping6_location, "IPv6 support"));
#endif
#if !defined(HAVE_LIBCURL)
	err |= (FAIL == check_cfg_feature_str("SSLCALocation", config_ssl_ca_location, "cURL library"));
	err |= (FAIL == check_cfg_feature_str("SSLCertLocation", config_ssl_cert_location, "cURL library"));
	err |= (FAIL == check_cfg_feature_str("SSLKeyLocation", config_ssl_key_location, "cURL library"));
	err |= (FAIL == check_cfg_feature_str("Vault", zbx_config_vault.name, "cURL library"));
	err |= (FAIL == check_cfg_feature_str("VaultToken", zbx_config_vault.token, "cURL library"));
	err |= (FAIL == check_cfg_feature_str("VaultDBPath", zbx_config_vault.db_path, "cURL library"));
#endif
#if !defined(HAVE_LIBXML2) || !defined(HAVE_LIBCURL)
	err |= (FAIL == check_cfg_feature_int("StartVMwareCollectors", CONFIG_FORKS[ZBX_PROCESS_TYPE_VMWARE],
			"VMware support"));

	/* parameters VMwareFrequency, VMwarePerfFrequency, VMwareCacheSize, VMwareTimeout are not checked here */
	/* because they have non-zero default values */
#endif

	if (SUCCEED != zbx_validate_log_parameters(task, &log_file_cfg))
		err = 1;

#if !(defined(HAVE_GNUTLS) || defined(HAVE_OPENSSL))
	err |= (FAIL == check_cfg_feature_str("TLSConnect", zbx_config_tls->connect, "TLS support"));
	err |= (FAIL == check_cfg_feature_str("TLSAccept", zbx_config_tls->accept, "TLS support"));
	err |= (FAIL == check_cfg_feature_str("TLSCAFile", zbx_config_tls->ca_file, "TLS support"));
	err |= (FAIL == check_cfg_feature_str("TLSCRLFile", zbx_config_tls->crl_file, "TLS support"));
	err |= (FAIL == check_cfg_feature_str("TLSServerCertIssuer", zbx_config_tls->server_cert_issuer,
			"TLS support"));
	err |= (FAIL == check_cfg_feature_str("TLSServerCertSubject", zbx_config_tls->server_cert_subject,
			"TLS support"));
	err |= (FAIL == check_cfg_feature_str("TLSCertFile", zbx_config_tls->cert_file, "TLS support"));
	err |= (FAIL == check_cfg_feature_str("TLSKeyFile", zbx_config_tls->key_file, "TLS support"));
	err |= (FAIL == check_cfg_feature_str("TLSPSKIdentity", zbx_config_tls->psk_identity,
			"TLS support"));
	err |= (FAIL == check_cfg_feature_str("TLSPSKFile", zbx_config_tls->psk_file, "TLS support"));
#endif
#if !(defined(HAVE_GNUTLS) || defined(HAVE_OPENSSL))
	err |= (FAIL == check_cfg_feature_str("TLSCipherCert", zbx_config_tls->cipher_cert,
			"GnuTLS or OpenSSL"));
	err |= (FAIL == check_cfg_feature_str("TLSCipherPSK", zbx_config_tls->cipher_psk,
			"GnuTLS or OpenSSL"));
	err |= (FAIL == check_cfg_feature_str("TLSCipherAll", zbx_config_tls->cipher_all,
			"GnuTLS or OpenSSL"));
#endif
#if !defined(HAVE_OPENSSL)
	err |= (FAIL == check_cfg_feature_str("TLSCipherCert13", zbx_config_tls->cipher_cert13,
			"OpenSSL 1.1.1 or newer"));
	err |= (FAIL == check_cfg_feature_str("TLSCipherPSK13", zbx_config_tls->cipher_psk13,
			"OpenSSL 1.1.1 or newer"));
	err |= (FAIL == check_cfg_feature_str("TLSCipherAll13", zbx_config_tls->cipher_all13,
			"OpenSSL 1.1.1 or newer"));
#endif

#if !defined(HAVE_OPENIPMI)
	err |= (FAIL == check_cfg_feature_int("StartIPMIPollers", CONFIG_FORKS[ZBX_PROCESS_TYPE_IPMIPOLLER],
			"IPMI support"));
#endif
	if (0 != config_confsyncer_frequency)
	{
		if (0 != config_proxyconfig_frequency)
		{
			zabbix_log(LOG_LEVEL_CRIT, "deprecated ConfigFrequency configuration parameter cannot"
					" be used together with ProxyConfigFrequency parameter");
			err = 1;
		}
		else
		{
			config_proxyconfig_frequency = config_confsyncer_frequency;
			zabbix_log(LOG_LEVEL_WARNING, "ConfigFrequency configuration parameter is deprecated"
					", please use ProxyConfigFrequency");
		}
	}

	/* assign default ProxyConfigFrequency value if not configured */
	if (0 == config_proxyconfig_frequency)
		config_proxyconfig_frequency = 10;

	if (FAIL == zbx_pb_parse_mode(config_proxy_buffer_mode_str, &config_proxy_buffer_mode))
	{
		zabbix_log(LOG_LEVEL_CRIT, "invalid ProxyBufferMode configuration parameter value");
		err = 1;
	}

	if (ZBX_PB_MODE_DISK != config_proxy_buffer_mode)
	{
		if (0 != config_proxy_local_buffer)
		{
			zabbix_log(LOG_LEVEL_CRIT, "ProxyBufferMode configuration parameter cannot be set to"
					" \"memory\" or \"hybrid\" when ProxyLocalBuffer parameter is set");
			err = 1;
		}

		if (0 == config_proxy_memory_buffer_size)
		{
			zabbix_log(LOG_LEVEL_CRIT, "ProxyMemoryBufferSize configuration parameter must be set when"
					" ProxyBufferMode parameter is set to \"memory\" or \"hybrid\"");
			err = 1;
		}

		if (0 != config_proxy_memory_buffer_age)
		{
			if (ZBX_CONFIG_DATA_CACHE_AGE_MIN > config_proxy_memory_buffer_age)
			{
				zabbix_log(LOG_LEVEL_CRIT, "wrong value of ProxyMemoryBufferAge configuration"
						" parameter");
				err = 1;
			}

			if (config_proxy_memory_buffer_age >= config_proxy_offline_buffer * SEC_PER_HOUR)
			{
				zabbix_log(LOG_LEVEL_CRIT, "ProxyMemoryBufferAge configuration parameter cannot be"
						" greater than ProxyOfflineBuffer parameter");
				err = 1;
			}
		}

		if (0 != config_proxy_memory_buffer_size &&
				ZBX_CONFIG_DATA_CACHE_SIZE_MIN > config_proxy_memory_buffer_size)
		{
			zabbix_log(LOG_LEVEL_CRIT, "wrong value of ProxyMemoryBufferSize configuration parameter");
			err = 1;

		}
	}
	else
	{
		if (0 != config_proxy_memory_buffer_size)
		{
			zabbix_log(LOG_LEVEL_CRIT, "ProxyMemoryBufferSize configuration parameter can be set only"
					" when ProxyBufferMode is set to \"memory\" or \"hybrid\"");
			err = 1;
		}
	}

	if (ZBX_PB_MODE_HYBRID != config_proxy_buffer_mode)
	{
		if (0 != config_proxy_memory_buffer_age)
		{
			zabbix_log(LOG_LEVEL_CRIT, "ProxyMemoryBufferAge configuration parameter can be set only"
					" when ProxyBufferMode is set to \"hybrid\"");
			err = 1;
		}
	}

	err |= (FAIL == zbx_db_validate_config_features(zbx_program_type, zbx_config_dbhigh));

	if (0 != err)
		exit(EXIT_FAILURE);
}

static int	proxy_add_serveractive_host_cb(const zbx_vector_addr_ptr_t *addrs, zbx_vector_str_t *hostnames, void *data)
{
	ZBX_UNUSED(hostnames);
	ZBX_UNUSED(data);

	zbx_addr_copy(&config_server_addrs, addrs);

	return SUCCEED;
}

/******************************************************************************
 *                                                                            *
 * Purpose: parse config file and update configuration parameters             *
 *                                                                            *
 * Comments: will terminate process if parsing fails                          *
 *                                                                            *
 ******************************************************************************/
static void	zbx_load_config(ZBX_TASK_EX *task)
{
	struct cfg_line	cfg[] =
	{
		/* PARAMETER,			VAR,					TYPE,
			MANDATORY,	MIN,			MAX */
		{"ProxyMode",			&config_proxymode,			TYPE_INT,
			PARM_OPT,	ZBX_PROXYMODE_ACTIVE,	ZBX_PROXYMODE_PASSIVE},
		{"Server",			&config_server,				TYPE_STRING,
			PARM_MAND,	0,			0},
		{"ServerPort",			&config_server_port,			TYPE_INT,
			PARM_OPT,	1024,			32767},
		{"Hostname",			&config_hostname,			TYPE_STRING,
			PARM_OPT,	0,			0},
		{"HostnameItem",		&config_hostname_item,			TYPE_STRING,
			PARM_OPT,	0,			0},
		{"StartDBSyncers",		&CONFIG_FORKS[ZBX_PROCESS_TYPE_HISTSYNCER],		TYPE_INT,
			PARM_OPT,	1,			100},
		{"StartDiscoverers",		&CONFIG_FORKS[ZBX_PROCESS_TYPE_DISCOVERER],		TYPE_INT,
			PARM_OPT,	0,			1000},
		{"StartHTTPPollers",		&CONFIG_FORKS[ZBX_PROCESS_TYPE_HTTPPOLLER],		TYPE_INT,
			PARM_OPT,	0,			1000},
		{"StartPingers",		&CONFIG_FORKS[ZBX_PROCESS_TYPE_PINGER],			TYPE_INT,
			PARM_OPT,	0,			1000},
		{"StartPollers",		&CONFIG_FORKS[ZBX_PROCESS_TYPE_POLLER],			TYPE_INT,
			PARM_OPT,	0,			1000},
		{"StartPollersUnreachable",	&CONFIG_FORKS[ZBX_PROCESS_TYPE_UNREACHABLE],	TYPE_INT,
			PARM_OPT,	0,			1000},
		{"StartIPMIPollers",		&CONFIG_FORKS[ZBX_PROCESS_TYPE_IPMIPOLLER],		TYPE_INT,
			PARM_OPT,	0,			1000},
		{"StartTrappers",		&CONFIG_FORKS[ZBX_PROCESS_TYPE_TRAPPER],			TYPE_INT,
			PARM_OPT,	0,			1000},
		{"StartJavaPollers",		&CONFIG_FORKS[ZBX_PROCESS_TYPE_JAVAPOLLER],		TYPE_INT,
			PARM_OPT,	0,			1000},
		{"JavaGateway",			&config_java_gateway,			TYPE_STRING,
			PARM_OPT,	0,			0},
		{"JavaGatewayPort",		&config_java_gateway_port,		TYPE_INT,
			PARM_OPT,	1024,			32767},
		{"SNMPTrapperFile",		&zbx_config_snmptrap_file,		TYPE_STRING,
			PARM_OPT,	0,			0},
		{"StartSNMPTrapper",		&CONFIG_FORKS[ZBX_PROCESS_TYPE_SNMPTRAPPER],		TYPE_INT,
			PARM_OPT,	0,			1},
		{"CacheSize",			&config_conf_cache_size,		TYPE_UINT64,
			PARM_OPT,	128 * ZBX_KIBIBYTE,	__UINT64_C(64) * ZBX_GIBIBYTE},
		{"HistoryCacheSize",		&config_history_cache_size,		TYPE_UINT64,
			PARM_OPT,	128 * ZBX_KIBIBYTE,	__UINT64_C(2) * ZBX_GIBIBYTE},
		{"HistoryIndexCacheSize",	&config_history_index_cache_size,	TYPE_UINT64,
			PARM_OPT,	128 * ZBX_KIBIBYTE,	__UINT64_C(2) * ZBX_GIBIBYTE},
		{"HousekeepingFrequency",	&config_housekeeping_frequency,		TYPE_INT,
			PARM_OPT,	0,			24},
		{"ProxyLocalBuffer",		&config_proxy_local_buffer,		TYPE_INT,
			PARM_OPT,	0,			720},
		{"ProxyOfflineBuffer",		&config_proxy_offline_buffer,		TYPE_INT,
			PARM_OPT,	1,			720},
		{"HeartbeatFrequency",		&config_heartbeat_frequency,		TYPE_INT,
			PARM_OPT,	0,			ZBX_PROXY_HEARTBEAT_FREQUENCY_MAX},
		{"ConfigFrequency",		&config_confsyncer_frequency,		TYPE_INT,
			PARM_OPT,	1,			SEC_PER_WEEK},
		{"ProxyConfigFrequency",	&config_proxyconfig_frequency,		TYPE_INT,
			PARM_OPT,	1,			SEC_PER_WEEK},
		{"DataSenderFrequency",		&config_proxydata_frequency,		TYPE_INT,
			PARM_OPT,	1,			SEC_PER_HOUR},
		{"TmpDir",			&zbx_config_tmpdir,			TYPE_STRING,
			PARM_OPT,	0,			0},
		{"FpingLocation",		&zbx_config_fping_location,		TYPE_STRING,
			PARM_OPT,	0,			0},
		{"Fping6Location",		&zbx_config_fping6_location,		TYPE_STRING,
			PARM_OPT,	0,			0},
		{"Timeout",			&zbx_config_timeout,			TYPE_INT,
			PARM_OPT,	1,			30},
		{"TrapperTimeout",		&zbx_config_trapper_timeout,		TYPE_INT,
			PARM_OPT,	1,			300},
		{"UnreachablePeriod",		&config_unreachable_period,		TYPE_INT,
			PARM_OPT,	1,			SEC_PER_HOUR},
		{"UnreachableDelay",		&config_unreachable_delay,		TYPE_INT,
			PARM_OPT,	1,			SEC_PER_HOUR},
		{"UnavailableDelay",		&config_unavailable_delay,		TYPE_INT,
			PARM_OPT,	1,			SEC_PER_HOUR},
		{"ListenIP",			&config_listen_ip,			TYPE_STRING_LIST,
			PARM_OPT,	0,			0},
		{"ListenPort",			&config_listen_port,			TYPE_INT,
			PARM_OPT,	1024,			32767},
		{"SourceIP",			&zbx_config_source_ip,			TYPE_STRING,
			PARM_OPT,	0,			0},
		{"DebugLevel",			&config_log_level,			TYPE_INT,
			PARM_OPT,	0,			5},
		{"PidFile",			&zbx_config_pid_file,			TYPE_STRING,
			PARM_OPT,	0,			0},
		{"LogType",			&log_file_cfg.log_type_str,		TYPE_STRING,
			PARM_OPT,	0,			0},
		{"LogFile",			&log_file_cfg.log_file_name,		TYPE_STRING,
			PARM_OPT,	0,			0},
		{"LogFileSize",			&log_file_cfg.log_file_size,		TYPE_INT,
			PARM_OPT,	0,			1024},
		{"ExternalScripts",		&config_externalscripts,		TYPE_STRING,
			PARM_OPT,	0,			0},
		{"DBHost",			&(zbx_config_dbhigh->config_dbhost),	TYPE_STRING,
			PARM_OPT,	0,			0},
		{"DBName",			&(zbx_config_dbhigh->config_dbname),	TYPE_STRING,
			PARM_MAND,	0,			0},
		{"DBSchema",			&(zbx_config_dbhigh->config_dbschema),	TYPE_STRING,
			PARM_OPT,	0,			0},
		{"DBUser",			&(zbx_config_dbhigh->config_dbuser),	TYPE_STRING,
			PARM_OPT,	0,			0},
		{"DBPassword",			&(zbx_config_dbhigh->config_dbpassword),	TYPE_STRING,
			PARM_OPT,	0,			0},
		{"VaultToken",			&zbx_config_vault.token,			TYPE_STRING,
			PARM_OPT,	0,			0},
		{"Vault",			&zbx_config_vault.name,			TYPE_STRING,
			PARM_OPT,	0,			0},
		{"VaultTLSCertFile",		&zbx_config_vault.tls_cert_file,		TYPE_STRING,
			PARM_OPT,	0,			0},
		{"VaultTLSKeyFile",		&zbx_config_vault.tls_key_file,		TYPE_STRING,
			PARM_OPT,	0,			0},
		{"VaultURL",			&zbx_config_vault.url,			TYPE_STRING,
			PARM_OPT,	0,			0},
		{"VaultDBPath",			&zbx_config_vault.db_path,			TYPE_STRING,
			PARM_OPT,	0,			0},
		{"DBSocket",			&(zbx_config_dbhigh->config_dbsocket),	TYPE_STRING,
			PARM_OPT,	0,			0},
		{"DBPort",			&(zbx_config_dbhigh->config_dbport),	TYPE_INT,
			PARM_OPT,	1024,			65535},
		{"AllowUnsupportedDBVersions",	&config_allow_unsupported_db_versions,	TYPE_INT,
			PARM_OPT,	0,			1},
		{"DBTLSConnect",		&(zbx_config_dbhigh->config_db_tls_connect),	TYPE_STRING,
			PARM_OPT,	0,			0},
		{"DBTLSCertFile",		&(zbx_config_dbhigh->config_db_tls_cert_file),	TYPE_STRING,
			PARM_OPT,	0,			0},
		{"DBTLSKeyFile",		&(zbx_config_dbhigh->config_db_tls_key_file),	TYPE_STRING,
			PARM_OPT,	0,			0},
		{"DBTLSCAFile",			&(zbx_config_dbhigh->config_db_tls_ca_file),	TYPE_STRING,
			PARM_OPT,	0,			0},
		{"DBTLSCipher",			&(zbx_config_dbhigh->config_db_tls_cipher),	TYPE_STRING,
			PARM_OPT,	0,			0},
		{"DBTLSCipher13",		&(zbx_config_dbhigh->config_db_tls_cipher_13),	TYPE_STRING,
			PARM_OPT,	0,			0},
		{"SSHKeyLocation",		&config_ssh_key_location,		TYPE_STRING,
			PARM_OPT,	0,			0},
		{"LogSlowQueries",		&config_log_slow_queries,		TYPE_INT,
			PARM_OPT,	0,			3600000},
		{"LoadModulePath",		&config_load_module_path,		TYPE_STRING,
			PARM_OPT,	0,			0},
		{"LoadModule",			&config_load_module,			TYPE_MULTISTRING,
			PARM_OPT,	0,			0},
		{"StartVMwareCollectors",	&CONFIG_FORKS[ZBX_PROCESS_TYPE_VMWARE],			TYPE_INT,
			PARM_OPT,	0,			250},
		{"VMwareFrequency",		&config_vmware_frequency,		TYPE_INT,
			PARM_OPT,	10,			SEC_PER_DAY},
		{"VMwarePerfFrequency",		&config_vmware_perf_frequency,		TYPE_INT,
			PARM_OPT,	10,			SEC_PER_DAY},
		{"VMwareCacheSize",		&config_vmware_cache_size,		TYPE_UINT64,
			PARM_OPT,	256 * ZBX_KIBIBYTE,	__UINT64_C(2) * ZBX_GIBIBYTE},
		{"VMwareTimeout",		&config_vmware_timeout,			TYPE_INT,
			PARM_OPT,	1,			300},
		{"AllowRoot",			&config_allow_root,			TYPE_INT,
			PARM_OPT,	0,			1},
		{"User",			&config_user,				TYPE_STRING,
			PARM_OPT,	0,			0},
		{"SSLCALocation",		&config_ssl_ca_location,		TYPE_STRING,
			PARM_OPT,	0,			0},
		{"SSLCertLocation",		&config_ssl_cert_location,		TYPE_STRING,
			PARM_OPT,	0,			0},
		{"SSLKeyLocation",		&config_ssl_key_location,		TYPE_STRING,
			PARM_OPT,	0,			0},
		{"TLSConnect",			&(zbx_config_tls->connect),		TYPE_STRING,
			PARM_OPT,	0,			0},
		{"TLSAccept",			&(zbx_config_tls->accept),		TYPE_STRING_LIST,
			PARM_OPT,	0,			0},
		{"TLSCAFile",			&(zbx_config_tls->ca_file),		TYPE_STRING,
			PARM_OPT,	0,			0},
		{"TLSCRLFile",			&(zbx_config_tls->crl_file),		TYPE_STRING,
			PARM_OPT,	0,			0},
		{"TLSServerCertIssuer",		&(zbx_config_tls->server_cert_issuer),	TYPE_STRING,
			PARM_OPT,	0,			0},
		{"TLSServerCertSubject",	&(zbx_config_tls->server_cert_subject),	TYPE_STRING,
			PARM_OPT,	0,			0},
		{"TLSCertFile",			&(zbx_config_tls->cert_file),		TYPE_STRING,
			PARM_OPT,	0,			0},
		{"TLSKeyFile",			&(zbx_config_tls->key_file),		TYPE_STRING,
			PARM_OPT,	0,			0},
		{"TLSPSKIdentity",		&(zbx_config_tls->psk_identity),	TYPE_STRING,
			PARM_OPT,	0,			0},
		{"TLSPSKFile",			&(zbx_config_tls->psk_file),		TYPE_STRING,
			PARM_OPT,	0,			0},
		{"TLSCipherCert13",		&(zbx_config_tls->cipher_cert13),	TYPE_STRING,
			PARM_OPT,	0,			0},
		{"TLSCipherCert",		&(zbx_config_tls->cipher_cert),		TYPE_STRING,
			PARM_OPT,	0,			0},
		{"TLSCipherPSK13",		&(zbx_config_tls->cipher_psk13),	TYPE_STRING,
			PARM_OPT,	0,			0},
		{"TLSCipherPSK",		&(zbx_config_tls->cipher_psk),		TYPE_STRING,
			PARM_OPT,	0,			0},
		{"TLSCipherAll13",		&(zbx_config_tls->cipher_all13),	TYPE_STRING,
			PARM_OPT,	0,			0},
		{"TLSCipherAll",		&(zbx_config_tls->cipher_all),		TYPE_STRING,
			PARM_OPT,	0,			0},
		{"SocketDir",			&config_socket_path,			TYPE_STRING,
			PARM_OPT,	0,			0},
		{"EnableRemoteCommands",	&zbx_config_enable_remote_commands,	TYPE_INT,
			PARM_OPT,	0,			1},
		{"LogRemoteCommands",		&zbx_config_log_remote_commands,	TYPE_INT,
			PARM_OPT,	0,			1},
		{"StatsAllowedIP",		&config_stats_allowed_ip,		TYPE_STRING_LIST,
			PARM_OPT,	0,			0},
		{"StartPreprocessors",		&CONFIG_FORKS[ZBX_PROCESS_TYPE_PREPROCESSOR],		TYPE_INT,
			PARM_OPT,	1,			1000},
		{"ListenBacklog",		&config_tcp_max_backlog_size,		TYPE_INT,
			PARM_OPT,	0,			INT_MAX},
		{"StartODBCPollers",		&CONFIG_FORKS[ZBX_PROCESS_TYPE_ODBCPOLLER],	TYPE_INT,
			PARM_OPT,	0,			1000},
		{"ProxyMemoryBufferSize",	&config_proxy_memory_buffer_size,	TYPE_UINT64,
			PARM_OPT,	0,	__UINT64_C(2) * ZBX_GIBIBYTE},
		{"ProxyMemoryBufferAge",	&config_proxy_memory_buffer_age,	TYPE_INT,
			PARM_OPT,	0,	SEC_PER_DAY * 10},
		{"ProxyBufferMode",		&config_proxy_buffer_mode_str,		TYPE_STRING,
			PARM_OPT,	0,	0},
		{"StartHTTPAgentPollers",	&CONFIG_FORKS[ZBX_PROCESS_TYPE_HTTPAGENT_POLLER],	TYPE_INT,
			PARM_OPT,	0,			1000},
		{"StartAgentPollers",		&CONFIG_FORKS[ZBX_PROCESS_TYPE_AGENT_POLLER],	TYPE_INT,
			PARM_OPT,	0,			1000},
		{"StartSNMPPollers",		&CONFIG_FORKS[ZBX_PROCESS_TYPE_SNMP_POLLER],	TYPE_INT,
			PARM_OPT,	0,			1000},
		{"MaxConcurrentChecksPerPoller",	&config_max_concurrent_checks_per_poller,	TYPE_INT,
			PARM_OPT,	1,			1000},
		{NULL}
	};

	/* initialize multistrings */
	zbx_strarr_init(&config_load_module);

	parse_cfg_file(config_file, cfg, ZBX_CFG_FILE_REQUIRED, ZBX_CFG_STRICT, ZBX_CFG_EXIT_FAILURE);

	zbx_set_defaults();

	log_file_cfg.log_type = zbx_get_log_type(log_file_cfg.log_type_str);

	zbx_validate_config(task);

	zbx_vector_addr_ptr_create(&config_server_addrs);

	if (ZBX_PROXYMODE_PASSIVE != config_proxymode)
	{
		char	*error;

		if (FAIL == zbx_set_data_destination_hosts(config_server, (unsigned short)config_server_port, "Server",
				proxy_add_serveractive_host_cb, NULL, NULL, &error))
		{
			zbx_error("%s", error);
			exit(EXIT_FAILURE);
		}
	}

#if defined(HAVE_MYSQL) || defined(HAVE_POSTGRESQL)
	zbx_db_validate_config(zbx_config_dbhigh);
#endif
#if defined(HAVE_GNUTLS) || defined(HAVE_OPENSSL)
	zbx_tls_validate_config(zbx_config_tls, CONFIG_FORKS[ZBX_PROCESS_TYPE_ACTIVE_CHECKS],
			CONFIG_FORKS[ZBX_PROCESS_TYPE_LISTENER], get_zbx_program_type);
#endif
}

/******************************************************************************
 *                                                                            *
 * Purpose: free configuration memory                                         *
 *                                                                            *
 ******************************************************************************/
static void	zbx_free_config(void)
{
	zbx_strarr_free(&config_load_module);
}

static void	zbx_on_exit(int ret)
{
	zabbix_log(LOG_LEVEL_DEBUG, "zbx_on_exit() called with ret:%d", ret);

	zbx_pb_disable();

	if (NULL != zbx_threads)
	{
		/* wait for all child processes to exit */
		zbx_threads_kill_and_wait(zbx_threads, threads_flags, zbx_threads_num, ret);

		zbx_free(zbx_threads);
		zbx_free(threads_flags);
	}
#ifdef HAVE_PTHREAD_PROCESS_SHARED
	zbx_locks_disable();
#endif
	zbx_free_metrics();
	zbx_ipc_service_free_env();

	zbx_db_connect(ZBX_DB_CONNECT_EXIT);
	zbx_free_database_cache(ZBX_SYNC_ALL, &events_cbs);
	zbx_pb_flush();
	zbx_pb_destroy();
	zbx_free_configuration_cache();
	zbx_db_close();

	zbx_db_deinit();

	zbx_deinit_remote_commands_cache();

	/* free vmware support */
	zbx_vmware_destroy();

	zbx_free_selfmon_collector();
	free_proxy_history_lock(zbx_program_type);

	zbx_unload_modules();

	zabbix_log(LOG_LEVEL_INFORMATION, "Zabbix Proxy stopped. Zabbix %s (revision %s).",
			ZABBIX_VERSION, ZABBIX_REVISION);

	zbx_close_log();

	zbx_locks_destroy();

	zbx_setproctitle_deinit();

	zbx_config_tls_free(zbx_config_tls);
	zbx_config_dbhigh_free(zbx_config_dbhigh);

	exit(EXIT_SUCCESS);
}

/******************************************************************************
 *                                                                            *
 * Purpose: executes proxy processes                                          *
 *                                                                            *
 ******************************************************************************/
int	main(int argc, char **argv)
{
	static zbx_config_icmpping_t	config_icmpping = {
		get_zbx_config_source_ip,
		get_zbx_config_fping_location,
		get_zbx_config_fping6_location,
		get_zbx_config_tmpdir,
		get_zbx_progname};

	ZBX_TASK_EX			t = {ZBX_TASK_START};
	char				ch;
	int				opt_c = 0, opt_r = 0, opt_t = 0, opt_f = 0;

	/* see description of 'optarg' in 'man 3 getopt' */
	char				*zbx_optarg = NULL;

	/* see description of 'optind' in 'man 3 getopt' */
	int				zbx_optind = 0;

	argv = zbx_setproctitle_init(argc, argv);
	zbx_progname = get_program_name(argv[0]);
	zbx_config_tls = zbx_config_tls_new();
	zbx_config_dbhigh = zbx_config_dbhigh_new();

	/* initialize libraries before using */
	zbx_init_library_common(zbx_log_impl, get_zbx_progname);
	zbx_init_library_nix(get_zbx_progname);
	zbx_init_library_dbupgrade(get_zbx_program_type, get_zbx_config_timeout);
	zbx_init_library_dbwrap(NULL, zbx_preprocess_item_value, zbx_preprocessor_flush);
	zbx_init_library_icmpping(&config_icmpping);
	zbx_init_library_ipcservice(zbx_program_type);
	zbx_init_library_sysinfo(get_zbx_config_timeout, get_zbx_config_enable_remote_commands,
			get_zbx_config_log_remote_commands, get_zbx_config_unsafe_user_parameters,
			get_zbx_config_source_ip, NULL, NULL, NULL, NULL);
	zbx_init_library_stats(get_zbx_program_type);
	zbx_init_library_dbhigh(zbx_config_dbhigh);
	zbx_init_library_preproc(preproc_flush_value_proxy, get_zbx_progname);
	zbx_init_library_eval(zbx_dc_get_expressions_by_name);

	/* parse the command-line */
	while ((char)EOF != (ch = (char)zbx_getopt_long(argc, argv, shortopts, longopts, NULL, &zbx_optarg,
			&zbx_optind)))
	{
		switch (ch)
		{
			case 'c':
				opt_c++;
				if (NULL == config_file)
					config_file = zbx_strdup(config_file, zbx_optarg);
				break;
			case 'R':
				opt_r++;
				t.opts = zbx_strdup(t.opts, zbx_optarg);
				t.task = ZBX_TASK_RUNTIME_CONTROL;
				break;
			case 'T':
				opt_t++;
				t.task = ZBX_TASK_TEST_CONFIG;
				break;
			case 'h':
				zbx_print_help(NULL, help_message, usage_message, zbx_progname);
				exit(EXIT_SUCCESS);
				break;
			case 'V':
				zbx_print_version(title_message);
#if defined(HAVE_GNUTLS) || defined(HAVE_OPENSSL)
				printf("\n");
				zbx_tls_version();
#endif
				exit(EXIT_SUCCESS);
				break;
			case 'f':
				opt_f++;
				t.flags |= ZBX_TASK_FLAG_FOREGROUND;
				break;
			default:
				zbx_print_usage(usage_message, zbx_progname);
				exit(EXIT_FAILURE);
				break;
		}
	}

	/* every option may be specified only once */
	if (1 < opt_c || 1 < opt_r || 1 < opt_t || 1 < opt_f)
	{
		if (1 < opt_c)
			zbx_error("option \"-c\" or \"--config\" specified multiple times");
		if (1 < opt_r)
			zbx_error("option \"-R\" or \"--runtime-control\" specified multiple times");
		if (1 < opt_t)
			zbx_error("option \"-T\" or \"--test-config\" specified multiple times");
		if (1 < opt_f)
			zbx_error("option \"-f\" or \"--foreground\" specified multiple times");

		exit(EXIT_FAILURE);
	}

	if (0 != opt_t && 0 != opt_r)
	{
		zbx_error("option \"-T\" or \"--test-config\" cannot be specified with \"-R\"");
		exit(EXIT_FAILURE);
	}

	/* Parameters which are not option values are invalid. The check relies on zbx_getopt_internal() which */
	/* always permutes command line arguments regardless of POSIXLY_CORRECT environment variable. */
	if (argc > zbx_optind)
	{
		int	i;

		for (i = zbx_optind; i < argc; i++)
			zbx_error("invalid parameter \"%s\"", argv[i]);

		exit(EXIT_FAILURE);
	}

	if (NULL == config_file)
		config_file = zbx_strdup(NULL, DEFAULT_CONFIG_FILE);

	/* required for simple checks */
	zbx_init_metrics();
	zbx_init_library_cfg(zbx_program_type, config_file);

	if (ZBX_TASK_TEST_CONFIG == t.task)
		printf("Validating configuration file \"%s\"\n", config_file);

	zbx_load_config(&t);

	if (ZBX_TASK_TEST_CONFIG == t.task)
	{
		printf("Validation successful\n");
		exit(EXIT_SUCCESS);
	}

	if (ZBX_TASK_RUNTIME_CONTROL == t.task)
	{
		int	ret;
		char	*error = NULL;

		if (FAIL == zbx_ipc_service_init_env(config_socket_path, &error))
		{
			zbx_error("cannot initialize IPC services: %s", error);
			zbx_free(error);
			exit(EXIT_FAILURE);
		}

		if (SUCCEED != (ret = rtc_process(t.opts, zbx_config_timeout, &error)))
		{
			zbx_error("Cannot perform runtime control command: %s", error);
			zbx_free(error);
		}

		exit(SUCCEED == ret ? EXIT_SUCCESS : EXIT_FAILURE);
	}

	return zbx_daemon_start(config_allow_root, config_user, t.flags, get_zbx_config_pid_file, zbx_on_exit,
			log_file_cfg.log_type, log_file_cfg.log_file_name, NULL, get_zbx_threads, get_zbx_threads_num);
}

static void	zbx_check_db(void)
{
	struct zbx_db_version_info_t	db_version_info;

	if (FAIL == zbx_db_check_version_info(&db_version_info, config_allow_unsupported_db_versions, zbx_program_type))
	{
		zbx_free(db_version_info.friendly_current_version);
		exit(EXIT_FAILURE);
	}

	zbx_free(db_version_info.friendly_current_version);
}

static void	proxy_db_init(void)
{
	char		*error = NULL;
	int		db_type, version_check;

	if (SUCCEED != zbx_db_init(zbx_dc_get_nextid, config_log_slow_queries, &error))
	{
		zabbix_log(LOG_LEVEL_CRIT, "cannot initialize database: %s", error);
		zbx_free(error);
		exit(EXIT_FAILURE);
	}

	zbx_db_init_autoincrement_options();

	if (ZBX_DB_UNKNOWN == (db_type = zbx_db_get_database_type()))
	{
		zabbix_log(LOG_LEVEL_CRIT, "cannot use database \"%s\": database is not a Zabbix database",
				zbx_config_dbhigh->config_dbname);
		exit(EXIT_FAILURE);
	}
	else if (ZBX_DB_PROXY != db_type)
	{
		zabbix_log(LOG_LEVEL_CRIT, "cannot use database \"%s\": Zabbix proxy cannot work with a"
				" Zabbix server database", zbx_config_dbhigh->config_dbname);
		exit(EXIT_FAILURE);
	}

	zbx_db_check_character_set();
	zbx_check_db();

	if (SUCCEED != (version_check = zbx_db_check_version_and_upgrade(ZBX_HA_MODE_STANDALONE)))
	{
#ifdef HAVE_SQLITE3
		if (NOTSUPPORTED == version_check)
			exit(EXIT_FAILURE);

		zabbix_log(LOG_LEVEL_WARNING, "removing database file: \"%s\"", zbx_config_dbhigh->config_dbname);
		zbx_db_deinit();

		if (0 != unlink(zbx_config_dbhigh->config_dbname))
		{
			zabbix_log(LOG_LEVEL_CRIT, "cannot remove database file \"%s\": %s, exiting...",
					zbx_config_dbhigh->config_dbname, zbx_strerror(errno));
			exit(EXIT_FAILURE);
		}

		proxy_db_init();
#else
		ZBX_UNUSED(version_check);
		exit(EXIT_FAILURE);
#endif
	}

#ifdef HAVE_ORACLE
	zbx_db_connect(ZBX_DB_CONNECT_NORMAL);
	zbx_db_table_prepare("items", NULL);
	zbx_db_table_prepare("item_preproc", NULL);
	zbx_db_close();
#endif
}

int	MAIN_ZABBIX_ENTRY(int flags)
{
	zbx_socket_t				listen_sock;
	char					*error = NULL;
	int					i, ret;
	zbx_rtc_t				rtc;
	zbx_timespec_t				rtc_timeout = {1, 0};

	zbx_config_comms_args_t			config_comms = {zbx_config_tls, config_hostname, config_server,
								config_proxymode, zbx_config_timeout,
								zbx_config_trapper_timeout, zbx_config_source_ip,
								config_ssl_ca_location, config_ssl_cert_location,
								config_ssl_key_location};
	zbx_thread_args_t			thread_args;
	zbx_thread_poller_args			poller_args = {&config_comms, get_zbx_program_type, get_zbx_progname,
								ZBX_NO_POLLER, config_startup_time,
								config_unavailable_delay, config_unreachable_period,
								config_unreachable_delay,
								config_max_concurrent_checks_per_poller,
								get_config_forks, config_java_gateway,
								config_java_gateway_port, config_externalscripts,
								zbx_get_value_internal_ext_proxy,
								config_ssh_key_location};
	zbx_thread_proxyconfig_args		proxyconfig_args = {zbx_config_tls, &zbx_config_vault,
								get_zbx_program_type, zbx_config_timeout,
								&config_server_addrs, config_hostname,
								zbx_config_source_ip, config_ssl_ca_location,
								config_ssl_cert_location, config_ssl_key_location,
								config_proxyconfig_frequency};
	zbx_thread_datasender_args		datasender_args = {zbx_config_tls, get_zbx_program_type,
								zbx_config_timeout, &config_server_addrs,
								zbx_config_source_ip, config_hostname,
								config_proxydata_frequency};
	zbx_thread_taskmanager_args		taskmanager_args = {&config_comms, get_zbx_program_type, zbx_progname,
								config_startup_time, zbx_config_enable_remote_commands,
								zbx_config_log_remote_commands, config_hostname,
								get_config_forks, config_java_gateway,
								config_java_gateway_port, config_externalscripts,
<<<<<<< HEAD
								.config_enable_global_scripts = 1};
=======
								config_ssh_key_location};
>>>>>>> a029f1a6
	zbx_thread_httppoller_args		httppoller_args = {zbx_config_source_ip, config_ssl_ca_location,
								config_ssl_cert_location, config_ssl_key_location};
	zbx_thread_discoverer_args		discoverer_args = {zbx_config_tls, get_zbx_program_type,
								get_zbx_progname, zbx_config_timeout,
								CONFIG_FORKS[ZBX_PROCESS_TYPE_DISCOVERER],
								zbx_config_source_ip, &events_cbs};
	zbx_thread_trapper_args			trapper_args = {&config_comms, &zbx_config_vault, get_zbx_program_type,
								zbx_progname, &events_cbs, &listen_sock,
								config_startup_time, config_proxydata_frequency,
								get_config_forks, config_stats_allowed_ip,
								config_java_gateway, config_java_gateway_port,
<<<<<<< HEAD
								config_externalscripts, .config_enable_global_scripts = 1,
								zbx_get_value_internal_ext_proxy};
=======
								config_externalscripts,
								zbx_get_value_internal_ext_proxy,
								config_ssh_key_location};
>>>>>>> a029f1a6
	zbx_thread_proxy_housekeeper_args	housekeeper_args = {zbx_config_timeout, config_housekeeping_frequency,
								config_proxy_local_buffer, config_proxy_offline_buffer};
	zbx_thread_pinger_args			pinger_args = {zbx_config_timeout};
#ifdef HAVE_OPENIPMI
	zbx_thread_ipmi_manager_args		ipmimanager_args = {zbx_config_timeout, config_unavailable_delay,
								config_unreachable_period, config_unreachable_delay};
#endif
	zbx_thread_pp_manager_args		preproc_man_args = {
							.workers_num = CONFIG_FORKS[ZBX_PROCESS_TYPE_PREPROCESSOR],
							.config_timeout = zbx_config_timeout,
							zbx_config_source_ip};
	zbx_thread_dbsyncer_args		dbsyncer_args = {&events_cbs, config_histsyncer_frequency};
	zbx_thread_vmware_args			vmware_args = {zbx_config_source_ip, config_vmware_frequency,
								config_vmware_perf_frequency, config_vmware_timeout};
	zbx_thread_snmptrapper_args		snmptrapper_args = {.config_snmptrap_file = zbx_config_snmptrap_file,
								.config_ha_node_name = NULL};

	zbx_rtc_process_request_ex_func_t	rtc_process_request_func = NULL;

	if (0 != (flags & ZBX_TASK_FLAG_FOREGROUND))
	{
		printf("Starting Zabbix Proxy (%s) [%s]. Zabbix %s (revision %s).\nPress Ctrl+C to exit.\n\n",
				ZBX_PROXYMODE_PASSIVE == config_proxymode ? "passive" : "active",
				config_hostname, ZABBIX_VERSION, ZABBIX_REVISION);
	}

	if (FAIL == zbx_ipc_service_init_env(config_socket_path, &error))
	{
		zbx_error("cannot initialize IPC services: %s", error);
		zbx_free(error);
		exit(EXIT_FAILURE);
	}

	if (SUCCEED != zbx_locks_create(&error))
	{
		zbx_error("cannot create locks: %s", error);
		zbx_free(error);
		exit(EXIT_FAILURE);
	}

	if (SUCCEED != zbx_open_log(&log_file_cfg, config_log_level, syslog_app_name, &error))
	{
		zbx_error("cannot open log:%s", error);
		zbx_free(error);
		exit(EXIT_FAILURE);
	}

#ifdef HAVE_NETSNMP
#	define SNMP_FEATURE_STATUS 	"YES"
#else
#	define SNMP_FEATURE_STATUS 	" NO"
#endif
#ifdef HAVE_OPENIPMI
#	define IPMI_FEATURE_STATUS 	"YES"
#else
#	define IPMI_FEATURE_STATUS 	" NO"
#endif
#ifdef HAVE_LIBCURL
#	define LIBCURL_FEATURE_STATUS	"YES"
#else
#	define LIBCURL_FEATURE_STATUS	" NO"
#endif
#if defined(HAVE_LIBCURL) && defined(HAVE_LIBXML2)
#	define VMWARE_FEATURE_STATUS	"YES"
#else
#	define VMWARE_FEATURE_STATUS	" NO"
#endif
#ifdef HAVE_UNIXODBC
#	define ODBC_FEATURE_STATUS 	"YES"
#else
#	define ODBC_FEATURE_STATUS 	" NO"
#endif
#if defined(HAVE_SSH2) || defined(HAVE_SSH)
#	define SSH_FEATURE_STATUS 	"YES"
#else
#	define SSH_FEATURE_STATUS 	" NO"
#endif
#ifdef HAVE_IPV6
#	define IPV6_FEATURE_STATUS 	"YES"
#else
#	define IPV6_FEATURE_STATUS 	" NO"
#endif
#if defined(HAVE_GNUTLS) || defined(HAVE_OPENSSL)
#	define TLS_FEATURE_STATUS	"YES"
#else
#	define TLS_FEATURE_STATUS	" NO"
#endif

	zabbix_log(LOG_LEVEL_INFORMATION, "Starting Zabbix Proxy (%s) [%s]. Zabbix %s (revision %s).",
			ZBX_PROXYMODE_PASSIVE == config_proxymode ? "passive" : "active",
			config_hostname, ZABBIX_VERSION, ZABBIX_REVISION);

	zabbix_log(LOG_LEVEL_INFORMATION, "**** Enabled features ****");
	zabbix_log(LOG_LEVEL_INFORMATION, "SNMP monitoring:       " SNMP_FEATURE_STATUS);
	zabbix_log(LOG_LEVEL_INFORMATION, "IPMI monitoring:       " IPMI_FEATURE_STATUS);
	zabbix_log(LOG_LEVEL_INFORMATION, "Web monitoring:        " LIBCURL_FEATURE_STATUS);
	zabbix_log(LOG_LEVEL_INFORMATION, "VMware monitoring:     " VMWARE_FEATURE_STATUS);
	zabbix_log(LOG_LEVEL_INFORMATION, "ODBC:                  " ODBC_FEATURE_STATUS);
	zabbix_log(LOG_LEVEL_INFORMATION, "SSH support:           " SSH_FEATURE_STATUS);
	zabbix_log(LOG_LEVEL_INFORMATION, "IPv6 support:          " IPV6_FEATURE_STATUS);
	zabbix_log(LOG_LEVEL_INFORMATION, "TLS support:           " TLS_FEATURE_STATUS);
	zabbix_log(LOG_LEVEL_INFORMATION, "**************************");

	zabbix_log(LOG_LEVEL_INFORMATION, "using configuration file: %s", config_file);

#ifdef HAVE_ORACLE
	zabbix_log(LOG_LEVEL_INFORMATION, "Support for Oracle DB is deprecated since Zabbix 7.0 and will be removed in "
			"future versions");
#endif

#if defined(HAVE_GNUTLS) || defined(HAVE_OPENSSL)
	if (SUCCEED != zbx_coredump_disable())
	{
		zabbix_log(LOG_LEVEL_CRIT, "cannot disable core dump, exiting...");
		exit(EXIT_FAILURE);
	}
#endif
	if (FAIL == zbx_load_modules(config_load_module_path, config_load_module, zbx_config_timeout, 1))
	{
		zabbix_log(LOG_LEVEL_CRIT, "loading modules failed, exiting...");
		exit(EXIT_FAILURE);
	}

	zbx_free_config();

	if (SUCCEED != zbx_rtc_init(&rtc, &error))
	{
		zabbix_log(LOG_LEVEL_CRIT, "cannot initialize runtime control service: %s", error);
		zbx_free(error);
		exit(EXIT_FAILURE);
	}

	if (SUCCEED != zbx_init_database_cache(get_zbx_program_type, zbx_sync_proxy_history, config_history_cache_size,
			config_history_index_cache_size, &config_trends_cache_size, &error))
	{
		zabbix_log(LOG_LEVEL_CRIT, "cannot initialize database cache: %s", error);
		zbx_free(error);
		exit(EXIT_FAILURE);
	}

	if (SUCCEED != init_proxy_history_lock(zbx_program_type, &error))
	{
		zabbix_log(LOG_LEVEL_CRIT, "cannot initialize lock for passive proxy history: %s", error);
		zbx_free(error);
		exit(EXIT_FAILURE);
	}

	if (SUCCEED != zbx_init_configuration_cache(get_zbx_program_type, get_config_forks, config_conf_cache_size,
			&error))
	{
		zabbix_log(LOG_LEVEL_CRIT, "cannot initialize configuration cache: %s", error);
		zbx_free(error);
		exit(EXIT_FAILURE);
	}

	if (SUCCEED != zbx_init_selfmon_collector(get_config_forks, &error))
	{
		zabbix_log(LOG_LEVEL_CRIT, "cannot initialize self-monitoring: %s", error);
		zbx_free(error);
		exit(EXIT_FAILURE);
	}

	if (0 != CONFIG_FORKS[ZBX_PROCESS_TYPE_VMWARE] && SUCCEED != zbx_vmware_init(&config_vmware_cache_size, &error))
	{
		zabbix_log(LOG_LEVEL_CRIT, "cannot initialize VMware cache: %s", error);
		zbx_free(error);
		exit(EXIT_FAILURE);
	}

	if (SUCCEED != zbx_vault_token_from_env_get(&(zbx_config_vault.token), &error))
	{
		zabbix_log(LOG_LEVEL_CRIT, "cannot initialize vault token: %s", error);
		zbx_free(error);
		exit(EXIT_FAILURE);
	}

	if (SUCCEED != zbx_vault_init(&zbx_config_vault, &error))
	{
		zabbix_log(LOG_LEVEL_CRIT, "cannot initialize vault: %s", error);
		zbx_free(error);
		exit(EXIT_FAILURE);
	}

	if (SUCCEED != zbx_vault_db_credentials_get(&zbx_config_vault, &zbx_config_dbhigh->config_dbuser,
			&zbx_config_dbhigh->config_dbpassword, zbx_config_source_ip, config_ssl_ca_location,
			config_ssl_cert_location, config_ssl_key_location, &error))
	{
		zabbix_log(LOG_LEVEL_CRIT, "cannot initialize database credentials from vault: %s", error);
		zbx_free(error);
		exit(EXIT_FAILURE);
	}

	if (FAIL == zbx_pb_create(config_proxy_buffer_mode, config_proxy_memory_buffer_size,
			config_proxy_memory_buffer_age, config_proxy_offline_buffer * SEC_PER_HOUR, &error))
	{
		zabbix_log(LOG_LEVEL_CRIT, "cannot initialize proxy buffer: %s", error);
		zbx_free(error);
		exit(EXIT_FAILURE);
	}

	proxy_db_init();

	zbx_pb_init();

	if (0 != CONFIG_FORKS[ZBX_PROCESS_TYPE_DISCOVERYMANAGER])
		zbx_discoverer_init();

	for (zbx_threads_num = 0, i = 0; i < ZBX_PROCESS_TYPE_COUNT; i++)
	{
		/* skip threaded components */
		switch (i)
		{
			case ZBX_PROCESS_TYPE_PREPROCESSOR:
			case ZBX_PROCESS_TYPE_DISCOVERER:
				continue;
		}

		zbx_threads_num += CONFIG_FORKS[i];
	}

	zbx_threads = (pid_t *)zbx_calloc(zbx_threads, (size_t)zbx_threads_num, sizeof(pid_t));
	threads_flags = (int *)zbx_calloc(threads_flags, (size_t)zbx_threads_num, sizeof(int));

	if (0 != CONFIG_FORKS[ZBX_PROCESS_TYPE_TRAPPER])
	{
		if (FAIL == zbx_tcp_listen(&listen_sock, config_listen_ip, (unsigned short)config_listen_port,
				zbx_config_timeout, config_tcp_max_backlog_size))
		{
			zabbix_log(LOG_LEVEL_CRIT, "listener failed: %s", zbx_socket_strerror());
			exit(EXIT_FAILURE);
		}

		if (SUCCEED != zbx_init_remote_commands_cache(&error))
		{
			zabbix_log(LOG_LEVEL_CRIT, "cannot initialize commands cache: %s", error);
			zbx_free(error);
			exit(EXIT_FAILURE);
		}
	}

	/* not running zbx_tls_init_parent() since proxy is only run on Unix*/

	zabbix_log(LOG_LEVEL_INFORMATION, "proxy #0 started [main process]");

	zbx_register_stats_data_func(zbx_preproc_stats_ext_get, NULL);
	zbx_register_stats_data_func(zbx_discovery_stats_ext_get, NULL);
	zbx_register_stats_data_func(zbx_proxy_stats_ext_get, &config_comms);
	zbx_register_stats_ext_func(zbx_vmware_stats_ext_get, NULL);
	zbx_register_stats_procinfo_func(ZBX_PROCESS_TYPE_PREPROCESSOR, zbx_preprocessor_get_worker_info);
	zbx_register_stats_procinfo_func(ZBX_PROCESS_TYPE_DISCOVERER, zbx_discovery_get_worker_info);
	zbx_diag_init(diag_add_section_info);

	thread_args.info.program_type = zbx_program_type;

	if (ZBX_PROXYMODE_PASSIVE == config_proxymode)
		rtc_process_request_func = rtc_process_request_ex_proxy_passive;
	else
		rtc_process_request_func = rtc_process_request_ex_proxy;

	for (i = 0; i < zbx_threads_num; i++)
	{
		if (FAIL == get_process_info_by_thread(i + 1, &thread_args.info.process_type,
				&thread_args.info.process_num))
		{
			THIS_SHOULD_NEVER_HAPPEN;
			exit(EXIT_FAILURE);
		}

		thread_args.info.server_num = i + 1;
		thread_args.args = NULL;

		switch (thread_args.info.process_type)
		{
			case ZBX_PROCESS_TYPE_CONFSYNCER:
				thread_args.args = &proxyconfig_args;
				zbx_thread_start(proxyconfig_thread, &thread_args, &zbx_threads[i]);
				if (FAIL == zbx_rtc_wait_for_sync_finish(&rtc, rtc_process_request_func))
					goto out;
				break;
			case ZBX_PROCESS_TYPE_TRAPPER:
				thread_args.args = &trapper_args;
				zbx_thread_start(trapper_thread, &thread_args, &zbx_threads[i]);
				break;
			case ZBX_PROCESS_TYPE_DATASENDER:
				thread_args.args = &datasender_args;
				zbx_thread_start(datasender_thread, &thread_args, &zbx_threads[i]);
				break;
			case ZBX_PROCESS_TYPE_POLLER:
				poller_args.poller_type = ZBX_POLLER_TYPE_NORMAL;
				thread_args.args = &poller_args;
				zbx_thread_start(poller_thread, &thread_args, &zbx_threads[i]);
				break;
			case ZBX_PROCESS_TYPE_UNREACHABLE:
				poller_args.poller_type = ZBX_POLLER_TYPE_UNREACHABLE;
				thread_args.args = &poller_args;
				zbx_thread_start(poller_thread, &thread_args, &zbx_threads[i]);
				break;
			case ZBX_PROCESS_TYPE_PINGER:
				thread_args.args = &pinger_args;
				zbx_thread_start(pinger_thread, &thread_args, &zbx_threads[i]);
				break;
			case ZBX_PROCESS_TYPE_HOUSEKEEPER:
				thread_args.args = &housekeeper_args;
				zbx_thread_start(housekeeper_thread, &thread_args, &zbx_threads[i]);
				break;
			case ZBX_PROCESS_TYPE_HTTPPOLLER:
				thread_args.args = &httppoller_args;
				zbx_thread_start(httppoller_thread, &thread_args, &zbx_threads[i]);
				break;
			case ZBX_PROCESS_TYPE_DISCOVERYMANAGER:
				threads_flags[i] = ZBX_THREAD_PRIORITY_FIRST;
				thread_args.args = &discoverer_args;
				zbx_thread_start(discoverer_thread, &thread_args, &zbx_threads[i]);
				break;
			case ZBX_PROCESS_TYPE_HISTSYNCER:
				threads_flags[i] = ZBX_THREAD_PRIORITY_FIRST;
				thread_args.args = &dbsyncer_args;
				zbx_thread_start(zbx_dbsyncer_thread, &thread_args, &zbx_threads[i]);
				break;
			case ZBX_PROCESS_TYPE_JAVAPOLLER:
				poller_args.poller_type = ZBX_POLLER_TYPE_JAVA;
				thread_args.args = &poller_args;
				zbx_thread_start(poller_thread, &thread_args, &zbx_threads[i]);
				break;
			case ZBX_PROCESS_TYPE_SNMPTRAPPER:
				thread_args.args = &snmptrapper_args;
				zbx_thread_start(zbx_snmptrapper_thread, &thread_args, &zbx_threads[i]);
				break;
			case ZBX_PROCESS_TYPE_SELFMON:
				zbx_thread_start(zbx_selfmon_thread, &thread_args, &zbx_threads[i]);
				break;
			case ZBX_PROCESS_TYPE_VMWARE:
				thread_args.args = &vmware_args;
				zbx_thread_start(vmware_thread, &thread_args, &zbx_threads[i]);
				break;
#ifdef HAVE_OPENIPMI
			case ZBX_PROCESS_TYPE_IPMIMANAGER:
				thread_args.args = &ipmimanager_args;
				zbx_thread_start(zbx_ipmi_manager_thread, &thread_args, &zbx_threads[i]);
				break;
			case ZBX_PROCESS_TYPE_IPMIPOLLER:
				zbx_thread_start(zbx_ipmi_poller_thread, &thread_args, &zbx_threads[i]);
				break;
#endif
			case ZBX_PROCESS_TYPE_TASKMANAGER:
				thread_args.args = &taskmanager_args;
				zbx_thread_start(taskmanager_thread, &thread_args, &zbx_threads[i]);
				break;
			case ZBX_PROCESS_TYPE_PREPROCMAN:
				threads_flags[i] = ZBX_THREAD_PRIORITY_FIRST;
				thread_args.args = &preproc_man_args;
				zbx_thread_start(zbx_pp_manager_thread, &thread_args, &zbx_threads[i]);
				break;
			case ZBX_PROCESS_TYPE_AVAILMAN:
				threads_flags[i] = ZBX_THREAD_PRIORITY_FIRST;
				zbx_thread_start(zbx_availability_manager_thread, &thread_args, &zbx_threads[i]);
				break;
			case ZBX_PROCESS_TYPE_ODBCPOLLER:
				poller_args.poller_type = ZBX_POLLER_TYPE_ODBC;
				thread_args.args = &poller_args;
				zbx_thread_start(poller_thread, &thread_args, &zbx_threads[i]);
				break;
			case ZBX_PROCESS_TYPE_HTTPAGENT_POLLER:
				poller_args.poller_type = ZBX_POLLER_TYPE_HTTPAGENT;
				thread_args.args = &poller_args;
				zbx_thread_start(async_poller_thread, &thread_args, &zbx_threads[i]);
				break;
			case ZBX_PROCESS_TYPE_AGENT_POLLER:
				poller_args.poller_type = ZBX_POLLER_TYPE_AGENT;
				thread_args.args = &poller_args;
				zbx_thread_start(async_poller_thread, &thread_args, &zbx_threads[i]);
				break;
			case ZBX_PROCESS_TYPE_SNMP_POLLER:
				poller_args.poller_type = ZBX_POLLER_TYPE_SNMP;
				thread_args.args = &poller_args;
				zbx_thread_start(async_poller_thread, &thread_args, &zbx_threads[i]);
				break;
			case ZBX_PROCESS_TYPE_INTERNAL_POLLER:
				poller_args.poller_type = ZBX_POLLER_TYPE_INTERNAL;
				thread_args.args = &poller_args;
				zbx_thread_start(poller_thread, &thread_args, &zbx_threads[i]);
		}
	}

	zbx_unset_exit_on_terminate();

	while (ZBX_IS_RUNNING())
	{
		zbx_ipc_client_t	*client;
		zbx_ipc_message_t	*message;

		(void)zbx_ipc_service_recv(&rtc.service, &rtc_timeout, &client, &message);

		if (NULL != message)
		{
			zbx_rtc_dispatch(&rtc, client, message, rtc_process_request_func);
			zbx_ipc_message_free(message);
		}

		if (NULL != client)
			zbx_ipc_client_release(client);

		if (0 < (ret = waitpid((pid_t)-1, &i, WNOHANG)))
		{
			zbx_set_exiting_with_fail();
			break;
		}

		if (-1 == ret && EINTR != errno)
		{
			zabbix_log(LOG_LEVEL_ERR, "failed to wait on child processes: %s", zbx_strerror(errno));
			zbx_set_exiting_with_fail();
			break;
		}
	}
out:
	zbx_log_exit_signal();

	if (SUCCEED == ZBX_EXIT_STATUS())
		zbx_rtc_shutdown_subs(&rtc);

	zbx_on_exit(ZBX_EXIT_STATUS());

	return SUCCEED;
}<|MERGE_RESOLUTION|>--- conflicted
+++ resolved
@@ -1422,11 +1422,7 @@
 								zbx_config_log_remote_commands, config_hostname,
 								get_config_forks, config_java_gateway,
 								config_java_gateway_port, config_externalscripts,
-<<<<<<< HEAD
-								.config_enable_global_scripts = 1};
-=======
-								config_ssh_key_location};
->>>>>>> a029f1a6
+								.config_enable_global_scripts = 1, config_ssh_key_location};
 	zbx_thread_httppoller_args		httppoller_args = {zbx_config_source_ip, config_ssl_ca_location,
 								config_ssl_cert_location, config_ssl_key_location};
 	zbx_thread_discoverer_args		discoverer_args = {zbx_config_tls, get_zbx_program_type,
@@ -1438,14 +1434,8 @@
 								config_startup_time, config_proxydata_frequency,
 								get_config_forks, config_stats_allowed_ip,
 								config_java_gateway, config_java_gateway_port,
-<<<<<<< HEAD
 								config_externalscripts, .config_enable_global_scripts = 1,
-								zbx_get_value_internal_ext_proxy};
-=======
-								config_externalscripts,
-								zbx_get_value_internal_ext_proxy,
-								config_ssh_key_location};
->>>>>>> a029f1a6
+								zbx_get_value_internal_ext_proxy, config_ssh_key_location};
 	zbx_thread_proxy_housekeeper_args	housekeeper_args = {zbx_config_timeout, config_housekeeping_frequency,
 								config_proxy_local_buffer, config_proxy_offline_buffer};
 	zbx_thread_pinger_args			pinger_args = {zbx_config_timeout};
