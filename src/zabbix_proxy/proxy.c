--- conflicted
+++ resolved
@@ -1025,13 +1025,8 @@
 	zbx_ipc_service_free_env();
 
 	zbx_db_connect(ZBX_DB_CONNECT_EXIT);
-<<<<<<< HEAD
-	free_database_cache(ZBX_SYNC_ALL, &events_cbs);
-	free_configuration_cache();
-=======
-	zbx_free_database_cache(ZBX_SYNC_ALL);
+	zbx_free_database_cache(ZBX_SYNC_ALL, &events_cbs);
 	zbx_free_configuration_cache();
->>>>>>> f69433e6
 	zbx_db_close();
 
 	zbx_db_deinit();
@@ -1271,46 +1266,30 @@
 	zbx_rtc_t				rtc;
 	zbx_timespec_t				rtc_timeout = {1, 0};
 
-	zbx_thread_dbsyncer_args		dbsyncer_args = {&events_cbs};
 	zbx_config_comms_args_t			config_comms = {zbx_config_tls, CONFIG_HOSTNAME, config_proxymode,
 								zbx_config_timeout};
 	zbx_thread_args_t			thread_args;
 	zbx_thread_poller_args			poller_args = {&config_comms, get_program_type, ZBX_NO_POLLER,
 								config_startup_time, config_unavailable_delay};
 	zbx_thread_proxyconfig_args		proxyconfig_args = {zbx_config_tls, &zbx_config_vault,
-<<<<<<< HEAD
-								get_program_type, config_timeout};
-
-	zbx_thread_datasender_args		datasender_args = {zbx_config_tls, get_program_type, config_timeout};
-
-	zbx_thread_taskmanager_args		taskmanager_args = {&config_comms, get_program_type,
-								config_startup_time};
-	zbx_thread_discoverer_args		discoverer_args = {zbx_config_tls, get_program_type, config_timeout,
-								&events_cbs};
-	zbx_thread_trapper_args			trapper_args = {&config_comms, &zbx_config_vault, get_program_type,
-								&events_cbs, &listen_sock, config_startup_time};
-
-	zbx_thread_proxy_housekeeper_args	housekeeper_args = {config_timeout};
-	zbx_thread_pinger_args			pinger_args = {config_timeout};
-=======
 								get_program_type, zbx_config_timeout};
 	zbx_thread_datasender_args		datasender_args = {zbx_config_tls, get_program_type, zbx_config_timeout};
 	zbx_thread_taskmanager_args		taskmanager_args = {&config_comms, get_program_type,
 								config_startup_time, zbx_config_enable_remote_commands,
 								zbx_config_log_remote_commands};
-	zbx_thread_discoverer_args		discoverer_args = {zbx_config_tls, get_program_type, zbx_config_timeout};
+	zbx_thread_discoverer_args		discoverer_args = {zbx_config_tls, get_program_type, zbx_config_timeout,
+								&events_cbs};
 	zbx_thread_trapper_args			trapper_args = {&config_comms, &zbx_config_vault, get_program_type,
-								&listen_sock, config_startup_time};
+								&events_cbs, &listen_sock, config_startup_time};
 	zbx_thread_proxy_housekeeper_args	housekeeper_args = {zbx_config_timeout, config_housekeeping_frequency,
 								config_proxy_local_buffer, config_proxy_offline_buffer};
 	zbx_thread_pinger_args			pinger_args = {zbx_config_timeout};
->>>>>>> f69433e6
 #ifdef HAVE_OPENIPMI
 	zbx_thread_ipmi_manager_args		ipmimanager_args = {zbx_config_timeout, config_unavailable_delay};
 #endif
 	zbx_thread_pp_manager_args		preproc_man_args =
 						{.workers_num = CONFIG_FORKS[ZBX_PROCESS_TYPE_PREPROCESSOR]};
-	zbx_thread_dbsyncer_args		dbsyncer_args = {config_histsyncer_frequency};
+	zbx_thread_dbsyncer_args		dbsyncer_args = {&events_cbs, config_histsyncer_frequency};
 
 	zbx_rtc_process_request_ex_func_t	rtc_process_request_func = NULL;
 
@@ -1575,11 +1554,7 @@
 			case ZBX_PROCESS_TYPE_HISTSYNCER:
 				threads_flags[i] = ZBX_THREAD_PRIORITY_FIRST;
 				thread_args.args = &dbsyncer_args;
-<<<<<<< HEAD
-				zbx_thread_start(dbsyncer_thread, &thread_args, &threads[i]);
-=======
 				zbx_thread_start(zbx_dbsyncer_thread, &thread_args, &threads[i]);
->>>>>>> f69433e6
 				break;
 			case ZBX_PROCESS_TYPE_JAVAPOLLER:
 				poller_args.poller_type = ZBX_POLLER_TYPE_JAVA;
