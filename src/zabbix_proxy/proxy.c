--- conflicted
+++ resolved
@@ -1200,12 +1200,8 @@
 	zbx_rtc_t			rtc;
 	zbx_timespec_t			rtc_timeout = {1, 0};
 
-<<<<<<< HEAD
-	zbx_config_comms_args_t		zbx_config = {zbx_config_tls, NULL, 0};
-=======
 	zbx_config_comms_args_t		zbx_config = {zbx_config_tls, CONFIG_HOSTNAME, CONFIG_PROXYMODE};
 
->>>>>>> 8ba58a48
 	zbx_thread_args_t		thread_args;
 	zbx_thread_poller_args		poller_args = {&zbx_config, get_program_type, ZBX_NO_POLLER};
 	zbx_thread_proxyconfig_args	proxyconfig_args = {zbx_config_tls, get_program_type};
