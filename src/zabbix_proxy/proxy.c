/*
** Zabbix
** Copyright (C) 2001-2023 Zabbix SIA
**
** This program is free software; you can redistribute it and/or modify
** it under the terms of the GNU General Public License as published by
** the Free Software Foundation; either version 2 of the License, or
** (at your option) any later version.
**
** This program is distributed in the hope that it will be useful,
** but WITHOUT ANY WARRANTY; without even the implied warranty of
** MERCHANTABILITY or FITNESS FOR A PARTICULAR PURPOSE. See the
** GNU General Public License for more details.
**
** You should have received a copy of the GNU General Public License
** along with this program; if not, write to the Free Software
** Foundation, Inc., 51 Franklin Street, Fifth Floor, Boston, MA  02110-1301, USA.
**/

#include "zbxdbwrap.h"

#include "cfg.h"
#include "zbxdbhigh.h"
#include "zbxcacheconfig.h"
#include "zbxcachehistory.h"
#include "zbxcachehistory_proxy.h"
#include "zbxdbupgrade.h"
#include "zbxlog.h"
#include "zbxgetopt.h"
#include "zbxmutexs.h"

#include "zbxsysinfo.h"
#include "zbxmodules.h"

#include "zbxnix.h"
#include "zbxself.h"

#include "zbxdbsyncer.h"
#include "../zabbix_server/discoverer/discoverer.h"
#include "../zabbix_server/httppoller/httppoller.h"
#include "housekeeper/housekeeper.h"
#include "../zabbix_server/pinger/pinger.h"
#include "../zabbix_server/poller/poller.h"
#include "../zabbix_server/trapper/trapper.h"
#include "../zabbix_server/trapper/trapper_request.h"
#include "proxyconfig/proxyconfig.h"
#include "datasender/datasender.h"
#include "taskmanager/taskmanager.h"
#include "../zabbix_server/vmware/vmware.h"
#include "zbxcomms.h"
#include "zbxvault.h"
#include "zbxdiag.h"
#include "diag/diag_proxy.h"
#include "zbxrtc.h"
#include "rtc/rtc_proxy.h"
#include "zbxstats.h"
#include "stats/zabbix_stats.h"
#include "zbxip.h"
#include "zbxthreads.h"
#include "zbx_rtc_constants.h"
#include "zbxicmpping.h"
#include "zbxipcservice.h"
#include "../zabbix_server/ipmi/ipmi_manager.h"
#include "preproc/preproc_proxy.h"
#include "zbxdiscovery.h"
#include "zbxproxybuffer.h"
#include "zbxscripts.h"
#include "zbxsnmptrapper.h"

#ifdef HAVE_OPENIPMI
#include "../zabbix_server/ipmi/ipmi_manager.h"
#include "../zabbix_server/ipmi/ipmi_poller.h"
#endif

ZBX_GET_CONFIG_VAR2(const char*, const char*, zbx_progname, NULL)

static const char	title_message[] = "zabbix_proxy";
static const char	syslog_app_name[] = "zabbix_proxy";
static const char	*usage_message[] = {
	"[-c config-file]", NULL,
	"[-c config-file]", "-R runtime-option", NULL,
	"-h", NULL,
	"-V", NULL,
	NULL	/* end of text */
};

static const char	*help_message[] = {
	"A Zabbix daemon that collects monitoring data from devices and sends it to",
	"Zabbix server.",
	"",
	"Options:",
	"  -c --config config-file        Path to the configuration file",
	"                                 (default: \"" DEFAULT_CONFIG_FILE "\")",
	"  -f --foreground                Run Zabbix proxy in foreground",
	"  -R --runtime-control runtime-option   Perform administrative functions",
	"",
	"    Runtime control options:",
	"      " ZBX_CONFIG_CACHE_RELOAD "        Reload configuration cache",
	"      " ZBX_HOUSEKEEPER_EXECUTE "        Execute the housekeeper",
	"      " ZBX_LOG_LEVEL_INCREASE "=target  Increase log level, affects all processes if",
	"                                   target is not specified",
	"      " ZBX_LOG_LEVEL_DECREASE "=target  Decrease log level, affects all processes if",
	"                                   target is not specified",
	"      " ZBX_SNMP_CACHE_RELOAD "          Reload SNMP cache",
	"      " ZBX_DIAGINFO "=section           Log internal diagnostic information of the",
	"                                 section (historycache, preprocessing, locks) or",
	"                                 everything if section is not specified",
	"      " ZBX_PROF_ENABLE "=target         Enable profiling, affects all processes if",
	"                                   target is not specified",
	"      " ZBX_PROF_DISABLE "=target        Disable profiling, affects all processes if",
	"                                   target is not specified",
	"",
	"      Log level control targets:",
	"        process-type             All processes of specified type",
	"                                 (availability manager, configuration syncer, data sender,",
	"                                 discovery manager, history syncer, housekeeper, http poller,",
	"                                 icmp pinger, ipmi manager, ipmi poller, java poller,",
	"                                 odbc poller, poller, agent poller, http agent poller,",
	"                                 snmp poller, preprocessing manager, self-monitoring, snmp trapper,",
	"                                 task manager, trapper, unreachable poller, vmware collector)",
	"        process-type,N           Process type and number (e.g., poller,3)",
	"        pid                      Process identifier",
	"",
	"      Profiling control targets:",
	"        process-type             All processes of specified type",
	"                                 (availability manager, configuration syncer, data sender,",
	"                                 discovery manager, history syncer, housekeeper, http poller,",
	"                                 icmp pinger, ipmi manager, ipmi poller, java poller,",
	"                                 odbc poller, poller, agent poller, http agent poller,",
	"                                 snmp poller, preprocessing manager, self-monitoring, snmp trapper,",
	"                                 task manager, trapper, unreachable poller, vmware collector)",
	"        process-type,N           Process type and number (e.g., history syncer,1)",
	"        pid                      Process identifier",
	"        scope                    Profiling scope",
	"                                 (rwlock, mutex, processing) can be used with process-type",
	"                                 (e.g., history syncer,1,processing)",
	"",
	"  -h --help                      Display this help message",
	"  -V --version                   Display version number",
	"",
	"Some configuration parameter default locations:",
	"  ExternalScripts                \"" DEFAULT_EXTERNAL_SCRIPTS_PATH "\"",
#ifdef HAVE_LIBCURL
	"  SSLCertLocation                \"" DEFAULT_SSL_CERT_LOCATION "\"",
	"  SSLKeyLocation                 \"" DEFAULT_SSL_KEY_LOCATION "\"",
#endif
	"  LoadModulePath                 \"" DEFAULT_LOAD_MODULE_PATH "\"",
	NULL	/* end of text */
};

/* COMMAND LINE OPTIONS */

/* long options */
static struct zbx_option	longopts[] =
{
	{"config",		1,	NULL,	'c'},
	{"foreground",		0,	NULL,	'f'},
	{"runtime-control",	1,	NULL,	'R'},
	{"help",		0,	NULL,	'h'},
	{"version",		0,	NULL,	'V'},
	{NULL}
};

/* short options */
static char	shortopts[] = "c:hVR:f";

/* end of COMMAND LINE OPTIONS */

ZBX_GET_CONFIG_VAR(int, zbx_threads_num, 0)
ZBX_GET_CONFIG_VAR(pid_t*, zbx_threads, NULL)

static int	*threads_flags;

ZBX_GET_CONFIG_VAR(unsigned char, zbx_program_type, ZBX_PROGRAM_TYPE_PROXY_ACTIVE)
ZBX_GET_CONFIG_VAR2(char *, const char *, zbx_config_source_ip, NULL)
ZBX_GET_CONFIG_VAR2(char *, const char *, zbx_config_pid_file, NULL)
ZBX_GET_CONFIG_VAR2(char *, const char *, zbx_config_tmpdir, NULL)
ZBX_GET_CONFIG_VAR2(char *, const char *, zbx_config_fping_location, NULL)
ZBX_GET_CONFIG_VAR2(char *, const char *, zbx_config_fping6_location, NULL)

static int	config_proxymode		= ZBX_PROXYMODE_ACTIVE;

int	CONFIG_FORKS[ZBX_PROCESS_TYPE_COUNT] = {
	5, /* ZBX_PROCESS_TYPE_POLLER */
	1, /* ZBX_PROCESS_TYPE_UNREACHABLE */
	0, /* ZBX_PROCESS_TYPE_IPMIPOLLER */
	1, /* ZBX_PROCESS_TYPE_PINGER */
	0, /* ZBX_PROCESS_TYPE_JAVAPOLLER */
	1, /* ZBX_PROCESS_TYPE_HTTPPOLLER */
	5, /* ZBX_PROCESS_TYPE_TRAPPER */
	0, /* ZBX_PROCESS_TYPE_SNMPTRAPPER */
	0, /* ZBX_PROCESS_TYPE_PROXYPOLLER */
	0, /* ZBX_PROCESS_TYPE_ESCALATOR */
	4, /* ZBX_PROCESS_TYPE_HISTSYNCER */
	5, /* ZBX_PROCESS_TYPE_DISCOVERER */
	0, /* ZBX_PROCESS_TYPE_ALERTER */
	0, /* ZBX_PROCESS_TYPE_TIMER */
	1, /* ZBX_PROCESS_TYPE_HOUSEKEEPER */
	1, /* ZBX_PROCESS_TYPE_DATASENDER */
	1, /* ZBX_PROCESS_TYPE_CONFSYNCER */
	1, /* ZBX_PROCESS_TYPE_SELFMON */
	0, /* ZBX_PROCESS_TYPE_VMWARE */
	0, /* ZBX_PROCESS_TYPE_COLLECTOR */
	0, /* ZBX_PROCESS_TYPE_LISTENER */
	0, /* ZBX_PROCESS_TYPE_ACTIVE_CHECKS */
	1, /* ZBX_PROCESS_TYPE_TASKMANAGER */
	0, /* ZBX_PROCESS_TYPE_IPMIMANAGER */
	0, /* ZBX_PROCESS_TYPE_ALERTMANAGER */
	1, /* ZBX_PROCESS_TYPE_PREPROCMAN */
	3, /* ZBX_PROCESS_TYPE_PREPROCESSOR */
	0, /* ZBX_PROCESS_TYPE_LLDMANAGER */
	0, /* ZBX_PROCESS_TYPE_LLDWORKER */
	0, /* ZBX_PROCESS_TYPE_ALERTSYNCER */
	0, /* ZBX_PROCESS_TYPE_HISTORYPOLLER */
	1, /* ZBX_PROCESS_TYPE_AVAILMAN */
	0, /* ZBX_PROCESS_TYPE_REPORTMANAGER */
	0, /* ZBX_PROCESS_TYPE_REPORTWRITER */
	0, /* ZBX_PROCESS_TYPE_SERVICEMAN */
	0, /* ZBX_PROCESS_TYPE_TRIGGERHOUSEKEEPER */
	1, /* ZBX_PROCESS_TYPE_ODBCPOLLER */
	0, /* ZBX_PROCESS_TYPE_CONNECTORMANAGER */
	0, /* ZBX_PROCESS_TYPE_CONNECTORWORKER */
	0, /* ZBX_PROCESS_TYPE_DISCOVERYMANAGER */
	1, /* ZBX_PROCESS_TYPE_HTTPAGENT_POLLER */
	1, /* ZBX_PROCESS_TYPE_AGENT_POLLER */
	1 /* ZBX_PROCESS_TYPE_SNMP_POLLER */
};

static int	get_config_forks(unsigned char process_type)
{
	if (ZBX_PROCESS_TYPE_COUNT > process_type)
		return CONFIG_FORKS[process_type];

	return 0;
}

ZBX_GET_CONFIG_VAR(int, zbx_config_timeout, 3)
static int	zbx_config_trapper_timeout	= 300;
static int	config_startup_time		= 0;
static int	config_unavailable_delay	= 60;
static int	config_housekeeping_frequency	= 1;
static int	config_proxy_local_buffer	= 0;
static int	config_proxy_offline_buffer	= 1;
static int	config_histsyncer_frequency	= 1;

static int	config_listen_port		= ZBX_DEFAULT_SERVER_PORT;
static char	*config_listen_ip		= NULL;

static int	config_heartbeat_frequency	= -1;

/* how often active Zabbix proxy requests configuration data from server, in seconds */
static int	config_proxyconfig_frequency	= 0;	/* will be set to default 5 seconds if not configured */
static int	config_proxydata_frequency	= 1;
static int	config_confsyncer_frequency	= 0;

static int	config_vmware_frequency		= 60;
static int	config_vmware_perf_frequency	= 60;
static int	config_vmware_timeout		= 10;

static zbx_uint64_t	config_conf_cache_size		= 8 * ZBX_MEBIBYTE;
static zbx_uint64_t	config_history_cache_size	= 16 * ZBX_MEBIBYTE;
static zbx_uint64_t	config_history_index_cache_size	= 4 * ZBX_MEBIBYTE;
static zbx_uint64_t	config_trends_cache_size	= 0;
static zbx_uint64_t	config_vmware_cache_size	= 8 * ZBX_MEBIBYTE;

static int	config_unreachable_period		= 45;
static int	config_unreachable_delay		= 15;
static int	config_max_concurrent_checks_per_poller	= 1000;

static int	config_log_level		= LOG_LEVEL_WARNING;

char	*CONFIG_EXTERNALSCRIPTS		= NULL;
int	CONFIG_ALLOW_UNSUPPORTED_DB_VERSIONS = 0;

ZBX_GET_CONFIG_VAR(int, zbx_config_enable_remote_commands, 0)
ZBX_GET_CONFIG_VAR(int, zbx_config_log_remote_commands, 0)
ZBX_GET_CONFIG_VAR(int, zbx_config_unsafe_user_parameters, 0)

static char	*config_server		= NULL;
static int	config_server_port;
static char	*config_hostname	= NULL;
static char	*config_hostname_item	= NULL;

char	*zbx_config_snmptrap_file	= NULL;

char	*CONFIG_JAVA_GATEWAY		= NULL;
int	CONFIG_JAVA_GATEWAY_PORT	= ZBX_DEFAULT_GATEWAY_PORT;

char	*CONFIG_SSH_KEY_LOCATION	= NULL;

static int	config_log_slow_queries	= 0;	/* ms; 0 - disable */

static char	*config_load_module_path= NULL;
static char	**config_load_module	= NULL;

static char	*config_user		= NULL;

/* web monitoring */
static char	*config_ssl_ca_location = NULL;
static char	*config_ssl_cert_location = NULL;
static char	*config_ssl_key_location = NULL;

static zbx_config_tls_t		*zbx_config_tls = NULL;
static zbx_config_dbhigh_t	*zbx_config_dbhigh = NULL;
static zbx_config_vault_t	zbx_config_vault = {NULL, NULL, NULL, NULL, NULL, NULL};

static char	*config_socket_path	= NULL;

char	*CONFIG_HISTORY_STORAGE_URL		= NULL;
char	*CONFIG_HISTORY_STORAGE_OPTS		= NULL;
int	CONFIG_HISTORY_STORAGE_PIPELINES	= 0;

char	*CONFIG_STATS_ALLOWED_IP	= NULL;
static int	config_tcp_max_backlog_size	= SOMAXCONN;

static char	*config_file		= NULL;
static int	config_allow_root	= 0;

static zbx_config_log_t	log_file_cfg = {NULL, NULL, ZBX_LOG_TYPE_UNDEFINED, 1};

static zbx_vector_addr_ptr_t	config_server_addrs;

#define ZBX_CONFIG_DATA_CACHE_SIZE_MIN		(ZBX_KIBIBYTE * 128)
#define ZBX_CONFIG_DATA_CACHE_AGE_MIN		(SEC_PER_MIN * 10)

static char		*config_proxy_buffer_mode_str = NULL;
static int		config_proxy_buffer_mode	= 0;
static zbx_uint64_t	config_proxy_memory_buffer_size	= 0;
static int		config_proxy_memory_buffer_age	= 0;

/* proxy has no any events processing */
static const zbx_events_funcs_t	events_cbs = {
	.add_event_cb			= NULL,
	.process_events_cb		= NULL,
	.clean_events_cb		= NULL,
	.reset_event_recovery_cb	= NULL,
	.export_events_cb		= NULL,
	.events_update_itservices_cb	= NULL
};

int	get_process_info_by_thread(int local_server_num, unsigned char *local_process_type, int *local_process_num);

int	get_process_info_by_thread(int local_server_num, unsigned char *local_process_type, int *local_process_num)
{
	int	server_count = 0;

	if (0 == local_server_num)
	{
		/* fail if the main process is queried */
		return FAIL;
	}
	else if (local_server_num <= (server_count += CONFIG_FORKS[ZBX_PROCESS_TYPE_CONFSYNCER]))
	{
		/* make initial configuration sync before worker processes are forked on active Zabbix proxy */
		*local_process_type = ZBX_PROCESS_TYPE_CONFSYNCER;
		*local_process_num = local_server_num - server_count + CONFIG_FORKS[ZBX_PROCESS_TYPE_CONFSYNCER];
	}
	else if (local_server_num <= (server_count += CONFIG_FORKS[ZBX_PROCESS_TYPE_TRAPPER]))
	{
		/* make initial configuration sync before worker processes are forked on passive Zabbix proxy */
		*local_process_type = ZBX_PROCESS_TYPE_TRAPPER;
		*local_process_num = local_server_num - server_count + CONFIG_FORKS[ZBX_PROCESS_TYPE_TRAPPER];
	}
	else if (local_server_num <= (server_count += CONFIG_FORKS[ZBX_PROCESS_TYPE_PREPROCMAN]))
	{
		*local_process_type = ZBX_PROCESS_TYPE_PREPROCMAN;
		*local_process_num = local_server_num - server_count + CONFIG_FORKS[ZBX_PROCESS_TYPE_PREPROCMAN];
	}
	else if (local_server_num <= (server_count += CONFIG_FORKS[ZBX_PROCESS_TYPE_DATASENDER]))
	{
		*local_process_type = ZBX_PROCESS_TYPE_DATASENDER;
		*local_process_num = local_server_num - server_count + CONFIG_FORKS[ZBX_PROCESS_TYPE_DATASENDER];
	}
	else if (local_server_num <= (server_count += CONFIG_FORKS[ZBX_PROCESS_TYPE_IPMIMANAGER]))
	{
		*local_process_type = ZBX_PROCESS_TYPE_IPMIMANAGER;
		*local_process_num = local_server_num - server_count + CONFIG_FORKS[ZBX_PROCESS_TYPE_IPMIMANAGER];
	}
	else if (local_server_num <= (server_count += CONFIG_FORKS[ZBX_PROCESS_TYPE_HOUSEKEEPER]))
	{
		*local_process_type = ZBX_PROCESS_TYPE_HOUSEKEEPER;
		*local_process_num = local_server_num - server_count + CONFIG_FORKS[ZBX_PROCESS_TYPE_HOUSEKEEPER];
	}
	else if (local_server_num <= (server_count += CONFIG_FORKS[ZBX_PROCESS_TYPE_HTTPPOLLER]))
	{
		*local_process_type = ZBX_PROCESS_TYPE_HTTPPOLLER;
		*local_process_num = local_server_num - server_count + CONFIG_FORKS[ZBX_PROCESS_TYPE_HTTPPOLLER];
	}
	else if (local_server_num <= (server_count += CONFIG_FORKS[ZBX_PROCESS_TYPE_DISCOVERYMANAGER]))
	{
		*local_process_type = ZBX_PROCESS_TYPE_DISCOVERYMANAGER;
		*local_process_num = local_server_num - server_count + CONFIG_FORKS[ZBX_PROCESS_TYPE_DISCOVERYMANAGER];
	}
	else if (local_server_num <= (server_count += CONFIG_FORKS[ZBX_PROCESS_TYPE_HISTSYNCER]))
	{
		*local_process_type = ZBX_PROCESS_TYPE_HISTSYNCER;
		*local_process_num = local_server_num - server_count + CONFIG_FORKS[ZBX_PROCESS_TYPE_HISTSYNCER];
	}
	else if (local_server_num <= (server_count += CONFIG_FORKS[ZBX_PROCESS_TYPE_IPMIPOLLER]))
	{
		*local_process_type = ZBX_PROCESS_TYPE_IPMIPOLLER;
		*local_process_num = local_server_num - server_count + CONFIG_FORKS[ZBX_PROCESS_TYPE_IPMIPOLLER];
	}
	else if (local_server_num <= (server_count += CONFIG_FORKS[ZBX_PROCESS_TYPE_JAVAPOLLER]))
	{
		*local_process_type = ZBX_PROCESS_TYPE_JAVAPOLLER;
		*local_process_num = local_server_num - server_count + CONFIG_FORKS[ZBX_PROCESS_TYPE_JAVAPOLLER];
	}
	else if (local_server_num <= (server_count += CONFIG_FORKS[ZBX_PROCESS_TYPE_SNMPTRAPPER]))
	{
		*local_process_type = ZBX_PROCESS_TYPE_SNMPTRAPPER;
		*local_process_num = local_server_num - server_count + CONFIG_FORKS[ZBX_PROCESS_TYPE_SNMPTRAPPER];
	}
	else if (local_server_num <= (server_count += CONFIG_FORKS[ZBX_PROCESS_TYPE_SELFMON]))
	{
		*local_process_type = ZBX_PROCESS_TYPE_SELFMON;
		*local_process_num = local_server_num - server_count + CONFIG_FORKS[ZBX_PROCESS_TYPE_SELFMON];
	}
	else if (local_server_num <= (server_count += CONFIG_FORKS[ZBX_PROCESS_TYPE_VMWARE]))
	{
		*local_process_type = ZBX_PROCESS_TYPE_VMWARE;
		*local_process_num = local_server_num - server_count + CONFIG_FORKS[ZBX_PROCESS_TYPE_VMWARE];
	}
	else if (local_server_num <= (server_count += CONFIG_FORKS[ZBX_PROCESS_TYPE_TASKMANAGER]))
	{
		*local_process_type = ZBX_PROCESS_TYPE_TASKMANAGER;
		*local_process_num = local_server_num - server_count + CONFIG_FORKS[ZBX_PROCESS_TYPE_TASKMANAGER];
	}
	else if (local_server_num <= (server_count += CONFIG_FORKS[ZBX_PROCESS_TYPE_POLLER]))
	{
		*local_process_type = ZBX_PROCESS_TYPE_POLLER;
		*local_process_num = local_server_num - server_count + CONFIG_FORKS[ZBX_PROCESS_TYPE_POLLER];
	}
	else if (local_server_num <= (server_count += CONFIG_FORKS[ZBX_PROCESS_TYPE_UNREACHABLE]))
	{
		*local_process_type = ZBX_PROCESS_TYPE_UNREACHABLE;
		*local_process_num = local_server_num - server_count + CONFIG_FORKS[ZBX_PROCESS_TYPE_UNREACHABLE];
	}
	else if (local_server_num <= (server_count += CONFIG_FORKS[ZBX_PROCESS_TYPE_PINGER]))
	{
		*local_process_type = ZBX_PROCESS_TYPE_PINGER;
		*local_process_num = local_server_num - server_count + CONFIG_FORKS[ZBX_PROCESS_TYPE_PINGER];
	}
	else if (local_server_num <= (server_count += CONFIG_FORKS[ZBX_PROCESS_TYPE_AVAILMAN]))
	{
		*local_process_type = ZBX_PROCESS_TYPE_AVAILMAN;
		*local_process_num = local_server_num - server_count + CONFIG_FORKS[ZBX_PROCESS_TYPE_AVAILMAN];
	}
	else if (local_server_num <= (server_count += CONFIG_FORKS[ZBX_PROCESS_TYPE_ODBCPOLLER]))
	{
		*local_process_type = ZBX_PROCESS_TYPE_ODBCPOLLER;
		*local_process_num = local_server_num - server_count + CONFIG_FORKS[ZBX_PROCESS_TYPE_ODBCPOLLER];
	}
	else if (local_server_num <= (server_count += CONFIG_FORKS[ZBX_PROCESS_TYPE_HTTPAGENT_POLLER]))
	{
		*local_process_type = ZBX_PROCESS_TYPE_HTTPAGENT_POLLER;
		*local_process_num = local_server_num - server_count + CONFIG_FORKS[ZBX_PROCESS_TYPE_HTTPAGENT_POLLER];
	}
	else if (local_server_num <= (server_count += CONFIG_FORKS[ZBX_PROCESS_TYPE_AGENT_POLLER]))
	{
		*local_process_type = ZBX_PROCESS_TYPE_AGENT_POLLER;
		*local_process_num = local_server_num - server_count + CONFIG_FORKS[ZBX_PROCESS_TYPE_AGENT_POLLER];
	}
	else if (local_server_num <= (server_count += CONFIG_FORKS[ZBX_PROCESS_TYPE_SNMP_POLLER]))
	{
		*local_process_type = ZBX_PROCESS_TYPE_SNMP_POLLER;
		*local_process_num = local_server_num - server_count + CONFIG_FORKS[ZBX_PROCESS_TYPE_SNMP_POLLER];
	}
	else
		return FAIL;

	return SUCCEED;
}

/******************************************************************************
 *                                                                            *
 * Purpose: set configuration defaults                                        *
 *                                                                            *
 ******************************************************************************/
static void	zbx_set_defaults(void)
{
	AGENT_RESULT	result;
	char		**value = NULL;

	config_startup_time = time(NULL);

	if (NULL == config_hostname)
	{
		if (NULL == config_hostname_item)
			config_hostname_item = zbx_strdup(config_hostname_item, "system.hostname");

		zbx_init_agent_result(&result);

		if (SUCCEED == zbx_execute_agent_check(config_hostname_item, ZBX_PROCESS_LOCAL_COMMAND, &result,
				ZBX_CHECK_TIMEOUT_UNDEFINED) && NULL != (value = ZBX_GET_STR_RESULT(&result)))
		{
			assert(*value);

			if (ZBX_MAX_HOSTNAME_LEN < strlen(*value))
			{
				(*value)[ZBX_MAX_HOSTNAME_LEN] = '\0';
				zabbix_log(LOG_LEVEL_WARNING, "proxy name truncated to [%s])", *value);
			}

			config_hostname = zbx_strdup(config_hostname, *value);
		}
		else
			zabbix_log(LOG_LEVEL_WARNING, "failed to get proxy name from [%s])", config_hostname_item);

		zbx_free_agent_result(&result);
	}
	else if (NULL != config_hostname_item)
	{
		zabbix_log(LOG_LEVEL_WARNING, "both Hostname and HostnameItem defined, using [%s]", config_hostname);
	}

	if (NULL == zbx_config_dbhigh->config_dbhost)
		zbx_config_dbhigh->config_dbhost = zbx_strdup(zbx_config_dbhigh->config_dbhost, "localhost");

	if (NULL == zbx_config_snmptrap_file)
		zbx_config_snmptrap_file = zbx_strdup(zbx_config_snmptrap_file, "/tmp/zabbix_traps.tmp");

	if (NULL == zbx_config_pid_file)
		zbx_config_pid_file = zbx_strdup(zbx_config_pid_file, "/tmp/zabbix_proxy.pid");

	if (NULL == zbx_config_tmpdir)
		zbx_config_tmpdir = zbx_strdup(zbx_config_tmpdir, "/tmp");

	if (NULL == zbx_config_fping_location)
		zbx_config_fping_location = zbx_strdup(zbx_config_fping_location, "/usr/sbin/fping");
#ifdef HAVE_IPV6
	if (NULL == zbx_config_fping6_location)
		zbx_config_fping6_location = zbx_strdup(zbx_config_fping6_location, "/usr/sbin/fping6");
#endif
	if (NULL == CONFIG_EXTERNALSCRIPTS)
		CONFIG_EXTERNALSCRIPTS = zbx_strdup(CONFIG_EXTERNALSCRIPTS, DEFAULT_EXTERNAL_SCRIPTS_PATH);

	if (NULL == config_load_module_path)
		config_load_module_path = zbx_strdup(config_load_module_path, DEFAULT_LOAD_MODULE_PATH);
#ifdef HAVE_LIBCURL
	if (NULL == config_ssl_cert_location)
		config_ssl_cert_location = zbx_strdup(config_ssl_cert_location, DEFAULT_SSL_CERT_LOCATION);

	if (NULL == config_ssl_key_location)
		config_ssl_key_location = zbx_strdup(config_ssl_key_location, DEFAULT_SSL_KEY_LOCATION);
#endif
	if (ZBX_PROXYMODE_PASSIVE == config_proxymode)
	{
		CONFIG_FORKS[ZBX_PROCESS_TYPE_DATASENDER] = 0;
		zbx_program_type = ZBX_PROGRAM_TYPE_PROXY_PASSIVE;
	}

	if (NULL == log_file_cfg.log_type_str)
		log_file_cfg.log_type_str = zbx_strdup(log_file_cfg.log_type_str, ZBX_OPTION_LOGTYPE_FILE);

	if (NULL == config_socket_path)
		config_socket_path = zbx_strdup(config_socket_path, "/tmp");

	if (0 != CONFIG_FORKS[ZBX_PROCESS_TYPE_IPMIPOLLER])
		CONFIG_FORKS[ZBX_PROCESS_TYPE_IPMIMANAGER] = 1;

	if (0 != CONFIG_FORKS[ZBX_PROCESS_TYPE_DISCOVERER])
		CONFIG_FORKS[ZBX_PROCESS_TYPE_DISCOVERYMANAGER] = 1;

	if (NULL == zbx_config_vault.url)
		zbx_config_vault.url = zbx_strdup(zbx_config_vault.url, "https://127.0.0.1:8200");

	if (-1 != config_heartbeat_frequency)
		zabbix_log(LOG_LEVEL_WARNING, "HeartbeatFrequency parameter is deprecated, and has no effect");

	if (0 == config_server_port)
	{
		config_server_port = ZBX_DEFAULT_SERVER_PORT;
	}
	else
	{
		zabbix_log(LOG_LEVEL_WARNING, "ServerPort parameter is deprecated,"
					" please specify port in Server parameter separated by ':' instead");
	}
}

/******************************************************************************
 *                                                                            *
 * Purpose: validate configuration parameters                                 *
 *                                                                            *
 ******************************************************************************/
static void	zbx_validate_config(ZBX_TASK_EX *task)
{
	char	*ch_error;
	int	err = 0;

	if (NULL == config_hostname)
	{
		zabbix_log(LOG_LEVEL_CRIT, "\"Hostname\" configuration parameter is not defined");
		err = 1;
	}
	else if (FAIL == zbx_check_hostname(config_hostname, &ch_error))
	{
		zabbix_log(LOG_LEVEL_CRIT, "invalid \"Hostname\" configuration parameter '%s': %s", config_hostname,
				ch_error);
		zbx_free(ch_error);
		err = 1;
	}

	if (0 == CONFIG_FORKS[ZBX_PROCESS_TYPE_UNREACHABLE] &&
			0 != CONFIG_FORKS[ZBX_PROCESS_TYPE_POLLER] + CONFIG_FORKS[ZBX_PROCESS_TYPE_JAVAPOLLER])
	{
		zabbix_log(LOG_LEVEL_CRIT, "\"StartPollersUnreachable\" configuration parameter must not be 0"
				" if regular or Java pollers are started");
		err = 1;
	}

	if ((NULL == CONFIG_JAVA_GATEWAY || '\0' == *CONFIG_JAVA_GATEWAY) &&
			0 < CONFIG_FORKS[ZBX_PROCESS_TYPE_JAVAPOLLER])
	{
		zabbix_log(LOG_LEVEL_CRIT, "\"JavaGateway\" configuration parameter is not specified or empty");
		err = 1;
	}

	if (ZBX_PROXYMODE_ACTIVE == config_proxymode)
	{
		if (NULL != strchr(config_server, ','))
		{
			zabbix_log(LOG_LEVEL_CRIT, "\"Server\" configuration parameter must not contain comma");
			err = 1;
		}
	}
	else if (ZBX_PROXYMODE_PASSIVE == config_proxymode && FAIL == zbx_validate_peer_list(config_server,
			&ch_error))
	{
		zabbix_log(LOG_LEVEL_CRIT, "invalid entry in \"Server\" configuration parameter: %s", ch_error);
		zbx_free(ch_error);
		err = 1;
	}

	if (NULL != zbx_config_source_ip && SUCCEED != zbx_is_supported_ip(zbx_config_source_ip))
	{
		zabbix_log(LOG_LEVEL_CRIT, "invalid \"SourceIP\" configuration parameter: '%s'", zbx_config_source_ip);
		err = 1;
	}

	if (NULL != CONFIG_STATS_ALLOWED_IP && FAIL == zbx_validate_peer_list(CONFIG_STATS_ALLOWED_IP, &ch_error))
	{
		zabbix_log(LOG_LEVEL_CRIT, "invalid entry in \"StatsAllowedIP\" configuration parameter: %s", ch_error);
		zbx_free(ch_error);
		err = 1;
	}
#if !defined(HAVE_IPV6)
	err |= (FAIL == check_cfg_feature_str("Fping6Location", zbx_config_fping6_location, "IPv6 support"));
#endif
#if !defined(HAVE_LIBCURL)
	err |= (FAIL == check_cfg_feature_str("SSLCALocation", config_ssl_ca_location, "cURL library"));
	err |= (FAIL == check_cfg_feature_str("SSLCertLocation", config_ssl_cert_location, "cURL library"));
	err |= (FAIL == check_cfg_feature_str("SSLKeyLocation", config_ssl_key_location, "cURL library"));
	err |= (FAIL == check_cfg_feature_str("Vault", zbx_config_vault.name, "cURL library"));
	err |= (FAIL == check_cfg_feature_str("VaultToken", zbx_config_vault.token, "cURL library"));
	err |= (FAIL == check_cfg_feature_str("VaultDBPath", zbx_config_vault.db_path, "cURL library"));
#endif
#if !defined(HAVE_LIBXML2) || !defined(HAVE_LIBCURL)
	err |= (FAIL == check_cfg_feature_int("StartVMwareCollectors", CONFIG_FORKS[ZBX_PROCESS_TYPE_VMWARE],
			"VMware support"));

	/* parameters VMwareFrequency, VMwarePerfFrequency, VMwareCacheSize, VMwareTimeout are not checked here */
	/* because they have non-zero default values */
#endif

	if (SUCCEED != zbx_validate_log_parameters(task, &log_file_cfg))
		err = 1;

#if !(defined(HAVE_GNUTLS) || defined(HAVE_OPENSSL))
	err |= (FAIL == check_cfg_feature_str("TLSConnect", zbx_config_tls->connect, "TLS support"));
	err |= (FAIL == check_cfg_feature_str("TLSAccept", zbx_config_tls->accept, "TLS support"));
	err |= (FAIL == check_cfg_feature_str("TLSCAFile", zbx_config_tls->ca_file, "TLS support"));
	err |= (FAIL == check_cfg_feature_str("TLSCRLFile", zbx_config_tls->crl_file, "TLS support"));
	err |= (FAIL == check_cfg_feature_str("TLSServerCertIssuer", zbx_config_tls->server_cert_issuer,
			"TLS support"));
	err |= (FAIL == check_cfg_feature_str("TLSServerCertSubject", zbx_config_tls->server_cert_subject,
			"TLS support"));
	err |= (FAIL == check_cfg_feature_str("TLSCertFile", zbx_config_tls->cert_file, "TLS support"));
	err |= (FAIL == check_cfg_feature_str("TLSKeyFile", zbx_config_tls->key_file, "TLS support"));
	err |= (FAIL == check_cfg_feature_str("TLSPSKIdentity", zbx_config_tls->psk_identity,
			"TLS support"));
	err |= (FAIL == check_cfg_feature_str("TLSPSKFile", zbx_config_tls->psk_file, "TLS support"));
#endif
#if !(defined(HAVE_GNUTLS) || defined(HAVE_OPENSSL))
	err |= (FAIL == check_cfg_feature_str("TLSCipherCert", zbx_config_tls->cipher_cert,
			"GnuTLS or OpenSSL"));
	err |= (FAIL == check_cfg_feature_str("TLSCipherPSK", zbx_config_tls->cipher_psk,
			"GnuTLS or OpenSSL"));
	err |= (FAIL == check_cfg_feature_str("TLSCipherAll", zbx_config_tls->cipher_all,
			"GnuTLS or OpenSSL"));
#endif
#if !defined(HAVE_OPENSSL)
	err |= (FAIL == check_cfg_feature_str("TLSCipherCert13", zbx_config_tls->cipher_cert13,
			"OpenSSL 1.1.1 or newer"));
	err |= (FAIL == check_cfg_feature_str("TLSCipherPSK13", zbx_config_tls->cipher_psk13,
			"OpenSSL 1.1.1 or newer"));
	err |= (FAIL == check_cfg_feature_str("TLSCipherAll13", zbx_config_tls->cipher_all13,
			"OpenSSL 1.1.1 or newer"));
#endif

#if !defined(HAVE_OPENIPMI)
	err |= (FAIL == check_cfg_feature_int("StartIPMIPollers", CONFIG_FORKS[ZBX_PROCESS_TYPE_IPMIPOLLER],
			"IPMI support"));
#endif
	if (0 != config_confsyncer_frequency)
	{
		if (0 != config_proxyconfig_frequency)
		{
			zabbix_log(LOG_LEVEL_CRIT, "Deprecated \"ConfigFrequency\" configuration parameter cannot"
					" be used together with \"ProxyConfigFrequency\" parameter");
			err = 1;
		}
		else
		{
			config_proxyconfig_frequency = config_confsyncer_frequency;
			zabbix_log(LOG_LEVEL_WARNING, "\"ConfigFrequency\" configuration parameter is deprecated, "
					"use \"ProxyConfigFrequency\" instead");
		}
	}

	/* assign default ProxyConfigFrequency value if not configured */
	if (0 == config_proxyconfig_frequency)
		config_proxyconfig_frequency = 10;

	if (FAIL == zbx_pb_parse_mode(config_proxy_buffer_mode_str, &config_proxy_buffer_mode))
	{
		zabbix_log(LOG_LEVEL_CRIT, "Invalid \"ProxyBufferMode\" configuration parameter value");
		err = 1;
	}

	if (ZBX_PB_MODE_DISK != config_proxy_buffer_mode)
	{
		if (0 != config_proxy_local_buffer)
		{
			zabbix_log(LOG_LEVEL_CRIT, "\"ProxyBufferMode\" configuration parameter cannot be"
					" \"memory\" or \"hybrid\" when \"ProxyLocalBuffer\" parameter is set");
			err = 1;
		}

		if (0 == config_proxy_memory_buffer_size)
		{
			zabbix_log(LOG_LEVEL_CRIT, "\"ProxyMemoryBufferSize\" configuration parameter must be set when"
					" \"ProxyBufferMode\" parameter is \"memory\" or \"hybrid\"");
			err = 1;
		}

		if (0 != config_proxy_memory_buffer_age)
		{
			if (ZBX_CONFIG_DATA_CACHE_AGE_MIN > config_proxy_memory_buffer_age)
			{
				zabbix_log(LOG_LEVEL_CRIT, "wrong value of \"ProxyMemoryBufferAge\" configuration"
						" parameter");
				err = 1;
			}

			if (config_proxy_memory_buffer_age >= config_proxy_offline_buffer * SEC_PER_HOUR)
			{
				zabbix_log(LOG_LEVEL_CRIT, "\"ProxyMemoryBufferAge\" configuration parameter cannot be"
						" greater than \"ProxyOfflineBuffer\" parameter");
				err = 1;
			}
		}

		if (0 != config_proxy_memory_buffer_size &&
				ZBX_CONFIG_DATA_CACHE_SIZE_MIN > config_proxy_memory_buffer_size)
		{
			zabbix_log(LOG_LEVEL_CRIT, "wrong value of \"ProxyMemoryBufferSize\" configuration parameter");
			err = 1;

		}
	}
	else
	{
		if (0 != config_proxy_memory_buffer_size)
		{
			zabbix_log(LOG_LEVEL_CRIT, "\"ProxyMemoryBufferSize\" configuration parameter can be set only"
					" when \"ProxyBufferMode\" is \"memory\" or \"hybrid\"");
			err = 1;
		}
	}

	if (ZBX_PB_MODE_HYBRID != config_proxy_buffer_mode)
	{
		if (0 != config_proxy_memory_buffer_age)
		{
			zabbix_log(LOG_LEVEL_CRIT, "\"ProxyMemoryBufferAge\" configuration parameter can be set only"
					" when \"ProxyBufferMode\" is \"hybrid\"");
			err = 1;
		}
	}

	err |= (FAIL == zbx_db_validate_config_features(zbx_program_type, zbx_config_dbhigh));

	if (0 != err)
		exit(EXIT_FAILURE);
}

static int	proxy_add_serveractive_host_cb(const zbx_vector_addr_ptr_t *addrs, zbx_vector_str_t *hostnames, void *data)
{
	ZBX_UNUSED(hostnames);
	ZBX_UNUSED(data);

	zbx_addr_copy(&config_server_addrs, addrs);

	return SUCCEED;
}

/******************************************************************************
 *                                                                            *
 * Purpose: parse config file and update configuration parameters             *
 *                                                                            *
 * Comments: will terminate process if parsing fails                          *
 *                                                                            *
 ******************************************************************************/
static void	zbx_load_config(ZBX_TASK_EX *task)
{
	struct cfg_line	cfg[] =
	{
		/* PARAMETER,			VAR,					TYPE,
			MANDATORY,	MIN,			MAX */
		{"ProxyMode",			&config_proxymode,			TYPE_INT,
			PARM_OPT,	ZBX_PROXYMODE_ACTIVE,	ZBX_PROXYMODE_PASSIVE},
		{"Server",			&config_server,				TYPE_STRING,
			PARM_MAND,	0,			0},
		{"ServerPort",			&config_server_port,			TYPE_INT,
			PARM_OPT,	1024,			32767},
		{"Hostname",			&config_hostname,			TYPE_STRING,
			PARM_OPT,	0,			0},
		{"HostnameItem",		&config_hostname_item,			TYPE_STRING,
			PARM_OPT,	0,			0},
		{"StartDBSyncers",		&CONFIG_FORKS[ZBX_PROCESS_TYPE_HISTSYNCER],		TYPE_INT,
			PARM_OPT,	1,			100},
		{"StartDiscoverers",		&CONFIG_FORKS[ZBX_PROCESS_TYPE_DISCOVERER],		TYPE_INT,
			PARM_OPT,	0,			1000},
		{"StartHTTPPollers",		&CONFIG_FORKS[ZBX_PROCESS_TYPE_HTTPPOLLER],		TYPE_INT,
			PARM_OPT,	0,			1000},
		{"StartPingers",		&CONFIG_FORKS[ZBX_PROCESS_TYPE_PINGER],			TYPE_INT,
			PARM_OPT,	0,			1000},
		{"StartPollers",		&CONFIG_FORKS[ZBX_PROCESS_TYPE_POLLER],			TYPE_INT,
			PARM_OPT,	0,			1000},
		{"StartPollersUnreachable",	&CONFIG_FORKS[ZBX_PROCESS_TYPE_UNREACHABLE],	TYPE_INT,
			PARM_OPT,	0,			1000},
		{"StartIPMIPollers",		&CONFIG_FORKS[ZBX_PROCESS_TYPE_IPMIPOLLER],		TYPE_INT,
			PARM_OPT,	0,			1000},
		{"StartTrappers",		&CONFIG_FORKS[ZBX_PROCESS_TYPE_TRAPPER],			TYPE_INT,
			PARM_OPT,	0,			1000},
		{"StartJavaPollers",		&CONFIG_FORKS[ZBX_PROCESS_TYPE_JAVAPOLLER],		TYPE_INT,
			PARM_OPT,	0,			1000},
		{"JavaGateway",			&CONFIG_JAVA_GATEWAY,			TYPE_STRING,
			PARM_OPT,	0,			0},
		{"JavaGatewayPort",		&CONFIG_JAVA_GATEWAY_PORT,		TYPE_INT,
			PARM_OPT,	1024,			32767},
		{"SNMPTrapperFile",		&zbx_config_snmptrap_file,		TYPE_STRING,
			PARM_OPT,	0,			0},
		{"StartSNMPTrapper",		&CONFIG_FORKS[ZBX_PROCESS_TYPE_SNMPTRAPPER],		TYPE_INT,
			PARM_OPT,	0,			1},
		{"CacheSize",			&config_conf_cache_size,		TYPE_UINT64,
			PARM_OPT,	128 * ZBX_KIBIBYTE,	__UINT64_C(64) * ZBX_GIBIBYTE},
		{"HistoryCacheSize",		&config_history_cache_size,		TYPE_UINT64,
			PARM_OPT,	128 * ZBX_KIBIBYTE,	__UINT64_C(2) * ZBX_GIBIBYTE},
		{"HistoryIndexCacheSize",	&config_history_index_cache_size,	TYPE_UINT64,
			PARM_OPT,	128 * ZBX_KIBIBYTE,	__UINT64_C(2) * ZBX_GIBIBYTE},
		{"HousekeepingFrequency",	&config_housekeeping_frequency,		TYPE_INT,
			PARM_OPT,	0,			24},
		{"ProxyLocalBuffer",		&config_proxy_local_buffer,		TYPE_INT,
			PARM_OPT,	0,			720},
		{"ProxyOfflineBuffer",		&config_proxy_offline_buffer,		TYPE_INT,
			PARM_OPT,	1,			720},
		{"HeartbeatFrequency",		&config_heartbeat_frequency,		TYPE_INT,
			PARM_OPT,	0,			ZBX_PROXY_HEARTBEAT_FREQUENCY_MAX},
		{"ConfigFrequency",		&config_confsyncer_frequency,		TYPE_INT,
			PARM_OPT,	1,			SEC_PER_WEEK},
		{"ProxyConfigFrequency",	&config_proxyconfig_frequency,		TYPE_INT,
			PARM_OPT,	1,			SEC_PER_WEEK},
		{"DataSenderFrequency",		&config_proxydata_frequency,		TYPE_INT,
			PARM_OPT,	1,			SEC_PER_HOUR},
		{"TmpDir",			&zbx_config_tmpdir,			TYPE_STRING,
			PARM_OPT,	0,			0},
		{"FpingLocation",		&zbx_config_fping_location,		TYPE_STRING,
			PARM_OPT,	0,			0},
		{"Fping6Location",		&zbx_config_fping6_location,		TYPE_STRING,
			PARM_OPT,	0,			0},
		{"Timeout",			&zbx_config_timeout,			TYPE_INT,
			PARM_OPT,	1,			30},
		{"TrapperTimeout",		&zbx_config_trapper_timeout,		TYPE_INT,
			PARM_OPT,	1,			300},
		{"UnreachablePeriod",		&config_unreachable_period,		TYPE_INT,
			PARM_OPT,	1,			SEC_PER_HOUR},
		{"UnreachableDelay",		&config_unreachable_delay,		TYPE_INT,
			PARM_OPT,	1,			SEC_PER_HOUR},
		{"UnavailableDelay",		&config_unavailable_delay,		TYPE_INT,
			PARM_OPT,	1,			SEC_PER_HOUR},
		{"ListenIP",			&config_listen_ip,			TYPE_STRING_LIST,
			PARM_OPT,	0,			0},
		{"ListenPort",			&config_listen_port,			TYPE_INT,
			PARM_OPT,	1024,			32767},
		{"SourceIP",			&zbx_config_source_ip,			TYPE_STRING,
			PARM_OPT,	0,			0},
		{"DebugLevel",			&config_log_level,			TYPE_INT,
			PARM_OPT,	0,			5},
		{"PidFile",			&zbx_config_pid_file,			TYPE_STRING,
			PARM_OPT,	0,			0},
		{"LogType",			&log_file_cfg.log_type_str,		TYPE_STRING,
			PARM_OPT,	0,			0},
		{"LogFile",			&log_file_cfg.log_file_name,		TYPE_STRING,
			PARM_OPT,	0,			0},
		{"LogFileSize",			&log_file_cfg.log_file_size,		TYPE_INT,
			PARM_OPT,	0,			1024},
		{"ExternalScripts",		&CONFIG_EXTERNALSCRIPTS,		TYPE_STRING,
			PARM_OPT,	0,			0},
		{"DBHost",			&(zbx_config_dbhigh->config_dbhost),	TYPE_STRING,
			PARM_OPT,	0,			0},
		{"DBName",			&(zbx_config_dbhigh->config_dbname),	TYPE_STRING,
			PARM_MAND,	0,			0},
		{"DBSchema",			&(zbx_config_dbhigh->config_dbschema),	TYPE_STRING,
			PARM_OPT,	0,			0},
		{"DBUser",			&(zbx_config_dbhigh->config_dbuser),	TYPE_STRING,
			PARM_OPT,	0,			0},
		{"DBPassword",			&(zbx_config_dbhigh->config_dbpassword),	TYPE_STRING,
			PARM_OPT,	0,			0},
		{"VaultToken",			&zbx_config_vault.token,			TYPE_STRING,
			PARM_OPT,	0,			0},
		{"Vault",			&zbx_config_vault.name,			TYPE_STRING,
			PARM_OPT,	0,			0},
		{"VaultTLSCertFile",		&zbx_config_vault.tls_cert_file,		TYPE_STRING,
			PARM_OPT,	0,			0},
		{"VaultTLSKeyFile",		&zbx_config_vault.tls_key_file,		TYPE_STRING,
			PARM_OPT,	0,			0},
		{"VaultURL",			&zbx_config_vault.url,			TYPE_STRING,
			PARM_OPT,	0,			0},
		{"VaultDBPath",			&zbx_config_vault.db_path,			TYPE_STRING,
			PARM_OPT,	0,			0},
		{"DBSocket",			&(zbx_config_dbhigh->config_dbsocket),	TYPE_STRING,
			PARM_OPT,	0,			0},
		{"DBPort",			&(zbx_config_dbhigh->config_dbport),	TYPE_INT,
			PARM_OPT,	1024,			65535},
		{"AllowUnsupportedDBVersions",	&CONFIG_ALLOW_UNSUPPORTED_DB_VERSIONS,	TYPE_INT,
			PARM_OPT,	0,			1},
		{"DBTLSConnect",		&(zbx_config_dbhigh->config_db_tls_connect),	TYPE_STRING,
			PARM_OPT,	0,			0},
		{"DBTLSCertFile",		&(zbx_config_dbhigh->config_db_tls_cert_file),	TYPE_STRING,
			PARM_OPT,	0,			0},
		{"DBTLSKeyFile",		&(zbx_config_dbhigh->config_db_tls_key_file),	TYPE_STRING,
			PARM_OPT,	0,			0},
		{"DBTLSCAFile",			&(zbx_config_dbhigh->config_db_tls_ca_file),	TYPE_STRING,
			PARM_OPT,	0,			0},
		{"DBTLSCipher",			&(zbx_config_dbhigh->config_db_tls_cipher),	TYPE_STRING,
			PARM_OPT,	0,			0},
		{"DBTLSCipher13",		&(zbx_config_dbhigh->config_db_tls_cipher_13),	TYPE_STRING,
			PARM_OPT,	0,			0},
		{"SSHKeyLocation",		&CONFIG_SSH_KEY_LOCATION,		TYPE_STRING,
			PARM_OPT,	0,			0},
		{"LogSlowQueries",		&config_log_slow_queries,		TYPE_INT,
			PARM_OPT,	0,			3600000},
		{"LoadModulePath",		&config_load_module_path,		TYPE_STRING,
			PARM_OPT,	0,			0},
		{"LoadModule",			&config_load_module,			TYPE_MULTISTRING,
			PARM_OPT,	0,			0},
		{"StartVMwareCollectors",	&CONFIG_FORKS[ZBX_PROCESS_TYPE_VMWARE],			TYPE_INT,
			PARM_OPT,	0,			250},
		{"VMwareFrequency",		&config_vmware_frequency,		TYPE_INT,
			PARM_OPT,	10,			SEC_PER_DAY},
		{"VMwarePerfFrequency",		&config_vmware_perf_frequency,		TYPE_INT,
			PARM_OPT,	10,			SEC_PER_DAY},
		{"VMwareCacheSize",		&config_vmware_cache_size,		TYPE_UINT64,
			PARM_OPT,	256 * ZBX_KIBIBYTE,	__UINT64_C(2) * ZBX_GIBIBYTE},
		{"VMwareTimeout",		&config_vmware_timeout,			TYPE_INT,
			PARM_OPT,	1,			300},
		{"AllowRoot",			&config_allow_root,			TYPE_INT,
			PARM_OPT,	0,			1},
		{"User",			&config_user,				TYPE_STRING,
			PARM_OPT,	0,			0},
		{"SSLCALocation",		&config_ssl_ca_location,		TYPE_STRING,
			PARM_OPT,	0,			0},
		{"SSLCertLocation",		&config_ssl_cert_location,		TYPE_STRING,
			PARM_OPT,	0,			0},
		{"SSLKeyLocation",		&config_ssl_key_location,		TYPE_STRING,
			PARM_OPT,	0,			0},
		{"TLSConnect",			&(zbx_config_tls->connect),		TYPE_STRING,
			PARM_OPT,	0,			0},
		{"TLSAccept",			&(zbx_config_tls->accept),		TYPE_STRING_LIST,
			PARM_OPT,	0,			0},
		{"TLSCAFile",			&(zbx_config_tls->ca_file),		TYPE_STRING,
			PARM_OPT,	0,			0},
		{"TLSCRLFile",			&(zbx_config_tls->crl_file),		TYPE_STRING,
			PARM_OPT,	0,			0},
		{"TLSServerCertIssuer",		&(zbx_config_tls->server_cert_issuer),	TYPE_STRING,
			PARM_OPT,	0,			0},
		{"TLSServerCertSubject",	&(zbx_config_tls->server_cert_subject),	TYPE_STRING,
			PARM_OPT,	0,			0},
		{"TLSCertFile",			&(zbx_config_tls->cert_file),		TYPE_STRING,
			PARM_OPT,	0,			0},
		{"TLSKeyFile",			&(zbx_config_tls->key_file),		TYPE_STRING,
			PARM_OPT,	0,			0},
		{"TLSPSKIdentity",		&(zbx_config_tls->psk_identity),	TYPE_STRING,
			PARM_OPT,	0,			0},
		{"TLSPSKFile",			&(zbx_config_tls->psk_file),		TYPE_STRING,
			PARM_OPT,	0,			0},
		{"TLSCipherCert13",		&(zbx_config_tls->cipher_cert13),	TYPE_STRING,
			PARM_OPT,	0,			0},
		{"TLSCipherCert",		&(zbx_config_tls->cipher_cert),		TYPE_STRING,
			PARM_OPT,	0,			0},
		{"TLSCipherPSK13",		&(zbx_config_tls->cipher_psk13),	TYPE_STRING,
			PARM_OPT,	0,			0},
		{"TLSCipherPSK",		&(zbx_config_tls->cipher_psk),		TYPE_STRING,
			PARM_OPT,	0,			0},
		{"TLSCipherAll13",		&(zbx_config_tls->cipher_all13),	TYPE_STRING,
			PARM_OPT,	0,			0},
		{"TLSCipherAll",		&(zbx_config_tls->cipher_all),		TYPE_STRING,
			PARM_OPT,	0,			0},
		{"SocketDir",			&config_socket_path,			TYPE_STRING,
			PARM_OPT,	0,			0},
		{"EnableRemoteCommands",	&zbx_config_enable_remote_commands,	TYPE_INT,
			PARM_OPT,	0,			1},
		{"LogRemoteCommands",		&zbx_config_log_remote_commands,	TYPE_INT,
			PARM_OPT,	0,			1},
		{"StatsAllowedIP",		&CONFIG_STATS_ALLOWED_IP,		TYPE_STRING_LIST,
			PARM_OPT,	0,			0},
		{"StartPreprocessors",		&CONFIG_FORKS[ZBX_PROCESS_TYPE_PREPROCESSOR],		TYPE_INT,
			PARM_OPT,	1,			1000},
		{"ListenBacklog",		&config_tcp_max_backlog_size,		TYPE_INT,
			PARM_OPT,	0,			INT_MAX},
		{"StartODBCPollers",		&CONFIG_FORKS[ZBX_PROCESS_TYPE_ODBCPOLLER],	TYPE_INT,
			PARM_OPT,	0,			1000},
		{"ProxyMemoryBufferSize",	&config_proxy_memory_buffer_size,	TYPE_UINT64,
			PARM_OPT,	0,	__UINT64_C(2) * ZBX_GIBIBYTE},
		{"ProxyMemoryBufferAge",	&config_proxy_memory_buffer_age,	TYPE_INT,
			PARM_OPT,	0,	SEC_PER_DAY * 10},
		{"ProxyBufferMode",		&config_proxy_buffer_mode_str,		TYPE_STRING,
			PARM_OPT,	0,	0},
		{"StartHTTPAgentPollers",	&CONFIG_FORKS[ZBX_PROCESS_TYPE_HTTPAGENT_POLLER],	TYPE_INT,
			PARM_OPT,	0,			1000},
		{"StartAgentPollers",		&CONFIG_FORKS[ZBX_PROCESS_TYPE_AGENT_POLLER],	TYPE_INT,
			PARM_OPT,	0,			1000},
		{"StartSNMPPollers",		&CONFIG_FORKS[ZBX_PROCESS_TYPE_SNMP_POLLER],	TYPE_INT,
			PARM_OPT,	0,			1000},
		{"MaxConcurrentChecksPerPoller",	&config_max_concurrent_checks_per_poller,	TYPE_INT,
			PARM_OPT,	1,			1000},
		{NULL}
	};

	/* initialize multistrings */
	zbx_strarr_init(&config_load_module);

	parse_cfg_file(config_file, cfg, ZBX_CFG_FILE_REQUIRED, ZBX_CFG_STRICT, ZBX_CFG_EXIT_FAILURE);

	zbx_set_defaults();

	log_file_cfg.log_type = zbx_get_log_type(log_file_cfg.log_type_str);

	zbx_validate_config(task);

	zbx_vector_addr_ptr_create(&config_server_addrs);

	if (ZBX_PROXYMODE_PASSIVE != config_proxymode)
	{
		char	*error;

		if (FAIL == zbx_set_data_destination_hosts(config_server, (unsigned short)config_server_port, "Server",
				proxy_add_serveractive_host_cb, NULL, NULL, &error))
		{
			zbx_error("%s", error);
			exit(EXIT_FAILURE);
		}
	}

#if defined(HAVE_MYSQL) || defined(HAVE_POSTGRESQL)
	zbx_db_validate_config(zbx_config_dbhigh);
#endif
#if defined(HAVE_GNUTLS) || defined(HAVE_OPENSSL)
	zbx_tls_validate_config(zbx_config_tls, CONFIG_FORKS[ZBX_PROCESS_TYPE_ACTIVE_CHECKS],
			CONFIG_FORKS[ZBX_PROCESS_TYPE_LISTENER], get_zbx_program_type);
#endif
}

/******************************************************************************
 *                                                                            *
 * Purpose: free configuration memory                                         *
 *                                                                            *
 ******************************************************************************/
static void	zbx_free_config(void)
{
	zbx_strarr_free(&config_load_module);
}

static void	zbx_on_exit(int ret)
{
	zabbix_log(LOG_LEVEL_DEBUG, "zbx_on_exit() called with ret:%d", ret);

	zbx_pb_disable();

	if (NULL != zbx_threads)
	{
		/* wait for all child processes to exit */
		zbx_threads_kill_and_wait(zbx_threads, threads_flags, zbx_threads_num, ret);

		zbx_free(zbx_threads);
		zbx_free(threads_flags);
	}
#ifdef HAVE_PTHREAD_PROCESS_SHARED
	zbx_locks_disable();
#endif
	zbx_free_metrics();
	zbx_ipc_service_free_env();

	zbx_db_connect(ZBX_DB_CONNECT_EXIT);
	zbx_free_database_cache(ZBX_SYNC_ALL, &events_cbs);
	zbx_pb_flush();
	zbx_pb_destroy();
	zbx_free_configuration_cache();
	zbx_db_close();

	zbx_db_deinit();

	zbx_deinit_remote_commands_cache();

	/* free vmware support */
	zbx_vmware_destroy();

	zbx_free_selfmon_collector();
	free_proxy_history_lock(zbx_program_type);

	zbx_unload_modules();

	zabbix_log(LOG_LEVEL_INFORMATION, "Zabbix Proxy stopped. Zabbix %s (revision %s).",
			ZABBIX_VERSION, ZABBIX_REVISION);

	zbx_close_log();

	zbx_locks_destroy();

	zbx_setproctitle_deinit();

	zbx_config_tls_free(zbx_config_tls);
	zbx_config_dbhigh_free(zbx_config_dbhigh);

	exit(EXIT_SUCCESS);
}

/******************************************************************************
 *                                                                            *
 * Purpose: executes proxy processes                                          *
 *                                                                            *
 ******************************************************************************/
int	main(int argc, char **argv)
{
	static zbx_config_icmpping_t	config_icmpping = {
		get_zbx_config_source_ip,
		get_zbx_config_fping_location,
		get_zbx_config_fping6_location,
		get_zbx_config_tmpdir,
		get_zbx_progname};

	ZBX_TASK_EX			t = {ZBX_TASK_START};
	char				ch;
	int				opt_c = 0, opt_r = 0;

	/* see description of 'optarg' in 'man 3 getopt' */
	char				*zbx_optarg = NULL;

	/* see description of 'optind' in 'man 3 getopt' */
	int				zbx_optind = 0;

	zbx_init_library_common(zbx_log_impl, get_zbx_progname);
	zbx_init_library_nix(get_zbx_progname);
	zbx_config_tls = zbx_config_tls_new();
	zbx_config_dbhigh = zbx_config_dbhigh_new();
	argv = zbx_setproctitle_init(argc, argv);
	zbx_progname = get_program_name(argv[0]);

	/* parse the command-line */
	while ((char)EOF != (ch = (char)zbx_getopt_long(argc, argv, shortopts, longopts, NULL, &zbx_optarg,
			&zbx_optind)))
	{
		switch (ch)
		{
			case 'c':
				opt_c++;
				if (NULL == config_file)
					config_file = zbx_strdup(config_file, zbx_optarg);
				break;
			case 'R':
				opt_r++;
				t.opts = zbx_strdup(t.opts, zbx_optarg);
				t.task = ZBX_TASK_RUNTIME_CONTROL;
				break;
			case 'h':
				zbx_print_help(NULL, help_message, usage_message);
				exit(EXIT_SUCCESS);
				break;
			case 'V':
				zbx_print_version(title_message);
#if defined(HAVE_GNUTLS) || defined(HAVE_OPENSSL)
				printf("\n");
				zbx_tls_version();
#endif
				exit(EXIT_SUCCESS);
				break;
			case 'f':
				t.flags |= ZBX_TASK_FLAG_FOREGROUND;
				break;
			default:
				zbx_print_usage(usage_message);
				exit(EXIT_FAILURE);
				break;
		}
	}

	/* every option may be specified only once */
	if (1 < opt_c || 1 < opt_r)
	{
		if (1 < opt_c)
			zbx_error("option \"-c\" or \"--config\" specified multiple times");
		if (1 < opt_r)
			zbx_error("option \"-R\" or \"--runtime-control\" specified multiple times");

		exit(EXIT_FAILURE);
	}

	/* Parameters which are not option values are invalid. The check relies on zbx_getopt_internal() which */
	/* always permutes command line arguments regardless of POSIXLY_CORRECT environment variable. */
	if (argc > zbx_optind)
	{
		int	i;

		for (i = zbx_optind; i < argc; i++)
			zbx_error("invalid parameter \"%s\"", argv[i]);

		exit(EXIT_FAILURE);
	}

	if (NULL == config_file)
		config_file = zbx_strdup(NULL, DEFAULT_CONFIG_FILE);

	/* required for simple checks */
	zbx_init_metrics();
	zbx_init_library_cfg(zbx_program_type, config_file);

	zbx_load_config(&t);

	zbx_init_library_dbupgrade(get_zbx_program_type, get_zbx_config_timeout);
	zbx_init_library_dbwrap(NULL, zbx_preprocess_item_value, zbx_preprocessor_flush);
	zbx_init_library_icmpping(&config_icmpping);
	zbx_init_library_ipcservice(zbx_program_type);
	zbx_init_library_sysinfo(get_zbx_config_timeout, get_zbx_config_enable_remote_commands,
			get_zbx_config_log_remote_commands, get_zbx_config_unsafe_user_parameters,
			get_zbx_config_source_ip, NULL, NULL, NULL, NULL);
	zbx_init_library_stats(get_zbx_program_type);
	zbx_init_library_dbhigh(zbx_config_dbhigh);
	zbx_init_library_preproc(preproc_flush_value_proxy, get_zbx_progname);
	zbx_init_library_eval(zbx_dc_get_expressions_by_name);

	if (ZBX_TASK_RUNTIME_CONTROL == t.task)
	{
		int	ret;
		char	*error = NULL;

		if (FAIL == zbx_ipc_service_init_env(config_socket_path, &error))
		{
			zbx_error("cannot initialize IPC services: %s", error);
			zbx_free(error);
			exit(EXIT_FAILURE);
		}

		if (SUCCEED != (ret = rtc_process(t.opts, zbx_config_timeout, &error)))
		{
			zbx_error("Cannot perform runtime control command: %s", error);
			zbx_free(error);
		}

		exit(SUCCEED == ret ? EXIT_SUCCESS : EXIT_FAILURE);
	}

	return zbx_daemon_start(config_allow_root, config_user, t.flags, get_zbx_config_pid_file, zbx_on_exit,
			log_file_cfg.log_type, log_file_cfg.log_file_name, NULL, get_zbx_threads, get_zbx_threads_num);
}

static void	zbx_check_db(void)
{
	struct zbx_db_version_info_t	db_version_info;

	if (FAIL == zbx_db_check_version_info(&db_version_info, CONFIG_ALLOW_UNSUPPORTED_DB_VERSIONS, zbx_program_type))
	{
		zbx_free(db_version_info.friendly_current_version);
		exit(EXIT_FAILURE);
	}

	zbx_free(db_version_info.friendly_current_version);
}

static void	proxy_db_init(void)
{
	char		*error = NULL;
	int		db_type, version_check;
#ifdef HAVE_SQLITE3
	zbx_stat_t	db_stat;
#endif

	if (SUCCEED != zbx_db_init(zbx_dc_get_nextid, config_log_slow_queries, &error))
	{
		zabbix_log(LOG_LEVEL_CRIT, "cannot initialize database: %s", error);
		zbx_free(error);
		exit(EXIT_FAILURE);
	}

	zbx_db_init_autoincrement_options();

	if (ZBX_DB_UNKNOWN == (db_type = zbx_db_get_database_type()))
	{
		zabbix_log(LOG_LEVEL_CRIT, "cannot use database \"%s\": database is not a Zabbix database",
				zbx_config_dbhigh->config_dbname);
		exit(EXIT_FAILURE);
	}
	else if (ZBX_DB_PROXY != db_type)
	{
		zabbix_log(LOG_LEVEL_CRIT, "cannot use database \"%s\": Zabbix proxy cannot work with a"
				" Zabbix server database", zbx_config_dbhigh->config_dbname);
		exit(EXIT_FAILURE);
	}

	zbx_db_check_character_set();
	zbx_check_db();

	if (SUCCEED != (version_check = zbx_db_check_version_and_upgrade(ZBX_HA_MODE_STANDALONE)))
	{
#ifdef HAVE_SQLITE3
		if (NOTSUPPORTED == version_check)
			exit(EXIT_FAILURE);

		zabbix_log(LOG_LEVEL_WARNING, "removing database file: \"%s\"", zbx_config_dbhigh->config_dbname);
		zbx_db_deinit();

		if (0 != unlink(zbx_config_dbhigh->config_dbname))
		{
			zabbix_log(LOG_LEVEL_CRIT, "cannot remove database file \"%s\": %s, exiting...",
					zbx_config_dbhigh->config_dbname, zbx_strerror(errno));
			exit(EXIT_FAILURE);
		}

		proxy_db_init();
#else
		ZBX_UNUSED(version_check);
		exit(EXIT_FAILURE);
#endif
	}

#ifdef HAVE_ORACLE
	zbx_db_connect(ZBX_DB_CONNECT_NORMAL);
	zbx_db_table_prepare("items", NULL);
	zbx_db_table_prepare("item_preproc", NULL);
	zbx_db_close();
#endif
}

int	MAIN_ZABBIX_ENTRY(int flags)
{
	zbx_socket_t				listen_sock;
	char					*error = NULL;
	int					i, ret;
	zbx_rtc_t				rtc;
	zbx_timespec_t				rtc_timeout = {1, 0};

	zbx_config_comms_args_t			config_comms = {zbx_config_tls, config_hostname, config_server,
								config_proxymode, zbx_config_timeout,
								zbx_config_trapper_timeout, zbx_config_source_ip,
								config_ssl_ca_location, config_ssl_cert_location,
								config_ssl_key_location};
	zbx_thread_args_t			thread_args;
	zbx_thread_poller_args			poller_args = {&config_comms, get_zbx_program_type, get_zbx_progname,
								ZBX_NO_POLLER, config_startup_time,
								config_unavailable_delay, config_unreachable_period,
								config_unreachable_delay,
								config_max_concurrent_checks_per_poller};
	zbx_thread_proxyconfig_args		proxyconfig_args = {zbx_config_tls, &zbx_config_vault,
								get_zbx_program_type, zbx_config_timeout,
								&config_server_addrs, config_hostname,
								zbx_config_source_ip, config_ssl_ca_location,
								config_ssl_cert_location, config_ssl_key_location,
								config_proxyconfig_frequency};
	zbx_thread_datasender_args		datasender_args = {zbx_config_tls, get_zbx_program_type,
								zbx_config_timeout, &config_server_addrs,
								zbx_config_source_ip, config_hostname,
								config_proxydata_frequency};
	zbx_thread_taskmanager_args		taskmanager_args = {&config_comms, get_zbx_program_type, zbx_progname,
								config_startup_time, zbx_config_enable_remote_commands,
								zbx_config_log_remote_commands, config_hostname};
	zbx_thread_httppoller_args		httppoller_args = {zbx_config_source_ip, config_ssl_ca_location,
								config_ssl_cert_location, config_ssl_key_location};
	zbx_thread_discoverer_args		discoverer_args = {zbx_config_tls, get_zbx_program_type,
								get_zbx_progname, zbx_config_timeout,
								CONFIG_FORKS[ZBX_PROCESS_TYPE_DISCOVERER],
								zbx_config_source_ip, &events_cbs};
	zbx_thread_trapper_args			trapper_args = {&config_comms, &zbx_config_vault, get_zbx_program_type,
								zbx_progname, &events_cbs, &listen_sock,
								config_startup_time, config_proxydata_frequency};
	zbx_thread_proxy_housekeeper_args	housekeeper_args = {zbx_config_timeout, config_housekeeping_frequency,
								config_proxy_local_buffer, config_proxy_offline_buffer};
	zbx_thread_pinger_args			pinger_args = {zbx_config_timeout};
#ifdef HAVE_OPENIPMI
	zbx_thread_ipmi_manager_args		ipmimanager_args = {zbx_config_timeout, config_unavailable_delay,
								config_unreachable_period, config_unreachable_delay};
#endif
	zbx_thread_pp_manager_args		preproc_man_args = {
							.workers_num = CONFIG_FORKS[ZBX_PROCESS_TYPE_PREPROCESSOR],
							.config_timeout = zbx_config_timeout,
							zbx_config_source_ip};
	zbx_thread_dbsyncer_args		dbsyncer_args = {&events_cbs, config_histsyncer_frequency};
	zbx_thread_vmware_args			vmware_args = {zbx_config_source_ip, config_vmware_frequency,
								config_vmware_perf_frequency, config_vmware_timeout};
	zbx_thread_snmptrapper_args		snmptrapper_args = {zbx_config_snmptrap_file};

	zbx_rtc_process_request_ex_func_t	rtc_process_request_func = NULL;

	if (0 != (flags & ZBX_TASK_FLAG_FOREGROUND))
	{
		printf("Starting Zabbix Proxy (%s) [%s]. Zabbix %s (revision %s).\nPress Ctrl+C to exit.\n\n",
				ZBX_PROXYMODE_PASSIVE == config_proxymode ? "passive" : "active",
				config_hostname, ZABBIX_VERSION, ZABBIX_REVISION);
	}

	if (FAIL == zbx_ipc_service_init_env(config_socket_path, &error))
	{
		zbx_error("cannot initialize IPC services: %s", error);
		zbx_free(error);
		exit(EXIT_FAILURE);
	}

	if (SUCCEED != zbx_locks_create(&error))
	{
		zbx_error("cannot create locks: %s", error);
		zbx_free(error);
		exit(EXIT_FAILURE);
	}

	if (SUCCEED != zbx_open_log(&log_file_cfg, config_log_level, syslog_app_name, &error))
	{
		zbx_error("cannot open log:%s", error);
		zbx_free(error);
		exit(EXIT_FAILURE);
	}

#ifdef HAVE_NETSNMP
#	define SNMP_FEATURE_STATUS 	"YES"
#else
#	define SNMP_FEATURE_STATUS 	" NO"
#endif
#ifdef HAVE_OPENIPMI
#	define IPMI_FEATURE_STATUS 	"YES"
#else
#	define IPMI_FEATURE_STATUS 	" NO"
#endif
#ifdef HAVE_LIBCURL
#	define LIBCURL_FEATURE_STATUS	"YES"
#else
#	define LIBCURL_FEATURE_STATUS	" NO"
#endif
#if defined(HAVE_LIBCURL) && defined(HAVE_LIBXML2)
#	define VMWARE_FEATURE_STATUS	"YES"
#else
#	define VMWARE_FEATURE_STATUS	" NO"
#endif
#ifdef HAVE_UNIXODBC
#	define ODBC_FEATURE_STATUS 	"YES"
#else
#	define ODBC_FEATURE_STATUS 	" NO"
#endif
#if defined(HAVE_SSH2) || defined(HAVE_SSH)
#	define SSH_FEATURE_STATUS 	"YES"
#else
#	define SSH_FEATURE_STATUS 	" NO"
#endif
#ifdef HAVE_IPV6
#	define IPV6_FEATURE_STATUS 	"YES"
#else
#	define IPV6_FEATURE_STATUS 	" NO"
#endif
#if defined(HAVE_GNUTLS) || defined(HAVE_OPENSSL)
#	define TLS_FEATURE_STATUS	"YES"
#else
#	define TLS_FEATURE_STATUS	" NO"
#endif

	zabbix_log(LOG_LEVEL_INFORMATION, "Starting Zabbix Proxy (%s) [%s]. Zabbix %s (revision %s).",
			ZBX_PROXYMODE_PASSIVE == config_proxymode ? "passive" : "active",
			config_hostname, ZABBIX_VERSION, ZABBIX_REVISION);

	zabbix_log(LOG_LEVEL_INFORMATION, "**** Enabled features ****");
	zabbix_log(LOG_LEVEL_INFORMATION, "SNMP monitoring:       " SNMP_FEATURE_STATUS);
	zabbix_log(LOG_LEVEL_INFORMATION, "IPMI monitoring:       " IPMI_FEATURE_STATUS);
	zabbix_log(LOG_LEVEL_INFORMATION, "Web monitoring:        " LIBCURL_FEATURE_STATUS);
	zabbix_log(LOG_LEVEL_INFORMATION, "VMware monitoring:     " VMWARE_FEATURE_STATUS);
	zabbix_log(LOG_LEVEL_INFORMATION, "ODBC:                  " ODBC_FEATURE_STATUS);
	zabbix_log(LOG_LEVEL_INFORMATION, "SSH support:           " SSH_FEATURE_STATUS);
	zabbix_log(LOG_LEVEL_INFORMATION, "IPv6 support:          " IPV6_FEATURE_STATUS);
	zabbix_log(LOG_LEVEL_INFORMATION, "TLS support:           " TLS_FEATURE_STATUS);
	zabbix_log(LOG_LEVEL_INFORMATION, "**************************");

	zabbix_log(LOG_LEVEL_INFORMATION, "using configuration file: %s", config_file);

#ifdef HAVE_ORACLE
	zabbix_log(LOG_LEVEL_INFORMATION, "Support for Oracle DB is deprecated since Zabbix 7.0 and will be removed in "
			"future versions");
#endif

#if defined(HAVE_GNUTLS) || defined(HAVE_OPENSSL)
	if (SUCCEED != zbx_coredump_disable())
	{
		zabbix_log(LOG_LEVEL_CRIT, "cannot disable core dump, exiting...");
		exit(EXIT_FAILURE);
	}
#endif
	if (FAIL == zbx_load_modules(config_load_module_path, config_load_module, zbx_config_timeout, 1))
	{
		zabbix_log(LOG_LEVEL_CRIT, "loading modules failed, exiting...");
		exit(EXIT_FAILURE);
	}

	zbx_free_config();

	if (SUCCEED != zbx_rtc_init(&rtc, &error))
	{
		zabbix_log(LOG_LEVEL_CRIT, "cannot initialize runtime control service: %s", error);
		zbx_free(error);
		exit(EXIT_FAILURE);
	}

	if (SUCCEED != zbx_init_database_cache(get_zbx_program_type, zbx_sync_proxy_history, config_history_cache_size,
			config_history_index_cache_size, &config_trends_cache_size, &error))
	{
		zabbix_log(LOG_LEVEL_CRIT, "cannot initialize database cache: %s", error);
		zbx_free(error);
		exit(EXIT_FAILURE);
	}

	if (SUCCEED != init_proxy_history_lock(zbx_program_type, &error))
	{
		zabbix_log(LOG_LEVEL_CRIT, "cannot initialize lock for passive proxy history: %s", error);
		zbx_free(error);
		exit(EXIT_FAILURE);
	}

	if (SUCCEED != zbx_init_configuration_cache(get_zbx_program_type, get_config_forks, config_conf_cache_size,
			&error))
	{
		zabbix_log(LOG_LEVEL_CRIT, "cannot initialize configuration cache: %s", error);
		zbx_free(error);
		exit(EXIT_FAILURE);
	}

	if (SUCCEED != zbx_init_selfmon_collector(get_config_forks, &error))
	{
		zabbix_log(LOG_LEVEL_CRIT, "cannot initialize self-monitoring: %s", error);
		zbx_free(error);
		exit(EXIT_FAILURE);
	}

	if (0 != CONFIG_FORKS[ZBX_PROCESS_TYPE_VMWARE] && SUCCEED != zbx_vmware_init(&config_vmware_cache_size, &error))
	{
		zabbix_log(LOG_LEVEL_CRIT, "cannot initialize VMware cache: %s", error);
		zbx_free(error);
		exit(EXIT_FAILURE);
	}

	if (SUCCEED != zbx_vault_token_from_env_get(&(zbx_config_vault.token), &error))
	{
		zabbix_log(LOG_LEVEL_CRIT, "cannot initialize vault token: %s", error);
		zbx_free(error);
		exit(EXIT_FAILURE);
	}

	if (SUCCEED != zbx_vault_init(&zbx_config_vault, &error))
	{
		zabbix_log(LOG_LEVEL_CRIT, "cannot initialize vault: %s", error);
		zbx_free(error);
		exit(EXIT_FAILURE);
	}

	if (SUCCEED != zbx_vault_db_credentials_get(&zbx_config_vault, &zbx_config_dbhigh->config_dbuser,
			&zbx_config_dbhigh->config_dbpassword, zbx_config_source_ip, config_ssl_ca_location,
			config_ssl_cert_location, config_ssl_key_location, &error))
	{
		zabbix_log(LOG_LEVEL_CRIT, "cannot initialize database credentials from vault: %s", error);
		zbx_free(error);
		exit(EXIT_FAILURE);
	}

	if (FAIL == zbx_pb_create(config_proxy_buffer_mode, config_proxy_memory_buffer_size,
			config_proxy_memory_buffer_age, config_proxy_offline_buffer * SEC_PER_HOUR, &error))
	{
		zabbix_log(LOG_LEVEL_CRIT, "cannot initialize proxy buffer: %s", error);
		zbx_free(error);
		exit(EXIT_FAILURE);
	}

	proxy_db_init();

	zbx_pb_init();

	if (0 != CONFIG_FORKS[ZBX_PROCESS_TYPE_DISCOVERYMANAGER])
		zbx_discoverer_init();

	for (zbx_threads_num = 0, i = 0; i < ZBX_PROCESS_TYPE_COUNT; i++)
	{
		/* skip threaded components */
		switch (i)
		{
			case ZBX_PROCESS_TYPE_PREPROCESSOR:
			case ZBX_PROCESS_TYPE_DISCOVERER:
				continue;
		}

		zbx_threads_num += CONFIG_FORKS[i];
	}

	zbx_threads = (pid_t *)zbx_calloc(zbx_threads, (size_t)zbx_threads_num, sizeof(pid_t));
	threads_flags = (int *)zbx_calloc(threads_flags, (size_t)zbx_threads_num, sizeof(int));

	if (0 != CONFIG_FORKS[ZBX_PROCESS_TYPE_TRAPPER])
	{
		if (FAIL == zbx_tcp_listen(&listen_sock, config_listen_ip, (unsigned short)config_listen_port,
				zbx_config_timeout, config_tcp_max_backlog_size))
		{
			zabbix_log(LOG_LEVEL_CRIT, "listener failed: %s", zbx_socket_strerror());
			exit(EXIT_FAILURE);
		}

		if (SUCCEED != zbx_init_remote_commands_cache(&error))
		{
			zabbix_log(LOG_LEVEL_CRIT, "cannot initialize commands cache: %s", error);
			zbx_free(error);
			exit(EXIT_FAILURE);
		}
	}

	/* not running zbx_tls_init_parent() since proxy is only run on Unix*/

	zabbix_log(LOG_LEVEL_INFORMATION, "proxy #0 started [main process]");

	zbx_register_stats_data_func(zbx_preproc_stats_ext_get, NULL);
	zbx_register_stats_data_func(zbx_discovery_stats_ext_get, NULL);
	zbx_register_stats_data_func(zbx_proxy_stats_ext_get, &config_comms);
	zbx_register_stats_ext_func(zbx_vmware_stats_ext_get, NULL);
	zbx_register_stats_procinfo_func(ZBX_PROCESS_TYPE_PREPROCESSOR, zbx_preprocessor_get_worker_info);
	zbx_register_stats_procinfo_func(ZBX_PROCESS_TYPE_DISCOVERER, zbx_discovery_get_worker_info);
	zbx_diag_init(diag_add_section_info);

	thread_args.info.program_type = zbx_program_type;

	if (ZBX_PROXYMODE_PASSIVE == config_proxymode)
		rtc_process_request_func = rtc_process_request_ex_proxy_passive;
	else
		rtc_process_request_func = rtc_process_request_ex_proxy;

	for (i = 0; i < zbx_threads_num; i++)
	{
		if (FAIL == get_process_info_by_thread(i + 1, &thread_args.info.process_type,
				&thread_args.info.process_num))
		{
			THIS_SHOULD_NEVER_HAPPEN;
			exit(EXIT_FAILURE);
		}

		thread_args.info.server_num = i + 1;
		thread_args.args = NULL;

		switch (thread_args.info.process_type)
		{
			case ZBX_PROCESS_TYPE_CONFSYNCER:
				thread_args.args = &proxyconfig_args;
				zbx_thread_start(proxyconfig_thread, &thread_args, &zbx_threads[i]);
				if (FAIL == zbx_rtc_wait_config_sync(&rtc, rtc_process_request_func))
					goto out;
				break;
			case ZBX_PROCESS_TYPE_TRAPPER:
				thread_args.args = &trapper_args;
				zbx_thread_start(trapper_thread, &thread_args, &zbx_threads[i]);
				break;
			case ZBX_PROCESS_TYPE_DATASENDER:
				thread_args.args = &datasender_args;
				zbx_thread_start(datasender_thread, &thread_args, &zbx_threads[i]);
				break;
			case ZBX_PROCESS_TYPE_POLLER:
				poller_args.poller_type = ZBX_POLLER_TYPE_NORMAL;
				thread_args.args = &poller_args;
				zbx_thread_start(poller_thread, &thread_args, &zbx_threads[i]);
				break;
			case ZBX_PROCESS_TYPE_UNREACHABLE:
				poller_args.poller_type = ZBX_POLLER_TYPE_UNREACHABLE;
				thread_args.args = &poller_args;
				zbx_thread_start(poller_thread, &thread_args, &zbx_threads[i]);
				break;
			case ZBX_PROCESS_TYPE_PINGER:
				thread_args.args = &pinger_args;
				zbx_thread_start(pinger_thread, &thread_args, &zbx_threads[i]);
				break;
			case ZBX_PROCESS_TYPE_HOUSEKEEPER:
				thread_args.args = &housekeeper_args;
				zbx_thread_start(housekeeper_thread, &thread_args, &zbx_threads[i]);
				break;
			case ZBX_PROCESS_TYPE_HTTPPOLLER:
				thread_args.args = &httppoller_args;
				zbx_thread_start(httppoller_thread, &thread_args, &zbx_threads[i]);
				break;
			case ZBX_PROCESS_TYPE_DISCOVERYMANAGER:
				threads_flags[i] = ZBX_THREAD_PRIORITY_FIRST;
				thread_args.args = &discoverer_args;
				zbx_thread_start(discoverer_thread, &thread_args, &zbx_threads[i]);
				break;
			case ZBX_PROCESS_TYPE_HISTSYNCER:
				threads_flags[i] = ZBX_THREAD_PRIORITY_FIRST;
				thread_args.args = &dbsyncer_args;
				zbx_thread_start(zbx_dbsyncer_thread, &thread_args, &zbx_threads[i]);
				break;
			case ZBX_PROCESS_TYPE_JAVAPOLLER:
				poller_args.poller_type = ZBX_POLLER_TYPE_JAVA;
				thread_args.args = &poller_args;
				zbx_thread_start(poller_thread, &thread_args, &zbx_threads[i]);
				break;
			case ZBX_PROCESS_TYPE_SNMPTRAPPER:
<<<<<<< HEAD
				zbx_thread_start(snmptrapper_thread, &thread_args, &zbx_threads[i]);
=======
				thread_args.args = &snmptrapper_args;
				zbx_thread_start(zbx_snmptrapper_thread, &thread_args, &threads[i]);
>>>>>>> c94b1779
				break;
			case ZBX_PROCESS_TYPE_SELFMON:
				zbx_thread_start(zbx_selfmon_thread, &thread_args, &zbx_threads[i]);
				break;
			case ZBX_PROCESS_TYPE_VMWARE:
				thread_args.args = &vmware_args;
				zbx_thread_start(vmware_thread, &thread_args, &zbx_threads[i]);
				break;
#ifdef HAVE_OPENIPMI
			case ZBX_PROCESS_TYPE_IPMIMANAGER:
				thread_args.args = &ipmimanager_args;
				zbx_thread_start(ipmi_manager_thread, &thread_args, &zbx_threads[i]);
				break;
			case ZBX_PROCESS_TYPE_IPMIPOLLER:
				zbx_thread_start(ipmi_poller_thread, &thread_args, &zbx_threads[i]);
				break;
#endif
			case ZBX_PROCESS_TYPE_TASKMANAGER:
				thread_args.args = &taskmanager_args;
				zbx_thread_start(taskmanager_thread, &thread_args, &zbx_threads[i]);
				break;
			case ZBX_PROCESS_TYPE_PREPROCMAN:
				threads_flags[i] = ZBX_THREAD_PRIORITY_FIRST;
				thread_args.args = &preproc_man_args;
				zbx_thread_start(zbx_pp_manager_thread, &thread_args, &zbx_threads[i]);
				break;
			case ZBX_PROCESS_TYPE_AVAILMAN:
				threads_flags[i] = ZBX_THREAD_PRIORITY_FIRST;
				zbx_thread_start(zbx_availability_manager_thread, &thread_args, &zbx_threads[i]);
				break;
			case ZBX_PROCESS_TYPE_ODBCPOLLER:
				poller_args.poller_type = ZBX_POLLER_TYPE_ODBC;
				thread_args.args = &poller_args;
				zbx_thread_start(poller_thread, &thread_args, &zbx_threads[i]);
				break;
			case ZBX_PROCESS_TYPE_HTTPAGENT_POLLER:
				poller_args.poller_type = ZBX_POLLER_TYPE_HTTPAGENT;
				thread_args.args = &poller_args;
				zbx_thread_start(async_poller_thread, &thread_args, &zbx_threads[i]);
				break;
			case ZBX_PROCESS_TYPE_AGENT_POLLER:
				poller_args.poller_type = ZBX_POLLER_TYPE_AGENT;
				thread_args.args = &poller_args;
				zbx_thread_start(async_poller_thread, &thread_args, &zbx_threads[i]);
				break;
			case ZBX_PROCESS_TYPE_SNMP_POLLER:
				poller_args.poller_type = ZBX_POLLER_TYPE_SNMP;
				thread_args.args = &poller_args;
				zbx_thread_start(async_poller_thread, &thread_args, &zbx_threads[i]);
				break;
		}
	}

	zbx_unset_exit_on_terminate();

	while (ZBX_IS_RUNNING())
	{
		zbx_ipc_client_t	*client;
		zbx_ipc_message_t	*message;

		(void)zbx_ipc_service_recv(&rtc.service, &rtc_timeout, &client, &message);

		if (NULL != message)
		{
			zbx_rtc_dispatch(&rtc, client, message, rtc_process_request_func);
			zbx_ipc_message_free(message);
		}

		if (NULL != client)
			zbx_ipc_client_release(client);

		if (0 < (ret = waitpid((pid_t)-1, &i, WNOHANG)))
		{
			zbx_set_exiting_with_fail();
			break;
		}

		if (-1 == ret && EINTR != errno)
		{
			zabbix_log(LOG_LEVEL_ERR, "failed to wait on child processes: %s", zbx_strerror(errno));
			zbx_set_exiting_with_fail();
			break;
		}
	}
out:
	zbx_log_exit_signal();

	if (SUCCEED == ZBX_EXIT_STATUS())
		zbx_rtc_shutdown_subs(&rtc);

	zbx_on_exit(ZBX_EXIT_STATUS());

	return SUCCEED;
}<|MERGE_RESOLUTION|>--- conflicted
+++ resolved
@@ -1718,12 +1718,8 @@
 				zbx_thread_start(poller_thread, &thread_args, &zbx_threads[i]);
 				break;
 			case ZBX_PROCESS_TYPE_SNMPTRAPPER:
-<<<<<<< HEAD
-				zbx_thread_start(snmptrapper_thread, &thread_args, &zbx_threads[i]);
-=======
 				thread_args.args = &snmptrapper_args;
-				zbx_thread_start(zbx_snmptrapper_thread, &thread_args, &threads[i]);
->>>>>>> c94b1779
+				zbx_thread_start(zbx_snmptrapper_thread, &thread_args, &zbx_threads[i]);
 				break;
 			case ZBX_PROCESS_TYPE_SELFMON:
 				zbx_thread_start(zbx_selfmon_thread, &thread_args, &zbx_threads[i]);
