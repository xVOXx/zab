/*
** Zabbix
** Copyright (C) 2001-2023 Zabbix SIA
**
** This program is free software; you can redistribute it and/or modify
** it under the terms of the GNU General Public License as published by
** the Free Software Foundation; either version 2 of the License, or
** (at your option) any later version.
**
** This program is distributed in the hope that it will be useful,
** but WITHOUT ANY WARRANTY; without even the implied warranty of
** MERCHANTABILITY or FITNESS FOR A PARTICULAR PURPOSE. See the
** GNU General Public License for more details.
**
** You should have received a copy of the GNU General Public License
** along with this program; if not, write to the Free Software
** Foundation, Inc., 51 Franklin Street, Fifth Floor, Boston, MA  02110-1301, USA.
**/

#include "zbxdbwrap.h"

#include "cfg.h"
#include "zbxdbhigh.h"
#include "zbxcacheconfig.h"
#include "zbxdbupgrade.h"
#include "log.h"
#include "zbxgetopt.h"
#include "zbxmutexs.h"

#include "zbxsysinfo.h"
#include "zbxmodules.h"

#include "zbxnix.h"
#include "zbxself.h"

#include "zbxdbsyncer.h"
#include "../zabbix_server/discoverer/discoverer.h"
#include "../zabbix_server/httppoller/httppoller.h"
#include "housekeeper/housekeeper.h"
#include "../zabbix_server/pinger/pinger.h"
#include "../zabbix_server/poller/poller.h"
#include "../zabbix_server/trapper/trapper.h"
#include "../zabbix_server/trapper/proxydata.h"
#include "../zabbix_server/snmptrapper/snmptrapper.h"
#include "proxyconfig/proxyconfig.h"
#include "datasender/datasender.h"
#include "taskmanager/taskmanager.h"
#include "../zabbix_server/vmware/vmware.h"
#include "zbxcomms.h"
#include "zbxvault.h"
#include "zbxdiag.h"
#include "diag/diag_proxy.h"
#include "zbxrtc.h"
#include "rtc/rtc_proxy.h"
#include "../zabbix_server/availability/avail_manager.h"
#include "zbxstats.h"
#include "stats/zabbix_stats.h"
#include "zbxip.h"
#include "zbxthreads.h"
#include "zbx_rtc_constants.h"
#include "zbxicmpping.h"
#include "zbxipcservice.h"
#include "../zabbix_server/ipmi/ipmi_manager.h"
#include "preproc/preproc_proxy.h"

#ifdef HAVE_OPENIPMI
#include "../zabbix_server/ipmi/ipmi_manager.h"
#include "../zabbix_server/ipmi/ipmi_poller.h"
#endif

const char	*progname = NULL;
const char	title_message[] = "zabbix_proxy";
const char	syslog_app_name[] = "zabbix_proxy";
const char	*usage_message[] = {
	"[-c config-file]", NULL,
	"[-c config-file]", "-R runtime-option", NULL,
	"-h", NULL,
	"-V", NULL,
	NULL	/* end of text */
};

const char	*help_message[] = {
	"A Zabbix daemon that collects monitoring data from devices and sends it to",
	"Zabbix server.",
	"",
	"Options:",
	"  -c --config config-file        Path to the configuration file",
	"                                 (default: \"" DEFAULT_CONFIG_FILE "\")",
	"  -f --foreground                Run Zabbix proxy in foreground",
	"  -R --runtime-control runtime-option   Perform administrative functions",
	"",
	"    Runtime control options:",
	"      " ZBX_CONFIG_CACHE_RELOAD "        Reload configuration cache",
	"      " ZBX_HOUSEKEEPER_EXECUTE "        Execute the housekeeper",
	"      " ZBX_LOG_LEVEL_INCREASE "=target  Increase log level, affects all processes if",
	"                                   target is not specified",
	"      " ZBX_LOG_LEVEL_DECREASE "=target  Decrease log level, affects all processes if",
	"                                   target is not specified",
	"      " ZBX_SNMP_CACHE_RELOAD "          Reload SNMP cache",
	"      " ZBX_DIAGINFO "=section           Log internal diagnostic information of the",
	"                                 section (historycache, preprocessing, locks) or",
	"                                 everything if section is not specified",
	"      " ZBX_PROF_ENABLE "=target         Enable profiling, affects all processes if",
	"                                   target is not specified",
	"      " ZBX_PROF_DISABLE "=target        Disable profiling, affects all processes if",
	"                                   target is not specified",
	"",
	"      Log level control targets:",
	"        process-type             All processes of specified type",
	"                                 (configuration syncer, data sender, discoverer,",
	"                                 history syncer, housekeeper, http poller,",
	"                                 icmp pinger, ipmi manager, ipmi poller,",
	"                                 java poller, poller, preprocessing manager,",
	"                                 self-monitoring, snmp trapper, task manager, trapper,",
	"                                 unreachable poller, vmware collector,",
	"                                 availability manager, odbc poller)",
	"        process-type,N           Process type and number (e.g., poller,3)",
	"        pid                      Process identifier",
	"",
	"      Profiling control targets:",
	"        process-type             All processes of specified type",
	"                                 (configuration syncer, data sender, discoverer,",
	"                                 history syncer, housekeeper, http poller,",
	"                                 icmp pinger, ipmi manager, ipmi poller,",
	"                                 java poller, poller, preprocessing manager,",
	"                                 self-monitoring, snmp trapper, task manager, ",
	"                                 trapper, unreachable poller, vmware collector,",
	"                                 availability manager, odbc poller)",
	"        process-type,N           Process type and number (e.g., history syncer,1)",
	"        pid                      Process identifier",
	"        scope                    Profiling scope",
	"                                 (rwlock, mutex, processing) can be used with process-type",
	"                                 (e.g., history syncer,1,processing)",
	"",
	"  -h --help                      Display this help message",
	"  -V --version                   Display version number",
	"",
	"Some configuration parameter default locations:",
	"  ExternalScripts                \"" DEFAULT_EXTERNAL_SCRIPTS_PATH "\"",
#ifdef HAVE_LIBCURL
	"  SSLCertLocation                \"" DEFAULT_SSL_CERT_LOCATION "\"",
	"  SSLKeyLocation                 \"" DEFAULT_SSL_KEY_LOCATION "\"",
#endif
	"  LoadModulePath                 \"" DEFAULT_LOAD_MODULE_PATH "\"",
	NULL	/* end of text */
};

/* COMMAND LINE OPTIONS */

/* long options */
static struct zbx_option	longopts[] =
{
	{"config",		1,	NULL,	'c'},
	{"foreground",		0,	NULL,	'f'},
	{"runtime-control",	1,	NULL,	'R'},
	{"help",		0,	NULL,	'h'},
	{"version",		0,	NULL,	'V'},
	{NULL}
};

/* short options */
static char	shortopts[] = "c:hVR:f";

/* end of COMMAND LINE OPTIONS */

int		threads_num = 0;
pid_t		*threads = NULL;
static int	*threads_flags;
static char	*CONFIG_PID_FILE = NULL;

unsigned char			program_type	= ZBX_PROGRAM_TYPE_PROXY_ACTIVE;
static unsigned char	get_program_type(void)
{
	return program_type;
}

char	*CONFIG_SOURCE_IP = NULL;
static const char	*get_source_ip(void)
{
	return CONFIG_SOURCE_IP;
}

char	*CONFIG_TMPDIR	= NULL;
static const char	*get_tmpdir(void)
{
	return CONFIG_TMPDIR;
}

char	*CONFIG_FPING_LOCATION	= NULL;
static const char	*get_fping_location(void)
{
	return CONFIG_FPING_LOCATION;
}

char	*CONFIG_FPING6_LOCATION		= NULL;
#ifdef HAVE_IPV6
static const char	*get_fping6_location(void)
{
	return CONFIG_FPING6_LOCATION;
}
#endif

static int	config_proxymode		= ZBX_PROXYMODE_ACTIVE;

int	CONFIG_FORKS[ZBX_PROCESS_TYPE_COUNT] = {
	5, /* ZBX_PROCESS_TYPE_POLLER */
	1, /* ZBX_PROCESS_TYPE_UNREACHABLE */
	0, /* ZBX_PROCESS_TYPE_IPMIPOLLER */
	1, /* ZBX_PROCESS_TYPE_PINGER */
	0, /* ZBX_PROCESS_TYPE_JAVAPOLLER */
	1, /* ZBX_PROCESS_TYPE_HTTPPOLLER */
	5, /* ZBX_PROCESS_TYPE_TRAPPER */
	0, /* ZBX_PROCESS_TYPE_SNMPTRAPPER */
	0, /* ZBX_PROCESS_TYPE_PROXYPOLLER */
	0, /* ZBX_PROCESS_TYPE_ESCALATOR */
	4, /* ZBX_PROCESS_TYPE_HISTSYNCER */
	1, /* ZBX_PROCESS_TYPE_DISCOVERER */
	0, /* ZBX_PROCESS_TYPE_ALERTER */
	0, /* ZBX_PROCESS_TYPE_TIMER */
	1, /* ZBX_PROCESS_TYPE_HOUSEKEEPER */
	1, /* ZBX_PROCESS_TYPE_DATASENDER */
	1, /* ZBX_PROCESS_TYPE_CONFSYNCER */
	1, /* ZBX_PROCESS_TYPE_SELFMON */
	0, /* ZBX_PROCESS_TYPE_VMWARE */
	0, /* ZBX_PROCESS_TYPE_COLLECTOR */
	0, /* ZBX_PROCESS_TYPE_LISTENER */
	0, /* ZBX_PROCESS_TYPE_ACTIVE_CHECKS */
	1, /* ZBX_PROCESS_TYPE_TASKMANAGER */
	0, /* ZBX_PROCESS_TYPE_IPMIMANAGER */
	0, /* ZBX_PROCESS_TYPE_ALERTMANAGER */
	1, /* ZBX_PROCESS_TYPE_PREPROCMAN */
	3, /* ZBX_PROCESS_TYPE_PREPROCESSOR */
	0, /* ZBX_PROCESS_TYPE_LLDMANAGER */
	0, /* ZBX_PROCESS_TYPE_LLDWORKER */
	0, /* ZBX_PROCESS_TYPE_ALERTSYNCER */
	0, /* ZBX_PROCESS_TYPE_HISTORYPOLLER */
	1, /* ZBX_PROCESS_TYPE_AVAILMAN */
	0, /* ZBX_PROCESS_TYPE_REPORTMANAGER */
	0, /* ZBX_PROCESS_TYPE_REPORTWRITER */
	0, /* ZBX_PROCESS_TYPE_SERVICEMAN */
	0, /* ZBX_PROCESS_TYPE_TRIGGERHOUSEKEEPER */
	1, /* ZBX_PROCESS_TYPE_ODBCPOLLER */
	0, /* ZBX_PROCESS_TYPE_CONNECTORMANAGER */
	0 /* ZBX_PROCESS_TYPE_CONNECTORWORKER */
};

static int	get_config_forks(unsigned char process_type)
{
	if (ZBX_PROCESS_TYPE_COUNT > process_type)
		return CONFIG_FORKS[process_type];

	return 0;
}

ZBX_PROPERTY_DECL(int, zbx_config_timeout, 3)

<<<<<<< HEAD
int	CONFIG_PROXYDATA_FREQUENCY = 1;

static int	config_startup_time	= 0;
=======
static int	config_startup_time		= 0;
>>>>>>> f69433e6
static int	config_unavailable_delay	=60;
static int	config_housekeeping_frequency = 1;
static int	config_proxy_local_buffer = 0;
static int	config_proxy_offline_buffer = 1;
static int	config_histsyncer_frequency = 1;

int	CONFIG_LISTEN_PORT		= ZBX_DEFAULT_SERVER_PORT;
char	*CONFIG_LISTEN_IP		= NULL;
int	CONFIG_TRAPPER_TIMEOUT		= 300;

int	CONFIG_HEARTBEAT_FREQUENCY	= -1;

/* how often active Zabbix proxy requests configuration data from server, in seconds */
int	CONFIG_PROXYCONFIG_FREQUENCY	= 0;	/* will be set to default 5 seconds if not configured */

int	CONFIG_CONFSYNCER_FREQUENCY	= 0;

int	CONFIG_VMWARE_FREQUENCY		= 60;
int	CONFIG_VMWARE_PERF_FREQUENCY	= 60;
int	CONFIG_VMWARE_TIMEOUT		= 10;

zbx_uint64_t	CONFIG_CONF_CACHE_SIZE		= 8 * ZBX_MEBIBYTE;
zbx_uint64_t	CONFIG_HISTORY_CACHE_SIZE	= 16 * ZBX_MEBIBYTE;
zbx_uint64_t	CONFIG_HISTORY_INDEX_CACHE_SIZE	= 4 * ZBX_MEBIBYTE;
zbx_uint64_t	CONFIG_TRENDS_CACHE_SIZE	= 0;
zbx_uint64_t	CONFIG_VALUE_CACHE_SIZE		= 0;
zbx_uint64_t	CONFIG_VMWARE_CACHE_SIZE	= 8 * ZBX_MEBIBYTE;

int	CONFIG_UNREACHABLE_PERIOD	= 45;
int	CONFIG_UNREACHABLE_DELAY	= 15;
int	CONFIG_LOG_LEVEL		= LOG_LEVEL_WARNING;
char	*CONFIG_EXTERNALSCRIPTS		= NULL;
int	CONFIG_ALLOW_UNSUPPORTED_DB_VERSIONS = 0;

ZBX_PROPERTY_DECL(int, zbx_config_enable_remote_commands, 0)
ZBX_PROPERTY_DECL(int, zbx_config_log_remote_commands, 0)
ZBX_PROPERTY_DECL(int, zbx_config_unsafe_user_parameters, 0)

char	*CONFIG_SERVER			= NULL;
int	CONFIG_SERVER_PORT;
char	*CONFIG_HOSTNAME		= NULL;
char	*CONFIG_HOSTNAME_ITEM		= NULL;

char	*CONFIG_SNMPTRAP_FILE		= NULL;

char	*CONFIG_JAVA_GATEWAY		= NULL;
int	CONFIG_JAVA_GATEWAY_PORT	= ZBX_DEFAULT_GATEWAY_PORT;

char	*CONFIG_SSH_KEY_LOCATION	= NULL;

int	CONFIG_LOG_SLOW_QUERIES		= 0;	/* ms; 0 - disable */

char	*CONFIG_LOAD_MODULE_PATH	= NULL;
char	**CONFIG_LOAD_MODULE		= NULL;

char	*CONFIG_USER			= NULL;

/* web monitoring */
char	*CONFIG_SSL_CA_LOCATION		= NULL;
char	*CONFIG_SSL_CERT_LOCATION	= NULL;
char	*CONFIG_SSL_KEY_LOCATION	= NULL;

static zbx_config_tls_t		*zbx_config_tls = NULL;
static zbx_config_dbhigh_t	*zbx_config_dbhigh = NULL;
static zbx_config_vault_t	zbx_config_vault = {NULL, NULL, NULL, NULL, NULL, NULL};

static char	*CONFIG_SOCKET_PATH	= NULL;

char	*CONFIG_HISTORY_STORAGE_URL		= NULL;
char	*CONFIG_HISTORY_STORAGE_OPTS		= NULL;
int	CONFIG_HISTORY_STORAGE_PIPELINES	= 0;

char	*CONFIG_STATS_ALLOWED_IP	= NULL;
int	CONFIG_TCP_MAX_BACKLOG_SIZE	= SOMAXCONN;

int	CONFIG_DOUBLE_PRECISION		= ZBX_DB_DBL_PRECISION_ENABLED;

static char	*config_file		= NULL;
static int	config_allow_root	= 0;

static zbx_config_log_t	log_file_cfg = {NULL, NULL, LOG_TYPE_UNDEFINED, 1};

static zbx_vector_addr_ptr_t	config_server_addrs;

int	get_process_info_by_thread(int local_server_num, unsigned char *local_process_type, int *local_process_num);

int	get_process_info_by_thread(int local_server_num, unsigned char *local_process_type, int *local_process_num)
{
	int	server_count = 0;

	if (0 == local_server_num)
	{
		/* fail if the main process is queried */
		return FAIL;
	}
	else if (local_server_num <= (server_count += CONFIG_FORKS[ZBX_PROCESS_TYPE_CONFSYNCER]))
	{
		/* make initial configuration sync before worker processes are forked on active Zabbix proxy */
		*local_process_type = ZBX_PROCESS_TYPE_CONFSYNCER;
		*local_process_num = local_server_num - server_count + CONFIG_FORKS[ZBX_PROCESS_TYPE_CONFSYNCER];
	}
	else if (local_server_num <= (server_count += CONFIG_FORKS[ZBX_PROCESS_TYPE_TRAPPER]))
	{
		/* make initial configuration sync before worker processes are forked on passive Zabbix proxy */
		*local_process_type = ZBX_PROCESS_TYPE_TRAPPER;
		*local_process_num = local_server_num - server_count + CONFIG_FORKS[ZBX_PROCESS_TYPE_TRAPPER];
	}
	else if (local_server_num <= (server_count += CONFIG_FORKS[ZBX_PROCESS_TYPE_PREPROCMAN]))
	{
		*local_process_type = ZBX_PROCESS_TYPE_PREPROCMAN;
		*local_process_num = local_server_num - server_count + CONFIG_FORKS[ZBX_PROCESS_TYPE_PREPROCMAN];
	}
	else if (local_server_num <= (server_count += CONFIG_FORKS[ZBX_PROCESS_TYPE_DATASENDER]))
	{
		*local_process_type = ZBX_PROCESS_TYPE_DATASENDER;
		*local_process_num = local_server_num - server_count + CONFIG_FORKS[ZBX_PROCESS_TYPE_DATASENDER];
	}
	else if (local_server_num <= (server_count += CONFIG_FORKS[ZBX_PROCESS_TYPE_IPMIMANAGER]))
	{
		*local_process_type = ZBX_PROCESS_TYPE_IPMIMANAGER;
		*local_process_num = local_server_num - server_count + CONFIG_FORKS[ZBX_PROCESS_TYPE_IPMIMANAGER];
	}
	else if (local_server_num <= (server_count += CONFIG_FORKS[ZBX_PROCESS_TYPE_HOUSEKEEPER]))
	{
		*local_process_type = ZBX_PROCESS_TYPE_HOUSEKEEPER;
		*local_process_num = local_server_num - server_count + CONFIG_FORKS[ZBX_PROCESS_TYPE_HOUSEKEEPER];
	}
	else if (local_server_num <= (server_count += CONFIG_FORKS[ZBX_PROCESS_TYPE_HTTPPOLLER]))
	{
		*local_process_type = ZBX_PROCESS_TYPE_HTTPPOLLER;
		*local_process_num = local_server_num - server_count + CONFIG_FORKS[ZBX_PROCESS_TYPE_HTTPPOLLER];
	}
	else if (local_server_num <= (server_count += CONFIG_FORKS[ZBX_PROCESS_TYPE_DISCOVERER]))
	{
		*local_process_type = ZBX_PROCESS_TYPE_DISCOVERER;
		*local_process_num = local_server_num - server_count + CONFIG_FORKS[ZBX_PROCESS_TYPE_DISCOVERER];
	}
	else if (local_server_num <= (server_count += CONFIG_FORKS[ZBX_PROCESS_TYPE_HISTSYNCER]))
	{
		*local_process_type = ZBX_PROCESS_TYPE_HISTSYNCER;
		*local_process_num = local_server_num - server_count + CONFIG_FORKS[ZBX_PROCESS_TYPE_HISTSYNCER];
	}
	else if (local_server_num <= (server_count += CONFIG_FORKS[ZBX_PROCESS_TYPE_IPMIPOLLER]))
	{
		*local_process_type = ZBX_PROCESS_TYPE_IPMIPOLLER;
		*local_process_num = local_server_num - server_count + CONFIG_FORKS[ZBX_PROCESS_TYPE_IPMIPOLLER];
	}
	else if (local_server_num <= (server_count += CONFIG_FORKS[ZBX_PROCESS_TYPE_JAVAPOLLER]))
	{
		*local_process_type = ZBX_PROCESS_TYPE_JAVAPOLLER;
		*local_process_num = local_server_num - server_count + CONFIG_FORKS[ZBX_PROCESS_TYPE_JAVAPOLLER];
	}
	else if (local_server_num <= (server_count += CONFIG_FORKS[ZBX_PROCESS_TYPE_SNMPTRAPPER]))
	{
		*local_process_type = ZBX_PROCESS_TYPE_SNMPTRAPPER;
		*local_process_num = local_server_num - server_count + CONFIG_FORKS[ZBX_PROCESS_TYPE_SNMPTRAPPER];
	}
	else if (local_server_num <= (server_count += CONFIG_FORKS[ZBX_PROCESS_TYPE_SELFMON]))
	{
		*local_process_type = ZBX_PROCESS_TYPE_SELFMON;
		*local_process_num = local_server_num - server_count + CONFIG_FORKS[ZBX_PROCESS_TYPE_SELFMON];
	}
	else if (local_server_num <= (server_count += CONFIG_FORKS[ZBX_PROCESS_TYPE_VMWARE]))
	{
		*local_process_type = ZBX_PROCESS_TYPE_VMWARE;
		*local_process_num = local_server_num - server_count + CONFIG_FORKS[ZBX_PROCESS_TYPE_VMWARE];
	}
	else if (local_server_num <= (server_count += CONFIG_FORKS[ZBX_PROCESS_TYPE_TASKMANAGER]))
	{
		*local_process_type = ZBX_PROCESS_TYPE_TASKMANAGER;
		*local_process_num = local_server_num - server_count + CONFIG_FORKS[ZBX_PROCESS_TYPE_TASKMANAGER];
	}
	else if (local_server_num <= (server_count += CONFIG_FORKS[ZBX_PROCESS_TYPE_POLLER]))
	{
		*local_process_type = ZBX_PROCESS_TYPE_POLLER;
		*local_process_num = local_server_num - server_count + CONFIG_FORKS[ZBX_PROCESS_TYPE_POLLER];
	}
	else if (local_server_num <= (server_count += CONFIG_FORKS[ZBX_PROCESS_TYPE_UNREACHABLE]))
	{
		*local_process_type = ZBX_PROCESS_TYPE_UNREACHABLE;
		*local_process_num = local_server_num - server_count + CONFIG_FORKS[ZBX_PROCESS_TYPE_UNREACHABLE];
	}
	else if (local_server_num <= (server_count += CONFIG_FORKS[ZBX_PROCESS_TYPE_PINGER]))
	{
		*local_process_type = ZBX_PROCESS_TYPE_PINGER;
		*local_process_num = local_server_num - server_count + CONFIG_FORKS[ZBX_PROCESS_TYPE_PINGER];
	}
	else if (local_server_num <= (server_count += CONFIG_FORKS[ZBX_PROCESS_TYPE_AVAILMAN]))
	{
		*local_process_type = ZBX_PROCESS_TYPE_AVAILMAN;
		*local_process_num = local_server_num - server_count + CONFIG_FORKS[ZBX_PROCESS_TYPE_AVAILMAN];
	}
	else if (local_server_num <= (server_count += CONFIG_FORKS[ZBX_PROCESS_TYPE_ODBCPOLLER]))
	{
		*local_process_type = ZBX_PROCESS_TYPE_ODBCPOLLER;
		*local_process_num = local_server_num - server_count + CONFIG_FORKS[ZBX_PROCESS_TYPE_ODBCPOLLER];
	}
	else
		return FAIL;

	return SUCCEED;
}

/******************************************************************************
 *                                                                            *
 * Purpose: set configuration defaults                                        *
 *                                                                            *
 ******************************************************************************/
static void	zbx_set_defaults(void)
{
	AGENT_RESULT	result;
	char		**value = NULL;

	config_startup_time = time(NULL);

	if (NULL == CONFIG_HOSTNAME)
	{
		if (NULL == CONFIG_HOSTNAME_ITEM)
			CONFIG_HOSTNAME_ITEM = zbx_strdup(CONFIG_HOSTNAME_ITEM, "system.hostname");

		zbx_init_agent_result(&result);

		if (SUCCEED == zbx_execute_agent_check(CONFIG_HOSTNAME_ITEM, ZBX_PROCESS_LOCAL_COMMAND, &result) &&
				NULL != (value = ZBX_GET_STR_RESULT(&result)))
		{
			assert(*value);

			if (ZBX_MAX_HOSTNAME_LEN < strlen(*value))
			{
				(*value)[ZBX_MAX_HOSTNAME_LEN] = '\0';
				zabbix_log(LOG_LEVEL_WARNING, "proxy name truncated to [%s])", *value);
			}

			CONFIG_HOSTNAME = zbx_strdup(CONFIG_HOSTNAME, *value);
		}
		else
			zabbix_log(LOG_LEVEL_WARNING, "failed to get proxy name from [%s])", CONFIG_HOSTNAME_ITEM);

		zbx_free_agent_result(&result);
	}
	else if (NULL != CONFIG_HOSTNAME_ITEM)
	{
		zabbix_log(LOG_LEVEL_WARNING, "both Hostname and HostnameItem defined, using [%s]", CONFIG_HOSTNAME);
	}

	if (NULL == zbx_config_dbhigh->config_dbhost)
		zbx_config_dbhigh->config_dbhost = zbx_strdup(zbx_config_dbhigh->config_dbhost, "localhost");

	if (NULL == CONFIG_SNMPTRAP_FILE)
		CONFIG_SNMPTRAP_FILE = zbx_strdup(CONFIG_SNMPTRAP_FILE, "/tmp/zabbix_traps.tmp");

	if (NULL == CONFIG_PID_FILE)
		CONFIG_PID_FILE = zbx_strdup(CONFIG_PID_FILE, "/tmp/zabbix_proxy.pid");

	if (NULL == CONFIG_TMPDIR)
		CONFIG_TMPDIR = zbx_strdup(CONFIG_TMPDIR, "/tmp");

	if (NULL == CONFIG_FPING_LOCATION)
		CONFIG_FPING_LOCATION = zbx_strdup(CONFIG_FPING_LOCATION, "/usr/sbin/fping");
#ifdef HAVE_IPV6
	if (NULL == CONFIG_FPING6_LOCATION)
		CONFIG_FPING6_LOCATION = zbx_strdup(CONFIG_FPING6_LOCATION, "/usr/sbin/fping6");
#endif
	if (NULL == CONFIG_EXTERNALSCRIPTS)
		CONFIG_EXTERNALSCRIPTS = zbx_strdup(CONFIG_EXTERNALSCRIPTS, DEFAULT_EXTERNAL_SCRIPTS_PATH);

	if (NULL == CONFIG_LOAD_MODULE_PATH)
		CONFIG_LOAD_MODULE_PATH = zbx_strdup(CONFIG_LOAD_MODULE_PATH, DEFAULT_LOAD_MODULE_PATH);
#ifdef HAVE_LIBCURL
	if (NULL == CONFIG_SSL_CERT_LOCATION)
		CONFIG_SSL_CERT_LOCATION = zbx_strdup(CONFIG_SSL_CERT_LOCATION, DEFAULT_SSL_CERT_LOCATION);

	if (NULL == CONFIG_SSL_KEY_LOCATION)
		CONFIG_SSL_KEY_LOCATION = zbx_strdup(CONFIG_SSL_KEY_LOCATION, DEFAULT_SSL_KEY_LOCATION);
#endif
	if (ZBX_PROXYMODE_PASSIVE == config_proxymode)
	{
		CONFIG_FORKS[ZBX_PROCESS_TYPE_DATASENDER] = 0;
		program_type = ZBX_PROGRAM_TYPE_PROXY_PASSIVE;
	}

	if (NULL == log_file_cfg.log_type_str)
		log_file_cfg.log_type_str = zbx_strdup(log_file_cfg.log_type_str, ZBX_OPTION_LOGTYPE_FILE);

	if (NULL == CONFIG_SOCKET_PATH)
		CONFIG_SOCKET_PATH = zbx_strdup(CONFIG_SOCKET_PATH, "/tmp");

	if (0 != CONFIG_FORKS[ZBX_PROCESS_TYPE_IPMIPOLLER])
		CONFIG_FORKS[ZBX_PROCESS_TYPE_IPMIMANAGER] = 1;

	if (NULL == zbx_config_vault.url)
		zbx_config_vault.url = zbx_strdup(zbx_config_vault.url, "https://127.0.0.1:8200");

	if (-1 != CONFIG_HEARTBEAT_FREQUENCY)
		zabbix_log(LOG_LEVEL_WARNING, "HeartbeatFrequency parameter is deprecated, and has no effect");

	if (0 == CONFIG_SERVER_PORT)
	{
		CONFIG_SERVER_PORT = ZBX_DEFAULT_SERVER_PORT;
	}
	else
	{
		zabbix_log(LOG_LEVEL_WARNING, "ServerPort parameter is deprecated,"
					" please specify port in Server parameter separated by ':' instead");
	}
}

/******************************************************************************
 *                                                                            *
 * Purpose: validate configuration parameters                                 *
 *                                                                            *
 ******************************************************************************/
static void	zbx_validate_config(ZBX_TASK_EX *task)
{
	char	*ch_error;
	int	err = 0;

	if (NULL == CONFIG_HOSTNAME)
	{
		zabbix_log(LOG_LEVEL_CRIT, "\"Hostname\" configuration parameter is not defined");
		err = 1;
	}
	else if (FAIL == zbx_check_hostname(CONFIG_HOSTNAME, &ch_error))
	{
		zabbix_log(LOG_LEVEL_CRIT, "invalid \"Hostname\" configuration parameter '%s': %s", CONFIG_HOSTNAME,
				ch_error);
		zbx_free(ch_error);
		err = 1;
	}

	if (0 == CONFIG_FORKS[ZBX_PROCESS_TYPE_UNREACHABLE] &&
			0 != CONFIG_FORKS[ZBX_PROCESS_TYPE_POLLER] + CONFIG_FORKS[ZBX_PROCESS_TYPE_JAVAPOLLER])
	{
		zabbix_log(LOG_LEVEL_CRIT, "\"StartPollersUnreachable\" configuration parameter must not be 0"
				" if regular or Java pollers are started");
		err = 1;
	}

	if ((NULL == CONFIG_JAVA_GATEWAY || '\0' == *CONFIG_JAVA_GATEWAY) &&
			0 < CONFIG_FORKS[ZBX_PROCESS_TYPE_JAVAPOLLER])
	{
		zabbix_log(LOG_LEVEL_CRIT, "\"JavaGateway\" configuration parameter is not specified or empty");
		err = 1;
	}

	if (ZBX_PROXYMODE_ACTIVE == config_proxymode)
	{
		if (NULL != strchr(CONFIG_SERVER, ','))
		{
			zabbix_log(LOG_LEVEL_CRIT, "\"Server\" configuration parameter must not contain comma");
			err = 1;
		}
	}
	else if (ZBX_PROXYMODE_PASSIVE == config_proxymode && FAIL == zbx_validate_peer_list(CONFIG_SERVER,
			&ch_error))
	{
		zabbix_log(LOG_LEVEL_CRIT, "invalid entry in \"Server\" configuration parameter: %s", ch_error);
		zbx_free(ch_error);
		err = 1;
	}

	if (NULL != CONFIG_SOURCE_IP && SUCCEED != zbx_is_supported_ip(CONFIG_SOURCE_IP))
	{
		zabbix_log(LOG_LEVEL_CRIT, "invalid \"SourceIP\" configuration parameter: '%s'", CONFIG_SOURCE_IP);
		err = 1;
	}

	if (NULL != CONFIG_STATS_ALLOWED_IP && FAIL == zbx_validate_peer_list(CONFIG_STATS_ALLOWED_IP, &ch_error))
	{
		zabbix_log(LOG_LEVEL_CRIT, "invalid entry in \"StatsAllowedIP\" configuration parameter: %s", ch_error);
		zbx_free(ch_error);
		err = 1;
	}
#if !defined(HAVE_IPV6)
	err |= (FAIL == check_cfg_feature_str("Fping6Location", CONFIG_FPING6_LOCATION, "IPv6 support"));
#endif
#if !defined(HAVE_LIBCURL)
	err |= (FAIL == check_cfg_feature_str("SSLCALocation", CONFIG_SSL_CA_LOCATION, "cURL library"));
	err |= (FAIL == check_cfg_feature_str("SSLCertLocation", CONFIG_SSL_CERT_LOCATION, "cURL library"));
	err |= (FAIL == check_cfg_feature_str("SSLKeyLocation", CONFIG_SSL_KEY_LOCATION, "cURL library"));
	err |= (FAIL == check_cfg_feature_str("Vault", zbx_config_vault.name, "cURL library"));
	err |= (FAIL == check_cfg_feature_str("VaultToken", zbx_config_vault.token, "cURL library"));
	err |= (FAIL == check_cfg_feature_str("VaultDBPath", zbx_config_vault.db_path, "cURL library"));
#endif
#if !defined(HAVE_LIBXML2) || !defined(HAVE_LIBCURL)
	err |= (FAIL == check_cfg_feature_int("StartVMwareCollectors", CONFIG_FORKS[ZBX_PROCESS_TYPE_VMWARE],
			"VMware support"));

	/* parameters VMwareFrequency, VMwarePerfFrequency, VMwareCacheSize, VMwareTimeout are not checked here */
	/* because they have non-zero default values */
#endif

	if (SUCCEED != zbx_validate_log_parameters(task, &log_file_cfg))
		err = 1;

#if !(defined(HAVE_GNUTLS) || defined(HAVE_OPENSSL))
	err |= (FAIL == check_cfg_feature_str("TLSConnect", zbx_config_tls->connect, "TLS support"));
	err |= (FAIL == check_cfg_feature_str("TLSAccept", zbx_config_tls->accept, "TLS support"));
	err |= (FAIL == check_cfg_feature_str("TLSCAFile", zbx_config_tls->ca_file, "TLS support"));
	err |= (FAIL == check_cfg_feature_str("TLSCRLFile", zbx_config_tls->crl_file, "TLS support"));
	err |= (FAIL == check_cfg_feature_str("TLSServerCertIssuer", zbx_config_tls->server_cert_issuer,
			"TLS support"));
	err |= (FAIL == check_cfg_feature_str("TLSServerCertSubject", zbx_config_tls->server_cert_subject,
			"TLS support"));
	err |= (FAIL == check_cfg_feature_str("TLSCertFile", zbx_config_tls->cert_file, "TLS support"));
	err |= (FAIL == check_cfg_feature_str("TLSKeyFile", zbx_config_tls->key_file, "TLS support"));
	err |= (FAIL == check_cfg_feature_str("TLSPSKIdentity", zbx_config_tls->psk_identity,
			"TLS support"));
	err |= (FAIL == check_cfg_feature_str("TLSPSKFile", zbx_config_tls->psk_file, "TLS support"));
#endif
#if !(defined(HAVE_GNUTLS) || defined(HAVE_OPENSSL))
	err |= (FAIL == check_cfg_feature_str("TLSCipherCert", zbx_config_tls->cipher_cert,
			"GnuTLS or OpenSSL"));
	err |= (FAIL == check_cfg_feature_str("TLSCipherPSK", zbx_config_tls->cipher_psk,
			"GnuTLS or OpenSSL"));
	err |= (FAIL == check_cfg_feature_str("TLSCipherAll", zbx_config_tls->cipher_all,
			"GnuTLS or OpenSSL"));
#endif
#if !defined(HAVE_OPENSSL)
	err |= (FAIL == check_cfg_feature_str("TLSCipherCert13", zbx_config_tls->cipher_cert13,
			"OpenSSL 1.1.1 or newer"));
	err |= (FAIL == check_cfg_feature_str("TLSCipherPSK13", zbx_config_tls->cipher_psk13,
			"OpenSSL 1.1.1 or newer"));
	err |= (FAIL == check_cfg_feature_str("TLSCipherAll13", zbx_config_tls->cipher_all13,
			"OpenSSL 1.1.1 or newer"));
#endif

#if !defined(HAVE_OPENIPMI)
	err |= (FAIL == check_cfg_feature_int("StartIPMIPollers", CONFIG_FORKS[ZBX_PROCESS_TYPE_IPMIPOLLER],
			"IPMI support"));
#endif
	if (0 != CONFIG_CONFSYNCER_FREQUENCY)
	{
		if (0 != CONFIG_PROXYCONFIG_FREQUENCY)
		{
			zabbix_log(LOG_LEVEL_CRIT, "Deprecated \"ConfigFrequency\" configuration parameter cannot"
					" be used together with \"ProxyConfigFrequency\" parameter");
			err = 1;
		}
		else
		{
			CONFIG_PROXYCONFIG_FREQUENCY = CONFIG_CONFSYNCER_FREQUENCY;
			zabbix_log(LOG_LEVEL_WARNING, "\"ConfigFrequency\" configuration parameter is deprecated, "
					"use \"ProxyConfigFrequency\" instead");
		}
	}

	/* assign default ProxyConfigFrequency value if not configured */
	if (0 == CONFIG_PROXYCONFIG_FREQUENCY)
		CONFIG_PROXYCONFIG_FREQUENCY = 10;

	err |= (FAIL == zbx_db_validate_config_features(program_type, zbx_config_dbhigh));

	if (0 != err)
		exit(EXIT_FAILURE);
}

static int	proxy_add_serveractive_host_cb(const zbx_vector_addr_ptr_t *addrs, zbx_vector_str_t *hostnames, void *data)
{
	ZBX_UNUSED(hostnames);
	ZBX_UNUSED(data);

	zbx_addr_copy(&config_server_addrs, addrs);

	return SUCCEED;
}

/******************************************************************************
 *                                                                            *
 * Purpose: parse config file and update configuration parameters             *
 *                                                                            *
 * Comments: will terminate process if parsing fails                          *
 *                                                                            *
 ******************************************************************************/
static void	zbx_load_config(ZBX_TASK_EX *task)
{
	struct cfg_line	cfg[] =
	{
		/* PARAMETER,			VAR,					TYPE,
			MANDATORY,	MIN,			MAX */
		{"ProxyMode",			&config_proxymode,			TYPE_INT,
			PARM_OPT,	ZBX_PROXYMODE_ACTIVE,	ZBX_PROXYMODE_PASSIVE},
		{"Server",			&CONFIG_SERVER,				TYPE_STRING,
			PARM_MAND,	0,			0},
		{"ServerPort",			&CONFIG_SERVER_PORT,			TYPE_INT,
			PARM_OPT,	1024,			32767},
		{"Hostname",			&CONFIG_HOSTNAME,			TYPE_STRING,
			PARM_OPT,	0,			0},
		{"HostnameItem",		&CONFIG_HOSTNAME_ITEM,			TYPE_STRING,
			PARM_OPT,	0,			0},
		{"StartDBSyncers",		&CONFIG_FORKS[ZBX_PROCESS_TYPE_HISTSYNCER],		TYPE_INT,
			PARM_OPT,	1,			100},
		{"StartDiscoverers",		&CONFIG_FORKS[ZBX_PROCESS_TYPE_DISCOVERER],		TYPE_INT,
			PARM_OPT,	0,			250},
		{"StartHTTPPollers",		&CONFIG_FORKS[ZBX_PROCESS_TYPE_HTTPPOLLER],		TYPE_INT,
			PARM_OPT,	0,			1000},
		{"StartPingers",		&CONFIG_FORKS[ZBX_PROCESS_TYPE_PINGER],			TYPE_INT,
			PARM_OPT,	0,			1000},
		{"StartPollers",		&CONFIG_FORKS[ZBX_PROCESS_TYPE_POLLER],			TYPE_INT,
			PARM_OPT,	0,			1000},
		{"StartPollersUnreachable",	&CONFIG_FORKS[ZBX_PROCESS_TYPE_UNREACHABLE],	TYPE_INT,
			PARM_OPT,	0,			1000},
		{"StartIPMIPollers",		&CONFIG_FORKS[ZBX_PROCESS_TYPE_IPMIPOLLER],		TYPE_INT,
			PARM_OPT,	0,			1000},
		{"StartTrappers",		&CONFIG_FORKS[ZBX_PROCESS_TYPE_TRAPPER],			TYPE_INT,
			PARM_OPT,	0,			1000},
		{"StartJavaPollers",		&CONFIG_FORKS[ZBX_PROCESS_TYPE_JAVAPOLLER],		TYPE_INT,
			PARM_OPT,	0,			1000},
		{"JavaGateway",			&CONFIG_JAVA_GATEWAY,			TYPE_STRING,
			PARM_OPT,	0,			0},
		{"JavaGatewayPort",		&CONFIG_JAVA_GATEWAY_PORT,		TYPE_INT,
			PARM_OPT,	1024,			32767},
		{"SNMPTrapperFile",		&CONFIG_SNMPTRAP_FILE,			TYPE_STRING,
			PARM_OPT,	0,			0},
		{"StartSNMPTrapper",		&CONFIG_FORKS[ZBX_PROCESS_TYPE_SNMPTRAPPER],		TYPE_INT,
			PARM_OPT,	0,			1},
		{"CacheSize",			&CONFIG_CONF_CACHE_SIZE,		TYPE_UINT64,
			PARM_OPT,	128 * ZBX_KIBIBYTE,	__UINT64_C(64) * ZBX_GIBIBYTE},
		{"HistoryCacheSize",		&CONFIG_HISTORY_CACHE_SIZE,		TYPE_UINT64,
			PARM_OPT,	128 * ZBX_KIBIBYTE,	__UINT64_C(2) * ZBX_GIBIBYTE},
		{"HistoryIndexCacheSize",	&CONFIG_HISTORY_INDEX_CACHE_SIZE,	TYPE_UINT64,
			PARM_OPT,	128 * ZBX_KIBIBYTE,	__UINT64_C(2) * ZBX_GIBIBYTE},
		{"HousekeepingFrequency",	&config_housekeeping_frequency,		TYPE_INT,
			PARM_OPT,	0,			24},
		{"ProxyLocalBuffer",		&config_proxy_local_buffer,		TYPE_INT,
			PARM_OPT,	0,			720},
		{"ProxyOfflineBuffer",		&config_proxy_offline_buffer,		TYPE_INT,
			PARM_OPT,	1,			720},
		{"HeartbeatFrequency",		&CONFIG_HEARTBEAT_FREQUENCY,		TYPE_INT,
			PARM_OPT,	0,			ZBX_PROXY_HEARTBEAT_FREQUENCY_MAX},
		{"ConfigFrequency",		&CONFIG_CONFSYNCER_FREQUENCY,		TYPE_INT,
			PARM_OPT,	1,			SEC_PER_WEEK},
		{"ProxyConfigFrequency",	&CONFIG_PROXYCONFIG_FREQUENCY,		TYPE_INT,
			PARM_OPT,	1,			SEC_PER_WEEK},
		{"DataSenderFrequency",		&CONFIG_PROXYDATA_FREQUENCY,		TYPE_INT,
			PARM_OPT,	1,			SEC_PER_HOUR},
		{"TmpDir",			&CONFIG_TMPDIR,				TYPE_STRING,
			PARM_OPT,	0,			0},
		{"FpingLocation",		&CONFIG_FPING_LOCATION,			TYPE_STRING,
			PARM_OPT,	0,			0},
		{"Fping6Location",		&CONFIG_FPING6_LOCATION,		TYPE_STRING,
			PARM_OPT,	0,			0},
		{"Timeout",			&zbx_config_timeout,			TYPE_INT,
			PARM_OPT,	1,			30},
		{"TrapperTimeout",		&CONFIG_TRAPPER_TIMEOUT,		TYPE_INT,
			PARM_OPT,	1,			300},
		{"UnreachablePeriod",		&CONFIG_UNREACHABLE_PERIOD,		TYPE_INT,
			PARM_OPT,	1,			SEC_PER_HOUR},
		{"UnreachableDelay",		&CONFIG_UNREACHABLE_DELAY,		TYPE_INT,
			PARM_OPT,	1,			SEC_PER_HOUR},
		{"UnavailableDelay",		&config_unavailable_delay,		TYPE_INT,
			PARM_OPT,	1,			SEC_PER_HOUR},
		{"ListenIP",			&CONFIG_LISTEN_IP,			TYPE_STRING_LIST,
			PARM_OPT,	0,			0},
		{"ListenPort",			&CONFIG_LISTEN_PORT,			TYPE_INT,
			PARM_OPT,	1024,			32767},
		{"SourceIP",			&CONFIG_SOURCE_IP,			TYPE_STRING,
			PARM_OPT,	0,			0},
		{"DebugLevel",			&CONFIG_LOG_LEVEL,			TYPE_INT,
			PARM_OPT,	0,			5},
		{"PidFile",			&CONFIG_PID_FILE,			TYPE_STRING,
			PARM_OPT,	0,			0},
		{"LogType",			&log_file_cfg.log_type_str,		TYPE_STRING,
			PARM_OPT,	0,			0},
		{"LogFile",			&log_file_cfg.log_file_name,		TYPE_STRING,
			PARM_OPT,	0,			0},
		{"LogFileSize",			&log_file_cfg.log_file_size,		TYPE_INT,
			PARM_OPT,	0,			1024},
		{"ExternalScripts",		&CONFIG_EXTERNALSCRIPTS,		TYPE_STRING,
			PARM_OPT,	0,			0},
		{"DBHost",			&(zbx_config_dbhigh->config_dbhost),	TYPE_STRING,
			PARM_OPT,	0,			0},
		{"DBName",			&(zbx_config_dbhigh->config_dbname),	TYPE_STRING,
			PARM_MAND,	0,			0},
		{"DBSchema",			&(zbx_config_dbhigh->config_dbschema),	TYPE_STRING,
			PARM_OPT,	0,			0},
		{"DBUser",			&(zbx_config_dbhigh->config_dbuser),	TYPE_STRING,
			PARM_OPT,	0,			0},
		{"DBPassword",			&(zbx_config_dbhigh->config_dbpassword),	TYPE_STRING,
			PARM_OPT,	0,			0},
		{"VaultToken",			&zbx_config_vault.token,			TYPE_STRING,
			PARM_OPT,	0,			0},
		{"Vault",			&zbx_config_vault.name,			TYPE_STRING,
			PARM_OPT,	0,			0},
		{"VaultTLSCertFile",		&zbx_config_vault.tls_cert_file,		TYPE_STRING,
			PARM_OPT,	0,			0},
		{"VaultTLSKeyFile",		&zbx_config_vault.tls_key_file,		TYPE_STRING,
			PARM_OPT,	0,			0},
		{"VaultURL",			&zbx_config_vault.url,			TYPE_STRING,
			PARM_OPT,	0,			0},
		{"VaultDBPath",			&zbx_config_vault.db_path,			TYPE_STRING,
			PARM_OPT,	0,			0},
		{"DBSocket",			&(zbx_config_dbhigh->config_dbsocket),	TYPE_STRING,
			PARM_OPT,	0,			0},
		{"DBPort",			&(zbx_config_dbhigh->config_dbport),	TYPE_INT,
			PARM_OPT,	1024,			65535},
		{"AllowUnsupportedDBVersions",	&CONFIG_ALLOW_UNSUPPORTED_DB_VERSIONS,	TYPE_INT,
			PARM_OPT,	0,			1},
		{"DBTLSConnect",		&(zbx_config_dbhigh->config_db_tls_connect),	TYPE_STRING,
			PARM_OPT,	0,			0},
		{"DBTLSCertFile",		&(zbx_config_dbhigh->config_db_tls_cert_file),	TYPE_STRING,
			PARM_OPT,	0,			0},
		{"DBTLSKeyFile",		&(zbx_config_dbhigh->config_db_tls_key_file),	TYPE_STRING,
			PARM_OPT,	0,			0},
		{"DBTLSCAFile",			&(zbx_config_dbhigh->config_db_tls_ca_file),	TYPE_STRING,
			PARM_OPT,	0,			0},
		{"DBTLSCipher",			&(zbx_config_dbhigh->config_db_tls_cipher),	TYPE_STRING,
			PARM_OPT,	0,			0},
		{"DBTLSCipher13",		&(zbx_config_dbhigh->config_db_tls_cipher_13),	TYPE_STRING,
			PARM_OPT,	0,			0},
		{"SSHKeyLocation",		&CONFIG_SSH_KEY_LOCATION,		TYPE_STRING,
			PARM_OPT,	0,			0},
		{"LogSlowQueries",		&CONFIG_LOG_SLOW_QUERIES,		TYPE_INT,
			PARM_OPT,	0,			3600000},
		{"LoadModulePath",		&CONFIG_LOAD_MODULE_PATH,		TYPE_STRING,
			PARM_OPT,	0,			0},
		{"LoadModule",			&CONFIG_LOAD_MODULE,			TYPE_MULTISTRING,
			PARM_OPT,	0,			0},
		{"StartVMwareCollectors",	&CONFIG_FORKS[ZBX_PROCESS_TYPE_VMWARE],			TYPE_INT,
			PARM_OPT,	0,			250},
		{"VMwareFrequency",		&CONFIG_VMWARE_FREQUENCY,		TYPE_INT,
			PARM_OPT,	10,			SEC_PER_DAY},
		{"VMwarePerfFrequency",		&CONFIG_VMWARE_PERF_FREQUENCY,		TYPE_INT,
			PARM_OPT,	10,			SEC_PER_DAY},
		{"VMwareCacheSize",		&CONFIG_VMWARE_CACHE_SIZE,		TYPE_UINT64,
			PARM_OPT,	256 * ZBX_KIBIBYTE,	__UINT64_C(2) * ZBX_GIBIBYTE},
		{"VMwareTimeout",		&CONFIG_VMWARE_TIMEOUT,			TYPE_INT,
			PARM_OPT,	1,			300},
		{"AllowRoot",			&config_allow_root,			TYPE_INT,
			PARM_OPT,	0,			1},
		{"User",			&CONFIG_USER,				TYPE_STRING,
			PARM_OPT,	0,			0},
		{"SSLCALocation",		&CONFIG_SSL_CA_LOCATION,		TYPE_STRING,
			PARM_OPT,	0,			0},
		{"SSLCertLocation",		&CONFIG_SSL_CERT_LOCATION,		TYPE_STRING,
			PARM_OPT,	0,			0},
		{"SSLKeyLocation",		&CONFIG_SSL_KEY_LOCATION,		TYPE_STRING,
			PARM_OPT,	0,			0},
		{"TLSConnect",			&(zbx_config_tls->connect),		TYPE_STRING,
			PARM_OPT,	0,			0},
		{"TLSAccept",			&(zbx_config_tls->accept),		TYPE_STRING_LIST,
			PARM_OPT,	0,			0},
		{"TLSCAFile",			&(zbx_config_tls->ca_file),		TYPE_STRING,
			PARM_OPT,	0,			0},
		{"TLSCRLFile",			&(zbx_config_tls->crl_file),		TYPE_STRING,
			PARM_OPT,	0,			0},
		{"TLSServerCertIssuer",		&(zbx_config_tls->server_cert_issuer),	TYPE_STRING,
			PARM_OPT,	0,			0},
		{"TLSServerCertSubject",	&(zbx_config_tls->server_cert_subject),	TYPE_STRING,
			PARM_OPT,	0,			0},
		{"TLSCertFile",			&(zbx_config_tls->cert_file),		TYPE_STRING,
			PARM_OPT,	0,			0},
		{"TLSKeyFile",			&(zbx_config_tls->key_file),		TYPE_STRING,
			PARM_OPT,	0,			0},
		{"TLSPSKIdentity",		&(zbx_config_tls->psk_identity),	TYPE_STRING,
			PARM_OPT,	0,			0},
		{"TLSPSKFile",			&(zbx_config_tls->psk_file),		TYPE_STRING,
			PARM_OPT,	0,			0},
		{"TLSCipherCert13",		&(zbx_config_tls->cipher_cert13),	TYPE_STRING,
			PARM_OPT,	0,			0},
		{"TLSCipherCert",		&(zbx_config_tls->cipher_cert),		TYPE_STRING,
			PARM_OPT,	0,			0},
		{"TLSCipherPSK13",		&(zbx_config_tls->cipher_psk13),	TYPE_STRING,
			PARM_OPT,	0,			0},
		{"TLSCipherPSK",		&(zbx_config_tls->cipher_psk),		TYPE_STRING,
			PARM_OPT,	0,			0},
		{"TLSCipherAll13",		&(zbx_config_tls->cipher_all13),	TYPE_STRING,
			PARM_OPT,	0,			0},
		{"TLSCipherAll",		&(zbx_config_tls->cipher_all),		TYPE_STRING,
			PARM_OPT,	0,			0},
		{"SocketDir",			&CONFIG_SOCKET_PATH,			TYPE_STRING,
			PARM_OPT,	0,			0},
		{"EnableRemoteCommands",	&zbx_config_enable_remote_commands,	TYPE_INT,
			PARM_OPT,	0,			1},
		{"LogRemoteCommands",		&zbx_config_log_remote_commands,	TYPE_INT,
			PARM_OPT,	0,			1},
		{"StatsAllowedIP",		&CONFIG_STATS_ALLOWED_IP,		TYPE_STRING_LIST,
			PARM_OPT,	0,			0},
		{"StartPreprocessors",		&CONFIG_FORKS[ZBX_PROCESS_TYPE_PREPROCESSOR],		TYPE_INT,
			PARM_OPT,	1,			1000},
		{"ListenBacklog",		&CONFIG_TCP_MAX_BACKLOG_SIZE,		TYPE_INT,
			PARM_OPT,	0,			INT_MAX},
		{"StartODBCPollers",		&CONFIG_FORKS[ZBX_PROCESS_TYPE_ODBCPOLLER],		TYPE_INT,
			PARM_OPT,	0,			1000},
		{NULL}
	};

	/* initialize multistrings */
	zbx_strarr_init(&CONFIG_LOAD_MODULE);

	parse_cfg_file(config_file, cfg, ZBX_CFG_FILE_REQUIRED, ZBX_CFG_STRICT, ZBX_CFG_EXIT_FAILURE);

	zbx_set_defaults();

	log_file_cfg.log_type = zbx_get_log_type(log_file_cfg.log_type_str);

	zbx_validate_config(task);

	zbx_vector_addr_ptr_create(&config_server_addrs);

	if (ZBX_PROXYMODE_PASSIVE != config_proxymode)
	{
		char	*error;

		if (FAIL == zbx_set_data_destination_hosts(CONFIG_SERVER, (unsigned short)CONFIG_SERVER_PORT, "Server",
				proxy_add_serveractive_host_cb, NULL, NULL, &error))
		{
			zbx_error("%s", error);
			exit(EXIT_FAILURE);
		}
	}

#if defined(HAVE_MYSQL) || defined(HAVE_POSTGRESQL)
	zbx_db_validate_config(zbx_config_dbhigh);
#endif
#if defined(HAVE_GNUTLS) || defined(HAVE_OPENSSL)
	zbx_tls_validate_config(zbx_config_tls, CONFIG_FORKS[ZBX_PROCESS_TYPE_ACTIVE_CHECKS],
			CONFIG_FORKS[ZBX_PROCESS_TYPE_LISTENER], get_program_type);
#endif
}

/******************************************************************************
 *                                                                            *
 * Purpose: free configuration memory                                         *
 *                                                                            *
 ******************************************************************************/
static void	zbx_free_config(void)
{
	zbx_strarr_free(&CONFIG_LOAD_MODULE);
}

/******************************************************************************
 *                                                                            *
 * Purpose: callback function for providing PID file path to libraries        *
 *                                                                            *
 ******************************************************************************/
static const char	*get_pid_file_path(void)
{
	return CONFIG_PID_FILE;
}

static void	zbx_on_exit(int ret)
{
	zabbix_log(LOG_LEVEL_DEBUG, "zbx_on_exit() called with ret:%d", ret);

	if (NULL != threads)
	{
		zbx_threads_wait(threads, threads_flags, threads_num, ret); /* wait for all child processes to exit */
		zbx_free(threads);
		zbx_free(threads_flags);
	}
#ifdef HAVE_PTHREAD_PROCESS_SHARED
	zbx_locks_disable();
#endif
	zbx_free_metrics();
	zbx_ipc_service_free_env();

	zbx_db_connect(ZBX_DB_CONNECT_EXIT);
	zbx_free_database_cache(ZBX_SYNC_ALL);
	zbx_free_configuration_cache();
	zbx_db_close();

	zbx_db_deinit();

	/* free vmware support */
	zbx_vmware_destroy();

	zbx_free_selfmon_collector();
	free_proxy_history_lock();

	zbx_unload_modules();

	zabbix_log(LOG_LEVEL_INFORMATION, "Zabbix Proxy stopped. Zabbix %s (revision %s).",
			ZABBIX_VERSION, ZABBIX_REVISION);

	zabbix_close_log();

	zbx_locks_destroy();

	zbx_setproctitle_deinit();

	zbx_config_tls_free(zbx_config_tls);
	zbx_config_dbhigh_free(zbx_config_dbhigh);

	exit(EXIT_SUCCESS);
}

/******************************************************************************
 *                                                                            *
 * Purpose: executes proxy processes                                          *
 *                                                                            *
 ******************************************************************************/
int	main(int argc, char **argv)
{
	static zbx_config_icmpping_t	config_icmpping = {
		get_source_ip,
		get_fping_location,
#ifdef HAVE_IPV6
		get_fping6_location,
#endif
		get_tmpdir};

	ZBX_TASK_EX			t = {ZBX_TASK_START};
	char				ch;
	int				opt_c = 0, opt_r = 0;

	/* see description of 'optarg' in 'man 3 getopt' */
	char				*zbx_optarg = NULL;

	/* see description of 'optind' in 'man 3 getopt' */
	int				zbx_optind = 0;

	zbx_config_tls = zbx_config_tls_new();
	zbx_config_dbhigh = zbx_config_dbhigh_new();
	argv = zbx_setproctitle_init(argc, argv);
	progname = get_program_name(argv[0]);

	/* parse the command-line */
	while ((char)EOF != (ch = (char)zbx_getopt_long(argc, argv, shortopts, longopts, NULL, &zbx_optarg,
			&zbx_optind)))
	{
		switch (ch)
		{
			case 'c':
				opt_c++;
				if (NULL == config_file)
					config_file = zbx_strdup(config_file, zbx_optarg);
				break;
			case 'R':
				opt_r++;
				t.opts = zbx_strdup(t.opts, zbx_optarg);
				t.task = ZBX_TASK_RUNTIME_CONTROL;
				break;
			case 'h':
				zbx_help();
				exit(EXIT_SUCCESS);
				break;
			case 'V':
				zbx_version();
#if defined(HAVE_GNUTLS) || defined(HAVE_OPENSSL)
				printf("\n");
				zbx_tls_version();
#endif
				exit(EXIT_SUCCESS);
				break;
			case 'f':
				t.flags |= ZBX_TASK_FLAG_FOREGROUND;
				break;
			default:
				zbx_usage();
				exit(EXIT_FAILURE);
				break;
		}
	}

	/* every option may be specified only once */
	if (1 < opt_c || 1 < opt_r)
	{
		if (1 < opt_c)
			zbx_error("option \"-c\" or \"--config\" specified multiple times");
		if (1 < opt_r)
			zbx_error("option \"-R\" or \"--runtime-control\" specified multiple times");

		exit(EXIT_FAILURE);
	}

	/* Parameters which are not option values are invalid. The check relies on zbx_getopt_internal() which */
	/* always permutes command line arguments regardless of POSIXLY_CORRECT environment variable. */
	if (argc > zbx_optind)
	{
		int	i;

		for (i = zbx_optind; i < argc; i++)
			zbx_error("invalid parameter \"%s\"", argv[i]);

		exit(EXIT_FAILURE);
	}

	if (NULL == config_file)
		config_file = zbx_strdup(NULL, DEFAULT_CONFIG_FILE);

	/* required for simple checks */
	zbx_init_metrics();

	zbx_load_config(&t);

	zbx_init_library_cfg(program_type);
	zbx_init_library_dbupgrade(get_program_type);
	zbx_init_library_icmpping(&config_icmpping);
	zbx_init_library_ipcservice(program_type);
	zbx_init_library_sysinfo(get_zbx_config_timeout, get_zbx_config_enable_remote_commands,
			get_zbx_config_log_remote_commands, get_zbx_config_unsafe_user_parameters);
	zbx_init_library_stats(get_program_type);
	zbx_init_library_dbhigh(zbx_config_dbhigh);
	zbx_init_library_preproc(preproc_flush_value_proxy);

	if (ZBX_TASK_RUNTIME_CONTROL == t.task)
	{
		int	ret;
		char	*error = NULL;

		if (FAIL == zbx_ipc_service_init_env(CONFIG_SOCKET_PATH, &error))
		{
			zbx_error("cannot initialize IPC services: %s", error);
			zbx_free(error);
			exit(EXIT_FAILURE);
		}

		if (SUCCEED != (ret = rtc_process(t.opts, zbx_config_timeout, &error)))
		{
			zbx_error("Cannot perform runtime control command: %s", error);
			zbx_free(error);
		}

		exit(SUCCEED == ret ? EXIT_SUCCESS : EXIT_FAILURE);
	}

	return zbx_daemon_start(config_allow_root, CONFIG_USER, t.flags, get_pid_file_path, zbx_on_exit,
			log_file_cfg.log_type, log_file_cfg.log_file_name, NULL);
}

static void	zbx_check_db(void)
{
	struct zbx_db_version_info_t	db_version_info;

	if (FAIL == zbx_db_check_version_info(&db_version_info, CONFIG_ALLOW_UNSUPPORTED_DB_VERSIONS, program_type))
	{
		zbx_free(db_version_info.friendly_current_version);
		exit(EXIT_FAILURE);
	}

	zbx_free(db_version_info.friendly_current_version);
}

static void	proxy_db_init(void)
{
	char		*error = NULL;
	int		db_type, version_check;
#ifdef HAVE_SQLITE3
	zbx_stat_t	db_stat;
#endif

	if (SUCCEED != zbx_db_init(zbx_dc_get_nextid, program_type, &error))
	{
		zabbix_log(LOG_LEVEL_CRIT, "cannot initialize database: %s", error);
		zbx_free(error);
		exit(EXIT_FAILURE);
	}

	zbx_db_init_autoincrement_options();

	if (ZBX_DB_UNKNOWN == (db_type = zbx_db_get_database_type()))
	{
		zabbix_log(LOG_LEVEL_CRIT, "cannot use database \"%s\": database is not a Zabbix database",
				zbx_config_dbhigh->config_dbname);
		exit(EXIT_FAILURE);
	}
	else if (ZBX_DB_PROXY != db_type)
	{
		zabbix_log(LOG_LEVEL_CRIT, "cannot use database \"%s\": Zabbix proxy cannot work with a"
				" Zabbix server database", zbx_config_dbhigh->config_dbname);
		exit(EXIT_FAILURE);
	}

	zbx_db_check_character_set();
	zbx_check_db();

	if (SUCCEED != (version_check = DBcheck_version(ZBX_HA_MODE_STANDALONE)))
	{
#ifdef HAVE_SQLITE3
		if (NOTSUPPORTED == version_check)
			exit(EXIT_FAILURE);

		zabbix_log(LOG_LEVEL_WARNING, "removing database file: \"%s\"", zbx_config_dbhigh->config_dbname);
		zbx_db_deinit();

		if (0 != unlink(zbx_config_dbhigh->config_dbname))
		{
			zabbix_log(LOG_LEVEL_CRIT, "cannot remove database file \"%s\": %s, exiting...",
					zbx_config_dbhigh->config_dbname, zbx_strerror(errno));
			exit(EXIT_FAILURE);
		}

		proxy_db_init();
#else
		ZBX_UNUSED(version_check);
		exit(EXIT_FAILURE);
#endif
	}
}

int	MAIN_ZABBIX_ENTRY(int flags)
{
	zbx_socket_t				listen_sock;
	char					*error = NULL;
	int					i, ret;
	zbx_rtc_t				rtc;
	zbx_timespec_t				rtc_timeout = {1, 0};

	zbx_config_comms_args_t			config_comms = {zbx_config_tls, CONFIG_HOSTNAME, config_proxymode,
								zbx_config_timeout};
	zbx_thread_args_t			thread_args;
	zbx_thread_poller_args			poller_args = {&config_comms, get_program_type, ZBX_NO_POLLER,
								config_startup_time, config_unavailable_delay};
	zbx_thread_proxyconfig_args		proxyconfig_args = {zbx_config_tls, &zbx_config_vault,
<<<<<<< HEAD
								get_program_type, config_timeout, &config_server_addrs,
								CONFIG_HOSTNAME, CONFIG_SOURCE_IP,
								CONFIG_PROXYCONFIG_FREQUENCY};
	zbx_thread_datasender_args		datasender_args = {zbx_config_tls, get_program_type, config_timeout,
								&config_server_addrs, CONFIG_SOURCE_IP, CONFIG_HOSTNAME,
								CONFIG_PROXYDATA_FREQUENCY};
=======
								get_program_type, zbx_config_timeout};
	zbx_thread_datasender_args		datasender_args = {zbx_config_tls, get_program_type, zbx_config_timeout};
>>>>>>> f69433e6
	zbx_thread_taskmanager_args		taskmanager_args = {&config_comms, get_program_type,
								config_startup_time, zbx_config_enable_remote_commands,
								zbx_config_log_remote_commands};
	zbx_thread_discoverer_args		discoverer_args = {zbx_config_tls, get_program_type, zbx_config_timeout};
	zbx_thread_trapper_args			trapper_args = {&config_comms, &zbx_config_vault, get_program_type,
								&listen_sock, config_startup_time};
	zbx_thread_proxy_housekeeper_args	housekeeper_args = {zbx_config_timeout, config_housekeeping_frequency,
								config_proxy_local_buffer, config_proxy_offline_buffer};
	zbx_thread_pinger_args			pinger_args = {zbx_config_timeout};
#ifdef HAVE_OPENIPMI
	zbx_thread_ipmi_manager_args		ipmimanager_args = {zbx_config_timeout, config_unavailable_delay};
#endif
	zbx_thread_pp_manager_args		preproc_man_args =
						{.workers_num = CONFIG_FORKS[ZBX_PROCESS_TYPE_PREPROCESSOR]};
	zbx_thread_dbsyncer_args		dbsyncer_args = {config_histsyncer_frequency};

	zbx_rtc_process_request_ex_func_t	rtc_process_request_func = NULL;

	if (0 != (flags & ZBX_TASK_FLAG_FOREGROUND))
	{
		printf("Starting Zabbix Proxy (%s) [%s]. Zabbix %s (revision %s).\nPress Ctrl+C to exit.\n\n",
				ZBX_PROXYMODE_PASSIVE == config_proxymode ? "passive" : "active",
				CONFIG_HOSTNAME, ZABBIX_VERSION, ZABBIX_REVISION);
	}

	if (FAIL == zbx_ipc_service_init_env(CONFIG_SOCKET_PATH, &error))
	{
		zbx_error("cannot initialize IPC services: %s", error);
		zbx_free(error);
		exit(EXIT_FAILURE);
	}

	if (SUCCEED != zbx_locks_create(&error))
	{
		zbx_error("cannot create locks: %s", error);
		zbx_free(error);
		exit(EXIT_FAILURE);
	}

	if (SUCCEED != zabbix_open_log(&log_file_cfg, CONFIG_LOG_LEVEL, &error))
	{
		zbx_error("cannot open log:%s", error);
		zbx_free(error);
		exit(EXIT_FAILURE);
	}

#ifdef HAVE_NETSNMP
#	define SNMP_FEATURE_STATUS 	"YES"
#else
#	define SNMP_FEATURE_STATUS 	" NO"
#endif
#ifdef HAVE_OPENIPMI
#	define IPMI_FEATURE_STATUS 	"YES"
#else
#	define IPMI_FEATURE_STATUS 	" NO"
#endif
#ifdef HAVE_LIBCURL
#	define LIBCURL_FEATURE_STATUS	"YES"
#else
#	define LIBCURL_FEATURE_STATUS	" NO"
#endif
#if defined(HAVE_LIBCURL) && defined(HAVE_LIBXML2)
#	define VMWARE_FEATURE_STATUS	"YES"
#else
#	define VMWARE_FEATURE_STATUS	" NO"
#endif
#ifdef HAVE_UNIXODBC
#	define ODBC_FEATURE_STATUS 	"YES"
#else
#	define ODBC_FEATURE_STATUS 	" NO"
#endif
#if defined(HAVE_SSH2) || defined(HAVE_SSH)
#	define SSH_FEATURE_STATUS 	"YES"
#else
#	define SSH_FEATURE_STATUS 	" NO"
#endif
#ifdef HAVE_IPV6
#	define IPV6_FEATURE_STATUS 	"YES"
#else
#	define IPV6_FEATURE_STATUS 	" NO"
#endif
#if defined(HAVE_GNUTLS) || defined(HAVE_OPENSSL)
#	define TLS_FEATURE_STATUS	"YES"
#else
#	define TLS_FEATURE_STATUS	" NO"
#endif

	zabbix_log(LOG_LEVEL_INFORMATION, "Starting Zabbix Proxy (%s) [%s]. Zabbix %s (revision %s).",
			ZBX_PROXYMODE_PASSIVE == config_proxymode ? "passive" : "active",
			CONFIG_HOSTNAME, ZABBIX_VERSION, ZABBIX_REVISION);

	zabbix_log(LOG_LEVEL_INFORMATION, "**** Enabled features ****");
	zabbix_log(LOG_LEVEL_INFORMATION, "SNMP monitoring:       " SNMP_FEATURE_STATUS);
	zabbix_log(LOG_LEVEL_INFORMATION, "IPMI monitoring:       " IPMI_FEATURE_STATUS);
	zabbix_log(LOG_LEVEL_INFORMATION, "Web monitoring:        " LIBCURL_FEATURE_STATUS);
	zabbix_log(LOG_LEVEL_INFORMATION, "VMware monitoring:     " VMWARE_FEATURE_STATUS);
	zabbix_log(LOG_LEVEL_INFORMATION, "ODBC:                  " ODBC_FEATURE_STATUS);
	zabbix_log(LOG_LEVEL_INFORMATION, "SSH support:           " SSH_FEATURE_STATUS);
	zabbix_log(LOG_LEVEL_INFORMATION, "IPv6 support:          " IPV6_FEATURE_STATUS);
	zabbix_log(LOG_LEVEL_INFORMATION, "TLS support:           " TLS_FEATURE_STATUS);
	zabbix_log(LOG_LEVEL_INFORMATION, "**************************");

	zabbix_log(LOG_LEVEL_INFORMATION, "using configuration file: %s", config_file);

#if defined(HAVE_GNUTLS) || defined(HAVE_OPENSSL)
	if (SUCCEED != zbx_coredump_disable())
	{
		zabbix_log(LOG_LEVEL_CRIT, "cannot disable core dump, exiting...");
		exit(EXIT_FAILURE);
	}
#endif
	if (FAIL == zbx_load_modules(CONFIG_LOAD_MODULE_PATH, CONFIG_LOAD_MODULE, zbx_config_timeout, 1))
	{
		zabbix_log(LOG_LEVEL_CRIT, "loading modules failed, exiting...");
		exit(EXIT_FAILURE);
	}

	zbx_free_config();

	if (SUCCEED != zbx_rtc_init(&rtc, &error))
	{
		zabbix_log(LOG_LEVEL_CRIT, "cannot initialize runtime control service: %s", error);
		zbx_free(error);
		exit(EXIT_FAILURE);
	}

	if (SUCCEED != zbx_init_database_cache(&error))
	{
		zabbix_log(LOG_LEVEL_CRIT, "cannot initialize database cache: %s", error);
		zbx_free(error);
		exit(EXIT_FAILURE);
	}

	if (SUCCEED != init_proxy_history_lock(&error))
	{
		zabbix_log(LOG_LEVEL_CRIT, "cannot initialize lock for passive proxy history: %s", error);
		zbx_free(error);
		exit(EXIT_FAILURE);
	}

	if (SUCCEED != zbx_init_configuration_cache(&error))
	{
		zabbix_log(LOG_LEVEL_CRIT, "cannot initialize configuration cache: %s", error);
		zbx_free(error);
		exit(EXIT_FAILURE);
	}

	if (SUCCEED != zbx_init_selfmon_collector(get_config_forks, &error))
	{
		zabbix_log(LOG_LEVEL_CRIT, "cannot initialize self-monitoring: %s", error);
		zbx_free(error);
		exit(EXIT_FAILURE);
	}

	if (0 != CONFIG_FORKS[ZBX_PROCESS_TYPE_VMWARE] && SUCCEED != zbx_vmware_init(&error))
	{
		zabbix_log(LOG_LEVEL_CRIT, "cannot initialize VMware cache: %s", error);
		zbx_free(error);
		exit(EXIT_FAILURE);
	}

	if (SUCCEED != zbx_vault_token_from_env_get(&(zbx_config_vault.token), &error))
	{
		zabbix_log(LOG_LEVEL_CRIT, "cannot initialize vault token: %s", error);
		zbx_free(error);
		exit(EXIT_FAILURE);
	}

	if (SUCCEED != zbx_vault_init(&zbx_config_vault, &error))
	{
		zabbix_log(LOG_LEVEL_CRIT, "cannot initialize vault: %s", error);
		zbx_free(error);
		exit(EXIT_FAILURE);
	}

	if (SUCCEED != zbx_vault_db_credentials_get(&zbx_config_vault, &zbx_config_dbhigh->config_dbuser,
			&zbx_config_dbhigh->config_dbpassword, &error))
	{
		zabbix_log(LOG_LEVEL_CRIT, "cannot initialize database credentials from vault: %s", error);
		zbx_free(error);
		exit(EXIT_FAILURE);
	}

	proxy_db_init();

	zbx_change_proxy_history_count(zbx_proxy_get_history_count());

	for (threads_num = 0, i = 0; i < ZBX_PROCESS_TYPE_COUNT; i++)
	{
		/* skip threaded components */
		if (ZBX_PROCESS_TYPE_PREPROCESSOR == i)
			continue;

		threads_num += CONFIG_FORKS[i];
	}

	threads = (pid_t *)zbx_calloc(threads, (size_t)threads_num, sizeof(pid_t));
	threads_flags = (int *)zbx_calloc(threads_flags, (size_t)threads_num, sizeof(int));

	if (0 != CONFIG_FORKS[ZBX_PROCESS_TYPE_TRAPPER])
	{
		if (FAIL == zbx_tcp_listen(&listen_sock, CONFIG_LISTEN_IP, (unsigned short)CONFIG_LISTEN_PORT))
		{
			zabbix_log(LOG_LEVEL_CRIT, "listener failed: %s", zbx_socket_strerror());
			exit(EXIT_FAILURE);
		}
	}

	/* not running zbx_tls_init_parent() since proxy is only run on Unix*/

	zabbix_log(LOG_LEVEL_INFORMATION, "proxy #0 started [main process]");

	zbx_register_stats_data_func(zbx_preproc_stats_ext_get, NULL);
	zbx_register_stats_data_func(zbx_proxy_stats_ext_get, &config_comms);
	zbx_register_stats_ext_func(zbx_vmware_stats_ext_get, NULL);
	zbx_register_stats_procinfo_func(ZBX_PROCESS_TYPE_PREPROCESSOR, zbx_preprocessor_get_worker_info);
	zbx_diag_init(diag_add_section_info);

	thread_args.info.program_type = program_type;

	if (ZBX_PROXYMODE_PASSIVE == config_proxymode)
		rtc_process_request_func = rtc_process_request_ex_passive;

	for (i = 0; i < threads_num; i++)
	{
		if (FAIL == get_process_info_by_thread(i + 1, &thread_args.info.process_type,
				&thread_args.info.process_num))
		{
			THIS_SHOULD_NEVER_HAPPEN;
			exit(EXIT_FAILURE);
		}

		thread_args.info.server_num = i + 1;
		thread_args.args = NULL;

		switch (thread_args.info.process_type)
		{
			case ZBX_PROCESS_TYPE_CONFSYNCER:
				thread_args.args = &proxyconfig_args;
				zbx_thread_start(proxyconfig_thread, &thread_args, &threads[i]);
				if (FAIL == zbx_rtc_wait_config_sync(&rtc, rtc_process_request_func))
					goto out;
				break;
			case ZBX_PROCESS_TYPE_TRAPPER:
				thread_args.args = &trapper_args;
				zbx_thread_start(trapper_thread, &thread_args, &threads[i]);
				break;
			case ZBX_PROCESS_TYPE_DATASENDER:
				thread_args.args = &datasender_args;
				zbx_thread_start(datasender_thread, &thread_args, &threads[i]);
				break;
			case ZBX_PROCESS_TYPE_POLLER:
				poller_args.poller_type = ZBX_POLLER_TYPE_NORMAL;
				thread_args.args = &poller_args;
				zbx_thread_start(poller_thread, &thread_args, &threads[i]);
				break;
			case ZBX_PROCESS_TYPE_UNREACHABLE:
				poller_args.poller_type = ZBX_POLLER_TYPE_UNREACHABLE;
				thread_args.args = &poller_args;
				zbx_thread_start(poller_thread, &thread_args, &threads[i]);
				break;
			case ZBX_PROCESS_TYPE_PINGER:
				thread_args.args = &pinger_args;
				zbx_thread_start(pinger_thread, &thread_args, &threads[i]);
				break;
			case ZBX_PROCESS_TYPE_HOUSEKEEPER:
				thread_args.args = &housekeeper_args;
				zbx_thread_start(housekeeper_thread, &thread_args, &threads[i]);
				break;
			case ZBX_PROCESS_TYPE_HTTPPOLLER:
				zbx_thread_start(httppoller_thread, &thread_args, &threads[i]);
				break;
			case ZBX_PROCESS_TYPE_DISCOVERER:
				thread_args.args = &discoverer_args;
				zbx_thread_start(discoverer_thread, &thread_args, &threads[i]);
				break;
			case ZBX_PROCESS_TYPE_HISTSYNCER:
				threads_flags[i] = ZBX_THREAD_PRIORITY_FIRST;
				thread_args.args = &dbsyncer_args;
				zbx_thread_start(zbx_dbsyncer_thread, &thread_args, &threads[i]);
				break;
			case ZBX_PROCESS_TYPE_JAVAPOLLER:
				poller_args.poller_type = ZBX_POLLER_TYPE_JAVA;
				thread_args.args = &poller_args;
				zbx_thread_start(poller_thread, &thread_args, &threads[i]);
				break;
			case ZBX_PROCESS_TYPE_SNMPTRAPPER:
				zbx_thread_start(snmptrapper_thread, &thread_args, &threads[i]);
				break;
			case ZBX_PROCESS_TYPE_SELFMON:
				zbx_thread_start(zbx_selfmon_thread, &thread_args, &threads[i]);
				break;
			case ZBX_PROCESS_TYPE_VMWARE:
				zbx_thread_start(vmware_thread, &thread_args, &threads[i]);
				break;
#ifdef HAVE_OPENIPMI
			case ZBX_PROCESS_TYPE_IPMIMANAGER:
				thread_args.args = &ipmimanager_args;
				zbx_thread_start(ipmi_manager_thread, &thread_args, &threads[i]);
				break;
			case ZBX_PROCESS_TYPE_IPMIPOLLER:
				zbx_thread_start(ipmi_poller_thread, &thread_args, &threads[i]);
				break;
#endif
			case ZBX_PROCESS_TYPE_TASKMANAGER:
				thread_args.args = &taskmanager_args;
				zbx_thread_start(taskmanager_thread, &thread_args, &threads[i]);
				break;
			case ZBX_PROCESS_TYPE_PREPROCMAN:
				threads_flags[i] = ZBX_THREAD_PRIORITY_FIRST;
				thread_args.args = &preproc_man_args;
				zbx_thread_start(zbx_pp_manager_thread, &thread_args, &threads[i]);
				break;
			case ZBX_PROCESS_TYPE_AVAILMAN:
				threads_flags[i] = ZBX_THREAD_PRIORITY_FIRST;
				zbx_thread_start(availability_manager_thread, &thread_args, &threads[i]);
				break;
			case ZBX_PROCESS_TYPE_ODBCPOLLER:
				poller_args.poller_type = ZBX_POLLER_TYPE_ODBC;
				thread_args.args = &poller_args;
				zbx_thread_start(poller_thread, &thread_args, &threads[i]);
				break;
		}
	}

	zbx_unset_exit_on_terminate();

	while (ZBX_IS_RUNNING())
	{
		zbx_ipc_client_t	*client;
		zbx_ipc_message_t	*message;

		(void)zbx_ipc_service_recv(&rtc.service, &rtc_timeout, &client, &message);

		if (NULL != message)
		{
			zbx_rtc_dispatch(&rtc, client, message, rtc_process_request_func);
			zbx_ipc_message_free(message);
		}

		if (NULL != client)
			zbx_ipc_client_release(client);

		if (0 < (ret = waitpid((pid_t)-1, &i, WNOHANG)))
		{
			zabbix_log(LOG_LEVEL_CRIT, "PROCESS EXIT: %d", ret);
			zbx_set_exiting_with_fail();
			break;
		}

		if (-1 == ret && EINTR != errno)
		{
			zabbix_log(LOG_LEVEL_ERR, "failed to wait on child processes: %s", zbx_strerror(errno));
			zbx_set_exiting_with_fail();
			break;
		}
	}
out:
	if (SUCCEED == ZBX_EXIT_STATUS())
		zbx_rtc_shutdown_subs(&rtc);

	zbx_on_exit(ZBX_EXIT_STATUS());

	return SUCCEED;
}<|MERGE_RESOLUTION|>--- conflicted
+++ resolved
@@ -254,13 +254,7 @@
 
 ZBX_PROPERTY_DECL(int, zbx_config_timeout, 3)
 
-<<<<<<< HEAD
-int	CONFIG_PROXYDATA_FREQUENCY = 1;
-
-static int	config_startup_time	= 0;
-=======
 static int	config_startup_time		= 0;
->>>>>>> f69433e6
 static int	config_unavailable_delay	=60;
 static int	config_housekeeping_frequency = 1;
 static int	config_proxy_local_buffer = 0;
@@ -275,6 +269,7 @@
 
 /* how often active Zabbix proxy requests configuration data from server, in seconds */
 int	CONFIG_PROXYCONFIG_FREQUENCY	= 0;	/* will be set to default 5 seconds if not configured */
+int	CONFIG_PROXYDATA_FREQUENCY	= 1;
 
 int	CONFIG_CONFSYNCER_FREQUENCY	= 0;
 
@@ -1266,17 +1261,12 @@
 	zbx_thread_poller_args			poller_args = {&config_comms, get_program_type, ZBX_NO_POLLER,
 								config_startup_time, config_unavailable_delay};
 	zbx_thread_proxyconfig_args		proxyconfig_args = {zbx_config_tls, &zbx_config_vault,
-<<<<<<< HEAD
-								get_program_type, config_timeout, &config_server_addrs,
-								CONFIG_HOSTNAME, CONFIG_SOURCE_IP,
+								get_program_type, zbx_config_timeout,
+								&config_server_addrs, CONFIG_HOSTNAME, CONFIG_SOURCE_IP,
 								CONFIG_PROXYCONFIG_FREQUENCY};
-	zbx_thread_datasender_args		datasender_args = {zbx_config_tls, get_program_type, config_timeout,
+	zbx_thread_datasender_args		datasender_args = {zbx_config_tls, get_program_type, zbx_config_timeout,
 								&config_server_addrs, CONFIG_SOURCE_IP, CONFIG_HOSTNAME,
 								CONFIG_PROXYDATA_FREQUENCY};
-=======
-								get_program_type, zbx_config_timeout};
-	zbx_thread_datasender_args		datasender_args = {zbx_config_tls, get_program_type, zbx_config_timeout};
->>>>>>> f69433e6
 	zbx_thread_taskmanager_args		taskmanager_args = {&config_comms, get_program_type,
 								config_startup_time, zbx_config_enable_remote_commands,
 								zbx_config_log_remote_commands};
