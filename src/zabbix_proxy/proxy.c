/*
** Zabbix
** Copyright (C) 2001-2023 Zabbix SIA
**
** This program is free software; you can redistribute it and/or modify
** it under the terms of the GNU General Public License as published by
** the Free Software Foundation; either version 2 of the License, or
** (at your option) any later version.
**
** This program is distributed in the hope that it will be useful,
** but WITHOUT ANY WARRANTY; without even the implied warranty of
** MERCHANTABILITY or FITNESS FOR A PARTICULAR PURPOSE. See the
** GNU General Public License for more details.
**
** You should have received a copy of the GNU General Public License
** along with this program; if not, write to the Free Software
** Foundation, Inc., 51 Franklin Street, Fifth Floor, Boston, MA  02110-1301, USA.
**/

#include "zbxdbwrap.h"

#include "cfg.h"
#include "zbxdbhigh.h"
#include "zbxcacheconfig.h"
#include "zbxcachehistory.h"
#include "zbxdbupgrade.h"
#include "log.h"
#include "zbxgetopt.h"
#include "zbxmutexs.h"

#include "zbxsysinfo.h"
#include "zbxmodules.h"

#include "zbxnix.h"
#include "zbxself.h"

#include "zbxdbsyncer.h"
#include "../zabbix_server/discoverer/discoverer.h"
#include "../zabbix_server/httppoller/httppoller.h"
#include "housekeeper/housekeeper.h"
#include "../zabbix_server/pinger/pinger.h"
#include "../zabbix_server/poller/poller.h"
#include "../zabbix_server/trapper/trapper.h"
#include "../zabbix_server/trapper/proxydata.h"
#include "../zabbix_server/snmptrapper/snmptrapper.h"
#include "proxyconfig/proxyconfig.h"
#include "datasender/datasender.h"
#include "taskmanager/taskmanager.h"
#include "../zabbix_server/vmware/vmware.h"
#include "zbxcomms.h"
#include "zbxvault.h"
#include "zbxdiag.h"
#include "diag/diag_proxy.h"
#include "zbxrtc.h"
#include "rtc/rtc_proxy.h"
#include "../zabbix_server/availability/avail_manager.h"
#include "zbxstats.h"
#include "stats/zabbix_stats.h"
#include "zbxip.h"
#include "zbxthreads.h"
#include "zbx_rtc_constants.h"
#include "zbxicmpping.h"
#include "zbxipcservice.h"
#include "../zabbix_server/ipmi/ipmi_manager.h"
#include "preproc/preproc_proxy.h"

#ifdef HAVE_OPENIPMI
#include "../zabbix_server/ipmi/ipmi_manager.h"
#include "../zabbix_server/ipmi/ipmi_poller.h"
#endif

const char	*progname = NULL;
const char	title_message[] = "zabbix_proxy";
const char	syslog_app_name[] = "zabbix_proxy";
const char	*usage_message[] = {
	"[-c config-file]", NULL,
	"[-c config-file]", "-R runtime-option", NULL,
	"-h", NULL,
	"-V", NULL,
	NULL	/* end of text */
};

const char	*help_message[] = {
	"A Zabbix daemon that collects monitoring data from devices and sends it to",
	"Zabbix server.",
	"",
	"Options:",
	"  -c --config config-file        Path to the configuration file",
	"                                 (default: \"" DEFAULT_CONFIG_FILE "\")",
	"  -f --foreground                Run Zabbix proxy in foreground",
	"  -R --runtime-control runtime-option   Perform administrative functions",
	"",
	"    Runtime control options:",
	"      " ZBX_CONFIG_CACHE_RELOAD "        Reload configuration cache",
	"      " ZBX_HOUSEKEEPER_EXECUTE "        Execute the housekeeper",
	"      " ZBX_LOG_LEVEL_INCREASE "=target  Increase log level, affects all processes if",
	"                                   target is not specified",
	"      " ZBX_LOG_LEVEL_DECREASE "=target  Decrease log level, affects all processes if",
	"                                   target is not specified",
	"      " ZBX_SNMP_CACHE_RELOAD "          Reload SNMP cache",
	"      " ZBX_DIAGINFO "=section           Log internal diagnostic information of the",
	"                                 section (historycache, preprocessing, locks) or",
	"                                 everything if section is not specified",
	"      " ZBX_PROF_ENABLE "=target         Enable profiling, affects all processes if",
	"                                   target is not specified",
	"      " ZBX_PROF_DISABLE "=target        Disable profiling, affects all processes if",
	"                                   target is not specified",
	"",
	"      Log level control targets:",
	"        process-type             All processes of specified type",
	"                                 (configuration syncer, data sender, discoverer,",
	"                                 history syncer, housekeeper, http poller,",
	"                                 icmp pinger, ipmi manager, ipmi poller,",
	"                                 java poller, poller, preprocessing manager,",
	"                                 self-monitoring, snmp trapper, task manager, trapper,",
	"                                 unreachable poller, vmware collector,",
	"                                 availability manager, odbc poller)",
	"        process-type,N           Process type and number (e.g., poller,3)",
	"        pid                      Process identifier",
	"",
	"      Profiling control targets:",
	"        process-type             All processes of specified type",
	"                                 (configuration syncer, data sender, discoverer,",
	"                                 history syncer, housekeeper, http poller,",
	"                                 icmp pinger, ipmi manager, ipmi poller,",
	"                                 java poller, poller, preprocessing manager,",
	"                                 self-monitoring, snmp trapper, task manager, ",
	"                                 trapper, unreachable poller, vmware collector,",
	"                                 availability manager, odbc poller)",
	"        process-type,N           Process type and number (e.g., history syncer,1)",
	"        pid                      Process identifier",
	"        scope                    Profiling scope",
	"                                 (rwlock, mutex, processing) can be used with process-type",
	"                                 (e.g., history syncer,1,processing)",
	"",
	"  -h --help                      Display this help message",
	"  -V --version                   Display version number",
	"",
	"Some configuration parameter default locations:",
	"  ExternalScripts                \"" DEFAULT_EXTERNAL_SCRIPTS_PATH "\"",
#ifdef HAVE_LIBCURL
	"  SSLCertLocation                \"" DEFAULT_SSL_CERT_LOCATION "\"",
	"  SSLKeyLocation                 \"" DEFAULT_SSL_KEY_LOCATION "\"",
#endif
	"  LoadModulePath                 \"" DEFAULT_LOAD_MODULE_PATH "\"",
	NULL	/* end of text */
};

/* COMMAND LINE OPTIONS */

/* long options */
static struct zbx_option	longopts[] =
{
	{"config",		1,	NULL,	'c'},
	{"foreground",		0,	NULL,	'f'},
	{"runtime-control",	1,	NULL,	'R'},
	{"help",		0,	NULL,	'h'},
	{"version",		0,	NULL,	'V'},
	{NULL}
};

/* short options */
static char	shortopts[] = "c:hVR:f";

/* end of COMMAND LINE OPTIONS */

int		threads_num = 0;
pid_t		*threads = NULL;
static int	*threads_flags;
static char	*CONFIG_PID_FILE = NULL;

unsigned char			program_type	= ZBX_PROGRAM_TYPE_PROXY_ACTIVE;
static unsigned char	get_program_type(void)
{
	return program_type;
}

char	*CONFIG_SOURCE_IP = NULL;
static const char	*get_source_ip(void)
{
	return CONFIG_SOURCE_IP;
}

char	*CONFIG_TMPDIR	= NULL;
static const char	*get_tmpdir(void)
{
	return CONFIG_TMPDIR;
}

char	*CONFIG_FPING_LOCATION	= NULL;
static const char	*get_fping_location(void)
{
	return CONFIG_FPING_LOCATION;
}

char	*CONFIG_FPING6_LOCATION		= NULL;
#ifdef HAVE_IPV6
static const char	*get_fping6_location(void)
{
	return CONFIG_FPING6_LOCATION;
}
#endif

static int	config_proxymode		= ZBX_PROXYMODE_ACTIVE;

int	CONFIG_FORKS[ZBX_PROCESS_TYPE_COUNT] = {
	5, /* ZBX_PROCESS_TYPE_POLLER */
	1, /* ZBX_PROCESS_TYPE_UNREACHABLE */
	0, /* ZBX_PROCESS_TYPE_IPMIPOLLER */
	1, /* ZBX_PROCESS_TYPE_PINGER */
	0, /* ZBX_PROCESS_TYPE_JAVAPOLLER */
	1, /* ZBX_PROCESS_TYPE_HTTPPOLLER */
	5, /* ZBX_PROCESS_TYPE_TRAPPER */
	0, /* ZBX_PROCESS_TYPE_SNMPTRAPPER */
	0, /* ZBX_PROCESS_TYPE_PROXYPOLLER */
	0, /* ZBX_PROCESS_TYPE_ESCALATOR */
	4, /* ZBX_PROCESS_TYPE_HISTSYNCER */
	1, /* ZBX_PROCESS_TYPE_DISCOVERER */
	0, /* ZBX_PROCESS_TYPE_ALERTER */
	0, /* ZBX_PROCESS_TYPE_TIMER */
	1, /* ZBX_PROCESS_TYPE_HOUSEKEEPER */
	1, /* ZBX_PROCESS_TYPE_DATASENDER */
	1, /* ZBX_PROCESS_TYPE_CONFSYNCER */
	1, /* ZBX_PROCESS_TYPE_SELFMON */
	0, /* ZBX_PROCESS_TYPE_VMWARE */
	0, /* ZBX_PROCESS_TYPE_COLLECTOR */
	0, /* ZBX_PROCESS_TYPE_LISTENER */
	0, /* ZBX_PROCESS_TYPE_ACTIVE_CHECKS */
	1, /* ZBX_PROCESS_TYPE_TASKMANAGER */
	0, /* ZBX_PROCESS_TYPE_IPMIMANAGER */
	0, /* ZBX_PROCESS_TYPE_ALERTMANAGER */
	1, /* ZBX_PROCESS_TYPE_PREPROCMAN */
	3, /* ZBX_PROCESS_TYPE_PREPROCESSOR */
	0, /* ZBX_PROCESS_TYPE_LLDMANAGER */
	0, /* ZBX_PROCESS_TYPE_LLDWORKER */
	0, /* ZBX_PROCESS_TYPE_ALERTSYNCER */
	0, /* ZBX_PROCESS_TYPE_HISTORYPOLLER */
	1, /* ZBX_PROCESS_TYPE_AVAILMAN */
	0, /* ZBX_PROCESS_TYPE_REPORTMANAGER */
	0, /* ZBX_PROCESS_TYPE_REPORTWRITER */
	0, /* ZBX_PROCESS_TYPE_SERVICEMAN */
	0, /* ZBX_PROCESS_TYPE_TRIGGERHOUSEKEEPER */
	1, /* ZBX_PROCESS_TYPE_ODBCPOLLER */
	0, /* ZBX_PROCESS_TYPE_CONNECTORMANAGER */
	0 /* ZBX_PROCESS_TYPE_CONNECTORWORKER */
};

static int	get_config_forks(unsigned char process_type)
{
	if (ZBX_PROCESS_TYPE_COUNT > process_type)
		return CONFIG_FORKS[process_type];

	return 0;
}

ZBX_PROPERTY_DECL(int, zbx_config_timeout, 3)

static int	config_startup_time		= 0;
static int	config_unavailable_delay	=60;
static int	config_housekeeping_frequency = 1;
static int	config_proxy_local_buffer = 0;
static int	config_proxy_offline_buffer = 1;
static int	config_histsyncer_frequency = 1;

int	CONFIG_LISTEN_PORT		= ZBX_DEFAULT_SERVER_PORT;
char	*CONFIG_LISTEN_IP		= NULL;
int	CONFIG_TRAPPER_TIMEOUT		= 300;

int	CONFIG_HEARTBEAT_FREQUENCY	= -1;

/* how often active Zabbix proxy requests configuration data from server, in seconds */
int	CONFIG_PROXYCONFIG_FREQUENCY	= 0;	/* will be set to default 5 seconds if not configured */
int	CONFIG_PROXYDATA_FREQUENCY	= 1;

int	CONFIG_CONFSYNCER_FREQUENCY	= 0;

int	CONFIG_VMWARE_FREQUENCY		= 60;
int	CONFIG_VMWARE_PERF_FREQUENCY	= 60;
int	CONFIG_VMWARE_TIMEOUT		= 10;

zbx_uint64_t	CONFIG_CONF_CACHE_SIZE		= 8 * ZBX_MEBIBYTE;
zbx_uint64_t	CONFIG_HISTORY_CACHE_SIZE	= 16 * ZBX_MEBIBYTE;
zbx_uint64_t	CONFIG_HISTORY_INDEX_CACHE_SIZE	= 4 * ZBX_MEBIBYTE;
zbx_uint64_t	CONFIG_TRENDS_CACHE_SIZE	= 0;
zbx_uint64_t	CONFIG_VALUE_CACHE_SIZE		= 0;
zbx_uint64_t	CONFIG_VMWARE_CACHE_SIZE	= 8 * ZBX_MEBIBYTE;

int	CONFIG_UNREACHABLE_PERIOD	= 45;
int	CONFIG_UNREACHABLE_DELAY	= 15;
int	CONFIG_LOG_LEVEL		= LOG_LEVEL_WARNING;
char	*CONFIG_EXTERNALSCRIPTS		= NULL;
int	CONFIG_ALLOW_UNSUPPORTED_DB_VERSIONS = 0;

ZBX_PROPERTY_DECL(int, zbx_config_enable_remote_commands, 0)
ZBX_PROPERTY_DECL(int, zbx_config_log_remote_commands, 0)
ZBX_PROPERTY_DECL(int, zbx_config_unsafe_user_parameters, 0)

char	*CONFIG_SERVER			= NULL;
int	CONFIG_SERVER_PORT;
char	*CONFIG_HOSTNAME		= NULL;
char	*CONFIG_HOSTNAME_ITEM		= NULL;

char	*CONFIG_SNMPTRAP_FILE		= NULL;

char	*CONFIG_JAVA_GATEWAY		= NULL;
int	CONFIG_JAVA_GATEWAY_PORT	= ZBX_DEFAULT_GATEWAY_PORT;

char	*CONFIG_SSH_KEY_LOCATION	= NULL;

int	CONFIG_LOG_SLOW_QUERIES		= 0;	/* ms; 0 - disable */

char	*CONFIG_LOAD_MODULE_PATH	= NULL;
char	**CONFIG_LOAD_MODULE		= NULL;

char	*CONFIG_USER			= NULL;

/* web monitoring */
char	*CONFIG_SSL_CA_LOCATION		= NULL;
char	*CONFIG_SSL_CERT_LOCATION	= NULL;
char	*CONFIG_SSL_KEY_LOCATION	= NULL;

static zbx_config_tls_t		*zbx_config_tls = NULL;
static zbx_config_dbhigh_t	*zbx_config_dbhigh = NULL;
static zbx_config_vault_t	zbx_config_vault = {NULL, NULL, NULL, NULL, NULL, NULL};

static char	*CONFIG_SOCKET_PATH	= NULL;

char	*CONFIG_HISTORY_STORAGE_URL		= NULL;
char	*CONFIG_HISTORY_STORAGE_OPTS		= NULL;
int	CONFIG_HISTORY_STORAGE_PIPELINES	= 0;

char	*CONFIG_STATS_ALLOWED_IP	= NULL;
int	CONFIG_TCP_MAX_BACKLOG_SIZE	= SOMAXCONN;

int	CONFIG_DOUBLE_PRECISION		= ZBX_DB_DBL_PRECISION_ENABLED;

static char	*config_file		= NULL;
static int	config_allow_root	= 0;

static zbx_config_log_t	log_file_cfg = {NULL, NULL, LOG_TYPE_UNDEFINED, 1};

zbx_vector_ptr_t	zbx_addrs;

/* proxy has no any events processing */
static const zbx_events_funcs_t	events_cbs = {
	.add_event_cb			= NULL,
	.process_events_cb		= NULL,
	.clean_events_cb		= NULL,
	.reset_event_recovery_cb	= NULL,
	.export_events_cb		= NULL,
	.events_update_itservices_cb	= NULL
};

int	get_process_info_by_thread(int local_server_num, unsigned char *local_process_type, int *local_process_num);

int	get_process_info_by_thread(int local_server_num, unsigned char *local_process_type, int *local_process_num)
{
	int	server_count = 0;

	if (0 == local_server_num)
	{
		/* fail if the main process is queried */
		return FAIL;
	}
	else if (local_server_num <= (server_count += CONFIG_FORKS[ZBX_PROCESS_TYPE_CONFSYNCER]))
	{
		/* make initial configuration sync before worker processes are forked on active Zabbix proxy */
		*local_process_type = ZBX_PROCESS_TYPE_CONFSYNCER;
		*local_process_num = local_server_num - server_count + CONFIG_FORKS[ZBX_PROCESS_TYPE_CONFSYNCER];
	}
	else if (local_server_num <= (server_count += CONFIG_FORKS[ZBX_PROCESS_TYPE_TRAPPER]))
	{
		/* make initial configuration sync before worker processes are forked on passive Zabbix proxy */
		*local_process_type = ZBX_PROCESS_TYPE_TRAPPER;
		*local_process_num = local_server_num - server_count + CONFIG_FORKS[ZBX_PROCESS_TYPE_TRAPPER];
	}
	else if (local_server_num <= (server_count += CONFIG_FORKS[ZBX_PROCESS_TYPE_PREPROCMAN]))
	{
		*local_process_type = ZBX_PROCESS_TYPE_PREPROCMAN;
		*local_process_num = local_server_num - server_count + CONFIG_FORKS[ZBX_PROCESS_TYPE_PREPROCMAN];
	}
	else if (local_server_num <= (server_count += CONFIG_FORKS[ZBX_PROCESS_TYPE_DATASENDER]))
	{
		*local_process_type = ZBX_PROCESS_TYPE_DATASENDER;
		*local_process_num = local_server_num - server_count + CONFIG_FORKS[ZBX_PROCESS_TYPE_DATASENDER];
	}
	else if (local_server_num <= (server_count += CONFIG_FORKS[ZBX_PROCESS_TYPE_IPMIMANAGER]))
	{
		*local_process_type = ZBX_PROCESS_TYPE_IPMIMANAGER;
		*local_process_num = local_server_num - server_count + CONFIG_FORKS[ZBX_PROCESS_TYPE_IPMIMANAGER];
	}
	else if (local_server_num <= (server_count += CONFIG_FORKS[ZBX_PROCESS_TYPE_HOUSEKEEPER]))
	{
		*local_process_type = ZBX_PROCESS_TYPE_HOUSEKEEPER;
		*local_process_num = local_server_num - server_count + CONFIG_FORKS[ZBX_PROCESS_TYPE_HOUSEKEEPER];
	}
	else if (local_server_num <= (server_count += CONFIG_FORKS[ZBX_PROCESS_TYPE_HTTPPOLLER]))
	{
		*local_process_type = ZBX_PROCESS_TYPE_HTTPPOLLER;
		*local_process_num = local_server_num - server_count + CONFIG_FORKS[ZBX_PROCESS_TYPE_HTTPPOLLER];
	}
	else if (local_server_num <= (server_count += CONFIG_FORKS[ZBX_PROCESS_TYPE_DISCOVERER]))
	{
		*local_process_type = ZBX_PROCESS_TYPE_DISCOVERER;
		*local_process_num = local_server_num - server_count + CONFIG_FORKS[ZBX_PROCESS_TYPE_DISCOVERER];
	}
	else if (local_server_num <= (server_count += CONFIG_FORKS[ZBX_PROCESS_TYPE_HISTSYNCER]))
	{
		*local_process_type = ZBX_PROCESS_TYPE_HISTSYNCER;
		*local_process_num = local_server_num - server_count + CONFIG_FORKS[ZBX_PROCESS_TYPE_HISTSYNCER];
	}
	else if (local_server_num <= (server_count += CONFIG_FORKS[ZBX_PROCESS_TYPE_IPMIPOLLER]))
	{
		*local_process_type = ZBX_PROCESS_TYPE_IPMIPOLLER;
		*local_process_num = local_server_num - server_count + CONFIG_FORKS[ZBX_PROCESS_TYPE_IPMIPOLLER];
	}
	else if (local_server_num <= (server_count += CONFIG_FORKS[ZBX_PROCESS_TYPE_JAVAPOLLER]))
	{
		*local_process_type = ZBX_PROCESS_TYPE_JAVAPOLLER;
		*local_process_num = local_server_num - server_count + CONFIG_FORKS[ZBX_PROCESS_TYPE_JAVAPOLLER];
	}
	else if (local_server_num <= (server_count += CONFIG_FORKS[ZBX_PROCESS_TYPE_SNMPTRAPPER]))
	{
		*local_process_type = ZBX_PROCESS_TYPE_SNMPTRAPPER;
		*local_process_num = local_server_num - server_count + CONFIG_FORKS[ZBX_PROCESS_TYPE_SNMPTRAPPER];
	}
	else if (local_server_num <= (server_count += CONFIG_FORKS[ZBX_PROCESS_TYPE_SELFMON]))
	{
		*local_process_type = ZBX_PROCESS_TYPE_SELFMON;
		*local_process_num = local_server_num - server_count + CONFIG_FORKS[ZBX_PROCESS_TYPE_SELFMON];
	}
	else if (local_server_num <= (server_count += CONFIG_FORKS[ZBX_PROCESS_TYPE_VMWARE]))
	{
		*local_process_type = ZBX_PROCESS_TYPE_VMWARE;
		*local_process_num = local_server_num - server_count + CONFIG_FORKS[ZBX_PROCESS_TYPE_VMWARE];
	}
	else if (local_server_num <= (server_count += CONFIG_FORKS[ZBX_PROCESS_TYPE_TASKMANAGER]))
	{
		*local_process_type = ZBX_PROCESS_TYPE_TASKMANAGER;
		*local_process_num = local_server_num - server_count + CONFIG_FORKS[ZBX_PROCESS_TYPE_TASKMANAGER];
	}
	else if (local_server_num <= (server_count += CONFIG_FORKS[ZBX_PROCESS_TYPE_POLLER]))
	{
		*local_process_type = ZBX_PROCESS_TYPE_POLLER;
		*local_process_num = local_server_num - server_count + CONFIG_FORKS[ZBX_PROCESS_TYPE_POLLER];
	}
	else if (local_server_num <= (server_count += CONFIG_FORKS[ZBX_PROCESS_TYPE_UNREACHABLE]))
	{
		*local_process_type = ZBX_PROCESS_TYPE_UNREACHABLE;
		*local_process_num = local_server_num - server_count + CONFIG_FORKS[ZBX_PROCESS_TYPE_UNREACHABLE];
	}
	else if (local_server_num <= (server_count += CONFIG_FORKS[ZBX_PROCESS_TYPE_PINGER]))
	{
		*local_process_type = ZBX_PROCESS_TYPE_PINGER;
		*local_process_num = local_server_num - server_count + CONFIG_FORKS[ZBX_PROCESS_TYPE_PINGER];
	}
	else if (local_server_num <= (server_count += CONFIG_FORKS[ZBX_PROCESS_TYPE_AVAILMAN]))
	{
		*local_process_type = ZBX_PROCESS_TYPE_AVAILMAN;
		*local_process_num = local_server_num - server_count + CONFIG_FORKS[ZBX_PROCESS_TYPE_AVAILMAN];
	}
	else if (local_server_num <= (server_count += CONFIG_FORKS[ZBX_PROCESS_TYPE_ODBCPOLLER]))
	{
		*local_process_type = ZBX_PROCESS_TYPE_ODBCPOLLER;
		*local_process_num = local_server_num - server_count + CONFIG_FORKS[ZBX_PROCESS_TYPE_ODBCPOLLER];
	}
	else
		return FAIL;

	return SUCCEED;
}

/******************************************************************************
 *                                                                            *
 * Purpose: set configuration defaults                                        *
 *                                                                            *
 ******************************************************************************/
static void	zbx_set_defaults(void)
{
	AGENT_RESULT	result;
	char		**value = NULL;

	config_startup_time = time(NULL);

	if (NULL == CONFIG_HOSTNAME)
	{
		if (NULL == CONFIG_HOSTNAME_ITEM)
			CONFIG_HOSTNAME_ITEM = zbx_strdup(CONFIG_HOSTNAME_ITEM, "system.hostname");

		zbx_init_agent_result(&result);

		if (SUCCEED == zbx_execute_agent_check(CONFIG_HOSTNAME_ITEM, ZBX_PROCESS_LOCAL_COMMAND, &result) &&
				NULL != (value = ZBX_GET_STR_RESULT(&result)))
		{
			assert(*value);

			if (ZBX_MAX_HOSTNAME_LEN < strlen(*value))
			{
				(*value)[ZBX_MAX_HOSTNAME_LEN] = '\0';
				zabbix_log(LOG_LEVEL_WARNING, "proxy name truncated to [%s])", *value);
			}

			CONFIG_HOSTNAME = zbx_strdup(CONFIG_HOSTNAME, *value);
		}
		else
			zabbix_log(LOG_LEVEL_WARNING, "failed to get proxy name from [%s])", CONFIG_HOSTNAME_ITEM);

		zbx_free_agent_result(&result);
	}
	else if (NULL != CONFIG_HOSTNAME_ITEM)
	{
		zabbix_log(LOG_LEVEL_WARNING, "both Hostname and HostnameItem defined, using [%s]", CONFIG_HOSTNAME);
	}

	if (NULL == zbx_config_dbhigh->config_dbhost)
		zbx_config_dbhigh->config_dbhost = zbx_strdup(zbx_config_dbhigh->config_dbhost, "localhost");

	if (NULL == CONFIG_SNMPTRAP_FILE)
		CONFIG_SNMPTRAP_FILE = zbx_strdup(CONFIG_SNMPTRAP_FILE, "/tmp/zabbix_traps.tmp");

	if (NULL == CONFIG_PID_FILE)
		CONFIG_PID_FILE = zbx_strdup(CONFIG_PID_FILE, "/tmp/zabbix_proxy.pid");

	if (NULL == CONFIG_TMPDIR)
		CONFIG_TMPDIR = zbx_strdup(CONFIG_TMPDIR, "/tmp");

	if (NULL == CONFIG_FPING_LOCATION)
		CONFIG_FPING_LOCATION = zbx_strdup(CONFIG_FPING_LOCATION, "/usr/sbin/fping");
#ifdef HAVE_IPV6
	if (NULL == CONFIG_FPING6_LOCATION)
		CONFIG_FPING6_LOCATION = zbx_strdup(CONFIG_FPING6_LOCATION, "/usr/sbin/fping6");
#endif
	if (NULL == CONFIG_EXTERNALSCRIPTS)
		CONFIG_EXTERNALSCRIPTS = zbx_strdup(CONFIG_EXTERNALSCRIPTS, DEFAULT_EXTERNAL_SCRIPTS_PATH);

	if (NULL == CONFIG_LOAD_MODULE_PATH)
		CONFIG_LOAD_MODULE_PATH = zbx_strdup(CONFIG_LOAD_MODULE_PATH, DEFAULT_LOAD_MODULE_PATH);
#ifdef HAVE_LIBCURL
	if (NULL == CONFIG_SSL_CERT_LOCATION)
		CONFIG_SSL_CERT_LOCATION = zbx_strdup(CONFIG_SSL_CERT_LOCATION, DEFAULT_SSL_CERT_LOCATION);

	if (NULL == CONFIG_SSL_KEY_LOCATION)
		CONFIG_SSL_KEY_LOCATION = zbx_strdup(CONFIG_SSL_KEY_LOCATION, DEFAULT_SSL_KEY_LOCATION);
#endif
	if (ZBX_PROXYMODE_PASSIVE == config_proxymode)
	{
		CONFIG_FORKS[ZBX_PROCESS_TYPE_DATASENDER] = 0;
		program_type = ZBX_PROGRAM_TYPE_PROXY_PASSIVE;
	}

	if (NULL == log_file_cfg.log_type_str)
		log_file_cfg.log_type_str = zbx_strdup(log_file_cfg.log_type_str, ZBX_OPTION_LOGTYPE_FILE);

	if (NULL == CONFIG_SOCKET_PATH)
		CONFIG_SOCKET_PATH = zbx_strdup(CONFIG_SOCKET_PATH, "/tmp");

	if (0 != CONFIG_FORKS[ZBX_PROCESS_TYPE_IPMIPOLLER])
		CONFIG_FORKS[ZBX_PROCESS_TYPE_IPMIMANAGER] = 1;

	if (NULL == zbx_config_vault.url)
		zbx_config_vault.url = zbx_strdup(zbx_config_vault.url, "https://127.0.0.1:8200");

	if (-1 != CONFIG_HEARTBEAT_FREQUENCY)
		zabbix_log(LOG_LEVEL_WARNING, "HeartbeatFrequency parameter is deprecated, and has no effect");

	if (0 == CONFIG_SERVER_PORT)
	{
		CONFIG_SERVER_PORT = ZBX_DEFAULT_SERVER_PORT;
	}
	else
	{
		zabbix_log(LOG_LEVEL_WARNING, "ServerPort parameter is deprecated,"
					" please specify port in Server parameter separated by ':' instead");
	}
}

/******************************************************************************
 *                                                                            *
 * Purpose: validate configuration parameters                                 *
 *                                                                            *
 ******************************************************************************/
static void	zbx_validate_config(ZBX_TASK_EX *task)
{
	char	*ch_error;
	int	err = 0;

	if (NULL == CONFIG_HOSTNAME)
	{
		zabbix_log(LOG_LEVEL_CRIT, "\"Hostname\" configuration parameter is not defined");
		err = 1;
	}
	else if (FAIL == zbx_check_hostname(CONFIG_HOSTNAME, &ch_error))
	{
		zabbix_log(LOG_LEVEL_CRIT, "invalid \"Hostname\" configuration parameter '%s': %s", CONFIG_HOSTNAME,
				ch_error);
		zbx_free(ch_error);
		err = 1;
	}

	if (0 == CONFIG_FORKS[ZBX_PROCESS_TYPE_UNREACHABLE] &&
			0 != CONFIG_FORKS[ZBX_PROCESS_TYPE_POLLER] + CONFIG_FORKS[ZBX_PROCESS_TYPE_JAVAPOLLER])
	{
		zabbix_log(LOG_LEVEL_CRIT, "\"StartPollersUnreachable\" configuration parameter must not be 0"
				" if regular or Java pollers are started");
		err = 1;
	}

	if ((NULL == CONFIG_JAVA_GATEWAY || '\0' == *CONFIG_JAVA_GATEWAY) &&
			0 < CONFIG_FORKS[ZBX_PROCESS_TYPE_JAVAPOLLER])
	{
		zabbix_log(LOG_LEVEL_CRIT, "\"JavaGateway\" configuration parameter is not specified or empty");
		err = 1;
	}

	if (ZBX_PROXYMODE_ACTIVE == config_proxymode)
	{
		if (NULL != strchr(CONFIG_SERVER, ','))
		{
			zabbix_log(LOG_LEVEL_CRIT, "\"Server\" configuration parameter must not contain comma");
			err = 1;
		}
	}
	else if (ZBX_PROXYMODE_PASSIVE == config_proxymode && FAIL == zbx_validate_peer_list(CONFIG_SERVER,
			&ch_error))
	{
		zabbix_log(LOG_LEVEL_CRIT, "invalid entry in \"Server\" configuration parameter: %s", ch_error);
		zbx_free(ch_error);
		err = 1;
	}

	if (NULL != CONFIG_SOURCE_IP && SUCCEED != zbx_is_supported_ip(CONFIG_SOURCE_IP))
	{
		zabbix_log(LOG_LEVEL_CRIT, "invalid \"SourceIP\" configuration parameter: '%s'", CONFIG_SOURCE_IP);
		err = 1;
	}

	if (NULL != CONFIG_STATS_ALLOWED_IP && FAIL == zbx_validate_peer_list(CONFIG_STATS_ALLOWED_IP, &ch_error))
	{
		zabbix_log(LOG_LEVEL_CRIT, "invalid entry in \"StatsAllowedIP\" configuration parameter: %s", ch_error);
		zbx_free(ch_error);
		err = 1;
	}
#if !defined(HAVE_IPV6)
	err |= (FAIL == check_cfg_feature_str("Fping6Location", CONFIG_FPING6_LOCATION, "IPv6 support"));
#endif
#if !defined(HAVE_LIBCURL)
	err |= (FAIL == check_cfg_feature_str("SSLCALocation", CONFIG_SSL_CA_LOCATION, "cURL library"));
	err |= (FAIL == check_cfg_feature_str("SSLCertLocation", CONFIG_SSL_CERT_LOCATION, "cURL library"));
	err |= (FAIL == check_cfg_feature_str("SSLKeyLocation", CONFIG_SSL_KEY_LOCATION, "cURL library"));
	err |= (FAIL == check_cfg_feature_str("Vault", zbx_config_vault.name, "cURL library"));
	err |= (FAIL == check_cfg_feature_str("VaultToken", zbx_config_vault.token, "cURL library"));
	err |= (FAIL == check_cfg_feature_str("VaultDBPath", zbx_config_vault.db_path, "cURL library"));
#endif
#if !defined(HAVE_LIBXML2) || !defined(HAVE_LIBCURL)
	err |= (FAIL == check_cfg_feature_int("StartVMwareCollectors", CONFIG_FORKS[ZBX_PROCESS_TYPE_VMWARE],
			"VMware support"));

	/* parameters VMwareFrequency, VMwarePerfFrequency, VMwareCacheSize, VMwareTimeout are not checked here */
	/* because they have non-zero default values */
#endif

	if (SUCCEED != zbx_validate_log_parameters(task, &log_file_cfg))
		err = 1;

#if !(defined(HAVE_GNUTLS) || defined(HAVE_OPENSSL))
	err |= (FAIL == check_cfg_feature_str("TLSConnect", zbx_config_tls->connect, "TLS support"));
	err |= (FAIL == check_cfg_feature_str("TLSAccept", zbx_config_tls->accept, "TLS support"));
	err |= (FAIL == check_cfg_feature_str("TLSCAFile", zbx_config_tls->ca_file, "TLS support"));
	err |= (FAIL == check_cfg_feature_str("TLSCRLFile", zbx_config_tls->crl_file, "TLS support"));
	err |= (FAIL == check_cfg_feature_str("TLSServerCertIssuer", zbx_config_tls->server_cert_issuer,
			"TLS support"));
	err |= (FAIL == check_cfg_feature_str("TLSServerCertSubject", zbx_config_tls->server_cert_subject,
			"TLS support"));
	err |= (FAIL == check_cfg_feature_str("TLSCertFile", zbx_config_tls->cert_file, "TLS support"));
	err |= (FAIL == check_cfg_feature_str("TLSKeyFile", zbx_config_tls->key_file, "TLS support"));
	err |= (FAIL == check_cfg_feature_str("TLSPSKIdentity", zbx_config_tls->psk_identity,
			"TLS support"));
	err |= (FAIL == check_cfg_feature_str("TLSPSKFile", zbx_config_tls->psk_file, "TLS support"));
#endif
#if !(defined(HAVE_GNUTLS) || defined(HAVE_OPENSSL))
	err |= (FAIL == check_cfg_feature_str("TLSCipherCert", zbx_config_tls->cipher_cert,
			"GnuTLS or OpenSSL"));
	err |= (FAIL == check_cfg_feature_str("TLSCipherPSK", zbx_config_tls->cipher_psk,
			"GnuTLS or OpenSSL"));
	err |= (FAIL == check_cfg_feature_str("TLSCipherAll", zbx_config_tls->cipher_all,
			"GnuTLS or OpenSSL"));
#endif
#if !defined(HAVE_OPENSSL)
	err |= (FAIL == check_cfg_feature_str("TLSCipherCert13", zbx_config_tls->cipher_cert13,
			"OpenSSL 1.1.1 or newer"));
	err |= (FAIL == check_cfg_feature_str("TLSCipherPSK13", zbx_config_tls->cipher_psk13,
			"OpenSSL 1.1.1 or newer"));
	err |= (FAIL == check_cfg_feature_str("TLSCipherAll13", zbx_config_tls->cipher_all13,
			"OpenSSL 1.1.1 or newer"));
#endif

#if !defined(HAVE_OPENIPMI)
	err |= (FAIL == check_cfg_feature_int("StartIPMIPollers", CONFIG_FORKS[ZBX_PROCESS_TYPE_IPMIPOLLER],
			"IPMI support"));
#endif
	if (0 != CONFIG_CONFSYNCER_FREQUENCY)
	{
		if (0 != CONFIG_PROXYCONFIG_FREQUENCY)
		{
			zabbix_log(LOG_LEVEL_CRIT, "Deprecated \"ConfigFrequency\" configuration parameter cannot"
					" be used together with \"ProxyConfigFrequency\" parameter");
			err = 1;
		}
		else
		{
			CONFIG_PROXYCONFIG_FREQUENCY = CONFIG_CONFSYNCER_FREQUENCY;
			zabbix_log(LOG_LEVEL_WARNING, "\"ConfigFrequency\" configuration parameter is deprecated, "
					"use \"ProxyConfigFrequency\" instead");
		}
	}

	/* assign default ProxyConfigFrequency value if not configured */
	if (0 == CONFIG_PROXYCONFIG_FREQUENCY)
		CONFIG_PROXYCONFIG_FREQUENCY = 10;

	err |= (FAIL == zbx_db_validate_config_features(program_type, zbx_config_dbhigh));

	if (0 != err)
		exit(EXIT_FAILURE);
}

static int	proxy_add_serveractive_host_cb(const zbx_vector_ptr_t *addrs, zbx_vector_str_t *hostnames, void *data)
{
	ZBX_UNUSED(hostnames);
	ZBX_UNUSED(data);

	zbx_addr_copy(&zbx_addrs, addrs);

	return SUCCEED;
}

/******************************************************************************
 *                                                                            *
 * Purpose: parse config file and update configuration parameters             *
 *                                                                            *
 * Comments: will terminate process if parsing fails                          *
 *                                                                            *
 ******************************************************************************/
static void	zbx_load_config(ZBX_TASK_EX *task)
{
	struct cfg_line	cfg[] =
	{
		/* PARAMETER,			VAR,					TYPE,
			MANDATORY,	MIN,			MAX */
		{"ProxyMode",			&config_proxymode,			TYPE_INT,
			PARM_OPT,	ZBX_PROXYMODE_ACTIVE,	ZBX_PROXYMODE_PASSIVE},
		{"Server",			&CONFIG_SERVER,				TYPE_STRING,
			PARM_MAND,	0,			0},
		{"ServerPort",			&CONFIG_SERVER_PORT,			TYPE_INT,
			PARM_OPT,	1024,			32767},
		{"Hostname",			&CONFIG_HOSTNAME,			TYPE_STRING,
			PARM_OPT,	0,			0},
		{"HostnameItem",		&CONFIG_HOSTNAME_ITEM,			TYPE_STRING,
			PARM_OPT,	0,			0},
		{"StartDBSyncers",		&CONFIG_FORKS[ZBX_PROCESS_TYPE_HISTSYNCER],		TYPE_INT,
			PARM_OPT,	1,			100},
		{"StartDiscoverers",		&CONFIG_FORKS[ZBX_PROCESS_TYPE_DISCOVERER],		TYPE_INT,
			PARM_OPT,	0,			250},
		{"StartHTTPPollers",		&CONFIG_FORKS[ZBX_PROCESS_TYPE_HTTPPOLLER],		TYPE_INT,
			PARM_OPT,	0,			1000},
		{"StartPingers",		&CONFIG_FORKS[ZBX_PROCESS_TYPE_PINGER],			TYPE_INT,
			PARM_OPT,	0,			1000},
		{"StartPollers",		&CONFIG_FORKS[ZBX_PROCESS_TYPE_POLLER],			TYPE_INT,
			PARM_OPT,	0,			1000},
		{"StartPollersUnreachable",	&CONFIG_FORKS[ZBX_PROCESS_TYPE_UNREACHABLE],	TYPE_INT,
			PARM_OPT,	0,			1000},
		{"StartIPMIPollers",		&CONFIG_FORKS[ZBX_PROCESS_TYPE_IPMIPOLLER],		TYPE_INT,
			PARM_OPT,	0,			1000},
		{"StartTrappers",		&CONFIG_FORKS[ZBX_PROCESS_TYPE_TRAPPER],			TYPE_INT,
			PARM_OPT,	0,			1000},
		{"StartJavaPollers",		&CONFIG_FORKS[ZBX_PROCESS_TYPE_JAVAPOLLER],		TYPE_INT,
			PARM_OPT,	0,			1000},
		{"JavaGateway",			&CONFIG_JAVA_GATEWAY,			TYPE_STRING,
			PARM_OPT,	0,			0},
		{"JavaGatewayPort",		&CONFIG_JAVA_GATEWAY_PORT,		TYPE_INT,
			PARM_OPT,	1024,			32767},
		{"SNMPTrapperFile",		&CONFIG_SNMPTRAP_FILE,			TYPE_STRING,
			PARM_OPT,	0,			0},
		{"StartSNMPTrapper",		&CONFIG_FORKS[ZBX_PROCESS_TYPE_SNMPTRAPPER],		TYPE_INT,
			PARM_OPT,	0,			1},
		{"CacheSize",			&CONFIG_CONF_CACHE_SIZE,		TYPE_UINT64,
			PARM_OPT,	128 * ZBX_KIBIBYTE,	__UINT64_C(64) * ZBX_GIBIBYTE},
		{"HistoryCacheSize",		&CONFIG_HISTORY_CACHE_SIZE,		TYPE_UINT64,
			PARM_OPT,	128 * ZBX_KIBIBYTE,	__UINT64_C(2) * ZBX_GIBIBYTE},
		{"HistoryIndexCacheSize",	&CONFIG_HISTORY_INDEX_CACHE_SIZE,	TYPE_UINT64,
			PARM_OPT,	128 * ZBX_KIBIBYTE,	__UINT64_C(2) * ZBX_GIBIBYTE},
		{"HousekeepingFrequency",	&config_housekeeping_frequency,		TYPE_INT,
			PARM_OPT,	0,			24},
		{"ProxyLocalBuffer",		&config_proxy_local_buffer,		TYPE_INT,
			PARM_OPT,	0,			720},
		{"ProxyOfflineBuffer",		&config_proxy_offline_buffer,		TYPE_INT,
			PARM_OPT,	1,			720},
		{"HeartbeatFrequency",		&CONFIG_HEARTBEAT_FREQUENCY,		TYPE_INT,
			PARM_OPT,	0,			ZBX_PROXY_HEARTBEAT_FREQUENCY_MAX},
		{"ConfigFrequency",		&CONFIG_CONFSYNCER_FREQUENCY,		TYPE_INT,
			PARM_OPT,	1,			SEC_PER_WEEK},
		{"ProxyConfigFrequency",	&CONFIG_PROXYCONFIG_FREQUENCY,		TYPE_INT,
			PARM_OPT,	1,			SEC_PER_WEEK},
		{"DataSenderFrequency",		&CONFIG_PROXYDATA_FREQUENCY,		TYPE_INT,
			PARM_OPT,	1,			SEC_PER_HOUR},
		{"TmpDir",			&CONFIG_TMPDIR,				TYPE_STRING,
			PARM_OPT,	0,			0},
		{"FpingLocation",		&CONFIG_FPING_LOCATION,			TYPE_STRING,
			PARM_OPT,	0,			0},
		{"Fping6Location",		&CONFIG_FPING6_LOCATION,		TYPE_STRING,
			PARM_OPT,	0,			0},
		{"Timeout",			&zbx_config_timeout,			TYPE_INT,
			PARM_OPT,	1,			30},
		{"TrapperTimeout",		&CONFIG_TRAPPER_TIMEOUT,		TYPE_INT,
			PARM_OPT,	1,			300},
		{"UnreachablePeriod",		&CONFIG_UNREACHABLE_PERIOD,		TYPE_INT,
			PARM_OPT,	1,			SEC_PER_HOUR},
		{"UnreachableDelay",		&CONFIG_UNREACHABLE_DELAY,		TYPE_INT,
			PARM_OPT,	1,			SEC_PER_HOUR},
		{"UnavailableDelay",		&config_unavailable_delay,		TYPE_INT,
			PARM_OPT,	1,			SEC_PER_HOUR},
		{"ListenIP",			&CONFIG_LISTEN_IP,			TYPE_STRING_LIST,
			PARM_OPT,	0,			0},
		{"ListenPort",			&CONFIG_LISTEN_PORT,			TYPE_INT,
			PARM_OPT,	1024,			32767},
		{"SourceIP",			&CONFIG_SOURCE_IP,			TYPE_STRING,
			PARM_OPT,	0,			0},
		{"DebugLevel",			&CONFIG_LOG_LEVEL,			TYPE_INT,
			PARM_OPT,	0,			5},
		{"PidFile",			&CONFIG_PID_FILE,			TYPE_STRING,
			PARM_OPT,	0,			0},
		{"LogType",			&log_file_cfg.log_type_str,		TYPE_STRING,
			PARM_OPT,	0,			0},
		{"LogFile",			&log_file_cfg.log_file_name,		TYPE_STRING,
			PARM_OPT,	0,			0},
		{"LogFileSize",			&log_file_cfg.log_file_size,		TYPE_INT,
			PARM_OPT,	0,			1024},
		{"ExternalScripts",		&CONFIG_EXTERNALSCRIPTS,		TYPE_STRING,
			PARM_OPT,	0,			0},
		{"DBHost",			&(zbx_config_dbhigh->config_dbhost),	TYPE_STRING,
			PARM_OPT,	0,			0},
		{"DBName",			&(zbx_config_dbhigh->config_dbname),	TYPE_STRING,
			PARM_MAND,	0,			0},
		{"DBSchema",			&(zbx_config_dbhigh->config_dbschema),	TYPE_STRING,
			PARM_OPT,	0,			0},
		{"DBUser",			&(zbx_config_dbhigh->config_dbuser),	TYPE_STRING,
			PARM_OPT,	0,			0},
		{"DBPassword",			&(zbx_config_dbhigh->config_dbpassword),	TYPE_STRING,
			PARM_OPT,	0,			0},
		{"VaultToken",			&zbx_config_vault.token,			TYPE_STRING,
			PARM_OPT,	0,			0},
		{"Vault",			&zbx_config_vault.name,			TYPE_STRING,
			PARM_OPT,	0,			0},
		{"VaultTLSCertFile",		&zbx_config_vault.tls_cert_file,		TYPE_STRING,
			PARM_OPT,	0,			0},
		{"VaultTLSKeyFile",		&zbx_config_vault.tls_key_file,		TYPE_STRING,
			PARM_OPT,	0,			0},
		{"VaultURL",			&zbx_config_vault.url,			TYPE_STRING,
			PARM_OPT,	0,			0},
		{"VaultDBPath",			&zbx_config_vault.db_path,			TYPE_STRING,
			PARM_OPT,	0,			0},
		{"DBSocket",			&(zbx_config_dbhigh->config_dbsocket),	TYPE_STRING,
			PARM_OPT,	0,			0},
		{"DBPort",			&(zbx_config_dbhigh->config_dbport),	TYPE_INT,
			PARM_OPT,	1024,			65535},
		{"AllowUnsupportedDBVersions",	&CONFIG_ALLOW_UNSUPPORTED_DB_VERSIONS,	TYPE_INT,
			PARM_OPT,	0,			1},
		{"DBTLSConnect",		&(zbx_config_dbhigh->config_db_tls_connect),	TYPE_STRING,
			PARM_OPT,	0,			0},
		{"DBTLSCertFile",		&(zbx_config_dbhigh->config_db_tls_cert_file),	TYPE_STRING,
			PARM_OPT,	0,			0},
		{"DBTLSKeyFile",		&(zbx_config_dbhigh->config_db_tls_key_file),	TYPE_STRING,
			PARM_OPT,	0,			0},
		{"DBTLSCAFile",			&(zbx_config_dbhigh->config_db_tls_ca_file),	TYPE_STRING,
			PARM_OPT,	0,			0},
		{"DBTLSCipher",			&(zbx_config_dbhigh->config_db_tls_cipher),	TYPE_STRING,
			PARM_OPT,	0,			0},
		{"DBTLSCipher13",		&(zbx_config_dbhigh->config_db_tls_cipher_13),	TYPE_STRING,
			PARM_OPT,	0,			0},
		{"SSHKeyLocation",		&CONFIG_SSH_KEY_LOCATION,		TYPE_STRING,
			PARM_OPT,	0,			0},
		{"LogSlowQueries",		&CONFIG_LOG_SLOW_QUERIES,		TYPE_INT,
			PARM_OPT,	0,			3600000},
		{"LoadModulePath",		&CONFIG_LOAD_MODULE_PATH,		TYPE_STRING,
			PARM_OPT,	0,			0},
		{"LoadModule",			&CONFIG_LOAD_MODULE,			TYPE_MULTISTRING,
			PARM_OPT,	0,			0},
		{"StartVMwareCollectors",	&CONFIG_FORKS[ZBX_PROCESS_TYPE_VMWARE],			TYPE_INT,
			PARM_OPT,	0,			250},
		{"VMwareFrequency",		&CONFIG_VMWARE_FREQUENCY,		TYPE_INT,
			PARM_OPT,	10,			SEC_PER_DAY},
		{"VMwarePerfFrequency",		&CONFIG_VMWARE_PERF_FREQUENCY,		TYPE_INT,
			PARM_OPT,	10,			SEC_PER_DAY},
		{"VMwareCacheSize",		&CONFIG_VMWARE_CACHE_SIZE,		TYPE_UINT64,
			PARM_OPT,	256 * ZBX_KIBIBYTE,	__UINT64_C(2) * ZBX_GIBIBYTE},
		{"VMwareTimeout",		&CONFIG_VMWARE_TIMEOUT,			TYPE_INT,
			PARM_OPT,	1,			300},
		{"AllowRoot",			&config_allow_root,			TYPE_INT,
			PARM_OPT,	0,			1},
		{"User",			&CONFIG_USER,				TYPE_STRING,
			PARM_OPT,	0,			0},
		{"SSLCALocation",		&CONFIG_SSL_CA_LOCATION,		TYPE_STRING,
			PARM_OPT,	0,			0},
		{"SSLCertLocation",		&CONFIG_SSL_CERT_LOCATION,		TYPE_STRING,
			PARM_OPT,	0,			0},
		{"SSLKeyLocation",		&CONFIG_SSL_KEY_LOCATION,		TYPE_STRING,
			PARM_OPT,	0,			0},
		{"TLSConnect",			&(zbx_config_tls->connect),		TYPE_STRING,
			PARM_OPT,	0,			0},
		{"TLSAccept",			&(zbx_config_tls->accept),		TYPE_STRING_LIST,
			PARM_OPT,	0,			0},
		{"TLSCAFile",			&(zbx_config_tls->ca_file),		TYPE_STRING,
			PARM_OPT,	0,			0},
		{"TLSCRLFile",			&(zbx_config_tls->crl_file),		TYPE_STRING,
			PARM_OPT,	0,			0},
		{"TLSServerCertIssuer",		&(zbx_config_tls->server_cert_issuer),	TYPE_STRING,
			PARM_OPT,	0,			0},
		{"TLSServerCertSubject",	&(zbx_config_tls->server_cert_subject),	TYPE_STRING,
			PARM_OPT,	0,			0},
		{"TLSCertFile",			&(zbx_config_tls->cert_file),		TYPE_STRING,
			PARM_OPT,	0,			0},
		{"TLSKeyFile",			&(zbx_config_tls->key_file),		TYPE_STRING,
			PARM_OPT,	0,			0},
		{"TLSPSKIdentity",		&(zbx_config_tls->psk_identity),	TYPE_STRING,
			PARM_OPT,	0,			0},
		{"TLSPSKFile",			&(zbx_config_tls->psk_file),		TYPE_STRING,
			PARM_OPT,	0,			0},
		{"TLSCipherCert13",		&(zbx_config_tls->cipher_cert13),	TYPE_STRING,
			PARM_OPT,	0,			0},
		{"TLSCipherCert",		&(zbx_config_tls->cipher_cert),		TYPE_STRING,
			PARM_OPT,	0,			0},
		{"TLSCipherPSK13",		&(zbx_config_tls->cipher_psk13),	TYPE_STRING,
			PARM_OPT,	0,			0},
		{"TLSCipherPSK",		&(zbx_config_tls->cipher_psk),		TYPE_STRING,
			PARM_OPT,	0,			0},
		{"TLSCipherAll13",		&(zbx_config_tls->cipher_all13),	TYPE_STRING,
			PARM_OPT,	0,			0},
		{"TLSCipherAll",		&(zbx_config_tls->cipher_all),		TYPE_STRING,
			PARM_OPT,	0,			0},
		{"SocketDir",			&CONFIG_SOCKET_PATH,			TYPE_STRING,
			PARM_OPT,	0,			0},
		{"EnableRemoteCommands",	&zbx_config_enable_remote_commands,	TYPE_INT,
			PARM_OPT,	0,			1},
		{"LogRemoteCommands",		&zbx_config_log_remote_commands,	TYPE_INT,
			PARM_OPT,	0,			1},
		{"StatsAllowedIP",		&CONFIG_STATS_ALLOWED_IP,		TYPE_STRING_LIST,
			PARM_OPT,	0,			0},
		{"StartPreprocessors",		&CONFIG_FORKS[ZBX_PROCESS_TYPE_PREPROCESSOR],		TYPE_INT,
			PARM_OPT,	1,			1000},
		{"ListenBacklog",		&CONFIG_TCP_MAX_BACKLOG_SIZE,		TYPE_INT,
			PARM_OPT,	0,			INT_MAX},
		{"StartODBCPollers",		&CONFIG_FORKS[ZBX_PROCESS_TYPE_ODBCPOLLER],		TYPE_INT,
			PARM_OPT,	0,			1000},
		{NULL}
	};

	/* initialize multistrings */
	zbx_strarr_init(&CONFIG_LOAD_MODULE);

	parse_cfg_file(config_file, cfg, ZBX_CFG_FILE_REQUIRED, ZBX_CFG_STRICT, ZBX_CFG_EXIT_FAILURE);

	zbx_set_defaults();

	log_file_cfg.log_type = zbx_get_log_type(log_file_cfg.log_type_str);

	zbx_validate_config(task);

	zbx_vector_ptr_create(&zbx_addrs);

	if (ZBX_PROXYMODE_PASSIVE != config_proxymode)
	{
		char	*error;

		if (FAIL == zbx_set_data_destination_hosts(CONFIG_SERVER, (unsigned short)CONFIG_SERVER_PORT, "Server",
				proxy_add_serveractive_host_cb, NULL, NULL, &error))
		{
			zbx_error("%s", error);
			exit(EXIT_FAILURE);
		}
	}

#if defined(HAVE_MYSQL) || defined(HAVE_POSTGRESQL)
	zbx_db_validate_config(zbx_config_dbhigh);
#endif
#if defined(HAVE_GNUTLS) || defined(HAVE_OPENSSL)
	zbx_tls_validate_config(zbx_config_tls, CONFIG_FORKS[ZBX_PROCESS_TYPE_ACTIVE_CHECKS],
			CONFIG_FORKS[ZBX_PROCESS_TYPE_LISTENER], get_program_type);
#endif
}

/******************************************************************************
 *                                                                            *
 * Purpose: free configuration memory                                         *
 *                                                                            *
 ******************************************************************************/
static void	zbx_free_config(void)
{
	zbx_strarr_free(&CONFIG_LOAD_MODULE);
}

/******************************************************************************
 *                                                                            *
 * Purpose: callback function for providing PID file path to libraries        *
 *                                                                            *
 ******************************************************************************/
static const char	*get_pid_file_path(void)
{
	return CONFIG_PID_FILE;
}

static void	zbx_on_exit(int ret)
{
	zabbix_log(LOG_LEVEL_DEBUG, "zbx_on_exit() called with ret:%d", ret);

	if (NULL != threads)
	{
		zbx_threads_wait(threads, threads_flags, threads_num, ret); /* wait for all child processes to exit */
		zbx_free(threads);
		zbx_free(threads_flags);
	}
#ifdef HAVE_PTHREAD_PROCESS_SHARED
	zbx_locks_disable();
#endif
	zbx_free_metrics();
	zbx_ipc_service_free_env();

	zbx_db_connect(ZBX_DB_CONNECT_EXIT);
	zbx_free_database_cache(ZBX_SYNC_ALL, &events_cbs);
	zbx_free_configuration_cache();
	zbx_db_close();

	zbx_db_deinit();

	/* free vmware support */
	zbx_vmware_destroy();

	zbx_free_selfmon_collector();
	free_proxy_history_lock();

	zbx_unload_modules();

	zabbix_log(LOG_LEVEL_INFORMATION, "Zabbix Proxy stopped. Zabbix %s (revision %s).",
			ZABBIX_VERSION, ZABBIX_REVISION);

	zabbix_close_log();

	zbx_locks_destroy();

	zbx_setproctitle_deinit();

	zbx_config_tls_free(zbx_config_tls);
	zbx_config_dbhigh_free(zbx_config_dbhigh);

	exit(EXIT_SUCCESS);
}

/******************************************************************************
 *                                                                            *
 * Purpose: executes proxy processes                                          *
 *                                                                            *
 ******************************************************************************/
int	main(int argc, char **argv)
{
	static zbx_config_icmpping_t	config_icmpping = {
		get_source_ip,
		get_fping_location,
#ifdef HAVE_IPV6
		get_fping6_location,
#endif
		get_tmpdir};

	ZBX_TASK_EX			t = {ZBX_TASK_START};
	char				ch;
	int				opt_c = 0, opt_r = 0;

	/* see description of 'optarg' in 'man 3 getopt' */
	char				*zbx_optarg = NULL;

	/* see description of 'optind' in 'man 3 getopt' */
	int				zbx_optind = 0;

	zbx_config_tls = zbx_config_tls_new();
	zbx_config_dbhigh = zbx_config_dbhigh_new();
	argv = zbx_setproctitle_init(argc, argv);
	progname = get_program_name(argv[0]);

	/* parse the command-line */
	while ((char)EOF != (ch = (char)zbx_getopt_long(argc, argv, shortopts, longopts, NULL, &zbx_optarg,
			&zbx_optind)))
	{
		switch (ch)
		{
			case 'c':
				opt_c++;
				if (NULL == config_file)
					config_file = zbx_strdup(config_file, zbx_optarg);
				break;
			case 'R':
				opt_r++;
				t.opts = zbx_strdup(t.opts, zbx_optarg);
				t.task = ZBX_TASK_RUNTIME_CONTROL;
				break;
			case 'h':
				zbx_help();
				exit(EXIT_SUCCESS);
				break;
			case 'V':
				zbx_version();
#if defined(HAVE_GNUTLS) || defined(HAVE_OPENSSL)
				printf("\n");
				zbx_tls_version();
#endif
				exit(EXIT_SUCCESS);
				break;
			case 'f':
				t.flags |= ZBX_TASK_FLAG_FOREGROUND;
				break;
			default:
				zbx_usage();
				exit(EXIT_FAILURE);
				break;
		}
	}

	/* every option may be specified only once */
	if (1 < opt_c || 1 < opt_r)
	{
		if (1 < opt_c)
			zbx_error("option \"-c\" or \"--config\" specified multiple times");
		if (1 < opt_r)
			zbx_error("option \"-R\" or \"--runtime-control\" specified multiple times");

		exit(EXIT_FAILURE);
	}

	/* Parameters which are not option values are invalid. The check relies on zbx_getopt_internal() which */
	/* always permutes command line arguments regardless of POSIXLY_CORRECT environment variable. */
	if (argc > zbx_optind)
	{
		int	i;

		for (i = zbx_optind; i < argc; i++)
			zbx_error("invalid parameter \"%s\"", argv[i]);

		exit(EXIT_FAILURE);
	}

	if (NULL == config_file)
		config_file = zbx_strdup(NULL, DEFAULT_CONFIG_FILE);

	/* required for simple checks */
	zbx_init_metrics();

	zbx_load_config(&t);

	zbx_init_library_cfg(program_type);
	zbx_init_library_dbupgrade(get_program_type);
	zbx_init_library_icmpping(&config_icmpping);
	zbx_init_library_ipcservice(program_type);
	zbx_init_library_sysinfo(get_zbx_config_timeout, get_zbx_config_enable_remote_commands,
			get_zbx_config_log_remote_commands, get_zbx_config_unsafe_user_parameters);
	zbx_init_library_stats(get_program_type);
	zbx_init_library_dbhigh(zbx_config_dbhigh);
	zbx_init_library_preproc(preproc_flush_value_proxy);

	if (ZBX_TASK_RUNTIME_CONTROL == t.task)
	{
		int	ret;
		char	*error = NULL;

		if (FAIL == zbx_ipc_service_init_env(CONFIG_SOCKET_PATH, &error))
		{
			zbx_error("cannot initialize IPC services: %s", error);
			zbx_free(error);
			exit(EXIT_FAILURE);
		}

		if (SUCCEED != (ret = rtc_process(t.opts, zbx_config_timeout, &error)))
		{
			zbx_error("Cannot perform runtime control command: %s", error);
			zbx_free(error);
		}

		exit(SUCCEED == ret ? EXIT_SUCCESS : EXIT_FAILURE);
	}

	return zbx_daemon_start(config_allow_root, CONFIG_USER, t.flags, get_pid_file_path, zbx_on_exit,
			log_file_cfg.log_type, log_file_cfg.log_file_name, NULL);
}

static void	zbx_check_db(void)
{
	struct zbx_db_version_info_t	db_version_info;

	if (FAIL == zbx_db_check_version_info(&db_version_info, CONFIG_ALLOW_UNSUPPORTED_DB_VERSIONS, program_type))
	{
		zbx_free(db_version_info.friendly_current_version);
		exit(EXIT_FAILURE);
	}

	zbx_free(db_version_info.friendly_current_version);
}

static void	proxy_db_init(void)
{
	char		*error = NULL;
	int		db_type, version_check;
#ifdef HAVE_SQLITE3
	zbx_stat_t	db_stat;
#endif

	if (SUCCEED != zbx_db_init(zbx_dc_get_nextid, program_type, &error))
	{
		zabbix_log(LOG_LEVEL_CRIT, "cannot initialize database: %s", error);
		zbx_free(error);
		exit(EXIT_FAILURE);
	}

	zbx_db_init_autoincrement_options();

	if (ZBX_DB_UNKNOWN == (db_type = zbx_db_get_database_type()))
	{
		zabbix_log(LOG_LEVEL_CRIT, "cannot use database \"%s\": database is not a Zabbix database",
				zbx_config_dbhigh->config_dbname);
		exit(EXIT_FAILURE);
	}
	else if (ZBX_DB_PROXY != db_type)
	{
		zabbix_log(LOG_LEVEL_CRIT, "cannot use database \"%s\": Zabbix proxy cannot work with a"
				" Zabbix server database", zbx_config_dbhigh->config_dbname);
		exit(EXIT_FAILURE);
	}

	zbx_db_check_character_set();
	zbx_check_db();

<<<<<<< HEAD
	if (SUCCEED != (version_check = zbx_db_check_version()))
=======
	if (SUCCEED != (version_check = DBcheck_version(ZBX_HA_MODE_STANDALONE)))
>>>>>>> e7f8196c
	{
#ifdef HAVE_SQLITE3
		if (NOTSUPPORTED == version_check)
			exit(EXIT_FAILURE);

		zabbix_log(LOG_LEVEL_WARNING, "removing database file: \"%s\"", zbx_config_dbhigh->config_dbname);
		zbx_db_deinit();

		if (0 != unlink(zbx_config_dbhigh->config_dbname))
		{
			zabbix_log(LOG_LEVEL_CRIT, "cannot remove database file \"%s\": %s, exiting...",
					zbx_config_dbhigh->config_dbname, zbx_strerror(errno));
			exit(EXIT_FAILURE);
		}

		proxy_db_init();
#else
		ZBX_UNUSED(version_check);
		exit(EXIT_FAILURE);
#endif
	}
}

int	MAIN_ZABBIX_ENTRY(int flags)
{
	zbx_socket_t				listen_sock;
	char					*error = NULL;
	int					i, ret;
	zbx_rtc_t				rtc;
	zbx_timespec_t				rtc_timeout = {1, 0};

	zbx_config_comms_args_t			config_comms = {zbx_config_tls, CONFIG_HOSTNAME, config_proxymode,
								zbx_config_timeout};
	zbx_thread_args_t			thread_args;
	zbx_thread_poller_args			poller_args = {&config_comms, get_program_type, ZBX_NO_POLLER,
								config_startup_time, config_unavailable_delay};
	zbx_thread_proxyconfig_args		proxyconfig_args = {zbx_config_tls, &zbx_config_vault,
								get_program_type, zbx_config_timeout};
	zbx_thread_datasender_args		datasender_args = {zbx_config_tls, get_program_type, zbx_config_timeout};
	zbx_thread_taskmanager_args		taskmanager_args = {&config_comms, get_program_type,
								config_startup_time, zbx_config_enable_remote_commands,
								zbx_config_log_remote_commands};
	zbx_thread_discoverer_args		discoverer_args = {zbx_config_tls, get_program_type, zbx_config_timeout,
								&events_cbs};
	zbx_thread_trapper_args			trapper_args = {&config_comms, &zbx_config_vault, get_program_type,
								&events_cbs, &listen_sock, config_startup_time};
	zbx_thread_proxy_housekeeper_args	housekeeper_args = {zbx_config_timeout, config_housekeeping_frequency,
								config_proxy_local_buffer, config_proxy_offline_buffer};
	zbx_thread_pinger_args			pinger_args = {zbx_config_timeout};
#ifdef HAVE_OPENIPMI
	zbx_thread_ipmi_manager_args		ipmimanager_args = {zbx_config_timeout, config_unavailable_delay};
#endif
	zbx_thread_pp_manager_args		preproc_man_args =
						{.workers_num = CONFIG_FORKS[ZBX_PROCESS_TYPE_PREPROCESSOR]};
	zbx_thread_dbsyncer_args		dbsyncer_args = {&events_cbs, config_histsyncer_frequency};

	zbx_rtc_process_request_ex_func_t	rtc_process_request_func = NULL;

	if (0 != (flags & ZBX_TASK_FLAG_FOREGROUND))
	{
		printf("Starting Zabbix Proxy (%s) [%s]. Zabbix %s (revision %s).\nPress Ctrl+C to exit.\n\n",
				ZBX_PROXYMODE_PASSIVE == config_proxymode ? "passive" : "active",
				CONFIG_HOSTNAME, ZABBIX_VERSION, ZABBIX_REVISION);
	}

	if (FAIL == zbx_ipc_service_init_env(CONFIG_SOCKET_PATH, &error))
	{
		zbx_error("cannot initialize IPC services: %s", error);
		zbx_free(error);
		exit(EXIT_FAILURE);
	}

	if (SUCCEED != zbx_locks_create(&error))
	{
		zbx_error("cannot create locks: %s", error);
		zbx_free(error);
		exit(EXIT_FAILURE);
	}

	if (SUCCEED != zabbix_open_log(&log_file_cfg, CONFIG_LOG_LEVEL, &error))
	{
		zbx_error("cannot open log:%s", error);
		zbx_free(error);
		exit(EXIT_FAILURE);
	}

#ifdef HAVE_NETSNMP
#	define SNMP_FEATURE_STATUS 	"YES"
#else
#	define SNMP_FEATURE_STATUS 	" NO"
#endif
#ifdef HAVE_OPENIPMI
#	define IPMI_FEATURE_STATUS 	"YES"
#else
#	define IPMI_FEATURE_STATUS 	" NO"
#endif
#ifdef HAVE_LIBCURL
#	define LIBCURL_FEATURE_STATUS	"YES"
#else
#	define LIBCURL_FEATURE_STATUS	" NO"
#endif
#if defined(HAVE_LIBCURL) && defined(HAVE_LIBXML2)
#	define VMWARE_FEATURE_STATUS	"YES"
#else
#	define VMWARE_FEATURE_STATUS	" NO"
#endif
#ifdef HAVE_UNIXODBC
#	define ODBC_FEATURE_STATUS 	"YES"
#else
#	define ODBC_FEATURE_STATUS 	" NO"
#endif
#if defined(HAVE_SSH2) || defined(HAVE_SSH)
#	define SSH_FEATURE_STATUS 	"YES"
#else
#	define SSH_FEATURE_STATUS 	" NO"
#endif
#ifdef HAVE_IPV6
#	define IPV6_FEATURE_STATUS 	"YES"
#else
#	define IPV6_FEATURE_STATUS 	" NO"
#endif
#if defined(HAVE_GNUTLS) || defined(HAVE_OPENSSL)
#	define TLS_FEATURE_STATUS	"YES"
#else
#	define TLS_FEATURE_STATUS	" NO"
#endif

	zabbix_log(LOG_LEVEL_INFORMATION, "Starting Zabbix Proxy (%s) [%s]. Zabbix %s (revision %s).",
			ZBX_PROXYMODE_PASSIVE == config_proxymode ? "passive" : "active",
			CONFIG_HOSTNAME, ZABBIX_VERSION, ZABBIX_REVISION);

	zabbix_log(LOG_LEVEL_INFORMATION, "**** Enabled features ****");
	zabbix_log(LOG_LEVEL_INFORMATION, "SNMP monitoring:       " SNMP_FEATURE_STATUS);
	zabbix_log(LOG_LEVEL_INFORMATION, "IPMI monitoring:       " IPMI_FEATURE_STATUS);
	zabbix_log(LOG_LEVEL_INFORMATION, "Web monitoring:        " LIBCURL_FEATURE_STATUS);
	zabbix_log(LOG_LEVEL_INFORMATION, "VMware monitoring:     " VMWARE_FEATURE_STATUS);
	zabbix_log(LOG_LEVEL_INFORMATION, "ODBC:                  " ODBC_FEATURE_STATUS);
	zabbix_log(LOG_LEVEL_INFORMATION, "SSH support:           " SSH_FEATURE_STATUS);
	zabbix_log(LOG_LEVEL_INFORMATION, "IPv6 support:          " IPV6_FEATURE_STATUS);
	zabbix_log(LOG_LEVEL_INFORMATION, "TLS support:           " TLS_FEATURE_STATUS);
	zabbix_log(LOG_LEVEL_INFORMATION, "**************************");

	zabbix_log(LOG_LEVEL_INFORMATION, "using configuration file: %s", config_file);

#if defined(HAVE_GNUTLS) || defined(HAVE_OPENSSL)
	if (SUCCEED != zbx_coredump_disable())
	{
		zabbix_log(LOG_LEVEL_CRIT, "cannot disable core dump, exiting...");
		exit(EXIT_FAILURE);
	}
#endif
	if (FAIL == zbx_load_modules(CONFIG_LOAD_MODULE_PATH, CONFIG_LOAD_MODULE, zbx_config_timeout, 1))
	{
		zabbix_log(LOG_LEVEL_CRIT, "loading modules failed, exiting...");
		exit(EXIT_FAILURE);
	}

	zbx_free_config();

	if (SUCCEED != zbx_rtc_init(&rtc, &error))
	{
		zabbix_log(LOG_LEVEL_CRIT, "cannot initialize runtime control service: %s", error);
		zbx_free(error);
		exit(EXIT_FAILURE);
	}

	if (SUCCEED != zbx_init_database_cache(get_program_type, &error))
	{
		zabbix_log(LOG_LEVEL_CRIT, "cannot initialize database cache: %s", error);
		zbx_free(error);
		exit(EXIT_FAILURE);
	}

	if (SUCCEED != init_proxy_history_lock(&error))
	{
		zabbix_log(LOG_LEVEL_CRIT, "cannot initialize lock for passive proxy history: %s", error);
		zbx_free(error);
		exit(EXIT_FAILURE);
	}

	if (SUCCEED != zbx_init_configuration_cache(get_program_type, &error))
	{
		zabbix_log(LOG_LEVEL_CRIT, "cannot initialize configuration cache: %s", error);
		zbx_free(error);
		exit(EXIT_FAILURE);
	}

	if (SUCCEED != zbx_init_selfmon_collector(get_config_forks, &error))
	{
		zabbix_log(LOG_LEVEL_CRIT, "cannot initialize self-monitoring: %s", error);
		zbx_free(error);
		exit(EXIT_FAILURE);
	}

	if (0 != CONFIG_FORKS[ZBX_PROCESS_TYPE_VMWARE] && SUCCEED != zbx_vmware_init(&error))
	{
		zabbix_log(LOG_LEVEL_CRIT, "cannot initialize VMware cache: %s", error);
		zbx_free(error);
		exit(EXIT_FAILURE);
	}

	if (SUCCEED != zbx_vault_token_from_env_get(&(zbx_config_vault.token), &error))
	{
		zabbix_log(LOG_LEVEL_CRIT, "cannot initialize vault token: %s", error);
		zbx_free(error);
		exit(EXIT_FAILURE);
	}

	if (SUCCEED != zbx_vault_init(&zbx_config_vault, &error))
	{
		zabbix_log(LOG_LEVEL_CRIT, "cannot initialize vault: %s", error);
		zbx_free(error);
		exit(EXIT_FAILURE);
	}

	if (SUCCEED != zbx_vault_db_credentials_get(&zbx_config_vault, &zbx_config_dbhigh->config_dbuser,
			&zbx_config_dbhigh->config_dbpassword, &error))
	{
		zabbix_log(LOG_LEVEL_CRIT, "cannot initialize database credentials from vault: %s", error);
		zbx_free(error);
		exit(EXIT_FAILURE);
	}

	proxy_db_init();

	zbx_change_proxy_history_count(zbx_proxy_get_history_count());

	for (threads_num = 0, i = 0; i < ZBX_PROCESS_TYPE_COUNT; i++)
	{
		/* skip threaded components */
		if (ZBX_PROCESS_TYPE_PREPROCESSOR == i)
			continue;

		threads_num += CONFIG_FORKS[i];
	}

	threads = (pid_t *)zbx_calloc(threads, (size_t)threads_num, sizeof(pid_t));
	threads_flags = (int *)zbx_calloc(threads_flags, (size_t)threads_num, sizeof(int));

	if (0 != CONFIG_FORKS[ZBX_PROCESS_TYPE_TRAPPER])
	{
		if (FAIL == zbx_tcp_listen(&listen_sock, CONFIG_LISTEN_IP, (unsigned short)CONFIG_LISTEN_PORT))
		{
			zabbix_log(LOG_LEVEL_CRIT, "listener failed: %s", zbx_socket_strerror());
			exit(EXIT_FAILURE);
		}
	}

	/* not running zbx_tls_init_parent() since proxy is only run on Unix*/

	zabbix_log(LOG_LEVEL_INFORMATION, "proxy #0 started [main process]");

	zbx_register_stats_data_func(zbx_preproc_stats_ext_get, NULL);
	zbx_register_stats_data_func(zbx_proxy_stats_ext_get, &config_comms);
	zbx_register_stats_ext_func(zbx_vmware_stats_ext_get, NULL);
	zbx_register_stats_procinfo_func(ZBX_PROCESS_TYPE_PREPROCESSOR, zbx_preprocessor_get_worker_info);
	zbx_diag_init(diag_add_section_info);

	thread_args.info.program_type = program_type;

	if (ZBX_PROXYMODE_PASSIVE == config_proxymode)
		rtc_process_request_func = rtc_process_request_ex_passive;

	for (i = 0; i < threads_num; i++)
	{
		if (FAIL == get_process_info_by_thread(i + 1, &thread_args.info.process_type,
				&thread_args.info.process_num))
		{
			THIS_SHOULD_NEVER_HAPPEN;
			exit(EXIT_FAILURE);
		}

		thread_args.info.server_num = i + 1;
		thread_args.args = NULL;

		switch (thread_args.info.process_type)
		{
			case ZBX_PROCESS_TYPE_CONFSYNCER:
				thread_args.args = &proxyconfig_args;
				zbx_thread_start(proxyconfig_thread, &thread_args, &threads[i]);
				if (FAIL == zbx_rtc_wait_config_sync(&rtc, rtc_process_request_func))
					goto out;
				break;
			case ZBX_PROCESS_TYPE_TRAPPER:
				thread_args.args = &trapper_args;
				zbx_thread_start(trapper_thread, &thread_args, &threads[i]);
				break;
			case ZBX_PROCESS_TYPE_DATASENDER:
				thread_args.args = &datasender_args;
				zbx_thread_start(datasender_thread, &thread_args, &threads[i]);
				break;
			case ZBX_PROCESS_TYPE_POLLER:
				poller_args.poller_type = ZBX_POLLER_TYPE_NORMAL;
				thread_args.args = &poller_args;
				zbx_thread_start(poller_thread, &thread_args, &threads[i]);
				break;
			case ZBX_PROCESS_TYPE_UNREACHABLE:
				poller_args.poller_type = ZBX_POLLER_TYPE_UNREACHABLE;
				thread_args.args = &poller_args;
				zbx_thread_start(poller_thread, &thread_args, &threads[i]);
				break;
			case ZBX_PROCESS_TYPE_PINGER:
				thread_args.args = &pinger_args;
				zbx_thread_start(pinger_thread, &thread_args, &threads[i]);
				break;
			case ZBX_PROCESS_TYPE_HOUSEKEEPER:
				thread_args.args = &housekeeper_args;
				zbx_thread_start(housekeeper_thread, &thread_args, &threads[i]);
				break;
			case ZBX_PROCESS_TYPE_HTTPPOLLER:
				zbx_thread_start(httppoller_thread, &thread_args, &threads[i]);
				break;
			case ZBX_PROCESS_TYPE_DISCOVERER:
				thread_args.args = &discoverer_args;
				zbx_thread_start(discoverer_thread, &thread_args, &threads[i]);
				break;
			case ZBX_PROCESS_TYPE_HISTSYNCER:
				threads_flags[i] = ZBX_THREAD_PRIORITY_FIRST;
				thread_args.args = &dbsyncer_args;
				zbx_thread_start(zbx_dbsyncer_thread, &thread_args, &threads[i]);
				break;
			case ZBX_PROCESS_TYPE_JAVAPOLLER:
				poller_args.poller_type = ZBX_POLLER_TYPE_JAVA;
				thread_args.args = &poller_args;
				zbx_thread_start(poller_thread, &thread_args, &threads[i]);
				break;
			case ZBX_PROCESS_TYPE_SNMPTRAPPER:
				zbx_thread_start(snmptrapper_thread, &thread_args, &threads[i]);
				break;
			case ZBX_PROCESS_TYPE_SELFMON:
				zbx_thread_start(zbx_selfmon_thread, &thread_args, &threads[i]);
				break;
			case ZBX_PROCESS_TYPE_VMWARE:
				zbx_thread_start(vmware_thread, &thread_args, &threads[i]);
				break;
#ifdef HAVE_OPENIPMI
			case ZBX_PROCESS_TYPE_IPMIMANAGER:
				thread_args.args = &ipmimanager_args;
				zbx_thread_start(ipmi_manager_thread, &thread_args, &threads[i]);
				break;
			case ZBX_PROCESS_TYPE_IPMIPOLLER:
				zbx_thread_start(ipmi_poller_thread, &thread_args, &threads[i]);
				break;
#endif
			case ZBX_PROCESS_TYPE_TASKMANAGER:
				thread_args.args = &taskmanager_args;
				zbx_thread_start(taskmanager_thread, &thread_args, &threads[i]);
				break;
			case ZBX_PROCESS_TYPE_PREPROCMAN:
				threads_flags[i] = ZBX_THREAD_PRIORITY_FIRST;
				thread_args.args = &preproc_man_args;
				zbx_thread_start(zbx_pp_manager_thread, &thread_args, &threads[i]);
				break;
			case ZBX_PROCESS_TYPE_AVAILMAN:
				threads_flags[i] = ZBX_THREAD_PRIORITY_FIRST;
				zbx_thread_start(availability_manager_thread, &thread_args, &threads[i]);
				break;
			case ZBX_PROCESS_TYPE_ODBCPOLLER:
				poller_args.poller_type = ZBX_POLLER_TYPE_ODBC;
				thread_args.args = &poller_args;
				zbx_thread_start(poller_thread, &thread_args, &threads[i]);
				break;
		}
	}

	zbx_unset_exit_on_terminate();

	while (ZBX_IS_RUNNING())
	{
		zbx_ipc_client_t	*client;
		zbx_ipc_message_t	*message;

		(void)zbx_ipc_service_recv(&rtc.service, &rtc_timeout, &client, &message);

		if (NULL != message)
		{
			zbx_rtc_dispatch(&rtc, client, message, rtc_process_request_func);
			zbx_ipc_message_free(message);
		}

		if (NULL != client)
			zbx_ipc_client_release(client);

		if (0 < (ret = waitpid((pid_t)-1, &i, WNOHANG)))
		{
			zabbix_log(LOG_LEVEL_CRIT, "PROCESS EXIT: %d", ret);
			zbx_set_exiting_with_fail();
			break;
		}

		if (-1 == ret && EINTR != errno)
		{
			zabbix_log(LOG_LEVEL_ERR, "failed to wait on child processes: %s", zbx_strerror(errno));
			zbx_set_exiting_with_fail();
			break;
		}
	}
out:
	if (SUCCEED == ZBX_EXIT_STATUS())
		zbx_rtc_shutdown_subs(&rtc);

	zbx_on_exit(ZBX_EXIT_STATUS());

	return SUCCEED;
}<|MERGE_RESOLUTION|>--- conflicted
+++ resolved
@@ -1234,11 +1234,7 @@
 	zbx_db_check_character_set();
 	zbx_check_db();
 
-<<<<<<< HEAD
-	if (SUCCEED != (version_check = zbx_db_check_version()))
-=======
-	if (SUCCEED != (version_check = DBcheck_version(ZBX_HA_MODE_STANDALONE)))
->>>>>>> e7f8196c
+	if (SUCCEED != (version_check = zbx_db_check_version(ZBX_HA_MODE_STANDALONE)))
 	{
 #ifdef HAVE_SQLITE3
 		if (NOTSUPPORTED == version_check)
