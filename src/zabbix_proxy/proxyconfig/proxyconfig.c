--- conflicted
+++ resolved
@@ -27,11 +27,8 @@
 #include "proxyconfig.h"
 #include "zbxcrypto.h"
 #include "zbxcompress.h"
-<<<<<<< HEAD
 #include "zbxrtc.h"
-=======
 #include "zbxipcservice.h"
->>>>>>> 7c41ca4a
 
 #define CONFIG_PROXYCONFIG_RETRY	120	/* seconds */
 
@@ -175,16 +172,11 @@
  ******************************************************************************/
 ZBX_THREAD_ENTRY(proxyconfig_thread, args)
 {
-<<<<<<< HEAD
-	size_t	data_size;
-	double	sec;
-	char	*error = NULL;
-=======
 	size_t			data_size;
 	double			sec;
 	zbx_ipc_service_t	config_service;
 	char			*error = NULL;
->>>>>>> 7c41ca4a
+	zbx_timespec_t		timeout = {1, 0};
 
 	process_type = ((zbx_thread_args_t *)args)->process_type;
 	server_num = ((zbx_thread_args_t *)args)->server_num;
@@ -227,7 +219,7 @@
 			zbx_ipc_message_t	*message;
 
 			update_selfmon_counter(ZBX_PROCESS_STATE_IDLE);
-			zbx_ipc_service_recv(&config_service, 1, &client, &message);
+			zbx_ipc_service_recv(&config_service, &timeout, &client, &message);
 			update_selfmon_counter(ZBX_PROCESS_STATE_BUSY);
 
 			sec = zbx_time();
