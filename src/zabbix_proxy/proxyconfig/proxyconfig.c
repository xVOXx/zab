--- conflicted
+++ resolved
@@ -41,12 +41,8 @@
 extern char		*CONFIG_SOURCE_IP;
 
 static void	process_configuration_sync(size_t *data_size, zbx_synced_new_config_t *synced,
-<<<<<<< HEAD
 		const zbx_config_tls_t *zbx_config_tls, const zbx_config_vault_t *config_vault,
-		const zbx_thread_info_t *thread_info)
-=======
-		const zbx_config_tls_t *zbx_config_tls, const zbx_thread_info_t *thread_info, int config_timeout)
->>>>>>> 0f548374
+		const zbx_thread_info_t *thread_info, int config_timeout)
 {
 	zbx_socket_t		sock;
 	struct	zbx_json_parse	jp, jp_kvs_paths = {0};
@@ -324,13 +320,9 @@
 
 		zbx_setproctitle("%s [loading configuration]", get_process_type_string(process_type));
 
-<<<<<<< HEAD
-		process_configuration_sync(&data_size, &synced, proxyconfig_args_in->zbx_config_tls,
-				proxyconfig_args_in->config_vault, info);
-=======
-		process_configuration_sync(&data_size, &synced, proxyconfig_args_in->zbx_config_tls, info,
+		process_configuration_sync(&data_size, &synced, proxyconfig_args_in->zbx_config_tls, proxyconfig_args_in->config_vault, info,
 				proxyconfig_args_in->config_timeout);
->>>>>>> 0f548374
+
 		interval = zbx_time() - sec;
 
 		zbx_setproctitle("%s [synced config " ZBX_FS_SIZE_T " bytes in " ZBX_FS_DBL " sec, idle %d sec]",
