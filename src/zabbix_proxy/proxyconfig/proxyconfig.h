--- conflicted
+++ resolved
@@ -31,15 +31,11 @@
 	zbx_config_vault_t	*config_vault;
 	zbx_get_program_type_f	zbx_get_program_type_cb_arg;
 	int			config_timeout;
-<<<<<<< HEAD
-	int			proxyconfig_frequency;
-	int			proxydata_frequency;
-=======
+	////AKDBGint			proxydata_frequency;
 	zbx_vector_addr_ptr_t	*config_server_addrs;
 	const char		*config_hostname;
 	const char		*config_source_ip;
 	int			config_proxyconfig_frequency;
->>>>>>> 1523bdfe
 }
 zbx_thread_proxyconfig_args;
 
