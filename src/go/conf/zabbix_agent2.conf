--- conflicted
+++ resolved
@@ -675,7 +675,6 @@
 # Default:
 # Plugins.Postgres.KeepAlive=300
 
-<<<<<<< HEAD
 ### Option: Plugins.Redis.Uri
 #	Uri to connect. Can be overwritten by the first parameter of an item's key.
 #
@@ -720,8 +719,7 @@
 # Mandatory: no
 # Default:
 # Plugins.Redis.Sessions.*.Password=
-=======
->>>>>>> df3183f8
+
 ### Option: Plugins.Modbus.Timeout
 #	The maximum time (in seconds) for connections.
 #
