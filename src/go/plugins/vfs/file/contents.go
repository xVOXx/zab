--- conflicted
+++ resolved
@@ -45,12 +45,7 @@
 	}
 	filelen := f.Size()
 
-<<<<<<< HEAD
-	bnum := 16 * 1024 * 1024
-	if filelen > int64(bnum) {
-=======
 	if filelen > int64(maxFileLen) {
->>>>>>> 5db6661c
 		return nil, errors.New("File is too large for this check")
 	}
 
