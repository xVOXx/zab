/*
** Zabbix
** Copyright (C) 2001-2020 Zabbix SIA
**
** This program is free software; you can redistribute it and/or modify
** it under the terms of the GNU General Public License as published by
** the Free Software Foundation; either version 2 of the License, or
** (at your option) any later version.
**
** This program is distributed in the hope that it will be useful,
** but WITHOUT ANY WARRANTY; without even the implied warranty of
** MERCHANTABILITY or FITNESS FOR A PARTICULAR PURPOSE. See the
** GNU General Public License for more details.
**
** You should have received a copy of the GNU General Public License
** along with this program; if not, write to the Free Software
** Foundation, Inc., 51 Franklin Street, Fifth Floor, Boston, MA  02110-1301, USA.
**/

package plugins

import (
	_ "zabbix.com/plugins/log"
<<<<<<< HEAD
	_ "zabbix.com/plugins/mqtt"
=======
	_ "zabbix.com/plugins/memcached"
	_ "zabbix.com/plugins/mysql"
>>>>>>> 4305d66b
	_ "zabbix.com/plugins/net/netif"
	_ "zabbix.com/plugins/net/tcp"
	_ "zabbix.com/plugins/net/udp"
	_ "zabbix.com/plugins/postgres"
	_ "zabbix.com/plugins/proc"
	_ "zabbix.com/plugins/redis"
	_ "zabbix.com/plugins/system/cpu"
	_ "zabbix.com/plugins/system/swap"
	_ "zabbix.com/plugins/system/uname"
	_ "zabbix.com/plugins/system/uptime"
	_ "zabbix.com/plugins/system/users"
	_ "zabbix.com/plugins/systemrun"
	_ "zabbix.com/plugins/vfs/file"
	_ "zabbix.com/plugins/vfs/fs"
	_ "zabbix.com/plugins/vm/memory"
	_ "zabbix.com/plugins/web"
	_ "zabbix.com/plugins/windows/eventlog"
	_ "zabbix.com/plugins/windows/perfinstance"
	_ "zabbix.com/plugins/windows/perfmon"
	_ "zabbix.com/plugins/windows/services"
	_ "zabbix.com/plugins/windows/wmi"
	_ "zabbix.com/plugins/zabbix/async"
	_ "zabbix.com/plugins/zabbix/stats"
	_ "zabbix.com/plugins/zabbix/sync"
)<|MERGE_RESOLUTION|>--- conflicted
+++ resolved
@@ -21,12 +21,9 @@
 
 import (
 	_ "zabbix.com/plugins/log"
-<<<<<<< HEAD
+	_ "zabbix.com/plugins/memcached"
 	_ "zabbix.com/plugins/mqtt"
-=======
-	_ "zabbix.com/plugins/memcached"
 	_ "zabbix.com/plugins/mysql"
->>>>>>> 4305d66b
 	_ "zabbix.com/plugins/net/netif"
 	_ "zabbix.com/plugins/net/tcp"
 	_ "zabbix.com/plugins/net/udp"
