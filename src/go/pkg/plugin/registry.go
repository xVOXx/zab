--- conflicted
+++ resolved
@@ -133,7 +133,6 @@
 	Plugins = make(map[string]Accessor)
 }
 
-<<<<<<< HEAD
 func GetByName(name string) (acc Accessor, err error) {
 	if p, ok := Plugins[name]; ok {
 		return p, nil
@@ -141,11 +140,6 @@
 	return nil, UnsupportedMetricError
 }
 
-func ClearUserParamMetrics() {
-	for k, _ := range Metrics {
-		if Metrics[k].UsrPrm {
-			delete(Metrics, k)
-=======
 func ClearUserParamMetrics() (metricsFallback map[string]*Metric) {
 	metricsFallback = make(map[string]*Metric)
 
@@ -153,7 +147,6 @@
 		if metric.UsrPrm {
 			metricsFallback[key] = metric
 			delete(Metrics, key)
->>>>>>> a55f686c
 		}
 	}
 
