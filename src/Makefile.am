--- conflicted
+++ resolved
@@ -62,11 +62,6 @@
 PROXY_SUBDIRS = \
 	zabbix_server/dbconfig \
 	zabbix_server/discoverer \
-<<<<<<< HEAD
-	zabbix_server/pinger \
-=======
-	zabbix_server/httppoller \
->>>>>>> cd12ff3e
 	zabbix_server/poller \
 	zabbix_server/trapper \
 	zabbix_server/preproc \
